/*-
 * Copyright (c) 2014-present MongoDB, Inc.
 * Copyright (c) 2008-2014 WiredTiger, Inc.
 *  All rights reserved.
 *
 * See the file LICENSE for redistribution information.
 */

#ifndef __WIREDTIGER_H_
#define __WIREDTIGER_H_

#if defined(__cplusplus)
extern "C" {
#endif

/*******************************************
 * Version information
 *******************************************/
#define WIREDTIGER_VERSION_MAJOR    @VERSION_MAJOR@
#define WIREDTIGER_VERSION_MINOR    @VERSION_MINOR@
#define WIREDTIGER_VERSION_PATCH    @VERSION_PATCH@
#define WIREDTIGER_VERSION_STRING   @VERSION_STRING@

/*******************************************
 * Required includes
 *******************************************/
@wiredtiger_includes_decl@

/*******************************************
 * Portable type names
 *******************************************/
@off_t_decl@
@uintmax_t_decl@
@uintptr_t_decl@

#if defined(DOXYGEN) || defined(SWIG)
#define __F(func) func
#else
/* NOLINTNEXTLINE(misc-macro-parentheses) */
#define __F(func) (*func)
#endif

/*
 * We support configuring WiredTiger with the gcc/clang -fvisibility=hidden
 * flags, but that requires public APIs be specifically marked.
 */
#if defined(DOXYGEN) || defined(SWIG) || !defined(__GNUC__)
#define WT_ATTRIBUTE_LIBRARY_VISIBLE
#else
#define WT_ATTRIBUTE_LIBRARY_VISIBLE    __attribute__((visibility("default")))
#endif

/*!
 * @defgroup wt WiredTiger API
 * The functions, handles and methods applications use to access and manage
 * data with WiredTiger.
 *
 * @{
 */

/*******************************************
 * Public forward structure declarations
 *******************************************/
struct __wt_collator;       typedef struct __wt_collator WT_COLLATOR;
struct __wt_compressor;     typedef struct __wt_compressor WT_COMPRESSOR;
struct __wt_config_item;    typedef struct __wt_config_item WT_CONFIG_ITEM;
struct __wt_config_parser;
    typedef struct __wt_config_parser WT_CONFIG_PARSER;
struct __wt_connection;     typedef struct __wt_connection WT_CONNECTION;
struct __wt_cursor;     typedef struct __wt_cursor WT_CURSOR;
struct __wt_data_source;    typedef struct __wt_data_source WT_DATA_SOURCE;
struct __wt_encryptor;      typedef struct __wt_encryptor WT_ENCRYPTOR;
struct __wt_event_handler;  typedef struct __wt_event_handler WT_EVENT_HANDLER;
struct __wt_extension_api;  typedef struct __wt_extension_api WT_EXTENSION_API;
struct __wt_file_handle;    typedef struct __wt_file_handle WT_FILE_HANDLE;
struct __wt_file_system;    typedef struct __wt_file_system WT_FILE_SYSTEM;
struct __wt_item;       typedef struct __wt_item WT_ITEM;
struct __wt_modify;     typedef struct __wt_modify WT_MODIFY;
#if !defined(DOXYGEN)
struct __wt_page_log; typedef struct __wt_page_log WT_PAGE_LOG;
struct __wt_page_log_get_args; typedef struct __wt_page_log_get_args WT_PAGE_LOG_GET_ARGS;
struct __wt_page_log_put_args; typedef struct __wt_page_log_put_args WT_PAGE_LOG_PUT_ARGS;
struct __wt_page_log_handle; typedef struct __wt_page_log_handle WT_PAGE_LOG_HANDLE;
#endif
struct __wt_session;        typedef struct __wt_session WT_SESSION;
#if !defined(DOXYGEN)
struct __wt_storage_source; typedef struct __wt_storage_source WT_STORAGE_SOURCE;
#endif

/*!
 * A raw item of data to be managed, including a pointer to the data and a
 * length.
 *
 * WT_ITEM structures do not need to be cleared before use.
 */
struct __wt_item {
    /*!
     * The memory reference of the data item.
     *
     * For items returned by a WT_CURSOR, the pointer is only valid until
     * the next operation on that cursor.  Applications that need to keep
     * an item across multiple cursor operations must make a copy.
     */
    const void *data;

    /*!
     * The number of bytes in the data item.
     *
     * The maximum length of a single column stored in a table is not fixed
     * (as it partially depends on the underlying file configuration), but
     * is always a small number of bytes less than 4GB.
     */
    size_t size;

#ifndef DOXYGEN
    /*! Managed memory chunk (internal use). */
    void *mem;

    /*! Managed memory size (internal use). */
    size_t memsize;

    /*! Object flags (internal use). */
/* AUTOMATIC FLAG VALUE GENERATION START 0 */
#define WT_ITEM_INUSE   0x1u
/* AUTOMATIC FLAG VALUE GENERATION STOP 32 */
    uint32_t flags;
#endif
};

/*!
 * A set of modifications for a value, including a pointer to new data and a
 * length, plus a target offset in the value and an optional length of data
 * in the value to be replaced.
 *
 * WT_MODIFY structures do not need to be cleared before use.
 */
struct __wt_modify {
    /*!
     * New data. The size of the new data may be zero when no new data is
     * provided.
     */
    WT_ITEM data;

    /*!
     * The zero-based byte offset in the value where the new data is placed.
     *
     * If the offset is past the end of the value, padding bytes are
     * appended to the value up to the specified offset. If the value is a
     * string (value format \c S), the padding byte is a space. If the value
     * is a raw byte array accessed using a WT_ITEM structure (value format
     * \c u), the padding byte is a nul.
     */
     size_t offset;

    /*!
     * The number of bytes in the value to be replaced.
     *
     * If the size is zero, no bytes from the value are replaced and the new
     * data is inserted.
     *
     * If the offset is past the end of the value, the size is ignored.
     *
     * If the offset plus the size overlaps the end of the previous value,
     * bytes from the offset to the end of the value are replaced and any
     * remaining new data is appended.
     */
     size_t size;
};

/*!
 * The maximum packed size of a 64-bit integer.  The ::wiredtiger_struct_pack
 * function will pack single long integers into at most this many bytes.
 */
#define WT_INTPACK64_MAXSIZE    ((int)sizeof(int64_t) + 1)

/*!
 * The maximum packed size of a 32-bit integer.  The ::wiredtiger_struct_pack
 * function will pack single integers into at most this many bytes.
 */
#define WT_INTPACK32_MAXSIZE    ((int)sizeof(int32_t) + 1)

/*!
 * A WT_CURSOR handle is the interface to a cursor.
 *
 * Cursors allow data to be searched, iterated and modified, implementing the
 * CRUD (create, read, update and delete) operations.  Cursors are opened in
 * the context of a session.  If a transaction is started, cursors operate in
 * the context of the transaction until the transaction is resolved.
 *
 * Raw data is represented by key/value pairs of WT_ITEM structures, but
 * cursors can also provide access to fields within the key and value if the
 * formats are described in the WT_SESSION::create method.
 *
 * In the common case, a cursor is used to access records in a table.  However,
 * cursors can be used on subsets of tables (such as a single column or a
 * projection of multiple columns), as an interface to statistics, configuration
 * data or application-specific data sources.  See WT_SESSION::open_cursor for
 * more information.
 *
 * <b>Thread safety:</b> A WT_CURSOR handle is not usually shared between
 * threads. See @ref threads for more information.
 */
struct __wt_cursor {
    WT_SESSION *session;    /*!< The session handle for this cursor. */

    /*!
     * The name of the data source for the cursor, matches the \c uri
     * parameter to WT_SESSION::open_cursor used to open the cursor.
     */
    const char *uri;

    /*!
     * The format of the data packed into key items.  See @ref packing for
     * details.  If not set, a default value of "u" is assumed, and
     * applications must use WT_ITEM structures to manipulate untyped byte
     * arrays.
     */
    const char *key_format;

    /*!
     * The format of the data packed into value items.  See @ref packing
     * for details.  If not set, a default value of "u" is assumed, and
     * applications must use WT_ITEM structures to manipulate untyped byte
     * arrays.
     */
    const char *value_format;

    /*!
     * @name Data access
     * @{
     */
    /*!
     * Get the key for the current record.
     *
     * @snippet ex_all.c Get the cursor's string key
     *
     * @snippet ex_all.c Get the cursor's record number key
     *
     * @param cursor the cursor handle
     * @param ... pointers to hold key fields corresponding to
     * WT_CURSOR::key_format.
     * The API does not validate the argument types passed in; the caller is
     * responsible for passing the correct argument types according to
     * WT_CURSOR::key_format.
     * @errors
     */
    int __F(get_key)(WT_CURSOR *cursor, ...);

    /*!
     * Get the value for the current record.
     *
     * @snippet ex_all.c Get the cursor's string value
     *
     * @snippet ex_all.c Get the cursor's raw value
     *
     * @param cursor the cursor handle
     * @param ... pointers to hold value fields corresponding to
     * WT_CURSOR::value_format.
     * The API does not validate the argument types passed in; the caller is
     * responsible for passing the correct argument types according to
     * WT_CURSOR::value_format.
     * @errors
     */
    int __F(get_value)(WT_CURSOR *cursor, ...);

    /*!
     * Get the raw key and value for the current record.
     *
     * @snippet ex_all.c Get the raw key and value for the current record.
     *
     * @snippet ex_all.c Set the cursor's record number key
     *
     * @param cursor the cursor handle
     * @param key pointer to an item that will contains the current record's raw key
     * @param value pointer to an item that will contains the current record's raw value
     *
     * The caller can optionally pass in NULL for either key or value to retrieve only
     * the other of the key or value.
     *
     * If an error occurs during this operation, a flag will be set in the
     * cursor, and the next operation to access the key will fail.  This
     * simplifies error handling in applications.
     * @errors
     */
        int __F(get_raw_key_value)(WT_CURSOR *cursor, WT_ITEM* key, WT_ITEM* value);

    /*!
     * Set the key for the next operation.
     *
     * @snippet ex_all.c Set the cursor's string key
     *
     * @snippet ex_all.c Set the cursor's record number key
     *
     * @param cursor the cursor handle
     * @param ... key fields corresponding to WT_CURSOR::key_format.
     *
     * If an error occurs during this operation, a flag will be set in the
     * cursor, and the next operation to access the key will fail.  This
     * simplifies error handling in applications.
     */
    void __F(set_key)(WT_CURSOR *cursor, ...);

    /*!
     * Set the value for the next operation.
     *
     * @snippet ex_all.c Set the cursor's string value
     *
     * @snippet ex_all.c Set the cursor's raw value
     *
     * @param cursor the cursor handle
     * @param ... value fields corresponding to WT_CURSOR::value_format.
     *
     * If an error occurs during this operation, a flag will be set in the
     * cursor, and the next operation to access the value will fail.  This
     * simplifies error handling in applications.
     */
    void __F(set_value)(WT_CURSOR *cursor, ...);
    /*! @} */

    /*!
     * @name Cursor positioning
     * @{
     */
    /*!
     * Return the ordering relationship between two cursors: both cursors
     * must have the same data source and have valid keys. (When testing
     * only for equality, WT_CURSOR::equals may be faster.)
     *
     * @snippet ex_all.c Cursor comparison
     *
     * @param cursor the cursor handle
     * @param other another cursor handle
     * @param comparep the status of the comparison: < 0 if
     * <code>cursor</code> refers to a key that appears before
     * <code>other</code>, 0 if the cursors refer to the same key,
     * and > 0 if <code>cursor</code> refers to a key that appears after
     * <code>other</code>.
     * @errors
     */
    int __F(compare)(WT_CURSOR *cursor, WT_CURSOR *other, int *comparep);

    /*!
     * Return the ordering relationship between two cursors, testing only
     * for equality: both cursors must have the same data source and have
     * valid keys.
     *
     * @snippet ex_all.c Cursor equality
     *
     * @param cursor the cursor handle
     * @param other another cursor handle
     * @param[out] equalp the status of the comparison: 1 if the cursors
     * refer to the same key, otherwise 0.
     * @errors
     */
    int __F(equals)(WT_CURSOR *cursor, WT_CURSOR *other, int *equalp);

    /*!
     * Return the next record.
     *
     * @snippet ex_all.c Return the next record
     *
     * @param cursor the cursor handle
     * @errors
     */
    int __F(next)(WT_CURSOR *cursor);

    /*!
     * Return the previous record.
     *
     * @snippet ex_all.c Return the previous record
     *
     * @param cursor the cursor handle
     * @errors
     */
    int __F(prev)(WT_CURSOR *cursor);

    /*!
     * Reset the cursor. Any resources held by the cursor are released,
     * and the cursor's key and position are no longer valid. Subsequent
     * iterations with WT_CURSOR::next will move to the first record, or
     * with WT_CURSOR::prev will move to the last record.
     *
     * In the case of a statistics cursor, resetting the cursor refreshes
     * the statistics information returned. Resetting a session statistics
     * cursor resets all the session statistics values to zero.
     *
     * @snippet ex_all.c Reset the cursor
     *
     * @param cursor the cursor handle
     * @errors
     */
    int __F(reset)(WT_CURSOR *cursor);

    /*!
     * Return the record matching the key. The key must first be set.
     *
     * @snippet ex_all.c Search for an exact match
     *
     * On success, the cursor ends positioned at the returned record; to
     * minimize cursor resources, the WT_CURSOR::reset method should be
     * called as soon as the record has been retrieved and the cursor no
     * longer needs that position.
     *
     * @param cursor the cursor handle
     * @errors
     */
    int __F(search)(WT_CURSOR *cursor);

    /*!
     * Return the record matching the key if it exists, or an adjacent
     * record.  An adjacent record is either the smallest record larger
     * than the key or the largest record smaller than the key (in other
     * words, a logically adjacent key).
     *
     * The key must first be set.
     *
     * An example of a search for an exact or adjacent match:
     *
     * @snippet ex_all.c Search for an exact or adjacent match
     *
     * An example of a forward scan through the table, where all keys
     * greater than or equal to a specified prefix are included in the
     * scan:
     *
     * @snippet ex_all.c Forward scan greater than or equal
     *
     * An example of a backward scan through the table, where all keys
     * less than a specified prefix are included in the scan:
     *
     * @snippet ex_all.c Backward scan less than
     *
     * On success, the cursor ends positioned at the returned record; to
     * minimize cursor resources, the WT_CURSOR::reset method should be
     * called as soon as the record has been retrieved and the cursor no
     * longer needs that position.
     *
     * @param cursor the cursor handle
     * @param exactp the status of the search: 0 if an exact match is
     * found, < 0 if a smaller key is returned, > 0 if a larger key is
     * returned
     * @errors
     */
    int __F(search_near)(WT_CURSOR *cursor, int *exactp);
    /*! @} */

    /*!
     * @name Data modification
     * @{
     */
    /*!
     * Insert a record and optionally update an existing record.
     *
     * If the cursor was configured with "overwrite=true" (the default),
     * both the key and value must be set; if the record already exists,
     * the key's value will be updated, otherwise, the record will be
     * inserted.
     *
     * @snippet ex_all.c Insert a new record or overwrite an existing record
     *
     * If the cursor was not configured with "overwrite=true", both the key
     * and value must be set and the record must not already exist; the
     * record will be inserted. If the record already exists, the
     * ::WT_DUPLICATE_KEY error is returned and the value found in the tree
     * can be retrieved using WT_CURSOR::get_value.
     *
     * @snippet ex_all.c Insert a new record and fail if the record exists
     *
     * If a cursor with record number keys was configured with
     * "append=true" (not the default), the value must be set; a new record
     * will be appended and the new record number can be retrieved using
     * WT_CURSOR::get_key.
     *
     * @snippet ex_all.c Insert a new record and assign a record number
     *
     * The cursor ends with no position, and a subsequent call to the
     * WT_CURSOR::next (WT_CURSOR::prev) method will iterate from the
     * beginning (end) of the table.
     *
     * If the cursor does not have record number keys or was not configured
     * with "append=true", the cursor ends with no key set and a subsequent
     * call to the WT_CURSOR::get_key method will fail. The cursor ends with
     * no value set and a subsequent call to the WT_CURSOR::get_value method
     * will fail, except for the ::WT_DUPLICATE_KEY error return, in which
     * case the value currently stored for the key can be retrieved.
     *
     * Inserting a new record after the current maximum record in a
     * fixed-length bit field column-store (that is, a store with an
     * 'r' type key and 't' type value) will implicitly create the missing
     * records as records with a value of 0.
     *
     * When loading a large amount of data into a new object, using
     * a cursor with the \c bulk configuration string enabled and
     * loading the data in sorted order will be much faster than doing
     * out-of-order inserts.  See @ref tune_bulk_load for more information.
     *
     * The maximum length of a single column stored in a table is not fixed
     * (as it partially depends on the underlying file configuration), but
     * is always a small number of bytes less than 4GB.
     *
     * The WT_CURSOR::insert method can only be used at snapshot isolation.
     *
     * @param cursor the cursor handle
     * @errors
     * In particular, if \c overwrite=false is configured and a record with
     * the specified key already exists, ::WT_DUPLICATE_KEY is returned.
     * Also, if \c in_memory is configured for the database and the insert
     * requires more than the configured cache size to complete,
     * ::WT_CACHE_FULL is returned.
     */
    int __F(insert)(WT_CURSOR *cursor);

    /*!
     * Modify an existing record. Both the key and value must be set and the record must
     * already exist.
     *
     * Modifications are specified in WT_MODIFY structures. Modifications
     * are applied in order and later modifications can update earlier ones.
     *
     * The modify method is only supported on strings (value format type
     * \c S), or raw byte arrays accessed using a WT_ITEM structure (value
     * format type \c u).
     *
     * The WT_CURSOR::modify method stores a change record in cache and writes a change record
     * to the log instead of the usual complete values. Using WT_CURSOR::modify will result in
     * slower reads, and slower writes than the WT_CURSOR::insert or WT_CURSOR::update methods,
     * because of the need to assemble the complete value in both the read and write paths. The
     * WT_CURSOR::modify method is intended for applications where memory and log amplification
     * are issues (in other words, applications where there is cache or I/O pressure and the
     * application wants to trade performance for a smaller working set in cache and smaller
     * log records).
     *
     * @snippet ex_all.c Modify an existing record
     *
     * On success, the cursor ends positioned at the modified record; to
     * minimize cursor resources, the WT_CURSOR::reset method should be
     * called as soon as the cursor no longer needs that position.
     *
     * The maximum length of a single column stored in a table is not fixed
     * (as it partially depends on the underlying file configuration), but
     * is always a small number of bytes less than 4GB.
     *
     * The WT_CURSOR::modify method can only be used at snapshot isolation.
     *
     * @param cursor the cursor handle
     * @param entries an array of modification data structures
     * @param nentries the number of modification data structures
     * @errors
     * In particular, if \c in_memory is configured for the database and
     * the modify requires more than the configured cache size to complete,
     * ::WT_CACHE_FULL is returned.
     */
    int __F(modify)(WT_CURSOR *cursor, WT_MODIFY *entries, int nentries);

    /*!
     * Update an existing record and optionally insert a record.
     *
     * If the cursor was configured with "overwrite=true" (the default),
     * both the key and value must be set; if the record already exists, the
     * key's value will be updated, otherwise, the record will be inserted.
     *
     * @snippet ex_all.c Update an existing record or insert a new record
     *
     * If the cursor was not configured with "overwrite=true", both the key
     * and value must be set and the record must already exist; the
     * record will be updated.
     *
     * @snippet ex_all.c Update an existing record and fail if DNE
     *
     * On success, the cursor ends positioned at the modified record; to
     * minimize cursor resources, the WT_CURSOR::reset method should be
     * called as soon as the cursor no longer needs that position. (The
     * WT_CURSOR::insert method never keeps a cursor position and may be
     * more efficient for that reason.)
     *
     * The maximum length of a single column stored in a table is not fixed
     * (as it partially depends on the underlying file configuration), but
     * is always a small number of bytes less than 4GB.
     *
     * The WT_CURSOR::update method can only be used at snapshot isolation.
     *
     * @param cursor the cursor handle
     * @errors
     * In particular, if \c overwrite=false is configured and no record with
     * the specified key exists, ::WT_NOTFOUND is returned.
     * Also, if \c in_memory is configured for the database and the update
     * requires more than the configured cache size to complete,
     * ::WT_CACHE_FULL is returned.
     */
    int __F(update)(WT_CURSOR *cursor);

    /*!
     * Remove a record.
     *
     * The key must be set; the key's record will be removed if it exists.
     *
     * @snippet ex_all.c Remove a record
     *
     * Any cursor position does not change: if the cursor was positioned
     * before the WT_CURSOR::remove call, the cursor remains positioned
     * at the removed record; to minimize cursor resources, the
     * WT_CURSOR::reset method should be called as soon as the cursor no
     * longer needs that position. If the cursor was not positioned before
     * the WT_CURSOR::remove call, the cursor ends with no position, and a
     * subsequent call to the WT_CURSOR::next (WT_CURSOR::prev) method will
     * iterate from the beginning (end) of the table.
     *
     * @snippet ex_all.c Remove a record and fail if DNE
     *
     * Removing a record in a fixed-length bit field column-store
     * (that is, a store with an 'r' type key and 't' type value) is
     * identical to setting the record's value to 0.
     *
     * The WT_CURSOR::remove method can only be used at snapshot isolation.
     *
     * @param cursor the cursor handle
     * @errors
     */
    int __F(remove)(WT_CURSOR *cursor);

    /*!
     * Reserve an existing record so a subsequent write is less likely to
     * fail due to a conflict between concurrent operations.
     *
     * The key must first be set and the record must already exist.
     *
     * Note that reserve works by doing a special update operation that is
     * not logged and does not change the value of the record. This update
     * is aborted when the enclosing transaction ends regardless of whether
     * it commits or rolls back. Given that, reserve can only be used to
     * detect conflicts between transactions that execute concurrently. It
     * cannot detect all logical conflicts between transactions. For that,
     * some update to the record must be committed.
     *
     * @snippet ex_all.c Reserve a record
     *
     * On success, the cursor ends positioned at the specified record; to
     * minimize cursor resources, the WT_CURSOR::reset method should be
     * called as soon as the cursor no longer needs that position.
     *
     * @param cursor the cursor handle
     * @errors
     */
    int __F(reserve)(WT_CURSOR *cursor);
    /*! @} */

#ifndef DOXYGEN
    /*!
     * If the cursor is opened on a checkpoint, return a unique identifier for the checkpoint;
     * otherwise return 0.
     *
     * This allows applications to confirm that checkpoint cursors opened on default checkpoints
     * in different objects reference the same database checkpoint.
     *
     * @param cursor the cursor handle
     * @errors
     */
    uint64_t __F(checkpoint_id)(WT_CURSOR *cursor);
#endif

    /*!
     * Close the cursor.
     *
     * This releases the resources associated with the cursor handle.
     * Cursors are closed implicitly by ending the enclosing connection or
     * closing the session in which they were opened.
     *
     * @snippet ex_all.c Close the cursor
     *
     * @param cursor the cursor handle
     * @errors
     */
    int __F(close)(WT_CURSOR *cursor);

    /*!
     * Get the table's largest key, ignoring visibility. This method is only supported by
     * file: or table: objects. The cursor ends with no position.
     *
     * @snippet ex_all.c Get the table's largest key
     *
     * @param cursor the cursor handle
     * @errors
     */
    int __F(largest_key)(WT_CURSOR *cursor);

    /*!
     * Reconfigure the cursor.
     *
     * The cursor is reset.
     *
     * @snippet ex_all.c Reconfigure a cursor
     *
     * @param cursor the cursor handle
     * @configstart{WT_CURSOR.reconfigure, see dist/api_data.py}
     * @config{append, append written values as new records\, giving each a new record number key;
     * valid only for cursors with record number keys., a boolean flag; default \c false.}
     * @config{force, forcibly open a new dhandle., a boolean flag; default \c false.}
     * @config{overwrite, configures whether the cursor's insert and update methods check the
     * existing state of the record.  If \c overwrite is \c false\, WT_CURSOR::insert fails with
     * ::WT_DUPLICATE_KEY if the record exists\, and WT_CURSOR::update fails with ::WT_NOTFOUND if
     * the record does not exist., a boolean flag; default \c true.}
     * @configend
     * @errors
     */
    int __F(reconfigure)(WT_CURSOR *cursor, const char *config);

    /*!
     * Set range bounds on the cursor.
     *
     * @param cursor the cursor handle
     * @configstart{WT_CURSOR.bound, see dist/api_data.py}
     * @config{action, configures whether this call into the API will set or clear range bounds on
     * the given cursor.  It takes one of two values\, "set" or "clear". If "set" is specified then
     * "bound" must also be specified.  The keys relevant to the given bound must have been set
     * prior to the call using WT_CURSOR::set_key., a string\, chosen from the following options: \c
     * "clear"\, \c "set"; default \c set.}
     * @config{bound, configures which bound is being operated on.  It takes one of two values\,
     * "lower" or "upper"., a string\, chosen from the following options: \c "lower"\, \c "upper";
     * default empty.}
     * @config{inclusive, configures whether the given bound is inclusive or not., a boolean flag;
     * default \c true.}
     * @configend
     * @errors
     */
    int __F(bound)(WT_CURSOR *cursor, const char *config);

    /*
     * Protected fields, only to be used by cursor implementations.
     */
#if !defined(SWIG) && !defined(DOXYGEN)
    int __F(cache)(WT_CURSOR *cursor);  /* Cache the cursor */
                        /* Reopen a cached cursor */
    int __F(reopen)(WT_CURSOR *cursor, bool check_only);

    uint64_t uri_hash;          /* Hash of URI */

    /*
     * !!!
     * Explicit representations of structures from queue.h.
     * TAILQ_ENTRY(wt_cursor) q;
     */
    struct {
        WT_CURSOR *tqe_next;
        WT_CURSOR **tqe_prev;
    } q;                /* Linked list of WT_CURSORs. */

    uint64_t recno;         /* Record number, normal and raw mode */
    uint8_t raw_recno_buf[WT_INTPACK64_MAXSIZE];

    void    *json_private;      /* JSON specific storage */
    void    *lang_private;      /* Language specific private storage */

    WT_ITEM key, value;
    int saved_err;          /* Saved error in set_{key,value}. */
    /*
     * URI used internally, may differ from the URI provided by the
     * user on open.
     */
    const char *internal_uri;

    /*
     * Lower bound and upper bound buffers that is used for the bound API. Store the key set for
     * either the lower bound and upper bound such that cursor operations can limit the returned key
     * to be within the bounded ranges.
     */
    WT_ITEM lower_bound, upper_bound;

/* AUTOMATIC FLAG VALUE GENERATION START 0 */
#define WT_CURSTD_APPEND        0x000000001ull
#define WT_CURSTD_BOUND_LOWER    0x000000002ull       /* Lower bound. */
#define WT_CURSTD_BOUND_LOWER_INCLUSIVE 0x000000004ull /* Inclusive lower bound. */
#define WT_CURSTD_BOUND_UPPER           0x000000008ull /* Upper bound. */
#define WT_CURSTD_BOUND_UPPER_INCLUSIVE 0x000000010ull /* Inclusive upper bound. */
#define WT_CURSTD_BULK          0x000000020ull
#define WT_CURSTD_CACHEABLE     0x000000040ull
#define WT_CURSTD_CACHED        0x000000080ull
#define WT_CURSTD_CACHED_WITH_MEM 0x000000100ull /* A cached cursor with allocated memory. */
#define WT_CURSTD_DEAD          0x000000200ull
#define WT_CURSTD_DEBUG_COPY_KEY    0x000000400ull
#define WT_CURSTD_DEBUG_COPY_VALUE  0x000000800ull
#define WT_CURSTD_DEBUG_RESET_EVICT 0x000001000ull
#define WT_CURSTD_DUMP_HEX      0x000002000ull
#define WT_CURSTD_DUMP_JSON     0x000004000ull
#define WT_CURSTD_DUMP_PRETTY       0x000008000ull
#define WT_CURSTD_DUMP_PRINT        0x000010000ull
#define WT_CURSTD_DUP_NO_VALUE          0x000020000ull
#define WT_CURSTD_EVICT_REPOSITION     0x000040000ull
#define WT_CURSTD_HS_READ_ACROSS_BTREE 0x000080000ull
#define WT_CURSTD_HS_READ_ALL       0x000100000ull
#define WT_CURSTD_HS_READ_COMMITTED 0x000200000ull
#define WT_CURSTD_IGNORE_TOMBSTONE  0x000400000ull
#define WT_CURSTD_KEY_EXT       0x000800000ull /* Key points out of tree. */
#define WT_CURSTD_KEY_INT       0x001000000ull /* Key points into tree. */
#define WT_CURSTD_KEY_ONLY      0x002000000ull
#define WT_CURSTD_META_INUSE        0x004000000ull
#define WT_CURSTD_OPEN          0x008000000ull
#define WT_CURSTD_OVERWRITE     0x010000000ull
#define WT_CURSTD_RAW           0x020000000ull
#define WT_CURSTD_RAW_SEARCH        0x040000000ull
#define WT_CURSTD_VALUE_EXT     0x080000000ull /* Value points out of tree. */
#define WT_CURSTD_VALUE_INT     0x100000000ull /* Value points into tree. */
#define WT_CURSTD_VERSION_CURSOR    0x200000000ull /* Version cursor. */
/* AUTOMATIC FLAG VALUE GENERATION STOP 64 */
#define WT_CURSTD_KEY_SET   (WT_CURSTD_KEY_EXT | WT_CURSTD_KEY_INT)
#define WT_CURSTD_VALUE_SET (WT_CURSTD_VALUE_EXT | WT_CURSTD_VALUE_INT)
#define WT_CURSTD_BOUND_ALL (WT_CURSTD_BOUND_UPPER | WT_CURSTD_BOUND_UPPER_INCLUSIVE \
| WT_CURSTD_BOUND_LOWER | WT_CURSTD_BOUND_LOWER_INCLUSIVE)
    uint64_t flags;
#endif
};

/*! WT_SESSION::timestamp_transaction_uint timestamp types */
typedef enum {
    WT_TS_TXN_TYPE_COMMIT, /*!< Commit timestamp. */
    WT_TS_TXN_TYPE_DURABLE, /*!< Durable timestamp. */
    WT_TS_TXN_TYPE_PREPARE, /*!< Prepare timestamp. */
    WT_TS_TXN_TYPE_READ /*!< Read timestamp. */
} WT_TS_TXN_TYPE;

/*!
 * All data operations are performed in the context of a WT_SESSION.  This
 * encapsulates the thread and transactional context of the operation.
 *
 * <b>Thread safety:</b> A WT_SESSION handle is not usually shared between
 * threads, see @ref threads for more information.
 */
struct __wt_session {
    /*! The connection for this session. */
    WT_CONNECTION *connection;

    /*
     * Don't expose app_private to non-C language bindings - they have
     * their own way to attach data to an operation.
     */
#if !defined(SWIG)
    /*!
     * A location for applications to store information that will be
     * available in callbacks taking a WT_SESSION handle.
     */
    void *app_private;
#endif

    /*!
     * Close the session handle.
     *
     * This will release the resources associated with the session handle,
     * including rolling back any active transactions and closing any
     * cursors that remain open in the session.
     *
     * @snippet ex_all.c Close a session
     *
     * @param session the session handle
     * @configempty{WT_SESSION.close, see dist/api_data.py}
     * @errors
     */
    int __F(close)(WT_SESSION *session, const char *config);

    /*!
     * Reconfigure a session handle.
     *
     * Only configurations listed in the method arguments are modified, other configurations
     * remain in their current state. This method additionally resets the cursors associated
     * with the session. Transaction-related configurations can only be modified when no transaction
     * is active.
     *
     * @snippet ex_all.c Reconfigure a session
     *
     * @param session the session handle
     * @configstart{WT_SESSION.reconfigure, see dist/api_data.py}
     * @config{cache_cursors, enable caching of cursors for reuse.  Any calls to WT_CURSOR::close
     * for a cursor created in this session will mark the cursor as cached and keep it available to
     * be reused for later calls to WT_SESSION::open_cursor.  Cached cursors may be eventually
     * closed.  This value is inherited from ::wiredtiger_open \c cache_cursors., a boolean flag;
     * default \c true.}
     * @config{cache_max_wait_ms, the maximum number of milliseconds an application thread will wait
     * for space to be available in cache before giving up.  Default value will be the global
     * setting of the connection config.  0 will wait forever.  1 will never wait., an integer
     * greater than or equal to \c 0; default \c 0.}
     * @config{debug = (, configure debug specific behavior on a session.  Generally only used for
     * internal testing purposes., a set of related configuration options defined as follows.}
     * @config{&nbsp;&nbsp;&nbsp;&nbsp;checkpoint_fail_before_turtle_update, Fail before writing a
     * turtle file at the end of a checkpoint., a boolean flag; default \c false.}
     * @config{&nbsp;&nbsp;&nbsp;&nbsp;release_evict_page, Configure the session to evict the page
     * when it is released and no longer needed., a boolean flag; default \c false.}
     * @config{ ),,}
     * @config{ignore_cache_size, when set\, operations performed by this session ignore the cache
     * size and are not blocked when the cache is full.  Note that use of this option for operations
     * that create cache pressure can starve ordinary sessions that obey the cache size., a boolean
     * flag; default \c false.}
     * @config{isolation, the default isolation level for operations in this session., a string\,
     * chosen from the following options: \c "read-uncommitted"\, \c "read-committed"\, \c
     * "snapshot"; default \c snapshot.}
     * @config{prefetch = (, Enable automatic detection of scans by applications\, and attempt to
     * pre-fetch future content into the cache., a set of related configuration options defined as
     * follows.}
     * @config{&nbsp;&nbsp;&nbsp;&nbsp;enabled, whether pre-fetch is enabled for this
     * session., a boolean flag; default \c false.}
     * @config{ ),,}
     * @configend
     * @errors
     */
    int __F(reconfigure)(WT_SESSION *session, const char *config);

    /*!
     * Return information about an error as a string.
     *
     * @snippet ex_all.c Display an error thread safe
     *
     * @param session the session handle
     * @param error a return value from a WiredTiger, ISO C, or POSIX
     * standard API call
     * @returns a string representation of the error
     */
    const char *__F(strerror)(WT_SESSION *session, int error);

    /*!
     * @name Cursor handles
     * @{
     */

    /*!
     * Open a new cursor on a data source or duplicate an existing cursor.
     *
     * @snippet ex_all.c Open a cursor
     *
     * An existing cursor can be duplicated by passing it as the \c to_dup
     * parameter and setting the \c uri parameter to \c NULL:
     *
     * @snippet ex_all.c Duplicate a cursor
     *
     * Cursors being duplicated must have a key set, and successfully
     * duplicated cursors are positioned at the same place in the data
     * source as the original.
     *
     * Cursor handles should be discarded by calling WT_CURSOR::close.
     *
     * Cursors capable of supporting transactional operations operate in the
     * context of the current transaction, if any.
     *
     * WT_SESSION::rollback_transaction implicitly resets all cursors associated with the
         * session.
     *
     * Cursors are relatively light-weight objects but may hold references
     * to heavier-weight objects; applications should re-use cursors when
     * possible, but instantiating new cursors is not so expensive that
     * applications need to cache cursors at all cost.
     *
     * @param session the session handle
     * @param uri the data source on which the cursor operates; cursors
     *  are usually opened on tables, however, cursors can be opened on
     *  any data source, regardless of whether it is ultimately stored
     *  in a table.  Some cursor types may have limited functionality
     *  (for example, they may be read-only or not support transactional
     *  updates).  See @ref data_sources for more information.
     *  <br>
     *  @copydoc doc_cursor_types
     * @param to_dup a cursor to duplicate or gather statistics on
     * @configstart{WT_SESSION.open_cursor, see dist/api_data.py}
     * @config{append, append written values as new records\, giving each a new record number key;
     * valid only for cursors with record number keys., a boolean flag; default \c false.}
     * @config{bulk, configure the cursor for bulk-loading\, a fast\, initial load path (see @ref
     * tune_bulk_load for more information). Bulk-load may only be used for newly created objects
     * and applications should use the WT_CURSOR::insert method to insert rows.  When bulk-loading\,
     * rows must be loaded in sorted order.  The value is usually a true/false flag; when
     * bulk-loading fixed-length column store objects\, the special value \c bitmap allows chunks of
     * a memory resident bitmap to be loaded directly into a file by passing a \c WT_ITEM to
     * WT_CURSOR::set_value where the \c size field indicates the number of records in the bitmap
     * (as specified by the object's \c value_format configuration). Bulk-loaded bitmap values must
     * end on a byte boundary relative to the bit count (except for the last set of values loaded).,
     * a string; default \c false.}
     * @config{checkpoint, the name of a checkpoint to open.  (The reserved name
     * "WiredTigerCheckpoint" opens the most recent checkpoint taken for the object.) The cursor
     * does not support data modification., a string; default empty.}
     * @config{debug = (, configure debug specific behavior on a cursor.  Generally only used for
     * internal testing purposes., a set of related configuration options defined as follows.}
     * @config{&nbsp;&nbsp;&nbsp;&nbsp;dump_version = (, open a version cursor\, which is a debug
     * cursor on a table that enables iteration through the history of values for all the keys., a
     * set of related configuration options defined as follows.}
     * @config{&nbsp;&nbsp;&nbsp;&nbsp;
     * ),,}
     * @config{&nbsp;&nbsp;&nbsp;&nbsp;release_evict, Configure the cursor to evict the page
     * positioned on when the reset API call is used., a boolean flag; default \c false.}
     * @config{
     * ),,}
     * @config{dump, configure the cursor for dump format inputs and outputs: "hex" selects a simple
     * hexadecimal format\, "json" selects a JSON format with each record formatted as fields named
     * by column names if available\, "pretty" selects a human-readable format (making it
     * incompatible with the "load")\, "pretty_hex" is similar to "pretty" (also incompatible with
     * "load") except raw byte data elements will be printed like "hex" format\, and "print" selects
     * a format where only non-printing characters are hexadecimal encoded.  These formats are
     * compatible with the @ref util_dump and @ref util_load commands., a string\, chosen from the
     * following options: \c "hex"\, \c "json"\, \c "pretty"\, \c "pretty_hex"\, \c "print"; default
     * empty.}
     * @config{force, forcibly open a new dhandle., a boolean flag; default \c false.}
     * @config{incremental = (, configure the cursor for block incremental backup usage.  These
     * formats are only compatible with the backup data source; see @ref backup., a set of related
     * configuration options defined as follows.}
     * @config{&nbsp;&nbsp;&nbsp;&nbsp;consolidate,
     * causes block incremental backup information to be consolidated if adjacent granularity blocks
     * are modified.  If false\, information will be returned in granularity sized blocks only.
     * This must be set on the primary backup cursor and it applies to all files for this backup., a
     * boolean flag; default \c false.}
     * @config{&nbsp;&nbsp;&nbsp;&nbsp;enabled, whether to
     * configure this backup as the starting point for a subsequent incremental backup., a boolean
     * flag; default \c false.}
     * @config{&nbsp;&nbsp;&nbsp;&nbsp;file, the file name when opening a
     * duplicate incremental backup cursor.  That duplicate cursor will return the block
     * modifications relevant to the given file name., a string; default empty.}
     * @config{&nbsp;&nbsp;&nbsp;&nbsp;force_stop, causes all block incremental backup information
     * to be released.  This is on an open_cursor call and the resources will be released when this
     * cursor is closed.  No other operations should be done on this open cursor., a boolean flag;
     * default \c false.}
     * @config{&nbsp;&nbsp;&nbsp;&nbsp;granularity, this setting manages the
     * granularity of how WiredTiger maintains modification maps internally.  The larger the
     * granularity\, the smaller amount of information WiredTiger need to maintain., an integer
     * between \c 4KB and \c 2GB; default \c 16MB.}
     * @config{&nbsp;&nbsp;&nbsp;&nbsp;src_id, a string
     * that identifies a previous checkpoint backup source as the source of this incremental backup.
     * This identifier must have already been created by use of the 'this_id' configuration in an
     * earlier backup.  A source id is required to begin an incremental backup., a string; default
     * empty.}
     * @config{&nbsp;&nbsp;&nbsp;&nbsp;this_id, a string that identifies the current system
     * state as a future backup source for an incremental backup via \c src_id.  This identifier is
     * required when opening an incremental backup cursor and an error will be returned if one is
     * not provided.  The identifiers can be any text string\, but should be unique., a string;
     * default empty.}
     * @config{ ),,}
     * @config{next_random, configure the cursor to return a pseudo-random record from the object
     * when the WT_CURSOR::next method is called; valid only for row-store cursors.  See @ref
     * cursor_random for details., a boolean flag; default \c false.}
     * @config{next_random_sample_size, cursors configured by \c next_random to return pseudo-random
     * records from the object randomly select from the entire object\, by default.  Setting \c
     * next_random_sample_size to a non-zero value sets the number of samples the application
     * expects to take using the \c next_random cursor.  A cursor configured with both \c
     * next_random and \c next_random_sample_size attempts to divide the object into \c
     * next_random_sample_size equal-sized pieces\, and each retrieval returns a record from one of
     * those pieces.  See @ref cursor_random for details., a string; default \c 0.}
     * @config{next_random_seed, configure the cursor to set an initial random seed when using \c
     * next_random configuration.  This is used for testing purposes only.  See @ref cursor_random
     * for details., a string; default \c 0.}
     * @config{overwrite, configures whether the cursor's insert and update methods check the
     * existing state of the record.  If \c overwrite is \c false\, WT_CURSOR::insert fails with
     * ::WT_DUPLICATE_KEY if the record exists\, and WT_CURSOR::update fails with ::WT_NOTFOUND if
     * the record does not exist., a boolean flag; default \c true.}
     * @config{raw, ignore the encodings for the key and value\, manage data as if the formats were
     * \c "u". See @ref cursor_raw for details., a boolean flag; default \c false.}
     * @config{read_once, results that are brought into cache from disk by this cursor will be given
     * less priority in the cache., a boolean flag; default \c false.}
     * @config{readonly, only query operations are supported by this cursor.  An error is returned
     * if a modification is attempted using the cursor.  The default is false for all cursor types
     * except for metadata cursors and checkpoint cursors., a boolean flag; default \c false.}
     * @config{statistics, Specify the statistics to be gathered.  Choosing "all" gathers statistics
     * regardless of cost and may include traversing on-disk files; "fast" gathers a subset of
     * relatively inexpensive statistics.  The selection must agree with the database \c statistics
     * configuration specified to ::wiredtiger_open or WT_CONNECTION::reconfigure.  For example\,
     * "all" or "fast" can be configured when the database is configured with "all"\, but the cursor
     * open will fail if "all" is specified when the database is configured with "fast"\, and the
     * cursor open will fail in all cases when the database is configured with "none". If "size" is
     * configured\, only the underlying size of the object on disk is filled in and the object is
     * not opened.  If \c statistics is not configured\, the default configuration is the database
     * configuration.  The "clear" configuration resets statistics after gathering them\, where
     * appropriate (for example\, a cache size statistic is not cleared\, while the count of cursor
     * insert operations will be cleared). See @ref statistics for more information., a list\, with
     * values chosen from the following options: \c "all"\, \c "cache_walk"\, \c "fast"\, \c
     * "clear"\, \c "size"\, \c "tree_walk"; default empty.}
     * @config{target, if non-empty\, back up the given list of objects; valid only for a backup
     * data source., a list of strings; default empty.}
     * @configend
     * @param[out] cursorp a pointer to the newly opened cursor
     * @errors
     */
    int __F(open_cursor)(WT_SESSION *session,
        const char *uri, WT_CURSOR *to_dup, const char *config, WT_CURSOR **cursorp);
    /*! @} */

    /*!
     * @name Table operations
     * @{
     */
    /*!
     * Alter a table.
     *
     * This will allow modification of some table settings after
     * creation.
     *
     * @exclusive
     *
     * @snippet ex_all.c Alter a table
     *
     * @param session the session handle
     * @param name the URI of the object to alter, such as \c "table:stock"
     * @configstart{WT_SESSION.alter, see dist/api_data.py}
     * @config{access_pattern_hint, It is recommended that workloads that consist primarily of
     * updates and/or point queries specify \c random.  Workloads that do many cursor scans through
     * large ranges of data should specify \c sequential and other workloads should specify \c none.
     * The option leads to an appropriate operating system advisory call where available., a
     * string\, chosen from the following options: \c "none"\, \c "random"\, \c "sequential";
     * default \c none.}
     * @config{app_metadata, application-owned metadata for this object., a string; default empty.}
     * @config{assert = (, declare timestamp usage., a set of related configuration options defined
     * as follows.}
     * @config{&nbsp;&nbsp;&nbsp;&nbsp;read_timestamp, if set\, check that timestamps
     * are \c always or \c never used on reads with this table\, writing an error message if the
     * policy is violated.  If the library was built in diagnostic mode\, drop core at the failing
     * check., a string\, chosen from the following options: \c "always"\, \c "never"\, \c "none";
     * default \c none.}
     * @config{ ),,}
     * @config{cache_resident, do not ever evict the object's pages from cache\, see @ref
     * tuning_cache_resident for more information., a boolean flag; default \c false.}
     * @config{log = (, the transaction log configuration for this object.  Only valid if \c log is
     * enabled in ::wiredtiger_open., a set of related configuration options defined as follows.}
     * @config{&nbsp;&nbsp;&nbsp;&nbsp;enabled, if false\, this object has checkpoint-level
     * durability., a boolean flag; default \c true.}
     * @config{ ),,}
     * @config{os_cache_dirty_max, maximum dirty system buffer cache usage\, in bytes.  If
     * non-zero\, schedule writes for dirty blocks belonging to this object in the system buffer
     * cache after that many bytes from this object are written into the buffer cache., an integer
     * greater than or equal to \c 0; default \c 0.}
     * @config{os_cache_max, maximum system buffer cache usage\, in bytes.  If non-zero\, evict
     * object blocks from the system buffer cache after that many bytes from this object are read or
     * written into the buffer cache., an integer greater than or equal to \c 0; default \c 0.}
     * @config{write_timestamp_usage, describe how timestamps are expected to be used on table
     * modifications.  The choices are the default\, which ensures that once timestamps are used for
     * a key\, they are always used\, and also that multiple updates to a key never use decreasing
     * timestamps and \c never which enforces that timestamps are never used for a table.  (The \c
     * always\, \c key_consistent\, \c mixed_mode and \c ordered choices should not be used\, and
     * are retained for backward compatibility.)., a string\, chosen from the following options: \c
     * "always"\, \c "key_consistent"\, \c "mixed_mode"\, \c "never"\, \c "none"\, \c "ordered";
     * default \c none.}
     * @configend
     * @ebusy_errors
     */
    int __F(alter)(WT_SESSION *session,
        const char *name, const char *config);

    /*!
     * Bind values for a compiled configuration.  The bindings hold for API calls in this
     * session that use the compiled string.  Strings passed into this call are not duplicated,
     * the application must ensure that strings remain valid while the bindings are being
     * used.
     *
     * This API may change in future releases.
     *
     * @param session the session handle
     * @param compiled a string returned from WT_CONNECTION::compile_configuration
     * @errors
     */
    int __F(bind_configuration)(WT_SESSION *session, const char *compiled, ...);

    /*!
     * Create a table, column group, index or file.
     *
     * @not_transactional
     *
     * @snippet ex_all.c Create a table
     *
     * @param session the session handle
     * @param name the URI of the object to create, such as
     * \c "table:stock". For a description of URI formats
     * see @ref data_sources.
     * @configstart{WT_SESSION.create, see dist/api_data.py}
     * @config{access_pattern_hint, It is recommended that workloads that consist primarily of
     * updates and/or point queries specify \c random.  Workloads that do many cursor scans through
     * large ranges of data should specify \c sequential and other workloads should specify \c none.
     * The option leads to an appropriate operating system advisory call where available., a
     * string\, chosen from the following options: \c "none"\, \c "random"\, \c "sequential";
     * default \c none.}
     * @config{allocation_size, the file unit allocation size\, in bytes\, must be a power of two;
     * smaller values decrease the file space required by overflow items\, and the default value of
     * 4KB is a good choice absent requirements from the operating system or storage device., an
     * integer between \c 512B and \c 128MB; default \c 4KB.}
     * @config{app_metadata, application-owned metadata for this object., a string; default empty.}
     * @config{assert = (, declare timestamp usage., a set of related configuration options defined
     * as follows.}
     * @config{&nbsp;&nbsp;&nbsp;&nbsp;read_timestamp, if set\, check that timestamps
     * are \c always or \c never used on reads with this table\, writing an error message if the
     * policy is violated.  If the library was built in diagnostic mode\, drop core at the failing
     * check., a string\, chosen from the following options: \c "always"\, \c "never"\, \c "none";
     * default \c none.}
     * @config{ ),,}
     * @config{block_allocation, configure block allocation.  Permitted values are \c "best" or \c
     * "first"; the \c "best" configuration uses a best-fit algorithm\, the \c "first" configuration
     * uses a first-available algorithm during block allocation., a string\, chosen from the
     * following options: \c "best"\, \c "first"; default \c best.}
     * @config{block_compressor, configure a compressor for file blocks.  Permitted values are \c
     * "none" or a custom compression engine name created with WT_CONNECTION::add_compressor.  If
     * WiredTiger has builtin support for \c "lz4"\, \c "snappy"\, \c "zlib" or \c "zstd"
     * compression\, these names are also available.  See @ref compression for more information., a
     * string; default \c none.}
     * @config{block_manager, configure a manager for file blocks.  Permitted values are \c
     * "default" or the disaggregated storage block manager backed by \c PALI., a string\, chosen
     * from the following options: \c "default"\, \c "disagg"; default \c default.}
     * @config{cache_resident, do not ever evict the object's pages from cache\, see @ref
     * tuning_cache_resident for more information., a boolean flag; default \c false.}
     * @config{checksum, configure block checksums; the permitted values are \c on\, \c off\, \c
     * uncompressed and \c unencrypted.  The default is \c on\, in which case all block writes
     * include a checksum subsequently verified when the block is read.  The \c off setting does no
     * checksums\, the \c uncompressed setting only checksums blocks that are not compressed\, and
     * the \c unencrypted setting only checksums blocks that are not encrypted.  See @ref
     * tune_checksum for more information., a string\, chosen from the following options: \c "on"\,
     * \c "off"\, \c "uncompressed"\, \c "unencrypted"; default \c on.}
     * @config{colgroups, comma-separated list of names of column groups.  Each column group is
     * stored separately\, keyed by the primary key of the table.  If no column groups are
     * specified\, all columns are stored together in a single file.  All value columns in the table
     * must appear in at least one column group.  Each column group must be created with a separate
     * call to WT_SESSION::create using a \c colgroup: URI., a list of strings; default empty.}
     * @config{collator, configure custom collation for keys.  Permitted values are \c "none" or a
     * custom collator name created with WT_CONNECTION::add_collator., a string; default \c none.}
     * @config{columns, list of the column names.  Comma-separated list of the form
     * <code>(column[\,...])</code>. For tables\, the number of entries must match the total number
     * of values in \c key_format and \c value_format.  For colgroups and indices\, all column names
     * must appear in the list of columns for the table., a list of strings; default empty.}
     * @config{dictionary, the maximum number of unique values remembered in the
     * row-store/variable-length column-store leaf page value dictionary; see @ref
     * file_formats_compression for more information., an integer greater than or equal to \c 0;
     * default \c 0.}
     * @config{disaggregated = (, configure disaggregated storage for this file., a set of related
     * configuration options defined as follows.}
     * @config{&nbsp;&nbsp;&nbsp;&nbsp;delta_pct, the
     * size threshold (as a percentage) at which a delta will cease to be emitted when reconciling a
     * page.  For example\, if this is set to 20\, the size of a delta is 20 bytes\, and the size of
     * the full page image is 100 bytes\, reconciliation can emit a delta for the page (if various
     * other preconditions are met). Conversely\, if the delta came to 21 bytes\, reconciliation
     * would not emit a delta.  Deltas larger than full pages are permitted for measurement and
     * testing reasons\, and may be disallowed in future., an integer between \c 1 and \c 1000;
     * default \c 20.}
     * @config{&nbsp;&nbsp;&nbsp;&nbsp;max_consecutive_delta, the max consecutive
     * deltas allowed for a single page.  The maximum value is set at 32 (WT_DELTA_LIMIT). If we
     * need to change that\, please change WT_DELTA_LIMIT as well., an integer between \c 1 and \c
     * 32; default \c 32.}
     * @config{ ),,}
     * @config{encryption = (, configure an encryptor for file blocks.  When a table is created\,
     * its encryptor is not implicitly used for any related indices or column groups., a set of
     * related configuration options defined as follows.}
     * @config{&nbsp;&nbsp;&nbsp;&nbsp;keyid, An
     * identifier that identifies a unique instance of the encryptor.  It is stored in clear text\,
     * and thus is available when the WiredTiger database is reopened.  On the first use of a
     * (name\, keyid) combination\, the WT_ENCRYPTOR::customize function is called with the keyid as
     * an argument., a string; default empty.}
     * @config{&nbsp;&nbsp;&nbsp;&nbsp;name, Permitted
     * values are \c "none" or a custom encryption engine name created with
     * WT_CONNECTION::add_encryptor.  See @ref encryption for more information., a string; default
     * \c none.}
     * @config{ ),,}
     * @config{exclusive, explicitly fail with EEXIST if the object exists.  When false (the
     * default)\, if the object exists\, silently fail without creating a new object., a boolean
     * flag; default \c false.}
     * @config{format, the file format., a string\, chosen from the following options: \c "btree";
     * default \c btree.}
     * @config{ignore_in_memory_cache_size, allow update and insert operations to proceed even if
     * the cache is already at capacity.  Only valid in conjunction with in-memory databases.
     * Should be used with caution - this configuration allows WiredTiger to consume memory over the
     * configured cache limit., a boolean flag; default \c false.}
     * @config{immutable, configure the index to be immutable -- that is\, the index is not changed
     * by any update to a record in the table., a boolean flag; default \c false.}
     * @config{import = (, configure import of an existing object into the currently running
     * database., a set of related configuration options defined as follows.}
     * @config{&nbsp;&nbsp;&nbsp;&nbsp;compare_timestamp, allow importing files with timestamps
     * smaller or equal to the configured global timestamps.  Note the history of the files are not
     * imported together and thus snapshot read of historical data will not work with the option
     * "stable_timestamp". (The \c oldest and \c stable arguments are deprecated short-hand for \c
     * oldest_timestamp and \c stable_timestamp\, respectively)., a string\, chosen from the
     * following options: \c "oldest"\, \c "oldest_timestamp"\, \c "stable"\, \c "stable_timestamp";
     * default \c oldest_timestamp.}
     * @config{&nbsp;&nbsp;&nbsp;&nbsp;enabled, whether to import the
     * input URI from disk., a boolean flag; default \c false.}
     * @config{&nbsp;&nbsp;&nbsp;&nbsp;
     * file_metadata, the file configuration extracted from the metadata of the export database., a
     * string; default empty.}
     * @config{&nbsp;&nbsp;&nbsp;&nbsp;metadata_file, a text file that
     * contains all the relevant metadata information for the URI to import.  The file is generated
     * by backup:export cursor., a string; default empty.}
     * @config{&nbsp;&nbsp;&nbsp;&nbsp;
     * panic_corrupt, whether to panic if the metadata given is no longer valid for the table.  Not
     * valid with \c repair=true., a boolean flag; default \c true.}
     * @config{&nbsp;&nbsp;&nbsp;&nbsp;repair, whether to reconstruct the metadata from the raw file
     * content., a boolean flag; default \c false.}
     * @config{ ),,}
     * @config{internal_key_max, This option is no longer supported\, retained for backward
     * compatibility., an integer greater than or equal to \c 0; default \c 0.}
     * @config{internal_key_truncate, configure internal key truncation\, discarding unnecessary
     * trailing bytes on internal keys (ignored for custom collators)., a boolean flag; default \c
     * true.}
     * @config{internal_page_max, the maximum page size for internal nodes\, in bytes; the size must
     * be a multiple of the allocation size and is significant for applications wanting to avoid
     * excessive L2 cache misses while searching the tree.  The page maximum is the bytes of
     * uncompressed data\, that is\, the limit is applied before any block compression is done., an
     * integer between \c 512B and \c 512MB; default \c 4KB.}
     * @config{key_format, the format of the data packed into key items.  See @ref
     * schema_format_types for details.  By default\, the key_format is \c 'u' and applications use
     * WT_ITEM structures to manipulate raw byte arrays.  By default\, records are stored in
     * row-store files: keys of type \c 'r' are record numbers and records referenced by record
     * number are stored in column-store files., a format string; default \c u.}
     * @config{key_gap, This option is no longer supported\, retained for backward compatibility.,
     * an integer greater than or equal to \c 0; default \c 10.}
     * @config{leaf_key_max, the largest key stored in a leaf node\, in bytes.  If set\, keys larger
     * than the specified size are stored as overflow items (which may require additional I/O to
     * access). The default value is one-tenth the size of a newly split leaf page., an integer
     * greater than or equal to \c 0; default \c 0.}
     * @config{leaf_page_max, the maximum page size for leaf nodes\, in bytes; the size must be a
     * multiple of the allocation size\, and is significant for applications wanting to maximize
     * sequential data transfer from a storage device.  The page maximum is the bytes of
     * uncompressed data\, that is\, the limit is applied before any block compression is done.  For
     * fixed-length column store\, the size includes only the bitmap data; pages containing
     * timestamp information can be larger\, and the size is limited to 128KB rather than 512MB., an
     * integer between \c 512B and \c 512MB; default \c 32KB.}
     * @config{leaf_value_max, the largest value stored in a leaf node\, in bytes.  If set\, values
     * larger than the specified size are stored as overflow items (which may require additional I/O
     * to access). If the size is larger than the maximum leaf page size\, the page size is
     * temporarily ignored when large values are written.  The default is one-half the size of a
     * newly split leaf page., an integer greater than or equal to \c 0; default \c 0.}
     * @config{log = (, the transaction log configuration for this object.  Only valid if \c log is
     * enabled in ::wiredtiger_open., a set of related configuration options defined as follows.}
     * @config{&nbsp;&nbsp;&nbsp;&nbsp;enabled, if false\, this object has checkpoint-level
     * durability., a boolean flag; default \c true.}
     * @config{ ),,}
     * @config{memory_page_image_max, the maximum in-memory page image represented by a single
     * storage block.  Depending on compression efficiency\, compression can create storage blocks
     * which require significant resources to re-instantiate in the cache\, penalizing the
     * performance of future point updates.  The value limits the maximum in-memory page image a
     * storage block will need.  If set to 0\, a default of 4 times \c leaf_page_max is used., an
     * integer greater than or equal to \c 0; default \c 0.}
     * @config{memory_page_max, the maximum size a page can grow to in memory before being
     * reconciled to disk.  The specified size will be adjusted to a lower bound of
     * <code>leaf_page_max</code>\, and an upper bound of <code>cache_size / 10</code>. This limit
     * is soft - it is possible for pages to be temporarily larger than this value., an integer
     * between \c 512B and \c 10TB; default \c 5MB.}
     * @config{os_cache_dirty_max, maximum dirty system buffer cache usage\, in bytes.  If
     * non-zero\, schedule writes for dirty blocks belonging to this object in the system buffer
     * cache after that many bytes from this object are written into the buffer cache., an integer
     * greater than or equal to \c 0; default \c 0.}
     * @config{os_cache_max, maximum system buffer cache usage\, in bytes.  If non-zero\, evict
     * object blocks from the system buffer cache after that many bytes from this object are read or
     * written into the buffer cache., an integer greater than or equal to \c 0; default \c 0.}
     * @config{prefix_compression, configure prefix compression on row-store leaf pages., a boolean
     * flag; default \c false.}
     * @config{prefix_compression_min, minimum gain before prefix compression will be used on
     * row-store leaf pages., an integer greater than or equal to \c 0; default \c 4.}
     * @config{split_pct, the Btree page split size as a percentage of the maximum Btree page size\,
     * that is\, when a Btree page is split\, it will be split into smaller pages\, where each page
     * is the specified percentage of the maximum Btree page size., an integer between \c 50 and \c
     * 100; default \c 90.}
     * @config{tiered_storage = (, configure a storage source for this table., a set of related
     * configuration options defined as follows.}
     * @config{&nbsp;&nbsp;&nbsp;&nbsp;auth_token,
     * authentication string identifier., a string; default empty.}
     * @config{&nbsp;&nbsp;&nbsp;&nbsp;
     * bucket, the bucket indicating the location for this table., a string; default empty.}
     * @config{&nbsp;&nbsp;&nbsp;&nbsp;bucket_prefix, the unique bucket prefix for this table., a
     * string; default empty.}
     * @config{&nbsp;&nbsp;&nbsp;&nbsp;cache_directory, a directory to store
     * locally cached versions of files in the storage source.  By default\, it is named with \c
     * "-cache" appended to the bucket name.  A relative directory name is relative to the home
     * directory., a string; default empty.}
     * @config{&nbsp;&nbsp;&nbsp;&nbsp;local_retention, time
     * in seconds to retain data on tiered storage on the local tier for faster read access., an
     * integer between \c 0 and \c 10000; default \c 300.}
     * @config{&nbsp;&nbsp;&nbsp;&nbsp;name,
     * permitted values are \c "none" or a custom storage source name created with
     * WT_CONNECTION::add_storage_source.  See @ref custom_storage_sources for more information., a
     * string; default \c none.}
     * @config{&nbsp;&nbsp;&nbsp;&nbsp;shared, enable sharing tiered
     * tables across other WiredTiger instances., a boolean flag; default \c false.}
     * @config{ ),,}
     * @config{type, set the type of data source used to store a column group\, index or simple
     * table.  By default\, a \c "file:" URI is derived from the object name.  The \c type
     * configuration can be used to switch to a different data source or an extension configured by
     * the application., a string; default \c file.}
     * @config{value_format, the format of the data packed into value items.  See @ref
     * schema_format_types for details.  By default\, the value_format is \c 'u' and applications
     * use a WT_ITEM structure to manipulate raw byte arrays.  Value items of type 't' are
     * bitfields\, and when configured with record number type keys\, will be stored using a
     * fixed-length store., a format string; default \c u.}
     * @config{write_timestamp_usage, describe how timestamps are expected to be used on table
     * modifications.  The choices are the default\, which ensures that once timestamps are used for
     * a key\, they are always used\, and also that multiple updates to a key never use decreasing
     * timestamps and \c never which enforces that timestamps are never used for a table.  (The \c
     * always\, \c key_consistent\, \c mixed_mode and \c ordered choices should not be used\, and
     * are retained for backward compatibility.)., a string\, chosen from the following options: \c
     * "always"\, \c "key_consistent"\, \c "mixed_mode"\, \c "never"\, \c "none"\, \c "ordered";
     * default \c none.}
     * @configend
     * @errors
     */
    int __F(create)(WT_SESSION *session,
        const char *name, const char *config);

    /*!
     * Compact a live row- or column-store btree.
     *
     * @snippet ex_all.c Compact a table
     *
     * @param session the session handle
     * @param name the URI of the object to compact, such as
     * \c "table:stock"
     * @configstart{WT_SESSION.compact, see dist/api_data.py}
     * @config{background, enable/disabled the background compaction server., a boolean flag;
     * default empty.}
     * @config{dryrun, run only the estimation phase of compact., a boolean flag; default \c false.}
     * @config{exclude, list of table objects to be excluded from background compaction.  The list
     * is immutable and only applied when the background compaction gets enabled.  The list is not
     * saved between the calls and needs to be reapplied each time the service is enabled.  The
     * individual objects in the list can only be of the \c table: URI type., a list of strings;
     * default empty.}
     * @config{free_space_target, minimum amount of space recoverable for compaction to proceed., an
     * integer greater than or equal to \c 1MB; default \c 20MB.}
     * @config{run_once, configure background compaction server to run once.  In this mode\,
     * compaction is always attempted on each table unless explicitly excluded., a boolean flag;
     * default \c false.}
     * @config{timeout, maximum amount of time to allow for compact in seconds.  The actual amount
     * of time spent in compact may exceed the configured value.  A value of zero disables the
     * timeout., an integer; default \c 1200.}
     * @configend
     * @errors
     */
    int __F(compact)(WT_SESSION *session,
        const char *name, const char *config);

    /*!
     * Drop (delete) a table.
     *
     * @exclusive
     *
     * @not_transactional
     *
     * @snippet ex_all.c Drop a table
     *
     * @param session the session handle
     * @param name the URI of the object to drop, such as \c "table:stock"
     * @configstart{WT_SESSION.drop, see dist/api_data.py}
     * @config{force, return success if the object does not exist., a boolean flag; default \c
     * false.}
     * @config{remove_files, if the underlying files should be removed., a boolean flag; default \c
     * true.}
     * @configend
     * @ebusy_errors
     */
    int __F(drop)(WT_SESSION *session,
        const char *name, const char *config);

    /*!
     * Flush the log.
     *
     * WT_SESSION::log_flush will fail if logging is not enabled.
     *
     * @param session the session handle
     * @configstart{WT_SESSION.log_flush, see dist/api_data.py}
     * @config{sync, forcibly flush the log and wait for it to achieve the synchronization level
     * specified.  The \c off setting forces any buffered log records to be written to the file
     * system.  The \c on setting forces log records to be written to the storage device., a
     * string\, chosen from the following options: \c "off"\, \c "on"; default \c on.}
     * @configend
     * @errors
     */
    int __F(log_flush)(WT_SESSION *session, const char *config);

    /*!
     * Insert a ::WT_LOGREC_MESSAGE type record in the database log files
     * (the database must be configured for logging when this method is
     * called).
     *
     * @param session the session handle
     * @param format a printf format specifier
     * @errors
     */
    int __F(log_printf)(WT_SESSION *session, const char *format, ...);

    /*!
     * Reset the session handle.
     *
     * This method resets the cursors associated with the session, clears session statistics and
     * discards cached resources. No session configurations are modified (or reset to their
     * default values). WT_SESSION::reset will fail if a transaction is in progress in the
     * session.
     *
     * @snippet ex_all.c Reset the session
     *
     * @param session the session handle
     * @errors
     */
    int __F(reset)(WT_SESSION *session);

    /*!
     * Salvage a table.
     *
     * Salvage rebuilds the file or files which comprise a table,
     * discarding any corrupted file blocks.
     *
     * When salvage is done, previously deleted records may re-appear, and
     * inserted records may disappear, so salvage should not be run
     * unless it is known to be necessary.  Normally, salvage should be
     * called after a table or file has been corrupted, as reported by the
     * WT_SESSION::verify method.
     *
     * Files are rebuilt in place. The salvage method overwrites the
     * existing files.
     *
     * @exclusive
     *
     * @snippet ex_all.c Salvage a table
     *
     * @param session the session handle
     * @param name the URI of the table or file to salvage
     * @configstart{WT_SESSION.salvage, see dist/api_data.py}
     * @config{force, force salvage even of files that do not appear to be WiredTiger files., a
     * boolean flag; default \c false.}
     * @configend
     * @ebusy_errors
     */
    int __F(salvage)(WT_SESSION *session,
        const char *name, const char *config);

    /*!
     * Truncate a file, table, cursor range, or backup cursor
     *
     * Truncate a table or file.
     * @snippet ex_all.c Truncate a table
     *
     * Truncate a cursor range.  When truncating based on a cursor position,
     * it is not required the cursor reference a record in the object, only
     * that the key be set.  This allows applications to discard portions of
     * the object name space without knowing exactly what records the object
     * contains. The start and stop points are both inclusive; that is, the
     * key set in the start cursor is the first record to be deleted and the
     * key set in the stop cursor is the last.
     *
     * @snippet ex_all.c Truncate a range
     *
     * Range truncate is implemented as a "scan and write" operation, specifically without range
     * locks. Inserts or other operations in the range, as well as operations before or after
     * the range when no explicit starting or ending key is set, are not well defined: conflicts
     * may be detected or both transactions may commit. If both commit, there's a failure and
     * recovery runs, the result may be different than what was in cache before the crash.
     *
     * The WT_CURSOR::truncate range truncate operation can only be used at snapshot isolation.
     *
     * Any specified cursors end with no position, and subsequent calls to
     * the WT_CURSOR::next (WT_CURSOR::prev) method will iterate from the
     * beginning (end) of the table.
     *
     * @param session the session handle
     * @param name the URI of the table or file to truncate, or \c "log:"
     * for a backup cursor
     * @param start optional cursor marking the first record discarded;
     * if <code>NULL</code>, the truncate starts from the beginning of
     * the object; must be provided when truncating a backup cursor
     * @param stop optional cursor marking the last record discarded;
     * if <code>NULL</code>, the truncate continues to the end of the
     * object; ignored when truncating a backup cursor
     * @configempty{WT_SESSION.truncate, see dist/api_data.py}
     * @errors
     */
    int __F(truncate)(WT_SESSION *session,
        const char *name, WT_CURSOR *start, WT_CURSOR *stop, const char *config);

    /*!
     * Verify a table.
     *
     * Verify reports if a file, or the files that comprise a table, have been corrupted.
     * The WT_SESSION::salvage method can be used to repair a corrupted file.
     *
     * @snippet ex_all.c Verify a table
     *
     * @exclusive
     *
     * @param session the session handle
     * @param name the URI of the table or file to verify, optional if verifying the history
     * store
     * @configstart{WT_SESSION.verify, see dist/api_data.py}
     * @config{do_not_clear_txn_id, Turn off transaction id clearing\, intended for debugging and
     * better diagnosis of crashes or failures.  Note: History store validation is disabled when the
     * configuration is set as visibility rules may not work correctly because the transaction ids
     * are not cleared., a boolean flag; default \c false.}
     * @config{dump_address, Display page addresses\, time windows\, and page types as pages are
     * verified\, using the application's message handler\, intended for debugging., a boolean flag;
     * default \c false.}
     * @config{dump_all_data, Display application data as pages or blocks are verified\, using the
     * application's message handler\, intended for debugging.  Disabling this does not guarantee
     * that no user data will be output., a boolean flag; default \c false.}
     * @config{dump_blocks, Display the contents of on-disk blocks as they are verified\, using the
     * application's message handler\, intended for debugging., a boolean flag; default \c false.}
     * @config{dump_key_data, Display application data keys as pages or blocks are verified\, using
     * the application's message handler\, intended for debugging.  Disabling this does not
     * guarantee that no user data will be output., a boolean flag; default \c false.}
     * @config{dump_layout, Display the layout of the files as they are verified\, using the
     * application's message handler\, intended for debugging; requires optional support from the
     * block manager., a boolean flag; default \c false.}
     * @config{dump_offsets, Display the contents of specific on-disk blocks\, using the
     * application's message handler\, intended for debugging., a list of strings; default empty.}
     * @config{dump_pages, Display the contents of in-memory pages as they are verified\, using the
     * application's message handler\, intended for debugging., a boolean flag; default \c false.}
     * @config{dump_tree_shape, Display the btree shapes as they are verified\, using the
     * application's message handler\, intended for debugging; requires optional support from the
     * block manager., a boolean flag; default \c false.}
     * @config{read_corrupt, A mode that allows verify to continue reading after encountering a
     * checksum error.  It will skip past the corrupt block and continue with the verification
     * process., a boolean flag; default \c false.}
     * @config{stable_timestamp, Ensure that no data has a start timestamp after the stable
     * timestamp\, to be run after rollback_to_stable., a boolean flag; default \c false.}
     * @config{strict, Treat any verification problem as an error; by default\, verify will warn\,
     * but not fail\, in the case of errors that won't affect future behavior (for example\, a
     * leaked block)., a boolean flag; default \c false.}
     * @configend
     * @ebusy_errors
     */
    int __F(verify)(WT_SESSION *session,
        const char *name, const char *config);
    /*! @} */

    /*!
     * @name Transactions
     * @{
     */
    /*!
     * Start a transaction in this session.
     *
     * The transaction remains active until ended by
     * WT_SESSION::commit_transaction or WT_SESSION::rollback_transaction.
     * Operations performed on cursors capable of supporting transactional
     * operations that are already open in this session, or which are opened
     * before the transaction ends, will operate in the context of the
     * transaction.
     *
     * @requires_notransaction
     *
     * @snippet ex_all.c transaction commit/rollback
     *
     * @param session the session handle
     * @configstart{WT_SESSION.begin_transaction, see dist/api_data.py}
     * @config{ignore_prepare, whether to ignore updates by other prepared transactions when doing
     * of read operations of this transaction.  When \c true\, forces the transaction to be
     * read-only.  Use \c force to ignore prepared updates and permit writes (see @ref
     * timestamp_prepare_ignore_prepare for more information)., a string\, chosen from the following
     * options: \c "false"\, \c "force"\, \c "true"; default \c false.}
     * @config{isolation, the isolation level for this transaction; defaults to the session's
     * isolation level., a string\, chosen from the following options: \c "read-uncommitted"\, \c
     * "read-committed"\, \c "snapshot"; default empty.}
     * @config{name, name of the transaction for tracing and debugging., a string; default empty.}
     * @config{no_timestamp, allow a commit without a timestamp\, creating values that have "always
     * existed" and are visible regardless of timestamp.  See @ref timestamp_txn_api., a boolean
     * flag; default \c false.}
     * @config{operation_timeout_ms, when non-zero\, a requested limit on the time taken to complete
     * operations in this transaction.  Time is measured in real time milliseconds from the start of
     * each WiredTiger API call.  There is no guarantee any operation will not take longer than this
     * amount of time.  If WiredTiger notices the limit has been exceeded\, an operation may return
     * a WT_ROLLBACK error.  Default is to have no limit., an integer greater than or equal to \c 0;
     * default \c 0.}
     * @config{priority, priority of the transaction for resolving conflicts.  Transactions with
     * higher values are less likely to abort., an integer between \c -100 and \c 100; default \c
     * 0.}
     * @config{read_timestamp, read using the specified timestamp.  The value must not be older than
     * the current oldest timestamp.  See @ref timestamp_txn_api., a string; default empty.}
     * @config{roundup_timestamps = (, round up timestamps of the transaction., a set of related
     * configuration options defined as follows.}
     * @config{&nbsp;&nbsp;&nbsp;&nbsp;prepared,
     * applicable only for prepared transactions\, and intended only for special-purpose use.  See
     * @ref timestamp_prepare_roundup.  Allows the prepare timestamp and the commit timestamp of
     * this transaction to be rounded up to be no older than the oldest timestamp\, and allows
     * violating the usual restriction that the prepare timestamp must be newer than the stable
     * timestamp.  Specifically: at transaction prepare\, if the prepare timestamp is less than or
     * equal to the oldest timestamp\, the prepare timestamp will be rounded to the oldest
     * timestamp.  Subsequently\, at commit time\, if the commit timestamp is less than the (now
     * rounded) prepare timestamp\, the commit timestamp will be rounded up to it and thus to at
     * least oldest.  Neither timestamp will be checked against the stable timestamp., a boolean
     * flag; default \c false.}
     * @config{&nbsp;&nbsp;&nbsp;&nbsp;read, if the read timestamp is less
     * than the oldest timestamp\, the read timestamp will be rounded up to the oldest timestamp.
     * See @ref timestamp_read_roundup., a boolean flag; default \c false.}
     * @config{ ),,}
     * @config{sync, whether to sync log records when the transaction commits\, inherited from
     * ::wiredtiger_open \c transaction_sync., a boolean flag; default empty.}
     * @configend
     * @errors
     */
    int __F(begin_transaction)(WT_SESSION *session, const char *config);

    /*!
     * Commit the current transaction.
     *
     * A transaction must be in progress when this method is called.
     *
     * If WT_SESSION::commit_transaction returns an error, the transaction
     * was rolled back, not committed, and all cursors associated with the session are reset.
     *
     * @requires_transaction
     *
     * @snippet ex_all.c transaction commit/rollback
     *
     * @param session the session handle
     * @configstart{WT_SESSION.commit_transaction, see dist/api_data.py}
     * @config{commit_timestamp, set the commit timestamp for the current transaction.  For
     * non-prepared transactions\, the value must not be older than the first commit timestamp
     * already set for the current transaction (if any)\, must not be older than the current oldest
     * timestamp\, and must be after the current stable timestamp.  For prepared transactions\, a
     * commit timestamp is required\, must not be older than the prepare timestamp\, and can be set
     * only once.  See @ref timestamp_txn_api and @ref timestamp_prepare., a string; default empty.}
     * @config{durable_timestamp, set the durable timestamp for the current transaction.  Required
     * for the commit of a prepared transaction\, and otherwise not permitted.  The value must also
     * be after the current oldest and stable timestamps and must not be older than the commit
     * timestamp.  See @ref timestamp_prepare., a string; default empty.}
     * @config{operation_timeout_ms, when non-zero\, a requested limit on the time taken to complete
     * operations in this transaction.  Time is measured in real time milliseconds from the start of
     * each WiredTiger API call.  There is no guarantee any operation will not take longer than this
     * amount of time.  If WiredTiger notices the limit has been exceeded\, an operation may return
     * a WT_ROLLBACK error.  Default is to have no limit., an integer greater than or equal to \c 0;
     * default \c 0.}
     * @config{sync, override whether to sync log records when the transaction commits.  The default
     * is inherited from ::wiredtiger_open \c transaction_sync.  The \c off setting does not wait
     * for records to be written or synchronized.  The \c on setting forces log records to be
     * written to the storage device., a string\, chosen from the following options: \c "off"\, \c
     * "on"; default empty.}
     * @configend
     * @errors
     */
    int __F(commit_transaction)(WT_SESSION *session, const char *config);

    /*!
     * Prepare the current transaction.
     *
     * A transaction must be in progress when this method is called.
     *
     * Preparing a transaction will guarantee a subsequent commit will
     * succeed. Only commit and rollback are allowed on a transaction after
     * it has been prepared. The transaction prepare API is designed to
     * support MongoDB exclusively, and guarantees update conflicts have
     * been resolved, but does not guarantee durability.
     *
     * @requires_transaction
     *
     * @snippet ex_all.c transaction prepare
     *
     * @param session the session handle
     * @configstart{WT_SESSION.prepare_transaction, see dist/api_data.py}
     * @config{prepare_timestamp, set the prepare timestamp for the updates of the current
     * transaction.  The value must not be older than any active read timestamps\, and must be newer
     * than the current stable timestamp.  See @ref timestamp_prepare., a string; default empty.}
     * @configend
     * @errors
     */
    int __F(prepare_transaction)(WT_SESSION *session, const char *config);

    /*!
     * Roll back the current transaction.
     *
     * A transaction must be in progress when this method is called.
     *
     * All cursors associated with the session are reset.
     *
     * @requires_transaction
     *
     * @snippet ex_all.c transaction commit/rollback
     *
     * @param session the session handle
     * @configstart{WT_SESSION.rollback_transaction, see dist/api_data.py}
     * @config{operation_timeout_ms, when non-zero\, a requested limit on the time taken to complete
     * operations in this transaction.  Time is measured in real time milliseconds from the start of
     * each WiredTiger API call.  There is no guarantee any operation will not take longer than this
     * amount of time.  If WiredTiger notices the limit has been exceeded\, an operation may return
     * a WT_ROLLBACK error.  Default is to have no limit., an integer greater than or equal to \c 0;
     * default \c 0.}
     * @configend
     * @errors
     */
    int __F(rollback_transaction)(WT_SESSION *session, const char *config);
    /*! @} */

    /*!
     * @name Transaction timestamps
     * @{
     */
    /*!
     * Query the session's transaction timestamp state.
     *
     * The WT_SESSION.query_timestamp method can only be used at snapshot isolation.
     *
     * @param session the session handle
     * @param[out] hex_timestamp a buffer that will be set to the
     * hexadecimal encoding of the timestamp being queried.  Must be large
     * enough to hold a NUL terminated, hex-encoded 8B timestamp (17 bytes).
     * @configstart{WT_SESSION.query_timestamp, see dist/api_data.py}
     * @config{get, specify which timestamp to query: \c commit returns the most recently set
     * commit_timestamp; \c first_commit returns the first set commit_timestamp; \c prepare returns
     * the timestamp used in preparing a transaction; \c read returns the timestamp at which the
     * transaction is reading.  See @ref timestamp_txn_api., a string\, chosen from the following
     * options: \c "commit"\, \c "first_commit"\, \c "prepare"\, \c "read"; default \c read.}
     * @configend
     *
     * A timestamp of 0 is returned if the timestamp is not available or has not been set.
     * @errors
     */
    int __F(query_timestamp)(
        WT_SESSION *session, char *hex_timestamp, const char *config);

    /*!
     * Set a timestamp on a transaction.
     *
     * The WT_SESSION.timestamp_transaction method can only be used at snapshot isolation.
     *
     * @snippet ex_all.c transaction timestamp
     *
     * @requires_transaction
     *
     * @param session the session handle
     * @configstart{WT_SESSION.timestamp_transaction, see dist/api_data.py}
     * @config{commit_timestamp, set the commit timestamp for the current transaction.  For
     * non-prepared transactions\, the value must not be older than the first commit timestamp
     * already set for the current transaction\, if any\, must not be older than the current oldest
     * timestamp and must be after the current stable timestamp.  For prepared transactions\, a
     * commit timestamp is required\, must not be older than the prepare timestamp\, can be set only
     * once\, and must not be set until after the transaction has successfully prepared.  See @ref
     * timestamp_txn_api and @ref timestamp_prepare., a string; default empty.}
     * @config{durable_timestamp, set the durable timestamp for the current transaction.  Required
     * for the commit of a prepared transaction\, and otherwise not permitted.  Can only be set
     * after the transaction has been prepared and a commit timestamp has been set.  The value must
     * be after the current oldest and stable timestamps and must not be older than the commit
     * timestamp.  See @ref timestamp_prepare., a string; default empty.}
     * @config{prepare_timestamp, set the prepare timestamp for the updates of the current
     * transaction.  The value must not be older than any active read timestamps\, and must be newer
     * than the current stable timestamp.  Can be set only once per transaction.  Setting the
     * prepare timestamp does not by itself prepare the transaction\, but does oblige the
     * application to eventually prepare the transaction before committing it.  See @ref
     * timestamp_prepare., a string; default empty.}
     * @config{read_timestamp, read using the specified timestamp.  The value must not be older than
     * the current oldest timestamp.  This can only be set once for a transaction.  See @ref
     * timestamp_txn_api., a string; default empty.}
     * @configend
     * @errors
     */
    int __F(timestamp_transaction)(WT_SESSION *session, const char *config);

    /*!
     * Set a timestamp on a transaction numerically.  Prefer this method over
     * WT_SESSION::timestamp_transaction if the hexadecimal string parsing done in that method
     * becomes a bottleneck.
     *
     * The WT_SESSION.timestamp_transaction_uint method can only be used at snapshot isolation.
     *
     * @snippet ex_all.c transaction timestamp_uint
     *
     * @requires_transaction
     *
     * @param session the session handle
     * @param which the timestamp being set (see ::WT_TS_TXN_TYPE for available options, and
     * WT_SESSION::timestamp_transaction for constraints on the timestamps).
     * @param ts the timestamp.
     * @errors
     */
    int __F(timestamp_transaction_uint)(WT_SESSION *session, WT_TS_TXN_TYPE which,
            uint64_t ts);
    /*! @} */

    /*!
     * @name Transaction support
     * @{
     */
    /*!
     * Write a transactionally consistent snapshot of a database or set of individual objects.
     *
     * When timestamps are not in use, the checkpoint includes all transactions committed
     * before the checkpoint starts. When timestamps are in use and the checkpoint runs with
     * \c use_timestamp=true (the default), updates committed with a timestamp after the
     * \c stable timestamp, in tables configured for checkpoint-level durability, are not
     * included in the checkpoint. Updates committed in tables configured for commit-level
     * durability are always included in the checkpoint. See @ref durability_checkpoint and
     * @ref durability_log for more information.
     *
     * Calling the checkpoint method multiple times serializes the checkpoints; new checkpoint
     * calls wait for running checkpoint calls to complete.
     *
     * Existing named checkpoints may optionally be discarded.
     *
     * @requires_notransaction
     *
     * @snippet ex_all.c Checkpoint examples
     *
     * @param session the session handle
     * @configstart{WT_SESSION.checkpoint, see dist/api_data.py}
     * @config{debug = (, configure debug specific behavior on a checkpoint.  Generally only used
     * for internal testing purposes., a set of related configuration options defined as follows.}
     * @config{&nbsp;&nbsp;&nbsp;&nbsp;checkpoint_cleanup, if true\, checkpoint cleanup thread is
     * triggered to perform the checkpoint cleanup., a boolean flag; default \c false.}
     * @config{&nbsp;&nbsp;&nbsp;&nbsp;checkpoint_crash_point, non-negative number between 0 and
     * 1000 will trigger a controlled crash during the checkpoint process.  Lower values will
     * trigger crashes in the initial phase of checkpoint\, while higher values will result in
     * crashes in the final phase of the checkpoint process., an integer; default \c -1.}
     * @config{
     * ),,}
     * @config{drop, specify a list of checkpoints to drop.  The list may additionally contain one
     * of the following keys: \c "from=all" to drop all checkpoints\, \c "from=<checkpoint>" to drop
     * all checkpoints after and including the named checkpoint\, or \c "to=<checkpoint>" to drop
     * all checkpoints before and including the named checkpoint.  Checkpoints cannot be dropped if
     * open in a cursor.  While a hot backup is in progress\, checkpoints created prior to the start
     * of the backup cannot be dropped., a list of strings; default empty.}
     * @config{flush_tier = (, configure flushing objects to tiered storage after checkpoint.  See
     * @ref tiered_storage., a set of related configuration options defined as follows.}
     * @config{&nbsp;&nbsp;&nbsp;&nbsp;enabled, if true and tiered storage is in use\, perform one
     * iteration of object switching and flushing objects to tiered storage., a boolean flag;
     * default \c false.}
     * @config{&nbsp;&nbsp;&nbsp;&nbsp;force, if false (the default)\, flush_tier
     * of any individual object may be skipped if the underlying object has not been modified since
     * the previous flush_tier.  If true\, this option forces the flush_tier., a boolean flag;
     * default \c false.}
     * @config{&nbsp;&nbsp;&nbsp;&nbsp;sync, wait for all objects to be flushed
     * to the shared storage to the level specified.  When false\, do not wait for any objects to be
     * written to the tiered storage system but return immediately after generating the objects and
     * work units for an internal thread.  When true\, the caller waits until all work queued for
     * this call to be completely processed before returning., a boolean flag; default \c true.}
     * @config{&nbsp;&nbsp;&nbsp;&nbsp;timeout, amount of time\, in seconds\, to wait for flushing
     * of objects to complete.  WiredTiger returns EBUSY if the timeout is reached.  A value of zero
     * disables the timeout., an integer; default \c 0.}
     * @config{ ),,}
     * @config{force, if false (the default)\, checkpoints may be skipped if the underlying object
     * has not been modified.  If true\, this option forces the checkpoint., a boolean flag; default
     * \c false.}
     * @config{name, if set\, specify a name for the checkpoint., a string; default empty.}
     * @config{use_timestamp, if true (the default)\, create the checkpoint as of the last stable
     * timestamp if timestamps are in use\, or with all committed updates if there is no stable
     * timestamp set.  If false\, always generate a checkpoint with all committed updates\, ignoring
     * any stable timestamp., a boolean flag; default \c true.}
     * @configend
     * @errors
     */
    int __F(checkpoint)(WT_SESSION *session, const char *config);

    /*!
     * Reset the snapshot used for database visibility.
     *
     * For transactions running with snapshot isolation, this method releases the existing
     * snapshot of the database and gets a new one. This makes newer commits visible. The
     * call can be used to avoid pinning old and no-longer-needed content in the database.
     * Applications not using read timestamps for search may see different results after the
     * snapshot is updated.
     *
     * It is an error to call this method when using an isolation level other than snapshot
     * isolation, or if the current transaction has already written any data.
     *
     * @requires_transaction
     *
     * @snippet ex_all.c reset snapshot
     *
     * @param session the session handle
     * @errors
     */
    int __F(reset_snapshot)(WT_SESSION *session);

    /*!
     * Return the transaction ID range pinned by the session handle.
     *
     * The ID range is an approximate count of transactions and is calculated
     * based on the oldest ID needed for the active transaction in this session,
     * compared to the newest transaction in the system.
     *
     * @snippet ex_all.c transaction pinned range
     *
     * @param session the session handle
     * @param[out] range the range of IDs pinned by this session. Zero if
     * there is no active transaction.
     * @errors
     */
    int __F(transaction_pinned_range)(WT_SESSION* session, uint64_t *range);
    /*! @} */

    /*!
     * @name Error info
     * @{
     */
    /*!
     * Return verbose information about the last session API call.
     * After every session API call (excluding this one), the error, sub-level error and error
     * message is reset. See @ref error_handling for more details.
     *
     * @param session the session handle
     * @param[out] err The return value of the last session API call.
     * @param[out] sub_level_err An optional sub-level error code to provide contextual information.
     * @param[out] err_msg An optional error message to provide contextual information.
     */
    void __F(get_last_error)(WT_SESSION *session,
        int *err, int *sub_level_err, const char **err_msg);
    /*! @} */

#ifndef DOXYGEN

    /*!
     * Call into the library.
     *
     * This method is used for breakpoints and to set other configuration
     * when debugging layers not directly supporting those features.
     *
     * @param session the session handle
     * @errors
     */
    int __F(breakpoint)(WT_SESSION *session);
#endif
};

/*!
 * A connection to a WiredTiger database.  The connection may be opened within
 * the same address space as the caller or accessed over a socket connection.
 *
 * Most applications will open a single connection to a database for each
 * process.  The first process to open a connection to a database will access
 * the database in its own address space.  Subsequent connections (if allowed)
 * will communicate with the first process over a socket connection to perform
 * their operations.
 *
 * <b>Thread safety:</b> A WT_CONNECTION handle may be shared between threads.
 * See @ref threads for more information.
 */
struct __wt_connection {
    /*!
     * Close a connection.
     *
     * Any open sessions will be closed. This will release the resources
     * associated with the session handle, including rolling back any
     * active transactions and closing any cursors that remain open in the
     * session.
     *
     * @snippet ex_all.c Close a connection
     *
     * @param connection the connection handle
     * @configstart{WT_CONNECTION.close, see dist/api_data.py}
     * @config{leak_memory, don't free memory during close., a boolean flag; default \c false.}
     * @config{use_timestamp, by default\, create the close checkpoint as of the last stable
     * timestamp if timestamps are in use\, or all current updates if there is no stable timestamp
     * set.  If false\, this option generates a checkpoint with all updates., a boolean flag;
     * default \c true.}
     * @configend
     * @errors
     */
    int __F(close)(WT_CONNECTION *connection, const char *config);

#ifndef DOXYGEN
    /*!
     * Output debug information for various subsystems. The output format
     * may change over time, gathering the debug information may be
     * invasive, and the information reported may not provide a point in
     * time view of the system.
     *
     * @param connection the connection handle
     * @configstart{WT_CONNECTION.debug_info, see dist/api_data.py}
     * @config{backup, print incremental backup information., a boolean flag; default \c false.}
     * @config{cache, print cache information., a boolean flag; default \c false.}
     * @config{cursors, print all open cursor information., a boolean flag; default \c false.}
     * @config{handles, print open handles information., a boolean flag; default \c false.}
     * @config{log, print log information., a boolean flag; default \c false.}
     * @config{sessions, print open session information., a boolean flag; default \c false.}
     * @config{txn, print global txn information., a boolean flag; default \c false.}
     * @configend
     * @errors
     */
    int __F(debug_info)(WT_CONNECTION *connection, const char *config);
#endif

    /*!
     * Reconfigure a connection handle.
     *
     * @snippet ex_all.c Reconfigure a connection
     *
     * @param connection the connection handle
     * @configstart{WT_CONNECTION.reconfigure, see dist/api_data.py}
     * @config{block_cache = (, block cache configuration options., a set of related configuration
     * options defined as follows.}
     * @config{&nbsp;&nbsp;&nbsp;&nbsp;blkcache_eviction_aggression,
     * seconds an unused block remains in the cache before it is evicted., an integer between \c 1
     * and \c 7200; default \c 1800.}
     * @config{&nbsp;&nbsp;&nbsp;&nbsp;cache_on_checkpoint, cache
     * blocks written by a checkpoint., a boolean flag; default \c true.}
     * @config{&nbsp;&nbsp;&nbsp;&nbsp;cache_on_writes, cache blocks as they are written (other than
     * checkpoint blocks)., a boolean flag; default \c true.}
     * @config{&nbsp;&nbsp;&nbsp;&nbsp;
     * enabled, enable block cache., a boolean flag; default \c false.}
     * @config{&nbsp;&nbsp;&nbsp;&nbsp;full_target, the fraction of the block cache that must be
     * full before eviction will remove unused blocks., an integer between \c 30 and \c 100; default
     * \c 95.}
     * @config{&nbsp;&nbsp;&nbsp;&nbsp;hashsize, number of buckets in the hashtable that
     * keeps track of blocks., an integer between \c 512 and \c 256K; default \c 32768.}
     * @config{&nbsp;&nbsp;&nbsp;&nbsp;max_percent_overhead, maximum tolerated overhead expressed as
     * the number of blocks added and removed as percent of blocks looked up; cache population and
     * eviction will be suppressed if the overhead exceeds the threshold., an integer between \c 1
     * and \c 500; default \c 10.}
     * @config{&nbsp;&nbsp;&nbsp;&nbsp;nvram_path, the absolute path to
     * the file system mounted on the NVRAM device., a string; default empty.}
     * @config{&nbsp;&nbsp;&nbsp;&nbsp;percent_file_in_dram, bypass cache for a file if the set
     * percentage of the file fits in system DRAM (as specified by block_cache.system_ram)., an
     * integer between \c 0 and \c 100; default \c 50.}
     * @config{&nbsp;&nbsp;&nbsp;&nbsp;size,
     * maximum memory to allocate for the block cache., an integer between \c 0 and \c 10TB; default
     * \c 0.}
     * @config{&nbsp;&nbsp;&nbsp;&nbsp;system_ram, the bytes of system DRAM available for
     * caching filesystem blocks., an integer between \c 0 and \c 1024GB; default \c 0.}
     * @config{&nbsp;&nbsp;&nbsp;&nbsp;type, cache location: DRAM or NVRAM., a string; default
     * empty.}
     * @config{ ),,}
     * @config{cache_max_wait_ms, the maximum number of milliseconds an application thread will wait
     * for space to be available in cache before giving up.  Default or 0 will wait forever.  1 will
     * never wait., an integer greater than or equal to \c 0; default \c 0.}
     * @config{cache_overhead, assume the heap allocator overhead is the specified percentage\, and
     * adjust the cache usage by that amount (for example\, if there is 10GB of data in cache\, a
     * percentage of 10 means WiredTiger treats this as 11GB). This value is configurable because
     * different heap allocators have different overhead and different workloads will have different
     * heap allocation sizes and patterns\, therefore applications may need to adjust this value
     * based on allocator choice and behavior in measured workloads., an integer between \c 0 and \c
     * 30; default \c 8.}
     * @config{cache_size, maximum heap memory to allocate for the cache.  A database should
     * configure either \c cache_size or \c shared_cache but not both., an integer between \c 1MB
     * and \c 10TB; default \c 100MB.}
     * @config{cache_stuck_timeout_ms, the number of milliseconds to wait before a stuck cache times
     * out in diagnostic mode.  Default will wait for 5 minutes\, 0 will wait forever., an integer
     * greater than or equal to \c 0; default \c 300000.}
     * @config{checkpoint = (, periodically checkpoint the database.  Enabling the checkpoint server
     * uses a session from the configured \c session_max., a set of related configuration options
     * defined as follows.}
     * @config{&nbsp;&nbsp;&nbsp;&nbsp;log_size, wait for this amount of log
     * record bytes to be written to the log between each checkpoint.  If non-zero\, this value will
     * use a minimum of the log file size.  A database can configure both log_size and wait to set
     * an upper bound for checkpoints; setting this value above 0 configures periodic checkpoints.,
     * an integer between \c 0 and \c 2GB; default \c 0.}
     * @config{&nbsp;&nbsp;&nbsp;&nbsp;precise,
     * Only write data with timestamps that are smaller or equal to the stable timestamp to the
     * checkpoint.  Rollback to stable after restart is a no-op if enabled.  However\, it leads to
     * extra cache pressure.  The user must have set the stable timestamp.  It is not compatible
     * with use_timestamp=false config., a boolean flag; default \c false.}
     * @config{&nbsp;&nbsp;&nbsp;&nbsp;wait, seconds to wait between each checkpoint; setting this
     * value above 0 configures periodic checkpoints., an integer between \c 0 and \c 100000;
     * default \c 0.}
     * @config{ ),,}
     * @config{checkpoint_cleanup = (, periodically checkpoint cleanup the database., a set of
     * related configuration options defined as follows.}
     * @config{&nbsp;&nbsp;&nbsp;&nbsp;method,
     * control how aggressively obsolete content is removed by reading the internal pages.  Default
     * to none\, which means no additional work is done to find obsolete content., a string\, chosen
     * from the following options: \c "none"\, \c "reclaim_space"; default \c none.}
     * @config{&nbsp;&nbsp;&nbsp;&nbsp;wait, seconds to wait between each checkpoint cleanup., an
     * integer between \c 1 and \c 100000; default \c 300.}
     * @config{ ),,}
     * @config{chunk_cache = (, chunk cache reconfiguration options., a set of related configuration
     * options defined as follows.}
     * @config{&nbsp;&nbsp;&nbsp;&nbsp;pinned, List of "table:" URIs
     * exempt from cache eviction.  Capacity config overrides this\, tables exceeding capacity will
     * not be fully retained.  Table names can appear in both this and the preload list\, but not in
     * both this and the exclude list.  Duplicate names are allowed., a list of strings; default
     * empty.}
     * @config{ ),,}
     * @config{compatibility = (, set compatibility version of database.  Changing the compatibility
     * version requires that there are no active operations for the duration of the call., a set of
     * related configuration options defined as follows.}
     * @config{&nbsp;&nbsp;&nbsp;&nbsp;release,
     * compatibility release version string., a string; default empty.}
     * @config{ ),,}
     * @config{debug_mode = (, control the settings of various extended debugging features., a set
     * of related configuration options defined as follows.}
     * @config{&nbsp;&nbsp;&nbsp;&nbsp;
     * background_compact, if true\, background compact aggressively removes compact statistics for
     * a file and decreases the max amount of time a file can be skipped for., a boolean flag;
     * default \c false.}
     * @config{&nbsp;&nbsp;&nbsp;&nbsp;checkpoint_retention, adjust log removal
     * to retain the log records of this number of checkpoints.  Zero or one means perform normal
     * removal., an integer between \c 0 and \c 1024; default \c 0.}
     * @config{&nbsp;&nbsp;&nbsp;&nbsp;configuration, if true\, display invalid cache configuration
     * warnings., a boolean flag; default \c false.}
     * @config{&nbsp;&nbsp;&nbsp;&nbsp;
     * corruption_abort, if true and built in diagnostic mode\, dump core in the case of data
     * corruption., a boolean flag; default \c true.}
     * @config{&nbsp;&nbsp;&nbsp;&nbsp;cursor_copy,
     * if true\, use the system allocator to make a copy of any data returned by a cursor operation
     * and return the copy instead.  The copy is freed on the next cursor operation.  This allows
     * memory sanitizers to detect inappropriate references to memory owned by cursors., a boolean
     * flag; default \c false.}
     * @config{&nbsp;&nbsp;&nbsp;&nbsp;cursor_reposition, if true\, for
     * operations with snapshot isolation the cursor temporarily releases any page that requires
     * force eviction\, then repositions back to the page for further operations.  A page release
     * encourages eviction of hot or large pages\, which is more likely to succeed without a cursor
     * keeping the page pinned., a boolean flag; default \c false.}
     * @config{&nbsp;&nbsp;&nbsp;&nbsp;
     * eviction, if true\, modify internal algorithms to change skew to force history store eviction
     * to happen more aggressively.  This includes but is not limited to not skewing newest\, not
     * favoring leaf pages\, and modifying the eviction score mechanism., a boolean flag; default \c
     * false.}
     * @config{&nbsp;&nbsp;&nbsp;&nbsp;eviction_checkpoint_ts_ordering, if true\, act as if
     * eviction is being run in parallel to checkpoint.  We should return EBUSY in eviction if we
     * detect any timestamp ordering issue., a boolean flag; default \c false.}
     * @config{&nbsp;&nbsp;&nbsp;&nbsp;log_retention, adjust log removal to retain at least this
     * number of log files.  (Warning: this option can remove log files required for recovery if no
     * checkpoints have yet been done and the number of log files exceeds the configured value.  As
     * WiredTiger cannot detect the difference between a system that has not yet checkpointed and
     * one that will never checkpoint\, it might discard log files before any checkpoint is done.)
     * Ignored if set to 0., an integer between \c 0 and \c 1024; default \c 0.}
     * @config{&nbsp;&nbsp;&nbsp;&nbsp;realloc_exact, if true\, reallocation of memory will only
     * provide the exact amount requested.  This will help with spotting memory allocation issues
     * more easily., a boolean flag; default \c false.}
     * @config{&nbsp;&nbsp;&nbsp;&nbsp;
     * realloc_malloc, if true\, every realloc call will force a new memory allocation by using
     * malloc., a boolean flag; default \c false.}
     * @config{&nbsp;&nbsp;&nbsp;&nbsp;rollback_error,
     * return a WT_ROLLBACK error from a transaction operation about every Nth operation to simulate
     * a collision., an integer between \c 0 and \c 10M; default \c 0.}
     * @config{&nbsp;&nbsp;&nbsp;&nbsp;slow_checkpoint, if true\, slow down checkpoint creation by
     * slowing down internal page processing., a boolean flag; default \c false.}
     * @config{&nbsp;&nbsp;&nbsp;&nbsp;stress_skiplist, Configure various internal parameters to
     * encourage race conditions and other issues with internal skip lists\, e.g.  using a more
     * dense representation., a boolean flag; default \c false.}
     * @config{&nbsp;&nbsp;&nbsp;&nbsp;
     * table_logging, if true\, write transaction related information to the log for all
     * operations\, even operations for tables with logging turned off.  This additional logging
     * information is intended for debugging and is informational only\, that is\, it is ignored
     * during recovery., a boolean flag; default \c false.}
     * @config{&nbsp;&nbsp;&nbsp;&nbsp;
     * tiered_flush_error_continue, on a write to tiered storage\, continue when an error occurs., a
     * boolean flag; default \c false.}
     * @config{&nbsp;&nbsp;&nbsp;&nbsp;update_restore_evict, if
     * true\, control all dirty page evictions through forcing update restore eviction., a boolean
     * flag; default \c false.}
     * @config{ ),,}
     * @config{disaggregated = (, configure disaggregated storage for this connection., a set of
     * related configuration options defined as follows.}
     * @config{ ),,}
     * @config{error_prefix, prefix string for error messages., a string; default empty.}
     * @config{eviction = (, eviction configuration options., a set of related configuration options
     * defined as follows.}
     * @config{&nbsp;&nbsp;&nbsp;&nbsp;evict_sample_inmem, If no in-memory ref
     * is found on the root page\, attempt to locate a random in-memory page by examining all
     * entries on the root page., a boolean flag; default \c true.}
     * @config{&nbsp;&nbsp;&nbsp;&nbsp;
     * legacy_page_visit_strategy, Use legacy page visit strategy for eviction.  Using this option
     * is highly discouraged as it will re-introduce the bug described in WT-9121., a boolean flag;
     * default \c false.}
     * @config{&nbsp;&nbsp;&nbsp;&nbsp;threads_max, maximum number of threads
     * WiredTiger will start to help evict pages from cache.  The number of threads started will
     * vary depending on the current eviction load.  Each eviction worker thread uses a session from
     * the configured session_max., an integer between \c 1 and \c 20; default \c 8.}
     * @config{&nbsp;&nbsp;&nbsp;&nbsp;threads_min, minimum number of threads WiredTiger will start
     * to help evict pages from cache.  The number of threads currently running will vary depending
     * on the current eviction load., an integer between \c 1 and \c 20; default \c 1.}
     * @config{
     * ),,}
     * @config{eviction_checkpoint_target, perform eviction at the beginning of checkpoints to bring
     * the dirty content in cache to this level.  It is a percentage of the cache size if the value
     * is within the range of 0 to 100 or an absolute size when greater than 100. The value is not
     * allowed to exceed the \c cache_size.  Ignored if set to zero., an integer between \c 0 and \c
     * 10TB; default \c 1.}
     * @config{eviction_dirty_target, perform eviction in worker threads when the cache contains at
     * least this much dirty content.  It is a percentage of the cache size if the value is within
     * the range of 1 to 100 or an absolute size when greater than 100. The value is not allowed to
     * exceed the \c cache_size and has to be lower than its counterpart \c eviction_dirty_trigger.,
     * an integer between \c 1 and \c 10TB; default \c 5.}
     * @config{eviction_dirty_trigger, trigger application threads to perform eviction when the
     * cache contains at least this much dirty content.  It is a percentage of the cache size if the
     * value is within the range of 1 to 100 or an absolute size when greater than 100. The value is
     * not allowed to exceed the \c cache_size and has to be greater than its counterpart \c
     * eviction_dirty_target.  This setting only alters behavior if it is lower than
     * eviction_trigger., an integer between \c 1 and \c 10TB; default \c 20.}
     * @config{eviction_target, perform eviction in worker threads when the cache contains at least
     * this much content.  It is a percentage of the cache size if the value is within the range of
     * 10 to 100 or an absolute size when greater than 100. The value is not allowed to exceed the
     * \c cache_size and has to be lower than its counterpart \c eviction_trigger., an integer
     * between \c 10 and \c 10TB; default \c 80.}
     * @config{eviction_trigger, trigger application threads to perform eviction when the cache
     * contains at least this much content.  It is a percentage of the cache size if the value is
     * within the range of 10 to 100 or an absolute size when greater than 100. The value is not
     * allowed to exceed the \c cache_size and has to be greater than its counterpart \c
     * eviction_target., an integer between \c 10 and \c 10TB; default \c 95.}
     * @config{eviction_updates_target, perform eviction in worker threads when the cache contains
     * at least this many bytes of updates.  It is a percentage of the cache size if the value is
     * within the range of 0 to 100 or an absolute size when greater than 100. Calculated as half of
     * \c eviction_dirty_target by default.  The value is not allowed to exceed the \c cache_size
     * and has to be lower than its counterpart \c eviction_updates_trigger., an integer between \c
     * 0 and \c 10TB; default \c 0.}
     * @config{eviction_updates_trigger, trigger application threads to perform eviction when the
     * cache contains at least this many bytes of updates.  It is a percentage of the cache size if
     * the value is within the range of 1 to 100 or an absolute size when greater than 100\.
     * Calculated as half of \c eviction_dirty_trigger by default.  The value is not allowed to
     * exceed the \c cache_size and has to be greater than its counterpart \c
     * eviction_updates_target.  This setting only alters behavior if it is lower than \c
     * eviction_trigger., an integer between \c 0 and \c 10TB; default \c 0.}
     * @config{extra_diagnostics, enable additional diagnostics in WiredTiger.  These additional
     * diagnostics include diagnostic assertions that can cause WiredTiger to abort when an invalid
     * state is detected.  Options are given as a list\, such as
     * <code>"extra_diagnostics=[out_of_order\,visibility]"</code>. Choosing \c all enables all
     * assertions.  When WiredTiger is compiled with \c HAVE_DIAGNOSTIC=1 all assertions are enabled
     * and cannot be reconfigured., a list\, with values chosen from the following options: \c
     * "all"\, \c "checkpoint_validate"\, \c "cursor_check"\, \c "disk_validate"\, \c
     * "eviction_check"\, \c "generation_check"\, \c "hs_validate"\, \c "key_out_of_order"\, \c
     * "log_validate"\, \c "prepared"\, \c "slow_operation"\, \c "txn_visibility"; default \c [].}
     * @config{file_manager = (, control how file handles are managed., a set of related
     * configuration options defined as follows.}
     * @config{&nbsp;&nbsp;&nbsp;&nbsp;
     * close_handle_minimum, number of handles open before the file manager will look for handles to
     * close., an integer greater than or equal to \c 0; default \c 250.}
     * @config{&nbsp;&nbsp;&nbsp;&nbsp;close_idle_time, amount of time in seconds a file handle
     * needs to be idle before attempting to close it.  A setting of 0 means that idle handles are
     * not closed., an integer between \c 0 and \c 100000; default \c 30.}
     * @config{&nbsp;&nbsp;&nbsp;&nbsp;close_scan_interval, interval in seconds at which to check
     * for files that are inactive and close them., an integer between \c 1 and \c 100000; default
     * \c 10.}
     * @config{ ),,}
     * @config{generation_drain_timeout_ms, the number of milliseconds to wait for a resource to
     * drain before timing out in diagnostic mode.  Default will wait for 4 minutes\, 0 will wait
     * forever., an integer greater than or equal to \c 0; default \c 240000.}
     * @config{heuristic_controls = (, control the behavior of various optimizations.  This is
     * primarily used as a mechanism for rolling out changes to internal heuristics while providing
     * a mechanism for quickly reverting to prior behavior in the field., a set of related
     * configuration options defined as follows.}
     * @config{&nbsp;&nbsp;&nbsp;&nbsp;
     * checkpoint_cleanup_obsolete_tw_pages_dirty_max, maximum number of obsolete time window pages
     * that can be marked as dirty per btree in a single checkpoint by the checkpoint cleanup., an
     * integer between \c 0 and \c 100000; default \c 100.}
     * @config{&nbsp;&nbsp;&nbsp;&nbsp;
     * eviction_obsolete_tw_pages_dirty_max, maximum number of obsolete time window pages that can
     * be marked dirty per btree in a single checkpoint by the eviction threads., an integer between
     * \c 0 and \c 100000; default \c 100.}
     * @config{&nbsp;&nbsp;&nbsp;&nbsp;obsolete_tw_btree_max,
     * maximum number of btrees that can be checked for obsolete time window cleanup in a single
     * checkpoint., an integer between \c 0 and \c 500000; default \c 100.}
     * @config{ ),,}
     * @config{history_store = (, history store configuration options., a set of related
     * configuration options defined as follows.}
     * @config{&nbsp;&nbsp;&nbsp;&nbsp;file_max, the
     * maximum number of bytes that WiredTiger is allowed to use for its history store mechanism.
     * If the history store file exceeds this size\, a panic will be triggered.  The default value
     * means that the history store file is unbounded and may use as much space as the filesystem
     * will accommodate.  The minimum non-zero setting is 100MB., an integer greater than or equal
     * to \c 0; default \c 0.}
     * @config{ ),,}
     * @config{io_capacity = (, control how many bytes per second are written and read.  Exceeding
     * the capacity results in throttling., a set of related configuration options defined as
     * follows.}
     * @config{&nbsp;&nbsp;&nbsp;&nbsp;chunk_cache, number of bytes per second available
     * to the chunk cache.  The minimum non-zero setting is 1MB., an integer between \c 0 and \c
     * 1TB; default \c 0.}
     * @config{&nbsp;&nbsp;&nbsp;&nbsp;total, number of bytes per second
     * available to all subsystems in total.  When set\, decisions about what subsystems are
     * throttled\, and in what proportion\, are made internally.  The minimum non-zero setting is
     * 1MB., an integer between \c 0 and \c 1TB; default \c 0.}
     * @config{ ),,}
     * @config{json_output, enable JSON formatted messages on the event handler interface.  Options
     * are given as a list\, where each option specifies an event handler category e.g.  'error'
     * represents the messages from the WT_EVENT_HANDLER::handle_error method., a list\, with values
     * chosen from the following options: \c "error"\, \c "message"; default \c [].}
     * @config{log = (, enable logging.  Enabling logging uses three sessions from the configured
     * session_max., a set of related configuration options defined as follows.}
     * @config{&nbsp;&nbsp;&nbsp;&nbsp;os_cache_dirty_pct, maximum dirty system buffer cache usage\,
     * as a percentage of the log's \c file_max.  If non-zero\, schedule writes for dirty blocks
     * belonging to the log in the system buffer cache after that percentage of the log has been
     * written into the buffer cache without an intervening file sync., an integer between \c 0 and
     * \c 100; default \c 0.}
     * @config{&nbsp;&nbsp;&nbsp;&nbsp;prealloc, pre-allocate log files., a
     * boolean flag; default \c true.}
     * @config{&nbsp;&nbsp;&nbsp;&nbsp;prealloc_init_count, initial
     * number of pre-allocated log files., an integer between \c 1 and \c 500; default \c 1.}
     * @config{&nbsp;&nbsp;&nbsp;&nbsp;remove, automatically remove unneeded log files., a boolean
     * flag; default \c true.}
     * @config{&nbsp;&nbsp;&nbsp;&nbsp;zero_fill, manually write zeroes into
     * log files., a boolean flag; default \c false.}
     * @config{ ),,}
     * @config{operation_timeout_ms, this option is no longer supported\, retained for backward
     * compatibility., an integer greater than or equal to \c 0; default \c 0.}
     * @config{operation_tracking = (, enable tracking of performance-critical functions.  See @ref
     * operation_tracking for more information., a set of related configuration options defined as
     * follows.}
     * @config{&nbsp;&nbsp;&nbsp;&nbsp;enabled, enable operation tracking subsystem., a
     * boolean flag; default \c false.}
     * @config{&nbsp;&nbsp;&nbsp;&nbsp;path, the name of a
     * directory into which operation tracking files are written.  The directory must already exist.
     * If the value is not an absolute path\, the path is relative to the database home (see @ref
     * absolute_path for more information)., a string; default \c ".".}
     * @config{ ),,}
     * @config{rollback_to_stable = (, rollback tables to an earlier point in time\, discarding all
     * updates to checkpoint durable tables that have durable times more recent than the current
     * global stable timestamp., a set of related configuration options defined as follows.}
     * @config{&nbsp;&nbsp;&nbsp;&nbsp;threads, maximum number of threads WiredTiger will start to
     * help RTS. Each RTS worker thread uses a session from the configured WT_RTS_MAX_WORKERS., an
     * integer between \c 0 and \c 10; default \c 4.}
     * @config{ ),,}
     * @config{shared_cache = (, shared cache configuration options.  A database should configure
     * either a cache_size or a shared_cache not both.  Enabling a shared cache uses a session from
     * the configured session_max.  A shared cache can not have absolute values configured for cache
     * eviction settings., a set of related configuration options defined as follows.}
     * @config{&nbsp;&nbsp;&nbsp;&nbsp;chunk, the granularity that a shared cache is redistributed.,
     * an integer between \c 1MB and \c 10TB; default \c 10MB.}
     * @config{&nbsp;&nbsp;&nbsp;&nbsp;
     * name, the name of a cache that is shared between databases or \c "none" when no shared cache
     * is configured., a string; default \c none.}
     * @config{&nbsp;&nbsp;&nbsp;&nbsp;quota, maximum
     * size of cache this database can be allocated from the shared cache.  Defaults to the entire
     * shared cache size., an integer; default \c 0.}
     * @config{&nbsp;&nbsp;&nbsp;&nbsp;reserve,
     * amount of cache this database is guaranteed to have available from the shared cache.  This
     * setting is per database.  Defaults to the chunk size., an integer; default \c 0.}
     * @config{&nbsp;&nbsp;&nbsp;&nbsp;size, maximum memory to allocate for the shared cache.
     * Setting this will update the value if one is already set., an integer between \c 1MB and \c
     * 10TB; default \c 500MB.}
     * @config{ ),,}
     * @config{statistics, Maintain database statistics\, which may impact performance.  Choosing
     * "all" maintains all statistics regardless of cost\, "fast" maintains a subset of statistics
     * that are relatively inexpensive\, "none" turns off all statistics.  The "clear" configuration
     * resets statistics after they are gathered\, where appropriate (for example\, a cache size
     * statistic is not cleared\, while the count of cursor insert operations will be cleared). When
     * "clear" is configured for the database\, gathered statistics are reset each time a statistics
     * cursor is used to gather statistics\, as well as each time statistics are logged using the \c
     * statistics_log configuration.  See @ref statistics for more information., a list\, with
     * values chosen from the following options: \c "all"\, \c "cache_walk"\, \c "fast"\, \c
     * "none"\, \c "clear"\, \c "tree_walk"; default \c none.}
     * @config{statistics_log = (, log any statistics the database is configured to maintain\, to a
     * file.  See @ref statistics for more information.  Enabling the statistics log server uses a
     * session from the configured session_max., a set of related configuration options defined as
     * follows.}
     * @config{&nbsp;&nbsp;&nbsp;&nbsp;json, encode statistics in JSON format., a boolean
     * flag; default \c false.}
     * @config{&nbsp;&nbsp;&nbsp;&nbsp;on_close, log statistics on database
     * close., a boolean flag; default \c false.}
     * @config{&nbsp;&nbsp;&nbsp;&nbsp;sources, if
     * non-empty\, include statistics for the list of "file:" data source URIs\, if they are open at
     * the time of the statistics logging., a list of strings; default empty.}
     * @config{&nbsp;&nbsp;&nbsp;&nbsp;timestamp, a timestamp prepended to each log record.  May
     * contain \c strftime conversion specifications.  When \c json is configured\, defaults to \c
     * "%Y-%m-%dT%H:%M:%S.000Z"., a string; default \c "%b %d %H:%M:%S".}
     * @config{&nbsp;&nbsp;&nbsp;&nbsp;wait, seconds to wait between each write of the log records;
     * setting this value above 0 configures statistics logging., an integer between \c 0 and \c
     * 100000; default \c 0.}
     * @config{ ),,}
     * @config{tiered_storage = (, enable tiered storage.  Enabling tiered storage may use one
     * session from the configured session_max., a set of related configuration options defined as
     * follows.}
     * @config{&nbsp;&nbsp;&nbsp;&nbsp;local_retention, time in seconds to retain data on
     * tiered storage on the local tier for faster read access., an integer between \c 0 and \c
     * 10000; default \c 300.}
     * @config{ ),,}
     * @config{verbose, enable messages for various subsystems and operations.  Options are given as
     * a list\, where each message type can optionally define an associated verbosity level\, such
     * as <code>"verbose=[eviction\,read:1\,rts:0]"</code>. Verbosity levels that can be provided
     * include <code>0</code> (INFO) and <code>1</code> through <code>5</code>\, corresponding to
     * (DEBUG_1) to (DEBUG_5). \c all is a special case that defines the verbosity level for all
     * categories not explicitly set in the config string., a list\, with values chosen from the
     * following options: \c "all"\, \c "api"\, \c "backup"\, \c "block"\, \c "block_cache"\, \c
     * "checkpoint"\, \c "checkpoint_cleanup"\, \c "checkpoint_progress"\, \c "chunkcache"\, \c
     * "compact"\, \c "compact_progress"\, \c "configuration"\, \c "disaggregated_storage"\, \c
     * "error_returns"\, \c "eviction"\, \c "fileops"\, \c "generation"\, \c "handleops"\, \c
     * "history_store"\, \c "history_store_activity"\, \c "layered"\, \c "live_restore"\, \c
     * "live_restore_progress"\, \c "log"\, \c "metadata"\, \c "mutex"\, \c "out_of_order"\, \c
     * "overflow"\, \c "page_delta"\, \c "prefetch"\, \c "read"\, \c "reconcile"\, \c "recovery"\,
     * \c "recovery_progress"\, \c "rts"\, \c "salvage"\, \c "shared_cache"\, \c "split"\, \c
     * "temporary"\, \c "thread_group"\, \c "tiered"\, \c "timestamp"\, \c "transaction"\, \c
     * "verify"\, \c "version"\, \c "write"; default \c [].}
     * @configend
     * @errors
     */
    int __F(reconfigure)(WT_CONNECTION *connection, const char *config);

    /*!
     * The home directory of the connection.
     *
     * @snippet ex_all.c Get the database home directory
     *
     * @param connection the connection handle
     * @returns a pointer to a string naming the home directory
     */
    const char *__F(get_home)(WT_CONNECTION *connection);

    /*!
     * Compile a configuration string to be used with an API.  The string returned by this
     * method can be used with the indicated API call as its configuration argument.
     * Precompiled strings should be used where configuration parsing has proved to be a
     * performance bottleneck. The lifetime of a configuration string ends when the connection
     * is closed. The number of compilation strings that can be made is limited by
     * the \c compile_configuration_count configuration in ::wiredtiger_open .
     *
     * Configuration strings containing '%d' or '%s' can have values bound, see
     * WT_SESSION::bind_configuration.
     *
     * This API may change in future releases.
     *
     * @param connection the connection handle
     * @param method the API to the configuration string applies to, e.g.
     * \c "WT_SESSION.open_cursor"
     * @param str the configuration string to compile
     * @param compiled the returned configuration string
     * @errors
     */
    int __F(compile_configuration)(WT_CONNECTION *connection, const char *method,
        const char *str, const char **compiled);

    /*!
     * Add configuration options for a method.  See
     * @ref custom_ds_config_add for more information.
     *
     * @snippet ex_all.c Configure method configuration
     *
     * @param connection the connection handle
     * @param method the method being configured
     * @param uri the object type or NULL for all object types
     * @param config the additional configuration's name and default value
     * @param type the additional configuration's type (must be one of
     * \c "boolean"\, \c "int", \c "list" or \c "string")
     * @param check the additional configuration check string, or NULL if
     * none
     * @errors
     */
    int __F(configure_method)(WT_CONNECTION *connection,
        const char *method, const char *uri,
        const char *config, const char *type, const char *check);

    /*!
     * Return if opening this handle created the database.
     *
     * @snippet ex_all.c Check if the database is newly created
     *
     * @param connection the connection handle
     * @returns false (zero) if the connection existed before the call to
     * ::wiredtiger_open, true (non-zero) if it was created by opening this
     * handle.
     */
    int __F(is_new)(WT_CONNECTION *connection);

    /*!
     * @name Session handles
     * @{
     */
    /*!
     * Open a session.
     *
     * @snippet ex_all.c Open a session
     *
     * @param connection the connection handle
     * @param event_handler An event handler. If <code>NULL</code>, the
     * connection's event handler is used. See @ref event_message_handling
     * for more information.
     * @configstart{WT_CONNECTION.open_session, see dist/api_data.py}
     * @config{cache_cursors, enable caching of cursors for reuse.  Any calls to WT_CURSOR::close
     * for a cursor created in this session will mark the cursor as cached and keep it available to
     * be reused for later calls to WT_SESSION::open_cursor.  Cached cursors may be eventually
     * closed.  This value is inherited from ::wiredtiger_open \c cache_cursors., a boolean flag;
     * default \c true.}
     * @config{cache_max_wait_ms, the maximum number of milliseconds an application thread will wait
     * for space to be available in cache before giving up.  Default value will be the global
     * setting of the connection config.  0 will wait forever.  1 will never wait., an integer
     * greater than or equal to \c 0; default \c 0.}
     * @config{debug = (, configure debug specific behavior on a session.  Generally only used for
     * internal testing purposes., a set of related configuration options defined as follows.}
     * @config{&nbsp;&nbsp;&nbsp;&nbsp;checkpoint_fail_before_turtle_update, Fail before writing a
     * turtle file at the end of a checkpoint., a boolean flag; default \c false.}
     * @config{&nbsp;&nbsp;&nbsp;&nbsp;release_evict_page, Configure the session to evict the page
     * when it is released and no longer needed., a boolean flag; default \c false.}
     * @config{ ),,}
     * @config{ignore_cache_size, when set\, operations performed by this session ignore the cache
     * size and are not blocked when the cache is full.  Note that use of this option for operations
     * that create cache pressure can starve ordinary sessions that obey the cache size., a boolean
     * flag; default \c false.}
     * @config{isolation, the default isolation level for operations in this session., a string\,
     * chosen from the following options: \c "read-uncommitted"\, \c "read-committed"\, \c
     * "snapshot"; default \c snapshot.}
     * @config{prefetch = (, Enable automatic detection of scans by applications\, and attempt to
     * pre-fetch future content into the cache., a set of related configuration options defined as
     * follows.}
     * @config{&nbsp;&nbsp;&nbsp;&nbsp;enabled, whether pre-fetch is enabled for this
     * session., a boolean flag; default \c false.}
     * @config{ ),,}
     * @configend
     * @param[out] sessionp the new session handle
     * @errors
     */
    int __F(open_session)(WT_CONNECTION *connection,
        WT_EVENT_HANDLER *event_handler, const char *config,
        WT_SESSION **sessionp);
    /*! @} */

    /*!
     * @name Transactions
     * @{
     */
    /*!
     * Query the global transaction timestamp state.
     *
     * @snippet ex_all.c query timestamp
     *
     * @param connection the connection handle
     * @param[out] hex_timestamp a buffer that will be set to the
     * hexadecimal encoding of the timestamp being queried.  Must be large
     * enough to hold a NUL terminated, hex-encoded 8B timestamp (17 bytes).
     * @configstart{WT_CONNECTION.query_timestamp, see dist/api_data.py}
     * @config{get, specify which timestamp to query: \c all_durable returns the largest timestamp
     * such that all timestamps up to and including that value have been committed (possibly bounded
     * by the application-set \c durable timestamp); \c backup_checkpoint returns the stable
     * timestamp of the checkpoint pinned for an open backup cursor; \c last_checkpoint returns the
     * timestamp of the most recent stable checkpoint; \c oldest_timestamp returns the most recent
     * \c oldest_timestamp set with WT_CONNECTION::set_timestamp; \c oldest_reader returns the
     * minimum of the read timestamps of all active readers; \c pinned returns the minimum of the \c
     * oldest_timestamp and the read timestamps of all active readers; \c recovery returns the
     * timestamp of the most recent stable checkpoint taken prior to a shutdown; \c stable_timestamp
     * returns the most recent \c stable_timestamp set with WT_CONNECTION::set_timestamp.  (The \c
     * oldest and \c stable arguments are deprecated short-hand for \c oldest_timestamp and \c
     * stable_timestamp\, respectively.) See @ref timestamp_global_api., a string\, chosen from the
     * following options: \c "all_durable"\, \c "backup_checkpoint"\, \c "last_checkpoint"\, \c
     * "oldest"\, \c "oldest_reader"\, \c "oldest_timestamp"\, \c "pinned"\, \c "recovery"\, \c
     * "stable"\, \c "stable_timestamp"; default \c all_durable.}
     * @configend
     *
     * A timestamp of 0 is returned if the timestamp is not available or has not been set.
     * @errors
     */
    int __F(query_timestamp)(
        WT_CONNECTION *connection, char *hex_timestamp, const char *config);

    /*!
     * Set a global transaction timestamp.
     *
     * @snippet ex_all.c set durable timestamp
     *
     * @snippet ex_all.c set oldest timestamp
     *
     * @snippet ex_all.c set stable timestamp
     *
     * @param connection the connection handle
     * @configstart{WT_CONNECTION.set_timestamp, see dist/api_data.py}
     * @config{durable_timestamp, temporarily set the system's maximum durable timestamp\, bounding
     * the timestamp returned by WT_CONNECTION::query_timestamp with the \c all_durable
     * configuration.  Calls to WT_CONNECTION::query_timestamp will ignore durable timestamps
     * greater than the specified value until a subsequent transaction commit advances the maximum
     * durable timestamp\, or rollback-to-stable resets the value.  See @ref timestamp_global_api.,
     * a string; default empty.}
     * @config{oldest_timestamp, future commits and queries will be no earlier than the specified
     * timestamp.  Values must be monotonically increasing.  The value must not be newer than the
     * current stable timestamp.  See @ref timestamp_global_api., a string; default empty.}
     * @config{stable_timestamp, checkpoints will not include commits that are newer than the
     * specified timestamp in tables configured with \c "log=(enabled=false)". Values must be
     * monotonically increasing.  The value must not be older than the current oldest timestamp.
     * See @ref timestamp_global_api., a string; default empty.}
     * @configend
     * @errors
     */
    int __F(set_timestamp)(
        WT_CONNECTION *connection, const char *config);

    /*!
     * Rollback tables to an earlier point in time, discarding all updates to checkpoint durable
     * tables that have commit times more recent than the current global stable timestamp.
     *
     * No updates made to logged tables or updates made without an associated commit timestamp
     * will be discarded. See @ref timestamp_misc.
     *
     * Applications must resolve all running transactions and close or reset all open cursors
     * before the call, and no other API calls should be made for the duration of the call.
     *
     * @snippet ex_all.c rollback to stable
     *
     * @param connection the connection handle
     * @configstart{WT_CONNECTION.rollback_to_stable, see dist/api_data.py}
     * @config{dryrun, perform the checks associated with RTS\, but don't modify any data., a
     * boolean flag; default \c false.}
     * @config{threads, maximum number of threads WiredTiger will start to help RTS. Each RTS worker
     * thread uses a session from the configured WT_RTS_MAX_WORKERS., an integer between \c 0 and \c
     * 10; default \c 4.}
     * @configend
     * @errors
     * An error should occur only in the case of a system problem, and an application typically
     * will retry WT_CONNECTION::rollback_to_stable on error, or fail outright.
     */
    int __F(rollback_to_stable)(
        WT_CONNECTION *connection, const char *config);

    /*! @} */

    /*!
     * @name Extensions
     * @{
     */
    /*!
     * Load an extension.
     *
     * @snippet ex_all.c Load an extension
     *
     * @param connection the connection handle
     * @param path the filename of the extension module, or \c "local" to
     * search the current application binary for the initialization
     * function, see @ref extensions for more details.
     * @configstart{WT_CONNECTION.load_extension, see dist/api_data.py}
     * @config{config, configuration string passed to the entry point of the extension as its
     * WT_CONFIG_ARG argument., a string; default empty.}
     * @config{early_load, whether this extension should be loaded at the beginning of
     * ::wiredtiger_open.  Only applicable to extensions loaded via the wiredtiger_open
     * configurations string., a boolean flag; default \c false.}
     * @config{entry, the entry point of the extension\, called to initialize the extension when it
     * is loaded.  The signature of the function must match ::wiredtiger_extension_init., a string;
     * default \c wiredtiger_extension_init.}
     * @config{terminate, an optional function in the extension that is called before the extension
     * is unloaded during WT_CONNECTION::close.  The signature of the function must match
     * ::wiredtiger_extension_terminate., a string; default \c wiredtiger_extension_terminate.}
     * @configend
     * @errors
     */
    int __F(load_extension)(WT_CONNECTION *connection,
        const char *path, const char *config);

    /*!
     * Add a custom data source.  See @ref custom_data_sources for more
     * information.
     *
     * The application must first implement the WT_DATA_SOURCE interface
     * and then register the implementation with WiredTiger:
     *
     * @snippet ex_data_source.c WT_DATA_SOURCE register
     *
     * @param connection the connection handle
     * @param prefix the URI prefix for this data source, e.g., "file:"
     * @param data_source the application-supplied implementation of
     *  WT_DATA_SOURCE to manage this data source.
     * @configempty{WT_CONNECTION.add_data_source, see dist/api_data.py}
     * @errors
     */
    int __F(add_data_source)(WT_CONNECTION *connection, const char *prefix,
        WT_DATA_SOURCE *data_source, const char *config);

    /*!
     * Add a custom collation function.
     *
     * The application must first implement the WT_COLLATOR interface and
     * then register the implementation with WiredTiger:
     *
     * @snippet ex_all.c WT_COLLATOR register
     *
     * @param connection the connection handle
     * @param name the name of the collation to be used in calls to
     *  WT_SESSION::create, may not be \c "none"
     * @param collator the application-supplied collation handler
     * @configempty{WT_CONNECTION.add_collator, see dist/api_data.py}
     * @errors
     */
    int __F(add_collator)(WT_CONNECTION *connection,
        const char *name, WT_COLLATOR *collator, const char *config);

    /*!
     * Add a compression function.
     *
     * The application must first implement the WT_COMPRESSOR interface
     * and then register the implementation with WiredTiger:
     *
     * @snippet nop_compress.c WT_COMPRESSOR initialization structure
     *
     * @snippet nop_compress.c WT_COMPRESSOR initialization function
     *
     * @param connection the connection handle
     * @param name the name of the compression function to be used in calls
     *  to WT_SESSION::create, may not be \c "none"
     * @param compressor the application-supplied compression handler
     * @configempty{WT_CONNECTION.add_compressor, see dist/api_data.py}
     * @errors
     */
    int __F(add_compressor)(WT_CONNECTION *connection,
        const char *name, WT_COMPRESSOR *compressor, const char *config);

    /*!
     * Add an encryption function.
     *
     * The application must first implement the WT_ENCRYPTOR interface
     * and then register the implementation with WiredTiger:
     *
     * @snippet nop_encrypt.c WT_ENCRYPTOR initialization structure
     *
     * @snippet nop_encrypt.c WT_ENCRYPTOR initialization function
     *
     * @param connection the connection handle
     * @param name the name of the encryption function to be used in calls
     *  to WT_SESSION::create, may not be \c "none"
     * @param encryptor the application-supplied encryption handler
     * @configempty{WT_CONNECTION.add_encryptor, see dist/api_data.py}
     * @errors
     */
    int __F(add_encryptor)(WT_CONNECTION *connection,
        const char *name, WT_ENCRYPTOR *encryptor, const char *config);

    /*!
     * Configure a custom file system.
     *
     * This method can only be called from an early loaded extension
     * module. The application must first implement the WT_FILE_SYSTEM
     * interface and then register the implementation with WiredTiger:
     *
     * @snippet ex_file_system.c WT_FILE_SYSTEM register
     *
     * @param connection the connection handle
     * @param fs the populated file system structure
     * @configempty{WT_CONNECTION.set_file_system, see dist/api_data.py}
     * @errors
     */
    int __F(set_file_system)(
        WT_CONNECTION *connection, WT_FILE_SYSTEM *fs, const char *config);

#if !defined(DOXYGEN)
#if !defined(SWIG)
    /*!
     * Add a page and log service implementation.
     *
     * The application must first implement the WT_PAGE_LOG
     * interface and then register the implementation with WiredTiger:
     *
     * @param connection the connection handle
     * @param name the name of the storage source implementation
     * @param page_log the populated page log service structure
     * @configempty{WT_CONNECTION.add_page_log, see dist/api_data.py}
     * @errors
     */
    int __F(add_page_log)(WT_CONNECTION *connection, const char *name,
        WT_PAGE_LOG *page_log, const char *config);

    /*!
     * Add a storage source implementation.
     *
     * The application must first implement the WT_STORAGE_SOURCE
     * interface and then register the implementation with WiredTiger:
     *
     * @snippet ex_storage_source.c WT_STORAGE_SOURCE register
     *
     * @param connection the connection handle
     * @param name the name of the storage source implementation
     * @param storage_source the populated storage source structure
     * @configempty{WT_CONNECTION.add_storage_source, see dist/api_data.py}
     * @errors
     */
    int __F(add_storage_source)(WT_CONNECTION *connection, const char *name,
        WT_STORAGE_SOURCE *storage_source, const char *config);
#endif

    /*!
     * Get a page log service implementation.
     *
     * Look up a page log service by name and return it. The returned page log service
     * must be released by calling WT_STORAGE_SOURCE::terminate.
     *
     * @snippet ex_storage_source.c WT_STORAGE_SOURCE register
     *
     * @param connection the connection handle
     * @param name the name of the page log service implementation
     * @param storage_source the page log service structure
     * @errors
     */
    int __F(get_page_log)(WT_CONNECTION *connection, const char *name,
        WT_PAGE_LOG **page_logp);

    /*!
     * Get a storage source implementation.
     *
     * Look up a storage source by name and return it. The returned storage source
     * must be released by calling WT_STORAGE_SOURCE::terminate.
     *
     * @snippet ex_storage_source.c WT_STORAGE_SOURCE register
     *
     * @param connection the connection handle
     * @param name the name of the storage source implementation
     * @param storage_source the storage source structure
     * @errors
     */
    int __F(get_storage_source)(WT_CONNECTION *connection, const char *name,
        WT_STORAGE_SOURCE **storage_sourcep);
#endif

    /*!
     * Return a reference to the WiredTiger extension functions.
     *
     * @snippet ex_data_source.c WT_EXTENSION_API declaration
     *
     * @param wt_conn the WT_CONNECTION handle
     * @returns a reference to a WT_EXTENSION_API structure.
     */
    WT_EXTENSION_API *__F(get_extension_api)(WT_CONNECTION *wt_conn);
    /*! @} */
};

/*!
 * Open a connection to a database.
 *
 * @snippet ex_all.c Open a connection
 *
 * @param home The path to the database home directory.  See @ref home
 * for more information.
 * @param event_handler An event handler. If <code>NULL</code>, a default
 * event handler is installed that writes error messages to stderr. See
 * @ref event_message_handling for more information.
 * @configstart{wiredtiger_open, see dist/api_data.py}
 * @config{backup_restore_target, If non-empty and restoring from a backup\, restore only the table
 * object targets listed.  WiredTiger will remove all the metadata entries for the tables that are
 * not listed in the list from the reconstructed metadata.  The target list must include URIs of
 * type \c table:., a list of strings; default empty.}
 * @config{block_cache = (, block cache configuration options., a set of related configuration
 * options defined as follows.}
 * @config{&nbsp;&nbsp;&nbsp;&nbsp;blkcache_eviction_aggression,
 * seconds an unused block remains in the cache before it is evicted., an integer between \c 1 and
 * \c 7200; default \c 1800.}
 * @config{&nbsp;&nbsp;&nbsp;&nbsp;cache_on_checkpoint, cache blocks
 * written by a checkpoint., a boolean flag; default \c true.}
 * @config{&nbsp;&nbsp;&nbsp;&nbsp;
 * cache_on_writes, cache blocks as they are written (other than checkpoint blocks)., a boolean
 * flag; default \c true.}
 * @config{&nbsp;&nbsp;&nbsp;&nbsp;enabled, enable block cache., a boolean
 * flag; default \c false.}
 * @config{&nbsp;&nbsp;&nbsp;&nbsp;full_target, the fraction of the block
 * cache that must be full before eviction will remove unused blocks., an integer between \c 30 and
 * \c 100; default \c 95.}
 * @config{&nbsp;&nbsp;&nbsp;&nbsp;hashsize, number of buckets in the
 * hashtable that keeps track of blocks., an integer between \c 512 and \c 256K; default \c 32768.}
 * @config{&nbsp;&nbsp;&nbsp;&nbsp;max_percent_overhead, maximum tolerated overhead expressed as the
 * number of blocks added and removed as percent of blocks looked up; cache population and eviction
 * will be suppressed if the overhead exceeds the threshold., an integer between \c 1 and \c 500;
 * default \c 10.}
 * @config{&nbsp;&nbsp;&nbsp;&nbsp;nvram_path, the absolute path to the file system
 * mounted on the NVRAM device., a string; default empty.}
 * @config{&nbsp;&nbsp;&nbsp;&nbsp;
 * percent_file_in_dram, bypass cache for a file if the set percentage of the file fits in system
 * DRAM (as specified by block_cache.system_ram)., an integer between \c 0 and \c 100; default \c
 * 50.}
 * @config{&nbsp;&nbsp;&nbsp;&nbsp;size, maximum memory to allocate for the block cache., an
 * integer between \c 0 and \c 10TB; default \c 0.}
 * @config{&nbsp;&nbsp;&nbsp;&nbsp;system_ram, the
 * bytes of system DRAM available for caching filesystem blocks., an integer between \c 0 and \c
 * 1024GB; default \c 0.}
 * @config{&nbsp;&nbsp;&nbsp;&nbsp;type, cache location: DRAM or NVRAM., a
 * string; default empty.}
 * @config{ ),,}
 * @config{builtin_extension_config, A structure where the keys are the names of builtin extensions
 * and the values are passed to WT_CONNECTION::load_extension as the \c config parameter (for
 * example\, <code>builtin_extension_config={zlib={compression_level=3}}</code>)., a string; default
 * empty.}
 * @config{cache_cursors, enable caching of cursors for reuse.  This is the default value for any
 * sessions created\, and can be overridden in configuring \c cache_cursors in
 * WT_CONNECTION.open_session., a boolean flag; default \c true.}
 * @config{cache_max_wait_ms, the maximum number of milliseconds an application thread will wait for
 * space to be available in cache before giving up.  Default or 0 will wait forever.  1 will never
 * wait., an integer greater than or equal to \c 0; default \c 0.}
 * @config{cache_overhead, assume the heap allocator overhead is the specified percentage\, and
 * adjust the cache usage by that amount (for example\, if there is 10GB of data in cache\, a
 * percentage of 10 means WiredTiger treats this as 11GB). This value is configurable because
 * different heap allocators have different overhead and different workloads will have different
 * heap allocation sizes and patterns\, therefore applications may need to adjust this value based
 * on allocator choice and behavior in measured workloads., an integer between \c 0 and \c 30;
 * default \c 8.}
 * @config{cache_size, maximum heap memory to allocate for the cache.  A database should configure
 * either \c cache_size or \c shared_cache but not both., an integer between \c 1MB and \c 10TB;
 * default \c 100MB.}
 * @config{cache_stuck_timeout_ms, the number of milliseconds to wait before a stuck cache times out
 * in diagnostic mode.  Default will wait for 5 minutes\, 0 will wait forever., an integer greater
 * than or equal to \c 0; default \c 300000.}
 * @config{checkpoint = (, periodically checkpoint the database.  Enabling the checkpoint server
 * uses a session from the configured \c session_max., a set of related configuration options
 * defined as follows.}
 * @config{&nbsp;&nbsp;&nbsp;&nbsp;log_size, wait for this amount of log record
 * bytes to be written to the log between each checkpoint.  If non-zero\, this value will use a
 * minimum of the log file size.  A database can configure both log_size and wait to set an upper
 * bound for checkpoints; setting this value above 0 configures periodic checkpoints., an integer
 * between \c 0 and \c 2GB; default \c 0.}
 * @config{&nbsp;&nbsp;&nbsp;&nbsp;precise, Only write data
 * with timestamps that are smaller or equal to the stable timestamp to the checkpoint.  Rollback to
 * stable after restart is a no-op if enabled.  However\, it leads to extra cache pressure.  The
 * user must have set the stable timestamp.  It is not compatible with use_timestamp=false config.,
 * a boolean flag; default \c false.}
 * @config{&nbsp;&nbsp;&nbsp;&nbsp;wait, seconds to wait between
 * each checkpoint; setting this value above 0 configures periodic checkpoints., an integer between
 * \c 0 and \c 100000; default \c 0.}
 * @config{ ),,}
 * @config{checkpoint_cleanup = (, periodically checkpoint cleanup the database., a set of related
 * configuration options defined as follows.}
 * @config{&nbsp;&nbsp;&nbsp;&nbsp;method, control how
 * aggressively obsolete content is removed by reading the internal pages.  Default to none\, which
 * means no additional work is done to find obsolete content., a string\, chosen from the following
 * options: \c "none"\, \c "reclaim_space"; default \c none.}
 * @config{&nbsp;&nbsp;&nbsp;&nbsp;wait,
 * seconds to wait between each checkpoint cleanup., an integer between \c 1 and \c 100000; default
 * \c 300.}
 * @config{ ),,}
 * @config{checkpoint_sync, flush files to stable storage when closing or writing checkpoints., a
 * boolean flag; default \c true.}
 * @config{chunk_cache = (, chunk cache configuration options., a set of related configuration
 * options defined as follows.}
 * @config{&nbsp;&nbsp;&nbsp;&nbsp;capacity, maximum memory or storage
 * to use for the chunk cache., an integer between \c 512KB and \c 100TB; default \c 10GB.}
 * @config{&nbsp;&nbsp;&nbsp;&nbsp;chunk_cache_evict_trigger, chunk cache percent full that triggers
 * eviction., an integer between \c 0 and \c 100; default \c 90.}
 * @config{&nbsp;&nbsp;&nbsp;&nbsp;
 * chunk_size, size of cached chunks., an integer between \c 512KB and \c 100GB; default \c 1MB.}
 * @config{&nbsp;&nbsp;&nbsp;&nbsp;enabled, enable chunk cache., a boolean flag; default \c false.}
 * @config{&nbsp;&nbsp;&nbsp;&nbsp;hashsize, number of buckets in the hashtable that keeps track of
 * objects., an integer between \c 64 and \c 1048576; default \c 1024.}
 * @config{&nbsp;&nbsp;&nbsp;&nbsp;pinned, List of "table:" URIs exempt from cache eviction.
 * Capacity config overrides this\, tables exceeding capacity will not be fully retained.  Table
 * names can appear in both this and the preload list\, but not in both this and the exclude list.
 * Duplicate names are allowed., a list of strings; default empty.}
 * @config{&nbsp;&nbsp;&nbsp;&nbsp;
 * storage_path, the path (absolute or relative) to the file used as cache location.  This should be
 * on a filesystem that supports file truncation.  All filesystems in common use meet this
 * criteria., a string; default empty.}
 * @config{ ),,}
 * @config{compatibility = (, set compatibility version of database.  Changing the compatibility
 * version requires that there are no active operations for the duration of the call., a set of
 * related configuration options defined as follows.}
 * @config{&nbsp;&nbsp;&nbsp;&nbsp;release,
 * compatibility release version string., a string; default empty.}
 * @config{&nbsp;&nbsp;&nbsp;&nbsp;
 * require_max, required maximum compatibility version of existing data files.  Must be greater than
 * or equal to any release version set in the \c release setting.  Has no effect if creating the
 * database., a string; default empty.}
 * @config{&nbsp;&nbsp;&nbsp;&nbsp;require_min, required
 * minimum compatibility version of existing data files.  Must be less than or equal to any release
 * version set in the \c release setting.  Has no effect if creating the database., a string;
 * default empty.}
 * @config{ ),,}
 * @config{compile_configuration_count, the number of configuration strings that can be precompiled.
 * Some configuration strings are compiled internally when the connection is opened., an integer
 * greater than or equal to \c 500; default \c 1000.}
 * @config{config_base, write the base configuration file if creating the database.  If \c false in
 * the config passed directly to ::wiredtiger_open\, will ignore any existing base configuration
 * file in addition to not creating one.  See @ref config_base for more information., a boolean
 * flag; default \c true.}
 * @config{create, create the database if it does not exist., a boolean flag; default \c false.}
 * @config{debug_mode = (, control the settings of various extended debugging features., a set of
 * related configuration options defined as follows.}
 * @config{&nbsp;&nbsp;&nbsp;&nbsp;
 * background_compact, if true\, background compact aggressively removes compact statistics for a
 * file and decreases the max amount of time a file can be skipped for., a boolean flag; default \c
 * false.}
 * @config{&nbsp;&nbsp;&nbsp;&nbsp;checkpoint_retention, adjust log removal to retain the
 * log records of this number of checkpoints.  Zero or one means perform normal removal., an integer
 * between \c 0 and \c 1024; default \c 0.}
 * @config{&nbsp;&nbsp;&nbsp;&nbsp;configuration, if true\,
 * display invalid cache configuration warnings., a boolean flag; default \c false.}
 * @config{&nbsp;&nbsp;&nbsp;&nbsp;corruption_abort, if true and built in diagnostic mode\, dump
 * core in the case of data corruption., a boolean flag; default \c true.}
 * @config{&nbsp;&nbsp;&nbsp;&nbsp;cursor_copy, if true\, use the system allocator to make a copy of
 * any data returned by a cursor operation and return the copy instead.  The copy is freed on the
 * next cursor operation.  This allows memory sanitizers to detect inappropriate references to
 * memory owned by cursors., a boolean flag; default \c false.}
 * @config{&nbsp;&nbsp;&nbsp;&nbsp;
 * cursor_reposition, if true\, for operations with snapshot isolation the cursor temporarily
 * releases any page that requires force eviction\, then repositions back to the page for further
 * operations.  A page release encourages eviction of hot or large pages\, which is more likely to
 * succeed without a cursor keeping the page pinned., a boolean flag; default \c false.}
 * @config{&nbsp;&nbsp;&nbsp;&nbsp;eviction, if true\, modify internal algorithms to change skew to
 * force history store eviction to happen more aggressively.  This includes but is not limited to
 * not skewing newest\, not favoring leaf pages\, and modifying the eviction score mechanism., a
 * boolean flag; default \c false.}
 * @config{&nbsp;&nbsp;&nbsp;&nbsp;eviction_checkpoint_ts_ordering,
 * if true\, act as if eviction is being run in parallel to checkpoint.  We should return EBUSY in
 * eviction if we detect any timestamp ordering issue., a boolean flag; default \c false.}
 * @config{&nbsp;&nbsp;&nbsp;&nbsp;log_retention, adjust log removal to retain at least this number
 * of log files.  (Warning: this option can remove log files required for recovery if no checkpoints
 * have yet been done and the number of log files exceeds the configured value.  As WiredTiger
 * cannot detect the difference between a system that has not yet checkpointed and one that will
 * never checkpoint\, it might discard log files before any checkpoint is done.) Ignored if set to
 * 0., an integer between \c 0 and \c 1024; default \c 0.}
 * @config{&nbsp;&nbsp;&nbsp;&nbsp;
 * realloc_exact, if true\, reallocation of memory will only provide the exact amount requested.
 * This will help with spotting memory allocation issues more easily., a boolean flag; default \c
 * false.}
 * @config{&nbsp;&nbsp;&nbsp;&nbsp;realloc_malloc, if true\, every realloc call will force a
 * new memory allocation by using malloc., a boolean flag; default \c false.}
 * @config{&nbsp;&nbsp;&nbsp;&nbsp;rollback_error, return a WT_ROLLBACK error from a transaction
 * operation about every Nth operation to simulate a collision., an integer between \c 0 and \c 10M;
 * default \c 0.}
 * @config{&nbsp;&nbsp;&nbsp;&nbsp;slow_checkpoint, if true\, slow down checkpoint
 * creation by slowing down internal page processing., a boolean flag; default \c false.}
 * @config{&nbsp;&nbsp;&nbsp;&nbsp;stress_skiplist, Configure various internal parameters to
 * encourage race conditions and other issues with internal skip lists\, e.g.  using a more dense
 * representation., a boolean flag; default \c false.}
 * @config{&nbsp;&nbsp;&nbsp;&nbsp;
 * table_logging, if true\, write transaction related information to the log for all operations\,
 * even operations for tables with logging turned off.  This additional logging information is
 * intended for debugging and is informational only\, that is\, it is ignored during recovery., a
 * boolean flag; default \c false.}
 * @config{&nbsp;&nbsp;&nbsp;&nbsp;tiered_flush_error_continue, on
 * a write to tiered storage\, continue when an error occurs., a boolean flag; default \c false.}
 * @config{&nbsp;&nbsp;&nbsp;&nbsp;update_restore_evict, if true\, control all dirty page evictions
 * through forcing update restore eviction., a boolean flag; default \c false.}
 * @config{ ),,}
 * @config{disaggregated = (, configure disaggregated storage for this connection., a set of related
 * configuration options defined as follows.}
 * @config{ ),,}
 * @config{encryption = (, configure an encryptor for system wide metadata and logs.  If a system
 * wide encryptor is set\, it is also used for encrypting data files and tables\, unless encryption
 * configuration is explicitly set for them when they are created with WT_SESSION::create., a set of
 * related configuration options defined as follows.}
 * @config{&nbsp;&nbsp;&nbsp;&nbsp;keyid, An
 * identifier that identifies a unique instance of the encryptor.  It is stored in clear text\, and
 * thus is available when the WiredTiger database is reopened.  On the first use of a (name\, keyid)
 * combination\, the WT_ENCRYPTOR::customize function is called with the keyid as an argument., a
 * string; default empty.}
 * @config{&nbsp;&nbsp;&nbsp;&nbsp;name, Permitted values are \c "none" or a
 * custom encryption engine name created with WT_CONNECTION::add_encryptor.  See @ref encryption for
 * more information., a string; default \c none.}
 * @config{&nbsp;&nbsp;&nbsp;&nbsp;secretkey, A
 * string that is passed to the WT_ENCRYPTOR::customize function.  It is never stored in clear
 * text\, so must be given to any subsequent ::wiredtiger_open calls to reopen the database.  It
 * must also be provided to any "wt" commands used with this database., a string; default empty.}
 * @config{ ),,}
 * @config{error_prefix, prefix string for error messages., a string; default empty.}
 * @config{eviction = (, eviction configuration options., a set of related configuration options
 * defined as follows.}
 * @config{&nbsp;&nbsp;&nbsp;&nbsp;evict_sample_inmem, If no in-memory ref is
 * found on the root page\, attempt to locate a random in-memory page by examining all entries on
 * the root page., a boolean flag; default \c true.}
 * @config{&nbsp;&nbsp;&nbsp;&nbsp;
 * legacy_page_visit_strategy, Use legacy page visit strategy for eviction.  Using this option is
 * highly discouraged as it will re-introduce the bug described in WT-9121., a boolean flag; default
 * \c false.}
 * @config{&nbsp;&nbsp;&nbsp;&nbsp;threads_max, maximum number of threads WiredTiger will
 * start to help evict pages from cache.  The number of threads started will vary depending on the
 * current eviction load.  Each eviction worker thread uses a session from the configured
 * session_max., an integer between \c 1 and \c 20; default \c 8.}
 * @config{&nbsp;&nbsp;&nbsp;&nbsp;
 * threads_min, minimum number of threads WiredTiger will start to help evict pages from cache.  The
 * number of threads currently running will vary depending on the current eviction load., an integer
 * between \c 1 and \c 20; default \c 1.}
 * @config{ ),,}
 * @config{eviction_checkpoint_target, perform eviction at the beginning of checkpoints to bring the
 * dirty content in cache to this level.  It is a percentage of the cache size if the value is
 * within the range of 0 to 100 or an absolute size when greater than 100. The value is not allowed
 * to exceed the \c cache_size.  Ignored if set to zero., an integer between \c 0 and \c 10TB;
 * default \c 1.}
 * @config{eviction_dirty_target, perform eviction in worker threads when the cache contains at
 * least this much dirty content.  It is a percentage of the cache size if the value is within the
 * range of 1 to 100 or an absolute size when greater than 100. The value is not allowed to exceed
 * the \c cache_size and has to be lower than its counterpart \c eviction_dirty_trigger., an integer
 * between \c 1 and \c 10TB; default \c 5.}
 * @config{eviction_dirty_trigger, trigger application threads to perform eviction when the cache
 * contains at least this much dirty content.  It is a percentage of the cache size if the value is
 * within the range of 1 to 100 or an absolute size when greater than 100. The value is not allowed
 * to exceed the \c cache_size and has to be greater than its counterpart \c eviction_dirty_target.
 * This setting only alters behavior if it is lower than eviction_trigger., an integer between \c 1
 * and \c 10TB; default \c 20.}
 * @config{eviction_target, perform eviction in worker threads when the cache contains at least this
 * much content.  It is a percentage of the cache size if the value is within the range of 10 to 100
 * or an absolute size when greater than 100. The value is not allowed to exceed the \c cache_size
 * and has to be lower than its counterpart \c eviction_trigger., an integer between \c 10 and \c
 * 10TB; default \c 80.}
 * @config{eviction_trigger, trigger application threads to perform eviction when the cache contains
 * at least this much content.  It is a percentage of the cache size if the value is within the
 * range of 10 to 100 or an absolute size when greater than 100. The value is not allowed to exceed
 * the \c cache_size and has to be greater than its counterpart \c eviction_target., an integer
 * between \c 10 and \c 10TB; default \c 95.}
 * @config{eviction_updates_target, perform eviction in worker threads when the cache contains at
 * least this many bytes of updates.  It is a percentage of the cache size if the value is within
 * the range of 0 to 100 or an absolute size when greater than 100. Calculated as half of \c
 * eviction_dirty_target by default.  The value is not allowed to exceed the \c cache_size and has
 * to be lower than its counterpart \c eviction_updates_trigger., an integer between \c 0 and \c
 * 10TB; default \c 0.}
 * @config{eviction_updates_trigger, trigger application threads to perform eviction when the cache
 * contains at least this many bytes of updates.  It is a percentage of the cache size if the value
 * is within the range of 1 to 100 or an absolute size when greater than 100\. Calculated as half of
 * \c eviction_dirty_trigger by default.  The value is not allowed to exceed the \c cache_size and
 * has to be greater than its counterpart \c eviction_updates_target.  This setting only alters
 * behavior if it is lower than \c eviction_trigger., an integer between \c 0 and \c 10TB; default
 * \c 0.}
 * @config{exclusive, fail if the database already exists\, generally used with the \c create
 * option., a boolean flag; default \c false.}
 * @config{extensions, list of shared library extensions to load (using dlopen). Any values
 * specified to a library extension are passed to WT_CONNECTION::load_extension as the \c config
 * parameter (for example\, <code>extensions=(/path/ext.so={entry=my_entry})</code>)., a list of
 * strings; default empty.}
 * @config{extra_diagnostics, enable additional diagnostics in WiredTiger.  These additional
 * diagnostics include diagnostic assertions that can cause WiredTiger to abort when an invalid
 * state is detected.  Options are given as a list\, such as
 * <code>"extra_diagnostics=[out_of_order\,visibility]"</code>. Choosing \c all enables all
 * assertions.  When WiredTiger is compiled with \c HAVE_DIAGNOSTIC=1 all assertions are enabled and
 * cannot be reconfigured., a list\, with values chosen from the following options: \c "all"\, \c
 * "checkpoint_validate"\, \c "cursor_check"\, \c "disk_validate"\, \c "eviction_check"\, \c
 * "generation_check"\, \c "hs_validate"\, \c "key_out_of_order"\, \c "log_validate"\, \c
 * "prepared"\, \c "slow_operation"\, \c "txn_visibility"; default \c [].}
 * @config{file_extend, file size extension configuration.  If set\, extend files of the given type
 * in allocations of the given size\, instead of a block at a time as each new block is written.
 * For example\, <code>file_extend=(data=16MB)</code>. If set to 0\, disable file size extension for
 * the given type.  For log files\, the allowed range is between 100KB and 2GB; values larger than
 * the configured maximum log size and the default config would extend log files in allocations of
 * the maximum log file size., a list\, with values chosen from the following options: \c "data"\,
 * \c "log"; default empty.}
 * @config{file_manager = (, control how file handles are managed., a set of related configuration
 * options defined as follows.}
 * @config{&nbsp;&nbsp;&nbsp;&nbsp;close_handle_minimum, number of
 * handles open before the file manager will look for handles to close., an integer greater than or
 * equal to \c 0; default \c 250.}
 * @config{&nbsp;&nbsp;&nbsp;&nbsp;close_idle_time, amount of time
 * in seconds a file handle needs to be idle before attempting to close it.  A setting of 0 means
 * that idle handles are not closed., an integer between \c 0 and \c 100000; default \c 30.}
 * @config{&nbsp;&nbsp;&nbsp;&nbsp;close_scan_interval, interval in seconds at which to check for
 * files that are inactive and close them., an integer between \c 1 and \c 100000; default \c 10.}
 * @config{ ),,}
 * @config{generation_drain_timeout_ms, the number of milliseconds to wait for a resource to drain
 * before timing out in diagnostic mode.  Default will wait for 4 minutes\, 0 will wait forever., an
 * integer greater than or equal to \c 0; default \c 240000.}
 * @config{hash = (, manage resources used by hash bucket arrays.  All values must be a power of
 * two.  Note that setting large values can significantly increase memory usage inside WiredTiger.,
 * a set of related configuration options defined as follows.}
 * @config{&nbsp;&nbsp;&nbsp;&nbsp;
 * buckets, configure the number of hash buckets for most system hash arrays., an integer between \c
 * 64 and \c 65536; default \c 512.}
 * @config{&nbsp;&nbsp;&nbsp;&nbsp;dhandle_buckets, configure the
 * number of hash buckets for hash arrays relating to data handles., an integer between \c 64 and \c
 * 65536; default \c 512.}
 * @config{ ),,}
 * @config{heuristic_controls = (, control the behavior of various optimizations.  This is primarily
 * used as a mechanism for rolling out changes to internal heuristics while providing a mechanism
 * for quickly reverting to prior behavior in the field., a set of related configuration options
 * defined as follows.}
 * @config{&nbsp;&nbsp;&nbsp;&nbsp;
 * checkpoint_cleanup_obsolete_tw_pages_dirty_max, maximum number of obsolete time window pages that
 * can be marked as dirty per btree in a single checkpoint by the checkpoint cleanup., an integer
 * between \c 0 and \c 100000; default \c 100.}
 * @config{&nbsp;&nbsp;&nbsp;&nbsp;
 * eviction_obsolete_tw_pages_dirty_max, maximum number of obsolete time window pages that can be
 * marked dirty per btree in a single checkpoint by the eviction threads., an integer between \c 0
 * and \c 100000; default \c 100.}
 * @config{&nbsp;&nbsp;&nbsp;&nbsp;obsolete_tw_btree_max, maximum
 * number of btrees that can be checked for obsolete time window cleanup in a single checkpoint., an
 * integer between \c 0 and \c 500000; default \c 100.}
 * @config{ ),,}
 * @config{history_store = (, history store configuration options., a set of related configuration
 * options defined as follows.}
 * @config{&nbsp;&nbsp;&nbsp;&nbsp;file_max, the maximum number of
 * bytes that WiredTiger is allowed to use for its history store mechanism.  If the history store
 * file exceeds this size\, a panic will be triggered.  The default value means that the history
 * store file is unbounded and may use as much space as the filesystem will accommodate.  The
 * minimum non-zero setting is 100MB., an integer greater than or equal to \c 0; default \c 0.}
 * @config{ ),,}
 * @config{in_memory, keep data in memory only.  See @ref in_memory for more information., a boolean
 * flag; default \c false.}
 * @config{io_capacity = (, control how many bytes per second are written and read.  Exceeding the
 * capacity results in throttling., a set of related configuration options defined as follows.}
 * @config{&nbsp;&nbsp;&nbsp;&nbsp;chunk_cache, number of bytes per second available to the chunk
 * cache.  The minimum non-zero setting is 1MB., an integer between \c 0 and \c 1TB; default \c 0.}
 * @config{&nbsp;&nbsp;&nbsp;&nbsp;total, number of bytes per second available to all subsystems in
 * total.  When set\, decisions about what subsystems are throttled\, and in what proportion\, are
 * made internally.  The minimum non-zero setting is 1MB., an integer between \c 0 and \c 1TB;
 * default \c 0.}
 * @config{ ),,}
 * @config{json_output, enable JSON formatted messages on the event handler interface.  Options are
 * given as a list\, where each option specifies an event handler category e.g.  'error' represents
 * the messages from the WT_EVENT_HANDLER::handle_error method., a list\, with values chosen from
 * the following options: \c "error"\, \c "message"; default \c [].}
 * @config{live_restore = (, Live restore configuration options.  These options control the behavior
 * of WiredTiger when live restoring from a backup., a set of related configuration options defined
 * as follows.}
 * @config{&nbsp;&nbsp;&nbsp;&nbsp;enabled, whether live restore is enabled or not., a
 * boolean flag; default \c false.}
 * @config{&nbsp;&nbsp;&nbsp;&nbsp;path, the path to the backup
 * that will be restored from., a string; default empty.}
 * @config{&nbsp;&nbsp;&nbsp;&nbsp;read_size,
 * the read size for data migration\, in bytes\, must be a power of two.  This setting is a best
 * effort.  It does not force every read to be this size., an integer between \c 512B and \c 16MB;
 * default \c 1MB.}
 * @config{&nbsp;&nbsp;&nbsp;&nbsp;threads_max, maximum number of threads
 * WiredTiger will start to migrate data from the backup to the running WiredTiger database.  Each
 * worker thread uses a session handle from the configured session_max., an integer between \c 0 and
 * \c 12; default \c 8.}
 * @config{ ),,}
 * @config{log = (, enable logging.  Enabling logging uses three sessions from the configured
 * session_max., a set of related configuration options defined as follows.}
 * @config{&nbsp;&nbsp;&nbsp;&nbsp;compressor, configure a compressor for log records.  Permitted
 * values are \c "none" or a custom compression engine name created with
 * WT_CONNECTION::add_compressor.  If WiredTiger has builtin support for \c "lz4"\, \c "snappy"\, \c
 * "zlib" or \c "zstd" compression\, these names are also available.  See @ref compression for more
 * information., a string; default \c none.}
 * @config{&nbsp;&nbsp;&nbsp;&nbsp;enabled, enable logging
 * subsystem., a boolean flag; default \c false.}
 * @config{&nbsp;&nbsp;&nbsp;&nbsp;file_max, the
 * maximum size of log files., an integer between \c 100KB and \c 2GB; default \c 100MB.}
 * @config{&nbsp;&nbsp;&nbsp;&nbsp;os_cache_dirty_pct, maximum dirty system buffer cache usage\, as
 * a percentage of the log's \c file_max.  If non-zero\, schedule writes for dirty blocks belonging
 * to the log in the system buffer cache after that percentage of the log has been written into the
 * buffer cache without an intervening file sync., an integer between \c 0 and \c 100; default \c
 * 0.}
 * @config{&nbsp;&nbsp;&nbsp;&nbsp;path, the name of a directory into which log files are
 * written.  The directory must already exist.  If the value is not an absolute path\, the path is
 * relative to the database home (see @ref absolute_path for more information)., a string; default
 * \c ".".}
 * @config{&nbsp;&nbsp;&nbsp;&nbsp;prealloc, pre-allocate log files., a boolean flag;
 * default \c true.}
 * @config{&nbsp;&nbsp;&nbsp;&nbsp;prealloc_init_count, initial number of
 * pre-allocated log files., an integer between \c 1 and \c 500; default \c 1.}
 * @config{&nbsp;&nbsp;&nbsp;&nbsp;recover, run recovery or fail with an error if recovery needs to
 * run after an unclean shutdown., a string\, chosen from the following options: \c "error"\, \c
 * "on"; default \c on.}
 * @config{&nbsp;&nbsp;&nbsp;&nbsp;remove, automatically remove unneeded log
 * files., a boolean flag; default \c true.}
 * @config{&nbsp;&nbsp;&nbsp;&nbsp;zero_fill, manually
 * write zeroes into log files., a boolean flag; default \c false.}
 * @config{ ),,}
 * @config{mmap, Use memory mapping when accessing files in a read-only mode., a boolean flag;
 * default \c true.}
 * @config{mmap_all, Use memory mapping to read and write all data files., a boolean flag; default
 * \c false.}
 * @config{multiprocess, permit sharing between processes (will automatically start an RPC server
 * for primary processes and use RPC for secondary processes). <b>Not yet supported in
 * WiredTiger</b>., a boolean flag; default \c false.}
 * @config{operation_timeout_ms, this option is no longer supported\, retained for backward
 * compatibility., an integer greater than or equal to \c 0; default \c 0.}
 * @config{operation_tracking = (, enable tracking of performance-critical functions.  See @ref
 * operation_tracking for more information., a set of related configuration options defined as
 * follows.}
 * @config{&nbsp;&nbsp;&nbsp;&nbsp;enabled, enable operation tracking subsystem., a
 * boolean flag; default \c false.}
 * @config{&nbsp;&nbsp;&nbsp;&nbsp;path, the name of a directory
 * into which operation tracking files are written.  The directory must already exist.  If the value
 * is not an absolute path\, the path is relative to the database home (see @ref absolute_path for
 * more information)., a string; default \c ".".}
 * @config{ ),,}
 * @config{prefetch = (, Enable automatic detection of scans by applications\, and attempt to
 * pre-fetch future content into the cache., a set of related configuration options defined as
 * follows.}
 * @config{&nbsp;&nbsp;&nbsp;&nbsp;available, whether the thread pool for the pre-fetch
 * functionality is started., a boolean flag; default \c false.}
 * @config{&nbsp;&nbsp;&nbsp;&nbsp;
 * default, whether pre-fetch is enabled for all sessions by default., a boolean flag; default \c
 * false.}
 * @config{ ),,}
 * @config{readonly, open connection in read-only mode.  The database must exist.  All methods that
 * may modify a database are disabled.  See @ref readonly for more information., a boolean flag;
 * default \c false.}
 * @config{rollback_to_stable = (, rollback tables to an earlier point in time\, discarding all
 * updates to checkpoint durable tables that have durable times more recent than the current global
 * stable timestamp., a set of related configuration options defined as follows.}
 * @config{&nbsp;&nbsp;&nbsp;&nbsp;threads, maximum number of threads WiredTiger will start to help
 * RTS. Each RTS worker thread uses a session from the configured WT_RTS_MAX_WORKERS., an integer
 * between \c 0 and \c 10; default \c 4.}
 * @config{ ),,}
 * @config{salvage, open connection and salvage any WiredTiger-owned database and log files that it
 * detects as corrupted.  This call should only be used after getting an error return of
 * WT_TRY_SALVAGE. Salvage rebuilds files in place\, overwriting existing files.  We recommend
 * making a backup copy of all files with the WiredTiger prefix prior to passing this flag., a
 * boolean flag; default \c false.}
 * @config{session_max, maximum expected number of sessions (including server threads)., an integer
 * greater than or equal to \c 1; default \c 100.}
 * @config{shared_cache = (, shared cache configuration options.  A database should configure either
 * a cache_size or a shared_cache not both.  Enabling a shared cache uses a session from the
 * configured session_max.  A shared cache can not have absolute values configured for cache
 * eviction settings., a set of related configuration options defined as follows.}
 * @config{&nbsp;&nbsp;&nbsp;&nbsp;chunk, the granularity that a shared cache is redistributed., an
 * integer between \c 1MB and \c 10TB; default \c 10MB.}
 * @config{&nbsp;&nbsp;&nbsp;&nbsp;name, the
 * name of a cache that is shared between databases or \c "none" when no shared cache is
 * configured., a string; default \c none.}
 * @config{&nbsp;&nbsp;&nbsp;&nbsp;quota, maximum size of
 * cache this database can be allocated from the shared cache.  Defaults to the entire shared cache
 * size., an integer; default \c 0.}
 * @config{&nbsp;&nbsp;&nbsp;&nbsp;reserve, amount of cache this
 * database is guaranteed to have available from the shared cache.  This setting is per database.
 * Defaults to the chunk size., an integer; default \c 0.}
 * @config{&nbsp;&nbsp;&nbsp;&nbsp;size,
 * maximum memory to allocate for the shared cache.  Setting this will update the value if one is
 * already set., an integer between \c 1MB and \c 10TB; default \c 500MB.}
 * @config{ ),,}
 * @config{statistics, Maintain database statistics\, which may impact performance.  Choosing "all"
 * maintains all statistics regardless of cost\, "fast" maintains a subset of statistics that are
 * relatively inexpensive\, "none" turns off all statistics.  The "clear" configuration resets
 * statistics after they are gathered\, where appropriate (for example\, a cache size statistic is
 * not cleared\, while the count of cursor insert operations will be cleared). When "clear" is
 * configured for the database\, gathered statistics are reset each time a statistics cursor is used
 * to gather statistics\, as well as each time statistics are logged using the \c statistics_log
 * configuration.  See @ref statistics for more information., a list\, with values chosen from the
 * following options: \c "all"\, \c "cache_walk"\, \c "fast"\, \c "none"\, \c "clear"\, \c
 * "tree_walk"; default \c none.}
 * @config{statistics_log = (, log any statistics the database is configured to maintain\, to a
 * file.  See @ref statistics for more information.  Enabling the statistics log server uses a
 * session from the configured session_max., a set of related configuration options defined as
 * follows.}
 * @config{&nbsp;&nbsp;&nbsp;&nbsp;json, encode statistics in JSON format., a boolean
 * flag; default \c false.}
 * @config{&nbsp;&nbsp;&nbsp;&nbsp;on_close, log statistics on database
 * close., a boolean flag; default \c false.}
 * @config{&nbsp;&nbsp;&nbsp;&nbsp;path, the name of a
 * directory into which statistics files are written.  The directory must already exist.  If the
 * value is not an absolute path\, the path is relative to the database home (see @ref absolute_path
 * for more information)., a string; default \c ".".}
 * @config{&nbsp;&nbsp;&nbsp;&nbsp;sources, if
 * non-empty\, include statistics for the list of "file:" data source URIs\, if they are open at the
 * time of the statistics logging., a list of strings; default empty.}
 * @config{&nbsp;&nbsp;&nbsp;&nbsp;timestamp, a timestamp prepended to each log record.  May contain
 * \c strftime conversion specifications.  When \c json is configured\, defaults to \c
 * "%Y-%m-%dT%H:%M:%S.000Z"., a string; default \c "%b %d %H:%M:%S".}
 * @config{&nbsp;&nbsp;&nbsp;&nbsp;wait, seconds to wait between each write of the log records;
 * setting this value above 0 configures statistics logging., an integer between \c 0 and \c 100000;
 * default \c 0.}
 * @config{ ),,}
 * @config{transaction_sync = (, how to sync log records when the transaction commits., a set of
 * related configuration options defined as follows.}
 * @config{&nbsp;&nbsp;&nbsp;&nbsp;enabled,
 * whether to sync the log on every commit by default\, can be overridden by the \c sync setting to
 * WT_SESSION::commit_transaction., a boolean flag; default \c false.}
 * @config{&nbsp;&nbsp;&nbsp;&nbsp;method, the method used to ensure log records are stable on
 * disk\, see @ref tune_durability for more information., a string\, chosen from the following
 * options: \c "dsync"\, \c "fsync"\, \c "none"; default \c fsync.}
 * @config{ ),,}
 * @config{use_environment, use the \c WIREDTIGER_CONFIG and \c WIREDTIGER_HOME environment
 * variables if the process is not running with special privileges.  See @ref home for more
 * information., a boolean flag; default \c true.}
 * @config{use_environment_priv, use the \c WIREDTIGER_CONFIG and \c WIREDTIGER_HOME environment
 * variables even if the process is running with special privileges.  See @ref home for more
 * information., a boolean flag; default \c false.}
 * @config{verbose, enable messages for various subsystems and operations.  Options are given as a
 * list\, where each message type can optionally define an associated verbosity level\, such as
 * <code>"verbose=[eviction\,read:1\,rts:0]"</code>. Verbosity levels that can be provided include
 * <code>0</code> (INFO) and <code>1</code> through <code>5</code>\, corresponding to (DEBUG_1) to
 * (DEBUG_5). \c all is a special case that defines the verbosity level for all categories not
 * explicitly set in the config string., a list\, with values chosen from the following options: \c
 * "all"\, \c "api"\, \c "backup"\, \c "block"\, \c "block_cache"\, \c "checkpoint"\, \c
 * "checkpoint_cleanup"\, \c "checkpoint_progress"\, \c "chunkcache"\, \c "compact"\, \c
 * "compact_progress"\, \c "configuration"\, \c "disaggregated_storage"\, \c "error_returns"\, \c
 * "eviction"\, \c "fileops"\, \c "generation"\, \c "handleops"\, \c "history_store"\, \c
 * "history_store_activity"\, \c "layered"\, \c "live_restore"\, \c "live_restore_progress"\, \c
 * "log"\, \c "metadata"\, \c "mutex"\, \c "out_of_order"\, \c "overflow"\, \c "page_delta"\, \c
 * "prefetch"\, \c "read"\, \c "reconcile"\, \c "recovery"\, \c "recovery_progress"\, \c "rts"\, \c
 * "salvage"\, \c "shared_cache"\, \c "split"\, \c "temporary"\, \c "thread_group"\, \c "tiered"\,
 * \c "timestamp"\, \c "transaction"\, \c "verify"\, \c "version"\, \c "write"; default \c [].}
 * @config{verify_metadata, open connection and verify any WiredTiger metadata.  Not supported when
 * opening a connection from a backup.  This API allows verification and detection of corruption in
 * WiredTiger metadata., a boolean flag; default \c false.}
 * @config{write_through, Use \c FILE_FLAG_WRITE_THROUGH on Windows to write to files.  Ignored on
 * non-Windows systems.  Options are given as a list\, such as <code>"write_through=[data]"</code>.
 * Configuring \c write_through requires care; see @ref write_through Including \c "data" will cause
 * WiredTiger data files to write through cache\, including \c "log" will cause WiredTiger log files
 * to write through cache., a list\, with values chosen from the following options: \c "data"\, \c
 * "log"; default empty.}
 * @configend
 * Additionally, if files named \c WiredTiger.config or \c WiredTiger.basecfg
 * appear in the WiredTiger home directory, they are read for configuration
 * values (see @ref config_file and @ref config_base for details).
 * See @ref config_order for ordering of the configuration mechanisms.
 * @param[out] connectionp A pointer to the newly opened connection handle
 * @errors
 */
int wiredtiger_open(const char *home,
    WT_EVENT_HANDLER *event_handler, const char *config,
    WT_CONNECTION **connectionp) WT_ATTRIBUTE_LIBRARY_VISIBLE;

/*!
 * Return information about a WiredTiger error as a string (see
 * WT_SESSION::strerror for a thread-safe API).
 *
 * @snippet ex_all.c Display an error
 *
 * @param error a return value from a WiredTiger, ISO C, or POSIX standard API call
 * @returns a string representation of the error
 */
const char *wiredtiger_strerror(int error) WT_ATTRIBUTE_LIBRARY_VISIBLE;

/*! WT_EVENT_HANDLER::special event types */
typedef enum {
    WT_EVENT_COMPACT_CHECK, /*!< Compact check iteration. */
    WT_EVENT_CONN_CLOSE,    /*!< Connection closing. */
    WT_EVENT_CONN_READY,    /*!< Connection is ready. */
    WT_EVENT_EVICTION,      /*!< The user session is about to be involved into eviction.
                             *   Non-zero return code stops eviction loop. */
} WT_EVENT_TYPE;

/*!
 * The interface implemented by applications to handle error, informational and
 * progress messages.  Entries set to NULL are ignored and the default handlers
 * will continue to be used.
 */
struct __wt_event_handler {
    /*!
     * Callback to handle error messages; by default, error messages are
     * written to the stderr stream. See @ref event_message_handling for
     * more information.
     *
     * Errors that require the application to exit and restart will have
     * their \c error value set to \c WT_PANIC. The application can exit
     * immediately when \c WT_PANIC is passed to an event handler; there
     * is no reason to return into WiredTiger.
     *
     * Event handler returns are not ignored: if the handler returns
     * non-zero, the error may cause the WiredTiger function posting the
     * event to fail, and may even cause operation or library failure.
     *
     * @param session the WiredTiger session handle in use when the error
     * was generated. The handle may have been created by the application
     * or automatically by WiredTiger.
     * @param error a return value from a WiredTiger, ISO C, or
     * POSIX standard API call, which can be converted to a string using
     * WT_SESSION::strerror
     * @param message an error string
     */
    int (*handle_error)(WT_EVENT_HANDLER *handler,
        WT_SESSION *session, int error, const char *message);

    /*!
     * Callback to handle informational messages; by default, informational
     * messages are written to the stdout stream. See
     * @ref event_message_handling for more information.
     *
     * Message handler returns are not ignored: if the handler returns
     * non-zero, the error may cause the WiredTiger function posting the
     * event to fail, and may even cause operation or library failure.
     *
     * @param session the WiredTiger session handle in use when the message
     * was generated. The handle may have been created by the application
     * or automatically by WiredTiger.
     * @param message an informational string
     */
    int (*handle_message)(WT_EVENT_HANDLER *handler,
        WT_SESSION *session, const char *message);

    /*!
     * Callback to handle progress messages; by default, progress messages
     * are not written. See @ref event_message_handling for more
     * information.
     *
     * Progress handler returns are not ignored: if the handler returns
     * non-zero, the error may cause the WiredTiger function posting the
     * event to fail, and may even cause operation or library failure.
     *
     * @param session the WiredTiger session handle in use when the
     * progress message was generated. The handle may have been created by
     * the application or automatically by WiredTiger.
     * @param operation a string representation of the operation
     * @param progress a counter
     */
    int (*handle_progress)(WT_EVENT_HANDLER *handler,
        WT_SESSION *session, const char *operation, uint64_t progress);

    /*!
     * Callback to handle automatic close of a WiredTiger handle.
     *
     * Close handler returns are not ignored: if the handler returns
     * non-zero, the error may cause the WiredTiger function posting the
     * event to fail, and may even cause operation or library failure.
     *
     * @param session The session handle that is being closed if the
     * cursor parameter is NULL.
     * @param cursor The cursor handle that is being closed, or NULL if
     * it is a session handle being closed.
     */
    int (*handle_close)(WT_EVENT_HANDLER *handler,
        WT_SESSION *session, WT_CURSOR *cursor);

    /*!
     * Callback to handle general events. The application may choose to handle
     * only some types of events. An unhandled event should return 0.
     *
     * General event returns are not ignored in most cases. If the handler
     * returns non-zero, the error may cause the WiredTiger function posting
     * the event to fail.
     *
     * @param wt_conn The connection handle for the database.
     * @param session the WiredTiger session handle in use when the
     * progress message was generated. The handle may have been created by
     * the application or automatically by WiredTiger or may be NULL.
     * @param type A type indicator for what special event occurred.
         * @param arg A generic argument that has a specific meaning
         * depending on the event type.
     * (see ::WT_EVENT_TYPE for available options.)
     */
        int (*handle_general)(WT_EVENT_HANDLER *handler,
            WT_CONNECTION *wt_conn, WT_SESSION *session, WT_EVENT_TYPE type, void *arg);
};

/*!
 * @name Data packing and unpacking
 * @{
 */

/*!
 * Pack a structure into a buffer.
 *
 * See @ref packing for a description of the permitted format strings.
 *
 * @section pack_examples Packing Examples
 *
 * For example, the string <code>"iSh"</code> will pack a 32-bit integer
 * followed by a NUL-terminated string, followed by a 16-bit integer.  The
 * default, big-endian encoding will be used, with no alignment.  This could be
 * used in C as follows:
 *
 * @snippet ex_all.c Pack fields into a buffer
 *
 * Then later, the values can be unpacked as follows:
 *
 * @snippet ex_all.c Unpack fields from a buffer
 *
 * @param session the session handle
 * @param buffer a pointer to a packed byte array
 * @param len the number of valid bytes in the buffer
 * @param format the data format, see @ref packing
 * @errors
 */
int wiredtiger_struct_pack(WT_SESSION *session,
    void *buffer, size_t len, const char *format, ...)
    WT_ATTRIBUTE_LIBRARY_VISIBLE;

/*!
 * Calculate the size required to pack a structure.
 *
 * Note that for variable-sized fields including variable-sized strings and
 * integers, the calculated sized merely reflects the expected sizes specified
 * in the format string itself.
 *
 * @snippet ex_all.c Get the packed size
 *
 * @param session the session handle
 * @param lenp a location where the number of bytes needed for the
 * matching call to ::wiredtiger_struct_pack is returned
 * @param format the data format, see @ref packing
 * @errors
 */
int wiredtiger_struct_size(WT_SESSION *session,
    size_t *lenp, const char *format, ...) WT_ATTRIBUTE_LIBRARY_VISIBLE;

/*!
 * Unpack a structure from a buffer.
 *
 * Reverse of ::wiredtiger_struct_pack: gets values out of a
 * packed byte string.
 *
 * @snippet ex_all.c Unpack fields from a buffer
 *
 * @param session the session handle
 * @param buffer a pointer to a packed byte array
 * @param len the number of valid bytes in the buffer
 * @param format the data format, see @ref packing
 * @errors
 */
int wiredtiger_struct_unpack(WT_SESSION *session,
    const void *buffer, size_t len, const char *format, ...)
    WT_ATTRIBUTE_LIBRARY_VISIBLE;

#if !defined(SWIG)

/*!
 * Streaming interface to packing.
 *
 * This allows applications to pack or unpack records one field at a time.
 * This is an opaque handle returned by ::wiredtiger_pack_start or
 * ::wiredtiger_unpack_start.  It must be closed with ::wiredtiger_pack_close.
 */
typedef struct __wt_pack_stream WT_PACK_STREAM;

/*!
 * Start a packing operation into a buffer with the given format string.  This
 * should be followed by a series of calls to ::wiredtiger_pack_item,
 * ::wiredtiger_pack_int, ::wiredtiger_pack_str or ::wiredtiger_pack_uint
 * to fill in the values.
 *
 * @param session the session handle
 * @param format the data format, see @ref packing
 * @param buffer a pointer to memory to hold the packed data
 * @param size the size of the buffer
 * @param[out] psp the new packing stream handle
 * @errors
 */
int wiredtiger_pack_start(WT_SESSION *session,
    const char *format, void *buffer, size_t size, WT_PACK_STREAM **psp)
    WT_ATTRIBUTE_LIBRARY_VISIBLE;

/*!
 * Start an unpacking operation from a buffer with the given format string.
 * This should be followed by a series of calls to ::wiredtiger_unpack_item,
 * ::wiredtiger_unpack_int, ::wiredtiger_unpack_str or ::wiredtiger_unpack_uint
 * to retrieve the packed values.
 *
 * @param session the session handle
 * @param format the data format, see @ref packing
 * @param buffer a pointer to memory holding the packed data
 * @param size the size of the buffer
 * @param[out] psp the new packing stream handle
 * @errors
 */
int wiredtiger_unpack_start(WT_SESSION *session,
    const char *format, const void *buffer, size_t size, WT_PACK_STREAM **psp)
    WT_ATTRIBUTE_LIBRARY_VISIBLE;

/*!
 * Close a packing stream.
 *
 * @param ps the packing stream handle
 * @param[out] usedp the number of bytes in the buffer used by the stream
 * @errors
 */
int wiredtiger_pack_close(WT_PACK_STREAM *ps, size_t *usedp)
    WT_ATTRIBUTE_LIBRARY_VISIBLE;

/*!
 * Pack an item into a packing stream.
 *
 * @param ps the packing stream handle
 * @param item an item to pack
 * @errors
 */
int wiredtiger_pack_item(WT_PACK_STREAM *ps, WT_ITEM *item)
    WT_ATTRIBUTE_LIBRARY_VISIBLE;

/*!
 * Pack a signed integer into a packing stream.
 *
 * @param ps the packing stream handle
 * @param i a signed integer to pack
 * @errors
 */
int wiredtiger_pack_int(WT_PACK_STREAM *ps, int64_t i)
    WT_ATTRIBUTE_LIBRARY_VISIBLE;

/*!
 * Pack a string into a packing stream.
 *
 * @param ps the packing stream handle
 * @param s a string to pack
 * @errors
 */
int wiredtiger_pack_str(WT_PACK_STREAM *ps, const char *s)
    WT_ATTRIBUTE_LIBRARY_VISIBLE;

/*!
 * Pack an unsigned integer into a packing stream.
 *
 * @param ps the packing stream handle
 * @param u an unsigned integer to pack
 * @errors
 */
int wiredtiger_pack_uint(WT_PACK_STREAM *ps, uint64_t u)
    WT_ATTRIBUTE_LIBRARY_VISIBLE;

/*!
 * Unpack an item from a packing stream.
 *
 * @param ps the packing stream handle
 * @param item an item to unpack
 * @errors
 */
int wiredtiger_unpack_item(WT_PACK_STREAM *ps, WT_ITEM *item)
    WT_ATTRIBUTE_LIBRARY_VISIBLE;

/*!
 * Unpack a signed integer from a packing stream.
 *
 * @param ps the packing stream handle
 * @param[out] ip the unpacked signed integer
 * @errors
 */
int wiredtiger_unpack_int(WT_PACK_STREAM *ps, int64_t *ip)
    WT_ATTRIBUTE_LIBRARY_VISIBLE;

/*!
 * Unpack a string from a packing stream.
 *
 * @param ps the packing stream handle
 * @param[out] sp the unpacked string
 * @errors
 */
int wiredtiger_unpack_str(WT_PACK_STREAM *ps, const char **sp)
    WT_ATTRIBUTE_LIBRARY_VISIBLE;

/*!
 * Unpack an unsigned integer from a packing stream.
 *
 * @param ps the packing stream handle
 * @param[out] up the unpacked unsigned integer
 * @errors
 */
int wiredtiger_unpack_uint(WT_PACK_STREAM *ps, uint64_t *up)
    WT_ATTRIBUTE_LIBRARY_VISIBLE;
/*! @} */

/*!
 * @name Configuration strings
 * @{
 */

/*!
 * The configuration information returned by the WiredTiger configuration
 * parsing functions in the WT_EXTENSION_API and the public API.
 */
struct __wt_config_item {
    /*!
     * The value of a configuration string.
     *
     * Regardless of the type of the configuration string (boolean, int,
     * list or string), the \c str field will reference the value of the
     * configuration string.
     *
     * The bytes referenced by \c str are <b>not</b> nul-terminated.
     * Use the \c len field instead of a terminating nul byte.
     */
    const char *str;

    /*! The number of bytes in the value referenced by \c str. */
    size_t len;

    /*!
     * The numeric value of a configuration boolean or integer.
     *
     * If the configuration string's value is "true" or "false", the
     * \c val field will be set to 1 (true), or 0 (false).
     *
     * If the configuration string can be legally interpreted as an integer,
     * using the \c strtoll function rules as specified in ISO/IEC 9899:1990
     * ("ISO C90"), that integer will be stored in the \c val field.
     */
    int64_t val;

    /*! Permitted values of the \c type field. */
    enum WT_CONFIG_ITEM_TYPE {
        /*! A string value with quotes stripped. */
        WT_CONFIG_ITEM_STRING,
        /*! A boolean literal ("true" or "false"). */
        WT_CONFIG_ITEM_BOOL,
        /*! An unquoted identifier: a string value without quotes. */
        WT_CONFIG_ITEM_ID,
        /*! A numeric value. */
        WT_CONFIG_ITEM_NUM,
        /*! A nested structure or list, including brackets. */
        WT_CONFIG_ITEM_STRUCT
    }
    /*!
     * The type of value determined by the parser.  In all cases,
     * the \c str and \c len fields are set.
     */
    type;
};

/*
 * This is needed for compatible usage of this embedded enum type.
 */
#if !defined(SWIG) && !defined(DOXYGEN)
#if defined(__cplusplus)
typedef enum __wt_config_item::WT_CONFIG_ITEM_TYPE WT_CONFIG_ITEM_TYPE;
#else
typedef enum WT_CONFIG_ITEM_TYPE WT_CONFIG_ITEM_TYPE;
#endif
#endif

#if !defined(SWIG) && !defined(DOXYGEN)
/*!
 * Validate a configuration string for a WiredTiger API call.
 * This call is outside the scope of a WiredTiger connection handle, since
 * applications may need to validate configuration strings prior to calling
 * ::wiredtiger_open.
 * @param session the session handle (may be \c NULL if the database not yet
 * opened).
 * @param event_handler An event handler (used if \c session is \c NULL; if both
 * \c session and \c event_handler are \c NULL, error messages will be written
 * to stderr).
 * @param name the WiredTiger function or method to validate.
 * @param config the configuration string being parsed.
 * @returns zero for success, non-zero to indicate an error.
 *
 * @snippet ex_all.c Validate a configuration string
 */
int wiredtiger_config_validate(WT_SESSION *session,
    WT_EVENT_HANDLER *event_handler, const char *name, const char *config)
    WT_ATTRIBUTE_LIBRARY_VISIBLE;

#endif

/*!
 * Create a handle that can be used to parse or create configuration strings
 * compatible with the WiredTiger API.
 * This call is outside the scope of a WiredTiger connection handle, since
 * applications may need to generate configuration strings prior to calling
 * ::wiredtiger_open.
 * @param session the session handle to be used for error reporting (if NULL,
 *  error messages will be written to stderr).
 * @param config the configuration string being parsed. The string must
 *  remain valid for the lifetime of the parser handle.
 * @param len the number of valid bytes in \c config
 * @param[out] config_parserp A pointer to the newly opened handle
 * @errors
 *
 * @snippet ex_config_parse.c Create a configuration parser
 */
int wiredtiger_config_parser_open(WT_SESSION *session,
    const char *config, size_t len, WT_CONFIG_PARSER **config_parserp)
    WT_ATTRIBUTE_LIBRARY_VISIBLE;

/*!
 * A handle that can be used to search and traverse configuration strings
 * compatible with the WiredTiger API.
 * To parse the contents of a list or nested configuration string use a new
 * configuration parser handle based on the content of the ::WT_CONFIG_ITEM
 * retrieved from the parent configuration string.
 *
 * @section config_parse_examples Configuration String Parsing examples
 *
 * This could be used in C to create a configuration parser as follows:
 *
 * @snippet ex_config_parse.c Create a configuration parser
 *
 * Once the parser has been created the content can be queried directly:
 *
 * @snippet ex_config_parse.c get
 *
 * Or the content can be traversed linearly:
 *
 * @snippet ex_config_parse.c next
 *
 * Nested configuration values can be queried using a shorthand notation:
 *
 * @snippet ex_config_parse.c nested get
 *
 * Nested configuration values can be traversed using multiple
 * ::WT_CONFIG_PARSER handles:
 *
 * @snippet ex_config_parse.c nested traverse
 */
struct __wt_config_parser {

    /*!
     * Close the configuration scanner releasing any resources.
     *
     * @param config_parser the configuration parser handle
     * @errors
     *
     */
    int __F(close)(WT_CONFIG_PARSER *config_parser);

    /*!
     * Return the next key/value pair.
     *
     * If an item has no explicitly assigned value, the item will be
     * returned in \c key and the \c value will be set to the boolean
     * \c "true" value.
     *
     * @param config_parser the configuration parser handle
     * @param key the returned key
     * @param value the returned value
     * @errors
     * When iteration would pass the end of the configuration string
     * ::WT_NOTFOUND will be returned.
     */
    int __F(next)(WT_CONFIG_PARSER *config_parser,
        WT_CONFIG_ITEM *key, WT_CONFIG_ITEM *value);

    /*!
     * Return the value of an item in the configuration string.
     *
     * @param config_parser the configuration parser handle
     * @param key configuration key string
     * @param value the returned value
     * @errors
     *
     */
    int __F(get)(WT_CONFIG_PARSER *config_parser,
        const char *key, WT_CONFIG_ITEM *value);
};

/*! @} */

/*!
 * @name Support functions
 * @anchor support_functions
 * @{
 */

/*!
 * Return a pointer to a function that calculates a CRC32C checksum.
 *
 * The WiredTiger library CRC32C checksum function uses hardware support where available, else it
 * falls back to a software implementation. Selecting a CRC32C checksum function can be slow, so the
 * return value should be cached by the caller for repeated use.
 *
 * @snippet ex_all.c Checksum a buffer
 *
 * @returns a pointer to a function that takes a buffer and length and returns the CRC32C checksum
 */
uint32_t (*wiredtiger_crc32c_func(void))(const void *, size_t)
    WT_ATTRIBUTE_LIBRARY_VISIBLE;

/*!
 * Return a pointer to a function that calculates a CRC32C checksum given a starting CRC seed.
 *
 * The WiredTiger library CRC32C checksum function uses hardware support where available, else it
 * falls back to a software implementation. Selecting a CRC32C checksum function can be slow, so the
 * return value should be cached by the caller for repeated use. This version returns a function
 * that accepts a starting seed value for the CRC. This version is useful where an application wants
 * to calculate the CRC of a large buffer in smaller incremental pieces. The starting seed to
 * calculate the CRC of a piece is then the cumulative CRC of all the previous pieces.
 *
 * @snippet ex_all.c Checksum a large buffer in smaller pieces
 *
 * @returns a pointer to a function that takes a starting seed, a buffer and length and returns the
 * CRC32C checksum
 */
uint32_t (*wiredtiger_crc32c_with_seed_func(void))(uint32_t seed, const void *, size_t)
    WT_ATTRIBUTE_LIBRARY_VISIBLE;

#endif /* !defined(SWIG) */

/*!
 * Calculate a set of WT_MODIFY operations to represent an update.
 * This call will calculate a set of modifications to an old value that produce
 * the new value.  If more modifications are required than fit in the array
 * passed in by the caller, or if more bytes have changed than the \c maxdiff
 * parameter, the call will fail.  The matching algorithm is approximate, so it
 * may fail and return WT_NOTFOUND if a matching set of WT_MODIFY operations
 * is not found.
 *
 * The \c maxdiff parameter bounds how much work will be done searching for a
 * match: to ensure a match is found, it may need to be set larger than actual
 * number of bytes that differ between the old and new values.  In particular,
 * repeated patterns of bytes in the values can lead to suboptimal matching,
 * and matching ranges less than 64 bytes long will not be detected.
 *
 * If the call succeeds, the WT_MODIFY operations will point into \c newv,
 * which must remain valid until WT_CURSOR::modify is called.
 *
 * @snippet ex_all.c Calculate a modify operation
 *
 * @param session the current WiredTiger session (may be NULL)
 * @param oldv old value
 * @param newv new value
 * @param maxdiff maximum bytes difference
 * @param[out] entries array of modifications producing the new value
 * @param[in,out] nentriesp size of \c entries array passed in,
 *  set to the number of entries used
 * @errors
 */
int wiredtiger_calc_modify(WT_SESSION *session,
    const WT_ITEM *oldv, const WT_ITEM *newv,
    size_t maxdiff, WT_MODIFY *entries, int *nentriesp)
    WT_ATTRIBUTE_LIBRARY_VISIBLE;

/*!
 * Get version information.
 *
 * @snippet ex_all.c Get the WiredTiger library version #1
 * @snippet ex_all.c Get the WiredTiger library version #2
 *
 * @param majorp a location where the major version number is returned
 * @param minorp a location where the minor version number is returned
 * @param patchp a location where the patch version number is returned
 * @returns a string representation of the version
 */
const char *wiredtiger_version(int *majorp, int *minorp, int *patchp)
    WT_ATTRIBUTE_LIBRARY_VISIBLE;

/*! @} */

/*******************************************
 * Error returns
 *******************************************/
/*!
 * @name Error returns
 * Most functions and methods in WiredTiger return an integer code indicating
 * whether the operation succeeded or failed.  A return of zero indicates
 * success; all non-zero return values indicate some kind of failure.
 *
 * WiredTiger reserves all values from -31,800 to -31,999 as possible error
 * return values.  WiredTiger may also return C99/POSIX error codes such as
 * \c ENOMEM, \c EINVAL and \c ENOTSUP, with the usual meanings.
 *
 * The following are all of the WiredTiger-specific error returns:
 * @{
 */
/*
 * DO NOT EDIT: automatically built by dist/api_err.py.
 * Error return section: BEGIN
 */
/*!
 * Conflict between concurrent operations.
 * This error is generated when an operation cannot be completed due to a
 * conflict with concurrent operations.  The operation may be retried; if a
 * transaction is in progress, it should be rolled back and the operation
 * retried in a new transaction.
 */
#define	WT_ROLLBACK	(-31800)
/*!
 * Attempt to insert an existing key.
 * This error is generated when the application attempts to insert a record with
 * the same key as an existing record without the 'overwrite' configuration to
 * WT_SESSION::open_cursor.
 */
#define	WT_DUPLICATE_KEY	(-31801)
/*!
 * Non-specific WiredTiger error.
 * This error is returned when an error is not covered by a specific error
 * return. The operation may be retried; if a transaction is in progress, it
 * should be rolled back and the operation retried in a new transaction.
 */
#define	WT_ERROR	(-31802)
/*!
 * Item not found.
 * This error indicates an operation did not find a value to return.  This
 * includes cursor search and other operations where no record matched the
 * cursor's search key such as WT_CURSOR::update or WT_CURSOR::remove.
 */
#define	WT_NOTFOUND	(-31803)
/*!
 * WiredTiger library panic.
 * This error indicates an underlying problem that requires a database restart.
 * The application may exit immediately, no further WiredTiger calls are
 * required (and further calls will themselves immediately fail).
 */
#define	WT_PANIC	(-31804)
/*! @cond internal */
/*! Restart the operation (internal). */
#define	WT_RESTART	(-31805)
/*! @endcond */
/*!
 * Recovery must be run to continue.
 * This error is generated when ::wiredtiger_open is configured to return an
 * error if recovery is required to use the database.
 */
#define	WT_RUN_RECOVERY	(-31806)
/*!
 * Operation would overflow cache.
 * This error is generated when wiredtiger_open is configured to run in-memory,
 * and a data modification operation requires more than the configured cache
 * size to complete. The operation may be retried; if a transaction is in
 * progress, it should be rolled back and the operation retried in a new
 * transaction.
 */
#define	WT_CACHE_FULL	(-31807)
/*!
 * Conflict with a prepared update.
 * This error is generated when the application attempts to read an updated
 * record which is part of a transaction that has been prepared but not yet
 * resolved.
 */
#define	WT_PREPARE_CONFLICT	(-31808)
/*!
 * Database corruption detected.
 * This error is generated when corruption is detected in an on-disk file.
 * During normal operations, this may occur in rare circumstances as a result of
 * a system crash. The application may choose to salvage the file or retry
 * wiredtiger_open with the 'salvage=true' configuration setting.
 */
#define	WT_TRY_SALVAGE	(-31809)
/*
 * Error return section: END
 * DO NOT EDIT: automatically built by dist/api_err.py.
 */
/*! @} */

/*******************************************
 * Sub-level error returns
 *******************************************/
/*!
 * @name Sub-level error returns
 * Along with error returns, WiredTiger can return an integer code indicating
 * a more specific error. A return of -32,000 indicates that there is no more
 * specific error; all other return values indicate a more specific error which
 * provides greater context into the failure.
 *
 * WiredTiger reserves all values from -32,000 to -32,199 as possible sub-level
 * error return values.
 *
 * The following are all of the WiredTiger-specific sub-level error returns:
 * @{
 */
/*
 * DO NOT EDIT: automatically built by dist/api_err.py.
 * Sub-level error return section: BEGIN
 */
/*!
 * No additional context.
 * This sub-level error code is returned by default and indicates that no
 * further context exists or is necessary.
 */
#define	WT_NONE	(-32000)
/*!
 * Background compaction is already running.
 * This sub-level error returns when the user tries to reconfigure background
 * compaction while it is already running.
 */
#define	WT_BACKGROUND_COMPACT_ALREADY_RUNNING	(-32001)
/*!
 * Cache capacity has overflown.
 * This sub-level error indicates that the configured cache has exceeded full
 * capacity.
 */
#define	WT_CACHE_OVERFLOW	(-32002)
/*!
 * Write conflict between concurrent operations.
 * This sub-level error indicates that there is a write conflict on the same
 * page between concurrent operations.
 */
#define	WT_WRITE_CONFLICT	(-32003)
/*!
 * Transaction has the oldest pinned transaction ID.
 * This sub-level error indicates that a given transaction has the oldest
 * transaction ID and needs to be rolled back.
 */
#define	WT_OLDEST_FOR_EVICTION	(-32004)
/*!
 * Conflict performing operation due to running backup.
 * This sub-level error indicates that there is a conflict performing the
 * operation because of a running backup in the system.
 */
#define	WT_CONFLICT_BACKUP	(-32005)
/*!
 * Another thread currently holds the data handle of the table.
 * This sub-level error indicates that a concurrent operation is holding the
 * data handle of the table.
 */
#define	WT_CONFLICT_DHANDLE	(-32006)
/*!
 * Conflict performing schema operation.
 * This sub-level error indicates that a concurrent operation is performing a
 * schema type operation or currently holds the schema lock.
 */
#define	WT_CONFLICT_SCHEMA_LOCK	(-32007)
/*!
 * Table has uncommitted data.
 * This sub-level error returns when the table has uncommitted data.
 */
#define	WT_UNCOMMITTED_DATA	(-32008)
/*!
 * Table has dirty data.
 * This sub-level error returns when the table has dirty content.
 */
#define	WT_DIRTY_DATA	(-32009)
/*!
 * Another thread currently holds the table lock.
 * This sub-level error indicates that a concurrent operation is performing a
 * table operation.
 */
#define	WT_CONFLICT_TABLE_LOCK	(-32010)
/*!
 * Another thread currently holds the checkpoint lock.
 * This sub-level error indicates that a concurrent operation is performing a
 * checkpoint.
 */
#define	WT_CONFLICT_CHECKPOINT_LOCK	(-32011)
/*!
 * Conflict performing operation due to an in-progress live restore.
 * This sub-level error indicates that there is a conflict performing the
 * operation because of a running live restore in the system.
 */
#define	WT_CONFLICT_LIVE_RESTORE	(-32013)
/*
 * Sub-level error return section: END
 * DO NOT EDIT: automatically built by dist/api_err.py.
 */
/*! @} */

#ifndef DOXYGEN
#define WT_DEADLOCK WT_ROLLBACK     /* Backward compatibility */
#endif

/*! @} */

/*!
 * @defgroup wt_ext WiredTiger Extension API
 * The functions and interfaces applications use to customize and extend the
 * behavior of WiredTiger.
 * @{
 */

/*******************************************
 * Forward structure declarations for the extension API
 *******************************************/
struct __wt_config_arg; typedef struct __wt_config_arg WT_CONFIG_ARG;

/*!
 * The interface implemented by applications to provide custom ordering of
 * records.
 *
 * Applications register their implementation with WiredTiger by calling
 * WT_CONNECTION::add_collator.  See @ref custom_collators for more
 * information.
 *
 * @snippet ex_extending.c add collator nocase
 *
 * @snippet ex_extending.c add collator prefix10
 */
struct __wt_collator {
    /*!
     * Callback to compare keys.
     *
     * @param[out] cmp set to -1 if <code>key1 < key2</code>,
     *  0 if <code>key1 == key2</code>,
     *  1 if <code>key1 > key2</code>.
     * @returns zero for success, non-zero to indicate an error.
     *
     * @snippet ex_all.c Implement WT_COLLATOR
     *
     * @snippet ex_extending.c case insensitive comparator
     *
     * @snippet ex_extending.c n character comparator
     */
    int (*compare)(WT_COLLATOR *collator, WT_SESSION *session,
        const WT_ITEM *key1, const WT_ITEM *key2, int *cmp);

    /*!
     * If non-NULL, this callback is called to customize the collator
     * for each data source.  If the callback returns a non-NULL
     * collator, that instance is used instead of this one for all
     * comparisons.
     */
    int (*customize)(WT_COLLATOR *collator, WT_SESSION *session,
        const char *uri, WT_CONFIG_ITEM *passcfg, WT_COLLATOR **customp);

    /*!
     * If non-NULL a callback performed when the data source is closed
     * for customized collators otherwise when the database is closed.
     *
     * The WT_COLLATOR::terminate callback is intended to allow cleanup;
     * the handle will not be subsequently accessed by WiredTiger.
     */
    int (*terminate)(WT_COLLATOR *collator, WT_SESSION *session);
};

/*!
 * The interface implemented by applications to provide custom compression.
 *
 * Compressors must implement the WT_COMPRESSOR interface: the
 * WT_COMPRESSOR::compress and WT_COMPRESSOR::decompress callbacks must be
 * specified, and WT_COMPRESSOR::pre_size is optional.  To build your own
 * compressor, use one of the compressors in \c ext/compressors as a template:
 * \c ext/nop_compress is a simple compressor that passes through data
 * unchanged, and is a reasonable starting point.
 *
 * Applications register their implementation with WiredTiger by calling
 * WT_CONNECTION::add_compressor.
 *
 * @snippet nop_compress.c WT_COMPRESSOR initialization structure
 * @snippet nop_compress.c WT_COMPRESSOR initialization function
 */
struct __wt_compressor {
    /*!
     * Callback to compress a chunk of data.
     *
     * WT_COMPRESSOR::compress takes a source buffer and a destination
     * buffer, by default of the same size.  If the callback can compress
     * the buffer to a smaller size in the destination, it does so, sets
     * the \c compression_failed return to 0 and returns 0.  If compression
     * does not produce a smaller result, the callback sets the
     * \c compression_failed return to 1 and returns 0. If another
     * error occurs, it returns an errno or WiredTiger error code.
     *
     * On entry, \c src will point to memory, with the length of the memory
     * in \c src_len.  After successful completion, the callback should
     * return \c 0 and set \c result_lenp to the number of bytes required
     * for the compressed representation.
     *
     * On entry, \c dst points to the destination buffer with a length
     * of \c dst_len.  If the WT_COMPRESSOR::pre_size method is specified,
     * the destination buffer will be at least the size returned by that
     * method; otherwise, the destination buffer will be at least as large
     * as the length of the data to compress.
     *
     * If compression would not shrink the data or the \c dst buffer is not
     * large enough to hold the compressed data, the callback should set
     * \c compression_failed to a non-zero value and return 0.
     *
     * @param[in] src the data to compress
     * @param[in] src_len the length of the data to compress
     * @param[in] dst the destination buffer
     * @param[in] dst_len the length of the destination buffer
     * @param[out] result_lenp the length of the compressed data
     * @param[out] compression_failed non-zero if compression did not
     * decrease the length of the data (compression may not have completed)
     * @returns zero for success, non-zero to indicate an error.
     *
     * @snippet nop_compress.c WT_COMPRESSOR compress
     */
    int (*compress)(WT_COMPRESSOR *compressor, WT_SESSION *session,
        uint8_t *src, size_t src_len,
        uint8_t *dst, size_t dst_len,
        size_t *result_lenp, int *compression_failed);

    /*!
     * Callback to decompress a chunk of data.
     *
     * WT_COMPRESSOR::decompress takes a source buffer and a destination
     * buffer.  The contents are switched from \c compress: the
     * source buffer is the compressed value, and the destination buffer is
     * sized to be the original size.  If the callback successfully
     * decompresses the source buffer to the destination buffer, it returns
     * 0.  If an error occurs, it returns an errno or WiredTiger error code.
     * The source buffer that WT_COMPRESSOR::decompress takes may have a
     * size that is rounded up from the size originally produced by
     * WT_COMPRESSOR::compress, with the remainder of the buffer set to
     * zeroes. Most compressors do not care about this difference if the
     * size to be decompressed can be implicitly discovered from the
     * compressed data.  If your compressor cares, you may need to allocate
     * space for, and store, the actual size in the compressed buffer.  See
     * the source code for the included snappy compressor for an example.
     *
     * On entry, \c src will point to memory, with the length of the memory
     * in \c src_len.  After successful completion, the callback should
     * return \c 0 and set \c result_lenp to the number of bytes required
     * for the decompressed representation.
     *
     * If the \c dst buffer is not big enough to hold the decompressed
     * data, the callback should return an error.
     *
     * @param[in] src the data to decompress
     * @param[in] src_len the length of the data to decompress
     * @param[in] dst the destination buffer
     * @param[in] dst_len the length of the destination buffer
     * @param[out] result_lenp the length of the decompressed data
     * @returns zero for success, non-zero to indicate an error.
     *
     * @snippet nop_compress.c WT_COMPRESSOR decompress
     */
    int (*decompress)(WT_COMPRESSOR *compressor, WT_SESSION *session,
        uint8_t *src, size_t src_len,
        uint8_t *dst, size_t dst_len,
        size_t *result_lenp);

    /*!
     * Callback to size a destination buffer for compression
     *
     * WT_COMPRESSOR::pre_size is an optional callback that, given the
     * source buffer and size, produces the size of the destination buffer
     * to be given to WT_COMPRESSOR::compress.  This is useful for
     * compressors that assume that the output buffer is sized for the
     * worst case and thus no overrun checks are made.  If your compressor
     * works like this, WT_COMPRESSOR::pre_size will need to be defined.
     * See the source code for the snappy compressor for an example.
     * However, if your compressor detects and avoids overruns against its
     * target buffer, you will not need to define WT_COMPRESSOR::pre_size.
     * When WT_COMPRESSOR::pre_size is set to NULL, the destination buffer
     * is sized the same as the source buffer.  This is always sufficient,
     * since a compression result that is larger than the source buffer is
     * discarded by WiredTiger.
     *
     * If not NULL, this callback is called before each call to
     * WT_COMPRESSOR::compress to determine the size of the destination
     * buffer to provide.  If the callback is NULL, the destination
     * buffer will be the same size as the source buffer.
     *
     * The callback should set \c result_lenp to a suitable buffer size
     * for compression, typically the maximum length required by
     * WT_COMPRESSOR::compress.
     *
     * This callback function is for compressors that require an output
     * buffer larger than the source buffer (for example, that do not
     * check for buffer overflow during compression).
     *
     * @param[in] src the data to compress
     * @param[in] src_len the length of the data to compress
     * @param[out] result_lenp the required destination buffer size
     * @returns zero for success, non-zero to indicate an error.
     *
     * @snippet nop_compress.c WT_COMPRESSOR presize
     */
    int (*pre_size)(WT_COMPRESSOR *compressor, WT_SESSION *session,
        uint8_t *src, size_t src_len, size_t *result_lenp);

    /*!
     * If non-NULL, a callback performed when the database is closed.
     *
     * The WT_COMPRESSOR::terminate callback is intended to allow cleanup;
     * the handle will not be subsequently accessed by WiredTiger.
     *
     * @snippet nop_compress.c WT_COMPRESSOR terminate
     */
    int (*terminate)(WT_COMPRESSOR *compressor, WT_SESSION *session);
};

/*!
 * Applications can extend WiredTiger by providing new implementations of the
 * WT_DATA_SOURCE class.  Each data source supports a different URI scheme for
 * data sources to WT_SESSION::create, WT_SESSION::open_cursor and related
 * methods.  See @ref custom_data_sources for more information.
 *
 * <b>Thread safety:</b> WiredTiger may invoke methods on the WT_DATA_SOURCE
 * interface from multiple threads concurrently.  It is the responsibility of
 * the implementation to protect any shared data.
 *
 * Applications register their implementation with WiredTiger by calling
 * WT_CONNECTION::add_data_source.
 *
 * @snippet ex_data_source.c WT_DATA_SOURCE register
 */
struct __wt_data_source {
    /*!
     * Callback to alter an object.
     *
     * @snippet ex_data_source.c WT_DATA_SOURCE alter
     */
    int (*alter)(WT_DATA_SOURCE *dsrc, WT_SESSION *session,
        const char *uri, WT_CONFIG_ARG *config);

    /*!
     * Callback to create a new object.
     *
     * @snippet ex_data_source.c WT_DATA_SOURCE create
     */
    int (*create)(WT_DATA_SOURCE *dsrc, WT_SESSION *session,
        const char *uri, WT_CONFIG_ARG *config);

    /*!
     * Callback to compact an object.
     *
     * @snippet ex_data_source.c WT_DATA_SOURCE compact
     */
    int (*compact)(WT_DATA_SOURCE *dsrc, WT_SESSION *session,
        const char *uri, WT_CONFIG_ARG *config);

    /*!
     * Callback to drop an object.
     *
     * @snippet ex_data_source.c WT_DATA_SOURCE drop
     */
    int (*drop)(WT_DATA_SOURCE *dsrc, WT_SESSION *session,
        const char *uri, WT_CONFIG_ARG *config);

    /*!
     * Callback to initialize a cursor.
     *
     * @snippet ex_data_source.c WT_DATA_SOURCE open_cursor
     */
    int (*open_cursor)(WT_DATA_SOURCE *dsrc, WT_SESSION *session,
        const char *uri, WT_CONFIG_ARG *config, WT_CURSOR **new_cursor);

    /*!
     * Callback to rename an object.
     *
     * @snippet ex_data_source.c WT_DATA_SOURCE rename
     */
    int (*rename)(WT_DATA_SOURCE *dsrc, WT_SESSION *session,
        const char *uri, const char *newuri, WT_CONFIG_ARG *config);

    /*!
     * Callback to salvage an object.
     *
     * @snippet ex_data_source.c WT_DATA_SOURCE salvage
     */
    int (*salvage)(WT_DATA_SOURCE *dsrc, WT_SESSION *session,
        const char *uri, WT_CONFIG_ARG *config);

    /*!
     * Callback to get the size of an object.
     *
     * @snippet ex_data_source.c WT_DATA_SOURCE size
     */
    int (*size)(WT_DATA_SOURCE *dsrc, WT_SESSION *session,
        const char *uri, wt_off_t *size);

    /*!
     * Callback to truncate an object.
     *
     * @snippet ex_data_source.c WT_DATA_SOURCE truncate
     */
    int (*truncate)(WT_DATA_SOURCE *dsrc, WT_SESSION *session,
        const char *uri, WT_CONFIG_ARG *config);

    /*!
     * Callback to truncate a range of an object.
     *
     * @snippet ex_data_source.c WT_DATA_SOURCE range truncate
     */
    int (*range_truncate)(WT_DATA_SOURCE *dsrc, WT_SESSION *session,
        WT_CURSOR *start, WT_CURSOR *stop);

    /*!
     * Callback to verify an object.
     *
     * @snippet ex_data_source.c WT_DATA_SOURCE verify
     */
    int (*verify)(WT_DATA_SOURCE *dsrc, WT_SESSION *session,
        const char *uri, WT_CONFIG_ARG *config);

    /*!
     * Callback to checkpoint the database.
     *
     * @snippet ex_data_source.c WT_DATA_SOURCE checkpoint
     */
    int (*checkpoint)(
        WT_DATA_SOURCE *dsrc, WT_SESSION *session, WT_CONFIG_ARG *config);

    /*!
     * If non-NULL, a callback performed when the database is closed.
     *
     * The WT_DATA_SOURCE::terminate callback is intended to allow cleanup;
     * the handle will not be subsequently accessed by WiredTiger.
     *
     * @snippet ex_data_source.c WT_DATA_SOURCE terminate
     */
    int (*terminate)(WT_DATA_SOURCE *dsrc, WT_SESSION *session);
};

/*!
 * The interface implemented by applications to provide custom encryption.
 *
 * Encryptors must implement the WT_ENCRYPTOR interface: the WT_ENCRYPTOR::encrypt,
 * WT_ENCRYPTOR::decrypt and WT_ENCRYPTOR::sizing callbacks must be specified,
 * WT_ENCRYPTOR::customize and WT_ENCRYPTOR::terminate are optional.  To build your own
 * encryptor, use one of the encryptors in \c ext/encryptors as a template: \c
 * ext/encryptors/sodium_encrypt uses the open-source libsodium cryptographic library, and
 * \c ext/encryptors/nop_encrypt is a simple template that passes through data unchanged,
 * and is a reasonable starting point.  \c ext/encryptors/rotn_encrypt is an encryptor
 * implementing a simple (insecure) rotation cipher meant for testing.  See @ref
 * encryption "the encryptors page" for further information.
 *
 * Applications register their implementation with WiredTiger by calling
 * WT_CONNECTION::add_encryptor.
 *
 * @snippet nop_encrypt.c WT_ENCRYPTOR initialization structure
 * @snippet nop_encrypt.c WT_ENCRYPTOR initialization function
 */
struct __wt_encryptor {
    /*!
     * Callback to encrypt a chunk of data.
     *
     * WT_ENCRYPTOR::encrypt takes a source buffer and a destination buffer. The
     * callback encrypts the source buffer (plain text) into the destination buffer.
     *
     * On entry, \c src will point to a block of memory to encrypt, with the length of
     * the block in \c src_len.
     *
     * On entry, \c dst points to the destination buffer with a length of \c dst_len.
     * The destination buffer will be at least src_len plus the size returned by that
     * WT_ENCRYPT::sizing.
     *
     * After successful completion, the callback should return \c 0 and set \c
     * result_lenp to the number of bytes required for the encrypted representation,
     * which should be less than or equal to \c dst_len.
     *
     * This callback cannot be NULL.
     *
     * @param[in] src the data to encrypt
     * @param[in] src_len the length of the data to encrypt
     * @param[in] dst the destination buffer
     * @param[in] dst_len the length of the destination buffer
     * @param[out] result_lenp the length of the encrypted data
     * @returns zero for success, non-zero to indicate an error.
     *
     * @snippet nop_encrypt.c WT_ENCRYPTOR encrypt
     */
    int (*encrypt)(WT_ENCRYPTOR *encryptor, WT_SESSION *session,
        uint8_t *src, size_t src_len,
        uint8_t *dst, size_t dst_len,
        size_t *result_lenp);

    /*!
     * Callback to decrypt a chunk of data.
     *
     * WT_ENCRYPTOR::decrypt takes a source buffer and a destination buffer. The
     * contents are switched from \c encrypt: the source buffer is the encrypted
     * value, and the destination buffer is sized to be the original size of the
     * decrypted data. If the callback successfully decrypts the source buffer to the
     * destination buffer, it returns 0. If an error occurs, it returns an errno or
     * WiredTiger error code.
     *
     * On entry, \c src will point to memory, with the length of the memory in \c
     * src_len. After successful completion, the callback should return \c 0 and set
     * \c result_lenp to the number of bytes required for the decrypted
     * representation.
     *
     * If the \c dst buffer is not big enough to hold the decrypted data, the callback
     * should return an error.
     *
     * This callback cannot be NULL.
     *
     * @param[in] src the data to decrypt
     * @param[in] src_len the length of the data to decrypt
     * @param[in] dst the destination buffer
     * @param[in] dst_len the length of the destination buffer
     * @param[out] result_lenp the length of the decrypted data
     * @returns zero for success, non-zero to indicate an error.
     *
     * @snippet nop_encrypt.c WT_ENCRYPTOR decrypt
     */
    int (*decrypt)(WT_ENCRYPTOR *encryptor, WT_SESSION *session,
        uint8_t *src, size_t src_len,
        uint8_t *dst, size_t dst_len,
        size_t *result_lenp);

    /*!
     * Callback to size a destination buffer for encryption.
     *
     * WT_ENCRYPTOR::sizing is an callback that returns the number of additional bytes
     * that is needed when encrypting a data block. This is always necessary, since
     * encryptors should always generate some sort of cryptographic checksum as well
     * as the ciphertext. Without such a call, WiredTiger would have no way to know
     * the worst case for the encrypted buffer size.
     *
     * The WiredTiger encryption infrastructure assumes that buffer sizing is not
     * dependent on the number of bytes of input, that there is a one-to-one
     * relationship in number of bytes needed between input and output. This means
     * that if the encryption uses a block cipher in such a way that the input size
     * needs to be padded to the cipher block size, the sizing method should return
     * the worst case to ensure enough space is available.
     *
     * This callback cannot be NULL.
     *
     * The callback should set \c expansion_constantp to the additional number of
     * bytes needed.
     *
     * @param[out] expansion_constantp the additional number of bytes needed when
     *    encrypting.
     * @returns zero for success, non-zero to indicate an error.
     *
     * @snippet nop_encrypt.c WT_ENCRYPTOR sizing
     */
    int (*sizing)(WT_ENCRYPTOR *encryptor, WT_SESSION *session,
        size_t *expansion_constantp);

    /*!
     * If non-NULL, this callback is called to load keys into the encryptor. (That
     * is, "customize" it for a given key.) The customize function is called whenever
     * a new keyid is used for the first time with this encryptor, whether it be in
     * the ::wiredtiger_open call or the WT_SESSION::create call. This should create a
     * new encryptor instance and insert the requested key in it.
     *
     * The key may be specified either via \c keyid or \c secretkey in the \c
     * encrypt_config parameter. In the former case, the encryptor should look up the
     * requested key ID with whatever key management service is in use and install it
     * in the new encryptor. In the latter case, the encryptor should save the
     * provided secret key (or some transformation of it) in the new
     * encryptor. Further encryption with the same \c keyid will use this new
     * encryptor instance. (In the case of \c secretkey, only one key can be
     * configured, for the system encryption, and the new encryptor will be used for
     * all encryption involving it.) See @ref encryption for more information.
     *
     * This callback may return NULL as the new encryptor, in which case the original
     * encryptor will be used for further operations on the selected key. Unless this
     * happens, the original encryptor structure created during extension
     * initialization will never be used for encryption or decryption.
     *
     * This callback may itself be NULL, in which case it is not called, but in that
     * case there is no way to configure a key. This may be suitable for an
     * environment where a key management service returns a single key under a
     * well-known name that can be compiled in, but in a more general environment is
     * not a useful approach. One should of course never compile in actual keys!
     *
     * @param[in] encrypt_config the "encryption" portion of the configuration from
     *    the wiredtiger_open or WT_SESSION::create call, containing the \c keyid or
     *    \c secretkey setting.
     * @param[out] customp the new modified encryptor, or NULL.
     * @returns zero for success, non-zero to indicate an error.
     */
    int (*customize)(WT_ENCRYPTOR *encryptor, WT_SESSION *session,
        WT_CONFIG_ARG *encrypt_config, WT_ENCRYPTOR **customp);

    /*!
     * If non-NULL, a callback performed when the database is closed. It is called for
     * each encryptor that was added using WT_CONNECTION::add_encryptor or returned by
     * the WT_ENCRYPTOR::customize callback.
     *
     * The WT_ENCRYPTOR::terminate callback is intended to allow cleanup; the handle
     * will not be subsequently accessed by WiredTiger.
     *
     * @snippet nop_encrypt.c WT_ENCRYPTOR terminate
     */
    int (*terminate)(WT_ENCRYPTOR *encryptor, WT_SESSION *session);
};

/*! WT_FILE_SYSTEM::open_file file types */
typedef enum {
    WT_FS_OPEN_FILE_TYPE_CHECKPOINT,/*!< open a data file checkpoint */
    WT_FS_OPEN_FILE_TYPE_DATA,  /*!< open a data file */
    WT_FS_OPEN_FILE_TYPE_DIRECTORY, /*!< open a directory */
    WT_FS_OPEN_FILE_TYPE_LOG,   /*!< open a log file */
    WT_FS_OPEN_FILE_TYPE_REGULAR    /*!< open a regular file */
} WT_FS_OPEN_FILE_TYPE;

#ifdef DOXYGEN
/*! WT_FILE_SYSTEM::open_file flags: random access pattern */
#define WT_FS_OPEN_ACCESS_RAND  0x0
/*! WT_FILE_SYSTEM::open_file flags: sequential access pattern */
#define WT_FS_OPEN_ACCESS_SEQ   0x0
/*! WT_FILE_SYSTEM::open_file flags: create if does not exist */
#define WT_FS_OPEN_CREATE   0x0
/*! WT_FILE_SYSTEM::open_file flags: file creation must be durable */
#define WT_FS_OPEN_DURABLE  0x0
/*!
 * WT_FILE_SYSTEM::open_file flags: return EBUSY if exclusive use not available
 */
#define WT_FS_OPEN_EXCLUSIVE    0x0
/*! WT_FILE_SYSTEM::open_file flags: open is read-only */
#define WT_FS_OPEN_READONLY 0x0

/*!
 * WT_FILE_SYSTEM::remove or WT_FILE_SYSTEM::rename flags: the remove or rename
 * operation must be durable
 */
#define WT_FS_DURABLE       0x0
#else
/* AUTOMATIC FLAG VALUE GENERATION START 0 */
#define WT_FS_OPEN_ACCESS_RAND  0x01u
#define WT_FS_OPEN_ACCESS_SEQ   0x02u
#define WT_FS_OPEN_CREATE   0x04u
#define WT_FS_OPEN_DURABLE  0x08u
#define WT_FS_OPEN_EXCLUSIVE    0x10u
#define WT_FS_OPEN_FIXED    0x20u   /* Path not home relative (internal) */
#define WT_FS_OPEN_FORCE_MMAP 0x40u
#define WT_FS_OPEN_READONLY 0x80u
/* AUTOMATIC FLAG VALUE GENERATION STOP 32 */

/* AUTOMATIC FLAG VALUE GENERATION START 0 */
#define WT_FS_DURABLE       0x1u
/* AUTOMATIC FLAG VALUE GENERATION STOP 32 */
#endif

/*!
 * The interface implemented by applications to provide a custom file system
 * implementation.
 *
 * <b>Thread safety:</b> WiredTiger may invoke methods on the WT_FILE_SYSTEM
 * interface from multiple threads concurrently. It is the responsibility of
 * the implementation to protect any shared data.
 *
 * Applications register implementations with WiredTiger by calling
 * WT_CONNECTION::set_file_system.  See @ref custom_file_systems for more
 * information.
 *
 * @snippet ex_file_system.c WT_FILE_SYSTEM register
 */
struct __wt_file_system {
    /*!
     * Return a list of file names for the named directory.
     *
     * @errors
     *
     * @param file_system the WT_FILE_SYSTEM
     * @param session the current WiredTiger session
     * @param directory the name of the directory
     * @param prefix if not NULL, only files with names matching the prefix
     *    are returned
     * @param[out] dirlist the method returns an allocated array of
     *    individually allocated strings, one for each entry in the
     *    directory.
     * @param[out] countp the number of entries returned
     */
    int (*fs_directory_list)(WT_FILE_SYSTEM *file_system,
        WT_SESSION *session, const char *directory, const char *prefix,
        char ***dirlist, uint32_t *countp);

#if !defined(DOXYGEN)
    /*
     * Return a single file name for the named directory.
     */
    int (*fs_directory_list_single)(WT_FILE_SYSTEM *file_system,
        WT_SESSION *session, const char *directory, const char *prefix,
        char ***dirlist, uint32_t *countp);
#endif

    /*!
     * Free memory allocated by WT_FILE_SYSTEM::directory_list.
     *
     * @errors
     *
     * @param file_system the WT_FILE_SYSTEM
     * @param session the current WiredTiger session
     * @param dirlist array returned by WT_FILE_SYSTEM::directory_list
     * @param count count returned by WT_FILE_SYSTEM::directory_list
     */
    int (*fs_directory_list_free)(WT_FILE_SYSTEM *file_system,
        WT_SESSION *session, char **dirlist, uint32_t count);

    /*!
     * Return if the named file system object exists.
     *
     * @errors
     *
     * @param file_system the WT_FILE_SYSTEM
     * @param session the current WiredTiger session
     * @param name the name of the file
     * @param[out] existp If the named file system object exists
     */
    int (*fs_exist)(WT_FILE_SYSTEM *file_system,
        WT_SESSION *session, const char *name, bool *existp);

    /*!
     * Open a handle for a named file system object
     *
     * The method should return ENOENT if the file is not being created and
     * does not exist.
     *
     * The method should return EACCES if the file cannot be opened in the
     * requested mode (for example, a file opened for writing in a readonly
     * file system).
     *
     * The method should return EBUSY if ::WT_FS_OPEN_EXCLUSIVE is set and
     * the file is in use.
     *
     * @errors
     *
     * @param file_system the WT_FILE_SYSTEM
     * @param session the current WiredTiger session
     * @param name the name of the file system object
     * @param file_type the type of the file
     *    The file type is provided to allow optimization for different file
     *    access patterns.
     * @param flags flags indicating how to open the file, one or more of
     *    ::WT_FS_OPEN_CREATE, ::, ::WT_FS_OPEN_DURABLE,
     *    ::WT_FS_OPEN_EXCLUSIVE or ::WT_FS_OPEN_READONLY.
     * @param[out] file_handlep the handle to the newly opened file. File
     *    system implementations must allocate memory for the handle and
     *    the WT_FILE_HANDLE::name field, and fill in the WT_FILE_HANDLE::
     *    fields. Applications wanting to associate private information
     *    with the WT_FILE_HANDLE:: structure should declare and allocate
     *    their own structure as a superset of a WT_FILE_HANDLE:: structure.
     */
    int (*fs_open_file)(WT_FILE_SYSTEM *file_system, WT_SESSION *session,
        const char *name, WT_FS_OPEN_FILE_TYPE file_type, uint32_t flags,
        WT_FILE_HANDLE **file_handlep);

    /*!
     * Remove a named file system object
     *
     * This method is not required for readonly file systems and should be
     * set to NULL when not required by the file system.
     *
     * @errors
     *
     * @param file_system the WT_FILE_SYSTEM
     * @param session the current WiredTiger session
     * @param name the name of the file system object
     * @param flags 0 or ::WT_FS_DURABLE
     */
    int (*fs_remove)(WT_FILE_SYSTEM *file_system,
        WT_SESSION *session, const char *name, uint32_t flags);

    /*!
     * Rename a named file system object
     *
     * This method is not required for readonly file systems and should be
     * set to NULL when not required by the file system.
     *
     * @errors
     *
     * @param file_system the WT_FILE_SYSTEM
     * @param session the current WiredTiger session
     * @param from the original name of the object
     * @param to the new name for the object
     * @param flags 0 or ::WT_FS_DURABLE
     */
    int (*fs_rename)(WT_FILE_SYSTEM *file_system, WT_SESSION *session,
        const char *from, const char *to, uint32_t flags);

    /*!
     * Return the size of a named file system object
     *
     * @errors
     *
     * @param file_system the WT_FILE_SYSTEM
     * @param session the current WiredTiger session
     * @param name the name of the file system object
     * @param[out] sizep the size of the file system entry
     */
    int (*fs_size)(WT_FILE_SYSTEM *file_system,
        WT_SESSION *session, const char *name, wt_off_t *sizep);

    /*!
     * A callback performed when the file system is closed and will no
     * longer be accessed by the WiredTiger database.
     *
     * This method is not required and should be set to NULL when not
     * required by the file system.
     *
     * The WT_FILE_SYSTEM::terminate callback is intended to allow cleanup;
     * the handle will not be subsequently accessed by WiredTiger.
     */
    int (*terminate)(WT_FILE_SYSTEM *file_system, WT_SESSION *session);
};

/*! WT_FILE_HANDLE::fadvise flags: no longer need */
#define WT_FILE_HANDLE_DONTNEED 1
/*! WT_FILE_HANDLE::fadvise flags: will need */
#define WT_FILE_HANDLE_WILLNEED 2

/*!
 * A file handle implementation returned by WT_FILE_SYSTEM::fs_open_file.
 *
 * <b>Thread safety:</b> Unless explicitly stated otherwise, WiredTiger may
 * invoke methods on the WT_FILE_HANDLE interface from multiple threads
 * concurrently. It is the responsibility of the implementation to protect
 * any shared data.
 *
 * See @ref custom_file_systems for more information.
 */
struct __wt_file_handle {
    /*!
     * The enclosing file system, set by WT_FILE_SYSTEM::fs_open_file.
     */
    WT_FILE_SYSTEM *file_system;

    /*!
     * The name of the file, set by WT_FILE_SYSTEM::fs_open_file.
     */
    char *name;

    /*!
     * Close a file handle. The handle will not be further accessed by
     * WiredTiger.
     *
     * @errors
     *
     * @param file_handle the WT_FILE_HANDLE
     * @param session the current WiredTiger session
     */
    int (*close)(WT_FILE_HANDLE *file_handle, WT_SESSION *session);

    /*!
     * Indicate expected future use of file ranges, based on the POSIX
     * 1003.1 standard fadvise.
     *
     * This method is not required, and should be set to NULL when not
     * supported by the file.
     *
     * @errors
     *
     * @param file_handle the WT_FILE_HANDLE
     * @param session the current WiredTiger session
     * @param offset the file offset
     * @param len the size of the advisory
     * @param advice one of ::WT_FILE_HANDLE_WILLNEED or
     *    ::WT_FILE_HANDLE_DONTNEED.
     */
    int (*fh_advise)(WT_FILE_HANDLE *file_handle,
        WT_SESSION *session, wt_off_t offset, wt_off_t len, int advice);

    /*!
     * Extend the file.
     *
     * This method is not required, and should be set to NULL when not
     * supported by the file.
     *
     * Any allocated disk space must read as 0 bytes, and no existing file
     * data may change. Allocating all necessary underlying storage (not
     * changing just the file's metadata), is likely to result in increased
     * performance.
     *
     * This method is not called by multiple threads concurrently (on the
     * same file handle). If the file handle's extension method supports
     * concurrent calls, set the WT_FILE_HANDLE::fh_extend_nolock method
     * instead. See @ref custom_file_systems for more information.
     *
     * @errors
     *
     * @param file_handle the WT_FILE_HANDLE
     * @param session the current WiredTiger session
     * @param offset desired file size after extension
     */
    int (*fh_extend)(
        WT_FILE_HANDLE *file_handle, WT_SESSION *session, wt_off_t offset);

    /*!
     * Extend the file.
     *
     * This method is not required, and should be set to NULL when not
     * supported by the file.
     *
     * Any allocated disk space must read as 0 bytes, and no existing file
     * data may change. Allocating all necessary underlying storage (not
     * only changing the file's metadata), is likely to result in increased
     * performance.
     *
     * This method may be called by multiple threads concurrently (on the
     * same file handle). If the file handle's extension method does not
     * support concurrent calls, set the WT_FILE_HANDLE::fh_extend method
     * instead. See @ref custom_file_systems for more information.
     *
     * @errors
     *
     * @param file_handle the WT_FILE_HANDLE
     * @param session the current WiredTiger session
     * @param offset desired file size after extension
     */
    int (*fh_extend_nolock)(
        WT_FILE_HANDLE *file_handle, WT_SESSION *session, wt_off_t offset);

    /*!
     * Lock/unlock a file from the perspective of other processes running
     * in the system, where necessary.
     *
     * @errors
     *
     * @param file_handle the WT_FILE_HANDLE
     * @param session the current WiredTiger session
     * @param lock whether to lock or unlock
     */
    int (*fh_lock)(
        WT_FILE_HANDLE *file_handle, WT_SESSION *session, bool lock);

    /*!
     * Map a file into memory, based on the POSIX 1003.1 standard mmap.
     *
     * This method is not required, and should be set to NULL when not
     * supported by the file.
     *
     * @errors
     *
     * @param file_handle the WT_FILE_HANDLE
     * @param session the current WiredTiger session
     * @param[out] mapped_regionp a reference to a memory location into
     *    which should be stored a pointer to the start of the mapped region
     * @param[out] lengthp a reference to a memory location into which
     *    should be stored the length of the region
     * @param[out] mapped_cookiep a reference to a memory location into
     *    which can be optionally stored a pointer to an opaque cookie
     *    which is subsequently passed to WT_FILE_HANDLE::unmap.
     */
    int (*fh_map)(WT_FILE_HANDLE *file_handle, WT_SESSION *session,
        void **mapped_regionp, size_t *lengthp, void **mapped_cookiep);

    /*!
     * Unmap part of a memory mapped file, based on the POSIX 1003.1
     * standard madvise.
     *
     * This method is not required, and should be set to NULL when not
     * supported by the file.
     *
     * @errors
     *
     * @param file_handle the WT_FILE_HANDLE
     * @param session the current WiredTiger session
     * @param map a location in the mapped region unlikely to be used in the
     *    near future
     * @param length the length of the mapped region to discard
     * @param mapped_cookie any cookie set by the WT_FILE_HANDLE::map method
     */
    int (*fh_map_discard)(WT_FILE_HANDLE *file_handle,
        WT_SESSION *session, void *map, size_t length, void *mapped_cookie);

    /*!
     * Preload part of a memory mapped file, based on the POSIX 1003.1
     * standard madvise.
     *
     * This method is not required, and should be set to NULL when not
     * supported by the file.
     *
     * @errors
     *
     * @param file_handle the WT_FILE_HANDLE
     * @param session the current WiredTiger session
     * @param map a location in the mapped region likely to be used in the
     *    near future
     * @param length the size of the mapped region to preload
     * @param mapped_cookie any cookie set by the WT_FILE_HANDLE::map method
     */
    int (*fh_map_preload)(WT_FILE_HANDLE *file_handle, WT_SESSION *session,
        const void *map, size_t length, void *mapped_cookie);

    /*!
     * Unmap a memory mapped file, based on the POSIX 1003.1 standard
     * munmap.
     *
     * This method is only required if a valid implementation of map is
     * provided by the file, and should be set to NULL otherwise.
     *
     * @errors
     *
     * @param file_handle the WT_FILE_HANDLE
     * @param session the current WiredTiger session
     * @param mapped_region a pointer to the start of the mapped region
     * @param length the length of the mapped region
     * @param mapped_cookie any cookie set by the WT_FILE_HANDLE::map method
     */
    int (*fh_unmap)(WT_FILE_HANDLE *file_handle, WT_SESSION *session,
        void *mapped_region, size_t length, void *mapped_cookie);

    /*!
     * Read from a file, based on the POSIX 1003.1 standard pread.
     *
     * @errors
     *
     * @param file_handle the WT_FILE_HANDLE
     * @param session the current WiredTiger session
     * @param offset the offset in the file to start reading from
     * @param len the amount to read
     * @param[out] buf buffer to hold the content read from file
     */
    int (*fh_read)(WT_FILE_HANDLE *file_handle,
        WT_SESSION *session, wt_off_t offset, size_t len, void *buf);

    /*!
     * Return the size of a file.
     *
     * @errors
     *
     * @param file_handle the WT_FILE_HANDLE
     * @param session the current WiredTiger session
     * @param sizep the size of the file
     */
    int (*fh_size)(
        WT_FILE_HANDLE *file_handle, WT_SESSION *session, wt_off_t *sizep);

    /*!
     * Make outstanding file writes durable and do not return until writes
     * are complete.
     *
     * This method is not required for read-only files, and should be set
     * to NULL when not supported by the file.
     *
     * @errors
     *
     * @param file_handle the WT_FILE_HANDLE
     * @param session the current WiredTiger session
     */
    int (*fh_sync)(WT_FILE_HANDLE *file_handle, WT_SESSION *session);

    /*!
     * Schedule the outstanding file writes required for durability and
     * return immediately.
     *
     * This method is not required, and should be set to NULL when not
     * supported by the file.
     *
     * @errors
     *
     * @param file_handle the WT_FILE_HANDLE
     * @param session the current WiredTiger session
     */
    int (*fh_sync_nowait)(WT_FILE_HANDLE *file_handle, WT_SESSION *session);

    /*!
     * Truncate the file.
     *
     * This method is not required, and should be set to NULL when not
     * supported by the file.
     *
     * This method is not called by multiple threads concurrently (on the
     * same file handle).
     *
     * @errors
     *
     * @param file_handle the WT_FILE_HANDLE
     * @param session the current WiredTiger session
     * @param offset desired file size after truncate
     */
    int (*fh_truncate)(
        WT_FILE_HANDLE *file_handle, WT_SESSION *session, wt_off_t offset);

    /*!
     * Write to a file, based on the POSIX 1003.1 standard pwrite.
     *
     * This method is not required for read-only files, and should be set
     * to NULL when not supported by the file.
     *
     * @errors
     *
     * @param file_handle the WT_FILE_HANDLE
     * @param session the current WiredTiger session
     * @param offset offset at which to start writing
     * @param length amount of data to write
     * @param buf content to be written to the file
     */
    int (*fh_write)(WT_FILE_HANDLE *file_handle, WT_SESSION *session,
        wt_off_t offset, size_t length, const void *buf);
};

#if !defined(DOXYGEN)
/* This interface is not yet public. */

/*!
 * The interface implemented by applications to provide a storage source
 * implementation. This documentation refers to "object" and "bucket"
 * to mean a "file-like object" and a "container of objects", respectively.
 *
 * <b>Thread safety:</b> WiredTiger may invoke methods on the WT_STORAGE_SOURCE
 * interface from multiple threads concurrently. It is the responsibility of
 * the implementation to protect any shared data.
 *
 * Applications register implementations with WiredTiger by calling
 * WT_CONNECTION::add_storage_source.
 *
 * @snippet ex_storage_source.c WT_STORAGE_SOURCE register
 */
struct __wt_storage_source {
    /*!
     * A reference is added to the storage source.  The reference is released by a
     * call to WT_STORAGE_SOURCE::terminate.  A reference is added as a side effect
     * of calling WT_CONNECTION::get_storage_source.
     *
     * @errors
     *
     * @param storage_source the WT_STORAGE_SOURCE
     */
    int (*ss_add_reference)(WT_STORAGE_SOURCE *storage_source);

    /*!
     * Create a customized file system to access the storage source
     * objects.
     *
     * The file system returned behaves as if objects in the specified buckets are
     * files in the file system.  In particular, the fs_open_file method requires
     * its flags argument to include either WT_FS_OPEN_CREATE or WT_FS_OPEN_READONLY.
     * Objects being created are not deemed to "exist" and be visible to
     * WT_FILE_SYSTEM::fs_exist and other file system methods until the new handle has
     * been closed.  Objects once created are immutable. That is, only objects that
     * do not already exist can be opened with the create flag, and objects that
     * already exist can only be opened with the readonly flag.  Only objects that
     * exist can be transferred to the underlying shared object storage.  This can
     * happen at any time after an object is created, and can be forced to happen using
     * WT_STORAGE_SOURCE::ss_flush.
     *
     * Additionally file handles returned by the file system behave as file handles to a
     * local file.  For example, WT_FILE_HANDLE::fh_sync synchronizes writes to the
     * local file, and does not imply any transferring of data to the shared object store.
     *
     * The directory argument to the WT_FILE_SYSTEM::fs_directory_list method is normally
     * the empty string as the cloud equivalent (bucket) has already been given when
     * customizing the file system.  If specified, the directory path is interpreted
     * as another prefix, which is removed from the results.
     *
     * Names used by the file system methods are generally flat.  However, in some
     * implementations of a file system returned by a storage source, "..", ".", "/"
     * may have a particular meaning, as in a POSIX file system.  We suggest that
     * these constructs be avoided when a caller chooses file names within the returned
     * file system; they may be rejected by the implementation.  Within a bucket name,
     * these characters may or may not be acceptable. That is implementation dependent.
     * In the prefix, "/" is specifically allowed, as this may have performance or
     * administrative benefits.  That said, within a prefix, certain combinations
     * involving "/" may be rejected, for example "/../".
     *
     * @errors
     *
     * @param storage_source the WT_STORAGE_SOURCE
     * @param session the current WiredTiger session
     * @param bucket_name the name of the bucket.  Use of '/' is implementation dependent.
     * @param auth_token the authorization identifier.
     * @param config additional configuration. The only allowable value is \c cache_directory,
     *    the name of a directory holding cached objects. Its default is
     *    \c "<home>/cache-<bucket>" with \c <home> replaced by the @ref home, and
     *    \c <bucket> replaced by the bucket_name.
     * @param[out] file_system the customized file system returned
     */
    int (*ss_customize_file_system)(WT_STORAGE_SOURCE *storage_source, WT_SESSION *session,
        const char *bucket_name, const char *auth_token, const char *config,
        WT_FILE_SYSTEM **file_system);

    /*!
     * Copy a file from the default file system to an object name in shared object storage.
     *
     * @errors
     *
     * @param storage_source the WT_STORAGE_SOURCE
     * @param session the current WiredTiger session
     * @param file_system the destination bucket and credentials
     * @param source the name of the source input file
     * @param object the name of the destination object
     * @param config additional configuration, currently must be NULL
     */
    int (*ss_flush)(WT_STORAGE_SOURCE *storage_source, WT_SESSION *session,
        WT_FILE_SYSTEM *file_system, const char *source, const char *object,
            const char *config);

    /*!
     * After a flush, rename the source file from the default file system to be cached in
     * the shared object storage.
     *
     * @errors
     *
     * @param storage_source the WT_STORAGE_SOURCE
     * @param session the current WiredTiger session
     * @param file_system the destination bucket and credentials
     * @param source the name of the source input file
     * @param object the name of the destination object
     * @param config additional configuration, currently must be NULL
     */
    int (*ss_flush_finish)(WT_STORAGE_SOURCE *storage_source, WT_SESSION *session,
        WT_FILE_SYSTEM *file_system, const char *source, const char *object,
        const char *config);

    /*!
     * A callback performed when the storage source or reference is closed
     * and will no longer be used.  The initial creation of the storage source
     * counts as a reference, and each call to WT_STORAGE_SOURCE::add_reference
     * increase the number of references.  When all references are released, the
     * storage source and any resources associated with it are released.
     *
     * This method is not required and should be set to NULL when not
     * required by the storage source implementation.
     *
     * The WT_STORAGE_SOURCE::terminate callback is intended to allow cleanup;
     * the handle will not be subsequently accessed by WiredTiger.
     */
    int (*terminate)(WT_STORAGE_SOURCE *storage_source, WT_SESSION *session);
};

/*!
 * The interface implemented by applications to provide a page log service
 * implementation.
 *
 * <b>Thread safety:</b> WiredTiger may invoke methods on the WT_PAGE_LOG
 * interface from multiple threads concurrently. It is the responsibility of
 * the implementation to protect any shared data.
 *
 * <b>Reentrancy:</b>Methods on the WT_PAGE_LOG interface are not expected to
 * support reentrant use.
 *
 * Applications register implementations with WiredTiger by calling
 * WT_CONNECTION::add_page_log.
 *
 * @snippet ex_page_log.c WT_PAGE_LOG register
 */
struct __wt_page_log {

    /*!
     * A reference is added to the page log service.  The reference is released by a
     * call to WT_PAGE_LOG::terminate.  A reference is added as a side effect
     * of calling WT_CONNECTION::get_page_log.
     *
     * @errors
     *
     * @param page_log the WT_PAGE_LOG
     */
    int (*pl_add_reference)(WT_PAGE_LOG *page_log);

    /*!
     * Begin checkpointing using the given checkpoint_id.  After this call, any handle
     * can put or get using the checkpoint id.  The checkpoint id must be greater than
     * any previous checkpoint id used with this call.
     *
     * @errors
     *
     * @param page_log the WT_PAGE_LOG
     * @param session the current WiredTiger session
     * @param checkpoint_id the checkpoint id to use. Must be greater than any other
     *        checkpoint_id used with this call.
     */
    int (*pl_begin_checkpoint)(WT_PAGE_LOG *page_log, WT_SESSION *session, uint64_t checkpoint_id);

    /*!
     * Complete checkpointing using the given checkpoint_id. This implies that other
     * nodes can now use the given checkpoint_id. (Do not use - will be deprecated.)
     *
     * @errors
     *
     * @param page_log the WT_PAGE_LOG
     * @param session the current WiredTiger session
     * @param checkpoint_id the checkpoint id to use. Must be greater than any other
     *        checkpoint_id used with this call.
     */
    int (*pl_complete_checkpoint)(WT_PAGE_LOG *page_log, WT_SESSION *session,
        uint64_t checkpoint_id);

    /*!
     * Complete checkpointing using the given checkpoint_id. This implies that other
     * nodes can now use the given checkpoint_id.
     *
     * @errors
     *
     * @param page_log the WT_PAGE_LOG
     * @param session the current WiredTiger session
     * @param checkpoint_id the checkpoint id to use. Must be greater than any other
     *        checkpoint_id used with this call.
     * @param checkpoint_timestamp the stable timestamp associated with the checkpoint
     * @param checkpoint_metadata the buffer with checkpoint metadata
     * @param lsnp an optional output argument for the checkpoint completion record's LSN
     */
    int (*pl_complete_checkpoint_ext)(WT_PAGE_LOG *page_log, WT_SESSION *session,
        uint64_t checkpoint_id, uint64_t checkpoint_timestamp, const WT_ITEM *checkpoint_metadata,
        uint64_t *lsnp);

    /*!
     * Get the most recent completed checkpoint number.
     *
     * @errors
     *
     * @param page_log the WT_PAGE_LOG
     * @param session the current WiredTiger session
     * @param checkpoint_id the checkpoint id returned
     */
    int (*pl_get_complete_checkpoint)(WT_PAGE_LOG *page_log, WT_SESSION *session,
        uint64_t *checkpoint_id);

    /*!
     * Get information about the most recently completed checkpoint.
     *
     * @errors
     *
     * @param page_log the WT_PAGE_LOG
     * @param session the current WiredTiger session
     * @param checkpoint_lsn the checkpoint LSN
     * @param checkpoint_id the checkpoint ID
     * @param checkpoint_timestamp the checkpoint timestamp
     * @param checkpoint_metadata the checkpoint metadata
     */
    int (*pl_get_complete_checkpoint_ext)(WT_PAGE_LOG *page_log, WT_SESSION *session,
        uint64_t *checkpoint_lsn, uint64_t *checkpoint_id, uint64_t *checkpoint_timestamp,
        WT_ITEM *checkpoint_metadata);

    /*!
     * Get the last written page LSN. This is an optional function used for testing only.
     *
     * @errors
     *
     * @param page_log the WT_PAGE_LOG
     * @param session the current WiredTiger session
     * @param lsn the LSN returned
     */
    int (*pl_get_last_lsn)(WT_PAGE_LOG *page_log, WT_SESSION *session, uint64_t *lsn);

    /*!
     * Get the most recently opened checkpoint number.
     *
     * @errors
     *
     * @param page_log the WT_PAGE_LOG
     * @param session the current WiredTiger session
     * @param checkpoint_id the checkpoint id returned
     */
    int (*pl_get_open_checkpoint)(WT_PAGE_LOG *page_log, WT_SESSION *session,
        uint64_t *checkpoint_id);

    /*!
     * Open a handle for further operations on a table.
     *
     * @errors
     *
     * @param page_log the WT_PAGE_LOG
     * @param session the current WiredTiger session
     * @param table_id the unique table id for the given table
     * @param plh the returned handle
     */
    int (*pl_open_handle)(WT_PAGE_LOG *page_log, WT_SESSION *session, uint64_t table_id,
        WT_PAGE_LOG_HANDLE **plh);

    /*!
     * Set the last materialized LSN. This is an optional method used for testing only.
     *
     * @errors
     *
     * @param page_log the WT_PAGE_LOG
     * @param session the current WiredTiger session
     * @param lsn the last materialized LSN
     */
    int (*pl_set_last_materialized_lsn)(WT_PAGE_LOG *page_log, WT_SESSION *session, uint64_t lsn);

    /*!
     * A callback performed when the page log service or reference is closed
     * and will no longer be used.  The initial creation of the page log service
     * counts as a reference, and each call to WT_PAGE_LOG::add_reference
     * increase the number of references.  When all references are released, the
     * page log service and any resources associated with it are released.
     *
     * This method is not required and should be set to NULL when not
     * required by the page log service implementation.
     *
     * The WT_PAGE_LOG::terminate callback is intended to allow cleanup;
     * the handle will not be subsequently accessed by WiredTiger.
     */
    int (*terminate)(WT_PAGE_LOG *page_log, WT_SESSION *session);
};

/*!
 * Values given to, or returned by the WT_PAGE_LOG_HANDLE::plh_put interface.
 */
struct __wt_page_log_put_args {
       /*
        * Input arguments
        */
       uint64_t backlink_lsn;
       uint64_t base_lsn;
       uint64_t backlink_checkpoint_id;
       uint64_t base_checkpoint_id;

       /* AUTOMATIC FLAG VALUE GENERATION START 0 */
#define WT_PAGE_LOG_COMPRESSED 0x1u
#define WT_PAGE_LOG_DELTA 0x2u
#define WT_PAGE_LOG_ENCRYPTED 0x4u
        /* AUTOMATIC FLAG VALUE GENERATION STOP 32 */
       uint32_t flags;

       /*
        * Output arguments, returned by the call
        */
       uint64_t lsn;
};

/*!
 * Values given to, or returned by the WT_PAGE_LOG_HANDLE::plh_get interface.
 */
struct __wt_page_log_get_args {
       /*
        * Input/output arguments
        */
       uint64_t lsn;    /* If non-zero, we are asking for a specific LSN */

       /*
        * Output arguments, returned by the call
        */
       uint64_t backlink_lsn;
       uint64_t base_lsn;
       uint64_t backlink_checkpoint_id;
       uint64_t base_checkpoint_id;
       uint32_t delta_count;
};

/*!
 * The interface implemented by applications to provide handles used
 * by a page log service implementation. This interface is returned by
 * WT_PAGE_LOG::pl_open_handle .
 *
 * <b>Thread safety:</b> WiredTiger may invoke methods on the WT_PAGE_LOG_HANDLES
 * interface from multiple threads concurrently. It is the responsibility of
 * the implementation to protect any shared data.
 *
 * <b>Reentrancy:</b>Methods on the WT_PAGE_LOG_HANDLE interface are not expected to
 * support reentrant use.
 */
struct __wt_page_log_handle {

    /*
     * The containing page log service.
     */
    WT_PAGE_LOG *page_log;

    /*!
     * Put an object into the paging/logging service.
     *
     * @errors
     *
     * @param plh the WT_PAGE_LOG_HANDLE
     * @param session the current WiredTiger session
     * @param page_id the page to be written
     * @param checkpoint_id the checkpoint to be written to
     * @param args additional arguments used or returned by the call, memory owned by caller
     * @param buf content to be written
     */
    int (*plh_put)(WT_PAGE_LOG_HANDLE *plh, WT_SESSION *session,
        uint64_t page_id, uint64_t checkpoint_id, WT_PAGE_LOG_PUT_ARGS *args,
        const WT_ITEM *buf);

    /*!
     * Get an object from the paging/logging service.
     *
     * @errors
     *
     * @param plh the WT_PAGE_LOG_HANDLE
     * @param session the current WiredTiger session
     * @param page_id the page to be read
     * @param checkpoint_id the checkpoint to use
     * @param args additional arguments returned by the call, memory owned by caller
     * @param results_array an array of results allocated by the
     *        caller. Each result, up to the returned count, must be
     *        filled in by the implementation.  The implementation
     *        may allocate storage to hold results using the WT_ITEM::mem field,
     *        if that is done, the caller will call free to dispose of the memory
     *        when done.
     * @param results_count on input, the size of allocated results_array.
     *        On output, the number of items filled by the call.
     */
    int (*plh_get)(WT_PAGE_LOG_HANDLE *plh, WT_SESSION *session,
        uint64_t page_id, uint64_t checkpoint_id, WT_PAGE_LOG_GET_ARGS *args,
        WT_ITEM *results_array, uint32_t *results_count);

    /*!
     * Close the handle
     *
     * @errors
     *
     * @param plh the WT_PAGE_LOG_HANDLE
     * @param session the current WiredTiger session
     */
    int (*plh_close)(WT_PAGE_LOG_HANDLE *plh, WT_SESSION *session);
};

#endif

/*!
 * Entry point to an extension, called when the extension is loaded.
 *
 * @param connection the connection handle
 * @param config the config information passed to WT_CONNECTION::load_extension
 * @errors
 */
extern int wiredtiger_extension_init(
    WT_CONNECTION *connection, WT_CONFIG_ARG *config);

/*!
 * Optional cleanup function for an extension, called during
 * WT_CONNECTION::close.
 *
 * @param connection the connection handle
 * @errors
 */
extern int wiredtiger_extension_terminate(WT_CONNECTION *connection);

/*! @} */

/*!
 * @addtogroup wt
 * @{
 */
/*!
 * @name Incremental backup types
 * @anchor backup_types
 * @{
 */
/*! Invalid backup type. */
#define WT_BACKUP_INVALID   0
/*! Whole file. */
#define WT_BACKUP_FILE      1
/*! File range. */
#define WT_BACKUP_RANGE     2
/*! @} */

/*!
 * @name Live restore states reported to the application
 * @anchor live_restore_types
 * @{
 */
/*! Live Restore is initializing. */
#define WT_LIVE_RESTORE_INIT 0x0
/*! The database is operational and files are being migrated from the source to the destination. */
#define WT_LIVE_RESTORE_IN_PROGRESS 0x1
/*! Live restore has completed and WiredTiger can be restarted in non-live restore mode. */
#define WT_LIVE_RESTORE_COMPLETE 0x2
/*! @} */

/*!
 * @name Log record and operation types
 * @anchor log_types
 * @{
 */
/*
 * NOTE:  The values of these record types and operations must
 * never change because they're written into the log.  Append
 * any new records or operations to the appropriate set.
 */
/*! Checkpoint. */
#define WT_LOGREC_CHECKPOINT    0
/*! Transaction commit. */
#define WT_LOGREC_COMMIT    1
/*! File sync. */
#define WT_LOGREC_FILE_SYNC 2
/*! Message. */
#define WT_LOGREC_MESSAGE   3
/*! System/internal record. */
#define WT_LOGREC_SYSTEM    4
/*! Invalid operation. */
#define WT_LOGOP_INVALID    0
/*! Column-store put. */
#define WT_LOGOP_COL_PUT    1
/*! Column-store remove. */
#define WT_LOGOP_COL_REMOVE 2
/*! Column-store truncate. */
#define WT_LOGOP_COL_TRUNCATE   3
/*! Row-store put. */
#define WT_LOGOP_ROW_PUT    4
/*! Row-store remove. */
#define WT_LOGOP_ROW_REMOVE 5
/*! Row-store truncate. */
#define WT_LOGOP_ROW_TRUNCATE   6
/*! Checkpoint start. */
#define WT_LOGOP_CHECKPOINT_START   7
/*! Previous LSN. */
#define WT_LOGOP_PREV_LSN   8
/*! Column-store modify. */
#define WT_LOGOP_COL_MODIFY 9
/*! Row-store modify. */
#define WT_LOGOP_ROW_MODIFY 10
/*
 * NOTE: Diagnostic-only log operations should have values in
 * the ignore range.
 */
/*! Diagnostic: transaction timestamps */
#define WT_LOGOP_TXN_TIMESTAMP  (WT_LOGOP_IGNORE | 11)
/*! Incremental backup IDs. */
#define WT_LOGOP_BACKUP_ID 12
/*! @} */

/*******************************************
 * Statistic reference.
 *******************************************/
/*
 * DO NOT EDIT: automatically built by dist/stat.py.
 * Statistics section: BEGIN
 */

/*!
 * @name Connection statistics
 * @anchor statistics_keys
 * @anchor statistics_conn
 * Statistics are accessed through cursors with \c "statistics:" URIs.
 * Individual statistics can be queried through the cursor using the following
 * keys.  See @ref data_statistics for more information.
 * @{
 */
/*! autocommit: retries for readonly operations */
#define	WT_STAT_CONN_AUTOCOMMIT_READONLY_RETRY		1000
/*! autocommit: retries for update operations */
#define	WT_STAT_CONN_AUTOCOMMIT_UPDATE_RETRY		1001
/*! background-compact: background compact failed calls */
#define	WT_STAT_CONN_BACKGROUND_COMPACT_FAIL		1002
/*!
 * background-compact: background compact failed calls due to cache
 * pressure
 */
#define	WT_STAT_CONN_BACKGROUND_COMPACT_FAIL_CACHE_PRESSURE	1003
/*! background-compact: background compact interrupted */
#define	WT_STAT_CONN_BACKGROUND_COMPACT_INTERRUPTED	1004
/*!
 * background-compact: background compact moving average of bytes
 * rewritten
 */
#define	WT_STAT_CONN_BACKGROUND_COMPACT_EMA		1005
/*! background-compact: background compact recovered bytes */
#define	WT_STAT_CONN_BACKGROUND_COMPACT_BYTES_RECOVERED	1006
/*! background-compact: background compact running */
#define	WT_STAT_CONN_BACKGROUND_COMPACT_RUNNING		1007
/*!
 * background-compact: background compact skipped file as it is part of
 * the exclude list
 */
#define	WT_STAT_CONN_BACKGROUND_COMPACT_EXCLUDE		1008
/*!
 * background-compact: background compact skipped file as not meeting
 * requirements for compaction
 */
#define	WT_STAT_CONN_BACKGROUND_COMPACT_SKIPPED		1009
/*! background-compact: background compact sleeps due to cache pressure */
#define	WT_STAT_CONN_BACKGROUND_COMPACT_SLEEP_CACHE_PRESSURE	1010
/*! background-compact: background compact successful calls */
#define	WT_STAT_CONN_BACKGROUND_COMPACT_SUCCESS		1011
/*! background-compact: background compact timeout */
#define	WT_STAT_CONN_BACKGROUND_COMPACT_TIMEOUT		1012
/*! background-compact: number of files tracked by background compaction */
#define	WT_STAT_CONN_BACKGROUND_COMPACT_FILES_TRACKED	1013
/*! backup: backup cursor open */
#define	WT_STAT_CONN_BACKUP_CURSOR_OPEN			1014
/*! backup: backup duplicate cursor open */
#define	WT_STAT_CONN_BACKUP_DUP_OPEN			1015
/*! backup: backup granularity size */
#define	WT_STAT_CONN_BACKUP_GRANULARITY			1016
/*! backup: backup total bits cleared */
#define	WT_STAT_CONN_BACKUP_BITS_CLR			1017
/*! backup: incremental backup enabled */
#define	WT_STAT_CONN_BACKUP_INCREMENTAL			1018
/*! backup: opening the backup cursor in progress */
#define	WT_STAT_CONN_BACKUP_START			1019
/*! backup: total modified incremental blocks */
#define	WT_STAT_CONN_BACKUP_BLOCKS			1020
/*! backup: total modified incremental blocks with compressed data */
#define	WT_STAT_CONN_BACKUP_BLOCKS_COMPRESSED		1021
/*! backup: total modified incremental blocks without compressed data */
#define	WT_STAT_CONN_BACKUP_BLOCKS_UNCOMPRESSED		1022
/*! block-cache: cached blocks updated */
#define	WT_STAT_CONN_BLOCK_CACHE_BLOCKS_UPDATE		1023
/*! block-cache: cached bytes updated */
#define	WT_STAT_CONN_BLOCK_CACHE_BYTES_UPDATE		1024
/*! block-cache: evicted blocks */
#define	WT_STAT_CONN_BLOCK_CACHE_BLOCKS_EVICTED		1025
/*! block-cache: file size causing bypass */
#define	WT_STAT_CONN_BLOCK_CACHE_BYPASS_FILESIZE	1026
/*! block-cache: lookups */
#define	WT_STAT_CONN_BLOCK_CACHE_LOOKUPS		1027
/*! block-cache: number of blocks not evicted due to overhead */
#define	WT_STAT_CONN_BLOCK_CACHE_NOT_EVICTED_OVERHEAD	1028
/*!
 * block-cache: number of bypasses because no-write-allocate setting was
 * on
 */
#define	WT_STAT_CONN_BLOCK_CACHE_BYPASS_WRITEALLOC	1029
/*! block-cache: number of bypasses due to overhead on put */
#define	WT_STAT_CONN_BLOCK_CACHE_BYPASS_OVERHEAD_PUT	1030
/*! block-cache: number of bypasses on get */
#define	WT_STAT_CONN_BLOCK_CACHE_BYPASS_GET		1031
/*! block-cache: number of bypasses on put because file is too small */
#define	WT_STAT_CONN_BLOCK_CACHE_BYPASS_PUT		1032
/*! block-cache: number of eviction passes */
#define	WT_STAT_CONN_BLOCK_CACHE_EVICTION_PASSES	1033
/*! block-cache: number of hits */
#define	WT_STAT_CONN_BLOCK_CACHE_HITS			1034
/*! block-cache: number of misses */
#define	WT_STAT_CONN_BLOCK_CACHE_MISSES			1035
/*! block-cache: number of put bypasses on checkpoint I/O */
#define	WT_STAT_CONN_BLOCK_CACHE_BYPASS_CHKPT		1036
/*! block-cache: removed blocks */
#define	WT_STAT_CONN_BLOCK_CACHE_BLOCKS_REMOVED		1037
/*! block-cache: time sleeping to remove block (usecs) */
#define	WT_STAT_CONN_BLOCK_CACHE_BLOCKS_REMOVED_BLOCKED	1038
/*! block-cache: total blocks */
#define	WT_STAT_CONN_BLOCK_CACHE_BLOCKS			1039
/*! block-cache: total blocks inserted on read path */
#define	WT_STAT_CONN_BLOCK_CACHE_BLOCKS_INSERT_READ	1040
/*! block-cache: total blocks inserted on write path */
#define	WT_STAT_CONN_BLOCK_CACHE_BLOCKS_INSERT_WRITE	1041
/*! block-cache: total bytes */
#define	WT_STAT_CONN_BLOCK_CACHE_BYTES			1042
/*! block-cache: total bytes inserted on read path */
#define	WT_STAT_CONN_BLOCK_CACHE_BYTES_INSERT_READ	1043
/*! block-cache: total bytes inserted on write path */
#define	WT_STAT_CONN_BLOCK_CACHE_BYTES_INSERT_WRITE	1044
/*! block-disagg: Bytes read from the shared history store in SLS */
#define	WT_STAT_CONN_DISAGG_BLOCK_HS_BYTE_READ		1045
/*! block-disagg: Bytes written to the shared history store in SLS */
#define	WT_STAT_CONN_DISAGG_BLOCK_HS_BYTE_WRITE		1046
/*! block-disagg: Disaggregated block manager get */
#define	WT_STAT_CONN_DISAGG_BLOCK_GET			1047
/*!
 * block-disagg: Disaggregated block manager get from the shared history
 * store in SLS
 */
#define	WT_STAT_CONN_DISAGG_BLOCK_HS_GET		1048
/*! block-disagg: Disaggregated block manager put  */
#define	WT_STAT_CONN_DISAGG_BLOCK_PUT			1049
/*!
 * block-disagg: Disaggregated block manager put to the shared history
 * store in SLS
 */
#define	WT_STAT_CONN_DISAGG_BLOCK_HS_PUT		1050
/*! block-manager: blocks pre-loaded */
#define	WT_STAT_CONN_BLOCK_PRELOAD			1051
/*! block-manager: blocks read */
#define	WT_STAT_CONN_BLOCK_READ				1052
/*! block-manager: blocks written */
#define	WT_STAT_CONN_BLOCK_WRITE			1053
/*! block-manager: bytes read */
#define	WT_STAT_CONN_BLOCK_BYTE_READ			1054
/*! block-manager: bytes read for internal pages */
#define	WT_STAT_CONN_BLOCK_BYTE_READ_INTL		1055
/*!
 * block-manager: bytes read for internal pages before decompression and
 * decryption
 */
#define	WT_STAT_CONN_BLOCK_BYTE_READ_INTL_DISK		1056
/*! block-manager: bytes read for leaf pages */
#define	WT_STAT_CONN_BLOCK_BYTE_READ_LEAF		1057
/*!
 * block-manager: bytes read for leaf pages before decompression and
 * decryption
 */
#define	WT_STAT_CONN_BLOCK_BYTE_READ_LEAF_DISK		1058
/*! block-manager: bytes read via memory map API */
#define	WT_STAT_CONN_BLOCK_BYTE_READ_MMAP		1059
/*! block-manager: bytes read via system call API */
#define	WT_STAT_CONN_BLOCK_BYTE_READ_SYSCALL		1060
/*! block-manager: bytes written */
#define	WT_STAT_CONN_BLOCK_BYTE_WRITE			1061
/*! block-manager: bytes written by compaction */
#define	WT_STAT_CONN_BLOCK_BYTE_WRITE_COMPACT		1062
/*! block-manager: bytes written for checkpoint */
#define	WT_STAT_CONN_BLOCK_BYTE_WRITE_CHECKPOINT	1063
/*!
 * block-manager: bytes written for internal pages after compression and
 * encryption
 */
#define	WT_STAT_CONN_BLOCK_BYTE_WRITE_INTL_DISK		1064
/*!
 * block-manager: bytes written for internal pages before compression and
 * encryption
 */
#define	WT_STAT_CONN_BLOCK_BYTE_WRITE_INTL		1065
/*!
 * block-manager: bytes written for leaf pages after compression and
 * encryption
 */
#define	WT_STAT_CONN_BLOCK_BYTE_WRITE_LEAF_DISK		1066
/*!
 * block-manager: bytes written for leaf pages before compression and
 * encryption
 */
#define	WT_STAT_CONN_BLOCK_BYTE_WRITE_LEAF		1067
/*! block-manager: bytes written via memory map API */
#define	WT_STAT_CONN_BLOCK_BYTE_WRITE_MMAP		1068
/*! block-manager: bytes written via system call API */
#define	WT_STAT_CONN_BLOCK_BYTE_WRITE_SYSCALL		1069
/*! block-manager: mapped blocks read */
#define	WT_STAT_CONN_BLOCK_MAP_READ			1070
/*! block-manager: mapped bytes read */
#define	WT_STAT_CONN_BLOCK_BYTE_MAP_READ		1071
/*!
 * block-manager: number of times the file was remapped because it
 * changed size via fallocate or truncate
 */
#define	WT_STAT_CONN_BLOCK_REMAP_FILE_RESIZE		1072
/*! block-manager: number of times the region was remapped via write */
#define	WT_STAT_CONN_BLOCK_REMAP_FILE_WRITE		1073
/*! cache: application requested eviction interrupt */
#define	WT_STAT_CONN_EVICTION_INTERUPTED_BY_APP		1074
/*! cache: application thread time evicting (usecs) */
#define	WT_STAT_CONN_EVICTION_APP_TIME			1075
/*! cache: application threads page read from disk to cache count */
#define	WT_STAT_CONN_CACHE_READ_APP_COUNT		1076
/*! cache: application threads page read from disk to cache time (usecs) */
#define	WT_STAT_CONN_CACHE_READ_APP_TIME		1077
/*! cache: application threads page write from cache to disk count */
#define	WT_STAT_CONN_CACHE_WRITE_APP_COUNT		1078
/*! cache: application threads page write from cache to disk time (usecs) */
#define	WT_STAT_CONN_CACHE_WRITE_APP_TIME		1079
/*! cache: bytes allocated for updates */
#define	WT_STAT_CONN_CACHE_BYTES_UPDATES		1080
/*! cache: bytes belonging to page images in the cache */
#define	WT_STAT_CONN_CACHE_BYTES_IMAGE			1081
/*! cache: bytes belonging to the history store table in the cache */
#define	WT_STAT_CONN_CACHE_BYTES_HS			1082
/*! cache: bytes currently in the cache */
#define	WT_STAT_CONN_CACHE_BYTES_INUSE			1083
/*! cache: bytes dirty in the cache cumulative */
#define	WT_STAT_CONN_CACHE_BYTES_DIRTY_TOTAL		1084
/*! cache: bytes not belonging to page images in the cache */
#define	WT_STAT_CONN_CACHE_BYTES_OTHER			1085
/*! cache: bytes read into cache */
#define	WT_STAT_CONN_CACHE_BYTES_READ			1086
/*! cache: bytes written from cache */
#define	WT_STAT_CONN_CACHE_BYTES_WRITE			1087
/*! cache: checkpoint blocked page eviction */
#define	WT_STAT_CONN_CACHE_EVICTION_BLOCKED_CHECKPOINT	1088
/*!
 * cache: checkpoint of history store file blocked non-history store page
 * eviction
 */
#define	WT_STAT_CONN_CACHE_EVICTION_BLOCKED_CHECKPOINT_HS	1089
/*! cache: evict page attempts by eviction server */
#define	WT_STAT_CONN_EVICTION_SERVER_EVICT_ATTEMPT	1090
/*! cache: evict page attempts by eviction worker threads */
#define	WT_STAT_CONN_EVICTION_WORKER_EVICT_ATTEMPT	1091
/*! cache: evict page failures by eviction server */
#define	WT_STAT_CONN_EVICTION_SERVER_EVICT_FAIL		1092
/*! cache: evict page failures by eviction worker threads */
#define	WT_STAT_CONN_EVICTION_WORKER_EVICT_FAIL		1093
/*! cache: eviction calls to get a page found queue empty */
#define	WT_STAT_CONN_EVICTION_GET_REF_EMPTY		1094
/*! cache: eviction calls to get a page found queue empty after locking */
#define	WT_STAT_CONN_EVICTION_GET_REF_EMPTY2		1095
/*! cache: eviction currently operating in aggressive mode */
#define	WT_STAT_CONN_EVICTION_AGGRESSIVE_SET		1096
/*! cache: eviction empty score */
#define	WT_STAT_CONN_EVICTION_EMPTY_SCORE		1097
/*!
 * cache: eviction gave up due to detecting a disk value without a
 * timestamp behind the last update on the chain
 */
#define	WT_STAT_CONN_CACHE_EVICTION_BLOCKED_NO_TS_CHECKPOINT_RACE_1	1098
/*!
 * cache: eviction gave up due to detecting a tombstone without a
 * timestamp ahead of the selected on disk update
 */
#define	WT_STAT_CONN_CACHE_EVICTION_BLOCKED_NO_TS_CHECKPOINT_RACE_2	1099
/*!
 * cache: eviction gave up due to detecting a tombstone without a
 * timestamp ahead of the selected on disk update after validating the
 * update chain
 */
#define	WT_STAT_CONN_CACHE_EVICTION_BLOCKED_NO_TS_CHECKPOINT_RACE_3	1100
/*!
 * cache: eviction gave up due to detecting update chain entries without
 * timestamps after the selected on disk update
 */
#define	WT_STAT_CONN_CACHE_EVICTION_BLOCKED_NO_TS_CHECKPOINT_RACE_4	1101
/*!
 * cache: eviction gave up due to needing to remove a record from the
 * history store but checkpoint is running
 */
#define	WT_STAT_CONN_CACHE_EVICTION_BLOCKED_REMOVE_HS_RACE_WITH_CHECKPOINT	1102
/*! cache: eviction gave up due to no progress being made */
#define	WT_STAT_CONN_CACHE_EVICTION_BLOCKED_NO_PROGRESS	1103
/*! cache: eviction passes of a file */
#define	WT_STAT_CONN_EVICTION_WALK_PASSES		1104
/*! cache: eviction server candidate queue empty when topping up */
#define	WT_STAT_CONN_EVICTION_QUEUE_EMPTY		1105
/*! cache: eviction server candidate queue not empty when topping up */
#define	WT_STAT_CONN_EVICTION_QUEUE_NOT_EMPTY		1106
/*! cache: eviction server skips dirty pages during a running checkpoint */
#define	WT_STAT_CONN_EVICTION_SERVER_SKIP_DIRTY_PAGES_DURING_CHECKPOINT	1107
/*! cache: eviction server skips internal pages as it has an active child. */
#define	WT_STAT_CONN_EVICTION_SERVER_SKIP_INTL_PAGE_WITH_ACTIVE_CHILD	1108
/*! cache: eviction server skips metadata pages with history */
#define	WT_STAT_CONN_EVICTION_SERVER_SKIP_METATDATA_WITH_HISTORY	1109
/*!
 * cache: eviction server skips pages that are written with transactions
 * greater than the last running
 */
#define	WT_STAT_CONN_EVICTION_SERVER_SKIP_PAGES_LAST_RUNNING	1110
/*!
 * cache: eviction server skips pages that previously failed eviction and
 * likely will again
 */
#define	WT_STAT_CONN_EVICTION_SERVER_SKIP_PAGES_RETRY	1111
/*! cache: eviction server skips pages that we do not want to evict */
#define	WT_STAT_CONN_EVICTION_SERVER_SKIP_UNWANTED_PAGES	1112
/*! cache: eviction server skips tree that we do not want to evict */
#define	WT_STAT_CONN_EVICTION_SERVER_SKIP_UNWANTED_TREE	1113
/*!
 * cache: eviction server skips trees because there are too many active
 * walks
 */
#define	WT_STAT_CONN_EVICTION_SERVER_SKIP_TREES_TOO_MANY_ACTIVE_WALKS	1114
/*! cache: eviction server skips trees that are being checkpointed */
#define	WT_STAT_CONN_EVICTION_SERVER_SKIP_CHECKPOINTING_TREES	1115
/*!
 * cache: eviction server skips trees that are configured to stick in
 * cache
 */
#define	WT_STAT_CONN_EVICTION_SERVER_SKIP_TREES_STICK_IN_CACHE	1116
/*! cache: eviction server skips trees that disable eviction */
#define	WT_STAT_CONN_EVICTION_SERVER_SKIP_TREES_EVICTION_DISABLED	1117
/*! cache: eviction server skips trees that were not useful before */
#define	WT_STAT_CONN_EVICTION_SERVER_SKIP_TREES_NOT_USEFUL_BEFORE	1118
/*!
 * cache: eviction server slept, because we did not make progress with
 * eviction
 */
#define	WT_STAT_CONN_EVICTION_SERVER_SLEPT		1119
/*! cache: eviction server unable to reach eviction goal */
#define	WT_STAT_CONN_EVICTION_SLOW			1120
/*! cache: eviction server waiting for a leaf page */
#define	WT_STAT_CONN_EVICTION_WALK_LEAF_NOTFOUND	1121
/*! cache: eviction state */
#define	WT_STAT_CONN_EVICTION_STATE			1122
/*!
 * cache: eviction walk most recent sleeps for checkpoint handle
 * gathering
 */
#define	WT_STAT_CONN_EVICTION_WALK_SLEEPS		1123
/*! cache: eviction walk restored - had to walk this many pages */
#define	WT_STAT_CONN_NPOS_EVICT_WALK_MAX		1124
/*! cache: eviction walk restored position */
#define	WT_STAT_CONN_EVICTION_RESTORED_POS		1125
/*! cache: eviction walk restored position differs from the saved one */
#define	WT_STAT_CONN_EVICTION_RESTORED_POS_DIFFER	1126
/*! cache: eviction walk target pages histogram - 0-9 */
#define	WT_STAT_CONN_CACHE_EVICTION_TARGET_PAGE_LT10	1127
/*! cache: eviction walk target pages histogram - 10-31 */
#define	WT_STAT_CONN_CACHE_EVICTION_TARGET_PAGE_LT32	1128
/*! cache: eviction walk target pages histogram - 128 and higher */
#define	WT_STAT_CONN_CACHE_EVICTION_TARGET_PAGE_GE128	1129
/*! cache: eviction walk target pages histogram - 32-63 */
#define	WT_STAT_CONN_CACHE_EVICTION_TARGET_PAGE_LT64	1130
/*! cache: eviction walk target pages histogram - 64-128 */
#define	WT_STAT_CONN_CACHE_EVICTION_TARGET_PAGE_LT128	1131
/*!
 * cache: eviction walk target pages reduced due to history store cache
 * pressure
 */
#define	WT_STAT_CONN_CACHE_EVICTION_TARGET_PAGE_REDUCED	1132
/*! cache: eviction walk target strategy both clean and dirty pages */
#define	WT_STAT_CONN_EVICTION_TARGET_STRATEGY_BOTH_CLEAN_AND_DIRTY	1133
/*! cache: eviction walk target strategy only clean pages */
#define	WT_STAT_CONN_EVICTION_TARGET_STRATEGY_CLEAN	1134
/*! cache: eviction walk target strategy only dirty pages */
#define	WT_STAT_CONN_EVICTION_TARGET_STRATEGY_DIRTY	1135
/*! cache: eviction walks abandoned */
#define	WT_STAT_CONN_EVICTION_WALKS_ABANDONED		1136
/*! cache: eviction walks gave up because they restarted their walk twice */
#define	WT_STAT_CONN_EVICTION_WALKS_STOPPED		1137
/*!
 * cache: eviction walks gave up because they saw too many pages and
 * found no candidates
 */
#define	WT_STAT_CONN_EVICTION_WALKS_GAVE_UP_NO_TARGETS	1138
/*!
 * cache: eviction walks gave up because they saw too many pages and
 * found too few candidates
 */
#define	WT_STAT_CONN_EVICTION_WALKS_GAVE_UP_RATIO	1139
/*!
 * cache: eviction walks random search fails to locate a page, results in
 * a null position
 */
#define	WT_STAT_CONN_EVICTION_WALK_RANDOM_RETURNS_NULL_POSITION	1140
/*! cache: eviction walks reached end of tree */
#define	WT_STAT_CONN_EVICTION_WALKS_ENDED		1141
/*! cache: eviction walks restarted */
#define	WT_STAT_CONN_EVICTION_WALK_RESTART		1142
/*! cache: eviction walks started from root of tree */
#define	WT_STAT_CONN_EVICTION_WALK_FROM_ROOT		1143
/*! cache: eviction walks started from saved location in tree */
#define	WT_STAT_CONN_EVICTION_WALK_SAVED_POS		1144
/*! cache: eviction worker thread active */
#define	WT_STAT_CONN_EVICTION_ACTIVE_WORKERS		1145
/*! cache: eviction worker thread stable number */
#define	WT_STAT_CONN_EVICTION_STABLE_STATE_WORKERS	1146
/*! cache: files with active eviction walks */
#define	WT_STAT_CONN_EVICTION_WALKS_ACTIVE		1147
/*! cache: files with new eviction walks started */
#define	WT_STAT_CONN_EVICTION_WALKS_STARTED		1148
/*!
 * cache: forced eviction - do not retry count to evict pages selected to
 * evict during reconciliation
 */
#define	WT_STAT_CONN_EVICTION_FORCE_NO_RETRY		1149
/*!
 * cache: forced eviction - history store pages failed to evict while
 * session has history store cursor open
 */
#define	WT_STAT_CONN_EVICTION_FORCE_HS_FAIL		1150
/*!
 * cache: forced eviction - history store pages selected while session
 * has history store cursor open
 */
#define	WT_STAT_CONN_EVICTION_FORCE_HS			1151
/*!
 * cache: forced eviction - history store pages successfully evicted
 * while session has history store cursor open
 */
#define	WT_STAT_CONN_EVICTION_FORCE_HS_SUCCESS		1152
/*! cache: forced eviction - pages evicted that were clean count */
#define	WT_STAT_CONN_EVICTION_FORCE_CLEAN		1153
/*! cache: forced eviction - pages evicted that were dirty count */
#define	WT_STAT_CONN_EVICTION_FORCE_DIRTY		1154
/*!
 * cache: forced eviction - pages selected because of a large number of
 * updates to a single item
 */
#define	WT_STAT_CONN_EVICTION_FORCE_LONG_UPDATE_LIST	1155
/*!
 * cache: forced eviction - pages selected because of too many deleted
 * items count
 */
#define	WT_STAT_CONN_EVICTION_FORCE_DELETE		1156
/*! cache: forced eviction - pages selected count */
#define	WT_STAT_CONN_EVICTION_FORCE			1157
/*! cache: forced eviction - pages selected unable to be evicted count */
#define	WT_STAT_CONN_EVICTION_FORCE_FAIL		1158
/*! cache: hazard pointer blocked page eviction */
#define	WT_STAT_CONN_CACHE_EVICTION_BLOCKED_HAZARD	1159
/*! cache: hazard pointer check calls */
#define	WT_STAT_CONN_CACHE_HAZARD_CHECKS		1160
/*! cache: hazard pointer check entries walked */
#define	WT_STAT_CONN_CACHE_HAZARD_WALKS			1161
/*! cache: hazard pointer maximum array length */
#define	WT_STAT_CONN_CACHE_HAZARD_MAX			1162
/*! cache: history store table insert calls */
#define	WT_STAT_CONN_CACHE_HS_INSERT			1163
/*! cache: history store table insert calls that returned restart */
#define	WT_STAT_CONN_CACHE_HS_INSERT_RESTART		1164
/*! cache: history store table max on-disk size */
#define	WT_STAT_CONN_CACHE_HS_ONDISK_MAX		1165
/*! cache: history store table on-disk size */
#define	WT_STAT_CONN_CACHE_HS_ONDISK			1166
/*! cache: history store table reads */
#define	WT_STAT_CONN_CACHE_HS_READ			1167
/*! cache: history store table reads missed */
#define	WT_STAT_CONN_CACHE_HS_READ_MISS			1168
/*! cache: history store table reads requiring squashed modifies */
#define	WT_STAT_CONN_CACHE_HS_READ_SQUASH		1169
/*!
 * cache: history store table resolved updates without timestamps that
 * lose their durable timestamp
 */
#define	WT_STAT_CONN_CACHE_HS_ORDER_LOSE_DURABLE_TIMESTAMP	1170
/*!
 * cache: history store table truncation by rollback to stable to remove
 * an unstable update
 */
#define	WT_STAT_CONN_CACHE_HS_KEY_TRUNCATE_RTS_UNSTABLE	1171
/*!
 * cache: history store table truncation by rollback to stable to remove
 * an update
 */
#define	WT_STAT_CONN_CACHE_HS_KEY_TRUNCATE_RTS		1172
/*!
 * cache: history store table truncation to remove all the keys of a
 * btree
 */
#define	WT_STAT_CONN_CACHE_HS_BTREE_TRUNCATE		1173
/*! cache: history store table truncation to remove an update */
#define	WT_STAT_CONN_CACHE_HS_KEY_TRUNCATE		1174
/*!
 * cache: history store table truncation to remove range of updates due
 * to an update without a timestamp on data page
 */
#define	WT_STAT_CONN_CACHE_HS_ORDER_REMOVE		1175
/*!
 * cache: history store table truncation to remove range of updates due
 * to key being removed from the data page during reconciliation
 */
#define	WT_STAT_CONN_CACHE_HS_KEY_TRUNCATE_ONPAGE_REMOVAL	1176
/*!
 * cache: history store table truncations that would have happened in
 * non-dryrun mode
 */
#define	WT_STAT_CONN_CACHE_HS_BTREE_TRUNCATE_DRYRUN	1177
/*!
 * cache: history store table truncations to remove an unstable update
 * that would have happened in non-dryrun mode
 */
#define	WT_STAT_CONN_CACHE_HS_KEY_TRUNCATE_RTS_UNSTABLE_DRYRUN	1178
/*!
 * cache: history store table truncations to remove an update that would
 * have happened in non-dryrun mode
 */
#define	WT_STAT_CONN_CACHE_HS_KEY_TRUNCATE_RTS_DRYRUN	1179
/*!
 * cache: history store table updates without timestamps fixed up by
 * reinserting with the fixed timestamp
 */
#define	WT_STAT_CONN_CACHE_HS_ORDER_REINSERT		1180
/*! cache: history store table writes requiring squashed modifies */
#define	WT_STAT_CONN_CACHE_HS_WRITE_SQUASH		1181
/*! cache: in-memory page passed criteria to be split */
#define	WT_STAT_CONN_CACHE_INMEM_SPLITTABLE		1182
/*! cache: in-memory page splits */
#define	WT_STAT_CONN_CACHE_INMEM_SPLIT			1183
/*! cache: internal page split blocked its eviction */
#define	WT_STAT_CONN_CACHE_EVICTION_BLOCKED_INTERNAL_PAGE_SPLIT	1184
/*! cache: internal pages evicted */
#define	WT_STAT_CONN_CACHE_EVICTION_INTERNAL		1185
/*! cache: internal pages queued for eviction */
#define	WT_STAT_CONN_EVICTION_INTERNAL_PAGES_QUEUED	1186
/*! cache: internal pages seen by eviction walk */
#define	WT_STAT_CONN_EVICTION_INTERNAL_PAGES_SEEN	1187
/*! cache: internal pages seen by eviction walk that are already queued */
#define	WT_STAT_CONN_EVICTION_INTERNAL_PAGES_ALREADY_QUEUED	1188
/*! cache: internal pages split during eviction */
#define	WT_STAT_CONN_CACHE_EVICTION_SPLIT_INTERNAL	1189
/*! cache: leaf pages split during eviction */
#define	WT_STAT_CONN_CACHE_EVICTION_SPLIT_LEAF		1190
/*!
 * cache: locate a random in-mem ref by examining all entries on the root
 * page
 */
#define	WT_STAT_CONN_CACHE_EVICTION_RANDOM_SAMPLE_INMEM_ROOT	1191
/*! cache: maximum bytes configured */
#define	WT_STAT_CONN_CACHE_BYTES_MAX			1192
/*! cache: maximum milliseconds spent at a single eviction */
#define	WT_STAT_CONN_EVICTION_MAXIMUM_MILLISECONDS	1193
/*! cache: maximum page size seen at eviction */
#define	WT_STAT_CONN_EVICTION_MAXIMUM_PAGE_SIZE		1194
/*! cache: modified page evict attempts by application threads */
#define	WT_STAT_CONN_EVICTION_APP_DIRTY_ATTEMPT		1195
/*! cache: modified page evict failures by application threads */
#define	WT_STAT_CONN_EVICTION_APP_DIRTY_FAIL		1196
/*! cache: modified pages evicted */
#define	WT_STAT_CONN_CACHE_EVICTION_DIRTY		1197
/*! cache: multi-block reconciliation blocked whilst checkpoint is running */
#define	WT_STAT_CONN_CACHE_EVICTION_BLOCKED_MULTI_BLOCK_RECONCILIATION_DURING_CHECKPOINT	1198
/*! cache: npos read - had to walk this many pages */
#define	WT_STAT_CONN_NPOS_READ_WALK_MAX			1199
/*! cache: number of internal pages read that had deltas attached */
#define	WT_STAT_CONN_CACHE_READ_INTERNAL_DELTA		1200
/*! cache: number of leaf pages read that had deltas attached */
#define	WT_STAT_CONN_CACHE_READ_LEAF_DELTA		1201
/*! cache: operations timed out waiting for space in cache */
#define	WT_STAT_CONN_EVICTION_TIMED_OUT_OPS		1202
/*!
 * cache: overflow keys on a multiblock row-store page blocked its
 * eviction
 */
#define	WT_STAT_CONN_CACHE_EVICTION_BLOCKED_OVERFLOW_KEYS	1203
/*! cache: overflow pages read into cache */
#define	WT_STAT_CONN_CACHE_READ_OVERFLOW		1204
/*! cache: page evict attempts by application threads */
#define	WT_STAT_CONN_EVICTION_APP_ATTEMPT		1205
/*! cache: page evict failures by application threads */
#define	WT_STAT_CONN_EVICTION_APP_FAIL			1206
/*! cache: page split during eviction deepened the tree */
#define	WT_STAT_CONN_CACHE_EVICTION_DEEPEN		1207
/*! cache: page written requiring history store records */
#define	WT_STAT_CONN_CACHE_WRITE_HS			1208
/*! cache: pages considered for eviction that were brought in by pre-fetch */
#define	WT_STAT_CONN_EVICTION_CONSIDER_PREFETCH		1209
/*! cache: pages currently held in the cache */
<<<<<<< HEAD
#define	WT_STAT_CONN_CACHE_PAGES_INUSE			1210
/*! cache: pages dirtied due to obsolete time window by eviction */
#define	WT_STAT_CONN_CACHE_EVICTION_DIRTY_OBSOLETE_TW	1211
/*! cache: pages evicted in parallel with checkpoint */
#define	WT_STAT_CONN_EVICTION_PAGES_IN_PARALLEL_WITH_CHECKPOINT	1212
/*! cache: pages queued for eviction */
#define	WT_STAT_CONN_EVICTION_PAGES_ORDINARY_QUEUED	1213
/*! cache: pages queued for eviction post lru sorting */
#define	WT_STAT_CONN_EVICTION_PAGES_QUEUED_POST_LRU	1214
/*! cache: pages queued for urgent eviction */
#define	WT_STAT_CONN_EVICTION_PAGES_QUEUED_URGENT	1215
/*! cache: pages queued for urgent eviction during walk */
#define	WT_STAT_CONN_EVICTION_PAGES_QUEUED_OLDEST	1216
=======
#define	WT_STAT_CONN_CACHE_PAGES_INUSE			1216
/*! cache: pages evicted ahead of the page materialization frontier */
#define	WT_STAT_CONN_CACHE_EVICTION_AHEAD_OF_LAST_MATERIALIZED_LSN	1217
/*! cache: pages evicted by application threads */
#define	WT_STAT_CONN_CACHE_EVICTION_APP			1218
/*! cache: pages evicted in parallel with checkpoint */
#define	WT_STAT_CONN_CACHE_EVICTION_PAGES_IN_PARALLEL_WITH_CHECKPOINT	1219
/*! cache: pages queued for eviction */
#define	WT_STAT_CONN_CACHE_EVICTION_PAGES_QUEUED	1220
/*! cache: pages queued for eviction post lru sorting */
#define	WT_STAT_CONN_CACHE_EVICTION_PAGES_QUEUED_POST_LRU	1221
/*! cache: pages queued for urgent eviction */
#define	WT_STAT_CONN_CACHE_EVICTION_PAGES_QUEUED_URGENT	1222
/*! cache: pages queued for urgent eviction during walk */
#define	WT_STAT_CONN_CACHE_EVICTION_PAGES_QUEUED_OLDEST	1223
>>>>>>> 20998ab0
/*!
 * cache: pages queued for urgent eviction from history store due to high
 * dirty content
 */
<<<<<<< HEAD
#define	WT_STAT_CONN_EVICTION_PAGES_QUEUED_URGENT_HS_DIRTY	1217
/*! cache: pages read into cache */
#define	WT_STAT_CONN_CACHE_READ				1218
/*! cache: pages read into cache after truncate */
#define	WT_STAT_CONN_CACHE_READ_DELETED			1219
/*! cache: pages read into cache after truncate in prepare state */
#define	WT_STAT_CONN_CACHE_READ_DELETED_PREPARED	1220
/*! cache: pages read into cache by checkpoint */
#define	WT_STAT_CONN_CACHE_READ_CHECKPOINT		1221
=======
#define	WT_STAT_CONN_CACHE_EVICTION_PAGES_QUEUED_URGENT_HS_DIRTY	1224
/*! cache: pages read into cache */
#define	WT_STAT_CONN_CACHE_READ				1225
/*! cache: pages read into cache after truncate */
#define	WT_STAT_CONN_CACHE_READ_DELETED			1226
/*! cache: pages read into cache after truncate in prepare state */
#define	WT_STAT_CONN_CACHE_READ_DELETED_PREPARED	1227
/*! cache: pages read into cache by checkpoint */
#define	WT_STAT_CONN_CACHE_READ_CHECKPOINT		1228
>>>>>>> 20998ab0
/*!
 * cache: pages removed from the ordinary queue to be queued for urgent
 * eviction
 */
<<<<<<< HEAD
#define	WT_STAT_CONN_EVICTION_CLEAR_ORDINARY		1222
/*! cache: pages requested from the cache */
#define	WT_STAT_CONN_CACHE_PAGES_REQUESTED		1223
/*! cache: pages requested from the cache due to pre-fetch */
#define	WT_STAT_CONN_CACHE_PAGES_PREFETCH		1224
/*! cache: pages seen by eviction walk */
#define	WT_STAT_CONN_CACHE_EVICTION_PAGES_SEEN		1225
/*! cache: pages seen by eviction walk that are already queued */
#define	WT_STAT_CONN_EVICTION_PAGES_ALREADY_QUEUED	1226
/*! cache: pages selected for eviction unable to be evicted */
#define	WT_STAT_CONN_EVICTION_FAIL			1227
=======
#define	WT_STAT_CONN_CACHE_EVICTION_CLEAR_ORDINARY	1229
/*! cache: pages requested from the cache */
#define	WT_STAT_CONN_CACHE_PAGES_REQUESTED		1230
/*! cache: pages requested from the cache due to pre-fetch */
#define	WT_STAT_CONN_CACHE_PAGES_PREFETCH		1231
/*! cache: pages seen by eviction walk */
#define	WT_STAT_CONN_CACHE_EVICTION_PAGES_SEEN		1232
/*! cache: pages seen by eviction walk that are already queued */
#define	WT_STAT_CONN_CACHE_EVICTION_PAGES_ALREADY_QUEUED	1233
/*! cache: pages selected for eviction unable to be evicted */
#define	WT_STAT_CONN_CACHE_EVICTION_FAIL		1234
>>>>>>> 20998ab0
/*!
 * cache: pages selected for eviction unable to be evicted because of
 * active children on an internal page
 */
<<<<<<< HEAD
#define	WT_STAT_CONN_EVICTION_FAIL_ACTIVE_CHILDREN_ON_AN_INTERNAL_PAGE	1228
=======
#define	WT_STAT_CONN_CACHE_EVICTION_FAIL_ACTIVE_CHILDREN_ON_AN_INTERNAL_PAGE	1235
>>>>>>> 20998ab0
/*!
 * cache: pages selected for eviction unable to be evicted because of
 * failure in reconciliation
 */
<<<<<<< HEAD
#define	WT_STAT_CONN_EVICTION_FAIL_IN_RECONCILIATION	1229
=======
#define	WT_STAT_CONN_CACHE_EVICTION_FAIL_IN_RECONCILIATION	1236
>>>>>>> 20998ab0
/*!
 * cache: pages selected for eviction unable to be evicted because of
 * race between checkpoint and updates without timestamps
 */
<<<<<<< HEAD
#define	WT_STAT_CONN_EVICTION_FAIL_CHECKPOINT_NO_TS	1230
/*! cache: pages walked for eviction */
#define	WT_STAT_CONN_EVICTION_WALK			1231
/*! cache: pages written from cache */
#define	WT_STAT_CONN_CACHE_WRITE			1232
/*! cache: pages written requiring in-memory restoration */
#define	WT_STAT_CONN_CACHE_WRITE_RESTORE		1233
/*! cache: percentage overhead */
#define	WT_STAT_CONN_CACHE_OVERHEAD			1234
/*! cache: recent modification of a page blocked its eviction */
#define	WT_STAT_CONN_CACHE_EVICTION_BLOCKED_RECENTLY_MODIFIED	1235
/*! cache: reverse splits performed */
#define	WT_STAT_CONN_CACHE_REVERSE_SPLITS		1236
=======
#define	WT_STAT_CONN_CACHE_EVICTION_FAIL_CHECKPOINT_NO_TS	1237
/*! cache: pages walked for eviction */
#define	WT_STAT_CONN_CACHE_EVICTION_WALK		1238
/*! cache: pages written from cache */
#define	WT_STAT_CONN_CACHE_WRITE			1239
/*! cache: pages written requiring in-memory restoration */
#define	WT_STAT_CONN_CACHE_WRITE_RESTORE		1240
/*! cache: percentage overhead */
#define	WT_STAT_CONN_CACHE_OVERHEAD			1241
/*! cache: recent modification of a page blocked its eviction */
#define	WT_STAT_CONN_CACHE_EVICTION_BLOCKED_RECENTLY_MODIFIED	1242
/*! cache: reconciled pages scrubbed and added back to the cache clean */
#define	WT_STAT_CONN_CACHE_SCRUB_RESTORE		1243
/*! cache: reverse splits performed */
#define	WT_STAT_CONN_CACHE_REVERSE_SPLITS		1244
>>>>>>> 20998ab0
/*!
 * cache: reverse splits skipped because of VLCS namespace gap
 * restrictions
 */
<<<<<<< HEAD
#define	WT_STAT_CONN_CACHE_REVERSE_SPLITS_SKIPPED_VLCS	1237
/*! cache: the number of times full update inserted to history store */
#define	WT_STAT_CONN_CACHE_HS_INSERT_FULL_UPDATE	1238
/*! cache: the number of times reverse modify inserted to history store */
#define	WT_STAT_CONN_CACHE_HS_INSERT_REVERSE_MODIFY	1239
=======
#define	WT_STAT_CONN_CACHE_REVERSE_SPLITS_SKIPPED_VLCS	1245
/*! cache: the number of times full update inserted to history store */
#define	WT_STAT_CONN_CACHE_HS_INSERT_FULL_UPDATE	1246
/*! cache: the number of times reverse modify inserted to history store */
#define	WT_STAT_CONN_CACHE_HS_INSERT_REVERSE_MODIFY	1247
>>>>>>> 20998ab0
/*!
 * cache: total milliseconds spent inside reentrant history store
 * evictions in a reconciliation
 */
<<<<<<< HEAD
#define	WT_STAT_CONN_EVICTION_REENTRY_HS_EVICTION_MILLISECONDS	1240
/*! cache: tracked bytes belonging to internal pages in the cache */
#define	WT_STAT_CONN_CACHE_BYTES_INTERNAL		1241
/*! cache: tracked bytes belonging to leaf pages in the cache */
#define	WT_STAT_CONN_CACHE_BYTES_LEAF			1242
/*! cache: tracked dirty bytes in the cache */
#define	WT_STAT_CONN_CACHE_BYTES_DIRTY			1243
/*! cache: tracked dirty internal page bytes in the cache */
#define	WT_STAT_CONN_CACHE_BYTES_DIRTY_INTERNAL		1244
/*! cache: tracked dirty leaf page bytes in the cache */
#define	WT_STAT_CONN_CACHE_BYTES_DIRTY_LEAF		1245
/*! cache: tracked dirty pages in the cache */
#define	WT_STAT_CONN_CACHE_PAGES_DIRTY			1246
/*! cache: uncommitted truncate blocked page eviction */
#define	WT_STAT_CONN_CACHE_EVICTION_BLOCKED_UNCOMMITTED_TRUNCATE	1247
/*! cache: unmodified pages evicted */
#define	WT_STAT_CONN_CACHE_EVICTION_CLEAN		1248
/*! cache: updates in uncommitted txn - bytes */
#define	WT_STAT_CONN_CACHE_UPDATES_TXN_UNCOMMITTED_BYTES	1249
/*! cache: updates in uncommitted txn - count */
#define	WT_STAT_CONN_CACHE_UPDATES_TXN_UNCOMMITTED_COUNT	1250
/*! capacity: background fsync file handles considered */
#define	WT_STAT_CONN_FSYNC_ALL_FH_TOTAL			1251
/*! capacity: background fsync file handles synced */
#define	WT_STAT_CONN_FSYNC_ALL_FH			1252
/*! capacity: background fsync time (msecs) */
#define	WT_STAT_CONN_FSYNC_ALL_TIME			1253
/*! capacity: bytes read */
#define	WT_STAT_CONN_CAPACITY_BYTES_READ		1254
/*! capacity: bytes written for checkpoint */
#define	WT_STAT_CONN_CAPACITY_BYTES_CKPT		1255
/*! capacity: bytes written for chunk cache */
#define	WT_STAT_CONN_CAPACITY_BYTES_CHUNKCACHE		1256
/*! capacity: bytes written for eviction */
#define	WT_STAT_CONN_CAPACITY_BYTES_EVICT		1257
/*! capacity: bytes written for log */
#define	WT_STAT_CONN_CAPACITY_BYTES_LOG			1258
/*! capacity: bytes written total */
#define	WT_STAT_CONN_CAPACITY_BYTES_WRITTEN		1259
/*! capacity: threshold to call fsync */
#define	WT_STAT_CONN_CAPACITY_THRESHOLD			1260
/*! capacity: time waiting due to total capacity (usecs) */
#define	WT_STAT_CONN_CAPACITY_TIME_TOTAL		1261
/*! capacity: time waiting during checkpoint (usecs) */
#define	WT_STAT_CONN_CAPACITY_TIME_CKPT			1262
/*! capacity: time waiting during eviction (usecs) */
#define	WT_STAT_CONN_CAPACITY_TIME_EVICT		1263
/*! capacity: time waiting during logging (usecs) */
#define	WT_STAT_CONN_CAPACITY_TIME_LOG			1264
/*! capacity: time waiting during read (usecs) */
#define	WT_STAT_CONN_CAPACITY_TIME_READ			1265
/*! capacity: time waiting for chunk cache IO bandwidth (usecs) */
#define	WT_STAT_CONN_CAPACITY_TIME_CHUNKCACHE		1266
/*! checkpoint: checkpoint cleanup successful calls */
#define	WT_STAT_CONN_CHECKPOINT_CLEANUP_SUCCESS		1267
/*! checkpoint: checkpoint has acquired a snapshot for its transaction */
#define	WT_STAT_CONN_CHECKPOINT_SNAPSHOT_ACQUIRED	1268
/*! checkpoint: checkpoints skipped because database was clean */
#define	WT_STAT_CONN_CHECKPOINT_SKIPPED			1269
/*! checkpoint: fsync calls after allocating the transaction ID */
#define	WT_STAT_CONN_CHECKPOINT_FSYNC_POST		1270
/*! checkpoint: fsync duration after allocating the transaction ID (usecs) */
#define	WT_STAT_CONN_CHECKPOINT_FSYNC_POST_DURATION	1271
/*! checkpoint: generation */
#define	WT_STAT_CONN_CHECKPOINT_GENERATION		1272
/*! checkpoint: max time (msecs) */
#define	WT_STAT_CONN_CHECKPOINT_TIME_MAX		1273
/*! checkpoint: min time (msecs) */
#define	WT_STAT_CONN_CHECKPOINT_TIME_MIN		1274
=======
#define	WT_STAT_CONN_CACHE_REENTRY_HS_EVICTION_MILLISECONDS	1248
/*! cache: tracked bytes belonging to internal pages in the cache */
#define	WT_STAT_CONN_CACHE_BYTES_INTERNAL		1249
/*! cache: tracked bytes belonging to leaf pages in the cache */
#define	WT_STAT_CONN_CACHE_BYTES_LEAF			1250
/*! cache: tracked dirty bytes in the cache */
#define	WT_STAT_CONN_CACHE_BYTES_DIRTY			1251
/*! cache: tracked dirty pages in the cache */
#define	WT_STAT_CONN_CACHE_PAGES_DIRTY			1252
/*! cache: uncommitted truncate blocked page eviction */
#define	WT_STAT_CONN_CACHE_EVICTION_BLOCKED_UNCOMMITTED_TRUNCATE	1253
/*! cache: unmodified pages evicted */
#define	WT_STAT_CONN_CACHE_EVICTION_CLEAN		1254
/*! capacity: background fsync file handles considered */
#define	WT_STAT_CONN_FSYNC_ALL_FH_TOTAL			1255
/*! capacity: background fsync file handles synced */
#define	WT_STAT_CONN_FSYNC_ALL_FH			1256
/*! capacity: background fsync time (msecs) */
#define	WT_STAT_CONN_FSYNC_ALL_TIME			1257
/*! capacity: bytes read */
#define	WT_STAT_CONN_CAPACITY_BYTES_READ		1258
/*! capacity: bytes written for checkpoint */
#define	WT_STAT_CONN_CAPACITY_BYTES_CKPT		1259
/*! capacity: bytes written for chunk cache */
#define	WT_STAT_CONN_CAPACITY_BYTES_CHUNKCACHE		1260
/*! capacity: bytes written for eviction */
#define	WT_STAT_CONN_CAPACITY_BYTES_EVICT		1261
/*! capacity: bytes written for log */
#define	WT_STAT_CONN_CAPACITY_BYTES_LOG			1262
/*! capacity: bytes written total */
#define	WT_STAT_CONN_CAPACITY_BYTES_WRITTEN		1263
/*! capacity: threshold to call fsync */
#define	WT_STAT_CONN_CAPACITY_THRESHOLD			1264
/*! capacity: time waiting due to total capacity (usecs) */
#define	WT_STAT_CONN_CAPACITY_TIME_TOTAL		1265
/*! capacity: time waiting during checkpoint (usecs) */
#define	WT_STAT_CONN_CAPACITY_TIME_CKPT			1266
/*! capacity: time waiting during eviction (usecs) */
#define	WT_STAT_CONN_CAPACITY_TIME_EVICT		1267
/*! capacity: time waiting during logging (usecs) */
#define	WT_STAT_CONN_CAPACITY_TIME_LOG			1268
/*! capacity: time waiting during read (usecs) */
#define	WT_STAT_CONN_CAPACITY_TIME_READ			1269
/*! capacity: time waiting for chunk cache IO bandwidth (usecs) */
#define	WT_STAT_CONN_CAPACITY_TIME_CHUNKCACHE		1270
/*! checkpoint: checkpoint cleanup successful calls */
#define	WT_STAT_CONN_CHECKPOINT_CLEANUP_SUCCESS		1271
/*! checkpoint: checkpoint has acquired a snapshot for its transaction */
#define	WT_STAT_CONN_CHECKPOINT_SNAPSHOT_ACQUIRED	1272
/*! checkpoint: checkpoints skipped because database was clean */
#define	WT_STAT_CONN_CHECKPOINT_SKIPPED			1273
/*! checkpoint: fsync calls after allocating the transaction ID */
#define	WT_STAT_CONN_CHECKPOINT_FSYNC_POST		1274
/*! checkpoint: fsync duration after allocating the transaction ID (usecs) */
#define	WT_STAT_CONN_CHECKPOINT_FSYNC_POST_DURATION	1275
/*! checkpoint: generation */
#define	WT_STAT_CONN_CHECKPOINT_GENERATION		1276
/*! checkpoint: max time (msecs) */
#define	WT_STAT_CONN_CHECKPOINT_TIME_MAX		1277
/*! checkpoint: min time (msecs) */
#define	WT_STAT_CONN_CHECKPOINT_TIME_MIN		1278
>>>>>>> 20998ab0
/*!
 * checkpoint: most recent duration for checkpoint dropping all handles
 * (usecs)
 */
<<<<<<< HEAD
#define	WT_STAT_CONN_CHECKPOINT_HANDLE_DROP_DURATION	1275
/*! checkpoint: most recent duration for gathering all handles (usecs) */
#define	WT_STAT_CONN_CHECKPOINT_HANDLE_DURATION		1276
/*! checkpoint: most recent duration for gathering applied handles (usecs) */
#define	WT_STAT_CONN_CHECKPOINT_HANDLE_APPLY_DURATION	1277
/*! checkpoint: most recent duration for gathering skipped handles (usecs) */
#define	WT_STAT_CONN_CHECKPOINT_HANDLE_SKIP_DURATION	1278
/*! checkpoint: most recent duration for handles metadata checked (usecs) */
#define	WT_STAT_CONN_CHECKPOINT_HANDLE_META_CHECK_DURATION	1279
/*! checkpoint: most recent duration for locking the handles (usecs) */
#define	WT_STAT_CONN_CHECKPOINT_HANDLE_LOCK_DURATION	1280
/*! checkpoint: most recent handles applied */
#define	WT_STAT_CONN_CHECKPOINT_HANDLE_APPLIED		1281
/*! checkpoint: most recent handles checkpoint dropped */
#define	WT_STAT_CONN_CHECKPOINT_HANDLE_DROPPED		1282
/*! checkpoint: most recent handles metadata checked */
#define	WT_STAT_CONN_CHECKPOINT_HANDLE_META_CHECKED	1283
/*! checkpoint: most recent handles metadata locked */
#define	WT_STAT_CONN_CHECKPOINT_HANDLE_LOCKED		1284
/*! checkpoint: most recent handles skipped */
#define	WT_STAT_CONN_CHECKPOINT_HANDLE_SKIPPED		1285
/*! checkpoint: most recent handles walked */
#define	WT_STAT_CONN_CHECKPOINT_HANDLE_WALKED		1286
/*! checkpoint: most recent time (msecs) */
#define	WT_STAT_CONN_CHECKPOINT_TIME_RECENT		1287
/*! checkpoint: number of checkpoints started by api */
#define	WT_STAT_CONN_CHECKPOINTS_API			1288
/*! checkpoint: number of checkpoints started by compaction */
#define	WT_STAT_CONN_CHECKPOINTS_COMPACT		1289
/*! checkpoint: number of files synced */
#define	WT_STAT_CONN_CHECKPOINT_SYNC			1290
/*! checkpoint: number of handles visited after writes complete */
#define	WT_STAT_CONN_CHECKPOINT_PRESYNC			1291
/*! checkpoint: number of history store pages caused to be reconciled */
#define	WT_STAT_CONN_CHECKPOINT_HS_PAGES_RECONCILED	1292
/*! checkpoint: number of internal pages visited */
#define	WT_STAT_CONN_CHECKPOINT_PAGES_VISITED_INTERNAL	1293
/*! checkpoint: number of leaf pages visited */
#define	WT_STAT_CONN_CHECKPOINT_PAGES_VISITED_LEAF	1294
/*! checkpoint: number of pages caused to be reconciled */
#define	WT_STAT_CONN_CHECKPOINT_PAGES_RECONCILED	1295
/*! checkpoint: pages added for eviction during checkpoint cleanup */
#define	WT_STAT_CONN_CHECKPOINT_CLEANUP_PAGES_EVICT	1296
/*!
 * checkpoint: pages dirtied due to obsolete time window by checkpoint
 * cleanup
 */
#define	WT_STAT_CONN_CHECKPOINT_CLEANUP_PAGES_OBSOLETE_TW	1297
/*!
 * checkpoint: pages read into cache during checkpoint cleanup
 * (reclaim_space)
 */
#define	WT_STAT_CONN_CHECKPOINT_CLEANUP_PAGES_READ_RECLAIM_SPACE	1298
/*!
 * checkpoint: pages read into cache during checkpoint cleanup due to
 * obsolete time window
 */
#define	WT_STAT_CONN_CHECKPOINT_CLEANUP_PAGES_READ_OBSOLETE_TW	1299
/*! checkpoint: pages removed during checkpoint cleanup */
#define	WT_STAT_CONN_CHECKPOINT_CLEANUP_PAGES_REMOVED	1300
/*! checkpoint: pages skipped during checkpoint cleanup tree walk */
#define	WT_STAT_CONN_CHECKPOINT_CLEANUP_PAGES_WALK_SKIPPED	1301
/*! checkpoint: pages visited during checkpoint cleanup */
#define	WT_STAT_CONN_CHECKPOINT_CLEANUP_PAGES_VISITED	1302
/*! checkpoint: prepare currently running */
#define	WT_STAT_CONN_CHECKPOINT_PREP_RUNNING		1303
/*! checkpoint: prepare max time (msecs) */
#define	WT_STAT_CONN_CHECKPOINT_PREP_MAX		1304
/*! checkpoint: prepare min time (msecs) */
#define	WT_STAT_CONN_CHECKPOINT_PREP_MIN		1305
/*! checkpoint: prepare most recent time (msecs) */
#define	WT_STAT_CONN_CHECKPOINT_PREP_RECENT		1306
/*! checkpoint: prepare total time (msecs) */
#define	WT_STAT_CONN_CHECKPOINT_PREP_TOTAL		1307
/*! checkpoint: progress state */
#define	WT_STAT_CONN_CHECKPOINT_STATE			1308
/*! checkpoint: scrub dirty target */
#define	WT_STAT_CONN_CHECKPOINT_SCRUB_TARGET		1309
/*! checkpoint: scrub max time (msecs) */
#define	WT_STAT_CONN_CHECKPOINT_SCRUB_MAX		1310
/*! checkpoint: scrub min time (msecs) */
#define	WT_STAT_CONN_CHECKPOINT_SCRUB_MIN		1311
/*! checkpoint: scrub most recent time (msecs) */
#define	WT_STAT_CONN_CHECKPOINT_SCRUB_RECENT		1312
/*! checkpoint: scrub total time (msecs) */
#define	WT_STAT_CONN_CHECKPOINT_SCRUB_TOTAL		1313
/*! checkpoint: stop timing stress active */
#define	WT_STAT_CONN_CHECKPOINT_STOP_STRESS_ACTIVE	1314
/*! checkpoint: time spent on per-tree checkpoint work (usecs) */
#define	WT_STAT_CONN_CHECKPOINT_TREE_DURATION		1315
/*! checkpoint: total failed number of checkpoints */
#define	WT_STAT_CONN_CHECKPOINTS_TOTAL_FAILED		1316
/*! checkpoint: total succeed number of checkpoints */
#define	WT_STAT_CONN_CHECKPOINTS_TOTAL_SUCCEED		1317
/*! checkpoint: total time (msecs) */
#define	WT_STAT_CONN_CHECKPOINT_TIME_TOTAL		1318
/*! checkpoint: transaction checkpoints due to obsolete pages */
#define	WT_STAT_CONN_CHECKPOINT_OBSOLETE_APPLIED	1319
/*! checkpoint: wait cycles while cache dirty level is decreasing */
#define	WT_STAT_CONN_CHECKPOINT_WAIT_REDUCE_DIRTY	1320
/*! chunk-cache: aggregate number of spanned chunks on read */
#define	WT_STAT_CONN_CHUNKCACHE_SPANS_CHUNKS_READ	1321
/*! chunk-cache: chunks evicted */
#define	WT_STAT_CONN_CHUNKCACHE_CHUNKS_EVICTED		1322
/*! chunk-cache: could not allocate due to exceeding bitmap capacity */
#define	WT_STAT_CONN_CHUNKCACHE_EXCEEDED_BITMAP_CAPACITY	1323
/*! chunk-cache: could not allocate due to exceeding capacity */
#define	WT_STAT_CONN_CHUNKCACHE_EXCEEDED_CAPACITY	1324
/*! chunk-cache: lookups */
#define	WT_STAT_CONN_CHUNKCACHE_LOOKUPS			1325
=======
#define	WT_STAT_CONN_CHECKPOINT_HANDLE_DROP_DURATION	1279
/*! checkpoint: most recent duration for gathering all handles (usecs) */
#define	WT_STAT_CONN_CHECKPOINT_HANDLE_DURATION		1280
/*! checkpoint: most recent duration for gathering applied handles (usecs) */
#define	WT_STAT_CONN_CHECKPOINT_HANDLE_APPLY_DURATION	1281
/*! checkpoint: most recent duration for gathering skipped handles (usecs) */
#define	WT_STAT_CONN_CHECKPOINT_HANDLE_SKIP_DURATION	1282
/*! checkpoint: most recent duration for handles metadata checked (usecs) */
#define	WT_STAT_CONN_CHECKPOINT_HANDLE_META_CHECK_DURATION	1283
/*! checkpoint: most recent duration for locking the handles (usecs) */
#define	WT_STAT_CONN_CHECKPOINT_HANDLE_LOCK_DURATION	1284
/*! checkpoint: most recent handles applied */
#define	WT_STAT_CONN_CHECKPOINT_HANDLE_APPLIED		1285
/*! checkpoint: most recent handles checkpoint dropped */
#define	WT_STAT_CONN_CHECKPOINT_HANDLE_DROPPED		1286
/*! checkpoint: most recent handles metadata checked */
#define	WT_STAT_CONN_CHECKPOINT_HANDLE_META_CHECKED	1287
/*! checkpoint: most recent handles metadata locked */
#define	WT_STAT_CONN_CHECKPOINT_HANDLE_LOCKED		1288
/*! checkpoint: most recent handles skipped */
#define	WT_STAT_CONN_CHECKPOINT_HANDLE_SKIPPED		1289
/*! checkpoint: most recent handles walked */
#define	WT_STAT_CONN_CHECKPOINT_HANDLE_WALKED		1290
/*! checkpoint: most recent time (msecs) */
#define	WT_STAT_CONN_CHECKPOINT_TIME_RECENT		1291
/*! checkpoint: number of checkpoints started by api */
#define	WT_STAT_CONN_CHECKPOINTS_API			1292
/*! checkpoint: number of checkpoints started by compaction */
#define	WT_STAT_CONN_CHECKPOINTS_COMPACT		1293
/*! checkpoint: number of files synced */
#define	WT_STAT_CONN_CHECKPOINT_SYNC			1294
/*! checkpoint: number of handles visited after writes complete */
#define	WT_STAT_CONN_CHECKPOINT_PRESYNC			1295
/*! checkpoint: number of history store pages caused to be reconciled */
#define	WT_STAT_CONN_CHECKPOINT_HS_PAGES_RECONCILED	1296
/*! checkpoint: number of internal pages visited */
#define	WT_STAT_CONN_CHECKPOINT_PAGES_VISITED_INTERNAL	1297
/*! checkpoint: number of leaf pages visited */
#define	WT_STAT_CONN_CHECKPOINT_PAGES_VISITED_LEAF	1298
/*! checkpoint: number of pages caused to be reconciled */
#define	WT_STAT_CONN_CHECKPOINT_PAGES_RECONCILED	1299
/*! checkpoint: pages added for eviction during checkpoint cleanup */
#define	WT_STAT_CONN_CHECKPOINT_CLEANUP_PAGES_EVICT	1300
/*! checkpoint: pages removed during checkpoint cleanup */
#define	WT_STAT_CONN_CHECKPOINT_CLEANUP_PAGES_REMOVED	1301
/*! checkpoint: pages skipped during checkpoint cleanup tree walk */
#define	WT_STAT_CONN_CHECKPOINT_CLEANUP_PAGES_WALK_SKIPPED	1302
/*! checkpoint: pages visited during checkpoint cleanup */
#define	WT_STAT_CONN_CHECKPOINT_CLEANUP_PAGES_VISITED	1303
/*! checkpoint: prepare currently running */
#define	WT_STAT_CONN_CHECKPOINT_PREP_RUNNING		1304
/*! checkpoint: prepare max time (msecs) */
#define	WT_STAT_CONN_CHECKPOINT_PREP_MAX		1305
/*! checkpoint: prepare min time (msecs) */
#define	WT_STAT_CONN_CHECKPOINT_PREP_MIN		1306
/*! checkpoint: prepare most recent time (msecs) */
#define	WT_STAT_CONN_CHECKPOINT_PREP_RECENT		1307
/*! checkpoint: prepare total time (msecs) */
#define	WT_STAT_CONN_CHECKPOINT_PREP_TOTAL		1308
/*! checkpoint: progress state */
#define	WT_STAT_CONN_CHECKPOINT_STATE			1309
/*! checkpoint: scrub dirty target */
#define	WT_STAT_CONN_CHECKPOINT_SCRUB_TARGET		1310
/*! checkpoint: scrub max time (msecs) */
#define	WT_STAT_CONN_CHECKPOINT_SCRUB_MAX		1311
/*! checkpoint: scrub min time (msecs) */
#define	WT_STAT_CONN_CHECKPOINT_SCRUB_MIN		1312
/*! checkpoint: scrub most recent time (msecs) */
#define	WT_STAT_CONN_CHECKPOINT_SCRUB_RECENT		1313
/*! checkpoint: scrub total time (msecs) */
#define	WT_STAT_CONN_CHECKPOINT_SCRUB_TOTAL		1314
/*! checkpoint: stop timing stress active */
#define	WT_STAT_CONN_CHECKPOINT_STOP_STRESS_ACTIVE	1315
/*! checkpoint: time spent on per-tree checkpoint work (usecs) */
#define	WT_STAT_CONN_CHECKPOINT_TREE_DURATION		1316
/*! checkpoint: total failed number of checkpoints */
#define	WT_STAT_CONN_CHECKPOINTS_TOTAL_FAILED		1317
/*! checkpoint: total succeed number of checkpoints */
#define	WT_STAT_CONN_CHECKPOINTS_TOTAL_SUCCEED		1318
/*! checkpoint: total time (msecs) */
#define	WT_STAT_CONN_CHECKPOINT_TIME_TOTAL		1319
/*! checkpoint: transaction checkpoints due to obsolete pages */
#define	WT_STAT_CONN_CHECKPOINT_OBSOLETE_APPLIED	1320
/*! checkpoint: wait cycles while cache dirty level is decreasing */
#define	WT_STAT_CONN_CHECKPOINT_WAIT_REDUCE_DIRTY	1321
/*! chunk-cache: aggregate number of spanned chunks on read */
#define	WT_STAT_CONN_CHUNKCACHE_SPANS_CHUNKS_READ	1322
/*! chunk-cache: chunks evicted */
#define	WT_STAT_CONN_CHUNKCACHE_CHUNKS_EVICTED		1323
/*! chunk-cache: could not allocate due to exceeding bitmap capacity */
#define	WT_STAT_CONN_CHUNKCACHE_EXCEEDED_BITMAP_CAPACITY	1324
/*! chunk-cache: could not allocate due to exceeding capacity */
#define	WT_STAT_CONN_CHUNKCACHE_EXCEEDED_CAPACITY	1325
/*! chunk-cache: lookups */
#define	WT_STAT_CONN_CHUNKCACHE_LOOKUPS			1326
>>>>>>> 20998ab0
/*!
 * chunk-cache: number of chunks loaded from flushed tables in chunk
 * cache
 */
<<<<<<< HEAD
#define	WT_STAT_CONN_CHUNKCACHE_CHUNKS_LOADED_FROM_FLUSHED_TABLES	1326
/*! chunk-cache: number of metadata entries inserted */
#define	WT_STAT_CONN_CHUNKCACHE_METADATA_INSERTED	1327
/*! chunk-cache: number of metadata entries removed */
#define	WT_STAT_CONN_CHUNKCACHE_METADATA_REMOVED	1328
=======
#define	WT_STAT_CONN_CHUNKCACHE_CHUNKS_LOADED_FROM_FLUSHED_TABLES	1327
/*! chunk-cache: number of metadata entries inserted */
#define	WT_STAT_CONN_CHUNKCACHE_METADATA_INSERTED	1328
/*! chunk-cache: number of metadata entries removed */
#define	WT_STAT_CONN_CHUNKCACHE_METADATA_REMOVED	1329
>>>>>>> 20998ab0
/*!
 * chunk-cache: number of metadata inserts/deletes dropped by the worker
 * thread
 */
<<<<<<< HEAD
#define	WT_STAT_CONN_CHUNKCACHE_METADATA_WORK_UNITS_DROPPED	1329
=======
#define	WT_STAT_CONN_CHUNKCACHE_METADATA_WORK_UNITS_DROPPED	1330
>>>>>>> 20998ab0
/*!
 * chunk-cache: number of metadata inserts/deletes pushed to the worker
 * thread
 */
<<<<<<< HEAD
#define	WT_STAT_CONN_CHUNKCACHE_METADATA_WORK_UNITS_CREATED	1330
=======
#define	WT_STAT_CONN_CHUNKCACHE_METADATA_WORK_UNITS_CREATED	1331
>>>>>>> 20998ab0
/*!
 * chunk-cache: number of metadata inserts/deletes read by the worker
 * thread
 */
<<<<<<< HEAD
#define	WT_STAT_CONN_CHUNKCACHE_METADATA_WORK_UNITS_DEQUEUED	1331
/*! chunk-cache: number of misses */
#define	WT_STAT_CONN_CHUNKCACHE_MISSES			1332
/*! chunk-cache: number of times a read from storage failed */
#define	WT_STAT_CONN_CHUNKCACHE_IO_FAILED		1333
/*! chunk-cache: retried accessing a chunk while I/O was in progress */
#define	WT_STAT_CONN_CHUNKCACHE_RETRIES			1334
/*! chunk-cache: retries from a chunk cache checksum mismatch */
#define	WT_STAT_CONN_CHUNKCACHE_RETRIES_CHECKSUM_MISMATCH	1335
/*! chunk-cache: timed out due to too many retries */
#define	WT_STAT_CONN_CHUNKCACHE_TOOMANY_RETRIES		1336
/*! chunk-cache: total bytes read from persistent content */
#define	WT_STAT_CONN_CHUNKCACHE_BYTES_READ_PERSISTENT	1337
/*! chunk-cache: total bytes used by the cache */
#define	WT_STAT_CONN_CHUNKCACHE_BYTES_INUSE		1338
/*! chunk-cache: total bytes used by the cache for pinned chunks */
#define	WT_STAT_CONN_CHUNKCACHE_BYTES_INUSE_PINNED	1339
/*! chunk-cache: total chunks held by the chunk cache */
#define	WT_STAT_CONN_CHUNKCACHE_CHUNKS_INUSE		1340
=======
#define	WT_STAT_CONN_CHUNKCACHE_METADATA_WORK_UNITS_DEQUEUED	1332
/*! chunk-cache: number of misses */
#define	WT_STAT_CONN_CHUNKCACHE_MISSES			1333
/*! chunk-cache: number of times a read from storage failed */
#define	WT_STAT_CONN_CHUNKCACHE_IO_FAILED		1334
/*! chunk-cache: retried accessing a chunk while I/O was in progress */
#define	WT_STAT_CONN_CHUNKCACHE_RETRIES			1335
/*! chunk-cache: retries from a chunk cache checksum mismatch */
#define	WT_STAT_CONN_CHUNKCACHE_RETRIES_CHECKSUM_MISMATCH	1336
/*! chunk-cache: timed out due to too many retries */
#define	WT_STAT_CONN_CHUNKCACHE_TOOMANY_RETRIES		1337
/*! chunk-cache: total bytes read from persistent content */
#define	WT_STAT_CONN_CHUNKCACHE_BYTES_READ_PERSISTENT	1338
/*! chunk-cache: total bytes used by the cache */
#define	WT_STAT_CONN_CHUNKCACHE_BYTES_INUSE		1339
/*! chunk-cache: total bytes used by the cache for pinned chunks */
#define	WT_STAT_CONN_CHUNKCACHE_BYTES_INUSE_PINNED	1340
/*! chunk-cache: total chunks held by the chunk cache */
#define	WT_STAT_CONN_CHUNKCACHE_CHUNKS_INUSE		1341
>>>>>>> 20998ab0
/*!
 * chunk-cache: total number of chunks inserted on startup from persisted
 * metadata.
 */
<<<<<<< HEAD
#define	WT_STAT_CONN_CHUNKCACHE_CREATED_FROM_METADATA	1341
/*! chunk-cache: total pinned chunks held by the chunk cache */
#define	WT_STAT_CONN_CHUNKCACHE_CHUNKS_PINNED		1342
/*! connection: auto adjusting condition resets */
#define	WT_STAT_CONN_COND_AUTO_WAIT_RESET		1343
/*! connection: auto adjusting condition wait calls */
#define	WT_STAT_CONN_COND_AUTO_WAIT			1344
=======
#define	WT_STAT_CONN_CHUNKCACHE_CREATED_FROM_METADATA	1342
/*! chunk-cache: total pinned chunks held by the chunk cache */
#define	WT_STAT_CONN_CHUNKCACHE_CHUNKS_PINNED		1343
/*! connection: auto adjusting condition resets */
#define	WT_STAT_CONN_COND_AUTO_WAIT_RESET		1344
/*! connection: auto adjusting condition wait calls */
#define	WT_STAT_CONN_COND_AUTO_WAIT			1345
>>>>>>> 20998ab0
/*!
 * connection: auto adjusting condition wait raced to update timeout and
 * skipped updating
 */
<<<<<<< HEAD
#define	WT_STAT_CONN_COND_AUTO_WAIT_SKIPPED		1345
/*! connection: detected system time went backwards */
#define	WT_STAT_CONN_TIME_TRAVEL			1346
/*! connection: files currently open */
#define	WT_STAT_CONN_FILE_OPEN				1347
/*! connection: hash bucket array size for data handles */
#define	WT_STAT_CONN_BUCKETS_DH				1348
/*! connection: hash bucket array size general */
#define	WT_STAT_CONN_BUCKETS				1349
/*! connection: memory allocations */
#define	WT_STAT_CONN_MEMORY_ALLOCATION			1350
/*! connection: memory frees */
#define	WT_STAT_CONN_MEMORY_FREE			1351
/*! connection: memory re-allocations */
#define	WT_STAT_CONN_MEMORY_GROW			1352
/*! connection: number of sessions without a sweep for 5+ minutes */
#define	WT_STAT_CONN_NO_SESSION_SWEEP_5MIN		1353
/*! connection: number of sessions without a sweep for 60+ minutes */
#define	WT_STAT_CONN_NO_SESSION_SWEEP_60MIN		1354
/*! connection: pthread mutex condition wait calls */
#define	WT_STAT_CONN_COND_WAIT				1355
/*! connection: pthread mutex shared lock read-lock calls */
#define	WT_STAT_CONN_RWLOCK_READ			1356
/*! connection: pthread mutex shared lock write-lock calls */
#define	WT_STAT_CONN_RWLOCK_WRITE			1357
/*! connection: total fsync I/Os */
#define	WT_STAT_CONN_FSYNC_IO				1358
/*! connection: total read I/Os */
#define	WT_STAT_CONN_READ_IO				1359
/*! connection: total write I/Os */
#define	WT_STAT_CONN_WRITE_IO				1360
/*! cursor: Total number of deleted pages skipped during tree walk */
#define	WT_STAT_CONN_CURSOR_TREE_WALK_DEL_PAGE_SKIP	1361
/*! cursor: Total number of entries skipped by cursor next calls */
#define	WT_STAT_CONN_CURSOR_NEXT_SKIP_TOTAL		1362
/*! cursor: Total number of entries skipped by cursor prev calls */
#define	WT_STAT_CONN_CURSOR_PREV_SKIP_TOTAL		1363
=======
#define	WT_STAT_CONN_COND_AUTO_WAIT_SKIPPED		1346
/*! connection: detected system time went backwards */
#define	WT_STAT_CONN_TIME_TRAVEL			1347
/*! connection: files currently open */
#define	WT_STAT_CONN_FILE_OPEN				1348
/*! connection: hash bucket array size for data handles */
#define	WT_STAT_CONN_BUCKETS_DH				1349
/*! connection: hash bucket array size general */
#define	WT_STAT_CONN_BUCKETS				1350
/*! connection: memory allocations */
#define	WT_STAT_CONN_MEMORY_ALLOCATION			1351
/*! connection: memory frees */
#define	WT_STAT_CONN_MEMORY_FREE			1352
/*! connection: memory re-allocations */
#define	WT_STAT_CONN_MEMORY_GROW			1353
/*! connection: number of sessions without a sweep for 5+ minutes */
#define	WT_STAT_CONN_NO_SESSION_SWEEP_5MIN		1354
/*! connection: number of sessions without a sweep for 60+ minutes */
#define	WT_STAT_CONN_NO_SESSION_SWEEP_60MIN		1355
/*! connection: pthread mutex condition wait calls */
#define	WT_STAT_CONN_COND_WAIT				1356
/*! connection: pthread mutex shared lock read-lock calls */
#define	WT_STAT_CONN_RWLOCK_READ			1357
/*! connection: pthread mutex shared lock write-lock calls */
#define	WT_STAT_CONN_RWLOCK_WRITE			1358
/*! connection: total fsync I/Os */
#define	WT_STAT_CONN_FSYNC_IO				1359
/*! connection: total read I/Os */
#define	WT_STAT_CONN_READ_IO				1360
/*! connection: total write I/Os */
#define	WT_STAT_CONN_WRITE_IO				1361
/*! cursor: Total number of deleted pages skipped during tree walk */
#define	WT_STAT_CONN_CURSOR_TREE_WALK_DEL_PAGE_SKIP	1362
/*! cursor: Total number of entries skipped by cursor next calls */
#define	WT_STAT_CONN_CURSOR_NEXT_SKIP_TOTAL		1363
/*! cursor: Total number of entries skipped by cursor prev calls */
#define	WT_STAT_CONN_CURSOR_PREV_SKIP_TOTAL		1364
>>>>>>> 20998ab0
/*!
 * cursor: Total number of entries skipped to position the history store
 * cursor
 */
<<<<<<< HEAD
#define	WT_STAT_CONN_CURSOR_SKIP_HS_CUR_POSITION	1364
=======
#define	WT_STAT_CONN_CURSOR_SKIP_HS_CUR_POSITION	1365
>>>>>>> 20998ab0
/*!
 * cursor: Total number of in-memory deleted pages skipped during tree
 * walk
 */
<<<<<<< HEAD
#define	WT_STAT_CONN_CURSOR_TREE_WALK_INMEM_DEL_PAGE_SKIP	1365
/*! cursor: Total number of on-disk deleted pages skipped during tree walk */
#define	WT_STAT_CONN_CURSOR_TREE_WALK_ONDISK_DEL_PAGE_SKIP	1366
=======
#define	WT_STAT_CONN_CURSOR_TREE_WALK_INMEM_DEL_PAGE_SKIP	1366
/*! cursor: Total number of on-disk deleted pages skipped during tree walk */
#define	WT_STAT_CONN_CURSOR_TREE_WALK_ONDISK_DEL_PAGE_SKIP	1367
>>>>>>> 20998ab0
/*!
 * cursor: Total number of times a search near has exited due to prefix
 * config
 */
<<<<<<< HEAD
#define	WT_STAT_CONN_CURSOR_SEARCH_NEAR_PREFIX_FAST_PATHS	1367
=======
#define	WT_STAT_CONN_CURSOR_SEARCH_NEAR_PREFIX_FAST_PATHS	1368
>>>>>>> 20998ab0
/*!
 * cursor: Total number of times cursor fails to temporarily release
 * pinned page to encourage eviction of hot or large page
 */
<<<<<<< HEAD
#define	WT_STAT_CONN_CURSOR_REPOSITION_FAILED		1368
=======
#define	WT_STAT_CONN_CURSOR_REPOSITION_FAILED		1369
>>>>>>> 20998ab0
/*!
 * cursor: Total number of times cursor temporarily releases pinned page
 * to encourage eviction of hot or large page
 */
<<<<<<< HEAD
#define	WT_STAT_CONN_CURSOR_REPOSITION			1369
/*! cursor: bulk cursor count */
#define	WT_STAT_CONN_CURSOR_BULK_COUNT			1370
/*! cursor: cached cursor count */
#define	WT_STAT_CONN_CURSOR_CACHED_COUNT		1371
/*! cursor: cursor bound calls that return an error */
#define	WT_STAT_CONN_CURSOR_BOUND_ERROR			1372
/*! cursor: cursor bounds cleared from reset */
#define	WT_STAT_CONN_CURSOR_BOUNDS_RESET		1373
/*! cursor: cursor bounds comparisons performed */
#define	WT_STAT_CONN_CURSOR_BOUNDS_COMPARISONS		1374
/*! cursor: cursor bounds next called on an unpositioned cursor */
#define	WT_STAT_CONN_CURSOR_BOUNDS_NEXT_UNPOSITIONED	1375
/*! cursor: cursor bounds next early exit */
#define	WT_STAT_CONN_CURSOR_BOUNDS_NEXT_EARLY_EXIT	1376
/*! cursor: cursor bounds prev called on an unpositioned cursor */
#define	WT_STAT_CONN_CURSOR_BOUNDS_PREV_UNPOSITIONED	1377
/*! cursor: cursor bounds prev early exit */
#define	WT_STAT_CONN_CURSOR_BOUNDS_PREV_EARLY_EXIT	1378
/*! cursor: cursor bounds search early exit */
#define	WT_STAT_CONN_CURSOR_BOUNDS_SEARCH_EARLY_EXIT	1379
/*! cursor: cursor bounds search near call repositioned cursor */
#define	WT_STAT_CONN_CURSOR_BOUNDS_SEARCH_NEAR_REPOSITIONED_CURSOR	1380
/*! cursor: cursor bulk loaded cursor insert calls */
#define	WT_STAT_CONN_CURSOR_INSERT_BULK			1381
/*! cursor: cursor cache calls that return an error */
#define	WT_STAT_CONN_CURSOR_CACHE_ERROR			1382
/*! cursor: cursor close calls that result in cache */
#define	WT_STAT_CONN_CURSOR_CACHE			1383
/*! cursor: cursor close calls that return an error */
#define	WT_STAT_CONN_CURSOR_CLOSE_ERROR			1384
/*! cursor: cursor compare calls that return an error */
#define	WT_STAT_CONN_CURSOR_COMPARE_ERROR		1385
/*! cursor: cursor create calls */
#define	WT_STAT_CONN_CURSOR_CREATE			1386
/*! cursor: cursor equals calls that return an error */
#define	WT_STAT_CONN_CURSOR_EQUALS_ERROR		1387
/*! cursor: cursor get key calls that return an error */
#define	WT_STAT_CONN_CURSOR_GET_KEY_ERROR		1388
/*! cursor: cursor get value calls that return an error */
#define	WT_STAT_CONN_CURSOR_GET_VALUE_ERROR		1389
/*! cursor: cursor insert calls */
#define	WT_STAT_CONN_CURSOR_INSERT			1390
/*! cursor: cursor insert calls that return an error */
#define	WT_STAT_CONN_CURSOR_INSERT_ERROR		1391
/*! cursor: cursor insert check calls that return an error */
#define	WT_STAT_CONN_CURSOR_INSERT_CHECK_ERROR		1392
/*! cursor: cursor insert key and value bytes */
#define	WT_STAT_CONN_CURSOR_INSERT_BYTES		1393
/*! cursor: cursor largest key calls that return an error */
#define	WT_STAT_CONN_CURSOR_LARGEST_KEY_ERROR		1394
/*! cursor: cursor modify calls */
#define	WT_STAT_CONN_CURSOR_MODIFY			1395
/*! cursor: cursor modify calls that return an error */
#define	WT_STAT_CONN_CURSOR_MODIFY_ERROR		1396
/*! cursor: cursor modify key and value bytes affected */
#define	WT_STAT_CONN_CURSOR_MODIFY_BYTES		1397
/*! cursor: cursor modify value bytes modified */
#define	WT_STAT_CONN_CURSOR_MODIFY_BYTES_TOUCH		1398
/*! cursor: cursor next calls */
#define	WT_STAT_CONN_CURSOR_NEXT			1399
/*! cursor: cursor next calls that return an error */
#define	WT_STAT_CONN_CURSOR_NEXT_ERROR			1400
=======
#define	WT_STAT_CONN_CURSOR_REPOSITION			1370
/*! cursor: bulk cursor count */
#define	WT_STAT_CONN_CURSOR_BULK_COUNT			1371
/*! cursor: cached cursor count */
#define	WT_STAT_CONN_CURSOR_CACHED_COUNT		1372
/*! cursor: cursor bound calls that return an error */
#define	WT_STAT_CONN_CURSOR_BOUND_ERROR			1373
/*! cursor: cursor bounds cleared from reset */
#define	WT_STAT_CONN_CURSOR_BOUNDS_RESET		1374
/*! cursor: cursor bounds comparisons performed */
#define	WT_STAT_CONN_CURSOR_BOUNDS_COMPARISONS		1375
/*! cursor: cursor bounds next called on an unpositioned cursor */
#define	WT_STAT_CONN_CURSOR_BOUNDS_NEXT_UNPOSITIONED	1376
/*! cursor: cursor bounds next early exit */
#define	WT_STAT_CONN_CURSOR_BOUNDS_NEXT_EARLY_EXIT	1377
/*! cursor: cursor bounds prev called on an unpositioned cursor */
#define	WT_STAT_CONN_CURSOR_BOUNDS_PREV_UNPOSITIONED	1378
/*! cursor: cursor bounds prev early exit */
#define	WT_STAT_CONN_CURSOR_BOUNDS_PREV_EARLY_EXIT	1379
/*! cursor: cursor bounds search early exit */
#define	WT_STAT_CONN_CURSOR_BOUNDS_SEARCH_EARLY_EXIT	1380
/*! cursor: cursor bounds search near call repositioned cursor */
#define	WT_STAT_CONN_CURSOR_BOUNDS_SEARCH_NEAR_REPOSITIONED_CURSOR	1381
/*! cursor: cursor bulk loaded cursor insert calls */
#define	WT_STAT_CONN_CURSOR_INSERT_BULK			1382
/*! cursor: cursor cache calls that return an error */
#define	WT_STAT_CONN_CURSOR_CACHE_ERROR			1383
/*! cursor: cursor close calls that result in cache */
#define	WT_STAT_CONN_CURSOR_CACHE			1384
/*! cursor: cursor close calls that return an error */
#define	WT_STAT_CONN_CURSOR_CLOSE_ERROR			1385
/*! cursor: cursor compare calls that return an error */
#define	WT_STAT_CONN_CURSOR_COMPARE_ERROR		1386
/*! cursor: cursor create calls */
#define	WT_STAT_CONN_CURSOR_CREATE			1387
/*! cursor: cursor equals calls that return an error */
#define	WT_STAT_CONN_CURSOR_EQUALS_ERROR		1388
/*! cursor: cursor get key calls that return an error */
#define	WT_STAT_CONN_CURSOR_GET_KEY_ERROR		1389
/*! cursor: cursor get value calls that return an error */
#define	WT_STAT_CONN_CURSOR_GET_VALUE_ERROR		1390
/*! cursor: cursor insert calls */
#define	WT_STAT_CONN_CURSOR_INSERT			1391
/*! cursor: cursor insert calls that return an error */
#define	WT_STAT_CONN_CURSOR_INSERT_ERROR		1392
/*! cursor: cursor insert check calls that return an error */
#define	WT_STAT_CONN_CURSOR_INSERT_CHECK_ERROR		1393
/*! cursor: cursor insert key and value bytes */
#define	WT_STAT_CONN_CURSOR_INSERT_BYTES		1394
/*! cursor: cursor largest key calls that return an error */
#define	WT_STAT_CONN_CURSOR_LARGEST_KEY_ERROR		1395
/*! cursor: cursor modify calls */
#define	WT_STAT_CONN_CURSOR_MODIFY			1396
/*! cursor: cursor modify calls that return an error */
#define	WT_STAT_CONN_CURSOR_MODIFY_ERROR		1397
/*! cursor: cursor modify key and value bytes affected */
#define	WT_STAT_CONN_CURSOR_MODIFY_BYTES		1398
/*! cursor: cursor modify value bytes modified */
#define	WT_STAT_CONN_CURSOR_MODIFY_BYTES_TOUCH		1399
/*! cursor: cursor next calls */
#define	WT_STAT_CONN_CURSOR_NEXT			1400
/*! cursor: cursor next calls that return an error */
#define	WT_STAT_CONN_CURSOR_NEXT_ERROR			1401
>>>>>>> 20998ab0
/*!
 * cursor: cursor next calls that skip due to a globally visible history
 * store tombstone
 */
<<<<<<< HEAD
#define	WT_STAT_CONN_CURSOR_NEXT_HS_TOMBSTONE		1401
=======
#define	WT_STAT_CONN_CURSOR_NEXT_HS_TOMBSTONE		1402
>>>>>>> 20998ab0
/*!
 * cursor: cursor next calls that skip greater than 1 and fewer than 100
 * entries
 */
<<<<<<< HEAD
#define	WT_STAT_CONN_CURSOR_NEXT_SKIP_LT_100		1402
=======
#define	WT_STAT_CONN_CURSOR_NEXT_SKIP_LT_100		1403
>>>>>>> 20998ab0
/*!
 * cursor: cursor next calls that skip greater than or equal to 100
 * entries
 */
<<<<<<< HEAD
#define	WT_STAT_CONN_CURSOR_NEXT_SKIP_GE_100		1403
/*! cursor: cursor next random calls that return an error */
#define	WT_STAT_CONN_CURSOR_NEXT_RANDOM_ERROR		1404
/*! cursor: cursor operation restarted */
#define	WT_STAT_CONN_CURSOR_RESTART			1405
/*! cursor: cursor prev calls */
#define	WT_STAT_CONN_CURSOR_PREV			1406
/*! cursor: cursor prev calls that return an error */
#define	WT_STAT_CONN_CURSOR_PREV_ERROR			1407
=======
#define	WT_STAT_CONN_CURSOR_NEXT_SKIP_GE_100		1404
/*! cursor: cursor next random calls that return an error */
#define	WT_STAT_CONN_CURSOR_NEXT_RANDOM_ERROR		1405
/*! cursor: cursor operation restarted */
#define	WT_STAT_CONN_CURSOR_RESTART			1406
/*! cursor: cursor prev calls */
#define	WT_STAT_CONN_CURSOR_PREV			1407
/*! cursor: cursor prev calls that return an error */
#define	WT_STAT_CONN_CURSOR_PREV_ERROR			1408
>>>>>>> 20998ab0
/*!
 * cursor: cursor prev calls that skip due to a globally visible history
 * store tombstone
 */
<<<<<<< HEAD
#define	WT_STAT_CONN_CURSOR_PREV_HS_TOMBSTONE		1408
=======
#define	WT_STAT_CONN_CURSOR_PREV_HS_TOMBSTONE		1409
>>>>>>> 20998ab0
/*!
 * cursor: cursor prev calls that skip greater than or equal to 100
 * entries
 */
<<<<<<< HEAD
#define	WT_STAT_CONN_CURSOR_PREV_SKIP_GE_100		1409
/*! cursor: cursor prev calls that skip less than 100 entries */
#define	WT_STAT_CONN_CURSOR_PREV_SKIP_LT_100		1410
/*! cursor: cursor reconfigure calls that return an error */
#define	WT_STAT_CONN_CURSOR_RECONFIGURE_ERROR		1411
/*! cursor: cursor remove calls */
#define	WT_STAT_CONN_CURSOR_REMOVE			1412
/*! cursor: cursor remove calls that return an error */
#define	WT_STAT_CONN_CURSOR_REMOVE_ERROR		1413
/*! cursor: cursor remove key bytes removed */
#define	WT_STAT_CONN_CURSOR_REMOVE_BYTES		1414
/*! cursor: cursor reopen calls that return an error */
#define	WT_STAT_CONN_CURSOR_REOPEN_ERROR		1415
/*! cursor: cursor reserve calls */
#define	WT_STAT_CONN_CURSOR_RESERVE			1416
/*! cursor: cursor reserve calls that return an error */
#define	WT_STAT_CONN_CURSOR_RESERVE_ERROR		1417
/*! cursor: cursor reset calls */
#define	WT_STAT_CONN_CURSOR_RESET			1418
/*! cursor: cursor reset calls that return an error */
#define	WT_STAT_CONN_CURSOR_RESET_ERROR			1419
/*! cursor: cursor search calls */
#define	WT_STAT_CONN_CURSOR_SEARCH			1420
/*! cursor: cursor search calls that return an error */
#define	WT_STAT_CONN_CURSOR_SEARCH_ERROR		1421
/*! cursor: cursor search history store calls */
#define	WT_STAT_CONN_CURSOR_SEARCH_HS			1422
/*! cursor: cursor search near calls */
#define	WT_STAT_CONN_CURSOR_SEARCH_NEAR			1423
/*! cursor: cursor search near calls that return an error */
#define	WT_STAT_CONN_CURSOR_SEARCH_NEAR_ERROR		1424
/*! cursor: cursor sweep buckets */
#define	WT_STAT_CONN_CURSOR_SWEEP_BUCKETS		1425
/*! cursor: cursor sweep cursors closed */
#define	WT_STAT_CONN_CURSOR_SWEEP_CLOSED		1426
/*! cursor: cursor sweep cursors examined */
#define	WT_STAT_CONN_CURSOR_SWEEP_EXAMINED		1427
/*! cursor: cursor sweeps */
#define	WT_STAT_CONN_CURSOR_SWEEP			1428
/*! cursor: cursor truncate calls */
#define	WT_STAT_CONN_CURSOR_TRUNCATE			1429
/*! cursor: cursor truncates performed on individual keys */
#define	WT_STAT_CONN_CURSOR_TRUNCATE_KEYS_DELETED	1430
/*! cursor: cursor update calls */
#define	WT_STAT_CONN_CURSOR_UPDATE			1431
/*! cursor: cursor update calls that return an error */
#define	WT_STAT_CONN_CURSOR_UPDATE_ERROR		1432
/*! cursor: cursor update key and value bytes */
#define	WT_STAT_CONN_CURSOR_UPDATE_BYTES		1433
/*! cursor: cursor update value size change */
#define	WT_STAT_CONN_CURSOR_UPDATE_BYTES_CHANGED	1434
/*! cursor: cursors reused from cache */
#define	WT_STAT_CONN_CURSOR_REOPEN			1435
/*! cursor: open cursor count */
#define	WT_STAT_CONN_CURSOR_OPEN_COUNT			1436
/*! data-handle: Table connection data handles currently active */
#define	WT_STAT_CONN_DH_CONN_HANDLE_TABLE_COUNT		1437
/*! data-handle: Tiered connection data handles currently active */
#define	WT_STAT_CONN_DH_CONN_HANDLE_TIERED_COUNT	1438
/*! data-handle: Tiered_Tree connection data handles currently active */
#define	WT_STAT_CONN_DH_CONN_HANDLE_TIERED_TREE_COUNT	1439
/*! data-handle: btree connection data handles currently active */
#define	WT_STAT_CONN_DH_CONN_HANDLE_BTREE_COUNT		1440
/*! data-handle: checkpoint connection data handles currently active */
#define	WT_STAT_CONN_DH_CONN_HANDLE_CHECKPOINT_COUNT	1441
/*! data-handle: connection data handle size */
#define	WT_STAT_CONN_DH_CONN_HANDLE_SIZE		1442
/*! data-handle: connection data handles currently active */
#define	WT_STAT_CONN_DH_CONN_HANDLE_COUNT		1443
/*! data-handle: connection sweep candidate became referenced */
#define	WT_STAT_CONN_DH_SWEEP_REF			1444
/*! data-handle: connection sweep dead dhandles closed */
#define	WT_STAT_CONN_DH_SWEEP_DEAD_CLOSE		1445
/*! data-handle: connection sweep dhandles removed from hash list */
#define	WT_STAT_CONN_DH_SWEEP_REMOVE			1446
/*! data-handle: connection sweep expired dhandles closed */
#define	WT_STAT_CONN_DH_SWEEP_EXPIRED_CLOSE		1447
/*! data-handle: connection sweep time-of-death sets */
#define	WT_STAT_CONN_DH_SWEEP_TOD			1448
/*! data-handle: connection sweeps */
#define	WT_STAT_CONN_DH_SWEEPS				1449
=======
#define	WT_STAT_CONN_CURSOR_PREV_SKIP_GE_100		1410
/*! cursor: cursor prev calls that skip less than 100 entries */
#define	WT_STAT_CONN_CURSOR_PREV_SKIP_LT_100		1411
/*! cursor: cursor reconfigure calls that return an error */
#define	WT_STAT_CONN_CURSOR_RECONFIGURE_ERROR		1412
/*! cursor: cursor remove calls */
#define	WT_STAT_CONN_CURSOR_REMOVE			1413
/*! cursor: cursor remove calls that return an error */
#define	WT_STAT_CONN_CURSOR_REMOVE_ERROR		1414
/*! cursor: cursor remove key bytes removed */
#define	WT_STAT_CONN_CURSOR_REMOVE_BYTES		1415
/*! cursor: cursor reopen calls that return an error */
#define	WT_STAT_CONN_CURSOR_REOPEN_ERROR		1416
/*! cursor: cursor reserve calls */
#define	WT_STAT_CONN_CURSOR_RESERVE			1417
/*! cursor: cursor reserve calls that return an error */
#define	WT_STAT_CONN_CURSOR_RESERVE_ERROR		1418
/*! cursor: cursor reset calls */
#define	WT_STAT_CONN_CURSOR_RESET			1419
/*! cursor: cursor reset calls that return an error */
#define	WT_STAT_CONN_CURSOR_RESET_ERROR			1420
/*! cursor: cursor search calls */
#define	WT_STAT_CONN_CURSOR_SEARCH			1421
/*! cursor: cursor search calls that return an error */
#define	WT_STAT_CONN_CURSOR_SEARCH_ERROR		1422
/*! cursor: cursor search history store calls */
#define	WT_STAT_CONN_CURSOR_SEARCH_HS			1423
/*! cursor: cursor search near calls */
#define	WT_STAT_CONN_CURSOR_SEARCH_NEAR			1424
/*! cursor: cursor search near calls that return an error */
#define	WT_STAT_CONN_CURSOR_SEARCH_NEAR_ERROR		1425
/*! cursor: cursor sweep buckets */
#define	WT_STAT_CONN_CURSOR_SWEEP_BUCKETS		1426
/*! cursor: cursor sweep cursors closed */
#define	WT_STAT_CONN_CURSOR_SWEEP_CLOSED		1427
/*! cursor: cursor sweep cursors examined */
#define	WT_STAT_CONN_CURSOR_SWEEP_EXAMINED		1428
/*! cursor: cursor sweeps */
#define	WT_STAT_CONN_CURSOR_SWEEP			1429
/*! cursor: cursor truncate calls */
#define	WT_STAT_CONN_CURSOR_TRUNCATE			1430
/*! cursor: cursor truncates performed on individual keys */
#define	WT_STAT_CONN_CURSOR_TRUNCATE_KEYS_DELETED	1431
/*! cursor: cursor update calls */
#define	WT_STAT_CONN_CURSOR_UPDATE			1432
/*! cursor: cursor update calls that return an error */
#define	WT_STAT_CONN_CURSOR_UPDATE_ERROR		1433
/*! cursor: cursor update key and value bytes */
#define	WT_STAT_CONN_CURSOR_UPDATE_BYTES		1434
/*! cursor: cursor update value size change */
#define	WT_STAT_CONN_CURSOR_UPDATE_BYTES_CHANGED	1435
/*! cursor: cursors reused from cache */
#define	WT_STAT_CONN_CURSOR_REOPEN			1436
/*! cursor: open cursor count */
#define	WT_STAT_CONN_CURSOR_OPEN_COUNT			1437
/*! data-handle: connection data handle size */
#define	WT_STAT_CONN_DH_CONN_HANDLE_SIZE		1438
/*! data-handle: connection data handles currently active */
#define	WT_STAT_CONN_DH_CONN_HANDLE_COUNT		1439
/*! data-handle: connection sweep candidate became referenced */
#define	WT_STAT_CONN_DH_SWEEP_REF			1440
/*! data-handle: connection sweep dhandles closed */
#define	WT_STAT_CONN_DH_SWEEP_CLOSE			1441
/*! data-handle: connection sweep dhandles removed from hash list */
#define	WT_STAT_CONN_DH_SWEEP_REMOVE			1442
/*! data-handle: connection sweep time-of-death sets */
#define	WT_STAT_CONN_DH_SWEEP_TOD			1443
/*! data-handle: connection sweeps */
#define	WT_STAT_CONN_DH_SWEEPS				1444
>>>>>>> 20998ab0
/*!
 * data-handle: connection sweeps skipped due to checkpoint gathering
 * handles
 */
<<<<<<< HEAD
#define	WT_STAT_CONN_DH_SWEEP_SKIP_CKPT			1450
/*! data-handle: session dhandles swept */
#define	WT_STAT_CONN_DH_SESSION_HANDLES			1451
/*! data-handle: session sweep attempts */
#define	WT_STAT_CONN_DH_SESSION_SWEEPS			1452
/*! layered: Layered table cursor insert operations */
#define	WT_STAT_CONN_LAYERED_CURS_INSERT		1453
/*! layered: Layered table cursor next operations */
#define	WT_STAT_CONN_LAYERED_CURS_NEXT			1454
/*! layered: Layered table cursor next operations from ingest table */
#define	WT_STAT_CONN_LAYERED_CURS_NEXT_INGEST		1455
/*! layered: Layered table cursor next operations from stable table */
#define	WT_STAT_CONN_LAYERED_CURS_NEXT_STABLE		1456
/*! layered: Layered table cursor prev operations */
#define	WT_STAT_CONN_LAYERED_CURS_PREV			1457
/*! layered: Layered table cursor prev operations from ingest table */
#define	WT_STAT_CONN_LAYERED_CURS_PREV_INGEST		1458
/*! layered: Layered table cursor prev operations from stable table */
#define	WT_STAT_CONN_LAYERED_CURS_PREV_STABLE		1459
/*! layered: Layered table cursor remove operations */
#define	WT_STAT_CONN_LAYERED_CURS_REMOVE		1460
/*! layered: Layered table cursor search near operations */
#define	WT_STAT_CONN_LAYERED_CURS_SEARCH_NEAR		1461
/*! layered: Layered table cursor search near operations from ingest table */
#define	WT_STAT_CONN_LAYERED_CURS_SEARCH_NEAR_INGEST	1462
/*! layered: Layered table cursor search near operations from stable table */
#define	WT_STAT_CONN_LAYERED_CURS_SEARCH_NEAR_STABLE	1463
/*! layered: Layered table cursor search operations */
#define	WT_STAT_CONN_LAYERED_CURS_SEARCH		1464
/*! layered: Layered table cursor search operations from ingest table */
#define	WT_STAT_CONN_LAYERED_CURS_SEARCH_INGEST		1465
/*! layered: Layered table cursor search operations from stable table */
#define	WT_STAT_CONN_LAYERED_CURS_SEARCH_STABLE		1466
/*! layered: Layered table cursor update operations */
#define	WT_STAT_CONN_LAYERED_CURS_UPDATE		1467
/*! layered: Layered table cursor upgrade state for ingest table */
#define	WT_STAT_CONN_LAYERED_CURS_UPGRADE_INGEST	1468
/*! layered: Layered table cursor upgrade state for stable table */
#define	WT_STAT_CONN_LAYERED_CURS_UPGRADE_STABLE	1469
=======
#define	WT_STAT_CONN_DH_SWEEP_SKIP_CKPT			1445
/*! data-handle: session dhandles swept */
#define	WT_STAT_CONN_DH_SESSION_HANDLES			1446
/*! data-handle: session sweep attempts */
#define	WT_STAT_CONN_DH_SESSION_SWEEPS			1447
/*! layered: Layered table cursor insert operations */
#define	WT_STAT_CONN_LAYERED_CURS_INSERT		1448
/*! layered: Layered table cursor next operations */
#define	WT_STAT_CONN_LAYERED_CURS_NEXT			1449
/*! layered: Layered table cursor next operations from ingest table */
#define	WT_STAT_CONN_LAYERED_CURS_NEXT_INGEST		1450
/*! layered: Layered table cursor next operations from stable table */
#define	WT_STAT_CONN_LAYERED_CURS_NEXT_STABLE		1451
/*! layered: Layered table cursor prev operations */
#define	WT_STAT_CONN_LAYERED_CURS_PREV			1452
/*! layered: Layered table cursor prev operations from ingest table */
#define	WT_STAT_CONN_LAYERED_CURS_PREV_INGEST		1453
/*! layered: Layered table cursor prev operations from stable table */
#define	WT_STAT_CONN_LAYERED_CURS_PREV_STABLE		1454
/*! layered: Layered table cursor remove operations */
#define	WT_STAT_CONN_LAYERED_CURS_REMOVE		1455
/*! layered: Layered table cursor search near operations */
#define	WT_STAT_CONN_LAYERED_CURS_SEARCH_NEAR		1456
/*! layered: Layered table cursor search near operations from ingest table */
#define	WT_STAT_CONN_LAYERED_CURS_SEARCH_NEAR_INGEST	1457
/*! layered: Layered table cursor search near operations from stable table */
#define	WT_STAT_CONN_LAYERED_CURS_SEARCH_NEAR_STABLE	1458
/*! layered: Layered table cursor search operations */
#define	WT_STAT_CONN_LAYERED_CURS_SEARCH		1459
/*! layered: Layered table cursor search operations from ingest table */
#define	WT_STAT_CONN_LAYERED_CURS_SEARCH_INGEST		1460
/*! layered: Layered table cursor search operations from stable table */
#define	WT_STAT_CONN_LAYERED_CURS_SEARCH_STABLE		1461
/*! layered: Layered table cursor update operations */
#define	WT_STAT_CONN_LAYERED_CURS_UPDATE		1462
/*! layered: Layered table cursor upgrade state for ingest table */
#define	WT_STAT_CONN_LAYERED_CURS_UPGRADE_INGEST	1463
/*! layered: Layered table cursor upgrade state for stable table */
#define	WT_STAT_CONN_LAYERED_CURS_UPGRADE_STABLE	1464
>>>>>>> 20998ab0
/*!
 * layered: checkpoints performed on this table by the layered table
 * manager
 */
<<<<<<< HEAD
#define	WT_STAT_CONN_LAYERED_TABLE_MANAGER_CHECKPOINTS	1470
/*! layered: checkpoints refreshed on shared layered constituents */
#define	WT_STAT_CONN_LAYERED_TABLE_MANAGER_CHECKPOINTS_REFRESHED	1471
=======
#define	WT_STAT_CONN_LAYERED_TABLE_MANAGER_CHECKPOINTS	1465
/*! layered: checkpoints refreshed on shared layered constituents */
#define	WT_STAT_CONN_LAYERED_TABLE_MANAGER_CHECKPOINTS_REFRESHED	1466
>>>>>>> 20998ab0
/*!
 * layered: how many log applications the layered table manager applied
 * on this tree
 */
<<<<<<< HEAD
#define	WT_STAT_CONN_LAYERED_TABLE_MANAGER_LOGOPS_APPLIED	1472
=======
#define	WT_STAT_CONN_LAYERED_TABLE_MANAGER_LOGOPS_APPLIED	1467
>>>>>>> 20998ab0
/*!
 * layered: how many log applications the layered table manager skipped
 * on this tree
 */
<<<<<<< HEAD
#define	WT_STAT_CONN_LAYERED_TABLE_MANAGER_LOGOPS_SKIPPED	1473
=======
#define	WT_STAT_CONN_LAYERED_TABLE_MANAGER_LOGOPS_SKIPPED	1468
>>>>>>> 20998ab0
/*!
 * layered: how many previously-applied LSNs the layered table manager
 * skipped on this tree
 */
<<<<<<< HEAD
#define	WT_STAT_CONN_LAYERED_TABLE_MANAGER_SKIP_LSN	1474
/*! layered: the number of tables the layered table manager has open */
#define	WT_STAT_CONN_LAYERED_TABLE_MANAGER_TABLES	1475
/*! layered: whether the layered table manager thread has been started */
#define	WT_STAT_CONN_LAYERED_TABLE_MANAGER_RUNNING	1476
=======
#define	WT_STAT_CONN_LAYERED_TABLE_MANAGER_SKIP_LSN	1469
/*! layered: the number of tables the layered table manager has open */
#define	WT_STAT_CONN_LAYERED_TABLE_MANAGER_TABLES	1470
/*! layered: whether the layered table manager thread has been started */
#define	WT_STAT_CONN_LAYERED_TABLE_MANAGER_RUNNING	1471
>>>>>>> 20998ab0
/*!
 * layered: whether the layered table manager thread is currently busy
 * doing work
 */
<<<<<<< HEAD
#define	WT_STAT_CONN_LAYERED_TABLE_MANAGER_ACTIVE	1477
/*! live-restore: live restore state */
#define	WT_STAT_CONN_LIVE_RESTORE_STATE			1478
/*! live-restore: number of reads from the source database */
#define	WT_STAT_CONN_LIVE_RESTORE_SOURCE_READ_COUNT	1479
/*! live-restore: source read latency histogram (bucket 1) - 0-10ms */
#define	WT_STAT_CONN_LIVE_RESTORE_HIST_SOURCE_READ_LATENCY_LT10	1480
/*! live-restore: source read latency histogram (bucket 2) - 10-49ms */
#define	WT_STAT_CONN_LIVE_RESTORE_HIST_SOURCE_READ_LATENCY_LT50	1481
/*! live-restore: source read latency histogram (bucket 3) - 50-99ms */
#define	WT_STAT_CONN_LIVE_RESTORE_HIST_SOURCE_READ_LATENCY_LT100	1482
/*! live-restore: source read latency histogram (bucket 4) - 100-249ms */
#define	WT_STAT_CONN_LIVE_RESTORE_HIST_SOURCE_READ_LATENCY_LT250	1483
/*! live-restore: source read latency histogram (bucket 5) - 250-499ms */
#define	WT_STAT_CONN_LIVE_RESTORE_HIST_SOURCE_READ_LATENCY_LT500	1484
/*! live-restore: source read latency histogram (bucket 6) - 500-999ms */
#define	WT_STAT_CONN_LIVE_RESTORE_HIST_SOURCE_READ_LATENCY_LT1000	1485
/*! live-restore: source read latency histogram (bucket 7) - 1000ms+ */
#define	WT_STAT_CONN_LIVE_RESTORE_HIST_SOURCE_READ_LATENCY_GT1000	1486
/*! live-restore: source read latency histogram total (msecs) */
#define	WT_STAT_CONN_LIVE_RESTORE_HIST_SOURCE_READ_LATENCY_TOTAL_MSECS	1487
/*!
 * live-restore: the number of bytes copied from the source to the
 * destination
 */
#define	WT_STAT_CONN_LIVE_RESTORE_BYTES_COPIED		1488
/*! live-restore: the number of files remaining for migration completion */
#define	WT_STAT_CONN_LIVE_RESTORE_WORK_REMAINING	1489
/*! lock: btree page lock acquisitions */
#define	WT_STAT_CONN_LOCK_BTREE_PAGE_COUNT		1490
/*! lock: btree page lock application thread wait time (usecs) */
#define	WT_STAT_CONN_LOCK_BTREE_PAGE_WAIT_APPLICATION	1491
/*! lock: btree page lock internal thread wait time (usecs) */
#define	WT_STAT_CONN_LOCK_BTREE_PAGE_WAIT_INTERNAL	1492
/*! lock: checkpoint lock acquisitions */
#define	WT_STAT_CONN_LOCK_CHECKPOINT_COUNT		1493
/*! lock: checkpoint lock application thread wait time (usecs) */
#define	WT_STAT_CONN_LOCK_CHECKPOINT_WAIT_APPLICATION	1494
/*! lock: checkpoint lock internal thread wait time (usecs) */
#define	WT_STAT_CONN_LOCK_CHECKPOINT_WAIT_INTERNAL	1495
/*! lock: dhandle lock application thread time waiting (usecs) */
#define	WT_STAT_CONN_LOCK_DHANDLE_WAIT_APPLICATION	1496
/*! lock: dhandle lock internal thread time waiting (usecs) */
#define	WT_STAT_CONN_LOCK_DHANDLE_WAIT_INTERNAL		1497
/*! lock: dhandle read lock acquisitions */
#define	WT_STAT_CONN_LOCK_DHANDLE_READ_COUNT		1498
/*! lock: dhandle write lock acquisitions */
#define	WT_STAT_CONN_LOCK_DHANDLE_WRITE_COUNT		1499
/*! lock: metadata lock acquisitions */
#define	WT_STAT_CONN_LOCK_METADATA_COUNT		1500
/*! lock: metadata lock application thread wait time (usecs) */
#define	WT_STAT_CONN_LOCK_METADATA_WAIT_APPLICATION	1501
/*! lock: metadata lock internal thread wait time (usecs) */
#define	WT_STAT_CONN_LOCK_METADATA_WAIT_INTERNAL	1502
/*! lock: schema lock acquisitions */
#define	WT_STAT_CONN_LOCK_SCHEMA_COUNT			1503
/*! lock: schema lock application thread wait time (usecs) */
#define	WT_STAT_CONN_LOCK_SCHEMA_WAIT_APPLICATION	1504
/*! lock: schema lock internal thread wait time (usecs) */
#define	WT_STAT_CONN_LOCK_SCHEMA_WAIT_INTERNAL		1505
=======
#define	WT_STAT_CONN_LAYERED_TABLE_MANAGER_ACTIVE	1472
/*! lock: checkpoint lock acquisitions */
#define	WT_STAT_CONN_LOCK_CHECKPOINT_COUNT		1473
/*! lock: checkpoint lock application thread wait time (usecs) */
#define	WT_STAT_CONN_LOCK_CHECKPOINT_WAIT_APPLICATION	1474
/*! lock: checkpoint lock internal thread wait time (usecs) */
#define	WT_STAT_CONN_LOCK_CHECKPOINT_WAIT_INTERNAL	1475
/*! lock: dhandle lock application thread time waiting (usecs) */
#define	WT_STAT_CONN_LOCK_DHANDLE_WAIT_APPLICATION	1476
/*! lock: dhandle lock internal thread time waiting (usecs) */
#define	WT_STAT_CONN_LOCK_DHANDLE_WAIT_INTERNAL		1477
/*! lock: dhandle read lock acquisitions */
#define	WT_STAT_CONN_LOCK_DHANDLE_READ_COUNT		1478
/*! lock: dhandle write lock acquisitions */
#define	WT_STAT_CONN_LOCK_DHANDLE_WRITE_COUNT		1479
/*! lock: metadata lock acquisitions */
#define	WT_STAT_CONN_LOCK_METADATA_COUNT		1480
/*! lock: metadata lock application thread wait time (usecs) */
#define	WT_STAT_CONN_LOCK_METADATA_WAIT_APPLICATION	1481
/*! lock: metadata lock internal thread wait time (usecs) */
#define	WT_STAT_CONN_LOCK_METADATA_WAIT_INTERNAL	1482
/*! lock: schema lock acquisitions */
#define	WT_STAT_CONN_LOCK_SCHEMA_COUNT			1483
/*! lock: schema lock application thread wait time (usecs) */
#define	WT_STAT_CONN_LOCK_SCHEMA_WAIT_APPLICATION	1484
/*! lock: schema lock internal thread wait time (usecs) */
#define	WT_STAT_CONN_LOCK_SCHEMA_WAIT_INTERNAL		1485
>>>>>>> 20998ab0
/*!
 * lock: table lock application thread time waiting for the table lock
 * (usecs)
 */
<<<<<<< HEAD
#define	WT_STAT_CONN_LOCK_TABLE_WAIT_APPLICATION	1506
=======
#define	WT_STAT_CONN_LOCK_TABLE_WAIT_APPLICATION	1486
>>>>>>> 20998ab0
/*!
 * lock: table lock internal thread time waiting for the table lock
 * (usecs)
 */
<<<<<<< HEAD
#define	WT_STAT_CONN_LOCK_TABLE_WAIT_INTERNAL		1507
/*! lock: table read lock acquisitions */
#define	WT_STAT_CONN_LOCK_TABLE_READ_COUNT		1508
/*! lock: table write lock acquisitions */
#define	WT_STAT_CONN_LOCK_TABLE_WRITE_COUNT		1509
/*! lock: txn global lock application thread time waiting (usecs) */
#define	WT_STAT_CONN_LOCK_TXN_GLOBAL_WAIT_APPLICATION	1510
/*! lock: txn global lock internal thread time waiting (usecs) */
#define	WT_STAT_CONN_LOCK_TXN_GLOBAL_WAIT_INTERNAL	1511
/*! lock: txn global read lock acquisitions */
#define	WT_STAT_CONN_LOCK_TXN_GLOBAL_READ_COUNT		1512
/*! lock: txn global write lock acquisitions */
#define	WT_STAT_CONN_LOCK_TXN_GLOBAL_WRITE_COUNT	1513
/*! log: busy returns attempting to switch slots */
#define	WT_STAT_CONN_LOG_SLOT_SWITCH_BUSY		1514
/*! log: force log remove time sleeping (usecs) */
#define	WT_STAT_CONN_LOG_FORCE_REMOVE_SLEEP		1515
/*! log: log bytes of payload data */
#define	WT_STAT_CONN_LOG_BYTES_PAYLOAD			1516
/*! log: log bytes written */
#define	WT_STAT_CONN_LOG_BYTES_WRITTEN			1517
/*! log: log files manually zero-filled */
#define	WT_STAT_CONN_LOG_ZERO_FILLS			1518
/*! log: log flush operations */
#define	WT_STAT_CONN_LOG_FLUSH				1519
/*! log: log force write operations */
#define	WT_STAT_CONN_LOG_FORCE_WRITE			1520
/*! log: log force write operations skipped */
#define	WT_STAT_CONN_LOG_FORCE_WRITE_SKIP		1521
/*! log: log records compressed */
#define	WT_STAT_CONN_LOG_COMPRESS_WRITES		1522
/*! log: log records not compressed */
#define	WT_STAT_CONN_LOG_COMPRESS_WRITE_FAILS		1523
/*! log: log records too small to compress */
#define	WT_STAT_CONN_LOG_COMPRESS_SMALL			1524
/*! log: log release advances write LSN */
#define	WT_STAT_CONN_LOG_RELEASE_WRITE_LSN		1525
/*! log: log scan operations */
#define	WT_STAT_CONN_LOG_SCANS				1526
/*! log: log scan records requiring two reads */
#define	WT_STAT_CONN_LOG_SCAN_REREADS			1527
/*! log: log server thread advances write LSN */
#define	WT_STAT_CONN_LOG_WRITE_LSN			1528
/*! log: log server thread write LSN walk skipped */
#define	WT_STAT_CONN_LOG_WRITE_LSN_SKIP			1529
/*! log: log sync operations */
#define	WT_STAT_CONN_LOG_SYNC				1530
/*! log: log sync time duration (usecs) */
#define	WT_STAT_CONN_LOG_SYNC_DURATION			1531
/*! log: log sync_dir operations */
#define	WT_STAT_CONN_LOG_SYNC_DIR			1532
/*! log: log sync_dir time duration (usecs) */
#define	WT_STAT_CONN_LOG_SYNC_DIR_DURATION		1533
/*! log: log write operations */
#define	WT_STAT_CONN_LOG_WRITES				1534
/*! log: logging bytes consolidated */
#define	WT_STAT_CONN_LOG_SLOT_CONSOLIDATED		1535
/*! log: maximum log file size */
#define	WT_STAT_CONN_LOG_MAX_FILESIZE			1536
/*! log: number of pre-allocated log files to create */
#define	WT_STAT_CONN_LOG_PREALLOC_MAX			1537
/*! log: pre-allocated log files not ready and missed */
#define	WT_STAT_CONN_LOG_PREALLOC_MISSED		1538
/*! log: pre-allocated log files prepared */
#define	WT_STAT_CONN_LOG_PREALLOC_FILES			1539
/*! log: pre-allocated log files used */
#define	WT_STAT_CONN_LOG_PREALLOC_USED			1540
/*! log: records processed by log scan */
#define	WT_STAT_CONN_LOG_SCAN_RECORDS			1541
/*! log: slot close lost race */
#define	WT_STAT_CONN_LOG_SLOT_CLOSE_RACE		1542
/*! log: slot close unbuffered waits */
#define	WT_STAT_CONN_LOG_SLOT_CLOSE_UNBUF		1543
/*! log: slot closures */
#define	WT_STAT_CONN_LOG_SLOT_CLOSES			1544
/*! log: slot join atomic update races */
#define	WT_STAT_CONN_LOG_SLOT_RACES			1545
/*! log: slot join calls atomic updates raced */
#define	WT_STAT_CONN_LOG_SLOT_YIELD_RACE		1546
/*! log: slot join calls did not yield */
#define	WT_STAT_CONN_LOG_SLOT_IMMEDIATE			1547
/*! log: slot join calls found active slot closed */
#define	WT_STAT_CONN_LOG_SLOT_YIELD_CLOSE		1548
/*! log: slot join calls slept */
#define	WT_STAT_CONN_LOG_SLOT_YIELD_SLEEP		1549
/*! log: slot join calls yielded */
#define	WT_STAT_CONN_LOG_SLOT_YIELD			1550
/*! log: slot join found active slot closed */
#define	WT_STAT_CONN_LOG_SLOT_ACTIVE_CLOSED		1551
/*! log: slot joins yield time (usecs) */
#define	WT_STAT_CONN_LOG_SLOT_YIELD_DURATION		1552
/*! log: slot transitions unable to find free slot */
#define	WT_STAT_CONN_LOG_SLOT_NO_FREE_SLOTS		1553
/*! log: slot unbuffered writes */
#define	WT_STAT_CONN_LOG_SLOT_UNBUFFERED		1554
/*! log: total in-memory size of compressed records */
#define	WT_STAT_CONN_LOG_COMPRESS_MEM			1555
/*! log: total log buffer size */
#define	WT_STAT_CONN_LOG_BUFFER_SIZE			1556
/*! log: total size of compressed records */
#define	WT_STAT_CONN_LOG_COMPRESS_LEN			1557
/*! log: written slots coalesced */
#define	WT_STAT_CONN_LOG_SLOT_COALESCED			1558
/*! log: yields waiting for previous log file close */
#define	WT_STAT_CONN_LOG_CLOSE_YIELDS			1559
/*! perf: block manager read latency histogram (bucket 1) - 0-10ms */
#define	WT_STAT_CONN_PERF_HIST_BMREAD_LATENCY_LT10	1560
/*! perf: block manager read latency histogram (bucket 2) - 10-49ms */
#define	WT_STAT_CONN_PERF_HIST_BMREAD_LATENCY_LT50	1561
/*! perf: block manager read latency histogram (bucket 3) - 50-99ms */
#define	WT_STAT_CONN_PERF_HIST_BMREAD_LATENCY_LT100	1562
/*! perf: block manager read latency histogram (bucket 4) - 100-249ms */
#define	WT_STAT_CONN_PERF_HIST_BMREAD_LATENCY_LT250	1563
/*! perf: block manager read latency histogram (bucket 5) - 250-499ms */
#define	WT_STAT_CONN_PERF_HIST_BMREAD_LATENCY_LT500	1564
/*! perf: block manager read latency histogram (bucket 6) - 500-999ms */
#define	WT_STAT_CONN_PERF_HIST_BMREAD_LATENCY_LT1000	1565
/*! perf: block manager read latency histogram (bucket 7) - 1000ms+ */
#define	WT_STAT_CONN_PERF_HIST_BMREAD_LATENCY_GT1000	1566
/*! perf: block manager read latency histogram total (msecs) */
#define	WT_STAT_CONN_PERF_HIST_BMREAD_LATENCY_TOTAL_MSECS	1567
/*! perf: block manager write latency histogram (bucket 1) - 0-10ms */
#define	WT_STAT_CONN_PERF_HIST_BMWRITE_LATENCY_LT10	1568
/*! perf: block manager write latency histogram (bucket 2) - 10-49ms */
#define	WT_STAT_CONN_PERF_HIST_BMWRITE_LATENCY_LT50	1569
/*! perf: block manager write latency histogram (bucket 3) - 50-99ms */
#define	WT_STAT_CONN_PERF_HIST_BMWRITE_LATENCY_LT100	1570
/*! perf: block manager write latency histogram (bucket 4) - 100-249ms */
#define	WT_STAT_CONN_PERF_HIST_BMWRITE_LATENCY_LT250	1571
/*! perf: block manager write latency histogram (bucket 5) - 250-499ms */
#define	WT_STAT_CONN_PERF_HIST_BMWRITE_LATENCY_LT500	1572
/*! perf: block manager write latency histogram (bucket 6) - 500-999ms */
#define	WT_STAT_CONN_PERF_HIST_BMWRITE_LATENCY_LT1000	1573
/*! perf: block manager write latency histogram (bucket 7) - 1000ms+ */
#define	WT_STAT_CONN_PERF_HIST_BMWRITE_LATENCY_GT1000	1574
/*! perf: block manager write latency histogram total (msecs) */
#define	WT_STAT_CONN_PERF_HIST_BMWRITE_LATENCY_TOTAL_MSECS	1575
/*! perf: disagg block manager read latency histogram (bucket 1) - 50-99us */
#define	WT_STAT_CONN_PERF_HIST_DISAGGBMREAD_LATENCY_LT100	1576
=======
#define	WT_STAT_CONN_LOCK_TABLE_WAIT_INTERNAL		1487
/*! lock: table read lock acquisitions */
#define	WT_STAT_CONN_LOCK_TABLE_READ_COUNT		1488
/*! lock: table write lock acquisitions */
#define	WT_STAT_CONN_LOCK_TABLE_WRITE_COUNT		1489
/*! lock: txn global lock application thread time waiting (usecs) */
#define	WT_STAT_CONN_LOCK_TXN_GLOBAL_WAIT_APPLICATION	1490
/*! lock: txn global lock internal thread time waiting (usecs) */
#define	WT_STAT_CONN_LOCK_TXN_GLOBAL_WAIT_INTERNAL	1491
/*! lock: txn global read lock acquisitions */
#define	WT_STAT_CONN_LOCK_TXN_GLOBAL_READ_COUNT		1492
/*! lock: txn global write lock acquisitions */
#define	WT_STAT_CONN_LOCK_TXN_GLOBAL_WRITE_COUNT	1493
/*! log: busy returns attempting to switch slots */
#define	WT_STAT_CONN_LOG_SLOT_SWITCH_BUSY		1494
/*! log: force log remove time sleeping (usecs) */
#define	WT_STAT_CONN_LOG_FORCE_REMOVE_SLEEP		1495
/*! log: log bytes of payload data */
#define	WT_STAT_CONN_LOG_BYTES_PAYLOAD			1496
/*! log: log bytes written */
#define	WT_STAT_CONN_LOG_BYTES_WRITTEN			1497
/*! log: log files manually zero-filled */
#define	WT_STAT_CONN_LOG_ZERO_FILLS			1498
/*! log: log flush operations */
#define	WT_STAT_CONN_LOG_FLUSH				1499
/*! log: log force write operations */
#define	WT_STAT_CONN_LOG_FORCE_WRITE			1500
/*! log: log force write operations skipped */
#define	WT_STAT_CONN_LOG_FORCE_WRITE_SKIP		1501
/*! log: log records compressed */
#define	WT_STAT_CONN_LOG_COMPRESS_WRITES		1502
/*! log: log records not compressed */
#define	WT_STAT_CONN_LOG_COMPRESS_WRITE_FAILS		1503
/*! log: log records too small to compress */
#define	WT_STAT_CONN_LOG_COMPRESS_SMALL			1504
/*! log: log release advances write LSN */
#define	WT_STAT_CONN_LOG_RELEASE_WRITE_LSN		1505
/*! log: log scan operations */
#define	WT_STAT_CONN_LOG_SCANS				1506
/*! log: log scan records requiring two reads */
#define	WT_STAT_CONN_LOG_SCAN_REREADS			1507
/*! log: log server thread advances write LSN */
#define	WT_STAT_CONN_LOG_WRITE_LSN			1508
/*! log: log server thread write LSN walk skipped */
#define	WT_STAT_CONN_LOG_WRITE_LSN_SKIP			1509
/*! log: log sync operations */
#define	WT_STAT_CONN_LOG_SYNC				1510
/*! log: log sync time duration (usecs) */
#define	WT_STAT_CONN_LOG_SYNC_DURATION			1511
/*! log: log sync_dir operations */
#define	WT_STAT_CONN_LOG_SYNC_DIR			1512
/*! log: log sync_dir time duration (usecs) */
#define	WT_STAT_CONN_LOG_SYNC_DIR_DURATION		1513
/*! log: log write operations */
#define	WT_STAT_CONN_LOG_WRITES				1514
/*! log: logging bytes consolidated */
#define	WT_STAT_CONN_LOG_SLOT_CONSOLIDATED		1515
/*! log: maximum log file size */
#define	WT_STAT_CONN_LOG_MAX_FILESIZE			1516
/*! log: number of pre-allocated log files to create */
#define	WT_STAT_CONN_LOG_PREALLOC_MAX			1517
/*! log: pre-allocated log files not ready and missed */
#define	WT_STAT_CONN_LOG_PREALLOC_MISSED		1518
/*! log: pre-allocated log files prepared */
#define	WT_STAT_CONN_LOG_PREALLOC_FILES			1519
/*! log: pre-allocated log files used */
#define	WT_STAT_CONN_LOG_PREALLOC_USED			1520
/*! log: records processed by log scan */
#define	WT_STAT_CONN_LOG_SCAN_RECORDS			1521
/*! log: slot close lost race */
#define	WT_STAT_CONN_LOG_SLOT_CLOSE_RACE		1522
/*! log: slot close unbuffered waits */
#define	WT_STAT_CONN_LOG_SLOT_CLOSE_UNBUF		1523
/*! log: slot closures */
#define	WT_STAT_CONN_LOG_SLOT_CLOSES			1524
/*! log: slot join atomic update races */
#define	WT_STAT_CONN_LOG_SLOT_RACES			1525
/*! log: slot join calls atomic updates raced */
#define	WT_STAT_CONN_LOG_SLOT_YIELD_RACE		1526
/*! log: slot join calls did not yield */
#define	WT_STAT_CONN_LOG_SLOT_IMMEDIATE			1527
/*! log: slot join calls found active slot closed */
#define	WT_STAT_CONN_LOG_SLOT_YIELD_CLOSE		1528
/*! log: slot join calls slept */
#define	WT_STAT_CONN_LOG_SLOT_YIELD_SLEEP		1529
/*! log: slot join calls yielded */
#define	WT_STAT_CONN_LOG_SLOT_YIELD			1530
/*! log: slot join found active slot closed */
#define	WT_STAT_CONN_LOG_SLOT_ACTIVE_CLOSED		1531
/*! log: slot joins yield time (usecs) */
#define	WT_STAT_CONN_LOG_SLOT_YIELD_DURATION		1532
/*! log: slot transitions unable to find free slot */
#define	WT_STAT_CONN_LOG_SLOT_NO_FREE_SLOTS		1533
/*! log: slot unbuffered writes */
#define	WT_STAT_CONN_LOG_SLOT_UNBUFFERED		1534
/*! log: total in-memory size of compressed records */
#define	WT_STAT_CONN_LOG_COMPRESS_MEM			1535
/*! log: total log buffer size */
#define	WT_STAT_CONN_LOG_BUFFER_SIZE			1536
/*! log: total size of compressed records */
#define	WT_STAT_CONN_LOG_COMPRESS_LEN			1537
/*! log: written slots coalesced */
#define	WT_STAT_CONN_LOG_SLOT_COALESCED			1538
/*! log: yields waiting for previous log file close */
#define	WT_STAT_CONN_LOG_CLOSE_YIELDS			1539
/*! perf: block manager read latency histogram (bucket 1) - 0-10ms */
#define	WT_STAT_CONN_PERF_HIST_BMREAD_LATENCY_LT10	1540
/*! perf: block manager read latency histogram (bucket 2) - 10-49ms */
#define	WT_STAT_CONN_PERF_HIST_BMREAD_LATENCY_LT50	1541
/*! perf: block manager read latency histogram (bucket 3) - 50-99ms */
#define	WT_STAT_CONN_PERF_HIST_BMREAD_LATENCY_LT100	1542
/*! perf: block manager read latency histogram (bucket 4) - 100-249ms */
#define	WT_STAT_CONN_PERF_HIST_BMREAD_LATENCY_LT250	1543
/*! perf: block manager read latency histogram (bucket 5) - 250-499ms */
#define	WT_STAT_CONN_PERF_HIST_BMREAD_LATENCY_LT500	1544
/*! perf: block manager read latency histogram (bucket 6) - 500-999ms */
#define	WT_STAT_CONN_PERF_HIST_BMREAD_LATENCY_LT1000	1545
/*! perf: block manager read latency histogram (bucket 7) - 1000ms+ */
#define	WT_STAT_CONN_PERF_HIST_BMREAD_LATENCY_GT1000	1546
/*! perf: block manager read latency histogram total (msecs) */
#define	WT_STAT_CONN_PERF_HIST_BMREAD_LATENCY_TOTAL_MSECS	1547
/*! perf: block manager write latency histogram (bucket 1) - 0-10ms */
#define	WT_STAT_CONN_PERF_HIST_BMWRITE_LATENCY_LT10	1548
/*! perf: block manager write latency histogram (bucket 2) - 10-49ms */
#define	WT_STAT_CONN_PERF_HIST_BMWRITE_LATENCY_LT50	1549
/*! perf: block manager write latency histogram (bucket 3) - 50-99ms */
#define	WT_STAT_CONN_PERF_HIST_BMWRITE_LATENCY_LT100	1550
/*! perf: block manager write latency histogram (bucket 4) - 100-249ms */
#define	WT_STAT_CONN_PERF_HIST_BMWRITE_LATENCY_LT250	1551
/*! perf: block manager write latency histogram (bucket 5) - 250-499ms */
#define	WT_STAT_CONN_PERF_HIST_BMWRITE_LATENCY_LT500	1552
/*! perf: block manager write latency histogram (bucket 6) - 500-999ms */
#define	WT_STAT_CONN_PERF_HIST_BMWRITE_LATENCY_LT1000	1553
/*! perf: block manager write latency histogram (bucket 7) - 1000ms+ */
#define	WT_STAT_CONN_PERF_HIST_BMWRITE_LATENCY_GT1000	1554
/*! perf: block manager write latency histogram total (msecs) */
#define	WT_STAT_CONN_PERF_HIST_BMWRITE_LATENCY_TOTAL_MSECS	1555
/*! perf: disagg block manager read latency histogram (bucket 1) - 50-99us */
#define	WT_STAT_CONN_PERF_HIST_DISAGGBMREAD_LATENCY_LT100	1556
>>>>>>> 20998ab0
/*!
 * perf: disagg block manager read latency histogram (bucket 2) -
 * 100-249us
 */
<<<<<<< HEAD
#define	WT_STAT_CONN_PERF_HIST_DISAGGBMREAD_LATENCY_LT250	1577
=======
#define	WT_STAT_CONN_PERF_HIST_DISAGGBMREAD_LATENCY_LT250	1557
>>>>>>> 20998ab0
/*!
 * perf: disagg block manager read latency histogram (bucket 3) -
 * 250-499us
 */
<<<<<<< HEAD
#define	WT_STAT_CONN_PERF_HIST_DISAGGBMREAD_LATENCY_LT500	1578
=======
#define	WT_STAT_CONN_PERF_HIST_DISAGGBMREAD_LATENCY_LT500	1558
>>>>>>> 20998ab0
/*!
 * perf: disagg block manager read latency histogram (bucket 4) -
 * 500-999us
 */
<<<<<<< HEAD
#define	WT_STAT_CONN_PERF_HIST_DISAGGBMREAD_LATENCY_LT1000	1579
=======
#define	WT_STAT_CONN_PERF_HIST_DISAGGBMREAD_LATENCY_LT1000	1559
>>>>>>> 20998ab0
/*!
 * perf: disagg block manager read latency histogram (bucket 5) -
 * 1000-9999us
 */
<<<<<<< HEAD
#define	WT_STAT_CONN_PERF_HIST_DISAGGBMREAD_LATENCY_LT10000	1580
=======
#define	WT_STAT_CONN_PERF_HIST_DISAGGBMREAD_LATENCY_LT10000	1560
>>>>>>> 20998ab0
/*!
 * perf: disagg block manager read latency histogram (bucket 6) -
 * 10000us+
 */
<<<<<<< HEAD
#define	WT_STAT_CONN_PERF_HIST_DISAGGBMREAD_LATENCY_GT10000	1581
/*! perf: disagg block manager read latency histogram total (usecs) */
#define	WT_STAT_CONN_PERF_HIST_DISAGGBMREAD_LATENCY_TOTAL_USECS	1582
=======
#define	WT_STAT_CONN_PERF_HIST_DISAGGBMREAD_LATENCY_GT10000	1561
/*! perf: disagg block manager read latency histogram total (usecs) */
#define	WT_STAT_CONN_PERF_HIST_DISAGGBMREAD_LATENCY_TOTAL_USECS	1562
>>>>>>> 20998ab0
/*!
 * perf: disagg block manager write latency histogram (bucket 1) -
 * 50-99us
 */
<<<<<<< HEAD
#define	WT_STAT_CONN_PERF_HIST_DISAGGBMWRITE_LATENCY_LT100	1583
=======
#define	WT_STAT_CONN_PERF_HIST_DISAGGBMWRITE_LATENCY_LT100	1563
>>>>>>> 20998ab0
/*!
 * perf: disagg block manager write latency histogram (bucket 2) -
 * 100-249us
 */
<<<<<<< HEAD
#define	WT_STAT_CONN_PERF_HIST_DISAGGBMWRITE_LATENCY_LT250	1584
=======
#define	WT_STAT_CONN_PERF_HIST_DISAGGBMWRITE_LATENCY_LT250	1564
>>>>>>> 20998ab0
/*!
 * perf: disagg block manager write latency histogram (bucket 3) -
 * 250-499us
 */
<<<<<<< HEAD
#define	WT_STAT_CONN_PERF_HIST_DISAGGBMWRITE_LATENCY_LT500	1585
=======
#define	WT_STAT_CONN_PERF_HIST_DISAGGBMWRITE_LATENCY_LT500	1565
>>>>>>> 20998ab0
/*!
 * perf: disagg block manager write latency histogram (bucket 4) -
 * 500-999us
 */
<<<<<<< HEAD
#define	WT_STAT_CONN_PERF_HIST_DISAGGBMWRITE_LATENCY_LT1000	1586
=======
#define	WT_STAT_CONN_PERF_HIST_DISAGGBMWRITE_LATENCY_LT1000	1566
>>>>>>> 20998ab0
/*!
 * perf: disagg block manager write latency histogram (bucket 5) -
 * 1000-9999us
 */
<<<<<<< HEAD
#define	WT_STAT_CONN_PERF_HIST_DISAGGBMWRITE_LATENCY_LT10000	1587
=======
#define	WT_STAT_CONN_PERF_HIST_DISAGGBMWRITE_LATENCY_LT10000	1567
>>>>>>> 20998ab0
/*!
 * perf: disagg block manager write latency histogram (bucket 6) -
 * 10000us+
 */
<<<<<<< HEAD
#define	WT_STAT_CONN_PERF_HIST_DISAGGBMWRITE_LATENCY_GT10000	1588
/*! perf: disagg block manager write latency histogram total (usecs) */
#define	WT_STAT_CONN_PERF_HIST_DISAGGBMWRITE_LATENCY_TOTAL_USECS	1589
/*! perf: file system read latency histogram (bucket 1) - 0-10ms */
#define	WT_STAT_CONN_PERF_HIST_FSREAD_LATENCY_LT10	1590
/*! perf: file system read latency histogram (bucket 2) - 10-49ms */
#define	WT_STAT_CONN_PERF_HIST_FSREAD_LATENCY_LT50	1591
/*! perf: file system read latency histogram (bucket 3) - 50-99ms */
#define	WT_STAT_CONN_PERF_HIST_FSREAD_LATENCY_LT100	1592
/*! perf: file system read latency histogram (bucket 4) - 100-249ms */
#define	WT_STAT_CONN_PERF_HIST_FSREAD_LATENCY_LT250	1593
/*! perf: file system read latency histogram (bucket 5) - 250-499ms */
#define	WT_STAT_CONN_PERF_HIST_FSREAD_LATENCY_LT500	1594
/*! perf: file system read latency histogram (bucket 6) - 500-999ms */
#define	WT_STAT_CONN_PERF_HIST_FSREAD_LATENCY_LT1000	1595
/*! perf: file system read latency histogram (bucket 7) - 1000ms+ */
#define	WT_STAT_CONN_PERF_HIST_FSREAD_LATENCY_GT1000	1596
/*! perf: file system read latency histogram total (msecs) */
#define	WT_STAT_CONN_PERF_HIST_FSREAD_LATENCY_TOTAL_MSECS	1597
/*! perf: file system write latency histogram (bucket 1) - 0-10ms */
#define	WT_STAT_CONN_PERF_HIST_FSWRITE_LATENCY_LT10	1598
/*! perf: file system write latency histogram (bucket 2) - 10-49ms */
#define	WT_STAT_CONN_PERF_HIST_FSWRITE_LATENCY_LT50	1599
/*! perf: file system write latency histogram (bucket 3) - 50-99ms */
#define	WT_STAT_CONN_PERF_HIST_FSWRITE_LATENCY_LT100	1600
/*! perf: file system write latency histogram (bucket 4) - 100-249ms */
#define	WT_STAT_CONN_PERF_HIST_FSWRITE_LATENCY_LT250	1601
/*! perf: file system write latency histogram (bucket 5) - 250-499ms */
#define	WT_STAT_CONN_PERF_HIST_FSWRITE_LATENCY_LT500	1602
/*! perf: file system write latency histogram (bucket 6) - 500-999ms */
#define	WT_STAT_CONN_PERF_HIST_FSWRITE_LATENCY_LT1000	1603
/*! perf: file system write latency histogram (bucket 7) - 1000ms+ */
#define	WT_STAT_CONN_PERF_HIST_FSWRITE_LATENCY_GT1000	1604
/*! perf: file system write latency histogram total (msecs) */
#define	WT_STAT_CONN_PERF_HIST_FSWRITE_LATENCY_TOTAL_MSECS	1605
=======
#define	WT_STAT_CONN_PERF_HIST_DISAGGBMWRITE_LATENCY_GT10000	1568
/*! perf: disagg block manager write latency histogram total (usecs) */
#define	WT_STAT_CONN_PERF_HIST_DISAGGBMWRITE_LATENCY_TOTAL_USECS	1569
/*! perf: file system read latency histogram (bucket 1) - 0-10ms */
#define	WT_STAT_CONN_PERF_HIST_FSREAD_LATENCY_LT10	1570
/*! perf: file system read latency histogram (bucket 2) - 10-49ms */
#define	WT_STAT_CONN_PERF_HIST_FSREAD_LATENCY_LT50	1571
/*! perf: file system read latency histogram (bucket 3) - 50-99ms */
#define	WT_STAT_CONN_PERF_HIST_FSREAD_LATENCY_LT100	1572
/*! perf: file system read latency histogram (bucket 4) - 100-249ms */
#define	WT_STAT_CONN_PERF_HIST_FSREAD_LATENCY_LT250	1573
/*! perf: file system read latency histogram (bucket 5) - 250-499ms */
#define	WT_STAT_CONN_PERF_HIST_FSREAD_LATENCY_LT500	1574
/*! perf: file system read latency histogram (bucket 6) - 500-999ms */
#define	WT_STAT_CONN_PERF_HIST_FSREAD_LATENCY_LT1000	1575
/*! perf: file system read latency histogram (bucket 7) - 1000ms+ */
#define	WT_STAT_CONN_PERF_HIST_FSREAD_LATENCY_GT1000	1576
/*! perf: file system read latency histogram total (msecs) */
#define	WT_STAT_CONN_PERF_HIST_FSREAD_LATENCY_TOTAL_MSECS	1577
/*! perf: file system write latency histogram (bucket 1) - 0-10ms */
#define	WT_STAT_CONN_PERF_HIST_FSWRITE_LATENCY_LT10	1578
/*! perf: file system write latency histogram (bucket 2) - 10-49ms */
#define	WT_STAT_CONN_PERF_HIST_FSWRITE_LATENCY_LT50	1579
/*! perf: file system write latency histogram (bucket 3) - 50-99ms */
#define	WT_STAT_CONN_PERF_HIST_FSWRITE_LATENCY_LT100	1580
/*! perf: file system write latency histogram (bucket 4) - 100-249ms */
#define	WT_STAT_CONN_PERF_HIST_FSWRITE_LATENCY_LT250	1581
/*! perf: file system write latency histogram (bucket 5) - 250-499ms */
#define	WT_STAT_CONN_PERF_HIST_FSWRITE_LATENCY_LT500	1582
/*! perf: file system write latency histogram (bucket 6) - 500-999ms */
#define	WT_STAT_CONN_PERF_HIST_FSWRITE_LATENCY_LT1000	1583
/*! perf: file system write latency histogram (bucket 7) - 1000ms+ */
#define	WT_STAT_CONN_PERF_HIST_FSWRITE_LATENCY_GT1000	1584
/*! perf: file system write latency histogram total (msecs) */
#define	WT_STAT_CONN_PERF_HIST_FSWRITE_LATENCY_TOTAL_MSECS	1585
>>>>>>> 20998ab0
/*!
 * perf: internal page deltas reconstruct latency histogram (bucket 1) -
 * 0-100us
 */
<<<<<<< HEAD
#define	WT_STAT_CONN_PERF_HIST_INTERNAL_RECONSTRUCT_LATENCY_LT100	1606
=======
#define	WT_STAT_CONN_PERF_HIST_INTERNAL_RECONSTRUCT_LATENCY_LT100	1586
>>>>>>> 20998ab0
/*!
 * perf: internal page deltas reconstruct latency histogram (bucket 2) -
 * 100-249us
 */
<<<<<<< HEAD
#define	WT_STAT_CONN_PERF_HIST_INTERNAL_RECONSTRUCT_LATENCY_LT250	1607
=======
#define	WT_STAT_CONN_PERF_HIST_INTERNAL_RECONSTRUCT_LATENCY_LT250	1587
>>>>>>> 20998ab0
/*!
 * perf: internal page deltas reconstruct latency histogram (bucket 3) -
 * 250-499us
 */
<<<<<<< HEAD
#define	WT_STAT_CONN_PERF_HIST_INTERNAL_RECONSTRUCT_LATENCY_LT500	1608
=======
#define	WT_STAT_CONN_PERF_HIST_INTERNAL_RECONSTRUCT_LATENCY_LT500	1588
>>>>>>> 20998ab0
/*!
 * perf: internal page deltas reconstruct latency histogram (bucket 4) -
 * 500-999us
 */
<<<<<<< HEAD
#define	WT_STAT_CONN_PERF_HIST_INTERNAL_RECONSTRUCT_LATENCY_LT1000	1609
=======
#define	WT_STAT_CONN_PERF_HIST_INTERNAL_RECONSTRUCT_LATENCY_LT1000	1589
>>>>>>> 20998ab0
/*!
 * perf: internal page deltas reconstruct latency histogram (bucket 5) -
 * 1000-9999us
 */
<<<<<<< HEAD
#define	WT_STAT_CONN_PERF_HIST_INTERNAL_RECONSTRUCT_LATENCY_LT10000	1610
=======
#define	WT_STAT_CONN_PERF_HIST_INTERNAL_RECONSTRUCT_LATENCY_LT10000	1590
>>>>>>> 20998ab0
/*!
 * perf: internal page deltas reconstruct latency histogram (bucket 6) -
 * 10000us+
 */
<<<<<<< HEAD
#define	WT_STAT_CONN_PERF_HIST_INTERNAL_RECONSTRUCT_LATENCY_GT10000	1611
/*! perf: internal page deltas reconstruct latency histogram total (usecs) */
#define	WT_STAT_CONN_PERF_HIST_INTERNAL_RECONSTRUCT_LATENCY_TOTAL_USECS	1612
=======
#define	WT_STAT_CONN_PERF_HIST_INTERNAL_RECONSTRUCT_LATENCY_GT10000	1591
/*! perf: internal page deltas reconstruct latency histogram total (usecs) */
#define	WT_STAT_CONN_PERF_HIST_INTERNAL_RECONSTRUCT_LATENCY_TOTAL_USECS	1592
>>>>>>> 20998ab0
/*!
 * perf: leaf page deltas reconstruct latency histogram (bucket 1) -
 * 0-100us
 */
<<<<<<< HEAD
#define	WT_STAT_CONN_PERF_HIST_LEAF_RECONSTRUCT_LATENCY_LT100	1613
=======
#define	WT_STAT_CONN_PERF_HIST_LEAF_RECONSTRUCT_LATENCY_LT100	1593
>>>>>>> 20998ab0
/*!
 * perf: leaf page deltas reconstruct latency histogram (bucket 2) -
 * 100-249us
 */
<<<<<<< HEAD
#define	WT_STAT_CONN_PERF_HIST_LEAF_RECONSTRUCT_LATENCY_LT250	1614
=======
#define	WT_STAT_CONN_PERF_HIST_LEAF_RECONSTRUCT_LATENCY_LT250	1594
>>>>>>> 20998ab0
/*!
 * perf: leaf page deltas reconstruct latency histogram (bucket 3) -
 * 250-499us
 */
<<<<<<< HEAD
#define	WT_STAT_CONN_PERF_HIST_LEAF_RECONSTRUCT_LATENCY_LT500	1615
=======
#define	WT_STAT_CONN_PERF_HIST_LEAF_RECONSTRUCT_LATENCY_LT500	1595
>>>>>>> 20998ab0
/*!
 * perf: leaf page deltas reconstruct latency histogram (bucket 4) -
 * 500-999us
 */
<<<<<<< HEAD
#define	WT_STAT_CONN_PERF_HIST_LEAF_RECONSTRUCT_LATENCY_LT1000	1616
=======
#define	WT_STAT_CONN_PERF_HIST_LEAF_RECONSTRUCT_LATENCY_LT1000	1596
>>>>>>> 20998ab0
/*!
 * perf: leaf page deltas reconstruct latency histogram (bucket 5) -
 * 1000-9999us
 */
<<<<<<< HEAD
#define	WT_STAT_CONN_PERF_HIST_LEAF_RECONSTRUCT_LATENCY_LT10000	1617
=======
#define	WT_STAT_CONN_PERF_HIST_LEAF_RECONSTRUCT_LATENCY_LT10000	1597
>>>>>>> 20998ab0
/*!
 * perf: leaf page deltas reconstruct latency histogram (bucket 6) -
 * 10000us+
 */
<<<<<<< HEAD
#define	WT_STAT_CONN_PERF_HIST_LEAF_RECONSTRUCT_LATENCY_GT10000	1618
/*! perf: leaf page deltas reconstruct latency histogram total (usecs) */
#define	WT_STAT_CONN_PERF_HIST_LEAF_RECONSTRUCT_LATENCY_TOTAL_USECS	1619
/*! perf: operation read latency histogram (bucket 1) - 0-100us */
#define	WT_STAT_CONN_PERF_HIST_OPREAD_LATENCY_LT100	1620
/*! perf: operation read latency histogram (bucket 2) - 100-249us */
#define	WT_STAT_CONN_PERF_HIST_OPREAD_LATENCY_LT250	1621
/*! perf: operation read latency histogram (bucket 3) - 250-499us */
#define	WT_STAT_CONN_PERF_HIST_OPREAD_LATENCY_LT500	1622
/*! perf: operation read latency histogram (bucket 4) - 500-999us */
#define	WT_STAT_CONN_PERF_HIST_OPREAD_LATENCY_LT1000	1623
/*! perf: operation read latency histogram (bucket 5) - 1000-9999us */
#define	WT_STAT_CONN_PERF_HIST_OPREAD_LATENCY_LT10000	1624
/*! perf: operation read latency histogram (bucket 6) - 10000us+ */
#define	WT_STAT_CONN_PERF_HIST_OPREAD_LATENCY_GT10000	1625
/*! perf: operation read latency histogram total (usecs) */
#define	WT_STAT_CONN_PERF_HIST_OPREAD_LATENCY_TOTAL_USECS	1626
/*! perf: operation write latency histogram (bucket 1) - 0-100us */
#define	WT_STAT_CONN_PERF_HIST_OPWRITE_LATENCY_LT100	1627
/*! perf: operation write latency histogram (bucket 2) - 100-249us */
#define	WT_STAT_CONN_PERF_HIST_OPWRITE_LATENCY_LT250	1628
/*! perf: operation write latency histogram (bucket 3) - 250-499us */
#define	WT_STAT_CONN_PERF_HIST_OPWRITE_LATENCY_LT500	1629
/*! perf: operation write latency histogram (bucket 4) - 500-999us */
#define	WT_STAT_CONN_PERF_HIST_OPWRITE_LATENCY_LT1000	1630
/*! perf: operation write latency histogram (bucket 5) - 1000-9999us */
#define	WT_STAT_CONN_PERF_HIST_OPWRITE_LATENCY_LT10000	1631
/*! perf: operation write latency histogram (bucket 6) - 10000us+ */
#define	WT_STAT_CONN_PERF_HIST_OPWRITE_LATENCY_GT10000	1632
/*! perf: operation write latency histogram total (usecs) */
#define	WT_STAT_CONN_PERF_HIST_OPWRITE_LATENCY_TOTAL_USECS	1633
/*! prefetch: could not perform pre-fetch on internal page */
#define	WT_STAT_CONN_PREFETCH_SKIPPED_INTERNAL_PAGE	1634
=======
#define	WT_STAT_CONN_PERF_HIST_LEAF_RECONSTRUCT_LATENCY_GT10000	1598
/*! perf: leaf page deltas reconstruct latency histogram total (usecs) */
#define	WT_STAT_CONN_PERF_HIST_LEAF_RECONSTRUCT_LATENCY_TOTAL_USECS	1599
/*! perf: operation read latency histogram (bucket 1) - 0-100us */
#define	WT_STAT_CONN_PERF_HIST_OPREAD_LATENCY_LT100	1600
/*! perf: operation read latency histogram (bucket 2) - 100-249us */
#define	WT_STAT_CONN_PERF_HIST_OPREAD_LATENCY_LT250	1601
/*! perf: operation read latency histogram (bucket 3) - 250-499us */
#define	WT_STAT_CONN_PERF_HIST_OPREAD_LATENCY_LT500	1602
/*! perf: operation read latency histogram (bucket 4) - 500-999us */
#define	WT_STAT_CONN_PERF_HIST_OPREAD_LATENCY_LT1000	1603
/*! perf: operation read latency histogram (bucket 5) - 1000-9999us */
#define	WT_STAT_CONN_PERF_HIST_OPREAD_LATENCY_LT10000	1604
/*! perf: operation read latency histogram (bucket 6) - 10000us+ */
#define	WT_STAT_CONN_PERF_HIST_OPREAD_LATENCY_GT10000	1605
/*! perf: operation read latency histogram total (usecs) */
#define	WT_STAT_CONN_PERF_HIST_OPREAD_LATENCY_TOTAL_USECS	1606
/*! perf: operation write latency histogram (bucket 1) - 0-100us */
#define	WT_STAT_CONN_PERF_HIST_OPWRITE_LATENCY_LT100	1607
/*! perf: operation write latency histogram (bucket 2) - 100-249us */
#define	WT_STAT_CONN_PERF_HIST_OPWRITE_LATENCY_LT250	1608
/*! perf: operation write latency histogram (bucket 3) - 250-499us */
#define	WT_STAT_CONN_PERF_HIST_OPWRITE_LATENCY_LT500	1609
/*! perf: operation write latency histogram (bucket 4) - 500-999us */
#define	WT_STAT_CONN_PERF_HIST_OPWRITE_LATENCY_LT1000	1610
/*! perf: operation write latency histogram (bucket 5) - 1000-9999us */
#define	WT_STAT_CONN_PERF_HIST_OPWRITE_LATENCY_LT10000	1611
/*! perf: operation write latency histogram (bucket 6) - 10000us+ */
#define	WT_STAT_CONN_PERF_HIST_OPWRITE_LATENCY_GT10000	1612
/*! perf: operation write latency histogram total (usecs) */
#define	WT_STAT_CONN_PERF_HIST_OPWRITE_LATENCY_TOTAL_USECS	1613
/*! prefetch: could not perform pre-fetch on internal page */
#define	WT_STAT_CONN_PREFETCH_SKIPPED_INTERNAL_PAGE	1614
>>>>>>> 20998ab0
/*!
 * prefetch: could not perform pre-fetch on ref without the pre-fetch
 * flag set
 */
<<<<<<< HEAD
#define	WT_STAT_CONN_PREFETCH_SKIPPED_NO_FLAG_SET	1635
/*! prefetch: number of times pre-fetch failed to start */
#define	WT_STAT_CONN_PREFETCH_FAILED_START		1636
/*! prefetch: pre-fetch not repeating for recently pre-fetched ref */
#define	WT_STAT_CONN_PREFETCH_SKIPPED_SAME_REF		1637
/*! prefetch: pre-fetch not triggered after single disk read */
#define	WT_STAT_CONN_PREFETCH_DISK_ONE			1638
/*! prefetch: pre-fetch not triggered as there is no valid dhandle */
#define	WT_STAT_CONN_PREFETCH_SKIPPED_NO_VALID_DHANDLE	1639
/*! prefetch: pre-fetch not triggered by page read */
#define	WT_STAT_CONN_PREFETCH_SKIPPED			1640
/*! prefetch: pre-fetch not triggered due to disk read count */
#define	WT_STAT_CONN_PREFETCH_SKIPPED_DISK_READ_COUNT	1641
/*! prefetch: pre-fetch not triggered due to internal session */
#define	WT_STAT_CONN_PREFETCH_SKIPPED_INTERNAL_SESSION	1642
/*! prefetch: pre-fetch not triggered due to special btree handle */
#define	WT_STAT_CONN_PREFETCH_SKIPPED_SPECIAL_HANDLE	1643
/*! prefetch: pre-fetch page not on disk when reading */
#define	WT_STAT_CONN_PREFETCH_PAGES_FAIL		1644
/*! prefetch: pre-fetch pages queued */
#define	WT_STAT_CONN_PREFETCH_PAGES_QUEUED		1645
/*! prefetch: pre-fetch pages read in background */
#define	WT_STAT_CONN_PREFETCH_PAGES_READ		1646
/*! prefetch: pre-fetch skipped reading in a page due to harmless error */
#define	WT_STAT_CONN_PREFETCH_SKIPPED_ERROR_OK		1647
/*! prefetch: pre-fetch triggered by page read */
#define	WT_STAT_CONN_PREFETCH_ATTEMPTS			1648
/*! reconciliation: VLCS pages explicitly reconciled as empty */
#define	WT_STAT_CONN_REC_VLCS_EMPTIED_PAGES		1649
/*! reconciliation: approximate byte size of timestamps in pages written */
#define	WT_STAT_CONN_REC_TIME_WINDOW_BYTES_TS		1650
=======
#define	WT_STAT_CONN_PREFETCH_SKIPPED_NO_FLAG_SET	1615
/*! prefetch: number of times pre-fetch failed to start */
#define	WT_STAT_CONN_PREFETCH_FAILED_START		1616
/*! prefetch: pre-fetch not repeating for recently pre-fetched ref */
#define	WT_STAT_CONN_PREFETCH_SKIPPED_SAME_REF		1617
/*! prefetch: pre-fetch not triggered after single disk read */
#define	WT_STAT_CONN_PREFETCH_DISK_ONE			1618
/*! prefetch: pre-fetch not triggered as there is no valid dhandle */
#define	WT_STAT_CONN_PREFETCH_SKIPPED_NO_VALID_DHANDLE	1619
/*! prefetch: pre-fetch not triggered by page read */
#define	WT_STAT_CONN_PREFETCH_SKIPPED			1620
/*! prefetch: pre-fetch not triggered due to disk read count */
#define	WT_STAT_CONN_PREFETCH_SKIPPED_DISK_READ_COUNT	1621
/*! prefetch: pre-fetch not triggered due to internal session */
#define	WT_STAT_CONN_PREFETCH_SKIPPED_INTERNAL_SESSION	1622
/*! prefetch: pre-fetch not triggered due to special btree handle */
#define	WT_STAT_CONN_PREFETCH_SKIPPED_SPECIAL_HANDLE	1623
/*! prefetch: pre-fetch page not on disk when reading */
#define	WT_STAT_CONN_PREFETCH_PAGES_FAIL		1624
/*! prefetch: pre-fetch pages queued */
#define	WT_STAT_CONN_PREFETCH_PAGES_QUEUED		1625
/*! prefetch: pre-fetch pages read in background */
#define	WT_STAT_CONN_PREFETCH_PAGES_READ		1626
/*! prefetch: pre-fetch skipped reading in a page due to harmless error */
#define	WT_STAT_CONN_PREFETCH_SKIPPED_ERROR_OK		1627
/*! prefetch: pre-fetch triggered by page read */
#define	WT_STAT_CONN_PREFETCH_ATTEMPTS			1628
/*! reconciliation: VLCS pages explicitly reconciled as empty */
#define	WT_STAT_CONN_REC_VLCS_EMPTIED_PAGES		1629
/*! reconciliation: approximate byte size of timestamps in pages written */
#define	WT_STAT_CONN_REC_TIME_WINDOW_BYTES_TS		1630
>>>>>>> 20998ab0
/*!
 * reconciliation: approximate byte size of transaction IDs in pages
 * written
 */
<<<<<<< HEAD
#define	WT_STAT_CONN_REC_TIME_WINDOW_BYTES_TXN		1651
=======
#define	WT_STAT_CONN_REC_TIME_WINDOW_BYTES_TXN		1631
>>>>>>> 20998ab0
/*!
 * reconciliation: average length of delta chain on internal page with
 * deltas
 */
<<<<<<< HEAD
#define	WT_STAT_CONN_REC_AVERAGE_INTERNAL_PAGE_DELTA_CHAIN_LENGTH	1652
/*! reconciliation: average length of delta chain on leaf page with deltas */
#define	WT_STAT_CONN_REC_AVERAGE_LEAF_PAGE_DELTA_CHAIN_LENGTH	1653
/*! reconciliation: empty deltas skipped in disaggregated storage */
#define	WT_STAT_CONN_REC_SKIP_EMPTY_DELTAS		1654
/*! reconciliation: fast-path pages deleted */
#define	WT_STAT_CONN_REC_PAGE_DELETE_FAST		1655
/*! reconciliation: internal page deltas written */
#define	WT_STAT_CONN_REC_PAGE_DELTA_INTERNAL		1656
/*! reconciliation: leaf page deltas written */
#define	WT_STAT_CONN_REC_PAGE_DELTA_LEAF		1657
/*! reconciliation: leaf-page overflow keys */
#define	WT_STAT_CONN_REC_OVERFLOW_KEY_LEAF		1658
/*! reconciliation: max deltas seen on internal page during reconciliation */
#define	WT_STAT_CONN_REC_MAX_INTERNAL_PAGE_DELTAS	1659
/*! reconciliation: max deltas seen on leaf page during reconciliation */
#define	WT_STAT_CONN_REC_MAX_LEAF_PAGE_DELTAS		1660
/*! reconciliation: maximum milliseconds spent in a reconciliation call */
#define	WT_STAT_CONN_REC_MAXIMUM_MILLISECONDS		1661
=======
#define	WT_STAT_CONN_REC_AVERAGE_INTERNAL_PAGE_DELTA_CHAIN_LENGTH	1632
/*! reconciliation: average length of delta chain on leaf page with deltas */
#define	WT_STAT_CONN_REC_AVERAGE_LEAF_PAGE_DELTA_CHAIN_LENGTH	1633
/*! reconciliation: empty deltas skipped in disaggregated storage */
#define	WT_STAT_CONN_REC_SKIP_EMPTY_DELTAS		1634
/*! reconciliation: fast-path pages deleted */
#define	WT_STAT_CONN_REC_PAGE_DELETE_FAST		1635
/*! reconciliation: internal page deltas written */
#define	WT_STAT_CONN_REC_PAGE_DELTA_INTERNAL		1636
/*! reconciliation: leaf page deltas written */
#define	WT_STAT_CONN_REC_PAGE_DELTA_LEAF		1637
/*! reconciliation: leaf-page overflow keys */
#define	WT_STAT_CONN_REC_OVERFLOW_KEY_LEAF		1638
/*! reconciliation: max deltas seen on internal page during reconciliation */
#define	WT_STAT_CONN_REC_MAX_INTERNAL_PAGE_DELTAS	1639
/*! reconciliation: max deltas seen on leaf page during reconciliation */
#define	WT_STAT_CONN_REC_MAX_LEAF_PAGE_DELTAS		1640
/*! reconciliation: maximum milliseconds spent in a reconciliation call */
#define	WT_STAT_CONN_REC_MAXIMUM_MILLISECONDS		1641
>>>>>>> 20998ab0
/*!
 * reconciliation: maximum milliseconds spent in building a disk image in
 * a reconciliation
 */
<<<<<<< HEAD
#define	WT_STAT_CONN_REC_MAXIMUM_IMAGE_BUILD_MILLISECONDS	1662
=======
#define	WT_STAT_CONN_REC_MAXIMUM_IMAGE_BUILD_MILLISECONDS	1642
>>>>>>> 20998ab0
/*!
 * reconciliation: maximum milliseconds spent in moving updates to the
 * history store in a reconciliation
 */
<<<<<<< HEAD
#define	WT_STAT_CONN_REC_MAXIMUM_HS_WRAPUP_MILLISECONDS	1663
=======
#define	WT_STAT_CONN_REC_MAXIMUM_HS_WRAPUP_MILLISECONDS	1643
>>>>>>> 20998ab0
/*!
 * reconciliation: number of keys that are garbage collected in the
 * ingest table for disaggregated storage
 */
<<<<<<< HEAD
#define	WT_STAT_CONN_REC_INGEST_GARBAGE_COLLECTION_KEYS	1664
/*! reconciliation: overflow values written */
#define	WT_STAT_CONN_REC_OVERFLOW_VALUE			1665
/*! reconciliation: page reconciliation calls */
#define	WT_STAT_CONN_REC_PAGES				1666
/*! reconciliation: page reconciliation calls for eviction */
#define	WT_STAT_CONN_REC_PAGES_EVICTION			1667
=======
#define	WT_STAT_CONN_REC_INGEST_GARBAGE_COLLECTION_KEYS	1644
/*! reconciliation: overflow values written */
#define	WT_STAT_CONN_REC_OVERFLOW_VALUE			1645
/*! reconciliation: page reconciliation calls */
#define	WT_STAT_CONN_REC_PAGES				1646
/*! reconciliation: page reconciliation calls for eviction */
#define	WT_STAT_CONN_REC_PAGES_EVICTION			1647
>>>>>>> 20998ab0
/*!
 * reconciliation: page reconciliation calls that resulted in values with
 * prepared transaction metadata
 */
<<<<<<< HEAD
#define	WT_STAT_CONN_REC_PAGES_WITH_PREPARE		1668
=======
#define	WT_STAT_CONN_REC_PAGES_WITH_PREPARE		1648
>>>>>>> 20998ab0
/*!
 * reconciliation: page reconciliation calls that resulted in values with
 * timestamps
 */
<<<<<<< HEAD
#define	WT_STAT_CONN_REC_PAGES_WITH_TS			1669
=======
#define	WT_STAT_CONN_REC_PAGES_WITH_TS			1649
>>>>>>> 20998ab0
/*!
 * reconciliation: page reconciliation calls that resulted in values with
 * transaction ids
 */
<<<<<<< HEAD
#define	WT_STAT_CONN_REC_PAGES_WITH_TXN			1670
/*! reconciliation: pages deleted */
#define	WT_STAT_CONN_REC_PAGE_DELETE			1671
=======
#define	WT_STAT_CONN_REC_PAGES_WITH_TXN			1650
/*! reconciliation: pages deleted */
#define	WT_STAT_CONN_REC_PAGE_DELETE			1651
>>>>>>> 20998ab0
/*!
 * reconciliation: pages written including an aggregated newest start
 * durable timestamp
 */
<<<<<<< HEAD
#define	WT_STAT_CONN_REC_TIME_AGGR_NEWEST_START_DURABLE_TS	1672
=======
#define	WT_STAT_CONN_REC_TIME_AGGR_NEWEST_START_DURABLE_TS	1652
>>>>>>> 20998ab0
/*!
 * reconciliation: pages written including an aggregated newest stop
 * durable timestamp
 */
<<<<<<< HEAD
#define	WT_STAT_CONN_REC_TIME_AGGR_NEWEST_STOP_DURABLE_TS	1673
=======
#define	WT_STAT_CONN_REC_TIME_AGGR_NEWEST_STOP_DURABLE_TS	1653
>>>>>>> 20998ab0
/*!
 * reconciliation: pages written including an aggregated newest stop
 * timestamp
 */
<<<<<<< HEAD
#define	WT_STAT_CONN_REC_TIME_AGGR_NEWEST_STOP_TS	1674
=======
#define	WT_STAT_CONN_REC_TIME_AGGR_NEWEST_STOP_TS	1654
>>>>>>> 20998ab0
/*!
 * reconciliation: pages written including an aggregated newest stop
 * transaction ID
 */
<<<<<<< HEAD
#define	WT_STAT_CONN_REC_TIME_AGGR_NEWEST_STOP_TXN	1675
=======
#define	WT_STAT_CONN_REC_TIME_AGGR_NEWEST_STOP_TXN	1655
>>>>>>> 20998ab0
/*!
 * reconciliation: pages written including an aggregated newest
 * transaction ID
 */
<<<<<<< HEAD
#define	WT_STAT_CONN_REC_TIME_AGGR_NEWEST_TXN		1676
=======
#define	WT_STAT_CONN_REC_TIME_AGGR_NEWEST_TXN		1656
>>>>>>> 20998ab0
/*!
 * reconciliation: pages written including an aggregated oldest start
 * timestamp
 */
<<<<<<< HEAD
#define	WT_STAT_CONN_REC_TIME_AGGR_OLDEST_START_TS	1677
/*! reconciliation: pages written including an aggregated prepare */
#define	WT_STAT_CONN_REC_TIME_AGGR_PREPARED		1678
/*! reconciliation: pages written including at least one prepare state */
#define	WT_STAT_CONN_REC_TIME_WINDOW_PAGES_PREPARED	1679
=======
#define	WT_STAT_CONN_REC_TIME_AGGR_OLDEST_START_TS	1657
/*! reconciliation: pages written including an aggregated prepare */
#define	WT_STAT_CONN_REC_TIME_AGGR_PREPARED		1658
/*! reconciliation: pages written including at least one prepare state */
#define	WT_STAT_CONN_REC_TIME_WINDOW_PAGES_PREPARED	1659
>>>>>>> 20998ab0
/*!
 * reconciliation: pages written including at least one start durable
 * timestamp
 */
<<<<<<< HEAD
#define	WT_STAT_CONN_REC_TIME_WINDOW_PAGES_DURABLE_START_TS	1680
/*! reconciliation: pages written including at least one start timestamp */
#define	WT_STAT_CONN_REC_TIME_WINDOW_PAGES_START_TS	1681
=======
#define	WT_STAT_CONN_REC_TIME_WINDOW_PAGES_DURABLE_START_TS	1660
/*! reconciliation: pages written including at least one start timestamp */
#define	WT_STAT_CONN_REC_TIME_WINDOW_PAGES_START_TS	1661
>>>>>>> 20998ab0
/*!
 * reconciliation: pages written including at least one start transaction
 * ID
 */
<<<<<<< HEAD
#define	WT_STAT_CONN_REC_TIME_WINDOW_PAGES_START_TXN	1682
=======
#define	WT_STAT_CONN_REC_TIME_WINDOW_PAGES_START_TXN	1662
>>>>>>> 20998ab0
/*!
 * reconciliation: pages written including at least one stop durable
 * timestamp
 */
<<<<<<< HEAD
#define	WT_STAT_CONN_REC_TIME_WINDOW_PAGES_DURABLE_STOP_TS	1683
/*! reconciliation: pages written including at least one stop timestamp */
#define	WT_STAT_CONN_REC_TIME_WINDOW_PAGES_STOP_TS	1684
=======
#define	WT_STAT_CONN_REC_TIME_WINDOW_PAGES_DURABLE_STOP_TS	1663
/*! reconciliation: pages written including at least one stop timestamp */
#define	WT_STAT_CONN_REC_TIME_WINDOW_PAGES_STOP_TS	1664
>>>>>>> 20998ab0
/*!
 * reconciliation: pages written including at least one stop transaction
 * ID
 */
<<<<<<< HEAD
#define	WT_STAT_CONN_REC_TIME_WINDOW_PAGES_STOP_TXN	1685
/*! reconciliation: pages written with at least one internal page delta */
#define	WT_STAT_CONN_REC_PAGES_WITH_INTERNAL_DELTAS	1686
/*! reconciliation: pages written with at least one leaf page delta */
#define	WT_STAT_CONN_REC_PAGES_WITH_LEAF_DELTAS		1687
/*! reconciliation: records written including a prepare state */
#define	WT_STAT_CONN_REC_TIME_WINDOW_PREPARED		1688
/*! reconciliation: records written including a start durable timestamp */
#define	WT_STAT_CONN_REC_TIME_WINDOW_DURABLE_START_TS	1689
/*! reconciliation: records written including a start timestamp */
#define	WT_STAT_CONN_REC_TIME_WINDOW_START_TS		1690
/*! reconciliation: records written including a start transaction ID */
#define	WT_STAT_CONN_REC_TIME_WINDOW_START_TXN		1691
/*! reconciliation: records written including a stop durable timestamp */
#define	WT_STAT_CONN_REC_TIME_WINDOW_DURABLE_STOP_TS	1692
/*! reconciliation: records written including a stop timestamp */
#define	WT_STAT_CONN_REC_TIME_WINDOW_STOP_TS		1693
/*! reconciliation: records written including a stop transaction ID */
#define	WT_STAT_CONN_REC_TIME_WINDOW_STOP_TXN		1694
/*! reconciliation: split bytes currently awaiting free */
#define	WT_STAT_CONN_REC_SPLIT_STASHED_BYTES		1695
/*! reconciliation: split objects currently awaiting free */
#define	WT_STAT_CONN_REC_SPLIT_STASHED_OBJECTS		1696
/*! session: attempts to remove a local object and the object is in use */
#define	WT_STAT_CONN_LOCAL_OBJECTS_INUSE		1697
/*! session: flush_tier failed calls */
#define	WT_STAT_CONN_FLUSH_TIER_FAIL			1698
/*! session: flush_tier operation calls */
#define	WT_STAT_CONN_FLUSH_TIER				1699
/*! session: flush_tier tables skipped due to no checkpoint */
#define	WT_STAT_CONN_FLUSH_TIER_SKIPPED			1700
/*! session: flush_tier tables switched */
#define	WT_STAT_CONN_FLUSH_TIER_SWITCHED		1701
/*! session: local objects removed */
#define	WT_STAT_CONN_LOCAL_OBJECTS_REMOVED		1702
/*! session: open session count */
#define	WT_STAT_CONN_SESSION_OPEN			1703
/*! session: session query timestamp calls */
#define	WT_STAT_CONN_SESSION_QUERY_TS			1704
/*! session: table alter failed calls */
#define	WT_STAT_CONN_SESSION_TABLE_ALTER_FAIL		1705
/*! session: table alter successful calls */
#define	WT_STAT_CONN_SESSION_TABLE_ALTER_SUCCESS	1706
/*! session: table alter triggering checkpoint calls */
#define	WT_STAT_CONN_SESSION_TABLE_ALTER_TRIGGER_CHECKPOINT	1707
/*! session: table alter unchanged and skipped */
#define	WT_STAT_CONN_SESSION_TABLE_ALTER_SKIP		1708
/*! session: table compact conflicted with checkpoint */
#define	WT_STAT_CONN_SESSION_TABLE_COMPACT_CONFLICTING_CHECKPOINT	1709
/*! session: table compact dhandle successful calls */
#define	WT_STAT_CONN_SESSION_TABLE_COMPACT_DHANDLE_SUCCESS	1710
/*! session: table compact failed calls */
#define	WT_STAT_CONN_SESSION_TABLE_COMPACT_FAIL		1711
/*! session: table compact failed calls due to cache pressure */
#define	WT_STAT_CONN_SESSION_TABLE_COMPACT_FAIL_CACHE_PRESSURE	1712
/*! session: table compact passes */
#define	WT_STAT_CONN_SESSION_TABLE_COMPACT_PASSES	1713
/*! session: table compact pulled into eviction */
#define	WT_STAT_CONN_SESSION_TABLE_COMPACT_EVICTION	1714
/*! session: table compact running */
#define	WT_STAT_CONN_SESSION_TABLE_COMPACT_RUNNING	1715
/*! session: table compact skipped as process would not reduce file size */
#define	WT_STAT_CONN_SESSION_TABLE_COMPACT_SKIPPED	1716
/*! session: table compact successful calls */
#define	WT_STAT_CONN_SESSION_TABLE_COMPACT_SUCCESS	1717
/*! session: table compact timeout */
#define	WT_STAT_CONN_SESSION_TABLE_COMPACT_TIMEOUT	1718
/*! session: table create failed calls */
#define	WT_STAT_CONN_SESSION_TABLE_CREATE_FAIL		1719
/*! session: table create successful calls */
#define	WT_STAT_CONN_SESSION_TABLE_CREATE_SUCCESS	1720
/*! session: table create with import failed calls */
#define	WT_STAT_CONN_SESSION_TABLE_CREATE_IMPORT_FAIL	1721
/*! session: table create with import repair calls */
#define	WT_STAT_CONN_SESSION_TABLE_CREATE_IMPORT_REPAIR	1722
/*! session: table create with import successful calls */
#define	WT_STAT_CONN_SESSION_TABLE_CREATE_IMPORT_SUCCESS	1723
/*! session: table drop failed calls */
#define	WT_STAT_CONN_SESSION_TABLE_DROP_FAIL		1724
/*! session: table drop successful calls */
#define	WT_STAT_CONN_SESSION_TABLE_DROP_SUCCESS		1725
/*! session: table salvage failed calls */
#define	WT_STAT_CONN_SESSION_TABLE_SALVAGE_FAIL		1726
/*! session: table salvage successful calls */
#define	WT_STAT_CONN_SESSION_TABLE_SALVAGE_SUCCESS	1727
/*! session: table truncate failed calls */
#define	WT_STAT_CONN_SESSION_TABLE_TRUNCATE_FAIL	1728
/*! session: table truncate successful calls */
#define	WT_STAT_CONN_SESSION_TABLE_TRUNCATE_SUCCESS	1729
/*! session: table verify failed calls */
#define	WT_STAT_CONN_SESSION_TABLE_VERIFY_FAIL		1730
/*! session: table verify successful calls */
#define	WT_STAT_CONN_SESSION_TABLE_VERIFY_SUCCESS	1731
/*! session: tiered operations dequeued and processed */
#define	WT_STAT_CONN_TIERED_WORK_UNITS_DEQUEUED		1732
/*! session: tiered operations removed without processing */
#define	WT_STAT_CONN_TIERED_WORK_UNITS_REMOVED		1733
/*! session: tiered operations scheduled */
#define	WT_STAT_CONN_TIERED_WORK_UNITS_CREATED		1734
/*! session: tiered storage local retention time (secs) */
#define	WT_STAT_CONN_TIERED_RETENTION			1735
/*! thread-state: active filesystem fsync calls */
#define	WT_STAT_CONN_THREAD_FSYNC_ACTIVE		1736
/*! thread-state: active filesystem read calls */
#define	WT_STAT_CONN_THREAD_READ_ACTIVE			1737
/*! thread-state: active filesystem write calls */
#define	WT_STAT_CONN_THREAD_WRITE_ACTIVE		1738
/*! thread-yield: application thread operations waiting for cache */
#define	WT_STAT_CONN_APPLICATION_CACHE_OPS		1739
/*!
 * thread-yield: application thread operations waiting for interruptible
 * cache eviction
 */
#define	WT_STAT_CONN_APPLICATION_CACHE_INTERRUPTIBLE_OPS	1740
/*!
 * thread-yield: application thread operations waiting for mandatory
 * cache eviction
 */
#define	WT_STAT_CONN_APPLICATION_CACHE_UNINTERRUPTIBLE_OPS	1741
/*! thread-yield: application thread snapshot refreshed for eviction */
#define	WT_STAT_CONN_APPLICATION_EVICT_SNAPSHOT_REFRESHED	1742
/*! thread-yield: application thread time waiting for cache (usecs) */
#define	WT_STAT_CONN_APPLICATION_CACHE_TIME		1743
/*!
 * thread-yield: application thread time waiting for interruptible cache
 * eviction (usecs)
 */
#define	WT_STAT_CONN_APPLICATION_CACHE_INTERRUPTIBLE_TIME	1744
/*!
 * thread-yield: application thread time waiting for mandatory cache
 * eviction (usecs)
 */
#define	WT_STAT_CONN_APPLICATION_CACHE_UNINTERRUPTIBLE_TIME	1745
=======
#define	WT_STAT_CONN_REC_TIME_WINDOW_PAGES_STOP_TXN	1665
/*! reconciliation: pages written with at least one internal page delta */
#define	WT_STAT_CONN_REC_PAGES_WITH_INTERNAL_DELTAS	1666
/*! reconciliation: pages written with at least one leaf page delta */
#define	WT_STAT_CONN_REC_PAGES_WITH_LEAF_DELTAS		1667
/*! reconciliation: records written including a prepare state */
#define	WT_STAT_CONN_REC_TIME_WINDOW_PREPARED		1668
/*! reconciliation: records written including a start durable timestamp */
#define	WT_STAT_CONN_REC_TIME_WINDOW_DURABLE_START_TS	1669
/*! reconciliation: records written including a start timestamp */
#define	WT_STAT_CONN_REC_TIME_WINDOW_START_TS		1670
/*! reconciliation: records written including a start transaction ID */
#define	WT_STAT_CONN_REC_TIME_WINDOW_START_TXN		1671
/*! reconciliation: records written including a stop durable timestamp */
#define	WT_STAT_CONN_REC_TIME_WINDOW_DURABLE_STOP_TS	1672
/*! reconciliation: records written including a stop timestamp */
#define	WT_STAT_CONN_REC_TIME_WINDOW_STOP_TS		1673
/*! reconciliation: records written including a stop transaction ID */
#define	WT_STAT_CONN_REC_TIME_WINDOW_STOP_TXN		1674
/*! reconciliation: split bytes currently awaiting free */
#define	WT_STAT_CONN_REC_SPLIT_STASHED_BYTES		1675
/*! reconciliation: split objects currently awaiting free */
#define	WT_STAT_CONN_REC_SPLIT_STASHED_OBJECTS		1676
/*! session: attempts to remove a local object and the object is in use */
#define	WT_STAT_CONN_LOCAL_OBJECTS_INUSE		1677
/*! session: flush_tier failed calls */
#define	WT_STAT_CONN_FLUSH_TIER_FAIL			1678
/*! session: flush_tier operation calls */
#define	WT_STAT_CONN_FLUSH_TIER				1679
/*! session: flush_tier tables skipped due to no checkpoint */
#define	WT_STAT_CONN_FLUSH_TIER_SKIPPED			1680
/*! session: flush_tier tables switched */
#define	WT_STAT_CONN_FLUSH_TIER_SWITCHED		1681
/*! session: local objects removed */
#define	WT_STAT_CONN_LOCAL_OBJECTS_REMOVED		1682
/*! session: open session count */
#define	WT_STAT_CONN_SESSION_OPEN			1683
/*! session: session query timestamp calls */
#define	WT_STAT_CONN_SESSION_QUERY_TS			1684
/*! session: table alter failed calls */
#define	WT_STAT_CONN_SESSION_TABLE_ALTER_FAIL		1685
/*! session: table alter successful calls */
#define	WT_STAT_CONN_SESSION_TABLE_ALTER_SUCCESS	1686
/*! session: table alter triggering checkpoint calls */
#define	WT_STAT_CONN_SESSION_TABLE_ALTER_TRIGGER_CHECKPOINT	1687
/*! session: table alter unchanged and skipped */
#define	WT_STAT_CONN_SESSION_TABLE_ALTER_SKIP		1688
/*! session: table compact conflicted with checkpoint */
#define	WT_STAT_CONN_SESSION_TABLE_COMPACT_CONFLICTING_CHECKPOINT	1689
/*! session: table compact dhandle successful calls */
#define	WT_STAT_CONN_SESSION_TABLE_COMPACT_DHANDLE_SUCCESS	1690
/*! session: table compact failed calls */
#define	WT_STAT_CONN_SESSION_TABLE_COMPACT_FAIL		1691
/*! session: table compact failed calls due to cache pressure */
#define	WT_STAT_CONN_SESSION_TABLE_COMPACT_FAIL_CACHE_PRESSURE	1692
/*! session: table compact passes */
#define	WT_STAT_CONN_SESSION_TABLE_COMPACT_PASSES	1693
/*! session: table compact running */
#define	WT_STAT_CONN_SESSION_TABLE_COMPACT_RUNNING	1694
/*! session: table compact skipped as process would not reduce file size */
#define	WT_STAT_CONN_SESSION_TABLE_COMPACT_SKIPPED	1695
/*! session: table compact successful calls */
#define	WT_STAT_CONN_SESSION_TABLE_COMPACT_SUCCESS	1696
/*! session: table compact timeout */
#define	WT_STAT_CONN_SESSION_TABLE_COMPACT_TIMEOUT	1697
/*! session: table create failed calls */
#define	WT_STAT_CONN_SESSION_TABLE_CREATE_FAIL		1698
/*! session: table create successful calls */
#define	WT_STAT_CONN_SESSION_TABLE_CREATE_SUCCESS	1699
/*! session: table create with import failed calls */
#define	WT_STAT_CONN_SESSION_TABLE_CREATE_IMPORT_FAIL	1700
/*! session: table create with import successful calls */
#define	WT_STAT_CONN_SESSION_TABLE_CREATE_IMPORT_SUCCESS	1701
/*! session: table drop failed calls */
#define	WT_STAT_CONN_SESSION_TABLE_DROP_FAIL		1702
/*! session: table drop successful calls */
#define	WT_STAT_CONN_SESSION_TABLE_DROP_SUCCESS		1703
/*! session: table rename failed calls */
#define	WT_STAT_CONN_SESSION_TABLE_RENAME_FAIL		1704
/*! session: table rename successful calls */
#define	WT_STAT_CONN_SESSION_TABLE_RENAME_SUCCESS	1705
/*! session: table salvage failed calls */
#define	WT_STAT_CONN_SESSION_TABLE_SALVAGE_FAIL		1706
/*! session: table salvage successful calls */
#define	WT_STAT_CONN_SESSION_TABLE_SALVAGE_SUCCESS	1707
/*! session: table truncate failed calls */
#define	WT_STAT_CONN_SESSION_TABLE_TRUNCATE_FAIL	1708
/*! session: table truncate successful calls */
#define	WT_STAT_CONN_SESSION_TABLE_TRUNCATE_SUCCESS	1709
/*! session: table verify failed calls */
#define	WT_STAT_CONN_SESSION_TABLE_VERIFY_FAIL		1710
/*! session: table verify successful calls */
#define	WT_STAT_CONN_SESSION_TABLE_VERIFY_SUCCESS	1711
/*! session: tiered operations dequeued and processed */
#define	WT_STAT_CONN_TIERED_WORK_UNITS_DEQUEUED		1712
/*! session: tiered operations removed without processing */
#define	WT_STAT_CONN_TIERED_WORK_UNITS_REMOVED		1713
/*! session: tiered operations scheduled */
#define	WT_STAT_CONN_TIERED_WORK_UNITS_CREATED		1714
/*! session: tiered storage local retention time (secs) */
#define	WT_STAT_CONN_TIERED_RETENTION			1715
/*! thread-state: active filesystem fsync calls */
#define	WT_STAT_CONN_THREAD_FSYNC_ACTIVE		1716
/*! thread-state: active filesystem read calls */
#define	WT_STAT_CONN_THREAD_READ_ACTIVE			1717
/*! thread-state: active filesystem write calls */
#define	WT_STAT_CONN_THREAD_WRITE_ACTIVE		1718
/*! thread-yield: application thread operations waiting for cache */
#define	WT_STAT_CONN_APPLICATION_CACHE_OPS		1719
/*! thread-yield: application thread snapshot refreshed for eviction */
#define	WT_STAT_CONN_APPLICATION_EVICT_SNAPSHOT_REFRESHED	1720
/*! thread-yield: application thread time waiting for cache (usecs) */
#define	WT_STAT_CONN_APPLICATION_CACHE_TIME		1721
>>>>>>> 20998ab0
/*!
 * thread-yield: connection close blocked waiting for transaction state
 * stabilization
 */
<<<<<<< HEAD
#define	WT_STAT_CONN_TXN_RELEASE_BLOCKED		1746
/*! thread-yield: data handle lock yielded */
#define	WT_STAT_CONN_DHANDLE_LOCK_BLOCKED		1747
=======
#define	WT_STAT_CONN_TXN_RELEASE_BLOCKED		1722
/*! thread-yield: connection close yielded for lsm manager shutdown */
#define	WT_STAT_CONN_CONN_CLOSE_BLOCKED_LSM		1723
/*! thread-yield: data handle lock yielded */
#define	WT_STAT_CONN_DHANDLE_LOCK_BLOCKED		1724
>>>>>>> 20998ab0
/*!
 * thread-yield: get reference for page index and slot time sleeping
 * (usecs)
 */
<<<<<<< HEAD
#define	WT_STAT_CONN_PAGE_INDEX_SLOT_REF_BLOCKED	1748
/*! thread-yield: page access yielded due to prepare state change */
#define	WT_STAT_CONN_PREPARED_TRANSITION_BLOCKED_PAGE	1749
/*! thread-yield: page acquire busy blocked */
#define	WT_STAT_CONN_PAGE_BUSY_BLOCKED			1750
/*! thread-yield: page acquire eviction blocked */
#define	WT_STAT_CONN_PAGE_FORCIBLE_EVICT_BLOCKED	1751
/*! thread-yield: page acquire locked blocked */
#define	WT_STAT_CONN_PAGE_LOCKED_BLOCKED		1752
/*! thread-yield: page acquire read blocked */
#define	WT_STAT_CONN_PAGE_READ_BLOCKED			1753
/*! thread-yield: page acquire time sleeping (usecs) */
#define	WT_STAT_CONN_PAGE_SLEEP				1754
=======
#define	WT_STAT_CONN_PAGE_INDEX_SLOT_REF_BLOCKED	1725
/*! thread-yield: page access yielded due to prepare state change */
#define	WT_STAT_CONN_PREPARED_TRANSITION_BLOCKED_PAGE	1726
/*! thread-yield: page acquire busy blocked */
#define	WT_STAT_CONN_PAGE_BUSY_BLOCKED			1727
/*! thread-yield: page acquire eviction blocked */
#define	WT_STAT_CONN_PAGE_FORCIBLE_EVICT_BLOCKED	1728
/*! thread-yield: page acquire locked blocked */
#define	WT_STAT_CONN_PAGE_LOCKED_BLOCKED		1729
/*! thread-yield: page acquire read blocked */
#define	WT_STAT_CONN_PAGE_READ_BLOCKED			1730
/*! thread-yield: page acquire time sleeping (usecs) */
#define	WT_STAT_CONN_PAGE_SLEEP				1731
>>>>>>> 20998ab0
/*!
 * thread-yield: page delete rollback time sleeping for state change
 * (usecs)
 */
<<<<<<< HEAD
#define	WT_STAT_CONN_PAGE_DEL_ROLLBACK_BLOCKED		1755
/*! thread-yield: page reconciliation yielded due to child modification */
#define	WT_STAT_CONN_CHILD_MODIFY_BLOCKED_PAGE		1756
/*! transaction: Number of prepared updates */
#define	WT_STAT_CONN_TXN_PREPARED_UPDATES		1757
/*! transaction: Number of prepared updates committed */
#define	WT_STAT_CONN_TXN_PREPARED_UPDATES_COMMITTED	1758
/*! transaction: Number of prepared updates repeated on the same key */
#define	WT_STAT_CONN_TXN_PREPARED_UPDATES_KEY_REPEATED	1759
/*! transaction: Number of prepared updates rolled back */
#define	WT_STAT_CONN_TXN_PREPARED_UPDATES_ROLLEDBACK	1760
=======
#define	WT_STAT_CONN_PAGE_DEL_ROLLBACK_BLOCKED		1732
/*! thread-yield: page reconciliation yielded due to child modification */
#define	WT_STAT_CONN_CHILD_MODIFY_BLOCKED_PAGE		1733
/*! transaction: Number of prepared updates */
#define	WT_STAT_CONN_TXN_PREPARED_UPDATES		1734
/*! transaction: Number of prepared updates committed */
#define	WT_STAT_CONN_TXN_PREPARED_UPDATES_COMMITTED	1735
/*! transaction: Number of prepared updates repeated on the same key */
#define	WT_STAT_CONN_TXN_PREPARED_UPDATES_KEY_REPEATED	1736
/*! transaction: Number of prepared updates rolled back */
#define	WT_STAT_CONN_TXN_PREPARED_UPDATES_ROLLEDBACK	1737
>>>>>>> 20998ab0
/*!
 * transaction: a reader raced with a prepared transaction commit and
 * skipped an update or updates
 */
<<<<<<< HEAD
#define	WT_STAT_CONN_TXN_READ_RACE_PREPARE_COMMIT	1761
/*! transaction: number of times overflow removed value is read */
#define	WT_STAT_CONN_TXN_READ_OVERFLOW_REMOVE		1762
/*! transaction: oldest pinned transaction ID rolled back for eviction */
#define	WT_STAT_CONN_TXN_ROLLBACK_OLDEST_PINNED		1763
/*! transaction: prepared transactions */
#define	WT_STAT_CONN_TXN_PREPARE			1764
/*! transaction: prepared transactions committed */
#define	WT_STAT_CONN_TXN_PREPARE_COMMIT			1765
/*! transaction: prepared transactions currently active */
#define	WT_STAT_CONN_TXN_PREPARE_ACTIVE			1766
/*! transaction: prepared transactions rolled back */
#define	WT_STAT_CONN_TXN_PREPARE_ROLLBACK		1767
/*! transaction: query timestamp calls */
#define	WT_STAT_CONN_TXN_QUERY_TS			1768
/*! transaction: race to read prepared update retry */
#define	WT_STAT_CONN_TXN_READ_RACE_PREPARE_UPDATE	1769
/*! transaction: rollback to stable calls */
#define	WT_STAT_CONN_TXN_RTS				1770
=======
#define	WT_STAT_CONN_TXN_READ_RACE_PREPARE_COMMIT	1738
/*! transaction: number of times overflow removed value is read */
#define	WT_STAT_CONN_TXN_READ_OVERFLOW_REMOVE		1739
/*! transaction: oldest pinned transaction ID rolled back for eviction */
#define	WT_STAT_CONN_TXN_ROLLBACK_OLDEST_PINNED		1740
/*! transaction: prepared transactions */
#define	WT_STAT_CONN_TXN_PREPARE			1741
/*! transaction: prepared transactions committed */
#define	WT_STAT_CONN_TXN_PREPARE_COMMIT			1742
/*! transaction: prepared transactions currently active */
#define	WT_STAT_CONN_TXN_PREPARE_ACTIVE			1743
/*! transaction: prepared transactions rolled back */
#define	WT_STAT_CONN_TXN_PREPARE_ROLLBACK		1744
/*! transaction: query timestamp calls */
#define	WT_STAT_CONN_TXN_QUERY_TS			1745
/*! transaction: race to read prepared update retry */
#define	WT_STAT_CONN_TXN_READ_RACE_PREPARE_UPDATE	1746
/*! transaction: rollback to stable calls */
#define	WT_STAT_CONN_TXN_RTS				1747
>>>>>>> 20998ab0
/*!
 * transaction: rollback to stable history store keys that would have
 * been swept in non-dryrun mode
 */
<<<<<<< HEAD
#define	WT_STAT_CONN_TXN_RTS_SWEEP_HS_KEYS_DRYRUN	1771
=======
#define	WT_STAT_CONN_TXN_RTS_SWEEP_HS_KEYS_DRYRUN	1748
>>>>>>> 20998ab0
/*!
 * transaction: rollback to stable history store records with stop
 * timestamps older than newer records
 */
<<<<<<< HEAD
#define	WT_STAT_CONN_TXN_RTS_HS_STOP_OLDER_THAN_NEWER_START	1772
/*! transaction: rollback to stable inconsistent checkpoint */
#define	WT_STAT_CONN_TXN_RTS_INCONSISTENT_CKPT		1773
/*! transaction: rollback to stable keys removed */
#define	WT_STAT_CONN_TXN_RTS_KEYS_REMOVED		1774
/*! transaction: rollback to stable keys restored */
#define	WT_STAT_CONN_TXN_RTS_KEYS_RESTORED		1775
=======
#define	WT_STAT_CONN_TXN_RTS_HS_STOP_OLDER_THAN_NEWER_START	1749
/*! transaction: rollback to stable inconsistent checkpoint */
#define	WT_STAT_CONN_TXN_RTS_INCONSISTENT_CKPT		1750
/*! transaction: rollback to stable keys removed */
#define	WT_STAT_CONN_TXN_RTS_KEYS_REMOVED		1751
/*! transaction: rollback to stable keys restored */
#define	WT_STAT_CONN_TXN_RTS_KEYS_RESTORED		1752
>>>>>>> 20998ab0
/*!
 * transaction: rollback to stable keys that would have been removed in
 * non-dryrun mode
 */
<<<<<<< HEAD
#define	WT_STAT_CONN_TXN_RTS_KEYS_REMOVED_DRYRUN	1776
=======
#define	WT_STAT_CONN_TXN_RTS_KEYS_REMOVED_DRYRUN	1753
>>>>>>> 20998ab0
/*!
 * transaction: rollback to stable keys that would have been restored in
 * non-dryrun mode
 */
<<<<<<< HEAD
#define	WT_STAT_CONN_TXN_RTS_KEYS_RESTORED_DRYRUN	1777
/*! transaction: rollback to stable pages visited */
#define	WT_STAT_CONN_TXN_RTS_PAGES_VISITED		1778
/*! transaction: rollback to stable restored tombstones from history store */
#define	WT_STAT_CONN_TXN_RTS_HS_RESTORE_TOMBSTONES	1779
/*! transaction: rollback to stable restored updates from history store */
#define	WT_STAT_CONN_TXN_RTS_HS_RESTORE_UPDATES		1780
/*! transaction: rollback to stable skipping delete rle */
#define	WT_STAT_CONN_TXN_RTS_DELETE_RLE_SKIPPED		1781
/*! transaction: rollback to stable skipping stable rle */
#define	WT_STAT_CONN_TXN_RTS_STABLE_RLE_SKIPPED		1782
/*! transaction: rollback to stable sweeping history store keys */
#define	WT_STAT_CONN_TXN_RTS_SWEEP_HS_KEYS		1783
=======
#define	WT_STAT_CONN_TXN_RTS_KEYS_RESTORED_DRYRUN	1754
/*! transaction: rollback to stable pages visited */
#define	WT_STAT_CONN_TXN_RTS_PAGES_VISITED		1755
/*! transaction: rollback to stable restored tombstones from history store */
#define	WT_STAT_CONN_TXN_RTS_HS_RESTORE_TOMBSTONES	1756
/*! transaction: rollback to stable restored updates from history store */
#define	WT_STAT_CONN_TXN_RTS_HS_RESTORE_UPDATES		1757
/*! transaction: rollback to stable skipping delete rle */
#define	WT_STAT_CONN_TXN_RTS_DELETE_RLE_SKIPPED		1758
/*! transaction: rollback to stable skipping stable rle */
#define	WT_STAT_CONN_TXN_RTS_STABLE_RLE_SKIPPED		1759
/*! transaction: rollback to stable sweeping history store keys */
#define	WT_STAT_CONN_TXN_RTS_SWEEP_HS_KEYS		1760
>>>>>>> 20998ab0
/*!
 * transaction: rollback to stable tombstones from history store that
 * would have been restored in non-dryrun mode
 */
<<<<<<< HEAD
#define	WT_STAT_CONN_TXN_RTS_HS_RESTORE_TOMBSTONES_DRYRUN	1784
/*! transaction: rollback to stable tree walk skipping pages */
#define	WT_STAT_CONN_TXN_RTS_TREE_WALK_SKIP_PAGES	1785
/*! transaction: rollback to stable updates aborted */
#define	WT_STAT_CONN_TXN_RTS_UPD_ABORTED		1786
=======
#define	WT_STAT_CONN_TXN_RTS_HS_RESTORE_TOMBSTONES_DRYRUN	1761
/*! transaction: rollback to stable tree walk skipping pages */
#define	WT_STAT_CONN_TXN_RTS_TREE_WALK_SKIP_PAGES	1762
/*! transaction: rollback to stable updates aborted */
#define	WT_STAT_CONN_TXN_RTS_UPD_ABORTED		1763
>>>>>>> 20998ab0
/*!
 * transaction: rollback to stable updates from history store that would
 * have been restored in non-dryrun mode
 */
<<<<<<< HEAD
#define	WT_STAT_CONN_TXN_RTS_HS_RESTORE_UPDATES_DRYRUN	1787
/*! transaction: rollback to stable updates removed from history store */
#define	WT_STAT_CONN_TXN_RTS_HS_REMOVED			1788
=======
#define	WT_STAT_CONN_TXN_RTS_HS_RESTORE_UPDATES_DRYRUN	1764
/*! transaction: rollback to stable updates removed from history store */
#define	WT_STAT_CONN_TXN_RTS_HS_REMOVED			1765
>>>>>>> 20998ab0
/*!
 * transaction: rollback to stable updates that would have been aborted
 * in non-dryrun mode
 */
<<<<<<< HEAD
#define	WT_STAT_CONN_TXN_RTS_UPD_ABORTED_DRYRUN		1789
=======
#define	WT_STAT_CONN_TXN_RTS_UPD_ABORTED_DRYRUN		1766
>>>>>>> 20998ab0
/*!
 * transaction: rollback to stable updates that would have been removed
 * from history store in non-dryrun mode
 */
<<<<<<< HEAD
#define	WT_STAT_CONN_TXN_RTS_HS_REMOVED_DRYRUN		1790
/*! transaction: sessions scanned in each walk of concurrent sessions */
#define	WT_STAT_CONN_TXN_SESSIONS_WALKED		1791
/*! transaction: set timestamp calls */
#define	WT_STAT_CONN_TXN_SET_TS				1792
/*! transaction: set timestamp durable calls */
#define	WT_STAT_CONN_TXN_SET_TS_DURABLE			1793
/*! transaction: set timestamp durable updates */
#define	WT_STAT_CONN_TXN_SET_TS_DURABLE_UPD		1794
/*! transaction: set timestamp force calls */
#define	WT_STAT_CONN_TXN_SET_TS_FORCE			1795
=======
#define	WT_STAT_CONN_TXN_RTS_HS_REMOVED_DRYRUN		1767
/*! transaction: sessions scanned in each walk of concurrent sessions */
#define	WT_STAT_CONN_TXN_SESSIONS_WALKED		1768
/*! transaction: set timestamp calls */
#define	WT_STAT_CONN_TXN_SET_TS				1769
/*! transaction: set timestamp durable calls */
#define	WT_STAT_CONN_TXN_SET_TS_DURABLE			1770
/*! transaction: set timestamp durable updates */
#define	WT_STAT_CONN_TXN_SET_TS_DURABLE_UPD		1771
/*! transaction: set timestamp force calls */
#define	WT_STAT_CONN_TXN_SET_TS_FORCE			1772
>>>>>>> 20998ab0
/*!
 * transaction: set timestamp global oldest timestamp set to be more
 * recent than the global stable timestamp
 */
<<<<<<< HEAD
#define	WT_STAT_CONN_TXN_SET_TS_OUT_OF_ORDER		1796
/*! transaction: set timestamp oldest calls */
#define	WT_STAT_CONN_TXN_SET_TS_OLDEST			1797
/*! transaction: set timestamp oldest updates */
#define	WT_STAT_CONN_TXN_SET_TS_OLDEST_UPD		1798
/*! transaction: set timestamp stable calls */
#define	WT_STAT_CONN_TXN_SET_TS_STABLE			1799
/*! transaction: set timestamp stable updates */
#define	WT_STAT_CONN_TXN_SET_TS_STABLE_UPD		1800
/*! transaction: transaction begins */
#define	WT_STAT_CONN_TXN_BEGIN				1801
=======
#define	WT_STAT_CONN_TXN_SET_TS_OUT_OF_ORDER		1773
/*! transaction: set timestamp oldest calls */
#define	WT_STAT_CONN_TXN_SET_TS_OLDEST			1774
/*! transaction: set timestamp oldest updates */
#define	WT_STAT_CONN_TXN_SET_TS_OLDEST_UPD		1775
/*! transaction: set timestamp stable calls */
#define	WT_STAT_CONN_TXN_SET_TS_STABLE			1776
/*! transaction: set timestamp stable updates */
#define	WT_STAT_CONN_TXN_SET_TS_STABLE_UPD		1777
/*! transaction: transaction begins */
#define	WT_STAT_CONN_TXN_BEGIN				1778
>>>>>>> 20998ab0
/*!
 * transaction: transaction checkpoint history store file duration
 * (usecs)
 */
<<<<<<< HEAD
#define	WT_STAT_CONN_TXN_HS_CKPT_DURATION		1802
/*! transaction: transaction range of IDs currently pinned */
#define	WT_STAT_CONN_TXN_PINNED_RANGE			1803
/*! transaction: transaction range of IDs currently pinned by a checkpoint */
#define	WT_STAT_CONN_TXN_PINNED_CHECKPOINT_RANGE	1804
/*! transaction: transaction range of timestamps currently pinned */
#define	WT_STAT_CONN_TXN_PINNED_TIMESTAMP		1805
/*! transaction: transaction range of timestamps pinned by a checkpoint */
#define	WT_STAT_CONN_TXN_PINNED_TIMESTAMP_CHECKPOINT	1806
=======
#define	WT_STAT_CONN_TXN_HS_CKPT_DURATION		1779
/*! transaction: transaction range of IDs currently pinned */
#define	WT_STAT_CONN_TXN_PINNED_RANGE			1780
/*! transaction: transaction range of IDs currently pinned by a checkpoint */
#define	WT_STAT_CONN_TXN_PINNED_CHECKPOINT_RANGE	1781
/*! transaction: transaction range of timestamps currently pinned */
#define	WT_STAT_CONN_TXN_PINNED_TIMESTAMP		1782
/*! transaction: transaction range of timestamps pinned by a checkpoint */
#define	WT_STAT_CONN_TXN_PINNED_TIMESTAMP_CHECKPOINT	1783
>>>>>>> 20998ab0
/*!
 * transaction: transaction range of timestamps pinned by the oldest
 * active read timestamp
 */
<<<<<<< HEAD
#define	WT_STAT_CONN_TXN_PINNED_TIMESTAMP_READER	1807
=======
#define	WT_STAT_CONN_TXN_PINNED_TIMESTAMP_READER	1784
>>>>>>> 20998ab0
/*!
 * transaction: transaction range of timestamps pinned by the oldest
 * timestamp
 */
<<<<<<< HEAD
#define	WT_STAT_CONN_TXN_PINNED_TIMESTAMP_OLDEST	1808
/*! transaction: transaction read timestamp of the oldest active reader */
#define	WT_STAT_CONN_TXN_TIMESTAMP_OLDEST_ACTIVE_READ	1809
/*! transaction: transaction rollback to stable currently running */
#define	WT_STAT_CONN_TXN_ROLLBACK_TO_STABLE_RUNNING	1810
/*! transaction: transaction walk of concurrent sessions */
#define	WT_STAT_CONN_TXN_WALK_SESSIONS			1811
/*! transaction: transactions committed */
#define	WT_STAT_CONN_TXN_COMMIT				1812
/*! transaction: transactions rolled back */
#define	WT_STAT_CONN_TXN_ROLLBACK			1813
/*! transaction: update conflicts */
#define	WT_STAT_CONN_TXN_UPDATE_CONFLICT		1814
=======
#define	WT_STAT_CONN_TXN_PINNED_TIMESTAMP_OLDEST	1785
/*! transaction: transaction read timestamp of the oldest active reader */
#define	WT_STAT_CONN_TXN_TIMESTAMP_OLDEST_ACTIVE_READ	1786
/*! transaction: transaction rollback to stable currently running */
#define	WT_STAT_CONN_TXN_ROLLBACK_TO_STABLE_RUNNING	1787
/*! transaction: transaction walk of concurrent sessions */
#define	WT_STAT_CONN_TXN_WALK_SESSIONS			1788
/*! transaction: transactions committed */
#define	WT_STAT_CONN_TXN_COMMIT				1789
/*! transaction: transactions rolled back */
#define	WT_STAT_CONN_TXN_ROLLBACK			1790
/*! transaction: update conflicts */
#define	WT_STAT_CONN_TXN_UPDATE_CONFLICT		1791
>>>>>>> 20998ab0

/*!
 * @}
 * @name Statistics for data sources
 * @anchor statistics_dsrc
 * @{
 */
/*! autocommit: retries for readonly operations */
#define	WT_STAT_DSRC_AUTOCOMMIT_READONLY_RETRY		2000
/*! autocommit: retries for update operations */
#define	WT_STAT_DSRC_AUTOCOMMIT_UPDATE_RETRY		2001
/*! backup: total modified incremental blocks with compressed data */
#define	WT_STAT_DSRC_BACKUP_BLOCKS_COMPRESSED		2002
/*! backup: total modified incremental blocks without compressed data */
#define	WT_STAT_DSRC_BACKUP_BLOCKS_UNCOMPRESSED		2003
/*! block-disagg: Bytes read from the shared history store in SLS */
#define	WT_STAT_DSRC_DISAGG_BLOCK_HS_BYTE_READ		2004
/*! block-disagg: Bytes written to the shared history store in SLS */
#define	WT_STAT_DSRC_DISAGG_BLOCK_HS_BYTE_WRITE		2005
/*! block-disagg: Disaggregated block manager get */
#define	WT_STAT_DSRC_DISAGG_BLOCK_GET			2006
/*!
 * block-disagg: Disaggregated block manager get from the shared history
 * store in SLS
 */
#define	WT_STAT_DSRC_DISAGG_BLOCK_HS_GET		2007
/*! block-disagg: Disaggregated block manager put  */
#define	WT_STAT_DSRC_DISAGG_BLOCK_PUT			2008
/*!
 * block-disagg: Disaggregated block manager put to the shared history
 * store in SLS
 */
#define	WT_STAT_DSRC_DISAGG_BLOCK_HS_PUT		2009
/*! block-manager: allocations requiring file extension */
#define	WT_STAT_DSRC_BLOCK_EXTENSION			2010
/*! block-manager: blocks allocated */
#define	WT_STAT_DSRC_BLOCK_ALLOC			2011
/*! block-manager: blocks freed */
#define	WT_STAT_DSRC_BLOCK_FREE				2012
/*! block-manager: checkpoint size */
#define	WT_STAT_DSRC_BLOCK_CHECKPOINT_SIZE		2013
/*! block-manager: file allocation unit size */
#define	WT_STAT_DSRC_ALLOCATION_SIZE			2014
/*! block-manager: file bytes available for reuse */
#define	WT_STAT_DSRC_BLOCK_REUSE_BYTES			2015
/*! block-manager: file magic number */
#define	WT_STAT_DSRC_BLOCK_MAGIC			2016
/*! block-manager: file major version number */
#define	WT_STAT_DSRC_BLOCK_MAJOR			2017
/*! block-manager: file size in bytes */
#define	WT_STAT_DSRC_BLOCK_SIZE				2018
/*! block-manager: minor version number */
#define	WT_STAT_DSRC_BLOCK_MINOR			2019
/*! btree: btree checkpoint generation */
#define	WT_STAT_DSRC_BTREE_CHECKPOINT_GENERATION	2020
/*! btree: btree clean tree checkpoint expiration time */
#define	WT_STAT_DSRC_BTREE_CLEAN_CHECKPOINT_TIMER	2021
/*! btree: btree compact pages reviewed */
#define	WT_STAT_DSRC_BTREE_COMPACT_PAGES_REVIEWED	2022
/*! btree: btree compact pages rewritten */
#define	WT_STAT_DSRC_BTREE_COMPACT_PAGES_REWRITTEN	2023
/*! btree: btree compact pages skipped */
#define	WT_STAT_DSRC_BTREE_COMPACT_PAGES_SKIPPED	2024
/*! btree: btree expected number of compact bytes rewritten */
#define	WT_STAT_DSRC_BTREE_COMPACT_BYTES_REWRITTEN_EXPECTED	2025
/*! btree: btree expected number of compact pages rewritten */
#define	WT_STAT_DSRC_BTREE_COMPACT_PAGES_REWRITTEN_EXPECTED	2026
/*! btree: btree number of pages reconciled during checkpoint */
#define	WT_STAT_DSRC_BTREE_CHECKPOINT_PAGES_RECONCILED	2027
/*! btree: btree skipped by compaction as process would not reduce size */
#define	WT_STAT_DSRC_BTREE_COMPACT_SKIPPED		2028
/*!
 * btree: column-store fixed-size leaf pages, only reported if tree_walk
 * or all statistics are enabled
 */
#define	WT_STAT_DSRC_BTREE_COLUMN_FIX			2029
/*!
 * btree: column-store fixed-size time windows, only reported if
 * tree_walk or all statistics are enabled
 */
#define	WT_STAT_DSRC_BTREE_COLUMN_TWS			2030
/*!
 * btree: column-store internal pages, only reported if tree_walk or all
 * statistics are enabled
 */
#define	WT_STAT_DSRC_BTREE_COLUMN_INTERNAL		2031
/*!
 * btree: column-store variable-size RLE encoded values, only reported if
 * tree_walk or all statistics are enabled
 */
#define	WT_STAT_DSRC_BTREE_COLUMN_RLE			2032
/*!
 * btree: column-store variable-size deleted values, only reported if
 * tree_walk or all statistics are enabled
 */
#define	WT_STAT_DSRC_BTREE_COLUMN_DELETED		2033
/*!
 * btree: column-store variable-size leaf pages, only reported if
 * tree_walk or all statistics are enabled
 */
#define	WT_STAT_DSRC_BTREE_COLUMN_VARIABLE		2034
/*! btree: fixed-record size */
#define	WT_STAT_DSRC_BTREE_FIXED_LEN			2035
/*! btree: maximum internal page size */
#define	WT_STAT_DSRC_BTREE_MAXINTLPAGE			2036
/*! btree: maximum leaf page key size */
#define	WT_STAT_DSRC_BTREE_MAXLEAFKEY			2037
/*! btree: maximum leaf page size */
#define	WT_STAT_DSRC_BTREE_MAXLEAFPAGE			2038
/*! btree: maximum leaf page value size */
#define	WT_STAT_DSRC_BTREE_MAXLEAFVALUE			2039
/*! btree: maximum tree depth */
#define	WT_STAT_DSRC_BTREE_MAXIMUM_DEPTH		2040
/*!
 * btree: number of key/value pairs, only reported if tree_walk or all
 * statistics are enabled
 */
#define	WT_STAT_DSRC_BTREE_ENTRIES			2041
/*!
 * btree: overflow pages, only reported if tree_walk or all statistics
 * are enabled
 */
#define	WT_STAT_DSRC_BTREE_OVERFLOW			2042
/*!
 * btree: row-store empty values, only reported if tree_walk or all
 * statistics are enabled
 */
#define	WT_STAT_DSRC_BTREE_ROW_EMPTY_VALUES		2043
/*!
 * btree: row-store internal pages, only reported if tree_walk or all
 * statistics are enabled
 */
#define	WT_STAT_DSRC_BTREE_ROW_INTERNAL			2044
/*!
 * btree: row-store leaf pages, only reported if tree_walk or all
 * statistics are enabled
 */
#define	WT_STAT_DSRC_BTREE_ROW_LEAF			2045
/*! cache: bytes currently in the cache */
#define	WT_STAT_DSRC_CACHE_BYTES_INUSE			2046
/*! cache: bytes dirty in the cache cumulative */
#define	WT_STAT_DSRC_CACHE_BYTES_DIRTY_TOTAL		2047
/*! cache: bytes read into cache */
#define	WT_STAT_DSRC_CACHE_BYTES_READ			2048
/*! cache: bytes written from cache */
#define	WT_STAT_DSRC_CACHE_BYTES_WRITE			2049
/*! cache: checkpoint blocked page eviction */
#define	WT_STAT_DSRC_CACHE_EVICTION_BLOCKED_CHECKPOINT	2050
/*!
 * cache: checkpoint of history store file blocked non-history store page
 * eviction
 */
#define	WT_STAT_DSRC_CACHE_EVICTION_BLOCKED_CHECKPOINT_HS	2051
/*! cache: data source pages selected for eviction unable to be evicted */
#define	WT_STAT_DSRC_EVICTION_FAIL			2052
/*!
 * cache: eviction gave up due to detecting a disk value without a
 * timestamp behind the last update on the chain
 */
#define	WT_STAT_DSRC_CACHE_EVICTION_BLOCKED_NO_TS_CHECKPOINT_RACE_1	2053
/*!
 * cache: eviction gave up due to detecting a tombstone without a
 * timestamp ahead of the selected on disk update
 */
#define	WT_STAT_DSRC_CACHE_EVICTION_BLOCKED_NO_TS_CHECKPOINT_RACE_2	2054
/*!
 * cache: eviction gave up due to detecting a tombstone without a
 * timestamp ahead of the selected on disk update after validating the
 * update chain
 */
#define	WT_STAT_DSRC_CACHE_EVICTION_BLOCKED_NO_TS_CHECKPOINT_RACE_3	2055
/*!
 * cache: eviction gave up due to detecting update chain entries without
 * timestamps after the selected on disk update
 */
#define	WT_STAT_DSRC_CACHE_EVICTION_BLOCKED_NO_TS_CHECKPOINT_RACE_4	2056
/*!
 * cache: eviction gave up due to needing to remove a record from the
 * history store but checkpoint is running
 */
#define	WT_STAT_DSRC_CACHE_EVICTION_BLOCKED_REMOVE_HS_RACE_WITH_CHECKPOINT	2057
/*! cache: eviction gave up due to no progress being made */
#define	WT_STAT_DSRC_CACHE_EVICTION_BLOCKED_NO_PROGRESS	2058
/*! cache: eviction walk passes of a file */
#define	WT_STAT_DSRC_EVICTION_WALK_PASSES		2059
/*! cache: eviction walk target pages histogram - 0-9 */
#define	WT_STAT_DSRC_CACHE_EVICTION_TARGET_PAGE_LT10	2060
/*! cache: eviction walk target pages histogram - 10-31 */
#define	WT_STAT_DSRC_CACHE_EVICTION_TARGET_PAGE_LT32	2061
/*! cache: eviction walk target pages histogram - 128 and higher */
#define	WT_STAT_DSRC_CACHE_EVICTION_TARGET_PAGE_GE128	2062
/*! cache: eviction walk target pages histogram - 32-63 */
#define	WT_STAT_DSRC_CACHE_EVICTION_TARGET_PAGE_LT64	2063
/*! cache: eviction walk target pages histogram - 64-128 */
#define	WT_STAT_DSRC_CACHE_EVICTION_TARGET_PAGE_LT128	2064
/*!
 * cache: eviction walk target pages reduced due to history store cache
 * pressure
 */
#define	WT_STAT_DSRC_CACHE_EVICTION_TARGET_PAGE_REDUCED	2065
/*! cache: hazard pointer blocked page eviction */
#define	WT_STAT_DSRC_CACHE_EVICTION_BLOCKED_HAZARD	2066
/*! cache: history store table insert calls */
#define	WT_STAT_DSRC_CACHE_HS_INSERT			2067
/*! cache: history store table insert calls that returned restart */
#define	WT_STAT_DSRC_CACHE_HS_INSERT_RESTART		2068
/*! cache: history store table reads */
#define	WT_STAT_DSRC_CACHE_HS_READ			2069
/*! cache: history store table reads missed */
#define	WT_STAT_DSRC_CACHE_HS_READ_MISS			2070
/*! cache: history store table reads requiring squashed modifies */
#define	WT_STAT_DSRC_CACHE_HS_READ_SQUASH		2071
/*!
 * cache: history store table resolved updates without timestamps that
 * lose their durable timestamp
 */
#define	WT_STAT_DSRC_CACHE_HS_ORDER_LOSE_DURABLE_TIMESTAMP	2072
/*!
 * cache: history store table truncation by rollback to stable to remove
 * an unstable update
 */
#define	WT_STAT_DSRC_CACHE_HS_KEY_TRUNCATE_RTS_UNSTABLE	2073
/*!
 * cache: history store table truncation by rollback to stable to remove
 * an update
 */
#define	WT_STAT_DSRC_CACHE_HS_KEY_TRUNCATE_RTS		2074
/*!
 * cache: history store table truncation to remove all the keys of a
 * btree
 */
#define	WT_STAT_DSRC_CACHE_HS_BTREE_TRUNCATE		2075
/*! cache: history store table truncation to remove an update */
#define	WT_STAT_DSRC_CACHE_HS_KEY_TRUNCATE		2076
/*!
 * cache: history store table truncation to remove range of updates due
 * to an update without a timestamp on data page
 */
#define	WT_STAT_DSRC_CACHE_HS_ORDER_REMOVE		2077
/*!
 * cache: history store table truncation to remove range of updates due
 * to key being removed from the data page during reconciliation
 */
#define	WT_STAT_DSRC_CACHE_HS_KEY_TRUNCATE_ONPAGE_REMOVAL	2078
/*!
 * cache: history store table truncations that would have happened in
 * non-dryrun mode
 */
#define	WT_STAT_DSRC_CACHE_HS_BTREE_TRUNCATE_DRYRUN	2079
/*!
 * cache: history store table truncations to remove an unstable update
 * that would have happened in non-dryrun mode
 */
#define	WT_STAT_DSRC_CACHE_HS_KEY_TRUNCATE_RTS_UNSTABLE_DRYRUN	2080
/*!
 * cache: history store table truncations to remove an update that would
 * have happened in non-dryrun mode
 */
#define	WT_STAT_DSRC_CACHE_HS_KEY_TRUNCATE_RTS_DRYRUN	2081
/*!
 * cache: history store table updates without timestamps fixed up by
 * reinserting with the fixed timestamp
 */
#define	WT_STAT_DSRC_CACHE_HS_ORDER_REINSERT		2082
/*! cache: history store table writes requiring squashed modifies */
#define	WT_STAT_DSRC_CACHE_HS_WRITE_SQUASH		2083
/*! cache: in-memory page passed criteria to be split */
#define	WT_STAT_DSRC_CACHE_INMEM_SPLITTABLE		2084
/*! cache: in-memory page splits */
#define	WT_STAT_DSRC_CACHE_INMEM_SPLIT			2085
/*! cache: internal page split blocked its eviction */
#define	WT_STAT_DSRC_CACHE_EVICTION_BLOCKED_INTERNAL_PAGE_SPLIT	2086
/*! cache: internal pages evicted */
#define	WT_STAT_DSRC_CACHE_EVICTION_INTERNAL		2087
/*! cache: internal pages split during eviction */
#define	WT_STAT_DSRC_CACHE_EVICTION_SPLIT_INTERNAL	2088
/*! cache: leaf pages split during eviction */
#define	WT_STAT_DSRC_CACHE_EVICTION_SPLIT_LEAF		2089
/*!
 * cache: locate a random in-mem ref by examining all entries on the root
 * page
 */
#define	WT_STAT_DSRC_CACHE_EVICTION_RANDOM_SAMPLE_INMEM_ROOT	2090
/*! cache: modified pages evicted */
#define	WT_STAT_DSRC_CACHE_EVICTION_DIRTY		2091
/*! cache: multi-block reconciliation blocked whilst checkpoint is running */
#define	WT_STAT_DSRC_CACHE_EVICTION_BLOCKED_MULTI_BLOCK_RECONCILIATION_DURING_CHECKPOINT	2092
/*! cache: number of internal pages read that had deltas attached */
#define	WT_STAT_DSRC_CACHE_READ_INTERNAL_DELTA		2093
/*! cache: number of leaf pages read that had deltas attached */
#define	WT_STAT_DSRC_CACHE_READ_LEAF_DELTA		2094
/*!
 * cache: overflow keys on a multiblock row-store page blocked its
 * eviction
 */
#define	WT_STAT_DSRC_CACHE_EVICTION_BLOCKED_OVERFLOW_KEYS	2095
/*! cache: overflow pages read into cache */
#define	WT_STAT_DSRC_CACHE_READ_OVERFLOW		2096
/*! cache: page split during eviction deepened the tree */
#define	WT_STAT_DSRC_CACHE_EVICTION_DEEPEN		2097
/*! cache: page written requiring history store records */
<<<<<<< HEAD
#define	WT_STAT_DSRC_CACHE_WRITE_HS			2098
/*! cache: pages dirtied due to obsolete time window by eviction */
#define	WT_STAT_DSRC_CACHE_EVICTION_DIRTY_OBSOLETE_TW	2099
/*! cache: pages read into cache */
#define	WT_STAT_DSRC_CACHE_READ				2100
/*! cache: pages read into cache after truncate */
#define	WT_STAT_DSRC_CACHE_READ_DELETED			2101
/*! cache: pages read into cache after truncate in prepare state */
#define	WT_STAT_DSRC_CACHE_READ_DELETED_PREPARED	2102
/*! cache: pages read into cache by checkpoint */
#define	WT_STAT_DSRC_CACHE_READ_CHECKPOINT		2103
/*! cache: pages requested from the cache */
#define	WT_STAT_DSRC_CACHE_PAGES_REQUESTED		2104
/*! cache: pages requested from the cache due to pre-fetch */
#define	WT_STAT_DSRC_CACHE_PAGES_PREFETCH		2105
/*! cache: pages seen by eviction walk */
#define	WT_STAT_DSRC_CACHE_EVICTION_PAGES_SEEN		2106
/*! cache: pages written from cache */
#define	WT_STAT_DSRC_CACHE_WRITE			2107
/*! cache: pages written requiring in-memory restoration */
#define	WT_STAT_DSRC_CACHE_WRITE_RESTORE		2108
/*! cache: recent modification of a page blocked its eviction */
#define	WT_STAT_DSRC_CACHE_EVICTION_BLOCKED_RECENTLY_MODIFIED	2109
/*! cache: reverse splits performed */
#define	WT_STAT_DSRC_CACHE_REVERSE_SPLITS		2110
=======
#define	WT_STAT_DSRC_CACHE_WRITE_HS			2119
/*! cache: pages evicted ahead of the page materialization frontier */
#define	WT_STAT_DSRC_CACHE_EVICTION_AHEAD_OF_LAST_MATERIALIZED_LSN	2120
/*! cache: pages read into cache */
#define	WT_STAT_DSRC_CACHE_READ				2121
/*! cache: pages read into cache after truncate */
#define	WT_STAT_DSRC_CACHE_READ_DELETED			2122
/*! cache: pages read into cache after truncate in prepare state */
#define	WT_STAT_DSRC_CACHE_READ_DELETED_PREPARED	2123
/*! cache: pages read into cache by checkpoint */
#define	WT_STAT_DSRC_CACHE_READ_CHECKPOINT		2124
/*! cache: pages requested from the cache */
#define	WT_STAT_DSRC_CACHE_PAGES_REQUESTED		2125
/*! cache: pages requested from the cache due to pre-fetch */
#define	WT_STAT_DSRC_CACHE_PAGES_PREFETCH		2126
/*! cache: pages seen by eviction walk */
#define	WT_STAT_DSRC_CACHE_EVICTION_PAGES_SEEN		2127
/*! cache: pages written from cache */
#define	WT_STAT_DSRC_CACHE_WRITE			2128
/*! cache: pages written requiring in-memory restoration */
#define	WT_STAT_DSRC_CACHE_WRITE_RESTORE		2129
/*! cache: recent modification of a page blocked its eviction */
#define	WT_STAT_DSRC_CACHE_EVICTION_BLOCKED_RECENTLY_MODIFIED	2130
/*! cache: reconciled pages scrubbed and added back to the cache clean */
#define	WT_STAT_DSRC_CACHE_SCRUB_RESTORE		2131
/*! cache: reverse splits performed */
#define	WT_STAT_DSRC_CACHE_REVERSE_SPLITS		2132
>>>>>>> 20998ab0
/*!
 * cache: reverse splits skipped because of VLCS namespace gap
 * restrictions
 */
<<<<<<< HEAD
#define	WT_STAT_DSRC_CACHE_REVERSE_SPLITS_SKIPPED_VLCS	2111
/*! cache: the number of times full update inserted to history store */
#define	WT_STAT_DSRC_CACHE_HS_INSERT_FULL_UPDATE	2112
/*! cache: the number of times reverse modify inserted to history store */
#define	WT_STAT_DSRC_CACHE_HS_INSERT_REVERSE_MODIFY	2113
/*! cache: tracked dirty bytes in the cache */
#define	WT_STAT_DSRC_CACHE_BYTES_DIRTY			2114
/*! cache: tracked dirty internal page bytes in the cache */
#define	WT_STAT_DSRC_CACHE_BYTES_DIRTY_INTERNAL		2115
/*! cache: tracked dirty leaf page bytes in the cache */
#define	WT_STAT_DSRC_CACHE_BYTES_DIRTY_LEAF		2116
/*! cache: uncommitted truncate blocked page eviction */
#define	WT_STAT_DSRC_CACHE_EVICTION_BLOCKED_UNCOMMITTED_TRUNCATE	2117
/*! cache: unmodified pages evicted */
#define	WT_STAT_DSRC_CACHE_EVICTION_CLEAN		2118
=======
#define	WT_STAT_DSRC_CACHE_REVERSE_SPLITS_SKIPPED_VLCS	2133
/*! cache: the number of times full update inserted to history store */
#define	WT_STAT_DSRC_CACHE_HS_INSERT_FULL_UPDATE	2134
/*! cache: the number of times reverse modify inserted to history store */
#define	WT_STAT_DSRC_CACHE_HS_INSERT_REVERSE_MODIFY	2135
/*! cache: tracked dirty bytes in the cache */
#define	WT_STAT_DSRC_CACHE_BYTES_DIRTY			2136
/*! cache: uncommitted truncate blocked page eviction */
#define	WT_STAT_DSRC_CACHE_EVICTION_BLOCKED_UNCOMMITTED_TRUNCATE	2137
/*! cache: unmodified pages evicted */
#define	WT_STAT_DSRC_CACHE_EVICTION_CLEAN		2138
>>>>>>> 20998ab0
/*!
 * cache_walk: Average difference between current eviction generation
 * when the page was last considered, only reported if cache_walk or all
 * statistics are enabled
 */
<<<<<<< HEAD
#define	WT_STAT_DSRC_CACHE_STATE_GEN_AVG_GAP		2119
=======
#define	WT_STAT_DSRC_CACHE_STATE_GEN_AVG_GAP		2139
>>>>>>> 20998ab0
/*!
 * cache_walk: Average on-disk page image size seen, only reported if
 * cache_walk or all statistics are enabled
 */
<<<<<<< HEAD
#define	WT_STAT_DSRC_CACHE_STATE_AVG_WRITTEN_SIZE	2120
=======
#define	WT_STAT_DSRC_CACHE_STATE_AVG_WRITTEN_SIZE	2140
>>>>>>> 20998ab0
/*!
 * cache_walk: Average time in cache for pages that have been visited by
 * the eviction server, only reported if cache_walk or all statistics are
 * enabled
 */
<<<<<<< HEAD
#define	WT_STAT_DSRC_CACHE_STATE_AVG_VISITED_AGE	2121
=======
#define	WT_STAT_DSRC_CACHE_STATE_AVG_VISITED_AGE	2141
>>>>>>> 20998ab0
/*!
 * cache_walk: Average time in cache for pages that have not been visited
 * by the eviction server, only reported if cache_walk or all statistics
 * are enabled
 */
<<<<<<< HEAD
#define	WT_STAT_DSRC_CACHE_STATE_AVG_UNVISITED_AGE	2122
=======
#define	WT_STAT_DSRC_CACHE_STATE_AVG_UNVISITED_AGE	2142
>>>>>>> 20998ab0
/*!
 * cache_walk: Clean pages currently in cache, only reported if
 * cache_walk or all statistics are enabled
 */
<<<<<<< HEAD
#define	WT_STAT_DSRC_CACHE_STATE_PAGES_CLEAN		2123
=======
#define	WT_STAT_DSRC_CACHE_STATE_PAGES_CLEAN		2143
>>>>>>> 20998ab0
/*!
 * cache_walk: Current eviction generation, only reported if cache_walk
 * or all statistics are enabled
 */
<<<<<<< HEAD
#define	WT_STAT_DSRC_CACHE_STATE_GEN_CURRENT		2124
=======
#define	WT_STAT_DSRC_CACHE_STATE_GEN_CURRENT		2144
>>>>>>> 20998ab0
/*!
 * cache_walk: Dirty pages currently in cache, only reported if
 * cache_walk or all statistics are enabled
 */
<<<<<<< HEAD
#define	WT_STAT_DSRC_CACHE_STATE_PAGES_DIRTY		2125
=======
#define	WT_STAT_DSRC_CACHE_STATE_PAGES_DIRTY		2145
>>>>>>> 20998ab0
/*!
 * cache_walk: Entries in the root page, only reported if cache_walk or
 * all statistics are enabled
 */
<<<<<<< HEAD
#define	WT_STAT_DSRC_CACHE_STATE_ROOT_ENTRIES		2126
=======
#define	WT_STAT_DSRC_CACHE_STATE_ROOT_ENTRIES		2146
>>>>>>> 20998ab0
/*!
 * cache_walk: Internal pages currently in cache, only reported if
 * cache_walk or all statistics are enabled
 */
<<<<<<< HEAD
#define	WT_STAT_DSRC_CACHE_STATE_PAGES_INTERNAL		2127
=======
#define	WT_STAT_DSRC_CACHE_STATE_PAGES_INTERNAL		2147
>>>>>>> 20998ab0
/*!
 * cache_walk: Leaf pages currently in cache, only reported if cache_walk
 * or all statistics are enabled
 */
<<<<<<< HEAD
#define	WT_STAT_DSRC_CACHE_STATE_PAGES_LEAF		2128
=======
#define	WT_STAT_DSRC_CACHE_STATE_PAGES_LEAF		2148
>>>>>>> 20998ab0
/*!
 * cache_walk: Maximum difference between current eviction generation
 * when the page was last considered, only reported if cache_walk or all
 * statistics are enabled
 */
<<<<<<< HEAD
#define	WT_STAT_DSRC_CACHE_STATE_GEN_MAX_GAP		2129
=======
#define	WT_STAT_DSRC_CACHE_STATE_GEN_MAX_GAP		2149
>>>>>>> 20998ab0
/*!
 * cache_walk: Maximum page size seen, only reported if cache_walk or all
 * statistics are enabled
 */
<<<<<<< HEAD
#define	WT_STAT_DSRC_CACHE_STATE_MAX_PAGESIZE		2130
=======
#define	WT_STAT_DSRC_CACHE_STATE_MAX_PAGESIZE		2150
>>>>>>> 20998ab0
/*!
 * cache_walk: Minimum on-disk page image size seen, only reported if
 * cache_walk or all statistics are enabled
 */
<<<<<<< HEAD
#define	WT_STAT_DSRC_CACHE_STATE_MIN_WRITTEN_SIZE	2131
=======
#define	WT_STAT_DSRC_CACHE_STATE_MIN_WRITTEN_SIZE	2151
>>>>>>> 20998ab0
/*!
 * cache_walk: Number of pages never visited by eviction server, only
 * reported if cache_walk or all statistics are enabled
 */
<<<<<<< HEAD
#define	WT_STAT_DSRC_CACHE_STATE_UNVISITED_COUNT	2132
=======
#define	WT_STAT_DSRC_CACHE_STATE_UNVISITED_COUNT	2152
>>>>>>> 20998ab0
/*!
 * cache_walk: On-disk page image sizes smaller than a single allocation
 * unit, only reported if cache_walk or all statistics are enabled
 */
<<<<<<< HEAD
#define	WT_STAT_DSRC_CACHE_STATE_SMALLER_ALLOC_SIZE	2133
=======
#define	WT_STAT_DSRC_CACHE_STATE_SMALLER_ALLOC_SIZE	2153
>>>>>>> 20998ab0
/*!
 * cache_walk: Pages created in memory and never written, only reported
 * if cache_walk or all statistics are enabled
 */
<<<<<<< HEAD
#define	WT_STAT_DSRC_CACHE_STATE_MEMORY			2134
=======
#define	WT_STAT_DSRC_CACHE_STATE_MEMORY			2154
>>>>>>> 20998ab0
/*!
 * cache_walk: Pages currently queued for eviction, only reported if
 * cache_walk or all statistics are enabled
 */
<<<<<<< HEAD
#define	WT_STAT_DSRC_CACHE_STATE_QUEUED			2135
=======
#define	WT_STAT_DSRC_CACHE_STATE_QUEUED			2155
>>>>>>> 20998ab0
/*!
 * cache_walk: Pages that could not be queued for eviction, only reported
 * if cache_walk or all statistics are enabled
 */
<<<<<<< HEAD
#define	WT_STAT_DSRC_CACHE_STATE_NOT_QUEUEABLE		2136
=======
#define	WT_STAT_DSRC_CACHE_STATE_NOT_QUEUEABLE		2156
>>>>>>> 20998ab0
/*!
 * cache_walk: Refs skipped during cache traversal, only reported if
 * cache_walk or all statistics are enabled
 */
<<<<<<< HEAD
#define	WT_STAT_DSRC_CACHE_STATE_REFS_SKIPPED		2137
=======
#define	WT_STAT_DSRC_CACHE_STATE_REFS_SKIPPED		2157
>>>>>>> 20998ab0
/*!
 * cache_walk: Size of the root page, only reported if cache_walk or all
 * statistics are enabled
 */
<<<<<<< HEAD
#define	WT_STAT_DSRC_CACHE_STATE_ROOT_SIZE		2138
=======
#define	WT_STAT_DSRC_CACHE_STATE_ROOT_SIZE		2158
>>>>>>> 20998ab0
/*!
 * cache_walk: Total number of pages currently in cache, only reported if
 * cache_walk or all statistics are enabled
 */
<<<<<<< HEAD
#define	WT_STAT_DSRC_CACHE_STATE_PAGES			2139
/*! checkpoint: checkpoint has acquired a snapshot for its transaction */
#define	WT_STAT_DSRC_CHECKPOINT_SNAPSHOT_ACQUIRED	2140
/*! checkpoint: pages added for eviction during checkpoint cleanup */
#define	WT_STAT_DSRC_CHECKPOINT_CLEANUP_PAGES_EVICT	2141
/*!
 * checkpoint: pages dirtied due to obsolete time window by checkpoint
 * cleanup
 */
#define	WT_STAT_DSRC_CHECKPOINT_CLEANUP_PAGES_OBSOLETE_TW	2142
/*!
 * checkpoint: pages read into cache during checkpoint cleanup
 * (reclaim_space)
 */
#define	WT_STAT_DSRC_CHECKPOINT_CLEANUP_PAGES_READ_RECLAIM_SPACE	2143
/*!
 * checkpoint: pages read into cache during checkpoint cleanup due to
 * obsolete time window
 */
#define	WT_STAT_DSRC_CHECKPOINT_CLEANUP_PAGES_READ_OBSOLETE_TW	2144
/*! checkpoint: pages removed during checkpoint cleanup */
#define	WT_STAT_DSRC_CHECKPOINT_CLEANUP_PAGES_REMOVED	2145
/*! checkpoint: pages skipped during checkpoint cleanup tree walk */
#define	WT_STAT_DSRC_CHECKPOINT_CLEANUP_PAGES_WALK_SKIPPED	2146
/*! checkpoint: pages visited during checkpoint cleanup */
#define	WT_STAT_DSRC_CHECKPOINT_CLEANUP_PAGES_VISITED	2147
/*! checkpoint: transaction checkpoints due to obsolete pages */
#define	WT_STAT_DSRC_CHECKPOINT_OBSOLETE_APPLIED	2148
=======
#define	WT_STAT_DSRC_CACHE_STATE_PAGES			2159
/*! checkpoint: checkpoint has acquired a snapshot for its transaction */
#define	WT_STAT_DSRC_CHECKPOINT_SNAPSHOT_ACQUIRED	2160
/*! checkpoint: pages added for eviction during checkpoint cleanup */
#define	WT_STAT_DSRC_CHECKPOINT_CLEANUP_PAGES_EVICT	2161
/*! checkpoint: pages removed during checkpoint cleanup */
#define	WT_STAT_DSRC_CHECKPOINT_CLEANUP_PAGES_REMOVED	2162
/*! checkpoint: pages skipped during checkpoint cleanup tree walk */
#define	WT_STAT_DSRC_CHECKPOINT_CLEANUP_PAGES_WALK_SKIPPED	2163
/*! checkpoint: pages visited during checkpoint cleanup */
#define	WT_STAT_DSRC_CHECKPOINT_CLEANUP_PAGES_VISITED	2164
/*! checkpoint: transaction checkpoints due to obsolete pages */
#define	WT_STAT_DSRC_CHECKPOINT_OBSOLETE_APPLIED	2165
>>>>>>> 20998ab0
/*!
 * compression: compressed page maximum internal page size prior to
 * compression
 */
<<<<<<< HEAD
#define	WT_STAT_DSRC_COMPRESS_PRECOMP_INTL_MAX_PAGE_SIZE	2149
=======
#define	WT_STAT_DSRC_COMPRESS_PRECOMP_INTL_MAX_PAGE_SIZE	2166
>>>>>>> 20998ab0
/*!
 * compression: compressed page maximum leaf page size prior to
 * compression
 */
<<<<<<< HEAD
#define	WT_STAT_DSRC_COMPRESS_PRECOMP_LEAF_MAX_PAGE_SIZE	2150
/*! compression: page written to disk failed to compress */
#define	WT_STAT_DSRC_COMPRESS_WRITE_FAIL		2151
/*! compression: page written to disk was too small to compress */
#define	WT_STAT_DSRC_COMPRESS_WRITE_TOO_SMALL		2152
/*! compression: pages read from disk */
#define	WT_STAT_DSRC_COMPRESS_READ			2153
=======
#define	WT_STAT_DSRC_COMPRESS_PRECOMP_LEAF_MAX_PAGE_SIZE	2167
/*! compression: page written to disk failed to compress */
#define	WT_STAT_DSRC_COMPRESS_WRITE_FAIL		2168
/*! compression: page written to disk was too small to compress */
#define	WT_STAT_DSRC_COMPRESS_WRITE_TOO_SMALL		2169
/*! compression: pages read from disk */
#define	WT_STAT_DSRC_COMPRESS_READ			2170
>>>>>>> 20998ab0
/*!
 * compression: pages read from disk with compression ratio greater than
 * 64
 */
<<<<<<< HEAD
#define	WT_STAT_DSRC_COMPRESS_READ_RATIO_HIST_MAX	2154
=======
#define	WT_STAT_DSRC_COMPRESS_READ_RATIO_HIST_MAX	2171
>>>>>>> 20998ab0
/*!
 * compression: pages read from disk with compression ratio smaller than
 * 2
 */
<<<<<<< HEAD
#define	WT_STAT_DSRC_COMPRESS_READ_RATIO_HIST_2		2155
=======
#define	WT_STAT_DSRC_COMPRESS_READ_RATIO_HIST_2		2172
>>>>>>> 20998ab0
/*!
 * compression: pages read from disk with compression ratio smaller than
 * 4
 */
<<<<<<< HEAD
#define	WT_STAT_DSRC_COMPRESS_READ_RATIO_HIST_4		2156
=======
#define	WT_STAT_DSRC_COMPRESS_READ_RATIO_HIST_4		2173
>>>>>>> 20998ab0
/*!
 * compression: pages read from disk with compression ratio smaller than
 * 8
 */
<<<<<<< HEAD
#define	WT_STAT_DSRC_COMPRESS_READ_RATIO_HIST_8		2157
=======
#define	WT_STAT_DSRC_COMPRESS_READ_RATIO_HIST_8		2174
>>>>>>> 20998ab0
/*!
 * compression: pages read from disk with compression ratio smaller than
 * 16
 */
<<<<<<< HEAD
#define	WT_STAT_DSRC_COMPRESS_READ_RATIO_HIST_16	2158
=======
#define	WT_STAT_DSRC_COMPRESS_READ_RATIO_HIST_16	2175
>>>>>>> 20998ab0
/*!
 * compression: pages read from disk with compression ratio smaller than
 * 32
 */
<<<<<<< HEAD
#define	WT_STAT_DSRC_COMPRESS_READ_RATIO_HIST_32	2159
=======
#define	WT_STAT_DSRC_COMPRESS_READ_RATIO_HIST_32	2176
>>>>>>> 20998ab0
/*!
 * compression: pages read from disk with compression ratio smaller than
 * 64
 */
<<<<<<< HEAD
#define	WT_STAT_DSRC_COMPRESS_READ_RATIO_HIST_64	2160
/*! compression: pages written to disk */
#define	WT_STAT_DSRC_COMPRESS_WRITE			2161
=======
#define	WT_STAT_DSRC_COMPRESS_READ_RATIO_HIST_64	2177
/*! compression: pages written to disk */
#define	WT_STAT_DSRC_COMPRESS_WRITE			2178
>>>>>>> 20998ab0
/*!
 * compression: pages written to disk with compression ratio greater than
 * 64
 */
<<<<<<< HEAD
#define	WT_STAT_DSRC_COMPRESS_WRITE_RATIO_HIST_MAX	2162
=======
#define	WT_STAT_DSRC_COMPRESS_WRITE_RATIO_HIST_MAX	2179
>>>>>>> 20998ab0
/*!
 * compression: pages written to disk with compression ratio smaller than
 * 2
 */
<<<<<<< HEAD
#define	WT_STAT_DSRC_COMPRESS_WRITE_RATIO_HIST_2	2163
=======
#define	WT_STAT_DSRC_COMPRESS_WRITE_RATIO_HIST_2	2180
>>>>>>> 20998ab0
/*!
 * compression: pages written to disk with compression ratio smaller than
 * 4
 */
<<<<<<< HEAD
#define	WT_STAT_DSRC_COMPRESS_WRITE_RATIO_HIST_4	2164
=======
#define	WT_STAT_DSRC_COMPRESS_WRITE_RATIO_HIST_4	2181
>>>>>>> 20998ab0
/*!
 * compression: pages written to disk with compression ratio smaller than
 * 8
 */
<<<<<<< HEAD
#define	WT_STAT_DSRC_COMPRESS_WRITE_RATIO_HIST_8	2165
=======
#define	WT_STAT_DSRC_COMPRESS_WRITE_RATIO_HIST_8	2182
>>>>>>> 20998ab0
/*!
 * compression: pages written to disk with compression ratio smaller than
 * 16
 */
<<<<<<< HEAD
#define	WT_STAT_DSRC_COMPRESS_WRITE_RATIO_HIST_16	2166
=======
#define	WT_STAT_DSRC_COMPRESS_WRITE_RATIO_HIST_16	2183
>>>>>>> 20998ab0
/*!
 * compression: pages written to disk with compression ratio smaller than
 * 32
 */
<<<<<<< HEAD
#define	WT_STAT_DSRC_COMPRESS_WRITE_RATIO_HIST_32	2167
=======
#define	WT_STAT_DSRC_COMPRESS_WRITE_RATIO_HIST_32	2184
>>>>>>> 20998ab0
/*!
 * compression: pages written to disk with compression ratio smaller than
 * 64
 */
<<<<<<< HEAD
#define	WT_STAT_DSRC_COMPRESS_WRITE_RATIO_HIST_64	2168
/*! cursor: Total number of deleted pages skipped during tree walk */
#define	WT_STAT_DSRC_CURSOR_TREE_WALK_DEL_PAGE_SKIP	2169
/*! cursor: Total number of entries skipped by cursor next calls */
#define	WT_STAT_DSRC_CURSOR_NEXT_SKIP_TOTAL		2170
/*! cursor: Total number of entries skipped by cursor prev calls */
#define	WT_STAT_DSRC_CURSOR_PREV_SKIP_TOTAL		2171
=======
#define	WT_STAT_DSRC_COMPRESS_WRITE_RATIO_HIST_64	2185
/*! cursor: Total number of deleted pages skipped during tree walk */
#define	WT_STAT_DSRC_CURSOR_TREE_WALK_DEL_PAGE_SKIP	2186
/*! cursor: Total number of entries skipped by cursor next calls */
#define	WT_STAT_DSRC_CURSOR_NEXT_SKIP_TOTAL		2187
/*! cursor: Total number of entries skipped by cursor prev calls */
#define	WT_STAT_DSRC_CURSOR_PREV_SKIP_TOTAL		2188
>>>>>>> 20998ab0
/*!
 * cursor: Total number of entries skipped to position the history store
 * cursor
 */
<<<<<<< HEAD
#define	WT_STAT_DSRC_CURSOR_SKIP_HS_CUR_POSITION	2172
=======
#define	WT_STAT_DSRC_CURSOR_SKIP_HS_CUR_POSITION	2189
>>>>>>> 20998ab0
/*!
 * cursor: Total number of in-memory deleted pages skipped during tree
 * walk
 */
<<<<<<< HEAD
#define	WT_STAT_DSRC_CURSOR_TREE_WALK_INMEM_DEL_PAGE_SKIP	2173
/*! cursor: Total number of on-disk deleted pages skipped during tree walk */
#define	WT_STAT_DSRC_CURSOR_TREE_WALK_ONDISK_DEL_PAGE_SKIP	2174
=======
#define	WT_STAT_DSRC_CURSOR_TREE_WALK_INMEM_DEL_PAGE_SKIP	2190
/*! cursor: Total number of on-disk deleted pages skipped during tree walk */
#define	WT_STAT_DSRC_CURSOR_TREE_WALK_ONDISK_DEL_PAGE_SKIP	2191
>>>>>>> 20998ab0
/*!
 * cursor: Total number of times a search near has exited due to prefix
 * config
 */
<<<<<<< HEAD
#define	WT_STAT_DSRC_CURSOR_SEARCH_NEAR_PREFIX_FAST_PATHS	2175
=======
#define	WT_STAT_DSRC_CURSOR_SEARCH_NEAR_PREFIX_FAST_PATHS	2192
>>>>>>> 20998ab0
/*!
 * cursor: Total number of times cursor fails to temporarily release
 * pinned page to encourage eviction of hot or large page
 */
<<<<<<< HEAD
#define	WT_STAT_DSRC_CURSOR_REPOSITION_FAILED		2176
=======
#define	WT_STAT_DSRC_CURSOR_REPOSITION_FAILED		2193
>>>>>>> 20998ab0
/*!
 * cursor: Total number of times cursor temporarily releases pinned page
 * to encourage eviction of hot or large page
 */
<<<<<<< HEAD
#define	WT_STAT_DSRC_CURSOR_REPOSITION			2177
/*! cursor: bulk loaded cursor insert calls */
#define	WT_STAT_DSRC_CURSOR_INSERT_BULK			2178
/*! cursor: cache cursors reuse count */
#define	WT_STAT_DSRC_CURSOR_REOPEN			2179
/*! cursor: close calls that result in cache */
#define	WT_STAT_DSRC_CURSOR_CACHE			2180
/*! cursor: create calls */
#define	WT_STAT_DSRC_CURSOR_CREATE			2181
/*! cursor: cursor bound calls that return an error */
#define	WT_STAT_DSRC_CURSOR_BOUND_ERROR			2182
/*! cursor: cursor bounds cleared from reset */
#define	WT_STAT_DSRC_CURSOR_BOUNDS_RESET		2183
/*! cursor: cursor bounds comparisons performed */
#define	WT_STAT_DSRC_CURSOR_BOUNDS_COMPARISONS		2184
/*! cursor: cursor bounds next called on an unpositioned cursor */
#define	WT_STAT_DSRC_CURSOR_BOUNDS_NEXT_UNPOSITIONED	2185
/*! cursor: cursor bounds next early exit */
#define	WT_STAT_DSRC_CURSOR_BOUNDS_NEXT_EARLY_EXIT	2186
/*! cursor: cursor bounds prev called on an unpositioned cursor */
#define	WT_STAT_DSRC_CURSOR_BOUNDS_PREV_UNPOSITIONED	2187
/*! cursor: cursor bounds prev early exit */
#define	WT_STAT_DSRC_CURSOR_BOUNDS_PREV_EARLY_EXIT	2188
/*! cursor: cursor bounds search early exit */
#define	WT_STAT_DSRC_CURSOR_BOUNDS_SEARCH_EARLY_EXIT	2189
/*! cursor: cursor bounds search near call repositioned cursor */
#define	WT_STAT_DSRC_CURSOR_BOUNDS_SEARCH_NEAR_REPOSITIONED_CURSOR	2190
/*! cursor: cursor cache calls that return an error */
#define	WT_STAT_DSRC_CURSOR_CACHE_ERROR			2191
/*! cursor: cursor close calls that return an error */
#define	WT_STAT_DSRC_CURSOR_CLOSE_ERROR			2192
/*! cursor: cursor compare calls that return an error */
#define	WT_STAT_DSRC_CURSOR_COMPARE_ERROR		2193
/*! cursor: cursor equals calls that return an error */
#define	WT_STAT_DSRC_CURSOR_EQUALS_ERROR		2194
/*! cursor: cursor get key calls that return an error */
#define	WT_STAT_DSRC_CURSOR_GET_KEY_ERROR		2195
/*! cursor: cursor get value calls that return an error */
#define	WT_STAT_DSRC_CURSOR_GET_VALUE_ERROR		2196
/*! cursor: cursor insert calls that return an error */
#define	WT_STAT_DSRC_CURSOR_INSERT_ERROR		2197
/*! cursor: cursor insert check calls that return an error */
#define	WT_STAT_DSRC_CURSOR_INSERT_CHECK_ERROR		2198
/*! cursor: cursor largest key calls that return an error */
#define	WT_STAT_DSRC_CURSOR_LARGEST_KEY_ERROR		2199
/*! cursor: cursor modify calls that return an error */
#define	WT_STAT_DSRC_CURSOR_MODIFY_ERROR		2200
/*! cursor: cursor next calls that return an error */
#define	WT_STAT_DSRC_CURSOR_NEXT_ERROR			2201
=======
#define	WT_STAT_DSRC_CURSOR_REPOSITION			2194
/*! cursor: bulk loaded cursor insert calls */
#define	WT_STAT_DSRC_CURSOR_INSERT_BULK			2195
/*! cursor: cache cursors reuse count */
#define	WT_STAT_DSRC_CURSOR_REOPEN			2196
/*! cursor: close calls that result in cache */
#define	WT_STAT_DSRC_CURSOR_CACHE			2197
/*! cursor: create calls */
#define	WT_STAT_DSRC_CURSOR_CREATE			2198
/*! cursor: cursor bound calls that return an error */
#define	WT_STAT_DSRC_CURSOR_BOUND_ERROR			2199
/*! cursor: cursor bounds cleared from reset */
#define	WT_STAT_DSRC_CURSOR_BOUNDS_RESET		2200
/*! cursor: cursor bounds comparisons performed */
#define	WT_STAT_DSRC_CURSOR_BOUNDS_COMPARISONS		2201
/*! cursor: cursor bounds next called on an unpositioned cursor */
#define	WT_STAT_DSRC_CURSOR_BOUNDS_NEXT_UNPOSITIONED	2202
/*! cursor: cursor bounds next early exit */
#define	WT_STAT_DSRC_CURSOR_BOUNDS_NEXT_EARLY_EXIT	2203
/*! cursor: cursor bounds prev called on an unpositioned cursor */
#define	WT_STAT_DSRC_CURSOR_BOUNDS_PREV_UNPOSITIONED	2204
/*! cursor: cursor bounds prev early exit */
#define	WT_STAT_DSRC_CURSOR_BOUNDS_PREV_EARLY_EXIT	2205
/*! cursor: cursor bounds search early exit */
#define	WT_STAT_DSRC_CURSOR_BOUNDS_SEARCH_EARLY_EXIT	2206
/*! cursor: cursor bounds search near call repositioned cursor */
#define	WT_STAT_DSRC_CURSOR_BOUNDS_SEARCH_NEAR_REPOSITIONED_CURSOR	2207
/*! cursor: cursor cache calls that return an error */
#define	WT_STAT_DSRC_CURSOR_CACHE_ERROR			2208
/*! cursor: cursor close calls that return an error */
#define	WT_STAT_DSRC_CURSOR_CLOSE_ERROR			2209
/*! cursor: cursor compare calls that return an error */
#define	WT_STAT_DSRC_CURSOR_COMPARE_ERROR		2210
/*! cursor: cursor equals calls that return an error */
#define	WT_STAT_DSRC_CURSOR_EQUALS_ERROR		2211
/*! cursor: cursor get key calls that return an error */
#define	WT_STAT_DSRC_CURSOR_GET_KEY_ERROR		2212
/*! cursor: cursor get value calls that return an error */
#define	WT_STAT_DSRC_CURSOR_GET_VALUE_ERROR		2213
/*! cursor: cursor insert calls that return an error */
#define	WT_STAT_DSRC_CURSOR_INSERT_ERROR		2214
/*! cursor: cursor insert check calls that return an error */
#define	WT_STAT_DSRC_CURSOR_INSERT_CHECK_ERROR		2215
/*! cursor: cursor largest key calls that return an error */
#define	WT_STAT_DSRC_CURSOR_LARGEST_KEY_ERROR		2216
/*! cursor: cursor modify calls that return an error */
#define	WT_STAT_DSRC_CURSOR_MODIFY_ERROR		2217
/*! cursor: cursor next calls that return an error */
#define	WT_STAT_DSRC_CURSOR_NEXT_ERROR			2218
>>>>>>> 20998ab0
/*!
 * cursor: cursor next calls that skip due to a globally visible history
 * store tombstone
 */
<<<<<<< HEAD
#define	WT_STAT_DSRC_CURSOR_NEXT_HS_TOMBSTONE		2202
=======
#define	WT_STAT_DSRC_CURSOR_NEXT_HS_TOMBSTONE		2219
>>>>>>> 20998ab0
/*!
 * cursor: cursor next calls that skip greater than 1 and fewer than 100
 * entries
 */
<<<<<<< HEAD
#define	WT_STAT_DSRC_CURSOR_NEXT_SKIP_LT_100		2203
=======
#define	WT_STAT_DSRC_CURSOR_NEXT_SKIP_LT_100		2220
>>>>>>> 20998ab0
/*!
 * cursor: cursor next calls that skip greater than or equal to 100
 * entries
 */
<<<<<<< HEAD
#define	WT_STAT_DSRC_CURSOR_NEXT_SKIP_GE_100		2204
/*! cursor: cursor next random calls that return an error */
#define	WT_STAT_DSRC_CURSOR_NEXT_RANDOM_ERROR		2205
/*! cursor: cursor prev calls that return an error */
#define	WT_STAT_DSRC_CURSOR_PREV_ERROR			2206
=======
#define	WT_STAT_DSRC_CURSOR_NEXT_SKIP_GE_100		2221
/*! cursor: cursor next random calls that return an error */
#define	WT_STAT_DSRC_CURSOR_NEXT_RANDOM_ERROR		2222
/*! cursor: cursor prev calls that return an error */
#define	WT_STAT_DSRC_CURSOR_PREV_ERROR			2223
>>>>>>> 20998ab0
/*!
 * cursor: cursor prev calls that skip due to a globally visible history
 * store tombstone
 */
<<<<<<< HEAD
#define	WT_STAT_DSRC_CURSOR_PREV_HS_TOMBSTONE		2207
=======
#define	WT_STAT_DSRC_CURSOR_PREV_HS_TOMBSTONE		2224
>>>>>>> 20998ab0
/*!
 * cursor: cursor prev calls that skip greater than or equal to 100
 * entries
 */
<<<<<<< HEAD
#define	WT_STAT_DSRC_CURSOR_PREV_SKIP_GE_100		2208
/*! cursor: cursor prev calls that skip less than 100 entries */
#define	WT_STAT_DSRC_CURSOR_PREV_SKIP_LT_100		2209
/*! cursor: cursor reconfigure calls that return an error */
#define	WT_STAT_DSRC_CURSOR_RECONFIGURE_ERROR		2210
/*! cursor: cursor remove calls that return an error */
#define	WT_STAT_DSRC_CURSOR_REMOVE_ERROR		2211
/*! cursor: cursor reopen calls that return an error */
#define	WT_STAT_DSRC_CURSOR_REOPEN_ERROR		2212
/*! cursor: cursor reserve calls that return an error */
#define	WT_STAT_DSRC_CURSOR_RESERVE_ERROR		2213
/*! cursor: cursor reset calls that return an error */
#define	WT_STAT_DSRC_CURSOR_RESET_ERROR			2214
/*! cursor: cursor search calls that return an error */
#define	WT_STAT_DSRC_CURSOR_SEARCH_ERROR		2215
/*! cursor: cursor search near calls that return an error */
#define	WT_STAT_DSRC_CURSOR_SEARCH_NEAR_ERROR		2216
/*! cursor: cursor update calls that return an error */
#define	WT_STAT_DSRC_CURSOR_UPDATE_ERROR		2217
/*! cursor: insert calls */
#define	WT_STAT_DSRC_CURSOR_INSERT			2218
/*! cursor: insert key and value bytes */
#define	WT_STAT_DSRC_CURSOR_INSERT_BYTES		2219
/*! cursor: modify */
#define	WT_STAT_DSRC_CURSOR_MODIFY			2220
/*! cursor: modify key and value bytes affected */
#define	WT_STAT_DSRC_CURSOR_MODIFY_BYTES		2221
/*! cursor: modify value bytes modified */
#define	WT_STAT_DSRC_CURSOR_MODIFY_BYTES_TOUCH		2222
/*! cursor: next calls */
#define	WT_STAT_DSRC_CURSOR_NEXT			2223
/*! cursor: open cursor count */
#define	WT_STAT_DSRC_CURSOR_OPEN_COUNT			2224
/*! cursor: operation restarted */
#define	WT_STAT_DSRC_CURSOR_RESTART			2225
/*! cursor: prev calls */
#define	WT_STAT_DSRC_CURSOR_PREV			2226
/*! cursor: remove calls */
#define	WT_STAT_DSRC_CURSOR_REMOVE			2227
/*! cursor: remove key bytes removed */
#define	WT_STAT_DSRC_CURSOR_REMOVE_BYTES		2228
/*! cursor: reserve calls */
#define	WT_STAT_DSRC_CURSOR_RESERVE			2229
/*! cursor: reset calls */
#define	WT_STAT_DSRC_CURSOR_RESET			2230
/*! cursor: search calls */
#define	WT_STAT_DSRC_CURSOR_SEARCH			2231
/*! cursor: search history store calls */
#define	WT_STAT_DSRC_CURSOR_SEARCH_HS			2232
/*! cursor: search near calls */
#define	WT_STAT_DSRC_CURSOR_SEARCH_NEAR			2233
/*! cursor: truncate calls */
#define	WT_STAT_DSRC_CURSOR_TRUNCATE			2234
/*! cursor: update calls */
#define	WT_STAT_DSRC_CURSOR_UPDATE			2235
/*! cursor: update key and value bytes */
#define	WT_STAT_DSRC_CURSOR_UPDATE_BYTES		2236
/*! cursor: update value size change */
#define	WT_STAT_DSRC_CURSOR_UPDATE_BYTES_CHANGED	2237
/*! layered: Layered table cursor insert operations */
#define	WT_STAT_DSRC_LAYERED_CURS_INSERT		2238
/*! layered: Layered table cursor next operations */
#define	WT_STAT_DSRC_LAYERED_CURS_NEXT			2239
/*! layered: Layered table cursor next operations from ingest table */
#define	WT_STAT_DSRC_LAYERED_CURS_NEXT_INGEST		2240
/*! layered: Layered table cursor next operations from stable table */
#define	WT_STAT_DSRC_LAYERED_CURS_NEXT_STABLE		2241
/*! layered: Layered table cursor prev operations */
#define	WT_STAT_DSRC_LAYERED_CURS_PREV			2242
/*! layered: Layered table cursor prev operations from ingest table */
#define	WT_STAT_DSRC_LAYERED_CURS_PREV_INGEST		2243
/*! layered: Layered table cursor prev operations from stable table */
#define	WT_STAT_DSRC_LAYERED_CURS_PREV_STABLE		2244
/*! layered: Layered table cursor remove operations */
#define	WT_STAT_DSRC_LAYERED_CURS_REMOVE		2245
/*! layered: Layered table cursor search near operations */
#define	WT_STAT_DSRC_LAYERED_CURS_SEARCH_NEAR		2246
/*! layered: Layered table cursor search near operations from ingest table */
#define	WT_STAT_DSRC_LAYERED_CURS_SEARCH_NEAR_INGEST	2247
/*! layered: Layered table cursor search near operations from stable table */
#define	WT_STAT_DSRC_LAYERED_CURS_SEARCH_NEAR_STABLE	2248
/*! layered: Layered table cursor search operations */
#define	WT_STAT_DSRC_LAYERED_CURS_SEARCH		2249
/*! layered: Layered table cursor search operations from ingest table */
#define	WT_STAT_DSRC_LAYERED_CURS_SEARCH_INGEST		2250
/*! layered: Layered table cursor search operations from stable table */
#define	WT_STAT_DSRC_LAYERED_CURS_SEARCH_STABLE		2251
/*! layered: Layered table cursor update operations */
#define	WT_STAT_DSRC_LAYERED_CURS_UPDATE		2252
/*! layered: Layered table cursor upgrade state for ingest table */
#define	WT_STAT_DSRC_LAYERED_CURS_UPGRADE_INGEST	2253
/*! layered: Layered table cursor upgrade state for stable table */
#define	WT_STAT_DSRC_LAYERED_CURS_UPGRADE_STABLE	2254
=======
#define	WT_STAT_DSRC_CURSOR_PREV_SKIP_GE_100		2225
/*! cursor: cursor prev calls that skip less than 100 entries */
#define	WT_STAT_DSRC_CURSOR_PREV_SKIP_LT_100		2226
/*! cursor: cursor reconfigure calls that return an error */
#define	WT_STAT_DSRC_CURSOR_RECONFIGURE_ERROR		2227
/*! cursor: cursor remove calls that return an error */
#define	WT_STAT_DSRC_CURSOR_REMOVE_ERROR		2228
/*! cursor: cursor reopen calls that return an error */
#define	WT_STAT_DSRC_CURSOR_REOPEN_ERROR		2229
/*! cursor: cursor reserve calls that return an error */
#define	WT_STAT_DSRC_CURSOR_RESERVE_ERROR		2230
/*! cursor: cursor reset calls that return an error */
#define	WT_STAT_DSRC_CURSOR_RESET_ERROR			2231
/*! cursor: cursor search calls that return an error */
#define	WT_STAT_DSRC_CURSOR_SEARCH_ERROR		2232
/*! cursor: cursor search near calls that return an error */
#define	WT_STAT_DSRC_CURSOR_SEARCH_NEAR_ERROR		2233
/*! cursor: cursor update calls that return an error */
#define	WT_STAT_DSRC_CURSOR_UPDATE_ERROR		2234
/*! cursor: insert calls */
#define	WT_STAT_DSRC_CURSOR_INSERT			2235
/*! cursor: insert key and value bytes */
#define	WT_STAT_DSRC_CURSOR_INSERT_BYTES		2236
/*! cursor: modify */
#define	WT_STAT_DSRC_CURSOR_MODIFY			2237
/*! cursor: modify key and value bytes affected */
#define	WT_STAT_DSRC_CURSOR_MODIFY_BYTES		2238
/*! cursor: modify value bytes modified */
#define	WT_STAT_DSRC_CURSOR_MODIFY_BYTES_TOUCH		2239
/*! cursor: next calls */
#define	WT_STAT_DSRC_CURSOR_NEXT			2240
/*! cursor: open cursor count */
#define	WT_STAT_DSRC_CURSOR_OPEN_COUNT			2241
/*! cursor: operation restarted */
#define	WT_STAT_DSRC_CURSOR_RESTART			2242
/*! cursor: prev calls */
#define	WT_STAT_DSRC_CURSOR_PREV			2243
/*! cursor: remove calls */
#define	WT_STAT_DSRC_CURSOR_REMOVE			2244
/*! cursor: remove key bytes removed */
#define	WT_STAT_DSRC_CURSOR_REMOVE_BYTES		2245
/*! cursor: reserve calls */
#define	WT_STAT_DSRC_CURSOR_RESERVE			2246
/*! cursor: reset calls */
#define	WT_STAT_DSRC_CURSOR_RESET			2247
/*! cursor: search calls */
#define	WT_STAT_DSRC_CURSOR_SEARCH			2248
/*! cursor: search history store calls */
#define	WT_STAT_DSRC_CURSOR_SEARCH_HS			2249
/*! cursor: search near calls */
#define	WT_STAT_DSRC_CURSOR_SEARCH_NEAR			2250
/*! cursor: truncate calls */
#define	WT_STAT_DSRC_CURSOR_TRUNCATE			2251
/*! cursor: update calls */
#define	WT_STAT_DSRC_CURSOR_UPDATE			2252
/*! cursor: update key and value bytes */
#define	WT_STAT_DSRC_CURSOR_UPDATE_BYTES		2253
/*! cursor: update value size change */
#define	WT_STAT_DSRC_CURSOR_UPDATE_BYTES_CHANGED	2254
/*! layered: Layered table cursor insert operations */
#define	WT_STAT_DSRC_LAYERED_CURS_INSERT		2255
/*! layered: Layered table cursor next operations */
#define	WT_STAT_DSRC_LAYERED_CURS_NEXT			2256
/*! layered: Layered table cursor next operations from ingest table */
#define	WT_STAT_DSRC_LAYERED_CURS_NEXT_INGEST		2257
/*! layered: Layered table cursor next operations from stable table */
#define	WT_STAT_DSRC_LAYERED_CURS_NEXT_STABLE		2258
/*! layered: Layered table cursor prev operations */
#define	WT_STAT_DSRC_LAYERED_CURS_PREV			2259
/*! layered: Layered table cursor prev operations from ingest table */
#define	WT_STAT_DSRC_LAYERED_CURS_PREV_INGEST		2260
/*! layered: Layered table cursor prev operations from stable table */
#define	WT_STAT_DSRC_LAYERED_CURS_PREV_STABLE		2261
/*! layered: Layered table cursor remove operations */
#define	WT_STAT_DSRC_LAYERED_CURS_REMOVE		2262
/*! layered: Layered table cursor search near operations */
#define	WT_STAT_DSRC_LAYERED_CURS_SEARCH_NEAR		2263
/*! layered: Layered table cursor search near operations from ingest table */
#define	WT_STAT_DSRC_LAYERED_CURS_SEARCH_NEAR_INGEST	2264
/*! layered: Layered table cursor search near operations from stable table */
#define	WT_STAT_DSRC_LAYERED_CURS_SEARCH_NEAR_STABLE	2265
/*! layered: Layered table cursor search operations */
#define	WT_STAT_DSRC_LAYERED_CURS_SEARCH		2266
/*! layered: Layered table cursor search operations from ingest table */
#define	WT_STAT_DSRC_LAYERED_CURS_SEARCH_INGEST		2267
/*! layered: Layered table cursor search operations from stable table */
#define	WT_STAT_DSRC_LAYERED_CURS_SEARCH_STABLE		2268
/*! layered: Layered table cursor update operations */
#define	WT_STAT_DSRC_LAYERED_CURS_UPDATE		2269
/*! layered: Layered table cursor upgrade state for ingest table */
#define	WT_STAT_DSRC_LAYERED_CURS_UPGRADE_INGEST	2270
/*! layered: Layered table cursor upgrade state for stable table */
#define	WT_STAT_DSRC_LAYERED_CURS_UPGRADE_STABLE	2271
>>>>>>> 20998ab0
/*!
 * layered: checkpoints performed on this table by the layered table
 * manager
 */
<<<<<<< HEAD
#define	WT_STAT_DSRC_LAYERED_TABLE_MANAGER_CHECKPOINTS	2255
/*! layered: checkpoints refreshed on shared layered constituents */
#define	WT_STAT_DSRC_LAYERED_TABLE_MANAGER_CHECKPOINTS_REFRESHED	2256
=======
#define	WT_STAT_DSRC_LAYERED_TABLE_MANAGER_CHECKPOINTS	2272
/*! layered: checkpoints refreshed on shared layered constituents */
#define	WT_STAT_DSRC_LAYERED_TABLE_MANAGER_CHECKPOINTS_REFRESHED	2273
>>>>>>> 20998ab0
/*!
 * layered: how many log applications the layered table manager applied
 * on this tree
 */
<<<<<<< HEAD
#define	WT_STAT_DSRC_LAYERED_TABLE_MANAGER_LOGOPS_APPLIED	2257
=======
#define	WT_STAT_DSRC_LAYERED_TABLE_MANAGER_LOGOPS_APPLIED	2274
>>>>>>> 20998ab0
/*!
 * layered: how many log applications the layered table manager skipped
 * on this tree
 */
<<<<<<< HEAD
#define	WT_STAT_DSRC_LAYERED_TABLE_MANAGER_LOGOPS_SKIPPED	2258
=======
#define	WT_STAT_DSRC_LAYERED_TABLE_MANAGER_LOGOPS_SKIPPED	2275
>>>>>>> 20998ab0
/*!
 * layered: how many previously-applied LSNs the layered table manager
 * skipped on this tree
 */
<<<<<<< HEAD
#define	WT_STAT_DSRC_LAYERED_TABLE_MANAGER_SKIP_LSN	2259
/*! reconciliation: VLCS pages explicitly reconciled as empty */
#define	WT_STAT_DSRC_REC_VLCS_EMPTIED_PAGES		2260
/*! reconciliation: approximate byte size of timestamps in pages written */
#define	WT_STAT_DSRC_REC_TIME_WINDOW_BYTES_TS		2261
=======
#define	WT_STAT_DSRC_LAYERED_TABLE_MANAGER_SKIP_LSN	2276
/*! reconciliation: VLCS pages explicitly reconciled as empty */
#define	WT_STAT_DSRC_REC_VLCS_EMPTIED_PAGES		2277
/*! reconciliation: approximate byte size of timestamps in pages written */
#define	WT_STAT_DSRC_REC_TIME_WINDOW_BYTES_TS		2278
>>>>>>> 20998ab0
/*!
 * reconciliation: approximate byte size of transaction IDs in pages
 * written
 */
<<<<<<< HEAD
#define	WT_STAT_DSRC_REC_TIME_WINDOW_BYTES_TXN		2262
=======
#define	WT_STAT_DSRC_REC_TIME_WINDOW_BYTES_TXN		2279
>>>>>>> 20998ab0
/*!
 * reconciliation: average length of delta chain on internal page with
 * deltas
 */
<<<<<<< HEAD
#define	WT_STAT_DSRC_REC_AVERAGE_INTERNAL_PAGE_DELTA_CHAIN_LENGTH	2263
/*! reconciliation: average length of delta chain on leaf page with deltas */
#define	WT_STAT_DSRC_REC_AVERAGE_LEAF_PAGE_DELTA_CHAIN_LENGTH	2264
/*! reconciliation: dictionary matches */
#define	WT_STAT_DSRC_REC_DICTIONARY			2265
/*! reconciliation: empty deltas skipped in disaggregated storage */
#define	WT_STAT_DSRC_REC_SKIP_EMPTY_DELTAS		2266
/*! reconciliation: fast-path pages deleted */
#define	WT_STAT_DSRC_REC_PAGE_DELETE_FAST		2267
/*! reconciliation: internal page deltas written */
#define	WT_STAT_DSRC_REC_PAGE_DELTA_INTERNAL		2268
=======
#define	WT_STAT_DSRC_REC_AVERAGE_INTERNAL_PAGE_DELTA_CHAIN_LENGTH	2280
/*! reconciliation: average length of delta chain on leaf page with deltas */
#define	WT_STAT_DSRC_REC_AVERAGE_LEAF_PAGE_DELTA_CHAIN_LENGTH	2281
/*! reconciliation: dictionary matches */
#define	WT_STAT_DSRC_REC_DICTIONARY			2282
/*! reconciliation: empty deltas skipped in disaggregated storage */
#define	WT_STAT_DSRC_REC_SKIP_EMPTY_DELTAS		2283
/*! reconciliation: fast-path pages deleted */
#define	WT_STAT_DSRC_REC_PAGE_DELETE_FAST		2284
/*! reconciliation: internal page deltas written */
#define	WT_STAT_DSRC_REC_PAGE_DELTA_INTERNAL		2285
>>>>>>> 20998ab0
/*!
 * reconciliation: internal page key bytes discarded using suffix
 * compression
 */
<<<<<<< HEAD
#define	WT_STAT_DSRC_REC_SUFFIX_COMPRESSION		2269
/*! reconciliation: internal page multi-block writes */
#define	WT_STAT_DSRC_REC_MULTIBLOCK_INTERNAL		2270
/*! reconciliation: leaf page deltas written */
#define	WT_STAT_DSRC_REC_PAGE_DELTA_LEAF		2271
/*! reconciliation: leaf page key bytes discarded using prefix compression */
#define	WT_STAT_DSRC_REC_PREFIX_COMPRESSION		2272
/*! reconciliation: leaf page multi-block writes */
#define	WT_STAT_DSRC_REC_MULTIBLOCK_LEAF		2273
/*! reconciliation: leaf-page overflow keys */
#define	WT_STAT_DSRC_REC_OVERFLOW_KEY_LEAF		2274
/*! reconciliation: max deltas seen on internal page during reconciliation */
#define	WT_STAT_DSRC_REC_MAX_INTERNAL_PAGE_DELTAS	2275
/*! reconciliation: max deltas seen on leaf page during reconciliation */
#define	WT_STAT_DSRC_REC_MAX_LEAF_PAGE_DELTAS		2276
/*! reconciliation: maximum blocks required for a page */
#define	WT_STAT_DSRC_REC_MULTIBLOCK_MAX			2277
=======
#define	WT_STAT_DSRC_REC_SUFFIX_COMPRESSION		2286
/*! reconciliation: internal page multi-block writes */
#define	WT_STAT_DSRC_REC_MULTIBLOCK_INTERNAL		2287
/*! reconciliation: leaf page deltas written */
#define	WT_STAT_DSRC_REC_PAGE_DELTA_LEAF		2288
/*! reconciliation: leaf page key bytes discarded using prefix compression */
#define	WT_STAT_DSRC_REC_PREFIX_COMPRESSION		2289
/*! reconciliation: leaf page multi-block writes */
#define	WT_STAT_DSRC_REC_MULTIBLOCK_LEAF		2290
/*! reconciliation: leaf-page overflow keys */
#define	WT_STAT_DSRC_REC_OVERFLOW_KEY_LEAF		2291
/*! reconciliation: max deltas seen on internal page during reconciliation */
#define	WT_STAT_DSRC_REC_MAX_INTERNAL_PAGE_DELTAS	2292
/*! reconciliation: max deltas seen on leaf page during reconciliation */
#define	WT_STAT_DSRC_REC_MAX_LEAF_PAGE_DELTAS		2293
/*! reconciliation: maximum blocks required for a page */
#define	WT_STAT_DSRC_REC_MULTIBLOCK_MAX			2294
>>>>>>> 20998ab0
/*!
 * reconciliation: number of keys that are garbage collected in the
 * ingest table for disaggregated storage
 */
<<<<<<< HEAD
#define	WT_STAT_DSRC_REC_INGEST_GARBAGE_COLLECTION_KEYS	2278
/*! reconciliation: overflow values written */
#define	WT_STAT_DSRC_REC_OVERFLOW_VALUE			2279
/*! reconciliation: page reconciliation calls */
#define	WT_STAT_DSRC_REC_PAGES				2280
/*! reconciliation: page reconciliation calls for eviction */
#define	WT_STAT_DSRC_REC_PAGES_EVICTION			2281
/*! reconciliation: pages deleted */
#define	WT_STAT_DSRC_REC_PAGE_DELETE			2282
=======
#define	WT_STAT_DSRC_REC_INGEST_GARBAGE_COLLECTION_KEYS	2295
/*! reconciliation: overflow values written */
#define	WT_STAT_DSRC_REC_OVERFLOW_VALUE			2296
/*! reconciliation: page reconciliation calls */
#define	WT_STAT_DSRC_REC_PAGES				2297
/*! reconciliation: page reconciliation calls for eviction */
#define	WT_STAT_DSRC_REC_PAGES_EVICTION			2298
/*! reconciliation: pages deleted */
#define	WT_STAT_DSRC_REC_PAGE_DELETE			2299
>>>>>>> 20998ab0
/*!
 * reconciliation: pages written including an aggregated newest start
 * durable timestamp
 */
<<<<<<< HEAD
#define	WT_STAT_DSRC_REC_TIME_AGGR_NEWEST_START_DURABLE_TS	2283
=======
#define	WT_STAT_DSRC_REC_TIME_AGGR_NEWEST_START_DURABLE_TS	2300
>>>>>>> 20998ab0
/*!
 * reconciliation: pages written including an aggregated newest stop
 * durable timestamp
 */
<<<<<<< HEAD
#define	WT_STAT_DSRC_REC_TIME_AGGR_NEWEST_STOP_DURABLE_TS	2284
=======
#define	WT_STAT_DSRC_REC_TIME_AGGR_NEWEST_STOP_DURABLE_TS	2301
>>>>>>> 20998ab0
/*!
 * reconciliation: pages written including an aggregated newest stop
 * timestamp
 */
<<<<<<< HEAD
#define	WT_STAT_DSRC_REC_TIME_AGGR_NEWEST_STOP_TS	2285
=======
#define	WT_STAT_DSRC_REC_TIME_AGGR_NEWEST_STOP_TS	2302
>>>>>>> 20998ab0
/*!
 * reconciliation: pages written including an aggregated newest stop
 * transaction ID
 */
<<<<<<< HEAD
#define	WT_STAT_DSRC_REC_TIME_AGGR_NEWEST_STOP_TXN	2286
=======
#define	WT_STAT_DSRC_REC_TIME_AGGR_NEWEST_STOP_TXN	2303
>>>>>>> 20998ab0
/*!
 * reconciliation: pages written including an aggregated newest
 * transaction ID
 */
<<<<<<< HEAD
#define	WT_STAT_DSRC_REC_TIME_AGGR_NEWEST_TXN		2287
=======
#define	WT_STAT_DSRC_REC_TIME_AGGR_NEWEST_TXN		2304
>>>>>>> 20998ab0
/*!
 * reconciliation: pages written including an aggregated oldest start
 * timestamp
 */
<<<<<<< HEAD
#define	WT_STAT_DSRC_REC_TIME_AGGR_OLDEST_START_TS	2288
/*! reconciliation: pages written including an aggregated prepare */
#define	WT_STAT_DSRC_REC_TIME_AGGR_PREPARED		2289
/*! reconciliation: pages written including at least one prepare state */
#define	WT_STAT_DSRC_REC_TIME_WINDOW_PAGES_PREPARED	2290
=======
#define	WT_STAT_DSRC_REC_TIME_AGGR_OLDEST_START_TS	2305
/*! reconciliation: pages written including an aggregated prepare */
#define	WT_STAT_DSRC_REC_TIME_AGGR_PREPARED		2306
/*! reconciliation: pages written including at least one prepare state */
#define	WT_STAT_DSRC_REC_TIME_WINDOW_PAGES_PREPARED	2307
>>>>>>> 20998ab0
/*!
 * reconciliation: pages written including at least one start durable
 * timestamp
 */
<<<<<<< HEAD
#define	WT_STAT_DSRC_REC_TIME_WINDOW_PAGES_DURABLE_START_TS	2291
/*! reconciliation: pages written including at least one start timestamp */
#define	WT_STAT_DSRC_REC_TIME_WINDOW_PAGES_START_TS	2292
=======
#define	WT_STAT_DSRC_REC_TIME_WINDOW_PAGES_DURABLE_START_TS	2308
/*! reconciliation: pages written including at least one start timestamp */
#define	WT_STAT_DSRC_REC_TIME_WINDOW_PAGES_START_TS	2309
>>>>>>> 20998ab0
/*!
 * reconciliation: pages written including at least one start transaction
 * ID
 */
<<<<<<< HEAD
#define	WT_STAT_DSRC_REC_TIME_WINDOW_PAGES_START_TXN	2293
=======
#define	WT_STAT_DSRC_REC_TIME_WINDOW_PAGES_START_TXN	2310
>>>>>>> 20998ab0
/*!
 * reconciliation: pages written including at least one stop durable
 * timestamp
 */
<<<<<<< HEAD
#define	WT_STAT_DSRC_REC_TIME_WINDOW_PAGES_DURABLE_STOP_TS	2294
/*! reconciliation: pages written including at least one stop timestamp */
#define	WT_STAT_DSRC_REC_TIME_WINDOW_PAGES_STOP_TS	2295
=======
#define	WT_STAT_DSRC_REC_TIME_WINDOW_PAGES_DURABLE_STOP_TS	2311
/*! reconciliation: pages written including at least one stop timestamp */
#define	WT_STAT_DSRC_REC_TIME_WINDOW_PAGES_STOP_TS	2312
>>>>>>> 20998ab0
/*!
 * reconciliation: pages written including at least one stop transaction
 * ID
 */
<<<<<<< HEAD
#define	WT_STAT_DSRC_REC_TIME_WINDOW_PAGES_STOP_TXN	2296
/*! reconciliation: pages written with at least one internal page delta */
#define	WT_STAT_DSRC_REC_PAGES_WITH_INTERNAL_DELTAS	2297
/*! reconciliation: pages written with at least one leaf page delta */
#define	WT_STAT_DSRC_REC_PAGES_WITH_LEAF_DELTAS		2298
/*! reconciliation: records written including a prepare state */
#define	WT_STAT_DSRC_REC_TIME_WINDOW_PREPARED		2299
/*! reconciliation: records written including a start durable timestamp */
#define	WT_STAT_DSRC_REC_TIME_WINDOW_DURABLE_START_TS	2300
/*! reconciliation: records written including a start timestamp */
#define	WT_STAT_DSRC_REC_TIME_WINDOW_START_TS		2301
/*! reconciliation: records written including a start transaction ID */
#define	WT_STAT_DSRC_REC_TIME_WINDOW_START_TXN		2302
/*! reconciliation: records written including a stop durable timestamp */
#define	WT_STAT_DSRC_REC_TIME_WINDOW_DURABLE_STOP_TS	2303
/*! reconciliation: records written including a stop timestamp */
#define	WT_STAT_DSRC_REC_TIME_WINDOW_STOP_TS		2304
/*! reconciliation: records written including a stop transaction ID */
#define	WT_STAT_DSRC_REC_TIME_WINDOW_STOP_TXN		2305
/*! session: object compaction */
#define	WT_STAT_DSRC_SESSION_COMPACT			2306
=======
#define	WT_STAT_DSRC_REC_TIME_WINDOW_PAGES_STOP_TXN	2313
/*! reconciliation: pages written with at least one internal page delta */
#define	WT_STAT_DSRC_REC_PAGES_WITH_INTERNAL_DELTAS	2314
/*! reconciliation: pages written with at least one leaf page delta */
#define	WT_STAT_DSRC_REC_PAGES_WITH_LEAF_DELTAS		2315
/*! reconciliation: records written including a prepare state */
#define	WT_STAT_DSRC_REC_TIME_WINDOW_PREPARED		2316
/*! reconciliation: records written including a start durable timestamp */
#define	WT_STAT_DSRC_REC_TIME_WINDOW_DURABLE_START_TS	2317
/*! reconciliation: records written including a start timestamp */
#define	WT_STAT_DSRC_REC_TIME_WINDOW_START_TS		2318
/*! reconciliation: records written including a start transaction ID */
#define	WT_STAT_DSRC_REC_TIME_WINDOW_START_TXN		2319
/*! reconciliation: records written including a stop durable timestamp */
#define	WT_STAT_DSRC_REC_TIME_WINDOW_DURABLE_STOP_TS	2320
/*! reconciliation: records written including a stop timestamp */
#define	WT_STAT_DSRC_REC_TIME_WINDOW_STOP_TS		2321
/*! reconciliation: records written including a stop transaction ID */
#define	WT_STAT_DSRC_REC_TIME_WINDOW_STOP_TXN		2322
/*! session: object compaction */
#define	WT_STAT_DSRC_SESSION_COMPACT			2323
>>>>>>> 20998ab0
/*!
 * transaction: a reader raced with a prepared transaction commit and
 * skipped an update or updates
 */
<<<<<<< HEAD
#define	WT_STAT_DSRC_TXN_READ_RACE_PREPARE_COMMIT	2307
/*! transaction: number of times overflow removed value is read */
#define	WT_STAT_DSRC_TXN_READ_OVERFLOW_REMOVE		2308
/*! transaction: race to read prepared update retry */
#define	WT_STAT_DSRC_TXN_READ_RACE_PREPARE_UPDATE	2309
=======
#define	WT_STAT_DSRC_TXN_READ_RACE_PREPARE_COMMIT	2324
/*! transaction: number of times overflow removed value is read */
#define	WT_STAT_DSRC_TXN_READ_OVERFLOW_REMOVE		2325
/*! transaction: race to read prepared update retry */
#define	WT_STAT_DSRC_TXN_READ_RACE_PREPARE_UPDATE	2326
>>>>>>> 20998ab0
/*!
 * transaction: rollback to stable history store keys that would have
 * been swept in non-dryrun mode
 */
<<<<<<< HEAD
#define	WT_STAT_DSRC_TXN_RTS_SWEEP_HS_KEYS_DRYRUN	2310
=======
#define	WT_STAT_DSRC_TXN_RTS_SWEEP_HS_KEYS_DRYRUN	2327
>>>>>>> 20998ab0
/*!
 * transaction: rollback to stable history store records with stop
 * timestamps older than newer records
 */
<<<<<<< HEAD
#define	WT_STAT_DSRC_TXN_RTS_HS_STOP_OLDER_THAN_NEWER_START	2311
/*! transaction: rollback to stable inconsistent checkpoint */
#define	WT_STAT_DSRC_TXN_RTS_INCONSISTENT_CKPT		2312
/*! transaction: rollback to stable keys removed */
#define	WT_STAT_DSRC_TXN_RTS_KEYS_REMOVED		2313
/*! transaction: rollback to stable keys restored */
#define	WT_STAT_DSRC_TXN_RTS_KEYS_RESTORED		2314
=======
#define	WT_STAT_DSRC_TXN_RTS_HS_STOP_OLDER_THAN_NEWER_START	2328
/*! transaction: rollback to stable inconsistent checkpoint */
#define	WT_STAT_DSRC_TXN_RTS_INCONSISTENT_CKPT		2329
/*! transaction: rollback to stable keys removed */
#define	WT_STAT_DSRC_TXN_RTS_KEYS_REMOVED		2330
/*! transaction: rollback to stable keys restored */
#define	WT_STAT_DSRC_TXN_RTS_KEYS_RESTORED		2331
>>>>>>> 20998ab0
/*!
 * transaction: rollback to stable keys that would have been removed in
 * non-dryrun mode
 */
<<<<<<< HEAD
#define	WT_STAT_DSRC_TXN_RTS_KEYS_REMOVED_DRYRUN	2315
=======
#define	WT_STAT_DSRC_TXN_RTS_KEYS_REMOVED_DRYRUN	2332
>>>>>>> 20998ab0
/*!
 * transaction: rollback to stable keys that would have been restored in
 * non-dryrun mode
 */
<<<<<<< HEAD
#define	WT_STAT_DSRC_TXN_RTS_KEYS_RESTORED_DRYRUN	2316
/*! transaction: rollback to stable restored tombstones from history store */
#define	WT_STAT_DSRC_TXN_RTS_HS_RESTORE_TOMBSTONES	2317
/*! transaction: rollback to stable restored updates from history store */
#define	WT_STAT_DSRC_TXN_RTS_HS_RESTORE_UPDATES		2318
/*! transaction: rollback to stable skipping delete rle */
#define	WT_STAT_DSRC_TXN_RTS_DELETE_RLE_SKIPPED		2319
/*! transaction: rollback to stable skipping stable rle */
#define	WT_STAT_DSRC_TXN_RTS_STABLE_RLE_SKIPPED		2320
/*! transaction: rollback to stable sweeping history store keys */
#define	WT_STAT_DSRC_TXN_RTS_SWEEP_HS_KEYS		2321
=======
#define	WT_STAT_DSRC_TXN_RTS_KEYS_RESTORED_DRYRUN	2333
/*! transaction: rollback to stable restored tombstones from history store */
#define	WT_STAT_DSRC_TXN_RTS_HS_RESTORE_TOMBSTONES	2334
/*! transaction: rollback to stable restored updates from history store */
#define	WT_STAT_DSRC_TXN_RTS_HS_RESTORE_UPDATES		2335
/*! transaction: rollback to stable skipping delete rle */
#define	WT_STAT_DSRC_TXN_RTS_DELETE_RLE_SKIPPED		2336
/*! transaction: rollback to stable skipping stable rle */
#define	WT_STAT_DSRC_TXN_RTS_STABLE_RLE_SKIPPED		2337
/*! transaction: rollback to stable sweeping history store keys */
#define	WT_STAT_DSRC_TXN_RTS_SWEEP_HS_KEYS		2338
>>>>>>> 20998ab0
/*!
 * transaction: rollback to stable tombstones from history store that
 * would have been restored in non-dryrun mode
 */
<<<<<<< HEAD
#define	WT_STAT_DSRC_TXN_RTS_HS_RESTORE_TOMBSTONES_DRYRUN	2322
=======
#define	WT_STAT_DSRC_TXN_RTS_HS_RESTORE_TOMBSTONES_DRYRUN	2339
>>>>>>> 20998ab0
/*!
 * transaction: rollback to stable updates from history store that would
 * have been restored in non-dryrun mode
 */
<<<<<<< HEAD
#define	WT_STAT_DSRC_TXN_RTS_HS_RESTORE_UPDATES_DRYRUN	2323
/*! transaction: rollback to stable updates removed from history store */
#define	WT_STAT_DSRC_TXN_RTS_HS_REMOVED			2324
=======
#define	WT_STAT_DSRC_TXN_RTS_HS_RESTORE_UPDATES_DRYRUN	2340
/*! transaction: rollback to stable updates removed from history store */
#define	WT_STAT_DSRC_TXN_RTS_HS_REMOVED			2341
>>>>>>> 20998ab0
/*!
 * transaction: rollback to stable updates that would have been removed
 * from history store in non-dryrun mode
 */
<<<<<<< HEAD
#define	WT_STAT_DSRC_TXN_RTS_HS_REMOVED_DRYRUN		2325
/*! transaction: update conflicts */
#define	WT_STAT_DSRC_TXN_UPDATE_CONFLICT		2326
=======
#define	WT_STAT_DSRC_TXN_RTS_HS_REMOVED_DRYRUN		2342
/*! transaction: update conflicts */
#define	WT_STAT_DSRC_TXN_UPDATE_CONFLICT		2343

/*!
 * @}
 * @name Statistics for join cursors
 * @anchor statistics_join
 * @{
 */
/*! join: accesses to the main table */
#define	WT_STAT_JOIN_MAIN_ACCESS			3000
/*! join: bloom filter false positives */
#define	WT_STAT_JOIN_BLOOM_FALSE_POSITIVE		3001
/*! join: checks that conditions of membership are satisfied */
#define	WT_STAT_JOIN_MEMBERSHIP_CHECK			3002
/*! join: items inserted into a bloom filter */
#define	WT_STAT_JOIN_BLOOM_INSERT			3003
/*! join: items iterated */
#define	WT_STAT_JOIN_ITERATED				3004
>>>>>>> 20998ab0

/*!
 * @}
 * @name Statistics for session
 * @anchor statistics_session
 * @{
 */
/*! session: bytes read into cache */
#define	WT_STAT_SESSION_BYTES_READ			4000
/*! session: bytes written from cache */
#define	WT_STAT_SESSION_BYTES_WRITE			4001
/*! session: dhandle lock wait time (usecs) */
#define	WT_STAT_SESSION_LOCK_DHANDLE_WAIT		4002
/*! session: dirty bytes in this txn */
#define	WT_STAT_SESSION_TXN_BYTES_DIRTY			4003
/*! session: number of updates in this txn */
#define	WT_STAT_SESSION_TXN_UPDATES			4004
/*! session: page read from disk to cache time (usecs) */
#define	WT_STAT_SESSION_READ_TIME			4005
/*! session: page write from cache to disk time (usecs) */
#define	WT_STAT_SESSION_WRITE_TIME			4006
/*! session: schema lock wait time (usecs) */
#define	WT_STAT_SESSION_LOCK_SCHEMA_WAIT		4007
/*! session: time waiting for cache (usecs) */
#define	WT_STAT_SESSION_CACHE_TIME			4008
/*! session: time waiting for cache interruptible eviction (usecs) */
#define	WT_STAT_SESSION_CACHE_TIME_INTERRUPTIBLE	4009
/*! session: time waiting for mandatory cache eviction (usecs) */
#define	WT_STAT_SESSION_CACHE_TIME_MANDATORY		4010
/*! @} */
/*
 * Statistics section: END
 * DO NOT EDIT: automatically built by dist/stat.py.
 */
/*! @} */

/*******************************************
 * Verbose categories
 *******************************************/
/*!
 * @addtogroup wt
 * @{
 */
/*!
 * @name Verbose categories
 * @anchor verbose_categories
 * @{
 */
/*!
 * WiredTiger verbose event categories.
 * Note that the verbose categories cover a wide set of sub-systems and operations
 * within WiredTiger. As such, the categories are subject to change and evolve
 * between different WiredTiger releases.
 */
typedef enum {
/* VERBOSE ENUM START */
    WT_VERB_ALL,                    /*!< ALL module messages. */
    WT_VERB_API,                    /*!< API messages. */
    WT_VERB_BACKUP,                 /*!< Backup messages. */
    WT_VERB_BLKCACHE,
    WT_VERB_BLOCK,                  /*!< Block manager messages. */
    WT_VERB_CHECKPOINT,             /*!< Checkpoint messages. */
    WT_VERB_CHECKPOINT_CLEANUP,
    WT_VERB_CHECKPOINT_PROGRESS,    /*!< Checkpoint progress messages. */
    WT_VERB_CHUNKCACHE,             /*!< Chunk cache messages. */
    WT_VERB_COMPACT,                /*!< Compact messages. */
    WT_VERB_COMPACT_PROGRESS,       /*!< Compact progress messages. */
    WT_VERB_CONFIGURATION,
    WT_VERB_DEFAULT,
    WT_VERB_DISAGGREGATED_STORAGE,  /*!< Disaggregated storage, other than layered tables. */
    WT_VERB_ERROR_RETURNS,
    WT_VERB_EVICTION,             /*!< Eviction messages. */
    WT_VERB_EXTENSION,            /*!< Extension messages. */
    WT_VERB_FILEOPS,
    WT_VERB_GENERATION,
    WT_VERB_HANDLEOPS,
    WT_VERB_HS,                     /*!< History store messages. */
    WT_VERB_HS_ACTIVITY,            /*!< History store activity messages. */
    WT_VERB_LAYERED,                /*!< Layered table manager messages. */
    WT_VERB_LIVE_RESTORE,
    WT_VERB_LIVE_RESTORE_PROGRESS,
    WT_VERB_LOG,                    /*!< Log messages. */
    WT_VERB_MUTEX,
    WT_VERB_METADATA,               /*!< Metadata messages. */
    WT_VERB_OUT_OF_ORDER,
    WT_VERB_OVERFLOW,
    WT_VERB_PREFETCH,
    WT_VERB_READ,
    WT_VERB_RECONCILE,              /*!< Reconcile messages. */
    WT_VERB_RECOVERY,               /*!< Recovery messages. */
    WT_VERB_RECOVERY_PROGRESS,      /*!< Recovery progress messages. */
    WT_VERB_RTS,                    /*!< RTS messages. */
    WT_VERB_SALVAGE,                /*!< Salvage messages. */
    WT_VERB_SHARED_CACHE,
    WT_VERB_SPLIT,
    WT_VERB_TEMPORARY,
    WT_VERB_THREAD_GROUP,
    WT_VERB_TIERED,                 /*!< Tiered storage messages. */
    WT_VERB_TIMESTAMP,              /*!< Timestamp messages. */
    WT_VERB_TRANSACTION,            /*!< Transaction messages. */
    WT_VERB_VERIFY,                 /*!< Verify messages. */
    WT_VERB_VERSION,                /*!< Version messages. */
    WT_VERB_WRITE,
    WT_VERB_PAGE_DELTA,
/* VERBOSE ENUM STOP */
    WT_VERB_NUM_CATEGORIES
} WT_VERBOSE_CATEGORY;
/*! @} */

/*******************************************
 * Verbose levels
 *******************************************/
/*!
 * @name Verbose levels
 * @anchor verbose_levels
 * @{
 */
/*!
 * WiredTiger verbosity levels. The levels define a range of severity categories, with
 * \c WT_VERBOSE_ERROR being the lowest, most critical level (used by messages on critical error
 * paths) and \c WT_VERBOSE_DEBUG_5 being the highest verbosity/informational level (mostly adopted
 * for debugging).
 */
typedef enum {
    WT_VERBOSE_ERROR = -3,  /*!< Error conditions triggered in WiredTiger. */
    WT_VERBOSE_WARNING,     /*!< Warning conditions potentially signaling non-imminent errors and
                            behaviors. */
    WT_VERBOSE_NOTICE,      /*!< Messages for significant events in WiredTiger, usually worth
                            noting. */
    WT_VERBOSE_INFO,        /*!< Informational style messages. */
    WT_VERBOSE_DEBUG_1,     /*!< Low severity messages, useful for debugging purposes. This is
                            the default level when debugging. */
    WT_VERBOSE_DEBUG_2,     /*!< Low severity messages, an increase in verbosity from
                            the previous level. */
    WT_VERBOSE_DEBUG_3,     /*!< Low severity messages. */
    WT_VERBOSE_DEBUG_4,     /*!< Low severity messages. */
    WT_VERBOSE_DEBUG_5      /*!< Lowest severity messages. */
} WT_VERBOSE_LEVEL;
/*! @} */
/*
 * Verbose section: END
 */
/*! @} */

#undef __F

#if defined(__cplusplus)
}
#endif
#endif /* __WIREDTIGER_H_ */<|MERGE_RESOLUTION|>--- conflicted
+++ resolved
@@ -6322,2843 +6322,1513 @@
 /*! cache: pages considered for eviction that were brought in by pre-fetch */
 #define	WT_STAT_CONN_EVICTION_CONSIDER_PREFETCH		1209
 /*! cache: pages currently held in the cache */
-<<<<<<< HEAD
 #define	WT_STAT_CONN_CACHE_PAGES_INUSE			1210
 /*! cache: pages dirtied due to obsolete time window by eviction */
 #define	WT_STAT_CONN_CACHE_EVICTION_DIRTY_OBSOLETE_TW	1211
+/*! cache: pages evicted ahead of the page materialization frontier */
+#define	WT_STAT_CONN_CACHE_EVICTION_AHEAD_OF_LAST_MATERIALIZED_LSN	1212
 /*! cache: pages evicted in parallel with checkpoint */
-#define	WT_STAT_CONN_EVICTION_PAGES_IN_PARALLEL_WITH_CHECKPOINT	1212
+#define	WT_STAT_CONN_EVICTION_PAGES_IN_PARALLEL_WITH_CHECKPOINT	1213
 /*! cache: pages queued for eviction */
-#define	WT_STAT_CONN_EVICTION_PAGES_ORDINARY_QUEUED	1213
+#define	WT_STAT_CONN_EVICTION_PAGES_ORDINARY_QUEUED	1214
 /*! cache: pages queued for eviction post lru sorting */
-#define	WT_STAT_CONN_EVICTION_PAGES_QUEUED_POST_LRU	1214
+#define	WT_STAT_CONN_EVICTION_PAGES_QUEUED_POST_LRU	1215
 /*! cache: pages queued for urgent eviction */
-#define	WT_STAT_CONN_EVICTION_PAGES_QUEUED_URGENT	1215
+#define	WT_STAT_CONN_EVICTION_PAGES_QUEUED_URGENT	1216
 /*! cache: pages queued for urgent eviction during walk */
-#define	WT_STAT_CONN_EVICTION_PAGES_QUEUED_OLDEST	1216
-=======
-#define	WT_STAT_CONN_CACHE_PAGES_INUSE			1216
-/*! cache: pages evicted ahead of the page materialization frontier */
-#define	WT_STAT_CONN_CACHE_EVICTION_AHEAD_OF_LAST_MATERIALIZED_LSN	1217
-/*! cache: pages evicted by application threads */
-#define	WT_STAT_CONN_CACHE_EVICTION_APP			1218
-/*! cache: pages evicted in parallel with checkpoint */
-#define	WT_STAT_CONN_CACHE_EVICTION_PAGES_IN_PARALLEL_WITH_CHECKPOINT	1219
-/*! cache: pages queued for eviction */
-#define	WT_STAT_CONN_CACHE_EVICTION_PAGES_QUEUED	1220
-/*! cache: pages queued for eviction post lru sorting */
-#define	WT_STAT_CONN_CACHE_EVICTION_PAGES_QUEUED_POST_LRU	1221
-/*! cache: pages queued for urgent eviction */
-#define	WT_STAT_CONN_CACHE_EVICTION_PAGES_QUEUED_URGENT	1222
-/*! cache: pages queued for urgent eviction during walk */
-#define	WT_STAT_CONN_CACHE_EVICTION_PAGES_QUEUED_OLDEST	1223
->>>>>>> 20998ab0
+#define	WT_STAT_CONN_EVICTION_PAGES_QUEUED_OLDEST	1217
 /*!
  * cache: pages queued for urgent eviction from history store due to high
  * dirty content
  */
-<<<<<<< HEAD
-#define	WT_STAT_CONN_EVICTION_PAGES_QUEUED_URGENT_HS_DIRTY	1217
+#define	WT_STAT_CONN_EVICTION_PAGES_QUEUED_URGENT_HS_DIRTY	1218
 /*! cache: pages read into cache */
-#define	WT_STAT_CONN_CACHE_READ				1218
+#define	WT_STAT_CONN_CACHE_READ				1219
 /*! cache: pages read into cache after truncate */
-#define	WT_STAT_CONN_CACHE_READ_DELETED			1219
+#define	WT_STAT_CONN_CACHE_READ_DELETED			1220
 /*! cache: pages read into cache after truncate in prepare state */
-#define	WT_STAT_CONN_CACHE_READ_DELETED_PREPARED	1220
+#define	WT_STAT_CONN_CACHE_READ_DELETED_PREPARED	1221
 /*! cache: pages read into cache by checkpoint */
-#define	WT_STAT_CONN_CACHE_READ_CHECKPOINT		1221
-=======
-#define	WT_STAT_CONN_CACHE_EVICTION_PAGES_QUEUED_URGENT_HS_DIRTY	1224
-/*! cache: pages read into cache */
-#define	WT_STAT_CONN_CACHE_READ				1225
-/*! cache: pages read into cache after truncate */
-#define	WT_STAT_CONN_CACHE_READ_DELETED			1226
-/*! cache: pages read into cache after truncate in prepare state */
-#define	WT_STAT_CONN_CACHE_READ_DELETED_PREPARED	1227
-/*! cache: pages read into cache by checkpoint */
-#define	WT_STAT_CONN_CACHE_READ_CHECKPOINT		1228
->>>>>>> 20998ab0
+#define	WT_STAT_CONN_CACHE_READ_CHECKPOINT		1222
 /*!
  * cache: pages removed from the ordinary queue to be queued for urgent
  * eviction
  */
-<<<<<<< HEAD
-#define	WT_STAT_CONN_EVICTION_CLEAR_ORDINARY		1222
+#define	WT_STAT_CONN_EVICTION_CLEAR_ORDINARY		1223
 /*! cache: pages requested from the cache */
-#define	WT_STAT_CONN_CACHE_PAGES_REQUESTED		1223
+#define	WT_STAT_CONN_CACHE_PAGES_REQUESTED		1224
 /*! cache: pages requested from the cache due to pre-fetch */
-#define	WT_STAT_CONN_CACHE_PAGES_PREFETCH		1224
+#define	WT_STAT_CONN_CACHE_PAGES_PREFETCH		1225
 /*! cache: pages seen by eviction walk */
-#define	WT_STAT_CONN_CACHE_EVICTION_PAGES_SEEN		1225
+#define	WT_STAT_CONN_CACHE_EVICTION_PAGES_SEEN		1226
 /*! cache: pages seen by eviction walk that are already queued */
-#define	WT_STAT_CONN_EVICTION_PAGES_ALREADY_QUEUED	1226
+#define	WT_STAT_CONN_EVICTION_PAGES_ALREADY_QUEUED	1227
 /*! cache: pages selected for eviction unable to be evicted */
-#define	WT_STAT_CONN_EVICTION_FAIL			1227
-=======
-#define	WT_STAT_CONN_CACHE_EVICTION_CLEAR_ORDINARY	1229
-/*! cache: pages requested from the cache */
-#define	WT_STAT_CONN_CACHE_PAGES_REQUESTED		1230
-/*! cache: pages requested from the cache due to pre-fetch */
-#define	WT_STAT_CONN_CACHE_PAGES_PREFETCH		1231
-/*! cache: pages seen by eviction walk */
-#define	WT_STAT_CONN_CACHE_EVICTION_PAGES_SEEN		1232
-/*! cache: pages seen by eviction walk that are already queued */
-#define	WT_STAT_CONN_CACHE_EVICTION_PAGES_ALREADY_QUEUED	1233
-/*! cache: pages selected for eviction unable to be evicted */
-#define	WT_STAT_CONN_CACHE_EVICTION_FAIL		1234
->>>>>>> 20998ab0
+#define	WT_STAT_CONN_EVICTION_FAIL			1228
 /*!
  * cache: pages selected for eviction unable to be evicted because of
  * active children on an internal page
  */
-<<<<<<< HEAD
-#define	WT_STAT_CONN_EVICTION_FAIL_ACTIVE_CHILDREN_ON_AN_INTERNAL_PAGE	1228
-=======
-#define	WT_STAT_CONN_CACHE_EVICTION_FAIL_ACTIVE_CHILDREN_ON_AN_INTERNAL_PAGE	1235
->>>>>>> 20998ab0
+#define	WT_STAT_CONN_EVICTION_FAIL_ACTIVE_CHILDREN_ON_AN_INTERNAL_PAGE	1229
 /*!
  * cache: pages selected for eviction unable to be evicted because of
  * failure in reconciliation
  */
-<<<<<<< HEAD
-#define	WT_STAT_CONN_EVICTION_FAIL_IN_RECONCILIATION	1229
-=======
-#define	WT_STAT_CONN_CACHE_EVICTION_FAIL_IN_RECONCILIATION	1236
->>>>>>> 20998ab0
+#define	WT_STAT_CONN_EVICTION_FAIL_IN_RECONCILIATION	1230
 /*!
  * cache: pages selected for eviction unable to be evicted because of
  * race between checkpoint and updates without timestamps
  */
-<<<<<<< HEAD
-#define	WT_STAT_CONN_EVICTION_FAIL_CHECKPOINT_NO_TS	1230
+#define	WT_STAT_CONN_EVICTION_FAIL_CHECKPOINT_NO_TS	1231
 /*! cache: pages walked for eviction */
-#define	WT_STAT_CONN_EVICTION_WALK			1231
+#define	WT_STAT_CONN_EVICTION_WALK			1232
 /*! cache: pages written from cache */
-#define	WT_STAT_CONN_CACHE_WRITE			1232
+#define	WT_STAT_CONN_CACHE_WRITE			1233
 /*! cache: pages written requiring in-memory restoration */
-#define	WT_STAT_CONN_CACHE_WRITE_RESTORE		1233
+#define	WT_STAT_CONN_CACHE_WRITE_RESTORE		1234
 /*! cache: percentage overhead */
-#define	WT_STAT_CONN_CACHE_OVERHEAD			1234
+#define	WT_STAT_CONN_CACHE_OVERHEAD			1235
 /*! cache: recent modification of a page blocked its eviction */
-#define	WT_STAT_CONN_CACHE_EVICTION_BLOCKED_RECENTLY_MODIFIED	1235
+#define	WT_STAT_CONN_CACHE_EVICTION_BLOCKED_RECENTLY_MODIFIED	1236
+/*! cache: reconciled pages scrubbed and added back to the cache clean */
+#define	WT_STAT_CONN_CACHE_SCRUB_RESTORE		1237
 /*! cache: reverse splits performed */
-#define	WT_STAT_CONN_CACHE_REVERSE_SPLITS		1236
-=======
-#define	WT_STAT_CONN_CACHE_EVICTION_FAIL_CHECKPOINT_NO_TS	1237
-/*! cache: pages walked for eviction */
-#define	WT_STAT_CONN_CACHE_EVICTION_WALK		1238
-/*! cache: pages written from cache */
-#define	WT_STAT_CONN_CACHE_WRITE			1239
-/*! cache: pages written requiring in-memory restoration */
-#define	WT_STAT_CONN_CACHE_WRITE_RESTORE		1240
-/*! cache: percentage overhead */
-#define	WT_STAT_CONN_CACHE_OVERHEAD			1241
-/*! cache: recent modification of a page blocked its eviction */
-#define	WT_STAT_CONN_CACHE_EVICTION_BLOCKED_RECENTLY_MODIFIED	1242
-/*! cache: reconciled pages scrubbed and added back to the cache clean */
-#define	WT_STAT_CONN_CACHE_SCRUB_RESTORE		1243
-/*! cache: reverse splits performed */
-#define	WT_STAT_CONN_CACHE_REVERSE_SPLITS		1244
->>>>>>> 20998ab0
+#define	WT_STAT_CONN_CACHE_REVERSE_SPLITS		1238
 /*!
  * cache: reverse splits skipped because of VLCS namespace gap
  * restrictions
  */
-<<<<<<< HEAD
-#define	WT_STAT_CONN_CACHE_REVERSE_SPLITS_SKIPPED_VLCS	1237
+#define	WT_STAT_CONN_CACHE_REVERSE_SPLITS_SKIPPED_VLCS	1239
 /*! cache: the number of times full update inserted to history store */
-#define	WT_STAT_CONN_CACHE_HS_INSERT_FULL_UPDATE	1238
+#define	WT_STAT_CONN_CACHE_HS_INSERT_FULL_UPDATE	1240
 /*! cache: the number of times reverse modify inserted to history store */
-#define	WT_STAT_CONN_CACHE_HS_INSERT_REVERSE_MODIFY	1239
-=======
-#define	WT_STAT_CONN_CACHE_REVERSE_SPLITS_SKIPPED_VLCS	1245
-/*! cache: the number of times full update inserted to history store */
-#define	WT_STAT_CONN_CACHE_HS_INSERT_FULL_UPDATE	1246
-/*! cache: the number of times reverse modify inserted to history store */
-#define	WT_STAT_CONN_CACHE_HS_INSERT_REVERSE_MODIFY	1247
->>>>>>> 20998ab0
+#define	WT_STAT_CONN_CACHE_HS_INSERT_REVERSE_MODIFY	1241
 /*!
  * cache: total milliseconds spent inside reentrant history store
  * evictions in a reconciliation
  */
-<<<<<<< HEAD
-#define	WT_STAT_CONN_EVICTION_REENTRY_HS_EVICTION_MILLISECONDS	1240
+#define	WT_STAT_CONN_EVICTION_REENTRY_HS_EVICTION_MILLISECONDS	1242
 /*! cache: tracked bytes belonging to internal pages in the cache */
-#define	WT_STAT_CONN_CACHE_BYTES_INTERNAL		1241
+#define	WT_STAT_CONN_CACHE_BYTES_INTERNAL		1243
 /*! cache: tracked bytes belonging to leaf pages in the cache */
-#define	WT_STAT_CONN_CACHE_BYTES_LEAF			1242
+#define	WT_STAT_CONN_CACHE_BYTES_LEAF			1244
 /*! cache: tracked dirty bytes in the cache */
-#define	WT_STAT_CONN_CACHE_BYTES_DIRTY			1243
+#define	WT_STAT_CONN_CACHE_BYTES_DIRTY			1245
 /*! cache: tracked dirty internal page bytes in the cache */
-#define	WT_STAT_CONN_CACHE_BYTES_DIRTY_INTERNAL		1244
+#define	WT_STAT_CONN_CACHE_BYTES_DIRTY_INTERNAL		1246
 /*! cache: tracked dirty leaf page bytes in the cache */
-#define	WT_STAT_CONN_CACHE_BYTES_DIRTY_LEAF		1245
+#define	WT_STAT_CONN_CACHE_BYTES_DIRTY_LEAF		1247
 /*! cache: tracked dirty pages in the cache */
-#define	WT_STAT_CONN_CACHE_PAGES_DIRTY			1246
+#define	WT_STAT_CONN_CACHE_PAGES_DIRTY			1248
 /*! cache: uncommitted truncate blocked page eviction */
-#define	WT_STAT_CONN_CACHE_EVICTION_BLOCKED_UNCOMMITTED_TRUNCATE	1247
+#define	WT_STAT_CONN_CACHE_EVICTION_BLOCKED_UNCOMMITTED_TRUNCATE	1249
 /*! cache: unmodified pages evicted */
-#define	WT_STAT_CONN_CACHE_EVICTION_CLEAN		1248
+#define	WT_STAT_CONN_CACHE_EVICTION_CLEAN		1250
 /*! cache: updates in uncommitted txn - bytes */
-#define	WT_STAT_CONN_CACHE_UPDATES_TXN_UNCOMMITTED_BYTES	1249
+#define	WT_STAT_CONN_CACHE_UPDATES_TXN_UNCOMMITTED_BYTES	1251
 /*! cache: updates in uncommitted txn - count */
-#define	WT_STAT_CONN_CACHE_UPDATES_TXN_UNCOMMITTED_COUNT	1250
+#define	WT_STAT_CONN_CACHE_UPDATES_TXN_UNCOMMITTED_COUNT	1252
 /*! capacity: background fsync file handles considered */
-#define	WT_STAT_CONN_FSYNC_ALL_FH_TOTAL			1251
+#define	WT_STAT_CONN_FSYNC_ALL_FH_TOTAL			1253
 /*! capacity: background fsync file handles synced */
-#define	WT_STAT_CONN_FSYNC_ALL_FH			1252
+#define	WT_STAT_CONN_FSYNC_ALL_FH			1254
 /*! capacity: background fsync time (msecs) */
-#define	WT_STAT_CONN_FSYNC_ALL_TIME			1253
+#define	WT_STAT_CONN_FSYNC_ALL_TIME			1255
 /*! capacity: bytes read */
-#define	WT_STAT_CONN_CAPACITY_BYTES_READ		1254
+#define	WT_STAT_CONN_CAPACITY_BYTES_READ		1256
 /*! capacity: bytes written for checkpoint */
-#define	WT_STAT_CONN_CAPACITY_BYTES_CKPT		1255
+#define	WT_STAT_CONN_CAPACITY_BYTES_CKPT		1257
 /*! capacity: bytes written for chunk cache */
-#define	WT_STAT_CONN_CAPACITY_BYTES_CHUNKCACHE		1256
+#define	WT_STAT_CONN_CAPACITY_BYTES_CHUNKCACHE		1258
 /*! capacity: bytes written for eviction */
-#define	WT_STAT_CONN_CAPACITY_BYTES_EVICT		1257
+#define	WT_STAT_CONN_CAPACITY_BYTES_EVICT		1259
 /*! capacity: bytes written for log */
-#define	WT_STAT_CONN_CAPACITY_BYTES_LOG			1258
+#define	WT_STAT_CONN_CAPACITY_BYTES_LOG			1260
 /*! capacity: bytes written total */
-#define	WT_STAT_CONN_CAPACITY_BYTES_WRITTEN		1259
+#define	WT_STAT_CONN_CAPACITY_BYTES_WRITTEN		1261
 /*! capacity: threshold to call fsync */
-#define	WT_STAT_CONN_CAPACITY_THRESHOLD			1260
+#define	WT_STAT_CONN_CAPACITY_THRESHOLD			1262
 /*! capacity: time waiting due to total capacity (usecs) */
-#define	WT_STAT_CONN_CAPACITY_TIME_TOTAL		1261
+#define	WT_STAT_CONN_CAPACITY_TIME_TOTAL		1263
 /*! capacity: time waiting during checkpoint (usecs) */
-#define	WT_STAT_CONN_CAPACITY_TIME_CKPT			1262
+#define	WT_STAT_CONN_CAPACITY_TIME_CKPT			1264
 /*! capacity: time waiting during eviction (usecs) */
-#define	WT_STAT_CONN_CAPACITY_TIME_EVICT		1263
+#define	WT_STAT_CONN_CAPACITY_TIME_EVICT		1265
 /*! capacity: time waiting during logging (usecs) */
-#define	WT_STAT_CONN_CAPACITY_TIME_LOG			1264
+#define	WT_STAT_CONN_CAPACITY_TIME_LOG			1266
 /*! capacity: time waiting during read (usecs) */
-#define	WT_STAT_CONN_CAPACITY_TIME_READ			1265
+#define	WT_STAT_CONN_CAPACITY_TIME_READ			1267
 /*! capacity: time waiting for chunk cache IO bandwidth (usecs) */
-#define	WT_STAT_CONN_CAPACITY_TIME_CHUNKCACHE		1266
+#define	WT_STAT_CONN_CAPACITY_TIME_CHUNKCACHE		1268
 /*! checkpoint: checkpoint cleanup successful calls */
-#define	WT_STAT_CONN_CHECKPOINT_CLEANUP_SUCCESS		1267
+#define	WT_STAT_CONN_CHECKPOINT_CLEANUP_SUCCESS		1269
 /*! checkpoint: checkpoint has acquired a snapshot for its transaction */
-#define	WT_STAT_CONN_CHECKPOINT_SNAPSHOT_ACQUIRED	1268
+#define	WT_STAT_CONN_CHECKPOINT_SNAPSHOT_ACQUIRED	1270
 /*! checkpoint: checkpoints skipped because database was clean */
-#define	WT_STAT_CONN_CHECKPOINT_SKIPPED			1269
+#define	WT_STAT_CONN_CHECKPOINT_SKIPPED			1271
 /*! checkpoint: fsync calls after allocating the transaction ID */
-#define	WT_STAT_CONN_CHECKPOINT_FSYNC_POST		1270
+#define	WT_STAT_CONN_CHECKPOINT_FSYNC_POST		1272
 /*! checkpoint: fsync duration after allocating the transaction ID (usecs) */
-#define	WT_STAT_CONN_CHECKPOINT_FSYNC_POST_DURATION	1271
+#define	WT_STAT_CONN_CHECKPOINT_FSYNC_POST_DURATION	1273
 /*! checkpoint: generation */
-#define	WT_STAT_CONN_CHECKPOINT_GENERATION		1272
+#define	WT_STAT_CONN_CHECKPOINT_GENERATION		1274
 /*! checkpoint: max time (msecs) */
-#define	WT_STAT_CONN_CHECKPOINT_TIME_MAX		1273
+#define	WT_STAT_CONN_CHECKPOINT_TIME_MAX		1275
 /*! checkpoint: min time (msecs) */
-#define	WT_STAT_CONN_CHECKPOINT_TIME_MIN		1274
-=======
-#define	WT_STAT_CONN_CACHE_REENTRY_HS_EVICTION_MILLISECONDS	1248
-/*! cache: tracked bytes belonging to internal pages in the cache */
-#define	WT_STAT_CONN_CACHE_BYTES_INTERNAL		1249
-/*! cache: tracked bytes belonging to leaf pages in the cache */
-#define	WT_STAT_CONN_CACHE_BYTES_LEAF			1250
-/*! cache: tracked dirty bytes in the cache */
-#define	WT_STAT_CONN_CACHE_BYTES_DIRTY			1251
-/*! cache: tracked dirty pages in the cache */
-#define	WT_STAT_CONN_CACHE_PAGES_DIRTY			1252
-/*! cache: uncommitted truncate blocked page eviction */
-#define	WT_STAT_CONN_CACHE_EVICTION_BLOCKED_UNCOMMITTED_TRUNCATE	1253
-/*! cache: unmodified pages evicted */
-#define	WT_STAT_CONN_CACHE_EVICTION_CLEAN		1254
-/*! capacity: background fsync file handles considered */
-#define	WT_STAT_CONN_FSYNC_ALL_FH_TOTAL			1255
-/*! capacity: background fsync file handles synced */
-#define	WT_STAT_CONN_FSYNC_ALL_FH			1256
-/*! capacity: background fsync time (msecs) */
-#define	WT_STAT_CONN_FSYNC_ALL_TIME			1257
-/*! capacity: bytes read */
-#define	WT_STAT_CONN_CAPACITY_BYTES_READ		1258
-/*! capacity: bytes written for checkpoint */
-#define	WT_STAT_CONN_CAPACITY_BYTES_CKPT		1259
-/*! capacity: bytes written for chunk cache */
-#define	WT_STAT_CONN_CAPACITY_BYTES_CHUNKCACHE		1260
-/*! capacity: bytes written for eviction */
-#define	WT_STAT_CONN_CAPACITY_BYTES_EVICT		1261
-/*! capacity: bytes written for log */
-#define	WT_STAT_CONN_CAPACITY_BYTES_LOG			1262
-/*! capacity: bytes written total */
-#define	WT_STAT_CONN_CAPACITY_BYTES_WRITTEN		1263
-/*! capacity: threshold to call fsync */
-#define	WT_STAT_CONN_CAPACITY_THRESHOLD			1264
-/*! capacity: time waiting due to total capacity (usecs) */
-#define	WT_STAT_CONN_CAPACITY_TIME_TOTAL		1265
-/*! capacity: time waiting during checkpoint (usecs) */
-#define	WT_STAT_CONN_CAPACITY_TIME_CKPT			1266
-/*! capacity: time waiting during eviction (usecs) */
-#define	WT_STAT_CONN_CAPACITY_TIME_EVICT		1267
-/*! capacity: time waiting during logging (usecs) */
-#define	WT_STAT_CONN_CAPACITY_TIME_LOG			1268
-/*! capacity: time waiting during read (usecs) */
-#define	WT_STAT_CONN_CAPACITY_TIME_READ			1269
-/*! capacity: time waiting for chunk cache IO bandwidth (usecs) */
-#define	WT_STAT_CONN_CAPACITY_TIME_CHUNKCACHE		1270
-/*! checkpoint: checkpoint cleanup successful calls */
-#define	WT_STAT_CONN_CHECKPOINT_CLEANUP_SUCCESS		1271
-/*! checkpoint: checkpoint has acquired a snapshot for its transaction */
-#define	WT_STAT_CONN_CHECKPOINT_SNAPSHOT_ACQUIRED	1272
-/*! checkpoint: checkpoints skipped because database was clean */
-#define	WT_STAT_CONN_CHECKPOINT_SKIPPED			1273
-/*! checkpoint: fsync calls after allocating the transaction ID */
-#define	WT_STAT_CONN_CHECKPOINT_FSYNC_POST		1274
-/*! checkpoint: fsync duration after allocating the transaction ID (usecs) */
-#define	WT_STAT_CONN_CHECKPOINT_FSYNC_POST_DURATION	1275
-/*! checkpoint: generation */
-#define	WT_STAT_CONN_CHECKPOINT_GENERATION		1276
-/*! checkpoint: max time (msecs) */
-#define	WT_STAT_CONN_CHECKPOINT_TIME_MAX		1277
-/*! checkpoint: min time (msecs) */
-#define	WT_STAT_CONN_CHECKPOINT_TIME_MIN		1278
->>>>>>> 20998ab0
+#define	WT_STAT_CONN_CHECKPOINT_TIME_MIN		1276
 /*!
  * checkpoint: most recent duration for checkpoint dropping all handles
  * (usecs)
  */
-<<<<<<< HEAD
-#define	WT_STAT_CONN_CHECKPOINT_HANDLE_DROP_DURATION	1275
+#define	WT_STAT_CONN_CHECKPOINT_HANDLE_DROP_DURATION	1277
 /*! checkpoint: most recent duration for gathering all handles (usecs) */
-#define	WT_STAT_CONN_CHECKPOINT_HANDLE_DURATION		1276
+#define	WT_STAT_CONN_CHECKPOINT_HANDLE_DURATION		1278
 /*! checkpoint: most recent duration for gathering applied handles (usecs) */
-#define	WT_STAT_CONN_CHECKPOINT_HANDLE_APPLY_DURATION	1277
+#define	WT_STAT_CONN_CHECKPOINT_HANDLE_APPLY_DURATION	1279
 /*! checkpoint: most recent duration for gathering skipped handles (usecs) */
-#define	WT_STAT_CONN_CHECKPOINT_HANDLE_SKIP_DURATION	1278
+#define	WT_STAT_CONN_CHECKPOINT_HANDLE_SKIP_DURATION	1280
 /*! checkpoint: most recent duration for handles metadata checked (usecs) */
-#define	WT_STAT_CONN_CHECKPOINT_HANDLE_META_CHECK_DURATION	1279
+#define	WT_STAT_CONN_CHECKPOINT_HANDLE_META_CHECK_DURATION	1281
 /*! checkpoint: most recent duration for locking the handles (usecs) */
-#define	WT_STAT_CONN_CHECKPOINT_HANDLE_LOCK_DURATION	1280
+#define	WT_STAT_CONN_CHECKPOINT_HANDLE_LOCK_DURATION	1282
 /*! checkpoint: most recent handles applied */
-#define	WT_STAT_CONN_CHECKPOINT_HANDLE_APPLIED		1281
+#define	WT_STAT_CONN_CHECKPOINT_HANDLE_APPLIED		1283
 /*! checkpoint: most recent handles checkpoint dropped */
-#define	WT_STAT_CONN_CHECKPOINT_HANDLE_DROPPED		1282
+#define	WT_STAT_CONN_CHECKPOINT_HANDLE_DROPPED		1284
 /*! checkpoint: most recent handles metadata checked */
-#define	WT_STAT_CONN_CHECKPOINT_HANDLE_META_CHECKED	1283
+#define	WT_STAT_CONN_CHECKPOINT_HANDLE_META_CHECKED	1285
 /*! checkpoint: most recent handles metadata locked */
-#define	WT_STAT_CONN_CHECKPOINT_HANDLE_LOCKED		1284
+#define	WT_STAT_CONN_CHECKPOINT_HANDLE_LOCKED		1286
 /*! checkpoint: most recent handles skipped */
-#define	WT_STAT_CONN_CHECKPOINT_HANDLE_SKIPPED		1285
+#define	WT_STAT_CONN_CHECKPOINT_HANDLE_SKIPPED		1287
 /*! checkpoint: most recent handles walked */
-#define	WT_STAT_CONN_CHECKPOINT_HANDLE_WALKED		1286
+#define	WT_STAT_CONN_CHECKPOINT_HANDLE_WALKED		1288
 /*! checkpoint: most recent time (msecs) */
-#define	WT_STAT_CONN_CHECKPOINT_TIME_RECENT		1287
+#define	WT_STAT_CONN_CHECKPOINT_TIME_RECENT		1289
 /*! checkpoint: number of checkpoints started by api */
-#define	WT_STAT_CONN_CHECKPOINTS_API			1288
+#define	WT_STAT_CONN_CHECKPOINTS_API			1290
 /*! checkpoint: number of checkpoints started by compaction */
-#define	WT_STAT_CONN_CHECKPOINTS_COMPACT		1289
+#define	WT_STAT_CONN_CHECKPOINTS_COMPACT		1291
 /*! checkpoint: number of files synced */
-#define	WT_STAT_CONN_CHECKPOINT_SYNC			1290
+#define	WT_STAT_CONN_CHECKPOINT_SYNC			1292
 /*! checkpoint: number of handles visited after writes complete */
-#define	WT_STAT_CONN_CHECKPOINT_PRESYNC			1291
+#define	WT_STAT_CONN_CHECKPOINT_PRESYNC			1293
 /*! checkpoint: number of history store pages caused to be reconciled */
-#define	WT_STAT_CONN_CHECKPOINT_HS_PAGES_RECONCILED	1292
+#define	WT_STAT_CONN_CHECKPOINT_HS_PAGES_RECONCILED	1294
 /*! checkpoint: number of internal pages visited */
-#define	WT_STAT_CONN_CHECKPOINT_PAGES_VISITED_INTERNAL	1293
+#define	WT_STAT_CONN_CHECKPOINT_PAGES_VISITED_INTERNAL	1295
 /*! checkpoint: number of leaf pages visited */
-#define	WT_STAT_CONN_CHECKPOINT_PAGES_VISITED_LEAF	1294
+#define	WT_STAT_CONN_CHECKPOINT_PAGES_VISITED_LEAF	1296
 /*! checkpoint: number of pages caused to be reconciled */
-#define	WT_STAT_CONN_CHECKPOINT_PAGES_RECONCILED	1295
+#define	WT_STAT_CONN_CHECKPOINT_PAGES_RECONCILED	1297
 /*! checkpoint: pages added for eviction during checkpoint cleanup */
-#define	WT_STAT_CONN_CHECKPOINT_CLEANUP_PAGES_EVICT	1296
+#define	WT_STAT_CONN_CHECKPOINT_CLEANUP_PAGES_EVICT	1298
 /*!
  * checkpoint: pages dirtied due to obsolete time window by checkpoint
  * cleanup
  */
-#define	WT_STAT_CONN_CHECKPOINT_CLEANUP_PAGES_OBSOLETE_TW	1297
+#define	WT_STAT_CONN_CHECKPOINT_CLEANUP_PAGES_OBSOLETE_TW	1299
 /*!
  * checkpoint: pages read into cache during checkpoint cleanup
  * (reclaim_space)
  */
-#define	WT_STAT_CONN_CHECKPOINT_CLEANUP_PAGES_READ_RECLAIM_SPACE	1298
+#define	WT_STAT_CONN_CHECKPOINT_CLEANUP_PAGES_READ_RECLAIM_SPACE	1300
 /*!
  * checkpoint: pages read into cache during checkpoint cleanup due to
  * obsolete time window
  */
-#define	WT_STAT_CONN_CHECKPOINT_CLEANUP_PAGES_READ_OBSOLETE_TW	1299
+#define	WT_STAT_CONN_CHECKPOINT_CLEANUP_PAGES_READ_OBSOLETE_TW	1301
 /*! checkpoint: pages removed during checkpoint cleanup */
-#define	WT_STAT_CONN_CHECKPOINT_CLEANUP_PAGES_REMOVED	1300
+#define	WT_STAT_CONN_CHECKPOINT_CLEANUP_PAGES_REMOVED	1302
 /*! checkpoint: pages skipped during checkpoint cleanup tree walk */
-#define	WT_STAT_CONN_CHECKPOINT_CLEANUP_PAGES_WALK_SKIPPED	1301
+#define	WT_STAT_CONN_CHECKPOINT_CLEANUP_PAGES_WALK_SKIPPED	1303
 /*! checkpoint: pages visited during checkpoint cleanup */
-#define	WT_STAT_CONN_CHECKPOINT_CLEANUP_PAGES_VISITED	1302
+#define	WT_STAT_CONN_CHECKPOINT_CLEANUP_PAGES_VISITED	1304
 /*! checkpoint: prepare currently running */
-#define	WT_STAT_CONN_CHECKPOINT_PREP_RUNNING		1303
+#define	WT_STAT_CONN_CHECKPOINT_PREP_RUNNING		1305
 /*! checkpoint: prepare max time (msecs) */
-#define	WT_STAT_CONN_CHECKPOINT_PREP_MAX		1304
+#define	WT_STAT_CONN_CHECKPOINT_PREP_MAX		1306
 /*! checkpoint: prepare min time (msecs) */
-#define	WT_STAT_CONN_CHECKPOINT_PREP_MIN		1305
+#define	WT_STAT_CONN_CHECKPOINT_PREP_MIN		1307
 /*! checkpoint: prepare most recent time (msecs) */
-#define	WT_STAT_CONN_CHECKPOINT_PREP_RECENT		1306
+#define	WT_STAT_CONN_CHECKPOINT_PREP_RECENT		1308
 /*! checkpoint: prepare total time (msecs) */
-#define	WT_STAT_CONN_CHECKPOINT_PREP_TOTAL		1307
+#define	WT_STAT_CONN_CHECKPOINT_PREP_TOTAL		1309
 /*! checkpoint: progress state */
-#define	WT_STAT_CONN_CHECKPOINT_STATE			1308
+#define	WT_STAT_CONN_CHECKPOINT_STATE			1310
 /*! checkpoint: scrub dirty target */
-#define	WT_STAT_CONN_CHECKPOINT_SCRUB_TARGET		1309
+#define	WT_STAT_CONN_CHECKPOINT_SCRUB_TARGET		1311
 /*! checkpoint: scrub max time (msecs) */
-#define	WT_STAT_CONN_CHECKPOINT_SCRUB_MAX		1310
+#define	WT_STAT_CONN_CHECKPOINT_SCRUB_MAX		1312
 /*! checkpoint: scrub min time (msecs) */
-#define	WT_STAT_CONN_CHECKPOINT_SCRUB_MIN		1311
+#define	WT_STAT_CONN_CHECKPOINT_SCRUB_MIN		1313
 /*! checkpoint: scrub most recent time (msecs) */
-#define	WT_STAT_CONN_CHECKPOINT_SCRUB_RECENT		1312
+#define	WT_STAT_CONN_CHECKPOINT_SCRUB_RECENT		1314
 /*! checkpoint: scrub total time (msecs) */
-#define	WT_STAT_CONN_CHECKPOINT_SCRUB_TOTAL		1313
+#define	WT_STAT_CONN_CHECKPOINT_SCRUB_TOTAL		1315
 /*! checkpoint: stop timing stress active */
-#define	WT_STAT_CONN_CHECKPOINT_STOP_STRESS_ACTIVE	1314
+#define	WT_STAT_CONN_CHECKPOINT_STOP_STRESS_ACTIVE	1316
 /*! checkpoint: time spent on per-tree checkpoint work (usecs) */
-#define	WT_STAT_CONN_CHECKPOINT_TREE_DURATION		1315
+#define	WT_STAT_CONN_CHECKPOINT_TREE_DURATION		1317
 /*! checkpoint: total failed number of checkpoints */
-#define	WT_STAT_CONN_CHECKPOINTS_TOTAL_FAILED		1316
+#define	WT_STAT_CONN_CHECKPOINTS_TOTAL_FAILED		1318
 /*! checkpoint: total succeed number of checkpoints */
-#define	WT_STAT_CONN_CHECKPOINTS_TOTAL_SUCCEED		1317
+#define	WT_STAT_CONN_CHECKPOINTS_TOTAL_SUCCEED		1319
 /*! checkpoint: total time (msecs) */
-#define	WT_STAT_CONN_CHECKPOINT_TIME_TOTAL		1318
+#define	WT_STAT_CONN_CHECKPOINT_TIME_TOTAL		1320
 /*! checkpoint: transaction checkpoints due to obsolete pages */
-#define	WT_STAT_CONN_CHECKPOINT_OBSOLETE_APPLIED	1319
+#define	WT_STAT_CONN_CHECKPOINT_OBSOLETE_APPLIED	1321
 /*! checkpoint: wait cycles while cache dirty level is decreasing */
-#define	WT_STAT_CONN_CHECKPOINT_WAIT_REDUCE_DIRTY	1320
+#define	WT_STAT_CONN_CHECKPOINT_WAIT_REDUCE_DIRTY	1322
 /*! chunk-cache: aggregate number of spanned chunks on read */
-#define	WT_STAT_CONN_CHUNKCACHE_SPANS_CHUNKS_READ	1321
+#define	WT_STAT_CONN_CHUNKCACHE_SPANS_CHUNKS_READ	1323
 /*! chunk-cache: chunks evicted */
-#define	WT_STAT_CONN_CHUNKCACHE_CHUNKS_EVICTED		1322
+#define	WT_STAT_CONN_CHUNKCACHE_CHUNKS_EVICTED		1324
 /*! chunk-cache: could not allocate due to exceeding bitmap capacity */
-#define	WT_STAT_CONN_CHUNKCACHE_EXCEEDED_BITMAP_CAPACITY	1323
+#define	WT_STAT_CONN_CHUNKCACHE_EXCEEDED_BITMAP_CAPACITY	1325
 /*! chunk-cache: could not allocate due to exceeding capacity */
-#define	WT_STAT_CONN_CHUNKCACHE_EXCEEDED_CAPACITY	1324
+#define	WT_STAT_CONN_CHUNKCACHE_EXCEEDED_CAPACITY	1326
 /*! chunk-cache: lookups */
-#define	WT_STAT_CONN_CHUNKCACHE_LOOKUPS			1325
-=======
-#define	WT_STAT_CONN_CHECKPOINT_HANDLE_DROP_DURATION	1279
-/*! checkpoint: most recent duration for gathering all handles (usecs) */
-#define	WT_STAT_CONN_CHECKPOINT_HANDLE_DURATION		1280
-/*! checkpoint: most recent duration for gathering applied handles (usecs) */
-#define	WT_STAT_CONN_CHECKPOINT_HANDLE_APPLY_DURATION	1281
-/*! checkpoint: most recent duration for gathering skipped handles (usecs) */
-#define	WT_STAT_CONN_CHECKPOINT_HANDLE_SKIP_DURATION	1282
-/*! checkpoint: most recent duration for handles metadata checked (usecs) */
-#define	WT_STAT_CONN_CHECKPOINT_HANDLE_META_CHECK_DURATION	1283
-/*! checkpoint: most recent duration for locking the handles (usecs) */
-#define	WT_STAT_CONN_CHECKPOINT_HANDLE_LOCK_DURATION	1284
-/*! checkpoint: most recent handles applied */
-#define	WT_STAT_CONN_CHECKPOINT_HANDLE_APPLIED		1285
-/*! checkpoint: most recent handles checkpoint dropped */
-#define	WT_STAT_CONN_CHECKPOINT_HANDLE_DROPPED		1286
-/*! checkpoint: most recent handles metadata checked */
-#define	WT_STAT_CONN_CHECKPOINT_HANDLE_META_CHECKED	1287
-/*! checkpoint: most recent handles metadata locked */
-#define	WT_STAT_CONN_CHECKPOINT_HANDLE_LOCKED		1288
-/*! checkpoint: most recent handles skipped */
-#define	WT_STAT_CONN_CHECKPOINT_HANDLE_SKIPPED		1289
-/*! checkpoint: most recent handles walked */
-#define	WT_STAT_CONN_CHECKPOINT_HANDLE_WALKED		1290
-/*! checkpoint: most recent time (msecs) */
-#define	WT_STAT_CONN_CHECKPOINT_TIME_RECENT		1291
-/*! checkpoint: number of checkpoints started by api */
-#define	WT_STAT_CONN_CHECKPOINTS_API			1292
-/*! checkpoint: number of checkpoints started by compaction */
-#define	WT_STAT_CONN_CHECKPOINTS_COMPACT		1293
-/*! checkpoint: number of files synced */
-#define	WT_STAT_CONN_CHECKPOINT_SYNC			1294
-/*! checkpoint: number of handles visited after writes complete */
-#define	WT_STAT_CONN_CHECKPOINT_PRESYNC			1295
-/*! checkpoint: number of history store pages caused to be reconciled */
-#define	WT_STAT_CONN_CHECKPOINT_HS_PAGES_RECONCILED	1296
-/*! checkpoint: number of internal pages visited */
-#define	WT_STAT_CONN_CHECKPOINT_PAGES_VISITED_INTERNAL	1297
-/*! checkpoint: number of leaf pages visited */
-#define	WT_STAT_CONN_CHECKPOINT_PAGES_VISITED_LEAF	1298
-/*! checkpoint: number of pages caused to be reconciled */
-#define	WT_STAT_CONN_CHECKPOINT_PAGES_RECONCILED	1299
-/*! checkpoint: pages added for eviction during checkpoint cleanup */
-#define	WT_STAT_CONN_CHECKPOINT_CLEANUP_PAGES_EVICT	1300
-/*! checkpoint: pages removed during checkpoint cleanup */
-#define	WT_STAT_CONN_CHECKPOINT_CLEANUP_PAGES_REMOVED	1301
-/*! checkpoint: pages skipped during checkpoint cleanup tree walk */
-#define	WT_STAT_CONN_CHECKPOINT_CLEANUP_PAGES_WALK_SKIPPED	1302
-/*! checkpoint: pages visited during checkpoint cleanup */
-#define	WT_STAT_CONN_CHECKPOINT_CLEANUP_PAGES_VISITED	1303
-/*! checkpoint: prepare currently running */
-#define	WT_STAT_CONN_CHECKPOINT_PREP_RUNNING		1304
-/*! checkpoint: prepare max time (msecs) */
-#define	WT_STAT_CONN_CHECKPOINT_PREP_MAX		1305
-/*! checkpoint: prepare min time (msecs) */
-#define	WT_STAT_CONN_CHECKPOINT_PREP_MIN		1306
-/*! checkpoint: prepare most recent time (msecs) */
-#define	WT_STAT_CONN_CHECKPOINT_PREP_RECENT		1307
-/*! checkpoint: prepare total time (msecs) */
-#define	WT_STAT_CONN_CHECKPOINT_PREP_TOTAL		1308
-/*! checkpoint: progress state */
-#define	WT_STAT_CONN_CHECKPOINT_STATE			1309
-/*! checkpoint: scrub dirty target */
-#define	WT_STAT_CONN_CHECKPOINT_SCRUB_TARGET		1310
-/*! checkpoint: scrub max time (msecs) */
-#define	WT_STAT_CONN_CHECKPOINT_SCRUB_MAX		1311
-/*! checkpoint: scrub min time (msecs) */
-#define	WT_STAT_CONN_CHECKPOINT_SCRUB_MIN		1312
-/*! checkpoint: scrub most recent time (msecs) */
-#define	WT_STAT_CONN_CHECKPOINT_SCRUB_RECENT		1313
-/*! checkpoint: scrub total time (msecs) */
-#define	WT_STAT_CONN_CHECKPOINT_SCRUB_TOTAL		1314
-/*! checkpoint: stop timing stress active */
-#define	WT_STAT_CONN_CHECKPOINT_STOP_STRESS_ACTIVE	1315
-/*! checkpoint: time spent on per-tree checkpoint work (usecs) */
-#define	WT_STAT_CONN_CHECKPOINT_TREE_DURATION		1316
-/*! checkpoint: total failed number of checkpoints */
-#define	WT_STAT_CONN_CHECKPOINTS_TOTAL_FAILED		1317
-/*! checkpoint: total succeed number of checkpoints */
-#define	WT_STAT_CONN_CHECKPOINTS_TOTAL_SUCCEED		1318
-/*! checkpoint: total time (msecs) */
-#define	WT_STAT_CONN_CHECKPOINT_TIME_TOTAL		1319
-/*! checkpoint: transaction checkpoints due to obsolete pages */
-#define	WT_STAT_CONN_CHECKPOINT_OBSOLETE_APPLIED	1320
-/*! checkpoint: wait cycles while cache dirty level is decreasing */
-#define	WT_STAT_CONN_CHECKPOINT_WAIT_REDUCE_DIRTY	1321
-/*! chunk-cache: aggregate number of spanned chunks on read */
-#define	WT_STAT_CONN_CHUNKCACHE_SPANS_CHUNKS_READ	1322
-/*! chunk-cache: chunks evicted */
-#define	WT_STAT_CONN_CHUNKCACHE_CHUNKS_EVICTED		1323
-/*! chunk-cache: could not allocate due to exceeding bitmap capacity */
-#define	WT_STAT_CONN_CHUNKCACHE_EXCEEDED_BITMAP_CAPACITY	1324
-/*! chunk-cache: could not allocate due to exceeding capacity */
-#define	WT_STAT_CONN_CHUNKCACHE_EXCEEDED_CAPACITY	1325
-/*! chunk-cache: lookups */
-#define	WT_STAT_CONN_CHUNKCACHE_LOOKUPS			1326
->>>>>>> 20998ab0
+#define	WT_STAT_CONN_CHUNKCACHE_LOOKUPS			1327
 /*!
  * chunk-cache: number of chunks loaded from flushed tables in chunk
  * cache
  */
-<<<<<<< HEAD
-#define	WT_STAT_CONN_CHUNKCACHE_CHUNKS_LOADED_FROM_FLUSHED_TABLES	1326
+#define	WT_STAT_CONN_CHUNKCACHE_CHUNKS_LOADED_FROM_FLUSHED_TABLES	1328
 /*! chunk-cache: number of metadata entries inserted */
-#define	WT_STAT_CONN_CHUNKCACHE_METADATA_INSERTED	1327
+#define	WT_STAT_CONN_CHUNKCACHE_METADATA_INSERTED	1329
 /*! chunk-cache: number of metadata entries removed */
-#define	WT_STAT_CONN_CHUNKCACHE_METADATA_REMOVED	1328
-=======
-#define	WT_STAT_CONN_CHUNKCACHE_CHUNKS_LOADED_FROM_FLUSHED_TABLES	1327
-/*! chunk-cache: number of metadata entries inserted */
-#define	WT_STAT_CONN_CHUNKCACHE_METADATA_INSERTED	1328
-/*! chunk-cache: number of metadata entries removed */
-#define	WT_STAT_CONN_CHUNKCACHE_METADATA_REMOVED	1329
->>>>>>> 20998ab0
+#define	WT_STAT_CONN_CHUNKCACHE_METADATA_REMOVED	1330
 /*!
  * chunk-cache: number of metadata inserts/deletes dropped by the worker
  * thread
  */
-<<<<<<< HEAD
-#define	WT_STAT_CONN_CHUNKCACHE_METADATA_WORK_UNITS_DROPPED	1329
-=======
-#define	WT_STAT_CONN_CHUNKCACHE_METADATA_WORK_UNITS_DROPPED	1330
->>>>>>> 20998ab0
+#define	WT_STAT_CONN_CHUNKCACHE_METADATA_WORK_UNITS_DROPPED	1331
 /*!
  * chunk-cache: number of metadata inserts/deletes pushed to the worker
  * thread
  */
-<<<<<<< HEAD
-#define	WT_STAT_CONN_CHUNKCACHE_METADATA_WORK_UNITS_CREATED	1330
-=======
-#define	WT_STAT_CONN_CHUNKCACHE_METADATA_WORK_UNITS_CREATED	1331
->>>>>>> 20998ab0
+#define	WT_STAT_CONN_CHUNKCACHE_METADATA_WORK_UNITS_CREATED	1332
 /*!
  * chunk-cache: number of metadata inserts/deletes read by the worker
  * thread
  */
-<<<<<<< HEAD
-#define	WT_STAT_CONN_CHUNKCACHE_METADATA_WORK_UNITS_DEQUEUED	1331
+#define	WT_STAT_CONN_CHUNKCACHE_METADATA_WORK_UNITS_DEQUEUED	1333
 /*! chunk-cache: number of misses */
-#define	WT_STAT_CONN_CHUNKCACHE_MISSES			1332
+#define	WT_STAT_CONN_CHUNKCACHE_MISSES			1334
 /*! chunk-cache: number of times a read from storage failed */
-#define	WT_STAT_CONN_CHUNKCACHE_IO_FAILED		1333
+#define	WT_STAT_CONN_CHUNKCACHE_IO_FAILED		1335
 /*! chunk-cache: retried accessing a chunk while I/O was in progress */
-#define	WT_STAT_CONN_CHUNKCACHE_RETRIES			1334
+#define	WT_STAT_CONN_CHUNKCACHE_RETRIES			1336
 /*! chunk-cache: retries from a chunk cache checksum mismatch */
-#define	WT_STAT_CONN_CHUNKCACHE_RETRIES_CHECKSUM_MISMATCH	1335
+#define	WT_STAT_CONN_CHUNKCACHE_RETRIES_CHECKSUM_MISMATCH	1337
 /*! chunk-cache: timed out due to too many retries */
-#define	WT_STAT_CONN_CHUNKCACHE_TOOMANY_RETRIES		1336
+#define	WT_STAT_CONN_CHUNKCACHE_TOOMANY_RETRIES		1338
 /*! chunk-cache: total bytes read from persistent content */
-#define	WT_STAT_CONN_CHUNKCACHE_BYTES_READ_PERSISTENT	1337
+#define	WT_STAT_CONN_CHUNKCACHE_BYTES_READ_PERSISTENT	1339
 /*! chunk-cache: total bytes used by the cache */
-#define	WT_STAT_CONN_CHUNKCACHE_BYTES_INUSE		1338
+#define	WT_STAT_CONN_CHUNKCACHE_BYTES_INUSE		1340
 /*! chunk-cache: total bytes used by the cache for pinned chunks */
-#define	WT_STAT_CONN_CHUNKCACHE_BYTES_INUSE_PINNED	1339
+#define	WT_STAT_CONN_CHUNKCACHE_BYTES_INUSE_PINNED	1341
 /*! chunk-cache: total chunks held by the chunk cache */
-#define	WT_STAT_CONN_CHUNKCACHE_CHUNKS_INUSE		1340
-=======
-#define	WT_STAT_CONN_CHUNKCACHE_METADATA_WORK_UNITS_DEQUEUED	1332
-/*! chunk-cache: number of misses */
-#define	WT_STAT_CONN_CHUNKCACHE_MISSES			1333
-/*! chunk-cache: number of times a read from storage failed */
-#define	WT_STAT_CONN_CHUNKCACHE_IO_FAILED		1334
-/*! chunk-cache: retried accessing a chunk while I/O was in progress */
-#define	WT_STAT_CONN_CHUNKCACHE_RETRIES			1335
-/*! chunk-cache: retries from a chunk cache checksum mismatch */
-#define	WT_STAT_CONN_CHUNKCACHE_RETRIES_CHECKSUM_MISMATCH	1336
-/*! chunk-cache: timed out due to too many retries */
-#define	WT_STAT_CONN_CHUNKCACHE_TOOMANY_RETRIES		1337
-/*! chunk-cache: total bytes read from persistent content */
-#define	WT_STAT_CONN_CHUNKCACHE_BYTES_READ_PERSISTENT	1338
-/*! chunk-cache: total bytes used by the cache */
-#define	WT_STAT_CONN_CHUNKCACHE_BYTES_INUSE		1339
-/*! chunk-cache: total bytes used by the cache for pinned chunks */
-#define	WT_STAT_CONN_CHUNKCACHE_BYTES_INUSE_PINNED	1340
-/*! chunk-cache: total chunks held by the chunk cache */
-#define	WT_STAT_CONN_CHUNKCACHE_CHUNKS_INUSE		1341
->>>>>>> 20998ab0
+#define	WT_STAT_CONN_CHUNKCACHE_CHUNKS_INUSE		1342
 /*!
  * chunk-cache: total number of chunks inserted on startup from persisted
  * metadata.
  */
-<<<<<<< HEAD
-#define	WT_STAT_CONN_CHUNKCACHE_CREATED_FROM_METADATA	1341
+#define	WT_STAT_CONN_CHUNKCACHE_CREATED_FROM_METADATA	1343
 /*! chunk-cache: total pinned chunks held by the chunk cache */
-#define	WT_STAT_CONN_CHUNKCACHE_CHUNKS_PINNED		1342
+#define	WT_STAT_CONN_CHUNKCACHE_CHUNKS_PINNED		1344
 /*! connection: auto adjusting condition resets */
-#define	WT_STAT_CONN_COND_AUTO_WAIT_RESET		1343
+#define	WT_STAT_CONN_COND_AUTO_WAIT_RESET		1345
 /*! connection: auto adjusting condition wait calls */
-#define	WT_STAT_CONN_COND_AUTO_WAIT			1344
-=======
-#define	WT_STAT_CONN_CHUNKCACHE_CREATED_FROM_METADATA	1342
-/*! chunk-cache: total pinned chunks held by the chunk cache */
-#define	WT_STAT_CONN_CHUNKCACHE_CHUNKS_PINNED		1343
-/*! connection: auto adjusting condition resets */
-#define	WT_STAT_CONN_COND_AUTO_WAIT_RESET		1344
-/*! connection: auto adjusting condition wait calls */
-#define	WT_STAT_CONN_COND_AUTO_WAIT			1345
->>>>>>> 20998ab0
+#define	WT_STAT_CONN_COND_AUTO_WAIT			1346
 /*!
  * connection: auto adjusting condition wait raced to update timeout and
  * skipped updating
  */
-<<<<<<< HEAD
-#define	WT_STAT_CONN_COND_AUTO_WAIT_SKIPPED		1345
+#define	WT_STAT_CONN_COND_AUTO_WAIT_SKIPPED		1347
 /*! connection: detected system time went backwards */
-#define	WT_STAT_CONN_TIME_TRAVEL			1346
+#define	WT_STAT_CONN_TIME_TRAVEL			1348
 /*! connection: files currently open */
-#define	WT_STAT_CONN_FILE_OPEN				1347
+#define	WT_STAT_CONN_FILE_OPEN				1349
 /*! connection: hash bucket array size for data handles */
-#define	WT_STAT_CONN_BUCKETS_DH				1348
+#define	WT_STAT_CONN_BUCKETS_DH				1350
 /*! connection: hash bucket array size general */
-#define	WT_STAT_CONN_BUCKETS				1349
+#define	WT_STAT_CONN_BUCKETS				1351
 /*! connection: memory allocations */
-#define	WT_STAT_CONN_MEMORY_ALLOCATION			1350
+#define	WT_STAT_CONN_MEMORY_ALLOCATION			1352
 /*! connection: memory frees */
-#define	WT_STAT_CONN_MEMORY_FREE			1351
+#define	WT_STAT_CONN_MEMORY_FREE			1353
 /*! connection: memory re-allocations */
-#define	WT_STAT_CONN_MEMORY_GROW			1352
+#define	WT_STAT_CONN_MEMORY_GROW			1354
 /*! connection: number of sessions without a sweep for 5+ minutes */
-#define	WT_STAT_CONN_NO_SESSION_SWEEP_5MIN		1353
+#define	WT_STAT_CONN_NO_SESSION_SWEEP_5MIN		1355
 /*! connection: number of sessions without a sweep for 60+ minutes */
-#define	WT_STAT_CONN_NO_SESSION_SWEEP_60MIN		1354
+#define	WT_STAT_CONN_NO_SESSION_SWEEP_60MIN		1356
 /*! connection: pthread mutex condition wait calls */
-#define	WT_STAT_CONN_COND_WAIT				1355
+#define	WT_STAT_CONN_COND_WAIT				1357
 /*! connection: pthread mutex shared lock read-lock calls */
-#define	WT_STAT_CONN_RWLOCK_READ			1356
+#define	WT_STAT_CONN_RWLOCK_READ			1358
 /*! connection: pthread mutex shared lock write-lock calls */
-#define	WT_STAT_CONN_RWLOCK_WRITE			1357
+#define	WT_STAT_CONN_RWLOCK_WRITE			1359
 /*! connection: total fsync I/Os */
-#define	WT_STAT_CONN_FSYNC_IO				1358
+#define	WT_STAT_CONN_FSYNC_IO				1360
 /*! connection: total read I/Os */
-#define	WT_STAT_CONN_READ_IO				1359
+#define	WT_STAT_CONN_READ_IO				1361
 /*! connection: total write I/Os */
-#define	WT_STAT_CONN_WRITE_IO				1360
+#define	WT_STAT_CONN_WRITE_IO				1362
 /*! cursor: Total number of deleted pages skipped during tree walk */
-#define	WT_STAT_CONN_CURSOR_TREE_WALK_DEL_PAGE_SKIP	1361
+#define	WT_STAT_CONN_CURSOR_TREE_WALK_DEL_PAGE_SKIP	1363
 /*! cursor: Total number of entries skipped by cursor next calls */
-#define	WT_STAT_CONN_CURSOR_NEXT_SKIP_TOTAL		1362
+#define	WT_STAT_CONN_CURSOR_NEXT_SKIP_TOTAL		1364
 /*! cursor: Total number of entries skipped by cursor prev calls */
-#define	WT_STAT_CONN_CURSOR_PREV_SKIP_TOTAL		1363
-=======
-#define	WT_STAT_CONN_COND_AUTO_WAIT_SKIPPED		1346
-/*! connection: detected system time went backwards */
-#define	WT_STAT_CONN_TIME_TRAVEL			1347
-/*! connection: files currently open */
-#define	WT_STAT_CONN_FILE_OPEN				1348
-/*! connection: hash bucket array size for data handles */
-#define	WT_STAT_CONN_BUCKETS_DH				1349
-/*! connection: hash bucket array size general */
-#define	WT_STAT_CONN_BUCKETS				1350
-/*! connection: memory allocations */
-#define	WT_STAT_CONN_MEMORY_ALLOCATION			1351
-/*! connection: memory frees */
-#define	WT_STAT_CONN_MEMORY_FREE			1352
-/*! connection: memory re-allocations */
-#define	WT_STAT_CONN_MEMORY_GROW			1353
-/*! connection: number of sessions without a sweep for 5+ minutes */
-#define	WT_STAT_CONN_NO_SESSION_SWEEP_5MIN		1354
-/*! connection: number of sessions without a sweep for 60+ minutes */
-#define	WT_STAT_CONN_NO_SESSION_SWEEP_60MIN		1355
-/*! connection: pthread mutex condition wait calls */
-#define	WT_STAT_CONN_COND_WAIT				1356
-/*! connection: pthread mutex shared lock read-lock calls */
-#define	WT_STAT_CONN_RWLOCK_READ			1357
-/*! connection: pthread mutex shared lock write-lock calls */
-#define	WT_STAT_CONN_RWLOCK_WRITE			1358
-/*! connection: total fsync I/Os */
-#define	WT_STAT_CONN_FSYNC_IO				1359
-/*! connection: total read I/Os */
-#define	WT_STAT_CONN_READ_IO				1360
-/*! connection: total write I/Os */
-#define	WT_STAT_CONN_WRITE_IO				1361
-/*! cursor: Total number of deleted pages skipped during tree walk */
-#define	WT_STAT_CONN_CURSOR_TREE_WALK_DEL_PAGE_SKIP	1362
-/*! cursor: Total number of entries skipped by cursor next calls */
-#define	WT_STAT_CONN_CURSOR_NEXT_SKIP_TOTAL		1363
-/*! cursor: Total number of entries skipped by cursor prev calls */
-#define	WT_STAT_CONN_CURSOR_PREV_SKIP_TOTAL		1364
->>>>>>> 20998ab0
+#define	WT_STAT_CONN_CURSOR_PREV_SKIP_TOTAL		1365
 /*!
  * cursor: Total number of entries skipped to position the history store
  * cursor
  */
-<<<<<<< HEAD
-#define	WT_STAT_CONN_CURSOR_SKIP_HS_CUR_POSITION	1364
-=======
-#define	WT_STAT_CONN_CURSOR_SKIP_HS_CUR_POSITION	1365
->>>>>>> 20998ab0
+#define	WT_STAT_CONN_CURSOR_SKIP_HS_CUR_POSITION	1366
 /*!
  * cursor: Total number of in-memory deleted pages skipped during tree
  * walk
  */
-<<<<<<< HEAD
-#define	WT_STAT_CONN_CURSOR_TREE_WALK_INMEM_DEL_PAGE_SKIP	1365
+#define	WT_STAT_CONN_CURSOR_TREE_WALK_INMEM_DEL_PAGE_SKIP	1367
 /*! cursor: Total number of on-disk deleted pages skipped during tree walk */
-#define	WT_STAT_CONN_CURSOR_TREE_WALK_ONDISK_DEL_PAGE_SKIP	1366
-=======
-#define	WT_STAT_CONN_CURSOR_TREE_WALK_INMEM_DEL_PAGE_SKIP	1366
-/*! cursor: Total number of on-disk deleted pages skipped during tree walk */
-#define	WT_STAT_CONN_CURSOR_TREE_WALK_ONDISK_DEL_PAGE_SKIP	1367
->>>>>>> 20998ab0
+#define	WT_STAT_CONN_CURSOR_TREE_WALK_ONDISK_DEL_PAGE_SKIP	1368
 /*!
  * cursor: Total number of times a search near has exited due to prefix
  * config
  */
-<<<<<<< HEAD
-#define	WT_STAT_CONN_CURSOR_SEARCH_NEAR_PREFIX_FAST_PATHS	1367
-=======
-#define	WT_STAT_CONN_CURSOR_SEARCH_NEAR_PREFIX_FAST_PATHS	1368
->>>>>>> 20998ab0
+#define	WT_STAT_CONN_CURSOR_SEARCH_NEAR_PREFIX_FAST_PATHS	1369
 /*!
  * cursor: Total number of times cursor fails to temporarily release
  * pinned page to encourage eviction of hot or large page
  */
-<<<<<<< HEAD
-#define	WT_STAT_CONN_CURSOR_REPOSITION_FAILED		1368
-=======
-#define	WT_STAT_CONN_CURSOR_REPOSITION_FAILED		1369
->>>>>>> 20998ab0
+#define	WT_STAT_CONN_CURSOR_REPOSITION_FAILED		1370
 /*!
  * cursor: Total number of times cursor temporarily releases pinned page
  * to encourage eviction of hot or large page
  */
-<<<<<<< HEAD
-#define	WT_STAT_CONN_CURSOR_REPOSITION			1369
+#define	WT_STAT_CONN_CURSOR_REPOSITION			1371
 /*! cursor: bulk cursor count */
-#define	WT_STAT_CONN_CURSOR_BULK_COUNT			1370
+#define	WT_STAT_CONN_CURSOR_BULK_COUNT			1372
 /*! cursor: cached cursor count */
-#define	WT_STAT_CONN_CURSOR_CACHED_COUNT		1371
+#define	WT_STAT_CONN_CURSOR_CACHED_COUNT		1373
 /*! cursor: cursor bound calls that return an error */
-#define	WT_STAT_CONN_CURSOR_BOUND_ERROR			1372
+#define	WT_STAT_CONN_CURSOR_BOUND_ERROR			1374
 /*! cursor: cursor bounds cleared from reset */
-#define	WT_STAT_CONN_CURSOR_BOUNDS_RESET		1373
+#define	WT_STAT_CONN_CURSOR_BOUNDS_RESET		1375
 /*! cursor: cursor bounds comparisons performed */
-#define	WT_STAT_CONN_CURSOR_BOUNDS_COMPARISONS		1374
+#define	WT_STAT_CONN_CURSOR_BOUNDS_COMPARISONS		1376
 /*! cursor: cursor bounds next called on an unpositioned cursor */
-#define	WT_STAT_CONN_CURSOR_BOUNDS_NEXT_UNPOSITIONED	1375
+#define	WT_STAT_CONN_CURSOR_BOUNDS_NEXT_UNPOSITIONED	1377
 /*! cursor: cursor bounds next early exit */
-#define	WT_STAT_CONN_CURSOR_BOUNDS_NEXT_EARLY_EXIT	1376
+#define	WT_STAT_CONN_CURSOR_BOUNDS_NEXT_EARLY_EXIT	1378
 /*! cursor: cursor bounds prev called on an unpositioned cursor */
-#define	WT_STAT_CONN_CURSOR_BOUNDS_PREV_UNPOSITIONED	1377
+#define	WT_STAT_CONN_CURSOR_BOUNDS_PREV_UNPOSITIONED	1379
 /*! cursor: cursor bounds prev early exit */
-#define	WT_STAT_CONN_CURSOR_BOUNDS_PREV_EARLY_EXIT	1378
+#define	WT_STAT_CONN_CURSOR_BOUNDS_PREV_EARLY_EXIT	1380
 /*! cursor: cursor bounds search early exit */
-#define	WT_STAT_CONN_CURSOR_BOUNDS_SEARCH_EARLY_EXIT	1379
+#define	WT_STAT_CONN_CURSOR_BOUNDS_SEARCH_EARLY_EXIT	1381
 /*! cursor: cursor bounds search near call repositioned cursor */
-#define	WT_STAT_CONN_CURSOR_BOUNDS_SEARCH_NEAR_REPOSITIONED_CURSOR	1380
+#define	WT_STAT_CONN_CURSOR_BOUNDS_SEARCH_NEAR_REPOSITIONED_CURSOR	1382
 /*! cursor: cursor bulk loaded cursor insert calls */
-#define	WT_STAT_CONN_CURSOR_INSERT_BULK			1381
+#define	WT_STAT_CONN_CURSOR_INSERT_BULK			1383
 /*! cursor: cursor cache calls that return an error */
-#define	WT_STAT_CONN_CURSOR_CACHE_ERROR			1382
+#define	WT_STAT_CONN_CURSOR_CACHE_ERROR			1384
 /*! cursor: cursor close calls that result in cache */
-#define	WT_STAT_CONN_CURSOR_CACHE			1383
+#define	WT_STAT_CONN_CURSOR_CACHE			1385
 /*! cursor: cursor close calls that return an error */
-#define	WT_STAT_CONN_CURSOR_CLOSE_ERROR			1384
+#define	WT_STAT_CONN_CURSOR_CLOSE_ERROR			1386
 /*! cursor: cursor compare calls that return an error */
-#define	WT_STAT_CONN_CURSOR_COMPARE_ERROR		1385
+#define	WT_STAT_CONN_CURSOR_COMPARE_ERROR		1387
 /*! cursor: cursor create calls */
-#define	WT_STAT_CONN_CURSOR_CREATE			1386
+#define	WT_STAT_CONN_CURSOR_CREATE			1388
 /*! cursor: cursor equals calls that return an error */
-#define	WT_STAT_CONN_CURSOR_EQUALS_ERROR		1387
+#define	WT_STAT_CONN_CURSOR_EQUALS_ERROR		1389
 /*! cursor: cursor get key calls that return an error */
-#define	WT_STAT_CONN_CURSOR_GET_KEY_ERROR		1388
+#define	WT_STAT_CONN_CURSOR_GET_KEY_ERROR		1390
 /*! cursor: cursor get value calls that return an error */
-#define	WT_STAT_CONN_CURSOR_GET_VALUE_ERROR		1389
+#define	WT_STAT_CONN_CURSOR_GET_VALUE_ERROR		1391
 /*! cursor: cursor insert calls */
-#define	WT_STAT_CONN_CURSOR_INSERT			1390
+#define	WT_STAT_CONN_CURSOR_INSERT			1392
 /*! cursor: cursor insert calls that return an error */
-#define	WT_STAT_CONN_CURSOR_INSERT_ERROR		1391
+#define	WT_STAT_CONN_CURSOR_INSERT_ERROR		1393
 /*! cursor: cursor insert check calls that return an error */
-#define	WT_STAT_CONN_CURSOR_INSERT_CHECK_ERROR		1392
+#define	WT_STAT_CONN_CURSOR_INSERT_CHECK_ERROR		1394
 /*! cursor: cursor insert key and value bytes */
-#define	WT_STAT_CONN_CURSOR_INSERT_BYTES		1393
+#define	WT_STAT_CONN_CURSOR_INSERT_BYTES		1395
 /*! cursor: cursor largest key calls that return an error */
-#define	WT_STAT_CONN_CURSOR_LARGEST_KEY_ERROR		1394
+#define	WT_STAT_CONN_CURSOR_LARGEST_KEY_ERROR		1396
 /*! cursor: cursor modify calls */
-#define	WT_STAT_CONN_CURSOR_MODIFY			1395
+#define	WT_STAT_CONN_CURSOR_MODIFY			1397
 /*! cursor: cursor modify calls that return an error */
-#define	WT_STAT_CONN_CURSOR_MODIFY_ERROR		1396
+#define	WT_STAT_CONN_CURSOR_MODIFY_ERROR		1398
 /*! cursor: cursor modify key and value bytes affected */
-#define	WT_STAT_CONN_CURSOR_MODIFY_BYTES		1397
+#define	WT_STAT_CONN_CURSOR_MODIFY_BYTES		1399
 /*! cursor: cursor modify value bytes modified */
-#define	WT_STAT_CONN_CURSOR_MODIFY_BYTES_TOUCH		1398
+#define	WT_STAT_CONN_CURSOR_MODIFY_BYTES_TOUCH		1400
 /*! cursor: cursor next calls */
-#define	WT_STAT_CONN_CURSOR_NEXT			1399
+#define	WT_STAT_CONN_CURSOR_NEXT			1401
 /*! cursor: cursor next calls that return an error */
-#define	WT_STAT_CONN_CURSOR_NEXT_ERROR			1400
-=======
-#define	WT_STAT_CONN_CURSOR_REPOSITION			1370
-/*! cursor: bulk cursor count */
-#define	WT_STAT_CONN_CURSOR_BULK_COUNT			1371
-/*! cursor: cached cursor count */
-#define	WT_STAT_CONN_CURSOR_CACHED_COUNT		1372
-/*! cursor: cursor bound calls that return an error */
-#define	WT_STAT_CONN_CURSOR_BOUND_ERROR			1373
-/*! cursor: cursor bounds cleared from reset */
-#define	WT_STAT_CONN_CURSOR_BOUNDS_RESET		1374
-/*! cursor: cursor bounds comparisons performed */
-#define	WT_STAT_CONN_CURSOR_BOUNDS_COMPARISONS		1375
-/*! cursor: cursor bounds next called on an unpositioned cursor */
-#define	WT_STAT_CONN_CURSOR_BOUNDS_NEXT_UNPOSITIONED	1376
-/*! cursor: cursor bounds next early exit */
-#define	WT_STAT_CONN_CURSOR_BOUNDS_NEXT_EARLY_EXIT	1377
-/*! cursor: cursor bounds prev called on an unpositioned cursor */
-#define	WT_STAT_CONN_CURSOR_BOUNDS_PREV_UNPOSITIONED	1378
-/*! cursor: cursor bounds prev early exit */
-#define	WT_STAT_CONN_CURSOR_BOUNDS_PREV_EARLY_EXIT	1379
-/*! cursor: cursor bounds search early exit */
-#define	WT_STAT_CONN_CURSOR_BOUNDS_SEARCH_EARLY_EXIT	1380
-/*! cursor: cursor bounds search near call repositioned cursor */
-#define	WT_STAT_CONN_CURSOR_BOUNDS_SEARCH_NEAR_REPOSITIONED_CURSOR	1381
-/*! cursor: cursor bulk loaded cursor insert calls */
-#define	WT_STAT_CONN_CURSOR_INSERT_BULK			1382
-/*! cursor: cursor cache calls that return an error */
-#define	WT_STAT_CONN_CURSOR_CACHE_ERROR			1383
-/*! cursor: cursor close calls that result in cache */
-#define	WT_STAT_CONN_CURSOR_CACHE			1384
-/*! cursor: cursor close calls that return an error */
-#define	WT_STAT_CONN_CURSOR_CLOSE_ERROR			1385
-/*! cursor: cursor compare calls that return an error */
-#define	WT_STAT_CONN_CURSOR_COMPARE_ERROR		1386
-/*! cursor: cursor create calls */
-#define	WT_STAT_CONN_CURSOR_CREATE			1387
-/*! cursor: cursor equals calls that return an error */
-#define	WT_STAT_CONN_CURSOR_EQUALS_ERROR		1388
-/*! cursor: cursor get key calls that return an error */
-#define	WT_STAT_CONN_CURSOR_GET_KEY_ERROR		1389
-/*! cursor: cursor get value calls that return an error */
-#define	WT_STAT_CONN_CURSOR_GET_VALUE_ERROR		1390
-/*! cursor: cursor insert calls */
-#define	WT_STAT_CONN_CURSOR_INSERT			1391
-/*! cursor: cursor insert calls that return an error */
-#define	WT_STAT_CONN_CURSOR_INSERT_ERROR		1392
-/*! cursor: cursor insert check calls that return an error */
-#define	WT_STAT_CONN_CURSOR_INSERT_CHECK_ERROR		1393
-/*! cursor: cursor insert key and value bytes */
-#define	WT_STAT_CONN_CURSOR_INSERT_BYTES		1394
-/*! cursor: cursor largest key calls that return an error */
-#define	WT_STAT_CONN_CURSOR_LARGEST_KEY_ERROR		1395
-/*! cursor: cursor modify calls */
-#define	WT_STAT_CONN_CURSOR_MODIFY			1396
-/*! cursor: cursor modify calls that return an error */
-#define	WT_STAT_CONN_CURSOR_MODIFY_ERROR		1397
-/*! cursor: cursor modify key and value bytes affected */
-#define	WT_STAT_CONN_CURSOR_MODIFY_BYTES		1398
-/*! cursor: cursor modify value bytes modified */
-#define	WT_STAT_CONN_CURSOR_MODIFY_BYTES_TOUCH		1399
-/*! cursor: cursor next calls */
-#define	WT_STAT_CONN_CURSOR_NEXT			1400
-/*! cursor: cursor next calls that return an error */
-#define	WT_STAT_CONN_CURSOR_NEXT_ERROR			1401
->>>>>>> 20998ab0
+#define	WT_STAT_CONN_CURSOR_NEXT_ERROR			1402
 /*!
  * cursor: cursor next calls that skip due to a globally visible history
  * store tombstone
  */
-<<<<<<< HEAD
-#define	WT_STAT_CONN_CURSOR_NEXT_HS_TOMBSTONE		1401
-=======
-#define	WT_STAT_CONN_CURSOR_NEXT_HS_TOMBSTONE		1402
->>>>>>> 20998ab0
+#define	WT_STAT_CONN_CURSOR_NEXT_HS_TOMBSTONE		1403
 /*!
  * cursor: cursor next calls that skip greater than 1 and fewer than 100
  * entries
  */
-<<<<<<< HEAD
-#define	WT_STAT_CONN_CURSOR_NEXT_SKIP_LT_100		1402
-=======
-#define	WT_STAT_CONN_CURSOR_NEXT_SKIP_LT_100		1403
->>>>>>> 20998ab0
+#define	WT_STAT_CONN_CURSOR_NEXT_SKIP_LT_100		1404
 /*!
  * cursor: cursor next calls that skip greater than or equal to 100
  * entries
  */
-<<<<<<< HEAD
-#define	WT_STAT_CONN_CURSOR_NEXT_SKIP_GE_100		1403
+#define	WT_STAT_CONN_CURSOR_NEXT_SKIP_GE_100		1405
 /*! cursor: cursor next random calls that return an error */
-#define	WT_STAT_CONN_CURSOR_NEXT_RANDOM_ERROR		1404
+#define	WT_STAT_CONN_CURSOR_NEXT_RANDOM_ERROR		1406
 /*! cursor: cursor operation restarted */
-#define	WT_STAT_CONN_CURSOR_RESTART			1405
+#define	WT_STAT_CONN_CURSOR_RESTART			1407
 /*! cursor: cursor prev calls */
-#define	WT_STAT_CONN_CURSOR_PREV			1406
+#define	WT_STAT_CONN_CURSOR_PREV			1408
 /*! cursor: cursor prev calls that return an error */
-#define	WT_STAT_CONN_CURSOR_PREV_ERROR			1407
-=======
-#define	WT_STAT_CONN_CURSOR_NEXT_SKIP_GE_100		1404
-/*! cursor: cursor next random calls that return an error */
-#define	WT_STAT_CONN_CURSOR_NEXT_RANDOM_ERROR		1405
-/*! cursor: cursor operation restarted */
-#define	WT_STAT_CONN_CURSOR_RESTART			1406
-/*! cursor: cursor prev calls */
-#define	WT_STAT_CONN_CURSOR_PREV			1407
-/*! cursor: cursor prev calls that return an error */
-#define	WT_STAT_CONN_CURSOR_PREV_ERROR			1408
->>>>>>> 20998ab0
+#define	WT_STAT_CONN_CURSOR_PREV_ERROR			1409
 /*!
  * cursor: cursor prev calls that skip due to a globally visible history
  * store tombstone
  */
-<<<<<<< HEAD
-#define	WT_STAT_CONN_CURSOR_PREV_HS_TOMBSTONE		1408
-=======
-#define	WT_STAT_CONN_CURSOR_PREV_HS_TOMBSTONE		1409
->>>>>>> 20998ab0
+#define	WT_STAT_CONN_CURSOR_PREV_HS_TOMBSTONE		1410
 /*!
  * cursor: cursor prev calls that skip greater than or equal to 100
  * entries
  */
-<<<<<<< HEAD
-#define	WT_STAT_CONN_CURSOR_PREV_SKIP_GE_100		1409
+#define	WT_STAT_CONN_CURSOR_PREV_SKIP_GE_100		1411
 /*! cursor: cursor prev calls that skip less than 100 entries */
-#define	WT_STAT_CONN_CURSOR_PREV_SKIP_LT_100		1410
+#define	WT_STAT_CONN_CURSOR_PREV_SKIP_LT_100		1412
 /*! cursor: cursor reconfigure calls that return an error */
-#define	WT_STAT_CONN_CURSOR_RECONFIGURE_ERROR		1411
+#define	WT_STAT_CONN_CURSOR_RECONFIGURE_ERROR		1413
 /*! cursor: cursor remove calls */
-#define	WT_STAT_CONN_CURSOR_REMOVE			1412
+#define	WT_STAT_CONN_CURSOR_REMOVE			1414
 /*! cursor: cursor remove calls that return an error */
-#define	WT_STAT_CONN_CURSOR_REMOVE_ERROR		1413
+#define	WT_STAT_CONN_CURSOR_REMOVE_ERROR		1415
 /*! cursor: cursor remove key bytes removed */
-#define	WT_STAT_CONN_CURSOR_REMOVE_BYTES		1414
+#define	WT_STAT_CONN_CURSOR_REMOVE_BYTES		1416
 /*! cursor: cursor reopen calls that return an error */
-#define	WT_STAT_CONN_CURSOR_REOPEN_ERROR		1415
+#define	WT_STAT_CONN_CURSOR_REOPEN_ERROR		1417
 /*! cursor: cursor reserve calls */
-#define	WT_STAT_CONN_CURSOR_RESERVE			1416
+#define	WT_STAT_CONN_CURSOR_RESERVE			1418
 /*! cursor: cursor reserve calls that return an error */
-#define	WT_STAT_CONN_CURSOR_RESERVE_ERROR		1417
+#define	WT_STAT_CONN_CURSOR_RESERVE_ERROR		1419
 /*! cursor: cursor reset calls */
-#define	WT_STAT_CONN_CURSOR_RESET			1418
+#define	WT_STAT_CONN_CURSOR_RESET			1420
 /*! cursor: cursor reset calls that return an error */
-#define	WT_STAT_CONN_CURSOR_RESET_ERROR			1419
+#define	WT_STAT_CONN_CURSOR_RESET_ERROR			1421
 /*! cursor: cursor search calls */
-#define	WT_STAT_CONN_CURSOR_SEARCH			1420
+#define	WT_STAT_CONN_CURSOR_SEARCH			1422
 /*! cursor: cursor search calls that return an error */
-#define	WT_STAT_CONN_CURSOR_SEARCH_ERROR		1421
+#define	WT_STAT_CONN_CURSOR_SEARCH_ERROR		1423
 /*! cursor: cursor search history store calls */
-#define	WT_STAT_CONN_CURSOR_SEARCH_HS			1422
+#define	WT_STAT_CONN_CURSOR_SEARCH_HS			1424
 /*! cursor: cursor search near calls */
-#define	WT_STAT_CONN_CURSOR_SEARCH_NEAR			1423
+#define	WT_STAT_CONN_CURSOR_SEARCH_NEAR			1425
 /*! cursor: cursor search near calls that return an error */
-#define	WT_STAT_CONN_CURSOR_SEARCH_NEAR_ERROR		1424
+#define	WT_STAT_CONN_CURSOR_SEARCH_NEAR_ERROR		1426
 /*! cursor: cursor sweep buckets */
-#define	WT_STAT_CONN_CURSOR_SWEEP_BUCKETS		1425
+#define	WT_STAT_CONN_CURSOR_SWEEP_BUCKETS		1427
 /*! cursor: cursor sweep cursors closed */
-#define	WT_STAT_CONN_CURSOR_SWEEP_CLOSED		1426
+#define	WT_STAT_CONN_CURSOR_SWEEP_CLOSED		1428
 /*! cursor: cursor sweep cursors examined */
-#define	WT_STAT_CONN_CURSOR_SWEEP_EXAMINED		1427
+#define	WT_STAT_CONN_CURSOR_SWEEP_EXAMINED		1429
 /*! cursor: cursor sweeps */
-#define	WT_STAT_CONN_CURSOR_SWEEP			1428
+#define	WT_STAT_CONN_CURSOR_SWEEP			1430
 /*! cursor: cursor truncate calls */
-#define	WT_STAT_CONN_CURSOR_TRUNCATE			1429
+#define	WT_STAT_CONN_CURSOR_TRUNCATE			1431
 /*! cursor: cursor truncates performed on individual keys */
-#define	WT_STAT_CONN_CURSOR_TRUNCATE_KEYS_DELETED	1430
+#define	WT_STAT_CONN_CURSOR_TRUNCATE_KEYS_DELETED	1432
 /*! cursor: cursor update calls */
-#define	WT_STAT_CONN_CURSOR_UPDATE			1431
+#define	WT_STAT_CONN_CURSOR_UPDATE			1433
 /*! cursor: cursor update calls that return an error */
-#define	WT_STAT_CONN_CURSOR_UPDATE_ERROR		1432
+#define	WT_STAT_CONN_CURSOR_UPDATE_ERROR		1434
 /*! cursor: cursor update key and value bytes */
-#define	WT_STAT_CONN_CURSOR_UPDATE_BYTES		1433
+#define	WT_STAT_CONN_CURSOR_UPDATE_BYTES		1435
 /*! cursor: cursor update value size change */
-#define	WT_STAT_CONN_CURSOR_UPDATE_BYTES_CHANGED	1434
+#define	WT_STAT_CONN_CURSOR_UPDATE_BYTES_CHANGED	1436
 /*! cursor: cursors reused from cache */
-#define	WT_STAT_CONN_CURSOR_REOPEN			1435
+#define	WT_STAT_CONN_CURSOR_REOPEN			1437
 /*! cursor: open cursor count */
-#define	WT_STAT_CONN_CURSOR_OPEN_COUNT			1436
+#define	WT_STAT_CONN_CURSOR_OPEN_COUNT			1438
 /*! data-handle: Table connection data handles currently active */
-#define	WT_STAT_CONN_DH_CONN_HANDLE_TABLE_COUNT		1437
+#define	WT_STAT_CONN_DH_CONN_HANDLE_TABLE_COUNT		1439
 /*! data-handle: Tiered connection data handles currently active */
-#define	WT_STAT_CONN_DH_CONN_HANDLE_TIERED_COUNT	1438
+#define	WT_STAT_CONN_DH_CONN_HANDLE_TIERED_COUNT	1440
 /*! data-handle: Tiered_Tree connection data handles currently active */
-#define	WT_STAT_CONN_DH_CONN_HANDLE_TIERED_TREE_COUNT	1439
+#define	WT_STAT_CONN_DH_CONN_HANDLE_TIERED_TREE_COUNT	1441
 /*! data-handle: btree connection data handles currently active */
-#define	WT_STAT_CONN_DH_CONN_HANDLE_BTREE_COUNT		1440
+#define	WT_STAT_CONN_DH_CONN_HANDLE_BTREE_COUNT		1442
 /*! data-handle: checkpoint connection data handles currently active */
-#define	WT_STAT_CONN_DH_CONN_HANDLE_CHECKPOINT_COUNT	1441
+#define	WT_STAT_CONN_DH_CONN_HANDLE_CHECKPOINT_COUNT	1443
 /*! data-handle: connection data handle size */
-#define	WT_STAT_CONN_DH_CONN_HANDLE_SIZE		1442
+#define	WT_STAT_CONN_DH_CONN_HANDLE_SIZE		1444
 /*! data-handle: connection data handles currently active */
-#define	WT_STAT_CONN_DH_CONN_HANDLE_COUNT		1443
+#define	WT_STAT_CONN_DH_CONN_HANDLE_COUNT		1445
 /*! data-handle: connection sweep candidate became referenced */
-#define	WT_STAT_CONN_DH_SWEEP_REF			1444
+#define	WT_STAT_CONN_DH_SWEEP_REF			1446
 /*! data-handle: connection sweep dead dhandles closed */
-#define	WT_STAT_CONN_DH_SWEEP_DEAD_CLOSE		1445
+#define	WT_STAT_CONN_DH_SWEEP_DEAD_CLOSE		1447
 /*! data-handle: connection sweep dhandles removed from hash list */
-#define	WT_STAT_CONN_DH_SWEEP_REMOVE			1446
+#define	WT_STAT_CONN_DH_SWEEP_REMOVE			1448
 /*! data-handle: connection sweep expired dhandles closed */
-#define	WT_STAT_CONN_DH_SWEEP_EXPIRED_CLOSE		1447
+#define	WT_STAT_CONN_DH_SWEEP_EXPIRED_CLOSE		1449
 /*! data-handle: connection sweep time-of-death sets */
-#define	WT_STAT_CONN_DH_SWEEP_TOD			1448
+#define	WT_STAT_CONN_DH_SWEEP_TOD			1450
 /*! data-handle: connection sweeps */
-#define	WT_STAT_CONN_DH_SWEEPS				1449
-=======
-#define	WT_STAT_CONN_CURSOR_PREV_SKIP_GE_100		1410
-/*! cursor: cursor prev calls that skip less than 100 entries */
-#define	WT_STAT_CONN_CURSOR_PREV_SKIP_LT_100		1411
-/*! cursor: cursor reconfigure calls that return an error */
-#define	WT_STAT_CONN_CURSOR_RECONFIGURE_ERROR		1412
-/*! cursor: cursor remove calls */
-#define	WT_STAT_CONN_CURSOR_REMOVE			1413
-/*! cursor: cursor remove calls that return an error */
-#define	WT_STAT_CONN_CURSOR_REMOVE_ERROR		1414
-/*! cursor: cursor remove key bytes removed */
-#define	WT_STAT_CONN_CURSOR_REMOVE_BYTES		1415
-/*! cursor: cursor reopen calls that return an error */
-#define	WT_STAT_CONN_CURSOR_REOPEN_ERROR		1416
-/*! cursor: cursor reserve calls */
-#define	WT_STAT_CONN_CURSOR_RESERVE			1417
-/*! cursor: cursor reserve calls that return an error */
-#define	WT_STAT_CONN_CURSOR_RESERVE_ERROR		1418
-/*! cursor: cursor reset calls */
-#define	WT_STAT_CONN_CURSOR_RESET			1419
-/*! cursor: cursor reset calls that return an error */
-#define	WT_STAT_CONN_CURSOR_RESET_ERROR			1420
-/*! cursor: cursor search calls */
-#define	WT_STAT_CONN_CURSOR_SEARCH			1421
-/*! cursor: cursor search calls that return an error */
-#define	WT_STAT_CONN_CURSOR_SEARCH_ERROR		1422
-/*! cursor: cursor search history store calls */
-#define	WT_STAT_CONN_CURSOR_SEARCH_HS			1423
-/*! cursor: cursor search near calls */
-#define	WT_STAT_CONN_CURSOR_SEARCH_NEAR			1424
-/*! cursor: cursor search near calls that return an error */
-#define	WT_STAT_CONN_CURSOR_SEARCH_NEAR_ERROR		1425
-/*! cursor: cursor sweep buckets */
-#define	WT_STAT_CONN_CURSOR_SWEEP_BUCKETS		1426
-/*! cursor: cursor sweep cursors closed */
-#define	WT_STAT_CONN_CURSOR_SWEEP_CLOSED		1427
-/*! cursor: cursor sweep cursors examined */
-#define	WT_STAT_CONN_CURSOR_SWEEP_EXAMINED		1428
-/*! cursor: cursor sweeps */
-#define	WT_STAT_CONN_CURSOR_SWEEP			1429
-/*! cursor: cursor truncate calls */
-#define	WT_STAT_CONN_CURSOR_TRUNCATE			1430
-/*! cursor: cursor truncates performed on individual keys */
-#define	WT_STAT_CONN_CURSOR_TRUNCATE_KEYS_DELETED	1431
-/*! cursor: cursor update calls */
-#define	WT_STAT_CONN_CURSOR_UPDATE			1432
-/*! cursor: cursor update calls that return an error */
-#define	WT_STAT_CONN_CURSOR_UPDATE_ERROR		1433
-/*! cursor: cursor update key and value bytes */
-#define	WT_STAT_CONN_CURSOR_UPDATE_BYTES		1434
-/*! cursor: cursor update value size change */
-#define	WT_STAT_CONN_CURSOR_UPDATE_BYTES_CHANGED	1435
-/*! cursor: cursors reused from cache */
-#define	WT_STAT_CONN_CURSOR_REOPEN			1436
-/*! cursor: open cursor count */
-#define	WT_STAT_CONN_CURSOR_OPEN_COUNT			1437
-/*! data-handle: connection data handle size */
-#define	WT_STAT_CONN_DH_CONN_HANDLE_SIZE		1438
-/*! data-handle: connection data handles currently active */
-#define	WT_STAT_CONN_DH_CONN_HANDLE_COUNT		1439
-/*! data-handle: connection sweep candidate became referenced */
-#define	WT_STAT_CONN_DH_SWEEP_REF			1440
-/*! data-handle: connection sweep dhandles closed */
-#define	WT_STAT_CONN_DH_SWEEP_CLOSE			1441
-/*! data-handle: connection sweep dhandles removed from hash list */
-#define	WT_STAT_CONN_DH_SWEEP_REMOVE			1442
-/*! data-handle: connection sweep time-of-death sets */
-#define	WT_STAT_CONN_DH_SWEEP_TOD			1443
-/*! data-handle: connection sweeps */
-#define	WT_STAT_CONN_DH_SWEEPS				1444
->>>>>>> 20998ab0
+#define	WT_STAT_CONN_DH_SWEEPS				1451
 /*!
  * data-handle: connection sweeps skipped due to checkpoint gathering
  * handles
  */
-<<<<<<< HEAD
-#define	WT_STAT_CONN_DH_SWEEP_SKIP_CKPT			1450
+#define	WT_STAT_CONN_DH_SWEEP_SKIP_CKPT			1452
 /*! data-handle: session dhandles swept */
-#define	WT_STAT_CONN_DH_SESSION_HANDLES			1451
+#define	WT_STAT_CONN_DH_SESSION_HANDLES			1453
 /*! data-handle: session sweep attempts */
-#define	WT_STAT_CONN_DH_SESSION_SWEEPS			1452
+#define	WT_STAT_CONN_DH_SESSION_SWEEPS			1454
 /*! layered: Layered table cursor insert operations */
-#define	WT_STAT_CONN_LAYERED_CURS_INSERT		1453
+#define	WT_STAT_CONN_LAYERED_CURS_INSERT		1455
 /*! layered: Layered table cursor next operations */
-#define	WT_STAT_CONN_LAYERED_CURS_NEXT			1454
+#define	WT_STAT_CONN_LAYERED_CURS_NEXT			1456
 /*! layered: Layered table cursor next operations from ingest table */
-#define	WT_STAT_CONN_LAYERED_CURS_NEXT_INGEST		1455
+#define	WT_STAT_CONN_LAYERED_CURS_NEXT_INGEST		1457
 /*! layered: Layered table cursor next operations from stable table */
-#define	WT_STAT_CONN_LAYERED_CURS_NEXT_STABLE		1456
+#define	WT_STAT_CONN_LAYERED_CURS_NEXT_STABLE		1458
 /*! layered: Layered table cursor prev operations */
-#define	WT_STAT_CONN_LAYERED_CURS_PREV			1457
+#define	WT_STAT_CONN_LAYERED_CURS_PREV			1459
 /*! layered: Layered table cursor prev operations from ingest table */
-#define	WT_STAT_CONN_LAYERED_CURS_PREV_INGEST		1458
+#define	WT_STAT_CONN_LAYERED_CURS_PREV_INGEST		1460
 /*! layered: Layered table cursor prev operations from stable table */
-#define	WT_STAT_CONN_LAYERED_CURS_PREV_STABLE		1459
+#define	WT_STAT_CONN_LAYERED_CURS_PREV_STABLE		1461
 /*! layered: Layered table cursor remove operations */
-#define	WT_STAT_CONN_LAYERED_CURS_REMOVE		1460
+#define	WT_STAT_CONN_LAYERED_CURS_REMOVE		1462
 /*! layered: Layered table cursor search near operations */
-#define	WT_STAT_CONN_LAYERED_CURS_SEARCH_NEAR		1461
+#define	WT_STAT_CONN_LAYERED_CURS_SEARCH_NEAR		1463
 /*! layered: Layered table cursor search near operations from ingest table */
-#define	WT_STAT_CONN_LAYERED_CURS_SEARCH_NEAR_INGEST	1462
+#define	WT_STAT_CONN_LAYERED_CURS_SEARCH_NEAR_INGEST	1464
 /*! layered: Layered table cursor search near operations from stable table */
-#define	WT_STAT_CONN_LAYERED_CURS_SEARCH_NEAR_STABLE	1463
+#define	WT_STAT_CONN_LAYERED_CURS_SEARCH_NEAR_STABLE	1465
 /*! layered: Layered table cursor search operations */
-#define	WT_STAT_CONN_LAYERED_CURS_SEARCH		1464
+#define	WT_STAT_CONN_LAYERED_CURS_SEARCH		1466
 /*! layered: Layered table cursor search operations from ingest table */
-#define	WT_STAT_CONN_LAYERED_CURS_SEARCH_INGEST		1465
+#define	WT_STAT_CONN_LAYERED_CURS_SEARCH_INGEST		1467
 /*! layered: Layered table cursor search operations from stable table */
-#define	WT_STAT_CONN_LAYERED_CURS_SEARCH_STABLE		1466
+#define	WT_STAT_CONN_LAYERED_CURS_SEARCH_STABLE		1468
 /*! layered: Layered table cursor update operations */
-#define	WT_STAT_CONN_LAYERED_CURS_UPDATE		1467
+#define	WT_STAT_CONN_LAYERED_CURS_UPDATE		1469
 /*! layered: Layered table cursor upgrade state for ingest table */
-#define	WT_STAT_CONN_LAYERED_CURS_UPGRADE_INGEST	1468
+#define	WT_STAT_CONN_LAYERED_CURS_UPGRADE_INGEST	1470
 /*! layered: Layered table cursor upgrade state for stable table */
-#define	WT_STAT_CONN_LAYERED_CURS_UPGRADE_STABLE	1469
-=======
-#define	WT_STAT_CONN_DH_SWEEP_SKIP_CKPT			1445
-/*! data-handle: session dhandles swept */
-#define	WT_STAT_CONN_DH_SESSION_HANDLES			1446
-/*! data-handle: session sweep attempts */
-#define	WT_STAT_CONN_DH_SESSION_SWEEPS			1447
-/*! layered: Layered table cursor insert operations */
-#define	WT_STAT_CONN_LAYERED_CURS_INSERT		1448
-/*! layered: Layered table cursor next operations */
-#define	WT_STAT_CONN_LAYERED_CURS_NEXT			1449
-/*! layered: Layered table cursor next operations from ingest table */
-#define	WT_STAT_CONN_LAYERED_CURS_NEXT_INGEST		1450
-/*! layered: Layered table cursor next operations from stable table */
-#define	WT_STAT_CONN_LAYERED_CURS_NEXT_STABLE		1451
-/*! layered: Layered table cursor prev operations */
-#define	WT_STAT_CONN_LAYERED_CURS_PREV			1452
-/*! layered: Layered table cursor prev operations from ingest table */
-#define	WT_STAT_CONN_LAYERED_CURS_PREV_INGEST		1453
-/*! layered: Layered table cursor prev operations from stable table */
-#define	WT_STAT_CONN_LAYERED_CURS_PREV_STABLE		1454
-/*! layered: Layered table cursor remove operations */
-#define	WT_STAT_CONN_LAYERED_CURS_REMOVE		1455
-/*! layered: Layered table cursor search near operations */
-#define	WT_STAT_CONN_LAYERED_CURS_SEARCH_NEAR		1456
-/*! layered: Layered table cursor search near operations from ingest table */
-#define	WT_STAT_CONN_LAYERED_CURS_SEARCH_NEAR_INGEST	1457
-/*! layered: Layered table cursor search near operations from stable table */
-#define	WT_STAT_CONN_LAYERED_CURS_SEARCH_NEAR_STABLE	1458
-/*! layered: Layered table cursor search operations */
-#define	WT_STAT_CONN_LAYERED_CURS_SEARCH		1459
-/*! layered: Layered table cursor search operations from ingest table */
-#define	WT_STAT_CONN_LAYERED_CURS_SEARCH_INGEST		1460
-/*! layered: Layered table cursor search operations from stable table */
-#define	WT_STAT_CONN_LAYERED_CURS_SEARCH_STABLE		1461
-/*! layered: Layered table cursor update operations */
-#define	WT_STAT_CONN_LAYERED_CURS_UPDATE		1462
-/*! layered: Layered table cursor upgrade state for ingest table */
-#define	WT_STAT_CONN_LAYERED_CURS_UPGRADE_INGEST	1463
-/*! layered: Layered table cursor upgrade state for stable table */
-#define	WT_STAT_CONN_LAYERED_CURS_UPGRADE_STABLE	1464
->>>>>>> 20998ab0
+#define	WT_STAT_CONN_LAYERED_CURS_UPGRADE_STABLE	1471
 /*!
  * layered: checkpoints performed on this table by the layered table
  * manager
  */
-<<<<<<< HEAD
-#define	WT_STAT_CONN_LAYERED_TABLE_MANAGER_CHECKPOINTS	1470
+#define	WT_STAT_CONN_LAYERED_TABLE_MANAGER_CHECKPOINTS	1472
 /*! layered: checkpoints refreshed on shared layered constituents */
-#define	WT_STAT_CONN_LAYERED_TABLE_MANAGER_CHECKPOINTS_REFRESHED	1471
-=======
-#define	WT_STAT_CONN_LAYERED_TABLE_MANAGER_CHECKPOINTS	1465
-/*! layered: checkpoints refreshed on shared layered constituents */
-#define	WT_STAT_CONN_LAYERED_TABLE_MANAGER_CHECKPOINTS_REFRESHED	1466
->>>>>>> 20998ab0
+#define	WT_STAT_CONN_LAYERED_TABLE_MANAGER_CHECKPOINTS_REFRESHED	1473
 /*!
  * layered: how many log applications the layered table manager applied
  * on this tree
  */
-<<<<<<< HEAD
-#define	WT_STAT_CONN_LAYERED_TABLE_MANAGER_LOGOPS_APPLIED	1472
-=======
-#define	WT_STAT_CONN_LAYERED_TABLE_MANAGER_LOGOPS_APPLIED	1467
->>>>>>> 20998ab0
+#define	WT_STAT_CONN_LAYERED_TABLE_MANAGER_LOGOPS_APPLIED	1474
 /*!
  * layered: how many log applications the layered table manager skipped
  * on this tree
  */
-<<<<<<< HEAD
-#define	WT_STAT_CONN_LAYERED_TABLE_MANAGER_LOGOPS_SKIPPED	1473
-=======
-#define	WT_STAT_CONN_LAYERED_TABLE_MANAGER_LOGOPS_SKIPPED	1468
->>>>>>> 20998ab0
+#define	WT_STAT_CONN_LAYERED_TABLE_MANAGER_LOGOPS_SKIPPED	1475
 /*!
  * layered: how many previously-applied LSNs the layered table manager
  * skipped on this tree
  */
-<<<<<<< HEAD
-#define	WT_STAT_CONN_LAYERED_TABLE_MANAGER_SKIP_LSN	1474
+#define	WT_STAT_CONN_LAYERED_TABLE_MANAGER_SKIP_LSN	1476
 /*! layered: the number of tables the layered table manager has open */
-#define	WT_STAT_CONN_LAYERED_TABLE_MANAGER_TABLES	1475
+#define	WT_STAT_CONN_LAYERED_TABLE_MANAGER_TABLES	1477
 /*! layered: whether the layered table manager thread has been started */
-#define	WT_STAT_CONN_LAYERED_TABLE_MANAGER_RUNNING	1476
-=======
-#define	WT_STAT_CONN_LAYERED_TABLE_MANAGER_SKIP_LSN	1469
-/*! layered: the number of tables the layered table manager has open */
-#define	WT_STAT_CONN_LAYERED_TABLE_MANAGER_TABLES	1470
-/*! layered: whether the layered table manager thread has been started */
-#define	WT_STAT_CONN_LAYERED_TABLE_MANAGER_RUNNING	1471
->>>>>>> 20998ab0
+#define	WT_STAT_CONN_LAYERED_TABLE_MANAGER_RUNNING	1478
 /*!
  * layered: whether the layered table manager thread is currently busy
  * doing work
  */
-<<<<<<< HEAD
-#define	WT_STAT_CONN_LAYERED_TABLE_MANAGER_ACTIVE	1477
+#define	WT_STAT_CONN_LAYERED_TABLE_MANAGER_ACTIVE	1479
 /*! live-restore: live restore state */
-#define	WT_STAT_CONN_LIVE_RESTORE_STATE			1478
+#define	WT_STAT_CONN_LIVE_RESTORE_STATE			1480
 /*! live-restore: number of reads from the source database */
-#define	WT_STAT_CONN_LIVE_RESTORE_SOURCE_READ_COUNT	1479
+#define	WT_STAT_CONN_LIVE_RESTORE_SOURCE_READ_COUNT	1481
 /*! live-restore: source read latency histogram (bucket 1) - 0-10ms */
-#define	WT_STAT_CONN_LIVE_RESTORE_HIST_SOURCE_READ_LATENCY_LT10	1480
+#define	WT_STAT_CONN_LIVE_RESTORE_HIST_SOURCE_READ_LATENCY_LT10	1482
 /*! live-restore: source read latency histogram (bucket 2) - 10-49ms */
-#define	WT_STAT_CONN_LIVE_RESTORE_HIST_SOURCE_READ_LATENCY_LT50	1481
+#define	WT_STAT_CONN_LIVE_RESTORE_HIST_SOURCE_READ_LATENCY_LT50	1483
 /*! live-restore: source read latency histogram (bucket 3) - 50-99ms */
-#define	WT_STAT_CONN_LIVE_RESTORE_HIST_SOURCE_READ_LATENCY_LT100	1482
+#define	WT_STAT_CONN_LIVE_RESTORE_HIST_SOURCE_READ_LATENCY_LT100	1484
 /*! live-restore: source read latency histogram (bucket 4) - 100-249ms */
-#define	WT_STAT_CONN_LIVE_RESTORE_HIST_SOURCE_READ_LATENCY_LT250	1483
+#define	WT_STAT_CONN_LIVE_RESTORE_HIST_SOURCE_READ_LATENCY_LT250	1485
 /*! live-restore: source read latency histogram (bucket 5) - 250-499ms */
-#define	WT_STAT_CONN_LIVE_RESTORE_HIST_SOURCE_READ_LATENCY_LT500	1484
+#define	WT_STAT_CONN_LIVE_RESTORE_HIST_SOURCE_READ_LATENCY_LT500	1486
 /*! live-restore: source read latency histogram (bucket 6) - 500-999ms */
-#define	WT_STAT_CONN_LIVE_RESTORE_HIST_SOURCE_READ_LATENCY_LT1000	1485
+#define	WT_STAT_CONN_LIVE_RESTORE_HIST_SOURCE_READ_LATENCY_LT1000	1487
 /*! live-restore: source read latency histogram (bucket 7) - 1000ms+ */
-#define	WT_STAT_CONN_LIVE_RESTORE_HIST_SOURCE_READ_LATENCY_GT1000	1486
+#define	WT_STAT_CONN_LIVE_RESTORE_HIST_SOURCE_READ_LATENCY_GT1000	1488
 /*! live-restore: source read latency histogram total (msecs) */
-#define	WT_STAT_CONN_LIVE_RESTORE_HIST_SOURCE_READ_LATENCY_TOTAL_MSECS	1487
+#define	WT_STAT_CONN_LIVE_RESTORE_HIST_SOURCE_READ_LATENCY_TOTAL_MSECS	1489
 /*!
  * live-restore: the number of bytes copied from the source to the
  * destination
  */
-#define	WT_STAT_CONN_LIVE_RESTORE_BYTES_COPIED		1488
+#define	WT_STAT_CONN_LIVE_RESTORE_BYTES_COPIED		1490
 /*! live-restore: the number of files remaining for migration completion */
-#define	WT_STAT_CONN_LIVE_RESTORE_WORK_REMAINING	1489
+#define	WT_STAT_CONN_LIVE_RESTORE_WORK_REMAINING	1491
 /*! lock: btree page lock acquisitions */
-#define	WT_STAT_CONN_LOCK_BTREE_PAGE_COUNT		1490
+#define	WT_STAT_CONN_LOCK_BTREE_PAGE_COUNT		1492
 /*! lock: btree page lock application thread wait time (usecs) */
-#define	WT_STAT_CONN_LOCK_BTREE_PAGE_WAIT_APPLICATION	1491
+#define	WT_STAT_CONN_LOCK_BTREE_PAGE_WAIT_APPLICATION	1493
 /*! lock: btree page lock internal thread wait time (usecs) */
-#define	WT_STAT_CONN_LOCK_BTREE_PAGE_WAIT_INTERNAL	1492
+#define	WT_STAT_CONN_LOCK_BTREE_PAGE_WAIT_INTERNAL	1494
 /*! lock: checkpoint lock acquisitions */
-#define	WT_STAT_CONN_LOCK_CHECKPOINT_COUNT		1493
+#define	WT_STAT_CONN_LOCK_CHECKPOINT_COUNT		1495
 /*! lock: checkpoint lock application thread wait time (usecs) */
-#define	WT_STAT_CONN_LOCK_CHECKPOINT_WAIT_APPLICATION	1494
+#define	WT_STAT_CONN_LOCK_CHECKPOINT_WAIT_APPLICATION	1496
 /*! lock: checkpoint lock internal thread wait time (usecs) */
-#define	WT_STAT_CONN_LOCK_CHECKPOINT_WAIT_INTERNAL	1495
+#define	WT_STAT_CONN_LOCK_CHECKPOINT_WAIT_INTERNAL	1497
 /*! lock: dhandle lock application thread time waiting (usecs) */
-#define	WT_STAT_CONN_LOCK_DHANDLE_WAIT_APPLICATION	1496
+#define	WT_STAT_CONN_LOCK_DHANDLE_WAIT_APPLICATION	1498
 /*! lock: dhandle lock internal thread time waiting (usecs) */
-#define	WT_STAT_CONN_LOCK_DHANDLE_WAIT_INTERNAL		1497
+#define	WT_STAT_CONN_LOCK_DHANDLE_WAIT_INTERNAL		1499
 /*! lock: dhandle read lock acquisitions */
-#define	WT_STAT_CONN_LOCK_DHANDLE_READ_COUNT		1498
+#define	WT_STAT_CONN_LOCK_DHANDLE_READ_COUNT		1500
 /*! lock: dhandle write lock acquisitions */
-#define	WT_STAT_CONN_LOCK_DHANDLE_WRITE_COUNT		1499
+#define	WT_STAT_CONN_LOCK_DHANDLE_WRITE_COUNT		1501
 /*! lock: metadata lock acquisitions */
-#define	WT_STAT_CONN_LOCK_METADATA_COUNT		1500
+#define	WT_STAT_CONN_LOCK_METADATA_COUNT		1502
 /*! lock: metadata lock application thread wait time (usecs) */
-#define	WT_STAT_CONN_LOCK_METADATA_WAIT_APPLICATION	1501
+#define	WT_STAT_CONN_LOCK_METADATA_WAIT_APPLICATION	1503
 /*! lock: metadata lock internal thread wait time (usecs) */
-#define	WT_STAT_CONN_LOCK_METADATA_WAIT_INTERNAL	1502
+#define	WT_STAT_CONN_LOCK_METADATA_WAIT_INTERNAL	1504
 /*! lock: schema lock acquisitions */
-#define	WT_STAT_CONN_LOCK_SCHEMA_COUNT			1503
+#define	WT_STAT_CONN_LOCK_SCHEMA_COUNT			1505
 /*! lock: schema lock application thread wait time (usecs) */
-#define	WT_STAT_CONN_LOCK_SCHEMA_WAIT_APPLICATION	1504
+#define	WT_STAT_CONN_LOCK_SCHEMA_WAIT_APPLICATION	1506
 /*! lock: schema lock internal thread wait time (usecs) */
-#define	WT_STAT_CONN_LOCK_SCHEMA_WAIT_INTERNAL		1505
-=======
-#define	WT_STAT_CONN_LAYERED_TABLE_MANAGER_ACTIVE	1472
-/*! lock: checkpoint lock acquisitions */
-#define	WT_STAT_CONN_LOCK_CHECKPOINT_COUNT		1473
-/*! lock: checkpoint lock application thread wait time (usecs) */
-#define	WT_STAT_CONN_LOCK_CHECKPOINT_WAIT_APPLICATION	1474
-/*! lock: checkpoint lock internal thread wait time (usecs) */
-#define	WT_STAT_CONN_LOCK_CHECKPOINT_WAIT_INTERNAL	1475
-/*! lock: dhandle lock application thread time waiting (usecs) */
-#define	WT_STAT_CONN_LOCK_DHANDLE_WAIT_APPLICATION	1476
-/*! lock: dhandle lock internal thread time waiting (usecs) */
-#define	WT_STAT_CONN_LOCK_DHANDLE_WAIT_INTERNAL		1477
-/*! lock: dhandle read lock acquisitions */
-#define	WT_STAT_CONN_LOCK_DHANDLE_READ_COUNT		1478
-/*! lock: dhandle write lock acquisitions */
-#define	WT_STAT_CONN_LOCK_DHANDLE_WRITE_COUNT		1479
-/*! lock: metadata lock acquisitions */
-#define	WT_STAT_CONN_LOCK_METADATA_COUNT		1480
-/*! lock: metadata lock application thread wait time (usecs) */
-#define	WT_STAT_CONN_LOCK_METADATA_WAIT_APPLICATION	1481
-/*! lock: metadata lock internal thread wait time (usecs) */
-#define	WT_STAT_CONN_LOCK_METADATA_WAIT_INTERNAL	1482
-/*! lock: schema lock acquisitions */
-#define	WT_STAT_CONN_LOCK_SCHEMA_COUNT			1483
-/*! lock: schema lock application thread wait time (usecs) */
-#define	WT_STAT_CONN_LOCK_SCHEMA_WAIT_APPLICATION	1484
-/*! lock: schema lock internal thread wait time (usecs) */
-#define	WT_STAT_CONN_LOCK_SCHEMA_WAIT_INTERNAL		1485
->>>>>>> 20998ab0
+#define	WT_STAT_CONN_LOCK_SCHEMA_WAIT_INTERNAL		1507
 /*!
  * lock: table lock application thread time waiting for the table lock
  * (usecs)
  */
-<<<<<<< HEAD
-#define	WT_STAT_CONN_LOCK_TABLE_WAIT_APPLICATION	1506
-=======
-#define	WT_STAT_CONN_LOCK_TABLE_WAIT_APPLICATION	1486
->>>>>>> 20998ab0
+#define	WT_STAT_CONN_LOCK_TABLE_WAIT_APPLICATION	1508
 /*!
  * lock: table lock internal thread time waiting for the table lock
  * (usecs)
  */
-<<<<<<< HEAD
-#define	WT_STAT_CONN_LOCK_TABLE_WAIT_INTERNAL		1507
+#define	WT_STAT_CONN_LOCK_TABLE_WAIT_INTERNAL		1509
 /*! lock: table read lock acquisitions */
-#define	WT_STAT_CONN_LOCK_TABLE_READ_COUNT		1508
+#define	WT_STAT_CONN_LOCK_TABLE_READ_COUNT		1510
 /*! lock: table write lock acquisitions */
-#define	WT_STAT_CONN_LOCK_TABLE_WRITE_COUNT		1509
+#define	WT_STAT_CONN_LOCK_TABLE_WRITE_COUNT		1511
 /*! lock: txn global lock application thread time waiting (usecs) */
-#define	WT_STAT_CONN_LOCK_TXN_GLOBAL_WAIT_APPLICATION	1510
+#define	WT_STAT_CONN_LOCK_TXN_GLOBAL_WAIT_APPLICATION	1512
 /*! lock: txn global lock internal thread time waiting (usecs) */
-#define	WT_STAT_CONN_LOCK_TXN_GLOBAL_WAIT_INTERNAL	1511
+#define	WT_STAT_CONN_LOCK_TXN_GLOBAL_WAIT_INTERNAL	1513
 /*! lock: txn global read lock acquisitions */
-#define	WT_STAT_CONN_LOCK_TXN_GLOBAL_READ_COUNT		1512
+#define	WT_STAT_CONN_LOCK_TXN_GLOBAL_READ_COUNT		1514
 /*! lock: txn global write lock acquisitions */
-#define	WT_STAT_CONN_LOCK_TXN_GLOBAL_WRITE_COUNT	1513
+#define	WT_STAT_CONN_LOCK_TXN_GLOBAL_WRITE_COUNT	1515
 /*! log: busy returns attempting to switch slots */
-#define	WT_STAT_CONN_LOG_SLOT_SWITCH_BUSY		1514
+#define	WT_STAT_CONN_LOG_SLOT_SWITCH_BUSY		1516
 /*! log: force log remove time sleeping (usecs) */
-#define	WT_STAT_CONN_LOG_FORCE_REMOVE_SLEEP		1515
+#define	WT_STAT_CONN_LOG_FORCE_REMOVE_SLEEP		1517
 /*! log: log bytes of payload data */
-#define	WT_STAT_CONN_LOG_BYTES_PAYLOAD			1516
+#define	WT_STAT_CONN_LOG_BYTES_PAYLOAD			1518
 /*! log: log bytes written */
-#define	WT_STAT_CONN_LOG_BYTES_WRITTEN			1517
+#define	WT_STAT_CONN_LOG_BYTES_WRITTEN			1519
 /*! log: log files manually zero-filled */
-#define	WT_STAT_CONN_LOG_ZERO_FILLS			1518
+#define	WT_STAT_CONN_LOG_ZERO_FILLS			1520
 /*! log: log flush operations */
-#define	WT_STAT_CONN_LOG_FLUSH				1519
+#define	WT_STAT_CONN_LOG_FLUSH				1521
 /*! log: log force write operations */
-#define	WT_STAT_CONN_LOG_FORCE_WRITE			1520
+#define	WT_STAT_CONN_LOG_FORCE_WRITE			1522
 /*! log: log force write operations skipped */
-#define	WT_STAT_CONN_LOG_FORCE_WRITE_SKIP		1521
+#define	WT_STAT_CONN_LOG_FORCE_WRITE_SKIP		1523
 /*! log: log records compressed */
-#define	WT_STAT_CONN_LOG_COMPRESS_WRITES		1522
+#define	WT_STAT_CONN_LOG_COMPRESS_WRITES		1524
 /*! log: log records not compressed */
-#define	WT_STAT_CONN_LOG_COMPRESS_WRITE_FAILS		1523
+#define	WT_STAT_CONN_LOG_COMPRESS_WRITE_FAILS		1525
 /*! log: log records too small to compress */
-#define	WT_STAT_CONN_LOG_COMPRESS_SMALL			1524
+#define	WT_STAT_CONN_LOG_COMPRESS_SMALL			1526
 /*! log: log release advances write LSN */
-#define	WT_STAT_CONN_LOG_RELEASE_WRITE_LSN		1525
+#define	WT_STAT_CONN_LOG_RELEASE_WRITE_LSN		1527
 /*! log: log scan operations */
-#define	WT_STAT_CONN_LOG_SCANS				1526
+#define	WT_STAT_CONN_LOG_SCANS				1528
 /*! log: log scan records requiring two reads */
-#define	WT_STAT_CONN_LOG_SCAN_REREADS			1527
+#define	WT_STAT_CONN_LOG_SCAN_REREADS			1529
 /*! log: log server thread advances write LSN */
-#define	WT_STAT_CONN_LOG_WRITE_LSN			1528
+#define	WT_STAT_CONN_LOG_WRITE_LSN			1530
 /*! log: log server thread write LSN walk skipped */
-#define	WT_STAT_CONN_LOG_WRITE_LSN_SKIP			1529
+#define	WT_STAT_CONN_LOG_WRITE_LSN_SKIP			1531
 /*! log: log sync operations */
-#define	WT_STAT_CONN_LOG_SYNC				1530
+#define	WT_STAT_CONN_LOG_SYNC				1532
 /*! log: log sync time duration (usecs) */
-#define	WT_STAT_CONN_LOG_SYNC_DURATION			1531
+#define	WT_STAT_CONN_LOG_SYNC_DURATION			1533
 /*! log: log sync_dir operations */
-#define	WT_STAT_CONN_LOG_SYNC_DIR			1532
+#define	WT_STAT_CONN_LOG_SYNC_DIR			1534
 /*! log: log sync_dir time duration (usecs) */
-#define	WT_STAT_CONN_LOG_SYNC_DIR_DURATION		1533
+#define	WT_STAT_CONN_LOG_SYNC_DIR_DURATION		1535
 /*! log: log write operations */
-#define	WT_STAT_CONN_LOG_WRITES				1534
+#define	WT_STAT_CONN_LOG_WRITES				1536
 /*! log: logging bytes consolidated */
-#define	WT_STAT_CONN_LOG_SLOT_CONSOLIDATED		1535
+#define	WT_STAT_CONN_LOG_SLOT_CONSOLIDATED		1537
 /*! log: maximum log file size */
-#define	WT_STAT_CONN_LOG_MAX_FILESIZE			1536
+#define	WT_STAT_CONN_LOG_MAX_FILESIZE			1538
 /*! log: number of pre-allocated log files to create */
-#define	WT_STAT_CONN_LOG_PREALLOC_MAX			1537
+#define	WT_STAT_CONN_LOG_PREALLOC_MAX			1539
 /*! log: pre-allocated log files not ready and missed */
-#define	WT_STAT_CONN_LOG_PREALLOC_MISSED		1538
+#define	WT_STAT_CONN_LOG_PREALLOC_MISSED		1540
 /*! log: pre-allocated log files prepared */
-#define	WT_STAT_CONN_LOG_PREALLOC_FILES			1539
+#define	WT_STAT_CONN_LOG_PREALLOC_FILES			1541
 /*! log: pre-allocated log files used */
-#define	WT_STAT_CONN_LOG_PREALLOC_USED			1540
+#define	WT_STAT_CONN_LOG_PREALLOC_USED			1542
 /*! log: records processed by log scan */
-#define	WT_STAT_CONN_LOG_SCAN_RECORDS			1541
+#define	WT_STAT_CONN_LOG_SCAN_RECORDS			1543
 /*! log: slot close lost race */
-#define	WT_STAT_CONN_LOG_SLOT_CLOSE_RACE		1542
+#define	WT_STAT_CONN_LOG_SLOT_CLOSE_RACE		1544
 /*! log: slot close unbuffered waits */
-#define	WT_STAT_CONN_LOG_SLOT_CLOSE_UNBUF		1543
+#define	WT_STAT_CONN_LOG_SLOT_CLOSE_UNBUF		1545
 /*! log: slot closures */
-#define	WT_STAT_CONN_LOG_SLOT_CLOSES			1544
+#define	WT_STAT_CONN_LOG_SLOT_CLOSES			1546
 /*! log: slot join atomic update races */
-#define	WT_STAT_CONN_LOG_SLOT_RACES			1545
+#define	WT_STAT_CONN_LOG_SLOT_RACES			1547
 /*! log: slot join calls atomic updates raced */
-#define	WT_STAT_CONN_LOG_SLOT_YIELD_RACE		1546
+#define	WT_STAT_CONN_LOG_SLOT_YIELD_RACE		1548
 /*! log: slot join calls did not yield */
-#define	WT_STAT_CONN_LOG_SLOT_IMMEDIATE			1547
+#define	WT_STAT_CONN_LOG_SLOT_IMMEDIATE			1549
 /*! log: slot join calls found active slot closed */
-#define	WT_STAT_CONN_LOG_SLOT_YIELD_CLOSE		1548
+#define	WT_STAT_CONN_LOG_SLOT_YIELD_CLOSE		1550
 /*! log: slot join calls slept */
-#define	WT_STAT_CONN_LOG_SLOT_YIELD_SLEEP		1549
+#define	WT_STAT_CONN_LOG_SLOT_YIELD_SLEEP		1551
 /*! log: slot join calls yielded */
-#define	WT_STAT_CONN_LOG_SLOT_YIELD			1550
+#define	WT_STAT_CONN_LOG_SLOT_YIELD			1552
 /*! log: slot join found active slot closed */
-#define	WT_STAT_CONN_LOG_SLOT_ACTIVE_CLOSED		1551
+#define	WT_STAT_CONN_LOG_SLOT_ACTIVE_CLOSED		1553
 /*! log: slot joins yield time (usecs) */
-#define	WT_STAT_CONN_LOG_SLOT_YIELD_DURATION		1552
+#define	WT_STAT_CONN_LOG_SLOT_YIELD_DURATION		1554
 /*! log: slot transitions unable to find free slot */
-#define	WT_STAT_CONN_LOG_SLOT_NO_FREE_SLOTS		1553
+#define	WT_STAT_CONN_LOG_SLOT_NO_FREE_SLOTS		1555
 /*! log: slot unbuffered writes */
-#define	WT_STAT_CONN_LOG_SLOT_UNBUFFERED		1554
+#define	WT_STAT_CONN_LOG_SLOT_UNBUFFERED		1556
 /*! log: total in-memory size of compressed records */
-#define	WT_STAT_CONN_LOG_COMPRESS_MEM			1555
+#define	WT_STAT_CONN_LOG_COMPRESS_MEM			1557
 /*! log: total log buffer size */
-#define	WT_STAT_CONN_LOG_BUFFER_SIZE			1556
+#define	WT_STAT_CONN_LOG_BUFFER_SIZE			1558
 /*! log: total size of compressed records */
-#define	WT_STAT_CONN_LOG_COMPRESS_LEN			1557
+#define	WT_STAT_CONN_LOG_COMPRESS_LEN			1559
 /*! log: written slots coalesced */
-#define	WT_STAT_CONN_LOG_SLOT_COALESCED			1558
+#define	WT_STAT_CONN_LOG_SLOT_COALESCED			1560
 /*! log: yields waiting for previous log file close */
-#define	WT_STAT_CONN_LOG_CLOSE_YIELDS			1559
+#define	WT_STAT_CONN_LOG_CLOSE_YIELDS			1561
 /*! perf: block manager read latency histogram (bucket 1) - 0-10ms */
-#define	WT_STAT_CONN_PERF_HIST_BMREAD_LATENCY_LT10	1560
+#define	WT_STAT_CONN_PERF_HIST_BMREAD_LATENCY_LT10	1562
 /*! perf: block manager read latency histogram (bucket 2) - 10-49ms */
-#define	WT_STAT_CONN_PERF_HIST_BMREAD_LATENCY_LT50	1561
+#define	WT_STAT_CONN_PERF_HIST_BMREAD_LATENCY_LT50	1563
 /*! perf: block manager read latency histogram (bucket 3) - 50-99ms */
-#define	WT_STAT_CONN_PERF_HIST_BMREAD_LATENCY_LT100	1562
+#define	WT_STAT_CONN_PERF_HIST_BMREAD_LATENCY_LT100	1564
 /*! perf: block manager read latency histogram (bucket 4) - 100-249ms */
-#define	WT_STAT_CONN_PERF_HIST_BMREAD_LATENCY_LT250	1563
+#define	WT_STAT_CONN_PERF_HIST_BMREAD_LATENCY_LT250	1565
 /*! perf: block manager read latency histogram (bucket 5) - 250-499ms */
-#define	WT_STAT_CONN_PERF_HIST_BMREAD_LATENCY_LT500	1564
+#define	WT_STAT_CONN_PERF_HIST_BMREAD_LATENCY_LT500	1566
 /*! perf: block manager read latency histogram (bucket 6) - 500-999ms */
-#define	WT_STAT_CONN_PERF_HIST_BMREAD_LATENCY_LT1000	1565
+#define	WT_STAT_CONN_PERF_HIST_BMREAD_LATENCY_LT1000	1567
 /*! perf: block manager read latency histogram (bucket 7) - 1000ms+ */
-#define	WT_STAT_CONN_PERF_HIST_BMREAD_LATENCY_GT1000	1566
+#define	WT_STAT_CONN_PERF_HIST_BMREAD_LATENCY_GT1000	1568
 /*! perf: block manager read latency histogram total (msecs) */
-#define	WT_STAT_CONN_PERF_HIST_BMREAD_LATENCY_TOTAL_MSECS	1567
+#define	WT_STAT_CONN_PERF_HIST_BMREAD_LATENCY_TOTAL_MSECS	1569
 /*! perf: block manager write latency histogram (bucket 1) - 0-10ms */
-#define	WT_STAT_CONN_PERF_HIST_BMWRITE_LATENCY_LT10	1568
+#define	WT_STAT_CONN_PERF_HIST_BMWRITE_LATENCY_LT10	1570
 /*! perf: block manager write latency histogram (bucket 2) - 10-49ms */
-#define	WT_STAT_CONN_PERF_HIST_BMWRITE_LATENCY_LT50	1569
+#define	WT_STAT_CONN_PERF_HIST_BMWRITE_LATENCY_LT50	1571
 /*! perf: block manager write latency histogram (bucket 3) - 50-99ms */
-#define	WT_STAT_CONN_PERF_HIST_BMWRITE_LATENCY_LT100	1570
+#define	WT_STAT_CONN_PERF_HIST_BMWRITE_LATENCY_LT100	1572
 /*! perf: block manager write latency histogram (bucket 4) - 100-249ms */
-#define	WT_STAT_CONN_PERF_HIST_BMWRITE_LATENCY_LT250	1571
+#define	WT_STAT_CONN_PERF_HIST_BMWRITE_LATENCY_LT250	1573
 /*! perf: block manager write latency histogram (bucket 5) - 250-499ms */
-#define	WT_STAT_CONN_PERF_HIST_BMWRITE_LATENCY_LT500	1572
+#define	WT_STAT_CONN_PERF_HIST_BMWRITE_LATENCY_LT500	1574
 /*! perf: block manager write latency histogram (bucket 6) - 500-999ms */
-#define	WT_STAT_CONN_PERF_HIST_BMWRITE_LATENCY_LT1000	1573
+#define	WT_STAT_CONN_PERF_HIST_BMWRITE_LATENCY_LT1000	1575
 /*! perf: block manager write latency histogram (bucket 7) - 1000ms+ */
-#define	WT_STAT_CONN_PERF_HIST_BMWRITE_LATENCY_GT1000	1574
+#define	WT_STAT_CONN_PERF_HIST_BMWRITE_LATENCY_GT1000	1576
 /*! perf: block manager write latency histogram total (msecs) */
-#define	WT_STAT_CONN_PERF_HIST_BMWRITE_LATENCY_TOTAL_MSECS	1575
+#define	WT_STAT_CONN_PERF_HIST_BMWRITE_LATENCY_TOTAL_MSECS	1577
 /*! perf: disagg block manager read latency histogram (bucket 1) - 50-99us */
-#define	WT_STAT_CONN_PERF_HIST_DISAGGBMREAD_LATENCY_LT100	1576
-=======
-#define	WT_STAT_CONN_LOCK_TABLE_WAIT_INTERNAL		1487
-/*! lock: table read lock acquisitions */
-#define	WT_STAT_CONN_LOCK_TABLE_READ_COUNT		1488
-/*! lock: table write lock acquisitions */
-#define	WT_STAT_CONN_LOCK_TABLE_WRITE_COUNT		1489
-/*! lock: txn global lock application thread time waiting (usecs) */
-#define	WT_STAT_CONN_LOCK_TXN_GLOBAL_WAIT_APPLICATION	1490
-/*! lock: txn global lock internal thread time waiting (usecs) */
-#define	WT_STAT_CONN_LOCK_TXN_GLOBAL_WAIT_INTERNAL	1491
-/*! lock: txn global read lock acquisitions */
-#define	WT_STAT_CONN_LOCK_TXN_GLOBAL_READ_COUNT		1492
-/*! lock: txn global write lock acquisitions */
-#define	WT_STAT_CONN_LOCK_TXN_GLOBAL_WRITE_COUNT	1493
-/*! log: busy returns attempting to switch slots */
-#define	WT_STAT_CONN_LOG_SLOT_SWITCH_BUSY		1494
-/*! log: force log remove time sleeping (usecs) */
-#define	WT_STAT_CONN_LOG_FORCE_REMOVE_SLEEP		1495
-/*! log: log bytes of payload data */
-#define	WT_STAT_CONN_LOG_BYTES_PAYLOAD			1496
-/*! log: log bytes written */
-#define	WT_STAT_CONN_LOG_BYTES_WRITTEN			1497
-/*! log: log files manually zero-filled */
-#define	WT_STAT_CONN_LOG_ZERO_FILLS			1498
-/*! log: log flush operations */
-#define	WT_STAT_CONN_LOG_FLUSH				1499
-/*! log: log force write operations */
-#define	WT_STAT_CONN_LOG_FORCE_WRITE			1500
-/*! log: log force write operations skipped */
-#define	WT_STAT_CONN_LOG_FORCE_WRITE_SKIP		1501
-/*! log: log records compressed */
-#define	WT_STAT_CONN_LOG_COMPRESS_WRITES		1502
-/*! log: log records not compressed */
-#define	WT_STAT_CONN_LOG_COMPRESS_WRITE_FAILS		1503
-/*! log: log records too small to compress */
-#define	WT_STAT_CONN_LOG_COMPRESS_SMALL			1504
-/*! log: log release advances write LSN */
-#define	WT_STAT_CONN_LOG_RELEASE_WRITE_LSN		1505
-/*! log: log scan operations */
-#define	WT_STAT_CONN_LOG_SCANS				1506
-/*! log: log scan records requiring two reads */
-#define	WT_STAT_CONN_LOG_SCAN_REREADS			1507
-/*! log: log server thread advances write LSN */
-#define	WT_STAT_CONN_LOG_WRITE_LSN			1508
-/*! log: log server thread write LSN walk skipped */
-#define	WT_STAT_CONN_LOG_WRITE_LSN_SKIP			1509
-/*! log: log sync operations */
-#define	WT_STAT_CONN_LOG_SYNC				1510
-/*! log: log sync time duration (usecs) */
-#define	WT_STAT_CONN_LOG_SYNC_DURATION			1511
-/*! log: log sync_dir operations */
-#define	WT_STAT_CONN_LOG_SYNC_DIR			1512
-/*! log: log sync_dir time duration (usecs) */
-#define	WT_STAT_CONN_LOG_SYNC_DIR_DURATION		1513
-/*! log: log write operations */
-#define	WT_STAT_CONN_LOG_WRITES				1514
-/*! log: logging bytes consolidated */
-#define	WT_STAT_CONN_LOG_SLOT_CONSOLIDATED		1515
-/*! log: maximum log file size */
-#define	WT_STAT_CONN_LOG_MAX_FILESIZE			1516
-/*! log: number of pre-allocated log files to create */
-#define	WT_STAT_CONN_LOG_PREALLOC_MAX			1517
-/*! log: pre-allocated log files not ready and missed */
-#define	WT_STAT_CONN_LOG_PREALLOC_MISSED		1518
-/*! log: pre-allocated log files prepared */
-#define	WT_STAT_CONN_LOG_PREALLOC_FILES			1519
-/*! log: pre-allocated log files used */
-#define	WT_STAT_CONN_LOG_PREALLOC_USED			1520
-/*! log: records processed by log scan */
-#define	WT_STAT_CONN_LOG_SCAN_RECORDS			1521
-/*! log: slot close lost race */
-#define	WT_STAT_CONN_LOG_SLOT_CLOSE_RACE		1522
-/*! log: slot close unbuffered waits */
-#define	WT_STAT_CONN_LOG_SLOT_CLOSE_UNBUF		1523
-/*! log: slot closures */
-#define	WT_STAT_CONN_LOG_SLOT_CLOSES			1524
-/*! log: slot join atomic update races */
-#define	WT_STAT_CONN_LOG_SLOT_RACES			1525
-/*! log: slot join calls atomic updates raced */
-#define	WT_STAT_CONN_LOG_SLOT_YIELD_RACE		1526
-/*! log: slot join calls did not yield */
-#define	WT_STAT_CONN_LOG_SLOT_IMMEDIATE			1527
-/*! log: slot join calls found active slot closed */
-#define	WT_STAT_CONN_LOG_SLOT_YIELD_CLOSE		1528
-/*! log: slot join calls slept */
-#define	WT_STAT_CONN_LOG_SLOT_YIELD_SLEEP		1529
-/*! log: slot join calls yielded */
-#define	WT_STAT_CONN_LOG_SLOT_YIELD			1530
-/*! log: slot join found active slot closed */
-#define	WT_STAT_CONN_LOG_SLOT_ACTIVE_CLOSED		1531
-/*! log: slot joins yield time (usecs) */
-#define	WT_STAT_CONN_LOG_SLOT_YIELD_DURATION		1532
-/*! log: slot transitions unable to find free slot */
-#define	WT_STAT_CONN_LOG_SLOT_NO_FREE_SLOTS		1533
-/*! log: slot unbuffered writes */
-#define	WT_STAT_CONN_LOG_SLOT_UNBUFFERED		1534
-/*! log: total in-memory size of compressed records */
-#define	WT_STAT_CONN_LOG_COMPRESS_MEM			1535
-/*! log: total log buffer size */
-#define	WT_STAT_CONN_LOG_BUFFER_SIZE			1536
-/*! log: total size of compressed records */
-#define	WT_STAT_CONN_LOG_COMPRESS_LEN			1537
-/*! log: written slots coalesced */
-#define	WT_STAT_CONN_LOG_SLOT_COALESCED			1538
-/*! log: yields waiting for previous log file close */
-#define	WT_STAT_CONN_LOG_CLOSE_YIELDS			1539
-/*! perf: block manager read latency histogram (bucket 1) - 0-10ms */
-#define	WT_STAT_CONN_PERF_HIST_BMREAD_LATENCY_LT10	1540
-/*! perf: block manager read latency histogram (bucket 2) - 10-49ms */
-#define	WT_STAT_CONN_PERF_HIST_BMREAD_LATENCY_LT50	1541
-/*! perf: block manager read latency histogram (bucket 3) - 50-99ms */
-#define	WT_STAT_CONN_PERF_HIST_BMREAD_LATENCY_LT100	1542
-/*! perf: block manager read latency histogram (bucket 4) - 100-249ms */
-#define	WT_STAT_CONN_PERF_HIST_BMREAD_LATENCY_LT250	1543
-/*! perf: block manager read latency histogram (bucket 5) - 250-499ms */
-#define	WT_STAT_CONN_PERF_HIST_BMREAD_LATENCY_LT500	1544
-/*! perf: block manager read latency histogram (bucket 6) - 500-999ms */
-#define	WT_STAT_CONN_PERF_HIST_BMREAD_LATENCY_LT1000	1545
-/*! perf: block manager read latency histogram (bucket 7) - 1000ms+ */
-#define	WT_STAT_CONN_PERF_HIST_BMREAD_LATENCY_GT1000	1546
-/*! perf: block manager read latency histogram total (msecs) */
-#define	WT_STAT_CONN_PERF_HIST_BMREAD_LATENCY_TOTAL_MSECS	1547
-/*! perf: block manager write latency histogram (bucket 1) - 0-10ms */
-#define	WT_STAT_CONN_PERF_HIST_BMWRITE_LATENCY_LT10	1548
-/*! perf: block manager write latency histogram (bucket 2) - 10-49ms */
-#define	WT_STAT_CONN_PERF_HIST_BMWRITE_LATENCY_LT50	1549
-/*! perf: block manager write latency histogram (bucket 3) - 50-99ms */
-#define	WT_STAT_CONN_PERF_HIST_BMWRITE_LATENCY_LT100	1550
-/*! perf: block manager write latency histogram (bucket 4) - 100-249ms */
-#define	WT_STAT_CONN_PERF_HIST_BMWRITE_LATENCY_LT250	1551
-/*! perf: block manager write latency histogram (bucket 5) - 250-499ms */
-#define	WT_STAT_CONN_PERF_HIST_BMWRITE_LATENCY_LT500	1552
-/*! perf: block manager write latency histogram (bucket 6) - 500-999ms */
-#define	WT_STAT_CONN_PERF_HIST_BMWRITE_LATENCY_LT1000	1553
-/*! perf: block manager write latency histogram (bucket 7) - 1000ms+ */
-#define	WT_STAT_CONN_PERF_HIST_BMWRITE_LATENCY_GT1000	1554
-/*! perf: block manager write latency histogram total (msecs) */
-#define	WT_STAT_CONN_PERF_HIST_BMWRITE_LATENCY_TOTAL_MSECS	1555
-/*! perf: disagg block manager read latency histogram (bucket 1) - 50-99us */
-#define	WT_STAT_CONN_PERF_HIST_DISAGGBMREAD_LATENCY_LT100	1556
->>>>>>> 20998ab0
+#define	WT_STAT_CONN_PERF_HIST_DISAGGBMREAD_LATENCY_LT100	1578
 /*!
  * perf: disagg block manager read latency histogram (bucket 2) -
  * 100-249us
  */
-<<<<<<< HEAD
-#define	WT_STAT_CONN_PERF_HIST_DISAGGBMREAD_LATENCY_LT250	1577
-=======
-#define	WT_STAT_CONN_PERF_HIST_DISAGGBMREAD_LATENCY_LT250	1557
->>>>>>> 20998ab0
+#define	WT_STAT_CONN_PERF_HIST_DISAGGBMREAD_LATENCY_LT250	1579
 /*!
  * perf: disagg block manager read latency histogram (bucket 3) -
  * 250-499us
  */
-<<<<<<< HEAD
-#define	WT_STAT_CONN_PERF_HIST_DISAGGBMREAD_LATENCY_LT500	1578
-=======
-#define	WT_STAT_CONN_PERF_HIST_DISAGGBMREAD_LATENCY_LT500	1558
->>>>>>> 20998ab0
+#define	WT_STAT_CONN_PERF_HIST_DISAGGBMREAD_LATENCY_LT500	1580
 /*!
  * perf: disagg block manager read latency histogram (bucket 4) -
  * 500-999us
  */
-<<<<<<< HEAD
-#define	WT_STAT_CONN_PERF_HIST_DISAGGBMREAD_LATENCY_LT1000	1579
-=======
-#define	WT_STAT_CONN_PERF_HIST_DISAGGBMREAD_LATENCY_LT1000	1559
->>>>>>> 20998ab0
+#define	WT_STAT_CONN_PERF_HIST_DISAGGBMREAD_LATENCY_LT1000	1581
 /*!
  * perf: disagg block manager read latency histogram (bucket 5) -
  * 1000-9999us
  */
-<<<<<<< HEAD
-#define	WT_STAT_CONN_PERF_HIST_DISAGGBMREAD_LATENCY_LT10000	1580
-=======
-#define	WT_STAT_CONN_PERF_HIST_DISAGGBMREAD_LATENCY_LT10000	1560
->>>>>>> 20998ab0
+#define	WT_STAT_CONN_PERF_HIST_DISAGGBMREAD_LATENCY_LT10000	1582
 /*!
  * perf: disagg block manager read latency histogram (bucket 6) -
  * 10000us+
  */
-<<<<<<< HEAD
-#define	WT_STAT_CONN_PERF_HIST_DISAGGBMREAD_LATENCY_GT10000	1581
+#define	WT_STAT_CONN_PERF_HIST_DISAGGBMREAD_LATENCY_GT10000	1583
 /*! perf: disagg block manager read latency histogram total (usecs) */
-#define	WT_STAT_CONN_PERF_HIST_DISAGGBMREAD_LATENCY_TOTAL_USECS	1582
-=======
-#define	WT_STAT_CONN_PERF_HIST_DISAGGBMREAD_LATENCY_GT10000	1561
-/*! perf: disagg block manager read latency histogram total (usecs) */
-#define	WT_STAT_CONN_PERF_HIST_DISAGGBMREAD_LATENCY_TOTAL_USECS	1562
->>>>>>> 20998ab0
+#define	WT_STAT_CONN_PERF_HIST_DISAGGBMREAD_LATENCY_TOTAL_USECS	1584
 /*!
  * perf: disagg block manager write latency histogram (bucket 1) -
  * 50-99us
  */
-<<<<<<< HEAD
-#define	WT_STAT_CONN_PERF_HIST_DISAGGBMWRITE_LATENCY_LT100	1583
-=======
-#define	WT_STAT_CONN_PERF_HIST_DISAGGBMWRITE_LATENCY_LT100	1563
->>>>>>> 20998ab0
+#define	WT_STAT_CONN_PERF_HIST_DISAGGBMWRITE_LATENCY_LT100	1585
 /*!
  * perf: disagg block manager write latency histogram (bucket 2) -
  * 100-249us
  */
-<<<<<<< HEAD
-#define	WT_STAT_CONN_PERF_HIST_DISAGGBMWRITE_LATENCY_LT250	1584
-=======
-#define	WT_STAT_CONN_PERF_HIST_DISAGGBMWRITE_LATENCY_LT250	1564
->>>>>>> 20998ab0
+#define	WT_STAT_CONN_PERF_HIST_DISAGGBMWRITE_LATENCY_LT250	1586
 /*!
  * perf: disagg block manager write latency histogram (bucket 3) -
  * 250-499us
  */
-<<<<<<< HEAD
-#define	WT_STAT_CONN_PERF_HIST_DISAGGBMWRITE_LATENCY_LT500	1585
-=======
-#define	WT_STAT_CONN_PERF_HIST_DISAGGBMWRITE_LATENCY_LT500	1565
->>>>>>> 20998ab0
+#define	WT_STAT_CONN_PERF_HIST_DISAGGBMWRITE_LATENCY_LT500	1587
 /*!
  * perf: disagg block manager write latency histogram (bucket 4) -
  * 500-999us
  */
-<<<<<<< HEAD
-#define	WT_STAT_CONN_PERF_HIST_DISAGGBMWRITE_LATENCY_LT1000	1586
-=======
-#define	WT_STAT_CONN_PERF_HIST_DISAGGBMWRITE_LATENCY_LT1000	1566
->>>>>>> 20998ab0
+#define	WT_STAT_CONN_PERF_HIST_DISAGGBMWRITE_LATENCY_LT1000	1588
 /*!
  * perf: disagg block manager write latency histogram (bucket 5) -
  * 1000-9999us
  */
-<<<<<<< HEAD
-#define	WT_STAT_CONN_PERF_HIST_DISAGGBMWRITE_LATENCY_LT10000	1587
-=======
-#define	WT_STAT_CONN_PERF_HIST_DISAGGBMWRITE_LATENCY_LT10000	1567
->>>>>>> 20998ab0
+#define	WT_STAT_CONN_PERF_HIST_DISAGGBMWRITE_LATENCY_LT10000	1589
 /*!
  * perf: disagg block manager write latency histogram (bucket 6) -
  * 10000us+
  */
-<<<<<<< HEAD
-#define	WT_STAT_CONN_PERF_HIST_DISAGGBMWRITE_LATENCY_GT10000	1588
+#define	WT_STAT_CONN_PERF_HIST_DISAGGBMWRITE_LATENCY_GT10000	1590
 /*! perf: disagg block manager write latency histogram total (usecs) */
-#define	WT_STAT_CONN_PERF_HIST_DISAGGBMWRITE_LATENCY_TOTAL_USECS	1589
+#define	WT_STAT_CONN_PERF_HIST_DISAGGBMWRITE_LATENCY_TOTAL_USECS	1591
 /*! perf: file system read latency histogram (bucket 1) - 0-10ms */
-#define	WT_STAT_CONN_PERF_HIST_FSREAD_LATENCY_LT10	1590
+#define	WT_STAT_CONN_PERF_HIST_FSREAD_LATENCY_LT10	1592
 /*! perf: file system read latency histogram (bucket 2) - 10-49ms */
-#define	WT_STAT_CONN_PERF_HIST_FSREAD_LATENCY_LT50	1591
+#define	WT_STAT_CONN_PERF_HIST_FSREAD_LATENCY_LT50	1593
 /*! perf: file system read latency histogram (bucket 3) - 50-99ms */
-#define	WT_STAT_CONN_PERF_HIST_FSREAD_LATENCY_LT100	1592
+#define	WT_STAT_CONN_PERF_HIST_FSREAD_LATENCY_LT100	1594
 /*! perf: file system read latency histogram (bucket 4) - 100-249ms */
-#define	WT_STAT_CONN_PERF_HIST_FSREAD_LATENCY_LT250	1593
+#define	WT_STAT_CONN_PERF_HIST_FSREAD_LATENCY_LT250	1595
 /*! perf: file system read latency histogram (bucket 5) - 250-499ms */
-#define	WT_STAT_CONN_PERF_HIST_FSREAD_LATENCY_LT500	1594
+#define	WT_STAT_CONN_PERF_HIST_FSREAD_LATENCY_LT500	1596
 /*! perf: file system read latency histogram (bucket 6) - 500-999ms */
-#define	WT_STAT_CONN_PERF_HIST_FSREAD_LATENCY_LT1000	1595
+#define	WT_STAT_CONN_PERF_HIST_FSREAD_LATENCY_LT1000	1597
 /*! perf: file system read latency histogram (bucket 7) - 1000ms+ */
-#define	WT_STAT_CONN_PERF_HIST_FSREAD_LATENCY_GT1000	1596
+#define	WT_STAT_CONN_PERF_HIST_FSREAD_LATENCY_GT1000	1598
 /*! perf: file system read latency histogram total (msecs) */
-#define	WT_STAT_CONN_PERF_HIST_FSREAD_LATENCY_TOTAL_MSECS	1597
+#define	WT_STAT_CONN_PERF_HIST_FSREAD_LATENCY_TOTAL_MSECS	1599
 /*! perf: file system write latency histogram (bucket 1) - 0-10ms */
-#define	WT_STAT_CONN_PERF_HIST_FSWRITE_LATENCY_LT10	1598
+#define	WT_STAT_CONN_PERF_HIST_FSWRITE_LATENCY_LT10	1600
 /*! perf: file system write latency histogram (bucket 2) - 10-49ms */
-#define	WT_STAT_CONN_PERF_HIST_FSWRITE_LATENCY_LT50	1599
+#define	WT_STAT_CONN_PERF_HIST_FSWRITE_LATENCY_LT50	1601
 /*! perf: file system write latency histogram (bucket 3) - 50-99ms */
-#define	WT_STAT_CONN_PERF_HIST_FSWRITE_LATENCY_LT100	1600
+#define	WT_STAT_CONN_PERF_HIST_FSWRITE_LATENCY_LT100	1602
 /*! perf: file system write latency histogram (bucket 4) - 100-249ms */
-#define	WT_STAT_CONN_PERF_HIST_FSWRITE_LATENCY_LT250	1601
+#define	WT_STAT_CONN_PERF_HIST_FSWRITE_LATENCY_LT250	1603
 /*! perf: file system write latency histogram (bucket 5) - 250-499ms */
-#define	WT_STAT_CONN_PERF_HIST_FSWRITE_LATENCY_LT500	1602
+#define	WT_STAT_CONN_PERF_HIST_FSWRITE_LATENCY_LT500	1604
 /*! perf: file system write latency histogram (bucket 6) - 500-999ms */
-#define	WT_STAT_CONN_PERF_HIST_FSWRITE_LATENCY_LT1000	1603
+#define	WT_STAT_CONN_PERF_HIST_FSWRITE_LATENCY_LT1000	1605
 /*! perf: file system write latency histogram (bucket 7) - 1000ms+ */
-#define	WT_STAT_CONN_PERF_HIST_FSWRITE_LATENCY_GT1000	1604
+#define	WT_STAT_CONN_PERF_HIST_FSWRITE_LATENCY_GT1000	1606
 /*! perf: file system write latency histogram total (msecs) */
-#define	WT_STAT_CONN_PERF_HIST_FSWRITE_LATENCY_TOTAL_MSECS	1605
-=======
-#define	WT_STAT_CONN_PERF_HIST_DISAGGBMWRITE_LATENCY_GT10000	1568
-/*! perf: disagg block manager write latency histogram total (usecs) */
-#define	WT_STAT_CONN_PERF_HIST_DISAGGBMWRITE_LATENCY_TOTAL_USECS	1569
-/*! perf: file system read latency histogram (bucket 1) - 0-10ms */
-#define	WT_STAT_CONN_PERF_HIST_FSREAD_LATENCY_LT10	1570
-/*! perf: file system read latency histogram (bucket 2) - 10-49ms */
-#define	WT_STAT_CONN_PERF_HIST_FSREAD_LATENCY_LT50	1571
-/*! perf: file system read latency histogram (bucket 3) - 50-99ms */
-#define	WT_STAT_CONN_PERF_HIST_FSREAD_LATENCY_LT100	1572
-/*! perf: file system read latency histogram (bucket 4) - 100-249ms */
-#define	WT_STAT_CONN_PERF_HIST_FSREAD_LATENCY_LT250	1573
-/*! perf: file system read latency histogram (bucket 5) - 250-499ms */
-#define	WT_STAT_CONN_PERF_HIST_FSREAD_LATENCY_LT500	1574
-/*! perf: file system read latency histogram (bucket 6) - 500-999ms */
-#define	WT_STAT_CONN_PERF_HIST_FSREAD_LATENCY_LT1000	1575
-/*! perf: file system read latency histogram (bucket 7) - 1000ms+ */
-#define	WT_STAT_CONN_PERF_HIST_FSREAD_LATENCY_GT1000	1576
-/*! perf: file system read latency histogram total (msecs) */
-#define	WT_STAT_CONN_PERF_HIST_FSREAD_LATENCY_TOTAL_MSECS	1577
-/*! perf: file system write latency histogram (bucket 1) - 0-10ms */
-#define	WT_STAT_CONN_PERF_HIST_FSWRITE_LATENCY_LT10	1578
-/*! perf: file system write latency histogram (bucket 2) - 10-49ms */
-#define	WT_STAT_CONN_PERF_HIST_FSWRITE_LATENCY_LT50	1579
-/*! perf: file system write latency histogram (bucket 3) - 50-99ms */
-#define	WT_STAT_CONN_PERF_HIST_FSWRITE_LATENCY_LT100	1580
-/*! perf: file system write latency histogram (bucket 4) - 100-249ms */
-#define	WT_STAT_CONN_PERF_HIST_FSWRITE_LATENCY_LT250	1581
-/*! perf: file system write latency histogram (bucket 5) - 250-499ms */
-#define	WT_STAT_CONN_PERF_HIST_FSWRITE_LATENCY_LT500	1582
-/*! perf: file system write latency histogram (bucket 6) - 500-999ms */
-#define	WT_STAT_CONN_PERF_HIST_FSWRITE_LATENCY_LT1000	1583
-/*! perf: file system write latency histogram (bucket 7) - 1000ms+ */
-#define	WT_STAT_CONN_PERF_HIST_FSWRITE_LATENCY_GT1000	1584
-/*! perf: file system write latency histogram total (msecs) */
-#define	WT_STAT_CONN_PERF_HIST_FSWRITE_LATENCY_TOTAL_MSECS	1585
->>>>>>> 20998ab0
+#define	WT_STAT_CONN_PERF_HIST_FSWRITE_LATENCY_TOTAL_MSECS	1607
 /*!
  * perf: internal page deltas reconstruct latency histogram (bucket 1) -
  * 0-100us
  */
-<<<<<<< HEAD
-#define	WT_STAT_CONN_PERF_HIST_INTERNAL_RECONSTRUCT_LATENCY_LT100	1606
-=======
-#define	WT_STAT_CONN_PERF_HIST_INTERNAL_RECONSTRUCT_LATENCY_LT100	1586
->>>>>>> 20998ab0
+#define	WT_STAT_CONN_PERF_HIST_INTERNAL_RECONSTRUCT_LATENCY_LT100	1608
 /*!
  * perf: internal page deltas reconstruct latency histogram (bucket 2) -
  * 100-249us
  */
-<<<<<<< HEAD
-#define	WT_STAT_CONN_PERF_HIST_INTERNAL_RECONSTRUCT_LATENCY_LT250	1607
-=======
-#define	WT_STAT_CONN_PERF_HIST_INTERNAL_RECONSTRUCT_LATENCY_LT250	1587
->>>>>>> 20998ab0
+#define	WT_STAT_CONN_PERF_HIST_INTERNAL_RECONSTRUCT_LATENCY_LT250	1609
 /*!
  * perf: internal page deltas reconstruct latency histogram (bucket 3) -
  * 250-499us
  */
-<<<<<<< HEAD
-#define	WT_STAT_CONN_PERF_HIST_INTERNAL_RECONSTRUCT_LATENCY_LT500	1608
-=======
-#define	WT_STAT_CONN_PERF_HIST_INTERNAL_RECONSTRUCT_LATENCY_LT500	1588
->>>>>>> 20998ab0
+#define	WT_STAT_CONN_PERF_HIST_INTERNAL_RECONSTRUCT_LATENCY_LT500	1610
 /*!
  * perf: internal page deltas reconstruct latency histogram (bucket 4) -
  * 500-999us
  */
-<<<<<<< HEAD
-#define	WT_STAT_CONN_PERF_HIST_INTERNAL_RECONSTRUCT_LATENCY_LT1000	1609
-=======
-#define	WT_STAT_CONN_PERF_HIST_INTERNAL_RECONSTRUCT_LATENCY_LT1000	1589
->>>>>>> 20998ab0
+#define	WT_STAT_CONN_PERF_HIST_INTERNAL_RECONSTRUCT_LATENCY_LT1000	1611
 /*!
  * perf: internal page deltas reconstruct latency histogram (bucket 5) -
  * 1000-9999us
  */
-<<<<<<< HEAD
-#define	WT_STAT_CONN_PERF_HIST_INTERNAL_RECONSTRUCT_LATENCY_LT10000	1610
-=======
-#define	WT_STAT_CONN_PERF_HIST_INTERNAL_RECONSTRUCT_LATENCY_LT10000	1590
->>>>>>> 20998ab0
+#define	WT_STAT_CONN_PERF_HIST_INTERNAL_RECONSTRUCT_LATENCY_LT10000	1612
 /*!
  * perf: internal page deltas reconstruct latency histogram (bucket 6) -
  * 10000us+
  */
-<<<<<<< HEAD
-#define	WT_STAT_CONN_PERF_HIST_INTERNAL_RECONSTRUCT_LATENCY_GT10000	1611
+#define	WT_STAT_CONN_PERF_HIST_INTERNAL_RECONSTRUCT_LATENCY_GT10000	1613
 /*! perf: internal page deltas reconstruct latency histogram total (usecs) */
-#define	WT_STAT_CONN_PERF_HIST_INTERNAL_RECONSTRUCT_LATENCY_TOTAL_USECS	1612
-=======
-#define	WT_STAT_CONN_PERF_HIST_INTERNAL_RECONSTRUCT_LATENCY_GT10000	1591
-/*! perf: internal page deltas reconstruct latency histogram total (usecs) */
-#define	WT_STAT_CONN_PERF_HIST_INTERNAL_RECONSTRUCT_LATENCY_TOTAL_USECS	1592
->>>>>>> 20998ab0
+#define	WT_STAT_CONN_PERF_HIST_INTERNAL_RECONSTRUCT_LATENCY_TOTAL_USECS	1614
 /*!
  * perf: leaf page deltas reconstruct latency histogram (bucket 1) -
  * 0-100us
  */
-<<<<<<< HEAD
-#define	WT_STAT_CONN_PERF_HIST_LEAF_RECONSTRUCT_LATENCY_LT100	1613
-=======
-#define	WT_STAT_CONN_PERF_HIST_LEAF_RECONSTRUCT_LATENCY_LT100	1593
->>>>>>> 20998ab0
+#define	WT_STAT_CONN_PERF_HIST_LEAF_RECONSTRUCT_LATENCY_LT100	1615
 /*!
  * perf: leaf page deltas reconstruct latency histogram (bucket 2) -
  * 100-249us
  */
-<<<<<<< HEAD
-#define	WT_STAT_CONN_PERF_HIST_LEAF_RECONSTRUCT_LATENCY_LT250	1614
-=======
-#define	WT_STAT_CONN_PERF_HIST_LEAF_RECONSTRUCT_LATENCY_LT250	1594
->>>>>>> 20998ab0
+#define	WT_STAT_CONN_PERF_HIST_LEAF_RECONSTRUCT_LATENCY_LT250	1616
 /*!
  * perf: leaf page deltas reconstruct latency histogram (bucket 3) -
  * 250-499us
  */
-<<<<<<< HEAD
-#define	WT_STAT_CONN_PERF_HIST_LEAF_RECONSTRUCT_LATENCY_LT500	1615
-=======
-#define	WT_STAT_CONN_PERF_HIST_LEAF_RECONSTRUCT_LATENCY_LT500	1595
->>>>>>> 20998ab0
+#define	WT_STAT_CONN_PERF_HIST_LEAF_RECONSTRUCT_LATENCY_LT500	1617
 /*!
  * perf: leaf page deltas reconstruct latency histogram (bucket 4) -
  * 500-999us
  */
-<<<<<<< HEAD
-#define	WT_STAT_CONN_PERF_HIST_LEAF_RECONSTRUCT_LATENCY_LT1000	1616
-=======
-#define	WT_STAT_CONN_PERF_HIST_LEAF_RECONSTRUCT_LATENCY_LT1000	1596
->>>>>>> 20998ab0
+#define	WT_STAT_CONN_PERF_HIST_LEAF_RECONSTRUCT_LATENCY_LT1000	1618
 /*!
  * perf: leaf page deltas reconstruct latency histogram (bucket 5) -
  * 1000-9999us
  */
-<<<<<<< HEAD
-#define	WT_STAT_CONN_PERF_HIST_LEAF_RECONSTRUCT_LATENCY_LT10000	1617
-=======
-#define	WT_STAT_CONN_PERF_HIST_LEAF_RECONSTRUCT_LATENCY_LT10000	1597
->>>>>>> 20998ab0
+#define	WT_STAT_CONN_PERF_HIST_LEAF_RECONSTRUCT_LATENCY_LT10000	1619
 /*!
  * perf: leaf page deltas reconstruct latency histogram (bucket 6) -
  * 10000us+
  */
-<<<<<<< HEAD
-#define	WT_STAT_CONN_PERF_HIST_LEAF_RECONSTRUCT_LATENCY_GT10000	1618
+#define	WT_STAT_CONN_PERF_HIST_LEAF_RECONSTRUCT_LATENCY_GT10000	1620
 /*! perf: leaf page deltas reconstruct latency histogram total (usecs) */
-#define	WT_STAT_CONN_PERF_HIST_LEAF_RECONSTRUCT_LATENCY_TOTAL_USECS	1619
+#define	WT_STAT_CONN_PERF_HIST_LEAF_RECONSTRUCT_LATENCY_TOTAL_USECS	1621
 /*! perf: operation read latency histogram (bucket 1) - 0-100us */
-#define	WT_STAT_CONN_PERF_HIST_OPREAD_LATENCY_LT100	1620
+#define	WT_STAT_CONN_PERF_HIST_OPREAD_LATENCY_LT100	1622
 /*! perf: operation read latency histogram (bucket 2) - 100-249us */
-#define	WT_STAT_CONN_PERF_HIST_OPREAD_LATENCY_LT250	1621
+#define	WT_STAT_CONN_PERF_HIST_OPREAD_LATENCY_LT250	1623
 /*! perf: operation read latency histogram (bucket 3) - 250-499us */
-#define	WT_STAT_CONN_PERF_HIST_OPREAD_LATENCY_LT500	1622
+#define	WT_STAT_CONN_PERF_HIST_OPREAD_LATENCY_LT500	1624
 /*! perf: operation read latency histogram (bucket 4) - 500-999us */
-#define	WT_STAT_CONN_PERF_HIST_OPREAD_LATENCY_LT1000	1623
+#define	WT_STAT_CONN_PERF_HIST_OPREAD_LATENCY_LT1000	1625
 /*! perf: operation read latency histogram (bucket 5) - 1000-9999us */
-#define	WT_STAT_CONN_PERF_HIST_OPREAD_LATENCY_LT10000	1624
+#define	WT_STAT_CONN_PERF_HIST_OPREAD_LATENCY_LT10000	1626
 /*! perf: operation read latency histogram (bucket 6) - 10000us+ */
-#define	WT_STAT_CONN_PERF_HIST_OPREAD_LATENCY_GT10000	1625
+#define	WT_STAT_CONN_PERF_HIST_OPREAD_LATENCY_GT10000	1627
 /*! perf: operation read latency histogram total (usecs) */
-#define	WT_STAT_CONN_PERF_HIST_OPREAD_LATENCY_TOTAL_USECS	1626
+#define	WT_STAT_CONN_PERF_HIST_OPREAD_LATENCY_TOTAL_USECS	1628
 /*! perf: operation write latency histogram (bucket 1) - 0-100us */
-#define	WT_STAT_CONN_PERF_HIST_OPWRITE_LATENCY_LT100	1627
+#define	WT_STAT_CONN_PERF_HIST_OPWRITE_LATENCY_LT100	1629
 /*! perf: operation write latency histogram (bucket 2) - 100-249us */
-#define	WT_STAT_CONN_PERF_HIST_OPWRITE_LATENCY_LT250	1628
+#define	WT_STAT_CONN_PERF_HIST_OPWRITE_LATENCY_LT250	1630
 /*! perf: operation write latency histogram (bucket 3) - 250-499us */
-#define	WT_STAT_CONN_PERF_HIST_OPWRITE_LATENCY_LT500	1629
+#define	WT_STAT_CONN_PERF_HIST_OPWRITE_LATENCY_LT500	1631
 /*! perf: operation write latency histogram (bucket 4) - 500-999us */
-#define	WT_STAT_CONN_PERF_HIST_OPWRITE_LATENCY_LT1000	1630
+#define	WT_STAT_CONN_PERF_HIST_OPWRITE_LATENCY_LT1000	1632
 /*! perf: operation write latency histogram (bucket 5) - 1000-9999us */
-#define	WT_STAT_CONN_PERF_HIST_OPWRITE_LATENCY_LT10000	1631
+#define	WT_STAT_CONN_PERF_HIST_OPWRITE_LATENCY_LT10000	1633
 /*! perf: operation write latency histogram (bucket 6) - 10000us+ */
-#define	WT_STAT_CONN_PERF_HIST_OPWRITE_LATENCY_GT10000	1632
+#define	WT_STAT_CONN_PERF_HIST_OPWRITE_LATENCY_GT10000	1634
 /*! perf: operation write latency histogram total (usecs) */
-#define	WT_STAT_CONN_PERF_HIST_OPWRITE_LATENCY_TOTAL_USECS	1633
+#define	WT_STAT_CONN_PERF_HIST_OPWRITE_LATENCY_TOTAL_USECS	1635
 /*! prefetch: could not perform pre-fetch on internal page */
-#define	WT_STAT_CONN_PREFETCH_SKIPPED_INTERNAL_PAGE	1634
-=======
-#define	WT_STAT_CONN_PERF_HIST_LEAF_RECONSTRUCT_LATENCY_GT10000	1598
-/*! perf: leaf page deltas reconstruct latency histogram total (usecs) */
-#define	WT_STAT_CONN_PERF_HIST_LEAF_RECONSTRUCT_LATENCY_TOTAL_USECS	1599
-/*! perf: operation read latency histogram (bucket 1) - 0-100us */
-#define	WT_STAT_CONN_PERF_HIST_OPREAD_LATENCY_LT100	1600
-/*! perf: operation read latency histogram (bucket 2) - 100-249us */
-#define	WT_STAT_CONN_PERF_HIST_OPREAD_LATENCY_LT250	1601
-/*! perf: operation read latency histogram (bucket 3) - 250-499us */
-#define	WT_STAT_CONN_PERF_HIST_OPREAD_LATENCY_LT500	1602
-/*! perf: operation read latency histogram (bucket 4) - 500-999us */
-#define	WT_STAT_CONN_PERF_HIST_OPREAD_LATENCY_LT1000	1603
-/*! perf: operation read latency histogram (bucket 5) - 1000-9999us */
-#define	WT_STAT_CONN_PERF_HIST_OPREAD_LATENCY_LT10000	1604
-/*! perf: operation read latency histogram (bucket 6) - 10000us+ */
-#define	WT_STAT_CONN_PERF_HIST_OPREAD_LATENCY_GT10000	1605
-/*! perf: operation read latency histogram total (usecs) */
-#define	WT_STAT_CONN_PERF_HIST_OPREAD_LATENCY_TOTAL_USECS	1606
-/*! perf: operation write latency histogram (bucket 1) - 0-100us */
-#define	WT_STAT_CONN_PERF_HIST_OPWRITE_LATENCY_LT100	1607
-/*! perf: operation write latency histogram (bucket 2) - 100-249us */
-#define	WT_STAT_CONN_PERF_HIST_OPWRITE_LATENCY_LT250	1608
-/*! perf: operation write latency histogram (bucket 3) - 250-499us */
-#define	WT_STAT_CONN_PERF_HIST_OPWRITE_LATENCY_LT500	1609
-/*! perf: operation write latency histogram (bucket 4) - 500-999us */
-#define	WT_STAT_CONN_PERF_HIST_OPWRITE_LATENCY_LT1000	1610
-/*! perf: operation write latency histogram (bucket 5) - 1000-9999us */
-#define	WT_STAT_CONN_PERF_HIST_OPWRITE_LATENCY_LT10000	1611
-/*! perf: operation write latency histogram (bucket 6) - 10000us+ */
-#define	WT_STAT_CONN_PERF_HIST_OPWRITE_LATENCY_GT10000	1612
-/*! perf: operation write latency histogram total (usecs) */
-#define	WT_STAT_CONN_PERF_HIST_OPWRITE_LATENCY_TOTAL_USECS	1613
-/*! prefetch: could not perform pre-fetch on internal page */
-#define	WT_STAT_CONN_PREFETCH_SKIPPED_INTERNAL_PAGE	1614
->>>>>>> 20998ab0
+#define	WT_STAT_CONN_PREFETCH_SKIPPED_INTERNAL_PAGE	1636
 /*!
  * prefetch: could not perform pre-fetch on ref without the pre-fetch
  * flag set
  */
-<<<<<<< HEAD
-#define	WT_STAT_CONN_PREFETCH_SKIPPED_NO_FLAG_SET	1635
+#define	WT_STAT_CONN_PREFETCH_SKIPPED_NO_FLAG_SET	1637
 /*! prefetch: number of times pre-fetch failed to start */
-#define	WT_STAT_CONN_PREFETCH_FAILED_START		1636
+#define	WT_STAT_CONN_PREFETCH_FAILED_START		1638
 /*! prefetch: pre-fetch not repeating for recently pre-fetched ref */
-#define	WT_STAT_CONN_PREFETCH_SKIPPED_SAME_REF		1637
+#define	WT_STAT_CONN_PREFETCH_SKIPPED_SAME_REF		1639
 /*! prefetch: pre-fetch not triggered after single disk read */
-#define	WT_STAT_CONN_PREFETCH_DISK_ONE			1638
+#define	WT_STAT_CONN_PREFETCH_DISK_ONE			1640
 /*! prefetch: pre-fetch not triggered as there is no valid dhandle */
-#define	WT_STAT_CONN_PREFETCH_SKIPPED_NO_VALID_DHANDLE	1639
+#define	WT_STAT_CONN_PREFETCH_SKIPPED_NO_VALID_DHANDLE	1641
 /*! prefetch: pre-fetch not triggered by page read */
-#define	WT_STAT_CONN_PREFETCH_SKIPPED			1640
+#define	WT_STAT_CONN_PREFETCH_SKIPPED			1642
 /*! prefetch: pre-fetch not triggered due to disk read count */
-#define	WT_STAT_CONN_PREFETCH_SKIPPED_DISK_READ_COUNT	1641
+#define	WT_STAT_CONN_PREFETCH_SKIPPED_DISK_READ_COUNT	1643
 /*! prefetch: pre-fetch not triggered due to internal session */
-#define	WT_STAT_CONN_PREFETCH_SKIPPED_INTERNAL_SESSION	1642
+#define	WT_STAT_CONN_PREFETCH_SKIPPED_INTERNAL_SESSION	1644
 /*! prefetch: pre-fetch not triggered due to special btree handle */
-#define	WT_STAT_CONN_PREFETCH_SKIPPED_SPECIAL_HANDLE	1643
+#define	WT_STAT_CONN_PREFETCH_SKIPPED_SPECIAL_HANDLE	1645
 /*! prefetch: pre-fetch page not on disk when reading */
-#define	WT_STAT_CONN_PREFETCH_PAGES_FAIL		1644
+#define	WT_STAT_CONN_PREFETCH_PAGES_FAIL		1646
 /*! prefetch: pre-fetch pages queued */
-#define	WT_STAT_CONN_PREFETCH_PAGES_QUEUED		1645
+#define	WT_STAT_CONN_PREFETCH_PAGES_QUEUED		1647
 /*! prefetch: pre-fetch pages read in background */
-#define	WT_STAT_CONN_PREFETCH_PAGES_READ		1646
+#define	WT_STAT_CONN_PREFETCH_PAGES_READ		1648
 /*! prefetch: pre-fetch skipped reading in a page due to harmless error */
-#define	WT_STAT_CONN_PREFETCH_SKIPPED_ERROR_OK		1647
+#define	WT_STAT_CONN_PREFETCH_SKIPPED_ERROR_OK		1649
 /*! prefetch: pre-fetch triggered by page read */
-#define	WT_STAT_CONN_PREFETCH_ATTEMPTS			1648
+#define	WT_STAT_CONN_PREFETCH_ATTEMPTS			1650
 /*! reconciliation: VLCS pages explicitly reconciled as empty */
-#define	WT_STAT_CONN_REC_VLCS_EMPTIED_PAGES		1649
+#define	WT_STAT_CONN_REC_VLCS_EMPTIED_PAGES		1651
 /*! reconciliation: approximate byte size of timestamps in pages written */
-#define	WT_STAT_CONN_REC_TIME_WINDOW_BYTES_TS		1650
-=======
-#define	WT_STAT_CONN_PREFETCH_SKIPPED_NO_FLAG_SET	1615
-/*! prefetch: number of times pre-fetch failed to start */
-#define	WT_STAT_CONN_PREFETCH_FAILED_START		1616
-/*! prefetch: pre-fetch not repeating for recently pre-fetched ref */
-#define	WT_STAT_CONN_PREFETCH_SKIPPED_SAME_REF		1617
-/*! prefetch: pre-fetch not triggered after single disk read */
-#define	WT_STAT_CONN_PREFETCH_DISK_ONE			1618
-/*! prefetch: pre-fetch not triggered as there is no valid dhandle */
-#define	WT_STAT_CONN_PREFETCH_SKIPPED_NO_VALID_DHANDLE	1619
-/*! prefetch: pre-fetch not triggered by page read */
-#define	WT_STAT_CONN_PREFETCH_SKIPPED			1620
-/*! prefetch: pre-fetch not triggered due to disk read count */
-#define	WT_STAT_CONN_PREFETCH_SKIPPED_DISK_READ_COUNT	1621
-/*! prefetch: pre-fetch not triggered due to internal session */
-#define	WT_STAT_CONN_PREFETCH_SKIPPED_INTERNAL_SESSION	1622
-/*! prefetch: pre-fetch not triggered due to special btree handle */
-#define	WT_STAT_CONN_PREFETCH_SKIPPED_SPECIAL_HANDLE	1623
-/*! prefetch: pre-fetch page not on disk when reading */
-#define	WT_STAT_CONN_PREFETCH_PAGES_FAIL		1624
-/*! prefetch: pre-fetch pages queued */
-#define	WT_STAT_CONN_PREFETCH_PAGES_QUEUED		1625
-/*! prefetch: pre-fetch pages read in background */
-#define	WT_STAT_CONN_PREFETCH_PAGES_READ		1626
-/*! prefetch: pre-fetch skipped reading in a page due to harmless error */
-#define	WT_STAT_CONN_PREFETCH_SKIPPED_ERROR_OK		1627
-/*! prefetch: pre-fetch triggered by page read */
-#define	WT_STAT_CONN_PREFETCH_ATTEMPTS			1628
-/*! reconciliation: VLCS pages explicitly reconciled as empty */
-#define	WT_STAT_CONN_REC_VLCS_EMPTIED_PAGES		1629
-/*! reconciliation: approximate byte size of timestamps in pages written */
-#define	WT_STAT_CONN_REC_TIME_WINDOW_BYTES_TS		1630
->>>>>>> 20998ab0
+#define	WT_STAT_CONN_REC_TIME_WINDOW_BYTES_TS		1652
 /*!
  * reconciliation: approximate byte size of transaction IDs in pages
  * written
  */
-<<<<<<< HEAD
-#define	WT_STAT_CONN_REC_TIME_WINDOW_BYTES_TXN		1651
-=======
-#define	WT_STAT_CONN_REC_TIME_WINDOW_BYTES_TXN		1631
->>>>>>> 20998ab0
+#define	WT_STAT_CONN_REC_TIME_WINDOW_BYTES_TXN		1653
 /*!
  * reconciliation: average length of delta chain on internal page with
  * deltas
  */
-<<<<<<< HEAD
-#define	WT_STAT_CONN_REC_AVERAGE_INTERNAL_PAGE_DELTA_CHAIN_LENGTH	1652
+#define	WT_STAT_CONN_REC_AVERAGE_INTERNAL_PAGE_DELTA_CHAIN_LENGTH	1654
 /*! reconciliation: average length of delta chain on leaf page with deltas */
-#define	WT_STAT_CONN_REC_AVERAGE_LEAF_PAGE_DELTA_CHAIN_LENGTH	1653
+#define	WT_STAT_CONN_REC_AVERAGE_LEAF_PAGE_DELTA_CHAIN_LENGTH	1655
 /*! reconciliation: empty deltas skipped in disaggregated storage */
-#define	WT_STAT_CONN_REC_SKIP_EMPTY_DELTAS		1654
+#define	WT_STAT_CONN_REC_SKIP_EMPTY_DELTAS		1656
 /*! reconciliation: fast-path pages deleted */
-#define	WT_STAT_CONN_REC_PAGE_DELETE_FAST		1655
+#define	WT_STAT_CONN_REC_PAGE_DELETE_FAST		1657
 /*! reconciliation: internal page deltas written */
-#define	WT_STAT_CONN_REC_PAGE_DELTA_INTERNAL		1656
+#define	WT_STAT_CONN_REC_PAGE_DELTA_INTERNAL		1658
 /*! reconciliation: leaf page deltas written */
-#define	WT_STAT_CONN_REC_PAGE_DELTA_LEAF		1657
+#define	WT_STAT_CONN_REC_PAGE_DELTA_LEAF		1659
 /*! reconciliation: leaf-page overflow keys */
-#define	WT_STAT_CONN_REC_OVERFLOW_KEY_LEAF		1658
+#define	WT_STAT_CONN_REC_OVERFLOW_KEY_LEAF		1660
 /*! reconciliation: max deltas seen on internal page during reconciliation */
-#define	WT_STAT_CONN_REC_MAX_INTERNAL_PAGE_DELTAS	1659
+#define	WT_STAT_CONN_REC_MAX_INTERNAL_PAGE_DELTAS	1661
 /*! reconciliation: max deltas seen on leaf page during reconciliation */
-#define	WT_STAT_CONN_REC_MAX_LEAF_PAGE_DELTAS		1660
+#define	WT_STAT_CONN_REC_MAX_LEAF_PAGE_DELTAS		1662
 /*! reconciliation: maximum milliseconds spent in a reconciliation call */
-#define	WT_STAT_CONN_REC_MAXIMUM_MILLISECONDS		1661
-=======
-#define	WT_STAT_CONN_REC_AVERAGE_INTERNAL_PAGE_DELTA_CHAIN_LENGTH	1632
-/*! reconciliation: average length of delta chain on leaf page with deltas */
-#define	WT_STAT_CONN_REC_AVERAGE_LEAF_PAGE_DELTA_CHAIN_LENGTH	1633
-/*! reconciliation: empty deltas skipped in disaggregated storage */
-#define	WT_STAT_CONN_REC_SKIP_EMPTY_DELTAS		1634
-/*! reconciliation: fast-path pages deleted */
-#define	WT_STAT_CONN_REC_PAGE_DELETE_FAST		1635
-/*! reconciliation: internal page deltas written */
-#define	WT_STAT_CONN_REC_PAGE_DELTA_INTERNAL		1636
-/*! reconciliation: leaf page deltas written */
-#define	WT_STAT_CONN_REC_PAGE_DELTA_LEAF		1637
-/*! reconciliation: leaf-page overflow keys */
-#define	WT_STAT_CONN_REC_OVERFLOW_KEY_LEAF		1638
-/*! reconciliation: max deltas seen on internal page during reconciliation */
-#define	WT_STAT_CONN_REC_MAX_INTERNAL_PAGE_DELTAS	1639
-/*! reconciliation: max deltas seen on leaf page during reconciliation */
-#define	WT_STAT_CONN_REC_MAX_LEAF_PAGE_DELTAS		1640
-/*! reconciliation: maximum milliseconds spent in a reconciliation call */
-#define	WT_STAT_CONN_REC_MAXIMUM_MILLISECONDS		1641
->>>>>>> 20998ab0
+#define	WT_STAT_CONN_REC_MAXIMUM_MILLISECONDS		1663
 /*!
  * reconciliation: maximum milliseconds spent in building a disk image in
  * a reconciliation
  */
-<<<<<<< HEAD
-#define	WT_STAT_CONN_REC_MAXIMUM_IMAGE_BUILD_MILLISECONDS	1662
-=======
-#define	WT_STAT_CONN_REC_MAXIMUM_IMAGE_BUILD_MILLISECONDS	1642
->>>>>>> 20998ab0
+#define	WT_STAT_CONN_REC_MAXIMUM_IMAGE_BUILD_MILLISECONDS	1664
 /*!
  * reconciliation: maximum milliseconds spent in moving updates to the
  * history store in a reconciliation
  */
-<<<<<<< HEAD
-#define	WT_STAT_CONN_REC_MAXIMUM_HS_WRAPUP_MILLISECONDS	1663
-=======
-#define	WT_STAT_CONN_REC_MAXIMUM_HS_WRAPUP_MILLISECONDS	1643
->>>>>>> 20998ab0
+#define	WT_STAT_CONN_REC_MAXIMUM_HS_WRAPUP_MILLISECONDS	1665
 /*!
  * reconciliation: number of keys that are garbage collected in the
  * ingest table for disaggregated storage
  */
-<<<<<<< HEAD
-#define	WT_STAT_CONN_REC_INGEST_GARBAGE_COLLECTION_KEYS	1664
+#define	WT_STAT_CONN_REC_INGEST_GARBAGE_COLLECTION_KEYS	1666
 /*! reconciliation: overflow values written */
-#define	WT_STAT_CONN_REC_OVERFLOW_VALUE			1665
+#define	WT_STAT_CONN_REC_OVERFLOW_VALUE			1667
 /*! reconciliation: page reconciliation calls */
-#define	WT_STAT_CONN_REC_PAGES				1666
+#define	WT_STAT_CONN_REC_PAGES				1668
 /*! reconciliation: page reconciliation calls for eviction */
-#define	WT_STAT_CONN_REC_PAGES_EVICTION			1667
-=======
-#define	WT_STAT_CONN_REC_INGEST_GARBAGE_COLLECTION_KEYS	1644
-/*! reconciliation: overflow values written */
-#define	WT_STAT_CONN_REC_OVERFLOW_VALUE			1645
-/*! reconciliation: page reconciliation calls */
-#define	WT_STAT_CONN_REC_PAGES				1646
-/*! reconciliation: page reconciliation calls for eviction */
-#define	WT_STAT_CONN_REC_PAGES_EVICTION			1647
->>>>>>> 20998ab0
+#define	WT_STAT_CONN_REC_PAGES_EVICTION			1669
 /*!
  * reconciliation: page reconciliation calls that resulted in values with
  * prepared transaction metadata
  */
-<<<<<<< HEAD
-#define	WT_STAT_CONN_REC_PAGES_WITH_PREPARE		1668
-=======
-#define	WT_STAT_CONN_REC_PAGES_WITH_PREPARE		1648
->>>>>>> 20998ab0
+#define	WT_STAT_CONN_REC_PAGES_WITH_PREPARE		1670
 /*!
  * reconciliation: page reconciliation calls that resulted in values with
  * timestamps
  */
-<<<<<<< HEAD
-#define	WT_STAT_CONN_REC_PAGES_WITH_TS			1669
-=======
-#define	WT_STAT_CONN_REC_PAGES_WITH_TS			1649
->>>>>>> 20998ab0
+#define	WT_STAT_CONN_REC_PAGES_WITH_TS			1671
 /*!
  * reconciliation: page reconciliation calls that resulted in values with
  * transaction ids
  */
-<<<<<<< HEAD
-#define	WT_STAT_CONN_REC_PAGES_WITH_TXN			1670
+#define	WT_STAT_CONN_REC_PAGES_WITH_TXN			1672
 /*! reconciliation: pages deleted */
-#define	WT_STAT_CONN_REC_PAGE_DELETE			1671
-=======
-#define	WT_STAT_CONN_REC_PAGES_WITH_TXN			1650
-/*! reconciliation: pages deleted */
-#define	WT_STAT_CONN_REC_PAGE_DELETE			1651
->>>>>>> 20998ab0
+#define	WT_STAT_CONN_REC_PAGE_DELETE			1673
 /*!
  * reconciliation: pages written including an aggregated newest start
  * durable timestamp
  */
-<<<<<<< HEAD
-#define	WT_STAT_CONN_REC_TIME_AGGR_NEWEST_START_DURABLE_TS	1672
-=======
-#define	WT_STAT_CONN_REC_TIME_AGGR_NEWEST_START_DURABLE_TS	1652
->>>>>>> 20998ab0
+#define	WT_STAT_CONN_REC_TIME_AGGR_NEWEST_START_DURABLE_TS	1674
 /*!
  * reconciliation: pages written including an aggregated newest stop
  * durable timestamp
  */
-<<<<<<< HEAD
-#define	WT_STAT_CONN_REC_TIME_AGGR_NEWEST_STOP_DURABLE_TS	1673
-=======
-#define	WT_STAT_CONN_REC_TIME_AGGR_NEWEST_STOP_DURABLE_TS	1653
->>>>>>> 20998ab0
+#define	WT_STAT_CONN_REC_TIME_AGGR_NEWEST_STOP_DURABLE_TS	1675
 /*!
  * reconciliation: pages written including an aggregated newest stop
  * timestamp
  */
-<<<<<<< HEAD
-#define	WT_STAT_CONN_REC_TIME_AGGR_NEWEST_STOP_TS	1674
-=======
-#define	WT_STAT_CONN_REC_TIME_AGGR_NEWEST_STOP_TS	1654
->>>>>>> 20998ab0
+#define	WT_STAT_CONN_REC_TIME_AGGR_NEWEST_STOP_TS	1676
 /*!
  * reconciliation: pages written including an aggregated newest stop
  * transaction ID
  */
-<<<<<<< HEAD
-#define	WT_STAT_CONN_REC_TIME_AGGR_NEWEST_STOP_TXN	1675
-=======
-#define	WT_STAT_CONN_REC_TIME_AGGR_NEWEST_STOP_TXN	1655
->>>>>>> 20998ab0
+#define	WT_STAT_CONN_REC_TIME_AGGR_NEWEST_STOP_TXN	1677
 /*!
  * reconciliation: pages written including an aggregated newest
  * transaction ID
  */
-<<<<<<< HEAD
-#define	WT_STAT_CONN_REC_TIME_AGGR_NEWEST_TXN		1676
-=======
-#define	WT_STAT_CONN_REC_TIME_AGGR_NEWEST_TXN		1656
->>>>>>> 20998ab0
+#define	WT_STAT_CONN_REC_TIME_AGGR_NEWEST_TXN		1678
 /*!
  * reconciliation: pages written including an aggregated oldest start
  * timestamp
  */
-<<<<<<< HEAD
-#define	WT_STAT_CONN_REC_TIME_AGGR_OLDEST_START_TS	1677
+#define	WT_STAT_CONN_REC_TIME_AGGR_OLDEST_START_TS	1679
 /*! reconciliation: pages written including an aggregated prepare */
-#define	WT_STAT_CONN_REC_TIME_AGGR_PREPARED		1678
+#define	WT_STAT_CONN_REC_TIME_AGGR_PREPARED		1680
 /*! reconciliation: pages written including at least one prepare state */
-#define	WT_STAT_CONN_REC_TIME_WINDOW_PAGES_PREPARED	1679
-=======
-#define	WT_STAT_CONN_REC_TIME_AGGR_OLDEST_START_TS	1657
-/*! reconciliation: pages written including an aggregated prepare */
-#define	WT_STAT_CONN_REC_TIME_AGGR_PREPARED		1658
-/*! reconciliation: pages written including at least one prepare state */
-#define	WT_STAT_CONN_REC_TIME_WINDOW_PAGES_PREPARED	1659
->>>>>>> 20998ab0
+#define	WT_STAT_CONN_REC_TIME_WINDOW_PAGES_PREPARED	1681
 /*!
  * reconciliation: pages written including at least one start durable
  * timestamp
  */
-<<<<<<< HEAD
-#define	WT_STAT_CONN_REC_TIME_WINDOW_PAGES_DURABLE_START_TS	1680
+#define	WT_STAT_CONN_REC_TIME_WINDOW_PAGES_DURABLE_START_TS	1682
 /*! reconciliation: pages written including at least one start timestamp */
-#define	WT_STAT_CONN_REC_TIME_WINDOW_PAGES_START_TS	1681
-=======
-#define	WT_STAT_CONN_REC_TIME_WINDOW_PAGES_DURABLE_START_TS	1660
-/*! reconciliation: pages written including at least one start timestamp */
-#define	WT_STAT_CONN_REC_TIME_WINDOW_PAGES_START_TS	1661
->>>>>>> 20998ab0
+#define	WT_STAT_CONN_REC_TIME_WINDOW_PAGES_START_TS	1683
 /*!
  * reconciliation: pages written including at least one start transaction
  * ID
  */
-<<<<<<< HEAD
-#define	WT_STAT_CONN_REC_TIME_WINDOW_PAGES_START_TXN	1682
-=======
-#define	WT_STAT_CONN_REC_TIME_WINDOW_PAGES_START_TXN	1662
->>>>>>> 20998ab0
+#define	WT_STAT_CONN_REC_TIME_WINDOW_PAGES_START_TXN	1684
 /*!
  * reconciliation: pages written including at least one stop durable
  * timestamp
  */
-<<<<<<< HEAD
-#define	WT_STAT_CONN_REC_TIME_WINDOW_PAGES_DURABLE_STOP_TS	1683
+#define	WT_STAT_CONN_REC_TIME_WINDOW_PAGES_DURABLE_STOP_TS	1685
 /*! reconciliation: pages written including at least one stop timestamp */
-#define	WT_STAT_CONN_REC_TIME_WINDOW_PAGES_STOP_TS	1684
-=======
-#define	WT_STAT_CONN_REC_TIME_WINDOW_PAGES_DURABLE_STOP_TS	1663
-/*! reconciliation: pages written including at least one stop timestamp */
-#define	WT_STAT_CONN_REC_TIME_WINDOW_PAGES_STOP_TS	1664
->>>>>>> 20998ab0
+#define	WT_STAT_CONN_REC_TIME_WINDOW_PAGES_STOP_TS	1686
 /*!
  * reconciliation: pages written including at least one stop transaction
  * ID
  */
-<<<<<<< HEAD
-#define	WT_STAT_CONN_REC_TIME_WINDOW_PAGES_STOP_TXN	1685
+#define	WT_STAT_CONN_REC_TIME_WINDOW_PAGES_STOP_TXN	1687
 /*! reconciliation: pages written with at least one internal page delta */
-#define	WT_STAT_CONN_REC_PAGES_WITH_INTERNAL_DELTAS	1686
+#define	WT_STAT_CONN_REC_PAGES_WITH_INTERNAL_DELTAS	1688
 /*! reconciliation: pages written with at least one leaf page delta */
-#define	WT_STAT_CONN_REC_PAGES_WITH_LEAF_DELTAS		1687
+#define	WT_STAT_CONN_REC_PAGES_WITH_LEAF_DELTAS		1689
 /*! reconciliation: records written including a prepare state */
-#define	WT_STAT_CONN_REC_TIME_WINDOW_PREPARED		1688
+#define	WT_STAT_CONN_REC_TIME_WINDOW_PREPARED		1690
 /*! reconciliation: records written including a start durable timestamp */
-#define	WT_STAT_CONN_REC_TIME_WINDOW_DURABLE_START_TS	1689
+#define	WT_STAT_CONN_REC_TIME_WINDOW_DURABLE_START_TS	1691
 /*! reconciliation: records written including a start timestamp */
-#define	WT_STAT_CONN_REC_TIME_WINDOW_START_TS		1690
+#define	WT_STAT_CONN_REC_TIME_WINDOW_START_TS		1692
 /*! reconciliation: records written including a start transaction ID */
-#define	WT_STAT_CONN_REC_TIME_WINDOW_START_TXN		1691
+#define	WT_STAT_CONN_REC_TIME_WINDOW_START_TXN		1693
 /*! reconciliation: records written including a stop durable timestamp */
-#define	WT_STAT_CONN_REC_TIME_WINDOW_DURABLE_STOP_TS	1692
+#define	WT_STAT_CONN_REC_TIME_WINDOW_DURABLE_STOP_TS	1694
 /*! reconciliation: records written including a stop timestamp */
-#define	WT_STAT_CONN_REC_TIME_WINDOW_STOP_TS		1693
+#define	WT_STAT_CONN_REC_TIME_WINDOW_STOP_TS		1695
 /*! reconciliation: records written including a stop transaction ID */
-#define	WT_STAT_CONN_REC_TIME_WINDOW_STOP_TXN		1694
+#define	WT_STAT_CONN_REC_TIME_WINDOW_STOP_TXN		1696
 /*! reconciliation: split bytes currently awaiting free */
-#define	WT_STAT_CONN_REC_SPLIT_STASHED_BYTES		1695
+#define	WT_STAT_CONN_REC_SPLIT_STASHED_BYTES		1697
 /*! reconciliation: split objects currently awaiting free */
-#define	WT_STAT_CONN_REC_SPLIT_STASHED_OBJECTS		1696
+#define	WT_STAT_CONN_REC_SPLIT_STASHED_OBJECTS		1698
 /*! session: attempts to remove a local object and the object is in use */
-#define	WT_STAT_CONN_LOCAL_OBJECTS_INUSE		1697
+#define	WT_STAT_CONN_LOCAL_OBJECTS_INUSE		1699
 /*! session: flush_tier failed calls */
-#define	WT_STAT_CONN_FLUSH_TIER_FAIL			1698
+#define	WT_STAT_CONN_FLUSH_TIER_FAIL			1700
 /*! session: flush_tier operation calls */
-#define	WT_STAT_CONN_FLUSH_TIER				1699
+#define	WT_STAT_CONN_FLUSH_TIER				1701
 /*! session: flush_tier tables skipped due to no checkpoint */
-#define	WT_STAT_CONN_FLUSH_TIER_SKIPPED			1700
+#define	WT_STAT_CONN_FLUSH_TIER_SKIPPED			1702
 /*! session: flush_tier tables switched */
-#define	WT_STAT_CONN_FLUSH_TIER_SWITCHED		1701
+#define	WT_STAT_CONN_FLUSH_TIER_SWITCHED		1703
 /*! session: local objects removed */
-#define	WT_STAT_CONN_LOCAL_OBJECTS_REMOVED		1702
+#define	WT_STAT_CONN_LOCAL_OBJECTS_REMOVED		1704
 /*! session: open session count */
-#define	WT_STAT_CONN_SESSION_OPEN			1703
+#define	WT_STAT_CONN_SESSION_OPEN			1705
 /*! session: session query timestamp calls */
-#define	WT_STAT_CONN_SESSION_QUERY_TS			1704
+#define	WT_STAT_CONN_SESSION_QUERY_TS			1706
 /*! session: table alter failed calls */
-#define	WT_STAT_CONN_SESSION_TABLE_ALTER_FAIL		1705
+#define	WT_STAT_CONN_SESSION_TABLE_ALTER_FAIL		1707
 /*! session: table alter successful calls */
-#define	WT_STAT_CONN_SESSION_TABLE_ALTER_SUCCESS	1706
+#define	WT_STAT_CONN_SESSION_TABLE_ALTER_SUCCESS	1708
 /*! session: table alter triggering checkpoint calls */
-#define	WT_STAT_CONN_SESSION_TABLE_ALTER_TRIGGER_CHECKPOINT	1707
+#define	WT_STAT_CONN_SESSION_TABLE_ALTER_TRIGGER_CHECKPOINT	1709
 /*! session: table alter unchanged and skipped */
-#define	WT_STAT_CONN_SESSION_TABLE_ALTER_SKIP		1708
+#define	WT_STAT_CONN_SESSION_TABLE_ALTER_SKIP		1710
 /*! session: table compact conflicted with checkpoint */
-#define	WT_STAT_CONN_SESSION_TABLE_COMPACT_CONFLICTING_CHECKPOINT	1709
+#define	WT_STAT_CONN_SESSION_TABLE_COMPACT_CONFLICTING_CHECKPOINT	1711
 /*! session: table compact dhandle successful calls */
-#define	WT_STAT_CONN_SESSION_TABLE_COMPACT_DHANDLE_SUCCESS	1710
+#define	WT_STAT_CONN_SESSION_TABLE_COMPACT_DHANDLE_SUCCESS	1712
 /*! session: table compact failed calls */
-#define	WT_STAT_CONN_SESSION_TABLE_COMPACT_FAIL		1711
+#define	WT_STAT_CONN_SESSION_TABLE_COMPACT_FAIL		1713
 /*! session: table compact failed calls due to cache pressure */
-#define	WT_STAT_CONN_SESSION_TABLE_COMPACT_FAIL_CACHE_PRESSURE	1712
+#define	WT_STAT_CONN_SESSION_TABLE_COMPACT_FAIL_CACHE_PRESSURE	1714
 /*! session: table compact passes */
-#define	WT_STAT_CONN_SESSION_TABLE_COMPACT_PASSES	1713
+#define	WT_STAT_CONN_SESSION_TABLE_COMPACT_PASSES	1715
 /*! session: table compact pulled into eviction */
-#define	WT_STAT_CONN_SESSION_TABLE_COMPACT_EVICTION	1714
+#define	WT_STAT_CONN_SESSION_TABLE_COMPACT_EVICTION	1716
 /*! session: table compact running */
-#define	WT_STAT_CONN_SESSION_TABLE_COMPACT_RUNNING	1715
+#define	WT_STAT_CONN_SESSION_TABLE_COMPACT_RUNNING	1717
 /*! session: table compact skipped as process would not reduce file size */
-#define	WT_STAT_CONN_SESSION_TABLE_COMPACT_SKIPPED	1716
+#define	WT_STAT_CONN_SESSION_TABLE_COMPACT_SKIPPED	1718
 /*! session: table compact successful calls */
-#define	WT_STAT_CONN_SESSION_TABLE_COMPACT_SUCCESS	1717
+#define	WT_STAT_CONN_SESSION_TABLE_COMPACT_SUCCESS	1719
 /*! session: table compact timeout */
-#define	WT_STAT_CONN_SESSION_TABLE_COMPACT_TIMEOUT	1718
+#define	WT_STAT_CONN_SESSION_TABLE_COMPACT_TIMEOUT	1720
 /*! session: table create failed calls */
-#define	WT_STAT_CONN_SESSION_TABLE_CREATE_FAIL		1719
+#define	WT_STAT_CONN_SESSION_TABLE_CREATE_FAIL		1721
 /*! session: table create successful calls */
-#define	WT_STAT_CONN_SESSION_TABLE_CREATE_SUCCESS	1720
+#define	WT_STAT_CONN_SESSION_TABLE_CREATE_SUCCESS	1722
 /*! session: table create with import failed calls */
-#define	WT_STAT_CONN_SESSION_TABLE_CREATE_IMPORT_FAIL	1721
+#define	WT_STAT_CONN_SESSION_TABLE_CREATE_IMPORT_FAIL	1723
 /*! session: table create with import repair calls */
-#define	WT_STAT_CONN_SESSION_TABLE_CREATE_IMPORT_REPAIR	1722
+#define	WT_STAT_CONN_SESSION_TABLE_CREATE_IMPORT_REPAIR	1724
 /*! session: table create with import successful calls */
-#define	WT_STAT_CONN_SESSION_TABLE_CREATE_IMPORT_SUCCESS	1723
+#define	WT_STAT_CONN_SESSION_TABLE_CREATE_IMPORT_SUCCESS	1725
 /*! session: table drop failed calls */
-#define	WT_STAT_CONN_SESSION_TABLE_DROP_FAIL		1724
+#define	WT_STAT_CONN_SESSION_TABLE_DROP_FAIL		1726
 /*! session: table drop successful calls */
-#define	WT_STAT_CONN_SESSION_TABLE_DROP_SUCCESS		1725
+#define	WT_STAT_CONN_SESSION_TABLE_DROP_SUCCESS		1727
 /*! session: table salvage failed calls */
-#define	WT_STAT_CONN_SESSION_TABLE_SALVAGE_FAIL		1726
+#define	WT_STAT_CONN_SESSION_TABLE_SALVAGE_FAIL		1728
 /*! session: table salvage successful calls */
-#define	WT_STAT_CONN_SESSION_TABLE_SALVAGE_SUCCESS	1727
+#define	WT_STAT_CONN_SESSION_TABLE_SALVAGE_SUCCESS	1729
 /*! session: table truncate failed calls */
-#define	WT_STAT_CONN_SESSION_TABLE_TRUNCATE_FAIL	1728
+#define	WT_STAT_CONN_SESSION_TABLE_TRUNCATE_FAIL	1730
 /*! session: table truncate successful calls */
-#define	WT_STAT_CONN_SESSION_TABLE_TRUNCATE_SUCCESS	1729
+#define	WT_STAT_CONN_SESSION_TABLE_TRUNCATE_SUCCESS	1731
 /*! session: table verify failed calls */
-#define	WT_STAT_CONN_SESSION_TABLE_VERIFY_FAIL		1730
+#define	WT_STAT_CONN_SESSION_TABLE_VERIFY_FAIL		1732
 /*! session: table verify successful calls */
-#define	WT_STAT_CONN_SESSION_TABLE_VERIFY_SUCCESS	1731
+#define	WT_STAT_CONN_SESSION_TABLE_VERIFY_SUCCESS	1733
 /*! session: tiered operations dequeued and processed */
-#define	WT_STAT_CONN_TIERED_WORK_UNITS_DEQUEUED		1732
+#define	WT_STAT_CONN_TIERED_WORK_UNITS_DEQUEUED		1734
 /*! session: tiered operations removed without processing */
-#define	WT_STAT_CONN_TIERED_WORK_UNITS_REMOVED		1733
+#define	WT_STAT_CONN_TIERED_WORK_UNITS_REMOVED		1735
 /*! session: tiered operations scheduled */
-#define	WT_STAT_CONN_TIERED_WORK_UNITS_CREATED		1734
+#define	WT_STAT_CONN_TIERED_WORK_UNITS_CREATED		1736
 /*! session: tiered storage local retention time (secs) */
-#define	WT_STAT_CONN_TIERED_RETENTION			1735
+#define	WT_STAT_CONN_TIERED_RETENTION			1737
 /*! thread-state: active filesystem fsync calls */
-#define	WT_STAT_CONN_THREAD_FSYNC_ACTIVE		1736
+#define	WT_STAT_CONN_THREAD_FSYNC_ACTIVE		1738
 /*! thread-state: active filesystem read calls */
-#define	WT_STAT_CONN_THREAD_READ_ACTIVE			1737
+#define	WT_STAT_CONN_THREAD_READ_ACTIVE			1739
 /*! thread-state: active filesystem write calls */
-#define	WT_STAT_CONN_THREAD_WRITE_ACTIVE		1738
+#define	WT_STAT_CONN_THREAD_WRITE_ACTIVE		1740
 /*! thread-yield: application thread operations waiting for cache */
-#define	WT_STAT_CONN_APPLICATION_CACHE_OPS		1739
+#define	WT_STAT_CONN_APPLICATION_CACHE_OPS		1741
 /*!
  * thread-yield: application thread operations waiting for interruptible
  * cache eviction
  */
-#define	WT_STAT_CONN_APPLICATION_CACHE_INTERRUPTIBLE_OPS	1740
+#define	WT_STAT_CONN_APPLICATION_CACHE_INTERRUPTIBLE_OPS	1742
 /*!
  * thread-yield: application thread operations waiting for mandatory
  * cache eviction
  */
-#define	WT_STAT_CONN_APPLICATION_CACHE_UNINTERRUPTIBLE_OPS	1741
+#define	WT_STAT_CONN_APPLICATION_CACHE_UNINTERRUPTIBLE_OPS	1743
 /*! thread-yield: application thread snapshot refreshed for eviction */
-#define	WT_STAT_CONN_APPLICATION_EVICT_SNAPSHOT_REFRESHED	1742
+#define	WT_STAT_CONN_APPLICATION_EVICT_SNAPSHOT_REFRESHED	1744
 /*! thread-yield: application thread time waiting for cache (usecs) */
-#define	WT_STAT_CONN_APPLICATION_CACHE_TIME		1743
+#define	WT_STAT_CONN_APPLICATION_CACHE_TIME		1745
 /*!
  * thread-yield: application thread time waiting for interruptible cache
  * eviction (usecs)
  */
-#define	WT_STAT_CONN_APPLICATION_CACHE_INTERRUPTIBLE_TIME	1744
+#define	WT_STAT_CONN_APPLICATION_CACHE_INTERRUPTIBLE_TIME	1746
 /*!
  * thread-yield: application thread time waiting for mandatory cache
  * eviction (usecs)
  */
-#define	WT_STAT_CONN_APPLICATION_CACHE_UNINTERRUPTIBLE_TIME	1745
-=======
-#define	WT_STAT_CONN_REC_TIME_WINDOW_PAGES_STOP_TXN	1665
-/*! reconciliation: pages written with at least one internal page delta */
-#define	WT_STAT_CONN_REC_PAGES_WITH_INTERNAL_DELTAS	1666
-/*! reconciliation: pages written with at least one leaf page delta */
-#define	WT_STAT_CONN_REC_PAGES_WITH_LEAF_DELTAS		1667
-/*! reconciliation: records written including a prepare state */
-#define	WT_STAT_CONN_REC_TIME_WINDOW_PREPARED		1668
-/*! reconciliation: records written including a start durable timestamp */
-#define	WT_STAT_CONN_REC_TIME_WINDOW_DURABLE_START_TS	1669
-/*! reconciliation: records written including a start timestamp */
-#define	WT_STAT_CONN_REC_TIME_WINDOW_START_TS		1670
-/*! reconciliation: records written including a start transaction ID */
-#define	WT_STAT_CONN_REC_TIME_WINDOW_START_TXN		1671
-/*! reconciliation: records written including a stop durable timestamp */
-#define	WT_STAT_CONN_REC_TIME_WINDOW_DURABLE_STOP_TS	1672
-/*! reconciliation: records written including a stop timestamp */
-#define	WT_STAT_CONN_REC_TIME_WINDOW_STOP_TS		1673
-/*! reconciliation: records written including a stop transaction ID */
-#define	WT_STAT_CONN_REC_TIME_WINDOW_STOP_TXN		1674
-/*! reconciliation: split bytes currently awaiting free */
-#define	WT_STAT_CONN_REC_SPLIT_STASHED_BYTES		1675
-/*! reconciliation: split objects currently awaiting free */
-#define	WT_STAT_CONN_REC_SPLIT_STASHED_OBJECTS		1676
-/*! session: attempts to remove a local object and the object is in use */
-#define	WT_STAT_CONN_LOCAL_OBJECTS_INUSE		1677
-/*! session: flush_tier failed calls */
-#define	WT_STAT_CONN_FLUSH_TIER_FAIL			1678
-/*! session: flush_tier operation calls */
-#define	WT_STAT_CONN_FLUSH_TIER				1679
-/*! session: flush_tier tables skipped due to no checkpoint */
-#define	WT_STAT_CONN_FLUSH_TIER_SKIPPED			1680
-/*! session: flush_tier tables switched */
-#define	WT_STAT_CONN_FLUSH_TIER_SWITCHED		1681
-/*! session: local objects removed */
-#define	WT_STAT_CONN_LOCAL_OBJECTS_REMOVED		1682
-/*! session: open session count */
-#define	WT_STAT_CONN_SESSION_OPEN			1683
-/*! session: session query timestamp calls */
-#define	WT_STAT_CONN_SESSION_QUERY_TS			1684
-/*! session: table alter failed calls */
-#define	WT_STAT_CONN_SESSION_TABLE_ALTER_FAIL		1685
-/*! session: table alter successful calls */
-#define	WT_STAT_CONN_SESSION_TABLE_ALTER_SUCCESS	1686
-/*! session: table alter triggering checkpoint calls */
-#define	WT_STAT_CONN_SESSION_TABLE_ALTER_TRIGGER_CHECKPOINT	1687
-/*! session: table alter unchanged and skipped */
-#define	WT_STAT_CONN_SESSION_TABLE_ALTER_SKIP		1688
-/*! session: table compact conflicted with checkpoint */
-#define	WT_STAT_CONN_SESSION_TABLE_COMPACT_CONFLICTING_CHECKPOINT	1689
-/*! session: table compact dhandle successful calls */
-#define	WT_STAT_CONN_SESSION_TABLE_COMPACT_DHANDLE_SUCCESS	1690
-/*! session: table compact failed calls */
-#define	WT_STAT_CONN_SESSION_TABLE_COMPACT_FAIL		1691
-/*! session: table compact failed calls due to cache pressure */
-#define	WT_STAT_CONN_SESSION_TABLE_COMPACT_FAIL_CACHE_PRESSURE	1692
-/*! session: table compact passes */
-#define	WT_STAT_CONN_SESSION_TABLE_COMPACT_PASSES	1693
-/*! session: table compact running */
-#define	WT_STAT_CONN_SESSION_TABLE_COMPACT_RUNNING	1694
-/*! session: table compact skipped as process would not reduce file size */
-#define	WT_STAT_CONN_SESSION_TABLE_COMPACT_SKIPPED	1695
-/*! session: table compact successful calls */
-#define	WT_STAT_CONN_SESSION_TABLE_COMPACT_SUCCESS	1696
-/*! session: table compact timeout */
-#define	WT_STAT_CONN_SESSION_TABLE_COMPACT_TIMEOUT	1697
-/*! session: table create failed calls */
-#define	WT_STAT_CONN_SESSION_TABLE_CREATE_FAIL		1698
-/*! session: table create successful calls */
-#define	WT_STAT_CONN_SESSION_TABLE_CREATE_SUCCESS	1699
-/*! session: table create with import failed calls */
-#define	WT_STAT_CONN_SESSION_TABLE_CREATE_IMPORT_FAIL	1700
-/*! session: table create with import successful calls */
-#define	WT_STAT_CONN_SESSION_TABLE_CREATE_IMPORT_SUCCESS	1701
-/*! session: table drop failed calls */
-#define	WT_STAT_CONN_SESSION_TABLE_DROP_FAIL		1702
-/*! session: table drop successful calls */
-#define	WT_STAT_CONN_SESSION_TABLE_DROP_SUCCESS		1703
-/*! session: table rename failed calls */
-#define	WT_STAT_CONN_SESSION_TABLE_RENAME_FAIL		1704
-/*! session: table rename successful calls */
-#define	WT_STAT_CONN_SESSION_TABLE_RENAME_SUCCESS	1705
-/*! session: table salvage failed calls */
-#define	WT_STAT_CONN_SESSION_TABLE_SALVAGE_FAIL		1706
-/*! session: table salvage successful calls */
-#define	WT_STAT_CONN_SESSION_TABLE_SALVAGE_SUCCESS	1707
-/*! session: table truncate failed calls */
-#define	WT_STAT_CONN_SESSION_TABLE_TRUNCATE_FAIL	1708
-/*! session: table truncate successful calls */
-#define	WT_STAT_CONN_SESSION_TABLE_TRUNCATE_SUCCESS	1709
-/*! session: table verify failed calls */
-#define	WT_STAT_CONN_SESSION_TABLE_VERIFY_FAIL		1710
-/*! session: table verify successful calls */
-#define	WT_STAT_CONN_SESSION_TABLE_VERIFY_SUCCESS	1711
-/*! session: tiered operations dequeued and processed */
-#define	WT_STAT_CONN_TIERED_WORK_UNITS_DEQUEUED		1712
-/*! session: tiered operations removed without processing */
-#define	WT_STAT_CONN_TIERED_WORK_UNITS_REMOVED		1713
-/*! session: tiered operations scheduled */
-#define	WT_STAT_CONN_TIERED_WORK_UNITS_CREATED		1714
-/*! session: tiered storage local retention time (secs) */
-#define	WT_STAT_CONN_TIERED_RETENTION			1715
-/*! thread-state: active filesystem fsync calls */
-#define	WT_STAT_CONN_THREAD_FSYNC_ACTIVE		1716
-/*! thread-state: active filesystem read calls */
-#define	WT_STAT_CONN_THREAD_READ_ACTIVE			1717
-/*! thread-state: active filesystem write calls */
-#define	WT_STAT_CONN_THREAD_WRITE_ACTIVE		1718
-/*! thread-yield: application thread operations waiting for cache */
-#define	WT_STAT_CONN_APPLICATION_CACHE_OPS		1719
-/*! thread-yield: application thread snapshot refreshed for eviction */
-#define	WT_STAT_CONN_APPLICATION_EVICT_SNAPSHOT_REFRESHED	1720
-/*! thread-yield: application thread time waiting for cache (usecs) */
-#define	WT_STAT_CONN_APPLICATION_CACHE_TIME		1721
->>>>>>> 20998ab0
+#define	WT_STAT_CONN_APPLICATION_CACHE_UNINTERRUPTIBLE_TIME	1747
 /*!
  * thread-yield: connection close blocked waiting for transaction state
  * stabilization
  */
-<<<<<<< HEAD
-#define	WT_STAT_CONN_TXN_RELEASE_BLOCKED		1746
+#define	WT_STAT_CONN_TXN_RELEASE_BLOCKED		1748
 /*! thread-yield: data handle lock yielded */
-#define	WT_STAT_CONN_DHANDLE_LOCK_BLOCKED		1747
-=======
-#define	WT_STAT_CONN_TXN_RELEASE_BLOCKED		1722
-/*! thread-yield: connection close yielded for lsm manager shutdown */
-#define	WT_STAT_CONN_CONN_CLOSE_BLOCKED_LSM		1723
-/*! thread-yield: data handle lock yielded */
-#define	WT_STAT_CONN_DHANDLE_LOCK_BLOCKED		1724
->>>>>>> 20998ab0
+#define	WT_STAT_CONN_DHANDLE_LOCK_BLOCKED		1749
 /*!
  * thread-yield: get reference for page index and slot time sleeping
  * (usecs)
  */
-<<<<<<< HEAD
-#define	WT_STAT_CONN_PAGE_INDEX_SLOT_REF_BLOCKED	1748
+#define	WT_STAT_CONN_PAGE_INDEX_SLOT_REF_BLOCKED	1750
 /*! thread-yield: page access yielded due to prepare state change */
-#define	WT_STAT_CONN_PREPARED_TRANSITION_BLOCKED_PAGE	1749
+#define	WT_STAT_CONN_PREPARED_TRANSITION_BLOCKED_PAGE	1751
 /*! thread-yield: page acquire busy blocked */
-#define	WT_STAT_CONN_PAGE_BUSY_BLOCKED			1750
+#define	WT_STAT_CONN_PAGE_BUSY_BLOCKED			1752
 /*! thread-yield: page acquire eviction blocked */
-#define	WT_STAT_CONN_PAGE_FORCIBLE_EVICT_BLOCKED	1751
+#define	WT_STAT_CONN_PAGE_FORCIBLE_EVICT_BLOCKED	1753
 /*! thread-yield: page acquire locked blocked */
-#define	WT_STAT_CONN_PAGE_LOCKED_BLOCKED		1752
+#define	WT_STAT_CONN_PAGE_LOCKED_BLOCKED		1754
 /*! thread-yield: page acquire read blocked */
-#define	WT_STAT_CONN_PAGE_READ_BLOCKED			1753
+#define	WT_STAT_CONN_PAGE_READ_BLOCKED			1755
 /*! thread-yield: page acquire time sleeping (usecs) */
-#define	WT_STAT_CONN_PAGE_SLEEP				1754
-=======
-#define	WT_STAT_CONN_PAGE_INDEX_SLOT_REF_BLOCKED	1725
-/*! thread-yield: page access yielded due to prepare state change */
-#define	WT_STAT_CONN_PREPARED_TRANSITION_BLOCKED_PAGE	1726
-/*! thread-yield: page acquire busy blocked */
-#define	WT_STAT_CONN_PAGE_BUSY_BLOCKED			1727
-/*! thread-yield: page acquire eviction blocked */
-#define	WT_STAT_CONN_PAGE_FORCIBLE_EVICT_BLOCKED	1728
-/*! thread-yield: page acquire locked blocked */
-#define	WT_STAT_CONN_PAGE_LOCKED_BLOCKED		1729
-/*! thread-yield: page acquire read blocked */
-#define	WT_STAT_CONN_PAGE_READ_BLOCKED			1730
-/*! thread-yield: page acquire time sleeping (usecs) */
-#define	WT_STAT_CONN_PAGE_SLEEP				1731
->>>>>>> 20998ab0
+#define	WT_STAT_CONN_PAGE_SLEEP				1756
 /*!
  * thread-yield: page delete rollback time sleeping for state change
  * (usecs)
  */
-<<<<<<< HEAD
-#define	WT_STAT_CONN_PAGE_DEL_ROLLBACK_BLOCKED		1755
+#define	WT_STAT_CONN_PAGE_DEL_ROLLBACK_BLOCKED		1757
 /*! thread-yield: page reconciliation yielded due to child modification */
-#define	WT_STAT_CONN_CHILD_MODIFY_BLOCKED_PAGE		1756
+#define	WT_STAT_CONN_CHILD_MODIFY_BLOCKED_PAGE		1758
 /*! transaction: Number of prepared updates */
-#define	WT_STAT_CONN_TXN_PREPARED_UPDATES		1757
+#define	WT_STAT_CONN_TXN_PREPARED_UPDATES		1759
 /*! transaction: Number of prepared updates committed */
-#define	WT_STAT_CONN_TXN_PREPARED_UPDATES_COMMITTED	1758
+#define	WT_STAT_CONN_TXN_PREPARED_UPDATES_COMMITTED	1760
 /*! transaction: Number of prepared updates repeated on the same key */
-#define	WT_STAT_CONN_TXN_PREPARED_UPDATES_KEY_REPEATED	1759
+#define	WT_STAT_CONN_TXN_PREPARED_UPDATES_KEY_REPEATED	1761
 /*! transaction: Number of prepared updates rolled back */
-#define	WT_STAT_CONN_TXN_PREPARED_UPDATES_ROLLEDBACK	1760
-=======
-#define	WT_STAT_CONN_PAGE_DEL_ROLLBACK_BLOCKED		1732
-/*! thread-yield: page reconciliation yielded due to child modification */
-#define	WT_STAT_CONN_CHILD_MODIFY_BLOCKED_PAGE		1733
-/*! transaction: Number of prepared updates */
-#define	WT_STAT_CONN_TXN_PREPARED_UPDATES		1734
-/*! transaction: Number of prepared updates committed */
-#define	WT_STAT_CONN_TXN_PREPARED_UPDATES_COMMITTED	1735
-/*! transaction: Number of prepared updates repeated on the same key */
-#define	WT_STAT_CONN_TXN_PREPARED_UPDATES_KEY_REPEATED	1736
-/*! transaction: Number of prepared updates rolled back */
-#define	WT_STAT_CONN_TXN_PREPARED_UPDATES_ROLLEDBACK	1737
->>>>>>> 20998ab0
+#define	WT_STAT_CONN_TXN_PREPARED_UPDATES_ROLLEDBACK	1762
 /*!
  * transaction: a reader raced with a prepared transaction commit and
  * skipped an update or updates
  */
-<<<<<<< HEAD
-#define	WT_STAT_CONN_TXN_READ_RACE_PREPARE_COMMIT	1761
+#define	WT_STAT_CONN_TXN_READ_RACE_PREPARE_COMMIT	1763
 /*! transaction: number of times overflow removed value is read */
-#define	WT_STAT_CONN_TXN_READ_OVERFLOW_REMOVE		1762
+#define	WT_STAT_CONN_TXN_READ_OVERFLOW_REMOVE		1764
 /*! transaction: oldest pinned transaction ID rolled back for eviction */
-#define	WT_STAT_CONN_TXN_ROLLBACK_OLDEST_PINNED		1763
+#define	WT_STAT_CONN_TXN_ROLLBACK_OLDEST_PINNED		1765
 /*! transaction: prepared transactions */
-#define	WT_STAT_CONN_TXN_PREPARE			1764
+#define	WT_STAT_CONN_TXN_PREPARE			1766
 /*! transaction: prepared transactions committed */
-#define	WT_STAT_CONN_TXN_PREPARE_COMMIT			1765
+#define	WT_STAT_CONN_TXN_PREPARE_COMMIT			1767
 /*! transaction: prepared transactions currently active */
-#define	WT_STAT_CONN_TXN_PREPARE_ACTIVE			1766
+#define	WT_STAT_CONN_TXN_PREPARE_ACTIVE			1768
 /*! transaction: prepared transactions rolled back */
-#define	WT_STAT_CONN_TXN_PREPARE_ROLLBACK		1767
+#define	WT_STAT_CONN_TXN_PREPARE_ROLLBACK		1769
 /*! transaction: query timestamp calls */
-#define	WT_STAT_CONN_TXN_QUERY_TS			1768
+#define	WT_STAT_CONN_TXN_QUERY_TS			1770
 /*! transaction: race to read prepared update retry */
-#define	WT_STAT_CONN_TXN_READ_RACE_PREPARE_UPDATE	1769
+#define	WT_STAT_CONN_TXN_READ_RACE_PREPARE_UPDATE	1771
 /*! transaction: rollback to stable calls */
-#define	WT_STAT_CONN_TXN_RTS				1770
-=======
-#define	WT_STAT_CONN_TXN_READ_RACE_PREPARE_COMMIT	1738
-/*! transaction: number of times overflow removed value is read */
-#define	WT_STAT_CONN_TXN_READ_OVERFLOW_REMOVE		1739
-/*! transaction: oldest pinned transaction ID rolled back for eviction */
-#define	WT_STAT_CONN_TXN_ROLLBACK_OLDEST_PINNED		1740
-/*! transaction: prepared transactions */
-#define	WT_STAT_CONN_TXN_PREPARE			1741
-/*! transaction: prepared transactions committed */
-#define	WT_STAT_CONN_TXN_PREPARE_COMMIT			1742
-/*! transaction: prepared transactions currently active */
-#define	WT_STAT_CONN_TXN_PREPARE_ACTIVE			1743
-/*! transaction: prepared transactions rolled back */
-#define	WT_STAT_CONN_TXN_PREPARE_ROLLBACK		1744
-/*! transaction: query timestamp calls */
-#define	WT_STAT_CONN_TXN_QUERY_TS			1745
-/*! transaction: race to read prepared update retry */
-#define	WT_STAT_CONN_TXN_READ_RACE_PREPARE_UPDATE	1746
-/*! transaction: rollback to stable calls */
-#define	WT_STAT_CONN_TXN_RTS				1747
->>>>>>> 20998ab0
+#define	WT_STAT_CONN_TXN_RTS				1772
 /*!
  * transaction: rollback to stable history store keys that would have
  * been swept in non-dryrun mode
  */
-<<<<<<< HEAD
-#define	WT_STAT_CONN_TXN_RTS_SWEEP_HS_KEYS_DRYRUN	1771
-=======
-#define	WT_STAT_CONN_TXN_RTS_SWEEP_HS_KEYS_DRYRUN	1748
->>>>>>> 20998ab0
+#define	WT_STAT_CONN_TXN_RTS_SWEEP_HS_KEYS_DRYRUN	1773
 /*!
  * transaction: rollback to stable history store records with stop
  * timestamps older than newer records
  */
-<<<<<<< HEAD
-#define	WT_STAT_CONN_TXN_RTS_HS_STOP_OLDER_THAN_NEWER_START	1772
+#define	WT_STAT_CONN_TXN_RTS_HS_STOP_OLDER_THAN_NEWER_START	1774
 /*! transaction: rollback to stable inconsistent checkpoint */
-#define	WT_STAT_CONN_TXN_RTS_INCONSISTENT_CKPT		1773
+#define	WT_STAT_CONN_TXN_RTS_INCONSISTENT_CKPT		1775
 /*! transaction: rollback to stable keys removed */
-#define	WT_STAT_CONN_TXN_RTS_KEYS_REMOVED		1774
+#define	WT_STAT_CONN_TXN_RTS_KEYS_REMOVED		1776
 /*! transaction: rollback to stable keys restored */
-#define	WT_STAT_CONN_TXN_RTS_KEYS_RESTORED		1775
-=======
-#define	WT_STAT_CONN_TXN_RTS_HS_STOP_OLDER_THAN_NEWER_START	1749
-/*! transaction: rollback to stable inconsistent checkpoint */
-#define	WT_STAT_CONN_TXN_RTS_INCONSISTENT_CKPT		1750
-/*! transaction: rollback to stable keys removed */
-#define	WT_STAT_CONN_TXN_RTS_KEYS_REMOVED		1751
-/*! transaction: rollback to stable keys restored */
-#define	WT_STAT_CONN_TXN_RTS_KEYS_RESTORED		1752
->>>>>>> 20998ab0
+#define	WT_STAT_CONN_TXN_RTS_KEYS_RESTORED		1777
 /*!
  * transaction: rollback to stable keys that would have been removed in
  * non-dryrun mode
  */
-<<<<<<< HEAD
-#define	WT_STAT_CONN_TXN_RTS_KEYS_REMOVED_DRYRUN	1776
-=======
-#define	WT_STAT_CONN_TXN_RTS_KEYS_REMOVED_DRYRUN	1753
->>>>>>> 20998ab0
+#define	WT_STAT_CONN_TXN_RTS_KEYS_REMOVED_DRYRUN	1778
 /*!
  * transaction: rollback to stable keys that would have been restored in
  * non-dryrun mode
  */
-<<<<<<< HEAD
-#define	WT_STAT_CONN_TXN_RTS_KEYS_RESTORED_DRYRUN	1777
+#define	WT_STAT_CONN_TXN_RTS_KEYS_RESTORED_DRYRUN	1779
 /*! transaction: rollback to stable pages visited */
-#define	WT_STAT_CONN_TXN_RTS_PAGES_VISITED		1778
+#define	WT_STAT_CONN_TXN_RTS_PAGES_VISITED		1780
 /*! transaction: rollback to stable restored tombstones from history store */
-#define	WT_STAT_CONN_TXN_RTS_HS_RESTORE_TOMBSTONES	1779
+#define	WT_STAT_CONN_TXN_RTS_HS_RESTORE_TOMBSTONES	1781
 /*! transaction: rollback to stable restored updates from history store */
-#define	WT_STAT_CONN_TXN_RTS_HS_RESTORE_UPDATES		1780
+#define	WT_STAT_CONN_TXN_RTS_HS_RESTORE_UPDATES		1782
 /*! transaction: rollback to stable skipping delete rle */
-#define	WT_STAT_CONN_TXN_RTS_DELETE_RLE_SKIPPED		1781
+#define	WT_STAT_CONN_TXN_RTS_DELETE_RLE_SKIPPED		1783
 /*! transaction: rollback to stable skipping stable rle */
-#define	WT_STAT_CONN_TXN_RTS_STABLE_RLE_SKIPPED		1782
+#define	WT_STAT_CONN_TXN_RTS_STABLE_RLE_SKIPPED		1784
 /*! transaction: rollback to stable sweeping history store keys */
-#define	WT_STAT_CONN_TXN_RTS_SWEEP_HS_KEYS		1783
-=======
-#define	WT_STAT_CONN_TXN_RTS_KEYS_RESTORED_DRYRUN	1754
-/*! transaction: rollback to stable pages visited */
-#define	WT_STAT_CONN_TXN_RTS_PAGES_VISITED		1755
-/*! transaction: rollback to stable restored tombstones from history store */
-#define	WT_STAT_CONN_TXN_RTS_HS_RESTORE_TOMBSTONES	1756
-/*! transaction: rollback to stable restored updates from history store */
-#define	WT_STAT_CONN_TXN_RTS_HS_RESTORE_UPDATES		1757
-/*! transaction: rollback to stable skipping delete rle */
-#define	WT_STAT_CONN_TXN_RTS_DELETE_RLE_SKIPPED		1758
-/*! transaction: rollback to stable skipping stable rle */
-#define	WT_STAT_CONN_TXN_RTS_STABLE_RLE_SKIPPED		1759
-/*! transaction: rollback to stable sweeping history store keys */
-#define	WT_STAT_CONN_TXN_RTS_SWEEP_HS_KEYS		1760
->>>>>>> 20998ab0
+#define	WT_STAT_CONN_TXN_RTS_SWEEP_HS_KEYS		1785
 /*!
  * transaction: rollback to stable tombstones from history store that
  * would have been restored in non-dryrun mode
  */
-<<<<<<< HEAD
-#define	WT_STAT_CONN_TXN_RTS_HS_RESTORE_TOMBSTONES_DRYRUN	1784
+#define	WT_STAT_CONN_TXN_RTS_HS_RESTORE_TOMBSTONES_DRYRUN	1786
 /*! transaction: rollback to stable tree walk skipping pages */
-#define	WT_STAT_CONN_TXN_RTS_TREE_WALK_SKIP_PAGES	1785
+#define	WT_STAT_CONN_TXN_RTS_TREE_WALK_SKIP_PAGES	1787
 /*! transaction: rollback to stable updates aborted */
-#define	WT_STAT_CONN_TXN_RTS_UPD_ABORTED		1786
-=======
-#define	WT_STAT_CONN_TXN_RTS_HS_RESTORE_TOMBSTONES_DRYRUN	1761
-/*! transaction: rollback to stable tree walk skipping pages */
-#define	WT_STAT_CONN_TXN_RTS_TREE_WALK_SKIP_PAGES	1762
-/*! transaction: rollback to stable updates aborted */
-#define	WT_STAT_CONN_TXN_RTS_UPD_ABORTED		1763
->>>>>>> 20998ab0
+#define	WT_STAT_CONN_TXN_RTS_UPD_ABORTED		1788
 /*!
  * transaction: rollback to stable updates from history store that would
  * have been restored in non-dryrun mode
  */
-<<<<<<< HEAD
-#define	WT_STAT_CONN_TXN_RTS_HS_RESTORE_UPDATES_DRYRUN	1787
+#define	WT_STAT_CONN_TXN_RTS_HS_RESTORE_UPDATES_DRYRUN	1789
 /*! transaction: rollback to stable updates removed from history store */
-#define	WT_STAT_CONN_TXN_RTS_HS_REMOVED			1788
-=======
-#define	WT_STAT_CONN_TXN_RTS_HS_RESTORE_UPDATES_DRYRUN	1764
-/*! transaction: rollback to stable updates removed from history store */
-#define	WT_STAT_CONN_TXN_RTS_HS_REMOVED			1765
->>>>>>> 20998ab0
+#define	WT_STAT_CONN_TXN_RTS_HS_REMOVED			1790
 /*!
  * transaction: rollback to stable updates that would have been aborted
  * in non-dryrun mode
  */
-<<<<<<< HEAD
-#define	WT_STAT_CONN_TXN_RTS_UPD_ABORTED_DRYRUN		1789
-=======
-#define	WT_STAT_CONN_TXN_RTS_UPD_ABORTED_DRYRUN		1766
->>>>>>> 20998ab0
+#define	WT_STAT_CONN_TXN_RTS_UPD_ABORTED_DRYRUN		1791
 /*!
  * transaction: rollback to stable updates that would have been removed
  * from history store in non-dryrun mode
  */
-<<<<<<< HEAD
-#define	WT_STAT_CONN_TXN_RTS_HS_REMOVED_DRYRUN		1790
+#define	WT_STAT_CONN_TXN_RTS_HS_REMOVED_DRYRUN		1792
 /*! transaction: sessions scanned in each walk of concurrent sessions */
-#define	WT_STAT_CONN_TXN_SESSIONS_WALKED		1791
+#define	WT_STAT_CONN_TXN_SESSIONS_WALKED		1793
 /*! transaction: set timestamp calls */
-#define	WT_STAT_CONN_TXN_SET_TS				1792
+#define	WT_STAT_CONN_TXN_SET_TS				1794
 /*! transaction: set timestamp durable calls */
-#define	WT_STAT_CONN_TXN_SET_TS_DURABLE			1793
+#define	WT_STAT_CONN_TXN_SET_TS_DURABLE			1795
 /*! transaction: set timestamp durable updates */
-#define	WT_STAT_CONN_TXN_SET_TS_DURABLE_UPD		1794
+#define	WT_STAT_CONN_TXN_SET_TS_DURABLE_UPD		1796
 /*! transaction: set timestamp force calls */
-#define	WT_STAT_CONN_TXN_SET_TS_FORCE			1795
-=======
-#define	WT_STAT_CONN_TXN_RTS_HS_REMOVED_DRYRUN		1767
-/*! transaction: sessions scanned in each walk of concurrent sessions */
-#define	WT_STAT_CONN_TXN_SESSIONS_WALKED		1768
-/*! transaction: set timestamp calls */
-#define	WT_STAT_CONN_TXN_SET_TS				1769
-/*! transaction: set timestamp durable calls */
-#define	WT_STAT_CONN_TXN_SET_TS_DURABLE			1770
-/*! transaction: set timestamp durable updates */
-#define	WT_STAT_CONN_TXN_SET_TS_DURABLE_UPD		1771
-/*! transaction: set timestamp force calls */
-#define	WT_STAT_CONN_TXN_SET_TS_FORCE			1772
->>>>>>> 20998ab0
+#define	WT_STAT_CONN_TXN_SET_TS_FORCE			1797
 /*!
  * transaction: set timestamp global oldest timestamp set to be more
  * recent than the global stable timestamp
  */
-<<<<<<< HEAD
-#define	WT_STAT_CONN_TXN_SET_TS_OUT_OF_ORDER		1796
+#define	WT_STAT_CONN_TXN_SET_TS_OUT_OF_ORDER		1798
 /*! transaction: set timestamp oldest calls */
-#define	WT_STAT_CONN_TXN_SET_TS_OLDEST			1797
+#define	WT_STAT_CONN_TXN_SET_TS_OLDEST			1799
 /*! transaction: set timestamp oldest updates */
-#define	WT_STAT_CONN_TXN_SET_TS_OLDEST_UPD		1798
+#define	WT_STAT_CONN_TXN_SET_TS_OLDEST_UPD		1800
 /*! transaction: set timestamp stable calls */
-#define	WT_STAT_CONN_TXN_SET_TS_STABLE			1799
+#define	WT_STAT_CONN_TXN_SET_TS_STABLE			1801
 /*! transaction: set timestamp stable updates */
-#define	WT_STAT_CONN_TXN_SET_TS_STABLE_UPD		1800
+#define	WT_STAT_CONN_TXN_SET_TS_STABLE_UPD		1802
 /*! transaction: transaction begins */
-#define	WT_STAT_CONN_TXN_BEGIN				1801
-=======
-#define	WT_STAT_CONN_TXN_SET_TS_OUT_OF_ORDER		1773
-/*! transaction: set timestamp oldest calls */
-#define	WT_STAT_CONN_TXN_SET_TS_OLDEST			1774
-/*! transaction: set timestamp oldest updates */
-#define	WT_STAT_CONN_TXN_SET_TS_OLDEST_UPD		1775
-/*! transaction: set timestamp stable calls */
-#define	WT_STAT_CONN_TXN_SET_TS_STABLE			1776
-/*! transaction: set timestamp stable updates */
-#define	WT_STAT_CONN_TXN_SET_TS_STABLE_UPD		1777
-/*! transaction: transaction begins */
-#define	WT_STAT_CONN_TXN_BEGIN				1778
->>>>>>> 20998ab0
+#define	WT_STAT_CONN_TXN_BEGIN				1803
 /*!
  * transaction: transaction checkpoint history store file duration
  * (usecs)
  */
-<<<<<<< HEAD
-#define	WT_STAT_CONN_TXN_HS_CKPT_DURATION		1802
+#define	WT_STAT_CONN_TXN_HS_CKPT_DURATION		1804
 /*! transaction: transaction range of IDs currently pinned */
-#define	WT_STAT_CONN_TXN_PINNED_RANGE			1803
+#define	WT_STAT_CONN_TXN_PINNED_RANGE			1805
 /*! transaction: transaction range of IDs currently pinned by a checkpoint */
-#define	WT_STAT_CONN_TXN_PINNED_CHECKPOINT_RANGE	1804
+#define	WT_STAT_CONN_TXN_PINNED_CHECKPOINT_RANGE	1806
 /*! transaction: transaction range of timestamps currently pinned */
-#define	WT_STAT_CONN_TXN_PINNED_TIMESTAMP		1805
+#define	WT_STAT_CONN_TXN_PINNED_TIMESTAMP		1807
 /*! transaction: transaction range of timestamps pinned by a checkpoint */
-#define	WT_STAT_CONN_TXN_PINNED_TIMESTAMP_CHECKPOINT	1806
-=======
-#define	WT_STAT_CONN_TXN_HS_CKPT_DURATION		1779
-/*! transaction: transaction range of IDs currently pinned */
-#define	WT_STAT_CONN_TXN_PINNED_RANGE			1780
-/*! transaction: transaction range of IDs currently pinned by a checkpoint */
-#define	WT_STAT_CONN_TXN_PINNED_CHECKPOINT_RANGE	1781
-/*! transaction: transaction range of timestamps currently pinned */
-#define	WT_STAT_CONN_TXN_PINNED_TIMESTAMP		1782
-/*! transaction: transaction range of timestamps pinned by a checkpoint */
-#define	WT_STAT_CONN_TXN_PINNED_TIMESTAMP_CHECKPOINT	1783
->>>>>>> 20998ab0
+#define	WT_STAT_CONN_TXN_PINNED_TIMESTAMP_CHECKPOINT	1808
 /*!
  * transaction: transaction range of timestamps pinned by the oldest
  * active read timestamp
  */
-<<<<<<< HEAD
-#define	WT_STAT_CONN_TXN_PINNED_TIMESTAMP_READER	1807
-=======
-#define	WT_STAT_CONN_TXN_PINNED_TIMESTAMP_READER	1784
->>>>>>> 20998ab0
+#define	WT_STAT_CONN_TXN_PINNED_TIMESTAMP_READER	1809
 /*!
  * transaction: transaction range of timestamps pinned by the oldest
  * timestamp
  */
-<<<<<<< HEAD
-#define	WT_STAT_CONN_TXN_PINNED_TIMESTAMP_OLDEST	1808
+#define	WT_STAT_CONN_TXN_PINNED_TIMESTAMP_OLDEST	1810
 /*! transaction: transaction read timestamp of the oldest active reader */
-#define	WT_STAT_CONN_TXN_TIMESTAMP_OLDEST_ACTIVE_READ	1809
+#define	WT_STAT_CONN_TXN_TIMESTAMP_OLDEST_ACTIVE_READ	1811
 /*! transaction: transaction rollback to stable currently running */
-#define	WT_STAT_CONN_TXN_ROLLBACK_TO_STABLE_RUNNING	1810
+#define	WT_STAT_CONN_TXN_ROLLBACK_TO_STABLE_RUNNING	1812
 /*! transaction: transaction walk of concurrent sessions */
-#define	WT_STAT_CONN_TXN_WALK_SESSIONS			1811
+#define	WT_STAT_CONN_TXN_WALK_SESSIONS			1813
 /*! transaction: transactions committed */
-#define	WT_STAT_CONN_TXN_COMMIT				1812
+#define	WT_STAT_CONN_TXN_COMMIT				1814
 /*! transaction: transactions rolled back */
-#define	WT_STAT_CONN_TXN_ROLLBACK			1813
+#define	WT_STAT_CONN_TXN_ROLLBACK			1815
 /*! transaction: update conflicts */
-#define	WT_STAT_CONN_TXN_UPDATE_CONFLICT		1814
-=======
-#define	WT_STAT_CONN_TXN_PINNED_TIMESTAMP_OLDEST	1785
-/*! transaction: transaction read timestamp of the oldest active reader */
-#define	WT_STAT_CONN_TXN_TIMESTAMP_OLDEST_ACTIVE_READ	1786
-/*! transaction: transaction rollback to stable currently running */
-#define	WT_STAT_CONN_TXN_ROLLBACK_TO_STABLE_RUNNING	1787
-/*! transaction: transaction walk of concurrent sessions */
-#define	WT_STAT_CONN_TXN_WALK_SESSIONS			1788
-/*! transaction: transactions committed */
-#define	WT_STAT_CONN_TXN_COMMIT				1789
-/*! transaction: transactions rolled back */
-#define	WT_STAT_CONN_TXN_ROLLBACK			1790
-/*! transaction: update conflicts */
-#define	WT_STAT_CONN_TXN_UPDATE_CONFLICT		1791
->>>>>>> 20998ab0
+#define	WT_STAT_CONN_TXN_UPDATE_CONFLICT		1816
 
 /*!
  * @}
@@ -9460,1315 +8130,702 @@
 /*! cache: page split during eviction deepened the tree */
 #define	WT_STAT_DSRC_CACHE_EVICTION_DEEPEN		2097
 /*! cache: page written requiring history store records */
-<<<<<<< HEAD
 #define	WT_STAT_DSRC_CACHE_WRITE_HS			2098
 /*! cache: pages dirtied due to obsolete time window by eviction */
 #define	WT_STAT_DSRC_CACHE_EVICTION_DIRTY_OBSOLETE_TW	2099
+/*! cache: pages evicted ahead of the page materialization frontier */
+#define	WT_STAT_DSRC_CACHE_EVICTION_AHEAD_OF_LAST_MATERIALIZED_LSN	2100
 /*! cache: pages read into cache */
-#define	WT_STAT_DSRC_CACHE_READ				2100
+#define	WT_STAT_DSRC_CACHE_READ				2101
 /*! cache: pages read into cache after truncate */
-#define	WT_STAT_DSRC_CACHE_READ_DELETED			2101
+#define	WT_STAT_DSRC_CACHE_READ_DELETED			2102
 /*! cache: pages read into cache after truncate in prepare state */
-#define	WT_STAT_DSRC_CACHE_READ_DELETED_PREPARED	2102
+#define	WT_STAT_DSRC_CACHE_READ_DELETED_PREPARED	2103
 /*! cache: pages read into cache by checkpoint */
-#define	WT_STAT_DSRC_CACHE_READ_CHECKPOINT		2103
+#define	WT_STAT_DSRC_CACHE_READ_CHECKPOINT		2104
 /*! cache: pages requested from the cache */
-#define	WT_STAT_DSRC_CACHE_PAGES_REQUESTED		2104
+#define	WT_STAT_DSRC_CACHE_PAGES_REQUESTED		2105
 /*! cache: pages requested from the cache due to pre-fetch */
-#define	WT_STAT_DSRC_CACHE_PAGES_PREFETCH		2105
+#define	WT_STAT_DSRC_CACHE_PAGES_PREFETCH		2106
 /*! cache: pages seen by eviction walk */
-#define	WT_STAT_DSRC_CACHE_EVICTION_PAGES_SEEN		2106
+#define	WT_STAT_DSRC_CACHE_EVICTION_PAGES_SEEN		2107
 /*! cache: pages written from cache */
-#define	WT_STAT_DSRC_CACHE_WRITE			2107
+#define	WT_STAT_DSRC_CACHE_WRITE			2108
 /*! cache: pages written requiring in-memory restoration */
-#define	WT_STAT_DSRC_CACHE_WRITE_RESTORE		2108
+#define	WT_STAT_DSRC_CACHE_WRITE_RESTORE		2109
 /*! cache: recent modification of a page blocked its eviction */
-#define	WT_STAT_DSRC_CACHE_EVICTION_BLOCKED_RECENTLY_MODIFIED	2109
+#define	WT_STAT_DSRC_CACHE_EVICTION_BLOCKED_RECENTLY_MODIFIED	2110
+/*! cache: reconciled pages scrubbed and added back to the cache clean */
+#define	WT_STAT_DSRC_CACHE_SCRUB_RESTORE		2111
 /*! cache: reverse splits performed */
-#define	WT_STAT_DSRC_CACHE_REVERSE_SPLITS		2110
-=======
-#define	WT_STAT_DSRC_CACHE_WRITE_HS			2119
-/*! cache: pages evicted ahead of the page materialization frontier */
-#define	WT_STAT_DSRC_CACHE_EVICTION_AHEAD_OF_LAST_MATERIALIZED_LSN	2120
-/*! cache: pages read into cache */
-#define	WT_STAT_DSRC_CACHE_READ				2121
-/*! cache: pages read into cache after truncate */
-#define	WT_STAT_DSRC_CACHE_READ_DELETED			2122
-/*! cache: pages read into cache after truncate in prepare state */
-#define	WT_STAT_DSRC_CACHE_READ_DELETED_PREPARED	2123
-/*! cache: pages read into cache by checkpoint */
-#define	WT_STAT_DSRC_CACHE_READ_CHECKPOINT		2124
-/*! cache: pages requested from the cache */
-#define	WT_STAT_DSRC_CACHE_PAGES_REQUESTED		2125
-/*! cache: pages requested from the cache due to pre-fetch */
-#define	WT_STAT_DSRC_CACHE_PAGES_PREFETCH		2126
-/*! cache: pages seen by eviction walk */
-#define	WT_STAT_DSRC_CACHE_EVICTION_PAGES_SEEN		2127
-/*! cache: pages written from cache */
-#define	WT_STAT_DSRC_CACHE_WRITE			2128
-/*! cache: pages written requiring in-memory restoration */
-#define	WT_STAT_DSRC_CACHE_WRITE_RESTORE		2129
-/*! cache: recent modification of a page blocked its eviction */
-#define	WT_STAT_DSRC_CACHE_EVICTION_BLOCKED_RECENTLY_MODIFIED	2130
-/*! cache: reconciled pages scrubbed and added back to the cache clean */
-#define	WT_STAT_DSRC_CACHE_SCRUB_RESTORE		2131
-/*! cache: reverse splits performed */
-#define	WT_STAT_DSRC_CACHE_REVERSE_SPLITS		2132
->>>>>>> 20998ab0
+#define	WT_STAT_DSRC_CACHE_REVERSE_SPLITS		2112
 /*!
  * cache: reverse splits skipped because of VLCS namespace gap
  * restrictions
  */
-<<<<<<< HEAD
-#define	WT_STAT_DSRC_CACHE_REVERSE_SPLITS_SKIPPED_VLCS	2111
+#define	WT_STAT_DSRC_CACHE_REVERSE_SPLITS_SKIPPED_VLCS	2113
 /*! cache: the number of times full update inserted to history store */
-#define	WT_STAT_DSRC_CACHE_HS_INSERT_FULL_UPDATE	2112
+#define	WT_STAT_DSRC_CACHE_HS_INSERT_FULL_UPDATE	2114
 /*! cache: the number of times reverse modify inserted to history store */
-#define	WT_STAT_DSRC_CACHE_HS_INSERT_REVERSE_MODIFY	2113
+#define	WT_STAT_DSRC_CACHE_HS_INSERT_REVERSE_MODIFY	2115
 /*! cache: tracked dirty bytes in the cache */
-#define	WT_STAT_DSRC_CACHE_BYTES_DIRTY			2114
+#define	WT_STAT_DSRC_CACHE_BYTES_DIRTY			2116
 /*! cache: tracked dirty internal page bytes in the cache */
-#define	WT_STAT_DSRC_CACHE_BYTES_DIRTY_INTERNAL		2115
+#define	WT_STAT_DSRC_CACHE_BYTES_DIRTY_INTERNAL		2117
 /*! cache: tracked dirty leaf page bytes in the cache */
-#define	WT_STAT_DSRC_CACHE_BYTES_DIRTY_LEAF		2116
+#define	WT_STAT_DSRC_CACHE_BYTES_DIRTY_LEAF		2118
 /*! cache: uncommitted truncate blocked page eviction */
-#define	WT_STAT_DSRC_CACHE_EVICTION_BLOCKED_UNCOMMITTED_TRUNCATE	2117
+#define	WT_STAT_DSRC_CACHE_EVICTION_BLOCKED_UNCOMMITTED_TRUNCATE	2119
 /*! cache: unmodified pages evicted */
-#define	WT_STAT_DSRC_CACHE_EVICTION_CLEAN		2118
-=======
-#define	WT_STAT_DSRC_CACHE_REVERSE_SPLITS_SKIPPED_VLCS	2133
-/*! cache: the number of times full update inserted to history store */
-#define	WT_STAT_DSRC_CACHE_HS_INSERT_FULL_UPDATE	2134
-/*! cache: the number of times reverse modify inserted to history store */
-#define	WT_STAT_DSRC_CACHE_HS_INSERT_REVERSE_MODIFY	2135
-/*! cache: tracked dirty bytes in the cache */
-#define	WT_STAT_DSRC_CACHE_BYTES_DIRTY			2136
-/*! cache: uncommitted truncate blocked page eviction */
-#define	WT_STAT_DSRC_CACHE_EVICTION_BLOCKED_UNCOMMITTED_TRUNCATE	2137
-/*! cache: unmodified pages evicted */
-#define	WT_STAT_DSRC_CACHE_EVICTION_CLEAN		2138
->>>>>>> 20998ab0
+#define	WT_STAT_DSRC_CACHE_EVICTION_CLEAN		2120
 /*!
  * cache_walk: Average difference between current eviction generation
  * when the page was last considered, only reported if cache_walk or all
  * statistics are enabled
  */
-<<<<<<< HEAD
-#define	WT_STAT_DSRC_CACHE_STATE_GEN_AVG_GAP		2119
-=======
-#define	WT_STAT_DSRC_CACHE_STATE_GEN_AVG_GAP		2139
->>>>>>> 20998ab0
+#define	WT_STAT_DSRC_CACHE_STATE_GEN_AVG_GAP		2121
 /*!
  * cache_walk: Average on-disk page image size seen, only reported if
  * cache_walk or all statistics are enabled
  */
-<<<<<<< HEAD
-#define	WT_STAT_DSRC_CACHE_STATE_AVG_WRITTEN_SIZE	2120
-=======
-#define	WT_STAT_DSRC_CACHE_STATE_AVG_WRITTEN_SIZE	2140
->>>>>>> 20998ab0
+#define	WT_STAT_DSRC_CACHE_STATE_AVG_WRITTEN_SIZE	2122
 /*!
  * cache_walk: Average time in cache for pages that have been visited by
  * the eviction server, only reported if cache_walk or all statistics are
  * enabled
  */
-<<<<<<< HEAD
-#define	WT_STAT_DSRC_CACHE_STATE_AVG_VISITED_AGE	2121
-=======
-#define	WT_STAT_DSRC_CACHE_STATE_AVG_VISITED_AGE	2141
->>>>>>> 20998ab0
+#define	WT_STAT_DSRC_CACHE_STATE_AVG_VISITED_AGE	2123
 /*!
  * cache_walk: Average time in cache for pages that have not been visited
  * by the eviction server, only reported if cache_walk or all statistics
  * are enabled
  */
-<<<<<<< HEAD
-#define	WT_STAT_DSRC_CACHE_STATE_AVG_UNVISITED_AGE	2122
-=======
-#define	WT_STAT_DSRC_CACHE_STATE_AVG_UNVISITED_AGE	2142
->>>>>>> 20998ab0
+#define	WT_STAT_DSRC_CACHE_STATE_AVG_UNVISITED_AGE	2124
 /*!
  * cache_walk: Clean pages currently in cache, only reported if
  * cache_walk or all statistics are enabled
  */
-<<<<<<< HEAD
-#define	WT_STAT_DSRC_CACHE_STATE_PAGES_CLEAN		2123
-=======
-#define	WT_STAT_DSRC_CACHE_STATE_PAGES_CLEAN		2143
->>>>>>> 20998ab0
+#define	WT_STAT_DSRC_CACHE_STATE_PAGES_CLEAN		2125
 /*!
  * cache_walk: Current eviction generation, only reported if cache_walk
  * or all statistics are enabled
  */
-<<<<<<< HEAD
-#define	WT_STAT_DSRC_CACHE_STATE_GEN_CURRENT		2124
-=======
-#define	WT_STAT_DSRC_CACHE_STATE_GEN_CURRENT		2144
->>>>>>> 20998ab0
+#define	WT_STAT_DSRC_CACHE_STATE_GEN_CURRENT		2126
 /*!
  * cache_walk: Dirty pages currently in cache, only reported if
  * cache_walk or all statistics are enabled
  */
-<<<<<<< HEAD
-#define	WT_STAT_DSRC_CACHE_STATE_PAGES_DIRTY		2125
-=======
-#define	WT_STAT_DSRC_CACHE_STATE_PAGES_DIRTY		2145
->>>>>>> 20998ab0
+#define	WT_STAT_DSRC_CACHE_STATE_PAGES_DIRTY		2127
 /*!
  * cache_walk: Entries in the root page, only reported if cache_walk or
  * all statistics are enabled
  */
-<<<<<<< HEAD
-#define	WT_STAT_DSRC_CACHE_STATE_ROOT_ENTRIES		2126
-=======
-#define	WT_STAT_DSRC_CACHE_STATE_ROOT_ENTRIES		2146
->>>>>>> 20998ab0
+#define	WT_STAT_DSRC_CACHE_STATE_ROOT_ENTRIES		2128
 /*!
  * cache_walk: Internal pages currently in cache, only reported if
  * cache_walk or all statistics are enabled
  */
-<<<<<<< HEAD
-#define	WT_STAT_DSRC_CACHE_STATE_PAGES_INTERNAL		2127
-=======
-#define	WT_STAT_DSRC_CACHE_STATE_PAGES_INTERNAL		2147
->>>>>>> 20998ab0
+#define	WT_STAT_DSRC_CACHE_STATE_PAGES_INTERNAL		2129
 /*!
  * cache_walk: Leaf pages currently in cache, only reported if cache_walk
  * or all statistics are enabled
  */
-<<<<<<< HEAD
-#define	WT_STAT_DSRC_CACHE_STATE_PAGES_LEAF		2128
-=======
-#define	WT_STAT_DSRC_CACHE_STATE_PAGES_LEAF		2148
->>>>>>> 20998ab0
+#define	WT_STAT_DSRC_CACHE_STATE_PAGES_LEAF		2130
 /*!
  * cache_walk: Maximum difference between current eviction generation
  * when the page was last considered, only reported if cache_walk or all
  * statistics are enabled
  */
-<<<<<<< HEAD
-#define	WT_STAT_DSRC_CACHE_STATE_GEN_MAX_GAP		2129
-=======
-#define	WT_STAT_DSRC_CACHE_STATE_GEN_MAX_GAP		2149
->>>>>>> 20998ab0
+#define	WT_STAT_DSRC_CACHE_STATE_GEN_MAX_GAP		2131
 /*!
  * cache_walk: Maximum page size seen, only reported if cache_walk or all
  * statistics are enabled
  */
-<<<<<<< HEAD
-#define	WT_STAT_DSRC_CACHE_STATE_MAX_PAGESIZE		2130
-=======
-#define	WT_STAT_DSRC_CACHE_STATE_MAX_PAGESIZE		2150
->>>>>>> 20998ab0
+#define	WT_STAT_DSRC_CACHE_STATE_MAX_PAGESIZE		2132
 /*!
  * cache_walk: Minimum on-disk page image size seen, only reported if
  * cache_walk or all statistics are enabled
  */
-<<<<<<< HEAD
-#define	WT_STAT_DSRC_CACHE_STATE_MIN_WRITTEN_SIZE	2131
-=======
-#define	WT_STAT_DSRC_CACHE_STATE_MIN_WRITTEN_SIZE	2151
->>>>>>> 20998ab0
+#define	WT_STAT_DSRC_CACHE_STATE_MIN_WRITTEN_SIZE	2133
 /*!
  * cache_walk: Number of pages never visited by eviction server, only
  * reported if cache_walk or all statistics are enabled
  */
-<<<<<<< HEAD
-#define	WT_STAT_DSRC_CACHE_STATE_UNVISITED_COUNT	2132
-=======
-#define	WT_STAT_DSRC_CACHE_STATE_UNVISITED_COUNT	2152
->>>>>>> 20998ab0
+#define	WT_STAT_DSRC_CACHE_STATE_UNVISITED_COUNT	2134
 /*!
  * cache_walk: On-disk page image sizes smaller than a single allocation
  * unit, only reported if cache_walk or all statistics are enabled
  */
-<<<<<<< HEAD
-#define	WT_STAT_DSRC_CACHE_STATE_SMALLER_ALLOC_SIZE	2133
-=======
-#define	WT_STAT_DSRC_CACHE_STATE_SMALLER_ALLOC_SIZE	2153
->>>>>>> 20998ab0
+#define	WT_STAT_DSRC_CACHE_STATE_SMALLER_ALLOC_SIZE	2135
 /*!
  * cache_walk: Pages created in memory and never written, only reported
  * if cache_walk or all statistics are enabled
  */
-<<<<<<< HEAD
-#define	WT_STAT_DSRC_CACHE_STATE_MEMORY			2134
-=======
-#define	WT_STAT_DSRC_CACHE_STATE_MEMORY			2154
->>>>>>> 20998ab0
+#define	WT_STAT_DSRC_CACHE_STATE_MEMORY			2136
 /*!
  * cache_walk: Pages currently queued for eviction, only reported if
  * cache_walk or all statistics are enabled
  */
-<<<<<<< HEAD
-#define	WT_STAT_DSRC_CACHE_STATE_QUEUED			2135
-=======
-#define	WT_STAT_DSRC_CACHE_STATE_QUEUED			2155
->>>>>>> 20998ab0
+#define	WT_STAT_DSRC_CACHE_STATE_QUEUED			2137
 /*!
  * cache_walk: Pages that could not be queued for eviction, only reported
  * if cache_walk or all statistics are enabled
  */
-<<<<<<< HEAD
-#define	WT_STAT_DSRC_CACHE_STATE_NOT_QUEUEABLE		2136
-=======
-#define	WT_STAT_DSRC_CACHE_STATE_NOT_QUEUEABLE		2156
->>>>>>> 20998ab0
+#define	WT_STAT_DSRC_CACHE_STATE_NOT_QUEUEABLE		2138
 /*!
  * cache_walk: Refs skipped during cache traversal, only reported if
  * cache_walk or all statistics are enabled
  */
-<<<<<<< HEAD
-#define	WT_STAT_DSRC_CACHE_STATE_REFS_SKIPPED		2137
-=======
-#define	WT_STAT_DSRC_CACHE_STATE_REFS_SKIPPED		2157
->>>>>>> 20998ab0
+#define	WT_STAT_DSRC_CACHE_STATE_REFS_SKIPPED		2139
 /*!
  * cache_walk: Size of the root page, only reported if cache_walk or all
  * statistics are enabled
  */
-<<<<<<< HEAD
-#define	WT_STAT_DSRC_CACHE_STATE_ROOT_SIZE		2138
-=======
-#define	WT_STAT_DSRC_CACHE_STATE_ROOT_SIZE		2158
->>>>>>> 20998ab0
+#define	WT_STAT_DSRC_CACHE_STATE_ROOT_SIZE		2140
 /*!
  * cache_walk: Total number of pages currently in cache, only reported if
  * cache_walk or all statistics are enabled
  */
-<<<<<<< HEAD
-#define	WT_STAT_DSRC_CACHE_STATE_PAGES			2139
+#define	WT_STAT_DSRC_CACHE_STATE_PAGES			2141
 /*! checkpoint: checkpoint has acquired a snapshot for its transaction */
-#define	WT_STAT_DSRC_CHECKPOINT_SNAPSHOT_ACQUIRED	2140
+#define	WT_STAT_DSRC_CHECKPOINT_SNAPSHOT_ACQUIRED	2142
 /*! checkpoint: pages added for eviction during checkpoint cleanup */
-#define	WT_STAT_DSRC_CHECKPOINT_CLEANUP_PAGES_EVICT	2141
+#define	WT_STAT_DSRC_CHECKPOINT_CLEANUP_PAGES_EVICT	2143
 /*!
  * checkpoint: pages dirtied due to obsolete time window by checkpoint
  * cleanup
  */
-#define	WT_STAT_DSRC_CHECKPOINT_CLEANUP_PAGES_OBSOLETE_TW	2142
+#define	WT_STAT_DSRC_CHECKPOINT_CLEANUP_PAGES_OBSOLETE_TW	2144
 /*!
  * checkpoint: pages read into cache during checkpoint cleanup
  * (reclaim_space)
  */
-#define	WT_STAT_DSRC_CHECKPOINT_CLEANUP_PAGES_READ_RECLAIM_SPACE	2143
+#define	WT_STAT_DSRC_CHECKPOINT_CLEANUP_PAGES_READ_RECLAIM_SPACE	2145
 /*!
  * checkpoint: pages read into cache during checkpoint cleanup due to
  * obsolete time window
  */
-#define	WT_STAT_DSRC_CHECKPOINT_CLEANUP_PAGES_READ_OBSOLETE_TW	2144
+#define	WT_STAT_DSRC_CHECKPOINT_CLEANUP_PAGES_READ_OBSOLETE_TW	2146
 /*! checkpoint: pages removed during checkpoint cleanup */
-#define	WT_STAT_DSRC_CHECKPOINT_CLEANUP_PAGES_REMOVED	2145
+#define	WT_STAT_DSRC_CHECKPOINT_CLEANUP_PAGES_REMOVED	2147
 /*! checkpoint: pages skipped during checkpoint cleanup tree walk */
-#define	WT_STAT_DSRC_CHECKPOINT_CLEANUP_PAGES_WALK_SKIPPED	2146
+#define	WT_STAT_DSRC_CHECKPOINT_CLEANUP_PAGES_WALK_SKIPPED	2148
 /*! checkpoint: pages visited during checkpoint cleanup */
-#define	WT_STAT_DSRC_CHECKPOINT_CLEANUP_PAGES_VISITED	2147
+#define	WT_STAT_DSRC_CHECKPOINT_CLEANUP_PAGES_VISITED	2149
 /*! checkpoint: transaction checkpoints due to obsolete pages */
-#define	WT_STAT_DSRC_CHECKPOINT_OBSOLETE_APPLIED	2148
-=======
-#define	WT_STAT_DSRC_CACHE_STATE_PAGES			2159
-/*! checkpoint: checkpoint has acquired a snapshot for its transaction */
-#define	WT_STAT_DSRC_CHECKPOINT_SNAPSHOT_ACQUIRED	2160
-/*! checkpoint: pages added for eviction during checkpoint cleanup */
-#define	WT_STAT_DSRC_CHECKPOINT_CLEANUP_PAGES_EVICT	2161
-/*! checkpoint: pages removed during checkpoint cleanup */
-#define	WT_STAT_DSRC_CHECKPOINT_CLEANUP_PAGES_REMOVED	2162
-/*! checkpoint: pages skipped during checkpoint cleanup tree walk */
-#define	WT_STAT_DSRC_CHECKPOINT_CLEANUP_PAGES_WALK_SKIPPED	2163
-/*! checkpoint: pages visited during checkpoint cleanup */
-#define	WT_STAT_DSRC_CHECKPOINT_CLEANUP_PAGES_VISITED	2164
-/*! checkpoint: transaction checkpoints due to obsolete pages */
-#define	WT_STAT_DSRC_CHECKPOINT_OBSOLETE_APPLIED	2165
->>>>>>> 20998ab0
+#define	WT_STAT_DSRC_CHECKPOINT_OBSOLETE_APPLIED	2150
 /*!
  * compression: compressed page maximum internal page size prior to
  * compression
  */
-<<<<<<< HEAD
-#define	WT_STAT_DSRC_COMPRESS_PRECOMP_INTL_MAX_PAGE_SIZE	2149
-=======
-#define	WT_STAT_DSRC_COMPRESS_PRECOMP_INTL_MAX_PAGE_SIZE	2166
->>>>>>> 20998ab0
+#define	WT_STAT_DSRC_COMPRESS_PRECOMP_INTL_MAX_PAGE_SIZE	2151
 /*!
  * compression: compressed page maximum leaf page size prior to
  * compression
  */
-<<<<<<< HEAD
-#define	WT_STAT_DSRC_COMPRESS_PRECOMP_LEAF_MAX_PAGE_SIZE	2150
+#define	WT_STAT_DSRC_COMPRESS_PRECOMP_LEAF_MAX_PAGE_SIZE	2152
 /*! compression: page written to disk failed to compress */
-#define	WT_STAT_DSRC_COMPRESS_WRITE_FAIL		2151
+#define	WT_STAT_DSRC_COMPRESS_WRITE_FAIL		2153
 /*! compression: page written to disk was too small to compress */
-#define	WT_STAT_DSRC_COMPRESS_WRITE_TOO_SMALL		2152
+#define	WT_STAT_DSRC_COMPRESS_WRITE_TOO_SMALL		2154
 /*! compression: pages read from disk */
-#define	WT_STAT_DSRC_COMPRESS_READ			2153
-=======
-#define	WT_STAT_DSRC_COMPRESS_PRECOMP_LEAF_MAX_PAGE_SIZE	2167
-/*! compression: page written to disk failed to compress */
-#define	WT_STAT_DSRC_COMPRESS_WRITE_FAIL		2168
-/*! compression: page written to disk was too small to compress */
-#define	WT_STAT_DSRC_COMPRESS_WRITE_TOO_SMALL		2169
-/*! compression: pages read from disk */
-#define	WT_STAT_DSRC_COMPRESS_READ			2170
->>>>>>> 20998ab0
+#define	WT_STAT_DSRC_COMPRESS_READ			2155
 /*!
  * compression: pages read from disk with compression ratio greater than
  * 64
  */
-<<<<<<< HEAD
-#define	WT_STAT_DSRC_COMPRESS_READ_RATIO_HIST_MAX	2154
-=======
-#define	WT_STAT_DSRC_COMPRESS_READ_RATIO_HIST_MAX	2171
->>>>>>> 20998ab0
+#define	WT_STAT_DSRC_COMPRESS_READ_RATIO_HIST_MAX	2156
 /*!
  * compression: pages read from disk with compression ratio smaller than
  * 2
  */
-<<<<<<< HEAD
-#define	WT_STAT_DSRC_COMPRESS_READ_RATIO_HIST_2		2155
-=======
-#define	WT_STAT_DSRC_COMPRESS_READ_RATIO_HIST_2		2172
->>>>>>> 20998ab0
+#define	WT_STAT_DSRC_COMPRESS_READ_RATIO_HIST_2		2157
 /*!
  * compression: pages read from disk with compression ratio smaller than
  * 4
  */
-<<<<<<< HEAD
-#define	WT_STAT_DSRC_COMPRESS_READ_RATIO_HIST_4		2156
-=======
-#define	WT_STAT_DSRC_COMPRESS_READ_RATIO_HIST_4		2173
->>>>>>> 20998ab0
+#define	WT_STAT_DSRC_COMPRESS_READ_RATIO_HIST_4		2158
 /*!
  * compression: pages read from disk with compression ratio smaller than
  * 8
  */
-<<<<<<< HEAD
-#define	WT_STAT_DSRC_COMPRESS_READ_RATIO_HIST_8		2157
-=======
-#define	WT_STAT_DSRC_COMPRESS_READ_RATIO_HIST_8		2174
->>>>>>> 20998ab0
+#define	WT_STAT_DSRC_COMPRESS_READ_RATIO_HIST_8		2159
 /*!
  * compression: pages read from disk with compression ratio smaller than
  * 16
  */
-<<<<<<< HEAD
-#define	WT_STAT_DSRC_COMPRESS_READ_RATIO_HIST_16	2158
-=======
-#define	WT_STAT_DSRC_COMPRESS_READ_RATIO_HIST_16	2175
->>>>>>> 20998ab0
+#define	WT_STAT_DSRC_COMPRESS_READ_RATIO_HIST_16	2160
 /*!
  * compression: pages read from disk with compression ratio smaller than
  * 32
  */
-<<<<<<< HEAD
-#define	WT_STAT_DSRC_COMPRESS_READ_RATIO_HIST_32	2159
-=======
-#define	WT_STAT_DSRC_COMPRESS_READ_RATIO_HIST_32	2176
->>>>>>> 20998ab0
+#define	WT_STAT_DSRC_COMPRESS_READ_RATIO_HIST_32	2161
 /*!
  * compression: pages read from disk with compression ratio smaller than
  * 64
  */
-<<<<<<< HEAD
-#define	WT_STAT_DSRC_COMPRESS_READ_RATIO_HIST_64	2160
+#define	WT_STAT_DSRC_COMPRESS_READ_RATIO_HIST_64	2162
 /*! compression: pages written to disk */
-#define	WT_STAT_DSRC_COMPRESS_WRITE			2161
-=======
-#define	WT_STAT_DSRC_COMPRESS_READ_RATIO_HIST_64	2177
-/*! compression: pages written to disk */
-#define	WT_STAT_DSRC_COMPRESS_WRITE			2178
->>>>>>> 20998ab0
+#define	WT_STAT_DSRC_COMPRESS_WRITE			2163
 /*!
  * compression: pages written to disk with compression ratio greater than
  * 64
  */
-<<<<<<< HEAD
-#define	WT_STAT_DSRC_COMPRESS_WRITE_RATIO_HIST_MAX	2162
-=======
-#define	WT_STAT_DSRC_COMPRESS_WRITE_RATIO_HIST_MAX	2179
->>>>>>> 20998ab0
+#define	WT_STAT_DSRC_COMPRESS_WRITE_RATIO_HIST_MAX	2164
 /*!
  * compression: pages written to disk with compression ratio smaller than
  * 2
  */
-<<<<<<< HEAD
-#define	WT_STAT_DSRC_COMPRESS_WRITE_RATIO_HIST_2	2163
-=======
-#define	WT_STAT_DSRC_COMPRESS_WRITE_RATIO_HIST_2	2180
->>>>>>> 20998ab0
+#define	WT_STAT_DSRC_COMPRESS_WRITE_RATIO_HIST_2	2165
 /*!
  * compression: pages written to disk with compression ratio smaller than
  * 4
  */
-<<<<<<< HEAD
-#define	WT_STAT_DSRC_COMPRESS_WRITE_RATIO_HIST_4	2164
-=======
-#define	WT_STAT_DSRC_COMPRESS_WRITE_RATIO_HIST_4	2181
->>>>>>> 20998ab0
+#define	WT_STAT_DSRC_COMPRESS_WRITE_RATIO_HIST_4	2166
 /*!
  * compression: pages written to disk with compression ratio smaller than
  * 8
  */
-<<<<<<< HEAD
-#define	WT_STAT_DSRC_COMPRESS_WRITE_RATIO_HIST_8	2165
-=======
-#define	WT_STAT_DSRC_COMPRESS_WRITE_RATIO_HIST_8	2182
->>>>>>> 20998ab0
+#define	WT_STAT_DSRC_COMPRESS_WRITE_RATIO_HIST_8	2167
 /*!
  * compression: pages written to disk with compression ratio smaller than
  * 16
  */
-<<<<<<< HEAD
-#define	WT_STAT_DSRC_COMPRESS_WRITE_RATIO_HIST_16	2166
-=======
-#define	WT_STAT_DSRC_COMPRESS_WRITE_RATIO_HIST_16	2183
->>>>>>> 20998ab0
+#define	WT_STAT_DSRC_COMPRESS_WRITE_RATIO_HIST_16	2168
 /*!
  * compression: pages written to disk with compression ratio smaller than
  * 32
  */
-<<<<<<< HEAD
-#define	WT_STAT_DSRC_COMPRESS_WRITE_RATIO_HIST_32	2167
-=======
-#define	WT_STAT_DSRC_COMPRESS_WRITE_RATIO_HIST_32	2184
->>>>>>> 20998ab0
+#define	WT_STAT_DSRC_COMPRESS_WRITE_RATIO_HIST_32	2169
 /*!
  * compression: pages written to disk with compression ratio smaller than
  * 64
  */
-<<<<<<< HEAD
-#define	WT_STAT_DSRC_COMPRESS_WRITE_RATIO_HIST_64	2168
+#define	WT_STAT_DSRC_COMPRESS_WRITE_RATIO_HIST_64	2170
 /*! cursor: Total number of deleted pages skipped during tree walk */
-#define	WT_STAT_DSRC_CURSOR_TREE_WALK_DEL_PAGE_SKIP	2169
+#define	WT_STAT_DSRC_CURSOR_TREE_WALK_DEL_PAGE_SKIP	2171
 /*! cursor: Total number of entries skipped by cursor next calls */
-#define	WT_STAT_DSRC_CURSOR_NEXT_SKIP_TOTAL		2170
+#define	WT_STAT_DSRC_CURSOR_NEXT_SKIP_TOTAL		2172
 /*! cursor: Total number of entries skipped by cursor prev calls */
-#define	WT_STAT_DSRC_CURSOR_PREV_SKIP_TOTAL		2171
-=======
-#define	WT_STAT_DSRC_COMPRESS_WRITE_RATIO_HIST_64	2185
-/*! cursor: Total number of deleted pages skipped during tree walk */
-#define	WT_STAT_DSRC_CURSOR_TREE_WALK_DEL_PAGE_SKIP	2186
-/*! cursor: Total number of entries skipped by cursor next calls */
-#define	WT_STAT_DSRC_CURSOR_NEXT_SKIP_TOTAL		2187
-/*! cursor: Total number of entries skipped by cursor prev calls */
-#define	WT_STAT_DSRC_CURSOR_PREV_SKIP_TOTAL		2188
->>>>>>> 20998ab0
+#define	WT_STAT_DSRC_CURSOR_PREV_SKIP_TOTAL		2173
 /*!
  * cursor: Total number of entries skipped to position the history store
  * cursor
  */
-<<<<<<< HEAD
-#define	WT_STAT_DSRC_CURSOR_SKIP_HS_CUR_POSITION	2172
-=======
-#define	WT_STAT_DSRC_CURSOR_SKIP_HS_CUR_POSITION	2189
->>>>>>> 20998ab0
+#define	WT_STAT_DSRC_CURSOR_SKIP_HS_CUR_POSITION	2174
 /*!
  * cursor: Total number of in-memory deleted pages skipped during tree
  * walk
  */
-<<<<<<< HEAD
-#define	WT_STAT_DSRC_CURSOR_TREE_WALK_INMEM_DEL_PAGE_SKIP	2173
+#define	WT_STAT_DSRC_CURSOR_TREE_WALK_INMEM_DEL_PAGE_SKIP	2175
 /*! cursor: Total number of on-disk deleted pages skipped during tree walk */
-#define	WT_STAT_DSRC_CURSOR_TREE_WALK_ONDISK_DEL_PAGE_SKIP	2174
-=======
-#define	WT_STAT_DSRC_CURSOR_TREE_WALK_INMEM_DEL_PAGE_SKIP	2190
-/*! cursor: Total number of on-disk deleted pages skipped during tree walk */
-#define	WT_STAT_DSRC_CURSOR_TREE_WALK_ONDISK_DEL_PAGE_SKIP	2191
->>>>>>> 20998ab0
+#define	WT_STAT_DSRC_CURSOR_TREE_WALK_ONDISK_DEL_PAGE_SKIP	2176
 /*!
  * cursor: Total number of times a search near has exited due to prefix
  * config
  */
-<<<<<<< HEAD
-#define	WT_STAT_DSRC_CURSOR_SEARCH_NEAR_PREFIX_FAST_PATHS	2175
-=======
-#define	WT_STAT_DSRC_CURSOR_SEARCH_NEAR_PREFIX_FAST_PATHS	2192
->>>>>>> 20998ab0
+#define	WT_STAT_DSRC_CURSOR_SEARCH_NEAR_PREFIX_FAST_PATHS	2177
 /*!
  * cursor: Total number of times cursor fails to temporarily release
  * pinned page to encourage eviction of hot or large page
  */
-<<<<<<< HEAD
-#define	WT_STAT_DSRC_CURSOR_REPOSITION_FAILED		2176
-=======
-#define	WT_STAT_DSRC_CURSOR_REPOSITION_FAILED		2193
->>>>>>> 20998ab0
+#define	WT_STAT_DSRC_CURSOR_REPOSITION_FAILED		2178
 /*!
  * cursor: Total number of times cursor temporarily releases pinned page
  * to encourage eviction of hot or large page
  */
-<<<<<<< HEAD
-#define	WT_STAT_DSRC_CURSOR_REPOSITION			2177
+#define	WT_STAT_DSRC_CURSOR_REPOSITION			2179
 /*! cursor: bulk loaded cursor insert calls */
-#define	WT_STAT_DSRC_CURSOR_INSERT_BULK			2178
+#define	WT_STAT_DSRC_CURSOR_INSERT_BULK			2180
 /*! cursor: cache cursors reuse count */
-#define	WT_STAT_DSRC_CURSOR_REOPEN			2179
+#define	WT_STAT_DSRC_CURSOR_REOPEN			2181
 /*! cursor: close calls that result in cache */
-#define	WT_STAT_DSRC_CURSOR_CACHE			2180
+#define	WT_STAT_DSRC_CURSOR_CACHE			2182
 /*! cursor: create calls */
-#define	WT_STAT_DSRC_CURSOR_CREATE			2181
+#define	WT_STAT_DSRC_CURSOR_CREATE			2183
 /*! cursor: cursor bound calls that return an error */
-#define	WT_STAT_DSRC_CURSOR_BOUND_ERROR			2182
+#define	WT_STAT_DSRC_CURSOR_BOUND_ERROR			2184
 /*! cursor: cursor bounds cleared from reset */
-#define	WT_STAT_DSRC_CURSOR_BOUNDS_RESET		2183
+#define	WT_STAT_DSRC_CURSOR_BOUNDS_RESET		2185
 /*! cursor: cursor bounds comparisons performed */
-#define	WT_STAT_DSRC_CURSOR_BOUNDS_COMPARISONS		2184
+#define	WT_STAT_DSRC_CURSOR_BOUNDS_COMPARISONS		2186
 /*! cursor: cursor bounds next called on an unpositioned cursor */
-#define	WT_STAT_DSRC_CURSOR_BOUNDS_NEXT_UNPOSITIONED	2185
+#define	WT_STAT_DSRC_CURSOR_BOUNDS_NEXT_UNPOSITIONED	2187
 /*! cursor: cursor bounds next early exit */
-#define	WT_STAT_DSRC_CURSOR_BOUNDS_NEXT_EARLY_EXIT	2186
+#define	WT_STAT_DSRC_CURSOR_BOUNDS_NEXT_EARLY_EXIT	2188
 /*! cursor: cursor bounds prev called on an unpositioned cursor */
-#define	WT_STAT_DSRC_CURSOR_BOUNDS_PREV_UNPOSITIONED	2187
+#define	WT_STAT_DSRC_CURSOR_BOUNDS_PREV_UNPOSITIONED	2189
 /*! cursor: cursor bounds prev early exit */
-#define	WT_STAT_DSRC_CURSOR_BOUNDS_PREV_EARLY_EXIT	2188
+#define	WT_STAT_DSRC_CURSOR_BOUNDS_PREV_EARLY_EXIT	2190
 /*! cursor: cursor bounds search early exit */
-#define	WT_STAT_DSRC_CURSOR_BOUNDS_SEARCH_EARLY_EXIT	2189
+#define	WT_STAT_DSRC_CURSOR_BOUNDS_SEARCH_EARLY_EXIT	2191
 /*! cursor: cursor bounds search near call repositioned cursor */
-#define	WT_STAT_DSRC_CURSOR_BOUNDS_SEARCH_NEAR_REPOSITIONED_CURSOR	2190
+#define	WT_STAT_DSRC_CURSOR_BOUNDS_SEARCH_NEAR_REPOSITIONED_CURSOR	2192
 /*! cursor: cursor cache calls that return an error */
-#define	WT_STAT_DSRC_CURSOR_CACHE_ERROR			2191
+#define	WT_STAT_DSRC_CURSOR_CACHE_ERROR			2193
 /*! cursor: cursor close calls that return an error */
-#define	WT_STAT_DSRC_CURSOR_CLOSE_ERROR			2192
+#define	WT_STAT_DSRC_CURSOR_CLOSE_ERROR			2194
 /*! cursor: cursor compare calls that return an error */
-#define	WT_STAT_DSRC_CURSOR_COMPARE_ERROR		2193
+#define	WT_STAT_DSRC_CURSOR_COMPARE_ERROR		2195
 /*! cursor: cursor equals calls that return an error */
-#define	WT_STAT_DSRC_CURSOR_EQUALS_ERROR		2194
+#define	WT_STAT_DSRC_CURSOR_EQUALS_ERROR		2196
 /*! cursor: cursor get key calls that return an error */
-#define	WT_STAT_DSRC_CURSOR_GET_KEY_ERROR		2195
+#define	WT_STAT_DSRC_CURSOR_GET_KEY_ERROR		2197
 /*! cursor: cursor get value calls that return an error */
-#define	WT_STAT_DSRC_CURSOR_GET_VALUE_ERROR		2196
+#define	WT_STAT_DSRC_CURSOR_GET_VALUE_ERROR		2198
 /*! cursor: cursor insert calls that return an error */
-#define	WT_STAT_DSRC_CURSOR_INSERT_ERROR		2197
+#define	WT_STAT_DSRC_CURSOR_INSERT_ERROR		2199
 /*! cursor: cursor insert check calls that return an error */
-#define	WT_STAT_DSRC_CURSOR_INSERT_CHECK_ERROR		2198
+#define	WT_STAT_DSRC_CURSOR_INSERT_CHECK_ERROR		2200
 /*! cursor: cursor largest key calls that return an error */
-#define	WT_STAT_DSRC_CURSOR_LARGEST_KEY_ERROR		2199
+#define	WT_STAT_DSRC_CURSOR_LARGEST_KEY_ERROR		2201
 /*! cursor: cursor modify calls that return an error */
-#define	WT_STAT_DSRC_CURSOR_MODIFY_ERROR		2200
+#define	WT_STAT_DSRC_CURSOR_MODIFY_ERROR		2202
 /*! cursor: cursor next calls that return an error */
-#define	WT_STAT_DSRC_CURSOR_NEXT_ERROR			2201
-=======
-#define	WT_STAT_DSRC_CURSOR_REPOSITION			2194
-/*! cursor: bulk loaded cursor insert calls */
-#define	WT_STAT_DSRC_CURSOR_INSERT_BULK			2195
-/*! cursor: cache cursors reuse count */
-#define	WT_STAT_DSRC_CURSOR_REOPEN			2196
-/*! cursor: close calls that result in cache */
-#define	WT_STAT_DSRC_CURSOR_CACHE			2197
-/*! cursor: create calls */
-#define	WT_STAT_DSRC_CURSOR_CREATE			2198
-/*! cursor: cursor bound calls that return an error */
-#define	WT_STAT_DSRC_CURSOR_BOUND_ERROR			2199
-/*! cursor: cursor bounds cleared from reset */
-#define	WT_STAT_DSRC_CURSOR_BOUNDS_RESET		2200
-/*! cursor: cursor bounds comparisons performed */
-#define	WT_STAT_DSRC_CURSOR_BOUNDS_COMPARISONS		2201
-/*! cursor: cursor bounds next called on an unpositioned cursor */
-#define	WT_STAT_DSRC_CURSOR_BOUNDS_NEXT_UNPOSITIONED	2202
-/*! cursor: cursor bounds next early exit */
-#define	WT_STAT_DSRC_CURSOR_BOUNDS_NEXT_EARLY_EXIT	2203
-/*! cursor: cursor bounds prev called on an unpositioned cursor */
-#define	WT_STAT_DSRC_CURSOR_BOUNDS_PREV_UNPOSITIONED	2204
-/*! cursor: cursor bounds prev early exit */
-#define	WT_STAT_DSRC_CURSOR_BOUNDS_PREV_EARLY_EXIT	2205
-/*! cursor: cursor bounds search early exit */
-#define	WT_STAT_DSRC_CURSOR_BOUNDS_SEARCH_EARLY_EXIT	2206
-/*! cursor: cursor bounds search near call repositioned cursor */
-#define	WT_STAT_DSRC_CURSOR_BOUNDS_SEARCH_NEAR_REPOSITIONED_CURSOR	2207
-/*! cursor: cursor cache calls that return an error */
-#define	WT_STAT_DSRC_CURSOR_CACHE_ERROR			2208
-/*! cursor: cursor close calls that return an error */
-#define	WT_STAT_DSRC_CURSOR_CLOSE_ERROR			2209
-/*! cursor: cursor compare calls that return an error */
-#define	WT_STAT_DSRC_CURSOR_COMPARE_ERROR		2210
-/*! cursor: cursor equals calls that return an error */
-#define	WT_STAT_DSRC_CURSOR_EQUALS_ERROR		2211
-/*! cursor: cursor get key calls that return an error */
-#define	WT_STAT_DSRC_CURSOR_GET_KEY_ERROR		2212
-/*! cursor: cursor get value calls that return an error */
-#define	WT_STAT_DSRC_CURSOR_GET_VALUE_ERROR		2213
-/*! cursor: cursor insert calls that return an error */
-#define	WT_STAT_DSRC_CURSOR_INSERT_ERROR		2214
-/*! cursor: cursor insert check calls that return an error */
-#define	WT_STAT_DSRC_CURSOR_INSERT_CHECK_ERROR		2215
-/*! cursor: cursor largest key calls that return an error */
-#define	WT_STAT_DSRC_CURSOR_LARGEST_KEY_ERROR		2216
-/*! cursor: cursor modify calls that return an error */
-#define	WT_STAT_DSRC_CURSOR_MODIFY_ERROR		2217
-/*! cursor: cursor next calls that return an error */
-#define	WT_STAT_DSRC_CURSOR_NEXT_ERROR			2218
->>>>>>> 20998ab0
+#define	WT_STAT_DSRC_CURSOR_NEXT_ERROR			2203
 /*!
  * cursor: cursor next calls that skip due to a globally visible history
  * store tombstone
  */
-<<<<<<< HEAD
-#define	WT_STAT_DSRC_CURSOR_NEXT_HS_TOMBSTONE		2202
-=======
-#define	WT_STAT_DSRC_CURSOR_NEXT_HS_TOMBSTONE		2219
->>>>>>> 20998ab0
+#define	WT_STAT_DSRC_CURSOR_NEXT_HS_TOMBSTONE		2204
 /*!
  * cursor: cursor next calls that skip greater than 1 and fewer than 100
  * entries
  */
-<<<<<<< HEAD
-#define	WT_STAT_DSRC_CURSOR_NEXT_SKIP_LT_100		2203
-=======
-#define	WT_STAT_DSRC_CURSOR_NEXT_SKIP_LT_100		2220
->>>>>>> 20998ab0
+#define	WT_STAT_DSRC_CURSOR_NEXT_SKIP_LT_100		2205
 /*!
  * cursor: cursor next calls that skip greater than or equal to 100
  * entries
  */
-<<<<<<< HEAD
-#define	WT_STAT_DSRC_CURSOR_NEXT_SKIP_GE_100		2204
+#define	WT_STAT_DSRC_CURSOR_NEXT_SKIP_GE_100		2206
 /*! cursor: cursor next random calls that return an error */
-#define	WT_STAT_DSRC_CURSOR_NEXT_RANDOM_ERROR		2205
+#define	WT_STAT_DSRC_CURSOR_NEXT_RANDOM_ERROR		2207
 /*! cursor: cursor prev calls that return an error */
-#define	WT_STAT_DSRC_CURSOR_PREV_ERROR			2206
-=======
-#define	WT_STAT_DSRC_CURSOR_NEXT_SKIP_GE_100		2221
-/*! cursor: cursor next random calls that return an error */
-#define	WT_STAT_DSRC_CURSOR_NEXT_RANDOM_ERROR		2222
-/*! cursor: cursor prev calls that return an error */
-#define	WT_STAT_DSRC_CURSOR_PREV_ERROR			2223
->>>>>>> 20998ab0
+#define	WT_STAT_DSRC_CURSOR_PREV_ERROR			2208
 /*!
  * cursor: cursor prev calls that skip due to a globally visible history
  * store tombstone
  */
-<<<<<<< HEAD
-#define	WT_STAT_DSRC_CURSOR_PREV_HS_TOMBSTONE		2207
-=======
-#define	WT_STAT_DSRC_CURSOR_PREV_HS_TOMBSTONE		2224
->>>>>>> 20998ab0
+#define	WT_STAT_DSRC_CURSOR_PREV_HS_TOMBSTONE		2209
 /*!
  * cursor: cursor prev calls that skip greater than or equal to 100
  * entries
  */
-<<<<<<< HEAD
-#define	WT_STAT_DSRC_CURSOR_PREV_SKIP_GE_100		2208
+#define	WT_STAT_DSRC_CURSOR_PREV_SKIP_GE_100		2210
 /*! cursor: cursor prev calls that skip less than 100 entries */
-#define	WT_STAT_DSRC_CURSOR_PREV_SKIP_LT_100		2209
+#define	WT_STAT_DSRC_CURSOR_PREV_SKIP_LT_100		2211
 /*! cursor: cursor reconfigure calls that return an error */
-#define	WT_STAT_DSRC_CURSOR_RECONFIGURE_ERROR		2210
+#define	WT_STAT_DSRC_CURSOR_RECONFIGURE_ERROR		2212
 /*! cursor: cursor remove calls that return an error */
-#define	WT_STAT_DSRC_CURSOR_REMOVE_ERROR		2211
+#define	WT_STAT_DSRC_CURSOR_REMOVE_ERROR		2213
 /*! cursor: cursor reopen calls that return an error */
-#define	WT_STAT_DSRC_CURSOR_REOPEN_ERROR		2212
+#define	WT_STAT_DSRC_CURSOR_REOPEN_ERROR		2214
 /*! cursor: cursor reserve calls that return an error */
-#define	WT_STAT_DSRC_CURSOR_RESERVE_ERROR		2213
+#define	WT_STAT_DSRC_CURSOR_RESERVE_ERROR		2215
 /*! cursor: cursor reset calls that return an error */
-#define	WT_STAT_DSRC_CURSOR_RESET_ERROR			2214
+#define	WT_STAT_DSRC_CURSOR_RESET_ERROR			2216
 /*! cursor: cursor search calls that return an error */
-#define	WT_STAT_DSRC_CURSOR_SEARCH_ERROR		2215
+#define	WT_STAT_DSRC_CURSOR_SEARCH_ERROR		2217
 /*! cursor: cursor search near calls that return an error */
-#define	WT_STAT_DSRC_CURSOR_SEARCH_NEAR_ERROR		2216
+#define	WT_STAT_DSRC_CURSOR_SEARCH_NEAR_ERROR		2218
 /*! cursor: cursor update calls that return an error */
-#define	WT_STAT_DSRC_CURSOR_UPDATE_ERROR		2217
+#define	WT_STAT_DSRC_CURSOR_UPDATE_ERROR		2219
 /*! cursor: insert calls */
-#define	WT_STAT_DSRC_CURSOR_INSERT			2218
+#define	WT_STAT_DSRC_CURSOR_INSERT			2220
 /*! cursor: insert key and value bytes */
-#define	WT_STAT_DSRC_CURSOR_INSERT_BYTES		2219
+#define	WT_STAT_DSRC_CURSOR_INSERT_BYTES		2221
 /*! cursor: modify */
-#define	WT_STAT_DSRC_CURSOR_MODIFY			2220
+#define	WT_STAT_DSRC_CURSOR_MODIFY			2222
 /*! cursor: modify key and value bytes affected */
-#define	WT_STAT_DSRC_CURSOR_MODIFY_BYTES		2221
+#define	WT_STAT_DSRC_CURSOR_MODIFY_BYTES		2223
 /*! cursor: modify value bytes modified */
-#define	WT_STAT_DSRC_CURSOR_MODIFY_BYTES_TOUCH		2222
+#define	WT_STAT_DSRC_CURSOR_MODIFY_BYTES_TOUCH		2224
 /*! cursor: next calls */
-#define	WT_STAT_DSRC_CURSOR_NEXT			2223
+#define	WT_STAT_DSRC_CURSOR_NEXT			2225
 /*! cursor: open cursor count */
-#define	WT_STAT_DSRC_CURSOR_OPEN_COUNT			2224
+#define	WT_STAT_DSRC_CURSOR_OPEN_COUNT			2226
 /*! cursor: operation restarted */
-#define	WT_STAT_DSRC_CURSOR_RESTART			2225
+#define	WT_STAT_DSRC_CURSOR_RESTART			2227
 /*! cursor: prev calls */
-#define	WT_STAT_DSRC_CURSOR_PREV			2226
+#define	WT_STAT_DSRC_CURSOR_PREV			2228
 /*! cursor: remove calls */
-#define	WT_STAT_DSRC_CURSOR_REMOVE			2227
+#define	WT_STAT_DSRC_CURSOR_REMOVE			2229
 /*! cursor: remove key bytes removed */
-#define	WT_STAT_DSRC_CURSOR_REMOVE_BYTES		2228
+#define	WT_STAT_DSRC_CURSOR_REMOVE_BYTES		2230
 /*! cursor: reserve calls */
-#define	WT_STAT_DSRC_CURSOR_RESERVE			2229
+#define	WT_STAT_DSRC_CURSOR_RESERVE			2231
 /*! cursor: reset calls */
-#define	WT_STAT_DSRC_CURSOR_RESET			2230
+#define	WT_STAT_DSRC_CURSOR_RESET			2232
 /*! cursor: search calls */
-#define	WT_STAT_DSRC_CURSOR_SEARCH			2231
+#define	WT_STAT_DSRC_CURSOR_SEARCH			2233
 /*! cursor: search history store calls */
-#define	WT_STAT_DSRC_CURSOR_SEARCH_HS			2232
+#define	WT_STAT_DSRC_CURSOR_SEARCH_HS			2234
 /*! cursor: search near calls */
-#define	WT_STAT_DSRC_CURSOR_SEARCH_NEAR			2233
+#define	WT_STAT_DSRC_CURSOR_SEARCH_NEAR			2235
 /*! cursor: truncate calls */
-#define	WT_STAT_DSRC_CURSOR_TRUNCATE			2234
+#define	WT_STAT_DSRC_CURSOR_TRUNCATE			2236
 /*! cursor: update calls */
-#define	WT_STAT_DSRC_CURSOR_UPDATE			2235
+#define	WT_STAT_DSRC_CURSOR_UPDATE			2237
 /*! cursor: update key and value bytes */
-#define	WT_STAT_DSRC_CURSOR_UPDATE_BYTES		2236
+#define	WT_STAT_DSRC_CURSOR_UPDATE_BYTES		2238
 /*! cursor: update value size change */
-#define	WT_STAT_DSRC_CURSOR_UPDATE_BYTES_CHANGED	2237
+#define	WT_STAT_DSRC_CURSOR_UPDATE_BYTES_CHANGED	2239
 /*! layered: Layered table cursor insert operations */
-#define	WT_STAT_DSRC_LAYERED_CURS_INSERT		2238
+#define	WT_STAT_DSRC_LAYERED_CURS_INSERT		2240
 /*! layered: Layered table cursor next operations */
-#define	WT_STAT_DSRC_LAYERED_CURS_NEXT			2239
+#define	WT_STAT_DSRC_LAYERED_CURS_NEXT			2241
 /*! layered: Layered table cursor next operations from ingest table */
-#define	WT_STAT_DSRC_LAYERED_CURS_NEXT_INGEST		2240
+#define	WT_STAT_DSRC_LAYERED_CURS_NEXT_INGEST		2242
 /*! layered: Layered table cursor next operations from stable table */
-#define	WT_STAT_DSRC_LAYERED_CURS_NEXT_STABLE		2241
+#define	WT_STAT_DSRC_LAYERED_CURS_NEXT_STABLE		2243
 /*! layered: Layered table cursor prev operations */
-#define	WT_STAT_DSRC_LAYERED_CURS_PREV			2242
+#define	WT_STAT_DSRC_LAYERED_CURS_PREV			2244
 /*! layered: Layered table cursor prev operations from ingest table */
-#define	WT_STAT_DSRC_LAYERED_CURS_PREV_INGEST		2243
+#define	WT_STAT_DSRC_LAYERED_CURS_PREV_INGEST		2245
 /*! layered: Layered table cursor prev operations from stable table */
-#define	WT_STAT_DSRC_LAYERED_CURS_PREV_STABLE		2244
+#define	WT_STAT_DSRC_LAYERED_CURS_PREV_STABLE		2246
 /*! layered: Layered table cursor remove operations */
-#define	WT_STAT_DSRC_LAYERED_CURS_REMOVE		2245
+#define	WT_STAT_DSRC_LAYERED_CURS_REMOVE		2247
 /*! layered: Layered table cursor search near operations */
-#define	WT_STAT_DSRC_LAYERED_CURS_SEARCH_NEAR		2246
+#define	WT_STAT_DSRC_LAYERED_CURS_SEARCH_NEAR		2248
 /*! layered: Layered table cursor search near operations from ingest table */
-#define	WT_STAT_DSRC_LAYERED_CURS_SEARCH_NEAR_INGEST	2247
+#define	WT_STAT_DSRC_LAYERED_CURS_SEARCH_NEAR_INGEST	2249
 /*! layered: Layered table cursor search near operations from stable table */
-#define	WT_STAT_DSRC_LAYERED_CURS_SEARCH_NEAR_STABLE	2248
+#define	WT_STAT_DSRC_LAYERED_CURS_SEARCH_NEAR_STABLE	2250
 /*! layered: Layered table cursor search operations */
-#define	WT_STAT_DSRC_LAYERED_CURS_SEARCH		2249
+#define	WT_STAT_DSRC_LAYERED_CURS_SEARCH		2251
 /*! layered: Layered table cursor search operations from ingest table */
-#define	WT_STAT_DSRC_LAYERED_CURS_SEARCH_INGEST		2250
+#define	WT_STAT_DSRC_LAYERED_CURS_SEARCH_INGEST		2252
 /*! layered: Layered table cursor search operations from stable table */
-#define	WT_STAT_DSRC_LAYERED_CURS_SEARCH_STABLE		2251
+#define	WT_STAT_DSRC_LAYERED_CURS_SEARCH_STABLE		2253
 /*! layered: Layered table cursor update operations */
-#define	WT_STAT_DSRC_LAYERED_CURS_UPDATE		2252
+#define	WT_STAT_DSRC_LAYERED_CURS_UPDATE		2254
 /*! layered: Layered table cursor upgrade state for ingest table */
-#define	WT_STAT_DSRC_LAYERED_CURS_UPGRADE_INGEST	2253
+#define	WT_STAT_DSRC_LAYERED_CURS_UPGRADE_INGEST	2255
 /*! layered: Layered table cursor upgrade state for stable table */
-#define	WT_STAT_DSRC_LAYERED_CURS_UPGRADE_STABLE	2254
-=======
-#define	WT_STAT_DSRC_CURSOR_PREV_SKIP_GE_100		2225
-/*! cursor: cursor prev calls that skip less than 100 entries */
-#define	WT_STAT_DSRC_CURSOR_PREV_SKIP_LT_100		2226
-/*! cursor: cursor reconfigure calls that return an error */
-#define	WT_STAT_DSRC_CURSOR_RECONFIGURE_ERROR		2227
-/*! cursor: cursor remove calls that return an error */
-#define	WT_STAT_DSRC_CURSOR_REMOVE_ERROR		2228
-/*! cursor: cursor reopen calls that return an error */
-#define	WT_STAT_DSRC_CURSOR_REOPEN_ERROR		2229
-/*! cursor: cursor reserve calls that return an error */
-#define	WT_STAT_DSRC_CURSOR_RESERVE_ERROR		2230
-/*! cursor: cursor reset calls that return an error */
-#define	WT_STAT_DSRC_CURSOR_RESET_ERROR			2231
-/*! cursor: cursor search calls that return an error */
-#define	WT_STAT_DSRC_CURSOR_SEARCH_ERROR		2232
-/*! cursor: cursor search near calls that return an error */
-#define	WT_STAT_DSRC_CURSOR_SEARCH_NEAR_ERROR		2233
-/*! cursor: cursor update calls that return an error */
-#define	WT_STAT_DSRC_CURSOR_UPDATE_ERROR		2234
-/*! cursor: insert calls */
-#define	WT_STAT_DSRC_CURSOR_INSERT			2235
-/*! cursor: insert key and value bytes */
-#define	WT_STAT_DSRC_CURSOR_INSERT_BYTES		2236
-/*! cursor: modify */
-#define	WT_STAT_DSRC_CURSOR_MODIFY			2237
-/*! cursor: modify key and value bytes affected */
-#define	WT_STAT_DSRC_CURSOR_MODIFY_BYTES		2238
-/*! cursor: modify value bytes modified */
-#define	WT_STAT_DSRC_CURSOR_MODIFY_BYTES_TOUCH		2239
-/*! cursor: next calls */
-#define	WT_STAT_DSRC_CURSOR_NEXT			2240
-/*! cursor: open cursor count */
-#define	WT_STAT_DSRC_CURSOR_OPEN_COUNT			2241
-/*! cursor: operation restarted */
-#define	WT_STAT_DSRC_CURSOR_RESTART			2242
-/*! cursor: prev calls */
-#define	WT_STAT_DSRC_CURSOR_PREV			2243
-/*! cursor: remove calls */
-#define	WT_STAT_DSRC_CURSOR_REMOVE			2244
-/*! cursor: remove key bytes removed */
-#define	WT_STAT_DSRC_CURSOR_REMOVE_BYTES		2245
-/*! cursor: reserve calls */
-#define	WT_STAT_DSRC_CURSOR_RESERVE			2246
-/*! cursor: reset calls */
-#define	WT_STAT_DSRC_CURSOR_RESET			2247
-/*! cursor: search calls */
-#define	WT_STAT_DSRC_CURSOR_SEARCH			2248
-/*! cursor: search history store calls */
-#define	WT_STAT_DSRC_CURSOR_SEARCH_HS			2249
-/*! cursor: search near calls */
-#define	WT_STAT_DSRC_CURSOR_SEARCH_NEAR			2250
-/*! cursor: truncate calls */
-#define	WT_STAT_DSRC_CURSOR_TRUNCATE			2251
-/*! cursor: update calls */
-#define	WT_STAT_DSRC_CURSOR_UPDATE			2252
-/*! cursor: update key and value bytes */
-#define	WT_STAT_DSRC_CURSOR_UPDATE_BYTES		2253
-/*! cursor: update value size change */
-#define	WT_STAT_DSRC_CURSOR_UPDATE_BYTES_CHANGED	2254
-/*! layered: Layered table cursor insert operations */
-#define	WT_STAT_DSRC_LAYERED_CURS_INSERT		2255
-/*! layered: Layered table cursor next operations */
-#define	WT_STAT_DSRC_LAYERED_CURS_NEXT			2256
-/*! layered: Layered table cursor next operations from ingest table */
-#define	WT_STAT_DSRC_LAYERED_CURS_NEXT_INGEST		2257
-/*! layered: Layered table cursor next operations from stable table */
-#define	WT_STAT_DSRC_LAYERED_CURS_NEXT_STABLE		2258
-/*! layered: Layered table cursor prev operations */
-#define	WT_STAT_DSRC_LAYERED_CURS_PREV			2259
-/*! layered: Layered table cursor prev operations from ingest table */
-#define	WT_STAT_DSRC_LAYERED_CURS_PREV_INGEST		2260
-/*! layered: Layered table cursor prev operations from stable table */
-#define	WT_STAT_DSRC_LAYERED_CURS_PREV_STABLE		2261
-/*! layered: Layered table cursor remove operations */
-#define	WT_STAT_DSRC_LAYERED_CURS_REMOVE		2262
-/*! layered: Layered table cursor search near operations */
-#define	WT_STAT_DSRC_LAYERED_CURS_SEARCH_NEAR		2263
-/*! layered: Layered table cursor search near operations from ingest table */
-#define	WT_STAT_DSRC_LAYERED_CURS_SEARCH_NEAR_INGEST	2264
-/*! layered: Layered table cursor search near operations from stable table */
-#define	WT_STAT_DSRC_LAYERED_CURS_SEARCH_NEAR_STABLE	2265
-/*! layered: Layered table cursor search operations */
-#define	WT_STAT_DSRC_LAYERED_CURS_SEARCH		2266
-/*! layered: Layered table cursor search operations from ingest table */
-#define	WT_STAT_DSRC_LAYERED_CURS_SEARCH_INGEST		2267
-/*! layered: Layered table cursor search operations from stable table */
-#define	WT_STAT_DSRC_LAYERED_CURS_SEARCH_STABLE		2268
-/*! layered: Layered table cursor update operations */
-#define	WT_STAT_DSRC_LAYERED_CURS_UPDATE		2269
-/*! layered: Layered table cursor upgrade state for ingest table */
-#define	WT_STAT_DSRC_LAYERED_CURS_UPGRADE_INGEST	2270
-/*! layered: Layered table cursor upgrade state for stable table */
-#define	WT_STAT_DSRC_LAYERED_CURS_UPGRADE_STABLE	2271
->>>>>>> 20998ab0
+#define	WT_STAT_DSRC_LAYERED_CURS_UPGRADE_STABLE	2256
 /*!
  * layered: checkpoints performed on this table by the layered table
  * manager
  */
-<<<<<<< HEAD
-#define	WT_STAT_DSRC_LAYERED_TABLE_MANAGER_CHECKPOINTS	2255
+#define	WT_STAT_DSRC_LAYERED_TABLE_MANAGER_CHECKPOINTS	2257
 /*! layered: checkpoints refreshed on shared layered constituents */
-#define	WT_STAT_DSRC_LAYERED_TABLE_MANAGER_CHECKPOINTS_REFRESHED	2256
-=======
-#define	WT_STAT_DSRC_LAYERED_TABLE_MANAGER_CHECKPOINTS	2272
-/*! layered: checkpoints refreshed on shared layered constituents */
-#define	WT_STAT_DSRC_LAYERED_TABLE_MANAGER_CHECKPOINTS_REFRESHED	2273
->>>>>>> 20998ab0
+#define	WT_STAT_DSRC_LAYERED_TABLE_MANAGER_CHECKPOINTS_REFRESHED	2258
 /*!
  * layered: how many log applications the layered table manager applied
  * on this tree
  */
-<<<<<<< HEAD
-#define	WT_STAT_DSRC_LAYERED_TABLE_MANAGER_LOGOPS_APPLIED	2257
-=======
-#define	WT_STAT_DSRC_LAYERED_TABLE_MANAGER_LOGOPS_APPLIED	2274
->>>>>>> 20998ab0
+#define	WT_STAT_DSRC_LAYERED_TABLE_MANAGER_LOGOPS_APPLIED	2259
 /*!
  * layered: how many log applications the layered table manager skipped
  * on this tree
  */
-<<<<<<< HEAD
-#define	WT_STAT_DSRC_LAYERED_TABLE_MANAGER_LOGOPS_SKIPPED	2258
-=======
-#define	WT_STAT_DSRC_LAYERED_TABLE_MANAGER_LOGOPS_SKIPPED	2275
->>>>>>> 20998ab0
+#define	WT_STAT_DSRC_LAYERED_TABLE_MANAGER_LOGOPS_SKIPPED	2260
 /*!
  * layered: how many previously-applied LSNs the layered table manager
  * skipped on this tree
  */
-<<<<<<< HEAD
-#define	WT_STAT_DSRC_LAYERED_TABLE_MANAGER_SKIP_LSN	2259
+#define	WT_STAT_DSRC_LAYERED_TABLE_MANAGER_SKIP_LSN	2261
 /*! reconciliation: VLCS pages explicitly reconciled as empty */
-#define	WT_STAT_DSRC_REC_VLCS_EMPTIED_PAGES		2260
+#define	WT_STAT_DSRC_REC_VLCS_EMPTIED_PAGES		2262
 /*! reconciliation: approximate byte size of timestamps in pages written */
-#define	WT_STAT_DSRC_REC_TIME_WINDOW_BYTES_TS		2261
-=======
-#define	WT_STAT_DSRC_LAYERED_TABLE_MANAGER_SKIP_LSN	2276
-/*! reconciliation: VLCS pages explicitly reconciled as empty */
-#define	WT_STAT_DSRC_REC_VLCS_EMPTIED_PAGES		2277
-/*! reconciliation: approximate byte size of timestamps in pages written */
-#define	WT_STAT_DSRC_REC_TIME_WINDOW_BYTES_TS		2278
->>>>>>> 20998ab0
+#define	WT_STAT_DSRC_REC_TIME_WINDOW_BYTES_TS		2263
 /*!
  * reconciliation: approximate byte size of transaction IDs in pages
  * written
  */
-<<<<<<< HEAD
-#define	WT_STAT_DSRC_REC_TIME_WINDOW_BYTES_TXN		2262
-=======
-#define	WT_STAT_DSRC_REC_TIME_WINDOW_BYTES_TXN		2279
->>>>>>> 20998ab0
+#define	WT_STAT_DSRC_REC_TIME_WINDOW_BYTES_TXN		2264
 /*!
  * reconciliation: average length of delta chain on internal page with
  * deltas
  */
-<<<<<<< HEAD
-#define	WT_STAT_DSRC_REC_AVERAGE_INTERNAL_PAGE_DELTA_CHAIN_LENGTH	2263
+#define	WT_STAT_DSRC_REC_AVERAGE_INTERNAL_PAGE_DELTA_CHAIN_LENGTH	2265
 /*! reconciliation: average length of delta chain on leaf page with deltas */
-#define	WT_STAT_DSRC_REC_AVERAGE_LEAF_PAGE_DELTA_CHAIN_LENGTH	2264
+#define	WT_STAT_DSRC_REC_AVERAGE_LEAF_PAGE_DELTA_CHAIN_LENGTH	2266
 /*! reconciliation: dictionary matches */
-#define	WT_STAT_DSRC_REC_DICTIONARY			2265
+#define	WT_STAT_DSRC_REC_DICTIONARY			2267
 /*! reconciliation: empty deltas skipped in disaggregated storage */
-#define	WT_STAT_DSRC_REC_SKIP_EMPTY_DELTAS		2266
+#define	WT_STAT_DSRC_REC_SKIP_EMPTY_DELTAS		2268
 /*! reconciliation: fast-path pages deleted */
-#define	WT_STAT_DSRC_REC_PAGE_DELETE_FAST		2267
+#define	WT_STAT_DSRC_REC_PAGE_DELETE_FAST		2269
 /*! reconciliation: internal page deltas written */
-#define	WT_STAT_DSRC_REC_PAGE_DELTA_INTERNAL		2268
-=======
-#define	WT_STAT_DSRC_REC_AVERAGE_INTERNAL_PAGE_DELTA_CHAIN_LENGTH	2280
-/*! reconciliation: average length of delta chain on leaf page with deltas */
-#define	WT_STAT_DSRC_REC_AVERAGE_LEAF_PAGE_DELTA_CHAIN_LENGTH	2281
-/*! reconciliation: dictionary matches */
-#define	WT_STAT_DSRC_REC_DICTIONARY			2282
-/*! reconciliation: empty deltas skipped in disaggregated storage */
-#define	WT_STAT_DSRC_REC_SKIP_EMPTY_DELTAS		2283
-/*! reconciliation: fast-path pages deleted */
-#define	WT_STAT_DSRC_REC_PAGE_DELETE_FAST		2284
-/*! reconciliation: internal page deltas written */
-#define	WT_STAT_DSRC_REC_PAGE_DELTA_INTERNAL		2285
->>>>>>> 20998ab0
+#define	WT_STAT_DSRC_REC_PAGE_DELTA_INTERNAL		2270
 /*!
  * reconciliation: internal page key bytes discarded using suffix
  * compression
  */
-<<<<<<< HEAD
-#define	WT_STAT_DSRC_REC_SUFFIX_COMPRESSION		2269
+#define	WT_STAT_DSRC_REC_SUFFIX_COMPRESSION		2271
 /*! reconciliation: internal page multi-block writes */
-#define	WT_STAT_DSRC_REC_MULTIBLOCK_INTERNAL		2270
+#define	WT_STAT_DSRC_REC_MULTIBLOCK_INTERNAL		2272
 /*! reconciliation: leaf page deltas written */
-#define	WT_STAT_DSRC_REC_PAGE_DELTA_LEAF		2271
+#define	WT_STAT_DSRC_REC_PAGE_DELTA_LEAF		2273
 /*! reconciliation: leaf page key bytes discarded using prefix compression */
-#define	WT_STAT_DSRC_REC_PREFIX_COMPRESSION		2272
+#define	WT_STAT_DSRC_REC_PREFIX_COMPRESSION		2274
 /*! reconciliation: leaf page multi-block writes */
-#define	WT_STAT_DSRC_REC_MULTIBLOCK_LEAF		2273
+#define	WT_STAT_DSRC_REC_MULTIBLOCK_LEAF		2275
 /*! reconciliation: leaf-page overflow keys */
-#define	WT_STAT_DSRC_REC_OVERFLOW_KEY_LEAF		2274
+#define	WT_STAT_DSRC_REC_OVERFLOW_KEY_LEAF		2276
 /*! reconciliation: max deltas seen on internal page during reconciliation */
-#define	WT_STAT_DSRC_REC_MAX_INTERNAL_PAGE_DELTAS	2275
+#define	WT_STAT_DSRC_REC_MAX_INTERNAL_PAGE_DELTAS	2277
 /*! reconciliation: max deltas seen on leaf page during reconciliation */
-#define	WT_STAT_DSRC_REC_MAX_LEAF_PAGE_DELTAS		2276
+#define	WT_STAT_DSRC_REC_MAX_LEAF_PAGE_DELTAS		2278
 /*! reconciliation: maximum blocks required for a page */
-#define	WT_STAT_DSRC_REC_MULTIBLOCK_MAX			2277
-=======
-#define	WT_STAT_DSRC_REC_SUFFIX_COMPRESSION		2286
-/*! reconciliation: internal page multi-block writes */
-#define	WT_STAT_DSRC_REC_MULTIBLOCK_INTERNAL		2287
-/*! reconciliation: leaf page deltas written */
-#define	WT_STAT_DSRC_REC_PAGE_DELTA_LEAF		2288
-/*! reconciliation: leaf page key bytes discarded using prefix compression */
-#define	WT_STAT_DSRC_REC_PREFIX_COMPRESSION		2289
-/*! reconciliation: leaf page multi-block writes */
-#define	WT_STAT_DSRC_REC_MULTIBLOCK_LEAF		2290
-/*! reconciliation: leaf-page overflow keys */
-#define	WT_STAT_DSRC_REC_OVERFLOW_KEY_LEAF		2291
-/*! reconciliation: max deltas seen on internal page during reconciliation */
-#define	WT_STAT_DSRC_REC_MAX_INTERNAL_PAGE_DELTAS	2292
-/*! reconciliation: max deltas seen on leaf page during reconciliation */
-#define	WT_STAT_DSRC_REC_MAX_LEAF_PAGE_DELTAS		2293
-/*! reconciliation: maximum blocks required for a page */
-#define	WT_STAT_DSRC_REC_MULTIBLOCK_MAX			2294
->>>>>>> 20998ab0
+#define	WT_STAT_DSRC_REC_MULTIBLOCK_MAX			2279
 /*!
  * reconciliation: number of keys that are garbage collected in the
  * ingest table for disaggregated storage
  */
-<<<<<<< HEAD
-#define	WT_STAT_DSRC_REC_INGEST_GARBAGE_COLLECTION_KEYS	2278
+#define	WT_STAT_DSRC_REC_INGEST_GARBAGE_COLLECTION_KEYS	2280
 /*! reconciliation: overflow values written */
-#define	WT_STAT_DSRC_REC_OVERFLOW_VALUE			2279
+#define	WT_STAT_DSRC_REC_OVERFLOW_VALUE			2281
 /*! reconciliation: page reconciliation calls */
-#define	WT_STAT_DSRC_REC_PAGES				2280
+#define	WT_STAT_DSRC_REC_PAGES				2282
 /*! reconciliation: page reconciliation calls for eviction */
-#define	WT_STAT_DSRC_REC_PAGES_EVICTION			2281
+#define	WT_STAT_DSRC_REC_PAGES_EVICTION			2283
 /*! reconciliation: pages deleted */
-#define	WT_STAT_DSRC_REC_PAGE_DELETE			2282
-=======
-#define	WT_STAT_DSRC_REC_INGEST_GARBAGE_COLLECTION_KEYS	2295
-/*! reconciliation: overflow values written */
-#define	WT_STAT_DSRC_REC_OVERFLOW_VALUE			2296
-/*! reconciliation: page reconciliation calls */
-#define	WT_STAT_DSRC_REC_PAGES				2297
-/*! reconciliation: page reconciliation calls for eviction */
-#define	WT_STAT_DSRC_REC_PAGES_EVICTION			2298
-/*! reconciliation: pages deleted */
-#define	WT_STAT_DSRC_REC_PAGE_DELETE			2299
->>>>>>> 20998ab0
+#define	WT_STAT_DSRC_REC_PAGE_DELETE			2284
 /*!
  * reconciliation: pages written including an aggregated newest start
  * durable timestamp
  */
-<<<<<<< HEAD
-#define	WT_STAT_DSRC_REC_TIME_AGGR_NEWEST_START_DURABLE_TS	2283
-=======
-#define	WT_STAT_DSRC_REC_TIME_AGGR_NEWEST_START_DURABLE_TS	2300
->>>>>>> 20998ab0
+#define	WT_STAT_DSRC_REC_TIME_AGGR_NEWEST_START_DURABLE_TS	2285
 /*!
  * reconciliation: pages written including an aggregated newest stop
  * durable timestamp
  */
-<<<<<<< HEAD
-#define	WT_STAT_DSRC_REC_TIME_AGGR_NEWEST_STOP_DURABLE_TS	2284
-=======
-#define	WT_STAT_DSRC_REC_TIME_AGGR_NEWEST_STOP_DURABLE_TS	2301
->>>>>>> 20998ab0
+#define	WT_STAT_DSRC_REC_TIME_AGGR_NEWEST_STOP_DURABLE_TS	2286
 /*!
  * reconciliation: pages written including an aggregated newest stop
  * timestamp
  */
-<<<<<<< HEAD
-#define	WT_STAT_DSRC_REC_TIME_AGGR_NEWEST_STOP_TS	2285
-=======
-#define	WT_STAT_DSRC_REC_TIME_AGGR_NEWEST_STOP_TS	2302
->>>>>>> 20998ab0
+#define	WT_STAT_DSRC_REC_TIME_AGGR_NEWEST_STOP_TS	2287
 /*!
  * reconciliation: pages written including an aggregated newest stop
  * transaction ID
  */
-<<<<<<< HEAD
-#define	WT_STAT_DSRC_REC_TIME_AGGR_NEWEST_STOP_TXN	2286
-=======
-#define	WT_STAT_DSRC_REC_TIME_AGGR_NEWEST_STOP_TXN	2303
->>>>>>> 20998ab0
+#define	WT_STAT_DSRC_REC_TIME_AGGR_NEWEST_STOP_TXN	2288
 /*!
  * reconciliation: pages written including an aggregated newest
  * transaction ID
  */
-<<<<<<< HEAD
-#define	WT_STAT_DSRC_REC_TIME_AGGR_NEWEST_TXN		2287
-=======
-#define	WT_STAT_DSRC_REC_TIME_AGGR_NEWEST_TXN		2304
->>>>>>> 20998ab0
+#define	WT_STAT_DSRC_REC_TIME_AGGR_NEWEST_TXN		2289
 /*!
  * reconciliation: pages written including an aggregated oldest start
  * timestamp
  */
-<<<<<<< HEAD
-#define	WT_STAT_DSRC_REC_TIME_AGGR_OLDEST_START_TS	2288
+#define	WT_STAT_DSRC_REC_TIME_AGGR_OLDEST_START_TS	2290
 /*! reconciliation: pages written including an aggregated prepare */
-#define	WT_STAT_DSRC_REC_TIME_AGGR_PREPARED		2289
+#define	WT_STAT_DSRC_REC_TIME_AGGR_PREPARED		2291
 /*! reconciliation: pages written including at least one prepare state */
-#define	WT_STAT_DSRC_REC_TIME_WINDOW_PAGES_PREPARED	2290
-=======
-#define	WT_STAT_DSRC_REC_TIME_AGGR_OLDEST_START_TS	2305
-/*! reconciliation: pages written including an aggregated prepare */
-#define	WT_STAT_DSRC_REC_TIME_AGGR_PREPARED		2306
-/*! reconciliation: pages written including at least one prepare state */
-#define	WT_STAT_DSRC_REC_TIME_WINDOW_PAGES_PREPARED	2307
->>>>>>> 20998ab0
+#define	WT_STAT_DSRC_REC_TIME_WINDOW_PAGES_PREPARED	2292
 /*!
  * reconciliation: pages written including at least one start durable
  * timestamp
  */
-<<<<<<< HEAD
-#define	WT_STAT_DSRC_REC_TIME_WINDOW_PAGES_DURABLE_START_TS	2291
+#define	WT_STAT_DSRC_REC_TIME_WINDOW_PAGES_DURABLE_START_TS	2293
 /*! reconciliation: pages written including at least one start timestamp */
-#define	WT_STAT_DSRC_REC_TIME_WINDOW_PAGES_START_TS	2292
-=======
-#define	WT_STAT_DSRC_REC_TIME_WINDOW_PAGES_DURABLE_START_TS	2308
-/*! reconciliation: pages written including at least one start timestamp */
-#define	WT_STAT_DSRC_REC_TIME_WINDOW_PAGES_START_TS	2309
->>>>>>> 20998ab0
+#define	WT_STAT_DSRC_REC_TIME_WINDOW_PAGES_START_TS	2294
 /*!
  * reconciliation: pages written including at least one start transaction
  * ID
  */
-<<<<<<< HEAD
-#define	WT_STAT_DSRC_REC_TIME_WINDOW_PAGES_START_TXN	2293
-=======
-#define	WT_STAT_DSRC_REC_TIME_WINDOW_PAGES_START_TXN	2310
->>>>>>> 20998ab0
+#define	WT_STAT_DSRC_REC_TIME_WINDOW_PAGES_START_TXN	2295
 /*!
  * reconciliation: pages written including at least one stop durable
  * timestamp
  */
-<<<<<<< HEAD
-#define	WT_STAT_DSRC_REC_TIME_WINDOW_PAGES_DURABLE_STOP_TS	2294
+#define	WT_STAT_DSRC_REC_TIME_WINDOW_PAGES_DURABLE_STOP_TS	2296
 /*! reconciliation: pages written including at least one stop timestamp */
-#define	WT_STAT_DSRC_REC_TIME_WINDOW_PAGES_STOP_TS	2295
-=======
-#define	WT_STAT_DSRC_REC_TIME_WINDOW_PAGES_DURABLE_STOP_TS	2311
-/*! reconciliation: pages written including at least one stop timestamp */
-#define	WT_STAT_DSRC_REC_TIME_WINDOW_PAGES_STOP_TS	2312
->>>>>>> 20998ab0
+#define	WT_STAT_DSRC_REC_TIME_WINDOW_PAGES_STOP_TS	2297
 /*!
  * reconciliation: pages written including at least one stop transaction
  * ID
  */
-<<<<<<< HEAD
-#define	WT_STAT_DSRC_REC_TIME_WINDOW_PAGES_STOP_TXN	2296
+#define	WT_STAT_DSRC_REC_TIME_WINDOW_PAGES_STOP_TXN	2298
 /*! reconciliation: pages written with at least one internal page delta */
-#define	WT_STAT_DSRC_REC_PAGES_WITH_INTERNAL_DELTAS	2297
+#define	WT_STAT_DSRC_REC_PAGES_WITH_INTERNAL_DELTAS	2299
 /*! reconciliation: pages written with at least one leaf page delta */
-#define	WT_STAT_DSRC_REC_PAGES_WITH_LEAF_DELTAS		2298
+#define	WT_STAT_DSRC_REC_PAGES_WITH_LEAF_DELTAS		2300
 /*! reconciliation: records written including a prepare state */
-#define	WT_STAT_DSRC_REC_TIME_WINDOW_PREPARED		2299
+#define	WT_STAT_DSRC_REC_TIME_WINDOW_PREPARED		2301
 /*! reconciliation: records written including a start durable timestamp */
-#define	WT_STAT_DSRC_REC_TIME_WINDOW_DURABLE_START_TS	2300
+#define	WT_STAT_DSRC_REC_TIME_WINDOW_DURABLE_START_TS	2302
 /*! reconciliation: records written including a start timestamp */
-#define	WT_STAT_DSRC_REC_TIME_WINDOW_START_TS		2301
+#define	WT_STAT_DSRC_REC_TIME_WINDOW_START_TS		2303
 /*! reconciliation: records written including a start transaction ID */
-#define	WT_STAT_DSRC_REC_TIME_WINDOW_START_TXN		2302
+#define	WT_STAT_DSRC_REC_TIME_WINDOW_START_TXN		2304
 /*! reconciliation: records written including a stop durable timestamp */
-#define	WT_STAT_DSRC_REC_TIME_WINDOW_DURABLE_STOP_TS	2303
+#define	WT_STAT_DSRC_REC_TIME_WINDOW_DURABLE_STOP_TS	2305
 /*! reconciliation: records written including a stop timestamp */
-#define	WT_STAT_DSRC_REC_TIME_WINDOW_STOP_TS		2304
+#define	WT_STAT_DSRC_REC_TIME_WINDOW_STOP_TS		2306
 /*! reconciliation: records written including a stop transaction ID */
-#define	WT_STAT_DSRC_REC_TIME_WINDOW_STOP_TXN		2305
+#define	WT_STAT_DSRC_REC_TIME_WINDOW_STOP_TXN		2307
 /*! session: object compaction */
-#define	WT_STAT_DSRC_SESSION_COMPACT			2306
-=======
-#define	WT_STAT_DSRC_REC_TIME_WINDOW_PAGES_STOP_TXN	2313
-/*! reconciliation: pages written with at least one internal page delta */
-#define	WT_STAT_DSRC_REC_PAGES_WITH_INTERNAL_DELTAS	2314
-/*! reconciliation: pages written with at least one leaf page delta */
-#define	WT_STAT_DSRC_REC_PAGES_WITH_LEAF_DELTAS		2315
-/*! reconciliation: records written including a prepare state */
-#define	WT_STAT_DSRC_REC_TIME_WINDOW_PREPARED		2316
-/*! reconciliation: records written including a start durable timestamp */
-#define	WT_STAT_DSRC_REC_TIME_WINDOW_DURABLE_START_TS	2317
-/*! reconciliation: records written including a start timestamp */
-#define	WT_STAT_DSRC_REC_TIME_WINDOW_START_TS		2318
-/*! reconciliation: records written including a start transaction ID */
-#define	WT_STAT_DSRC_REC_TIME_WINDOW_START_TXN		2319
-/*! reconciliation: records written including a stop durable timestamp */
-#define	WT_STAT_DSRC_REC_TIME_WINDOW_DURABLE_STOP_TS	2320
-/*! reconciliation: records written including a stop timestamp */
-#define	WT_STAT_DSRC_REC_TIME_WINDOW_STOP_TS		2321
-/*! reconciliation: records written including a stop transaction ID */
-#define	WT_STAT_DSRC_REC_TIME_WINDOW_STOP_TXN		2322
-/*! session: object compaction */
-#define	WT_STAT_DSRC_SESSION_COMPACT			2323
->>>>>>> 20998ab0
+#define	WT_STAT_DSRC_SESSION_COMPACT			2308
 /*!
  * transaction: a reader raced with a prepared transaction commit and
  * skipped an update or updates
  */
-<<<<<<< HEAD
-#define	WT_STAT_DSRC_TXN_READ_RACE_PREPARE_COMMIT	2307
+#define	WT_STAT_DSRC_TXN_READ_RACE_PREPARE_COMMIT	2309
 /*! transaction: number of times overflow removed value is read */
-#define	WT_STAT_DSRC_TXN_READ_OVERFLOW_REMOVE		2308
+#define	WT_STAT_DSRC_TXN_READ_OVERFLOW_REMOVE		2310
 /*! transaction: race to read prepared update retry */
-#define	WT_STAT_DSRC_TXN_READ_RACE_PREPARE_UPDATE	2309
-=======
-#define	WT_STAT_DSRC_TXN_READ_RACE_PREPARE_COMMIT	2324
-/*! transaction: number of times overflow removed value is read */
-#define	WT_STAT_DSRC_TXN_READ_OVERFLOW_REMOVE		2325
-/*! transaction: race to read prepared update retry */
-#define	WT_STAT_DSRC_TXN_READ_RACE_PREPARE_UPDATE	2326
->>>>>>> 20998ab0
+#define	WT_STAT_DSRC_TXN_READ_RACE_PREPARE_UPDATE	2311
 /*!
  * transaction: rollback to stable history store keys that would have
  * been swept in non-dryrun mode
  */
-<<<<<<< HEAD
-#define	WT_STAT_DSRC_TXN_RTS_SWEEP_HS_KEYS_DRYRUN	2310
-=======
-#define	WT_STAT_DSRC_TXN_RTS_SWEEP_HS_KEYS_DRYRUN	2327
->>>>>>> 20998ab0
+#define	WT_STAT_DSRC_TXN_RTS_SWEEP_HS_KEYS_DRYRUN	2312
 /*!
  * transaction: rollback to stable history store records with stop
  * timestamps older than newer records
  */
-<<<<<<< HEAD
-#define	WT_STAT_DSRC_TXN_RTS_HS_STOP_OLDER_THAN_NEWER_START	2311
+#define	WT_STAT_DSRC_TXN_RTS_HS_STOP_OLDER_THAN_NEWER_START	2313
 /*! transaction: rollback to stable inconsistent checkpoint */
-#define	WT_STAT_DSRC_TXN_RTS_INCONSISTENT_CKPT		2312
+#define	WT_STAT_DSRC_TXN_RTS_INCONSISTENT_CKPT		2314
 /*! transaction: rollback to stable keys removed */
-#define	WT_STAT_DSRC_TXN_RTS_KEYS_REMOVED		2313
+#define	WT_STAT_DSRC_TXN_RTS_KEYS_REMOVED		2315
 /*! transaction: rollback to stable keys restored */
-#define	WT_STAT_DSRC_TXN_RTS_KEYS_RESTORED		2314
-=======
-#define	WT_STAT_DSRC_TXN_RTS_HS_STOP_OLDER_THAN_NEWER_START	2328
-/*! transaction: rollback to stable inconsistent checkpoint */
-#define	WT_STAT_DSRC_TXN_RTS_INCONSISTENT_CKPT		2329
-/*! transaction: rollback to stable keys removed */
-#define	WT_STAT_DSRC_TXN_RTS_KEYS_REMOVED		2330
-/*! transaction: rollback to stable keys restored */
-#define	WT_STAT_DSRC_TXN_RTS_KEYS_RESTORED		2331
->>>>>>> 20998ab0
+#define	WT_STAT_DSRC_TXN_RTS_KEYS_RESTORED		2316
 /*!
  * transaction: rollback to stable keys that would have been removed in
  * non-dryrun mode
  */
-<<<<<<< HEAD
-#define	WT_STAT_DSRC_TXN_RTS_KEYS_REMOVED_DRYRUN	2315
-=======
-#define	WT_STAT_DSRC_TXN_RTS_KEYS_REMOVED_DRYRUN	2332
->>>>>>> 20998ab0
+#define	WT_STAT_DSRC_TXN_RTS_KEYS_REMOVED_DRYRUN	2317
 /*!
  * transaction: rollback to stable keys that would have been restored in
  * non-dryrun mode
  */
-<<<<<<< HEAD
-#define	WT_STAT_DSRC_TXN_RTS_KEYS_RESTORED_DRYRUN	2316
+#define	WT_STAT_DSRC_TXN_RTS_KEYS_RESTORED_DRYRUN	2318
 /*! transaction: rollback to stable restored tombstones from history store */
-#define	WT_STAT_DSRC_TXN_RTS_HS_RESTORE_TOMBSTONES	2317
+#define	WT_STAT_DSRC_TXN_RTS_HS_RESTORE_TOMBSTONES	2319
 /*! transaction: rollback to stable restored updates from history store */
-#define	WT_STAT_DSRC_TXN_RTS_HS_RESTORE_UPDATES		2318
+#define	WT_STAT_DSRC_TXN_RTS_HS_RESTORE_UPDATES		2320
 /*! transaction: rollback to stable skipping delete rle */
-#define	WT_STAT_DSRC_TXN_RTS_DELETE_RLE_SKIPPED		2319
+#define	WT_STAT_DSRC_TXN_RTS_DELETE_RLE_SKIPPED		2321
 /*! transaction: rollback to stable skipping stable rle */
-#define	WT_STAT_DSRC_TXN_RTS_STABLE_RLE_SKIPPED		2320
+#define	WT_STAT_DSRC_TXN_RTS_STABLE_RLE_SKIPPED		2322
 /*! transaction: rollback to stable sweeping history store keys */
-#define	WT_STAT_DSRC_TXN_RTS_SWEEP_HS_KEYS		2321
-=======
-#define	WT_STAT_DSRC_TXN_RTS_KEYS_RESTORED_DRYRUN	2333
-/*! transaction: rollback to stable restored tombstones from history store */
-#define	WT_STAT_DSRC_TXN_RTS_HS_RESTORE_TOMBSTONES	2334
-/*! transaction: rollback to stable restored updates from history store */
-#define	WT_STAT_DSRC_TXN_RTS_HS_RESTORE_UPDATES		2335
-/*! transaction: rollback to stable skipping delete rle */
-#define	WT_STAT_DSRC_TXN_RTS_DELETE_RLE_SKIPPED		2336
-/*! transaction: rollback to stable skipping stable rle */
-#define	WT_STAT_DSRC_TXN_RTS_STABLE_RLE_SKIPPED		2337
-/*! transaction: rollback to stable sweeping history store keys */
-#define	WT_STAT_DSRC_TXN_RTS_SWEEP_HS_KEYS		2338
->>>>>>> 20998ab0
+#define	WT_STAT_DSRC_TXN_RTS_SWEEP_HS_KEYS		2323
 /*!
  * transaction: rollback to stable tombstones from history store that
  * would have been restored in non-dryrun mode
  */
-<<<<<<< HEAD
-#define	WT_STAT_DSRC_TXN_RTS_HS_RESTORE_TOMBSTONES_DRYRUN	2322
-=======
-#define	WT_STAT_DSRC_TXN_RTS_HS_RESTORE_TOMBSTONES_DRYRUN	2339
->>>>>>> 20998ab0
+#define	WT_STAT_DSRC_TXN_RTS_HS_RESTORE_TOMBSTONES_DRYRUN	2324
 /*!
  * transaction: rollback to stable updates from history store that would
  * have been restored in non-dryrun mode
  */
-<<<<<<< HEAD
-#define	WT_STAT_DSRC_TXN_RTS_HS_RESTORE_UPDATES_DRYRUN	2323
+#define	WT_STAT_DSRC_TXN_RTS_HS_RESTORE_UPDATES_DRYRUN	2325
 /*! transaction: rollback to stable updates removed from history store */
-#define	WT_STAT_DSRC_TXN_RTS_HS_REMOVED			2324
-=======
-#define	WT_STAT_DSRC_TXN_RTS_HS_RESTORE_UPDATES_DRYRUN	2340
-/*! transaction: rollback to stable updates removed from history store */
-#define	WT_STAT_DSRC_TXN_RTS_HS_REMOVED			2341
->>>>>>> 20998ab0
+#define	WT_STAT_DSRC_TXN_RTS_HS_REMOVED			2326
 /*!
  * transaction: rollback to stable updates that would have been removed
  * from history store in non-dryrun mode
  */
-<<<<<<< HEAD
-#define	WT_STAT_DSRC_TXN_RTS_HS_REMOVED_DRYRUN		2325
+#define	WT_STAT_DSRC_TXN_RTS_HS_REMOVED_DRYRUN		2327
 /*! transaction: update conflicts */
-#define	WT_STAT_DSRC_TXN_UPDATE_CONFLICT		2326
-=======
-#define	WT_STAT_DSRC_TXN_RTS_HS_REMOVED_DRYRUN		2342
-/*! transaction: update conflicts */
-#define	WT_STAT_DSRC_TXN_UPDATE_CONFLICT		2343
-
-/*!
- * @}
- * @name Statistics for join cursors
- * @anchor statistics_join
- * @{
- */
-/*! join: accesses to the main table */
-#define	WT_STAT_JOIN_MAIN_ACCESS			3000
-/*! join: bloom filter false positives */
-#define	WT_STAT_JOIN_BLOOM_FALSE_POSITIVE		3001
-/*! join: checks that conditions of membership are satisfied */
-#define	WT_STAT_JOIN_MEMBERSHIP_CHECK			3002
-/*! join: items inserted into a bloom filter */
-#define	WT_STAT_JOIN_BLOOM_INSERT			3003
-/*! join: items iterated */
-#define	WT_STAT_JOIN_ITERATED				3004
->>>>>>> 20998ab0
+#define	WT_STAT_DSRC_TXN_UPDATE_CONFLICT		2328
 
 /*!
  * @}
