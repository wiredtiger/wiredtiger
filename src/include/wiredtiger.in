--- conflicted
+++ resolved
@@ -5312,1232 +5312,626 @@
 /*! cache: pages evicted by application threads */
 #define	WT_STAT_CONN_CACHE_EVICTION_APP			1110
 /*! cache: pages queued for eviction */
-<<<<<<< HEAD
 #define	WT_STAT_CONN_CACHE_EVICTION_PAGES_QUEUED	1111
+/*! cache: pages queued for eviction post lru sorting */
+#define	WT_STAT_CONN_CACHE_EVICTION_PAGES_QUEUED_POST_LRU	1112
 /*! cache: pages queued for urgent eviction */
-#define	WT_STAT_CONN_CACHE_EVICTION_PAGES_QUEUED_URGENT	1112
+#define	WT_STAT_CONN_CACHE_EVICTION_PAGES_QUEUED_URGENT	1113
 /*! cache: pages queued for urgent eviction during walk */
-#define	WT_STAT_CONN_CACHE_EVICTION_PAGES_QUEUED_OLDEST	1113
+#define	WT_STAT_CONN_CACHE_EVICTION_PAGES_QUEUED_OLDEST	1114
 /*! cache: pages read into cache */
-#define	WT_STAT_CONN_CACHE_READ				1114
+#define	WT_STAT_CONN_CACHE_READ				1115
 /*! cache: pages read into cache after truncate */
-#define	WT_STAT_CONN_CACHE_READ_DELETED			1115
+#define	WT_STAT_CONN_CACHE_READ_DELETED			1116
 /*! cache: pages read into cache after truncate in prepare state */
-#define	WT_STAT_CONN_CACHE_READ_DELETED_PREPARED	1116
+#define	WT_STAT_CONN_CACHE_READ_DELETED_PREPARED	1117
 /*! cache: pages read into cache requiring cache overflow entries */
-#define	WT_STAT_CONN_CACHE_READ_LOOKASIDE		1117
+#define	WT_STAT_CONN_CACHE_READ_LOOKASIDE		1118
 /*! cache: pages read into cache requiring cache overflow for checkpoint */
-#define	WT_STAT_CONN_CACHE_READ_LOOKASIDE_CHECKPOINT	1118
+#define	WT_STAT_CONN_CACHE_READ_LOOKASIDE_CHECKPOINT	1119
 /*! cache: pages read into cache skipping older cache overflow entries */
-#define	WT_STAT_CONN_CACHE_READ_LOOKASIDE_SKIPPED	1119
-=======
-#define	WT_STAT_CONN_CACHE_EVICTION_PAGES_QUEUED	1108
-/*! cache: pages queued for eviction post lru sorting */
-#define	WT_STAT_CONN_CACHE_EVICTION_PAGES_QUEUED_POST_LRU	1109
-/*! cache: pages queued for urgent eviction */
-#define	WT_STAT_CONN_CACHE_EVICTION_PAGES_QUEUED_URGENT	1110
-/*! cache: pages queued for urgent eviction during walk */
-#define	WT_STAT_CONN_CACHE_EVICTION_PAGES_QUEUED_OLDEST	1111
-/*! cache: pages read into cache */
-#define	WT_STAT_CONN_CACHE_READ				1112
-/*! cache: pages read into cache after truncate */
-#define	WT_STAT_CONN_CACHE_READ_DELETED			1113
-/*! cache: pages read into cache after truncate in prepare state */
-#define	WT_STAT_CONN_CACHE_READ_DELETED_PREPARED	1114
-/*! cache: pages read into cache requiring cache overflow entries */
-#define	WT_STAT_CONN_CACHE_READ_LOOKASIDE		1115
-/*! cache: pages read into cache requiring cache overflow for checkpoint */
-#define	WT_STAT_CONN_CACHE_READ_LOOKASIDE_CHECKPOINT	1116
-/*! cache: pages read into cache skipping older cache overflow entries */
-#define	WT_STAT_CONN_CACHE_READ_LOOKASIDE_SKIPPED	1117
->>>>>>> e0cbcd88
+#define	WT_STAT_CONN_CACHE_READ_LOOKASIDE_SKIPPED	1120
 /*!
  * cache: pages read into cache with skipped cache overflow entries
  * needed later
  */
-<<<<<<< HEAD
-#define	WT_STAT_CONN_CACHE_READ_LOOKASIDE_DELAY		1120
-=======
-#define	WT_STAT_CONN_CACHE_READ_LOOKASIDE_DELAY		1118
->>>>>>> e0cbcd88
+#define	WT_STAT_CONN_CACHE_READ_LOOKASIDE_DELAY		1121
 /*!
  * cache: pages read into cache with skipped cache overflow entries
  * needed later by checkpoint
  */
-<<<<<<< HEAD
-#define	WT_STAT_CONN_CACHE_READ_LOOKASIDE_DELAY_CHECKPOINT	1121
+#define	WT_STAT_CONN_CACHE_READ_LOOKASIDE_DELAY_CHECKPOINT	1122
 /*! cache: pages requested from the cache */
-#define	WT_STAT_CONN_CACHE_PAGES_REQUESTED		1122
+#define	WT_STAT_CONN_CACHE_PAGES_REQUESTED		1123
 /*! cache: pages seen by eviction walk */
-#define	WT_STAT_CONN_CACHE_EVICTION_PAGES_SEEN		1123
+#define	WT_STAT_CONN_CACHE_EVICTION_PAGES_SEEN		1124
 /*! cache: pages selected for eviction unable to be evicted */
-#define	WT_STAT_CONN_CACHE_EVICTION_FAIL		1124
+#define	WT_STAT_CONN_CACHE_EVICTION_FAIL		1125
 /*! cache: pages walked for eviction */
-#define	WT_STAT_CONN_CACHE_EVICTION_WALK		1125
+#define	WT_STAT_CONN_CACHE_EVICTION_WALK		1126
 /*! cache: pages written from cache */
-#define	WT_STAT_CONN_CACHE_WRITE			1126
+#define	WT_STAT_CONN_CACHE_WRITE			1127
 /*! cache: pages written requiring in-memory restoration */
-#define	WT_STAT_CONN_CACHE_WRITE_RESTORE		1127
+#define	WT_STAT_CONN_CACHE_WRITE_RESTORE		1128
 /*! cache: percentage overhead */
-#define	WT_STAT_CONN_CACHE_OVERHEAD			1128
+#define	WT_STAT_CONN_CACHE_OVERHEAD			1129
 /*! cache: tracked bytes belonging to internal pages in the cache */
-#define	WT_STAT_CONN_CACHE_BYTES_INTERNAL		1129
+#define	WT_STAT_CONN_CACHE_BYTES_INTERNAL		1130
 /*! cache: tracked bytes belonging to leaf pages in the cache */
-#define	WT_STAT_CONN_CACHE_BYTES_LEAF			1130
+#define	WT_STAT_CONN_CACHE_BYTES_LEAF			1131
 /*! cache: tracked dirty bytes in the cache */
-#define	WT_STAT_CONN_CACHE_BYTES_DIRTY			1131
+#define	WT_STAT_CONN_CACHE_BYTES_DIRTY			1132
 /*! cache: tracked dirty pages in the cache */
-#define	WT_STAT_CONN_CACHE_PAGES_DIRTY			1132
+#define	WT_STAT_CONN_CACHE_PAGES_DIRTY			1133
 /*! cache: unmodified pages evicted */
-#define	WT_STAT_CONN_CACHE_EVICTION_CLEAN		1133
+#define	WT_STAT_CONN_CACHE_EVICTION_CLEAN		1134
 /*! capacity: background fsync file handles considered */
-#define	WT_STAT_CONN_FSYNC_ALL_FH_TOTAL			1134
+#define	WT_STAT_CONN_FSYNC_ALL_FH_TOTAL			1135
 /*! capacity: background fsync file handles synced */
-#define	WT_STAT_CONN_FSYNC_ALL_FH			1135
+#define	WT_STAT_CONN_FSYNC_ALL_FH			1136
 /*! capacity: background fsync time (msecs) */
-#define	WT_STAT_CONN_FSYNC_ALL_TIME			1136
+#define	WT_STAT_CONN_FSYNC_ALL_TIME			1137
 /*! capacity: bytes read */
-#define	WT_STAT_CONN_CAPACITY_BYTES_READ		1137
+#define	WT_STAT_CONN_CAPACITY_BYTES_READ		1138
 /*! capacity: bytes written for checkpoint */
-#define	WT_STAT_CONN_CAPACITY_BYTES_CKPT		1138
+#define	WT_STAT_CONN_CAPACITY_BYTES_CKPT		1139
 /*! capacity: bytes written for eviction */
-#define	WT_STAT_CONN_CAPACITY_BYTES_EVICT		1139
+#define	WT_STAT_CONN_CAPACITY_BYTES_EVICT		1140
 /*! capacity: bytes written for log */
-#define	WT_STAT_CONN_CAPACITY_BYTES_LOG			1140
+#define	WT_STAT_CONN_CAPACITY_BYTES_LOG			1141
 /*! capacity: bytes written total */
-#define	WT_STAT_CONN_CAPACITY_BYTES_WRITTEN		1141
+#define	WT_STAT_CONN_CAPACITY_BYTES_WRITTEN		1142
 /*! capacity: threshold to call fsync */
-#define	WT_STAT_CONN_CAPACITY_THRESHOLD			1142
+#define	WT_STAT_CONN_CAPACITY_THRESHOLD			1143
 /*! capacity: time waiting due to total capacity (usecs) */
-#define	WT_STAT_CONN_CAPACITY_TIME_TOTAL		1143
+#define	WT_STAT_CONN_CAPACITY_TIME_TOTAL		1144
 /*! capacity: time waiting during checkpoint (usecs) */
-#define	WT_STAT_CONN_CAPACITY_TIME_CKPT			1144
+#define	WT_STAT_CONN_CAPACITY_TIME_CKPT			1145
 /*! capacity: time waiting during eviction (usecs) */
-#define	WT_STAT_CONN_CAPACITY_TIME_EVICT		1145
+#define	WT_STAT_CONN_CAPACITY_TIME_EVICT		1146
 /*! capacity: time waiting during logging (usecs) */
-#define	WT_STAT_CONN_CAPACITY_TIME_LOG			1146
+#define	WT_STAT_CONN_CAPACITY_TIME_LOG			1147
 /*! capacity: time waiting during read (usecs) */
-#define	WT_STAT_CONN_CAPACITY_TIME_READ			1147
+#define	WT_STAT_CONN_CAPACITY_TIME_READ			1148
 /*! connection: auto adjusting condition resets */
-#define	WT_STAT_CONN_COND_AUTO_WAIT_RESET		1148
+#define	WT_STAT_CONN_COND_AUTO_WAIT_RESET		1149
 /*! connection: auto adjusting condition wait calls */
-#define	WT_STAT_CONN_COND_AUTO_WAIT			1149
+#define	WT_STAT_CONN_COND_AUTO_WAIT			1150
 /*! connection: detected system time went backwards */
-#define	WT_STAT_CONN_TIME_TRAVEL			1150
+#define	WT_STAT_CONN_TIME_TRAVEL			1151
 /*! connection: files currently open */
-#define	WT_STAT_CONN_FILE_OPEN				1151
+#define	WT_STAT_CONN_FILE_OPEN				1152
 /*! connection: memory allocations */
-#define	WT_STAT_CONN_MEMORY_ALLOCATION			1152
+#define	WT_STAT_CONN_MEMORY_ALLOCATION			1153
 /*! connection: memory frees */
-#define	WT_STAT_CONN_MEMORY_FREE			1153
+#define	WT_STAT_CONN_MEMORY_FREE			1154
 /*! connection: memory re-allocations */
-#define	WT_STAT_CONN_MEMORY_GROW			1154
+#define	WT_STAT_CONN_MEMORY_GROW			1155
 /*! connection: pthread mutex condition wait calls */
-#define	WT_STAT_CONN_COND_WAIT				1155
+#define	WT_STAT_CONN_COND_WAIT				1156
 /*! connection: pthread mutex shared lock read-lock calls */
-#define	WT_STAT_CONN_RWLOCK_READ			1156
+#define	WT_STAT_CONN_RWLOCK_READ			1157
 /*! connection: pthread mutex shared lock write-lock calls */
-#define	WT_STAT_CONN_RWLOCK_WRITE			1157
+#define	WT_STAT_CONN_RWLOCK_WRITE			1158
 /*! connection: total fsync I/Os */
-#define	WT_STAT_CONN_FSYNC_IO				1158
+#define	WT_STAT_CONN_FSYNC_IO				1159
 /*! connection: total read I/Os */
-#define	WT_STAT_CONN_READ_IO				1159
+#define	WT_STAT_CONN_READ_IO				1160
 /*! connection: total write I/Os */
-#define	WT_STAT_CONN_WRITE_IO				1160
+#define	WT_STAT_CONN_WRITE_IO				1161
 /*! cursor: cached cursor count */
-#define	WT_STAT_CONN_CURSOR_CACHED_COUNT		1161
+#define	WT_STAT_CONN_CURSOR_CACHED_COUNT		1162
 /*! cursor: cursor bulk loaded cursor insert calls */
-#define	WT_STAT_CONN_CURSOR_INSERT_BULK			1162
+#define	WT_STAT_CONN_CURSOR_INSERT_BULK			1163
 /*! cursor: cursor close calls that result in cache */
-#define	WT_STAT_CONN_CURSOR_CACHE			1163
+#define	WT_STAT_CONN_CURSOR_CACHE			1164
 /*! cursor: cursor create calls */
-#define	WT_STAT_CONN_CURSOR_CREATE			1164
+#define	WT_STAT_CONN_CURSOR_CREATE			1165
 /*! cursor: cursor insert calls */
-#define	WT_STAT_CONN_CURSOR_INSERT			1165
+#define	WT_STAT_CONN_CURSOR_INSERT			1166
 /*! cursor: cursor insert key and value bytes */
-#define	WT_STAT_CONN_CURSOR_INSERT_BYTES		1166
+#define	WT_STAT_CONN_CURSOR_INSERT_BYTES		1167
 /*! cursor: cursor modify calls */
-#define	WT_STAT_CONN_CURSOR_MODIFY			1167
+#define	WT_STAT_CONN_CURSOR_MODIFY			1168
 /*! cursor: cursor modify key and value bytes affected */
-#define	WT_STAT_CONN_CURSOR_MODIFY_BYTES		1168
+#define	WT_STAT_CONN_CURSOR_MODIFY_BYTES		1169
 /*! cursor: cursor modify value bytes modified */
-#define	WT_STAT_CONN_CURSOR_MODIFY_BYTES_TOUCH		1169
+#define	WT_STAT_CONN_CURSOR_MODIFY_BYTES_TOUCH		1170
 /*! cursor: cursor next calls */
-#define	WT_STAT_CONN_CURSOR_NEXT			1170
+#define	WT_STAT_CONN_CURSOR_NEXT			1171
 /*! cursor: cursor operation restarted */
-#define	WT_STAT_CONN_CURSOR_RESTART			1171
+#define	WT_STAT_CONN_CURSOR_RESTART			1172
 /*! cursor: cursor prev calls */
-#define	WT_STAT_CONN_CURSOR_PREV			1172
+#define	WT_STAT_CONN_CURSOR_PREV			1173
 /*! cursor: cursor remove calls */
-#define	WT_STAT_CONN_CURSOR_REMOVE			1173
+#define	WT_STAT_CONN_CURSOR_REMOVE			1174
 /*! cursor: cursor remove key bytes removed */
-#define	WT_STAT_CONN_CURSOR_REMOVE_BYTES		1174
+#define	WT_STAT_CONN_CURSOR_REMOVE_BYTES		1175
 /*! cursor: cursor reserve calls */
-#define	WT_STAT_CONN_CURSOR_RESERVE			1175
+#define	WT_STAT_CONN_CURSOR_RESERVE			1176
 /*! cursor: cursor reset calls */
-#define	WT_STAT_CONN_CURSOR_RESET			1176
+#define	WT_STAT_CONN_CURSOR_RESET			1177
 /*! cursor: cursor search calls */
-#define	WT_STAT_CONN_CURSOR_SEARCH			1177
+#define	WT_STAT_CONN_CURSOR_SEARCH			1178
 /*! cursor: cursor search near calls */
-#define	WT_STAT_CONN_CURSOR_SEARCH_NEAR			1178
+#define	WT_STAT_CONN_CURSOR_SEARCH_NEAR			1179
 /*! cursor: cursor sweep buckets */
-#define	WT_STAT_CONN_CURSOR_SWEEP_BUCKETS		1179
+#define	WT_STAT_CONN_CURSOR_SWEEP_BUCKETS		1180
 /*! cursor: cursor sweep cursors closed */
-#define	WT_STAT_CONN_CURSOR_SWEEP_CLOSED		1180
+#define	WT_STAT_CONN_CURSOR_SWEEP_CLOSED		1181
 /*! cursor: cursor sweep cursors examined */
-#define	WT_STAT_CONN_CURSOR_SWEEP_EXAMINED		1181
+#define	WT_STAT_CONN_CURSOR_SWEEP_EXAMINED		1182
 /*! cursor: cursor sweeps */
-#define	WT_STAT_CONN_CURSOR_SWEEP			1182
+#define	WT_STAT_CONN_CURSOR_SWEEP			1183
 /*! cursor: cursor truncate calls */
-#define	WT_STAT_CONN_CURSOR_TRUNCATE			1183
+#define	WT_STAT_CONN_CURSOR_TRUNCATE			1184
 /*! cursor: cursor update calls */
-#define	WT_STAT_CONN_CURSOR_UPDATE			1184
+#define	WT_STAT_CONN_CURSOR_UPDATE			1185
 /*! cursor: cursor update key and value bytes */
-#define	WT_STAT_CONN_CURSOR_UPDATE_BYTES		1185
+#define	WT_STAT_CONN_CURSOR_UPDATE_BYTES		1186
 /*! cursor: cursor update value size change */
-#define	WT_STAT_CONN_CURSOR_UPDATE_BYTES_CHANGED	1186
+#define	WT_STAT_CONN_CURSOR_UPDATE_BYTES_CHANGED	1187
 /*! cursor: cursors reused from cache */
-#define	WT_STAT_CONN_CURSOR_REOPEN			1187
+#define	WT_STAT_CONN_CURSOR_REOPEN			1188
 /*! cursor: open cursor count */
-#define	WT_STAT_CONN_CURSOR_OPEN_COUNT			1188
+#define	WT_STAT_CONN_CURSOR_OPEN_COUNT			1189
 /*! data-handle: connection data handle size */
-#define	WT_STAT_CONN_DH_CONN_HANDLE_SIZE		1189
+#define	WT_STAT_CONN_DH_CONN_HANDLE_SIZE		1190
 /*! data-handle: connection data handles currently active */
-#define	WT_STAT_CONN_DH_CONN_HANDLE_COUNT		1190
+#define	WT_STAT_CONN_DH_CONN_HANDLE_COUNT		1191
 /*! data-handle: connection sweep candidate became referenced */
-#define	WT_STAT_CONN_DH_SWEEP_REF			1191
+#define	WT_STAT_CONN_DH_SWEEP_REF			1192
 /*! data-handle: connection sweep dhandles closed */
-#define	WT_STAT_CONN_DH_SWEEP_CLOSE			1192
+#define	WT_STAT_CONN_DH_SWEEP_CLOSE			1193
 /*! data-handle: connection sweep dhandles removed from hash list */
-#define	WT_STAT_CONN_DH_SWEEP_REMOVE			1193
+#define	WT_STAT_CONN_DH_SWEEP_REMOVE			1194
 /*! data-handle: connection sweep time-of-death sets */
-#define	WT_STAT_CONN_DH_SWEEP_TOD			1194
+#define	WT_STAT_CONN_DH_SWEEP_TOD			1195
 /*! data-handle: connection sweeps */
-#define	WT_STAT_CONN_DH_SWEEPS				1195
+#define	WT_STAT_CONN_DH_SWEEPS				1196
 /*! data-handle: session dhandles swept */
-#define	WT_STAT_CONN_DH_SESSION_HANDLES			1196
+#define	WT_STAT_CONN_DH_SESSION_HANDLES			1197
 /*! data-handle: session sweep attempts */
-#define	WT_STAT_CONN_DH_SESSION_SWEEPS			1197
+#define	WT_STAT_CONN_DH_SESSION_SWEEPS			1198
 /*! lock: checkpoint lock acquisitions */
-#define	WT_STAT_CONN_LOCK_CHECKPOINT_COUNT		1198
+#define	WT_STAT_CONN_LOCK_CHECKPOINT_COUNT		1199
 /*! lock: checkpoint lock application thread wait time (usecs) */
-#define	WT_STAT_CONN_LOCK_CHECKPOINT_WAIT_APPLICATION	1199
+#define	WT_STAT_CONN_LOCK_CHECKPOINT_WAIT_APPLICATION	1200
 /*! lock: checkpoint lock internal thread wait time (usecs) */
-#define	WT_STAT_CONN_LOCK_CHECKPOINT_WAIT_INTERNAL	1200
-=======
-#define	WT_STAT_CONN_CACHE_READ_LOOKASIDE_DELAY_CHECKPOINT	1119
-/*! cache: pages requested from the cache */
-#define	WT_STAT_CONN_CACHE_PAGES_REQUESTED		1120
-/*! cache: pages seen by eviction walk */
-#define	WT_STAT_CONN_CACHE_EVICTION_PAGES_SEEN		1121
-/*! cache: pages selected for eviction unable to be evicted */
-#define	WT_STAT_CONN_CACHE_EVICTION_FAIL		1122
-/*! cache: pages walked for eviction */
-#define	WT_STAT_CONN_CACHE_EVICTION_WALK		1123
-/*! cache: pages written from cache */
-#define	WT_STAT_CONN_CACHE_WRITE			1124
-/*! cache: pages written requiring in-memory restoration */
-#define	WT_STAT_CONN_CACHE_WRITE_RESTORE		1125
-/*! cache: percentage overhead */
-#define	WT_STAT_CONN_CACHE_OVERHEAD			1126
-/*! cache: tracked bytes belonging to internal pages in the cache */
-#define	WT_STAT_CONN_CACHE_BYTES_INTERNAL		1127
-/*! cache: tracked bytes belonging to leaf pages in the cache */
-#define	WT_STAT_CONN_CACHE_BYTES_LEAF			1128
-/*! cache: tracked dirty bytes in the cache */
-#define	WT_STAT_CONN_CACHE_BYTES_DIRTY			1129
-/*! cache: tracked dirty pages in the cache */
-#define	WT_STAT_CONN_CACHE_PAGES_DIRTY			1130
-/*! cache: unmodified pages evicted */
-#define	WT_STAT_CONN_CACHE_EVICTION_CLEAN		1131
-/*! capacity: background fsync file handles considered */
-#define	WT_STAT_CONN_FSYNC_ALL_FH_TOTAL			1132
-/*! capacity: background fsync file handles synced */
-#define	WT_STAT_CONN_FSYNC_ALL_FH			1133
-/*! capacity: background fsync time (msecs) */
-#define	WT_STAT_CONN_FSYNC_ALL_TIME			1134
-/*! capacity: bytes read */
-#define	WT_STAT_CONN_CAPACITY_BYTES_READ		1135
-/*! capacity: bytes written for checkpoint */
-#define	WT_STAT_CONN_CAPACITY_BYTES_CKPT		1136
-/*! capacity: bytes written for eviction */
-#define	WT_STAT_CONN_CAPACITY_BYTES_EVICT		1137
-/*! capacity: bytes written for log */
-#define	WT_STAT_CONN_CAPACITY_BYTES_LOG			1138
-/*! capacity: bytes written total */
-#define	WT_STAT_CONN_CAPACITY_BYTES_WRITTEN		1139
-/*! capacity: threshold to call fsync */
-#define	WT_STAT_CONN_CAPACITY_THRESHOLD			1140
-/*! capacity: time waiting due to total capacity (usecs) */
-#define	WT_STAT_CONN_CAPACITY_TIME_TOTAL		1141
-/*! capacity: time waiting during checkpoint (usecs) */
-#define	WT_STAT_CONN_CAPACITY_TIME_CKPT			1142
-/*! capacity: time waiting during eviction (usecs) */
-#define	WT_STAT_CONN_CAPACITY_TIME_EVICT		1143
-/*! capacity: time waiting during logging (usecs) */
-#define	WT_STAT_CONN_CAPACITY_TIME_LOG			1144
-/*! capacity: time waiting during read (usecs) */
-#define	WT_STAT_CONN_CAPACITY_TIME_READ			1145
-/*! connection: auto adjusting condition resets */
-#define	WT_STAT_CONN_COND_AUTO_WAIT_RESET		1146
-/*! connection: auto adjusting condition wait calls */
-#define	WT_STAT_CONN_COND_AUTO_WAIT			1147
-/*! connection: detected system time went backwards */
-#define	WT_STAT_CONN_TIME_TRAVEL			1148
-/*! connection: files currently open */
-#define	WT_STAT_CONN_FILE_OPEN				1149
-/*! connection: memory allocations */
-#define	WT_STAT_CONN_MEMORY_ALLOCATION			1150
-/*! connection: memory frees */
-#define	WT_STAT_CONN_MEMORY_FREE			1151
-/*! connection: memory re-allocations */
-#define	WT_STAT_CONN_MEMORY_GROW			1152
-/*! connection: pthread mutex condition wait calls */
-#define	WT_STAT_CONN_COND_WAIT				1153
-/*! connection: pthread mutex shared lock read-lock calls */
-#define	WT_STAT_CONN_RWLOCK_READ			1154
-/*! connection: pthread mutex shared lock write-lock calls */
-#define	WT_STAT_CONN_RWLOCK_WRITE			1155
-/*! connection: total fsync I/Os */
-#define	WT_STAT_CONN_FSYNC_IO				1156
-/*! connection: total read I/Os */
-#define	WT_STAT_CONN_READ_IO				1157
-/*! connection: total write I/Os */
-#define	WT_STAT_CONN_WRITE_IO				1158
-/*! cursor: cached cursor count */
-#define	WT_STAT_CONN_CURSOR_CACHED_COUNT		1159
-/*! cursor: cursor bulk loaded cursor insert calls */
-#define	WT_STAT_CONN_CURSOR_INSERT_BULK			1160
-/*! cursor: cursor close calls that result in cache */
-#define	WT_STAT_CONN_CURSOR_CACHE			1161
-/*! cursor: cursor create calls */
-#define	WT_STAT_CONN_CURSOR_CREATE			1162
-/*! cursor: cursor insert calls */
-#define	WT_STAT_CONN_CURSOR_INSERT			1163
-/*! cursor: cursor insert key and value bytes */
-#define	WT_STAT_CONN_CURSOR_INSERT_BYTES		1164
-/*! cursor: cursor modify calls */
-#define	WT_STAT_CONN_CURSOR_MODIFY			1165
-/*! cursor: cursor modify key and value bytes affected */
-#define	WT_STAT_CONN_CURSOR_MODIFY_BYTES		1166
-/*! cursor: cursor modify value bytes modified */
-#define	WT_STAT_CONN_CURSOR_MODIFY_BYTES_TOUCH		1167
-/*! cursor: cursor next calls */
-#define	WT_STAT_CONN_CURSOR_NEXT			1168
-/*! cursor: cursor operation restarted */
-#define	WT_STAT_CONN_CURSOR_RESTART			1169
-/*! cursor: cursor prev calls */
-#define	WT_STAT_CONN_CURSOR_PREV			1170
-/*! cursor: cursor remove calls */
-#define	WT_STAT_CONN_CURSOR_REMOVE			1171
-/*! cursor: cursor remove key bytes removed */
-#define	WT_STAT_CONN_CURSOR_REMOVE_BYTES		1172
-/*! cursor: cursor reserve calls */
-#define	WT_STAT_CONN_CURSOR_RESERVE			1173
-/*! cursor: cursor reset calls */
-#define	WT_STAT_CONN_CURSOR_RESET			1174
-/*! cursor: cursor search calls */
-#define	WT_STAT_CONN_CURSOR_SEARCH			1175
-/*! cursor: cursor search near calls */
-#define	WT_STAT_CONN_CURSOR_SEARCH_NEAR			1176
-/*! cursor: cursor sweep buckets */
-#define	WT_STAT_CONN_CURSOR_SWEEP_BUCKETS		1177
-/*! cursor: cursor sweep cursors closed */
-#define	WT_STAT_CONN_CURSOR_SWEEP_CLOSED		1178
-/*! cursor: cursor sweep cursors examined */
-#define	WT_STAT_CONN_CURSOR_SWEEP_EXAMINED		1179
-/*! cursor: cursor sweeps */
-#define	WT_STAT_CONN_CURSOR_SWEEP			1180
-/*! cursor: cursor truncate calls */
-#define	WT_STAT_CONN_CURSOR_TRUNCATE			1181
-/*! cursor: cursor update calls */
-#define	WT_STAT_CONN_CURSOR_UPDATE			1182
-/*! cursor: cursor update key and value bytes */
-#define	WT_STAT_CONN_CURSOR_UPDATE_BYTES		1183
-/*! cursor: cursor update value size change */
-#define	WT_STAT_CONN_CURSOR_UPDATE_BYTES_CHANGED	1184
-/*! cursor: cursors reused from cache */
-#define	WT_STAT_CONN_CURSOR_REOPEN			1185
-/*! cursor: open cursor count */
-#define	WT_STAT_CONN_CURSOR_OPEN_COUNT			1186
-/*! data-handle: connection data handle size */
-#define	WT_STAT_CONN_DH_CONN_HANDLE_SIZE		1187
-/*! data-handle: connection data handles currently active */
-#define	WT_STAT_CONN_DH_CONN_HANDLE_COUNT		1188
-/*! data-handle: connection sweep candidate became referenced */
-#define	WT_STAT_CONN_DH_SWEEP_REF			1189
-/*! data-handle: connection sweep dhandles closed */
-#define	WT_STAT_CONN_DH_SWEEP_CLOSE			1190
-/*! data-handle: connection sweep dhandles removed from hash list */
-#define	WT_STAT_CONN_DH_SWEEP_REMOVE			1191
-/*! data-handle: connection sweep time-of-death sets */
-#define	WT_STAT_CONN_DH_SWEEP_TOD			1192
-/*! data-handle: connection sweeps */
-#define	WT_STAT_CONN_DH_SWEEPS				1193
-/*! data-handle: session dhandles swept */
-#define	WT_STAT_CONN_DH_SESSION_HANDLES			1194
-/*! data-handle: session sweep attempts */
-#define	WT_STAT_CONN_DH_SESSION_SWEEPS			1195
-/*! lock: checkpoint lock acquisitions */
-#define	WT_STAT_CONN_LOCK_CHECKPOINT_COUNT		1196
-/*! lock: checkpoint lock application thread wait time (usecs) */
-#define	WT_STAT_CONN_LOCK_CHECKPOINT_WAIT_APPLICATION	1197
-/*! lock: checkpoint lock internal thread wait time (usecs) */
-#define	WT_STAT_CONN_LOCK_CHECKPOINT_WAIT_INTERNAL	1198
->>>>>>> e0cbcd88
+#define	WT_STAT_CONN_LOCK_CHECKPOINT_WAIT_INTERNAL	1201
 /*!
  * lock: commit timestamp queue lock application thread time waiting
  * (usecs)
  */
-<<<<<<< HEAD
-#define	WT_STAT_CONN_LOCK_COMMIT_TIMESTAMP_WAIT_APPLICATION	1201
+#define	WT_STAT_CONN_LOCK_COMMIT_TIMESTAMP_WAIT_APPLICATION	1202
 /*! lock: commit timestamp queue lock internal thread time waiting (usecs) */
-#define	WT_STAT_CONN_LOCK_COMMIT_TIMESTAMP_WAIT_INTERNAL	1202
+#define	WT_STAT_CONN_LOCK_COMMIT_TIMESTAMP_WAIT_INTERNAL	1203
 /*! lock: commit timestamp queue read lock acquisitions */
-#define	WT_STAT_CONN_LOCK_COMMIT_TIMESTAMP_READ_COUNT	1203
+#define	WT_STAT_CONN_LOCK_COMMIT_TIMESTAMP_READ_COUNT	1204
 /*! lock: commit timestamp queue write lock acquisitions */
-#define	WT_STAT_CONN_LOCK_COMMIT_TIMESTAMP_WRITE_COUNT	1204
+#define	WT_STAT_CONN_LOCK_COMMIT_TIMESTAMP_WRITE_COUNT	1205
 /*! lock: dhandle lock application thread time waiting (usecs) */
-#define	WT_STAT_CONN_LOCK_DHANDLE_WAIT_APPLICATION	1205
+#define	WT_STAT_CONN_LOCK_DHANDLE_WAIT_APPLICATION	1206
 /*! lock: dhandle lock internal thread time waiting (usecs) */
-#define	WT_STAT_CONN_LOCK_DHANDLE_WAIT_INTERNAL		1206
+#define	WT_STAT_CONN_LOCK_DHANDLE_WAIT_INTERNAL		1207
 /*! lock: dhandle read lock acquisitions */
-#define	WT_STAT_CONN_LOCK_DHANDLE_READ_COUNT		1207
+#define	WT_STAT_CONN_LOCK_DHANDLE_READ_COUNT		1208
 /*! lock: dhandle write lock acquisitions */
-#define	WT_STAT_CONN_LOCK_DHANDLE_WRITE_COUNT		1208
+#define	WT_STAT_CONN_LOCK_DHANDLE_WRITE_COUNT		1209
 /*! lock: metadata lock acquisitions */
-#define	WT_STAT_CONN_LOCK_METADATA_COUNT		1209
+#define	WT_STAT_CONN_LOCK_METADATA_COUNT		1210
 /*! lock: metadata lock application thread wait time (usecs) */
-#define	WT_STAT_CONN_LOCK_METADATA_WAIT_APPLICATION	1210
+#define	WT_STAT_CONN_LOCK_METADATA_WAIT_APPLICATION	1211
 /*! lock: metadata lock internal thread wait time (usecs) */
-#define	WT_STAT_CONN_LOCK_METADATA_WAIT_INTERNAL	1211
-=======
-#define	WT_STAT_CONN_LOCK_COMMIT_TIMESTAMP_WAIT_APPLICATION	1199
-/*! lock: commit timestamp queue lock internal thread time waiting (usecs) */
-#define	WT_STAT_CONN_LOCK_COMMIT_TIMESTAMP_WAIT_INTERNAL	1200
-/*! lock: commit timestamp queue read lock acquisitions */
-#define	WT_STAT_CONN_LOCK_COMMIT_TIMESTAMP_READ_COUNT	1201
-/*! lock: commit timestamp queue write lock acquisitions */
-#define	WT_STAT_CONN_LOCK_COMMIT_TIMESTAMP_WRITE_COUNT	1202
-/*! lock: dhandle lock application thread time waiting (usecs) */
-#define	WT_STAT_CONN_LOCK_DHANDLE_WAIT_APPLICATION	1203
-/*! lock: dhandle lock internal thread time waiting (usecs) */
-#define	WT_STAT_CONN_LOCK_DHANDLE_WAIT_INTERNAL		1204
-/*! lock: dhandle read lock acquisitions */
-#define	WT_STAT_CONN_LOCK_DHANDLE_READ_COUNT		1205
-/*! lock: dhandle write lock acquisitions */
-#define	WT_STAT_CONN_LOCK_DHANDLE_WRITE_COUNT		1206
-/*! lock: metadata lock acquisitions */
-#define	WT_STAT_CONN_LOCK_METADATA_COUNT		1207
-/*! lock: metadata lock application thread wait time (usecs) */
-#define	WT_STAT_CONN_LOCK_METADATA_WAIT_APPLICATION	1208
-/*! lock: metadata lock internal thread wait time (usecs) */
-#define	WT_STAT_CONN_LOCK_METADATA_WAIT_INTERNAL	1209
->>>>>>> e0cbcd88
+#define	WT_STAT_CONN_LOCK_METADATA_WAIT_INTERNAL	1212
 /*!
  * lock: read timestamp queue lock application thread time waiting
  * (usecs)
  */
-<<<<<<< HEAD
-#define	WT_STAT_CONN_LOCK_READ_TIMESTAMP_WAIT_APPLICATION	1212
+#define	WT_STAT_CONN_LOCK_READ_TIMESTAMP_WAIT_APPLICATION	1213
 /*! lock: read timestamp queue lock internal thread time waiting (usecs) */
-#define	WT_STAT_CONN_LOCK_READ_TIMESTAMP_WAIT_INTERNAL	1213
+#define	WT_STAT_CONN_LOCK_READ_TIMESTAMP_WAIT_INTERNAL	1214
 /*! lock: read timestamp queue read lock acquisitions */
-#define	WT_STAT_CONN_LOCK_READ_TIMESTAMP_READ_COUNT	1214
+#define	WT_STAT_CONN_LOCK_READ_TIMESTAMP_READ_COUNT	1215
 /*! lock: read timestamp queue write lock acquisitions */
-#define	WT_STAT_CONN_LOCK_READ_TIMESTAMP_WRITE_COUNT	1215
+#define	WT_STAT_CONN_LOCK_READ_TIMESTAMP_WRITE_COUNT	1216
 /*! lock: schema lock acquisitions */
-#define	WT_STAT_CONN_LOCK_SCHEMA_COUNT			1216
+#define	WT_STAT_CONN_LOCK_SCHEMA_COUNT			1217
 /*! lock: schema lock application thread wait time (usecs) */
-#define	WT_STAT_CONN_LOCK_SCHEMA_WAIT_APPLICATION	1217
+#define	WT_STAT_CONN_LOCK_SCHEMA_WAIT_APPLICATION	1218
 /*! lock: schema lock internal thread wait time (usecs) */
-#define	WT_STAT_CONN_LOCK_SCHEMA_WAIT_INTERNAL		1218
-=======
-#define	WT_STAT_CONN_LOCK_READ_TIMESTAMP_WAIT_APPLICATION	1210
-/*! lock: read timestamp queue lock internal thread time waiting (usecs) */
-#define	WT_STAT_CONN_LOCK_READ_TIMESTAMP_WAIT_INTERNAL	1211
-/*! lock: read timestamp queue read lock acquisitions */
-#define	WT_STAT_CONN_LOCK_READ_TIMESTAMP_READ_COUNT	1212
-/*! lock: read timestamp queue write lock acquisitions */
-#define	WT_STAT_CONN_LOCK_READ_TIMESTAMP_WRITE_COUNT	1213
-/*! lock: schema lock acquisitions */
-#define	WT_STAT_CONN_LOCK_SCHEMA_COUNT			1214
-/*! lock: schema lock application thread wait time (usecs) */
-#define	WT_STAT_CONN_LOCK_SCHEMA_WAIT_APPLICATION	1215
-/*! lock: schema lock internal thread wait time (usecs) */
-#define	WT_STAT_CONN_LOCK_SCHEMA_WAIT_INTERNAL		1216
->>>>>>> e0cbcd88
+#define	WT_STAT_CONN_LOCK_SCHEMA_WAIT_INTERNAL		1219
 /*!
  * lock: table lock application thread time waiting for the table lock
  * (usecs)
  */
-<<<<<<< HEAD
-#define	WT_STAT_CONN_LOCK_TABLE_WAIT_APPLICATION	1219
-=======
-#define	WT_STAT_CONN_LOCK_TABLE_WAIT_APPLICATION	1217
->>>>>>> e0cbcd88
+#define	WT_STAT_CONN_LOCK_TABLE_WAIT_APPLICATION	1220
 /*!
  * lock: table lock internal thread time waiting for the table lock
  * (usecs)
  */
-<<<<<<< HEAD
-#define	WT_STAT_CONN_LOCK_TABLE_WAIT_INTERNAL		1220
+#define	WT_STAT_CONN_LOCK_TABLE_WAIT_INTERNAL		1221
 /*! lock: table read lock acquisitions */
-#define	WT_STAT_CONN_LOCK_TABLE_READ_COUNT		1221
+#define	WT_STAT_CONN_LOCK_TABLE_READ_COUNT		1222
 /*! lock: table write lock acquisitions */
-#define	WT_STAT_CONN_LOCK_TABLE_WRITE_COUNT		1222
+#define	WT_STAT_CONN_LOCK_TABLE_WRITE_COUNT		1223
 /*! lock: txn global lock application thread time waiting (usecs) */
-#define	WT_STAT_CONN_LOCK_TXN_GLOBAL_WAIT_APPLICATION	1223
+#define	WT_STAT_CONN_LOCK_TXN_GLOBAL_WAIT_APPLICATION	1224
 /*! lock: txn global lock internal thread time waiting (usecs) */
-#define	WT_STAT_CONN_LOCK_TXN_GLOBAL_WAIT_INTERNAL	1224
+#define	WT_STAT_CONN_LOCK_TXN_GLOBAL_WAIT_INTERNAL	1225
 /*! lock: txn global read lock acquisitions */
-#define	WT_STAT_CONN_LOCK_TXN_GLOBAL_READ_COUNT		1225
+#define	WT_STAT_CONN_LOCK_TXN_GLOBAL_READ_COUNT		1226
 /*! lock: txn global write lock acquisitions */
-#define	WT_STAT_CONN_LOCK_TXN_GLOBAL_WRITE_COUNT	1226
+#define	WT_STAT_CONN_LOCK_TXN_GLOBAL_WRITE_COUNT	1227
 /*! log: busy returns attempting to switch slots */
-#define	WT_STAT_CONN_LOG_SLOT_SWITCH_BUSY		1227
+#define	WT_STAT_CONN_LOG_SLOT_SWITCH_BUSY		1228
 /*! log: force archive time sleeping (usecs) */
-#define	WT_STAT_CONN_LOG_FORCE_ARCHIVE_SLEEP		1228
+#define	WT_STAT_CONN_LOG_FORCE_ARCHIVE_SLEEP		1229
 /*! log: log bytes of payload data */
-#define	WT_STAT_CONN_LOG_BYTES_PAYLOAD			1229
+#define	WT_STAT_CONN_LOG_BYTES_PAYLOAD			1230
 /*! log: log bytes written */
-#define	WT_STAT_CONN_LOG_BYTES_WRITTEN			1230
+#define	WT_STAT_CONN_LOG_BYTES_WRITTEN			1231
 /*! log: log files manually zero-filled */
-#define	WT_STAT_CONN_LOG_ZERO_FILLS			1231
+#define	WT_STAT_CONN_LOG_ZERO_FILLS			1232
 /*! log: log flush operations */
-#define	WT_STAT_CONN_LOG_FLUSH				1232
+#define	WT_STAT_CONN_LOG_FLUSH				1233
 /*! log: log force write operations */
-#define	WT_STAT_CONN_LOG_FORCE_WRITE			1233
+#define	WT_STAT_CONN_LOG_FORCE_WRITE			1234
 /*! log: log force write operations skipped */
-#define	WT_STAT_CONN_LOG_FORCE_WRITE_SKIP		1234
+#define	WT_STAT_CONN_LOG_FORCE_WRITE_SKIP		1235
 /*! log: log records compressed */
-#define	WT_STAT_CONN_LOG_COMPRESS_WRITES		1235
+#define	WT_STAT_CONN_LOG_COMPRESS_WRITES		1236
 /*! log: log records not compressed */
-#define	WT_STAT_CONN_LOG_COMPRESS_WRITE_FAILS		1236
+#define	WT_STAT_CONN_LOG_COMPRESS_WRITE_FAILS		1237
 /*! log: log records too small to compress */
-#define	WT_STAT_CONN_LOG_COMPRESS_SMALL			1237
+#define	WT_STAT_CONN_LOG_COMPRESS_SMALL			1238
 /*! log: log release advances write LSN */
-#define	WT_STAT_CONN_LOG_RELEASE_WRITE_LSN		1238
+#define	WT_STAT_CONN_LOG_RELEASE_WRITE_LSN		1239
 /*! log: log scan operations */
-#define	WT_STAT_CONN_LOG_SCANS				1239
+#define	WT_STAT_CONN_LOG_SCANS				1240
 /*! log: log scan records requiring two reads */
-#define	WT_STAT_CONN_LOG_SCAN_REREADS			1240
+#define	WT_STAT_CONN_LOG_SCAN_REREADS			1241
 /*! log: log server thread advances write LSN */
-#define	WT_STAT_CONN_LOG_WRITE_LSN			1241
+#define	WT_STAT_CONN_LOG_WRITE_LSN			1242
 /*! log: log server thread write LSN walk skipped */
-#define	WT_STAT_CONN_LOG_WRITE_LSN_SKIP			1242
+#define	WT_STAT_CONN_LOG_WRITE_LSN_SKIP			1243
 /*! log: log sync operations */
-#define	WT_STAT_CONN_LOG_SYNC				1243
+#define	WT_STAT_CONN_LOG_SYNC				1244
 /*! log: log sync time duration (usecs) */
-#define	WT_STAT_CONN_LOG_SYNC_DURATION			1244
+#define	WT_STAT_CONN_LOG_SYNC_DURATION			1245
 /*! log: log sync_dir operations */
-#define	WT_STAT_CONN_LOG_SYNC_DIR			1245
+#define	WT_STAT_CONN_LOG_SYNC_DIR			1246
 /*! log: log sync_dir time duration (usecs) */
-#define	WT_STAT_CONN_LOG_SYNC_DIR_DURATION		1246
+#define	WT_STAT_CONN_LOG_SYNC_DIR_DURATION		1247
 /*! log: log write operations */
-#define	WT_STAT_CONN_LOG_WRITES				1247
+#define	WT_STAT_CONN_LOG_WRITES				1248
 /*! log: logging bytes consolidated */
-#define	WT_STAT_CONN_LOG_SLOT_CONSOLIDATED		1248
+#define	WT_STAT_CONN_LOG_SLOT_CONSOLIDATED		1249
 /*! log: maximum log file size */
-#define	WT_STAT_CONN_LOG_MAX_FILESIZE			1249
+#define	WT_STAT_CONN_LOG_MAX_FILESIZE			1250
 /*! log: number of pre-allocated log files to create */
-#define	WT_STAT_CONN_LOG_PREALLOC_MAX			1250
+#define	WT_STAT_CONN_LOG_PREALLOC_MAX			1251
 /*! log: pre-allocated log files not ready and missed */
-#define	WT_STAT_CONN_LOG_PREALLOC_MISSED		1251
+#define	WT_STAT_CONN_LOG_PREALLOC_MISSED		1252
 /*! log: pre-allocated log files prepared */
-#define	WT_STAT_CONN_LOG_PREALLOC_FILES			1252
+#define	WT_STAT_CONN_LOG_PREALLOC_FILES			1253
 /*! log: pre-allocated log files used */
-#define	WT_STAT_CONN_LOG_PREALLOC_USED			1253
+#define	WT_STAT_CONN_LOG_PREALLOC_USED			1254
 /*! log: records processed by log scan */
-#define	WT_STAT_CONN_LOG_SCAN_RECORDS			1254
+#define	WT_STAT_CONN_LOG_SCAN_RECORDS			1255
 /*! log: slot close lost race */
-#define	WT_STAT_CONN_LOG_SLOT_CLOSE_RACE		1255
+#define	WT_STAT_CONN_LOG_SLOT_CLOSE_RACE		1256
 /*! log: slot close unbuffered waits */
-#define	WT_STAT_CONN_LOG_SLOT_CLOSE_UNBUF		1256
+#define	WT_STAT_CONN_LOG_SLOT_CLOSE_UNBUF		1257
 /*! log: slot closures */
-#define	WT_STAT_CONN_LOG_SLOT_CLOSES			1257
+#define	WT_STAT_CONN_LOG_SLOT_CLOSES			1258
 /*! log: slot join atomic update races */
-#define	WT_STAT_CONN_LOG_SLOT_RACES			1258
+#define	WT_STAT_CONN_LOG_SLOT_RACES			1259
 /*! log: slot join calls atomic updates raced */
-#define	WT_STAT_CONN_LOG_SLOT_YIELD_RACE		1259
+#define	WT_STAT_CONN_LOG_SLOT_YIELD_RACE		1260
 /*! log: slot join calls did not yield */
-#define	WT_STAT_CONN_LOG_SLOT_IMMEDIATE			1260
+#define	WT_STAT_CONN_LOG_SLOT_IMMEDIATE			1261
 /*! log: slot join calls found active slot closed */
-#define	WT_STAT_CONN_LOG_SLOT_YIELD_CLOSE		1261
+#define	WT_STAT_CONN_LOG_SLOT_YIELD_CLOSE		1262
 /*! log: slot join calls slept */
-#define	WT_STAT_CONN_LOG_SLOT_YIELD_SLEEP		1262
+#define	WT_STAT_CONN_LOG_SLOT_YIELD_SLEEP		1263
 /*! log: slot join calls yielded */
-#define	WT_STAT_CONN_LOG_SLOT_YIELD			1263
+#define	WT_STAT_CONN_LOG_SLOT_YIELD			1264
 /*! log: slot join found active slot closed */
-#define	WT_STAT_CONN_LOG_SLOT_ACTIVE_CLOSED		1264
+#define	WT_STAT_CONN_LOG_SLOT_ACTIVE_CLOSED		1265
 /*! log: slot joins yield time (usecs) */
-#define	WT_STAT_CONN_LOG_SLOT_YIELD_DURATION		1265
+#define	WT_STAT_CONN_LOG_SLOT_YIELD_DURATION		1266
 /*! log: slot transitions unable to find free slot */
-#define	WT_STAT_CONN_LOG_SLOT_NO_FREE_SLOTS		1266
+#define	WT_STAT_CONN_LOG_SLOT_NO_FREE_SLOTS		1267
 /*! log: slot unbuffered writes */
-#define	WT_STAT_CONN_LOG_SLOT_UNBUFFERED		1267
+#define	WT_STAT_CONN_LOG_SLOT_UNBUFFERED		1268
 /*! log: total in-memory size of compressed records */
-#define	WT_STAT_CONN_LOG_COMPRESS_MEM			1268
+#define	WT_STAT_CONN_LOG_COMPRESS_MEM			1269
 /*! log: total log buffer size */
-#define	WT_STAT_CONN_LOG_BUFFER_SIZE			1269
+#define	WT_STAT_CONN_LOG_BUFFER_SIZE			1270
 /*! log: total size of compressed records */
-#define	WT_STAT_CONN_LOG_COMPRESS_LEN			1270
+#define	WT_STAT_CONN_LOG_COMPRESS_LEN			1271
 /*! log: written slots coalesced */
-#define	WT_STAT_CONN_LOG_SLOT_COALESCED			1271
+#define	WT_STAT_CONN_LOG_SLOT_COALESCED			1272
 /*! log: yields waiting for previous log file close */
-#define	WT_STAT_CONN_LOG_CLOSE_YIELDS			1272
+#define	WT_STAT_CONN_LOG_CLOSE_YIELDS			1273
 /*! perf: file system read latency histogram (bucket 1) - 10-49ms */
-#define	WT_STAT_CONN_PERF_HIST_FSREAD_LATENCY_LT50	1273
+#define	WT_STAT_CONN_PERF_HIST_FSREAD_LATENCY_LT50	1274
 /*! perf: file system read latency histogram (bucket 2) - 50-99ms */
-#define	WT_STAT_CONN_PERF_HIST_FSREAD_LATENCY_LT100	1274
+#define	WT_STAT_CONN_PERF_HIST_FSREAD_LATENCY_LT100	1275
 /*! perf: file system read latency histogram (bucket 3) - 100-249ms */
-#define	WT_STAT_CONN_PERF_HIST_FSREAD_LATENCY_LT250	1275
+#define	WT_STAT_CONN_PERF_HIST_FSREAD_LATENCY_LT250	1276
 /*! perf: file system read latency histogram (bucket 4) - 250-499ms */
-#define	WT_STAT_CONN_PERF_HIST_FSREAD_LATENCY_LT500	1276
+#define	WT_STAT_CONN_PERF_HIST_FSREAD_LATENCY_LT500	1277
 /*! perf: file system read latency histogram (bucket 5) - 500-999ms */
-#define	WT_STAT_CONN_PERF_HIST_FSREAD_LATENCY_LT1000	1277
+#define	WT_STAT_CONN_PERF_HIST_FSREAD_LATENCY_LT1000	1278
 /*! perf: file system read latency histogram (bucket 6) - 1000ms+ */
-#define	WT_STAT_CONN_PERF_HIST_FSREAD_LATENCY_GT1000	1278
+#define	WT_STAT_CONN_PERF_HIST_FSREAD_LATENCY_GT1000	1279
 /*! perf: file system write latency histogram (bucket 1) - 10-49ms */
-#define	WT_STAT_CONN_PERF_HIST_FSWRITE_LATENCY_LT50	1279
+#define	WT_STAT_CONN_PERF_HIST_FSWRITE_LATENCY_LT50	1280
 /*! perf: file system write latency histogram (bucket 2) - 50-99ms */
-#define	WT_STAT_CONN_PERF_HIST_FSWRITE_LATENCY_LT100	1280
+#define	WT_STAT_CONN_PERF_HIST_FSWRITE_LATENCY_LT100	1281
 /*! perf: file system write latency histogram (bucket 3) - 100-249ms */
-#define	WT_STAT_CONN_PERF_HIST_FSWRITE_LATENCY_LT250	1281
+#define	WT_STAT_CONN_PERF_HIST_FSWRITE_LATENCY_LT250	1282
 /*! perf: file system write latency histogram (bucket 4) - 250-499ms */
-#define	WT_STAT_CONN_PERF_HIST_FSWRITE_LATENCY_LT500	1282
+#define	WT_STAT_CONN_PERF_HIST_FSWRITE_LATENCY_LT500	1283
 /*! perf: file system write latency histogram (bucket 5) - 500-999ms */
-#define	WT_STAT_CONN_PERF_HIST_FSWRITE_LATENCY_LT1000	1283
+#define	WT_STAT_CONN_PERF_HIST_FSWRITE_LATENCY_LT1000	1284
 /*! perf: file system write latency histogram (bucket 6) - 1000ms+ */
-#define	WT_STAT_CONN_PERF_HIST_FSWRITE_LATENCY_GT1000	1284
+#define	WT_STAT_CONN_PERF_HIST_FSWRITE_LATENCY_GT1000	1285
 /*! perf: operation read latency histogram (bucket 1) - 100-249us */
-#define	WT_STAT_CONN_PERF_HIST_OPREAD_LATENCY_LT250	1285
+#define	WT_STAT_CONN_PERF_HIST_OPREAD_LATENCY_LT250	1286
 /*! perf: operation read latency histogram (bucket 2) - 250-499us */
-#define	WT_STAT_CONN_PERF_HIST_OPREAD_LATENCY_LT500	1286
+#define	WT_STAT_CONN_PERF_HIST_OPREAD_LATENCY_LT500	1287
 /*! perf: operation read latency histogram (bucket 3) - 500-999us */
-#define	WT_STAT_CONN_PERF_HIST_OPREAD_LATENCY_LT1000	1287
+#define	WT_STAT_CONN_PERF_HIST_OPREAD_LATENCY_LT1000	1288
 /*! perf: operation read latency histogram (bucket 4) - 1000-9999us */
-#define	WT_STAT_CONN_PERF_HIST_OPREAD_LATENCY_LT10000	1288
+#define	WT_STAT_CONN_PERF_HIST_OPREAD_LATENCY_LT10000	1289
 /*! perf: operation read latency histogram (bucket 5) - 10000us+ */
-#define	WT_STAT_CONN_PERF_HIST_OPREAD_LATENCY_GT10000	1289
+#define	WT_STAT_CONN_PERF_HIST_OPREAD_LATENCY_GT10000	1290
 /*! perf: operation write latency histogram (bucket 1) - 100-249us */
-#define	WT_STAT_CONN_PERF_HIST_OPWRITE_LATENCY_LT250	1290
+#define	WT_STAT_CONN_PERF_HIST_OPWRITE_LATENCY_LT250	1291
 /*! perf: operation write latency histogram (bucket 2) - 250-499us */
-#define	WT_STAT_CONN_PERF_HIST_OPWRITE_LATENCY_LT500	1291
+#define	WT_STAT_CONN_PERF_HIST_OPWRITE_LATENCY_LT500	1292
 /*! perf: operation write latency histogram (bucket 3) - 500-999us */
-#define	WT_STAT_CONN_PERF_HIST_OPWRITE_LATENCY_LT1000	1292
+#define	WT_STAT_CONN_PERF_HIST_OPWRITE_LATENCY_LT1000	1293
 /*! perf: operation write latency histogram (bucket 4) - 1000-9999us */
-#define	WT_STAT_CONN_PERF_HIST_OPWRITE_LATENCY_LT10000	1293
+#define	WT_STAT_CONN_PERF_HIST_OPWRITE_LATENCY_LT10000	1294
 /*! perf: operation write latency histogram (bucket 5) - 10000us+ */
-#define	WT_STAT_CONN_PERF_HIST_OPWRITE_LATENCY_GT10000	1294
+#define	WT_STAT_CONN_PERF_HIST_OPWRITE_LATENCY_GT10000	1295
 /*! reconciliation: fast-path pages deleted */
-#define	WT_STAT_CONN_REC_PAGE_DELETE_FAST		1295
+#define	WT_STAT_CONN_REC_PAGE_DELETE_FAST		1296
 /*! reconciliation: page reconciliation calls */
-#define	WT_STAT_CONN_REC_PAGES				1296
+#define	WT_STAT_CONN_REC_PAGES				1297
 /*! reconciliation: page reconciliation calls for eviction */
-#define	WT_STAT_CONN_REC_PAGES_EVICTION			1297
+#define	WT_STAT_CONN_REC_PAGES_EVICTION			1298
 /*! reconciliation: pages deleted */
-#define	WT_STAT_CONN_REC_PAGE_DELETE			1298
+#define	WT_STAT_CONN_REC_PAGE_DELETE			1299
 /*! reconciliation: split bytes currently awaiting free */
-#define	WT_STAT_CONN_REC_SPLIT_STASHED_BYTES		1299
+#define	WT_STAT_CONN_REC_SPLIT_STASHED_BYTES		1300
 /*! reconciliation: split objects currently awaiting free */
-#define	WT_STAT_CONN_REC_SPLIT_STASHED_OBJECTS		1300
+#define	WT_STAT_CONN_REC_SPLIT_STASHED_OBJECTS		1301
 /*! session: open session count */
-#define	WT_STAT_CONN_SESSION_OPEN			1301
+#define	WT_STAT_CONN_SESSION_OPEN			1302
 /*! session: session query timestamp calls */
-#define	WT_STAT_CONN_SESSION_QUERY_TS			1302
+#define	WT_STAT_CONN_SESSION_QUERY_TS			1303
 /*! session: table alter failed calls */
-#define	WT_STAT_CONN_SESSION_TABLE_ALTER_FAIL		1303
+#define	WT_STAT_CONN_SESSION_TABLE_ALTER_FAIL		1304
 /*! session: table alter successful calls */
-#define	WT_STAT_CONN_SESSION_TABLE_ALTER_SUCCESS	1304
+#define	WT_STAT_CONN_SESSION_TABLE_ALTER_SUCCESS	1305
 /*! session: table alter unchanged and skipped */
-#define	WT_STAT_CONN_SESSION_TABLE_ALTER_SKIP		1305
+#define	WT_STAT_CONN_SESSION_TABLE_ALTER_SKIP		1306
 /*! session: table compact failed calls */
-#define	WT_STAT_CONN_SESSION_TABLE_COMPACT_FAIL		1306
+#define	WT_STAT_CONN_SESSION_TABLE_COMPACT_FAIL		1307
 /*! session: table compact successful calls */
-#define	WT_STAT_CONN_SESSION_TABLE_COMPACT_SUCCESS	1307
+#define	WT_STAT_CONN_SESSION_TABLE_COMPACT_SUCCESS	1308
 /*! session: table create failed calls */
-#define	WT_STAT_CONN_SESSION_TABLE_CREATE_FAIL		1308
+#define	WT_STAT_CONN_SESSION_TABLE_CREATE_FAIL		1309
 /*! session: table create successful calls */
-#define	WT_STAT_CONN_SESSION_TABLE_CREATE_SUCCESS	1309
+#define	WT_STAT_CONN_SESSION_TABLE_CREATE_SUCCESS	1310
 /*! session: table drop failed calls */
-#define	WT_STAT_CONN_SESSION_TABLE_DROP_FAIL		1310
+#define	WT_STAT_CONN_SESSION_TABLE_DROP_FAIL		1311
 /*! session: table drop successful calls */
-#define	WT_STAT_CONN_SESSION_TABLE_DROP_SUCCESS		1311
+#define	WT_STAT_CONN_SESSION_TABLE_DROP_SUCCESS		1312
 /*! session: table import failed calls */
-#define	WT_STAT_CONN_SESSION_TABLE_IMPORT_FAIL		1312
+#define	WT_STAT_CONN_SESSION_TABLE_IMPORT_FAIL		1313
 /*! session: table import successful calls */
-#define	WT_STAT_CONN_SESSION_TABLE_IMPORT_SUCCESS	1313
+#define	WT_STAT_CONN_SESSION_TABLE_IMPORT_SUCCESS	1314
 /*! session: table rebalance failed calls */
-#define	WT_STAT_CONN_SESSION_TABLE_REBALANCE_FAIL	1314
+#define	WT_STAT_CONN_SESSION_TABLE_REBALANCE_FAIL	1315
 /*! session: table rebalance successful calls */
-#define	WT_STAT_CONN_SESSION_TABLE_REBALANCE_SUCCESS	1315
+#define	WT_STAT_CONN_SESSION_TABLE_REBALANCE_SUCCESS	1316
 /*! session: table rename failed calls */
-#define	WT_STAT_CONN_SESSION_TABLE_RENAME_FAIL		1316
+#define	WT_STAT_CONN_SESSION_TABLE_RENAME_FAIL		1317
 /*! session: table rename successful calls */
-#define	WT_STAT_CONN_SESSION_TABLE_RENAME_SUCCESS	1317
+#define	WT_STAT_CONN_SESSION_TABLE_RENAME_SUCCESS	1318
 /*! session: table salvage failed calls */
-#define	WT_STAT_CONN_SESSION_TABLE_SALVAGE_FAIL		1318
+#define	WT_STAT_CONN_SESSION_TABLE_SALVAGE_FAIL		1319
 /*! session: table salvage successful calls */
-#define	WT_STAT_CONN_SESSION_TABLE_SALVAGE_SUCCESS	1319
+#define	WT_STAT_CONN_SESSION_TABLE_SALVAGE_SUCCESS	1320
 /*! session: table truncate failed calls */
-#define	WT_STAT_CONN_SESSION_TABLE_TRUNCATE_FAIL	1320
+#define	WT_STAT_CONN_SESSION_TABLE_TRUNCATE_FAIL	1321
 /*! session: table truncate successful calls */
-#define	WT_STAT_CONN_SESSION_TABLE_TRUNCATE_SUCCESS	1321
+#define	WT_STAT_CONN_SESSION_TABLE_TRUNCATE_SUCCESS	1322
 /*! session: table verify failed calls */
-#define	WT_STAT_CONN_SESSION_TABLE_VERIFY_FAIL		1322
+#define	WT_STAT_CONN_SESSION_TABLE_VERIFY_FAIL		1323
 /*! session: table verify successful calls */
-#define	WT_STAT_CONN_SESSION_TABLE_VERIFY_SUCCESS	1323
+#define	WT_STAT_CONN_SESSION_TABLE_VERIFY_SUCCESS	1324
 /*! thread-state: active filesystem fsync calls */
-#define	WT_STAT_CONN_THREAD_FSYNC_ACTIVE		1324
+#define	WT_STAT_CONN_THREAD_FSYNC_ACTIVE		1325
 /*! thread-state: active filesystem read calls */
-#define	WT_STAT_CONN_THREAD_READ_ACTIVE			1325
+#define	WT_STAT_CONN_THREAD_READ_ACTIVE			1326
 /*! thread-state: active filesystem write calls */
-#define	WT_STAT_CONN_THREAD_WRITE_ACTIVE		1326
+#define	WT_STAT_CONN_THREAD_WRITE_ACTIVE		1327
 /*! thread-yield: application thread time evicting (usecs) */
-#define	WT_STAT_CONN_APPLICATION_EVICT_TIME		1327
+#define	WT_STAT_CONN_APPLICATION_EVICT_TIME		1328
 /*! thread-yield: application thread time waiting for cache (usecs) */
-#define	WT_STAT_CONN_APPLICATION_CACHE_TIME		1328
-=======
-#define	WT_STAT_CONN_LOCK_TABLE_WAIT_INTERNAL		1218
-/*! lock: table read lock acquisitions */
-#define	WT_STAT_CONN_LOCK_TABLE_READ_COUNT		1219
-/*! lock: table write lock acquisitions */
-#define	WT_STAT_CONN_LOCK_TABLE_WRITE_COUNT		1220
-/*! lock: txn global lock application thread time waiting (usecs) */
-#define	WT_STAT_CONN_LOCK_TXN_GLOBAL_WAIT_APPLICATION	1221
-/*! lock: txn global lock internal thread time waiting (usecs) */
-#define	WT_STAT_CONN_LOCK_TXN_GLOBAL_WAIT_INTERNAL	1222
-/*! lock: txn global read lock acquisitions */
-#define	WT_STAT_CONN_LOCK_TXN_GLOBAL_READ_COUNT		1223
-/*! lock: txn global write lock acquisitions */
-#define	WT_STAT_CONN_LOCK_TXN_GLOBAL_WRITE_COUNT	1224
-/*! log: busy returns attempting to switch slots */
-#define	WT_STAT_CONN_LOG_SLOT_SWITCH_BUSY		1225
-/*! log: force archive time sleeping (usecs) */
-#define	WT_STAT_CONN_LOG_FORCE_ARCHIVE_SLEEP		1226
-/*! log: log bytes of payload data */
-#define	WT_STAT_CONN_LOG_BYTES_PAYLOAD			1227
-/*! log: log bytes written */
-#define	WT_STAT_CONN_LOG_BYTES_WRITTEN			1228
-/*! log: log files manually zero-filled */
-#define	WT_STAT_CONN_LOG_ZERO_FILLS			1229
-/*! log: log flush operations */
-#define	WT_STAT_CONN_LOG_FLUSH				1230
-/*! log: log force write operations */
-#define	WT_STAT_CONN_LOG_FORCE_WRITE			1231
-/*! log: log force write operations skipped */
-#define	WT_STAT_CONN_LOG_FORCE_WRITE_SKIP		1232
-/*! log: log records compressed */
-#define	WT_STAT_CONN_LOG_COMPRESS_WRITES		1233
-/*! log: log records not compressed */
-#define	WT_STAT_CONN_LOG_COMPRESS_WRITE_FAILS		1234
-/*! log: log records too small to compress */
-#define	WT_STAT_CONN_LOG_COMPRESS_SMALL			1235
-/*! log: log release advances write LSN */
-#define	WT_STAT_CONN_LOG_RELEASE_WRITE_LSN		1236
-/*! log: log scan operations */
-#define	WT_STAT_CONN_LOG_SCANS				1237
-/*! log: log scan records requiring two reads */
-#define	WT_STAT_CONN_LOG_SCAN_REREADS			1238
-/*! log: log server thread advances write LSN */
-#define	WT_STAT_CONN_LOG_WRITE_LSN			1239
-/*! log: log server thread write LSN walk skipped */
-#define	WT_STAT_CONN_LOG_WRITE_LSN_SKIP			1240
-/*! log: log sync operations */
-#define	WT_STAT_CONN_LOG_SYNC				1241
-/*! log: log sync time duration (usecs) */
-#define	WT_STAT_CONN_LOG_SYNC_DURATION			1242
-/*! log: log sync_dir operations */
-#define	WT_STAT_CONN_LOG_SYNC_DIR			1243
-/*! log: log sync_dir time duration (usecs) */
-#define	WT_STAT_CONN_LOG_SYNC_DIR_DURATION		1244
-/*! log: log write operations */
-#define	WT_STAT_CONN_LOG_WRITES				1245
-/*! log: logging bytes consolidated */
-#define	WT_STAT_CONN_LOG_SLOT_CONSOLIDATED		1246
-/*! log: maximum log file size */
-#define	WT_STAT_CONN_LOG_MAX_FILESIZE			1247
-/*! log: number of pre-allocated log files to create */
-#define	WT_STAT_CONN_LOG_PREALLOC_MAX			1248
-/*! log: pre-allocated log files not ready and missed */
-#define	WT_STAT_CONN_LOG_PREALLOC_MISSED		1249
-/*! log: pre-allocated log files prepared */
-#define	WT_STAT_CONN_LOG_PREALLOC_FILES			1250
-/*! log: pre-allocated log files used */
-#define	WT_STAT_CONN_LOG_PREALLOC_USED			1251
-/*! log: records processed by log scan */
-#define	WT_STAT_CONN_LOG_SCAN_RECORDS			1252
-/*! log: slot close lost race */
-#define	WT_STAT_CONN_LOG_SLOT_CLOSE_RACE		1253
-/*! log: slot close unbuffered waits */
-#define	WT_STAT_CONN_LOG_SLOT_CLOSE_UNBUF		1254
-/*! log: slot closures */
-#define	WT_STAT_CONN_LOG_SLOT_CLOSES			1255
-/*! log: slot join atomic update races */
-#define	WT_STAT_CONN_LOG_SLOT_RACES			1256
-/*! log: slot join calls atomic updates raced */
-#define	WT_STAT_CONN_LOG_SLOT_YIELD_RACE		1257
-/*! log: slot join calls did not yield */
-#define	WT_STAT_CONN_LOG_SLOT_IMMEDIATE			1258
-/*! log: slot join calls found active slot closed */
-#define	WT_STAT_CONN_LOG_SLOT_YIELD_CLOSE		1259
-/*! log: slot join calls slept */
-#define	WT_STAT_CONN_LOG_SLOT_YIELD_SLEEP		1260
-/*! log: slot join calls yielded */
-#define	WT_STAT_CONN_LOG_SLOT_YIELD			1261
-/*! log: slot join found active slot closed */
-#define	WT_STAT_CONN_LOG_SLOT_ACTIVE_CLOSED		1262
-/*! log: slot joins yield time (usecs) */
-#define	WT_STAT_CONN_LOG_SLOT_YIELD_DURATION		1263
-/*! log: slot transitions unable to find free slot */
-#define	WT_STAT_CONN_LOG_SLOT_NO_FREE_SLOTS		1264
-/*! log: slot unbuffered writes */
-#define	WT_STAT_CONN_LOG_SLOT_UNBUFFERED		1265
-/*! log: total in-memory size of compressed records */
-#define	WT_STAT_CONN_LOG_COMPRESS_MEM			1266
-/*! log: total log buffer size */
-#define	WT_STAT_CONN_LOG_BUFFER_SIZE			1267
-/*! log: total size of compressed records */
-#define	WT_STAT_CONN_LOG_COMPRESS_LEN			1268
-/*! log: written slots coalesced */
-#define	WT_STAT_CONN_LOG_SLOT_COALESCED			1269
-/*! log: yields waiting for previous log file close */
-#define	WT_STAT_CONN_LOG_CLOSE_YIELDS			1270
-/*! perf: file system read latency histogram (bucket 1) - 10-49ms */
-#define	WT_STAT_CONN_PERF_HIST_FSREAD_LATENCY_LT50	1271
-/*! perf: file system read latency histogram (bucket 2) - 50-99ms */
-#define	WT_STAT_CONN_PERF_HIST_FSREAD_LATENCY_LT100	1272
-/*! perf: file system read latency histogram (bucket 3) - 100-249ms */
-#define	WT_STAT_CONN_PERF_HIST_FSREAD_LATENCY_LT250	1273
-/*! perf: file system read latency histogram (bucket 4) - 250-499ms */
-#define	WT_STAT_CONN_PERF_HIST_FSREAD_LATENCY_LT500	1274
-/*! perf: file system read latency histogram (bucket 5) - 500-999ms */
-#define	WT_STAT_CONN_PERF_HIST_FSREAD_LATENCY_LT1000	1275
-/*! perf: file system read latency histogram (bucket 6) - 1000ms+ */
-#define	WT_STAT_CONN_PERF_HIST_FSREAD_LATENCY_GT1000	1276
-/*! perf: file system write latency histogram (bucket 1) - 10-49ms */
-#define	WT_STAT_CONN_PERF_HIST_FSWRITE_LATENCY_LT50	1277
-/*! perf: file system write latency histogram (bucket 2) - 50-99ms */
-#define	WT_STAT_CONN_PERF_HIST_FSWRITE_LATENCY_LT100	1278
-/*! perf: file system write latency histogram (bucket 3) - 100-249ms */
-#define	WT_STAT_CONN_PERF_HIST_FSWRITE_LATENCY_LT250	1279
-/*! perf: file system write latency histogram (bucket 4) - 250-499ms */
-#define	WT_STAT_CONN_PERF_HIST_FSWRITE_LATENCY_LT500	1280
-/*! perf: file system write latency histogram (bucket 5) - 500-999ms */
-#define	WT_STAT_CONN_PERF_HIST_FSWRITE_LATENCY_LT1000	1281
-/*! perf: file system write latency histogram (bucket 6) - 1000ms+ */
-#define	WT_STAT_CONN_PERF_HIST_FSWRITE_LATENCY_GT1000	1282
-/*! perf: operation read latency histogram (bucket 1) - 100-249us */
-#define	WT_STAT_CONN_PERF_HIST_OPREAD_LATENCY_LT250	1283
-/*! perf: operation read latency histogram (bucket 2) - 250-499us */
-#define	WT_STAT_CONN_PERF_HIST_OPREAD_LATENCY_LT500	1284
-/*! perf: operation read latency histogram (bucket 3) - 500-999us */
-#define	WT_STAT_CONN_PERF_HIST_OPREAD_LATENCY_LT1000	1285
-/*! perf: operation read latency histogram (bucket 4) - 1000-9999us */
-#define	WT_STAT_CONN_PERF_HIST_OPREAD_LATENCY_LT10000	1286
-/*! perf: operation read latency histogram (bucket 5) - 10000us+ */
-#define	WT_STAT_CONN_PERF_HIST_OPREAD_LATENCY_GT10000	1287
-/*! perf: operation write latency histogram (bucket 1) - 100-249us */
-#define	WT_STAT_CONN_PERF_HIST_OPWRITE_LATENCY_LT250	1288
-/*! perf: operation write latency histogram (bucket 2) - 250-499us */
-#define	WT_STAT_CONN_PERF_HIST_OPWRITE_LATENCY_LT500	1289
-/*! perf: operation write latency histogram (bucket 3) - 500-999us */
-#define	WT_STAT_CONN_PERF_HIST_OPWRITE_LATENCY_LT1000	1290
-/*! perf: operation write latency histogram (bucket 4) - 1000-9999us */
-#define	WT_STAT_CONN_PERF_HIST_OPWRITE_LATENCY_LT10000	1291
-/*! perf: operation write latency histogram (bucket 5) - 10000us+ */
-#define	WT_STAT_CONN_PERF_HIST_OPWRITE_LATENCY_GT10000	1292
-/*! reconciliation: fast-path pages deleted */
-#define	WT_STAT_CONN_REC_PAGE_DELETE_FAST		1293
-/*! reconciliation: page reconciliation calls */
-#define	WT_STAT_CONN_REC_PAGES				1294
-/*! reconciliation: page reconciliation calls for eviction */
-#define	WT_STAT_CONN_REC_PAGES_EVICTION			1295
-/*! reconciliation: pages deleted */
-#define	WT_STAT_CONN_REC_PAGE_DELETE			1296
-/*! reconciliation: split bytes currently awaiting free */
-#define	WT_STAT_CONN_REC_SPLIT_STASHED_BYTES		1297
-/*! reconciliation: split objects currently awaiting free */
-#define	WT_STAT_CONN_REC_SPLIT_STASHED_OBJECTS		1298
-/*! session: open session count */
-#define	WT_STAT_CONN_SESSION_OPEN			1299
-/*! session: session query timestamp calls */
-#define	WT_STAT_CONN_SESSION_QUERY_TS			1300
-/*! session: table alter failed calls */
-#define	WT_STAT_CONN_SESSION_TABLE_ALTER_FAIL		1301
-/*! session: table alter successful calls */
-#define	WT_STAT_CONN_SESSION_TABLE_ALTER_SUCCESS	1302
-/*! session: table alter unchanged and skipped */
-#define	WT_STAT_CONN_SESSION_TABLE_ALTER_SKIP		1303
-/*! session: table compact failed calls */
-#define	WT_STAT_CONN_SESSION_TABLE_COMPACT_FAIL		1304
-/*! session: table compact successful calls */
-#define	WT_STAT_CONN_SESSION_TABLE_COMPACT_SUCCESS	1305
-/*! session: table create failed calls */
-#define	WT_STAT_CONN_SESSION_TABLE_CREATE_FAIL		1306
-/*! session: table create successful calls */
-#define	WT_STAT_CONN_SESSION_TABLE_CREATE_SUCCESS	1307
-/*! session: table drop failed calls */
-#define	WT_STAT_CONN_SESSION_TABLE_DROP_FAIL		1308
-/*! session: table drop successful calls */
-#define	WT_STAT_CONN_SESSION_TABLE_DROP_SUCCESS		1309
-/*! session: table import failed calls */
-#define	WT_STAT_CONN_SESSION_TABLE_IMPORT_FAIL		1310
-/*! session: table import successful calls */
-#define	WT_STAT_CONN_SESSION_TABLE_IMPORT_SUCCESS	1311
-/*! session: table rebalance failed calls */
-#define	WT_STAT_CONN_SESSION_TABLE_REBALANCE_FAIL	1312
-/*! session: table rebalance successful calls */
-#define	WT_STAT_CONN_SESSION_TABLE_REBALANCE_SUCCESS	1313
-/*! session: table rename failed calls */
-#define	WT_STAT_CONN_SESSION_TABLE_RENAME_FAIL		1314
-/*! session: table rename successful calls */
-#define	WT_STAT_CONN_SESSION_TABLE_RENAME_SUCCESS	1315
-/*! session: table salvage failed calls */
-#define	WT_STAT_CONN_SESSION_TABLE_SALVAGE_FAIL		1316
-/*! session: table salvage successful calls */
-#define	WT_STAT_CONN_SESSION_TABLE_SALVAGE_SUCCESS	1317
-/*! session: table truncate failed calls */
-#define	WT_STAT_CONN_SESSION_TABLE_TRUNCATE_FAIL	1318
-/*! session: table truncate successful calls */
-#define	WT_STAT_CONN_SESSION_TABLE_TRUNCATE_SUCCESS	1319
-/*! session: table verify failed calls */
-#define	WT_STAT_CONN_SESSION_TABLE_VERIFY_FAIL		1320
-/*! session: table verify successful calls */
-#define	WT_STAT_CONN_SESSION_TABLE_VERIFY_SUCCESS	1321
-/*! thread-state: active filesystem fsync calls */
-#define	WT_STAT_CONN_THREAD_FSYNC_ACTIVE		1322
-/*! thread-state: active filesystem read calls */
-#define	WT_STAT_CONN_THREAD_READ_ACTIVE			1323
-/*! thread-state: active filesystem write calls */
-#define	WT_STAT_CONN_THREAD_WRITE_ACTIVE		1324
-/*! thread-yield: application thread time evicting (usecs) */
-#define	WT_STAT_CONN_APPLICATION_EVICT_TIME		1325
-/*! thread-yield: application thread time waiting for cache (usecs) */
-#define	WT_STAT_CONN_APPLICATION_CACHE_TIME		1326
->>>>>>> e0cbcd88
+#define	WT_STAT_CONN_APPLICATION_CACHE_TIME		1329
 /*!
  * thread-yield: connection close blocked waiting for transaction state
  * stabilization
  */
-<<<<<<< HEAD
-#define	WT_STAT_CONN_TXN_RELEASE_BLOCKED		1329
+#define	WT_STAT_CONN_TXN_RELEASE_BLOCKED		1330
 /*! thread-yield: connection close yielded for lsm manager shutdown */
-#define	WT_STAT_CONN_CONN_CLOSE_BLOCKED_LSM		1330
+#define	WT_STAT_CONN_CONN_CLOSE_BLOCKED_LSM		1331
 /*! thread-yield: data handle lock yielded */
-#define	WT_STAT_CONN_DHANDLE_LOCK_BLOCKED		1331
-=======
-#define	WT_STAT_CONN_TXN_RELEASE_BLOCKED		1327
-/*! thread-yield: connection close yielded for lsm manager shutdown */
-#define	WT_STAT_CONN_CONN_CLOSE_BLOCKED_LSM		1328
-/*! thread-yield: data handle lock yielded */
-#define	WT_STAT_CONN_DHANDLE_LOCK_BLOCKED		1329
->>>>>>> e0cbcd88
+#define	WT_STAT_CONN_DHANDLE_LOCK_BLOCKED		1332
 /*!
  * thread-yield: get reference for page index and slot time sleeping
  * (usecs)
  */
-<<<<<<< HEAD
-#define	WT_STAT_CONN_PAGE_INDEX_SLOT_REF_BLOCKED	1332
+#define	WT_STAT_CONN_PAGE_INDEX_SLOT_REF_BLOCKED	1333
 /*! thread-yield: log server sync yielded for log write */
-#define	WT_STAT_CONN_LOG_SERVER_SYNC_BLOCKED		1333
+#define	WT_STAT_CONN_LOG_SERVER_SYNC_BLOCKED		1334
 /*! thread-yield: page access yielded due to prepare state change */
-#define	WT_STAT_CONN_PREPARED_TRANSITION_BLOCKED_PAGE	1334
+#define	WT_STAT_CONN_PREPARED_TRANSITION_BLOCKED_PAGE	1335
 /*! thread-yield: page acquire busy blocked */
-#define	WT_STAT_CONN_PAGE_BUSY_BLOCKED			1335
+#define	WT_STAT_CONN_PAGE_BUSY_BLOCKED			1336
 /*! thread-yield: page acquire eviction blocked */
-#define	WT_STAT_CONN_PAGE_FORCIBLE_EVICT_BLOCKED	1336
+#define	WT_STAT_CONN_PAGE_FORCIBLE_EVICT_BLOCKED	1337
 /*! thread-yield: page acquire locked blocked */
-#define	WT_STAT_CONN_PAGE_LOCKED_BLOCKED		1337
+#define	WT_STAT_CONN_PAGE_LOCKED_BLOCKED		1338
 /*! thread-yield: page acquire read blocked */
-#define	WT_STAT_CONN_PAGE_READ_BLOCKED			1338
+#define	WT_STAT_CONN_PAGE_READ_BLOCKED			1339
 /*! thread-yield: page acquire time sleeping (usecs) */
-#define	WT_STAT_CONN_PAGE_SLEEP				1339
-=======
-#define	WT_STAT_CONN_PAGE_INDEX_SLOT_REF_BLOCKED	1330
-/*! thread-yield: log server sync yielded for log write */
-#define	WT_STAT_CONN_LOG_SERVER_SYNC_BLOCKED		1331
-/*! thread-yield: page access yielded due to prepare state change */
-#define	WT_STAT_CONN_PREPARED_TRANSITION_BLOCKED_PAGE	1332
-/*! thread-yield: page acquire busy blocked */
-#define	WT_STAT_CONN_PAGE_BUSY_BLOCKED			1333
-/*! thread-yield: page acquire eviction blocked */
-#define	WT_STAT_CONN_PAGE_FORCIBLE_EVICT_BLOCKED	1334
-/*! thread-yield: page acquire locked blocked */
-#define	WT_STAT_CONN_PAGE_LOCKED_BLOCKED		1335
-/*! thread-yield: page acquire read blocked */
-#define	WT_STAT_CONN_PAGE_READ_BLOCKED			1336
-/*! thread-yield: page acquire time sleeping (usecs) */
-#define	WT_STAT_CONN_PAGE_SLEEP				1337
->>>>>>> e0cbcd88
+#define	WT_STAT_CONN_PAGE_SLEEP				1340
 /*!
  * thread-yield: page delete rollback time sleeping for state change
  * (usecs)
  */
-<<<<<<< HEAD
-#define	WT_STAT_CONN_PAGE_DEL_ROLLBACK_BLOCKED		1340
+#define	WT_STAT_CONN_PAGE_DEL_ROLLBACK_BLOCKED		1341
 /*! thread-yield: page reconciliation yielded due to child modification */
-#define	WT_STAT_CONN_CHILD_MODIFY_BLOCKED_PAGE		1341
+#define	WT_STAT_CONN_CHILD_MODIFY_BLOCKED_PAGE		1342
 /*! transaction: Number of prepared updates */
-#define	WT_STAT_CONN_TXN_PREPARED_UPDATES_COUNT		1342
+#define	WT_STAT_CONN_TXN_PREPARED_UPDATES_COUNT		1343
 /*! transaction: Number of prepared updates added to cache overflow */
-#define	WT_STAT_CONN_TXN_PREPARED_UPDATES_LOOKASIDE_INSERTS	1343
+#define	WT_STAT_CONN_TXN_PREPARED_UPDATES_LOOKASIDE_INSERTS	1344
 /*! transaction: Number of prepared updates resolved */
-#define	WT_STAT_CONN_TXN_PREPARED_UPDATES_RESOLVED	1344
+#define	WT_STAT_CONN_TXN_PREPARED_UPDATES_RESOLVED	1345
 /*! transaction: commit timestamp queue entries walked */
-#define	WT_STAT_CONN_TXN_COMMIT_QUEUE_WALKED		1345
+#define	WT_STAT_CONN_TXN_COMMIT_QUEUE_WALKED		1346
 /*! transaction: commit timestamp queue insert to empty */
-#define	WT_STAT_CONN_TXN_COMMIT_QUEUE_EMPTY		1346
+#define	WT_STAT_CONN_TXN_COMMIT_QUEUE_EMPTY		1347
 /*! transaction: commit timestamp queue inserts to head */
-#define	WT_STAT_CONN_TXN_COMMIT_QUEUE_HEAD		1347
+#define	WT_STAT_CONN_TXN_COMMIT_QUEUE_HEAD		1348
 /*! transaction: commit timestamp queue inserts total */
-#define	WT_STAT_CONN_TXN_COMMIT_QUEUE_INSERTS		1348
+#define	WT_STAT_CONN_TXN_COMMIT_QUEUE_INSERTS		1349
 /*! transaction: commit timestamp queue length */
-#define	WT_STAT_CONN_TXN_COMMIT_QUEUE_LEN		1349
+#define	WT_STAT_CONN_TXN_COMMIT_QUEUE_LEN		1350
 /*! transaction: number of named snapshots created */
-#define	WT_STAT_CONN_TXN_SNAPSHOTS_CREATED		1350
+#define	WT_STAT_CONN_TXN_SNAPSHOTS_CREATED		1351
 /*! transaction: number of named snapshots dropped */
-#define	WT_STAT_CONN_TXN_SNAPSHOTS_DROPPED		1351
+#define	WT_STAT_CONN_TXN_SNAPSHOTS_DROPPED		1352
 /*! transaction: prepared transactions */
-#define	WT_STAT_CONN_TXN_PREPARE			1352
+#define	WT_STAT_CONN_TXN_PREPARE			1353
 /*! transaction: prepared transactions committed */
-#define	WT_STAT_CONN_TXN_PREPARE_COMMIT			1353
+#define	WT_STAT_CONN_TXN_PREPARE_COMMIT			1354
 /*! transaction: prepared transactions currently active */
-#define	WT_STAT_CONN_TXN_PREPARE_ACTIVE			1354
+#define	WT_STAT_CONN_TXN_PREPARE_ACTIVE			1355
 /*! transaction: prepared transactions rolled back */
-#define	WT_STAT_CONN_TXN_PREPARE_ROLLBACK		1355
+#define	WT_STAT_CONN_TXN_PREPARE_ROLLBACK		1356
 /*! transaction: query timestamp calls */
-#define	WT_STAT_CONN_TXN_QUERY_TS			1356
+#define	WT_STAT_CONN_TXN_QUERY_TS			1357
 /*! transaction: read timestamp queue entries walked */
-#define	WT_STAT_CONN_TXN_READ_QUEUE_WALKED		1357
+#define	WT_STAT_CONN_TXN_READ_QUEUE_WALKED		1358
 /*! transaction: read timestamp queue insert to empty */
-#define	WT_STAT_CONN_TXN_READ_QUEUE_EMPTY		1358
+#define	WT_STAT_CONN_TXN_READ_QUEUE_EMPTY		1359
 /*! transaction: read timestamp queue inserts to head */
-#define	WT_STAT_CONN_TXN_READ_QUEUE_HEAD		1359
+#define	WT_STAT_CONN_TXN_READ_QUEUE_HEAD		1360
 /*! transaction: read timestamp queue inserts total */
-#define	WT_STAT_CONN_TXN_READ_QUEUE_INSERTS		1360
+#define	WT_STAT_CONN_TXN_READ_QUEUE_INSERTS		1361
 /*! transaction: read timestamp queue length */
-#define	WT_STAT_CONN_TXN_READ_QUEUE_LEN			1361
+#define	WT_STAT_CONN_TXN_READ_QUEUE_LEN			1362
 /*! transaction: rollback to stable calls */
-#define	WT_STAT_CONN_TXN_ROLLBACK_TO_STABLE		1362
+#define	WT_STAT_CONN_TXN_ROLLBACK_TO_STABLE		1363
 /*! transaction: rollback to stable updates aborted */
-#define	WT_STAT_CONN_TXN_ROLLBACK_UPD_ABORTED		1363
+#define	WT_STAT_CONN_TXN_ROLLBACK_UPD_ABORTED		1364
 /*! transaction: rollback to stable updates removed from cache overflow */
-#define	WT_STAT_CONN_TXN_ROLLBACK_LAS_REMOVED		1364
+#define	WT_STAT_CONN_TXN_ROLLBACK_LAS_REMOVED		1365
 /*! transaction: set timestamp calls */
-#define	WT_STAT_CONN_TXN_SET_TS				1365
+#define	WT_STAT_CONN_TXN_SET_TS				1366
 /*! transaction: set timestamp commit calls */
-#define	WT_STAT_CONN_TXN_SET_TS_COMMIT			1366
+#define	WT_STAT_CONN_TXN_SET_TS_COMMIT			1367
 /*! transaction: set timestamp commit updates */
-#define	WT_STAT_CONN_TXN_SET_TS_COMMIT_UPD		1367
+#define	WT_STAT_CONN_TXN_SET_TS_COMMIT_UPD		1368
 /*! transaction: set timestamp oldest calls */
-#define	WT_STAT_CONN_TXN_SET_TS_OLDEST			1368
+#define	WT_STAT_CONN_TXN_SET_TS_OLDEST			1369
 /*! transaction: set timestamp oldest updates */
-#define	WT_STAT_CONN_TXN_SET_TS_OLDEST_UPD		1369
+#define	WT_STAT_CONN_TXN_SET_TS_OLDEST_UPD		1370
 /*! transaction: set timestamp stable calls */
-#define	WT_STAT_CONN_TXN_SET_TS_STABLE			1370
+#define	WT_STAT_CONN_TXN_SET_TS_STABLE			1371
 /*! transaction: set timestamp stable updates */
-#define	WT_STAT_CONN_TXN_SET_TS_STABLE_UPD		1371
+#define	WT_STAT_CONN_TXN_SET_TS_STABLE_UPD		1372
 /*! transaction: transaction begins */
-#define	WT_STAT_CONN_TXN_BEGIN				1372
+#define	WT_STAT_CONN_TXN_BEGIN				1373
 /*! transaction: transaction checkpoint currently running */
-#define	WT_STAT_CONN_TXN_CHECKPOINT_RUNNING		1373
+#define	WT_STAT_CONN_TXN_CHECKPOINT_RUNNING		1374
 /*! transaction: transaction checkpoint generation */
-#define	WT_STAT_CONN_TXN_CHECKPOINT_GENERATION		1374
+#define	WT_STAT_CONN_TXN_CHECKPOINT_GENERATION		1375
 /*! transaction: transaction checkpoint max time (msecs) */
-#define	WT_STAT_CONN_TXN_CHECKPOINT_TIME_MAX		1375
+#define	WT_STAT_CONN_TXN_CHECKPOINT_TIME_MAX		1376
 /*! transaction: transaction checkpoint min time (msecs) */
-#define	WT_STAT_CONN_TXN_CHECKPOINT_TIME_MIN		1376
+#define	WT_STAT_CONN_TXN_CHECKPOINT_TIME_MIN		1377
 /*! transaction: transaction checkpoint most recent time (msecs) */
-#define	WT_STAT_CONN_TXN_CHECKPOINT_TIME_RECENT		1377
+#define	WT_STAT_CONN_TXN_CHECKPOINT_TIME_RECENT		1378
 /*! transaction: transaction checkpoint scrub dirty target */
-#define	WT_STAT_CONN_TXN_CHECKPOINT_SCRUB_TARGET	1378
+#define	WT_STAT_CONN_TXN_CHECKPOINT_SCRUB_TARGET	1379
 /*! transaction: transaction checkpoint scrub time (msecs) */
-#define	WT_STAT_CONN_TXN_CHECKPOINT_SCRUB_TIME		1379
+#define	WT_STAT_CONN_TXN_CHECKPOINT_SCRUB_TIME		1380
 /*! transaction: transaction checkpoint total time (msecs) */
-#define	WT_STAT_CONN_TXN_CHECKPOINT_TIME_TOTAL		1380
+#define	WT_STAT_CONN_TXN_CHECKPOINT_TIME_TOTAL		1381
 /*! transaction: transaction checkpoints */
-#define	WT_STAT_CONN_TXN_CHECKPOINT			1381
-=======
-#define	WT_STAT_CONN_PAGE_DEL_ROLLBACK_BLOCKED		1338
-/*! thread-yield: page reconciliation yielded due to child modification */
-#define	WT_STAT_CONN_CHILD_MODIFY_BLOCKED_PAGE		1339
-/*! transaction: Number of prepared updates */
-#define	WT_STAT_CONN_TXN_PREPARED_UPDATES_COUNT		1340
-/*! transaction: Number of prepared updates added to cache overflow */
-#define	WT_STAT_CONN_TXN_PREPARED_UPDATES_LOOKASIDE_INSERTS	1341
-/*! transaction: Number of prepared updates resolved */
-#define	WT_STAT_CONN_TXN_PREPARED_UPDATES_RESOLVED	1342
-/*! transaction: commit timestamp queue entries walked */
-#define	WT_STAT_CONN_TXN_COMMIT_QUEUE_WALKED		1343
-/*! transaction: commit timestamp queue insert to empty */
-#define	WT_STAT_CONN_TXN_COMMIT_QUEUE_EMPTY		1344
-/*! transaction: commit timestamp queue inserts to head */
-#define	WT_STAT_CONN_TXN_COMMIT_QUEUE_HEAD		1345
-/*! transaction: commit timestamp queue inserts total */
-#define	WT_STAT_CONN_TXN_COMMIT_QUEUE_INSERTS		1346
-/*! transaction: commit timestamp queue length */
-#define	WT_STAT_CONN_TXN_COMMIT_QUEUE_LEN		1347
-/*! transaction: number of named snapshots created */
-#define	WT_STAT_CONN_TXN_SNAPSHOTS_CREATED		1348
-/*! transaction: number of named snapshots dropped */
-#define	WT_STAT_CONN_TXN_SNAPSHOTS_DROPPED		1349
-/*! transaction: prepared transactions */
-#define	WT_STAT_CONN_TXN_PREPARE			1350
-/*! transaction: prepared transactions committed */
-#define	WT_STAT_CONN_TXN_PREPARE_COMMIT			1351
-/*! transaction: prepared transactions currently active */
-#define	WT_STAT_CONN_TXN_PREPARE_ACTIVE			1352
-/*! transaction: prepared transactions rolled back */
-#define	WT_STAT_CONN_TXN_PREPARE_ROLLBACK		1353
-/*! transaction: query timestamp calls */
-#define	WT_STAT_CONN_TXN_QUERY_TS			1354
-/*! transaction: read timestamp queue entries walked */
-#define	WT_STAT_CONN_TXN_READ_QUEUE_WALKED		1355
-/*! transaction: read timestamp queue insert to empty */
-#define	WT_STAT_CONN_TXN_READ_QUEUE_EMPTY		1356
-/*! transaction: read timestamp queue inserts to head */
-#define	WT_STAT_CONN_TXN_READ_QUEUE_HEAD		1357
-/*! transaction: read timestamp queue inserts total */
-#define	WT_STAT_CONN_TXN_READ_QUEUE_INSERTS		1358
-/*! transaction: read timestamp queue length */
-#define	WT_STAT_CONN_TXN_READ_QUEUE_LEN			1359
-/*! transaction: rollback to stable calls */
-#define	WT_STAT_CONN_TXN_ROLLBACK_TO_STABLE		1360
-/*! transaction: rollback to stable updates aborted */
-#define	WT_STAT_CONN_TXN_ROLLBACK_UPD_ABORTED		1361
-/*! transaction: rollback to stable updates removed from cache overflow */
-#define	WT_STAT_CONN_TXN_ROLLBACK_LAS_REMOVED		1362
-/*! transaction: set timestamp calls */
-#define	WT_STAT_CONN_TXN_SET_TS				1363
-/*! transaction: set timestamp commit calls */
-#define	WT_STAT_CONN_TXN_SET_TS_COMMIT			1364
-/*! transaction: set timestamp commit updates */
-#define	WT_STAT_CONN_TXN_SET_TS_COMMIT_UPD		1365
-/*! transaction: set timestamp oldest calls */
-#define	WT_STAT_CONN_TXN_SET_TS_OLDEST			1366
-/*! transaction: set timestamp oldest updates */
-#define	WT_STAT_CONN_TXN_SET_TS_OLDEST_UPD		1367
-/*! transaction: set timestamp stable calls */
-#define	WT_STAT_CONN_TXN_SET_TS_STABLE			1368
-/*! transaction: set timestamp stable updates */
-#define	WT_STAT_CONN_TXN_SET_TS_STABLE_UPD		1369
-/*! transaction: transaction begins */
-#define	WT_STAT_CONN_TXN_BEGIN				1370
-/*! transaction: transaction checkpoint currently running */
-#define	WT_STAT_CONN_TXN_CHECKPOINT_RUNNING		1371
-/*! transaction: transaction checkpoint generation */
-#define	WT_STAT_CONN_TXN_CHECKPOINT_GENERATION		1372
-/*! transaction: transaction checkpoint max time (msecs) */
-#define	WT_STAT_CONN_TXN_CHECKPOINT_TIME_MAX		1373
-/*! transaction: transaction checkpoint min time (msecs) */
-#define	WT_STAT_CONN_TXN_CHECKPOINT_TIME_MIN		1374
-/*! transaction: transaction checkpoint most recent time (msecs) */
-#define	WT_STAT_CONN_TXN_CHECKPOINT_TIME_RECENT		1375
-/*! transaction: transaction checkpoint scrub dirty target */
-#define	WT_STAT_CONN_TXN_CHECKPOINT_SCRUB_TARGET	1376
-/*! transaction: transaction checkpoint scrub time (msecs) */
-#define	WT_STAT_CONN_TXN_CHECKPOINT_SCRUB_TIME		1377
-/*! transaction: transaction checkpoint total time (msecs) */
-#define	WT_STAT_CONN_TXN_CHECKPOINT_TIME_TOTAL		1378
-/*! transaction: transaction checkpoints */
-#define	WT_STAT_CONN_TXN_CHECKPOINT			1379
->>>>>>> e0cbcd88
+#define	WT_STAT_CONN_TXN_CHECKPOINT			1382
 /*!
  * transaction: transaction checkpoints skipped because database was
  * clean
  */
-<<<<<<< HEAD
-#define	WT_STAT_CONN_TXN_CHECKPOINT_SKIPPED		1382
+#define	WT_STAT_CONN_TXN_CHECKPOINT_SKIPPED		1383
 /*! transaction: transaction failures due to cache overflow */
-#define	WT_STAT_CONN_TXN_FAIL_CACHE			1383
-=======
-#define	WT_STAT_CONN_TXN_CHECKPOINT_SKIPPED		1380
-/*! transaction: transaction failures due to cache overflow */
-#define	WT_STAT_CONN_TXN_FAIL_CACHE			1381
->>>>>>> e0cbcd88
+#define	WT_STAT_CONN_TXN_FAIL_CACHE			1384
 /*!
  * transaction: transaction fsync calls for checkpoint after allocating
  * the transaction ID
  */
-<<<<<<< HEAD
-#define	WT_STAT_CONN_TXN_CHECKPOINT_FSYNC_POST		1384
-=======
-#define	WT_STAT_CONN_TXN_CHECKPOINT_FSYNC_POST		1382
->>>>>>> e0cbcd88
+#define	WT_STAT_CONN_TXN_CHECKPOINT_FSYNC_POST		1385
 /*!
  * transaction: transaction fsync duration for checkpoint after
  * allocating the transaction ID (usecs)
  */
-<<<<<<< HEAD
-#define	WT_STAT_CONN_TXN_CHECKPOINT_FSYNC_POST_DURATION	1385
+#define	WT_STAT_CONN_TXN_CHECKPOINT_FSYNC_POST_DURATION	1386
 /*! transaction: transaction range of IDs currently pinned */
-#define	WT_STAT_CONN_TXN_PINNED_RANGE			1386
+#define	WT_STAT_CONN_TXN_PINNED_RANGE			1387
 /*! transaction: transaction range of IDs currently pinned by a checkpoint */
-#define	WT_STAT_CONN_TXN_PINNED_CHECKPOINT_RANGE	1387
-=======
-#define	WT_STAT_CONN_TXN_CHECKPOINT_FSYNC_POST_DURATION	1383
-/*! transaction: transaction range of IDs currently pinned */
-#define	WT_STAT_CONN_TXN_PINNED_RANGE			1384
-/*! transaction: transaction range of IDs currently pinned by a checkpoint */
-#define	WT_STAT_CONN_TXN_PINNED_CHECKPOINT_RANGE	1385
->>>>>>> e0cbcd88
+#define	WT_STAT_CONN_TXN_PINNED_CHECKPOINT_RANGE	1388
 /*!
  * transaction: transaction range of IDs currently pinned by named
  * snapshots
  */
-<<<<<<< HEAD
-#define	WT_STAT_CONN_TXN_PINNED_SNAPSHOT_RANGE		1388
+#define	WT_STAT_CONN_TXN_PINNED_SNAPSHOT_RANGE		1389
 /*! transaction: transaction range of timestamps currently pinned */
-#define	WT_STAT_CONN_TXN_PINNED_TIMESTAMP		1389
+#define	WT_STAT_CONN_TXN_PINNED_TIMESTAMP		1390
 /*! transaction: transaction range of timestamps pinned by a checkpoint */
-#define	WT_STAT_CONN_TXN_PINNED_TIMESTAMP_CHECKPOINT	1390
-=======
-#define	WT_STAT_CONN_TXN_PINNED_SNAPSHOT_RANGE		1386
-/*! transaction: transaction range of timestamps currently pinned */
-#define	WT_STAT_CONN_TXN_PINNED_TIMESTAMP		1387
-/*! transaction: transaction range of timestamps pinned by a checkpoint */
-#define	WT_STAT_CONN_TXN_PINNED_TIMESTAMP_CHECKPOINT	1388
->>>>>>> e0cbcd88
+#define	WT_STAT_CONN_TXN_PINNED_TIMESTAMP_CHECKPOINT	1391
 /*!
  * transaction: transaction range of timestamps pinned by the oldest
  * active read timestamp
  */
-<<<<<<< HEAD
-#define	WT_STAT_CONN_TXN_PINNED_TIMESTAMP_READER	1391
-=======
-#define	WT_STAT_CONN_TXN_PINNED_TIMESTAMP_READER	1389
->>>>>>> e0cbcd88
+#define	WT_STAT_CONN_TXN_PINNED_TIMESTAMP_READER	1392
 /*!
  * transaction: transaction range of timestamps pinned by the oldest
  * timestamp
  */
-<<<<<<< HEAD
-#define	WT_STAT_CONN_TXN_PINNED_TIMESTAMP_OLDEST	1392
+#define	WT_STAT_CONN_TXN_PINNED_TIMESTAMP_OLDEST	1393
 /*! transaction: transaction read timestamp of the oldest active reader */
-#define	WT_STAT_CONN_TXN_TIMESTAMP_OLDEST_ACTIVE_READ	1393
+#define	WT_STAT_CONN_TXN_TIMESTAMP_OLDEST_ACTIVE_READ	1394
 /*! transaction: transaction sync calls */
-#define	WT_STAT_CONN_TXN_SYNC				1394
+#define	WT_STAT_CONN_TXN_SYNC				1395
 /*! transaction: transactions committed */
-#define	WT_STAT_CONN_TXN_COMMIT				1395
+#define	WT_STAT_CONN_TXN_COMMIT				1396
 /*! transaction: transactions rolled back */
-#define	WT_STAT_CONN_TXN_ROLLBACK			1396
+#define	WT_STAT_CONN_TXN_ROLLBACK			1397
 /*! transaction: update conflicts */
-#define	WT_STAT_CONN_TXN_UPDATE_CONFLICT		1397
-=======
-#define	WT_STAT_CONN_TXN_PINNED_TIMESTAMP_OLDEST	1390
-/*! transaction: transaction read timestamp of the oldest active reader */
-#define	WT_STAT_CONN_TXN_TIMESTAMP_OLDEST_ACTIVE_READ	1391
-/*! transaction: transaction sync calls */
-#define	WT_STAT_CONN_TXN_SYNC				1392
-/*! transaction: transactions committed */
-#define	WT_STAT_CONN_TXN_COMMIT				1393
-/*! transaction: transactions rolled back */
-#define	WT_STAT_CONN_TXN_ROLLBACK			1394
-/*! transaction: update conflicts */
-#define	WT_STAT_CONN_TXN_UPDATE_CONFLICT		1395
->>>>>>> e0cbcd88
+#define	WT_STAT_CONN_TXN_UPDATE_CONFLICT		1398
 
 /*!
  * @}
