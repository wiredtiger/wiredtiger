/*-
 * Copyright (c) 2014-present MongoDB, Inc.
 * Copyright (c) 2008-2014 WiredTiger, Inc.
 *  All rights reserved.
 *
 * See the file LICENSE for redistribution information.
 */

#ifndef __WIREDTIGER_H_
#define __WIREDTIGER_H_

#if defined(__cplusplus)
extern "C" {
#endif

/*******************************************
 * Version information
 *******************************************/
#define WIREDTIGER_VERSION_MAJOR    @VERSION_MAJOR@
#define WIREDTIGER_VERSION_MINOR    @VERSION_MINOR@
#define WIREDTIGER_VERSION_PATCH    @VERSION_PATCH@
#define WIREDTIGER_VERSION_STRING   @VERSION_STRING@

/*******************************************
 * Required includes
 *******************************************/
@wiredtiger_includes_decl@

/*******************************************
 * Portable type names
 *******************************************/
@off_t_decl@
@uintmax_t_decl@
@uintptr_t_decl@

#if defined(DOXYGEN) || defined(SWIG)
#define __F(func) func
#else
/* NOLINTNEXTLINE(misc-macro-parentheses) */
#define __F(func) (*func)
#endif

/*
 * We support configuring WiredTiger with the gcc/clang -fvisibility=hidden
 * flags, but that requires public APIs be specifically marked.
 */
#if defined(DOXYGEN) || defined(SWIG) || !defined(__GNUC__)
#define WT_ATTRIBUTE_LIBRARY_VISIBLE
#else
#define WT_ATTRIBUTE_LIBRARY_VISIBLE    __attribute__((visibility("default")))
#endif

/*!
 * @defgroup wt WiredTiger API
 * The functions, handles and methods applications use to access and manage
 * data with WiredTiger.
 *
 * @{
 */

/*******************************************
 * Public forward structure declarations
 *******************************************/
struct __wt_collator;       typedef struct __wt_collator WT_COLLATOR;
struct __wt_compressor;     typedef struct __wt_compressor WT_COMPRESSOR;
struct __wt_config_item;    typedef struct __wt_config_item WT_CONFIG_ITEM;
struct __wt_config_parser;
    typedef struct __wt_config_parser WT_CONFIG_PARSER;
struct __wt_connection;     typedef struct __wt_connection WT_CONNECTION;
struct __wt_cursor;     typedef struct __wt_cursor WT_CURSOR;
struct __wt_data_source;    typedef struct __wt_data_source WT_DATA_SOURCE;
struct __wt_encryptor;      typedef struct __wt_encryptor WT_ENCRYPTOR;
struct __wt_event_handler;  typedef struct __wt_event_handler WT_EVENT_HANDLER;
struct __wt_extension_api;  typedef struct __wt_extension_api WT_EXTENSION_API;
struct __wt_extractor;      typedef struct __wt_extractor WT_EXTRACTOR;
struct __wt_file_handle;    typedef struct __wt_file_handle WT_FILE_HANDLE;
struct __wt_file_system;    typedef struct __wt_file_system WT_FILE_SYSTEM;
struct __wt_item;       typedef struct __wt_item WT_ITEM;
struct __wt_modify;     typedef struct __wt_modify WT_MODIFY;
struct __wt_session;        typedef struct __wt_session WT_SESSION;
#if !defined(DOXYGEN)
struct __wt_storage_source; typedef struct __wt_storage_source WT_STORAGE_SOURCE;
#endif

/*!
 * A raw item of data to be managed, including a pointer to the data and a
 * length.
 *
 * WT_ITEM structures do not need to be cleared before use.
 */
struct __wt_item {
    /*!
     * The memory reference of the data item.
     *
     * For items returned by a WT_CURSOR, the pointer is only valid until
     * the next operation on that cursor.  Applications that need to keep
     * an item across multiple cursor operations must make a copy.
     */
    const void *data;

    /*!
     * The number of bytes in the data item.
     *
     * The maximum length of a single column stored in a table is not fixed
     * (as it partially depends on the underlying file configuration), but
     * is always a small number of bytes less than 4GB.
     */
    size_t size;

#ifndef DOXYGEN
    /*! Managed memory chunk (internal use). */
    void *mem;

    /*! Managed memory size (internal use). */
    size_t memsize;

    /*! Object flags (internal use). */
/* AUTOMATIC FLAG VALUE GENERATION START 0 */
#define WT_ITEM_ALIGNED 0x1u
#define WT_ITEM_INUSE   0x2u
/* AUTOMATIC FLAG VALUE GENERATION STOP 32 */
    uint32_t flags;
#endif
};

/*!
 * A set of modifications for a value, including a pointer to new data and a
 * length, plus a target offset in the value and an optional length of data
 * in the value to be replaced.
 *
 * WT_MODIFY structures do not need to be cleared before use.
 */
struct __wt_modify {
    /*!
     * New data. The size of the new data may be zero when no new data is
     * provided.
     */
    WT_ITEM data;

    /*!
     * The zero-based byte offset in the value where the new data is placed.
     *
     * If the offset is past the end of the value, padding bytes are
     * appended to the value up to the specified offset. If the value is a
     * string (value format \c S), the padding byte is a space. If the value
     * is a raw byte array accessed using a WT_ITEM structure (value format
     * \c u), the padding byte is a nul.
     */
     size_t offset;

    /*!
     * The number of bytes in the value to be replaced.
     *
     * If the size is zero, no bytes from the value are replaced and the new
     * data is inserted.
     *
     * If the offset is past the end of the value, the size is ignored.
     *
     * If the offset plus the size overlaps the end of the previous value,
     * bytes from the offset to the end of the value are replaced and any
     * remaining new data is appended.
     */
     size_t size;
};

/*!
 * The maximum packed size of a 64-bit integer.  The ::wiredtiger_struct_pack
 * function will pack single long integers into at most this many bytes.
 */
#define WT_INTPACK64_MAXSIZE    ((int)sizeof(int64_t) + 1)

/*!
 * The maximum packed size of a 32-bit integer.  The ::wiredtiger_struct_pack
 * function will pack single integers into at most this many bytes.
 */
#define WT_INTPACK32_MAXSIZE    ((int)sizeof(int32_t) + 1)

/*!
 * A WT_CURSOR handle is the interface to a cursor.
 *
 * Cursors allow data to be searched, iterated and modified, implementing the
 * CRUD (create, read, update and delete) operations.  Cursors are opened in
 * the context of a session.  If a transaction is started, cursors operate in
 * the context of the transaction until the transaction is resolved.
 *
 * Raw data is represented by key/value pairs of WT_ITEM structures, but
 * cursors can also provide access to fields within the key and value if the
 * formats are described in the WT_SESSION::create method.
 *
 * In the common case, a cursor is used to access records in a table.  However,
 * cursors can be used on subsets of tables (such as a single column or a
 * projection of multiple columns), as an interface to statistics, configuration
 * data or application-specific data sources.  See WT_SESSION::open_cursor for
 * more information.
 *
 * <b>Thread safety:</b> A WT_CURSOR handle is not usually shared between
 * threads. See @ref threads for more information.
 */
struct __wt_cursor {
    WT_SESSION *session;    /*!< The session handle for this cursor. */

    /*!
     * The name of the data source for the cursor, matches the \c uri
     * parameter to WT_SESSION::open_cursor used to open the cursor.
     */
    const char *uri;

    /*!
     * The format of the data packed into key items.  See @ref packing for
     * details.  If not set, a default value of "u" is assumed, and
     * applications must use WT_ITEM structures to manipulate untyped byte
     * arrays.
     */
    const char *key_format;

    /*!
     * The format of the data packed into value items.  See @ref packing
     * for details.  If not set, a default value of "u" is assumed, and
     * applications must use WT_ITEM structures to manipulate untyped byte
     * arrays.
     */
    const char *value_format;

    /*!
     * @name Data access
     * @{
     */
    /*!
     * Get the key for the current record.
     *
     * @snippet ex_all.c Get the cursor's string key
     *
     * @snippet ex_all.c Get the cursor's record number key
     *
     * @param cursor the cursor handle
     * @param ... pointers to hold key fields corresponding to
     * WT_CURSOR::key_format.
     * The API does not validate the argument types passed in; the caller is
     * responsible for passing the correct argument types according to
     * WT_CURSOR::key_format.
     * @errors
     */
    int __F(get_key)(WT_CURSOR *cursor, ...);

    /*!
     * Get the value for the current record.
     *
     * @snippet ex_all.c Get the cursor's string value
     *
     * @snippet ex_all.c Get the cursor's raw value
     *
     * @param cursor the cursor handle
     * @param ... pointers to hold value fields corresponding to
     * WT_CURSOR::value_format.
     * The API does not validate the argument types passed in; the caller is
     * responsible for passing the correct argument types according to
     * WT_CURSOR::value_format.
     * @errors
     */
    int __F(get_value)(WT_CURSOR *cursor, ...);

    /*!
     * Get the raw key and value for the current record.
     *
     * @snippet ex_all.c Get the raw key and value for the current record.
     *
     * @snippet ex_all.c Set the cursor's record number key
     *
     * @param cursor the cursor handle
     * @param key pointer to an item that will contains the current record's raw key
     * @param value pointer to an item that will contains the current record's raw value
     *
     * The caller can optionally pass in NULL for either key or value to retrieve only
     * the other of the key or value.
     *
     * If an error occurs during this operation, a flag will be set in the
     * cursor, and the next operation to access the key will fail.  This
     * simplifies error handling in applications.
     * @errors
     */
        int __F(get_raw_key_value)(WT_CURSOR *cursor, WT_ITEM* key, WT_ITEM* value);

    /*!
     * Set the key for the next operation.
     *
     * @snippet ex_all.c Set the cursor's string key
     *
     * @snippet ex_all.c Set the cursor's record number key
     *
     * @param cursor the cursor handle
     * @param ... key fields corresponding to WT_CURSOR::key_format.
     *
     * If an error occurs during this operation, a flag will be set in the
     * cursor, and the next operation to access the key will fail.  This
     * simplifies error handling in applications.
     */
    void __F(set_key)(WT_CURSOR *cursor, ...);

    /*!
     * Set the value for the next operation.
     *
     * @snippet ex_all.c Set the cursor's string value
     *
     * @snippet ex_all.c Set the cursor's raw value
     *
     * @param cursor the cursor handle
     * @param ... value fields corresponding to WT_CURSOR::value_format.
     *
     * If an error occurs during this operation, a flag will be set in the
     * cursor, and the next operation to access the value will fail.  This
     * simplifies error handling in applications.
     */
    void __F(set_value)(WT_CURSOR *cursor, ...);
    /*! @} */

    /*!
     * @name Cursor positioning
     * @{
     */
    /*!
     * Return the ordering relationship between two cursors: both cursors
     * must have the same data source and have valid keys. (When testing
     * only for equality, WT_CURSOR::equals may be faster.)
     *
     * @snippet ex_all.c Cursor comparison
     *
     * @param cursor the cursor handle
     * @param other another cursor handle
     * @param comparep the status of the comparison: < 0 if
     * <code>cursor</code> refers to a key that appears before
     * <code>other</code>, 0 if the cursors refer to the same key,
     * and > 0 if <code>cursor</code> refers to a key that appears after
     * <code>other</code>.
     * @errors
     */
    int __F(compare)(WT_CURSOR *cursor, WT_CURSOR *other, int *comparep);

    /*!
     * Return the ordering relationship between two cursors, testing only
     * for equality: both cursors must have the same data source and have
     * valid keys.
     *
     * @snippet ex_all.c Cursor equality
     *
     * @param cursor the cursor handle
     * @param other another cursor handle
     * @param[out] equalp the status of the comparison: 1 if the cursors
     * refer to the same key, otherwise 0.
     * @errors
     */
    int __F(equals)(WT_CURSOR *cursor, WT_CURSOR *other, int *equalp);

    /*!
     * Return the next record.
     *
     * @snippet ex_all.c Return the next record
     *
     * @param cursor the cursor handle
     * @errors
     */
    int __F(next)(WT_CURSOR *cursor);

    /*!
     * Return the previous record.
     *
     * @snippet ex_all.c Return the previous record
     *
     * @param cursor the cursor handle
     * @errors
     */
    int __F(prev)(WT_CURSOR *cursor);

    /*!
     * Reset the cursor. Any resources held by the cursor are released,
     * and the cursor's key and position are no longer valid. Subsequent
     * iterations with WT_CURSOR::next will move to the first record, or
     * with WT_CURSOR::prev will move to the last record.
     *
     * In the case of a statistics cursor, resetting the cursor refreshes
     * the statistics information returned. Resetting a session statistics
     * cursor resets all the session statistics values to zero.
     *
     * @snippet ex_all.c Reset the cursor
     *
     * @param cursor the cursor handle
     * @errors
     */
    int __F(reset)(WT_CURSOR *cursor);

    /*!
     * Return the record matching the key. The key must first be set.
     *
     * @snippet ex_all.c Search for an exact match
     *
     * On success, the cursor ends positioned at the returned record; to
     * minimize cursor resources, the WT_CURSOR::reset method should be
     * called as soon as the record has been retrieved and the cursor no
     * longer needs that position.
     *
     * @param cursor the cursor handle
     * @errors
     */
    int __F(search)(WT_CURSOR *cursor);

    /*!
     * Return the record matching the key if it exists, or an adjacent
     * record.  An adjacent record is either the smallest record larger
     * than the key or the largest record smaller than the key (in other
     * words, a logically adjacent key).
     *
     * The key must first be set.
     *
     * An example of a search for an exact or adjacent match:
     *
     * @snippet ex_all.c Search for an exact or adjacent match
     *
     * An example of a forward scan through the table, where all keys
     * greater than or equal to a specified prefix are included in the
     * scan:
     *
     * @snippet ex_all.c Forward scan greater than or equal
     *
     * An example of a backward scan through the table, where all keys
     * less than a specified prefix are included in the scan:
     *
     * @snippet ex_all.c Backward scan less than
     *
     * On success, the cursor ends positioned at the returned record; to
     * minimize cursor resources, the WT_CURSOR::reset method should be
     * called as soon as the record has been retrieved and the cursor no
     * longer needs that position.
     *
     * @param cursor the cursor handle
     * @param exactp the status of the search: 0 if an exact match is
     * found, < 0 if a smaller key is returned, > 0 if a larger key is
     * returned
     * @errors
     */
    int __F(search_near)(WT_CURSOR *cursor, int *exactp);
    /*! @} */

    /*!
     * @name Data modification
     * @{
     */
    /*!
     * Insert a record and optionally update an existing record.
     *
     * If the cursor was configured with "overwrite=true" (the default),
     * both the key and value must be set; if the record already exists,
     * the key's value will be updated, otherwise, the record will be
     * inserted.
     *
     * @snippet ex_all.c Insert a new record or overwrite an existing record
     *
     * If the cursor was not configured with "overwrite=true", both the key
     * and value must be set and the record must not already exist; the
     * record will be inserted. If the record already exists, the
     * ::WT_DUPLICATE_KEY error is returned and the value found in the tree
     * can be retrieved using WT_CURSOR::get_value.
     *
     * @snippet ex_all.c Insert a new record and fail if the record exists
     *
     * If a cursor with record number keys was configured with
     * "append=true" (not the default), the value must be set; a new record
     * will be appended and the new record number can be retrieved using
     * WT_CURSOR::get_key.
     *
     * @snippet ex_all.c Insert a new record and assign a record number
     *
     * The cursor ends with no position, and a subsequent call to the
     * WT_CURSOR::next (WT_CURSOR::prev) method will iterate from the
     * beginning (end) of the table.
     *
     * If the cursor does not have record number keys or was not configured
     * with "append=true", the cursor ends with no key set and a subsequent
     * call to the WT_CURSOR::get_key method will fail. The cursor ends with
     * no value set and a subsequent call to the WT_CURSOR::get_value method
     * will fail, except for the ::WT_DUPLICATE_KEY error return, in which
     * case the value currently stored for the key can be retrieved.
     *
     * Inserting a new record after the current maximum record in a
     * fixed-length bit field column-store (that is, a store with an
     * 'r' type key and 't' type value) will implicitly create the missing
     * records as records with a value of 0.
     *
     * When loading a large amount of data into a new object, using
     * a cursor with the \c bulk configuration string enabled and
     * loading the data in sorted order will be much faster than doing
     * out-of-order inserts.  See @ref tune_bulk_load for more information.
     *
     * The maximum length of a single column stored in a table is not fixed
     * (as it partially depends on the underlying file configuration), but
     * is always a small number of bytes less than 4GB.
     *
     * The WT_CURSOR::insert method can only be used at snapshot isolation.
     *
     * @param cursor the cursor handle
     * @errors
     * In particular, if \c overwrite=false is configured and a record with
     * the specified key already exists, ::WT_DUPLICATE_KEY is returned.
     * Also, if \c in_memory is configured for the database and the insert
     * requires more than the configured cache size to complete,
     * ::WT_CACHE_FULL is returned.
     */
    int __F(insert)(WT_CURSOR *cursor);

    /*!
     * Modify an existing record. Both the key and value must be set and the record must
     * already exist.
     *
     * Modifications are specified in WT_MODIFY structures. Modifications
     * are applied in order and later modifications can update earlier ones.
     *
     * The modify method is only supported on strings (value format type
     * \c S), or raw byte arrays accessed using a WT_ITEM structure (value
     * format type \c u).
     *
     * The WT_CURSOR::modify method stores a change record in cache and writes a change record
     * to the log instead of the usual complete values. Using WT_CURSOR::modify will result in
     * slower reads, and slower writes than the WT_CURSOR::insert or WT_CURSOR::update methods,
     * because of the need to assemble the complete value in both the read and write paths. The
     * WT_CURSOR::modify method is intended for applications where memory and log amplification
     * are issues (in other words, applications where there is cache or I/O pressure and the
     * application wants to trade performance for a smaller working set in cache and smaller
     * log records).
     *
     * @snippet ex_all.c Modify an existing record
     *
     * On success, the cursor ends positioned at the modified record; to
     * minimize cursor resources, the WT_CURSOR::reset method should be
     * called as soon as the cursor no longer needs that position.
     *
     * The maximum length of a single column stored in a table is not fixed
     * (as it partially depends on the underlying file configuration), but
     * is always a small number of bytes less than 4GB.
     *
     * The WT_CURSOR::modify method can only be used at snapshot isolation.
     *
     * @param cursor the cursor handle
     * @param entries an array of modification data structures
     * @param nentries the number of modification data structures
     * @errors
     * In particular, if \c in_memory is configured for the database and
     * the modify requires more than the configured cache size to complete,
     * ::WT_CACHE_FULL is returned.
     */
    int __F(modify)(WT_CURSOR *cursor, WT_MODIFY *entries, int nentries);

    /*!
     * Update an existing record and optionally insert a record.
     *
     * If the cursor was configured with "overwrite=true" (the default),
     * both the key and value must be set; if the record already exists, the
     * key's value will be updated, otherwise, the record will be inserted.
     *
     * @snippet ex_all.c Update an existing record or insert a new record
     *
     * If the cursor was not configured with "overwrite=true", both the key
     * and value must be set and the record must already exist; the
     * record will be updated.
     *
     * @snippet ex_all.c Update an existing record and fail if DNE
     *
     * On success, the cursor ends positioned at the modified record; to
     * minimize cursor resources, the WT_CURSOR::reset method should be
     * called as soon as the cursor no longer needs that position. (The
     * WT_CURSOR::insert method never keeps a cursor position and may be
     * more efficient for that reason.)
     *
     * The maximum length of a single column stored in a table is not fixed
     * (as it partially depends on the underlying file configuration), but
     * is always a small number of bytes less than 4GB.
     *
     * The WT_CURSOR::update method can only be used at snapshot isolation.
     *
     * @param cursor the cursor handle
     * @errors
     * In particular, if \c overwrite=false is configured and no record with
     * the specified key exists, ::WT_NOTFOUND is returned.
     * Also, if \c in_memory is configured for the database and the update
     * requires more than the configured cache size to complete,
     * ::WT_CACHE_FULL is returned.
     */
    int __F(update)(WT_CURSOR *cursor);

    /*!
     * Remove a record.
     *
     * The key must be set; the key's record will be removed if it exists.
     *
     * @snippet ex_all.c Remove a record
     *
     * Any cursor position does not change: if the cursor was positioned
     * before the WT_CURSOR::remove call, the cursor remains positioned
     * at the removed record; to minimize cursor resources, the
     * WT_CURSOR::reset method should be called as soon as the cursor no
     * longer needs that position. If the cursor was not positioned before
     * the WT_CURSOR::remove call, the cursor ends with no position, and a
     * subsequent call to the WT_CURSOR::next (WT_CURSOR::prev) method will
     * iterate from the beginning (end) of the table.
     *
     * @snippet ex_all.c Remove a record and fail if DNE
     *
     * Removing a record in a fixed-length bit field column-store
     * (that is, a store with an 'r' type key and 't' type value) is
     * identical to setting the record's value to 0.
     *
     * The WT_CURSOR::remove method can only be used at snapshot isolation.
     *
     * @param cursor the cursor handle
     * @errors
     */
    int __F(remove)(WT_CURSOR *cursor);

    /*!
     * Reserve an existing record so a subsequent write is less likely to
     * fail due to a conflict between concurrent operations.
     *
     * The key must first be set and the record must already exist.
     *
     * Note that reserve works by doing a special update operation that is
     * not logged and does not change the value of the record. This update
     * is aborted when the enclosing transaction ends regardless of whether
     * it commits or rolls back. Given that, reserve can only be used to
     * detect conflicts between transactions that execute concurrently. It
     * cannot detect all logical conflicts between transactions. For that,
     * some update to the record must be committed.
     *
     * @snippet ex_all.c Reserve a record
     *
     * On success, the cursor ends positioned at the specified record; to
     * minimize cursor resources, the WT_CURSOR::reset method should be
     * called as soon as the cursor no longer needs that position.
     *
     * @param cursor the cursor handle
     * @errors
     */
    int __F(reserve)(WT_CURSOR *cursor);
    /*! @} */

#ifndef DOXYGEN
    /*!
     * If the cursor is opened on a checkpoint, return a unique identifier for the checkpoint;
     * otherwise return 0.
     *
     * This allows applications to confirm that checkpoint cursors opened on default checkpoints
     * in different objects reference the same database checkpoint.
     *
     * @param cursor the cursor handle
     * @errors
     */
    uint64_t __F(checkpoint_id)(WT_CURSOR *cursor);
#endif

    /*!
     * Close the cursor.
     *
     * This releases the resources associated with the cursor handle.
     * Cursors are closed implicitly by ending the enclosing connection or
     * closing the session in which they were opened.
     *
     * @snippet ex_all.c Close the cursor
     *
     * @param cursor the cursor handle
     * @errors
     */
    int __F(close)(WT_CURSOR *cursor);

    /*!
     * Get the table's largest key, ignoring visibility. This method is only supported by
     * file: or table: objects. The cursor ends with no position.
     *
     * @snippet ex_all.c Get the table's largest key
     *
     * @param cursor the cursor handle
     * @errors
     */
    int __F(largest_key)(WT_CURSOR *cursor);

    /*!
     * Reconfigure the cursor.
     *
     * The cursor is reset.
     *
     * @snippet ex_all.c Reconfigure a cursor
     *
     * @param cursor the cursor handle
     * @configstart{WT_CURSOR.reconfigure, see dist/api_data.py}
     * @config{append, append written values as new records\, giving each a new record number key;
     * valid only for cursors with record number keys., a boolean flag; default \c false.}
     * @config{overwrite, configures whether the cursor's insert and update methods check the
     * existing state of the record.  If \c overwrite is \c false\, WT_CURSOR::insert fails with
     * ::WT_DUPLICATE_KEY if the record exists\, and WT_CURSOR::update fails with ::WT_NOTFOUND if
     * the record does not exist., a boolean flag; default \c true.}
     * @configend
     * @errors
     */
    int __F(reconfigure)(WT_CURSOR *cursor, const char *config);

    /*!
     * Set range bounds on the cursor.
     *
     * @param cursor the cursor handle
     * @configstart{WT_CURSOR.bound, see dist/api_data.py}
     * @config{action, configures whether this call into the API will set or clear range bounds on
     * the given cursor.  It takes one of two values\, "set" or "clear". If "set" is specified then
     * "bound" must also be specified.  The keys relevant to the given bound must have been set
     * prior to the call using WT_CURSOR::set_key., a string\, chosen from the following options: \c
     * "clear"\, \c "set"; default \c set.}
     * @config{bound, configures which bound is being operated on.  It takes one of two values\,
     * "lower" or "upper"., a string\, chosen from the following options: \c "lower"\, \c "upper";
     * default empty.}
     * @config{inclusive, configures whether the given bound is inclusive or not., a boolean flag;
     * default \c true.}
     * @configend
     * @errors
     */
    int __F(bound)(WT_CURSOR *cursor, const char *config);

    /*
     * Protected fields, only to be used by cursor implementations.
     */
#if !defined(SWIG) && !defined(DOXYGEN)
    int __F(cache)(WT_CURSOR *cursor);  /* Cache the cursor */
                        /* Reopen a cached cursor */
    int __F(reopen)(WT_CURSOR *cursor, bool check_only);

    uint64_t uri_hash;          /* Hash of URI */

    /*
     * !!!
     * Explicit representations of structures from queue.h.
     * TAILQ_ENTRY(wt_cursor) q;
     */
    struct {
        WT_CURSOR *tqe_next;
        WT_CURSOR **tqe_prev;
    } q;                /* Linked list of WT_CURSORs. */

    uint64_t recno;         /* Record number, normal and raw mode */
    uint8_t raw_recno_buf[WT_INTPACK64_MAXSIZE];

    void    *json_private;      /* JSON specific storage */
    void    *lang_private;      /* Language specific private storage */

    WT_ITEM key, value;
    int saved_err;          /* Saved error in set_{key,value}. */
    /*
     * URI used internally, may differ from the URI provided by the
     * user on open.
     */
    const char *internal_uri;

    /*
     * Lower bound and upper bound buffers that is used for the bound API. Store the key set for
     * either the lower bound and upper bound such that cursor operations can limit the returned key
     * to be within the bounded ranges.
     */
    WT_ITEM lower_bound, upper_bound;

/* AUTOMATIC FLAG VALUE GENERATION START 0 */
#define WT_CURSTD_APPEND        0x000000001ull
#define WT_CURSTD_BOUND_LOWER    0x000000002ull       /* Lower bound. */
#define WT_CURSTD_BOUND_LOWER_INCLUSIVE 0x000000004ull /* Inclusive lower bound. */
#define WT_CURSTD_BOUND_UPPER           0x000000008ull /* Upper bound. */
#define WT_CURSTD_BOUND_UPPER_INCLUSIVE 0x000000010ull /* Inclusive upper bound. */
#define WT_CURSTD_BULK          0x000000020ull
#define WT_CURSTD_CACHEABLE     0x000000040ull
#define WT_CURSTD_CACHED        0x000000080ull
#define WT_CURSTD_CACHED_WITH_MEM 0x000000100ull /* A cached cursor with allocated memory. */
#define WT_CURSTD_DEAD          0x000000200ull
#define WT_CURSTD_DEBUG_COPY_KEY    0x000000400ull
#define WT_CURSTD_DEBUG_COPY_VALUE  0x000000800ull
#define WT_CURSTD_DEBUG_RESET_EVICT 0x000001000ull
#define WT_CURSTD_DUMP_HEX      0x000002000ull
#define WT_CURSTD_DUMP_JSON     0x000004000ull
#define WT_CURSTD_DUMP_PRETTY       0x000008000ull
#define WT_CURSTD_DUMP_PRINT        0x000010000ull
#define WT_CURSTD_DUP_NO_VALUE          0x000020000ull
#define WT_CURSTD_EVICT_REPOSITION     0x000040000ull
#define WT_CURSTD_HS_READ_ACROSS_BTREE 0x000080000ull
#define WT_CURSTD_HS_READ_ALL       0x000100000ull
#define WT_CURSTD_HS_READ_COMMITTED 0x000200000ull
#define WT_CURSTD_IGNORE_TOMBSTONE  0x000400000ull
#define WT_CURSTD_JOINED        0x000800000ull
#define WT_CURSTD_KEY_EXT       0x001000000ull /* Key points out of tree. */
#define WT_CURSTD_KEY_INT       0x002000000ull /* Key points into tree. */
#define WT_CURSTD_KEY_ONLY      0x004000000ull
#define WT_CURSTD_META_INUSE        0x008000000ull
#define WT_CURSTD_OPEN          0x010000000ull
#define WT_CURSTD_OVERWRITE     0x020000000ull
#define WT_CURSTD_RAW           0x040000000ull
#define WT_CURSTD_RAW_SEARCH        0x080000000ull
#define WT_CURSTD_VALUE_EXT     0x100000000ull /* Value points out of tree. */
#define WT_CURSTD_VALUE_INT     0x200000000ull /* Value points into tree. */
#define WT_CURSTD_VERSION_CURSOR    0x400000000ull /* Version cursor. */
/* AUTOMATIC FLAG VALUE GENERATION STOP 64 */
#define WT_CURSTD_KEY_SET   (WT_CURSTD_KEY_EXT | WT_CURSTD_KEY_INT)
#define WT_CURSTD_VALUE_SET (WT_CURSTD_VALUE_EXT | WT_CURSTD_VALUE_INT)
#define WT_CURSTD_BOUND_ALL (WT_CURSTD_BOUND_UPPER | WT_CURSTD_BOUND_UPPER_INCLUSIVE \
| WT_CURSTD_BOUND_LOWER | WT_CURSTD_BOUND_LOWER_INCLUSIVE)
    uint64_t flags;
#endif
};

/*! WT_SESSION::timestamp_transaction_uint timestamp types */
typedef enum {
    WT_TS_TXN_TYPE_COMMIT, /*!< Commit timestamp. */
    WT_TS_TXN_TYPE_DURABLE, /*!< Durable timestamp. */
    WT_TS_TXN_TYPE_PREPARE, /*!< Prepare timestamp. */
    WT_TS_TXN_TYPE_READ /*!< Read timestamp. */
} WT_TS_TXN_TYPE;

/*!
 * All data operations are performed in the context of a WT_SESSION.  This
 * encapsulates the thread and transactional context of the operation.
 *
 * <b>Thread safety:</b> A WT_SESSION handle is not usually shared between
 * threads, see @ref threads for more information.
 */
struct __wt_session {
    /*! The connection for this session. */
    WT_CONNECTION *connection;

    /*
     * Don't expose app_private to non-C language bindings - they have
     * their own way to attach data to an operation.
     */
#if !defined(SWIG)
    /*!
     * A location for applications to store information that will be
     * available in callbacks taking a WT_SESSION handle.
     */
    void *app_private;
#endif

    /*!
     * Close the session handle.
     *
     * This will release the resources associated with the session handle,
     * including rolling back any active transactions and closing any
     * cursors that remain open in the session.
     *
     * @snippet ex_all.c Close a session
     *
     * @param session the session handle
     * @configempty{WT_SESSION.close, see dist/api_data.py}
     * @errors
     */
    int __F(close)(WT_SESSION *session, const char *config);

    /*!
     * Reconfigure a session handle.
     *
     * Only configurations listed in the method arguments are modified, other configurations
     * remain in their current state. This method additionally resets the cursors associated
     * with the session. WT_SESSION::reconfigure will fail if a transaction is in progress in
     * the session.
     *
     * @snippet ex_all.c Reconfigure a session
     *
     * @param session the session handle
     * @configstart{WT_SESSION.reconfigure, see dist/api_data.py}
     * @config{cache_cursors, enable caching of cursors for reuse.  Any calls to WT_CURSOR::close
     * for a cursor created in this session will mark the cursor as cached and keep it available to
     * be reused for later calls to WT_SESSION::open_cursor.  Cached cursors may be eventually
     * closed.  This value is inherited from ::wiredtiger_open \c cache_cursors., a boolean flag;
     * default \c true.}
     * @config{cache_max_wait_ms, the maximum number of milliseconds an application thread will wait
     * for space to be available in cache before giving up.  Default value will be the global
     * setting of the connection config., an integer greater than or equal to \c 0; default \c 0.}
     * @config{debug = (, configure debug specific behavior on a session.  Generally only used for
     * internal testing purposes., a set of related configuration options defined as follows.}
     * @config{&nbsp;&nbsp;&nbsp;&nbsp;checkpoint_fail_before_turtle_update, Fail before writing a
     * turtle file at the end of a checkpoint., a boolean flag; default \c false.}
     * @config{&nbsp;&nbsp;&nbsp;&nbsp;release_evict_page, Configure the session to evict the page
     * when it is released and no longer needed., a boolean flag; default \c false.}
     * @config{ ),,}
     * @config{ignore_cache_size, when set\, operations performed by this session ignore the cache
     * size and are not blocked when the cache is full.  Note that use of this option for operations
     * that create cache pressure can starve ordinary sessions that obey the cache size., a boolean
     * flag; default \c false.}
     * @config{isolation, the default isolation level for operations in this session., a string\,
     * chosen from the following options: \c "read-uncommitted"\, \c "read-committed"\, \c
     * "snapshot"; default \c snapshot.}
     * @config{prefetch = (, Enable automatic detection of scans by applications\, and attempt to
     * pre-fetch future content into the cache., a set of related configuration options defined as
     * follows.}
     * @config{&nbsp;&nbsp;&nbsp;&nbsp;enabled, whether pre-fetch is enabled for this
     * session., a boolean flag; default \c false.}
     * @config{ ),,}
     * @configend
     * @errors
     */
    int __F(reconfigure)(WT_SESSION *session, const char *config);

    /*!
     * Return information about an error as a string.
     *
     * @snippet ex_all.c Display an error thread safe
     *
     * @param session the session handle
     * @param error a return value from a WiredTiger, ISO C, or POSIX
     * standard API call
     * @returns a string representation of the error
     */
    const char *__F(strerror)(WT_SESSION *session, int error);

    /*!
     * @name Cursor handles
     * @{
     */

    /*!
     * Open a new cursor on a data source or duplicate an existing cursor.
     *
     * @snippet ex_all.c Open a cursor
     *
     * An existing cursor can be duplicated by passing it as the \c to_dup
     * parameter and setting the \c uri parameter to \c NULL:
     *
     * @snippet ex_all.c Duplicate a cursor
     *
     * Cursors being duplicated must have a key set, and successfully
     * duplicated cursors are positioned at the same place in the data
     * source as the original.
     *
     * Cursor handles should be discarded by calling WT_CURSOR::close.
     *
     * Cursors capable of supporting transactional operations operate in the
     * context of the current transaction, if any.
     *
     * WT_SESSION::rollback_transaction implicitly resets all cursors associated with the
         * session.
     *
     * Cursors are relatively light-weight objects but may hold references
     * to heavier-weight objects; applications should re-use cursors when
     * possible, but instantiating new cursors is not so expensive that
     * applications need to cache cursors at all cost.
     *
     * @param session the session handle
     * @param uri the data source on which the cursor operates; cursors
     *  are usually opened on tables, however, cursors can be opened on
     *  any data source, regardless of whether it is ultimately stored
     *  in a table.  Some cursor types may have limited functionality
     *  (for example, they may be read-only or not support transactional
     *  updates).  See @ref data_sources for more information.
     *  <br>
     *  @copydoc doc_cursor_types
     * @param to_dup a cursor to duplicate or gather statistics on
     * @configstart{WT_SESSION.open_cursor, see dist/api_data.py}
     * @config{append, append written values as new records\, giving each a new record number key;
     * valid only for cursors with record number keys., a boolean flag; default \c false.}
     * @config{bulk, configure the cursor for bulk-loading\, a fast\, initial load path (see @ref
     * tune_bulk_load for more information). Bulk-load may only be used for newly created objects
     * and applications should use the WT_CURSOR::insert method to insert rows.  When bulk-loading\,
     * rows must be loaded in sorted order.  The value is usually a true/false flag; when
     * bulk-loading fixed-length column store objects\, the special value \c bitmap allows chunks of
     * a memory resident bitmap to be loaded directly into a file by passing a \c WT_ITEM to
     * WT_CURSOR::set_value where the \c size field indicates the number of records in the bitmap
     * (as specified by the object's \c value_format configuration). Bulk-loaded bitmap values must
     * end on a byte boundary relative to the bit count (except for the last set of values loaded).,
     * a string; default \c false.}
     * @config{checkpoint, the name of a checkpoint to open.  (The reserved name
     * "WiredTigerCheckpoint" opens the most recent checkpoint taken for the object.) The cursor
     * does not support data modification., a string; default empty.}
     * @config{debug = (, configure debug specific behavior on a cursor.  Generally only used for
     * internal testing purposes., a set of related configuration options defined as follows.}
     * @config{&nbsp;&nbsp;&nbsp;&nbsp;dump_version, open a version cursor\, which is a debug cursor
     * on a table that enables iteration through the history of values for a given key., a boolean
     * flag; default \c false.}
     * @config{&nbsp;&nbsp;&nbsp;&nbsp;release_evict, Configure the cursor
     * to evict the page positioned on when the reset API call is used., a boolean flag; default \c
     * false.}
     * @config{ ),,}
     * @config{dump, configure the cursor for dump format inputs and outputs: "hex" selects a simple
     * hexadecimal format\, "json" selects a JSON format with each record formatted as fields named
     * by column names if available\, "pretty" selects a human-readable format (making it
     * incompatible with the "load")\, "pretty_hex" is similar to "pretty" (also incompatible with
     * "load") except raw byte data elements will be printed like "hex" format\, and "print" selects
     * a format where only non-printing characters are hexadecimal encoded.  These formats are
     * compatible with the @ref util_dump and @ref util_load commands., a string\, chosen from the
     * following options: \c "hex"\, \c "json"\, \c "pretty"\, \c "pretty_hex"\, \c "print"; default
     * empty.}
     * @config{incremental = (, configure the cursor for block incremental backup usage.  These
     * formats are only compatible with the backup data source; see @ref backup., a set of related
     * configuration options defined as follows.}
     * @config{&nbsp;&nbsp;&nbsp;&nbsp;consolidate,
     * causes block incremental backup information to be consolidated if adjacent granularity blocks
     * are modified.  If false\, information will be returned in granularity sized blocks only.
     * This must be set on the primary backup cursor and it applies to all files for this backup., a
     * boolean flag; default \c false.}
     * @config{&nbsp;&nbsp;&nbsp;&nbsp;enabled, whether to
     * configure this backup as the starting point for a subsequent incremental backup., a boolean
     * flag; default \c false.}
     * @config{&nbsp;&nbsp;&nbsp;&nbsp;file, the file name when opening a
     * duplicate incremental backup cursor.  That duplicate cursor will return the block
     * modifications relevant to the given file name., a string; default empty.}
     * @config{&nbsp;&nbsp;&nbsp;&nbsp;force_stop, causes all block incremental backup information
     * to be released.  This is on an open_cursor call and the resources will be released when this
     * cursor is closed.  No other operations should be done on this open cursor., a boolean flag;
     * default \c false.}
     * @config{&nbsp;&nbsp;&nbsp;&nbsp;granularity, this setting manages the
     * granularity of how WiredTiger maintains modification maps internally.  The larger the
     * granularity\, the smaller amount of information WiredTiger need to maintain., an integer
     * between \c 4KB and \c 2GB; default \c 16MB.}
     * @config{&nbsp;&nbsp;&nbsp;&nbsp;src_id, a string
     * that identifies a previous checkpoint backup source as the source of this incremental backup.
     * This identifier must have already been created by use of the 'this_id' configuration in an
     * earlier backup.  A source id is required to begin an incremental backup., a string; default
     * empty.}
     * @config{&nbsp;&nbsp;&nbsp;&nbsp;this_id, a string that identifies the current system
     * state as a future backup source for an incremental backup via \c src_id.  This identifier is
     * required when opening an incremental backup cursor and an error will be returned if one is
     * not provided.  The identifiers can be any text string\, but should be unique., a string;
     * default empty.}
     * @config{ ),,}
     * @config{next_random, configure the cursor to return a pseudo-random record from the object
     * when the WT_CURSOR::next method is called; valid only for row-store cursors.  See @ref
     * cursor_random for details., a boolean flag; default \c false.}
     * @config{next_random_sample_size, cursors configured by \c next_random to return pseudo-random
     * records from the object randomly select from the entire object\, by default.  Setting \c
     * next_random_sample_size to a non-zero value sets the number of samples the application
     * expects to take using the \c next_random cursor.  A cursor configured with both \c
     * next_random and \c next_random_sample_size attempts to divide the object into \c
     * next_random_sample_size equal-sized pieces\, and each retrieval returns a record from one of
     * those pieces.  See @ref cursor_random for details., a string; default \c 0.}
     * @config{next_random_seed, configure the cursor to set an initial random seed when using \c
     * next_random configuration.  This is used for testing purposes only.  See @ref cursor_random
     * for details., a string; default \c 0.}
     * @config{overwrite, configures whether the cursor's insert and update methods check the
     * existing state of the record.  If \c overwrite is \c false\, WT_CURSOR::insert fails with
     * ::WT_DUPLICATE_KEY if the record exists\, and WT_CURSOR::update fails with ::WT_NOTFOUND if
     * the record does not exist., a boolean flag; default \c true.}
     * @config{raw, ignore the encodings for the key and value\, manage data as if the formats were
     * \c "u". See @ref cursor_raw for details., a boolean flag; default \c false.}
     * @config{read_once, results that are brought into cache from disk by this cursor will be given
     * less priority in the cache., a boolean flag; default \c false.}
     * @config{readonly, only query operations are supported by this cursor.  An error is returned
     * if a modification is attempted using the cursor.  The default is false for all cursor types
     * except for metadata cursors and checkpoint cursors., a boolean flag; default \c false.}
     * @config{statistics, Specify the statistics to be gathered.  Choosing "all" gathers statistics
     * regardless of cost and may include traversing on-disk files; "fast" gathers a subset of
     * relatively inexpensive statistics.  The selection must agree with the database \c statistics
     * configuration specified to ::wiredtiger_open or WT_CONNECTION::reconfigure.  For example\,
     * "all" or "fast" can be configured when the database is configured with "all"\, but the cursor
     * open will fail if "all" is specified when the database is configured with "fast"\, and the
     * cursor open will fail in all cases when the database is configured with "none". If "size" is
     * configured\, only the underlying size of the object on disk is filled in and the object is
     * not opened.  If \c statistics is not configured\, the default configuration is the database
     * configuration.  The "clear" configuration resets statistics after gathering them\, where
     * appropriate (for example\, a cache size statistic is not cleared\, while the count of cursor
     * insert operations will be cleared). See @ref statistics for more information., a list\, with
     * values chosen from the following options: \c "all"\, \c "cache_walk"\, \c "fast"\, \c
     * "clear"\, \c "size"\, \c "tree_walk"; default empty.}
     * @config{target, if non-empty\, back up the given list of objects; valid only for a backup
     * data source., a list of strings; default empty.}
     * @configend
     * @param[out] cursorp a pointer to the newly opened cursor
     * @errors
     */
    int __F(open_cursor)(WT_SESSION *session,
        const char *uri, WT_CURSOR *to_dup, const char *config, WT_CURSOR **cursorp);
    /*! @} */

    /*!
     * @name Table operations
     * @{
     */
    /*!
     * Alter a table.
     *
     * This will allow modification of some table settings after
     * creation.
     *
     * @exclusive
     *
     * @snippet ex_all.c Alter a table
     *
     * @param session the session handle
     * @param name the URI of the object to alter, such as \c "table:stock"
     * @configstart{WT_SESSION.alter, see dist/api_data.py}
     * @config{access_pattern_hint, It is recommended that workloads that consist primarily of
     * updates and/or point queries specify \c random.  Workloads that do many cursor scans through
     * large ranges of data should specify \c sequential and other workloads should specify \c none.
     * The option leads to an appropriate operating system advisory call where available., a
     * string\, chosen from the following options: \c "none"\, \c "random"\, \c "sequential";
     * default \c none.}
     * @config{app_metadata, application-owned metadata for this object., a string; default empty.}
     * @config{assert = (, declare timestamp usage., a set of related configuration options defined
     * as follows.}
     * @config{&nbsp;&nbsp;&nbsp;&nbsp;read_timestamp, if set\, check that timestamps
     * are \c always or \c never used on reads with this table\, writing an error message if the
     * policy is violated.  If the library was built in diagnostic mode\, drop core at the failing
     * check., a string\, chosen from the following options: \c "always"\, \c "never"\, \c "none";
     * default \c none.}
     * @config{ ),,}
     * @config{cache_resident, do not ever evict the object's pages from cache.  Not compatible with
     * LSM tables; see @ref tuning_cache_resident for more information., a boolean flag; default \c
     * false.}
     * @config{log = (, the transaction log configuration for this object.  Only valid if \c log is
     * enabled in ::wiredtiger_open., a set of related configuration options defined as follows.}
     * @config{&nbsp;&nbsp;&nbsp;&nbsp;enabled, if false\, this object has checkpoint-level
     * durability., a boolean flag; default \c true.}
     * @config{ ),,}
     * @config{os_cache_dirty_max, maximum dirty system buffer cache usage\, in bytes.  If
     * non-zero\, schedule writes for dirty blocks belonging to this object in the system buffer
     * cache after that many bytes from this object are written into the buffer cache., an integer
     * greater than or equal to \c 0; default \c 0.}
     * @config{os_cache_max, maximum system buffer cache usage\, in bytes.  If non-zero\, evict
     * object blocks from the system buffer cache after that many bytes from this object are read or
     * written into the buffer cache., an integer greater than or equal to \c 0; default \c 0.}
     * @config{write_timestamp_usage, describe how timestamps are expected to be used on table
     * modifications.  The choices are the default\, which ensures that once timestamps are used for
     * a key\, they are always used\, and also that multiple updates to a key never use decreasing
     * timestamps and \c never which enforces that timestamps are never used for a table.  (The \c
     * always\, \c key_consistent\, \c mixed_mode and \c ordered choices should not be used\, and
     * are retained for backward compatibility.)., a string\, chosen from the following options: \c
     * "always"\, \c "key_consistent"\, \c "mixed_mode"\, \c "never"\, \c "none"\, \c "ordered";
     * default \c none.}
     * @configend
     * @ebusy_errors
     */
    int __F(alter)(WT_SESSION *session,
        const char *name, const char *config);

    /*!
     * Bind values for a compiled configuration.  The bindings hold for API calls in this
     * session that use the compiled string.  Strings passed into this call are not duplicated,
     * the application must ensure that strings remain valid while the bindings are being
     * used.
     *
     * This API may change in future releases.
     *
     * @param session the session handle
     * @param compiled a string returned from WT_CONNECTION::compile_configuration
     * @errors
     */
    int __F(bind_configuration)(WT_SESSION *session, const char *compiled, ...);

    /*!
     * Create a table, column group, index or file.
     *
     * @not_transactional
     *
     * @snippet ex_all.c Create a table
     *
     * @param session the session handle
     * @param name the URI of the object to create, such as
     * \c "table:stock". For a description of URI formats
     * see @ref data_sources.
     * @configstart{WT_SESSION.create, see dist/api_data.py}
     * @config{access_pattern_hint, It is recommended that workloads that consist primarily of
     * updates and/or point queries specify \c random.  Workloads that do many cursor scans through
     * large ranges of data should specify \c sequential and other workloads should specify \c none.
     * The option leads to an appropriate operating system advisory call where available., a
     * string\, chosen from the following options: \c "none"\, \c "random"\, \c "sequential";
     * default \c none.}
     * @config{allocation_size, the file unit allocation size\, in bytes\, must be a power of two;
     * smaller values decrease the file space required by overflow items\, and the default value of
     * 4KB is a good choice absent requirements from the operating system or storage device., an
     * integer between \c 512B and \c 128MB; default \c 4KB.}
     * @config{app_metadata, application-owned metadata for this object., a string; default empty.}
     * @config{assert = (, declare timestamp usage., a set of related configuration options defined
     * as follows.}
     * @config{&nbsp;&nbsp;&nbsp;&nbsp;read_timestamp, if set\, check that timestamps
     * are \c always or \c never used on reads with this table\, writing an error message if the
     * policy is violated.  If the library was built in diagnostic mode\, drop core at the failing
     * check., a string\, chosen from the following options: \c "always"\, \c "never"\, \c "none";
     * default \c none.}
     * @config{ ),,}
     * @config{block_allocation, configure block allocation.  Permitted values are \c "best" or \c
     * "first"; the \c "best" configuration uses a best-fit algorithm\, the \c "first" configuration
     * uses a first-available algorithm during block allocation., a string\, chosen from the
     * following options: \c "best"\, \c "first"; default \c best.}
     * @config{block_compressor, configure a compressor for file blocks.  Permitted values are \c
     * "none" or a custom compression engine name created with WT_CONNECTION::add_compressor.  If
     * WiredTiger has builtin support for \c "lz4"\, \c "snappy"\, \c "zlib" or \c "zstd"
     * compression\, these names are also available.  See @ref compression for more information., a
     * string; default \c none.}
     * @config{cache_resident, do not ever evict the object's pages from cache.  Not compatible with
     * LSM tables; see @ref tuning_cache_resident for more information., a boolean flag; default \c
     * false.}
     * @config{checksum, configure block checksums; the permitted values are \c on\, \c off\, \c
     * uncompressed and \c unencrypted.  The default is \c on\, in which case all block writes
     * include a checksum subsequently verified when the block is read.  The \c off setting does no
     * checksums\, the \c uncompressed setting only checksums blocks that are not compressed\, and
     * the \c unencrypted setting only checksums blocks that are not encrypted.  See @ref
     * tune_checksum for more information., a string\, chosen from the following options: \c "on"\,
     * \c "off"\, \c "uncompressed"\, \c "unencrypted"; default \c on.}
     * @config{colgroups, comma-separated list of names of column groups.  Each column group is
     * stored separately\, keyed by the primary key of the table.  If no column groups are
     * specified\, all columns are stored together in a single file.  All value columns in the table
     * must appear in at least one column group.  Each column group must be created with a separate
     * call to WT_SESSION::create using a \c colgroup: URI., a list of strings; default empty.}
     * @config{collator, configure custom collation for keys.  Permitted values are \c "none" or a
     * custom collator name created with WT_CONNECTION::add_collator., a string; default \c none.}
     * @config{columns, list of the column names.  Comma-separated list of the form
     * <code>(column[\,...])</code>. For tables\, the number of entries must match the total number
     * of values in \c key_format and \c value_format.  For colgroups and indices\, all column names
     * must appear in the list of columns for the table., a list of strings; default empty.}
     * @config{dictionary, the maximum number of unique values remembered in the
     * row-store/variable-length column-store leaf page value dictionary; see @ref
     * file_formats_compression for more information., an integer greater than or equal to \c 0;
     * default \c 0.}
     * @config{encryption = (, configure an encryptor for file blocks.  When a table is created\,
     * its encryptor is not implicitly used for any related indices or column groups., a set of
     * related configuration options defined as follows.}
     * @config{&nbsp;&nbsp;&nbsp;&nbsp;keyid, An
     * identifier that identifies a unique instance of the encryptor.  It is stored in clear text\,
     * and thus is available when the WiredTiger database is reopened.  On the first use of a
     * (name\, keyid) combination\, the WT_ENCRYPTOR::customize function is called with the keyid as
     * an argument., a string; default empty.}
     * @config{&nbsp;&nbsp;&nbsp;&nbsp;name, Permitted
     * values are \c "none" or a custom encryption engine name created with
     * WT_CONNECTION::add_encryptor.  See @ref encryption for more information., a string; default
     * \c none.}
     * @config{ ),,}
     * @config{exclusive, fail if the object exists.  When false (the default)\, if the object
     * exists\, check that its settings match the specified configuration., a boolean flag; default
     * \c false.}
     * @config{extractor, configure a custom extractor for indices.  Permitted values are \c "none"
     * or an extractor name created with WT_CONNECTION::add_extractor., a string; default \c none.}
     * @config{format, the file format., a string\, chosen from the following options: \c "btree";
     * default \c btree.}
     * @config{ignore_in_memory_cache_size, allow update and insert operations to proceed even if
     * the cache is already at capacity.  Only valid in conjunction with in-memory databases.
     * Should be used with caution - this configuration allows WiredTiger to consume memory over the
     * configured cache limit., a boolean flag; default \c false.}
     * @config{immutable, configure the index to be immutable -- that is\, the index is not changed
     * by any update to a record in the table., a boolean flag; default \c false.}
     * @config{import = (, configure import of an existing object into the currently running
     * database., a set of related configuration options defined as follows.}
     * @config{&nbsp;&nbsp;&nbsp;&nbsp;compare_timestamp, allow importing files with timestamps
     * smaller or equal to the configured global timestamps.  Note the history of the files are not
     * imported together and thus snapshot read of historical data will not work with the option
     * "stable_timestamp". (The \c oldest and \c stable arguments are deprecated short-hand for \c
     * oldest_timestamp and \c stable_timestamp\, respectively)., a string\, chosen from the
     * following options: \c "oldest"\, \c "oldest_timestamp"\, \c "stable"\, \c "stable_timestamp";
     * default \c oldest_timestamp.}
     * @config{&nbsp;&nbsp;&nbsp;&nbsp;enabled, whether to import the
     * input URI from disk., a boolean flag; default \c false.}
     * @config{&nbsp;&nbsp;&nbsp;&nbsp;
     * file_metadata, the file configuration extracted from the metadata of the export database., a
     * string; default empty.}
     * @config{&nbsp;&nbsp;&nbsp;&nbsp;metadata_file, a text file that
     * contains all the relevant metadata information for the URI to import.  The file is generated
     * by backup:export cursor., a string; default empty.}
     * @config{&nbsp;&nbsp;&nbsp;&nbsp;repair,
     * whether to reconstruct the metadata from the raw file content., a boolean flag; default \c
     * false.}
     * @config{ ),,}
     * @config{internal_key_max, This option is no longer supported\, retained for backward
     * compatibility., an integer greater than or equal to \c 0; default \c 0.}
     * @config{internal_key_truncate, configure internal key truncation\, discarding unnecessary
     * trailing bytes on internal keys (ignored for custom collators)., a boolean flag; default \c
     * true.}
     * @config{internal_page_max, the maximum page size for internal nodes\, in bytes; the size must
     * be a multiple of the allocation size and is significant for applications wanting to avoid
     * excessive L2 cache misses while searching the tree.  The page maximum is the bytes of
     * uncompressed data\, that is\, the limit is applied before any block compression is done., an
     * integer between \c 512B and \c 512MB; default \c 4KB.}
     * @config{key_format, the format of the data packed into key items.  See @ref
     * schema_format_types for details.  By default\, the key_format is \c 'u' and applications use
     * WT_ITEM structures to manipulate raw byte arrays.  By default\, records are stored in
     * row-store files: keys of type \c 'r' are record numbers and records referenced by record
     * number are stored in column-store files., a format string; default \c u.}
     * @config{key_gap, This option is no longer supported\, retained for backward compatibility.,
     * an integer greater than or equal to \c 0; default \c 10.}
     * @config{leaf_key_max, the largest key stored in a leaf node\, in bytes.  If set\, keys larger
     * than the specified size are stored as overflow items (which may require additional I/O to
     * access). The default value is one-tenth the size of a newly split leaf page., an integer
     * greater than or equal to \c 0; default \c 0.}
     * @config{leaf_page_max, the maximum page size for leaf nodes\, in bytes; the size must be a
     * multiple of the allocation size\, and is significant for applications wanting to maximize
     * sequential data transfer from a storage device.  The page maximum is the bytes of
     * uncompressed data\, that is\, the limit is applied before any block compression is done.  For
     * fixed-length column store\, the size includes only the bitmap data; pages containing
     * timestamp information can be larger\, and the size is limited to 128KB rather than 512MB., an
     * integer between \c 512B and \c 512MB; default \c 32KB.}
     * @config{leaf_value_max, the largest value stored in a leaf node\, in bytes.  If set\, values
     * larger than the specified size are stored as overflow items (which may require additional I/O
     * to access). If the size is larger than the maximum leaf page size\, the page size is
     * temporarily ignored when large values are written.  The default is one-half the size of a
     * newly split leaf page., an integer greater than or equal to \c 0; default \c 0.}
     * @config{log = (, the transaction log configuration for this object.  Only valid if \c log is
     * enabled in ::wiredtiger_open., a set of related configuration options defined as follows.}
     * @config{&nbsp;&nbsp;&nbsp;&nbsp;enabled, if false\, this object has checkpoint-level
     * durability., a boolean flag; default \c true.}
     * @config{ ),,}
     * @config{lsm = (, options only relevant for LSM data sources., a set of related configuration
     * options defined as follows.}
     * @config{&nbsp;&nbsp;&nbsp;&nbsp;auto_throttle, Throttle inserts
     * into LSM trees if flushing to disk isn't keeping up., a boolean flag; default \c true.}
     * @config{&nbsp;&nbsp;&nbsp;&nbsp;bloom, create Bloom filters on LSM tree chunks as they are
     * merged., a boolean flag; default \c true.}
     * @config{&nbsp;&nbsp;&nbsp;&nbsp;bloom_bit_count,
     * the number of bits used per item for LSM Bloom filters., an integer between \c 2 and \c 1000;
     * default \c 16.}
     * @config{&nbsp;&nbsp;&nbsp;&nbsp;bloom_config, config string used when
     * creating Bloom filter files\, passed to WT_SESSION::create., a string; default empty.}
     * @config{&nbsp;&nbsp;&nbsp;&nbsp;bloom_hash_count, the number of hash values per item used for
     * LSM Bloom filters., an integer between \c 2 and \c 100; default \c 8.}
     * @config{&nbsp;&nbsp;&nbsp;&nbsp;bloom_oldest, create a Bloom filter on the oldest LSM tree
     * chunk.  Only supported if Bloom filters are enabled., a boolean flag; default \c false.}
     * @config{&nbsp;&nbsp;&nbsp;&nbsp;chunk_count_limit, the maximum number of chunks to allow in
     * an LSM tree.  This option automatically times out old data.  As new chunks are added old
     * chunks will be removed.  Enabling this option disables LSM background merges., an integer;
     * default \c 0.}
     * @config{&nbsp;&nbsp;&nbsp;&nbsp;chunk_max, the maximum size a single chunk can
     * be.  Chunks larger than this size are not considered for further merges.  This is a soft
     * limit\, and chunks larger than this value can be created.  Must be larger than chunk_size.,
     * an integer between \c 100MB and \c 10TB; default \c 5GB.}
     * @config{&nbsp;&nbsp;&nbsp;&nbsp;
     * chunk_size, the maximum size of the in-memory chunk of an LSM tree.  This limit is soft\, it
     * is possible for chunks to be temporarily larger than this value.  This overrides the \c
     * memory_page_max setting., an integer between \c 512K and \c 500MB; default \c 10MB.}
     * @config{&nbsp;&nbsp;&nbsp;&nbsp;merge_custom = (, configure the tree to merge into a custom
     * data source., a set of related configuration options defined as follows.}
     * @config{&nbsp;&nbsp;&nbsp;&nbsp;&nbsp;&nbsp;&nbsp;&nbsp;prefix, custom data source prefix
     * instead of \c "file"., a string; default empty.}
     * @config{&nbsp;&nbsp;&nbsp;&nbsp;&nbsp;&nbsp;&nbsp;&nbsp;start_generation, merge generation at
     * which the custom data source is used (zero indicates no custom data source)., an integer
     * between \c 0 and \c 10; default \c 0.}
     * @config{&nbsp;&nbsp;&nbsp;&nbsp;&nbsp;&nbsp;&nbsp;&nbsp;suffix, custom data source suffix
     * instead of \c ".lsm"., a string; default empty.}
     * @config{&nbsp;&nbsp;&nbsp;&nbsp; ),,}
     * @config{&nbsp;&nbsp;&nbsp;&nbsp;merge_max, the maximum number of chunks to include in a merge
     * operation., an integer between \c 2 and \c 100; default \c 15.}
     * @config{&nbsp;&nbsp;&nbsp;&nbsp;merge_min, the minimum number of chunks to include in a merge
     * operation.  If set to 0 or 1 half the value of merge_max is used., an integer no more than \c
     * 100; default \c 0.}
     * @config{ ),,}
     * @config{memory_page_image_max, the maximum in-memory page image represented by a single
     * storage block.  Depending on compression efficiency\, compression can create storage blocks
     * which require significant resources to re-instantiate in the cache\, penalizing the
     * performance of future point updates.  The value limits the maximum in-memory page image a
     * storage block will need.  If set to 0\, a default of 4 times \c leaf_page_max is used., an
     * integer greater than or equal to \c 0; default \c 0.}
     * @config{memory_page_max, the maximum size a page can grow to in memory before being
     * reconciled to disk.  The specified size will be adjusted to a lower bound of
     * <code>leaf_page_max</code>\, and an upper bound of <code>cache_size / 10</code>. This limit
     * is soft - it is possible for pages to be temporarily larger than this value.  This setting is
     * ignored for LSM trees\, see \c chunk_size., an integer between \c 512B and \c 10TB; default
     * \c 5MB.}
     * @config{os_cache_dirty_max, maximum dirty system buffer cache usage\, in bytes.  If
     * non-zero\, schedule writes for dirty blocks belonging to this object in the system buffer
     * cache after that many bytes from this object are written into the buffer cache., an integer
     * greater than or equal to \c 0; default \c 0.}
     * @config{os_cache_max, maximum system buffer cache usage\, in bytes.  If non-zero\, evict
     * object blocks from the system buffer cache after that many bytes from this object are read or
     * written into the buffer cache., an integer greater than or equal to \c 0; default \c 0.}
     * @config{prefix_compression, configure prefix compression on row-store leaf pages., a boolean
     * flag; default \c false.}
     * @config{prefix_compression_min, minimum gain before prefix compression will be used on
     * row-store leaf pages., an integer greater than or equal to \c 0; default \c 4.}
     * @config{split_pct, the Btree page split size as a percentage of the maximum Btree page size\,
     * that is\, when a Btree page is split\, it will be split into smaller pages\, where each page
     * is the specified percentage of the maximum Btree page size., an integer between \c 50 and \c
     * 100; default \c 90.}
     * @config{tiered_storage = (, configure a storage source for this table., a set of related
     * configuration options defined as follows.}
     * @config{&nbsp;&nbsp;&nbsp;&nbsp;auth_token,
     * authentication string identifier., a string; default empty.}
     * @config{&nbsp;&nbsp;&nbsp;&nbsp;
     * bucket, the bucket indicating the location for this table., a string; default empty.}
     * @config{&nbsp;&nbsp;&nbsp;&nbsp;bucket_prefix, the unique bucket prefix for this table., a
     * string; default empty.}
     * @config{&nbsp;&nbsp;&nbsp;&nbsp;cache_directory, a directory to store
     * locally cached versions of files in the storage source.  By default\, it is named with \c
     * "-cache" appended to the bucket name.  A relative directory name is relative to the home
     * directory., a string; default empty.}
     * @config{&nbsp;&nbsp;&nbsp;&nbsp;local_retention, time
     * in seconds to retain data on tiered storage on the local tier for faster read access., an
     * integer between \c 0 and \c 10000; default \c 300.}
     * @config{&nbsp;&nbsp;&nbsp;&nbsp;name,
     * permitted values are \c "none" or a custom storage source name created with
     * WT_CONNECTION::add_storage_source.  See @ref custom_storage_sources for more information., a
     * string; default \c none.}
     * @config{&nbsp;&nbsp;&nbsp;&nbsp;shared, enable sharing tiered
     * tables across other WiredTiger instances., a boolean flag; default \c false.}
     * @config{ ),,}
     * @config{type, set the type of data source used to store a column group\, index or simple
     * table.  By default\, a \c "file:" URI is derived from the object name.  The \c type
     * configuration can be used to switch to a different data source\, such as LSM or an extension
     * configured by the application., a string; default \c file.}
     * @config{value_format, the format of the data packed into value items.  See @ref
     * schema_format_types for details.  By default\, the value_format is \c 'u' and applications
     * use a WT_ITEM structure to manipulate raw byte arrays.  Value items of type 't' are
     * bitfields\, and when configured with record number type keys\, will be stored using a
     * fixed-length store., a format string; default \c u.}
     * @config{write_timestamp_usage, describe how timestamps are expected to be used on table
     * modifications.  The choices are the default\, which ensures that once timestamps are used for
     * a key\, they are always used\, and also that multiple updates to a key never use decreasing
     * timestamps and \c never which enforces that timestamps are never used for a table.  (The \c
     * always\, \c key_consistent\, \c mixed_mode and \c ordered choices should not be used\, and
     * are retained for backward compatibility.)., a string\, chosen from the following options: \c
     * "always"\, \c "key_consistent"\, \c "mixed_mode"\, \c "never"\, \c "none"\, \c "ordered";
     * default \c none.}
     * @configend
     * @errors
     */
    int __F(create)(WT_SESSION *session,
        const char *name, const char *config);

    /*!
     * Compact a live row- or column-store btree or LSM tree.
     *
     * @snippet ex_all.c Compact a table
     *
     * @param session the session handle
     * @param name the URI of the object to compact, such as
     * \c "table:stock"
     * @configstart{WT_SESSION.compact, see dist/api_data.py}
     * @config{background, enable/disabled the background compaction server., a boolean flag;
     * default empty.}
     * @config{dryrun, run only the estimation phase of compact., a boolean flag; default \c false.}
     * @config{exclude, list of table objects to be excluded from background compaction.  The list
     * is immutable and only applied when the background compaction gets enabled.  The list is not
     * saved between the calls and needs to be reapplied each time the service is enabled.  The
     * individual objects in the list can only be of the \c table: URI type., a list of strings;
     * default empty.}
     * @config{free_space_target, minimum amount of space recoverable for compaction to proceed., an
     * integer greater than or equal to \c 1MB; default \c 20MB.}
     * @config{run_once, configure background compaction server to run once.  In this mode\,
     * compaction is always attempted on each table unless explicitly excluded., a boolean flag;
     * default \c false.}
     * @config{timeout, maximum amount of time to allow for compact in seconds.  The actual amount
     * of time spent in compact may exceed the configured value.  A value of zero disables the
     * timeout., an integer; default \c 1200.}
     * @configend
     * @errors
     */
    int __F(compact)(WT_SESSION *session,
        const char *name, const char *config);

    /*!
     * Drop (delete) a table.
     *
     * @exclusive
     *
     * @not_transactional
     *
     * @snippet ex_all.c Drop a table
     *
     * @param session the session handle
     * @param name the URI of the object to drop, such as \c "table:stock"
     * @configstart{WT_SESSION.drop, see dist/api_data.py}
     * @config{force, return success if the object does not exist., a boolean flag; default \c
     * false.}
     * @config{remove_files, if the underlying files should be removed., a boolean flag; default \c
     * true.}
     * @configend
     * @ebusy_errors
     */
    int __F(drop)(WT_SESSION *session,
        const char *name, const char *config);

    /*!
     * Join a join cursor with a reference cursor.
     *
     * @snippet ex_schema.c Join cursors
     *
     * @param session the session handle
     * @param join_cursor a cursor that was opened using a
     * \c "join:" URI. It may not have been used for any operations
     * other than other join calls.
     * @param ref_cursor an index cursor having the same base table
     * as the join_cursor, or a table cursor open on the same base table,
     * or another join cursor. Unless the ref_cursor is another join
     * cursor, it must be positioned.
     *
     * The ref_cursor limits the results seen by iterating the
     * join_cursor to table items referred to by the key in this
     * index. The set of keys referred to is modified by the compare
     * config option.
     *
     * Multiple join calls builds up a set of ref_cursors, and
     * by default, the results seen by iteration are the intersection
     * of the cursor ranges participating in the join. When configured
     * with \c "operation=or", the results seen are the union of
     * the participating cursor ranges.
     *
     * After the join call completes, the ref_cursor cursor may not be
     * used for any purpose other than get_key and get_value. Any other
     * cursor method (e.g. next, prev,close) will fail. When the
     * join_cursor is closed, the ref_cursor is made available for
     * general use again. The application should close ref_cursor when
     * finished with it, although not before the join_cursor is closed.
     *
     * @configstart{WT_SESSION.join, see dist/api_data.py}
     * @config{bloom_bit_count, the number of bits used per item for the Bloom filter., an integer
     * between \c 2 and \c 1000; default \c 16.}
     * @config{bloom_false_positives, return all values that pass the Bloom filter\, without
     * eliminating any false positives., a boolean flag; default \c false.}
     * @config{bloom_hash_count, the number of hash values per item for the Bloom filter., an
     * integer between \c 2 and \c 100; default \c 8.}
     * @config{compare, modifies the set of items to be returned so that the index key satisfies the
     * given comparison relative to the key set in this cursor., a string\, chosen from the
     * following options: \c "eq"\, \c "ge"\, \c "gt"\, \c "le"\, \c "lt"; default \c "eq".}
     * @config{count, set an approximate count of the elements that would be included in the join.
     * This is used in sizing the Bloom filter\, and also influences evaluation order for cursors in
     * the join.  When the count is equal for multiple Bloom filters in a composition of joins\, the
     * Bloom filter may be shared., an integer; default \c 0.}
     * @config{operation, the operation applied between this and other joined cursors.  When
     * "operation=and" is specified\, all the conditions implied by joins must be satisfied for an
     * entry to be returned by the join cursor; when "operation=or" is specified\, only one must be
     * satisfied.  All cursors joined to a join cursor must have matching operations., a string\,
     * chosen from the following options: \c "and"\, \c "or"; default \c "and".}
     * @config{strategy, when set to \c bloom\, a Bloom filter is created and populated for this
     * index.  This has an up front cost but may reduce the number of accesses to the main table
     * when iterating the joined cursor.  The \c bloom setting requires that \c count be set., a
     * string\, chosen from the following options: \c "bloom"\, \c "default"; default empty.}
     * @configend
     * @errors
     */
    int __F(join)(WT_SESSION *session, WT_CURSOR *join_cursor,
        WT_CURSOR *ref_cursor, const char *config);

    /*!
     * Flush the log.
     *
     * WT_SESSION::log_flush will fail if logging is not enabled.
     *
     * @param session the session handle
     * @configstart{WT_SESSION.log_flush, see dist/api_data.py}
     * @config{sync, forcibly flush the log and wait for it to achieve the synchronization level
     * specified.  The \c off setting forces any buffered log records to be written to the file
     * system.  The \c on setting forces log records to be written to the storage device., a
     * string\, chosen from the following options: \c "off"\, \c "on"; default \c on.}
     * @configend
     * @errors
     */
    int __F(log_flush)(WT_SESSION *session, const char *config);

    /*!
     * Insert a ::WT_LOGREC_MESSAGE type record in the database log files
     * (the database must be configured for logging when this method is
     * called).
     *
     * @param session the session handle
     * @param format a printf format specifier
     * @errors
     */
    int __F(log_printf)(WT_SESSION *session, const char *format, ...);

    /*!
     * Reset the session handle.
     *
     * This method resets the cursors associated with the session, clears session statistics and
     * discards cached resources. No session configurations are modified (or reset to their
     * default values). WT_SESSION::reset will fail if a transaction is in progress in the
     * session.
     *
     * @snippet ex_all.c Reset the session
     *
     * @param session the session handle
     * @errors
     */
    int __F(reset)(WT_SESSION *session);

    /*!
     * Salvage a table.
     *
     * Salvage rebuilds the file or files which comprise a table,
     * discarding any corrupted file blocks.
     *
     * When salvage is done, previously deleted records may re-appear, and
     * inserted records may disappear, so salvage should not be run
     * unless it is known to be necessary.  Normally, salvage should be
     * called after a table or file has been corrupted, as reported by the
     * WT_SESSION::verify method.
     *
     * Files are rebuilt in place. The salvage method overwrites the
     * existing files.
     *
     * @exclusive
     *
     * @snippet ex_all.c Salvage a table
     *
     * @param session the session handle
     * @param name the URI of the table or file to salvage
     * @configstart{WT_SESSION.salvage, see dist/api_data.py}
     * @config{force, force salvage even of files that do not appear to be WiredTiger files., a
     * boolean flag; default \c false.}
     * @configend
     * @ebusy_errors
     */
    int __F(salvage)(WT_SESSION *session,
        const char *name, const char *config);

    /*!
     * Truncate a file, table, cursor range, or backup cursor
     *
     * Truncate a table or file.
     * @snippet ex_all.c Truncate a table
     *
     * Truncate a cursor range.  When truncating based on a cursor position,
     * it is not required the cursor reference a record in the object, only
     * that the key be set.  This allows applications to discard portions of
     * the object name space without knowing exactly what records the object
     * contains. The start and stop points are both inclusive; that is, the
     * key set in the start cursor is the first record to be deleted and the
     * key set in the stop cursor is the last.
     *
     * @snippet ex_all.c Truncate a range
     *
     * Range truncate is implemented as a "scan and write" operation, specifically without range
     * locks. Inserts or other operations in the range, as well as operations before or after
     * the range when no explicit starting or ending key is set, are not well defined: conflicts
     * may be detected or both transactions may commit. If both commit, there's a failure and
     * recovery runs, the result may be different than what was in cache before the crash.
     *
     * The WT_CURSOR::truncate range truncate operation can only be used at snapshot isolation.
     *
     * Any specified cursors end with no position, and subsequent calls to
     * the WT_CURSOR::next (WT_CURSOR::prev) method will iterate from the
     * beginning (end) of the table.
     *
     * Example: truncate a backup cursor.  This operation removes all log files that
     * have been returned by the backup cursor.  It can be used to remove log
     * files after copying them during @ref backup_incremental.
     * @snippet ex_backup.c Truncate a backup cursor
     *
     * @param session the session handle
     * @param name the URI of the table or file to truncate, or \c "log:"
     * for a backup cursor
     * @param start optional cursor marking the first record discarded;
     * if <code>NULL</code>, the truncate starts from the beginning of
     * the object; must be provided when truncating a backup cursor
     * @param stop optional cursor marking the last record discarded;
     * if <code>NULL</code>, the truncate continues to the end of the
     * object; ignored when truncating a backup cursor
     * @configempty{WT_SESSION.truncate, see dist/api_data.py}
     * @errors
     */
    int __F(truncate)(WT_SESSION *session,
        const char *name, WT_CURSOR *start, WT_CURSOR *stop, const char *config);

    /*!
     * Upgrade a table.
     *
     * Upgrade upgrades a table or file, if upgrade is required.
     *
     * @exclusive
     *
     * @snippet ex_all.c Upgrade a table
     *
     * @param session the session handle
     * @param name the URI of the table or file to upgrade
     * @configempty{WT_SESSION.upgrade, see dist/api_data.py}
     * @ebusy_errors
     */
    int __F(upgrade)(WT_SESSION *session,
        const char *name, const char *config);

    /*!
     * Verify a table.
     *
     * Verify reports if a file, or the files that comprise a table, have been corrupted.
     * The WT_SESSION::salvage method can be used to repair a corrupted file.
     *
     * @snippet ex_all.c Verify a table
     *
     * @exclusive
     *
     * @param session the session handle
     * @param name the URI of the table or file to verify, optional if verifying the history
     * store
     * @configstart{WT_SESSION.verify, see dist/api_data.py}
     * @config{do_not_clear_txn_id, Turn off transaction id clearing\, intended for debugging and
     * better diagnosis of crashes or failures., a boolean flag; default \c false.}
     * @config{dump_address, Display page addresses\, time windows\, and page types as pages are
     * verified\, using the application's message handler\, intended for debugging., a boolean flag;
     * default \c false.}
     * @config{dump_all_data, Display application data as pages or blocks are verified\, using the
     * application's message handler\, intended for debugging.  Disabling this does not guarantee
     * that no user data will be output., a boolean flag; default \c false.}
     * @config{dump_blocks, Display the contents of on-disk blocks as they are verified\, using the
     * application's message handler\, intended for debugging., a boolean flag; default \c false.}
     * @config{dump_key_data, Display application data keys as pages or blocks are verified\, using
     * the application's message handler\, intended for debugging.  Disabling this does not
     * guarantee that no user data will be output., a boolean flag; default \c false.}
     * @config{dump_layout, Display the layout of the files as they are verified\, using the
     * application's message handler\, intended for debugging; requires optional support from the
     * block manager., a boolean flag; default \c false.}
     * @config{dump_offsets, Display the contents of specific on-disk blocks\, using the
     * application's message handler\, intended for debugging., a list of strings; default empty.}
     * @config{dump_pages, Display the contents of in-memory pages as they are verified\, using the
     * application's message handler\, intended for debugging., a boolean flag; default \c false.}
     * @config{read_corrupt, A mode that allows verify to continue reading after encountering a
     * checksum error.  It will skip past the corrupt block and continue with the verification
     * process., a boolean flag; default \c false.}
     * @config{stable_timestamp, Ensure that no data has a start timestamp after the stable
     * timestamp\, to be run after rollback_to_stable., a boolean flag; default \c false.}
     * @config{strict, Treat any verification problem as an error; by default\, verify will warn\,
     * but not fail\, in the case of errors that won't affect future behavior (for example\, a
     * leaked block)., a boolean flag; default \c false.}
     * @configend
     * @ebusy_errors
     */
    int __F(verify)(WT_SESSION *session,
        const char *name, const char *config);
    /*! @} */

    /*!
     * @name Transactions
     * @{
     */
    /*!
     * Start a transaction in this session.
     *
     * The transaction remains active until ended by
     * WT_SESSION::commit_transaction or WT_SESSION::rollback_transaction.
     * Operations performed on cursors capable of supporting transactional
     * operations that are already open in this session, or which are opened
     * before the transaction ends, will operate in the context of the
     * transaction.
     *
     * @requires_notransaction
     *
     * @snippet ex_all.c transaction commit/rollback
     *
     * @param session the session handle
     * @configstart{WT_SESSION.begin_transaction, see dist/api_data.py}
     * @config{ignore_prepare, whether to ignore updates by other prepared transactions when doing
     * of read operations of this transaction.  When \c true\, forces the transaction to be
     * read-only.  Use \c force to ignore prepared updates and permit writes (see @ref
     * timestamp_prepare_ignore_prepare for more information)., a string\, chosen from the following
     * options: \c "false"\, \c "force"\, \c "true"; default \c false.}
     * @config{isolation, the isolation level for this transaction; defaults to the session's
     * isolation level., a string\, chosen from the following options: \c "read-uncommitted"\, \c
     * "read-committed"\, \c "snapshot"; default empty.}
     * @config{name, name of the transaction for tracing and debugging., a string; default empty.}
     * @config{no_timestamp, allow a commit without a timestamp\, creating values that have "always
     * existed" and are visible regardless of timestamp.  See @ref timestamp_txn_api., a boolean
     * flag; default \c false.}
     * @config{operation_timeout_ms, when non-zero\, a requested limit on the time taken to complete
     * operations in this transaction.  Time is measured in real time milliseconds from the start of
     * each WiredTiger API call.  There is no guarantee any operation will not take longer than this
     * amount of time.  If WiredTiger notices the limit has been exceeded\, an operation may return
     * a WT_ROLLBACK error.  Default is to have no limit., an integer greater than or equal to \c 0;
     * default \c 0.}
     * @config{priority, priority of the transaction for resolving conflicts.  Transactions with
     * higher values are less likely to abort., an integer between \c -100 and \c 100; default \c
     * 0.}
     * @config{read_timestamp, read using the specified timestamp.  The value must not be older than
     * the current oldest timestamp.  See @ref timestamp_txn_api., a string; default empty.}
     * @config{roundup_timestamps = (, round up timestamps of the transaction., a set of related
     * configuration options defined as follows.}
     * @config{&nbsp;&nbsp;&nbsp;&nbsp;prepared,
     * applicable only for prepared transactions\, and intended only for special-purpose use.  See
     * @ref timestamp_prepare_roundup.  Allows the prepare timestamp and the commit timestamp of
     * this transaction to be rounded up to be no older than the oldest timestamp\, and allows
     * violating the usual restriction that the prepare timestamp must be newer than the stable
     * timestamp.  Specifically: at transaction prepare\, if the prepare timestamp is less than or
     * equal to the oldest timestamp\, the prepare timestamp will be rounded to the oldest
     * timestamp.  Subsequently\, at commit time\, if the commit timestamp is less than the (now
     * rounded) prepare timestamp\, the commit timestamp will be rounded up to it and thus to at
     * least oldest.  Neither timestamp will be checked against the stable timestamp., a boolean
     * flag; default \c false.}
     * @config{&nbsp;&nbsp;&nbsp;&nbsp;read, if the read timestamp is less
     * than the oldest timestamp\, the read timestamp will be rounded up to the oldest timestamp.
     * See @ref timestamp_read_roundup., a boolean flag; default \c false.}
     * @config{ ),,}
     * @config{sync, whether to sync log records when the transaction commits\, inherited from
     * ::wiredtiger_open \c transaction_sync., a boolean flag; default empty.}
     * @configend
     * @errors
     */
    int __F(begin_transaction)(WT_SESSION *session, const char *config);

    /*!
     * Commit the current transaction.
     *
     * A transaction must be in progress when this method is called.
     *
     * If WT_SESSION::commit_transaction returns an error, the transaction
     * was rolled back, not committed, and all cursors associated with the session are reset.
     *
     * @requires_transaction
     *
     * @snippet ex_all.c transaction commit/rollback
     *
     * @param session the session handle
     * @configstart{WT_SESSION.commit_transaction, see dist/api_data.py}
     * @config{commit_timestamp, set the commit timestamp for the current transaction.  For
     * non-prepared transactions\, the value must not be older than the first commit timestamp
     * already set for the current transaction (if any)\, must not be older than the current oldest
     * timestamp\, and must be after the current stable timestamp.  For prepared transactions\, a
     * commit timestamp is required\, must not be older than the prepare timestamp\, and can be set
     * only once.  See @ref timestamp_txn_api and @ref timestamp_prepare., a string; default empty.}
     * @config{durable_timestamp, set the durable timestamp for the current transaction.  Required
     * for the commit of a prepared transaction\, and otherwise not permitted.  The value must also
     * be after the current oldest and stable timestamps and must not be older than the commit
     * timestamp.  See @ref timestamp_prepare., a string; default empty.}
     * @config{operation_timeout_ms, when non-zero\, a requested limit on the time taken to complete
     * operations in this transaction.  Time is measured in real time milliseconds from the start of
     * each WiredTiger API call.  There is no guarantee any operation will not take longer than this
     * amount of time.  If WiredTiger notices the limit has been exceeded\, an operation may return
     * a WT_ROLLBACK error.  Default is to have no limit., an integer greater than or equal to \c 0;
     * default \c 0.}
     * @config{sync, override whether to sync log records when the transaction commits.  The default
     * is inherited from ::wiredtiger_open \c transaction_sync.  The \c off setting does not wait
     * for records to be written or synchronized.  The \c on setting forces log records to be
     * written to the storage device., a string\, chosen from the following options: \c "off"\, \c
     * "on"; default empty.}
     * @configend
     * @errors
     */
    int __F(commit_transaction)(WT_SESSION *session, const char *config);

    /*!
     * Prepare the current transaction.
     *
     * A transaction must be in progress when this method is called.
     *
     * Preparing a transaction will guarantee a subsequent commit will
     * succeed. Only commit and rollback are allowed on a transaction after
     * it has been prepared. The transaction prepare API is designed to
     * support MongoDB exclusively, and guarantees update conflicts have
     * been resolved, but does not guarantee durability.
     *
     * @requires_transaction
     *
     * @snippet ex_all.c transaction prepare
     *
     * @param session the session handle
     * @configstart{WT_SESSION.prepare_transaction, see dist/api_data.py}
     * @config{prepare_timestamp, set the prepare timestamp for the updates of the current
     * transaction.  The value must not be older than any active read timestamps\, and must be newer
     * than the current stable timestamp.  See @ref timestamp_prepare., a string; default empty.}
     * @configend
     * @errors
     */
    int __F(prepare_transaction)(WT_SESSION *session, const char *config);

    /*!
     * Roll back the current transaction.
     *
     * A transaction must be in progress when this method is called.
     *
     * All cursors associated with the session are reset.
     *
     * @requires_transaction
     *
     * @snippet ex_all.c transaction commit/rollback
     *
     * @param session the session handle
     * @configstart{WT_SESSION.rollback_transaction, see dist/api_data.py}
     * @config{operation_timeout_ms, when non-zero\, a requested limit on the time taken to complete
     * operations in this transaction.  Time is measured in real time milliseconds from the start of
     * each WiredTiger API call.  There is no guarantee any operation will not take longer than this
     * amount of time.  If WiredTiger notices the limit has been exceeded\, an operation may return
     * a WT_ROLLBACK error.  Default is to have no limit., an integer greater than or equal to \c 0;
     * default \c 0.}
     * @configend
     * @errors
     */
    int __F(rollback_transaction)(WT_SESSION *session, const char *config);
    /*! @} */

    /*!
     * @name Transaction timestamps
     * @{
     */
    /*!
     * Query the session's transaction timestamp state.
     *
     * The WT_SESSION.query_timestamp method can only be used at snapshot isolation.
     *
     * @param session the session handle
     * @param[out] hex_timestamp a buffer that will be set to the
     * hexadecimal encoding of the timestamp being queried.  Must be large
     * enough to hold a NUL terminated, hex-encoded 8B timestamp (17 bytes).
     * @configstart{WT_SESSION.query_timestamp, see dist/api_data.py}
     * @config{get, specify which timestamp to query: \c commit returns the most recently set
     * commit_timestamp; \c first_commit returns the first set commit_timestamp; \c prepare returns
     * the timestamp used in preparing a transaction; \c read returns the timestamp at which the
     * transaction is reading.  See @ref timestamp_txn_api., a string\, chosen from the following
     * options: \c "commit"\, \c "first_commit"\, \c "prepare"\, \c "read"; default \c read.}
     * @configend
     *
     * A timestamp of 0 is returned if the timestamp is not available or has not been set.
     * @errors
     */
    int __F(query_timestamp)(
        WT_SESSION *session, char *hex_timestamp, const char *config);

    /*!
     * Set a timestamp on a transaction.
     *
     * The WT_SESSION.timestamp_transaction method can only be used at snapshot isolation.
     *
     * @snippet ex_all.c transaction timestamp
     *
     * @requires_transaction
     *
     * @param session the session handle
     * @configstart{WT_SESSION.timestamp_transaction, see dist/api_data.py}
     * @config{commit_timestamp, set the commit timestamp for the current transaction.  For
     * non-prepared transactions\, the value must not be older than the first commit timestamp
     * already set for the current transaction\, if any\, must not be older than the current oldest
     * timestamp and must be after the current stable timestamp.  For prepared transactions\, a
     * commit timestamp is required\, must not be older than the prepare timestamp\, can be set only
     * once\, and must not be set until after the transaction has successfully prepared.  See @ref
     * timestamp_txn_api and @ref timestamp_prepare., a string; default empty.}
     * @config{durable_timestamp, set the durable timestamp for the current transaction.  Required
     * for the commit of a prepared transaction\, and otherwise not permitted.  Can only be set
     * after the transaction has been prepared and a commit timestamp has been set.  The value must
     * be after the current oldest and stable timestamps and must not be older than the commit
     * timestamp.  See @ref timestamp_prepare., a string; default empty.}
     * @config{prepare_timestamp, set the prepare timestamp for the updates of the current
     * transaction.  The value must not be older than any active read timestamps\, and must be newer
     * than the current stable timestamp.  Can be set only once per transaction.  Setting the
     * prepare timestamp does not by itself prepare the transaction\, but does oblige the
     * application to eventually prepare the transaction before committing it.  See @ref
     * timestamp_prepare., a string; default empty.}
     * @config{read_timestamp, read using the specified timestamp.  The value must not be older than
     * the current oldest timestamp.  This can only be set once for a transaction.  See @ref
     * timestamp_txn_api., a string; default empty.}
     * @configend
     * @errors
     */
    int __F(timestamp_transaction)(WT_SESSION *session, const char *config);

    /*!
     * Set a timestamp on a transaction numerically.  Prefer this method over
     * WT_SESSION::timestamp_transaction if the hexadecimal string parsing done in that method
     * becomes a bottleneck.
     *
     * The WT_SESSION.timestamp_transaction_uint method can only be used at snapshot isolation.
     *
     * @snippet ex_all.c transaction timestamp_uint
     *
     * @requires_transaction
     *
     * @param session the session handle
     * @param which the timestamp being set (see ::WT_TS_TXN_TYPE for available options, and
     * WT_SESSION::timestamp_transaction for constraints on the timestamps).
     * @param ts the timestamp.
     * @errors
     */
    int __F(timestamp_transaction_uint)(WT_SESSION *session, WT_TS_TXN_TYPE which,
            uint64_t ts);
    /*! @} */

    /*!
     * @name Transaction support
     * @{
     */
    /*!
     * Write a transactionally consistent snapshot of a database or set of individual objects.
     *
     * When timestamps are not in use, the checkpoint includes all transactions committed
     * before the checkpoint starts. When timestamps are in use and the checkpoint runs with
     * \c use_timestamp=true (the default), updates committed with a timestamp after the
     * \c stable timestamp, in tables configured for checkpoint-level durability, are not
     * included in the checkpoint. Updates committed in tables configured for commit-level
     * durability are always included in the checkpoint. See @ref durability_checkpoint and
     * @ref durability_log for more information.
     *
     * Calling the checkpoint method multiple times serializes the checkpoints; new checkpoint
     * calls wait for running checkpoint calls to complete.
     *
     * Existing named checkpoints may optionally be discarded.
     *
     * @requires_notransaction
     *
     * @snippet ex_all.c Checkpoint examples
     *
     * @param session the session handle
     * @configstart{WT_SESSION.checkpoint, see dist/api_data.py}
     * @config{debug = (, configure debug specific behavior on a checkpoint.  Generally only used
     * for internal testing purposes., a set of related configuration options defined as follows.}
     * @config{&nbsp;&nbsp;&nbsp;&nbsp;checkpoint_cleanup, if true\, checkpoint cleanup thread is
     * triggered to perform the checkpoint cleanup., a boolean flag; default \c false.}
     * @config{
     * ),,}
     * @config{drop, specify a list of checkpoints to drop.  The list may additionally contain one
     * of the following keys: \c "from=all" to drop all checkpoints\, \c "from=<checkpoint>" to drop
     * all checkpoints after and including the named checkpoint\, or \c "to=<checkpoint>" to drop
     * all checkpoints before and including the named checkpoint.  Checkpoints cannot be dropped if
     * open in a cursor.  While a hot backup is in progress\, checkpoints created prior to the start
     * of the backup cannot be dropped., a list of strings; default empty.}
     * @config{flush_tier = (, configure flushing objects to tiered storage after checkpoint., a set
     * of related configuration options defined as follows.}
     * @config{&nbsp;&nbsp;&nbsp;&nbsp;
     * enabled, if true and tiered storage is in use\, perform one iteration of object switching and
     * flushing objects to tiered storage., a boolean flag; default \c false.}
     * @config{&nbsp;&nbsp;&nbsp;&nbsp;force, if false (the default)\, flush_tier of any individual
     * object may be skipped if the underlying object has not been modified since the previous
     * flush_tier.  If true\, this option forces the flush_tier., a boolean flag; default \c false.}
     * @config{&nbsp;&nbsp;&nbsp;&nbsp;sync, wait for all objects to be flushed to the shared
     * storage to the level specified.  When false\, do not wait for any objects to be written to
     * the tiered storage system but return immediately after generating the objects and work units
     * for an internal thread.  When true\, the caller waits until all work queued for this call to
     * be completely processed before returning., a boolean flag; default \c true.}
     * @config{&nbsp;&nbsp;&nbsp;&nbsp;timeout, amount of time\, in seconds\, to wait for flushing
     * of objects to complete.  WiredTiger returns EBUSY if the timeout is reached.  A value of zero
     * disables the timeout., an integer; default \c 0.}
     * @config{ ),,}
     * @config{force, if false (the default)\, checkpoints may be skipped if the underlying object
     * has not been modified.  If true\, this option forces the checkpoint., a boolean flag; default
     * \c false.}
     * @config{name, if set\, specify a name for the checkpoint (note that checkpoints including LSM
     * trees may not be named)., a string; default empty.}
     * @config{target, if non-empty\, checkpoint the list of objects.  Checkpointing a list of
     * objects separately from a database-wide checkpoint can lead to data inconsistencies; see @ref
     * checkpoint_target for more information., a list of strings; default empty.}
     * @config{use_timestamp, if true (the default)\, create the checkpoint as of the last stable
     * timestamp if timestamps are in use\, or with all committed updates if there is no stable
     * timestamp set.  If false\, always generate a checkpoint with all committed updates\, ignoring
     * any stable timestamp., a boolean flag; default \c true.}
     * @configend
     * @errors
     */
    int __F(checkpoint)(WT_SESSION *session, const char *config);

    /*!
     * Reset the snapshot used for database visibility.
     *
     * For transactions running with snapshot isolation, this method releases the existing
     * snapshot of the database and gets a new one. This makes newer commits visible. The
     * call can be used to avoid pinning old and no-longer-needed content in the database.
     * Applications not using read timestamps for search may see different results after the
     * snapshot is updated.
     *
     * It is an error to call this method when using an isolation level other than snapshot
     * isolation, or if the current transaction has already written any data.
     *
     * @requires_transaction
     *
     * @snippet ex_all.c reset snapshot
     *
     * @param session the session handle
     * @errors
     */
    int __F(reset_snapshot)(WT_SESSION *session);

    /*!
     * Return the transaction ID range pinned by the session handle.
     *
     * The ID range is an approximate count of transactions and is calculated
     * based on the oldest ID needed for the active transaction in this session,
     * compared to the newest transaction in the system.
     *
     * @snippet ex_all.c transaction pinned range
     *
     * @param session the session handle
     * @param[out] range the range of IDs pinned by this session. Zero if
     * there is no active transaction.
     * @errors
     */
    int __F(transaction_pinned_range)(WT_SESSION* session, uint64_t *range);
    /*! @} */

#ifndef DOXYGEN
    /*!
     * Optionally returns the reason for the most recent rollback error returned from the API.
     *
     * There is no guarantee a rollback reason will be set and thus the caller
     * must check for a NULL pointer.
     *
     * @param session the session handle
     * @returns an optional string indicating the reason for the rollback
     */
    const char * __F(get_rollback_reason)(WT_SESSION *session);

    /*!
     * Call into the library.
     *
     * This method is used for breakpoints and to set other configuration
     * when debugging layers not directly supporting those features.
     *
     * @param session the session handle
     * @errors
     */
    int __F(breakpoint)(WT_SESSION *session);
#endif
};

/*!
 * A connection to a WiredTiger database.  The connection may be opened within
 * the same address space as the caller or accessed over a socket connection.
 *
 * Most applications will open a single connection to a database for each
 * process.  The first process to open a connection to a database will access
 * the database in its own address space.  Subsequent connections (if allowed)
 * will communicate with the first process over a socket connection to perform
 * their operations.
 *
 * <b>Thread safety:</b> A WT_CONNECTION handle may be shared between threads.
 * See @ref threads for more information.
 */
struct __wt_connection {
    /*!
     * Close a connection.
     *
     * Any open sessions will be closed. This will release the resources
     * associated with the session handle, including rolling back any
     * active transactions and closing any cursors that remain open in the
     * session.
     *
     * @snippet ex_all.c Close a connection
     *
     * @param connection the connection handle
     * @configstart{WT_CONNECTION.close, see dist/api_data.py}
     * @config{leak_memory, don't free memory during close., a boolean flag; default \c false.}
     * @config{use_timestamp, by default\, create the close checkpoint as of the last stable
     * timestamp if timestamps are in use\, or all current updates if there is no stable timestamp
     * set.  If false\, this option generates a checkpoint with all updates., a boolean flag;
     * default \c true.}
     * @configend
     * @errors
     */
    int __F(close)(WT_CONNECTION *connection, const char *config);

#ifndef DOXYGEN
    /*!
     * Output debug information for various subsystems. The output format
     * may change over time, gathering the debug information may be
     * invasive, and the information reported may not provide a point in
     * time view of the system.
     *
     * @param connection the connection handle
     * @configstart{WT_CONNECTION.debug_info, see dist/api_data.py}
     * @config{backup, print incremental backup information., a boolean flag; default \c false.}
     * @config{cache, print cache information., a boolean flag; default \c false.}
     * @config{cursors, print all open cursor information., a boolean flag; default \c false.}
     * @config{handles, print open handles information., a boolean flag; default \c false.}
     * @config{log, print log information., a boolean flag; default \c false.}
     * @config{sessions, print open session information., a boolean flag; default \c false.}
     * @config{txn, print global txn information., a boolean flag; default \c false.}
     * @configend
     * @errors
     */
    int __F(debug_info)(WT_CONNECTION *connection, const char *config);
#endif

    /*!
     * Reconfigure a connection handle.
     *
     * @snippet ex_all.c Reconfigure a connection
     *
     * @param connection the connection handle
     * @configstart{WT_CONNECTION.reconfigure, see dist/api_data.py}
     * @config{block_cache = (, block cache configuration options., a set of related configuration
     * options defined as follows.}
     * @config{&nbsp;&nbsp;&nbsp;&nbsp;blkcache_eviction_aggression,
     * seconds an unused block remains in the cache before it is evicted., an integer between \c 1
     * and \c 7200; default \c 1800.}
     * @config{&nbsp;&nbsp;&nbsp;&nbsp;cache_on_checkpoint, cache
     * blocks written by a checkpoint., a boolean flag; default \c true.}
     * @config{&nbsp;&nbsp;&nbsp;&nbsp;cache_on_writes, cache blocks as they are written (other than
     * checkpoint blocks)., a boolean flag; default \c true.}
     * @config{&nbsp;&nbsp;&nbsp;&nbsp;
     * enabled, enable block cache., a boolean flag; default \c false.}
     * @config{&nbsp;&nbsp;&nbsp;&nbsp;full_target, the fraction of the block cache that must be
     * full before eviction will remove unused blocks., an integer between \c 30 and \c 100; default
     * \c 95.}
     * @config{&nbsp;&nbsp;&nbsp;&nbsp;hashsize, number of buckets in the hashtable that
     * keeps track of blocks., an integer between \c 512 and \c 256K; default \c 32768.}
     * @config{&nbsp;&nbsp;&nbsp;&nbsp;max_percent_overhead, maximum tolerated overhead expressed as
     * the number of blocks added and removed as percent of blocks looked up; cache population and
     * eviction will be suppressed if the overhead exceeds the threshold., an integer between \c 1
     * and \c 500; default \c 10.}
     * @config{&nbsp;&nbsp;&nbsp;&nbsp;nvram_path, the absolute path to
     * the file system mounted on the NVRAM device., a string; default empty.}
     * @config{&nbsp;&nbsp;&nbsp;&nbsp;percent_file_in_dram, bypass cache for a file if the set
     * percentage of the file fits in system DRAM (as specified by block_cache.system_ram)., an
     * integer between \c 0 and \c 100; default \c 50.}
     * @config{&nbsp;&nbsp;&nbsp;&nbsp;size,
     * maximum memory to allocate for the block cache., an integer between \c 0 and \c 10TB; default
     * \c 0.}
     * @config{&nbsp;&nbsp;&nbsp;&nbsp;system_ram, the bytes of system DRAM available for
     * caching filesystem blocks., an integer between \c 0 and \c 1024GB; default \c 0.}
     * @config{&nbsp;&nbsp;&nbsp;&nbsp;type, cache location: DRAM or NVRAM., a string; default
     * empty.}
     * @config{ ),,}
     * @config{cache_max_wait_ms, the maximum number of milliseconds an application thread will wait
     * for space to be available in cache before giving up.  Default will wait forever., an integer
     * greater than or equal to \c 0; default \c 0.}
     * @config{cache_overhead, assume the heap allocator overhead is the specified percentage\, and
     * adjust the cache usage by that amount (for example\, if there is 10GB of data in cache\, a
     * percentage of 10 means WiredTiger treats this as 11GB). This value is configurable because
     * different heap allocators have different overhead and different workloads will have different
     * heap allocation sizes and patterns\, therefore applications may need to adjust this value
     * based on allocator choice and behavior in measured workloads., an integer between \c 0 and \c
     * 30; default \c 8.}
     * @config{cache_size, maximum heap memory to allocate for the cache.  A database should
     * configure either \c cache_size or \c shared_cache but not both., an integer between \c 1MB
     * and \c 10TB; default \c 100MB.}
     * @config{cache_stuck_timeout_ms, the number of milliseconds to wait before a stuck cache times
     * out in diagnostic mode.  Default will wait for 5 minutes\, 0 will wait forever., an integer
     * greater than or equal to \c 0; default \c 300000.}
     * @config{checkpoint = (, periodically checkpoint the database.  Enabling the checkpoint server
     * uses a session from the configured \c session_max., a set of related configuration options
     * defined as follows.}
     * @config{&nbsp;&nbsp;&nbsp;&nbsp;log_size, wait for this amount of log
     * record bytes to be written to the log between each checkpoint.  If non-zero\, this value will
     * use a minimum of the log file size.  A database can configure both log_size and wait to set
     * an upper bound for checkpoints; setting this value above 0 configures periodic checkpoints.,
     * an integer between \c 0 and \c 2GB; default \c 0.}
     * @config{&nbsp;&nbsp;&nbsp;&nbsp;wait,
     * seconds to wait between each checkpoint; setting this value above 0 configures periodic
     * checkpoints., an integer between \c 0 and \c 100000; default \c 0.}
     * @config{ ),,}
     * @config{checkpoint_cleanup = (, periodically checkpoint cleanup the database., a set of
     * related configuration options defined as follows.}
     * @config{&nbsp;&nbsp;&nbsp;&nbsp;method,
     * control how aggressively obsolete content is removed by reading the internal pages.  Default
     * to none\, which means no additional work is done to find obsolete content., a string\, chosen
     * from the following options: \c "none"\, \c "reclaim_space"; default \c none.}
     * @config{&nbsp;&nbsp;&nbsp;&nbsp;wait, seconds to wait between each checkpoint cleanup., an
     * integer between \c 60 and \c 100000; default \c 300.}
     * @config{ ),,}
     * @config{chunk_cache = (, chunk cache reconfiguration options., a set of related configuration
     * options defined as follows.}
     * @config{&nbsp;&nbsp;&nbsp;&nbsp;pinned, List of "table:" URIs
     * exempt from cache eviction.  Capacity config overrides this\, tables exceeding capacity will
     * not be fully retained.  Table names can appear in both this and the preload list\, but not in
     * both this and the exclude list.  Duplicate names are allowed., a list of strings; default
     * empty.}
     * @config{ ),,}
     * @config{compatibility = (, set compatibility version of database.  Changing the compatibility
     * version requires that there are no active operations for the duration of the call., a set of
     * related configuration options defined as follows.}
     * @config{&nbsp;&nbsp;&nbsp;&nbsp;release,
     * compatibility release version string., a string; default empty.}
     * @config{ ),,}
     * @config{debug_mode = (, control the settings of various extended debugging features., a set
     * of related configuration options defined as follows.}
     * @config{&nbsp;&nbsp;&nbsp;&nbsp;
     * background_compact, if true\, background compact aggressively removes compact statistics for
     * a file and decreases the max amount of time a file can be skipped for., a boolean flag;
     * default \c false.}
     * @config{&nbsp;&nbsp;&nbsp;&nbsp;checkpoint_retention, adjust log removal
     * to retain the log records of this number of checkpoints.  Zero or one means perform normal
     * removal., an integer between \c 0 and \c 1024; default \c 0.}
     * @config{&nbsp;&nbsp;&nbsp;&nbsp;corruption_abort, if true and built in diagnostic mode\, dump
     * core in the case of data corruption., a boolean flag; default \c true.}
     * @config{&nbsp;&nbsp;&nbsp;&nbsp;cursor_copy, if true\, use the system allocator to make a
     * copy of any data returned by a cursor operation and return the copy instead.  The copy is
     * freed on the next cursor operation.  This allows memory sanitizers to detect inappropriate
     * references to memory owned by cursors., a boolean flag; default \c false.}
     * @config{&nbsp;&nbsp;&nbsp;&nbsp;cursor_reposition, if true\, for operations with snapshot
     * isolation the cursor temporarily releases any page that requires force eviction\, then
     * repositions back to the page for further operations.  A page release encourages eviction of
     * hot or large pages\, which is more likely to succeed without a cursor keeping the page
     * pinned., a boolean flag; default \c false.}
     * @config{&nbsp;&nbsp;&nbsp;&nbsp;eviction, if
     * true\, modify internal algorithms to change skew to force history store eviction to happen
     * more aggressively.  This includes but is not limited to not skewing newest\, not favoring
     * leaf pages\, and modifying the eviction score mechanism., a boolean flag; default \c false.}
     * @config{&nbsp;&nbsp;&nbsp;&nbsp;log_retention, adjust log removal to retain at least this
     * number of log files.  (Warning: this option can remove log files required for recovery if no
     * checkpoints have yet been done and the number of log files exceeds the configured value.  As
     * WiredTiger cannot detect the difference between a system that has not yet checkpointed and
     * one that will never checkpoint\, it might discard log files before any checkpoint is done.)
     * Ignored if set to 0., an integer between \c 0 and \c 1024; default \c 0.}
     * @config{&nbsp;&nbsp;&nbsp;&nbsp;realloc_exact, if true\, reallocation of memory will only
     * provide the exact amount requested.  This will help with spotting memory allocation issues
     * more easily., a boolean flag; default \c false.}
     * @config{&nbsp;&nbsp;&nbsp;&nbsp;
     * realloc_malloc, if true\, every realloc call will force a new memory allocation by using
     * malloc., a boolean flag; default \c false.}
     * @config{&nbsp;&nbsp;&nbsp;&nbsp;rollback_error,
     * return a WT_ROLLBACK error from a transaction operation about every Nth operation to simulate
     * a collision., an integer between \c 0 and \c 10M; default \c 0.}
     * @config{&nbsp;&nbsp;&nbsp;&nbsp;slow_checkpoint, if true\, slow down checkpoint creation by
     * slowing down internal page processing., a boolean flag; default \c false.}
     * @config{&nbsp;&nbsp;&nbsp;&nbsp;stress_skiplist, Configure various internal parameters to
     * encourage race conditions and other issues with internal skip lists\, e.g.  using a more
     * dense representation., a boolean flag; default \c false.}
     * @config{&nbsp;&nbsp;&nbsp;&nbsp;
     * table_logging, if true\, write transaction related information to the log for all
     * operations\, even operations for tables with logging turned off.  This additional logging
     * information is intended for debugging and is informational only\, that is\, it is ignored
     * during recovery., a boolean flag; default \c false.}
     * @config{&nbsp;&nbsp;&nbsp;&nbsp;
     * tiered_flush_error_continue, on a write to tiered storage\, continue when an error occurs., a
     * boolean flag; default \c false.}
     * @config{&nbsp;&nbsp;&nbsp;&nbsp;update_restore_evict, if
     * true\, control all dirty page evictions through forcing update restore eviction., a boolean
     * flag; default \c false.}
     * @config{ ),,}
     * @config{error_prefix, prefix string for error messages., a string; default empty.}
     * @config{eviction = (, eviction configuration options., a set of related configuration options
     * defined as follows.}
     * @config{&nbsp;&nbsp;&nbsp;&nbsp;evict_sample_inmem, If no in-memory ref
     * is found on the root page\, attempt to locate a random in-memory page by examining all
     * entries on the root page., a boolean flag; default \c true.}
     * @config{&nbsp;&nbsp;&nbsp;&nbsp;
     * threads_max, maximum number of threads WiredTiger will start to help evict pages from cache.
     * The number of threads started will vary depending on the current eviction load.  Each
     * eviction worker thread uses a session from the configured session_max., an integer between \c
     * 1 and \c 20; default \c 8.}
     * @config{&nbsp;&nbsp;&nbsp;&nbsp;threads_min, minimum number of
     * threads WiredTiger will start to help evict pages from cache.  The number of threads
     * currently running will vary depending on the current eviction load., an integer between \c 1
     * and \c 20; default \c 1.}
     * @config{ ),,}
     * @config{eviction_checkpoint_target, perform eviction at the beginning of checkpoints to bring
     * the dirty content in cache to this level.  It is a percentage of the cache size if the value
     * is within the range of 0 to 100 or an absolute size when greater than 100. The value is not
     * allowed to exceed the \c cache_size.  Ignored if set to zero., an integer between \c 0 and \c
     * 10TB; default \c 1.}
     * @config{eviction_dirty_target, perform eviction in worker threads when the cache contains at
     * least this much dirty content.  It is a percentage of the cache size if the value is within
     * the range of 1 to 100 or an absolute size when greater than 100. The value is not allowed to
     * exceed the \c cache_size and has to be lower than its counterpart \c eviction_dirty_trigger.,
     * an integer between \c 1 and \c 10TB; default \c 5.}
     * @config{eviction_dirty_trigger, trigger application threads to perform eviction when the
     * cache contains at least this much dirty content.  It is a percentage of the cache size if the
     * value is within the range of 1 to 100 or an absolute size when greater than 100. The value is
     * not allowed to exceed the \c cache_size and has to be greater than its counterpart \c
     * eviction_dirty_target.  This setting only alters behavior if it is lower than
     * eviction_trigger., an integer between \c 1 and \c 10TB; default \c 20.}
     * @config{eviction_target, perform eviction in worker threads when the cache contains at least
     * this much content.  It is a percentage of the cache size if the value is within the range of
     * 10 to 100 or an absolute size when greater than 100. The value is not allowed to exceed the
     * \c cache_size and has to be lower than its counterpart \c eviction_trigger., an integer
     * between \c 10 and \c 10TB; default \c 80.}
     * @config{eviction_trigger, trigger application threads to perform eviction when the cache
     * contains at least this much content.  It is a percentage of the cache size if the value is
     * within the range of 10 to 100 or an absolute size when greater than 100. The value is not
     * allowed to exceed the \c cache_size and has to be greater than its counterpart \c
     * eviction_target., an integer between \c 10 and \c 10TB; default \c 95.}
     * @config{eviction_updates_target, perform eviction in worker threads when the cache contains
     * at least this many bytes of updates.  It is a percentage of the cache size if the value is
     * within the range of 0 to 100 or an absolute size when greater than 100. Calculated as half of
     * \c eviction_dirty_target by default.  The value is not allowed to exceed the \c cache_size
     * and has to be lower than its counterpart \c eviction_updates_trigger., an integer between \c
     * 0 and \c 10TB; default \c 0.}
     * @config{eviction_updates_trigger, trigger application threads to perform eviction when the
     * cache contains at least this many bytes of updates.  It is a percentage of the cache size if
     * the value is within the range of 1 to 100 or an absolute size when greater than 100\.
     * Calculated as half of \c eviction_dirty_trigger by default.  The value is not allowed to
     * exceed the \c cache_size and has to be greater than its counterpart \c
     * eviction_updates_target.  This setting only alters behavior if it is lower than \c
     * eviction_trigger., an integer between \c 0 and \c 10TB; default \c 0.}
     * @config{extra_diagnostics, enable additional diagnostics in WiredTiger.  These additional
     * diagnostics include diagnostic assertions that can cause WiredTiger to abort when an invalid
     * state is detected.  Options are given as a list\, such as
     * <code>"extra_diagnostics=[out_of_order\,visibility]"</code>. Choosing \c all enables all
     * assertions.  When WiredTiger is compiled with \c HAVE_DIAGNOSTIC=1 all assertions are enabled
     * and cannot be reconfigured., a list\, with values chosen from the following options: \c
     * "all"\, \c "checkpoint_validate"\, \c "cursor_check"\, \c "disk_validate"\, \c
     * "eviction_check"\, \c "generation_check"\, \c "hs_validate"\, \c "key_out_of_order"\, \c
     * "log_validate"\, \c "prepared"\, \c "slow_operation"\, \c "txn_visibility"; default \c [].}
     * @config{file_manager = (, control how file handles are managed., a set of related
     * configuration options defined as follows.}
     * @config{&nbsp;&nbsp;&nbsp;&nbsp;
     * close_handle_minimum, number of handles open before the file manager will look for handles to
     * close., an integer greater than or equal to \c 0; default \c 250.}
     * @config{&nbsp;&nbsp;&nbsp;&nbsp;close_idle_time, amount of time in seconds a file handle
     * needs to be idle before attempting to close it.  A setting of 0 means that idle handles are
     * not closed., an integer between \c 0 and \c 100000; default \c 30.}
     * @config{&nbsp;&nbsp;&nbsp;&nbsp;close_scan_interval, interval in seconds at which to check
     * for files that are inactive and close them., an integer between \c 1 and \c 100000; default
     * \c 10.}
     * @config{ ),,}
     * @config{generation_drain_timeout_ms, the number of milliseconds to wait for a resource to
     * drain before timing out in diagnostic mode.  Default will wait for 4 minutes\, 0 will wait
     * forever., an integer greater than or equal to \c 0; default \c 240000.}
     * @config{history_store = (, history store configuration options., a set of related
     * configuration options defined as follows.}
     * @config{&nbsp;&nbsp;&nbsp;&nbsp;file_max, the
     * maximum number of bytes that WiredTiger is allowed to use for its history store mechanism.
     * If the history store file exceeds this size\, a panic will be triggered.  The default value
     * means that the history store file is unbounded and may use as much space as the filesystem
     * will accommodate.  The minimum non-zero setting is 100MB., an integer greater than or equal
     * to \c 0; default \c 0.}
     * @config{ ),,}
     * @config{io_capacity = (, control how many bytes per second are written and read.  Exceeding
     * the capacity results in throttling., a set of related configuration options defined as
     * follows.}
     * @config{&nbsp;&nbsp;&nbsp;&nbsp;chunk_cache, number of bytes per second available
     * to the chunk cache.  The minimum non-zero setting is 1MB., an integer between \c 0 and \c
     * 1TB; default \c 0.}
     * @config{&nbsp;&nbsp;&nbsp;&nbsp;total, number of bytes per second
     * available to all subsystems in total.  When set\, decisions about what subsystems are
     * throttled\, and in what proportion\, are made internally.  The minimum non-zero setting is
     * 1MB., an integer between \c 0 and \c 1TB; default \c 0.}
     * @config{ ),,}
     * @config{json_output, enable JSON formatted messages on the event handler interface.  Options
     * are given as a list\, where each option specifies an event handler category e.g.  'error'
     * represents the messages from the WT_EVENT_HANDLER::handle_error method., a list\, with values
     * chosen from the following options: \c "error"\, \c "message"; default \c [].}
     * @config{log = (, enable logging.  Enabling logging uses three sessions from the configured
     * session_max., a set of related configuration options defined as follows.}
     * @config{&nbsp;&nbsp;&nbsp;&nbsp;os_cache_dirty_pct, maximum dirty system buffer cache usage\,
     * as a percentage of the log's \c file_max.  If non-zero\, schedule writes for dirty blocks
     * belonging to the log in the system buffer cache after that percentage of the log has been
     * written into the buffer cache without an intervening file sync., an integer between \c 0 and
     * \c 100; default \c 0.}
     * @config{&nbsp;&nbsp;&nbsp;&nbsp;prealloc, pre-allocate log files., a
     * boolean flag; default \c true.}
     * @config{&nbsp;&nbsp;&nbsp;&nbsp;prealloc_init_count, initial
     * number of pre-allocated log files., an integer between \c 1 and \c 500; default \c 1.}
     * @config{&nbsp;&nbsp;&nbsp;&nbsp;remove, automatically remove unneeded log files., a boolean
     * flag; default \c true.}
     * @config{&nbsp;&nbsp;&nbsp;&nbsp;zero_fill, manually write zeroes into
     * log files., a boolean flag; default \c false.}
     * @config{ ),,}
     * @config{lsm_manager = (, configure database wide options for LSM tree management.  The LSM
     * manager is started automatically the first time an LSM tree is opened.  The LSM manager uses
     * a session from the configured session_max., a set of related configuration options defined as
     * follows.}
     * @config{&nbsp;&nbsp;&nbsp;&nbsp;merge, merge LSM chunks where possible., a boolean
     * flag; default \c true.}
     * @config{&nbsp;&nbsp;&nbsp;&nbsp;worker_thread_max, Configure a set of
     * threads to manage merging LSM trees in the database.  Each worker thread uses a session
     * handle from the configured session_max., an integer between \c 3 and \c 20; default \c 4.}
     * @config{ ),,}
     * @config{operation_timeout_ms, this option is no longer supported\, retained for backward
     * compatibility., an integer greater than or equal to \c 0; default \c 0.}
     * @config{operation_tracking = (, enable tracking of performance-critical functions.  See @ref
     * operation_tracking for more information., a set of related configuration options defined as
     * follows.}
     * @config{&nbsp;&nbsp;&nbsp;&nbsp;enabled, enable operation tracking subsystem., a
     * boolean flag; default \c false.}
     * @config{&nbsp;&nbsp;&nbsp;&nbsp;path, the name of a
     * directory into which operation tracking files are written.  The directory must already exist.
     * If the value is not an absolute path\, the path is relative to the database home (see @ref
     * absolute_path for more information)., a string; default \c ".".}
     * @config{ ),,}
     * @config{shared_cache = (, shared cache configuration options.  A database should configure
     * either a cache_size or a shared_cache not both.  Enabling a shared cache uses a session from
     * the configured session_max.  A shared cache can not have absolute values configured for cache
     * eviction settings., a set of related configuration options defined as follows.}
     * @config{&nbsp;&nbsp;&nbsp;&nbsp;chunk, the granularity that a shared cache is redistributed.,
     * an integer between \c 1MB and \c 10TB; default \c 10MB.}
     * @config{&nbsp;&nbsp;&nbsp;&nbsp;
     * name, the name of a cache that is shared between databases or \c "none" when no shared cache
     * is configured., a string; default \c none.}
     * @config{&nbsp;&nbsp;&nbsp;&nbsp;quota, maximum
     * size of cache this database can be allocated from the shared cache.  Defaults to the entire
     * shared cache size., an integer; default \c 0.}
     * @config{&nbsp;&nbsp;&nbsp;&nbsp;reserve,
     * amount of cache this database is guaranteed to have available from the shared cache.  This
     * setting is per database.  Defaults to the chunk size., an integer; default \c 0.}
     * @config{&nbsp;&nbsp;&nbsp;&nbsp;size, maximum memory to allocate for the shared cache.
     * Setting this will update the value if one is already set., an integer between \c 1MB and \c
     * 10TB; default \c 500MB.}
     * @config{ ),,}
     * @config{statistics, Maintain database statistics\, which may impact performance.  Choosing
     * "all" maintains all statistics regardless of cost\, "fast" maintains a subset of statistics
     * that are relatively inexpensive\, "none" turns off all statistics.  The "clear" configuration
     * resets statistics after they are gathered\, where appropriate (for example\, a cache size
     * statistic is not cleared\, while the count of cursor insert operations will be cleared). When
     * "clear" is configured for the database\, gathered statistics are reset each time a statistics
     * cursor is used to gather statistics\, as well as each time statistics are logged using the \c
     * statistics_log configuration.  See @ref statistics for more information., a list\, with
     * values chosen from the following options: \c "all"\, \c "cache_walk"\, \c "fast"\, \c
     * "none"\, \c "clear"\, \c "tree_walk"; default \c none.}
     * @config{statistics_log = (, log any statistics the database is configured to maintain\, to a
     * file.  See @ref statistics for more information.  Enabling the statistics log server uses a
     * session from the configured session_max., a set of related configuration options defined as
     * follows.}
     * @config{&nbsp;&nbsp;&nbsp;&nbsp;json, encode statistics in JSON format., a boolean
     * flag; default \c false.}
     * @config{&nbsp;&nbsp;&nbsp;&nbsp;on_close, log statistics on database
     * close., a boolean flag; default \c false.}
     * @config{&nbsp;&nbsp;&nbsp;&nbsp;sources, if
     * non-empty\, include statistics for the list of "file:" and "lsm:" data source URIs\, if they
     * are open at the time of the statistics logging., a list of strings; default empty.}
     * @config{&nbsp;&nbsp;&nbsp;&nbsp;timestamp, a timestamp prepended to each log record.  May
     * contain \c strftime conversion specifications.  When \c json is configured\, defaults to \c
     * "%Y-%m-%dT%H:%M:%S.000Z"., a string; default \c "%b %d %H:%M:%S".}
     * @config{&nbsp;&nbsp;&nbsp;&nbsp;wait, seconds to wait between each write of the log records;
     * setting this value above 0 configures statistics logging., an integer between \c 0 and \c
     * 100000; default \c 0.}
     * @config{ ),,}
     * @config{tiered_storage = (, enable tiered storage.  Enabling tiered storage may use one
     * session from the configured session_max., a set of related configuration options defined as
     * follows.}
     * @config{&nbsp;&nbsp;&nbsp;&nbsp;local_retention, time in seconds to retain data on
     * tiered storage on the local tier for faster read access., an integer between \c 0 and \c
     * 10000; default \c 300.}
     * @config{ ),,}
     * @config{verbose, enable messages for various subsystems and operations.  Options are given as
     * a list\, where each message type can optionally define an associated verbosity level\, such
     * as <code>"verbose=[evictserver\,read:1\,rts:0]"</code>. Verbosity levels that can be provided
     * include <code>0</code> (INFO) and <code>1</code> through <code>5</code>\, corresponding to
     * (DEBUG_1) to (DEBUG_5). \c all is a special case that defines the verbosity level for all
     * categories not explicitly set in the config string., a list\, with values chosen from the
     * following options: \c "all"\, \c "api"\, \c "backup"\, \c "block"\, \c "block_cache"\, \c
     * "checkpoint"\, \c "checkpoint_cleanup"\, \c "checkpoint_progress"\, \c "chunkcache"\, \c
     * "compact"\, \c "compact_progress"\, \c "configuration"\, \c "error_returns"\, \c "evict"\, \c
     * "evict_stuck"\, \c "evictserver"\, \c "fileops"\, \c "generation"\, \c "handleops"\, \c
     * "history_store"\, \c "history_store_activity"\, \c "log"\, \c "lsm"\, \c "lsm_manager"\, \c
     * "metadata"\, \c "mutex"\, \c "out_of_order"\, \c "overflow"\, \c "read"\, \c "reconcile"\, \c
     * "recovery"\, \c "recovery_progress"\, \c "rts"\, \c "salvage"\, \c "shared_cache"\, \c
     * "split"\, \c "temporary"\, \c "thread_group"\, \c "tiered"\, \c "timestamp"\, \c
     * "transaction"\, \c "verify"\, \c "version"\, \c "write"; default \c [].}
     * @configend
     * @errors
     */
    int __F(reconfigure)(WT_CONNECTION *connection, const char *config);

    /*!
     * The home directory of the connection.
     *
     * @snippet ex_all.c Get the database home directory
     *
     * @param connection the connection handle
     * @returns a pointer to a string naming the home directory
     */
    const char *__F(get_home)(WT_CONNECTION *connection);

    /*!
     * Compile a configuration string to be used with an API.  The string returned by this
     * method can be used with the indicated API call as its configuration argument.
     * Precompiled strings should be used where configuration parsing has proved to be a
     * performance bottleneck. The lifetime of a configuration string ends when the connection
     * is closed. The number of compilation strings that can be made is limited by
     * the \c compile_configuration_count configuration in ::wiredtiger_open .
     *
     * Configuration strings containing '%d' or '%s' can have values bound, see
     * WT_SESSION::bind_configuration.
     *
     * This API may change in future releases.
     *
     * @param connection the connection handle
     * @param method the API to the configuration string applies to, e.g.
     * \c "WT_SESSION.open_cursor"
     * @param str the configuration string to compile
     * @param compiled the returned configuration string
     * @errors
     */
    int __F(compile_configuration)(WT_CONNECTION *connection, const char *method,
        const char *str, const char **compiled);

    /*!
     * Add configuration options for a method.  See
     * @ref custom_ds_config_add for more information.
     *
     * @snippet ex_all.c Configure method configuration
     *
     * @param connection the connection handle
     * @param method the method being configured
     * @param uri the object type or NULL for all object types
     * @param config the additional configuration's name and default value
     * @param type the additional configuration's type (must be one of
     * \c "boolean"\, \c "int", \c "list" or \c "string")
     * @param check the additional configuration check string, or NULL if
     * none
     * @errors
     */
    int __F(configure_method)(WT_CONNECTION *connection,
        const char *method, const char *uri,
        const char *config, const char *type, const char *check);

    /*!
     * Return if opening this handle created the database.
     *
     * @snippet ex_all.c Check if the database is newly created
     *
     * @param connection the connection handle
     * @returns false (zero) if the connection existed before the call to
     * ::wiredtiger_open, true (non-zero) if it was created by opening this
     * handle.
     */
    int __F(is_new)(WT_CONNECTION *connection);

    /*!
     * @name Session handles
     * @{
     */
    /*!
     * Open a session.
     *
     * @snippet ex_all.c Open a session
     *
     * @param connection the connection handle
     * @param event_handler An event handler. If <code>NULL</code>, the
     * connection's event handler is used. See @ref event_message_handling
     * for more information.
     * @configstart{WT_CONNECTION.open_session, see dist/api_data.py}
     * @config{cache_cursors, enable caching of cursors for reuse.  Any calls to WT_CURSOR::close
     * for a cursor created in this session will mark the cursor as cached and keep it available to
     * be reused for later calls to WT_SESSION::open_cursor.  Cached cursors may be eventually
     * closed.  This value is inherited from ::wiredtiger_open \c cache_cursors., a boolean flag;
     * default \c true.}
     * @config{cache_max_wait_ms, the maximum number of milliseconds an application thread will wait
     * for space to be available in cache before giving up.  Default value will be the global
     * setting of the connection config., an integer greater than or equal to \c 0; default \c 0.}
     * @config{debug = (, configure debug specific behavior on a session.  Generally only used for
     * internal testing purposes., a set of related configuration options defined as follows.}
     * @config{&nbsp;&nbsp;&nbsp;&nbsp;checkpoint_fail_before_turtle_update, Fail before writing a
     * turtle file at the end of a checkpoint., a boolean flag; default \c false.}
     * @config{&nbsp;&nbsp;&nbsp;&nbsp;release_evict_page, Configure the session to evict the page
     * when it is released and no longer needed., a boolean flag; default \c false.}
     * @config{ ),,}
     * @config{ignore_cache_size, when set\, operations performed by this session ignore the cache
     * size and are not blocked when the cache is full.  Note that use of this option for operations
     * that create cache pressure can starve ordinary sessions that obey the cache size., a boolean
     * flag; default \c false.}
     * @config{isolation, the default isolation level for operations in this session., a string\,
     * chosen from the following options: \c "read-uncommitted"\, \c "read-committed"\, \c
     * "snapshot"; default \c snapshot.}
     * @config{prefetch = (, Enable automatic detection of scans by applications\, and attempt to
     * pre-fetch future content into the cache., a set of related configuration options defined as
     * follows.}
     * @config{&nbsp;&nbsp;&nbsp;&nbsp;enabled, whether pre-fetch is enabled for this
     * session., a boolean flag; default \c false.}
     * @config{ ),,}
     * @configend
     * @param[out] sessionp the new session handle
     * @errors
     */
    int __F(open_session)(WT_CONNECTION *connection,
        WT_EVENT_HANDLER *event_handler, const char *config,
        WT_SESSION **sessionp);
    /*! @} */

    /*!
     * @name Transactions
     * @{
     */
    /*!
     * Query the global transaction timestamp state.
     *
     * @snippet ex_all.c query timestamp
     *
     * @param connection the connection handle
     * @param[out] hex_timestamp a buffer that will be set to the
     * hexadecimal encoding of the timestamp being queried.  Must be large
     * enough to hold a NUL terminated, hex-encoded 8B timestamp (17 bytes).
     * @configstart{WT_CONNECTION.query_timestamp, see dist/api_data.py}
     * @config{get, specify which timestamp to query: \c all_durable returns the largest timestamp
     * such that all timestamps up to and including that value have been committed (possibly bounded
     * by the application-set \c durable timestamp); \c last_checkpoint returns the timestamp of the
     * most recent stable checkpoint; \c oldest_timestamp returns the most recent \c
     * oldest_timestamp set with WT_CONNECTION::set_timestamp; \c oldest_reader returns the minimum
     * of the read timestamps of all active readers; \c pinned returns the minimum of the \c
     * oldest_timestamp and the read timestamps of all active readers; \c recovery returns the
     * timestamp of the most recent stable checkpoint taken prior to a shutdown; \c stable_timestamp
     * returns the most recent \c stable_timestamp set with WT_CONNECTION::set_timestamp.  (The \c
     * oldest and \c stable arguments are deprecated short-hand for \c oldest_timestamp and \c
     * stable_timestamp\, respectively.) See @ref timestamp_global_api., a string\, chosen from the
     * following options: \c "all_durable"\, \c "last_checkpoint"\, \c "oldest"\, \c
     * "oldest_reader"\, \c "oldest_timestamp"\, \c "pinned"\, \c "recovery"\, \c "stable"\, \c
     * "stable_timestamp"; default \c all_durable.}
     * @configend
     *
     * A timestamp of 0 is returned if the timestamp is not available or has not been set.
     * @errors
     */
    int __F(query_timestamp)(
        WT_CONNECTION *connection, char *hex_timestamp, const char *config);

    /*!
     * Set a global transaction timestamp.
     *
     * @snippet ex_all.c set durable timestamp
     *
     * @snippet ex_all.c set oldest timestamp
     *
     * @snippet ex_all.c set stable timestamp
     *
     * @param connection the connection handle
     * @configstart{WT_CONNECTION.set_timestamp, see dist/api_data.py}
     * @config{durable_timestamp, temporarily set the system's maximum durable timestamp\, bounding
     * the timestamp returned by WT_CONNECTION::query_timestamp with the \c all_durable
     * configuration.  Calls to WT_CONNECTION::query_timestamp will ignore durable timestamps
     * greater than the specified value until a subsequent transaction commit advances the maximum
     * durable timestamp\, or rollback-to-stable resets the value.  See @ref timestamp_global_api.,
     * a string; default empty.}
     * @config{oldest_timestamp, future commits and queries will be no earlier than the specified
     * timestamp.  Values must be monotonically increasing.  The value must not be newer than the
     * current stable timestamp.  See @ref timestamp_global_api., a string; default empty.}
     * @config{stable_timestamp, checkpoints will not include commits that are newer than the
     * specified timestamp in tables configured with \c "log=(enabled=false)". Values must be
     * monotonically increasing.  The value must not be older than the current oldest timestamp.
     * See @ref timestamp_global_api., a string; default empty.}
     * @configend
     * @errors
     */
    int __F(set_timestamp)(
        WT_CONNECTION *connection, const char *config);

    /*!
     * Rollback tables to an earlier point in time, discarding all updates to checkpoint durable
     * tables that have commit times more recent than the current global stable timestamp.
     *
     * No updates made to logged tables or updates made without an associated commit timestamp
     * will be discarded. See @ref timestamp_misc.
     *
     * Applications must resolve all running transactions and close or reset all open cursors
     * before the call, and no other API calls should be made for the duration of the call.
     *
     * @snippet ex_all.c rollback to stable
     *
     * @param connection the connection handle
     * @configstart{WT_CONNECTION.rollback_to_stable, see dist/api_data.py}
     * @config{dryrun, perform the checks associated with RTS\, but don't modify any data., a
     * boolean flag; default \c false.}
     * @config{threads, maximum number of threads WiredTiger will start to help RTS. Each RTS worker
     * thread uses a session from the configured session_max., an integer between \c 0 and \c 10;
     * default \c 4.}
     * @configend
     * @errors
     * An error should occur only in the case of a system problem, and an application typically
     * will retry WT_CONNECTION::rollback_to_stable on error, or fail outright.
     */
    int __F(rollback_to_stable)(
        WT_CONNECTION *connection, const char *config);

    /*! @} */

    /*!
     * @name Extensions
     * @{
     */
    /*!
     * Load an extension.
     *
     * @snippet ex_all.c Load an extension
     *
     * @param connection the connection handle
     * @param path the filename of the extension module, or \c "local" to
     * search the current application binary for the initialization
     * function, see @ref extensions for more details.
     * @configstart{WT_CONNECTION.load_extension, see dist/api_data.py}
     * @config{config, configuration string passed to the entry point of the extension as its
     * WT_CONFIG_ARG argument., a string; default empty.}
     * @config{early_load, whether this extension should be loaded at the beginning of
     * ::wiredtiger_open.  Only applicable to extensions loaded via the wiredtiger_open
     * configurations string., a boolean flag; default \c false.}
     * @config{entry, the entry point of the extension\, called to initialize the extension when it
     * is loaded.  The signature of the function must match ::wiredtiger_extension_init., a string;
     * default \c wiredtiger_extension_init.}
     * @config{terminate, an optional function in the extension that is called before the extension
     * is unloaded during WT_CONNECTION::close.  The signature of the function must match
     * ::wiredtiger_extension_terminate., a string; default \c wiredtiger_extension_terminate.}
     * @configend
     * @errors
     */
    int __F(load_extension)(WT_CONNECTION *connection,
        const char *path, const char *config);

    /*!
     * Add a custom data source.  See @ref custom_data_sources for more
     * information.
     *
     * The application must first implement the WT_DATA_SOURCE interface
     * and then register the implementation with WiredTiger:
     *
     * @snippet ex_data_source.c WT_DATA_SOURCE register
     *
     * @param connection the connection handle
     * @param prefix the URI prefix for this data source, e.g., "file:"
     * @param data_source the application-supplied implementation of
     *  WT_DATA_SOURCE to manage this data source.
     * @configempty{WT_CONNECTION.add_data_source, see dist/api_data.py}
     * @errors
     */
    int __F(add_data_source)(WT_CONNECTION *connection, const char *prefix,
        WT_DATA_SOURCE *data_source, const char *config);

    /*!
     * Add a custom collation function.
     *
     * The application must first implement the WT_COLLATOR interface and
     * then register the implementation with WiredTiger:
     *
     * @snippet ex_all.c WT_COLLATOR register
     *
     * @param connection the connection handle
     * @param name the name of the collation to be used in calls to
     *  WT_SESSION::create, may not be \c "none"
     * @param collator the application-supplied collation handler
     * @configempty{WT_CONNECTION.add_collator, see dist/api_data.py}
     * @errors
     */
    int __F(add_collator)(WT_CONNECTION *connection,
        const char *name, WT_COLLATOR *collator, const char *config);

    /*!
     * Add a compression function.
     *
     * The application must first implement the WT_COMPRESSOR interface
     * and then register the implementation with WiredTiger:
     *
     * @snippet nop_compress.c WT_COMPRESSOR initialization structure
     *
     * @snippet nop_compress.c WT_COMPRESSOR initialization function
     *
     * @param connection the connection handle
     * @param name the name of the compression function to be used in calls
     *  to WT_SESSION::create, may not be \c "none"
     * @param compressor the application-supplied compression handler
     * @configempty{WT_CONNECTION.add_compressor, see dist/api_data.py}
     * @errors
     */
    int __F(add_compressor)(WT_CONNECTION *connection,
        const char *name, WT_COMPRESSOR *compressor, const char *config);

    /*!
     * Add an encryption function.
     *
     * The application must first implement the WT_ENCRYPTOR interface
     * and then register the implementation with WiredTiger:
     *
     * @snippet nop_encrypt.c WT_ENCRYPTOR initialization structure
     *
     * @snippet nop_encrypt.c WT_ENCRYPTOR initialization function
     *
     * @param connection the connection handle
     * @param name the name of the encryption function to be used in calls
     *  to WT_SESSION::create, may not be \c "none"
     * @param encryptor the application-supplied encryption handler
     * @configempty{WT_CONNECTION.add_encryptor, see dist/api_data.py}
     * @errors
     */
    int __F(add_encryptor)(WT_CONNECTION *connection,
        const char *name, WT_ENCRYPTOR *encryptor, const char *config);

    /*!
     * Add a custom extractor for index keys or column groups.
     *
     * The application must first implement the WT_EXTRACTOR interface and
     * then register the implementation with WiredTiger:
     *
     * @snippet ex_all.c WT_EXTRACTOR register
     *
     * @param connection the connection handle
     * @param name the name of the extractor to be used in calls to
     *  WT_SESSION::create, may not be \c "none"
     * @param extractor the application-supplied extractor
     * @configempty{WT_CONNECTION.add_extractor, see dist/api_data.py}
     * @errors
     */
    int __F(add_extractor)(WT_CONNECTION *connection, const char *name,
        WT_EXTRACTOR *extractor, const char *config);

    /*!
     * Configure a custom file system.
     *
     * This method can only be called from an early loaded extension
     * module. The application must first implement the WT_FILE_SYSTEM
     * interface and then register the implementation with WiredTiger:
     *
     * @snippet ex_file_system.c WT_FILE_SYSTEM register
     *
     * @param connection the connection handle
     * @param fs the populated file system structure
     * @configempty{WT_CONNECTION.set_file_system, see dist/api_data.py}
     * @errors
     */
    int __F(set_file_system)(
        WT_CONNECTION *connection, WT_FILE_SYSTEM *fs, const char *config);

#if !defined(DOXYGEN)
#if !defined(SWIG)
    /*!
     * Add a storage source implementation.
     *
     * The application must first implement the WT_STORAGE_SOURCE
     * interface and then register the implementation with WiredTiger:
     *
     * @snippet ex_storage_source.c WT_STORAGE_SOURCE register
     *
     * @param connection the connection handle
     * @param name the name of the storage source implementation
     * @param storage_source the populated storage source structure
     * @configempty{WT_CONNECTION.add_storage_source, see dist/api_data.py}
     * @errors
     */
    int __F(add_storage_source)(WT_CONNECTION *connection, const char *name,
        WT_STORAGE_SOURCE *storage_source, const char *config);
#endif

    /*!
     * Get a storage source implementation.
     *
     * Look up a storage source by name and return it. The returned storage source
     * must be released by calling WT_STORAGE_SOURCE::terminate.
     *
     * @snippet ex_storage_source.c WT_STORAGE_SOURCE register
     *
     * @param connection the connection handle
     * @param name the name of the storage source implementation
     * @param storage_source the storage source structure
     * @errors
     */
    int __F(get_storage_source)(WT_CONNECTION *connection, const char *name,
        WT_STORAGE_SOURCE **storage_sourcep);
#endif

    /*!
     * Return a reference to the WiredTiger extension functions.
     *
     * @snippet ex_data_source.c WT_EXTENSION_API declaration
     *
     * @param wt_conn the WT_CONNECTION handle
     * @returns a reference to a WT_EXTENSION_API structure.
     */
    WT_EXTENSION_API *__F(get_extension_api)(WT_CONNECTION *wt_conn);
    /*! @} */
};

/*!
 * Open a connection to a database.
 *
 * @snippet ex_all.c Open a connection
 *
 * @param home The path to the database home directory.  See @ref home
 * for more information.
 * @param event_handler An event handler. If <code>NULL</code>, a default
 * event handler is installed that writes error messages to stderr. See
 * @ref event_message_handling for more information.
 * @configstart{wiredtiger_open, see dist/api_data.py}
 * @config{backup_restore_target, If non-empty and restoring from a backup\, restore only the table
 * object targets listed.  WiredTiger will remove all the metadata entries for the tables that are
 * not listed in the list from the reconstructed metadata.  The target list must include URIs of
 * type \c table:., a list of strings; default empty.}
 * @config{block_cache = (, block cache configuration options., a set of related configuration
 * options defined as follows.}
 * @config{&nbsp;&nbsp;&nbsp;&nbsp;blkcache_eviction_aggression,
 * seconds an unused block remains in the cache before it is evicted., an integer between \c 1 and
 * \c 7200; default \c 1800.}
 * @config{&nbsp;&nbsp;&nbsp;&nbsp;cache_on_checkpoint, cache blocks
 * written by a checkpoint., a boolean flag; default \c true.}
 * @config{&nbsp;&nbsp;&nbsp;&nbsp;
 * cache_on_writes, cache blocks as they are written (other than checkpoint blocks)., a boolean
 * flag; default \c true.}
 * @config{&nbsp;&nbsp;&nbsp;&nbsp;enabled, enable block cache., a boolean
 * flag; default \c false.}
 * @config{&nbsp;&nbsp;&nbsp;&nbsp;full_target, the fraction of the block
 * cache that must be full before eviction will remove unused blocks., an integer between \c 30 and
 * \c 100; default \c 95.}
 * @config{&nbsp;&nbsp;&nbsp;&nbsp;hashsize, number of buckets in the
 * hashtable that keeps track of blocks., an integer between \c 512 and \c 256K; default \c 32768.}
 * @config{&nbsp;&nbsp;&nbsp;&nbsp;max_percent_overhead, maximum tolerated overhead expressed as the
 * number of blocks added and removed as percent of blocks looked up; cache population and eviction
 * will be suppressed if the overhead exceeds the threshold., an integer between \c 1 and \c 500;
 * default \c 10.}
 * @config{&nbsp;&nbsp;&nbsp;&nbsp;nvram_path, the absolute path to the file system
 * mounted on the NVRAM device., a string; default empty.}
 * @config{&nbsp;&nbsp;&nbsp;&nbsp;
 * percent_file_in_dram, bypass cache for a file if the set percentage of the file fits in system
 * DRAM (as specified by block_cache.system_ram)., an integer between \c 0 and \c 100; default \c
 * 50.}
 * @config{&nbsp;&nbsp;&nbsp;&nbsp;size, maximum memory to allocate for the block cache., an
 * integer between \c 0 and \c 10TB; default \c 0.}
 * @config{&nbsp;&nbsp;&nbsp;&nbsp;system_ram, the
 * bytes of system DRAM available for caching filesystem blocks., an integer between \c 0 and \c
 * 1024GB; default \c 0.}
 * @config{&nbsp;&nbsp;&nbsp;&nbsp;type, cache location: DRAM or NVRAM., a
 * string; default empty.}
 * @config{ ),,}
 * @config{buffer_alignment, in-memory alignment (in bytes) for buffers used for I/O. The default
 * value of -1 indicates a platform-specific alignment value should be used (4KB on Linux systems
 * when direct I/O is configured\, zero elsewhere). If the configured alignment is larger than
 * default or configured object page sizes\, file allocation and page sizes are silently increased
 * to the buffer alignment size.  Requires the \c posix_memalign API. See @ref
 * tuning_system_buffer_cache_direct_io., an integer between \c -1 and \c 1MB; default \c -1.}
 * @config{builtin_extension_config, A structure where the keys are the names of builtin extensions
 * and the values are passed to WT_CONNECTION::load_extension as the \c config parameter (for
 * example\, <code>builtin_extension_config={zlib={compression_level=3}}</code>)., a string; default
 * empty.}
 * @config{cache_cursors, enable caching of cursors for reuse.  This is the default value for any
 * sessions created\, and can be overridden in configuring \c cache_cursors in
 * WT_CONNECTION.open_session., a boolean flag; default \c true.}
 * @config{cache_max_wait_ms, the maximum number of milliseconds an application thread will wait for
 * space to be available in cache before giving up.  Default will wait forever., an integer greater
 * than or equal to \c 0; default \c 0.}
 * @config{cache_overhead, assume the heap allocator overhead is the specified percentage\, and
 * adjust the cache usage by that amount (for example\, if there is 10GB of data in cache\, a
 * percentage of 10 means WiredTiger treats this as 11GB). This value is configurable because
 * different heap allocators have different overhead and different workloads will have different
 * heap allocation sizes and patterns\, therefore applications may need to adjust this value based
 * on allocator choice and behavior in measured workloads., an integer between \c 0 and \c 30;
 * default \c 8.}
 * @config{cache_size, maximum heap memory to allocate for the cache.  A database should configure
 * either \c cache_size or \c shared_cache but not both., an integer between \c 1MB and \c 10TB;
 * default \c 100MB.}
 * @config{cache_stuck_timeout_ms, the number of milliseconds to wait before a stuck cache times out
 * in diagnostic mode.  Default will wait for 5 minutes\, 0 will wait forever., an integer greater
 * than or equal to \c 0; default \c 300000.}
 * @config{checkpoint = (, periodically checkpoint the database.  Enabling the checkpoint server
 * uses a session from the configured \c session_max., a set of related configuration options
 * defined as follows.}
 * @config{&nbsp;&nbsp;&nbsp;&nbsp;log_size, wait for this amount of log record
 * bytes to be written to the log between each checkpoint.  If non-zero\, this value will use a
 * minimum of the log file size.  A database can configure both log_size and wait to set an upper
 * bound for checkpoints; setting this value above 0 configures periodic checkpoints., an integer
 * between \c 0 and \c 2GB; default \c 0.}
 * @config{&nbsp;&nbsp;&nbsp;&nbsp;wait, seconds to wait
 * between each checkpoint; setting this value above 0 configures periodic checkpoints., an integer
 * between \c 0 and \c 100000; default \c 0.}
 * @config{ ),,}
 * @config{checkpoint_cleanup = (, periodically checkpoint cleanup the database., a set of related
 * configuration options defined as follows.}
 * @config{&nbsp;&nbsp;&nbsp;&nbsp;method, control how
 * aggressively obsolete content is removed by reading the internal pages.  Default to none\, which
 * means no additional work is done to find obsolete content., a string\, chosen from the following
 * options: \c "none"\, \c "reclaim_space"; default \c none.}
 * @config{&nbsp;&nbsp;&nbsp;&nbsp;wait,
 * seconds to wait between each checkpoint cleanup., an integer between \c 60 and \c 100000; default
 * \c 300.}
 * @config{ ),,}
 * @config{checkpoint_sync, flush files to stable storage when closing or writing checkpoints., a
 * boolean flag; default \c true.}
 * @config{chunk_cache = (, chunk cache configuration options., a set of related configuration
 * options defined as follows.}
 * @config{&nbsp;&nbsp;&nbsp;&nbsp;capacity, maximum memory or storage
 * to use for the chunk cache., an integer between \c 512KB and \c 100TB; default \c 10GB.}
 * @config{&nbsp;&nbsp;&nbsp;&nbsp;chunk_cache_evict_trigger, chunk cache percent full that triggers
 * eviction., an integer between \c 0 and \c 100; default \c 90.}
 * @config{&nbsp;&nbsp;&nbsp;&nbsp;
 * chunk_size, size of cached chunks., an integer between \c 512KB and \c 100GB; default \c 1MB.}
 * @config{&nbsp;&nbsp;&nbsp;&nbsp;enabled, enable chunk cache., a boolean flag; default \c false.}
 * @config{&nbsp;&nbsp;&nbsp;&nbsp;hashsize, number of buckets in the hashtable that keeps track of
 * objects., an integer between \c 64 and \c 1048576; default \c 1024.}
 * @config{&nbsp;&nbsp;&nbsp;&nbsp;pinned, List of "table:" URIs exempt from cache eviction.
 * Capacity config overrides this\, tables exceeding capacity will not be fully retained.  Table
 * names can appear in both this and the preload list\, but not in both this and the exclude list.
 * Duplicate names are allowed., a list of strings; default empty.}
 * @config{&nbsp;&nbsp;&nbsp;&nbsp;
 * storage_path, the path (absolute or relative) to the file used as cache location.  This should be
 * on a filesystem that supports file truncation.  All filesystems in common use meet this
 * criteria., a string; default empty.}
 * @config{ ),,}
 * @config{compatibility = (, set compatibility version of database.  Changing the compatibility
 * version requires that there are no active operations for the duration of the call., a set of
 * related configuration options defined as follows.}
 * @config{&nbsp;&nbsp;&nbsp;&nbsp;release,
 * compatibility release version string., a string; default empty.}
 * @config{&nbsp;&nbsp;&nbsp;&nbsp;
 * require_max, required maximum compatibility version of existing data files.  Must be greater than
 * or equal to any release version set in the \c release setting.  Has no effect if creating the
 * database., a string; default empty.}
 * @config{&nbsp;&nbsp;&nbsp;&nbsp;require_min, required
 * minimum compatibility version of existing data files.  Must be less than or equal to any release
 * version set in the \c release setting.  Has no effect if creating the database., a string;
 * default empty.}
 * @config{ ),,}
 * @config{compile_configuration_count, the number of configuration strings that can be precompiled.
 * Some configuration strings are compiled internally when the connection is opened., an integer
 * greater than or equal to \c 500; default \c 1000.}
 * @config{config_base, write the base configuration file if creating the database.  If \c false in
 * the config passed directly to ::wiredtiger_open\, will ignore any existing base configuration
 * file in addition to not creating one.  See @ref config_base for more information., a boolean
 * flag; default \c true.}
 * @config{create, create the database if it does not exist., a boolean flag; default \c false.}
 * @config{debug_mode = (, control the settings of various extended debugging features., a set of
 * related configuration options defined as follows.}
 * @config{&nbsp;&nbsp;&nbsp;&nbsp;
 * background_compact, if true\, background compact aggressively removes compact statistics for a
 * file and decreases the max amount of time a file can be skipped for., a boolean flag; default \c
 * false.}
 * @config{&nbsp;&nbsp;&nbsp;&nbsp;checkpoint_retention, adjust log removal to retain the
 * log records of this number of checkpoints.  Zero or one means perform normal removal., an integer
 * between \c 0 and \c 1024; default \c 0.}
 * @config{&nbsp;&nbsp;&nbsp;&nbsp;corruption_abort, if
 * true and built in diagnostic mode\, dump core in the case of data corruption., a boolean flag;
 * default \c true.}
 * @config{&nbsp;&nbsp;&nbsp;&nbsp;cursor_copy, if true\, use the system allocator
 * to make a copy of any data returned by a cursor operation and return the copy instead.  The copy
 * is freed on the next cursor operation.  This allows memory sanitizers to detect inappropriate
 * references to memory owned by cursors., a boolean flag; default \c false.}
 * @config{&nbsp;&nbsp;&nbsp;&nbsp;cursor_reposition, if true\, for operations with snapshot
 * isolation the cursor temporarily releases any page that requires force eviction\, then
 * repositions back to the page for further operations.  A page release encourages eviction of hot
 * or large pages\, which is more likely to succeed without a cursor keeping the page pinned., a
 * boolean flag; default \c false.}
 * @config{&nbsp;&nbsp;&nbsp;&nbsp;eviction, if true\, modify
 * internal algorithms to change skew to force history store eviction to happen more aggressively.
 * This includes but is not limited to not skewing newest\, not favoring leaf pages\, and modifying
 * the eviction score mechanism., a boolean flag; default \c false.}
 * @config{&nbsp;&nbsp;&nbsp;&nbsp;log_retention, adjust log removal to retain at least this number
 * of log files.  (Warning: this option can remove log files required for recovery if no checkpoints
 * have yet been done and the number of log files exceeds the configured value.  As WiredTiger
 * cannot detect the difference between a system that has not yet checkpointed and one that will
 * never checkpoint\, it might discard log files before any checkpoint is done.) Ignored if set to
 * 0., an integer between \c 0 and \c 1024; default \c 0.}
 * @config{&nbsp;&nbsp;&nbsp;&nbsp;
 * realloc_exact, if true\, reallocation of memory will only provide the exact amount requested.
 * This will help with spotting memory allocation issues more easily., a boolean flag; default \c
 * false.}
 * @config{&nbsp;&nbsp;&nbsp;&nbsp;realloc_malloc, if true\, every realloc call will force a
 * new memory allocation by using malloc., a boolean flag; default \c false.}
 * @config{&nbsp;&nbsp;&nbsp;&nbsp;rollback_error, return a WT_ROLLBACK error from a transaction
 * operation about every Nth operation to simulate a collision., an integer between \c 0 and \c 10M;
 * default \c 0.}
 * @config{&nbsp;&nbsp;&nbsp;&nbsp;slow_checkpoint, if true\, slow down checkpoint
 * creation by slowing down internal page processing., a boolean flag; default \c false.}
 * @config{&nbsp;&nbsp;&nbsp;&nbsp;stress_skiplist, Configure various internal parameters to
 * encourage race conditions and other issues with internal skip lists\, e.g.  using a more dense
 * representation., a boolean flag; default \c false.}
 * @config{&nbsp;&nbsp;&nbsp;&nbsp;
 * table_logging, if true\, write transaction related information to the log for all operations\,
 * even operations for tables with logging turned off.  This additional logging information is
 * intended for debugging and is informational only\, that is\, it is ignored during recovery., a
 * boolean flag; default \c false.}
 * @config{&nbsp;&nbsp;&nbsp;&nbsp;tiered_flush_error_continue, on
 * a write to tiered storage\, continue when an error occurs., a boolean flag; default \c false.}
 * @config{&nbsp;&nbsp;&nbsp;&nbsp;update_restore_evict, if true\, control all dirty page evictions
 * through forcing update restore eviction., a boolean flag; default \c false.}
 * @config{ ),,}
 * @config{direct_io, Use \c O_DIRECT on POSIX systems\, and \c FILE_FLAG_NO_BUFFERING on Windows to
 * access files.  Options are given as a list\, such as <code>"direct_io=[data]"</code>. Configuring
 * \c direct_io requires care; see @ref tuning_system_buffer_cache_direct_io for important warnings.
 * Including \c "data" will cause WiredTiger data files\, including WiredTiger internal data files\,
 * to use direct I/O; including \c "log" will cause WiredTiger log files to use direct I/O;
 * including \c "checkpoint" will cause WiredTiger data files opened using a (read-only) checkpoint
 * cursor to use direct I/O. \c direct_io should be combined with \c write_through to get the
 * equivalent of \c O_DIRECT on Windows., a list\, with values chosen from the following options: \c
 * "checkpoint"\, \c "data"\, \c "log"; default empty.}
 * @config{encryption = (, configure an encryptor for system wide metadata and logs.  If a system
 * wide encryptor is set\, it is also used for encrypting data files and tables\, unless encryption
 * configuration is explicitly set for them when they are created with WT_SESSION::create., a set of
 * related configuration options defined as follows.}
 * @config{&nbsp;&nbsp;&nbsp;&nbsp;keyid, An
 * identifier that identifies a unique instance of the encryptor.  It is stored in clear text\, and
 * thus is available when the WiredTiger database is reopened.  On the first use of a (name\, keyid)
 * combination\, the WT_ENCRYPTOR::customize function is called with the keyid as an argument., a
 * string; default empty.}
 * @config{&nbsp;&nbsp;&nbsp;&nbsp;name, Permitted values are \c "none" or a
 * custom encryption engine name created with WT_CONNECTION::add_encryptor.  See @ref encryption for
 * more information., a string; default \c none.}
 * @config{&nbsp;&nbsp;&nbsp;&nbsp;secretkey, A
 * string that is passed to the WT_ENCRYPTOR::customize function.  It is never stored in clear
 * text\, so must be given to any subsequent ::wiredtiger_open calls to reopen the database.  It
 * must also be provided to any "wt" commands used with this database., a string; default empty.}
 * @config{ ),,}
 * @config{error_prefix, prefix string for error messages., a string; default empty.}
 * @config{eviction = (, eviction configuration options., a set of related configuration options
 * defined as follows.}
 * @config{&nbsp;&nbsp;&nbsp;&nbsp;evict_sample_inmem, If no in-memory ref is
 * found on the root page\, attempt to locate a random in-memory page by examining all entries on
 * the root page., a boolean flag; default \c true.}
 * @config{&nbsp;&nbsp;&nbsp;&nbsp;threads_max,
 * maximum number of threads WiredTiger will start to help evict pages from cache.  The number of
 * threads started will vary depending on the current eviction load.  Each eviction worker thread
 * uses a session from the configured session_max., an integer between \c 1 and \c 20; default \c
 * 8.}
 * @config{&nbsp;&nbsp;&nbsp;&nbsp;threads_min, minimum number of threads WiredTiger will start
 * to help evict pages from cache.  The number of threads currently running will vary depending on
 * the current eviction load., an integer between \c 1 and \c 20; default \c 1.}
 * @config{ ),,}
 * @config{eviction_checkpoint_target, perform eviction at the beginning of checkpoints to bring the
 * dirty content in cache to this level.  It is a percentage of the cache size if the value is
 * within the range of 0 to 100 or an absolute size when greater than 100. The value is not allowed
 * to exceed the \c cache_size.  Ignored if set to zero., an integer between \c 0 and \c 10TB;
 * default \c 1.}
 * @config{eviction_dirty_target, perform eviction in worker threads when the cache contains at
 * least this much dirty content.  It is a percentage of the cache size if the value is within the
 * range of 1 to 100 or an absolute size when greater than 100. The value is not allowed to exceed
 * the \c cache_size and has to be lower than its counterpart \c eviction_dirty_trigger., an integer
 * between \c 1 and \c 10TB; default \c 5.}
 * @config{eviction_dirty_trigger, trigger application threads to perform eviction when the cache
 * contains at least this much dirty content.  It is a percentage of the cache size if the value is
 * within the range of 1 to 100 or an absolute size when greater than 100. The value is not allowed
 * to exceed the \c cache_size and has to be greater than its counterpart \c eviction_dirty_target.
 * This setting only alters behavior if it is lower than eviction_trigger., an integer between \c 1
 * and \c 10TB; default \c 20.}
 * @config{eviction_target, perform eviction in worker threads when the cache contains at least this
 * much content.  It is a percentage of the cache size if the value is within the range of 10 to 100
 * or an absolute size when greater than 100. The value is not allowed to exceed the \c cache_size
 * and has to be lower than its counterpart \c eviction_trigger., an integer between \c 10 and \c
 * 10TB; default \c 80.}
 * @config{eviction_trigger, trigger application threads to perform eviction when the cache contains
 * at least this much content.  It is a percentage of the cache size if the value is within the
 * range of 10 to 100 or an absolute size when greater than 100. The value is not allowed to exceed
 * the \c cache_size and has to be greater than its counterpart \c eviction_target., an integer
 * between \c 10 and \c 10TB; default \c 95.}
 * @config{eviction_updates_target, perform eviction in worker threads when the cache contains at
 * least this many bytes of updates.  It is a percentage of the cache size if the value is within
 * the range of 0 to 100 or an absolute size when greater than 100. Calculated as half of \c
 * eviction_dirty_target by default.  The value is not allowed to exceed the \c cache_size and has
 * to be lower than its counterpart \c eviction_updates_trigger., an integer between \c 0 and \c
 * 10TB; default \c 0.}
 * @config{eviction_updates_trigger, trigger application threads to perform eviction when the cache
 * contains at least this many bytes of updates.  It is a percentage of the cache size if the value
 * is within the range of 1 to 100 or an absolute size when greater than 100\. Calculated as half of
 * \c eviction_dirty_trigger by default.  The value is not allowed to exceed the \c cache_size and
 * has to be greater than its counterpart \c eviction_updates_target.  This setting only alters
 * behavior if it is lower than \c eviction_trigger., an integer between \c 0 and \c 10TB; default
 * \c 0.}
 * @config{exclusive, fail if the database already exists\, generally used with the \c create
 * option., a boolean flag; default \c false.}
 * @config{extensions, list of shared library extensions to load (using dlopen). Any values
 * specified to a library extension are passed to WT_CONNECTION::load_extension as the \c config
 * parameter (for example\, <code>extensions=(/path/ext.so={entry=my_entry})</code>)., a list of
 * strings; default empty.}
 * @config{extra_diagnostics, enable additional diagnostics in WiredTiger.  These additional
 * diagnostics include diagnostic assertions that can cause WiredTiger to abort when an invalid
 * state is detected.  Options are given as a list\, such as
 * <code>"extra_diagnostics=[out_of_order\,visibility]"</code>. Choosing \c all enables all
 * assertions.  When WiredTiger is compiled with \c HAVE_DIAGNOSTIC=1 all assertions are enabled and
 * cannot be reconfigured., a list\, with values chosen from the following options: \c "all"\, \c
 * "checkpoint_validate"\, \c "cursor_check"\, \c "disk_validate"\, \c "eviction_check"\, \c
 * "generation_check"\, \c "hs_validate"\, \c "key_out_of_order"\, \c "log_validate"\, \c
 * "prepared"\, \c "slow_operation"\, \c "txn_visibility"; default \c [].}
 * @config{file_extend, file size extension configuration.  If set\, extend files of the given type
 * in allocations of the given size\, instead of a block at a time as each new block is written.
 * For example\, <code>file_extend=(data=16MB)</code>. If set to 0\, disable file size extension for
 * the given type.  For log files\, the allowed range is between 100KB and 2GB; values larger than
 * the configured maximum log size and the default config would extend log files in allocations of
 * the maximum log file size., a list\, with values chosen from the following options: \c "data"\,
 * \c "log"; default empty.}
 * @config{file_manager = (, control how file handles are managed., a set of related configuration
 * options defined as follows.}
 * @config{&nbsp;&nbsp;&nbsp;&nbsp;close_handle_minimum, number of
 * handles open before the file manager will look for handles to close., an integer greater than or
 * equal to \c 0; default \c 250.}
 * @config{&nbsp;&nbsp;&nbsp;&nbsp;close_idle_time, amount of time
 * in seconds a file handle needs to be idle before attempting to close it.  A setting of 0 means
 * that idle handles are not closed., an integer between \c 0 and \c 100000; default \c 30.}
 * @config{&nbsp;&nbsp;&nbsp;&nbsp;close_scan_interval, interval in seconds at which to check for
 * files that are inactive and close them., an integer between \c 1 and \c 100000; default \c 10.}
 * @config{ ),,}
 * @config{generation_drain_timeout_ms, the number of milliseconds to wait for a resource to drain
 * before timing out in diagnostic mode.  Default will wait for 4 minutes\, 0 will wait forever., an
 * integer greater than or equal to \c 0; default \c 240000.}
 * @config{hash = (, manage resources used by hash bucket arrays.  All values must be a power of
 * two.  Note that setting large values can significantly increase memory usage inside WiredTiger.,
 * a set of related configuration options defined as follows.}
 * @config{&nbsp;&nbsp;&nbsp;&nbsp;
 * buckets, configure the number of hash buckets for most system hash arrays., an integer between \c
 * 64 and \c 65536; default \c 512.}
 * @config{&nbsp;&nbsp;&nbsp;&nbsp;dhandle_buckets, configure the
 * number of hash buckets for hash arrays relating to data handles., an integer between \c 64 and \c
 * 65536; default \c 512.}
 * @config{ ),,}
 * @config{history_store = (, history store configuration options., a set of related configuration
 * options defined as follows.}
 * @config{&nbsp;&nbsp;&nbsp;&nbsp;file_max, the maximum number of
 * bytes that WiredTiger is allowed to use for its history store mechanism.  If the history store
 * file exceeds this size\, a panic will be triggered.  The default value means that the history
 * store file is unbounded and may use as much space as the filesystem will accommodate.  The
 * minimum non-zero setting is 100MB., an integer greater than or equal to \c 0; default \c 0.}
 * @config{ ),,}
 * @config{in_memory, keep data in memory only.  See @ref in_memory for more information., a boolean
 * flag; default \c false.}
 * @config{io_capacity = (, control how many bytes per second are written and read.  Exceeding the
 * capacity results in throttling., a set of related configuration options defined as follows.}
 * @config{&nbsp;&nbsp;&nbsp;&nbsp;chunk_cache, number of bytes per second available to the chunk
 * cache.  The minimum non-zero setting is 1MB., an integer between \c 0 and \c 1TB; default \c 0.}
 * @config{&nbsp;&nbsp;&nbsp;&nbsp;total, number of bytes per second available to all subsystems in
 * total.  When set\, decisions about what subsystems are throttled\, and in what proportion\, are
 * made internally.  The minimum non-zero setting is 1MB., an integer between \c 0 and \c 1TB;
 * default \c 0.}
 * @config{ ),,}
 * @config{json_output, enable JSON formatted messages on the event handler interface.  Options are
 * given as a list\, where each option specifies an event handler category e.g.  'error' represents
 * the messages from the WT_EVENT_HANDLER::handle_error method., a list\, with values chosen from
 * the following options: \c "error"\, \c "message"; default \c [].}
 * @config{log = (, enable logging.  Enabling logging uses three sessions from the configured
 * session_max., a set of related configuration options defined as follows.}
 * @config{&nbsp;&nbsp;&nbsp;&nbsp;compressor, configure a compressor for log records.  Permitted
 * values are \c "none" or a custom compression engine name created with
 * WT_CONNECTION::add_compressor.  If WiredTiger has builtin support for \c "lz4"\, \c "snappy"\, \c
 * "zlib" or \c "zstd" compression\, these names are also available.  See @ref compression for more
 * information., a string; default \c none.}
 * @config{&nbsp;&nbsp;&nbsp;&nbsp;enabled, enable logging
 * subsystem., a boolean flag; default \c false.}
 * @config{&nbsp;&nbsp;&nbsp;&nbsp;file_max, the
 * maximum size of log files., an integer between \c 100KB and \c 2GB; default \c 100MB.}
 * @config{&nbsp;&nbsp;&nbsp;&nbsp;os_cache_dirty_pct, maximum dirty system buffer cache usage\, as
 * a percentage of the log's \c file_max.  If non-zero\, schedule writes for dirty blocks belonging
 * to the log in the system buffer cache after that percentage of the log has been written into the
 * buffer cache without an intervening file sync., an integer between \c 0 and \c 100; default \c
 * 0.}
 * @config{&nbsp;&nbsp;&nbsp;&nbsp;path, the name of a directory into which log files are
 * written.  The directory must already exist.  If the value is not an absolute path\, the path is
 * relative to the database home (see @ref absolute_path for more information)., a string; default
 * \c ".".}
 * @config{&nbsp;&nbsp;&nbsp;&nbsp;prealloc, pre-allocate log files., a boolean flag;
 * default \c true.}
 * @config{&nbsp;&nbsp;&nbsp;&nbsp;prealloc_init_count, initial number of
 * pre-allocated log files., an integer between \c 1 and \c 500; default \c 1.}
 * @config{&nbsp;&nbsp;&nbsp;&nbsp;recover, run recovery or fail with an error if recovery needs to
 * run after an unclean shutdown., a string\, chosen from the following options: \c "error"\, \c
 * "on"; default \c on.}
 * @config{&nbsp;&nbsp;&nbsp;&nbsp;remove, automatically remove unneeded log
 * files., a boolean flag; default \c true.}
 * @config{&nbsp;&nbsp;&nbsp;&nbsp;zero_fill, manually
 * write zeroes into log files., a boolean flag; default \c false.}
 * @config{ ),,}
 * @config{lsm_manager = (, configure database wide options for LSM tree management.  The LSM
 * manager is started automatically the first time an LSM tree is opened.  The LSM manager uses a
 * session from the configured session_max., a set of related configuration options defined as
 * follows.}
 * @config{&nbsp;&nbsp;&nbsp;&nbsp;merge, merge LSM chunks where possible., a boolean
 * flag; default \c true.}
 * @config{&nbsp;&nbsp;&nbsp;&nbsp;worker_thread_max, Configure a set of
 * threads to manage merging LSM trees in the database.  Each worker thread uses a session handle
 * from the configured session_max., an integer between \c 3 and \c 20; default \c 4.}
 * @config{ ),,}
 * @config{mmap, Use memory mapping when accessing files in a read-only mode., a boolean flag;
 * default \c true.}
 * @config{mmap_all, Use memory mapping to read and write all data files.  May not be configured
 * with direct I/O., a boolean flag; default \c false.}
 * @config{multiprocess, permit sharing between processes (will automatically start an RPC server
 * for primary processes and use RPC for secondary processes). <b>Not yet supported in
 * WiredTiger</b>., a boolean flag; default \c false.}
 * @config{operation_timeout_ms, this option is no longer supported\, retained for backward
 * compatibility., an integer greater than or equal to \c 0; default \c 0.}
 * @config{operation_tracking = (, enable tracking of performance-critical functions.  See @ref
 * operation_tracking for more information., a set of related configuration options defined as
 * follows.}
 * @config{&nbsp;&nbsp;&nbsp;&nbsp;enabled, enable operation tracking subsystem., a
 * boolean flag; default \c false.}
 * @config{&nbsp;&nbsp;&nbsp;&nbsp;path, the name of a directory
 * into which operation tracking files are written.  The directory must already exist.  If the value
 * is not an absolute path\, the path is relative to the database home (see @ref absolute_path for
 * more information)., a string; default \c ".".}
 * @config{ ),,}
 * @config{prefetch = (, Enable automatic detection of scans by applications\, and attempt to
 * pre-fetch future content into the cache., a set of related configuration options defined as
 * follows.}
 * @config{&nbsp;&nbsp;&nbsp;&nbsp;available, whether the thread pool for the pre-fetch
 * functionality is started., a boolean flag; default \c false.}
 * @config{&nbsp;&nbsp;&nbsp;&nbsp;
 * default, whether pre-fetch is enabled for all sessions by default., a boolean flag; default \c
 * false.}
 * @config{ ),,}
 * @config{readonly, open connection in read-only mode.  The database must exist.  All methods that
 * may modify a database are disabled.  See @ref readonly for more information., a boolean flag;
 * default \c false.}
 * @config{salvage, open connection and salvage any WiredTiger-owned database and log files that it
 * detects as corrupted.  This call should only be used after getting an error return of
 * WT_TRY_SALVAGE. Salvage rebuilds files in place\, overwriting existing files.  We recommend
 * making a backup copy of all files with the WiredTiger prefix prior to passing this flag., a
 * boolean flag; default \c false.}
 * @config{session_max, maximum expected number of sessions (including server threads)., an integer
 * greater than or equal to \c 1; default \c 100.}
 * @config{shared_cache = (, shared cache configuration options.  A database should configure either
 * a cache_size or a shared_cache not both.  Enabling a shared cache uses a session from the
 * configured session_max.  A shared cache can not have absolute values configured for cache
 * eviction settings., a set of related configuration options defined as follows.}
 * @config{&nbsp;&nbsp;&nbsp;&nbsp;chunk, the granularity that a shared cache is redistributed., an
 * integer between \c 1MB and \c 10TB; default \c 10MB.}
 * @config{&nbsp;&nbsp;&nbsp;&nbsp;name, the
 * name of a cache that is shared between databases or \c "none" when no shared cache is
 * configured., a string; default \c none.}
 * @config{&nbsp;&nbsp;&nbsp;&nbsp;quota, maximum size of
 * cache this database can be allocated from the shared cache.  Defaults to the entire shared cache
 * size., an integer; default \c 0.}
 * @config{&nbsp;&nbsp;&nbsp;&nbsp;reserve, amount of cache this
 * database is guaranteed to have available from the shared cache.  This setting is per database.
 * Defaults to the chunk size., an integer; default \c 0.}
 * @config{&nbsp;&nbsp;&nbsp;&nbsp;size,
 * maximum memory to allocate for the shared cache.  Setting this will update the value if one is
 * already set., an integer between \c 1MB and \c 10TB; default \c 500MB.}
 * @config{ ),,}
 * @config{statistics, Maintain database statistics\, which may impact performance.  Choosing "all"
 * maintains all statistics regardless of cost\, "fast" maintains a subset of statistics that are
 * relatively inexpensive\, "none" turns off all statistics.  The "clear" configuration resets
 * statistics after they are gathered\, where appropriate (for example\, a cache size statistic is
 * not cleared\, while the count of cursor insert operations will be cleared). When "clear" is
 * configured for the database\, gathered statistics are reset each time a statistics cursor is used
 * to gather statistics\, as well as each time statistics are logged using the \c statistics_log
 * configuration.  See @ref statistics for more information., a list\, with values chosen from the
 * following options: \c "all"\, \c "cache_walk"\, \c "fast"\, \c "none"\, \c "clear"\, \c
 * "tree_walk"; default \c none.}
 * @config{statistics_log = (, log any statistics the database is configured to maintain\, to a
 * file.  See @ref statistics for more information.  Enabling the statistics log server uses a
 * session from the configured session_max., a set of related configuration options defined as
 * follows.}
 * @config{&nbsp;&nbsp;&nbsp;&nbsp;json, encode statistics in JSON format., a boolean
 * flag; default \c false.}
 * @config{&nbsp;&nbsp;&nbsp;&nbsp;on_close, log statistics on database
 * close., a boolean flag; default \c false.}
 * @config{&nbsp;&nbsp;&nbsp;&nbsp;path, the name of a
 * directory into which statistics files are written.  The directory must already exist.  If the
 * value is not an absolute path\, the path is relative to the database home (see @ref absolute_path
 * for more information)., a string; default \c ".".}
 * @config{&nbsp;&nbsp;&nbsp;&nbsp;sources, if
 * non-empty\, include statistics for the list of "file:" and "lsm:" data source URIs\, if they are
 * open at the time of the statistics logging., a list of strings; default empty.}
 * @config{&nbsp;&nbsp;&nbsp;&nbsp;timestamp, a timestamp prepended to each log record.  May contain
 * \c strftime conversion specifications.  When \c json is configured\, defaults to \c
 * "%Y-%m-%dT%H:%M:%S.000Z"., a string; default \c "%b %d %H:%M:%S".}
 * @config{&nbsp;&nbsp;&nbsp;&nbsp;wait, seconds to wait between each write of the log records;
 * setting this value above 0 configures statistics logging., an integer between \c 0 and \c 100000;
 * default \c 0.}
 * @config{ ),,}
 * @config{transaction_sync = (, how to sync log records when the transaction commits., a set of
 * related configuration options defined as follows.}
 * @config{&nbsp;&nbsp;&nbsp;&nbsp;enabled,
 * whether to sync the log on every commit by default\, can be overridden by the \c sync setting to
 * WT_SESSION::commit_transaction., a boolean flag; default \c false.}
 * @config{&nbsp;&nbsp;&nbsp;&nbsp;method, the method used to ensure log records are stable on
 * disk\, see @ref tune_durability for more information., a string\, chosen from the following
 * options: \c "dsync"\, \c "fsync"\, \c "none"; default \c fsync.}
 * @config{ ),,}
 * @config{use_environment, use the \c WIREDTIGER_CONFIG and \c WIREDTIGER_HOME environment
 * variables if the process is not running with special privileges.  See @ref home for more
 * information., a boolean flag; default \c true.}
 * @config{use_environment_priv, use the \c WIREDTIGER_CONFIG and \c WIREDTIGER_HOME environment
 * variables even if the process is running with special privileges.  See @ref home for more
 * information., a boolean flag; default \c false.}
 * @config{verbose, enable messages for various subsystems and operations.  Options are given as a
 * list\, where each message type can optionally define an associated verbosity level\, such as
 * <code>"verbose=[evictserver\,read:1\,rts:0]"</code>. Verbosity levels that can be provided
 * include <code>0</code> (INFO) and <code>1</code> through <code>5</code>\, corresponding to
 * (DEBUG_1) to (DEBUG_5). \c all is a special case that defines the verbosity level for all
 * categories not explicitly set in the config string., a list\, with values chosen from the
 * following options: \c "all"\, \c "api"\, \c "backup"\, \c "block"\, \c "block_cache"\, \c
 * "checkpoint"\, \c "checkpoint_cleanup"\, \c "checkpoint_progress"\, \c "chunkcache"\, \c
 * "compact"\, \c "compact_progress"\, \c "configuration"\, \c "error_returns"\, \c "evict"\, \c
 * "evict_stuck"\, \c "evictserver"\, \c "fileops"\, \c "generation"\, \c "handleops"\, \c
 * "history_store"\, \c "history_store_activity"\, \c "log"\, \c "lsm"\, \c "lsm_manager"\, \c
 * "metadata"\, \c "mutex"\, \c "out_of_order"\, \c "overflow"\, \c "read"\, \c "reconcile"\, \c
 * "recovery"\, \c "recovery_progress"\, \c "rts"\, \c "salvage"\, \c "shared_cache"\, \c "split"\,
 * \c "temporary"\, \c "thread_group"\, \c "tiered"\, \c "timestamp"\, \c "transaction"\, \c
 * "verify"\, \c "version"\, \c "write"; default \c [].}
 * @config{verify_metadata, open connection and verify any WiredTiger metadata.  Not supported when
 * opening a connection from a backup.  This API allows verification and detection of corruption in
 * WiredTiger metadata., a boolean flag; default \c false.}
 * @config{write_through, Use \c FILE_FLAG_WRITE_THROUGH on Windows to write to files.  Ignored on
 * non-Windows systems.  Options are given as a list\, such as <code>"write_through=[data]"</code>.
 * Configuring \c write_through requires care; see @ref tuning_system_buffer_cache_direct_io for
 * important warnings.  Including \c "data" will cause WiredTiger data files to write through
 * cache\, including \c "log" will cause WiredTiger log files to write through cache.  \c
 * write_through should be combined with \c direct_io to get the equivalent of POSIX \c O_DIRECT on
 * Windows., a list\, with values chosen from the following options: \c "data"\, \c "log"; default
 * empty.}
 * @configend
 * Additionally, if files named \c WiredTiger.config or \c WiredTiger.basecfg
 * appear in the WiredTiger home directory, they are read for configuration
 * values (see @ref config_file and @ref config_base for details).
 * See @ref config_order for ordering of the configuration mechanisms.
 * @param[out] connectionp A pointer to the newly opened connection handle
 * @errors
 */
int wiredtiger_open(const char *home,
    WT_EVENT_HANDLER *event_handler, const char *config,
    WT_CONNECTION **connectionp) WT_ATTRIBUTE_LIBRARY_VISIBLE;

/*!
 * Return information about a WiredTiger error as a string (see
 * WT_SESSION::strerror for a thread-safe API).
 *
 * @snippet ex_all.c Display an error
 *
 * @param error a return value from a WiredTiger, ISO C, or POSIX standard API call
 * @returns a string representation of the error
 */
const char *wiredtiger_strerror(int error) WT_ATTRIBUTE_LIBRARY_VISIBLE;

/*! WT_EVENT_HANDLER::special event types */
typedef enum {
    WT_EVENT_COMPACT_CHECK, /*!< Compact check iteration. */
    WT_EVENT_CONN_CLOSE, /*!< Connection closing. */
    WT_EVENT_CONN_READY /*!< Connection is ready. */
} WT_EVENT_TYPE;

/*!
 * The interface implemented by applications to handle error, informational and
 * progress messages.  Entries set to NULL are ignored and the default handlers
 * will continue to be used.
 */
struct __wt_event_handler {
    /*!
     * Callback to handle error messages; by default, error messages are
     * written to the stderr stream. See @ref event_message_handling for
     * more information.
     *
     * Errors that require the application to exit and restart will have
     * their \c error value set to \c WT_PANIC. The application can exit
     * immediately when \c WT_PANIC is passed to an event handler; there
     * is no reason to return into WiredTiger.
     *
     * Event handler returns are not ignored: if the handler returns
     * non-zero, the error may cause the WiredTiger function posting the
     * event to fail, and may even cause operation or library failure.
     *
     * @param session the WiredTiger session handle in use when the error
     * was generated. The handle may have been created by the application
     * or automatically by WiredTiger.
     * @param error a return value from a WiredTiger, ISO C, or
     * POSIX standard API call, which can be converted to a string using
     * WT_SESSION::strerror
     * @param message an error string
     */
    int (*handle_error)(WT_EVENT_HANDLER *handler,
        WT_SESSION *session, int error, const char *message);

    /*!
     * Callback to handle informational messages; by default, informational
     * messages are written to the stdout stream. See
     * @ref event_message_handling for more information.
     *
     * Message handler returns are not ignored: if the handler returns
     * non-zero, the error may cause the WiredTiger function posting the
     * event to fail, and may even cause operation or library failure.
     *
     * @param session the WiredTiger session handle in use when the message
     * was generated. The handle may have been created by the application
     * or automatically by WiredTiger.
     * @param message an informational string
     */
    int (*handle_message)(WT_EVENT_HANDLER *handler,
        WT_SESSION *session, const char *message);

    /*!
     * Callback to handle progress messages; by default, progress messages
     * are not written. See @ref event_message_handling for more
     * information.
     *
     * Progress handler returns are not ignored: if the handler returns
     * non-zero, the error may cause the WiredTiger function posting the
     * event to fail, and may even cause operation or library failure.
     *
     * @param session the WiredTiger session handle in use when the
     * progress message was generated. The handle may have been created by
     * the application or automatically by WiredTiger.
     * @param operation a string representation of the operation
     * @param progress a counter
     */
    int (*handle_progress)(WT_EVENT_HANDLER *handler,
        WT_SESSION *session, const char *operation, uint64_t progress);

    /*!
     * Callback to handle automatic close of a WiredTiger handle.
     *
     * Close handler returns are not ignored: if the handler returns
     * non-zero, the error may cause the WiredTiger function posting the
     * event to fail, and may even cause operation or library failure.
     *
     * @param session The session handle that is being closed if the
     * cursor parameter is NULL.
     * @param cursor The cursor handle that is being closed, or NULL if
     * it is a session handle being closed.
     */
    int (*handle_close)(WT_EVENT_HANDLER *handler,
        WT_SESSION *session, WT_CURSOR *cursor);

    /*!
     * Callback to handle general events. The application may choose to handle
     * only some types of events. An unhandled event should return 0.
     *
     * General event returns are not ignored in most cases. If the handler
     * returns non-zero, the error may cause the WiredTiger function posting
     * the event to fail.
     *
     * @param wt_conn The connection handle for the database.
     * @param session the WiredTiger session handle in use when the
     * progress message was generated. The handle may have been created by
     * the application or automatically by WiredTiger or may be NULL.
     * @param type A type indicator for what special event occurred.
         * @param arg A generic argument that has a specific meaning
         * depending on the event type.
     * (see ::WT_EVENT_TYPE for available options.)
     */
        int (*handle_general)(WT_EVENT_HANDLER *handler,
            WT_CONNECTION *wt_conn, WT_SESSION *session, WT_EVENT_TYPE type, void *arg);
};

/*!
 * @name Data packing and unpacking
 * @{
 */

/*!
 * Pack a structure into a buffer.
 *
 * See @ref packing for a description of the permitted format strings.
 *
 * @section pack_examples Packing Examples
 *
 * For example, the string <code>"iSh"</code> will pack a 32-bit integer
 * followed by a NUL-terminated string, followed by a 16-bit integer.  The
 * default, big-endian encoding will be used, with no alignment.  This could be
 * used in C as follows:
 *
 * @snippet ex_all.c Pack fields into a buffer
 *
 * Then later, the values can be unpacked as follows:
 *
 * @snippet ex_all.c Unpack fields from a buffer
 *
 * @param session the session handle
 * @param buffer a pointer to a packed byte array
 * @param len the number of valid bytes in the buffer
 * @param format the data format, see @ref packing
 * @errors
 */
int wiredtiger_struct_pack(WT_SESSION *session,
    void *buffer, size_t len, const char *format, ...)
    WT_ATTRIBUTE_LIBRARY_VISIBLE;

/*!
 * Calculate the size required to pack a structure.
 *
 * Note that for variable-sized fields including variable-sized strings and
 * integers, the calculated sized merely reflects the expected sizes specified
 * in the format string itself.
 *
 * @snippet ex_all.c Get the packed size
 *
 * @param session the session handle
 * @param lenp a location where the number of bytes needed for the
 * matching call to ::wiredtiger_struct_pack is returned
 * @param format the data format, see @ref packing
 * @errors
 */
int wiredtiger_struct_size(WT_SESSION *session,
    size_t *lenp, const char *format, ...) WT_ATTRIBUTE_LIBRARY_VISIBLE;

/*!
 * Unpack a structure from a buffer.
 *
 * Reverse of ::wiredtiger_struct_pack: gets values out of a
 * packed byte string.
 *
 * @snippet ex_all.c Unpack fields from a buffer
 *
 * @param session the session handle
 * @param buffer a pointer to a packed byte array
 * @param len the number of valid bytes in the buffer
 * @param format the data format, see @ref packing
 * @errors
 */
int wiredtiger_struct_unpack(WT_SESSION *session,
    const void *buffer, size_t len, const char *format, ...)
    WT_ATTRIBUTE_LIBRARY_VISIBLE;

#if !defined(SWIG)

/*!
 * Streaming interface to packing.
 *
 * This allows applications to pack or unpack records one field at a time.
 * This is an opaque handle returned by ::wiredtiger_pack_start or
 * ::wiredtiger_unpack_start.  It must be closed with ::wiredtiger_pack_close.
 */
typedef struct __wt_pack_stream WT_PACK_STREAM;

/*!
 * Start a packing operation into a buffer with the given format string.  This
 * should be followed by a series of calls to ::wiredtiger_pack_item,
 * ::wiredtiger_pack_int, ::wiredtiger_pack_str or ::wiredtiger_pack_uint
 * to fill in the values.
 *
 * @param session the session handle
 * @param format the data format, see @ref packing
 * @param buffer a pointer to memory to hold the packed data
 * @param size the size of the buffer
 * @param[out] psp the new packing stream handle
 * @errors
 */
int wiredtiger_pack_start(WT_SESSION *session,
    const char *format, void *buffer, size_t size, WT_PACK_STREAM **psp)
    WT_ATTRIBUTE_LIBRARY_VISIBLE;

/*!
 * Start an unpacking operation from a buffer with the given format string.
 * This should be followed by a series of calls to ::wiredtiger_unpack_item,
 * ::wiredtiger_unpack_int, ::wiredtiger_unpack_str or ::wiredtiger_unpack_uint
 * to retrieve the packed values.
 *
 * @param session the session handle
 * @param format the data format, see @ref packing
 * @param buffer a pointer to memory holding the packed data
 * @param size the size of the buffer
 * @param[out] psp the new packing stream handle
 * @errors
 */
int wiredtiger_unpack_start(WT_SESSION *session,
    const char *format, const void *buffer, size_t size, WT_PACK_STREAM **psp)
    WT_ATTRIBUTE_LIBRARY_VISIBLE;

/*!
 * Close a packing stream.
 *
 * @param ps the packing stream handle
 * @param[out] usedp the number of bytes in the buffer used by the stream
 * @errors
 */
int wiredtiger_pack_close(WT_PACK_STREAM *ps, size_t *usedp)
    WT_ATTRIBUTE_LIBRARY_VISIBLE;

/*!
 * Pack an item into a packing stream.
 *
 * @param ps the packing stream handle
 * @param item an item to pack
 * @errors
 */
int wiredtiger_pack_item(WT_PACK_STREAM *ps, WT_ITEM *item)
    WT_ATTRIBUTE_LIBRARY_VISIBLE;

/*!
 * Pack a signed integer into a packing stream.
 *
 * @param ps the packing stream handle
 * @param i a signed integer to pack
 * @errors
 */
int wiredtiger_pack_int(WT_PACK_STREAM *ps, int64_t i)
    WT_ATTRIBUTE_LIBRARY_VISIBLE;

/*!
 * Pack a string into a packing stream.
 *
 * @param ps the packing stream handle
 * @param s a string to pack
 * @errors
 */
int wiredtiger_pack_str(WT_PACK_STREAM *ps, const char *s)
    WT_ATTRIBUTE_LIBRARY_VISIBLE;

/*!
 * Pack an unsigned integer into a packing stream.
 *
 * @param ps the packing stream handle
 * @param u an unsigned integer to pack
 * @errors
 */
int wiredtiger_pack_uint(WT_PACK_STREAM *ps, uint64_t u)
    WT_ATTRIBUTE_LIBRARY_VISIBLE;

/*!
 * Unpack an item from a packing stream.
 *
 * @param ps the packing stream handle
 * @param item an item to unpack
 * @errors
 */
int wiredtiger_unpack_item(WT_PACK_STREAM *ps, WT_ITEM *item)
    WT_ATTRIBUTE_LIBRARY_VISIBLE;

/*!
 * Unpack a signed integer from a packing stream.
 *
 * @param ps the packing stream handle
 * @param[out] ip the unpacked signed integer
 * @errors
 */
int wiredtiger_unpack_int(WT_PACK_STREAM *ps, int64_t *ip)
    WT_ATTRIBUTE_LIBRARY_VISIBLE;

/*!
 * Unpack a string from a packing stream.
 *
 * @param ps the packing stream handle
 * @param[out] sp the unpacked string
 * @errors
 */
int wiredtiger_unpack_str(WT_PACK_STREAM *ps, const char **sp)
    WT_ATTRIBUTE_LIBRARY_VISIBLE;

/*!
 * Unpack an unsigned integer from a packing stream.
 *
 * @param ps the packing stream handle
 * @param[out] up the unpacked unsigned integer
 * @errors
 */
int wiredtiger_unpack_uint(WT_PACK_STREAM *ps, uint64_t *up)
    WT_ATTRIBUTE_LIBRARY_VISIBLE;
/*! @} */

/*!
 * @name Configuration strings
 * @{
 */

/*!
 * The configuration information returned by the WiredTiger configuration
 * parsing functions in the WT_EXTENSION_API and the public API.
 */
struct __wt_config_item {
    /*!
     * The value of a configuration string.
     *
     * Regardless of the type of the configuration string (boolean, int,
     * list or string), the \c str field will reference the value of the
     * configuration string.
     *
     * The bytes referenced by \c str are <b>not</b> nul-terminated.
     * Use the \c len field instead of a terminating nul byte.
     */
    const char *str;

    /*! The number of bytes in the value referenced by \c str. */
    size_t len;

    /*!
     * The numeric value of a configuration boolean or integer.
     *
     * If the configuration string's value is "true" or "false", the
     * \c val field will be set to 1 (true), or 0 (false).
     *
     * If the configuration string can be legally interpreted as an integer,
     * using the \c strtoll function rules as specified in ISO/IEC 9899:1990
     * ("ISO C90"), that integer will be stored in the \c val field.
     */
    int64_t val;

    /*! Permitted values of the \c type field. */
    enum WT_CONFIG_ITEM_TYPE {
        /*! A string value with quotes stripped. */
        WT_CONFIG_ITEM_STRING,
        /*! A boolean literal ("true" or "false"). */
        WT_CONFIG_ITEM_BOOL,
        /*! An unquoted identifier: a string value without quotes. */
        WT_CONFIG_ITEM_ID,
        /*! A numeric value. */
        WT_CONFIG_ITEM_NUM,
        /*! A nested structure or list, including brackets. */
        WT_CONFIG_ITEM_STRUCT
    }
    /*!
     * The type of value determined by the parser.  In all cases,
     * the \c str and \c len fields are set.
     */
    type;
};

/*
 * This is needed for compatible usage of this embedded enum type.
 */
#if !defined(SWIG) && !defined(DOXYGEN)
#if defined(__cplusplus)
typedef enum __wt_config_item::WT_CONFIG_ITEM_TYPE WT_CONFIG_ITEM_TYPE;
#else
typedef enum WT_CONFIG_ITEM_TYPE WT_CONFIG_ITEM_TYPE;
#endif
#endif

#if !defined(SWIG) && !defined(DOXYGEN)
/*!
 * Validate a configuration string for a WiredTiger API call.
 * This call is outside the scope of a WiredTiger connection handle, since
 * applications may need to validate configuration strings prior to calling
 * ::wiredtiger_open.
 * @param session the session handle (may be \c NULL if the database not yet
 * opened).
 * @param event_handler An event handler (used if \c session is \c NULL; if both
 * \c session and \c event_handler are \c NULL, error messages will be written
 * to stderr).
 * @param name the WiredTiger function or method to validate.
 * @param config the configuration string being parsed.
 * @returns zero for success, non-zero to indicate an error.
 *
 * @snippet ex_all.c Validate a configuration string
 */
int wiredtiger_config_validate(WT_SESSION *session,
    WT_EVENT_HANDLER *event_handler, const char *name, const char *config)
    WT_ATTRIBUTE_LIBRARY_VISIBLE;

#endif

/*!
 * Create a handle that can be used to parse or create configuration strings
 * compatible with the WiredTiger API.
 * This call is outside the scope of a WiredTiger connection handle, since
 * applications may need to generate configuration strings prior to calling
 * ::wiredtiger_open.
 * @param session the session handle to be used for error reporting (if NULL,
 *  error messages will be written to stderr).
 * @param config the configuration string being parsed. The string must
 *  remain valid for the lifetime of the parser handle.
 * @param len the number of valid bytes in \c config
 * @param[out] config_parserp A pointer to the newly opened handle
 * @errors
 *
 * @snippet ex_config_parse.c Create a configuration parser
 */
int wiredtiger_config_parser_open(WT_SESSION *session,
    const char *config, size_t len, WT_CONFIG_PARSER **config_parserp)
    WT_ATTRIBUTE_LIBRARY_VISIBLE;

/*!
 * A handle that can be used to search and traverse configuration strings
 * compatible with the WiredTiger API.
 * To parse the contents of a list or nested configuration string use a new
 * configuration parser handle based on the content of the ::WT_CONFIG_ITEM
 * retrieved from the parent configuration string.
 *
 * @section config_parse_examples Configuration String Parsing examples
 *
 * This could be used in C to create a configuration parser as follows:
 *
 * @snippet ex_config_parse.c Create a configuration parser
 *
 * Once the parser has been created the content can be queried directly:
 *
 * @snippet ex_config_parse.c get
 *
 * Or the content can be traversed linearly:
 *
 * @snippet ex_config_parse.c next
 *
 * Nested configuration values can be queried using a shorthand notation:
 *
 * @snippet ex_config_parse.c nested get
 *
 * Nested configuration values can be traversed using multiple
 * ::WT_CONFIG_PARSER handles:
 *
 * @snippet ex_config_parse.c nested traverse
 */
struct __wt_config_parser {

    /*!
     * Close the configuration scanner releasing any resources.
     *
     * @param config_parser the configuration parser handle
     * @errors
     *
     */
    int __F(close)(WT_CONFIG_PARSER *config_parser);

    /*!
     * Return the next key/value pair.
     *
     * If an item has no explicitly assigned value, the item will be
     * returned in \c key and the \c value will be set to the boolean
     * \c "true" value.
     *
     * @param config_parser the configuration parser handle
     * @param key the returned key
     * @param value the returned value
     * @errors
     * When iteration would pass the end of the configuration string
     * ::WT_NOTFOUND will be returned.
     */
    int __F(next)(WT_CONFIG_PARSER *config_parser,
        WT_CONFIG_ITEM *key, WT_CONFIG_ITEM *value);

    /*!
     * Return the value of an item in the configuration string.
     *
     * @param config_parser the configuration parser handle
     * @param key configuration key string
     * @param value the returned value
     * @errors
     *
     */
    int __F(get)(WT_CONFIG_PARSER *config_parser,
        const char *key, WT_CONFIG_ITEM *value);
};

/*! @} */

/*!
 * @name Support functions
 * @anchor support_functions
 * @{
 */

/*!
 * Return a pointer to a function that calculates a CRC32C checksum.
 *
 * The WiredTiger library CRC32C checksum function uses hardware support where available, else it
 * falls back to a software implementation. Selecting a CRC32C checksum function can be slow, so the
 * return value should be cached by the caller for repeated use.
 *
 * @snippet ex_all.c Checksum a buffer
 *
 * @returns a pointer to a function that takes a buffer and length and returns the CRC32C checksum
 */
uint32_t (*wiredtiger_crc32c_func(void))(const void *, size_t)
    WT_ATTRIBUTE_LIBRARY_VISIBLE;

/*!
 * Return a pointer to a function that calculates a CRC32C checksum given a starting CRC seed.
 *
 * The WiredTiger library CRC32C checksum function uses hardware support where available, else it
 * falls back to a software implementation. Selecting a CRC32C checksum function can be slow, so the
 * return value should be cached by the caller for repeated use. This version returns a function
 * that accepts a starting seed value for the CRC. This version is useful where an application wants
 * to calculate the CRC of a large buffer in smaller incremental pieces. The starting seed to
 * calculate the CRC of a piece is then the cumulative CRC of all the previous pieces.
 *
 * @snippet ex_all.c Checksum a large buffer in smaller pieces
 *
 * @returns a pointer to a function that takes a starting seed, a buffer and length and returns the
 * CRC32C checksum
 */
uint32_t (*wiredtiger_crc32c_with_seed_func(void))(uint32_t seed, const void *, size_t)
    WT_ATTRIBUTE_LIBRARY_VISIBLE;

#endif /* !defined(SWIG) */

/*!
 * Calculate a set of WT_MODIFY operations to represent an update.
 * This call will calculate a set of modifications to an old value that produce
 * the new value.  If more modifications are required than fit in the array
 * passed in by the caller, or if more bytes have changed than the \c maxdiff
 * parameter, the call will fail.  The matching algorithm is approximate, so it
 * may fail and return WT_NOTFOUND if a matching set of WT_MODIFY operations
 * is not found.
 *
 * The \c maxdiff parameter bounds how much work will be done searching for a
 * match: to ensure a match is found, it may need to be set larger than actual
 * number of bytes that differ between the old and new values.  In particular,
 * repeated patterns of bytes in the values can lead to suboptimal matching,
 * and matching ranges less than 64 bytes long will not be detected.
 *
 * If the call succeeds, the WT_MODIFY operations will point into \c newv,
 * which must remain valid until WT_CURSOR::modify is called.
 *
 * @snippet ex_all.c Calculate a modify operation
 *
 * @param session the current WiredTiger session (may be NULL)
 * @param oldv old value
 * @param newv new value
 * @param maxdiff maximum bytes difference
 * @param[out] entries array of modifications producing the new value
 * @param[in,out] nentriesp size of \c entries array passed in,
 *  set to the number of entries used
 * @errors
 */
int wiredtiger_calc_modify(WT_SESSION *session,
    const WT_ITEM *oldv, const WT_ITEM *newv,
    size_t maxdiff, WT_MODIFY *entries, int *nentriesp)
    WT_ATTRIBUTE_LIBRARY_VISIBLE;

/*!
 * Get version information.
 *
 * @snippet ex_all.c Get the WiredTiger library version #1
 * @snippet ex_all.c Get the WiredTiger library version #2
 *
 * @param majorp a location where the major version number is returned
 * @param minorp a location where the minor version number is returned
 * @param patchp a location where the patch version number is returned
 * @returns a string representation of the version
 */
const char *wiredtiger_version(int *majorp, int *minorp, int *patchp)
    WT_ATTRIBUTE_LIBRARY_VISIBLE;

/*! @} */

/*******************************************
 * Error returns
 *******************************************/
/*!
 * @name Error returns
 * Most functions and methods in WiredTiger return an integer code indicating
 * whether the operation succeeded or failed.  A return of zero indicates
 * success; all non-zero return values indicate some kind of failure.
 *
 * WiredTiger reserves all values from -31,800 to -31,999 as possible error
 * return values.  WiredTiger may also return C99/POSIX error codes such as
 * \c ENOMEM, \c EINVAL and \c ENOTSUP, with the usual meanings.
 *
 * The following are all of the WiredTiger-specific error returns:
 * @{
 */
/*
 * DO NOT EDIT: automatically built by dist/api_err.py.
 * Error return section: BEGIN
 */
/*!
 * Conflict between concurrent operations.
 * This error is generated when an operation cannot be completed due to a
 * conflict with concurrent operations.  The operation may be retried; if a
 * transaction is in progress, it should be rolled back and the operation
 * retried in a new transaction.
 */
#define	WT_ROLLBACK	(-31800)
/*!
 * Attempt to insert an existing key.
 * This error is generated when the application attempts to insert a record with
 * the same key as an existing record without the 'overwrite' configuration to
 * WT_SESSION::open_cursor.
 */
#define	WT_DUPLICATE_KEY	(-31801)
/*!
 * Non-specific WiredTiger error.
 * This error is returned when an error is not covered by a specific error
 * return. The operation may be retried; if a transaction is in progress, it
 * should be rolled back and the operation retried in a new transaction.
 */
#define	WT_ERROR	(-31802)
/*!
 * Item not found.
 * This error indicates an operation did not find a value to return.  This
 * includes cursor search and other operations where no record matched the
 * cursor's search key such as WT_CURSOR::update or WT_CURSOR::remove.
 */
#define	WT_NOTFOUND	(-31803)
/*!
 * WiredTiger library panic.
 * This error indicates an underlying problem that requires a database restart.
 * The application may exit immediately, no further WiredTiger calls are
 * required (and further calls will themselves immediately fail).
 */
#define	WT_PANIC	(-31804)
/*! @cond internal */
/*! Restart the operation (internal). */
#define	WT_RESTART	(-31805)
/*! @endcond */
/*!
 * Recovery must be run to continue.
 * This error is generated when ::wiredtiger_open is configured to return an
 * error if recovery is required to use the database.
 */
#define	WT_RUN_RECOVERY	(-31806)
/*!
 * Operation would overflow cache.
 * This error is generated when wiredtiger_open is configured to run in-memory,
 * and a data modification operation requires more than the configured cache
 * size to complete. The operation may be retried; if a transaction is in
 * progress, it should be rolled back and the operation retried in a new
 * transaction.
 */
#define	WT_CACHE_FULL	(-31807)
/*!
 * Conflict with a prepared update.
 * This error is generated when the application attempts to read an updated
 * record which is part of a transaction that has been prepared but not yet
 * resolved.
 */
#define	WT_PREPARE_CONFLICT	(-31808)
/*!
 * Database corruption detected.
 * This error is generated when corruption is detected in an on-disk file.
 * During normal operations, this may occur in rare circumstances as a result of
 * a system crash. The application may choose to salvage the file or retry
 * wiredtiger_open with the 'salvage=true' configuration setting.
 */
#define	WT_TRY_SALVAGE	(-31809)
/*
 * Error return section: END
 * DO NOT EDIT: automatically built by dist/api_err.py.
 */
/*! @} */

#ifndef DOXYGEN
#define WT_DEADLOCK WT_ROLLBACK     /* Backward compatibility */
#endif

/*! @} */

/*!
 * @defgroup wt_ext WiredTiger Extension API
 * The functions and interfaces applications use to customize and extend the
 * behavior of WiredTiger.
 * @{
 */

/*******************************************
 * Forward structure declarations for the extension API
 *******************************************/
struct __wt_config_arg; typedef struct __wt_config_arg WT_CONFIG_ARG;

/*!
 * The interface implemented by applications to provide custom ordering of
 * records.
 *
 * Applications register their implementation with WiredTiger by calling
 * WT_CONNECTION::add_collator.  See @ref custom_collators for more
 * information.
 *
 * @snippet ex_extending.c add collator nocase
 *
 * @snippet ex_extending.c add collator prefix10
 */
struct __wt_collator {
    /*!
     * Callback to compare keys.
     *
     * @param[out] cmp set to -1 if <code>key1 < key2</code>,
     *  0 if <code>key1 == key2</code>,
     *  1 if <code>key1 > key2</code>.
     * @returns zero for success, non-zero to indicate an error.
     *
     * @snippet ex_all.c Implement WT_COLLATOR
     *
     * @snippet ex_extending.c case insensitive comparator
     *
     * @snippet ex_extending.c n character comparator
     */
    int (*compare)(WT_COLLATOR *collator, WT_SESSION *session,
        const WT_ITEM *key1, const WT_ITEM *key2, int *cmp);

    /*!
     * If non-NULL, this callback is called to customize the collator
     * for each data source.  If the callback returns a non-NULL
     * collator, that instance is used instead of this one for all
     * comparisons.
     */
    int (*customize)(WT_COLLATOR *collator, WT_SESSION *session,
        const char *uri, WT_CONFIG_ITEM *passcfg, WT_COLLATOR **customp);

    /*!
     * If non-NULL a callback performed when the data source is closed
     * for customized extractors otherwise when the database is closed.
     *
     * The WT_COLLATOR::terminate callback is intended to allow cleanup;
     * the handle will not be subsequently accessed by WiredTiger.
     */
    int (*terminate)(WT_COLLATOR *collator, WT_SESSION *session);
};

/*!
 * The interface implemented by applications to provide custom compression.
 *
 * Compressors must implement the WT_COMPRESSOR interface: the
 * WT_COMPRESSOR::compress and WT_COMPRESSOR::decompress callbacks must be
 * specified, and WT_COMPRESSOR::pre_size is optional.  To build your own
 * compressor, use one of the compressors in \c ext/compressors as a template:
 * \c ext/nop_compress is a simple compressor that passes through data
 * unchanged, and is a reasonable starting point.
 *
 * Applications register their implementation with WiredTiger by calling
 * WT_CONNECTION::add_compressor.
 *
 * @snippet nop_compress.c WT_COMPRESSOR initialization structure
 * @snippet nop_compress.c WT_COMPRESSOR initialization function
 */
struct __wt_compressor {
    /*!
     * Callback to compress a chunk of data.
     *
     * WT_COMPRESSOR::compress takes a source buffer and a destination
     * buffer, by default of the same size.  If the callback can compress
     * the buffer to a smaller size in the destination, it does so, sets
     * the \c compression_failed return to 0 and returns 0.  If compression
     * does not produce a smaller result, the callback sets the
     * \c compression_failed return to 1 and returns 0. If another
     * error occurs, it returns an errno or WiredTiger error code.
     *
     * On entry, \c src will point to memory, with the length of the memory
     * in \c src_len.  After successful completion, the callback should
     * return \c 0 and set \c result_lenp to the number of bytes required
     * for the compressed representation.
     *
     * On entry, \c dst points to the destination buffer with a length
     * of \c dst_len.  If the WT_COMPRESSOR::pre_size method is specified,
     * the destination buffer will be at least the size returned by that
     * method; otherwise, the destination buffer will be at least as large
     * as the length of the data to compress.
     *
     * If compression would not shrink the data or the \c dst buffer is not
     * large enough to hold the compressed data, the callback should set
     * \c compression_failed to a non-zero value and return 0.
     *
     * @param[in] src the data to compress
     * @param[in] src_len the length of the data to compress
     * @param[in] dst the destination buffer
     * @param[in] dst_len the length of the destination buffer
     * @param[out] result_lenp the length of the compressed data
     * @param[out] compression_failed non-zero if compression did not
     * decrease the length of the data (compression may not have completed)
     * @returns zero for success, non-zero to indicate an error.
     *
     * @snippet nop_compress.c WT_COMPRESSOR compress
     */
    int (*compress)(WT_COMPRESSOR *compressor, WT_SESSION *session,
        uint8_t *src, size_t src_len,
        uint8_t *dst, size_t dst_len,
        size_t *result_lenp, int *compression_failed);

    /*!
     * Callback to decompress a chunk of data.
     *
     * WT_COMPRESSOR::decompress takes a source buffer and a destination
     * buffer.  The contents are switched from \c compress: the
     * source buffer is the compressed value, and the destination buffer is
     * sized to be the original size.  If the callback successfully
     * decompresses the source buffer to the destination buffer, it returns
     * 0.  If an error occurs, it returns an errno or WiredTiger error code.
     * The source buffer that WT_COMPRESSOR::decompress takes may have a
     * size that is rounded up from the size originally produced by
     * WT_COMPRESSOR::compress, with the remainder of the buffer set to
     * zeroes. Most compressors do not care about this difference if the
     * size to be decompressed can be implicitly discovered from the
     * compressed data.  If your compressor cares, you may need to allocate
     * space for, and store, the actual size in the compressed buffer.  See
     * the source code for the included snappy compressor for an example.
     *
     * On entry, \c src will point to memory, with the length of the memory
     * in \c src_len.  After successful completion, the callback should
     * return \c 0 and set \c result_lenp to the number of bytes required
     * for the decompressed representation.
     *
     * If the \c dst buffer is not big enough to hold the decompressed
     * data, the callback should return an error.
     *
     * @param[in] src the data to decompress
     * @param[in] src_len the length of the data to decompress
     * @param[in] dst the destination buffer
     * @param[in] dst_len the length of the destination buffer
     * @param[out] result_lenp the length of the decompressed data
     * @returns zero for success, non-zero to indicate an error.
     *
     * @snippet nop_compress.c WT_COMPRESSOR decompress
     */
    int (*decompress)(WT_COMPRESSOR *compressor, WT_SESSION *session,
        uint8_t *src, size_t src_len,
        uint8_t *dst, size_t dst_len,
        size_t *result_lenp);

    /*!
     * Callback to size a destination buffer for compression
     *
     * WT_COMPRESSOR::pre_size is an optional callback that, given the
     * source buffer and size, produces the size of the destination buffer
     * to be given to WT_COMPRESSOR::compress.  This is useful for
     * compressors that assume that the output buffer is sized for the
     * worst case and thus no overrun checks are made.  If your compressor
     * works like this, WT_COMPRESSOR::pre_size will need to be defined.
     * See the source code for the snappy compressor for an example.
     * However, if your compressor detects and avoids overruns against its
     * target buffer, you will not need to define WT_COMPRESSOR::pre_size.
     * When WT_COMPRESSOR::pre_size is set to NULL, the destination buffer
     * is sized the same as the source buffer.  This is always sufficient,
     * since a compression result that is larger than the source buffer is
     * discarded by WiredTiger.
     *
     * If not NULL, this callback is called before each call to
     * WT_COMPRESSOR::compress to determine the size of the destination
     * buffer to provide.  If the callback is NULL, the destination
     * buffer will be the same size as the source buffer.
     *
     * The callback should set \c result_lenp to a suitable buffer size
     * for compression, typically the maximum length required by
     * WT_COMPRESSOR::compress.
     *
     * This callback function is for compressors that require an output
     * buffer larger than the source buffer (for example, that do not
     * check for buffer overflow during compression).
     *
     * @param[in] src the data to compress
     * @param[in] src_len the length of the data to compress
     * @param[out] result_lenp the required destination buffer size
     * @returns zero for success, non-zero to indicate an error.
     *
     * @snippet nop_compress.c WT_COMPRESSOR presize
     */
    int (*pre_size)(WT_COMPRESSOR *compressor, WT_SESSION *session,
        uint8_t *src, size_t src_len, size_t *result_lenp);

    /*!
     * If non-NULL, a callback performed when the database is closed.
     *
     * The WT_COMPRESSOR::terminate callback is intended to allow cleanup;
     * the handle will not be subsequently accessed by WiredTiger.
     *
     * @snippet nop_compress.c WT_COMPRESSOR terminate
     */
    int (*terminate)(WT_COMPRESSOR *compressor, WT_SESSION *session);
};

/*!
 * Applications can extend WiredTiger by providing new implementations of the
 * WT_DATA_SOURCE class.  Each data source supports a different URI scheme for
 * data sources to WT_SESSION::create, WT_SESSION::open_cursor and related
 * methods.  See @ref custom_data_sources for more information.
 *
 * <b>Thread safety:</b> WiredTiger may invoke methods on the WT_DATA_SOURCE
 * interface from multiple threads concurrently.  It is the responsibility of
 * the implementation to protect any shared data.
 *
 * Applications register their implementation with WiredTiger by calling
 * WT_CONNECTION::add_data_source.
 *
 * @snippet ex_data_source.c WT_DATA_SOURCE register
 */
struct __wt_data_source {
    /*!
     * Callback to alter an object.
     *
     * @snippet ex_data_source.c WT_DATA_SOURCE alter
     */
    int (*alter)(WT_DATA_SOURCE *dsrc, WT_SESSION *session,
        const char *uri, WT_CONFIG_ARG *config);

    /*!
     * Callback to create a new object.
     *
     * @snippet ex_data_source.c WT_DATA_SOURCE create
     */
    int (*create)(WT_DATA_SOURCE *dsrc, WT_SESSION *session,
        const char *uri, WT_CONFIG_ARG *config);

    /*!
     * Callback to compact an object.
     *
     * @snippet ex_data_source.c WT_DATA_SOURCE compact
     */
    int (*compact)(WT_DATA_SOURCE *dsrc, WT_SESSION *session,
        const char *uri, WT_CONFIG_ARG *config);

    /*!
     * Callback to drop an object.
     *
     * @snippet ex_data_source.c WT_DATA_SOURCE drop
     */
    int (*drop)(WT_DATA_SOURCE *dsrc, WT_SESSION *session,
        const char *uri, WT_CONFIG_ARG *config);

    /*!
     * Callback to initialize a cursor.
     *
     * @snippet ex_data_source.c WT_DATA_SOURCE open_cursor
     */
    int (*open_cursor)(WT_DATA_SOURCE *dsrc, WT_SESSION *session,
        const char *uri, WT_CONFIG_ARG *config, WT_CURSOR **new_cursor);

    /*!
     * Callback to rename an object.
     *
     * @snippet ex_data_source.c WT_DATA_SOURCE rename
     */
    int (*rename)(WT_DATA_SOURCE *dsrc, WT_SESSION *session,
        const char *uri, const char *newuri, WT_CONFIG_ARG *config);

    /*!
     * Callback to salvage an object.
     *
     * @snippet ex_data_source.c WT_DATA_SOURCE salvage
     */
    int (*salvage)(WT_DATA_SOURCE *dsrc, WT_SESSION *session,
        const char *uri, WT_CONFIG_ARG *config);

    /*!
     * Callback to get the size of an object.
     *
     * @snippet ex_data_source.c WT_DATA_SOURCE size
     */
    int (*size)(WT_DATA_SOURCE *dsrc, WT_SESSION *session,
        const char *uri, wt_off_t *size);

    /*!
     * Callback to truncate an object.
     *
     * @snippet ex_data_source.c WT_DATA_SOURCE truncate
     */
    int (*truncate)(WT_DATA_SOURCE *dsrc, WT_SESSION *session,
        const char *uri, WT_CONFIG_ARG *config);

    /*!
     * Callback to truncate a range of an object.
     *
     * @snippet ex_data_source.c WT_DATA_SOURCE range truncate
     */
    int (*range_truncate)(WT_DATA_SOURCE *dsrc, WT_SESSION *session,
        WT_CURSOR *start, WT_CURSOR *stop);

    /*!
     * Callback to verify an object.
     *
     * @snippet ex_data_source.c WT_DATA_SOURCE verify
     */
    int (*verify)(WT_DATA_SOURCE *dsrc, WT_SESSION *session,
        const char *uri, WT_CONFIG_ARG *config);

    /*!
     * Callback to checkpoint the database.
     *
     * @snippet ex_data_source.c WT_DATA_SOURCE checkpoint
     */
    int (*checkpoint)(
        WT_DATA_SOURCE *dsrc, WT_SESSION *session, WT_CONFIG_ARG *config);

    /*!
     * If non-NULL, a callback performed when the database is closed.
     *
     * The WT_DATA_SOURCE::terminate callback is intended to allow cleanup;
     * the handle will not be subsequently accessed by WiredTiger.
     *
     * @snippet ex_data_source.c WT_DATA_SOURCE terminate
     */
    int (*terminate)(WT_DATA_SOURCE *dsrc, WT_SESSION *session);

    /*!
     * If non-NULL, a callback performed before an LSM merge.
     *
     * @param[in] source a cursor configured with the data being merged
     * @param[in] dest a cursor on the new object being filled by the merge
     *
     * @snippet ex_data_source.c WT_DATA_SOURCE lsm_pre_merge
     */
    int (*lsm_pre_merge)(
        WT_DATA_SOURCE *dsrc, WT_CURSOR *source, WT_CURSOR *dest);
};

/*!
 * The interface implemented by applications to provide custom encryption.
 *
 * Encryptors must implement the WT_ENCRYPTOR interface: the WT_ENCRYPTOR::encrypt,
 * WT_ENCRYPTOR::decrypt and WT_ENCRYPTOR::sizing callbacks must be specified,
 * WT_ENCRYPTOR::customize and WT_ENCRYPTOR::terminate are optional.  To build your own
 * encryptor, use one of the encryptors in \c ext/encryptors as a template: \c
 * ext/encryptors/sodium_encrypt uses the open-source libsodium cryptographic library, and
 * \c ext/encryptors/nop_encrypt is a simple template that passes through data unchanged,
 * and is a reasonable starting point.  \c ext/encryptors/rotn_encrypt is an encryptor
 * implementing a simple (insecure) rotation cipher meant for testing.  See @ref
 * encryption "the encryptors page" for further information.
 *
 * Applications register their implementation with WiredTiger by calling
 * WT_CONNECTION::add_encryptor.
 *
 * @snippet nop_encrypt.c WT_ENCRYPTOR initialization structure
 * @snippet nop_encrypt.c WT_ENCRYPTOR initialization function
 */
struct __wt_encryptor {
    /*!
     * Callback to encrypt a chunk of data.
     *
     * WT_ENCRYPTOR::encrypt takes a source buffer and a destination buffer. The
     * callback encrypts the source buffer (plain text) into the destination buffer.
     *
     * On entry, \c src will point to a block of memory to encrypt, with the length of
     * the block in \c src_len.
     *
     * On entry, \c dst points to the destination buffer with a length of \c dst_len.
     * The destination buffer will be at least src_len plus the size returned by that
     * WT_ENCRYPT::sizing.
     *
     * After successful completion, the callback should return \c 0 and set \c
     * result_lenp to the number of bytes required for the encrypted representation,
     * which should be less than or equal to \c dst_len.
     *
     * This callback cannot be NULL.
     *
     * @param[in] src the data to encrypt
     * @param[in] src_len the length of the data to encrypt
     * @param[in] dst the destination buffer
     * @param[in] dst_len the length of the destination buffer
     * @param[out] result_lenp the length of the encrypted data
     * @returns zero for success, non-zero to indicate an error.
     *
     * @snippet nop_encrypt.c WT_ENCRYPTOR encrypt
     */
    int (*encrypt)(WT_ENCRYPTOR *encryptor, WT_SESSION *session,
        uint8_t *src, size_t src_len,
        uint8_t *dst, size_t dst_len,
        size_t *result_lenp);

    /*!
     * Callback to decrypt a chunk of data.
     *
     * WT_ENCRYPTOR::decrypt takes a source buffer and a destination buffer. The
     * contents are switched from \c encrypt: the source buffer is the encrypted
     * value, and the destination buffer is sized to be the original size of the
     * decrypted data. If the callback successfully decrypts the source buffer to the
     * destination buffer, it returns 0. If an error occurs, it returns an errno or
     * WiredTiger error code.
     *
     * On entry, \c src will point to memory, with the length of the memory in \c
     * src_len. After successful completion, the callback should return \c 0 and set
     * \c result_lenp to the number of bytes required for the decrypted
     * representation.
     *
     * If the \c dst buffer is not big enough to hold the decrypted data, the callback
     * should return an error.
     *
     * This callback cannot be NULL.
     *
     * @param[in] src the data to decrypt
     * @param[in] src_len the length of the data to decrypt
     * @param[in] dst the destination buffer
     * @param[in] dst_len the length of the destination buffer
     * @param[out] result_lenp the length of the decrypted data
     * @returns zero for success, non-zero to indicate an error.
     *
     * @snippet nop_encrypt.c WT_ENCRYPTOR decrypt
     */
    int (*decrypt)(WT_ENCRYPTOR *encryptor, WT_SESSION *session,
        uint8_t *src, size_t src_len,
        uint8_t *dst, size_t dst_len,
        size_t *result_lenp);

    /*!
     * Callback to size a destination buffer for encryption.
     *
     * WT_ENCRYPTOR::sizing is an callback that returns the number of additional bytes
     * that is needed when encrypting a data block. This is always necessary, since
     * encryptors should always generate some sort of cryptographic checksum as well
     * as the ciphertext. Without such a call, WiredTiger would have no way to know
     * the worst case for the encrypted buffer size.
     *
     * The WiredTiger encryption infrastructure assumes that buffer sizing is not
     * dependent on the number of bytes of input, that there is a one-to-one
     * relationship in number of bytes needed between input and output. This means
     * that if the encryption uses a block cipher in such a way that the input size
     * needs to be padded to the cipher block size, the sizing method should return
     * the worst case to ensure enough space is available.
     *
     * This callback cannot be NULL.
     *
     * The callback should set \c expansion_constantp to the additional number of
     * bytes needed.
     *
     * @param[out] expansion_constantp the additional number of bytes needed when
     *    encrypting.
     * @returns zero for success, non-zero to indicate an error.
     *
     * @snippet nop_encrypt.c WT_ENCRYPTOR sizing
     */
    int (*sizing)(WT_ENCRYPTOR *encryptor, WT_SESSION *session,
        size_t *expansion_constantp);

    /*!
     * If non-NULL, this callback is called to load keys into the encryptor. (That
     * is, "customize" it for a given key.) The customize function is called whenever
     * a new keyid is used for the first time with this encryptor, whether it be in
     * the ::wiredtiger_open call or the WT_SESSION::create call. This should create a
     * new encryptor instance and insert the requested key in it.
     *
     * The key may be specified either via \c keyid or \c secretkey in the \c
     * encrypt_config parameter. In the former case, the encryptor should look up the
     * requested key ID with whatever key management service is in use and install it
     * in the new encryptor. In the latter case, the encryptor should save the
     * provided secret key (or some transformation of it) in the new
     * encryptor. Further encryption with the same \c keyid will use this new
     * encryptor instance. (In the case of \c secretkey, only one key can be
     * configured, for the system encryption, and the new encryptor will be used for
     * all encryption involving it.) See @ref encryption for more information.
     *
     * This callback may return NULL as the new encryptor, in which case the original
     * encryptor will be used for further operations on the selected key. Unless this
     * happens, the original encryptor structure created during extension
     * initialization will never be used for encryption or decryption.
     *
     * This callback may itself be NULL, in which case it is not called, but in that
     * case there is no way to configure a key. This may be suitable for an
     * environment where a key management service returns a single key under a
     * well-known name that can be compiled in, but in a more general environment is
     * not a useful approach. One should of course never compile in actual keys!
     *
     * @param[in] encrypt_config the "encryption" portion of the configuration from
     *    the wiredtiger_open or WT_SESSION::create call, containing the \c keyid or
     *    \c secretkey setting.
     * @param[out] customp the new modified encryptor, or NULL.
     * @returns zero for success, non-zero to indicate an error.
     */
    int (*customize)(WT_ENCRYPTOR *encryptor, WT_SESSION *session,
        WT_CONFIG_ARG *encrypt_config, WT_ENCRYPTOR **customp);

    /*!
     * If non-NULL, a callback performed when the database is closed. It is called for
     * each encryptor that was added using WT_CONNECTION::add_encryptor or returned by
     * the WT_ENCRYPTOR::customize callback.
     *
     * The WT_ENCRYPTOR::terminate callback is intended to allow cleanup; the handle
     * will not be subsequently accessed by WiredTiger.
     *
     * @snippet nop_encrypt.c WT_ENCRYPTOR terminate
     */
    int (*terminate)(WT_ENCRYPTOR *encryptor, WT_SESSION *session);
};

/*!
 * The interface implemented by applications to provide custom extraction of
 * index keys or column group values.
 *
 * Applications register implementations with WiredTiger by calling
 * WT_CONNECTION::add_extractor.  See @ref custom_extractors for more
 * information.
 *
 * @snippet ex_all.c WT_EXTRACTOR register
 */
struct __wt_extractor {
    /*!
     * Callback to extract a value for an index or column group.
     *
     * @errors
     *
     * @snippet ex_all.c WT_EXTRACTOR
     *
     * @param extractor the WT_EXTRACTOR implementation
     * @param session the current WiredTiger session
     * @param key the table key in raw format, see @ref cursor_raw for
     *  details
     * @param value the table value in raw format, see @ref cursor_raw for
     *  details
     * @param[out] result_cursor the method should call WT_CURSOR::set_key
     *  and WT_CURSOR::insert on this cursor to return a key.  The \c
     *  key_format of the cursor will match that passed to
     *  WT_SESSION::create for the index.  Multiple index keys can be
     *  created for each record by calling WT_CURSOR::insert multiple
     *  times.
     */
    int (*extract)(WT_EXTRACTOR *extractor, WT_SESSION *session,
        const WT_ITEM *key, const WT_ITEM *value,
        WT_CURSOR *result_cursor);

    /*!
     * If non-NULL, this callback is called to customize the extractor for
     * each index.  If the callback returns a non-NULL extractor, that
     * instance is used instead of this one for all comparisons.
     */
    int (*customize)(WT_EXTRACTOR *extractor, WT_SESSION *session,
        const char *uri, WT_CONFIG_ITEM *appcfg, WT_EXTRACTOR **customp);

    /*!
     * If non-NULL a callback performed when the index or column group
     * is closed for customized extractors otherwise when the database
     * is closed.
     *
     * The WT_EXTRACTOR::terminate callback is intended to allow cleanup;
     * the handle will not be subsequently accessed by WiredTiger.
     */
    int (*terminate)(WT_EXTRACTOR *extractor, WT_SESSION *session);
};

/*! WT_FILE_SYSTEM::open_file file types */
typedef enum {
    WT_FS_OPEN_FILE_TYPE_CHECKPOINT,/*!< open a data file checkpoint */
    WT_FS_OPEN_FILE_TYPE_DATA,  /*!< open a data file */
    WT_FS_OPEN_FILE_TYPE_DIRECTORY, /*!< open a directory */
    WT_FS_OPEN_FILE_TYPE_LOG,   /*!< open a log file */
    WT_FS_OPEN_FILE_TYPE_REGULAR    /*!< open a regular file */
} WT_FS_OPEN_FILE_TYPE;

#ifdef DOXYGEN
/*! WT_FILE_SYSTEM::open_file flags: random access pattern */
#define WT_FS_OPEN_ACCESS_RAND  0x0
/*! WT_FILE_SYSTEM::open_file flags: sequential access pattern */
#define WT_FS_OPEN_ACCESS_SEQ   0x0
/*! WT_FILE_SYSTEM::open_file flags: create if does not exist */
#define WT_FS_OPEN_CREATE   0x0
/*! WT_FILE_SYSTEM::open_file flags: direct I/O requested */
#define WT_FS_OPEN_DIRECTIO 0x0
/*! WT_FILE_SYSTEM::open_file flags: file creation must be durable */
#define WT_FS_OPEN_DURABLE  0x0
/*!
 * WT_FILE_SYSTEM::open_file flags: return EBUSY if exclusive use not available
 */
#define WT_FS_OPEN_EXCLUSIVE    0x0
/*! WT_FILE_SYSTEM::open_file flags: open is read-only */
#define WT_FS_OPEN_READONLY 0x0

/*!
 * WT_FILE_SYSTEM::remove or WT_FILE_SYSTEM::rename flags: the remove or rename
 * operation must be durable
 */
#define WT_FS_DURABLE       0x0
#else
/* AUTOMATIC FLAG VALUE GENERATION START 0 */
#define WT_FS_OPEN_ACCESS_RAND  0x001u
#define WT_FS_OPEN_ACCESS_SEQ   0x002u
#define WT_FS_OPEN_CREATE   0x004u
#define WT_FS_OPEN_DIRECTIO 0x008u
#define WT_FS_OPEN_DURABLE  0x010u
#define WT_FS_OPEN_EXCLUSIVE    0x020u
#define WT_FS_OPEN_FIXED    0x040u   /* Path not home relative (internal) */
#define WT_FS_OPEN_FORCE_MMAP 0x080u
#define WT_FS_OPEN_READONLY 0x100u
/* AUTOMATIC FLAG VALUE GENERATION STOP 32 */

/* AUTOMATIC FLAG VALUE GENERATION START 0 */
#define WT_FS_DURABLE       0x1u
/* AUTOMATIC FLAG VALUE GENERATION STOP 32 */
#endif

/*!
 * The interface implemented by applications to provide a custom file system
 * implementation.
 *
 * <b>Thread safety:</b> WiredTiger may invoke methods on the WT_FILE_SYSTEM
 * interface from multiple threads concurrently. It is the responsibility of
 * the implementation to protect any shared data.
 *
 * Applications register implementations with WiredTiger by calling
 * WT_CONNECTION::set_file_system.  See @ref custom_file_systems for more
 * information.
 *
 * @snippet ex_file_system.c WT_FILE_SYSTEM register
 */
struct __wt_file_system {
    /*!
     * Return a list of file names for the named directory.
     *
     * @errors
     *
     * @param file_system the WT_FILE_SYSTEM
     * @param session the current WiredTiger session
     * @param directory the name of the directory
     * @param prefix if not NULL, only files with names matching the prefix
     *    are returned
     * @param[out] dirlist the method returns an allocated array of
     *    individually allocated strings, one for each entry in the
     *    directory.
     * @param[out] countp the number of entries returned
     */
    int (*fs_directory_list)(WT_FILE_SYSTEM *file_system,
        WT_SESSION *session, const char *directory, const char *prefix,
        char ***dirlist, uint32_t *countp);

#if !defined(DOXYGEN)
    /*
     * Return a single file name for the named directory.
     */
    int (*fs_directory_list_single)(WT_FILE_SYSTEM *file_system,
        WT_SESSION *session, const char *directory, const char *prefix,
        char ***dirlist, uint32_t *countp);
#endif

    /*!
     * Free memory allocated by WT_FILE_SYSTEM::directory_list.
     *
     * @errors
     *
     * @param file_system the WT_FILE_SYSTEM
     * @param session the current WiredTiger session
     * @param dirlist array returned by WT_FILE_SYSTEM::directory_list
     * @param count count returned by WT_FILE_SYSTEM::directory_list
     */
    int (*fs_directory_list_free)(WT_FILE_SYSTEM *file_system,
        WT_SESSION *session, char **dirlist, uint32_t count);

    /*!
     * Return if the named file system object exists.
     *
     * @errors
     *
     * @param file_system the WT_FILE_SYSTEM
     * @param session the current WiredTiger session
     * @param name the name of the file
     * @param[out] existp If the named file system object exists
     */
    int (*fs_exist)(WT_FILE_SYSTEM *file_system,
        WT_SESSION *session, const char *name, bool *existp);

    /*!
     * Open a handle for a named file system object
     *
     * The method should return ENOENT if the file is not being created and
     * does not exist.
     *
     * The method should return EACCES if the file cannot be opened in the
     * requested mode (for example, a file opened for writing in a readonly
     * file system).
     *
     * The method should return EBUSY if ::WT_FS_OPEN_EXCLUSIVE is set and
     * the file is in use.
     *
     * @errors
     *
     * @param file_system the WT_FILE_SYSTEM
     * @param session the current WiredTiger session
     * @param name the name of the file system object
     * @param file_type the type of the file
     *    The file type is provided to allow optimization for different file
     *    access patterns.
     * @param flags flags indicating how to open the file, one or more of
     *    ::WT_FS_OPEN_CREATE, ::WT_FS_OPEN_DIRECTIO, ::WT_FS_OPEN_DURABLE,
     *    ::WT_FS_OPEN_EXCLUSIVE or ::WT_FS_OPEN_READONLY.
     * @param[out] file_handlep the handle to the newly opened file. File
     *    system implementations must allocate memory for the handle and
     *    the WT_FILE_HANDLE::name field, and fill in the WT_FILE_HANDLE::
     *    fields. Applications wanting to associate private information
     *    with the WT_FILE_HANDLE:: structure should declare and allocate
     *    their own structure as a superset of a WT_FILE_HANDLE:: structure.
     */
    int (*fs_open_file)(WT_FILE_SYSTEM *file_system, WT_SESSION *session,
        const char *name, WT_FS_OPEN_FILE_TYPE file_type, uint32_t flags,
        WT_FILE_HANDLE **file_handlep);

    /*!
     * Remove a named file system object
     *
     * This method is not required for readonly file systems and should be
     * set to NULL when not required by the file system.
     *
     * @errors
     *
     * @param file_system the WT_FILE_SYSTEM
     * @param session the current WiredTiger session
     * @param name the name of the file system object
     * @param flags 0 or ::WT_FS_DURABLE
     */
    int (*fs_remove)(WT_FILE_SYSTEM *file_system,
        WT_SESSION *session, const char *name, uint32_t flags);

    /*!
     * Rename a named file system object
     *
     * This method is not required for readonly file systems and should be
     * set to NULL when not required by the file system.
     *
     * @errors
     *
     * @param file_system the WT_FILE_SYSTEM
     * @param session the current WiredTiger session
     * @param from the original name of the object
     * @param to the new name for the object
     * @param flags 0 or ::WT_FS_DURABLE
     */
    int (*fs_rename)(WT_FILE_SYSTEM *file_system, WT_SESSION *session,
        const char *from, const char *to, uint32_t flags);

    /*!
     * Return the size of a named file system object
     *
     * @errors
     *
     * @param file_system the WT_FILE_SYSTEM
     * @param session the current WiredTiger session
     * @param name the name of the file system object
     * @param[out] sizep the size of the file system entry
     */
    int (*fs_size)(WT_FILE_SYSTEM *file_system,
        WT_SESSION *session, const char *name, wt_off_t *sizep);

    /*!
     * A callback performed when the file system is closed and will no
     * longer be accessed by the WiredTiger database.
     *
     * This method is not required and should be set to NULL when not
     * required by the file system.
     *
     * The WT_FILE_SYSTEM::terminate callback is intended to allow cleanup;
     * the handle will not be subsequently accessed by WiredTiger.
     */
    int (*terminate)(WT_FILE_SYSTEM *file_system, WT_SESSION *session);
};

/*! WT_FILE_HANDLE::fadvise flags: no longer need */
#define WT_FILE_HANDLE_DONTNEED 1
/*! WT_FILE_HANDLE::fadvise flags: will need */
#define WT_FILE_HANDLE_WILLNEED 2

/*!
 * A file handle implementation returned by WT_FILE_SYSTEM::fs_open_file.
 *
 * <b>Thread safety:</b> Unless explicitly stated otherwise, WiredTiger may
 * invoke methods on the WT_FILE_HANDLE interface from multiple threads
 * concurrently. It is the responsibility of the implementation to protect
 * any shared data.
 *
 * See @ref custom_file_systems for more information.
 */
struct __wt_file_handle {
    /*!
     * The enclosing file system, set by WT_FILE_SYSTEM::fs_open_file.
     */
    WT_FILE_SYSTEM *file_system;

    /*!
     * The name of the file, set by WT_FILE_SYSTEM::fs_open_file.
     */
    char *name;

    /*!
     * Close a file handle. The handle will not be further accessed by
     * WiredTiger.
     *
     * @errors
     *
     * @param file_handle the WT_FILE_HANDLE
     * @param session the current WiredTiger session
     */
    int (*close)(WT_FILE_HANDLE *file_handle, WT_SESSION *session);

    /*!
     * Indicate expected future use of file ranges, based on the POSIX
     * 1003.1 standard fadvise.
     *
     * This method is not required, and should be set to NULL when not
     * supported by the file.
     *
     * @errors
     *
     * @param file_handle the WT_FILE_HANDLE
     * @param session the current WiredTiger session
     * @param offset the file offset
     * @param len the size of the advisory
     * @param advice one of ::WT_FILE_HANDLE_WILLNEED or
     *    ::WT_FILE_HANDLE_DONTNEED.
     */
    int (*fh_advise)(WT_FILE_HANDLE *file_handle,
        WT_SESSION *session, wt_off_t offset, wt_off_t len, int advice);

    /*!
     * Extend the file.
     *
     * This method is not required, and should be set to NULL when not
     * supported by the file.
     *
     * Any allocated disk space must read as 0 bytes, and no existing file
     * data may change. Allocating all necessary underlying storage (not
     * changing just the file's metadata), is likely to result in increased
     * performance.
     *
     * This method is not called by multiple threads concurrently (on the
     * same file handle). If the file handle's extension method supports
     * concurrent calls, set the WT_FILE_HANDLE::fh_extend_nolock method
     * instead. See @ref custom_file_systems for more information.
     *
     * @errors
     *
     * @param file_handle the WT_FILE_HANDLE
     * @param session the current WiredTiger session
     * @param offset desired file size after extension
     */
    int (*fh_extend)(
        WT_FILE_HANDLE *file_handle, WT_SESSION *session, wt_off_t offset);

    /*!
     * Extend the file.
     *
     * This method is not required, and should be set to NULL when not
     * supported by the file.
     *
     * Any allocated disk space must read as 0 bytes, and no existing file
     * data may change. Allocating all necessary underlying storage (not
     * only changing the file's metadata), is likely to result in increased
     * performance.
     *
     * This method may be called by multiple threads concurrently (on the
     * same file handle). If the file handle's extension method does not
     * support concurrent calls, set the WT_FILE_HANDLE::fh_extend method
     * instead. See @ref custom_file_systems for more information.
     *
     * @errors
     *
     * @param file_handle the WT_FILE_HANDLE
     * @param session the current WiredTiger session
     * @param offset desired file size after extension
     */
    int (*fh_extend_nolock)(
        WT_FILE_HANDLE *file_handle, WT_SESSION *session, wt_off_t offset);

    /*!
     * Lock/unlock a file from the perspective of other processes running
     * in the system, where necessary.
     *
     * @errors
     *
     * @param file_handle the WT_FILE_HANDLE
     * @param session the current WiredTiger session
     * @param lock whether to lock or unlock
     */
    int (*fh_lock)(
        WT_FILE_HANDLE *file_handle, WT_SESSION *session, bool lock);

    /*!
     * Map a file into memory, based on the POSIX 1003.1 standard mmap.
     *
     * This method is not required, and should be set to NULL when not
     * supported by the file.
     *
     * @errors
     *
     * @param file_handle the WT_FILE_HANDLE
     * @param session the current WiredTiger session
     * @param[out] mapped_regionp a reference to a memory location into
     *    which should be stored a pointer to the start of the mapped region
     * @param[out] lengthp a reference to a memory location into which
     *    should be stored the length of the region
     * @param[out] mapped_cookiep a reference to a memory location into
     *    which can be optionally stored a pointer to an opaque cookie
     *    which is subsequently passed to WT_FILE_HANDLE::unmap.
     */
    int (*fh_map)(WT_FILE_HANDLE *file_handle, WT_SESSION *session,
        void **mapped_regionp, size_t *lengthp, void **mapped_cookiep);

    /*!
     * Unmap part of a memory mapped file, based on the POSIX 1003.1
     * standard madvise.
     *
     * This method is not required, and should be set to NULL when not
     * supported by the file.
     *
     * @errors
     *
     * @param file_handle the WT_FILE_HANDLE
     * @param session the current WiredTiger session
     * @param map a location in the mapped region unlikely to be used in the
     *    near future
     * @param length the length of the mapped region to discard
     * @param mapped_cookie any cookie set by the WT_FILE_HANDLE::map method
     */
    int (*fh_map_discard)(WT_FILE_HANDLE *file_handle,
        WT_SESSION *session, void *map, size_t length, void *mapped_cookie);

    /*!
     * Preload part of a memory mapped file, based on the POSIX 1003.1
     * standard madvise.
     *
     * This method is not required, and should be set to NULL when not
     * supported by the file.
     *
     * @errors
     *
     * @param file_handle the WT_FILE_HANDLE
     * @param session the current WiredTiger session
     * @param map a location in the mapped region likely to be used in the
     *    near future
     * @param length the size of the mapped region to preload
     * @param mapped_cookie any cookie set by the WT_FILE_HANDLE::map method
     */
    int (*fh_map_preload)(WT_FILE_HANDLE *file_handle, WT_SESSION *session,
        const void *map, size_t length, void *mapped_cookie);

    /*!
     * Unmap a memory mapped file, based on the POSIX 1003.1 standard
     * munmap.
     *
     * This method is only required if a valid implementation of map is
     * provided by the file, and should be set to NULL otherwise.
     *
     * @errors
     *
     * @param file_handle the WT_FILE_HANDLE
     * @param session the current WiredTiger session
     * @param mapped_region a pointer to the start of the mapped region
     * @param length the length of the mapped region
     * @param mapped_cookie any cookie set by the WT_FILE_HANDLE::map method
     */
    int (*fh_unmap)(WT_FILE_HANDLE *file_handle, WT_SESSION *session,
        void *mapped_region, size_t length, void *mapped_cookie);

    /*!
     * Read from a file, based on the POSIX 1003.1 standard pread.
     *
     * @errors
     *
     * @param file_handle the WT_FILE_HANDLE
     * @param session the current WiredTiger session
     * @param offset the offset in the file to start reading from
     * @param len the amount to read
     * @param[out] buf buffer to hold the content read from file
     */
    int (*fh_read)(WT_FILE_HANDLE *file_handle,
        WT_SESSION *session, wt_off_t offset, size_t len, void *buf);

    /*!
     * Return the size of a file.
     *
     * @errors
     *
     * @param file_handle the WT_FILE_HANDLE
     * @param session the current WiredTiger session
     * @param sizep the size of the file
     */
    int (*fh_size)(
        WT_FILE_HANDLE *file_handle, WT_SESSION *session, wt_off_t *sizep);

    /*!
     * Make outstanding file writes durable and do not return until writes
     * are complete.
     *
     * This method is not required for read-only files, and should be set
     * to NULL when not supported by the file.
     *
     * @errors
     *
     * @param file_handle the WT_FILE_HANDLE
     * @param session the current WiredTiger session
     */
    int (*fh_sync)(WT_FILE_HANDLE *file_handle, WT_SESSION *session);

    /*!
     * Schedule the outstanding file writes required for durability and
     * return immediately.
     *
     * This method is not required, and should be set to NULL when not
     * supported by the file.
     *
     * @errors
     *
     * @param file_handle the WT_FILE_HANDLE
     * @param session the current WiredTiger session
     */
    int (*fh_sync_nowait)(WT_FILE_HANDLE *file_handle, WT_SESSION *session);

    /*!
     * Truncate the file.
     *
     * This method is not required, and should be set to NULL when not
     * supported by the file.
     *
     * This method is not called by multiple threads concurrently (on the
     * same file handle).
     *
     * @errors
     *
     * @param file_handle the WT_FILE_HANDLE
     * @param session the current WiredTiger session
     * @param offset desired file size after truncate
     */
    int (*fh_truncate)(
        WT_FILE_HANDLE *file_handle, WT_SESSION *session, wt_off_t offset);

    /*!
     * Write to a file, based on the POSIX 1003.1 standard pwrite.
     *
     * This method is not required for read-only files, and should be set
     * to NULL when not supported by the file.
     *
     * @errors
     *
     * @param file_handle the WT_FILE_HANDLE
     * @param session the current WiredTiger session
     * @param offset offset at which to start writing
     * @param length amount of data to write
     * @param buf content to be written to the file
     */
    int (*fh_write)(WT_FILE_HANDLE *file_handle, WT_SESSION *session,
        wt_off_t offset, size_t length, const void *buf);
};

#if !defined(DOXYGEN)
/* This interface is not yet public. */

/*!
 * The interface implemented by applications to provide a storage source
 * implementation. This documentation refers to "object" and "bucket"
 * to mean a "file-like object" and a "container of objects", respectively.
 *
 * <b>Thread safety:</b> WiredTiger may invoke methods on the WT_STORAGE_SOURCE
 * interface from multiple threads concurrently. It is the responsibility of
 * the implementation to protect any shared data.
 *
 * Applications register implementations with WiredTiger by calling
 * WT_CONNECTION::add_storage_source.
 *
 * @snippet ex_storage_source.c WT_STORAGE_SOURCE register
 */
struct __wt_storage_source {
    /*!
     * A reference is added to the storage source.  The reference is released by a
     * call to WT_STORAGE_SOURCE::terminate.  A reference is added as a side effect
     * of calling WT_CONNECTION::get_storage_source.
     *
     * @errors
     *
     * @param storage_source the WT_STORAGE_SOURCE
     */
    int (*ss_add_reference)(WT_STORAGE_SOURCE *storage_source);

    /*!
     * Create a customized file system to access the storage source
     * objects.
     *
     * The file system returned behaves as if objects in the specified buckets are
     * files in the file system.  In particular, the fs_open_file method requires
     * its flags argument to include either WT_FS_OPEN_CREATE or WT_FS_OPEN_READONLY.
     * Objects being created are not deemed to "exist" and be visible to
     * WT_FILE_SYSTEM::fs_exist and other file system methods until the new handle has
     * been closed.  Objects once created are immutable. That is, only objects that
     * do not already exist can be opened with the create flag, and objects that
     * already exist can only be opened with the readonly flag.  Only objects that
     * exist can be transferred to the underlying shared object storage.  This can
     * happen at any time after an object is created, and can be forced to happen using
     * WT_STORAGE_SOURCE::ss_flush.
     *
     * Additionally file handles returned by the file system behave as file handles to a
     * local file.  For example, WT_FILE_HANDLE::fh_sync synchronizes writes to the
     * local file, and does not imply any transferring of data to the shared object store.
     *
     * The directory argument to the WT_FILE_SYSTEM::fs_directory_list method is normally
     * the empty string as the cloud equivalent (bucket) has already been given when
     * customizing the file system.  If specified, the directory path is interpreted
     * as another prefix, which is removed from the results.
     *
     * Names used by the file system methods are generally flat.  However, in some
     * implementations of a file system returned by a storage source, "..", ".", "/"
     * may have a particular meaning, as in a POSIX file system.  We suggest that
     * these constructs be avoided when a caller chooses file names within the returned
     * file system; they may be rejected by the implementation.  Within a bucket name,
     * these characters may or may not be acceptable. That is implementation dependent.
     * In the prefix, "/" is specifically allowed, as this may have performance or
     * administrative benefits.  That said, within a prefix, certain combinations
     * involving "/" may be rejected, for example "/../".
     *
     * @errors
     *
     * @param storage_source the WT_STORAGE_SOURCE
     * @param session the current WiredTiger session
     * @param bucket_name the name of the bucket.  Use of '/' is implementation dependent.
     * @param auth_token the authorization identifier.
     * @param config additional configuration. The only allowable value is \c cache_directory,
     *    the name of a directory holding cached objects. Its default is
     *    \c "<home>/cache-<bucket>" with \c <home> replaced by the @ref home, and
     *    \c <bucket> replaced by the bucket_name.
     * @param[out] file_system the customized file system returned
     */
    int (*ss_customize_file_system)(WT_STORAGE_SOURCE *storage_source, WT_SESSION *session,
        const char *bucket_name, const char *auth_token, const char *config,
        WT_FILE_SYSTEM **file_system);

    /*!
     * Copy a file from the default file system to an object name in shared object storage.
     *
     * @errors
     *
     * @param storage_source the WT_STORAGE_SOURCE
     * @param session the current WiredTiger session
     * @param file_system the destination bucket and credentials
     * @param source the name of the source input file
     * @param object the name of the destination object
     * @param config additional configuration, currently must be NULL
     */
    int (*ss_flush)(WT_STORAGE_SOURCE *storage_source, WT_SESSION *session,
        WT_FILE_SYSTEM *file_system, const char *source, const char *object,
            const char *config);

    /*!
     * After a flush, rename the source file from the default file system to be cached in
     * the shared object storage.
     *
     * @errors
     *
     * @param storage_source the WT_STORAGE_SOURCE
     * @param session the current WiredTiger session
     * @param file_system the destination bucket and credentials
     * @param source the name of the source input file
     * @param object the name of the destination object
     * @param config additional configuration, currently must be NULL
     */
    int (*ss_flush_finish)(WT_STORAGE_SOURCE *storage_source, WT_SESSION *session,
        WT_FILE_SYSTEM *file_system, const char *source, const char *object,
        const char *config);

    /*!
     * A callback performed when the storage source or reference is closed
     * and will no longer be used.  The initial creation of the storage source
     * counts as a reference, and each call to WT_STORAGE_SOURCE::add_reference
     * increase the number of references.  When all references are released, the
     * storage source and any resources associated with it are released.
     *
     * This method is not required and should be set to NULL when not
     * required by the storage source implementation.
     *
     * The WT_STORAGE_SOURCE::terminate callback is intended to allow cleanup;
     * the handle will not be subsequently accessed by WiredTiger.
     */
    int (*terminate)(WT_STORAGE_SOURCE *storage_source, WT_SESSION *session);
};
#endif

/*!
 * Entry point to an extension, called when the extension is loaded.
 *
 * @param connection the connection handle
 * @param config the config information passed to WT_CONNECTION::load_extension
 * @errors
 */
extern int wiredtiger_extension_init(
    WT_CONNECTION *connection, WT_CONFIG_ARG *config);

/*!
 * Optional cleanup function for an extension, called during
 * WT_CONNECTION::close.
 *
 * @param connection the connection handle
 * @errors
 */
extern int wiredtiger_extension_terminate(WT_CONNECTION *connection);

/*! @} */

/*!
 * @addtogroup wt
 * @{
 */
/*!
 * @name Incremental backup types
 * @anchor backup_types
 * @{
 */
/*! Invalid backup type. */
#define WT_BACKUP_INVALID   0
/*! Whole file. */
#define WT_BACKUP_FILE      1
/*! File range. */
#define WT_BACKUP_RANGE     2
/*! @} */

/*!
 * @name Log record and operation types
 * @anchor log_types
 * @{
 */
/*
 * NOTE:  The values of these record types and operations must
 * never change because they're written into the log.  Append
 * any new records or operations to the appropriate set.
 */
/*! Checkpoint. */
#define WT_LOGREC_CHECKPOINT    0
/*! Transaction commit. */
#define WT_LOGREC_COMMIT    1
/*! File sync. */
#define WT_LOGREC_FILE_SYNC 2
/*! Message. */
#define WT_LOGREC_MESSAGE   3
/*! System/internal record. */
#define WT_LOGREC_SYSTEM    4
/*! Invalid operation. */
#define WT_LOGOP_INVALID    0
/*! Column-store put. */
#define WT_LOGOP_COL_PUT    1
/*! Column-store remove. */
#define WT_LOGOP_COL_REMOVE 2
/*! Column-store truncate. */
#define WT_LOGOP_COL_TRUNCATE   3
/*! Row-store put. */
#define WT_LOGOP_ROW_PUT    4
/*! Row-store remove. */
#define WT_LOGOP_ROW_REMOVE 5
/*! Row-store truncate. */
#define WT_LOGOP_ROW_TRUNCATE   6
/*! Checkpoint start. */
#define WT_LOGOP_CHECKPOINT_START   7
/*! Previous LSN. */
#define WT_LOGOP_PREV_LSN   8
/*! Column-store modify. */
#define WT_LOGOP_COL_MODIFY 9
/*! Row-store modify. */
#define WT_LOGOP_ROW_MODIFY 10
/*
 * NOTE: Diagnostic-only log operations should have values in
 * the ignore range.
 */
/*! Diagnostic: transaction timestamps */
#define WT_LOGOP_TXN_TIMESTAMP  (WT_LOGOP_IGNORE | 11)
/*! Incremental backup IDs. */
#define WT_LOGOP_BACKUP_ID 12
/*! @} */

/*******************************************
 * Statistic reference.
 *******************************************/
/*
 * DO NOT EDIT: automatically built by dist/stat.py.
 * Statistics section: BEGIN
 */

/*!
 * @name Connection statistics
 * @anchor statistics_keys
 * @anchor statistics_conn
 * Statistics are accessed through cursors with \c "statistics:" URIs.
 * Individual statistics can be queried through the cursor using the following
 * keys.  See @ref data_statistics for more information.
 * @{
 */
/*! LSM: application work units currently queued */
#define	WT_STAT_CONN_LSM_WORK_QUEUE_APP			1000
/*! LSM: merge work units currently queued */
#define	WT_STAT_CONN_LSM_WORK_QUEUE_MANAGER		1001
/*! LSM: rows merged in an LSM tree */
#define	WT_STAT_CONN_LSM_ROWS_MERGED			1002
/*! LSM: sleep for LSM checkpoint throttle */
#define	WT_STAT_CONN_LSM_CHECKPOINT_THROTTLE		1003
/*! LSM: sleep for LSM merge throttle */
#define	WT_STAT_CONN_LSM_MERGE_THROTTLE			1004
/*! LSM: switch work units currently queued */
#define	WT_STAT_CONN_LSM_WORK_QUEUE_SWITCH		1005
/*! LSM: tree maintenance operations discarded */
#define	WT_STAT_CONN_LSM_WORK_UNITS_DISCARDED		1006
/*! LSM: tree maintenance operations executed */
#define	WT_STAT_CONN_LSM_WORK_UNITS_DONE		1007
/*! LSM: tree maintenance operations scheduled */
#define	WT_STAT_CONN_LSM_WORK_UNITS_CREATED		1008
/*! LSM: tree queue hit maximum */
#define	WT_STAT_CONN_LSM_WORK_QUEUE_MAX			1009
/*! autocommit: retries for readonly operations */
#define	WT_STAT_CONN_AUTOCOMMIT_READONLY_RETRY		1010
/*! autocommit: retries for update operations */
#define	WT_STAT_CONN_AUTOCOMMIT_UPDATE_RETRY		1011
/*! background-compact: background compact failed calls */
#define	WT_STAT_CONN_BACKGROUND_COMPACT_FAIL		1012
/*!
 * background-compact: background compact failed calls due to cache
 * pressure
 */
#define	WT_STAT_CONN_BACKGROUND_COMPACT_FAIL_CACHE_PRESSURE	1013
/*! background-compact: background compact interrupted */
#define	WT_STAT_CONN_BACKGROUND_COMPACT_INTERRUPTED	1014
/*!
 * background-compact: background compact moving average of bytes
 * rewritten
 */
#define	WT_STAT_CONN_BACKGROUND_COMPACT_EMA		1015
/*! background-compact: background compact recovered bytes */
#define	WT_STAT_CONN_BACKGROUND_COMPACT_BYTES_RECOVERED	1016
/*! background-compact: background compact running */
#define	WT_STAT_CONN_BACKGROUND_COMPACT_RUNNING		1017
/*!
 * background-compact: background compact skipped file as it is part of
 * the exclude list
 */
#define	WT_STAT_CONN_BACKGROUND_COMPACT_EXCLUDE		1018
/*!
 * background-compact: background compact skipped file as not meeting
 * requirements for compaction
 */
#define	WT_STAT_CONN_BACKGROUND_COMPACT_SKIPPED		1019
/*! background-compact: background compact successful calls */
#define	WT_STAT_CONN_BACKGROUND_COMPACT_SUCCESS		1020
/*! background-compact: background compact timeout */
#define	WT_STAT_CONN_BACKGROUND_COMPACT_TIMEOUT		1021
/*! background-compact: number of files tracked by background compaction */
#define	WT_STAT_CONN_BACKGROUND_COMPACT_FILES_TRACKED	1022
/*! backup: backup cursor open */
#define	WT_STAT_CONN_BACKUP_CURSOR_OPEN			1023
/*! backup: backup duplicate cursor open */
#define	WT_STAT_CONN_BACKUP_DUP_OPEN			1024
/*! backup: backup granularity size */
#define	WT_STAT_CONN_BACKUP_GRANULARITY			1025
/*! backup: incremental backup enabled */
#define	WT_STAT_CONN_BACKUP_INCREMENTAL			1026
/*! backup: opening the backup cursor in progress */
#define	WT_STAT_CONN_BACKUP_START			1027
/*! backup: total modified incremental blocks */
#define	WT_STAT_CONN_BACKUP_BLOCKS			1028
/*! backup: total modified incremental blocks with compressed data */
#define	WT_STAT_CONN_BACKUP_BLOCKS_COMPRESSED		1029
/*! backup: total modified incremental blocks without compressed data */
#define	WT_STAT_CONN_BACKUP_BLOCKS_UNCOMPRESSED		1030
/*! block-cache: cached blocks updated */
#define	WT_STAT_CONN_BLOCK_CACHE_BLOCKS_UPDATE		1031
/*! block-cache: cached bytes updated */
#define	WT_STAT_CONN_BLOCK_CACHE_BYTES_UPDATE		1032
/*! block-cache: evicted blocks */
#define	WT_STAT_CONN_BLOCK_CACHE_BLOCKS_EVICTED		1033
/*! block-cache: file size causing bypass */
#define	WT_STAT_CONN_BLOCK_CACHE_BYPASS_FILESIZE	1034
/*! block-cache: lookups */
#define	WT_STAT_CONN_BLOCK_CACHE_LOOKUPS		1035
/*! block-cache: number of blocks not evicted due to overhead */
#define	WT_STAT_CONN_BLOCK_CACHE_NOT_EVICTED_OVERHEAD	1036
/*!
 * block-cache: number of bypasses because no-write-allocate setting was
 * on
 */
#define	WT_STAT_CONN_BLOCK_CACHE_BYPASS_WRITEALLOC	1037
/*! block-cache: number of bypasses due to overhead on put */
#define	WT_STAT_CONN_BLOCK_CACHE_BYPASS_OVERHEAD_PUT	1038
/*! block-cache: number of bypasses on get */
#define	WT_STAT_CONN_BLOCK_CACHE_BYPASS_GET		1039
/*! block-cache: number of bypasses on put because file is too small */
#define	WT_STAT_CONN_BLOCK_CACHE_BYPASS_PUT		1040
/*! block-cache: number of eviction passes */
#define	WT_STAT_CONN_BLOCK_CACHE_EVICTION_PASSES	1041
/*! block-cache: number of hits */
#define	WT_STAT_CONN_BLOCK_CACHE_HITS			1042
/*! block-cache: number of misses */
#define	WT_STAT_CONN_BLOCK_CACHE_MISSES			1043
/*! block-cache: number of put bypasses on checkpoint I/O */
#define	WT_STAT_CONN_BLOCK_CACHE_BYPASS_CHKPT		1044
/*! block-cache: removed blocks */
#define	WT_STAT_CONN_BLOCK_CACHE_BLOCKS_REMOVED		1045
/*! block-cache: time sleeping to remove block (usecs) */
#define	WT_STAT_CONN_BLOCK_CACHE_BLOCKS_REMOVED_BLOCKED	1046
/*! block-cache: total blocks */
#define	WT_STAT_CONN_BLOCK_CACHE_BLOCKS			1047
/*! block-cache: total blocks inserted on read path */
#define	WT_STAT_CONN_BLOCK_CACHE_BLOCKS_INSERT_READ	1048
/*! block-cache: total blocks inserted on write path */
#define	WT_STAT_CONN_BLOCK_CACHE_BLOCKS_INSERT_WRITE	1049
/*! block-cache: total bytes */
#define	WT_STAT_CONN_BLOCK_CACHE_BYTES			1050
/*! block-cache: total bytes inserted on read path */
#define	WT_STAT_CONN_BLOCK_CACHE_BYTES_INSERT_READ	1051
/*! block-cache: total bytes inserted on write path */
#define	WT_STAT_CONN_BLOCK_CACHE_BYTES_INSERT_WRITE	1052
/*! block-manager: blocks pre-loaded */
#define	WT_STAT_CONN_BLOCK_PRELOAD			1053
/*! block-manager: blocks read */
#define	WT_STAT_CONN_BLOCK_READ				1054
/*! block-manager: blocks written */
#define	WT_STAT_CONN_BLOCK_WRITE			1055
/*! block-manager: bytes read */
#define	WT_STAT_CONN_BLOCK_BYTE_READ			1056
/*! block-manager: bytes read via memory map API */
#define	WT_STAT_CONN_BLOCK_BYTE_READ_MMAP		1057
/*! block-manager: bytes read via system call API */
#define	WT_STAT_CONN_BLOCK_BYTE_READ_SYSCALL		1058
/*! block-manager: bytes written */
#define	WT_STAT_CONN_BLOCK_BYTE_WRITE			1059
/*! block-manager: bytes written by compaction */
#define	WT_STAT_CONN_BLOCK_BYTE_WRITE_COMPACT		1060
/*! block-manager: bytes written for checkpoint */
#define	WT_STAT_CONN_BLOCK_BYTE_WRITE_CHECKPOINT	1061
/*! block-manager: bytes written via memory map API */
#define	WT_STAT_CONN_BLOCK_BYTE_WRITE_MMAP		1062
/*! block-manager: bytes written via system call API */
#define	WT_STAT_CONN_BLOCK_BYTE_WRITE_SYSCALL		1063
/*! block-manager: mapped blocks read */
#define	WT_STAT_CONN_BLOCK_MAP_READ			1064
/*! block-manager: mapped bytes read */
#define	WT_STAT_CONN_BLOCK_BYTE_MAP_READ		1065
/*!
 * block-manager: number of times the file was remapped because it
 * changed size via fallocate or truncate
 */
#define	WT_STAT_CONN_BLOCK_REMAP_FILE_RESIZE		1066
/*! block-manager: number of times the region was remapped via write */
#define	WT_STAT_CONN_BLOCK_REMAP_FILE_WRITE		1067
/*! cache: application thread time evicting (usecs) */
#define	WT_STAT_CONN_CACHE_EVICTION_APP_TIME		1068
/*! cache: application threads page read from disk to cache count */
#define	WT_STAT_CONN_CACHE_READ_APP_COUNT		1069
/*! cache: application threads page read from disk to cache time (usecs) */
#define	WT_STAT_CONN_CACHE_READ_APP_TIME		1070
/*! cache: application threads page write from cache to disk count */
#define	WT_STAT_CONN_CACHE_WRITE_APP_COUNT		1071
/*! cache: application threads page write from cache to disk time (usecs) */
#define	WT_STAT_CONN_CACHE_WRITE_APP_TIME		1072
/*! cache: bytes allocated for updates */
#define	WT_STAT_CONN_CACHE_BYTES_UPDATES		1073
/*! cache: bytes belonging to page images in the cache */
#define	WT_STAT_CONN_CACHE_BYTES_IMAGE			1074
/*! cache: bytes belonging to the history store table in the cache */
#define	WT_STAT_CONN_CACHE_BYTES_HS			1075
/*! cache: bytes currently in the cache */
#define	WT_STAT_CONN_CACHE_BYTES_INUSE			1076
/*! cache: bytes dirty in the cache cumulative */
#define	WT_STAT_CONN_CACHE_BYTES_DIRTY_TOTAL		1077
/*! cache: bytes not belonging to page images in the cache */
#define	WT_STAT_CONN_CACHE_BYTES_OTHER			1078
/*! cache: bytes read into cache */
#define	WT_STAT_CONN_CACHE_BYTES_READ			1079
/*! cache: bytes written from cache */
#define	WT_STAT_CONN_CACHE_BYTES_WRITE			1080
/*! cache: checkpoint blocked page eviction */
#define	WT_STAT_CONN_CACHE_EVICTION_BLOCKED_CHECKPOINT	1081
/*!
 * cache: checkpoint of history store file blocked non-history store page
 * eviction
 */
#define	WT_STAT_CONN_CACHE_EVICTION_BLOCKED_CHECKPOINT_HS	1082
/*! cache: evict page attempts by eviction server */
#define	WT_STAT_CONN_CACHE_EVICTION_SERVER_EVICT_ATTEMPT	1083
/*! cache: evict page attempts by eviction worker threads */
#define	WT_STAT_CONN_CACHE_EVICTION_WORKER_EVICT_ATTEMPT	1084
/*! cache: evict page failures by eviction server */
#define	WT_STAT_CONN_CACHE_EVICTION_SERVER_EVICT_FAIL	1085
/*! cache: evict page failures by eviction worker threads */
#define	WT_STAT_CONN_CACHE_EVICTION_WORKER_EVICT_FAIL	1086
/*! cache: eviction calls to get a page */
#define	WT_STAT_CONN_CACHE_EVICTION_GET_REF		1087
/*! cache: eviction calls to get a page found queue empty */
#define	WT_STAT_CONN_CACHE_EVICTION_GET_REF_EMPTY	1088
/*! cache: eviction calls to get a page found queue empty after locking */
#define	WT_STAT_CONN_CACHE_EVICTION_GET_REF_EMPTY2	1089
/*! cache: eviction currently operating in aggressive mode */
#define	WT_STAT_CONN_CACHE_EVICTION_AGGRESSIVE_SET	1090
/*! cache: eviction empty score */
#define	WT_STAT_CONN_CACHE_EVICTION_EMPTY_SCORE		1091
/*!
 * cache: eviction gave up due to detecting a disk value without a
 * timestamp behind the last update on the chain
 */
#define	WT_STAT_CONN_CACHE_EVICTION_BLOCKED_NO_TS_CHECKPOINT_RACE_1	1092
/*!
 * cache: eviction gave up due to detecting a tombstone without a
 * timestamp ahead of the selected on disk update
 */
#define	WT_STAT_CONN_CACHE_EVICTION_BLOCKED_NO_TS_CHECKPOINT_RACE_2	1093
/*!
 * cache: eviction gave up due to detecting a tombstone without a
 * timestamp ahead of the selected on disk update after validating the
 * update chain
 */
#define	WT_STAT_CONN_CACHE_EVICTION_BLOCKED_NO_TS_CHECKPOINT_RACE_3	1094
/*!
 * cache: eviction gave up due to detecting update chain entries without
 * timestamps after the selected on disk update
 */
#define	WT_STAT_CONN_CACHE_EVICTION_BLOCKED_NO_TS_CHECKPOINT_RACE_4	1095
/*!
 * cache: eviction gave up due to needing to remove a record from the
 * history store but checkpoint is running
 */
#define	WT_STAT_CONN_CACHE_EVICTION_BLOCKED_REMOVE_HS_RACE_WITH_CHECKPOINT	1096
/*! cache: eviction gave up due to no progress being made */
#define	WT_STAT_CONN_CACHE_EVICTION_BLOCKED_NO_PROGRESS	1097
/*! cache: eviction passes of a file */
#define	WT_STAT_CONN_CACHE_EVICTION_WALK_PASSES		1098
/*! cache: eviction server candidate queue empty when topping up */
#define	WT_STAT_CONN_CACHE_EVICTION_QUEUE_EMPTY		1099
/*! cache: eviction server candidate queue not empty when topping up */
#define	WT_STAT_CONN_CACHE_EVICTION_QUEUE_NOT_EMPTY	1100
/*! cache: eviction server skips dirty pages during a running checkpoint */
#define	WT_STAT_CONN_CACHE_EVICTION_SERVER_SKIP_DIRTY_PAGES_DURING_CHECKPOINT	1101
/*! cache: eviction server skips internal pages as it has an active child. */
#define	WT_STAT_CONN_CACHE_EVICTION_SERVER_SKIP_INTL_PAGE_WITH_ACTIVE_CHILD	1102
/*! cache: eviction server skips metadata pages with history */
#define	WT_STAT_CONN_CACHE_EVICTION_SERVER_SKIP_METATDATA_WITH_HISTORY	1103
/*!
 * cache: eviction server skips pages that are written with transactions
 * greater than the last running
 */
#define	WT_STAT_CONN_CACHE_EVICTION_SERVER_SKIP_PAGES_LAST_RUNNING	1104
/*!
 * cache: eviction server skips pages that previously failed eviction and
 * likely will again
 */
#define	WT_STAT_CONN_CACHE_EVICTION_SERVER_SKIP_PAGES_RETRY	1105
/*! cache: eviction server skips pages that we do not want to evict */
#define	WT_STAT_CONN_CACHE_EVICTION_SERVER_SKIP_UNWANTED_PAGES	1106
/*! cache: eviction server skips tree that we do not want to evict */
#define	WT_STAT_CONN_CACHE_EVICTION_SERVER_SKIP_UNWANTED_TREE	1107
/*!
 * cache: eviction server skips trees because there are too many active
 * walks
 */
#define	WT_STAT_CONN_CACHE_EVICTION_SERVER_SKIP_TREES_TOO_MANY_ACTIVE_WALKS	1108
/*! cache: eviction server skips trees that are being checkpointed */
#define	WT_STAT_CONN_CACHE_EVICTION_SERVER_SKIP_CHECKPOINTING_TREES	1109
/*!
 * cache: eviction server skips trees that are configured to stick in
 * cache
 */
#define	WT_STAT_CONN_CACHE_EVICTION_SERVER_SKIP_TREES_STICK_IN_CACHE	1110
/*! cache: eviction server skips trees that disable eviction */
#define	WT_STAT_CONN_CACHE_EVICTION_SERVER_SKIP_TREES_EVICTION_DISABLED	1111
/*! cache: eviction server skips trees that were not useful before */
#define	WT_STAT_CONN_CACHE_EVICTION_SERVER_SKIP_TREES_NOT_USEFUL_BEFORE	1112
/*!
 * cache: eviction server slept, because we did not make progress with
 * eviction
 */
#define	WT_STAT_CONN_CACHE_EVICTION_SERVER_SLEPT	1113
/*! cache: eviction server unable to reach eviction goal */
#define	WT_STAT_CONN_CACHE_EVICTION_SLOW		1114
/*! cache: eviction server waiting for a leaf page */
#define	WT_STAT_CONN_CACHE_EVICTION_WALK_LEAF_NOTFOUND	1115
/*! cache: eviction state */
#define	WT_STAT_CONN_CACHE_EVICTION_STATE		1116
/*!
 * cache: eviction walk most recent sleeps for checkpoint handle
 * gathering
 */
#define	WT_STAT_CONN_CACHE_EVICTION_WALK_SLEEPS		1117
/*! cache: eviction walk target pages histogram - 0-9 */
#define	WT_STAT_CONN_CACHE_EVICTION_TARGET_PAGE_LT10	1118
/*! cache: eviction walk target pages histogram - 10-31 */
#define	WT_STAT_CONN_CACHE_EVICTION_TARGET_PAGE_LT32	1119
/*! cache: eviction walk target pages histogram - 128 and higher */
#define	WT_STAT_CONN_CACHE_EVICTION_TARGET_PAGE_GE128	1120
/*! cache: eviction walk target pages histogram - 32-63 */
#define	WT_STAT_CONN_CACHE_EVICTION_TARGET_PAGE_LT64	1121
/*! cache: eviction walk target pages histogram - 64-128 */
#define	WT_STAT_CONN_CACHE_EVICTION_TARGET_PAGE_LT128	1122
/*!
 * cache: eviction walk target pages reduced due to history store cache
 * pressure
 */
#define	WT_STAT_CONN_CACHE_EVICTION_TARGET_PAGE_REDUCED	1123
/*! cache: eviction walk target strategy both clean and dirty pages */
#define	WT_STAT_CONN_CACHE_EVICTION_TARGET_STRATEGY_BOTH_CLEAN_AND_DIRTY	1124
/*! cache: eviction walk target strategy only clean pages */
#define	WT_STAT_CONN_CACHE_EVICTION_TARGET_STRATEGY_CLEAN	1125
/*! cache: eviction walk target strategy only dirty pages */
#define	WT_STAT_CONN_CACHE_EVICTION_TARGET_STRATEGY_DIRTY	1126
/*! cache: eviction walks abandoned */
#define	WT_STAT_CONN_CACHE_EVICTION_WALKS_ABANDONED	1127
/*! cache: eviction walks gave up because they restarted their walk twice */
#define	WT_STAT_CONN_CACHE_EVICTION_WALKS_STOPPED	1128
/*!
 * cache: eviction walks gave up because they saw too many pages and
 * found no candidates
 */
#define	WT_STAT_CONN_CACHE_EVICTION_WALKS_GAVE_UP_NO_TARGETS	1129
/*!
 * cache: eviction walks gave up because they saw too many pages and
 * found too few candidates
 */
#define	WT_STAT_CONN_CACHE_EVICTION_WALKS_GAVE_UP_RATIO	1130
/*!
 * cache: eviction walks random search fails to locate a page, results in
 * a null position
 */
#define	WT_STAT_CONN_CACHE_EVICTION_WALK_RANDOM_RETURNS_NULL_POSITION	1131
/*! cache: eviction walks reached end of tree */
#define	WT_STAT_CONN_CACHE_EVICTION_WALKS_ENDED		1132
/*! cache: eviction walks restarted */
#define	WT_STAT_CONN_CACHE_EVICTION_WALK_RESTART	1133
/*! cache: eviction walks started from root of tree */
#define	WT_STAT_CONN_CACHE_EVICTION_WALK_FROM_ROOT	1134
/*! cache: eviction walks started from saved location in tree */
#define	WT_STAT_CONN_CACHE_EVICTION_WALK_SAVED_POS	1135
/*! cache: eviction worker thread active */
#define	WT_STAT_CONN_CACHE_EVICTION_ACTIVE_WORKERS	1136
/*! cache: eviction worker thread created */
#define	WT_STAT_CONN_CACHE_EVICTION_WORKER_CREATED	1137
/*! cache: eviction worker thread removed */
#define	WT_STAT_CONN_CACHE_EVICTION_WORKER_REMOVED	1138
/*! cache: eviction worker thread stable number */
#define	WT_STAT_CONN_CACHE_EVICTION_STABLE_STATE_WORKERS	1139
/*! cache: files with active eviction walks */
#define	WT_STAT_CONN_CACHE_EVICTION_WALKS_ACTIVE	1140
/*! cache: files with new eviction walks started */
#define	WT_STAT_CONN_CACHE_EVICTION_WALKS_STARTED	1141
/*! cache: force re-tuning of eviction workers once in a while */
#define	WT_STAT_CONN_CACHE_EVICTION_FORCE_RETUNE	1142
/*!
 * cache: forced eviction - do not retry count to evict pages selected to
 * evict during reconciliation
 */
#define	WT_STAT_CONN_CACHE_EVICTION_FORCE_NO_RETRY	1143
/*!
 * cache: forced eviction - history store pages failed to evict while
 * session has history store cursor open
 */
#define	WT_STAT_CONN_CACHE_EVICTION_FORCE_HS_FAIL	1144
/*!
 * cache: forced eviction - history store pages selected while session
 * has history store cursor open
 */
#define	WT_STAT_CONN_CACHE_EVICTION_FORCE_HS		1145
/*!
 * cache: forced eviction - history store pages successfully evicted
 * while session has history store cursor open
 */
#define	WT_STAT_CONN_CACHE_EVICTION_FORCE_HS_SUCCESS	1146
/*! cache: forced eviction - pages evicted that were clean count */
#define	WT_STAT_CONN_CACHE_EVICTION_FORCE_CLEAN		1147
/*! cache: forced eviction - pages evicted that were clean time (usecs) */
#define	WT_STAT_CONN_CACHE_EVICTION_FORCE_CLEAN_TIME	1148
/*! cache: forced eviction - pages evicted that were dirty count */
#define	WT_STAT_CONN_CACHE_EVICTION_FORCE_DIRTY		1149
/*! cache: forced eviction - pages evicted that were dirty time (usecs) */
#define	WT_STAT_CONN_CACHE_EVICTION_FORCE_DIRTY_TIME	1150
/*!
 * cache: forced eviction - pages selected because of a large number of
 * updates to a single item
 */
#define	WT_STAT_CONN_CACHE_EVICTION_FORCE_LONG_UPDATE_LIST	1151
/*!
 * cache: forced eviction - pages selected because of too many deleted
 * items count
 */
#define	WT_STAT_CONN_CACHE_EVICTION_FORCE_DELETE	1152
/*! cache: forced eviction - pages selected count */
#define	WT_STAT_CONN_CACHE_EVICTION_FORCE		1153
/*! cache: forced eviction - pages selected unable to be evicted count */
#define	WT_STAT_CONN_CACHE_EVICTION_FORCE_FAIL		1154
/*! cache: forced eviction - pages selected unable to be evicted time */
#define	WT_STAT_CONN_CACHE_EVICTION_FORCE_FAIL_TIME	1155
/*! cache: hazard pointer blocked page eviction */
#define	WT_STAT_CONN_CACHE_EVICTION_BLOCKED_HAZARD	1156
/*! cache: hazard pointer check calls */
#define	WT_STAT_CONN_CACHE_HAZARD_CHECKS		1157
/*! cache: hazard pointer check entries walked */
#define	WT_STAT_CONN_CACHE_HAZARD_WALKS			1158
/*! cache: hazard pointer maximum array length */
#define	WT_STAT_CONN_CACHE_HAZARD_MAX			1159
/*! cache: history store table insert calls */
#define	WT_STAT_CONN_CACHE_HS_INSERT			1160
/*! cache: history store table insert calls that returned restart */
#define	WT_STAT_CONN_CACHE_HS_INSERT_RESTART		1161
/*! cache: history store table max on-disk size */
#define	WT_STAT_CONN_CACHE_HS_ONDISK_MAX		1162
/*! cache: history store table on-disk size */
#define	WT_STAT_CONN_CACHE_HS_ONDISK			1163
/*! cache: history store table reads */
#define	WT_STAT_CONN_CACHE_HS_READ			1164
/*! cache: history store table reads missed */
#define	WT_STAT_CONN_CACHE_HS_READ_MISS			1165
/*! cache: history store table reads requiring squashed modifies */
#define	WT_STAT_CONN_CACHE_HS_READ_SQUASH		1166
/*!
 * cache: history store table resolved updates without timestamps that
 * lose their durable timestamp
 */
#define	WT_STAT_CONN_CACHE_HS_ORDER_LOSE_DURABLE_TIMESTAMP	1167
/*!
 * cache: history store table truncation by rollback to stable to remove
 * an unstable update
 */
#define	WT_STAT_CONN_CACHE_HS_KEY_TRUNCATE_RTS_UNSTABLE	1168
/*!
 * cache: history store table truncation by rollback to stable to remove
 * an update
 */
#define	WT_STAT_CONN_CACHE_HS_KEY_TRUNCATE_RTS		1169
/*!
 * cache: history store table truncation to remove all the keys of a
 * btree
 */
#define	WT_STAT_CONN_CACHE_HS_BTREE_TRUNCATE		1170
/*! cache: history store table truncation to remove an update */
#define	WT_STAT_CONN_CACHE_HS_KEY_TRUNCATE		1171
/*!
 * cache: history store table truncation to remove range of updates due
 * to an update without a timestamp on data page
 */
#define	WT_STAT_CONN_CACHE_HS_ORDER_REMOVE		1172
/*!
 * cache: history store table truncation to remove range of updates due
 * to key being removed from the data page during reconciliation
 */
#define	WT_STAT_CONN_CACHE_HS_KEY_TRUNCATE_ONPAGE_REMOVAL	1173
/*!
 * cache: history store table truncations that would have happened in
 * non-dryrun mode
 */
#define	WT_STAT_CONN_CACHE_HS_BTREE_TRUNCATE_DRYRUN	1174
/*!
 * cache: history store table truncations to remove an unstable update
 * that would have happened in non-dryrun mode
 */
#define	WT_STAT_CONN_CACHE_HS_KEY_TRUNCATE_RTS_UNSTABLE_DRYRUN	1175
/*!
 * cache: history store table truncations to remove an update that would
 * have happened in non-dryrun mode
 */
#define	WT_STAT_CONN_CACHE_HS_KEY_TRUNCATE_RTS_DRYRUN	1176
/*!
 * cache: history store table updates without timestamps fixed up by
 * reinserting with the fixed timestamp
 */
#define	WT_STAT_CONN_CACHE_HS_ORDER_REINSERT		1177
/*! cache: history store table writes requiring squashed modifies */
#define	WT_STAT_CONN_CACHE_HS_WRITE_SQUASH		1178
/*! cache: in-memory page passed criteria to be split */
#define	WT_STAT_CONN_CACHE_INMEM_SPLITTABLE		1179
/*! cache: in-memory page splits */
#define	WT_STAT_CONN_CACHE_INMEM_SPLIT			1180
/*! cache: internal page split blocked its eviction */
#define	WT_STAT_CONN_CACHE_EVICTION_BLOCKED_INTERNAL_PAGE_SPLIT	1181
/*! cache: internal pages evicted */
#define	WT_STAT_CONN_CACHE_EVICTION_INTERNAL		1182
/*! cache: internal pages queued for eviction */
#define	WT_STAT_CONN_CACHE_EVICTION_INTERNAL_PAGES_QUEUED	1183
/*! cache: internal pages seen by eviction walk */
#define	WT_STAT_CONN_CACHE_EVICTION_INTERNAL_PAGES_SEEN	1184
/*! cache: internal pages seen by eviction walk that are already queued */
#define	WT_STAT_CONN_CACHE_EVICTION_INTERNAL_PAGES_ALREADY_QUEUED	1185
/*! cache: internal pages split during eviction */
#define	WT_STAT_CONN_CACHE_EVICTION_SPLIT_INTERNAL	1186
/*! cache: leaf pages split during eviction */
#define	WT_STAT_CONN_CACHE_EVICTION_SPLIT_LEAF		1187
/*!
 * cache: locate a random in-mem ref by examining all entries on the root
 * page
 */
#define	WT_STAT_CONN_CACHE_EVICTION_RANDOM_SAMPLE_INMEM_ROOT	1188
/*! cache: maximum bytes configured */
#define	WT_STAT_CONN_CACHE_BYTES_MAX			1189
/*! cache: maximum milliseconds spent at a single eviction */
#define	WT_STAT_CONN_CACHE_EVICTION_MAXIMUM_MILLISECONDS	1190
/*! cache: maximum page size seen at eviction */
#define	WT_STAT_CONN_CACHE_EVICTION_MAXIMUM_PAGE_SIZE	1191
/*! cache: modified page evict attempts by application threads */
#define	WT_STAT_CONN_CACHE_EVICTION_APP_DIRTY_ATTEMPT	1192
/*! cache: modified page evict failures by application threads */
#define	WT_STAT_CONN_CACHE_EVICTION_APP_DIRTY_FAIL	1193
/*! cache: modified pages evicted */
#define	WT_STAT_CONN_CACHE_EVICTION_DIRTY		1194
/*! cache: multi-block reconciliation blocked whilst checkpoint is running */
#define	WT_STAT_CONN_CACHE_EVICTION_BLOCKED_MULTI_BLOCK_RECONCILATION_DURING_CHECKPOINT	1195
/*! cache: operations timed out waiting for space in cache */
#define	WT_STAT_CONN_CACHE_TIMED_OUT_OPS		1196
/*!
 * cache: overflow keys on a multiblock row-store page blocked its
 * eviction
 */
#define	WT_STAT_CONN_CACHE_EVICTION_BLOCKED_OVERFLOW_KEYS	1197
/*! cache: overflow pages read into cache */
#define	WT_STAT_CONN_CACHE_READ_OVERFLOW		1198
/*! cache: page evict attempts by application threads */
#define	WT_STAT_CONN_CACHE_EVICTION_APP_ATTEMPT		1199
/*! cache: page evict failures by application threads */
#define	WT_STAT_CONN_CACHE_EVICTION_APP_FAIL		1200
/*! cache: page split during eviction deepened the tree */
#define	WT_STAT_CONN_CACHE_EVICTION_DEEPEN		1201
/*! cache: page written requiring history store records */
#define	WT_STAT_CONN_CACHE_WRITE_HS			1202
/*! cache: pages considered for eviction that were brought in by pre-fetch */
#define	WT_STAT_CONN_CACHE_EVICTION_CONSIDER_PREFETCH	1203
/*! cache: pages currently held in the cache */
#define	WT_STAT_CONN_CACHE_PAGES_INUSE			1204
/*! cache: pages evicted in parallel with checkpoint */
#define	WT_STAT_CONN_CACHE_EVICTION_PAGES_IN_PARALLEL_WITH_CHECKPOINT	1205
/*! cache: pages queued for eviction */
#define	WT_STAT_CONN_CACHE_EVICTION_PAGES_QUEUED	1206
/*! cache: pages queued for eviction post lru sorting */
#define	WT_STAT_CONN_CACHE_EVICTION_PAGES_QUEUED_POST_LRU	1207
/*! cache: pages queued for urgent eviction */
#define	WT_STAT_CONN_CACHE_EVICTION_PAGES_QUEUED_URGENT	1208
/*! cache: pages queued for urgent eviction during walk */
#define	WT_STAT_CONN_CACHE_EVICTION_PAGES_QUEUED_OLDEST	1209
/*!
 * cache: pages queued for urgent eviction from history store due to high
 * dirty content
 */
#define	WT_STAT_CONN_CACHE_EVICTION_PAGES_QUEUED_URGENT_HS_DIRTY	1210
/*! cache: pages read into cache */
#define	WT_STAT_CONN_CACHE_READ				1211
/*! cache: pages read into cache after truncate */
#define	WT_STAT_CONN_CACHE_READ_DELETED			1212
/*! cache: pages read into cache after truncate in prepare state */
#define	WT_STAT_CONN_CACHE_READ_DELETED_PREPARED	1213
/*! cache: pages read into cache by checkpoint */
#define	WT_STAT_CONN_CACHE_READ_CHECKPOINT		1214
/*!
 * cache: pages removed from the ordinary queue to be queued for urgent
 * eviction
 */
#define	WT_STAT_CONN_CACHE_EVICTION_CLEAR_ORDINARY	1215
/*! cache: pages requested from the cache */
#define	WT_STAT_CONN_CACHE_PAGES_REQUESTED		1216
/*! cache: pages requested from the cache due to pre-fetch */
#define	WT_STAT_CONN_CACHE_PAGES_PREFETCH		1217
/*! cache: pages seen by eviction walk */
#define	WT_STAT_CONN_CACHE_EVICTION_PAGES_SEEN		1218
/*! cache: pages seen by eviction walk that are already queued */
#define	WT_STAT_CONN_CACHE_EVICTION_PAGES_ALREADY_QUEUED	1219
/*! cache: pages selected for eviction unable to be evicted */
#define	WT_STAT_CONN_CACHE_EVICTION_FAIL		1220
/*!
 * cache: pages selected for eviction unable to be evicted because of
 * active children on an internal page
 */
#define	WT_STAT_CONN_CACHE_EVICTION_FAIL_ACTIVE_CHILDREN_ON_AN_INTERNAL_PAGE	1221
/*!
 * cache: pages selected for eviction unable to be evicted because of
 * failure in reconciliation
 */
#define	WT_STAT_CONN_CACHE_EVICTION_FAIL_IN_RECONCILIATION	1222
/*!
 * cache: pages selected for eviction unable to be evicted because of
 * race between checkpoint and updates without timestamps
 */
#define	WT_STAT_CONN_CACHE_EVICTION_FAIL_CHECKPOINT_NO_TS	1223
/*! cache: pages walked for eviction */
#define	WT_STAT_CONN_CACHE_EVICTION_WALK		1224
/*! cache: pages written from cache */
#define	WT_STAT_CONN_CACHE_WRITE			1225
/*! cache: pages written requiring in-memory restoration */
#define	WT_STAT_CONN_CACHE_WRITE_RESTORE		1226
/*! cache: percentage overhead */
#define	WT_STAT_CONN_CACHE_OVERHEAD			1227
/*! cache: recent modification of a page blocked its eviction */
#define	WT_STAT_CONN_CACHE_EVICTION_BLOCKED_RECENTLY_MODIFIED	1228
/*! cache: reverse splits performed */
#define	WT_STAT_CONN_CACHE_REVERSE_SPLITS		1229
/*!
 * cache: reverse splits skipped because of VLCS namespace gap
 * restrictions
 */
#define	WT_STAT_CONN_CACHE_REVERSE_SPLITS_SKIPPED_VLCS	1230
/*! cache: the number of times full update inserted to history store */
#define	WT_STAT_CONN_CACHE_HS_INSERT_FULL_UPDATE	1231
/*! cache: the number of times reverse modify inserted to history store */
#define	WT_STAT_CONN_CACHE_HS_INSERT_REVERSE_MODIFY	1232
/*!
 * cache: total milliseconds spent inside reentrant history store
 * evictions in a reconciliation
 */
#define	WT_STAT_CONN_CACHE_REENTRY_HS_EVICTION_MILLISECONDS	1233
/*! cache: tracked bytes belonging to internal pages in the cache */
#define	WT_STAT_CONN_CACHE_BYTES_INTERNAL		1234
/*! cache: tracked bytes belonging to leaf pages in the cache */
#define	WT_STAT_CONN_CACHE_BYTES_LEAF			1235
/*! cache: tracked dirty bytes in the cache */
#define	WT_STAT_CONN_CACHE_BYTES_DIRTY			1236
/*! cache: tracked dirty pages in the cache */
#define	WT_STAT_CONN_CACHE_PAGES_DIRTY			1237
/*! cache: uncommitted truncate blocked page eviction */
#define	WT_STAT_CONN_CACHE_EVICTION_BLOCKED_UNCOMMITTED_TRUNCATE	1238
/*! cache: unmodified pages evicted */
#define	WT_STAT_CONN_CACHE_EVICTION_CLEAN		1239
/*! capacity: background fsync file handles considered */
#define	WT_STAT_CONN_FSYNC_ALL_FH_TOTAL			1240
/*! capacity: background fsync file handles synced */
#define	WT_STAT_CONN_FSYNC_ALL_FH			1241
/*! capacity: background fsync time (msecs) */
#define	WT_STAT_CONN_FSYNC_ALL_TIME			1242
/*! capacity: bytes read */
#define	WT_STAT_CONN_CAPACITY_BYTES_READ		1243
/*! capacity: bytes written for checkpoint */
#define	WT_STAT_CONN_CAPACITY_BYTES_CKPT		1244
/*! capacity: bytes written for chunk cache */
#define	WT_STAT_CONN_CAPACITY_BYTES_CHUNKCACHE		1245
/*! capacity: bytes written for eviction */
#define	WT_STAT_CONN_CAPACITY_BYTES_EVICT		1246
/*! capacity: bytes written for log */
#define	WT_STAT_CONN_CAPACITY_BYTES_LOG			1247
/*! capacity: bytes written total */
#define	WT_STAT_CONN_CAPACITY_BYTES_WRITTEN		1248
/*! capacity: threshold to call fsync */
#define	WT_STAT_CONN_CAPACITY_THRESHOLD			1249
/*! capacity: time waiting due to total capacity (usecs) */
#define	WT_STAT_CONN_CAPACITY_TIME_TOTAL		1250
/*! capacity: time waiting during checkpoint (usecs) */
#define	WT_STAT_CONN_CAPACITY_TIME_CKPT			1251
/*! capacity: time waiting during eviction (usecs) */
#define	WT_STAT_CONN_CAPACITY_TIME_EVICT		1252
/*! capacity: time waiting during logging (usecs) */
#define	WT_STAT_CONN_CAPACITY_TIME_LOG			1253
/*! capacity: time waiting during read (usecs) */
#define	WT_STAT_CONN_CAPACITY_TIME_READ			1254
/*! capacity: time waiting for chunk cache IO bandwidth (usecs) */
#define	WT_STAT_CONN_CAPACITY_TIME_CHUNKCACHE		1255
/*! checkpoint: checkpoint cleanup successful calls */
#define	WT_STAT_CONN_CHECKPOINT_CLEANUP_SUCCESS		1256
/*! checkpoint: checkpoint has acquired a snapshot for its transaction */
#define	WT_STAT_CONN_CHECKPOINT_SNAPSHOT_ACQUIRED	1257
/*! checkpoint: checkpoints skipped because database was clean */
#define	WT_STAT_CONN_CHECKPOINT_SKIPPED			1258
/*! checkpoint: fsync calls after allocating the transaction ID */
#define	WT_STAT_CONN_CHECKPOINT_FSYNC_POST		1259
/*! checkpoint: fsync duration after allocating the transaction ID (usecs) */
#define	WT_STAT_CONN_CHECKPOINT_FSYNC_POST_DURATION	1260
/*! checkpoint: generation */
#define	WT_STAT_CONN_CHECKPOINT_GENERATION		1261
/*! checkpoint: max time (msecs) */
#define	WT_STAT_CONN_CHECKPOINT_TIME_MAX		1262
/*! checkpoint: min time (msecs) */
#define	WT_STAT_CONN_CHECKPOINT_TIME_MIN		1263
/*!
 * checkpoint: most recent duration for checkpoint dropping all handles
 * (usecs)
 */
#define	WT_STAT_CONN_CHECKPOINT_HANDLE_DROP_DURATION	1264
/*! checkpoint: most recent duration for gathering all handles (usecs) */
#define	WT_STAT_CONN_CHECKPOINT_HANDLE_DURATION		1265
/*! checkpoint: most recent duration for gathering applied handles (usecs) */
#define	WT_STAT_CONN_CHECKPOINT_HANDLE_APPLY_DURATION	1266
/*! checkpoint: most recent duration for gathering skipped handles (usecs) */
#define	WT_STAT_CONN_CHECKPOINT_HANDLE_SKIP_DURATION	1267
/*! checkpoint: most recent duration for handles metadata checked (usecs) */
#define	WT_STAT_CONN_CHECKPOINT_HANDLE_META_CHECK_DURATION	1268
/*! checkpoint: most recent duration for locking the handles (usecs) */
#define	WT_STAT_CONN_CHECKPOINT_HANDLE_LOCK_DURATION	1269
/*! checkpoint: most recent handles applied */
#define	WT_STAT_CONN_CHECKPOINT_HANDLE_APPLIED		1270
/*! checkpoint: most recent handles checkpoint dropped */
#define	WT_STAT_CONN_CHECKPOINT_HANDLE_DROPPED		1271
/*! checkpoint: most recent handles metadata checked */
#define	WT_STAT_CONN_CHECKPOINT_HANDLE_META_CHECKED	1272
/*! checkpoint: most recent handles metadata locked */
#define	WT_STAT_CONN_CHECKPOINT_HANDLE_LOCKED		1273
/*! checkpoint: most recent handles skipped */
#define	WT_STAT_CONN_CHECKPOINT_HANDLE_SKIPPED		1274
/*! checkpoint: most recent handles walked */
#define	WT_STAT_CONN_CHECKPOINT_HANDLE_WALKED		1275
/*! checkpoint: most recent time (msecs) */
#define	WT_STAT_CONN_CHECKPOINT_TIME_RECENT		1276
/*! checkpoint: number of checkpoints started by api */
#define	WT_STAT_CONN_CHECKPOINTS_API			1277
/*! checkpoint: number of checkpoints started by compaction */
#define	WT_STAT_CONN_CHECKPOINTS_COMPACT		1278
/*! checkpoint: number of files synced */
#define	WT_STAT_CONN_CHECKPOINT_SYNC			1279
/*! checkpoint: number of handles visited after writes complete */
#define	WT_STAT_CONN_CHECKPOINT_PRESYNC			1280
/*! checkpoint: number of history store pages caused to be reconciled */
#define	WT_STAT_CONN_CHECKPOINT_HS_PAGES_RECONCILED	1281
/*! checkpoint: number of internal pages visited */
#define	WT_STAT_CONN_CHECKPOINT_PAGES_VISITED_INTERNAL	1282
/*! checkpoint: number of leaf pages visited */
#define	WT_STAT_CONN_CHECKPOINT_PAGES_VISITED_LEAF	1283
/*! checkpoint: number of pages caused to be reconciled */
<<<<<<< HEAD
#define	WT_STAT_CONN_CHECKPOINT_PAGES_RECONCILED	1280
/*!
 * checkpoint: obsolete time window pages read into the cache during
 * checkpoint cleanup tree walk
 */
#define	WT_STAT_CONN_CC_OBSOLETE_TIMEWINDOW_PAGES_READ	1281
/*! checkpoint: pages added for eviction during checkpoint cleanup */
#define	WT_STAT_CONN_CC_PAGES_EVICT			1282
/*!
 * checkpoint: pages dirtied to remove obsolete time window during
 * checkpoint cleanup
 */
#define	WT_STAT_CONN_CC_PAGES_OBSOLETE_TIMEWINDOW	1283
/*! checkpoint: pages removed during checkpoint cleanup */
#define	WT_STAT_CONN_CC_PAGES_REMOVED			1284
/*! checkpoint: pages skipped during checkpoint cleanup tree walk */
#define	WT_STAT_CONN_CC_PAGES_WALK_SKIPPED		1285
/*! checkpoint: pages visited during checkpoint cleanup */
#define	WT_STAT_CONN_CC_PAGES_VISITED			1286
/*! checkpoint: prepare currently running */
#define	WT_STAT_CONN_CHECKPOINT_PREP_RUNNING		1287
/*! checkpoint: prepare max time (msecs) */
#define	WT_STAT_CONN_CHECKPOINT_PREP_MAX		1288
/*! checkpoint: prepare min time (msecs) */
#define	WT_STAT_CONN_CHECKPOINT_PREP_MIN		1289
/*! checkpoint: prepare most recent time (msecs) */
#define	WT_STAT_CONN_CHECKPOINT_PREP_RECENT		1290
/*! checkpoint: prepare total time (msecs) */
#define	WT_STAT_CONN_CHECKPOINT_PREP_TOTAL		1291
/*! checkpoint: progress state */
#define	WT_STAT_CONN_CHECKPOINT_STATE			1292
/*! checkpoint: scrub dirty target */
#define	WT_STAT_CONN_CHECKPOINT_SCRUB_TARGET		1293
/*! checkpoint: scrub max time (msecs) */
#define	WT_STAT_CONN_CHECKPOINT_SCRUB_MAX		1294
/*! checkpoint: scrub min time (msecs) */
#define	WT_STAT_CONN_CHECKPOINT_SCRUB_MIN		1295
/*! checkpoint: scrub most recent time (msecs) */
#define	WT_STAT_CONN_CHECKPOINT_SCRUB_RECENT		1296
/*! checkpoint: scrub total time (msecs) */
#define	WT_STAT_CONN_CHECKPOINT_SCRUB_TOTAL		1297
/*! checkpoint: stop timing stress active */
#define	WT_STAT_CONN_CHECKPOINT_STOP_STRESS_ACTIVE	1298
/*! checkpoint: time spent on per-tree checkpoint work (usecs) */
#define	WT_STAT_CONN_CHECKPOINT_TREE_DURATION		1299
/*! checkpoint: total failed number of checkpoints */
#define	WT_STAT_CONN_CHECKPOINTS_TOTAL_FAILED		1300
/*! checkpoint: total succeed number of checkpoints */
#define	WT_STAT_CONN_CHECKPOINTS_TOTAL_SUCCEED		1301
/*! checkpoint: total time (msecs) */
#define	WT_STAT_CONN_CHECKPOINT_TIME_TOTAL		1302
/*! checkpoint: transaction checkpoints due to obsolete pages */
#define	WT_STAT_CONN_CHECKPOINT_OBSOLETE_APPLIED	1303
/*! checkpoint: wait cycles while cache dirty level is decreasing */
#define	WT_STAT_CONN_CHECKPOINT_WAIT_REDUCE_DIRTY	1304
/*! chunk-cache: aggregate number of spanned chunks on read */
#define	WT_STAT_CONN_CHUNKCACHE_SPANS_CHUNKS_READ	1305
/*! chunk-cache: chunks evicted */
#define	WT_STAT_CONN_CHUNKCACHE_CHUNKS_EVICTED		1306
/*! chunk-cache: could not allocate due to exceeding bitmap capacity */
#define	WT_STAT_CONN_CHUNKCACHE_EXCEEDED_BITMAP_CAPACITY	1307
/*! chunk-cache: could not allocate due to exceeding capacity */
#define	WT_STAT_CONN_CHUNKCACHE_EXCEEDED_CAPACITY	1308
/*! chunk-cache: lookups */
#define	WT_STAT_CONN_CHUNKCACHE_LOOKUPS			1309
=======
#define	WT_STAT_CONN_CHECKPOINT_PAGES_RECONCILED	1284
/*! checkpoint: pages added for eviction during checkpoint cleanup */
#define	WT_STAT_CONN_CHECKPOINT_CLEANUP_PAGES_EVICT	1285
/*! checkpoint: pages removed during checkpoint cleanup */
#define	WT_STAT_CONN_CHECKPOINT_CLEANUP_PAGES_REMOVED	1286
/*! checkpoint: pages skipped during checkpoint cleanup tree walk */
#define	WT_STAT_CONN_CHECKPOINT_CLEANUP_PAGES_WALK_SKIPPED	1287
/*! checkpoint: pages visited during checkpoint cleanup */
#define	WT_STAT_CONN_CHECKPOINT_CLEANUP_PAGES_VISITED	1288
/*! checkpoint: prepare currently running */
#define	WT_STAT_CONN_CHECKPOINT_PREP_RUNNING		1289
/*! checkpoint: prepare max time (msecs) */
#define	WT_STAT_CONN_CHECKPOINT_PREP_MAX		1290
/*! checkpoint: prepare min time (msecs) */
#define	WT_STAT_CONN_CHECKPOINT_PREP_MIN		1291
/*! checkpoint: prepare most recent time (msecs) */
#define	WT_STAT_CONN_CHECKPOINT_PREP_RECENT		1292
/*! checkpoint: prepare total time (msecs) */
#define	WT_STAT_CONN_CHECKPOINT_PREP_TOTAL		1293
/*! checkpoint: progress state */
#define	WT_STAT_CONN_CHECKPOINT_STATE			1294
/*! checkpoint: scrub dirty target */
#define	WT_STAT_CONN_CHECKPOINT_SCRUB_TARGET		1295
/*! checkpoint: scrub max time (msecs) */
#define	WT_STAT_CONN_CHECKPOINT_SCRUB_MAX		1296
/*! checkpoint: scrub min time (msecs) */
#define	WT_STAT_CONN_CHECKPOINT_SCRUB_MIN		1297
/*! checkpoint: scrub most recent time (msecs) */
#define	WT_STAT_CONN_CHECKPOINT_SCRUB_RECENT		1298
/*! checkpoint: scrub total time (msecs) */
#define	WT_STAT_CONN_CHECKPOINT_SCRUB_TOTAL		1299
/*! checkpoint: stop timing stress active */
#define	WT_STAT_CONN_CHECKPOINT_STOP_STRESS_ACTIVE	1300
/*! checkpoint: time spent on per-tree checkpoint work (usecs) */
#define	WT_STAT_CONN_CHECKPOINT_TREE_DURATION		1301
/*! checkpoint: total failed number of checkpoints */
#define	WT_STAT_CONN_CHECKPOINTS_TOTAL_FAILED		1302
/*! checkpoint: total succeed number of checkpoints */
#define	WT_STAT_CONN_CHECKPOINTS_TOTAL_SUCCEED		1303
/*! checkpoint: total time (msecs) */
#define	WT_STAT_CONN_CHECKPOINT_TIME_TOTAL		1304
/*! checkpoint: transaction checkpoints due to obsolete pages */
#define	WT_STAT_CONN_CHECKPOINT_OBSOLETE_APPLIED	1305
/*! checkpoint: wait cycles while cache dirty level is decreasing */
#define	WT_STAT_CONN_CHECKPOINT_WAIT_REDUCE_DIRTY	1306
/*! chunk-cache: aggregate number of spanned chunks on read */
#define	WT_STAT_CONN_CHUNKCACHE_SPANS_CHUNKS_READ	1307
/*! chunk-cache: chunks evicted */
#define	WT_STAT_CONN_CHUNKCACHE_CHUNKS_EVICTED		1308
/*! chunk-cache: could not allocate due to exceeding bitmap capacity */
#define	WT_STAT_CONN_CHUNKCACHE_EXCEEDED_BITMAP_CAPACITY	1309
/*! chunk-cache: could not allocate due to exceeding capacity */
#define	WT_STAT_CONN_CHUNKCACHE_EXCEEDED_CAPACITY	1310
/*! chunk-cache: lookups */
#define	WT_STAT_CONN_CHUNKCACHE_LOOKUPS			1311
>>>>>>> 25952ca3
/*!
 * chunk-cache: number of chunks loaded from flushed tables in chunk
 * cache
 */
<<<<<<< HEAD
#define	WT_STAT_CONN_CHUNKCACHE_CHUNKS_LOADED_FROM_FLUSHED_TABLES	1310
/*! chunk-cache: number of metadata entries inserted */
#define	WT_STAT_CONN_CHUNKCACHE_METADATA_INSERTED	1311
/*! chunk-cache: number of metadata entries removed */
#define	WT_STAT_CONN_CHUNKCACHE_METADATA_REMOVED	1312
=======
#define	WT_STAT_CONN_CHUNKCACHE_CHUNKS_LOADED_FROM_FLUSHED_TABLES	1312
/*! chunk-cache: number of metadata entries inserted */
#define	WT_STAT_CONN_CHUNKCACHE_METADATA_INSERTED	1313
/*! chunk-cache: number of metadata entries removed */
#define	WT_STAT_CONN_CHUNKCACHE_METADATA_REMOVED	1314
>>>>>>> 25952ca3
/*!
 * chunk-cache: number of metadata inserts/deletes dropped by the worker
 * thread
 */
<<<<<<< HEAD
#define	WT_STAT_CONN_CHUNKCACHE_METADATA_WORK_UNITS_DROPPED	1313
=======
#define	WT_STAT_CONN_CHUNKCACHE_METADATA_WORK_UNITS_DROPPED	1315
>>>>>>> 25952ca3
/*!
 * chunk-cache: number of metadata inserts/deletes pushed to the worker
 * thread
 */
<<<<<<< HEAD
#define	WT_STAT_CONN_CHUNKCACHE_METADATA_WORK_UNITS_CREATED	1314
=======
#define	WT_STAT_CONN_CHUNKCACHE_METADATA_WORK_UNITS_CREATED	1316
>>>>>>> 25952ca3
/*!
 * chunk-cache: number of metadata inserts/deletes read by the worker
 * thread
 */
<<<<<<< HEAD
#define	WT_STAT_CONN_CHUNKCACHE_METADATA_WORK_UNITS_DEQUEUED	1315
/*! chunk-cache: number of misses */
#define	WT_STAT_CONN_CHUNKCACHE_MISSES			1316
/*! chunk-cache: number of times a read from storage failed */
#define	WT_STAT_CONN_CHUNKCACHE_IO_FAILED		1317
/*! chunk-cache: retried accessing a chunk while I/O was in progress */
#define	WT_STAT_CONN_CHUNKCACHE_RETRIES			1318
/*! chunk-cache: retries from a chunk cache checksum mismatch */
#define	WT_STAT_CONN_CHUNKCACHE_RETRIES_CHECKSUM_MISMATCH	1319
/*! chunk-cache: timed out due to too many retries */
#define	WT_STAT_CONN_CHUNKCACHE_TOOMANY_RETRIES		1320
/*! chunk-cache: total bytes read from persistent content */
#define	WT_STAT_CONN_CHUNKCACHE_BYTES_READ_PERSISTENT	1321
/*! chunk-cache: total bytes used by the cache */
#define	WT_STAT_CONN_CHUNKCACHE_BYTES_INUSE		1322
/*! chunk-cache: total bytes used by the cache for pinned chunks */
#define	WT_STAT_CONN_CHUNKCACHE_BYTES_INUSE_PINNED	1323
/*! chunk-cache: total chunks held by the chunk cache */
#define	WT_STAT_CONN_CHUNKCACHE_CHUNKS_INUSE		1324
=======
#define	WT_STAT_CONN_CHUNKCACHE_METADATA_WORK_UNITS_DEQUEUED	1317
/*! chunk-cache: number of misses */
#define	WT_STAT_CONN_CHUNKCACHE_MISSES			1318
/*! chunk-cache: number of times a read from storage failed */
#define	WT_STAT_CONN_CHUNKCACHE_IO_FAILED		1319
/*! chunk-cache: retried accessing a chunk while I/O was in progress */
#define	WT_STAT_CONN_CHUNKCACHE_RETRIES			1320
/*! chunk-cache: retries from a chunk cache checksum mismatch */
#define	WT_STAT_CONN_CHUNKCACHE_RETRIES_CHECKSUM_MISMATCH	1321
/*! chunk-cache: timed out due to too many retries */
#define	WT_STAT_CONN_CHUNKCACHE_TOOMANY_RETRIES		1322
/*! chunk-cache: total bytes read from persistent content */
#define	WT_STAT_CONN_CHUNKCACHE_BYTES_READ_PERSISTENT	1323
/*! chunk-cache: total bytes used by the cache */
#define	WT_STAT_CONN_CHUNKCACHE_BYTES_INUSE		1324
/*! chunk-cache: total bytes used by the cache for pinned chunks */
#define	WT_STAT_CONN_CHUNKCACHE_BYTES_INUSE_PINNED	1325
/*! chunk-cache: total chunks held by the chunk cache */
#define	WT_STAT_CONN_CHUNKCACHE_CHUNKS_INUSE		1326
>>>>>>> 25952ca3
/*!
 * chunk-cache: total number of chunks inserted on startup from persisted
 * metadata.
 */
<<<<<<< HEAD
#define	WT_STAT_CONN_CHUNKCACHE_CREATED_FROM_METADATA	1325
/*! chunk-cache: total pinned chunks held by the chunk cache */
#define	WT_STAT_CONN_CHUNKCACHE_CHUNKS_PINNED		1326
/*! connection: auto adjusting condition resets */
#define	WT_STAT_CONN_COND_AUTO_WAIT_RESET		1327
/*! connection: auto adjusting condition wait calls */
#define	WT_STAT_CONN_COND_AUTO_WAIT			1328
=======
#define	WT_STAT_CONN_CHUNKCACHE_CREATED_FROM_METADATA	1327
/*! chunk-cache: total pinned chunks held by the chunk cache */
#define	WT_STAT_CONN_CHUNKCACHE_CHUNKS_PINNED		1328
/*! connection: auto adjusting condition resets */
#define	WT_STAT_CONN_COND_AUTO_WAIT_RESET		1329
/*! connection: auto adjusting condition wait calls */
#define	WT_STAT_CONN_COND_AUTO_WAIT			1330
>>>>>>> 25952ca3
/*!
 * connection: auto adjusting condition wait raced to update timeout and
 * skipped updating
 */
<<<<<<< HEAD
#define	WT_STAT_CONN_COND_AUTO_WAIT_SKIPPED		1329
/*! connection: detected system time went backwards */
#define	WT_STAT_CONN_TIME_TRAVEL			1330
/*! connection: files currently open */
#define	WT_STAT_CONN_FILE_OPEN				1331
/*! connection: hash bucket array size for data handles */
#define	WT_STAT_CONN_BUCKETS_DH				1332
/*! connection: hash bucket array size general */
#define	WT_STAT_CONN_BUCKETS				1333
/*! connection: memory allocations */
#define	WT_STAT_CONN_MEMORY_ALLOCATION			1334
/*! connection: memory frees */
#define	WT_STAT_CONN_MEMORY_FREE			1335
/*! connection: memory re-allocations */
#define	WT_STAT_CONN_MEMORY_GROW			1336
/*! connection: number of sessions without a sweep for 5+ minutes */
#define	WT_STAT_CONN_NO_SESSION_SWEEP_5MIN		1337
/*! connection: number of sessions without a sweep for 60+ minutes */
#define	WT_STAT_CONN_NO_SESSION_SWEEP_60MIN		1338
/*! connection: pthread mutex condition wait calls */
#define	WT_STAT_CONN_COND_WAIT				1339
/*! connection: pthread mutex shared lock read-lock calls */
#define	WT_STAT_CONN_RWLOCK_READ			1340
/*! connection: pthread mutex shared lock write-lock calls */
#define	WT_STAT_CONN_RWLOCK_WRITE			1341
/*! connection: total fsync I/Os */
#define	WT_STAT_CONN_FSYNC_IO				1342
/*! connection: total read I/Os */
#define	WT_STAT_CONN_READ_IO				1343
/*! connection: total write I/Os */
#define	WT_STAT_CONN_WRITE_IO				1344
/*! cursor: Total number of deleted pages skipped during tree walk */
#define	WT_STAT_CONN_CURSOR_TREE_WALK_DEL_PAGE_SKIP	1345
/*! cursor: Total number of entries skipped by cursor next calls */
#define	WT_STAT_CONN_CURSOR_NEXT_SKIP_TOTAL		1346
/*! cursor: Total number of entries skipped by cursor prev calls */
#define	WT_STAT_CONN_CURSOR_PREV_SKIP_TOTAL		1347
=======
#define	WT_STAT_CONN_COND_AUTO_WAIT_SKIPPED		1331
/*! connection: detected system time went backwards */
#define	WT_STAT_CONN_TIME_TRAVEL			1332
/*! connection: files currently open */
#define	WT_STAT_CONN_FILE_OPEN				1333
/*! connection: hash bucket array size for data handles */
#define	WT_STAT_CONN_BUCKETS_DH				1334
/*! connection: hash bucket array size general */
#define	WT_STAT_CONN_BUCKETS				1335
/*! connection: memory allocations */
#define	WT_STAT_CONN_MEMORY_ALLOCATION			1336
/*! connection: memory frees */
#define	WT_STAT_CONN_MEMORY_FREE			1337
/*! connection: memory re-allocations */
#define	WT_STAT_CONN_MEMORY_GROW			1338
/*! connection: number of sessions without a sweep for 5+ minutes */
#define	WT_STAT_CONN_NO_SESSION_SWEEP_5MIN		1339
/*! connection: number of sessions without a sweep for 60+ minutes */
#define	WT_STAT_CONN_NO_SESSION_SWEEP_60MIN		1340
/*! connection: pthread mutex condition wait calls */
#define	WT_STAT_CONN_COND_WAIT				1341
/*! connection: pthread mutex shared lock read-lock calls */
#define	WT_STAT_CONN_RWLOCK_READ			1342
/*! connection: pthread mutex shared lock write-lock calls */
#define	WT_STAT_CONN_RWLOCK_WRITE			1343
/*! connection: total fsync I/Os */
#define	WT_STAT_CONN_FSYNC_IO				1344
/*! connection: total read I/Os */
#define	WT_STAT_CONN_READ_IO				1345
/*! connection: total write I/Os */
#define	WT_STAT_CONN_WRITE_IO				1346
/*! cursor: Total number of deleted pages skipped during tree walk */
#define	WT_STAT_CONN_CURSOR_TREE_WALK_DEL_PAGE_SKIP	1347
/*! cursor: Total number of entries skipped by cursor next calls */
#define	WT_STAT_CONN_CURSOR_NEXT_SKIP_TOTAL		1348
/*! cursor: Total number of entries skipped by cursor prev calls */
#define	WT_STAT_CONN_CURSOR_PREV_SKIP_TOTAL		1349
>>>>>>> 25952ca3
/*!
 * cursor: Total number of entries skipped to position the history store
 * cursor
 */
<<<<<<< HEAD
#define	WT_STAT_CONN_CURSOR_SKIP_HS_CUR_POSITION	1348
=======
#define	WT_STAT_CONN_CURSOR_SKIP_HS_CUR_POSITION	1350
>>>>>>> 25952ca3
/*!
 * cursor: Total number of in-memory deleted pages skipped during tree
 * walk
 */
<<<<<<< HEAD
#define	WT_STAT_CONN_CURSOR_TREE_WALK_INMEM_DEL_PAGE_SKIP	1349
/*! cursor: Total number of on-disk deleted pages skipped during tree walk */
#define	WT_STAT_CONN_CURSOR_TREE_WALK_ONDISK_DEL_PAGE_SKIP	1350
=======
#define	WT_STAT_CONN_CURSOR_TREE_WALK_INMEM_DEL_PAGE_SKIP	1351
/*! cursor: Total number of on-disk deleted pages skipped during tree walk */
#define	WT_STAT_CONN_CURSOR_TREE_WALK_ONDISK_DEL_PAGE_SKIP	1352
>>>>>>> 25952ca3
/*!
 * cursor: Total number of times a search near has exited due to prefix
 * config
 */
<<<<<<< HEAD
#define	WT_STAT_CONN_CURSOR_SEARCH_NEAR_PREFIX_FAST_PATHS	1351
=======
#define	WT_STAT_CONN_CURSOR_SEARCH_NEAR_PREFIX_FAST_PATHS	1353
>>>>>>> 25952ca3
/*!
 * cursor: Total number of times cursor fails to temporarily release
 * pinned page to encourage eviction of hot or large page
 */
<<<<<<< HEAD
#define	WT_STAT_CONN_CURSOR_REPOSITION_FAILED		1352
=======
#define	WT_STAT_CONN_CURSOR_REPOSITION_FAILED		1354
>>>>>>> 25952ca3
/*!
 * cursor: Total number of times cursor temporarily releases pinned page
 * to encourage eviction of hot or large page
 */
<<<<<<< HEAD
#define	WT_STAT_CONN_CURSOR_REPOSITION			1353
/*! cursor: bulk cursor count */
#define	WT_STAT_CONN_CURSOR_BULK_COUNT			1354
/*! cursor: cached cursor count */
#define	WT_STAT_CONN_CURSOR_CACHED_COUNT		1355
/*! cursor: cursor bound calls that return an error */
#define	WT_STAT_CONN_CURSOR_BOUND_ERROR			1356
/*! cursor: cursor bounds cleared from reset */
#define	WT_STAT_CONN_CURSOR_BOUNDS_RESET		1357
/*! cursor: cursor bounds comparisons performed */
#define	WT_STAT_CONN_CURSOR_BOUNDS_COMPARISONS		1358
/*! cursor: cursor bounds next called on an unpositioned cursor */
#define	WT_STAT_CONN_CURSOR_BOUNDS_NEXT_UNPOSITIONED	1359
/*! cursor: cursor bounds next early exit */
#define	WT_STAT_CONN_CURSOR_BOUNDS_NEXT_EARLY_EXIT	1360
/*! cursor: cursor bounds prev called on an unpositioned cursor */
#define	WT_STAT_CONN_CURSOR_BOUNDS_PREV_UNPOSITIONED	1361
/*! cursor: cursor bounds prev early exit */
#define	WT_STAT_CONN_CURSOR_BOUNDS_PREV_EARLY_EXIT	1362
/*! cursor: cursor bounds search early exit */
#define	WT_STAT_CONN_CURSOR_BOUNDS_SEARCH_EARLY_EXIT	1363
/*! cursor: cursor bounds search near call repositioned cursor */
#define	WT_STAT_CONN_CURSOR_BOUNDS_SEARCH_NEAR_REPOSITIONED_CURSOR	1364
/*! cursor: cursor bulk loaded cursor insert calls */
#define	WT_STAT_CONN_CURSOR_INSERT_BULK			1365
/*! cursor: cursor cache calls that return an error */
#define	WT_STAT_CONN_CURSOR_CACHE_ERROR			1366
/*! cursor: cursor close calls that result in cache */
#define	WT_STAT_CONN_CURSOR_CACHE			1367
/*! cursor: cursor close calls that return an error */
#define	WT_STAT_CONN_CURSOR_CLOSE_ERROR			1368
/*! cursor: cursor compare calls that return an error */
#define	WT_STAT_CONN_CURSOR_COMPARE_ERROR		1369
/*! cursor: cursor create calls */
#define	WT_STAT_CONN_CURSOR_CREATE			1370
/*! cursor: cursor equals calls that return an error */
#define	WT_STAT_CONN_CURSOR_EQUALS_ERROR		1371
/*! cursor: cursor get key calls that return an error */
#define	WT_STAT_CONN_CURSOR_GET_KEY_ERROR		1372
/*! cursor: cursor get value calls that return an error */
#define	WT_STAT_CONN_CURSOR_GET_VALUE_ERROR		1373
/*! cursor: cursor insert calls */
#define	WT_STAT_CONN_CURSOR_INSERT			1374
/*! cursor: cursor insert calls that return an error */
#define	WT_STAT_CONN_CURSOR_INSERT_ERROR		1375
/*! cursor: cursor insert check calls that return an error */
#define	WT_STAT_CONN_CURSOR_INSERT_CHECK_ERROR		1376
/*! cursor: cursor insert key and value bytes */
#define	WT_STAT_CONN_CURSOR_INSERT_BYTES		1377
/*! cursor: cursor largest key calls that return an error */
#define	WT_STAT_CONN_CURSOR_LARGEST_KEY_ERROR		1378
/*! cursor: cursor modify calls */
#define	WT_STAT_CONN_CURSOR_MODIFY			1379
/*! cursor: cursor modify calls that return an error */
#define	WT_STAT_CONN_CURSOR_MODIFY_ERROR		1380
/*! cursor: cursor modify key and value bytes affected */
#define	WT_STAT_CONN_CURSOR_MODIFY_BYTES		1381
/*! cursor: cursor modify value bytes modified */
#define	WT_STAT_CONN_CURSOR_MODIFY_BYTES_TOUCH		1382
/*! cursor: cursor next calls */
#define	WT_STAT_CONN_CURSOR_NEXT			1383
/*! cursor: cursor next calls that return an error */
#define	WT_STAT_CONN_CURSOR_NEXT_ERROR			1384
=======
#define	WT_STAT_CONN_CURSOR_REPOSITION			1355
/*! cursor: bulk cursor count */
#define	WT_STAT_CONN_CURSOR_BULK_COUNT			1356
/*! cursor: cached cursor count */
#define	WT_STAT_CONN_CURSOR_CACHED_COUNT		1357
/*! cursor: cursor bound calls that return an error */
#define	WT_STAT_CONN_CURSOR_BOUND_ERROR			1358
/*! cursor: cursor bounds cleared from reset */
#define	WT_STAT_CONN_CURSOR_BOUNDS_RESET		1359
/*! cursor: cursor bounds comparisons performed */
#define	WT_STAT_CONN_CURSOR_BOUNDS_COMPARISONS		1360
/*! cursor: cursor bounds next called on an unpositioned cursor */
#define	WT_STAT_CONN_CURSOR_BOUNDS_NEXT_UNPOSITIONED	1361
/*! cursor: cursor bounds next early exit */
#define	WT_STAT_CONN_CURSOR_BOUNDS_NEXT_EARLY_EXIT	1362
/*! cursor: cursor bounds prev called on an unpositioned cursor */
#define	WT_STAT_CONN_CURSOR_BOUNDS_PREV_UNPOSITIONED	1363
/*! cursor: cursor bounds prev early exit */
#define	WT_STAT_CONN_CURSOR_BOUNDS_PREV_EARLY_EXIT	1364
/*! cursor: cursor bounds search early exit */
#define	WT_STAT_CONN_CURSOR_BOUNDS_SEARCH_EARLY_EXIT	1365
/*! cursor: cursor bounds search near call repositioned cursor */
#define	WT_STAT_CONN_CURSOR_BOUNDS_SEARCH_NEAR_REPOSITIONED_CURSOR	1366
/*! cursor: cursor bulk loaded cursor insert calls */
#define	WT_STAT_CONN_CURSOR_INSERT_BULK			1367
/*! cursor: cursor cache calls that return an error */
#define	WT_STAT_CONN_CURSOR_CACHE_ERROR			1368
/*! cursor: cursor close calls that result in cache */
#define	WT_STAT_CONN_CURSOR_CACHE			1369
/*! cursor: cursor close calls that return an error */
#define	WT_STAT_CONN_CURSOR_CLOSE_ERROR			1370
/*! cursor: cursor compare calls that return an error */
#define	WT_STAT_CONN_CURSOR_COMPARE_ERROR		1371
/*! cursor: cursor create calls */
#define	WT_STAT_CONN_CURSOR_CREATE			1372
/*! cursor: cursor equals calls that return an error */
#define	WT_STAT_CONN_CURSOR_EQUALS_ERROR		1373
/*! cursor: cursor get key calls that return an error */
#define	WT_STAT_CONN_CURSOR_GET_KEY_ERROR		1374
/*! cursor: cursor get value calls that return an error */
#define	WT_STAT_CONN_CURSOR_GET_VALUE_ERROR		1375
/*! cursor: cursor insert calls */
#define	WT_STAT_CONN_CURSOR_INSERT			1376
/*! cursor: cursor insert calls that return an error */
#define	WT_STAT_CONN_CURSOR_INSERT_ERROR		1377
/*! cursor: cursor insert check calls that return an error */
#define	WT_STAT_CONN_CURSOR_INSERT_CHECK_ERROR		1378
/*! cursor: cursor insert key and value bytes */
#define	WT_STAT_CONN_CURSOR_INSERT_BYTES		1379
/*! cursor: cursor largest key calls that return an error */
#define	WT_STAT_CONN_CURSOR_LARGEST_KEY_ERROR		1380
/*! cursor: cursor modify calls */
#define	WT_STAT_CONN_CURSOR_MODIFY			1381
/*! cursor: cursor modify calls that return an error */
#define	WT_STAT_CONN_CURSOR_MODIFY_ERROR		1382
/*! cursor: cursor modify key and value bytes affected */
#define	WT_STAT_CONN_CURSOR_MODIFY_BYTES		1383
/*! cursor: cursor modify value bytes modified */
#define	WT_STAT_CONN_CURSOR_MODIFY_BYTES_TOUCH		1384
/*! cursor: cursor next calls */
#define	WT_STAT_CONN_CURSOR_NEXT			1385
/*! cursor: cursor next calls that return an error */
#define	WT_STAT_CONN_CURSOR_NEXT_ERROR			1386
>>>>>>> 25952ca3
/*!
 * cursor: cursor next calls that skip due to a globally visible history
 * store tombstone
 */
<<<<<<< HEAD
#define	WT_STAT_CONN_CURSOR_NEXT_HS_TOMBSTONE		1385
=======
#define	WT_STAT_CONN_CURSOR_NEXT_HS_TOMBSTONE		1387
>>>>>>> 25952ca3
/*!
 * cursor: cursor next calls that skip greater than 1 and fewer than 100
 * entries
 */
<<<<<<< HEAD
#define	WT_STAT_CONN_CURSOR_NEXT_SKIP_LT_100		1386
=======
#define	WT_STAT_CONN_CURSOR_NEXT_SKIP_LT_100		1388
>>>>>>> 25952ca3
/*!
 * cursor: cursor next calls that skip greater than or equal to 100
 * entries
 */
<<<<<<< HEAD
#define	WT_STAT_CONN_CURSOR_NEXT_SKIP_GE_100		1387
/*! cursor: cursor next random calls that return an error */
#define	WT_STAT_CONN_CURSOR_NEXT_RANDOM_ERROR		1388
/*! cursor: cursor operation restarted */
#define	WT_STAT_CONN_CURSOR_RESTART			1389
/*! cursor: cursor prev calls */
#define	WT_STAT_CONN_CURSOR_PREV			1390
/*! cursor: cursor prev calls that return an error */
#define	WT_STAT_CONN_CURSOR_PREV_ERROR			1391
=======
#define	WT_STAT_CONN_CURSOR_NEXT_SKIP_GE_100		1389
/*! cursor: cursor next random calls that return an error */
#define	WT_STAT_CONN_CURSOR_NEXT_RANDOM_ERROR		1390
/*! cursor: cursor operation restarted */
#define	WT_STAT_CONN_CURSOR_RESTART			1391
/*! cursor: cursor prev calls */
#define	WT_STAT_CONN_CURSOR_PREV			1392
/*! cursor: cursor prev calls that return an error */
#define	WT_STAT_CONN_CURSOR_PREV_ERROR			1393
>>>>>>> 25952ca3
/*!
 * cursor: cursor prev calls that skip due to a globally visible history
 * store tombstone
 */
<<<<<<< HEAD
#define	WT_STAT_CONN_CURSOR_PREV_HS_TOMBSTONE		1392
=======
#define	WT_STAT_CONN_CURSOR_PREV_HS_TOMBSTONE		1394
>>>>>>> 25952ca3
/*!
 * cursor: cursor prev calls that skip greater than or equal to 100
 * entries
 */
<<<<<<< HEAD
#define	WT_STAT_CONN_CURSOR_PREV_SKIP_GE_100		1393
/*! cursor: cursor prev calls that skip less than 100 entries */
#define	WT_STAT_CONN_CURSOR_PREV_SKIP_LT_100		1394
/*! cursor: cursor reconfigure calls that return an error */
#define	WT_STAT_CONN_CURSOR_RECONFIGURE_ERROR		1395
/*! cursor: cursor remove calls */
#define	WT_STAT_CONN_CURSOR_REMOVE			1396
/*! cursor: cursor remove calls that return an error */
#define	WT_STAT_CONN_CURSOR_REMOVE_ERROR		1397
/*! cursor: cursor remove key bytes removed */
#define	WT_STAT_CONN_CURSOR_REMOVE_BYTES		1398
/*! cursor: cursor reopen calls that return an error */
#define	WT_STAT_CONN_CURSOR_REOPEN_ERROR		1399
/*! cursor: cursor reserve calls */
#define	WT_STAT_CONN_CURSOR_RESERVE			1400
/*! cursor: cursor reserve calls that return an error */
#define	WT_STAT_CONN_CURSOR_RESERVE_ERROR		1401
/*! cursor: cursor reset calls */
#define	WT_STAT_CONN_CURSOR_RESET			1402
/*! cursor: cursor reset calls that return an error */
#define	WT_STAT_CONN_CURSOR_RESET_ERROR			1403
/*! cursor: cursor search calls */
#define	WT_STAT_CONN_CURSOR_SEARCH			1404
/*! cursor: cursor search calls that return an error */
#define	WT_STAT_CONN_CURSOR_SEARCH_ERROR		1405
/*! cursor: cursor search history store calls */
#define	WT_STAT_CONN_CURSOR_SEARCH_HS			1406
/*! cursor: cursor search near calls */
#define	WT_STAT_CONN_CURSOR_SEARCH_NEAR			1407
/*! cursor: cursor search near calls that return an error */
#define	WT_STAT_CONN_CURSOR_SEARCH_NEAR_ERROR		1408
/*! cursor: cursor sweep buckets */
#define	WT_STAT_CONN_CURSOR_SWEEP_BUCKETS		1409
/*! cursor: cursor sweep cursors closed */
#define	WT_STAT_CONN_CURSOR_SWEEP_CLOSED		1410
/*! cursor: cursor sweep cursors examined */
#define	WT_STAT_CONN_CURSOR_SWEEP_EXAMINED		1411
/*! cursor: cursor sweeps */
#define	WT_STAT_CONN_CURSOR_SWEEP			1412
/*! cursor: cursor truncate calls */
#define	WT_STAT_CONN_CURSOR_TRUNCATE			1413
/*! cursor: cursor truncates performed on individual keys */
#define	WT_STAT_CONN_CURSOR_TRUNCATE_KEYS_DELETED	1414
/*! cursor: cursor update calls */
#define	WT_STAT_CONN_CURSOR_UPDATE			1415
/*! cursor: cursor update calls that return an error */
#define	WT_STAT_CONN_CURSOR_UPDATE_ERROR		1416
/*! cursor: cursor update key and value bytes */
#define	WT_STAT_CONN_CURSOR_UPDATE_BYTES		1417
/*! cursor: cursor update value size change */
#define	WT_STAT_CONN_CURSOR_UPDATE_BYTES_CHANGED	1418
/*! cursor: cursors reused from cache */
#define	WT_STAT_CONN_CURSOR_REOPEN			1419
/*! cursor: open cursor count */
#define	WT_STAT_CONN_CURSOR_OPEN_COUNT			1420
/*! data-handle: connection data handle size */
#define	WT_STAT_CONN_DH_CONN_HANDLE_SIZE		1421
/*! data-handle: connection data handles currently active */
#define	WT_STAT_CONN_DH_CONN_HANDLE_COUNT		1422
/*! data-handle: connection sweep candidate became referenced */
#define	WT_STAT_CONN_DH_SWEEP_REF			1423
/*! data-handle: connection sweep dhandles closed */
#define	WT_STAT_CONN_DH_SWEEP_CLOSE			1424
/*! data-handle: connection sweep dhandles removed from hash list */
#define	WT_STAT_CONN_DH_SWEEP_REMOVE			1425
/*! data-handle: connection sweep time-of-death sets */
#define	WT_STAT_CONN_DH_SWEEP_TOD			1426
/*! data-handle: connection sweeps */
#define	WT_STAT_CONN_DH_SWEEPS				1427
=======
#define	WT_STAT_CONN_CURSOR_PREV_SKIP_GE_100		1395
/*! cursor: cursor prev calls that skip less than 100 entries */
#define	WT_STAT_CONN_CURSOR_PREV_SKIP_LT_100		1396
/*! cursor: cursor reconfigure calls that return an error */
#define	WT_STAT_CONN_CURSOR_RECONFIGURE_ERROR		1397
/*! cursor: cursor remove calls */
#define	WT_STAT_CONN_CURSOR_REMOVE			1398
/*! cursor: cursor remove calls that return an error */
#define	WT_STAT_CONN_CURSOR_REMOVE_ERROR		1399
/*! cursor: cursor remove key bytes removed */
#define	WT_STAT_CONN_CURSOR_REMOVE_BYTES		1400
/*! cursor: cursor reopen calls that return an error */
#define	WT_STAT_CONN_CURSOR_REOPEN_ERROR		1401
/*! cursor: cursor reserve calls */
#define	WT_STAT_CONN_CURSOR_RESERVE			1402
/*! cursor: cursor reserve calls that return an error */
#define	WT_STAT_CONN_CURSOR_RESERVE_ERROR		1403
/*! cursor: cursor reset calls */
#define	WT_STAT_CONN_CURSOR_RESET			1404
/*! cursor: cursor reset calls that return an error */
#define	WT_STAT_CONN_CURSOR_RESET_ERROR			1405
/*! cursor: cursor search calls */
#define	WT_STAT_CONN_CURSOR_SEARCH			1406
/*! cursor: cursor search calls that return an error */
#define	WT_STAT_CONN_CURSOR_SEARCH_ERROR		1407
/*! cursor: cursor search history store calls */
#define	WT_STAT_CONN_CURSOR_SEARCH_HS			1408
/*! cursor: cursor search near calls */
#define	WT_STAT_CONN_CURSOR_SEARCH_NEAR			1409
/*! cursor: cursor search near calls that return an error */
#define	WT_STAT_CONN_CURSOR_SEARCH_NEAR_ERROR		1410
/*! cursor: cursor sweep buckets */
#define	WT_STAT_CONN_CURSOR_SWEEP_BUCKETS		1411
/*! cursor: cursor sweep cursors closed */
#define	WT_STAT_CONN_CURSOR_SWEEP_CLOSED		1412
/*! cursor: cursor sweep cursors examined */
#define	WT_STAT_CONN_CURSOR_SWEEP_EXAMINED		1413
/*! cursor: cursor sweeps */
#define	WT_STAT_CONN_CURSOR_SWEEP			1414
/*! cursor: cursor truncate calls */
#define	WT_STAT_CONN_CURSOR_TRUNCATE			1415
/*! cursor: cursor truncates performed on individual keys */
#define	WT_STAT_CONN_CURSOR_TRUNCATE_KEYS_DELETED	1416
/*! cursor: cursor update calls */
#define	WT_STAT_CONN_CURSOR_UPDATE			1417
/*! cursor: cursor update calls that return an error */
#define	WT_STAT_CONN_CURSOR_UPDATE_ERROR		1418
/*! cursor: cursor update key and value bytes */
#define	WT_STAT_CONN_CURSOR_UPDATE_BYTES		1419
/*! cursor: cursor update value size change */
#define	WT_STAT_CONN_CURSOR_UPDATE_BYTES_CHANGED	1420
/*! cursor: cursors reused from cache */
#define	WT_STAT_CONN_CURSOR_REOPEN			1421
/*! cursor: open cursor count */
#define	WT_STAT_CONN_CURSOR_OPEN_COUNT			1422
/*! data-handle: connection data handle size */
#define	WT_STAT_CONN_DH_CONN_HANDLE_SIZE		1423
/*! data-handle: connection data handles currently active */
#define	WT_STAT_CONN_DH_CONN_HANDLE_COUNT		1424
/*! data-handle: connection sweep candidate became referenced */
#define	WT_STAT_CONN_DH_SWEEP_REF			1425
/*! data-handle: connection sweep dhandles closed */
#define	WT_STAT_CONN_DH_SWEEP_CLOSE			1426
/*! data-handle: connection sweep dhandles removed from hash list */
#define	WT_STAT_CONN_DH_SWEEP_REMOVE			1427
/*! data-handle: connection sweep time-of-death sets */
#define	WT_STAT_CONN_DH_SWEEP_TOD			1428
/*! data-handle: connection sweeps */
#define	WT_STAT_CONN_DH_SWEEPS				1429
>>>>>>> 25952ca3
/*!
 * data-handle: connection sweeps skipped due to checkpoint gathering
 * handles
 */
<<<<<<< HEAD
#define	WT_STAT_CONN_DH_SWEEP_SKIP_CKPT			1428
/*! data-handle: session dhandles swept */
#define	WT_STAT_CONN_DH_SESSION_HANDLES			1429
/*! data-handle: session sweep attempts */
#define	WT_STAT_CONN_DH_SESSION_SWEEPS			1430
/*! lock: btree page lock acquisitions */
#define	WT_STAT_CONN_LOCK_BTREE_PAGE_COUNT		1431
/*! lock: btree page lock application thread wait time (usecs) */
#define	WT_STAT_CONN_LOCK_BTREE_PAGE_WAIT_APPLICATION	1432
/*! lock: btree page lock internal thread wait time (usecs) */
#define	WT_STAT_CONN_LOCK_BTREE_PAGE_WAIT_INTERNAL	1433
/*! lock: checkpoint lock acquisitions */
#define	WT_STAT_CONN_LOCK_CHECKPOINT_COUNT		1434
/*! lock: checkpoint lock application thread wait time (usecs) */
#define	WT_STAT_CONN_LOCK_CHECKPOINT_WAIT_APPLICATION	1435
/*! lock: checkpoint lock internal thread wait time (usecs) */
#define	WT_STAT_CONN_LOCK_CHECKPOINT_WAIT_INTERNAL	1436
/*! lock: dhandle lock application thread time waiting (usecs) */
#define	WT_STAT_CONN_LOCK_DHANDLE_WAIT_APPLICATION	1437
/*! lock: dhandle lock internal thread time waiting (usecs) */
#define	WT_STAT_CONN_LOCK_DHANDLE_WAIT_INTERNAL		1438
/*! lock: dhandle read lock acquisitions */
#define	WT_STAT_CONN_LOCK_DHANDLE_READ_COUNT		1439
/*! lock: dhandle write lock acquisitions */
#define	WT_STAT_CONN_LOCK_DHANDLE_WRITE_COUNT		1440
/*! lock: metadata lock acquisitions */
#define	WT_STAT_CONN_LOCK_METADATA_COUNT		1441
/*! lock: metadata lock application thread wait time (usecs) */
#define	WT_STAT_CONN_LOCK_METADATA_WAIT_APPLICATION	1442
/*! lock: metadata lock internal thread wait time (usecs) */
#define	WT_STAT_CONN_LOCK_METADATA_WAIT_INTERNAL	1443
/*! lock: schema lock acquisitions */
#define	WT_STAT_CONN_LOCK_SCHEMA_COUNT			1444
/*! lock: schema lock application thread wait time (usecs) */
#define	WT_STAT_CONN_LOCK_SCHEMA_WAIT_APPLICATION	1445
/*! lock: schema lock internal thread wait time (usecs) */
#define	WT_STAT_CONN_LOCK_SCHEMA_WAIT_INTERNAL		1446
=======
#define	WT_STAT_CONN_DH_SWEEP_SKIP_CKPT			1430
/*! data-handle: session dhandles swept */
#define	WT_STAT_CONN_DH_SESSION_HANDLES			1431
/*! data-handle: session sweep attempts */
#define	WT_STAT_CONN_DH_SESSION_SWEEPS			1432
/*! lock: btree page lock acquisitions */
#define	WT_STAT_CONN_LOCK_BTREE_PAGE_COUNT		1433
/*! lock: btree page lock application thread wait time (usecs) */
#define	WT_STAT_CONN_LOCK_BTREE_PAGE_WAIT_APPLICATION	1434
/*! lock: btree page lock internal thread wait time (usecs) */
#define	WT_STAT_CONN_LOCK_BTREE_PAGE_WAIT_INTERNAL	1435
/*! lock: checkpoint lock acquisitions */
#define	WT_STAT_CONN_LOCK_CHECKPOINT_COUNT		1436
/*! lock: checkpoint lock application thread wait time (usecs) */
#define	WT_STAT_CONN_LOCK_CHECKPOINT_WAIT_APPLICATION	1437
/*! lock: checkpoint lock internal thread wait time (usecs) */
#define	WT_STAT_CONN_LOCK_CHECKPOINT_WAIT_INTERNAL	1438
/*! lock: dhandle lock application thread time waiting (usecs) */
#define	WT_STAT_CONN_LOCK_DHANDLE_WAIT_APPLICATION	1439
/*! lock: dhandle lock internal thread time waiting (usecs) */
#define	WT_STAT_CONN_LOCK_DHANDLE_WAIT_INTERNAL		1440
/*! lock: dhandle read lock acquisitions */
#define	WT_STAT_CONN_LOCK_DHANDLE_READ_COUNT		1441
/*! lock: dhandle write lock acquisitions */
#define	WT_STAT_CONN_LOCK_DHANDLE_WRITE_COUNT		1442
/*! lock: metadata lock acquisitions */
#define	WT_STAT_CONN_LOCK_METADATA_COUNT		1443
/*! lock: metadata lock application thread wait time (usecs) */
#define	WT_STAT_CONN_LOCK_METADATA_WAIT_APPLICATION	1444
/*! lock: metadata lock internal thread wait time (usecs) */
#define	WT_STAT_CONN_LOCK_METADATA_WAIT_INTERNAL	1445
/*! lock: schema lock acquisitions */
#define	WT_STAT_CONN_LOCK_SCHEMA_COUNT			1446
/*! lock: schema lock application thread wait time (usecs) */
#define	WT_STAT_CONN_LOCK_SCHEMA_WAIT_APPLICATION	1447
/*! lock: schema lock internal thread wait time (usecs) */
#define	WT_STAT_CONN_LOCK_SCHEMA_WAIT_INTERNAL		1448
>>>>>>> 25952ca3
/*!
 * lock: table lock application thread time waiting for the table lock
 * (usecs)
 */
<<<<<<< HEAD
#define	WT_STAT_CONN_LOCK_TABLE_WAIT_APPLICATION	1447
=======
#define	WT_STAT_CONN_LOCK_TABLE_WAIT_APPLICATION	1449
>>>>>>> 25952ca3
/*!
 * lock: table lock internal thread time waiting for the table lock
 * (usecs)
 */
<<<<<<< HEAD
#define	WT_STAT_CONN_LOCK_TABLE_WAIT_INTERNAL		1448
/*! lock: table read lock acquisitions */
#define	WT_STAT_CONN_LOCK_TABLE_READ_COUNT		1449
/*! lock: table write lock acquisitions */
#define	WT_STAT_CONN_LOCK_TABLE_WRITE_COUNT		1450
/*! lock: txn global lock application thread time waiting (usecs) */
#define	WT_STAT_CONN_LOCK_TXN_GLOBAL_WAIT_APPLICATION	1451
/*! lock: txn global lock internal thread time waiting (usecs) */
#define	WT_STAT_CONN_LOCK_TXN_GLOBAL_WAIT_INTERNAL	1452
/*! lock: txn global read lock acquisitions */
#define	WT_STAT_CONN_LOCK_TXN_GLOBAL_READ_COUNT		1453
/*! lock: txn global write lock acquisitions */
#define	WT_STAT_CONN_LOCK_TXN_GLOBAL_WRITE_COUNT	1454
/*! log: busy returns attempting to switch slots */
#define	WT_STAT_CONN_LOG_SLOT_SWITCH_BUSY		1455
/*! log: force log remove time sleeping (usecs) */
#define	WT_STAT_CONN_LOG_FORCE_REMOVE_SLEEP		1456
/*! log: log bytes of payload data */
#define	WT_STAT_CONN_LOG_BYTES_PAYLOAD			1457
/*! log: log bytes written */
#define	WT_STAT_CONN_LOG_BYTES_WRITTEN			1458
/*! log: log files manually zero-filled */
#define	WT_STAT_CONN_LOG_ZERO_FILLS			1459
/*! log: log flush operations */
#define	WT_STAT_CONN_LOG_FLUSH				1460
/*! log: log force write operations */
#define	WT_STAT_CONN_LOG_FORCE_WRITE			1461
/*! log: log force write operations skipped */
#define	WT_STAT_CONN_LOG_FORCE_WRITE_SKIP		1462
/*! log: log records compressed */
#define	WT_STAT_CONN_LOG_COMPRESS_WRITES		1463
/*! log: log records not compressed */
#define	WT_STAT_CONN_LOG_COMPRESS_WRITE_FAILS		1464
/*! log: log records too small to compress */
#define	WT_STAT_CONN_LOG_COMPRESS_SMALL			1465
/*! log: log release advances write LSN */
#define	WT_STAT_CONN_LOG_RELEASE_WRITE_LSN		1466
/*! log: log scan operations */
#define	WT_STAT_CONN_LOG_SCANS				1467
/*! log: log scan records requiring two reads */
#define	WT_STAT_CONN_LOG_SCAN_REREADS			1468
/*! log: log server thread advances write LSN */
#define	WT_STAT_CONN_LOG_WRITE_LSN			1469
/*! log: log server thread write LSN walk skipped */
#define	WT_STAT_CONN_LOG_WRITE_LSN_SKIP			1470
/*! log: log sync operations */
#define	WT_STAT_CONN_LOG_SYNC				1471
/*! log: log sync time duration (usecs) */
#define	WT_STAT_CONN_LOG_SYNC_DURATION			1472
/*! log: log sync_dir operations */
#define	WT_STAT_CONN_LOG_SYNC_DIR			1473
/*! log: log sync_dir time duration (usecs) */
#define	WT_STAT_CONN_LOG_SYNC_DIR_DURATION		1474
/*! log: log write operations */
#define	WT_STAT_CONN_LOG_WRITES				1475
/*! log: logging bytes consolidated */
#define	WT_STAT_CONN_LOG_SLOT_CONSOLIDATED		1476
/*! log: maximum log file size */
#define	WT_STAT_CONN_LOG_MAX_FILESIZE			1477
/*! log: number of pre-allocated log files to create */
#define	WT_STAT_CONN_LOG_PREALLOC_MAX			1478
/*! log: pre-allocated log files not ready and missed */
#define	WT_STAT_CONN_LOG_PREALLOC_MISSED		1479
/*! log: pre-allocated log files prepared */
#define	WT_STAT_CONN_LOG_PREALLOC_FILES			1480
/*! log: pre-allocated log files used */
#define	WT_STAT_CONN_LOG_PREALLOC_USED			1481
/*! log: records processed by log scan */
#define	WT_STAT_CONN_LOG_SCAN_RECORDS			1482
/*! log: slot close lost race */
#define	WT_STAT_CONN_LOG_SLOT_CLOSE_RACE		1483
/*! log: slot close unbuffered waits */
#define	WT_STAT_CONN_LOG_SLOT_CLOSE_UNBUF		1484
/*! log: slot closures */
#define	WT_STAT_CONN_LOG_SLOT_CLOSES			1485
/*! log: slot join atomic update races */
#define	WT_STAT_CONN_LOG_SLOT_RACES			1486
/*! log: slot join calls atomic updates raced */
#define	WT_STAT_CONN_LOG_SLOT_YIELD_RACE		1487
/*! log: slot join calls did not yield */
#define	WT_STAT_CONN_LOG_SLOT_IMMEDIATE			1488
/*! log: slot join calls found active slot closed */
#define	WT_STAT_CONN_LOG_SLOT_YIELD_CLOSE		1489
/*! log: slot join calls slept */
#define	WT_STAT_CONN_LOG_SLOT_YIELD_SLEEP		1490
/*! log: slot join calls yielded */
#define	WT_STAT_CONN_LOG_SLOT_YIELD			1491
/*! log: slot join found active slot closed */
#define	WT_STAT_CONN_LOG_SLOT_ACTIVE_CLOSED		1492
/*! log: slot joins yield time (usecs) */
#define	WT_STAT_CONN_LOG_SLOT_YIELD_DURATION		1493
/*! log: slot transitions unable to find free slot */
#define	WT_STAT_CONN_LOG_SLOT_NO_FREE_SLOTS		1494
/*! log: slot unbuffered writes */
#define	WT_STAT_CONN_LOG_SLOT_UNBUFFERED		1495
/*! log: total in-memory size of compressed records */
#define	WT_STAT_CONN_LOG_COMPRESS_MEM			1496
/*! log: total log buffer size */
#define	WT_STAT_CONN_LOG_BUFFER_SIZE			1497
/*! log: total size of compressed records */
#define	WT_STAT_CONN_LOG_COMPRESS_LEN			1498
/*! log: written slots coalesced */
#define	WT_STAT_CONN_LOG_SLOT_COALESCED			1499
/*! log: yields waiting for previous log file close */
#define	WT_STAT_CONN_LOG_CLOSE_YIELDS			1500
/*! perf: file system read latency histogram (bucket 1) - 0-10ms */
#define	WT_STAT_CONN_PERF_HIST_FSREAD_LATENCY_LT10	1501
/*! perf: file system read latency histogram (bucket 2) - 10-49ms */
#define	WT_STAT_CONN_PERF_HIST_FSREAD_LATENCY_LT50	1502
/*! perf: file system read latency histogram (bucket 3) - 50-99ms */
#define	WT_STAT_CONN_PERF_HIST_FSREAD_LATENCY_LT100	1503
/*! perf: file system read latency histogram (bucket 4) - 100-249ms */
#define	WT_STAT_CONN_PERF_HIST_FSREAD_LATENCY_LT250	1504
/*! perf: file system read latency histogram (bucket 5) - 250-499ms */
#define	WT_STAT_CONN_PERF_HIST_FSREAD_LATENCY_LT500	1505
/*! perf: file system read latency histogram (bucket 6) - 500-999ms */
#define	WT_STAT_CONN_PERF_HIST_FSREAD_LATENCY_LT1000	1506
/*! perf: file system read latency histogram (bucket 7) - 1000ms+ */
#define	WT_STAT_CONN_PERF_HIST_FSREAD_LATENCY_GT1000	1507
/*! perf: file system read latency histogram total (msecs) */
#define	WT_STAT_CONN_PERF_HIST_FSREAD_LATENCY_TOTAL_MSECS	1508
/*! perf: file system write latency histogram (bucket 1) - 0-10ms */
#define	WT_STAT_CONN_PERF_HIST_FSWRITE_LATENCY_LT10	1509
/*! perf: file system write latency histogram (bucket 2) - 10-49ms */
#define	WT_STAT_CONN_PERF_HIST_FSWRITE_LATENCY_LT50	1510
/*! perf: file system write latency histogram (bucket 3) - 50-99ms */
#define	WT_STAT_CONN_PERF_HIST_FSWRITE_LATENCY_LT100	1511
/*! perf: file system write latency histogram (bucket 4) - 100-249ms */
#define	WT_STAT_CONN_PERF_HIST_FSWRITE_LATENCY_LT250	1512
/*! perf: file system write latency histogram (bucket 5) - 250-499ms */
#define	WT_STAT_CONN_PERF_HIST_FSWRITE_LATENCY_LT500	1513
/*! perf: file system write latency histogram (bucket 6) - 500-999ms */
#define	WT_STAT_CONN_PERF_HIST_FSWRITE_LATENCY_LT1000	1514
/*! perf: file system write latency histogram (bucket 7) - 1000ms+ */
#define	WT_STAT_CONN_PERF_HIST_FSWRITE_LATENCY_GT1000	1515
/*! perf: file system write latency histogram total (msecs) */
#define	WT_STAT_CONN_PERF_HIST_FSWRITE_LATENCY_TOTAL_MSECS	1516
/*! perf: operation read latency histogram (bucket 1) - 0-100us */
#define	WT_STAT_CONN_PERF_HIST_OPREAD_LATENCY_LT100	1517
/*! perf: operation read latency histogram (bucket 2) - 100-249us */
#define	WT_STAT_CONN_PERF_HIST_OPREAD_LATENCY_LT250	1518
/*! perf: operation read latency histogram (bucket 3) - 250-499us */
#define	WT_STAT_CONN_PERF_HIST_OPREAD_LATENCY_LT500	1519
/*! perf: operation read latency histogram (bucket 4) - 500-999us */
#define	WT_STAT_CONN_PERF_HIST_OPREAD_LATENCY_LT1000	1520
/*! perf: operation read latency histogram (bucket 5) - 1000-9999us */
#define	WT_STAT_CONN_PERF_HIST_OPREAD_LATENCY_LT10000	1521
/*! perf: operation read latency histogram (bucket 6) - 10000us+ */
#define	WT_STAT_CONN_PERF_HIST_OPREAD_LATENCY_GT10000	1522
/*! perf: operation read latency histogram total (usecs) */
#define	WT_STAT_CONN_PERF_HIST_OPREAD_LATENCY_TOTAL_USECS	1523
/*! perf: operation write latency histogram (bucket 1) - 0-100us */
#define	WT_STAT_CONN_PERF_HIST_OPWRITE_LATENCY_LT100	1524
/*! perf: operation write latency histogram (bucket 2) - 100-249us */
#define	WT_STAT_CONN_PERF_HIST_OPWRITE_LATENCY_LT250	1525
/*! perf: operation write latency histogram (bucket 3) - 250-499us */
#define	WT_STAT_CONN_PERF_HIST_OPWRITE_LATENCY_LT500	1526
/*! perf: operation write latency histogram (bucket 4) - 500-999us */
#define	WT_STAT_CONN_PERF_HIST_OPWRITE_LATENCY_LT1000	1527
/*! perf: operation write latency histogram (bucket 5) - 1000-9999us */
#define	WT_STAT_CONN_PERF_HIST_OPWRITE_LATENCY_LT10000	1528
/*! perf: operation write latency histogram (bucket 6) - 10000us+ */
#define	WT_STAT_CONN_PERF_HIST_OPWRITE_LATENCY_GT10000	1529
/*! perf: operation write latency histogram total (usecs) */
#define	WT_STAT_CONN_PERF_HIST_OPWRITE_LATENCY_TOTAL_USECS	1530
/*! prefetch: could not perform pre-fetch on internal page */
#define	WT_STAT_CONN_PREFETCH_SKIPPED_INTERNAL_PAGE	1531
=======
#define	WT_STAT_CONN_LOCK_TABLE_WAIT_INTERNAL		1450
/*! lock: table read lock acquisitions */
#define	WT_STAT_CONN_LOCK_TABLE_READ_COUNT		1451
/*! lock: table write lock acquisitions */
#define	WT_STAT_CONN_LOCK_TABLE_WRITE_COUNT		1452
/*! lock: txn global lock application thread time waiting (usecs) */
#define	WT_STAT_CONN_LOCK_TXN_GLOBAL_WAIT_APPLICATION	1453
/*! lock: txn global lock internal thread time waiting (usecs) */
#define	WT_STAT_CONN_LOCK_TXN_GLOBAL_WAIT_INTERNAL	1454
/*! lock: txn global read lock acquisitions */
#define	WT_STAT_CONN_LOCK_TXN_GLOBAL_READ_COUNT		1455
/*! lock: txn global write lock acquisitions */
#define	WT_STAT_CONN_LOCK_TXN_GLOBAL_WRITE_COUNT	1456
/*! log: busy returns attempting to switch slots */
#define	WT_STAT_CONN_LOG_SLOT_SWITCH_BUSY		1457
/*! log: force log remove time sleeping (usecs) */
#define	WT_STAT_CONN_LOG_FORCE_REMOVE_SLEEP		1458
/*! log: log bytes of payload data */
#define	WT_STAT_CONN_LOG_BYTES_PAYLOAD			1459
/*! log: log bytes written */
#define	WT_STAT_CONN_LOG_BYTES_WRITTEN			1460
/*! log: log files manually zero-filled */
#define	WT_STAT_CONN_LOG_ZERO_FILLS			1461
/*! log: log flush operations */
#define	WT_STAT_CONN_LOG_FLUSH				1462
/*! log: log force write operations */
#define	WT_STAT_CONN_LOG_FORCE_WRITE			1463
/*! log: log force write operations skipped */
#define	WT_STAT_CONN_LOG_FORCE_WRITE_SKIP		1464
/*! log: log records compressed */
#define	WT_STAT_CONN_LOG_COMPRESS_WRITES		1465
/*! log: log records not compressed */
#define	WT_STAT_CONN_LOG_COMPRESS_WRITE_FAILS		1466
/*! log: log records too small to compress */
#define	WT_STAT_CONN_LOG_COMPRESS_SMALL			1467
/*! log: log release advances write LSN */
#define	WT_STAT_CONN_LOG_RELEASE_WRITE_LSN		1468
/*! log: log scan operations */
#define	WT_STAT_CONN_LOG_SCANS				1469
/*! log: log scan records requiring two reads */
#define	WT_STAT_CONN_LOG_SCAN_REREADS			1470
/*! log: log server thread advances write LSN */
#define	WT_STAT_CONN_LOG_WRITE_LSN			1471
/*! log: log server thread write LSN walk skipped */
#define	WT_STAT_CONN_LOG_WRITE_LSN_SKIP			1472
/*! log: log sync operations */
#define	WT_STAT_CONN_LOG_SYNC				1473
/*! log: log sync time duration (usecs) */
#define	WT_STAT_CONN_LOG_SYNC_DURATION			1474
/*! log: log sync_dir operations */
#define	WT_STAT_CONN_LOG_SYNC_DIR			1475
/*! log: log sync_dir time duration (usecs) */
#define	WT_STAT_CONN_LOG_SYNC_DIR_DURATION		1476
/*! log: log write operations */
#define	WT_STAT_CONN_LOG_WRITES				1477
/*! log: logging bytes consolidated */
#define	WT_STAT_CONN_LOG_SLOT_CONSOLIDATED		1478
/*! log: maximum log file size */
#define	WT_STAT_CONN_LOG_MAX_FILESIZE			1479
/*! log: number of pre-allocated log files to create */
#define	WT_STAT_CONN_LOG_PREALLOC_MAX			1480
/*! log: pre-allocated log files not ready and missed */
#define	WT_STAT_CONN_LOG_PREALLOC_MISSED		1481
/*! log: pre-allocated log files prepared */
#define	WT_STAT_CONN_LOG_PREALLOC_FILES			1482
/*! log: pre-allocated log files used */
#define	WT_STAT_CONN_LOG_PREALLOC_USED			1483
/*! log: records processed by log scan */
#define	WT_STAT_CONN_LOG_SCAN_RECORDS			1484
/*! log: slot close lost race */
#define	WT_STAT_CONN_LOG_SLOT_CLOSE_RACE		1485
/*! log: slot close unbuffered waits */
#define	WT_STAT_CONN_LOG_SLOT_CLOSE_UNBUF		1486
/*! log: slot closures */
#define	WT_STAT_CONN_LOG_SLOT_CLOSES			1487
/*! log: slot join atomic update races */
#define	WT_STAT_CONN_LOG_SLOT_RACES			1488
/*! log: slot join calls atomic updates raced */
#define	WT_STAT_CONN_LOG_SLOT_YIELD_RACE		1489
/*! log: slot join calls did not yield */
#define	WT_STAT_CONN_LOG_SLOT_IMMEDIATE			1490
/*! log: slot join calls found active slot closed */
#define	WT_STAT_CONN_LOG_SLOT_YIELD_CLOSE		1491
/*! log: slot join calls slept */
#define	WT_STAT_CONN_LOG_SLOT_YIELD_SLEEP		1492
/*! log: slot join calls yielded */
#define	WT_STAT_CONN_LOG_SLOT_YIELD			1493
/*! log: slot join found active slot closed */
#define	WT_STAT_CONN_LOG_SLOT_ACTIVE_CLOSED		1494
/*! log: slot joins yield time (usecs) */
#define	WT_STAT_CONN_LOG_SLOT_YIELD_DURATION		1495
/*! log: slot transitions unable to find free slot */
#define	WT_STAT_CONN_LOG_SLOT_NO_FREE_SLOTS		1496
/*! log: slot unbuffered writes */
#define	WT_STAT_CONN_LOG_SLOT_UNBUFFERED		1497
/*! log: total in-memory size of compressed records */
#define	WT_STAT_CONN_LOG_COMPRESS_MEM			1498
/*! log: total log buffer size */
#define	WT_STAT_CONN_LOG_BUFFER_SIZE			1499
/*! log: total size of compressed records */
#define	WT_STAT_CONN_LOG_COMPRESS_LEN			1500
/*! log: written slots coalesced */
#define	WT_STAT_CONN_LOG_SLOT_COALESCED			1501
/*! log: yields waiting for previous log file close */
#define	WT_STAT_CONN_LOG_CLOSE_YIELDS			1502
/*! perf: file system read latency histogram (bucket 1) - 0-10ms */
#define	WT_STAT_CONN_PERF_HIST_FSREAD_LATENCY_LT10	1503
/*! perf: file system read latency histogram (bucket 2) - 10-49ms */
#define	WT_STAT_CONN_PERF_HIST_FSREAD_LATENCY_LT50	1504
/*! perf: file system read latency histogram (bucket 3) - 50-99ms */
#define	WT_STAT_CONN_PERF_HIST_FSREAD_LATENCY_LT100	1505
/*! perf: file system read latency histogram (bucket 4) - 100-249ms */
#define	WT_STAT_CONN_PERF_HIST_FSREAD_LATENCY_LT250	1506
/*! perf: file system read latency histogram (bucket 5) - 250-499ms */
#define	WT_STAT_CONN_PERF_HIST_FSREAD_LATENCY_LT500	1507
/*! perf: file system read latency histogram (bucket 6) - 500-999ms */
#define	WT_STAT_CONN_PERF_HIST_FSREAD_LATENCY_LT1000	1508
/*! perf: file system read latency histogram (bucket 7) - 1000ms+ */
#define	WT_STAT_CONN_PERF_HIST_FSREAD_LATENCY_GT1000	1509
/*! perf: file system read latency histogram total (msecs) */
#define	WT_STAT_CONN_PERF_HIST_FSREAD_LATENCY_TOTAL_MSECS	1510
/*! perf: file system write latency histogram (bucket 1) - 0-10ms */
#define	WT_STAT_CONN_PERF_HIST_FSWRITE_LATENCY_LT10	1511
/*! perf: file system write latency histogram (bucket 2) - 10-49ms */
#define	WT_STAT_CONN_PERF_HIST_FSWRITE_LATENCY_LT50	1512
/*! perf: file system write latency histogram (bucket 3) - 50-99ms */
#define	WT_STAT_CONN_PERF_HIST_FSWRITE_LATENCY_LT100	1513
/*! perf: file system write latency histogram (bucket 4) - 100-249ms */
#define	WT_STAT_CONN_PERF_HIST_FSWRITE_LATENCY_LT250	1514
/*! perf: file system write latency histogram (bucket 5) - 250-499ms */
#define	WT_STAT_CONN_PERF_HIST_FSWRITE_LATENCY_LT500	1515
/*! perf: file system write latency histogram (bucket 6) - 500-999ms */
#define	WT_STAT_CONN_PERF_HIST_FSWRITE_LATENCY_LT1000	1516
/*! perf: file system write latency histogram (bucket 7) - 1000ms+ */
#define	WT_STAT_CONN_PERF_HIST_FSWRITE_LATENCY_GT1000	1517
/*! perf: file system write latency histogram total (msecs) */
#define	WT_STAT_CONN_PERF_HIST_FSWRITE_LATENCY_TOTAL_MSECS	1518
/*! perf: operation read latency histogram (bucket 1) - 0-100us */
#define	WT_STAT_CONN_PERF_HIST_OPREAD_LATENCY_LT100	1519
/*! perf: operation read latency histogram (bucket 2) - 100-249us */
#define	WT_STAT_CONN_PERF_HIST_OPREAD_LATENCY_LT250	1520
/*! perf: operation read latency histogram (bucket 3) - 250-499us */
#define	WT_STAT_CONN_PERF_HIST_OPREAD_LATENCY_LT500	1521
/*! perf: operation read latency histogram (bucket 4) - 500-999us */
#define	WT_STAT_CONN_PERF_HIST_OPREAD_LATENCY_LT1000	1522
/*! perf: operation read latency histogram (bucket 5) - 1000-9999us */
#define	WT_STAT_CONN_PERF_HIST_OPREAD_LATENCY_LT10000	1523
/*! perf: operation read latency histogram (bucket 6) - 10000us+ */
#define	WT_STAT_CONN_PERF_HIST_OPREAD_LATENCY_GT10000	1524
/*! perf: operation read latency histogram total (usecs) */
#define	WT_STAT_CONN_PERF_HIST_OPREAD_LATENCY_TOTAL_USECS	1525
/*! perf: operation write latency histogram (bucket 1) - 0-100us */
#define	WT_STAT_CONN_PERF_HIST_OPWRITE_LATENCY_LT100	1526
/*! perf: operation write latency histogram (bucket 2) - 100-249us */
#define	WT_STAT_CONN_PERF_HIST_OPWRITE_LATENCY_LT250	1527
/*! perf: operation write latency histogram (bucket 3) - 250-499us */
#define	WT_STAT_CONN_PERF_HIST_OPWRITE_LATENCY_LT500	1528
/*! perf: operation write latency histogram (bucket 4) - 500-999us */
#define	WT_STAT_CONN_PERF_HIST_OPWRITE_LATENCY_LT1000	1529
/*! perf: operation write latency histogram (bucket 5) - 1000-9999us */
#define	WT_STAT_CONN_PERF_HIST_OPWRITE_LATENCY_LT10000	1530
/*! perf: operation write latency histogram (bucket 6) - 10000us+ */
#define	WT_STAT_CONN_PERF_HIST_OPWRITE_LATENCY_GT10000	1531
/*! perf: operation write latency histogram total (usecs) */
#define	WT_STAT_CONN_PERF_HIST_OPWRITE_LATENCY_TOTAL_USECS	1532
/*! prefetch: could not perform pre-fetch on internal page */
#define	WT_STAT_CONN_PREFETCH_SKIPPED_INTERNAL_PAGE	1533
>>>>>>> 25952ca3
/*!
 * prefetch: could not perform pre-fetch on ref without the pre-fetch
 * flag set
 */
<<<<<<< HEAD
#define	WT_STAT_CONN_PREFETCH_SKIPPED_NO_FLAG_SET	1532
/*! prefetch: number of times pre-fetch failed to start */
#define	WT_STAT_CONN_PREFETCH_FAILED_START		1533
/*! prefetch: pre-fetch not repeating for recently pre-fetched ref */
#define	WT_STAT_CONN_PREFETCH_SKIPPED_SAME_REF		1534
/*! prefetch: pre-fetch not triggered after single disk read */
#define	WT_STAT_CONN_PREFETCH_DISK_ONE			1535
/*! prefetch: pre-fetch not triggered as there is no valid dhandle */
#define	WT_STAT_CONN_PREFETCH_SKIPPED_NO_VALID_DHANDLE	1536
/*! prefetch: pre-fetch not triggered by page read */
#define	WT_STAT_CONN_PREFETCH_SKIPPED			1537
/*! prefetch: pre-fetch not triggered due to disk read count */
#define	WT_STAT_CONN_PREFETCH_SKIPPED_DISK_READ_COUNT	1538
/*! prefetch: pre-fetch not triggered due to internal session */
#define	WT_STAT_CONN_PREFETCH_SKIPPED_INTERNAL_SESSION	1539
/*! prefetch: pre-fetch not triggered due to special btree handle */
#define	WT_STAT_CONN_PREFETCH_SKIPPED_SPECIAL_HANDLE	1540
/*! prefetch: pre-fetch page not on disk when reading */
#define	WT_STAT_CONN_PREFETCH_PAGES_FAIL		1541
/*! prefetch: pre-fetch pages queued */
#define	WT_STAT_CONN_PREFETCH_PAGES_QUEUED		1542
/*! prefetch: pre-fetch pages read in background */
#define	WT_STAT_CONN_PREFETCH_PAGES_READ		1543
/*! prefetch: pre-fetch triggered by page read */
#define	WT_STAT_CONN_PREFETCH_ATTEMPTS			1544
/*! reconciliation: VLCS pages explicitly reconciled as empty */
#define	WT_STAT_CONN_REC_VLCS_EMPTIED_PAGES		1545
/*! reconciliation: approximate byte size of timestamps in pages written */
#define	WT_STAT_CONN_REC_TIME_WINDOW_BYTES_TS		1546
=======
#define	WT_STAT_CONN_PREFETCH_SKIPPED_NO_FLAG_SET	1534
/*! prefetch: number of times pre-fetch failed to start */
#define	WT_STAT_CONN_PREFETCH_FAILED_START		1535
/*! prefetch: pre-fetch not repeating for recently pre-fetched ref */
#define	WT_STAT_CONN_PREFETCH_SKIPPED_SAME_REF		1536
/*! prefetch: pre-fetch not triggered after single disk read */
#define	WT_STAT_CONN_PREFETCH_DISK_ONE			1537
/*! prefetch: pre-fetch not triggered as there is no valid dhandle */
#define	WT_STAT_CONN_PREFETCH_SKIPPED_NO_VALID_DHANDLE	1538
/*! prefetch: pre-fetch not triggered by page read */
#define	WT_STAT_CONN_PREFETCH_SKIPPED			1539
/*! prefetch: pre-fetch not triggered due to disk read count */
#define	WT_STAT_CONN_PREFETCH_SKIPPED_DISK_READ_COUNT	1540
/*! prefetch: pre-fetch not triggered due to internal session */
#define	WT_STAT_CONN_PREFETCH_SKIPPED_INTERNAL_SESSION	1541
/*! prefetch: pre-fetch not triggered due to special btree handle */
#define	WT_STAT_CONN_PREFETCH_SKIPPED_SPECIAL_HANDLE	1542
/*! prefetch: pre-fetch page not on disk when reading */
#define	WT_STAT_CONN_PREFETCH_PAGES_FAIL		1543
/*! prefetch: pre-fetch pages queued */
#define	WT_STAT_CONN_PREFETCH_PAGES_QUEUED		1544
/*! prefetch: pre-fetch pages read in background */
#define	WT_STAT_CONN_PREFETCH_PAGES_READ		1545
/*! prefetch: pre-fetch triggered by page read */
#define	WT_STAT_CONN_PREFETCH_ATTEMPTS			1546
/*! reconciliation: VLCS pages explicitly reconciled as empty */
#define	WT_STAT_CONN_REC_VLCS_EMPTIED_PAGES		1547
/*! reconciliation: approximate byte size of timestamps in pages written */
#define	WT_STAT_CONN_REC_TIME_WINDOW_BYTES_TS		1548
>>>>>>> 25952ca3
/*!
 * reconciliation: approximate byte size of transaction IDs in pages
 * written
 */
<<<<<<< HEAD
#define	WT_STAT_CONN_REC_TIME_WINDOW_BYTES_TXN		1547
/*! reconciliation: fast-path pages deleted */
#define	WT_STAT_CONN_REC_PAGE_DELETE_FAST		1548
/*! reconciliation: leaf-page overflow keys */
#define	WT_STAT_CONN_REC_OVERFLOW_KEY_LEAF		1549
/*! reconciliation: maximum milliseconds spent in a reconciliation call */
#define	WT_STAT_CONN_REC_MAXIMUM_MILLISECONDS		1550
=======
#define	WT_STAT_CONN_REC_TIME_WINDOW_BYTES_TXN		1549
/*! reconciliation: fast-path pages deleted */
#define	WT_STAT_CONN_REC_PAGE_DELETE_FAST		1550
/*! reconciliation: leaf-page overflow keys */
#define	WT_STAT_CONN_REC_OVERFLOW_KEY_LEAF		1551
/*! reconciliation: maximum milliseconds spent in a reconciliation call */
#define	WT_STAT_CONN_REC_MAXIMUM_MILLISECONDS		1552
>>>>>>> 25952ca3
/*!
 * reconciliation: maximum milliseconds spent in building a disk image in
 * a reconciliation
 */
<<<<<<< HEAD
#define	WT_STAT_CONN_REC_MAXIMUM_IMAGE_BUILD_MILLISECONDS	1551
=======
#define	WT_STAT_CONN_REC_MAXIMUM_IMAGE_BUILD_MILLISECONDS	1553
>>>>>>> 25952ca3
/*!
 * reconciliation: maximum milliseconds spent in moving updates to the
 * history store in a reconciliation
 */
<<<<<<< HEAD
#define	WT_STAT_CONN_REC_MAXIMUM_HS_WRAPUP_MILLISECONDS	1552
/*! reconciliation: overflow values written */
#define	WT_STAT_CONN_REC_OVERFLOW_VALUE			1553
/*! reconciliation: page reconciliation calls */
#define	WT_STAT_CONN_REC_PAGES				1554
/*! reconciliation: page reconciliation calls for eviction */
#define	WT_STAT_CONN_REC_PAGES_EVICTION			1555
=======
#define	WT_STAT_CONN_REC_MAXIMUM_HS_WRAPUP_MILLISECONDS	1554
/*! reconciliation: overflow values written */
#define	WT_STAT_CONN_REC_OVERFLOW_VALUE			1555
/*! reconciliation: page reconciliation calls */
#define	WT_STAT_CONN_REC_PAGES				1556
/*! reconciliation: page reconciliation calls for eviction */
#define	WT_STAT_CONN_REC_PAGES_EVICTION			1557
>>>>>>> 25952ca3
/*!
 * reconciliation: page reconciliation calls that resulted in values with
 * prepared transaction metadata
 */
<<<<<<< HEAD
#define	WT_STAT_CONN_REC_PAGES_WITH_PREPARE		1556
=======
#define	WT_STAT_CONN_REC_PAGES_WITH_PREPARE		1558
>>>>>>> 25952ca3
/*!
 * reconciliation: page reconciliation calls that resulted in values with
 * timestamps
 */
<<<<<<< HEAD
#define	WT_STAT_CONN_REC_PAGES_WITH_TS			1557
=======
#define	WT_STAT_CONN_REC_PAGES_WITH_TS			1559
>>>>>>> 25952ca3
/*!
 * reconciliation: page reconciliation calls that resulted in values with
 * transaction ids
 */
<<<<<<< HEAD
#define	WT_STAT_CONN_REC_PAGES_WITH_TXN			1558
/*! reconciliation: pages deleted */
#define	WT_STAT_CONN_REC_PAGE_DELETE			1559
=======
#define	WT_STAT_CONN_REC_PAGES_WITH_TXN			1560
/*! reconciliation: pages deleted */
#define	WT_STAT_CONN_REC_PAGE_DELETE			1561
>>>>>>> 25952ca3
/*!
 * reconciliation: pages written including an aggregated newest start
 * durable timestamp
 */
<<<<<<< HEAD
#define	WT_STAT_CONN_REC_TIME_AGGR_NEWEST_START_DURABLE_TS	1560
=======
#define	WT_STAT_CONN_REC_TIME_AGGR_NEWEST_START_DURABLE_TS	1562
>>>>>>> 25952ca3
/*!
 * reconciliation: pages written including an aggregated newest stop
 * durable timestamp
 */
<<<<<<< HEAD
#define	WT_STAT_CONN_REC_TIME_AGGR_NEWEST_STOP_DURABLE_TS	1561
=======
#define	WT_STAT_CONN_REC_TIME_AGGR_NEWEST_STOP_DURABLE_TS	1563
>>>>>>> 25952ca3
/*!
 * reconciliation: pages written including an aggregated newest stop
 * timestamp
 */
<<<<<<< HEAD
#define	WT_STAT_CONN_REC_TIME_AGGR_NEWEST_STOP_TS	1562
=======
#define	WT_STAT_CONN_REC_TIME_AGGR_NEWEST_STOP_TS	1564
>>>>>>> 25952ca3
/*!
 * reconciliation: pages written including an aggregated newest stop
 * transaction ID
 */
<<<<<<< HEAD
#define	WT_STAT_CONN_REC_TIME_AGGR_NEWEST_STOP_TXN	1563
=======
#define	WT_STAT_CONN_REC_TIME_AGGR_NEWEST_STOP_TXN	1565
>>>>>>> 25952ca3
/*!
 * reconciliation: pages written including an aggregated newest
 * transaction ID
 */
<<<<<<< HEAD
#define	WT_STAT_CONN_REC_TIME_AGGR_NEWEST_TXN		1564
=======
#define	WT_STAT_CONN_REC_TIME_AGGR_NEWEST_TXN		1566
>>>>>>> 25952ca3
/*!
 * reconciliation: pages written including an aggregated oldest start
 * timestamp
 */
<<<<<<< HEAD
#define	WT_STAT_CONN_REC_TIME_AGGR_OLDEST_START_TS	1565
/*! reconciliation: pages written including an aggregated prepare */
#define	WT_STAT_CONN_REC_TIME_AGGR_PREPARED		1566
/*! reconciliation: pages written including at least one prepare state */
#define	WT_STAT_CONN_REC_TIME_WINDOW_PAGES_PREPARED	1567
=======
#define	WT_STAT_CONN_REC_TIME_AGGR_OLDEST_START_TS	1567
/*! reconciliation: pages written including an aggregated prepare */
#define	WT_STAT_CONN_REC_TIME_AGGR_PREPARED		1568
/*! reconciliation: pages written including at least one prepare state */
#define	WT_STAT_CONN_REC_TIME_WINDOW_PAGES_PREPARED	1569
>>>>>>> 25952ca3
/*!
 * reconciliation: pages written including at least one start durable
 * timestamp
 */
<<<<<<< HEAD
#define	WT_STAT_CONN_REC_TIME_WINDOW_PAGES_DURABLE_START_TS	1568
/*! reconciliation: pages written including at least one start timestamp */
#define	WT_STAT_CONN_REC_TIME_WINDOW_PAGES_START_TS	1569
=======
#define	WT_STAT_CONN_REC_TIME_WINDOW_PAGES_DURABLE_START_TS	1570
/*! reconciliation: pages written including at least one start timestamp */
#define	WT_STAT_CONN_REC_TIME_WINDOW_PAGES_START_TS	1571
>>>>>>> 25952ca3
/*!
 * reconciliation: pages written including at least one start transaction
 * ID
 */
<<<<<<< HEAD
#define	WT_STAT_CONN_REC_TIME_WINDOW_PAGES_START_TXN	1570
=======
#define	WT_STAT_CONN_REC_TIME_WINDOW_PAGES_START_TXN	1572
>>>>>>> 25952ca3
/*!
 * reconciliation: pages written including at least one stop durable
 * timestamp
 */
<<<<<<< HEAD
#define	WT_STAT_CONN_REC_TIME_WINDOW_PAGES_DURABLE_STOP_TS	1571
/*! reconciliation: pages written including at least one stop timestamp */
#define	WT_STAT_CONN_REC_TIME_WINDOW_PAGES_STOP_TS	1572
=======
#define	WT_STAT_CONN_REC_TIME_WINDOW_PAGES_DURABLE_STOP_TS	1573
/*! reconciliation: pages written including at least one stop timestamp */
#define	WT_STAT_CONN_REC_TIME_WINDOW_PAGES_STOP_TS	1574
>>>>>>> 25952ca3
/*!
 * reconciliation: pages written including at least one stop transaction
 * ID
 */
<<<<<<< HEAD
#define	WT_STAT_CONN_REC_TIME_WINDOW_PAGES_STOP_TXN	1573
/*! reconciliation: records written including a prepare state */
#define	WT_STAT_CONN_REC_TIME_WINDOW_PREPARED		1574
/*! reconciliation: records written including a start durable timestamp */
#define	WT_STAT_CONN_REC_TIME_WINDOW_DURABLE_START_TS	1575
/*! reconciliation: records written including a start timestamp */
#define	WT_STAT_CONN_REC_TIME_WINDOW_START_TS		1576
/*! reconciliation: records written including a start transaction ID */
#define	WT_STAT_CONN_REC_TIME_WINDOW_START_TXN		1577
/*! reconciliation: records written including a stop durable timestamp */
#define	WT_STAT_CONN_REC_TIME_WINDOW_DURABLE_STOP_TS	1578
/*! reconciliation: records written including a stop timestamp */
#define	WT_STAT_CONN_REC_TIME_WINDOW_STOP_TS		1579
/*! reconciliation: records written including a stop transaction ID */
#define	WT_STAT_CONN_REC_TIME_WINDOW_STOP_TXN		1580
/*! reconciliation: split bytes currently awaiting free */
#define	WT_STAT_CONN_REC_SPLIT_STASHED_BYTES		1581
/*! reconciliation: split objects currently awaiting free */
#define	WT_STAT_CONN_REC_SPLIT_STASHED_OBJECTS		1582
/*! session: attempts to remove a local object and the object is in use */
#define	WT_STAT_CONN_LOCAL_OBJECTS_INUSE		1583
/*! session: flush_tier failed calls */
#define	WT_STAT_CONN_FLUSH_TIER_FAIL			1584
/*! session: flush_tier operation calls */
#define	WT_STAT_CONN_FLUSH_TIER				1585
/*! session: flush_tier tables skipped due to no checkpoint */
#define	WT_STAT_CONN_FLUSH_TIER_SKIPPED			1586
/*! session: flush_tier tables switched */
#define	WT_STAT_CONN_FLUSH_TIER_SWITCHED		1587
/*! session: local objects removed */
#define	WT_STAT_CONN_LOCAL_OBJECTS_REMOVED		1588
/*! session: open session count */
#define	WT_STAT_CONN_SESSION_OPEN			1589
/*! session: session query timestamp calls */
#define	WT_STAT_CONN_SESSION_QUERY_TS			1590
/*! session: table alter failed calls */
#define	WT_STAT_CONN_SESSION_TABLE_ALTER_FAIL		1591
/*! session: table alter successful calls */
#define	WT_STAT_CONN_SESSION_TABLE_ALTER_SUCCESS	1592
/*! session: table alter triggering checkpoint calls */
#define	WT_STAT_CONN_SESSION_TABLE_ALTER_TRIGGER_CHECKPOINT	1593
/*! session: table alter unchanged and skipped */
#define	WT_STAT_CONN_SESSION_TABLE_ALTER_SKIP		1594
/*! session: table compact conflicted with checkpoint */
#define	WT_STAT_CONN_SESSION_TABLE_COMPACT_CONFLICTING_CHECKPOINT	1595
/*! session: table compact dhandle successful calls */
#define	WT_STAT_CONN_SESSION_TABLE_COMPACT_DHANDLE_SUCCESS	1596
/*! session: table compact failed calls */
#define	WT_STAT_CONN_SESSION_TABLE_COMPACT_FAIL		1597
/*! session: table compact failed calls due to cache pressure */
#define	WT_STAT_CONN_SESSION_TABLE_COMPACT_FAIL_CACHE_PRESSURE	1598
/*! session: table compact passes */
#define	WT_STAT_CONN_SESSION_TABLE_COMPACT_PASSES	1599
/*! session: table compact running */
#define	WT_STAT_CONN_SESSION_TABLE_COMPACT_RUNNING	1600
/*! session: table compact skipped as process would not reduce file size */
#define	WT_STAT_CONN_SESSION_TABLE_COMPACT_SKIPPED	1601
/*! session: table compact successful calls */
#define	WT_STAT_CONN_SESSION_TABLE_COMPACT_SUCCESS	1602
/*! session: table compact timeout */
#define	WT_STAT_CONN_SESSION_TABLE_COMPACT_TIMEOUT	1603
/*! session: table create failed calls */
#define	WT_STAT_CONN_SESSION_TABLE_CREATE_FAIL		1604
/*! session: table create successful calls */
#define	WT_STAT_CONN_SESSION_TABLE_CREATE_SUCCESS	1605
/*! session: table create with import failed calls */
#define	WT_STAT_CONN_SESSION_TABLE_CREATE_IMPORT_FAIL	1606
/*! session: table create with import successful calls */
#define	WT_STAT_CONN_SESSION_TABLE_CREATE_IMPORT_SUCCESS	1607
/*! session: table drop failed calls */
#define	WT_STAT_CONN_SESSION_TABLE_DROP_FAIL		1608
/*! session: table drop successful calls */
#define	WT_STAT_CONN_SESSION_TABLE_DROP_SUCCESS		1609
/*! session: table salvage failed calls */
#define	WT_STAT_CONN_SESSION_TABLE_SALVAGE_FAIL		1610
/*! session: table salvage successful calls */
#define	WT_STAT_CONN_SESSION_TABLE_SALVAGE_SUCCESS	1611
/*! session: table truncate failed calls */
#define	WT_STAT_CONN_SESSION_TABLE_TRUNCATE_FAIL	1612
/*! session: table truncate successful calls */
#define	WT_STAT_CONN_SESSION_TABLE_TRUNCATE_SUCCESS	1613
/*! session: table verify failed calls */
#define	WT_STAT_CONN_SESSION_TABLE_VERIFY_FAIL		1614
/*! session: table verify successful calls */
#define	WT_STAT_CONN_SESSION_TABLE_VERIFY_SUCCESS	1615
/*! session: tiered operations dequeued and processed */
#define	WT_STAT_CONN_TIERED_WORK_UNITS_DEQUEUED		1616
/*! session: tiered operations removed without processing */
#define	WT_STAT_CONN_TIERED_WORK_UNITS_REMOVED		1617
/*! session: tiered operations scheduled */
#define	WT_STAT_CONN_TIERED_WORK_UNITS_CREATED		1618
/*! session: tiered storage local retention time (secs) */
#define	WT_STAT_CONN_TIERED_RETENTION			1619
/*! thread-state: active filesystem fsync calls */
#define	WT_STAT_CONN_THREAD_FSYNC_ACTIVE		1620
/*! thread-state: active filesystem read calls */
#define	WT_STAT_CONN_THREAD_READ_ACTIVE			1621
/*! thread-state: active filesystem write calls */
#define	WT_STAT_CONN_THREAD_WRITE_ACTIVE		1622
/*! thread-yield: application thread operations waiting for cache */
#define	WT_STAT_CONN_APPLICATION_CACHE_OPS		1623
/*! thread-yield: application thread snapshot refreshed for eviction */
#define	WT_STAT_CONN_APPLICATION_EVICT_SNAPSHOT_REFRESHED	1624
/*! thread-yield: application thread time waiting for cache (usecs) */
#define	WT_STAT_CONN_APPLICATION_CACHE_TIME		1625
=======
#define	WT_STAT_CONN_REC_TIME_WINDOW_PAGES_STOP_TXN	1575
/*! reconciliation: records written including a prepare state */
#define	WT_STAT_CONN_REC_TIME_WINDOW_PREPARED		1576
/*! reconciliation: records written including a start durable timestamp */
#define	WT_STAT_CONN_REC_TIME_WINDOW_DURABLE_START_TS	1577
/*! reconciliation: records written including a start timestamp */
#define	WT_STAT_CONN_REC_TIME_WINDOW_START_TS		1578
/*! reconciliation: records written including a start transaction ID */
#define	WT_STAT_CONN_REC_TIME_WINDOW_START_TXN		1579
/*! reconciliation: records written including a stop durable timestamp */
#define	WT_STAT_CONN_REC_TIME_WINDOW_DURABLE_STOP_TS	1580
/*! reconciliation: records written including a stop timestamp */
#define	WT_STAT_CONN_REC_TIME_WINDOW_STOP_TS		1581
/*! reconciliation: records written including a stop transaction ID */
#define	WT_STAT_CONN_REC_TIME_WINDOW_STOP_TXN		1582
/*! reconciliation: split bytes currently awaiting free */
#define	WT_STAT_CONN_REC_SPLIT_STASHED_BYTES		1583
/*! reconciliation: split objects currently awaiting free */
#define	WT_STAT_CONN_REC_SPLIT_STASHED_OBJECTS		1584
/*! session: attempts to remove a local object and the object is in use */
#define	WT_STAT_CONN_LOCAL_OBJECTS_INUSE		1585
/*! session: flush_tier failed calls */
#define	WT_STAT_CONN_FLUSH_TIER_FAIL			1586
/*! session: flush_tier operation calls */
#define	WT_STAT_CONN_FLUSH_TIER				1587
/*! session: flush_tier tables skipped due to no checkpoint */
#define	WT_STAT_CONN_FLUSH_TIER_SKIPPED			1588
/*! session: flush_tier tables switched */
#define	WT_STAT_CONN_FLUSH_TIER_SWITCHED		1589
/*! session: local objects removed */
#define	WT_STAT_CONN_LOCAL_OBJECTS_REMOVED		1590
/*! session: open session count */
#define	WT_STAT_CONN_SESSION_OPEN			1591
/*! session: session query timestamp calls */
#define	WT_STAT_CONN_SESSION_QUERY_TS			1592
/*! session: table alter failed calls */
#define	WT_STAT_CONN_SESSION_TABLE_ALTER_FAIL		1593
/*! session: table alter successful calls */
#define	WT_STAT_CONN_SESSION_TABLE_ALTER_SUCCESS	1594
/*! session: table alter triggering checkpoint calls */
#define	WT_STAT_CONN_SESSION_TABLE_ALTER_TRIGGER_CHECKPOINT	1595
/*! session: table alter unchanged and skipped */
#define	WT_STAT_CONN_SESSION_TABLE_ALTER_SKIP		1596
/*! session: table compact conflicted with checkpoint */
#define	WT_STAT_CONN_SESSION_TABLE_COMPACT_CONFLICTING_CHECKPOINT	1597
/*! session: table compact dhandle successful calls */
#define	WT_STAT_CONN_SESSION_TABLE_COMPACT_DHANDLE_SUCCESS	1598
/*! session: table compact failed calls */
#define	WT_STAT_CONN_SESSION_TABLE_COMPACT_FAIL		1599
/*! session: table compact failed calls due to cache pressure */
#define	WT_STAT_CONN_SESSION_TABLE_COMPACT_FAIL_CACHE_PRESSURE	1600
/*! session: table compact passes */
#define	WT_STAT_CONN_SESSION_TABLE_COMPACT_PASSES	1601
/*! session: table compact running */
#define	WT_STAT_CONN_SESSION_TABLE_COMPACT_RUNNING	1602
/*! session: table compact skipped as process would not reduce file size */
#define	WT_STAT_CONN_SESSION_TABLE_COMPACT_SKIPPED	1603
/*! session: table compact successful calls */
#define	WT_STAT_CONN_SESSION_TABLE_COMPACT_SUCCESS	1604
/*! session: table compact timeout */
#define	WT_STAT_CONN_SESSION_TABLE_COMPACT_TIMEOUT	1605
/*! session: table create failed calls */
#define	WT_STAT_CONN_SESSION_TABLE_CREATE_FAIL		1606
/*! session: table create successful calls */
#define	WT_STAT_CONN_SESSION_TABLE_CREATE_SUCCESS	1607
/*! session: table create with import failed calls */
#define	WT_STAT_CONN_SESSION_TABLE_CREATE_IMPORT_FAIL	1608
/*! session: table create with import successful calls */
#define	WT_STAT_CONN_SESSION_TABLE_CREATE_IMPORT_SUCCESS	1609
/*! session: table drop failed calls */
#define	WT_STAT_CONN_SESSION_TABLE_DROP_FAIL		1610
/*! session: table drop successful calls */
#define	WT_STAT_CONN_SESSION_TABLE_DROP_SUCCESS		1611
/*! session: table salvage failed calls */
#define	WT_STAT_CONN_SESSION_TABLE_SALVAGE_FAIL		1612
/*! session: table salvage successful calls */
#define	WT_STAT_CONN_SESSION_TABLE_SALVAGE_SUCCESS	1613
/*! session: table truncate failed calls */
#define	WT_STAT_CONN_SESSION_TABLE_TRUNCATE_FAIL	1614
/*! session: table truncate successful calls */
#define	WT_STAT_CONN_SESSION_TABLE_TRUNCATE_SUCCESS	1615
/*! session: table verify failed calls */
#define	WT_STAT_CONN_SESSION_TABLE_VERIFY_FAIL		1616
/*! session: table verify successful calls */
#define	WT_STAT_CONN_SESSION_TABLE_VERIFY_SUCCESS	1617
/*! session: tiered operations dequeued and processed */
#define	WT_STAT_CONN_TIERED_WORK_UNITS_DEQUEUED		1618
/*! session: tiered operations removed without processing */
#define	WT_STAT_CONN_TIERED_WORK_UNITS_REMOVED		1619
/*! session: tiered operations scheduled */
#define	WT_STAT_CONN_TIERED_WORK_UNITS_CREATED		1620
/*! session: tiered storage local retention time (secs) */
#define	WT_STAT_CONN_TIERED_RETENTION			1621
/*! thread-state: active filesystem fsync calls */
#define	WT_STAT_CONN_THREAD_FSYNC_ACTIVE		1622
/*! thread-state: active filesystem read calls */
#define	WT_STAT_CONN_THREAD_READ_ACTIVE			1623
/*! thread-state: active filesystem write calls */
#define	WT_STAT_CONN_THREAD_WRITE_ACTIVE		1624
/*! thread-yield: application thread operations waiting for cache */
#define	WT_STAT_CONN_APPLICATION_CACHE_OPS		1625
/*! thread-yield: application thread snapshot refreshed for eviction */
#define	WT_STAT_CONN_APPLICATION_EVICT_SNAPSHOT_REFRESHED	1626
/*! thread-yield: application thread time waiting for cache (usecs) */
#define	WT_STAT_CONN_APPLICATION_CACHE_TIME		1627
>>>>>>> 25952ca3
/*!
 * thread-yield: connection close blocked waiting for transaction state
 * stabilization
 */
<<<<<<< HEAD
#define	WT_STAT_CONN_TXN_RELEASE_BLOCKED		1626
/*! thread-yield: connection close yielded for lsm manager shutdown */
#define	WT_STAT_CONN_CONN_CLOSE_BLOCKED_LSM		1627
/*! thread-yield: data handle lock yielded */
#define	WT_STAT_CONN_DHANDLE_LOCK_BLOCKED		1628
=======
#define	WT_STAT_CONN_TXN_RELEASE_BLOCKED		1628
/*! thread-yield: connection close yielded for lsm manager shutdown */
#define	WT_STAT_CONN_CONN_CLOSE_BLOCKED_LSM		1629
/*! thread-yield: data handle lock yielded */
#define	WT_STAT_CONN_DHANDLE_LOCK_BLOCKED		1630
>>>>>>> 25952ca3
/*!
 * thread-yield: get reference for page index and slot time sleeping
 * (usecs)
 */
<<<<<<< HEAD
#define	WT_STAT_CONN_PAGE_INDEX_SLOT_REF_BLOCKED	1629
/*! thread-yield: page access yielded due to prepare state change */
#define	WT_STAT_CONN_PREPARED_TRANSITION_BLOCKED_PAGE	1630
/*! thread-yield: page acquire busy blocked */
#define	WT_STAT_CONN_PAGE_BUSY_BLOCKED			1631
/*! thread-yield: page acquire eviction blocked */
#define	WT_STAT_CONN_PAGE_FORCIBLE_EVICT_BLOCKED	1632
/*! thread-yield: page acquire locked blocked */
#define	WT_STAT_CONN_PAGE_LOCKED_BLOCKED		1633
/*! thread-yield: page acquire read blocked */
#define	WT_STAT_CONN_PAGE_READ_BLOCKED			1634
/*! thread-yield: page acquire time sleeping (usecs) */
#define	WT_STAT_CONN_PAGE_SLEEP				1635
=======
#define	WT_STAT_CONN_PAGE_INDEX_SLOT_REF_BLOCKED	1631
/*! thread-yield: page access yielded due to prepare state change */
#define	WT_STAT_CONN_PREPARED_TRANSITION_BLOCKED_PAGE	1632
/*! thread-yield: page acquire busy blocked */
#define	WT_STAT_CONN_PAGE_BUSY_BLOCKED			1633
/*! thread-yield: page acquire eviction blocked */
#define	WT_STAT_CONN_PAGE_FORCIBLE_EVICT_BLOCKED	1634
/*! thread-yield: page acquire locked blocked */
#define	WT_STAT_CONN_PAGE_LOCKED_BLOCKED		1635
/*! thread-yield: page acquire read blocked */
#define	WT_STAT_CONN_PAGE_READ_BLOCKED			1636
/*! thread-yield: page acquire time sleeping (usecs) */
#define	WT_STAT_CONN_PAGE_SLEEP				1637
>>>>>>> 25952ca3
/*!
 * thread-yield: page delete rollback time sleeping for state change
 * (usecs)
 */
<<<<<<< HEAD
#define	WT_STAT_CONN_PAGE_DEL_ROLLBACK_BLOCKED		1636
/*! thread-yield: page reconciliation yielded due to child modification */
#define	WT_STAT_CONN_CHILD_MODIFY_BLOCKED_PAGE		1637
/*! transaction: Number of prepared updates */
#define	WT_STAT_CONN_TXN_PREPARED_UPDATES		1638
/*! transaction: Number of prepared updates committed */
#define	WT_STAT_CONN_TXN_PREPARED_UPDATES_COMMITTED	1639
/*! transaction: Number of prepared updates repeated on the same key */
#define	WT_STAT_CONN_TXN_PREPARED_UPDATES_KEY_REPEATED	1640
/*! transaction: Number of prepared updates rolled back */
#define	WT_STAT_CONN_TXN_PREPARED_UPDATES_ROLLEDBACK	1641
=======
#define	WT_STAT_CONN_PAGE_DEL_ROLLBACK_BLOCKED		1638
/*! thread-yield: page reconciliation yielded due to child modification */
#define	WT_STAT_CONN_CHILD_MODIFY_BLOCKED_PAGE		1639
/*! transaction: Number of prepared updates */
#define	WT_STAT_CONN_TXN_PREPARED_UPDATES		1640
/*! transaction: Number of prepared updates committed */
#define	WT_STAT_CONN_TXN_PREPARED_UPDATES_COMMITTED	1641
/*! transaction: Number of prepared updates repeated on the same key */
#define	WT_STAT_CONN_TXN_PREPARED_UPDATES_KEY_REPEATED	1642
/*! transaction: Number of prepared updates rolled back */
#define	WT_STAT_CONN_TXN_PREPARED_UPDATES_ROLLEDBACK	1643
>>>>>>> 25952ca3
/*!
 * transaction: a reader raced with a prepared transaction commit and
 * skipped an update or updates
 */
<<<<<<< HEAD
#define	WT_STAT_CONN_TXN_READ_RACE_PREPARE_COMMIT	1642
/*! transaction: number of times overflow removed value is read */
#define	WT_STAT_CONN_TXN_READ_OVERFLOW_REMOVE		1643
/*! transaction: oldest pinned transaction ID rolled back for eviction */
#define	WT_STAT_CONN_TXN_ROLLBACK_OLDEST_PINNED		1644
/*! transaction: prepared transactions */
#define	WT_STAT_CONN_TXN_PREPARE			1645
/*! transaction: prepared transactions committed */
#define	WT_STAT_CONN_TXN_PREPARE_COMMIT			1646
/*! transaction: prepared transactions currently active */
#define	WT_STAT_CONN_TXN_PREPARE_ACTIVE			1647
/*! transaction: prepared transactions rolled back */
#define	WT_STAT_CONN_TXN_PREPARE_ROLLBACK		1648
/*! transaction: query timestamp calls */
#define	WT_STAT_CONN_TXN_QUERY_TS			1649
/*! transaction: race to read prepared update retry */
#define	WT_STAT_CONN_TXN_READ_RACE_PREPARE_UPDATE	1650
/*! transaction: rollback to stable calls */
#define	WT_STAT_CONN_TXN_RTS				1651
=======
#define	WT_STAT_CONN_TXN_READ_RACE_PREPARE_COMMIT	1644
/*! transaction: number of times overflow removed value is read */
#define	WT_STAT_CONN_TXN_READ_OVERFLOW_REMOVE		1645
/*! transaction: oldest pinned transaction ID rolled back for eviction */
#define	WT_STAT_CONN_TXN_ROLLBACK_OLDEST_PINNED		1646
/*! transaction: prepared transactions */
#define	WT_STAT_CONN_TXN_PREPARE			1647
/*! transaction: prepared transactions committed */
#define	WT_STAT_CONN_TXN_PREPARE_COMMIT			1648
/*! transaction: prepared transactions currently active */
#define	WT_STAT_CONN_TXN_PREPARE_ACTIVE			1649
/*! transaction: prepared transactions rolled back */
#define	WT_STAT_CONN_TXN_PREPARE_ROLLBACK		1650
/*! transaction: query timestamp calls */
#define	WT_STAT_CONN_TXN_QUERY_TS			1651
/*! transaction: race to read prepared update retry */
#define	WT_STAT_CONN_TXN_READ_RACE_PREPARE_UPDATE	1652
/*! transaction: rollback to stable calls */
#define	WT_STAT_CONN_TXN_RTS				1653
>>>>>>> 25952ca3
/*!
 * transaction: rollback to stable history store keys that would have
 * been swept in non-dryrun mode
 */
<<<<<<< HEAD
#define	WT_STAT_CONN_TXN_RTS_SWEEP_HS_KEYS_DRYRUN	1652
=======
#define	WT_STAT_CONN_TXN_RTS_SWEEP_HS_KEYS_DRYRUN	1654
>>>>>>> 25952ca3
/*!
 * transaction: rollback to stable history store records with stop
 * timestamps older than newer records
 */
<<<<<<< HEAD
#define	WT_STAT_CONN_TXN_RTS_HS_STOP_OLDER_THAN_NEWER_START	1653
/*! transaction: rollback to stable inconsistent checkpoint */
#define	WT_STAT_CONN_TXN_RTS_INCONSISTENT_CKPT		1654
/*! transaction: rollback to stable keys removed */
#define	WT_STAT_CONN_TXN_RTS_KEYS_REMOVED		1655
/*! transaction: rollback to stable keys restored */
#define	WT_STAT_CONN_TXN_RTS_KEYS_RESTORED		1656
=======
#define	WT_STAT_CONN_TXN_RTS_HS_STOP_OLDER_THAN_NEWER_START	1655
/*! transaction: rollback to stable inconsistent checkpoint */
#define	WT_STAT_CONN_TXN_RTS_INCONSISTENT_CKPT		1656
/*! transaction: rollback to stable keys removed */
#define	WT_STAT_CONN_TXN_RTS_KEYS_REMOVED		1657
/*! transaction: rollback to stable keys restored */
#define	WT_STAT_CONN_TXN_RTS_KEYS_RESTORED		1658
>>>>>>> 25952ca3
/*!
 * transaction: rollback to stable keys that would have been removed in
 * non-dryrun mode
 */
<<<<<<< HEAD
#define	WT_STAT_CONN_TXN_RTS_KEYS_REMOVED_DRYRUN	1657
=======
#define	WT_STAT_CONN_TXN_RTS_KEYS_REMOVED_DRYRUN	1659
>>>>>>> 25952ca3
/*!
 * transaction: rollback to stable keys that would have been restored in
 * non-dryrun mode
 */
<<<<<<< HEAD
#define	WT_STAT_CONN_TXN_RTS_KEYS_RESTORED_DRYRUN	1658
/*! transaction: rollback to stable pages visited */
#define	WT_STAT_CONN_TXN_RTS_PAGES_VISITED		1659
/*! transaction: rollback to stable restored tombstones from history store */
#define	WT_STAT_CONN_TXN_RTS_HS_RESTORE_TOMBSTONES	1660
/*! transaction: rollback to stable restored updates from history store */
#define	WT_STAT_CONN_TXN_RTS_HS_RESTORE_UPDATES		1661
/*! transaction: rollback to stable skipping delete rle */
#define	WT_STAT_CONN_TXN_RTS_DELETE_RLE_SKIPPED		1662
/*! transaction: rollback to stable skipping stable rle */
#define	WT_STAT_CONN_TXN_RTS_STABLE_RLE_SKIPPED		1663
/*! transaction: rollback to stable sweeping history store keys */
#define	WT_STAT_CONN_TXN_RTS_SWEEP_HS_KEYS		1664
=======
#define	WT_STAT_CONN_TXN_RTS_KEYS_RESTORED_DRYRUN	1660
/*! transaction: rollback to stable pages visited */
#define	WT_STAT_CONN_TXN_RTS_PAGES_VISITED		1661
/*! transaction: rollback to stable restored tombstones from history store */
#define	WT_STAT_CONN_TXN_RTS_HS_RESTORE_TOMBSTONES	1662
/*! transaction: rollback to stable restored updates from history store */
#define	WT_STAT_CONN_TXN_RTS_HS_RESTORE_UPDATES		1663
/*! transaction: rollback to stable skipping delete rle */
#define	WT_STAT_CONN_TXN_RTS_DELETE_RLE_SKIPPED		1664
/*! transaction: rollback to stable skipping stable rle */
#define	WT_STAT_CONN_TXN_RTS_STABLE_RLE_SKIPPED		1665
/*! transaction: rollback to stable sweeping history store keys */
#define	WT_STAT_CONN_TXN_RTS_SWEEP_HS_KEYS		1666
>>>>>>> 25952ca3
/*!
 * transaction: rollback to stable tombstones from history store that
 * would have been restored in non-dryrun mode
 */
<<<<<<< HEAD
#define	WT_STAT_CONN_TXN_RTS_HS_RESTORE_TOMBSTONES_DRYRUN	1665
/*! transaction: rollback to stable tree walk skipping pages */
#define	WT_STAT_CONN_TXN_RTS_TREE_WALK_SKIP_PAGES	1666
/*! transaction: rollback to stable updates aborted */
#define	WT_STAT_CONN_TXN_RTS_UPD_ABORTED		1667
=======
#define	WT_STAT_CONN_TXN_RTS_HS_RESTORE_TOMBSTONES_DRYRUN	1667
/*! transaction: rollback to stable tree walk skipping pages */
#define	WT_STAT_CONN_TXN_RTS_TREE_WALK_SKIP_PAGES	1668
/*! transaction: rollback to stable updates aborted */
#define	WT_STAT_CONN_TXN_RTS_UPD_ABORTED		1669
>>>>>>> 25952ca3
/*!
 * transaction: rollback to stable updates from history store that would
 * have been restored in non-dryrun mode
 */
<<<<<<< HEAD
#define	WT_STAT_CONN_TXN_RTS_HS_RESTORE_UPDATES_DRYRUN	1668
/*! transaction: rollback to stable updates removed from history store */
#define	WT_STAT_CONN_TXN_RTS_HS_REMOVED			1669
=======
#define	WT_STAT_CONN_TXN_RTS_HS_RESTORE_UPDATES_DRYRUN	1670
/*! transaction: rollback to stable updates removed from history store */
#define	WT_STAT_CONN_TXN_RTS_HS_REMOVED			1671
>>>>>>> 25952ca3
/*!
 * transaction: rollback to stable updates that would have been aborted
 * in non-dryrun mode
 */
<<<<<<< HEAD
#define	WT_STAT_CONN_TXN_RTS_UPD_ABORTED_DRYRUN		1670
=======
#define	WT_STAT_CONN_TXN_RTS_UPD_ABORTED_DRYRUN		1672
>>>>>>> 25952ca3
/*!
 * transaction: rollback to stable updates that would have been removed
 * from history store in non-dryrun mode
 */
<<<<<<< HEAD
#define	WT_STAT_CONN_TXN_RTS_HS_REMOVED_DRYRUN		1671
/*! transaction: sessions scanned in each walk of concurrent sessions */
#define	WT_STAT_CONN_TXN_SESSIONS_WALKED		1672
/*! transaction: set timestamp calls */
#define	WT_STAT_CONN_TXN_SET_TS				1673
/*! transaction: set timestamp durable calls */
#define	WT_STAT_CONN_TXN_SET_TS_DURABLE			1674
/*! transaction: set timestamp durable updates */
#define	WT_STAT_CONN_TXN_SET_TS_DURABLE_UPD		1675
/*! transaction: set timestamp force calls */
#define	WT_STAT_CONN_TXN_SET_TS_FORCE			1676
=======
#define	WT_STAT_CONN_TXN_RTS_HS_REMOVED_DRYRUN		1673
/*! transaction: sessions scanned in each walk of concurrent sessions */
#define	WT_STAT_CONN_TXN_SESSIONS_WALKED		1674
/*! transaction: set timestamp calls */
#define	WT_STAT_CONN_TXN_SET_TS				1675
/*! transaction: set timestamp durable calls */
#define	WT_STAT_CONN_TXN_SET_TS_DURABLE			1676
/*! transaction: set timestamp durable updates */
#define	WT_STAT_CONN_TXN_SET_TS_DURABLE_UPD		1677
/*! transaction: set timestamp force calls */
#define	WT_STAT_CONN_TXN_SET_TS_FORCE			1678
>>>>>>> 25952ca3
/*!
 * transaction: set timestamp global oldest timestamp set to be more
 * recent than the global stable timestamp
 */
<<<<<<< HEAD
#define	WT_STAT_CONN_TXN_SET_TS_OUT_OF_ORDER		1677
/*! transaction: set timestamp oldest calls */
#define	WT_STAT_CONN_TXN_SET_TS_OLDEST			1678
/*! transaction: set timestamp oldest updates */
#define	WT_STAT_CONN_TXN_SET_TS_OLDEST_UPD		1679
/*! transaction: set timestamp stable calls */
#define	WT_STAT_CONN_TXN_SET_TS_STABLE			1680
/*! transaction: set timestamp stable updates */
#define	WT_STAT_CONN_TXN_SET_TS_STABLE_UPD		1681
/*! transaction: transaction begins */
#define	WT_STAT_CONN_TXN_BEGIN				1682
=======
#define	WT_STAT_CONN_TXN_SET_TS_OUT_OF_ORDER		1679
/*! transaction: set timestamp oldest calls */
#define	WT_STAT_CONN_TXN_SET_TS_OLDEST			1680
/*! transaction: set timestamp oldest updates */
#define	WT_STAT_CONN_TXN_SET_TS_OLDEST_UPD		1681
/*! transaction: set timestamp stable calls */
#define	WT_STAT_CONN_TXN_SET_TS_STABLE			1682
/*! transaction: set timestamp stable updates */
#define	WT_STAT_CONN_TXN_SET_TS_STABLE_UPD		1683
/*! transaction: transaction begins */
#define	WT_STAT_CONN_TXN_BEGIN				1684
>>>>>>> 25952ca3
/*!
 * transaction: transaction checkpoint history store file duration
 * (usecs)
 */
<<<<<<< HEAD
#define	WT_STAT_CONN_TXN_HS_CKPT_DURATION		1683
/*! transaction: transaction range of IDs currently pinned */
#define	WT_STAT_CONN_TXN_PINNED_RANGE			1684
/*! transaction: transaction range of IDs currently pinned by a checkpoint */
#define	WT_STAT_CONN_TXN_PINNED_CHECKPOINT_RANGE	1685
/*! transaction: transaction range of timestamps currently pinned */
#define	WT_STAT_CONN_TXN_PINNED_TIMESTAMP		1686
/*! transaction: transaction range of timestamps pinned by a checkpoint */
#define	WT_STAT_CONN_TXN_PINNED_TIMESTAMP_CHECKPOINT	1687
=======
#define	WT_STAT_CONN_TXN_HS_CKPT_DURATION		1685
/*! transaction: transaction range of IDs currently pinned */
#define	WT_STAT_CONN_TXN_PINNED_RANGE			1686
/*! transaction: transaction range of IDs currently pinned by a checkpoint */
#define	WT_STAT_CONN_TXN_PINNED_CHECKPOINT_RANGE	1687
/*! transaction: transaction range of timestamps currently pinned */
#define	WT_STAT_CONN_TXN_PINNED_TIMESTAMP		1688
/*! transaction: transaction range of timestamps pinned by a checkpoint */
#define	WT_STAT_CONN_TXN_PINNED_TIMESTAMP_CHECKPOINT	1689
>>>>>>> 25952ca3
/*!
 * transaction: transaction range of timestamps pinned by the oldest
 * active read timestamp
 */
<<<<<<< HEAD
#define	WT_STAT_CONN_TXN_PINNED_TIMESTAMP_READER	1688
=======
#define	WT_STAT_CONN_TXN_PINNED_TIMESTAMP_READER	1690
>>>>>>> 25952ca3
/*!
 * transaction: transaction range of timestamps pinned by the oldest
 * timestamp
 */
<<<<<<< HEAD
#define	WT_STAT_CONN_TXN_PINNED_TIMESTAMP_OLDEST	1689
/*! transaction: transaction read timestamp of the oldest active reader */
#define	WT_STAT_CONN_TXN_TIMESTAMP_OLDEST_ACTIVE_READ	1690
/*! transaction: transaction rollback to stable currently running */
#define	WT_STAT_CONN_TXN_ROLLBACK_TO_STABLE_RUNNING	1691
/*! transaction: transaction walk of concurrent sessions */
#define	WT_STAT_CONN_TXN_WALK_SESSIONS			1692
/*! transaction: transactions committed */
#define	WT_STAT_CONN_TXN_COMMIT				1693
/*! transaction: transactions rolled back */
#define	WT_STAT_CONN_TXN_ROLLBACK			1694
/*! transaction: update conflicts */
#define	WT_STAT_CONN_TXN_UPDATE_CONFLICT		1695
=======
#define	WT_STAT_CONN_TXN_PINNED_TIMESTAMP_OLDEST	1691
/*! transaction: transaction read timestamp of the oldest active reader */
#define	WT_STAT_CONN_TXN_TIMESTAMP_OLDEST_ACTIVE_READ	1692
/*! transaction: transaction rollback to stable currently running */
#define	WT_STAT_CONN_TXN_ROLLBACK_TO_STABLE_RUNNING	1693
/*! transaction: transaction walk of concurrent sessions */
#define	WT_STAT_CONN_TXN_WALK_SESSIONS			1694
/*! transaction: transactions committed */
#define	WT_STAT_CONN_TXN_COMMIT				1695
/*! transaction: transactions rolled back */
#define	WT_STAT_CONN_TXN_ROLLBACK			1696
/*! transaction: update conflicts */
#define	WT_STAT_CONN_TXN_UPDATE_CONFLICT		1697
>>>>>>> 25952ca3

/*!
 * @}
 * @name Statistics for data sources
 * @anchor statistics_dsrc
 * @{
 */
/*! LSM: bloom filter false positives */
#define	WT_STAT_DSRC_BLOOM_FALSE_POSITIVE		2000
/*! LSM: bloom filter hits */
#define	WT_STAT_DSRC_BLOOM_HIT				2001
/*! LSM: bloom filter misses */
#define	WT_STAT_DSRC_BLOOM_MISS				2002
/*! LSM: bloom filter pages evicted from cache */
#define	WT_STAT_DSRC_BLOOM_PAGE_EVICT			2003
/*! LSM: bloom filter pages read into cache */
#define	WT_STAT_DSRC_BLOOM_PAGE_READ			2004
/*! LSM: bloom filters in the LSM tree */
#define	WT_STAT_DSRC_BLOOM_COUNT			2005
/*! LSM: chunks in the LSM tree */
#define	WT_STAT_DSRC_LSM_CHUNK_COUNT			2006
/*! LSM: highest merge generation in the LSM tree */
#define	WT_STAT_DSRC_LSM_GENERATION_MAX			2007
/*!
 * LSM: queries that could have benefited from a Bloom filter that did
 * not exist
 */
#define	WT_STAT_DSRC_LSM_LOOKUP_NO_BLOOM		2008
/*! LSM: sleep for LSM checkpoint throttle */
#define	WT_STAT_DSRC_LSM_CHECKPOINT_THROTTLE		2009
/*! LSM: sleep for LSM merge throttle */
#define	WT_STAT_DSRC_LSM_MERGE_THROTTLE			2010
/*! LSM: total size of bloom filters */
#define	WT_STAT_DSRC_BLOOM_SIZE				2011
/*! autocommit: retries for readonly operations */
#define	WT_STAT_DSRC_AUTOCOMMIT_READONLY_RETRY		2012
/*! autocommit: retries for update operations */
#define	WT_STAT_DSRC_AUTOCOMMIT_UPDATE_RETRY		2013
/*! backup: total modified incremental blocks with compressed data */
#define	WT_STAT_DSRC_BACKUP_BLOCKS_COMPRESSED		2014
/*! backup: total modified incremental blocks without compressed data */
#define	WT_STAT_DSRC_BACKUP_BLOCKS_UNCOMPRESSED		2015
/*! block-manager: allocations requiring file extension */
#define	WT_STAT_DSRC_BLOCK_EXTENSION			2016
/*! block-manager: blocks allocated */
#define	WT_STAT_DSRC_BLOCK_ALLOC			2017
/*! block-manager: blocks freed */
#define	WT_STAT_DSRC_BLOCK_FREE				2018
/*! block-manager: checkpoint size */
#define	WT_STAT_DSRC_BLOCK_CHECKPOINT_SIZE		2019
/*! block-manager: file allocation unit size */
#define	WT_STAT_DSRC_ALLOCATION_SIZE			2020
/*! block-manager: file bytes available for reuse */
#define	WT_STAT_DSRC_BLOCK_REUSE_BYTES			2021
/*! block-manager: file magic number */
#define	WT_STAT_DSRC_BLOCK_MAGIC			2022
/*! block-manager: file major version number */
#define	WT_STAT_DSRC_BLOCK_MAJOR			2023
/*! block-manager: file size in bytes */
#define	WT_STAT_DSRC_BLOCK_SIZE				2024
/*! block-manager: minor version number */
#define	WT_STAT_DSRC_BLOCK_MINOR			2025
/*! btree: btree checkpoint generation */
#define	WT_STAT_DSRC_BTREE_CHECKPOINT_GENERATION	2026
/*! btree: btree clean tree checkpoint expiration time */
#define	WT_STAT_DSRC_BTREE_CLEAN_CHECKPOINT_TIMER	2027
/*! btree: btree compact pages reviewed */
#define	WT_STAT_DSRC_BTREE_COMPACT_PAGES_REVIEWED	2028
/*! btree: btree compact pages rewritten */
#define	WT_STAT_DSRC_BTREE_COMPACT_PAGES_REWRITTEN	2029
/*! btree: btree compact pages skipped */
#define	WT_STAT_DSRC_BTREE_COMPACT_PAGES_SKIPPED	2030
/*! btree: btree expected number of compact bytes rewritten */
#define	WT_STAT_DSRC_BTREE_COMPACT_BYTES_REWRITTEN_EXPECTED	2031
/*! btree: btree expected number of compact pages rewritten */
#define	WT_STAT_DSRC_BTREE_COMPACT_PAGES_REWRITTEN_EXPECTED	2032
/*! btree: btree number of pages reconciled during checkpoint */
#define	WT_STAT_DSRC_BTREE_CHECKPOINT_PAGES_RECONCILED	2033
/*! btree: btree skipped by compaction as process would not reduce size */
#define	WT_STAT_DSRC_BTREE_COMPACT_SKIPPED		2034
/*!
 * btree: column-store fixed-size leaf pages, only reported if tree_walk
 * or all statistics are enabled
 */
#define	WT_STAT_DSRC_BTREE_COLUMN_FIX			2035
/*!
 * btree: column-store fixed-size time windows, only reported if
 * tree_walk or all statistics are enabled
 */
#define	WT_STAT_DSRC_BTREE_COLUMN_TWS			2036
/*!
 * btree: column-store internal pages, only reported if tree_walk or all
 * statistics are enabled
 */
#define	WT_STAT_DSRC_BTREE_COLUMN_INTERNAL		2037
/*!
 * btree: column-store variable-size RLE encoded values, only reported if
 * tree_walk or all statistics are enabled
 */
#define	WT_STAT_DSRC_BTREE_COLUMN_RLE			2038
/*!
 * btree: column-store variable-size deleted values, only reported if
 * tree_walk or all statistics are enabled
 */
#define	WT_STAT_DSRC_BTREE_COLUMN_DELETED		2039
/*!
 * btree: column-store variable-size leaf pages, only reported if
 * tree_walk or all statistics are enabled
 */
#define	WT_STAT_DSRC_BTREE_COLUMN_VARIABLE		2040
/*! btree: fixed-record size */
#define	WT_STAT_DSRC_BTREE_FIXED_LEN			2041
/*! btree: maximum internal page size */
#define	WT_STAT_DSRC_BTREE_MAXINTLPAGE			2042
/*! btree: maximum leaf page key size */
#define	WT_STAT_DSRC_BTREE_MAXLEAFKEY			2043
/*! btree: maximum leaf page size */
#define	WT_STAT_DSRC_BTREE_MAXLEAFPAGE			2044
/*! btree: maximum leaf page value size */
#define	WT_STAT_DSRC_BTREE_MAXLEAFVALUE			2045
/*! btree: maximum tree depth */
#define	WT_STAT_DSRC_BTREE_MAXIMUM_DEPTH		2046
/*!
 * btree: number of key/value pairs, only reported if tree_walk or all
 * statistics are enabled
 */
#define	WT_STAT_DSRC_BTREE_ENTRIES			2047
/*!
 * btree: overflow pages, only reported if tree_walk or all statistics
 * are enabled
 */
#define	WT_STAT_DSRC_BTREE_OVERFLOW			2048
/*!
 * btree: row-store empty values, only reported if tree_walk or all
 * statistics are enabled
 */
#define	WT_STAT_DSRC_BTREE_ROW_EMPTY_VALUES		2049
/*!
 * btree: row-store internal pages, only reported if tree_walk or all
 * statistics are enabled
 */
#define	WT_STAT_DSRC_BTREE_ROW_INTERNAL			2050
/*!
 * btree: row-store leaf pages, only reported if tree_walk or all
 * statistics are enabled
 */
#define	WT_STAT_DSRC_BTREE_ROW_LEAF			2051
/*! cache: bytes currently in the cache */
#define	WT_STAT_DSRC_CACHE_BYTES_INUSE			2052
/*! cache: bytes dirty in the cache cumulative */
#define	WT_STAT_DSRC_CACHE_BYTES_DIRTY_TOTAL		2053
/*! cache: bytes read into cache */
#define	WT_STAT_DSRC_CACHE_BYTES_READ			2054
/*! cache: bytes written from cache */
#define	WT_STAT_DSRC_CACHE_BYTES_WRITE			2055
/*! cache: checkpoint blocked page eviction */
#define	WT_STAT_DSRC_CACHE_EVICTION_BLOCKED_CHECKPOINT	2056
/*!
 * cache: checkpoint of history store file blocked non-history store page
 * eviction
 */
#define	WT_STAT_DSRC_CACHE_EVICTION_BLOCKED_CHECKPOINT_HS	2057
/*! cache: data source pages selected for eviction unable to be evicted */
#define	WT_STAT_DSRC_CACHE_EVICTION_FAIL		2058
/*!
 * cache: eviction gave up due to detecting a disk value without a
 * timestamp behind the last update on the chain
 */
#define	WT_STAT_DSRC_CACHE_EVICTION_BLOCKED_NO_TS_CHECKPOINT_RACE_1	2059
/*!
 * cache: eviction gave up due to detecting a tombstone without a
 * timestamp ahead of the selected on disk update
 */
#define	WT_STAT_DSRC_CACHE_EVICTION_BLOCKED_NO_TS_CHECKPOINT_RACE_2	2060
/*!
 * cache: eviction gave up due to detecting a tombstone without a
 * timestamp ahead of the selected on disk update after validating the
 * update chain
 */
#define	WT_STAT_DSRC_CACHE_EVICTION_BLOCKED_NO_TS_CHECKPOINT_RACE_3	2061
/*!
 * cache: eviction gave up due to detecting update chain entries without
 * timestamps after the selected on disk update
 */
#define	WT_STAT_DSRC_CACHE_EVICTION_BLOCKED_NO_TS_CHECKPOINT_RACE_4	2062
/*!
 * cache: eviction gave up due to needing to remove a record from the
 * history store but checkpoint is running
 */
#define	WT_STAT_DSRC_CACHE_EVICTION_BLOCKED_REMOVE_HS_RACE_WITH_CHECKPOINT	2063
/*! cache: eviction gave up due to no progress being made */
#define	WT_STAT_DSRC_CACHE_EVICTION_BLOCKED_NO_PROGRESS	2064
/*! cache: eviction walk passes of a file */
#define	WT_STAT_DSRC_CACHE_EVICTION_WALK_PASSES		2065
/*! cache: eviction walk target pages histogram - 0-9 */
#define	WT_STAT_DSRC_CACHE_EVICTION_TARGET_PAGE_LT10	2066
/*! cache: eviction walk target pages histogram - 10-31 */
#define	WT_STAT_DSRC_CACHE_EVICTION_TARGET_PAGE_LT32	2067
/*! cache: eviction walk target pages histogram - 128 and higher */
#define	WT_STAT_DSRC_CACHE_EVICTION_TARGET_PAGE_GE128	2068
/*! cache: eviction walk target pages histogram - 32-63 */
#define	WT_STAT_DSRC_CACHE_EVICTION_TARGET_PAGE_LT64	2069
/*! cache: eviction walk target pages histogram - 64-128 */
#define	WT_STAT_DSRC_CACHE_EVICTION_TARGET_PAGE_LT128	2070
/*!
 * cache: eviction walk target pages reduced due to history store cache
 * pressure
 */
#define	WT_STAT_DSRC_CACHE_EVICTION_TARGET_PAGE_REDUCED	2071
/*! cache: eviction walks abandoned */
#define	WT_STAT_DSRC_CACHE_EVICTION_WALKS_ABANDONED	2072
/*! cache: eviction walks gave up because they restarted their walk twice */
#define	WT_STAT_DSRC_CACHE_EVICTION_WALKS_STOPPED	2073
/*!
 * cache: eviction walks gave up because they saw too many pages and
 * found no candidates
 */
#define	WT_STAT_DSRC_CACHE_EVICTION_WALKS_GAVE_UP_NO_TARGETS	2074
/*!
 * cache: eviction walks gave up because they saw too many pages and
 * found too few candidates
 */
#define	WT_STAT_DSRC_CACHE_EVICTION_WALKS_GAVE_UP_RATIO	2075
/*!
 * cache: eviction walks random search fails to locate a page, results in
 * a null position
 */
#define	WT_STAT_DSRC_CACHE_EVICTION_WALK_RANDOM_RETURNS_NULL_POSITION	2076
/*! cache: eviction walks reached end of tree */
#define	WT_STAT_DSRC_CACHE_EVICTION_WALKS_ENDED		2077
/*! cache: eviction walks restarted */
#define	WT_STAT_DSRC_CACHE_EVICTION_WALK_RESTART	2078
/*! cache: eviction walks started from root of tree */
#define	WT_STAT_DSRC_CACHE_EVICTION_WALK_FROM_ROOT	2079
/*! cache: eviction walks started from saved location in tree */
#define	WT_STAT_DSRC_CACHE_EVICTION_WALK_SAVED_POS	2080
/*! cache: hazard pointer blocked page eviction */
#define	WT_STAT_DSRC_CACHE_EVICTION_BLOCKED_HAZARD	2081
/*! cache: history store table insert calls */
#define	WT_STAT_DSRC_CACHE_HS_INSERT			2082
/*! cache: history store table insert calls that returned restart */
#define	WT_STAT_DSRC_CACHE_HS_INSERT_RESTART		2083
/*! cache: history store table reads */
#define	WT_STAT_DSRC_CACHE_HS_READ			2084
/*! cache: history store table reads missed */
#define	WT_STAT_DSRC_CACHE_HS_READ_MISS			2085
/*! cache: history store table reads requiring squashed modifies */
#define	WT_STAT_DSRC_CACHE_HS_READ_SQUASH		2086
/*!
 * cache: history store table resolved updates without timestamps that
 * lose their durable timestamp
 */
#define	WT_STAT_DSRC_CACHE_HS_ORDER_LOSE_DURABLE_TIMESTAMP	2087
/*!
 * cache: history store table truncation by rollback to stable to remove
 * an unstable update
 */
#define	WT_STAT_DSRC_CACHE_HS_KEY_TRUNCATE_RTS_UNSTABLE	2088
/*!
 * cache: history store table truncation by rollback to stable to remove
 * an update
 */
#define	WT_STAT_DSRC_CACHE_HS_KEY_TRUNCATE_RTS		2089
/*!
 * cache: history store table truncation to remove all the keys of a
 * btree
 */
#define	WT_STAT_DSRC_CACHE_HS_BTREE_TRUNCATE		2090
/*! cache: history store table truncation to remove an update */
#define	WT_STAT_DSRC_CACHE_HS_KEY_TRUNCATE		2091
/*!
 * cache: history store table truncation to remove range of updates due
 * to an update without a timestamp on data page
 */
#define	WT_STAT_DSRC_CACHE_HS_ORDER_REMOVE		2092
/*!
 * cache: history store table truncation to remove range of updates due
 * to key being removed from the data page during reconciliation
 */
#define	WT_STAT_DSRC_CACHE_HS_KEY_TRUNCATE_ONPAGE_REMOVAL	2093
/*!
 * cache: history store table truncations that would have happened in
 * non-dryrun mode
 */
#define	WT_STAT_DSRC_CACHE_HS_BTREE_TRUNCATE_DRYRUN	2094
/*!
 * cache: history store table truncations to remove an unstable update
 * that would have happened in non-dryrun mode
 */
#define	WT_STAT_DSRC_CACHE_HS_KEY_TRUNCATE_RTS_UNSTABLE_DRYRUN	2095
/*!
 * cache: history store table truncations to remove an update that would
 * have happened in non-dryrun mode
 */
#define	WT_STAT_DSRC_CACHE_HS_KEY_TRUNCATE_RTS_DRYRUN	2096
/*!
 * cache: history store table updates without timestamps fixed up by
 * reinserting with the fixed timestamp
 */
#define	WT_STAT_DSRC_CACHE_HS_ORDER_REINSERT		2097
/*! cache: history store table writes requiring squashed modifies */
#define	WT_STAT_DSRC_CACHE_HS_WRITE_SQUASH		2098
/*! cache: in-memory page passed criteria to be split */
#define	WT_STAT_DSRC_CACHE_INMEM_SPLITTABLE		2099
/*! cache: in-memory page splits */
#define	WT_STAT_DSRC_CACHE_INMEM_SPLIT			2100
/*! cache: internal page split blocked its eviction */
#define	WT_STAT_DSRC_CACHE_EVICTION_BLOCKED_INTERNAL_PAGE_SPLIT	2101
/*! cache: internal pages evicted */
#define	WT_STAT_DSRC_CACHE_EVICTION_INTERNAL		2102
/*! cache: internal pages split during eviction */
#define	WT_STAT_DSRC_CACHE_EVICTION_SPLIT_INTERNAL	2103
/*! cache: leaf pages split during eviction */
#define	WT_STAT_DSRC_CACHE_EVICTION_SPLIT_LEAF		2104
/*!
 * cache: locate a random in-mem ref by examining all entries on the root
 * page
 */
#define	WT_STAT_DSRC_CACHE_EVICTION_RANDOM_SAMPLE_INMEM_ROOT	2105
/*! cache: modified pages evicted */
#define	WT_STAT_DSRC_CACHE_EVICTION_DIRTY		2106
/*! cache: multi-block reconciliation blocked whilst checkpoint is running */
#define	WT_STAT_DSRC_CACHE_EVICTION_BLOCKED_MULTI_BLOCK_RECONCILATION_DURING_CHECKPOINT	2107
/*!
 * cache: overflow keys on a multiblock row-store page blocked its
 * eviction
 */
#define	WT_STAT_DSRC_CACHE_EVICTION_BLOCKED_OVERFLOW_KEYS	2108
/*! cache: overflow pages read into cache */
#define	WT_STAT_DSRC_CACHE_READ_OVERFLOW		2109
/*! cache: page split during eviction deepened the tree */
#define	WT_STAT_DSRC_CACHE_EVICTION_DEEPEN		2110
/*! cache: page written requiring history store records */
#define	WT_STAT_DSRC_CACHE_WRITE_HS			2111
/*! cache: pages read into cache */
#define	WT_STAT_DSRC_CACHE_READ				2112
/*! cache: pages read into cache after truncate */
#define	WT_STAT_DSRC_CACHE_READ_DELETED			2113
/*! cache: pages read into cache after truncate in prepare state */
#define	WT_STAT_DSRC_CACHE_READ_DELETED_PREPARED	2114
/*! cache: pages read into cache by checkpoint */
#define	WT_STAT_DSRC_CACHE_READ_CHECKPOINT		2115
/*! cache: pages requested from the cache */
#define	WT_STAT_DSRC_CACHE_PAGES_REQUESTED		2116
/*! cache: pages requested from the cache due to pre-fetch */
#define	WT_STAT_DSRC_CACHE_PAGES_PREFETCH		2117
/*! cache: pages seen by eviction walk */
#define	WT_STAT_DSRC_CACHE_EVICTION_PAGES_SEEN		2118
/*! cache: pages written from cache */
#define	WT_STAT_DSRC_CACHE_WRITE			2119
/*! cache: pages written requiring in-memory restoration */
#define	WT_STAT_DSRC_CACHE_WRITE_RESTORE		2120
/*! cache: recent modification of a page blocked its eviction */
#define	WT_STAT_DSRC_CACHE_EVICTION_BLOCKED_RECENTLY_MODIFIED	2121
/*! cache: reverse splits performed */
#define	WT_STAT_DSRC_CACHE_REVERSE_SPLITS		2122
/*!
 * cache: reverse splits skipped because of VLCS namespace gap
 * restrictions
 */
#define	WT_STAT_DSRC_CACHE_REVERSE_SPLITS_SKIPPED_VLCS	2123
/*! cache: the number of times full update inserted to history store */
#define	WT_STAT_DSRC_CACHE_HS_INSERT_FULL_UPDATE	2124
/*! cache: the number of times reverse modify inserted to history store */
#define	WT_STAT_DSRC_CACHE_HS_INSERT_REVERSE_MODIFY	2125
/*! cache: tracked dirty bytes in the cache */
#define	WT_STAT_DSRC_CACHE_BYTES_DIRTY			2126
/*! cache: uncommitted truncate blocked page eviction */
#define	WT_STAT_DSRC_CACHE_EVICTION_BLOCKED_UNCOMMITTED_TRUNCATE	2127
/*! cache: unmodified pages evicted */
#define	WT_STAT_DSRC_CACHE_EVICTION_CLEAN		2128
/*!
 * cache_walk: Average difference between current eviction generation
 * when the page was last considered, only reported if cache_walk or all
 * statistics are enabled
 */
#define	WT_STAT_DSRC_CACHE_STATE_GEN_AVG_GAP		2129
/*!
 * cache_walk: Average on-disk page image size seen, only reported if
 * cache_walk or all statistics are enabled
 */
#define	WT_STAT_DSRC_CACHE_STATE_AVG_WRITTEN_SIZE	2130
/*!
 * cache_walk: Average time in cache for pages that have been visited by
 * the eviction server, only reported if cache_walk or all statistics are
 * enabled
 */
#define	WT_STAT_DSRC_CACHE_STATE_AVG_VISITED_AGE	2131
/*!
 * cache_walk: Average time in cache for pages that have not been visited
 * by the eviction server, only reported if cache_walk or all statistics
 * are enabled
 */
#define	WT_STAT_DSRC_CACHE_STATE_AVG_UNVISITED_AGE	2132
/*!
 * cache_walk: Clean pages currently in cache, only reported if
 * cache_walk or all statistics are enabled
 */
#define	WT_STAT_DSRC_CACHE_STATE_PAGES_CLEAN		2133
/*!
 * cache_walk: Current eviction generation, only reported if cache_walk
 * or all statistics are enabled
 */
#define	WT_STAT_DSRC_CACHE_STATE_GEN_CURRENT		2134
/*!
 * cache_walk: Dirty pages currently in cache, only reported if
 * cache_walk or all statistics are enabled
 */
#define	WT_STAT_DSRC_CACHE_STATE_PAGES_DIRTY		2135
/*!
 * cache_walk: Entries in the root page, only reported if cache_walk or
 * all statistics are enabled
 */
#define	WT_STAT_DSRC_CACHE_STATE_ROOT_ENTRIES		2136
/*!
 * cache_walk: Internal pages currently in cache, only reported if
 * cache_walk or all statistics are enabled
 */
#define	WT_STAT_DSRC_CACHE_STATE_PAGES_INTERNAL		2137
/*!
 * cache_walk: Leaf pages currently in cache, only reported if cache_walk
 * or all statistics are enabled
 */
#define	WT_STAT_DSRC_CACHE_STATE_PAGES_LEAF		2138
/*!
 * cache_walk: Maximum difference between current eviction generation
 * when the page was last considered, only reported if cache_walk or all
 * statistics are enabled
 */
#define	WT_STAT_DSRC_CACHE_STATE_GEN_MAX_GAP		2139
/*!
 * cache_walk: Maximum page size seen, only reported if cache_walk or all
 * statistics are enabled
 */
#define	WT_STAT_DSRC_CACHE_STATE_MAX_PAGESIZE		2140
/*!
 * cache_walk: Minimum on-disk page image size seen, only reported if
 * cache_walk or all statistics are enabled
 */
#define	WT_STAT_DSRC_CACHE_STATE_MIN_WRITTEN_SIZE	2141
/*!
 * cache_walk: Number of pages never visited by eviction server, only
 * reported if cache_walk or all statistics are enabled
 */
#define	WT_STAT_DSRC_CACHE_STATE_UNVISITED_COUNT	2142
/*!
 * cache_walk: On-disk page image sizes smaller than a single allocation
 * unit, only reported if cache_walk or all statistics are enabled
 */
#define	WT_STAT_DSRC_CACHE_STATE_SMALLER_ALLOC_SIZE	2143
/*!
 * cache_walk: Pages created in memory and never written, only reported
 * if cache_walk or all statistics are enabled
 */
#define	WT_STAT_DSRC_CACHE_STATE_MEMORY			2144
/*!
 * cache_walk: Pages currently queued for eviction, only reported if
 * cache_walk or all statistics are enabled
 */
#define	WT_STAT_DSRC_CACHE_STATE_QUEUED			2145
/*!
 * cache_walk: Pages that could not be queued for eviction, only reported
 * if cache_walk or all statistics are enabled
 */
#define	WT_STAT_DSRC_CACHE_STATE_NOT_QUEUEABLE		2146
/*!
 * cache_walk: Refs skipped during cache traversal, only reported if
 * cache_walk or all statistics are enabled
 */
#define	WT_STAT_DSRC_CACHE_STATE_REFS_SKIPPED		2147
/*!
 * cache_walk: Size of the root page, only reported if cache_walk or all
 * statistics are enabled
 */
#define	WT_STAT_DSRC_CACHE_STATE_ROOT_SIZE		2148
/*!
 * cache_walk: Total number of pages currently in cache, only reported if
 * cache_walk or all statistics are enabled
 */
#define	WT_STAT_DSRC_CACHE_STATE_PAGES			2149
/*! checkpoint: checkpoint has acquired a snapshot for its transaction */
#define	WT_STAT_DSRC_CHECKPOINT_SNAPSHOT_ACQUIRED	2150
/*!
 * checkpoint: obsolete time window pages read into the cache during
 * checkpoint cleanup tree walk
 */
#define	WT_STAT_DSRC_CC_OBSOLETE_TIMEWINDOW_PAGES_READ	2151
/*! checkpoint: pages added for eviction during checkpoint cleanup */
#define	WT_STAT_DSRC_CC_PAGES_EVICT			2152
/*!
 * checkpoint: pages dirtied to remove obsolete time window during
 * checkpoint cleanup
 */
#define	WT_STAT_DSRC_CC_PAGES_OBSOLETE_TIMEWINDOW	2153
/*! checkpoint: pages removed during checkpoint cleanup */
#define	WT_STAT_DSRC_CC_PAGES_REMOVED			2154
/*! checkpoint: pages skipped during checkpoint cleanup tree walk */
#define	WT_STAT_DSRC_CC_PAGES_WALK_SKIPPED		2155
/*! checkpoint: pages visited during checkpoint cleanup */
#define	WT_STAT_DSRC_CC_PAGES_VISITED			2156
/*! checkpoint: transaction checkpoints due to obsolete pages */
#define	WT_STAT_DSRC_CHECKPOINT_OBSOLETE_APPLIED	2157
/*!
 * compression: compressed page maximum internal page size prior to
 * compression
 */
#define	WT_STAT_DSRC_COMPRESS_PRECOMP_INTL_MAX_PAGE_SIZE	2158
/*!
 * compression: compressed page maximum leaf page size prior to
 * compression
 */
#define	WT_STAT_DSRC_COMPRESS_PRECOMP_LEAF_MAX_PAGE_SIZE	2159
/*! compression: page written to disk failed to compress */
#define	WT_STAT_DSRC_COMPRESS_WRITE_FAIL		2160
/*! compression: page written to disk was too small to compress */
#define	WT_STAT_DSRC_COMPRESS_WRITE_TOO_SMALL		2161
/*! compression: pages read from disk */
#define	WT_STAT_DSRC_COMPRESS_READ			2162
/*!
 * compression: pages read from disk with compression ratio greater than
 * 64
 */
#define	WT_STAT_DSRC_COMPRESS_READ_RATIO_HIST_MAX	2163
/*!
 * compression: pages read from disk with compression ratio smaller than
 * 2
 */
#define	WT_STAT_DSRC_COMPRESS_READ_RATIO_HIST_2		2164
/*!
 * compression: pages read from disk with compression ratio smaller than
 * 4
 */
#define	WT_STAT_DSRC_COMPRESS_READ_RATIO_HIST_4		2165
/*!
 * compression: pages read from disk with compression ratio smaller than
 * 8
 */
#define	WT_STAT_DSRC_COMPRESS_READ_RATIO_HIST_8		2166
/*!
 * compression: pages read from disk with compression ratio smaller than
 * 16
 */
#define	WT_STAT_DSRC_COMPRESS_READ_RATIO_HIST_16	2167
/*!
 * compression: pages read from disk with compression ratio smaller than
 * 32
 */
#define	WT_STAT_DSRC_COMPRESS_READ_RATIO_HIST_32	2168
/*!
 * compression: pages read from disk with compression ratio smaller than
 * 64
 */
#define	WT_STAT_DSRC_COMPRESS_READ_RATIO_HIST_64	2169
/*! compression: pages written to disk */
#define	WT_STAT_DSRC_COMPRESS_WRITE			2170
/*!
 * compression: pages written to disk with compression ratio greater than
 * 64
 */
#define	WT_STAT_DSRC_COMPRESS_WRITE_RATIO_HIST_MAX	2171
/*!
 * compression: pages written to disk with compression ratio smaller than
 * 2
 */
#define	WT_STAT_DSRC_COMPRESS_WRITE_RATIO_HIST_2	2172
/*!
 * compression: pages written to disk with compression ratio smaller than
 * 4
 */
#define	WT_STAT_DSRC_COMPRESS_WRITE_RATIO_HIST_4	2173
/*!
 * compression: pages written to disk with compression ratio smaller than
 * 8
 */
#define	WT_STAT_DSRC_COMPRESS_WRITE_RATIO_HIST_8	2174
/*!
 * compression: pages written to disk with compression ratio smaller than
 * 16
 */
#define	WT_STAT_DSRC_COMPRESS_WRITE_RATIO_HIST_16	2175
/*!
 * compression: pages written to disk with compression ratio smaller than
 * 32
 */
#define	WT_STAT_DSRC_COMPRESS_WRITE_RATIO_HIST_32	2176
/*!
 * compression: pages written to disk with compression ratio smaller than
 * 64
 */
#define	WT_STAT_DSRC_COMPRESS_WRITE_RATIO_HIST_64	2177
/*! cursor: Total number of deleted pages skipped during tree walk */
#define	WT_STAT_DSRC_CURSOR_TREE_WALK_DEL_PAGE_SKIP	2178
/*! cursor: Total number of entries skipped by cursor next calls */
#define	WT_STAT_DSRC_CURSOR_NEXT_SKIP_TOTAL		2179
/*! cursor: Total number of entries skipped by cursor prev calls */
#define	WT_STAT_DSRC_CURSOR_PREV_SKIP_TOTAL		2180
/*!
 * cursor: Total number of entries skipped to position the history store
 * cursor
 */
#define	WT_STAT_DSRC_CURSOR_SKIP_HS_CUR_POSITION	2181
/*!
 * cursor: Total number of in-memory deleted pages skipped during tree
 * walk
 */
#define	WT_STAT_DSRC_CURSOR_TREE_WALK_INMEM_DEL_PAGE_SKIP	2182
/*! cursor: Total number of on-disk deleted pages skipped during tree walk */
#define	WT_STAT_DSRC_CURSOR_TREE_WALK_ONDISK_DEL_PAGE_SKIP	2183
/*!
 * cursor: Total number of times a search near has exited due to prefix
 * config
 */
#define	WT_STAT_DSRC_CURSOR_SEARCH_NEAR_PREFIX_FAST_PATHS	2184
/*!
 * cursor: Total number of times cursor fails to temporarily release
 * pinned page to encourage eviction of hot or large page
 */
#define	WT_STAT_DSRC_CURSOR_REPOSITION_FAILED		2185
/*!
 * cursor: Total number of times cursor temporarily releases pinned page
 * to encourage eviction of hot or large page
 */
#define	WT_STAT_DSRC_CURSOR_REPOSITION			2186
/*! cursor: bulk loaded cursor insert calls */
#define	WT_STAT_DSRC_CURSOR_INSERT_BULK			2187
/*! cursor: cache cursors reuse count */
#define	WT_STAT_DSRC_CURSOR_REOPEN			2188
/*! cursor: close calls that result in cache */
#define	WT_STAT_DSRC_CURSOR_CACHE			2189
/*! cursor: create calls */
#define	WT_STAT_DSRC_CURSOR_CREATE			2190
/*! cursor: cursor bound calls that return an error */
#define	WT_STAT_DSRC_CURSOR_BOUND_ERROR			2191
/*! cursor: cursor bounds cleared from reset */
#define	WT_STAT_DSRC_CURSOR_BOUNDS_RESET		2192
/*! cursor: cursor bounds comparisons performed */
#define	WT_STAT_DSRC_CURSOR_BOUNDS_COMPARISONS		2193
/*! cursor: cursor bounds next called on an unpositioned cursor */
#define	WT_STAT_DSRC_CURSOR_BOUNDS_NEXT_UNPOSITIONED	2194
/*! cursor: cursor bounds next early exit */
#define	WT_STAT_DSRC_CURSOR_BOUNDS_NEXT_EARLY_EXIT	2195
/*! cursor: cursor bounds prev called on an unpositioned cursor */
#define	WT_STAT_DSRC_CURSOR_BOUNDS_PREV_UNPOSITIONED	2196
/*! cursor: cursor bounds prev early exit */
#define	WT_STAT_DSRC_CURSOR_BOUNDS_PREV_EARLY_EXIT	2197
/*! cursor: cursor bounds search early exit */
#define	WT_STAT_DSRC_CURSOR_BOUNDS_SEARCH_EARLY_EXIT	2198
/*! cursor: cursor bounds search near call repositioned cursor */
#define	WT_STAT_DSRC_CURSOR_BOUNDS_SEARCH_NEAR_REPOSITIONED_CURSOR	2199
/*! cursor: cursor cache calls that return an error */
#define	WT_STAT_DSRC_CURSOR_CACHE_ERROR			2200
/*! cursor: cursor close calls that return an error */
#define	WT_STAT_DSRC_CURSOR_CLOSE_ERROR			2201
/*! cursor: cursor compare calls that return an error */
#define	WT_STAT_DSRC_CURSOR_COMPARE_ERROR		2202
/*! cursor: cursor equals calls that return an error */
#define	WT_STAT_DSRC_CURSOR_EQUALS_ERROR		2203
/*! cursor: cursor get key calls that return an error */
#define	WT_STAT_DSRC_CURSOR_GET_KEY_ERROR		2204
/*! cursor: cursor get value calls that return an error */
#define	WT_STAT_DSRC_CURSOR_GET_VALUE_ERROR		2205
/*! cursor: cursor insert calls that return an error */
#define	WT_STAT_DSRC_CURSOR_INSERT_ERROR		2206
/*! cursor: cursor insert check calls that return an error */
#define	WT_STAT_DSRC_CURSOR_INSERT_CHECK_ERROR		2207
/*! cursor: cursor largest key calls that return an error */
#define	WT_STAT_DSRC_CURSOR_LARGEST_KEY_ERROR		2208
/*! cursor: cursor modify calls that return an error */
#define	WT_STAT_DSRC_CURSOR_MODIFY_ERROR		2209
/*! cursor: cursor next calls that return an error */
#define	WT_STAT_DSRC_CURSOR_NEXT_ERROR			2210
/*!
 * cursor: cursor next calls that skip due to a globally visible history
 * store tombstone
 */
#define	WT_STAT_DSRC_CURSOR_NEXT_HS_TOMBSTONE		2211
/*!
 * cursor: cursor next calls that skip greater than 1 and fewer than 100
 * entries
 */
#define	WT_STAT_DSRC_CURSOR_NEXT_SKIP_LT_100		2212
/*!
 * cursor: cursor next calls that skip greater than or equal to 100
 * entries
 */
#define	WT_STAT_DSRC_CURSOR_NEXT_SKIP_GE_100		2213
/*! cursor: cursor next random calls that return an error */
#define	WT_STAT_DSRC_CURSOR_NEXT_RANDOM_ERROR		2214
/*! cursor: cursor prev calls that return an error */
#define	WT_STAT_DSRC_CURSOR_PREV_ERROR			2215
/*!
 * cursor: cursor prev calls that skip due to a globally visible history
 * store tombstone
 */
#define	WT_STAT_DSRC_CURSOR_PREV_HS_TOMBSTONE		2216
/*!
 * cursor: cursor prev calls that skip greater than or equal to 100
 * entries
 */
#define	WT_STAT_DSRC_CURSOR_PREV_SKIP_GE_100		2217
/*! cursor: cursor prev calls that skip less than 100 entries */
#define	WT_STAT_DSRC_CURSOR_PREV_SKIP_LT_100		2218
/*! cursor: cursor reconfigure calls that return an error */
#define	WT_STAT_DSRC_CURSOR_RECONFIGURE_ERROR		2219
/*! cursor: cursor remove calls that return an error */
#define	WT_STAT_DSRC_CURSOR_REMOVE_ERROR		2220
/*! cursor: cursor reopen calls that return an error */
#define	WT_STAT_DSRC_CURSOR_REOPEN_ERROR		2221
/*! cursor: cursor reserve calls that return an error */
#define	WT_STAT_DSRC_CURSOR_RESERVE_ERROR		2222
/*! cursor: cursor reset calls that return an error */
#define	WT_STAT_DSRC_CURSOR_RESET_ERROR			2223
/*! cursor: cursor search calls that return an error */
#define	WT_STAT_DSRC_CURSOR_SEARCH_ERROR		2224
/*! cursor: cursor search near calls that return an error */
#define	WT_STAT_DSRC_CURSOR_SEARCH_NEAR_ERROR		2225
/*! cursor: cursor update calls that return an error */
#define	WT_STAT_DSRC_CURSOR_UPDATE_ERROR		2226
/*! cursor: insert calls */
#define	WT_STAT_DSRC_CURSOR_INSERT			2227
/*! cursor: insert key and value bytes */
#define	WT_STAT_DSRC_CURSOR_INSERT_BYTES		2228
/*! cursor: modify */
#define	WT_STAT_DSRC_CURSOR_MODIFY			2229
/*! cursor: modify key and value bytes affected */
#define	WT_STAT_DSRC_CURSOR_MODIFY_BYTES		2230
/*! cursor: modify value bytes modified */
#define	WT_STAT_DSRC_CURSOR_MODIFY_BYTES_TOUCH		2231
/*! cursor: next calls */
#define	WT_STAT_DSRC_CURSOR_NEXT			2232
/*! cursor: open cursor count */
#define	WT_STAT_DSRC_CURSOR_OPEN_COUNT			2233
/*! cursor: operation restarted */
#define	WT_STAT_DSRC_CURSOR_RESTART			2234
/*! cursor: prev calls */
#define	WT_STAT_DSRC_CURSOR_PREV			2235
/*! cursor: remove calls */
#define	WT_STAT_DSRC_CURSOR_REMOVE			2236
/*! cursor: remove key bytes removed */
#define	WT_STAT_DSRC_CURSOR_REMOVE_BYTES		2237
/*! cursor: reserve calls */
#define	WT_STAT_DSRC_CURSOR_RESERVE			2238
/*! cursor: reset calls */
#define	WT_STAT_DSRC_CURSOR_RESET			2239
/*! cursor: search calls */
#define	WT_STAT_DSRC_CURSOR_SEARCH			2240
/*! cursor: search history store calls */
#define	WT_STAT_DSRC_CURSOR_SEARCH_HS			2241
/*! cursor: search near calls */
#define	WT_STAT_DSRC_CURSOR_SEARCH_NEAR			2242
/*! cursor: truncate calls */
#define	WT_STAT_DSRC_CURSOR_TRUNCATE			2243
/*! cursor: update calls */
#define	WT_STAT_DSRC_CURSOR_UPDATE			2244
/*! cursor: update key and value bytes */
#define	WT_STAT_DSRC_CURSOR_UPDATE_BYTES		2245
/*! cursor: update value size change */
#define	WT_STAT_DSRC_CURSOR_UPDATE_BYTES_CHANGED	2246
/*! reconciliation: VLCS pages explicitly reconciled as empty */
#define	WT_STAT_DSRC_REC_VLCS_EMPTIED_PAGES		2247
/*! reconciliation: approximate byte size of timestamps in pages written */
#define	WT_STAT_DSRC_REC_TIME_WINDOW_BYTES_TS		2248
/*!
 * reconciliation: approximate byte size of transaction IDs in pages
 * written
 */
#define	WT_STAT_DSRC_REC_TIME_WINDOW_BYTES_TXN		2249
/*! reconciliation: dictionary matches */
#define	WT_STAT_DSRC_REC_DICTIONARY			2250
/*! reconciliation: fast-path pages deleted */
#define	WT_STAT_DSRC_REC_PAGE_DELETE_FAST		2251
/*!
 * reconciliation: internal page key bytes discarded using suffix
 * compression
 */
#define	WT_STAT_DSRC_REC_SUFFIX_COMPRESSION		2252
/*! reconciliation: internal page multi-block writes */
#define	WT_STAT_DSRC_REC_MULTIBLOCK_INTERNAL		2253
/*! reconciliation: leaf page key bytes discarded using prefix compression */
#define	WT_STAT_DSRC_REC_PREFIX_COMPRESSION		2254
/*! reconciliation: leaf page multi-block writes */
#define	WT_STAT_DSRC_REC_MULTIBLOCK_LEAF		2255
/*! reconciliation: leaf-page overflow keys */
#define	WT_STAT_DSRC_REC_OVERFLOW_KEY_LEAF		2256
/*! reconciliation: maximum blocks required for a page */
#define	WT_STAT_DSRC_REC_MULTIBLOCK_MAX			2257
/*! reconciliation: overflow values written */
#define	WT_STAT_DSRC_REC_OVERFLOW_VALUE			2258
/*! reconciliation: page reconciliation calls */
#define	WT_STAT_DSRC_REC_PAGES				2259
/*! reconciliation: page reconciliation calls for eviction */
#define	WT_STAT_DSRC_REC_PAGES_EVICTION			2260
/*! reconciliation: pages deleted */
#define	WT_STAT_DSRC_REC_PAGE_DELETE			2261
/*!
 * reconciliation: pages written including an aggregated newest start
 * durable timestamp
 */
#define	WT_STAT_DSRC_REC_TIME_AGGR_NEWEST_START_DURABLE_TS	2262
/*!
 * reconciliation: pages written including an aggregated newest stop
 * durable timestamp
 */
#define	WT_STAT_DSRC_REC_TIME_AGGR_NEWEST_STOP_DURABLE_TS	2263
/*!
 * reconciliation: pages written including an aggregated newest stop
 * timestamp
 */
#define	WT_STAT_DSRC_REC_TIME_AGGR_NEWEST_STOP_TS	2264
/*!
 * reconciliation: pages written including an aggregated newest stop
 * transaction ID
 */
#define	WT_STAT_DSRC_REC_TIME_AGGR_NEWEST_STOP_TXN	2265
/*!
 * reconciliation: pages written including an aggregated newest
 * transaction ID
 */
#define	WT_STAT_DSRC_REC_TIME_AGGR_NEWEST_TXN		2266
/*!
 * reconciliation: pages written including an aggregated oldest start
 * timestamp
 */
#define	WT_STAT_DSRC_REC_TIME_AGGR_OLDEST_START_TS	2267
/*! reconciliation: pages written including an aggregated prepare */
#define	WT_STAT_DSRC_REC_TIME_AGGR_PREPARED		2268
/*! reconciliation: pages written including at least one prepare */
#define	WT_STAT_DSRC_REC_TIME_WINDOW_PAGES_PREPARED	2269
/*!
 * reconciliation: pages written including at least one start durable
 * timestamp
 */
#define	WT_STAT_DSRC_REC_TIME_WINDOW_PAGES_DURABLE_START_TS	2270
/*! reconciliation: pages written including at least one start timestamp */
#define	WT_STAT_DSRC_REC_TIME_WINDOW_PAGES_START_TS	2271
/*!
 * reconciliation: pages written including at least one start transaction
 * ID
 */
#define	WT_STAT_DSRC_REC_TIME_WINDOW_PAGES_START_TXN	2272
/*!
 * reconciliation: pages written including at least one stop durable
 * timestamp
 */
#define	WT_STAT_DSRC_REC_TIME_WINDOW_PAGES_DURABLE_STOP_TS	2273
/*! reconciliation: pages written including at least one stop timestamp */
#define	WT_STAT_DSRC_REC_TIME_WINDOW_PAGES_STOP_TS	2274
/*!
 * reconciliation: pages written including at least one stop transaction
 * ID
 */
#define	WT_STAT_DSRC_REC_TIME_WINDOW_PAGES_STOP_TXN	2275
/*! reconciliation: records written including a prepare */
#define	WT_STAT_DSRC_REC_TIME_WINDOW_PREPARED		2276
/*! reconciliation: records written including a start durable timestamp */
#define	WT_STAT_DSRC_REC_TIME_WINDOW_DURABLE_START_TS	2277
/*! reconciliation: records written including a start timestamp */
#define	WT_STAT_DSRC_REC_TIME_WINDOW_START_TS		2278
/*! reconciliation: records written including a start transaction ID */
#define	WT_STAT_DSRC_REC_TIME_WINDOW_START_TXN		2279
/*! reconciliation: records written including a stop durable timestamp */
#define	WT_STAT_DSRC_REC_TIME_WINDOW_DURABLE_STOP_TS	2280
/*! reconciliation: records written including a stop timestamp */
#define	WT_STAT_DSRC_REC_TIME_WINDOW_STOP_TS		2281
/*! reconciliation: records written including a stop transaction ID */
#define	WT_STAT_DSRC_REC_TIME_WINDOW_STOP_TXN		2282
/*! session: object compaction */
#define	WT_STAT_DSRC_SESSION_COMPACT			2283
/*!
 * transaction: a reader raced with a prepared transaction commit and
 * skipped an update or updates
 */
#define	WT_STAT_DSRC_TXN_READ_RACE_PREPARE_COMMIT	2284
/*! transaction: number of times overflow removed value is read */
#define	WT_STAT_DSRC_TXN_READ_OVERFLOW_REMOVE		2285
/*! transaction: race to read prepared update retry */
#define	WT_STAT_DSRC_TXN_READ_RACE_PREPARE_UPDATE	2286
/*!
 * transaction: rollback to stable history store keys that would have
 * been swept in non-dryrun mode
 */
#define	WT_STAT_DSRC_TXN_RTS_SWEEP_HS_KEYS_DRYRUN	2287
/*!
 * transaction: rollback to stable history store records with stop
 * timestamps older than newer records
 */
#define	WT_STAT_DSRC_TXN_RTS_HS_STOP_OLDER_THAN_NEWER_START	2288
/*! transaction: rollback to stable inconsistent checkpoint */
#define	WT_STAT_DSRC_TXN_RTS_INCONSISTENT_CKPT		2289
/*! transaction: rollback to stable keys removed */
#define	WT_STAT_DSRC_TXN_RTS_KEYS_REMOVED		2290
/*! transaction: rollback to stable keys restored */
#define	WT_STAT_DSRC_TXN_RTS_KEYS_RESTORED		2291
/*!
 * transaction: rollback to stable keys that would have been removed in
 * non-dryrun mode
 */
#define	WT_STAT_DSRC_TXN_RTS_KEYS_REMOVED_DRYRUN	2292
/*!
 * transaction: rollback to stable keys that would have been restored in
 * non-dryrun mode
 */
#define	WT_STAT_DSRC_TXN_RTS_KEYS_RESTORED_DRYRUN	2293
/*! transaction: rollback to stable restored tombstones from history store */
#define	WT_STAT_DSRC_TXN_RTS_HS_RESTORE_TOMBSTONES	2294
/*! transaction: rollback to stable restored updates from history store */
#define	WT_STAT_DSRC_TXN_RTS_HS_RESTORE_UPDATES		2295
/*! transaction: rollback to stable skipping delete rle */
#define	WT_STAT_DSRC_TXN_RTS_DELETE_RLE_SKIPPED		2296
/*! transaction: rollback to stable skipping stable rle */
#define	WT_STAT_DSRC_TXN_RTS_STABLE_RLE_SKIPPED		2297
/*! transaction: rollback to stable sweeping history store keys */
#define	WT_STAT_DSRC_TXN_RTS_SWEEP_HS_KEYS		2298
/*!
 * transaction: rollback to stable tombstones from history store that
 * would have been restored in non-dryrun mode
 */
#define	WT_STAT_DSRC_TXN_RTS_HS_RESTORE_TOMBSTONES_DRYRUN	2299
/*!
 * transaction: rollback to stable updates from history store that would
 * have been restored in non-dryrun mode
 */
#define	WT_STAT_DSRC_TXN_RTS_HS_RESTORE_UPDATES_DRYRUN	2300
/*! transaction: rollback to stable updates removed from history store */
#define	WT_STAT_DSRC_TXN_RTS_HS_REMOVED			2301
/*!
 * transaction: rollback to stable updates that would have been removed
 * from history store in non-dryrun mode
 */
#define	WT_STAT_DSRC_TXN_RTS_HS_REMOVED_DRYRUN		2302
/*! transaction: update conflicts */
#define	WT_STAT_DSRC_TXN_UPDATE_CONFLICT		2303

/*!
 * @}
 * @name Statistics for join cursors
 * @anchor statistics_join
 * @{
 */
/*! join: accesses to the main table */
#define	WT_STAT_JOIN_MAIN_ACCESS			3000
/*! join: bloom filter false positives */
#define	WT_STAT_JOIN_BLOOM_FALSE_POSITIVE		3001
/*! join: checks that conditions of membership are satisfied */
#define	WT_STAT_JOIN_MEMBERSHIP_CHECK			3002
/*! join: items inserted into a bloom filter */
#define	WT_STAT_JOIN_BLOOM_INSERT			3003
/*! join: items iterated */
#define	WT_STAT_JOIN_ITERATED				3004

/*!
 * @}
 * @name Statistics for session
 * @anchor statistics_session
 * @{
 */
/*! session: bytes read into cache */
#define	WT_STAT_SESSION_BYTES_READ			4000
/*! session: bytes written from cache */
#define	WT_STAT_SESSION_BYTES_WRITE			4001
/*! session: dhandle lock wait time (usecs) */
#define	WT_STAT_SESSION_LOCK_DHANDLE_WAIT		4002
/*! session: dirty bytes in this txn */
#define	WT_STAT_SESSION_TXN_BYTES_DIRTY			4003
/*! session: page read from disk to cache time (usecs) */
#define	WT_STAT_SESSION_READ_TIME			4004
/*! session: page write from cache to disk time (usecs) */
#define	WT_STAT_SESSION_WRITE_TIME			4005
/*! session: schema lock wait time (usecs) */
#define	WT_STAT_SESSION_LOCK_SCHEMA_WAIT		4006
/*! session: time waiting for cache (usecs) */
#define	WT_STAT_SESSION_CACHE_TIME			4007
/*! @} */
/*
 * Statistics section: END
 * DO NOT EDIT: automatically built by dist/stat.py.
 */
/*! @} */

/*******************************************
 * Verbose categories
 *******************************************/
/*!
 * @addtogroup wt
 * @{
 */
/*!
 * @name Verbose categories
 * @anchor verbose_categories
 * @{
 */
/*!
 * WiredTiger verbose event categories.
 * Note that the verbose categories cover a wide set of sub-systems and operations
 * within WiredTiger. As such, the categories are subject to change and evolve
 * between different WiredTiger releases.
 */
typedef enum {
/* VERBOSE ENUM START */
    WT_VERB_ALL,                  /*!< ALL module messages. */
    WT_VERB_API,                  /*!< API messages. */
    WT_VERB_BACKUP,               /*!< Backup messages. */
    WT_VERB_BLKCACHE,
    WT_VERB_BLOCK,                /*!< Block manager messages. */
    WT_VERB_CHECKPOINT,           /*!< Checkpoint messages. */
    WT_VERB_CHECKPOINT_CLEANUP,
    WT_VERB_CHECKPOINT_PROGRESS,  /*!< Checkpoint progress messages. */
    WT_VERB_CHUNKCACHE,           /*!< Chunk cache messages. */
    WT_VERB_COMPACT,              /*!< Compact messages. */
    WT_VERB_COMPACT_PROGRESS,     /*!< Compact progress messages. */
    WT_VERB_CONFIGURATION,
    WT_VERB_DEFAULT,
    WT_VERB_ERROR_RETURNS,
    WT_VERB_EVICT,                /*!< Eviction messages. */
    WT_VERB_EVICTSERVER,          /*!< Eviction server messages. */
    WT_VERB_EVICT_STUCK,
    WT_VERB_EXTENSION,            /*!< Extension messages. */
    WT_VERB_FILEOPS,
    WT_VERB_GENERATION,
    WT_VERB_HANDLEOPS,
    WT_VERB_HS,                   /*!< History store messages. */
    WT_VERB_HS_ACTIVITY,          /*!< History store activity messages. */
    WT_VERB_LOG,                  /*!< Log messages. */
    WT_VERB_LSM,                  /*!< LSM messages. */
    WT_VERB_LSM_MANAGER,
    WT_VERB_MUTEX,
    WT_VERB_METADATA,             /*!< Metadata messages. */
    WT_VERB_OUT_OF_ORDER,
    WT_VERB_OVERFLOW,
    WT_VERB_PREFETCH,
    WT_VERB_READ,
    WT_VERB_RECONCILE,            /*!< Reconcile messages. */
    WT_VERB_RECOVERY,             /*!< Recovery messages. */
    WT_VERB_RECOVERY_PROGRESS,    /*!< Recovery progress messages. */
    WT_VERB_RTS,                  /*!< RTS messages. */
    WT_VERB_SALVAGE,              /*!< Salvage messages. */
    WT_VERB_SHARED_CACHE,
    WT_VERB_SPLIT,
    WT_VERB_TEMPORARY,
    WT_VERB_THREAD_GROUP,
    WT_VERB_TIERED,               /*!< Tiered storage messages. */
    WT_VERB_TIMESTAMP,            /*!< Timestamp messages. */
    WT_VERB_TRANSACTION,          /*!< Transaction messages. */
    WT_VERB_VERIFY,               /*!< Verify messages. */
    WT_VERB_VERSION,              /*!< Version messages. */
    WT_VERB_WRITE,
/* VERBOSE ENUM STOP */
    WT_VERB_NUM_CATEGORIES
} WT_VERBOSE_CATEGORY;
/*! @} */

/*******************************************
 * Verbose levels
 *******************************************/
/*!
 * @name Verbose levels
 * @anchor verbose_levels
 * @{
 */
/*!
 * WiredTiger verbosity levels. The levels define a range of severity categories, with
 * \c WT_VERBOSE_ERROR being the lowest, most critical level (used by messages on critical error
 * paths) and \c WT_VERBOSE_DEBUG_5 being the highest verbosity/informational level (mostly adopted
 * for debugging).
 */
typedef enum {
    WT_VERBOSE_ERROR = -3,  /*!< Error conditions triggered in WiredTiger. */
    WT_VERBOSE_WARNING,     /*!< Warning conditions potentially signaling non-imminent errors and
                            behaviors. */
    WT_VERBOSE_NOTICE,      /*!< Messages for significant events in WiredTiger, usually worth
                            noting. */
    WT_VERBOSE_INFO,        /*!< Informational style messages. */
    WT_VERBOSE_DEBUG_1,     /*!< Low severity messages, useful for debugging purposes. This is
                            the default level when debugging. */
    WT_VERBOSE_DEBUG_2,     /*!< Low severity messages, an increase in verbosity from
                            the previous level. */
    WT_VERBOSE_DEBUG_3,     /*!< Low severity messages. */
    WT_VERBOSE_DEBUG_4,     /*!< Low severity messages. */
    WT_VERBOSE_DEBUG_5      /*!< Lowest severity messages. */
} WT_VERBOSE_LEVEL;
/*! @} */
/*
 * Verbose section: END
 */
/*! @} */

#undef __F

#if defined(__cplusplus)
}
#endif
#endif /* __WIREDTIGER_H_ */<|MERGE_RESOLUTION|>--- conflicted
+++ resolved
@@ -6154,1933 +6154,999 @@
 /*! checkpoint: number of leaf pages visited */
 #define	WT_STAT_CONN_CHECKPOINT_PAGES_VISITED_LEAF	1283
 /*! checkpoint: number of pages caused to be reconciled */
-<<<<<<< HEAD
-#define	WT_STAT_CONN_CHECKPOINT_PAGES_RECONCILED	1280
+#define	WT_STAT_CONN_CHECKPOINT_PAGES_RECONCILED	1284
 /*!
  * checkpoint: obsolete time window pages read into the cache during
  * checkpoint cleanup tree walk
  */
-#define	WT_STAT_CONN_CC_OBSOLETE_TIMEWINDOW_PAGES_READ	1281
+#define	WT_STAT_CONN_CC_OBSOLETE_TIMEWINDOW_PAGES_READ	1285
 /*! checkpoint: pages added for eviction during checkpoint cleanup */
-#define	WT_STAT_CONN_CC_PAGES_EVICT			1282
+#define	WT_STAT_CONN_CC_PAGES_EVICT			1286
 /*!
  * checkpoint: pages dirtied to remove obsolete time window during
  * checkpoint cleanup
  */
-#define	WT_STAT_CONN_CC_PAGES_OBSOLETE_TIMEWINDOW	1283
+#define	WT_STAT_CONN_CC_PAGES_OBSOLETE_TIMEWINDOW	1287
 /*! checkpoint: pages removed during checkpoint cleanup */
-#define	WT_STAT_CONN_CC_PAGES_REMOVED			1284
+#define	WT_STAT_CONN_CC_PAGES_REMOVED			1288
 /*! checkpoint: pages skipped during checkpoint cleanup tree walk */
-#define	WT_STAT_CONN_CC_PAGES_WALK_SKIPPED		1285
+#define	WT_STAT_CONN_CC_PAGES_WALK_SKIPPED		1289
 /*! checkpoint: pages visited during checkpoint cleanup */
-#define	WT_STAT_CONN_CC_PAGES_VISITED			1286
+#define	WT_STAT_CONN_CC_PAGES_VISITED			1290
 /*! checkpoint: prepare currently running */
-#define	WT_STAT_CONN_CHECKPOINT_PREP_RUNNING		1287
+#define	WT_STAT_CONN_CHECKPOINT_PREP_RUNNING		1291
 /*! checkpoint: prepare max time (msecs) */
-#define	WT_STAT_CONN_CHECKPOINT_PREP_MAX		1288
+#define	WT_STAT_CONN_CHECKPOINT_PREP_MAX		1292
 /*! checkpoint: prepare min time (msecs) */
-#define	WT_STAT_CONN_CHECKPOINT_PREP_MIN		1289
+#define	WT_STAT_CONN_CHECKPOINT_PREP_MIN		1293
 /*! checkpoint: prepare most recent time (msecs) */
-#define	WT_STAT_CONN_CHECKPOINT_PREP_RECENT		1290
+#define	WT_STAT_CONN_CHECKPOINT_PREP_RECENT		1294
 /*! checkpoint: prepare total time (msecs) */
-#define	WT_STAT_CONN_CHECKPOINT_PREP_TOTAL		1291
+#define	WT_STAT_CONN_CHECKPOINT_PREP_TOTAL		1295
 /*! checkpoint: progress state */
-#define	WT_STAT_CONN_CHECKPOINT_STATE			1292
+#define	WT_STAT_CONN_CHECKPOINT_STATE			1296
 /*! checkpoint: scrub dirty target */
-#define	WT_STAT_CONN_CHECKPOINT_SCRUB_TARGET		1293
+#define	WT_STAT_CONN_CHECKPOINT_SCRUB_TARGET		1297
 /*! checkpoint: scrub max time (msecs) */
-#define	WT_STAT_CONN_CHECKPOINT_SCRUB_MAX		1294
+#define	WT_STAT_CONN_CHECKPOINT_SCRUB_MAX		1298
 /*! checkpoint: scrub min time (msecs) */
-#define	WT_STAT_CONN_CHECKPOINT_SCRUB_MIN		1295
+#define	WT_STAT_CONN_CHECKPOINT_SCRUB_MIN		1299
 /*! checkpoint: scrub most recent time (msecs) */
-#define	WT_STAT_CONN_CHECKPOINT_SCRUB_RECENT		1296
+#define	WT_STAT_CONN_CHECKPOINT_SCRUB_RECENT		1300
 /*! checkpoint: scrub total time (msecs) */
-#define	WT_STAT_CONN_CHECKPOINT_SCRUB_TOTAL		1297
+#define	WT_STAT_CONN_CHECKPOINT_SCRUB_TOTAL		1301
 /*! checkpoint: stop timing stress active */
-#define	WT_STAT_CONN_CHECKPOINT_STOP_STRESS_ACTIVE	1298
+#define	WT_STAT_CONN_CHECKPOINT_STOP_STRESS_ACTIVE	1302
 /*! checkpoint: time spent on per-tree checkpoint work (usecs) */
-#define	WT_STAT_CONN_CHECKPOINT_TREE_DURATION		1299
+#define	WT_STAT_CONN_CHECKPOINT_TREE_DURATION		1303
 /*! checkpoint: total failed number of checkpoints */
-#define	WT_STAT_CONN_CHECKPOINTS_TOTAL_FAILED		1300
+#define	WT_STAT_CONN_CHECKPOINTS_TOTAL_FAILED		1304
 /*! checkpoint: total succeed number of checkpoints */
-#define	WT_STAT_CONN_CHECKPOINTS_TOTAL_SUCCEED		1301
+#define	WT_STAT_CONN_CHECKPOINTS_TOTAL_SUCCEED		1305
 /*! checkpoint: total time (msecs) */
-#define	WT_STAT_CONN_CHECKPOINT_TIME_TOTAL		1302
+#define	WT_STAT_CONN_CHECKPOINT_TIME_TOTAL		1306
 /*! checkpoint: transaction checkpoints due to obsolete pages */
-#define	WT_STAT_CONN_CHECKPOINT_OBSOLETE_APPLIED	1303
+#define	WT_STAT_CONN_CHECKPOINT_OBSOLETE_APPLIED	1307
 /*! checkpoint: wait cycles while cache dirty level is decreasing */
-#define	WT_STAT_CONN_CHECKPOINT_WAIT_REDUCE_DIRTY	1304
+#define	WT_STAT_CONN_CHECKPOINT_WAIT_REDUCE_DIRTY	1308
 /*! chunk-cache: aggregate number of spanned chunks on read */
-#define	WT_STAT_CONN_CHUNKCACHE_SPANS_CHUNKS_READ	1305
+#define	WT_STAT_CONN_CHUNKCACHE_SPANS_CHUNKS_READ	1309
 /*! chunk-cache: chunks evicted */
-#define	WT_STAT_CONN_CHUNKCACHE_CHUNKS_EVICTED		1306
+#define	WT_STAT_CONN_CHUNKCACHE_CHUNKS_EVICTED		1310
 /*! chunk-cache: could not allocate due to exceeding bitmap capacity */
-#define	WT_STAT_CONN_CHUNKCACHE_EXCEEDED_BITMAP_CAPACITY	1307
+#define	WT_STAT_CONN_CHUNKCACHE_EXCEEDED_BITMAP_CAPACITY	1311
 /*! chunk-cache: could not allocate due to exceeding capacity */
-#define	WT_STAT_CONN_CHUNKCACHE_EXCEEDED_CAPACITY	1308
+#define	WT_STAT_CONN_CHUNKCACHE_EXCEEDED_CAPACITY	1312
 /*! chunk-cache: lookups */
-#define	WT_STAT_CONN_CHUNKCACHE_LOOKUPS			1309
-=======
-#define	WT_STAT_CONN_CHECKPOINT_PAGES_RECONCILED	1284
-/*! checkpoint: pages added for eviction during checkpoint cleanup */
-#define	WT_STAT_CONN_CHECKPOINT_CLEANUP_PAGES_EVICT	1285
-/*! checkpoint: pages removed during checkpoint cleanup */
-#define	WT_STAT_CONN_CHECKPOINT_CLEANUP_PAGES_REMOVED	1286
-/*! checkpoint: pages skipped during checkpoint cleanup tree walk */
-#define	WT_STAT_CONN_CHECKPOINT_CLEANUP_PAGES_WALK_SKIPPED	1287
-/*! checkpoint: pages visited during checkpoint cleanup */
-#define	WT_STAT_CONN_CHECKPOINT_CLEANUP_PAGES_VISITED	1288
-/*! checkpoint: prepare currently running */
-#define	WT_STAT_CONN_CHECKPOINT_PREP_RUNNING		1289
-/*! checkpoint: prepare max time (msecs) */
-#define	WT_STAT_CONN_CHECKPOINT_PREP_MAX		1290
-/*! checkpoint: prepare min time (msecs) */
-#define	WT_STAT_CONN_CHECKPOINT_PREP_MIN		1291
-/*! checkpoint: prepare most recent time (msecs) */
-#define	WT_STAT_CONN_CHECKPOINT_PREP_RECENT		1292
-/*! checkpoint: prepare total time (msecs) */
-#define	WT_STAT_CONN_CHECKPOINT_PREP_TOTAL		1293
-/*! checkpoint: progress state */
-#define	WT_STAT_CONN_CHECKPOINT_STATE			1294
-/*! checkpoint: scrub dirty target */
-#define	WT_STAT_CONN_CHECKPOINT_SCRUB_TARGET		1295
-/*! checkpoint: scrub max time (msecs) */
-#define	WT_STAT_CONN_CHECKPOINT_SCRUB_MAX		1296
-/*! checkpoint: scrub min time (msecs) */
-#define	WT_STAT_CONN_CHECKPOINT_SCRUB_MIN		1297
-/*! checkpoint: scrub most recent time (msecs) */
-#define	WT_STAT_CONN_CHECKPOINT_SCRUB_RECENT		1298
-/*! checkpoint: scrub total time (msecs) */
-#define	WT_STAT_CONN_CHECKPOINT_SCRUB_TOTAL		1299
-/*! checkpoint: stop timing stress active */
-#define	WT_STAT_CONN_CHECKPOINT_STOP_STRESS_ACTIVE	1300
-/*! checkpoint: time spent on per-tree checkpoint work (usecs) */
-#define	WT_STAT_CONN_CHECKPOINT_TREE_DURATION		1301
-/*! checkpoint: total failed number of checkpoints */
-#define	WT_STAT_CONN_CHECKPOINTS_TOTAL_FAILED		1302
-/*! checkpoint: total succeed number of checkpoints */
-#define	WT_STAT_CONN_CHECKPOINTS_TOTAL_SUCCEED		1303
-/*! checkpoint: total time (msecs) */
-#define	WT_STAT_CONN_CHECKPOINT_TIME_TOTAL		1304
-/*! checkpoint: transaction checkpoints due to obsolete pages */
-#define	WT_STAT_CONN_CHECKPOINT_OBSOLETE_APPLIED	1305
-/*! checkpoint: wait cycles while cache dirty level is decreasing */
-#define	WT_STAT_CONN_CHECKPOINT_WAIT_REDUCE_DIRTY	1306
-/*! chunk-cache: aggregate number of spanned chunks on read */
-#define	WT_STAT_CONN_CHUNKCACHE_SPANS_CHUNKS_READ	1307
-/*! chunk-cache: chunks evicted */
-#define	WT_STAT_CONN_CHUNKCACHE_CHUNKS_EVICTED		1308
-/*! chunk-cache: could not allocate due to exceeding bitmap capacity */
-#define	WT_STAT_CONN_CHUNKCACHE_EXCEEDED_BITMAP_CAPACITY	1309
-/*! chunk-cache: could not allocate due to exceeding capacity */
-#define	WT_STAT_CONN_CHUNKCACHE_EXCEEDED_CAPACITY	1310
-/*! chunk-cache: lookups */
-#define	WT_STAT_CONN_CHUNKCACHE_LOOKUPS			1311
->>>>>>> 25952ca3
+#define	WT_STAT_CONN_CHUNKCACHE_LOOKUPS			1313
 /*!
  * chunk-cache: number of chunks loaded from flushed tables in chunk
  * cache
  */
-<<<<<<< HEAD
-#define	WT_STAT_CONN_CHUNKCACHE_CHUNKS_LOADED_FROM_FLUSHED_TABLES	1310
+#define	WT_STAT_CONN_CHUNKCACHE_CHUNKS_LOADED_FROM_FLUSHED_TABLES	1314
 /*! chunk-cache: number of metadata entries inserted */
-#define	WT_STAT_CONN_CHUNKCACHE_METADATA_INSERTED	1311
+#define	WT_STAT_CONN_CHUNKCACHE_METADATA_INSERTED	1315
 /*! chunk-cache: number of metadata entries removed */
-#define	WT_STAT_CONN_CHUNKCACHE_METADATA_REMOVED	1312
-=======
-#define	WT_STAT_CONN_CHUNKCACHE_CHUNKS_LOADED_FROM_FLUSHED_TABLES	1312
-/*! chunk-cache: number of metadata entries inserted */
-#define	WT_STAT_CONN_CHUNKCACHE_METADATA_INSERTED	1313
-/*! chunk-cache: number of metadata entries removed */
-#define	WT_STAT_CONN_CHUNKCACHE_METADATA_REMOVED	1314
->>>>>>> 25952ca3
+#define	WT_STAT_CONN_CHUNKCACHE_METADATA_REMOVED	1316
 /*!
  * chunk-cache: number of metadata inserts/deletes dropped by the worker
  * thread
  */
-<<<<<<< HEAD
-#define	WT_STAT_CONN_CHUNKCACHE_METADATA_WORK_UNITS_DROPPED	1313
-=======
-#define	WT_STAT_CONN_CHUNKCACHE_METADATA_WORK_UNITS_DROPPED	1315
->>>>>>> 25952ca3
+#define	WT_STAT_CONN_CHUNKCACHE_METADATA_WORK_UNITS_DROPPED	1317
 /*!
  * chunk-cache: number of metadata inserts/deletes pushed to the worker
  * thread
  */
-<<<<<<< HEAD
-#define	WT_STAT_CONN_CHUNKCACHE_METADATA_WORK_UNITS_CREATED	1314
-=======
-#define	WT_STAT_CONN_CHUNKCACHE_METADATA_WORK_UNITS_CREATED	1316
->>>>>>> 25952ca3
+#define	WT_STAT_CONN_CHUNKCACHE_METADATA_WORK_UNITS_CREATED	1318
 /*!
  * chunk-cache: number of metadata inserts/deletes read by the worker
  * thread
  */
-<<<<<<< HEAD
-#define	WT_STAT_CONN_CHUNKCACHE_METADATA_WORK_UNITS_DEQUEUED	1315
+#define	WT_STAT_CONN_CHUNKCACHE_METADATA_WORK_UNITS_DEQUEUED	1319
 /*! chunk-cache: number of misses */
-#define	WT_STAT_CONN_CHUNKCACHE_MISSES			1316
+#define	WT_STAT_CONN_CHUNKCACHE_MISSES			1320
 /*! chunk-cache: number of times a read from storage failed */
-#define	WT_STAT_CONN_CHUNKCACHE_IO_FAILED		1317
+#define	WT_STAT_CONN_CHUNKCACHE_IO_FAILED		1321
 /*! chunk-cache: retried accessing a chunk while I/O was in progress */
-#define	WT_STAT_CONN_CHUNKCACHE_RETRIES			1318
+#define	WT_STAT_CONN_CHUNKCACHE_RETRIES			1322
 /*! chunk-cache: retries from a chunk cache checksum mismatch */
-#define	WT_STAT_CONN_CHUNKCACHE_RETRIES_CHECKSUM_MISMATCH	1319
+#define	WT_STAT_CONN_CHUNKCACHE_RETRIES_CHECKSUM_MISMATCH	1323
 /*! chunk-cache: timed out due to too many retries */
-#define	WT_STAT_CONN_CHUNKCACHE_TOOMANY_RETRIES		1320
+#define	WT_STAT_CONN_CHUNKCACHE_TOOMANY_RETRIES		1324
 /*! chunk-cache: total bytes read from persistent content */
-#define	WT_STAT_CONN_CHUNKCACHE_BYTES_READ_PERSISTENT	1321
+#define	WT_STAT_CONN_CHUNKCACHE_BYTES_READ_PERSISTENT	1325
 /*! chunk-cache: total bytes used by the cache */
-#define	WT_STAT_CONN_CHUNKCACHE_BYTES_INUSE		1322
+#define	WT_STAT_CONN_CHUNKCACHE_BYTES_INUSE		1326
 /*! chunk-cache: total bytes used by the cache for pinned chunks */
-#define	WT_STAT_CONN_CHUNKCACHE_BYTES_INUSE_PINNED	1323
+#define	WT_STAT_CONN_CHUNKCACHE_BYTES_INUSE_PINNED	1327
 /*! chunk-cache: total chunks held by the chunk cache */
-#define	WT_STAT_CONN_CHUNKCACHE_CHUNKS_INUSE		1324
-=======
-#define	WT_STAT_CONN_CHUNKCACHE_METADATA_WORK_UNITS_DEQUEUED	1317
-/*! chunk-cache: number of misses */
-#define	WT_STAT_CONN_CHUNKCACHE_MISSES			1318
-/*! chunk-cache: number of times a read from storage failed */
-#define	WT_STAT_CONN_CHUNKCACHE_IO_FAILED		1319
-/*! chunk-cache: retried accessing a chunk while I/O was in progress */
-#define	WT_STAT_CONN_CHUNKCACHE_RETRIES			1320
-/*! chunk-cache: retries from a chunk cache checksum mismatch */
-#define	WT_STAT_CONN_CHUNKCACHE_RETRIES_CHECKSUM_MISMATCH	1321
-/*! chunk-cache: timed out due to too many retries */
-#define	WT_STAT_CONN_CHUNKCACHE_TOOMANY_RETRIES		1322
-/*! chunk-cache: total bytes read from persistent content */
-#define	WT_STAT_CONN_CHUNKCACHE_BYTES_READ_PERSISTENT	1323
-/*! chunk-cache: total bytes used by the cache */
-#define	WT_STAT_CONN_CHUNKCACHE_BYTES_INUSE		1324
-/*! chunk-cache: total bytes used by the cache for pinned chunks */
-#define	WT_STAT_CONN_CHUNKCACHE_BYTES_INUSE_PINNED	1325
-/*! chunk-cache: total chunks held by the chunk cache */
-#define	WT_STAT_CONN_CHUNKCACHE_CHUNKS_INUSE		1326
->>>>>>> 25952ca3
+#define	WT_STAT_CONN_CHUNKCACHE_CHUNKS_INUSE		1328
 /*!
  * chunk-cache: total number of chunks inserted on startup from persisted
  * metadata.
  */
-<<<<<<< HEAD
-#define	WT_STAT_CONN_CHUNKCACHE_CREATED_FROM_METADATA	1325
+#define	WT_STAT_CONN_CHUNKCACHE_CREATED_FROM_METADATA	1329
 /*! chunk-cache: total pinned chunks held by the chunk cache */
-#define	WT_STAT_CONN_CHUNKCACHE_CHUNKS_PINNED		1326
+#define	WT_STAT_CONN_CHUNKCACHE_CHUNKS_PINNED		1330
 /*! connection: auto adjusting condition resets */
-#define	WT_STAT_CONN_COND_AUTO_WAIT_RESET		1327
+#define	WT_STAT_CONN_COND_AUTO_WAIT_RESET		1331
 /*! connection: auto adjusting condition wait calls */
-#define	WT_STAT_CONN_COND_AUTO_WAIT			1328
-=======
-#define	WT_STAT_CONN_CHUNKCACHE_CREATED_FROM_METADATA	1327
-/*! chunk-cache: total pinned chunks held by the chunk cache */
-#define	WT_STAT_CONN_CHUNKCACHE_CHUNKS_PINNED		1328
-/*! connection: auto adjusting condition resets */
-#define	WT_STAT_CONN_COND_AUTO_WAIT_RESET		1329
-/*! connection: auto adjusting condition wait calls */
-#define	WT_STAT_CONN_COND_AUTO_WAIT			1330
->>>>>>> 25952ca3
+#define	WT_STAT_CONN_COND_AUTO_WAIT			1332
 /*!
  * connection: auto adjusting condition wait raced to update timeout and
  * skipped updating
  */
-<<<<<<< HEAD
-#define	WT_STAT_CONN_COND_AUTO_WAIT_SKIPPED		1329
+#define	WT_STAT_CONN_COND_AUTO_WAIT_SKIPPED		1333
 /*! connection: detected system time went backwards */
-#define	WT_STAT_CONN_TIME_TRAVEL			1330
+#define	WT_STAT_CONN_TIME_TRAVEL			1334
 /*! connection: files currently open */
-#define	WT_STAT_CONN_FILE_OPEN				1331
+#define	WT_STAT_CONN_FILE_OPEN				1335
 /*! connection: hash bucket array size for data handles */
-#define	WT_STAT_CONN_BUCKETS_DH				1332
+#define	WT_STAT_CONN_BUCKETS_DH				1336
 /*! connection: hash bucket array size general */
-#define	WT_STAT_CONN_BUCKETS				1333
+#define	WT_STAT_CONN_BUCKETS				1337
 /*! connection: memory allocations */
-#define	WT_STAT_CONN_MEMORY_ALLOCATION			1334
+#define	WT_STAT_CONN_MEMORY_ALLOCATION			1338
 /*! connection: memory frees */
-#define	WT_STAT_CONN_MEMORY_FREE			1335
+#define	WT_STAT_CONN_MEMORY_FREE			1339
 /*! connection: memory re-allocations */
-#define	WT_STAT_CONN_MEMORY_GROW			1336
+#define	WT_STAT_CONN_MEMORY_GROW			1340
 /*! connection: number of sessions without a sweep for 5+ minutes */
-#define	WT_STAT_CONN_NO_SESSION_SWEEP_5MIN		1337
+#define	WT_STAT_CONN_NO_SESSION_SWEEP_5MIN		1341
 /*! connection: number of sessions without a sweep for 60+ minutes */
-#define	WT_STAT_CONN_NO_SESSION_SWEEP_60MIN		1338
+#define	WT_STAT_CONN_NO_SESSION_SWEEP_60MIN		1342
 /*! connection: pthread mutex condition wait calls */
-#define	WT_STAT_CONN_COND_WAIT				1339
+#define	WT_STAT_CONN_COND_WAIT				1343
 /*! connection: pthread mutex shared lock read-lock calls */
-#define	WT_STAT_CONN_RWLOCK_READ			1340
+#define	WT_STAT_CONN_RWLOCK_READ			1344
 /*! connection: pthread mutex shared lock write-lock calls */
-#define	WT_STAT_CONN_RWLOCK_WRITE			1341
+#define	WT_STAT_CONN_RWLOCK_WRITE			1345
 /*! connection: total fsync I/Os */
-#define	WT_STAT_CONN_FSYNC_IO				1342
+#define	WT_STAT_CONN_FSYNC_IO				1346
 /*! connection: total read I/Os */
-#define	WT_STAT_CONN_READ_IO				1343
+#define	WT_STAT_CONN_READ_IO				1347
 /*! connection: total write I/Os */
-#define	WT_STAT_CONN_WRITE_IO				1344
+#define	WT_STAT_CONN_WRITE_IO				1348
 /*! cursor: Total number of deleted pages skipped during tree walk */
-#define	WT_STAT_CONN_CURSOR_TREE_WALK_DEL_PAGE_SKIP	1345
+#define	WT_STAT_CONN_CURSOR_TREE_WALK_DEL_PAGE_SKIP	1349
 /*! cursor: Total number of entries skipped by cursor next calls */
-#define	WT_STAT_CONN_CURSOR_NEXT_SKIP_TOTAL		1346
+#define	WT_STAT_CONN_CURSOR_NEXT_SKIP_TOTAL		1350
 /*! cursor: Total number of entries skipped by cursor prev calls */
-#define	WT_STAT_CONN_CURSOR_PREV_SKIP_TOTAL		1347
-=======
-#define	WT_STAT_CONN_COND_AUTO_WAIT_SKIPPED		1331
-/*! connection: detected system time went backwards */
-#define	WT_STAT_CONN_TIME_TRAVEL			1332
-/*! connection: files currently open */
-#define	WT_STAT_CONN_FILE_OPEN				1333
-/*! connection: hash bucket array size for data handles */
-#define	WT_STAT_CONN_BUCKETS_DH				1334
-/*! connection: hash bucket array size general */
-#define	WT_STAT_CONN_BUCKETS				1335
-/*! connection: memory allocations */
-#define	WT_STAT_CONN_MEMORY_ALLOCATION			1336
-/*! connection: memory frees */
-#define	WT_STAT_CONN_MEMORY_FREE			1337
-/*! connection: memory re-allocations */
-#define	WT_STAT_CONN_MEMORY_GROW			1338
-/*! connection: number of sessions without a sweep for 5+ minutes */
-#define	WT_STAT_CONN_NO_SESSION_SWEEP_5MIN		1339
-/*! connection: number of sessions without a sweep for 60+ minutes */
-#define	WT_STAT_CONN_NO_SESSION_SWEEP_60MIN		1340
-/*! connection: pthread mutex condition wait calls */
-#define	WT_STAT_CONN_COND_WAIT				1341
-/*! connection: pthread mutex shared lock read-lock calls */
-#define	WT_STAT_CONN_RWLOCK_READ			1342
-/*! connection: pthread mutex shared lock write-lock calls */
-#define	WT_STAT_CONN_RWLOCK_WRITE			1343
-/*! connection: total fsync I/Os */
-#define	WT_STAT_CONN_FSYNC_IO				1344
-/*! connection: total read I/Os */
-#define	WT_STAT_CONN_READ_IO				1345
-/*! connection: total write I/Os */
-#define	WT_STAT_CONN_WRITE_IO				1346
-/*! cursor: Total number of deleted pages skipped during tree walk */
-#define	WT_STAT_CONN_CURSOR_TREE_WALK_DEL_PAGE_SKIP	1347
-/*! cursor: Total number of entries skipped by cursor next calls */
-#define	WT_STAT_CONN_CURSOR_NEXT_SKIP_TOTAL		1348
-/*! cursor: Total number of entries skipped by cursor prev calls */
-#define	WT_STAT_CONN_CURSOR_PREV_SKIP_TOTAL		1349
->>>>>>> 25952ca3
+#define	WT_STAT_CONN_CURSOR_PREV_SKIP_TOTAL		1351
 /*!
  * cursor: Total number of entries skipped to position the history store
  * cursor
  */
-<<<<<<< HEAD
-#define	WT_STAT_CONN_CURSOR_SKIP_HS_CUR_POSITION	1348
-=======
-#define	WT_STAT_CONN_CURSOR_SKIP_HS_CUR_POSITION	1350
->>>>>>> 25952ca3
+#define	WT_STAT_CONN_CURSOR_SKIP_HS_CUR_POSITION	1352
 /*!
  * cursor: Total number of in-memory deleted pages skipped during tree
  * walk
  */
-<<<<<<< HEAD
-#define	WT_STAT_CONN_CURSOR_TREE_WALK_INMEM_DEL_PAGE_SKIP	1349
+#define	WT_STAT_CONN_CURSOR_TREE_WALK_INMEM_DEL_PAGE_SKIP	1353
 /*! cursor: Total number of on-disk deleted pages skipped during tree walk */
-#define	WT_STAT_CONN_CURSOR_TREE_WALK_ONDISK_DEL_PAGE_SKIP	1350
-=======
-#define	WT_STAT_CONN_CURSOR_TREE_WALK_INMEM_DEL_PAGE_SKIP	1351
-/*! cursor: Total number of on-disk deleted pages skipped during tree walk */
-#define	WT_STAT_CONN_CURSOR_TREE_WALK_ONDISK_DEL_PAGE_SKIP	1352
->>>>>>> 25952ca3
+#define	WT_STAT_CONN_CURSOR_TREE_WALK_ONDISK_DEL_PAGE_SKIP	1354
 /*!
  * cursor: Total number of times a search near has exited due to prefix
  * config
  */
-<<<<<<< HEAD
-#define	WT_STAT_CONN_CURSOR_SEARCH_NEAR_PREFIX_FAST_PATHS	1351
-=======
-#define	WT_STAT_CONN_CURSOR_SEARCH_NEAR_PREFIX_FAST_PATHS	1353
->>>>>>> 25952ca3
+#define	WT_STAT_CONN_CURSOR_SEARCH_NEAR_PREFIX_FAST_PATHS	1355
 /*!
  * cursor: Total number of times cursor fails to temporarily release
  * pinned page to encourage eviction of hot or large page
  */
-<<<<<<< HEAD
-#define	WT_STAT_CONN_CURSOR_REPOSITION_FAILED		1352
-=======
-#define	WT_STAT_CONN_CURSOR_REPOSITION_FAILED		1354
->>>>>>> 25952ca3
+#define	WT_STAT_CONN_CURSOR_REPOSITION_FAILED		1356
 /*!
  * cursor: Total number of times cursor temporarily releases pinned page
  * to encourage eviction of hot or large page
  */
-<<<<<<< HEAD
-#define	WT_STAT_CONN_CURSOR_REPOSITION			1353
+#define	WT_STAT_CONN_CURSOR_REPOSITION			1357
 /*! cursor: bulk cursor count */
-#define	WT_STAT_CONN_CURSOR_BULK_COUNT			1354
+#define	WT_STAT_CONN_CURSOR_BULK_COUNT			1358
 /*! cursor: cached cursor count */
-#define	WT_STAT_CONN_CURSOR_CACHED_COUNT		1355
+#define	WT_STAT_CONN_CURSOR_CACHED_COUNT		1359
 /*! cursor: cursor bound calls that return an error */
-#define	WT_STAT_CONN_CURSOR_BOUND_ERROR			1356
+#define	WT_STAT_CONN_CURSOR_BOUND_ERROR			1360
 /*! cursor: cursor bounds cleared from reset */
-#define	WT_STAT_CONN_CURSOR_BOUNDS_RESET		1357
+#define	WT_STAT_CONN_CURSOR_BOUNDS_RESET		1361
 /*! cursor: cursor bounds comparisons performed */
-#define	WT_STAT_CONN_CURSOR_BOUNDS_COMPARISONS		1358
+#define	WT_STAT_CONN_CURSOR_BOUNDS_COMPARISONS		1362
 /*! cursor: cursor bounds next called on an unpositioned cursor */
-#define	WT_STAT_CONN_CURSOR_BOUNDS_NEXT_UNPOSITIONED	1359
+#define	WT_STAT_CONN_CURSOR_BOUNDS_NEXT_UNPOSITIONED	1363
 /*! cursor: cursor bounds next early exit */
-#define	WT_STAT_CONN_CURSOR_BOUNDS_NEXT_EARLY_EXIT	1360
+#define	WT_STAT_CONN_CURSOR_BOUNDS_NEXT_EARLY_EXIT	1364
 /*! cursor: cursor bounds prev called on an unpositioned cursor */
-#define	WT_STAT_CONN_CURSOR_BOUNDS_PREV_UNPOSITIONED	1361
+#define	WT_STAT_CONN_CURSOR_BOUNDS_PREV_UNPOSITIONED	1365
 /*! cursor: cursor bounds prev early exit */
-#define	WT_STAT_CONN_CURSOR_BOUNDS_PREV_EARLY_EXIT	1362
+#define	WT_STAT_CONN_CURSOR_BOUNDS_PREV_EARLY_EXIT	1366
 /*! cursor: cursor bounds search early exit */
-#define	WT_STAT_CONN_CURSOR_BOUNDS_SEARCH_EARLY_EXIT	1363
+#define	WT_STAT_CONN_CURSOR_BOUNDS_SEARCH_EARLY_EXIT	1367
 /*! cursor: cursor bounds search near call repositioned cursor */
-#define	WT_STAT_CONN_CURSOR_BOUNDS_SEARCH_NEAR_REPOSITIONED_CURSOR	1364
+#define	WT_STAT_CONN_CURSOR_BOUNDS_SEARCH_NEAR_REPOSITIONED_CURSOR	1368
 /*! cursor: cursor bulk loaded cursor insert calls */
-#define	WT_STAT_CONN_CURSOR_INSERT_BULK			1365
+#define	WT_STAT_CONN_CURSOR_INSERT_BULK			1369
 /*! cursor: cursor cache calls that return an error */
-#define	WT_STAT_CONN_CURSOR_CACHE_ERROR			1366
+#define	WT_STAT_CONN_CURSOR_CACHE_ERROR			1370
 /*! cursor: cursor close calls that result in cache */
-#define	WT_STAT_CONN_CURSOR_CACHE			1367
+#define	WT_STAT_CONN_CURSOR_CACHE			1371
 /*! cursor: cursor close calls that return an error */
-#define	WT_STAT_CONN_CURSOR_CLOSE_ERROR			1368
+#define	WT_STAT_CONN_CURSOR_CLOSE_ERROR			1372
 /*! cursor: cursor compare calls that return an error */
-#define	WT_STAT_CONN_CURSOR_COMPARE_ERROR		1369
+#define	WT_STAT_CONN_CURSOR_COMPARE_ERROR		1373
 /*! cursor: cursor create calls */
-#define	WT_STAT_CONN_CURSOR_CREATE			1370
+#define	WT_STAT_CONN_CURSOR_CREATE			1374
 /*! cursor: cursor equals calls that return an error */
-#define	WT_STAT_CONN_CURSOR_EQUALS_ERROR		1371
+#define	WT_STAT_CONN_CURSOR_EQUALS_ERROR		1375
 /*! cursor: cursor get key calls that return an error */
-#define	WT_STAT_CONN_CURSOR_GET_KEY_ERROR		1372
+#define	WT_STAT_CONN_CURSOR_GET_KEY_ERROR		1376
 /*! cursor: cursor get value calls that return an error */
-#define	WT_STAT_CONN_CURSOR_GET_VALUE_ERROR		1373
+#define	WT_STAT_CONN_CURSOR_GET_VALUE_ERROR		1377
 /*! cursor: cursor insert calls */
-#define	WT_STAT_CONN_CURSOR_INSERT			1374
+#define	WT_STAT_CONN_CURSOR_INSERT			1378
 /*! cursor: cursor insert calls that return an error */
-#define	WT_STAT_CONN_CURSOR_INSERT_ERROR		1375
+#define	WT_STAT_CONN_CURSOR_INSERT_ERROR		1379
 /*! cursor: cursor insert check calls that return an error */
-#define	WT_STAT_CONN_CURSOR_INSERT_CHECK_ERROR		1376
+#define	WT_STAT_CONN_CURSOR_INSERT_CHECK_ERROR		1380
 /*! cursor: cursor insert key and value bytes */
-#define	WT_STAT_CONN_CURSOR_INSERT_BYTES		1377
+#define	WT_STAT_CONN_CURSOR_INSERT_BYTES		1381
 /*! cursor: cursor largest key calls that return an error */
-#define	WT_STAT_CONN_CURSOR_LARGEST_KEY_ERROR		1378
+#define	WT_STAT_CONN_CURSOR_LARGEST_KEY_ERROR		1382
 /*! cursor: cursor modify calls */
-#define	WT_STAT_CONN_CURSOR_MODIFY			1379
+#define	WT_STAT_CONN_CURSOR_MODIFY			1383
 /*! cursor: cursor modify calls that return an error */
-#define	WT_STAT_CONN_CURSOR_MODIFY_ERROR		1380
+#define	WT_STAT_CONN_CURSOR_MODIFY_ERROR		1384
 /*! cursor: cursor modify key and value bytes affected */
-#define	WT_STAT_CONN_CURSOR_MODIFY_BYTES		1381
+#define	WT_STAT_CONN_CURSOR_MODIFY_BYTES		1385
 /*! cursor: cursor modify value bytes modified */
-#define	WT_STAT_CONN_CURSOR_MODIFY_BYTES_TOUCH		1382
+#define	WT_STAT_CONN_CURSOR_MODIFY_BYTES_TOUCH		1386
 /*! cursor: cursor next calls */
-#define	WT_STAT_CONN_CURSOR_NEXT			1383
+#define	WT_STAT_CONN_CURSOR_NEXT			1387
 /*! cursor: cursor next calls that return an error */
-#define	WT_STAT_CONN_CURSOR_NEXT_ERROR			1384
-=======
-#define	WT_STAT_CONN_CURSOR_REPOSITION			1355
-/*! cursor: bulk cursor count */
-#define	WT_STAT_CONN_CURSOR_BULK_COUNT			1356
-/*! cursor: cached cursor count */
-#define	WT_STAT_CONN_CURSOR_CACHED_COUNT		1357
-/*! cursor: cursor bound calls that return an error */
-#define	WT_STAT_CONN_CURSOR_BOUND_ERROR			1358
-/*! cursor: cursor bounds cleared from reset */
-#define	WT_STAT_CONN_CURSOR_BOUNDS_RESET		1359
-/*! cursor: cursor bounds comparisons performed */
-#define	WT_STAT_CONN_CURSOR_BOUNDS_COMPARISONS		1360
-/*! cursor: cursor bounds next called on an unpositioned cursor */
-#define	WT_STAT_CONN_CURSOR_BOUNDS_NEXT_UNPOSITIONED	1361
-/*! cursor: cursor bounds next early exit */
-#define	WT_STAT_CONN_CURSOR_BOUNDS_NEXT_EARLY_EXIT	1362
-/*! cursor: cursor bounds prev called on an unpositioned cursor */
-#define	WT_STAT_CONN_CURSOR_BOUNDS_PREV_UNPOSITIONED	1363
-/*! cursor: cursor bounds prev early exit */
-#define	WT_STAT_CONN_CURSOR_BOUNDS_PREV_EARLY_EXIT	1364
-/*! cursor: cursor bounds search early exit */
-#define	WT_STAT_CONN_CURSOR_BOUNDS_SEARCH_EARLY_EXIT	1365
-/*! cursor: cursor bounds search near call repositioned cursor */
-#define	WT_STAT_CONN_CURSOR_BOUNDS_SEARCH_NEAR_REPOSITIONED_CURSOR	1366
-/*! cursor: cursor bulk loaded cursor insert calls */
-#define	WT_STAT_CONN_CURSOR_INSERT_BULK			1367
-/*! cursor: cursor cache calls that return an error */
-#define	WT_STAT_CONN_CURSOR_CACHE_ERROR			1368
-/*! cursor: cursor close calls that result in cache */
-#define	WT_STAT_CONN_CURSOR_CACHE			1369
-/*! cursor: cursor close calls that return an error */
-#define	WT_STAT_CONN_CURSOR_CLOSE_ERROR			1370
-/*! cursor: cursor compare calls that return an error */
-#define	WT_STAT_CONN_CURSOR_COMPARE_ERROR		1371
-/*! cursor: cursor create calls */
-#define	WT_STAT_CONN_CURSOR_CREATE			1372
-/*! cursor: cursor equals calls that return an error */
-#define	WT_STAT_CONN_CURSOR_EQUALS_ERROR		1373
-/*! cursor: cursor get key calls that return an error */
-#define	WT_STAT_CONN_CURSOR_GET_KEY_ERROR		1374
-/*! cursor: cursor get value calls that return an error */
-#define	WT_STAT_CONN_CURSOR_GET_VALUE_ERROR		1375
-/*! cursor: cursor insert calls */
-#define	WT_STAT_CONN_CURSOR_INSERT			1376
-/*! cursor: cursor insert calls that return an error */
-#define	WT_STAT_CONN_CURSOR_INSERT_ERROR		1377
-/*! cursor: cursor insert check calls that return an error */
-#define	WT_STAT_CONN_CURSOR_INSERT_CHECK_ERROR		1378
-/*! cursor: cursor insert key and value bytes */
-#define	WT_STAT_CONN_CURSOR_INSERT_BYTES		1379
-/*! cursor: cursor largest key calls that return an error */
-#define	WT_STAT_CONN_CURSOR_LARGEST_KEY_ERROR		1380
-/*! cursor: cursor modify calls */
-#define	WT_STAT_CONN_CURSOR_MODIFY			1381
-/*! cursor: cursor modify calls that return an error */
-#define	WT_STAT_CONN_CURSOR_MODIFY_ERROR		1382
-/*! cursor: cursor modify key and value bytes affected */
-#define	WT_STAT_CONN_CURSOR_MODIFY_BYTES		1383
-/*! cursor: cursor modify value bytes modified */
-#define	WT_STAT_CONN_CURSOR_MODIFY_BYTES_TOUCH		1384
-/*! cursor: cursor next calls */
-#define	WT_STAT_CONN_CURSOR_NEXT			1385
-/*! cursor: cursor next calls that return an error */
-#define	WT_STAT_CONN_CURSOR_NEXT_ERROR			1386
->>>>>>> 25952ca3
+#define	WT_STAT_CONN_CURSOR_NEXT_ERROR			1388
 /*!
  * cursor: cursor next calls that skip due to a globally visible history
  * store tombstone
  */
-<<<<<<< HEAD
-#define	WT_STAT_CONN_CURSOR_NEXT_HS_TOMBSTONE		1385
-=======
-#define	WT_STAT_CONN_CURSOR_NEXT_HS_TOMBSTONE		1387
->>>>>>> 25952ca3
+#define	WT_STAT_CONN_CURSOR_NEXT_HS_TOMBSTONE		1389
 /*!
  * cursor: cursor next calls that skip greater than 1 and fewer than 100
  * entries
  */
-<<<<<<< HEAD
-#define	WT_STAT_CONN_CURSOR_NEXT_SKIP_LT_100		1386
-=======
-#define	WT_STAT_CONN_CURSOR_NEXT_SKIP_LT_100		1388
->>>>>>> 25952ca3
+#define	WT_STAT_CONN_CURSOR_NEXT_SKIP_LT_100		1390
 /*!
  * cursor: cursor next calls that skip greater than or equal to 100
  * entries
  */
-<<<<<<< HEAD
-#define	WT_STAT_CONN_CURSOR_NEXT_SKIP_GE_100		1387
+#define	WT_STAT_CONN_CURSOR_NEXT_SKIP_GE_100		1391
 /*! cursor: cursor next random calls that return an error */
-#define	WT_STAT_CONN_CURSOR_NEXT_RANDOM_ERROR		1388
+#define	WT_STAT_CONN_CURSOR_NEXT_RANDOM_ERROR		1392
 /*! cursor: cursor operation restarted */
-#define	WT_STAT_CONN_CURSOR_RESTART			1389
+#define	WT_STAT_CONN_CURSOR_RESTART			1393
 /*! cursor: cursor prev calls */
-#define	WT_STAT_CONN_CURSOR_PREV			1390
+#define	WT_STAT_CONN_CURSOR_PREV			1394
 /*! cursor: cursor prev calls that return an error */
-#define	WT_STAT_CONN_CURSOR_PREV_ERROR			1391
-=======
-#define	WT_STAT_CONN_CURSOR_NEXT_SKIP_GE_100		1389
-/*! cursor: cursor next random calls that return an error */
-#define	WT_STAT_CONN_CURSOR_NEXT_RANDOM_ERROR		1390
-/*! cursor: cursor operation restarted */
-#define	WT_STAT_CONN_CURSOR_RESTART			1391
-/*! cursor: cursor prev calls */
-#define	WT_STAT_CONN_CURSOR_PREV			1392
-/*! cursor: cursor prev calls that return an error */
-#define	WT_STAT_CONN_CURSOR_PREV_ERROR			1393
->>>>>>> 25952ca3
+#define	WT_STAT_CONN_CURSOR_PREV_ERROR			1395
 /*!
  * cursor: cursor prev calls that skip due to a globally visible history
  * store tombstone
  */
-<<<<<<< HEAD
-#define	WT_STAT_CONN_CURSOR_PREV_HS_TOMBSTONE		1392
-=======
-#define	WT_STAT_CONN_CURSOR_PREV_HS_TOMBSTONE		1394
->>>>>>> 25952ca3
+#define	WT_STAT_CONN_CURSOR_PREV_HS_TOMBSTONE		1396
 /*!
  * cursor: cursor prev calls that skip greater than or equal to 100
  * entries
  */
-<<<<<<< HEAD
-#define	WT_STAT_CONN_CURSOR_PREV_SKIP_GE_100		1393
+#define	WT_STAT_CONN_CURSOR_PREV_SKIP_GE_100		1397
 /*! cursor: cursor prev calls that skip less than 100 entries */
-#define	WT_STAT_CONN_CURSOR_PREV_SKIP_LT_100		1394
+#define	WT_STAT_CONN_CURSOR_PREV_SKIP_LT_100		1398
 /*! cursor: cursor reconfigure calls that return an error */
-#define	WT_STAT_CONN_CURSOR_RECONFIGURE_ERROR		1395
+#define	WT_STAT_CONN_CURSOR_RECONFIGURE_ERROR		1399
 /*! cursor: cursor remove calls */
-#define	WT_STAT_CONN_CURSOR_REMOVE			1396
+#define	WT_STAT_CONN_CURSOR_REMOVE			1400
 /*! cursor: cursor remove calls that return an error */
-#define	WT_STAT_CONN_CURSOR_REMOVE_ERROR		1397
+#define	WT_STAT_CONN_CURSOR_REMOVE_ERROR		1401
 /*! cursor: cursor remove key bytes removed */
-#define	WT_STAT_CONN_CURSOR_REMOVE_BYTES		1398
+#define	WT_STAT_CONN_CURSOR_REMOVE_BYTES		1402
 /*! cursor: cursor reopen calls that return an error */
-#define	WT_STAT_CONN_CURSOR_REOPEN_ERROR		1399
+#define	WT_STAT_CONN_CURSOR_REOPEN_ERROR		1403
 /*! cursor: cursor reserve calls */
-#define	WT_STAT_CONN_CURSOR_RESERVE			1400
+#define	WT_STAT_CONN_CURSOR_RESERVE			1404
 /*! cursor: cursor reserve calls that return an error */
-#define	WT_STAT_CONN_CURSOR_RESERVE_ERROR		1401
+#define	WT_STAT_CONN_CURSOR_RESERVE_ERROR		1405
 /*! cursor: cursor reset calls */
-#define	WT_STAT_CONN_CURSOR_RESET			1402
+#define	WT_STAT_CONN_CURSOR_RESET			1406
 /*! cursor: cursor reset calls that return an error */
-#define	WT_STAT_CONN_CURSOR_RESET_ERROR			1403
+#define	WT_STAT_CONN_CURSOR_RESET_ERROR			1407
 /*! cursor: cursor search calls */
-#define	WT_STAT_CONN_CURSOR_SEARCH			1404
+#define	WT_STAT_CONN_CURSOR_SEARCH			1408
 /*! cursor: cursor search calls that return an error */
-#define	WT_STAT_CONN_CURSOR_SEARCH_ERROR		1405
+#define	WT_STAT_CONN_CURSOR_SEARCH_ERROR		1409
 /*! cursor: cursor search history store calls */
-#define	WT_STAT_CONN_CURSOR_SEARCH_HS			1406
+#define	WT_STAT_CONN_CURSOR_SEARCH_HS			1410
 /*! cursor: cursor search near calls */
-#define	WT_STAT_CONN_CURSOR_SEARCH_NEAR			1407
+#define	WT_STAT_CONN_CURSOR_SEARCH_NEAR			1411
 /*! cursor: cursor search near calls that return an error */
-#define	WT_STAT_CONN_CURSOR_SEARCH_NEAR_ERROR		1408
+#define	WT_STAT_CONN_CURSOR_SEARCH_NEAR_ERROR		1412
 /*! cursor: cursor sweep buckets */
-#define	WT_STAT_CONN_CURSOR_SWEEP_BUCKETS		1409
+#define	WT_STAT_CONN_CURSOR_SWEEP_BUCKETS		1413
 /*! cursor: cursor sweep cursors closed */
-#define	WT_STAT_CONN_CURSOR_SWEEP_CLOSED		1410
+#define	WT_STAT_CONN_CURSOR_SWEEP_CLOSED		1414
 /*! cursor: cursor sweep cursors examined */
-#define	WT_STAT_CONN_CURSOR_SWEEP_EXAMINED		1411
+#define	WT_STAT_CONN_CURSOR_SWEEP_EXAMINED		1415
 /*! cursor: cursor sweeps */
-#define	WT_STAT_CONN_CURSOR_SWEEP			1412
+#define	WT_STAT_CONN_CURSOR_SWEEP			1416
 /*! cursor: cursor truncate calls */
-#define	WT_STAT_CONN_CURSOR_TRUNCATE			1413
+#define	WT_STAT_CONN_CURSOR_TRUNCATE			1417
 /*! cursor: cursor truncates performed on individual keys */
-#define	WT_STAT_CONN_CURSOR_TRUNCATE_KEYS_DELETED	1414
+#define	WT_STAT_CONN_CURSOR_TRUNCATE_KEYS_DELETED	1418
 /*! cursor: cursor update calls */
-#define	WT_STAT_CONN_CURSOR_UPDATE			1415
+#define	WT_STAT_CONN_CURSOR_UPDATE			1419
 /*! cursor: cursor update calls that return an error */
-#define	WT_STAT_CONN_CURSOR_UPDATE_ERROR		1416
+#define	WT_STAT_CONN_CURSOR_UPDATE_ERROR		1420
 /*! cursor: cursor update key and value bytes */
-#define	WT_STAT_CONN_CURSOR_UPDATE_BYTES		1417
+#define	WT_STAT_CONN_CURSOR_UPDATE_BYTES		1421
 /*! cursor: cursor update value size change */
-#define	WT_STAT_CONN_CURSOR_UPDATE_BYTES_CHANGED	1418
+#define	WT_STAT_CONN_CURSOR_UPDATE_BYTES_CHANGED	1422
 /*! cursor: cursors reused from cache */
-#define	WT_STAT_CONN_CURSOR_REOPEN			1419
+#define	WT_STAT_CONN_CURSOR_REOPEN			1423
 /*! cursor: open cursor count */
-#define	WT_STAT_CONN_CURSOR_OPEN_COUNT			1420
+#define	WT_STAT_CONN_CURSOR_OPEN_COUNT			1424
 /*! data-handle: connection data handle size */
-#define	WT_STAT_CONN_DH_CONN_HANDLE_SIZE		1421
+#define	WT_STAT_CONN_DH_CONN_HANDLE_SIZE		1425
 /*! data-handle: connection data handles currently active */
-#define	WT_STAT_CONN_DH_CONN_HANDLE_COUNT		1422
+#define	WT_STAT_CONN_DH_CONN_HANDLE_COUNT		1426
 /*! data-handle: connection sweep candidate became referenced */
-#define	WT_STAT_CONN_DH_SWEEP_REF			1423
+#define	WT_STAT_CONN_DH_SWEEP_REF			1427
 /*! data-handle: connection sweep dhandles closed */
-#define	WT_STAT_CONN_DH_SWEEP_CLOSE			1424
+#define	WT_STAT_CONN_DH_SWEEP_CLOSE			1428
 /*! data-handle: connection sweep dhandles removed from hash list */
-#define	WT_STAT_CONN_DH_SWEEP_REMOVE			1425
+#define	WT_STAT_CONN_DH_SWEEP_REMOVE			1429
 /*! data-handle: connection sweep time-of-death sets */
-#define	WT_STAT_CONN_DH_SWEEP_TOD			1426
+#define	WT_STAT_CONN_DH_SWEEP_TOD			1430
 /*! data-handle: connection sweeps */
-#define	WT_STAT_CONN_DH_SWEEPS				1427
-=======
-#define	WT_STAT_CONN_CURSOR_PREV_SKIP_GE_100		1395
-/*! cursor: cursor prev calls that skip less than 100 entries */
-#define	WT_STAT_CONN_CURSOR_PREV_SKIP_LT_100		1396
-/*! cursor: cursor reconfigure calls that return an error */
-#define	WT_STAT_CONN_CURSOR_RECONFIGURE_ERROR		1397
-/*! cursor: cursor remove calls */
-#define	WT_STAT_CONN_CURSOR_REMOVE			1398
-/*! cursor: cursor remove calls that return an error */
-#define	WT_STAT_CONN_CURSOR_REMOVE_ERROR		1399
-/*! cursor: cursor remove key bytes removed */
-#define	WT_STAT_CONN_CURSOR_REMOVE_BYTES		1400
-/*! cursor: cursor reopen calls that return an error */
-#define	WT_STAT_CONN_CURSOR_REOPEN_ERROR		1401
-/*! cursor: cursor reserve calls */
-#define	WT_STAT_CONN_CURSOR_RESERVE			1402
-/*! cursor: cursor reserve calls that return an error */
-#define	WT_STAT_CONN_CURSOR_RESERVE_ERROR		1403
-/*! cursor: cursor reset calls */
-#define	WT_STAT_CONN_CURSOR_RESET			1404
-/*! cursor: cursor reset calls that return an error */
-#define	WT_STAT_CONN_CURSOR_RESET_ERROR			1405
-/*! cursor: cursor search calls */
-#define	WT_STAT_CONN_CURSOR_SEARCH			1406
-/*! cursor: cursor search calls that return an error */
-#define	WT_STAT_CONN_CURSOR_SEARCH_ERROR		1407
-/*! cursor: cursor search history store calls */
-#define	WT_STAT_CONN_CURSOR_SEARCH_HS			1408
-/*! cursor: cursor search near calls */
-#define	WT_STAT_CONN_CURSOR_SEARCH_NEAR			1409
-/*! cursor: cursor search near calls that return an error */
-#define	WT_STAT_CONN_CURSOR_SEARCH_NEAR_ERROR		1410
-/*! cursor: cursor sweep buckets */
-#define	WT_STAT_CONN_CURSOR_SWEEP_BUCKETS		1411
-/*! cursor: cursor sweep cursors closed */
-#define	WT_STAT_CONN_CURSOR_SWEEP_CLOSED		1412
-/*! cursor: cursor sweep cursors examined */
-#define	WT_STAT_CONN_CURSOR_SWEEP_EXAMINED		1413
-/*! cursor: cursor sweeps */
-#define	WT_STAT_CONN_CURSOR_SWEEP			1414
-/*! cursor: cursor truncate calls */
-#define	WT_STAT_CONN_CURSOR_TRUNCATE			1415
-/*! cursor: cursor truncates performed on individual keys */
-#define	WT_STAT_CONN_CURSOR_TRUNCATE_KEYS_DELETED	1416
-/*! cursor: cursor update calls */
-#define	WT_STAT_CONN_CURSOR_UPDATE			1417
-/*! cursor: cursor update calls that return an error */
-#define	WT_STAT_CONN_CURSOR_UPDATE_ERROR		1418
-/*! cursor: cursor update key and value bytes */
-#define	WT_STAT_CONN_CURSOR_UPDATE_BYTES		1419
-/*! cursor: cursor update value size change */
-#define	WT_STAT_CONN_CURSOR_UPDATE_BYTES_CHANGED	1420
-/*! cursor: cursors reused from cache */
-#define	WT_STAT_CONN_CURSOR_REOPEN			1421
-/*! cursor: open cursor count */
-#define	WT_STAT_CONN_CURSOR_OPEN_COUNT			1422
-/*! data-handle: connection data handle size */
-#define	WT_STAT_CONN_DH_CONN_HANDLE_SIZE		1423
-/*! data-handle: connection data handles currently active */
-#define	WT_STAT_CONN_DH_CONN_HANDLE_COUNT		1424
-/*! data-handle: connection sweep candidate became referenced */
-#define	WT_STAT_CONN_DH_SWEEP_REF			1425
-/*! data-handle: connection sweep dhandles closed */
-#define	WT_STAT_CONN_DH_SWEEP_CLOSE			1426
-/*! data-handle: connection sweep dhandles removed from hash list */
-#define	WT_STAT_CONN_DH_SWEEP_REMOVE			1427
-/*! data-handle: connection sweep time-of-death sets */
-#define	WT_STAT_CONN_DH_SWEEP_TOD			1428
-/*! data-handle: connection sweeps */
-#define	WT_STAT_CONN_DH_SWEEPS				1429
->>>>>>> 25952ca3
+#define	WT_STAT_CONN_DH_SWEEPS				1431
 /*!
  * data-handle: connection sweeps skipped due to checkpoint gathering
  * handles
  */
-<<<<<<< HEAD
-#define	WT_STAT_CONN_DH_SWEEP_SKIP_CKPT			1428
+#define	WT_STAT_CONN_DH_SWEEP_SKIP_CKPT			1432
 /*! data-handle: session dhandles swept */
-#define	WT_STAT_CONN_DH_SESSION_HANDLES			1429
+#define	WT_STAT_CONN_DH_SESSION_HANDLES			1433
 /*! data-handle: session sweep attempts */
-#define	WT_STAT_CONN_DH_SESSION_SWEEPS			1430
+#define	WT_STAT_CONN_DH_SESSION_SWEEPS			1434
 /*! lock: btree page lock acquisitions */
-#define	WT_STAT_CONN_LOCK_BTREE_PAGE_COUNT		1431
+#define	WT_STAT_CONN_LOCK_BTREE_PAGE_COUNT		1435
 /*! lock: btree page lock application thread wait time (usecs) */
-#define	WT_STAT_CONN_LOCK_BTREE_PAGE_WAIT_APPLICATION	1432
+#define	WT_STAT_CONN_LOCK_BTREE_PAGE_WAIT_APPLICATION	1436
 /*! lock: btree page lock internal thread wait time (usecs) */
-#define	WT_STAT_CONN_LOCK_BTREE_PAGE_WAIT_INTERNAL	1433
+#define	WT_STAT_CONN_LOCK_BTREE_PAGE_WAIT_INTERNAL	1437
 /*! lock: checkpoint lock acquisitions */
-#define	WT_STAT_CONN_LOCK_CHECKPOINT_COUNT		1434
+#define	WT_STAT_CONN_LOCK_CHECKPOINT_COUNT		1438
 /*! lock: checkpoint lock application thread wait time (usecs) */
-#define	WT_STAT_CONN_LOCK_CHECKPOINT_WAIT_APPLICATION	1435
+#define	WT_STAT_CONN_LOCK_CHECKPOINT_WAIT_APPLICATION	1439
 /*! lock: checkpoint lock internal thread wait time (usecs) */
-#define	WT_STAT_CONN_LOCK_CHECKPOINT_WAIT_INTERNAL	1436
+#define	WT_STAT_CONN_LOCK_CHECKPOINT_WAIT_INTERNAL	1440
 /*! lock: dhandle lock application thread time waiting (usecs) */
-#define	WT_STAT_CONN_LOCK_DHANDLE_WAIT_APPLICATION	1437
+#define	WT_STAT_CONN_LOCK_DHANDLE_WAIT_APPLICATION	1441
 /*! lock: dhandle lock internal thread time waiting (usecs) */
-#define	WT_STAT_CONN_LOCK_DHANDLE_WAIT_INTERNAL		1438
+#define	WT_STAT_CONN_LOCK_DHANDLE_WAIT_INTERNAL		1442
 /*! lock: dhandle read lock acquisitions */
-#define	WT_STAT_CONN_LOCK_DHANDLE_READ_COUNT		1439
+#define	WT_STAT_CONN_LOCK_DHANDLE_READ_COUNT		1443
 /*! lock: dhandle write lock acquisitions */
-#define	WT_STAT_CONN_LOCK_DHANDLE_WRITE_COUNT		1440
+#define	WT_STAT_CONN_LOCK_DHANDLE_WRITE_COUNT		1444
 /*! lock: metadata lock acquisitions */
-#define	WT_STAT_CONN_LOCK_METADATA_COUNT		1441
+#define	WT_STAT_CONN_LOCK_METADATA_COUNT		1445
 /*! lock: metadata lock application thread wait time (usecs) */
-#define	WT_STAT_CONN_LOCK_METADATA_WAIT_APPLICATION	1442
+#define	WT_STAT_CONN_LOCK_METADATA_WAIT_APPLICATION	1446
 /*! lock: metadata lock internal thread wait time (usecs) */
-#define	WT_STAT_CONN_LOCK_METADATA_WAIT_INTERNAL	1443
+#define	WT_STAT_CONN_LOCK_METADATA_WAIT_INTERNAL	1447
 /*! lock: schema lock acquisitions */
-#define	WT_STAT_CONN_LOCK_SCHEMA_COUNT			1444
+#define	WT_STAT_CONN_LOCK_SCHEMA_COUNT			1448
 /*! lock: schema lock application thread wait time (usecs) */
-#define	WT_STAT_CONN_LOCK_SCHEMA_WAIT_APPLICATION	1445
+#define	WT_STAT_CONN_LOCK_SCHEMA_WAIT_APPLICATION	1449
 /*! lock: schema lock internal thread wait time (usecs) */
-#define	WT_STAT_CONN_LOCK_SCHEMA_WAIT_INTERNAL		1446
-=======
-#define	WT_STAT_CONN_DH_SWEEP_SKIP_CKPT			1430
-/*! data-handle: session dhandles swept */
-#define	WT_STAT_CONN_DH_SESSION_HANDLES			1431
-/*! data-handle: session sweep attempts */
-#define	WT_STAT_CONN_DH_SESSION_SWEEPS			1432
-/*! lock: btree page lock acquisitions */
-#define	WT_STAT_CONN_LOCK_BTREE_PAGE_COUNT		1433
-/*! lock: btree page lock application thread wait time (usecs) */
-#define	WT_STAT_CONN_LOCK_BTREE_PAGE_WAIT_APPLICATION	1434
-/*! lock: btree page lock internal thread wait time (usecs) */
-#define	WT_STAT_CONN_LOCK_BTREE_PAGE_WAIT_INTERNAL	1435
-/*! lock: checkpoint lock acquisitions */
-#define	WT_STAT_CONN_LOCK_CHECKPOINT_COUNT		1436
-/*! lock: checkpoint lock application thread wait time (usecs) */
-#define	WT_STAT_CONN_LOCK_CHECKPOINT_WAIT_APPLICATION	1437
-/*! lock: checkpoint lock internal thread wait time (usecs) */
-#define	WT_STAT_CONN_LOCK_CHECKPOINT_WAIT_INTERNAL	1438
-/*! lock: dhandle lock application thread time waiting (usecs) */
-#define	WT_STAT_CONN_LOCK_DHANDLE_WAIT_APPLICATION	1439
-/*! lock: dhandle lock internal thread time waiting (usecs) */
-#define	WT_STAT_CONN_LOCK_DHANDLE_WAIT_INTERNAL		1440
-/*! lock: dhandle read lock acquisitions */
-#define	WT_STAT_CONN_LOCK_DHANDLE_READ_COUNT		1441
-/*! lock: dhandle write lock acquisitions */
-#define	WT_STAT_CONN_LOCK_DHANDLE_WRITE_COUNT		1442
-/*! lock: metadata lock acquisitions */
-#define	WT_STAT_CONN_LOCK_METADATA_COUNT		1443
-/*! lock: metadata lock application thread wait time (usecs) */
-#define	WT_STAT_CONN_LOCK_METADATA_WAIT_APPLICATION	1444
-/*! lock: metadata lock internal thread wait time (usecs) */
-#define	WT_STAT_CONN_LOCK_METADATA_WAIT_INTERNAL	1445
-/*! lock: schema lock acquisitions */
-#define	WT_STAT_CONN_LOCK_SCHEMA_COUNT			1446
-/*! lock: schema lock application thread wait time (usecs) */
-#define	WT_STAT_CONN_LOCK_SCHEMA_WAIT_APPLICATION	1447
-/*! lock: schema lock internal thread wait time (usecs) */
-#define	WT_STAT_CONN_LOCK_SCHEMA_WAIT_INTERNAL		1448
->>>>>>> 25952ca3
+#define	WT_STAT_CONN_LOCK_SCHEMA_WAIT_INTERNAL		1450
 /*!
  * lock: table lock application thread time waiting for the table lock
  * (usecs)
  */
-<<<<<<< HEAD
-#define	WT_STAT_CONN_LOCK_TABLE_WAIT_APPLICATION	1447
-=======
-#define	WT_STAT_CONN_LOCK_TABLE_WAIT_APPLICATION	1449
->>>>>>> 25952ca3
+#define	WT_STAT_CONN_LOCK_TABLE_WAIT_APPLICATION	1451
 /*!
  * lock: table lock internal thread time waiting for the table lock
  * (usecs)
  */
-<<<<<<< HEAD
-#define	WT_STAT_CONN_LOCK_TABLE_WAIT_INTERNAL		1448
+#define	WT_STAT_CONN_LOCK_TABLE_WAIT_INTERNAL		1452
 /*! lock: table read lock acquisitions */
-#define	WT_STAT_CONN_LOCK_TABLE_READ_COUNT		1449
+#define	WT_STAT_CONN_LOCK_TABLE_READ_COUNT		1453
 /*! lock: table write lock acquisitions */
-#define	WT_STAT_CONN_LOCK_TABLE_WRITE_COUNT		1450
+#define	WT_STAT_CONN_LOCK_TABLE_WRITE_COUNT		1454
 /*! lock: txn global lock application thread time waiting (usecs) */
-#define	WT_STAT_CONN_LOCK_TXN_GLOBAL_WAIT_APPLICATION	1451
+#define	WT_STAT_CONN_LOCK_TXN_GLOBAL_WAIT_APPLICATION	1455
 /*! lock: txn global lock internal thread time waiting (usecs) */
-#define	WT_STAT_CONN_LOCK_TXN_GLOBAL_WAIT_INTERNAL	1452
+#define	WT_STAT_CONN_LOCK_TXN_GLOBAL_WAIT_INTERNAL	1456
 /*! lock: txn global read lock acquisitions */
-#define	WT_STAT_CONN_LOCK_TXN_GLOBAL_READ_COUNT		1453
+#define	WT_STAT_CONN_LOCK_TXN_GLOBAL_READ_COUNT		1457
 /*! lock: txn global write lock acquisitions */
-#define	WT_STAT_CONN_LOCK_TXN_GLOBAL_WRITE_COUNT	1454
+#define	WT_STAT_CONN_LOCK_TXN_GLOBAL_WRITE_COUNT	1458
 /*! log: busy returns attempting to switch slots */
-#define	WT_STAT_CONN_LOG_SLOT_SWITCH_BUSY		1455
+#define	WT_STAT_CONN_LOG_SLOT_SWITCH_BUSY		1459
 /*! log: force log remove time sleeping (usecs) */
-#define	WT_STAT_CONN_LOG_FORCE_REMOVE_SLEEP		1456
+#define	WT_STAT_CONN_LOG_FORCE_REMOVE_SLEEP		1460
 /*! log: log bytes of payload data */
-#define	WT_STAT_CONN_LOG_BYTES_PAYLOAD			1457
+#define	WT_STAT_CONN_LOG_BYTES_PAYLOAD			1461
 /*! log: log bytes written */
-#define	WT_STAT_CONN_LOG_BYTES_WRITTEN			1458
+#define	WT_STAT_CONN_LOG_BYTES_WRITTEN			1462
 /*! log: log files manually zero-filled */
-#define	WT_STAT_CONN_LOG_ZERO_FILLS			1459
+#define	WT_STAT_CONN_LOG_ZERO_FILLS			1463
 /*! log: log flush operations */
-#define	WT_STAT_CONN_LOG_FLUSH				1460
+#define	WT_STAT_CONN_LOG_FLUSH				1464
 /*! log: log force write operations */
-#define	WT_STAT_CONN_LOG_FORCE_WRITE			1461
+#define	WT_STAT_CONN_LOG_FORCE_WRITE			1465
 /*! log: log force write operations skipped */
-#define	WT_STAT_CONN_LOG_FORCE_WRITE_SKIP		1462
+#define	WT_STAT_CONN_LOG_FORCE_WRITE_SKIP		1466
 /*! log: log records compressed */
-#define	WT_STAT_CONN_LOG_COMPRESS_WRITES		1463
+#define	WT_STAT_CONN_LOG_COMPRESS_WRITES		1467
 /*! log: log records not compressed */
-#define	WT_STAT_CONN_LOG_COMPRESS_WRITE_FAILS		1464
+#define	WT_STAT_CONN_LOG_COMPRESS_WRITE_FAILS		1468
 /*! log: log records too small to compress */
-#define	WT_STAT_CONN_LOG_COMPRESS_SMALL			1465
+#define	WT_STAT_CONN_LOG_COMPRESS_SMALL			1469
 /*! log: log release advances write LSN */
-#define	WT_STAT_CONN_LOG_RELEASE_WRITE_LSN		1466
+#define	WT_STAT_CONN_LOG_RELEASE_WRITE_LSN		1470
 /*! log: log scan operations */
-#define	WT_STAT_CONN_LOG_SCANS				1467
+#define	WT_STAT_CONN_LOG_SCANS				1471
 /*! log: log scan records requiring two reads */
-#define	WT_STAT_CONN_LOG_SCAN_REREADS			1468
+#define	WT_STAT_CONN_LOG_SCAN_REREADS			1472
 /*! log: log server thread advances write LSN */
-#define	WT_STAT_CONN_LOG_WRITE_LSN			1469
+#define	WT_STAT_CONN_LOG_WRITE_LSN			1473
 /*! log: log server thread write LSN walk skipped */
-#define	WT_STAT_CONN_LOG_WRITE_LSN_SKIP			1470
+#define	WT_STAT_CONN_LOG_WRITE_LSN_SKIP			1474
 /*! log: log sync operations */
-#define	WT_STAT_CONN_LOG_SYNC				1471
+#define	WT_STAT_CONN_LOG_SYNC				1475
 /*! log: log sync time duration (usecs) */
-#define	WT_STAT_CONN_LOG_SYNC_DURATION			1472
+#define	WT_STAT_CONN_LOG_SYNC_DURATION			1476
 /*! log: log sync_dir operations */
-#define	WT_STAT_CONN_LOG_SYNC_DIR			1473
+#define	WT_STAT_CONN_LOG_SYNC_DIR			1477
 /*! log: log sync_dir time duration (usecs) */
-#define	WT_STAT_CONN_LOG_SYNC_DIR_DURATION		1474
+#define	WT_STAT_CONN_LOG_SYNC_DIR_DURATION		1478
 /*! log: log write operations */
-#define	WT_STAT_CONN_LOG_WRITES				1475
+#define	WT_STAT_CONN_LOG_WRITES				1479
 /*! log: logging bytes consolidated */
-#define	WT_STAT_CONN_LOG_SLOT_CONSOLIDATED		1476
+#define	WT_STAT_CONN_LOG_SLOT_CONSOLIDATED		1480
 /*! log: maximum log file size */
-#define	WT_STAT_CONN_LOG_MAX_FILESIZE			1477
+#define	WT_STAT_CONN_LOG_MAX_FILESIZE			1481
 /*! log: number of pre-allocated log files to create */
-#define	WT_STAT_CONN_LOG_PREALLOC_MAX			1478
+#define	WT_STAT_CONN_LOG_PREALLOC_MAX			1482
 /*! log: pre-allocated log files not ready and missed */
-#define	WT_STAT_CONN_LOG_PREALLOC_MISSED		1479
+#define	WT_STAT_CONN_LOG_PREALLOC_MISSED		1483
 /*! log: pre-allocated log files prepared */
-#define	WT_STAT_CONN_LOG_PREALLOC_FILES			1480
+#define	WT_STAT_CONN_LOG_PREALLOC_FILES			1484
 /*! log: pre-allocated log files used */
-#define	WT_STAT_CONN_LOG_PREALLOC_USED			1481
+#define	WT_STAT_CONN_LOG_PREALLOC_USED			1485
 /*! log: records processed by log scan */
-#define	WT_STAT_CONN_LOG_SCAN_RECORDS			1482
+#define	WT_STAT_CONN_LOG_SCAN_RECORDS			1486
 /*! log: slot close lost race */
-#define	WT_STAT_CONN_LOG_SLOT_CLOSE_RACE		1483
+#define	WT_STAT_CONN_LOG_SLOT_CLOSE_RACE		1487
 /*! log: slot close unbuffered waits */
-#define	WT_STAT_CONN_LOG_SLOT_CLOSE_UNBUF		1484
+#define	WT_STAT_CONN_LOG_SLOT_CLOSE_UNBUF		1488
 /*! log: slot closures */
-#define	WT_STAT_CONN_LOG_SLOT_CLOSES			1485
+#define	WT_STAT_CONN_LOG_SLOT_CLOSES			1489
 /*! log: slot join atomic update races */
-#define	WT_STAT_CONN_LOG_SLOT_RACES			1486
+#define	WT_STAT_CONN_LOG_SLOT_RACES			1490
 /*! log: slot join calls atomic updates raced */
-#define	WT_STAT_CONN_LOG_SLOT_YIELD_RACE		1487
+#define	WT_STAT_CONN_LOG_SLOT_YIELD_RACE		1491
 /*! log: slot join calls did not yield */
-#define	WT_STAT_CONN_LOG_SLOT_IMMEDIATE			1488
+#define	WT_STAT_CONN_LOG_SLOT_IMMEDIATE			1492
 /*! log: slot join calls found active slot closed */
-#define	WT_STAT_CONN_LOG_SLOT_YIELD_CLOSE		1489
+#define	WT_STAT_CONN_LOG_SLOT_YIELD_CLOSE		1493
 /*! log: slot join calls slept */
-#define	WT_STAT_CONN_LOG_SLOT_YIELD_SLEEP		1490
+#define	WT_STAT_CONN_LOG_SLOT_YIELD_SLEEP		1494
 /*! log: slot join calls yielded */
-#define	WT_STAT_CONN_LOG_SLOT_YIELD			1491
+#define	WT_STAT_CONN_LOG_SLOT_YIELD			1495
 /*! log: slot join found active slot closed */
-#define	WT_STAT_CONN_LOG_SLOT_ACTIVE_CLOSED		1492
+#define	WT_STAT_CONN_LOG_SLOT_ACTIVE_CLOSED		1496
 /*! log: slot joins yield time (usecs) */
-#define	WT_STAT_CONN_LOG_SLOT_YIELD_DURATION		1493
+#define	WT_STAT_CONN_LOG_SLOT_YIELD_DURATION		1497
 /*! log: slot transitions unable to find free slot */
-#define	WT_STAT_CONN_LOG_SLOT_NO_FREE_SLOTS		1494
+#define	WT_STAT_CONN_LOG_SLOT_NO_FREE_SLOTS		1498
 /*! log: slot unbuffered writes */
-#define	WT_STAT_CONN_LOG_SLOT_UNBUFFERED		1495
+#define	WT_STAT_CONN_LOG_SLOT_UNBUFFERED		1499
 /*! log: total in-memory size of compressed records */
-#define	WT_STAT_CONN_LOG_COMPRESS_MEM			1496
+#define	WT_STAT_CONN_LOG_COMPRESS_MEM			1500
 /*! log: total log buffer size */
-#define	WT_STAT_CONN_LOG_BUFFER_SIZE			1497
+#define	WT_STAT_CONN_LOG_BUFFER_SIZE			1501
 /*! log: total size of compressed records */
-#define	WT_STAT_CONN_LOG_COMPRESS_LEN			1498
+#define	WT_STAT_CONN_LOG_COMPRESS_LEN			1502
 /*! log: written slots coalesced */
-#define	WT_STAT_CONN_LOG_SLOT_COALESCED			1499
+#define	WT_STAT_CONN_LOG_SLOT_COALESCED			1503
 /*! log: yields waiting for previous log file close */
-#define	WT_STAT_CONN_LOG_CLOSE_YIELDS			1500
+#define	WT_STAT_CONN_LOG_CLOSE_YIELDS			1504
 /*! perf: file system read latency histogram (bucket 1) - 0-10ms */
-#define	WT_STAT_CONN_PERF_HIST_FSREAD_LATENCY_LT10	1501
+#define	WT_STAT_CONN_PERF_HIST_FSREAD_LATENCY_LT10	1505
 /*! perf: file system read latency histogram (bucket 2) - 10-49ms */
-#define	WT_STAT_CONN_PERF_HIST_FSREAD_LATENCY_LT50	1502
+#define	WT_STAT_CONN_PERF_HIST_FSREAD_LATENCY_LT50	1506
 /*! perf: file system read latency histogram (bucket 3) - 50-99ms */
-#define	WT_STAT_CONN_PERF_HIST_FSREAD_LATENCY_LT100	1503
+#define	WT_STAT_CONN_PERF_HIST_FSREAD_LATENCY_LT100	1507
 /*! perf: file system read latency histogram (bucket 4) - 100-249ms */
-#define	WT_STAT_CONN_PERF_HIST_FSREAD_LATENCY_LT250	1504
+#define	WT_STAT_CONN_PERF_HIST_FSREAD_LATENCY_LT250	1508
 /*! perf: file system read latency histogram (bucket 5) - 250-499ms */
-#define	WT_STAT_CONN_PERF_HIST_FSREAD_LATENCY_LT500	1505
+#define	WT_STAT_CONN_PERF_HIST_FSREAD_LATENCY_LT500	1509
 /*! perf: file system read latency histogram (bucket 6) - 500-999ms */
-#define	WT_STAT_CONN_PERF_HIST_FSREAD_LATENCY_LT1000	1506
+#define	WT_STAT_CONN_PERF_HIST_FSREAD_LATENCY_LT1000	1510
 /*! perf: file system read latency histogram (bucket 7) - 1000ms+ */
-#define	WT_STAT_CONN_PERF_HIST_FSREAD_LATENCY_GT1000	1507
+#define	WT_STAT_CONN_PERF_HIST_FSREAD_LATENCY_GT1000	1511
 /*! perf: file system read latency histogram total (msecs) */
-#define	WT_STAT_CONN_PERF_HIST_FSREAD_LATENCY_TOTAL_MSECS	1508
+#define	WT_STAT_CONN_PERF_HIST_FSREAD_LATENCY_TOTAL_MSECS	1512
 /*! perf: file system write latency histogram (bucket 1) - 0-10ms */
-#define	WT_STAT_CONN_PERF_HIST_FSWRITE_LATENCY_LT10	1509
+#define	WT_STAT_CONN_PERF_HIST_FSWRITE_LATENCY_LT10	1513
 /*! perf: file system write latency histogram (bucket 2) - 10-49ms */
-#define	WT_STAT_CONN_PERF_HIST_FSWRITE_LATENCY_LT50	1510
+#define	WT_STAT_CONN_PERF_HIST_FSWRITE_LATENCY_LT50	1514
 /*! perf: file system write latency histogram (bucket 3) - 50-99ms */
-#define	WT_STAT_CONN_PERF_HIST_FSWRITE_LATENCY_LT100	1511
+#define	WT_STAT_CONN_PERF_HIST_FSWRITE_LATENCY_LT100	1515
 /*! perf: file system write latency histogram (bucket 4) - 100-249ms */
-#define	WT_STAT_CONN_PERF_HIST_FSWRITE_LATENCY_LT250	1512
+#define	WT_STAT_CONN_PERF_HIST_FSWRITE_LATENCY_LT250	1516
 /*! perf: file system write latency histogram (bucket 5) - 250-499ms */
-#define	WT_STAT_CONN_PERF_HIST_FSWRITE_LATENCY_LT500	1513
+#define	WT_STAT_CONN_PERF_HIST_FSWRITE_LATENCY_LT500	1517
 /*! perf: file system write latency histogram (bucket 6) - 500-999ms */
-#define	WT_STAT_CONN_PERF_HIST_FSWRITE_LATENCY_LT1000	1514
+#define	WT_STAT_CONN_PERF_HIST_FSWRITE_LATENCY_LT1000	1518
 /*! perf: file system write latency histogram (bucket 7) - 1000ms+ */
-#define	WT_STAT_CONN_PERF_HIST_FSWRITE_LATENCY_GT1000	1515
+#define	WT_STAT_CONN_PERF_HIST_FSWRITE_LATENCY_GT1000	1519
 /*! perf: file system write latency histogram total (msecs) */
-#define	WT_STAT_CONN_PERF_HIST_FSWRITE_LATENCY_TOTAL_MSECS	1516
+#define	WT_STAT_CONN_PERF_HIST_FSWRITE_LATENCY_TOTAL_MSECS	1520
 /*! perf: operation read latency histogram (bucket 1) - 0-100us */
-#define	WT_STAT_CONN_PERF_HIST_OPREAD_LATENCY_LT100	1517
+#define	WT_STAT_CONN_PERF_HIST_OPREAD_LATENCY_LT100	1521
 /*! perf: operation read latency histogram (bucket 2) - 100-249us */
-#define	WT_STAT_CONN_PERF_HIST_OPREAD_LATENCY_LT250	1518
+#define	WT_STAT_CONN_PERF_HIST_OPREAD_LATENCY_LT250	1522
 /*! perf: operation read latency histogram (bucket 3) - 250-499us */
-#define	WT_STAT_CONN_PERF_HIST_OPREAD_LATENCY_LT500	1519
+#define	WT_STAT_CONN_PERF_HIST_OPREAD_LATENCY_LT500	1523
 /*! perf: operation read latency histogram (bucket 4) - 500-999us */
-#define	WT_STAT_CONN_PERF_HIST_OPREAD_LATENCY_LT1000	1520
+#define	WT_STAT_CONN_PERF_HIST_OPREAD_LATENCY_LT1000	1524
 /*! perf: operation read latency histogram (bucket 5) - 1000-9999us */
-#define	WT_STAT_CONN_PERF_HIST_OPREAD_LATENCY_LT10000	1521
+#define	WT_STAT_CONN_PERF_HIST_OPREAD_LATENCY_LT10000	1525
 /*! perf: operation read latency histogram (bucket 6) - 10000us+ */
-#define	WT_STAT_CONN_PERF_HIST_OPREAD_LATENCY_GT10000	1522
+#define	WT_STAT_CONN_PERF_HIST_OPREAD_LATENCY_GT10000	1526
 /*! perf: operation read latency histogram total (usecs) */
-#define	WT_STAT_CONN_PERF_HIST_OPREAD_LATENCY_TOTAL_USECS	1523
+#define	WT_STAT_CONN_PERF_HIST_OPREAD_LATENCY_TOTAL_USECS	1527
 /*! perf: operation write latency histogram (bucket 1) - 0-100us */
-#define	WT_STAT_CONN_PERF_HIST_OPWRITE_LATENCY_LT100	1524
+#define	WT_STAT_CONN_PERF_HIST_OPWRITE_LATENCY_LT100	1528
 /*! perf: operation write latency histogram (bucket 2) - 100-249us */
-#define	WT_STAT_CONN_PERF_HIST_OPWRITE_LATENCY_LT250	1525
+#define	WT_STAT_CONN_PERF_HIST_OPWRITE_LATENCY_LT250	1529
 /*! perf: operation write latency histogram (bucket 3) - 250-499us */
-#define	WT_STAT_CONN_PERF_HIST_OPWRITE_LATENCY_LT500	1526
+#define	WT_STAT_CONN_PERF_HIST_OPWRITE_LATENCY_LT500	1530
 /*! perf: operation write latency histogram (bucket 4) - 500-999us */
-#define	WT_STAT_CONN_PERF_HIST_OPWRITE_LATENCY_LT1000	1527
+#define	WT_STAT_CONN_PERF_HIST_OPWRITE_LATENCY_LT1000	1531
 /*! perf: operation write latency histogram (bucket 5) - 1000-9999us */
-#define	WT_STAT_CONN_PERF_HIST_OPWRITE_LATENCY_LT10000	1528
+#define	WT_STAT_CONN_PERF_HIST_OPWRITE_LATENCY_LT10000	1532
 /*! perf: operation write latency histogram (bucket 6) - 10000us+ */
-#define	WT_STAT_CONN_PERF_HIST_OPWRITE_LATENCY_GT10000	1529
+#define	WT_STAT_CONN_PERF_HIST_OPWRITE_LATENCY_GT10000	1533
 /*! perf: operation write latency histogram total (usecs) */
-#define	WT_STAT_CONN_PERF_HIST_OPWRITE_LATENCY_TOTAL_USECS	1530
+#define	WT_STAT_CONN_PERF_HIST_OPWRITE_LATENCY_TOTAL_USECS	1534
 /*! prefetch: could not perform pre-fetch on internal page */
-#define	WT_STAT_CONN_PREFETCH_SKIPPED_INTERNAL_PAGE	1531
-=======
-#define	WT_STAT_CONN_LOCK_TABLE_WAIT_INTERNAL		1450
-/*! lock: table read lock acquisitions */
-#define	WT_STAT_CONN_LOCK_TABLE_READ_COUNT		1451
-/*! lock: table write lock acquisitions */
-#define	WT_STAT_CONN_LOCK_TABLE_WRITE_COUNT		1452
-/*! lock: txn global lock application thread time waiting (usecs) */
-#define	WT_STAT_CONN_LOCK_TXN_GLOBAL_WAIT_APPLICATION	1453
-/*! lock: txn global lock internal thread time waiting (usecs) */
-#define	WT_STAT_CONN_LOCK_TXN_GLOBAL_WAIT_INTERNAL	1454
-/*! lock: txn global read lock acquisitions */
-#define	WT_STAT_CONN_LOCK_TXN_GLOBAL_READ_COUNT		1455
-/*! lock: txn global write lock acquisitions */
-#define	WT_STAT_CONN_LOCK_TXN_GLOBAL_WRITE_COUNT	1456
-/*! log: busy returns attempting to switch slots */
-#define	WT_STAT_CONN_LOG_SLOT_SWITCH_BUSY		1457
-/*! log: force log remove time sleeping (usecs) */
-#define	WT_STAT_CONN_LOG_FORCE_REMOVE_SLEEP		1458
-/*! log: log bytes of payload data */
-#define	WT_STAT_CONN_LOG_BYTES_PAYLOAD			1459
-/*! log: log bytes written */
-#define	WT_STAT_CONN_LOG_BYTES_WRITTEN			1460
-/*! log: log files manually zero-filled */
-#define	WT_STAT_CONN_LOG_ZERO_FILLS			1461
-/*! log: log flush operations */
-#define	WT_STAT_CONN_LOG_FLUSH				1462
-/*! log: log force write operations */
-#define	WT_STAT_CONN_LOG_FORCE_WRITE			1463
-/*! log: log force write operations skipped */
-#define	WT_STAT_CONN_LOG_FORCE_WRITE_SKIP		1464
-/*! log: log records compressed */
-#define	WT_STAT_CONN_LOG_COMPRESS_WRITES		1465
-/*! log: log records not compressed */
-#define	WT_STAT_CONN_LOG_COMPRESS_WRITE_FAILS		1466
-/*! log: log records too small to compress */
-#define	WT_STAT_CONN_LOG_COMPRESS_SMALL			1467
-/*! log: log release advances write LSN */
-#define	WT_STAT_CONN_LOG_RELEASE_WRITE_LSN		1468
-/*! log: log scan operations */
-#define	WT_STAT_CONN_LOG_SCANS				1469
-/*! log: log scan records requiring two reads */
-#define	WT_STAT_CONN_LOG_SCAN_REREADS			1470
-/*! log: log server thread advances write LSN */
-#define	WT_STAT_CONN_LOG_WRITE_LSN			1471
-/*! log: log server thread write LSN walk skipped */
-#define	WT_STAT_CONN_LOG_WRITE_LSN_SKIP			1472
-/*! log: log sync operations */
-#define	WT_STAT_CONN_LOG_SYNC				1473
-/*! log: log sync time duration (usecs) */
-#define	WT_STAT_CONN_LOG_SYNC_DURATION			1474
-/*! log: log sync_dir operations */
-#define	WT_STAT_CONN_LOG_SYNC_DIR			1475
-/*! log: log sync_dir time duration (usecs) */
-#define	WT_STAT_CONN_LOG_SYNC_DIR_DURATION		1476
-/*! log: log write operations */
-#define	WT_STAT_CONN_LOG_WRITES				1477
-/*! log: logging bytes consolidated */
-#define	WT_STAT_CONN_LOG_SLOT_CONSOLIDATED		1478
-/*! log: maximum log file size */
-#define	WT_STAT_CONN_LOG_MAX_FILESIZE			1479
-/*! log: number of pre-allocated log files to create */
-#define	WT_STAT_CONN_LOG_PREALLOC_MAX			1480
-/*! log: pre-allocated log files not ready and missed */
-#define	WT_STAT_CONN_LOG_PREALLOC_MISSED		1481
-/*! log: pre-allocated log files prepared */
-#define	WT_STAT_CONN_LOG_PREALLOC_FILES			1482
-/*! log: pre-allocated log files used */
-#define	WT_STAT_CONN_LOG_PREALLOC_USED			1483
-/*! log: records processed by log scan */
-#define	WT_STAT_CONN_LOG_SCAN_RECORDS			1484
-/*! log: slot close lost race */
-#define	WT_STAT_CONN_LOG_SLOT_CLOSE_RACE		1485
-/*! log: slot close unbuffered waits */
-#define	WT_STAT_CONN_LOG_SLOT_CLOSE_UNBUF		1486
-/*! log: slot closures */
-#define	WT_STAT_CONN_LOG_SLOT_CLOSES			1487
-/*! log: slot join atomic update races */
-#define	WT_STAT_CONN_LOG_SLOT_RACES			1488
-/*! log: slot join calls atomic updates raced */
-#define	WT_STAT_CONN_LOG_SLOT_YIELD_RACE		1489
-/*! log: slot join calls did not yield */
-#define	WT_STAT_CONN_LOG_SLOT_IMMEDIATE			1490
-/*! log: slot join calls found active slot closed */
-#define	WT_STAT_CONN_LOG_SLOT_YIELD_CLOSE		1491
-/*! log: slot join calls slept */
-#define	WT_STAT_CONN_LOG_SLOT_YIELD_SLEEP		1492
-/*! log: slot join calls yielded */
-#define	WT_STAT_CONN_LOG_SLOT_YIELD			1493
-/*! log: slot join found active slot closed */
-#define	WT_STAT_CONN_LOG_SLOT_ACTIVE_CLOSED		1494
-/*! log: slot joins yield time (usecs) */
-#define	WT_STAT_CONN_LOG_SLOT_YIELD_DURATION		1495
-/*! log: slot transitions unable to find free slot */
-#define	WT_STAT_CONN_LOG_SLOT_NO_FREE_SLOTS		1496
-/*! log: slot unbuffered writes */
-#define	WT_STAT_CONN_LOG_SLOT_UNBUFFERED		1497
-/*! log: total in-memory size of compressed records */
-#define	WT_STAT_CONN_LOG_COMPRESS_MEM			1498
-/*! log: total log buffer size */
-#define	WT_STAT_CONN_LOG_BUFFER_SIZE			1499
-/*! log: total size of compressed records */
-#define	WT_STAT_CONN_LOG_COMPRESS_LEN			1500
-/*! log: written slots coalesced */
-#define	WT_STAT_CONN_LOG_SLOT_COALESCED			1501
-/*! log: yields waiting for previous log file close */
-#define	WT_STAT_CONN_LOG_CLOSE_YIELDS			1502
-/*! perf: file system read latency histogram (bucket 1) - 0-10ms */
-#define	WT_STAT_CONN_PERF_HIST_FSREAD_LATENCY_LT10	1503
-/*! perf: file system read latency histogram (bucket 2) - 10-49ms */
-#define	WT_STAT_CONN_PERF_HIST_FSREAD_LATENCY_LT50	1504
-/*! perf: file system read latency histogram (bucket 3) - 50-99ms */
-#define	WT_STAT_CONN_PERF_HIST_FSREAD_LATENCY_LT100	1505
-/*! perf: file system read latency histogram (bucket 4) - 100-249ms */
-#define	WT_STAT_CONN_PERF_HIST_FSREAD_LATENCY_LT250	1506
-/*! perf: file system read latency histogram (bucket 5) - 250-499ms */
-#define	WT_STAT_CONN_PERF_HIST_FSREAD_LATENCY_LT500	1507
-/*! perf: file system read latency histogram (bucket 6) - 500-999ms */
-#define	WT_STAT_CONN_PERF_HIST_FSREAD_LATENCY_LT1000	1508
-/*! perf: file system read latency histogram (bucket 7) - 1000ms+ */
-#define	WT_STAT_CONN_PERF_HIST_FSREAD_LATENCY_GT1000	1509
-/*! perf: file system read latency histogram total (msecs) */
-#define	WT_STAT_CONN_PERF_HIST_FSREAD_LATENCY_TOTAL_MSECS	1510
-/*! perf: file system write latency histogram (bucket 1) - 0-10ms */
-#define	WT_STAT_CONN_PERF_HIST_FSWRITE_LATENCY_LT10	1511
-/*! perf: file system write latency histogram (bucket 2) - 10-49ms */
-#define	WT_STAT_CONN_PERF_HIST_FSWRITE_LATENCY_LT50	1512
-/*! perf: file system write latency histogram (bucket 3) - 50-99ms */
-#define	WT_STAT_CONN_PERF_HIST_FSWRITE_LATENCY_LT100	1513
-/*! perf: file system write latency histogram (bucket 4) - 100-249ms */
-#define	WT_STAT_CONN_PERF_HIST_FSWRITE_LATENCY_LT250	1514
-/*! perf: file system write latency histogram (bucket 5) - 250-499ms */
-#define	WT_STAT_CONN_PERF_HIST_FSWRITE_LATENCY_LT500	1515
-/*! perf: file system write latency histogram (bucket 6) - 500-999ms */
-#define	WT_STAT_CONN_PERF_HIST_FSWRITE_LATENCY_LT1000	1516
-/*! perf: file system write latency histogram (bucket 7) - 1000ms+ */
-#define	WT_STAT_CONN_PERF_HIST_FSWRITE_LATENCY_GT1000	1517
-/*! perf: file system write latency histogram total (msecs) */
-#define	WT_STAT_CONN_PERF_HIST_FSWRITE_LATENCY_TOTAL_MSECS	1518
-/*! perf: operation read latency histogram (bucket 1) - 0-100us */
-#define	WT_STAT_CONN_PERF_HIST_OPREAD_LATENCY_LT100	1519
-/*! perf: operation read latency histogram (bucket 2) - 100-249us */
-#define	WT_STAT_CONN_PERF_HIST_OPREAD_LATENCY_LT250	1520
-/*! perf: operation read latency histogram (bucket 3) - 250-499us */
-#define	WT_STAT_CONN_PERF_HIST_OPREAD_LATENCY_LT500	1521
-/*! perf: operation read latency histogram (bucket 4) - 500-999us */
-#define	WT_STAT_CONN_PERF_HIST_OPREAD_LATENCY_LT1000	1522
-/*! perf: operation read latency histogram (bucket 5) - 1000-9999us */
-#define	WT_STAT_CONN_PERF_HIST_OPREAD_LATENCY_LT10000	1523
-/*! perf: operation read latency histogram (bucket 6) - 10000us+ */
-#define	WT_STAT_CONN_PERF_HIST_OPREAD_LATENCY_GT10000	1524
-/*! perf: operation read latency histogram total (usecs) */
-#define	WT_STAT_CONN_PERF_HIST_OPREAD_LATENCY_TOTAL_USECS	1525
-/*! perf: operation write latency histogram (bucket 1) - 0-100us */
-#define	WT_STAT_CONN_PERF_HIST_OPWRITE_LATENCY_LT100	1526
-/*! perf: operation write latency histogram (bucket 2) - 100-249us */
-#define	WT_STAT_CONN_PERF_HIST_OPWRITE_LATENCY_LT250	1527
-/*! perf: operation write latency histogram (bucket 3) - 250-499us */
-#define	WT_STAT_CONN_PERF_HIST_OPWRITE_LATENCY_LT500	1528
-/*! perf: operation write latency histogram (bucket 4) - 500-999us */
-#define	WT_STAT_CONN_PERF_HIST_OPWRITE_LATENCY_LT1000	1529
-/*! perf: operation write latency histogram (bucket 5) - 1000-9999us */
-#define	WT_STAT_CONN_PERF_HIST_OPWRITE_LATENCY_LT10000	1530
-/*! perf: operation write latency histogram (bucket 6) - 10000us+ */
-#define	WT_STAT_CONN_PERF_HIST_OPWRITE_LATENCY_GT10000	1531
-/*! perf: operation write latency histogram total (usecs) */
-#define	WT_STAT_CONN_PERF_HIST_OPWRITE_LATENCY_TOTAL_USECS	1532
-/*! prefetch: could not perform pre-fetch on internal page */
-#define	WT_STAT_CONN_PREFETCH_SKIPPED_INTERNAL_PAGE	1533
->>>>>>> 25952ca3
+#define	WT_STAT_CONN_PREFETCH_SKIPPED_INTERNAL_PAGE	1535
 /*!
  * prefetch: could not perform pre-fetch on ref without the pre-fetch
  * flag set
  */
-<<<<<<< HEAD
-#define	WT_STAT_CONN_PREFETCH_SKIPPED_NO_FLAG_SET	1532
+#define	WT_STAT_CONN_PREFETCH_SKIPPED_NO_FLAG_SET	1536
 /*! prefetch: number of times pre-fetch failed to start */
-#define	WT_STAT_CONN_PREFETCH_FAILED_START		1533
+#define	WT_STAT_CONN_PREFETCH_FAILED_START		1537
 /*! prefetch: pre-fetch not repeating for recently pre-fetched ref */
-#define	WT_STAT_CONN_PREFETCH_SKIPPED_SAME_REF		1534
+#define	WT_STAT_CONN_PREFETCH_SKIPPED_SAME_REF		1538
 /*! prefetch: pre-fetch not triggered after single disk read */
-#define	WT_STAT_CONN_PREFETCH_DISK_ONE			1535
+#define	WT_STAT_CONN_PREFETCH_DISK_ONE			1539
 /*! prefetch: pre-fetch not triggered as there is no valid dhandle */
-#define	WT_STAT_CONN_PREFETCH_SKIPPED_NO_VALID_DHANDLE	1536
+#define	WT_STAT_CONN_PREFETCH_SKIPPED_NO_VALID_DHANDLE	1540
 /*! prefetch: pre-fetch not triggered by page read */
-#define	WT_STAT_CONN_PREFETCH_SKIPPED			1537
+#define	WT_STAT_CONN_PREFETCH_SKIPPED			1541
 /*! prefetch: pre-fetch not triggered due to disk read count */
-#define	WT_STAT_CONN_PREFETCH_SKIPPED_DISK_READ_COUNT	1538
+#define	WT_STAT_CONN_PREFETCH_SKIPPED_DISK_READ_COUNT	1542
 /*! prefetch: pre-fetch not triggered due to internal session */
-#define	WT_STAT_CONN_PREFETCH_SKIPPED_INTERNAL_SESSION	1539
+#define	WT_STAT_CONN_PREFETCH_SKIPPED_INTERNAL_SESSION	1543
 /*! prefetch: pre-fetch not triggered due to special btree handle */
-#define	WT_STAT_CONN_PREFETCH_SKIPPED_SPECIAL_HANDLE	1540
+#define	WT_STAT_CONN_PREFETCH_SKIPPED_SPECIAL_HANDLE	1544
 /*! prefetch: pre-fetch page not on disk when reading */
-#define	WT_STAT_CONN_PREFETCH_PAGES_FAIL		1541
+#define	WT_STAT_CONN_PREFETCH_PAGES_FAIL		1545
 /*! prefetch: pre-fetch pages queued */
-#define	WT_STAT_CONN_PREFETCH_PAGES_QUEUED		1542
+#define	WT_STAT_CONN_PREFETCH_PAGES_QUEUED		1546
 /*! prefetch: pre-fetch pages read in background */
-#define	WT_STAT_CONN_PREFETCH_PAGES_READ		1543
+#define	WT_STAT_CONN_PREFETCH_PAGES_READ		1547
 /*! prefetch: pre-fetch triggered by page read */
-#define	WT_STAT_CONN_PREFETCH_ATTEMPTS			1544
+#define	WT_STAT_CONN_PREFETCH_ATTEMPTS			1548
 /*! reconciliation: VLCS pages explicitly reconciled as empty */
-#define	WT_STAT_CONN_REC_VLCS_EMPTIED_PAGES		1545
+#define	WT_STAT_CONN_REC_VLCS_EMPTIED_PAGES		1549
 /*! reconciliation: approximate byte size of timestamps in pages written */
-#define	WT_STAT_CONN_REC_TIME_WINDOW_BYTES_TS		1546
-=======
-#define	WT_STAT_CONN_PREFETCH_SKIPPED_NO_FLAG_SET	1534
-/*! prefetch: number of times pre-fetch failed to start */
-#define	WT_STAT_CONN_PREFETCH_FAILED_START		1535
-/*! prefetch: pre-fetch not repeating for recently pre-fetched ref */
-#define	WT_STAT_CONN_PREFETCH_SKIPPED_SAME_REF		1536
-/*! prefetch: pre-fetch not triggered after single disk read */
-#define	WT_STAT_CONN_PREFETCH_DISK_ONE			1537
-/*! prefetch: pre-fetch not triggered as there is no valid dhandle */
-#define	WT_STAT_CONN_PREFETCH_SKIPPED_NO_VALID_DHANDLE	1538
-/*! prefetch: pre-fetch not triggered by page read */
-#define	WT_STAT_CONN_PREFETCH_SKIPPED			1539
-/*! prefetch: pre-fetch not triggered due to disk read count */
-#define	WT_STAT_CONN_PREFETCH_SKIPPED_DISK_READ_COUNT	1540
-/*! prefetch: pre-fetch not triggered due to internal session */
-#define	WT_STAT_CONN_PREFETCH_SKIPPED_INTERNAL_SESSION	1541
-/*! prefetch: pre-fetch not triggered due to special btree handle */
-#define	WT_STAT_CONN_PREFETCH_SKIPPED_SPECIAL_HANDLE	1542
-/*! prefetch: pre-fetch page not on disk when reading */
-#define	WT_STAT_CONN_PREFETCH_PAGES_FAIL		1543
-/*! prefetch: pre-fetch pages queued */
-#define	WT_STAT_CONN_PREFETCH_PAGES_QUEUED		1544
-/*! prefetch: pre-fetch pages read in background */
-#define	WT_STAT_CONN_PREFETCH_PAGES_READ		1545
-/*! prefetch: pre-fetch triggered by page read */
-#define	WT_STAT_CONN_PREFETCH_ATTEMPTS			1546
-/*! reconciliation: VLCS pages explicitly reconciled as empty */
-#define	WT_STAT_CONN_REC_VLCS_EMPTIED_PAGES		1547
-/*! reconciliation: approximate byte size of timestamps in pages written */
-#define	WT_STAT_CONN_REC_TIME_WINDOW_BYTES_TS		1548
->>>>>>> 25952ca3
+#define	WT_STAT_CONN_REC_TIME_WINDOW_BYTES_TS		1550
 /*!
  * reconciliation: approximate byte size of transaction IDs in pages
  * written
  */
-<<<<<<< HEAD
-#define	WT_STAT_CONN_REC_TIME_WINDOW_BYTES_TXN		1547
+#define	WT_STAT_CONN_REC_TIME_WINDOW_BYTES_TXN		1551
 /*! reconciliation: fast-path pages deleted */
-#define	WT_STAT_CONN_REC_PAGE_DELETE_FAST		1548
+#define	WT_STAT_CONN_REC_PAGE_DELETE_FAST		1552
 /*! reconciliation: leaf-page overflow keys */
-#define	WT_STAT_CONN_REC_OVERFLOW_KEY_LEAF		1549
+#define	WT_STAT_CONN_REC_OVERFLOW_KEY_LEAF		1553
 /*! reconciliation: maximum milliseconds spent in a reconciliation call */
-#define	WT_STAT_CONN_REC_MAXIMUM_MILLISECONDS		1550
-=======
-#define	WT_STAT_CONN_REC_TIME_WINDOW_BYTES_TXN		1549
-/*! reconciliation: fast-path pages deleted */
-#define	WT_STAT_CONN_REC_PAGE_DELETE_FAST		1550
-/*! reconciliation: leaf-page overflow keys */
-#define	WT_STAT_CONN_REC_OVERFLOW_KEY_LEAF		1551
-/*! reconciliation: maximum milliseconds spent in a reconciliation call */
-#define	WT_STAT_CONN_REC_MAXIMUM_MILLISECONDS		1552
->>>>>>> 25952ca3
+#define	WT_STAT_CONN_REC_MAXIMUM_MILLISECONDS		1554
 /*!
  * reconciliation: maximum milliseconds spent in building a disk image in
  * a reconciliation
  */
-<<<<<<< HEAD
-#define	WT_STAT_CONN_REC_MAXIMUM_IMAGE_BUILD_MILLISECONDS	1551
-=======
-#define	WT_STAT_CONN_REC_MAXIMUM_IMAGE_BUILD_MILLISECONDS	1553
->>>>>>> 25952ca3
+#define	WT_STAT_CONN_REC_MAXIMUM_IMAGE_BUILD_MILLISECONDS	1555
 /*!
  * reconciliation: maximum milliseconds spent in moving updates to the
  * history store in a reconciliation
  */
-<<<<<<< HEAD
-#define	WT_STAT_CONN_REC_MAXIMUM_HS_WRAPUP_MILLISECONDS	1552
+#define	WT_STAT_CONN_REC_MAXIMUM_HS_WRAPUP_MILLISECONDS	1556
 /*! reconciliation: overflow values written */
-#define	WT_STAT_CONN_REC_OVERFLOW_VALUE			1553
+#define	WT_STAT_CONN_REC_OVERFLOW_VALUE			1557
 /*! reconciliation: page reconciliation calls */
-#define	WT_STAT_CONN_REC_PAGES				1554
+#define	WT_STAT_CONN_REC_PAGES				1558
 /*! reconciliation: page reconciliation calls for eviction */
-#define	WT_STAT_CONN_REC_PAGES_EVICTION			1555
-=======
-#define	WT_STAT_CONN_REC_MAXIMUM_HS_WRAPUP_MILLISECONDS	1554
-/*! reconciliation: overflow values written */
-#define	WT_STAT_CONN_REC_OVERFLOW_VALUE			1555
-/*! reconciliation: page reconciliation calls */
-#define	WT_STAT_CONN_REC_PAGES				1556
-/*! reconciliation: page reconciliation calls for eviction */
-#define	WT_STAT_CONN_REC_PAGES_EVICTION			1557
->>>>>>> 25952ca3
+#define	WT_STAT_CONN_REC_PAGES_EVICTION			1559
 /*!
  * reconciliation: page reconciliation calls that resulted in values with
  * prepared transaction metadata
  */
-<<<<<<< HEAD
-#define	WT_STAT_CONN_REC_PAGES_WITH_PREPARE		1556
-=======
-#define	WT_STAT_CONN_REC_PAGES_WITH_PREPARE		1558
->>>>>>> 25952ca3
+#define	WT_STAT_CONN_REC_PAGES_WITH_PREPARE		1560
 /*!
  * reconciliation: page reconciliation calls that resulted in values with
  * timestamps
  */
-<<<<<<< HEAD
-#define	WT_STAT_CONN_REC_PAGES_WITH_TS			1557
-=======
-#define	WT_STAT_CONN_REC_PAGES_WITH_TS			1559
->>>>>>> 25952ca3
+#define	WT_STAT_CONN_REC_PAGES_WITH_TS			1561
 /*!
  * reconciliation: page reconciliation calls that resulted in values with
  * transaction ids
  */
-<<<<<<< HEAD
-#define	WT_STAT_CONN_REC_PAGES_WITH_TXN			1558
+#define	WT_STAT_CONN_REC_PAGES_WITH_TXN			1562
 /*! reconciliation: pages deleted */
-#define	WT_STAT_CONN_REC_PAGE_DELETE			1559
-=======
-#define	WT_STAT_CONN_REC_PAGES_WITH_TXN			1560
-/*! reconciliation: pages deleted */
-#define	WT_STAT_CONN_REC_PAGE_DELETE			1561
->>>>>>> 25952ca3
+#define	WT_STAT_CONN_REC_PAGE_DELETE			1563
 /*!
  * reconciliation: pages written including an aggregated newest start
  * durable timestamp
  */
-<<<<<<< HEAD
-#define	WT_STAT_CONN_REC_TIME_AGGR_NEWEST_START_DURABLE_TS	1560
-=======
-#define	WT_STAT_CONN_REC_TIME_AGGR_NEWEST_START_DURABLE_TS	1562
->>>>>>> 25952ca3
+#define	WT_STAT_CONN_REC_TIME_AGGR_NEWEST_START_DURABLE_TS	1564
 /*!
  * reconciliation: pages written including an aggregated newest stop
  * durable timestamp
  */
-<<<<<<< HEAD
-#define	WT_STAT_CONN_REC_TIME_AGGR_NEWEST_STOP_DURABLE_TS	1561
-=======
-#define	WT_STAT_CONN_REC_TIME_AGGR_NEWEST_STOP_DURABLE_TS	1563
->>>>>>> 25952ca3
+#define	WT_STAT_CONN_REC_TIME_AGGR_NEWEST_STOP_DURABLE_TS	1565
 /*!
  * reconciliation: pages written including an aggregated newest stop
  * timestamp
  */
-<<<<<<< HEAD
-#define	WT_STAT_CONN_REC_TIME_AGGR_NEWEST_STOP_TS	1562
-=======
-#define	WT_STAT_CONN_REC_TIME_AGGR_NEWEST_STOP_TS	1564
->>>>>>> 25952ca3
+#define	WT_STAT_CONN_REC_TIME_AGGR_NEWEST_STOP_TS	1566
 /*!
  * reconciliation: pages written including an aggregated newest stop
  * transaction ID
  */
-<<<<<<< HEAD
-#define	WT_STAT_CONN_REC_TIME_AGGR_NEWEST_STOP_TXN	1563
-=======
-#define	WT_STAT_CONN_REC_TIME_AGGR_NEWEST_STOP_TXN	1565
->>>>>>> 25952ca3
+#define	WT_STAT_CONN_REC_TIME_AGGR_NEWEST_STOP_TXN	1567
 /*!
  * reconciliation: pages written including an aggregated newest
  * transaction ID
  */
-<<<<<<< HEAD
-#define	WT_STAT_CONN_REC_TIME_AGGR_NEWEST_TXN		1564
-=======
-#define	WT_STAT_CONN_REC_TIME_AGGR_NEWEST_TXN		1566
->>>>>>> 25952ca3
+#define	WT_STAT_CONN_REC_TIME_AGGR_NEWEST_TXN		1568
 /*!
  * reconciliation: pages written including an aggregated oldest start
  * timestamp
  */
-<<<<<<< HEAD
-#define	WT_STAT_CONN_REC_TIME_AGGR_OLDEST_START_TS	1565
+#define	WT_STAT_CONN_REC_TIME_AGGR_OLDEST_START_TS	1569
 /*! reconciliation: pages written including an aggregated prepare */
-#define	WT_STAT_CONN_REC_TIME_AGGR_PREPARED		1566
+#define	WT_STAT_CONN_REC_TIME_AGGR_PREPARED		1570
 /*! reconciliation: pages written including at least one prepare state */
-#define	WT_STAT_CONN_REC_TIME_WINDOW_PAGES_PREPARED	1567
-=======
-#define	WT_STAT_CONN_REC_TIME_AGGR_OLDEST_START_TS	1567
-/*! reconciliation: pages written including an aggregated prepare */
-#define	WT_STAT_CONN_REC_TIME_AGGR_PREPARED		1568
-/*! reconciliation: pages written including at least one prepare state */
-#define	WT_STAT_CONN_REC_TIME_WINDOW_PAGES_PREPARED	1569
->>>>>>> 25952ca3
+#define	WT_STAT_CONN_REC_TIME_WINDOW_PAGES_PREPARED	1571
 /*!
  * reconciliation: pages written including at least one start durable
  * timestamp
  */
-<<<<<<< HEAD
-#define	WT_STAT_CONN_REC_TIME_WINDOW_PAGES_DURABLE_START_TS	1568
+#define	WT_STAT_CONN_REC_TIME_WINDOW_PAGES_DURABLE_START_TS	1572
 /*! reconciliation: pages written including at least one start timestamp */
-#define	WT_STAT_CONN_REC_TIME_WINDOW_PAGES_START_TS	1569
-=======
-#define	WT_STAT_CONN_REC_TIME_WINDOW_PAGES_DURABLE_START_TS	1570
-/*! reconciliation: pages written including at least one start timestamp */
-#define	WT_STAT_CONN_REC_TIME_WINDOW_PAGES_START_TS	1571
->>>>>>> 25952ca3
+#define	WT_STAT_CONN_REC_TIME_WINDOW_PAGES_START_TS	1573
 /*!
  * reconciliation: pages written including at least one start transaction
  * ID
  */
-<<<<<<< HEAD
-#define	WT_STAT_CONN_REC_TIME_WINDOW_PAGES_START_TXN	1570
-=======
-#define	WT_STAT_CONN_REC_TIME_WINDOW_PAGES_START_TXN	1572
->>>>>>> 25952ca3
+#define	WT_STAT_CONN_REC_TIME_WINDOW_PAGES_START_TXN	1574
 /*!
  * reconciliation: pages written including at least one stop durable
  * timestamp
  */
-<<<<<<< HEAD
-#define	WT_STAT_CONN_REC_TIME_WINDOW_PAGES_DURABLE_STOP_TS	1571
+#define	WT_STAT_CONN_REC_TIME_WINDOW_PAGES_DURABLE_STOP_TS	1575
 /*! reconciliation: pages written including at least one stop timestamp */
-#define	WT_STAT_CONN_REC_TIME_WINDOW_PAGES_STOP_TS	1572
-=======
-#define	WT_STAT_CONN_REC_TIME_WINDOW_PAGES_DURABLE_STOP_TS	1573
-/*! reconciliation: pages written including at least one stop timestamp */
-#define	WT_STAT_CONN_REC_TIME_WINDOW_PAGES_STOP_TS	1574
->>>>>>> 25952ca3
+#define	WT_STAT_CONN_REC_TIME_WINDOW_PAGES_STOP_TS	1576
 /*!
  * reconciliation: pages written including at least one stop transaction
  * ID
  */
-<<<<<<< HEAD
-#define	WT_STAT_CONN_REC_TIME_WINDOW_PAGES_STOP_TXN	1573
+#define	WT_STAT_CONN_REC_TIME_WINDOW_PAGES_STOP_TXN	1577
 /*! reconciliation: records written including a prepare state */
-#define	WT_STAT_CONN_REC_TIME_WINDOW_PREPARED		1574
+#define	WT_STAT_CONN_REC_TIME_WINDOW_PREPARED		1578
 /*! reconciliation: records written including a start durable timestamp */
-#define	WT_STAT_CONN_REC_TIME_WINDOW_DURABLE_START_TS	1575
+#define	WT_STAT_CONN_REC_TIME_WINDOW_DURABLE_START_TS	1579
 /*! reconciliation: records written including a start timestamp */
-#define	WT_STAT_CONN_REC_TIME_WINDOW_START_TS		1576
+#define	WT_STAT_CONN_REC_TIME_WINDOW_START_TS		1580
 /*! reconciliation: records written including a start transaction ID */
-#define	WT_STAT_CONN_REC_TIME_WINDOW_START_TXN		1577
+#define	WT_STAT_CONN_REC_TIME_WINDOW_START_TXN		1581
 /*! reconciliation: records written including a stop durable timestamp */
-#define	WT_STAT_CONN_REC_TIME_WINDOW_DURABLE_STOP_TS	1578
+#define	WT_STAT_CONN_REC_TIME_WINDOW_DURABLE_STOP_TS	1582
 /*! reconciliation: records written including a stop timestamp */
-#define	WT_STAT_CONN_REC_TIME_WINDOW_STOP_TS		1579
+#define	WT_STAT_CONN_REC_TIME_WINDOW_STOP_TS		1583
 /*! reconciliation: records written including a stop transaction ID */
-#define	WT_STAT_CONN_REC_TIME_WINDOW_STOP_TXN		1580
+#define	WT_STAT_CONN_REC_TIME_WINDOW_STOP_TXN		1584
 /*! reconciliation: split bytes currently awaiting free */
-#define	WT_STAT_CONN_REC_SPLIT_STASHED_BYTES		1581
+#define	WT_STAT_CONN_REC_SPLIT_STASHED_BYTES		1585
 /*! reconciliation: split objects currently awaiting free */
-#define	WT_STAT_CONN_REC_SPLIT_STASHED_OBJECTS		1582
+#define	WT_STAT_CONN_REC_SPLIT_STASHED_OBJECTS		1586
 /*! session: attempts to remove a local object and the object is in use */
-#define	WT_STAT_CONN_LOCAL_OBJECTS_INUSE		1583
+#define	WT_STAT_CONN_LOCAL_OBJECTS_INUSE		1587
 /*! session: flush_tier failed calls */
-#define	WT_STAT_CONN_FLUSH_TIER_FAIL			1584
+#define	WT_STAT_CONN_FLUSH_TIER_FAIL			1588
 /*! session: flush_tier operation calls */
-#define	WT_STAT_CONN_FLUSH_TIER				1585
+#define	WT_STAT_CONN_FLUSH_TIER				1589
 /*! session: flush_tier tables skipped due to no checkpoint */
-#define	WT_STAT_CONN_FLUSH_TIER_SKIPPED			1586
+#define	WT_STAT_CONN_FLUSH_TIER_SKIPPED			1590
 /*! session: flush_tier tables switched */
-#define	WT_STAT_CONN_FLUSH_TIER_SWITCHED		1587
+#define	WT_STAT_CONN_FLUSH_TIER_SWITCHED		1591
 /*! session: local objects removed */
-#define	WT_STAT_CONN_LOCAL_OBJECTS_REMOVED		1588
+#define	WT_STAT_CONN_LOCAL_OBJECTS_REMOVED		1592
 /*! session: open session count */
-#define	WT_STAT_CONN_SESSION_OPEN			1589
+#define	WT_STAT_CONN_SESSION_OPEN			1593
 /*! session: session query timestamp calls */
-#define	WT_STAT_CONN_SESSION_QUERY_TS			1590
+#define	WT_STAT_CONN_SESSION_QUERY_TS			1594
 /*! session: table alter failed calls */
-#define	WT_STAT_CONN_SESSION_TABLE_ALTER_FAIL		1591
+#define	WT_STAT_CONN_SESSION_TABLE_ALTER_FAIL		1595
 /*! session: table alter successful calls */
-#define	WT_STAT_CONN_SESSION_TABLE_ALTER_SUCCESS	1592
+#define	WT_STAT_CONN_SESSION_TABLE_ALTER_SUCCESS	1596
 /*! session: table alter triggering checkpoint calls */
-#define	WT_STAT_CONN_SESSION_TABLE_ALTER_TRIGGER_CHECKPOINT	1593
+#define	WT_STAT_CONN_SESSION_TABLE_ALTER_TRIGGER_CHECKPOINT	1597
 /*! session: table alter unchanged and skipped */
-#define	WT_STAT_CONN_SESSION_TABLE_ALTER_SKIP		1594
+#define	WT_STAT_CONN_SESSION_TABLE_ALTER_SKIP		1598
 /*! session: table compact conflicted with checkpoint */
-#define	WT_STAT_CONN_SESSION_TABLE_COMPACT_CONFLICTING_CHECKPOINT	1595
+#define	WT_STAT_CONN_SESSION_TABLE_COMPACT_CONFLICTING_CHECKPOINT	1599
 /*! session: table compact dhandle successful calls */
-#define	WT_STAT_CONN_SESSION_TABLE_COMPACT_DHANDLE_SUCCESS	1596
+#define	WT_STAT_CONN_SESSION_TABLE_COMPACT_DHANDLE_SUCCESS	1600
 /*! session: table compact failed calls */
-#define	WT_STAT_CONN_SESSION_TABLE_COMPACT_FAIL		1597
+#define	WT_STAT_CONN_SESSION_TABLE_COMPACT_FAIL		1601
 /*! session: table compact failed calls due to cache pressure */
-#define	WT_STAT_CONN_SESSION_TABLE_COMPACT_FAIL_CACHE_PRESSURE	1598
+#define	WT_STAT_CONN_SESSION_TABLE_COMPACT_FAIL_CACHE_PRESSURE	1602
 /*! session: table compact passes */
-#define	WT_STAT_CONN_SESSION_TABLE_COMPACT_PASSES	1599
+#define	WT_STAT_CONN_SESSION_TABLE_COMPACT_PASSES	1603
 /*! session: table compact running */
-#define	WT_STAT_CONN_SESSION_TABLE_COMPACT_RUNNING	1600
+#define	WT_STAT_CONN_SESSION_TABLE_COMPACT_RUNNING	1604
 /*! session: table compact skipped as process would not reduce file size */
-#define	WT_STAT_CONN_SESSION_TABLE_COMPACT_SKIPPED	1601
+#define	WT_STAT_CONN_SESSION_TABLE_COMPACT_SKIPPED	1605
 /*! session: table compact successful calls */
-#define	WT_STAT_CONN_SESSION_TABLE_COMPACT_SUCCESS	1602
+#define	WT_STAT_CONN_SESSION_TABLE_COMPACT_SUCCESS	1606
 /*! session: table compact timeout */
-#define	WT_STAT_CONN_SESSION_TABLE_COMPACT_TIMEOUT	1603
+#define	WT_STAT_CONN_SESSION_TABLE_COMPACT_TIMEOUT	1607
 /*! session: table create failed calls */
-#define	WT_STAT_CONN_SESSION_TABLE_CREATE_FAIL		1604
+#define	WT_STAT_CONN_SESSION_TABLE_CREATE_FAIL		1608
 /*! session: table create successful calls */
-#define	WT_STAT_CONN_SESSION_TABLE_CREATE_SUCCESS	1605
+#define	WT_STAT_CONN_SESSION_TABLE_CREATE_SUCCESS	1609
 /*! session: table create with import failed calls */
-#define	WT_STAT_CONN_SESSION_TABLE_CREATE_IMPORT_FAIL	1606
+#define	WT_STAT_CONN_SESSION_TABLE_CREATE_IMPORT_FAIL	1610
 /*! session: table create with import successful calls */
-#define	WT_STAT_CONN_SESSION_TABLE_CREATE_IMPORT_SUCCESS	1607
+#define	WT_STAT_CONN_SESSION_TABLE_CREATE_IMPORT_SUCCESS	1611
 /*! session: table drop failed calls */
-#define	WT_STAT_CONN_SESSION_TABLE_DROP_FAIL		1608
+#define	WT_STAT_CONN_SESSION_TABLE_DROP_FAIL		1612
 /*! session: table drop successful calls */
-#define	WT_STAT_CONN_SESSION_TABLE_DROP_SUCCESS		1609
+#define	WT_STAT_CONN_SESSION_TABLE_DROP_SUCCESS		1613
 /*! session: table salvage failed calls */
-#define	WT_STAT_CONN_SESSION_TABLE_SALVAGE_FAIL		1610
+#define	WT_STAT_CONN_SESSION_TABLE_SALVAGE_FAIL		1614
 /*! session: table salvage successful calls */
-#define	WT_STAT_CONN_SESSION_TABLE_SALVAGE_SUCCESS	1611
+#define	WT_STAT_CONN_SESSION_TABLE_SALVAGE_SUCCESS	1615
 /*! session: table truncate failed calls */
-#define	WT_STAT_CONN_SESSION_TABLE_TRUNCATE_FAIL	1612
+#define	WT_STAT_CONN_SESSION_TABLE_TRUNCATE_FAIL	1616
 /*! session: table truncate successful calls */
-#define	WT_STAT_CONN_SESSION_TABLE_TRUNCATE_SUCCESS	1613
+#define	WT_STAT_CONN_SESSION_TABLE_TRUNCATE_SUCCESS	1617
 /*! session: table verify failed calls */
-#define	WT_STAT_CONN_SESSION_TABLE_VERIFY_FAIL		1614
+#define	WT_STAT_CONN_SESSION_TABLE_VERIFY_FAIL		1618
 /*! session: table verify successful calls */
-#define	WT_STAT_CONN_SESSION_TABLE_VERIFY_SUCCESS	1615
+#define	WT_STAT_CONN_SESSION_TABLE_VERIFY_SUCCESS	1619
 /*! session: tiered operations dequeued and processed */
-#define	WT_STAT_CONN_TIERED_WORK_UNITS_DEQUEUED		1616
+#define	WT_STAT_CONN_TIERED_WORK_UNITS_DEQUEUED		1620
 /*! session: tiered operations removed without processing */
-#define	WT_STAT_CONN_TIERED_WORK_UNITS_REMOVED		1617
+#define	WT_STAT_CONN_TIERED_WORK_UNITS_REMOVED		1621
 /*! session: tiered operations scheduled */
-#define	WT_STAT_CONN_TIERED_WORK_UNITS_CREATED		1618
+#define	WT_STAT_CONN_TIERED_WORK_UNITS_CREATED		1622
 /*! session: tiered storage local retention time (secs) */
-#define	WT_STAT_CONN_TIERED_RETENTION			1619
+#define	WT_STAT_CONN_TIERED_RETENTION			1623
 /*! thread-state: active filesystem fsync calls */
-#define	WT_STAT_CONN_THREAD_FSYNC_ACTIVE		1620
+#define	WT_STAT_CONN_THREAD_FSYNC_ACTIVE		1624
 /*! thread-state: active filesystem read calls */
-#define	WT_STAT_CONN_THREAD_READ_ACTIVE			1621
+#define	WT_STAT_CONN_THREAD_READ_ACTIVE			1625
 /*! thread-state: active filesystem write calls */
-#define	WT_STAT_CONN_THREAD_WRITE_ACTIVE		1622
+#define	WT_STAT_CONN_THREAD_WRITE_ACTIVE		1626
 /*! thread-yield: application thread operations waiting for cache */
-#define	WT_STAT_CONN_APPLICATION_CACHE_OPS		1623
+#define	WT_STAT_CONN_APPLICATION_CACHE_OPS		1627
 /*! thread-yield: application thread snapshot refreshed for eviction */
-#define	WT_STAT_CONN_APPLICATION_EVICT_SNAPSHOT_REFRESHED	1624
+#define	WT_STAT_CONN_APPLICATION_EVICT_SNAPSHOT_REFRESHED	1628
 /*! thread-yield: application thread time waiting for cache (usecs) */
-#define	WT_STAT_CONN_APPLICATION_CACHE_TIME		1625
-=======
-#define	WT_STAT_CONN_REC_TIME_WINDOW_PAGES_STOP_TXN	1575
-/*! reconciliation: records written including a prepare state */
-#define	WT_STAT_CONN_REC_TIME_WINDOW_PREPARED		1576
-/*! reconciliation: records written including a start durable timestamp */
-#define	WT_STAT_CONN_REC_TIME_WINDOW_DURABLE_START_TS	1577
-/*! reconciliation: records written including a start timestamp */
-#define	WT_STAT_CONN_REC_TIME_WINDOW_START_TS		1578
-/*! reconciliation: records written including a start transaction ID */
-#define	WT_STAT_CONN_REC_TIME_WINDOW_START_TXN		1579
-/*! reconciliation: records written including a stop durable timestamp */
-#define	WT_STAT_CONN_REC_TIME_WINDOW_DURABLE_STOP_TS	1580
-/*! reconciliation: records written including a stop timestamp */
-#define	WT_STAT_CONN_REC_TIME_WINDOW_STOP_TS		1581
-/*! reconciliation: records written including a stop transaction ID */
-#define	WT_STAT_CONN_REC_TIME_WINDOW_STOP_TXN		1582
-/*! reconciliation: split bytes currently awaiting free */
-#define	WT_STAT_CONN_REC_SPLIT_STASHED_BYTES		1583
-/*! reconciliation: split objects currently awaiting free */
-#define	WT_STAT_CONN_REC_SPLIT_STASHED_OBJECTS		1584
-/*! session: attempts to remove a local object and the object is in use */
-#define	WT_STAT_CONN_LOCAL_OBJECTS_INUSE		1585
-/*! session: flush_tier failed calls */
-#define	WT_STAT_CONN_FLUSH_TIER_FAIL			1586
-/*! session: flush_tier operation calls */
-#define	WT_STAT_CONN_FLUSH_TIER				1587
-/*! session: flush_tier tables skipped due to no checkpoint */
-#define	WT_STAT_CONN_FLUSH_TIER_SKIPPED			1588
-/*! session: flush_tier tables switched */
-#define	WT_STAT_CONN_FLUSH_TIER_SWITCHED		1589
-/*! session: local objects removed */
-#define	WT_STAT_CONN_LOCAL_OBJECTS_REMOVED		1590
-/*! session: open session count */
-#define	WT_STAT_CONN_SESSION_OPEN			1591
-/*! session: session query timestamp calls */
-#define	WT_STAT_CONN_SESSION_QUERY_TS			1592
-/*! session: table alter failed calls */
-#define	WT_STAT_CONN_SESSION_TABLE_ALTER_FAIL		1593
-/*! session: table alter successful calls */
-#define	WT_STAT_CONN_SESSION_TABLE_ALTER_SUCCESS	1594
-/*! session: table alter triggering checkpoint calls */
-#define	WT_STAT_CONN_SESSION_TABLE_ALTER_TRIGGER_CHECKPOINT	1595
-/*! session: table alter unchanged and skipped */
-#define	WT_STAT_CONN_SESSION_TABLE_ALTER_SKIP		1596
-/*! session: table compact conflicted with checkpoint */
-#define	WT_STAT_CONN_SESSION_TABLE_COMPACT_CONFLICTING_CHECKPOINT	1597
-/*! session: table compact dhandle successful calls */
-#define	WT_STAT_CONN_SESSION_TABLE_COMPACT_DHANDLE_SUCCESS	1598
-/*! session: table compact failed calls */
-#define	WT_STAT_CONN_SESSION_TABLE_COMPACT_FAIL		1599
-/*! session: table compact failed calls due to cache pressure */
-#define	WT_STAT_CONN_SESSION_TABLE_COMPACT_FAIL_CACHE_PRESSURE	1600
-/*! session: table compact passes */
-#define	WT_STAT_CONN_SESSION_TABLE_COMPACT_PASSES	1601
-/*! session: table compact running */
-#define	WT_STAT_CONN_SESSION_TABLE_COMPACT_RUNNING	1602
-/*! session: table compact skipped as process would not reduce file size */
-#define	WT_STAT_CONN_SESSION_TABLE_COMPACT_SKIPPED	1603
-/*! session: table compact successful calls */
-#define	WT_STAT_CONN_SESSION_TABLE_COMPACT_SUCCESS	1604
-/*! session: table compact timeout */
-#define	WT_STAT_CONN_SESSION_TABLE_COMPACT_TIMEOUT	1605
-/*! session: table create failed calls */
-#define	WT_STAT_CONN_SESSION_TABLE_CREATE_FAIL		1606
-/*! session: table create successful calls */
-#define	WT_STAT_CONN_SESSION_TABLE_CREATE_SUCCESS	1607
-/*! session: table create with import failed calls */
-#define	WT_STAT_CONN_SESSION_TABLE_CREATE_IMPORT_FAIL	1608
-/*! session: table create with import successful calls */
-#define	WT_STAT_CONN_SESSION_TABLE_CREATE_IMPORT_SUCCESS	1609
-/*! session: table drop failed calls */
-#define	WT_STAT_CONN_SESSION_TABLE_DROP_FAIL		1610
-/*! session: table drop successful calls */
-#define	WT_STAT_CONN_SESSION_TABLE_DROP_SUCCESS		1611
-/*! session: table salvage failed calls */
-#define	WT_STAT_CONN_SESSION_TABLE_SALVAGE_FAIL		1612
-/*! session: table salvage successful calls */
-#define	WT_STAT_CONN_SESSION_TABLE_SALVAGE_SUCCESS	1613
-/*! session: table truncate failed calls */
-#define	WT_STAT_CONN_SESSION_TABLE_TRUNCATE_FAIL	1614
-/*! session: table truncate successful calls */
-#define	WT_STAT_CONN_SESSION_TABLE_TRUNCATE_SUCCESS	1615
-/*! session: table verify failed calls */
-#define	WT_STAT_CONN_SESSION_TABLE_VERIFY_FAIL		1616
-/*! session: table verify successful calls */
-#define	WT_STAT_CONN_SESSION_TABLE_VERIFY_SUCCESS	1617
-/*! session: tiered operations dequeued and processed */
-#define	WT_STAT_CONN_TIERED_WORK_UNITS_DEQUEUED		1618
-/*! session: tiered operations removed without processing */
-#define	WT_STAT_CONN_TIERED_WORK_UNITS_REMOVED		1619
-/*! session: tiered operations scheduled */
-#define	WT_STAT_CONN_TIERED_WORK_UNITS_CREATED		1620
-/*! session: tiered storage local retention time (secs) */
-#define	WT_STAT_CONN_TIERED_RETENTION			1621
-/*! thread-state: active filesystem fsync calls */
-#define	WT_STAT_CONN_THREAD_FSYNC_ACTIVE		1622
-/*! thread-state: active filesystem read calls */
-#define	WT_STAT_CONN_THREAD_READ_ACTIVE			1623
-/*! thread-state: active filesystem write calls */
-#define	WT_STAT_CONN_THREAD_WRITE_ACTIVE		1624
-/*! thread-yield: application thread operations waiting for cache */
-#define	WT_STAT_CONN_APPLICATION_CACHE_OPS		1625
-/*! thread-yield: application thread snapshot refreshed for eviction */
-#define	WT_STAT_CONN_APPLICATION_EVICT_SNAPSHOT_REFRESHED	1626
-/*! thread-yield: application thread time waiting for cache (usecs) */
-#define	WT_STAT_CONN_APPLICATION_CACHE_TIME		1627
->>>>>>> 25952ca3
+#define	WT_STAT_CONN_APPLICATION_CACHE_TIME		1629
 /*!
  * thread-yield: connection close blocked waiting for transaction state
  * stabilization
  */
-<<<<<<< HEAD
-#define	WT_STAT_CONN_TXN_RELEASE_BLOCKED		1626
+#define	WT_STAT_CONN_TXN_RELEASE_BLOCKED		1630
 /*! thread-yield: connection close yielded for lsm manager shutdown */
-#define	WT_STAT_CONN_CONN_CLOSE_BLOCKED_LSM		1627
+#define	WT_STAT_CONN_CONN_CLOSE_BLOCKED_LSM		1631
 /*! thread-yield: data handle lock yielded */
-#define	WT_STAT_CONN_DHANDLE_LOCK_BLOCKED		1628
-=======
-#define	WT_STAT_CONN_TXN_RELEASE_BLOCKED		1628
-/*! thread-yield: connection close yielded for lsm manager shutdown */
-#define	WT_STAT_CONN_CONN_CLOSE_BLOCKED_LSM		1629
-/*! thread-yield: data handle lock yielded */
-#define	WT_STAT_CONN_DHANDLE_LOCK_BLOCKED		1630
->>>>>>> 25952ca3
+#define	WT_STAT_CONN_DHANDLE_LOCK_BLOCKED		1632
 /*!
  * thread-yield: get reference for page index and slot time sleeping
  * (usecs)
  */
-<<<<<<< HEAD
-#define	WT_STAT_CONN_PAGE_INDEX_SLOT_REF_BLOCKED	1629
+#define	WT_STAT_CONN_PAGE_INDEX_SLOT_REF_BLOCKED	1633
 /*! thread-yield: page access yielded due to prepare state change */
-#define	WT_STAT_CONN_PREPARED_TRANSITION_BLOCKED_PAGE	1630
+#define	WT_STAT_CONN_PREPARED_TRANSITION_BLOCKED_PAGE	1634
 /*! thread-yield: page acquire busy blocked */
-#define	WT_STAT_CONN_PAGE_BUSY_BLOCKED			1631
+#define	WT_STAT_CONN_PAGE_BUSY_BLOCKED			1635
 /*! thread-yield: page acquire eviction blocked */
-#define	WT_STAT_CONN_PAGE_FORCIBLE_EVICT_BLOCKED	1632
+#define	WT_STAT_CONN_PAGE_FORCIBLE_EVICT_BLOCKED	1636
 /*! thread-yield: page acquire locked blocked */
-#define	WT_STAT_CONN_PAGE_LOCKED_BLOCKED		1633
+#define	WT_STAT_CONN_PAGE_LOCKED_BLOCKED		1637
 /*! thread-yield: page acquire read blocked */
-#define	WT_STAT_CONN_PAGE_READ_BLOCKED			1634
+#define	WT_STAT_CONN_PAGE_READ_BLOCKED			1638
 /*! thread-yield: page acquire time sleeping (usecs) */
-#define	WT_STAT_CONN_PAGE_SLEEP				1635
-=======
-#define	WT_STAT_CONN_PAGE_INDEX_SLOT_REF_BLOCKED	1631
-/*! thread-yield: page access yielded due to prepare state change */
-#define	WT_STAT_CONN_PREPARED_TRANSITION_BLOCKED_PAGE	1632
-/*! thread-yield: page acquire busy blocked */
-#define	WT_STAT_CONN_PAGE_BUSY_BLOCKED			1633
-/*! thread-yield: page acquire eviction blocked */
-#define	WT_STAT_CONN_PAGE_FORCIBLE_EVICT_BLOCKED	1634
-/*! thread-yield: page acquire locked blocked */
-#define	WT_STAT_CONN_PAGE_LOCKED_BLOCKED		1635
-/*! thread-yield: page acquire read blocked */
-#define	WT_STAT_CONN_PAGE_READ_BLOCKED			1636
-/*! thread-yield: page acquire time sleeping (usecs) */
-#define	WT_STAT_CONN_PAGE_SLEEP				1637
->>>>>>> 25952ca3
+#define	WT_STAT_CONN_PAGE_SLEEP				1639
 /*!
  * thread-yield: page delete rollback time sleeping for state change
  * (usecs)
  */
-<<<<<<< HEAD
-#define	WT_STAT_CONN_PAGE_DEL_ROLLBACK_BLOCKED		1636
+#define	WT_STAT_CONN_PAGE_DEL_ROLLBACK_BLOCKED		1640
 /*! thread-yield: page reconciliation yielded due to child modification */
-#define	WT_STAT_CONN_CHILD_MODIFY_BLOCKED_PAGE		1637
+#define	WT_STAT_CONN_CHILD_MODIFY_BLOCKED_PAGE		1641
 /*! transaction: Number of prepared updates */
-#define	WT_STAT_CONN_TXN_PREPARED_UPDATES		1638
+#define	WT_STAT_CONN_TXN_PREPARED_UPDATES		1642
 /*! transaction: Number of prepared updates committed */
-#define	WT_STAT_CONN_TXN_PREPARED_UPDATES_COMMITTED	1639
+#define	WT_STAT_CONN_TXN_PREPARED_UPDATES_COMMITTED	1643
 /*! transaction: Number of prepared updates repeated on the same key */
-#define	WT_STAT_CONN_TXN_PREPARED_UPDATES_KEY_REPEATED	1640
+#define	WT_STAT_CONN_TXN_PREPARED_UPDATES_KEY_REPEATED	1644
 /*! transaction: Number of prepared updates rolled back */
-#define	WT_STAT_CONN_TXN_PREPARED_UPDATES_ROLLEDBACK	1641
-=======
-#define	WT_STAT_CONN_PAGE_DEL_ROLLBACK_BLOCKED		1638
-/*! thread-yield: page reconciliation yielded due to child modification */
-#define	WT_STAT_CONN_CHILD_MODIFY_BLOCKED_PAGE		1639
-/*! transaction: Number of prepared updates */
-#define	WT_STAT_CONN_TXN_PREPARED_UPDATES		1640
-/*! transaction: Number of prepared updates committed */
-#define	WT_STAT_CONN_TXN_PREPARED_UPDATES_COMMITTED	1641
-/*! transaction: Number of prepared updates repeated on the same key */
-#define	WT_STAT_CONN_TXN_PREPARED_UPDATES_KEY_REPEATED	1642
-/*! transaction: Number of prepared updates rolled back */
-#define	WT_STAT_CONN_TXN_PREPARED_UPDATES_ROLLEDBACK	1643
->>>>>>> 25952ca3
+#define	WT_STAT_CONN_TXN_PREPARED_UPDATES_ROLLEDBACK	1645
 /*!
  * transaction: a reader raced with a prepared transaction commit and
  * skipped an update or updates
  */
-<<<<<<< HEAD
-#define	WT_STAT_CONN_TXN_READ_RACE_PREPARE_COMMIT	1642
+#define	WT_STAT_CONN_TXN_READ_RACE_PREPARE_COMMIT	1646
 /*! transaction: number of times overflow removed value is read */
-#define	WT_STAT_CONN_TXN_READ_OVERFLOW_REMOVE		1643
+#define	WT_STAT_CONN_TXN_READ_OVERFLOW_REMOVE		1647
 /*! transaction: oldest pinned transaction ID rolled back for eviction */
-#define	WT_STAT_CONN_TXN_ROLLBACK_OLDEST_PINNED		1644
+#define	WT_STAT_CONN_TXN_ROLLBACK_OLDEST_PINNED		1648
 /*! transaction: prepared transactions */
-#define	WT_STAT_CONN_TXN_PREPARE			1645
+#define	WT_STAT_CONN_TXN_PREPARE			1649
 /*! transaction: prepared transactions committed */
-#define	WT_STAT_CONN_TXN_PREPARE_COMMIT			1646
+#define	WT_STAT_CONN_TXN_PREPARE_COMMIT			1650
 /*! transaction: prepared transactions currently active */
-#define	WT_STAT_CONN_TXN_PREPARE_ACTIVE			1647
+#define	WT_STAT_CONN_TXN_PREPARE_ACTIVE			1651
 /*! transaction: prepared transactions rolled back */
-#define	WT_STAT_CONN_TXN_PREPARE_ROLLBACK		1648
+#define	WT_STAT_CONN_TXN_PREPARE_ROLLBACK		1652
 /*! transaction: query timestamp calls */
-#define	WT_STAT_CONN_TXN_QUERY_TS			1649
+#define	WT_STAT_CONN_TXN_QUERY_TS			1653
 /*! transaction: race to read prepared update retry */
-#define	WT_STAT_CONN_TXN_READ_RACE_PREPARE_UPDATE	1650
+#define	WT_STAT_CONN_TXN_READ_RACE_PREPARE_UPDATE	1654
 /*! transaction: rollback to stable calls */
-#define	WT_STAT_CONN_TXN_RTS				1651
-=======
-#define	WT_STAT_CONN_TXN_READ_RACE_PREPARE_COMMIT	1644
-/*! transaction: number of times overflow removed value is read */
-#define	WT_STAT_CONN_TXN_READ_OVERFLOW_REMOVE		1645
-/*! transaction: oldest pinned transaction ID rolled back for eviction */
-#define	WT_STAT_CONN_TXN_ROLLBACK_OLDEST_PINNED		1646
-/*! transaction: prepared transactions */
-#define	WT_STAT_CONN_TXN_PREPARE			1647
-/*! transaction: prepared transactions committed */
-#define	WT_STAT_CONN_TXN_PREPARE_COMMIT			1648
-/*! transaction: prepared transactions currently active */
-#define	WT_STAT_CONN_TXN_PREPARE_ACTIVE			1649
-/*! transaction: prepared transactions rolled back */
-#define	WT_STAT_CONN_TXN_PREPARE_ROLLBACK		1650
-/*! transaction: query timestamp calls */
-#define	WT_STAT_CONN_TXN_QUERY_TS			1651
-/*! transaction: race to read prepared update retry */
-#define	WT_STAT_CONN_TXN_READ_RACE_PREPARE_UPDATE	1652
-/*! transaction: rollback to stable calls */
-#define	WT_STAT_CONN_TXN_RTS				1653
->>>>>>> 25952ca3
+#define	WT_STAT_CONN_TXN_RTS				1655
 /*!
  * transaction: rollback to stable history store keys that would have
  * been swept in non-dryrun mode
  */
-<<<<<<< HEAD
-#define	WT_STAT_CONN_TXN_RTS_SWEEP_HS_KEYS_DRYRUN	1652
-=======
-#define	WT_STAT_CONN_TXN_RTS_SWEEP_HS_KEYS_DRYRUN	1654
->>>>>>> 25952ca3
+#define	WT_STAT_CONN_TXN_RTS_SWEEP_HS_KEYS_DRYRUN	1656
 /*!
  * transaction: rollback to stable history store records with stop
  * timestamps older than newer records
  */
-<<<<<<< HEAD
-#define	WT_STAT_CONN_TXN_RTS_HS_STOP_OLDER_THAN_NEWER_START	1653
+#define	WT_STAT_CONN_TXN_RTS_HS_STOP_OLDER_THAN_NEWER_START	1657
 /*! transaction: rollback to stable inconsistent checkpoint */
-#define	WT_STAT_CONN_TXN_RTS_INCONSISTENT_CKPT		1654
+#define	WT_STAT_CONN_TXN_RTS_INCONSISTENT_CKPT		1658
 /*! transaction: rollback to stable keys removed */
-#define	WT_STAT_CONN_TXN_RTS_KEYS_REMOVED		1655
+#define	WT_STAT_CONN_TXN_RTS_KEYS_REMOVED		1659
 /*! transaction: rollback to stable keys restored */
-#define	WT_STAT_CONN_TXN_RTS_KEYS_RESTORED		1656
-=======
-#define	WT_STAT_CONN_TXN_RTS_HS_STOP_OLDER_THAN_NEWER_START	1655
-/*! transaction: rollback to stable inconsistent checkpoint */
-#define	WT_STAT_CONN_TXN_RTS_INCONSISTENT_CKPT		1656
-/*! transaction: rollback to stable keys removed */
-#define	WT_STAT_CONN_TXN_RTS_KEYS_REMOVED		1657
-/*! transaction: rollback to stable keys restored */
-#define	WT_STAT_CONN_TXN_RTS_KEYS_RESTORED		1658
->>>>>>> 25952ca3
+#define	WT_STAT_CONN_TXN_RTS_KEYS_RESTORED		1660
 /*!
  * transaction: rollback to stable keys that would have been removed in
  * non-dryrun mode
  */
-<<<<<<< HEAD
-#define	WT_STAT_CONN_TXN_RTS_KEYS_REMOVED_DRYRUN	1657
-=======
-#define	WT_STAT_CONN_TXN_RTS_KEYS_REMOVED_DRYRUN	1659
->>>>>>> 25952ca3
+#define	WT_STAT_CONN_TXN_RTS_KEYS_REMOVED_DRYRUN	1661
 /*!
  * transaction: rollback to stable keys that would have been restored in
  * non-dryrun mode
  */
-<<<<<<< HEAD
-#define	WT_STAT_CONN_TXN_RTS_KEYS_RESTORED_DRYRUN	1658
+#define	WT_STAT_CONN_TXN_RTS_KEYS_RESTORED_DRYRUN	1662
 /*! transaction: rollback to stable pages visited */
-#define	WT_STAT_CONN_TXN_RTS_PAGES_VISITED		1659
+#define	WT_STAT_CONN_TXN_RTS_PAGES_VISITED		1663
 /*! transaction: rollback to stable restored tombstones from history store */
-#define	WT_STAT_CONN_TXN_RTS_HS_RESTORE_TOMBSTONES	1660
+#define	WT_STAT_CONN_TXN_RTS_HS_RESTORE_TOMBSTONES	1664
 /*! transaction: rollback to stable restored updates from history store */
-#define	WT_STAT_CONN_TXN_RTS_HS_RESTORE_UPDATES		1661
+#define	WT_STAT_CONN_TXN_RTS_HS_RESTORE_UPDATES		1665
 /*! transaction: rollback to stable skipping delete rle */
-#define	WT_STAT_CONN_TXN_RTS_DELETE_RLE_SKIPPED		1662
+#define	WT_STAT_CONN_TXN_RTS_DELETE_RLE_SKIPPED		1666
 /*! transaction: rollback to stable skipping stable rle */
-#define	WT_STAT_CONN_TXN_RTS_STABLE_RLE_SKIPPED		1663
+#define	WT_STAT_CONN_TXN_RTS_STABLE_RLE_SKIPPED		1667
 /*! transaction: rollback to stable sweeping history store keys */
-#define	WT_STAT_CONN_TXN_RTS_SWEEP_HS_KEYS		1664
-=======
-#define	WT_STAT_CONN_TXN_RTS_KEYS_RESTORED_DRYRUN	1660
-/*! transaction: rollback to stable pages visited */
-#define	WT_STAT_CONN_TXN_RTS_PAGES_VISITED		1661
-/*! transaction: rollback to stable restored tombstones from history store */
-#define	WT_STAT_CONN_TXN_RTS_HS_RESTORE_TOMBSTONES	1662
-/*! transaction: rollback to stable restored updates from history store */
-#define	WT_STAT_CONN_TXN_RTS_HS_RESTORE_UPDATES		1663
-/*! transaction: rollback to stable skipping delete rle */
-#define	WT_STAT_CONN_TXN_RTS_DELETE_RLE_SKIPPED		1664
-/*! transaction: rollback to stable skipping stable rle */
-#define	WT_STAT_CONN_TXN_RTS_STABLE_RLE_SKIPPED		1665
-/*! transaction: rollback to stable sweeping history store keys */
-#define	WT_STAT_CONN_TXN_RTS_SWEEP_HS_KEYS		1666
->>>>>>> 25952ca3
+#define	WT_STAT_CONN_TXN_RTS_SWEEP_HS_KEYS		1668
 /*!
  * transaction: rollback to stable tombstones from history store that
  * would have been restored in non-dryrun mode
  */
-<<<<<<< HEAD
-#define	WT_STAT_CONN_TXN_RTS_HS_RESTORE_TOMBSTONES_DRYRUN	1665
+#define	WT_STAT_CONN_TXN_RTS_HS_RESTORE_TOMBSTONES_DRYRUN	1669
 /*! transaction: rollback to stable tree walk skipping pages */
-#define	WT_STAT_CONN_TXN_RTS_TREE_WALK_SKIP_PAGES	1666
+#define	WT_STAT_CONN_TXN_RTS_TREE_WALK_SKIP_PAGES	1670
 /*! transaction: rollback to stable updates aborted */
-#define	WT_STAT_CONN_TXN_RTS_UPD_ABORTED		1667
-=======
-#define	WT_STAT_CONN_TXN_RTS_HS_RESTORE_TOMBSTONES_DRYRUN	1667
-/*! transaction: rollback to stable tree walk skipping pages */
-#define	WT_STAT_CONN_TXN_RTS_TREE_WALK_SKIP_PAGES	1668
-/*! transaction: rollback to stable updates aborted */
-#define	WT_STAT_CONN_TXN_RTS_UPD_ABORTED		1669
->>>>>>> 25952ca3
+#define	WT_STAT_CONN_TXN_RTS_UPD_ABORTED		1671
 /*!
  * transaction: rollback to stable updates from history store that would
  * have been restored in non-dryrun mode
  */
-<<<<<<< HEAD
-#define	WT_STAT_CONN_TXN_RTS_HS_RESTORE_UPDATES_DRYRUN	1668
+#define	WT_STAT_CONN_TXN_RTS_HS_RESTORE_UPDATES_DRYRUN	1672
 /*! transaction: rollback to stable updates removed from history store */
-#define	WT_STAT_CONN_TXN_RTS_HS_REMOVED			1669
-=======
-#define	WT_STAT_CONN_TXN_RTS_HS_RESTORE_UPDATES_DRYRUN	1670
-/*! transaction: rollback to stable updates removed from history store */
-#define	WT_STAT_CONN_TXN_RTS_HS_REMOVED			1671
->>>>>>> 25952ca3
+#define	WT_STAT_CONN_TXN_RTS_HS_REMOVED			1673
 /*!
  * transaction: rollback to stable updates that would have been aborted
  * in non-dryrun mode
  */
-<<<<<<< HEAD
-#define	WT_STAT_CONN_TXN_RTS_UPD_ABORTED_DRYRUN		1670
-=======
-#define	WT_STAT_CONN_TXN_RTS_UPD_ABORTED_DRYRUN		1672
->>>>>>> 25952ca3
+#define	WT_STAT_CONN_TXN_RTS_UPD_ABORTED_DRYRUN		1674
 /*!
  * transaction: rollback to stable updates that would have been removed
  * from history store in non-dryrun mode
  */
-<<<<<<< HEAD
-#define	WT_STAT_CONN_TXN_RTS_HS_REMOVED_DRYRUN		1671
+#define	WT_STAT_CONN_TXN_RTS_HS_REMOVED_DRYRUN		1675
 /*! transaction: sessions scanned in each walk of concurrent sessions */
-#define	WT_STAT_CONN_TXN_SESSIONS_WALKED		1672
+#define	WT_STAT_CONN_TXN_SESSIONS_WALKED		1676
 /*! transaction: set timestamp calls */
-#define	WT_STAT_CONN_TXN_SET_TS				1673
+#define	WT_STAT_CONN_TXN_SET_TS				1677
 /*! transaction: set timestamp durable calls */
-#define	WT_STAT_CONN_TXN_SET_TS_DURABLE			1674
+#define	WT_STAT_CONN_TXN_SET_TS_DURABLE			1678
 /*! transaction: set timestamp durable updates */
-#define	WT_STAT_CONN_TXN_SET_TS_DURABLE_UPD		1675
+#define	WT_STAT_CONN_TXN_SET_TS_DURABLE_UPD		1679
 /*! transaction: set timestamp force calls */
-#define	WT_STAT_CONN_TXN_SET_TS_FORCE			1676
-=======
-#define	WT_STAT_CONN_TXN_RTS_HS_REMOVED_DRYRUN		1673
-/*! transaction: sessions scanned in each walk of concurrent sessions */
-#define	WT_STAT_CONN_TXN_SESSIONS_WALKED		1674
-/*! transaction: set timestamp calls */
-#define	WT_STAT_CONN_TXN_SET_TS				1675
-/*! transaction: set timestamp durable calls */
-#define	WT_STAT_CONN_TXN_SET_TS_DURABLE			1676
-/*! transaction: set timestamp durable updates */
-#define	WT_STAT_CONN_TXN_SET_TS_DURABLE_UPD		1677
-/*! transaction: set timestamp force calls */
-#define	WT_STAT_CONN_TXN_SET_TS_FORCE			1678
->>>>>>> 25952ca3
+#define	WT_STAT_CONN_TXN_SET_TS_FORCE			1680
 /*!
  * transaction: set timestamp global oldest timestamp set to be more
  * recent than the global stable timestamp
  */
-<<<<<<< HEAD
-#define	WT_STAT_CONN_TXN_SET_TS_OUT_OF_ORDER		1677
+#define	WT_STAT_CONN_TXN_SET_TS_OUT_OF_ORDER		1681
 /*! transaction: set timestamp oldest calls */
-#define	WT_STAT_CONN_TXN_SET_TS_OLDEST			1678
+#define	WT_STAT_CONN_TXN_SET_TS_OLDEST			1682
 /*! transaction: set timestamp oldest updates */
-#define	WT_STAT_CONN_TXN_SET_TS_OLDEST_UPD		1679
+#define	WT_STAT_CONN_TXN_SET_TS_OLDEST_UPD		1683
 /*! transaction: set timestamp stable calls */
-#define	WT_STAT_CONN_TXN_SET_TS_STABLE			1680
+#define	WT_STAT_CONN_TXN_SET_TS_STABLE			1684
 /*! transaction: set timestamp stable updates */
-#define	WT_STAT_CONN_TXN_SET_TS_STABLE_UPD		1681
+#define	WT_STAT_CONN_TXN_SET_TS_STABLE_UPD		1685
 /*! transaction: transaction begins */
-#define	WT_STAT_CONN_TXN_BEGIN				1682
-=======
-#define	WT_STAT_CONN_TXN_SET_TS_OUT_OF_ORDER		1679
-/*! transaction: set timestamp oldest calls */
-#define	WT_STAT_CONN_TXN_SET_TS_OLDEST			1680
-/*! transaction: set timestamp oldest updates */
-#define	WT_STAT_CONN_TXN_SET_TS_OLDEST_UPD		1681
-/*! transaction: set timestamp stable calls */
-#define	WT_STAT_CONN_TXN_SET_TS_STABLE			1682
-/*! transaction: set timestamp stable updates */
-#define	WT_STAT_CONN_TXN_SET_TS_STABLE_UPD		1683
-/*! transaction: transaction begins */
-#define	WT_STAT_CONN_TXN_BEGIN				1684
->>>>>>> 25952ca3
+#define	WT_STAT_CONN_TXN_BEGIN				1686
 /*!
  * transaction: transaction checkpoint history store file duration
  * (usecs)
  */
-<<<<<<< HEAD
-#define	WT_STAT_CONN_TXN_HS_CKPT_DURATION		1683
+#define	WT_STAT_CONN_TXN_HS_CKPT_DURATION		1687
 /*! transaction: transaction range of IDs currently pinned */
-#define	WT_STAT_CONN_TXN_PINNED_RANGE			1684
+#define	WT_STAT_CONN_TXN_PINNED_RANGE			1688
 /*! transaction: transaction range of IDs currently pinned by a checkpoint */
-#define	WT_STAT_CONN_TXN_PINNED_CHECKPOINT_RANGE	1685
+#define	WT_STAT_CONN_TXN_PINNED_CHECKPOINT_RANGE	1689
 /*! transaction: transaction range of timestamps currently pinned */
-#define	WT_STAT_CONN_TXN_PINNED_TIMESTAMP		1686
+#define	WT_STAT_CONN_TXN_PINNED_TIMESTAMP		1690
 /*! transaction: transaction range of timestamps pinned by a checkpoint */
-#define	WT_STAT_CONN_TXN_PINNED_TIMESTAMP_CHECKPOINT	1687
-=======
-#define	WT_STAT_CONN_TXN_HS_CKPT_DURATION		1685
-/*! transaction: transaction range of IDs currently pinned */
-#define	WT_STAT_CONN_TXN_PINNED_RANGE			1686
-/*! transaction: transaction range of IDs currently pinned by a checkpoint */
-#define	WT_STAT_CONN_TXN_PINNED_CHECKPOINT_RANGE	1687
-/*! transaction: transaction range of timestamps currently pinned */
-#define	WT_STAT_CONN_TXN_PINNED_TIMESTAMP		1688
-/*! transaction: transaction range of timestamps pinned by a checkpoint */
-#define	WT_STAT_CONN_TXN_PINNED_TIMESTAMP_CHECKPOINT	1689
->>>>>>> 25952ca3
+#define	WT_STAT_CONN_TXN_PINNED_TIMESTAMP_CHECKPOINT	1691
 /*!
  * transaction: transaction range of timestamps pinned by the oldest
  * active read timestamp
  */
-<<<<<<< HEAD
-#define	WT_STAT_CONN_TXN_PINNED_TIMESTAMP_READER	1688
-=======
-#define	WT_STAT_CONN_TXN_PINNED_TIMESTAMP_READER	1690
->>>>>>> 25952ca3
+#define	WT_STAT_CONN_TXN_PINNED_TIMESTAMP_READER	1692
 /*!
  * transaction: transaction range of timestamps pinned by the oldest
  * timestamp
  */
-<<<<<<< HEAD
-#define	WT_STAT_CONN_TXN_PINNED_TIMESTAMP_OLDEST	1689
+#define	WT_STAT_CONN_TXN_PINNED_TIMESTAMP_OLDEST	1693
 /*! transaction: transaction read timestamp of the oldest active reader */
-#define	WT_STAT_CONN_TXN_TIMESTAMP_OLDEST_ACTIVE_READ	1690
+#define	WT_STAT_CONN_TXN_TIMESTAMP_OLDEST_ACTIVE_READ	1694
 /*! transaction: transaction rollback to stable currently running */
-#define	WT_STAT_CONN_TXN_ROLLBACK_TO_STABLE_RUNNING	1691
+#define	WT_STAT_CONN_TXN_ROLLBACK_TO_STABLE_RUNNING	1695
 /*! transaction: transaction walk of concurrent sessions */
-#define	WT_STAT_CONN_TXN_WALK_SESSIONS			1692
+#define	WT_STAT_CONN_TXN_WALK_SESSIONS			1696
 /*! transaction: transactions committed */
-#define	WT_STAT_CONN_TXN_COMMIT				1693
+#define	WT_STAT_CONN_TXN_COMMIT				1697
 /*! transaction: transactions rolled back */
-#define	WT_STAT_CONN_TXN_ROLLBACK			1694
+#define	WT_STAT_CONN_TXN_ROLLBACK			1698
 /*! transaction: update conflicts */
-#define	WT_STAT_CONN_TXN_UPDATE_CONFLICT		1695
-=======
-#define	WT_STAT_CONN_TXN_PINNED_TIMESTAMP_OLDEST	1691
-/*! transaction: transaction read timestamp of the oldest active reader */
-#define	WT_STAT_CONN_TXN_TIMESTAMP_OLDEST_ACTIVE_READ	1692
-/*! transaction: transaction rollback to stable currently running */
-#define	WT_STAT_CONN_TXN_ROLLBACK_TO_STABLE_RUNNING	1693
-/*! transaction: transaction walk of concurrent sessions */
-#define	WT_STAT_CONN_TXN_WALK_SESSIONS			1694
-/*! transaction: transactions committed */
-#define	WT_STAT_CONN_TXN_COMMIT				1695
-/*! transaction: transactions rolled back */
-#define	WT_STAT_CONN_TXN_ROLLBACK			1696
-/*! transaction: update conflicts */
-#define	WT_STAT_CONN_TXN_UPDATE_CONFLICT		1697
->>>>>>> 25952ca3
+#define	WT_STAT_CONN_TXN_UPDATE_CONFLICT		1699
 
 /*!
  * @}
