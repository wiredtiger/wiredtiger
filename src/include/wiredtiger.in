--- conflicted
+++ resolved
@@ -4065,13 +4065,8 @@
 #define	WT_NONE	(-32000)
 /*!
  * Background compaction is already running.
-<<<<<<< HEAD
- * This sub-level error returns when the user tries to reconfigure the
- * background compaction while it is already running.
-=======
  * This sub-level error returns when the user tries to reconfigure background
  * compaction while it is already running.
->>>>>>> a3159e50
  */
 #define	WT_BACKGROUND_COMPACT_ALREADY_RUNNING	(-32001)
 /*!
