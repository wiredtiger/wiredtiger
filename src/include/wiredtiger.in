/*-
 * Copyright (c) 2014-2020 MongoDB, Inc.
 * Copyright (c) 2008-2014 WiredTiger, Inc.
 *	All rights reserved.
 *
 * See the file LICENSE for redistribution information.
 */

#ifndef	__WIREDTIGER_H_
#define	__WIREDTIGER_H_

#if defined(__cplusplus)
extern "C" {
#endif

/*******************************************
 * Version information
 *******************************************/
#define	WIREDTIGER_VERSION_MAJOR	@VERSION_MAJOR@
#define	WIREDTIGER_VERSION_MINOR	@VERSION_MINOR@
#define	WIREDTIGER_VERSION_PATCH	@VERSION_PATCH@
#define	WIREDTIGER_VERSION_STRING	@VERSION_STRING@

/*******************************************
 * Required includes
 *******************************************/
@wiredtiger_includes_decl@

/*******************************************
 * Portable type names
 *******************************************/
@off_t_decl@
@uintmax_t_decl@
@uintptr_t_decl@

#if defined(DOXYGEN) || defined(SWIG)
#define	__F(func) func
#else
/* NOLINTNEXTLINE(misc-macro-parentheses) */
#define	__F(func) (*func)
#endif

/*
 * We support configuring WiredTiger with the gcc/clang -fvisibility=hidden
 * flags, but that requires public APIs be specifically marked.
 */
#if defined(DOXYGEN) || defined(SWIG) || !defined(__GNUC__)
#define	WT_ATTRIBUTE_LIBRARY_VISIBLE
#else
#define	WT_ATTRIBUTE_LIBRARY_VISIBLE	__attribute__((visibility("default")))
#endif

/*!
 * @defgroup wt WiredTiger API
 * The functions, handles and methods applications use to access and manage
 * data with WiredTiger.
 *
 * @{
 */

/*******************************************
 * Public forward structure declarations
 *******************************************/
struct __wt_async_callback;
	typedef struct __wt_async_callback WT_ASYNC_CALLBACK;
struct __wt_async_op;	    typedef struct __wt_async_op WT_ASYNC_OP;
struct __wt_collator;	    typedef struct __wt_collator WT_COLLATOR;
struct __wt_compressor;	    typedef struct __wt_compressor WT_COMPRESSOR;
struct __wt_config_item;    typedef struct __wt_config_item WT_CONFIG_ITEM;
struct __wt_config_parser;
	typedef struct __wt_config_parser WT_CONFIG_PARSER;
struct __wt_connection;	    typedef struct __wt_connection WT_CONNECTION;
struct __wt_cursor;	    typedef struct __wt_cursor WT_CURSOR;
struct __wt_data_source;    typedef struct __wt_data_source WT_DATA_SOURCE;
struct __wt_encryptor;	    typedef struct __wt_encryptor WT_ENCRYPTOR;
struct __wt_event_handler;  typedef struct __wt_event_handler WT_EVENT_HANDLER;
struct __wt_extension_api;  typedef struct __wt_extension_api WT_EXTENSION_API;
struct __wt_extractor;	    typedef struct __wt_extractor WT_EXTRACTOR;
struct __wt_file_handle;    typedef struct __wt_file_handle WT_FILE_HANDLE;
struct __wt_file_system;    typedef struct __wt_file_system WT_FILE_SYSTEM;
struct __wt_item;	    typedef struct __wt_item WT_ITEM;
struct __wt_modify;	    typedef struct __wt_modify WT_MODIFY;
struct __wt_session;	    typedef struct __wt_session WT_SESSION;

#if defined(SWIGJAVA)
#define	WT_HANDLE_NULLABLE(typename)	typename##_NULLABLE
#define	WT_HANDLE_CLOSED(typename)	typename##_CLOSED
typedef WT_CURSOR			WT_CURSOR_NULLABLE;
typedef WT_CURSOR			WT_CURSOR_CLOSED;
typedef WT_SESSION			WT_SESSION_CLOSED;
typedef WT_CONNECTION			WT_CONNECTION_CLOSED;
#elif !defined(DOXYGEN)
#define	WT_HANDLE_NULLABLE(typename)	typename
#define	WT_HANDLE_CLOSED(typename)	typename
#endif

/*!
 * A raw item of data to be managed, including a pointer to the data and a
 * length.
 *
 * WT_ITEM structures do not need to be cleared before use.
 */
struct __wt_item {
	/*!
	 * The memory reference of the data item.
	 *
	 * For items returned by a WT_CURSOR, the pointer is only valid until
	 * the next operation on that cursor.  Applications that need to keep
	 * an item across multiple cursor operations must make a copy.
	 */
	const void *data;

	/*!
	 * The number of bytes in the data item.
	 *
	 * The maximum length of a single column stored in a table is not fixed
	 * (as it partially depends on the underlying file configuration), but
	 * is always a small number of bytes less than 4GB.
	 */
	size_t size;

#ifndef DOXYGEN
	/*! Managed memory chunk (internal use). */
	void *mem;

	/*! Managed memory size (internal use). */
	size_t memsize;

	/*! Object flags (internal use). */
/* AUTOMATIC FLAG VALUE GENERATION START */
#define	WT_ITEM_ALIGNED	0x1u
#define	WT_ITEM_INUSE	0x2u
/* AUTOMATIC FLAG VALUE GENERATION STOP */
	uint32_t flags;
#endif
};

/*!
 * A set of modifications for a value, including a pointer to new data and a
 * length, plus a target offset in the value and an optional length of data
 * in the value to be replaced.
 *
 * WT_MODIFY structures do not need to be cleared before use.
 */
struct __wt_modify {
	/*!
	 * New data. The size of the new data may be zero when no new data is
	 * provided.
	 */
	WT_ITEM data;

	/*!
	 * The zero-based byte offset in the value where the new data is placed.
	 *
	 * If the offset is past the end of the value, padding bytes are
	 * appended to the value up to the specified offset. If the value is a
	 * string (value format \c S), the padding byte is a space. If the value
	 * is a raw byte array accessed using a WT_ITEM structure (value format
	 * \c u), the padding byte is a nul.
	 */
	 size_t offset;

	/*!
	 * The number of bytes in the value to be replaced.
	 *
	 * If the size is zero, no bytes from the value are replaced and the new
	 * data is inserted.
	 *
	 * If the offset is past the end of the value, the size is ignored.
	 *
	 * If the offset plus the size overlaps the end of the previous value,
	 * bytes from the offset to the end of the value are replaced and any
	 * remaining new data is appended.
	 */
	 size_t size;
};

/*!
 * The maximum packed size of a 64-bit integer.  The ::wiredtiger_struct_pack
 * function will pack single long integers into at most this many bytes.
 */
#define	WT_INTPACK64_MAXSIZE	((int)sizeof(int64_t) + 1)

/*!
 * The maximum packed size of a 32-bit integer.  The ::wiredtiger_struct_pack
 * function will pack single integers into at most this many bytes.
 */
#define	WT_INTPACK32_MAXSIZE	((int)sizeof(int32_t) + 1)

/*!
 * A WT_CURSOR handle is the interface to a cursor.
 *
 * Cursors allow data to be searched, iterated and modified, implementing the
 * CRUD (create, read, update and delete) operations.  Cursors are opened in
 * the context of a session.  If a transaction is started, cursors operate in
 * the context of the transaction until the transaction is resolved.
 *
 * Raw data is represented by key/value pairs of WT_ITEM structures, but
 * cursors can also provide access to fields within the key and value if the
 * formats are described in the WT_SESSION::create method.
 *
 * In the common case, a cursor is used to access records in a table.  However,
 * cursors can be used on subsets of tables (such as a single column or a
 * projection of multiple columns), as an interface to statistics, configuration
 * data or application-specific data sources.  See WT_SESSION::open_cursor for
 * more information.
 *
 * <b>Thread safety:</b> A WT_CURSOR handle is not usually shared between
 * threads, see @ref threads for more information.
 */
struct __wt_cursor {
	WT_SESSION *session;	/*!< The session handle for this cursor. */

	/*!
	 * The name of the data source for the cursor, matches the \c uri
	 * parameter to WT_SESSION::open_cursor used to open the cursor.
	 */
	const char *uri;

	/*!
	 * The format of the data packed into key items.  See @ref packing for
	 * details.  If not set, a default value of "u" is assumed, and
	 * applications must use WT_ITEM structures to manipulate untyped byte
	 * arrays.
	 */
	const char *key_format;

	/*!
	 * The format of the data packed into value items.  See @ref packing
	 * for details.  If not set, a default value of "u" is assumed, and
	 * applications must use WT_ITEM structures to manipulate untyped byte
	 * arrays.
	 */
	const char *value_format;

	/*!
	 * @name Data access
	 * @{
	 */
	/*!
	 * Get the key for the current record.
	 *
	 * @snippet ex_all.c Get the cursor's string key
	 *
	 * @snippet ex_all.c Get the cursor's record number key
	 *
	 * @param cursor the cursor handle
	 * @param ... pointers to hold key fields corresponding to
	 * WT_CURSOR::key_format.
	 * The API does not validate the argument types passed in, the caller is
	 * responsible for passing the correct argument types according to
	 * WT_CURSOR::key_format.
	 * @errors
	 */
	int __F(get_key)(WT_CURSOR *cursor, ...);

	/*!
	 * Get the value for the current record.
	 *
	 * @snippet ex_all.c Get the cursor's string value
	 *
	 * @snippet ex_all.c Get the cursor's raw value
	 *
	 * @param cursor the cursor handle
	 * @param ... pointers to hold value fields corresponding to
	 * WT_CURSOR::value_format.
	 * The API does not validate the argument types passed in, the caller is
	 * responsible for passing the correct argument types according to
	 * WT_CURSOR::value_format.
	 * @errors
	 */
	int __F(get_value)(WT_CURSOR *cursor, ...);

	/*!
	 * Set the key for the next operation.
	 *
	 * @snippet ex_all.c Set the cursor's string key
	 *
	 * @snippet ex_all.c Set the cursor's record number key
	 *
	 * @param cursor the cursor handle
	 * @param ... key fields corresponding to WT_CURSOR::key_format.
	 *
	 * If an error occurs during this operation, a flag will be set in the
	 * cursor, and the next operation to access the key will fail.  This
	 * simplifies error handling in applications.
	 */
	void __F(set_key)(WT_CURSOR *cursor, ...);

	/*!
	 * Set the value for the next operation.
	 *
	 * @snippet ex_all.c Set the cursor's string value
	 *
	 * @snippet ex_all.c Set the cursor's raw value
	 *
	 * @param cursor the cursor handle
	 * @param ... value fields corresponding to WT_CURSOR::value_format.
	 *
	 * If an error occurs during this operation, a flag will be set in the
	 * cursor, and the next operation to access the value will fail.  This
	 * simplifies error handling in applications.
	 */
	void __F(set_value)(WT_CURSOR *cursor, ...);
	/*! @} */

	/*!
	 * @name Cursor positioning
	 * @{
	 */
	/*!
	 * Return the ordering relationship between two cursors: both cursors
	 * must have the same data source and have valid keys. (When testing
	 * only for equality, WT_CURSOR::equals may be faster.)
	 *
	 * @snippet ex_all.c Cursor comparison
	 *
	 * @param cursor the cursor handle
	 * @param other another cursor handle
	 * @param comparep the status of the comparison: < 0 if
	 * <code>cursor</code> refers to a key that appears before
	 * <code>other</code>, 0 if the cursors refer to the same key,
	 * and > 0 if <code>cursor</code> refers to a key that appears after
	 * <code>other</code>.
	 * @errors
	 */
	int __F(compare)(WT_CURSOR *cursor, WT_CURSOR *other, int *comparep);

	/*!
	 * Return the ordering relationship between two cursors, testing only
	 * for equality: both cursors must have the same data source and have
	 * valid keys.
	 *
	 * @snippet ex_all.c Cursor equality
	 *
	 * @param cursor the cursor handle
	 * @param other another cursor handle
	 * @param[out] equalp the status of the comparison: 1 if the cursors
	 * refer to the same key, otherwise 0.
	 * @errors
	 */
	int __F(equals)(WT_CURSOR *cursor, WT_CURSOR *other, int *equalp);

	/*!
	 * Return the next record.
	 *
	 * @snippet ex_all.c Return the next record
	 *
	 * @param cursor the cursor handle
	 * @errors
	 */
	int __F(next)(WT_CURSOR *cursor);

	/*!
	 * Return the previous record.
	 *
	 * @snippet ex_all.c Return the previous record
	 *
	 * @param cursor the cursor handle
	 * @errors
	 */
	int __F(prev)(WT_CURSOR *cursor);

	/*!
	 * Reset the cursor. Any resources held by the cursor are released,
	 * and the cursor's key and position are no longer valid. Subsequent
	 * iterations with WT_CURSOR::next will move to the first record, or
	 * with WT_CURSOR::prev will move to the last record.
	 *
	 * In the case of a statistics cursor, resetting the cursor refreshes
	 * the statistics information returned. Resetting a session statistics
	 * cursor resets all the session statistics values to zero.
	 *
	 * @snippet ex_all.c Reset the cursor
	 *
	 * @param cursor the cursor handle
	 * @errors
	 */
	int __F(reset)(WT_CURSOR *cursor);

	/*!
	 * Return the record matching the key. The key must first be set.
	 *
	 * @snippet ex_all.c Search for an exact match
	 *
	 * On success, the cursor ends positioned at the returned record; to
	 * minimize cursor resources, the WT_CURSOR::reset method should be
	 * called as soon as the record has been retrieved and the cursor no
	 * longer needs that position.
	 *
	 * @param cursor the cursor handle
	 * @errors
	 */
	int __F(search)(WT_CURSOR *cursor);

	/*!
	 * Return the record matching the key if it exists, or an adjacent
	 * record.  An adjacent record is either the smallest record larger
	 * than the key or the largest record smaller than the key (in other
	 * words, a logically adjacent key).
	 *
	 * The key must first be set.
	 *
	 * An example of a search for an exact or adjacent match:
	 *
	 * @snippet ex_all.c Search for an exact or adjacent match
	 *
	 * An example of a forward scan through the table, where all keys
	 * greater than or equal to a specified prefix are included in the
	 * scan:
	 *
	 * @snippet ex_all.c Forward scan greater than or equal
	 *
	 * An example of a backward scan through the table, where all keys
	 * less than a specified prefix are included in the scan:
	 *
	 * @snippet ex_all.c Backward scan less than
	 *
	 * On success, the cursor ends positioned at the returned record; to
	 * minimize cursor resources, the WT_CURSOR::reset method should be
	 * called as soon as the record has been retrieved and the cursor no
	 * longer needs that position.
	 *
	 * @param cursor the cursor handle
	 * @param exactp the status of the search: 0 if an exact match is
	 * found, < 0 if a smaller key is returned, > 0 if a larger key is
	 * returned
	 * @errors
	 */
	int __F(search_near)(WT_CURSOR *cursor, int *exactp);
	/*! @} */

	/*!
	 * @name Data modification
	 * @{
	 */
	/*!
	 * Insert a record and optionally update an existing record.
	 *
	 * If the cursor was configured with "overwrite=true" (the default),
	 * both the key and value must be set; if the record already exists,
	 * the key's value will be updated, otherwise, the record will be
	 * inserted.
	 *
	 * @snippet ex_all.c Insert a new record or overwrite an existing record
	 *
	 * If the cursor was not configured with "overwrite=true", both the key
	 * and value must be set and the record must not already exist; the
	 * record will be inserted.
	 *
	 * @snippet ex_all.c Insert a new record and fail if the record exists
	 *
	 * If a cursor with record number keys was configured with
	 * "append=true" (not the default), the value must be set; a new record
	 * will be appended and the record number set as the cursor key value.
	 *
	 * @snippet ex_all.c Insert a new record and assign a record number
	 *
	 * The cursor ends with no position, and a subsequent call to the
	 * WT_CURSOR::next (WT_CURSOR::prev) method will iterate from the
	 * beginning (end) of the table.
	 *
	 * If the cursor does not have record number keys or was not configured
	 * with "append=true", the cursor ends with no key set and a subsequent
	 * call to the WT_CURSOR::get_key method will fail. The cursor ends with
	 * no value set and a subsequent call to the WT_CURSOR::get_value method
	 * will fail.
	 *
	 * Inserting a new record after the current maximum record in a
	 * fixed-length bit field column-store (that is, a store with an
	 * 'r' type key and 't' type value) may implicitly create the missing
	 * records as records with a value of 0.
	 *
	 * When loading a large amount of data into a new object, using
	 * a cursor with the \c bulk configuration string enabled and
	 * loading the data in sorted order will be much faster than doing
	 * out-of-order inserts.  See @ref tune_bulk_load for more information.
	 *
	 * The maximum length of a single column stored in a table is not fixed
	 * (as it partially depends on the underlying file configuration), but
	 * is always a small number of bytes less than 4GB.
	 *
	 * @param cursor the cursor handle
	 * @errors
	 * In particular, if \c overwrite=false is configured and a record with
	 * the specified key already exists, ::WT_DUPLICATE_KEY is returned.
	 * Also, if \c in_memory is configured for the database and the insert
	 * requires more than the configured cache size to complete,
	 * ::WT_CACHE_FULL is returned.
	 */
	int __F(insert)(WT_CURSOR *cursor);

	/*!
	 * Modify an existing record.
	 *
	 * Both the key and value must be set and the record must already exist;
	 * the record will be updated.
	 *
	 * Modifications are specified in WT_MODIFY structures. Modifications
	 * are applied in order and later modifications can update earlier ones.
	 *
	 * The modify method is only supported on strings (value format type
	 * \c S), or raw byte arrays accessed using a WT_ITEM structure (value
	 * format type \c u).
	 *
	 * The WT_CURSOR::modify method can only be called from within an
	 * explicit transaction configured at the snapshot isolation level.
	 *
	 * The WT_CURSOR::modify method stores a change record in cache and
	 * writes a change record to the log instead of the usual complete
	 * values. Note that WT_CURSOR::modify is generally slower than the
	 * WT_CURSOR::update method, and can result in slower reads because
	 * the complete value must be assembled during retrieval. The
	 * WT_CURSOR::modify method is intended for applications modifying
	 * large records where there is cache or I/O pressure, that is,
	 * applications that will benefit when data updates require less cache
	 * and they write less logging information.
	 *
	 * @snippet ex_all.c Modify an existing record
	 *
	 * On success, the cursor ends positioned at the modified record; to
	 * minimize cursor resources, the WT_CURSOR::reset method should be
	 * called as soon as the cursor no longer needs that position.
	 *
	 * The maximum length of a single column stored in a table is not fixed
	 * (as it partially depends on the underlying file configuration), but
	 * is always a small number of bytes less than 4GB.
	 *
	 * @param cursor the cursor handle
	 * @param entries an array of modification data structures
	 * @param nentries the number of modification data structures
	 * @errors
	 * In particular, if \c in_memory is configured for the database and
	 * the modify requires more than the configured cache size to complete,
	 * ::WT_CACHE_FULL is returned.
	 */
	int __F(modify)(WT_CURSOR *cursor, WT_MODIFY *entries, int nentries);

	/*!
	 * Update an existing record and optionally insert a record.
	 *
	 * If the cursor was configured with "overwrite=true" (the default),
	 * both the key and value must be set; if the record already exists, the
	 * key's value will be updated, otherwise, the record will be inserted.
	 *
	 * @snippet ex_all.c Update an existing record or insert a new record
	 *
	 * If the cursor was not configured with "overwrite=true", both the key
	 * and value must be set and the record must already exist; the
	 * record will be updated.
	 *
	 * @snippet ex_all.c Update an existing record and fail if DNE
	 *
	 * On success, the cursor ends positioned at the modified record; to
	 * minimize cursor resources, the WT_CURSOR::reset method should be
	 * called as soon as the cursor no longer needs that position. (The
	 * WT_CURSOR::insert method never keeps a cursor position and may be
	 * more efficient for that reason.)
	 *
	 * The maximum length of a single column stored in a table is not fixed
	 * (as it partially depends on the underlying file configuration), but
	 * is always a small number of bytes less than 4GB.
	 *
	 * @param cursor the cursor handle
	 * @errors
	 * In particular, if \c overwrite=false is configured and no record with
	 * the specified key exists, ::WT_NOTFOUND is returned.
	 * Also, if \c in_memory is configured for the database and the update
	 * requires more than the configured cache size to complete,
	 * ::WT_CACHE_FULL is returned.
	 */
	int __F(update)(WT_CURSOR *cursor);

	/*!
	 * Remove a record.
	 *
	 * If the cursor was configured with "overwrite=true" (the default),
	 * the key must be set; the key's record will be removed if it exists,
	 * no error will be returned if the record does not exist.
	 *
	 * @snippet ex_all.c Remove a record
	 *
	 * If the cursor was configured with "overwrite=false" (not the
	 * default), the key must be set and the key's record must exist; the
	 * record will be removed.
	 *
	 * Any cursor position does not change: if the cursor was positioned
	 * before the WT_CURSOR::remove call, the cursor remains positioned
	 * at the removed record; to minimize cursor resources, the
	 * WT_CURSOR::reset method should be called as soon as the cursor no
	 * longer needs that position. If the cursor was not positioned before
	 * the WT_CURSOR::remove call, the cursor ends with no position, and a
	 * subsequent call to the WT_CURSOR::next (WT_CURSOR::prev) method will
	 * iterate from the beginning (end) of the table.
	 *
	 * @snippet ex_all.c Remove a record and fail if DNE
	 *
	 * Removing a record in a fixed-length bit field column-store
	 * (that is, a store with an 'r' type key and 't' type value) is
	 * identical to setting the record's value to 0.
	 *
	 * @param cursor the cursor handle
	 * @errors
	 * In particular, if \c overwrite=false is configured and no record
	 * with the specified key exists, ::WT_NOTFOUND is returned.
	 */
	int __F(remove)(WT_CURSOR *cursor);

	/*!
	 * Reserve an existing record so a subsequent write is less likely to
	 * fail due to a conflict between concurrent operations.
	 *
	 * The key must first be set and the record must already exist.
	 *
	 * Note that reserve works by doing a special update operation that is
	 * not logged and does not change the value of the record. This update
	 * is aborted when the enclosing transaction ends regardless of whether
	 * it commits or rolls back. Given that, reserve can only be used to
	 * detect conflicts between transactions that execute concurrently. It
	 * cannot detect all logical conflicts between transactions. For that,
	 * some update to the record must be committed.
	 *
	 * @snippet ex_all.c Reserve a record
	 *
	 * On success, the cursor ends positioned at the specified record; to
	 * minimize cursor resources, the WT_CURSOR::reset method should be
	 * called as soon as the cursor no longer needs that position.
	 *
	 * @param cursor the cursor handle
	 * @errors
	 */
	int __F(reserve)(WT_CURSOR *cursor);
	/*! @} */

	/*!
	 * Close the cursor.
	 *
	 * This releases the resources associated with the cursor handle.
	 * Cursors are closed implicitly by ending the enclosing connection or
	 * closing the session in which they were opened.
	 *
	 * @snippet ex_all.c Close the cursor
	 *
	 * @param cursor the cursor handle
	 * @errors
	 */
	int __F(close)(WT_HANDLE_CLOSED(WT_CURSOR) *cursor);

	/*!
	 * Reconfigure the cursor.
	 *
	 * The cursor is reset.
	 *
	 * @snippet ex_all.c Reconfigure a cursor
	 *
	 * @param cursor the cursor handle
	 * @configstart{WT_CURSOR.reconfigure, see dist/api_data.py}
	 * @config{append, append the value as a new record\, creating a new record number key;
	 * valid only for cursors with record number keys., a boolean flag; default \c false.}
	 * @config{overwrite, configures whether the cursor's insert\, update and remove methods
	 * check the existing state of the record.  If \c overwrite is \c false\, WT_CURSOR::insert
	 * fails with ::WT_DUPLICATE_KEY if the record exists\, WT_CURSOR::update and
	 * WT_CURSOR::remove fail with ::WT_NOTFOUND if the record does not exist., a boolean flag;
	 * default \c true.}
	 * @configend
	 * @errors
	 */
	int __F(reconfigure)(WT_CURSOR *cursor, const char *config);

	/*
	 * Protected fields, only to be used by cursor implementations.
	 */
#if !defined(SWIG) && !defined(DOXYGEN)
	int __F(cache)(WT_CURSOR *cursor);	/* Cache the cursor */
						/* Reopen a cached cursor */
	int __F(reopen)(WT_CURSOR *cursor, bool check_only);

	uint64_t uri_hash;			/* Hash of URI */

	/*
	 * !!!
	 * Explicit representations of structures from queue.h.
	 * TAILQ_ENTRY(wt_cursor) q;
	 */
	struct {
		WT_CURSOR *tqe_next;
		WT_CURSOR **tqe_prev;
	} q;				/* Linked list of WT_CURSORs. */

	uint64_t recno;			/* Record number, normal and raw mode */
	uint8_t raw_recno_buf[WT_INTPACK64_MAXSIZE];

	void	*json_private;		/* JSON specific storage */
	void	*lang_private;		/* Language specific private storage */

	WT_ITEM key, value;
	int saved_err;			/* Saved error in set_{key,value}. */
	/*
	 * URI used internally, may differ from the URI provided by the
	 * user on open.
	 */
	const char *internal_uri;

/* AUTOMATIC FLAG VALUE GENERATION START */
#define	WT_CURSTD_APPEND		0x000001u
#define	WT_CURSTD_BULK			0x000002u
#define	WT_CURSTD_CACHEABLE		0x000004u
#define	WT_CURSTD_CACHED		0x000008u
#define	WT_CURSTD_DEAD			0x000010u
#define	WT_CURSTD_DEBUG_COPY_KEY	0x000020u
#define	WT_CURSTD_DEBUG_COPY_VALUE	0x000040u
#define	WT_CURSTD_DEBUG_RESET_EVICT	0x000080u
#define	WT_CURSTD_DUMP_HEX		0x000100u
#define	WT_CURSTD_DUMP_JSON		0x000200u
#define	WT_CURSTD_DUMP_PRETTY		0x000400u
#define	WT_CURSTD_DUMP_PRINT		0x000800u
#define	WT_CURSTD_IGNORE_TOMBSTONE	0x001000u
#define	WT_CURSTD_JOINED		0x002000u
#define	WT_CURSTD_KEY_EXT		0x004000u	/* Key points out of tree. */
#define	WT_CURSTD_KEY_INT		0x008000u	/* Key points into tree. */
#define	WT_CURSTD_META_INUSE		0x010000u
#define	WT_CURSTD_OPEN			0x020000u
#define	WT_CURSTD_OVERWRITE		0x040000u
#define	WT_CURSTD_RAW			0x080000u
#define	WT_CURSTD_RAW_SEARCH		0x100000u
#define	WT_CURSTD_UPDATE_LOCAL		0x200000u
#define	WT_CURSTD_VALUE_EXT		0x400000u	/* Value points out of tree. */
#define	WT_CURSTD_VALUE_INT		0x800000u	/* Value points into tree. */
/* AUTOMATIC FLAG VALUE GENERATION STOP */
#define	WT_CURSTD_KEY_SET	(WT_CURSTD_KEY_EXT | WT_CURSTD_KEY_INT)
#define	WT_CURSTD_VALUE_SET	(WT_CURSTD_VALUE_EXT | WT_CURSTD_VALUE_INT)
	uint32_t flags;
#endif
};

/*! Asynchronous operation types. */
typedef enum {
	WT_AOP_NONE=0,	/*!< No operation type set */
	WT_AOP_COMPACT, /*!< WT_ASYNC_OP::compact */
	WT_AOP_INSERT,	/*!< WT_ASYNC_OP::insert */
	WT_AOP_REMOVE,	/*!< WT_ASYNC_OP::remove */
	WT_AOP_SEARCH,	/*!< WT_ASYNC_OP::search */
	WT_AOP_UPDATE	/*!< WT_ASYNC_OP::update */
} WT_ASYNC_OPTYPE;

/*!
 * A WT_ASYNC_OP handle is the interface to an asynchronous operation.
 *
 * An asynchronous operation describes a data manipulation to be performed
 * asynchronously by a WiredTiger worker thread.  These operations implement
 * the CRUD (create, read, update and delete) operations.  Each operation
 * is a self-contained work unit.  The operation will be performed in the
 * context of the worker thread's session.  Each operation is performed
 * within the context of a transaction.  The application is notified of its
 * completion with a callback.  The transaction is resolved once the callback
 * returns.
 *
 * The table referenced in an operation must already exist.
 *
 * Raw data is represented by key/value pairs of WT_ITEM structures, but
 * operations can also provide access to fields within the key and value if
 * the formats are described in the WT_SESSION::create method.
 *
 * <b>Thread safety:</b> A WT_ASYNC_OP handle may not be shared between
 * threads, see @ref threads for more information.
 */
struct __wt_async_op {
	/*! The connection for this operation. */
	WT_CONNECTION *connection;

	/*!
	 * The format of the data packed into key items.  See @ref packing for
	 * details.  If not set, a default value of "u" is assumed, and
	 * applications must use WT_ITEM structures to manipulate untyped byte
	 * arrays.
	 */
	const char *key_format;

	/*!
	 * The format of the data packed into value items.  See @ref packing
	 * for details.  If not set, a default value of "u" is assumed, and
	 * applications must use WT_ITEM structures to manipulate untyped byte
	 * arrays.
	 */
	const char *value_format;

	/*
	 * Don't expose app_private to non-C language bindings - they have
	 * their own way to attach data to an operation.
	 */
#if !defined(SWIG)
	/*!
	 * A location for applications to store information that will be
	 * available in the callback from an async operation.
	 */
	void *app_private;
#endif

	/*!
	 * @name Data access
	 * @{
	 */
	/*!
	 * Invoke the underlying WT_CURSOR::get_key method; see that method
	 * for configuration, return and error values.
	 *
	 * @param op the operation handle
	 * @returns as described for WT_CURSOR::get_key
	 */
	int __F(get_key)(WT_ASYNC_OP *op, ...);

	/*!
	 * Invoke the underlying WT_CURSOR::get_value method; see that method
	 * for configuration, return and error values.
	 *
	 * @param op the operation handle
	 * @returns as described for WT_CURSOR::get_value
	 */
	int __F(get_value)(WT_ASYNC_OP *op, ...);

	/*!
	 * Invoke the underlying WT_CURSOR::set_key method; see that method
	 * for configuration, return and error values.
	 *
	 * @param op the operation handle
	 */
	void __F(set_key)(WT_ASYNC_OP *op, ...);

	/*!
	 * Invoke the underlying WT_CURSOR::set_value method; see that method
	 * for configuration, return and error values.
	 *
	 * @param op the operation handle
	 */
	void __F(set_value)(WT_ASYNC_OP *op, ...);
	/*! @} */

	/*!
	 * @name Positioning
	 * @{
	 */
	/*!
	 * Invoke the underlying WT_CURSOR::search method; see that method
	 * for configuration, return and error values.
	 *
	 * @param op the operation handle
	 * @returns via the callback as described for WT_CURSOR::search
	 */
	int __F(search)(WT_ASYNC_OP *op);
	/*! @} */

	/*!
	 * @name Data modification
	 * @{
	 */
	/*!
	 * Invoke the underlying WT_CURSOR::insert method; see that method
	 * for configuration, return and error values.
	 *
	 * @param op the operation handle
	 * @returns via the callback as described for WT_CURSOR::insert
	 */
	int __F(insert)(WT_ASYNC_OP *op);

	/*!
	 * Invoke the underlying WT_CURSOR::update method; see that method
	 * for configuration, return and error values.
	 *
	 * @param op the operation handle
	 * @returns via the callback as described for WT_CURSOR::update
	 */
	int __F(update)(WT_ASYNC_OP *op);

	/*!
	 * Invoke the underlying WT_CURSOR::remove method; see that method
	 * for configuration, return and error values.
	 *
	 * @param op the operation handle
	 * @returns via the callback as described for WT_CURSOR::remove
	 */
	int __F(remove)(WT_ASYNC_OP *op);
	/*! @} */

	/*!
	 * @name Table operations
	 * @{
	 */
	/*!
	 * Invoke the underlying WT_SESSION::compact method; see that method
	 * for configuration, return and error values.
	 *
	 * @param op the operation handle
	 * @returns via the callback as described for WT_SESSION::compact
	 */
	int __F(compact)(WT_ASYNC_OP *op);
	/*! @} */

	/*!
	 * Get the unique identifier for this operation.
	 *
	 * @snippet ex_async.c async get identifier
	 *
	 * @param op the operation handle
	 * @returns the id of the operation
	 */
	uint64_t __F(get_id)(WT_ASYNC_OP *op);

	/*!
	 * Get the type for this operation.
	 *
	 * @snippet ex_async.c async get type
	 *
	 * @param op the operation handle
	 * @returns the ::WT_ASYNC_OPTYPE of the operation
	 */
	WT_ASYNC_OPTYPE __F(get_type)(WT_ASYNC_OP *op);

	/*
	 * Protected fields, only to be used by internal implementation.
	 * Everything we need for maintaining the key/value is part of
	 * a cursor.  So, include one here so that we can use the cursor
	 * functions to manage them.
	 */
#if !defined(SWIG) && !defined(DOXYGEN)
	WT_CURSOR	c;
#endif
};

/*!
 * All data operations are performed in the context of a WT_SESSION.  This
 * encapsulates the thread and transactional context of the operation.
 *
 * <b>Thread safety:</b> A WT_SESSION handle is not usually shared between
 * threads, see @ref threads for more information.
 */
struct __wt_session {
	/*! The connection for this session. */
	WT_CONNECTION *connection;

	/*
	 * Don't expose app_private to non-C language bindings - they have
	 * their own way to attach data to an operation.
	 */
#if !defined(SWIG)
	/*!
	 * A location for applications to store information that will be
	 * available in callbacks taking a WT_SESSION handle.
	 */
	void *app_private;
#endif

	/*!
	 * Close the session handle.
	 *
	 * This will release the resources associated with the session handle,
	 * including rolling back any active transactions and closing any
	 * cursors that remain open in the session.
	 *
	 * @snippet ex_all.c Close a session
	 *
	 * @param session the session handle
	 * @configempty{WT_SESSION.close, see dist/api_data.py}
	 * @errors
	 */
	int __F(close)(WT_HANDLE_CLOSED(WT_SESSION) *session,
	    const char *config);

	/*!
	 * Reconfigure a session handle.
	 *
	 * @snippet ex_all.c Reconfigure a session
	 *
	 * WT_SESSION::reconfigure will fail if a transaction is in progress
	 * in the session.
	 *
	 * All cursors are reset.
	 *
	 * @param session the session handle
	 * @configstart{WT_SESSION.reconfigure, see dist/api_data.py}
	 * @config{cache_cursors, enable caching of cursors for reuse.  Any calls to
	 * WT_CURSOR::close for a cursor created in this session will mark the cursor as cached and
	 * keep it available to be reused for later calls to WT_SESSION::open_cursor.  Cached
	 * cursors may be eventually closed.  This value is inherited from ::wiredtiger_open \c
	 * cache_cursors., a boolean flag; default \c true.}
	 * @config{ignore_cache_size, when set\, operations performed by this session ignore the
	 * cache size and are not blocked when the cache is full.  Note that use of this option for
	 * operations that create cache pressure can starve ordinary sessions that obey the cache
	 * size., a boolean flag; default \c false.}
	 * @config{isolation, the default isolation level for operations in this session., a
	 * string\, chosen from the following options: \c "read-uncommitted"\, \c "read-committed"\,
	 * \c "snapshot"; default \c read-committed.}
	 * @configend
	 * @errors
	 */
	int __F(reconfigure)(WT_SESSION *session, const char *config);

	/*!
	 * Return information about an error as a string.
	 *
	 * @snippet ex_all.c Display an error thread safe
	 *
	 * @param session the session handle
	 * @param error a return value from a WiredTiger, ISO C, or POSIX
	 * standard API
	 * @returns a string representation of the error
	 */
	const char *__F(strerror)(WT_SESSION *session, int error);

	/*!
	 * @name Cursor handles
	 * @{
	 */

	/*!
	 * Open a new cursor on a data source or duplicate an existing cursor.
	 *
	 * @snippet ex_all.c Open a cursor
	 *
	 * An existing cursor can be duplicated by passing it as the \c to_dup
	 * parameter and setting the \c uri parameter to \c NULL:
	 *
	 * @snippet ex_all.c Duplicate a cursor
	 *
	 * Cursors being duplicated must have a key set, and successfully
	 * duplicated cursors are positioned at the same place in the data
	 * source as the original.
	 *
	 * Cursor handles should be discarded by calling WT_CURSOR::close.
	 *
	 * Cursors capable of supporting transactional operations operate in the
	 * context of the current transaction, if any.
	 *
	 * WT_SESSION::rollback_transaction implicitly resets all cursors.
	 *
	 * Cursors are relatively light-weight objects but may hold references
	 * to heavier-weight objects; applications should re-use cursors when
	 * possible, but instantiating new cursors is not so expensive that
	 * applications need to cache cursors at all cost.
	 *
	 * @param session the session handle
	 * @param uri the data source on which the cursor operates; cursors
	 *  are usually opened on tables, however, cursors can be opened on
	 *  any data source, regardless of whether it is ultimately stored
	 *  in a table.  Some cursor types may have limited functionality
	 *  (for example, they may be read-only or not support transactional
	 *  updates).  See @ref data_sources for more information.
	 *  <br>
	 *  @copydoc doc_cursor_types
	 * @param to_dup a cursor to duplicate or gather statistics on
	 * @configstart{WT_SESSION.open_cursor, see dist/api_data.py}
	 * @config{append, append the value as a new record\, creating a new record number key;
	 * valid only for cursors with record number keys., a boolean flag; default \c false.}
	 * @config{bulk, configure the cursor for bulk-loading\, a fast\, initial load path (see
	 * @ref tune_bulk_load for more information). Bulk-load may only be used for newly created
	 * objects and applications should use the WT_CURSOR::insert method to insert rows.  When
	 * bulk-loading\, rows must be loaded in sorted order.  The value is usually a true/false
	 * flag; when bulk-loading fixed-length column store objects\, the special value \c bitmap
	 * allows chunks of a memory resident bitmap to be loaded directly into a file by passing a
	 * \c WT_ITEM to WT_CURSOR::set_value where the \c size field indicates the number of
	 * records in the bitmap (as specified by the object's \c value_format configuration).
	 * Bulk-loaded bitmap values must end on a byte boundary relative to the bit count (except
	 * for the last set of values loaded)., a string; default \c false.}
	 * @config{checkpoint, the name of a checkpoint to open (the reserved name
	 * "WiredTigerCheckpoint" opens the most recent internal checkpoint taken for the object).
	 * The cursor does not support data modification., a string; default empty.}
	 * @config{dump, configure the cursor for dump format inputs and outputs: "hex" selects a
	 * simple hexadecimal format\, "json" selects a JSON format with each record formatted as
	 * fields named by column names if available\, "pretty" selects a human-readable format
	 * (making it incompatible with the "load") and "print" selects a format where only
	 * non-printing characters are hexadecimal encoded.  These formats are compatible with the
	 * @ref util_dump and @ref util_load commands., a string\, chosen from the following
	 * options: \c "hex"\, \c "json"\, \c "pretty"\, \c "print"; default empty.}
	 * @config{incremental = (, configure the cursor for block incremental backup usage.  These
	 * formats are only compatible with the backup data source; see @ref backup., a set of
	 * related configuration options defined below.}
	 * @config{&nbsp;&nbsp;&nbsp;&nbsp;enabled,
	 * whether to configure this backup as the starting point for a subsequent incremental
	 * backup., a boolean flag; default \c false.}
	 * @config{&nbsp;&nbsp;&nbsp;&nbsp;file, the
	 * file name when opening a duplicate incremental backup cursor.  That duplicate cursor will
	 * return the block modifications relevant to the given file name., a string; default
	 * empty.}
	 * @config{&nbsp;&nbsp;&nbsp;&nbsp;force_stop, causes all block incremental backup
	 * information to be released.  This is on an open_cursor call and the resources will be
	 * released when this cursor is closed.  No other operations should be done on this open
	 * cursor., a boolean flag; default \c false.}
	 * @config{&nbsp;&nbsp;&nbsp;&nbsp;granularity,
	 * this setting manages the granularity of how WiredTiger maintains modification maps
	 * internally.  The larger the granularity\, the smaller amount of information WiredTiger
	 * need to maintain., an integer between 4KB and 2GB; default \c 16MB.}
	 * @config{&nbsp;&nbsp;&nbsp;&nbsp;src_id, a string that identifies a previous checkpoint
	 * backup source as the source of this incremental backup.  This identifier must have
	 * already been created by use of the 'this_id' configuration in an earlier backup.  A
	 * source id is required to begin an incremental backup., a string; default empty.}
	 * @config{&nbsp;&nbsp;&nbsp;&nbsp;this_id, a string that identifies the current system
	 * state as a future backup source for an incremental backup via 'src_id'. This identifier
	 * is required when opening an incremental backup cursor and an error will be returned if
	 * one is not provided., a string; default empty.}
	 * @config{ ),,}
	 * @config{next_random, configure the cursor to return a pseudo-random record from the
	 * object when the WT_CURSOR::next method is called; valid only for row-store cursors.  See
	 * @ref cursor_random for details., a boolean flag; default \c false.}
	 * @config{next_random_sample_size, cursors configured by \c next_random to return
	 * pseudo-random records from the object randomly select from the entire object\, by
	 * default.  Setting \c next_random_sample_size to a non-zero value sets the number of
	 * samples the application expects to take using the \c next_random cursor.  A cursor
	 * configured with both \c next_random and \c next_random_sample_size attempts to divide the
	 * object into \c next_random_sample_size equal-sized pieces\, and each retrieval returns a
	 * record from one of those pieces.  See @ref cursor_random for details., a string; default
	 * \c 0.}
	 * @config{overwrite, configures whether the cursor's insert\, update and remove methods
	 * check the existing state of the record.  If \c overwrite is \c false\, WT_CURSOR::insert
	 * fails with ::WT_DUPLICATE_KEY if the record exists\, WT_CURSOR::update and
	 * WT_CURSOR::remove fail with ::WT_NOTFOUND if the record does not exist., a boolean flag;
	 * default \c true.}
	 * @config{raw, ignore the encodings for the key and value\, manage data as if the formats
	 * were \c "u". See @ref cursor_raw for details., a boolean flag; default \c false.}
	 * @config{read_once, results that are brought into cache from disk by this cursor will be
	 * given less priority in the cache., a boolean flag; default \c false.}
	 * @config{readonly, only query operations are supported by this cursor.  An error is
	 * returned if a modification is attempted using the cursor.  The default is false for all
	 * cursor types except for log and metadata cursors., a boolean flag; default \c false.}
	 * @config{statistics, Specify the statistics to be gathered.  Choosing "all" gathers
	 * statistics regardless of cost and may include traversing on-disk files; "fast" gathers a
	 * subset of relatively inexpensive statistics.  The selection must agree with the database
	 * \c statistics configuration specified to ::wiredtiger_open or WT_CONNECTION::reconfigure.
	 * For example\, "all" or "fast" can be configured when the database is configured with
	 * "all"\, but the cursor open will fail if "all" is specified when the database is
	 * configured with "fast"\, and the cursor open will fail in all cases when the database is
	 * configured with "none". If "size" is configured\, only the underlying size of the object
	 * on disk is filled in and the object is not opened.  If \c statistics is not configured\,
	 * the default configuration is the database configuration.  The "clear" configuration
	 * resets statistics after gathering them\, where appropriate (for example\, a cache size
	 * statistic is not cleared\, while the count of cursor insert operations will be cleared).
	 * See @ref statistics for more information., a list\, with values chosen from the following
	 * options: \c "all"\, \c "cache_walk"\, \c "fast"\, \c "clear"\, \c "size"\, \c
	 * "tree_walk"; default empty.}
	 * @config{target, if non-empty\, backup the list of objects; valid only for a backup data
	 * source., a list of strings; default empty.}
	 * @configend
	 * @param[out] cursorp a pointer to the newly opened cursor
	 * @errors
	 */
	int __F(open_cursor)(WT_SESSION *session,
	    const char *uri, WT_HANDLE_NULLABLE(WT_CURSOR) *to_dup,
	    const char *config, WT_CURSOR **cursorp);
	/*! @} */

	/*!
	 * @name Table operations
	 * @{
	 */
	/*!
	 * Alter a table.
	 *
	 * This will allow modification of some table settings after
	 * creation.
	 *
	 * @exclusive
	 *
	 * @snippet ex_all.c Alter a table
	 *
	 * @param session the session handle
	 * @param name the URI of the object to alter, such as \c "table:stock"
	 * @configstart{WT_SESSION.alter, see dist/api_data.py}
	 * @config{access_pattern_hint, It is recommended that workloads that consist primarily of
	 * updates and/or point queries specify \c random.  Workloads that do many cursor scans
	 * through large ranges of data specify \c sequential and other workloads specify \c none.
	 * The option leads to an advisory call to an appropriate operating system API where
	 * available., a string\, chosen from the following options: \c "none"\, \c "random"\, \c
	 * "sequential"; default \c none.}
	 * @config{app_metadata, application-owned metadata for this object., a string; default
	 * empty.}
	 * @config{cache_resident, do not ever evict the object's pages from cache.  Not compatible
	 * with LSM tables; see @ref tuning_cache_resident for more information., a boolean flag;
	 * default \c false.}
	 * @config{log = (, the transaction log configuration for this object.  Only valid if log is
	 * enabled in ::wiredtiger_open., a set of related configuration options defined below.}
	 * @config{&nbsp;&nbsp;&nbsp;&nbsp;enabled, if false\, this object has checkpoint-level
	 * durability., a boolean flag; default \c true.}
	 * @config{ ),,}
	 * @config{os_cache_dirty_max, maximum dirty system buffer cache usage\, in bytes.  If
	 * non-zero\, schedule writes for dirty blocks belonging to this object in the system buffer
	 * cache after that many bytes from this object are written into the buffer cache., an
	 * integer greater than or equal to 0; default \c 0.}
	 * @config{os_cache_max, maximum system buffer cache usage\, in bytes.  If non-zero\, evict
	 * object blocks from the system buffer cache after that many bytes from this object are
	 * read or written into the buffer cache., an integer greater than or equal to 0; default \c
	 * 0.}
	 * @configend
	 * @errors
	 */
	int __F(alter)(WT_SESSION *session,
	    const char *name, const char *config);

	/*!
	 * Create a table, column group, index or file.
	 *
	 * @not_transactional
	 *
	 * @snippet ex_all.c Create a table
	 *
	 * @param session the session handle
	 * @param name the URI of the object to create, such as
	 * \c "table:stock". For a description of URI formats
	 * see @ref data_sources.
	 * @configstart{WT_SESSION.create, see dist/api_data.py}
	 * @config{access_pattern_hint, It is recommended that workloads that consist primarily of
	 * updates and/or point queries specify \c random.  Workloads that do many cursor scans
	 * through large ranges of data specify \c sequential and other workloads specify \c none.
	 * The option leads to an advisory call to an appropriate operating system API where
	 * available., a string\, chosen from the following options: \c "none"\, \c "random"\, \c
	 * "sequential"; default \c none.}
	 * @config{allocation_size, the file unit allocation size\, in bytes\, must a power-of-two;
	 * smaller values decrease the file space required by overflow items\, and the default value
	 * of 4KB is a good choice absent requirements from the operating system or storage device.,
	 * an integer between 512B and 128MB; default \c 4KB.}
	 * @config{app_metadata, application-owned metadata for this object., a string; default
	 * empty.}
	 * @config{block_allocation, configure block allocation.  Permitted values are \c "first" or
	 * \c "best"; the \c "first" configuration uses a first-available algorithm during block
	 * allocation\, the \c "best" configuration uses a best-fit algorithm., a string\, chosen
	 * from the following options: \c "first"\, \c "best"; default \c best.}
	 * @config{block_compressor, configure a compressor for file blocks.  Permitted values are
	 * \c "none" or custom compression engine name created with WT_CONNECTION::add_compressor.
	 * If WiredTiger has builtin support for \c "lz4"\, \c "snappy"\, \c "zlib" or \c "zstd"
	 * compression\, these names are also available.  See @ref compression for more
	 * information., a string; default \c none.}
	 * @config{cache_resident, do not ever evict the object's pages from cache.  Not compatible
	 * with LSM tables; see @ref tuning_cache_resident for more information., a boolean flag;
	 * default \c false.}
	 * @config{checksum, configure block checksums; permitted values are <code>on</code>
	 * (checksum all blocks)\, <code>off</code> (checksum no blocks) and
	 * <code>uncompresssed</code> (checksum only blocks which are not compressed for any
	 * reason). The \c uncompressed setting is for applications which can rely on decompression
	 * to fail if a block has been corrupted., a string\, chosen from the following options: \c
	 * "on"\, \c "off"\, \c "uncompressed"; default \c uncompressed.}
	 * @config{colgroups, comma-separated list of names of column groups.  Each column group is
	 * stored separately\, keyed by the primary key of the table.  If no column groups are
	 * specified\, all columns are stored together in a single file.  All value columns in the
	 * table must appear in at least one column group.  Each column group must be created with a
	 * separate call to WT_SESSION::create., a list of strings; default empty.}
	 * @config{collator, configure custom collation for keys.  Permitted values are \c "none" or
	 * a custom collator name created with WT_CONNECTION::add_collator., a string; default \c
	 * none.}
	 * @config{columns, list of the column names.  Comma-separated list of the form
	 * <code>(column[\,...])</code>. For tables\, the number of entries must match the total
	 * number of values in \c key_format and \c value_format.  For colgroups and indices\, all
	 * column names must appear in the list of columns for the table., a list of strings;
	 * default empty.}
	 * @config{dictionary, the maximum number of unique values remembered in the Btree row-store
	 * leaf page value dictionary; see @ref file_formats_compression for more information., an
	 * integer greater than or equal to 0; default \c 0.}
	 * @config{encryption = (, configure an encryptor for file blocks.  When a table is
	 * created\, its encryptor is not implicitly used for any related indices or column groups.,
	 * a set of related configuration options defined below.}
	 * @config{&nbsp;&nbsp;&nbsp;&nbsp;
	 * keyid, An identifier that identifies a unique instance of the encryptor.  It is stored in
	 * clear text\, and thus is available when the wiredtiger database is reopened.  On the
	 * first use of a (name\, keyid) combination\, the WT_ENCRYPTOR::customize function is
	 * called with the keyid as an argument., a string; default empty.}
	 * @config{&nbsp;&nbsp;&nbsp;&nbsp;name, Permitted values are \c "none" or custom encryption
	 * engine name created with WT_CONNECTION::add_encryptor.  See @ref encryption for more
	 * information., a string; default \c none.}
	 * @config{ ),,}
	 * @config{exclusive, fail if the object exists.  When false (the default)\, if the object
	 * exists\, check that its settings match the specified configuration., a boolean flag;
	 * default \c false.}
	 * @config{extractor, configure custom extractor for indices.  Permitted values are \c
	 * "none" or an extractor name created with WT_CONNECTION::add_extractor., a string; default
	 * \c none.}
	 * @config{format, the file format., a string\, chosen from the following options: \c
	 * "btree"; default \c btree.}
	 * @config{huffman_key, configure Huffman encoding for keys.  Permitted values are \c
	 * "none"\, \c "english"\, \c "utf8<file>" or \c "utf16<file>". See @ref huffman for more
	 * information., a string; default \c none.}
	 * @config{huffman_value, configure Huffman encoding for values.  Permitted values are \c
	 * "none"\, \c "english"\, \c "utf8<file>" or \c "utf16<file>". See @ref huffman for more
	 * information., a string; default \c none.}
	 * @config{ignore_in_memory_cache_size, allow update and insert operations to proceed even
	 * if the cache is already at capacity.  Only valid in conjunction with in-memory databases.
	 * Should be used with caution - this configuration allows WiredTiger to consume memory over
	 * the configured cache limit., a boolean flag; default \c false.}
	 * @config{immutable, configure the index to be immutable - that is an index is not changed
	 * by any update to a record in the table., a boolean flag; default \c false.}
	 * @config{internal_key_max, the largest key stored in an internal node\, in bytes.  If
	 * set\, keys larger than the specified size are stored as overflow items (which may require
	 * additional I/O to access). The default and the maximum allowed value are both one-tenth
	 * the size of a newly split internal page., an integer greater than or equal to 0; default
	 * \c 0.}
	 * @config{internal_key_truncate, configure internal key truncation\, discarding unnecessary
	 * trailing bytes on internal keys (ignored for custom collators)., a boolean flag; default
	 * \c true.}
	 * @config{internal_page_max, the maximum page size for internal nodes\, in bytes; the size
	 * must be a multiple of the allocation size and is significant for applications wanting to
	 * avoid excessive L2 cache misses while searching the tree.  The page maximum is the bytes
	 * of uncompressed data\, that is\, the limit is applied before any block compression is
	 * done., an integer between 512B and 512MB; default \c 4KB.}
	 * @config{key_format, the format of the data packed into key items.  See @ref
	 * schema_format_types for details.  By default\, the key_format is \c 'u' and applications
	 * use WT_ITEM structures to manipulate raw byte arrays.  By default\, records are stored in
	 * row-store files: keys of type \c 'r' are record numbers and records referenced by record
	 * number are stored in column-store files., a format string; default \c u.}
	 * @config{leaf_key_max, the largest key stored in a leaf node\, in bytes.  If set\, keys
	 * larger than the specified size are stored as overflow items (which may require additional
	 * I/O to access). The default value is one-tenth the size of a newly split leaf page., an
	 * integer greater than or equal to 0; default \c 0.}
	 * @config{leaf_page_max, the maximum page size for leaf nodes\, in bytes; the size must be
	 * a multiple of the allocation size\, and is significant for applications wanting to
	 * maximize sequential data transfer from a storage device.  The page maximum is the bytes
	 * of uncompressed data\, that is\, the limit is applied before any block compression is
	 * done., an integer between 512B and 512MB; default \c 32KB.}
	 * @config{leaf_value_max, the largest value stored in a leaf node\, in bytes.  If set\,
	 * values larger than the specified size are stored as overflow items (which may require
	 * additional I/O to access). If the size is larger than the maximum leaf page size\, the
	 * page size is temporarily ignored when large values are written.  The default is one-half
	 * the size of a newly split leaf page., an integer greater than or equal to 0; default \c
	 * 0.}
	 * @config{log = (, the transaction log configuration for this object.  Only valid if log is
	 * enabled in ::wiredtiger_open., a set of related configuration options defined below.}
	 * @config{&nbsp;&nbsp;&nbsp;&nbsp;enabled, if false\, this object has checkpoint-level
	 * durability., a boolean flag; default \c true.}
	 * @config{ ),,}
	 * @config{lsm = (, options only relevant for LSM data sources., a set of related
	 * configuration options defined below.}
	 * @config{&nbsp;&nbsp;&nbsp;&nbsp;auto_throttle,
	 * Throttle inserts into LSM trees if flushing to disk isn't keeping up., a boolean flag;
	 * default \c true.}
	 * @config{&nbsp;&nbsp;&nbsp;&nbsp;bloom, create bloom filters on LSM tree
	 * chunks as they are merged., a boolean flag; default \c true.}
	 * @config{&nbsp;&nbsp;&nbsp;&nbsp;bloom_bit_count, the number of bits used per item for LSM
	 * bloom filters., an integer between 2 and 1000; default \c 16.}
	 * @config{&nbsp;&nbsp;&nbsp;&nbsp;bloom_config, config string used when creating Bloom
	 * filter files\, passed to WT_SESSION::create., a string; default empty.}
	 * @config{&nbsp;&nbsp;&nbsp;&nbsp;bloom_hash_count, the number of hash values per item used
	 * for LSM bloom filters., an integer between 2 and 100; default \c 8.}
	 * @config{&nbsp;&nbsp;&nbsp;&nbsp;bloom_oldest, create a bloom filter on the oldest LSM
	 * tree chunk.  Only supported if bloom filters are enabled., a boolean flag; default \c
	 * false.}
	 * @config{&nbsp;&nbsp;&nbsp;&nbsp;chunk_count_limit, the maximum number of chunks
	 * to allow in an LSM tree.  This option automatically times out old data.  As new chunks
	 * are added old chunks will be removed.  Enabling this option disables LSM background
	 * merges., an integer; default \c 0.}
	 * @config{&nbsp;&nbsp;&nbsp;&nbsp;chunk_max, the
	 * maximum size a single chunk can be.  Chunks larger than this size are not considered for
	 * further merges.  This is a soft limit\, and chunks larger than this value can be created.
	 * Must be larger than chunk_size., an integer between 100MB and 10TB; default \c 5GB.}
	 * @config{&nbsp;&nbsp;&nbsp;&nbsp;chunk_size, the maximum size of the in-memory chunk of an
	 * LSM tree.  This limit is soft - it is possible for chunks to be temporarily larger than
	 * this value.  This overrides the \c memory_page_max setting., an integer between 512K and
	 * 500MB; default \c 10MB.}
	 * @config{&nbsp;&nbsp;&nbsp;&nbsp;merge_custom = (, configure the
	 * tree to merge into a custom data source., a set of related configuration options defined
	 * below.}
	 * @config{&nbsp;&nbsp;&nbsp;&nbsp;&nbsp;&nbsp;&nbsp;&nbsp;prefix, custom data
	 * source prefix instead of \c "file"., a string; default empty.}
	 * @config{&nbsp;&nbsp;&nbsp;&nbsp;&nbsp;&nbsp;&nbsp;&nbsp;start_generation, merge
	 * generation at which the custom data source is used (zero indicates no custom data
	 * source)., an integer between 0 and 10; default \c 0.}
	 * @config{&nbsp;&nbsp;&nbsp;&nbsp;&nbsp;&nbsp;&nbsp;&nbsp;suffix, custom data source suffix
	 * instead of \c ".lsm"., a string; default empty.}
	 * @config{ ),,}
	 * @config{&nbsp;&nbsp;&nbsp;&nbsp;merge_max, the maximum number of chunks to include in a
	 * merge operation., an integer between 2 and 100; default \c 15.}
	 * @config{&nbsp;&nbsp;&nbsp;&nbsp;merge_min, the minimum number of chunks to include in a
	 * merge operation.  If set to 0 or 1 half the value of merge_max is used., an integer no
	 * more than 100; default \c 0.}
	 * @config{ ),,}
	 * @config{memory_page_image_max, the maximum in-memory page image represented by a single
	 * storage block.  Depending on compression efficiency\, compression can create storage
	 * blocks which require significant resources to re-instantiate in the cache\, penalizing
	 * the performance of future point updates.  The value limits the maximum in-memory page
	 * image a storage block will need.  If set to 0\, a default of 4 times \c leaf_page_max is
	 * used., an integer greater than or equal to 0; default \c 0.}
	 * @config{memory_page_max, the maximum size a page can grow to in memory before being
	 * reconciled to disk.  The specified size will be adjusted to a lower bound of
	 * <code>leaf_page_max</code>\, and an upper bound of <code>cache_size / 10</code>. This
	 * limit is soft - it is possible for pages to be temporarily larger than this value.  This
	 * setting is ignored for LSM trees\, see \c chunk_size., an integer between 512B and 10TB;
	 * default \c 5MB.}
	 * @config{os_cache_dirty_max, maximum dirty system buffer cache usage\, in bytes.  If
	 * non-zero\, schedule writes for dirty blocks belonging to this object in the system buffer
	 * cache after that many bytes from this object are written into the buffer cache., an
	 * integer greater than or equal to 0; default \c 0.}
	 * @config{os_cache_max, maximum system buffer cache usage\, in bytes.  If non-zero\, evict
	 * object blocks from the system buffer cache after that many bytes from this object are
	 * read or written into the buffer cache., an integer greater than or equal to 0; default \c
	 * 0.}
	 * @config{prefix_compression, configure prefix compression on row-store leaf pages., a
	 * boolean flag; default \c false.}
	 * @config{prefix_compression_min, minimum gain before prefix compression will be used on
	 * row-store leaf pages., an integer greater than or equal to 0; default \c 4.}
	 * @config{split_pct, the Btree page split size as a percentage of the maximum Btree page
	 * size\, that is\, when a Btree page is split\, it will be split into smaller pages\, where
	 * each page is the specified percentage of the maximum Btree page size., an integer between
	 * 50 and 100; default \c 90.}
	 * @config{type, set the type of data source used to store a column group\, index or simple
	 * table.  By default\, a \c "file:" URI is derived from the object name.  The \c type
	 * configuration can be used to switch to a different data source\, such as LSM or an
	 * extension configured by the application., a string; default \c file.}
	 * @config{value_format, the format of the data packed into value items.  See @ref
	 * schema_format_types for details.  By default\, the value_format is \c 'u' and
	 * applications use a WT_ITEM structure to manipulate raw byte arrays.  Value items of type
	 * 't' are bitfields\, and when configured with record number type keys\, will be stored
	 * using a fixed-length store., a format string; default \c u.}
	 * @configend
	 * @errors
	 */
	int __F(create)(WT_SESSION *session,
	    const char *name, const char *config);

#if !defined(SWIG) && !defined(DOXYGEN)
	/*!
	 * Import a file.
	 *
	 * @snippet ex_all.c Import a file
	 *
	 * @param session the session handle
	 * @param name the URI of the object to import
	 * @configempty{WT_SESSION.import, see dist/api_data.py}
	 * @errors
	 */
	int __F(import)(WT_SESSION *session,
	    const char *name, const char *config);
#endif

	/*!
	 * Compact a live row- or column-store btree or LSM tree.
	 *
	 * @snippet ex_all.c Compact a table
	 *
	 * @param session the session handle
	 * @param name the URI of the object to compact, such as
	 * \c "table:stock"
	 * @configstart{WT_SESSION.compact, see dist/api_data.py}
	 * @config{timeout, maximum amount of time to allow for compact in seconds.  The actual
	 * amount of time spent in compact may exceed the configured value.  A value of zero
	 * disables the timeout., an integer; default \c 1200.}
	 * @configend
	 * @errors
	 */
	int __F(compact)(WT_SESSION *session,
	    const char *name, const char *config);

	/*!
	 * Drop (delete) an object.
	 *
	 * @exclusive
	 *
	 * @not_transactional
	 *
	 * @snippet ex_all.c Drop a table
	 *
	 * @param session the session handle
	 * @param name the URI of the object to drop, such as \c "table:stock"
	 * @configstart{WT_SESSION.drop, see dist/api_data.py}
	 * @config{force, return success if the object does not exist., a boolean flag; default \c
	 * false.}
	 * @config{remove_files, if the underlying files should be removed., a boolean flag; default
	 * \c true.}
	 * @configend
	 * @ebusy_errors
	 */
	int __F(drop)(WT_SESSION *session,
	    const char *name, const char *config);

	/*!
	 * Join a join cursor with a reference cursor.
	 *
	 * @snippet ex_schema.c Join cursors
	 *
	 * @param session the session handle
	 * @param join_cursor a cursor that was opened using a
	 * \c "join:" URI. It may not have been used for any operations
	 * other than other join calls.
	 * @param ref_cursor an index cursor having the same base table
	 * as the join_cursor, or a table cursor open on the same base table,
	 * or another join cursor. Unless the ref_cursor is another join
	 * cursor, it must be positioned.
	 *
	 * The ref_cursor limits the results seen by iterating the
	 * join_cursor to table items referred to by the key in this
	 * index. The set of keys referred to is modified by the compare
	 * config option.
	 *
	 * Multiple join calls builds up a set of ref_cursors, and
	 * by default, the results seen by iteration are the intersection
	 * of the cursor ranges participating in the join. When configured
	 * with \c "operation=or", the results seen are the union of
	 * the participating cursor ranges.
	 *
	 * After the join call completes, the ref_cursor cursor may not be
	 * used for any purpose other than get_key and get_value. Any other
	 * cursor method (e.g. next, prev,close) will fail. When the
	 * join_cursor is closed, the ref_cursor is made available for
	 * general use again. The application should close ref_cursor when
	 * finished with it, although not before the join_cursor is closed.
	 *
	 * @configstart{WT_SESSION.join, see dist/api_data.py}
	 * @config{bloom_bit_count, the number of bits used per item for the bloom filter., an
	 * integer between 2 and 1000; default \c 16.}
	 * @config{bloom_false_positives, return all values that pass the bloom filter\, without
	 * eliminating any false positives., a boolean flag; default \c false.}
	 * @config{bloom_hash_count, the number of hash values per item for the bloom filter., an
	 * integer between 2 and 100; default \c 8.}
	 * @config{compare, modifies the set of items to be returned so that the index key satisfies
	 * the given comparison relative to the key set in this cursor., a string\, chosen from the
	 * following options: \c "eq"\, \c "ge"\, \c "gt"\, \c "le"\, \c "lt"; default \c "eq".}
	 * @config{count, set an approximate count of the elements that would be included in the
	 * join.  This is used in sizing the bloom filter\, and also influences evaluation order for
	 * cursors in the join.  When the count is equal for multiple bloom filters in a composition
	 * of joins\, the bloom filter may be shared., an integer; default \c .}
	 * @config{operation, the operation applied between this and other joined cursors.  When
	 * "operation=and" is specified\, all the conditions implied by joins must be satisfied for
	 * an entry to be returned by the join cursor; when "operation=or" is specified\, only one
	 * must be satisfied.  All cursors joined to a join cursor must have matching operations., a
	 * string\, chosen from the following options: \c "and"\, \c "or"; default \c "and".}
	 * @config{strategy, when set to bloom\, a bloom filter is created and populated for this
	 * index.  This has an up front cost but may reduce the number of accesses to the main table
	 * when iterating the joined cursor.  The bloom setting requires that count be set., a
	 * string\, chosen from the following options: \c "bloom"\, \c "default"; default empty.}
	 * @configend
	 * @errors
	 */
	int __F(join)(WT_SESSION *session, WT_CURSOR *join_cursor,
	    WT_CURSOR *ref_cursor, const char *config);

	/*!
	 * Flush the log.
	 *
	 * @param session the session handle
	 * @configstart{WT_SESSION.log_flush, see dist/api_data.py}
	 * @config{sync, forcibly flush the log and wait for it to achieve the synchronization level
	 * specified.  The \c background setting initiates a background synchronization intended to
	 * be used with a later call to WT_SESSION::transaction_sync.  The \c off setting forces any
	 * buffered log records to be written to the file system.  The \c on setting forces log
	 * records to be written to the storage device., a string\, chosen from the following
	 * options: \c "background"\, \c "off"\, \c "on"; default \c on.}
	 * @configend
	 * @errors
	 */
	int __F(log_flush)(WT_SESSION *session, const char *config);

	/*!
	 * Insert a ::WT_LOGREC_MESSAGE type record in the database log files
	 * (the database must be configured for logging when this method is
	 * called).
	 *
	 * @param session the session handle
	 * @param format a printf format specifier
	 * @errors
	 */
	int __F(log_printf)(WT_SESSION *session, const char *format, ...);

	/*!
	 * Rebalance a table or file, see @ref rebalance.
	 *
	 * @exclusive
	 *
	 * @snippet ex_all.c Rebalance a table
	 *
	 * @param session the session handle
	 * @param uri the current URI of the object, such as \c "table:mytable"
	 * @configempty{WT_SESSION.rebalance, see dist/api_data.py}
	 * @ebusy_errors
	 */
	int __F(rebalance)(
	    WT_SESSION *session, const char *uri, const char *config);

	/*!
	 * Rename an object.
	 *
	 * @not_transactional
	 *
	 * @snippet ex_all.c Rename a table
	 *
	 * @exclusive
	 *
	 * @param session the session handle
	 * @param uri the current URI of the object, such as \c "table:old"
	 * @param newuri the new URI of the object, such as \c "table:new"
	 * @configempty{WT_SESSION.rename, see dist/api_data.py}
	 * @ebusy_errors
	 */
	int __F(rename)(WT_SESSION *session,
	    const char *uri, const char *newuri, const char *config);

	/*!
	 * Reset the session handle.
	 *
	 * This method resets all cursors associated with this session and
	 * discards cached resources.  The session can be re-used immediately
	 * after this call returns. If a transaction is running on this
	 * session, then this call takes no action and return an error.
	 *
	 * @snippet ex_all.c Reset the session
	 *
	 * @param session the session handle
	 * @errors
	 */
	int __F(reset)(WT_SESSION *session);

	/*!
	 * Salvage a table or file.
	 *
	 * Salvage rebuilds the file, or files of which a table is comprised,
	 * discarding any corrupted file blocks.
	 *
	 * Previously deleted records may re-appear, and inserted records may
	 * disappear, when salvage is done, so salvage should not be run
	 * unless it is known to be necessary.  Normally, salvage should be
	 * called after a table or file has been corrupted, as reported by the
	 * WT_SESSION::verify method.
	 *
	 * Files are rebuilt in place, the salvage method overwrites the
	 * existing files.
	 *
	 * @exclusive
	 *
	 * @snippet ex_all.c Salvage a table
	 *
	 * @param session the session handle
	 * @param name the URI of the table or file to salvage
	 * @configstart{WT_SESSION.salvage, see dist/api_data.py}
	 * @config{force, force salvage even of files that do not appear to be WiredTiger files., a
	 * boolean flag; default \c false.}
	 * @configend
	 * @ebusy_errors
	 */
	int __F(salvage)(WT_SESSION *session,
	    const char *name, const char *config);

	/*!
	 * Truncate a file, table, cursor range, or backup cursor
	 *
	 * Truncate a table or file.
	 * @snippet ex_all.c Truncate a table
	 *
	 * Truncate a cursor range.  When truncating based on a cursor position,
	 * it is not required the cursor reference a record in the object, only
	 * that the key be set.  This allows applications to discard portions of
	 * the object name space without knowing exactly what records the object
	 * contains.
	 * @snippet ex_all.c Truncate a range
	 *
	 * Any specified cursors end with no position, and subsequent calls to
	 * the WT_CURSOR::next (WT_CURSOR::prev) method will iterate from the
	 * beginning (end) of the table.
	 *
	 * When a range truncate is in progress, and another transaction inserts
	 * a key into that range, the behavior is not well defined - a conflict
	 * may be detected or both transactions may be permitted to commit. If
	 * they do commit, and if there is a crash and recovery runs, the result
	 * may be different than what was in cache before the crash.
	 *
	 * Truncate a backup cursor.  This operation removes all log files that
	 * have been returned by the backup cursor.  It can be used to remove log
	 * files after copying them during @ref backup_incremental.
	 * @snippet ex_backup.c Truncate a backup cursor
	 *
	 * @param session the session handle
	 * @param name the URI of the table or file to truncate, or \c "log:"
	 * for a backup cursor
	 * @param start optional cursor marking the first record discarded;
	 * if <code>NULL</code>, the truncate starts from the beginning of
	 * the object; must be provided when truncating a backup cursor
	 * @param stop optional cursor marking the last record discarded;
	 * if <code>NULL</code>, the truncate continues to the end of the
	 * object; ignored when truncating a backup cursor
	 * @configempty{WT_SESSION.truncate, see dist/api_data.py}
	 * @errors
	 */
	int __F(truncate)(WT_SESSION *session,
	    const char *name,
	    WT_HANDLE_NULLABLE(WT_CURSOR) *start,
	    WT_HANDLE_NULLABLE(WT_CURSOR) *stop,
	    const char *config);

	/*!
	 * Upgrade a table or file.
	 *
	 * Upgrade upgrades a table or file, if upgrade is required.
	 *
	 * @exclusive
	 *
	 * @snippet ex_all.c Upgrade a table
	 *
	 * @param session the session handle
	 * @param name the URI of the table or file to upgrade
	 * @configempty{WT_SESSION.upgrade, see dist/api_data.py}
	 * @ebusy_errors
	 */
	int __F(upgrade)(WT_SESSION *session,
	    const char *name, const char *config);

	/*!
	 * Verify a table or file.
	 *
	 * Verify reports if a file, or the files of which a table is
	 * comprised, have been corrupted.  The WT_SESSION::salvage method
	 * can be used to repair a corrupted file,
	 *
	 * @snippet ex_all.c Verify a table
	 *
	 * @exclusive
	 *
	 * @param session the session handle
	 * @param name the URI of the table or file to verify, optional if verifying the history
	 * store
	 * @configstart{WT_SESSION.verify, see dist/api_data.py}
	 * @config{dump_address, Display page addresses\, time windows\, and page types as pages are
	 * verified\, using the application's message handler\, intended for debugging., a boolean
	 * flag; default \c false.}
	 * @config{dump_blocks, Display the contents of on-disk blocks as they are verified\, using
	 * the application's message handler\, intended for debugging., a boolean flag; default \c
	 * false.}
	 * @config{dump_layout, Display the layout of the files as they are verified\, using the
	 * application's message handler\, intended for debugging; requires optional support from
	 * the block manager., a boolean flag; default \c false.}
	 * @config{dump_offsets, Display the contents of specific on-disk blocks\, using the
	 * application's message handler\, intended for debugging., a list of strings; default
	 * empty.}
	 * @config{dump_pages, Display the contents of in-memory pages as they are verified\, using
	 * the application's message handler\, intended for debugging., a boolean flag; default \c
	 * false.}
	 * @config{stable_timestamp, Ensure that no data has a start timestamp after the stable
	 * timestamp\, to be run after rollback_to_stable., a boolean flag; default \c false.}
	 * @config{strict, Treat any verification problem as an error; by default\, verify will
	 * warn\, but not fail\, in the case of errors that won't affect future behavior (for
	 * example\, a leaked block)., a boolean flag; default \c false.}
	 * @configend
	 * @ebusy_errors
	 */
	int __F(verify)(WT_SESSION *session,
	    const char *name, const char *config);
	/*! @} */

	/*!
	 * @name Transactions
	 * @{
	 */
	/*!
	 * Start a transaction in this session.
	 *
	 * The transaction remains active until ended by
	 * WT_SESSION::commit_transaction or WT_SESSION::rollback_transaction.
	 * Operations performed on cursors capable of supporting transactional
	 * operations that are already open in this session, or which are opened
	 * before the transaction ends, will operate in the context of the
	 * transaction.
	 *
	 * @requires_notransaction
	 *
	 * @snippet ex_all.c transaction commit/rollback
	 *
	 * @param session the session handle
	 * @configstart{WT_SESSION.begin_transaction, see dist/api_data.py}
	 * @config{ignore_prepare, whether to ignore the updates by other prepared transactions as
	 * part of read operations of this transaction.  When \c true\, forces the transaction to be
	 * read-only.  Use \c force to ignore prepared updates and permit writes (which can cause
	 * lost updates unless the application knows something about the relationship between
	 * prepared transactions and the updates that are ignoring them)., a string\, chosen from
	 * the following options: \c "false"\, \c "force"\, \c "true"; default \c false.}
	 * @config{isolation, the isolation level for this transaction; defaults to the session's
	 * isolation level., a string\, chosen from the following options: \c "read-uncommitted"\,
	 * \c "read-committed"\, \c "snapshot"; default empty.}
	 * @config{name, name of the transaction for tracing and debugging., a string; default
	 * empty.}
	 * @config{operation_timeout_ms, when non-zero\, a requested limit on the time taken to
	 * complete operations in this transaction.  Time is measured in real time milliseconds from
	 * the start of each WiredTiger API call.  There is no guarantee any operation will not take
	 * longer than this amount of time.  If WiredTiger notices the limit has been exceeded\, an
	 * operation may return a WT_ROLLBACK error.  Default is to have no limit., an integer
	 * greater than or equal to 1; default \c 0.}
	 * @config{priority, priority of the transaction for resolving conflicts.  Transactions with
	 * higher values are less likely to abort., an integer between -100 and 100; default \c 0.}
	 * @config{read_timestamp, read using the specified timestamp.  The supplied value must not
	 * be older than the current oldest timestamp.  See @ref transaction_timestamps., a string;
	 * default empty.}
	 * @config{roundup_timestamps = (, round up timestamps of the transaction.  This setting
	 * alters the visibility expected in a transaction.  See @ref transaction_timestamps., a set
	 * of related configuration options defined below.}
	 * @config{&nbsp;&nbsp;&nbsp;&nbsp;
	 * prepared, applicable only for prepared transactions.  Indicates if the prepare timestamp
	 * and the commit timestamp of this transaction can be rounded up.  If the prepare timestamp
	 * is less than the oldest timestamp\, the prepare timestamp will be rounded to the oldest
	 * timestamp.  If the commit timestamp is less than the prepare timestamp\, the commit
	 * timestamp will be rounded up to the prepare timestamp., a boolean flag; default \c
	 * false.}
	 * @config{&nbsp;&nbsp;&nbsp;&nbsp;read, if the read timestamp is less than the
	 * oldest timestamp\, the read timestamp will be rounded up to the oldest timestamp., a
	 * boolean flag; default \c false.}
	 * @config{ ),,}
	 * @config{sync, whether to sync log records when the transaction commits\, inherited from
	 * ::wiredtiger_open \c transaction_sync., a boolean flag; default empty.}
	 * @configend
	 * @errors
	 */
	int __F(begin_transaction)(WT_SESSION *session, const char *config);

	/*!
	 * Commit the current transaction.
	 *
	 * A transaction must be in progress when this method is called.
	 *
	 * If WT_SESSION::commit_transaction returns an error, the transaction
	 * was rolled back, not committed.
	 *
	 * @requires_transaction
	 *
	 * @snippet ex_all.c transaction commit/rollback
	 *
	 * @param session the session handle
	 * @configstart{WT_SESSION.commit_transaction, see dist/api_data.py}
	 * @config{commit_timestamp, set the commit timestamp for the current transaction.  The
	 * supplied value must not be older than the first commit timestamp set for the current
	 * transaction.  The value must also not be older than the current oldest and stable
	 * timestamps.  See @ref transaction_timestamps., a string; default empty.}
	 * @config{durable_timestamp, set the durable timestamp for the current transaction.  The
	 * supplied value must not be older than the commit timestamp set for the current
	 * transaction.  The value must also not be older than the current stable timestamp.  See
	 * @ref transaction_timestamps., a string; default empty.}
	 * @config{operation_timeout_ms, when non-zero\, a requested limit on the time taken to
	 * complete operations in this transaction.  Time is measured in real time milliseconds from
	 * the start of each WiredTiger API call.  There is no guarantee any operation will not take
	 * longer than this amount of time.  If WiredTiger notices the limit has been exceeded\, an
	 * operation may return a WT_ROLLBACK error.  Default is to have no limit., an integer
	 * greater than or equal to 1; default \c 0.}
	 * @config{sync, override whether to sync log records when the transaction commits\,
	 * inherited from ::wiredtiger_open \c transaction_sync.  The \c background setting
	 * initiates a background synchronization intended to be used with a later call to
	 * WT_SESSION::transaction_sync.  The \c off setting does not wait for record to be written
	 * or synchronized.  The \c on setting forces log records to be written to the storage
	 * device., a string\, chosen from the following options: \c "background"\, \c "off"\, \c
	 * "on"; default empty.}
	 * @configend
	 * @errors
	 */
	int __F(commit_transaction)(WT_SESSION *session, const char *config);

	/*!
	 * Prepare the current transaction.
	 *
	 * A transaction must be in progress when this method is called.
	 *
	 * Preparing a transaction will guarantee a subsequent commit will
	 * succeed. Only commit and rollback are allowed on a transaction after
	 * it has been prepared. The transaction prepare API is designed to
	 * support MongoDB exclusively, and guarantees update conflicts have
	 * been resolved, but does not guarantee durability.
	 *
	 * @requires_transaction
	 *
	 * @snippet ex_all.c transaction prepare
	 *
	 * @param session the session handle
	 * @configstart{WT_SESSION.prepare_transaction, see dist/api_data.py}
	 * @config{prepare_timestamp, set the prepare timestamp for the updates of the current
	 * transaction.  The supplied value must not be older than any active read timestamps.  See
	 * @ref transaction_timestamps., a string; default empty.}
	 * @configend
	 * @errors
	 */
	int __F(prepare_transaction)(WT_SESSION *session, const char *config);

	/*!
	 * Roll back the current transaction.
	 *
	 * A transaction must be in progress when this method is called.
	 *
	 * All cursors are reset.
	 *
	 * @requires_transaction
	 *
	 * @snippet ex_all.c transaction commit/rollback
	 *
	 * @param session the session handle
	 * @configstart{WT_SESSION.rollback_transaction, see dist/api_data.py}
	 * @config{operation_timeout_ms, when non-zero\, a requested limit on the time taken to
	 * complete operations in this transaction.  Time is measured in real time milliseconds from
	 * the start of each WiredTiger API call.  There is no guarantee any operation will not take
	 * longer than this amount of time.  If WiredTiger notices the limit has been exceeded\, an
	 * operation may return a WT_ROLLBACK error.  Default is to have no limit., an integer
	 * greater than or equal to 1; default \c 0.}
	 * @configend
	 * @errors
	 */
	int __F(rollback_transaction)(WT_SESSION *session, const char *config);

	/*!
	 * Set a timestamp on a transaction.
	 *
	 * @snippet ex_all.c transaction timestamp
	 *
	 * @requires_transaction
	 *
	 * @param session the session handle
	 * @configstart{WT_SESSION.timestamp_transaction, see dist/api_data.py}
	 * @config{commit_timestamp, set the commit timestamp for the current transaction.  The
	 * supplied value must not be older than the first commit timestamp set for the current
	 * transaction.  The value must also not be older than the current oldest and stable
	 * timestamps.  See @ref transaction_timestamps., a string; default empty.}
	 * @config{durable_timestamp, set the durable timestamp for the current transaction.  The
	 * supplied value must not be older than the commit timestamp set for the current
	 * transaction.  The value must also not be older than the current stable timestamp.  See
	 * @ref transaction_timestamps., a string; default empty.}
	 * @config{prepare_timestamp, set the prepare timestamp for the updates of the current
	 * transaction.  The supplied value must not be older than any active read timestamps.  See
	 * @ref transaction_timestamps., a string; default empty.}
	 * @config{read_timestamp, read using the specified timestamp.  The supplied value must not
	 * be older than the current oldest timestamp.  This can only be set once for a transaction.
	 * See @ref transaction_timestamps., a string; default empty.}
	 * @configend
	 * @errors
	 */
	int __F(timestamp_transaction)(WT_SESSION *session, const char *config);

	/*!
	 * Query the session's transaction timestamp state.
	 *
	 * @param session the session handle
	 * @param[out] hex_timestamp a buffer that will be set to the
	 * hexadecimal encoding of the timestamp being queried.  Must be large
	 * enough to hold a NUL terminated, hex-encoded 8B timestamp (17 bytes).
	 * @configstart{WT_SESSION.query_timestamp, see dist/api_data.py}
	 * @config{get, specify which timestamp to query: \c commit returns the most recently set
	 * commit_timestamp.  \c first_commit returns the first set commit_timestamp.  \c prepare
	 * returns the timestamp used in preparing a transaction.  \c read returns the timestamp at
	 * which the transaction is reading at.  See @ref transaction_timestamps., a string\, chosen
	 * from the following options: \c "commit"\, \c "first_commit"\, \c "prepare"\, \c "read";
	 * default \c read.}
	 * @configend
	 * @errors
	 * If the session is not in a transaction ::WT_NOTFOUND will be
	 * returned.
	 */
	int __F(query_timestamp)(
	    WT_SESSION *session, char *hex_timestamp, const char *config);

	/*!
	 * Write a transactionally consistent snapshot of a database or set of
	 * objects.  In the absence of transaction timestamps, the checkpoint
	 * includes all transactions committed before the checkpoint starts.
	 *
	 * When timestamps are in use and a \c stable_timestamp has been set
	 * via WT_CONNECTION::set_timestamp and the checkpoint runs with
	 * \c use_timestamp=true (the default), updates committed with a
	 * timestamp larger than the \c stable_timestamp will not be included
	 * in the checkpoint for tables configured with \c log=(enabled=false).
	 * For tables with logging enabled, all committed changes will be
	 * included in the checkpoint (since recovery would roll them forward
	 * anyway).
	 *
	 * Additionally, existing named checkpoints may optionally be
	 * discarded.
	 *
	 * @requires_notransaction
	 *
	 * @snippet ex_all.c Checkpoint examples
	 *
	 * @param session the session handle
	 * @configstart{WT_SESSION.checkpoint, see dist/api_data.py}
	 * @config{drop, specify a list of checkpoints to drop.  The list may additionally contain
	 * one of the following keys: \c "from=all" to drop all checkpoints\, \c "from=<checkpoint>"
	 * to drop all checkpoints after and including the named checkpoint\, or \c
	 * "to=<checkpoint>" to drop all checkpoints before and including the named checkpoint.
	 * Checkpoints cannot be dropped if open in a cursor.  While a hot backup is in progress\,
	 * checkpoints created prior to the start of the backup cannot be dropped., a list of
	 * strings; default empty.}
	 * @config{force, if false (the default)\, checkpoints may be skipped if the underlying
	 * object has not been modified\, if true\, this option forces the checkpoint., a boolean
	 * flag; default \c false.}
	 * @config{name, if set\, specify a name for the checkpoint (note that checkpoints including
	 * LSM trees may not be named)., a string; default empty.}
	 * @config{target, if non-empty\, checkpoint the list of objects., a list of strings;
	 * default empty.}
	 * @config{use_timestamp, if true (the default)\, create the checkpoint as of the last
	 * stable timestamp if timestamps are in use\, or all current updates if there is no stable
	 * timestamp set.  If false\, this option generates a checkpoint with all updates including
	 * those later than the timestamp., a boolean flag; default \c true.}
	 * @configend
	 * @errors
	 */
	int __F(checkpoint)(WT_SESSION *session, const char *config);

	/*!
	 * Return the transaction ID range pinned by the session handle.
	 *
	 * The ID range is approximate and is calculated based on the oldest
	 * ID needed for the active transaction in this session, compared
	 * to the newest transaction in the system.
	 *
	 * @snippet ex_all.c transaction pinned range
	 *
	 * @param session the session handle
	 * @param[out] range the range of IDs pinned by this session. Zero if
	 * there is no active transaction.
	 * @errors
	 */
	int __F(transaction_pinned_range)(WT_SESSION* session, uint64_t *range);

	/*!
	 * Wait for a transaction to become synchronized.  This method is
	 * only useful when ::wiredtiger_open is configured with the
	 * \c transaction_sync setting disabled.
	 *
	 * @requires_notransaction
	 *
	 * @snippet ex_all.c Transaction sync
	 *
	 * @param session the session handle
	 * @configstart{WT_SESSION.transaction_sync, see dist/api_data.py}
	 * @config{timeout_ms, maximum amount of time to wait for background sync to complete in
	 * milliseconds.  A value of zero disables the timeout and returns immediately., an integer;
	 * default \c 1200000.}
	 * @configend
	 * @errors
	 */
	int __F(transaction_sync)(WT_SESSION *session, const char *config);
	/*! @} */

#ifndef DOXYGEN
	/*!
	 * Call into the library.
	 *
	 * This method is used for breakpoints and to set other configuration
	 * when debugging layers not directly supporting those features.
	 *
	 * @param session the session handle
	 * @errors
	 */
	int __F(breakpoint)(WT_SESSION *session);
#endif
};

/*!
 * A connection to a WiredTiger database.  The connection may be opened within
 * the same address space as the caller or accessed over a socket connection.
 *
 * Most applications will open a single connection to a database for each
 * process.  The first process to open a connection to a database will access
 * the database in its own address space.  Subsequent connections (if allowed)
 * will communicate with the first process over a socket connection to perform
 * their operations.
 *
 * <b>Thread safety:</b> A WT_CONNECTION handle may be shared between threads,
 * see @ref threads for more information.
 */
struct __wt_connection {
	/*!
	 * @name Async operation handles
	 * @{
	 */
	/*!
	 * Wait for all outstanding operations to complete.
	 *
	 * @snippet ex_async.c async flush
	 *
	 * @param connection the connection handle
	 * @errors
	 */
	int __F(async_flush)(WT_CONNECTION *connection);

	/*!
	 * Return an async operation handle
	 *
	 * @snippet ex_async.c async handle allocation
	 *
	 * @param connection the connection handle
	 * @param uri the connection handle
	 * @configstart{WT_CONNECTION.async_new_op, see dist/api_data.py}
	 * @config{append, append the value as a new record\, creating a new record number key;
	 * valid only for operations with record number keys., a boolean flag; default \c false.}
	 * @config{overwrite, configures whether the cursor's insert\, update and remove methods
	 * check the existing state of the record.  If \c overwrite is \c false\, WT_CURSOR::insert
	 * fails with ::WT_DUPLICATE_KEY if the record exists\, WT_CURSOR::update and
	 * WT_CURSOR::remove fail with ::WT_NOTFOUND if the record does not exist., a boolean flag;
	 * default \c true.}
	 * @config{raw, ignore the encodings for the key and value\, manage data as if the formats
	 * were \c "u". See @ref cursor_raw for details., a boolean flag; default \c false.}
	 * @config{timeout, maximum amount of time to allow for compact in seconds.  The actual
	 * amount of time spent in compact may exceed the configured value.  A value of zero
	 * disables the timeout., an integer; default \c 1200.}
	 * @configend
	 * @param callback the operation callback
	 * @param[out] asyncopp the new op handle
	 * @errors
	 * If there are no available handles, \c EBUSY is returned.
	 */
	int __F(async_new_op)(WT_CONNECTION *connection,
	    const char *uri, const char *config, WT_ASYNC_CALLBACK *callback,
	    WT_ASYNC_OP **asyncopp);
	/*! @} */

	/*!
	 * Close a connection.
	 *
	 * Any open sessions will be closed. This will release the resources
	 * associated with the session handle, including rolling back any
	 * active transactions and closing any cursors that remain open in the
	 * session.
	 *
	 * @snippet ex_all.c Close a connection
	 *
	 * @param connection the connection handle
	 * @configstart{WT_CONNECTION.close, see dist/api_data.py}
	 * @config{leak_memory, don't free memory during close., a boolean flag; default \c false.}
	 * @config{use_timestamp, by default\, create the close checkpoint as of the last stable
	 * timestamp if timestamps are in use\, or all current updates if there is no stable
	 * timestamp set.  If false\, this option generates a checkpoint with all updates., a
	 * boolean flag; default \c true.}
	 * @configend
	 * @errors
	 */
	int __F(close)(WT_HANDLE_CLOSED(WT_CONNECTION) *connection,
	    const char *config);

#ifndef DOXYGEN
	/*!
	 * Output debug information for various subsystems. The output format
	 * may change over time, gathering the debug information may be
	 * invasive, and the information reported may not provide a point in
	 * time view of the system.
	 *
	 * @param connection the connection handle
	 * @configstart{WT_CONNECTION.debug_info, see dist/api_data.py}
	 * @config{cache, print cache information., a boolean flag; default \c false.}
	 * @config{cursors, print all open cursor information., a boolean flag; default \c false.}
	 * @config{handles, print open handles information., a boolean flag; default \c false.}
	 * @config{log, print log information., a boolean flag; default \c false.}
	 * @config{sessions, print open session information., a boolean flag; default \c false.}
	 * @config{txn, print global txn information., a boolean flag; default \c false.}
	 * @configend
	 * @errors
	 */
	int __F(debug_info)(WT_CONNECTION *connection, const char *config);
#endif

	/*!
	 * Reconfigure a connection handle.
	 *
	 * @snippet ex_all.c Reconfigure a connection
	 *
	 * @param connection the connection handle
	 * @configstart{WT_CONNECTION.reconfigure, see dist/api_data.py}
	 * @config{async = (, asynchronous operations configuration options., a set of related
	 * configuration options defined below.}
	 * @config{&nbsp;&nbsp;&nbsp;&nbsp;enabled, enable
	 * asynchronous operation., a boolean flag; default \c false.}
	 * @config{&nbsp;&nbsp;&nbsp;&nbsp;ops_max, maximum number of expected simultaneous
	 * asynchronous operations., an integer between 1 and 4096; default \c 1024.}
	 * @config{&nbsp;&nbsp;&nbsp;&nbsp;threads, the number of worker threads to service
	 * asynchronous requests.  Each worker thread uses a session from the configured
	 * session_max., an integer between 1 and 20; default \c 2.}
	 * @config{ ),,}
	 * @config{cache_max_wait_ms, the maximum number of milliseconds an application thread will
	 * wait for space to be available in cache before giving up.  Default will wait forever., an
	 * integer greater than or equal to 0; default \c 0.}
	 * @config{cache_overhead, assume the heap allocator overhead is the specified percentage\,
	 * and adjust the cache usage by that amount (for example\, if there is 10GB of data in
	 * cache\, a percentage of 10 means WiredTiger treats this as 11GB). This value is
	 * configurable because different heap allocators have different overhead and different
	 * workloads will have different heap allocation sizes and patterns\, therefore applications
	 * may need to adjust this value based on allocator choice and behavior in measured
	 * workloads., an integer between 0 and 30; default \c 8.}
	 * @config{cache_size, maximum heap memory to allocate for the cache.  A database should
	 * configure either \c cache_size or \c shared_cache but not both., an integer between 1MB
	 * and 10TB; default \c 100MB.}
	 * @config{checkpoint = (, periodically checkpoint the database.  Enabling the checkpoint
	 * server uses a session from the configured session_max., a set of related configuration
	 * options defined below.}
	 * @config{&nbsp;&nbsp;&nbsp;&nbsp;log_size, wait for this amount of
	 * log record bytes to be written to the log between each checkpoint.  If non-zero\, this
	 * value will use a minimum of the log file size.  A database can configure both log_size
	 * and wait to set an upper bound for checkpoints; setting this value above 0 configures
	 * periodic checkpoints., an integer between 0 and 2GB; default \c 0.}
	 * @config{&nbsp;&nbsp;&nbsp;&nbsp;wait, seconds to wait between each checkpoint; setting
	 * this value above 0 configures periodic checkpoints., an integer between 0 and 100000;
	 * default \c 0.}
	 * @config{ ),,}
	 * @config{compatibility = (, set compatibility version of database.  Changing the
	 * compatibility version requires that there are no active operations for the duration of
	 * the call., a set of related configuration options defined below.}
	 * @config{&nbsp;&nbsp;&nbsp;&nbsp;release, compatibility release version string., a string;
	 * default empty.}
	 * @config{ ),,}
	 * @config{debug_mode = (, control the settings of various extended debugging features., a
	 * set of related configuration options defined below.}
	 * @config{&nbsp;&nbsp;&nbsp;&nbsp;
	 * checkpoint_retention, adjust log archiving to retain the log records of this number of
	 * checkpoints.  Zero or one means perform normal archiving., an integer between 0 and 1024;
	 * default \c 0.}
	 * @config{&nbsp;&nbsp;&nbsp;&nbsp;cursor_copy, if true\, use the system
	 * allocator to make a copy of any data returned by a cursor operation and return the copy
	 * instead.  The copy is freed on the next cursor operation.  This allows memory sanitizers
	 * to detect inappropriate references to memory owned by cursors., a boolean flag; default
	 * \c false.}
	 * @config{&nbsp;&nbsp;&nbsp;&nbsp;eviction, if true\, modify internal algorithms
	 * to change skew to force history store eviction to happen more aggressively.  This
	 * includes but is not limited to not skewing newest\, not favoring leaf pages\, and
	 * modifying the eviction score mechanism., a boolean flag; default \c false.}
	 * @config{&nbsp;&nbsp;&nbsp;&nbsp;log_retention, adjust log archiving to retain at least
	 * this number of log files\, ignored if set to 0. (Warning: this option can remove log
	 * files required for recovery if no checkpoints have yet been done and the number of log
	 * files exceeds the configured value.  As WiredTiger cannot detect the difference between a
	 * system that has not yet checkpointed and one that will never checkpoint\, it might
	 * discard log files before any checkpoint is done.)., an integer between 0 and 1024;
	 * default \c 0.}
	 * @config{&nbsp;&nbsp;&nbsp;&nbsp;realloc_exact, if true\, reallocation of
	 * memory will only provide the exact amount requested.  This will help with spotting memory
	 * allocation issues more easily., a boolean flag; default \c false.}
	 * @config{&nbsp;&nbsp;&nbsp;&nbsp;rollback_error, return a WT_ROLLBACK error from a
	 * transaction operation about every Nth operation to simulate a collision., an integer
	 * between 0 and 10M; default \c 0.}
	 * @config{&nbsp;&nbsp;&nbsp;&nbsp;slow_checkpoint, if
	 * true\, slow down checkpoint creation by slowing down internal page processing., a boolean
	 * flag; default \c false.}
	 * @config{&nbsp;&nbsp;&nbsp;&nbsp;table_logging, if true\, write
	 * transaction related information to the log for all operations\, even operations for
	 * tables with logging turned off.  This setting introduces a log format change that may
	 * break older versions of WiredTiger.  These operations are informational and skipped in
	 * recovery., a boolean flag; default \c false.}
	 * @config{ ),,}
	 * @config{error_prefix, prefix string for error messages., a string; default empty.}
	 * @config{eviction = (, eviction configuration options., a set of related configuration
	 * options defined below.}
	 * @config{&nbsp;&nbsp;&nbsp;&nbsp;threads_max, maximum number of
	 * threads WiredTiger will start to help evict pages from cache.  The number of threads
	 * started will vary depending on the current eviction load.  Each eviction worker thread
	 * uses a session from the configured session_max., an integer between 1 and 20; default \c
	 * 8.}
	 * @config{&nbsp;&nbsp;&nbsp;&nbsp;threads_min, minimum number of threads WiredTiger
	 * will start to help evict pages from cache.  The number of threads currently running will
	 * vary depending on the current eviction load., an integer between 1 and 20; default \c 1.}
	 * @config{ ),,}
	 * @config{eviction_checkpoint_target, perform eviction at the beginning of checkpoints to
	 * bring the dirty content in cache to this level.  It is a percentage of the cache size if
	 * the value is within the range of 0 to 100 or an absolute size when greater than 100. The
	 * value is not allowed to exceed the \c cache_size.  Ignored if set to zero or \c in_memory
	 * is \c true., an integer between 0 and 10TB; default \c 1.}
	 * @config{eviction_dirty_target, perform eviction in worker threads when the cache contains
	 * at least this much dirty content.  It is a percentage of the cache size if the value is
	 * within the range of 1 to 100 or an absolute size when greater than 100. The value is not
	 * allowed to exceed the \c cache_size., an integer between 1 and 10TB; default \c 5.}
	 * @config{eviction_dirty_trigger, trigger application threads to perform eviction when the
	 * cache contains at least this much dirty content.  It is a percentage of the cache size if
	 * the value is within the range of 1 to 100 or an absolute size when greater than 100. The
	 * value is not allowed to exceed the \c cache_size.  This setting only alters behavior if
	 * it is lower than eviction_trigger., an integer between 1 and 10TB; default \c 20.}
	 * @config{eviction_target, perform eviction in worker threads when the cache contains at
	 * least this much content.  It is a percentage of the cache size if the value is within the
	 * range of 10 to 100 or an absolute size when greater than 100. The value is not allowed to
	 * exceed the \c cache_size., an integer between 10 and 10TB; default \c 80.}
	 * @config{eviction_trigger, trigger application threads to perform eviction when the cache
	 * contains at least this much content.  It is a percentage of the cache size if the value
	 * is within the range of 10 to 100 or an absolute size when greater than 100. The value is
	 * not allowed to exceed the \c cache_size., an integer between 10 and 10TB; default \c 95.}
	 * @config{eviction_updates_target, perform eviction in worker threads when the cache
	 * contains at least this many bytes of updates.  It is a percentage of the cache size if
	 * the value is within the range of 0 to 100 or an absolute size when greater than 100.
	 * Calculated as half of \c eviction_dirty_target by default.  The value is not allowed to
	 * exceed the \c cache_size., an integer between 0 and 10TB; default \c 0.}
	 * @config{eviction_updates_trigger, trigger application threads to perform eviction when
	 * the cache contains at least this many bytes of updates.  It is a percentage of the cache
	 * size if the value is within the range of 1 to 100 or an absolute size when greater than
	 * 100\. Calculated as half of \c eviction_dirty_trigger by default.  The value is not
	 * allowed to exceed the \c cache_size.  This setting only alters behavior if it is lower
	 * than \c eviction_trigger., an integer between 0 and 10TB; default \c 0.}
	 * @config{file_manager = (, control how file handles are managed., a set of related
	 * configuration options defined below.}
	 * @config{&nbsp;&nbsp;&nbsp;&nbsp;
	 * close_handle_minimum, number of handles open before the file manager will look for
	 * handles to close., an integer greater than or equal to 0; default \c 250.}
	 * @config{&nbsp;&nbsp;&nbsp;&nbsp;close_idle_time, amount of time in seconds a file handle
	 * needs to be idle before attempting to close it.  A setting of 0 means that idle handles
	 * are not closed., an integer between 0 and 100000; default \c 30.}
	 * @config{&nbsp;&nbsp;&nbsp;&nbsp;close_scan_interval, interval in seconds at which to
	 * check for files that are inactive and close them., an integer between 1 and 100000;
	 * default \c 10.}
	 * @config{ ),,}
	 * @config{history_store = (, history store configuration options., a set of related
	 * configuration options defined below.}
	 * @config{&nbsp;&nbsp;&nbsp;&nbsp;file_max, The
	 * maximum number of bytes that WiredTiger is allowed to use for its history store
	 * mechanism.  If the history store file exceeds this size\, a panic will be triggered.  The
	 * default value means that the history store file is unbounded and may use as much space as
	 * the filesystem will accommodate.  The minimum non-zero setting is 100MB., an integer
	 * greater than or equal to 0; default \c 0.}
	 * @config{ ),,}
	 * @config{io_capacity = (, control how many bytes per second are written and read.
	 * Exceeding the capacity results in throttling., a set of related configuration options
	 * defined below.}
	 * @config{&nbsp;&nbsp;&nbsp;&nbsp;total, number of bytes per second
	 * available to all subsystems in total.  When set\, decisions about what subsystems are
	 * throttled\, and in what proportion\, are made internally.  The minimum non-zero setting
	 * is 1MB., an integer between 0 and 1TB; default \c 0.}
	 * @config{ ),,}
	 * @config{log = (, enable logging.  Enabling logging uses three sessions from the
	 * configured session_max., a set of related configuration options defined below.}
	 * @config{&nbsp;&nbsp;&nbsp;&nbsp;archive, automatically archive unneeded log files., a
	 * boolean flag; default \c true.}
	 * @config{&nbsp;&nbsp;&nbsp;&nbsp;os_cache_dirty_pct,
	 * maximum dirty system buffer cache usage\, as a percentage of the log's \c file_max.  If
	 * non-zero\, schedule writes for dirty blocks belonging to the log in the system buffer
	 * cache after that percentage of the log has been written into the buffer cache without an
	 * intervening file sync., an integer between 0 and 100; default \c 0.}
	 * @config{&nbsp;&nbsp;&nbsp;&nbsp;prealloc, pre-allocate log files., a boolean flag;
	 * default \c true.}
	 * @config{&nbsp;&nbsp;&nbsp;&nbsp;zero_fill, manually write zeroes into
	 * log files., a boolean flag; default \c false.}
	 * @config{ ),,}
	 * @config{lsm_manager = (, configure database wide options for LSM tree management.  The
	 * LSM manager is started automatically the first time an LSM tree is opened.  The LSM
	 * manager uses a session from the configured session_max., a set of related configuration
	 * options defined below.}
	 * @config{&nbsp;&nbsp;&nbsp;&nbsp;merge, merge LSM chunks where
	 * possible., a boolean flag; default \c true.}
	 * @config{&nbsp;&nbsp;&nbsp;&nbsp;
	 * worker_thread_max, Configure a set of threads to manage merging LSM trees in the
	 * database.  Each worker thread uses a session handle from the configured session_max., an
	 * integer between 3 and 20; default \c 4.}
	 * @config{ ),,}
	 * @config{operation_timeout_ms, when non-zero\, a requested limit on the number of elapsed
	 * real time milliseconds application threads will take to complete database operations.
	 * Time is measured from the start of each WiredTiger API call.  There is no guarantee any
	 * operation will not take longer than this amount of time.  If WiredTiger notices the limit
	 * has been exceeded\, an operation may return a WT_ROLLBACK error.  Default is to have no
	 * limit., an integer greater than or equal to 1; default \c 0.}
	 * @config{operation_tracking = (, enable tracking of performance-critical functions.  See
	 * @ref operation_tracking for more information., a set of related configuration options
	 * defined below.}
	 * @config{&nbsp;&nbsp;&nbsp;&nbsp;enabled, enable operation tracking
	 * subsystem., a boolean flag; default \c false.}
	 * @config{&nbsp;&nbsp;&nbsp;&nbsp;path, the
	 * name of a directory into which operation tracking files are written.  The directory must
	 * already exist.  If the value is not an absolute path\, the path is relative to the
	 * database home (see @ref absolute_path for more information)., a string; default \c ".".}
	 * @config{ ),,}
	 * @config{shared_cache = (, shared cache configuration options.  A database should
	 * configure either a cache_size or a shared_cache not both.  Enabling a shared cache uses a
	 * session from the configured session_max.  A shared cache can not have absolute values
	 * configured for cache eviction settings., a set of related configuration options defined
	 * below.}
	 * @config{&nbsp;&nbsp;&nbsp;&nbsp;chunk, the granularity that a shared cache is
	 * redistributed., an integer between 1MB and 10TB; default \c 10MB.}
	 * @config{&nbsp;&nbsp;&nbsp;&nbsp;name, the name of a cache that is shared between
	 * databases or \c "none" when no shared cache is configured., a string; default \c none.}
	 * @config{&nbsp;&nbsp;&nbsp;&nbsp;quota, maximum size of cache this database can be
	 * allocated from the shared cache.  Defaults to the entire shared cache size., an integer;
	 * default \c 0.}
	 * @config{&nbsp;&nbsp;&nbsp;&nbsp;reserve, amount of cache this database is
	 * guaranteed to have available from the shared cache.  This setting is per database.
	 * Defaults to the chunk size., an integer; default \c 0.}
	 * @config{&nbsp;&nbsp;&nbsp;&nbsp;
	 * size, maximum memory to allocate for the shared cache.  Setting this will update the
	 * value if one is already set., an integer between 1MB and 10TB; default \c 500MB.}
	 * @config{ ),,}
	 * @config{statistics, Maintain database statistics\, which may impact performance.
	 * Choosing "all" maintains all statistics regardless of cost\, "fast" maintains a subset of
	 * statistics that are relatively inexpensive\, "none" turns off all statistics.  The
	 * "clear" configuration resets statistics after they are gathered\, where appropriate (for
	 * example\, a cache size statistic is not cleared\, while the count of cursor insert
	 * operations will be cleared). When "clear" is configured for the database\, gathered
	 * statistics are reset each time a statistics cursor is used to gather statistics\, as well
	 * as each time statistics are logged using the \c statistics_log configuration.  See @ref
	 * statistics for more information., a list\, with values chosen from the following options:
	 * \c "all"\, \c "cache_walk"\, \c "fast"\, \c "none"\, \c "clear"\, \c "tree_walk"; default
	 * \c none.}
	 * @config{statistics_log = (, log any statistics the database is configured to maintain\,
	 * to a file.  See @ref statistics for more information.  Enabling the statistics log server
	 * uses a session from the configured session_max., a set of related configuration options
	 * defined below.}
	 * @config{&nbsp;&nbsp;&nbsp;&nbsp;json, encode statistics in JSON format.,
	 * a boolean flag; default \c false.}
	 * @config{&nbsp;&nbsp;&nbsp;&nbsp;on_close, log
	 * statistics on database close., a boolean flag; default \c false.}
	 * @config{&nbsp;&nbsp;&nbsp;&nbsp;sources, if non-empty\, include statistics for the list
	 * of data source URIs\, if they are open at the time of the statistics logging.  The list
	 * may include URIs matching a single data source ("table:mytable")\, or a URI matching all
	 * data sources of a particular type ("table:")., a list of strings; default empty.}
	 * @config{&nbsp;&nbsp;&nbsp;&nbsp;timestamp, a timestamp prepended to each log record\, may
	 * contain strftime conversion specifications\, when \c json is configured\, defaults to \c
	 * "%FT%Y.000Z"., a string; default \c "%b %d %H:%M:%S".}
	 * @config{&nbsp;&nbsp;&nbsp;&nbsp;
	 * wait, seconds to wait between each write of the log records; setting this value above 0
	 * configures statistics logging., an integer between 0 and 100000; default \c 0.}
	 * @config{
	 * ),,}
	 * @config{verbose, enable messages for various events.  Options are given as a list\, such
	 * as <code>"verbose=[evictserver\,read]"</code>., a list\, with values chosen from the
	 * following options: \c "api"\, \c "backup"\, \c "block"\, \c "checkpoint"\, \c
	 * "checkpoint_cleanup"\, \c "checkpoint_progress"\, \c "compact"\, \c "compact_progress"\,
	 * \c "error_returns"\, \c "evict"\, \c "evict_stuck"\, \c "evictserver"\, \c "fileops"\, \c
	 * "handleops"\, \c "log"\, \c "history_store"\, \c "history_store_activity"\, \c "lsm"\, \c
	 * "lsm_manager"\, \c "metadata"\, \c "mutex"\, \c "overflow"\, \c "read"\, \c "rebalance"\,
	 * \c "reconcile"\, \c "recovery"\, \c "recovery_progress"\, \c "rts"\, \c "salvage"\, \c
	 * "shared_cache"\, \c "split"\, \c "temporary"\, \c "thread_group"\, \c "timestamp"\, \c
	 * "transaction"\, \c "verify"\, \c "version"\, \c "write"; default empty.}
	 * @configend
	 * @errors
	 */
	int __F(reconfigure)(WT_CONNECTION *connection, const char *config);

	/*!
	 * The home directory of the connection.
	 *
	 * @snippet ex_all.c Get the database home directory
	 *
	 * @param connection the connection handle
	 * @returns a pointer to a string naming the home directory
	 */
	const char *__F(get_home)(WT_CONNECTION *connection);

	/*!
	 * Add configuration options for a method.  See
	 * @ref custom_ds_config_add for more information.
	 *
	 * @snippet ex_all.c Configure method configuration
	 *
	 * @param connection the connection handle
	 * @param method the method being configured
	 * @param uri the object type or NULL for all object types
	 * @param config the additional configuration's name and default value
	 * @param type the additional configuration's type (must be one of
	 * \c "boolean"\, \c "int", \c "list" or \c "string")
	 * @param check the additional configuration check string, or NULL if
	 * none
	 * @errors
	 */
	int __F(configure_method)(WT_CONNECTION *connection,
	    const char *method, const char *uri,
	    const char *config, const char *type, const char *check);

	/*!
	 * Return if opening this handle created the database.
	 *
	 * @snippet ex_all.c Check if the database is newly created
	 *
	 * @param connection the connection handle
	 * @returns false (zero) if the connection existed before the call to
	 * ::wiredtiger_open, true (non-zero) if it was created by opening this
	 * handle.
	 */
	int __F(is_new)(WT_CONNECTION *connection);

	/*!
	 * @name Session handles
	 * @{
	 */
	/*!
	 * Open a session.
	 *
	 * @snippet ex_all.c Open a session
	 *
	 * @param connection the connection handle
	 * @param event_handler An event handler. If <code>NULL</code>, the
	 * connection's event handler is used. See @ref event_message_handling
	 * for more information.
	 * @configstart{WT_CONNECTION.open_session, see dist/api_data.py}
	 * @config{cache_cursors, enable caching of cursors for reuse.  Any calls to
	 * WT_CURSOR::close for a cursor created in this session will mark the cursor as cached and
	 * keep it available to be reused for later calls to WT_SESSION::open_cursor.  Cached
	 * cursors may be eventually closed.  This value is inherited from ::wiredtiger_open \c
	 * cache_cursors., a boolean flag; default \c true.}
	 * @config{ignore_cache_size, when set\, operations performed by this session ignore the
	 * cache size and are not blocked when the cache is full.  Note that use of this option for
	 * operations that create cache pressure can starve ordinary sessions that obey the cache
	 * size., a boolean flag; default \c false.}
	 * @config{isolation, the default isolation level for operations in this session., a
	 * string\, chosen from the following options: \c "read-uncommitted"\, \c "read-committed"\,
	 * \c "snapshot"; default \c read-committed.}
	 * @configend
	 * @param[out] sessionp the new session handle
	 * @errors
	 */
	int __F(open_session)(WT_CONNECTION *connection,
	    WT_EVENT_HANDLER *event_handler, const char *config,
	    WT_SESSION **sessionp);
	/*! @} */

	/*!
	 * @name Transactions
	 * @{
	 */
	/*!
	 * Query the global transaction timestamp state.
	 *
	 * @snippet ex_all.c query timestamp
	 *
	 * @param connection the connection handle
	 * @param[out] hex_timestamp a buffer that will be set to the
	 * hexadecimal encoding of the timestamp being queried.  Must be large
	 * enough to hold a NUL terminated, hex-encoded 8B timestamp (17 bytes).
	 * @configstart{WT_CONNECTION.query_timestamp, see dist/api_data.py}
	 * @config{get, specify which timestamp to query: \c all_durable returns the largest
	 * timestamp such that all timestamps up to that value have been made durable\, \c
	 * last_checkpoint returns the timestamp of the most recent stable checkpoint\, \c oldest
	 * returns the most recent \c oldest_timestamp set with WT_CONNECTION::set_timestamp\, \c
	 * oldest_reader returns the minimum of the read timestamps of all active readers \c pinned
	 * returns the minimum of the \c oldest_timestamp and the read timestamps of all active
	 * readers\, \c recovery returns the timestamp of the most recent stable checkpoint taken
	 * prior to a shutdown and \c stable returns the most recent \c stable_timestamp set with
	 * WT_CONNECTION::set_timestamp.  See @ref transaction_timestamps., a string\, chosen from
	 * the following options: \c "all_durable"\, \c "last_checkpoint"\, \c "oldest"\, \c
	 * "oldest_reader"\, \c "pinned"\, \c "recovery"\, \c "stable"; default \c all_durable.}
	 * @configend
	 * @errors
	 * If there is no matching timestamp (e.g., if this method is called
	 * before timestamps are used) ::WT_NOTFOUND will be returned.
	 */
	int __F(query_timestamp)(
	    WT_CONNECTION *connection, char *hex_timestamp, const char *config);

	/*!
	 * Set a global transaction timestamp.
	 *
	 * @snippet ex_all.c set commit timestamp
	 *
	 * @snippet ex_all.c set oldest timestamp
	 *
	 * @snippet ex_all.c set stable timestamp
	 *
	 * @param connection the connection handle
	 * @configstart{WT_CONNECTION.set_timestamp, see dist/api_data.py}
	 * @config{commit_timestamp, (deprecated) reset the maximum commit timestamp tracked by
	 * WiredTiger.  This will cause future calls to WT_CONNECTION::query_timestamp to ignore
	 * commit timestamps greater than the specified value until the next commit moves the
	 * tracked commit timestamp forwards.  This is only intended for use where the application
	 * is rolling back locally committed transactions.  The supplied value must not be older
	 * than the current oldest and stable timestamps.  See @ref transaction_timestamps., a
	 * string; default empty.}
	 * @config{durable_timestamp, reset the maximum durable timestamp tracked by WiredTiger.
	 * This will cause future calls to WT_CONNECTION::query_timestamp to ignore durable
	 * timestamps greater than the specified value until the next durable timestamp moves the
	 * tracked durable timestamp forwards.  This is only intended for use where the application
	 * is rolling back locally committed transactions.  The supplied value must not be older
	 * than the current oldest and stable timestamps.  See @ref transaction_timestamps., a
	 * string; default empty.}
	 * @config{force, set timestamps even if they violate normal ordering requirements.  For
	 * example allow the \c oldest_timestamp to move backwards., a boolean flag; default \c
	 * false.}
	 * @config{oldest_timestamp, future commits and queries will be no earlier than the
	 * specified timestamp.  Supplied values must be monotonically increasing\, any attempt to
	 * set the value to older than the current is silently ignored.  The supplied value must not
	 * be newer than the current stable timestamp.  See @ref transaction_timestamps., a string;
	 * default empty.}
	 * @config{stable_timestamp, checkpoints will not include commits that are newer than the
	 * specified timestamp in tables configured with \c log=(enabled=false). Supplied values
	 * must be monotonically increasing\, any attempt to set the value to older than the current
	 * is silently ignored.  The supplied value must not be older than the current oldest
	 * timestamp.  See @ref transaction_timestamps., a string; default empty.}
	 * @configend
	 * @errors
	 */
	int __F(set_timestamp)(
	    WT_CONNECTION *connection, const char *config);

	/*!
	 * Rollback in-memory non-logged state to an earlier point in time.
	 *
	 * This method uses a timestamp to define the rollback point, and requires the application
	 * use timestamps, the stable_timestamp have been set via a call to
	 * WT_CONNECTION::set_timestamp, and a checkpoint operating on the last stable timestamp
	 * to have completed. Any updates to checkpoint durable tables that are more recent than
	 * the stable timestamp are removed.
	 *
	 * This method requires that there are no active operations for the duration of the call.
	 *
	 * Any updates made to logged tables will not be rolled back. Any updates made without an
	 * associated timestamp will not be rolled back. See @ref transaction_timestamps.
	 *
	 * @snippet ex_all.c rollback to stable
	 *
	 * @param connection the connection handle
	 * @configempty{WT_CONNECTION.rollback_to_stable, see dist/api_data.py}
	 * @errors
	 */
	int __F(rollback_to_stable)(
	    WT_CONNECTION *connection, const char *config);

	/*! @} */

	/*!
	 * @name Extensions
	 * @{
	 */
	/*!
	 * Load an extension.
	 *
	 * @snippet ex_all.c Load an extension
	 *
	 * @param connection the connection handle
	 * @param path the filename of the extension module, or \c "local" to
	 * search the current application binary for the initialization
	 * function, see @ref extensions for more details.
	 * @configstart{WT_CONNECTION.load_extension, see dist/api_data.py}
	 * @config{config, configuration string passed to the entry point of the extension as its
	 * WT_CONFIG_ARG argument., a string; default empty.}
	 * @config{early_load, whether this extension should be loaded at the beginning of
	 * ::wiredtiger_open.  Only applicable to extensions loaded via the wiredtiger_open
	 * configurations string., a boolean flag; default \c false.}
	 * @config{entry, the entry point of the extension\, called to initialize the extension when
	 * it is loaded.  The signature of the function must match ::wiredtiger_extension_init., a
	 * string; default \c wiredtiger_extension_init.}
	 * @config{terminate, an optional function in the extension that is called before the
	 * extension is unloaded during WT_CONNECTION::close.  The signature of the function must
	 * match ::wiredtiger_extension_terminate., a string; default \c
	 * wiredtiger_extension_terminate.}
	 * @configend
	 * @errors
	 */
	int __F(load_extension)(WT_CONNECTION *connection,
	    const char *path, const char *config);

	/*!
	 * Add a custom data source.  See @ref custom_data_sources for more
	 * information.
	 *
	 * The application must first implement the WT_DATA_SOURCE interface
	 * and then register the implementation with WiredTiger:
	 *
	 * @snippet ex_data_source.c WT_DATA_SOURCE register
	 *
	 * @param connection the connection handle
	 * @param prefix the URI prefix for this data source, e.g., "file:"
	 * @param data_source the application-supplied implementation of
	 *	WT_DATA_SOURCE to manage this data source.
	 * @configempty{WT_CONNECTION.add_data_source, see dist/api_data.py}
	 * @errors
	 */
	int __F(add_data_source)(WT_CONNECTION *connection, const char *prefix,
	    WT_DATA_SOURCE *data_source, const char *config);

	/*!
	 * Add a custom collation function.
	 *
	 * The application must first implement the WT_COLLATOR interface and
	 * then register the implementation with WiredTiger:
	 *
	 * @snippet ex_all.c WT_COLLATOR register
	 *
	 * @param connection the connection handle
	 * @param name the name of the collation to be used in calls to
	 * 	WT_SESSION::create, may not be \c "none"
	 * @param collator the application-supplied collation handler
	 * @configempty{WT_CONNECTION.add_collator, see dist/api_data.py}
	 * @errors
	 */
	int __F(add_collator)(WT_CONNECTION *connection,
	    const char *name, WT_COLLATOR *collator, const char *config);

	/*!
	 * Add a compression function.
	 *
	 * The application must first implement the WT_COMPRESSOR interface
	 * and then register the implementation with WiredTiger:
	 *
	 * @snippet nop_compress.c WT_COMPRESSOR initialization structure
	 *
	 * @snippet nop_compress.c WT_COMPRESSOR initialization function
	 *
	 * @param connection the connection handle
	 * @param name the name of the compression function to be used in calls
	 *	to WT_SESSION::create, may not be \c "none"
	 * @param compressor the application-supplied compression handler
	 * @configempty{WT_CONNECTION.add_compressor, see dist/api_data.py}
	 * @errors
	 */
	int __F(add_compressor)(WT_CONNECTION *connection,
	    const char *name, WT_COMPRESSOR *compressor, const char *config);

	/*!
	 * Add an encryption function.
	 *
	 * The application must first implement the WT_ENCRYPTOR interface
	 * and then register the implementation with WiredTiger:
	 *
	 * @snippet nop_encrypt.c WT_ENCRYPTOR initialization structure
	 *
	 * @snippet nop_encrypt.c WT_ENCRYPTOR initialization function
	 *
	 * @param connection the connection handle
	 * @param name the name of the encryption function to be used in calls
	 *	to WT_SESSION::create, may not be \c "none"
	 * @param encryptor the application-supplied encryption handler
	 * @configempty{WT_CONNECTION.add_encryptor, see dist/api_data.py}
	 * @errors
	 */
	int __F(add_encryptor)(WT_CONNECTION *connection,
	    const char *name, WT_ENCRYPTOR *encryptor, const char *config);

	/*!
	 * Add a custom extractor for index keys or column groups.
	 *
	 * The application must first implement the WT_EXTRACTOR interface and
	 * then register the implementation with WiredTiger:
	 *
	 * @snippet ex_all.c WT_EXTRACTOR register
	 *
	 * @param connection the connection handle
	 * @param name the name of the extractor to be used in calls to
	 * 	WT_SESSION::create, may not be \c "none"
	 * @param extractor the application-supplied extractor
	 * @configempty{WT_CONNECTION.add_extractor, see dist/api_data.py}
	 * @errors
	 */
	int __F(add_extractor)(WT_CONNECTION *connection, const char *name,
	    WT_EXTRACTOR *extractor, const char *config);

	/*!
	 * Configure a custom file system.
	 *
	 * This method can only be called from an early loaded extension
	 * module. The application must first implement the WT_FILE_SYSTEM
	 * interface and then register the implementation with WiredTiger:
	 *
	 * @snippet ex_file_system.c WT_FILE_SYSTEM register
	 *
	 * @param connection the connection handle
	 * @param fs the populated file system structure
	 * @configempty{WT_CONNECTION.set_file_system, see dist/api_data.py}
	 * @errors
	 */
	int __F(set_file_system)(
	    WT_CONNECTION *connection, WT_FILE_SYSTEM *fs, const char *config);

	/*!
	 * Return a reference to the WiredTiger extension functions.
	 *
	 * @snippet ex_data_source.c WT_EXTENSION_API declaration
	 *
	 * @param wt_conn the WT_CONNECTION handle
	 * @returns a reference to a WT_EXTENSION_API structure.
	 */
	WT_EXTENSION_API *__F(get_extension_api)(WT_CONNECTION *wt_conn);
	/*! @} */
};

/*!
 * Open a connection to a database.
 *
 * @snippet ex_all.c Open a connection
 *
 * @param home The path to the database home directory.  See @ref home
 * for more information.
 * @param event_handler An event handler. If <code>NULL</code>, a default
 * event handler is installed that writes error messages to stderr. See
 * @ref event_message_handling for more information.
 * @configstart{wiredtiger_open, see dist/api_data.py}
 * @config{async = (, asynchronous operations configuration options., a set of related configuration
 * options defined below.}
 * @config{&nbsp;&nbsp;&nbsp;&nbsp;enabled, enable asynchronous operation.,
 * a boolean flag; default \c false.}
 * @config{&nbsp;&nbsp;&nbsp;&nbsp;ops_max, maximum number of
 * expected simultaneous asynchronous operations., an integer between 1 and 4096; default \c 1024.}
 * @config{&nbsp;&nbsp;&nbsp;&nbsp;threads, the number of worker threads to service asynchronous
 * requests.  Each worker thread uses a session from the configured session_max., an integer between
 * 1 and 20; default \c 2.}
 * @config{ ),,}
 * @config{buffer_alignment, in-memory alignment (in bytes) for buffers used for I/O. The default
 * value of -1 indicates a platform-specific alignment value should be used (4KB on Linux systems
 * when direct I/O is configured\, zero elsewhere)., an integer between -1 and 1MB; default \c -1.}
 * @config{builtin_extension_config, A structure where the keys are the names of builtin extensions
 * and the values are passed to WT_CONNECTION::load_extension as the \c config parameter (for
 * example\, <code>builtin_extension_config={zlib={compression_level=3}}</code>)., a string; default
 * empty.}
 * @config{cache_cursors, enable caching of cursors for reuse.  This is the default value for any
 * sessions created\, and can be overridden in configuring \c cache_cursors in
 * WT_CONNECTION.open_session., a boolean flag; default \c true.}
 * @config{cache_max_wait_ms, the maximum number of milliseconds an application thread will wait for
 * space to be available in cache before giving up.  Default will wait forever., an integer greater
 * than or equal to 0; default \c 0.}
 * @config{cache_overhead, assume the heap allocator overhead is the specified percentage\, and
 * adjust the cache usage by that amount (for example\, if there is 10GB of data in cache\, a
 * percentage of 10 means WiredTiger treats this as 11GB). This value is configurable because
 * different heap allocators have different overhead and different workloads will have different
 * heap allocation sizes and patterns\, therefore applications may need to adjust this value based
 * on allocator choice and behavior in measured workloads., an integer between 0 and 30; default \c
 * 8.}
 * @config{cache_size, maximum heap memory to allocate for the cache.  A database should configure
 * either \c cache_size or \c shared_cache but not both., an integer between 1MB and 10TB; default
 * \c 100MB.}
 * @config{checkpoint = (, periodically checkpoint the database.  Enabling the checkpoint server
 * uses a session from the configured session_max., a set of related configuration options defined
 * below.}
 * @config{&nbsp;&nbsp;&nbsp;&nbsp;log_size, wait for this amount of log record bytes to be
 * written to the log between each checkpoint.  If non-zero\, this value will use a minimum of the
 * log file size.  A database can configure both log_size and wait to set an upper bound for
 * checkpoints; setting this value above 0 configures periodic checkpoints., an integer between 0
 * and 2GB; default \c 0.}
 * @config{&nbsp;&nbsp;&nbsp;&nbsp;wait, seconds to wait between each
 * checkpoint; setting this value above 0 configures periodic checkpoints., an integer between 0 and
 * 100000; default \c 0.}
 * @config{ ),,}
 * @config{checkpoint_sync, flush files to stable storage when closing or writing checkpoints., a
 * boolean flag; default \c true.}
 * @config{compatibility = (, set compatibility version of database.  Changing the compatibility
 * version requires that there are no active operations for the duration of the call., a set of
 * related configuration options defined below.}
 * @config{&nbsp;&nbsp;&nbsp;&nbsp;release,
 * compatibility release version string., a string; default empty.}
 * @config{&nbsp;&nbsp;&nbsp;&nbsp;
 * require_max, required maximum compatibility version of existing data files.  Must be greater than
 * or equal to any release version set in the \c release setting.  Has no effect if creating the
 * database., a string; default empty.}
 * @config{&nbsp;&nbsp;&nbsp;&nbsp;require_min, required
 * minimum compatibility version of existing data files.  Must be less than or equal to any release
 * version set in the \c release setting.  Has no effect if creating the database., a string;
 * default empty.}
 * @config{ ),,}
 * @config{config_base, write the base configuration file if creating the database.  If \c false in
 * the config passed directly to ::wiredtiger_open\, will ignore any existing base configuration
 * file in addition to not creating one.  See @ref config_base for more information., a boolean
 * flag; default \c true.}
 * @config{create, create the database if it does not exist., a boolean flag; default \c false.}
 * @config{debug_mode = (, control the settings of various extended debugging features., a set of
 * related configuration options defined below.}
 * @config{&nbsp;&nbsp;&nbsp;&nbsp;
 * checkpoint_retention, adjust log archiving to retain the log records of this number of
 * checkpoints.  Zero or one means perform normal archiving., an integer between 0 and 1024; default
 * \c 0.}
 * @config{&nbsp;&nbsp;&nbsp;&nbsp;cursor_copy, if true\, use the system allocator to make a
 * copy of any data returned by a cursor operation and return the copy instead.  The copy is freed
 * on the next cursor operation.  This allows memory sanitizers to detect inappropriate references
 * to memory owned by cursors., a boolean flag; default \c false.}
 * @config{&nbsp;&nbsp;&nbsp;&nbsp;
 * eviction, if true\, modify internal algorithms to change skew to force history store eviction to
 * happen more aggressively.  This includes but is not limited to not skewing newest\, not favoring
 * leaf pages\, and modifying the eviction score mechanism., a boolean flag; default \c false.}
 * @config{&nbsp;&nbsp;&nbsp;&nbsp;log_retention, adjust log archiving to retain at least this
 * number of log files\, ignored if set to 0. (Warning: this option can remove log files required
 * for recovery if no checkpoints have yet been done and the number of log files exceeds the
 * configured value.  As WiredTiger cannot detect the difference between a system that has not yet
 * checkpointed and one that will never checkpoint\, it might discard log files before any
 * checkpoint is done.)., an integer between 0 and 1024; default \c 0.}
 * @config{&nbsp;&nbsp;&nbsp;&nbsp;realloc_exact, if true\, reallocation of memory will only provide
 * the exact amount requested.  This will help with spotting memory allocation issues more easily.,
 * a boolean flag; default \c false.}
 * @config{&nbsp;&nbsp;&nbsp;&nbsp;rollback_error, return a
 * WT_ROLLBACK error from a transaction operation about every Nth operation to simulate a
 * collision., an integer between 0 and 10M; default \c 0.}
 * @config{&nbsp;&nbsp;&nbsp;&nbsp;
 * slow_checkpoint, if true\, slow down checkpoint creation by slowing down internal page
 * processing., a boolean flag; default \c false.}
 * @config{&nbsp;&nbsp;&nbsp;&nbsp;table_logging, if
 * true\, write transaction related information to the log for all operations\, even operations for
 * tables with logging turned off.  This setting introduces a log format change that may break older
 * versions of WiredTiger.  These operations are informational and skipped in recovery., a boolean
 * flag; default \c false.}
 * @config{ ),,}
 * @config{direct_io, Use \c O_DIRECT on POSIX systems\, and \c FILE_FLAG_NO_BUFFERING on Windows to
 * access files.  Options are given as a list\, such as <code>"direct_io=[data]"</code>. Configuring
 * \c direct_io requires care\, see @ref tuning_system_buffer_cache_direct_io for important
 * warnings.  Including \c "data" will cause WiredTiger data files to use direct I/O\, including \c
 * "log" will cause WiredTiger log files to use direct I/O\, and including \c "checkpoint" will
 * cause WiredTiger data files opened at a checkpoint (i.e: read-only) to use direct I/O. \c
 * direct_io should be combined with \c write_through to get the equivalent of \c O_DIRECT on
 * Windows., a list\, with values chosen from the following options: \c "checkpoint"\, \c "data"\,
 * \c "log"; default empty.}
 * @config{encryption = (, configure an encryptor for system wide metadata and logs.  If a system
 * wide encryptor is set\, it is also used for encrypting data files and tables\, unless encryption
 * configuration is explicitly set for them when they are created with WT_SESSION::create., a set of
 * related configuration options defined below.}
 * @config{&nbsp;&nbsp;&nbsp;&nbsp;keyid, An
 * identifier that identifies a unique instance of the encryptor.  It is stored in clear text\, and
 * thus is available when the wiredtiger database is reopened.  On the first use of a (name\, keyid)
 * combination\, the WT_ENCRYPTOR::customize function is called with the keyid as an argument., a
 * string; default empty.}
 * @config{&nbsp;&nbsp;&nbsp;&nbsp;name, Permitted values are \c "none" or
 * custom encryption engine name created with WT_CONNECTION::add_encryptor.  See @ref encryption for
 * more information., a string; default \c none.}
 * @config{&nbsp;&nbsp;&nbsp;&nbsp;secretkey, A
 * string that is passed to the WT_ENCRYPTOR::customize function.  It is never stored in clear
 * text\, so must be given to any subsequent ::wiredtiger_open calls to reopen the database.  It
 * must also be provided to any "wt" commands used with this database., a string; default empty.}
 * @config{ ),,}
 * @config{error_prefix, prefix string for error messages., a string; default empty.}
 * @config{eviction = (, eviction configuration options., a set of related configuration options
 * defined below.}
 * @config{&nbsp;&nbsp;&nbsp;&nbsp;threads_max, maximum number of threads WiredTiger
 * will start to help evict pages from cache.  The number of threads started will vary depending on
 * the current eviction load.  Each eviction worker thread uses a session from the configured
 * session_max., an integer between 1 and 20; default \c 8.}
 * @config{&nbsp;&nbsp;&nbsp;&nbsp;
 * threads_min, minimum number of threads WiredTiger will start to help evict pages from cache.  The
 * number of threads currently running will vary depending on the current eviction load., an integer
 * between 1 and 20; default \c 1.}
 * @config{ ),,}
 * @config{eviction_checkpoint_target, perform eviction at the beginning of checkpoints to bring the
 * dirty content in cache to this level.  It is a percentage of the cache size if the value is
 * within the range of 0 to 100 or an absolute size when greater than 100. The value is not allowed
 * to exceed the \c cache_size.  Ignored if set to zero or \c in_memory is \c true., an integer
 * between 0 and 10TB; default \c 1.}
 * @config{eviction_dirty_target, perform eviction in worker threads when the cache contains at
 * least this much dirty content.  It is a percentage of the cache size if the value is within the
 * range of 1 to 100 or an absolute size when greater than 100. The value is not allowed to exceed
 * the \c cache_size., an integer between 1 and 10TB; default \c 5.}
 * @config{eviction_dirty_trigger, trigger application threads to perform eviction when the cache
 * contains at least this much dirty content.  It is a percentage of the cache size if the value is
 * within the range of 1 to 100 or an absolute size when greater than 100. The value is not allowed
 * to exceed the \c cache_size.  This setting only alters behavior if it is lower than
 * eviction_trigger., an integer between 1 and 10TB; default \c 20.}
 * @config{eviction_target, perform eviction in worker threads when the cache contains at least this
 * much content.  It is a percentage of the cache size if the value is within the range of 10 to 100
 * or an absolute size when greater than 100. The value is not allowed to exceed the \c cache_size.,
 * an integer between 10 and 10TB; default \c 80.}
 * @config{eviction_trigger, trigger application threads to perform eviction when the cache contains
 * at least this much content.  It is a percentage of the cache size if the value is within the
 * range of 10 to 100 or an absolute size when greater than 100. The value is not allowed to exceed
 * the \c cache_size., an integer between 10 and 10TB; default \c 95.}
 * @config{eviction_updates_target, perform eviction in worker threads when the cache contains at
 * least this many bytes of updates.  It is a percentage of the cache size if the value is within
 * the range of 0 to 100 or an absolute size when greater than 100. Calculated as half of \c
 * eviction_dirty_target by default.  The value is not allowed to exceed the \c cache_size., an
 * integer between 0 and 10TB; default \c 0.}
 * @config{eviction_updates_trigger, trigger application threads to perform eviction when the cache
 * contains at least this many bytes of updates.  It is a percentage of the cache size if the value
 * is within the range of 1 to 100 or an absolute size when greater than 100\. Calculated as half of
 * \c eviction_dirty_trigger by default.  The value is not allowed to exceed the \c cache_size.
 * This setting only alters behavior if it is lower than \c eviction_trigger., an integer between 0
 * and 10TB; default \c 0.}
 * @config{exclusive, fail if the database already exists\, generally used with the \c create
 * option., a boolean flag; default \c false.}
 * @config{extensions, list of shared library extensions to load (using dlopen). Any values
 * specified to a library extension are passed to WT_CONNECTION::load_extension as the \c config
 * parameter (for example\, <code>extensions=(/path/ext.so={entry=my_entry})</code>)., a list of
 * strings; default empty.}
 * @config{file_close_sync, control whether to flush modified files to storage independent of a
 * global checkpoint when closing file handles to acquire exclusive access to a table.  If set to
 * false\, and logging is disabled\, API calls that require exclusive access to tables will return
 * EBUSY if there have been changes made to the table since the last global checkpoint.  When
 * logging is enabled\, the value for <code>file_close_sync</code> has no effect\, and\, modified
 * file is always flushed to storage when closing file handles to acquire exclusive access to the
 * table., a boolean flag; default \c true.}
 * @config{file_extend, file extension configuration.  If set\, extend files of the set type in
 * allocations of the set size\, instead of a block at a time as each new block is written.  For
 * example\, <code>file_extend=(data=16MB)</code>. If set to 0\, disable the file extension for the
 * set type.  For log files\, the allowed range is between 100KB and 2GB; values larger than the
 * configured maximum log size and the default config would extend log files in allocations of the
 * maximum log file size., a list\, with values chosen from the following options: \c "data"\, \c
 * "log"; default empty.}
 * @config{file_manager = (, control how file handles are managed., a set of related configuration
 * options defined below.}
 * @config{&nbsp;&nbsp;&nbsp;&nbsp;close_handle_minimum, number of handles
 * open before the file manager will look for handles to close., an integer greater than or equal to
 * 0; default \c 250.}
 * @config{&nbsp;&nbsp;&nbsp;&nbsp;close_idle_time, amount of time in seconds a
 * file handle needs to be idle before attempting to close it.  A setting of 0 means that idle
 * handles are not closed., an integer between 0 and 100000; default \c 30.}
 * @config{&nbsp;&nbsp;&nbsp;&nbsp;close_scan_interval, interval in seconds at which to check for
 * files that are inactive and close them., an integer between 1 and 100000; default \c 10.}
 * @config{ ),,}
 * @config{hash = (, manage resources around hash bucket arrays.  All values must be a power of two.
 * Note that setting large values can significantly increase memory usage inside WiredTiger., a set
 * of related configuration options defined below.}
 * @config{&nbsp;&nbsp;&nbsp;&nbsp;buckets,
 * configure the number of hash buckets for most system hash arrays., an integer between 64 and
 * 65536; default \c 512.}
 * @config{&nbsp;&nbsp;&nbsp;&nbsp;dhandle_buckets, configure the number of
 * hash buckets for hash arrays relating to data handles., an integer between 64 and 65536; default
 * \c 512.}
 * @config{ ),,}
 * @config{history_store = (, history store configuration options., a set of related configuration
 * options defined below.}
 * @config{&nbsp;&nbsp;&nbsp;&nbsp;file_max, The maximum number of bytes
 * that WiredTiger is allowed to use for its history store mechanism.  If the history store file
 * exceeds this size\, a panic will be triggered.  The default value means that the history store
 * file is unbounded and may use as much space as the filesystem will accommodate.  The minimum
 * non-zero setting is 100MB., an integer greater than or equal to 0; default \c 0.}
 * @config{ ),,}
 * @config{in_memory, keep data in-memory only.  See @ref in_memory for more information., a boolean
 * flag; default \c false.}
 * @config{io_capacity = (, control how many bytes per second are written and read.  Exceeding the
 * capacity results in throttling., a set of related configuration options defined below.}
 * @config{&nbsp;&nbsp;&nbsp;&nbsp;total, number of bytes per second available to all subsystems in
 * total.  When set\, decisions about what subsystems are throttled\, and in what proportion\, are
 * made internally.  The minimum non-zero setting is 1MB., an integer between 0 and 1TB; default \c
 * 0.}
 * @config{ ),,}
 * @config{log = (, enable logging.  Enabling logging uses three sessions from the configured
 * session_max., a set of related configuration options defined below.}
 * @config{&nbsp;&nbsp;&nbsp;&nbsp;archive, automatically archive unneeded log files., a boolean
 * flag; default \c true.}
 * @config{&nbsp;&nbsp;&nbsp;&nbsp;compressor, configure a compressor for
 * log records.  Permitted values are \c "none" or custom compression engine name created with
 * WT_CONNECTION::add_compressor.  If WiredTiger has builtin support for \c "lz4"\, \c "snappy"\, \c
 * "zlib" or \c "zstd" compression\, these names are also available.  See @ref compression for more
 * information., a string; default \c none.}
 * @config{&nbsp;&nbsp;&nbsp;&nbsp;enabled, enable logging
 * subsystem., a boolean flag; default \c false.}
 * @config{&nbsp;&nbsp;&nbsp;&nbsp;file_max, the
 * maximum size of log files., an integer between 100KB and 2GB; default \c 100MB.}
 * @config{&nbsp;&nbsp;&nbsp;&nbsp;os_cache_dirty_pct, maximum dirty system buffer cache usage\, as
 * a percentage of the log's \c file_max.  If non-zero\, schedule writes for dirty blocks belonging
 * to the log in the system buffer cache after that percentage of the log has been written into the
 * buffer cache without an intervening file sync., an integer between 0 and 100; default \c 0.}
 * @config{&nbsp;&nbsp;&nbsp;&nbsp;path, the name of a directory into which log files are written.
 * The directory must already exist.  If the value is not an absolute path\, the path is relative to
 * the database home (see @ref absolute_path for more information)., a string; default \c ".".}
 * @config{&nbsp;&nbsp;&nbsp;&nbsp;prealloc, pre-allocate log files., a boolean flag; default \c
 * true.}
 * @config{&nbsp;&nbsp;&nbsp;&nbsp;recover, run recovery or error if recovery needs to run
 * after an unclean shutdown., a string\, chosen from the following options: \c "error"\, \c "on";
 * default \c on.}
 * @config{&nbsp;&nbsp;&nbsp;&nbsp;zero_fill, manually write zeroes into log files.,
 * a boolean flag; default \c false.}
 * @config{ ),,}
 * @config{lsm_manager = (, configure database wide options for LSM tree management.  The LSM
 * manager is started automatically the first time an LSM tree is opened.  The LSM manager uses a
 * session from the configured session_max., a set of related configuration options defined below.}
 * @config{&nbsp;&nbsp;&nbsp;&nbsp;merge, merge LSM chunks where possible., a boolean flag; default
 * \c true.}
 * @config{&nbsp;&nbsp;&nbsp;&nbsp;worker_thread_max, Configure a set of threads to manage
 * merging LSM trees in the database.  Each worker thread uses a session handle from the configured
 * session_max., an integer between 3 and 20; default \c 4.}
 * @config{ ),,}
 * @config{mmap, Use memory mapping when accessing files in a read-only mode., a boolean flag;
 * default \c true.}
 * @config{mmap_all, Use memory mapping to read and write all data files\, may not be configured
 * with direct I/O., a boolean flag; default \c false.}
 * @config{multiprocess, permit sharing between processes (will automatically start an RPC server
 * for primary processes and use RPC for secondary processes). <b>Not yet supported in
 * WiredTiger</b>., a boolean flag; default \c false.}
 * @config{operation_timeout_ms, when non-zero\, a requested limit on the number of elapsed real
 * time milliseconds application threads will take to complete database operations.  Time is
 * measured from the start of each WiredTiger API call.  There is no guarantee any operation will
 * not take longer than this amount of time.  If WiredTiger notices the limit has been exceeded\, an
 * operation may return a WT_ROLLBACK error.  Default is to have no limit., an integer greater than
 * or equal to 1; default \c 0.}
 * @config{operation_tracking = (, enable tracking of performance-critical functions.  See @ref
 * operation_tracking for more information., a set of related configuration options defined below.}
 * @config{&nbsp;&nbsp;&nbsp;&nbsp;enabled, enable operation tracking subsystem., a boolean flag;
 * default \c false.}
 * @config{&nbsp;&nbsp;&nbsp;&nbsp;path, the name of a directory into which
 * operation tracking files are written.  The directory must already exist.  If the value is not an
 * absolute path\, the path is relative to the database home (see @ref absolute_path for more
 * information)., a string; default \c ".".}
 * @config{ ),,}
 * @config{readonly, open connection in read-only mode.  The database must exist.  All methods that
 * may modify a database are disabled.  See @ref readonly for more information., a boolean flag;
 * default \c false.}
 * @config{salvage, open connection and salvage any WiredTiger-owned database and log files that it
 * detects as corrupted.  This API should only be used after getting an error return of
 * WT_TRY_SALVAGE. Salvage rebuilds files in place\, overwriting existing files.  We recommend
 * making a backup copy of all files with the WiredTiger prefix prior to passing this flag., a
 * boolean flag; default \c false.}
 * @config{session_max, maximum expected number of sessions (including server threads)., an integer
 * greater than or equal to 1; default \c 100.}
 * @config{shared_cache = (, shared cache configuration options.  A database should configure either
 * a cache_size or a shared_cache not both.  Enabling a shared cache uses a session from the
 * configured session_max.  A shared cache can not have absolute values configured for cache
 * eviction settings., a set of related configuration options defined below.}
 * @config{&nbsp;&nbsp;&nbsp;&nbsp;chunk, the granularity that a shared cache is redistributed., an
 * integer between 1MB and 10TB; default \c 10MB.}
 * @config{&nbsp;&nbsp;&nbsp;&nbsp;name, the name of
 * a cache that is shared between databases or \c "none" when no shared cache is configured., a
 * string; default \c none.}
 * @config{&nbsp;&nbsp;&nbsp;&nbsp;quota, maximum size of cache this
 * database can be allocated from the shared cache.  Defaults to the entire shared cache size., an
 * integer; default \c 0.}
 * @config{&nbsp;&nbsp;&nbsp;&nbsp;reserve, amount of cache this database is
 * guaranteed to have available from the shared cache.  This setting is per database.  Defaults to
 * the chunk size., an integer; default \c 0.}
 * @config{&nbsp;&nbsp;&nbsp;&nbsp;size, maximum memory
 * to allocate for the shared cache.  Setting this will update the value if one is already set., an
 * integer between 1MB and 10TB; default \c 500MB.}
 * @config{ ),,}
 * @config{statistics, Maintain database statistics\, which may impact performance.  Choosing "all"
 * maintains all statistics regardless of cost\, "fast" maintains a subset of statistics that are
 * relatively inexpensive\, "none" turns off all statistics.  The "clear" configuration resets
 * statistics after they are gathered\, where appropriate (for example\, a cache size statistic is
 * not cleared\, while the count of cursor insert operations will be cleared). When "clear" is
 * configured for the database\, gathered statistics are reset each time a statistics cursor is used
 * to gather statistics\, as well as each time statistics are logged using the \c statistics_log
 * configuration.  See @ref statistics for more information., a list\, with values chosen from the
 * following options: \c "all"\, \c "cache_walk"\, \c "fast"\, \c "none"\, \c "clear"\, \c
 * "tree_walk"; default \c none.}
 * @config{statistics_log = (, log any statistics the database is configured to maintain\, to a
 * file.  See @ref statistics for more information.  Enabling the statistics log server uses a
 * session from the configured session_max., a set of related configuration options defined below.}
 * @config{&nbsp;&nbsp;&nbsp;&nbsp;json, encode statistics in JSON format., a boolean flag; default
 * \c false.}
 * @config{&nbsp;&nbsp;&nbsp;&nbsp;on_close, log statistics on database close., a boolean
 * flag; default \c false.}
 * @config{&nbsp;&nbsp;&nbsp;&nbsp;path, the name of a directory into which
 * statistics files are written.  The directory must already exist.  If the value is not an absolute
 * path\, the path is relative to the database home (see @ref absolute_path for more information).,
 * a string; default \c ".".}
 * @config{&nbsp;&nbsp;&nbsp;&nbsp;sources, if non-empty\, include
 * statistics for the list of data source URIs\, if they are open at the time of the statistics
 * logging.  The list may include URIs matching a single data source ("table:mytable")\, or a URI
 * matching all data sources of a particular type ("table:")., a list of strings; default empty.}
 * @config{&nbsp;&nbsp;&nbsp;&nbsp;timestamp, a timestamp prepended to each log record\, may contain
 * strftime conversion specifications\, when \c json is configured\, defaults to \c "%FT%Y.000Z"., a
 * string; default \c "%b %d %H:%M:%S".}
 * @config{&nbsp;&nbsp;&nbsp;&nbsp;wait, seconds to wait
 * between each write of the log records; setting this value above 0 configures statistics logging.,
 * an integer between 0 and 100000; default \c 0.}
 * @config{ ),,}
 * @config{transaction_sync = (, how to sync log records when the transaction commits., a set of
 * related configuration options defined below.}
 * @config{&nbsp;&nbsp;&nbsp;&nbsp;enabled, whether to
 * sync the log on every commit by default\, can be overridden by the \c sync setting to
 * WT_SESSION::commit_transaction., a boolean flag; default \c false.}
 * @config{&nbsp;&nbsp;&nbsp;&nbsp;method, the method used to ensure log records are stable on
 * disk\, see @ref tune_durability for more information., a string\, chosen from the following
 * options: \c "dsync"\, \c "fsync"\, \c "none"; default \c fsync.}
 * @config{ ),,}
 * @config{use_environment, use the \c WIREDTIGER_CONFIG and \c WIREDTIGER_HOME environment
 * variables if the process is not running with special privileges.  See @ref home for more
 * information., a boolean flag; default \c true.}
 * @config{use_environment_priv, use the \c WIREDTIGER_CONFIG and \c WIREDTIGER_HOME environment
 * variables even if the process is running with special privileges.  See @ref home for more
 * information., a boolean flag; default \c false.}
 * @config{verbose, enable messages for various events.  Options are given as a list\, such as
 * <code>"verbose=[evictserver\,read]"</code>., a list\, with values chosen from the following
 * options: \c "api"\, \c "backup"\, \c "block"\, \c "checkpoint"\, \c "checkpoint_cleanup"\, \c
 * "checkpoint_progress"\, \c "compact"\, \c "compact_progress"\, \c "error_returns"\, \c "evict"\,
 * \c "evict_stuck"\, \c "evictserver"\, \c "fileops"\, \c "handleops"\, \c "log"\, \c
 * "history_store"\, \c "history_store_activity"\, \c "lsm"\, \c "lsm_manager"\, \c "metadata"\, \c
 * "mutex"\, \c "overflow"\, \c "read"\, \c "rebalance"\, \c "reconcile"\, \c "recovery"\, \c
 * "recovery_progress"\, \c "rts"\, \c "salvage"\, \c "shared_cache"\, \c "split"\, \c "temporary"\,
 * \c "thread_group"\, \c "timestamp"\, \c "transaction"\, \c "verify"\, \c "version"\, \c "write";
 * default empty.}
 * @config{verify_metadata, open connection and verify any WiredTiger metadata.  This API allows
 * verification and detection of corruption in WiredTiger metadata., a boolean flag; default \c
 * false.}
 * @config{write_through, Use \c FILE_FLAG_WRITE_THROUGH on Windows to write to files.  Ignored on
 * non-Windows systems.  Options are given as a list\, such as <code>"write_through=[data]"</code>.
 * Configuring \c write_through requires care\, see @ref tuning_system_buffer_cache_direct_io for
 * important warnings.  Including \c "data" will cause WiredTiger data files to write through
 * cache\, including \c "log" will cause WiredTiger log files to write through cache.  \c
 * write_through should be combined with \c direct_io to get the equivalent of POSIX \c O_DIRECT on
 * Windows., a list\, with values chosen from the following options: \c "data"\, \c "log"; default
 * empty.}
 * @configend
 * Additionally, if files named \c WiredTiger.config or \c WiredTiger.basecfg
 * appear in the WiredTiger home directory, they are read for configuration
 * values (see @ref config_file and @ref config_base for details).
 * See @ref config_order for ordering of the configuration mechanisms.
 * @param[out] connectionp A pointer to the newly opened connection handle
 * @errors
 */
int wiredtiger_open(const char *home,
    WT_EVENT_HANDLER *event_handler, const char *config,
    WT_CONNECTION **connectionp) WT_ATTRIBUTE_LIBRARY_VISIBLE;

/*!
 * Return information about a WiredTiger error as a string (see
 * WT_SESSION::strerror for a thread-safe API).
 *
 * @snippet ex_all.c Display an error
 *
 * @param error a return value from a WiredTiger, ISO C, or POSIX standard API
 * @returns a string representation of the error
 */
const char *wiredtiger_strerror(int error) WT_ATTRIBUTE_LIBRARY_VISIBLE;

#if !defined(SWIG)
/*!
 * The interface implemented by applications to accept notifications
 * of the completion of asynchronous operations.
 *
 * Applications register their implementation with WiredTiger by calling
 * WT_CONNECTION::async_new_op.
 *
 * @snippet ex_async.c async handle allocation
 */
struct __wt_async_callback {
	/*!
	 * Callback to receive completion notification.
	 *
	 * @param[in] op the operation handle
	 * @param[in] op_ret the result of the async operation
	 * @param[in] flags currently unused
	 * @returns zero for success, non-zero to indicate an error.
	 *
	 * @snippet ex_async.c async example callback implementation
	 */
	int (*notify)(WT_ASYNC_CALLBACK *cb, WT_ASYNC_OP *op,
	    int op_ret, uint32_t flags);
};
#endif

/*!
 * The interface implemented by applications to handle error, informational and
 * progress messages.  Entries set to NULL are ignored and the default handlers
 * will continue to be used.
 */
struct __wt_event_handler {
	/*!
	 * Callback to handle error messages; by default, error messages are
	 * written to the stderr stream. See @ref event_message_handling for
	 * more information.
	 *
	 * Errors that require the application to exit and restart will have
	 * their \c error value set to \c WT_PANIC. The application can exit
	 * immediately when \c WT_PANIC is passed to an event handler, there
	 * is no reason to return into WiredTiger.
	 *
	 * Event handler returns are not ignored: if the handler returns
	 * non-zero, the error may cause the WiredTiger function posting the
	 * event to fail, and may even cause operation or library failure.
	 *
	 * @param session the WiredTiger session handle in use when the error
	 * was generated. The handle may have been created by the application
	 * or automatically by WiredTiger.
	 * @param error a return value from a WiredTiger, ISO C, or
	 * POSIX standard API, which can be converted to a string using
	 * WT_SESSION::strerror
	 * @param message an error string
	 */
	int (*handle_error)(WT_EVENT_HANDLER *handler,
	    WT_SESSION *session, int error, const char *message);

	/*!
	 * Callback to handle informational messages; by default, informational
	 * messages are written to the stdout stream. See
	 * @ref event_message_handling for more information.
	 *
	 * Message handler returns are not ignored: if the handler returns
	 * non-zero, the error may cause the WiredTiger function posting the
	 * event to fail, and may even cause operation or library failure.
	 *
	 * @param session the WiredTiger session handle in use when the message
	 * was generated. The handle may have been created by the application
	 * or automatically by WiredTiger.
	 * @param message an informational string
	 */
	int (*handle_message)(WT_EVENT_HANDLER *handler,
	    WT_SESSION *session, const char *message);

	/*!
	 * Callback to handle progress messages; by default, progress messages
	 * are not written. See @ref event_message_handling for more
	 * information.
	 *
	 * Progress handler returns are not ignored: if the handler returns
	 * non-zero, the error may cause the WiredTiger function posting the
	 * event to fail, and may even cause operation or library failure.
	 *
	 * @param session the WiredTiger session handle in use when the
	 * progress message was generated. The handle may have been created by
	 * the application or automatically by WiredTiger.
	 * @param operation a string representation of the operation
	 * @param progress a counter
	 */
	int (*handle_progress)(WT_EVENT_HANDLER *handler,
	    WT_SESSION *session, const char *operation, uint64_t progress);

	/*!
	 * Callback to handle automatic close of a WiredTiger handle.
	 *
	 * Close handler returns are not ignored: if the handler returns
	 * non-zero, the error may cause the WiredTiger function posting the
	 * event to fail, and may even cause operation or library failure.
	 *
	 * @param session The session handle that is being closed if the
	 * cursor parameter is NULL.
	 * @param cursor The cursor handle that is being closed, or NULL if
	 * it is a session handle being closed.
	 */
	int (*handle_close)(WT_EVENT_HANDLER *handler,
	    WT_SESSION *session, WT_CURSOR *cursor);
};

/*!
 * @name Data packing and unpacking
 * @{
 */

/*!
 * Pack a structure into a buffer.
 *
 * See @ref packing for a description of the permitted format strings.
 *
 * @section pack_examples Packing Examples
 *
 * For example, the string <code>"iSh"</code> will pack a 32-bit integer
 * followed by a NUL-terminated string, followed by a 16-bit integer.  The
 * default, big-endian encoding will be used, with no alignment.  This could be
 * used in C as follows:
 *
 * @snippet ex_all.c Pack fields into a buffer
 *
 * Then later, the values can be unpacked as follows:
 *
 * @snippet ex_all.c Unpack fields from a buffer
 *
 * @param session the session handle
 * @param buffer a pointer to a packed byte array
 * @param len the number of valid bytes in the buffer
 * @param format the data format, see @ref packing
 * @errors
 */
int wiredtiger_struct_pack(WT_SESSION *session,
    void *buffer, size_t len, const char *format, ...)
    WT_ATTRIBUTE_LIBRARY_VISIBLE;

/*!
 * Calculate the size required to pack a structure.
 *
 * Note that for variable-sized fields including variable-sized strings and
 * integers, the calculated sized merely reflects the expected sizes specified
 * in the format string itself.
 *
 * @snippet ex_all.c Get the packed size
 *
 * @param session the session handle
 * @param lenp a location where the number of bytes needed for the
 * matching call to ::wiredtiger_struct_pack is returned
 * @param format the data format, see @ref packing
 * @errors
 */
int wiredtiger_struct_size(WT_SESSION *session,
    size_t *lenp, const char *format, ...) WT_ATTRIBUTE_LIBRARY_VISIBLE;

/*!
 * Unpack a structure from a buffer.
 *
 * Reverse of ::wiredtiger_struct_pack: gets values out of a
 * packed byte string.
 *
 * @snippet ex_all.c Unpack fields from a buffer
 *
 * @param session the session handle
 * @param buffer a pointer to a packed byte array
 * @param len the number of valid bytes in the buffer
 * @param format the data format, see @ref packing
 * @errors
 */
int wiredtiger_struct_unpack(WT_SESSION *session,
    const void *buffer, size_t len, const char *format, ...)
    WT_ATTRIBUTE_LIBRARY_VISIBLE;

#if !defined(SWIG)

/*!
 * Streaming interface to packing.
 *
 * This allows applications to pack or unpack records one field at a time.
 * This is an opaque handle returned by ::wiredtiger_pack_start or
 * ::wiredtiger_unpack_start.  It must be closed with ::wiredtiger_pack_close.
 */
typedef struct __wt_pack_stream WT_PACK_STREAM;

/*!
 * Start a packing operation into a buffer with the given format string.  This
 * should be followed by a series of calls to ::wiredtiger_pack_item,
 * ::wiredtiger_pack_int, ::wiredtiger_pack_str or ::wiredtiger_pack_uint
 * to fill in the values.
 *
 * @param session the session handle
 * @param format the data format, see @ref packing
 * @param buffer a pointer to memory to hold the packed data
 * @param size the size of the buffer
 * @param[out] psp the new packing stream handle
 * @errors
 */
int wiredtiger_pack_start(WT_SESSION *session,
    const char *format, void *buffer, size_t size, WT_PACK_STREAM **psp)
    WT_ATTRIBUTE_LIBRARY_VISIBLE;

/*!
 * Start an unpacking operation from a buffer with the given format string.
 * This should be followed by a series of calls to ::wiredtiger_unpack_item,
 * ::wiredtiger_unpack_int, ::wiredtiger_unpack_str or ::wiredtiger_unpack_uint
 * to retrieve the packed values.
 *
 * @param session the session handle
 * @param format the data format, see @ref packing
 * @param buffer a pointer to memory holding the packed data
 * @param size the size of the buffer
 * @param[out] psp the new packing stream handle
 * @errors
 */
int wiredtiger_unpack_start(WT_SESSION *session,
    const char *format, const void *buffer, size_t size, WT_PACK_STREAM **psp)
    WT_ATTRIBUTE_LIBRARY_VISIBLE;

/*!
 * Close a packing stream.
 *
 * @param ps the packing stream handle
 * @param[out] usedp the number of bytes in the buffer used by the stream
 * @errors
 */
int wiredtiger_pack_close(WT_PACK_STREAM *ps, size_t *usedp)
    WT_ATTRIBUTE_LIBRARY_VISIBLE;

/*!
 * Pack an item into a packing stream.
 *
 * @param ps the packing stream handle
 * @param item an item to pack
 * @errors
 */
int wiredtiger_pack_item(WT_PACK_STREAM *ps, WT_ITEM *item)
    WT_ATTRIBUTE_LIBRARY_VISIBLE;

/*!
 * Pack a signed integer into a packing stream.
 *
 * @param ps the packing stream handle
 * @param i a signed integer to pack
 * @errors
 */
int wiredtiger_pack_int(WT_PACK_STREAM *ps, int64_t i)
    WT_ATTRIBUTE_LIBRARY_VISIBLE;

/*!
 * Pack a string into a packing stream.
 *
 * @param ps the packing stream handle
 * @param s a string to pack
 * @errors
 */
int wiredtiger_pack_str(WT_PACK_STREAM *ps, const char *s)
    WT_ATTRIBUTE_LIBRARY_VISIBLE;

/*!
 * Pack an unsigned integer into a packing stream.
 *
 * @param ps the packing stream handle
 * @param u an unsigned integer to pack
 * @errors
 */
int wiredtiger_pack_uint(WT_PACK_STREAM *ps, uint64_t u)
    WT_ATTRIBUTE_LIBRARY_VISIBLE;

/*!
 * Unpack an item from a packing stream.
 *
 * @param ps the packing stream handle
 * @param item an item to unpack
 * @errors
 */
int wiredtiger_unpack_item(WT_PACK_STREAM *ps, WT_ITEM *item)
    WT_ATTRIBUTE_LIBRARY_VISIBLE;

/*!
 * Unpack a signed integer from a packing stream.
 *
 * @param ps the packing stream handle
 * @param[out] ip the unpacked signed integer
 * @errors
 */
int wiredtiger_unpack_int(WT_PACK_STREAM *ps, int64_t *ip)
    WT_ATTRIBUTE_LIBRARY_VISIBLE;

/*!
 * Unpack a string from a packing stream.
 *
 * @param ps the packing stream handle
 * @param[out] sp the unpacked string
 * @errors
 */
int wiredtiger_unpack_str(WT_PACK_STREAM *ps, const char **sp)
    WT_ATTRIBUTE_LIBRARY_VISIBLE;

/*!
 * Unpack an unsigned integer from a packing stream.
 *
 * @param ps the packing stream handle
 * @param[out] up the unpacked unsigned integer
 * @errors
 */
int wiredtiger_unpack_uint(WT_PACK_STREAM *ps, uint64_t *up)
    WT_ATTRIBUTE_LIBRARY_VISIBLE;
/*! @} */

/*!
 * @name Configuration strings
 * @{
 */

/*!
 * The configuration information returned by the WiredTiger configuration
 * parsing functions in the WT_EXTENSION_API and the public API.
 */
struct __wt_config_item {
	/*!
	 * The value of a configuration string.
	 *
	 * Regardless of the type of the configuration string (boolean, int,
	 * list or string), the \c str field will reference the value of the
	 * configuration string.
	 *
	 * The bytes referenced by \c str are <b>not</b> nul-terminated,
	 * use the \c len field instead of a terminating nul byte.
	 */
	const char *str;

	/*! The number of bytes in the value referenced by \c str. */
	size_t len;

	/*!
	 * The numeric value of a configuration boolean or integer.
	 *
	 * If the configuration string's value is "true" or "false", the
	 * \c val field will be set to 1 (true), or 0 (false).
	 *
	 * If the configuration string can be legally interpreted as an integer,
	 * using the strtoll function rules as specified in ISO/IEC 9899:1990
	 * ("ISO C90"), that integer will be stored in the \c val field.
	 */
	int64_t val;

	/*! Permitted values of the \c type field. */
	enum {
		/*! A string value with quotes stripped. */
		WT_CONFIG_ITEM_STRING,
		/*! A boolean literal ("true" or "false"). */
		WT_CONFIG_ITEM_BOOL,
		/*! An unquoted identifier: a string value without quotes. */
		WT_CONFIG_ITEM_ID,
		/*! A numeric value. */
		WT_CONFIG_ITEM_NUM,
		/*! A nested structure or list, including brackets. */
		WT_CONFIG_ITEM_STRUCT
	}
	/*!
	 * The type of value determined by the parser.  In all cases,
	 * the \c str and \c len fields are set.
	 */
	type;
};

#if !defined(SWIG) && !defined(DOXYGEN)
/*!
 * Validate a configuration string for a WiredTiger API.
 * This API is outside the scope of a WiredTiger connection handle, since
 * applications may need to validate configuration strings prior to calling
 * ::wiredtiger_open.
 * @param session the session handle (may be \c NULL if the database not yet
 * opened).
 * @param event_handler An event handler (used if \c session is \c NULL; if both
 * \c session and \c event_handler are \c NULL, error messages will be written
 * to stderr).
 * @param name the WiredTiger function or method to validate.
 * @param config the configuration string being parsed.
 * @returns zero for success, non-zero to indicate an error.
 *
 * @snippet ex_all.c Validate a configuration string
 */
int wiredtiger_config_validate(WT_SESSION *session,
    WT_EVENT_HANDLER *event_handler, const char *name, const char *config)
    WT_ATTRIBUTE_LIBRARY_VISIBLE;
#endif

/*!
 * Create a handle that can be used to parse or create configuration strings
 * compatible with WiredTiger APIs.
 * This API is outside the scope of a WiredTiger connection handle, since
 * applications may need to generate configuration strings prior to calling
 * ::wiredtiger_open.
 * @param session the session handle to be used for error reporting (if NULL,
 *	error messages will be written to stderr).
 * @param config the configuration string being parsed. The string must
 *	remain valid for the lifetime of the parser handle.
 * @param len the number of valid bytes in \c config
 * @param[out] config_parserp A pointer to the newly opened handle
 * @errors
 *
 * @snippet ex_config_parse.c Create a configuration parser
 */
int wiredtiger_config_parser_open(WT_SESSION *session,
    const char *config, size_t len, WT_CONFIG_PARSER **config_parserp)
    WT_ATTRIBUTE_LIBRARY_VISIBLE;

/*!
 * A handle that can be used to search and traverse configuration strings
 * compatible with WiredTiger APIs.
 * To parse the contents of a list or nested configuration string use a new
 * configuration parser handle based on the content of the ::WT_CONFIG_ITEM
 * retrieved from the parent configuration string.
 *
 * @section config_parse_examples Configuration String Parsing examples
 *
 * This could be used in C to create a configuration parser as follows:
 *
 * @snippet ex_config_parse.c Create a configuration parser
 *
 * Once the parser has been created the content can be queried directly:
 *
 * @snippet ex_config_parse.c get
 *
 * Or the content can be traversed linearly:
 *
 * @snippet ex_config_parse.c next
 *
 * Nested configuration values can be queried using a shorthand notation:
 *
 * @snippet ex_config_parse.c nested get
 *
 * Nested configuration values can be traversed using multiple
 * ::WT_CONFIG_PARSER handles:
 *
 * @snippet ex_config_parse.c nested traverse
 */
struct __wt_config_parser {

	/*!
	 * Close the configuration scanner releasing any resources.
	 *
	 * @param config_parser the configuration parser handle
	 * @errors
	 *
	 */
	int __F(close)(WT_CONFIG_PARSER *config_parser);

	/*!
	 * Return the next key/value pair.
	 *
	 * If an item has no explicitly assigned value, the item will be
	 * returned in \c key and the \c value will be set to the boolean
	 * \c "true" value.
	 *
	 * @param config_parser the configuration parser handle
	 * @param key the returned key
	 * @param value the returned value
	 * @errors
	 * When iteration would pass the end of the configuration string
	 * ::WT_NOTFOUND will be returned.
	 */
	int __F(next)(WT_CONFIG_PARSER *config_parser,
	    WT_CONFIG_ITEM *key, WT_CONFIG_ITEM *value);

	/*!
	 * Return the value of an item in the configuration string.
	 *
	 * @param config_parser the configuration parser handle
	 * @param key configuration key string
	 * @param value the returned value
	 * @errors
	 *
	 */
	int __F(get)(WT_CONFIG_PARSER *config_parser,
	    const char *key, WT_CONFIG_ITEM *value);
};

/*! @} */

/*!
 * @name Support functions
 * @anchor support_functions
 * @{
 */

/*!
 * Return a pointer to a function that calculates a CRC32C checksum.
 *
 * The WiredTiger library CRC32C checksum function uses hardware support where
 * available, else it falls back to a software implementation.
 *
 * @snippet ex_all.c Checksum a buffer
 *
 * @returns a pointer to a function that takes a buffer and length and returns
 * the CRC32C checksum
 */
uint32_t (*wiredtiger_crc32c_func(void))(const void *, size_t)
    WT_ATTRIBUTE_LIBRARY_VISIBLE;

#endif /* !defined(SWIG) */

/*!
 * Calculate a set of WT_MODIFY operations to represent an update.
 * This call will calculate a set of modifications to an old value that produce
 * the new value.  If more modifications are required than fit in the array
 * passed in by the caller, or if more bytes have changed than the \c maxdiff
 * parameter, the call will fail.  The matching algorithm is approximate, so it
 * may fail and return WT_NOTFOUND if a matching set of WT_MODIFY operations
 * is not found.
 *
 * The \c maxdiff parameter bounds how much work will be done searching for a
 * match: to ensure a match is found, it may need to be set larger than actual
 * number of bytes that differ between the old and new values.  In particular,
 * repeated patterns of bytes in the values can lead to suboptimal matching,
 * and matching ranges less than 64 bytes long will not be detected.
 *
 * If the call succeeds, the WT_MODIFY operations will point into \c newv,
 * which must remain valid until WT_CURSOR::modify is called.
 *
 * @snippet ex_all.c Calculate a modify operation
 *
 * @param session the current WiredTiger session (may be NULL)
 * @param oldv old value
 * @param newv new value
 * @param maxdiff maximum bytes difference
 * @param[out] entries array of modifications producing the new value
 * @param[in,out] nentriesp size of \c entries array passed in,
 *	set to the number of entries used
 * @errors
 */
int wiredtiger_calc_modify(WT_SESSION *session,
    const WT_ITEM *oldv, const WT_ITEM *newv,
    size_t maxdiff, WT_MODIFY *entries, int *nentriesp)
    WT_ATTRIBUTE_LIBRARY_VISIBLE;

/*!
 * Get version information.
 *
 * @snippet ex_all.c Get the WiredTiger library version #1
 * @snippet ex_all.c Get the WiredTiger library version #2
 *
 * @param majorp a location where the major version number is returned
 * @param minorp a location where the minor version number is returned
 * @param patchp a location where the patch version number is returned
 * @returns a string representation of the version
 */
const char *wiredtiger_version(int *majorp, int *minorp, int *patchp)
    WT_ATTRIBUTE_LIBRARY_VISIBLE;

/*! @} */

/*******************************************
 * Error returns
 *******************************************/
/*!
 * @name Error returns
 * Most functions and methods in WiredTiger return an integer code indicating
 * whether the operation succeeded or failed.  A return of zero indicates
 * success, all non-zero return values indicate some kind of failure.
 *
 * WiredTiger reserves all values from -31,800 to -31,999 as possible error
 * return values.  WiredTiger may also return C99/POSIX error codes such as
 * \c ENOMEM, \c EINVAL and \c ENOTSUP, with the usual meanings.
 *
 * The following are all of the WiredTiger-specific error returns:
 * @{
 */
/*
 * DO NOT EDIT: automatically built by dist/api_err.py.
 * Error return section: BEGIN
 */
/*!
 * Conflict between concurrent operations.
 * This error is generated when an operation cannot be completed due to a
 * conflict with concurrent operations.  The operation may be retried; if a
 * transaction is in progress, it should be rolled back and the operation
 * retried in a new transaction.
 */
#define	WT_ROLLBACK	(-31800)
/*!
 * Attempt to insert an existing key.
 * This error is generated when the application attempts to insert a record with
 * the same key as an existing record without the 'overwrite' configuration to
 * WT_SESSION::open_cursor.
 */
#define	WT_DUPLICATE_KEY	(-31801)
/*!
 * Non-specific WiredTiger error.
 * This error is returned when an error is not covered by a specific error
 * return.
 */
#define	WT_ERROR	(-31802)
/*!
 * Item not found.
 * This error indicates an operation did not find a value to return.  This
 * includes cursor search and other operations where no record matched the
 * cursor's search key such as WT_CURSOR::update or WT_CURSOR::remove.
 */
#define	WT_NOTFOUND	(-31803)
/*!
 * WiredTiger library panic.
 * This error indicates an underlying problem that requires a database restart.
 * The application may exit immediately, no further WiredTiger calls are
 * required (and further calls will themselves immediately fail).
 */
#define	WT_PANIC	(-31804)
/*! @cond internal */
/*! Restart the operation (internal). */
#define	WT_RESTART	(-31805)
/*! @endcond */
/*!
 * Recovery must be run to continue.
 * This error is generated when wiredtiger_open is configured to return an error
 * if recovery is required to use the database.
 */
#define	WT_RUN_RECOVERY	(-31806)
/*!
 * Operation would overflow cache.
 * This error is only generated when wiredtiger_open is configured to run in-
 * memory, and an insert or update operation requires more than the configured
 * cache size to complete. The operation may be retried; if a transaction is in
 * progress, it should be rolled back and the operation retried in a new
 * transaction.
 */
#define	WT_CACHE_FULL	(-31807)
/*!
 * Conflict with a prepared update.
 * This error is generated when the application attempts to update an already
 * updated record which is in prepared state. An updated record will be in
 * prepared state, when the transaction that performed the update is in prepared
 * state.
 */
#define	WT_PREPARE_CONFLICT	(-31808)
/*!
 * Database corruption detected.
 * This error is generated when corruption is detected in an on-disk file.
 * During normal operations, this may occur in rare circumstances as a result of
 * a system crash. The application may choose to salvage the file or retry
 * wiredtiger_open with the 'salvage=true' configuration setting.
 */
#define	WT_TRY_SALVAGE	(-31809)
/*
 * Error return section: END
 * DO NOT EDIT: automatically built by dist/api_err.py.
 */
/*! @} */

#ifndef DOXYGEN
#define	WT_DEADLOCK	WT_ROLLBACK		/* Backward compatibility */
#endif

/*! @} */

/*!
 * @defgroup wt_ext WiredTiger Extension API
 * The functions and interfaces applications use to customize and extend the
 * behavior of WiredTiger.
 * @{
 */

/*******************************************
 * Forward structure declarations for the extension API
 *******************************************/
struct __wt_config_arg;	typedef struct __wt_config_arg WT_CONFIG_ARG;

/*!
 * The interface implemented by applications to provide custom ordering of
 * records.
 *
 * Applications register their implementation with WiredTiger by calling
 * WT_CONNECTION::add_collator.  See @ref custom_collators for more
 * information.
 *
 * @snippet ex_extending.c add collator nocase
 *
 * @snippet ex_extending.c add collator prefix10
 */
struct __wt_collator {
	/*!
	 * Callback to compare keys.
	 *
	 * @param[out] cmp set to -1 if <code>key1 < key2</code>,
	 * 	0 if <code>key1 == key2</code>,
	 * 	1 if <code>key1 > key2</code>.
	 * @returns zero for success, non-zero to indicate an error.
	 *
	 * @snippet ex_all.c Implement WT_COLLATOR
	 *
	 * @snippet ex_extending.c case insensitive comparator
	 *
	 * @snippet ex_extending.c n character comparator
	 */
	int (*compare)(WT_COLLATOR *collator, WT_SESSION *session,
	    const WT_ITEM *key1, const WT_ITEM *key2, int *cmp);

	/*!
	 * If non-NULL, this callback is called to customize the collator
	 * for each data source.  If the callback returns a non-NULL
	 * collator, that instance is used instead of this one for all
	 * comparisons.
	 */
	int (*customize)(WT_COLLATOR *collator, WT_SESSION *session,
	    const char *uri, WT_CONFIG_ITEM *passcfg, WT_COLLATOR **customp);

	/*!
	 * If non-NULL a callback performed when the data source is closed
	 * for customized extractors otherwise when the database is closed.
	 *
	 * The WT_COLLATOR::terminate callback is intended to allow cleanup,
	 * the handle will not be subsequently accessed by WiredTiger.
	 */
	int (*terminate)(WT_COLLATOR *collator, WT_SESSION *session);
};

/*!
 * The interface implemented by applications to provide custom compression.
 *
 * Compressors must implement the WT_COMPRESSOR interface: the
 * WT_COMPRESSOR::compress and WT_COMPRESSOR::decompress callbacks must be
 * specified, and WT_COMPRESSOR::pre_size is optional.  To build your own
 * compressor, use one of the compressors in \c ext/compressors as a template:
 * \c ext/nop_compress is a simple compressor that passes through data
 * unchanged, and is a reasonable starting point.
 *
 * Applications register their implementation with WiredTiger by calling
 * WT_CONNECTION::add_compressor.
 *
 * @snippet nop_compress.c WT_COMPRESSOR initialization structure
 * @snippet nop_compress.c WT_COMPRESSOR initialization function
 */
struct __wt_compressor {
	/*!
	 * Callback to compress a chunk of data.
	 *
	 * WT_COMPRESSOR::compress takes a source buffer and a destination
	 * buffer, by default of the same size.  If the callback can compress
	 * the buffer to a smaller size in the destination, it does so, sets
	 * the \c compression_failed return to 0 and returns 0.  If compression
	 * does not produce a smaller result, the callback sets the
	 * \c compression_failed return to 1 and returns 0. If another
	 * error occurs, it returns an errno or WiredTiger error code.
	 *
	 * On entry, \c src will point to memory, with the length of the memory
	 * in \c src_len.  After successful completion, the callback should
	 * return \c 0 and set \c result_lenp to the number of bytes required
	 * for the compressed representation.
	 *
	 * On entry, \c dst points to the destination buffer with a length
	 * of \c dst_len.  If the WT_COMPRESSOR::pre_size method is specified,
	 * the destination buffer will be at least the size returned by that
	 * method; otherwise, the destination buffer will be at least as large
	 * as the length of the data to compress.
	 *
	 * If compression would not shrink the data or the \c dst buffer is not
	 * large enough to hold the compressed data, the callback should set
	 * \c compression_failed to a non-zero value and return 0.
	 *
	 * @param[in] src the data to compress
	 * @param[in] src_len the length of the data to compress
	 * @param[in] dst the destination buffer
	 * @param[in] dst_len the length of the destination buffer
	 * @param[out] result_lenp the length of the compressed data
	 * @param[out] compression_failed non-zero if compression did not
	 * decrease the length of the data (compression may not have completed)
	 * @returns zero for success, non-zero to indicate an error.
	 *
	 * @snippet nop_compress.c WT_COMPRESSOR compress
	 */
	int (*compress)(WT_COMPRESSOR *compressor, WT_SESSION *session,
	    uint8_t *src, size_t src_len,
	    uint8_t *dst, size_t dst_len,
	    size_t *result_lenp, int *compression_failed);

	/*!
	 * Callback to decompress a chunk of data.
	 *
	 * WT_COMPRESSOR::decompress takes a source buffer and a destination
	 * buffer.  The contents are switched from \c compress: the
	 * source buffer is the compressed value, and the destination buffer is
	 * sized to be the original size.  If the callback successfully
	 * decompresses the source buffer to the destination buffer, it returns
	 * 0.  If an error occurs, it returns an errno or WiredTiger error code.
	 * The source buffer that WT_COMPRESSOR::decompress takes may have a
	 * size that is rounded up from the size originally produced by
	 * WT_COMPRESSOR::compress, with the remainder of the buffer set to
	 * zeroes. Most compressors do not care about this difference if the
	 * size to be decompressed can be implicitly discovered from the
	 * compressed data.  If your compressor cares, you may need to allocate
	 * space for, and store, the actual size in the compressed buffer.  See
	 * the source code for the included snappy compressor for an example.
	 *
	 * On entry, \c src will point to memory, with the length of the memory
	 * in \c src_len.  After successful completion, the callback should
	 * return \c 0 and set \c result_lenp to the number of bytes required
	 * for the decompressed representation.
	 *
	 * If the \c dst buffer is not big enough to hold the decompressed
	 * data, the callback should return an error.
	 *
	 * @param[in] src the data to decompress
	 * @param[in] src_len the length of the data to decompress
	 * @param[in] dst the destination buffer
	 * @param[in] dst_len the length of the destination buffer
	 * @param[out] result_lenp the length of the decompressed data
	 * @returns zero for success, non-zero to indicate an error.
	 *
	 * @snippet nop_compress.c WT_COMPRESSOR decompress
	 */
	int (*decompress)(WT_COMPRESSOR *compressor, WT_SESSION *session,
	    uint8_t *src, size_t src_len,
	    uint8_t *dst, size_t dst_len,
	    size_t *result_lenp);

	/*!
	 * Callback to size a destination buffer for compression
	 *
	 * WT_COMPRESSOR::pre_size is an optional callback that, given the
	 * source buffer and size, produces the size of the destination buffer
	 * to be given to WT_COMPRESSOR::compress.  This is useful for
	 * compressors that assume that the output buffer is sized for the
	 * worst case and thus no overrun checks are made.  If your compressor
	 * works like this, WT_COMPRESSOR::pre_size will need to be defined.
	 * See the source code for the snappy compressor for an example.
	 * However, if your compressor detects and avoids overruns against its
	 * target buffer, you will not need to define WT_COMPRESSOR::pre_size.
	 * When WT_COMPRESSOR::pre_size is set to NULL, the destination buffer
	 * is sized the same as the source buffer.  This is always sufficient,
	 * since a compression result that is larger than the source buffer is
	 * discarded by WiredTiger.
	 *
	 * If not NULL, this callback is called before each call to
	 * WT_COMPRESSOR::compress to determine the size of the destination
	 * buffer to provide.  If the callback is NULL, the destination
	 * buffer will be the same size as the source buffer.
	 *
	 * The callback should set \c result_lenp to a suitable buffer size
	 * for compression, typically the maximum length required by
	 * WT_COMPRESSOR::compress.
	 *
	 * This callback function is for compressors that require an output
	 * buffer larger than the source buffer (for example, that do not
	 * check for buffer overflow during compression).
	 *
	 * @param[in] src the data to compress
	 * @param[in] src_len the length of the data to compress
	 * @param[out] result_lenp the required destination buffer size
	 * @returns zero for success, non-zero to indicate an error.
	 *
	 * @snippet nop_compress.c WT_COMPRESSOR presize
	 */
	int (*pre_size)(WT_COMPRESSOR *compressor, WT_SESSION *session,
	    uint8_t *src, size_t src_len, size_t *result_lenp);

	/*!
	 * If non-NULL, a callback performed when the database is closed.
	 *
	 * The WT_COMPRESSOR::terminate callback is intended to allow cleanup,
	 * the handle will not be subsequently accessed by WiredTiger.
	 *
	 * @snippet nop_compress.c WT_COMPRESSOR terminate
	 */
	int (*terminate)(WT_COMPRESSOR *compressor, WT_SESSION *session);
};

/*!
 * Applications can extend WiredTiger by providing new implementations of the
 * WT_DATA_SOURCE class.  Each data source supports a different URI scheme for
 * data sources to WT_SESSION::create, WT_SESSION::open_cursor and related
 * methods.  See @ref custom_data_sources for more information.
 *
 * <b>Thread safety:</b> WiredTiger may invoke methods on the WT_DATA_SOURCE
 * interface from multiple threads concurrently.  It is the responsibility of
 * the implementation to protect any shared data.
 *
 * Applications register their implementation with WiredTiger by calling
 * WT_CONNECTION::add_data_source.
 *
 * @snippet ex_data_source.c WT_DATA_SOURCE register
 */
struct __wt_data_source {
	/*!
	 * Callback to alter an object.
	 *
	 * @snippet ex_data_source.c WT_DATA_SOURCE alter
	 */
	int (*alter)(WT_DATA_SOURCE *dsrc, WT_SESSION *session,
	    const char *uri, WT_CONFIG_ARG *config);

	/*!
	 * Callback to create a new object.
	 *
	 * @snippet ex_data_source.c WT_DATA_SOURCE create
	 */
	int (*create)(WT_DATA_SOURCE *dsrc, WT_SESSION *session,
	    const char *uri, WT_CONFIG_ARG *config);

	/*!
	 * Callback to compact an object.
	 *
	 * @snippet ex_data_source.c WT_DATA_SOURCE compact
	 */
	int (*compact)(WT_DATA_SOURCE *dsrc, WT_SESSION *session,
	    const char *uri, WT_CONFIG_ARG *config);

	/*!
	 * Callback to drop an object.
	 *
	 * @snippet ex_data_source.c WT_DATA_SOURCE drop
	 */
	int (*drop)(WT_DATA_SOURCE *dsrc, WT_SESSION *session,
	    const char *uri, WT_CONFIG_ARG *config);

	/*!
	 * Callback to initialize a cursor.
	 *
	 * @snippet ex_data_source.c WT_DATA_SOURCE open_cursor
	 */
	int (*open_cursor)(WT_DATA_SOURCE *dsrc, WT_SESSION *session,
	    const char *uri, WT_CONFIG_ARG *config, WT_CURSOR **new_cursor);

	/*!
	 * Callback to rename an object.
	 *
	 * @snippet ex_data_source.c WT_DATA_SOURCE rename
	 */
	int (*rename)(WT_DATA_SOURCE *dsrc, WT_SESSION *session,
	    const char *uri, const char *newuri, WT_CONFIG_ARG *config);

	/*!
	 * Callback to salvage an object.
	 *
	 * @snippet ex_data_source.c WT_DATA_SOURCE salvage
	 */
	int (*salvage)(WT_DATA_SOURCE *dsrc, WT_SESSION *session,
	    const char *uri, WT_CONFIG_ARG *config);

	/*!
	 * Callback to get the size of an object.
	 *
	 * @snippet ex_data_source.c WT_DATA_SOURCE size
	 */
	int (*size)(WT_DATA_SOURCE *dsrc, WT_SESSION *session,
	    const char *uri, wt_off_t *size);

	/*!
	 * Callback to truncate an object.
	 *
	 * @snippet ex_data_source.c WT_DATA_SOURCE truncate
	 */
	int (*truncate)(WT_DATA_SOURCE *dsrc, WT_SESSION *session,
	    const char *uri, WT_CONFIG_ARG *config);

	/*!
	 * Callback to truncate a range of an object.
	 *
	 * @snippet ex_data_source.c WT_DATA_SOURCE range truncate
	 */
	int (*range_truncate)(WT_DATA_SOURCE *dsrc, WT_SESSION *session,
	    WT_CURSOR *start, WT_CURSOR *stop);

	/*!
	 * Callback to verify an object.
	 *
	 * @snippet ex_data_source.c WT_DATA_SOURCE verify
	 */
	int (*verify)(WT_DATA_SOURCE *dsrc, WT_SESSION *session,
	    const char *uri, WT_CONFIG_ARG *config);

	/*!
	 * Callback to checkpoint the database.
	 *
	 * @snippet ex_data_source.c WT_DATA_SOURCE checkpoint
	 */
	int (*checkpoint)(
	    WT_DATA_SOURCE *dsrc, WT_SESSION *session, WT_CONFIG_ARG *config);

	/*!
	 * If non-NULL, a callback performed when the database is closed.
	 *
	 * The WT_DATA_SOURCE::terminate callback is intended to allow cleanup,
	 * the handle will not be subsequently accessed by WiredTiger.
	 *
	 * @snippet ex_data_source.c WT_DATA_SOURCE terminate
	 */
	int (*terminate)(WT_DATA_SOURCE *dsrc, WT_SESSION *session);

	/*!
	 * If non-NULL, a callback performed before an LSM merge.
	 *
	 * @param[in] source a cursor configured with the data being merged
	 * @param[in] dest a cursor on the new object being filled by the merge
	 *
	 * @snippet ex_data_source.c WT_DATA_SOURCE lsm_pre_merge
	 */
	int (*lsm_pre_merge)(
	    WT_DATA_SOURCE *dsrc, WT_CURSOR *source, WT_CURSOR *dest);
};

/*!
 * The interface implemented by applications to provide custom encryption.
 *
 * Encryptors must implement the WT_ENCRYPTOR interface: the
 * WT_ENCRYPTOR::encrypt, WT_ENCRYPTOR::decrypt and WT_ENCRYPTOR::sizing
 * callbacks must be specified, WT_ENCRYPTOR::customize and
 * WT_ENCRYPTOR::terminate are optional.  To build your own encryptor, use
 * one of the encryptors in \c ext/encryptors as a template:
 * \c ext/encryptors/nop_encrypt is a simple encryptor that passes through
 * data unchanged, and is a reasonable starting point;
 * \c ext/encryptors/rotn_encrypt is an encryptor implementing
 * a simple rotation cipher, it shows the use of \c keyid, \c secretkey,
 * and implements the WT_ENCRYPTOR::customize and
 * WT_ENCRYPTOR::terminate callbacks.
 *
 * Applications register their implementation with WiredTiger by calling
 * WT_CONNECTION::add_encryptor.
 *
 * @snippet nop_encrypt.c WT_ENCRYPTOR initialization structure
 * @snippet nop_encrypt.c WT_ENCRYPTOR initialization function
 */
struct __wt_encryptor {
	/*!
	 * Callback to encrypt a chunk of data.
	 *
	 * WT_ENCRYPTOR::encrypt takes a source buffer and a destination
	 * buffer.  The callback encrypts the source buffer (plain text)
	 * into the destination buffer.
	 *
	 * On entry, \c src will point to memory, with the length of the memory
	 * in \c src_len.  After successful completion, the callback should
	 * return \c 0 and set \c result_lenp to the number of bytes required
	 * for the encrypted representation.
	 *
	 * On entry, \c dst points to the destination buffer with a length
	 * of \c dst_len.  The destination buffer will be at least src_len
	 * plus the size returned by that WT_ENCRYPT::sizing.
	 *
	 * This callback cannot be NULL.
	 *
	 * @param[in] src the data to encrypt
	 * @param[in] src_len the length of the data to encrypt
	 * @param[in] dst the destination buffer
	 * @param[in] dst_len the length of the destination buffer
	 * @param[out] result_lenp the length of the encrypted data
	 * @returns zero for success, non-zero to indicate an error.
	 *
	 * @snippet nop_encrypt.c WT_ENCRYPTOR encrypt
	 */
	int (*encrypt)(WT_ENCRYPTOR *encryptor, WT_SESSION *session,
	    uint8_t *src, size_t src_len,
	    uint8_t *dst, size_t dst_len,
	    size_t *result_lenp);

	/*!
	 * Callback to decrypt a chunk of data.
	 *
	 * WT_ENCRYPTOR::decrypt takes a source buffer and a destination
	 * buffer.  The contents are switched from \c encrypt: the
	 * source buffer is the encrypted value, and the destination buffer is
	 * sized to be the original size.  If the callback successfully
	 * decrypts the source buffer to the destination buffer, it returns
	 * 0.  If an error occurs, it returns an errno or WiredTiger error code.
	 *
	 * On entry, \c src will point to memory, with the length of the memory
	 * in \c src_len.  After successful completion, the callback should
	 * return \c 0 and set \c result_lenp to the number of bytes required
	 * for the decrypted representation.
	 *
	 * If the \c dst buffer is not big enough to hold the decrypted
	 * data, the callback should return an error.
	 *
	 * This callback cannot be NULL.
	 *
	 * @param[in] src the data to decrypt
	 * @param[in] src_len the length of the data to decrypt
	 * @param[in] dst the destination buffer
	 * @param[in] dst_len the length of the destination buffer
	 * @param[out] result_lenp the length of the decrypted data
	 * @returns zero for success, non-zero to indicate an error.
	 *
	 * @snippet nop_encrypt.c WT_ENCRYPTOR decrypt
	 */
	int (*decrypt)(WT_ENCRYPTOR *encryptor, WT_SESSION *session,
	    uint8_t *src, size_t src_len,
	    uint8_t *dst, size_t dst_len,
	    size_t *result_lenp);

	/*!
	 * Callback to size a destination buffer for encryption.
	 *
	 * WT_ENCRYPTOR::sizing is an callback that returns the number
	 * of additional bytes that is needed when encrypting a
	 * text buffer.  This is always necessary, since encryptors
	 * typically generate encrypted text that is larger than the
	 * plain text input. Without such a call, WiredTiger would
	 * have no way to know the worst case for the encrypted buffer size.
	 * The WiredTiger encryption infrastructure assumes that
	 * buffer sizing is not dependent on the number of bytes
	 * of input, that there is a one to one relationship in number
	 * of bytes needed between input and output.
	 *
	 * This callback cannot be NULL.
	 *
	 * The callback should set \c expansion_constantp to the additional
	 * number of bytes needed.
	 *
	 * @param[out] expansion_constantp the additional number of bytes needed
	 *    when encrypting.
	 * @returns zero for success, non-zero to indicate an error.
	 *
	 * @snippet nop_encrypt.c WT_ENCRYPTOR sizing
	 */
	int (*sizing)(WT_ENCRYPTOR *encryptor, WT_SESSION *session,
	    size_t *expansion_constantp);

	/*!
	 * If non-NULL, this callback is called to customize the encryptor.
	 * The customize function is called whenever a keyid is used for the
	 * first time with this encryptor, whether it be in
	 * the ::wiredtiger_open call or the WT_SESSION::create
	 * call. This gives the algorithm an
	 * opportunity to retrieve and save keys in a customized encryptor.
	 * If the callback returns a non-NULL encryptor, that instance
	 * is used instead of this one for any callbacks.
	 *
	 * @param[in] encrypt_config the "encryption" portion of the
	 *    configuration from the wiredtiger_open or WT_SESSION::create call
	 * @param[out] customp the new modified encryptor, or NULL.
	 * @returns zero for success, non-zero to indicate an error.
	 */
	int (*customize)(WT_ENCRYPTOR *encryptor, WT_SESSION *session,
	    WT_CONFIG_ARG *encrypt_config, WT_ENCRYPTOR **customp);

	/*!
	 * If non-NULL, a callback performed when the database is closed.
	 * It is called for each encryptor that was added using
	 * WT_CONNECTION::add_encryptor or returned by the
	 * WT_ENCRYPTOR::customize callback.
	 *
	 * The WT_ENCRYPTOR::terminate callback is intended to allow cleanup,
	 * the handle will not be subsequently accessed by WiredTiger.
	 *
	 * @snippet nop_encrypt.c WT_ENCRYPTOR terminate
	 */
	int (*terminate)(WT_ENCRYPTOR *encryptor, WT_SESSION *session);
};

/*!
 * The interface implemented by applications to provide custom extraction of
 * index keys or column group values.
 *
 * Applications register implementations with WiredTiger by calling
 * WT_CONNECTION::add_extractor.  See @ref custom_extractors for more
 * information.
 *
 * @snippet ex_all.c WT_EXTRACTOR register
 */
struct __wt_extractor {
	/*!
	 * Callback to extract a value for an index or column group.
	 *
	 * @errors
	 *
	 * @snippet ex_all.c WT_EXTRACTOR
	 *
	 * @param extractor the WT_EXTRACTOR implementation
	 * @param session the current WiredTiger session
	 * @param key the table key in raw format, see @ref cursor_raw for
	 *	details
	 * @param value the table value in raw format, see @ref cursor_raw for
	 *	details
	 * @param[out] result_cursor the method should call WT_CURSOR::set_key
	 *	and WT_CURSOR::insert on this cursor to return a key.  The \c
	 *	key_format of the cursor will match that passed to
	 *	WT_SESSION::create for the index.  Multiple index keys can be
	 *	created for each record by calling WT_CURSOR::insert multiple
	 *	times.
	 */
	int (*extract)(WT_EXTRACTOR *extractor, WT_SESSION *session,
	    const WT_ITEM *key, const WT_ITEM *value,
	    WT_CURSOR *result_cursor);

	/*!
	 * If non-NULL, this callback is called to customize the extractor for
	 * each index.  If the callback returns a non-NULL extractor, that
	 * instance is used instead of this one for all comparisons.
	 */
	int (*customize)(WT_EXTRACTOR *extractor, WT_SESSION *session,
	    const char *uri, WT_CONFIG_ITEM *appcfg, WT_EXTRACTOR **customp);

	/*!
	 * If non-NULL a callback performed when the index or column group
	 * is closed for customized extractors otherwise when the database
	 * is closed.
	 *
	 * The WT_EXTRACTOR::terminate callback is intended to allow cleanup,
	 * the handle will not be subsequently accessed by WiredTiger.
	 */
	int (*terminate)(WT_EXTRACTOR *extractor, WT_SESSION *session);
};

#if !defined(SWIG)
/*! WT_FILE_SYSTEM::open_file file types */
typedef enum {
	WT_FS_OPEN_FILE_TYPE_CHECKPOINT,/*!< open a data file checkpoint */
	WT_FS_OPEN_FILE_TYPE_DATA,	/*!< open a data file */
	WT_FS_OPEN_FILE_TYPE_DIRECTORY,	/*!< open a directory */
	WT_FS_OPEN_FILE_TYPE_LOG,	/*!< open a log file */
	WT_FS_OPEN_FILE_TYPE_REGULAR	/*!< open a regular file */
} WT_FS_OPEN_FILE_TYPE;

#ifdef DOXYGEN
/*! WT_FILE_SYSTEM::open_file flags: random access pattern */
#define	WT_FS_OPEN_ACCESS_RAND	0x0
/*! WT_FILE_SYSTEM::open_file flags: sequential access pattern */
#define	WT_FS_OPEN_ACCESS_SEQ	0x0
/*! WT_FILE_SYSTEM::open_file flags: create if does not exist */
#define	WT_FS_OPEN_CREATE	0x0
/*! WT_FILE_SYSTEM::open_file flags: direct I/O requested */
#define	WT_FS_OPEN_DIRECTIO	0x0
/*! WT_FILE_SYSTEM::open_file flags: file creation must be durable */
#define	WT_FS_OPEN_DURABLE	0x0
/*!
 * WT_FILE_SYSTEM::open_file flags: return EBUSY if exclusive use not available
 */
#define	WT_FS_OPEN_EXCLUSIVE	0x0
/*! WT_FILE_SYSTEM::open_file flags: open is read-only */
#define	WT_FS_OPEN_READONLY	0x0

/*!
 * WT_FILE_SYSTEM::remove or WT_FILE_SYSTEM::rename flags: the remove or rename
 * operation must be durable
 */
#define	WT_FS_DURABLE		0x0
#else
/* AUTOMATIC FLAG VALUE GENERATION START */
#define	WT_FS_OPEN_ACCESS_RAND	0x01u
#define	WT_FS_OPEN_ACCESS_SEQ	0x02u
#define	WT_FS_OPEN_CREATE	0x04u
#define	WT_FS_OPEN_DIRECTIO	0x08u
#define	WT_FS_OPEN_DURABLE	0x10u
#define	WT_FS_OPEN_EXCLUSIVE	0x20u
#define	WT_FS_OPEN_FIXED	0x40u	/* Path not home relative (internal) */
#define	WT_FS_OPEN_READONLY	0x80u
/* AUTOMATIC FLAG VALUE GENERATION STOP */

/* AUTOMATIC FLAG VALUE GENERATION START */
#define	WT_FS_DURABLE		0x1u
/* AUTOMATIC FLAG VALUE GENERATION STOP */
#endif

/*!
 * The interface implemented by applications to provide a custom file system
 * implementation.
 *
 * <b>Thread safety:</b> WiredTiger may invoke methods on the WT_FILE_SYSTEM
 * interface from multiple threads concurrently. It is the responsibility of
 * the implementation to protect any shared data.
 *
 * Applications register implementations with WiredTiger by calling
 * WT_CONNECTION::add_file_system.  See @ref custom_file_systems for more
 * information.
 *
 * @snippet ex_file_system.c WT_FILE_SYSTEM register
 */
struct __wt_file_system {
	/*!
	 * Return a list of file names for the named directory.
	 *
	 * @errors
	 *
	 * @param file_system the WT_FILE_SYSTEM
	 * @param session the current WiredTiger session
	 * @param directory the name of the directory
	 * @param prefix if not NULL, only files with names matching the prefix
	 *    are returned
	 * @param[out] dirlist the method returns an allocated array of
	 *    individually allocated strings, one for each entry in the
	 *    directory.
	 * @param[out] countp the number of entries returned
	 */
	int (*fs_directory_list)(WT_FILE_SYSTEM *file_system,
	    WT_SESSION *session, const char *directory, const char *prefix,
	    char ***dirlist, uint32_t *countp);

#if !defined(DOXYGEN)
	/*
	 * Return a single file name for the named directory.
	 */
	int (*fs_directory_list_single)(WT_FILE_SYSTEM *file_system,
	    WT_SESSION *session, const char *directory, const char *prefix,
	    char ***dirlist, uint32_t *countp);
#endif

	/*!
	 * Free memory allocated by WT_FILE_SYSTEM::directory_list.
	 *
	 * @errors
	 *
	 * @param file_system the WT_FILE_SYSTEM
	 * @param session the current WiredTiger session
	 * @param dirlist array returned by WT_FILE_SYSTEM::directory_list
	 * @param count count returned by WT_FILE_SYSTEM::directory_list
	 */
	int (*fs_directory_list_free)(WT_FILE_SYSTEM *file_system,
	    WT_SESSION *session, char **dirlist, uint32_t count);

	/*!
	 * Return if the named file system object exists.
	 *
	 * @errors
	 *
	 * @param file_system the WT_FILE_SYSTEM
	 * @param session the current WiredTiger session
	 * @param name the name of the file
	 * @param[out] existp If the named file system object exists
	 */
	int (*fs_exist)(WT_FILE_SYSTEM *file_system,
	    WT_SESSION *session, const char *name, bool *existp);

	/*!
	 * Open a handle for a named file system object
	 *
	 * The method should return ENOENT if the file is not being created and
	 * does not exist.
	 *
	 * The method should return EACCES if the file cannot be opened in the
	 * requested mode (for example, a file opened for writing in a readonly
	 * file system).
	 *
	 * The method should return EBUSY if ::WT_FS_OPEN_EXCLUSIVE is set and
	 * the file is in use.
	 *
	 * @errors
	 *
	 * @param file_system the WT_FILE_SYSTEM
	 * @param session the current WiredTiger session
	 * @param name the name of the file system object
	 * @param file_type the type of the file
	 *    The file type is provided to allow optimization for different file
	 *    access patterns.
	 * @param flags flags indicating how to open the file, one or more of
	 *    ::WT_FS_OPEN_CREATE, ::WT_FS_OPEN_DIRECTIO, ::WT_FS_OPEN_DURABLE,
	 *    ::WT_FS_OPEN_EXCLUSIVE or ::WT_FS_OPEN_READONLY.
	 * @param[out] file_handlep the handle to the newly opened file. File
	 *    system implementations must allocate memory for the handle and
	 *    the WT_FILE_HANDLE::name field, and fill in the WT_FILE_HANDLE::
	 *    fields. Applications wanting to associate private information
	 *    with the WT_FILE_HANDLE:: structure should declare and allocate
	 *    their own structure as a superset of a WT_FILE_HANDLE:: structure.
	 */
	int (*fs_open_file)(WT_FILE_SYSTEM *file_system, WT_SESSION *session,
	    const char *name, WT_FS_OPEN_FILE_TYPE file_type, uint32_t flags,
	    WT_FILE_HANDLE **file_handlep);

	/*!
	 * Remove a named file system object
	 *
	 * This method is not required for readonly file systems and should be
	 * set to NULL when not required by the file system.
	 *
	 * @errors
	 *
	 * @param file_system the WT_FILE_SYSTEM
	 * @param session the current WiredTiger session
	 * @param name the name of the file system object
	 * @param durable if the operation requires durability
	 * @param flags 0 or ::WT_FS_DURABLE
	 */
	int (*fs_remove)(WT_FILE_SYSTEM *file_system,
	    WT_SESSION *session, const char *name, uint32_t flags);

	/*!
	 * Rename a named file system object
	 *
	 * This method is not required for readonly file systems and should be
	 * set to NULL when not required by the file system.
	 *
	 * @errors
	 *
	 * @param file_system the WT_FILE_SYSTEM
	 * @param session the current WiredTiger session
	 * @param from the original name of the object
	 * @param to the new name for the object
	 * @param flags 0 or ::WT_FS_DURABLE
	 */
	int (*fs_rename)(WT_FILE_SYSTEM *file_system, WT_SESSION *session,
	    const char *from, const char *to, uint32_t flags);

	/*!
	 * Return the size of a named file system object
	 *
	 * @errors
	 *
	 * @param file_system the WT_FILE_SYSTEM
	 * @param session the current WiredTiger session
	 * @param name the name of the file system object
	 * @param[out] sizep the size of the file system entry
	 */
	int (*fs_size)(WT_FILE_SYSTEM *file_system,
	    WT_SESSION *session, const char *name, wt_off_t *sizep);

	/*!
	 * A callback performed when the file system is closed and will no
	 * longer be accessed by the WiredTiger database.
	 *
	 * This method is not required and should be set to NULL when not
	 * required by the file system.
	 *
	 * The WT_FILE_SYSTEM::terminate callback is intended to allow cleanup,
	 * the handle will not be subsequently accessed by WiredTiger.
	 */
	int (*terminate)(WT_FILE_SYSTEM *file_system, WT_SESSION *session);
};

/*! WT_FILE_HANDLE::fadvise flags: no longer need */
#define	WT_FILE_HANDLE_DONTNEED	1
/*! WT_FILE_HANDLE::fadvise flags: will need */
#define	WT_FILE_HANDLE_WILLNEED	2

/*!
 * A file handle implementation returned by WT_FILE_SYSTEM::open_file.
 *
 * <b>Thread safety:</b> Unless explicitly stated otherwise, WiredTiger may
 * invoke methods on the WT_FILE_HANDLE interface from multiple threads
 * concurrently. It is the responsibility of the implementation to protect
 * any shared data.
 *
 * See @ref custom_file_systems for more information.
 */
struct __wt_file_handle {
	/*!
	 * The enclosing file system, set by WT_FILE_SYSTEM::open_file.
	 */
	WT_FILE_SYSTEM *file_system;

	/*!
	 * The name of the file, set by WT_FILE_SYSTEM::open_file.
	 */
	char *name;

	/*!
	 * Close a file handle, the handle will not be further accessed by
	 * WiredTiger.
	 *
	 * @errors
	 *
	 * @param file_handle the WT_FILE_HANDLE
	 * @param session the current WiredTiger session
	 */
	int (*close)(WT_FILE_HANDLE *file_handle, WT_SESSION *session);

	/*!
	 * Indicate expected future use of file ranges, based on the POSIX
	 * 1003.1 standard fadvise.
	 *
	 * This method is not required, and should be set to NULL when not
	 * supported by the file.
	 *
	 * @errors
	 *
	 * @param file_handle the WT_FILE_HANDLE
	 * @param session the current WiredTiger session
	 * @param offset the file offset
	 * @param len the size of the advisory
	 * @param advice one of ::WT_FILE_HANDLE_WILLNEED or
	 *    ::WT_FILE_HANDLE_DONTNEED.
	 */
	int (*fh_advise)(WT_FILE_HANDLE *file_handle,
	    WT_SESSION *session, wt_off_t offset, wt_off_t len, int advice);

	/*!
	 * Extend the file.
	 *
	 * This method is not required, and should be set to NULL when not
	 * supported by the file.
	 *
	 * Any allocated disk space must read as 0 bytes, and no existing file
	 * data may change. Allocating all necessary underlying storage (not
	 * changing just the file's metadata), is likely to result in increased
	 * performance.
	 *
	 * This method is not called by multiple threads concurrently (on the
	 * same file handle). If the file handle's extension method supports
	 * concurrent calls, set the WT_FILE_HANDLE::fh_extend_nolock method
	 * instead. See @ref custom_file_systems for more information.
	 *
	 * @errors
	 *
	 * @param file_handle the WT_FILE_HANDLE
	 * @param session the current WiredTiger session
	 * @param offset desired file size after extension
	 */
	int (*fh_extend)(
	    WT_FILE_HANDLE *file_handle, WT_SESSION *session, wt_off_t offset);

	/*!
	 * Extend the file.
	 *
	 * This method is not required, and should be set to NULL when not
	 * supported by the file.
	 *
	 * Any allocated disk space must read as 0 bytes, and no existing file
	 * data may change. Allocating all necessary underlying storage (not
	 * only changing the file's metadata), is likely to result in increased
	 * performance.
	 *
	 * This method may be called by multiple threads concurrently (on the
	 * same file handle). If the file handle's extension method does not
	 * support concurrent calls, set the WT_FILE_HANDLE::fh_extend method
	 * instead. See @ref custom_file_systems for more information.
	 *
	 * @errors
	 *
	 * @param file_handle the WT_FILE_HANDLE
	 * @param session the current WiredTiger session
	 * @param offset desired file size after extension
	 */
	int (*fh_extend_nolock)(
	    WT_FILE_HANDLE *file_handle, WT_SESSION *session, wt_off_t offset);

	/*!
	 * Lock/unlock a file from the perspective of other processes running
	 * in the system, where necessary.
	 *
	 * @errors
	 *
	 * @param file_handle the WT_FILE_HANDLE
	 * @param session the current WiredTiger session
	 * @param lock whether to lock or unlock
	 */
	int (*fh_lock)(
	    WT_FILE_HANDLE *file_handle, WT_SESSION *session, bool lock);

	/*!
	 * Map a file into memory, based on the POSIX 1003.1 standard mmap.
	 *
	 * This method is not required, and should be set to NULL when not
	 * supported by the file.
	 *
	 * @errors
	 *
	 * @param file_handle the WT_FILE_HANDLE
	 * @param session the current WiredTiger session
	 * @param[out] mapped_regionp a reference to a memory location into
	 *    which should be stored a pointer to the start of the mapped region
	 * @param[out] lengthp a reference to a memory location into which
	 *    should be stored the length of the region
	 * @param[out] mapped_cookiep a reference to a memory location into
	 *    which can be optionally stored a pointer to an opaque cookie
	 *    which is subsequently passed to WT_FILE_HANDLE::unmap.
	 */
	int (*fh_map)(WT_FILE_HANDLE *file_handle, WT_SESSION *session,
	    void *mapped_regionp, size_t *lengthp, void *mapped_cookiep);

	/*!
	 * Unmap part of a memory mapped file, based on the POSIX 1003.1
	 * standard madvise.
	 *
	 * This method is not required, and should be set to NULL when not
	 * supported by the file.
	 *
	 * @errors
	 *
	 * @param file_handle the WT_FILE_HANDLE
	 * @param session the current WiredTiger session
	 * @param map a location in the mapped region unlikely to be used in the
	 *    near future
	 * @param length the length of the mapped region to discard
	 * @param mapped_cookie any cookie set by the WT_FILE_HANDLE::map method
	 */
	int (*fh_map_discard)(WT_FILE_HANDLE *file_handle,
	    WT_SESSION *session, void *map, size_t length, void *mapped_cookie);

	/*!
	 * Preload part of a memory mapped file, based on the POSIX 1003.1
	 * standard madvise.
	 *
	 * This method is not required, and should be set to NULL when not
	 * supported by the file.
	 *
	 * @errors
	 *
	 * @param file_handle the WT_FILE_HANDLE
	 * @param session the current WiredTiger session
	 * @param map a location in the mapped region likely to be used in the
	 *    near future
	 * @param length the size of the mapped region to preload
	 * @param mapped_cookie any cookie set by the WT_FILE_HANDLE::map method
	 */
	int (*fh_map_preload)(WT_FILE_HANDLE *file_handle, WT_SESSION *session,
	    const void *map, size_t length, void *mapped_cookie);

	/*!
	 * Unmap a memory mapped file, based on the POSIX 1003.1 standard
	 * munmap.
	 *
	 * This method is only required if a valid implementation of map is
	 * provided by the file, and should be set to NULL otherwise.
	 *
	 * @errors
	 *
	 * @param file_handle the WT_FILE_HANDLE
	 * @param session the current WiredTiger session
	 * @param mapped_region a pointer to the start of the mapped region
	 * @param length the length of the mapped region
	 * @param mapped_cookie any cookie set by the WT_FILE_HANDLE::map method
	 */
	int (*fh_unmap)(WT_FILE_HANDLE *file_handle, WT_SESSION *session,
	    void *mapped_region, size_t length, void *mapped_cookie);

	/*!
	 * Read from a file, based on the POSIX 1003.1 standard pread.
	 *
	 * @errors
	 *
	 * @param file_handle the WT_FILE_HANDLE
	 * @param session the current WiredTiger session
	 * @param offset the offset in the file to start reading from
	 * @param len the amount to read
	 * @param[out] buf buffer to hold the content read from file
	 */
	int (*fh_read)(WT_FILE_HANDLE *file_handle,
	    WT_SESSION *session, wt_off_t offset, size_t len, void *buf);

	/*!
	 * Return the size of a file.
	 *
	 * @errors
	 *
	 * @param file_handle the WT_FILE_HANDLE
	 * @param session the current WiredTiger session
	 * @param sizep the size of the file
	 */
	int (*fh_size)(
	    WT_FILE_HANDLE *file_handle, WT_SESSION *session, wt_off_t *sizep);

	/*!
	 * Make outstanding file writes durable and do not return until writes
	 * are complete.
	 *
	 * This method is not required for read-only files, and should be set
	 * to NULL when not supported by the file.
	 *
	 * @errors
	 *
	 * @param file_handle the WT_FILE_HANDLE
	 * @param session the current WiredTiger session
	 */
	int (*fh_sync)(WT_FILE_HANDLE *file_handle, WT_SESSION *session);

	/*!
	 * Schedule the outstanding file writes required for durability and
	 * return immediately.
	 *
	 * This method is not required, and should be set to NULL when not
	 * supported by the file.
	 *
	 * @errors
	 *
	 * @param file_handle the WT_FILE_HANDLE
	 * @param session the current WiredTiger session
	 */
	int (*fh_sync_nowait)(WT_FILE_HANDLE *file_handle, WT_SESSION *session);

	/*!
	 * Truncate the file.
	 *
	 * This method is not required, and should be set to NULL when not
	 * supported by the file.
	 *
	 * This method is not called by multiple threads concurrently (on the
	 * same file handle).
	 *
	 * @errors
	 *
	 * @param file_handle the WT_FILE_HANDLE
	 * @param session the current WiredTiger session
	 * @param offset desired file size after truncate
	 */
	int (*fh_truncate)(
	    WT_FILE_HANDLE *file_handle, WT_SESSION *session, wt_off_t offset);

	/*!
	 * Write to a file, based on the POSIX 1003.1 standard pwrite.
	 *
	 * This method is not required for read-only files, and should be set
	 * to NULL when not supported by the file.
	 *
	 * @errors
	 *
	 * @param file_handle the WT_FILE_HANDLE
	 * @param session the current WiredTiger session
	 * @param offset offset at which to start writing
	 * @param length amount of data to write
	 * @param buf content to be written to the file
	 */
	int (*fh_write)(WT_FILE_HANDLE *file_handle, WT_SESSION *session,
	    wt_off_t offset, size_t length, const void *buf);
};
#endif /* !defined(SWIG) */

/*!
 * Entry point to an extension, called when the extension is loaded.
 *
 * @param connection the connection handle
 * @param config the config information passed to WT_CONNECTION::load_extension
 * @errors
 */
extern int wiredtiger_extension_init(
    WT_CONNECTION *connection, WT_CONFIG_ARG *config);

/*!
 * Optional cleanup function for an extension, called during
 * WT_CONNECTION::close.
 *
 * @param connection the connection handle
 * @errors
 */
extern int wiredtiger_extension_terminate(WT_CONNECTION *connection);

/*! @} */

/*!
 * @addtogroup wt
 * @{
 */
/*!
 * @name Incremental backup types
 * @anchor backup_types
 * @{
 */
/*! invalid type */
#define WT_BACKUP_INVALID	0
/*! whole file */
#define WT_BACKUP_FILE		1
/*! file range */
#define WT_BACKUP_RANGE		2
/*! @} */

/*!
 * @name Log record and operation types
 * @anchor log_types
 * @{
 */
/*
 * NOTE:  The values of these record types and operations must
 * never change because they're written into the log.  Append
 * any new records or operations to the appropriate set.
 */
/*! checkpoint */
#define	WT_LOGREC_CHECKPOINT	0
/*! transaction commit */
#define	WT_LOGREC_COMMIT	1
/*! file sync */
#define	WT_LOGREC_FILE_SYNC	2
/*! message */
#define	WT_LOGREC_MESSAGE	3
/*! system/internal record */
#define	WT_LOGREC_SYSTEM	4
/*! invalid operation */
#define	WT_LOGOP_INVALID	0
/*! column-store put */
#define	WT_LOGOP_COL_PUT	1
/*! column-store remove */
#define	WT_LOGOP_COL_REMOVE	2
/*! column-store truncate */
#define	WT_LOGOP_COL_TRUNCATE	3
/*! row-store put */
#define	WT_LOGOP_ROW_PUT	4
/*! row-store remove */
#define	WT_LOGOP_ROW_REMOVE	5
/*! row-store truncate */
#define	WT_LOGOP_ROW_TRUNCATE	6
/*! checkpoint start */
#define	WT_LOGOP_CHECKPOINT_START	7
/*! previous LSN */
#define	WT_LOGOP_PREV_LSN	8
/*! column-store modify */
#define	WT_LOGOP_COL_MODIFY	9
/*! row-store modify */
#define	WT_LOGOP_ROW_MODIFY	10
/*
 * NOTE: Diagnostic-only log operations should have values in
 * the ignore range.
 */
/*! Diagnostic: transaction timestamps */
#define	WT_LOGOP_TXN_TIMESTAMP	(WT_LOGOP_IGNORE | 11)
/*! @} */

/*******************************************
 * Statistic reference.
 *******************************************/
/*
 * DO NOT EDIT: automatically built by dist/stat.py.
 * Statistics section: BEGIN
 */

/*!
 * @name Connection statistics
 * @anchor statistics_keys
 * @anchor statistics_conn
 * Statistics are accessed through cursors with \c "statistics:" URIs.
 * Individual statistics can be queried through the cursor using the following
 * keys.  See @ref data_statistics for more information.
 * @{
 */
/*! LSM: application work units currently queued */
#define	WT_STAT_CONN_LSM_WORK_QUEUE_APP			1000
/*! LSM: merge work units currently queued */
#define	WT_STAT_CONN_LSM_WORK_QUEUE_MANAGER		1001
/*! LSM: rows merged in an LSM tree */
#define	WT_STAT_CONN_LSM_ROWS_MERGED			1002
/*! LSM: sleep for LSM checkpoint throttle */
#define	WT_STAT_CONN_LSM_CHECKPOINT_THROTTLE		1003
/*! LSM: sleep for LSM merge throttle */
#define	WT_STAT_CONN_LSM_MERGE_THROTTLE			1004
/*! LSM: switch work units currently queued */
#define	WT_STAT_CONN_LSM_WORK_QUEUE_SWITCH		1005
/*! LSM: tree maintenance operations discarded */
#define	WT_STAT_CONN_LSM_WORK_UNITS_DISCARDED		1006
/*! LSM: tree maintenance operations executed */
#define	WT_STAT_CONN_LSM_WORK_UNITS_DONE		1007
/*! LSM: tree maintenance operations scheduled */
#define	WT_STAT_CONN_LSM_WORK_UNITS_CREATED		1008
/*! LSM: tree queue hit maximum */
#define	WT_STAT_CONN_LSM_WORK_QUEUE_MAX			1009
/*! async: current work queue length */
#define	WT_STAT_CONN_ASYNC_CUR_QUEUE			1010
/*! async: maximum work queue length */
#define	WT_STAT_CONN_ASYNC_MAX_QUEUE			1011
/*! async: number of allocation state races */
#define	WT_STAT_CONN_ASYNC_ALLOC_RACE			1012
/*! async: number of flush calls */
#define	WT_STAT_CONN_ASYNC_FLUSH			1013
/*! async: number of operation slots viewed for allocation */
#define	WT_STAT_CONN_ASYNC_ALLOC_VIEW			1014
/*! async: number of times operation allocation failed */
#define	WT_STAT_CONN_ASYNC_FULL				1015
/*! async: number of times worker found no work */
#define	WT_STAT_CONN_ASYNC_NOWORK			1016
/*! async: total allocations */
#define	WT_STAT_CONN_ASYNC_OP_ALLOC			1017
/*! async: total compact calls */
#define	WT_STAT_CONN_ASYNC_OP_COMPACT			1018
/*! async: total insert calls */
#define	WT_STAT_CONN_ASYNC_OP_INSERT			1019
/*! async: total remove calls */
#define	WT_STAT_CONN_ASYNC_OP_REMOVE			1020
/*! async: total search calls */
#define	WT_STAT_CONN_ASYNC_OP_SEARCH			1021
/*! async: total update calls */
#define	WT_STAT_CONN_ASYNC_OP_UPDATE			1022
/*! block-manager: blocks pre-loaded */
#define	WT_STAT_CONN_BLOCK_PRELOAD			1023
/*! block-manager: blocks read */
#define	WT_STAT_CONN_BLOCK_READ				1024
/*! block-manager: blocks written */
#define	WT_STAT_CONN_BLOCK_WRITE			1025
/*! block-manager: bytes read */
#define	WT_STAT_CONN_BLOCK_BYTE_READ			1026
/*! block-manager: bytes read via memory map API */
#define	WT_STAT_CONN_BLOCK_BYTE_READ_MMAP		1027
/*! block-manager: bytes read via system call API */
#define	WT_STAT_CONN_BLOCK_BYTE_READ_SYSCALL		1028
/*! block-manager: bytes written */
#define	WT_STAT_CONN_BLOCK_BYTE_WRITE			1029
/*! block-manager: bytes written for checkpoint */
#define	WT_STAT_CONN_BLOCK_BYTE_WRITE_CHECKPOINT	1030
/*! block-manager: bytes written via memory map API */
#define	WT_STAT_CONN_BLOCK_BYTE_WRITE_MMAP		1031
/*! block-manager: bytes written via system call API */
#define	WT_STAT_CONN_BLOCK_BYTE_WRITE_SYSCALL		1032
/*! block-manager: mapped blocks read */
#define	WT_STAT_CONN_BLOCK_MAP_READ			1033
/*! block-manager: mapped bytes read */
#define	WT_STAT_CONN_BLOCK_BYTE_MAP_READ		1034
/*!
 * block-manager: number of times the file was remapped because it
 * changed size via fallocate or truncate
 */
#define	WT_STAT_CONN_BLOCK_REMAP_FILE_RESIZE		1035
/*! block-manager: number of times the region was remapped via write */
#define	WT_STAT_CONN_BLOCK_REMAP_FILE_WRITE		1036
/*! cache: application threads page read from disk to cache count */
#define	WT_STAT_CONN_CACHE_READ_APP_COUNT		1037
/*! cache: application threads page read from disk to cache time (usecs) */
#define	WT_STAT_CONN_CACHE_READ_APP_TIME		1038
/*! cache: application threads page write from cache to disk count */
#define	WT_STAT_CONN_CACHE_WRITE_APP_COUNT		1039
/*! cache: application threads page write from cache to disk time (usecs) */
#define	WT_STAT_CONN_CACHE_WRITE_APP_TIME		1040
/*! cache: bytes allocated for updates */
#define	WT_STAT_CONN_CACHE_BYTES_UPDATES		1041
/*! cache: bytes belonging to page images in the cache */
#define	WT_STAT_CONN_CACHE_BYTES_IMAGE			1042
/*! cache: bytes belonging to the history store table in the cache */
#define	WT_STAT_CONN_CACHE_BYTES_HS			1043
/*! cache: bytes currently in the cache */
#define	WT_STAT_CONN_CACHE_BYTES_INUSE			1044
/*! cache: bytes dirty in the cache cumulative */
#define	WT_STAT_CONN_CACHE_BYTES_DIRTY_TOTAL		1045
/*! cache: bytes not belonging to page images in the cache */
#define	WT_STAT_CONN_CACHE_BYTES_OTHER			1046
/*! cache: bytes read into cache */
#define	WT_STAT_CONN_CACHE_BYTES_READ			1047
/*! cache: bytes written from cache */
#define	WT_STAT_CONN_CACHE_BYTES_WRITE			1048
/*! cache: cache overflow score */
#define	WT_STAT_CONN_CACHE_LOOKASIDE_SCORE		1049
/*! cache: checkpoint blocked page eviction */
#define	WT_STAT_CONN_CACHE_EVICTION_CHECKPOINT		1050
/*! cache: eviction calls to get a page */
#define	WT_STAT_CONN_CACHE_EVICTION_GET_REF		1051
/*! cache: eviction calls to get a page found queue empty */
#define	WT_STAT_CONN_CACHE_EVICTION_GET_REF_EMPTY	1052
/*! cache: eviction calls to get a page found queue empty after locking */
#define	WT_STAT_CONN_CACHE_EVICTION_GET_REF_EMPTY2	1053
/*! cache: eviction currently operating in aggressive mode */
#define	WT_STAT_CONN_CACHE_EVICTION_AGGRESSIVE_SET	1054
/*! cache: eviction empty score */
#define	WT_STAT_CONN_CACHE_EVICTION_EMPTY_SCORE		1055
/*! cache: eviction passes of a file */
#define	WT_STAT_CONN_CACHE_EVICTION_WALK_PASSES		1056
/*! cache: eviction server candidate queue empty when topping up */
#define	WT_STAT_CONN_CACHE_EVICTION_QUEUE_EMPTY		1057
/*! cache: eviction server candidate queue not empty when topping up */
#define	WT_STAT_CONN_CACHE_EVICTION_QUEUE_NOT_EMPTY	1058
/*! cache: eviction server evicting pages */
#define	WT_STAT_CONN_CACHE_EVICTION_SERVER_EVICTING	1059
/*!
 * cache: eviction server slept, because we did not make progress with
 * eviction
 */
#define	WT_STAT_CONN_CACHE_EVICTION_SERVER_SLEPT	1060
/*! cache: eviction server unable to reach eviction goal */
#define	WT_STAT_CONN_CACHE_EVICTION_SLOW		1061
/*! cache: eviction server waiting for a leaf page */
#define	WT_STAT_CONN_CACHE_EVICTION_WALK_LEAF_NOTFOUND	1062
/*! cache: eviction state */
#define	WT_STAT_CONN_CACHE_EVICTION_STATE		1063
/*! cache: eviction walk target pages histogram - 0-9 */
#define	WT_STAT_CONN_CACHE_EVICTION_TARGET_PAGE_LT10	1064
/*! cache: eviction walk target pages histogram - 10-31 */
#define	WT_STAT_CONN_CACHE_EVICTION_TARGET_PAGE_LT32	1065
/*! cache: eviction walk target pages histogram - 128 and higher */
#define	WT_STAT_CONN_CACHE_EVICTION_TARGET_PAGE_GE128	1066
/*! cache: eviction walk target pages histogram - 32-63 */
#define	WT_STAT_CONN_CACHE_EVICTION_TARGET_PAGE_LT64	1067
/*! cache: eviction walk target pages histogram - 64-128 */
#define	WT_STAT_CONN_CACHE_EVICTION_TARGET_PAGE_LT128	1068
/*! cache: eviction walk target strategy both clean and dirty pages */
#define	WT_STAT_CONN_CACHE_EVICTION_TARGET_STRATEGY_BOTH_CLEAN_AND_DIRTY	1069
/*! cache: eviction walk target strategy only clean pages */
#define	WT_STAT_CONN_CACHE_EVICTION_TARGET_STRATEGY_CLEAN	1070
/*! cache: eviction walk target strategy only dirty pages */
#define	WT_STAT_CONN_CACHE_EVICTION_TARGET_STRATEGY_DIRTY	1071
/*! cache: eviction walks abandoned */
#define	WT_STAT_CONN_CACHE_EVICTION_WALKS_ABANDONED	1072
/*! cache: eviction walks gave up because they restarted their walk twice */
#define	WT_STAT_CONN_CACHE_EVICTION_WALKS_STOPPED	1073
/*!
 * cache: eviction walks gave up because they saw too many pages and
 * found no candidates
 */
#define	WT_STAT_CONN_CACHE_EVICTION_WALKS_GAVE_UP_NO_TARGETS	1074
/*!
 * cache: eviction walks gave up because they saw too many pages and
 * found too few candidates
 */
#define	WT_STAT_CONN_CACHE_EVICTION_WALKS_GAVE_UP_RATIO	1075
/*! cache: eviction walks reached end of tree */
#define	WT_STAT_CONN_CACHE_EVICTION_WALKS_ENDED		1076
/*! cache: eviction walks started from root of tree */
#define	WT_STAT_CONN_CACHE_EVICTION_WALK_FROM_ROOT	1077
/*! cache: eviction walks started from saved location in tree */
#define	WT_STAT_CONN_CACHE_EVICTION_WALK_SAVED_POS	1078
/*! cache: eviction worker thread active */
#define	WT_STAT_CONN_CACHE_EVICTION_ACTIVE_WORKERS	1079
/*! cache: eviction worker thread created */
#define	WT_STAT_CONN_CACHE_EVICTION_WORKER_CREATED	1080
/*! cache: eviction worker thread evicting pages */
#define	WT_STAT_CONN_CACHE_EVICTION_WORKER_EVICTING	1081
/*! cache: eviction worker thread removed */
#define	WT_STAT_CONN_CACHE_EVICTION_WORKER_REMOVED	1082
/*! cache: eviction worker thread stable number */
#define	WT_STAT_CONN_CACHE_EVICTION_STABLE_STATE_WORKERS	1083
/*! cache: files with active eviction walks */
#define	WT_STAT_CONN_CACHE_EVICTION_WALKS_ACTIVE	1084
/*! cache: files with new eviction walks started */
#define	WT_STAT_CONN_CACHE_EVICTION_WALKS_STARTED	1085
/*! cache: force re-tuning of eviction workers once in a while */
#define	WT_STAT_CONN_CACHE_EVICTION_FORCE_RETUNE	1086
/*!
 * cache: forced eviction - history store pages failed to evict while
 * session has history store cursor open
 */
#define	WT_STAT_CONN_CACHE_EVICTION_FORCE_HS_FAIL	1087
/*!
 * cache: forced eviction - history store pages selected while session
 * has history store cursor open
 */
#define	WT_STAT_CONN_CACHE_EVICTION_FORCE_HS		1088
/*!
 * cache: forced eviction - history store pages successfully evicted
 * while session has history store cursor open
 */
#define	WT_STAT_CONN_CACHE_EVICTION_FORCE_HS_SUCCESS	1089
/*! cache: forced eviction - pages evicted that were clean count */
#define	WT_STAT_CONN_CACHE_EVICTION_FORCE_CLEAN		1090
/*! cache: forced eviction - pages evicted that were clean time (usecs) */
#define	WT_STAT_CONN_CACHE_EVICTION_FORCE_CLEAN_TIME	1091
/*! cache: forced eviction - pages evicted that were dirty count */
#define	WT_STAT_CONN_CACHE_EVICTION_FORCE_DIRTY		1092
/*! cache: forced eviction - pages evicted that were dirty time (usecs) */
#define	WT_STAT_CONN_CACHE_EVICTION_FORCE_DIRTY_TIME	1093
/*!
 * cache: forced eviction - pages selected because of too many deleted
 * items count
 */
#define	WT_STAT_CONN_CACHE_EVICTION_FORCE_DELETE	1094
/*! cache: forced eviction - pages selected count */
#define	WT_STAT_CONN_CACHE_EVICTION_FORCE		1095
/*! cache: forced eviction - pages selected unable to be evicted count */
#define	WT_STAT_CONN_CACHE_EVICTION_FORCE_FAIL		1096
/*! cache: forced eviction - pages selected unable to be evicted time */
#define	WT_STAT_CONN_CACHE_EVICTION_FORCE_FAIL_TIME	1097
/*!
 * cache: forced eviction - session returned rollback error while force
 * evicting due to being oldest
 */
#define	WT_STAT_CONN_CACHE_EVICTION_FORCE_ROLLBACK	1098
/*! cache: hazard pointer blocked page eviction */
#define	WT_STAT_CONN_CACHE_EVICTION_HAZARD		1099
/*! cache: hazard pointer check calls */
#define	WT_STAT_CONN_CACHE_HAZARD_CHECKS		1100
/*! cache: hazard pointer check entries walked */
#define	WT_STAT_CONN_CACHE_HAZARD_WALKS			1101
/*! cache: hazard pointer maximum array length */
#define	WT_STAT_CONN_CACHE_HAZARD_MAX			1102
/*! cache: history store score */
#define	WT_STAT_CONN_CACHE_HS_SCORE			1103
/*! cache: history store table insert calls */
#define	WT_STAT_CONN_CACHE_HS_INSERT			1104
/*! cache: history store table insert calls that returned restart */
#define	WT_STAT_CONN_CACHE_HS_INSERT_RESTART		1105
/*! cache: history store table max on-disk size */
#define	WT_STAT_CONN_CACHE_HS_ONDISK_MAX		1106
/*! cache: history store table on-disk size */
#define	WT_STAT_CONN_CACHE_HS_ONDISK			1107
/*!
 * cache: history store table out-of-order resolved updates that lose
 * their durable timestamp
 */
#define	WT_STAT_CONN_CACHE_HS_ORDER_LOSE_DURABLE_TIMESTAMP	1108
/*!
 * cache: history store table out-of-order updates that were fixed up by
 * moving existing records
 */
#define	WT_STAT_CONN_CACHE_HS_ORDER_FIXUP_MOVE		1109
/*!
 * cache: history store table out-of-order updates that were fixed up
 * during insertion
 */
#define	WT_STAT_CONN_CACHE_HS_ORDER_FIXUP_INSERT	1110
/*! cache: history store table reads */
#define	WT_STAT_CONN_CACHE_HS_READ			1111
/*! cache: history store table reads missed */
#define	WT_STAT_CONN_CACHE_HS_READ_MISS			1112
/*! cache: history store table reads requiring squashed modifies */
#define	WT_STAT_CONN_CACHE_HS_READ_SQUASH		1113
/*!
 * cache: history store table truncation by rollback to stable to remove
 * an unstable update
 */
#define	WT_STAT_CONN_CACHE_HS_KEY_TRUNCATE_RTS_UNSTABLE	1114
/*!
 * cache: history store table truncation by rollback to stable to remove
 * an update
 */
#define	WT_STAT_CONN_CACHE_HS_KEY_TRUNCATE_RTS		1115
/*!
 * cache: history store table truncation due to mixed timestamps that
 * returned restart
 */
#define	WT_STAT_CONN_CACHE_HS_KEY_TRUNCATE_MIX_TS_RESTART	1116
/*! cache: history store table truncation to remove an update */
#define	WT_STAT_CONN_CACHE_HS_KEY_TRUNCATE		1117
/*!
 * cache: history store table truncation to remove range of updates due
 * to key being removed from the data page during reconciliation
 */
#define	WT_STAT_CONN_CACHE_HS_KEY_TRUNCATE_ONPAGE_REMOVAL	1118
/*!
 * cache: history store table truncation to remove range of updates due
 * to mixed timestamps
 */
#define	WT_STAT_CONN_CACHE_HS_KEY_TRUNCATE_MIX_TS	1119
/*! cache: history store table writes requiring squashed modifies */
#define	WT_STAT_CONN_CACHE_HS_WRITE_SQUASH		1120
/*! cache: in-memory page passed criteria to be split */
#define	WT_STAT_CONN_CACHE_INMEM_SPLITTABLE		1121
/*! cache: in-memory page splits */
#define	WT_STAT_CONN_CACHE_INMEM_SPLIT			1122
/*! cache: internal pages evicted */
#define	WT_STAT_CONN_CACHE_EVICTION_INTERNAL		1123
/*! cache: internal pages queued for eviction */
#define	WT_STAT_CONN_CACHE_EVICTION_INTERNAL_PAGES_QUEUED	1124
/*! cache: internal pages seen by eviction walk */
#define	WT_STAT_CONN_CACHE_EVICTION_INTERNAL_PAGES_SEEN	1125
/*! cache: internal pages seen by eviction walk that are already queued */
#define	WT_STAT_CONN_CACHE_EVICTION_INTERNAL_PAGES_ALREADY_QUEUED	1126
/*! cache: internal pages split during eviction */
#define	WT_STAT_CONN_CACHE_EVICTION_SPLIT_INTERNAL	1127
/*! cache: leaf pages split during eviction */
#define	WT_STAT_CONN_CACHE_EVICTION_SPLIT_LEAF		1128
/*! cache: maximum bytes configured */
#define	WT_STAT_CONN_CACHE_BYTES_MAX			1129
/*! cache: maximum page size at eviction */
#define	WT_STAT_CONN_CACHE_EVICTION_MAXIMUM_PAGE_SIZE	1130
/*! cache: modified pages evicted */
#define	WT_STAT_CONN_CACHE_EVICTION_DIRTY		1131
/*! cache: modified pages evicted by application threads */
#define	WT_STAT_CONN_CACHE_EVICTION_APP_DIRTY		1132
/*! cache: operations timed out waiting for space in cache */
#define	WT_STAT_CONN_CACHE_TIMED_OUT_OPS		1133
/*! cache: overflow pages read into cache */
#define	WT_STAT_CONN_CACHE_READ_OVERFLOW		1134
/*! cache: page split during eviction deepened the tree */
#define	WT_STAT_CONN_CACHE_EVICTION_DEEPEN		1135
/*! cache: page written requiring history store records */
#define	WT_STAT_CONN_CACHE_WRITE_HS			1136
/*! cache: pages currently held in the cache */
#define	WT_STAT_CONN_CACHE_PAGES_INUSE			1137
/*! cache: pages evicted by application threads */
#define	WT_STAT_CONN_CACHE_EVICTION_APP			1138
/*! cache: pages queued for eviction */
#define	WT_STAT_CONN_CACHE_EVICTION_PAGES_QUEUED	1139
/*! cache: pages queued for eviction post lru sorting */
#define	WT_STAT_CONN_CACHE_EVICTION_PAGES_QUEUED_POST_LRU	1140
/*! cache: pages queued for urgent eviction */
#define	WT_STAT_CONN_CACHE_EVICTION_PAGES_QUEUED_URGENT	1141
/*! cache: pages queued for urgent eviction during walk */
#define	WT_STAT_CONN_CACHE_EVICTION_PAGES_QUEUED_OLDEST	1142
/*! cache: pages read into cache */
#define	WT_STAT_CONN_CACHE_READ				1143
/*! cache: pages read into cache after truncate */
#define	WT_STAT_CONN_CACHE_READ_DELETED			1144
/*! cache: pages read into cache after truncate in prepare state */
#define	WT_STAT_CONN_CACHE_READ_DELETED_PREPARED	1145
/*! cache: pages requested from the cache */
#define	WT_STAT_CONN_CACHE_PAGES_REQUESTED		1146
/*! cache: pages seen by eviction walk */
#define	WT_STAT_CONN_CACHE_EVICTION_PAGES_SEEN		1147
/*! cache: pages seen by eviction walk that are already queued */
#define	WT_STAT_CONN_CACHE_EVICTION_PAGES_ALREADY_QUEUED	1148
/*! cache: pages selected for eviction unable to be evicted */
#define	WT_STAT_CONN_CACHE_EVICTION_FAIL		1149
/*!
 * cache: pages selected for eviction unable to be evicted as the parent
 * page has overflow items
 */
#define	WT_STAT_CONN_CACHE_EVICTION_FAIL_PARENT_HAS_OVERFLOW_ITEMS	1150
/*!
 * cache: pages selected for eviction unable to be evicted because of
 * active children on an internal page
 */
#define	WT_STAT_CONN_CACHE_EVICTION_FAIL_ACTIVE_CHILDREN_ON_AN_INTERNAL_PAGE	1151
/*!
 * cache: pages selected for eviction unable to be evicted because of
 * failure in reconciliation
 */
#define	WT_STAT_CONN_CACHE_EVICTION_FAIL_IN_RECONCILIATION	1152
/*! cache: pages walked for eviction */
#define	WT_STAT_CONN_CACHE_EVICTION_WALK		1153
/*! cache: pages written from cache */
#define	WT_STAT_CONN_CACHE_WRITE			1154
/*! cache: pages written requiring in-memory restoration */
#define	WT_STAT_CONN_CACHE_WRITE_RESTORE		1155
/*! cache: percentage overhead */
#define	WT_STAT_CONN_CACHE_OVERHEAD			1156
/*! cache: tracked bytes belonging to internal pages in the cache */
#define	WT_STAT_CONN_CACHE_BYTES_INTERNAL		1157
/*! cache: tracked bytes belonging to leaf pages in the cache */
#define	WT_STAT_CONN_CACHE_BYTES_LEAF			1158
/*! cache: tracked dirty bytes in the cache */
#define	WT_STAT_CONN_CACHE_BYTES_DIRTY			1159
/*! cache: tracked dirty pages in the cache */
#define	WT_STAT_CONN_CACHE_PAGES_DIRTY			1160
/*! cache: unmodified pages evicted */
#define	WT_STAT_CONN_CACHE_EVICTION_CLEAN		1161
/*! capacity: background fsync file handles considered */
#define	WT_STAT_CONN_FSYNC_ALL_FH_TOTAL			1162
/*! capacity: background fsync file handles synced */
#define	WT_STAT_CONN_FSYNC_ALL_FH			1163
/*! capacity: background fsync time (msecs) */
#define	WT_STAT_CONN_FSYNC_ALL_TIME			1164
/*! capacity: bytes read */
#define	WT_STAT_CONN_CAPACITY_BYTES_READ		1165
/*! capacity: bytes written for checkpoint */
#define	WT_STAT_CONN_CAPACITY_BYTES_CKPT		1166
/*! capacity: bytes written for eviction */
#define	WT_STAT_CONN_CAPACITY_BYTES_EVICT		1167
/*! capacity: bytes written for log */
#define	WT_STAT_CONN_CAPACITY_BYTES_LOG			1168
/*! capacity: bytes written total */
#define	WT_STAT_CONN_CAPACITY_BYTES_WRITTEN		1169
/*! capacity: threshold to call fsync */
#define	WT_STAT_CONN_CAPACITY_THRESHOLD			1170
/*! capacity: time waiting due to total capacity (usecs) */
#define	WT_STAT_CONN_CAPACITY_TIME_TOTAL		1171
/*! capacity: time waiting during checkpoint (usecs) */
#define	WT_STAT_CONN_CAPACITY_TIME_CKPT			1172
/*! capacity: time waiting during eviction (usecs) */
#define	WT_STAT_CONN_CAPACITY_TIME_EVICT		1173
/*! capacity: time waiting during logging (usecs) */
#define	WT_STAT_CONN_CAPACITY_TIME_LOG			1174
/*! capacity: time waiting during read (usecs) */
#define	WT_STAT_CONN_CAPACITY_TIME_READ			1175
/*! checkpoint-cleanup: pages added for eviction */
#define	WT_STAT_CONN_CC_PAGES_EVICT			1176
/*! checkpoint-cleanup: pages removed */
#define	WT_STAT_CONN_CC_PAGES_REMOVED			1177
/*! checkpoint-cleanup: pages skipped during tree walk */
#define	WT_STAT_CONN_CC_PAGES_WALK_SKIPPED		1178
/*! checkpoint-cleanup: pages visited */
#define	WT_STAT_CONN_CC_PAGES_VISITED			1179
/*! connection: auto adjusting condition resets */
#define	WT_STAT_CONN_COND_AUTO_WAIT_RESET		1180
/*! connection: auto adjusting condition wait calls */
#define	WT_STAT_CONN_COND_AUTO_WAIT			1181
/*!
 * connection: auto adjusting condition wait raced to update timeout and
 * skipped updating
 */
#define	WT_STAT_CONN_COND_AUTO_WAIT_SKIPPED		1182
/*! connection: detected system time went backwards */
#define	WT_STAT_CONN_TIME_TRAVEL			1183
/*! connection: files currently open */
#define	WT_STAT_CONN_FILE_OPEN				1184
/*! connection: hash bucket array size for data handles */
#define	WT_STAT_CONN_BUCKETS_DH				1185
/*! connection: hash bucket array size general */
#define	WT_STAT_CONN_BUCKETS				1186
/*! connection: memory allocations */
#define	WT_STAT_CONN_MEMORY_ALLOCATION			1187
/*! connection: memory frees */
#define	WT_STAT_CONN_MEMORY_FREE			1188
/*! connection: memory re-allocations */
#define	WT_STAT_CONN_MEMORY_GROW			1189
/*! connection: pthread mutex condition wait calls */
#define	WT_STAT_CONN_COND_WAIT				1190
/*! connection: pthread mutex shared lock read-lock calls */
#define	WT_STAT_CONN_RWLOCK_READ			1191
/*! connection: pthread mutex shared lock write-lock calls */
#define	WT_STAT_CONN_RWLOCK_WRITE			1192
/*! connection: total fsync I/Os */
#define	WT_STAT_CONN_FSYNC_IO				1193
/*! connection: total read I/Os */
#define	WT_STAT_CONN_READ_IO				1194
/*! connection: total write I/Os */
#define	WT_STAT_CONN_WRITE_IO				1195
/*! cursor: Total number of entries skipped by cursor next calls */
#define	WT_STAT_CONN_CURSOR_NEXT_SKIP_TOTAL		1196
/*! cursor: Total number of entries skipped by cursor prev calls */
#define	WT_STAT_CONN_CURSOR_PREV_SKIP_TOTAL		1197
/*!
 * cursor: Total number of entries skipped to position the history store
 * cursor
 */
#define	WT_STAT_CONN_CURSOR_SKIP_HS_CUR_POSITION	1198
/*! cursor: cached cursor count */
#define	WT_STAT_CONN_CURSOR_CACHED_COUNT		1199
/*! cursor: cursor bulk loaded cursor insert calls */
#define	WT_STAT_CONN_CURSOR_INSERT_BULK			1200
/*! cursor: cursor close calls that result in cache */
#define	WT_STAT_CONN_CURSOR_CACHE			1201
/*! cursor: cursor create calls */
#define	WT_STAT_CONN_CURSOR_CREATE			1202
/*! cursor: cursor insert calls */
#define	WT_STAT_CONN_CURSOR_INSERT			1203
/*! cursor: cursor insert key and value bytes */
#define	WT_STAT_CONN_CURSOR_INSERT_BYTES		1204
/*! cursor: cursor modify calls */
#define	WT_STAT_CONN_CURSOR_MODIFY			1205
/*! cursor: cursor modify key and value bytes affected */
#define	WT_STAT_CONN_CURSOR_MODIFY_BYTES		1206
/*! cursor: cursor modify value bytes modified */
#define	WT_STAT_CONN_CURSOR_MODIFY_BYTES_TOUCH		1207
/*! cursor: cursor next calls */
#define	WT_STAT_CONN_CURSOR_NEXT			1208
/*!
 * cursor: cursor next calls that skip due to a globally visible history
 * store tombstone
 */
#define	WT_STAT_CONN_CURSOR_NEXT_HS_TOMBSTONE		1207
/*!
 * cursor: cursor next calls that skip due to a globally visible history
 * store tombstone in rollback to stable
 */
#define	WT_STAT_CONN_CURSOR_NEXT_HS_TOMBSTONE_RTS	1208
/*!
 * cursor: cursor next calls that skip greater than or equal to 100
 * entries
 */
#define	WT_STAT_CONN_CURSOR_NEXT_SKIP_GE_100		1209
/*! cursor: cursor next calls that skip less than 100 entries */
#define	WT_STAT_CONN_CURSOR_NEXT_SKIP_LT_100		1210
/*! cursor: cursor operation restarted */
#define	WT_STAT_CONN_CURSOR_RESTART			1211
/*! cursor: cursor prev calls */
#define	WT_STAT_CONN_CURSOR_PREV			1212
/*!
 * cursor: cursor prev calls that skip due to a globally visible history
 * store tombstone
 */
#define	WT_STAT_CONN_CURSOR_PREV_HS_TOMBSTONE		1213
/*!
 * cursor: cursor prev calls that skip due to a globally visible history
 * store tombstone in rollback to stable
 */
#define	WT_STAT_CONN_CURSOR_PREV_HS_TOMBSTONE_RTS	1214
/*!
 * cursor: cursor prev calls that skip greater than or equal to 100
 * entries
 */
#define	WT_STAT_CONN_CURSOR_PREV_SKIP_GE_100		1215
/*! cursor: cursor prev calls that skip less than 100 entries */
#define	WT_STAT_CONN_CURSOR_PREV_SKIP_LT_100		1216
/*! cursor: cursor remove calls */
#define	WT_STAT_CONN_CURSOR_REMOVE			1217
/*! cursor: cursor remove key bytes removed */
#define	WT_STAT_CONN_CURSOR_REMOVE_BYTES		1218
/*! cursor: cursor reserve calls */
#define	WT_STAT_CONN_CURSOR_RESERVE			1219
/*! cursor: cursor reset calls */
#define	WT_STAT_CONN_CURSOR_RESET			1220
/*! cursor: cursor search calls */
#define	WT_STAT_CONN_CURSOR_SEARCH			1221
/*! cursor: cursor search history store calls */
#define	WT_STAT_CONN_CURSOR_SEARCH_HS			1222
/*! cursor: cursor search near calls */
#define	WT_STAT_CONN_CURSOR_SEARCH_NEAR			1223
/*! cursor: cursor sweep buckets */
#define	WT_STAT_CONN_CURSOR_SWEEP_BUCKETS		1224
/*! cursor: cursor sweep cursors closed */
#define	WT_STAT_CONN_CURSOR_SWEEP_CLOSED		1225
/*! cursor: cursor sweep cursors examined */
#define	WT_STAT_CONN_CURSOR_SWEEP_EXAMINED		1226
/*! cursor: cursor sweeps */
#define	WT_STAT_CONN_CURSOR_SWEEP			1227
/*! cursor: cursor truncate calls */
#define	WT_STAT_CONN_CURSOR_TRUNCATE			1228
/*! cursor: cursor update calls */
#define	WT_STAT_CONN_CURSOR_UPDATE			1229
/*! cursor: cursor update key and value bytes */
#define	WT_STAT_CONN_CURSOR_UPDATE_BYTES		1230
/*! cursor: cursor update value size change */
#define	WT_STAT_CONN_CURSOR_UPDATE_BYTES_CHANGED	1231
/*! cursor: cursors reused from cache */
#define	WT_STAT_CONN_CURSOR_REOPEN			1232
/*! cursor: open cursor count */
#define	WT_STAT_CONN_CURSOR_OPEN_COUNT			1233
/*! data-handle: connection data handle size */
#define	WT_STAT_CONN_DH_CONN_HANDLE_SIZE		1234
/*! data-handle: connection data handles currently active */
#define	WT_STAT_CONN_DH_CONN_HANDLE_COUNT		1235
/*! data-handle: connection sweep candidate became referenced */
#define	WT_STAT_CONN_DH_SWEEP_REF			1236
/*! data-handle: connection sweep dhandles closed */
#define	WT_STAT_CONN_DH_SWEEP_CLOSE			1237
/*! data-handle: connection sweep dhandles removed from hash list */
#define	WT_STAT_CONN_DH_SWEEP_REMOVE			1238
/*! data-handle: connection sweep time-of-death sets */
#define	WT_STAT_CONN_DH_SWEEP_TOD			1239
/*! data-handle: connection sweeps */
#define	WT_STAT_CONN_DH_SWEEPS				1240
/*! data-handle: session dhandles swept */
#define	WT_STAT_CONN_DH_SESSION_HANDLES			1241
/*! data-handle: session sweep attempts */
#define	WT_STAT_CONN_DH_SESSION_SWEEPS			1242
/*! lock: checkpoint lock acquisitions */
#define	WT_STAT_CONN_LOCK_CHECKPOINT_COUNT		1243
/*! lock: checkpoint lock application thread wait time (usecs) */
#define	WT_STAT_CONN_LOCK_CHECKPOINT_WAIT_APPLICATION	1244
/*! lock: checkpoint lock internal thread wait time (usecs) */
#define	WT_STAT_CONN_LOCK_CHECKPOINT_WAIT_INTERNAL	1245
/*! lock: dhandle lock application thread time waiting (usecs) */
#define	WT_STAT_CONN_LOCK_DHANDLE_WAIT_APPLICATION	1246
/*! lock: dhandle lock internal thread time waiting (usecs) */
#define	WT_STAT_CONN_LOCK_DHANDLE_WAIT_INTERNAL		1247
/*! lock: dhandle read lock acquisitions */
#define	WT_STAT_CONN_LOCK_DHANDLE_READ_COUNT		1248
/*! lock: dhandle write lock acquisitions */
#define	WT_STAT_CONN_LOCK_DHANDLE_WRITE_COUNT		1249
/*!
 * lock: durable timestamp queue lock application thread time waiting
 * (usecs)
 */
#define	WT_STAT_CONN_LOCK_DURABLE_TIMESTAMP_WAIT_APPLICATION	1250
/*!
 * lock: durable timestamp queue lock internal thread time waiting
 * (usecs)
 */
#define	WT_STAT_CONN_LOCK_DURABLE_TIMESTAMP_WAIT_INTERNAL	1251
/*! lock: durable timestamp queue read lock acquisitions */
#define	WT_STAT_CONN_LOCK_DURABLE_TIMESTAMP_READ_COUNT	1252
/*! lock: durable timestamp queue write lock acquisitions */
#define	WT_STAT_CONN_LOCK_DURABLE_TIMESTAMP_WRITE_COUNT	1253
/*! lock: metadata lock acquisitions */
#define	WT_STAT_CONN_LOCK_METADATA_COUNT		1254
/*! lock: metadata lock application thread wait time (usecs) */
#define	WT_STAT_CONN_LOCK_METADATA_WAIT_APPLICATION	1255
/*! lock: metadata lock internal thread wait time (usecs) */
#define	WT_STAT_CONN_LOCK_METADATA_WAIT_INTERNAL	1256
/*!
 * lock: read timestamp queue lock application thread time waiting
 * (usecs)
 */
#define	WT_STAT_CONN_LOCK_READ_TIMESTAMP_WAIT_APPLICATION	1257
/*! lock: read timestamp queue lock internal thread time waiting (usecs) */
#define	WT_STAT_CONN_LOCK_READ_TIMESTAMP_WAIT_INTERNAL	1258
/*! lock: read timestamp queue read lock acquisitions */
#define	WT_STAT_CONN_LOCK_READ_TIMESTAMP_READ_COUNT	1259
/*! lock: read timestamp queue write lock acquisitions */
#define	WT_STAT_CONN_LOCK_READ_TIMESTAMP_WRITE_COUNT	1260
/*! lock: schema lock acquisitions */
#define	WT_STAT_CONN_LOCK_SCHEMA_COUNT			1261
/*! lock: schema lock application thread wait time (usecs) */
#define	WT_STAT_CONN_LOCK_SCHEMA_WAIT_APPLICATION	1262
/*! lock: schema lock internal thread wait time (usecs) */
#define	WT_STAT_CONN_LOCK_SCHEMA_WAIT_INTERNAL		1263
/*!
 * lock: table lock application thread time waiting for the table lock
 * (usecs)
 */
#define	WT_STAT_CONN_LOCK_TABLE_WAIT_APPLICATION	1264
/*!
 * lock: table lock internal thread time waiting for the table lock
 * (usecs)
 */
#define	WT_STAT_CONN_LOCK_TABLE_WAIT_INTERNAL		1265
/*! lock: table read lock acquisitions */
#define	WT_STAT_CONN_LOCK_TABLE_READ_COUNT		1266
/*! lock: table write lock acquisitions */
#define	WT_STAT_CONN_LOCK_TABLE_WRITE_COUNT		1267
/*! lock: txn global lock application thread time waiting (usecs) */
#define	WT_STAT_CONN_LOCK_TXN_GLOBAL_WAIT_APPLICATION	1268
/*! lock: txn global lock internal thread time waiting (usecs) */
#define	WT_STAT_CONN_LOCK_TXN_GLOBAL_WAIT_INTERNAL	1269
/*! lock: txn global read lock acquisitions */
#define	WT_STAT_CONN_LOCK_TXN_GLOBAL_READ_COUNT		1270
/*! lock: txn global write lock acquisitions */
#define	WT_STAT_CONN_LOCK_TXN_GLOBAL_WRITE_COUNT	1271
/*! log: busy returns attempting to switch slots */
#define	WT_STAT_CONN_LOG_SLOT_SWITCH_BUSY		1272
/*! log: force archive time sleeping (usecs) */
#define	WT_STAT_CONN_LOG_FORCE_ARCHIVE_SLEEP		1273
/*! log: log bytes of payload data */
#define	WT_STAT_CONN_LOG_BYTES_PAYLOAD			1274
/*! log: log bytes written */
#define	WT_STAT_CONN_LOG_BYTES_WRITTEN			1275
/*! log: log files manually zero-filled */
#define	WT_STAT_CONN_LOG_ZERO_FILLS			1276
/*! log: log flush operations */
#define	WT_STAT_CONN_LOG_FLUSH				1277
/*! log: log force write operations */
#define	WT_STAT_CONN_LOG_FORCE_WRITE			1278
/*! log: log force write operations skipped */
#define	WT_STAT_CONN_LOG_FORCE_WRITE_SKIP		1279
/*! log: log records compressed */
#define	WT_STAT_CONN_LOG_COMPRESS_WRITES		1280
/*! log: log records not compressed */
#define	WT_STAT_CONN_LOG_COMPRESS_WRITE_FAILS		1281
/*! log: log records too small to compress */
#define	WT_STAT_CONN_LOG_COMPRESS_SMALL			1282
/*! log: log release advances write LSN */
#define	WT_STAT_CONN_LOG_RELEASE_WRITE_LSN		1283
/*! log: log scan operations */
#define	WT_STAT_CONN_LOG_SCANS				1284
/*! log: log scan records requiring two reads */
#define	WT_STAT_CONN_LOG_SCAN_REREADS			1285
/*! log: log server thread advances write LSN */
#define	WT_STAT_CONN_LOG_WRITE_LSN			1286
/*! log: log server thread write LSN walk skipped */
#define	WT_STAT_CONN_LOG_WRITE_LSN_SKIP			1287
/*! log: log sync operations */
#define	WT_STAT_CONN_LOG_SYNC				1288
/*! log: log sync time duration (usecs) */
#define	WT_STAT_CONN_LOG_SYNC_DURATION			1289
/*! log: log sync_dir operations */
#define	WT_STAT_CONN_LOG_SYNC_DIR			1290
/*! log: log sync_dir time duration (usecs) */
#define	WT_STAT_CONN_LOG_SYNC_DIR_DURATION		1291
/*! log: log write operations */
#define	WT_STAT_CONN_LOG_WRITES				1292
/*! log: logging bytes consolidated */
#define	WT_STAT_CONN_LOG_SLOT_CONSOLIDATED		1293
/*! log: maximum log file size */
#define	WT_STAT_CONN_LOG_MAX_FILESIZE			1294
/*! log: number of pre-allocated log files to create */
#define	WT_STAT_CONN_LOG_PREALLOC_MAX			1295
/*! log: pre-allocated log files not ready and missed */
#define	WT_STAT_CONN_LOG_PREALLOC_MISSED		1296
/*! log: pre-allocated log files prepared */
#define	WT_STAT_CONN_LOG_PREALLOC_FILES			1297
/*! log: pre-allocated log files used */
#define	WT_STAT_CONN_LOG_PREALLOC_USED			1298
/*! log: records processed by log scan */
#define	WT_STAT_CONN_LOG_SCAN_RECORDS			1299
/*! log: slot close lost race */
#define	WT_STAT_CONN_LOG_SLOT_CLOSE_RACE		1300
/*! log: slot close unbuffered waits */
#define	WT_STAT_CONN_LOG_SLOT_CLOSE_UNBUF		1301
/*! log: slot closures */
#define	WT_STAT_CONN_LOG_SLOT_CLOSES			1302
/*! log: slot join atomic update races */
#define	WT_STAT_CONN_LOG_SLOT_RACES			1303
/*! log: slot join calls atomic updates raced */
#define	WT_STAT_CONN_LOG_SLOT_YIELD_RACE		1304
/*! log: slot join calls did not yield */
#define	WT_STAT_CONN_LOG_SLOT_IMMEDIATE			1305
/*! log: slot join calls found active slot closed */
#define	WT_STAT_CONN_LOG_SLOT_YIELD_CLOSE		1306
/*! log: slot join calls slept */
#define	WT_STAT_CONN_LOG_SLOT_YIELD_SLEEP		1307
/*! log: slot join calls yielded */
#define	WT_STAT_CONN_LOG_SLOT_YIELD			1308
/*! log: slot join found active slot closed */
#define	WT_STAT_CONN_LOG_SLOT_ACTIVE_CLOSED		1309
/*! log: slot joins yield time (usecs) */
#define	WT_STAT_CONN_LOG_SLOT_YIELD_DURATION		1310
/*! log: slot transitions unable to find free slot */
#define	WT_STAT_CONN_LOG_SLOT_NO_FREE_SLOTS		1311
/*! log: slot unbuffered writes */
#define	WT_STAT_CONN_LOG_SLOT_UNBUFFERED		1312
/*! log: total in-memory size of compressed records */
#define	WT_STAT_CONN_LOG_COMPRESS_MEM			1313
/*! log: total log buffer size */
#define	WT_STAT_CONN_LOG_BUFFER_SIZE			1314
/*! log: total size of compressed records */
#define	WT_STAT_CONN_LOG_COMPRESS_LEN			1315
/*! log: written slots coalesced */
#define	WT_STAT_CONN_LOG_SLOT_COALESCED			1316
/*! log: yields waiting for previous log file close */
#define	WT_STAT_CONN_LOG_CLOSE_YIELDS			1317
/*! perf: file system read latency histogram (bucket 1) - 10-49ms */
#define	WT_STAT_CONN_PERF_HIST_FSREAD_LATENCY_LT50	1318
/*! perf: file system read latency histogram (bucket 2) - 50-99ms */
#define	WT_STAT_CONN_PERF_HIST_FSREAD_LATENCY_LT100	1319
/*! perf: file system read latency histogram (bucket 3) - 100-249ms */
#define	WT_STAT_CONN_PERF_HIST_FSREAD_LATENCY_LT250	1320
/*! perf: file system read latency histogram (bucket 4) - 250-499ms */
#define	WT_STAT_CONN_PERF_HIST_FSREAD_LATENCY_LT500	1321
/*! perf: file system read latency histogram (bucket 5) - 500-999ms */
#define	WT_STAT_CONN_PERF_HIST_FSREAD_LATENCY_LT1000	1322
/*! perf: file system read latency histogram (bucket 6) - 1000ms+ */
#define	WT_STAT_CONN_PERF_HIST_FSREAD_LATENCY_GT1000	1323
/*! perf: file system write latency histogram (bucket 1) - 10-49ms */
#define	WT_STAT_CONN_PERF_HIST_FSWRITE_LATENCY_LT50	1324
/*! perf: file system write latency histogram (bucket 2) - 50-99ms */
#define	WT_STAT_CONN_PERF_HIST_FSWRITE_LATENCY_LT100	1325
/*! perf: file system write latency histogram (bucket 3) - 100-249ms */
#define	WT_STAT_CONN_PERF_HIST_FSWRITE_LATENCY_LT250	1326
/*! perf: file system write latency histogram (bucket 4) - 250-499ms */
#define	WT_STAT_CONN_PERF_HIST_FSWRITE_LATENCY_LT500	1327
/*! perf: file system write latency histogram (bucket 5) - 500-999ms */
#define	WT_STAT_CONN_PERF_HIST_FSWRITE_LATENCY_LT1000	1328
/*! perf: file system write latency histogram (bucket 6) - 1000ms+ */
#define	WT_STAT_CONN_PERF_HIST_FSWRITE_LATENCY_GT1000	1329
/*! perf: operation read latency histogram (bucket 1) - 100-249us */
#define	WT_STAT_CONN_PERF_HIST_OPREAD_LATENCY_LT250	1330
/*! perf: operation read latency histogram (bucket 2) - 250-499us */
#define	WT_STAT_CONN_PERF_HIST_OPREAD_LATENCY_LT500	1331
/*! perf: operation read latency histogram (bucket 3) - 500-999us */
#define	WT_STAT_CONN_PERF_HIST_OPREAD_LATENCY_LT1000	1332
/*! perf: operation read latency histogram (bucket 4) - 1000-9999us */
#define	WT_STAT_CONN_PERF_HIST_OPREAD_LATENCY_LT10000	1333
/*! perf: operation read latency histogram (bucket 5) - 10000us+ */
#define	WT_STAT_CONN_PERF_HIST_OPREAD_LATENCY_GT10000	1334
/*! perf: operation write latency histogram (bucket 1) - 100-249us */
#define	WT_STAT_CONN_PERF_HIST_OPWRITE_LATENCY_LT250	1335
/*! perf: operation write latency histogram (bucket 2) - 250-499us */
#define	WT_STAT_CONN_PERF_HIST_OPWRITE_LATENCY_LT500	1336
/*! perf: operation write latency histogram (bucket 3) - 500-999us */
#define	WT_STAT_CONN_PERF_HIST_OPWRITE_LATENCY_LT1000	1337
/*! perf: operation write latency histogram (bucket 4) - 1000-9999us */
#define	WT_STAT_CONN_PERF_HIST_OPWRITE_LATENCY_LT10000	1338
/*! perf: operation write latency histogram (bucket 5) - 10000us+ */
#define	WT_STAT_CONN_PERF_HIST_OPWRITE_LATENCY_GT10000	1339
/*! reconciliation: approximate byte size of timestamps in pages written */
#define	WT_STAT_CONN_REC_TIME_WINDOW_BYTES_TS		1340
/*!
 * reconciliation: approximate byte size of transaction IDs in pages
 * written
 */
#define	WT_STAT_CONN_REC_TIME_WINDOW_BYTES_TXN		1341
/*! reconciliation: fast-path pages deleted */
#define	WT_STAT_CONN_REC_PAGE_DELETE_FAST		1342
/*! reconciliation: maximum seconds spent in a reconciliation call */
#define	WT_STAT_CONN_REC_MAXIMUM_SECONDS		1343
/*! reconciliation: page reconciliation calls */
#define	WT_STAT_CONN_REC_PAGES				1344
/*! reconciliation: page reconciliation calls for eviction */
#define	WT_STAT_CONN_REC_PAGES_EVICTION			1345
/*!
 * reconciliation: page reconciliation calls that resulted in values with
 * prepared transaction metadata
 */
#define	WT_STAT_CONN_REC_PAGES_WITH_PREPARE		1346
/*!
 * reconciliation: page reconciliation calls that resulted in values with
 * timestamps
 */
#define	WT_STAT_CONN_REC_PAGES_WITH_TS			1347
/*!
 * reconciliation: page reconciliation calls that resulted in values with
 * transaction ids
 */
#define	WT_STAT_CONN_REC_PAGES_WITH_TXN			1348
/*! reconciliation: pages deleted */
#define	WT_STAT_CONN_REC_PAGE_DELETE			1349
/*!
 * reconciliation: pages written including an aggregated newest start
 * durable timestamp
 */
#define	WT_STAT_CONN_REC_TIME_AGGR_NEWEST_START_DURABLE_TS	1350
/*!
 * reconciliation: pages written including an aggregated newest stop
 * durable timestamp
 */
#define	WT_STAT_CONN_REC_TIME_AGGR_NEWEST_STOP_DURABLE_TS	1351
/*!
 * reconciliation: pages written including an aggregated newest stop
 * timestamp
 */
#define	WT_STAT_CONN_REC_TIME_AGGR_NEWEST_STOP_TS	1352
/*!
 * reconciliation: pages written including an aggregated newest stop
 * transaction ID
 */
#define	WT_STAT_CONN_REC_TIME_AGGR_NEWEST_STOP_TXN	1353
/*!
 * reconciliation: pages written including an aggregated oldest start
 * timestamp
 */
#define	WT_STAT_CONN_REC_TIME_AGGR_OLDEST_START_TS	1354
/*!
 * reconciliation: pages written including an aggregated oldest start
 * transaction ID
 */
#define	WT_STAT_CONN_REC_TIME_AGGR_OLDEST_START_TXN	1355
/*! reconciliation: pages written including an aggregated prepare */
#define	WT_STAT_CONN_REC_TIME_AGGR_PREPARED		1356
/*! reconciliation: pages written including at least one prepare state */
#define	WT_STAT_CONN_REC_TIME_WINDOW_PAGES_PREPARED	1357
/*!
 * reconciliation: pages written including at least one start durable
 * timestamp
 */
#define	WT_STAT_CONN_REC_TIME_WINDOW_PAGES_DURABLE_START_TS	1358
/*! reconciliation: pages written including at least one start timestamp */
#define	WT_STAT_CONN_REC_TIME_WINDOW_PAGES_START_TS	1359
/*!
 * reconciliation: pages written including at least one start transaction
 * ID
 */
#define	WT_STAT_CONN_REC_TIME_WINDOW_PAGES_START_TXN	1360
/*!
 * reconciliation: pages written including at least one stop durable
 * timestamp
 */
#define	WT_STAT_CONN_REC_TIME_WINDOW_PAGES_DURABLE_STOP_TS	1361
/*! reconciliation: pages written including at least one stop timestamp */
#define	WT_STAT_CONN_REC_TIME_WINDOW_PAGES_STOP_TS	1362
/*!
 * reconciliation: pages written including at least one stop transaction
 * ID
 */
#define	WT_STAT_CONN_REC_TIME_WINDOW_PAGES_STOP_TXN	1363
/*! reconciliation: records written including a prepare state */
#define	WT_STAT_CONN_REC_TIME_WINDOW_PREPARED		1364
/*! reconciliation: records written including a start durable timestamp */
#define	WT_STAT_CONN_REC_TIME_WINDOW_DURABLE_START_TS	1365
/*! reconciliation: records written including a start timestamp */
#define	WT_STAT_CONN_REC_TIME_WINDOW_START_TS		1366
/*! reconciliation: records written including a start transaction ID */
#define	WT_STAT_CONN_REC_TIME_WINDOW_START_TXN		1367
/*! reconciliation: records written including a stop durable timestamp */
#define	WT_STAT_CONN_REC_TIME_WINDOW_DURABLE_STOP_TS	1368
/*! reconciliation: records written including a stop timestamp */
#define	WT_STAT_CONN_REC_TIME_WINDOW_STOP_TS		1369
/*! reconciliation: records written including a stop transaction ID */
#define	WT_STAT_CONN_REC_TIME_WINDOW_STOP_TXN		1370
/*! reconciliation: split bytes currently awaiting free */
#define	WT_STAT_CONN_REC_SPLIT_STASHED_BYTES		1371
/*! reconciliation: split objects currently awaiting free */
#define	WT_STAT_CONN_REC_SPLIT_STASHED_OBJECTS		1372
/*! session: open session count */
#define	WT_STAT_CONN_SESSION_OPEN			1373
/*! session: session query timestamp calls */
#define	WT_STAT_CONN_SESSION_QUERY_TS			1374
/*! session: table alter failed calls */
#define	WT_STAT_CONN_SESSION_TABLE_ALTER_FAIL		1375
/*! session: table alter successful calls */
#define	WT_STAT_CONN_SESSION_TABLE_ALTER_SUCCESS	1376
/*! session: table alter unchanged and skipped */
#define	WT_STAT_CONN_SESSION_TABLE_ALTER_SKIP		1377
/*! session: table compact failed calls */
#define	WT_STAT_CONN_SESSION_TABLE_COMPACT_FAIL		1378
/*! session: table compact successful calls */
#define	WT_STAT_CONN_SESSION_TABLE_COMPACT_SUCCESS	1379
/*! session: table create failed calls */
#define	WT_STAT_CONN_SESSION_TABLE_CREATE_FAIL		1380
/*! session: table create successful calls */
#define	WT_STAT_CONN_SESSION_TABLE_CREATE_SUCCESS	1381
/*! session: table drop failed calls */
#define	WT_STAT_CONN_SESSION_TABLE_DROP_FAIL		1382
/*! session: table drop successful calls */
#define	WT_STAT_CONN_SESSION_TABLE_DROP_SUCCESS		1383
/*! session: table import failed calls */
#define	WT_STAT_CONN_SESSION_TABLE_IMPORT_FAIL		1384
/*! session: table import successful calls */
#define	WT_STAT_CONN_SESSION_TABLE_IMPORT_SUCCESS	1385
/*! session: table rebalance failed calls */
#define	WT_STAT_CONN_SESSION_TABLE_REBALANCE_FAIL	1386
/*! session: table rebalance successful calls */
#define	WT_STAT_CONN_SESSION_TABLE_REBALANCE_SUCCESS	1387
/*! session: table rename failed calls */
#define	WT_STAT_CONN_SESSION_TABLE_RENAME_FAIL		1388
/*! session: table rename successful calls */
#define	WT_STAT_CONN_SESSION_TABLE_RENAME_SUCCESS	1389
/*! session: table salvage failed calls */
#define	WT_STAT_CONN_SESSION_TABLE_SALVAGE_FAIL		1390
/*! session: table salvage successful calls */
#define	WT_STAT_CONN_SESSION_TABLE_SALVAGE_SUCCESS	1391
/*! session: table truncate failed calls */
#define	WT_STAT_CONN_SESSION_TABLE_TRUNCATE_FAIL	1392
/*! session: table truncate successful calls */
#define	WT_STAT_CONN_SESSION_TABLE_TRUNCATE_SUCCESS	1393
/*! session: table verify failed calls */
#define	WT_STAT_CONN_SESSION_TABLE_VERIFY_FAIL		1394
/*! session: table verify successful calls */
#define	WT_STAT_CONN_SESSION_TABLE_VERIFY_SUCCESS	1395
/*! thread-state: active filesystem fsync calls */
#define	WT_STAT_CONN_THREAD_FSYNC_ACTIVE		1396
/*! thread-state: active filesystem read calls */
#define	WT_STAT_CONN_THREAD_READ_ACTIVE			1397
/*! thread-state: active filesystem write calls */
#define	WT_STAT_CONN_THREAD_WRITE_ACTIVE		1398
/*! thread-yield: application thread time evicting (usecs) */
#define	WT_STAT_CONN_APPLICATION_EVICT_TIME		1399
/*! thread-yield: application thread time waiting for cache (usecs) */
#define	WT_STAT_CONN_APPLICATION_CACHE_TIME		1400
/*!
 * thread-yield: connection close blocked waiting for transaction state
 * stabilization
 */
#define	WT_STAT_CONN_TXN_RELEASE_BLOCKED		1401
/*! thread-yield: connection close yielded for lsm manager shutdown */
#define	WT_STAT_CONN_CONN_CLOSE_BLOCKED_LSM		1402
/*! thread-yield: data handle lock yielded */
#define	WT_STAT_CONN_DHANDLE_LOCK_BLOCKED		1403
/*!
 * thread-yield: get reference for page index and slot time sleeping
 * (usecs)
 */
#define	WT_STAT_CONN_PAGE_INDEX_SLOT_REF_BLOCKED	1404
/*! thread-yield: log server sync yielded for log write */
#define	WT_STAT_CONN_LOG_SERVER_SYNC_BLOCKED		1405
/*! thread-yield: page access yielded due to prepare state change */
#define	WT_STAT_CONN_PREPARED_TRANSITION_BLOCKED_PAGE	1406
/*! thread-yield: page acquire busy blocked */
#define	WT_STAT_CONN_PAGE_BUSY_BLOCKED			1407
/*! thread-yield: page acquire eviction blocked */
#define	WT_STAT_CONN_PAGE_FORCIBLE_EVICT_BLOCKED	1408
/*! thread-yield: page acquire locked blocked */
#define	WT_STAT_CONN_PAGE_LOCKED_BLOCKED		1409
/*! thread-yield: page acquire read blocked */
#define	WT_STAT_CONN_PAGE_READ_BLOCKED			1410
/*! thread-yield: page acquire time sleeping (usecs) */
#define	WT_STAT_CONN_PAGE_SLEEP				1411
/*!
 * thread-yield: page delete rollback time sleeping for state change
 * (usecs)
 */
#define	WT_STAT_CONN_PAGE_DEL_ROLLBACK_BLOCKED		1412
/*! thread-yield: page reconciliation yielded due to child modification */
#define	WT_STAT_CONN_CHILD_MODIFY_BLOCKED_PAGE		1413
/*! transaction: Number of prepared updates */
#define	WT_STAT_CONN_TXN_PREPARED_UPDATES_COUNT		1414
/*! transaction: durable timestamp queue entries walked */
#define	WT_STAT_CONN_TXN_DURABLE_QUEUE_WALKED		1415
/*! transaction: durable timestamp queue insert to empty */
#define	WT_STAT_CONN_TXN_DURABLE_QUEUE_EMPTY		1416
/*! transaction: durable timestamp queue inserts to head */
#define	WT_STAT_CONN_TXN_DURABLE_QUEUE_HEAD		1417
/*! transaction: durable timestamp queue inserts total */
#define	WT_STAT_CONN_TXN_DURABLE_QUEUE_INSERTS		1418
/*! transaction: durable timestamp queue length */
#define	WT_STAT_CONN_TXN_DURABLE_QUEUE_LEN		1419
/*! transaction: prepared transactions */
#define	WT_STAT_CONN_TXN_PREPARE			1420
/*! transaction: prepared transactions committed */
#define	WT_STAT_CONN_TXN_PREPARE_COMMIT			1421
/*! transaction: prepared transactions currently active */
#define	WT_STAT_CONN_TXN_PREPARE_ACTIVE			1422
/*! transaction: prepared transactions rolled back */
#define	WT_STAT_CONN_TXN_PREPARE_ROLLBACK		1423
/*! transaction: query timestamp calls */
#define	WT_STAT_CONN_TXN_QUERY_TS			1424
/*! transaction: race to read prepared update retry */
#define	WT_STAT_CONN_TXN_READ_RACE_PREPARE_UPDATE	1425
/*! transaction: read timestamp queue entries walked */
#define	WT_STAT_CONN_TXN_READ_QUEUE_WALKED		1426
/*! transaction: read timestamp queue insert to empty */
#define	WT_STAT_CONN_TXN_READ_QUEUE_EMPTY		1427
/*! transaction: read timestamp queue inserts to head */
#define	WT_STAT_CONN_TXN_READ_QUEUE_HEAD		1428
/*! transaction: read timestamp queue inserts total */
#define	WT_STAT_CONN_TXN_READ_QUEUE_INSERTS		1429
/*! transaction: read timestamp queue length */
#define	WT_STAT_CONN_TXN_READ_QUEUE_LEN			1430
/*! transaction: rollback to stable calls */
#define	WT_STAT_CONN_TXN_RTS				1431
/*!
 * transaction: rollback to stable hs records with stop timestamps older
 * than newer records
 */
#define	WT_STAT_CONN_TXN_RTS_HS_STOP_OLDER_THAN_NEWER_START	1432
/*! transaction: rollback to stable keys removed */
#define	WT_STAT_CONN_TXN_RTS_KEYS_REMOVED		1433
/*! transaction: rollback to stable keys restored */
#define	WT_STAT_CONN_TXN_RTS_KEYS_RESTORED		1434
/*! transaction: rollback to stable pages visited */
#define	WT_STAT_CONN_TXN_RTS_PAGES_VISITED		1435
/*! transaction: rollback to stable restored tombstones from history store */
#define	WT_STAT_CONN_TXN_RTS_HS_RESTORE_TOMBSTONES	1436
/*! transaction: rollback to stable sweeping history store keys */
#define	WT_STAT_CONN_TXN_RTS_SWEEP_HS_KEYS		1437
/*! transaction: rollback to stable tree walk skipping pages */
#define	WT_STAT_CONN_TXN_RTS_TREE_WALK_SKIP_PAGES	1438
/*! transaction: rollback to stable updates aborted */
#define	WT_STAT_CONN_TXN_RTS_UPD_ABORTED		1439
/*! transaction: rollback to stable updates removed from history store */
#define	WT_STAT_CONN_TXN_RTS_HS_REMOVED			1440
/*! transaction: set timestamp calls */
#define	WT_STAT_CONN_TXN_SET_TS				1441
/*! transaction: set timestamp durable calls */
#define	WT_STAT_CONN_TXN_SET_TS_DURABLE			1442
/*! transaction: set timestamp durable updates */
#define	WT_STAT_CONN_TXN_SET_TS_DURABLE_UPD		1443
/*! transaction: set timestamp oldest calls */
#define	WT_STAT_CONN_TXN_SET_TS_OLDEST			1444
/*! transaction: set timestamp oldest updates */
#define	WT_STAT_CONN_TXN_SET_TS_OLDEST_UPD		1445
/*! transaction: set timestamp stable calls */
#define	WT_STAT_CONN_TXN_SET_TS_STABLE			1446
/*! transaction: set timestamp stable updates */
#define	WT_STAT_CONN_TXN_SET_TS_STABLE_UPD		1447
/*! transaction: transaction begins */
#define	WT_STAT_CONN_TXN_BEGIN				1448
/*! transaction: transaction checkpoint currently running */
#define	WT_STAT_CONN_TXN_CHECKPOINT_RUNNING		1449
/*! transaction: transaction checkpoint generation */
#define	WT_STAT_CONN_TXN_CHECKPOINT_GENERATION		1450
/*!
 * transaction: transaction checkpoint history store file duration
 * (usecs)
 */
#define	WT_STAT_CONN_TXN_HS_CKPT_DURATION		1451
/*! transaction: transaction checkpoint max time (msecs) */
#define	WT_STAT_CONN_TXN_CHECKPOINT_TIME_MAX		1452
/*! transaction: transaction checkpoint min time (msecs) */
#define	WT_STAT_CONN_TXN_CHECKPOINT_TIME_MIN		1453
<<<<<<< HEAD
/*! transaction: transaction checkpoint most recent time (msecs) */
#define	WT_STAT_CONN_TXN_CHECKPOINT_TIME_RECENT		1454
/*! transaction: transaction checkpoint prepare currently running */
#define	WT_STAT_CONN_TXN_CHECKPOINT_PREP_RUNNING	1455
/*! transaction: transaction checkpoint prepare max time (msecs) */
#define	WT_STAT_CONN_TXN_CHECKPOINT_PREP_MAX		1456
/*! transaction: transaction checkpoint prepare min time (msecs) */
#define	WT_STAT_CONN_TXN_CHECKPOINT_PREP_MIN		1457
/*! transaction: transaction checkpoint prepare most recent time (msecs) */
#define	WT_STAT_CONN_TXN_CHECKPOINT_PREP_RECENT		1458
/*! transaction: transaction checkpoint prepare total time (msecs) */
#define	WT_STAT_CONN_TXN_CHECKPOINT_PREP_TOTAL		1459
/*! transaction: transaction checkpoint scrub dirty target */
#define	WT_STAT_CONN_TXN_CHECKPOINT_SCRUB_TARGET	1460
/*! transaction: transaction checkpoint scrub time (msecs) */
#define	WT_STAT_CONN_TXN_CHECKPOINT_SCRUB_TIME		1461
/*! transaction: transaction checkpoint total time (msecs) */
#define	WT_STAT_CONN_TXN_CHECKPOINT_TIME_TOTAL		1462
/*! transaction: transaction checkpoints */
#define	WT_STAT_CONN_TXN_CHECKPOINT			1463
=======
/*!
 * transaction: transaction checkpoint most recent duration for gathering
 * all handles (usecs)
 */
#define	WT_STAT_CONN_TXN_CHECKPOINT_HANDLE_DURATION	1454
/*!
 * transaction: transaction checkpoint most recent duration for gathering
 * applied handles (usecs)
 */
#define	WT_STAT_CONN_TXN_CHECKPOINT_HANDLE_DURATION_APPLY	1455
/*!
 * transaction: transaction checkpoint most recent duration for gathering
 * skipped handles (usecs)
 */
#define	WT_STAT_CONN_TXN_CHECKPOINT_HANDLE_DURATION_SKIP	1456
/*! transaction: transaction checkpoint most recent handles applied */
#define	WT_STAT_CONN_TXN_CHECKPOINT_HANDLE_APPLIED	1457
/*! transaction: transaction checkpoint most recent handles skipped */
#define	WT_STAT_CONN_TXN_CHECKPOINT_HANDLE_SKIPPED	1458
/*! transaction: transaction checkpoint most recent handles walked */
#define	WT_STAT_CONN_TXN_CHECKPOINT_HANDLE_WALKED	1459
/*! transaction: transaction checkpoint most recent time (msecs) */
#define	WT_STAT_CONN_TXN_CHECKPOINT_TIME_RECENT		1460
/*! transaction: transaction checkpoint prepare currently running */
#define	WT_STAT_CONN_TXN_CHECKPOINT_PREP_RUNNING	1461
/*! transaction: transaction checkpoint prepare max time (msecs) */
#define	WT_STAT_CONN_TXN_CHECKPOINT_PREP_MAX		1462
/*! transaction: transaction checkpoint prepare min time (msecs) */
#define	WT_STAT_CONN_TXN_CHECKPOINT_PREP_MIN		1463
/*! transaction: transaction checkpoint prepare most recent time (msecs) */
#define	WT_STAT_CONN_TXN_CHECKPOINT_PREP_RECENT		1464
/*! transaction: transaction checkpoint prepare total time (msecs) */
#define	WT_STAT_CONN_TXN_CHECKPOINT_PREP_TOTAL		1465
/*! transaction: transaction checkpoint scrub dirty target */
#define	WT_STAT_CONN_TXN_CHECKPOINT_SCRUB_TARGET	1466
/*! transaction: transaction checkpoint scrub time (msecs) */
#define	WT_STAT_CONN_TXN_CHECKPOINT_SCRUB_TIME		1467
/*! transaction: transaction checkpoint total time (msecs) */
#define	WT_STAT_CONN_TXN_CHECKPOINT_TIME_TOTAL		1468
/*! transaction: transaction checkpoints */
#define	WT_STAT_CONN_TXN_CHECKPOINT			1469
>>>>>>> e29c7bd5
/*!
 * transaction: transaction checkpoints skipped because database was
 * clean
 */
<<<<<<< HEAD
#define	WT_STAT_CONN_TXN_CHECKPOINT_SKIPPED		1464
/*! transaction: transaction failures due to history store */
#define	WT_STAT_CONN_TXN_FAIL_CACHE			1465
=======
#define	WT_STAT_CONN_TXN_CHECKPOINT_SKIPPED		1470
/*! transaction: transaction failures due to history store */
#define	WT_STAT_CONN_TXN_FAIL_CACHE			1471
>>>>>>> e29c7bd5
/*!
 * transaction: transaction fsync calls for checkpoint after allocating
 * the transaction ID
 */
<<<<<<< HEAD
#define	WT_STAT_CONN_TXN_CHECKPOINT_FSYNC_POST		1466
=======
#define	WT_STAT_CONN_TXN_CHECKPOINT_FSYNC_POST		1472
>>>>>>> e29c7bd5
/*!
 * transaction: transaction fsync duration for checkpoint after
 * allocating the transaction ID (usecs)
 */
<<<<<<< HEAD
#define	WT_STAT_CONN_TXN_CHECKPOINT_FSYNC_POST_DURATION	1467
/*! transaction: transaction range of IDs currently pinned */
#define	WT_STAT_CONN_TXN_PINNED_RANGE			1468
/*! transaction: transaction range of IDs currently pinned by a checkpoint */
#define	WT_STAT_CONN_TXN_PINNED_CHECKPOINT_RANGE	1469
/*! transaction: transaction range of timestamps currently pinned */
#define	WT_STAT_CONN_TXN_PINNED_TIMESTAMP		1470
/*! transaction: transaction range of timestamps pinned by a checkpoint */
#define	WT_STAT_CONN_TXN_PINNED_TIMESTAMP_CHECKPOINT	1471
=======
#define	WT_STAT_CONN_TXN_CHECKPOINT_FSYNC_POST_DURATION	1473
/*! transaction: transaction range of IDs currently pinned */
#define	WT_STAT_CONN_TXN_PINNED_RANGE			1474
/*! transaction: transaction range of IDs currently pinned by a checkpoint */
#define	WT_STAT_CONN_TXN_PINNED_CHECKPOINT_RANGE	1475
/*! transaction: transaction range of timestamps currently pinned */
#define	WT_STAT_CONN_TXN_PINNED_TIMESTAMP		1476
/*! transaction: transaction range of timestamps pinned by a checkpoint */
#define	WT_STAT_CONN_TXN_PINNED_TIMESTAMP_CHECKPOINT	1477
>>>>>>> e29c7bd5
/*!
 * transaction: transaction range of timestamps pinned by the oldest
 * active read timestamp
 */
<<<<<<< HEAD
#define	WT_STAT_CONN_TXN_PINNED_TIMESTAMP_READER	1472
=======
#define	WT_STAT_CONN_TXN_PINNED_TIMESTAMP_READER	1478
>>>>>>> e29c7bd5
/*!
 * transaction: transaction range of timestamps pinned by the oldest
 * timestamp
 */
<<<<<<< HEAD
#define	WT_STAT_CONN_TXN_PINNED_TIMESTAMP_OLDEST	1473
/*! transaction: transaction read timestamp of the oldest active reader */
#define	WT_STAT_CONN_TXN_TIMESTAMP_OLDEST_ACTIVE_READ	1474
/*! transaction: transaction sync calls */
#define	WT_STAT_CONN_TXN_SYNC				1475
/*! transaction: transactions committed */
#define	WT_STAT_CONN_TXN_COMMIT				1476
/*! transaction: transactions rolled back */
#define	WT_STAT_CONN_TXN_ROLLBACK			1477
/*! transaction: update conflicts */
#define	WT_STAT_CONN_TXN_UPDATE_CONFLICT		1478
=======
#define	WT_STAT_CONN_TXN_PINNED_TIMESTAMP_OLDEST	1479
/*! transaction: transaction read timestamp of the oldest active reader */
#define	WT_STAT_CONN_TXN_TIMESTAMP_OLDEST_ACTIVE_READ	1480
/*! transaction: transaction sync calls */
#define	WT_STAT_CONN_TXN_SYNC				1481
/*! transaction: transactions committed */
#define	WT_STAT_CONN_TXN_COMMIT				1482
/*! transaction: transactions rolled back */
#define	WT_STAT_CONN_TXN_ROLLBACK			1483
/*! transaction: update conflicts */
#define	WT_STAT_CONN_TXN_UPDATE_CONFLICT		1484
>>>>>>> e29c7bd5

/*!
 * @}
 * @name Statistics for data sources
 * @anchor statistics_dsrc
 * @{
 */
/*! LSM: bloom filter false positives */
#define	WT_STAT_DSRC_BLOOM_FALSE_POSITIVE		2000
/*! LSM: bloom filter hits */
#define	WT_STAT_DSRC_BLOOM_HIT				2001
/*! LSM: bloom filter misses */
#define	WT_STAT_DSRC_BLOOM_MISS				2002
/*! LSM: bloom filter pages evicted from cache */
#define	WT_STAT_DSRC_BLOOM_PAGE_EVICT			2003
/*! LSM: bloom filter pages read into cache */
#define	WT_STAT_DSRC_BLOOM_PAGE_READ			2004
/*! LSM: bloom filters in the LSM tree */
#define	WT_STAT_DSRC_BLOOM_COUNT			2005
/*! LSM: chunks in the LSM tree */
#define	WT_STAT_DSRC_LSM_CHUNK_COUNT			2006
/*! LSM: highest merge generation in the LSM tree */
#define	WT_STAT_DSRC_LSM_GENERATION_MAX			2007
/*!
 * LSM: queries that could have benefited from a Bloom filter that did
 * not exist
 */
#define	WT_STAT_DSRC_LSM_LOOKUP_NO_BLOOM		2008
/*! LSM: sleep for LSM checkpoint throttle */
#define	WT_STAT_DSRC_LSM_CHECKPOINT_THROTTLE		2009
/*! LSM: sleep for LSM merge throttle */
#define	WT_STAT_DSRC_LSM_MERGE_THROTTLE			2010
/*! LSM: total size of bloom filters */
#define	WT_STAT_DSRC_BLOOM_SIZE				2011
/*! block-manager: allocations requiring file extension */
#define	WT_STAT_DSRC_BLOCK_EXTENSION			2012
/*! block-manager: blocks allocated */
#define	WT_STAT_DSRC_BLOCK_ALLOC			2013
/*! block-manager: blocks freed */
#define	WT_STAT_DSRC_BLOCK_FREE				2014
/*! block-manager: checkpoint size */
#define	WT_STAT_DSRC_BLOCK_CHECKPOINT_SIZE		2015
/*! block-manager: file allocation unit size */
#define	WT_STAT_DSRC_ALLOCATION_SIZE			2016
/*! block-manager: file bytes available for reuse */
#define	WT_STAT_DSRC_BLOCK_REUSE_BYTES			2017
/*! block-manager: file magic number */
#define	WT_STAT_DSRC_BLOCK_MAGIC			2018
/*! block-manager: file major version number */
#define	WT_STAT_DSRC_BLOCK_MAJOR			2019
/*! block-manager: file size in bytes */
#define	WT_STAT_DSRC_BLOCK_SIZE				2020
/*! block-manager: minor version number */
#define	WT_STAT_DSRC_BLOCK_MINOR			2021
/*! btree: btree checkpoint generation */
#define	WT_STAT_DSRC_BTREE_CHECKPOINT_GENERATION	2022
/*! btree: btree clean tree checkpoint expiration time */
#define	WT_STAT_DSRC_BTREE_CLEAN_CHECKPOINT_TIMER	2023
/*!
 * btree: column-store fixed-size leaf pages, only reported if tree_walk
 * or all statistics are enabled
 */
#define	WT_STAT_DSRC_BTREE_COLUMN_FIX			2024
/*!
 * btree: column-store internal pages, only reported if tree_walk or all
 * statistics are enabled
 */
#define	WT_STAT_DSRC_BTREE_COLUMN_INTERNAL		2025
/*!
 * btree: column-store variable-size RLE encoded values, only reported if
 * tree_walk or all statistics are enabled
 */
#define	WT_STAT_DSRC_BTREE_COLUMN_RLE			2026
/*!
 * btree: column-store variable-size deleted values, only reported if
 * tree_walk or all statistics are enabled
 */
#define	WT_STAT_DSRC_BTREE_COLUMN_DELETED		2027
/*!
 * btree: column-store variable-size leaf pages, only reported if
 * tree_walk or all statistics are enabled
 */
#define	WT_STAT_DSRC_BTREE_COLUMN_VARIABLE		2028
/*! btree: fixed-record size */
#define	WT_STAT_DSRC_BTREE_FIXED_LEN			2029
/*! btree: maximum internal page key size */
#define	WT_STAT_DSRC_BTREE_MAXINTLKEY			2030
/*! btree: maximum internal page size */
#define	WT_STAT_DSRC_BTREE_MAXINTLPAGE			2031
/*! btree: maximum leaf page key size */
#define	WT_STAT_DSRC_BTREE_MAXLEAFKEY			2032
/*! btree: maximum leaf page size */
#define	WT_STAT_DSRC_BTREE_MAXLEAFPAGE			2033
/*! btree: maximum leaf page value size */
#define	WT_STAT_DSRC_BTREE_MAXLEAFVALUE			2034
/*! btree: maximum tree depth */
#define	WT_STAT_DSRC_BTREE_MAXIMUM_DEPTH		2035
/*!
 * btree: number of key/value pairs, only reported if tree_walk or all
 * statistics are enabled
 */
#define	WT_STAT_DSRC_BTREE_ENTRIES			2036
/*!
 * btree: overflow pages, only reported if tree_walk or all statistics
 * are enabled
 */
#define	WT_STAT_DSRC_BTREE_OVERFLOW			2037
/*! btree: pages rewritten by compaction */
#define	WT_STAT_DSRC_BTREE_COMPACT_REWRITE		2038
/*!
 * btree: row-store empty values, only reported if tree_walk or all
 * statistics are enabled
 */
#define	WT_STAT_DSRC_BTREE_ROW_EMPTY_VALUES		2039
/*!
 * btree: row-store internal pages, only reported if tree_walk or all
 * statistics are enabled
 */
#define	WT_STAT_DSRC_BTREE_ROW_INTERNAL			2040
/*!
 * btree: row-store leaf pages, only reported if tree_walk or all
 * statistics are enabled
 */
#define	WT_STAT_DSRC_BTREE_ROW_LEAF			2041
/*! cache: bytes currently in the cache */
#define	WT_STAT_DSRC_CACHE_BYTES_INUSE			2042
/*! cache: bytes dirty in the cache cumulative */
#define	WT_STAT_DSRC_CACHE_BYTES_DIRTY_TOTAL		2043
/*! cache: bytes read into cache */
#define	WT_STAT_DSRC_CACHE_BYTES_READ			2044
/*! cache: bytes written from cache */
#define	WT_STAT_DSRC_CACHE_BYTES_WRITE			2045
/*! cache: checkpoint blocked page eviction */
#define	WT_STAT_DSRC_CACHE_EVICTION_CHECKPOINT		2046
/*! cache: data source pages selected for eviction unable to be evicted */
#define	WT_STAT_DSRC_CACHE_EVICTION_FAIL		2047
/*! cache: eviction walk passes of a file */
#define	WT_STAT_DSRC_CACHE_EVICTION_WALK_PASSES		2048
/*! cache: eviction walk target pages histogram - 0-9 */
#define	WT_STAT_DSRC_CACHE_EVICTION_TARGET_PAGE_LT10	2049
/*! cache: eviction walk target pages histogram - 10-31 */
#define	WT_STAT_DSRC_CACHE_EVICTION_TARGET_PAGE_LT32	2050
/*! cache: eviction walk target pages histogram - 128 and higher */
#define	WT_STAT_DSRC_CACHE_EVICTION_TARGET_PAGE_GE128	2051
/*! cache: eviction walk target pages histogram - 32-63 */
#define	WT_STAT_DSRC_CACHE_EVICTION_TARGET_PAGE_LT64	2052
/*! cache: eviction walk target pages histogram - 64-128 */
#define	WT_STAT_DSRC_CACHE_EVICTION_TARGET_PAGE_LT128	2053
/*! cache: eviction walks abandoned */
#define	WT_STAT_DSRC_CACHE_EVICTION_WALKS_ABANDONED	2054
/*! cache: eviction walks gave up because they restarted their walk twice */
#define	WT_STAT_DSRC_CACHE_EVICTION_WALKS_STOPPED	2055
/*!
 * cache: eviction walks gave up because they saw too many pages and
 * found no candidates
 */
#define	WT_STAT_DSRC_CACHE_EVICTION_WALKS_GAVE_UP_NO_TARGETS	2056
/*!
 * cache: eviction walks gave up because they saw too many pages and
 * found too few candidates
 */
#define	WT_STAT_DSRC_CACHE_EVICTION_WALKS_GAVE_UP_RATIO	2057
/*! cache: eviction walks reached end of tree */
#define	WT_STAT_DSRC_CACHE_EVICTION_WALKS_ENDED		2058
/*! cache: eviction walks started from root of tree */
#define	WT_STAT_DSRC_CACHE_EVICTION_WALK_FROM_ROOT	2059
/*! cache: eviction walks started from saved location in tree */
#define	WT_STAT_DSRC_CACHE_EVICTION_WALK_SAVED_POS	2060
/*! cache: hazard pointer blocked page eviction */
#define	WT_STAT_DSRC_CACHE_EVICTION_HAZARD		2061
/*! cache: history store table reads */
#define	WT_STAT_DSRC_CACHE_HS_READ			2062
/*! cache: in-memory page passed criteria to be split */
#define	WT_STAT_DSRC_CACHE_INMEM_SPLITTABLE		2063
/*! cache: in-memory page splits */
#define	WT_STAT_DSRC_CACHE_INMEM_SPLIT			2064
/*! cache: internal pages evicted */
#define	WT_STAT_DSRC_CACHE_EVICTION_INTERNAL		2065
/*! cache: internal pages split during eviction */
#define	WT_STAT_DSRC_CACHE_EVICTION_SPLIT_INTERNAL	2066
/*! cache: leaf pages split during eviction */
#define	WT_STAT_DSRC_CACHE_EVICTION_SPLIT_LEAF		2067
/*! cache: modified pages evicted */
#define	WT_STAT_DSRC_CACHE_EVICTION_DIRTY		2068
/*! cache: overflow pages read into cache */
#define	WT_STAT_DSRC_CACHE_READ_OVERFLOW		2069
/*! cache: page split during eviction deepened the tree */
#define	WT_STAT_DSRC_CACHE_EVICTION_DEEPEN		2070
/*! cache: page written requiring history store records */
#define	WT_STAT_DSRC_CACHE_WRITE_HS			2071
/*! cache: pages read into cache */
#define	WT_STAT_DSRC_CACHE_READ				2072
/*! cache: pages read into cache after truncate */
#define	WT_STAT_DSRC_CACHE_READ_DELETED			2073
/*! cache: pages read into cache after truncate in prepare state */
#define	WT_STAT_DSRC_CACHE_READ_DELETED_PREPARED	2074
/*! cache: pages requested from the cache */
#define	WT_STAT_DSRC_CACHE_PAGES_REQUESTED		2075
/*! cache: pages seen by eviction walk */
#define	WT_STAT_DSRC_CACHE_EVICTION_PAGES_SEEN		2076
/*! cache: pages written from cache */
#define	WT_STAT_DSRC_CACHE_WRITE			2077
/*! cache: pages written requiring in-memory restoration */
#define	WT_STAT_DSRC_CACHE_WRITE_RESTORE		2078
/*! cache: tracked dirty bytes in the cache */
#define	WT_STAT_DSRC_CACHE_BYTES_DIRTY			2079
/*! cache: unmodified pages evicted */
#define	WT_STAT_DSRC_CACHE_EVICTION_CLEAN		2080
/*!
 * cache_walk: Average difference between current eviction generation
 * when the page was last considered, only reported if cache_walk or all
 * statistics are enabled
 */
#define	WT_STAT_DSRC_CACHE_STATE_GEN_AVG_GAP		2081
/*!
 * cache_walk: Average on-disk page image size seen, only reported if
 * cache_walk or all statistics are enabled
 */
#define	WT_STAT_DSRC_CACHE_STATE_AVG_WRITTEN_SIZE	2082
/*!
 * cache_walk: Average time in cache for pages that have been visited by
 * the eviction server, only reported if cache_walk or all statistics are
 * enabled
 */
#define	WT_STAT_DSRC_CACHE_STATE_AVG_VISITED_AGE	2083
/*!
 * cache_walk: Average time in cache for pages that have not been visited
 * by the eviction server, only reported if cache_walk or all statistics
 * are enabled
 */
#define	WT_STAT_DSRC_CACHE_STATE_AVG_UNVISITED_AGE	2084
/*!
 * cache_walk: Clean pages currently in cache, only reported if
 * cache_walk or all statistics are enabled
 */
#define	WT_STAT_DSRC_CACHE_STATE_PAGES_CLEAN		2085
/*!
 * cache_walk: Current eviction generation, only reported if cache_walk
 * or all statistics are enabled
 */
#define	WT_STAT_DSRC_CACHE_STATE_GEN_CURRENT		2086
/*!
 * cache_walk: Dirty pages currently in cache, only reported if
 * cache_walk or all statistics are enabled
 */
#define	WT_STAT_DSRC_CACHE_STATE_PAGES_DIRTY		2087
/*!
 * cache_walk: Entries in the root page, only reported if cache_walk or
 * all statistics are enabled
 */
#define	WT_STAT_DSRC_CACHE_STATE_ROOT_ENTRIES		2088
/*!
 * cache_walk: Internal pages currently in cache, only reported if
 * cache_walk or all statistics are enabled
 */
#define	WT_STAT_DSRC_CACHE_STATE_PAGES_INTERNAL		2089
/*!
 * cache_walk: Leaf pages currently in cache, only reported if cache_walk
 * or all statistics are enabled
 */
#define	WT_STAT_DSRC_CACHE_STATE_PAGES_LEAF		2090
/*!
 * cache_walk: Maximum difference between current eviction generation
 * when the page was last considered, only reported if cache_walk or all
 * statistics are enabled
 */
#define	WT_STAT_DSRC_CACHE_STATE_GEN_MAX_GAP		2091
/*!
 * cache_walk: Maximum page size seen, only reported if cache_walk or all
 * statistics are enabled
 */
#define	WT_STAT_DSRC_CACHE_STATE_MAX_PAGESIZE		2092
/*!
 * cache_walk: Minimum on-disk page image size seen, only reported if
 * cache_walk or all statistics are enabled
 */
#define	WT_STAT_DSRC_CACHE_STATE_MIN_WRITTEN_SIZE	2093
/*!
 * cache_walk: Number of pages never visited by eviction server, only
 * reported if cache_walk or all statistics are enabled
 */
#define	WT_STAT_DSRC_CACHE_STATE_UNVISITED_COUNT	2094
/*!
 * cache_walk: On-disk page image sizes smaller than a single allocation
 * unit, only reported if cache_walk or all statistics are enabled
 */
#define	WT_STAT_DSRC_CACHE_STATE_SMALLER_ALLOC_SIZE	2095
/*!
 * cache_walk: Pages created in memory and never written, only reported
 * if cache_walk or all statistics are enabled
 */
#define	WT_STAT_DSRC_CACHE_STATE_MEMORY			2096
/*!
 * cache_walk: Pages currently queued for eviction, only reported if
 * cache_walk or all statistics are enabled
 */
#define	WT_STAT_DSRC_CACHE_STATE_QUEUED			2097
/*!
 * cache_walk: Pages that could not be queued for eviction, only reported
 * if cache_walk or all statistics are enabled
 */
#define	WT_STAT_DSRC_CACHE_STATE_NOT_QUEUEABLE		2098
/*!
 * cache_walk: Refs skipped during cache traversal, only reported if
 * cache_walk or all statistics are enabled
 */
#define	WT_STAT_DSRC_CACHE_STATE_REFS_SKIPPED		2099
/*!
 * cache_walk: Size of the root page, only reported if cache_walk or all
 * statistics are enabled
 */
#define	WT_STAT_DSRC_CACHE_STATE_ROOT_SIZE		2100
/*!
 * cache_walk: Total number of pages currently in cache, only reported if
 * cache_walk or all statistics are enabled
 */
#define	WT_STAT_DSRC_CACHE_STATE_PAGES			2101
/*! checkpoint-cleanup: pages added for eviction */
#define	WT_STAT_DSRC_CC_PAGES_EVICT			2102
/*! checkpoint-cleanup: pages removed */
#define	WT_STAT_DSRC_CC_PAGES_REMOVED			2103
/*! checkpoint-cleanup: pages skipped during tree walk */
#define	WT_STAT_DSRC_CC_PAGES_WALK_SKIPPED		2104
/*! checkpoint-cleanup: pages visited */
#define	WT_STAT_DSRC_CC_PAGES_VISITED			2105
/*!
 * compression: compressed page maximum internal page size prior to
 * compression
 */
#define	WT_STAT_DSRC_COMPRESS_PRECOMP_INTL_MAX_PAGE_SIZE	2106
/*!
 * compression: compressed page maximum leaf page size prior to
 * compression
 */
#define	WT_STAT_DSRC_COMPRESS_PRECOMP_LEAF_MAX_PAGE_SIZE	2107
/*! compression: compressed pages read */
#define	WT_STAT_DSRC_COMPRESS_READ			2108
/*! compression: compressed pages written */
#define	WT_STAT_DSRC_COMPRESS_WRITE			2109
/*! compression: page written failed to compress */
#define	WT_STAT_DSRC_COMPRESS_WRITE_FAIL		2110
/*! compression: page written was too small to compress */
#define	WT_STAT_DSRC_COMPRESS_WRITE_TOO_SMALL		2111
/*! cursor: Total number of entries skipped by cursor next calls */
#define	WT_STAT_DSRC_CURSOR_NEXT_SKIP_TOTAL		2112
/*! cursor: Total number of entries skipped by cursor prev calls */
#define	WT_STAT_DSRC_CURSOR_PREV_SKIP_TOTAL		2113
/*!
 * cursor: Total number of entries skipped to position the history store
 * cursor
 */
#define	WT_STAT_DSRC_CURSOR_SKIP_HS_CUR_POSITION	2114
/*! cursor: bulk loaded cursor insert calls */
#define	WT_STAT_DSRC_CURSOR_INSERT_BULK			2115
/*! cursor: cache cursors reuse count */
#define	WT_STAT_DSRC_CURSOR_REOPEN			2116
/*! cursor: close calls that result in cache */
#define	WT_STAT_DSRC_CURSOR_CACHE			2117
/*! cursor: create calls */
#define	WT_STAT_DSRC_CURSOR_CREATE			2118
/*!
 * cursor: cursor next calls that skip greater than or equal to 100
 * entries
 */
#define	WT_STAT_DSRC_CURSOR_NEXT_SKIP_GE_100		2119
/*! cursor: cursor next calls that skip less than 100 entries */
#define	WT_STAT_DSRC_CURSOR_NEXT_SKIP_LT_100		2120
/*!
 * cursor: cursor prev calls that skip greater than or equal to 100
 * entries
 */
#define	WT_STAT_DSRC_CURSOR_PREV_SKIP_GE_100		2121
/*! cursor: cursor prev calls that skip less than 100 entries */
#define	WT_STAT_DSRC_CURSOR_PREV_SKIP_LT_100		2122
/*! cursor: insert calls */
#define	WT_STAT_DSRC_CURSOR_INSERT			2123
/*! cursor: insert key and value bytes */
#define	WT_STAT_DSRC_CURSOR_INSERT_BYTES		2124
/*! cursor: modify */
#define	WT_STAT_DSRC_CURSOR_MODIFY			2125
/*! cursor: modify key and value bytes affected */
#define	WT_STAT_DSRC_CURSOR_MODIFY_BYTES		2126
/*! cursor: modify value bytes modified */
#define	WT_STAT_DSRC_CURSOR_MODIFY_BYTES_TOUCH		2127
/*! cursor: next calls */
#define	WT_STAT_DSRC_CURSOR_NEXT			2128
/*! cursor: open cursor count */
#define	WT_STAT_DSRC_CURSOR_OPEN_COUNT			2129
/*! cursor: operation restarted */
#define	WT_STAT_DSRC_CURSOR_RESTART			2130
/*! cursor: prev calls */
#define	WT_STAT_DSRC_CURSOR_PREV			2131
/*! cursor: remove calls */
#define	WT_STAT_DSRC_CURSOR_REMOVE			2132
/*! cursor: remove key bytes removed */
#define	WT_STAT_DSRC_CURSOR_REMOVE_BYTES		2133
/*! cursor: reserve calls */
#define	WT_STAT_DSRC_CURSOR_RESERVE			2134
/*! cursor: reset calls */
#define	WT_STAT_DSRC_CURSOR_RESET			2135
/*! cursor: search calls */
#define	WT_STAT_DSRC_CURSOR_SEARCH			2136
/*! cursor: search history store calls */
#define	WT_STAT_DSRC_CURSOR_SEARCH_HS			2137
/*! cursor: search near calls */
#define	WT_STAT_DSRC_CURSOR_SEARCH_NEAR			2138
/*! cursor: truncate calls */
#define	WT_STAT_DSRC_CURSOR_TRUNCATE			2139
/*! cursor: update calls */
#define	WT_STAT_DSRC_CURSOR_UPDATE			2140
/*! cursor: update key and value bytes */
#define	WT_STAT_DSRC_CURSOR_UPDATE_BYTES		2141
/*! cursor: update value size change */
#define	WT_STAT_DSRC_CURSOR_UPDATE_BYTES_CHANGED	2142
/*! reconciliation: approximate byte size of timestamps in pages written */
#define	WT_STAT_DSRC_REC_TIME_WINDOW_BYTES_TS		2143
/*!
 * reconciliation: approximate byte size of transaction IDs in pages
 * written
 */
#define	WT_STAT_DSRC_REC_TIME_WINDOW_BYTES_TXN		2144
/*! reconciliation: dictionary matches */
#define	WT_STAT_DSRC_REC_DICTIONARY			2145
/*! reconciliation: fast-path pages deleted */
#define	WT_STAT_DSRC_REC_PAGE_DELETE_FAST		2146
/*!
 * reconciliation: internal page key bytes discarded using suffix
 * compression
 */
#define	WT_STAT_DSRC_REC_SUFFIX_COMPRESSION		2147
/*! reconciliation: internal page multi-block writes */
#define	WT_STAT_DSRC_REC_MULTIBLOCK_INTERNAL		2148
/*! reconciliation: internal-page overflow keys */
#define	WT_STAT_DSRC_REC_OVERFLOW_KEY_INTERNAL		2149
/*! reconciliation: leaf page key bytes discarded using prefix compression */
#define	WT_STAT_DSRC_REC_PREFIX_COMPRESSION		2150
/*! reconciliation: leaf page multi-block writes */
#define	WT_STAT_DSRC_REC_MULTIBLOCK_LEAF		2151
/*! reconciliation: leaf-page overflow keys */
#define	WT_STAT_DSRC_REC_OVERFLOW_KEY_LEAF		2152
/*! reconciliation: maximum blocks required for a page */
#define	WT_STAT_DSRC_REC_MULTIBLOCK_MAX			2153
/*! reconciliation: overflow values written */
#define	WT_STAT_DSRC_REC_OVERFLOW_VALUE			2154
/*! reconciliation: page checksum matches */
#define	WT_STAT_DSRC_REC_PAGE_MATCH			2155
/*! reconciliation: page reconciliation calls */
#define	WT_STAT_DSRC_REC_PAGES				2156
/*! reconciliation: page reconciliation calls for eviction */
#define	WT_STAT_DSRC_REC_PAGES_EVICTION			2157
/*! reconciliation: pages deleted */
#define	WT_STAT_DSRC_REC_PAGE_DELETE			2158
/*!
 * reconciliation: pages written including an aggregated newest start
 * durable timestamp
 */
#define	WT_STAT_DSRC_REC_TIME_AGGR_NEWEST_START_DURABLE_TS	2159
/*!
 * reconciliation: pages written including an aggregated newest stop
 * durable timestamp
 */
#define	WT_STAT_DSRC_REC_TIME_AGGR_NEWEST_STOP_DURABLE_TS	2160
/*!
 * reconciliation: pages written including an aggregated newest stop
 * timestamp
 */
#define	WT_STAT_DSRC_REC_TIME_AGGR_NEWEST_STOP_TS	2161
/*!
 * reconciliation: pages written including an aggregated newest stop
 * transaction ID
 */
#define	WT_STAT_DSRC_REC_TIME_AGGR_NEWEST_STOP_TXN	2162
/*!
 * reconciliation: pages written including an aggregated oldest start
 * timestamp
 */
#define	WT_STAT_DSRC_REC_TIME_AGGR_OLDEST_START_TS	2163
/*!
 * reconciliation: pages written including an aggregated oldest start
 * transaction ID
 */
#define	WT_STAT_DSRC_REC_TIME_AGGR_OLDEST_START_TXN	2164
/*! reconciliation: pages written including an aggregated prepare */
#define	WT_STAT_DSRC_REC_TIME_AGGR_PREPARED		2165
/*! reconciliation: pages written including at least one prepare */
#define	WT_STAT_DSRC_REC_TIME_WINDOW_PAGES_PREPARED	2166
/*!
 * reconciliation: pages written including at least one start durable
 * timestamp
 */
#define	WT_STAT_DSRC_REC_TIME_WINDOW_PAGES_DURABLE_START_TS	2167
/*! reconciliation: pages written including at least one start timestamp */
#define	WT_STAT_DSRC_REC_TIME_WINDOW_PAGES_START_TS	2168
/*!
 * reconciliation: pages written including at least one start transaction
 * ID
 */
#define	WT_STAT_DSRC_REC_TIME_WINDOW_PAGES_START_TXN	2169
/*!
 * reconciliation: pages written including at least one stop durable
 * timestamp
 */
#define	WT_STAT_DSRC_REC_TIME_WINDOW_PAGES_DURABLE_STOP_TS	2170
/*! reconciliation: pages written including at least one stop timestamp */
#define	WT_STAT_DSRC_REC_TIME_WINDOW_PAGES_STOP_TS	2171
/*!
 * reconciliation: pages written including at least one stop transaction
 * ID
 */
#define	WT_STAT_DSRC_REC_TIME_WINDOW_PAGES_STOP_TXN	2172
/*! reconciliation: records written including a prepare */
#define	WT_STAT_DSRC_REC_TIME_WINDOW_PREPARED		2173
/*! reconciliation: records written including a start durable timestamp */
#define	WT_STAT_DSRC_REC_TIME_WINDOW_DURABLE_START_TS	2174
/*! reconciliation: records written including a start timestamp */
#define	WT_STAT_DSRC_REC_TIME_WINDOW_START_TS		2175
/*! reconciliation: records written including a start transaction ID */
#define	WT_STAT_DSRC_REC_TIME_WINDOW_START_TXN		2176
/*! reconciliation: records written including a stop durable timestamp */
#define	WT_STAT_DSRC_REC_TIME_WINDOW_DURABLE_STOP_TS	2177
/*! reconciliation: records written including a stop timestamp */
#define	WT_STAT_DSRC_REC_TIME_WINDOW_STOP_TS		2178
/*! reconciliation: records written including a stop transaction ID */
#define	WT_STAT_DSRC_REC_TIME_WINDOW_STOP_TXN		2179
/*! session: object compaction */
#define	WT_STAT_DSRC_SESSION_COMPACT			2180
/*! transaction: race to read prepared update retry */
#define	WT_STAT_DSRC_TXN_READ_RACE_PREPARE_UPDATE	2181
/*! transaction: update conflicts */
#define	WT_STAT_DSRC_TXN_UPDATE_CONFLICT		2182

/*!
 * @}
 * @name Statistics for join cursors
 * @anchor statistics_join
 * @{
 */
/*! : accesses to the main table */
#define	WT_STAT_JOIN_MAIN_ACCESS			3000
/*! : bloom filter false positives */
#define	WT_STAT_JOIN_BLOOM_FALSE_POSITIVE		3001
/*! : checks that conditions of membership are satisfied */
#define	WT_STAT_JOIN_MEMBERSHIP_CHECK			3002
/*! : items inserted into a bloom filter */
#define	WT_STAT_JOIN_BLOOM_INSERT			3003
/*! : items iterated */
#define	WT_STAT_JOIN_ITERATED				3004

/*!
 * @}
 * @name Statistics for session
 * @anchor statistics_session
 * @{
 */
/*! session: bytes read into cache */
#define	WT_STAT_SESSION_BYTES_READ			4000
/*! session: bytes written from cache */
#define	WT_STAT_SESSION_BYTES_WRITE			4001
/*! session: dhandle lock wait time (usecs) */
#define	WT_STAT_SESSION_LOCK_DHANDLE_WAIT		4002
/*! session: page read from disk to cache time (usecs) */
#define	WT_STAT_SESSION_READ_TIME			4003
/*! session: page write from cache to disk time (usecs) */
#define	WT_STAT_SESSION_WRITE_TIME			4004
/*! session: schema lock wait time (usecs) */
#define	WT_STAT_SESSION_LOCK_SCHEMA_WAIT		4005
/*! session: time waiting for cache (usecs) */
#define	WT_STAT_SESSION_CACHE_TIME			4006
/*! @} */
/*
 * Statistics section: END
 * DO NOT EDIT: automatically built by dist/stat.py.
 */
/*! @} */

#undef __F

#if defined(__cplusplus)
}
#endif
#endif /* __WIREDTIGER_H_ */<|MERGE_RESOLUTION|>--- conflicted
+++ resolved
@@ -5456,735 +5456,672 @@
  * cursor: cursor next calls that skip due to a globally visible history
  * store tombstone
  */
-#define	WT_STAT_CONN_CURSOR_NEXT_HS_TOMBSTONE		1207
+#define	WT_STAT_CONN_CURSOR_NEXT_HS_TOMBSTONE		1209
 /*!
  * cursor: cursor next calls that skip due to a globally visible history
  * store tombstone in rollback to stable
  */
-#define	WT_STAT_CONN_CURSOR_NEXT_HS_TOMBSTONE_RTS	1208
+#define	WT_STAT_CONN_CURSOR_NEXT_HS_TOMBSTONE_RTS	1210
 /*!
  * cursor: cursor next calls that skip greater than or equal to 100
  * entries
  */
-#define	WT_STAT_CONN_CURSOR_NEXT_SKIP_GE_100		1209
+#define	WT_STAT_CONN_CURSOR_NEXT_SKIP_GE_100		1211
 /*! cursor: cursor next calls that skip less than 100 entries */
-#define	WT_STAT_CONN_CURSOR_NEXT_SKIP_LT_100		1210
+#define	WT_STAT_CONN_CURSOR_NEXT_SKIP_LT_100		1212
 /*! cursor: cursor operation restarted */
-#define	WT_STAT_CONN_CURSOR_RESTART			1211
+#define	WT_STAT_CONN_CURSOR_RESTART			1213
 /*! cursor: cursor prev calls */
-#define	WT_STAT_CONN_CURSOR_PREV			1212
+#define	WT_STAT_CONN_CURSOR_PREV			1214
 /*!
  * cursor: cursor prev calls that skip due to a globally visible history
  * store tombstone
  */
-#define	WT_STAT_CONN_CURSOR_PREV_HS_TOMBSTONE		1213
+#define	WT_STAT_CONN_CURSOR_PREV_HS_TOMBSTONE		1215
 /*!
  * cursor: cursor prev calls that skip due to a globally visible history
  * store tombstone in rollback to stable
  */
-#define	WT_STAT_CONN_CURSOR_PREV_HS_TOMBSTONE_RTS	1214
+#define	WT_STAT_CONN_CURSOR_PREV_HS_TOMBSTONE_RTS	1216
 /*!
  * cursor: cursor prev calls that skip greater than or equal to 100
  * entries
  */
-#define	WT_STAT_CONN_CURSOR_PREV_SKIP_GE_100		1215
+#define	WT_STAT_CONN_CURSOR_PREV_SKIP_GE_100		1217
 /*! cursor: cursor prev calls that skip less than 100 entries */
-#define	WT_STAT_CONN_CURSOR_PREV_SKIP_LT_100		1216
+#define	WT_STAT_CONN_CURSOR_PREV_SKIP_LT_100		1218
 /*! cursor: cursor remove calls */
-#define	WT_STAT_CONN_CURSOR_REMOVE			1217
+#define	WT_STAT_CONN_CURSOR_REMOVE			1219
 /*! cursor: cursor remove key bytes removed */
-#define	WT_STAT_CONN_CURSOR_REMOVE_BYTES		1218
+#define	WT_STAT_CONN_CURSOR_REMOVE_BYTES		1220
 /*! cursor: cursor reserve calls */
-#define	WT_STAT_CONN_CURSOR_RESERVE			1219
+#define	WT_STAT_CONN_CURSOR_RESERVE			1221
 /*! cursor: cursor reset calls */
-#define	WT_STAT_CONN_CURSOR_RESET			1220
+#define	WT_STAT_CONN_CURSOR_RESET			1222
 /*! cursor: cursor search calls */
-#define	WT_STAT_CONN_CURSOR_SEARCH			1221
+#define	WT_STAT_CONN_CURSOR_SEARCH			1223
 /*! cursor: cursor search history store calls */
-#define	WT_STAT_CONN_CURSOR_SEARCH_HS			1222
+#define	WT_STAT_CONN_CURSOR_SEARCH_HS			1224
 /*! cursor: cursor search near calls */
-#define	WT_STAT_CONN_CURSOR_SEARCH_NEAR			1223
+#define	WT_STAT_CONN_CURSOR_SEARCH_NEAR			1225
 /*! cursor: cursor sweep buckets */
-#define	WT_STAT_CONN_CURSOR_SWEEP_BUCKETS		1224
+#define	WT_STAT_CONN_CURSOR_SWEEP_BUCKETS		1226
 /*! cursor: cursor sweep cursors closed */
-#define	WT_STAT_CONN_CURSOR_SWEEP_CLOSED		1225
+#define	WT_STAT_CONN_CURSOR_SWEEP_CLOSED		1227
 /*! cursor: cursor sweep cursors examined */
-#define	WT_STAT_CONN_CURSOR_SWEEP_EXAMINED		1226
+#define	WT_STAT_CONN_CURSOR_SWEEP_EXAMINED		1228
 /*! cursor: cursor sweeps */
-#define	WT_STAT_CONN_CURSOR_SWEEP			1227
+#define	WT_STAT_CONN_CURSOR_SWEEP			1229
 /*! cursor: cursor truncate calls */
-#define	WT_STAT_CONN_CURSOR_TRUNCATE			1228
+#define	WT_STAT_CONN_CURSOR_TRUNCATE			1230
 /*! cursor: cursor update calls */
-#define	WT_STAT_CONN_CURSOR_UPDATE			1229
+#define	WT_STAT_CONN_CURSOR_UPDATE			1231
 /*! cursor: cursor update key and value bytes */
-#define	WT_STAT_CONN_CURSOR_UPDATE_BYTES		1230
+#define	WT_STAT_CONN_CURSOR_UPDATE_BYTES		1232
 /*! cursor: cursor update value size change */
-#define	WT_STAT_CONN_CURSOR_UPDATE_BYTES_CHANGED	1231
+#define	WT_STAT_CONN_CURSOR_UPDATE_BYTES_CHANGED	1233
 /*! cursor: cursors reused from cache */
-#define	WT_STAT_CONN_CURSOR_REOPEN			1232
+#define	WT_STAT_CONN_CURSOR_REOPEN			1234
 /*! cursor: open cursor count */
-#define	WT_STAT_CONN_CURSOR_OPEN_COUNT			1233
+#define	WT_STAT_CONN_CURSOR_OPEN_COUNT			1235
 /*! data-handle: connection data handle size */
-#define	WT_STAT_CONN_DH_CONN_HANDLE_SIZE		1234
+#define	WT_STAT_CONN_DH_CONN_HANDLE_SIZE		1236
 /*! data-handle: connection data handles currently active */
-#define	WT_STAT_CONN_DH_CONN_HANDLE_COUNT		1235
+#define	WT_STAT_CONN_DH_CONN_HANDLE_COUNT		1237
 /*! data-handle: connection sweep candidate became referenced */
-#define	WT_STAT_CONN_DH_SWEEP_REF			1236
+#define	WT_STAT_CONN_DH_SWEEP_REF			1238
 /*! data-handle: connection sweep dhandles closed */
-#define	WT_STAT_CONN_DH_SWEEP_CLOSE			1237
+#define	WT_STAT_CONN_DH_SWEEP_CLOSE			1239
 /*! data-handle: connection sweep dhandles removed from hash list */
-#define	WT_STAT_CONN_DH_SWEEP_REMOVE			1238
+#define	WT_STAT_CONN_DH_SWEEP_REMOVE			1240
 /*! data-handle: connection sweep time-of-death sets */
-#define	WT_STAT_CONN_DH_SWEEP_TOD			1239
+#define	WT_STAT_CONN_DH_SWEEP_TOD			1241
 /*! data-handle: connection sweeps */
-#define	WT_STAT_CONN_DH_SWEEPS				1240
+#define	WT_STAT_CONN_DH_SWEEPS				1242
 /*! data-handle: session dhandles swept */
-#define	WT_STAT_CONN_DH_SESSION_HANDLES			1241
+#define	WT_STAT_CONN_DH_SESSION_HANDLES			1243
 /*! data-handle: session sweep attempts */
-#define	WT_STAT_CONN_DH_SESSION_SWEEPS			1242
+#define	WT_STAT_CONN_DH_SESSION_SWEEPS			1244
 /*! lock: checkpoint lock acquisitions */
-#define	WT_STAT_CONN_LOCK_CHECKPOINT_COUNT		1243
+#define	WT_STAT_CONN_LOCK_CHECKPOINT_COUNT		1245
 /*! lock: checkpoint lock application thread wait time (usecs) */
-#define	WT_STAT_CONN_LOCK_CHECKPOINT_WAIT_APPLICATION	1244
+#define	WT_STAT_CONN_LOCK_CHECKPOINT_WAIT_APPLICATION	1246
 /*! lock: checkpoint lock internal thread wait time (usecs) */
-#define	WT_STAT_CONN_LOCK_CHECKPOINT_WAIT_INTERNAL	1245
+#define	WT_STAT_CONN_LOCK_CHECKPOINT_WAIT_INTERNAL	1247
 /*! lock: dhandle lock application thread time waiting (usecs) */
-#define	WT_STAT_CONN_LOCK_DHANDLE_WAIT_APPLICATION	1246
+#define	WT_STAT_CONN_LOCK_DHANDLE_WAIT_APPLICATION	1248
 /*! lock: dhandle lock internal thread time waiting (usecs) */
-#define	WT_STAT_CONN_LOCK_DHANDLE_WAIT_INTERNAL		1247
+#define	WT_STAT_CONN_LOCK_DHANDLE_WAIT_INTERNAL		1249
 /*! lock: dhandle read lock acquisitions */
-#define	WT_STAT_CONN_LOCK_DHANDLE_READ_COUNT		1248
+#define	WT_STAT_CONN_LOCK_DHANDLE_READ_COUNT		1250
 /*! lock: dhandle write lock acquisitions */
-#define	WT_STAT_CONN_LOCK_DHANDLE_WRITE_COUNT		1249
+#define	WT_STAT_CONN_LOCK_DHANDLE_WRITE_COUNT		1251
 /*!
  * lock: durable timestamp queue lock application thread time waiting
  * (usecs)
  */
-#define	WT_STAT_CONN_LOCK_DURABLE_TIMESTAMP_WAIT_APPLICATION	1250
+#define	WT_STAT_CONN_LOCK_DURABLE_TIMESTAMP_WAIT_APPLICATION	1252
 /*!
  * lock: durable timestamp queue lock internal thread time waiting
  * (usecs)
  */
-#define	WT_STAT_CONN_LOCK_DURABLE_TIMESTAMP_WAIT_INTERNAL	1251
+#define	WT_STAT_CONN_LOCK_DURABLE_TIMESTAMP_WAIT_INTERNAL	1253
 /*! lock: durable timestamp queue read lock acquisitions */
-#define	WT_STAT_CONN_LOCK_DURABLE_TIMESTAMP_READ_COUNT	1252
+#define	WT_STAT_CONN_LOCK_DURABLE_TIMESTAMP_READ_COUNT	1254
 /*! lock: durable timestamp queue write lock acquisitions */
-#define	WT_STAT_CONN_LOCK_DURABLE_TIMESTAMP_WRITE_COUNT	1253
+#define	WT_STAT_CONN_LOCK_DURABLE_TIMESTAMP_WRITE_COUNT	1255
 /*! lock: metadata lock acquisitions */
-#define	WT_STAT_CONN_LOCK_METADATA_COUNT		1254
+#define	WT_STAT_CONN_LOCK_METADATA_COUNT		1256
 /*! lock: metadata lock application thread wait time (usecs) */
-#define	WT_STAT_CONN_LOCK_METADATA_WAIT_APPLICATION	1255
+#define	WT_STAT_CONN_LOCK_METADATA_WAIT_APPLICATION	1257
 /*! lock: metadata lock internal thread wait time (usecs) */
-#define	WT_STAT_CONN_LOCK_METADATA_WAIT_INTERNAL	1256
+#define	WT_STAT_CONN_LOCK_METADATA_WAIT_INTERNAL	1258
 /*!
  * lock: read timestamp queue lock application thread time waiting
  * (usecs)
  */
-#define	WT_STAT_CONN_LOCK_READ_TIMESTAMP_WAIT_APPLICATION	1257
+#define	WT_STAT_CONN_LOCK_READ_TIMESTAMP_WAIT_APPLICATION	1259
 /*! lock: read timestamp queue lock internal thread time waiting (usecs) */
-#define	WT_STAT_CONN_LOCK_READ_TIMESTAMP_WAIT_INTERNAL	1258
+#define	WT_STAT_CONN_LOCK_READ_TIMESTAMP_WAIT_INTERNAL	1260
 /*! lock: read timestamp queue read lock acquisitions */
-#define	WT_STAT_CONN_LOCK_READ_TIMESTAMP_READ_COUNT	1259
+#define	WT_STAT_CONN_LOCK_READ_TIMESTAMP_READ_COUNT	1261
 /*! lock: read timestamp queue write lock acquisitions */
-#define	WT_STAT_CONN_LOCK_READ_TIMESTAMP_WRITE_COUNT	1260
+#define	WT_STAT_CONN_LOCK_READ_TIMESTAMP_WRITE_COUNT	1262
 /*! lock: schema lock acquisitions */
-#define	WT_STAT_CONN_LOCK_SCHEMA_COUNT			1261
+#define	WT_STAT_CONN_LOCK_SCHEMA_COUNT			1263
 /*! lock: schema lock application thread wait time (usecs) */
-#define	WT_STAT_CONN_LOCK_SCHEMA_WAIT_APPLICATION	1262
+#define	WT_STAT_CONN_LOCK_SCHEMA_WAIT_APPLICATION	1264
 /*! lock: schema lock internal thread wait time (usecs) */
-#define	WT_STAT_CONN_LOCK_SCHEMA_WAIT_INTERNAL		1263
+#define	WT_STAT_CONN_LOCK_SCHEMA_WAIT_INTERNAL		1265
 /*!
  * lock: table lock application thread time waiting for the table lock
  * (usecs)
  */
-#define	WT_STAT_CONN_LOCK_TABLE_WAIT_APPLICATION	1264
+#define	WT_STAT_CONN_LOCK_TABLE_WAIT_APPLICATION	1266
 /*!
  * lock: table lock internal thread time waiting for the table lock
  * (usecs)
  */
-#define	WT_STAT_CONN_LOCK_TABLE_WAIT_INTERNAL		1265
+#define	WT_STAT_CONN_LOCK_TABLE_WAIT_INTERNAL		1267
 /*! lock: table read lock acquisitions */
-#define	WT_STAT_CONN_LOCK_TABLE_READ_COUNT		1266
+#define	WT_STAT_CONN_LOCK_TABLE_READ_COUNT		1268
 /*! lock: table write lock acquisitions */
-#define	WT_STAT_CONN_LOCK_TABLE_WRITE_COUNT		1267
+#define	WT_STAT_CONN_LOCK_TABLE_WRITE_COUNT		1269
 /*! lock: txn global lock application thread time waiting (usecs) */
-#define	WT_STAT_CONN_LOCK_TXN_GLOBAL_WAIT_APPLICATION	1268
+#define	WT_STAT_CONN_LOCK_TXN_GLOBAL_WAIT_APPLICATION	1270
 /*! lock: txn global lock internal thread time waiting (usecs) */
-#define	WT_STAT_CONN_LOCK_TXN_GLOBAL_WAIT_INTERNAL	1269
+#define	WT_STAT_CONN_LOCK_TXN_GLOBAL_WAIT_INTERNAL	1271
 /*! lock: txn global read lock acquisitions */
-#define	WT_STAT_CONN_LOCK_TXN_GLOBAL_READ_COUNT		1270
+#define	WT_STAT_CONN_LOCK_TXN_GLOBAL_READ_COUNT		1272
 /*! lock: txn global write lock acquisitions */
-#define	WT_STAT_CONN_LOCK_TXN_GLOBAL_WRITE_COUNT	1271
+#define	WT_STAT_CONN_LOCK_TXN_GLOBAL_WRITE_COUNT	1273
 /*! log: busy returns attempting to switch slots */
-#define	WT_STAT_CONN_LOG_SLOT_SWITCH_BUSY		1272
+#define	WT_STAT_CONN_LOG_SLOT_SWITCH_BUSY		1274
 /*! log: force archive time sleeping (usecs) */
-#define	WT_STAT_CONN_LOG_FORCE_ARCHIVE_SLEEP		1273
+#define	WT_STAT_CONN_LOG_FORCE_ARCHIVE_SLEEP		1275
 /*! log: log bytes of payload data */
-#define	WT_STAT_CONN_LOG_BYTES_PAYLOAD			1274
+#define	WT_STAT_CONN_LOG_BYTES_PAYLOAD			1276
 /*! log: log bytes written */
-#define	WT_STAT_CONN_LOG_BYTES_WRITTEN			1275
+#define	WT_STAT_CONN_LOG_BYTES_WRITTEN			1277
 /*! log: log files manually zero-filled */
-#define	WT_STAT_CONN_LOG_ZERO_FILLS			1276
+#define	WT_STAT_CONN_LOG_ZERO_FILLS			1278
 /*! log: log flush operations */
-#define	WT_STAT_CONN_LOG_FLUSH				1277
+#define	WT_STAT_CONN_LOG_FLUSH				1279
 /*! log: log force write operations */
-#define	WT_STAT_CONN_LOG_FORCE_WRITE			1278
+#define	WT_STAT_CONN_LOG_FORCE_WRITE			1280
 /*! log: log force write operations skipped */
-#define	WT_STAT_CONN_LOG_FORCE_WRITE_SKIP		1279
+#define	WT_STAT_CONN_LOG_FORCE_WRITE_SKIP		1281
 /*! log: log records compressed */
-#define	WT_STAT_CONN_LOG_COMPRESS_WRITES		1280
+#define	WT_STAT_CONN_LOG_COMPRESS_WRITES		1282
 /*! log: log records not compressed */
-#define	WT_STAT_CONN_LOG_COMPRESS_WRITE_FAILS		1281
+#define	WT_STAT_CONN_LOG_COMPRESS_WRITE_FAILS		1283
 /*! log: log records too small to compress */
-#define	WT_STAT_CONN_LOG_COMPRESS_SMALL			1282
+#define	WT_STAT_CONN_LOG_COMPRESS_SMALL			1284
 /*! log: log release advances write LSN */
-#define	WT_STAT_CONN_LOG_RELEASE_WRITE_LSN		1283
+#define	WT_STAT_CONN_LOG_RELEASE_WRITE_LSN		1285
 /*! log: log scan operations */
-#define	WT_STAT_CONN_LOG_SCANS				1284
+#define	WT_STAT_CONN_LOG_SCANS				1286
 /*! log: log scan records requiring two reads */
-#define	WT_STAT_CONN_LOG_SCAN_REREADS			1285
+#define	WT_STAT_CONN_LOG_SCAN_REREADS			1287
 /*! log: log server thread advances write LSN */
-#define	WT_STAT_CONN_LOG_WRITE_LSN			1286
+#define	WT_STAT_CONN_LOG_WRITE_LSN			1288
 /*! log: log server thread write LSN walk skipped */
-#define	WT_STAT_CONN_LOG_WRITE_LSN_SKIP			1287
+#define	WT_STAT_CONN_LOG_WRITE_LSN_SKIP			1289
 /*! log: log sync operations */
-#define	WT_STAT_CONN_LOG_SYNC				1288
+#define	WT_STAT_CONN_LOG_SYNC				1290
 /*! log: log sync time duration (usecs) */
-#define	WT_STAT_CONN_LOG_SYNC_DURATION			1289
+#define	WT_STAT_CONN_LOG_SYNC_DURATION			1291
 /*! log: log sync_dir operations */
-#define	WT_STAT_CONN_LOG_SYNC_DIR			1290
+#define	WT_STAT_CONN_LOG_SYNC_DIR			1292
 /*! log: log sync_dir time duration (usecs) */
-#define	WT_STAT_CONN_LOG_SYNC_DIR_DURATION		1291
+#define	WT_STAT_CONN_LOG_SYNC_DIR_DURATION		1293
 /*! log: log write operations */
-#define	WT_STAT_CONN_LOG_WRITES				1292
+#define	WT_STAT_CONN_LOG_WRITES				1294
 /*! log: logging bytes consolidated */
-#define	WT_STAT_CONN_LOG_SLOT_CONSOLIDATED		1293
+#define	WT_STAT_CONN_LOG_SLOT_CONSOLIDATED		1295
 /*! log: maximum log file size */
-#define	WT_STAT_CONN_LOG_MAX_FILESIZE			1294
+#define	WT_STAT_CONN_LOG_MAX_FILESIZE			1296
 /*! log: number of pre-allocated log files to create */
-#define	WT_STAT_CONN_LOG_PREALLOC_MAX			1295
+#define	WT_STAT_CONN_LOG_PREALLOC_MAX			1297
 /*! log: pre-allocated log files not ready and missed */
-#define	WT_STAT_CONN_LOG_PREALLOC_MISSED		1296
+#define	WT_STAT_CONN_LOG_PREALLOC_MISSED		1298
 /*! log: pre-allocated log files prepared */
-#define	WT_STAT_CONN_LOG_PREALLOC_FILES			1297
+#define	WT_STAT_CONN_LOG_PREALLOC_FILES			1299
 /*! log: pre-allocated log files used */
-#define	WT_STAT_CONN_LOG_PREALLOC_USED			1298
+#define	WT_STAT_CONN_LOG_PREALLOC_USED			1300
 /*! log: records processed by log scan */
-#define	WT_STAT_CONN_LOG_SCAN_RECORDS			1299
+#define	WT_STAT_CONN_LOG_SCAN_RECORDS			1301
 /*! log: slot close lost race */
-#define	WT_STAT_CONN_LOG_SLOT_CLOSE_RACE		1300
+#define	WT_STAT_CONN_LOG_SLOT_CLOSE_RACE		1302
 /*! log: slot close unbuffered waits */
-#define	WT_STAT_CONN_LOG_SLOT_CLOSE_UNBUF		1301
+#define	WT_STAT_CONN_LOG_SLOT_CLOSE_UNBUF		1303
 /*! log: slot closures */
-#define	WT_STAT_CONN_LOG_SLOT_CLOSES			1302
+#define	WT_STAT_CONN_LOG_SLOT_CLOSES			1304
 /*! log: slot join atomic update races */
-#define	WT_STAT_CONN_LOG_SLOT_RACES			1303
+#define	WT_STAT_CONN_LOG_SLOT_RACES			1305
 /*! log: slot join calls atomic updates raced */
-#define	WT_STAT_CONN_LOG_SLOT_YIELD_RACE		1304
+#define	WT_STAT_CONN_LOG_SLOT_YIELD_RACE		1306
 /*! log: slot join calls did not yield */
-#define	WT_STAT_CONN_LOG_SLOT_IMMEDIATE			1305
+#define	WT_STAT_CONN_LOG_SLOT_IMMEDIATE			1307
 /*! log: slot join calls found active slot closed */
-#define	WT_STAT_CONN_LOG_SLOT_YIELD_CLOSE		1306
+#define	WT_STAT_CONN_LOG_SLOT_YIELD_CLOSE		1308
 /*! log: slot join calls slept */
-#define	WT_STAT_CONN_LOG_SLOT_YIELD_SLEEP		1307
+#define	WT_STAT_CONN_LOG_SLOT_YIELD_SLEEP		1309
 /*! log: slot join calls yielded */
-#define	WT_STAT_CONN_LOG_SLOT_YIELD			1308
+#define	WT_STAT_CONN_LOG_SLOT_YIELD			1310
 /*! log: slot join found active slot closed */
-#define	WT_STAT_CONN_LOG_SLOT_ACTIVE_CLOSED		1309
+#define	WT_STAT_CONN_LOG_SLOT_ACTIVE_CLOSED		1311
 /*! log: slot joins yield time (usecs) */
-#define	WT_STAT_CONN_LOG_SLOT_YIELD_DURATION		1310
+#define	WT_STAT_CONN_LOG_SLOT_YIELD_DURATION		1312
 /*! log: slot transitions unable to find free slot */
-#define	WT_STAT_CONN_LOG_SLOT_NO_FREE_SLOTS		1311
+#define	WT_STAT_CONN_LOG_SLOT_NO_FREE_SLOTS		1313
 /*! log: slot unbuffered writes */
-#define	WT_STAT_CONN_LOG_SLOT_UNBUFFERED		1312
+#define	WT_STAT_CONN_LOG_SLOT_UNBUFFERED		1314
 /*! log: total in-memory size of compressed records */
-#define	WT_STAT_CONN_LOG_COMPRESS_MEM			1313
+#define	WT_STAT_CONN_LOG_COMPRESS_MEM			1315
 /*! log: total log buffer size */
-#define	WT_STAT_CONN_LOG_BUFFER_SIZE			1314
+#define	WT_STAT_CONN_LOG_BUFFER_SIZE			1316
 /*! log: total size of compressed records */
-#define	WT_STAT_CONN_LOG_COMPRESS_LEN			1315
+#define	WT_STAT_CONN_LOG_COMPRESS_LEN			1317
 /*! log: written slots coalesced */
-#define	WT_STAT_CONN_LOG_SLOT_COALESCED			1316
+#define	WT_STAT_CONN_LOG_SLOT_COALESCED			1318
 /*! log: yields waiting for previous log file close */
-#define	WT_STAT_CONN_LOG_CLOSE_YIELDS			1317
+#define	WT_STAT_CONN_LOG_CLOSE_YIELDS			1319
 /*! perf: file system read latency histogram (bucket 1) - 10-49ms */
-#define	WT_STAT_CONN_PERF_HIST_FSREAD_LATENCY_LT50	1318
+#define	WT_STAT_CONN_PERF_HIST_FSREAD_LATENCY_LT50	1320
 /*! perf: file system read latency histogram (bucket 2) - 50-99ms */
-#define	WT_STAT_CONN_PERF_HIST_FSREAD_LATENCY_LT100	1319
+#define	WT_STAT_CONN_PERF_HIST_FSREAD_LATENCY_LT100	1321
 /*! perf: file system read latency histogram (bucket 3) - 100-249ms */
-#define	WT_STAT_CONN_PERF_HIST_FSREAD_LATENCY_LT250	1320
+#define	WT_STAT_CONN_PERF_HIST_FSREAD_LATENCY_LT250	1322
 /*! perf: file system read latency histogram (bucket 4) - 250-499ms */
-#define	WT_STAT_CONN_PERF_HIST_FSREAD_LATENCY_LT500	1321
+#define	WT_STAT_CONN_PERF_HIST_FSREAD_LATENCY_LT500	1323
 /*! perf: file system read latency histogram (bucket 5) - 500-999ms */
-#define	WT_STAT_CONN_PERF_HIST_FSREAD_LATENCY_LT1000	1322
+#define	WT_STAT_CONN_PERF_HIST_FSREAD_LATENCY_LT1000	1324
 /*! perf: file system read latency histogram (bucket 6) - 1000ms+ */
-#define	WT_STAT_CONN_PERF_HIST_FSREAD_LATENCY_GT1000	1323
+#define	WT_STAT_CONN_PERF_HIST_FSREAD_LATENCY_GT1000	1325
 /*! perf: file system write latency histogram (bucket 1) - 10-49ms */
-#define	WT_STAT_CONN_PERF_HIST_FSWRITE_LATENCY_LT50	1324
+#define	WT_STAT_CONN_PERF_HIST_FSWRITE_LATENCY_LT50	1326
 /*! perf: file system write latency histogram (bucket 2) - 50-99ms */
-#define	WT_STAT_CONN_PERF_HIST_FSWRITE_LATENCY_LT100	1325
+#define	WT_STAT_CONN_PERF_HIST_FSWRITE_LATENCY_LT100	1327
 /*! perf: file system write latency histogram (bucket 3) - 100-249ms */
-#define	WT_STAT_CONN_PERF_HIST_FSWRITE_LATENCY_LT250	1326
+#define	WT_STAT_CONN_PERF_HIST_FSWRITE_LATENCY_LT250	1328
 /*! perf: file system write latency histogram (bucket 4) - 250-499ms */
-#define	WT_STAT_CONN_PERF_HIST_FSWRITE_LATENCY_LT500	1327
+#define	WT_STAT_CONN_PERF_HIST_FSWRITE_LATENCY_LT500	1329
 /*! perf: file system write latency histogram (bucket 5) - 500-999ms */
-#define	WT_STAT_CONN_PERF_HIST_FSWRITE_LATENCY_LT1000	1328
+#define	WT_STAT_CONN_PERF_HIST_FSWRITE_LATENCY_LT1000	1330
 /*! perf: file system write latency histogram (bucket 6) - 1000ms+ */
-#define	WT_STAT_CONN_PERF_HIST_FSWRITE_LATENCY_GT1000	1329
+#define	WT_STAT_CONN_PERF_HIST_FSWRITE_LATENCY_GT1000	1331
 /*! perf: operation read latency histogram (bucket 1) - 100-249us */
-#define	WT_STAT_CONN_PERF_HIST_OPREAD_LATENCY_LT250	1330
+#define	WT_STAT_CONN_PERF_HIST_OPREAD_LATENCY_LT250	1332
 /*! perf: operation read latency histogram (bucket 2) - 250-499us */
-#define	WT_STAT_CONN_PERF_HIST_OPREAD_LATENCY_LT500	1331
+#define	WT_STAT_CONN_PERF_HIST_OPREAD_LATENCY_LT500	1333
 /*! perf: operation read latency histogram (bucket 3) - 500-999us */
-#define	WT_STAT_CONN_PERF_HIST_OPREAD_LATENCY_LT1000	1332
+#define	WT_STAT_CONN_PERF_HIST_OPREAD_LATENCY_LT1000	1334
 /*! perf: operation read latency histogram (bucket 4) - 1000-9999us */
-#define	WT_STAT_CONN_PERF_HIST_OPREAD_LATENCY_LT10000	1333
+#define	WT_STAT_CONN_PERF_HIST_OPREAD_LATENCY_LT10000	1335
 /*! perf: operation read latency histogram (bucket 5) - 10000us+ */
-#define	WT_STAT_CONN_PERF_HIST_OPREAD_LATENCY_GT10000	1334
+#define	WT_STAT_CONN_PERF_HIST_OPREAD_LATENCY_GT10000	1336
 /*! perf: operation write latency histogram (bucket 1) - 100-249us */
-#define	WT_STAT_CONN_PERF_HIST_OPWRITE_LATENCY_LT250	1335
+#define	WT_STAT_CONN_PERF_HIST_OPWRITE_LATENCY_LT250	1337
 /*! perf: operation write latency histogram (bucket 2) - 250-499us */
-#define	WT_STAT_CONN_PERF_HIST_OPWRITE_LATENCY_LT500	1336
+#define	WT_STAT_CONN_PERF_HIST_OPWRITE_LATENCY_LT500	1338
 /*! perf: operation write latency histogram (bucket 3) - 500-999us */
-#define	WT_STAT_CONN_PERF_HIST_OPWRITE_LATENCY_LT1000	1337
+#define	WT_STAT_CONN_PERF_HIST_OPWRITE_LATENCY_LT1000	1339
 /*! perf: operation write latency histogram (bucket 4) - 1000-9999us */
-#define	WT_STAT_CONN_PERF_HIST_OPWRITE_LATENCY_LT10000	1338
+#define	WT_STAT_CONN_PERF_HIST_OPWRITE_LATENCY_LT10000	1340
 /*! perf: operation write latency histogram (bucket 5) - 10000us+ */
-#define	WT_STAT_CONN_PERF_HIST_OPWRITE_LATENCY_GT10000	1339
+#define	WT_STAT_CONN_PERF_HIST_OPWRITE_LATENCY_GT10000	1341
 /*! reconciliation: approximate byte size of timestamps in pages written */
-#define	WT_STAT_CONN_REC_TIME_WINDOW_BYTES_TS		1340
+#define	WT_STAT_CONN_REC_TIME_WINDOW_BYTES_TS		1342
 /*!
  * reconciliation: approximate byte size of transaction IDs in pages
  * written
  */
-#define	WT_STAT_CONN_REC_TIME_WINDOW_BYTES_TXN		1341
+#define	WT_STAT_CONN_REC_TIME_WINDOW_BYTES_TXN		1343
 /*! reconciliation: fast-path pages deleted */
-#define	WT_STAT_CONN_REC_PAGE_DELETE_FAST		1342
+#define	WT_STAT_CONN_REC_PAGE_DELETE_FAST		1344
 /*! reconciliation: maximum seconds spent in a reconciliation call */
-#define	WT_STAT_CONN_REC_MAXIMUM_SECONDS		1343
+#define	WT_STAT_CONN_REC_MAXIMUM_SECONDS		1345
 /*! reconciliation: page reconciliation calls */
-#define	WT_STAT_CONN_REC_PAGES				1344
+#define	WT_STAT_CONN_REC_PAGES				1346
 /*! reconciliation: page reconciliation calls for eviction */
-#define	WT_STAT_CONN_REC_PAGES_EVICTION			1345
+#define	WT_STAT_CONN_REC_PAGES_EVICTION			1347
 /*!
  * reconciliation: page reconciliation calls that resulted in values with
  * prepared transaction metadata
  */
-#define	WT_STAT_CONN_REC_PAGES_WITH_PREPARE		1346
+#define	WT_STAT_CONN_REC_PAGES_WITH_PREPARE		1348
 /*!
  * reconciliation: page reconciliation calls that resulted in values with
  * timestamps
  */
-#define	WT_STAT_CONN_REC_PAGES_WITH_TS			1347
+#define	WT_STAT_CONN_REC_PAGES_WITH_TS			1349
 /*!
  * reconciliation: page reconciliation calls that resulted in values with
  * transaction ids
  */
-#define	WT_STAT_CONN_REC_PAGES_WITH_TXN			1348
+#define	WT_STAT_CONN_REC_PAGES_WITH_TXN			1350
 /*! reconciliation: pages deleted */
-#define	WT_STAT_CONN_REC_PAGE_DELETE			1349
+#define	WT_STAT_CONN_REC_PAGE_DELETE			1351
 /*!
  * reconciliation: pages written including an aggregated newest start
  * durable timestamp
  */
-#define	WT_STAT_CONN_REC_TIME_AGGR_NEWEST_START_DURABLE_TS	1350
+#define	WT_STAT_CONN_REC_TIME_AGGR_NEWEST_START_DURABLE_TS	1352
 /*!
  * reconciliation: pages written including an aggregated newest stop
  * durable timestamp
  */
-#define	WT_STAT_CONN_REC_TIME_AGGR_NEWEST_STOP_DURABLE_TS	1351
+#define	WT_STAT_CONN_REC_TIME_AGGR_NEWEST_STOP_DURABLE_TS	1353
 /*!
  * reconciliation: pages written including an aggregated newest stop
  * timestamp
  */
-#define	WT_STAT_CONN_REC_TIME_AGGR_NEWEST_STOP_TS	1352
+#define	WT_STAT_CONN_REC_TIME_AGGR_NEWEST_STOP_TS	1354
 /*!
  * reconciliation: pages written including an aggregated newest stop
  * transaction ID
  */
-#define	WT_STAT_CONN_REC_TIME_AGGR_NEWEST_STOP_TXN	1353
+#define	WT_STAT_CONN_REC_TIME_AGGR_NEWEST_STOP_TXN	1355
 /*!
  * reconciliation: pages written including an aggregated oldest start
  * timestamp
  */
-#define	WT_STAT_CONN_REC_TIME_AGGR_OLDEST_START_TS	1354
+#define	WT_STAT_CONN_REC_TIME_AGGR_OLDEST_START_TS	1356
 /*!
  * reconciliation: pages written including an aggregated oldest start
  * transaction ID
  */
-#define	WT_STAT_CONN_REC_TIME_AGGR_OLDEST_START_TXN	1355
+#define	WT_STAT_CONN_REC_TIME_AGGR_OLDEST_START_TXN	1357
 /*! reconciliation: pages written including an aggregated prepare */
-#define	WT_STAT_CONN_REC_TIME_AGGR_PREPARED		1356
+#define	WT_STAT_CONN_REC_TIME_AGGR_PREPARED		1358
 /*! reconciliation: pages written including at least one prepare state */
-#define	WT_STAT_CONN_REC_TIME_WINDOW_PAGES_PREPARED	1357
+#define	WT_STAT_CONN_REC_TIME_WINDOW_PAGES_PREPARED	1359
 /*!
  * reconciliation: pages written including at least one start durable
  * timestamp
  */
-#define	WT_STAT_CONN_REC_TIME_WINDOW_PAGES_DURABLE_START_TS	1358
+#define	WT_STAT_CONN_REC_TIME_WINDOW_PAGES_DURABLE_START_TS	1360
 /*! reconciliation: pages written including at least one start timestamp */
-#define	WT_STAT_CONN_REC_TIME_WINDOW_PAGES_START_TS	1359
+#define	WT_STAT_CONN_REC_TIME_WINDOW_PAGES_START_TS	1361
 /*!
  * reconciliation: pages written including at least one start transaction
  * ID
  */
-#define	WT_STAT_CONN_REC_TIME_WINDOW_PAGES_START_TXN	1360
+#define	WT_STAT_CONN_REC_TIME_WINDOW_PAGES_START_TXN	1362
 /*!
  * reconciliation: pages written including at least one stop durable
  * timestamp
  */
-#define	WT_STAT_CONN_REC_TIME_WINDOW_PAGES_DURABLE_STOP_TS	1361
+#define	WT_STAT_CONN_REC_TIME_WINDOW_PAGES_DURABLE_STOP_TS	1363
 /*! reconciliation: pages written including at least one stop timestamp */
-#define	WT_STAT_CONN_REC_TIME_WINDOW_PAGES_STOP_TS	1362
+#define	WT_STAT_CONN_REC_TIME_WINDOW_PAGES_STOP_TS	1364
 /*!
  * reconciliation: pages written including at least one stop transaction
  * ID
  */
-#define	WT_STAT_CONN_REC_TIME_WINDOW_PAGES_STOP_TXN	1363
+#define	WT_STAT_CONN_REC_TIME_WINDOW_PAGES_STOP_TXN	1365
 /*! reconciliation: records written including a prepare state */
-#define	WT_STAT_CONN_REC_TIME_WINDOW_PREPARED		1364
+#define	WT_STAT_CONN_REC_TIME_WINDOW_PREPARED		1366
 /*! reconciliation: records written including a start durable timestamp */
-#define	WT_STAT_CONN_REC_TIME_WINDOW_DURABLE_START_TS	1365
+#define	WT_STAT_CONN_REC_TIME_WINDOW_DURABLE_START_TS	1367
 /*! reconciliation: records written including a start timestamp */
-#define	WT_STAT_CONN_REC_TIME_WINDOW_START_TS		1366
+#define	WT_STAT_CONN_REC_TIME_WINDOW_START_TS		1368
 /*! reconciliation: records written including a start transaction ID */
-#define	WT_STAT_CONN_REC_TIME_WINDOW_START_TXN		1367
+#define	WT_STAT_CONN_REC_TIME_WINDOW_START_TXN		1369
 /*! reconciliation: records written including a stop durable timestamp */
-#define	WT_STAT_CONN_REC_TIME_WINDOW_DURABLE_STOP_TS	1368
+#define	WT_STAT_CONN_REC_TIME_WINDOW_DURABLE_STOP_TS	1370
 /*! reconciliation: records written including a stop timestamp */
-#define	WT_STAT_CONN_REC_TIME_WINDOW_STOP_TS		1369
+#define	WT_STAT_CONN_REC_TIME_WINDOW_STOP_TS		1371
 /*! reconciliation: records written including a stop transaction ID */
-#define	WT_STAT_CONN_REC_TIME_WINDOW_STOP_TXN		1370
+#define	WT_STAT_CONN_REC_TIME_WINDOW_STOP_TXN		1372
 /*! reconciliation: split bytes currently awaiting free */
-#define	WT_STAT_CONN_REC_SPLIT_STASHED_BYTES		1371
+#define	WT_STAT_CONN_REC_SPLIT_STASHED_BYTES		1373
 /*! reconciliation: split objects currently awaiting free */
-#define	WT_STAT_CONN_REC_SPLIT_STASHED_OBJECTS		1372
+#define	WT_STAT_CONN_REC_SPLIT_STASHED_OBJECTS		1374
 /*! session: open session count */
-#define	WT_STAT_CONN_SESSION_OPEN			1373
+#define	WT_STAT_CONN_SESSION_OPEN			1375
 /*! session: session query timestamp calls */
-#define	WT_STAT_CONN_SESSION_QUERY_TS			1374
+#define	WT_STAT_CONN_SESSION_QUERY_TS			1376
 /*! session: table alter failed calls */
-#define	WT_STAT_CONN_SESSION_TABLE_ALTER_FAIL		1375
+#define	WT_STAT_CONN_SESSION_TABLE_ALTER_FAIL		1377
 /*! session: table alter successful calls */
-#define	WT_STAT_CONN_SESSION_TABLE_ALTER_SUCCESS	1376
+#define	WT_STAT_CONN_SESSION_TABLE_ALTER_SUCCESS	1378
 /*! session: table alter unchanged and skipped */
-#define	WT_STAT_CONN_SESSION_TABLE_ALTER_SKIP		1377
+#define	WT_STAT_CONN_SESSION_TABLE_ALTER_SKIP		1379
 /*! session: table compact failed calls */
-#define	WT_STAT_CONN_SESSION_TABLE_COMPACT_FAIL		1378
+#define	WT_STAT_CONN_SESSION_TABLE_COMPACT_FAIL		1380
 /*! session: table compact successful calls */
-#define	WT_STAT_CONN_SESSION_TABLE_COMPACT_SUCCESS	1379
+#define	WT_STAT_CONN_SESSION_TABLE_COMPACT_SUCCESS	1381
 /*! session: table create failed calls */
-#define	WT_STAT_CONN_SESSION_TABLE_CREATE_FAIL		1380
+#define	WT_STAT_CONN_SESSION_TABLE_CREATE_FAIL		1382
 /*! session: table create successful calls */
-#define	WT_STAT_CONN_SESSION_TABLE_CREATE_SUCCESS	1381
+#define	WT_STAT_CONN_SESSION_TABLE_CREATE_SUCCESS	1383
 /*! session: table drop failed calls */
-#define	WT_STAT_CONN_SESSION_TABLE_DROP_FAIL		1382
+#define	WT_STAT_CONN_SESSION_TABLE_DROP_FAIL		1384
 /*! session: table drop successful calls */
-#define	WT_STAT_CONN_SESSION_TABLE_DROP_SUCCESS		1383
+#define	WT_STAT_CONN_SESSION_TABLE_DROP_SUCCESS		1385
 /*! session: table import failed calls */
-#define	WT_STAT_CONN_SESSION_TABLE_IMPORT_FAIL		1384
+#define	WT_STAT_CONN_SESSION_TABLE_IMPORT_FAIL		1386
 /*! session: table import successful calls */
-#define	WT_STAT_CONN_SESSION_TABLE_IMPORT_SUCCESS	1385
+#define	WT_STAT_CONN_SESSION_TABLE_IMPORT_SUCCESS	1387
 /*! session: table rebalance failed calls */
-#define	WT_STAT_CONN_SESSION_TABLE_REBALANCE_FAIL	1386
+#define	WT_STAT_CONN_SESSION_TABLE_REBALANCE_FAIL	1388
 /*! session: table rebalance successful calls */
-#define	WT_STAT_CONN_SESSION_TABLE_REBALANCE_SUCCESS	1387
+#define	WT_STAT_CONN_SESSION_TABLE_REBALANCE_SUCCESS	1389
 /*! session: table rename failed calls */
-#define	WT_STAT_CONN_SESSION_TABLE_RENAME_FAIL		1388
+#define	WT_STAT_CONN_SESSION_TABLE_RENAME_FAIL		1390
 /*! session: table rename successful calls */
-#define	WT_STAT_CONN_SESSION_TABLE_RENAME_SUCCESS	1389
+#define	WT_STAT_CONN_SESSION_TABLE_RENAME_SUCCESS	1391
 /*! session: table salvage failed calls */
-#define	WT_STAT_CONN_SESSION_TABLE_SALVAGE_FAIL		1390
+#define	WT_STAT_CONN_SESSION_TABLE_SALVAGE_FAIL		1392
 /*! session: table salvage successful calls */
-#define	WT_STAT_CONN_SESSION_TABLE_SALVAGE_SUCCESS	1391
+#define	WT_STAT_CONN_SESSION_TABLE_SALVAGE_SUCCESS	1393
 /*! session: table truncate failed calls */
-#define	WT_STAT_CONN_SESSION_TABLE_TRUNCATE_FAIL	1392
+#define	WT_STAT_CONN_SESSION_TABLE_TRUNCATE_FAIL	1394
 /*! session: table truncate successful calls */
-#define	WT_STAT_CONN_SESSION_TABLE_TRUNCATE_SUCCESS	1393
+#define	WT_STAT_CONN_SESSION_TABLE_TRUNCATE_SUCCESS	1395
 /*! session: table verify failed calls */
-#define	WT_STAT_CONN_SESSION_TABLE_VERIFY_FAIL		1394
+#define	WT_STAT_CONN_SESSION_TABLE_VERIFY_FAIL		1396
 /*! session: table verify successful calls */
-#define	WT_STAT_CONN_SESSION_TABLE_VERIFY_SUCCESS	1395
+#define	WT_STAT_CONN_SESSION_TABLE_VERIFY_SUCCESS	1397
 /*! thread-state: active filesystem fsync calls */
-#define	WT_STAT_CONN_THREAD_FSYNC_ACTIVE		1396
+#define	WT_STAT_CONN_THREAD_FSYNC_ACTIVE		1398
 /*! thread-state: active filesystem read calls */
-#define	WT_STAT_CONN_THREAD_READ_ACTIVE			1397
+#define	WT_STAT_CONN_THREAD_READ_ACTIVE			1399
 /*! thread-state: active filesystem write calls */
-#define	WT_STAT_CONN_THREAD_WRITE_ACTIVE		1398
+#define	WT_STAT_CONN_THREAD_WRITE_ACTIVE		1400
 /*! thread-yield: application thread time evicting (usecs) */
-#define	WT_STAT_CONN_APPLICATION_EVICT_TIME		1399
+#define	WT_STAT_CONN_APPLICATION_EVICT_TIME		1401
 /*! thread-yield: application thread time waiting for cache (usecs) */
-#define	WT_STAT_CONN_APPLICATION_CACHE_TIME		1400
+#define	WT_STAT_CONN_APPLICATION_CACHE_TIME		1402
 /*!
  * thread-yield: connection close blocked waiting for transaction state
  * stabilization
  */
-#define	WT_STAT_CONN_TXN_RELEASE_BLOCKED		1401
+#define	WT_STAT_CONN_TXN_RELEASE_BLOCKED		1403
 /*! thread-yield: connection close yielded for lsm manager shutdown */
-#define	WT_STAT_CONN_CONN_CLOSE_BLOCKED_LSM		1402
+#define	WT_STAT_CONN_CONN_CLOSE_BLOCKED_LSM		1404
 /*! thread-yield: data handle lock yielded */
-#define	WT_STAT_CONN_DHANDLE_LOCK_BLOCKED		1403
+#define	WT_STAT_CONN_DHANDLE_LOCK_BLOCKED		1405
 /*!
  * thread-yield: get reference for page index and slot time sleeping
  * (usecs)
  */
-#define	WT_STAT_CONN_PAGE_INDEX_SLOT_REF_BLOCKED	1404
+#define	WT_STAT_CONN_PAGE_INDEX_SLOT_REF_BLOCKED	1406
 /*! thread-yield: log server sync yielded for log write */
-#define	WT_STAT_CONN_LOG_SERVER_SYNC_BLOCKED		1405
+#define	WT_STAT_CONN_LOG_SERVER_SYNC_BLOCKED		1407
 /*! thread-yield: page access yielded due to prepare state change */
-#define	WT_STAT_CONN_PREPARED_TRANSITION_BLOCKED_PAGE	1406
+#define	WT_STAT_CONN_PREPARED_TRANSITION_BLOCKED_PAGE	1408
 /*! thread-yield: page acquire busy blocked */
-#define	WT_STAT_CONN_PAGE_BUSY_BLOCKED			1407
+#define	WT_STAT_CONN_PAGE_BUSY_BLOCKED			1409
 /*! thread-yield: page acquire eviction blocked */
-#define	WT_STAT_CONN_PAGE_FORCIBLE_EVICT_BLOCKED	1408
+#define	WT_STAT_CONN_PAGE_FORCIBLE_EVICT_BLOCKED	1410
 /*! thread-yield: page acquire locked blocked */
-#define	WT_STAT_CONN_PAGE_LOCKED_BLOCKED		1409
+#define	WT_STAT_CONN_PAGE_LOCKED_BLOCKED		1411
 /*! thread-yield: page acquire read blocked */
-#define	WT_STAT_CONN_PAGE_READ_BLOCKED			1410
+#define	WT_STAT_CONN_PAGE_READ_BLOCKED			1412
 /*! thread-yield: page acquire time sleeping (usecs) */
-#define	WT_STAT_CONN_PAGE_SLEEP				1411
+#define	WT_STAT_CONN_PAGE_SLEEP				1413
 /*!
  * thread-yield: page delete rollback time sleeping for state change
  * (usecs)
  */
-#define	WT_STAT_CONN_PAGE_DEL_ROLLBACK_BLOCKED		1412
+#define	WT_STAT_CONN_PAGE_DEL_ROLLBACK_BLOCKED		1414
 /*! thread-yield: page reconciliation yielded due to child modification */
-#define	WT_STAT_CONN_CHILD_MODIFY_BLOCKED_PAGE		1413
+#define	WT_STAT_CONN_CHILD_MODIFY_BLOCKED_PAGE		1415
 /*! transaction: Number of prepared updates */
-#define	WT_STAT_CONN_TXN_PREPARED_UPDATES_COUNT		1414
+#define	WT_STAT_CONN_TXN_PREPARED_UPDATES_COUNT		1416
 /*! transaction: durable timestamp queue entries walked */
-#define	WT_STAT_CONN_TXN_DURABLE_QUEUE_WALKED		1415
+#define	WT_STAT_CONN_TXN_DURABLE_QUEUE_WALKED		1417
 /*! transaction: durable timestamp queue insert to empty */
-#define	WT_STAT_CONN_TXN_DURABLE_QUEUE_EMPTY		1416
+#define	WT_STAT_CONN_TXN_DURABLE_QUEUE_EMPTY		1418
 /*! transaction: durable timestamp queue inserts to head */
-#define	WT_STAT_CONN_TXN_DURABLE_QUEUE_HEAD		1417
+#define	WT_STAT_CONN_TXN_DURABLE_QUEUE_HEAD		1419
 /*! transaction: durable timestamp queue inserts total */
-#define	WT_STAT_CONN_TXN_DURABLE_QUEUE_INSERTS		1418
+#define	WT_STAT_CONN_TXN_DURABLE_QUEUE_INSERTS		1420
 /*! transaction: durable timestamp queue length */
-#define	WT_STAT_CONN_TXN_DURABLE_QUEUE_LEN		1419
+#define	WT_STAT_CONN_TXN_DURABLE_QUEUE_LEN		1421
 /*! transaction: prepared transactions */
-#define	WT_STAT_CONN_TXN_PREPARE			1420
+#define	WT_STAT_CONN_TXN_PREPARE			1422
 /*! transaction: prepared transactions committed */
-#define	WT_STAT_CONN_TXN_PREPARE_COMMIT			1421
+#define	WT_STAT_CONN_TXN_PREPARE_COMMIT			1423
 /*! transaction: prepared transactions currently active */
-#define	WT_STAT_CONN_TXN_PREPARE_ACTIVE			1422
+#define	WT_STAT_CONN_TXN_PREPARE_ACTIVE			1424
 /*! transaction: prepared transactions rolled back */
-#define	WT_STAT_CONN_TXN_PREPARE_ROLLBACK		1423
+#define	WT_STAT_CONN_TXN_PREPARE_ROLLBACK		1425
 /*! transaction: query timestamp calls */
-#define	WT_STAT_CONN_TXN_QUERY_TS			1424
+#define	WT_STAT_CONN_TXN_QUERY_TS			1426
 /*! transaction: race to read prepared update retry */
-#define	WT_STAT_CONN_TXN_READ_RACE_PREPARE_UPDATE	1425
+#define	WT_STAT_CONN_TXN_READ_RACE_PREPARE_UPDATE	1427
 /*! transaction: read timestamp queue entries walked */
-#define	WT_STAT_CONN_TXN_READ_QUEUE_WALKED		1426
+#define	WT_STAT_CONN_TXN_READ_QUEUE_WALKED		1428
 /*! transaction: read timestamp queue insert to empty */
-#define	WT_STAT_CONN_TXN_READ_QUEUE_EMPTY		1427
+#define	WT_STAT_CONN_TXN_READ_QUEUE_EMPTY		1429
 /*! transaction: read timestamp queue inserts to head */
-#define	WT_STAT_CONN_TXN_READ_QUEUE_HEAD		1428
+#define	WT_STAT_CONN_TXN_READ_QUEUE_HEAD		1430
 /*! transaction: read timestamp queue inserts total */
-#define	WT_STAT_CONN_TXN_READ_QUEUE_INSERTS		1429
+#define	WT_STAT_CONN_TXN_READ_QUEUE_INSERTS		1431
 /*! transaction: read timestamp queue length */
-#define	WT_STAT_CONN_TXN_READ_QUEUE_LEN			1430
+#define	WT_STAT_CONN_TXN_READ_QUEUE_LEN			1432
 /*! transaction: rollback to stable calls */
-#define	WT_STAT_CONN_TXN_RTS				1431
+#define	WT_STAT_CONN_TXN_RTS				1433
 /*!
  * transaction: rollback to stable hs records with stop timestamps older
  * than newer records
  */
-#define	WT_STAT_CONN_TXN_RTS_HS_STOP_OLDER_THAN_NEWER_START	1432
+#define	WT_STAT_CONN_TXN_RTS_HS_STOP_OLDER_THAN_NEWER_START	1434
 /*! transaction: rollback to stable keys removed */
-#define	WT_STAT_CONN_TXN_RTS_KEYS_REMOVED		1433
+#define	WT_STAT_CONN_TXN_RTS_KEYS_REMOVED		1435
 /*! transaction: rollback to stable keys restored */
-#define	WT_STAT_CONN_TXN_RTS_KEYS_RESTORED		1434
+#define	WT_STAT_CONN_TXN_RTS_KEYS_RESTORED		1436
 /*! transaction: rollback to stable pages visited */
-#define	WT_STAT_CONN_TXN_RTS_PAGES_VISITED		1435
+#define	WT_STAT_CONN_TXN_RTS_PAGES_VISITED		1437
 /*! transaction: rollback to stable restored tombstones from history store */
-#define	WT_STAT_CONN_TXN_RTS_HS_RESTORE_TOMBSTONES	1436
+#define	WT_STAT_CONN_TXN_RTS_HS_RESTORE_TOMBSTONES	1438
 /*! transaction: rollback to stable sweeping history store keys */
-#define	WT_STAT_CONN_TXN_RTS_SWEEP_HS_KEYS		1437
+#define	WT_STAT_CONN_TXN_RTS_SWEEP_HS_KEYS		1439
 /*! transaction: rollback to stable tree walk skipping pages */
-#define	WT_STAT_CONN_TXN_RTS_TREE_WALK_SKIP_PAGES	1438
+#define	WT_STAT_CONN_TXN_RTS_TREE_WALK_SKIP_PAGES	1440
 /*! transaction: rollback to stable updates aborted */
-#define	WT_STAT_CONN_TXN_RTS_UPD_ABORTED		1439
+#define	WT_STAT_CONN_TXN_RTS_UPD_ABORTED		1441
 /*! transaction: rollback to stable updates removed from history store */
-#define	WT_STAT_CONN_TXN_RTS_HS_REMOVED			1440
+#define	WT_STAT_CONN_TXN_RTS_HS_REMOVED			1442
 /*! transaction: set timestamp calls */
-#define	WT_STAT_CONN_TXN_SET_TS				1441
+#define	WT_STAT_CONN_TXN_SET_TS				1443
 /*! transaction: set timestamp durable calls */
-#define	WT_STAT_CONN_TXN_SET_TS_DURABLE			1442
+#define	WT_STAT_CONN_TXN_SET_TS_DURABLE			1444
 /*! transaction: set timestamp durable updates */
-#define	WT_STAT_CONN_TXN_SET_TS_DURABLE_UPD		1443
+#define	WT_STAT_CONN_TXN_SET_TS_DURABLE_UPD		1445
 /*! transaction: set timestamp oldest calls */
-#define	WT_STAT_CONN_TXN_SET_TS_OLDEST			1444
+#define	WT_STAT_CONN_TXN_SET_TS_OLDEST			1446
 /*! transaction: set timestamp oldest updates */
-#define	WT_STAT_CONN_TXN_SET_TS_OLDEST_UPD		1445
+#define	WT_STAT_CONN_TXN_SET_TS_OLDEST_UPD		1447
 /*! transaction: set timestamp stable calls */
-#define	WT_STAT_CONN_TXN_SET_TS_STABLE			1446
+#define	WT_STAT_CONN_TXN_SET_TS_STABLE			1448
 /*! transaction: set timestamp stable updates */
-#define	WT_STAT_CONN_TXN_SET_TS_STABLE_UPD		1447
+#define	WT_STAT_CONN_TXN_SET_TS_STABLE_UPD		1449
 /*! transaction: transaction begins */
-#define	WT_STAT_CONN_TXN_BEGIN				1448
+#define	WT_STAT_CONN_TXN_BEGIN				1450
 /*! transaction: transaction checkpoint currently running */
-#define	WT_STAT_CONN_TXN_CHECKPOINT_RUNNING		1449
+#define	WT_STAT_CONN_TXN_CHECKPOINT_RUNNING		1451
 /*! transaction: transaction checkpoint generation */
-#define	WT_STAT_CONN_TXN_CHECKPOINT_GENERATION		1450
+#define	WT_STAT_CONN_TXN_CHECKPOINT_GENERATION		1452
 /*!
  * transaction: transaction checkpoint history store file duration
  * (usecs)
  */
-#define	WT_STAT_CONN_TXN_HS_CKPT_DURATION		1451
+#define	WT_STAT_CONN_TXN_HS_CKPT_DURATION		1453
 /*! transaction: transaction checkpoint max time (msecs) */
-#define	WT_STAT_CONN_TXN_CHECKPOINT_TIME_MAX		1452
+#define	WT_STAT_CONN_TXN_CHECKPOINT_TIME_MAX		1454
 /*! transaction: transaction checkpoint min time (msecs) */
-#define	WT_STAT_CONN_TXN_CHECKPOINT_TIME_MIN		1453
-<<<<<<< HEAD
-/*! transaction: transaction checkpoint most recent time (msecs) */
-#define	WT_STAT_CONN_TXN_CHECKPOINT_TIME_RECENT		1454
-/*! transaction: transaction checkpoint prepare currently running */
-#define	WT_STAT_CONN_TXN_CHECKPOINT_PREP_RUNNING	1455
-/*! transaction: transaction checkpoint prepare max time (msecs) */
-#define	WT_STAT_CONN_TXN_CHECKPOINT_PREP_MAX		1456
-/*! transaction: transaction checkpoint prepare min time (msecs) */
-#define	WT_STAT_CONN_TXN_CHECKPOINT_PREP_MIN		1457
-/*! transaction: transaction checkpoint prepare most recent time (msecs) */
-#define	WT_STAT_CONN_TXN_CHECKPOINT_PREP_RECENT		1458
-/*! transaction: transaction checkpoint prepare total time (msecs) */
-#define	WT_STAT_CONN_TXN_CHECKPOINT_PREP_TOTAL		1459
-/*! transaction: transaction checkpoint scrub dirty target */
-#define	WT_STAT_CONN_TXN_CHECKPOINT_SCRUB_TARGET	1460
-/*! transaction: transaction checkpoint scrub time (msecs) */
-#define	WT_STAT_CONN_TXN_CHECKPOINT_SCRUB_TIME		1461
-/*! transaction: transaction checkpoint total time (msecs) */
-#define	WT_STAT_CONN_TXN_CHECKPOINT_TIME_TOTAL		1462
-/*! transaction: transaction checkpoints */
-#define	WT_STAT_CONN_TXN_CHECKPOINT			1463
-=======
+#define	WT_STAT_CONN_TXN_CHECKPOINT_TIME_MIN		1455
 /*!
  * transaction: transaction checkpoint most recent duration for gathering
  * all handles (usecs)
  */
-#define	WT_STAT_CONN_TXN_CHECKPOINT_HANDLE_DURATION	1454
+#define	WT_STAT_CONN_TXN_CHECKPOINT_HANDLE_DURATION	1456
 /*!
  * transaction: transaction checkpoint most recent duration for gathering
  * applied handles (usecs)
  */
-#define	WT_STAT_CONN_TXN_CHECKPOINT_HANDLE_DURATION_APPLY	1455
+#define	WT_STAT_CONN_TXN_CHECKPOINT_HANDLE_DURATION_APPLY	1457
 /*!
  * transaction: transaction checkpoint most recent duration for gathering
  * skipped handles (usecs)
  */
-#define	WT_STAT_CONN_TXN_CHECKPOINT_HANDLE_DURATION_SKIP	1456
+#define	WT_STAT_CONN_TXN_CHECKPOINT_HANDLE_DURATION_SKIP	1458
 /*! transaction: transaction checkpoint most recent handles applied */
-#define	WT_STAT_CONN_TXN_CHECKPOINT_HANDLE_APPLIED	1457
+#define	WT_STAT_CONN_TXN_CHECKPOINT_HANDLE_APPLIED	1459
 /*! transaction: transaction checkpoint most recent handles skipped */
-#define	WT_STAT_CONN_TXN_CHECKPOINT_HANDLE_SKIPPED	1458
+#define	WT_STAT_CONN_TXN_CHECKPOINT_HANDLE_SKIPPED	1460
 /*! transaction: transaction checkpoint most recent handles walked */
-#define	WT_STAT_CONN_TXN_CHECKPOINT_HANDLE_WALKED	1459
+#define	WT_STAT_CONN_TXN_CHECKPOINT_HANDLE_WALKED	1461
 /*! transaction: transaction checkpoint most recent time (msecs) */
-#define	WT_STAT_CONN_TXN_CHECKPOINT_TIME_RECENT		1460
+#define	WT_STAT_CONN_TXN_CHECKPOINT_TIME_RECENT		1462
 /*! transaction: transaction checkpoint prepare currently running */
-#define	WT_STAT_CONN_TXN_CHECKPOINT_PREP_RUNNING	1461
+#define	WT_STAT_CONN_TXN_CHECKPOINT_PREP_RUNNING	1463
 /*! transaction: transaction checkpoint prepare max time (msecs) */
-#define	WT_STAT_CONN_TXN_CHECKPOINT_PREP_MAX		1462
+#define	WT_STAT_CONN_TXN_CHECKPOINT_PREP_MAX		1464
 /*! transaction: transaction checkpoint prepare min time (msecs) */
-#define	WT_STAT_CONN_TXN_CHECKPOINT_PREP_MIN		1463
+#define	WT_STAT_CONN_TXN_CHECKPOINT_PREP_MIN		1465
 /*! transaction: transaction checkpoint prepare most recent time (msecs) */
-#define	WT_STAT_CONN_TXN_CHECKPOINT_PREP_RECENT		1464
+#define	WT_STAT_CONN_TXN_CHECKPOINT_PREP_RECENT		1466
 /*! transaction: transaction checkpoint prepare total time (msecs) */
-#define	WT_STAT_CONN_TXN_CHECKPOINT_PREP_TOTAL		1465
+#define	WT_STAT_CONN_TXN_CHECKPOINT_PREP_TOTAL		1467
 /*! transaction: transaction checkpoint scrub dirty target */
-#define	WT_STAT_CONN_TXN_CHECKPOINT_SCRUB_TARGET	1466
+#define	WT_STAT_CONN_TXN_CHECKPOINT_SCRUB_TARGET	1468
 /*! transaction: transaction checkpoint scrub time (msecs) */
-#define	WT_STAT_CONN_TXN_CHECKPOINT_SCRUB_TIME		1467
+#define	WT_STAT_CONN_TXN_CHECKPOINT_SCRUB_TIME		1469
 /*! transaction: transaction checkpoint total time (msecs) */
-#define	WT_STAT_CONN_TXN_CHECKPOINT_TIME_TOTAL		1468
+#define	WT_STAT_CONN_TXN_CHECKPOINT_TIME_TOTAL		1470
 /*! transaction: transaction checkpoints */
-#define	WT_STAT_CONN_TXN_CHECKPOINT			1469
->>>>>>> e29c7bd5
+#define	WT_STAT_CONN_TXN_CHECKPOINT			1471
 /*!
  * transaction: transaction checkpoints skipped because database was
  * clean
  */
-<<<<<<< HEAD
-#define	WT_STAT_CONN_TXN_CHECKPOINT_SKIPPED		1464
+#define	WT_STAT_CONN_TXN_CHECKPOINT_SKIPPED		1472
 /*! transaction: transaction failures due to history store */
-#define	WT_STAT_CONN_TXN_FAIL_CACHE			1465
-=======
-#define	WT_STAT_CONN_TXN_CHECKPOINT_SKIPPED		1470
-/*! transaction: transaction failures due to history store */
-#define	WT_STAT_CONN_TXN_FAIL_CACHE			1471
->>>>>>> e29c7bd5
+#define	WT_STAT_CONN_TXN_FAIL_CACHE			1473
 /*!
  * transaction: transaction fsync calls for checkpoint after allocating
  * the transaction ID
  */
-<<<<<<< HEAD
-#define	WT_STAT_CONN_TXN_CHECKPOINT_FSYNC_POST		1466
-=======
-#define	WT_STAT_CONN_TXN_CHECKPOINT_FSYNC_POST		1472
->>>>>>> e29c7bd5
+#define	WT_STAT_CONN_TXN_CHECKPOINT_FSYNC_POST		1474
 /*!
  * transaction: transaction fsync duration for checkpoint after
  * allocating the transaction ID (usecs)
  */
-<<<<<<< HEAD
-#define	WT_STAT_CONN_TXN_CHECKPOINT_FSYNC_POST_DURATION	1467
+#define	WT_STAT_CONN_TXN_CHECKPOINT_FSYNC_POST_DURATION	1475
 /*! transaction: transaction range of IDs currently pinned */
-#define	WT_STAT_CONN_TXN_PINNED_RANGE			1468
+#define	WT_STAT_CONN_TXN_PINNED_RANGE			1476
 /*! transaction: transaction range of IDs currently pinned by a checkpoint */
-#define	WT_STAT_CONN_TXN_PINNED_CHECKPOINT_RANGE	1469
+#define	WT_STAT_CONN_TXN_PINNED_CHECKPOINT_RANGE	1477
 /*! transaction: transaction range of timestamps currently pinned */
-#define	WT_STAT_CONN_TXN_PINNED_TIMESTAMP		1470
+#define	WT_STAT_CONN_TXN_PINNED_TIMESTAMP		1478
 /*! transaction: transaction range of timestamps pinned by a checkpoint */
-#define	WT_STAT_CONN_TXN_PINNED_TIMESTAMP_CHECKPOINT	1471
-=======
-#define	WT_STAT_CONN_TXN_CHECKPOINT_FSYNC_POST_DURATION	1473
-/*! transaction: transaction range of IDs currently pinned */
-#define	WT_STAT_CONN_TXN_PINNED_RANGE			1474
-/*! transaction: transaction range of IDs currently pinned by a checkpoint */
-#define	WT_STAT_CONN_TXN_PINNED_CHECKPOINT_RANGE	1475
-/*! transaction: transaction range of timestamps currently pinned */
-#define	WT_STAT_CONN_TXN_PINNED_TIMESTAMP		1476
-/*! transaction: transaction range of timestamps pinned by a checkpoint */
-#define	WT_STAT_CONN_TXN_PINNED_TIMESTAMP_CHECKPOINT	1477
->>>>>>> e29c7bd5
+#define	WT_STAT_CONN_TXN_PINNED_TIMESTAMP_CHECKPOINT	1479
 /*!
  * transaction: transaction range of timestamps pinned by the oldest
  * active read timestamp
  */
-<<<<<<< HEAD
-#define	WT_STAT_CONN_TXN_PINNED_TIMESTAMP_READER	1472
-=======
-#define	WT_STAT_CONN_TXN_PINNED_TIMESTAMP_READER	1478
->>>>>>> e29c7bd5
+#define	WT_STAT_CONN_TXN_PINNED_TIMESTAMP_READER	1480
 /*!
  * transaction: transaction range of timestamps pinned by the oldest
  * timestamp
  */
-<<<<<<< HEAD
-#define	WT_STAT_CONN_TXN_PINNED_TIMESTAMP_OLDEST	1473
+#define	WT_STAT_CONN_TXN_PINNED_TIMESTAMP_OLDEST	1481
 /*! transaction: transaction read timestamp of the oldest active reader */
-#define	WT_STAT_CONN_TXN_TIMESTAMP_OLDEST_ACTIVE_READ	1474
+#define	WT_STAT_CONN_TXN_TIMESTAMP_OLDEST_ACTIVE_READ	1482
 /*! transaction: transaction sync calls */
-#define	WT_STAT_CONN_TXN_SYNC				1475
+#define	WT_STAT_CONN_TXN_SYNC				1483
 /*! transaction: transactions committed */
-#define	WT_STAT_CONN_TXN_COMMIT				1476
+#define	WT_STAT_CONN_TXN_COMMIT				1484
 /*! transaction: transactions rolled back */
-#define	WT_STAT_CONN_TXN_ROLLBACK			1477
+#define	WT_STAT_CONN_TXN_ROLLBACK			1485
 /*! transaction: update conflicts */
-#define	WT_STAT_CONN_TXN_UPDATE_CONFLICT		1478
-=======
-#define	WT_STAT_CONN_TXN_PINNED_TIMESTAMP_OLDEST	1479
-/*! transaction: transaction read timestamp of the oldest active reader */
-#define	WT_STAT_CONN_TXN_TIMESTAMP_OLDEST_ACTIVE_READ	1480
-/*! transaction: transaction sync calls */
-#define	WT_STAT_CONN_TXN_SYNC				1481
-/*! transaction: transactions committed */
-#define	WT_STAT_CONN_TXN_COMMIT				1482
-/*! transaction: transactions rolled back */
-#define	WT_STAT_CONN_TXN_ROLLBACK			1483
-/*! transaction: update conflicts */
-#define	WT_STAT_CONN_TXN_UPDATE_CONFLICT		1484
->>>>>>> e29c7bd5
+#define	WT_STAT_CONN_TXN_UPDATE_CONFLICT		1486
 
 /*!
  * @}
