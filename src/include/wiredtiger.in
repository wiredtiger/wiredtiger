--- conflicted
+++ resolved
@@ -5880,29 +5880,25 @@
  * transaction: rollback to stable hs records with stop timestamps older
  * than newer records
  */
-<<<<<<< HEAD
-#define	WT_STAT_CONN_TXN_RTS_HS_STOP_OLDER_THAN_NEWER_START	1466
+#define	WT_STAT_CONN_TXN_RTS_HS_STOP_OLDER_THAN_NEWER_START	1467
 /*! transaction: rollback to stable inconsistent checkpoint */
-#define	WT_STAT_CONN_TXN_RTS_INCONSISTENT_CKPT		1467
-=======
-#define	WT_STAT_CONN_TXN_RTS_HS_STOP_OLDER_THAN_NEWER_START	1467
->>>>>>> 989de21a
+#define	WT_STAT_CONN_TXN_RTS_INCONSISTENT_CKPT		1468
 /*! transaction: rollback to stable keys removed */
-#define	WT_STAT_CONN_TXN_RTS_KEYS_REMOVED		1468
+#define	WT_STAT_CONN_TXN_RTS_KEYS_REMOVED		1469
 /*! transaction: rollback to stable keys restored */
-#define	WT_STAT_CONN_TXN_RTS_KEYS_RESTORED		1469
+#define	WT_STAT_CONN_TXN_RTS_KEYS_RESTORED		1470
 /*! transaction: rollback to stable restored tombstones from history store */
-#define	WT_STAT_CONN_TXN_RTS_HS_RESTORE_TOMBSTONES	1470
+#define	WT_STAT_CONN_TXN_RTS_HS_RESTORE_TOMBSTONES	1471
 /*! transaction: rollback to stable restored updates from history store */
-#define	WT_STAT_CONN_TXN_RTS_HS_RESTORE_UPDATES		1471
+#define	WT_STAT_CONN_TXN_RTS_HS_RESTORE_UPDATES		1472
 /*! transaction: rollback to stable sweeping history store keys */
-#define	WT_STAT_CONN_TXN_RTS_SWEEP_HS_KEYS		1472
+#define	WT_STAT_CONN_TXN_RTS_SWEEP_HS_KEYS		1473
 /*! transaction: rollback to stable updates removed from history store */
-#define	WT_STAT_CONN_TXN_RTS_HS_REMOVED			1473
+#define	WT_STAT_CONN_TXN_RTS_HS_REMOVED			1474
 /*! transaction: transaction checkpoints due to obsolete pages */
-#define	WT_STAT_CONN_TXN_CHECKPOINT_OBSOLETE_APPLIED	1474
+#define	WT_STAT_CONN_TXN_CHECKPOINT_OBSOLETE_APPLIED	1475
 /*! transaction: update conflicts */
-#define	WT_STAT_CONN_TXN_UPDATE_CONFLICT		1475
+#define	WT_STAT_CONN_TXN_UPDATE_CONFLICT		1476
 
 /*!
  * @}
