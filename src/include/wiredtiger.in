--- conflicted
+++ resolved
@@ -1185,17 +1185,11 @@
      * WiredTiger has builtin support for \c "lz4"\, \c "snappy"\, \c "zlib" or \c "zstd"
      * compression\, these names are also available.  See @ref compression for more information., a
      * string; default \c none.}
-<<<<<<< HEAD
      * @config{block_manager, configure a manager for file blocks.  Permitted values are \c
      * "default" or the disaggregated storage block manager backed by \c PALI., a string\, chosen
      * from the following options: \c "default"\, \c "disagg"; default \c default.}
-     * @config{cache_resident, do not ever evict the object's pages from cache.  Not compatible with
-     * LSM tables; see @ref tuning_cache_resident for more information., a boolean flag; default \c
-     * false.}
-=======
      * @config{cache_resident, do not ever evict the object's pages from cache\, see @ref
      * tuning_cache_resident for more information., a boolean flag; default \c false.}
->>>>>>> a2818484
      * @config{checksum, configure block checksums; the permitted values are \c on\, \c off\, \c
      * uncompressed and \c unencrypted.  The default is \c on\, in which case all block writes
      * include a checksum subsequently verified when the block is read.  The \c off setting does no
@@ -2427,21 +2421,13 @@
      * categories not explicitly set in the config string., a list\, with values chosen from the
      * following options: \c "all"\, \c "api"\, \c "backup"\, \c "block"\, \c "block_cache"\, \c
      * "checkpoint"\, \c "checkpoint_cleanup"\, \c "checkpoint_progress"\, \c "chunkcache"\, \c
-<<<<<<< HEAD
      * "compact"\, \c "compact_progress"\, \c "configuration"\, \c "disaggregated_storage"\, \c
      * "error_returns"\, \c "eviction"\, \c "fileops"\, \c "generation"\, \c "handleops"\, \c
-     * "history_store"\, \c "history_store_activity"\, \c "layered"\, \c "log"\, \c "lsm"\, \c
-     * "lsm_manager"\, \c "metadata"\, \c "mutex"\, \c "out_of_order"\, \c "overflow"\, \c
-     * "page_delta"\, \c "prefetch"\, \c "read"\, \c "reconcile"\, \c "recovery"\, \c
-=======
-     * "compact"\, \c "compact_progress"\, \c "configuration"\, \c "error_returns"\, \c "eviction"\,
-     * \c "fileops"\, \c "generation"\, \c "handleops"\, \c "history_store"\, \c
-     * "history_store_activity"\, \c "log"\, \c "metadata"\, \c "mutex"\, \c "out_of_order"\, \c
-     * "overflow"\, \c "prefetch"\, \c "read"\, \c "reconcile"\, \c "recovery"\, \c
->>>>>>> a2818484
-     * "recovery_progress"\, \c "rts"\, \c "salvage"\, \c "shared_cache"\, \c "split"\, \c
-     * "temporary"\, \c "thread_group"\, \c "tiered"\, \c "timestamp"\, \c "transaction"\, \c
-     * "verify"\, \c "version"\, \c "write"; default \c [].}
+     * "history_store"\, \c "history_store_activity"\, \c "layered"\, \c "log"\, \c "metadata"\, \c
+     * "mutex"\, \c "out_of_order"\, \c "overflow"\, \c "page_delta"\, \c "prefetch"\, \c "read"\,
+     * \c "reconcile"\, \c "recovery"\, \c "recovery_progress"\, \c "rts"\, \c "salvage"\, \c
+     * "shared_cache"\, \c "split"\, \c "temporary"\, \c "thread_group"\, \c "tiered"\, \c
+     * "timestamp"\, \c "transaction"\, \c "verify"\, \c "version"\, \c "write"; default \c [].}
      * @configend
      * @errors
      */
@@ -3390,22 +3376,13 @@
  * explicitly set in the config string., a list\, with values chosen from the following options: \c
  * "all"\, \c "api"\, \c "backup"\, \c "block"\, \c "block_cache"\, \c "checkpoint"\, \c
  * "checkpoint_cleanup"\, \c "checkpoint_progress"\, \c "chunkcache"\, \c "compact"\, \c
-<<<<<<< HEAD
  * "compact_progress"\, \c "configuration"\, \c "disaggregated_storage"\, \c "error_returns"\, \c
  * "eviction"\, \c "fileops"\, \c "generation"\, \c "handleops"\, \c "history_store"\, \c
- * "history_store_activity"\, \c "layered"\, \c "log"\, \c "lsm"\, \c "lsm_manager"\, \c
- * "metadata"\, \c "mutex"\, \c "out_of_order"\, \c "overflow"\, \c "page_delta"\, \c "prefetch"\,
- * \c "read"\, \c "reconcile"\, \c "recovery"\, \c "recovery_progress"\, \c "rts"\, \c "salvage"\,
- * \c "shared_cache"\, \c "split"\, \c "temporary"\, \c "thread_group"\, \c "tiered"\, \c
- * "timestamp"\, \c "transaction"\, \c "verify"\, \c "version"\, \c "write"; default \c [].}
-=======
- * "compact_progress"\, \c "configuration"\, \c "error_returns"\, \c "eviction"\, \c "fileops"\, \c
- * "generation"\, \c "handleops"\, \c "history_store"\, \c "history_store_activity"\, \c "log"\, \c
- * "metadata"\, \c "mutex"\, \c "out_of_order"\, \c "overflow"\, \c "prefetch"\, \c "read"\, \c
- * "reconcile"\, \c "recovery"\, \c "recovery_progress"\, \c "rts"\, \c "salvage"\, \c
- * "shared_cache"\, \c "split"\, \c "temporary"\, \c "thread_group"\, \c "tiered"\, \c "timestamp"\,
- * \c "transaction"\, \c "verify"\, \c "version"\, \c "write"; default \c [].}
->>>>>>> a2818484
+ * "history_store_activity"\, \c "layered"\, \c "log"\, \c "metadata"\, \c "mutex"\, \c
+ * "out_of_order"\, \c "overflow"\, \c "page_delta"\, \c "prefetch"\, \c "read"\, \c "reconcile"\,
+ * \c "recovery"\, \c "recovery_progress"\, \c "rts"\, \c "salvage"\, \c "shared_cache"\, \c
+ * "split"\, \c "temporary"\, \c "thread_group"\, \c "tiered"\, \c "timestamp"\, \c "transaction"\,
+ * \c "verify"\, \c "version"\, \c "write"; default \c [].}
  * @config{verify_metadata, open connection and verify any WiredTiger metadata.  Not supported when
  * opening a connection from a backup.  This API allows verification and detection of corruption in
  * WiredTiger metadata., a boolean flag; default \c false.}
@@ -5724,3275 +5701,1761 @@
 /*! block-cache: total bytes inserted on read path */
 #define	WT_STAT_CONN_BLOCK_CACHE_BYTES_INSERT_READ	1043
 /*! block-cache: total bytes inserted on write path */
-<<<<<<< HEAD
-#define	WT_STAT_CONN_BLOCK_CACHE_BYTES_INSERT_WRITE	1054
+#define	WT_STAT_CONN_BLOCK_CACHE_BYTES_INSERT_WRITE	1044
 /*! block-disagg: Bytes read from the shared history store in SLS */
-#define	WT_STAT_CONN_DISAGG_BLOCK_HS_BYTE_READ		1055
+#define	WT_STAT_CONN_DISAGG_BLOCK_HS_BYTE_READ		1045
 /*! block-disagg: Bytes written to the shared history store in SLS */
-#define	WT_STAT_CONN_DISAGG_BLOCK_HS_BYTE_WRITE		1056
+#define	WT_STAT_CONN_DISAGG_BLOCK_HS_BYTE_WRITE		1046
 /*! block-disagg: Disaggregated block manager get */
-#define	WT_STAT_CONN_DISAGG_BLOCK_GET			1057
+#define	WT_STAT_CONN_DISAGG_BLOCK_GET			1047
 /*!
  * block-disagg: Disaggregated block manager get from the shared history
  * store in SLS
  */
-#define	WT_STAT_CONN_DISAGG_BLOCK_HS_GET		1058
+#define	WT_STAT_CONN_DISAGG_BLOCK_HS_GET		1048
 /*! block-disagg: Disaggregated block manager put  */
-#define	WT_STAT_CONN_DISAGG_BLOCK_PUT			1059
+#define	WT_STAT_CONN_DISAGG_BLOCK_PUT			1049
 /*!
  * block-disagg: Disaggregated block manager put to the shared history
  * store in SLS
  */
-#define	WT_STAT_CONN_DISAGG_BLOCK_HS_PUT		1060
+#define	WT_STAT_CONN_DISAGG_BLOCK_HS_PUT		1050
 /*! block-manager: blocks pre-loaded */
-#define	WT_STAT_CONN_BLOCK_PRELOAD			1061
+#define	WT_STAT_CONN_BLOCK_PRELOAD			1051
 /*! block-manager: blocks read */
-#define	WT_STAT_CONN_BLOCK_READ				1062
+#define	WT_STAT_CONN_BLOCK_READ				1052
 /*! block-manager: blocks written */
-#define	WT_STAT_CONN_BLOCK_WRITE			1063
+#define	WT_STAT_CONN_BLOCK_WRITE			1053
 /*! block-manager: bytes read */
-#define	WT_STAT_CONN_BLOCK_BYTE_READ			1064
+#define	WT_STAT_CONN_BLOCK_BYTE_READ			1054
 /*! block-manager: bytes read for internal pages */
-#define	WT_STAT_CONN_BLOCK_BYTE_READ_INTL		1065
+#define	WT_STAT_CONN_BLOCK_BYTE_READ_INTL		1055
 /*!
  * block-manager: bytes read for internal pages before decompression and
  * decryption
  */
-#define	WT_STAT_CONN_BLOCK_BYTE_READ_INTL_DISK		1066
+#define	WT_STAT_CONN_BLOCK_BYTE_READ_INTL_DISK		1056
 /*! block-manager: bytes read for leaf pages */
-#define	WT_STAT_CONN_BLOCK_BYTE_READ_LEAF		1067
+#define	WT_STAT_CONN_BLOCK_BYTE_READ_LEAF		1057
 /*!
  * block-manager: bytes read for leaf pages before decompression and
  * decryption
  */
-#define	WT_STAT_CONN_BLOCK_BYTE_READ_LEAF_DISK		1068
+#define	WT_STAT_CONN_BLOCK_BYTE_READ_LEAF_DISK		1058
 /*! block-manager: bytes read via memory map API */
-#define	WT_STAT_CONN_BLOCK_BYTE_READ_MMAP		1069
+#define	WT_STAT_CONN_BLOCK_BYTE_READ_MMAP		1059
 /*! block-manager: bytes read via system call API */
-#define	WT_STAT_CONN_BLOCK_BYTE_READ_SYSCALL		1070
+#define	WT_STAT_CONN_BLOCK_BYTE_READ_SYSCALL		1060
 /*! block-manager: bytes written */
-#define	WT_STAT_CONN_BLOCK_BYTE_WRITE			1071
+#define	WT_STAT_CONN_BLOCK_BYTE_WRITE			1061
 /*! block-manager: bytes written by compaction */
-#define	WT_STAT_CONN_BLOCK_BYTE_WRITE_COMPACT		1072
+#define	WT_STAT_CONN_BLOCK_BYTE_WRITE_COMPACT		1062
 /*! block-manager: bytes written for checkpoint */
-#define	WT_STAT_CONN_BLOCK_BYTE_WRITE_CHECKPOINT	1073
+#define	WT_STAT_CONN_BLOCK_BYTE_WRITE_CHECKPOINT	1063
 /*!
  * block-manager: bytes written for internal pages after compression and
  * encryption
  */
-#define	WT_STAT_CONN_BLOCK_BYTE_WRITE_INTL_DISK		1074
+#define	WT_STAT_CONN_BLOCK_BYTE_WRITE_INTL_DISK		1064
 /*!
  * block-manager: bytes written for internal pages before compression and
  * encryption
  */
-#define	WT_STAT_CONN_BLOCK_BYTE_WRITE_INTL		1075
+#define	WT_STAT_CONN_BLOCK_BYTE_WRITE_INTL		1065
 /*!
  * block-manager: bytes written for leaf pages after compression and
  * encryption
  */
-#define	WT_STAT_CONN_BLOCK_BYTE_WRITE_LEAF_DISK		1076
+#define	WT_STAT_CONN_BLOCK_BYTE_WRITE_LEAF_DISK		1066
 /*!
  * block-manager: bytes written for leaf pages before compression and
  * encryption
  */
-#define	WT_STAT_CONN_BLOCK_BYTE_WRITE_LEAF		1077
+#define	WT_STAT_CONN_BLOCK_BYTE_WRITE_LEAF		1067
 /*! block-manager: bytes written via memory map API */
-#define	WT_STAT_CONN_BLOCK_BYTE_WRITE_MMAP		1078
+#define	WT_STAT_CONN_BLOCK_BYTE_WRITE_MMAP		1068
 /*! block-manager: bytes written via system call API */
-#define	WT_STAT_CONN_BLOCK_BYTE_WRITE_SYSCALL		1079
+#define	WT_STAT_CONN_BLOCK_BYTE_WRITE_SYSCALL		1069
 /*! block-manager: mapped blocks read */
-#define	WT_STAT_CONN_BLOCK_MAP_READ			1080
+#define	WT_STAT_CONN_BLOCK_MAP_READ			1070
 /*! block-manager: mapped bytes read */
-#define	WT_STAT_CONN_BLOCK_BYTE_MAP_READ		1081
-=======
-#define	WT_STAT_CONN_BLOCK_CACHE_BYTES_INSERT_WRITE	1044
-/*! block-manager: blocks pre-loaded */
-#define	WT_STAT_CONN_BLOCK_PRELOAD			1045
-/*! block-manager: blocks read */
-#define	WT_STAT_CONN_BLOCK_READ				1046
-/*! block-manager: blocks written */
-#define	WT_STAT_CONN_BLOCK_WRITE			1047
-/*! block-manager: bytes read */
-#define	WT_STAT_CONN_BLOCK_BYTE_READ			1048
-/*! block-manager: bytes read via memory map API */
-#define	WT_STAT_CONN_BLOCK_BYTE_READ_MMAP		1049
-/*! block-manager: bytes read via system call API */
-#define	WT_STAT_CONN_BLOCK_BYTE_READ_SYSCALL		1050
-/*! block-manager: bytes written */
-#define	WT_STAT_CONN_BLOCK_BYTE_WRITE			1051
-/*! block-manager: bytes written by compaction */
-#define	WT_STAT_CONN_BLOCK_BYTE_WRITE_COMPACT		1052
-/*! block-manager: bytes written for checkpoint */
-#define	WT_STAT_CONN_BLOCK_BYTE_WRITE_CHECKPOINT	1053
-/*! block-manager: bytes written via memory map API */
-#define	WT_STAT_CONN_BLOCK_BYTE_WRITE_MMAP		1054
-/*! block-manager: bytes written via system call API */
-#define	WT_STAT_CONN_BLOCK_BYTE_WRITE_SYSCALL		1055
-/*! block-manager: mapped blocks read */
-#define	WT_STAT_CONN_BLOCK_MAP_READ			1056
-/*! block-manager: mapped bytes read */
-#define	WT_STAT_CONN_BLOCK_BYTE_MAP_READ		1057
->>>>>>> a2818484
+#define	WT_STAT_CONN_BLOCK_BYTE_MAP_READ		1071
 /*!
  * block-manager: number of times the file was remapped because it
  * changed size via fallocate or truncate
  */
-<<<<<<< HEAD
-#define	WT_STAT_CONN_BLOCK_REMAP_FILE_RESIZE		1082
+#define	WT_STAT_CONN_BLOCK_REMAP_FILE_RESIZE		1072
 /*! block-manager: number of times the region was remapped via write */
-#define	WT_STAT_CONN_BLOCK_REMAP_FILE_WRITE		1083
+#define	WT_STAT_CONN_BLOCK_REMAP_FILE_WRITE		1073
 /*! cache: application thread time evicting (usecs) */
-#define	WT_STAT_CONN_EVICTION_APP_TIME			1084
+#define	WT_STAT_CONN_EVICTION_APP_TIME			1074
 /*! cache: application threads page read from disk to cache count */
-#define	WT_STAT_CONN_CACHE_READ_APP_COUNT		1085
+#define	WT_STAT_CONN_CACHE_READ_APP_COUNT		1075
 /*! cache: application threads page read from disk to cache time (usecs) */
-#define	WT_STAT_CONN_CACHE_READ_APP_TIME		1086
+#define	WT_STAT_CONN_CACHE_READ_APP_TIME		1076
 /*! cache: application threads page write from cache to disk count */
-#define	WT_STAT_CONN_CACHE_WRITE_APP_COUNT		1087
+#define	WT_STAT_CONN_CACHE_WRITE_APP_COUNT		1077
 /*! cache: application threads page write from cache to disk time (usecs) */
-#define	WT_STAT_CONN_CACHE_WRITE_APP_TIME		1088
+#define	WT_STAT_CONN_CACHE_WRITE_APP_TIME		1078
 /*! cache: bytes allocated for updates */
-#define	WT_STAT_CONN_CACHE_BYTES_UPDATES		1089
+#define	WT_STAT_CONN_CACHE_BYTES_UPDATES		1079
 /*! cache: bytes belonging to page images in the cache */
-#define	WT_STAT_CONN_CACHE_BYTES_IMAGE			1090
+#define	WT_STAT_CONN_CACHE_BYTES_IMAGE			1080
 /*! cache: bytes belonging to the history store table in the cache */
-#define	WT_STAT_CONN_CACHE_BYTES_HS			1091
+#define	WT_STAT_CONN_CACHE_BYTES_HS			1081
 /*! cache: bytes currently in the cache */
-#define	WT_STAT_CONN_CACHE_BYTES_INUSE			1092
+#define	WT_STAT_CONN_CACHE_BYTES_INUSE			1082
 /*! cache: bytes dirty in the cache cumulative */
-#define	WT_STAT_CONN_CACHE_BYTES_DIRTY_TOTAL		1093
+#define	WT_STAT_CONN_CACHE_BYTES_DIRTY_TOTAL		1083
 /*! cache: bytes not belonging to page images in the cache */
-#define	WT_STAT_CONN_CACHE_BYTES_OTHER			1094
+#define	WT_STAT_CONN_CACHE_BYTES_OTHER			1084
 /*! cache: bytes read into cache */
-#define	WT_STAT_CONN_CACHE_BYTES_READ			1095
+#define	WT_STAT_CONN_CACHE_BYTES_READ			1085
 /*! cache: bytes written from cache */
-#define	WT_STAT_CONN_CACHE_BYTES_WRITE			1096
+#define	WT_STAT_CONN_CACHE_BYTES_WRITE			1086
 /*! cache: checkpoint blocked page eviction */
-#define	WT_STAT_CONN_CACHE_EVICTION_BLOCKED_CHECKPOINT	1097
-=======
-#define	WT_STAT_CONN_BLOCK_REMAP_FILE_RESIZE		1058
-/*! block-manager: number of times the region was remapped via write */
-#define	WT_STAT_CONN_BLOCK_REMAP_FILE_WRITE		1059
-/*! cache: application thread time evicting (usecs) */
-#define	WT_STAT_CONN_EVICTION_APP_TIME			1060
-/*! cache: application threads page read from disk to cache count */
-#define	WT_STAT_CONN_CACHE_READ_APP_COUNT		1061
-/*! cache: application threads page read from disk to cache time (usecs) */
-#define	WT_STAT_CONN_CACHE_READ_APP_TIME		1062
-/*! cache: application threads page write from cache to disk count */
-#define	WT_STAT_CONN_CACHE_WRITE_APP_COUNT		1063
-/*! cache: application threads page write from cache to disk time (usecs) */
-#define	WT_STAT_CONN_CACHE_WRITE_APP_TIME		1064
-/*! cache: bytes allocated for updates */
-#define	WT_STAT_CONN_CACHE_BYTES_UPDATES		1065
-/*! cache: bytes belonging to page images in the cache */
-#define	WT_STAT_CONN_CACHE_BYTES_IMAGE			1066
-/*! cache: bytes belonging to the history store table in the cache */
-#define	WT_STAT_CONN_CACHE_BYTES_HS			1067
-/*! cache: bytes currently in the cache */
-#define	WT_STAT_CONN_CACHE_BYTES_INUSE			1068
-/*! cache: bytes dirty in the cache cumulative */
-#define	WT_STAT_CONN_CACHE_BYTES_DIRTY_TOTAL		1069
-/*! cache: bytes not belonging to page images in the cache */
-#define	WT_STAT_CONN_CACHE_BYTES_OTHER			1070
-/*! cache: bytes read into cache */
-#define	WT_STAT_CONN_CACHE_BYTES_READ			1071
-/*! cache: bytes written from cache */
-#define	WT_STAT_CONN_CACHE_BYTES_WRITE			1072
-/*! cache: checkpoint blocked page eviction */
-#define	WT_STAT_CONN_CACHE_EVICTION_BLOCKED_CHECKPOINT	1073
->>>>>>> a2818484
+#define	WT_STAT_CONN_CACHE_EVICTION_BLOCKED_CHECKPOINT	1087
 /*!
  * cache: checkpoint of history store file blocked non-history store page
  * eviction
  */
-<<<<<<< HEAD
-#define	WT_STAT_CONN_CACHE_EVICTION_BLOCKED_CHECKPOINT_HS	1098
+#define	WT_STAT_CONN_CACHE_EVICTION_BLOCKED_CHECKPOINT_HS	1088
 /*! cache: evict page attempts by eviction server */
-#define	WT_STAT_CONN_EVICTION_SERVER_EVICT_ATTEMPT	1099
+#define	WT_STAT_CONN_EVICTION_SERVER_EVICT_ATTEMPT	1089
 /*! cache: evict page attempts by eviction worker threads */
-#define	WT_STAT_CONN_EVICTION_WORKER_EVICT_ATTEMPT	1100
+#define	WT_STAT_CONN_EVICTION_WORKER_EVICT_ATTEMPT	1090
 /*! cache: evict page failures by eviction server */
-#define	WT_STAT_CONN_EVICTION_SERVER_EVICT_FAIL		1101
+#define	WT_STAT_CONN_EVICTION_SERVER_EVICT_FAIL		1091
 /*! cache: evict page failures by eviction worker threads */
-#define	WT_STAT_CONN_EVICTION_WORKER_EVICT_FAIL		1102
+#define	WT_STAT_CONN_EVICTION_WORKER_EVICT_FAIL		1092
 /*! cache: eviction calls to get a page found queue empty */
-#define	WT_STAT_CONN_EVICTION_GET_REF_EMPTY		1103
+#define	WT_STAT_CONN_EVICTION_GET_REF_EMPTY		1093
 /*! cache: eviction calls to get a page found queue empty after locking */
-#define	WT_STAT_CONN_EVICTION_GET_REF_EMPTY2		1104
+#define	WT_STAT_CONN_EVICTION_GET_REF_EMPTY2		1094
 /*! cache: eviction currently operating in aggressive mode */
-#define	WT_STAT_CONN_EVICTION_AGGRESSIVE_SET		1105
+#define	WT_STAT_CONN_EVICTION_AGGRESSIVE_SET		1095
 /*! cache: eviction empty score */
-#define	WT_STAT_CONN_EVICTION_EMPTY_SCORE		1106
-=======
-#define	WT_STAT_CONN_CACHE_EVICTION_BLOCKED_CHECKPOINT_HS	1074
-/*! cache: evict page attempts by eviction server */
-#define	WT_STAT_CONN_EVICTION_SERVER_EVICT_ATTEMPT	1075
-/*! cache: evict page attempts by eviction worker threads */
-#define	WT_STAT_CONN_EVICTION_WORKER_EVICT_ATTEMPT	1076
-/*! cache: evict page failures by eviction server */
-#define	WT_STAT_CONN_EVICTION_SERVER_EVICT_FAIL		1077
-/*! cache: evict page failures by eviction worker threads */
-#define	WT_STAT_CONN_EVICTION_WORKER_EVICT_FAIL		1078
-/*! cache: eviction calls to get a page found queue empty */
-#define	WT_STAT_CONN_EVICTION_GET_REF_EMPTY		1079
-/*! cache: eviction calls to get a page found queue empty after locking */
-#define	WT_STAT_CONN_EVICTION_GET_REF_EMPTY2		1080
-/*! cache: eviction currently operating in aggressive mode */
-#define	WT_STAT_CONN_EVICTION_AGGRESSIVE_SET		1081
-/*! cache: eviction empty score */
-#define	WT_STAT_CONN_EVICTION_EMPTY_SCORE		1082
->>>>>>> a2818484
+#define	WT_STAT_CONN_EVICTION_EMPTY_SCORE		1096
 /*!
  * cache: eviction gave up due to detecting a disk value without a
  * timestamp behind the last update on the chain
  */
-<<<<<<< HEAD
-#define	WT_STAT_CONN_CACHE_EVICTION_BLOCKED_NO_TS_CHECKPOINT_RACE_1	1107
-=======
-#define	WT_STAT_CONN_CACHE_EVICTION_BLOCKED_NO_TS_CHECKPOINT_RACE_1	1083
->>>>>>> a2818484
+#define	WT_STAT_CONN_CACHE_EVICTION_BLOCKED_NO_TS_CHECKPOINT_RACE_1	1097
 /*!
  * cache: eviction gave up due to detecting a tombstone without a
  * timestamp ahead of the selected on disk update
  */
-<<<<<<< HEAD
-#define	WT_STAT_CONN_CACHE_EVICTION_BLOCKED_NO_TS_CHECKPOINT_RACE_2	1108
-=======
-#define	WT_STAT_CONN_CACHE_EVICTION_BLOCKED_NO_TS_CHECKPOINT_RACE_2	1084
->>>>>>> a2818484
+#define	WT_STAT_CONN_CACHE_EVICTION_BLOCKED_NO_TS_CHECKPOINT_RACE_2	1098
 /*!
  * cache: eviction gave up due to detecting a tombstone without a
  * timestamp ahead of the selected on disk update after validating the
  * update chain
  */
-<<<<<<< HEAD
-#define	WT_STAT_CONN_CACHE_EVICTION_BLOCKED_NO_TS_CHECKPOINT_RACE_3	1109
-=======
-#define	WT_STAT_CONN_CACHE_EVICTION_BLOCKED_NO_TS_CHECKPOINT_RACE_3	1085
->>>>>>> a2818484
+#define	WT_STAT_CONN_CACHE_EVICTION_BLOCKED_NO_TS_CHECKPOINT_RACE_3	1099
 /*!
  * cache: eviction gave up due to detecting update chain entries without
  * timestamps after the selected on disk update
  */
-<<<<<<< HEAD
-#define	WT_STAT_CONN_CACHE_EVICTION_BLOCKED_NO_TS_CHECKPOINT_RACE_4	1110
-=======
-#define	WT_STAT_CONN_CACHE_EVICTION_BLOCKED_NO_TS_CHECKPOINT_RACE_4	1086
->>>>>>> a2818484
+#define	WT_STAT_CONN_CACHE_EVICTION_BLOCKED_NO_TS_CHECKPOINT_RACE_4	1100
 /*!
  * cache: eviction gave up due to needing to remove a record from the
  * history store but checkpoint is running
  */
-<<<<<<< HEAD
-#define	WT_STAT_CONN_CACHE_EVICTION_BLOCKED_REMOVE_HS_RACE_WITH_CHECKPOINT	1111
+#define	WT_STAT_CONN_CACHE_EVICTION_BLOCKED_REMOVE_HS_RACE_WITH_CHECKPOINT	1101
 /*! cache: eviction gave up due to no progress being made */
-#define	WT_STAT_CONN_CACHE_EVICTION_BLOCKED_NO_PROGRESS	1112
+#define	WT_STAT_CONN_CACHE_EVICTION_BLOCKED_NO_PROGRESS	1102
 /*! cache: eviction passes of a file */
-#define	WT_STAT_CONN_EVICTION_WALK_PASSES		1113
+#define	WT_STAT_CONN_EVICTION_WALK_PASSES		1103
 /*! cache: eviction server candidate queue empty when topping up */
-#define	WT_STAT_CONN_EVICTION_QUEUE_EMPTY		1114
+#define	WT_STAT_CONN_EVICTION_QUEUE_EMPTY		1104
 /*! cache: eviction server candidate queue not empty when topping up */
-#define	WT_STAT_CONN_EVICTION_QUEUE_NOT_EMPTY		1115
+#define	WT_STAT_CONN_EVICTION_QUEUE_NOT_EMPTY		1105
 /*! cache: eviction server skips dirty pages during a running checkpoint */
-#define	WT_STAT_CONN_EVICTION_SERVER_SKIP_DIRTY_PAGES_DURING_CHECKPOINT	1116
+#define	WT_STAT_CONN_EVICTION_SERVER_SKIP_DIRTY_PAGES_DURING_CHECKPOINT	1106
 /*! cache: eviction server skips internal pages as it has an active child. */
-#define	WT_STAT_CONN_EVICTION_SERVER_SKIP_INTL_PAGE_WITH_ACTIVE_CHILD	1117
+#define	WT_STAT_CONN_EVICTION_SERVER_SKIP_INTL_PAGE_WITH_ACTIVE_CHILD	1107
 /*! cache: eviction server skips metadata pages with history */
-#define	WT_STAT_CONN_EVICTION_SERVER_SKIP_METATDATA_WITH_HISTORY	1118
-=======
-#define	WT_STAT_CONN_CACHE_EVICTION_BLOCKED_REMOVE_HS_RACE_WITH_CHECKPOINT	1087
-/*! cache: eviction gave up due to no progress being made */
-#define	WT_STAT_CONN_CACHE_EVICTION_BLOCKED_NO_PROGRESS	1088
-/*! cache: eviction passes of a file */
-#define	WT_STAT_CONN_EVICTION_WALK_PASSES		1089
-/*! cache: eviction server candidate queue empty when topping up */
-#define	WT_STAT_CONN_EVICTION_QUEUE_EMPTY		1090
-/*! cache: eviction server candidate queue not empty when topping up */
-#define	WT_STAT_CONN_EVICTION_QUEUE_NOT_EMPTY		1091
-/*! cache: eviction server skips dirty pages during a running checkpoint */
-#define	WT_STAT_CONN_EVICTION_SERVER_SKIP_DIRTY_PAGES_DURING_CHECKPOINT	1092
-/*! cache: eviction server skips internal pages as it has an active child. */
-#define	WT_STAT_CONN_EVICTION_SERVER_SKIP_INTL_PAGE_WITH_ACTIVE_CHILD	1093
-/*! cache: eviction server skips metadata pages with history */
-#define	WT_STAT_CONN_EVICTION_SERVER_SKIP_METATDATA_WITH_HISTORY	1094
->>>>>>> a2818484
+#define	WT_STAT_CONN_EVICTION_SERVER_SKIP_METATDATA_WITH_HISTORY	1108
 /*!
  * cache: eviction server skips pages that are written with transactions
  * greater than the last running
  */
-<<<<<<< HEAD
-#define	WT_STAT_CONN_EVICTION_SERVER_SKIP_PAGES_LAST_RUNNING	1119
-=======
-#define	WT_STAT_CONN_EVICTION_SERVER_SKIP_PAGES_LAST_RUNNING	1095
->>>>>>> a2818484
+#define	WT_STAT_CONN_EVICTION_SERVER_SKIP_PAGES_LAST_RUNNING	1109
 /*!
  * cache: eviction server skips pages that previously failed eviction and
  * likely will again
  */
-<<<<<<< HEAD
-#define	WT_STAT_CONN_EVICTION_SERVER_SKIP_PAGES_RETRY	1120
+#define	WT_STAT_CONN_EVICTION_SERVER_SKIP_PAGES_RETRY	1110
 /*! cache: eviction server skips pages that we do not want to evict */
-#define	WT_STAT_CONN_EVICTION_SERVER_SKIP_UNWANTED_PAGES	1121
+#define	WT_STAT_CONN_EVICTION_SERVER_SKIP_UNWANTED_PAGES	1111
 /*! cache: eviction server skips tree that we do not want to evict */
-#define	WT_STAT_CONN_EVICTION_SERVER_SKIP_UNWANTED_TREE	1122
-=======
-#define	WT_STAT_CONN_EVICTION_SERVER_SKIP_PAGES_RETRY	1096
-/*! cache: eviction server skips pages that we do not want to evict */
-#define	WT_STAT_CONN_EVICTION_SERVER_SKIP_UNWANTED_PAGES	1097
-/*! cache: eviction server skips tree that we do not want to evict */
-#define	WT_STAT_CONN_EVICTION_SERVER_SKIP_UNWANTED_TREE	1098
->>>>>>> a2818484
+#define	WT_STAT_CONN_EVICTION_SERVER_SKIP_UNWANTED_TREE	1112
 /*!
  * cache: eviction server skips trees because there are too many active
  * walks
  */
-<<<<<<< HEAD
-#define	WT_STAT_CONN_EVICTION_SERVER_SKIP_TREES_TOO_MANY_ACTIVE_WALKS	1123
+#define	WT_STAT_CONN_EVICTION_SERVER_SKIP_TREES_TOO_MANY_ACTIVE_WALKS	1113
 /*! cache: eviction server skips trees that are being checkpointed */
-#define	WT_STAT_CONN_EVICTION_SERVER_SKIP_CHECKPOINTING_TREES	1124
-=======
-#define	WT_STAT_CONN_EVICTION_SERVER_SKIP_TREES_TOO_MANY_ACTIVE_WALKS	1099
-/*! cache: eviction server skips trees that are being checkpointed */
-#define	WT_STAT_CONN_EVICTION_SERVER_SKIP_CHECKPOINTING_TREES	1100
->>>>>>> a2818484
+#define	WT_STAT_CONN_EVICTION_SERVER_SKIP_CHECKPOINTING_TREES	1114
 /*!
  * cache: eviction server skips trees that are configured to stick in
  * cache
  */
-<<<<<<< HEAD
-#define	WT_STAT_CONN_EVICTION_SERVER_SKIP_TREES_STICK_IN_CACHE	1125
+#define	WT_STAT_CONN_EVICTION_SERVER_SKIP_TREES_STICK_IN_CACHE	1115
 /*! cache: eviction server skips trees that disable eviction */
-#define	WT_STAT_CONN_EVICTION_SERVER_SKIP_TREES_EVICTION_DISABLED	1126
+#define	WT_STAT_CONN_EVICTION_SERVER_SKIP_TREES_EVICTION_DISABLED	1116
 /*! cache: eviction server skips trees that were not useful before */
-#define	WT_STAT_CONN_EVICTION_SERVER_SKIP_TREES_NOT_USEFUL_BEFORE	1127
-=======
-#define	WT_STAT_CONN_EVICTION_SERVER_SKIP_TREES_STICK_IN_CACHE	1101
-/*! cache: eviction server skips trees that disable eviction */
-#define	WT_STAT_CONN_EVICTION_SERVER_SKIP_TREES_EVICTION_DISABLED	1102
-/*! cache: eviction server skips trees that were not useful before */
-#define	WT_STAT_CONN_EVICTION_SERVER_SKIP_TREES_NOT_USEFUL_BEFORE	1103
->>>>>>> a2818484
+#define	WT_STAT_CONN_EVICTION_SERVER_SKIP_TREES_NOT_USEFUL_BEFORE	1117
 /*!
  * cache: eviction server slept, because we did not make progress with
  * eviction
  */
-<<<<<<< HEAD
-#define	WT_STAT_CONN_EVICTION_SERVER_SLEPT		1128
+#define	WT_STAT_CONN_EVICTION_SERVER_SLEPT		1118
 /*! cache: eviction server unable to reach eviction goal */
-#define	WT_STAT_CONN_EVICTION_SLOW			1129
+#define	WT_STAT_CONN_EVICTION_SLOW			1119
 /*! cache: eviction server waiting for a leaf page */
-#define	WT_STAT_CONN_EVICTION_WALK_LEAF_NOTFOUND	1130
+#define	WT_STAT_CONN_EVICTION_WALK_LEAF_NOTFOUND	1120
 /*! cache: eviction state */
-#define	WT_STAT_CONN_EVICTION_STATE			1131
-=======
-#define	WT_STAT_CONN_EVICTION_SERVER_SLEPT		1104
-/*! cache: eviction server unable to reach eviction goal */
-#define	WT_STAT_CONN_EVICTION_SLOW			1105
-/*! cache: eviction server waiting for a leaf page */
-#define	WT_STAT_CONN_EVICTION_WALK_LEAF_NOTFOUND	1106
-/*! cache: eviction state */
-#define	WT_STAT_CONN_EVICTION_STATE			1107
->>>>>>> a2818484
+#define	WT_STAT_CONN_EVICTION_STATE			1121
 /*!
  * cache: eviction walk most recent sleeps for checkpoint handle
  * gathering
  */
-<<<<<<< HEAD
-#define	WT_STAT_CONN_EVICTION_WALK_SLEEPS		1132
+#define	WT_STAT_CONN_EVICTION_WALK_SLEEPS		1122
 /*! cache: eviction walk restored - had to walk this many pages */
-#define	WT_STAT_CONN_NPOS_EVICT_WALK_MAX		1133
+#define	WT_STAT_CONN_NPOS_EVICT_WALK_MAX		1123
 /*! cache: eviction walk restored position */
-#define	WT_STAT_CONN_EVICTION_RESTORED_POS		1134
+#define	WT_STAT_CONN_EVICTION_RESTORED_POS		1124
 /*! cache: eviction walk restored position differs from the saved one */
-#define	WT_STAT_CONN_EVICTION_RESTORED_POS_DIFFER	1135
+#define	WT_STAT_CONN_EVICTION_RESTORED_POS_DIFFER	1125
 /*! cache: eviction walk target pages histogram - 0-9 */
-#define	WT_STAT_CONN_CACHE_EVICTION_TARGET_PAGE_LT10	1136
+#define	WT_STAT_CONN_CACHE_EVICTION_TARGET_PAGE_LT10	1126
 /*! cache: eviction walk target pages histogram - 10-31 */
-#define	WT_STAT_CONN_CACHE_EVICTION_TARGET_PAGE_LT32	1137
+#define	WT_STAT_CONN_CACHE_EVICTION_TARGET_PAGE_LT32	1127
 /*! cache: eviction walk target pages histogram - 128 and higher */
-#define	WT_STAT_CONN_CACHE_EVICTION_TARGET_PAGE_GE128	1138
+#define	WT_STAT_CONN_CACHE_EVICTION_TARGET_PAGE_GE128	1128
 /*! cache: eviction walk target pages histogram - 32-63 */
-#define	WT_STAT_CONN_CACHE_EVICTION_TARGET_PAGE_LT64	1139
+#define	WT_STAT_CONN_CACHE_EVICTION_TARGET_PAGE_LT64	1129
 /*! cache: eviction walk target pages histogram - 64-128 */
-#define	WT_STAT_CONN_CACHE_EVICTION_TARGET_PAGE_LT128	1140
-=======
-#define	WT_STAT_CONN_EVICTION_WALK_SLEEPS		1108
-/*! cache: eviction walk restored - had to walk this many pages */
-#define	WT_STAT_CONN_NPOS_EVICT_WALK_MAX		1109
-/*! cache: eviction walk restored position */
-#define	WT_STAT_CONN_EVICTION_RESTORED_POS		1110
-/*! cache: eviction walk restored position differs from the saved one */
-#define	WT_STAT_CONN_EVICTION_RESTORED_POS_DIFFER	1111
-/*! cache: eviction walk target pages histogram - 0-9 */
-#define	WT_STAT_CONN_CACHE_EVICTION_TARGET_PAGE_LT10	1112
-/*! cache: eviction walk target pages histogram - 10-31 */
-#define	WT_STAT_CONN_CACHE_EVICTION_TARGET_PAGE_LT32	1113
-/*! cache: eviction walk target pages histogram - 128 and higher */
-#define	WT_STAT_CONN_CACHE_EVICTION_TARGET_PAGE_GE128	1114
-/*! cache: eviction walk target pages histogram - 32-63 */
-#define	WT_STAT_CONN_CACHE_EVICTION_TARGET_PAGE_LT64	1115
-/*! cache: eviction walk target pages histogram - 64-128 */
-#define	WT_STAT_CONN_CACHE_EVICTION_TARGET_PAGE_LT128	1116
->>>>>>> a2818484
+#define	WT_STAT_CONN_CACHE_EVICTION_TARGET_PAGE_LT128	1130
 /*!
  * cache: eviction walk target pages reduced due to history store cache
  * pressure
  */
-<<<<<<< HEAD
-#define	WT_STAT_CONN_CACHE_EVICTION_TARGET_PAGE_REDUCED	1141
+#define	WT_STAT_CONN_CACHE_EVICTION_TARGET_PAGE_REDUCED	1131
 /*! cache: eviction walk target strategy both clean and dirty pages */
-#define	WT_STAT_CONN_EVICTION_TARGET_STRATEGY_BOTH_CLEAN_AND_DIRTY	1142
+#define	WT_STAT_CONN_EVICTION_TARGET_STRATEGY_BOTH_CLEAN_AND_DIRTY	1132
 /*! cache: eviction walk target strategy only clean pages */
-#define	WT_STAT_CONN_EVICTION_TARGET_STRATEGY_CLEAN	1143
+#define	WT_STAT_CONN_EVICTION_TARGET_STRATEGY_CLEAN	1133
 /*! cache: eviction walk target strategy only dirty pages */
-#define	WT_STAT_CONN_EVICTION_TARGET_STRATEGY_DIRTY	1144
+#define	WT_STAT_CONN_EVICTION_TARGET_STRATEGY_DIRTY	1134
 /*! cache: eviction walks abandoned */
-#define	WT_STAT_CONN_EVICTION_WALKS_ABANDONED		1145
+#define	WT_STAT_CONN_EVICTION_WALKS_ABANDONED		1135
 /*! cache: eviction walks gave up because they restarted their walk twice */
-#define	WT_STAT_CONN_EVICTION_WALKS_STOPPED		1146
-=======
-#define	WT_STAT_CONN_CACHE_EVICTION_TARGET_PAGE_REDUCED	1117
-/*! cache: eviction walk target strategy both clean and dirty pages */
-#define	WT_STAT_CONN_EVICTION_TARGET_STRATEGY_BOTH_CLEAN_AND_DIRTY	1118
-/*! cache: eviction walk target strategy only clean pages */
-#define	WT_STAT_CONN_EVICTION_TARGET_STRATEGY_CLEAN	1119
-/*! cache: eviction walk target strategy only dirty pages */
-#define	WT_STAT_CONN_EVICTION_TARGET_STRATEGY_DIRTY	1120
-/*! cache: eviction walks abandoned */
-#define	WT_STAT_CONN_EVICTION_WALKS_ABANDONED		1121
-/*! cache: eviction walks gave up because they restarted their walk twice */
-#define	WT_STAT_CONN_EVICTION_WALKS_STOPPED		1122
->>>>>>> a2818484
+#define	WT_STAT_CONN_EVICTION_WALKS_STOPPED		1136
 /*!
  * cache: eviction walks gave up because they saw too many pages and
  * found no candidates
  */
-<<<<<<< HEAD
-#define	WT_STAT_CONN_EVICTION_WALKS_GAVE_UP_NO_TARGETS	1147
-=======
-#define	WT_STAT_CONN_EVICTION_WALKS_GAVE_UP_NO_TARGETS	1123
->>>>>>> a2818484
+#define	WT_STAT_CONN_EVICTION_WALKS_GAVE_UP_NO_TARGETS	1137
 /*!
  * cache: eviction walks gave up because they saw too many pages and
  * found too few candidates
  */
-<<<<<<< HEAD
-#define	WT_STAT_CONN_EVICTION_WALKS_GAVE_UP_RATIO	1148
-=======
-#define	WT_STAT_CONN_EVICTION_WALKS_GAVE_UP_RATIO	1124
->>>>>>> a2818484
+#define	WT_STAT_CONN_EVICTION_WALKS_GAVE_UP_RATIO	1138
 /*!
  * cache: eviction walks random search fails to locate a page, results in
  * a null position
  */
-<<<<<<< HEAD
-#define	WT_STAT_CONN_EVICTION_WALK_RANDOM_RETURNS_NULL_POSITION	1149
+#define	WT_STAT_CONN_EVICTION_WALK_RANDOM_RETURNS_NULL_POSITION	1139
 /*! cache: eviction walks reached end of tree */
-#define	WT_STAT_CONN_EVICTION_WALKS_ENDED		1150
+#define	WT_STAT_CONN_EVICTION_WALKS_ENDED		1140
 /*! cache: eviction walks restarted */
-#define	WT_STAT_CONN_EVICTION_WALK_RESTART		1151
+#define	WT_STAT_CONN_EVICTION_WALK_RESTART		1141
 /*! cache: eviction walks started from root of tree */
-#define	WT_STAT_CONN_EVICTION_WALK_FROM_ROOT		1152
+#define	WT_STAT_CONN_EVICTION_WALK_FROM_ROOT		1142
 /*! cache: eviction walks started from saved location in tree */
-#define	WT_STAT_CONN_EVICTION_WALK_SAVED_POS		1153
+#define	WT_STAT_CONN_EVICTION_WALK_SAVED_POS		1143
 /*! cache: eviction worker thread active */
-#define	WT_STAT_CONN_EVICTION_ACTIVE_WORKERS		1154
+#define	WT_STAT_CONN_EVICTION_ACTIVE_WORKERS		1144
 /*! cache: eviction worker thread stable number */
-#define	WT_STAT_CONN_EVICTION_STABLE_STATE_WORKERS	1155
+#define	WT_STAT_CONN_EVICTION_STABLE_STATE_WORKERS	1145
 /*! cache: files with active eviction walks */
-#define	WT_STAT_CONN_EVICTION_WALKS_ACTIVE		1156
+#define	WT_STAT_CONN_EVICTION_WALKS_ACTIVE		1146
 /*! cache: files with new eviction walks started */
-#define	WT_STAT_CONN_EVICTION_WALKS_STARTED		1157
-=======
-#define	WT_STAT_CONN_EVICTION_WALK_RANDOM_RETURNS_NULL_POSITION	1125
-/*! cache: eviction walks reached end of tree */
-#define	WT_STAT_CONN_EVICTION_WALKS_ENDED		1126
-/*! cache: eviction walks restarted */
-#define	WT_STAT_CONN_EVICTION_WALK_RESTART		1127
-/*! cache: eviction walks started from root of tree */
-#define	WT_STAT_CONN_EVICTION_WALK_FROM_ROOT		1128
-/*! cache: eviction walks started from saved location in tree */
-#define	WT_STAT_CONN_EVICTION_WALK_SAVED_POS		1129
-/*! cache: eviction worker thread active */
-#define	WT_STAT_CONN_EVICTION_ACTIVE_WORKERS		1130
-/*! cache: eviction worker thread stable number */
-#define	WT_STAT_CONN_EVICTION_STABLE_STATE_WORKERS	1131
-/*! cache: files with active eviction walks */
-#define	WT_STAT_CONN_EVICTION_WALKS_ACTIVE		1132
-/*! cache: files with new eviction walks started */
-#define	WT_STAT_CONN_EVICTION_WALKS_STARTED		1133
->>>>>>> a2818484
+#define	WT_STAT_CONN_EVICTION_WALKS_STARTED		1147
 /*!
  * cache: forced eviction - do not retry count to evict pages selected to
  * evict during reconciliation
  */
-<<<<<<< HEAD
-#define	WT_STAT_CONN_EVICTION_FORCE_NO_RETRY		1158
-=======
-#define	WT_STAT_CONN_EVICTION_FORCE_NO_RETRY		1134
->>>>>>> a2818484
+#define	WT_STAT_CONN_EVICTION_FORCE_NO_RETRY		1148
 /*!
  * cache: forced eviction - history store pages failed to evict while
  * session has history store cursor open
  */
-<<<<<<< HEAD
-#define	WT_STAT_CONN_EVICTION_FORCE_HS_FAIL		1159
-=======
-#define	WT_STAT_CONN_EVICTION_FORCE_HS_FAIL		1135
->>>>>>> a2818484
+#define	WT_STAT_CONN_EVICTION_FORCE_HS_FAIL		1149
 /*!
  * cache: forced eviction - history store pages selected while session
  * has history store cursor open
  */
-<<<<<<< HEAD
-#define	WT_STAT_CONN_EVICTION_FORCE_HS			1160
-=======
-#define	WT_STAT_CONN_EVICTION_FORCE_HS			1136
->>>>>>> a2818484
+#define	WT_STAT_CONN_EVICTION_FORCE_HS			1150
 /*!
  * cache: forced eviction - history store pages successfully evicted
  * while session has history store cursor open
  */
-<<<<<<< HEAD
-#define	WT_STAT_CONN_EVICTION_FORCE_HS_SUCCESS		1161
+#define	WT_STAT_CONN_EVICTION_FORCE_HS_SUCCESS		1151
 /*! cache: forced eviction - pages evicted that were clean count */
-#define	WT_STAT_CONN_EVICTION_FORCE_CLEAN		1162
+#define	WT_STAT_CONN_EVICTION_FORCE_CLEAN		1152
 /*! cache: forced eviction - pages evicted that were dirty count */
-#define	WT_STAT_CONN_EVICTION_FORCE_DIRTY		1163
-=======
-#define	WT_STAT_CONN_EVICTION_FORCE_HS_SUCCESS		1137
-/*! cache: forced eviction - pages evicted that were clean count */
-#define	WT_STAT_CONN_EVICTION_FORCE_CLEAN		1138
-/*! cache: forced eviction - pages evicted that were dirty count */
-#define	WT_STAT_CONN_EVICTION_FORCE_DIRTY		1139
->>>>>>> a2818484
+#define	WT_STAT_CONN_EVICTION_FORCE_DIRTY		1153
 /*!
  * cache: forced eviction - pages selected because of a large number of
  * updates to a single item
  */
-<<<<<<< HEAD
-#define	WT_STAT_CONN_EVICTION_FORCE_LONG_UPDATE_LIST	1164
-=======
-#define	WT_STAT_CONN_EVICTION_FORCE_LONG_UPDATE_LIST	1140
->>>>>>> a2818484
+#define	WT_STAT_CONN_EVICTION_FORCE_LONG_UPDATE_LIST	1154
 /*!
  * cache: forced eviction - pages selected because of too many deleted
  * items count
  */
-<<<<<<< HEAD
-#define	WT_STAT_CONN_EVICTION_FORCE_DELETE		1165
+#define	WT_STAT_CONN_EVICTION_FORCE_DELETE		1155
 /*! cache: forced eviction - pages selected count */
-#define	WT_STAT_CONN_EVICTION_FORCE			1166
+#define	WT_STAT_CONN_EVICTION_FORCE			1156
 /*! cache: forced eviction - pages selected unable to be evicted count */
-#define	WT_STAT_CONN_EVICTION_FORCE_FAIL		1167
+#define	WT_STAT_CONN_EVICTION_FORCE_FAIL		1157
 /*! cache: hazard pointer blocked page eviction */
-#define	WT_STAT_CONN_CACHE_EVICTION_BLOCKED_HAZARD	1168
+#define	WT_STAT_CONN_CACHE_EVICTION_BLOCKED_HAZARD	1158
 /*! cache: hazard pointer check calls */
-#define	WT_STAT_CONN_CACHE_HAZARD_CHECKS		1169
+#define	WT_STAT_CONN_CACHE_HAZARD_CHECKS		1159
 /*! cache: hazard pointer check entries walked */
-#define	WT_STAT_CONN_CACHE_HAZARD_WALKS			1170
+#define	WT_STAT_CONN_CACHE_HAZARD_WALKS			1160
 /*! cache: hazard pointer maximum array length */
-#define	WT_STAT_CONN_CACHE_HAZARD_MAX			1171
+#define	WT_STAT_CONN_CACHE_HAZARD_MAX			1161
 /*! cache: history store table insert calls */
-#define	WT_STAT_CONN_CACHE_HS_INSERT			1172
+#define	WT_STAT_CONN_CACHE_HS_INSERT			1162
 /*! cache: history store table insert calls that returned restart */
-#define	WT_STAT_CONN_CACHE_HS_INSERT_RESTART		1173
+#define	WT_STAT_CONN_CACHE_HS_INSERT_RESTART		1163
 /*! cache: history store table max on-disk size */
-#define	WT_STAT_CONN_CACHE_HS_ONDISK_MAX		1174
+#define	WT_STAT_CONN_CACHE_HS_ONDISK_MAX		1164
 /*! cache: history store table on-disk size */
-#define	WT_STAT_CONN_CACHE_HS_ONDISK			1175
+#define	WT_STAT_CONN_CACHE_HS_ONDISK			1165
 /*! cache: history store table reads */
-#define	WT_STAT_CONN_CACHE_HS_READ			1176
+#define	WT_STAT_CONN_CACHE_HS_READ			1166
 /*! cache: history store table reads missed */
-#define	WT_STAT_CONN_CACHE_HS_READ_MISS			1177
+#define	WT_STAT_CONN_CACHE_HS_READ_MISS			1167
 /*! cache: history store table reads requiring squashed modifies */
-#define	WT_STAT_CONN_CACHE_HS_READ_SQUASH		1178
-=======
-#define	WT_STAT_CONN_EVICTION_FORCE_DELETE		1141
-/*! cache: forced eviction - pages selected count */
-#define	WT_STAT_CONN_EVICTION_FORCE			1142
-/*! cache: forced eviction - pages selected unable to be evicted count */
-#define	WT_STAT_CONN_EVICTION_FORCE_FAIL		1143
-/*! cache: hazard pointer blocked page eviction */
-#define	WT_STAT_CONN_CACHE_EVICTION_BLOCKED_HAZARD	1144
-/*! cache: hazard pointer check calls */
-#define	WT_STAT_CONN_CACHE_HAZARD_CHECKS		1145
-/*! cache: hazard pointer check entries walked */
-#define	WT_STAT_CONN_CACHE_HAZARD_WALKS			1146
-/*! cache: hazard pointer maximum array length */
-#define	WT_STAT_CONN_CACHE_HAZARD_MAX			1147
-/*! cache: history store table insert calls */
-#define	WT_STAT_CONN_CACHE_HS_INSERT			1148
-/*! cache: history store table insert calls that returned restart */
-#define	WT_STAT_CONN_CACHE_HS_INSERT_RESTART		1149
-/*! cache: history store table max on-disk size */
-#define	WT_STAT_CONN_CACHE_HS_ONDISK_MAX		1150
-/*! cache: history store table on-disk size */
-#define	WT_STAT_CONN_CACHE_HS_ONDISK			1151
-/*! cache: history store table reads */
-#define	WT_STAT_CONN_CACHE_HS_READ			1152
-/*! cache: history store table reads missed */
-#define	WT_STAT_CONN_CACHE_HS_READ_MISS			1153
-/*! cache: history store table reads requiring squashed modifies */
-#define	WT_STAT_CONN_CACHE_HS_READ_SQUASH		1154
->>>>>>> a2818484
+#define	WT_STAT_CONN_CACHE_HS_READ_SQUASH		1168
 /*!
  * cache: history store table resolved updates without timestamps that
  * lose their durable timestamp
  */
-<<<<<<< HEAD
-#define	WT_STAT_CONN_CACHE_HS_ORDER_LOSE_DURABLE_TIMESTAMP	1179
-=======
-#define	WT_STAT_CONN_CACHE_HS_ORDER_LOSE_DURABLE_TIMESTAMP	1155
->>>>>>> a2818484
+#define	WT_STAT_CONN_CACHE_HS_ORDER_LOSE_DURABLE_TIMESTAMP	1169
 /*!
  * cache: history store table truncation by rollback to stable to remove
  * an unstable update
  */
-<<<<<<< HEAD
-#define	WT_STAT_CONN_CACHE_HS_KEY_TRUNCATE_RTS_UNSTABLE	1180
-=======
-#define	WT_STAT_CONN_CACHE_HS_KEY_TRUNCATE_RTS_UNSTABLE	1156
->>>>>>> a2818484
+#define	WT_STAT_CONN_CACHE_HS_KEY_TRUNCATE_RTS_UNSTABLE	1170
 /*!
  * cache: history store table truncation by rollback to stable to remove
  * an update
  */
-<<<<<<< HEAD
-#define	WT_STAT_CONN_CACHE_HS_KEY_TRUNCATE_RTS		1181
-=======
-#define	WT_STAT_CONN_CACHE_HS_KEY_TRUNCATE_RTS		1157
->>>>>>> a2818484
+#define	WT_STAT_CONN_CACHE_HS_KEY_TRUNCATE_RTS		1171
 /*!
  * cache: history store table truncation to remove all the keys of a
  * btree
  */
-<<<<<<< HEAD
-#define	WT_STAT_CONN_CACHE_HS_BTREE_TRUNCATE		1182
+#define	WT_STAT_CONN_CACHE_HS_BTREE_TRUNCATE		1172
 /*! cache: history store table truncation to remove an update */
-#define	WT_STAT_CONN_CACHE_HS_KEY_TRUNCATE		1183
-=======
-#define	WT_STAT_CONN_CACHE_HS_BTREE_TRUNCATE		1158
-/*! cache: history store table truncation to remove an update */
-#define	WT_STAT_CONN_CACHE_HS_KEY_TRUNCATE		1159
->>>>>>> a2818484
+#define	WT_STAT_CONN_CACHE_HS_KEY_TRUNCATE		1173
 /*!
  * cache: history store table truncation to remove range of updates due
  * to an update without a timestamp on data page
  */
-<<<<<<< HEAD
-#define	WT_STAT_CONN_CACHE_HS_ORDER_REMOVE		1184
-=======
-#define	WT_STAT_CONN_CACHE_HS_ORDER_REMOVE		1160
->>>>>>> a2818484
+#define	WT_STAT_CONN_CACHE_HS_ORDER_REMOVE		1174
 /*!
  * cache: history store table truncation to remove range of updates due
  * to key being removed from the data page during reconciliation
  */
-<<<<<<< HEAD
-#define	WT_STAT_CONN_CACHE_HS_KEY_TRUNCATE_ONPAGE_REMOVAL	1185
-=======
-#define	WT_STAT_CONN_CACHE_HS_KEY_TRUNCATE_ONPAGE_REMOVAL	1161
->>>>>>> a2818484
+#define	WT_STAT_CONN_CACHE_HS_KEY_TRUNCATE_ONPAGE_REMOVAL	1175
 /*!
  * cache: history store table truncations that would have happened in
  * non-dryrun mode
  */
-<<<<<<< HEAD
-#define	WT_STAT_CONN_CACHE_HS_BTREE_TRUNCATE_DRYRUN	1186
-=======
-#define	WT_STAT_CONN_CACHE_HS_BTREE_TRUNCATE_DRYRUN	1162
->>>>>>> a2818484
+#define	WT_STAT_CONN_CACHE_HS_BTREE_TRUNCATE_DRYRUN	1176
 /*!
  * cache: history store table truncations to remove an unstable update
  * that would have happened in non-dryrun mode
  */
-<<<<<<< HEAD
-#define	WT_STAT_CONN_CACHE_HS_KEY_TRUNCATE_RTS_UNSTABLE_DRYRUN	1187
-=======
-#define	WT_STAT_CONN_CACHE_HS_KEY_TRUNCATE_RTS_UNSTABLE_DRYRUN	1163
->>>>>>> a2818484
+#define	WT_STAT_CONN_CACHE_HS_KEY_TRUNCATE_RTS_UNSTABLE_DRYRUN	1177
 /*!
  * cache: history store table truncations to remove an update that would
  * have happened in non-dryrun mode
  */
-<<<<<<< HEAD
-#define	WT_STAT_CONN_CACHE_HS_KEY_TRUNCATE_RTS_DRYRUN	1188
-=======
-#define	WT_STAT_CONN_CACHE_HS_KEY_TRUNCATE_RTS_DRYRUN	1164
->>>>>>> a2818484
+#define	WT_STAT_CONN_CACHE_HS_KEY_TRUNCATE_RTS_DRYRUN	1178
 /*!
  * cache: history store table updates without timestamps fixed up by
  * reinserting with the fixed timestamp
  */
-<<<<<<< HEAD
-#define	WT_STAT_CONN_CACHE_HS_ORDER_REINSERT		1189
+#define	WT_STAT_CONN_CACHE_HS_ORDER_REINSERT		1179
 /*! cache: history store table writes requiring squashed modifies */
-#define	WT_STAT_CONN_CACHE_HS_WRITE_SQUASH		1190
+#define	WT_STAT_CONN_CACHE_HS_WRITE_SQUASH		1180
 /*! cache: in-memory page passed criteria to be split */
-#define	WT_STAT_CONN_CACHE_INMEM_SPLITTABLE		1191
+#define	WT_STAT_CONN_CACHE_INMEM_SPLITTABLE		1181
 /*! cache: in-memory page splits */
-#define	WT_STAT_CONN_CACHE_INMEM_SPLIT			1192
+#define	WT_STAT_CONN_CACHE_INMEM_SPLIT			1182
 /*! cache: internal page split blocked its eviction */
-#define	WT_STAT_CONN_CACHE_EVICTION_BLOCKED_INTERNAL_PAGE_SPLIT	1193
+#define	WT_STAT_CONN_CACHE_EVICTION_BLOCKED_INTERNAL_PAGE_SPLIT	1183
 /*! cache: internal pages evicted */
-#define	WT_STAT_CONN_CACHE_EVICTION_INTERNAL		1194
+#define	WT_STAT_CONN_CACHE_EVICTION_INTERNAL		1184
 /*! cache: internal pages queued for eviction */
-#define	WT_STAT_CONN_EVICTION_INTERNAL_PAGES_QUEUED	1195
+#define	WT_STAT_CONN_EVICTION_INTERNAL_PAGES_QUEUED	1185
 /*! cache: internal pages seen by eviction walk */
-#define	WT_STAT_CONN_EVICTION_INTERNAL_PAGES_SEEN	1196
+#define	WT_STAT_CONN_EVICTION_INTERNAL_PAGES_SEEN	1186
 /*! cache: internal pages seen by eviction walk that are already queued */
-#define	WT_STAT_CONN_EVICTION_INTERNAL_PAGES_ALREADY_QUEUED	1197
+#define	WT_STAT_CONN_EVICTION_INTERNAL_PAGES_ALREADY_QUEUED	1187
 /*! cache: internal pages split during eviction */
-#define	WT_STAT_CONN_CACHE_EVICTION_SPLIT_INTERNAL	1198
+#define	WT_STAT_CONN_CACHE_EVICTION_SPLIT_INTERNAL	1188
 /*! cache: leaf pages split during eviction */
-#define	WT_STAT_CONN_CACHE_EVICTION_SPLIT_LEAF		1199
-=======
-#define	WT_STAT_CONN_CACHE_HS_ORDER_REINSERT		1165
-/*! cache: history store table writes requiring squashed modifies */
-#define	WT_STAT_CONN_CACHE_HS_WRITE_SQUASH		1166
-/*! cache: in-memory page passed criteria to be split */
-#define	WT_STAT_CONN_CACHE_INMEM_SPLITTABLE		1167
-/*! cache: in-memory page splits */
-#define	WT_STAT_CONN_CACHE_INMEM_SPLIT			1168
-/*! cache: internal page split blocked its eviction */
-#define	WT_STAT_CONN_CACHE_EVICTION_BLOCKED_INTERNAL_PAGE_SPLIT	1169
-/*! cache: internal pages evicted */
-#define	WT_STAT_CONN_CACHE_EVICTION_INTERNAL		1170
-/*! cache: internal pages queued for eviction */
-#define	WT_STAT_CONN_EVICTION_INTERNAL_PAGES_QUEUED	1171
-/*! cache: internal pages seen by eviction walk */
-#define	WT_STAT_CONN_EVICTION_INTERNAL_PAGES_SEEN	1172
-/*! cache: internal pages seen by eviction walk that are already queued */
-#define	WT_STAT_CONN_EVICTION_INTERNAL_PAGES_ALREADY_QUEUED	1173
-/*! cache: internal pages split during eviction */
-#define	WT_STAT_CONN_CACHE_EVICTION_SPLIT_INTERNAL	1174
-/*! cache: leaf pages split during eviction */
-#define	WT_STAT_CONN_CACHE_EVICTION_SPLIT_LEAF		1175
->>>>>>> a2818484
+#define	WT_STAT_CONN_CACHE_EVICTION_SPLIT_LEAF		1189
 /*!
  * cache: locate a random in-mem ref by examining all entries on the root
  * page
  */
-<<<<<<< HEAD
-#define	WT_STAT_CONN_CACHE_EVICTION_RANDOM_SAMPLE_INMEM_ROOT	1200
+#define	WT_STAT_CONN_CACHE_EVICTION_RANDOM_SAMPLE_INMEM_ROOT	1190
 /*! cache: maximum bytes configured */
-#define	WT_STAT_CONN_CACHE_BYTES_MAX			1201
+#define	WT_STAT_CONN_CACHE_BYTES_MAX			1191
 /*! cache: maximum milliseconds spent at a single eviction */
-#define	WT_STAT_CONN_EVICTION_MAXIMUM_MILLISECONDS	1202
+#define	WT_STAT_CONN_EVICTION_MAXIMUM_MILLISECONDS	1192
 /*! cache: maximum page size seen at eviction */
-#define	WT_STAT_CONN_EVICTION_MAXIMUM_PAGE_SIZE		1203
+#define	WT_STAT_CONN_EVICTION_MAXIMUM_PAGE_SIZE		1193
 /*! cache: modified page evict attempts by application threads */
-#define	WT_STAT_CONN_EVICTION_APP_DIRTY_ATTEMPT		1204
+#define	WT_STAT_CONN_EVICTION_APP_DIRTY_ATTEMPT		1194
 /*! cache: modified page evict failures by application threads */
-#define	WT_STAT_CONN_EVICTION_APP_DIRTY_FAIL		1205
+#define	WT_STAT_CONN_EVICTION_APP_DIRTY_FAIL		1195
 /*! cache: modified pages evicted */
-#define	WT_STAT_CONN_CACHE_EVICTION_DIRTY		1206
+#define	WT_STAT_CONN_CACHE_EVICTION_DIRTY		1196
 /*! cache: multi-block reconciliation blocked whilst checkpoint is running */
-#define	WT_STAT_CONN_CACHE_EVICTION_BLOCKED_MULTI_BLOCK_RECONCILIATION_DURING_CHECKPOINT	1207
+#define	WT_STAT_CONN_CACHE_EVICTION_BLOCKED_MULTI_BLOCK_RECONCILIATION_DURING_CHECKPOINT	1197
 /*! cache: npos read - had to walk this many pages */
-#define	WT_STAT_CONN_NPOS_READ_WALK_MAX			1208
+#define	WT_STAT_CONN_NPOS_READ_WALK_MAX			1198
 /*! cache: number of pages read that had deltas attached */
-#define	WT_STAT_CONN_CACHE_READ_DELTA			1209
+#define	WT_STAT_CONN_CACHE_READ_DELTA			1199
 /*! cache: operations timed out waiting for space in cache */
-#define	WT_STAT_CONN_EVICTION_TIMED_OUT_OPS		1210
-=======
-#define	WT_STAT_CONN_CACHE_EVICTION_RANDOM_SAMPLE_INMEM_ROOT	1176
-/*! cache: maximum bytes configured */
-#define	WT_STAT_CONN_CACHE_BYTES_MAX			1177
-/*! cache: maximum milliseconds spent at a single eviction */
-#define	WT_STAT_CONN_EVICTION_MAXIMUM_MILLISECONDS	1178
-/*! cache: maximum page size seen at eviction */
-#define	WT_STAT_CONN_EVICTION_MAXIMUM_PAGE_SIZE		1179
-/*! cache: modified page evict attempts by application threads */
-#define	WT_STAT_CONN_EVICTION_APP_DIRTY_ATTEMPT		1180
-/*! cache: modified page evict failures by application threads */
-#define	WT_STAT_CONN_EVICTION_APP_DIRTY_FAIL		1181
-/*! cache: modified pages evicted */
-#define	WT_STAT_CONN_CACHE_EVICTION_DIRTY		1182
-/*! cache: multi-block reconciliation blocked whilst checkpoint is running */
-#define	WT_STAT_CONN_CACHE_EVICTION_BLOCKED_MULTI_BLOCK_RECONCILIATION_DURING_CHECKPOINT	1183
-/*! cache: npos read - had to walk this many pages */
-#define	WT_STAT_CONN_NPOS_READ_WALK_MAX			1184
-/*! cache: operations timed out waiting for space in cache */
-#define	WT_STAT_CONN_EVICTION_TIMED_OUT_OPS		1185
->>>>>>> a2818484
+#define	WT_STAT_CONN_EVICTION_TIMED_OUT_OPS		1200
 /*!
  * cache: overflow keys on a multiblock row-store page blocked its
  * eviction
  */
-<<<<<<< HEAD
-#define	WT_STAT_CONN_CACHE_EVICTION_BLOCKED_OVERFLOW_KEYS	1211
+#define	WT_STAT_CONN_CACHE_EVICTION_BLOCKED_OVERFLOW_KEYS	1201
 /*! cache: overflow pages read into cache */
-#define	WT_STAT_CONN_CACHE_READ_OVERFLOW		1212
+#define	WT_STAT_CONN_CACHE_READ_OVERFLOW		1202
 /*! cache: page evict attempts by application threads */
-#define	WT_STAT_CONN_EVICTION_APP_ATTEMPT		1213
+#define	WT_STAT_CONN_EVICTION_APP_ATTEMPT		1203
 /*! cache: page evict failures by application threads */
-#define	WT_STAT_CONN_EVICTION_APP_FAIL			1214
+#define	WT_STAT_CONN_EVICTION_APP_FAIL			1204
 /*! cache: page split during eviction deepened the tree */
-#define	WT_STAT_CONN_CACHE_EVICTION_DEEPEN		1215
+#define	WT_STAT_CONN_CACHE_EVICTION_DEEPEN		1205
 /*! cache: page written requiring history store records */
-#define	WT_STAT_CONN_CACHE_WRITE_HS			1216
+#define	WT_STAT_CONN_CACHE_WRITE_HS			1206
 /*! cache: pages considered for eviction that were brought in by pre-fetch */
-#define	WT_STAT_CONN_EVICTION_CONSIDER_PREFETCH		1217
+#define	WT_STAT_CONN_EVICTION_CONSIDER_PREFETCH		1207
 /*! cache: pages currently held in the cache */
-#define	WT_STAT_CONN_CACHE_PAGES_INUSE			1218
+#define	WT_STAT_CONN_CACHE_PAGES_INUSE			1208
 /*! cache: pages dirtied due to obsolete time window by eviction */
-#define	WT_STAT_CONN_CACHE_EVICTION_DIRTY_OBSOLETE_TW	1219
+#define	WT_STAT_CONN_CACHE_EVICTION_DIRTY_OBSOLETE_TW	1209
 /*! cache: pages evicted in parallel with checkpoint */
-#define	WT_STAT_CONN_EVICTION_PAGES_IN_PARALLEL_WITH_CHECKPOINT	1220
+#define	WT_STAT_CONN_EVICTION_PAGES_IN_PARALLEL_WITH_CHECKPOINT	1210
 /*! cache: pages queued for eviction */
-#define	WT_STAT_CONN_EVICTION_PAGES_ORDINARY_QUEUED	1221
+#define	WT_STAT_CONN_EVICTION_PAGES_ORDINARY_QUEUED	1211
 /*! cache: pages queued for eviction post lru sorting */
-#define	WT_STAT_CONN_EVICTION_PAGES_QUEUED_POST_LRU	1222
+#define	WT_STAT_CONN_EVICTION_PAGES_QUEUED_POST_LRU	1212
 /*! cache: pages queued for urgent eviction */
-#define	WT_STAT_CONN_EVICTION_PAGES_QUEUED_URGENT	1223
+#define	WT_STAT_CONN_EVICTION_PAGES_QUEUED_URGENT	1213
 /*! cache: pages queued for urgent eviction during walk */
-#define	WT_STAT_CONN_EVICTION_PAGES_QUEUED_OLDEST	1224
-=======
-#define	WT_STAT_CONN_CACHE_EVICTION_BLOCKED_OVERFLOW_KEYS	1186
-/*! cache: overflow pages read into cache */
-#define	WT_STAT_CONN_CACHE_READ_OVERFLOW		1187
-/*! cache: page evict attempts by application threads */
-#define	WT_STAT_CONN_EVICTION_APP_ATTEMPT		1188
-/*! cache: page evict failures by application threads */
-#define	WT_STAT_CONN_EVICTION_APP_FAIL			1189
-/*! cache: page split during eviction deepened the tree */
-#define	WT_STAT_CONN_CACHE_EVICTION_DEEPEN		1190
-/*! cache: page written requiring history store records */
-#define	WT_STAT_CONN_CACHE_WRITE_HS			1191
-/*! cache: pages considered for eviction that were brought in by pre-fetch */
-#define	WT_STAT_CONN_EVICTION_CONSIDER_PREFETCH		1192
-/*! cache: pages currently held in the cache */
-#define	WT_STAT_CONN_CACHE_PAGES_INUSE			1193
-/*! cache: pages dirtied due to obsolete time window by eviction */
-#define	WT_STAT_CONN_CACHE_EVICTION_DIRTY_OBSOLETE_TW	1194
-/*! cache: pages evicted in parallel with checkpoint */
-#define	WT_STAT_CONN_EVICTION_PAGES_IN_PARALLEL_WITH_CHECKPOINT	1195
-/*! cache: pages queued for eviction */
-#define	WT_STAT_CONN_EVICTION_PAGES_ORDINARY_QUEUED	1196
-/*! cache: pages queued for eviction post lru sorting */
-#define	WT_STAT_CONN_EVICTION_PAGES_QUEUED_POST_LRU	1197
-/*! cache: pages queued for urgent eviction */
-#define	WT_STAT_CONN_EVICTION_PAGES_QUEUED_URGENT	1198
-/*! cache: pages queued for urgent eviction during walk */
-#define	WT_STAT_CONN_EVICTION_PAGES_QUEUED_OLDEST	1199
->>>>>>> a2818484
+#define	WT_STAT_CONN_EVICTION_PAGES_QUEUED_OLDEST	1214
 /*!
  * cache: pages queued for urgent eviction from history store due to high
  * dirty content
  */
-<<<<<<< HEAD
-#define	WT_STAT_CONN_EVICTION_PAGES_QUEUED_URGENT_HS_DIRTY	1225
+#define	WT_STAT_CONN_EVICTION_PAGES_QUEUED_URGENT_HS_DIRTY	1215
 /*! cache: pages read into cache */
-#define	WT_STAT_CONN_CACHE_READ				1226
+#define	WT_STAT_CONN_CACHE_READ				1216
 /*! cache: pages read into cache after truncate */
-#define	WT_STAT_CONN_CACHE_READ_DELETED			1227
+#define	WT_STAT_CONN_CACHE_READ_DELETED			1217
 /*! cache: pages read into cache after truncate in prepare state */
-#define	WT_STAT_CONN_CACHE_READ_DELETED_PREPARED	1228
+#define	WT_STAT_CONN_CACHE_READ_DELETED_PREPARED	1218
 /*! cache: pages read into cache by checkpoint */
-#define	WT_STAT_CONN_CACHE_READ_CHECKPOINT		1229
-=======
-#define	WT_STAT_CONN_EVICTION_PAGES_QUEUED_URGENT_HS_DIRTY	1200
-/*! cache: pages read into cache */
-#define	WT_STAT_CONN_CACHE_READ				1201
-/*! cache: pages read into cache after truncate */
-#define	WT_STAT_CONN_CACHE_READ_DELETED			1202
-/*! cache: pages read into cache after truncate in prepare state */
-#define	WT_STAT_CONN_CACHE_READ_DELETED_PREPARED	1203
-/*! cache: pages read into cache by checkpoint */
-#define	WT_STAT_CONN_CACHE_READ_CHECKPOINT		1204
->>>>>>> a2818484
+#define	WT_STAT_CONN_CACHE_READ_CHECKPOINT		1219
 /*!
  * cache: pages removed from the ordinary queue to be queued for urgent
  * eviction
  */
-<<<<<<< HEAD
-#define	WT_STAT_CONN_EVICTION_CLEAR_ORDINARY		1230
+#define	WT_STAT_CONN_EVICTION_CLEAR_ORDINARY		1220
 /*! cache: pages requested from the cache */
-#define	WT_STAT_CONN_CACHE_PAGES_REQUESTED		1231
+#define	WT_STAT_CONN_CACHE_PAGES_REQUESTED		1221
 /*! cache: pages requested from the cache due to pre-fetch */
-#define	WT_STAT_CONN_CACHE_PAGES_PREFETCH		1232
+#define	WT_STAT_CONN_CACHE_PAGES_PREFETCH		1222
 /*! cache: pages seen by eviction walk */
-#define	WT_STAT_CONN_CACHE_EVICTION_PAGES_SEEN		1233
+#define	WT_STAT_CONN_CACHE_EVICTION_PAGES_SEEN		1223
 /*! cache: pages seen by eviction walk that are already queued */
-#define	WT_STAT_CONN_EVICTION_PAGES_ALREADY_QUEUED	1234
+#define	WT_STAT_CONN_EVICTION_PAGES_ALREADY_QUEUED	1224
 /*! cache: pages selected for eviction unable to be evicted */
-#define	WT_STAT_CONN_EVICTION_FAIL			1235
-=======
-#define	WT_STAT_CONN_EVICTION_CLEAR_ORDINARY		1205
-/*! cache: pages requested from the cache */
-#define	WT_STAT_CONN_CACHE_PAGES_REQUESTED		1206
-/*! cache: pages requested from the cache due to pre-fetch */
-#define	WT_STAT_CONN_CACHE_PAGES_PREFETCH		1207
-/*! cache: pages seen by eviction walk */
-#define	WT_STAT_CONN_CACHE_EVICTION_PAGES_SEEN		1208
-/*! cache: pages seen by eviction walk that are already queued */
-#define	WT_STAT_CONN_EVICTION_PAGES_ALREADY_QUEUED	1209
-/*! cache: pages selected for eviction unable to be evicted */
-#define	WT_STAT_CONN_EVICTION_FAIL			1210
->>>>>>> a2818484
+#define	WT_STAT_CONN_EVICTION_FAIL			1225
 /*!
  * cache: pages selected for eviction unable to be evicted because of
  * active children on an internal page
  */
-<<<<<<< HEAD
-#define	WT_STAT_CONN_EVICTION_FAIL_ACTIVE_CHILDREN_ON_AN_INTERNAL_PAGE	1236
-=======
-#define	WT_STAT_CONN_EVICTION_FAIL_ACTIVE_CHILDREN_ON_AN_INTERNAL_PAGE	1211
->>>>>>> a2818484
+#define	WT_STAT_CONN_EVICTION_FAIL_ACTIVE_CHILDREN_ON_AN_INTERNAL_PAGE	1226
 /*!
  * cache: pages selected for eviction unable to be evicted because of
  * failure in reconciliation
  */
-<<<<<<< HEAD
-#define	WT_STAT_CONN_EVICTION_FAIL_IN_RECONCILIATION	1237
-=======
-#define	WT_STAT_CONN_EVICTION_FAIL_IN_RECONCILIATION	1212
->>>>>>> a2818484
+#define	WT_STAT_CONN_EVICTION_FAIL_IN_RECONCILIATION	1227
 /*!
  * cache: pages selected for eviction unable to be evicted because of
  * race between checkpoint and updates without timestamps
  */
-<<<<<<< HEAD
-#define	WT_STAT_CONN_EVICTION_FAIL_CHECKPOINT_NO_TS	1238
+#define	WT_STAT_CONN_EVICTION_FAIL_CHECKPOINT_NO_TS	1228
 /*! cache: pages walked for eviction */
-#define	WT_STAT_CONN_EVICTION_WALK			1239
+#define	WT_STAT_CONN_EVICTION_WALK			1229
 /*! cache: pages written from cache */
-#define	WT_STAT_CONN_CACHE_WRITE			1240
+#define	WT_STAT_CONN_CACHE_WRITE			1230
 /*! cache: pages written requiring in-memory restoration */
-#define	WT_STAT_CONN_CACHE_WRITE_RESTORE		1241
+#define	WT_STAT_CONN_CACHE_WRITE_RESTORE		1231
 /*! cache: percentage overhead */
-#define	WT_STAT_CONN_CACHE_OVERHEAD			1242
+#define	WT_STAT_CONN_CACHE_OVERHEAD			1232
 /*! cache: recent modification of a page blocked its eviction */
-#define	WT_STAT_CONN_CACHE_EVICTION_BLOCKED_RECENTLY_MODIFIED	1243
+#define	WT_STAT_CONN_CACHE_EVICTION_BLOCKED_RECENTLY_MODIFIED	1233
 /*! cache: reverse splits performed */
-#define	WT_STAT_CONN_CACHE_REVERSE_SPLITS		1244
-=======
-#define	WT_STAT_CONN_EVICTION_FAIL_CHECKPOINT_NO_TS	1213
-/*! cache: pages walked for eviction */
-#define	WT_STAT_CONN_EVICTION_WALK			1214
-/*! cache: pages written from cache */
-#define	WT_STAT_CONN_CACHE_WRITE			1215
-/*! cache: pages written requiring in-memory restoration */
-#define	WT_STAT_CONN_CACHE_WRITE_RESTORE		1216
-/*! cache: percentage overhead */
-#define	WT_STAT_CONN_CACHE_OVERHEAD			1217
-/*! cache: recent modification of a page blocked its eviction */
-#define	WT_STAT_CONN_CACHE_EVICTION_BLOCKED_RECENTLY_MODIFIED	1218
-/*! cache: reverse splits performed */
-#define	WT_STAT_CONN_CACHE_REVERSE_SPLITS		1219
->>>>>>> a2818484
+#define	WT_STAT_CONN_CACHE_REVERSE_SPLITS		1234
 /*!
  * cache: reverse splits skipped because of VLCS namespace gap
  * restrictions
  */
-<<<<<<< HEAD
-#define	WT_STAT_CONN_CACHE_REVERSE_SPLITS_SKIPPED_VLCS	1245
+#define	WT_STAT_CONN_CACHE_REVERSE_SPLITS_SKIPPED_VLCS	1235
 /*! cache: the number of times full update inserted to history store */
-#define	WT_STAT_CONN_CACHE_HS_INSERT_FULL_UPDATE	1246
+#define	WT_STAT_CONN_CACHE_HS_INSERT_FULL_UPDATE	1236
 /*! cache: the number of times reverse modify inserted to history store */
-#define	WT_STAT_CONN_CACHE_HS_INSERT_REVERSE_MODIFY	1247
-=======
-#define	WT_STAT_CONN_CACHE_REVERSE_SPLITS_SKIPPED_VLCS	1220
-/*! cache: the number of times full update inserted to history store */
-#define	WT_STAT_CONN_CACHE_HS_INSERT_FULL_UPDATE	1221
-/*! cache: the number of times reverse modify inserted to history store */
-#define	WT_STAT_CONN_CACHE_HS_INSERT_REVERSE_MODIFY	1222
->>>>>>> a2818484
+#define	WT_STAT_CONN_CACHE_HS_INSERT_REVERSE_MODIFY	1237
 /*!
  * cache: total milliseconds spent inside reentrant history store
  * evictions in a reconciliation
  */
-<<<<<<< HEAD
-#define	WT_STAT_CONN_EVICTION_REENTRY_HS_EVICTION_MILLISECONDS	1248
+#define	WT_STAT_CONN_EVICTION_REENTRY_HS_EVICTION_MILLISECONDS	1238
 /*! cache: tracked bytes belonging to internal pages in the cache */
-#define	WT_STAT_CONN_CACHE_BYTES_INTERNAL		1249
+#define	WT_STAT_CONN_CACHE_BYTES_INTERNAL		1239
 /*! cache: tracked bytes belonging to leaf pages in the cache */
-#define	WT_STAT_CONN_CACHE_BYTES_LEAF			1250
+#define	WT_STAT_CONN_CACHE_BYTES_LEAF			1240
 /*! cache: tracked dirty bytes in the cache */
-#define	WT_STAT_CONN_CACHE_BYTES_DIRTY			1251
+#define	WT_STAT_CONN_CACHE_BYTES_DIRTY			1241
 /*! cache: tracked dirty internal page bytes in the cache */
-#define	WT_STAT_CONN_CACHE_BYTES_DIRTY_INTERNAL		1252
+#define	WT_STAT_CONN_CACHE_BYTES_DIRTY_INTERNAL		1242
 /*! cache: tracked dirty leaf page bytes in the cache */
-#define	WT_STAT_CONN_CACHE_BYTES_DIRTY_LEAF		1253
+#define	WT_STAT_CONN_CACHE_BYTES_DIRTY_LEAF		1243
 /*! cache: tracked dirty pages in the cache */
-#define	WT_STAT_CONN_CACHE_PAGES_DIRTY			1254
+#define	WT_STAT_CONN_CACHE_PAGES_DIRTY			1244
 /*! cache: uncommitted truncate blocked page eviction */
-#define	WT_STAT_CONN_CACHE_EVICTION_BLOCKED_UNCOMMITTED_TRUNCATE	1255
+#define	WT_STAT_CONN_CACHE_EVICTION_BLOCKED_UNCOMMITTED_TRUNCATE	1245
 /*! cache: unmodified pages evicted */
-#define	WT_STAT_CONN_CACHE_EVICTION_CLEAN		1256
+#define	WT_STAT_CONN_CACHE_EVICTION_CLEAN		1246
 /*! capacity: background fsync file handles considered */
-#define	WT_STAT_CONN_FSYNC_ALL_FH_TOTAL			1257
+#define	WT_STAT_CONN_FSYNC_ALL_FH_TOTAL			1247
 /*! capacity: background fsync file handles synced */
-#define	WT_STAT_CONN_FSYNC_ALL_FH			1258
+#define	WT_STAT_CONN_FSYNC_ALL_FH			1248
 /*! capacity: background fsync time (msecs) */
-#define	WT_STAT_CONN_FSYNC_ALL_TIME			1259
+#define	WT_STAT_CONN_FSYNC_ALL_TIME			1249
 /*! capacity: bytes read */
-#define	WT_STAT_CONN_CAPACITY_BYTES_READ		1260
+#define	WT_STAT_CONN_CAPACITY_BYTES_READ		1250
 /*! capacity: bytes written for checkpoint */
-#define	WT_STAT_CONN_CAPACITY_BYTES_CKPT		1261
+#define	WT_STAT_CONN_CAPACITY_BYTES_CKPT		1251
 /*! capacity: bytes written for chunk cache */
-#define	WT_STAT_CONN_CAPACITY_BYTES_CHUNKCACHE		1262
+#define	WT_STAT_CONN_CAPACITY_BYTES_CHUNKCACHE		1252
 /*! capacity: bytes written for eviction */
-#define	WT_STAT_CONN_CAPACITY_BYTES_EVICT		1263
+#define	WT_STAT_CONN_CAPACITY_BYTES_EVICT		1253
 /*! capacity: bytes written for log */
-#define	WT_STAT_CONN_CAPACITY_BYTES_LOG			1264
+#define	WT_STAT_CONN_CAPACITY_BYTES_LOG			1254
 /*! capacity: bytes written total */
-#define	WT_STAT_CONN_CAPACITY_BYTES_WRITTEN		1265
+#define	WT_STAT_CONN_CAPACITY_BYTES_WRITTEN		1255
 /*! capacity: threshold to call fsync */
-#define	WT_STAT_CONN_CAPACITY_THRESHOLD			1266
+#define	WT_STAT_CONN_CAPACITY_THRESHOLD			1256
 /*! capacity: time waiting due to total capacity (usecs) */
-#define	WT_STAT_CONN_CAPACITY_TIME_TOTAL		1267
+#define	WT_STAT_CONN_CAPACITY_TIME_TOTAL		1257
 /*! capacity: time waiting during checkpoint (usecs) */
-#define	WT_STAT_CONN_CAPACITY_TIME_CKPT			1268
+#define	WT_STAT_CONN_CAPACITY_TIME_CKPT			1258
 /*! capacity: time waiting during eviction (usecs) */
-#define	WT_STAT_CONN_CAPACITY_TIME_EVICT		1269
+#define	WT_STAT_CONN_CAPACITY_TIME_EVICT		1259
 /*! capacity: time waiting during logging (usecs) */
-#define	WT_STAT_CONN_CAPACITY_TIME_LOG			1270
+#define	WT_STAT_CONN_CAPACITY_TIME_LOG			1260
 /*! capacity: time waiting during read (usecs) */
-#define	WT_STAT_CONN_CAPACITY_TIME_READ			1271
+#define	WT_STAT_CONN_CAPACITY_TIME_READ			1261
 /*! capacity: time waiting for chunk cache IO bandwidth (usecs) */
-#define	WT_STAT_CONN_CAPACITY_TIME_CHUNKCACHE		1272
+#define	WT_STAT_CONN_CAPACITY_TIME_CHUNKCACHE		1262
 /*! checkpoint: checkpoint cleanup successful calls */
-#define	WT_STAT_CONN_CHECKPOINT_CLEANUP_SUCCESS		1273
+#define	WT_STAT_CONN_CHECKPOINT_CLEANUP_SUCCESS		1263
 /*! checkpoint: checkpoint has acquired a snapshot for its transaction */
-#define	WT_STAT_CONN_CHECKPOINT_SNAPSHOT_ACQUIRED	1274
+#define	WT_STAT_CONN_CHECKPOINT_SNAPSHOT_ACQUIRED	1264
 /*! checkpoint: checkpoints skipped because database was clean */
-#define	WT_STAT_CONN_CHECKPOINT_SKIPPED			1275
+#define	WT_STAT_CONN_CHECKPOINT_SKIPPED			1265
 /*! checkpoint: fsync calls after allocating the transaction ID */
-#define	WT_STAT_CONN_CHECKPOINT_FSYNC_POST		1276
+#define	WT_STAT_CONN_CHECKPOINT_FSYNC_POST		1266
 /*! checkpoint: fsync duration after allocating the transaction ID (usecs) */
-#define	WT_STAT_CONN_CHECKPOINT_FSYNC_POST_DURATION	1277
+#define	WT_STAT_CONN_CHECKPOINT_FSYNC_POST_DURATION	1267
 /*! checkpoint: generation */
-#define	WT_STAT_CONN_CHECKPOINT_GENERATION		1278
+#define	WT_STAT_CONN_CHECKPOINT_GENERATION		1268
 /*! checkpoint: max time (msecs) */
-#define	WT_STAT_CONN_CHECKPOINT_TIME_MAX		1279
+#define	WT_STAT_CONN_CHECKPOINT_TIME_MAX		1269
 /*! checkpoint: min time (msecs) */
-#define	WT_STAT_CONN_CHECKPOINT_TIME_MIN		1280
-=======
-#define	WT_STAT_CONN_EVICTION_REENTRY_HS_EVICTION_MILLISECONDS	1223
-/*! cache: tracked bytes belonging to internal pages in the cache */
-#define	WT_STAT_CONN_CACHE_BYTES_INTERNAL		1224
-/*! cache: tracked bytes belonging to leaf pages in the cache */
-#define	WT_STAT_CONN_CACHE_BYTES_LEAF			1225
-/*! cache: tracked dirty bytes in the cache */
-#define	WT_STAT_CONN_CACHE_BYTES_DIRTY			1226
-/*! cache: tracked dirty internal page bytes in the cache */
-#define	WT_STAT_CONN_CACHE_BYTES_DIRTY_INTERNAL		1227
-/*! cache: tracked dirty leaf page bytes in the cache */
-#define	WT_STAT_CONN_CACHE_BYTES_DIRTY_LEAF		1228
-/*! cache: tracked dirty pages in the cache */
-#define	WT_STAT_CONN_CACHE_PAGES_DIRTY			1229
-/*! cache: uncommitted truncate blocked page eviction */
-#define	WT_STAT_CONN_CACHE_EVICTION_BLOCKED_UNCOMMITTED_TRUNCATE	1230
-/*! cache: unmodified pages evicted */
-#define	WT_STAT_CONN_CACHE_EVICTION_CLEAN		1231
-/*! capacity: background fsync file handles considered */
-#define	WT_STAT_CONN_FSYNC_ALL_FH_TOTAL			1232
-/*! capacity: background fsync file handles synced */
-#define	WT_STAT_CONN_FSYNC_ALL_FH			1233
-/*! capacity: background fsync time (msecs) */
-#define	WT_STAT_CONN_FSYNC_ALL_TIME			1234
-/*! capacity: bytes read */
-#define	WT_STAT_CONN_CAPACITY_BYTES_READ		1235
-/*! capacity: bytes written for checkpoint */
-#define	WT_STAT_CONN_CAPACITY_BYTES_CKPT		1236
-/*! capacity: bytes written for chunk cache */
-#define	WT_STAT_CONN_CAPACITY_BYTES_CHUNKCACHE		1237
-/*! capacity: bytes written for eviction */
-#define	WT_STAT_CONN_CAPACITY_BYTES_EVICT		1238
-/*! capacity: bytes written for log */
-#define	WT_STAT_CONN_CAPACITY_BYTES_LOG			1239
-/*! capacity: bytes written total */
-#define	WT_STAT_CONN_CAPACITY_BYTES_WRITTEN		1240
-/*! capacity: threshold to call fsync */
-#define	WT_STAT_CONN_CAPACITY_THRESHOLD			1241
-/*! capacity: time waiting due to total capacity (usecs) */
-#define	WT_STAT_CONN_CAPACITY_TIME_TOTAL		1242
-/*! capacity: time waiting during checkpoint (usecs) */
-#define	WT_STAT_CONN_CAPACITY_TIME_CKPT			1243
-/*! capacity: time waiting during eviction (usecs) */
-#define	WT_STAT_CONN_CAPACITY_TIME_EVICT		1244
-/*! capacity: time waiting during logging (usecs) */
-#define	WT_STAT_CONN_CAPACITY_TIME_LOG			1245
-/*! capacity: time waiting during read (usecs) */
-#define	WT_STAT_CONN_CAPACITY_TIME_READ			1246
-/*! capacity: time waiting for chunk cache IO bandwidth (usecs) */
-#define	WT_STAT_CONN_CAPACITY_TIME_CHUNKCACHE		1247
-/*! checkpoint: checkpoint cleanup successful calls */
-#define	WT_STAT_CONN_CHECKPOINT_CLEANUP_SUCCESS		1248
-/*! checkpoint: checkpoint has acquired a snapshot for its transaction */
-#define	WT_STAT_CONN_CHECKPOINT_SNAPSHOT_ACQUIRED	1249
-/*! checkpoint: checkpoints skipped because database was clean */
-#define	WT_STAT_CONN_CHECKPOINT_SKIPPED			1250
-/*! checkpoint: fsync calls after allocating the transaction ID */
-#define	WT_STAT_CONN_CHECKPOINT_FSYNC_POST		1251
-/*! checkpoint: fsync duration after allocating the transaction ID (usecs) */
-#define	WT_STAT_CONN_CHECKPOINT_FSYNC_POST_DURATION	1252
-/*! checkpoint: generation */
-#define	WT_STAT_CONN_CHECKPOINT_GENERATION		1253
-/*! checkpoint: max time (msecs) */
-#define	WT_STAT_CONN_CHECKPOINT_TIME_MAX		1254
-/*! checkpoint: min time (msecs) */
-#define	WT_STAT_CONN_CHECKPOINT_TIME_MIN		1255
->>>>>>> a2818484
+#define	WT_STAT_CONN_CHECKPOINT_TIME_MIN		1270
 /*!
  * checkpoint: most recent duration for checkpoint dropping all handles
  * (usecs)
  */
-<<<<<<< HEAD
-#define	WT_STAT_CONN_CHECKPOINT_HANDLE_DROP_DURATION	1281
+#define	WT_STAT_CONN_CHECKPOINT_HANDLE_DROP_DURATION	1271
 /*! checkpoint: most recent duration for gathering all handles (usecs) */
-#define	WT_STAT_CONN_CHECKPOINT_HANDLE_DURATION		1282
+#define	WT_STAT_CONN_CHECKPOINT_HANDLE_DURATION		1272
 /*! checkpoint: most recent duration for gathering applied handles (usecs) */
-#define	WT_STAT_CONN_CHECKPOINT_HANDLE_APPLY_DURATION	1283
+#define	WT_STAT_CONN_CHECKPOINT_HANDLE_APPLY_DURATION	1273
 /*! checkpoint: most recent duration for gathering skipped handles (usecs) */
-#define	WT_STAT_CONN_CHECKPOINT_HANDLE_SKIP_DURATION	1284
+#define	WT_STAT_CONN_CHECKPOINT_HANDLE_SKIP_DURATION	1274
 /*! checkpoint: most recent duration for handles metadata checked (usecs) */
-#define	WT_STAT_CONN_CHECKPOINT_HANDLE_META_CHECK_DURATION	1285
+#define	WT_STAT_CONN_CHECKPOINT_HANDLE_META_CHECK_DURATION	1275
 /*! checkpoint: most recent duration for locking the handles (usecs) */
-#define	WT_STAT_CONN_CHECKPOINT_HANDLE_LOCK_DURATION	1286
+#define	WT_STAT_CONN_CHECKPOINT_HANDLE_LOCK_DURATION	1276
 /*! checkpoint: most recent handles applied */
-#define	WT_STAT_CONN_CHECKPOINT_HANDLE_APPLIED		1287
+#define	WT_STAT_CONN_CHECKPOINT_HANDLE_APPLIED		1277
 /*! checkpoint: most recent handles checkpoint dropped */
-#define	WT_STAT_CONN_CHECKPOINT_HANDLE_DROPPED		1288
+#define	WT_STAT_CONN_CHECKPOINT_HANDLE_DROPPED		1278
 /*! checkpoint: most recent handles metadata checked */
-#define	WT_STAT_CONN_CHECKPOINT_HANDLE_META_CHECKED	1289
+#define	WT_STAT_CONN_CHECKPOINT_HANDLE_META_CHECKED	1279
 /*! checkpoint: most recent handles metadata locked */
-#define	WT_STAT_CONN_CHECKPOINT_HANDLE_LOCKED		1290
+#define	WT_STAT_CONN_CHECKPOINT_HANDLE_LOCKED		1280
 /*! checkpoint: most recent handles skipped */
-#define	WT_STAT_CONN_CHECKPOINT_HANDLE_SKIPPED		1291
+#define	WT_STAT_CONN_CHECKPOINT_HANDLE_SKIPPED		1281
 /*! checkpoint: most recent handles walked */
-#define	WT_STAT_CONN_CHECKPOINT_HANDLE_WALKED		1292
+#define	WT_STAT_CONN_CHECKPOINT_HANDLE_WALKED		1282
 /*! checkpoint: most recent time (msecs) */
-#define	WT_STAT_CONN_CHECKPOINT_TIME_RECENT		1293
+#define	WT_STAT_CONN_CHECKPOINT_TIME_RECENT		1283
 /*! checkpoint: number of checkpoints started by api */
-#define	WT_STAT_CONN_CHECKPOINTS_API			1294
+#define	WT_STAT_CONN_CHECKPOINTS_API			1284
 /*! checkpoint: number of checkpoints started by compaction */
-#define	WT_STAT_CONN_CHECKPOINTS_COMPACT		1295
+#define	WT_STAT_CONN_CHECKPOINTS_COMPACT		1285
 /*! checkpoint: number of files synced */
-#define	WT_STAT_CONN_CHECKPOINT_SYNC			1296
+#define	WT_STAT_CONN_CHECKPOINT_SYNC			1286
 /*! checkpoint: number of handles visited after writes complete */
-#define	WT_STAT_CONN_CHECKPOINT_PRESYNC			1297
+#define	WT_STAT_CONN_CHECKPOINT_PRESYNC			1287
 /*! checkpoint: number of history store pages caused to be reconciled */
-#define	WT_STAT_CONN_CHECKPOINT_HS_PAGES_RECONCILED	1298
+#define	WT_STAT_CONN_CHECKPOINT_HS_PAGES_RECONCILED	1288
 /*! checkpoint: number of internal pages visited */
-#define	WT_STAT_CONN_CHECKPOINT_PAGES_VISITED_INTERNAL	1299
+#define	WT_STAT_CONN_CHECKPOINT_PAGES_VISITED_INTERNAL	1289
 /*! checkpoint: number of leaf pages visited */
-#define	WT_STAT_CONN_CHECKPOINT_PAGES_VISITED_LEAF	1300
+#define	WT_STAT_CONN_CHECKPOINT_PAGES_VISITED_LEAF	1290
 /*! checkpoint: number of pages caused to be reconciled */
-#define	WT_STAT_CONN_CHECKPOINT_PAGES_RECONCILED	1301
+#define	WT_STAT_CONN_CHECKPOINT_PAGES_RECONCILED	1291
 /*! checkpoint: pages added for eviction during checkpoint cleanup */
-#define	WT_STAT_CONN_CHECKPOINT_CLEANUP_PAGES_EVICT	1302
-=======
-#define	WT_STAT_CONN_CHECKPOINT_HANDLE_DROP_DURATION	1256
-/*! checkpoint: most recent duration for gathering all handles (usecs) */
-#define	WT_STAT_CONN_CHECKPOINT_HANDLE_DURATION		1257
-/*! checkpoint: most recent duration for gathering applied handles (usecs) */
-#define	WT_STAT_CONN_CHECKPOINT_HANDLE_APPLY_DURATION	1258
-/*! checkpoint: most recent duration for gathering skipped handles (usecs) */
-#define	WT_STAT_CONN_CHECKPOINT_HANDLE_SKIP_DURATION	1259
-/*! checkpoint: most recent duration for handles metadata checked (usecs) */
-#define	WT_STAT_CONN_CHECKPOINT_HANDLE_META_CHECK_DURATION	1260
-/*! checkpoint: most recent duration for locking the handles (usecs) */
-#define	WT_STAT_CONN_CHECKPOINT_HANDLE_LOCK_DURATION	1261
-/*! checkpoint: most recent handles applied */
-#define	WT_STAT_CONN_CHECKPOINT_HANDLE_APPLIED		1262
-/*! checkpoint: most recent handles checkpoint dropped */
-#define	WT_STAT_CONN_CHECKPOINT_HANDLE_DROPPED		1263
-/*! checkpoint: most recent handles metadata checked */
-#define	WT_STAT_CONN_CHECKPOINT_HANDLE_META_CHECKED	1264
-/*! checkpoint: most recent handles metadata locked */
-#define	WT_STAT_CONN_CHECKPOINT_HANDLE_LOCKED		1265
-/*! checkpoint: most recent handles skipped */
-#define	WT_STAT_CONN_CHECKPOINT_HANDLE_SKIPPED		1266
-/*! checkpoint: most recent handles walked */
-#define	WT_STAT_CONN_CHECKPOINT_HANDLE_WALKED		1267
-/*! checkpoint: most recent time (msecs) */
-#define	WT_STAT_CONN_CHECKPOINT_TIME_RECENT		1268
-/*! checkpoint: number of checkpoints started by api */
-#define	WT_STAT_CONN_CHECKPOINTS_API			1269
-/*! checkpoint: number of checkpoints started by compaction */
-#define	WT_STAT_CONN_CHECKPOINTS_COMPACT		1270
-/*! checkpoint: number of files synced */
-#define	WT_STAT_CONN_CHECKPOINT_SYNC			1271
-/*! checkpoint: number of handles visited after writes complete */
-#define	WT_STAT_CONN_CHECKPOINT_PRESYNC			1272
-/*! checkpoint: number of history store pages caused to be reconciled */
-#define	WT_STAT_CONN_CHECKPOINT_HS_PAGES_RECONCILED	1273
-/*! checkpoint: number of internal pages visited */
-#define	WT_STAT_CONN_CHECKPOINT_PAGES_VISITED_INTERNAL	1274
-/*! checkpoint: number of leaf pages visited */
-#define	WT_STAT_CONN_CHECKPOINT_PAGES_VISITED_LEAF	1275
-/*! checkpoint: number of pages caused to be reconciled */
-#define	WT_STAT_CONN_CHECKPOINT_PAGES_RECONCILED	1276
-/*! checkpoint: pages added for eviction during checkpoint cleanup */
-#define	WT_STAT_CONN_CHECKPOINT_CLEANUP_PAGES_EVICT	1277
->>>>>>> a2818484
+#define	WT_STAT_CONN_CHECKPOINT_CLEANUP_PAGES_EVICT	1292
 /*!
  * checkpoint: pages dirtied due to obsolete time window by checkpoint
  * cleanup
  */
-<<<<<<< HEAD
-#define	WT_STAT_CONN_CHECKPOINT_CLEANUP_PAGES_OBSOLETE_TW	1303
-=======
-#define	WT_STAT_CONN_CHECKPOINT_CLEANUP_PAGES_OBSOLETE_TW	1278
->>>>>>> a2818484
+#define	WT_STAT_CONN_CHECKPOINT_CLEANUP_PAGES_OBSOLETE_TW	1293
 /*!
  * checkpoint: pages read into cache during checkpoint cleanup
  * (reclaim_space)
  */
-<<<<<<< HEAD
-#define	WT_STAT_CONN_CHECKPOINT_CLEANUP_PAGES_READ_RECLAIM_SPACE	1304
-=======
-#define	WT_STAT_CONN_CHECKPOINT_CLEANUP_PAGES_READ_RECLAIM_SPACE	1279
->>>>>>> a2818484
+#define	WT_STAT_CONN_CHECKPOINT_CLEANUP_PAGES_READ_RECLAIM_SPACE	1294
 /*!
  * checkpoint: pages read into cache during checkpoint cleanup due to
  * obsolete time window
  */
-<<<<<<< HEAD
-#define	WT_STAT_CONN_CHECKPOINT_CLEANUP_PAGES_READ_OBSOLETE_TW	1305
+#define	WT_STAT_CONN_CHECKPOINT_CLEANUP_PAGES_READ_OBSOLETE_TW	1295
 /*! checkpoint: pages removed during checkpoint cleanup */
-#define	WT_STAT_CONN_CHECKPOINT_CLEANUP_PAGES_REMOVED	1306
+#define	WT_STAT_CONN_CHECKPOINT_CLEANUP_PAGES_REMOVED	1296
 /*! checkpoint: pages skipped during checkpoint cleanup tree walk */
-#define	WT_STAT_CONN_CHECKPOINT_CLEANUP_PAGES_WALK_SKIPPED	1307
+#define	WT_STAT_CONN_CHECKPOINT_CLEANUP_PAGES_WALK_SKIPPED	1297
 /*! checkpoint: pages visited during checkpoint cleanup */
-#define	WT_STAT_CONN_CHECKPOINT_CLEANUP_PAGES_VISITED	1308
+#define	WT_STAT_CONN_CHECKPOINT_CLEANUP_PAGES_VISITED	1298
 /*! checkpoint: prepare currently running */
-#define	WT_STAT_CONN_CHECKPOINT_PREP_RUNNING		1309
+#define	WT_STAT_CONN_CHECKPOINT_PREP_RUNNING		1299
 /*! checkpoint: prepare max time (msecs) */
-#define	WT_STAT_CONN_CHECKPOINT_PREP_MAX		1310
+#define	WT_STAT_CONN_CHECKPOINT_PREP_MAX		1300
 /*! checkpoint: prepare min time (msecs) */
-#define	WT_STAT_CONN_CHECKPOINT_PREP_MIN		1311
+#define	WT_STAT_CONN_CHECKPOINT_PREP_MIN		1301
 /*! checkpoint: prepare most recent time (msecs) */
-#define	WT_STAT_CONN_CHECKPOINT_PREP_RECENT		1312
+#define	WT_STAT_CONN_CHECKPOINT_PREP_RECENT		1302
 /*! checkpoint: prepare total time (msecs) */
-#define	WT_STAT_CONN_CHECKPOINT_PREP_TOTAL		1313
+#define	WT_STAT_CONN_CHECKPOINT_PREP_TOTAL		1303
 /*! checkpoint: progress state */
-#define	WT_STAT_CONN_CHECKPOINT_STATE			1314
+#define	WT_STAT_CONN_CHECKPOINT_STATE			1304
 /*! checkpoint: scrub dirty target */
-#define	WT_STAT_CONN_CHECKPOINT_SCRUB_TARGET		1315
+#define	WT_STAT_CONN_CHECKPOINT_SCRUB_TARGET		1305
 /*! checkpoint: scrub max time (msecs) */
-#define	WT_STAT_CONN_CHECKPOINT_SCRUB_MAX		1316
+#define	WT_STAT_CONN_CHECKPOINT_SCRUB_MAX		1306
 /*! checkpoint: scrub min time (msecs) */
-#define	WT_STAT_CONN_CHECKPOINT_SCRUB_MIN		1317
+#define	WT_STAT_CONN_CHECKPOINT_SCRUB_MIN		1307
 /*! checkpoint: scrub most recent time (msecs) */
-#define	WT_STAT_CONN_CHECKPOINT_SCRUB_RECENT		1318
+#define	WT_STAT_CONN_CHECKPOINT_SCRUB_RECENT		1308
 /*! checkpoint: scrub total time (msecs) */
-#define	WT_STAT_CONN_CHECKPOINT_SCRUB_TOTAL		1319
+#define	WT_STAT_CONN_CHECKPOINT_SCRUB_TOTAL		1309
 /*! checkpoint: stop timing stress active */
-#define	WT_STAT_CONN_CHECKPOINT_STOP_STRESS_ACTIVE	1320
+#define	WT_STAT_CONN_CHECKPOINT_STOP_STRESS_ACTIVE	1310
 /*! checkpoint: time spent on per-tree checkpoint work (usecs) */
-#define	WT_STAT_CONN_CHECKPOINT_TREE_DURATION		1321
+#define	WT_STAT_CONN_CHECKPOINT_TREE_DURATION		1311
 /*! checkpoint: total failed number of checkpoints */
-#define	WT_STAT_CONN_CHECKPOINTS_TOTAL_FAILED		1322
+#define	WT_STAT_CONN_CHECKPOINTS_TOTAL_FAILED		1312
 /*! checkpoint: total succeed number of checkpoints */
-#define	WT_STAT_CONN_CHECKPOINTS_TOTAL_SUCCEED		1323
+#define	WT_STAT_CONN_CHECKPOINTS_TOTAL_SUCCEED		1313
 /*! checkpoint: total time (msecs) */
-#define	WT_STAT_CONN_CHECKPOINT_TIME_TOTAL		1324
+#define	WT_STAT_CONN_CHECKPOINT_TIME_TOTAL		1314
 /*! checkpoint: transaction checkpoints due to obsolete pages */
-#define	WT_STAT_CONN_CHECKPOINT_OBSOLETE_APPLIED	1325
+#define	WT_STAT_CONN_CHECKPOINT_OBSOLETE_APPLIED	1315
 /*! checkpoint: wait cycles while cache dirty level is decreasing */
-#define	WT_STAT_CONN_CHECKPOINT_WAIT_REDUCE_DIRTY	1326
+#define	WT_STAT_CONN_CHECKPOINT_WAIT_REDUCE_DIRTY	1316
 /*! chunk-cache: aggregate number of spanned chunks on read */
-#define	WT_STAT_CONN_CHUNKCACHE_SPANS_CHUNKS_READ	1327
+#define	WT_STAT_CONN_CHUNKCACHE_SPANS_CHUNKS_READ	1317
 /*! chunk-cache: chunks evicted */
-#define	WT_STAT_CONN_CHUNKCACHE_CHUNKS_EVICTED		1328
+#define	WT_STAT_CONN_CHUNKCACHE_CHUNKS_EVICTED		1318
 /*! chunk-cache: could not allocate due to exceeding bitmap capacity */
-#define	WT_STAT_CONN_CHUNKCACHE_EXCEEDED_BITMAP_CAPACITY	1329
+#define	WT_STAT_CONN_CHUNKCACHE_EXCEEDED_BITMAP_CAPACITY	1319
 /*! chunk-cache: could not allocate due to exceeding capacity */
-#define	WT_STAT_CONN_CHUNKCACHE_EXCEEDED_CAPACITY	1330
+#define	WT_STAT_CONN_CHUNKCACHE_EXCEEDED_CAPACITY	1320
 /*! chunk-cache: lookups */
-#define	WT_STAT_CONN_CHUNKCACHE_LOOKUPS			1331
-=======
-#define	WT_STAT_CONN_CHECKPOINT_CLEANUP_PAGES_READ_OBSOLETE_TW	1280
-/*! checkpoint: pages removed during checkpoint cleanup */
-#define	WT_STAT_CONN_CHECKPOINT_CLEANUP_PAGES_REMOVED	1281
-/*! checkpoint: pages skipped during checkpoint cleanup tree walk */
-#define	WT_STAT_CONN_CHECKPOINT_CLEANUP_PAGES_WALK_SKIPPED	1282
-/*! checkpoint: pages visited during checkpoint cleanup */
-#define	WT_STAT_CONN_CHECKPOINT_CLEANUP_PAGES_VISITED	1283
-/*! checkpoint: prepare currently running */
-#define	WT_STAT_CONN_CHECKPOINT_PREP_RUNNING		1284
-/*! checkpoint: prepare max time (msecs) */
-#define	WT_STAT_CONN_CHECKPOINT_PREP_MAX		1285
-/*! checkpoint: prepare min time (msecs) */
-#define	WT_STAT_CONN_CHECKPOINT_PREP_MIN		1286
-/*! checkpoint: prepare most recent time (msecs) */
-#define	WT_STAT_CONN_CHECKPOINT_PREP_RECENT		1287
-/*! checkpoint: prepare total time (msecs) */
-#define	WT_STAT_CONN_CHECKPOINT_PREP_TOTAL		1288
-/*! checkpoint: progress state */
-#define	WT_STAT_CONN_CHECKPOINT_STATE			1289
-/*! checkpoint: scrub dirty target */
-#define	WT_STAT_CONN_CHECKPOINT_SCRUB_TARGET		1290
-/*! checkpoint: scrub max time (msecs) */
-#define	WT_STAT_CONN_CHECKPOINT_SCRUB_MAX		1291
-/*! checkpoint: scrub min time (msecs) */
-#define	WT_STAT_CONN_CHECKPOINT_SCRUB_MIN		1292
-/*! checkpoint: scrub most recent time (msecs) */
-#define	WT_STAT_CONN_CHECKPOINT_SCRUB_RECENT		1293
-/*! checkpoint: scrub total time (msecs) */
-#define	WT_STAT_CONN_CHECKPOINT_SCRUB_TOTAL		1294
-/*! checkpoint: stop timing stress active */
-#define	WT_STAT_CONN_CHECKPOINT_STOP_STRESS_ACTIVE	1295
-/*! checkpoint: time spent on per-tree checkpoint work (usecs) */
-#define	WT_STAT_CONN_CHECKPOINT_TREE_DURATION		1296
-/*! checkpoint: total failed number of checkpoints */
-#define	WT_STAT_CONN_CHECKPOINTS_TOTAL_FAILED		1297
-/*! checkpoint: total succeed number of checkpoints */
-#define	WT_STAT_CONN_CHECKPOINTS_TOTAL_SUCCEED		1298
-/*! checkpoint: total time (msecs) */
-#define	WT_STAT_CONN_CHECKPOINT_TIME_TOTAL		1299
-/*! checkpoint: transaction checkpoints due to obsolete pages */
-#define	WT_STAT_CONN_CHECKPOINT_OBSOLETE_APPLIED	1300
-/*! checkpoint: wait cycles while cache dirty level is decreasing */
-#define	WT_STAT_CONN_CHECKPOINT_WAIT_REDUCE_DIRTY	1301
-/*! chunk-cache: aggregate number of spanned chunks on read */
-#define	WT_STAT_CONN_CHUNKCACHE_SPANS_CHUNKS_READ	1302
-/*! chunk-cache: chunks evicted */
-#define	WT_STAT_CONN_CHUNKCACHE_CHUNKS_EVICTED		1303
-/*! chunk-cache: could not allocate due to exceeding bitmap capacity */
-#define	WT_STAT_CONN_CHUNKCACHE_EXCEEDED_BITMAP_CAPACITY	1304
-/*! chunk-cache: could not allocate due to exceeding capacity */
-#define	WT_STAT_CONN_CHUNKCACHE_EXCEEDED_CAPACITY	1305
-/*! chunk-cache: lookups */
-#define	WT_STAT_CONN_CHUNKCACHE_LOOKUPS			1306
->>>>>>> a2818484
+#define	WT_STAT_CONN_CHUNKCACHE_LOOKUPS			1321
 /*!
  * chunk-cache: number of chunks loaded from flushed tables in chunk
  * cache
  */
-<<<<<<< HEAD
-#define	WT_STAT_CONN_CHUNKCACHE_CHUNKS_LOADED_FROM_FLUSHED_TABLES	1332
+#define	WT_STAT_CONN_CHUNKCACHE_CHUNKS_LOADED_FROM_FLUSHED_TABLES	1322
 /*! chunk-cache: number of metadata entries inserted */
-#define	WT_STAT_CONN_CHUNKCACHE_METADATA_INSERTED	1333
+#define	WT_STAT_CONN_CHUNKCACHE_METADATA_INSERTED	1323
 /*! chunk-cache: number of metadata entries removed */
-#define	WT_STAT_CONN_CHUNKCACHE_METADATA_REMOVED	1334
-=======
-#define	WT_STAT_CONN_CHUNKCACHE_CHUNKS_LOADED_FROM_FLUSHED_TABLES	1307
-/*! chunk-cache: number of metadata entries inserted */
-#define	WT_STAT_CONN_CHUNKCACHE_METADATA_INSERTED	1308
-/*! chunk-cache: number of metadata entries removed */
-#define	WT_STAT_CONN_CHUNKCACHE_METADATA_REMOVED	1309
->>>>>>> a2818484
+#define	WT_STAT_CONN_CHUNKCACHE_METADATA_REMOVED	1324
 /*!
  * chunk-cache: number of metadata inserts/deletes dropped by the worker
  * thread
  */
-<<<<<<< HEAD
-#define	WT_STAT_CONN_CHUNKCACHE_METADATA_WORK_UNITS_DROPPED	1335
-=======
-#define	WT_STAT_CONN_CHUNKCACHE_METADATA_WORK_UNITS_DROPPED	1310
->>>>>>> a2818484
+#define	WT_STAT_CONN_CHUNKCACHE_METADATA_WORK_UNITS_DROPPED	1325
 /*!
  * chunk-cache: number of metadata inserts/deletes pushed to the worker
  * thread
  */
-<<<<<<< HEAD
-#define	WT_STAT_CONN_CHUNKCACHE_METADATA_WORK_UNITS_CREATED	1336
-=======
-#define	WT_STAT_CONN_CHUNKCACHE_METADATA_WORK_UNITS_CREATED	1311
->>>>>>> a2818484
+#define	WT_STAT_CONN_CHUNKCACHE_METADATA_WORK_UNITS_CREATED	1326
 /*!
  * chunk-cache: number of metadata inserts/deletes read by the worker
  * thread
  */
-<<<<<<< HEAD
-#define	WT_STAT_CONN_CHUNKCACHE_METADATA_WORK_UNITS_DEQUEUED	1337
+#define	WT_STAT_CONN_CHUNKCACHE_METADATA_WORK_UNITS_DEQUEUED	1327
 /*! chunk-cache: number of misses */
-#define	WT_STAT_CONN_CHUNKCACHE_MISSES			1338
+#define	WT_STAT_CONN_CHUNKCACHE_MISSES			1328
 /*! chunk-cache: number of times a read from storage failed */
-#define	WT_STAT_CONN_CHUNKCACHE_IO_FAILED		1339
+#define	WT_STAT_CONN_CHUNKCACHE_IO_FAILED		1329
 /*! chunk-cache: retried accessing a chunk while I/O was in progress */
-#define	WT_STAT_CONN_CHUNKCACHE_RETRIES			1340
+#define	WT_STAT_CONN_CHUNKCACHE_RETRIES			1330
 /*! chunk-cache: retries from a chunk cache checksum mismatch */
-#define	WT_STAT_CONN_CHUNKCACHE_RETRIES_CHECKSUM_MISMATCH	1341
+#define	WT_STAT_CONN_CHUNKCACHE_RETRIES_CHECKSUM_MISMATCH	1331
 /*! chunk-cache: timed out due to too many retries */
-#define	WT_STAT_CONN_CHUNKCACHE_TOOMANY_RETRIES		1342
+#define	WT_STAT_CONN_CHUNKCACHE_TOOMANY_RETRIES		1332
 /*! chunk-cache: total bytes read from persistent content */
-#define	WT_STAT_CONN_CHUNKCACHE_BYTES_READ_PERSISTENT	1343
+#define	WT_STAT_CONN_CHUNKCACHE_BYTES_READ_PERSISTENT	1333
 /*! chunk-cache: total bytes used by the cache */
-#define	WT_STAT_CONN_CHUNKCACHE_BYTES_INUSE		1344
+#define	WT_STAT_CONN_CHUNKCACHE_BYTES_INUSE		1334
 /*! chunk-cache: total bytes used by the cache for pinned chunks */
-#define	WT_STAT_CONN_CHUNKCACHE_BYTES_INUSE_PINNED	1345
+#define	WT_STAT_CONN_CHUNKCACHE_BYTES_INUSE_PINNED	1335
 /*! chunk-cache: total chunks held by the chunk cache */
-#define	WT_STAT_CONN_CHUNKCACHE_CHUNKS_INUSE		1346
-=======
-#define	WT_STAT_CONN_CHUNKCACHE_METADATA_WORK_UNITS_DEQUEUED	1312
-/*! chunk-cache: number of misses */
-#define	WT_STAT_CONN_CHUNKCACHE_MISSES			1313
-/*! chunk-cache: number of times a read from storage failed */
-#define	WT_STAT_CONN_CHUNKCACHE_IO_FAILED		1314
-/*! chunk-cache: retried accessing a chunk while I/O was in progress */
-#define	WT_STAT_CONN_CHUNKCACHE_RETRIES			1315
-/*! chunk-cache: retries from a chunk cache checksum mismatch */
-#define	WT_STAT_CONN_CHUNKCACHE_RETRIES_CHECKSUM_MISMATCH	1316
-/*! chunk-cache: timed out due to too many retries */
-#define	WT_STAT_CONN_CHUNKCACHE_TOOMANY_RETRIES		1317
-/*! chunk-cache: total bytes read from persistent content */
-#define	WT_STAT_CONN_CHUNKCACHE_BYTES_READ_PERSISTENT	1318
-/*! chunk-cache: total bytes used by the cache */
-#define	WT_STAT_CONN_CHUNKCACHE_BYTES_INUSE		1319
-/*! chunk-cache: total bytes used by the cache for pinned chunks */
-#define	WT_STAT_CONN_CHUNKCACHE_BYTES_INUSE_PINNED	1320
-/*! chunk-cache: total chunks held by the chunk cache */
-#define	WT_STAT_CONN_CHUNKCACHE_CHUNKS_INUSE		1321
->>>>>>> a2818484
+#define	WT_STAT_CONN_CHUNKCACHE_CHUNKS_INUSE		1336
 /*!
  * chunk-cache: total number of chunks inserted on startup from persisted
  * metadata.
  */
-<<<<<<< HEAD
-#define	WT_STAT_CONN_CHUNKCACHE_CREATED_FROM_METADATA	1347
+#define	WT_STAT_CONN_CHUNKCACHE_CREATED_FROM_METADATA	1337
 /*! chunk-cache: total pinned chunks held by the chunk cache */
-#define	WT_STAT_CONN_CHUNKCACHE_CHUNKS_PINNED		1348
+#define	WT_STAT_CONN_CHUNKCACHE_CHUNKS_PINNED		1338
 /*! connection: auto adjusting condition resets */
-#define	WT_STAT_CONN_COND_AUTO_WAIT_RESET		1349
+#define	WT_STAT_CONN_COND_AUTO_WAIT_RESET		1339
 /*! connection: auto adjusting condition wait calls */
-#define	WT_STAT_CONN_COND_AUTO_WAIT			1350
-=======
-#define	WT_STAT_CONN_CHUNKCACHE_CREATED_FROM_METADATA	1322
-/*! chunk-cache: total pinned chunks held by the chunk cache */
-#define	WT_STAT_CONN_CHUNKCACHE_CHUNKS_PINNED		1323
-/*! connection: auto adjusting condition resets */
-#define	WT_STAT_CONN_COND_AUTO_WAIT_RESET		1324
-/*! connection: auto adjusting condition wait calls */
-#define	WT_STAT_CONN_COND_AUTO_WAIT			1325
->>>>>>> a2818484
+#define	WT_STAT_CONN_COND_AUTO_WAIT			1340
 /*!
  * connection: auto adjusting condition wait raced to update timeout and
  * skipped updating
  */
-<<<<<<< HEAD
-#define	WT_STAT_CONN_COND_AUTO_WAIT_SKIPPED		1351
+#define	WT_STAT_CONN_COND_AUTO_WAIT_SKIPPED		1341
 /*! connection: detected system time went backwards */
-#define	WT_STAT_CONN_TIME_TRAVEL			1352
+#define	WT_STAT_CONN_TIME_TRAVEL			1342
 /*! connection: files currently open */
-#define	WT_STAT_CONN_FILE_OPEN				1353
+#define	WT_STAT_CONN_FILE_OPEN				1343
 /*! connection: hash bucket array size for data handles */
-#define	WT_STAT_CONN_BUCKETS_DH				1354
+#define	WT_STAT_CONN_BUCKETS_DH				1344
 /*! connection: hash bucket array size general */
-#define	WT_STAT_CONN_BUCKETS				1355
+#define	WT_STAT_CONN_BUCKETS				1345
 /*! connection: memory allocations */
-#define	WT_STAT_CONN_MEMORY_ALLOCATION			1356
+#define	WT_STAT_CONN_MEMORY_ALLOCATION			1346
 /*! connection: memory frees */
-#define	WT_STAT_CONN_MEMORY_FREE			1357
+#define	WT_STAT_CONN_MEMORY_FREE			1347
 /*! connection: memory re-allocations */
-#define	WT_STAT_CONN_MEMORY_GROW			1358
+#define	WT_STAT_CONN_MEMORY_GROW			1348
 /*! connection: number of sessions without a sweep for 5+ minutes */
-#define	WT_STAT_CONN_NO_SESSION_SWEEP_5MIN		1359
+#define	WT_STAT_CONN_NO_SESSION_SWEEP_5MIN		1349
 /*! connection: number of sessions without a sweep for 60+ minutes */
-#define	WT_STAT_CONN_NO_SESSION_SWEEP_60MIN		1360
+#define	WT_STAT_CONN_NO_SESSION_SWEEP_60MIN		1350
 /*! connection: pthread mutex condition wait calls */
-#define	WT_STAT_CONN_COND_WAIT				1361
+#define	WT_STAT_CONN_COND_WAIT				1351
 /*! connection: pthread mutex shared lock read-lock calls */
-#define	WT_STAT_CONN_RWLOCK_READ			1362
+#define	WT_STAT_CONN_RWLOCK_READ			1352
 /*! connection: pthread mutex shared lock write-lock calls */
-#define	WT_STAT_CONN_RWLOCK_WRITE			1363
+#define	WT_STAT_CONN_RWLOCK_WRITE			1353
 /*! connection: total fsync I/Os */
-#define	WT_STAT_CONN_FSYNC_IO				1364
+#define	WT_STAT_CONN_FSYNC_IO				1354
 /*! connection: total read I/Os */
-#define	WT_STAT_CONN_READ_IO				1365
+#define	WT_STAT_CONN_READ_IO				1355
 /*! connection: total write I/Os */
-#define	WT_STAT_CONN_WRITE_IO				1366
+#define	WT_STAT_CONN_WRITE_IO				1356
 /*! cursor: Total number of deleted pages skipped during tree walk */
-#define	WT_STAT_CONN_CURSOR_TREE_WALK_DEL_PAGE_SKIP	1367
+#define	WT_STAT_CONN_CURSOR_TREE_WALK_DEL_PAGE_SKIP	1357
 /*! cursor: Total number of entries skipped by cursor next calls */
-#define	WT_STAT_CONN_CURSOR_NEXT_SKIP_TOTAL		1368
+#define	WT_STAT_CONN_CURSOR_NEXT_SKIP_TOTAL		1358
 /*! cursor: Total number of entries skipped by cursor prev calls */
-#define	WT_STAT_CONN_CURSOR_PREV_SKIP_TOTAL		1369
-=======
-#define	WT_STAT_CONN_COND_AUTO_WAIT_SKIPPED		1326
-/*! connection: detected system time went backwards */
-#define	WT_STAT_CONN_TIME_TRAVEL			1327
-/*! connection: files currently open */
-#define	WT_STAT_CONN_FILE_OPEN				1328
-/*! connection: hash bucket array size for data handles */
-#define	WT_STAT_CONN_BUCKETS_DH				1329
-/*! connection: hash bucket array size general */
-#define	WT_STAT_CONN_BUCKETS				1330
-/*! connection: memory allocations */
-#define	WT_STAT_CONN_MEMORY_ALLOCATION			1331
-/*! connection: memory frees */
-#define	WT_STAT_CONN_MEMORY_FREE			1332
-/*! connection: memory re-allocations */
-#define	WT_STAT_CONN_MEMORY_GROW			1333
-/*! connection: number of sessions without a sweep for 5+ minutes */
-#define	WT_STAT_CONN_NO_SESSION_SWEEP_5MIN		1334
-/*! connection: number of sessions without a sweep for 60+ minutes */
-#define	WT_STAT_CONN_NO_SESSION_SWEEP_60MIN		1335
-/*! connection: pthread mutex condition wait calls */
-#define	WT_STAT_CONN_COND_WAIT				1336
-/*! connection: pthread mutex shared lock read-lock calls */
-#define	WT_STAT_CONN_RWLOCK_READ			1337
-/*! connection: pthread mutex shared lock write-lock calls */
-#define	WT_STAT_CONN_RWLOCK_WRITE			1338
-/*! connection: total fsync I/Os */
-#define	WT_STAT_CONN_FSYNC_IO				1339
-/*! connection: total read I/Os */
-#define	WT_STAT_CONN_READ_IO				1340
-/*! connection: total write I/Os */
-#define	WT_STAT_CONN_WRITE_IO				1341
-/*! cursor: Total number of deleted pages skipped during tree walk */
-#define	WT_STAT_CONN_CURSOR_TREE_WALK_DEL_PAGE_SKIP	1342
-/*! cursor: Total number of entries skipped by cursor next calls */
-#define	WT_STAT_CONN_CURSOR_NEXT_SKIP_TOTAL		1343
-/*! cursor: Total number of entries skipped by cursor prev calls */
-#define	WT_STAT_CONN_CURSOR_PREV_SKIP_TOTAL		1344
->>>>>>> a2818484
+#define	WT_STAT_CONN_CURSOR_PREV_SKIP_TOTAL		1359
 /*!
  * cursor: Total number of entries skipped to position the history store
  * cursor
  */
-<<<<<<< HEAD
-#define	WT_STAT_CONN_CURSOR_SKIP_HS_CUR_POSITION	1370
-=======
-#define	WT_STAT_CONN_CURSOR_SKIP_HS_CUR_POSITION	1345
->>>>>>> a2818484
+#define	WT_STAT_CONN_CURSOR_SKIP_HS_CUR_POSITION	1360
 /*!
  * cursor: Total number of in-memory deleted pages skipped during tree
  * walk
  */
-<<<<<<< HEAD
-#define	WT_STAT_CONN_CURSOR_TREE_WALK_INMEM_DEL_PAGE_SKIP	1371
+#define	WT_STAT_CONN_CURSOR_TREE_WALK_INMEM_DEL_PAGE_SKIP	1361
 /*! cursor: Total number of on-disk deleted pages skipped during tree walk */
-#define	WT_STAT_CONN_CURSOR_TREE_WALK_ONDISK_DEL_PAGE_SKIP	1372
-=======
-#define	WT_STAT_CONN_CURSOR_TREE_WALK_INMEM_DEL_PAGE_SKIP	1346
-/*! cursor: Total number of on-disk deleted pages skipped during tree walk */
-#define	WT_STAT_CONN_CURSOR_TREE_WALK_ONDISK_DEL_PAGE_SKIP	1347
->>>>>>> a2818484
+#define	WT_STAT_CONN_CURSOR_TREE_WALK_ONDISK_DEL_PAGE_SKIP	1362
 /*!
  * cursor: Total number of times a search near has exited due to prefix
  * config
  */
-<<<<<<< HEAD
-#define	WT_STAT_CONN_CURSOR_SEARCH_NEAR_PREFIX_FAST_PATHS	1373
-=======
-#define	WT_STAT_CONN_CURSOR_SEARCH_NEAR_PREFIX_FAST_PATHS	1348
->>>>>>> a2818484
+#define	WT_STAT_CONN_CURSOR_SEARCH_NEAR_PREFIX_FAST_PATHS	1363
 /*!
  * cursor: Total number of times cursor fails to temporarily release
  * pinned page to encourage eviction of hot or large page
  */
-<<<<<<< HEAD
-#define	WT_STAT_CONN_CURSOR_REPOSITION_FAILED		1374
-=======
-#define	WT_STAT_CONN_CURSOR_REPOSITION_FAILED		1349
->>>>>>> a2818484
+#define	WT_STAT_CONN_CURSOR_REPOSITION_FAILED		1364
 /*!
  * cursor: Total number of times cursor temporarily releases pinned page
  * to encourage eviction of hot or large page
  */
-<<<<<<< HEAD
-#define	WT_STAT_CONN_CURSOR_REPOSITION			1375
+#define	WT_STAT_CONN_CURSOR_REPOSITION			1365
 /*! cursor: bulk cursor count */
-#define	WT_STAT_CONN_CURSOR_BULK_COUNT			1376
+#define	WT_STAT_CONN_CURSOR_BULK_COUNT			1366
 /*! cursor: cached cursor count */
-#define	WT_STAT_CONN_CURSOR_CACHED_COUNT		1377
+#define	WT_STAT_CONN_CURSOR_CACHED_COUNT		1367
 /*! cursor: cursor bound calls that return an error */
-#define	WT_STAT_CONN_CURSOR_BOUND_ERROR			1378
+#define	WT_STAT_CONN_CURSOR_BOUND_ERROR			1368
 /*! cursor: cursor bounds cleared from reset */
-#define	WT_STAT_CONN_CURSOR_BOUNDS_RESET		1379
+#define	WT_STAT_CONN_CURSOR_BOUNDS_RESET		1369
 /*! cursor: cursor bounds comparisons performed */
-#define	WT_STAT_CONN_CURSOR_BOUNDS_COMPARISONS		1380
+#define	WT_STAT_CONN_CURSOR_BOUNDS_COMPARISONS		1370
 /*! cursor: cursor bounds next called on an unpositioned cursor */
-#define	WT_STAT_CONN_CURSOR_BOUNDS_NEXT_UNPOSITIONED	1381
+#define	WT_STAT_CONN_CURSOR_BOUNDS_NEXT_UNPOSITIONED	1371
 /*! cursor: cursor bounds next early exit */
-#define	WT_STAT_CONN_CURSOR_BOUNDS_NEXT_EARLY_EXIT	1382
+#define	WT_STAT_CONN_CURSOR_BOUNDS_NEXT_EARLY_EXIT	1372
 /*! cursor: cursor bounds prev called on an unpositioned cursor */
-#define	WT_STAT_CONN_CURSOR_BOUNDS_PREV_UNPOSITIONED	1383
+#define	WT_STAT_CONN_CURSOR_BOUNDS_PREV_UNPOSITIONED	1373
 /*! cursor: cursor bounds prev early exit */
-#define	WT_STAT_CONN_CURSOR_BOUNDS_PREV_EARLY_EXIT	1384
+#define	WT_STAT_CONN_CURSOR_BOUNDS_PREV_EARLY_EXIT	1374
 /*! cursor: cursor bounds search early exit */
-#define	WT_STAT_CONN_CURSOR_BOUNDS_SEARCH_EARLY_EXIT	1385
+#define	WT_STAT_CONN_CURSOR_BOUNDS_SEARCH_EARLY_EXIT	1375
 /*! cursor: cursor bounds search near call repositioned cursor */
-#define	WT_STAT_CONN_CURSOR_BOUNDS_SEARCH_NEAR_REPOSITIONED_CURSOR	1386
+#define	WT_STAT_CONN_CURSOR_BOUNDS_SEARCH_NEAR_REPOSITIONED_CURSOR	1376
 /*! cursor: cursor bulk loaded cursor insert calls */
-#define	WT_STAT_CONN_CURSOR_INSERT_BULK			1387
+#define	WT_STAT_CONN_CURSOR_INSERT_BULK			1377
 /*! cursor: cursor cache calls that return an error */
-#define	WT_STAT_CONN_CURSOR_CACHE_ERROR			1388
+#define	WT_STAT_CONN_CURSOR_CACHE_ERROR			1378
 /*! cursor: cursor close calls that result in cache */
-#define	WT_STAT_CONN_CURSOR_CACHE			1389
+#define	WT_STAT_CONN_CURSOR_CACHE			1379
 /*! cursor: cursor close calls that return an error */
-#define	WT_STAT_CONN_CURSOR_CLOSE_ERROR			1390
+#define	WT_STAT_CONN_CURSOR_CLOSE_ERROR			1380
 /*! cursor: cursor compare calls that return an error */
-#define	WT_STAT_CONN_CURSOR_COMPARE_ERROR		1391
+#define	WT_STAT_CONN_CURSOR_COMPARE_ERROR		1381
 /*! cursor: cursor create calls */
-#define	WT_STAT_CONN_CURSOR_CREATE			1392
+#define	WT_STAT_CONN_CURSOR_CREATE			1382
 /*! cursor: cursor equals calls that return an error */
-#define	WT_STAT_CONN_CURSOR_EQUALS_ERROR		1393
+#define	WT_STAT_CONN_CURSOR_EQUALS_ERROR		1383
 /*! cursor: cursor get key calls that return an error */
-#define	WT_STAT_CONN_CURSOR_GET_KEY_ERROR		1394
+#define	WT_STAT_CONN_CURSOR_GET_KEY_ERROR		1384
 /*! cursor: cursor get value calls that return an error */
-#define	WT_STAT_CONN_CURSOR_GET_VALUE_ERROR		1395
+#define	WT_STAT_CONN_CURSOR_GET_VALUE_ERROR		1385
 /*! cursor: cursor insert calls */
-#define	WT_STAT_CONN_CURSOR_INSERT			1396
+#define	WT_STAT_CONN_CURSOR_INSERT			1386
 /*! cursor: cursor insert calls that return an error */
-#define	WT_STAT_CONN_CURSOR_INSERT_ERROR		1397
+#define	WT_STAT_CONN_CURSOR_INSERT_ERROR		1387
 /*! cursor: cursor insert check calls that return an error */
-#define	WT_STAT_CONN_CURSOR_INSERT_CHECK_ERROR		1398
+#define	WT_STAT_CONN_CURSOR_INSERT_CHECK_ERROR		1388
 /*! cursor: cursor insert key and value bytes */
-#define	WT_STAT_CONN_CURSOR_INSERT_BYTES		1399
+#define	WT_STAT_CONN_CURSOR_INSERT_BYTES		1389
 /*! cursor: cursor largest key calls that return an error */
-#define	WT_STAT_CONN_CURSOR_LARGEST_KEY_ERROR		1400
+#define	WT_STAT_CONN_CURSOR_LARGEST_KEY_ERROR		1390
 /*! cursor: cursor modify calls */
-#define	WT_STAT_CONN_CURSOR_MODIFY			1401
+#define	WT_STAT_CONN_CURSOR_MODIFY			1391
 /*! cursor: cursor modify calls that return an error */
-#define	WT_STAT_CONN_CURSOR_MODIFY_ERROR		1402
+#define	WT_STAT_CONN_CURSOR_MODIFY_ERROR		1392
 /*! cursor: cursor modify key and value bytes affected */
-#define	WT_STAT_CONN_CURSOR_MODIFY_BYTES		1403
+#define	WT_STAT_CONN_CURSOR_MODIFY_BYTES		1393
 /*! cursor: cursor modify value bytes modified */
-#define	WT_STAT_CONN_CURSOR_MODIFY_BYTES_TOUCH		1404
+#define	WT_STAT_CONN_CURSOR_MODIFY_BYTES_TOUCH		1394
 /*! cursor: cursor next calls */
-#define	WT_STAT_CONN_CURSOR_NEXT			1405
+#define	WT_STAT_CONN_CURSOR_NEXT			1395
 /*! cursor: cursor next calls that return an error */
-#define	WT_STAT_CONN_CURSOR_NEXT_ERROR			1406
-=======
-#define	WT_STAT_CONN_CURSOR_REPOSITION			1350
-/*! cursor: bulk cursor count */
-#define	WT_STAT_CONN_CURSOR_BULK_COUNT			1351
-/*! cursor: cached cursor count */
-#define	WT_STAT_CONN_CURSOR_CACHED_COUNT		1352
-/*! cursor: cursor bound calls that return an error */
-#define	WT_STAT_CONN_CURSOR_BOUND_ERROR			1353
-/*! cursor: cursor bounds cleared from reset */
-#define	WT_STAT_CONN_CURSOR_BOUNDS_RESET		1354
-/*! cursor: cursor bounds comparisons performed */
-#define	WT_STAT_CONN_CURSOR_BOUNDS_COMPARISONS		1355
-/*! cursor: cursor bounds next called on an unpositioned cursor */
-#define	WT_STAT_CONN_CURSOR_BOUNDS_NEXT_UNPOSITIONED	1356
-/*! cursor: cursor bounds next early exit */
-#define	WT_STAT_CONN_CURSOR_BOUNDS_NEXT_EARLY_EXIT	1357
-/*! cursor: cursor bounds prev called on an unpositioned cursor */
-#define	WT_STAT_CONN_CURSOR_BOUNDS_PREV_UNPOSITIONED	1358
-/*! cursor: cursor bounds prev early exit */
-#define	WT_STAT_CONN_CURSOR_BOUNDS_PREV_EARLY_EXIT	1359
-/*! cursor: cursor bounds search early exit */
-#define	WT_STAT_CONN_CURSOR_BOUNDS_SEARCH_EARLY_EXIT	1360
-/*! cursor: cursor bounds search near call repositioned cursor */
-#define	WT_STAT_CONN_CURSOR_BOUNDS_SEARCH_NEAR_REPOSITIONED_CURSOR	1361
-/*! cursor: cursor bulk loaded cursor insert calls */
-#define	WT_STAT_CONN_CURSOR_INSERT_BULK			1362
-/*! cursor: cursor cache calls that return an error */
-#define	WT_STAT_CONN_CURSOR_CACHE_ERROR			1363
-/*! cursor: cursor close calls that result in cache */
-#define	WT_STAT_CONN_CURSOR_CACHE			1364
-/*! cursor: cursor close calls that return an error */
-#define	WT_STAT_CONN_CURSOR_CLOSE_ERROR			1365
-/*! cursor: cursor compare calls that return an error */
-#define	WT_STAT_CONN_CURSOR_COMPARE_ERROR		1366
-/*! cursor: cursor create calls */
-#define	WT_STAT_CONN_CURSOR_CREATE			1367
-/*! cursor: cursor equals calls that return an error */
-#define	WT_STAT_CONN_CURSOR_EQUALS_ERROR		1368
-/*! cursor: cursor get key calls that return an error */
-#define	WT_STAT_CONN_CURSOR_GET_KEY_ERROR		1369
-/*! cursor: cursor get value calls that return an error */
-#define	WT_STAT_CONN_CURSOR_GET_VALUE_ERROR		1370
-/*! cursor: cursor insert calls */
-#define	WT_STAT_CONN_CURSOR_INSERT			1371
-/*! cursor: cursor insert calls that return an error */
-#define	WT_STAT_CONN_CURSOR_INSERT_ERROR		1372
-/*! cursor: cursor insert check calls that return an error */
-#define	WT_STAT_CONN_CURSOR_INSERT_CHECK_ERROR		1373
-/*! cursor: cursor insert key and value bytes */
-#define	WT_STAT_CONN_CURSOR_INSERT_BYTES		1374
-/*! cursor: cursor largest key calls that return an error */
-#define	WT_STAT_CONN_CURSOR_LARGEST_KEY_ERROR		1375
-/*! cursor: cursor modify calls */
-#define	WT_STAT_CONN_CURSOR_MODIFY			1376
-/*! cursor: cursor modify calls that return an error */
-#define	WT_STAT_CONN_CURSOR_MODIFY_ERROR		1377
-/*! cursor: cursor modify key and value bytes affected */
-#define	WT_STAT_CONN_CURSOR_MODIFY_BYTES		1378
-/*! cursor: cursor modify value bytes modified */
-#define	WT_STAT_CONN_CURSOR_MODIFY_BYTES_TOUCH		1379
-/*! cursor: cursor next calls */
-#define	WT_STAT_CONN_CURSOR_NEXT			1380
-/*! cursor: cursor next calls that return an error */
-#define	WT_STAT_CONN_CURSOR_NEXT_ERROR			1381
->>>>>>> a2818484
+#define	WT_STAT_CONN_CURSOR_NEXT_ERROR			1396
 /*!
  * cursor: cursor next calls that skip due to a globally visible history
  * store tombstone
  */
-<<<<<<< HEAD
-#define	WT_STAT_CONN_CURSOR_NEXT_HS_TOMBSTONE		1407
-=======
-#define	WT_STAT_CONN_CURSOR_NEXT_HS_TOMBSTONE		1382
->>>>>>> a2818484
+#define	WT_STAT_CONN_CURSOR_NEXT_HS_TOMBSTONE		1397
 /*!
  * cursor: cursor next calls that skip greater than 1 and fewer than 100
  * entries
  */
-<<<<<<< HEAD
-#define	WT_STAT_CONN_CURSOR_NEXT_SKIP_LT_100		1408
-=======
-#define	WT_STAT_CONN_CURSOR_NEXT_SKIP_LT_100		1383
->>>>>>> a2818484
+#define	WT_STAT_CONN_CURSOR_NEXT_SKIP_LT_100		1398
 /*!
  * cursor: cursor next calls that skip greater than or equal to 100
  * entries
  */
-<<<<<<< HEAD
-#define	WT_STAT_CONN_CURSOR_NEXT_SKIP_GE_100		1409
+#define	WT_STAT_CONN_CURSOR_NEXT_SKIP_GE_100		1399
 /*! cursor: cursor next random calls that return an error */
-#define	WT_STAT_CONN_CURSOR_NEXT_RANDOM_ERROR		1410
+#define	WT_STAT_CONN_CURSOR_NEXT_RANDOM_ERROR		1400
 /*! cursor: cursor operation restarted */
-#define	WT_STAT_CONN_CURSOR_RESTART			1411
+#define	WT_STAT_CONN_CURSOR_RESTART			1401
 /*! cursor: cursor prev calls */
-#define	WT_STAT_CONN_CURSOR_PREV			1412
+#define	WT_STAT_CONN_CURSOR_PREV			1402
 /*! cursor: cursor prev calls that return an error */
-#define	WT_STAT_CONN_CURSOR_PREV_ERROR			1413
-=======
-#define	WT_STAT_CONN_CURSOR_NEXT_SKIP_GE_100		1384
-/*! cursor: cursor next random calls that return an error */
-#define	WT_STAT_CONN_CURSOR_NEXT_RANDOM_ERROR		1385
-/*! cursor: cursor operation restarted */
-#define	WT_STAT_CONN_CURSOR_RESTART			1386
-/*! cursor: cursor prev calls */
-#define	WT_STAT_CONN_CURSOR_PREV			1387
-/*! cursor: cursor prev calls that return an error */
-#define	WT_STAT_CONN_CURSOR_PREV_ERROR			1388
->>>>>>> a2818484
+#define	WT_STAT_CONN_CURSOR_PREV_ERROR			1403
 /*!
  * cursor: cursor prev calls that skip due to a globally visible history
  * store tombstone
  */
-<<<<<<< HEAD
-#define	WT_STAT_CONN_CURSOR_PREV_HS_TOMBSTONE		1414
-=======
-#define	WT_STAT_CONN_CURSOR_PREV_HS_TOMBSTONE		1389
->>>>>>> a2818484
+#define	WT_STAT_CONN_CURSOR_PREV_HS_TOMBSTONE		1404
 /*!
  * cursor: cursor prev calls that skip greater than or equal to 100
  * entries
  */
-<<<<<<< HEAD
-#define	WT_STAT_CONN_CURSOR_PREV_SKIP_GE_100		1415
+#define	WT_STAT_CONN_CURSOR_PREV_SKIP_GE_100		1405
 /*! cursor: cursor prev calls that skip less than 100 entries */
-#define	WT_STAT_CONN_CURSOR_PREV_SKIP_LT_100		1416
+#define	WT_STAT_CONN_CURSOR_PREV_SKIP_LT_100		1406
 /*! cursor: cursor reconfigure calls that return an error */
-#define	WT_STAT_CONN_CURSOR_RECONFIGURE_ERROR		1417
+#define	WT_STAT_CONN_CURSOR_RECONFIGURE_ERROR		1407
 /*! cursor: cursor remove calls */
-#define	WT_STAT_CONN_CURSOR_REMOVE			1418
+#define	WT_STAT_CONN_CURSOR_REMOVE			1408
 /*! cursor: cursor remove calls that return an error */
-#define	WT_STAT_CONN_CURSOR_REMOVE_ERROR		1419
+#define	WT_STAT_CONN_CURSOR_REMOVE_ERROR		1409
 /*! cursor: cursor remove key bytes removed */
-#define	WT_STAT_CONN_CURSOR_REMOVE_BYTES		1420
+#define	WT_STAT_CONN_CURSOR_REMOVE_BYTES		1410
 /*! cursor: cursor reopen calls that return an error */
-#define	WT_STAT_CONN_CURSOR_REOPEN_ERROR		1421
+#define	WT_STAT_CONN_CURSOR_REOPEN_ERROR		1411
 /*! cursor: cursor reserve calls */
-#define	WT_STAT_CONN_CURSOR_RESERVE			1422
+#define	WT_STAT_CONN_CURSOR_RESERVE			1412
 /*! cursor: cursor reserve calls that return an error */
-#define	WT_STAT_CONN_CURSOR_RESERVE_ERROR		1423
+#define	WT_STAT_CONN_CURSOR_RESERVE_ERROR		1413
 /*! cursor: cursor reset calls */
-#define	WT_STAT_CONN_CURSOR_RESET			1424
+#define	WT_STAT_CONN_CURSOR_RESET			1414
 /*! cursor: cursor reset calls that return an error */
-#define	WT_STAT_CONN_CURSOR_RESET_ERROR			1425
+#define	WT_STAT_CONN_CURSOR_RESET_ERROR			1415
 /*! cursor: cursor search calls */
-#define	WT_STAT_CONN_CURSOR_SEARCH			1426
+#define	WT_STAT_CONN_CURSOR_SEARCH			1416
 /*! cursor: cursor search calls that return an error */
-#define	WT_STAT_CONN_CURSOR_SEARCH_ERROR		1427
+#define	WT_STAT_CONN_CURSOR_SEARCH_ERROR		1417
 /*! cursor: cursor search history store calls */
-#define	WT_STAT_CONN_CURSOR_SEARCH_HS			1428
+#define	WT_STAT_CONN_CURSOR_SEARCH_HS			1418
 /*! cursor: cursor search near calls */
-#define	WT_STAT_CONN_CURSOR_SEARCH_NEAR			1429
+#define	WT_STAT_CONN_CURSOR_SEARCH_NEAR			1419
 /*! cursor: cursor search near calls that return an error */
-#define	WT_STAT_CONN_CURSOR_SEARCH_NEAR_ERROR		1430
+#define	WT_STAT_CONN_CURSOR_SEARCH_NEAR_ERROR		1420
 /*! cursor: cursor sweep buckets */
-#define	WT_STAT_CONN_CURSOR_SWEEP_BUCKETS		1431
+#define	WT_STAT_CONN_CURSOR_SWEEP_BUCKETS		1421
 /*! cursor: cursor sweep cursors closed */
-#define	WT_STAT_CONN_CURSOR_SWEEP_CLOSED		1432
+#define	WT_STAT_CONN_CURSOR_SWEEP_CLOSED		1422
 /*! cursor: cursor sweep cursors examined */
-#define	WT_STAT_CONN_CURSOR_SWEEP_EXAMINED		1433
+#define	WT_STAT_CONN_CURSOR_SWEEP_EXAMINED		1423
 /*! cursor: cursor sweeps */
-#define	WT_STAT_CONN_CURSOR_SWEEP			1434
+#define	WT_STAT_CONN_CURSOR_SWEEP			1424
 /*! cursor: cursor truncate calls */
-#define	WT_STAT_CONN_CURSOR_TRUNCATE			1435
+#define	WT_STAT_CONN_CURSOR_TRUNCATE			1425
 /*! cursor: cursor truncates performed on individual keys */
-#define	WT_STAT_CONN_CURSOR_TRUNCATE_KEYS_DELETED	1436
+#define	WT_STAT_CONN_CURSOR_TRUNCATE_KEYS_DELETED	1426
 /*! cursor: cursor update calls */
-#define	WT_STAT_CONN_CURSOR_UPDATE			1437
+#define	WT_STAT_CONN_CURSOR_UPDATE			1427
 /*! cursor: cursor update calls that return an error */
-#define	WT_STAT_CONN_CURSOR_UPDATE_ERROR		1438
+#define	WT_STAT_CONN_CURSOR_UPDATE_ERROR		1428
 /*! cursor: cursor update key and value bytes */
-#define	WT_STAT_CONN_CURSOR_UPDATE_BYTES		1439
+#define	WT_STAT_CONN_CURSOR_UPDATE_BYTES		1429
 /*! cursor: cursor update value size change */
-#define	WT_STAT_CONN_CURSOR_UPDATE_BYTES_CHANGED	1440
+#define	WT_STAT_CONN_CURSOR_UPDATE_BYTES_CHANGED	1430
 /*! cursor: cursors reused from cache */
-#define	WT_STAT_CONN_CURSOR_REOPEN			1441
+#define	WT_STAT_CONN_CURSOR_REOPEN			1431
 /*! cursor: open cursor count */
-#define	WT_STAT_CONN_CURSOR_OPEN_COUNT			1442
+#define	WT_STAT_CONN_CURSOR_OPEN_COUNT			1432
 /*! data-handle: Table connection data handles currently active */
-#define	WT_STAT_CONN_DH_CONN_HANDLE_TABLE_COUNT		1443
+#define	WT_STAT_CONN_DH_CONN_HANDLE_TABLE_COUNT		1433
 /*! data-handle: Tiered connection data handles currently active */
-#define	WT_STAT_CONN_DH_CONN_HANDLE_TIERED_COUNT	1444
+#define	WT_STAT_CONN_DH_CONN_HANDLE_TIERED_COUNT	1434
 /*! data-handle: Tiered_Tree connection data handles currently active */
-#define	WT_STAT_CONN_DH_CONN_HANDLE_TIERED_TREE_COUNT	1445
+#define	WT_STAT_CONN_DH_CONN_HANDLE_TIERED_TREE_COUNT	1435
 /*! data-handle: btree connection data handles currently active */
-#define	WT_STAT_CONN_DH_CONN_HANDLE_BTREE_COUNT		1446
+#define	WT_STAT_CONN_DH_CONN_HANDLE_BTREE_COUNT		1436
 /*! data-handle: checkpoint connection data handles currently active */
-#define	WT_STAT_CONN_DH_CONN_HANDLE_CHECKPOINT_COUNT	1447
+#define	WT_STAT_CONN_DH_CONN_HANDLE_CHECKPOINT_COUNT	1437
 /*! data-handle: connection data handle size */
-#define	WT_STAT_CONN_DH_CONN_HANDLE_SIZE		1448
+#define	WT_STAT_CONN_DH_CONN_HANDLE_SIZE		1438
 /*! data-handle: connection data handles currently active */
-#define	WT_STAT_CONN_DH_CONN_HANDLE_COUNT		1449
+#define	WT_STAT_CONN_DH_CONN_HANDLE_COUNT		1439
 /*! data-handle: connection sweep candidate became referenced */
-#define	WT_STAT_CONN_DH_SWEEP_REF			1450
+#define	WT_STAT_CONN_DH_SWEEP_REF			1440
 /*! data-handle: connection sweep dead dhandles closed */
-#define	WT_STAT_CONN_DH_SWEEP_DEAD_CLOSE		1451
+#define	WT_STAT_CONN_DH_SWEEP_DEAD_CLOSE		1441
 /*! data-handle: connection sweep dhandles removed from hash list */
-#define	WT_STAT_CONN_DH_SWEEP_REMOVE			1452
+#define	WT_STAT_CONN_DH_SWEEP_REMOVE			1442
 /*! data-handle: connection sweep expired dhandles closed */
-#define	WT_STAT_CONN_DH_SWEEP_EXPIRED_CLOSE		1453
+#define	WT_STAT_CONN_DH_SWEEP_EXPIRED_CLOSE		1443
 /*! data-handle: connection sweep time-of-death sets */
-#define	WT_STAT_CONN_DH_SWEEP_TOD			1454
+#define	WT_STAT_CONN_DH_SWEEP_TOD			1444
 /*! data-handle: connection sweeps */
-#define	WT_STAT_CONN_DH_SWEEPS				1455
-=======
-#define	WT_STAT_CONN_CURSOR_PREV_SKIP_GE_100		1390
-/*! cursor: cursor prev calls that skip less than 100 entries */
-#define	WT_STAT_CONN_CURSOR_PREV_SKIP_LT_100		1391
-/*! cursor: cursor reconfigure calls that return an error */
-#define	WT_STAT_CONN_CURSOR_RECONFIGURE_ERROR		1392
-/*! cursor: cursor remove calls */
-#define	WT_STAT_CONN_CURSOR_REMOVE			1393
-/*! cursor: cursor remove calls that return an error */
-#define	WT_STAT_CONN_CURSOR_REMOVE_ERROR		1394
-/*! cursor: cursor remove key bytes removed */
-#define	WT_STAT_CONN_CURSOR_REMOVE_BYTES		1395
-/*! cursor: cursor reopen calls that return an error */
-#define	WT_STAT_CONN_CURSOR_REOPEN_ERROR		1396
-/*! cursor: cursor reserve calls */
-#define	WT_STAT_CONN_CURSOR_RESERVE			1397
-/*! cursor: cursor reserve calls that return an error */
-#define	WT_STAT_CONN_CURSOR_RESERVE_ERROR		1398
-/*! cursor: cursor reset calls */
-#define	WT_STAT_CONN_CURSOR_RESET			1399
-/*! cursor: cursor reset calls that return an error */
-#define	WT_STAT_CONN_CURSOR_RESET_ERROR			1400
-/*! cursor: cursor search calls */
-#define	WT_STAT_CONN_CURSOR_SEARCH			1401
-/*! cursor: cursor search calls that return an error */
-#define	WT_STAT_CONN_CURSOR_SEARCH_ERROR		1402
-/*! cursor: cursor search history store calls */
-#define	WT_STAT_CONN_CURSOR_SEARCH_HS			1403
-/*! cursor: cursor search near calls */
-#define	WT_STAT_CONN_CURSOR_SEARCH_NEAR			1404
-/*! cursor: cursor search near calls that return an error */
-#define	WT_STAT_CONN_CURSOR_SEARCH_NEAR_ERROR		1405
-/*! cursor: cursor sweep buckets */
-#define	WT_STAT_CONN_CURSOR_SWEEP_BUCKETS		1406
-/*! cursor: cursor sweep cursors closed */
-#define	WT_STAT_CONN_CURSOR_SWEEP_CLOSED		1407
-/*! cursor: cursor sweep cursors examined */
-#define	WT_STAT_CONN_CURSOR_SWEEP_EXAMINED		1408
-/*! cursor: cursor sweeps */
-#define	WT_STAT_CONN_CURSOR_SWEEP			1409
-/*! cursor: cursor truncate calls */
-#define	WT_STAT_CONN_CURSOR_TRUNCATE			1410
-/*! cursor: cursor truncates performed on individual keys */
-#define	WT_STAT_CONN_CURSOR_TRUNCATE_KEYS_DELETED	1411
-/*! cursor: cursor update calls */
-#define	WT_STAT_CONN_CURSOR_UPDATE			1412
-/*! cursor: cursor update calls that return an error */
-#define	WT_STAT_CONN_CURSOR_UPDATE_ERROR		1413
-/*! cursor: cursor update key and value bytes */
-#define	WT_STAT_CONN_CURSOR_UPDATE_BYTES		1414
-/*! cursor: cursor update value size change */
-#define	WT_STAT_CONN_CURSOR_UPDATE_BYTES_CHANGED	1415
-/*! cursor: cursors reused from cache */
-#define	WT_STAT_CONN_CURSOR_REOPEN			1416
-/*! cursor: open cursor count */
-#define	WT_STAT_CONN_CURSOR_OPEN_COUNT			1417
-/*! data-handle: Table connection data handles currently active */
-#define	WT_STAT_CONN_DH_CONN_HANDLE_TABLE_COUNT		1418
-/*! data-handle: Tiered connection data handles currently active */
-#define	WT_STAT_CONN_DH_CONN_HANDLE_TIERED_COUNT	1419
-/*! data-handle: Tiered_Tree connection data handles currently active */
-#define	WT_STAT_CONN_DH_CONN_HANDLE_TIERED_TREE_COUNT	1420
-/*! data-handle: btree connection data handles currently active */
-#define	WT_STAT_CONN_DH_CONN_HANDLE_BTREE_COUNT		1421
-/*! data-handle: checkpoint connection data handles currently active */
-#define	WT_STAT_CONN_DH_CONN_HANDLE_CHECKPOINT_COUNT	1422
-/*! data-handle: connection data handle size */
-#define	WT_STAT_CONN_DH_CONN_HANDLE_SIZE		1423
-/*! data-handle: connection data handles currently active */
-#define	WT_STAT_CONN_DH_CONN_HANDLE_COUNT		1424
-/*! data-handle: connection sweep candidate became referenced */
-#define	WT_STAT_CONN_DH_SWEEP_REF			1425
-/*! data-handle: connection sweep dead dhandles closed */
-#define	WT_STAT_CONN_DH_SWEEP_DEAD_CLOSE		1426
-/*! data-handle: connection sweep dhandles removed from hash list */
-#define	WT_STAT_CONN_DH_SWEEP_REMOVE			1427
-/*! data-handle: connection sweep expired dhandles closed */
-#define	WT_STAT_CONN_DH_SWEEP_EXPIRED_CLOSE		1428
-/*! data-handle: connection sweep time-of-death sets */
-#define	WT_STAT_CONN_DH_SWEEP_TOD			1429
-/*! data-handle: connection sweeps */
-#define	WT_STAT_CONN_DH_SWEEPS				1430
->>>>>>> a2818484
+#define	WT_STAT_CONN_DH_SWEEPS				1445
 /*!
  * data-handle: connection sweeps skipped due to checkpoint gathering
  * handles
  */
-<<<<<<< HEAD
-#define	WT_STAT_CONN_DH_SWEEP_SKIP_CKPT			1456
+#define	WT_STAT_CONN_DH_SWEEP_SKIP_CKPT			1446
 /*! data-handle: session dhandles swept */
-#define	WT_STAT_CONN_DH_SESSION_HANDLES			1457
+#define	WT_STAT_CONN_DH_SESSION_HANDLES			1447
 /*! data-handle: session sweep attempts */
-#define	WT_STAT_CONN_DH_SESSION_SWEEPS			1458
+#define	WT_STAT_CONN_DH_SESSION_SWEEPS			1448
 /*! layered: Layered table cursor insert operations */
-#define	WT_STAT_CONN_LAYERED_CURS_INSERT		1459
+#define	WT_STAT_CONN_LAYERED_CURS_INSERT		1449
 /*! layered: Layered table cursor next operations */
-#define	WT_STAT_CONN_LAYERED_CURS_NEXT			1460
+#define	WT_STAT_CONN_LAYERED_CURS_NEXT			1450
 /*! layered: Layered table cursor next operations from ingest table */
-#define	WT_STAT_CONN_LAYERED_CURS_NEXT_INGEST		1461
+#define	WT_STAT_CONN_LAYERED_CURS_NEXT_INGEST		1451
 /*! layered: Layered table cursor next operations from stable table */
-#define	WT_STAT_CONN_LAYERED_CURS_NEXT_STABLE		1462
+#define	WT_STAT_CONN_LAYERED_CURS_NEXT_STABLE		1452
 /*! layered: Layered table cursor prev operations */
-#define	WT_STAT_CONN_LAYERED_CURS_PREV			1463
+#define	WT_STAT_CONN_LAYERED_CURS_PREV			1453
 /*! layered: Layered table cursor prev operations from ingest table */
-#define	WT_STAT_CONN_LAYERED_CURS_PREV_INGEST		1464
+#define	WT_STAT_CONN_LAYERED_CURS_PREV_INGEST		1454
 /*! layered: Layered table cursor prev operations from stable table */
-#define	WT_STAT_CONN_LAYERED_CURS_PREV_STABLE		1465
+#define	WT_STAT_CONN_LAYERED_CURS_PREV_STABLE		1455
 /*! layered: Layered table cursor remove operations */
-#define	WT_STAT_CONN_LAYERED_CURS_REMOVE		1466
+#define	WT_STAT_CONN_LAYERED_CURS_REMOVE		1456
 /*! layered: Layered table cursor search near operations */
-#define	WT_STAT_CONN_LAYERED_CURS_SEARCH_NEAR		1467
+#define	WT_STAT_CONN_LAYERED_CURS_SEARCH_NEAR		1457
 /*! layered: Layered table cursor search near operations from ingest table */
-#define	WT_STAT_CONN_LAYERED_CURS_SEARCH_NEAR_INGEST	1468
+#define	WT_STAT_CONN_LAYERED_CURS_SEARCH_NEAR_INGEST	1458
 /*! layered: Layered table cursor search near operations from stable table */
-#define	WT_STAT_CONN_LAYERED_CURS_SEARCH_NEAR_STABLE	1469
+#define	WT_STAT_CONN_LAYERED_CURS_SEARCH_NEAR_STABLE	1459
 /*! layered: Layered table cursor search operations */
-#define	WT_STAT_CONN_LAYERED_CURS_SEARCH		1470
+#define	WT_STAT_CONN_LAYERED_CURS_SEARCH		1460
 /*! layered: Layered table cursor search operations from ingest table */
-#define	WT_STAT_CONN_LAYERED_CURS_SEARCH_INGEST		1471
+#define	WT_STAT_CONN_LAYERED_CURS_SEARCH_INGEST		1461
 /*! layered: Layered table cursor search operations from stable table */
-#define	WT_STAT_CONN_LAYERED_CURS_SEARCH_STABLE		1472
+#define	WT_STAT_CONN_LAYERED_CURS_SEARCH_STABLE		1462
 /*! layered: Layered table cursor update operations */
-#define	WT_STAT_CONN_LAYERED_CURS_UPDATE		1473
+#define	WT_STAT_CONN_LAYERED_CURS_UPDATE		1463
 /*!
  * layered: checkpoints performed on this table by the layered table
  * manager
  */
-#define	WT_STAT_CONN_LAYERED_TABLE_MANAGER_CHECKPOINTS	1474
+#define	WT_STAT_CONN_LAYERED_TABLE_MANAGER_CHECKPOINTS	1464
 /*! layered: checkpoints refreshed on shared layered constituents */
-#define	WT_STAT_CONN_LAYERED_TABLE_MANAGER_CHECKPOINTS_REFRESHED	1475
+#define	WT_STAT_CONN_LAYERED_TABLE_MANAGER_CHECKPOINTS_REFRESHED	1465
 /*!
  * layered: how many log applications the layered table manager applied
  * on this tree
  */
-#define	WT_STAT_CONN_LAYERED_TABLE_MANAGER_LOGOPS_APPLIED	1476
+#define	WT_STAT_CONN_LAYERED_TABLE_MANAGER_LOGOPS_APPLIED	1466
 /*!
  * layered: how many log applications the layered table manager skipped
  * on this tree
  */
-#define	WT_STAT_CONN_LAYERED_TABLE_MANAGER_LOGOPS_SKIPPED	1477
+#define	WT_STAT_CONN_LAYERED_TABLE_MANAGER_LOGOPS_SKIPPED	1467
 /*!
  * layered: how many previously-applied LSNs the layered table manager
  * skipped on this tree
  */
-#define	WT_STAT_CONN_LAYERED_TABLE_MANAGER_SKIP_LSN	1478
+#define	WT_STAT_CONN_LAYERED_TABLE_MANAGER_SKIP_LSN	1468
 /*! layered: the number of tables the layered table manager has open */
-#define	WT_STAT_CONN_LAYERED_TABLE_MANAGER_TABLES	1479
+#define	WT_STAT_CONN_LAYERED_TABLE_MANAGER_TABLES	1469
 /*! layered: whether the layered table manager thread has been started */
-#define	WT_STAT_CONN_LAYERED_TABLE_MANAGER_RUNNING	1480
+#define	WT_STAT_CONN_LAYERED_TABLE_MANAGER_RUNNING	1470
 /*!
  * layered: whether the layered table manager thread is currently busy
  * doing work
  */
-#define	WT_STAT_CONN_LAYERED_TABLE_MANAGER_ACTIVE	1481
+#define	WT_STAT_CONN_LAYERED_TABLE_MANAGER_ACTIVE	1471
 /*! lock: btree page lock acquisitions */
-#define	WT_STAT_CONN_LOCK_BTREE_PAGE_COUNT		1482
+#define	WT_STAT_CONN_LOCK_BTREE_PAGE_COUNT		1472
 /*! lock: btree page lock application thread wait time (usecs) */
-#define	WT_STAT_CONN_LOCK_BTREE_PAGE_WAIT_APPLICATION	1483
+#define	WT_STAT_CONN_LOCK_BTREE_PAGE_WAIT_APPLICATION	1473
 /*! lock: btree page lock internal thread wait time (usecs) */
-#define	WT_STAT_CONN_LOCK_BTREE_PAGE_WAIT_INTERNAL	1484
+#define	WT_STAT_CONN_LOCK_BTREE_PAGE_WAIT_INTERNAL	1474
 /*! lock: checkpoint lock acquisitions */
-#define	WT_STAT_CONN_LOCK_CHECKPOINT_COUNT		1485
+#define	WT_STAT_CONN_LOCK_CHECKPOINT_COUNT		1475
 /*! lock: checkpoint lock application thread wait time (usecs) */
-#define	WT_STAT_CONN_LOCK_CHECKPOINT_WAIT_APPLICATION	1486
+#define	WT_STAT_CONN_LOCK_CHECKPOINT_WAIT_APPLICATION	1476
 /*! lock: checkpoint lock internal thread wait time (usecs) */
-#define	WT_STAT_CONN_LOCK_CHECKPOINT_WAIT_INTERNAL	1487
+#define	WT_STAT_CONN_LOCK_CHECKPOINT_WAIT_INTERNAL	1477
 /*! lock: dhandle lock application thread time waiting (usecs) */
-#define	WT_STAT_CONN_LOCK_DHANDLE_WAIT_APPLICATION	1488
+#define	WT_STAT_CONN_LOCK_DHANDLE_WAIT_APPLICATION	1478
 /*! lock: dhandle lock internal thread time waiting (usecs) */
-#define	WT_STAT_CONN_LOCK_DHANDLE_WAIT_INTERNAL		1489
+#define	WT_STAT_CONN_LOCK_DHANDLE_WAIT_INTERNAL		1479
 /*! lock: dhandle read lock acquisitions */
-#define	WT_STAT_CONN_LOCK_DHANDLE_READ_COUNT		1490
+#define	WT_STAT_CONN_LOCK_DHANDLE_READ_COUNT		1480
 /*! lock: dhandle write lock acquisitions */
-#define	WT_STAT_CONN_LOCK_DHANDLE_WRITE_COUNT		1491
+#define	WT_STAT_CONN_LOCK_DHANDLE_WRITE_COUNT		1481
 /*! lock: metadata lock acquisitions */
-#define	WT_STAT_CONN_LOCK_METADATA_COUNT		1492
+#define	WT_STAT_CONN_LOCK_METADATA_COUNT		1482
 /*! lock: metadata lock application thread wait time (usecs) */
-#define	WT_STAT_CONN_LOCK_METADATA_WAIT_APPLICATION	1493
+#define	WT_STAT_CONN_LOCK_METADATA_WAIT_APPLICATION	1483
 /*! lock: metadata lock internal thread wait time (usecs) */
-#define	WT_STAT_CONN_LOCK_METADATA_WAIT_INTERNAL	1494
+#define	WT_STAT_CONN_LOCK_METADATA_WAIT_INTERNAL	1484
 /*! lock: schema lock acquisitions */
-#define	WT_STAT_CONN_LOCK_SCHEMA_COUNT			1495
+#define	WT_STAT_CONN_LOCK_SCHEMA_COUNT			1485
 /*! lock: schema lock application thread wait time (usecs) */
-#define	WT_STAT_CONN_LOCK_SCHEMA_WAIT_APPLICATION	1496
+#define	WT_STAT_CONN_LOCK_SCHEMA_WAIT_APPLICATION	1486
 /*! lock: schema lock internal thread wait time (usecs) */
-#define	WT_STAT_CONN_LOCK_SCHEMA_WAIT_INTERNAL		1497
-=======
-#define	WT_STAT_CONN_DH_SWEEP_SKIP_CKPT			1431
-/*! data-handle: session dhandles swept */
-#define	WT_STAT_CONN_DH_SESSION_HANDLES			1432
-/*! data-handle: session sweep attempts */
-#define	WT_STAT_CONN_DH_SESSION_SWEEPS			1433
-/*! lock: btree page lock acquisitions */
-#define	WT_STAT_CONN_LOCK_BTREE_PAGE_COUNT		1434
-/*! lock: btree page lock application thread wait time (usecs) */
-#define	WT_STAT_CONN_LOCK_BTREE_PAGE_WAIT_APPLICATION	1435
-/*! lock: btree page lock internal thread wait time (usecs) */
-#define	WT_STAT_CONN_LOCK_BTREE_PAGE_WAIT_INTERNAL	1436
-/*! lock: checkpoint lock acquisitions */
-#define	WT_STAT_CONN_LOCK_CHECKPOINT_COUNT		1437
-/*! lock: checkpoint lock application thread wait time (usecs) */
-#define	WT_STAT_CONN_LOCK_CHECKPOINT_WAIT_APPLICATION	1438
-/*! lock: checkpoint lock internal thread wait time (usecs) */
-#define	WT_STAT_CONN_LOCK_CHECKPOINT_WAIT_INTERNAL	1439
-/*! lock: dhandle lock application thread time waiting (usecs) */
-#define	WT_STAT_CONN_LOCK_DHANDLE_WAIT_APPLICATION	1440
-/*! lock: dhandle lock internal thread time waiting (usecs) */
-#define	WT_STAT_CONN_LOCK_DHANDLE_WAIT_INTERNAL		1441
-/*! lock: dhandle read lock acquisitions */
-#define	WT_STAT_CONN_LOCK_DHANDLE_READ_COUNT		1442
-/*! lock: dhandle write lock acquisitions */
-#define	WT_STAT_CONN_LOCK_DHANDLE_WRITE_COUNT		1443
-/*! lock: metadata lock acquisitions */
-#define	WT_STAT_CONN_LOCK_METADATA_COUNT		1444
-/*! lock: metadata lock application thread wait time (usecs) */
-#define	WT_STAT_CONN_LOCK_METADATA_WAIT_APPLICATION	1445
-/*! lock: metadata lock internal thread wait time (usecs) */
-#define	WT_STAT_CONN_LOCK_METADATA_WAIT_INTERNAL	1446
-/*! lock: schema lock acquisitions */
-#define	WT_STAT_CONN_LOCK_SCHEMA_COUNT			1447
-/*! lock: schema lock application thread wait time (usecs) */
-#define	WT_STAT_CONN_LOCK_SCHEMA_WAIT_APPLICATION	1448
-/*! lock: schema lock internal thread wait time (usecs) */
-#define	WT_STAT_CONN_LOCK_SCHEMA_WAIT_INTERNAL		1449
->>>>>>> a2818484
+#define	WT_STAT_CONN_LOCK_SCHEMA_WAIT_INTERNAL		1487
 /*!
  * lock: table lock application thread time waiting for the table lock
  * (usecs)
  */
-<<<<<<< HEAD
-#define	WT_STAT_CONN_LOCK_TABLE_WAIT_APPLICATION	1498
-=======
-#define	WT_STAT_CONN_LOCK_TABLE_WAIT_APPLICATION	1450
->>>>>>> a2818484
+#define	WT_STAT_CONN_LOCK_TABLE_WAIT_APPLICATION	1488
 /*!
  * lock: table lock internal thread time waiting for the table lock
  * (usecs)
  */
-<<<<<<< HEAD
-#define	WT_STAT_CONN_LOCK_TABLE_WAIT_INTERNAL		1499
+#define	WT_STAT_CONN_LOCK_TABLE_WAIT_INTERNAL		1489
 /*! lock: table read lock acquisitions */
-#define	WT_STAT_CONN_LOCK_TABLE_READ_COUNT		1500
+#define	WT_STAT_CONN_LOCK_TABLE_READ_COUNT		1490
 /*! lock: table write lock acquisitions */
-#define	WT_STAT_CONN_LOCK_TABLE_WRITE_COUNT		1501
+#define	WT_STAT_CONN_LOCK_TABLE_WRITE_COUNT		1491
 /*! lock: txn global lock application thread time waiting (usecs) */
-#define	WT_STAT_CONN_LOCK_TXN_GLOBAL_WAIT_APPLICATION	1502
+#define	WT_STAT_CONN_LOCK_TXN_GLOBAL_WAIT_APPLICATION	1492
 /*! lock: txn global lock internal thread time waiting (usecs) */
-#define	WT_STAT_CONN_LOCK_TXN_GLOBAL_WAIT_INTERNAL	1503
+#define	WT_STAT_CONN_LOCK_TXN_GLOBAL_WAIT_INTERNAL	1493
 /*! lock: txn global read lock acquisitions */
-#define	WT_STAT_CONN_LOCK_TXN_GLOBAL_READ_COUNT		1504
+#define	WT_STAT_CONN_LOCK_TXN_GLOBAL_READ_COUNT		1494
 /*! lock: txn global write lock acquisitions */
-#define	WT_STAT_CONN_LOCK_TXN_GLOBAL_WRITE_COUNT	1505
+#define	WT_STAT_CONN_LOCK_TXN_GLOBAL_WRITE_COUNT	1495
 /*! log: busy returns attempting to switch slots */
-#define	WT_STAT_CONN_LOG_SLOT_SWITCH_BUSY		1506
+#define	WT_STAT_CONN_LOG_SLOT_SWITCH_BUSY		1496
 /*! log: force log remove time sleeping (usecs) */
-#define	WT_STAT_CONN_LOG_FORCE_REMOVE_SLEEP		1507
+#define	WT_STAT_CONN_LOG_FORCE_REMOVE_SLEEP		1497
 /*! log: log bytes of payload data */
-#define	WT_STAT_CONN_LOG_BYTES_PAYLOAD			1508
+#define	WT_STAT_CONN_LOG_BYTES_PAYLOAD			1498
 /*! log: log bytes written */
-#define	WT_STAT_CONN_LOG_BYTES_WRITTEN			1509
+#define	WT_STAT_CONN_LOG_BYTES_WRITTEN			1499
 /*! log: log files manually zero-filled */
-#define	WT_STAT_CONN_LOG_ZERO_FILLS			1510
+#define	WT_STAT_CONN_LOG_ZERO_FILLS			1500
 /*! log: log flush operations */
-#define	WT_STAT_CONN_LOG_FLUSH				1511
+#define	WT_STAT_CONN_LOG_FLUSH				1501
 /*! log: log force write operations */
-#define	WT_STAT_CONN_LOG_FORCE_WRITE			1512
+#define	WT_STAT_CONN_LOG_FORCE_WRITE			1502
 /*! log: log force write operations skipped */
-#define	WT_STAT_CONN_LOG_FORCE_WRITE_SKIP		1513
+#define	WT_STAT_CONN_LOG_FORCE_WRITE_SKIP		1503
 /*! log: log records compressed */
-#define	WT_STAT_CONN_LOG_COMPRESS_WRITES		1514
+#define	WT_STAT_CONN_LOG_COMPRESS_WRITES		1504
 /*! log: log records not compressed */
-#define	WT_STAT_CONN_LOG_COMPRESS_WRITE_FAILS		1515
+#define	WT_STAT_CONN_LOG_COMPRESS_WRITE_FAILS		1505
 /*! log: log records too small to compress */
-#define	WT_STAT_CONN_LOG_COMPRESS_SMALL			1516
+#define	WT_STAT_CONN_LOG_COMPRESS_SMALL			1506
 /*! log: log release advances write LSN */
-#define	WT_STAT_CONN_LOG_RELEASE_WRITE_LSN		1517
+#define	WT_STAT_CONN_LOG_RELEASE_WRITE_LSN		1507
 /*! log: log scan operations */
-#define	WT_STAT_CONN_LOG_SCANS				1518
+#define	WT_STAT_CONN_LOG_SCANS				1508
 /*! log: log scan records requiring two reads */
-#define	WT_STAT_CONN_LOG_SCAN_REREADS			1519
+#define	WT_STAT_CONN_LOG_SCAN_REREADS			1509
 /*! log: log server thread advances write LSN */
-#define	WT_STAT_CONN_LOG_WRITE_LSN			1520
+#define	WT_STAT_CONN_LOG_WRITE_LSN			1510
 /*! log: log server thread write LSN walk skipped */
-#define	WT_STAT_CONN_LOG_WRITE_LSN_SKIP			1521
+#define	WT_STAT_CONN_LOG_WRITE_LSN_SKIP			1511
 /*! log: log sync operations */
-#define	WT_STAT_CONN_LOG_SYNC				1522
+#define	WT_STAT_CONN_LOG_SYNC				1512
 /*! log: log sync time duration (usecs) */
-#define	WT_STAT_CONN_LOG_SYNC_DURATION			1523
+#define	WT_STAT_CONN_LOG_SYNC_DURATION			1513
 /*! log: log sync_dir operations */
-#define	WT_STAT_CONN_LOG_SYNC_DIR			1524
+#define	WT_STAT_CONN_LOG_SYNC_DIR			1514
 /*! log: log sync_dir time duration (usecs) */
-#define	WT_STAT_CONN_LOG_SYNC_DIR_DURATION		1525
+#define	WT_STAT_CONN_LOG_SYNC_DIR_DURATION		1515
 /*! log: log write operations */
-#define	WT_STAT_CONN_LOG_WRITES				1526
+#define	WT_STAT_CONN_LOG_WRITES				1516
 /*! log: logging bytes consolidated */
-#define	WT_STAT_CONN_LOG_SLOT_CONSOLIDATED		1527
+#define	WT_STAT_CONN_LOG_SLOT_CONSOLIDATED		1517
 /*! log: maximum log file size */
-#define	WT_STAT_CONN_LOG_MAX_FILESIZE			1528
+#define	WT_STAT_CONN_LOG_MAX_FILESIZE			1518
 /*! log: number of pre-allocated log files to create */
-#define	WT_STAT_CONN_LOG_PREALLOC_MAX			1529
+#define	WT_STAT_CONN_LOG_PREALLOC_MAX			1519
 /*! log: pre-allocated log files not ready and missed */
-#define	WT_STAT_CONN_LOG_PREALLOC_MISSED		1530
+#define	WT_STAT_CONN_LOG_PREALLOC_MISSED		1520
 /*! log: pre-allocated log files prepared */
-#define	WT_STAT_CONN_LOG_PREALLOC_FILES			1531
+#define	WT_STAT_CONN_LOG_PREALLOC_FILES			1521
 /*! log: pre-allocated log files used */
-#define	WT_STAT_CONN_LOG_PREALLOC_USED			1532
+#define	WT_STAT_CONN_LOG_PREALLOC_USED			1522
 /*! log: records processed by log scan */
-#define	WT_STAT_CONN_LOG_SCAN_RECORDS			1533
+#define	WT_STAT_CONN_LOG_SCAN_RECORDS			1523
 /*! log: slot close lost race */
-#define	WT_STAT_CONN_LOG_SLOT_CLOSE_RACE		1534
+#define	WT_STAT_CONN_LOG_SLOT_CLOSE_RACE		1524
 /*! log: slot close unbuffered waits */
-#define	WT_STAT_CONN_LOG_SLOT_CLOSE_UNBUF		1535
+#define	WT_STAT_CONN_LOG_SLOT_CLOSE_UNBUF		1525
 /*! log: slot closures */
-#define	WT_STAT_CONN_LOG_SLOT_CLOSES			1536
+#define	WT_STAT_CONN_LOG_SLOT_CLOSES			1526
 /*! log: slot join atomic update races */
-#define	WT_STAT_CONN_LOG_SLOT_RACES			1537
+#define	WT_STAT_CONN_LOG_SLOT_RACES			1527
 /*! log: slot join calls atomic updates raced */
-#define	WT_STAT_CONN_LOG_SLOT_YIELD_RACE		1538
+#define	WT_STAT_CONN_LOG_SLOT_YIELD_RACE		1528
 /*! log: slot join calls did not yield */
-#define	WT_STAT_CONN_LOG_SLOT_IMMEDIATE			1539
+#define	WT_STAT_CONN_LOG_SLOT_IMMEDIATE			1529
 /*! log: slot join calls found active slot closed */
-#define	WT_STAT_CONN_LOG_SLOT_YIELD_CLOSE		1540
+#define	WT_STAT_CONN_LOG_SLOT_YIELD_CLOSE		1530
 /*! log: slot join calls slept */
-#define	WT_STAT_CONN_LOG_SLOT_YIELD_SLEEP		1541
+#define	WT_STAT_CONN_LOG_SLOT_YIELD_SLEEP		1531
 /*! log: slot join calls yielded */
-#define	WT_STAT_CONN_LOG_SLOT_YIELD			1542
+#define	WT_STAT_CONN_LOG_SLOT_YIELD			1532
 /*! log: slot join found active slot closed */
-#define	WT_STAT_CONN_LOG_SLOT_ACTIVE_CLOSED		1543
+#define	WT_STAT_CONN_LOG_SLOT_ACTIVE_CLOSED		1533
 /*! log: slot joins yield time (usecs) */
-#define	WT_STAT_CONN_LOG_SLOT_YIELD_DURATION		1544
+#define	WT_STAT_CONN_LOG_SLOT_YIELD_DURATION		1534
 /*! log: slot transitions unable to find free slot */
-#define	WT_STAT_CONN_LOG_SLOT_NO_FREE_SLOTS		1545
+#define	WT_STAT_CONN_LOG_SLOT_NO_FREE_SLOTS		1535
 /*! log: slot unbuffered writes */
-#define	WT_STAT_CONN_LOG_SLOT_UNBUFFERED		1546
+#define	WT_STAT_CONN_LOG_SLOT_UNBUFFERED		1536
 /*! log: total in-memory size of compressed records */
-#define	WT_STAT_CONN_LOG_COMPRESS_MEM			1547
+#define	WT_STAT_CONN_LOG_COMPRESS_MEM			1537
 /*! log: total log buffer size */
-#define	WT_STAT_CONN_LOG_BUFFER_SIZE			1548
+#define	WT_STAT_CONN_LOG_BUFFER_SIZE			1538
 /*! log: total size of compressed records */
-#define	WT_STAT_CONN_LOG_COMPRESS_LEN			1549
+#define	WT_STAT_CONN_LOG_COMPRESS_LEN			1539
 /*! log: written slots coalesced */
-#define	WT_STAT_CONN_LOG_SLOT_COALESCED			1550
+#define	WT_STAT_CONN_LOG_SLOT_COALESCED			1540
 /*! log: yields waiting for previous log file close */
-#define	WT_STAT_CONN_LOG_CLOSE_YIELDS			1551
+#define	WT_STAT_CONN_LOG_CLOSE_YIELDS			1541
 /*! perf: block manager read latency histogram (bucket 1) - 0-10ms */
-#define	WT_STAT_CONN_PERF_HIST_BMREAD_LATENCY_LT10	1552
+#define	WT_STAT_CONN_PERF_HIST_BMREAD_LATENCY_LT10	1542
 /*! perf: block manager read latency histogram (bucket 2) - 10-49ms */
-#define	WT_STAT_CONN_PERF_HIST_BMREAD_LATENCY_LT50	1553
+#define	WT_STAT_CONN_PERF_HIST_BMREAD_LATENCY_LT50	1543
 /*! perf: block manager read latency histogram (bucket 3) - 50-99ms */
-#define	WT_STAT_CONN_PERF_HIST_BMREAD_LATENCY_LT100	1554
+#define	WT_STAT_CONN_PERF_HIST_BMREAD_LATENCY_LT100	1544
 /*! perf: block manager read latency histogram (bucket 4) - 100-249ms */
-#define	WT_STAT_CONN_PERF_HIST_BMREAD_LATENCY_LT250	1555
+#define	WT_STAT_CONN_PERF_HIST_BMREAD_LATENCY_LT250	1545
 /*! perf: block manager read latency histogram (bucket 5) - 250-499ms */
-#define	WT_STAT_CONN_PERF_HIST_BMREAD_LATENCY_LT500	1556
+#define	WT_STAT_CONN_PERF_HIST_BMREAD_LATENCY_LT500	1546
 /*! perf: block manager read latency histogram (bucket 6) - 500-999ms */
-#define	WT_STAT_CONN_PERF_HIST_BMREAD_LATENCY_LT1000	1557
+#define	WT_STAT_CONN_PERF_HIST_BMREAD_LATENCY_LT1000	1547
 /*! perf: block manager read latency histogram (bucket 7) - 1000ms+ */
-#define	WT_STAT_CONN_PERF_HIST_BMREAD_LATENCY_GT1000	1558
+#define	WT_STAT_CONN_PERF_HIST_BMREAD_LATENCY_GT1000	1548
 /*! perf: block manager read latency histogram total (msecs) */
-#define	WT_STAT_CONN_PERF_HIST_BMREAD_LATENCY_TOTAL_MSECS	1559
+#define	WT_STAT_CONN_PERF_HIST_BMREAD_LATENCY_TOTAL_MSECS	1549
 /*! perf: block manager write latency histogram (bucket 1) - 0-10ms */
-#define	WT_STAT_CONN_PERF_HIST_BMWRITE_LATENCY_LT10	1560
+#define	WT_STAT_CONN_PERF_HIST_BMWRITE_LATENCY_LT10	1550
 /*! perf: block manager write latency histogram (bucket 2) - 10-49ms */
-#define	WT_STAT_CONN_PERF_HIST_BMWRITE_LATENCY_LT50	1561
+#define	WT_STAT_CONN_PERF_HIST_BMWRITE_LATENCY_LT50	1551
 /*! perf: block manager write latency histogram (bucket 3) - 50-99ms */
-#define	WT_STAT_CONN_PERF_HIST_BMWRITE_LATENCY_LT100	1562
+#define	WT_STAT_CONN_PERF_HIST_BMWRITE_LATENCY_LT100	1552
 /*! perf: block manager write latency histogram (bucket 4) - 100-249ms */
-#define	WT_STAT_CONN_PERF_HIST_BMWRITE_LATENCY_LT250	1563
+#define	WT_STAT_CONN_PERF_HIST_BMWRITE_LATENCY_LT250	1553
 /*! perf: block manager write latency histogram (bucket 5) - 250-499ms */
-#define	WT_STAT_CONN_PERF_HIST_BMWRITE_LATENCY_LT500	1564
+#define	WT_STAT_CONN_PERF_HIST_BMWRITE_LATENCY_LT500	1554
 /*! perf: block manager write latency histogram (bucket 6) - 500-999ms */
-#define	WT_STAT_CONN_PERF_HIST_BMWRITE_LATENCY_LT1000	1565
+#define	WT_STAT_CONN_PERF_HIST_BMWRITE_LATENCY_LT1000	1555
 /*! perf: block manager write latency histogram (bucket 7) - 1000ms+ */
-#define	WT_STAT_CONN_PERF_HIST_BMWRITE_LATENCY_GT1000	1566
+#define	WT_STAT_CONN_PERF_HIST_BMWRITE_LATENCY_GT1000	1556
 /*! perf: block manager write latency histogram total (msecs) */
-#define	WT_STAT_CONN_PERF_HIST_BMWRITE_LATENCY_TOTAL_MSECS	1567
+#define	WT_STAT_CONN_PERF_HIST_BMWRITE_LATENCY_TOTAL_MSECS	1557
 /*! perf: file system read latency histogram (bucket 1) - 0-10ms */
-#define	WT_STAT_CONN_PERF_HIST_FSREAD_LATENCY_LT10	1568
+#define	WT_STAT_CONN_PERF_HIST_FSREAD_LATENCY_LT10	1558
 /*! perf: file system read latency histogram (bucket 2) - 10-49ms */
-#define	WT_STAT_CONN_PERF_HIST_FSREAD_LATENCY_LT50	1569
+#define	WT_STAT_CONN_PERF_HIST_FSREAD_LATENCY_LT50	1559
 /*! perf: file system read latency histogram (bucket 3) - 50-99ms */
-#define	WT_STAT_CONN_PERF_HIST_FSREAD_LATENCY_LT100	1570
+#define	WT_STAT_CONN_PERF_HIST_FSREAD_LATENCY_LT100	1560
 /*! perf: file system read latency histogram (bucket 4) - 100-249ms */
-#define	WT_STAT_CONN_PERF_HIST_FSREAD_LATENCY_LT250	1571
+#define	WT_STAT_CONN_PERF_HIST_FSREAD_LATENCY_LT250	1561
 /*! perf: file system read latency histogram (bucket 5) - 250-499ms */
-#define	WT_STAT_CONN_PERF_HIST_FSREAD_LATENCY_LT500	1572
+#define	WT_STAT_CONN_PERF_HIST_FSREAD_LATENCY_LT500	1562
 /*! perf: file system read latency histogram (bucket 6) - 500-999ms */
-#define	WT_STAT_CONN_PERF_HIST_FSREAD_LATENCY_LT1000	1573
+#define	WT_STAT_CONN_PERF_HIST_FSREAD_LATENCY_LT1000	1563
 /*! perf: file system read latency histogram (bucket 7) - 1000ms+ */
-#define	WT_STAT_CONN_PERF_HIST_FSREAD_LATENCY_GT1000	1574
+#define	WT_STAT_CONN_PERF_HIST_FSREAD_LATENCY_GT1000	1564
 /*! perf: file system read latency histogram total (msecs) */
-#define	WT_STAT_CONN_PERF_HIST_FSREAD_LATENCY_TOTAL_MSECS	1575
+#define	WT_STAT_CONN_PERF_HIST_FSREAD_LATENCY_TOTAL_MSECS	1565
 /*! perf: file system write latency histogram (bucket 1) - 0-10ms */
-#define	WT_STAT_CONN_PERF_HIST_FSWRITE_LATENCY_LT10	1576
+#define	WT_STAT_CONN_PERF_HIST_FSWRITE_LATENCY_LT10	1566
 /*! perf: file system write latency histogram (bucket 2) - 10-49ms */
-#define	WT_STAT_CONN_PERF_HIST_FSWRITE_LATENCY_LT50	1577
+#define	WT_STAT_CONN_PERF_HIST_FSWRITE_LATENCY_LT50	1567
 /*! perf: file system write latency histogram (bucket 3) - 50-99ms */
-#define	WT_STAT_CONN_PERF_HIST_FSWRITE_LATENCY_LT100	1578
+#define	WT_STAT_CONN_PERF_HIST_FSWRITE_LATENCY_LT100	1568
 /*! perf: file system write latency histogram (bucket 4) - 100-249ms */
-#define	WT_STAT_CONN_PERF_HIST_FSWRITE_LATENCY_LT250	1579
+#define	WT_STAT_CONN_PERF_HIST_FSWRITE_LATENCY_LT250	1569
 /*! perf: file system write latency histogram (bucket 5) - 250-499ms */
-#define	WT_STAT_CONN_PERF_HIST_FSWRITE_LATENCY_LT500	1580
+#define	WT_STAT_CONN_PERF_HIST_FSWRITE_LATENCY_LT500	1570
 /*! perf: file system write latency histogram (bucket 6) - 500-999ms */
-#define	WT_STAT_CONN_PERF_HIST_FSWRITE_LATENCY_LT1000	1581
+#define	WT_STAT_CONN_PERF_HIST_FSWRITE_LATENCY_LT1000	1571
 /*! perf: file system write latency histogram (bucket 7) - 1000ms+ */
-#define	WT_STAT_CONN_PERF_HIST_FSWRITE_LATENCY_GT1000	1582
+#define	WT_STAT_CONN_PERF_HIST_FSWRITE_LATENCY_GT1000	1572
 /*! perf: file system write latency histogram total (msecs) */
-#define	WT_STAT_CONN_PERF_HIST_FSWRITE_LATENCY_TOTAL_MSECS	1583
+#define	WT_STAT_CONN_PERF_HIST_FSWRITE_LATENCY_TOTAL_MSECS	1573
 /*! perf: operation read latency histogram (bucket 1) - 0-100us */
-#define	WT_STAT_CONN_PERF_HIST_OPREAD_LATENCY_LT100	1584
+#define	WT_STAT_CONN_PERF_HIST_OPREAD_LATENCY_LT100	1574
 /*! perf: operation read latency histogram (bucket 2) - 100-249us */
-#define	WT_STAT_CONN_PERF_HIST_OPREAD_LATENCY_LT250	1585
+#define	WT_STAT_CONN_PERF_HIST_OPREAD_LATENCY_LT250	1575
 /*! perf: operation read latency histogram (bucket 3) - 250-499us */
-#define	WT_STAT_CONN_PERF_HIST_OPREAD_LATENCY_LT500	1586
+#define	WT_STAT_CONN_PERF_HIST_OPREAD_LATENCY_LT500	1576
 /*! perf: operation read latency histogram (bucket 4) - 500-999us */
-#define	WT_STAT_CONN_PERF_HIST_OPREAD_LATENCY_LT1000	1587
+#define	WT_STAT_CONN_PERF_HIST_OPREAD_LATENCY_LT1000	1577
 /*! perf: operation read latency histogram (bucket 5) - 1000-9999us */
-#define	WT_STAT_CONN_PERF_HIST_OPREAD_LATENCY_LT10000	1588
+#define	WT_STAT_CONN_PERF_HIST_OPREAD_LATENCY_LT10000	1578
 /*! perf: operation read latency histogram (bucket 6) - 10000us+ */
-#define	WT_STAT_CONN_PERF_HIST_OPREAD_LATENCY_GT10000	1589
+#define	WT_STAT_CONN_PERF_HIST_OPREAD_LATENCY_GT10000	1579
 /*! perf: operation read latency histogram total (usecs) */
-#define	WT_STAT_CONN_PERF_HIST_OPREAD_LATENCY_TOTAL_USECS	1590
+#define	WT_STAT_CONN_PERF_HIST_OPREAD_LATENCY_TOTAL_USECS	1580
 /*! perf: operation write latency histogram (bucket 1) - 0-100us */
-#define	WT_STAT_CONN_PERF_HIST_OPWRITE_LATENCY_LT100	1591
+#define	WT_STAT_CONN_PERF_HIST_OPWRITE_LATENCY_LT100	1581
 /*! perf: operation write latency histogram (bucket 2) - 100-249us */
-#define	WT_STAT_CONN_PERF_HIST_OPWRITE_LATENCY_LT250	1592
+#define	WT_STAT_CONN_PERF_HIST_OPWRITE_LATENCY_LT250	1582
 /*! perf: operation write latency histogram (bucket 3) - 250-499us */
-#define	WT_STAT_CONN_PERF_HIST_OPWRITE_LATENCY_LT500	1593
+#define	WT_STAT_CONN_PERF_HIST_OPWRITE_LATENCY_LT500	1583
 /*! perf: operation write latency histogram (bucket 4) - 500-999us */
-#define	WT_STAT_CONN_PERF_HIST_OPWRITE_LATENCY_LT1000	1594
+#define	WT_STAT_CONN_PERF_HIST_OPWRITE_LATENCY_LT1000	1584
 /*! perf: operation write latency histogram (bucket 5) - 1000-9999us */
-#define	WT_STAT_CONN_PERF_HIST_OPWRITE_LATENCY_LT10000	1595
+#define	WT_STAT_CONN_PERF_HIST_OPWRITE_LATENCY_LT10000	1585
 /*! perf: operation write latency histogram (bucket 6) - 10000us+ */
-#define	WT_STAT_CONN_PERF_HIST_OPWRITE_LATENCY_GT10000	1596
+#define	WT_STAT_CONN_PERF_HIST_OPWRITE_LATENCY_GT10000	1586
 /*! perf: operation write latency histogram total (usecs) */
-#define	WT_STAT_CONN_PERF_HIST_OPWRITE_LATENCY_TOTAL_USECS	1597
+#define	WT_STAT_CONN_PERF_HIST_OPWRITE_LATENCY_TOTAL_USECS	1587
 /*! prefetch: could not perform pre-fetch on internal page */
-#define	WT_STAT_CONN_PREFETCH_SKIPPED_INTERNAL_PAGE	1598
-=======
-#define	WT_STAT_CONN_LOCK_TABLE_WAIT_INTERNAL		1451
-/*! lock: table read lock acquisitions */
-#define	WT_STAT_CONN_LOCK_TABLE_READ_COUNT		1452
-/*! lock: table write lock acquisitions */
-#define	WT_STAT_CONN_LOCK_TABLE_WRITE_COUNT		1453
-/*! lock: txn global lock application thread time waiting (usecs) */
-#define	WT_STAT_CONN_LOCK_TXN_GLOBAL_WAIT_APPLICATION	1454
-/*! lock: txn global lock internal thread time waiting (usecs) */
-#define	WT_STAT_CONN_LOCK_TXN_GLOBAL_WAIT_INTERNAL	1455
-/*! lock: txn global read lock acquisitions */
-#define	WT_STAT_CONN_LOCK_TXN_GLOBAL_READ_COUNT		1456
-/*! lock: txn global write lock acquisitions */
-#define	WT_STAT_CONN_LOCK_TXN_GLOBAL_WRITE_COUNT	1457
-/*! log: busy returns attempting to switch slots */
-#define	WT_STAT_CONN_LOG_SLOT_SWITCH_BUSY		1458
-/*! log: force log remove time sleeping (usecs) */
-#define	WT_STAT_CONN_LOG_FORCE_REMOVE_SLEEP		1459
-/*! log: log bytes of payload data */
-#define	WT_STAT_CONN_LOG_BYTES_PAYLOAD			1460
-/*! log: log bytes written */
-#define	WT_STAT_CONN_LOG_BYTES_WRITTEN			1461
-/*! log: log files manually zero-filled */
-#define	WT_STAT_CONN_LOG_ZERO_FILLS			1462
-/*! log: log flush operations */
-#define	WT_STAT_CONN_LOG_FLUSH				1463
-/*! log: log force write operations */
-#define	WT_STAT_CONN_LOG_FORCE_WRITE			1464
-/*! log: log force write operations skipped */
-#define	WT_STAT_CONN_LOG_FORCE_WRITE_SKIP		1465
-/*! log: log records compressed */
-#define	WT_STAT_CONN_LOG_COMPRESS_WRITES		1466
-/*! log: log records not compressed */
-#define	WT_STAT_CONN_LOG_COMPRESS_WRITE_FAILS		1467
-/*! log: log records too small to compress */
-#define	WT_STAT_CONN_LOG_COMPRESS_SMALL			1468
-/*! log: log release advances write LSN */
-#define	WT_STAT_CONN_LOG_RELEASE_WRITE_LSN		1469
-/*! log: log scan operations */
-#define	WT_STAT_CONN_LOG_SCANS				1470
-/*! log: log scan records requiring two reads */
-#define	WT_STAT_CONN_LOG_SCAN_REREADS			1471
-/*! log: log server thread advances write LSN */
-#define	WT_STAT_CONN_LOG_WRITE_LSN			1472
-/*! log: log server thread write LSN walk skipped */
-#define	WT_STAT_CONN_LOG_WRITE_LSN_SKIP			1473
-/*! log: log sync operations */
-#define	WT_STAT_CONN_LOG_SYNC				1474
-/*! log: log sync time duration (usecs) */
-#define	WT_STAT_CONN_LOG_SYNC_DURATION			1475
-/*! log: log sync_dir operations */
-#define	WT_STAT_CONN_LOG_SYNC_DIR			1476
-/*! log: log sync_dir time duration (usecs) */
-#define	WT_STAT_CONN_LOG_SYNC_DIR_DURATION		1477
-/*! log: log write operations */
-#define	WT_STAT_CONN_LOG_WRITES				1478
-/*! log: logging bytes consolidated */
-#define	WT_STAT_CONN_LOG_SLOT_CONSOLIDATED		1479
-/*! log: maximum log file size */
-#define	WT_STAT_CONN_LOG_MAX_FILESIZE			1480
-/*! log: number of pre-allocated log files to create */
-#define	WT_STAT_CONN_LOG_PREALLOC_MAX			1481
-/*! log: pre-allocated log files not ready and missed */
-#define	WT_STAT_CONN_LOG_PREALLOC_MISSED		1482
-/*! log: pre-allocated log files prepared */
-#define	WT_STAT_CONN_LOG_PREALLOC_FILES			1483
-/*! log: pre-allocated log files used */
-#define	WT_STAT_CONN_LOG_PREALLOC_USED			1484
-/*! log: records processed by log scan */
-#define	WT_STAT_CONN_LOG_SCAN_RECORDS			1485
-/*! log: slot close lost race */
-#define	WT_STAT_CONN_LOG_SLOT_CLOSE_RACE		1486
-/*! log: slot close unbuffered waits */
-#define	WT_STAT_CONN_LOG_SLOT_CLOSE_UNBUF		1487
-/*! log: slot closures */
-#define	WT_STAT_CONN_LOG_SLOT_CLOSES			1488
-/*! log: slot join atomic update races */
-#define	WT_STAT_CONN_LOG_SLOT_RACES			1489
-/*! log: slot join calls atomic updates raced */
-#define	WT_STAT_CONN_LOG_SLOT_YIELD_RACE		1490
-/*! log: slot join calls did not yield */
-#define	WT_STAT_CONN_LOG_SLOT_IMMEDIATE			1491
-/*! log: slot join calls found active slot closed */
-#define	WT_STAT_CONN_LOG_SLOT_YIELD_CLOSE		1492
-/*! log: slot join calls slept */
-#define	WT_STAT_CONN_LOG_SLOT_YIELD_SLEEP		1493
-/*! log: slot join calls yielded */
-#define	WT_STAT_CONN_LOG_SLOT_YIELD			1494
-/*! log: slot join found active slot closed */
-#define	WT_STAT_CONN_LOG_SLOT_ACTIVE_CLOSED		1495
-/*! log: slot joins yield time (usecs) */
-#define	WT_STAT_CONN_LOG_SLOT_YIELD_DURATION		1496
-/*! log: slot transitions unable to find free slot */
-#define	WT_STAT_CONN_LOG_SLOT_NO_FREE_SLOTS		1497
-/*! log: slot unbuffered writes */
-#define	WT_STAT_CONN_LOG_SLOT_UNBUFFERED		1498
-/*! log: total in-memory size of compressed records */
-#define	WT_STAT_CONN_LOG_COMPRESS_MEM			1499
-/*! log: total log buffer size */
-#define	WT_STAT_CONN_LOG_BUFFER_SIZE			1500
-/*! log: total size of compressed records */
-#define	WT_STAT_CONN_LOG_COMPRESS_LEN			1501
-/*! log: written slots coalesced */
-#define	WT_STAT_CONN_LOG_SLOT_COALESCED			1502
-/*! log: yields waiting for previous log file close */
-#define	WT_STAT_CONN_LOG_CLOSE_YIELDS			1503
-/*! perf: file system read latency histogram (bucket 1) - 0-10ms */
-#define	WT_STAT_CONN_PERF_HIST_FSREAD_LATENCY_LT10	1504
-/*! perf: file system read latency histogram (bucket 2) - 10-49ms */
-#define	WT_STAT_CONN_PERF_HIST_FSREAD_LATENCY_LT50	1505
-/*! perf: file system read latency histogram (bucket 3) - 50-99ms */
-#define	WT_STAT_CONN_PERF_HIST_FSREAD_LATENCY_LT100	1506
-/*! perf: file system read latency histogram (bucket 4) - 100-249ms */
-#define	WT_STAT_CONN_PERF_HIST_FSREAD_LATENCY_LT250	1507
-/*! perf: file system read latency histogram (bucket 5) - 250-499ms */
-#define	WT_STAT_CONN_PERF_HIST_FSREAD_LATENCY_LT500	1508
-/*! perf: file system read latency histogram (bucket 6) - 500-999ms */
-#define	WT_STAT_CONN_PERF_HIST_FSREAD_LATENCY_LT1000	1509
-/*! perf: file system read latency histogram (bucket 7) - 1000ms+ */
-#define	WT_STAT_CONN_PERF_HIST_FSREAD_LATENCY_GT1000	1510
-/*! perf: file system read latency histogram total (msecs) */
-#define	WT_STAT_CONN_PERF_HIST_FSREAD_LATENCY_TOTAL_MSECS	1511
-/*! perf: file system write latency histogram (bucket 1) - 0-10ms */
-#define	WT_STAT_CONN_PERF_HIST_FSWRITE_LATENCY_LT10	1512
-/*! perf: file system write latency histogram (bucket 2) - 10-49ms */
-#define	WT_STAT_CONN_PERF_HIST_FSWRITE_LATENCY_LT50	1513
-/*! perf: file system write latency histogram (bucket 3) - 50-99ms */
-#define	WT_STAT_CONN_PERF_HIST_FSWRITE_LATENCY_LT100	1514
-/*! perf: file system write latency histogram (bucket 4) - 100-249ms */
-#define	WT_STAT_CONN_PERF_HIST_FSWRITE_LATENCY_LT250	1515
-/*! perf: file system write latency histogram (bucket 5) - 250-499ms */
-#define	WT_STAT_CONN_PERF_HIST_FSWRITE_LATENCY_LT500	1516
-/*! perf: file system write latency histogram (bucket 6) - 500-999ms */
-#define	WT_STAT_CONN_PERF_HIST_FSWRITE_LATENCY_LT1000	1517
-/*! perf: file system write latency histogram (bucket 7) - 1000ms+ */
-#define	WT_STAT_CONN_PERF_HIST_FSWRITE_LATENCY_GT1000	1518
-/*! perf: file system write latency histogram total (msecs) */
-#define	WT_STAT_CONN_PERF_HIST_FSWRITE_LATENCY_TOTAL_MSECS	1519
-/*! perf: operation read latency histogram (bucket 1) - 0-100us */
-#define	WT_STAT_CONN_PERF_HIST_OPREAD_LATENCY_LT100	1520
-/*! perf: operation read latency histogram (bucket 2) - 100-249us */
-#define	WT_STAT_CONN_PERF_HIST_OPREAD_LATENCY_LT250	1521
-/*! perf: operation read latency histogram (bucket 3) - 250-499us */
-#define	WT_STAT_CONN_PERF_HIST_OPREAD_LATENCY_LT500	1522
-/*! perf: operation read latency histogram (bucket 4) - 500-999us */
-#define	WT_STAT_CONN_PERF_HIST_OPREAD_LATENCY_LT1000	1523
-/*! perf: operation read latency histogram (bucket 5) - 1000-9999us */
-#define	WT_STAT_CONN_PERF_HIST_OPREAD_LATENCY_LT10000	1524
-/*! perf: operation read latency histogram (bucket 6) - 10000us+ */
-#define	WT_STAT_CONN_PERF_HIST_OPREAD_LATENCY_GT10000	1525
-/*! perf: operation read latency histogram total (usecs) */
-#define	WT_STAT_CONN_PERF_HIST_OPREAD_LATENCY_TOTAL_USECS	1526
-/*! perf: operation write latency histogram (bucket 1) - 0-100us */
-#define	WT_STAT_CONN_PERF_HIST_OPWRITE_LATENCY_LT100	1527
-/*! perf: operation write latency histogram (bucket 2) - 100-249us */
-#define	WT_STAT_CONN_PERF_HIST_OPWRITE_LATENCY_LT250	1528
-/*! perf: operation write latency histogram (bucket 3) - 250-499us */
-#define	WT_STAT_CONN_PERF_HIST_OPWRITE_LATENCY_LT500	1529
-/*! perf: operation write latency histogram (bucket 4) - 500-999us */
-#define	WT_STAT_CONN_PERF_HIST_OPWRITE_LATENCY_LT1000	1530
-/*! perf: operation write latency histogram (bucket 5) - 1000-9999us */
-#define	WT_STAT_CONN_PERF_HIST_OPWRITE_LATENCY_LT10000	1531
-/*! perf: operation write latency histogram (bucket 6) - 10000us+ */
-#define	WT_STAT_CONN_PERF_HIST_OPWRITE_LATENCY_GT10000	1532
-/*! perf: operation write latency histogram total (usecs) */
-#define	WT_STAT_CONN_PERF_HIST_OPWRITE_LATENCY_TOTAL_USECS	1533
-/*! prefetch: could not perform pre-fetch on internal page */
-#define	WT_STAT_CONN_PREFETCH_SKIPPED_INTERNAL_PAGE	1534
->>>>>>> a2818484
+#define	WT_STAT_CONN_PREFETCH_SKIPPED_INTERNAL_PAGE	1588
 /*!
  * prefetch: could not perform pre-fetch on ref without the pre-fetch
  * flag set
  */
-<<<<<<< HEAD
-#define	WT_STAT_CONN_PREFETCH_SKIPPED_NO_FLAG_SET	1599
+#define	WT_STAT_CONN_PREFETCH_SKIPPED_NO_FLAG_SET	1589
 /*! prefetch: number of times pre-fetch failed to start */
-#define	WT_STAT_CONN_PREFETCH_FAILED_START		1600
+#define	WT_STAT_CONN_PREFETCH_FAILED_START		1590
 /*! prefetch: pre-fetch not repeating for recently pre-fetched ref */
-#define	WT_STAT_CONN_PREFETCH_SKIPPED_SAME_REF		1601
+#define	WT_STAT_CONN_PREFETCH_SKIPPED_SAME_REF		1591
 /*! prefetch: pre-fetch not triggered after single disk read */
-#define	WT_STAT_CONN_PREFETCH_DISK_ONE			1602
+#define	WT_STAT_CONN_PREFETCH_DISK_ONE			1592
 /*! prefetch: pre-fetch not triggered as there is no valid dhandle */
-#define	WT_STAT_CONN_PREFETCH_SKIPPED_NO_VALID_DHANDLE	1603
+#define	WT_STAT_CONN_PREFETCH_SKIPPED_NO_VALID_DHANDLE	1593
 /*! prefetch: pre-fetch not triggered by page read */
-#define	WT_STAT_CONN_PREFETCH_SKIPPED			1604
+#define	WT_STAT_CONN_PREFETCH_SKIPPED			1594
 /*! prefetch: pre-fetch not triggered due to disk read count */
-#define	WT_STAT_CONN_PREFETCH_SKIPPED_DISK_READ_COUNT	1605
+#define	WT_STAT_CONN_PREFETCH_SKIPPED_DISK_READ_COUNT	1595
 /*! prefetch: pre-fetch not triggered due to internal session */
-#define	WT_STAT_CONN_PREFETCH_SKIPPED_INTERNAL_SESSION	1606
+#define	WT_STAT_CONN_PREFETCH_SKIPPED_INTERNAL_SESSION	1596
 /*! prefetch: pre-fetch not triggered due to special btree handle */
-#define	WT_STAT_CONN_PREFETCH_SKIPPED_SPECIAL_HANDLE	1607
+#define	WT_STAT_CONN_PREFETCH_SKIPPED_SPECIAL_HANDLE	1597
 /*! prefetch: pre-fetch page not on disk when reading */
-#define	WT_STAT_CONN_PREFETCH_PAGES_FAIL		1608
+#define	WT_STAT_CONN_PREFETCH_PAGES_FAIL		1598
 /*! prefetch: pre-fetch pages queued */
-#define	WT_STAT_CONN_PREFETCH_PAGES_QUEUED		1609
+#define	WT_STAT_CONN_PREFETCH_PAGES_QUEUED		1599
 /*! prefetch: pre-fetch pages read in background */
-#define	WT_STAT_CONN_PREFETCH_PAGES_READ		1610
+#define	WT_STAT_CONN_PREFETCH_PAGES_READ		1600
 /*! prefetch: pre-fetch skipped reading in a page due to harmless error */
-#define	WT_STAT_CONN_PREFETCH_SKIPPED_ERROR_OK		1611
+#define	WT_STAT_CONN_PREFETCH_SKIPPED_ERROR_OK		1601
 /*! prefetch: pre-fetch triggered by page read */
-#define	WT_STAT_CONN_PREFETCH_ATTEMPTS			1612
+#define	WT_STAT_CONN_PREFETCH_ATTEMPTS			1602
 /*! reconciliation: VLCS pages explicitly reconciled as empty */
-#define	WT_STAT_CONN_REC_VLCS_EMPTIED_PAGES		1613
+#define	WT_STAT_CONN_REC_VLCS_EMPTIED_PAGES		1603
 /*! reconciliation: approximate byte size of timestamps in pages written */
-#define	WT_STAT_CONN_REC_TIME_WINDOW_BYTES_TS		1614
-=======
-#define	WT_STAT_CONN_PREFETCH_SKIPPED_NO_FLAG_SET	1535
-/*! prefetch: number of times pre-fetch failed to start */
-#define	WT_STAT_CONN_PREFETCH_FAILED_START		1536
-/*! prefetch: pre-fetch not repeating for recently pre-fetched ref */
-#define	WT_STAT_CONN_PREFETCH_SKIPPED_SAME_REF		1537
-/*! prefetch: pre-fetch not triggered after single disk read */
-#define	WT_STAT_CONN_PREFETCH_DISK_ONE			1538
-/*! prefetch: pre-fetch not triggered as there is no valid dhandle */
-#define	WT_STAT_CONN_PREFETCH_SKIPPED_NO_VALID_DHANDLE	1539
-/*! prefetch: pre-fetch not triggered by page read */
-#define	WT_STAT_CONN_PREFETCH_SKIPPED			1540
-/*! prefetch: pre-fetch not triggered due to disk read count */
-#define	WT_STAT_CONN_PREFETCH_SKIPPED_DISK_READ_COUNT	1541
-/*! prefetch: pre-fetch not triggered due to internal session */
-#define	WT_STAT_CONN_PREFETCH_SKIPPED_INTERNAL_SESSION	1542
-/*! prefetch: pre-fetch not triggered due to special btree handle */
-#define	WT_STAT_CONN_PREFETCH_SKIPPED_SPECIAL_HANDLE	1543
-/*! prefetch: pre-fetch page not on disk when reading */
-#define	WT_STAT_CONN_PREFETCH_PAGES_FAIL		1544
-/*! prefetch: pre-fetch pages queued */
-#define	WT_STAT_CONN_PREFETCH_PAGES_QUEUED		1545
-/*! prefetch: pre-fetch pages read in background */
-#define	WT_STAT_CONN_PREFETCH_PAGES_READ		1546
-/*! prefetch: pre-fetch skipped reading in a page due to harmless error */
-#define	WT_STAT_CONN_PREFETCH_SKIPPED_ERROR_OK		1547
-/*! prefetch: pre-fetch triggered by page read */
-#define	WT_STAT_CONN_PREFETCH_ATTEMPTS			1548
-/*! reconciliation: VLCS pages explicitly reconciled as empty */
-#define	WT_STAT_CONN_REC_VLCS_EMPTIED_PAGES		1549
-/*! reconciliation: approximate byte size of timestamps in pages written */
-#define	WT_STAT_CONN_REC_TIME_WINDOW_BYTES_TS		1550
->>>>>>> a2818484
+#define	WT_STAT_CONN_REC_TIME_WINDOW_BYTES_TS		1604
 /*!
  * reconciliation: approximate byte size of transaction IDs in pages
  * written
  */
-<<<<<<< HEAD
-#define	WT_STAT_CONN_REC_TIME_WINDOW_BYTES_TXN		1615
+#define	WT_STAT_CONN_REC_TIME_WINDOW_BYTES_TXN		1605
 /*! reconciliation: fast-path pages deleted */
-#define	WT_STAT_CONN_REC_PAGE_DELETE_FAST		1616
+#define	WT_STAT_CONN_REC_PAGE_DELETE_FAST		1606
 /*! reconciliation: leaf-page overflow keys */
-#define	WT_STAT_CONN_REC_OVERFLOW_KEY_LEAF		1617
+#define	WT_STAT_CONN_REC_OVERFLOW_KEY_LEAF		1607
 /*! reconciliation: maximum milliseconds spent in a reconciliation call */
-#define	WT_STAT_CONN_REC_MAXIMUM_MILLISECONDS		1618
-=======
-#define	WT_STAT_CONN_REC_TIME_WINDOW_BYTES_TXN		1551
-/*! reconciliation: fast-path pages deleted */
-#define	WT_STAT_CONN_REC_PAGE_DELETE_FAST		1552
-/*! reconciliation: leaf-page overflow keys */
-#define	WT_STAT_CONN_REC_OVERFLOW_KEY_LEAF		1553
-/*! reconciliation: maximum milliseconds spent in a reconciliation call */
-#define	WT_STAT_CONN_REC_MAXIMUM_MILLISECONDS		1554
->>>>>>> a2818484
+#define	WT_STAT_CONN_REC_MAXIMUM_MILLISECONDS		1608
 /*!
  * reconciliation: maximum milliseconds spent in building a disk image in
  * a reconciliation
  */
-<<<<<<< HEAD
-#define	WT_STAT_CONN_REC_MAXIMUM_IMAGE_BUILD_MILLISECONDS	1619
-=======
-#define	WT_STAT_CONN_REC_MAXIMUM_IMAGE_BUILD_MILLISECONDS	1555
->>>>>>> a2818484
+#define	WT_STAT_CONN_REC_MAXIMUM_IMAGE_BUILD_MILLISECONDS	1609
 /*!
  * reconciliation: maximum milliseconds spent in moving updates to the
  * history store in a reconciliation
  */
-<<<<<<< HEAD
-#define	WT_STAT_CONN_REC_MAXIMUM_HS_WRAPUP_MILLISECONDS	1620
+#define	WT_STAT_CONN_REC_MAXIMUM_HS_WRAPUP_MILLISECONDS	1610
 /*! reconciliation: overflow values written */
-#define	WT_STAT_CONN_REC_OVERFLOW_VALUE			1621
+#define	WT_STAT_CONN_REC_OVERFLOW_VALUE			1611
 /*! reconciliation: page reconciliation calls */
-#define	WT_STAT_CONN_REC_PAGES				1622
+#define	WT_STAT_CONN_REC_PAGES				1612
 /*! reconciliation: page reconciliation calls for eviction */
-#define	WT_STAT_CONN_REC_PAGES_EVICTION			1623
-=======
-#define	WT_STAT_CONN_REC_MAXIMUM_HS_WRAPUP_MILLISECONDS	1556
-/*! reconciliation: overflow values written */
-#define	WT_STAT_CONN_REC_OVERFLOW_VALUE			1557
-/*! reconciliation: page reconciliation calls */
-#define	WT_STAT_CONN_REC_PAGES				1558
-/*! reconciliation: page reconciliation calls for eviction */
-#define	WT_STAT_CONN_REC_PAGES_EVICTION			1559
->>>>>>> a2818484
+#define	WT_STAT_CONN_REC_PAGES_EVICTION			1613
 /*!
  * reconciliation: page reconciliation calls that resulted in values with
  * prepared transaction metadata
  */
-<<<<<<< HEAD
-#define	WT_STAT_CONN_REC_PAGES_WITH_PREPARE		1624
-=======
-#define	WT_STAT_CONN_REC_PAGES_WITH_PREPARE		1560
->>>>>>> a2818484
+#define	WT_STAT_CONN_REC_PAGES_WITH_PREPARE		1614
 /*!
  * reconciliation: page reconciliation calls that resulted in values with
  * timestamps
  */
-<<<<<<< HEAD
-#define	WT_STAT_CONN_REC_PAGES_WITH_TS			1625
-=======
-#define	WT_STAT_CONN_REC_PAGES_WITH_TS			1561
->>>>>>> a2818484
+#define	WT_STAT_CONN_REC_PAGES_WITH_TS			1615
 /*!
  * reconciliation: page reconciliation calls that resulted in values with
  * transaction ids
  */
-<<<<<<< HEAD
-#define	WT_STAT_CONN_REC_PAGES_WITH_TXN			1626
+#define	WT_STAT_CONN_REC_PAGES_WITH_TXN			1616
 /*! reconciliation: pages deleted */
-#define	WT_STAT_CONN_REC_PAGE_DELETE			1627
-=======
-#define	WT_STAT_CONN_REC_PAGES_WITH_TXN			1562
-/*! reconciliation: pages deleted */
-#define	WT_STAT_CONN_REC_PAGE_DELETE			1563
->>>>>>> a2818484
+#define	WT_STAT_CONN_REC_PAGE_DELETE			1617
 /*!
  * reconciliation: pages written including an aggregated newest start
  * durable timestamp
  */
-<<<<<<< HEAD
-#define	WT_STAT_CONN_REC_TIME_AGGR_NEWEST_START_DURABLE_TS	1628
-=======
-#define	WT_STAT_CONN_REC_TIME_AGGR_NEWEST_START_DURABLE_TS	1564
->>>>>>> a2818484
+#define	WT_STAT_CONN_REC_TIME_AGGR_NEWEST_START_DURABLE_TS	1618
 /*!
  * reconciliation: pages written including an aggregated newest stop
  * durable timestamp
  */
-<<<<<<< HEAD
-#define	WT_STAT_CONN_REC_TIME_AGGR_NEWEST_STOP_DURABLE_TS	1629
-=======
-#define	WT_STAT_CONN_REC_TIME_AGGR_NEWEST_STOP_DURABLE_TS	1565
->>>>>>> a2818484
+#define	WT_STAT_CONN_REC_TIME_AGGR_NEWEST_STOP_DURABLE_TS	1619
 /*!
  * reconciliation: pages written including an aggregated newest stop
  * timestamp
  */
-<<<<<<< HEAD
-#define	WT_STAT_CONN_REC_TIME_AGGR_NEWEST_STOP_TS	1630
-=======
-#define	WT_STAT_CONN_REC_TIME_AGGR_NEWEST_STOP_TS	1566
->>>>>>> a2818484
+#define	WT_STAT_CONN_REC_TIME_AGGR_NEWEST_STOP_TS	1620
 /*!
  * reconciliation: pages written including an aggregated newest stop
  * transaction ID
  */
-<<<<<<< HEAD
-#define	WT_STAT_CONN_REC_TIME_AGGR_NEWEST_STOP_TXN	1631
-=======
-#define	WT_STAT_CONN_REC_TIME_AGGR_NEWEST_STOP_TXN	1567
->>>>>>> a2818484
+#define	WT_STAT_CONN_REC_TIME_AGGR_NEWEST_STOP_TXN	1621
 /*!
  * reconciliation: pages written including an aggregated newest
  * transaction ID
  */
-<<<<<<< HEAD
-#define	WT_STAT_CONN_REC_TIME_AGGR_NEWEST_TXN		1632
-=======
-#define	WT_STAT_CONN_REC_TIME_AGGR_NEWEST_TXN		1568
->>>>>>> a2818484
+#define	WT_STAT_CONN_REC_TIME_AGGR_NEWEST_TXN		1622
 /*!
  * reconciliation: pages written including an aggregated oldest start
  * timestamp
  */
-<<<<<<< HEAD
-#define	WT_STAT_CONN_REC_TIME_AGGR_OLDEST_START_TS	1633
+#define	WT_STAT_CONN_REC_TIME_AGGR_OLDEST_START_TS	1623
 /*! reconciliation: pages written including an aggregated prepare */
-#define	WT_STAT_CONN_REC_TIME_AGGR_PREPARED		1634
+#define	WT_STAT_CONN_REC_TIME_AGGR_PREPARED		1624
 /*! reconciliation: pages written including at least one prepare state */
-#define	WT_STAT_CONN_REC_TIME_WINDOW_PAGES_PREPARED	1635
-=======
-#define	WT_STAT_CONN_REC_TIME_AGGR_OLDEST_START_TS	1569
-/*! reconciliation: pages written including an aggregated prepare */
-#define	WT_STAT_CONN_REC_TIME_AGGR_PREPARED		1570
-/*! reconciliation: pages written including at least one prepare state */
-#define	WT_STAT_CONN_REC_TIME_WINDOW_PAGES_PREPARED	1571
->>>>>>> a2818484
+#define	WT_STAT_CONN_REC_TIME_WINDOW_PAGES_PREPARED	1625
 /*!
  * reconciliation: pages written including at least one start durable
  * timestamp
  */
-<<<<<<< HEAD
-#define	WT_STAT_CONN_REC_TIME_WINDOW_PAGES_DURABLE_START_TS	1636
+#define	WT_STAT_CONN_REC_TIME_WINDOW_PAGES_DURABLE_START_TS	1626
 /*! reconciliation: pages written including at least one start timestamp */
-#define	WT_STAT_CONN_REC_TIME_WINDOW_PAGES_START_TS	1637
-=======
-#define	WT_STAT_CONN_REC_TIME_WINDOW_PAGES_DURABLE_START_TS	1572
-/*! reconciliation: pages written including at least one start timestamp */
-#define	WT_STAT_CONN_REC_TIME_WINDOW_PAGES_START_TS	1573
->>>>>>> a2818484
+#define	WT_STAT_CONN_REC_TIME_WINDOW_PAGES_START_TS	1627
 /*!
  * reconciliation: pages written including at least one start transaction
  * ID
  */
-<<<<<<< HEAD
-#define	WT_STAT_CONN_REC_TIME_WINDOW_PAGES_START_TXN	1638
-=======
-#define	WT_STAT_CONN_REC_TIME_WINDOW_PAGES_START_TXN	1574
->>>>>>> a2818484
+#define	WT_STAT_CONN_REC_TIME_WINDOW_PAGES_START_TXN	1628
 /*!
  * reconciliation: pages written including at least one stop durable
  * timestamp
  */
-<<<<<<< HEAD
-#define	WT_STAT_CONN_REC_TIME_WINDOW_PAGES_DURABLE_STOP_TS	1639
+#define	WT_STAT_CONN_REC_TIME_WINDOW_PAGES_DURABLE_STOP_TS	1629
 /*! reconciliation: pages written including at least one stop timestamp */
-#define	WT_STAT_CONN_REC_TIME_WINDOW_PAGES_STOP_TS	1640
-=======
-#define	WT_STAT_CONN_REC_TIME_WINDOW_PAGES_DURABLE_STOP_TS	1575
-/*! reconciliation: pages written including at least one stop timestamp */
-#define	WT_STAT_CONN_REC_TIME_WINDOW_PAGES_STOP_TS	1576
->>>>>>> a2818484
+#define	WT_STAT_CONN_REC_TIME_WINDOW_PAGES_STOP_TS	1630
 /*!
  * reconciliation: pages written including at least one stop transaction
  * ID
  */
-<<<<<<< HEAD
-#define	WT_STAT_CONN_REC_TIME_WINDOW_PAGES_STOP_TXN	1641
+#define	WT_STAT_CONN_REC_TIME_WINDOW_PAGES_STOP_TXN	1631
 /*! reconciliation: records written including a prepare state */
-#define	WT_STAT_CONN_REC_TIME_WINDOW_PREPARED		1642
+#define	WT_STAT_CONN_REC_TIME_WINDOW_PREPARED		1632
 /*! reconciliation: records written including a start durable timestamp */
-#define	WT_STAT_CONN_REC_TIME_WINDOW_DURABLE_START_TS	1643
+#define	WT_STAT_CONN_REC_TIME_WINDOW_DURABLE_START_TS	1633
 /*! reconciliation: records written including a start timestamp */
-#define	WT_STAT_CONN_REC_TIME_WINDOW_START_TS		1644
+#define	WT_STAT_CONN_REC_TIME_WINDOW_START_TS		1634
 /*! reconciliation: records written including a start transaction ID */
-#define	WT_STAT_CONN_REC_TIME_WINDOW_START_TXN		1645
+#define	WT_STAT_CONN_REC_TIME_WINDOW_START_TXN		1635
 /*! reconciliation: records written including a stop durable timestamp */
-#define	WT_STAT_CONN_REC_TIME_WINDOW_DURABLE_STOP_TS	1646
+#define	WT_STAT_CONN_REC_TIME_WINDOW_DURABLE_STOP_TS	1636
 /*! reconciliation: records written including a stop timestamp */
-#define	WT_STAT_CONN_REC_TIME_WINDOW_STOP_TS		1647
+#define	WT_STAT_CONN_REC_TIME_WINDOW_STOP_TS		1637
 /*! reconciliation: records written including a stop transaction ID */
-#define	WT_STAT_CONN_REC_TIME_WINDOW_STOP_TXN		1648
+#define	WT_STAT_CONN_REC_TIME_WINDOW_STOP_TXN		1638
 /*! reconciliation: split bytes currently awaiting free */
-#define	WT_STAT_CONN_REC_SPLIT_STASHED_BYTES		1649
+#define	WT_STAT_CONN_REC_SPLIT_STASHED_BYTES		1639
 /*! reconciliation: split objects currently awaiting free */
-#define	WT_STAT_CONN_REC_SPLIT_STASHED_OBJECTS		1650
+#define	WT_STAT_CONN_REC_SPLIT_STASHED_OBJECTS		1640
 /*! session: attempts to remove a local object and the object is in use */
-#define	WT_STAT_CONN_LOCAL_OBJECTS_INUSE		1651
+#define	WT_STAT_CONN_LOCAL_OBJECTS_INUSE		1641
 /*! session: flush_tier failed calls */
-#define	WT_STAT_CONN_FLUSH_TIER_FAIL			1652
+#define	WT_STAT_CONN_FLUSH_TIER_FAIL			1642
 /*! session: flush_tier operation calls */
-#define	WT_STAT_CONN_FLUSH_TIER				1653
+#define	WT_STAT_CONN_FLUSH_TIER				1643
 /*! session: flush_tier tables skipped due to no checkpoint */
-#define	WT_STAT_CONN_FLUSH_TIER_SKIPPED			1654
+#define	WT_STAT_CONN_FLUSH_TIER_SKIPPED			1644
 /*! session: flush_tier tables switched */
-#define	WT_STAT_CONN_FLUSH_TIER_SWITCHED		1655
+#define	WT_STAT_CONN_FLUSH_TIER_SWITCHED		1645
 /*! session: local objects removed */
-#define	WT_STAT_CONN_LOCAL_OBJECTS_REMOVED		1656
+#define	WT_STAT_CONN_LOCAL_OBJECTS_REMOVED		1646
 /*! session: open session count */
-#define	WT_STAT_CONN_SESSION_OPEN			1657
+#define	WT_STAT_CONN_SESSION_OPEN			1647
 /*! session: session query timestamp calls */
-#define	WT_STAT_CONN_SESSION_QUERY_TS			1658
+#define	WT_STAT_CONN_SESSION_QUERY_TS			1648
 /*! session: table alter failed calls */
-#define	WT_STAT_CONN_SESSION_TABLE_ALTER_FAIL		1659
+#define	WT_STAT_CONN_SESSION_TABLE_ALTER_FAIL		1649
 /*! session: table alter successful calls */
-#define	WT_STAT_CONN_SESSION_TABLE_ALTER_SUCCESS	1660
+#define	WT_STAT_CONN_SESSION_TABLE_ALTER_SUCCESS	1650
 /*! session: table alter triggering checkpoint calls */
-#define	WT_STAT_CONN_SESSION_TABLE_ALTER_TRIGGER_CHECKPOINT	1661
+#define	WT_STAT_CONN_SESSION_TABLE_ALTER_TRIGGER_CHECKPOINT	1651
 /*! session: table alter unchanged and skipped */
-#define	WT_STAT_CONN_SESSION_TABLE_ALTER_SKIP		1662
+#define	WT_STAT_CONN_SESSION_TABLE_ALTER_SKIP		1652
 /*! session: table compact conflicted with checkpoint */
-#define	WT_STAT_CONN_SESSION_TABLE_COMPACT_CONFLICTING_CHECKPOINT	1663
+#define	WT_STAT_CONN_SESSION_TABLE_COMPACT_CONFLICTING_CHECKPOINT	1653
 /*! session: table compact dhandle successful calls */
-#define	WT_STAT_CONN_SESSION_TABLE_COMPACT_DHANDLE_SUCCESS	1664
+#define	WT_STAT_CONN_SESSION_TABLE_COMPACT_DHANDLE_SUCCESS	1654
 /*! session: table compact failed calls */
-#define	WT_STAT_CONN_SESSION_TABLE_COMPACT_FAIL		1665
+#define	WT_STAT_CONN_SESSION_TABLE_COMPACT_FAIL		1655
 /*! session: table compact failed calls due to cache pressure */
-#define	WT_STAT_CONN_SESSION_TABLE_COMPACT_FAIL_CACHE_PRESSURE	1666
+#define	WT_STAT_CONN_SESSION_TABLE_COMPACT_FAIL_CACHE_PRESSURE	1656
 /*! session: table compact passes */
-#define	WT_STAT_CONN_SESSION_TABLE_COMPACT_PASSES	1667
+#define	WT_STAT_CONN_SESSION_TABLE_COMPACT_PASSES	1657
 /*! session: table compact pulled into eviction */
-#define	WT_STAT_CONN_SESSION_TABLE_COMPACT_EVICTION	1668
+#define	WT_STAT_CONN_SESSION_TABLE_COMPACT_EVICTION	1658
 /*! session: table compact running */
-#define	WT_STAT_CONN_SESSION_TABLE_COMPACT_RUNNING	1669
+#define	WT_STAT_CONN_SESSION_TABLE_COMPACT_RUNNING	1659
 /*! session: table compact skipped as process would not reduce file size */
-#define	WT_STAT_CONN_SESSION_TABLE_COMPACT_SKIPPED	1670
+#define	WT_STAT_CONN_SESSION_TABLE_COMPACT_SKIPPED	1660
 /*! session: table compact successful calls */
-#define	WT_STAT_CONN_SESSION_TABLE_COMPACT_SUCCESS	1671
+#define	WT_STAT_CONN_SESSION_TABLE_COMPACT_SUCCESS	1661
 /*! session: table compact timeout */
-#define	WT_STAT_CONN_SESSION_TABLE_COMPACT_TIMEOUT	1672
+#define	WT_STAT_CONN_SESSION_TABLE_COMPACT_TIMEOUT	1662
 /*! session: table create failed calls */
-#define	WT_STAT_CONN_SESSION_TABLE_CREATE_FAIL		1673
+#define	WT_STAT_CONN_SESSION_TABLE_CREATE_FAIL		1663
 /*! session: table create successful calls */
-#define	WT_STAT_CONN_SESSION_TABLE_CREATE_SUCCESS	1674
+#define	WT_STAT_CONN_SESSION_TABLE_CREATE_SUCCESS	1664
 /*! session: table create with import failed calls */
-#define	WT_STAT_CONN_SESSION_TABLE_CREATE_IMPORT_FAIL	1675
+#define	WT_STAT_CONN_SESSION_TABLE_CREATE_IMPORT_FAIL	1665
 /*! session: table create with import repair calls */
-#define	WT_STAT_CONN_SESSION_TABLE_CREATE_IMPORT_REPAIR	1676
+#define	WT_STAT_CONN_SESSION_TABLE_CREATE_IMPORT_REPAIR	1666
 /*! session: table create with import successful calls */
-#define	WT_STAT_CONN_SESSION_TABLE_CREATE_IMPORT_SUCCESS	1677
+#define	WT_STAT_CONN_SESSION_TABLE_CREATE_IMPORT_SUCCESS	1667
 /*! session: table drop failed calls */
-#define	WT_STAT_CONN_SESSION_TABLE_DROP_FAIL		1678
+#define	WT_STAT_CONN_SESSION_TABLE_DROP_FAIL		1668
 /*! session: table drop successful calls */
-#define	WT_STAT_CONN_SESSION_TABLE_DROP_SUCCESS		1679
+#define	WT_STAT_CONN_SESSION_TABLE_DROP_SUCCESS		1669
 /*! session: table salvage failed calls */
-#define	WT_STAT_CONN_SESSION_TABLE_SALVAGE_FAIL		1680
+#define	WT_STAT_CONN_SESSION_TABLE_SALVAGE_FAIL		1670
 /*! session: table salvage successful calls */
-#define	WT_STAT_CONN_SESSION_TABLE_SALVAGE_SUCCESS	1681
+#define	WT_STAT_CONN_SESSION_TABLE_SALVAGE_SUCCESS	1671
 /*! session: table truncate failed calls */
-#define	WT_STAT_CONN_SESSION_TABLE_TRUNCATE_FAIL	1682
+#define	WT_STAT_CONN_SESSION_TABLE_TRUNCATE_FAIL	1672
 /*! session: table truncate successful calls */
-#define	WT_STAT_CONN_SESSION_TABLE_TRUNCATE_SUCCESS	1683
+#define	WT_STAT_CONN_SESSION_TABLE_TRUNCATE_SUCCESS	1673
 /*! session: table verify failed calls */
-#define	WT_STAT_CONN_SESSION_TABLE_VERIFY_FAIL		1684
+#define	WT_STAT_CONN_SESSION_TABLE_VERIFY_FAIL		1674
 /*! session: table verify successful calls */
-#define	WT_STAT_CONN_SESSION_TABLE_VERIFY_SUCCESS	1685
+#define	WT_STAT_CONN_SESSION_TABLE_VERIFY_SUCCESS	1675
 /*! session: tiered operations dequeued and processed */
-#define	WT_STAT_CONN_TIERED_WORK_UNITS_DEQUEUED		1686
+#define	WT_STAT_CONN_TIERED_WORK_UNITS_DEQUEUED		1676
 /*! session: tiered operations removed without processing */
-#define	WT_STAT_CONN_TIERED_WORK_UNITS_REMOVED		1687
+#define	WT_STAT_CONN_TIERED_WORK_UNITS_REMOVED		1677
 /*! session: tiered operations scheduled */
-#define	WT_STAT_CONN_TIERED_WORK_UNITS_CREATED		1688
+#define	WT_STAT_CONN_TIERED_WORK_UNITS_CREATED		1678
 /*! session: tiered storage local retention time (secs) */
-#define	WT_STAT_CONN_TIERED_RETENTION			1689
+#define	WT_STAT_CONN_TIERED_RETENTION			1679
 /*! thread-state: active filesystem fsync calls */
-#define	WT_STAT_CONN_THREAD_FSYNC_ACTIVE		1690
+#define	WT_STAT_CONN_THREAD_FSYNC_ACTIVE		1680
 /*! thread-state: active filesystem read calls */
-#define	WT_STAT_CONN_THREAD_READ_ACTIVE			1691
+#define	WT_STAT_CONN_THREAD_READ_ACTIVE			1681
 /*! thread-state: active filesystem write calls */
-#define	WT_STAT_CONN_THREAD_WRITE_ACTIVE		1692
+#define	WT_STAT_CONN_THREAD_WRITE_ACTIVE		1682
 /*! thread-yield: application thread operations waiting for cache */
-#define	WT_STAT_CONN_APPLICATION_CACHE_OPS		1693
+#define	WT_STAT_CONN_APPLICATION_CACHE_OPS		1683
 /*! thread-yield: application thread snapshot refreshed for eviction */
-#define	WT_STAT_CONN_APPLICATION_EVICT_SNAPSHOT_REFRESHED	1694
+#define	WT_STAT_CONN_APPLICATION_EVICT_SNAPSHOT_REFRESHED	1684
 /*! thread-yield: application thread time waiting for cache (usecs) */
-#define	WT_STAT_CONN_APPLICATION_CACHE_TIME		1695
-=======
-#define	WT_STAT_CONN_REC_TIME_WINDOW_PAGES_STOP_TXN	1577
-/*! reconciliation: records written including a prepare state */
-#define	WT_STAT_CONN_REC_TIME_WINDOW_PREPARED		1578
-/*! reconciliation: records written including a start durable timestamp */
-#define	WT_STAT_CONN_REC_TIME_WINDOW_DURABLE_START_TS	1579
-/*! reconciliation: records written including a start timestamp */
-#define	WT_STAT_CONN_REC_TIME_WINDOW_START_TS		1580
-/*! reconciliation: records written including a start transaction ID */
-#define	WT_STAT_CONN_REC_TIME_WINDOW_START_TXN		1581
-/*! reconciliation: records written including a stop durable timestamp */
-#define	WT_STAT_CONN_REC_TIME_WINDOW_DURABLE_STOP_TS	1582
-/*! reconciliation: records written including a stop timestamp */
-#define	WT_STAT_CONN_REC_TIME_WINDOW_STOP_TS		1583
-/*! reconciliation: records written including a stop transaction ID */
-#define	WT_STAT_CONN_REC_TIME_WINDOW_STOP_TXN		1584
-/*! reconciliation: split bytes currently awaiting free */
-#define	WT_STAT_CONN_REC_SPLIT_STASHED_BYTES		1585
-/*! reconciliation: split objects currently awaiting free */
-#define	WT_STAT_CONN_REC_SPLIT_STASHED_OBJECTS		1586
-/*! session: attempts to remove a local object and the object is in use */
-#define	WT_STAT_CONN_LOCAL_OBJECTS_INUSE		1587
-/*! session: flush_tier failed calls */
-#define	WT_STAT_CONN_FLUSH_TIER_FAIL			1588
-/*! session: flush_tier operation calls */
-#define	WT_STAT_CONN_FLUSH_TIER				1589
-/*! session: flush_tier tables skipped due to no checkpoint */
-#define	WT_STAT_CONN_FLUSH_TIER_SKIPPED			1590
-/*! session: flush_tier tables switched */
-#define	WT_STAT_CONN_FLUSH_TIER_SWITCHED		1591
-/*! session: local objects removed */
-#define	WT_STAT_CONN_LOCAL_OBJECTS_REMOVED		1592
-/*! session: open session count */
-#define	WT_STAT_CONN_SESSION_OPEN			1593
-/*! session: session query timestamp calls */
-#define	WT_STAT_CONN_SESSION_QUERY_TS			1594
-/*! session: table alter failed calls */
-#define	WT_STAT_CONN_SESSION_TABLE_ALTER_FAIL		1595
-/*! session: table alter successful calls */
-#define	WT_STAT_CONN_SESSION_TABLE_ALTER_SUCCESS	1596
-/*! session: table alter triggering checkpoint calls */
-#define	WT_STAT_CONN_SESSION_TABLE_ALTER_TRIGGER_CHECKPOINT	1597
-/*! session: table alter unchanged and skipped */
-#define	WT_STAT_CONN_SESSION_TABLE_ALTER_SKIP		1598
-/*! session: table compact conflicted with checkpoint */
-#define	WT_STAT_CONN_SESSION_TABLE_COMPACT_CONFLICTING_CHECKPOINT	1599
-/*! session: table compact dhandle successful calls */
-#define	WT_STAT_CONN_SESSION_TABLE_COMPACT_DHANDLE_SUCCESS	1600
-/*! session: table compact failed calls */
-#define	WT_STAT_CONN_SESSION_TABLE_COMPACT_FAIL		1601
-/*! session: table compact failed calls due to cache pressure */
-#define	WT_STAT_CONN_SESSION_TABLE_COMPACT_FAIL_CACHE_PRESSURE	1602
-/*! session: table compact passes */
-#define	WT_STAT_CONN_SESSION_TABLE_COMPACT_PASSES	1603
-/*! session: table compact pulled into eviction */
-#define	WT_STAT_CONN_SESSION_TABLE_COMPACT_EVICTION	1604
-/*! session: table compact running */
-#define	WT_STAT_CONN_SESSION_TABLE_COMPACT_RUNNING	1605
-/*! session: table compact skipped as process would not reduce file size */
-#define	WT_STAT_CONN_SESSION_TABLE_COMPACT_SKIPPED	1606
-/*! session: table compact successful calls */
-#define	WT_STAT_CONN_SESSION_TABLE_COMPACT_SUCCESS	1607
-/*! session: table compact timeout */
-#define	WT_STAT_CONN_SESSION_TABLE_COMPACT_TIMEOUT	1608
-/*! session: table create failed calls */
-#define	WT_STAT_CONN_SESSION_TABLE_CREATE_FAIL		1609
-/*! session: table create successful calls */
-#define	WT_STAT_CONN_SESSION_TABLE_CREATE_SUCCESS	1610
-/*! session: table create with import failed calls */
-#define	WT_STAT_CONN_SESSION_TABLE_CREATE_IMPORT_FAIL	1611
-/*! session: table create with import repair calls */
-#define	WT_STAT_CONN_SESSION_TABLE_CREATE_IMPORT_REPAIR	1612
-/*! session: table create with import successful calls */
-#define	WT_STAT_CONN_SESSION_TABLE_CREATE_IMPORT_SUCCESS	1613
-/*! session: table drop failed calls */
-#define	WT_STAT_CONN_SESSION_TABLE_DROP_FAIL		1614
-/*! session: table drop successful calls */
-#define	WT_STAT_CONN_SESSION_TABLE_DROP_SUCCESS		1615
-/*! session: table salvage failed calls */
-#define	WT_STAT_CONN_SESSION_TABLE_SALVAGE_FAIL		1616
-/*! session: table salvage successful calls */
-#define	WT_STAT_CONN_SESSION_TABLE_SALVAGE_SUCCESS	1617
-/*! session: table truncate failed calls */
-#define	WT_STAT_CONN_SESSION_TABLE_TRUNCATE_FAIL	1618
-/*! session: table truncate successful calls */
-#define	WT_STAT_CONN_SESSION_TABLE_TRUNCATE_SUCCESS	1619
-/*! session: table verify failed calls */
-#define	WT_STAT_CONN_SESSION_TABLE_VERIFY_FAIL		1620
-/*! session: table verify successful calls */
-#define	WT_STAT_CONN_SESSION_TABLE_VERIFY_SUCCESS	1621
-/*! session: tiered operations dequeued and processed */
-#define	WT_STAT_CONN_TIERED_WORK_UNITS_DEQUEUED		1622
-/*! session: tiered operations removed without processing */
-#define	WT_STAT_CONN_TIERED_WORK_UNITS_REMOVED		1623
-/*! session: tiered operations scheduled */
-#define	WT_STAT_CONN_TIERED_WORK_UNITS_CREATED		1624
-/*! session: tiered storage local retention time (secs) */
-#define	WT_STAT_CONN_TIERED_RETENTION			1625
-/*! thread-state: active filesystem fsync calls */
-#define	WT_STAT_CONN_THREAD_FSYNC_ACTIVE		1626
-/*! thread-state: active filesystem read calls */
-#define	WT_STAT_CONN_THREAD_READ_ACTIVE			1627
-/*! thread-state: active filesystem write calls */
-#define	WT_STAT_CONN_THREAD_WRITE_ACTIVE		1628
-/*! thread-yield: application thread operations waiting for cache */
-#define	WT_STAT_CONN_APPLICATION_CACHE_OPS		1629
-/*! thread-yield: application thread snapshot refreshed for eviction */
-#define	WT_STAT_CONN_APPLICATION_EVICT_SNAPSHOT_REFRESHED	1630
-/*! thread-yield: application thread time waiting for cache (usecs) */
-#define	WT_STAT_CONN_APPLICATION_CACHE_TIME		1631
->>>>>>> a2818484
+#define	WT_STAT_CONN_APPLICATION_CACHE_TIME		1685
 /*!
  * thread-yield: connection close blocked waiting for transaction state
  * stabilization
  */
-<<<<<<< HEAD
-#define	WT_STAT_CONN_TXN_RELEASE_BLOCKED		1696
-/*! thread-yield: connection close yielded for lsm manager shutdown */
-#define	WT_STAT_CONN_CONN_CLOSE_BLOCKED_LSM		1697
+#define	WT_STAT_CONN_TXN_RELEASE_BLOCKED		1686
 /*! thread-yield: data handle lock yielded */
-#define	WT_STAT_CONN_DHANDLE_LOCK_BLOCKED		1698
-=======
-#define	WT_STAT_CONN_TXN_RELEASE_BLOCKED		1632
-/*! thread-yield: data handle lock yielded */
-#define	WT_STAT_CONN_DHANDLE_LOCK_BLOCKED		1633
->>>>>>> a2818484
+#define	WT_STAT_CONN_DHANDLE_LOCK_BLOCKED		1687
 /*!
  * thread-yield: get reference for page index and slot time sleeping
  * (usecs)
  */
-<<<<<<< HEAD
-#define	WT_STAT_CONN_PAGE_INDEX_SLOT_REF_BLOCKED	1699
+#define	WT_STAT_CONN_PAGE_INDEX_SLOT_REF_BLOCKED	1688
 /*! thread-yield: page access yielded due to prepare state change */
-#define	WT_STAT_CONN_PREPARED_TRANSITION_BLOCKED_PAGE	1700
+#define	WT_STAT_CONN_PREPARED_TRANSITION_BLOCKED_PAGE	1689
 /*! thread-yield: page acquire busy blocked */
-#define	WT_STAT_CONN_PAGE_BUSY_BLOCKED			1701
+#define	WT_STAT_CONN_PAGE_BUSY_BLOCKED			1690
 /*! thread-yield: page acquire eviction blocked */
-#define	WT_STAT_CONN_PAGE_FORCIBLE_EVICT_BLOCKED	1702
+#define	WT_STAT_CONN_PAGE_FORCIBLE_EVICT_BLOCKED	1691
 /*! thread-yield: page acquire locked blocked */
-#define	WT_STAT_CONN_PAGE_LOCKED_BLOCKED		1703
+#define	WT_STAT_CONN_PAGE_LOCKED_BLOCKED		1692
 /*! thread-yield: page acquire read blocked */
-#define	WT_STAT_CONN_PAGE_READ_BLOCKED			1704
+#define	WT_STAT_CONN_PAGE_READ_BLOCKED			1693
 /*! thread-yield: page acquire time sleeping (usecs) */
-#define	WT_STAT_CONN_PAGE_SLEEP				1705
-=======
-#define	WT_STAT_CONN_PAGE_INDEX_SLOT_REF_BLOCKED	1634
-/*! thread-yield: page access yielded due to prepare state change */
-#define	WT_STAT_CONN_PREPARED_TRANSITION_BLOCKED_PAGE	1635
-/*! thread-yield: page acquire busy blocked */
-#define	WT_STAT_CONN_PAGE_BUSY_BLOCKED			1636
-/*! thread-yield: page acquire eviction blocked */
-#define	WT_STAT_CONN_PAGE_FORCIBLE_EVICT_BLOCKED	1637
-/*! thread-yield: page acquire locked blocked */
-#define	WT_STAT_CONN_PAGE_LOCKED_BLOCKED		1638
-/*! thread-yield: page acquire read blocked */
-#define	WT_STAT_CONN_PAGE_READ_BLOCKED			1639
-/*! thread-yield: page acquire time sleeping (usecs) */
-#define	WT_STAT_CONN_PAGE_SLEEP				1640
->>>>>>> a2818484
+#define	WT_STAT_CONN_PAGE_SLEEP				1694
 /*!
  * thread-yield: page delete rollback time sleeping for state change
  * (usecs)
  */
-<<<<<<< HEAD
-#define	WT_STAT_CONN_PAGE_DEL_ROLLBACK_BLOCKED		1706
+#define	WT_STAT_CONN_PAGE_DEL_ROLLBACK_BLOCKED		1695
 /*! thread-yield: page reconciliation yielded due to child modification */
-#define	WT_STAT_CONN_CHILD_MODIFY_BLOCKED_PAGE		1707
+#define	WT_STAT_CONN_CHILD_MODIFY_BLOCKED_PAGE		1696
 /*! transaction: Number of prepared updates */
-#define	WT_STAT_CONN_TXN_PREPARED_UPDATES		1708
+#define	WT_STAT_CONN_TXN_PREPARED_UPDATES		1697
 /*! transaction: Number of prepared updates committed */
-#define	WT_STAT_CONN_TXN_PREPARED_UPDATES_COMMITTED	1709
+#define	WT_STAT_CONN_TXN_PREPARED_UPDATES_COMMITTED	1698
 /*! transaction: Number of prepared updates repeated on the same key */
-#define	WT_STAT_CONN_TXN_PREPARED_UPDATES_KEY_REPEATED	1710
+#define	WT_STAT_CONN_TXN_PREPARED_UPDATES_KEY_REPEATED	1699
 /*! transaction: Number of prepared updates rolled back */
-#define	WT_STAT_CONN_TXN_PREPARED_UPDATES_ROLLEDBACK	1711
-=======
-#define	WT_STAT_CONN_PAGE_DEL_ROLLBACK_BLOCKED		1641
-/*! thread-yield: page reconciliation yielded due to child modification */
-#define	WT_STAT_CONN_CHILD_MODIFY_BLOCKED_PAGE		1642
-/*! transaction: Number of prepared updates */
-#define	WT_STAT_CONN_TXN_PREPARED_UPDATES		1643
-/*! transaction: Number of prepared updates committed */
-#define	WT_STAT_CONN_TXN_PREPARED_UPDATES_COMMITTED	1644
-/*! transaction: Number of prepared updates repeated on the same key */
-#define	WT_STAT_CONN_TXN_PREPARED_UPDATES_KEY_REPEATED	1645
-/*! transaction: Number of prepared updates rolled back */
-#define	WT_STAT_CONN_TXN_PREPARED_UPDATES_ROLLEDBACK	1646
->>>>>>> a2818484
+#define	WT_STAT_CONN_TXN_PREPARED_UPDATES_ROLLEDBACK	1700
 /*!
  * transaction: a reader raced with a prepared transaction commit and
  * skipped an update or updates
  */
-<<<<<<< HEAD
-#define	WT_STAT_CONN_TXN_READ_RACE_PREPARE_COMMIT	1712
+#define	WT_STAT_CONN_TXN_READ_RACE_PREPARE_COMMIT	1701
 /*! transaction: number of times overflow removed value is read */
-#define	WT_STAT_CONN_TXN_READ_OVERFLOW_REMOVE		1713
+#define	WT_STAT_CONN_TXN_READ_OVERFLOW_REMOVE		1702
 /*! transaction: oldest pinned transaction ID rolled back for eviction */
-#define	WT_STAT_CONN_TXN_ROLLBACK_OLDEST_PINNED		1714
+#define	WT_STAT_CONN_TXN_ROLLBACK_OLDEST_PINNED		1703
 /*! transaction: prepared transactions */
-#define	WT_STAT_CONN_TXN_PREPARE			1715
+#define	WT_STAT_CONN_TXN_PREPARE			1704
 /*! transaction: prepared transactions committed */
-#define	WT_STAT_CONN_TXN_PREPARE_COMMIT			1716
+#define	WT_STAT_CONN_TXN_PREPARE_COMMIT			1705
 /*! transaction: prepared transactions currently active */
-#define	WT_STAT_CONN_TXN_PREPARE_ACTIVE			1717
+#define	WT_STAT_CONN_TXN_PREPARE_ACTIVE			1706
 /*! transaction: prepared transactions rolled back */
-#define	WT_STAT_CONN_TXN_PREPARE_ROLLBACK		1718
+#define	WT_STAT_CONN_TXN_PREPARE_ROLLBACK		1707
 /*! transaction: query timestamp calls */
-#define	WT_STAT_CONN_TXN_QUERY_TS			1719
+#define	WT_STAT_CONN_TXN_QUERY_TS			1708
 /*! transaction: race to read prepared update retry */
-#define	WT_STAT_CONN_TXN_READ_RACE_PREPARE_UPDATE	1720
+#define	WT_STAT_CONN_TXN_READ_RACE_PREPARE_UPDATE	1709
 /*! transaction: rollback to stable calls */
-#define	WT_STAT_CONN_TXN_RTS				1721
-=======
-#define	WT_STAT_CONN_TXN_READ_RACE_PREPARE_COMMIT	1647
-/*! transaction: number of times overflow removed value is read */
-#define	WT_STAT_CONN_TXN_READ_OVERFLOW_REMOVE		1648
-/*! transaction: oldest pinned transaction ID rolled back for eviction */
-#define	WT_STAT_CONN_TXN_ROLLBACK_OLDEST_PINNED		1649
-/*! transaction: prepared transactions */
-#define	WT_STAT_CONN_TXN_PREPARE			1650
-/*! transaction: prepared transactions committed */
-#define	WT_STAT_CONN_TXN_PREPARE_COMMIT			1651
-/*! transaction: prepared transactions currently active */
-#define	WT_STAT_CONN_TXN_PREPARE_ACTIVE			1652
-/*! transaction: prepared transactions rolled back */
-#define	WT_STAT_CONN_TXN_PREPARE_ROLLBACK		1653
-/*! transaction: query timestamp calls */
-#define	WT_STAT_CONN_TXN_QUERY_TS			1654
-/*! transaction: race to read prepared update retry */
-#define	WT_STAT_CONN_TXN_READ_RACE_PREPARE_UPDATE	1655
-/*! transaction: rollback to stable calls */
-#define	WT_STAT_CONN_TXN_RTS				1656
->>>>>>> a2818484
+#define	WT_STAT_CONN_TXN_RTS				1710
 /*!
  * transaction: rollback to stable history store keys that would have
  * been swept in non-dryrun mode
  */
-<<<<<<< HEAD
-#define	WT_STAT_CONN_TXN_RTS_SWEEP_HS_KEYS_DRYRUN	1722
-=======
-#define	WT_STAT_CONN_TXN_RTS_SWEEP_HS_KEYS_DRYRUN	1657
->>>>>>> a2818484
+#define	WT_STAT_CONN_TXN_RTS_SWEEP_HS_KEYS_DRYRUN	1711
 /*!
  * transaction: rollback to stable history store records with stop
  * timestamps older than newer records
  */
-<<<<<<< HEAD
-#define	WT_STAT_CONN_TXN_RTS_HS_STOP_OLDER_THAN_NEWER_START	1723
+#define	WT_STAT_CONN_TXN_RTS_HS_STOP_OLDER_THAN_NEWER_START	1712
 /*! transaction: rollback to stable inconsistent checkpoint */
-#define	WT_STAT_CONN_TXN_RTS_INCONSISTENT_CKPT		1724
+#define	WT_STAT_CONN_TXN_RTS_INCONSISTENT_CKPT		1713
 /*! transaction: rollback to stable keys removed */
-#define	WT_STAT_CONN_TXN_RTS_KEYS_REMOVED		1725
+#define	WT_STAT_CONN_TXN_RTS_KEYS_REMOVED		1714
 /*! transaction: rollback to stable keys restored */
-#define	WT_STAT_CONN_TXN_RTS_KEYS_RESTORED		1726
-=======
-#define	WT_STAT_CONN_TXN_RTS_HS_STOP_OLDER_THAN_NEWER_START	1658
-/*! transaction: rollback to stable inconsistent checkpoint */
-#define	WT_STAT_CONN_TXN_RTS_INCONSISTENT_CKPT		1659
-/*! transaction: rollback to stable keys removed */
-#define	WT_STAT_CONN_TXN_RTS_KEYS_REMOVED		1660
-/*! transaction: rollback to stable keys restored */
-#define	WT_STAT_CONN_TXN_RTS_KEYS_RESTORED		1661
->>>>>>> a2818484
+#define	WT_STAT_CONN_TXN_RTS_KEYS_RESTORED		1715
 /*!
  * transaction: rollback to stable keys that would have been removed in
  * non-dryrun mode
  */
-<<<<<<< HEAD
-#define	WT_STAT_CONN_TXN_RTS_KEYS_REMOVED_DRYRUN	1727
-=======
-#define	WT_STAT_CONN_TXN_RTS_KEYS_REMOVED_DRYRUN	1662
->>>>>>> a2818484
+#define	WT_STAT_CONN_TXN_RTS_KEYS_REMOVED_DRYRUN	1716
 /*!
  * transaction: rollback to stable keys that would have been restored in
  * non-dryrun mode
  */
-<<<<<<< HEAD
-#define	WT_STAT_CONN_TXN_RTS_KEYS_RESTORED_DRYRUN	1728
+#define	WT_STAT_CONN_TXN_RTS_KEYS_RESTORED_DRYRUN	1717
 /*! transaction: rollback to stable pages visited */
-#define	WT_STAT_CONN_TXN_RTS_PAGES_VISITED		1729
+#define	WT_STAT_CONN_TXN_RTS_PAGES_VISITED		1718
 /*! transaction: rollback to stable restored tombstones from history store */
-#define	WT_STAT_CONN_TXN_RTS_HS_RESTORE_TOMBSTONES	1730
+#define	WT_STAT_CONN_TXN_RTS_HS_RESTORE_TOMBSTONES	1719
 /*! transaction: rollback to stable restored updates from history store */
-#define	WT_STAT_CONN_TXN_RTS_HS_RESTORE_UPDATES		1731
+#define	WT_STAT_CONN_TXN_RTS_HS_RESTORE_UPDATES		1720
 /*! transaction: rollback to stable skipping delete rle */
-#define	WT_STAT_CONN_TXN_RTS_DELETE_RLE_SKIPPED		1732
+#define	WT_STAT_CONN_TXN_RTS_DELETE_RLE_SKIPPED		1721
 /*! transaction: rollback to stable skipping stable rle */
-#define	WT_STAT_CONN_TXN_RTS_STABLE_RLE_SKIPPED		1733
+#define	WT_STAT_CONN_TXN_RTS_STABLE_RLE_SKIPPED		1722
 /*! transaction: rollback to stable sweeping history store keys */
-#define	WT_STAT_CONN_TXN_RTS_SWEEP_HS_KEYS		1734
-=======
-#define	WT_STAT_CONN_TXN_RTS_KEYS_RESTORED_DRYRUN	1663
-/*! transaction: rollback to stable pages visited */
-#define	WT_STAT_CONN_TXN_RTS_PAGES_VISITED		1664
-/*! transaction: rollback to stable restored tombstones from history store */
-#define	WT_STAT_CONN_TXN_RTS_HS_RESTORE_TOMBSTONES	1665
-/*! transaction: rollback to stable restored updates from history store */
-#define	WT_STAT_CONN_TXN_RTS_HS_RESTORE_UPDATES		1666
-/*! transaction: rollback to stable skipping delete rle */
-#define	WT_STAT_CONN_TXN_RTS_DELETE_RLE_SKIPPED		1667
-/*! transaction: rollback to stable skipping stable rle */
-#define	WT_STAT_CONN_TXN_RTS_STABLE_RLE_SKIPPED		1668
-/*! transaction: rollback to stable sweeping history store keys */
-#define	WT_STAT_CONN_TXN_RTS_SWEEP_HS_KEYS		1669
->>>>>>> a2818484
+#define	WT_STAT_CONN_TXN_RTS_SWEEP_HS_KEYS		1723
 /*!
  * transaction: rollback to stable tombstones from history store that
  * would have been restored in non-dryrun mode
  */
-<<<<<<< HEAD
-#define	WT_STAT_CONN_TXN_RTS_HS_RESTORE_TOMBSTONES_DRYRUN	1735
+#define	WT_STAT_CONN_TXN_RTS_HS_RESTORE_TOMBSTONES_DRYRUN	1724
 /*! transaction: rollback to stable tree walk skipping pages */
-#define	WT_STAT_CONN_TXN_RTS_TREE_WALK_SKIP_PAGES	1736
+#define	WT_STAT_CONN_TXN_RTS_TREE_WALK_SKIP_PAGES	1725
 /*! transaction: rollback to stable updates aborted */
-#define	WT_STAT_CONN_TXN_RTS_UPD_ABORTED		1737
-=======
-#define	WT_STAT_CONN_TXN_RTS_HS_RESTORE_TOMBSTONES_DRYRUN	1670
-/*! transaction: rollback to stable tree walk skipping pages */
-#define	WT_STAT_CONN_TXN_RTS_TREE_WALK_SKIP_PAGES	1671
-/*! transaction: rollback to stable updates aborted */
-#define	WT_STAT_CONN_TXN_RTS_UPD_ABORTED		1672
->>>>>>> a2818484
+#define	WT_STAT_CONN_TXN_RTS_UPD_ABORTED		1726
 /*!
  * transaction: rollback to stable updates from history store that would
  * have been restored in non-dryrun mode
  */
-<<<<<<< HEAD
-#define	WT_STAT_CONN_TXN_RTS_HS_RESTORE_UPDATES_DRYRUN	1738
+#define	WT_STAT_CONN_TXN_RTS_HS_RESTORE_UPDATES_DRYRUN	1727
 /*! transaction: rollback to stable updates removed from history store */
-#define	WT_STAT_CONN_TXN_RTS_HS_REMOVED			1739
-=======
-#define	WT_STAT_CONN_TXN_RTS_HS_RESTORE_UPDATES_DRYRUN	1673
-/*! transaction: rollback to stable updates removed from history store */
-#define	WT_STAT_CONN_TXN_RTS_HS_REMOVED			1674
->>>>>>> a2818484
+#define	WT_STAT_CONN_TXN_RTS_HS_REMOVED			1728
 /*!
  * transaction: rollback to stable updates that would have been aborted
  * in non-dryrun mode
  */
-<<<<<<< HEAD
-#define	WT_STAT_CONN_TXN_RTS_UPD_ABORTED_DRYRUN		1740
-=======
-#define	WT_STAT_CONN_TXN_RTS_UPD_ABORTED_DRYRUN		1675
->>>>>>> a2818484
+#define	WT_STAT_CONN_TXN_RTS_UPD_ABORTED_DRYRUN		1729
 /*!
  * transaction: rollback to stable updates that would have been removed
  * from history store in non-dryrun mode
  */
-<<<<<<< HEAD
-#define	WT_STAT_CONN_TXN_RTS_HS_REMOVED_DRYRUN		1741
+#define	WT_STAT_CONN_TXN_RTS_HS_REMOVED_DRYRUN		1730
 /*! transaction: sessions scanned in each walk of concurrent sessions */
-#define	WT_STAT_CONN_TXN_SESSIONS_WALKED		1742
+#define	WT_STAT_CONN_TXN_SESSIONS_WALKED		1731
 /*! transaction: set timestamp calls */
-#define	WT_STAT_CONN_TXN_SET_TS				1743
+#define	WT_STAT_CONN_TXN_SET_TS				1732
 /*! transaction: set timestamp durable calls */
-#define	WT_STAT_CONN_TXN_SET_TS_DURABLE			1744
+#define	WT_STAT_CONN_TXN_SET_TS_DURABLE			1733
 /*! transaction: set timestamp durable updates */
-#define	WT_STAT_CONN_TXN_SET_TS_DURABLE_UPD		1745
+#define	WT_STAT_CONN_TXN_SET_TS_DURABLE_UPD		1734
 /*! transaction: set timestamp force calls */
-#define	WT_STAT_CONN_TXN_SET_TS_FORCE			1746
-=======
-#define	WT_STAT_CONN_TXN_RTS_HS_REMOVED_DRYRUN		1676
-/*! transaction: sessions scanned in each walk of concurrent sessions */
-#define	WT_STAT_CONN_TXN_SESSIONS_WALKED		1677
-/*! transaction: set timestamp calls */
-#define	WT_STAT_CONN_TXN_SET_TS				1678
-/*! transaction: set timestamp durable calls */
-#define	WT_STAT_CONN_TXN_SET_TS_DURABLE			1679
-/*! transaction: set timestamp durable updates */
-#define	WT_STAT_CONN_TXN_SET_TS_DURABLE_UPD		1680
-/*! transaction: set timestamp force calls */
-#define	WT_STAT_CONN_TXN_SET_TS_FORCE			1681
->>>>>>> a2818484
+#define	WT_STAT_CONN_TXN_SET_TS_FORCE			1735
 /*!
  * transaction: set timestamp global oldest timestamp set to be more
  * recent than the global stable timestamp
  */
-<<<<<<< HEAD
-#define	WT_STAT_CONN_TXN_SET_TS_OUT_OF_ORDER		1747
+#define	WT_STAT_CONN_TXN_SET_TS_OUT_OF_ORDER		1736
 /*! transaction: set timestamp oldest calls */
-#define	WT_STAT_CONN_TXN_SET_TS_OLDEST			1748
+#define	WT_STAT_CONN_TXN_SET_TS_OLDEST			1737
 /*! transaction: set timestamp oldest updates */
-#define	WT_STAT_CONN_TXN_SET_TS_OLDEST_UPD		1749
+#define	WT_STAT_CONN_TXN_SET_TS_OLDEST_UPD		1738
 /*! transaction: set timestamp stable calls */
-#define	WT_STAT_CONN_TXN_SET_TS_STABLE			1750
+#define	WT_STAT_CONN_TXN_SET_TS_STABLE			1739
 /*! transaction: set timestamp stable updates */
-#define	WT_STAT_CONN_TXN_SET_TS_STABLE_UPD		1751
+#define	WT_STAT_CONN_TXN_SET_TS_STABLE_UPD		1740
 /*! transaction: transaction begins */
-#define	WT_STAT_CONN_TXN_BEGIN				1752
-=======
-#define	WT_STAT_CONN_TXN_SET_TS_OUT_OF_ORDER		1682
-/*! transaction: set timestamp oldest calls */
-#define	WT_STAT_CONN_TXN_SET_TS_OLDEST			1683
-/*! transaction: set timestamp oldest updates */
-#define	WT_STAT_CONN_TXN_SET_TS_OLDEST_UPD		1684
-/*! transaction: set timestamp stable calls */
-#define	WT_STAT_CONN_TXN_SET_TS_STABLE			1685
-/*! transaction: set timestamp stable updates */
-#define	WT_STAT_CONN_TXN_SET_TS_STABLE_UPD		1686
-/*! transaction: transaction begins */
-#define	WT_STAT_CONN_TXN_BEGIN				1687
->>>>>>> a2818484
+#define	WT_STAT_CONN_TXN_BEGIN				1741
 /*!
  * transaction: transaction checkpoint history store file duration
  * (usecs)
  */
-<<<<<<< HEAD
-#define	WT_STAT_CONN_TXN_HS_CKPT_DURATION		1753
+#define	WT_STAT_CONN_TXN_HS_CKPT_DURATION		1742
 /*! transaction: transaction range of IDs currently pinned */
-#define	WT_STAT_CONN_TXN_PINNED_RANGE			1754
+#define	WT_STAT_CONN_TXN_PINNED_RANGE			1743
 /*! transaction: transaction range of IDs currently pinned by a checkpoint */
-#define	WT_STAT_CONN_TXN_PINNED_CHECKPOINT_RANGE	1755
+#define	WT_STAT_CONN_TXN_PINNED_CHECKPOINT_RANGE	1744
 /*! transaction: transaction range of timestamps currently pinned */
-#define	WT_STAT_CONN_TXN_PINNED_TIMESTAMP		1756
+#define	WT_STAT_CONN_TXN_PINNED_TIMESTAMP		1745
 /*! transaction: transaction range of timestamps pinned by a checkpoint */
-#define	WT_STAT_CONN_TXN_PINNED_TIMESTAMP_CHECKPOINT	1757
-=======
-#define	WT_STAT_CONN_TXN_HS_CKPT_DURATION		1688
-/*! transaction: transaction range of IDs currently pinned */
-#define	WT_STAT_CONN_TXN_PINNED_RANGE			1689
-/*! transaction: transaction range of IDs currently pinned by a checkpoint */
-#define	WT_STAT_CONN_TXN_PINNED_CHECKPOINT_RANGE	1690
-/*! transaction: transaction range of timestamps currently pinned */
-#define	WT_STAT_CONN_TXN_PINNED_TIMESTAMP		1691
-/*! transaction: transaction range of timestamps pinned by a checkpoint */
-#define	WT_STAT_CONN_TXN_PINNED_TIMESTAMP_CHECKPOINT	1692
->>>>>>> a2818484
+#define	WT_STAT_CONN_TXN_PINNED_TIMESTAMP_CHECKPOINT	1746
 /*!
  * transaction: transaction range of timestamps pinned by the oldest
  * active read timestamp
  */
-<<<<<<< HEAD
-#define	WT_STAT_CONN_TXN_PINNED_TIMESTAMP_READER	1758
-=======
-#define	WT_STAT_CONN_TXN_PINNED_TIMESTAMP_READER	1693
->>>>>>> a2818484
+#define	WT_STAT_CONN_TXN_PINNED_TIMESTAMP_READER	1747
 /*!
  * transaction: transaction range of timestamps pinned by the oldest
  * timestamp
  */
-<<<<<<< HEAD
-#define	WT_STAT_CONN_TXN_PINNED_TIMESTAMP_OLDEST	1759
+#define	WT_STAT_CONN_TXN_PINNED_TIMESTAMP_OLDEST	1748
 /*! transaction: transaction read timestamp of the oldest active reader */
-#define	WT_STAT_CONN_TXN_TIMESTAMP_OLDEST_ACTIVE_READ	1760
+#define	WT_STAT_CONN_TXN_TIMESTAMP_OLDEST_ACTIVE_READ	1749
 /*! transaction: transaction rollback to stable currently running */
-#define	WT_STAT_CONN_TXN_ROLLBACK_TO_STABLE_RUNNING	1761
+#define	WT_STAT_CONN_TXN_ROLLBACK_TO_STABLE_RUNNING	1750
 /*! transaction: transaction walk of concurrent sessions */
-#define	WT_STAT_CONN_TXN_WALK_SESSIONS			1762
+#define	WT_STAT_CONN_TXN_WALK_SESSIONS			1751
 /*! transaction: transactions committed */
-#define	WT_STAT_CONN_TXN_COMMIT				1763
+#define	WT_STAT_CONN_TXN_COMMIT				1752
 /*! transaction: transactions rolled back */
-#define	WT_STAT_CONN_TXN_ROLLBACK			1764
+#define	WT_STAT_CONN_TXN_ROLLBACK			1753
 /*! transaction: update conflicts */
-#define	WT_STAT_CONN_TXN_UPDATE_CONFLICT		1765
-=======
-#define	WT_STAT_CONN_TXN_PINNED_TIMESTAMP_OLDEST	1694
-/*! transaction: transaction read timestamp of the oldest active reader */
-#define	WT_STAT_CONN_TXN_TIMESTAMP_OLDEST_ACTIVE_READ	1695
-/*! transaction: transaction rollback to stable currently running */
-#define	WT_STAT_CONN_TXN_ROLLBACK_TO_STABLE_RUNNING	1696
-/*! transaction: transaction walk of concurrent sessions */
-#define	WT_STAT_CONN_TXN_WALK_SESSIONS			1697
-/*! transaction: transactions committed */
-#define	WT_STAT_CONN_TXN_COMMIT				1698
-/*! transaction: transactions rolled back */
-#define	WT_STAT_CONN_TXN_ROLLBACK			1699
-/*! transaction: update conflicts */
-#define	WT_STAT_CONN_TXN_UPDATE_CONFLICT		1700
->>>>>>> a2818484
+#define	WT_STAT_CONN_TXN_UPDATE_CONFLICT		1754
 
 /*!
  * @}
@@ -9007,1725 +7470,953 @@
 /*! backup: total modified incremental blocks with compressed data */
 #define	WT_STAT_DSRC_BACKUP_BLOCKS_COMPRESSED		2002
 /*! backup: total modified incremental blocks without compressed data */
-<<<<<<< HEAD
-#define	WT_STAT_DSRC_BACKUP_BLOCKS_UNCOMPRESSED		2015
+#define	WT_STAT_DSRC_BACKUP_BLOCKS_UNCOMPRESSED		2003
 /*! block-disagg: Bytes read from the shared history store in SLS */
-#define	WT_STAT_DSRC_DISAGG_BLOCK_HS_BYTE_READ		2016
+#define	WT_STAT_DSRC_DISAGG_BLOCK_HS_BYTE_READ		2004
 /*! block-disagg: Bytes written to the shared history store in SLS */
-#define	WT_STAT_DSRC_DISAGG_BLOCK_HS_BYTE_WRITE		2017
+#define	WT_STAT_DSRC_DISAGG_BLOCK_HS_BYTE_WRITE		2005
 /*! block-disagg: Disaggregated block manager get */
-#define	WT_STAT_DSRC_DISAGG_BLOCK_GET			2018
+#define	WT_STAT_DSRC_DISAGG_BLOCK_GET			2006
 /*!
  * block-disagg: Disaggregated block manager get from the shared history
  * store in SLS
  */
-#define	WT_STAT_DSRC_DISAGG_BLOCK_HS_GET		2019
+#define	WT_STAT_DSRC_DISAGG_BLOCK_HS_GET		2007
 /*! block-disagg: Disaggregated block manager put  */
-#define	WT_STAT_DSRC_DISAGG_BLOCK_PUT			2020
+#define	WT_STAT_DSRC_DISAGG_BLOCK_PUT			2008
 /*!
  * block-disagg: Disaggregated block manager put to the shared history
  * store in SLS
  */
-#define	WT_STAT_DSRC_DISAGG_BLOCK_HS_PUT		2021
+#define	WT_STAT_DSRC_DISAGG_BLOCK_HS_PUT		2009
 /*! block-manager: allocations requiring file extension */
-#define	WT_STAT_DSRC_BLOCK_EXTENSION			2022
+#define	WT_STAT_DSRC_BLOCK_EXTENSION			2010
 /*! block-manager: blocks allocated */
-#define	WT_STAT_DSRC_BLOCK_ALLOC			2023
+#define	WT_STAT_DSRC_BLOCK_ALLOC			2011
 /*! block-manager: blocks freed */
-#define	WT_STAT_DSRC_BLOCK_FREE				2024
+#define	WT_STAT_DSRC_BLOCK_FREE				2012
 /*! block-manager: checkpoint size */
-#define	WT_STAT_DSRC_BLOCK_CHECKPOINT_SIZE		2025
+#define	WT_STAT_DSRC_BLOCK_CHECKPOINT_SIZE		2013
 /*! block-manager: file allocation unit size */
-#define	WT_STAT_DSRC_ALLOCATION_SIZE			2026
+#define	WT_STAT_DSRC_ALLOCATION_SIZE			2014
 /*! block-manager: file bytes available for reuse */
-#define	WT_STAT_DSRC_BLOCK_REUSE_BYTES			2027
+#define	WT_STAT_DSRC_BLOCK_REUSE_BYTES			2015
 /*! block-manager: file magic number */
-#define	WT_STAT_DSRC_BLOCK_MAGIC			2028
+#define	WT_STAT_DSRC_BLOCK_MAGIC			2016
 /*! block-manager: file major version number */
-#define	WT_STAT_DSRC_BLOCK_MAJOR			2029
+#define	WT_STAT_DSRC_BLOCK_MAJOR			2017
 /*! block-manager: file size in bytes */
-#define	WT_STAT_DSRC_BLOCK_SIZE				2030
+#define	WT_STAT_DSRC_BLOCK_SIZE				2018
 /*! block-manager: minor version number */
-#define	WT_STAT_DSRC_BLOCK_MINOR			2031
+#define	WT_STAT_DSRC_BLOCK_MINOR			2019
 /*! btree: btree checkpoint generation */
-#define	WT_STAT_DSRC_BTREE_CHECKPOINT_GENERATION	2032
+#define	WT_STAT_DSRC_BTREE_CHECKPOINT_GENERATION	2020
 /*! btree: btree clean tree checkpoint expiration time */
-#define	WT_STAT_DSRC_BTREE_CLEAN_CHECKPOINT_TIMER	2033
+#define	WT_STAT_DSRC_BTREE_CLEAN_CHECKPOINT_TIMER	2021
 /*! btree: btree compact pages reviewed */
-#define	WT_STAT_DSRC_BTREE_COMPACT_PAGES_REVIEWED	2034
+#define	WT_STAT_DSRC_BTREE_COMPACT_PAGES_REVIEWED	2022
 /*! btree: btree compact pages rewritten */
-#define	WT_STAT_DSRC_BTREE_COMPACT_PAGES_REWRITTEN	2035
+#define	WT_STAT_DSRC_BTREE_COMPACT_PAGES_REWRITTEN	2023
 /*! btree: btree compact pages skipped */
-#define	WT_STAT_DSRC_BTREE_COMPACT_PAGES_SKIPPED	2036
+#define	WT_STAT_DSRC_BTREE_COMPACT_PAGES_SKIPPED	2024
 /*! btree: btree expected number of compact bytes rewritten */
-#define	WT_STAT_DSRC_BTREE_COMPACT_BYTES_REWRITTEN_EXPECTED	2037
+#define	WT_STAT_DSRC_BTREE_COMPACT_BYTES_REWRITTEN_EXPECTED	2025
 /*! btree: btree expected number of compact pages rewritten */
-#define	WT_STAT_DSRC_BTREE_COMPACT_PAGES_REWRITTEN_EXPECTED	2038
+#define	WT_STAT_DSRC_BTREE_COMPACT_PAGES_REWRITTEN_EXPECTED	2026
 /*! btree: btree number of pages reconciled during checkpoint */
-#define	WT_STAT_DSRC_BTREE_CHECKPOINT_PAGES_RECONCILED	2039
+#define	WT_STAT_DSRC_BTREE_CHECKPOINT_PAGES_RECONCILED	2027
 /*! btree: btree skipped by compaction as process would not reduce size */
-#define	WT_STAT_DSRC_BTREE_COMPACT_SKIPPED		2040
-=======
-#define	WT_STAT_DSRC_BACKUP_BLOCKS_UNCOMPRESSED		2003
-/*! block-manager: allocations requiring file extension */
-#define	WT_STAT_DSRC_BLOCK_EXTENSION			2004
-/*! block-manager: blocks allocated */
-#define	WT_STAT_DSRC_BLOCK_ALLOC			2005
-/*! block-manager: blocks freed */
-#define	WT_STAT_DSRC_BLOCK_FREE				2006
-/*! block-manager: checkpoint size */
-#define	WT_STAT_DSRC_BLOCK_CHECKPOINT_SIZE		2007
-/*! block-manager: file allocation unit size */
-#define	WT_STAT_DSRC_ALLOCATION_SIZE			2008
-/*! block-manager: file bytes available for reuse */
-#define	WT_STAT_DSRC_BLOCK_REUSE_BYTES			2009
-/*! block-manager: file magic number */
-#define	WT_STAT_DSRC_BLOCK_MAGIC			2010
-/*! block-manager: file major version number */
-#define	WT_STAT_DSRC_BLOCK_MAJOR			2011
-/*! block-manager: file size in bytes */
-#define	WT_STAT_DSRC_BLOCK_SIZE				2012
-/*! block-manager: minor version number */
-#define	WT_STAT_DSRC_BLOCK_MINOR			2013
-/*! btree: btree checkpoint generation */
-#define	WT_STAT_DSRC_BTREE_CHECKPOINT_GENERATION	2014
-/*! btree: btree clean tree checkpoint expiration time */
-#define	WT_STAT_DSRC_BTREE_CLEAN_CHECKPOINT_TIMER	2015
-/*! btree: btree compact pages reviewed */
-#define	WT_STAT_DSRC_BTREE_COMPACT_PAGES_REVIEWED	2016
-/*! btree: btree compact pages rewritten */
-#define	WT_STAT_DSRC_BTREE_COMPACT_PAGES_REWRITTEN	2017
-/*! btree: btree compact pages skipped */
-#define	WT_STAT_DSRC_BTREE_COMPACT_PAGES_SKIPPED	2018
-/*! btree: btree expected number of compact bytes rewritten */
-#define	WT_STAT_DSRC_BTREE_COMPACT_BYTES_REWRITTEN_EXPECTED	2019
-/*! btree: btree expected number of compact pages rewritten */
-#define	WT_STAT_DSRC_BTREE_COMPACT_PAGES_REWRITTEN_EXPECTED	2020
-/*! btree: btree number of pages reconciled during checkpoint */
-#define	WT_STAT_DSRC_BTREE_CHECKPOINT_PAGES_RECONCILED	2021
-/*! btree: btree skipped by compaction as process would not reduce size */
-#define	WT_STAT_DSRC_BTREE_COMPACT_SKIPPED		2022
->>>>>>> a2818484
+#define	WT_STAT_DSRC_BTREE_COMPACT_SKIPPED		2028
 /*!
  * btree: column-store fixed-size leaf pages, only reported if tree_walk
  * or all statistics are enabled
  */
-<<<<<<< HEAD
-#define	WT_STAT_DSRC_BTREE_COLUMN_FIX			2041
-=======
-#define	WT_STAT_DSRC_BTREE_COLUMN_FIX			2023
->>>>>>> a2818484
+#define	WT_STAT_DSRC_BTREE_COLUMN_FIX			2029
 /*!
  * btree: column-store fixed-size time windows, only reported if
  * tree_walk or all statistics are enabled
  */
-<<<<<<< HEAD
-#define	WT_STAT_DSRC_BTREE_COLUMN_TWS			2042
-=======
-#define	WT_STAT_DSRC_BTREE_COLUMN_TWS			2024
->>>>>>> a2818484
+#define	WT_STAT_DSRC_BTREE_COLUMN_TWS			2030
 /*!
  * btree: column-store internal pages, only reported if tree_walk or all
  * statistics are enabled
  */
-<<<<<<< HEAD
-#define	WT_STAT_DSRC_BTREE_COLUMN_INTERNAL		2043
-=======
-#define	WT_STAT_DSRC_BTREE_COLUMN_INTERNAL		2025
->>>>>>> a2818484
+#define	WT_STAT_DSRC_BTREE_COLUMN_INTERNAL		2031
 /*!
  * btree: column-store variable-size RLE encoded values, only reported if
  * tree_walk or all statistics are enabled
  */
-<<<<<<< HEAD
-#define	WT_STAT_DSRC_BTREE_COLUMN_RLE			2044
-=======
-#define	WT_STAT_DSRC_BTREE_COLUMN_RLE			2026
->>>>>>> a2818484
+#define	WT_STAT_DSRC_BTREE_COLUMN_RLE			2032
 /*!
  * btree: column-store variable-size deleted values, only reported if
  * tree_walk or all statistics are enabled
  */
-<<<<<<< HEAD
-#define	WT_STAT_DSRC_BTREE_COLUMN_DELETED		2045
-=======
-#define	WT_STAT_DSRC_BTREE_COLUMN_DELETED		2027
->>>>>>> a2818484
+#define	WT_STAT_DSRC_BTREE_COLUMN_DELETED		2033
 /*!
  * btree: column-store variable-size leaf pages, only reported if
  * tree_walk or all statistics are enabled
  */
-<<<<<<< HEAD
-#define	WT_STAT_DSRC_BTREE_COLUMN_VARIABLE		2046
+#define	WT_STAT_DSRC_BTREE_COLUMN_VARIABLE		2034
 /*! btree: fixed-record size */
-#define	WT_STAT_DSRC_BTREE_FIXED_LEN			2047
+#define	WT_STAT_DSRC_BTREE_FIXED_LEN			2035
 /*! btree: maximum internal page size */
-#define	WT_STAT_DSRC_BTREE_MAXINTLPAGE			2048
+#define	WT_STAT_DSRC_BTREE_MAXINTLPAGE			2036
 /*! btree: maximum leaf page key size */
-#define	WT_STAT_DSRC_BTREE_MAXLEAFKEY			2049
+#define	WT_STAT_DSRC_BTREE_MAXLEAFKEY			2037
 /*! btree: maximum leaf page size */
-#define	WT_STAT_DSRC_BTREE_MAXLEAFPAGE			2050
+#define	WT_STAT_DSRC_BTREE_MAXLEAFPAGE			2038
 /*! btree: maximum leaf page value size */
-#define	WT_STAT_DSRC_BTREE_MAXLEAFVALUE			2051
+#define	WT_STAT_DSRC_BTREE_MAXLEAFVALUE			2039
 /*! btree: maximum tree depth */
-#define	WT_STAT_DSRC_BTREE_MAXIMUM_DEPTH		2052
-=======
-#define	WT_STAT_DSRC_BTREE_COLUMN_VARIABLE		2028
-/*! btree: fixed-record size */
-#define	WT_STAT_DSRC_BTREE_FIXED_LEN			2029
-/*! btree: maximum internal page size */
-#define	WT_STAT_DSRC_BTREE_MAXINTLPAGE			2030
-/*! btree: maximum leaf page key size */
-#define	WT_STAT_DSRC_BTREE_MAXLEAFKEY			2031
-/*! btree: maximum leaf page size */
-#define	WT_STAT_DSRC_BTREE_MAXLEAFPAGE			2032
-/*! btree: maximum leaf page value size */
-#define	WT_STAT_DSRC_BTREE_MAXLEAFVALUE			2033
-/*! btree: maximum tree depth */
-#define	WT_STAT_DSRC_BTREE_MAXIMUM_DEPTH		2034
->>>>>>> a2818484
+#define	WT_STAT_DSRC_BTREE_MAXIMUM_DEPTH		2040
 /*!
  * btree: number of key/value pairs, only reported if tree_walk or all
  * statistics are enabled
  */
-<<<<<<< HEAD
-#define	WT_STAT_DSRC_BTREE_ENTRIES			2053
-=======
-#define	WT_STAT_DSRC_BTREE_ENTRIES			2035
->>>>>>> a2818484
+#define	WT_STAT_DSRC_BTREE_ENTRIES			2041
 /*!
  * btree: overflow pages, only reported if tree_walk or all statistics
  * are enabled
  */
-<<<<<<< HEAD
-#define	WT_STAT_DSRC_BTREE_OVERFLOW			2054
-=======
-#define	WT_STAT_DSRC_BTREE_OVERFLOW			2036
->>>>>>> a2818484
+#define	WT_STAT_DSRC_BTREE_OVERFLOW			2042
 /*!
  * btree: row-store empty values, only reported if tree_walk or all
  * statistics are enabled
  */
-<<<<<<< HEAD
-#define	WT_STAT_DSRC_BTREE_ROW_EMPTY_VALUES		2055
-=======
-#define	WT_STAT_DSRC_BTREE_ROW_EMPTY_VALUES		2037
->>>>>>> a2818484
+#define	WT_STAT_DSRC_BTREE_ROW_EMPTY_VALUES		2043
 /*!
  * btree: row-store internal pages, only reported if tree_walk or all
  * statistics are enabled
  */
-<<<<<<< HEAD
-#define	WT_STAT_DSRC_BTREE_ROW_INTERNAL			2056
-=======
-#define	WT_STAT_DSRC_BTREE_ROW_INTERNAL			2038
->>>>>>> a2818484
+#define	WT_STAT_DSRC_BTREE_ROW_INTERNAL			2044
 /*!
  * btree: row-store leaf pages, only reported if tree_walk or all
  * statistics are enabled
  */
-<<<<<<< HEAD
-#define	WT_STAT_DSRC_BTREE_ROW_LEAF			2057
+#define	WT_STAT_DSRC_BTREE_ROW_LEAF			2045
 /*! cache: bytes currently in the cache */
-#define	WT_STAT_DSRC_CACHE_BYTES_INUSE			2058
+#define	WT_STAT_DSRC_CACHE_BYTES_INUSE			2046
 /*! cache: bytes dirty in the cache cumulative */
-#define	WT_STAT_DSRC_CACHE_BYTES_DIRTY_TOTAL		2059
+#define	WT_STAT_DSRC_CACHE_BYTES_DIRTY_TOTAL		2047
 /*! cache: bytes read into cache */
-#define	WT_STAT_DSRC_CACHE_BYTES_READ			2060
+#define	WT_STAT_DSRC_CACHE_BYTES_READ			2048
 /*! cache: bytes written from cache */
-#define	WT_STAT_DSRC_CACHE_BYTES_WRITE			2061
+#define	WT_STAT_DSRC_CACHE_BYTES_WRITE			2049
 /*! cache: checkpoint blocked page eviction */
-#define	WT_STAT_DSRC_CACHE_EVICTION_BLOCKED_CHECKPOINT	2062
-=======
-#define	WT_STAT_DSRC_BTREE_ROW_LEAF			2039
-/*! cache: bytes currently in the cache */
-#define	WT_STAT_DSRC_CACHE_BYTES_INUSE			2040
-/*! cache: bytes dirty in the cache cumulative */
-#define	WT_STAT_DSRC_CACHE_BYTES_DIRTY_TOTAL		2041
-/*! cache: bytes read into cache */
-#define	WT_STAT_DSRC_CACHE_BYTES_READ			2042
-/*! cache: bytes written from cache */
-#define	WT_STAT_DSRC_CACHE_BYTES_WRITE			2043
-/*! cache: checkpoint blocked page eviction */
-#define	WT_STAT_DSRC_CACHE_EVICTION_BLOCKED_CHECKPOINT	2044
->>>>>>> a2818484
+#define	WT_STAT_DSRC_CACHE_EVICTION_BLOCKED_CHECKPOINT	2050
 /*!
  * cache: checkpoint of history store file blocked non-history store page
  * eviction
  */
-<<<<<<< HEAD
-#define	WT_STAT_DSRC_CACHE_EVICTION_BLOCKED_CHECKPOINT_HS	2063
+#define	WT_STAT_DSRC_CACHE_EVICTION_BLOCKED_CHECKPOINT_HS	2051
 /*! cache: data source pages selected for eviction unable to be evicted */
-#define	WT_STAT_DSRC_EVICTION_FAIL			2064
-=======
-#define	WT_STAT_DSRC_CACHE_EVICTION_BLOCKED_CHECKPOINT_HS	2045
-/*! cache: data source pages selected for eviction unable to be evicted */
-#define	WT_STAT_DSRC_EVICTION_FAIL			2046
->>>>>>> a2818484
+#define	WT_STAT_DSRC_EVICTION_FAIL			2052
 /*!
  * cache: eviction gave up due to detecting a disk value without a
  * timestamp behind the last update on the chain
  */
-<<<<<<< HEAD
-#define	WT_STAT_DSRC_CACHE_EVICTION_BLOCKED_NO_TS_CHECKPOINT_RACE_1	2065
-=======
-#define	WT_STAT_DSRC_CACHE_EVICTION_BLOCKED_NO_TS_CHECKPOINT_RACE_1	2047
->>>>>>> a2818484
+#define	WT_STAT_DSRC_CACHE_EVICTION_BLOCKED_NO_TS_CHECKPOINT_RACE_1	2053
 /*!
  * cache: eviction gave up due to detecting a tombstone without a
  * timestamp ahead of the selected on disk update
  */
-<<<<<<< HEAD
-#define	WT_STAT_DSRC_CACHE_EVICTION_BLOCKED_NO_TS_CHECKPOINT_RACE_2	2066
-=======
-#define	WT_STAT_DSRC_CACHE_EVICTION_BLOCKED_NO_TS_CHECKPOINT_RACE_2	2048
->>>>>>> a2818484
+#define	WT_STAT_DSRC_CACHE_EVICTION_BLOCKED_NO_TS_CHECKPOINT_RACE_2	2054
 /*!
  * cache: eviction gave up due to detecting a tombstone without a
  * timestamp ahead of the selected on disk update after validating the
  * update chain
  */
-<<<<<<< HEAD
-#define	WT_STAT_DSRC_CACHE_EVICTION_BLOCKED_NO_TS_CHECKPOINT_RACE_3	2067
-=======
-#define	WT_STAT_DSRC_CACHE_EVICTION_BLOCKED_NO_TS_CHECKPOINT_RACE_3	2049
->>>>>>> a2818484
+#define	WT_STAT_DSRC_CACHE_EVICTION_BLOCKED_NO_TS_CHECKPOINT_RACE_3	2055
 /*!
  * cache: eviction gave up due to detecting update chain entries without
  * timestamps after the selected on disk update
  */
-<<<<<<< HEAD
-#define	WT_STAT_DSRC_CACHE_EVICTION_BLOCKED_NO_TS_CHECKPOINT_RACE_4	2068
-=======
-#define	WT_STAT_DSRC_CACHE_EVICTION_BLOCKED_NO_TS_CHECKPOINT_RACE_4	2050
->>>>>>> a2818484
+#define	WT_STAT_DSRC_CACHE_EVICTION_BLOCKED_NO_TS_CHECKPOINT_RACE_4	2056
 /*!
  * cache: eviction gave up due to needing to remove a record from the
  * history store but checkpoint is running
  */
-<<<<<<< HEAD
-#define	WT_STAT_DSRC_CACHE_EVICTION_BLOCKED_REMOVE_HS_RACE_WITH_CHECKPOINT	2069
+#define	WT_STAT_DSRC_CACHE_EVICTION_BLOCKED_REMOVE_HS_RACE_WITH_CHECKPOINT	2057
 /*! cache: eviction gave up due to no progress being made */
-#define	WT_STAT_DSRC_CACHE_EVICTION_BLOCKED_NO_PROGRESS	2070
+#define	WT_STAT_DSRC_CACHE_EVICTION_BLOCKED_NO_PROGRESS	2058
 /*! cache: eviction walk passes of a file */
-#define	WT_STAT_DSRC_EVICTION_WALK_PASSES		2071
+#define	WT_STAT_DSRC_EVICTION_WALK_PASSES		2059
 /*! cache: eviction walk target pages histogram - 0-9 */
-#define	WT_STAT_DSRC_CACHE_EVICTION_TARGET_PAGE_LT10	2072
+#define	WT_STAT_DSRC_CACHE_EVICTION_TARGET_PAGE_LT10	2060
 /*! cache: eviction walk target pages histogram - 10-31 */
-#define	WT_STAT_DSRC_CACHE_EVICTION_TARGET_PAGE_LT32	2073
+#define	WT_STAT_DSRC_CACHE_EVICTION_TARGET_PAGE_LT32	2061
 /*! cache: eviction walk target pages histogram - 128 and higher */
-#define	WT_STAT_DSRC_CACHE_EVICTION_TARGET_PAGE_GE128	2074
+#define	WT_STAT_DSRC_CACHE_EVICTION_TARGET_PAGE_GE128	2062
 /*! cache: eviction walk target pages histogram - 32-63 */
-#define	WT_STAT_DSRC_CACHE_EVICTION_TARGET_PAGE_LT64	2075
+#define	WT_STAT_DSRC_CACHE_EVICTION_TARGET_PAGE_LT64	2063
 /*! cache: eviction walk target pages histogram - 64-128 */
-#define	WT_STAT_DSRC_CACHE_EVICTION_TARGET_PAGE_LT128	2076
-=======
-#define	WT_STAT_DSRC_CACHE_EVICTION_BLOCKED_REMOVE_HS_RACE_WITH_CHECKPOINT	2051
-/*! cache: eviction gave up due to no progress being made */
-#define	WT_STAT_DSRC_CACHE_EVICTION_BLOCKED_NO_PROGRESS	2052
-/*! cache: eviction walk passes of a file */
-#define	WT_STAT_DSRC_EVICTION_WALK_PASSES		2053
-/*! cache: eviction walk target pages histogram - 0-9 */
-#define	WT_STAT_DSRC_CACHE_EVICTION_TARGET_PAGE_LT10	2054
-/*! cache: eviction walk target pages histogram - 10-31 */
-#define	WT_STAT_DSRC_CACHE_EVICTION_TARGET_PAGE_LT32	2055
-/*! cache: eviction walk target pages histogram - 128 and higher */
-#define	WT_STAT_DSRC_CACHE_EVICTION_TARGET_PAGE_GE128	2056
-/*! cache: eviction walk target pages histogram - 32-63 */
-#define	WT_STAT_DSRC_CACHE_EVICTION_TARGET_PAGE_LT64	2057
-/*! cache: eviction walk target pages histogram - 64-128 */
-#define	WT_STAT_DSRC_CACHE_EVICTION_TARGET_PAGE_LT128	2058
->>>>>>> a2818484
+#define	WT_STAT_DSRC_CACHE_EVICTION_TARGET_PAGE_LT128	2064
 /*!
  * cache: eviction walk target pages reduced due to history store cache
  * pressure
  */
-<<<<<<< HEAD
-#define	WT_STAT_DSRC_CACHE_EVICTION_TARGET_PAGE_REDUCED	2077
+#define	WT_STAT_DSRC_CACHE_EVICTION_TARGET_PAGE_REDUCED	2065
 /*! cache: hazard pointer blocked page eviction */
-#define	WT_STAT_DSRC_CACHE_EVICTION_BLOCKED_HAZARD	2078
+#define	WT_STAT_DSRC_CACHE_EVICTION_BLOCKED_HAZARD	2066
 /*! cache: history store table insert calls */
-#define	WT_STAT_DSRC_CACHE_HS_INSERT			2079
+#define	WT_STAT_DSRC_CACHE_HS_INSERT			2067
 /*! cache: history store table insert calls that returned restart */
-#define	WT_STAT_DSRC_CACHE_HS_INSERT_RESTART		2080
+#define	WT_STAT_DSRC_CACHE_HS_INSERT_RESTART		2068
 /*! cache: history store table reads */
-#define	WT_STAT_DSRC_CACHE_HS_READ			2081
+#define	WT_STAT_DSRC_CACHE_HS_READ			2069
 /*! cache: history store table reads missed */
-#define	WT_STAT_DSRC_CACHE_HS_READ_MISS			2082
+#define	WT_STAT_DSRC_CACHE_HS_READ_MISS			2070
 /*! cache: history store table reads requiring squashed modifies */
-#define	WT_STAT_DSRC_CACHE_HS_READ_SQUASH		2083
-=======
-#define	WT_STAT_DSRC_CACHE_EVICTION_TARGET_PAGE_REDUCED	2059
-/*! cache: hazard pointer blocked page eviction */
-#define	WT_STAT_DSRC_CACHE_EVICTION_BLOCKED_HAZARD	2060
-/*! cache: history store table insert calls */
-#define	WT_STAT_DSRC_CACHE_HS_INSERT			2061
-/*! cache: history store table insert calls that returned restart */
-#define	WT_STAT_DSRC_CACHE_HS_INSERT_RESTART		2062
-/*! cache: history store table reads */
-#define	WT_STAT_DSRC_CACHE_HS_READ			2063
-/*! cache: history store table reads missed */
-#define	WT_STAT_DSRC_CACHE_HS_READ_MISS			2064
-/*! cache: history store table reads requiring squashed modifies */
-#define	WT_STAT_DSRC_CACHE_HS_READ_SQUASH		2065
->>>>>>> a2818484
+#define	WT_STAT_DSRC_CACHE_HS_READ_SQUASH		2071
 /*!
  * cache: history store table resolved updates without timestamps that
  * lose their durable timestamp
  */
-<<<<<<< HEAD
-#define	WT_STAT_DSRC_CACHE_HS_ORDER_LOSE_DURABLE_TIMESTAMP	2084
-=======
-#define	WT_STAT_DSRC_CACHE_HS_ORDER_LOSE_DURABLE_TIMESTAMP	2066
->>>>>>> a2818484
+#define	WT_STAT_DSRC_CACHE_HS_ORDER_LOSE_DURABLE_TIMESTAMP	2072
 /*!
  * cache: history store table truncation by rollback to stable to remove
  * an unstable update
  */
-<<<<<<< HEAD
-#define	WT_STAT_DSRC_CACHE_HS_KEY_TRUNCATE_RTS_UNSTABLE	2085
-=======
-#define	WT_STAT_DSRC_CACHE_HS_KEY_TRUNCATE_RTS_UNSTABLE	2067
->>>>>>> a2818484
+#define	WT_STAT_DSRC_CACHE_HS_KEY_TRUNCATE_RTS_UNSTABLE	2073
 /*!
  * cache: history store table truncation by rollback to stable to remove
  * an update
  */
-<<<<<<< HEAD
-#define	WT_STAT_DSRC_CACHE_HS_KEY_TRUNCATE_RTS		2086
-=======
-#define	WT_STAT_DSRC_CACHE_HS_KEY_TRUNCATE_RTS		2068
->>>>>>> a2818484
+#define	WT_STAT_DSRC_CACHE_HS_KEY_TRUNCATE_RTS		2074
 /*!
  * cache: history store table truncation to remove all the keys of a
  * btree
  */
-<<<<<<< HEAD
-#define	WT_STAT_DSRC_CACHE_HS_BTREE_TRUNCATE		2087
+#define	WT_STAT_DSRC_CACHE_HS_BTREE_TRUNCATE		2075
 /*! cache: history store table truncation to remove an update */
-#define	WT_STAT_DSRC_CACHE_HS_KEY_TRUNCATE		2088
-=======
-#define	WT_STAT_DSRC_CACHE_HS_BTREE_TRUNCATE		2069
-/*! cache: history store table truncation to remove an update */
-#define	WT_STAT_DSRC_CACHE_HS_KEY_TRUNCATE		2070
->>>>>>> a2818484
+#define	WT_STAT_DSRC_CACHE_HS_KEY_TRUNCATE		2076
 /*!
  * cache: history store table truncation to remove range of updates due
  * to an update without a timestamp on data page
  */
-<<<<<<< HEAD
-#define	WT_STAT_DSRC_CACHE_HS_ORDER_REMOVE		2089
-=======
-#define	WT_STAT_DSRC_CACHE_HS_ORDER_REMOVE		2071
->>>>>>> a2818484
+#define	WT_STAT_DSRC_CACHE_HS_ORDER_REMOVE		2077
 /*!
  * cache: history store table truncation to remove range of updates due
  * to key being removed from the data page during reconciliation
  */
-<<<<<<< HEAD
-#define	WT_STAT_DSRC_CACHE_HS_KEY_TRUNCATE_ONPAGE_REMOVAL	2090
-=======
-#define	WT_STAT_DSRC_CACHE_HS_KEY_TRUNCATE_ONPAGE_REMOVAL	2072
->>>>>>> a2818484
+#define	WT_STAT_DSRC_CACHE_HS_KEY_TRUNCATE_ONPAGE_REMOVAL	2078
 /*!
  * cache: history store table truncations that would have happened in
  * non-dryrun mode
  */
-<<<<<<< HEAD
-#define	WT_STAT_DSRC_CACHE_HS_BTREE_TRUNCATE_DRYRUN	2091
-=======
-#define	WT_STAT_DSRC_CACHE_HS_BTREE_TRUNCATE_DRYRUN	2073
->>>>>>> a2818484
+#define	WT_STAT_DSRC_CACHE_HS_BTREE_TRUNCATE_DRYRUN	2079
 /*!
  * cache: history store table truncations to remove an unstable update
  * that would have happened in non-dryrun mode
  */
-<<<<<<< HEAD
-#define	WT_STAT_DSRC_CACHE_HS_KEY_TRUNCATE_RTS_UNSTABLE_DRYRUN	2092
-=======
-#define	WT_STAT_DSRC_CACHE_HS_KEY_TRUNCATE_RTS_UNSTABLE_DRYRUN	2074
->>>>>>> a2818484
+#define	WT_STAT_DSRC_CACHE_HS_KEY_TRUNCATE_RTS_UNSTABLE_DRYRUN	2080
 /*!
  * cache: history store table truncations to remove an update that would
  * have happened in non-dryrun mode
  */
-<<<<<<< HEAD
-#define	WT_STAT_DSRC_CACHE_HS_KEY_TRUNCATE_RTS_DRYRUN	2093
-=======
-#define	WT_STAT_DSRC_CACHE_HS_KEY_TRUNCATE_RTS_DRYRUN	2075
->>>>>>> a2818484
+#define	WT_STAT_DSRC_CACHE_HS_KEY_TRUNCATE_RTS_DRYRUN	2081
 /*!
  * cache: history store table updates without timestamps fixed up by
  * reinserting with the fixed timestamp
  */
-<<<<<<< HEAD
-#define	WT_STAT_DSRC_CACHE_HS_ORDER_REINSERT		2094
+#define	WT_STAT_DSRC_CACHE_HS_ORDER_REINSERT		2082
 /*! cache: history store table writes requiring squashed modifies */
-#define	WT_STAT_DSRC_CACHE_HS_WRITE_SQUASH		2095
+#define	WT_STAT_DSRC_CACHE_HS_WRITE_SQUASH		2083
 /*! cache: in-memory page passed criteria to be split */
-#define	WT_STAT_DSRC_CACHE_INMEM_SPLITTABLE		2096
+#define	WT_STAT_DSRC_CACHE_INMEM_SPLITTABLE		2084
 /*! cache: in-memory page splits */
-#define	WT_STAT_DSRC_CACHE_INMEM_SPLIT			2097
+#define	WT_STAT_DSRC_CACHE_INMEM_SPLIT			2085
 /*! cache: internal page split blocked its eviction */
-#define	WT_STAT_DSRC_CACHE_EVICTION_BLOCKED_INTERNAL_PAGE_SPLIT	2098
+#define	WT_STAT_DSRC_CACHE_EVICTION_BLOCKED_INTERNAL_PAGE_SPLIT	2086
 /*! cache: internal pages evicted */
-#define	WT_STAT_DSRC_CACHE_EVICTION_INTERNAL		2099
+#define	WT_STAT_DSRC_CACHE_EVICTION_INTERNAL		2087
 /*! cache: internal pages split during eviction */
-#define	WT_STAT_DSRC_CACHE_EVICTION_SPLIT_INTERNAL	2100
+#define	WT_STAT_DSRC_CACHE_EVICTION_SPLIT_INTERNAL	2088
 /*! cache: leaf pages split during eviction */
-#define	WT_STAT_DSRC_CACHE_EVICTION_SPLIT_LEAF		2101
-=======
-#define	WT_STAT_DSRC_CACHE_HS_ORDER_REINSERT		2076
-/*! cache: history store table writes requiring squashed modifies */
-#define	WT_STAT_DSRC_CACHE_HS_WRITE_SQUASH		2077
-/*! cache: in-memory page passed criteria to be split */
-#define	WT_STAT_DSRC_CACHE_INMEM_SPLITTABLE		2078
-/*! cache: in-memory page splits */
-#define	WT_STAT_DSRC_CACHE_INMEM_SPLIT			2079
-/*! cache: internal page split blocked its eviction */
-#define	WT_STAT_DSRC_CACHE_EVICTION_BLOCKED_INTERNAL_PAGE_SPLIT	2080
-/*! cache: internal pages evicted */
-#define	WT_STAT_DSRC_CACHE_EVICTION_INTERNAL		2081
-/*! cache: internal pages split during eviction */
-#define	WT_STAT_DSRC_CACHE_EVICTION_SPLIT_INTERNAL	2082
-/*! cache: leaf pages split during eviction */
-#define	WT_STAT_DSRC_CACHE_EVICTION_SPLIT_LEAF		2083
->>>>>>> a2818484
+#define	WT_STAT_DSRC_CACHE_EVICTION_SPLIT_LEAF		2089
 /*!
  * cache: locate a random in-mem ref by examining all entries on the root
  * page
  */
-<<<<<<< HEAD
-#define	WT_STAT_DSRC_CACHE_EVICTION_RANDOM_SAMPLE_INMEM_ROOT	2102
+#define	WT_STAT_DSRC_CACHE_EVICTION_RANDOM_SAMPLE_INMEM_ROOT	2090
 /*! cache: modified pages evicted */
-#define	WT_STAT_DSRC_CACHE_EVICTION_DIRTY		2103
+#define	WT_STAT_DSRC_CACHE_EVICTION_DIRTY		2091
 /*! cache: multi-block reconciliation blocked whilst checkpoint is running */
-#define	WT_STAT_DSRC_CACHE_EVICTION_BLOCKED_MULTI_BLOCK_RECONCILIATION_DURING_CHECKPOINT	2104
+#define	WT_STAT_DSRC_CACHE_EVICTION_BLOCKED_MULTI_BLOCK_RECONCILIATION_DURING_CHECKPOINT	2092
 /*! cache: number of pages read that had deltas attached */
-#define	WT_STAT_DSRC_CACHE_READ_DELTA			2105
-=======
-#define	WT_STAT_DSRC_CACHE_EVICTION_RANDOM_SAMPLE_INMEM_ROOT	2084
-/*! cache: modified pages evicted */
-#define	WT_STAT_DSRC_CACHE_EVICTION_DIRTY		2085
-/*! cache: multi-block reconciliation blocked whilst checkpoint is running */
-#define	WT_STAT_DSRC_CACHE_EVICTION_BLOCKED_MULTI_BLOCK_RECONCILIATION_DURING_CHECKPOINT	2086
->>>>>>> a2818484
+#define	WT_STAT_DSRC_CACHE_READ_DELTA			2093
 /*!
  * cache: overflow keys on a multiblock row-store page blocked its
  * eviction
  */
-<<<<<<< HEAD
-#define	WT_STAT_DSRC_CACHE_EVICTION_BLOCKED_OVERFLOW_KEYS	2106
+#define	WT_STAT_DSRC_CACHE_EVICTION_BLOCKED_OVERFLOW_KEYS	2094
 /*! cache: overflow pages read into cache */
-#define	WT_STAT_DSRC_CACHE_READ_OVERFLOW		2107
+#define	WT_STAT_DSRC_CACHE_READ_OVERFLOW		2095
 /*! cache: page split during eviction deepened the tree */
-#define	WT_STAT_DSRC_CACHE_EVICTION_DEEPEN		2108
+#define	WT_STAT_DSRC_CACHE_EVICTION_DEEPEN		2096
 /*! cache: page written requiring history store records */
-#define	WT_STAT_DSRC_CACHE_WRITE_HS			2109
+#define	WT_STAT_DSRC_CACHE_WRITE_HS			2097
 /*! cache: pages dirtied due to obsolete time window by eviction */
-#define	WT_STAT_DSRC_CACHE_EVICTION_DIRTY_OBSOLETE_TW	2110
+#define	WT_STAT_DSRC_CACHE_EVICTION_DIRTY_OBSOLETE_TW	2098
 /*! cache: pages read into cache */
-#define	WT_STAT_DSRC_CACHE_READ				2111
+#define	WT_STAT_DSRC_CACHE_READ				2099
 /*! cache: pages read into cache after truncate */
-#define	WT_STAT_DSRC_CACHE_READ_DELETED			2112
+#define	WT_STAT_DSRC_CACHE_READ_DELETED			2100
 /*! cache: pages read into cache after truncate in prepare state */
-#define	WT_STAT_DSRC_CACHE_READ_DELETED_PREPARED	2113
+#define	WT_STAT_DSRC_CACHE_READ_DELETED_PREPARED	2101
 /*! cache: pages read into cache by checkpoint */
-#define	WT_STAT_DSRC_CACHE_READ_CHECKPOINT		2114
+#define	WT_STAT_DSRC_CACHE_READ_CHECKPOINT		2102
 /*! cache: pages requested from the cache */
-#define	WT_STAT_DSRC_CACHE_PAGES_REQUESTED		2115
+#define	WT_STAT_DSRC_CACHE_PAGES_REQUESTED		2103
 /*! cache: pages requested from the cache due to pre-fetch */
-#define	WT_STAT_DSRC_CACHE_PAGES_PREFETCH		2116
+#define	WT_STAT_DSRC_CACHE_PAGES_PREFETCH		2104
 /*! cache: pages seen by eviction walk */
-#define	WT_STAT_DSRC_CACHE_EVICTION_PAGES_SEEN		2117
+#define	WT_STAT_DSRC_CACHE_EVICTION_PAGES_SEEN		2105
 /*! cache: pages written from cache */
-#define	WT_STAT_DSRC_CACHE_WRITE			2118
+#define	WT_STAT_DSRC_CACHE_WRITE			2106
 /*! cache: pages written requiring in-memory restoration */
-#define	WT_STAT_DSRC_CACHE_WRITE_RESTORE		2119
+#define	WT_STAT_DSRC_CACHE_WRITE_RESTORE		2107
 /*! cache: recent modification of a page blocked its eviction */
-#define	WT_STAT_DSRC_CACHE_EVICTION_BLOCKED_RECENTLY_MODIFIED	2120
+#define	WT_STAT_DSRC_CACHE_EVICTION_BLOCKED_RECENTLY_MODIFIED	2108
 /*! cache: reverse splits performed */
-#define	WT_STAT_DSRC_CACHE_REVERSE_SPLITS		2121
-=======
-#define	WT_STAT_DSRC_CACHE_EVICTION_BLOCKED_OVERFLOW_KEYS	2087
-/*! cache: overflow pages read into cache */
-#define	WT_STAT_DSRC_CACHE_READ_OVERFLOW		2088
-/*! cache: page split during eviction deepened the tree */
-#define	WT_STAT_DSRC_CACHE_EVICTION_DEEPEN		2089
-/*! cache: page written requiring history store records */
-#define	WT_STAT_DSRC_CACHE_WRITE_HS			2090
-/*! cache: pages dirtied due to obsolete time window by eviction */
-#define	WT_STAT_DSRC_CACHE_EVICTION_DIRTY_OBSOLETE_TW	2091
-/*! cache: pages read into cache */
-#define	WT_STAT_DSRC_CACHE_READ				2092
-/*! cache: pages read into cache after truncate */
-#define	WT_STAT_DSRC_CACHE_READ_DELETED			2093
-/*! cache: pages read into cache after truncate in prepare state */
-#define	WT_STAT_DSRC_CACHE_READ_DELETED_PREPARED	2094
-/*! cache: pages read into cache by checkpoint */
-#define	WT_STAT_DSRC_CACHE_READ_CHECKPOINT		2095
-/*! cache: pages requested from the cache */
-#define	WT_STAT_DSRC_CACHE_PAGES_REQUESTED		2096
-/*! cache: pages requested from the cache due to pre-fetch */
-#define	WT_STAT_DSRC_CACHE_PAGES_PREFETCH		2097
-/*! cache: pages seen by eviction walk */
-#define	WT_STAT_DSRC_CACHE_EVICTION_PAGES_SEEN		2098
-/*! cache: pages written from cache */
-#define	WT_STAT_DSRC_CACHE_WRITE			2099
-/*! cache: pages written requiring in-memory restoration */
-#define	WT_STAT_DSRC_CACHE_WRITE_RESTORE		2100
-/*! cache: recent modification of a page blocked its eviction */
-#define	WT_STAT_DSRC_CACHE_EVICTION_BLOCKED_RECENTLY_MODIFIED	2101
-/*! cache: reverse splits performed */
-#define	WT_STAT_DSRC_CACHE_REVERSE_SPLITS		2102
->>>>>>> a2818484
+#define	WT_STAT_DSRC_CACHE_REVERSE_SPLITS		2109
 /*!
  * cache: reverse splits skipped because of VLCS namespace gap
  * restrictions
  */
-<<<<<<< HEAD
-#define	WT_STAT_DSRC_CACHE_REVERSE_SPLITS_SKIPPED_VLCS	2122
+#define	WT_STAT_DSRC_CACHE_REVERSE_SPLITS_SKIPPED_VLCS	2110
 /*! cache: the number of times full update inserted to history store */
-#define	WT_STAT_DSRC_CACHE_HS_INSERT_FULL_UPDATE	2123
+#define	WT_STAT_DSRC_CACHE_HS_INSERT_FULL_UPDATE	2111
 /*! cache: the number of times reverse modify inserted to history store */
-#define	WT_STAT_DSRC_CACHE_HS_INSERT_REVERSE_MODIFY	2124
+#define	WT_STAT_DSRC_CACHE_HS_INSERT_REVERSE_MODIFY	2112
 /*! cache: tracked dirty bytes in the cache */
-#define	WT_STAT_DSRC_CACHE_BYTES_DIRTY			2125
+#define	WT_STAT_DSRC_CACHE_BYTES_DIRTY			2113
 /*! cache: tracked dirty internal page bytes in the cache */
-#define	WT_STAT_DSRC_CACHE_BYTES_DIRTY_INTERNAL		2126
+#define	WT_STAT_DSRC_CACHE_BYTES_DIRTY_INTERNAL		2114
 /*! cache: tracked dirty leaf page bytes in the cache */
-#define	WT_STAT_DSRC_CACHE_BYTES_DIRTY_LEAF		2127
+#define	WT_STAT_DSRC_CACHE_BYTES_DIRTY_LEAF		2115
 /*! cache: uncommitted truncate blocked page eviction */
-#define	WT_STAT_DSRC_CACHE_EVICTION_BLOCKED_UNCOMMITTED_TRUNCATE	2128
+#define	WT_STAT_DSRC_CACHE_EVICTION_BLOCKED_UNCOMMITTED_TRUNCATE	2116
 /*! cache: unmodified pages evicted */
-#define	WT_STAT_DSRC_CACHE_EVICTION_CLEAN		2129
-=======
-#define	WT_STAT_DSRC_CACHE_REVERSE_SPLITS_SKIPPED_VLCS	2103
-/*! cache: the number of times full update inserted to history store */
-#define	WT_STAT_DSRC_CACHE_HS_INSERT_FULL_UPDATE	2104
-/*! cache: the number of times reverse modify inserted to history store */
-#define	WT_STAT_DSRC_CACHE_HS_INSERT_REVERSE_MODIFY	2105
-/*! cache: tracked dirty bytes in the cache */
-#define	WT_STAT_DSRC_CACHE_BYTES_DIRTY			2106
-/*! cache: tracked dirty internal page bytes in the cache */
-#define	WT_STAT_DSRC_CACHE_BYTES_DIRTY_INTERNAL		2107
-/*! cache: tracked dirty leaf page bytes in the cache */
-#define	WT_STAT_DSRC_CACHE_BYTES_DIRTY_LEAF		2108
-/*! cache: uncommitted truncate blocked page eviction */
-#define	WT_STAT_DSRC_CACHE_EVICTION_BLOCKED_UNCOMMITTED_TRUNCATE	2109
-/*! cache: unmodified pages evicted */
-#define	WT_STAT_DSRC_CACHE_EVICTION_CLEAN		2110
->>>>>>> a2818484
+#define	WT_STAT_DSRC_CACHE_EVICTION_CLEAN		2117
 /*!
  * cache_walk: Average difference between current eviction generation
  * when the page was last considered, only reported if cache_walk or all
  * statistics are enabled
  */
-<<<<<<< HEAD
-#define	WT_STAT_DSRC_CACHE_STATE_GEN_AVG_GAP		2130
-=======
-#define	WT_STAT_DSRC_CACHE_STATE_GEN_AVG_GAP		2111
->>>>>>> a2818484
+#define	WT_STAT_DSRC_CACHE_STATE_GEN_AVG_GAP		2118
 /*!
  * cache_walk: Average on-disk page image size seen, only reported if
  * cache_walk or all statistics are enabled
  */
-<<<<<<< HEAD
-#define	WT_STAT_DSRC_CACHE_STATE_AVG_WRITTEN_SIZE	2131
-=======
-#define	WT_STAT_DSRC_CACHE_STATE_AVG_WRITTEN_SIZE	2112
->>>>>>> a2818484
+#define	WT_STAT_DSRC_CACHE_STATE_AVG_WRITTEN_SIZE	2119
 /*!
  * cache_walk: Average time in cache for pages that have been visited by
  * the eviction server, only reported if cache_walk or all statistics are
  * enabled
  */
-<<<<<<< HEAD
-#define	WT_STAT_DSRC_CACHE_STATE_AVG_VISITED_AGE	2132
-=======
-#define	WT_STAT_DSRC_CACHE_STATE_AVG_VISITED_AGE	2113
->>>>>>> a2818484
+#define	WT_STAT_DSRC_CACHE_STATE_AVG_VISITED_AGE	2120
 /*!
  * cache_walk: Average time in cache for pages that have not been visited
  * by the eviction server, only reported if cache_walk or all statistics
  * are enabled
  */
-<<<<<<< HEAD
-#define	WT_STAT_DSRC_CACHE_STATE_AVG_UNVISITED_AGE	2133
-=======
-#define	WT_STAT_DSRC_CACHE_STATE_AVG_UNVISITED_AGE	2114
->>>>>>> a2818484
+#define	WT_STAT_DSRC_CACHE_STATE_AVG_UNVISITED_AGE	2121
 /*!
  * cache_walk: Clean pages currently in cache, only reported if
  * cache_walk or all statistics are enabled
  */
-<<<<<<< HEAD
-#define	WT_STAT_DSRC_CACHE_STATE_PAGES_CLEAN		2134
-=======
-#define	WT_STAT_DSRC_CACHE_STATE_PAGES_CLEAN		2115
->>>>>>> a2818484
+#define	WT_STAT_DSRC_CACHE_STATE_PAGES_CLEAN		2122
 /*!
  * cache_walk: Current eviction generation, only reported if cache_walk
  * or all statistics are enabled
  */
-<<<<<<< HEAD
-#define	WT_STAT_DSRC_CACHE_STATE_GEN_CURRENT		2135
-=======
-#define	WT_STAT_DSRC_CACHE_STATE_GEN_CURRENT		2116
->>>>>>> a2818484
+#define	WT_STAT_DSRC_CACHE_STATE_GEN_CURRENT		2123
 /*!
  * cache_walk: Dirty pages currently in cache, only reported if
  * cache_walk or all statistics are enabled
  */
-<<<<<<< HEAD
-#define	WT_STAT_DSRC_CACHE_STATE_PAGES_DIRTY		2136
-=======
-#define	WT_STAT_DSRC_CACHE_STATE_PAGES_DIRTY		2117
->>>>>>> a2818484
+#define	WT_STAT_DSRC_CACHE_STATE_PAGES_DIRTY		2124
 /*!
  * cache_walk: Entries in the root page, only reported if cache_walk or
  * all statistics are enabled
  */
-<<<<<<< HEAD
-#define	WT_STAT_DSRC_CACHE_STATE_ROOT_ENTRIES		2137
-=======
-#define	WT_STAT_DSRC_CACHE_STATE_ROOT_ENTRIES		2118
->>>>>>> a2818484
+#define	WT_STAT_DSRC_CACHE_STATE_ROOT_ENTRIES		2125
 /*!
  * cache_walk: Internal pages currently in cache, only reported if
  * cache_walk or all statistics are enabled
  */
-<<<<<<< HEAD
-#define	WT_STAT_DSRC_CACHE_STATE_PAGES_INTERNAL		2138
-=======
-#define	WT_STAT_DSRC_CACHE_STATE_PAGES_INTERNAL		2119
->>>>>>> a2818484
+#define	WT_STAT_DSRC_CACHE_STATE_PAGES_INTERNAL		2126
 /*!
  * cache_walk: Leaf pages currently in cache, only reported if cache_walk
  * or all statistics are enabled
  */
-<<<<<<< HEAD
-#define	WT_STAT_DSRC_CACHE_STATE_PAGES_LEAF		2139
-=======
-#define	WT_STAT_DSRC_CACHE_STATE_PAGES_LEAF		2120
->>>>>>> a2818484
+#define	WT_STAT_DSRC_CACHE_STATE_PAGES_LEAF		2127
 /*!
  * cache_walk: Maximum difference between current eviction generation
  * when the page was last considered, only reported if cache_walk or all
  * statistics are enabled
  */
-<<<<<<< HEAD
-#define	WT_STAT_DSRC_CACHE_STATE_GEN_MAX_GAP		2140
-=======
-#define	WT_STAT_DSRC_CACHE_STATE_GEN_MAX_GAP		2121
->>>>>>> a2818484
+#define	WT_STAT_DSRC_CACHE_STATE_GEN_MAX_GAP		2128
 /*!
  * cache_walk: Maximum page size seen, only reported if cache_walk or all
  * statistics are enabled
  */
-<<<<<<< HEAD
-#define	WT_STAT_DSRC_CACHE_STATE_MAX_PAGESIZE		2141
-=======
-#define	WT_STAT_DSRC_CACHE_STATE_MAX_PAGESIZE		2122
->>>>>>> a2818484
+#define	WT_STAT_DSRC_CACHE_STATE_MAX_PAGESIZE		2129
 /*!
  * cache_walk: Minimum on-disk page image size seen, only reported if
  * cache_walk or all statistics are enabled
  */
-<<<<<<< HEAD
-#define	WT_STAT_DSRC_CACHE_STATE_MIN_WRITTEN_SIZE	2142
-=======
-#define	WT_STAT_DSRC_CACHE_STATE_MIN_WRITTEN_SIZE	2123
->>>>>>> a2818484
+#define	WT_STAT_DSRC_CACHE_STATE_MIN_WRITTEN_SIZE	2130
 /*!
  * cache_walk: Number of pages never visited by eviction server, only
  * reported if cache_walk or all statistics are enabled
  */
-<<<<<<< HEAD
-#define	WT_STAT_DSRC_CACHE_STATE_UNVISITED_COUNT	2143
-=======
-#define	WT_STAT_DSRC_CACHE_STATE_UNVISITED_COUNT	2124
->>>>>>> a2818484
+#define	WT_STAT_DSRC_CACHE_STATE_UNVISITED_COUNT	2131
 /*!
  * cache_walk: On-disk page image sizes smaller than a single allocation
  * unit, only reported if cache_walk or all statistics are enabled
  */
-<<<<<<< HEAD
-#define	WT_STAT_DSRC_CACHE_STATE_SMALLER_ALLOC_SIZE	2144
-=======
-#define	WT_STAT_DSRC_CACHE_STATE_SMALLER_ALLOC_SIZE	2125
->>>>>>> a2818484
+#define	WT_STAT_DSRC_CACHE_STATE_SMALLER_ALLOC_SIZE	2132
 /*!
  * cache_walk: Pages created in memory and never written, only reported
  * if cache_walk or all statistics are enabled
  */
-<<<<<<< HEAD
-#define	WT_STAT_DSRC_CACHE_STATE_MEMORY			2145
-=======
-#define	WT_STAT_DSRC_CACHE_STATE_MEMORY			2126
->>>>>>> a2818484
+#define	WT_STAT_DSRC_CACHE_STATE_MEMORY			2133
 /*!
  * cache_walk: Pages currently queued for eviction, only reported if
  * cache_walk or all statistics are enabled
  */
-<<<<<<< HEAD
-#define	WT_STAT_DSRC_CACHE_STATE_QUEUED			2146
-=======
-#define	WT_STAT_DSRC_CACHE_STATE_QUEUED			2127
->>>>>>> a2818484
+#define	WT_STAT_DSRC_CACHE_STATE_QUEUED			2134
 /*!
  * cache_walk: Pages that could not be queued for eviction, only reported
  * if cache_walk or all statistics are enabled
  */
-<<<<<<< HEAD
-#define	WT_STAT_DSRC_CACHE_STATE_NOT_QUEUEABLE		2147
-=======
-#define	WT_STAT_DSRC_CACHE_STATE_NOT_QUEUEABLE		2128
->>>>>>> a2818484
+#define	WT_STAT_DSRC_CACHE_STATE_NOT_QUEUEABLE		2135
 /*!
  * cache_walk: Refs skipped during cache traversal, only reported if
  * cache_walk or all statistics are enabled
  */
-<<<<<<< HEAD
-#define	WT_STAT_DSRC_CACHE_STATE_REFS_SKIPPED		2148
-=======
-#define	WT_STAT_DSRC_CACHE_STATE_REFS_SKIPPED		2129
->>>>>>> a2818484
+#define	WT_STAT_DSRC_CACHE_STATE_REFS_SKIPPED		2136
 /*!
  * cache_walk: Size of the root page, only reported if cache_walk or all
  * statistics are enabled
  */
-<<<<<<< HEAD
-#define	WT_STAT_DSRC_CACHE_STATE_ROOT_SIZE		2149
-=======
-#define	WT_STAT_DSRC_CACHE_STATE_ROOT_SIZE		2130
->>>>>>> a2818484
+#define	WT_STAT_DSRC_CACHE_STATE_ROOT_SIZE		2137
 /*!
  * cache_walk: Total number of pages currently in cache, only reported if
  * cache_walk or all statistics are enabled
  */
-<<<<<<< HEAD
-#define	WT_STAT_DSRC_CACHE_STATE_PAGES			2150
+#define	WT_STAT_DSRC_CACHE_STATE_PAGES			2138
 /*! checkpoint: checkpoint has acquired a snapshot for its transaction */
-#define	WT_STAT_DSRC_CHECKPOINT_SNAPSHOT_ACQUIRED	2151
+#define	WT_STAT_DSRC_CHECKPOINT_SNAPSHOT_ACQUIRED	2139
 /*! checkpoint: pages added for eviction during checkpoint cleanup */
-#define	WT_STAT_DSRC_CHECKPOINT_CLEANUP_PAGES_EVICT	2152
-=======
-#define	WT_STAT_DSRC_CACHE_STATE_PAGES			2131
-/*! checkpoint: checkpoint has acquired a snapshot for its transaction */
-#define	WT_STAT_DSRC_CHECKPOINT_SNAPSHOT_ACQUIRED	2132
-/*! checkpoint: pages added for eviction during checkpoint cleanup */
-#define	WT_STAT_DSRC_CHECKPOINT_CLEANUP_PAGES_EVICT	2133
->>>>>>> a2818484
+#define	WT_STAT_DSRC_CHECKPOINT_CLEANUP_PAGES_EVICT	2140
 /*!
  * checkpoint: pages dirtied due to obsolete time window by checkpoint
  * cleanup
  */
-<<<<<<< HEAD
-#define	WT_STAT_DSRC_CHECKPOINT_CLEANUP_PAGES_OBSOLETE_TW	2153
-=======
-#define	WT_STAT_DSRC_CHECKPOINT_CLEANUP_PAGES_OBSOLETE_TW	2134
->>>>>>> a2818484
+#define	WT_STAT_DSRC_CHECKPOINT_CLEANUP_PAGES_OBSOLETE_TW	2141
 /*!
  * checkpoint: pages read into cache during checkpoint cleanup
  * (reclaim_space)
  */
-<<<<<<< HEAD
-#define	WT_STAT_DSRC_CHECKPOINT_CLEANUP_PAGES_READ_RECLAIM_SPACE	2154
-=======
-#define	WT_STAT_DSRC_CHECKPOINT_CLEANUP_PAGES_READ_RECLAIM_SPACE	2135
->>>>>>> a2818484
+#define	WT_STAT_DSRC_CHECKPOINT_CLEANUP_PAGES_READ_RECLAIM_SPACE	2142
 /*!
  * checkpoint: pages read into cache during checkpoint cleanup due to
  * obsolete time window
  */
-<<<<<<< HEAD
-#define	WT_STAT_DSRC_CHECKPOINT_CLEANUP_PAGES_READ_OBSOLETE_TW	2155
+#define	WT_STAT_DSRC_CHECKPOINT_CLEANUP_PAGES_READ_OBSOLETE_TW	2143
 /*! checkpoint: pages removed during checkpoint cleanup */
-#define	WT_STAT_DSRC_CHECKPOINT_CLEANUP_PAGES_REMOVED	2156
+#define	WT_STAT_DSRC_CHECKPOINT_CLEANUP_PAGES_REMOVED	2144
 /*! checkpoint: pages skipped during checkpoint cleanup tree walk */
-#define	WT_STAT_DSRC_CHECKPOINT_CLEANUP_PAGES_WALK_SKIPPED	2157
+#define	WT_STAT_DSRC_CHECKPOINT_CLEANUP_PAGES_WALK_SKIPPED	2145
 /*! checkpoint: pages visited during checkpoint cleanup */
-#define	WT_STAT_DSRC_CHECKPOINT_CLEANUP_PAGES_VISITED	2158
+#define	WT_STAT_DSRC_CHECKPOINT_CLEANUP_PAGES_VISITED	2146
 /*! checkpoint: transaction checkpoints due to obsolete pages */
-#define	WT_STAT_DSRC_CHECKPOINT_OBSOLETE_APPLIED	2159
-=======
-#define	WT_STAT_DSRC_CHECKPOINT_CLEANUP_PAGES_READ_OBSOLETE_TW	2136
-/*! checkpoint: pages removed during checkpoint cleanup */
-#define	WT_STAT_DSRC_CHECKPOINT_CLEANUP_PAGES_REMOVED	2137
-/*! checkpoint: pages skipped during checkpoint cleanup tree walk */
-#define	WT_STAT_DSRC_CHECKPOINT_CLEANUP_PAGES_WALK_SKIPPED	2138
-/*! checkpoint: pages visited during checkpoint cleanup */
-#define	WT_STAT_DSRC_CHECKPOINT_CLEANUP_PAGES_VISITED	2139
-/*! checkpoint: transaction checkpoints due to obsolete pages */
-#define	WT_STAT_DSRC_CHECKPOINT_OBSOLETE_APPLIED	2140
->>>>>>> a2818484
+#define	WT_STAT_DSRC_CHECKPOINT_OBSOLETE_APPLIED	2147
 /*!
  * compression: compressed page maximum internal page size prior to
  * compression
  */
-<<<<<<< HEAD
-#define	WT_STAT_DSRC_COMPRESS_PRECOMP_INTL_MAX_PAGE_SIZE	2160
-=======
-#define	WT_STAT_DSRC_COMPRESS_PRECOMP_INTL_MAX_PAGE_SIZE	2141
->>>>>>> a2818484
+#define	WT_STAT_DSRC_COMPRESS_PRECOMP_INTL_MAX_PAGE_SIZE	2148
 /*!
  * compression: compressed page maximum leaf page size prior to
  * compression
  */
-<<<<<<< HEAD
-#define	WT_STAT_DSRC_COMPRESS_PRECOMP_LEAF_MAX_PAGE_SIZE	2161
+#define	WT_STAT_DSRC_COMPRESS_PRECOMP_LEAF_MAX_PAGE_SIZE	2149
 /*! compression: page written to disk failed to compress */
-#define	WT_STAT_DSRC_COMPRESS_WRITE_FAIL		2162
+#define	WT_STAT_DSRC_COMPRESS_WRITE_FAIL		2150
 /*! compression: page written to disk was too small to compress */
-#define	WT_STAT_DSRC_COMPRESS_WRITE_TOO_SMALL		2163
+#define	WT_STAT_DSRC_COMPRESS_WRITE_TOO_SMALL		2151
 /*! compression: pages read from disk */
-#define	WT_STAT_DSRC_COMPRESS_READ			2164
-=======
-#define	WT_STAT_DSRC_COMPRESS_PRECOMP_LEAF_MAX_PAGE_SIZE	2142
-/*! compression: page written to disk failed to compress */
-#define	WT_STAT_DSRC_COMPRESS_WRITE_FAIL		2143
-/*! compression: page written to disk was too small to compress */
-#define	WT_STAT_DSRC_COMPRESS_WRITE_TOO_SMALL		2144
-/*! compression: pages read from disk */
-#define	WT_STAT_DSRC_COMPRESS_READ			2145
->>>>>>> a2818484
+#define	WT_STAT_DSRC_COMPRESS_READ			2152
 /*!
  * compression: pages read from disk with compression ratio greater than
  * 64
  */
-<<<<<<< HEAD
-#define	WT_STAT_DSRC_COMPRESS_READ_RATIO_HIST_MAX	2165
-=======
-#define	WT_STAT_DSRC_COMPRESS_READ_RATIO_HIST_MAX	2146
->>>>>>> a2818484
+#define	WT_STAT_DSRC_COMPRESS_READ_RATIO_HIST_MAX	2153
 /*!
  * compression: pages read from disk with compression ratio smaller than
  * 2
  */
-<<<<<<< HEAD
-#define	WT_STAT_DSRC_COMPRESS_READ_RATIO_HIST_2		2166
-=======
-#define	WT_STAT_DSRC_COMPRESS_READ_RATIO_HIST_2		2147
->>>>>>> a2818484
+#define	WT_STAT_DSRC_COMPRESS_READ_RATIO_HIST_2		2154
 /*!
  * compression: pages read from disk with compression ratio smaller than
  * 4
  */
-<<<<<<< HEAD
-#define	WT_STAT_DSRC_COMPRESS_READ_RATIO_HIST_4		2167
-=======
-#define	WT_STAT_DSRC_COMPRESS_READ_RATIO_HIST_4		2148
->>>>>>> a2818484
+#define	WT_STAT_DSRC_COMPRESS_READ_RATIO_HIST_4		2155
 /*!
  * compression: pages read from disk with compression ratio smaller than
  * 8
  */
-<<<<<<< HEAD
-#define	WT_STAT_DSRC_COMPRESS_READ_RATIO_HIST_8		2168
-=======
-#define	WT_STAT_DSRC_COMPRESS_READ_RATIO_HIST_8		2149
->>>>>>> a2818484
+#define	WT_STAT_DSRC_COMPRESS_READ_RATIO_HIST_8		2156
 /*!
  * compression: pages read from disk with compression ratio smaller than
  * 16
  */
-<<<<<<< HEAD
-#define	WT_STAT_DSRC_COMPRESS_READ_RATIO_HIST_16	2169
-=======
-#define	WT_STAT_DSRC_COMPRESS_READ_RATIO_HIST_16	2150
->>>>>>> a2818484
+#define	WT_STAT_DSRC_COMPRESS_READ_RATIO_HIST_16	2157
 /*!
  * compression: pages read from disk with compression ratio smaller than
  * 32
  */
-<<<<<<< HEAD
-#define	WT_STAT_DSRC_COMPRESS_READ_RATIO_HIST_32	2170
-=======
-#define	WT_STAT_DSRC_COMPRESS_READ_RATIO_HIST_32	2151
->>>>>>> a2818484
+#define	WT_STAT_DSRC_COMPRESS_READ_RATIO_HIST_32	2158
 /*!
  * compression: pages read from disk with compression ratio smaller than
  * 64
  */
-<<<<<<< HEAD
-#define	WT_STAT_DSRC_COMPRESS_READ_RATIO_HIST_64	2171
+#define	WT_STAT_DSRC_COMPRESS_READ_RATIO_HIST_64	2159
 /*! compression: pages written to disk */
-#define	WT_STAT_DSRC_COMPRESS_WRITE			2172
-=======
-#define	WT_STAT_DSRC_COMPRESS_READ_RATIO_HIST_64	2152
-/*! compression: pages written to disk */
-#define	WT_STAT_DSRC_COMPRESS_WRITE			2153
->>>>>>> a2818484
+#define	WT_STAT_DSRC_COMPRESS_WRITE			2160
 /*!
  * compression: pages written to disk with compression ratio greater than
  * 64
  */
-<<<<<<< HEAD
-#define	WT_STAT_DSRC_COMPRESS_WRITE_RATIO_HIST_MAX	2173
-=======
-#define	WT_STAT_DSRC_COMPRESS_WRITE_RATIO_HIST_MAX	2154
->>>>>>> a2818484
+#define	WT_STAT_DSRC_COMPRESS_WRITE_RATIO_HIST_MAX	2161
 /*!
  * compression: pages written to disk with compression ratio smaller than
  * 2
  */
-<<<<<<< HEAD
-#define	WT_STAT_DSRC_COMPRESS_WRITE_RATIO_HIST_2	2174
-=======
-#define	WT_STAT_DSRC_COMPRESS_WRITE_RATIO_HIST_2	2155
->>>>>>> a2818484
+#define	WT_STAT_DSRC_COMPRESS_WRITE_RATIO_HIST_2	2162
 /*!
  * compression: pages written to disk with compression ratio smaller than
  * 4
  */
-<<<<<<< HEAD
-#define	WT_STAT_DSRC_COMPRESS_WRITE_RATIO_HIST_4	2175
-=======
-#define	WT_STAT_DSRC_COMPRESS_WRITE_RATIO_HIST_4	2156
->>>>>>> a2818484
+#define	WT_STAT_DSRC_COMPRESS_WRITE_RATIO_HIST_4	2163
 /*!
  * compression: pages written to disk with compression ratio smaller than
  * 8
  */
-<<<<<<< HEAD
-#define	WT_STAT_DSRC_COMPRESS_WRITE_RATIO_HIST_8	2176
-=======
-#define	WT_STAT_DSRC_COMPRESS_WRITE_RATIO_HIST_8	2157
->>>>>>> a2818484
+#define	WT_STAT_DSRC_COMPRESS_WRITE_RATIO_HIST_8	2164
 /*!
  * compression: pages written to disk with compression ratio smaller than
  * 16
  */
-<<<<<<< HEAD
-#define	WT_STAT_DSRC_COMPRESS_WRITE_RATIO_HIST_16	2177
-=======
-#define	WT_STAT_DSRC_COMPRESS_WRITE_RATIO_HIST_16	2158
->>>>>>> a2818484
+#define	WT_STAT_DSRC_COMPRESS_WRITE_RATIO_HIST_16	2165
 /*!
  * compression: pages written to disk with compression ratio smaller than
  * 32
  */
-<<<<<<< HEAD
-#define	WT_STAT_DSRC_COMPRESS_WRITE_RATIO_HIST_32	2178
-=======
-#define	WT_STAT_DSRC_COMPRESS_WRITE_RATIO_HIST_32	2159
->>>>>>> a2818484
+#define	WT_STAT_DSRC_COMPRESS_WRITE_RATIO_HIST_32	2166
 /*!
  * compression: pages written to disk with compression ratio smaller than
  * 64
  */
-<<<<<<< HEAD
-#define	WT_STAT_DSRC_COMPRESS_WRITE_RATIO_HIST_64	2179
+#define	WT_STAT_DSRC_COMPRESS_WRITE_RATIO_HIST_64	2167
 /*! cursor: Total number of deleted pages skipped during tree walk */
-#define	WT_STAT_DSRC_CURSOR_TREE_WALK_DEL_PAGE_SKIP	2180
+#define	WT_STAT_DSRC_CURSOR_TREE_WALK_DEL_PAGE_SKIP	2168
 /*! cursor: Total number of entries skipped by cursor next calls */
-#define	WT_STAT_DSRC_CURSOR_NEXT_SKIP_TOTAL		2181
+#define	WT_STAT_DSRC_CURSOR_NEXT_SKIP_TOTAL		2169
 /*! cursor: Total number of entries skipped by cursor prev calls */
-#define	WT_STAT_DSRC_CURSOR_PREV_SKIP_TOTAL		2182
-=======
-#define	WT_STAT_DSRC_COMPRESS_WRITE_RATIO_HIST_64	2160
-/*! cursor: Total number of deleted pages skipped during tree walk */
-#define	WT_STAT_DSRC_CURSOR_TREE_WALK_DEL_PAGE_SKIP	2161
-/*! cursor: Total number of entries skipped by cursor next calls */
-#define	WT_STAT_DSRC_CURSOR_NEXT_SKIP_TOTAL		2162
-/*! cursor: Total number of entries skipped by cursor prev calls */
-#define	WT_STAT_DSRC_CURSOR_PREV_SKIP_TOTAL		2163
->>>>>>> a2818484
+#define	WT_STAT_DSRC_CURSOR_PREV_SKIP_TOTAL		2170
 /*!
  * cursor: Total number of entries skipped to position the history store
  * cursor
  */
-<<<<<<< HEAD
-#define	WT_STAT_DSRC_CURSOR_SKIP_HS_CUR_POSITION	2183
-=======
-#define	WT_STAT_DSRC_CURSOR_SKIP_HS_CUR_POSITION	2164
->>>>>>> a2818484
+#define	WT_STAT_DSRC_CURSOR_SKIP_HS_CUR_POSITION	2171
 /*!
  * cursor: Total number of in-memory deleted pages skipped during tree
  * walk
  */
-<<<<<<< HEAD
-#define	WT_STAT_DSRC_CURSOR_TREE_WALK_INMEM_DEL_PAGE_SKIP	2184
+#define	WT_STAT_DSRC_CURSOR_TREE_WALK_INMEM_DEL_PAGE_SKIP	2172
 /*! cursor: Total number of on-disk deleted pages skipped during tree walk */
-#define	WT_STAT_DSRC_CURSOR_TREE_WALK_ONDISK_DEL_PAGE_SKIP	2185
-=======
-#define	WT_STAT_DSRC_CURSOR_TREE_WALK_INMEM_DEL_PAGE_SKIP	2165
-/*! cursor: Total number of on-disk deleted pages skipped during tree walk */
-#define	WT_STAT_DSRC_CURSOR_TREE_WALK_ONDISK_DEL_PAGE_SKIP	2166
->>>>>>> a2818484
+#define	WT_STAT_DSRC_CURSOR_TREE_WALK_ONDISK_DEL_PAGE_SKIP	2173
 /*!
  * cursor: Total number of times a search near has exited due to prefix
  * config
  */
-<<<<<<< HEAD
-#define	WT_STAT_DSRC_CURSOR_SEARCH_NEAR_PREFIX_FAST_PATHS	2186
-=======
-#define	WT_STAT_DSRC_CURSOR_SEARCH_NEAR_PREFIX_FAST_PATHS	2167
->>>>>>> a2818484
+#define	WT_STAT_DSRC_CURSOR_SEARCH_NEAR_PREFIX_FAST_PATHS	2174
 /*!
  * cursor: Total number of times cursor fails to temporarily release
  * pinned page to encourage eviction of hot or large page
  */
-<<<<<<< HEAD
-#define	WT_STAT_DSRC_CURSOR_REPOSITION_FAILED		2187
-=======
-#define	WT_STAT_DSRC_CURSOR_REPOSITION_FAILED		2168
->>>>>>> a2818484
+#define	WT_STAT_DSRC_CURSOR_REPOSITION_FAILED		2175
 /*!
  * cursor: Total number of times cursor temporarily releases pinned page
  * to encourage eviction of hot or large page
  */
-<<<<<<< HEAD
-#define	WT_STAT_DSRC_CURSOR_REPOSITION			2188
+#define	WT_STAT_DSRC_CURSOR_REPOSITION			2176
 /*! cursor: bulk loaded cursor insert calls */
-#define	WT_STAT_DSRC_CURSOR_INSERT_BULK			2189
+#define	WT_STAT_DSRC_CURSOR_INSERT_BULK			2177
 /*! cursor: cache cursors reuse count */
-#define	WT_STAT_DSRC_CURSOR_REOPEN			2190
+#define	WT_STAT_DSRC_CURSOR_REOPEN			2178
 /*! cursor: close calls that result in cache */
-#define	WT_STAT_DSRC_CURSOR_CACHE			2191
+#define	WT_STAT_DSRC_CURSOR_CACHE			2179
 /*! cursor: create calls */
-#define	WT_STAT_DSRC_CURSOR_CREATE			2192
+#define	WT_STAT_DSRC_CURSOR_CREATE			2180
 /*! cursor: cursor bound calls that return an error */
-#define	WT_STAT_DSRC_CURSOR_BOUND_ERROR			2193
+#define	WT_STAT_DSRC_CURSOR_BOUND_ERROR			2181
 /*! cursor: cursor bounds cleared from reset */
-#define	WT_STAT_DSRC_CURSOR_BOUNDS_RESET		2194
+#define	WT_STAT_DSRC_CURSOR_BOUNDS_RESET		2182
 /*! cursor: cursor bounds comparisons performed */
-#define	WT_STAT_DSRC_CURSOR_BOUNDS_COMPARISONS		2195
+#define	WT_STAT_DSRC_CURSOR_BOUNDS_COMPARISONS		2183
 /*! cursor: cursor bounds next called on an unpositioned cursor */
-#define	WT_STAT_DSRC_CURSOR_BOUNDS_NEXT_UNPOSITIONED	2196
+#define	WT_STAT_DSRC_CURSOR_BOUNDS_NEXT_UNPOSITIONED	2184
 /*! cursor: cursor bounds next early exit */
-#define	WT_STAT_DSRC_CURSOR_BOUNDS_NEXT_EARLY_EXIT	2197
+#define	WT_STAT_DSRC_CURSOR_BOUNDS_NEXT_EARLY_EXIT	2185
 /*! cursor: cursor bounds prev called on an unpositioned cursor */
-#define	WT_STAT_DSRC_CURSOR_BOUNDS_PREV_UNPOSITIONED	2198
+#define	WT_STAT_DSRC_CURSOR_BOUNDS_PREV_UNPOSITIONED	2186
 /*! cursor: cursor bounds prev early exit */
-#define	WT_STAT_DSRC_CURSOR_BOUNDS_PREV_EARLY_EXIT	2199
+#define	WT_STAT_DSRC_CURSOR_BOUNDS_PREV_EARLY_EXIT	2187
 /*! cursor: cursor bounds search early exit */
-#define	WT_STAT_DSRC_CURSOR_BOUNDS_SEARCH_EARLY_EXIT	2200
+#define	WT_STAT_DSRC_CURSOR_BOUNDS_SEARCH_EARLY_EXIT	2188
 /*! cursor: cursor bounds search near call repositioned cursor */
-#define	WT_STAT_DSRC_CURSOR_BOUNDS_SEARCH_NEAR_REPOSITIONED_CURSOR	2201
+#define	WT_STAT_DSRC_CURSOR_BOUNDS_SEARCH_NEAR_REPOSITIONED_CURSOR	2189
 /*! cursor: cursor cache calls that return an error */
-#define	WT_STAT_DSRC_CURSOR_CACHE_ERROR			2202
+#define	WT_STAT_DSRC_CURSOR_CACHE_ERROR			2190
 /*! cursor: cursor close calls that return an error */
-#define	WT_STAT_DSRC_CURSOR_CLOSE_ERROR			2203
+#define	WT_STAT_DSRC_CURSOR_CLOSE_ERROR			2191
 /*! cursor: cursor compare calls that return an error */
-#define	WT_STAT_DSRC_CURSOR_COMPARE_ERROR		2204
+#define	WT_STAT_DSRC_CURSOR_COMPARE_ERROR		2192
 /*! cursor: cursor equals calls that return an error */
-#define	WT_STAT_DSRC_CURSOR_EQUALS_ERROR		2205
+#define	WT_STAT_DSRC_CURSOR_EQUALS_ERROR		2193
 /*! cursor: cursor get key calls that return an error */
-#define	WT_STAT_DSRC_CURSOR_GET_KEY_ERROR		2206
+#define	WT_STAT_DSRC_CURSOR_GET_KEY_ERROR		2194
 /*! cursor: cursor get value calls that return an error */
-#define	WT_STAT_DSRC_CURSOR_GET_VALUE_ERROR		2207
+#define	WT_STAT_DSRC_CURSOR_GET_VALUE_ERROR		2195
 /*! cursor: cursor insert calls that return an error */
-#define	WT_STAT_DSRC_CURSOR_INSERT_ERROR		2208
+#define	WT_STAT_DSRC_CURSOR_INSERT_ERROR		2196
 /*! cursor: cursor insert check calls that return an error */
-#define	WT_STAT_DSRC_CURSOR_INSERT_CHECK_ERROR		2209
+#define	WT_STAT_DSRC_CURSOR_INSERT_CHECK_ERROR		2197
 /*! cursor: cursor largest key calls that return an error */
-#define	WT_STAT_DSRC_CURSOR_LARGEST_KEY_ERROR		2210
+#define	WT_STAT_DSRC_CURSOR_LARGEST_KEY_ERROR		2198
 /*! cursor: cursor modify calls that return an error */
-#define	WT_STAT_DSRC_CURSOR_MODIFY_ERROR		2211
+#define	WT_STAT_DSRC_CURSOR_MODIFY_ERROR		2199
 /*! cursor: cursor next calls that return an error */
-#define	WT_STAT_DSRC_CURSOR_NEXT_ERROR			2212
-=======
-#define	WT_STAT_DSRC_CURSOR_REPOSITION			2169
-/*! cursor: bulk loaded cursor insert calls */
-#define	WT_STAT_DSRC_CURSOR_INSERT_BULK			2170
-/*! cursor: cache cursors reuse count */
-#define	WT_STAT_DSRC_CURSOR_REOPEN			2171
-/*! cursor: close calls that result in cache */
-#define	WT_STAT_DSRC_CURSOR_CACHE			2172
-/*! cursor: create calls */
-#define	WT_STAT_DSRC_CURSOR_CREATE			2173
-/*! cursor: cursor bound calls that return an error */
-#define	WT_STAT_DSRC_CURSOR_BOUND_ERROR			2174
-/*! cursor: cursor bounds cleared from reset */
-#define	WT_STAT_DSRC_CURSOR_BOUNDS_RESET		2175
-/*! cursor: cursor bounds comparisons performed */
-#define	WT_STAT_DSRC_CURSOR_BOUNDS_COMPARISONS		2176
-/*! cursor: cursor bounds next called on an unpositioned cursor */
-#define	WT_STAT_DSRC_CURSOR_BOUNDS_NEXT_UNPOSITIONED	2177
-/*! cursor: cursor bounds next early exit */
-#define	WT_STAT_DSRC_CURSOR_BOUNDS_NEXT_EARLY_EXIT	2178
-/*! cursor: cursor bounds prev called on an unpositioned cursor */
-#define	WT_STAT_DSRC_CURSOR_BOUNDS_PREV_UNPOSITIONED	2179
-/*! cursor: cursor bounds prev early exit */
-#define	WT_STAT_DSRC_CURSOR_BOUNDS_PREV_EARLY_EXIT	2180
-/*! cursor: cursor bounds search early exit */
-#define	WT_STAT_DSRC_CURSOR_BOUNDS_SEARCH_EARLY_EXIT	2181
-/*! cursor: cursor bounds search near call repositioned cursor */
-#define	WT_STAT_DSRC_CURSOR_BOUNDS_SEARCH_NEAR_REPOSITIONED_CURSOR	2182
-/*! cursor: cursor cache calls that return an error */
-#define	WT_STAT_DSRC_CURSOR_CACHE_ERROR			2183
-/*! cursor: cursor close calls that return an error */
-#define	WT_STAT_DSRC_CURSOR_CLOSE_ERROR			2184
-/*! cursor: cursor compare calls that return an error */
-#define	WT_STAT_DSRC_CURSOR_COMPARE_ERROR		2185
-/*! cursor: cursor equals calls that return an error */
-#define	WT_STAT_DSRC_CURSOR_EQUALS_ERROR		2186
-/*! cursor: cursor get key calls that return an error */
-#define	WT_STAT_DSRC_CURSOR_GET_KEY_ERROR		2187
-/*! cursor: cursor get value calls that return an error */
-#define	WT_STAT_DSRC_CURSOR_GET_VALUE_ERROR		2188
-/*! cursor: cursor insert calls that return an error */
-#define	WT_STAT_DSRC_CURSOR_INSERT_ERROR		2189
-/*! cursor: cursor insert check calls that return an error */
-#define	WT_STAT_DSRC_CURSOR_INSERT_CHECK_ERROR		2190
-/*! cursor: cursor largest key calls that return an error */
-#define	WT_STAT_DSRC_CURSOR_LARGEST_KEY_ERROR		2191
-/*! cursor: cursor modify calls that return an error */
-#define	WT_STAT_DSRC_CURSOR_MODIFY_ERROR		2192
-/*! cursor: cursor next calls that return an error */
-#define	WT_STAT_DSRC_CURSOR_NEXT_ERROR			2193
->>>>>>> a2818484
+#define	WT_STAT_DSRC_CURSOR_NEXT_ERROR			2200
 /*!
  * cursor: cursor next calls that skip due to a globally visible history
  * store tombstone
  */
-<<<<<<< HEAD
-#define	WT_STAT_DSRC_CURSOR_NEXT_HS_TOMBSTONE		2213
-=======
-#define	WT_STAT_DSRC_CURSOR_NEXT_HS_TOMBSTONE		2194
->>>>>>> a2818484
+#define	WT_STAT_DSRC_CURSOR_NEXT_HS_TOMBSTONE		2201
 /*!
  * cursor: cursor next calls that skip greater than 1 and fewer than 100
  * entries
  */
-<<<<<<< HEAD
-#define	WT_STAT_DSRC_CURSOR_NEXT_SKIP_LT_100		2214
-=======
-#define	WT_STAT_DSRC_CURSOR_NEXT_SKIP_LT_100		2195
->>>>>>> a2818484
+#define	WT_STAT_DSRC_CURSOR_NEXT_SKIP_LT_100		2202
 /*!
  * cursor: cursor next calls that skip greater than or equal to 100
  * entries
  */
-<<<<<<< HEAD
-#define	WT_STAT_DSRC_CURSOR_NEXT_SKIP_GE_100		2215
+#define	WT_STAT_DSRC_CURSOR_NEXT_SKIP_GE_100		2203
 /*! cursor: cursor next random calls that return an error */
-#define	WT_STAT_DSRC_CURSOR_NEXT_RANDOM_ERROR		2216
+#define	WT_STAT_DSRC_CURSOR_NEXT_RANDOM_ERROR		2204
 /*! cursor: cursor prev calls that return an error */
-#define	WT_STAT_DSRC_CURSOR_PREV_ERROR			2217
-=======
-#define	WT_STAT_DSRC_CURSOR_NEXT_SKIP_GE_100		2196
-/*! cursor: cursor next random calls that return an error */
-#define	WT_STAT_DSRC_CURSOR_NEXT_RANDOM_ERROR		2197
-/*! cursor: cursor prev calls that return an error */
-#define	WT_STAT_DSRC_CURSOR_PREV_ERROR			2198
->>>>>>> a2818484
+#define	WT_STAT_DSRC_CURSOR_PREV_ERROR			2205
 /*!
  * cursor: cursor prev calls that skip due to a globally visible history
  * store tombstone
  */
-<<<<<<< HEAD
-#define	WT_STAT_DSRC_CURSOR_PREV_HS_TOMBSTONE		2218
-=======
-#define	WT_STAT_DSRC_CURSOR_PREV_HS_TOMBSTONE		2199
->>>>>>> a2818484
+#define	WT_STAT_DSRC_CURSOR_PREV_HS_TOMBSTONE		2206
 /*!
  * cursor: cursor prev calls that skip greater than or equal to 100
  * entries
  */
-<<<<<<< HEAD
-#define	WT_STAT_DSRC_CURSOR_PREV_SKIP_GE_100		2219
+#define	WT_STAT_DSRC_CURSOR_PREV_SKIP_GE_100		2207
 /*! cursor: cursor prev calls that skip less than 100 entries */
-#define	WT_STAT_DSRC_CURSOR_PREV_SKIP_LT_100		2220
+#define	WT_STAT_DSRC_CURSOR_PREV_SKIP_LT_100		2208
 /*! cursor: cursor reconfigure calls that return an error */
-#define	WT_STAT_DSRC_CURSOR_RECONFIGURE_ERROR		2221
+#define	WT_STAT_DSRC_CURSOR_RECONFIGURE_ERROR		2209
 /*! cursor: cursor remove calls that return an error */
-#define	WT_STAT_DSRC_CURSOR_REMOVE_ERROR		2222
+#define	WT_STAT_DSRC_CURSOR_REMOVE_ERROR		2210
 /*! cursor: cursor reopen calls that return an error */
-#define	WT_STAT_DSRC_CURSOR_REOPEN_ERROR		2223
+#define	WT_STAT_DSRC_CURSOR_REOPEN_ERROR		2211
 /*! cursor: cursor reserve calls that return an error */
-#define	WT_STAT_DSRC_CURSOR_RESERVE_ERROR		2224
+#define	WT_STAT_DSRC_CURSOR_RESERVE_ERROR		2212
 /*! cursor: cursor reset calls that return an error */
-#define	WT_STAT_DSRC_CURSOR_RESET_ERROR			2225
+#define	WT_STAT_DSRC_CURSOR_RESET_ERROR			2213
 /*! cursor: cursor search calls that return an error */
-#define	WT_STAT_DSRC_CURSOR_SEARCH_ERROR		2226
+#define	WT_STAT_DSRC_CURSOR_SEARCH_ERROR		2214
 /*! cursor: cursor search near calls that return an error */
-#define	WT_STAT_DSRC_CURSOR_SEARCH_NEAR_ERROR		2227
+#define	WT_STAT_DSRC_CURSOR_SEARCH_NEAR_ERROR		2215
 /*! cursor: cursor update calls that return an error */
-#define	WT_STAT_DSRC_CURSOR_UPDATE_ERROR		2228
+#define	WT_STAT_DSRC_CURSOR_UPDATE_ERROR		2216
 /*! cursor: insert calls */
-#define	WT_STAT_DSRC_CURSOR_INSERT			2229
+#define	WT_STAT_DSRC_CURSOR_INSERT			2217
 /*! cursor: insert key and value bytes */
-#define	WT_STAT_DSRC_CURSOR_INSERT_BYTES		2230
+#define	WT_STAT_DSRC_CURSOR_INSERT_BYTES		2218
 /*! cursor: modify */
-#define	WT_STAT_DSRC_CURSOR_MODIFY			2231
+#define	WT_STAT_DSRC_CURSOR_MODIFY			2219
 /*! cursor: modify key and value bytes affected */
-#define	WT_STAT_DSRC_CURSOR_MODIFY_BYTES		2232
+#define	WT_STAT_DSRC_CURSOR_MODIFY_BYTES		2220
 /*! cursor: modify value bytes modified */
-#define	WT_STAT_DSRC_CURSOR_MODIFY_BYTES_TOUCH		2233
+#define	WT_STAT_DSRC_CURSOR_MODIFY_BYTES_TOUCH		2221
 /*! cursor: next calls */
-#define	WT_STAT_DSRC_CURSOR_NEXT			2234
+#define	WT_STAT_DSRC_CURSOR_NEXT			2222
 /*! cursor: open cursor count */
-#define	WT_STAT_DSRC_CURSOR_OPEN_COUNT			2235
+#define	WT_STAT_DSRC_CURSOR_OPEN_COUNT			2223
 /*! cursor: operation restarted */
-#define	WT_STAT_DSRC_CURSOR_RESTART			2236
+#define	WT_STAT_DSRC_CURSOR_RESTART			2224
 /*! cursor: prev calls */
-#define	WT_STAT_DSRC_CURSOR_PREV			2237
+#define	WT_STAT_DSRC_CURSOR_PREV			2225
 /*! cursor: remove calls */
-#define	WT_STAT_DSRC_CURSOR_REMOVE			2238
+#define	WT_STAT_DSRC_CURSOR_REMOVE			2226
 /*! cursor: remove key bytes removed */
-#define	WT_STAT_DSRC_CURSOR_REMOVE_BYTES		2239
+#define	WT_STAT_DSRC_CURSOR_REMOVE_BYTES		2227
 /*! cursor: reserve calls */
-#define	WT_STAT_DSRC_CURSOR_RESERVE			2240
+#define	WT_STAT_DSRC_CURSOR_RESERVE			2228
 /*! cursor: reset calls */
-#define	WT_STAT_DSRC_CURSOR_RESET			2241
+#define	WT_STAT_DSRC_CURSOR_RESET			2229
 /*! cursor: search calls */
-#define	WT_STAT_DSRC_CURSOR_SEARCH			2242
+#define	WT_STAT_DSRC_CURSOR_SEARCH			2230
 /*! cursor: search history store calls */
-#define	WT_STAT_DSRC_CURSOR_SEARCH_HS			2243
+#define	WT_STAT_DSRC_CURSOR_SEARCH_HS			2231
 /*! cursor: search near calls */
-#define	WT_STAT_DSRC_CURSOR_SEARCH_NEAR			2244
+#define	WT_STAT_DSRC_CURSOR_SEARCH_NEAR			2232
 /*! cursor: truncate calls */
-#define	WT_STAT_DSRC_CURSOR_TRUNCATE			2245
+#define	WT_STAT_DSRC_CURSOR_TRUNCATE			2233
 /*! cursor: update calls */
-#define	WT_STAT_DSRC_CURSOR_UPDATE			2246
+#define	WT_STAT_DSRC_CURSOR_UPDATE			2234
 /*! cursor: update key and value bytes */
-#define	WT_STAT_DSRC_CURSOR_UPDATE_BYTES		2247
+#define	WT_STAT_DSRC_CURSOR_UPDATE_BYTES		2235
 /*! cursor: update value size change */
-#define	WT_STAT_DSRC_CURSOR_UPDATE_BYTES_CHANGED	2248
+#define	WT_STAT_DSRC_CURSOR_UPDATE_BYTES_CHANGED	2236
 /*! layered: Layered table cursor insert operations */
-#define	WT_STAT_DSRC_LAYERED_CURS_INSERT		2249
+#define	WT_STAT_DSRC_LAYERED_CURS_INSERT		2237
 /*! layered: Layered table cursor next operations */
-#define	WT_STAT_DSRC_LAYERED_CURS_NEXT			2250
+#define	WT_STAT_DSRC_LAYERED_CURS_NEXT			2238
 /*! layered: Layered table cursor next operations from ingest table */
-#define	WT_STAT_DSRC_LAYERED_CURS_NEXT_INGEST		2251
+#define	WT_STAT_DSRC_LAYERED_CURS_NEXT_INGEST		2239
 /*! layered: Layered table cursor next operations from stable table */
-#define	WT_STAT_DSRC_LAYERED_CURS_NEXT_STABLE		2252
+#define	WT_STAT_DSRC_LAYERED_CURS_NEXT_STABLE		2240
 /*! layered: Layered table cursor prev operations */
-#define	WT_STAT_DSRC_LAYERED_CURS_PREV			2253
+#define	WT_STAT_DSRC_LAYERED_CURS_PREV			2241
 /*! layered: Layered table cursor prev operations from ingest table */
-#define	WT_STAT_DSRC_LAYERED_CURS_PREV_INGEST		2254
+#define	WT_STAT_DSRC_LAYERED_CURS_PREV_INGEST		2242
 /*! layered: Layered table cursor prev operations from stable table */
-#define	WT_STAT_DSRC_LAYERED_CURS_PREV_STABLE		2255
+#define	WT_STAT_DSRC_LAYERED_CURS_PREV_STABLE		2243
 /*! layered: Layered table cursor remove operations */
-#define	WT_STAT_DSRC_LAYERED_CURS_REMOVE		2256
+#define	WT_STAT_DSRC_LAYERED_CURS_REMOVE		2244
 /*! layered: Layered table cursor search near operations */
-#define	WT_STAT_DSRC_LAYERED_CURS_SEARCH_NEAR		2257
+#define	WT_STAT_DSRC_LAYERED_CURS_SEARCH_NEAR		2245
 /*! layered: Layered table cursor search near operations from ingest table */
-#define	WT_STAT_DSRC_LAYERED_CURS_SEARCH_NEAR_INGEST	2258
+#define	WT_STAT_DSRC_LAYERED_CURS_SEARCH_NEAR_INGEST	2246
 /*! layered: Layered table cursor search near operations from stable table */
-#define	WT_STAT_DSRC_LAYERED_CURS_SEARCH_NEAR_STABLE	2259
+#define	WT_STAT_DSRC_LAYERED_CURS_SEARCH_NEAR_STABLE	2247
 /*! layered: Layered table cursor search operations */
-#define	WT_STAT_DSRC_LAYERED_CURS_SEARCH		2260
+#define	WT_STAT_DSRC_LAYERED_CURS_SEARCH		2248
 /*! layered: Layered table cursor search operations from ingest table */
-#define	WT_STAT_DSRC_LAYERED_CURS_SEARCH_INGEST		2261
+#define	WT_STAT_DSRC_LAYERED_CURS_SEARCH_INGEST		2249
 /*! layered: Layered table cursor search operations from stable table */
-#define	WT_STAT_DSRC_LAYERED_CURS_SEARCH_STABLE		2262
+#define	WT_STAT_DSRC_LAYERED_CURS_SEARCH_STABLE		2250
 /*! layered: Layered table cursor update operations */
-#define	WT_STAT_DSRC_LAYERED_CURS_UPDATE		2263
+#define	WT_STAT_DSRC_LAYERED_CURS_UPDATE		2251
 /*!
  * layered: checkpoints performed on this table by the layered table
  * manager
  */
-#define	WT_STAT_DSRC_LAYERED_TABLE_MANAGER_CHECKPOINTS	2264
+#define	WT_STAT_DSRC_LAYERED_TABLE_MANAGER_CHECKPOINTS	2252
 /*! layered: checkpoints refreshed on shared layered constituents */
-#define	WT_STAT_DSRC_LAYERED_TABLE_MANAGER_CHECKPOINTS_REFRESHED	2265
+#define	WT_STAT_DSRC_LAYERED_TABLE_MANAGER_CHECKPOINTS_REFRESHED	2253
 /*!
  * layered: how many log applications the layered table manager applied
  * on this tree
  */
-#define	WT_STAT_DSRC_LAYERED_TABLE_MANAGER_LOGOPS_APPLIED	2266
+#define	WT_STAT_DSRC_LAYERED_TABLE_MANAGER_LOGOPS_APPLIED	2254
 /*!
  * layered: how many log applications the layered table manager skipped
  * on this tree
  */
-#define	WT_STAT_DSRC_LAYERED_TABLE_MANAGER_LOGOPS_SKIPPED	2267
+#define	WT_STAT_DSRC_LAYERED_TABLE_MANAGER_LOGOPS_SKIPPED	2255
 /*!
  * layered: how many previously-applied LSNs the layered table manager
  * skipped on this tree
  */
-#define	WT_STAT_DSRC_LAYERED_TABLE_MANAGER_SKIP_LSN	2268
+#define	WT_STAT_DSRC_LAYERED_TABLE_MANAGER_SKIP_LSN	2256
 /*! reconciliation: VLCS pages explicitly reconciled as empty */
-#define	WT_STAT_DSRC_REC_VLCS_EMPTIED_PAGES		2269
+#define	WT_STAT_DSRC_REC_VLCS_EMPTIED_PAGES		2257
 /*! reconciliation: approximate byte size of timestamps in pages written */
-#define	WT_STAT_DSRC_REC_TIME_WINDOW_BYTES_TS		2270
-=======
-#define	WT_STAT_DSRC_CURSOR_PREV_SKIP_GE_100		2200
-/*! cursor: cursor prev calls that skip less than 100 entries */
-#define	WT_STAT_DSRC_CURSOR_PREV_SKIP_LT_100		2201
-/*! cursor: cursor reconfigure calls that return an error */
-#define	WT_STAT_DSRC_CURSOR_RECONFIGURE_ERROR		2202
-/*! cursor: cursor remove calls that return an error */
-#define	WT_STAT_DSRC_CURSOR_REMOVE_ERROR		2203
-/*! cursor: cursor reopen calls that return an error */
-#define	WT_STAT_DSRC_CURSOR_REOPEN_ERROR		2204
-/*! cursor: cursor reserve calls that return an error */
-#define	WT_STAT_DSRC_CURSOR_RESERVE_ERROR		2205
-/*! cursor: cursor reset calls that return an error */
-#define	WT_STAT_DSRC_CURSOR_RESET_ERROR			2206
-/*! cursor: cursor search calls that return an error */
-#define	WT_STAT_DSRC_CURSOR_SEARCH_ERROR		2207
-/*! cursor: cursor search near calls that return an error */
-#define	WT_STAT_DSRC_CURSOR_SEARCH_NEAR_ERROR		2208
-/*! cursor: cursor update calls that return an error */
-#define	WT_STAT_DSRC_CURSOR_UPDATE_ERROR		2209
-/*! cursor: insert calls */
-#define	WT_STAT_DSRC_CURSOR_INSERT			2210
-/*! cursor: insert key and value bytes */
-#define	WT_STAT_DSRC_CURSOR_INSERT_BYTES		2211
-/*! cursor: modify */
-#define	WT_STAT_DSRC_CURSOR_MODIFY			2212
-/*! cursor: modify key and value bytes affected */
-#define	WT_STAT_DSRC_CURSOR_MODIFY_BYTES		2213
-/*! cursor: modify value bytes modified */
-#define	WT_STAT_DSRC_CURSOR_MODIFY_BYTES_TOUCH		2214
-/*! cursor: next calls */
-#define	WT_STAT_DSRC_CURSOR_NEXT			2215
-/*! cursor: open cursor count */
-#define	WT_STAT_DSRC_CURSOR_OPEN_COUNT			2216
-/*! cursor: operation restarted */
-#define	WT_STAT_DSRC_CURSOR_RESTART			2217
-/*! cursor: prev calls */
-#define	WT_STAT_DSRC_CURSOR_PREV			2218
-/*! cursor: remove calls */
-#define	WT_STAT_DSRC_CURSOR_REMOVE			2219
-/*! cursor: remove key bytes removed */
-#define	WT_STAT_DSRC_CURSOR_REMOVE_BYTES		2220
-/*! cursor: reserve calls */
-#define	WT_STAT_DSRC_CURSOR_RESERVE			2221
-/*! cursor: reset calls */
-#define	WT_STAT_DSRC_CURSOR_RESET			2222
-/*! cursor: search calls */
-#define	WT_STAT_DSRC_CURSOR_SEARCH			2223
-/*! cursor: search history store calls */
-#define	WT_STAT_DSRC_CURSOR_SEARCH_HS			2224
-/*! cursor: search near calls */
-#define	WT_STAT_DSRC_CURSOR_SEARCH_NEAR			2225
-/*! cursor: truncate calls */
-#define	WT_STAT_DSRC_CURSOR_TRUNCATE			2226
-/*! cursor: update calls */
-#define	WT_STAT_DSRC_CURSOR_UPDATE			2227
-/*! cursor: update key and value bytes */
-#define	WT_STAT_DSRC_CURSOR_UPDATE_BYTES		2228
-/*! cursor: update value size change */
-#define	WT_STAT_DSRC_CURSOR_UPDATE_BYTES_CHANGED	2229
-/*! reconciliation: VLCS pages explicitly reconciled as empty */
-#define	WT_STAT_DSRC_REC_VLCS_EMPTIED_PAGES		2230
-/*! reconciliation: approximate byte size of timestamps in pages written */
-#define	WT_STAT_DSRC_REC_TIME_WINDOW_BYTES_TS		2231
->>>>>>> a2818484
+#define	WT_STAT_DSRC_REC_TIME_WINDOW_BYTES_TS		2258
 /*!
  * reconciliation: approximate byte size of transaction IDs in pages
  * written
  */
-<<<<<<< HEAD
-#define	WT_STAT_DSRC_REC_TIME_WINDOW_BYTES_TXN		2271
+#define	WT_STAT_DSRC_REC_TIME_WINDOW_BYTES_TXN		2259
 /*! reconciliation: dictionary matches */
-#define	WT_STAT_DSRC_REC_DICTIONARY			2272
+#define	WT_STAT_DSRC_REC_DICTIONARY			2260
 /*! reconciliation: fast-path pages deleted */
-#define	WT_STAT_DSRC_REC_PAGE_DELETE_FAST		2273
-=======
-#define	WT_STAT_DSRC_REC_TIME_WINDOW_BYTES_TXN		2232
-/*! reconciliation: dictionary matches */
-#define	WT_STAT_DSRC_REC_DICTIONARY			2233
-/*! reconciliation: fast-path pages deleted */
-#define	WT_STAT_DSRC_REC_PAGE_DELETE_FAST		2234
->>>>>>> a2818484
+#define	WT_STAT_DSRC_REC_PAGE_DELETE_FAST		2261
 /*!
  * reconciliation: internal page key bytes discarded using suffix
  * compression
  */
-<<<<<<< HEAD
-#define	WT_STAT_DSRC_REC_SUFFIX_COMPRESSION		2274
+#define	WT_STAT_DSRC_REC_SUFFIX_COMPRESSION		2262
 /*! reconciliation: internal page multi-block writes */
-#define	WT_STAT_DSRC_REC_MULTIBLOCK_INTERNAL		2275
+#define	WT_STAT_DSRC_REC_MULTIBLOCK_INTERNAL		2263
 /*! reconciliation: leaf page key bytes discarded using prefix compression */
-#define	WT_STAT_DSRC_REC_PREFIX_COMPRESSION		2276
+#define	WT_STAT_DSRC_REC_PREFIX_COMPRESSION		2264
 /*! reconciliation: leaf page multi-block writes */
-#define	WT_STAT_DSRC_REC_MULTIBLOCK_LEAF		2277
+#define	WT_STAT_DSRC_REC_MULTIBLOCK_LEAF		2265
 /*! reconciliation: leaf-page overflow keys */
-#define	WT_STAT_DSRC_REC_OVERFLOW_KEY_LEAF		2278
+#define	WT_STAT_DSRC_REC_OVERFLOW_KEY_LEAF		2266
 /*! reconciliation: maximum blocks required for a page */
-#define	WT_STAT_DSRC_REC_MULTIBLOCK_MAX			2279
+#define	WT_STAT_DSRC_REC_MULTIBLOCK_MAX			2267
 /*! reconciliation: overflow values written */
-#define	WT_STAT_DSRC_REC_OVERFLOW_VALUE			2280
+#define	WT_STAT_DSRC_REC_OVERFLOW_VALUE			2268
 /*! reconciliation: page reconciliation calls */
-#define	WT_STAT_DSRC_REC_PAGES				2281
+#define	WT_STAT_DSRC_REC_PAGES				2269
 /*! reconciliation: page reconciliation calls for eviction */
-#define	WT_STAT_DSRC_REC_PAGES_EVICTION			2282
+#define	WT_STAT_DSRC_REC_PAGES_EVICTION			2270
 /*! reconciliation: pages deleted */
-#define	WT_STAT_DSRC_REC_PAGE_DELETE			2283
-=======
-#define	WT_STAT_DSRC_REC_SUFFIX_COMPRESSION		2235
-/*! reconciliation: internal page multi-block writes */
-#define	WT_STAT_DSRC_REC_MULTIBLOCK_INTERNAL		2236
-/*! reconciliation: leaf page key bytes discarded using prefix compression */
-#define	WT_STAT_DSRC_REC_PREFIX_COMPRESSION		2237
-/*! reconciliation: leaf page multi-block writes */
-#define	WT_STAT_DSRC_REC_MULTIBLOCK_LEAF		2238
-/*! reconciliation: leaf-page overflow keys */
-#define	WT_STAT_DSRC_REC_OVERFLOW_KEY_LEAF		2239
-/*! reconciliation: maximum blocks required for a page */
-#define	WT_STAT_DSRC_REC_MULTIBLOCK_MAX			2240
-/*! reconciliation: overflow values written */
-#define	WT_STAT_DSRC_REC_OVERFLOW_VALUE			2241
-/*! reconciliation: page reconciliation calls */
-#define	WT_STAT_DSRC_REC_PAGES				2242
-/*! reconciliation: page reconciliation calls for eviction */
-#define	WT_STAT_DSRC_REC_PAGES_EVICTION			2243
-/*! reconciliation: pages deleted */
-#define	WT_STAT_DSRC_REC_PAGE_DELETE			2244
->>>>>>> a2818484
+#define	WT_STAT_DSRC_REC_PAGE_DELETE			2271
 /*!
  * reconciliation: pages written including an aggregated newest start
  * durable timestamp
  */
-<<<<<<< HEAD
-#define	WT_STAT_DSRC_REC_TIME_AGGR_NEWEST_START_DURABLE_TS	2284
-=======
-#define	WT_STAT_DSRC_REC_TIME_AGGR_NEWEST_START_DURABLE_TS	2245
->>>>>>> a2818484
+#define	WT_STAT_DSRC_REC_TIME_AGGR_NEWEST_START_DURABLE_TS	2272
 /*!
  * reconciliation: pages written including an aggregated newest stop
  * durable timestamp
  */
-<<<<<<< HEAD
-#define	WT_STAT_DSRC_REC_TIME_AGGR_NEWEST_STOP_DURABLE_TS	2285
-=======
-#define	WT_STAT_DSRC_REC_TIME_AGGR_NEWEST_STOP_DURABLE_TS	2246
->>>>>>> a2818484
+#define	WT_STAT_DSRC_REC_TIME_AGGR_NEWEST_STOP_DURABLE_TS	2273
 /*!
  * reconciliation: pages written including an aggregated newest stop
  * timestamp
  */
-<<<<<<< HEAD
-#define	WT_STAT_DSRC_REC_TIME_AGGR_NEWEST_STOP_TS	2286
-=======
-#define	WT_STAT_DSRC_REC_TIME_AGGR_NEWEST_STOP_TS	2247
->>>>>>> a2818484
+#define	WT_STAT_DSRC_REC_TIME_AGGR_NEWEST_STOP_TS	2274
 /*!
  * reconciliation: pages written including an aggregated newest stop
  * transaction ID
  */
-<<<<<<< HEAD
-#define	WT_STAT_DSRC_REC_TIME_AGGR_NEWEST_STOP_TXN	2287
-=======
-#define	WT_STAT_DSRC_REC_TIME_AGGR_NEWEST_STOP_TXN	2248
->>>>>>> a2818484
+#define	WT_STAT_DSRC_REC_TIME_AGGR_NEWEST_STOP_TXN	2275
 /*!
  * reconciliation: pages written including an aggregated newest
  * transaction ID
  */
-<<<<<<< HEAD
-#define	WT_STAT_DSRC_REC_TIME_AGGR_NEWEST_TXN		2288
-=======
-#define	WT_STAT_DSRC_REC_TIME_AGGR_NEWEST_TXN		2249
->>>>>>> a2818484
+#define	WT_STAT_DSRC_REC_TIME_AGGR_NEWEST_TXN		2276
 /*!
  * reconciliation: pages written including an aggregated oldest start
  * timestamp
  */
-<<<<<<< HEAD
-#define	WT_STAT_DSRC_REC_TIME_AGGR_OLDEST_START_TS	2289
+#define	WT_STAT_DSRC_REC_TIME_AGGR_OLDEST_START_TS	2277
 /*! reconciliation: pages written including an aggregated prepare */
-#define	WT_STAT_DSRC_REC_TIME_AGGR_PREPARED		2290
+#define	WT_STAT_DSRC_REC_TIME_AGGR_PREPARED		2278
 /*! reconciliation: pages written including at least one prepare */
-#define	WT_STAT_DSRC_REC_TIME_WINDOW_PAGES_PREPARED	2291
-=======
-#define	WT_STAT_DSRC_REC_TIME_AGGR_OLDEST_START_TS	2250
-/*! reconciliation: pages written including an aggregated prepare */
-#define	WT_STAT_DSRC_REC_TIME_AGGR_PREPARED		2251
-/*! reconciliation: pages written including at least one prepare */
-#define	WT_STAT_DSRC_REC_TIME_WINDOW_PAGES_PREPARED	2252
->>>>>>> a2818484
+#define	WT_STAT_DSRC_REC_TIME_WINDOW_PAGES_PREPARED	2279
 /*!
  * reconciliation: pages written including at least one start durable
  * timestamp
  */
-<<<<<<< HEAD
-#define	WT_STAT_DSRC_REC_TIME_WINDOW_PAGES_DURABLE_START_TS	2292
+#define	WT_STAT_DSRC_REC_TIME_WINDOW_PAGES_DURABLE_START_TS	2280
 /*! reconciliation: pages written including at least one start timestamp */
-#define	WT_STAT_DSRC_REC_TIME_WINDOW_PAGES_START_TS	2293
-=======
-#define	WT_STAT_DSRC_REC_TIME_WINDOW_PAGES_DURABLE_START_TS	2253
-/*! reconciliation: pages written including at least one start timestamp */
-#define	WT_STAT_DSRC_REC_TIME_WINDOW_PAGES_START_TS	2254
->>>>>>> a2818484
+#define	WT_STAT_DSRC_REC_TIME_WINDOW_PAGES_START_TS	2281
 /*!
  * reconciliation: pages written including at least one start transaction
  * ID
  */
-<<<<<<< HEAD
-#define	WT_STAT_DSRC_REC_TIME_WINDOW_PAGES_START_TXN	2294
-=======
-#define	WT_STAT_DSRC_REC_TIME_WINDOW_PAGES_START_TXN	2255
->>>>>>> a2818484
+#define	WT_STAT_DSRC_REC_TIME_WINDOW_PAGES_START_TXN	2282
 /*!
  * reconciliation: pages written including at least one stop durable
  * timestamp
  */
-<<<<<<< HEAD
-#define	WT_STAT_DSRC_REC_TIME_WINDOW_PAGES_DURABLE_STOP_TS	2295
+#define	WT_STAT_DSRC_REC_TIME_WINDOW_PAGES_DURABLE_STOP_TS	2283
 /*! reconciliation: pages written including at least one stop timestamp */
-#define	WT_STAT_DSRC_REC_TIME_WINDOW_PAGES_STOP_TS	2296
-=======
-#define	WT_STAT_DSRC_REC_TIME_WINDOW_PAGES_DURABLE_STOP_TS	2256
-/*! reconciliation: pages written including at least one stop timestamp */
-#define	WT_STAT_DSRC_REC_TIME_WINDOW_PAGES_STOP_TS	2257
->>>>>>> a2818484
+#define	WT_STAT_DSRC_REC_TIME_WINDOW_PAGES_STOP_TS	2284
 /*!
  * reconciliation: pages written including at least one stop transaction
  * ID
  */
-<<<<<<< HEAD
-#define	WT_STAT_DSRC_REC_TIME_WINDOW_PAGES_STOP_TXN	2297
+#define	WT_STAT_DSRC_REC_TIME_WINDOW_PAGES_STOP_TXN	2285
 /*! reconciliation: records written including a prepare */
-#define	WT_STAT_DSRC_REC_TIME_WINDOW_PREPARED		2298
+#define	WT_STAT_DSRC_REC_TIME_WINDOW_PREPARED		2286
 /*! reconciliation: records written including a start durable timestamp */
-#define	WT_STAT_DSRC_REC_TIME_WINDOW_DURABLE_START_TS	2299
+#define	WT_STAT_DSRC_REC_TIME_WINDOW_DURABLE_START_TS	2287
 /*! reconciliation: records written including a start timestamp */
-#define	WT_STAT_DSRC_REC_TIME_WINDOW_START_TS		2300
+#define	WT_STAT_DSRC_REC_TIME_WINDOW_START_TS		2288
 /*! reconciliation: records written including a start transaction ID */
-#define	WT_STAT_DSRC_REC_TIME_WINDOW_START_TXN		2301
+#define	WT_STAT_DSRC_REC_TIME_WINDOW_START_TXN		2289
 /*! reconciliation: records written including a stop durable timestamp */
-#define	WT_STAT_DSRC_REC_TIME_WINDOW_DURABLE_STOP_TS	2302
+#define	WT_STAT_DSRC_REC_TIME_WINDOW_DURABLE_STOP_TS	2290
 /*! reconciliation: records written including a stop timestamp */
-#define	WT_STAT_DSRC_REC_TIME_WINDOW_STOP_TS		2303
+#define	WT_STAT_DSRC_REC_TIME_WINDOW_STOP_TS		2291
 /*! reconciliation: records written including a stop transaction ID */
-#define	WT_STAT_DSRC_REC_TIME_WINDOW_STOP_TXN		2304
+#define	WT_STAT_DSRC_REC_TIME_WINDOW_STOP_TXN		2292
 /*! session: object compaction */
-#define	WT_STAT_DSRC_SESSION_COMPACT			2305
-=======
-#define	WT_STAT_DSRC_REC_TIME_WINDOW_PAGES_STOP_TXN	2258
-/*! reconciliation: records written including a prepare */
-#define	WT_STAT_DSRC_REC_TIME_WINDOW_PREPARED		2259
-/*! reconciliation: records written including a start durable timestamp */
-#define	WT_STAT_DSRC_REC_TIME_WINDOW_DURABLE_START_TS	2260
-/*! reconciliation: records written including a start timestamp */
-#define	WT_STAT_DSRC_REC_TIME_WINDOW_START_TS		2261
-/*! reconciliation: records written including a start transaction ID */
-#define	WT_STAT_DSRC_REC_TIME_WINDOW_START_TXN		2262
-/*! reconciliation: records written including a stop durable timestamp */
-#define	WT_STAT_DSRC_REC_TIME_WINDOW_DURABLE_STOP_TS	2263
-/*! reconciliation: records written including a stop timestamp */
-#define	WT_STAT_DSRC_REC_TIME_WINDOW_STOP_TS		2264
-/*! reconciliation: records written including a stop transaction ID */
-#define	WT_STAT_DSRC_REC_TIME_WINDOW_STOP_TXN		2265
-/*! session: object compaction */
-#define	WT_STAT_DSRC_SESSION_COMPACT			2266
->>>>>>> a2818484
+#define	WT_STAT_DSRC_SESSION_COMPACT			2293
 /*!
  * transaction: a reader raced with a prepared transaction commit and
  * skipped an update or updates
  */
-<<<<<<< HEAD
-#define	WT_STAT_DSRC_TXN_READ_RACE_PREPARE_COMMIT	2306
+#define	WT_STAT_DSRC_TXN_READ_RACE_PREPARE_COMMIT	2294
 /*! transaction: number of times overflow removed value is read */
-#define	WT_STAT_DSRC_TXN_READ_OVERFLOW_REMOVE		2307
+#define	WT_STAT_DSRC_TXN_READ_OVERFLOW_REMOVE		2295
 /*! transaction: race to read prepared update retry */
-#define	WT_STAT_DSRC_TXN_READ_RACE_PREPARE_UPDATE	2308
-=======
-#define	WT_STAT_DSRC_TXN_READ_RACE_PREPARE_COMMIT	2267
-/*! transaction: number of times overflow removed value is read */
-#define	WT_STAT_DSRC_TXN_READ_OVERFLOW_REMOVE		2268
-/*! transaction: race to read prepared update retry */
-#define	WT_STAT_DSRC_TXN_READ_RACE_PREPARE_UPDATE	2269
->>>>>>> a2818484
+#define	WT_STAT_DSRC_TXN_READ_RACE_PREPARE_UPDATE	2296
 /*!
  * transaction: rollback to stable history store keys that would have
  * been swept in non-dryrun mode
  */
-<<<<<<< HEAD
-#define	WT_STAT_DSRC_TXN_RTS_SWEEP_HS_KEYS_DRYRUN	2309
-=======
-#define	WT_STAT_DSRC_TXN_RTS_SWEEP_HS_KEYS_DRYRUN	2270
->>>>>>> a2818484
+#define	WT_STAT_DSRC_TXN_RTS_SWEEP_HS_KEYS_DRYRUN	2297
 /*!
  * transaction: rollback to stable history store records with stop
  * timestamps older than newer records
  */
-<<<<<<< HEAD
-#define	WT_STAT_DSRC_TXN_RTS_HS_STOP_OLDER_THAN_NEWER_START	2310
+#define	WT_STAT_DSRC_TXN_RTS_HS_STOP_OLDER_THAN_NEWER_START	2298
 /*! transaction: rollback to stable inconsistent checkpoint */
-#define	WT_STAT_DSRC_TXN_RTS_INCONSISTENT_CKPT		2311
+#define	WT_STAT_DSRC_TXN_RTS_INCONSISTENT_CKPT		2299
 /*! transaction: rollback to stable keys removed */
-#define	WT_STAT_DSRC_TXN_RTS_KEYS_REMOVED		2312
+#define	WT_STAT_DSRC_TXN_RTS_KEYS_REMOVED		2300
 /*! transaction: rollback to stable keys restored */
-#define	WT_STAT_DSRC_TXN_RTS_KEYS_RESTORED		2313
-=======
-#define	WT_STAT_DSRC_TXN_RTS_HS_STOP_OLDER_THAN_NEWER_START	2271
-/*! transaction: rollback to stable inconsistent checkpoint */
-#define	WT_STAT_DSRC_TXN_RTS_INCONSISTENT_CKPT		2272
-/*! transaction: rollback to stable keys removed */
-#define	WT_STAT_DSRC_TXN_RTS_KEYS_REMOVED		2273
-/*! transaction: rollback to stable keys restored */
-#define	WT_STAT_DSRC_TXN_RTS_KEYS_RESTORED		2274
->>>>>>> a2818484
+#define	WT_STAT_DSRC_TXN_RTS_KEYS_RESTORED		2301
 /*!
  * transaction: rollback to stable keys that would have been removed in
  * non-dryrun mode
  */
-<<<<<<< HEAD
-#define	WT_STAT_DSRC_TXN_RTS_KEYS_REMOVED_DRYRUN	2314
-=======
-#define	WT_STAT_DSRC_TXN_RTS_KEYS_REMOVED_DRYRUN	2275
->>>>>>> a2818484
+#define	WT_STAT_DSRC_TXN_RTS_KEYS_REMOVED_DRYRUN	2302
 /*!
  * transaction: rollback to stable keys that would have been restored in
  * non-dryrun mode
  */
-<<<<<<< HEAD
-#define	WT_STAT_DSRC_TXN_RTS_KEYS_RESTORED_DRYRUN	2315
+#define	WT_STAT_DSRC_TXN_RTS_KEYS_RESTORED_DRYRUN	2303
 /*! transaction: rollback to stable restored tombstones from history store */
-#define	WT_STAT_DSRC_TXN_RTS_HS_RESTORE_TOMBSTONES	2316
+#define	WT_STAT_DSRC_TXN_RTS_HS_RESTORE_TOMBSTONES	2304
 /*! transaction: rollback to stable restored updates from history store */
-#define	WT_STAT_DSRC_TXN_RTS_HS_RESTORE_UPDATES		2317
+#define	WT_STAT_DSRC_TXN_RTS_HS_RESTORE_UPDATES		2305
 /*! transaction: rollback to stable skipping delete rle */
-#define	WT_STAT_DSRC_TXN_RTS_DELETE_RLE_SKIPPED		2318
+#define	WT_STAT_DSRC_TXN_RTS_DELETE_RLE_SKIPPED		2306
 /*! transaction: rollback to stable skipping stable rle */
-#define	WT_STAT_DSRC_TXN_RTS_STABLE_RLE_SKIPPED		2319
+#define	WT_STAT_DSRC_TXN_RTS_STABLE_RLE_SKIPPED		2307
 /*! transaction: rollback to stable sweeping history store keys */
-#define	WT_STAT_DSRC_TXN_RTS_SWEEP_HS_KEYS		2320
-=======
-#define	WT_STAT_DSRC_TXN_RTS_KEYS_RESTORED_DRYRUN	2276
-/*! transaction: rollback to stable restored tombstones from history store */
-#define	WT_STAT_DSRC_TXN_RTS_HS_RESTORE_TOMBSTONES	2277
-/*! transaction: rollback to stable restored updates from history store */
-#define	WT_STAT_DSRC_TXN_RTS_HS_RESTORE_UPDATES		2278
-/*! transaction: rollback to stable skipping delete rle */
-#define	WT_STAT_DSRC_TXN_RTS_DELETE_RLE_SKIPPED		2279
-/*! transaction: rollback to stable skipping stable rle */
-#define	WT_STAT_DSRC_TXN_RTS_STABLE_RLE_SKIPPED		2280
-/*! transaction: rollback to stable sweeping history store keys */
-#define	WT_STAT_DSRC_TXN_RTS_SWEEP_HS_KEYS		2281
->>>>>>> a2818484
+#define	WT_STAT_DSRC_TXN_RTS_SWEEP_HS_KEYS		2308
 /*!
  * transaction: rollback to stable tombstones from history store that
  * would have been restored in non-dryrun mode
  */
-<<<<<<< HEAD
-#define	WT_STAT_DSRC_TXN_RTS_HS_RESTORE_TOMBSTONES_DRYRUN	2321
-=======
-#define	WT_STAT_DSRC_TXN_RTS_HS_RESTORE_TOMBSTONES_DRYRUN	2282
->>>>>>> a2818484
+#define	WT_STAT_DSRC_TXN_RTS_HS_RESTORE_TOMBSTONES_DRYRUN	2309
 /*!
  * transaction: rollback to stable updates from history store that would
  * have been restored in non-dryrun mode
  */
-<<<<<<< HEAD
-#define	WT_STAT_DSRC_TXN_RTS_HS_RESTORE_UPDATES_DRYRUN	2322
+#define	WT_STAT_DSRC_TXN_RTS_HS_RESTORE_UPDATES_DRYRUN	2310
 /*! transaction: rollback to stable updates removed from history store */
-#define	WT_STAT_DSRC_TXN_RTS_HS_REMOVED			2323
-=======
-#define	WT_STAT_DSRC_TXN_RTS_HS_RESTORE_UPDATES_DRYRUN	2283
-/*! transaction: rollback to stable updates removed from history store */
-#define	WT_STAT_DSRC_TXN_RTS_HS_REMOVED			2284
->>>>>>> a2818484
+#define	WT_STAT_DSRC_TXN_RTS_HS_REMOVED			2311
 /*!
  * transaction: rollback to stable updates that would have been removed
  * from history store in non-dryrun mode
  */
-<<<<<<< HEAD
-#define	WT_STAT_DSRC_TXN_RTS_HS_REMOVED_DRYRUN		2324
+#define	WT_STAT_DSRC_TXN_RTS_HS_REMOVED_DRYRUN		2312
 /*! transaction: update conflicts */
-#define	WT_STAT_DSRC_TXN_UPDATE_CONFLICT		2325
-=======
-#define	WT_STAT_DSRC_TXN_RTS_HS_REMOVED_DRYRUN		2285
-/*! transaction: update conflicts */
-#define	WT_STAT_DSRC_TXN_UPDATE_CONFLICT		2286
->>>>>>> a2818484
+#define	WT_STAT_DSRC_TXN_UPDATE_CONFLICT		2313
 
 /*!
  * @}
@@ -10796,18 +8487,10 @@
     WT_VERB_FILEOPS,
     WT_VERB_GENERATION,
     WT_VERB_HANDLEOPS,
-<<<<<<< HEAD
     WT_VERB_HS,                     /*!< History store messages. */
     WT_VERB_HS_ACTIVITY,            /*!< History store activity messages. */
     WT_VERB_LAYERED,                /*!< Layered table manager messages. */
     WT_VERB_LOG,                    /*!< Log messages. */
-    WT_VERB_LSM,                    /*!< LSM messages. */
-    WT_VERB_LSM_MANAGER,
-=======
-    WT_VERB_HS,                   /*!< History store messages. */
-    WT_VERB_HS_ACTIVITY,          /*!< History store activity messages. */
-    WT_VERB_LOG,                  /*!< Log messages. */
->>>>>>> a2818484
     WT_VERB_MUTEX,
     WT_VERB_METADATA,               /*!< Metadata messages. */
     WT_VERB_OUT_OF_ORDER,
