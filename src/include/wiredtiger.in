--- conflicted
+++ resolved
@@ -5864,27 +5864,17 @@
 /*! transaction: rollback to stable keys restored */
 #define	WT_STAT_CONN_TXN_RTS_KEYS_RESTORED		1466
 /*! transaction: rollback to stable restored tombstones from history store */
-<<<<<<< HEAD
 #define	WT_STAT_CONN_TXN_RTS_HS_RESTORE_TOMBSTONES	1467
+/*! transaction: rollback to stable restored updates from history store */
+#define	WT_STAT_CONN_TXN_RTS_HS_RESTORE_UPDATES		1468
 /*! transaction: rollback to stable sweeping history store keys */
-#define	WT_STAT_CONN_TXN_RTS_SWEEP_HS_KEYS		1468
+#define	WT_STAT_CONN_TXN_RTS_SWEEP_HS_KEYS		1469
 /*! transaction: rollback to stable updates removed from history store */
-#define	WT_STAT_CONN_TXN_RTS_HS_REMOVED			1469
+#define	WT_STAT_CONN_TXN_RTS_HS_REMOVED			1470
+/*! transaction: transaction checkpoints due to obsolete pages */
+#define	WT_STAT_CONN_TXN_CHECKPOINT_OBSOLETE_APPLIED	1471
 /*! transaction: update conflicts */
-#define	WT_STAT_CONN_TXN_UPDATE_CONFLICT		1470
-=======
-#define	WT_STAT_CONN_TXN_RTS_HS_RESTORE_TOMBSTONES	1469
-/*! transaction: rollback to stable restored updates from history store */
-#define	WT_STAT_CONN_TXN_RTS_HS_RESTORE_UPDATES		1470
-/*! transaction: rollback to stable sweeping history store keys */
-#define	WT_STAT_CONN_TXN_RTS_SWEEP_HS_KEYS		1471
-/*! transaction: rollback to stable updates removed from history store */
-#define	WT_STAT_CONN_TXN_RTS_HS_REMOVED			1472
-/*! transaction: transaction checkpoints due to obsolete pages */
-#define	WT_STAT_CONN_TXN_CHECKPOINT_OBSOLETE_APPLIED	1473
-/*! transaction: update conflicts */
-#define	WT_STAT_CONN_TXN_UPDATE_CONFLICT		1474
->>>>>>> 809df05c
+#define	WT_STAT_CONN_TXN_UPDATE_CONFLICT		1472
 
 /*!
  * @}
