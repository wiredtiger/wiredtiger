--- conflicted
+++ resolved
@@ -5865,1837 +5865,948 @@
 /*! capacity: time waiting during logging (usecs) */
 #define	WT_STAT_CONN_CAPACITY_TIME_LOG			1215
 /*! capacity: time waiting during read (usecs) */
-<<<<<<< HEAD
-#define	WT_STAT_CONN_CAPACITY_TIME_READ			1209
+#define	WT_STAT_CONN_CAPACITY_TIME_READ			1216
 /*! checkpoint: checkpoint has acquired a snapshot for its transaction */
-#define	WT_STAT_CONN_CHECKPOINT_SNAPSHOT_ACQUIRED	1210
+#define	WT_STAT_CONN_CHECKPOINT_SNAPSHOT_ACQUIRED	1217
 /*! checkpoint: checkpoints skipped because database was clean */
-#define	WT_STAT_CONN_CHECKPOINT_SKIPPED			1211
+#define	WT_STAT_CONN_CHECKPOINT_SKIPPED			1218
 /*! checkpoint: fsync calls after allocating the transaction ID */
-#define	WT_STAT_CONN_CHECKPOINT_FSYNC_POST		1212
+#define	WT_STAT_CONN_CHECKPOINT_FSYNC_POST		1219
 /*! checkpoint: fsync duration after allocating the transaction ID (usecs) */
-#define	WT_STAT_CONN_CHECKPOINT_FSYNC_POST_DURATION	1213
+#define	WT_STAT_CONN_CHECKPOINT_FSYNC_POST_DURATION	1220
 /*! checkpoint: generation */
-#define	WT_STAT_CONN_CHECKPOINT_GENERATION		1214
+#define	WT_STAT_CONN_CHECKPOINT_GENERATION		1221
 /*! checkpoint: max time (msecs) */
-#define	WT_STAT_CONN_CHECKPOINT_TIME_MAX		1215
+#define	WT_STAT_CONN_CHECKPOINT_TIME_MAX		1222
 /*! checkpoint: min time (msecs) */
-#define	WT_STAT_CONN_CHECKPOINT_TIME_MIN		1216
+#define	WT_STAT_CONN_CHECKPOINT_TIME_MIN		1223
 /*! checkpoint: most recent duration for gathering all handles (usecs) */
-#define	WT_STAT_CONN_CHECKPOINT_HANDLE_DURATION		1217
+#define	WT_STAT_CONN_CHECKPOINT_HANDLE_DURATION		1224
 /*! checkpoint: most recent duration for gathering applied handles (usecs) */
-#define	WT_STAT_CONN_CHECKPOINT_HANDLE_DURATION_APPLY	1218
+#define	WT_STAT_CONN_CHECKPOINT_HANDLE_DURATION_APPLY	1225
 /*! checkpoint: most recent duration for gathering skipped handles (usecs) */
-#define	WT_STAT_CONN_CHECKPOINT_HANDLE_DURATION_SKIP	1219
+#define	WT_STAT_CONN_CHECKPOINT_HANDLE_DURATION_SKIP	1226
 /*! checkpoint: most recent handles applied */
-#define	WT_STAT_CONN_CHECKPOINT_HANDLE_APPLIED		1220
+#define	WT_STAT_CONN_CHECKPOINT_HANDLE_APPLIED		1227
 /*! checkpoint: most recent handles skipped */
-#define	WT_STAT_CONN_CHECKPOINT_HANDLE_SKIPPED		1221
+#define	WT_STAT_CONN_CHECKPOINT_HANDLE_SKIPPED		1228
 /*! checkpoint: most recent handles walked */
-#define	WT_STAT_CONN_CHECKPOINT_HANDLE_WALKED		1222
+#define	WT_STAT_CONN_CHECKPOINT_HANDLE_WALKED		1229
 /*! checkpoint: most recent time (msecs) */
-#define	WT_STAT_CONN_CHECKPOINT_TIME_RECENT		1223
+#define	WT_STAT_CONN_CHECKPOINT_TIME_RECENT		1230
 /*! checkpoint: number of checkpoints started */
-#define	WT_STAT_CONN_CHECKPOINTS			1224
+#define	WT_STAT_CONN_CHECKPOINTS			1231
 /*! checkpoint: number of custom data sources checkpointed */
-#define	WT_STAT_CONN_CHECKPOINT_CUSTOM_DSRC		1225
+#define	WT_STAT_CONN_CHECKPOINT_CUSTOM_DSRC		1232
 /*! checkpoint: number of files synced */
-#define	WT_STAT_CONN_CHECKPOINT_SYNC			1226
+#define	WT_STAT_CONN_CHECKPOINT_SYNC			1233
 /*! checkpoint: number of handles visited after writes complete */
-#define	WT_STAT_CONN_CHECKPOINT_PRESYNC			1227
+#define	WT_STAT_CONN_CHECKPOINT_PRESYNC			1234
 /*! checkpoint: number of history store pages caused to be reconciled */
-#define	WT_STAT_CONN_CHECKPOINT_HS_PAGES_RECONCILED	1228
+#define	WT_STAT_CONN_CHECKPOINT_HS_PAGES_RECONCILED	1235
 /*! checkpoint: number of internal pages visited */
-#define	WT_STAT_CONN_CHECKPOINT_PAGES_VISITED_INTERNAL	1229
+#define	WT_STAT_CONN_CHECKPOINT_PAGES_VISITED_INTERNAL	1236
 /*! checkpoint: number of leaf pages visited */
-#define	WT_STAT_CONN_CHECKPOINT_PAGES_VISITED_LEAF	1230
+#define	WT_STAT_CONN_CHECKPOINT_PAGES_VISITED_LEAF	1237
 /*!
  * checkpoint: number of older named checkpoints altered to include new
  * checkpoint
  */
-#define	WT_STAT_CONN_CHECKPOINT_UPDATE_POSTPROCESS	1231
+#define	WT_STAT_CONN_CHECKPOINT_UPDATE_POSTPROCESS	1238
 /*!
  * checkpoint: number of older named checkpoints updated during
  * reconciliation
  */
-#define	WT_STAT_CONN_CHECKPOINT_UPDATE_PREV_NAMED	1232
+#define	WT_STAT_CONN_CHECKPOINT_UPDATE_PREV_NAMED	1239
 /*! checkpoint: number of pages caused to be reconciled */
-#define	WT_STAT_CONN_CHECKPOINT_PAGES_RECONCILED	1233
+#define	WT_STAT_CONN_CHECKPOINT_PAGES_RECONCILED	1240
 /*! checkpoint: number of pages read into the cache */
-#define	WT_STAT_CONN_CHECKPOINT_PAGES_READ_TO_CACHE	1234
+#define	WT_STAT_CONN_CHECKPOINT_PAGES_READ_TO_CACHE	1241
 /*! checkpoint: pages added for eviction during checkpoint cleanup */
-#define	WT_STAT_CONN_CHECKPOINT_CLEANUP_PAGES_EVICT	1235
+#define	WT_STAT_CONN_CHECKPOINT_CLEANUP_PAGES_EVICT	1242
 /*! checkpoint: pages removed during checkpoint cleanup */
-#define	WT_STAT_CONN_CHECKPOINT_CLEANUP_PAGES_REMOVED	1236
+#define	WT_STAT_CONN_CHECKPOINT_CLEANUP_PAGES_REMOVED	1243
 /*! checkpoint: pages skipped during checkpoint cleanup tree walk */
-#define	WT_STAT_CONN_CHECKPOINT_CLEANUP_PAGES_WALK_SKIPPED	1237
+#define	WT_STAT_CONN_CHECKPOINT_CLEANUP_PAGES_WALK_SKIPPED	1244
 /*! checkpoint: pages visited during checkpoint cleanup */
-#define	WT_STAT_CONN_CHECKPOINT_CLEANUP_PAGES_VISITED	1238
+#define	WT_STAT_CONN_CHECKPOINT_CLEANUP_PAGES_VISITED	1245
 /*! checkpoint: prepare currently running */
-#define	WT_STAT_CONN_CHECKPOINT_PREP_RUNNING		1239
+#define	WT_STAT_CONN_CHECKPOINT_PREP_RUNNING		1246
 /*! checkpoint: prepare max time (msecs) */
-#define	WT_STAT_CONN_CHECKPOINT_PREP_MAX		1240
+#define	WT_STAT_CONN_CHECKPOINT_PREP_MAX		1247
 /*! checkpoint: prepare min time (msecs) */
-#define	WT_STAT_CONN_CHECKPOINT_PREP_MIN		1241
+#define	WT_STAT_CONN_CHECKPOINT_PREP_MIN		1248
 /*! checkpoint: prepare most recent time (msecs) */
-#define	WT_STAT_CONN_CHECKPOINT_PREP_RECENT		1242
+#define	WT_STAT_CONN_CHECKPOINT_PREP_RECENT		1249
 /*! checkpoint: prepare total time (msecs) */
-#define	WT_STAT_CONN_CHECKPOINT_PREP_TOTAL		1243
+#define	WT_STAT_CONN_CHECKPOINT_PREP_TOTAL		1250
 /*! checkpoint: progress state */
-#define	WT_STAT_CONN_CHECKPOINT_STATE			1244
+#define	WT_STAT_CONN_CHECKPOINT_STATE			1251
 /*! checkpoint: scrub dirty target */
-#define	WT_STAT_CONN_CHECKPOINT_SCRUB_TARGET		1245
+#define	WT_STAT_CONN_CHECKPOINT_SCRUB_TARGET		1252
 /*! checkpoint: scrub time (msecs) */
-#define	WT_STAT_CONN_CHECKPOINT_SCRUB_TIME		1246
+#define	WT_STAT_CONN_CHECKPOINT_SCRUB_TIME		1253
 /*! checkpoint: stop timing stress active */
-#define	WT_STAT_CONN_CHECKPOINT_STOP_STRESS_ACTIVE	1247
+#define	WT_STAT_CONN_CHECKPOINT_STOP_STRESS_ACTIVE	1254
 /*! checkpoint: total time (msecs) */
-#define	WT_STAT_CONN_CHECKPOINT_TIME_TOTAL		1248
+#define	WT_STAT_CONN_CHECKPOINT_TIME_TOTAL		1255
 /*! checkpoint: transaction checkpoints due to obsolete pages */
-#define	WT_STAT_CONN_CHECKPOINT_OBSOLETE_APPLIED	1249
+#define	WT_STAT_CONN_CHECKPOINT_OBSOLETE_APPLIED	1256
 /*! checkpoint: wait cycles while cache dirty level is decreasing */
-#define	WT_STAT_CONN_CHECKPOINT_WAIT_REDUCE_DIRTY	1250
+#define	WT_STAT_CONN_CHECKPOINT_WAIT_REDUCE_DIRTY	1257
 /*! chunk-cache: aggregate number of spanned chunks on read */
-#define	WT_STAT_CONN_CHUNK_CACHE_SPANS_CHUNKS_READ	1251
+#define	WT_STAT_CONN_CHUNK_CACHE_SPANS_CHUNKS_READ	1258
 /*! chunk-cache: aggregate number of spanned chunks on remove */
-#define	WT_STAT_CONN_CHUNK_CACHE_SPANS_CHUNKS_REMOVE	1252
+#define	WT_STAT_CONN_CHUNK_CACHE_SPANS_CHUNKS_REMOVE	1259
 /*! chunk-cache: chunks evicted */
-#define	WT_STAT_CONN_CHUNK_CACHE_CHUNKS_EVICTED		1253
+#define	WT_STAT_CONN_CHUNK_CACHE_CHUNKS_EVICTED		1260
 /*! chunk-cache: could not allocate due to exceeding capacity */
-#define	WT_STAT_CONN_CHUNK_CACHE_EXCEEDED_CAPACITY	1254
+#define	WT_STAT_CONN_CHUNK_CACHE_EXCEEDED_CAPACITY	1261
 /*! chunk-cache: lookups */
-#define	WT_STAT_CONN_CHUNK_CACHE_LOOKUPS		1255
+#define	WT_STAT_CONN_CHUNK_CACHE_LOOKUPS		1262
 /*! chunk-cache: number of misses */
-#define	WT_STAT_CONN_CHUNK_CACHE_MISSES			1256
+#define	WT_STAT_CONN_CHUNK_CACHE_MISSES			1263
 /*! chunk-cache: number of times a read from storage failed */
-#define	WT_STAT_CONN_CHUNK_CACHE_IO_FAILED		1257
+#define	WT_STAT_CONN_CHUNK_CACHE_IO_FAILED		1264
 /*! chunk-cache: retried accessing a chunk while I/O was in progress */
-#define	WT_STAT_CONN_CHUNK_CACHE_RETRIES		1258
+#define	WT_STAT_CONN_CHUNK_CACHE_RETRIES		1265
 /*! chunk-cache: timed out due to too many retries */
-#define	WT_STAT_CONN_CHUNK_CACHE_TOOMANY_RETRIES	1259
+#define	WT_STAT_CONN_CHUNK_CACHE_TOOMANY_RETRIES	1266
 /*! chunk-cache: total bytes used by the cache */
-#define	WT_STAT_CONN_CHUNK_CACHE_BYTES_INUSE		1260
+#define	WT_STAT_CONN_CHUNK_CACHE_BYTES_INUSE		1267
+/*! chunk-cache: total bytes used by the cache for pinned chunks */
+#define	WT_STAT_CONN_CHUNK_CACHE_BYTES_INUSE_PINNED	1268
 /*! chunk-cache: total chunks held by the chunk cache */
-#define	WT_STAT_CONN_CHUNK_CACHE_CHUNKS_INUSE		1261
+#define	WT_STAT_CONN_CHUNK_CACHE_CHUNKS_INUSE		1269
+/*! chunk-cache: total pinned chunks held by the chunk cache */
+#define	WT_STAT_CONN_CHUNK_CACHE_CHUNKS_PINNED		1270
 /*! connection: auto adjusting condition resets */
-#define	WT_STAT_CONN_COND_AUTO_WAIT_RESET		1262
+#define	WT_STAT_CONN_COND_AUTO_WAIT_RESET		1271
 /*! connection: auto adjusting condition wait calls */
-#define	WT_STAT_CONN_COND_AUTO_WAIT			1263
-=======
-#define	WT_STAT_CONN_CAPACITY_TIME_READ			1216
-/*! checkpoint-cleanup: pages added for eviction */
-#define	WT_STAT_CONN_CC_PAGES_EVICT			1217
-/*! checkpoint-cleanup: pages removed */
-#define	WT_STAT_CONN_CC_PAGES_REMOVED			1218
-/*! checkpoint-cleanup: pages skipped during tree walk */
-#define	WT_STAT_CONN_CC_PAGES_WALK_SKIPPED		1219
-/*! checkpoint-cleanup: pages visited */
-#define	WT_STAT_CONN_CC_PAGES_VISITED			1220
-/*! chunk-cache: aggregate number of spanned chunks on read */
-#define	WT_STAT_CONN_CHUNK_CACHE_SPANS_CHUNKS_READ	1221
-/*! chunk-cache: aggregate number of spanned chunks on remove */
-#define	WT_STAT_CONN_CHUNK_CACHE_SPANS_CHUNKS_REMOVE	1222
-/*! chunk-cache: chunks evicted */
-#define	WT_STAT_CONN_CHUNK_CACHE_CHUNKS_EVICTED		1223
-/*! chunk-cache: could not allocate due to exceeding capacity */
-#define	WT_STAT_CONN_CHUNK_CACHE_EXCEEDED_CAPACITY	1224
-/*! chunk-cache: lookups */
-#define	WT_STAT_CONN_CHUNK_CACHE_LOOKUPS		1225
-/*! chunk-cache: number of misses */
-#define	WT_STAT_CONN_CHUNK_CACHE_MISSES			1226
-/*! chunk-cache: number of times a read from storage failed */
-#define	WT_STAT_CONN_CHUNK_CACHE_IO_FAILED		1227
-/*! chunk-cache: retried accessing a chunk while I/O was in progress */
-#define	WT_STAT_CONN_CHUNK_CACHE_RETRIES		1228
-/*! chunk-cache: timed out due to too many retries */
-#define	WT_STAT_CONN_CHUNK_CACHE_TOOMANY_RETRIES	1229
-/*! chunk-cache: total bytes used by the cache */
-#define	WT_STAT_CONN_CHUNK_CACHE_BYTES_INUSE		1230
-/*! chunk-cache: total bytes used by the cache for pinned chunks */
-#define	WT_STAT_CONN_CHUNK_CACHE_BYTES_INUSE_PINNED	1231
-/*! chunk-cache: total chunks held by the chunk cache */
-#define	WT_STAT_CONN_CHUNK_CACHE_CHUNKS_INUSE		1232
-/*! chunk-cache: total pinned chunks held by the chunk cache */
-#define	WT_STAT_CONN_CHUNK_CACHE_CHUNKS_PINNED		1233
-/*! connection: auto adjusting condition resets */
-#define	WT_STAT_CONN_COND_AUTO_WAIT_RESET		1234
-/*! connection: auto adjusting condition wait calls */
-#define	WT_STAT_CONN_COND_AUTO_WAIT			1235
->>>>>>> 4ad6767d
+#define	WT_STAT_CONN_COND_AUTO_WAIT			1272
 /*!
  * connection: auto adjusting condition wait raced to update timeout and
  * skipped updating
  */
-<<<<<<< HEAD
-#define	WT_STAT_CONN_COND_AUTO_WAIT_SKIPPED		1264
+#define	WT_STAT_CONN_COND_AUTO_WAIT_SKIPPED		1273
 /*! connection: detected system time went backwards */
-#define	WT_STAT_CONN_TIME_TRAVEL			1265
+#define	WT_STAT_CONN_TIME_TRAVEL			1274
 /*! connection: files currently open */
-#define	WT_STAT_CONN_FILE_OPEN				1266
+#define	WT_STAT_CONN_FILE_OPEN				1275
 /*! connection: hash bucket array size for data handles */
-#define	WT_STAT_CONN_BUCKETS_DH				1267
+#define	WT_STAT_CONN_BUCKETS_DH				1276
 /*! connection: hash bucket array size general */
-#define	WT_STAT_CONN_BUCKETS				1268
+#define	WT_STAT_CONN_BUCKETS				1277
 /*! connection: memory allocations */
-#define	WT_STAT_CONN_MEMORY_ALLOCATION			1269
+#define	WT_STAT_CONN_MEMORY_ALLOCATION			1278
 /*! connection: memory frees */
-#define	WT_STAT_CONN_MEMORY_FREE			1270
+#define	WT_STAT_CONN_MEMORY_FREE			1279
 /*! connection: memory re-allocations */
-#define	WT_STAT_CONN_MEMORY_GROW			1271
+#define	WT_STAT_CONN_MEMORY_GROW			1280
 /*! connection: number of sessions without a sweep for 5+ minutes */
-#define	WT_STAT_CONN_NO_SESSION_SWEEP_5MIN		1272
+#define	WT_STAT_CONN_NO_SESSION_SWEEP_5MIN		1281
 /*! connection: number of sessions without a sweep for 60+ minutes */
-#define	WT_STAT_CONN_NO_SESSION_SWEEP_60MIN		1273
+#define	WT_STAT_CONN_NO_SESSION_SWEEP_60MIN		1282
 /*! connection: pthread mutex condition wait calls */
-#define	WT_STAT_CONN_COND_WAIT				1274
+#define	WT_STAT_CONN_COND_WAIT				1283
 /*! connection: pthread mutex shared lock read-lock calls */
-#define	WT_STAT_CONN_RWLOCK_READ			1275
+#define	WT_STAT_CONN_RWLOCK_READ			1284
 /*! connection: pthread mutex shared lock write-lock calls */
-#define	WT_STAT_CONN_RWLOCK_WRITE			1276
+#define	WT_STAT_CONN_RWLOCK_WRITE			1285
 /*! connection: total fsync I/Os */
-#define	WT_STAT_CONN_FSYNC_IO				1277
+#define	WT_STAT_CONN_FSYNC_IO				1286
 /*! connection: total read I/Os */
-#define	WT_STAT_CONN_READ_IO				1278
+#define	WT_STAT_CONN_READ_IO				1287
 /*! connection: total write I/Os */
-#define	WT_STAT_CONN_WRITE_IO				1279
+#define	WT_STAT_CONN_WRITE_IO				1288
 /*! cursor: Total number of entries skipped by cursor next calls */
-#define	WT_STAT_CONN_CURSOR_NEXT_SKIP_TOTAL		1280
+#define	WT_STAT_CONN_CURSOR_NEXT_SKIP_TOTAL		1289
 /*! cursor: Total number of entries skipped by cursor prev calls */
-#define	WT_STAT_CONN_CURSOR_PREV_SKIP_TOTAL		1281
-=======
-#define	WT_STAT_CONN_COND_AUTO_WAIT_SKIPPED		1236
-/*! connection: detected system time went backwards */
-#define	WT_STAT_CONN_TIME_TRAVEL			1237
-/*! connection: files currently open */
-#define	WT_STAT_CONN_FILE_OPEN				1238
-/*! connection: hash bucket array size for data handles */
-#define	WT_STAT_CONN_BUCKETS_DH				1239
-/*! connection: hash bucket array size general */
-#define	WT_STAT_CONN_BUCKETS				1240
-/*! connection: memory allocations */
-#define	WT_STAT_CONN_MEMORY_ALLOCATION			1241
-/*! connection: memory frees */
-#define	WT_STAT_CONN_MEMORY_FREE			1242
-/*! connection: memory re-allocations */
-#define	WT_STAT_CONN_MEMORY_GROW			1243
-/*! connection: number of sessions without a sweep for 5+ minutes */
-#define	WT_STAT_CONN_NO_SESSION_SWEEP_5MIN		1244
-/*! connection: number of sessions without a sweep for 60+ minutes */
-#define	WT_STAT_CONN_NO_SESSION_SWEEP_60MIN		1245
-/*! connection: pthread mutex condition wait calls */
-#define	WT_STAT_CONN_COND_WAIT				1246
-/*! connection: pthread mutex shared lock read-lock calls */
-#define	WT_STAT_CONN_RWLOCK_READ			1247
-/*! connection: pthread mutex shared lock write-lock calls */
-#define	WT_STAT_CONN_RWLOCK_WRITE			1248
-/*! connection: total fsync I/Os */
-#define	WT_STAT_CONN_FSYNC_IO				1249
-/*! connection: total read I/Os */
-#define	WT_STAT_CONN_READ_IO				1250
-/*! connection: total write I/Os */
-#define	WT_STAT_CONN_WRITE_IO				1251
-/*! cursor: Total number of entries skipped by cursor next calls */
-#define	WT_STAT_CONN_CURSOR_NEXT_SKIP_TOTAL		1252
-/*! cursor: Total number of entries skipped by cursor prev calls */
-#define	WT_STAT_CONN_CURSOR_PREV_SKIP_TOTAL		1253
->>>>>>> 4ad6767d
+#define	WT_STAT_CONN_CURSOR_PREV_SKIP_TOTAL		1290
 /*!
  * cursor: Total number of entries skipped to position the history store
  * cursor
  */
-<<<<<<< HEAD
-#define	WT_STAT_CONN_CURSOR_SKIP_HS_CUR_POSITION	1282
-=======
-#define	WT_STAT_CONN_CURSOR_SKIP_HS_CUR_POSITION	1254
->>>>>>> 4ad6767d
+#define	WT_STAT_CONN_CURSOR_SKIP_HS_CUR_POSITION	1291
 /*!
  * cursor: Total number of times a search near has exited due to prefix
  * config
  */
-<<<<<<< HEAD
-#define	WT_STAT_CONN_CURSOR_SEARCH_NEAR_PREFIX_FAST_PATHS	1283
-=======
-#define	WT_STAT_CONN_CURSOR_SEARCH_NEAR_PREFIX_FAST_PATHS	1255
->>>>>>> 4ad6767d
+#define	WT_STAT_CONN_CURSOR_SEARCH_NEAR_PREFIX_FAST_PATHS	1292
 /*!
  * cursor: Total number of times cursor fails to temporarily release
  * pinned page to encourage eviction of hot or large page
  */
-<<<<<<< HEAD
-#define	WT_STAT_CONN_CURSOR_REPOSITION_FAILED		1284
-=======
-#define	WT_STAT_CONN_CURSOR_REPOSITION_FAILED		1256
->>>>>>> 4ad6767d
+#define	WT_STAT_CONN_CURSOR_REPOSITION_FAILED		1293
 /*!
  * cursor: Total number of times cursor temporarily releases pinned page
  * to encourage eviction of hot or large page
  */
-<<<<<<< HEAD
-#define	WT_STAT_CONN_CURSOR_REPOSITION			1285
+#define	WT_STAT_CONN_CURSOR_REPOSITION			1294
 /*! cursor: cached cursor count */
-#define	WT_STAT_CONN_CURSOR_CACHED_COUNT		1286
+#define	WT_STAT_CONN_CURSOR_CACHED_COUNT		1295
 /*! cursor: cursor bound calls that return an error */
-#define	WT_STAT_CONN_CURSOR_BOUND_ERROR			1287
+#define	WT_STAT_CONN_CURSOR_BOUND_ERROR			1296
 /*! cursor: cursor bounds cleared from reset */
-#define	WT_STAT_CONN_CURSOR_BOUNDS_RESET		1288
+#define	WT_STAT_CONN_CURSOR_BOUNDS_RESET		1297
 /*! cursor: cursor bounds comparisons performed */
-#define	WT_STAT_CONN_CURSOR_BOUNDS_COMPARISONS		1289
+#define	WT_STAT_CONN_CURSOR_BOUNDS_COMPARISONS		1298
 /*! cursor: cursor bounds next called on an unpositioned cursor */
-#define	WT_STAT_CONN_CURSOR_BOUNDS_NEXT_UNPOSITIONED	1290
+#define	WT_STAT_CONN_CURSOR_BOUNDS_NEXT_UNPOSITIONED	1299
 /*! cursor: cursor bounds next early exit */
-#define	WT_STAT_CONN_CURSOR_BOUNDS_NEXT_EARLY_EXIT	1291
+#define	WT_STAT_CONN_CURSOR_BOUNDS_NEXT_EARLY_EXIT	1300
 /*! cursor: cursor bounds prev called on an unpositioned cursor */
-#define	WT_STAT_CONN_CURSOR_BOUNDS_PREV_UNPOSITIONED	1292
+#define	WT_STAT_CONN_CURSOR_BOUNDS_PREV_UNPOSITIONED	1301
 /*! cursor: cursor bounds prev early exit */
-#define	WT_STAT_CONN_CURSOR_BOUNDS_PREV_EARLY_EXIT	1293
+#define	WT_STAT_CONN_CURSOR_BOUNDS_PREV_EARLY_EXIT	1302
 /*! cursor: cursor bounds search early exit */
-#define	WT_STAT_CONN_CURSOR_BOUNDS_SEARCH_EARLY_EXIT	1294
+#define	WT_STAT_CONN_CURSOR_BOUNDS_SEARCH_EARLY_EXIT	1303
 /*! cursor: cursor bounds search near call repositioned cursor */
-#define	WT_STAT_CONN_CURSOR_BOUNDS_SEARCH_NEAR_REPOSITIONED_CURSOR	1295
+#define	WT_STAT_CONN_CURSOR_BOUNDS_SEARCH_NEAR_REPOSITIONED_CURSOR	1304
 /*! cursor: cursor bulk loaded cursor insert calls */
-#define	WT_STAT_CONN_CURSOR_INSERT_BULK			1296
+#define	WT_STAT_CONN_CURSOR_INSERT_BULK			1305
 /*! cursor: cursor cache calls that return an error */
-#define	WT_STAT_CONN_CURSOR_CACHE_ERROR			1297
+#define	WT_STAT_CONN_CURSOR_CACHE_ERROR			1306
 /*! cursor: cursor close calls that result in cache */
-#define	WT_STAT_CONN_CURSOR_CACHE			1298
+#define	WT_STAT_CONN_CURSOR_CACHE			1307
 /*! cursor: cursor close calls that return an error */
-#define	WT_STAT_CONN_CURSOR_CLOSE_ERROR			1299
+#define	WT_STAT_CONN_CURSOR_CLOSE_ERROR			1308
 /*! cursor: cursor compare calls that return an error */
-#define	WT_STAT_CONN_CURSOR_COMPARE_ERROR		1300
+#define	WT_STAT_CONN_CURSOR_COMPARE_ERROR		1309
 /*! cursor: cursor create calls */
-#define	WT_STAT_CONN_CURSOR_CREATE			1301
+#define	WT_STAT_CONN_CURSOR_CREATE			1310
 /*! cursor: cursor equals calls that return an error */
-#define	WT_STAT_CONN_CURSOR_EQUALS_ERROR		1302
+#define	WT_STAT_CONN_CURSOR_EQUALS_ERROR		1311
 /*! cursor: cursor get key calls that return an error */
-#define	WT_STAT_CONN_CURSOR_GET_KEY_ERROR		1303
+#define	WT_STAT_CONN_CURSOR_GET_KEY_ERROR		1312
 /*! cursor: cursor get value calls that return an error */
-#define	WT_STAT_CONN_CURSOR_GET_VALUE_ERROR		1304
+#define	WT_STAT_CONN_CURSOR_GET_VALUE_ERROR		1313
 /*! cursor: cursor insert calls */
-#define	WT_STAT_CONN_CURSOR_INSERT			1305
+#define	WT_STAT_CONN_CURSOR_INSERT			1314
 /*! cursor: cursor insert calls that return an error */
-#define	WT_STAT_CONN_CURSOR_INSERT_ERROR		1306
+#define	WT_STAT_CONN_CURSOR_INSERT_ERROR		1315
 /*! cursor: cursor insert check calls that return an error */
-#define	WT_STAT_CONN_CURSOR_INSERT_CHECK_ERROR		1307
+#define	WT_STAT_CONN_CURSOR_INSERT_CHECK_ERROR		1316
 /*! cursor: cursor insert key and value bytes */
-#define	WT_STAT_CONN_CURSOR_INSERT_BYTES		1308
+#define	WT_STAT_CONN_CURSOR_INSERT_BYTES		1317
 /*! cursor: cursor largest key calls that return an error */
-#define	WT_STAT_CONN_CURSOR_LARGEST_KEY_ERROR		1309
+#define	WT_STAT_CONN_CURSOR_LARGEST_KEY_ERROR		1318
 /*! cursor: cursor modify calls */
-#define	WT_STAT_CONN_CURSOR_MODIFY			1310
+#define	WT_STAT_CONN_CURSOR_MODIFY			1319
 /*! cursor: cursor modify calls that return an error */
-#define	WT_STAT_CONN_CURSOR_MODIFY_ERROR		1311
+#define	WT_STAT_CONN_CURSOR_MODIFY_ERROR		1320
 /*! cursor: cursor modify key and value bytes affected */
-#define	WT_STAT_CONN_CURSOR_MODIFY_BYTES		1312
+#define	WT_STAT_CONN_CURSOR_MODIFY_BYTES		1321
 /*! cursor: cursor modify value bytes modified */
-#define	WT_STAT_CONN_CURSOR_MODIFY_BYTES_TOUCH		1313
+#define	WT_STAT_CONN_CURSOR_MODIFY_BYTES_TOUCH		1322
 /*! cursor: cursor next calls */
-#define	WT_STAT_CONN_CURSOR_NEXT			1314
+#define	WT_STAT_CONN_CURSOR_NEXT			1323
 /*! cursor: cursor next calls that return an error */
-#define	WT_STAT_CONN_CURSOR_NEXT_ERROR			1315
-=======
-#define	WT_STAT_CONN_CURSOR_REPOSITION			1257
-/*! cursor: cached cursor count */
-#define	WT_STAT_CONN_CURSOR_CACHED_COUNT		1258
-/*! cursor: cursor bound calls that return an error */
-#define	WT_STAT_CONN_CURSOR_BOUND_ERROR			1259
-/*! cursor: cursor bounds cleared from reset */
-#define	WT_STAT_CONN_CURSOR_BOUNDS_RESET		1260
-/*! cursor: cursor bounds comparisons performed */
-#define	WT_STAT_CONN_CURSOR_BOUNDS_COMPARISONS		1261
-/*! cursor: cursor bounds next called on an unpositioned cursor */
-#define	WT_STAT_CONN_CURSOR_BOUNDS_NEXT_UNPOSITIONED	1262
-/*! cursor: cursor bounds next early exit */
-#define	WT_STAT_CONN_CURSOR_BOUNDS_NEXT_EARLY_EXIT	1263
-/*! cursor: cursor bounds prev called on an unpositioned cursor */
-#define	WT_STAT_CONN_CURSOR_BOUNDS_PREV_UNPOSITIONED	1264
-/*! cursor: cursor bounds prev early exit */
-#define	WT_STAT_CONN_CURSOR_BOUNDS_PREV_EARLY_EXIT	1265
-/*! cursor: cursor bounds search early exit */
-#define	WT_STAT_CONN_CURSOR_BOUNDS_SEARCH_EARLY_EXIT	1266
-/*! cursor: cursor bounds search near call repositioned cursor */
-#define	WT_STAT_CONN_CURSOR_BOUNDS_SEARCH_NEAR_REPOSITIONED_CURSOR	1267
-/*! cursor: cursor bulk loaded cursor insert calls */
-#define	WT_STAT_CONN_CURSOR_INSERT_BULK			1268
-/*! cursor: cursor cache calls that return an error */
-#define	WT_STAT_CONN_CURSOR_CACHE_ERROR			1269
-/*! cursor: cursor close calls that result in cache */
-#define	WT_STAT_CONN_CURSOR_CACHE			1270
-/*! cursor: cursor close calls that return an error */
-#define	WT_STAT_CONN_CURSOR_CLOSE_ERROR			1271
-/*! cursor: cursor compare calls that return an error */
-#define	WT_STAT_CONN_CURSOR_COMPARE_ERROR		1272
-/*! cursor: cursor create calls */
-#define	WT_STAT_CONN_CURSOR_CREATE			1273
-/*! cursor: cursor equals calls that return an error */
-#define	WT_STAT_CONN_CURSOR_EQUALS_ERROR		1274
-/*! cursor: cursor get key calls that return an error */
-#define	WT_STAT_CONN_CURSOR_GET_KEY_ERROR		1275
-/*! cursor: cursor get value calls that return an error */
-#define	WT_STAT_CONN_CURSOR_GET_VALUE_ERROR		1276
-/*! cursor: cursor insert calls */
-#define	WT_STAT_CONN_CURSOR_INSERT			1277
-/*! cursor: cursor insert calls that return an error */
-#define	WT_STAT_CONN_CURSOR_INSERT_ERROR		1278
-/*! cursor: cursor insert check calls that return an error */
-#define	WT_STAT_CONN_CURSOR_INSERT_CHECK_ERROR		1279
-/*! cursor: cursor insert key and value bytes */
-#define	WT_STAT_CONN_CURSOR_INSERT_BYTES		1280
-/*! cursor: cursor largest key calls that return an error */
-#define	WT_STAT_CONN_CURSOR_LARGEST_KEY_ERROR		1281
-/*! cursor: cursor modify calls */
-#define	WT_STAT_CONN_CURSOR_MODIFY			1282
-/*! cursor: cursor modify calls that return an error */
-#define	WT_STAT_CONN_CURSOR_MODIFY_ERROR		1283
-/*! cursor: cursor modify key and value bytes affected */
-#define	WT_STAT_CONN_CURSOR_MODIFY_BYTES		1284
-/*! cursor: cursor modify value bytes modified */
-#define	WT_STAT_CONN_CURSOR_MODIFY_BYTES_TOUCH		1285
-/*! cursor: cursor next calls */
-#define	WT_STAT_CONN_CURSOR_NEXT			1286
-/*! cursor: cursor next calls that return an error */
-#define	WT_STAT_CONN_CURSOR_NEXT_ERROR			1287
->>>>>>> 4ad6767d
+#define	WT_STAT_CONN_CURSOR_NEXT_ERROR			1324
 /*!
  * cursor: cursor next calls that skip due to a globally visible history
  * store tombstone
  */
-<<<<<<< HEAD
-#define	WT_STAT_CONN_CURSOR_NEXT_HS_TOMBSTONE		1316
-=======
-#define	WT_STAT_CONN_CURSOR_NEXT_HS_TOMBSTONE		1288
->>>>>>> 4ad6767d
+#define	WT_STAT_CONN_CURSOR_NEXT_HS_TOMBSTONE		1325
 /*!
  * cursor: cursor next calls that skip greater than 1 and fewer than 100
  * entries
  */
-<<<<<<< HEAD
-#define	WT_STAT_CONN_CURSOR_NEXT_SKIP_LT_100		1317
-=======
-#define	WT_STAT_CONN_CURSOR_NEXT_SKIP_LT_100		1289
->>>>>>> 4ad6767d
+#define	WT_STAT_CONN_CURSOR_NEXT_SKIP_LT_100		1326
 /*!
  * cursor: cursor next calls that skip greater than or equal to 100
  * entries
  */
-<<<<<<< HEAD
-#define	WT_STAT_CONN_CURSOR_NEXT_SKIP_GE_100		1318
+#define	WT_STAT_CONN_CURSOR_NEXT_SKIP_GE_100		1327
 /*! cursor: cursor next random calls that return an error */
-#define	WT_STAT_CONN_CURSOR_NEXT_RANDOM_ERROR		1319
+#define	WT_STAT_CONN_CURSOR_NEXT_RANDOM_ERROR		1328
 /*! cursor: cursor operation restarted */
-#define	WT_STAT_CONN_CURSOR_RESTART			1320
+#define	WT_STAT_CONN_CURSOR_RESTART			1329
 /*! cursor: cursor prev calls */
-#define	WT_STAT_CONN_CURSOR_PREV			1321
+#define	WT_STAT_CONN_CURSOR_PREV			1330
 /*! cursor: cursor prev calls that return an error */
-#define	WT_STAT_CONN_CURSOR_PREV_ERROR			1322
-=======
-#define	WT_STAT_CONN_CURSOR_NEXT_SKIP_GE_100		1290
-/*! cursor: cursor next random calls that return an error */
-#define	WT_STAT_CONN_CURSOR_NEXT_RANDOM_ERROR		1291
-/*! cursor: cursor operation restarted */
-#define	WT_STAT_CONN_CURSOR_RESTART			1292
-/*! cursor: cursor prev calls */
-#define	WT_STAT_CONN_CURSOR_PREV			1293
-/*! cursor: cursor prev calls that return an error */
-#define	WT_STAT_CONN_CURSOR_PREV_ERROR			1294
->>>>>>> 4ad6767d
+#define	WT_STAT_CONN_CURSOR_PREV_ERROR			1331
 /*!
  * cursor: cursor prev calls that skip due to a globally visible history
  * store tombstone
  */
-<<<<<<< HEAD
-#define	WT_STAT_CONN_CURSOR_PREV_HS_TOMBSTONE		1323
-=======
-#define	WT_STAT_CONN_CURSOR_PREV_HS_TOMBSTONE		1295
->>>>>>> 4ad6767d
+#define	WT_STAT_CONN_CURSOR_PREV_HS_TOMBSTONE		1332
 /*!
  * cursor: cursor prev calls that skip greater than or equal to 100
  * entries
  */
-<<<<<<< HEAD
-#define	WT_STAT_CONN_CURSOR_PREV_SKIP_GE_100		1324
+#define	WT_STAT_CONN_CURSOR_PREV_SKIP_GE_100		1333
 /*! cursor: cursor prev calls that skip less than 100 entries */
-#define	WT_STAT_CONN_CURSOR_PREV_SKIP_LT_100		1325
+#define	WT_STAT_CONN_CURSOR_PREV_SKIP_LT_100		1334
 /*! cursor: cursor reconfigure calls that return an error */
-#define	WT_STAT_CONN_CURSOR_RECONFIGURE_ERROR		1326
+#define	WT_STAT_CONN_CURSOR_RECONFIGURE_ERROR		1335
 /*! cursor: cursor remove calls */
-#define	WT_STAT_CONN_CURSOR_REMOVE			1327
+#define	WT_STAT_CONN_CURSOR_REMOVE			1336
 /*! cursor: cursor remove calls that return an error */
-#define	WT_STAT_CONN_CURSOR_REMOVE_ERROR		1328
+#define	WT_STAT_CONN_CURSOR_REMOVE_ERROR		1337
 /*! cursor: cursor remove key bytes removed */
-#define	WT_STAT_CONN_CURSOR_REMOVE_BYTES		1329
+#define	WT_STAT_CONN_CURSOR_REMOVE_BYTES		1338
 /*! cursor: cursor reopen calls that return an error */
-#define	WT_STAT_CONN_CURSOR_REOPEN_ERROR		1330
+#define	WT_STAT_CONN_CURSOR_REOPEN_ERROR		1339
 /*! cursor: cursor reserve calls */
-#define	WT_STAT_CONN_CURSOR_RESERVE			1331
+#define	WT_STAT_CONN_CURSOR_RESERVE			1340
 /*! cursor: cursor reserve calls that return an error */
-#define	WT_STAT_CONN_CURSOR_RESERVE_ERROR		1332
+#define	WT_STAT_CONN_CURSOR_RESERVE_ERROR		1341
 /*! cursor: cursor reset calls */
-#define	WT_STAT_CONN_CURSOR_RESET			1333
+#define	WT_STAT_CONN_CURSOR_RESET			1342
 /*! cursor: cursor reset calls that return an error */
-#define	WT_STAT_CONN_CURSOR_RESET_ERROR			1334
+#define	WT_STAT_CONN_CURSOR_RESET_ERROR			1343
 /*! cursor: cursor search calls */
-#define	WT_STAT_CONN_CURSOR_SEARCH			1335
+#define	WT_STAT_CONN_CURSOR_SEARCH			1344
 /*! cursor: cursor search calls that return an error */
-#define	WT_STAT_CONN_CURSOR_SEARCH_ERROR		1336
+#define	WT_STAT_CONN_CURSOR_SEARCH_ERROR		1345
 /*! cursor: cursor search history store calls */
-#define	WT_STAT_CONN_CURSOR_SEARCH_HS			1337
+#define	WT_STAT_CONN_CURSOR_SEARCH_HS			1346
 /*! cursor: cursor search near calls */
-#define	WT_STAT_CONN_CURSOR_SEARCH_NEAR			1338
+#define	WT_STAT_CONN_CURSOR_SEARCH_NEAR			1347
 /*! cursor: cursor search near calls that return an error */
-#define	WT_STAT_CONN_CURSOR_SEARCH_NEAR_ERROR		1339
+#define	WT_STAT_CONN_CURSOR_SEARCH_NEAR_ERROR		1348
 /*! cursor: cursor sweep buckets */
-#define	WT_STAT_CONN_CURSOR_SWEEP_BUCKETS		1340
+#define	WT_STAT_CONN_CURSOR_SWEEP_BUCKETS		1349
 /*! cursor: cursor sweep cursors closed */
-#define	WT_STAT_CONN_CURSOR_SWEEP_CLOSED		1341
+#define	WT_STAT_CONN_CURSOR_SWEEP_CLOSED		1350
 /*! cursor: cursor sweep cursors examined */
-#define	WT_STAT_CONN_CURSOR_SWEEP_EXAMINED		1342
+#define	WT_STAT_CONN_CURSOR_SWEEP_EXAMINED		1351
 /*! cursor: cursor sweeps */
-#define	WT_STAT_CONN_CURSOR_SWEEP			1343
+#define	WT_STAT_CONN_CURSOR_SWEEP			1352
 /*! cursor: cursor truncate calls */
-#define	WT_STAT_CONN_CURSOR_TRUNCATE			1344
+#define	WT_STAT_CONN_CURSOR_TRUNCATE			1353
 /*! cursor: cursor truncates performed on individual keys */
-#define	WT_STAT_CONN_CURSOR_TRUNCATE_KEYS_DELETED	1345
+#define	WT_STAT_CONN_CURSOR_TRUNCATE_KEYS_DELETED	1354
 /*! cursor: cursor update calls */
-#define	WT_STAT_CONN_CURSOR_UPDATE			1346
+#define	WT_STAT_CONN_CURSOR_UPDATE			1355
 /*! cursor: cursor update calls that return an error */
-#define	WT_STAT_CONN_CURSOR_UPDATE_ERROR		1347
+#define	WT_STAT_CONN_CURSOR_UPDATE_ERROR		1356
 /*! cursor: cursor update key and value bytes */
-#define	WT_STAT_CONN_CURSOR_UPDATE_BYTES		1348
+#define	WT_STAT_CONN_CURSOR_UPDATE_BYTES		1357
 /*! cursor: cursor update value size change */
-#define	WT_STAT_CONN_CURSOR_UPDATE_BYTES_CHANGED	1349
+#define	WT_STAT_CONN_CURSOR_UPDATE_BYTES_CHANGED	1358
 /*! cursor: cursors reused from cache */
-#define	WT_STAT_CONN_CURSOR_REOPEN			1350
+#define	WT_STAT_CONN_CURSOR_REOPEN			1359
 /*! cursor: open cursor count */
-#define	WT_STAT_CONN_CURSOR_OPEN_COUNT			1351
+#define	WT_STAT_CONN_CURSOR_OPEN_COUNT			1360
 /*! data-handle: connection data handle size */
-#define	WT_STAT_CONN_DH_CONN_HANDLE_SIZE		1352
+#define	WT_STAT_CONN_DH_CONN_HANDLE_SIZE		1361
 /*! data-handle: connection data handles currently active */
-#define	WT_STAT_CONN_DH_CONN_HANDLE_COUNT		1353
+#define	WT_STAT_CONN_DH_CONN_HANDLE_COUNT		1362
 /*! data-handle: connection sweep candidate became referenced */
-#define	WT_STAT_CONN_DH_SWEEP_REF			1354
+#define	WT_STAT_CONN_DH_SWEEP_REF			1363
 /*! data-handle: connection sweep dhandles closed */
-#define	WT_STAT_CONN_DH_SWEEP_CLOSE			1355
+#define	WT_STAT_CONN_DH_SWEEP_CLOSE			1364
 /*! data-handle: connection sweep dhandles removed from hash list */
-#define	WT_STAT_CONN_DH_SWEEP_REMOVE			1356
+#define	WT_STAT_CONN_DH_SWEEP_REMOVE			1365
 /*! data-handle: connection sweep time-of-death sets */
-#define	WT_STAT_CONN_DH_SWEEP_TOD			1357
+#define	WT_STAT_CONN_DH_SWEEP_TOD			1366
 /*! data-handle: connection sweeps */
-#define	WT_STAT_CONN_DH_SWEEPS				1358
-=======
-#define	WT_STAT_CONN_CURSOR_PREV_SKIP_GE_100		1296
-/*! cursor: cursor prev calls that skip less than 100 entries */
-#define	WT_STAT_CONN_CURSOR_PREV_SKIP_LT_100		1297
-/*! cursor: cursor reconfigure calls that return an error */
-#define	WT_STAT_CONN_CURSOR_RECONFIGURE_ERROR		1298
-/*! cursor: cursor remove calls */
-#define	WT_STAT_CONN_CURSOR_REMOVE			1299
-/*! cursor: cursor remove calls that return an error */
-#define	WT_STAT_CONN_CURSOR_REMOVE_ERROR		1300
-/*! cursor: cursor remove key bytes removed */
-#define	WT_STAT_CONN_CURSOR_REMOVE_BYTES		1301
-/*! cursor: cursor reopen calls that return an error */
-#define	WT_STAT_CONN_CURSOR_REOPEN_ERROR		1302
-/*! cursor: cursor reserve calls */
-#define	WT_STAT_CONN_CURSOR_RESERVE			1303
-/*! cursor: cursor reserve calls that return an error */
-#define	WT_STAT_CONN_CURSOR_RESERVE_ERROR		1304
-/*! cursor: cursor reset calls */
-#define	WT_STAT_CONN_CURSOR_RESET			1305
-/*! cursor: cursor reset calls that return an error */
-#define	WT_STAT_CONN_CURSOR_RESET_ERROR			1306
-/*! cursor: cursor search calls */
-#define	WT_STAT_CONN_CURSOR_SEARCH			1307
-/*! cursor: cursor search calls that return an error */
-#define	WT_STAT_CONN_CURSOR_SEARCH_ERROR		1308
-/*! cursor: cursor search history store calls */
-#define	WT_STAT_CONN_CURSOR_SEARCH_HS			1309
-/*! cursor: cursor search near calls */
-#define	WT_STAT_CONN_CURSOR_SEARCH_NEAR			1310
-/*! cursor: cursor search near calls that return an error */
-#define	WT_STAT_CONN_CURSOR_SEARCH_NEAR_ERROR		1311
-/*! cursor: cursor sweep buckets */
-#define	WT_STAT_CONN_CURSOR_SWEEP_BUCKETS		1312
-/*! cursor: cursor sweep cursors closed */
-#define	WT_STAT_CONN_CURSOR_SWEEP_CLOSED		1313
-/*! cursor: cursor sweep cursors examined */
-#define	WT_STAT_CONN_CURSOR_SWEEP_EXAMINED		1314
-/*! cursor: cursor sweeps */
-#define	WT_STAT_CONN_CURSOR_SWEEP			1315
-/*! cursor: cursor truncate calls */
-#define	WT_STAT_CONN_CURSOR_TRUNCATE			1316
-/*! cursor: cursor truncates performed on individual keys */
-#define	WT_STAT_CONN_CURSOR_TRUNCATE_KEYS_DELETED	1317
-/*! cursor: cursor update calls */
-#define	WT_STAT_CONN_CURSOR_UPDATE			1318
-/*! cursor: cursor update calls that return an error */
-#define	WT_STAT_CONN_CURSOR_UPDATE_ERROR		1319
-/*! cursor: cursor update key and value bytes */
-#define	WT_STAT_CONN_CURSOR_UPDATE_BYTES		1320
-/*! cursor: cursor update value size change */
-#define	WT_STAT_CONN_CURSOR_UPDATE_BYTES_CHANGED	1321
-/*! cursor: cursors reused from cache */
-#define	WT_STAT_CONN_CURSOR_REOPEN			1322
-/*! cursor: open cursor count */
-#define	WT_STAT_CONN_CURSOR_OPEN_COUNT			1323
-/*! data-handle: connection data handle size */
-#define	WT_STAT_CONN_DH_CONN_HANDLE_SIZE		1324
-/*! data-handle: connection data handles currently active */
-#define	WT_STAT_CONN_DH_CONN_HANDLE_COUNT		1325
-/*! data-handle: connection sweep candidate became referenced */
-#define	WT_STAT_CONN_DH_SWEEP_REF			1326
-/*! data-handle: connection sweep dhandles closed */
-#define	WT_STAT_CONN_DH_SWEEP_CLOSE			1327
-/*! data-handle: connection sweep dhandles removed from hash list */
-#define	WT_STAT_CONN_DH_SWEEP_REMOVE			1328
-/*! data-handle: connection sweep time-of-death sets */
-#define	WT_STAT_CONN_DH_SWEEP_TOD			1329
-/*! data-handle: connection sweeps */
-#define	WT_STAT_CONN_DH_SWEEPS				1330
->>>>>>> 4ad6767d
+#define	WT_STAT_CONN_DH_SWEEPS				1367
 /*!
  * data-handle: connection sweeps skipped due to checkpoint gathering
  * handles
  */
-<<<<<<< HEAD
-#define	WT_STAT_CONN_DH_SWEEP_SKIP_CKPT			1359
+#define	WT_STAT_CONN_DH_SWEEP_SKIP_CKPT			1368
 /*! data-handle: session dhandles swept */
-#define	WT_STAT_CONN_DH_SESSION_HANDLES			1360
+#define	WT_STAT_CONN_DH_SESSION_HANDLES			1369
 /*! data-handle: session sweep attempts */
-#define	WT_STAT_CONN_DH_SESSION_SWEEPS			1361
+#define	WT_STAT_CONN_DH_SESSION_SWEEPS			1370
 /*! lock: checkpoint lock acquisitions */
-#define	WT_STAT_CONN_LOCK_CHECKPOINT_COUNT		1362
+#define	WT_STAT_CONN_LOCK_CHECKPOINT_COUNT		1371
 /*! lock: checkpoint lock application thread wait time (usecs) */
-#define	WT_STAT_CONN_LOCK_CHECKPOINT_WAIT_APPLICATION	1363
+#define	WT_STAT_CONN_LOCK_CHECKPOINT_WAIT_APPLICATION	1372
 /*! lock: checkpoint lock internal thread wait time (usecs) */
-#define	WT_STAT_CONN_LOCK_CHECKPOINT_WAIT_INTERNAL	1364
+#define	WT_STAT_CONN_LOCK_CHECKPOINT_WAIT_INTERNAL	1373
 /*! lock: dhandle lock application thread time waiting (usecs) */
-#define	WT_STAT_CONN_LOCK_DHANDLE_WAIT_APPLICATION	1365
+#define	WT_STAT_CONN_LOCK_DHANDLE_WAIT_APPLICATION	1374
 /*! lock: dhandle lock internal thread time waiting (usecs) */
-#define	WT_STAT_CONN_LOCK_DHANDLE_WAIT_INTERNAL		1366
+#define	WT_STAT_CONN_LOCK_DHANDLE_WAIT_INTERNAL		1375
 /*! lock: dhandle read lock acquisitions */
-#define	WT_STAT_CONN_LOCK_DHANDLE_READ_COUNT		1367
+#define	WT_STAT_CONN_LOCK_DHANDLE_READ_COUNT		1376
 /*! lock: dhandle write lock acquisitions */
-#define	WT_STAT_CONN_LOCK_DHANDLE_WRITE_COUNT		1368
-=======
-#define	WT_STAT_CONN_DH_SWEEP_SKIP_CKPT			1331
-/*! data-handle: session dhandles swept */
-#define	WT_STAT_CONN_DH_SESSION_HANDLES			1332
-/*! data-handle: session sweep attempts */
-#define	WT_STAT_CONN_DH_SESSION_SWEEPS			1333
-/*! lock: checkpoint lock acquisitions */
-#define	WT_STAT_CONN_LOCK_CHECKPOINT_COUNT		1334
-/*! lock: checkpoint lock application thread wait time (usecs) */
-#define	WT_STAT_CONN_LOCK_CHECKPOINT_WAIT_APPLICATION	1335
-/*! lock: checkpoint lock internal thread wait time (usecs) */
-#define	WT_STAT_CONN_LOCK_CHECKPOINT_WAIT_INTERNAL	1336
-/*! lock: dhandle lock application thread time waiting (usecs) */
-#define	WT_STAT_CONN_LOCK_DHANDLE_WAIT_APPLICATION	1337
-/*! lock: dhandle lock internal thread time waiting (usecs) */
-#define	WT_STAT_CONN_LOCK_DHANDLE_WAIT_INTERNAL		1338
-/*! lock: dhandle read lock acquisitions */
-#define	WT_STAT_CONN_LOCK_DHANDLE_READ_COUNT		1339
-/*! lock: dhandle write lock acquisitions */
-#define	WT_STAT_CONN_LOCK_DHANDLE_WRITE_COUNT		1340
->>>>>>> 4ad6767d
+#define	WT_STAT_CONN_LOCK_DHANDLE_WRITE_COUNT		1377
 /*!
  * lock: durable timestamp queue lock application thread time waiting
  * (usecs)
  */
-<<<<<<< HEAD
-#define	WT_STAT_CONN_LOCK_DURABLE_TIMESTAMP_WAIT_APPLICATION	1369
-=======
-#define	WT_STAT_CONN_LOCK_DURABLE_TIMESTAMP_WAIT_APPLICATION	1341
->>>>>>> 4ad6767d
+#define	WT_STAT_CONN_LOCK_DURABLE_TIMESTAMP_WAIT_APPLICATION	1378
 /*!
  * lock: durable timestamp queue lock internal thread time waiting
  * (usecs)
  */
-<<<<<<< HEAD
-#define	WT_STAT_CONN_LOCK_DURABLE_TIMESTAMP_WAIT_INTERNAL	1370
+#define	WT_STAT_CONN_LOCK_DURABLE_TIMESTAMP_WAIT_INTERNAL	1379
 /*! lock: durable timestamp queue read lock acquisitions */
-#define	WT_STAT_CONN_LOCK_DURABLE_TIMESTAMP_READ_COUNT	1371
+#define	WT_STAT_CONN_LOCK_DURABLE_TIMESTAMP_READ_COUNT	1380
 /*! lock: durable timestamp queue write lock acquisitions */
-#define	WT_STAT_CONN_LOCK_DURABLE_TIMESTAMP_WRITE_COUNT	1372
+#define	WT_STAT_CONN_LOCK_DURABLE_TIMESTAMP_WRITE_COUNT	1381
 /*! lock: metadata lock acquisitions */
-#define	WT_STAT_CONN_LOCK_METADATA_COUNT		1373
+#define	WT_STAT_CONN_LOCK_METADATA_COUNT		1382
 /*! lock: metadata lock application thread wait time (usecs) */
-#define	WT_STAT_CONN_LOCK_METADATA_WAIT_APPLICATION	1374
+#define	WT_STAT_CONN_LOCK_METADATA_WAIT_APPLICATION	1383
 /*! lock: metadata lock internal thread wait time (usecs) */
-#define	WT_STAT_CONN_LOCK_METADATA_WAIT_INTERNAL	1375
-=======
-#define	WT_STAT_CONN_LOCK_DURABLE_TIMESTAMP_WAIT_INTERNAL	1342
-/*! lock: durable timestamp queue read lock acquisitions */
-#define	WT_STAT_CONN_LOCK_DURABLE_TIMESTAMP_READ_COUNT	1343
-/*! lock: durable timestamp queue write lock acquisitions */
-#define	WT_STAT_CONN_LOCK_DURABLE_TIMESTAMP_WRITE_COUNT	1344
-/*! lock: metadata lock acquisitions */
-#define	WT_STAT_CONN_LOCK_METADATA_COUNT		1345
-/*! lock: metadata lock application thread wait time (usecs) */
-#define	WT_STAT_CONN_LOCK_METADATA_WAIT_APPLICATION	1346
-/*! lock: metadata lock internal thread wait time (usecs) */
-#define	WT_STAT_CONN_LOCK_METADATA_WAIT_INTERNAL	1347
->>>>>>> 4ad6767d
+#define	WT_STAT_CONN_LOCK_METADATA_WAIT_INTERNAL	1384
 /*!
  * lock: read timestamp queue lock application thread time waiting
  * (usecs)
  */
-<<<<<<< HEAD
-#define	WT_STAT_CONN_LOCK_READ_TIMESTAMP_WAIT_APPLICATION	1376
+#define	WT_STAT_CONN_LOCK_READ_TIMESTAMP_WAIT_APPLICATION	1385
 /*! lock: read timestamp queue lock internal thread time waiting (usecs) */
-#define	WT_STAT_CONN_LOCK_READ_TIMESTAMP_WAIT_INTERNAL	1377
+#define	WT_STAT_CONN_LOCK_READ_TIMESTAMP_WAIT_INTERNAL	1386
 /*! lock: read timestamp queue read lock acquisitions */
-#define	WT_STAT_CONN_LOCK_READ_TIMESTAMP_READ_COUNT	1378
+#define	WT_STAT_CONN_LOCK_READ_TIMESTAMP_READ_COUNT	1387
 /*! lock: read timestamp queue write lock acquisitions */
-#define	WT_STAT_CONN_LOCK_READ_TIMESTAMP_WRITE_COUNT	1379
+#define	WT_STAT_CONN_LOCK_READ_TIMESTAMP_WRITE_COUNT	1388
 /*! lock: schema lock acquisitions */
-#define	WT_STAT_CONN_LOCK_SCHEMA_COUNT			1380
+#define	WT_STAT_CONN_LOCK_SCHEMA_COUNT			1389
 /*! lock: schema lock application thread wait time (usecs) */
-#define	WT_STAT_CONN_LOCK_SCHEMA_WAIT_APPLICATION	1381
+#define	WT_STAT_CONN_LOCK_SCHEMA_WAIT_APPLICATION	1390
 /*! lock: schema lock internal thread wait time (usecs) */
-#define	WT_STAT_CONN_LOCK_SCHEMA_WAIT_INTERNAL		1382
-=======
-#define	WT_STAT_CONN_LOCK_READ_TIMESTAMP_WAIT_APPLICATION	1348
-/*! lock: read timestamp queue lock internal thread time waiting (usecs) */
-#define	WT_STAT_CONN_LOCK_READ_TIMESTAMP_WAIT_INTERNAL	1349
-/*! lock: read timestamp queue read lock acquisitions */
-#define	WT_STAT_CONN_LOCK_READ_TIMESTAMP_READ_COUNT	1350
-/*! lock: read timestamp queue write lock acquisitions */
-#define	WT_STAT_CONN_LOCK_READ_TIMESTAMP_WRITE_COUNT	1351
-/*! lock: schema lock acquisitions */
-#define	WT_STAT_CONN_LOCK_SCHEMA_COUNT			1352
-/*! lock: schema lock application thread wait time (usecs) */
-#define	WT_STAT_CONN_LOCK_SCHEMA_WAIT_APPLICATION	1353
-/*! lock: schema lock internal thread wait time (usecs) */
-#define	WT_STAT_CONN_LOCK_SCHEMA_WAIT_INTERNAL		1354
->>>>>>> 4ad6767d
+#define	WT_STAT_CONN_LOCK_SCHEMA_WAIT_INTERNAL		1391
 /*!
  * lock: table lock application thread time waiting for the table lock
  * (usecs)
  */
-<<<<<<< HEAD
-#define	WT_STAT_CONN_LOCK_TABLE_WAIT_APPLICATION	1383
-=======
-#define	WT_STAT_CONN_LOCK_TABLE_WAIT_APPLICATION	1355
->>>>>>> 4ad6767d
+#define	WT_STAT_CONN_LOCK_TABLE_WAIT_APPLICATION	1392
 /*!
  * lock: table lock internal thread time waiting for the table lock
  * (usecs)
  */
-<<<<<<< HEAD
-#define	WT_STAT_CONN_LOCK_TABLE_WAIT_INTERNAL		1384
+#define	WT_STAT_CONN_LOCK_TABLE_WAIT_INTERNAL		1393
 /*! lock: table read lock acquisitions */
-#define	WT_STAT_CONN_LOCK_TABLE_READ_COUNT		1385
+#define	WT_STAT_CONN_LOCK_TABLE_READ_COUNT		1394
 /*! lock: table write lock acquisitions */
-#define	WT_STAT_CONN_LOCK_TABLE_WRITE_COUNT		1386
+#define	WT_STAT_CONN_LOCK_TABLE_WRITE_COUNT		1395
 /*! lock: txn global lock application thread time waiting (usecs) */
-#define	WT_STAT_CONN_LOCK_TXN_GLOBAL_WAIT_APPLICATION	1387
+#define	WT_STAT_CONN_LOCK_TXN_GLOBAL_WAIT_APPLICATION	1396
 /*! lock: txn global lock internal thread time waiting (usecs) */
-#define	WT_STAT_CONN_LOCK_TXN_GLOBAL_WAIT_INTERNAL	1388
+#define	WT_STAT_CONN_LOCK_TXN_GLOBAL_WAIT_INTERNAL	1397
 /*! lock: txn global read lock acquisitions */
-#define	WT_STAT_CONN_LOCK_TXN_GLOBAL_READ_COUNT		1389
+#define	WT_STAT_CONN_LOCK_TXN_GLOBAL_READ_COUNT		1398
 /*! lock: txn global write lock acquisitions */
-#define	WT_STAT_CONN_LOCK_TXN_GLOBAL_WRITE_COUNT	1390
+#define	WT_STAT_CONN_LOCK_TXN_GLOBAL_WRITE_COUNT	1399
 /*! log: busy returns attempting to switch slots */
-#define	WT_STAT_CONN_LOG_SLOT_SWITCH_BUSY		1391
+#define	WT_STAT_CONN_LOG_SLOT_SWITCH_BUSY		1400
 /*! log: force log remove time sleeping (usecs) */
-#define	WT_STAT_CONN_LOG_FORCE_REMOVE_SLEEP		1392
+#define	WT_STAT_CONN_LOG_FORCE_REMOVE_SLEEP		1401
 /*! log: log bytes of payload data */
-#define	WT_STAT_CONN_LOG_BYTES_PAYLOAD			1393
+#define	WT_STAT_CONN_LOG_BYTES_PAYLOAD			1402
 /*! log: log bytes written */
-#define	WT_STAT_CONN_LOG_BYTES_WRITTEN			1394
+#define	WT_STAT_CONN_LOG_BYTES_WRITTEN			1403
 /*! log: log files manually zero-filled */
-#define	WT_STAT_CONN_LOG_ZERO_FILLS			1395
+#define	WT_STAT_CONN_LOG_ZERO_FILLS			1404
 /*! log: log flush operations */
-#define	WT_STAT_CONN_LOG_FLUSH				1396
+#define	WT_STAT_CONN_LOG_FLUSH				1405
 /*! log: log force write operations */
-#define	WT_STAT_CONN_LOG_FORCE_WRITE			1397
+#define	WT_STAT_CONN_LOG_FORCE_WRITE			1406
 /*! log: log force write operations skipped */
-#define	WT_STAT_CONN_LOG_FORCE_WRITE_SKIP		1398
+#define	WT_STAT_CONN_LOG_FORCE_WRITE_SKIP		1407
 /*! log: log records compressed */
-#define	WT_STAT_CONN_LOG_COMPRESS_WRITES		1399
+#define	WT_STAT_CONN_LOG_COMPRESS_WRITES		1408
 /*! log: log records not compressed */
-#define	WT_STAT_CONN_LOG_COMPRESS_WRITE_FAILS		1400
+#define	WT_STAT_CONN_LOG_COMPRESS_WRITE_FAILS		1409
 /*! log: log records too small to compress */
-#define	WT_STAT_CONN_LOG_COMPRESS_SMALL			1401
+#define	WT_STAT_CONN_LOG_COMPRESS_SMALL			1410
 /*! log: log release advances write LSN */
-#define	WT_STAT_CONN_LOG_RELEASE_WRITE_LSN		1402
+#define	WT_STAT_CONN_LOG_RELEASE_WRITE_LSN		1411
 /*! log: log scan operations */
-#define	WT_STAT_CONN_LOG_SCANS				1403
+#define	WT_STAT_CONN_LOG_SCANS				1412
 /*! log: log scan records requiring two reads */
-#define	WT_STAT_CONN_LOG_SCAN_REREADS			1404
+#define	WT_STAT_CONN_LOG_SCAN_REREADS			1413
 /*! log: log server thread advances write LSN */
-#define	WT_STAT_CONN_LOG_WRITE_LSN			1405
+#define	WT_STAT_CONN_LOG_WRITE_LSN			1414
 /*! log: log server thread write LSN walk skipped */
-#define	WT_STAT_CONN_LOG_WRITE_LSN_SKIP			1406
+#define	WT_STAT_CONN_LOG_WRITE_LSN_SKIP			1415
 /*! log: log sync operations */
-#define	WT_STAT_CONN_LOG_SYNC				1407
+#define	WT_STAT_CONN_LOG_SYNC				1416
 /*! log: log sync time duration (usecs) */
-#define	WT_STAT_CONN_LOG_SYNC_DURATION			1408
+#define	WT_STAT_CONN_LOG_SYNC_DURATION			1417
 /*! log: log sync_dir operations */
-#define	WT_STAT_CONN_LOG_SYNC_DIR			1409
+#define	WT_STAT_CONN_LOG_SYNC_DIR			1418
 /*! log: log sync_dir time duration (usecs) */
-#define	WT_STAT_CONN_LOG_SYNC_DIR_DURATION		1410
+#define	WT_STAT_CONN_LOG_SYNC_DIR_DURATION		1419
 /*! log: log write operations */
-#define	WT_STAT_CONN_LOG_WRITES				1411
+#define	WT_STAT_CONN_LOG_WRITES				1420
 /*! log: logging bytes consolidated */
-#define	WT_STAT_CONN_LOG_SLOT_CONSOLIDATED		1412
+#define	WT_STAT_CONN_LOG_SLOT_CONSOLIDATED		1421
 /*! log: maximum log file size */
-#define	WT_STAT_CONN_LOG_MAX_FILESIZE			1413
+#define	WT_STAT_CONN_LOG_MAX_FILESIZE			1422
 /*! log: number of pre-allocated log files to create */
-#define	WT_STAT_CONN_LOG_PREALLOC_MAX			1414
+#define	WT_STAT_CONN_LOG_PREALLOC_MAX			1423
 /*! log: pre-allocated log files not ready and missed */
-#define	WT_STAT_CONN_LOG_PREALLOC_MISSED		1415
+#define	WT_STAT_CONN_LOG_PREALLOC_MISSED		1424
 /*! log: pre-allocated log files prepared */
-#define	WT_STAT_CONN_LOG_PREALLOC_FILES			1416
+#define	WT_STAT_CONN_LOG_PREALLOC_FILES			1425
 /*! log: pre-allocated log files used */
-#define	WT_STAT_CONN_LOG_PREALLOC_USED			1417
+#define	WT_STAT_CONN_LOG_PREALLOC_USED			1426
 /*! log: records processed by log scan */
-#define	WT_STAT_CONN_LOG_SCAN_RECORDS			1418
+#define	WT_STAT_CONN_LOG_SCAN_RECORDS			1427
 /*! log: slot close lost race */
-#define	WT_STAT_CONN_LOG_SLOT_CLOSE_RACE		1419
+#define	WT_STAT_CONN_LOG_SLOT_CLOSE_RACE		1428
 /*! log: slot close unbuffered waits */
-#define	WT_STAT_CONN_LOG_SLOT_CLOSE_UNBUF		1420
+#define	WT_STAT_CONN_LOG_SLOT_CLOSE_UNBUF		1429
 /*! log: slot closures */
-#define	WT_STAT_CONN_LOG_SLOT_CLOSES			1421
+#define	WT_STAT_CONN_LOG_SLOT_CLOSES			1430
 /*! log: slot join atomic update races */
-#define	WT_STAT_CONN_LOG_SLOT_RACES			1422
+#define	WT_STAT_CONN_LOG_SLOT_RACES			1431
 /*! log: slot join calls atomic updates raced */
-#define	WT_STAT_CONN_LOG_SLOT_YIELD_RACE		1423
+#define	WT_STAT_CONN_LOG_SLOT_YIELD_RACE		1432
 /*! log: slot join calls did not yield */
-#define	WT_STAT_CONN_LOG_SLOT_IMMEDIATE			1424
+#define	WT_STAT_CONN_LOG_SLOT_IMMEDIATE			1433
 /*! log: slot join calls found active slot closed */
-#define	WT_STAT_CONN_LOG_SLOT_YIELD_CLOSE		1425
+#define	WT_STAT_CONN_LOG_SLOT_YIELD_CLOSE		1434
 /*! log: slot join calls slept */
-#define	WT_STAT_CONN_LOG_SLOT_YIELD_SLEEP		1426
+#define	WT_STAT_CONN_LOG_SLOT_YIELD_SLEEP		1435
 /*! log: slot join calls yielded */
-#define	WT_STAT_CONN_LOG_SLOT_YIELD			1427
+#define	WT_STAT_CONN_LOG_SLOT_YIELD			1436
 /*! log: slot join found active slot closed */
-#define	WT_STAT_CONN_LOG_SLOT_ACTIVE_CLOSED		1428
+#define	WT_STAT_CONN_LOG_SLOT_ACTIVE_CLOSED		1437
 /*! log: slot joins yield time (usecs) */
-#define	WT_STAT_CONN_LOG_SLOT_YIELD_DURATION		1429
+#define	WT_STAT_CONN_LOG_SLOT_YIELD_DURATION		1438
 /*! log: slot transitions unable to find free slot */
-#define	WT_STAT_CONN_LOG_SLOT_NO_FREE_SLOTS		1430
+#define	WT_STAT_CONN_LOG_SLOT_NO_FREE_SLOTS		1439
 /*! log: slot unbuffered writes */
-#define	WT_STAT_CONN_LOG_SLOT_UNBUFFERED		1431
+#define	WT_STAT_CONN_LOG_SLOT_UNBUFFERED		1440
 /*! log: total in-memory size of compressed records */
-#define	WT_STAT_CONN_LOG_COMPRESS_MEM			1432
+#define	WT_STAT_CONN_LOG_COMPRESS_MEM			1441
 /*! log: total log buffer size */
-#define	WT_STAT_CONN_LOG_BUFFER_SIZE			1433
+#define	WT_STAT_CONN_LOG_BUFFER_SIZE			1442
 /*! log: total size of compressed records */
-#define	WT_STAT_CONN_LOG_COMPRESS_LEN			1434
+#define	WT_STAT_CONN_LOG_COMPRESS_LEN			1443
 /*! log: written slots coalesced */
-#define	WT_STAT_CONN_LOG_SLOT_COALESCED			1435
+#define	WT_STAT_CONN_LOG_SLOT_COALESCED			1444
 /*! log: yields waiting for previous log file close */
-#define	WT_STAT_CONN_LOG_CLOSE_YIELDS			1436
+#define	WT_STAT_CONN_LOG_CLOSE_YIELDS			1445
 /*! perf: file system read latency histogram (bucket 1) - 10-49ms */
-#define	WT_STAT_CONN_PERF_HIST_FSREAD_LATENCY_LT50	1437
+#define	WT_STAT_CONN_PERF_HIST_FSREAD_LATENCY_LT50	1446
 /*! perf: file system read latency histogram (bucket 2) - 50-99ms */
-#define	WT_STAT_CONN_PERF_HIST_FSREAD_LATENCY_LT100	1438
+#define	WT_STAT_CONN_PERF_HIST_FSREAD_LATENCY_LT100	1447
 /*! perf: file system read latency histogram (bucket 3) - 100-249ms */
-#define	WT_STAT_CONN_PERF_HIST_FSREAD_LATENCY_LT250	1439
+#define	WT_STAT_CONN_PERF_HIST_FSREAD_LATENCY_LT250	1448
 /*! perf: file system read latency histogram (bucket 4) - 250-499ms */
-#define	WT_STAT_CONN_PERF_HIST_FSREAD_LATENCY_LT500	1440
+#define	WT_STAT_CONN_PERF_HIST_FSREAD_LATENCY_LT500	1449
 /*! perf: file system read latency histogram (bucket 5) - 500-999ms */
-#define	WT_STAT_CONN_PERF_HIST_FSREAD_LATENCY_LT1000	1441
+#define	WT_STAT_CONN_PERF_HIST_FSREAD_LATENCY_LT1000	1450
 /*! perf: file system read latency histogram (bucket 6) - 1000ms+ */
-#define	WT_STAT_CONN_PERF_HIST_FSREAD_LATENCY_GT1000	1442
+#define	WT_STAT_CONN_PERF_HIST_FSREAD_LATENCY_GT1000	1451
 /*! perf: file system write latency histogram (bucket 1) - 10-49ms */
-#define	WT_STAT_CONN_PERF_HIST_FSWRITE_LATENCY_LT50	1443
+#define	WT_STAT_CONN_PERF_HIST_FSWRITE_LATENCY_LT50	1452
 /*! perf: file system write latency histogram (bucket 2) - 50-99ms */
-#define	WT_STAT_CONN_PERF_HIST_FSWRITE_LATENCY_LT100	1444
+#define	WT_STAT_CONN_PERF_HIST_FSWRITE_LATENCY_LT100	1453
 /*! perf: file system write latency histogram (bucket 3) - 100-249ms */
-#define	WT_STAT_CONN_PERF_HIST_FSWRITE_LATENCY_LT250	1445
+#define	WT_STAT_CONN_PERF_HIST_FSWRITE_LATENCY_LT250	1454
 /*! perf: file system write latency histogram (bucket 4) - 250-499ms */
-#define	WT_STAT_CONN_PERF_HIST_FSWRITE_LATENCY_LT500	1446
+#define	WT_STAT_CONN_PERF_HIST_FSWRITE_LATENCY_LT500	1455
 /*! perf: file system write latency histogram (bucket 5) - 500-999ms */
-#define	WT_STAT_CONN_PERF_HIST_FSWRITE_LATENCY_LT1000	1447
+#define	WT_STAT_CONN_PERF_HIST_FSWRITE_LATENCY_LT1000	1456
 /*! perf: file system write latency histogram (bucket 6) - 1000ms+ */
-#define	WT_STAT_CONN_PERF_HIST_FSWRITE_LATENCY_GT1000	1448
+#define	WT_STAT_CONN_PERF_HIST_FSWRITE_LATENCY_GT1000	1457
 /*! perf: operation read latency histogram (bucket 1) - 100-249us */
-#define	WT_STAT_CONN_PERF_HIST_OPREAD_LATENCY_LT250	1449
+#define	WT_STAT_CONN_PERF_HIST_OPREAD_LATENCY_LT250	1458
 /*! perf: operation read latency histogram (bucket 2) - 250-499us */
-#define	WT_STAT_CONN_PERF_HIST_OPREAD_LATENCY_LT500	1450
+#define	WT_STAT_CONN_PERF_HIST_OPREAD_LATENCY_LT500	1459
 /*! perf: operation read latency histogram (bucket 3) - 500-999us */
-#define	WT_STAT_CONN_PERF_HIST_OPREAD_LATENCY_LT1000	1451
+#define	WT_STAT_CONN_PERF_HIST_OPREAD_LATENCY_LT1000	1460
 /*! perf: operation read latency histogram (bucket 4) - 1000-9999us */
-#define	WT_STAT_CONN_PERF_HIST_OPREAD_LATENCY_LT10000	1452
+#define	WT_STAT_CONN_PERF_HIST_OPREAD_LATENCY_LT10000	1461
 /*! perf: operation read latency histogram (bucket 5) - 10000us+ */
-#define	WT_STAT_CONN_PERF_HIST_OPREAD_LATENCY_GT10000	1453
+#define	WT_STAT_CONN_PERF_HIST_OPREAD_LATENCY_GT10000	1462
 /*! perf: operation write latency histogram (bucket 1) - 100-249us */
-#define	WT_STAT_CONN_PERF_HIST_OPWRITE_LATENCY_LT250	1454
+#define	WT_STAT_CONN_PERF_HIST_OPWRITE_LATENCY_LT250	1463
 /*! perf: operation write latency histogram (bucket 2) - 250-499us */
-#define	WT_STAT_CONN_PERF_HIST_OPWRITE_LATENCY_LT500	1455
+#define	WT_STAT_CONN_PERF_HIST_OPWRITE_LATENCY_LT500	1464
 /*! perf: operation write latency histogram (bucket 3) - 500-999us */
-#define	WT_STAT_CONN_PERF_HIST_OPWRITE_LATENCY_LT1000	1456
+#define	WT_STAT_CONN_PERF_HIST_OPWRITE_LATENCY_LT1000	1465
 /*! perf: operation write latency histogram (bucket 4) - 1000-9999us */
-#define	WT_STAT_CONN_PERF_HIST_OPWRITE_LATENCY_LT10000	1457
+#define	WT_STAT_CONN_PERF_HIST_OPWRITE_LATENCY_LT10000	1466
 /*! perf: operation write latency histogram (bucket 5) - 10000us+ */
-#define	WT_STAT_CONN_PERF_HIST_OPWRITE_LATENCY_GT10000	1458
+#define	WT_STAT_CONN_PERF_HIST_OPWRITE_LATENCY_GT10000	1467
 /*! reconciliation: VLCS pages explicitly reconciled as empty */
-#define	WT_STAT_CONN_REC_VLCS_EMPTIED_PAGES		1459
+#define	WT_STAT_CONN_REC_VLCS_EMPTIED_PAGES		1468
 /*! reconciliation: approximate byte size of timestamps in pages written */
-#define	WT_STAT_CONN_REC_TIME_WINDOW_BYTES_TS		1460
-=======
-#define	WT_STAT_CONN_LOCK_TABLE_WAIT_INTERNAL		1356
-/*! lock: table read lock acquisitions */
-#define	WT_STAT_CONN_LOCK_TABLE_READ_COUNT		1357
-/*! lock: table write lock acquisitions */
-#define	WT_STAT_CONN_LOCK_TABLE_WRITE_COUNT		1358
-/*! lock: txn global lock application thread time waiting (usecs) */
-#define	WT_STAT_CONN_LOCK_TXN_GLOBAL_WAIT_APPLICATION	1359
-/*! lock: txn global lock internal thread time waiting (usecs) */
-#define	WT_STAT_CONN_LOCK_TXN_GLOBAL_WAIT_INTERNAL	1360
-/*! lock: txn global read lock acquisitions */
-#define	WT_STAT_CONN_LOCK_TXN_GLOBAL_READ_COUNT		1361
-/*! lock: txn global write lock acquisitions */
-#define	WT_STAT_CONN_LOCK_TXN_GLOBAL_WRITE_COUNT	1362
-/*! log: busy returns attempting to switch slots */
-#define	WT_STAT_CONN_LOG_SLOT_SWITCH_BUSY		1363
-/*! log: force log remove time sleeping (usecs) */
-#define	WT_STAT_CONN_LOG_FORCE_REMOVE_SLEEP		1364
-/*! log: log bytes of payload data */
-#define	WT_STAT_CONN_LOG_BYTES_PAYLOAD			1365
-/*! log: log bytes written */
-#define	WT_STAT_CONN_LOG_BYTES_WRITTEN			1366
-/*! log: log files manually zero-filled */
-#define	WT_STAT_CONN_LOG_ZERO_FILLS			1367
-/*! log: log flush operations */
-#define	WT_STAT_CONN_LOG_FLUSH				1368
-/*! log: log force write operations */
-#define	WT_STAT_CONN_LOG_FORCE_WRITE			1369
-/*! log: log force write operations skipped */
-#define	WT_STAT_CONN_LOG_FORCE_WRITE_SKIP		1370
-/*! log: log records compressed */
-#define	WT_STAT_CONN_LOG_COMPRESS_WRITES		1371
-/*! log: log records not compressed */
-#define	WT_STAT_CONN_LOG_COMPRESS_WRITE_FAILS		1372
-/*! log: log records too small to compress */
-#define	WT_STAT_CONN_LOG_COMPRESS_SMALL			1373
-/*! log: log release advances write LSN */
-#define	WT_STAT_CONN_LOG_RELEASE_WRITE_LSN		1374
-/*! log: log scan operations */
-#define	WT_STAT_CONN_LOG_SCANS				1375
-/*! log: log scan records requiring two reads */
-#define	WT_STAT_CONN_LOG_SCAN_REREADS			1376
-/*! log: log server thread advances write LSN */
-#define	WT_STAT_CONN_LOG_WRITE_LSN			1377
-/*! log: log server thread write LSN walk skipped */
-#define	WT_STAT_CONN_LOG_WRITE_LSN_SKIP			1378
-/*! log: log sync operations */
-#define	WT_STAT_CONN_LOG_SYNC				1379
-/*! log: log sync time duration (usecs) */
-#define	WT_STAT_CONN_LOG_SYNC_DURATION			1380
-/*! log: log sync_dir operations */
-#define	WT_STAT_CONN_LOG_SYNC_DIR			1381
-/*! log: log sync_dir time duration (usecs) */
-#define	WT_STAT_CONN_LOG_SYNC_DIR_DURATION		1382
-/*! log: log write operations */
-#define	WT_STAT_CONN_LOG_WRITES				1383
-/*! log: logging bytes consolidated */
-#define	WT_STAT_CONN_LOG_SLOT_CONSOLIDATED		1384
-/*! log: maximum log file size */
-#define	WT_STAT_CONN_LOG_MAX_FILESIZE			1385
-/*! log: number of pre-allocated log files to create */
-#define	WT_STAT_CONN_LOG_PREALLOC_MAX			1386
-/*! log: pre-allocated log files not ready and missed */
-#define	WT_STAT_CONN_LOG_PREALLOC_MISSED		1387
-/*! log: pre-allocated log files prepared */
-#define	WT_STAT_CONN_LOG_PREALLOC_FILES			1388
-/*! log: pre-allocated log files used */
-#define	WT_STAT_CONN_LOG_PREALLOC_USED			1389
-/*! log: records processed by log scan */
-#define	WT_STAT_CONN_LOG_SCAN_RECORDS			1390
-/*! log: slot close lost race */
-#define	WT_STAT_CONN_LOG_SLOT_CLOSE_RACE		1391
-/*! log: slot close unbuffered waits */
-#define	WT_STAT_CONN_LOG_SLOT_CLOSE_UNBUF		1392
-/*! log: slot closures */
-#define	WT_STAT_CONN_LOG_SLOT_CLOSES			1393
-/*! log: slot join atomic update races */
-#define	WT_STAT_CONN_LOG_SLOT_RACES			1394
-/*! log: slot join calls atomic updates raced */
-#define	WT_STAT_CONN_LOG_SLOT_YIELD_RACE		1395
-/*! log: slot join calls did not yield */
-#define	WT_STAT_CONN_LOG_SLOT_IMMEDIATE			1396
-/*! log: slot join calls found active slot closed */
-#define	WT_STAT_CONN_LOG_SLOT_YIELD_CLOSE		1397
-/*! log: slot join calls slept */
-#define	WT_STAT_CONN_LOG_SLOT_YIELD_SLEEP		1398
-/*! log: slot join calls yielded */
-#define	WT_STAT_CONN_LOG_SLOT_YIELD			1399
-/*! log: slot join found active slot closed */
-#define	WT_STAT_CONN_LOG_SLOT_ACTIVE_CLOSED		1400
-/*! log: slot joins yield time (usecs) */
-#define	WT_STAT_CONN_LOG_SLOT_YIELD_DURATION		1401
-/*! log: slot transitions unable to find free slot */
-#define	WT_STAT_CONN_LOG_SLOT_NO_FREE_SLOTS		1402
-/*! log: slot unbuffered writes */
-#define	WT_STAT_CONN_LOG_SLOT_UNBUFFERED		1403
-/*! log: total in-memory size of compressed records */
-#define	WT_STAT_CONN_LOG_COMPRESS_MEM			1404
-/*! log: total log buffer size */
-#define	WT_STAT_CONN_LOG_BUFFER_SIZE			1405
-/*! log: total size of compressed records */
-#define	WT_STAT_CONN_LOG_COMPRESS_LEN			1406
-/*! log: written slots coalesced */
-#define	WT_STAT_CONN_LOG_SLOT_COALESCED			1407
-/*! log: yields waiting for previous log file close */
-#define	WT_STAT_CONN_LOG_CLOSE_YIELDS			1408
-/*! perf: file system read latency histogram (bucket 1) - 10-49ms */
-#define	WT_STAT_CONN_PERF_HIST_FSREAD_LATENCY_LT50	1409
-/*! perf: file system read latency histogram (bucket 2) - 50-99ms */
-#define	WT_STAT_CONN_PERF_HIST_FSREAD_LATENCY_LT100	1410
-/*! perf: file system read latency histogram (bucket 3) - 100-249ms */
-#define	WT_STAT_CONN_PERF_HIST_FSREAD_LATENCY_LT250	1411
-/*! perf: file system read latency histogram (bucket 4) - 250-499ms */
-#define	WT_STAT_CONN_PERF_HIST_FSREAD_LATENCY_LT500	1412
-/*! perf: file system read latency histogram (bucket 5) - 500-999ms */
-#define	WT_STAT_CONN_PERF_HIST_FSREAD_LATENCY_LT1000	1413
-/*! perf: file system read latency histogram (bucket 6) - 1000ms+ */
-#define	WT_STAT_CONN_PERF_HIST_FSREAD_LATENCY_GT1000	1414
-/*! perf: file system write latency histogram (bucket 1) - 10-49ms */
-#define	WT_STAT_CONN_PERF_HIST_FSWRITE_LATENCY_LT50	1415
-/*! perf: file system write latency histogram (bucket 2) - 50-99ms */
-#define	WT_STAT_CONN_PERF_HIST_FSWRITE_LATENCY_LT100	1416
-/*! perf: file system write latency histogram (bucket 3) - 100-249ms */
-#define	WT_STAT_CONN_PERF_HIST_FSWRITE_LATENCY_LT250	1417
-/*! perf: file system write latency histogram (bucket 4) - 250-499ms */
-#define	WT_STAT_CONN_PERF_HIST_FSWRITE_LATENCY_LT500	1418
-/*! perf: file system write latency histogram (bucket 5) - 500-999ms */
-#define	WT_STAT_CONN_PERF_HIST_FSWRITE_LATENCY_LT1000	1419
-/*! perf: file system write latency histogram (bucket 6) - 1000ms+ */
-#define	WT_STAT_CONN_PERF_HIST_FSWRITE_LATENCY_GT1000	1420
-/*! perf: operation read latency histogram (bucket 1) - 100-249us */
-#define	WT_STAT_CONN_PERF_HIST_OPREAD_LATENCY_LT250	1421
-/*! perf: operation read latency histogram (bucket 2) - 250-499us */
-#define	WT_STAT_CONN_PERF_HIST_OPREAD_LATENCY_LT500	1422
-/*! perf: operation read latency histogram (bucket 3) - 500-999us */
-#define	WT_STAT_CONN_PERF_HIST_OPREAD_LATENCY_LT1000	1423
-/*! perf: operation read latency histogram (bucket 4) - 1000-9999us */
-#define	WT_STAT_CONN_PERF_HIST_OPREAD_LATENCY_LT10000	1424
-/*! perf: operation read latency histogram (bucket 5) - 10000us+ */
-#define	WT_STAT_CONN_PERF_HIST_OPREAD_LATENCY_GT10000	1425
-/*! perf: operation write latency histogram (bucket 1) - 100-249us */
-#define	WT_STAT_CONN_PERF_HIST_OPWRITE_LATENCY_LT250	1426
-/*! perf: operation write latency histogram (bucket 2) - 250-499us */
-#define	WT_STAT_CONN_PERF_HIST_OPWRITE_LATENCY_LT500	1427
-/*! perf: operation write latency histogram (bucket 3) - 500-999us */
-#define	WT_STAT_CONN_PERF_HIST_OPWRITE_LATENCY_LT1000	1428
-/*! perf: operation write latency histogram (bucket 4) - 1000-9999us */
-#define	WT_STAT_CONN_PERF_HIST_OPWRITE_LATENCY_LT10000	1429
-/*! perf: operation write latency histogram (bucket 5) - 10000us+ */
-#define	WT_STAT_CONN_PERF_HIST_OPWRITE_LATENCY_GT10000	1430
-/*! reconciliation: VLCS pages explicitly reconciled as empty */
-#define	WT_STAT_CONN_REC_VLCS_EMPTIED_PAGES		1431
-/*! reconciliation: approximate byte size of timestamps in pages written */
-#define	WT_STAT_CONN_REC_TIME_WINDOW_BYTES_TS		1432
->>>>>>> 4ad6767d
+#define	WT_STAT_CONN_REC_TIME_WINDOW_BYTES_TS		1469
 /*!
  * reconciliation: approximate byte size of transaction IDs in pages
  * written
  */
-<<<<<<< HEAD
-#define	WT_STAT_CONN_REC_TIME_WINDOW_BYTES_TXN		1461
+#define	WT_STAT_CONN_REC_TIME_WINDOW_BYTES_TXN		1470
 /*! reconciliation: fast-path pages deleted */
-#define	WT_STAT_CONN_REC_PAGE_DELETE_FAST		1462
+#define	WT_STAT_CONN_REC_PAGE_DELETE_FAST		1471
 /*! reconciliation: leaf-page overflow keys */
-#define	WT_STAT_CONN_REC_OVERFLOW_KEY_LEAF		1463
+#define	WT_STAT_CONN_REC_OVERFLOW_KEY_LEAF		1472
 /*! reconciliation: maximum milliseconds spent in a reconciliation call */
-#define	WT_STAT_CONN_REC_MAXIMUM_MILLISECONDS		1464
-=======
-#define	WT_STAT_CONN_REC_TIME_WINDOW_BYTES_TXN		1433
-/*! reconciliation: fast-path pages deleted */
-#define	WT_STAT_CONN_REC_PAGE_DELETE_FAST		1434
-/*! reconciliation: leaf-page overflow keys */
-#define	WT_STAT_CONN_REC_OVERFLOW_KEY_LEAF		1435
-/*! reconciliation: maximum milliseconds spent in a reconciliation call */
-#define	WT_STAT_CONN_REC_MAXIMUM_MILLISECONDS		1436
->>>>>>> 4ad6767d
+#define	WT_STAT_CONN_REC_MAXIMUM_MILLISECONDS		1473
 /*!
  * reconciliation: maximum milliseconds spent in building a disk image in
  * a reconciliation
  */
-<<<<<<< HEAD
-#define	WT_STAT_CONN_REC_MAXIMUM_IMAGE_BUILD_MILLISECONDS	1465
-=======
-#define	WT_STAT_CONN_REC_MAXIMUM_IMAGE_BUILD_MILLISECONDS	1437
->>>>>>> 4ad6767d
+#define	WT_STAT_CONN_REC_MAXIMUM_IMAGE_BUILD_MILLISECONDS	1474
 /*!
  * reconciliation: maximum milliseconds spent in moving updates to the
  * history store in a reconciliation
  */
-<<<<<<< HEAD
-#define	WT_STAT_CONN_REC_MAXIMUM_HS_WRAPUP_MILLISECONDS	1466
+#define	WT_STAT_CONN_REC_MAXIMUM_HS_WRAPUP_MILLISECONDS	1475
 /*! reconciliation: page reconciliation calls */
-#define	WT_STAT_CONN_REC_PAGES				1467
+#define	WT_STAT_CONN_REC_PAGES				1476
 /*! reconciliation: page reconciliation calls for eviction */
-#define	WT_STAT_CONN_REC_PAGES_EVICTION			1468
-=======
-#define	WT_STAT_CONN_REC_MAXIMUM_HS_WRAPUP_MILLISECONDS	1438
-/*! reconciliation: page reconciliation calls */
-#define	WT_STAT_CONN_REC_PAGES				1439
-/*! reconciliation: page reconciliation calls for eviction */
-#define	WT_STAT_CONN_REC_PAGES_EVICTION			1440
->>>>>>> 4ad6767d
+#define	WT_STAT_CONN_REC_PAGES_EVICTION			1477
 /*!
  * reconciliation: page reconciliation calls that resulted in values with
  * prepared transaction metadata
  */
-<<<<<<< HEAD
-#define	WT_STAT_CONN_REC_PAGES_WITH_PREPARE		1469
-=======
-#define	WT_STAT_CONN_REC_PAGES_WITH_PREPARE		1441
->>>>>>> 4ad6767d
+#define	WT_STAT_CONN_REC_PAGES_WITH_PREPARE		1478
 /*!
  * reconciliation: page reconciliation calls that resulted in values with
  * timestamps
  */
-<<<<<<< HEAD
-#define	WT_STAT_CONN_REC_PAGES_WITH_TS			1470
-=======
-#define	WT_STAT_CONN_REC_PAGES_WITH_TS			1442
->>>>>>> 4ad6767d
+#define	WT_STAT_CONN_REC_PAGES_WITH_TS			1479
 /*!
  * reconciliation: page reconciliation calls that resulted in values with
  * transaction ids
  */
-<<<<<<< HEAD
-#define	WT_STAT_CONN_REC_PAGES_WITH_TXN			1471
+#define	WT_STAT_CONN_REC_PAGES_WITH_TXN			1480
 /*! reconciliation: pages deleted */
-#define	WT_STAT_CONN_REC_PAGE_DELETE			1472
-=======
-#define	WT_STAT_CONN_REC_PAGES_WITH_TXN			1443
-/*! reconciliation: pages deleted */
-#define	WT_STAT_CONN_REC_PAGE_DELETE			1444
->>>>>>> 4ad6767d
+#define	WT_STAT_CONN_REC_PAGE_DELETE			1481
 /*!
  * reconciliation: pages written including an aggregated newest start
  * durable timestamp
  */
-<<<<<<< HEAD
-#define	WT_STAT_CONN_REC_TIME_AGGR_NEWEST_START_DURABLE_TS	1473
-=======
-#define	WT_STAT_CONN_REC_TIME_AGGR_NEWEST_START_DURABLE_TS	1445
->>>>>>> 4ad6767d
+#define	WT_STAT_CONN_REC_TIME_AGGR_NEWEST_START_DURABLE_TS	1482
 /*!
  * reconciliation: pages written including an aggregated newest stop
  * durable timestamp
  */
-<<<<<<< HEAD
-#define	WT_STAT_CONN_REC_TIME_AGGR_NEWEST_STOP_DURABLE_TS	1474
-=======
-#define	WT_STAT_CONN_REC_TIME_AGGR_NEWEST_STOP_DURABLE_TS	1446
->>>>>>> 4ad6767d
+#define	WT_STAT_CONN_REC_TIME_AGGR_NEWEST_STOP_DURABLE_TS	1483
 /*!
  * reconciliation: pages written including an aggregated newest stop
  * timestamp
  */
-<<<<<<< HEAD
-#define	WT_STAT_CONN_REC_TIME_AGGR_NEWEST_STOP_TS	1475
-=======
-#define	WT_STAT_CONN_REC_TIME_AGGR_NEWEST_STOP_TS	1447
->>>>>>> 4ad6767d
+#define	WT_STAT_CONN_REC_TIME_AGGR_NEWEST_STOP_TS	1484
 /*!
  * reconciliation: pages written including an aggregated newest stop
  * transaction ID
  */
-<<<<<<< HEAD
-#define	WT_STAT_CONN_REC_TIME_AGGR_NEWEST_STOP_TXN	1476
-=======
-#define	WT_STAT_CONN_REC_TIME_AGGR_NEWEST_STOP_TXN	1448
->>>>>>> 4ad6767d
+#define	WT_STAT_CONN_REC_TIME_AGGR_NEWEST_STOP_TXN	1485
 /*!
  * reconciliation: pages written including an aggregated newest
  * transaction ID
  */
-<<<<<<< HEAD
-#define	WT_STAT_CONN_REC_TIME_AGGR_NEWEST_TXN		1477
-=======
-#define	WT_STAT_CONN_REC_TIME_AGGR_NEWEST_TXN		1449
->>>>>>> 4ad6767d
+#define	WT_STAT_CONN_REC_TIME_AGGR_NEWEST_TXN		1486
 /*!
  * reconciliation: pages written including an aggregated oldest start
  * timestamp
  */
-<<<<<<< HEAD
-#define	WT_STAT_CONN_REC_TIME_AGGR_OLDEST_START_TS	1478
+#define	WT_STAT_CONN_REC_TIME_AGGR_OLDEST_START_TS	1487
 /*! reconciliation: pages written including an aggregated prepare */
-#define	WT_STAT_CONN_REC_TIME_AGGR_PREPARED		1479
+#define	WT_STAT_CONN_REC_TIME_AGGR_PREPARED		1488
 /*! reconciliation: pages written including at least one prepare state */
-#define	WT_STAT_CONN_REC_TIME_WINDOW_PAGES_PREPARED	1480
-=======
-#define	WT_STAT_CONN_REC_TIME_AGGR_OLDEST_START_TS	1450
-/*! reconciliation: pages written including an aggregated prepare */
-#define	WT_STAT_CONN_REC_TIME_AGGR_PREPARED		1451
-/*! reconciliation: pages written including at least one prepare state */
-#define	WT_STAT_CONN_REC_TIME_WINDOW_PAGES_PREPARED	1452
->>>>>>> 4ad6767d
+#define	WT_STAT_CONN_REC_TIME_WINDOW_PAGES_PREPARED	1489
 /*!
  * reconciliation: pages written including at least one start durable
  * timestamp
  */
-<<<<<<< HEAD
-#define	WT_STAT_CONN_REC_TIME_WINDOW_PAGES_DURABLE_START_TS	1481
+#define	WT_STAT_CONN_REC_TIME_WINDOW_PAGES_DURABLE_START_TS	1490
 /*! reconciliation: pages written including at least one start timestamp */
-#define	WT_STAT_CONN_REC_TIME_WINDOW_PAGES_START_TS	1482
-=======
-#define	WT_STAT_CONN_REC_TIME_WINDOW_PAGES_DURABLE_START_TS	1453
-/*! reconciliation: pages written including at least one start timestamp */
-#define	WT_STAT_CONN_REC_TIME_WINDOW_PAGES_START_TS	1454
->>>>>>> 4ad6767d
+#define	WT_STAT_CONN_REC_TIME_WINDOW_PAGES_START_TS	1491
 /*!
  * reconciliation: pages written including at least one start transaction
  * ID
  */
-<<<<<<< HEAD
-#define	WT_STAT_CONN_REC_TIME_WINDOW_PAGES_START_TXN	1483
-=======
-#define	WT_STAT_CONN_REC_TIME_WINDOW_PAGES_START_TXN	1455
->>>>>>> 4ad6767d
+#define	WT_STAT_CONN_REC_TIME_WINDOW_PAGES_START_TXN	1492
 /*!
  * reconciliation: pages written including at least one stop durable
  * timestamp
  */
-<<<<<<< HEAD
-#define	WT_STAT_CONN_REC_TIME_WINDOW_PAGES_DURABLE_STOP_TS	1484
+#define	WT_STAT_CONN_REC_TIME_WINDOW_PAGES_DURABLE_STOP_TS	1493
 /*! reconciliation: pages written including at least one stop timestamp */
-#define	WT_STAT_CONN_REC_TIME_WINDOW_PAGES_STOP_TS	1485
-=======
-#define	WT_STAT_CONN_REC_TIME_WINDOW_PAGES_DURABLE_STOP_TS	1456
-/*! reconciliation: pages written including at least one stop timestamp */
-#define	WT_STAT_CONN_REC_TIME_WINDOW_PAGES_STOP_TS	1457
->>>>>>> 4ad6767d
+#define	WT_STAT_CONN_REC_TIME_WINDOW_PAGES_STOP_TS	1494
 /*!
  * reconciliation: pages written including at least one stop transaction
  * ID
  */
-<<<<<<< HEAD
-#define	WT_STAT_CONN_REC_TIME_WINDOW_PAGES_STOP_TXN	1486
+#define	WT_STAT_CONN_REC_TIME_WINDOW_PAGES_STOP_TXN	1495
 /*! reconciliation: records written including a prepare state */
-#define	WT_STAT_CONN_REC_TIME_WINDOW_PREPARED		1487
+#define	WT_STAT_CONN_REC_TIME_WINDOW_PREPARED		1496
 /*! reconciliation: records written including a start durable timestamp */
-#define	WT_STAT_CONN_REC_TIME_WINDOW_DURABLE_START_TS	1488
+#define	WT_STAT_CONN_REC_TIME_WINDOW_DURABLE_START_TS	1497
 /*! reconciliation: records written including a start timestamp */
-#define	WT_STAT_CONN_REC_TIME_WINDOW_START_TS		1489
+#define	WT_STAT_CONN_REC_TIME_WINDOW_START_TS		1498
 /*! reconciliation: records written including a start transaction ID */
-#define	WT_STAT_CONN_REC_TIME_WINDOW_START_TXN		1490
+#define	WT_STAT_CONN_REC_TIME_WINDOW_START_TXN		1499
 /*! reconciliation: records written including a stop durable timestamp */
-#define	WT_STAT_CONN_REC_TIME_WINDOW_DURABLE_STOP_TS	1491
+#define	WT_STAT_CONN_REC_TIME_WINDOW_DURABLE_STOP_TS	1500
 /*! reconciliation: records written including a stop timestamp */
-#define	WT_STAT_CONN_REC_TIME_WINDOW_STOP_TS		1492
+#define	WT_STAT_CONN_REC_TIME_WINDOW_STOP_TS		1501
 /*! reconciliation: records written including a stop transaction ID */
-#define	WT_STAT_CONN_REC_TIME_WINDOW_STOP_TXN		1493
+#define	WT_STAT_CONN_REC_TIME_WINDOW_STOP_TXN		1502
 /*! reconciliation: split bytes currently awaiting free */
-#define	WT_STAT_CONN_REC_SPLIT_STASHED_BYTES		1494
+#define	WT_STAT_CONN_REC_SPLIT_STASHED_BYTES		1503
 /*! reconciliation: split objects currently awaiting free */
-#define	WT_STAT_CONN_REC_SPLIT_STASHED_OBJECTS		1495
+#define	WT_STAT_CONN_REC_SPLIT_STASHED_OBJECTS		1504
 /*! session: attempts to remove a local object and the object is in use */
-#define	WT_STAT_CONN_LOCAL_OBJECTS_INUSE		1496
+#define	WT_STAT_CONN_LOCAL_OBJECTS_INUSE		1505
 /*! session: flush_tier failed calls */
-#define	WT_STAT_CONN_FLUSH_TIER_FAIL			1497
+#define	WT_STAT_CONN_FLUSH_TIER_FAIL			1506
 /*! session: flush_tier operation calls */
-#define	WT_STAT_CONN_FLUSH_TIER				1498
+#define	WT_STAT_CONN_FLUSH_TIER				1507
 /*! session: flush_tier tables skipped due to no checkpoint */
-#define	WT_STAT_CONN_FLUSH_TIER_SKIPPED			1499
+#define	WT_STAT_CONN_FLUSH_TIER_SKIPPED			1508
 /*! session: flush_tier tables switched */
-#define	WT_STAT_CONN_FLUSH_TIER_SWITCHED		1500
+#define	WT_STAT_CONN_FLUSH_TIER_SWITCHED		1509
 /*! session: local objects removed */
-#define	WT_STAT_CONN_LOCAL_OBJECTS_REMOVED		1501
+#define	WT_STAT_CONN_LOCAL_OBJECTS_REMOVED		1510
 /*! session: open session count */
-#define	WT_STAT_CONN_SESSION_OPEN			1502
+#define	WT_STAT_CONN_SESSION_OPEN			1511
 /*! session: session query timestamp calls */
-#define	WT_STAT_CONN_SESSION_QUERY_TS			1503
+#define	WT_STAT_CONN_SESSION_QUERY_TS			1512
 /*! session: table alter failed calls */
-#define	WT_STAT_CONN_SESSION_TABLE_ALTER_FAIL		1504
+#define	WT_STAT_CONN_SESSION_TABLE_ALTER_FAIL		1513
 /*! session: table alter successful calls */
-#define	WT_STAT_CONN_SESSION_TABLE_ALTER_SUCCESS	1505
+#define	WT_STAT_CONN_SESSION_TABLE_ALTER_SUCCESS	1514
 /*! session: table alter triggering checkpoint calls */
-#define	WT_STAT_CONN_SESSION_TABLE_ALTER_TRIGGER_CHECKPOINT	1506
+#define	WT_STAT_CONN_SESSION_TABLE_ALTER_TRIGGER_CHECKPOINT	1515
 /*! session: table alter unchanged and skipped */
-#define	WT_STAT_CONN_SESSION_TABLE_ALTER_SKIP		1507
+#define	WT_STAT_CONN_SESSION_TABLE_ALTER_SKIP		1516
 /*! session: table compact failed calls */
-#define	WT_STAT_CONN_SESSION_TABLE_COMPACT_FAIL		1508
+#define	WT_STAT_CONN_SESSION_TABLE_COMPACT_FAIL		1517
 /*! session: table compact failed calls due to cache pressure */
-#define	WT_STAT_CONN_SESSION_TABLE_COMPACT_FAIL_CACHE_PRESSURE	1509
+#define	WT_STAT_CONN_SESSION_TABLE_COMPACT_FAIL_CACHE_PRESSURE	1518
 /*! session: table compact running */
-#define	WT_STAT_CONN_SESSION_TABLE_COMPACT_RUNNING	1510
+#define	WT_STAT_CONN_SESSION_TABLE_COMPACT_RUNNING	1519
 /*! session: table compact skipped as process would not reduce file size */
-#define	WT_STAT_CONN_SESSION_TABLE_COMPACT_SKIPPED	1511
+#define	WT_STAT_CONN_SESSION_TABLE_COMPACT_SKIPPED	1520
 /*! session: table compact successful calls */
-#define	WT_STAT_CONN_SESSION_TABLE_COMPACT_SUCCESS	1512
+#define	WT_STAT_CONN_SESSION_TABLE_COMPACT_SUCCESS	1521
 /*! session: table compact timeout */
-#define	WT_STAT_CONN_SESSION_TABLE_COMPACT_TIMEOUT	1513
+#define	WT_STAT_CONN_SESSION_TABLE_COMPACT_TIMEOUT	1522
 /*! session: table create failed calls */
-#define	WT_STAT_CONN_SESSION_TABLE_CREATE_FAIL		1514
+#define	WT_STAT_CONN_SESSION_TABLE_CREATE_FAIL		1523
 /*! session: table create successful calls */
-#define	WT_STAT_CONN_SESSION_TABLE_CREATE_SUCCESS	1515
+#define	WT_STAT_CONN_SESSION_TABLE_CREATE_SUCCESS	1524
 /*! session: table create with import failed calls */
-#define	WT_STAT_CONN_SESSION_TABLE_CREATE_IMPORT_FAIL	1516
+#define	WT_STAT_CONN_SESSION_TABLE_CREATE_IMPORT_FAIL	1525
 /*! session: table create with import successful calls */
-#define	WT_STAT_CONN_SESSION_TABLE_CREATE_IMPORT_SUCCESS	1517
+#define	WT_STAT_CONN_SESSION_TABLE_CREATE_IMPORT_SUCCESS	1526
 /*! session: table drop failed calls */
-#define	WT_STAT_CONN_SESSION_TABLE_DROP_FAIL		1518
+#define	WT_STAT_CONN_SESSION_TABLE_DROP_FAIL		1527
 /*! session: table drop successful calls */
-#define	WT_STAT_CONN_SESSION_TABLE_DROP_SUCCESS		1519
+#define	WT_STAT_CONN_SESSION_TABLE_DROP_SUCCESS		1528
 /*! session: table rename failed calls */
-#define	WT_STAT_CONN_SESSION_TABLE_RENAME_FAIL		1520
+#define	WT_STAT_CONN_SESSION_TABLE_RENAME_FAIL		1529
 /*! session: table rename successful calls */
-#define	WT_STAT_CONN_SESSION_TABLE_RENAME_SUCCESS	1521
+#define	WT_STAT_CONN_SESSION_TABLE_RENAME_SUCCESS	1530
 /*! session: table salvage failed calls */
-#define	WT_STAT_CONN_SESSION_TABLE_SALVAGE_FAIL		1522
+#define	WT_STAT_CONN_SESSION_TABLE_SALVAGE_FAIL		1531
 /*! session: table salvage successful calls */
-#define	WT_STAT_CONN_SESSION_TABLE_SALVAGE_SUCCESS	1523
+#define	WT_STAT_CONN_SESSION_TABLE_SALVAGE_SUCCESS	1532
 /*! session: table truncate failed calls */
-#define	WT_STAT_CONN_SESSION_TABLE_TRUNCATE_FAIL	1524
+#define	WT_STAT_CONN_SESSION_TABLE_TRUNCATE_FAIL	1533
 /*! session: table truncate successful calls */
-#define	WT_STAT_CONN_SESSION_TABLE_TRUNCATE_SUCCESS	1525
+#define	WT_STAT_CONN_SESSION_TABLE_TRUNCATE_SUCCESS	1534
 /*! session: table verify failed calls */
-#define	WT_STAT_CONN_SESSION_TABLE_VERIFY_FAIL		1526
+#define	WT_STAT_CONN_SESSION_TABLE_VERIFY_FAIL		1535
 /*! session: table verify successful calls */
-#define	WT_STAT_CONN_SESSION_TABLE_VERIFY_SUCCESS	1527
+#define	WT_STAT_CONN_SESSION_TABLE_VERIFY_SUCCESS	1536
 /*! session: tiered operations dequeued and processed */
-#define	WT_STAT_CONN_TIERED_WORK_UNITS_DEQUEUED		1528
+#define	WT_STAT_CONN_TIERED_WORK_UNITS_DEQUEUED		1537
 /*! session: tiered operations removed without processing */
-#define	WT_STAT_CONN_TIERED_WORK_UNITS_REMOVED		1529
+#define	WT_STAT_CONN_TIERED_WORK_UNITS_REMOVED		1538
 /*! session: tiered operations scheduled */
-#define	WT_STAT_CONN_TIERED_WORK_UNITS_CREATED		1530
+#define	WT_STAT_CONN_TIERED_WORK_UNITS_CREATED		1539
 /*! session: tiered storage local retention time (secs) */
-#define	WT_STAT_CONN_TIERED_RETENTION			1531
+#define	WT_STAT_CONN_TIERED_RETENTION			1540
 /*! thread-state: active filesystem fsync calls */
-#define	WT_STAT_CONN_THREAD_FSYNC_ACTIVE		1532
+#define	WT_STAT_CONN_THREAD_FSYNC_ACTIVE		1541
 /*! thread-state: active filesystem read calls */
-#define	WT_STAT_CONN_THREAD_READ_ACTIVE			1533
+#define	WT_STAT_CONN_THREAD_READ_ACTIVE			1542
 /*! thread-state: active filesystem write calls */
-#define	WT_STAT_CONN_THREAD_WRITE_ACTIVE		1534
+#define	WT_STAT_CONN_THREAD_WRITE_ACTIVE		1543
 /*! thread-yield: application thread time evicting (usecs) */
-#define	WT_STAT_CONN_APPLICATION_EVICT_TIME		1535
+#define	WT_STAT_CONN_APPLICATION_EVICT_TIME		1544
 /*! thread-yield: application thread time waiting for cache (usecs) */
-#define	WT_STAT_CONN_APPLICATION_CACHE_TIME		1536
-=======
-#define	WT_STAT_CONN_REC_TIME_WINDOW_PAGES_STOP_TXN	1458
-/*! reconciliation: records written including a prepare state */
-#define	WT_STAT_CONN_REC_TIME_WINDOW_PREPARED		1459
-/*! reconciliation: records written including a start durable timestamp */
-#define	WT_STAT_CONN_REC_TIME_WINDOW_DURABLE_START_TS	1460
-/*! reconciliation: records written including a start timestamp */
-#define	WT_STAT_CONN_REC_TIME_WINDOW_START_TS		1461
-/*! reconciliation: records written including a start transaction ID */
-#define	WT_STAT_CONN_REC_TIME_WINDOW_START_TXN		1462
-/*! reconciliation: records written including a stop durable timestamp */
-#define	WT_STAT_CONN_REC_TIME_WINDOW_DURABLE_STOP_TS	1463
-/*! reconciliation: records written including a stop timestamp */
-#define	WT_STAT_CONN_REC_TIME_WINDOW_STOP_TS		1464
-/*! reconciliation: records written including a stop transaction ID */
-#define	WT_STAT_CONN_REC_TIME_WINDOW_STOP_TXN		1465
-/*! reconciliation: split bytes currently awaiting free */
-#define	WT_STAT_CONN_REC_SPLIT_STASHED_BYTES		1466
-/*! reconciliation: split objects currently awaiting free */
-#define	WT_STAT_CONN_REC_SPLIT_STASHED_OBJECTS		1467
-/*! session: attempts to remove a local object and the object is in use */
-#define	WT_STAT_CONN_LOCAL_OBJECTS_INUSE		1468
-/*! session: flush_tier failed calls */
-#define	WT_STAT_CONN_FLUSH_TIER_FAIL			1469
-/*! session: flush_tier operation calls */
-#define	WT_STAT_CONN_FLUSH_TIER				1470
-/*! session: flush_tier tables skipped due to no checkpoint */
-#define	WT_STAT_CONN_FLUSH_TIER_SKIPPED			1471
-/*! session: flush_tier tables switched */
-#define	WT_STAT_CONN_FLUSH_TIER_SWITCHED		1472
-/*! session: local objects removed */
-#define	WT_STAT_CONN_LOCAL_OBJECTS_REMOVED		1473
-/*! session: open session count */
-#define	WT_STAT_CONN_SESSION_OPEN			1474
-/*! session: session query timestamp calls */
-#define	WT_STAT_CONN_SESSION_QUERY_TS			1475
-/*! session: table alter failed calls */
-#define	WT_STAT_CONN_SESSION_TABLE_ALTER_FAIL		1476
-/*! session: table alter successful calls */
-#define	WT_STAT_CONN_SESSION_TABLE_ALTER_SUCCESS	1477
-/*! session: table alter triggering checkpoint calls */
-#define	WT_STAT_CONN_SESSION_TABLE_ALTER_TRIGGER_CHECKPOINT	1478
-/*! session: table alter unchanged and skipped */
-#define	WT_STAT_CONN_SESSION_TABLE_ALTER_SKIP		1479
-/*! session: table compact failed calls */
-#define	WT_STAT_CONN_SESSION_TABLE_COMPACT_FAIL		1480
-/*! session: table compact failed calls due to cache pressure */
-#define	WT_STAT_CONN_SESSION_TABLE_COMPACT_FAIL_CACHE_PRESSURE	1481
-/*! session: table compact running */
-#define	WT_STAT_CONN_SESSION_TABLE_COMPACT_RUNNING	1482
-/*! session: table compact skipped as process would not reduce file size */
-#define	WT_STAT_CONN_SESSION_TABLE_COMPACT_SKIPPED	1483
-/*! session: table compact successful calls */
-#define	WT_STAT_CONN_SESSION_TABLE_COMPACT_SUCCESS	1484
-/*! session: table compact timeout */
-#define	WT_STAT_CONN_SESSION_TABLE_COMPACT_TIMEOUT	1485
-/*! session: table create failed calls */
-#define	WT_STAT_CONN_SESSION_TABLE_CREATE_FAIL		1486
-/*! session: table create successful calls */
-#define	WT_STAT_CONN_SESSION_TABLE_CREATE_SUCCESS	1487
-/*! session: table create with import failed calls */
-#define	WT_STAT_CONN_SESSION_TABLE_CREATE_IMPORT_FAIL	1488
-/*! session: table create with import successful calls */
-#define	WT_STAT_CONN_SESSION_TABLE_CREATE_IMPORT_SUCCESS	1489
-/*! session: table drop failed calls */
-#define	WT_STAT_CONN_SESSION_TABLE_DROP_FAIL		1490
-/*! session: table drop successful calls */
-#define	WT_STAT_CONN_SESSION_TABLE_DROP_SUCCESS		1491
-/*! session: table rename failed calls */
-#define	WT_STAT_CONN_SESSION_TABLE_RENAME_FAIL		1492
-/*! session: table rename successful calls */
-#define	WT_STAT_CONN_SESSION_TABLE_RENAME_SUCCESS	1493
-/*! session: table salvage failed calls */
-#define	WT_STAT_CONN_SESSION_TABLE_SALVAGE_FAIL		1494
-/*! session: table salvage successful calls */
-#define	WT_STAT_CONN_SESSION_TABLE_SALVAGE_SUCCESS	1495
-/*! session: table truncate failed calls */
-#define	WT_STAT_CONN_SESSION_TABLE_TRUNCATE_FAIL	1496
-/*! session: table truncate successful calls */
-#define	WT_STAT_CONN_SESSION_TABLE_TRUNCATE_SUCCESS	1497
-/*! session: table verify failed calls */
-#define	WT_STAT_CONN_SESSION_TABLE_VERIFY_FAIL		1498
-/*! session: table verify successful calls */
-#define	WT_STAT_CONN_SESSION_TABLE_VERIFY_SUCCESS	1499
-/*! session: tiered operations dequeued and processed */
-#define	WT_STAT_CONN_TIERED_WORK_UNITS_DEQUEUED		1500
-/*! session: tiered operations removed without processing */
-#define	WT_STAT_CONN_TIERED_WORK_UNITS_REMOVED		1501
-/*! session: tiered operations scheduled */
-#define	WT_STAT_CONN_TIERED_WORK_UNITS_CREATED		1502
-/*! session: tiered storage local retention time (secs) */
-#define	WT_STAT_CONN_TIERED_RETENTION			1503
-/*! thread-state: active filesystem fsync calls */
-#define	WT_STAT_CONN_THREAD_FSYNC_ACTIVE		1504
-/*! thread-state: active filesystem read calls */
-#define	WT_STAT_CONN_THREAD_READ_ACTIVE			1505
-/*! thread-state: active filesystem write calls */
-#define	WT_STAT_CONN_THREAD_WRITE_ACTIVE		1506
-/*! thread-yield: application thread time evicting (usecs) */
-#define	WT_STAT_CONN_APPLICATION_EVICT_TIME		1507
-/*! thread-yield: application thread time waiting for cache (usecs) */
-#define	WT_STAT_CONN_APPLICATION_CACHE_TIME		1508
->>>>>>> 4ad6767d
+#define	WT_STAT_CONN_APPLICATION_CACHE_TIME		1545
 /*!
  * thread-yield: connection close blocked waiting for transaction state
  * stabilization
  */
-<<<<<<< HEAD
-#define	WT_STAT_CONN_TXN_RELEASE_BLOCKED		1537
+#define	WT_STAT_CONN_TXN_RELEASE_BLOCKED		1546
 /*! thread-yield: connection close yielded for lsm manager shutdown */
-#define	WT_STAT_CONN_CONN_CLOSE_BLOCKED_LSM		1538
+#define	WT_STAT_CONN_CONN_CLOSE_BLOCKED_LSM		1547
 /*! thread-yield: data handle lock yielded */
-#define	WT_STAT_CONN_DHANDLE_LOCK_BLOCKED		1539
-=======
-#define	WT_STAT_CONN_TXN_RELEASE_BLOCKED		1509
-/*! thread-yield: connection close yielded for lsm manager shutdown */
-#define	WT_STAT_CONN_CONN_CLOSE_BLOCKED_LSM		1510
-/*! thread-yield: data handle lock yielded */
-#define	WT_STAT_CONN_DHANDLE_LOCK_BLOCKED		1511
->>>>>>> 4ad6767d
+#define	WT_STAT_CONN_DHANDLE_LOCK_BLOCKED		1548
 /*!
  * thread-yield: get reference for page index and slot time sleeping
  * (usecs)
  */
-<<<<<<< HEAD
-#define	WT_STAT_CONN_PAGE_INDEX_SLOT_REF_BLOCKED	1540
+#define	WT_STAT_CONN_PAGE_INDEX_SLOT_REF_BLOCKED	1549
 /*! thread-yield: page access yielded due to prepare state change */
-#define	WT_STAT_CONN_PREPARED_TRANSITION_BLOCKED_PAGE	1541
+#define	WT_STAT_CONN_PREPARED_TRANSITION_BLOCKED_PAGE	1550
 /*! thread-yield: page acquire busy blocked */
-#define	WT_STAT_CONN_PAGE_BUSY_BLOCKED			1542
+#define	WT_STAT_CONN_PAGE_BUSY_BLOCKED			1551
 /*! thread-yield: page acquire eviction blocked */
-#define	WT_STAT_CONN_PAGE_FORCIBLE_EVICT_BLOCKED	1543
+#define	WT_STAT_CONN_PAGE_FORCIBLE_EVICT_BLOCKED	1552
 /*! thread-yield: page acquire locked blocked */
-#define	WT_STAT_CONN_PAGE_LOCKED_BLOCKED		1544
+#define	WT_STAT_CONN_PAGE_LOCKED_BLOCKED		1553
 /*! thread-yield: page acquire read blocked */
-#define	WT_STAT_CONN_PAGE_READ_BLOCKED			1545
+#define	WT_STAT_CONN_PAGE_READ_BLOCKED			1554
 /*! thread-yield: page acquire time sleeping (usecs) */
-#define	WT_STAT_CONN_PAGE_SLEEP				1546
-=======
-#define	WT_STAT_CONN_PAGE_INDEX_SLOT_REF_BLOCKED	1512
-/*! thread-yield: page access yielded due to prepare state change */
-#define	WT_STAT_CONN_PREPARED_TRANSITION_BLOCKED_PAGE	1513
-/*! thread-yield: page acquire busy blocked */
-#define	WT_STAT_CONN_PAGE_BUSY_BLOCKED			1514
-/*! thread-yield: page acquire eviction blocked */
-#define	WT_STAT_CONN_PAGE_FORCIBLE_EVICT_BLOCKED	1515
-/*! thread-yield: page acquire locked blocked */
-#define	WT_STAT_CONN_PAGE_LOCKED_BLOCKED		1516
-/*! thread-yield: page acquire read blocked */
-#define	WT_STAT_CONN_PAGE_READ_BLOCKED			1517
-/*! thread-yield: page acquire time sleeping (usecs) */
-#define	WT_STAT_CONN_PAGE_SLEEP				1518
->>>>>>> 4ad6767d
+#define	WT_STAT_CONN_PAGE_SLEEP				1555
 /*!
  * thread-yield: page delete rollback time sleeping for state change
  * (usecs)
  */
-<<<<<<< HEAD
-#define	WT_STAT_CONN_PAGE_DEL_ROLLBACK_BLOCKED		1547
+#define	WT_STAT_CONN_PAGE_DEL_ROLLBACK_BLOCKED		1556
 /*! thread-yield: page reconciliation yielded due to child modification */
-#define	WT_STAT_CONN_CHILD_MODIFY_BLOCKED_PAGE		1548
+#define	WT_STAT_CONN_CHILD_MODIFY_BLOCKED_PAGE		1557
 /*! transaction: Number of prepared updates */
-#define	WT_STAT_CONN_TXN_PREPARED_UPDATES		1549
+#define	WT_STAT_CONN_TXN_PREPARED_UPDATES		1558
 /*! transaction: Number of prepared updates committed */
-#define	WT_STAT_CONN_TXN_PREPARED_UPDATES_COMMITTED	1550
+#define	WT_STAT_CONN_TXN_PREPARED_UPDATES_COMMITTED	1559
 /*! transaction: Number of prepared updates repeated on the same key */
-#define	WT_STAT_CONN_TXN_PREPARED_UPDATES_KEY_REPEATED	1551
+#define	WT_STAT_CONN_TXN_PREPARED_UPDATES_KEY_REPEATED	1560
 /*! transaction: Number of prepared updates rolled back */
-#define	WT_STAT_CONN_TXN_PREPARED_UPDATES_ROLLEDBACK	1552
-=======
-#define	WT_STAT_CONN_PAGE_DEL_ROLLBACK_BLOCKED		1519
-/*! thread-yield: page reconciliation yielded due to child modification */
-#define	WT_STAT_CONN_CHILD_MODIFY_BLOCKED_PAGE		1520
-/*! transaction: Number of prepared updates */
-#define	WT_STAT_CONN_TXN_PREPARED_UPDATES		1521
-/*! transaction: Number of prepared updates committed */
-#define	WT_STAT_CONN_TXN_PREPARED_UPDATES_COMMITTED	1522
-/*! transaction: Number of prepared updates repeated on the same key */
-#define	WT_STAT_CONN_TXN_PREPARED_UPDATES_KEY_REPEATED	1523
-/*! transaction: Number of prepared updates rolled back */
-#define	WT_STAT_CONN_TXN_PREPARED_UPDATES_ROLLEDBACK	1524
->>>>>>> 4ad6767d
+#define	WT_STAT_CONN_TXN_PREPARED_UPDATES_ROLLEDBACK	1561
 /*!
  * transaction: a reader raced with a prepared transaction commit and
  * skipped an update or updates
  */
-<<<<<<< HEAD
-#define	WT_STAT_CONN_TXN_READ_RACE_PREPARE_COMMIT	1553
+#define	WT_STAT_CONN_TXN_READ_RACE_PREPARE_COMMIT	1562
 /*! transaction: number of times overflow removed value is read */
-#define	WT_STAT_CONN_TXN_READ_OVERFLOW_REMOVE		1554
+#define	WT_STAT_CONN_TXN_READ_OVERFLOW_REMOVE		1563
 /*! transaction: oldest pinned transaction ID rolled back for eviction */
-#define	WT_STAT_CONN_TXN_ROLLBACK_OLDEST_PINNED		1555
+#define	WT_STAT_CONN_TXN_ROLLBACK_OLDEST_PINNED		1564
 /*! transaction: prepared transactions */
-#define	WT_STAT_CONN_TXN_PREPARE			1556
+#define	WT_STAT_CONN_TXN_PREPARE			1565
 /*! transaction: prepared transactions committed */
-#define	WT_STAT_CONN_TXN_PREPARE_COMMIT			1557
+#define	WT_STAT_CONN_TXN_PREPARE_COMMIT			1566
 /*! transaction: prepared transactions currently active */
-#define	WT_STAT_CONN_TXN_PREPARE_ACTIVE			1558
+#define	WT_STAT_CONN_TXN_PREPARE_ACTIVE			1567
 /*! transaction: prepared transactions rolled back */
-#define	WT_STAT_CONN_TXN_PREPARE_ROLLBACK		1559
+#define	WT_STAT_CONN_TXN_PREPARE_ROLLBACK		1568
 /*! transaction: query timestamp calls */
-#define	WT_STAT_CONN_TXN_QUERY_TS			1560
+#define	WT_STAT_CONN_TXN_QUERY_TS			1569
 /*! transaction: race to read prepared update retry */
-#define	WT_STAT_CONN_TXN_READ_RACE_PREPARE_UPDATE	1561
+#define	WT_STAT_CONN_TXN_READ_RACE_PREPARE_UPDATE	1570
 /*! transaction: rollback to stable calls */
-#define	WT_STAT_CONN_TXN_RTS				1562
-=======
-#define	WT_STAT_CONN_TXN_READ_RACE_PREPARE_COMMIT	1525
-/*! transaction: checkpoint has acquired a snapshot for its transaction */
-#define	WT_STAT_CONN_TXN_CHECKPOINT_SNAPSHOT_ACQUIRED	1526
-/*! transaction: number of times overflow removed value is read */
-#define	WT_STAT_CONN_TXN_READ_OVERFLOW_REMOVE		1527
-/*! transaction: oldest pinned transaction ID rolled back for eviction */
-#define	WT_STAT_CONN_TXN_ROLLBACK_OLDEST_PINNED		1528
-/*! transaction: prepared transactions */
-#define	WT_STAT_CONN_TXN_PREPARE			1529
-/*! transaction: prepared transactions committed */
-#define	WT_STAT_CONN_TXN_PREPARE_COMMIT			1530
-/*! transaction: prepared transactions currently active */
-#define	WT_STAT_CONN_TXN_PREPARE_ACTIVE			1531
-/*! transaction: prepared transactions rolled back */
-#define	WT_STAT_CONN_TXN_PREPARE_ROLLBACK		1532
-/*! transaction: query timestamp calls */
-#define	WT_STAT_CONN_TXN_QUERY_TS			1533
-/*! transaction: race to read prepared update retry */
-#define	WT_STAT_CONN_TXN_READ_RACE_PREPARE_UPDATE	1534
-/*! transaction: rollback to stable calls */
-#define	WT_STAT_CONN_TXN_RTS				1535
->>>>>>> 4ad6767d
+#define	WT_STAT_CONN_TXN_RTS				1571
 /*!
  * transaction: rollback to stable history store keys that would have
  * been swept in non-dryrun mode
  */
-<<<<<<< HEAD
-#define	WT_STAT_CONN_TXN_RTS_SWEEP_HS_KEYS_DRYRUN	1563
-=======
-#define	WT_STAT_CONN_TXN_RTS_SWEEP_HS_KEYS_DRYRUN	1536
->>>>>>> 4ad6767d
+#define	WT_STAT_CONN_TXN_RTS_SWEEP_HS_KEYS_DRYRUN	1572
 /*!
  * transaction: rollback to stable history store records with stop
  * timestamps older than newer records
  */
-<<<<<<< HEAD
-#define	WT_STAT_CONN_TXN_RTS_HS_STOP_OLDER_THAN_NEWER_START	1564
+#define	WT_STAT_CONN_TXN_RTS_HS_STOP_OLDER_THAN_NEWER_START	1573
 /*! transaction: rollback to stable inconsistent checkpoint */
-#define	WT_STAT_CONN_TXN_RTS_INCONSISTENT_CKPT		1565
+#define	WT_STAT_CONN_TXN_RTS_INCONSISTENT_CKPT		1574
 /*! transaction: rollback to stable keys removed */
-#define	WT_STAT_CONN_TXN_RTS_KEYS_REMOVED		1566
+#define	WT_STAT_CONN_TXN_RTS_KEYS_REMOVED		1575
 /*! transaction: rollback to stable keys restored */
-#define	WT_STAT_CONN_TXN_RTS_KEYS_RESTORED		1567
-=======
-#define	WT_STAT_CONN_TXN_RTS_HS_STOP_OLDER_THAN_NEWER_START	1537
-/*! transaction: rollback to stable inconsistent checkpoint */
-#define	WT_STAT_CONN_TXN_RTS_INCONSISTENT_CKPT		1538
-/*! transaction: rollback to stable keys removed */
-#define	WT_STAT_CONN_TXN_RTS_KEYS_REMOVED		1539
-/*! transaction: rollback to stable keys restored */
-#define	WT_STAT_CONN_TXN_RTS_KEYS_RESTORED		1540
->>>>>>> 4ad6767d
+#define	WT_STAT_CONN_TXN_RTS_KEYS_RESTORED		1576
 /*!
  * transaction: rollback to stable keys that would have been removed in
  * non-dryrun mode
  */
-<<<<<<< HEAD
-#define	WT_STAT_CONN_TXN_RTS_KEYS_REMOVED_DRYRUN	1568
-=======
-#define	WT_STAT_CONN_TXN_RTS_KEYS_REMOVED_DRYRUN	1541
->>>>>>> 4ad6767d
+#define	WT_STAT_CONN_TXN_RTS_KEYS_REMOVED_DRYRUN	1577
 /*!
  * transaction: rollback to stable keys that would have been restored in
  * non-dryrun mode
  */
-<<<<<<< HEAD
-#define	WT_STAT_CONN_TXN_RTS_KEYS_RESTORED_DRYRUN	1569
+#define	WT_STAT_CONN_TXN_RTS_KEYS_RESTORED_DRYRUN	1578
 /*! transaction: rollback to stable pages visited */
-#define	WT_STAT_CONN_TXN_RTS_PAGES_VISITED		1570
+#define	WT_STAT_CONN_TXN_RTS_PAGES_VISITED		1579
 /*! transaction: rollback to stable restored tombstones from history store */
-#define	WT_STAT_CONN_TXN_RTS_HS_RESTORE_TOMBSTONES	1571
+#define	WT_STAT_CONN_TXN_RTS_HS_RESTORE_TOMBSTONES	1580
 /*! transaction: rollback to stable restored updates from history store */
-#define	WT_STAT_CONN_TXN_RTS_HS_RESTORE_UPDATES		1572
+#define	WT_STAT_CONN_TXN_RTS_HS_RESTORE_UPDATES		1581
 /*! transaction: rollback to stable skipping delete rle */
-#define	WT_STAT_CONN_TXN_RTS_DELETE_RLE_SKIPPED		1573
+#define	WT_STAT_CONN_TXN_RTS_DELETE_RLE_SKIPPED		1582
 /*! transaction: rollback to stable skipping stable rle */
-#define	WT_STAT_CONN_TXN_RTS_STABLE_RLE_SKIPPED		1574
+#define	WT_STAT_CONN_TXN_RTS_STABLE_RLE_SKIPPED		1583
 /*! transaction: rollback to stable sweeping history store keys */
-#define	WT_STAT_CONN_TXN_RTS_SWEEP_HS_KEYS		1575
-=======
-#define	WT_STAT_CONN_TXN_RTS_KEYS_RESTORED_DRYRUN	1542
-/*! transaction: rollback to stable pages visited */
-#define	WT_STAT_CONN_TXN_RTS_PAGES_VISITED		1543
-/*! transaction: rollback to stable restored tombstones from history store */
-#define	WT_STAT_CONN_TXN_RTS_HS_RESTORE_TOMBSTONES	1544
-/*! transaction: rollback to stable restored updates from history store */
-#define	WT_STAT_CONN_TXN_RTS_HS_RESTORE_UPDATES		1545
-/*! transaction: rollback to stable skipping delete rle */
-#define	WT_STAT_CONN_TXN_RTS_DELETE_RLE_SKIPPED		1546
-/*! transaction: rollback to stable skipping stable rle */
-#define	WT_STAT_CONN_TXN_RTS_STABLE_RLE_SKIPPED		1547
-/*! transaction: rollback to stable sweeping history store keys */
-#define	WT_STAT_CONN_TXN_RTS_SWEEP_HS_KEYS		1548
->>>>>>> 4ad6767d
+#define	WT_STAT_CONN_TXN_RTS_SWEEP_HS_KEYS		1584
 /*!
  * transaction: rollback to stable tombstones from history store that
  * would have been restored in non-dryrun mode
  */
-<<<<<<< HEAD
-#define	WT_STAT_CONN_TXN_RTS_HS_RESTORE_TOMBSTONES_DRYRUN	1576
+#define	WT_STAT_CONN_TXN_RTS_HS_RESTORE_TOMBSTONES_DRYRUN	1585
 /*! transaction: rollback to stable tree walk skipping pages */
-#define	WT_STAT_CONN_TXN_RTS_TREE_WALK_SKIP_PAGES	1577
+#define	WT_STAT_CONN_TXN_RTS_TREE_WALK_SKIP_PAGES	1586
 /*! transaction: rollback to stable updates aborted */
-#define	WT_STAT_CONN_TXN_RTS_UPD_ABORTED		1578
-=======
-#define	WT_STAT_CONN_TXN_RTS_HS_RESTORE_TOMBSTONES_DRYRUN	1549
-/*! transaction: rollback to stable tree walk skipping pages */
-#define	WT_STAT_CONN_TXN_RTS_TREE_WALK_SKIP_PAGES	1550
-/*! transaction: rollback to stable updates aborted */
-#define	WT_STAT_CONN_TXN_RTS_UPD_ABORTED		1551
->>>>>>> 4ad6767d
+#define	WT_STAT_CONN_TXN_RTS_UPD_ABORTED		1587
 /*!
  * transaction: rollback to stable updates from history store that would
  * have been restored in non-dryrun mode
  */
-<<<<<<< HEAD
-#define	WT_STAT_CONN_TXN_RTS_HS_RESTORE_UPDATES_DRYRUN	1579
+#define	WT_STAT_CONN_TXN_RTS_HS_RESTORE_UPDATES_DRYRUN	1588
 /*! transaction: rollback to stable updates removed from history store */
-#define	WT_STAT_CONN_TXN_RTS_HS_REMOVED			1580
-=======
-#define	WT_STAT_CONN_TXN_RTS_HS_RESTORE_UPDATES_DRYRUN	1552
-/*! transaction: rollback to stable updates removed from history store */
-#define	WT_STAT_CONN_TXN_RTS_HS_REMOVED			1553
->>>>>>> 4ad6767d
+#define	WT_STAT_CONN_TXN_RTS_HS_REMOVED			1589
 /*!
  * transaction: rollback to stable updates that would have been aborted
  * in non-dryrun mode
  */
-<<<<<<< HEAD
-#define	WT_STAT_CONN_TXN_RTS_UPD_ABORTED_DRYRUN		1581
-=======
-#define	WT_STAT_CONN_TXN_RTS_UPD_ABORTED_DRYRUN		1554
->>>>>>> 4ad6767d
+#define	WT_STAT_CONN_TXN_RTS_UPD_ABORTED_DRYRUN		1590
 /*!
  * transaction: rollback to stable updates that would have been removed
  * from history store in non-dryrun mode
  */
-<<<<<<< HEAD
-#define	WT_STAT_CONN_TXN_RTS_HS_REMOVED_DRYRUN		1582
+#define	WT_STAT_CONN_TXN_RTS_HS_REMOVED_DRYRUN		1591
 /*! transaction: sessions scanned in each walk of concurrent sessions */
-#define	WT_STAT_CONN_TXN_SESSIONS_WALKED		1583
+#define	WT_STAT_CONN_TXN_SESSIONS_WALKED		1592
 /*! transaction: set timestamp calls */
-#define	WT_STAT_CONN_TXN_SET_TS				1584
+#define	WT_STAT_CONN_TXN_SET_TS				1593
 /*! transaction: set timestamp durable calls */
-#define	WT_STAT_CONN_TXN_SET_TS_DURABLE			1585
+#define	WT_STAT_CONN_TXN_SET_TS_DURABLE			1594
 /*! transaction: set timestamp durable updates */
-#define	WT_STAT_CONN_TXN_SET_TS_DURABLE_UPD		1586
+#define	WT_STAT_CONN_TXN_SET_TS_DURABLE_UPD		1595
 /*! transaction: set timestamp oldest calls */
-#define	WT_STAT_CONN_TXN_SET_TS_OLDEST			1587
+#define	WT_STAT_CONN_TXN_SET_TS_OLDEST			1596
 /*! transaction: set timestamp oldest updates */
-#define	WT_STAT_CONN_TXN_SET_TS_OLDEST_UPD		1588
+#define	WT_STAT_CONN_TXN_SET_TS_OLDEST_UPD		1597
 /*! transaction: set timestamp stable calls */
-#define	WT_STAT_CONN_TXN_SET_TS_STABLE			1589
+#define	WT_STAT_CONN_TXN_SET_TS_STABLE			1598
 /*! transaction: set timestamp stable updates */
-#define	WT_STAT_CONN_TXN_SET_TS_STABLE_UPD		1590
+#define	WT_STAT_CONN_TXN_SET_TS_STABLE_UPD		1599
 /*! transaction: transaction begins */
-#define	WT_STAT_CONN_TXN_BEGIN				1591
-=======
-#define	WT_STAT_CONN_TXN_RTS_HS_REMOVED_DRYRUN		1555
-/*! transaction: sessions scanned in each walk of concurrent sessions */
-#define	WT_STAT_CONN_TXN_SESSIONS_WALKED		1556
-/*! transaction: set timestamp calls */
-#define	WT_STAT_CONN_TXN_SET_TS				1557
-/*! transaction: set timestamp durable calls */
-#define	WT_STAT_CONN_TXN_SET_TS_DURABLE			1558
-/*! transaction: set timestamp durable updates */
-#define	WT_STAT_CONN_TXN_SET_TS_DURABLE_UPD		1559
-/*! transaction: set timestamp oldest calls */
-#define	WT_STAT_CONN_TXN_SET_TS_OLDEST			1560
-/*! transaction: set timestamp oldest updates */
-#define	WT_STAT_CONN_TXN_SET_TS_OLDEST_UPD		1561
-/*! transaction: set timestamp stable calls */
-#define	WT_STAT_CONN_TXN_SET_TS_STABLE			1562
-/*! transaction: set timestamp stable updates */
-#define	WT_STAT_CONN_TXN_SET_TS_STABLE_UPD		1563
-/*! transaction: transaction begins */
-#define	WT_STAT_CONN_TXN_BEGIN				1564
-/*! transaction: transaction checkpoint currently running */
-#define	WT_STAT_CONN_TXN_CHECKPOINT_RUNNING		1565
-/*!
- * transaction: transaction checkpoint currently running for history
- * store file
- */
-#define	WT_STAT_CONN_TXN_CHECKPOINT_RUNNING_HS		1566
-/*! transaction: transaction checkpoint generation */
-#define	WT_STAT_CONN_TXN_CHECKPOINT_GENERATION		1567
->>>>>>> 4ad6767d
+#define	WT_STAT_CONN_TXN_BEGIN				1600
 /*!
  * transaction: transaction checkpoint history store file duration
  * (usecs)
  */
-<<<<<<< HEAD
-#define	WT_STAT_CONN_TXN_HS_CKPT_DURATION		1592
+#define	WT_STAT_CONN_TXN_HS_CKPT_DURATION		1601
 /*! transaction: transaction range of IDs currently pinned */
-#define	WT_STAT_CONN_TXN_PINNED_RANGE			1593
+#define	WT_STAT_CONN_TXN_PINNED_RANGE			1602
 /*! transaction: transaction range of IDs currently pinned by a checkpoint */
-#define	WT_STAT_CONN_TXN_PINNED_CHECKPOINT_RANGE	1594
+#define	WT_STAT_CONN_TXN_PINNED_CHECKPOINT_RANGE	1603
 /*! transaction: transaction range of timestamps currently pinned */
-#define	WT_STAT_CONN_TXN_PINNED_TIMESTAMP		1595
+#define	WT_STAT_CONN_TXN_PINNED_TIMESTAMP		1604
 /*! transaction: transaction range of timestamps pinned by a checkpoint */
-#define	WT_STAT_CONN_TXN_PINNED_TIMESTAMP_CHECKPOINT	1596
-=======
-#define	WT_STAT_CONN_TXN_HS_CKPT_DURATION		1568
-/*! transaction: transaction checkpoint max time (msecs) */
-#define	WT_STAT_CONN_TXN_CHECKPOINT_TIME_MAX		1569
-/*! transaction: transaction checkpoint min time (msecs) */
-#define	WT_STAT_CONN_TXN_CHECKPOINT_TIME_MIN		1570
-/*!
- * transaction: transaction checkpoint most recent duration for gathering
- * all handles (usecs)
- */
-#define	WT_STAT_CONN_TXN_CHECKPOINT_HANDLE_DURATION	1571
-/*!
- * transaction: transaction checkpoint most recent duration for gathering
- * applied handles (usecs)
- */
-#define	WT_STAT_CONN_TXN_CHECKPOINT_HANDLE_DURATION_APPLY	1572
-/*!
- * transaction: transaction checkpoint most recent duration for gathering
- * skipped handles (usecs)
- */
-#define	WT_STAT_CONN_TXN_CHECKPOINT_HANDLE_DURATION_SKIP	1573
-/*! transaction: transaction checkpoint most recent handles applied */
-#define	WT_STAT_CONN_TXN_CHECKPOINT_HANDLE_APPLIED	1574
-/*! transaction: transaction checkpoint most recent handles skipped */
-#define	WT_STAT_CONN_TXN_CHECKPOINT_HANDLE_SKIPPED	1575
-/*! transaction: transaction checkpoint most recent handles walked */
-#define	WT_STAT_CONN_TXN_CHECKPOINT_HANDLE_WALKED	1576
-/*! transaction: transaction checkpoint most recent time (msecs) */
-#define	WT_STAT_CONN_TXN_CHECKPOINT_TIME_RECENT		1577
-/*! transaction: transaction checkpoint prepare currently running */
-#define	WT_STAT_CONN_TXN_CHECKPOINT_PREP_RUNNING	1578
-/*! transaction: transaction checkpoint prepare max time (msecs) */
-#define	WT_STAT_CONN_TXN_CHECKPOINT_PREP_MAX		1579
-/*! transaction: transaction checkpoint prepare min time (msecs) */
-#define	WT_STAT_CONN_TXN_CHECKPOINT_PREP_MIN		1580
-/*! transaction: transaction checkpoint prepare most recent time (msecs) */
-#define	WT_STAT_CONN_TXN_CHECKPOINT_PREP_RECENT		1581
-/*! transaction: transaction checkpoint prepare total time (msecs) */
-#define	WT_STAT_CONN_TXN_CHECKPOINT_PREP_TOTAL		1582
-/*! transaction: transaction checkpoint scrub dirty target */
-#define	WT_STAT_CONN_TXN_CHECKPOINT_SCRUB_TARGET	1583
-/*! transaction: transaction checkpoint scrub time (msecs) */
-#define	WT_STAT_CONN_TXN_CHECKPOINT_SCRUB_TIME		1584
-/*! transaction: transaction checkpoint stop timing stress active */
-#define	WT_STAT_CONN_TXN_CHECKPOINT_STOP_STRESS_ACTIVE	1585
-/*! transaction: transaction checkpoint total time (msecs) */
-#define	WT_STAT_CONN_TXN_CHECKPOINT_TIME_TOTAL		1586
-/*! transaction: transaction checkpoints */
-#define	WT_STAT_CONN_TXN_CHECKPOINT			1587
-/*! transaction: transaction checkpoints due to obsolete pages */
-#define	WT_STAT_CONN_TXN_CHECKPOINT_OBSOLETE_APPLIED	1588
-/*!
- * transaction: transaction checkpoints skipped because database was
- * clean
- */
-#define	WT_STAT_CONN_TXN_CHECKPOINT_SKIPPED		1589
-/*!
- * transaction: transaction fsync calls for checkpoint after allocating
- * the transaction ID
- */
-#define	WT_STAT_CONN_TXN_CHECKPOINT_FSYNC_POST		1590
-/*!
- * transaction: transaction fsync duration for checkpoint after
- * allocating the transaction ID (usecs)
- */
-#define	WT_STAT_CONN_TXN_CHECKPOINT_FSYNC_POST_DURATION	1591
-/*! transaction: transaction range of IDs currently pinned */
-#define	WT_STAT_CONN_TXN_PINNED_RANGE			1592
-/*! transaction: transaction range of IDs currently pinned by a checkpoint */
-#define	WT_STAT_CONN_TXN_PINNED_CHECKPOINT_RANGE	1593
-/*! transaction: transaction range of timestamps currently pinned */
-#define	WT_STAT_CONN_TXN_PINNED_TIMESTAMP		1594
-/*! transaction: transaction range of timestamps pinned by a checkpoint */
-#define	WT_STAT_CONN_TXN_PINNED_TIMESTAMP_CHECKPOINT	1595
->>>>>>> 4ad6767d
+#define	WT_STAT_CONN_TXN_PINNED_TIMESTAMP_CHECKPOINT	1605
 /*!
  * transaction: transaction range of timestamps pinned by the oldest
  * active read timestamp
  */
-<<<<<<< HEAD
-#define	WT_STAT_CONN_TXN_PINNED_TIMESTAMP_READER	1597
-=======
-#define	WT_STAT_CONN_TXN_PINNED_TIMESTAMP_READER	1596
->>>>>>> 4ad6767d
+#define	WT_STAT_CONN_TXN_PINNED_TIMESTAMP_READER	1606
 /*!
  * transaction: transaction range of timestamps pinned by the oldest
  * timestamp
  */
-<<<<<<< HEAD
-#define	WT_STAT_CONN_TXN_PINNED_TIMESTAMP_OLDEST	1598
+#define	WT_STAT_CONN_TXN_PINNED_TIMESTAMP_OLDEST	1607
 /*! transaction: transaction read timestamp of the oldest active reader */
-#define	WT_STAT_CONN_TXN_TIMESTAMP_OLDEST_ACTIVE_READ	1599
+#define	WT_STAT_CONN_TXN_TIMESTAMP_OLDEST_ACTIVE_READ	1608
 /*! transaction: transaction rollback to stable currently running */
-#define	WT_STAT_CONN_TXN_ROLLBACK_TO_STABLE_RUNNING	1600
+#define	WT_STAT_CONN_TXN_ROLLBACK_TO_STABLE_RUNNING	1609
 /*! transaction: transaction walk of concurrent sessions */
-#define	WT_STAT_CONN_TXN_WALK_SESSIONS			1601
+#define	WT_STAT_CONN_TXN_WALK_SESSIONS			1610
 /*! transaction: transactions committed */
-#define	WT_STAT_CONN_TXN_COMMIT				1602
+#define	WT_STAT_CONN_TXN_COMMIT				1611
 /*! transaction: transactions rolled back */
-#define	WT_STAT_CONN_TXN_ROLLBACK			1603
+#define	WT_STAT_CONN_TXN_ROLLBACK			1612
 /*! transaction: update conflicts */
-#define	WT_STAT_CONN_TXN_UPDATE_CONFLICT		1604
-=======
-#define	WT_STAT_CONN_TXN_PINNED_TIMESTAMP_OLDEST	1597
-/*! transaction: transaction read timestamp of the oldest active reader */
-#define	WT_STAT_CONN_TXN_TIMESTAMP_OLDEST_ACTIVE_READ	1598
-/*! transaction: transaction rollback to stable currently running */
-#define	WT_STAT_CONN_TXN_ROLLBACK_TO_STABLE_RUNNING	1599
-/*! transaction: transaction walk of concurrent sessions */
-#define	WT_STAT_CONN_TXN_WALK_SESSIONS			1600
-/*! transaction: transactions committed */
-#define	WT_STAT_CONN_TXN_COMMIT				1601
-/*! transaction: transactions rolled back */
-#define	WT_STAT_CONN_TXN_ROLLBACK			1602
-/*! transaction: update conflicts */
-#define	WT_STAT_CONN_TXN_UPDATE_CONFLICT		1603
->>>>>>> 4ad6767d
+#define	WT_STAT_CONN_TXN_UPDATE_CONFLICT		1613
 
 /*!
  * @}
