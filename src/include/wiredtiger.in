/*-
 * Copyright (c) 2014-present MongoDB, Inc.
 * Copyright (c) 2008-2014 WiredTiger, Inc.
 *  All rights reserved.
 *
 * See the file LICENSE for redistribution information.
 */

#ifndef __WIREDTIGER_H_
#define __WIREDTIGER_H_

#if defined(__cplusplus)
extern "C" {
#endif

/*******************************************
 * Version information
 *******************************************/
#define WIREDTIGER_VERSION_MAJOR    @VERSION_MAJOR@
#define WIREDTIGER_VERSION_MINOR    @VERSION_MINOR@
#define WIREDTIGER_VERSION_PATCH    @VERSION_PATCH@
#define WIREDTIGER_VERSION_STRING   @VERSION_STRING@

/*******************************************
 * Required includes
 *******************************************/
@wiredtiger_includes_decl@

/*******************************************
 * Portable type names
 *******************************************/
@off_t_decl@
@uintmax_t_decl@
@uintptr_t_decl@

#if defined(DOXYGEN) || defined(SWIG)
#define __F(func) func
#else
/* NOLINTNEXTLINE(misc-macro-parentheses) */
#define __F(func) (*func)
#endif

/*
 * We support configuring WiredTiger with the gcc/clang -fvisibility=hidden
 * flags, but that requires public APIs be specifically marked.
 */
#if defined(DOXYGEN) || defined(SWIG) || !defined(__GNUC__)
#define WT_ATTRIBUTE_LIBRARY_VISIBLE
#else
#define WT_ATTRIBUTE_LIBRARY_VISIBLE    __attribute__((visibility("default")))
#endif

/*!
 * @defgroup wt WiredTiger API
 * The functions, handles and methods applications use to access and manage
 * data with WiredTiger.
 *
 * @{
 */

/*******************************************
 * Public forward structure declarations
 *******************************************/
struct __wt_collator;       typedef struct __wt_collator WT_COLLATOR;
struct __wt_compressor;     typedef struct __wt_compressor WT_COMPRESSOR;
struct __wt_config_item;    typedef struct __wt_config_item WT_CONFIG_ITEM;
struct __wt_config_parser;
    typedef struct __wt_config_parser WT_CONFIG_PARSER;
struct __wt_connection;     typedef struct __wt_connection WT_CONNECTION;
struct __wt_cursor;     typedef struct __wt_cursor WT_CURSOR;
struct __wt_data_source;    typedef struct __wt_data_source WT_DATA_SOURCE;
struct __wt_encryptor;      typedef struct __wt_encryptor WT_ENCRYPTOR;
struct __wt_event_handler;  typedef struct __wt_event_handler WT_EVENT_HANDLER;
struct __wt_extension_api;  typedef struct __wt_extension_api WT_EXTENSION_API;
struct __wt_extractor;      typedef struct __wt_extractor WT_EXTRACTOR;
struct __wt_file_handle;    typedef struct __wt_file_handle WT_FILE_HANDLE;
struct __wt_file_system;    typedef struct __wt_file_system WT_FILE_SYSTEM;
struct __wt_item;       typedef struct __wt_item WT_ITEM;
struct __wt_modify;     typedef struct __wt_modify WT_MODIFY;
#if !defined(DOXYGEN)
struct __wt_page_log; typedef struct __wt_page_log WT_PAGE_LOG;
struct __wt_page_log_get_args; typedef struct __wt_page_log_get_args WT_PAGE_LOG_GET_ARGS;
struct __wt_page_log_put_args; typedef struct __wt_page_log_put_args WT_PAGE_LOG_PUT_ARGS;
struct __wt_page_log_handle; typedef struct __wt_page_log_handle WT_PAGE_LOG_HANDLE;
#endif
struct __wt_session;        typedef struct __wt_session WT_SESSION;
#if !defined(DOXYGEN)
struct __wt_storage_source; typedef struct __wt_storage_source WT_STORAGE_SOURCE;
#endif

/*!
 * A raw item of data to be managed, including a pointer to the data and a
 * length.
 *
 * WT_ITEM structures do not need to be cleared before use.
 */
struct __wt_item {
    /*!
     * The memory reference of the data item.
     *
     * For items returned by a WT_CURSOR, the pointer is only valid until
     * the next operation on that cursor.  Applications that need to keep
     * an item across multiple cursor operations must make a copy.
     */
    const void *data;

    /*!
     * The number of bytes in the data item.
     *
     * The maximum length of a single column stored in a table is not fixed
     * (as it partially depends on the underlying file configuration), but
     * is always a small number of bytes less than 4GB.
     */
    size_t size;

#ifndef DOXYGEN
    /*! Managed memory chunk (internal use). */
    void *mem;

    /*! Managed memory size (internal use). */
    size_t memsize;

    /*! Object flags (internal use). */
/* AUTOMATIC FLAG VALUE GENERATION START 0 */
#define WT_ITEM_ALIGNED 0x1u
#define WT_ITEM_INUSE   0x2u
/* AUTOMATIC FLAG VALUE GENERATION STOP 32 */
    uint32_t flags;
#endif
};

/*!
 * A set of modifications for a value, including a pointer to new data and a
 * length, plus a target offset in the value and an optional length of data
 * in the value to be replaced.
 *
 * WT_MODIFY structures do not need to be cleared before use.
 */
struct __wt_modify {
    /*!
     * New data. The size of the new data may be zero when no new data is
     * provided.
     */
    WT_ITEM data;

    /*!
     * The zero-based byte offset in the value where the new data is placed.
     *
     * If the offset is past the end of the value, padding bytes are
     * appended to the value up to the specified offset. If the value is a
     * string (value format \c S), the padding byte is a space. If the value
     * is a raw byte array accessed using a WT_ITEM structure (value format
     * \c u), the padding byte is a nul.
     */
     size_t offset;

    /*!
     * The number of bytes in the value to be replaced.
     *
     * If the size is zero, no bytes from the value are replaced and the new
     * data is inserted.
     *
     * If the offset is past the end of the value, the size is ignored.
     *
     * If the offset plus the size overlaps the end of the previous value,
     * bytes from the offset to the end of the value are replaced and any
     * remaining new data is appended.
     */
     size_t size;
};

/*!
 * The maximum packed size of a 64-bit integer.  The ::wiredtiger_struct_pack
 * function will pack single long integers into at most this many bytes.
 */
#define WT_INTPACK64_MAXSIZE    ((int)sizeof(int64_t) + 1)

/*!
 * The maximum packed size of a 32-bit integer.  The ::wiredtiger_struct_pack
 * function will pack single integers into at most this many bytes.
 */
#define WT_INTPACK32_MAXSIZE    ((int)sizeof(int32_t) + 1)

/*!
 * A WT_CURSOR handle is the interface to a cursor.
 *
 * Cursors allow data to be searched, iterated and modified, implementing the
 * CRUD (create, read, update and delete) operations.  Cursors are opened in
 * the context of a session.  If a transaction is started, cursors operate in
 * the context of the transaction until the transaction is resolved.
 *
 * Raw data is represented by key/value pairs of WT_ITEM structures, but
 * cursors can also provide access to fields within the key and value if the
 * formats are described in the WT_SESSION::create method.
 *
 * In the common case, a cursor is used to access records in a table.  However,
 * cursors can be used on subsets of tables (such as a single column or a
 * projection of multiple columns), as an interface to statistics, configuration
 * data or application-specific data sources.  See WT_SESSION::open_cursor for
 * more information.
 *
 * <b>Thread safety:</b> A WT_CURSOR handle is not usually shared between
 * threads. See @ref threads for more information.
 */
struct __wt_cursor {
    WT_SESSION *session;    /*!< The session handle for this cursor. */

    /*!
     * The name of the data source for the cursor, matches the \c uri
     * parameter to WT_SESSION::open_cursor used to open the cursor.
     */
    const char *uri;

    /*!
     * The format of the data packed into key items.  See @ref packing for
     * details.  If not set, a default value of "u" is assumed, and
     * applications must use WT_ITEM structures to manipulate untyped byte
     * arrays.
     */
    const char *key_format;

    /*!
     * The format of the data packed into value items.  See @ref packing
     * for details.  If not set, a default value of "u" is assumed, and
     * applications must use WT_ITEM structures to manipulate untyped byte
     * arrays.
     */
    const char *value_format;

    /*!
     * @name Data access
     * @{
     */
    /*!
     * Get the key for the current record.
     *
     * @snippet ex_all.c Get the cursor's string key
     *
     * @snippet ex_all.c Get the cursor's record number key
     *
     * @param cursor the cursor handle
     * @param ... pointers to hold key fields corresponding to
     * WT_CURSOR::key_format.
     * The API does not validate the argument types passed in; the caller is
     * responsible for passing the correct argument types according to
     * WT_CURSOR::key_format.
     * @errors
     */
    int __F(get_key)(WT_CURSOR *cursor, ...);

    /*!
     * Get the value for the current record.
     *
     * @snippet ex_all.c Get the cursor's string value
     *
     * @snippet ex_all.c Get the cursor's raw value
     *
     * @param cursor the cursor handle
     * @param ... pointers to hold value fields corresponding to
     * WT_CURSOR::value_format.
     * The API does not validate the argument types passed in; the caller is
     * responsible for passing the correct argument types according to
     * WT_CURSOR::value_format.
     * @errors
     */
    int __F(get_value)(WT_CURSOR *cursor, ...);

    /*!
     * Get the raw key and value for the current record.
     *
     * @snippet ex_all.c Get the raw key and value for the current record.
     *
     * @snippet ex_all.c Set the cursor's record number key
     *
     * @param cursor the cursor handle
     * @param key pointer to an item that will contains the current record's raw key
     * @param value pointer to an item that will contains the current record's raw value
     *
     * The caller can optionally pass in NULL for either key or value to retrieve only
     * the other of the key or value.
     *
     * If an error occurs during this operation, a flag will be set in the
     * cursor, and the next operation to access the key will fail.  This
     * simplifies error handling in applications.
     * @errors
     */
        int __F(get_raw_key_value)(WT_CURSOR *cursor, WT_ITEM* key, WT_ITEM* value);

    /*!
     * Set the key for the next operation.
     *
     * @snippet ex_all.c Set the cursor's string key
     *
     * @snippet ex_all.c Set the cursor's record number key
     *
     * @param cursor the cursor handle
     * @param ... key fields corresponding to WT_CURSOR::key_format.
     *
     * If an error occurs during this operation, a flag will be set in the
     * cursor, and the next operation to access the key will fail.  This
     * simplifies error handling in applications.
     */
    void __F(set_key)(WT_CURSOR *cursor, ...);

    /*!
     * Set the value for the next operation.
     *
     * @snippet ex_all.c Set the cursor's string value
     *
     * @snippet ex_all.c Set the cursor's raw value
     *
     * @param cursor the cursor handle
     * @param ... value fields corresponding to WT_CURSOR::value_format.
     *
     * If an error occurs during this operation, a flag will be set in the
     * cursor, and the next operation to access the value will fail.  This
     * simplifies error handling in applications.
     */
    void __F(set_value)(WT_CURSOR *cursor, ...);
    /*! @} */

    /*!
     * @name Cursor positioning
     * @{
     */
    /*!
     * Return the ordering relationship between two cursors: both cursors
     * must have the same data source and have valid keys. (When testing
     * only for equality, WT_CURSOR::equals may be faster.)
     *
     * @snippet ex_all.c Cursor comparison
     *
     * @param cursor the cursor handle
     * @param other another cursor handle
     * @param comparep the status of the comparison: < 0 if
     * <code>cursor</code> refers to a key that appears before
     * <code>other</code>, 0 if the cursors refer to the same key,
     * and > 0 if <code>cursor</code> refers to a key that appears after
     * <code>other</code>.
     * @errors
     */
    int __F(compare)(WT_CURSOR *cursor, WT_CURSOR *other, int *comparep);

    /*!
     * Return the ordering relationship between two cursors, testing only
     * for equality: both cursors must have the same data source and have
     * valid keys.
     *
     * @snippet ex_all.c Cursor equality
     *
     * @param cursor the cursor handle
     * @param other another cursor handle
     * @param[out] equalp the status of the comparison: 1 if the cursors
     * refer to the same key, otherwise 0.
     * @errors
     */
    int __F(equals)(WT_CURSOR *cursor, WT_CURSOR *other, int *equalp);

    /*!
     * Return the next record.
     *
     * @snippet ex_all.c Return the next record
     *
     * @param cursor the cursor handle
     * @errors
     */
    int __F(next)(WT_CURSOR *cursor);

    /*!
     * Return the previous record.
     *
     * @snippet ex_all.c Return the previous record
     *
     * @param cursor the cursor handle
     * @errors
     */
    int __F(prev)(WT_CURSOR *cursor);

    /*!
     * Reset the cursor. Any resources held by the cursor are released,
     * and the cursor's key and position are no longer valid. Subsequent
     * iterations with WT_CURSOR::next will move to the first record, or
     * with WT_CURSOR::prev will move to the last record.
     *
     * In the case of a statistics cursor, resetting the cursor refreshes
     * the statistics information returned. Resetting a session statistics
     * cursor resets all the session statistics values to zero.
     *
     * @snippet ex_all.c Reset the cursor
     *
     * @param cursor the cursor handle
     * @errors
     */
    int __F(reset)(WT_CURSOR *cursor);

    /*!
     * Return the record matching the key. The key must first be set.
     *
     * @snippet ex_all.c Search for an exact match
     *
     * On success, the cursor ends positioned at the returned record; to
     * minimize cursor resources, the WT_CURSOR::reset method should be
     * called as soon as the record has been retrieved and the cursor no
     * longer needs that position.
     *
     * @param cursor the cursor handle
     * @errors
     */
    int __F(search)(WT_CURSOR *cursor);

    /*!
     * Return the record matching the key if it exists, or an adjacent
     * record.  An adjacent record is either the smallest record larger
     * than the key or the largest record smaller than the key (in other
     * words, a logically adjacent key).
     *
     * The key must first be set.
     *
     * An example of a search for an exact or adjacent match:
     *
     * @snippet ex_all.c Search for an exact or adjacent match
     *
     * An example of a forward scan through the table, where all keys
     * greater than or equal to a specified prefix are included in the
     * scan:
     *
     * @snippet ex_all.c Forward scan greater than or equal
     *
     * An example of a backward scan through the table, where all keys
     * less than a specified prefix are included in the scan:
     *
     * @snippet ex_all.c Backward scan less than
     *
     * On success, the cursor ends positioned at the returned record; to
     * minimize cursor resources, the WT_CURSOR::reset method should be
     * called as soon as the record has been retrieved and the cursor no
     * longer needs that position.
     *
     * @param cursor the cursor handle
     * @param exactp the status of the search: 0 if an exact match is
     * found, < 0 if a smaller key is returned, > 0 if a larger key is
     * returned
     * @errors
     */
    int __F(search_near)(WT_CURSOR *cursor, int *exactp);
    /*! @} */

    /*!
     * @name Data modification
     * @{
     */
    /*!
     * Insert a record and optionally update an existing record.
     *
     * If the cursor was configured with "overwrite=true" (the default),
     * both the key and value must be set; if the record already exists,
     * the key's value will be updated, otherwise, the record will be
     * inserted.
     *
     * @snippet ex_all.c Insert a new record or overwrite an existing record
     *
     * If the cursor was not configured with "overwrite=true", both the key
     * and value must be set and the record must not already exist; the
     * record will be inserted. If the record already exists, the
     * ::WT_DUPLICATE_KEY error is returned and the value found in the tree
     * can be retrieved using WT_CURSOR::get_value.
     *
     * @snippet ex_all.c Insert a new record and fail if the record exists
     *
     * If a cursor with record number keys was configured with
     * "append=true" (not the default), the value must be set; a new record
     * will be appended and the new record number can be retrieved using
     * WT_CURSOR::get_key.
     *
     * @snippet ex_all.c Insert a new record and assign a record number
     *
     * The cursor ends with no position, and a subsequent call to the
     * WT_CURSOR::next (WT_CURSOR::prev) method will iterate from the
     * beginning (end) of the table.
     *
     * If the cursor does not have record number keys or was not configured
     * with "append=true", the cursor ends with no key set and a subsequent
     * call to the WT_CURSOR::get_key method will fail. The cursor ends with
     * no value set and a subsequent call to the WT_CURSOR::get_value method
     * will fail, except for the ::WT_DUPLICATE_KEY error return, in which
     * case the value currently stored for the key can be retrieved.
     *
     * Inserting a new record after the current maximum record in a
     * fixed-length bit field column-store (that is, a store with an
     * 'r' type key and 't' type value) will implicitly create the missing
     * records as records with a value of 0.
     *
     * When loading a large amount of data into a new object, using
     * a cursor with the \c bulk configuration string enabled and
     * loading the data in sorted order will be much faster than doing
     * out-of-order inserts.  See @ref tune_bulk_load for more information.
     *
     * The maximum length of a single column stored in a table is not fixed
     * (as it partially depends on the underlying file configuration), but
     * is always a small number of bytes less than 4GB.
     *
     * The WT_CURSOR::insert method can only be used at snapshot isolation.
     *
     * @param cursor the cursor handle
     * @errors
     * In particular, if \c overwrite=false is configured and a record with
     * the specified key already exists, ::WT_DUPLICATE_KEY is returned.
     * Also, if \c in_memory is configured for the database and the insert
     * requires more than the configured cache size to complete,
     * ::WT_CACHE_FULL is returned.
     */
    int __F(insert)(WT_CURSOR *cursor);

    /*!
     * Modify an existing record. Both the key and value must be set and the record must
     * already exist.
     *
     * Modifications are specified in WT_MODIFY structures. Modifications
     * are applied in order and later modifications can update earlier ones.
     *
     * The modify method is only supported on strings (value format type
     * \c S), or raw byte arrays accessed using a WT_ITEM structure (value
     * format type \c u).
     *
     * The WT_CURSOR::modify method stores a change record in cache and writes a change record
     * to the log instead of the usual complete values. Using WT_CURSOR::modify will result in
     * slower reads, and slower writes than the WT_CURSOR::insert or WT_CURSOR::update methods,
     * because of the need to assemble the complete value in both the read and write paths. The
     * WT_CURSOR::modify method is intended for applications where memory and log amplification
     * are issues (in other words, applications where there is cache or I/O pressure and the
     * application wants to trade performance for a smaller working set in cache and smaller
     * log records).
     *
     * @snippet ex_all.c Modify an existing record
     *
     * On success, the cursor ends positioned at the modified record; to
     * minimize cursor resources, the WT_CURSOR::reset method should be
     * called as soon as the cursor no longer needs that position.
     *
     * The maximum length of a single column stored in a table is not fixed
     * (as it partially depends on the underlying file configuration), but
     * is always a small number of bytes less than 4GB.
     *
     * The WT_CURSOR::modify method can only be used at snapshot isolation.
     *
     * @param cursor the cursor handle
     * @param entries an array of modification data structures
     * @param nentries the number of modification data structures
     * @errors
     * In particular, if \c in_memory is configured for the database and
     * the modify requires more than the configured cache size to complete,
     * ::WT_CACHE_FULL is returned.
     */
    int __F(modify)(WT_CURSOR *cursor, WT_MODIFY *entries, int nentries);

    /*!
     * Update an existing record and optionally insert a record.
     *
     * If the cursor was configured with "overwrite=true" (the default),
     * both the key and value must be set; if the record already exists, the
     * key's value will be updated, otherwise, the record will be inserted.
     *
     * @snippet ex_all.c Update an existing record or insert a new record
     *
     * If the cursor was not configured with "overwrite=true", both the key
     * and value must be set and the record must already exist; the
     * record will be updated.
     *
     * @snippet ex_all.c Update an existing record and fail if DNE
     *
     * On success, the cursor ends positioned at the modified record; to
     * minimize cursor resources, the WT_CURSOR::reset method should be
     * called as soon as the cursor no longer needs that position. (The
     * WT_CURSOR::insert method never keeps a cursor position and may be
     * more efficient for that reason.)
     *
     * The maximum length of a single column stored in a table is not fixed
     * (as it partially depends on the underlying file configuration), but
     * is always a small number of bytes less than 4GB.
     *
     * The WT_CURSOR::update method can only be used at snapshot isolation.
     *
     * @param cursor the cursor handle
     * @errors
     * In particular, if \c overwrite=false is configured and no record with
     * the specified key exists, ::WT_NOTFOUND is returned.
     * Also, if \c in_memory is configured for the database and the update
     * requires more than the configured cache size to complete,
     * ::WT_CACHE_FULL is returned.
     */
    int __F(update)(WT_CURSOR *cursor);

    /*!
     * Remove a record.
     *
     * The key must be set; the key's record will be removed if it exists.
     *
     * @snippet ex_all.c Remove a record
     *
     * Any cursor position does not change: if the cursor was positioned
     * before the WT_CURSOR::remove call, the cursor remains positioned
     * at the removed record; to minimize cursor resources, the
     * WT_CURSOR::reset method should be called as soon as the cursor no
     * longer needs that position. If the cursor was not positioned before
     * the WT_CURSOR::remove call, the cursor ends with no position, and a
     * subsequent call to the WT_CURSOR::next (WT_CURSOR::prev) method will
     * iterate from the beginning (end) of the table.
     *
     * @snippet ex_all.c Remove a record and fail if DNE
     *
     * Removing a record in a fixed-length bit field column-store
     * (that is, a store with an 'r' type key and 't' type value) is
     * identical to setting the record's value to 0.
     *
     * The WT_CURSOR::remove method can only be used at snapshot isolation.
     *
     * @param cursor the cursor handle
     * @errors
     */
    int __F(remove)(WT_CURSOR *cursor);

    /*!
     * Reserve an existing record so a subsequent write is less likely to
     * fail due to a conflict between concurrent operations.
     *
     * The key must first be set and the record must already exist.
     *
     * Note that reserve works by doing a special update operation that is
     * not logged and does not change the value of the record. This update
     * is aborted when the enclosing transaction ends regardless of whether
     * it commits or rolls back. Given that, reserve can only be used to
     * detect conflicts between transactions that execute concurrently. It
     * cannot detect all logical conflicts between transactions. For that,
     * some update to the record must be committed.
     *
     * @snippet ex_all.c Reserve a record
     *
     * On success, the cursor ends positioned at the specified record; to
     * minimize cursor resources, the WT_CURSOR::reset method should be
     * called as soon as the cursor no longer needs that position.
     *
     * @param cursor the cursor handle
     * @errors
     */
    int __F(reserve)(WT_CURSOR *cursor);
    /*! @} */

#ifndef DOXYGEN
    /*!
     * If the cursor is opened on a checkpoint, return a unique identifier for the checkpoint;
     * otherwise return 0.
     *
     * This allows applications to confirm that checkpoint cursors opened on default checkpoints
     * in different objects reference the same database checkpoint.
     *
     * @param cursor the cursor handle
     * @errors
     */
    uint64_t __F(checkpoint_id)(WT_CURSOR *cursor);
#endif

    /*!
     * Close the cursor.
     *
     * This releases the resources associated with the cursor handle.
     * Cursors are closed implicitly by ending the enclosing connection or
     * closing the session in which they were opened.
     *
     * @snippet ex_all.c Close the cursor
     *
     * @param cursor the cursor handle
     * @errors
     */
    int __F(close)(WT_CURSOR *cursor);

    /*!
     * Get the table's largest key, ignoring visibility. This method is only supported by
     * file: or table: objects. The cursor ends with no position.
     *
     * @snippet ex_all.c Get the table's largest key
     *
     * @param cursor the cursor handle
     * @errors
     */
    int __F(largest_key)(WT_CURSOR *cursor);

    /*!
     * Reconfigure the cursor.
     *
     * The cursor is reset.
     *
     * @snippet ex_all.c Reconfigure a cursor
     *
     * @param cursor the cursor handle
     * @configstart{WT_CURSOR.reconfigure, see dist/api_data.py}
     * @config{append, append written values as new records\, giving each a new record number key;
     * valid only for cursors with record number keys., a boolean flag; default \c false.}
     * @config{force, forcibly open a new dhandle., a boolean flag; default \c false.}
     * @config{overwrite, configures whether the cursor's insert and update methods check the
     * existing state of the record.  If \c overwrite is \c false\, WT_CURSOR::insert fails with
     * ::WT_DUPLICATE_KEY if the record exists\, and WT_CURSOR::update fails with ::WT_NOTFOUND if
     * the record does not exist., a boolean flag; default \c true.}
     * @configend
     * @errors
     */
    int __F(reconfigure)(WT_CURSOR *cursor, const char *config);

    /*!
     * Set range bounds on the cursor.
     *
     * @param cursor the cursor handle
     * @configstart{WT_CURSOR.bound, see dist/api_data.py}
     * @config{action, configures whether this call into the API will set or clear range bounds on
     * the given cursor.  It takes one of two values\, "set" or "clear". If "set" is specified then
     * "bound" must also be specified.  The keys relevant to the given bound must have been set
     * prior to the call using WT_CURSOR::set_key., a string\, chosen from the following options: \c
     * "clear"\, \c "set"; default \c set.}
     * @config{bound, configures which bound is being operated on.  It takes one of two values\,
     * "lower" or "upper"., a string\, chosen from the following options: \c "lower"\, \c "upper";
     * default empty.}
     * @config{inclusive, configures whether the given bound is inclusive or not., a boolean flag;
     * default \c true.}
     * @configend
     * @errors
     */
    int __F(bound)(WT_CURSOR *cursor, const char *config);

    /*
     * Protected fields, only to be used by cursor implementations.
     */
#if !defined(SWIG) && !defined(DOXYGEN)
    int __F(cache)(WT_CURSOR *cursor);  /* Cache the cursor */
                        /* Reopen a cached cursor */
    int __F(reopen)(WT_CURSOR *cursor, bool check_only);

    uint64_t uri_hash;          /* Hash of URI */

    /*
     * !!!
     * Explicit representations of structures from queue.h.
     * TAILQ_ENTRY(wt_cursor) q;
     */
    struct {
        WT_CURSOR *tqe_next;
        WT_CURSOR **tqe_prev;
    } q;                /* Linked list of WT_CURSORs. */

    uint64_t recno;         /* Record number, normal and raw mode */
    uint8_t raw_recno_buf[WT_INTPACK64_MAXSIZE];

    void    *json_private;      /* JSON specific storage */
    void    *lang_private;      /* Language specific private storage */

    WT_ITEM key, value;
    int saved_err;          /* Saved error in set_{key,value}. */
    /*
     * URI used internally, may differ from the URI provided by the
     * user on open.
     */
    const char *internal_uri;

    /*
     * Lower bound and upper bound buffers that is used for the bound API. Store the key set for
     * either the lower bound and upper bound such that cursor operations can limit the returned key
     * to be within the bounded ranges.
     */
    WT_ITEM lower_bound, upper_bound;

/* AUTOMATIC FLAG VALUE GENERATION START 0 */
#define WT_CURSTD_APPEND        0x000000001ull
#define WT_CURSTD_BOUND_LOWER    0x000000002ull       /* Lower bound. */
#define WT_CURSTD_BOUND_LOWER_INCLUSIVE 0x000000004ull /* Inclusive lower bound. */
#define WT_CURSTD_BOUND_UPPER           0x000000008ull /* Upper bound. */
#define WT_CURSTD_BOUND_UPPER_INCLUSIVE 0x000000010ull /* Inclusive upper bound. */
#define WT_CURSTD_BULK          0x000000020ull
#define WT_CURSTD_CACHEABLE     0x000000040ull
#define WT_CURSTD_CACHED        0x000000080ull
#define WT_CURSTD_CACHED_WITH_MEM 0x000000100ull /* A cached cursor with allocated memory. */
#define WT_CURSTD_DEAD          0x000000200ull
#define WT_CURSTD_DEBUG_COPY_KEY    0x000000400ull
#define WT_CURSTD_DEBUG_COPY_VALUE  0x000000800ull
#define WT_CURSTD_DEBUG_RESET_EVICT 0x000001000ull
#define WT_CURSTD_DUMP_HEX      0x000002000ull
#define WT_CURSTD_DUMP_JSON     0x000004000ull
#define WT_CURSTD_DUMP_PRETTY       0x000008000ull
#define WT_CURSTD_DUMP_PRINT        0x000010000ull
#define WT_CURSTD_DUP_NO_VALUE          0x000020000ull
#define WT_CURSTD_EVICT_REPOSITION     0x000040000ull
#define WT_CURSTD_HS_READ_ACROSS_BTREE 0x000080000ull
#define WT_CURSTD_HS_READ_ALL       0x000100000ull
#define WT_CURSTD_HS_READ_COMMITTED 0x000200000ull
#define WT_CURSTD_IGNORE_TOMBSTONE  0x000400000ull
#define WT_CURSTD_JOINED        0x000800000ull
#define WT_CURSTD_KEY_EXT       0x001000000ull /* Key points out of tree. */
#define WT_CURSTD_KEY_INT       0x002000000ull /* Key points into tree. */
#define WT_CURSTD_KEY_ONLY      0x004000000ull
#define WT_CURSTD_META_INUSE        0x008000000ull
#define WT_CURSTD_OPEN          0x010000000ull
#define WT_CURSTD_OVERWRITE     0x020000000ull
#define WT_CURSTD_RAW           0x040000000ull
#define WT_CURSTD_RAW_SEARCH        0x080000000ull
#define WT_CURSTD_VALUE_EXT     0x100000000ull /* Value points out of tree. */
#define WT_CURSTD_VALUE_INT     0x200000000ull /* Value points into tree. */
#define WT_CURSTD_VERSION_CURSOR    0x400000000ull /* Version cursor. */
/* AUTOMATIC FLAG VALUE GENERATION STOP 64 */
#define WT_CURSTD_KEY_SET   (WT_CURSTD_KEY_EXT | WT_CURSTD_KEY_INT)
#define WT_CURSTD_VALUE_SET (WT_CURSTD_VALUE_EXT | WT_CURSTD_VALUE_INT)
#define WT_CURSTD_BOUND_ALL (WT_CURSTD_BOUND_UPPER | WT_CURSTD_BOUND_UPPER_INCLUSIVE \
| WT_CURSTD_BOUND_LOWER | WT_CURSTD_BOUND_LOWER_INCLUSIVE)
    uint64_t flags;
#endif
};

/*! WT_SESSION::timestamp_transaction_uint timestamp types */
typedef enum {
    WT_TS_TXN_TYPE_COMMIT, /*!< Commit timestamp. */
    WT_TS_TXN_TYPE_DURABLE, /*!< Durable timestamp. */
    WT_TS_TXN_TYPE_PREPARE, /*!< Prepare timestamp. */
    WT_TS_TXN_TYPE_READ /*!< Read timestamp. */
} WT_TS_TXN_TYPE;

/*!
 * All data operations are performed in the context of a WT_SESSION.  This
 * encapsulates the thread and transactional context of the operation.
 *
 * <b>Thread safety:</b> A WT_SESSION handle is not usually shared between
 * threads, see @ref threads for more information.
 */
struct __wt_session {
    /*! The connection for this session. */
    WT_CONNECTION *connection;

    /*
     * Don't expose app_private to non-C language bindings - they have
     * their own way to attach data to an operation.
     */
#if !defined(SWIG)
    /*!
     * A location for applications to store information that will be
     * available in callbacks taking a WT_SESSION handle.
     */
    void *app_private;
#endif

    /*!
     * Close the session handle.
     *
     * This will release the resources associated with the session handle,
     * including rolling back any active transactions and closing any
     * cursors that remain open in the session.
     *
     * @snippet ex_all.c Close a session
     *
     * @param session the session handle
     * @configempty{WT_SESSION.close, see dist/api_data.py}
     * @errors
     */
    int __F(close)(WT_SESSION *session, const char *config);

    /*!
     * Reconfigure a session handle.
     *
     * Only configurations listed in the method arguments are modified, other configurations
     * remain in their current state. This method additionally resets the cursors associated
     * with the session. WT_SESSION::reconfigure will fail if a transaction is in progress in
     * the session.
     *
     * @snippet ex_all.c Reconfigure a session
     *
     * @param session the session handle
     * @configstart{WT_SESSION.reconfigure, see dist/api_data.py}
     * @config{cache_cursors, enable caching of cursors for reuse.  Any calls to WT_CURSOR::close
     * for a cursor created in this session will mark the cursor as cached and keep it available to
     * be reused for later calls to WT_SESSION::open_cursor.  Cached cursors may be eventually
     * closed.  This value is inherited from ::wiredtiger_open \c cache_cursors., a boolean flag;
     * default \c true.}
     * @config{cache_max_wait_ms, the maximum number of milliseconds an application thread will wait
     * for space to be available in cache before giving up.  Default value will be the global
     * setting of the connection config., an integer greater than or equal to \c 0; default \c 0.}
     * @config{debug = (, configure debug specific behavior on a session.  Generally only used for
     * internal testing purposes., a set of related configuration options defined as follows.}
     * @config{&nbsp;&nbsp;&nbsp;&nbsp;checkpoint_fail_before_turtle_update, Fail before writing a
     * turtle file at the end of a checkpoint., a boolean flag; default \c false.}
     * @config{&nbsp;&nbsp;&nbsp;&nbsp;release_evict_page, Configure the session to evict the page
     * when it is released and no longer needed., a boolean flag; default \c false.}
     * @config{ ),,}
     * @config{ignore_cache_size, when set\, operations performed by this session ignore the cache
     * size and are not blocked when the cache is full.  Note that use of this option for operations
     * that create cache pressure can starve ordinary sessions that obey the cache size., a boolean
     * flag; default \c false.}
     * @config{isolation, the default isolation level for operations in this session., a string\,
     * chosen from the following options: \c "read-uncommitted"\, \c "read-committed"\, \c
     * "snapshot"; default \c snapshot.}
     * @config{prefetch = (, Enable automatic detection of scans by applications\, and attempt to
     * pre-fetch future content into the cache., a set of related configuration options defined as
     * follows.}
     * @config{&nbsp;&nbsp;&nbsp;&nbsp;enabled, whether pre-fetch is enabled for this
     * session., a boolean flag; default \c false.}
     * @config{ ),,}
     * @configend
     * @errors
     */
    int __F(reconfigure)(WT_SESSION *session, const char *config);

    /*!
     * Return information about an error as a string.
     *
     * @snippet ex_all.c Display an error thread safe
     *
     * @param session the session handle
     * @param error a return value from a WiredTiger, ISO C, or POSIX
     * standard API call
     * @returns a string representation of the error
     */
    const char *__F(strerror)(WT_SESSION *session, int error);

    /*!
     * @name Cursor handles
     * @{
     */

    /*!
     * Open a new cursor on a data source or duplicate an existing cursor.
     *
     * @snippet ex_all.c Open a cursor
     *
     * An existing cursor can be duplicated by passing it as the \c to_dup
     * parameter and setting the \c uri parameter to \c NULL:
     *
     * @snippet ex_all.c Duplicate a cursor
     *
     * Cursors being duplicated must have a key set, and successfully
     * duplicated cursors are positioned at the same place in the data
     * source as the original.
     *
     * Cursor handles should be discarded by calling WT_CURSOR::close.
     *
     * Cursors capable of supporting transactional operations operate in the
     * context of the current transaction, if any.
     *
     * WT_SESSION::rollback_transaction implicitly resets all cursors associated with the
         * session.
     *
     * Cursors are relatively light-weight objects but may hold references
     * to heavier-weight objects; applications should re-use cursors when
     * possible, but instantiating new cursors is not so expensive that
     * applications need to cache cursors at all cost.
     *
     * @param session the session handle
     * @param uri the data source on which the cursor operates; cursors
     *  are usually opened on tables, however, cursors can be opened on
     *  any data source, regardless of whether it is ultimately stored
     *  in a table.  Some cursor types may have limited functionality
     *  (for example, they may be read-only or not support transactional
     *  updates).  See @ref data_sources for more information.
     *  <br>
     *  @copydoc doc_cursor_types
     * @param to_dup a cursor to duplicate or gather statistics on
     * @configstart{WT_SESSION.open_cursor, see dist/api_data.py}
     * @config{append, append written values as new records\, giving each a new record number key;
     * valid only for cursors with record number keys., a boolean flag; default \c false.}
     * @config{bulk, configure the cursor for bulk-loading\, a fast\, initial load path (see @ref
     * tune_bulk_load for more information). Bulk-load may only be used for newly created objects
     * and applications should use the WT_CURSOR::insert method to insert rows.  When bulk-loading\,
     * rows must be loaded in sorted order.  The value is usually a true/false flag; when
     * bulk-loading fixed-length column store objects\, the special value \c bitmap allows chunks of
     * a memory resident bitmap to be loaded directly into a file by passing a \c WT_ITEM to
     * WT_CURSOR::set_value where the \c size field indicates the number of records in the bitmap
     * (as specified by the object's \c value_format configuration). Bulk-loaded bitmap values must
     * end on a byte boundary relative to the bit count (except for the last set of values loaded).,
     * a string; default \c false.}
     * @config{checkpoint, the name of a checkpoint to open.  (The reserved name
     * "WiredTigerCheckpoint" opens the most recent checkpoint taken for the object.) The cursor
     * does not support data modification., a string; default empty.}
     * @config{debug = (, configure debug specific behavior on a cursor.  Generally only used for
     * internal testing purposes., a set of related configuration options defined as follows.}
     * @config{&nbsp;&nbsp;&nbsp;&nbsp;dump_version = (, open a version cursor\, which is a debug
     * cursor on a table that enables iteration through the history of values for all the keys., a
     * set of related configuration options defined as follows.}
     * @config{&nbsp;&nbsp;&nbsp;&nbsp;
     * ),,}
     * @config{&nbsp;&nbsp;&nbsp;&nbsp;release_evict, Configure the cursor to evict the page
     * positioned on when the reset API call is used., a boolean flag; default \c false.}
     * @config{
     * ),,}
     * @config{dump, configure the cursor for dump format inputs and outputs: "hex" selects a simple
     * hexadecimal format\, "json" selects a JSON format with each record formatted as fields named
     * by column names if available\, "pretty" selects a human-readable format (making it
     * incompatible with the "load")\, "pretty_hex" is similar to "pretty" (also incompatible with
     * "load") except raw byte data elements will be printed like "hex" format\, and "print" selects
     * a format where only non-printing characters are hexadecimal encoded.  These formats are
     * compatible with the @ref util_dump and @ref util_load commands., a string\, chosen from the
     * following options: \c "hex"\, \c "json"\, \c "pretty"\, \c "pretty_hex"\, \c "print"; default
     * empty.}
     * @config{force, forcibly open a new dhandle., a boolean flag; default \c false.}
     * @config{incremental = (, configure the cursor for block incremental backup usage.  These
     * formats are only compatible with the backup data source; see @ref backup., a set of related
     * configuration options defined as follows.}
     * @config{&nbsp;&nbsp;&nbsp;&nbsp;consolidate,
     * causes block incremental backup information to be consolidated if adjacent granularity blocks
     * are modified.  If false\, information will be returned in granularity sized blocks only.
     * This must be set on the primary backup cursor and it applies to all files for this backup., a
     * boolean flag; default \c false.}
     * @config{&nbsp;&nbsp;&nbsp;&nbsp;enabled, whether to
     * configure this backup as the starting point for a subsequent incremental backup., a boolean
     * flag; default \c false.}
     * @config{&nbsp;&nbsp;&nbsp;&nbsp;file, the file name when opening a
     * duplicate incremental backup cursor.  That duplicate cursor will return the block
     * modifications relevant to the given file name., a string; default empty.}
     * @config{&nbsp;&nbsp;&nbsp;&nbsp;force_stop, causes all block incremental backup information
     * to be released.  This is on an open_cursor call and the resources will be released when this
     * cursor is closed.  No other operations should be done on this open cursor., a boolean flag;
     * default \c false.}
     * @config{&nbsp;&nbsp;&nbsp;&nbsp;granularity, this setting manages the
     * granularity of how WiredTiger maintains modification maps internally.  The larger the
     * granularity\, the smaller amount of information WiredTiger need to maintain., an integer
     * between \c 4KB and \c 2GB; default \c 16MB.}
     * @config{&nbsp;&nbsp;&nbsp;&nbsp;src_id, a string
     * that identifies a previous checkpoint backup source as the source of this incremental backup.
     * This identifier must have already been created by use of the 'this_id' configuration in an
     * earlier backup.  A source id is required to begin an incremental backup., a string; default
     * empty.}
     * @config{&nbsp;&nbsp;&nbsp;&nbsp;this_id, a string that identifies the current system
     * state as a future backup source for an incremental backup via \c src_id.  This identifier is
     * required when opening an incremental backup cursor and an error will be returned if one is
     * not provided.  The identifiers can be any text string\, but should be unique., a string;
     * default empty.}
     * @config{ ),,}
     * @config{next_random, configure the cursor to return a pseudo-random record from the object
     * when the WT_CURSOR::next method is called; valid only for row-store cursors.  See @ref
     * cursor_random for details., a boolean flag; default \c false.}
     * @config{next_random_sample_size, cursors configured by \c next_random to return pseudo-random
     * records from the object randomly select from the entire object\, by default.  Setting \c
     * next_random_sample_size to a non-zero value sets the number of samples the application
     * expects to take using the \c next_random cursor.  A cursor configured with both \c
     * next_random and \c next_random_sample_size attempts to divide the object into \c
     * next_random_sample_size equal-sized pieces\, and each retrieval returns a record from one of
     * those pieces.  See @ref cursor_random for details., a string; default \c 0.}
     * @config{next_random_seed, configure the cursor to set an initial random seed when using \c
     * next_random configuration.  This is used for testing purposes only.  See @ref cursor_random
     * for details., a string; default \c 0.}
     * @config{overwrite, configures whether the cursor's insert and update methods check the
     * existing state of the record.  If \c overwrite is \c false\, WT_CURSOR::insert fails with
     * ::WT_DUPLICATE_KEY if the record exists\, and WT_CURSOR::update fails with ::WT_NOTFOUND if
     * the record does not exist., a boolean flag; default \c true.}
     * @config{raw, ignore the encodings for the key and value\, manage data as if the formats were
     * \c "u". See @ref cursor_raw for details., a boolean flag; default \c false.}
     * @config{read_once, results that are brought into cache from disk by this cursor will be given
     * less priority in the cache., a boolean flag; default \c false.}
     * @config{readonly, only query operations are supported by this cursor.  An error is returned
     * if a modification is attempted using the cursor.  The default is false for all cursor types
     * except for metadata cursors and checkpoint cursors., a boolean flag; default \c false.}
     * @config{statistics, Specify the statistics to be gathered.  Choosing "all" gathers statistics
     * regardless of cost and may include traversing on-disk files; "fast" gathers a subset of
     * relatively inexpensive statistics.  The selection must agree with the database \c statistics
     * configuration specified to ::wiredtiger_open or WT_CONNECTION::reconfigure.  For example\,
     * "all" or "fast" can be configured when the database is configured with "all"\, but the cursor
     * open will fail if "all" is specified when the database is configured with "fast"\, and the
     * cursor open will fail in all cases when the database is configured with "none". If "size" is
     * configured\, only the underlying size of the object on disk is filled in and the object is
     * not opened.  If \c statistics is not configured\, the default configuration is the database
     * configuration.  The "clear" configuration resets statistics after gathering them\, where
     * appropriate (for example\, a cache size statistic is not cleared\, while the count of cursor
     * insert operations will be cleared). See @ref statistics for more information., a list\, with
     * values chosen from the following options: \c "all"\, \c "cache_walk"\, \c "fast"\, \c
     * "clear"\, \c "size"\, \c "tree_walk"; default empty.}
     * @config{target, if non-empty\, back up the given list of objects; valid only for a backup
     * data source., a list of strings; default empty.}
     * @configend
     * @param[out] cursorp a pointer to the newly opened cursor
     * @errors
     */
    int __F(open_cursor)(WT_SESSION *session,
        const char *uri, WT_CURSOR *to_dup, const char *config, WT_CURSOR **cursorp);
    /*! @} */

    /*!
     * @name Table operations
     * @{
     */
    /*!
     * Alter a table.
     *
     * This will allow modification of some table settings after
     * creation.
     *
     * @exclusive
     *
     * @snippet ex_all.c Alter a table
     *
     * @param session the session handle
     * @param name the URI of the object to alter, such as \c "table:stock"
     * @configstart{WT_SESSION.alter, see dist/api_data.py}
     * @config{access_pattern_hint, It is recommended that workloads that consist primarily of
     * updates and/or point queries specify \c random.  Workloads that do many cursor scans through
     * large ranges of data should specify \c sequential and other workloads should specify \c none.
     * The option leads to an appropriate operating system advisory call where available., a
     * string\, chosen from the following options: \c "none"\, \c "random"\, \c "sequential";
     * default \c none.}
     * @config{app_metadata, application-owned metadata for this object., a string; default empty.}
     * @config{assert = (, declare timestamp usage., a set of related configuration options defined
     * as follows.}
     * @config{&nbsp;&nbsp;&nbsp;&nbsp;read_timestamp, if set\, check that timestamps
     * are \c always or \c never used on reads with this table\, writing an error message if the
     * policy is violated.  If the library was built in diagnostic mode\, drop core at the failing
     * check., a string\, chosen from the following options: \c "always"\, \c "never"\, \c "none";
     * default \c none.}
     * @config{ ),,}
     * @config{cache_resident, do not ever evict the object's pages from cache.  Not compatible with
     * LSM tables; see @ref tuning_cache_resident for more information., a boolean flag; default \c
     * false.}
     * @config{log = (, the transaction log configuration for this object.  Only valid if \c log is
     * enabled in ::wiredtiger_open., a set of related configuration options defined as follows.}
     * @config{&nbsp;&nbsp;&nbsp;&nbsp;enabled, if false\, this object has checkpoint-level
     * durability., a boolean flag; default \c true.}
     * @config{ ),,}
     * @config{os_cache_dirty_max, maximum dirty system buffer cache usage\, in bytes.  If
     * non-zero\, schedule writes for dirty blocks belonging to this object in the system buffer
     * cache after that many bytes from this object are written into the buffer cache., an integer
     * greater than or equal to \c 0; default \c 0.}
     * @config{os_cache_max, maximum system buffer cache usage\, in bytes.  If non-zero\, evict
     * object blocks from the system buffer cache after that many bytes from this object are read or
     * written into the buffer cache., an integer greater than or equal to \c 0; default \c 0.}
     * @config{write_timestamp_usage, describe how timestamps are expected to be used on table
     * modifications.  The choices are the default\, which ensures that once timestamps are used for
     * a key\, they are always used\, and also that multiple updates to a key never use decreasing
     * timestamps and \c never which enforces that timestamps are never used for a table.  (The \c
     * always\, \c key_consistent\, \c mixed_mode and \c ordered choices should not be used\, and
     * are retained for backward compatibility.)., a string\, chosen from the following options: \c
     * "always"\, \c "key_consistent"\, \c "mixed_mode"\, \c "never"\, \c "none"\, \c "ordered";
     * default \c none.}
     * @configend
     * @ebusy_errors
     */
    int __F(alter)(WT_SESSION *session,
        const char *name, const char *config);

    /*!
     * Bind values for a compiled configuration.  The bindings hold for API calls in this
     * session that use the compiled string.  Strings passed into this call are not duplicated,
     * the application must ensure that strings remain valid while the bindings are being
     * used.
     *
     * This API may change in future releases.
     *
     * @param session the session handle
     * @param compiled a string returned from WT_CONNECTION::compile_configuration
     * @errors
     */
    int __F(bind_configuration)(WT_SESSION *session, const char *compiled, ...);

    /*!
     * Create a table, column group, index or file.
     *
     * @not_transactional
     *
     * @snippet ex_all.c Create a table
     *
     * @param session the session handle
     * @param name the URI of the object to create, such as
     * \c "table:stock". For a description of URI formats
     * see @ref data_sources.
     * @configstart{WT_SESSION.create, see dist/api_data.py}
     * @config{access_pattern_hint, It is recommended that workloads that consist primarily of
     * updates and/or point queries specify \c random.  Workloads that do many cursor scans through
     * large ranges of data should specify \c sequential and other workloads should specify \c none.
     * The option leads to an appropriate operating system advisory call where available., a
     * string\, chosen from the following options: \c "none"\, \c "random"\, \c "sequential";
     * default \c none.}
     * @config{allocation_size, the file unit allocation size\, in bytes\, must be a power of two;
     * smaller values decrease the file space required by overflow items\, and the default value of
     * 4KB is a good choice absent requirements from the operating system or storage device., an
     * integer between \c 512B and \c 128MB; default \c 4KB.}
     * @config{app_metadata, application-owned metadata for this object., a string; default empty.}
     * @config{assert = (, declare timestamp usage., a set of related configuration options defined
     * as follows.}
     * @config{&nbsp;&nbsp;&nbsp;&nbsp;read_timestamp, if set\, check that timestamps
     * are \c always or \c never used on reads with this table\, writing an error message if the
     * policy is violated.  If the library was built in diagnostic mode\, drop core at the failing
     * check., a string\, chosen from the following options: \c "always"\, \c "never"\, \c "none";
     * default \c none.}
     * @config{ ),,}
     * @config{block_allocation, configure block allocation.  Permitted values are \c "best" or \c
     * "first"; the \c "best" configuration uses a best-fit algorithm\, the \c "first" configuration
     * uses a first-available algorithm during block allocation., a string\, chosen from the
     * following options: \c "best"\, \c "first"; default \c best.}
     * @config{block_compressor, configure a compressor for file blocks.  Permitted values are \c
     * "none" or a custom compression engine name created with WT_CONNECTION::add_compressor.  If
     * WiredTiger has builtin support for \c "lz4"\, \c "snappy"\, \c "zlib" or \c "zstd"
     * compression\, these names are also available.  See @ref compression for more information., a
     * string; default \c none.}
     * @config{block_manager, configure a manager for file blocks.  Permitted values are \c
     * "default" or the disaggregated storage block manager backed by \c PALI., a string\, chosen
     * from the following options: \c "default"\, \c "disagg"; default \c default.}
     * @config{cache_resident, do not ever evict the object's pages from cache.  Not compatible with
     * LSM tables; see @ref tuning_cache_resident for more information., a boolean flag; default \c
     * false.}
     * @config{checksum, configure block checksums; the permitted values are \c on\, \c off\, \c
     * uncompressed and \c unencrypted.  The default is \c on\, in which case all block writes
     * include a checksum subsequently verified when the block is read.  The \c off setting does no
     * checksums\, the \c uncompressed setting only checksums blocks that are not compressed\, and
     * the \c unencrypted setting only checksums blocks that are not encrypted.  See @ref
     * tune_checksum for more information., a string\, chosen from the following options: \c "on"\,
     * \c "off"\, \c "uncompressed"\, \c "unencrypted"; default \c on.}
     * @config{colgroups, comma-separated list of names of column groups.  Each column group is
     * stored separately\, keyed by the primary key of the table.  If no column groups are
     * specified\, all columns are stored together in a single file.  All value columns in the table
     * must appear in at least one column group.  Each column group must be created with a separate
     * call to WT_SESSION::create using a \c colgroup: URI., a list of strings; default empty.}
     * @config{collator, configure custom collation for keys.  Permitted values are \c "none" or a
     * custom collator name created with WT_CONNECTION::add_collator., a string; default \c none.}
     * @config{columns, list of the column names.  Comma-separated list of the form
     * <code>(column[\,...])</code>. For tables\, the number of entries must match the total number
     * of values in \c key_format and \c value_format.  For colgroups and indices\, all column names
     * must appear in the list of columns for the table., a list of strings; default empty.}
     * @config{dictionary, the maximum number of unique values remembered in the
     * row-store/variable-length column-store leaf page value dictionary; see @ref
     * file_formats_compression for more information., an integer greater than or equal to \c 0;
     * default \c 0.}
     * @config{disaggregated = (, configure disaggregated storage for this file., a set of related
     * configuration options defined as follows.}
     * @config{&nbsp;&nbsp;&nbsp;&nbsp;delta_pct, the
     * size threshold (as a percentage) at which a delta will cease to be emitted when reconciling a
     * page.  For example\, if this is set to 20\, the size of a delta is 20 bytes\, and the size of
     * the full page image is 100 bytes\, reconciliation can emit a delta for the page (if various
     * other preconditions are met). Conversely\, if the delta came to 21 bytes\, reconciliation
     * would not emit a delta.  Deltas larger than full pages are permitted for measurement and
     * testing reasons\, and may be disallowed in future., an integer between \c 1 and \c 1000;
     * default \c 20.}
     * @config{&nbsp;&nbsp;&nbsp;&nbsp;max_consecutive_delta, the max consecutive
     * deltas allowed for a single page.  The maximum value is set at 32 (WT_DELTA_LIMIT). If we
     * need to change that\, please change WT_DELTA_LIMIT as well., an integer between \c 1 and \c
     * 32; default \c 32.}
     * @config{ ),,}
     * @config{encryption = (, configure an encryptor for file blocks.  When a table is created\,
     * its encryptor is not implicitly used for any related indices or column groups., a set of
     * related configuration options defined as follows.}
     * @config{&nbsp;&nbsp;&nbsp;&nbsp;keyid, An
     * identifier that identifies a unique instance of the encryptor.  It is stored in clear text\,
     * and thus is available when the WiredTiger database is reopened.  On the first use of a
     * (name\, keyid) combination\, the WT_ENCRYPTOR::customize function is called with the keyid as
     * an argument., a string; default empty.}
     * @config{&nbsp;&nbsp;&nbsp;&nbsp;name, Permitted
     * values are \c "none" or a custom encryption engine name created with
     * WT_CONNECTION::add_encryptor.  See @ref encryption for more information., a string; default
     * \c none.}
     * @config{ ),,}
     * @config{exclusive, fail if the object exists.  When false (the default)\, if the object
     * exists\, check that its settings match the specified configuration., a boolean flag; default
     * \c false.}
     * @config{extractor, configure a custom extractor for indices.  Permitted values are \c "none"
     * or an extractor name created with WT_CONNECTION::add_extractor., a string; default \c none.}
     * @config{format, the file format., a string\, chosen from the following options: \c "btree";
     * default \c btree.}
     * @config{ignore_in_memory_cache_size, allow update and insert operations to proceed even if
     * the cache is already at capacity.  Only valid in conjunction with in-memory databases.
     * Should be used with caution - this configuration allows WiredTiger to consume memory over the
     * configured cache limit., a boolean flag; default \c false.}
     * @config{immutable, configure the index to be immutable -- that is\, the index is not changed
     * by any update to a record in the table., a boolean flag; default \c false.}
     * @config{import = (, configure import of an existing object into the currently running
     * database., a set of related configuration options defined as follows.}
     * @config{&nbsp;&nbsp;&nbsp;&nbsp;compare_timestamp, allow importing files with timestamps
     * smaller or equal to the configured global timestamps.  Note the history of the files are not
     * imported together and thus snapshot read of historical data will not work with the option
     * "stable_timestamp". (The \c oldest and \c stable arguments are deprecated short-hand for \c
     * oldest_timestamp and \c stable_timestamp\, respectively)., a string\, chosen from the
     * following options: \c "oldest"\, \c "oldest_timestamp"\, \c "stable"\, \c "stable_timestamp";
     * default \c oldest_timestamp.}
     * @config{&nbsp;&nbsp;&nbsp;&nbsp;enabled, whether to import the
     * input URI from disk., a boolean flag; default \c false.}
     * @config{&nbsp;&nbsp;&nbsp;&nbsp;
     * file_metadata, the file configuration extracted from the metadata of the export database., a
     * string; default empty.}
     * @config{&nbsp;&nbsp;&nbsp;&nbsp;metadata_file, a text file that
     * contains all the relevant metadata information for the URI to import.  The file is generated
     * by backup:export cursor., a string; default empty.}
     * @config{&nbsp;&nbsp;&nbsp;&nbsp;
     * panic_corrupt, whether to panic if the metadata given is no longer valid for the table.  Not
     * valid with \c repair=true., a boolean flag; default \c true.}
     * @config{&nbsp;&nbsp;&nbsp;&nbsp;repair, whether to reconstruct the metadata from the raw file
     * content., a boolean flag; default \c false.}
     * @config{ ),,}
     * @config{internal_key_max, This option is no longer supported\, retained for backward
     * compatibility., an integer greater than or equal to \c 0; default \c 0.}
     * @config{internal_key_truncate, configure internal key truncation\, discarding unnecessary
     * trailing bytes on internal keys (ignored for custom collators)., a boolean flag; default \c
     * true.}
     * @config{internal_page_max, the maximum page size for internal nodes\, in bytes; the size must
     * be a multiple of the allocation size and is significant for applications wanting to avoid
     * excessive L2 cache misses while searching the tree.  The page maximum is the bytes of
     * uncompressed data\, that is\, the limit is applied before any block compression is done., an
     * integer between \c 512B and \c 512MB; default \c 4KB.}
     * @config{key_format, the format of the data packed into key items.  See @ref
     * schema_format_types for details.  By default\, the key_format is \c 'u' and applications use
     * WT_ITEM structures to manipulate raw byte arrays.  By default\, records are stored in
     * row-store files: keys of type \c 'r' are record numbers and records referenced by record
     * number are stored in column-store files., a format string; default \c u.}
     * @config{key_gap, This option is no longer supported\, retained for backward compatibility.,
     * an integer greater than or equal to \c 0; default \c 10.}
     * @config{leaf_key_max, the largest key stored in a leaf node\, in bytes.  If set\, keys larger
     * than the specified size are stored as overflow items (which may require additional I/O to
     * access). The default value is one-tenth the size of a newly split leaf page., an integer
     * greater than or equal to \c 0; default \c 0.}
     * @config{leaf_page_max, the maximum page size for leaf nodes\, in bytes; the size must be a
     * multiple of the allocation size\, and is significant for applications wanting to maximize
     * sequential data transfer from a storage device.  The page maximum is the bytes of
     * uncompressed data\, that is\, the limit is applied before any block compression is done.  For
     * fixed-length column store\, the size includes only the bitmap data; pages containing
     * timestamp information can be larger\, and the size is limited to 128KB rather than 512MB., an
     * integer between \c 512B and \c 512MB; default \c 32KB.}
     * @config{leaf_value_max, the largest value stored in a leaf node\, in bytes.  If set\, values
     * larger than the specified size are stored as overflow items (which may require additional I/O
     * to access). If the size is larger than the maximum leaf page size\, the page size is
     * temporarily ignored when large values are written.  The default is one-half the size of a
     * newly split leaf page., an integer greater than or equal to \c 0; default \c 0.}
     * @config{log = (, the transaction log configuration for this object.  Only valid if \c log is
     * enabled in ::wiredtiger_open., a set of related configuration options defined as follows.}
     * @config{&nbsp;&nbsp;&nbsp;&nbsp;enabled, if false\, this object has checkpoint-level
     * durability., a boolean flag; default \c true.}
     * @config{ ),,}
     * @config{lsm = (, options only relevant for LSM data sources., a set of related configuration
     * options defined as follows.}
     * @config{&nbsp;&nbsp;&nbsp;&nbsp;auto_throttle, Throttle inserts
     * into LSM trees if flushing to disk isn't keeping up., a boolean flag; default \c true.}
     * @config{&nbsp;&nbsp;&nbsp;&nbsp;bloom, create Bloom filters on LSM tree chunks as they are
     * merged., a boolean flag; default \c true.}
     * @config{&nbsp;&nbsp;&nbsp;&nbsp;bloom_bit_count,
     * the number of bits used per item for LSM Bloom filters., an integer between \c 2 and \c 1000;
     * default \c 16.}
     * @config{&nbsp;&nbsp;&nbsp;&nbsp;bloom_config, config string used when
     * creating Bloom filter files\, passed to WT_SESSION::create., a string; default empty.}
     * @config{&nbsp;&nbsp;&nbsp;&nbsp;bloom_hash_count, the number of hash values per item used for
     * LSM Bloom filters., an integer between \c 2 and \c 100; default \c 8.}
     * @config{&nbsp;&nbsp;&nbsp;&nbsp;bloom_oldest, create a Bloom filter on the oldest LSM tree
     * chunk.  Only supported if Bloom filters are enabled., a boolean flag; default \c false.}
     * @config{&nbsp;&nbsp;&nbsp;&nbsp;chunk_count_limit, the maximum number of chunks to allow in
     * an LSM tree.  This option automatically times out old data.  As new chunks are added old
     * chunks will be removed.  Enabling this option disables LSM background merges., an integer;
     * default \c 0.}
     * @config{&nbsp;&nbsp;&nbsp;&nbsp;chunk_max, the maximum size a single chunk can
     * be.  Chunks larger than this size are not considered for further merges.  This is a soft
     * limit\, and chunks larger than this value can be created.  Must be larger than chunk_size.,
     * an integer between \c 100MB and \c 10TB; default \c 5GB.}
     * @config{&nbsp;&nbsp;&nbsp;&nbsp;
     * chunk_size, the maximum size of the in-memory chunk of an LSM tree.  This limit is soft\, it
     * is possible for chunks to be temporarily larger than this value.  This overrides the \c
     * memory_page_max setting., an integer between \c 512K and \c 500MB; default \c 10MB.}
     * @config{&nbsp;&nbsp;&nbsp;&nbsp;merge_custom = (, configure the tree to merge into a custom
     * data source., a set of related configuration options defined as follows.}
     * @config{&nbsp;&nbsp;&nbsp;&nbsp;&nbsp;&nbsp;&nbsp;&nbsp;prefix, custom data source prefix
     * instead of \c "file"., a string; default empty.}
     * @config{&nbsp;&nbsp;&nbsp;&nbsp;&nbsp;&nbsp;&nbsp;&nbsp;start_generation, merge generation at
     * which the custom data source is used (zero indicates no custom data source)., an integer
     * between \c 0 and \c 10; default \c 0.}
     * @config{&nbsp;&nbsp;&nbsp;&nbsp;&nbsp;&nbsp;&nbsp;&nbsp;suffix, custom data source suffix
     * instead of \c ".lsm"., a string; default empty.}
     * @config{&nbsp;&nbsp;&nbsp;&nbsp; ),,}
     * @config{&nbsp;&nbsp;&nbsp;&nbsp;merge_max, the maximum number of chunks to include in a merge
     * operation., an integer between \c 2 and \c 100; default \c 15.}
     * @config{&nbsp;&nbsp;&nbsp;&nbsp;merge_min, the minimum number of chunks to include in a merge
     * operation.  If set to 0 or 1 half the value of merge_max is used., an integer no more than \c
     * 100; default \c 0.}
     * @config{ ),,}
     * @config{memory_page_image_max, the maximum in-memory page image represented by a single
     * storage block.  Depending on compression efficiency\, compression can create storage blocks
     * which require significant resources to re-instantiate in the cache\, penalizing the
     * performance of future point updates.  The value limits the maximum in-memory page image a
     * storage block will need.  If set to 0\, a default of 4 times \c leaf_page_max is used., an
     * integer greater than or equal to \c 0; default \c 0.}
     * @config{memory_page_max, the maximum size a page can grow to in memory before being
     * reconciled to disk.  The specified size will be adjusted to a lower bound of
     * <code>leaf_page_max</code>\, and an upper bound of <code>cache_size / 10</code>. This limit
     * is soft - it is possible for pages to be temporarily larger than this value.  This setting is
     * ignored for LSM trees\, see \c chunk_size., an integer between \c 512B and \c 10TB; default
     * \c 5MB.}
     * @config{os_cache_dirty_max, maximum dirty system buffer cache usage\, in bytes.  If
     * non-zero\, schedule writes for dirty blocks belonging to this object in the system buffer
     * cache after that many bytes from this object are written into the buffer cache., an integer
     * greater than or equal to \c 0; default \c 0.}
     * @config{os_cache_max, maximum system buffer cache usage\, in bytes.  If non-zero\, evict
     * object blocks from the system buffer cache after that many bytes from this object are read or
     * written into the buffer cache., an integer greater than or equal to \c 0; default \c 0.}
     * @config{prefix_compression, configure prefix compression on row-store leaf pages., a boolean
     * flag; default \c false.}
     * @config{prefix_compression_min, minimum gain before prefix compression will be used on
     * row-store leaf pages., an integer greater than or equal to \c 0; default \c 4.}
     * @config{split_pct, the Btree page split size as a percentage of the maximum Btree page size\,
     * that is\, when a Btree page is split\, it will be split into smaller pages\, where each page
     * is the specified percentage of the maximum Btree page size., an integer between \c 50 and \c
     * 100; default \c 90.}
     * @config{tiered_storage = (, configure a storage source for this table., a set of related
     * configuration options defined as follows.}
     * @config{&nbsp;&nbsp;&nbsp;&nbsp;auth_token,
     * authentication string identifier., a string; default empty.}
     * @config{&nbsp;&nbsp;&nbsp;&nbsp;
     * bucket, the bucket indicating the location for this table., a string; default empty.}
     * @config{&nbsp;&nbsp;&nbsp;&nbsp;bucket_prefix, the unique bucket prefix for this table., a
     * string; default empty.}
     * @config{&nbsp;&nbsp;&nbsp;&nbsp;cache_directory, a directory to store
     * locally cached versions of files in the storage source.  By default\, it is named with \c
     * "-cache" appended to the bucket name.  A relative directory name is relative to the home
     * directory., a string; default empty.}
     * @config{&nbsp;&nbsp;&nbsp;&nbsp;local_retention, time
     * in seconds to retain data on tiered storage on the local tier for faster read access., an
     * integer between \c 0 and \c 10000; default \c 300.}
     * @config{&nbsp;&nbsp;&nbsp;&nbsp;name,
     * permitted values are \c "none" or a custom storage source name created with
     * WT_CONNECTION::add_storage_source.  See @ref custom_storage_sources for more information., a
     * string; default \c none.}
     * @config{&nbsp;&nbsp;&nbsp;&nbsp;shared, enable sharing tiered
     * tables across other WiredTiger instances., a boolean flag; default \c false.}
     * @config{ ),,}
     * @config{type, set the type of data source used to store a column group\, index or simple
     * table.  By default\, a \c "file:" URI is derived from the object name.  The \c type
     * configuration can be used to switch to a different data source\, such as LSM or an extension
     * configured by the application., a string; default \c file.}
     * @config{value_format, the format of the data packed into value items.  See @ref
     * schema_format_types for details.  By default\, the value_format is \c 'u' and applications
     * use a WT_ITEM structure to manipulate raw byte arrays.  Value items of type 't' are
     * bitfields\, and when configured with record number type keys\, will be stored using a
     * fixed-length store., a format string; default \c u.}
     * @config{write_timestamp_usage, describe how timestamps are expected to be used on table
     * modifications.  The choices are the default\, which ensures that once timestamps are used for
     * a key\, they are always used\, and also that multiple updates to a key never use decreasing
     * timestamps and \c never which enforces that timestamps are never used for a table.  (The \c
     * always\, \c key_consistent\, \c mixed_mode and \c ordered choices should not be used\, and
     * are retained for backward compatibility.)., a string\, chosen from the following options: \c
     * "always"\, \c "key_consistent"\, \c "mixed_mode"\, \c "never"\, \c "none"\, \c "ordered";
     * default \c none.}
     * @configend
     * @errors
     */
    int __F(create)(WT_SESSION *session,
        const char *name, const char *config);

    /*!
     * Compact a live row- or column-store btree or LSM tree.
     *
     * @snippet ex_all.c Compact a table
     *
     * @param session the session handle
     * @param name the URI of the object to compact, such as
     * \c "table:stock"
     * @configstart{WT_SESSION.compact, see dist/api_data.py}
     * @config{background, enable/disabled the background compaction server., a boolean flag;
     * default empty.}
     * @config{dryrun, run only the estimation phase of compact., a boolean flag; default \c false.}
     * @config{exclude, list of table objects to be excluded from background compaction.  The list
     * is immutable and only applied when the background compaction gets enabled.  The list is not
     * saved between the calls and needs to be reapplied each time the service is enabled.  The
     * individual objects in the list can only be of the \c table: URI type., a list of strings;
     * default empty.}
     * @config{free_space_target, minimum amount of space recoverable for compaction to proceed., an
     * integer greater than or equal to \c 1MB; default \c 20MB.}
     * @config{run_once, configure background compaction server to run once.  In this mode\,
     * compaction is always attempted on each table unless explicitly excluded., a boolean flag;
     * default \c false.}
     * @config{timeout, maximum amount of time to allow for compact in seconds.  The actual amount
     * of time spent in compact may exceed the configured value.  A value of zero disables the
     * timeout., an integer; default \c 1200.}
     * @configend
     * @errors
     */
    int __F(compact)(WT_SESSION *session,
        const char *name, const char *config);

    /*!
     * Drop (delete) a table.
     *
     * @exclusive
     *
     * @not_transactional
     *
     * @snippet ex_all.c Drop a table
     *
     * @param session the session handle
     * @param name the URI of the object to drop, such as \c "table:stock"
     * @configstart{WT_SESSION.drop, see dist/api_data.py}
     * @config{force, return success if the object does not exist., a boolean flag; default \c
     * false.}
     * @config{remove_files, if the underlying files should be removed., a boolean flag; default \c
     * true.}
     * @configend
     * @ebusy_errors
     */
    int __F(drop)(WT_SESSION *session,
        const char *name, const char *config);

    /*!
     * Join a join cursor with a reference cursor.
     *
     * @snippet ex_schema.c Join cursors
     *
     * @param session the session handle
     * @param join_cursor a cursor that was opened using a
     * \c "join:" URI. It may not have been used for any operations
     * other than other join calls.
     * @param ref_cursor an index cursor having the same base table
     * as the join_cursor, or a table cursor open on the same base table,
     * or another join cursor. Unless the ref_cursor is another join
     * cursor, it must be positioned.
     *
     * The ref_cursor limits the results seen by iterating the
     * join_cursor to table items referred to by the key in this
     * index. The set of keys referred to is modified by the compare
     * config option.
     *
     * Multiple join calls builds up a set of ref_cursors, and
     * by default, the results seen by iteration are the intersection
     * of the cursor ranges participating in the join. When configured
     * with \c "operation=or", the results seen are the union of
     * the participating cursor ranges.
     *
     * After the join call completes, the ref_cursor cursor may not be
     * used for any purpose other than get_key and get_value. Any other
     * cursor method (e.g. next, prev,close) will fail. When the
     * join_cursor is closed, the ref_cursor is made available for
     * general use again. The application should close ref_cursor when
     * finished with it, although not before the join_cursor is closed.
     *
     * @configstart{WT_SESSION.join, see dist/api_data.py}
     * @config{bloom_bit_count, the number of bits used per item for the Bloom filter., an integer
     * between \c 2 and \c 1000; default \c 16.}
     * @config{bloom_false_positives, return all values that pass the Bloom filter\, without
     * eliminating any false positives., a boolean flag; default \c false.}
     * @config{bloom_hash_count, the number of hash values per item for the Bloom filter., an
     * integer between \c 2 and \c 100; default \c 8.}
     * @config{compare, modifies the set of items to be returned so that the index key satisfies the
     * given comparison relative to the key set in this cursor., a string\, chosen from the
     * following options: \c "eq"\, \c "ge"\, \c "gt"\, \c "le"\, \c "lt"; default \c "eq".}
     * @config{count, set an approximate count of the elements that would be included in the join.
     * This is used in sizing the Bloom filter\, and also influences evaluation order for cursors in
     * the join.  When the count is equal for multiple Bloom filters in a composition of joins\, the
     * Bloom filter may be shared., an integer; default \c 0.}
     * @config{operation, the operation applied between this and other joined cursors.  When
     * "operation=and" is specified\, all the conditions implied by joins must be satisfied for an
     * entry to be returned by the join cursor; when "operation=or" is specified\, only one must be
     * satisfied.  All cursors joined to a join cursor must have matching operations., a string\,
     * chosen from the following options: \c "and"\, \c "or"; default \c "and".}
     * @config{strategy, when set to \c bloom\, a Bloom filter is created and populated for this
     * index.  This has an up front cost but may reduce the number of accesses to the main table
     * when iterating the joined cursor.  The \c bloom setting requires that \c count be set., a
     * string\, chosen from the following options: \c "bloom"\, \c "default"; default empty.}
     * @configend
     * @errors
     */
    int __F(join)(WT_SESSION *session, WT_CURSOR *join_cursor,
        WT_CURSOR *ref_cursor, const char *config);

    /*!
     * Flush the log.
     *
     * WT_SESSION::log_flush will fail if logging is not enabled.
     *
     * @param session the session handle
     * @configstart{WT_SESSION.log_flush, see dist/api_data.py}
     * @config{sync, forcibly flush the log and wait for it to achieve the synchronization level
     * specified.  The \c off setting forces any buffered log records to be written to the file
     * system.  The \c on setting forces log records to be written to the storage device., a
     * string\, chosen from the following options: \c "off"\, \c "on"; default \c on.}
     * @configend
     * @errors
     */
    int __F(log_flush)(WT_SESSION *session, const char *config);

    /*!
     * Insert a ::WT_LOGREC_MESSAGE type record in the database log files
     * (the database must be configured for logging when this method is
     * called).
     *
     * @param session the session handle
     * @param format a printf format specifier
     * @errors
     */
    int __F(log_printf)(WT_SESSION *session, const char *format, ...);

    /*!
     * Rename an object.
     *
     * @not_transactional
     *
     * @snippet ex_all.c Rename a table
     *
     * @exclusive
     *
     * @param session the session handle
     * @param uri the current URI of the object, such as \c "table:old"
     * @param newuri the new URI of the object, such as \c "table:new"
     * @configempty{WT_SESSION.rename, see dist/api_data.py}
     * @ebusy_errors
     */
    int __F(rename)(WT_SESSION *session,
        const char *uri, const char *newuri, const char *config);

    /*!
     * Reset the session handle.
     *
     * This method resets the cursors associated with the session, clears session statistics and
     * discards cached resources. No session configurations are modified (or reset to their
     * default values). WT_SESSION::reset will fail if a transaction is in progress in the
     * session.
     *
     * @snippet ex_all.c Reset the session
     *
     * @param session the session handle
     * @errors
     */
    int __F(reset)(WT_SESSION *session);

    /*!
     * Salvage a table.
     *
     * Salvage rebuilds the file or files which comprise a table,
     * discarding any corrupted file blocks.
     *
     * When salvage is done, previously deleted records may re-appear, and
     * inserted records may disappear, so salvage should not be run
     * unless it is known to be necessary.  Normally, salvage should be
     * called after a table or file has been corrupted, as reported by the
     * WT_SESSION::verify method.
     *
     * Files are rebuilt in place. The salvage method overwrites the
     * existing files.
     *
     * @exclusive
     *
     * @snippet ex_all.c Salvage a table
     *
     * @param session the session handle
     * @param name the URI of the table or file to salvage
     * @configstart{WT_SESSION.salvage, see dist/api_data.py}
     * @config{force, force salvage even of files that do not appear to be WiredTiger files., a
     * boolean flag; default \c false.}
     * @configend
     * @ebusy_errors
     */
    int __F(salvage)(WT_SESSION *session,
        const char *name, const char *config);

    /*!
     * Truncate a file, table, cursor range, or backup cursor
     *
     * Truncate a table or file.
     * @snippet ex_all.c Truncate a table
     *
     * Truncate a cursor range.  When truncating based on a cursor position,
     * it is not required the cursor reference a record in the object, only
     * that the key be set.  This allows applications to discard portions of
     * the object name space without knowing exactly what records the object
     * contains. The start and stop points are both inclusive; that is, the
     * key set in the start cursor is the first record to be deleted and the
     * key set in the stop cursor is the last.
     *
     * @snippet ex_all.c Truncate a range
     *
     * Range truncate is implemented as a "scan and write" operation, specifically without range
     * locks. Inserts or other operations in the range, as well as operations before or after
     * the range when no explicit starting or ending key is set, are not well defined: conflicts
     * may be detected or both transactions may commit. If both commit, there's a failure and
     * recovery runs, the result may be different than what was in cache before the crash.
     *
     * The WT_CURSOR::truncate range truncate operation can only be used at snapshot isolation.
     *
     * Any specified cursors end with no position, and subsequent calls to
     * the WT_CURSOR::next (WT_CURSOR::prev) method will iterate from the
     * beginning (end) of the table.
     *
     * Example: truncate a backup cursor.  This operation removes all log files that
     * have been returned by the backup cursor.  It can be used to remove log
     * files after copying them during @ref backup_incremental.
     * @snippet ex_backup.c Truncate a backup cursor
     *
     * @param session the session handle
     * @param name the URI of the table or file to truncate, or \c "log:"
     * for a backup cursor
     * @param start optional cursor marking the first record discarded;
     * if <code>NULL</code>, the truncate starts from the beginning of
     * the object; must be provided when truncating a backup cursor
     * @param stop optional cursor marking the last record discarded;
     * if <code>NULL</code>, the truncate continues to the end of the
     * object; ignored when truncating a backup cursor
     * @configempty{WT_SESSION.truncate, see dist/api_data.py}
     * @errors
     */
    int __F(truncate)(WT_SESSION *session,
        const char *name, WT_CURSOR *start, WT_CURSOR *stop, const char *config);

    /*!
     * Verify a table.
     *
     * Verify reports if a file, or the files that comprise a table, have been corrupted.
     * The WT_SESSION::salvage method can be used to repair a corrupted file.
     *
     * @snippet ex_all.c Verify a table
     *
     * @exclusive
     *
     * @param session the session handle
     * @param name the URI of the table or file to verify, optional if verifying the history
     * store
     * @configstart{WT_SESSION.verify, see dist/api_data.py}
     * @config{do_not_clear_txn_id, Turn off transaction id clearing\, intended for debugging and
     * better diagnosis of crashes or failures.  Note: History store validation is disabled when the
     * configuration is set as visibility rules may not work correctly because the transaction ids
     * are not cleared., a boolean flag; default \c false.}
     * @config{dump_address, Display page addresses\, time windows\, and page types as pages are
     * verified\, using the application's message handler\, intended for debugging., a boolean flag;
     * default \c false.}
     * @config{dump_all_data, Display application data as pages or blocks are verified\, using the
     * application's message handler\, intended for debugging.  Disabling this does not guarantee
     * that no user data will be output., a boolean flag; default \c false.}
     * @config{dump_blocks, Display the contents of on-disk blocks as they are verified\, using the
     * application's message handler\, intended for debugging., a boolean flag; default \c false.}
     * @config{dump_key_data, Display application data keys as pages or blocks are verified\, using
     * the application's message handler\, intended for debugging.  Disabling this does not
     * guarantee that no user data will be output., a boolean flag; default \c false.}
     * @config{dump_layout, Display the layout of the files as they are verified\, using the
     * application's message handler\, intended for debugging; requires optional support from the
     * block manager., a boolean flag; default \c false.}
     * @config{dump_offsets, Display the contents of specific on-disk blocks\, using the
     * application's message handler\, intended for debugging., a list of strings; default empty.}
     * @config{dump_pages, Display the contents of in-memory pages as they are verified\, using the
     * application's message handler\, intended for debugging., a boolean flag; default \c false.}
     * @config{dump_tree_shape, Display the btree shapes as they are verified\, using the
     * application's message handler\, intended for debugging; requires optional support from the
     * block manager., a boolean flag; default \c false.}
     * @config{read_corrupt, A mode that allows verify to continue reading after encountering a
     * checksum error.  It will skip past the corrupt block and continue with the verification
     * process., a boolean flag; default \c false.}
     * @config{stable_timestamp, Ensure that no data has a start timestamp after the stable
     * timestamp\, to be run after rollback_to_stable., a boolean flag; default \c false.}
     * @config{strict, Treat any verification problem as an error; by default\, verify will warn\,
     * but not fail\, in the case of errors that won't affect future behavior (for example\, a
     * leaked block)., a boolean flag; default \c false.}
     * @configend
     * @ebusy_errors
     */
    int __F(verify)(WT_SESSION *session,
        const char *name, const char *config);
    /*! @} */

    /*!
     * @name Transactions
     * @{
     */
    /*!
     * Start a transaction in this session.
     *
     * The transaction remains active until ended by
     * WT_SESSION::commit_transaction or WT_SESSION::rollback_transaction.
     * Operations performed on cursors capable of supporting transactional
     * operations that are already open in this session, or which are opened
     * before the transaction ends, will operate in the context of the
     * transaction.
     *
     * @requires_notransaction
     *
     * @snippet ex_all.c transaction commit/rollback
     *
     * @param session the session handle
     * @configstart{WT_SESSION.begin_transaction, see dist/api_data.py}
     * @config{ignore_prepare, whether to ignore updates by other prepared transactions when doing
     * of read operations of this transaction.  When \c true\, forces the transaction to be
     * read-only.  Use \c force to ignore prepared updates and permit writes (see @ref
     * timestamp_prepare_ignore_prepare for more information)., a string\, chosen from the following
     * options: \c "false"\, \c "force"\, \c "true"; default \c false.}
     * @config{isolation, the isolation level for this transaction; defaults to the session's
     * isolation level., a string\, chosen from the following options: \c "read-uncommitted"\, \c
     * "read-committed"\, \c "snapshot"; default empty.}
     * @config{name, name of the transaction for tracing and debugging., a string; default empty.}
     * @config{no_timestamp, allow a commit without a timestamp\, creating values that have "always
     * existed" and are visible regardless of timestamp.  See @ref timestamp_txn_api., a boolean
     * flag; default \c false.}
     * @config{operation_timeout_ms, when non-zero\, a requested limit on the time taken to complete
     * operations in this transaction.  Time is measured in real time milliseconds from the start of
     * each WiredTiger API call.  There is no guarantee any operation will not take longer than this
     * amount of time.  If WiredTiger notices the limit has been exceeded\, an operation may return
     * a WT_ROLLBACK error.  Default is to have no limit., an integer greater than or equal to \c 0;
     * default \c 0.}
     * @config{priority, priority of the transaction for resolving conflicts.  Transactions with
     * higher values are less likely to abort., an integer between \c -100 and \c 100; default \c
     * 0.}
     * @config{read_timestamp, read using the specified timestamp.  The value must not be older than
     * the current oldest timestamp.  See @ref timestamp_txn_api., a string; default empty.}
     * @config{roundup_timestamps = (, round up timestamps of the transaction., a set of related
     * configuration options defined as follows.}
     * @config{&nbsp;&nbsp;&nbsp;&nbsp;prepared,
     * applicable only for prepared transactions\, and intended only for special-purpose use.  See
     * @ref timestamp_prepare_roundup.  Allows the prepare timestamp and the commit timestamp of
     * this transaction to be rounded up to be no older than the oldest timestamp\, and allows
     * violating the usual restriction that the prepare timestamp must be newer than the stable
     * timestamp.  Specifically: at transaction prepare\, if the prepare timestamp is less than or
     * equal to the oldest timestamp\, the prepare timestamp will be rounded to the oldest
     * timestamp.  Subsequently\, at commit time\, if the commit timestamp is less than the (now
     * rounded) prepare timestamp\, the commit timestamp will be rounded up to it and thus to at
     * least oldest.  Neither timestamp will be checked against the stable timestamp., a boolean
     * flag; default \c false.}
     * @config{&nbsp;&nbsp;&nbsp;&nbsp;read, if the read timestamp is less
     * than the oldest timestamp\, the read timestamp will be rounded up to the oldest timestamp.
     * See @ref timestamp_read_roundup., a boolean flag; default \c false.}
     * @config{ ),,}
     * @config{sync, whether to sync log records when the transaction commits\, inherited from
     * ::wiredtiger_open \c transaction_sync., a boolean flag; default empty.}
     * @configend
     * @errors
     */
    int __F(begin_transaction)(WT_SESSION *session, const char *config);

    /*!
     * Commit the current transaction.
     *
     * A transaction must be in progress when this method is called.
     *
     * If WT_SESSION::commit_transaction returns an error, the transaction
     * was rolled back, not committed, and all cursors associated with the session are reset.
     *
     * @requires_transaction
     *
     * @snippet ex_all.c transaction commit/rollback
     *
     * @param session the session handle
     * @configstart{WT_SESSION.commit_transaction, see dist/api_data.py}
     * @config{commit_timestamp, set the commit timestamp for the current transaction.  For
     * non-prepared transactions\, the value must not be older than the first commit timestamp
     * already set for the current transaction (if any)\, must not be older than the current oldest
     * timestamp\, and must be after the current stable timestamp.  For prepared transactions\, a
     * commit timestamp is required\, must not be older than the prepare timestamp\, and can be set
     * only once.  See @ref timestamp_txn_api and @ref timestamp_prepare., a string; default empty.}
     * @config{durable_timestamp, set the durable timestamp for the current transaction.  Required
     * for the commit of a prepared transaction\, and otherwise not permitted.  The value must also
     * be after the current oldest and stable timestamps and must not be older than the commit
     * timestamp.  See @ref timestamp_prepare., a string; default empty.}
     * @config{operation_timeout_ms, when non-zero\, a requested limit on the time taken to complete
     * operations in this transaction.  Time is measured in real time milliseconds from the start of
     * each WiredTiger API call.  There is no guarantee any operation will not take longer than this
     * amount of time.  If WiredTiger notices the limit has been exceeded\, an operation may return
     * a WT_ROLLBACK error.  Default is to have no limit., an integer greater than or equal to \c 0;
     * default \c 0.}
     * @config{sync, override whether to sync log records when the transaction commits.  The default
     * is inherited from ::wiredtiger_open \c transaction_sync.  The \c off setting does not wait
     * for records to be written or synchronized.  The \c on setting forces log records to be
     * written to the storage device., a string\, chosen from the following options: \c "off"\, \c
     * "on"; default empty.}
     * @configend
     * @errors
     */
    int __F(commit_transaction)(WT_SESSION *session, const char *config);

    /*!
     * Prepare the current transaction.
     *
     * A transaction must be in progress when this method is called.
     *
     * Preparing a transaction will guarantee a subsequent commit will
     * succeed. Only commit and rollback are allowed on a transaction after
     * it has been prepared. The transaction prepare API is designed to
     * support MongoDB exclusively, and guarantees update conflicts have
     * been resolved, but does not guarantee durability.
     *
     * @requires_transaction
     *
     * @snippet ex_all.c transaction prepare
     *
     * @param session the session handle
     * @configstart{WT_SESSION.prepare_transaction, see dist/api_data.py}
     * @config{prepare_timestamp, set the prepare timestamp for the updates of the current
     * transaction.  The value must not be older than any active read timestamps\, and must be newer
     * than the current stable timestamp.  See @ref timestamp_prepare., a string; default empty.}
     * @configend
     * @errors
     */
    int __F(prepare_transaction)(WT_SESSION *session, const char *config);

    /*!
     * Roll back the current transaction.
     *
     * A transaction must be in progress when this method is called.
     *
     * All cursors associated with the session are reset.
     *
     * @requires_transaction
     *
     * @snippet ex_all.c transaction commit/rollback
     *
     * @param session the session handle
     * @configstart{WT_SESSION.rollback_transaction, see dist/api_data.py}
     * @config{operation_timeout_ms, when non-zero\, a requested limit on the time taken to complete
     * operations in this transaction.  Time is measured in real time milliseconds from the start of
     * each WiredTiger API call.  There is no guarantee any operation will not take longer than this
     * amount of time.  If WiredTiger notices the limit has been exceeded\, an operation may return
     * a WT_ROLLBACK error.  Default is to have no limit., an integer greater than or equal to \c 0;
     * default \c 0.}
     * @configend
     * @errors
     */
    int __F(rollback_transaction)(WT_SESSION *session, const char *config);
    /*! @} */

    /*!
     * @name Transaction timestamps
     * @{
     */
    /*!
     * Query the session's transaction timestamp state.
     *
     * The WT_SESSION.query_timestamp method can only be used at snapshot isolation.
     *
     * @param session the session handle
     * @param[out] hex_timestamp a buffer that will be set to the
     * hexadecimal encoding of the timestamp being queried.  Must be large
     * enough to hold a NUL terminated, hex-encoded 8B timestamp (17 bytes).
     * @configstart{WT_SESSION.query_timestamp, see dist/api_data.py}
     * @config{get, specify which timestamp to query: \c commit returns the most recently set
     * commit_timestamp; \c first_commit returns the first set commit_timestamp; \c prepare returns
     * the timestamp used in preparing a transaction; \c read returns the timestamp at which the
     * transaction is reading.  See @ref timestamp_txn_api., a string\, chosen from the following
     * options: \c "commit"\, \c "first_commit"\, \c "prepare"\, \c "read"; default \c read.}
     * @configend
     *
     * A timestamp of 0 is returned if the timestamp is not available or has not been set.
     * @errors
     */
    int __F(query_timestamp)(
        WT_SESSION *session, char *hex_timestamp, const char *config);

    /*!
     * Set a timestamp on a transaction.
     *
     * The WT_SESSION.timestamp_transaction method can only be used at snapshot isolation.
     *
     * @snippet ex_all.c transaction timestamp
     *
     * @requires_transaction
     *
     * @param session the session handle
     * @configstart{WT_SESSION.timestamp_transaction, see dist/api_data.py}
     * @config{commit_timestamp, set the commit timestamp for the current transaction.  For
     * non-prepared transactions\, the value must not be older than the first commit timestamp
     * already set for the current transaction\, if any\, must not be older than the current oldest
     * timestamp and must be after the current stable timestamp.  For prepared transactions\, a
     * commit timestamp is required\, must not be older than the prepare timestamp\, can be set only
     * once\, and must not be set until after the transaction has successfully prepared.  See @ref
     * timestamp_txn_api and @ref timestamp_prepare., a string; default empty.}
     * @config{durable_timestamp, set the durable timestamp for the current transaction.  Required
     * for the commit of a prepared transaction\, and otherwise not permitted.  Can only be set
     * after the transaction has been prepared and a commit timestamp has been set.  The value must
     * be after the current oldest and stable timestamps and must not be older than the commit
     * timestamp.  See @ref timestamp_prepare., a string; default empty.}
     * @config{prepare_timestamp, set the prepare timestamp for the updates of the current
     * transaction.  The value must not be older than any active read timestamps\, and must be newer
     * than the current stable timestamp.  Can be set only once per transaction.  Setting the
     * prepare timestamp does not by itself prepare the transaction\, but does oblige the
     * application to eventually prepare the transaction before committing it.  See @ref
     * timestamp_prepare., a string; default empty.}
     * @config{read_timestamp, read using the specified timestamp.  The value must not be older than
     * the current oldest timestamp.  This can only be set once for a transaction.  See @ref
     * timestamp_txn_api., a string; default empty.}
     * @configend
     * @errors
     */
    int __F(timestamp_transaction)(WT_SESSION *session, const char *config);

    /*!
     * Set a timestamp on a transaction numerically.  Prefer this method over
     * WT_SESSION::timestamp_transaction if the hexadecimal string parsing done in that method
     * becomes a bottleneck.
     *
     * The WT_SESSION.timestamp_transaction_uint method can only be used at snapshot isolation.
     *
     * @snippet ex_all.c transaction timestamp_uint
     *
     * @requires_transaction
     *
     * @param session the session handle
     * @param which the timestamp being set (see ::WT_TS_TXN_TYPE for available options, and
     * WT_SESSION::timestamp_transaction for constraints on the timestamps).
     * @param ts the timestamp.
     * @errors
     */
    int __F(timestamp_transaction_uint)(WT_SESSION *session, WT_TS_TXN_TYPE which,
            uint64_t ts);
    /*! @} */

    /*!
     * @name Transaction support
     * @{
     */
    /*!
     * Write a transactionally consistent snapshot of a database or set of individual objects.
     *
     * When timestamps are not in use, the checkpoint includes all transactions committed
     * before the checkpoint starts. When timestamps are in use and the checkpoint runs with
     * \c use_timestamp=true (the default), updates committed with a timestamp after the
     * \c stable timestamp, in tables configured for checkpoint-level durability, are not
     * included in the checkpoint. Updates committed in tables configured for commit-level
     * durability are always included in the checkpoint. See @ref durability_checkpoint and
     * @ref durability_log for more information.
     *
     * Calling the checkpoint method multiple times serializes the checkpoints; new checkpoint
     * calls wait for running checkpoint calls to complete.
     *
     * Existing named checkpoints may optionally be discarded.
     *
     * @requires_notransaction
     *
     * @snippet ex_all.c Checkpoint examples
     *
     * @param session the session handle
     * @configstart{WT_SESSION.checkpoint, see dist/api_data.py}
     * @config{debug = (, configure debug specific behavior on a checkpoint.  Generally only used
     * for internal testing purposes., a set of related configuration options defined as follows.}
     * @config{&nbsp;&nbsp;&nbsp;&nbsp;checkpoint_cleanup, if true\, checkpoint cleanup thread is
     * triggered to perform the checkpoint cleanup., a boolean flag; default \c false.}
     * @config{
     * ),,}
     * @config{drop, specify a list of checkpoints to drop.  The list may additionally contain one
     * of the following keys: \c "from=all" to drop all checkpoints\, \c "from=<checkpoint>" to drop
     * all checkpoints after and including the named checkpoint\, or \c "to=<checkpoint>" to drop
     * all checkpoints before and including the named checkpoint.  Checkpoints cannot be dropped if
     * open in a cursor.  While a hot backup is in progress\, checkpoints created prior to the start
     * of the backup cannot be dropped., a list of strings; default empty.}
     * @config{flush_tier = (, configure flushing objects to tiered storage after checkpoint.  See
     * @ref tiered_storage., a set of related configuration options defined as follows.}
     * @config{&nbsp;&nbsp;&nbsp;&nbsp;enabled, if true and tiered storage is in use\, perform one
     * iteration of object switching and flushing objects to tiered storage., a boolean flag;
     * default \c false.}
     * @config{&nbsp;&nbsp;&nbsp;&nbsp;force, if false (the default)\, flush_tier
     * of any individual object may be skipped if the underlying object has not been modified since
     * the previous flush_tier.  If true\, this option forces the flush_tier., a boolean flag;
     * default \c false.}
     * @config{&nbsp;&nbsp;&nbsp;&nbsp;sync, wait for all objects to be flushed
     * to the shared storage to the level specified.  When false\, do not wait for any objects to be
     * written to the tiered storage system but return immediately after generating the objects and
     * work units for an internal thread.  When true\, the caller waits until all work queued for
     * this call to be completely processed before returning., a boolean flag; default \c true.}
     * @config{&nbsp;&nbsp;&nbsp;&nbsp;timeout, amount of time\, in seconds\, to wait for flushing
     * of objects to complete.  WiredTiger returns EBUSY if the timeout is reached.  A value of zero
     * disables the timeout., an integer; default \c 0.}
     * @config{ ),,}
     * @config{force, if false (the default)\, checkpoints may be skipped if the underlying object
     * has not been modified.  If true\, this option forces the checkpoint., a boolean flag; default
     * \c false.}
     * @config{name, if set\, specify a name for the checkpoint (note that checkpoints including LSM
     * trees may not be named)., a string; default empty.}
     * @config{target, if non-empty\, checkpoint the list of objects.  Checkpointing a list of
     * objects separately from a database-wide checkpoint can lead to data inconsistencies; see @ref
     * checkpoint_target for more information., a list of strings; default empty.}
     * @config{use_timestamp, if true (the default)\, create the checkpoint as of the last stable
     * timestamp if timestamps are in use\, or with all committed updates if there is no stable
     * timestamp set.  If false\, always generate a checkpoint with all committed updates\, ignoring
     * any stable timestamp., a boolean flag; default \c true.}
     * @configend
     * @errors
     */
    int __F(checkpoint)(WT_SESSION *session, const char *config);

    /*!
     * Reset the snapshot used for database visibility.
     *
     * For transactions running with snapshot isolation, this method releases the existing
     * snapshot of the database and gets a new one. This makes newer commits visible. The
     * call can be used to avoid pinning old and no-longer-needed content in the database.
     * Applications not using read timestamps for search may see different results after the
     * snapshot is updated.
     *
     * It is an error to call this method when using an isolation level other than snapshot
     * isolation, or if the current transaction has already written any data.
     *
     * @requires_transaction
     *
     * @snippet ex_all.c reset snapshot
     *
     * @param session the session handle
     * @errors
     */
    int __F(reset_snapshot)(WT_SESSION *session);

    /*!
     * Return the transaction ID range pinned by the session handle.
     *
     * The ID range is an approximate count of transactions and is calculated
     * based on the oldest ID needed for the active transaction in this session,
     * compared to the newest transaction in the system.
     *
     * @snippet ex_all.c transaction pinned range
     *
     * @param session the session handle
     * @param[out] range the range of IDs pinned by this session. Zero if
     * there is no active transaction.
     * @errors
     */
    int __F(transaction_pinned_range)(WT_SESSION* session, uint64_t *range);
    /*! @} */

#ifndef DOXYGEN
    /*!
     * Optionally returns the reason for the most recent rollback error returned from the API.
     *
     * There is no guarantee a rollback reason will be set and thus the caller
     * must check for a NULL pointer.
     *
     * @param session the session handle
     * @returns an optional string indicating the reason for the rollback
     */
    const char * __F(get_rollback_reason)(WT_SESSION *session);

    /*!
     * Call into the library.
     *
     * This method is used for breakpoints and to set other configuration
     * when debugging layers not directly supporting those features.
     *
     * @param session the session handle
     * @errors
     */
    int __F(breakpoint)(WT_SESSION *session);
#endif
};

/*!
 * A connection to a WiredTiger database.  The connection may be opened within
 * the same address space as the caller or accessed over a socket connection.
 *
 * Most applications will open a single connection to a database for each
 * process.  The first process to open a connection to a database will access
 * the database in its own address space.  Subsequent connections (if allowed)
 * will communicate with the first process over a socket connection to perform
 * their operations.
 *
 * <b>Thread safety:</b> A WT_CONNECTION handle may be shared between threads.
 * See @ref threads for more information.
 */
struct __wt_connection {
    /*!
     * Close a connection.
     *
     * Any open sessions will be closed. This will release the resources
     * associated with the session handle, including rolling back any
     * active transactions and closing any cursors that remain open in the
     * session.
     *
     * @snippet ex_all.c Close a connection
     *
     * @param connection the connection handle
     * @configstart{WT_CONNECTION.close, see dist/api_data.py}
     * @config{leak_memory, don't free memory during close., a boolean flag; default \c false.}
     * @config{use_timestamp, by default\, create the close checkpoint as of the last stable
     * timestamp if timestamps are in use\, or all current updates if there is no stable timestamp
     * set.  If false\, this option generates a checkpoint with all updates., a boolean flag;
     * default \c true.}
     * @configend
     * @errors
     */
    int __F(close)(WT_CONNECTION *connection, const char *config);

#ifndef DOXYGEN
    /*!
     * Output debug information for various subsystems. The output format
     * may change over time, gathering the debug information may be
     * invasive, and the information reported may not provide a point in
     * time view of the system.
     *
     * @param connection the connection handle
     * @configstart{WT_CONNECTION.debug_info, see dist/api_data.py}
     * @config{backup, print incremental backup information., a boolean flag; default \c false.}
     * @config{cache, print cache information., a boolean flag; default \c false.}
     * @config{cursors, print all open cursor information., a boolean flag; default \c false.}
     * @config{handles, print open handles information., a boolean flag; default \c false.}
     * @config{log, print log information., a boolean flag; default \c false.}
     * @config{sessions, print open session information., a boolean flag; default \c false.}
     * @config{txn, print global txn information., a boolean flag; default \c false.}
     * @configend
     * @errors
     */
    int __F(debug_info)(WT_CONNECTION *connection, const char *config);
#endif

    /*!
     * Reconfigure a connection handle.
     *
     * @snippet ex_all.c Reconfigure a connection
     *
     * @param connection the connection handle
     * @configstart{WT_CONNECTION.reconfigure, see dist/api_data.py}
     * @config{block_cache = (, block cache configuration options., a set of related configuration
     * options defined as follows.}
     * @config{&nbsp;&nbsp;&nbsp;&nbsp;blkcache_eviction_aggression,
     * seconds an unused block remains in the cache before it is evicted., an integer between \c 1
     * and \c 7200; default \c 1800.}
     * @config{&nbsp;&nbsp;&nbsp;&nbsp;cache_on_checkpoint, cache
     * blocks written by a checkpoint., a boolean flag; default \c true.}
     * @config{&nbsp;&nbsp;&nbsp;&nbsp;cache_on_writes, cache blocks as they are written (other than
     * checkpoint blocks)., a boolean flag; default \c true.}
     * @config{&nbsp;&nbsp;&nbsp;&nbsp;
     * enabled, enable block cache., a boolean flag; default \c false.}
     * @config{&nbsp;&nbsp;&nbsp;&nbsp;full_target, the fraction of the block cache that must be
     * full before eviction will remove unused blocks., an integer between \c 30 and \c 100; default
     * \c 95.}
     * @config{&nbsp;&nbsp;&nbsp;&nbsp;hashsize, number of buckets in the hashtable that
     * keeps track of blocks., an integer between \c 512 and \c 256K; default \c 32768.}
     * @config{&nbsp;&nbsp;&nbsp;&nbsp;max_percent_overhead, maximum tolerated overhead expressed as
     * the number of blocks added and removed as percent of blocks looked up; cache population and
     * eviction will be suppressed if the overhead exceeds the threshold., an integer between \c 1
     * and \c 500; default \c 10.}
     * @config{&nbsp;&nbsp;&nbsp;&nbsp;nvram_path, the absolute path to
     * the file system mounted on the NVRAM device., a string; default empty.}
     * @config{&nbsp;&nbsp;&nbsp;&nbsp;percent_file_in_dram, bypass cache for a file if the set
     * percentage of the file fits in system DRAM (as specified by block_cache.system_ram)., an
     * integer between \c 0 and \c 100; default \c 50.}
     * @config{&nbsp;&nbsp;&nbsp;&nbsp;size,
     * maximum memory to allocate for the block cache., an integer between \c 0 and \c 10TB; default
     * \c 0.}
     * @config{&nbsp;&nbsp;&nbsp;&nbsp;system_ram, the bytes of system DRAM available for
     * caching filesystem blocks., an integer between \c 0 and \c 1024GB; default \c 0.}
     * @config{&nbsp;&nbsp;&nbsp;&nbsp;type, cache location: DRAM or NVRAM., a string; default
     * empty.}
     * @config{ ),,}
     * @config{cache_max_wait_ms, the maximum number of milliseconds an application thread will wait
     * for space to be available in cache before giving up.  Default will wait forever., an integer
     * greater than or equal to \c 0; default \c 0.}
     * @config{cache_overhead, assume the heap allocator overhead is the specified percentage\, and
     * adjust the cache usage by that amount (for example\, if there is 10GB of data in cache\, a
     * percentage of 10 means WiredTiger treats this as 11GB). This value is configurable because
     * different heap allocators have different overhead and different workloads will have different
     * heap allocation sizes and patterns\, therefore applications may need to adjust this value
     * based on allocator choice and behavior in measured workloads., an integer between \c 0 and \c
     * 30; default \c 8.}
     * @config{cache_size, maximum heap memory to allocate for the cache.  A database should
     * configure either \c cache_size or \c shared_cache but not both., an integer between \c 1MB
     * and \c 10TB; default \c 100MB.}
     * @config{cache_stuck_timeout_ms, the number of milliseconds to wait before a stuck cache times
     * out in diagnostic mode.  Default will wait for 5 minutes\, 0 will wait forever., an integer
     * greater than or equal to \c 0; default \c 300000.}
     * @config{checkpoint = (, periodically checkpoint the database.  Enabling the checkpoint server
     * uses a session from the configured \c session_max., a set of related configuration options
     * defined as follows.}
     * @config{&nbsp;&nbsp;&nbsp;&nbsp;log_size, wait for this amount of log
     * record bytes to be written to the log between each checkpoint.  If non-zero\, this value will
     * use a minimum of the log file size.  A database can configure both log_size and wait to set
     * an upper bound for checkpoints; setting this value above 0 configures periodic checkpoints.,
     * an integer between \c 0 and \c 2GB; default \c 0.}
     * @config{&nbsp;&nbsp;&nbsp;&nbsp;precise,
     * Only write data with timestamps that are smaller or equal to the stable timestamp to the
     * checkpoint.  Rollback to stable after restart is a no-op if enabled.  However\, it leads to
     * extra cache pressure., a boolean flag; default \c false.}
     * @config{&nbsp;&nbsp;&nbsp;&nbsp;
     * wait, seconds to wait between each checkpoint; setting this value above 0 configures periodic
     * checkpoints., an integer between \c 0 and \c 100000; default \c 0.}
     * @config{ ),,}
     * @config{checkpoint_cleanup = (, periodically checkpoint cleanup the database., a set of
     * related configuration options defined as follows.}
     * @config{&nbsp;&nbsp;&nbsp;&nbsp;method,
     * control how aggressively obsolete content is removed by reading the internal pages.  Default
     * to none\, which means no additional work is done to find obsolete content., a string\, chosen
     * from the following options: \c "none"\, \c "reclaim_space"; default \c none.}
     * @config{&nbsp;&nbsp;&nbsp;&nbsp;wait, seconds to wait between each checkpoint cleanup., an
     * integer between \c 60 and \c 100000; default \c 300.}
     * @config{ ),,}
     * @config{chunk_cache = (, chunk cache reconfiguration options., a set of related configuration
     * options defined as follows.}
     * @config{&nbsp;&nbsp;&nbsp;&nbsp;pinned, List of "table:" URIs
     * exempt from cache eviction.  Capacity config overrides this\, tables exceeding capacity will
     * not be fully retained.  Table names can appear in both this and the preload list\, but not in
     * both this and the exclude list.  Duplicate names are allowed., a list of strings; default
     * empty.}
     * @config{ ),,}
     * @config{compatibility = (, set compatibility version of database.  Changing the compatibility
     * version requires that there are no active operations for the duration of the call., a set of
     * related configuration options defined as follows.}
     * @config{&nbsp;&nbsp;&nbsp;&nbsp;release,
     * compatibility release version string., a string; default empty.}
     * @config{ ),,}
     * @config{debug_mode = (, control the settings of various extended debugging features., a set
     * of related configuration options defined as follows.}
     * @config{&nbsp;&nbsp;&nbsp;&nbsp;
     * background_compact, if true\, background compact aggressively removes compact statistics for
     * a file and decreases the max amount of time a file can be skipped for., a boolean flag;
     * default \c false.}
     * @config{&nbsp;&nbsp;&nbsp;&nbsp;checkpoint_retention, adjust log removal
     * to retain the log records of this number of checkpoints.  Zero or one means perform normal
     * removal., an integer between \c 0 and \c 1024; default \c 0.}
     * @config{&nbsp;&nbsp;&nbsp;&nbsp;configuration, if true\, display invalid cache configuration
     * warnings., a boolean flag; default \c false.}
     * @config{&nbsp;&nbsp;&nbsp;&nbsp;
     * corruption_abort, if true and built in diagnostic mode\, dump core in the case of data
     * corruption., a boolean flag; default \c true.}
     * @config{&nbsp;&nbsp;&nbsp;&nbsp;cursor_copy,
     * if true\, use the system allocator to make a copy of any data returned by a cursor operation
     * and return the copy instead.  The copy is freed on the next cursor operation.  This allows
     * memory sanitizers to detect inappropriate references to memory owned by cursors., a boolean
     * flag; default \c false.}
     * @config{&nbsp;&nbsp;&nbsp;&nbsp;cursor_reposition, if true\, for
     * operations with snapshot isolation the cursor temporarily releases any page that requires
     * force eviction\, then repositions back to the page for further operations.  A page release
     * encourages eviction of hot or large pages\, which is more likely to succeed without a cursor
     * keeping the page pinned., a boolean flag; default \c false.}
     * @config{&nbsp;&nbsp;&nbsp;&nbsp;
     * eviction, if true\, modify internal algorithms to change skew to force history store eviction
     * to happen more aggressively.  This includes but is not limited to not skewing newest\, not
     * favoring leaf pages\, and modifying the eviction score mechanism., a boolean flag; default \c
     * false.}
     * @config{&nbsp;&nbsp;&nbsp;&nbsp;eviction_checkpoint_ts_ordering, if true\, act as if
     * eviction is being run in parallel to checkpoint.  We should return EBUSY in eviction if we
     * detect any timestamp ordering issue., a boolean flag; default \c false.}
     * @config{&nbsp;&nbsp;&nbsp;&nbsp;log_retention, adjust log removal to retain at least this
     * number of log files.  (Warning: this option can remove log files required for recovery if no
     * checkpoints have yet been done and the number of log files exceeds the configured value.  As
     * WiredTiger cannot detect the difference between a system that has not yet checkpointed and
     * one that will never checkpoint\, it might discard log files before any checkpoint is done.)
     * Ignored if set to 0., an integer between \c 0 and \c 1024; default \c 0.}
     * @config{&nbsp;&nbsp;&nbsp;&nbsp;realloc_exact, if true\, reallocation of memory will only
     * provide the exact amount requested.  This will help with spotting memory allocation issues
     * more easily., a boolean flag; default \c false.}
     * @config{&nbsp;&nbsp;&nbsp;&nbsp;
     * realloc_malloc, if true\, every realloc call will force a new memory allocation by using
     * malloc., a boolean flag; default \c false.}
     * @config{&nbsp;&nbsp;&nbsp;&nbsp;rollback_error,
     * return a WT_ROLLBACK error from a transaction operation about every Nth operation to simulate
     * a collision., an integer between \c 0 and \c 10M; default \c 0.}
     * @config{&nbsp;&nbsp;&nbsp;&nbsp;slow_checkpoint, if true\, slow down checkpoint creation by
     * slowing down internal page processing., a boolean flag; default \c false.}
     * @config{&nbsp;&nbsp;&nbsp;&nbsp;stress_skiplist, Configure various internal parameters to
     * encourage race conditions and other issues with internal skip lists\, e.g.  using a more
     * dense representation., a boolean flag; default \c false.}
     * @config{&nbsp;&nbsp;&nbsp;&nbsp;
     * table_logging, if true\, write transaction related information to the log for all
     * operations\, even operations for tables with logging turned off.  This additional logging
     * information is intended for debugging and is informational only\, that is\, it is ignored
     * during recovery., a boolean flag; default \c false.}
     * @config{&nbsp;&nbsp;&nbsp;&nbsp;
     * tiered_flush_error_continue, on a write to tiered storage\, continue when an error occurs., a
     * boolean flag; default \c false.}
     * @config{&nbsp;&nbsp;&nbsp;&nbsp;update_restore_evict, if
     * true\, control all dirty page evictions through forcing update restore eviction., a boolean
     * flag; default \c false.}
     * @config{ ),,}
     * @config{disaggregated = (, configure disaggregated storage for this connection., a set of
     * related configuration options defined as follows.}
     * @config{&nbsp;&nbsp;&nbsp;&nbsp;
     * shutdown_checkpoint, whether do checkpoint at shutdown., a boolean flag; default \c false.}
     * @config{ ),,}
     * @config{error_prefix, prefix string for error messages., a string; default empty.}
     * @config{eviction = (, eviction configuration options., a set of related configuration options
     * defined as follows.}
     * @config{&nbsp;&nbsp;&nbsp;&nbsp;evict_sample_inmem, If no in-memory ref
     * is found on the root page\, attempt to locate a random in-memory page by examining all
     * entries on the root page., a boolean flag; default \c true.}
     * @config{&nbsp;&nbsp;&nbsp;&nbsp;
     * threads_max, maximum number of threads WiredTiger will start to help evict pages from cache.
     * The number of threads started will vary depending on the current eviction load.  Each
     * eviction worker thread uses a session from the configured session_max., an integer between \c
     * 1 and \c 20; default \c 8.}
     * @config{&nbsp;&nbsp;&nbsp;&nbsp;threads_min, minimum number of
     * threads WiredTiger will start to help evict pages from cache.  The number of threads
     * currently running will vary depending on the current eviction load., an integer between \c 1
     * and \c 20; default \c 1.}
     * @config{ ),,}
     * @config{eviction_checkpoint_target, perform eviction at the beginning of checkpoints to bring
     * the dirty content in cache to this level.  It is a percentage of the cache size if the value
     * is within the range of 0 to 100 or an absolute size when greater than 100. The value is not
     * allowed to exceed the \c cache_size.  Ignored if set to zero., an integer between \c 0 and \c
     * 10TB; default \c 1.}
     * @config{eviction_dirty_target, perform eviction in worker threads when the cache contains at
     * least this much dirty content.  It is a percentage of the cache size if the value is within
     * the range of 1 to 100 or an absolute size when greater than 100. The value is not allowed to
     * exceed the \c cache_size and has to be lower than its counterpart \c eviction_dirty_trigger.,
     * an integer between \c 1 and \c 10TB; default \c 5.}
     * @config{eviction_dirty_trigger, trigger application threads to perform eviction when the
     * cache contains at least this much dirty content.  It is a percentage of the cache size if the
     * value is within the range of 1 to 100 or an absolute size when greater than 100. The value is
     * not allowed to exceed the \c cache_size and has to be greater than its counterpart \c
     * eviction_dirty_target.  This setting only alters behavior if it is lower than
     * eviction_trigger., an integer between \c 1 and \c 10TB; default \c 20.}
     * @config{eviction_target, perform eviction in worker threads when the cache contains at least
     * this much content.  It is a percentage of the cache size if the value is within the range of
     * 10 to 100 or an absolute size when greater than 100. The value is not allowed to exceed the
     * \c cache_size and has to be lower than its counterpart \c eviction_trigger., an integer
     * between \c 10 and \c 10TB; default \c 80.}
     * @config{eviction_trigger, trigger application threads to perform eviction when the cache
     * contains at least this much content.  It is a percentage of the cache size if the value is
     * within the range of 10 to 100 or an absolute size when greater than 100. The value is not
     * allowed to exceed the \c cache_size and has to be greater than its counterpart \c
     * eviction_target., an integer between \c 10 and \c 10TB; default \c 95.}
     * @config{eviction_updates_target, perform eviction in worker threads when the cache contains
     * at least this many bytes of updates.  It is a percentage of the cache size if the value is
     * within the range of 0 to 100 or an absolute size when greater than 100. Calculated as half of
     * \c eviction_dirty_target by default.  The value is not allowed to exceed the \c cache_size
     * and has to be lower than its counterpart \c eviction_updates_trigger., an integer between \c
     * 0 and \c 10TB; default \c 0.}
     * @config{eviction_updates_trigger, trigger application threads to perform eviction when the
     * cache contains at least this many bytes of updates.  It is a percentage of the cache size if
     * the value is within the range of 1 to 100 or an absolute size when greater than 100\.
     * Calculated as half of \c eviction_dirty_trigger by default.  The value is not allowed to
     * exceed the \c cache_size and has to be greater than its counterpart \c
     * eviction_updates_target.  This setting only alters behavior if it is lower than \c
     * eviction_trigger., an integer between \c 0 and \c 10TB; default \c 0.}
     * @config{extra_diagnostics, enable additional diagnostics in WiredTiger.  These additional
     * diagnostics include diagnostic assertions that can cause WiredTiger to abort when an invalid
     * state is detected.  Options are given as a list\, such as
     * <code>"extra_diagnostics=[out_of_order\,visibility]"</code>. Choosing \c all enables all
     * assertions.  When WiredTiger is compiled with \c HAVE_DIAGNOSTIC=1 all assertions are enabled
     * and cannot be reconfigured., a list\, with values chosen from the following options: \c
     * "all"\, \c "checkpoint_validate"\, \c "cursor_check"\, \c "disk_validate"\, \c
     * "eviction_check"\, \c "generation_check"\, \c "hs_validate"\, \c "key_out_of_order"\, \c
     * "log_validate"\, \c "prepared"\, \c "slow_operation"\, \c "txn_visibility"; default \c [].}
     * @config{file_manager = (, control how file handles are managed., a set of related
     * configuration options defined as follows.}
     * @config{&nbsp;&nbsp;&nbsp;&nbsp;
     * close_handle_minimum, number of handles open before the file manager will look for handles to
     * close., an integer greater than or equal to \c 0; default \c 250.}
     * @config{&nbsp;&nbsp;&nbsp;&nbsp;close_idle_time, amount of time in seconds a file handle
     * needs to be idle before attempting to close it.  A setting of 0 means that idle handles are
     * not closed., an integer between \c 0 and \c 100000; default \c 30.}
     * @config{&nbsp;&nbsp;&nbsp;&nbsp;close_scan_interval, interval in seconds at which to check
     * for files that are inactive and close them., an integer between \c 1 and \c 100000; default
     * \c 10.}
     * @config{ ),,}
     * @config{generation_drain_timeout_ms, the number of milliseconds to wait for a resource to
     * drain before timing out in diagnostic mode.  Default will wait for 4 minutes\, 0 will wait
     * forever., an integer greater than or equal to \c 0; default \c 240000.}
     * @config{heuristic_controls = (, control the behavior of various optimizations.  This is
     * primarily used as a mechanism for rolling out changes to internal heuristics while providing
     * a mechanism for quickly reverting to prior behavior in the field., a set of related
     * configuration options defined as follows.}
     * @config{&nbsp;&nbsp;&nbsp;&nbsp;
     * checkpoint_cleanup_obsolete_tw_pages_dirty_max, maximum number of obsolete time window pages
     * that can be marked as dirty per btree in a single checkpoint by the checkpoint cleanup., an
     * integer between \c 0 and \c 100000; default \c 100.}
     * @config{&nbsp;&nbsp;&nbsp;&nbsp;
     * eviction_obsolete_tw_pages_dirty_max, maximum number of obsolete time window pages that can
     * be marked dirty per btree in a single checkpoint by the eviction threads., an integer between
     * \c 0 and \c 100000; default \c 100.}
     * @config{&nbsp;&nbsp;&nbsp;&nbsp;obsolete_tw_btree_max,
     * maximum number of btrees that can be checked for obsolete time window cleanup in a single
     * checkpoint., an integer between \c 0 and \c 500000; default \c 100.}
     * @config{ ),,}
     * @config{history_store = (, history store configuration options., a set of related
     * configuration options defined as follows.}
     * @config{&nbsp;&nbsp;&nbsp;&nbsp;file_max, the
     * maximum number of bytes that WiredTiger is allowed to use for its history store mechanism.
     * If the history store file exceeds this size\, a panic will be triggered.  The default value
     * means that the history store file is unbounded and may use as much space as the filesystem
     * will accommodate.  The minimum non-zero setting is 100MB., an integer greater than or equal
     * to \c 0; default \c 0.}
     * @config{ ),,}
     * @config{io_capacity = (, control how many bytes per second are written and read.  Exceeding
     * the capacity results in throttling., a set of related configuration options defined as
     * follows.}
     * @config{&nbsp;&nbsp;&nbsp;&nbsp;chunk_cache, number of bytes per second available
     * to the chunk cache.  The minimum non-zero setting is 1MB., an integer between \c 0 and \c
     * 1TB; default \c 0.}
     * @config{&nbsp;&nbsp;&nbsp;&nbsp;total, number of bytes per second
     * available to all subsystems in total.  When set\, decisions about what subsystems are
     * throttled\, and in what proportion\, are made internally.  The minimum non-zero setting is
     * 1MB., an integer between \c 0 and \c 1TB; default \c 0.}
     * @config{ ),,}
     * @config{json_output, enable JSON formatted messages on the event handler interface.  Options
     * are given as a list\, where each option specifies an event handler category e.g.  'error'
     * represents the messages from the WT_EVENT_HANDLER::handle_error method., a list\, with values
     * chosen from the following options: \c "error"\, \c "message"; default \c [].}
     * @config{log = (, enable logging.  Enabling logging uses three sessions from the configured
     * session_max., a set of related configuration options defined as follows.}
     * @config{&nbsp;&nbsp;&nbsp;&nbsp;os_cache_dirty_pct, maximum dirty system buffer cache usage\,
     * as a percentage of the log's \c file_max.  If non-zero\, schedule writes for dirty blocks
     * belonging to the log in the system buffer cache after that percentage of the log has been
     * written into the buffer cache without an intervening file sync., an integer between \c 0 and
     * \c 100; default \c 0.}
     * @config{&nbsp;&nbsp;&nbsp;&nbsp;prealloc, pre-allocate log files., a
     * boolean flag; default \c true.}
     * @config{&nbsp;&nbsp;&nbsp;&nbsp;prealloc_init_count, initial
     * number of pre-allocated log files., an integer between \c 1 and \c 500; default \c 1.}
     * @config{&nbsp;&nbsp;&nbsp;&nbsp;remove, automatically remove unneeded log files., a boolean
     * flag; default \c true.}
     * @config{&nbsp;&nbsp;&nbsp;&nbsp;zero_fill, manually write zeroes into
     * log files., a boolean flag; default \c false.}
     * @config{ ),,}
     * @config{lsm_manager = (, configure database wide options for LSM tree management.  The LSM
     * manager is started automatically the first time an LSM tree is opened.  The LSM manager uses
     * a session from the configured session_max., a set of related configuration options defined as
     * follows.}
     * @config{&nbsp;&nbsp;&nbsp;&nbsp;merge, merge LSM chunks where possible., a boolean
     * flag; default \c true.}
     * @config{&nbsp;&nbsp;&nbsp;&nbsp;worker_thread_max, Configure a set of
     * threads to manage merging LSM trees in the database.  Each worker thread uses a session
     * handle from the configured session_max., an integer between \c 3 and \c 20; default \c 4.}
     * @config{ ),,}
     * @config{operation_timeout_ms, this option is no longer supported\, retained for backward
     * compatibility., an integer greater than or equal to \c 0; default \c 0.}
     * @config{operation_tracking = (, enable tracking of performance-critical functions.  See @ref
     * operation_tracking for more information., a set of related configuration options defined as
     * follows.}
     * @config{&nbsp;&nbsp;&nbsp;&nbsp;enabled, enable operation tracking subsystem., a
     * boolean flag; default \c false.}
     * @config{&nbsp;&nbsp;&nbsp;&nbsp;path, the name of a
     * directory into which operation tracking files are written.  The directory must already exist.
     * If the value is not an absolute path\, the path is relative to the database home (see @ref
     * absolute_path for more information)., a string; default \c ".".}
     * @config{ ),,}
     * @config{shared_cache = (, shared cache configuration options.  A database should configure
     * either a cache_size or a shared_cache not both.  Enabling a shared cache uses a session from
     * the configured session_max.  A shared cache can not have absolute values configured for cache
     * eviction settings., a set of related configuration options defined as follows.}
     * @config{&nbsp;&nbsp;&nbsp;&nbsp;chunk, the granularity that a shared cache is redistributed.,
     * an integer between \c 1MB and \c 10TB; default \c 10MB.}
     * @config{&nbsp;&nbsp;&nbsp;&nbsp;
     * name, the name of a cache that is shared between databases or \c "none" when no shared cache
     * is configured., a string; default \c none.}
     * @config{&nbsp;&nbsp;&nbsp;&nbsp;quota, maximum
     * size of cache this database can be allocated from the shared cache.  Defaults to the entire
     * shared cache size., an integer; default \c 0.}
     * @config{&nbsp;&nbsp;&nbsp;&nbsp;reserve,
     * amount of cache this database is guaranteed to have available from the shared cache.  This
     * setting is per database.  Defaults to the chunk size., an integer; default \c 0.}
     * @config{&nbsp;&nbsp;&nbsp;&nbsp;size, maximum memory to allocate for the shared cache.
     * Setting this will update the value if one is already set., an integer between \c 1MB and \c
     * 10TB; default \c 500MB.}
     * @config{ ),,}
     * @config{statistics, Maintain database statistics\, which may impact performance.  Choosing
     * "all" maintains all statistics regardless of cost\, "fast" maintains a subset of statistics
     * that are relatively inexpensive\, "none" turns off all statistics.  The "clear" configuration
     * resets statistics after they are gathered\, where appropriate (for example\, a cache size
     * statistic is not cleared\, while the count of cursor insert operations will be cleared). When
     * "clear" is configured for the database\, gathered statistics are reset each time a statistics
     * cursor is used to gather statistics\, as well as each time statistics are logged using the \c
     * statistics_log configuration.  See @ref statistics for more information., a list\, with
     * values chosen from the following options: \c "all"\, \c "cache_walk"\, \c "fast"\, \c
     * "none"\, \c "clear"\, \c "tree_walk"; default \c none.}
     * @config{statistics_log = (, log any statistics the database is configured to maintain\, to a
     * file.  See @ref statistics for more information.  Enabling the statistics log server uses a
     * session from the configured session_max., a set of related configuration options defined as
     * follows.}
     * @config{&nbsp;&nbsp;&nbsp;&nbsp;json, encode statistics in JSON format., a boolean
     * flag; default \c false.}
     * @config{&nbsp;&nbsp;&nbsp;&nbsp;on_close, log statistics on database
     * close., a boolean flag; default \c false.}
     * @config{&nbsp;&nbsp;&nbsp;&nbsp;sources, if
     * non-empty\, include statistics for the list of "file:" and "lsm:" data source URIs\, if they
     * are open at the time of the statistics logging., a list of strings; default empty.}
     * @config{&nbsp;&nbsp;&nbsp;&nbsp;timestamp, a timestamp prepended to each log record.  May
     * contain \c strftime conversion specifications.  When \c json is configured\, defaults to \c
     * "%Y-%m-%dT%H:%M:%S.000Z"., a string; default \c "%b %d %H:%M:%S".}
     * @config{&nbsp;&nbsp;&nbsp;&nbsp;wait, seconds to wait between each write of the log records;
     * setting this value above 0 configures statistics logging., an integer between \c 0 and \c
     * 100000; default \c 0.}
     * @config{ ),,}
     * @config{tiered_storage = (, enable tiered storage.  Enabling tiered storage may use one
     * session from the configured session_max., a set of related configuration options defined as
     * follows.}
     * @config{&nbsp;&nbsp;&nbsp;&nbsp;local_retention, time in seconds to retain data on
     * tiered storage on the local tier for faster read access., an integer between \c 0 and \c
     * 10000; default \c 300.}
     * @config{ ),,}
     * @config{verbose, enable messages for various subsystems and operations.  Options are given as
     * a list\, where each message type can optionally define an associated verbosity level\, such
     * as <code>"verbose=[eviction\,read:1\,rts:0]"</code>. Verbosity levels that can be provided
     * include <code>0</code> (INFO) and <code>1</code> through <code>5</code>\, corresponding to
     * (DEBUG_1) to (DEBUG_5). \c all is a special case that defines the verbosity level for all
     * categories not explicitly set in the config string., a list\, with values chosen from the
     * following options: \c "all"\, \c "api"\, \c "backup"\, \c "block"\, \c "block_cache"\, \c
     * "checkpoint"\, \c "checkpoint_cleanup"\, \c "checkpoint_progress"\, \c "chunkcache"\, \c
     * "compact"\, \c "compact_progress"\, \c "configuration"\, \c "disaggregated_storage"\, \c
     * "error_returns"\, \c "eviction"\, \c "fileops"\, \c "generation"\, \c "handleops"\, \c
     * "history_store"\, \c "history_store_activity"\, \c "layered"\, \c "log"\, \c "lsm"\, \c
     * "lsm_manager"\, \c "metadata"\, \c "mutex"\, \c "out_of_order"\, \c "overflow"\, \c
     * "page_delta"\, \c "prefetch"\, \c "read"\, \c "reconcile"\, \c "recovery"\, \c
     * "recovery_progress"\, \c "rts"\, \c "salvage"\, \c "shared_cache"\, \c "split"\, \c
     * "temporary"\, \c "thread_group"\, \c "tiered"\, \c "timestamp"\, \c "transaction"\, \c
     * "verify"\, \c "version"\, \c "write"; default \c [].}
     * @configend
     * @errors
     */
    int __F(reconfigure)(WT_CONNECTION *connection, const char *config);

    /*!
     * The home directory of the connection.
     *
     * @snippet ex_all.c Get the database home directory
     *
     * @param connection the connection handle
     * @returns a pointer to a string naming the home directory
     */
    const char *__F(get_home)(WT_CONNECTION *connection);

    /*!
     * Compile a configuration string to be used with an API.  The string returned by this
     * method can be used with the indicated API call as its configuration argument.
     * Precompiled strings should be used where configuration parsing has proved to be a
     * performance bottleneck. The lifetime of a configuration string ends when the connection
     * is closed. The number of compilation strings that can be made is limited by
     * the \c compile_configuration_count configuration in ::wiredtiger_open .
     *
     * Configuration strings containing '%d' or '%s' can have values bound, see
     * WT_SESSION::bind_configuration.
     *
     * This API may change in future releases.
     *
     * @param connection the connection handle
     * @param method the API to the configuration string applies to, e.g.
     * \c "WT_SESSION.open_cursor"
     * @param str the configuration string to compile
     * @param compiled the returned configuration string
     * @errors
     */
    int __F(compile_configuration)(WT_CONNECTION *connection, const char *method,
        const char *str, const char **compiled);

    /*!
     * Add configuration options for a method.  See
     * @ref custom_ds_config_add for more information.
     *
     * @snippet ex_all.c Configure method configuration
     *
     * @param connection the connection handle
     * @param method the method being configured
     * @param uri the object type or NULL for all object types
     * @param config the additional configuration's name and default value
     * @param type the additional configuration's type (must be one of
     * \c "boolean"\, \c "int", \c "list" or \c "string")
     * @param check the additional configuration check string, or NULL if
     * none
     * @errors
     */
    int __F(configure_method)(WT_CONNECTION *connection,
        const char *method, const char *uri,
        const char *config, const char *type, const char *check);

    /*!
     * Return if opening this handle created the database.
     *
     * @snippet ex_all.c Check if the database is newly created
     *
     * @param connection the connection handle
     * @returns false (zero) if the connection existed before the call to
     * ::wiredtiger_open, true (non-zero) if it was created by opening this
     * handle.
     */
    int __F(is_new)(WT_CONNECTION *connection);

    /*!
     * @name Session handles
     * @{
     */
    /*!
     * Open a session.
     *
     * @snippet ex_all.c Open a session
     *
     * @param connection the connection handle
     * @param event_handler An event handler. If <code>NULL</code>, the
     * connection's event handler is used. See @ref event_message_handling
     * for more information.
     * @configstart{WT_CONNECTION.open_session, see dist/api_data.py}
     * @config{cache_cursors, enable caching of cursors for reuse.  Any calls to WT_CURSOR::close
     * for a cursor created in this session will mark the cursor as cached and keep it available to
     * be reused for later calls to WT_SESSION::open_cursor.  Cached cursors may be eventually
     * closed.  This value is inherited from ::wiredtiger_open \c cache_cursors., a boolean flag;
     * default \c true.}
     * @config{cache_max_wait_ms, the maximum number of milliseconds an application thread will wait
     * for space to be available in cache before giving up.  Default value will be the global
     * setting of the connection config., an integer greater than or equal to \c 0; default \c 0.}
     * @config{debug = (, configure debug specific behavior on a session.  Generally only used for
     * internal testing purposes., a set of related configuration options defined as follows.}
     * @config{&nbsp;&nbsp;&nbsp;&nbsp;checkpoint_fail_before_turtle_update, Fail before writing a
     * turtle file at the end of a checkpoint., a boolean flag; default \c false.}
     * @config{&nbsp;&nbsp;&nbsp;&nbsp;release_evict_page, Configure the session to evict the page
     * when it is released and no longer needed., a boolean flag; default \c false.}
     * @config{ ),,}
     * @config{ignore_cache_size, when set\, operations performed by this session ignore the cache
     * size and are not blocked when the cache is full.  Note that use of this option for operations
     * that create cache pressure can starve ordinary sessions that obey the cache size., a boolean
     * flag; default \c false.}
     * @config{isolation, the default isolation level for operations in this session., a string\,
     * chosen from the following options: \c "read-uncommitted"\, \c "read-committed"\, \c
     * "snapshot"; default \c snapshot.}
     * @config{prefetch = (, Enable automatic detection of scans by applications\, and attempt to
     * pre-fetch future content into the cache., a set of related configuration options defined as
     * follows.}
     * @config{&nbsp;&nbsp;&nbsp;&nbsp;enabled, whether pre-fetch is enabled for this
     * session., a boolean flag; default \c false.}
     * @config{ ),,}
     * @configend
     * @param[out] sessionp the new session handle
     * @errors
     */
    int __F(open_session)(WT_CONNECTION *connection,
        WT_EVENT_HANDLER *event_handler, const char *config,
        WT_SESSION **sessionp);
    /*! @} */

    /*!
     * @name Transactions
     * @{
     */
    /*!
     * Query the global transaction timestamp state.
     *
     * @snippet ex_all.c query timestamp
     *
     * @param connection the connection handle
     * @param[out] hex_timestamp a buffer that will be set to the
     * hexadecimal encoding of the timestamp being queried.  Must be large
     * enough to hold a NUL terminated, hex-encoded 8B timestamp (17 bytes).
     * @configstart{WT_CONNECTION.query_timestamp, see dist/api_data.py}
     * @config{get, specify which timestamp to query: \c all_durable returns the largest timestamp
     * such that all timestamps up to and including that value have been committed (possibly bounded
     * by the application-set \c durable timestamp); \c backup_checkpoint returns the stable
     * timestamp of the checkpoint pinned for an open backup cursor; \c last_checkpoint returns the
     * timestamp of the most recent stable checkpoint; \c oldest_timestamp returns the most recent
     * \c oldest_timestamp set with WT_CONNECTION::set_timestamp; \c oldest_reader returns the
     * minimum of the read timestamps of all active readers; \c pinned returns the minimum of the \c
     * oldest_timestamp and the read timestamps of all active readers; \c recovery returns the
     * timestamp of the most recent stable checkpoint taken prior to a shutdown; \c stable_timestamp
     * returns the most recent \c stable_timestamp set with WT_CONNECTION::set_timestamp.  (The \c
     * oldest and \c stable arguments are deprecated short-hand for \c oldest_timestamp and \c
     * stable_timestamp\, respectively.) See @ref timestamp_global_api., a string\, chosen from the
     * following options: \c "all_durable"\, \c "backup_checkpoint"\, \c "last_checkpoint"\, \c
     * "oldest"\, \c "oldest_reader"\, \c "oldest_timestamp"\, \c "pinned"\, \c "recovery"\, \c
     * "stable"\, \c "stable_timestamp"; default \c all_durable.}
     * @configend
     *
     * A timestamp of 0 is returned if the timestamp is not available or has not been set.
     * @errors
     */
    int __F(query_timestamp)(
        WT_CONNECTION *connection, char *hex_timestamp, const char *config);

    /*!
     * Set a global transaction timestamp.
     *
     * @snippet ex_all.c set durable timestamp
     *
     * @snippet ex_all.c set oldest timestamp
     *
     * @snippet ex_all.c set stable timestamp
     *
     * @param connection the connection handle
     * @configstart{WT_CONNECTION.set_timestamp, see dist/api_data.py}
     * @config{durable_timestamp, temporarily set the system's maximum durable timestamp\, bounding
     * the timestamp returned by WT_CONNECTION::query_timestamp with the \c all_durable
     * configuration.  Calls to WT_CONNECTION::query_timestamp will ignore durable timestamps
     * greater than the specified value until a subsequent transaction commit advances the maximum
     * durable timestamp\, or rollback-to-stable resets the value.  See @ref timestamp_global_api.,
     * a string; default empty.}
     * @config{oldest_timestamp, future commits and queries will be no earlier than the specified
     * timestamp.  Values must be monotonically increasing.  The value must not be newer than the
     * current stable timestamp.  See @ref timestamp_global_api., a string; default empty.}
     * @config{stable_timestamp, checkpoints will not include commits that are newer than the
     * specified timestamp in tables configured with \c "log=(enabled=false)". Values must be
     * monotonically increasing.  The value must not be older than the current oldest timestamp.
     * See @ref timestamp_global_api., a string; default empty.}
     * @configend
     * @errors
     */
    int __F(set_timestamp)(
        WT_CONNECTION *connection, const char *config);

    /*!
     * Rollback tables to an earlier point in time, discarding all updates to checkpoint durable
     * tables that have commit times more recent than the current global stable timestamp.
     *
     * No updates made to logged tables or updates made without an associated commit timestamp
     * will be discarded. See @ref timestamp_misc.
     *
     * Applications must resolve all running transactions and close or reset all open cursors
     * before the call, and no other API calls should be made for the duration of the call.
     *
     * @snippet ex_all.c rollback to stable
     *
     * @param connection the connection handle
     * @configstart{WT_CONNECTION.rollback_to_stable, see dist/api_data.py}
     * @config{dryrun, perform the checks associated with RTS\, but don't modify any data., a
     * boolean flag; default \c false.}
     * @config{threads, maximum number of threads WiredTiger will start to help RTS. Each RTS worker
     * thread uses a session from the configured session_max., an integer between \c 0 and \c 10;
     * default \c 4.}
     * @configend
     * @errors
     * An error should occur only in the case of a system problem, and an application typically
     * will retry WT_CONNECTION::rollback_to_stable on error, or fail outright.
     */
    int __F(rollback_to_stable)(
        WT_CONNECTION *connection, const char *config);

    /*! @} */

    /*!
     * @name Extensions
     * @{
     */
    /*!
     * Load an extension.
     *
     * @snippet ex_all.c Load an extension
     *
     * @param connection the connection handle
     * @param path the filename of the extension module, or \c "local" to
     * search the current application binary for the initialization
     * function, see @ref extensions for more details.
     * @configstart{WT_CONNECTION.load_extension, see dist/api_data.py}
     * @config{config, configuration string passed to the entry point of the extension as its
     * WT_CONFIG_ARG argument., a string; default empty.}
     * @config{early_load, whether this extension should be loaded at the beginning of
     * ::wiredtiger_open.  Only applicable to extensions loaded via the wiredtiger_open
     * configurations string., a boolean flag; default \c false.}
     * @config{entry, the entry point of the extension\, called to initialize the extension when it
     * is loaded.  The signature of the function must match ::wiredtiger_extension_init., a string;
     * default \c wiredtiger_extension_init.}
     * @config{terminate, an optional function in the extension that is called before the extension
     * is unloaded during WT_CONNECTION::close.  The signature of the function must match
     * ::wiredtiger_extension_terminate., a string; default \c wiredtiger_extension_terminate.}
     * @configend
     * @errors
     */
    int __F(load_extension)(WT_CONNECTION *connection,
        const char *path, const char *config);

    /*!
     * Add a custom data source.  See @ref custom_data_sources for more
     * information.
     *
     * The application must first implement the WT_DATA_SOURCE interface
     * and then register the implementation with WiredTiger:
     *
     * @snippet ex_data_source.c WT_DATA_SOURCE register
     *
     * @param connection the connection handle
     * @param prefix the URI prefix for this data source, e.g., "file:"
     * @param data_source the application-supplied implementation of
     *  WT_DATA_SOURCE to manage this data source.
     * @configempty{WT_CONNECTION.add_data_source, see dist/api_data.py}
     * @errors
     */
    int __F(add_data_source)(WT_CONNECTION *connection, const char *prefix,
        WT_DATA_SOURCE *data_source, const char *config);

    /*!
     * Add a custom collation function.
     *
     * The application must first implement the WT_COLLATOR interface and
     * then register the implementation with WiredTiger:
     *
     * @snippet ex_all.c WT_COLLATOR register
     *
     * @param connection the connection handle
     * @param name the name of the collation to be used in calls to
     *  WT_SESSION::create, may not be \c "none"
     * @param collator the application-supplied collation handler
     * @configempty{WT_CONNECTION.add_collator, see dist/api_data.py}
     * @errors
     */
    int __F(add_collator)(WT_CONNECTION *connection,
        const char *name, WT_COLLATOR *collator, const char *config);

    /*!
     * Add a compression function.
     *
     * The application must first implement the WT_COMPRESSOR interface
     * and then register the implementation with WiredTiger:
     *
     * @snippet nop_compress.c WT_COMPRESSOR initialization structure
     *
     * @snippet nop_compress.c WT_COMPRESSOR initialization function
     *
     * @param connection the connection handle
     * @param name the name of the compression function to be used in calls
     *  to WT_SESSION::create, may not be \c "none"
     * @param compressor the application-supplied compression handler
     * @configempty{WT_CONNECTION.add_compressor, see dist/api_data.py}
     * @errors
     */
    int __F(add_compressor)(WT_CONNECTION *connection,
        const char *name, WT_COMPRESSOR *compressor, const char *config);

    /*!
     * Add an encryption function.
     *
     * The application must first implement the WT_ENCRYPTOR interface
     * and then register the implementation with WiredTiger:
     *
     * @snippet nop_encrypt.c WT_ENCRYPTOR initialization structure
     *
     * @snippet nop_encrypt.c WT_ENCRYPTOR initialization function
     *
     * @param connection the connection handle
     * @param name the name of the encryption function to be used in calls
     *  to WT_SESSION::create, may not be \c "none"
     * @param encryptor the application-supplied encryption handler
     * @configempty{WT_CONNECTION.add_encryptor, see dist/api_data.py}
     * @errors
     */
    int __F(add_encryptor)(WT_CONNECTION *connection,
        const char *name, WT_ENCRYPTOR *encryptor, const char *config);

    /*!
     * Add a custom extractor for index keys or column groups.
     *
     * The application must first implement the WT_EXTRACTOR interface and
     * then register the implementation with WiredTiger:
     *
     * @snippet ex_all.c WT_EXTRACTOR register
     *
     * @param connection the connection handle
     * @param name the name of the extractor to be used in calls to
     *  WT_SESSION::create, may not be \c "none"
     * @param extractor the application-supplied extractor
     * @configempty{WT_CONNECTION.add_extractor, see dist/api_data.py}
     * @errors
     */
    int __F(add_extractor)(WT_CONNECTION *connection, const char *name,
        WT_EXTRACTOR *extractor, const char *config);

    /*!
     * Configure a custom file system.
     *
     * This method can only be called from an early loaded extension
     * module. The application must first implement the WT_FILE_SYSTEM
     * interface and then register the implementation with WiredTiger:
     *
     * @snippet ex_file_system.c WT_FILE_SYSTEM register
     *
     * @param connection the connection handle
     * @param fs the populated file system structure
     * @configempty{WT_CONNECTION.set_file_system, see dist/api_data.py}
     * @errors
     */
    int __F(set_file_system)(
        WT_CONNECTION *connection, WT_FILE_SYSTEM *fs, const char *config);

#if !defined(DOXYGEN)
#if !defined(SWIG)
    /*!
     * Add a page and log service implementation.
     *
     * The application must first implement the WT_PAGE_LOG
     * interface and then register the implementation with WiredTiger:
     *
     * @param connection the connection handle
     * @param name the name of the storage source implementation
     * @param page_log the populated page log service structure
     * @configempty{WT_CONNECTION.add_page_log, see dist/api_data.py}
     * @errors
     */
    int __F(add_page_log)(WT_CONNECTION *connection, const char *name,
        WT_PAGE_LOG *page_log, const char *config);

    /*!
     * Add a storage source implementation.
     *
     * The application must first implement the WT_STORAGE_SOURCE
     * interface and then register the implementation with WiredTiger:
     *
     * @snippet ex_storage_source.c WT_STORAGE_SOURCE register
     *
     * @param connection the connection handle
     * @param name the name of the storage source implementation
     * @param storage_source the populated storage source structure
     * @configempty{WT_CONNECTION.add_storage_source, see dist/api_data.py}
     * @errors
     */
    int __F(add_storage_source)(WT_CONNECTION *connection, const char *name,
        WT_STORAGE_SOURCE *storage_source, const char *config);
#endif

    /*!
     * Get a page log service implementation.
     *
     * Look up a page log service by name and return it. The returned page log service
     * must be released by calling WT_STORAGE_SOURCE::terminate.
     *
     * @snippet ex_storage_source.c WT_STORAGE_SOURCE register
     *
     * @param connection the connection handle
     * @param name the name of the page log service implementation
     * @param storage_source the page log service structure
     * @errors
     */
    int __F(get_page_log)(WT_CONNECTION *connection, const char *name,
        WT_PAGE_LOG **page_logp);

    /*!
     * Get a storage source implementation.
     *
     * Look up a storage source by name and return it. The returned storage source
     * must be released by calling WT_STORAGE_SOURCE::terminate.
     *
     * @snippet ex_storage_source.c WT_STORAGE_SOURCE register
     *
     * @param connection the connection handle
     * @param name the name of the storage source implementation
     * @param storage_source the storage source structure
     * @errors
     */
    int __F(get_storage_source)(WT_CONNECTION *connection, const char *name,
        WT_STORAGE_SOURCE **storage_sourcep);
#endif

    /*!
     * Return a reference to the WiredTiger extension functions.
     *
     * @snippet ex_data_source.c WT_EXTENSION_API declaration
     *
     * @param wt_conn the WT_CONNECTION handle
     * @returns a reference to a WT_EXTENSION_API structure.
     */
    WT_EXTENSION_API *__F(get_extension_api)(WT_CONNECTION *wt_conn);
    /*! @} */
};

/*!
 * Open a connection to a database.
 *
 * @snippet ex_all.c Open a connection
 *
 * @param home The path to the database home directory.  See @ref home
 * for more information.
 * @param event_handler An event handler. If <code>NULL</code>, a default
 * event handler is installed that writes error messages to stderr. See
 * @ref event_message_handling for more information.
 * @configstart{wiredtiger_open, see dist/api_data.py}
 * @config{backup_restore_target, If non-empty and restoring from a backup\, restore only the table
 * object targets listed.  WiredTiger will remove all the metadata entries for the tables that are
 * not listed in the list from the reconstructed metadata.  The target list must include URIs of
 * type \c table:., a list of strings; default empty.}
 * @config{block_cache = (, block cache configuration options., a set of related configuration
 * options defined as follows.}
 * @config{&nbsp;&nbsp;&nbsp;&nbsp;blkcache_eviction_aggression,
 * seconds an unused block remains in the cache before it is evicted., an integer between \c 1 and
 * \c 7200; default \c 1800.}
 * @config{&nbsp;&nbsp;&nbsp;&nbsp;cache_on_checkpoint, cache blocks
 * written by a checkpoint., a boolean flag; default \c true.}
 * @config{&nbsp;&nbsp;&nbsp;&nbsp;
 * cache_on_writes, cache blocks as they are written (other than checkpoint blocks)., a boolean
 * flag; default \c true.}
 * @config{&nbsp;&nbsp;&nbsp;&nbsp;enabled, enable block cache., a boolean
 * flag; default \c false.}
 * @config{&nbsp;&nbsp;&nbsp;&nbsp;full_target, the fraction of the block
 * cache that must be full before eviction will remove unused blocks., an integer between \c 30 and
 * \c 100; default \c 95.}
 * @config{&nbsp;&nbsp;&nbsp;&nbsp;hashsize, number of buckets in the
 * hashtable that keeps track of blocks., an integer between \c 512 and \c 256K; default \c 32768.}
 * @config{&nbsp;&nbsp;&nbsp;&nbsp;max_percent_overhead, maximum tolerated overhead expressed as the
 * number of blocks added and removed as percent of blocks looked up; cache population and eviction
 * will be suppressed if the overhead exceeds the threshold., an integer between \c 1 and \c 500;
 * default \c 10.}
 * @config{&nbsp;&nbsp;&nbsp;&nbsp;nvram_path, the absolute path to the file system
 * mounted on the NVRAM device., a string; default empty.}
 * @config{&nbsp;&nbsp;&nbsp;&nbsp;
 * percent_file_in_dram, bypass cache for a file if the set percentage of the file fits in system
 * DRAM (as specified by block_cache.system_ram)., an integer between \c 0 and \c 100; default \c
 * 50.}
 * @config{&nbsp;&nbsp;&nbsp;&nbsp;size, maximum memory to allocate for the block cache., an
 * integer between \c 0 and \c 10TB; default \c 0.}
 * @config{&nbsp;&nbsp;&nbsp;&nbsp;system_ram, the
 * bytes of system DRAM available for caching filesystem blocks., an integer between \c 0 and \c
 * 1024GB; default \c 0.}
 * @config{&nbsp;&nbsp;&nbsp;&nbsp;type, cache location: DRAM or NVRAM., a
 * string; default empty.}
 * @config{ ),,}
 * @config{buffer_alignment, in-memory alignment (in bytes) for buffers used for I/O. The default
 * value of -1 indicates a platform-specific alignment value should be used (4KB on Linux systems
 * when direct I/O is configured\, zero elsewhere). If the configured alignment is larger than
 * default or configured object page sizes\, file allocation and page sizes are silently increased
 * to the buffer alignment size.  Requires the \c posix_memalign API. See @ref
 * tuning_system_buffer_cache_direct_io., an integer between \c -1 and \c 1MB; default \c -1.}
 * @config{builtin_extension_config, A structure where the keys are the names of builtin extensions
 * and the values are passed to WT_CONNECTION::load_extension as the \c config parameter (for
 * example\, <code>builtin_extension_config={zlib={compression_level=3}}</code>)., a string; default
 * empty.}
 * @config{cache_cursors, enable caching of cursors for reuse.  This is the default value for any
 * sessions created\, and can be overridden in configuring \c cache_cursors in
 * WT_CONNECTION.open_session., a boolean flag; default \c true.}
 * @config{cache_max_wait_ms, the maximum number of milliseconds an application thread will wait for
 * space to be available in cache before giving up.  Default will wait forever., an integer greater
 * than or equal to \c 0; default \c 0.}
 * @config{cache_overhead, assume the heap allocator overhead is the specified percentage\, and
 * adjust the cache usage by that amount (for example\, if there is 10GB of data in cache\, a
 * percentage of 10 means WiredTiger treats this as 11GB). This value is configurable because
 * different heap allocators have different overhead and different workloads will have different
 * heap allocation sizes and patterns\, therefore applications may need to adjust this value based
 * on allocator choice and behavior in measured workloads., an integer between \c 0 and \c 30;
 * default \c 8.}
 * @config{cache_size, maximum heap memory to allocate for the cache.  A database should configure
 * either \c cache_size or \c shared_cache but not both., an integer between \c 1MB and \c 10TB;
 * default \c 100MB.}
 * @config{cache_stuck_timeout_ms, the number of milliseconds to wait before a stuck cache times out
 * in diagnostic mode.  Default will wait for 5 minutes\, 0 will wait forever., an integer greater
 * than or equal to \c 0; default \c 300000.}
 * @config{checkpoint = (, periodically checkpoint the database.  Enabling the checkpoint server
 * uses a session from the configured \c session_max., a set of related configuration options
 * defined as follows.}
 * @config{&nbsp;&nbsp;&nbsp;&nbsp;log_size, wait for this amount of log record
 * bytes to be written to the log between each checkpoint.  If non-zero\, this value will use a
 * minimum of the log file size.  A database can configure both log_size and wait to set an upper
 * bound for checkpoints; setting this value above 0 configures periodic checkpoints., an integer
 * between \c 0 and \c 2GB; default \c 0.}
 * @config{&nbsp;&nbsp;&nbsp;&nbsp;precise, Only write data
 * with timestamps that are smaller or equal to the stable timestamp to the checkpoint.  Rollback to
 * stable after restart is a no-op if enabled.  However\, it leads to extra cache pressure., a
 * boolean flag; default \c false.}
 * @config{&nbsp;&nbsp;&nbsp;&nbsp;wait, seconds to wait between
 * each checkpoint; setting this value above 0 configures periodic checkpoints., an integer between
 * \c 0 and \c 100000; default \c 0.}
 * @config{ ),,}
 * @config{checkpoint_cleanup = (, periodically checkpoint cleanup the database., a set of related
 * configuration options defined as follows.}
 * @config{&nbsp;&nbsp;&nbsp;&nbsp;method, control how
 * aggressively obsolete content is removed by reading the internal pages.  Default to none\, which
 * means no additional work is done to find obsolete content., a string\, chosen from the following
 * options: \c "none"\, \c "reclaim_space"; default \c none.}
 * @config{&nbsp;&nbsp;&nbsp;&nbsp;wait,
 * seconds to wait between each checkpoint cleanup., an integer between \c 60 and \c 100000; default
 * \c 300.}
 * @config{ ),,}
 * @config{checkpoint_sync, flush files to stable storage when closing or writing checkpoints., a
 * boolean flag; default \c true.}
 * @config{chunk_cache = (, chunk cache configuration options., a set of related configuration
 * options defined as follows.}
 * @config{&nbsp;&nbsp;&nbsp;&nbsp;capacity, maximum memory or storage
 * to use for the chunk cache., an integer between \c 512KB and \c 100TB; default \c 10GB.}
 * @config{&nbsp;&nbsp;&nbsp;&nbsp;chunk_cache_evict_trigger, chunk cache percent full that triggers
 * eviction., an integer between \c 0 and \c 100; default \c 90.}
 * @config{&nbsp;&nbsp;&nbsp;&nbsp;
 * chunk_size, size of cached chunks., an integer between \c 512KB and \c 100GB; default \c 1MB.}
 * @config{&nbsp;&nbsp;&nbsp;&nbsp;enabled, enable chunk cache., a boolean flag; default \c false.}
 * @config{&nbsp;&nbsp;&nbsp;&nbsp;hashsize, number of buckets in the hashtable that keeps track of
 * objects., an integer between \c 64 and \c 1048576; default \c 1024.}
 * @config{&nbsp;&nbsp;&nbsp;&nbsp;pinned, List of "table:" URIs exempt from cache eviction.
 * Capacity config overrides this\, tables exceeding capacity will not be fully retained.  Table
 * names can appear in both this and the preload list\, but not in both this and the exclude list.
 * Duplicate names are allowed., a list of strings; default empty.}
 * @config{&nbsp;&nbsp;&nbsp;&nbsp;
 * storage_path, the path (absolute or relative) to the file used as cache location.  This should be
 * on a filesystem that supports file truncation.  All filesystems in common use meet this
 * criteria., a string; default empty.}
 * @config{ ),,}
 * @config{compatibility = (, set compatibility version of database.  Changing the compatibility
 * version requires that there are no active operations for the duration of the call., a set of
 * related configuration options defined as follows.}
 * @config{&nbsp;&nbsp;&nbsp;&nbsp;release,
 * compatibility release version string., a string; default empty.}
 * @config{&nbsp;&nbsp;&nbsp;&nbsp;
 * require_max, required maximum compatibility version of existing data files.  Must be greater than
 * or equal to any release version set in the \c release setting.  Has no effect if creating the
 * database., a string; default empty.}
 * @config{&nbsp;&nbsp;&nbsp;&nbsp;require_min, required
 * minimum compatibility version of existing data files.  Must be less than or equal to any release
 * version set in the \c release setting.  Has no effect if creating the database., a string;
 * default empty.}
 * @config{ ),,}
 * @config{compile_configuration_count, the number of configuration strings that can be precompiled.
 * Some configuration strings are compiled internally when the connection is opened., an integer
 * greater than or equal to \c 500; default \c 1000.}
 * @config{config_base, write the base configuration file if creating the database.  If \c false in
 * the config passed directly to ::wiredtiger_open\, will ignore any existing base configuration
 * file in addition to not creating one.  See @ref config_base for more information., a boolean
 * flag; default \c true.}
 * @config{create, create the database if it does not exist., a boolean flag; default \c false.}
 * @config{debug_mode = (, control the settings of various extended debugging features., a set of
 * related configuration options defined as follows.}
 * @config{&nbsp;&nbsp;&nbsp;&nbsp;
 * background_compact, if true\, background compact aggressively removes compact statistics for a
 * file and decreases the max amount of time a file can be skipped for., a boolean flag; default \c
 * false.}
 * @config{&nbsp;&nbsp;&nbsp;&nbsp;checkpoint_retention, adjust log removal to retain the
 * log records of this number of checkpoints.  Zero or one means perform normal removal., an integer
 * between \c 0 and \c 1024; default \c 0.}
 * @config{&nbsp;&nbsp;&nbsp;&nbsp;configuration, if true\,
 * display invalid cache configuration warnings., a boolean flag; default \c false.}
 * @config{&nbsp;&nbsp;&nbsp;&nbsp;corruption_abort, if true and built in diagnostic mode\, dump
 * core in the case of data corruption., a boolean flag; default \c true.}
 * @config{&nbsp;&nbsp;&nbsp;&nbsp;cursor_copy, if true\, use the system allocator to make a copy of
 * any data returned by a cursor operation and return the copy instead.  The copy is freed on the
 * next cursor operation.  This allows memory sanitizers to detect inappropriate references to
 * memory owned by cursors., a boolean flag; default \c false.}
 * @config{&nbsp;&nbsp;&nbsp;&nbsp;
 * cursor_reposition, if true\, for operations with snapshot isolation the cursor temporarily
 * releases any page that requires force eviction\, then repositions back to the page for further
 * operations.  A page release encourages eviction of hot or large pages\, which is more likely to
 * succeed without a cursor keeping the page pinned., a boolean flag; default \c false.}
 * @config{&nbsp;&nbsp;&nbsp;&nbsp;eviction, if true\, modify internal algorithms to change skew to
 * force history store eviction to happen more aggressively.  This includes but is not limited to
 * not skewing newest\, not favoring leaf pages\, and modifying the eviction score mechanism., a
 * boolean flag; default \c false.}
 * @config{&nbsp;&nbsp;&nbsp;&nbsp;eviction_checkpoint_ts_ordering,
 * if true\, act as if eviction is being run in parallel to checkpoint.  We should return EBUSY in
 * eviction if we detect any timestamp ordering issue., a boolean flag; default \c false.}
 * @config{&nbsp;&nbsp;&nbsp;&nbsp;log_retention, adjust log removal to retain at least this number
 * of log files.  (Warning: this option can remove log files required for recovery if no checkpoints
 * have yet been done and the number of log files exceeds the configured value.  As WiredTiger
 * cannot detect the difference between a system that has not yet checkpointed and one that will
 * never checkpoint\, it might discard log files before any checkpoint is done.) Ignored if set to
 * 0., an integer between \c 0 and \c 1024; default \c 0.}
 * @config{&nbsp;&nbsp;&nbsp;&nbsp;
 * realloc_exact, if true\, reallocation of memory will only provide the exact amount requested.
 * This will help with spotting memory allocation issues more easily., a boolean flag; default \c
 * false.}
 * @config{&nbsp;&nbsp;&nbsp;&nbsp;realloc_malloc, if true\, every realloc call will force a
 * new memory allocation by using malloc., a boolean flag; default \c false.}
 * @config{&nbsp;&nbsp;&nbsp;&nbsp;rollback_error, return a WT_ROLLBACK error from a transaction
 * operation about every Nth operation to simulate a collision., an integer between \c 0 and \c 10M;
 * default \c 0.}
 * @config{&nbsp;&nbsp;&nbsp;&nbsp;slow_checkpoint, if true\, slow down checkpoint
 * creation by slowing down internal page processing., a boolean flag; default \c false.}
 * @config{&nbsp;&nbsp;&nbsp;&nbsp;stress_skiplist, Configure various internal parameters to
 * encourage race conditions and other issues with internal skip lists\, e.g.  using a more dense
 * representation., a boolean flag; default \c false.}
 * @config{&nbsp;&nbsp;&nbsp;&nbsp;
 * table_logging, if true\, write transaction related information to the log for all operations\,
 * even operations for tables with logging turned off.  This additional logging information is
 * intended for debugging and is informational only\, that is\, it is ignored during recovery., a
 * boolean flag; default \c false.}
 * @config{&nbsp;&nbsp;&nbsp;&nbsp;tiered_flush_error_continue, on
 * a write to tiered storage\, continue when an error occurs., a boolean flag; default \c false.}
 * @config{&nbsp;&nbsp;&nbsp;&nbsp;update_restore_evict, if true\, control all dirty page evictions
 * through forcing update restore eviction., a boolean flag; default \c false.}
 * @config{ ),,}
 * @config{direct_io, Use \c O_DIRECT on POSIX systems\, and \c FILE_FLAG_NO_BUFFERING on Windows to
 * access files.  Options are given as a list\, such as <code>"direct_io=[data]"</code>. Configuring
 * \c direct_io requires care; see @ref tuning_system_buffer_cache_direct_io for important warnings.
 * Including \c "data" will cause WiredTiger data files\, including WiredTiger internal data files\,
 * to use direct I/O; including \c "log" will cause WiredTiger log files to use direct I/O;
 * including \c "checkpoint" will cause WiredTiger data files opened using a (read-only) checkpoint
 * cursor to use direct I/O. \c direct_io should be combined with \c write_through to get the
 * equivalent of \c O_DIRECT on Windows., a list\, with values chosen from the following options: \c
 * "checkpoint"\, \c "data"\, \c "log"; default empty.}
 * @config{disaggregated = (, configure disaggregated storage for this connection., a set of related
 * configuration options defined as follows.}
 * @config{&nbsp;&nbsp;&nbsp;&nbsp;shutdown_checkpoint,
 * whether do checkpoint at shutdown., a boolean flag; default \c false.}
 * @config{ ),,}
 * @config{encryption = (, configure an encryptor for system wide metadata and logs.  If a system
 * wide encryptor is set\, it is also used for encrypting data files and tables\, unless encryption
 * configuration is explicitly set for them when they are created with WT_SESSION::create., a set of
 * related configuration options defined as follows.}
 * @config{&nbsp;&nbsp;&nbsp;&nbsp;keyid, An
 * identifier that identifies a unique instance of the encryptor.  It is stored in clear text\, and
 * thus is available when the WiredTiger database is reopened.  On the first use of a (name\, keyid)
 * combination\, the WT_ENCRYPTOR::customize function is called with the keyid as an argument., a
 * string; default empty.}
 * @config{&nbsp;&nbsp;&nbsp;&nbsp;name, Permitted values are \c "none" or a
 * custom encryption engine name created with WT_CONNECTION::add_encryptor.  See @ref encryption for
 * more information., a string; default \c none.}
 * @config{&nbsp;&nbsp;&nbsp;&nbsp;secretkey, A
 * string that is passed to the WT_ENCRYPTOR::customize function.  It is never stored in clear
 * text\, so must be given to any subsequent ::wiredtiger_open calls to reopen the database.  It
 * must also be provided to any "wt" commands used with this database., a string; default empty.}
 * @config{ ),,}
 * @config{error_prefix, prefix string for error messages., a string; default empty.}
 * @config{eviction = (, eviction configuration options., a set of related configuration options
 * defined as follows.}
 * @config{&nbsp;&nbsp;&nbsp;&nbsp;evict_sample_inmem, If no in-memory ref is
 * found on the root page\, attempt to locate a random in-memory page by examining all entries on
 * the root page., a boolean flag; default \c true.}
 * @config{&nbsp;&nbsp;&nbsp;&nbsp;threads_max,
 * maximum number of threads WiredTiger will start to help evict pages from cache.  The number of
 * threads started will vary depending on the current eviction load.  Each eviction worker thread
 * uses a session from the configured session_max., an integer between \c 1 and \c 20; default \c
 * 8.}
 * @config{&nbsp;&nbsp;&nbsp;&nbsp;threads_min, minimum number of threads WiredTiger will start
 * to help evict pages from cache.  The number of threads currently running will vary depending on
 * the current eviction load., an integer between \c 1 and \c 20; default \c 1.}
 * @config{ ),,}
 * @config{eviction_checkpoint_target, perform eviction at the beginning of checkpoints to bring the
 * dirty content in cache to this level.  It is a percentage of the cache size if the value is
 * within the range of 0 to 100 or an absolute size when greater than 100. The value is not allowed
 * to exceed the \c cache_size.  Ignored if set to zero., an integer between \c 0 and \c 10TB;
 * default \c 1.}
 * @config{eviction_dirty_target, perform eviction in worker threads when the cache contains at
 * least this much dirty content.  It is a percentage of the cache size if the value is within the
 * range of 1 to 100 or an absolute size when greater than 100. The value is not allowed to exceed
 * the \c cache_size and has to be lower than its counterpart \c eviction_dirty_trigger., an integer
 * between \c 1 and \c 10TB; default \c 5.}
 * @config{eviction_dirty_trigger, trigger application threads to perform eviction when the cache
 * contains at least this much dirty content.  It is a percentage of the cache size if the value is
 * within the range of 1 to 100 or an absolute size when greater than 100. The value is not allowed
 * to exceed the \c cache_size and has to be greater than its counterpart \c eviction_dirty_target.
 * This setting only alters behavior if it is lower than eviction_trigger., an integer between \c 1
 * and \c 10TB; default \c 20.}
 * @config{eviction_target, perform eviction in worker threads when the cache contains at least this
 * much content.  It is a percentage of the cache size if the value is within the range of 10 to 100
 * or an absolute size when greater than 100. The value is not allowed to exceed the \c cache_size
 * and has to be lower than its counterpart \c eviction_trigger., an integer between \c 10 and \c
 * 10TB; default \c 80.}
 * @config{eviction_trigger, trigger application threads to perform eviction when the cache contains
 * at least this much content.  It is a percentage of the cache size if the value is within the
 * range of 10 to 100 or an absolute size when greater than 100. The value is not allowed to exceed
 * the \c cache_size and has to be greater than its counterpart \c eviction_target., an integer
 * between \c 10 and \c 10TB; default \c 95.}
 * @config{eviction_updates_target, perform eviction in worker threads when the cache contains at
 * least this many bytes of updates.  It is a percentage of the cache size if the value is within
 * the range of 0 to 100 or an absolute size when greater than 100. Calculated as half of \c
 * eviction_dirty_target by default.  The value is not allowed to exceed the \c cache_size and has
 * to be lower than its counterpart \c eviction_updates_trigger., an integer between \c 0 and \c
 * 10TB; default \c 0.}
 * @config{eviction_updates_trigger, trigger application threads to perform eviction when the cache
 * contains at least this many bytes of updates.  It is a percentage of the cache size if the value
 * is within the range of 1 to 100 or an absolute size when greater than 100\. Calculated as half of
 * \c eviction_dirty_trigger by default.  The value is not allowed to exceed the \c cache_size and
 * has to be greater than its counterpart \c eviction_updates_target.  This setting only alters
 * behavior if it is lower than \c eviction_trigger., an integer between \c 0 and \c 10TB; default
 * \c 0.}
 * @config{exclusive, fail if the database already exists\, generally used with the \c create
 * option., a boolean flag; default \c false.}
 * @config{extensions, list of shared library extensions to load (using dlopen). Any values
 * specified to a library extension are passed to WT_CONNECTION::load_extension as the \c config
 * parameter (for example\, <code>extensions=(/path/ext.so={entry=my_entry})</code>)., a list of
 * strings; default empty.}
 * @config{extra_diagnostics, enable additional diagnostics in WiredTiger.  These additional
 * diagnostics include diagnostic assertions that can cause WiredTiger to abort when an invalid
 * state is detected.  Options are given as a list\, such as
 * <code>"extra_diagnostics=[out_of_order\,visibility]"</code>. Choosing \c all enables all
 * assertions.  When WiredTiger is compiled with \c HAVE_DIAGNOSTIC=1 all assertions are enabled and
 * cannot be reconfigured., a list\, with values chosen from the following options: \c "all"\, \c
 * "checkpoint_validate"\, \c "cursor_check"\, \c "disk_validate"\, \c "eviction_check"\, \c
 * "generation_check"\, \c "hs_validate"\, \c "key_out_of_order"\, \c "log_validate"\, \c
 * "prepared"\, \c "slow_operation"\, \c "txn_visibility"; default \c [].}
 * @config{file_extend, file size extension configuration.  If set\, extend files of the given type
 * in allocations of the given size\, instead of a block at a time as each new block is written.
 * For example\, <code>file_extend=(data=16MB)</code>. If set to 0\, disable file size extension for
 * the given type.  For log files\, the allowed range is between 100KB and 2GB; values larger than
 * the configured maximum log size and the default config would extend log files in allocations of
 * the maximum log file size., a list\, with values chosen from the following options: \c "data"\,
 * \c "log"; default empty.}
 * @config{file_manager = (, control how file handles are managed., a set of related configuration
 * options defined as follows.}
 * @config{&nbsp;&nbsp;&nbsp;&nbsp;close_handle_minimum, number of
 * handles open before the file manager will look for handles to close., an integer greater than or
 * equal to \c 0; default \c 250.}
 * @config{&nbsp;&nbsp;&nbsp;&nbsp;close_idle_time, amount of time
 * in seconds a file handle needs to be idle before attempting to close it.  A setting of 0 means
 * that idle handles are not closed., an integer between \c 0 and \c 100000; default \c 30.}
 * @config{&nbsp;&nbsp;&nbsp;&nbsp;close_scan_interval, interval in seconds at which to check for
 * files that are inactive and close them., an integer between \c 1 and \c 100000; default \c 10.}
 * @config{ ),,}
 * @config{generation_drain_timeout_ms, the number of milliseconds to wait for a resource to drain
 * before timing out in diagnostic mode.  Default will wait for 4 minutes\, 0 will wait forever., an
 * integer greater than or equal to \c 0; default \c 240000.}
 * @config{hash = (, manage resources used by hash bucket arrays.  All values must be a power of
 * two.  Note that setting large values can significantly increase memory usage inside WiredTiger.,
 * a set of related configuration options defined as follows.}
 * @config{&nbsp;&nbsp;&nbsp;&nbsp;
 * buckets, configure the number of hash buckets for most system hash arrays., an integer between \c
 * 64 and \c 65536; default \c 512.}
 * @config{&nbsp;&nbsp;&nbsp;&nbsp;dhandle_buckets, configure the
 * number of hash buckets for hash arrays relating to data handles., an integer between \c 64 and \c
 * 65536; default \c 512.}
 * @config{ ),,}
 * @config{heuristic_controls = (, control the behavior of various optimizations.  This is primarily
 * used as a mechanism for rolling out changes to internal heuristics while providing a mechanism
 * for quickly reverting to prior behavior in the field., a set of related configuration options
 * defined as follows.}
 * @config{&nbsp;&nbsp;&nbsp;&nbsp;
 * checkpoint_cleanup_obsolete_tw_pages_dirty_max, maximum number of obsolete time window pages that
 * can be marked as dirty per btree in a single checkpoint by the checkpoint cleanup., an integer
 * between \c 0 and \c 100000; default \c 100.}
 * @config{&nbsp;&nbsp;&nbsp;&nbsp;
 * eviction_obsolete_tw_pages_dirty_max, maximum number of obsolete time window pages that can be
 * marked dirty per btree in a single checkpoint by the eviction threads., an integer between \c 0
 * and \c 100000; default \c 100.}
 * @config{&nbsp;&nbsp;&nbsp;&nbsp;obsolete_tw_btree_max, maximum
 * number of btrees that can be checked for obsolete time window cleanup in a single checkpoint., an
 * integer between \c 0 and \c 500000; default \c 100.}
 * @config{ ),,}
 * @config{history_store = (, history store configuration options., a set of related configuration
 * options defined as follows.}
 * @config{&nbsp;&nbsp;&nbsp;&nbsp;file_max, the maximum number of
 * bytes that WiredTiger is allowed to use for its history store mechanism.  If the history store
 * file exceeds this size\, a panic will be triggered.  The default value means that the history
 * store file is unbounded and may use as much space as the filesystem will accommodate.  The
 * minimum non-zero setting is 100MB., an integer greater than or equal to \c 0; default \c 0.}
 * @config{ ),,}
 * @config{in_memory, keep data in memory only.  See @ref in_memory for more information., a boolean
 * flag; default \c false.}
 * @config{io_capacity = (, control how many bytes per second are written and read.  Exceeding the
 * capacity results in throttling., a set of related configuration options defined as follows.}
 * @config{&nbsp;&nbsp;&nbsp;&nbsp;chunk_cache, number of bytes per second available to the chunk
 * cache.  The minimum non-zero setting is 1MB., an integer between \c 0 and \c 1TB; default \c 0.}
 * @config{&nbsp;&nbsp;&nbsp;&nbsp;total, number of bytes per second available to all subsystems in
 * total.  When set\, decisions about what subsystems are throttled\, and in what proportion\, are
 * made internally.  The minimum non-zero setting is 1MB., an integer between \c 0 and \c 1TB;
 * default \c 0.}
 * @config{ ),,}
 * @config{json_output, enable JSON formatted messages on the event handler interface.  Options are
 * given as a list\, where each option specifies an event handler category e.g.  'error' represents
 * the messages from the WT_EVENT_HANDLER::handle_error method., a list\, with values chosen from
 * the following options: \c "error"\, \c "message"; default \c [].}
 * @config{log = (, enable logging.  Enabling logging uses three sessions from the configured
 * session_max., a set of related configuration options defined as follows.}
 * @config{&nbsp;&nbsp;&nbsp;&nbsp;compressor, configure a compressor for log records.  Permitted
 * values are \c "none" or a custom compression engine name created with
 * WT_CONNECTION::add_compressor.  If WiredTiger has builtin support for \c "lz4"\, \c "snappy"\, \c
 * "zlib" or \c "zstd" compression\, these names are also available.  See @ref compression for more
 * information., a string; default \c none.}
 * @config{&nbsp;&nbsp;&nbsp;&nbsp;enabled, enable logging
 * subsystem., a boolean flag; default \c false.}
 * @config{&nbsp;&nbsp;&nbsp;&nbsp;file_max, the
 * maximum size of log files., an integer between \c 100KB and \c 2GB; default \c 100MB.}
 * @config{&nbsp;&nbsp;&nbsp;&nbsp;os_cache_dirty_pct, maximum dirty system buffer cache usage\, as
 * a percentage of the log's \c file_max.  If non-zero\, schedule writes for dirty blocks belonging
 * to the log in the system buffer cache after that percentage of the log has been written into the
 * buffer cache without an intervening file sync., an integer between \c 0 and \c 100; default \c
 * 0.}
 * @config{&nbsp;&nbsp;&nbsp;&nbsp;path, the name of a directory into which log files are
 * written.  The directory must already exist.  If the value is not an absolute path\, the path is
 * relative to the database home (see @ref absolute_path for more information)., a string; default
 * \c ".".}
 * @config{&nbsp;&nbsp;&nbsp;&nbsp;prealloc, pre-allocate log files., a boolean flag;
 * default \c true.}
 * @config{&nbsp;&nbsp;&nbsp;&nbsp;prealloc_init_count, initial number of
 * pre-allocated log files., an integer between \c 1 and \c 500; default \c 1.}
 * @config{&nbsp;&nbsp;&nbsp;&nbsp;recover, run recovery or fail with an error if recovery needs to
 * run after an unclean shutdown., a string\, chosen from the following options: \c "error"\, \c
 * "on"; default \c on.}
 * @config{&nbsp;&nbsp;&nbsp;&nbsp;remove, automatically remove unneeded log
 * files., a boolean flag; default \c true.}
 * @config{&nbsp;&nbsp;&nbsp;&nbsp;zero_fill, manually
 * write zeroes into log files., a boolean flag; default \c false.}
 * @config{ ),,}
 * @config{lsm_manager = (, configure database wide options for LSM tree management.  The LSM
 * manager is started automatically the first time an LSM tree is opened.  The LSM manager uses a
 * session from the configured session_max., a set of related configuration options defined as
 * follows.}
 * @config{&nbsp;&nbsp;&nbsp;&nbsp;merge, merge LSM chunks where possible., a boolean
 * flag; default \c true.}
 * @config{&nbsp;&nbsp;&nbsp;&nbsp;worker_thread_max, Configure a set of
 * threads to manage merging LSM trees in the database.  Each worker thread uses a session handle
 * from the configured session_max., an integer between \c 3 and \c 20; default \c 4.}
 * @config{ ),,}
 * @config{mmap, Use memory mapping when accessing files in a read-only mode., a boolean flag;
 * default \c true.}
 * @config{mmap_all, Use memory mapping to read and write all data files.  May not be configured
 * with direct I/O., a boolean flag; default \c false.}
 * @config{multiprocess, permit sharing between processes (will automatically start an RPC server
 * for primary processes and use RPC for secondary processes). <b>Not yet supported in
 * WiredTiger</b>., a boolean flag; default \c false.}
 * @config{operation_timeout_ms, this option is no longer supported\, retained for backward
 * compatibility., an integer greater than or equal to \c 0; default \c 0.}
 * @config{operation_tracking = (, enable tracking of performance-critical functions.  See @ref
 * operation_tracking for more information., a set of related configuration options defined as
 * follows.}
 * @config{&nbsp;&nbsp;&nbsp;&nbsp;enabled, enable operation tracking subsystem., a
 * boolean flag; default \c false.}
 * @config{&nbsp;&nbsp;&nbsp;&nbsp;path, the name of a directory
 * into which operation tracking files are written.  The directory must already exist.  If the value
 * is not an absolute path\, the path is relative to the database home (see @ref absolute_path for
 * more information)., a string; default \c ".".}
 * @config{ ),,}
 * @config{prefetch = (, Enable automatic detection of scans by applications\, and attempt to
 * pre-fetch future content into the cache., a set of related configuration options defined as
 * follows.}
 * @config{&nbsp;&nbsp;&nbsp;&nbsp;available, whether the thread pool for the pre-fetch
 * functionality is started., a boolean flag; default \c false.}
 * @config{&nbsp;&nbsp;&nbsp;&nbsp;
 * default, whether pre-fetch is enabled for all sessions by default., a boolean flag; default \c
 * false.}
 * @config{ ),,}
 * @config{readonly, open connection in read-only mode.  The database must exist.  All methods that
 * may modify a database are disabled.  See @ref readonly for more information., a boolean flag;
 * default \c false.}
 * @config{salvage, open connection and salvage any WiredTiger-owned database and log files that it
 * detects as corrupted.  This call should only be used after getting an error return of
 * WT_TRY_SALVAGE. Salvage rebuilds files in place\, overwriting existing files.  We recommend
 * making a backup copy of all files with the WiredTiger prefix prior to passing this flag., a
 * boolean flag; default \c false.}
 * @config{session_max, maximum expected number of sessions (including server threads)., an integer
 * greater than or equal to \c 1; default \c 100.}
 * @config{shared_cache = (, shared cache configuration options.  A database should configure either
 * a cache_size or a shared_cache not both.  Enabling a shared cache uses a session from the
 * configured session_max.  A shared cache can not have absolute values configured for cache
 * eviction settings., a set of related configuration options defined as follows.}
 * @config{&nbsp;&nbsp;&nbsp;&nbsp;chunk, the granularity that a shared cache is redistributed., an
 * integer between \c 1MB and \c 10TB; default \c 10MB.}
 * @config{&nbsp;&nbsp;&nbsp;&nbsp;name, the
 * name of a cache that is shared between databases or \c "none" when no shared cache is
 * configured., a string; default \c none.}
 * @config{&nbsp;&nbsp;&nbsp;&nbsp;quota, maximum size of
 * cache this database can be allocated from the shared cache.  Defaults to the entire shared cache
 * size., an integer; default \c 0.}
 * @config{&nbsp;&nbsp;&nbsp;&nbsp;reserve, amount of cache this
 * database is guaranteed to have available from the shared cache.  This setting is per database.
 * Defaults to the chunk size., an integer; default \c 0.}
 * @config{&nbsp;&nbsp;&nbsp;&nbsp;size,
 * maximum memory to allocate for the shared cache.  Setting this will update the value if one is
 * already set., an integer between \c 1MB and \c 10TB; default \c 500MB.}
 * @config{ ),,}
 * @config{statistics, Maintain database statistics\, which may impact performance.  Choosing "all"
 * maintains all statistics regardless of cost\, "fast" maintains a subset of statistics that are
 * relatively inexpensive\, "none" turns off all statistics.  The "clear" configuration resets
 * statistics after they are gathered\, where appropriate (for example\, a cache size statistic is
 * not cleared\, while the count of cursor insert operations will be cleared). When "clear" is
 * configured for the database\, gathered statistics are reset each time a statistics cursor is used
 * to gather statistics\, as well as each time statistics are logged using the \c statistics_log
 * configuration.  See @ref statistics for more information., a list\, with values chosen from the
 * following options: \c "all"\, \c "cache_walk"\, \c "fast"\, \c "none"\, \c "clear"\, \c
 * "tree_walk"; default \c none.}
 * @config{statistics_log = (, log any statistics the database is configured to maintain\, to a
 * file.  See @ref statistics for more information.  Enabling the statistics log server uses a
 * session from the configured session_max., a set of related configuration options defined as
 * follows.}
 * @config{&nbsp;&nbsp;&nbsp;&nbsp;json, encode statistics in JSON format., a boolean
 * flag; default \c false.}
 * @config{&nbsp;&nbsp;&nbsp;&nbsp;on_close, log statistics on database
 * close., a boolean flag; default \c false.}
 * @config{&nbsp;&nbsp;&nbsp;&nbsp;path, the name of a
 * directory into which statistics files are written.  The directory must already exist.  If the
 * value is not an absolute path\, the path is relative to the database home (see @ref absolute_path
 * for more information)., a string; default \c ".".}
 * @config{&nbsp;&nbsp;&nbsp;&nbsp;sources, if
 * non-empty\, include statistics for the list of "file:" and "lsm:" data source URIs\, if they are
 * open at the time of the statistics logging., a list of strings; default empty.}
 * @config{&nbsp;&nbsp;&nbsp;&nbsp;timestamp, a timestamp prepended to each log record.  May contain
 * \c strftime conversion specifications.  When \c json is configured\, defaults to \c
 * "%Y-%m-%dT%H:%M:%S.000Z"., a string; default \c "%b %d %H:%M:%S".}
 * @config{&nbsp;&nbsp;&nbsp;&nbsp;wait, seconds to wait between each write of the log records;
 * setting this value above 0 configures statistics logging., an integer between \c 0 and \c 100000;
 * default \c 0.}
 * @config{ ),,}
 * @config{transaction_sync = (, how to sync log records when the transaction commits., a set of
 * related configuration options defined as follows.}
 * @config{&nbsp;&nbsp;&nbsp;&nbsp;enabled,
 * whether to sync the log on every commit by default\, can be overridden by the \c sync setting to
 * WT_SESSION::commit_transaction., a boolean flag; default \c false.}
 * @config{&nbsp;&nbsp;&nbsp;&nbsp;method, the method used to ensure log records are stable on
 * disk\, see @ref tune_durability for more information., a string\, chosen from the following
 * options: \c "dsync"\, \c "fsync"\, \c "none"; default \c fsync.}
 * @config{ ),,}
 * @config{use_environment, use the \c WIREDTIGER_CONFIG and \c WIREDTIGER_HOME environment
 * variables if the process is not running with special privileges.  See @ref home for more
 * information., a boolean flag; default \c true.}
 * @config{use_environment_priv, use the \c WIREDTIGER_CONFIG and \c WIREDTIGER_HOME environment
 * variables even if the process is running with special privileges.  See @ref home for more
 * information., a boolean flag; default \c false.}
 * @config{verbose, enable messages for various subsystems and operations.  Options are given as a
 * list\, where each message type can optionally define an associated verbosity level\, such as
 * <code>"verbose=[eviction\,read:1\,rts:0]"</code>. Verbosity levels that can be provided include
 * <code>0</code> (INFO) and <code>1</code> through <code>5</code>\, corresponding to (DEBUG_1) to
 * (DEBUG_5). \c all is a special case that defines the verbosity level for all categories not
 * explicitly set in the config string., a list\, with values chosen from the following options: \c
 * "all"\, \c "api"\, \c "backup"\, \c "block"\, \c "block_cache"\, \c "checkpoint"\, \c
 * "checkpoint_cleanup"\, \c "checkpoint_progress"\, \c "chunkcache"\, \c "compact"\, \c
 * "compact_progress"\, \c "configuration"\, \c "disaggregated_storage"\, \c "error_returns"\, \c
 * "eviction"\, \c "fileops"\, \c "generation"\, \c "handleops"\, \c "history_store"\, \c
 * "history_store_activity"\, \c "layered"\, \c "log"\, \c "lsm"\, \c "lsm_manager"\, \c
 * "metadata"\, \c "mutex"\, \c "out_of_order"\, \c "overflow"\, \c "page_delta"\, \c "prefetch"\,
 * \c "read"\, \c "reconcile"\, \c "recovery"\, \c "recovery_progress"\, \c "rts"\, \c "salvage"\,
 * \c "shared_cache"\, \c "split"\, \c "temporary"\, \c "thread_group"\, \c "tiered"\, \c
 * "timestamp"\, \c "transaction"\, \c "verify"\, \c "version"\, \c "write"; default \c [].}
 * @config{verify_metadata, open connection and verify any WiredTiger metadata.  Not supported when
 * opening a connection from a backup.  This API allows verification and detection of corruption in
 * WiredTiger metadata., a boolean flag; default \c false.}
 * @config{write_through, Use \c FILE_FLAG_WRITE_THROUGH on Windows to write to files.  Ignored on
 * non-Windows systems.  Options are given as a list\, such as <code>"write_through=[data]"</code>.
 * Configuring \c write_through requires care; see @ref tuning_system_buffer_cache_direct_io for
 * important warnings.  Including \c "data" will cause WiredTiger data files to write through
 * cache\, including \c "log" will cause WiredTiger log files to write through cache.  \c
 * write_through should be combined with \c direct_io to get the equivalent of POSIX \c O_DIRECT on
 * Windows., a list\, with values chosen from the following options: \c "data"\, \c "log"; default
 * empty.}
 * @configend
 * Additionally, if files named \c WiredTiger.config or \c WiredTiger.basecfg
 * appear in the WiredTiger home directory, they are read for configuration
 * values (see @ref config_file and @ref config_base for details).
 * See @ref config_order for ordering of the configuration mechanisms.
 * @param[out] connectionp A pointer to the newly opened connection handle
 * @errors
 */
int wiredtiger_open(const char *home,
    WT_EVENT_HANDLER *event_handler, const char *config,
    WT_CONNECTION **connectionp) WT_ATTRIBUTE_LIBRARY_VISIBLE;

/*!
 * Return information about a WiredTiger error as a string (see
 * WT_SESSION::strerror for a thread-safe API).
 *
 * @snippet ex_all.c Display an error
 *
 * @param error a return value from a WiredTiger, ISO C, or POSIX standard API call
 * @returns a string representation of the error
 */
const char *wiredtiger_strerror(int error) WT_ATTRIBUTE_LIBRARY_VISIBLE;

/*! WT_EVENT_HANDLER::special event types */
typedef enum {
    WT_EVENT_COMPACT_CHECK, /*!< Compact check iteration. */
    WT_EVENT_CONN_CLOSE, /*!< Connection closing. */
    WT_EVENT_CONN_READY /*!< Connection is ready. */
} WT_EVENT_TYPE;

/*!
 * The interface implemented by applications to handle error, informational and
 * progress messages.  Entries set to NULL are ignored and the default handlers
 * will continue to be used.
 */
struct __wt_event_handler {
    /*!
     * Callback to handle error messages; by default, error messages are
     * written to the stderr stream. See @ref event_message_handling for
     * more information.
     *
     * Errors that require the application to exit and restart will have
     * their \c error value set to \c WT_PANIC. The application can exit
     * immediately when \c WT_PANIC is passed to an event handler; there
     * is no reason to return into WiredTiger.
     *
     * Event handler returns are not ignored: if the handler returns
     * non-zero, the error may cause the WiredTiger function posting the
     * event to fail, and may even cause operation or library failure.
     *
     * @param session the WiredTiger session handle in use when the error
     * was generated. The handle may have been created by the application
     * or automatically by WiredTiger.
     * @param error a return value from a WiredTiger, ISO C, or
     * POSIX standard API call, which can be converted to a string using
     * WT_SESSION::strerror
     * @param message an error string
     */
    int (*handle_error)(WT_EVENT_HANDLER *handler,
        WT_SESSION *session, int error, const char *message);

    /*!
     * Callback to handle informational messages; by default, informational
     * messages are written to the stdout stream. See
     * @ref event_message_handling for more information.
     *
     * Message handler returns are not ignored: if the handler returns
     * non-zero, the error may cause the WiredTiger function posting the
     * event to fail, and may even cause operation or library failure.
     *
     * @param session the WiredTiger session handle in use when the message
     * was generated. The handle may have been created by the application
     * or automatically by WiredTiger.
     * @param message an informational string
     */
    int (*handle_message)(WT_EVENT_HANDLER *handler,
        WT_SESSION *session, const char *message);

    /*!
     * Callback to handle progress messages; by default, progress messages
     * are not written. See @ref event_message_handling for more
     * information.
     *
     * Progress handler returns are not ignored: if the handler returns
     * non-zero, the error may cause the WiredTiger function posting the
     * event to fail, and may even cause operation or library failure.
     *
     * @param session the WiredTiger session handle in use when the
     * progress message was generated. The handle may have been created by
     * the application or automatically by WiredTiger.
     * @param operation a string representation of the operation
     * @param progress a counter
     */
    int (*handle_progress)(WT_EVENT_HANDLER *handler,
        WT_SESSION *session, const char *operation, uint64_t progress);

    /*!
     * Callback to handle automatic close of a WiredTiger handle.
     *
     * Close handler returns are not ignored: if the handler returns
     * non-zero, the error may cause the WiredTiger function posting the
     * event to fail, and may even cause operation or library failure.
     *
     * @param session The session handle that is being closed if the
     * cursor parameter is NULL.
     * @param cursor The cursor handle that is being closed, or NULL if
     * it is a session handle being closed.
     */
    int (*handle_close)(WT_EVENT_HANDLER *handler,
        WT_SESSION *session, WT_CURSOR *cursor);

    /*!
     * Callback to handle general events. The application may choose to handle
     * only some types of events. An unhandled event should return 0.
     *
     * General event returns are not ignored in most cases. If the handler
     * returns non-zero, the error may cause the WiredTiger function posting
     * the event to fail.
     *
     * @param wt_conn The connection handle for the database.
     * @param session the WiredTiger session handle in use when the
     * progress message was generated. The handle may have been created by
     * the application or automatically by WiredTiger or may be NULL.
     * @param type A type indicator for what special event occurred.
         * @param arg A generic argument that has a specific meaning
         * depending on the event type.
     * (see ::WT_EVENT_TYPE for available options.)
     */
        int (*handle_general)(WT_EVENT_HANDLER *handler,
            WT_CONNECTION *wt_conn, WT_SESSION *session, WT_EVENT_TYPE type, void *arg);
};

/*!
 * @name Data packing and unpacking
 * @{
 */

/*!
 * Pack a structure into a buffer.
 *
 * See @ref packing for a description of the permitted format strings.
 *
 * @section pack_examples Packing Examples
 *
 * For example, the string <code>"iSh"</code> will pack a 32-bit integer
 * followed by a NUL-terminated string, followed by a 16-bit integer.  The
 * default, big-endian encoding will be used, with no alignment.  This could be
 * used in C as follows:
 *
 * @snippet ex_all.c Pack fields into a buffer
 *
 * Then later, the values can be unpacked as follows:
 *
 * @snippet ex_all.c Unpack fields from a buffer
 *
 * @param session the session handle
 * @param buffer a pointer to a packed byte array
 * @param len the number of valid bytes in the buffer
 * @param format the data format, see @ref packing
 * @errors
 */
int wiredtiger_struct_pack(WT_SESSION *session,
    void *buffer, size_t len, const char *format, ...)
    WT_ATTRIBUTE_LIBRARY_VISIBLE;

/*!
 * Calculate the size required to pack a structure.
 *
 * Note that for variable-sized fields including variable-sized strings and
 * integers, the calculated sized merely reflects the expected sizes specified
 * in the format string itself.
 *
 * @snippet ex_all.c Get the packed size
 *
 * @param session the session handle
 * @param lenp a location where the number of bytes needed for the
 * matching call to ::wiredtiger_struct_pack is returned
 * @param format the data format, see @ref packing
 * @errors
 */
int wiredtiger_struct_size(WT_SESSION *session,
    size_t *lenp, const char *format, ...) WT_ATTRIBUTE_LIBRARY_VISIBLE;

/*!
 * Unpack a structure from a buffer.
 *
 * Reverse of ::wiredtiger_struct_pack: gets values out of a
 * packed byte string.
 *
 * @snippet ex_all.c Unpack fields from a buffer
 *
 * @param session the session handle
 * @param buffer a pointer to a packed byte array
 * @param len the number of valid bytes in the buffer
 * @param format the data format, see @ref packing
 * @errors
 */
int wiredtiger_struct_unpack(WT_SESSION *session,
    const void *buffer, size_t len, const char *format, ...)
    WT_ATTRIBUTE_LIBRARY_VISIBLE;

#if !defined(SWIG)

/*!
 * Streaming interface to packing.
 *
 * This allows applications to pack or unpack records one field at a time.
 * This is an opaque handle returned by ::wiredtiger_pack_start or
 * ::wiredtiger_unpack_start.  It must be closed with ::wiredtiger_pack_close.
 */
typedef struct __wt_pack_stream WT_PACK_STREAM;

/*!
 * Start a packing operation into a buffer with the given format string.  This
 * should be followed by a series of calls to ::wiredtiger_pack_item,
 * ::wiredtiger_pack_int, ::wiredtiger_pack_str or ::wiredtiger_pack_uint
 * to fill in the values.
 *
 * @param session the session handle
 * @param format the data format, see @ref packing
 * @param buffer a pointer to memory to hold the packed data
 * @param size the size of the buffer
 * @param[out] psp the new packing stream handle
 * @errors
 */
int wiredtiger_pack_start(WT_SESSION *session,
    const char *format, void *buffer, size_t size, WT_PACK_STREAM **psp)
    WT_ATTRIBUTE_LIBRARY_VISIBLE;

/*!
 * Start an unpacking operation from a buffer with the given format string.
 * This should be followed by a series of calls to ::wiredtiger_unpack_item,
 * ::wiredtiger_unpack_int, ::wiredtiger_unpack_str or ::wiredtiger_unpack_uint
 * to retrieve the packed values.
 *
 * @param session the session handle
 * @param format the data format, see @ref packing
 * @param buffer a pointer to memory holding the packed data
 * @param size the size of the buffer
 * @param[out] psp the new packing stream handle
 * @errors
 */
int wiredtiger_unpack_start(WT_SESSION *session,
    const char *format, const void *buffer, size_t size, WT_PACK_STREAM **psp)
    WT_ATTRIBUTE_LIBRARY_VISIBLE;

/*!
 * Close a packing stream.
 *
 * @param ps the packing stream handle
 * @param[out] usedp the number of bytes in the buffer used by the stream
 * @errors
 */
int wiredtiger_pack_close(WT_PACK_STREAM *ps, size_t *usedp)
    WT_ATTRIBUTE_LIBRARY_VISIBLE;

/*!
 * Pack an item into a packing stream.
 *
 * @param ps the packing stream handle
 * @param item an item to pack
 * @errors
 */
int wiredtiger_pack_item(WT_PACK_STREAM *ps, WT_ITEM *item)
    WT_ATTRIBUTE_LIBRARY_VISIBLE;

/*!
 * Pack a signed integer into a packing stream.
 *
 * @param ps the packing stream handle
 * @param i a signed integer to pack
 * @errors
 */
int wiredtiger_pack_int(WT_PACK_STREAM *ps, int64_t i)
    WT_ATTRIBUTE_LIBRARY_VISIBLE;

/*!
 * Pack a string into a packing stream.
 *
 * @param ps the packing stream handle
 * @param s a string to pack
 * @errors
 */
int wiredtiger_pack_str(WT_PACK_STREAM *ps, const char *s)
    WT_ATTRIBUTE_LIBRARY_VISIBLE;

/*!
 * Pack an unsigned integer into a packing stream.
 *
 * @param ps the packing stream handle
 * @param u an unsigned integer to pack
 * @errors
 */
int wiredtiger_pack_uint(WT_PACK_STREAM *ps, uint64_t u)
    WT_ATTRIBUTE_LIBRARY_VISIBLE;

/*!
 * Unpack an item from a packing stream.
 *
 * @param ps the packing stream handle
 * @param item an item to unpack
 * @errors
 */
int wiredtiger_unpack_item(WT_PACK_STREAM *ps, WT_ITEM *item)
    WT_ATTRIBUTE_LIBRARY_VISIBLE;

/*!
 * Unpack a signed integer from a packing stream.
 *
 * @param ps the packing stream handle
 * @param[out] ip the unpacked signed integer
 * @errors
 */
int wiredtiger_unpack_int(WT_PACK_STREAM *ps, int64_t *ip)
    WT_ATTRIBUTE_LIBRARY_VISIBLE;

/*!
 * Unpack a string from a packing stream.
 *
 * @param ps the packing stream handle
 * @param[out] sp the unpacked string
 * @errors
 */
int wiredtiger_unpack_str(WT_PACK_STREAM *ps, const char **sp)
    WT_ATTRIBUTE_LIBRARY_VISIBLE;

/*!
 * Unpack an unsigned integer from a packing stream.
 *
 * @param ps the packing stream handle
 * @param[out] up the unpacked unsigned integer
 * @errors
 */
int wiredtiger_unpack_uint(WT_PACK_STREAM *ps, uint64_t *up)
    WT_ATTRIBUTE_LIBRARY_VISIBLE;
/*! @} */

/*!
 * @name Configuration strings
 * @{
 */

/*!
 * The configuration information returned by the WiredTiger configuration
 * parsing functions in the WT_EXTENSION_API and the public API.
 */
struct __wt_config_item {
    /*!
     * The value of a configuration string.
     *
     * Regardless of the type of the configuration string (boolean, int,
     * list or string), the \c str field will reference the value of the
     * configuration string.
     *
     * The bytes referenced by \c str are <b>not</b> nul-terminated.
     * Use the \c len field instead of a terminating nul byte.
     */
    const char *str;

    /*! The number of bytes in the value referenced by \c str. */
    size_t len;

    /*!
     * The numeric value of a configuration boolean or integer.
     *
     * If the configuration string's value is "true" or "false", the
     * \c val field will be set to 1 (true), or 0 (false).
     *
     * If the configuration string can be legally interpreted as an integer,
     * using the \c strtoll function rules as specified in ISO/IEC 9899:1990
     * ("ISO C90"), that integer will be stored in the \c val field.
     */
    int64_t val;

    /*! Permitted values of the \c type field. */
    enum WT_CONFIG_ITEM_TYPE {
        /*! A string value with quotes stripped. */
        WT_CONFIG_ITEM_STRING,
        /*! A boolean literal ("true" or "false"). */
        WT_CONFIG_ITEM_BOOL,
        /*! An unquoted identifier: a string value without quotes. */
        WT_CONFIG_ITEM_ID,
        /*! A numeric value. */
        WT_CONFIG_ITEM_NUM,
        /*! A nested structure or list, including brackets. */
        WT_CONFIG_ITEM_STRUCT
    }
    /*!
     * The type of value determined by the parser.  In all cases,
     * the \c str and \c len fields are set.
     */
    type;
};

/*
 * This is needed for compatible usage of this embedded enum type.
 */
#if !defined(SWIG) && !defined(DOXYGEN)
#if defined(__cplusplus)
typedef enum __wt_config_item::WT_CONFIG_ITEM_TYPE WT_CONFIG_ITEM_TYPE;
#else
typedef enum WT_CONFIG_ITEM_TYPE WT_CONFIG_ITEM_TYPE;
#endif
#endif

#if !defined(SWIG) && !defined(DOXYGEN)
/*!
 * Validate a configuration string for a WiredTiger API call.
 * This call is outside the scope of a WiredTiger connection handle, since
 * applications may need to validate configuration strings prior to calling
 * ::wiredtiger_open.
 * @param session the session handle (may be \c NULL if the database not yet
 * opened).
 * @param event_handler An event handler (used if \c session is \c NULL; if both
 * \c session and \c event_handler are \c NULL, error messages will be written
 * to stderr).
 * @param name the WiredTiger function or method to validate.
 * @param config the configuration string being parsed.
 * @returns zero for success, non-zero to indicate an error.
 *
 * @snippet ex_all.c Validate a configuration string
 */
int wiredtiger_config_validate(WT_SESSION *session,
    WT_EVENT_HANDLER *event_handler, const char *name, const char *config)
    WT_ATTRIBUTE_LIBRARY_VISIBLE;

#endif

/*!
 * Create a handle that can be used to parse or create configuration strings
 * compatible with the WiredTiger API.
 * This call is outside the scope of a WiredTiger connection handle, since
 * applications may need to generate configuration strings prior to calling
 * ::wiredtiger_open.
 * @param session the session handle to be used for error reporting (if NULL,
 *  error messages will be written to stderr).
 * @param config the configuration string being parsed. The string must
 *  remain valid for the lifetime of the parser handle.
 * @param len the number of valid bytes in \c config
 * @param[out] config_parserp A pointer to the newly opened handle
 * @errors
 *
 * @snippet ex_config_parse.c Create a configuration parser
 */
int wiredtiger_config_parser_open(WT_SESSION *session,
    const char *config, size_t len, WT_CONFIG_PARSER **config_parserp)
    WT_ATTRIBUTE_LIBRARY_VISIBLE;

/*!
 * A handle that can be used to search and traverse configuration strings
 * compatible with the WiredTiger API.
 * To parse the contents of a list or nested configuration string use a new
 * configuration parser handle based on the content of the ::WT_CONFIG_ITEM
 * retrieved from the parent configuration string.
 *
 * @section config_parse_examples Configuration String Parsing examples
 *
 * This could be used in C to create a configuration parser as follows:
 *
 * @snippet ex_config_parse.c Create a configuration parser
 *
 * Once the parser has been created the content can be queried directly:
 *
 * @snippet ex_config_parse.c get
 *
 * Or the content can be traversed linearly:
 *
 * @snippet ex_config_parse.c next
 *
 * Nested configuration values can be queried using a shorthand notation:
 *
 * @snippet ex_config_parse.c nested get
 *
 * Nested configuration values can be traversed using multiple
 * ::WT_CONFIG_PARSER handles:
 *
 * @snippet ex_config_parse.c nested traverse
 */
struct __wt_config_parser {

    /*!
     * Close the configuration scanner releasing any resources.
     *
     * @param config_parser the configuration parser handle
     * @errors
     *
     */
    int __F(close)(WT_CONFIG_PARSER *config_parser);

    /*!
     * Return the next key/value pair.
     *
     * If an item has no explicitly assigned value, the item will be
     * returned in \c key and the \c value will be set to the boolean
     * \c "true" value.
     *
     * @param config_parser the configuration parser handle
     * @param key the returned key
     * @param value the returned value
     * @errors
     * When iteration would pass the end of the configuration string
     * ::WT_NOTFOUND will be returned.
     */
    int __F(next)(WT_CONFIG_PARSER *config_parser,
        WT_CONFIG_ITEM *key, WT_CONFIG_ITEM *value);

    /*!
     * Return the value of an item in the configuration string.
     *
     * @param config_parser the configuration parser handle
     * @param key configuration key string
     * @param value the returned value
     * @errors
     *
     */
    int __F(get)(WT_CONFIG_PARSER *config_parser,
        const char *key, WT_CONFIG_ITEM *value);
};

/*! @} */

/*!
 * @name Support functions
 * @anchor support_functions
 * @{
 */

/*!
 * Return a pointer to a function that calculates a CRC32C checksum.
 *
 * The WiredTiger library CRC32C checksum function uses hardware support where available, else it
 * falls back to a software implementation. Selecting a CRC32C checksum function can be slow, so the
 * return value should be cached by the caller for repeated use.
 *
 * @snippet ex_all.c Checksum a buffer
 *
 * @returns a pointer to a function that takes a buffer and length and returns the CRC32C checksum
 */
uint32_t (*wiredtiger_crc32c_func(void))(const void *, size_t)
    WT_ATTRIBUTE_LIBRARY_VISIBLE;

/*!
 * Return a pointer to a function that calculates a CRC32C checksum given a starting CRC seed.
 *
 * The WiredTiger library CRC32C checksum function uses hardware support where available, else it
 * falls back to a software implementation. Selecting a CRC32C checksum function can be slow, so the
 * return value should be cached by the caller for repeated use. This version returns a function
 * that accepts a starting seed value for the CRC. This version is useful where an application wants
 * to calculate the CRC of a large buffer in smaller incremental pieces. The starting seed to
 * calculate the CRC of a piece is then the cumulative CRC of all the previous pieces.
 *
 * @snippet ex_all.c Checksum a large buffer in smaller pieces
 *
 * @returns a pointer to a function that takes a starting seed, a buffer and length and returns the
 * CRC32C checksum
 */
uint32_t (*wiredtiger_crc32c_with_seed_func(void))(uint32_t seed, const void *, size_t)
    WT_ATTRIBUTE_LIBRARY_VISIBLE;

#endif /* !defined(SWIG) */

/*!
 * Calculate a set of WT_MODIFY operations to represent an update.
 * This call will calculate a set of modifications to an old value that produce
 * the new value.  If more modifications are required than fit in the array
 * passed in by the caller, or if more bytes have changed than the \c maxdiff
 * parameter, the call will fail.  The matching algorithm is approximate, so it
 * may fail and return WT_NOTFOUND if a matching set of WT_MODIFY operations
 * is not found.
 *
 * The \c maxdiff parameter bounds how much work will be done searching for a
 * match: to ensure a match is found, it may need to be set larger than actual
 * number of bytes that differ between the old and new values.  In particular,
 * repeated patterns of bytes in the values can lead to suboptimal matching,
 * and matching ranges less than 64 bytes long will not be detected.
 *
 * If the call succeeds, the WT_MODIFY operations will point into \c newv,
 * which must remain valid until WT_CURSOR::modify is called.
 *
 * @snippet ex_all.c Calculate a modify operation
 *
 * @param session the current WiredTiger session (may be NULL)
 * @param oldv old value
 * @param newv new value
 * @param maxdiff maximum bytes difference
 * @param[out] entries array of modifications producing the new value
 * @param[in,out] nentriesp size of \c entries array passed in,
 *  set to the number of entries used
 * @errors
 */
int wiredtiger_calc_modify(WT_SESSION *session,
    const WT_ITEM *oldv, const WT_ITEM *newv,
    size_t maxdiff, WT_MODIFY *entries, int *nentriesp)
    WT_ATTRIBUTE_LIBRARY_VISIBLE;

/*!
 * Get version information.
 *
 * @snippet ex_all.c Get the WiredTiger library version #1
 * @snippet ex_all.c Get the WiredTiger library version #2
 *
 * @param majorp a location where the major version number is returned
 * @param minorp a location where the minor version number is returned
 * @param patchp a location where the patch version number is returned
 * @returns a string representation of the version
 */
const char *wiredtiger_version(int *majorp, int *minorp, int *patchp)
    WT_ATTRIBUTE_LIBRARY_VISIBLE;

/*! @} */

/*******************************************
 * Error returns
 *******************************************/
/*!
 * @name Error returns
 * Most functions and methods in WiredTiger return an integer code indicating
 * whether the operation succeeded or failed.  A return of zero indicates
 * success; all non-zero return values indicate some kind of failure.
 *
 * WiredTiger reserves all values from -31,800 to -31,999 as possible error
 * return values.  WiredTiger may also return C99/POSIX error codes such as
 * \c ENOMEM, \c EINVAL and \c ENOTSUP, with the usual meanings.
 *
 * The following are all of the WiredTiger-specific error returns:
 * @{
 */
/*
 * DO NOT EDIT: automatically built by dist/api_err.py.
 * Error return section: BEGIN
 */
/*!
 * Conflict between concurrent operations.
 * This error is generated when an operation cannot be completed due to a
 * conflict with concurrent operations.  The operation may be retried; if a
 * transaction is in progress, it should be rolled back and the operation
 * retried in a new transaction.
 */
#define	WT_ROLLBACK	(-31800)
/*!
 * Attempt to insert an existing key.
 * This error is generated when the application attempts to insert a record with
 * the same key as an existing record without the 'overwrite' configuration to
 * WT_SESSION::open_cursor.
 */
#define	WT_DUPLICATE_KEY	(-31801)
/*!
 * Non-specific WiredTiger error.
 * This error is returned when an error is not covered by a specific error
 * return. The operation may be retried; if a transaction is in progress, it
 * should be rolled back and the operation retried in a new transaction.
 */
#define	WT_ERROR	(-31802)
/*!
 * Item not found.
 * This error indicates an operation did not find a value to return.  This
 * includes cursor search and other operations where no record matched the
 * cursor's search key such as WT_CURSOR::update or WT_CURSOR::remove.
 */
#define	WT_NOTFOUND	(-31803)
/*!
 * WiredTiger library panic.
 * This error indicates an underlying problem that requires a database restart.
 * The application may exit immediately, no further WiredTiger calls are
 * required (and further calls will themselves immediately fail).
 */
#define	WT_PANIC	(-31804)
/*! @cond internal */
/*! Restart the operation (internal). */
#define	WT_RESTART	(-31805)
/*! @endcond */
/*!
 * Recovery must be run to continue.
 * This error is generated when ::wiredtiger_open is configured to return an
 * error if recovery is required to use the database.
 */
#define	WT_RUN_RECOVERY	(-31806)
/*!
 * Operation would overflow cache.
 * This error is generated when wiredtiger_open is configured to run in-memory,
 * and a data modification operation requires more than the configured cache
 * size to complete. The operation may be retried; if a transaction is in
 * progress, it should be rolled back and the operation retried in a new
 * transaction.
 */
#define	WT_CACHE_FULL	(-31807)
/*!
 * Conflict with a prepared update.
 * This error is generated when the application attempts to read an updated
 * record which is part of a transaction that has been prepared but not yet
 * resolved.
 */
#define	WT_PREPARE_CONFLICT	(-31808)
/*!
 * Database corruption detected.
 * This error is generated when corruption is detected in an on-disk file.
 * During normal operations, this may occur in rare circumstances as a result of
 * a system crash. The application may choose to salvage the file or retry
 * wiredtiger_open with the 'salvage=true' configuration setting.
 */
#define	WT_TRY_SALVAGE	(-31809)
/*
 * Error return section: END
 * DO NOT EDIT: automatically built by dist/api_err.py.
 */
/*! @} */

#ifndef DOXYGEN
#define WT_DEADLOCK WT_ROLLBACK     /* Backward compatibility */
#endif

/*! @} */

/*!
 * @defgroup wt_ext WiredTiger Extension API
 * The functions and interfaces applications use to customize and extend the
 * behavior of WiredTiger.
 * @{
 */

/*******************************************
 * Forward structure declarations for the extension API
 *******************************************/
struct __wt_config_arg; typedef struct __wt_config_arg WT_CONFIG_ARG;

/*!
 * The interface implemented by applications to provide custom ordering of
 * records.
 *
 * Applications register their implementation with WiredTiger by calling
 * WT_CONNECTION::add_collator.  See @ref custom_collators for more
 * information.
 *
 * @snippet ex_extending.c add collator nocase
 *
 * @snippet ex_extending.c add collator prefix10
 */
struct __wt_collator {
    /*!
     * Callback to compare keys.
     *
     * @param[out] cmp set to -1 if <code>key1 < key2</code>,
     *  0 if <code>key1 == key2</code>,
     *  1 if <code>key1 > key2</code>.
     * @returns zero for success, non-zero to indicate an error.
     *
     * @snippet ex_all.c Implement WT_COLLATOR
     *
     * @snippet ex_extending.c case insensitive comparator
     *
     * @snippet ex_extending.c n character comparator
     */
    int (*compare)(WT_COLLATOR *collator, WT_SESSION *session,
        const WT_ITEM *key1, const WT_ITEM *key2, int *cmp);

    /*!
     * If non-NULL, this callback is called to customize the collator
     * for each data source.  If the callback returns a non-NULL
     * collator, that instance is used instead of this one for all
     * comparisons.
     */
    int (*customize)(WT_COLLATOR *collator, WT_SESSION *session,
        const char *uri, WT_CONFIG_ITEM *passcfg, WT_COLLATOR **customp);

    /*!
     * If non-NULL a callback performed when the data source is closed
     * for customized extractors otherwise when the database is closed.
     *
     * The WT_COLLATOR::terminate callback is intended to allow cleanup;
     * the handle will not be subsequently accessed by WiredTiger.
     */
    int (*terminate)(WT_COLLATOR *collator, WT_SESSION *session);
};

/*!
 * The interface implemented by applications to provide custom compression.
 *
 * Compressors must implement the WT_COMPRESSOR interface: the
 * WT_COMPRESSOR::compress and WT_COMPRESSOR::decompress callbacks must be
 * specified, and WT_COMPRESSOR::pre_size is optional.  To build your own
 * compressor, use one of the compressors in \c ext/compressors as a template:
 * \c ext/nop_compress is a simple compressor that passes through data
 * unchanged, and is a reasonable starting point.
 *
 * Applications register their implementation with WiredTiger by calling
 * WT_CONNECTION::add_compressor.
 *
 * @snippet nop_compress.c WT_COMPRESSOR initialization structure
 * @snippet nop_compress.c WT_COMPRESSOR initialization function
 */
struct __wt_compressor {
    /*!
     * Callback to compress a chunk of data.
     *
     * WT_COMPRESSOR::compress takes a source buffer and a destination
     * buffer, by default of the same size.  If the callback can compress
     * the buffer to a smaller size in the destination, it does so, sets
     * the \c compression_failed return to 0 and returns 0.  If compression
     * does not produce a smaller result, the callback sets the
     * \c compression_failed return to 1 and returns 0. If another
     * error occurs, it returns an errno or WiredTiger error code.
     *
     * On entry, \c src will point to memory, with the length of the memory
     * in \c src_len.  After successful completion, the callback should
     * return \c 0 and set \c result_lenp to the number of bytes required
     * for the compressed representation.
     *
     * On entry, \c dst points to the destination buffer with a length
     * of \c dst_len.  If the WT_COMPRESSOR::pre_size method is specified,
     * the destination buffer will be at least the size returned by that
     * method; otherwise, the destination buffer will be at least as large
     * as the length of the data to compress.
     *
     * If compression would not shrink the data or the \c dst buffer is not
     * large enough to hold the compressed data, the callback should set
     * \c compression_failed to a non-zero value and return 0.
     *
     * @param[in] src the data to compress
     * @param[in] src_len the length of the data to compress
     * @param[in] dst the destination buffer
     * @param[in] dst_len the length of the destination buffer
     * @param[out] result_lenp the length of the compressed data
     * @param[out] compression_failed non-zero if compression did not
     * decrease the length of the data (compression may not have completed)
     * @returns zero for success, non-zero to indicate an error.
     *
     * @snippet nop_compress.c WT_COMPRESSOR compress
     */
    int (*compress)(WT_COMPRESSOR *compressor, WT_SESSION *session,
        uint8_t *src, size_t src_len,
        uint8_t *dst, size_t dst_len,
        size_t *result_lenp, int *compression_failed);

    /*!
     * Callback to decompress a chunk of data.
     *
     * WT_COMPRESSOR::decompress takes a source buffer and a destination
     * buffer.  The contents are switched from \c compress: the
     * source buffer is the compressed value, and the destination buffer is
     * sized to be the original size.  If the callback successfully
     * decompresses the source buffer to the destination buffer, it returns
     * 0.  If an error occurs, it returns an errno or WiredTiger error code.
     * The source buffer that WT_COMPRESSOR::decompress takes may have a
     * size that is rounded up from the size originally produced by
     * WT_COMPRESSOR::compress, with the remainder of the buffer set to
     * zeroes. Most compressors do not care about this difference if the
     * size to be decompressed can be implicitly discovered from the
     * compressed data.  If your compressor cares, you may need to allocate
     * space for, and store, the actual size in the compressed buffer.  See
     * the source code for the included snappy compressor for an example.
     *
     * On entry, \c src will point to memory, with the length of the memory
     * in \c src_len.  After successful completion, the callback should
     * return \c 0 and set \c result_lenp to the number of bytes required
     * for the decompressed representation.
     *
     * If the \c dst buffer is not big enough to hold the decompressed
     * data, the callback should return an error.
     *
     * @param[in] src the data to decompress
     * @param[in] src_len the length of the data to decompress
     * @param[in] dst the destination buffer
     * @param[in] dst_len the length of the destination buffer
     * @param[out] result_lenp the length of the decompressed data
     * @returns zero for success, non-zero to indicate an error.
     *
     * @snippet nop_compress.c WT_COMPRESSOR decompress
     */
    int (*decompress)(WT_COMPRESSOR *compressor, WT_SESSION *session,
        uint8_t *src, size_t src_len,
        uint8_t *dst, size_t dst_len,
        size_t *result_lenp);

    /*!
     * Callback to size a destination buffer for compression
     *
     * WT_COMPRESSOR::pre_size is an optional callback that, given the
     * source buffer and size, produces the size of the destination buffer
     * to be given to WT_COMPRESSOR::compress.  This is useful for
     * compressors that assume that the output buffer is sized for the
     * worst case and thus no overrun checks are made.  If your compressor
     * works like this, WT_COMPRESSOR::pre_size will need to be defined.
     * See the source code for the snappy compressor for an example.
     * However, if your compressor detects and avoids overruns against its
     * target buffer, you will not need to define WT_COMPRESSOR::pre_size.
     * When WT_COMPRESSOR::pre_size is set to NULL, the destination buffer
     * is sized the same as the source buffer.  This is always sufficient,
     * since a compression result that is larger than the source buffer is
     * discarded by WiredTiger.
     *
     * If not NULL, this callback is called before each call to
     * WT_COMPRESSOR::compress to determine the size of the destination
     * buffer to provide.  If the callback is NULL, the destination
     * buffer will be the same size as the source buffer.
     *
     * The callback should set \c result_lenp to a suitable buffer size
     * for compression, typically the maximum length required by
     * WT_COMPRESSOR::compress.
     *
     * This callback function is for compressors that require an output
     * buffer larger than the source buffer (for example, that do not
     * check for buffer overflow during compression).
     *
     * @param[in] src the data to compress
     * @param[in] src_len the length of the data to compress
     * @param[out] result_lenp the required destination buffer size
     * @returns zero for success, non-zero to indicate an error.
     *
     * @snippet nop_compress.c WT_COMPRESSOR presize
     */
    int (*pre_size)(WT_COMPRESSOR *compressor, WT_SESSION *session,
        uint8_t *src, size_t src_len, size_t *result_lenp);

    /*!
     * If non-NULL, a callback performed when the database is closed.
     *
     * The WT_COMPRESSOR::terminate callback is intended to allow cleanup;
     * the handle will not be subsequently accessed by WiredTiger.
     *
     * @snippet nop_compress.c WT_COMPRESSOR terminate
     */
    int (*terminate)(WT_COMPRESSOR *compressor, WT_SESSION *session);
};

/*!
 * Applications can extend WiredTiger by providing new implementations of the
 * WT_DATA_SOURCE class.  Each data source supports a different URI scheme for
 * data sources to WT_SESSION::create, WT_SESSION::open_cursor and related
 * methods.  See @ref custom_data_sources for more information.
 *
 * <b>Thread safety:</b> WiredTiger may invoke methods on the WT_DATA_SOURCE
 * interface from multiple threads concurrently.  It is the responsibility of
 * the implementation to protect any shared data.
 *
 * Applications register their implementation with WiredTiger by calling
 * WT_CONNECTION::add_data_source.
 *
 * @snippet ex_data_source.c WT_DATA_SOURCE register
 */
struct __wt_data_source {
    /*!
     * Callback to alter an object.
     *
     * @snippet ex_data_source.c WT_DATA_SOURCE alter
     */
    int (*alter)(WT_DATA_SOURCE *dsrc, WT_SESSION *session,
        const char *uri, WT_CONFIG_ARG *config);

    /*!
     * Callback to create a new object.
     *
     * @snippet ex_data_source.c WT_DATA_SOURCE create
     */
    int (*create)(WT_DATA_SOURCE *dsrc, WT_SESSION *session,
        const char *uri, WT_CONFIG_ARG *config);

    /*!
     * Callback to compact an object.
     *
     * @snippet ex_data_source.c WT_DATA_SOURCE compact
     */
    int (*compact)(WT_DATA_SOURCE *dsrc, WT_SESSION *session,
        const char *uri, WT_CONFIG_ARG *config);

    /*!
     * Callback to drop an object.
     *
     * @snippet ex_data_source.c WT_DATA_SOURCE drop
     */
    int (*drop)(WT_DATA_SOURCE *dsrc, WT_SESSION *session,
        const char *uri, WT_CONFIG_ARG *config);

    /*!
     * Callback to initialize a cursor.
     *
     * @snippet ex_data_source.c WT_DATA_SOURCE open_cursor
     */
    int (*open_cursor)(WT_DATA_SOURCE *dsrc, WT_SESSION *session,
        const char *uri, WT_CONFIG_ARG *config, WT_CURSOR **new_cursor);

    /*!
     * Callback to rename an object.
     *
     * @snippet ex_data_source.c WT_DATA_SOURCE rename
     */
    int (*rename)(WT_DATA_SOURCE *dsrc, WT_SESSION *session,
        const char *uri, const char *newuri, WT_CONFIG_ARG *config);

    /*!
     * Callback to salvage an object.
     *
     * @snippet ex_data_source.c WT_DATA_SOURCE salvage
     */
    int (*salvage)(WT_DATA_SOURCE *dsrc, WT_SESSION *session,
        const char *uri, WT_CONFIG_ARG *config);

    /*!
     * Callback to get the size of an object.
     *
     * @snippet ex_data_source.c WT_DATA_SOURCE size
     */
    int (*size)(WT_DATA_SOURCE *dsrc, WT_SESSION *session,
        const char *uri, wt_off_t *size);

    /*!
     * Callback to truncate an object.
     *
     * @snippet ex_data_source.c WT_DATA_SOURCE truncate
     */
    int (*truncate)(WT_DATA_SOURCE *dsrc, WT_SESSION *session,
        const char *uri, WT_CONFIG_ARG *config);

    /*!
     * Callback to truncate a range of an object.
     *
     * @snippet ex_data_source.c WT_DATA_SOURCE range truncate
     */
    int (*range_truncate)(WT_DATA_SOURCE *dsrc, WT_SESSION *session,
        WT_CURSOR *start, WT_CURSOR *stop);

    /*!
     * Callback to verify an object.
     *
     * @snippet ex_data_source.c WT_DATA_SOURCE verify
     */
    int (*verify)(WT_DATA_SOURCE *dsrc, WT_SESSION *session,
        const char *uri, WT_CONFIG_ARG *config);

    /*!
     * Callback to checkpoint the database.
     *
     * @snippet ex_data_source.c WT_DATA_SOURCE checkpoint
     */
    int (*checkpoint)(
        WT_DATA_SOURCE *dsrc, WT_SESSION *session, WT_CONFIG_ARG *config);

    /*!
     * If non-NULL, a callback performed when the database is closed.
     *
     * The WT_DATA_SOURCE::terminate callback is intended to allow cleanup;
     * the handle will not be subsequently accessed by WiredTiger.
     *
     * @snippet ex_data_source.c WT_DATA_SOURCE terminate
     */
    int (*terminate)(WT_DATA_SOURCE *dsrc, WT_SESSION *session);

    /*!
     * If non-NULL, a callback performed before an LSM merge.
     *
     * @param[in] source a cursor configured with the data being merged
     * @param[in] dest a cursor on the new object being filled by the merge
     *
     * @snippet ex_data_source.c WT_DATA_SOURCE lsm_pre_merge
     */
    int (*lsm_pre_merge)(
        WT_DATA_SOURCE *dsrc, WT_CURSOR *source, WT_CURSOR *dest);
};

/*!
 * The interface implemented by applications to provide custom encryption.
 *
 * Encryptors must implement the WT_ENCRYPTOR interface: the WT_ENCRYPTOR::encrypt,
 * WT_ENCRYPTOR::decrypt and WT_ENCRYPTOR::sizing callbacks must be specified,
 * WT_ENCRYPTOR::customize and WT_ENCRYPTOR::terminate are optional.  To build your own
 * encryptor, use one of the encryptors in \c ext/encryptors as a template: \c
 * ext/encryptors/sodium_encrypt uses the open-source libsodium cryptographic library, and
 * \c ext/encryptors/nop_encrypt is a simple template that passes through data unchanged,
 * and is a reasonable starting point.  \c ext/encryptors/rotn_encrypt is an encryptor
 * implementing a simple (insecure) rotation cipher meant for testing.  See @ref
 * encryption "the encryptors page" for further information.
 *
 * Applications register their implementation with WiredTiger by calling
 * WT_CONNECTION::add_encryptor.
 *
 * @snippet nop_encrypt.c WT_ENCRYPTOR initialization structure
 * @snippet nop_encrypt.c WT_ENCRYPTOR initialization function
 */
struct __wt_encryptor {
    /*!
     * Callback to encrypt a chunk of data.
     *
     * WT_ENCRYPTOR::encrypt takes a source buffer and a destination buffer. The
     * callback encrypts the source buffer (plain text) into the destination buffer.
     *
     * On entry, \c src will point to a block of memory to encrypt, with the length of
     * the block in \c src_len.
     *
     * On entry, \c dst points to the destination buffer with a length of \c dst_len.
     * The destination buffer will be at least src_len plus the size returned by that
     * WT_ENCRYPT::sizing.
     *
     * After successful completion, the callback should return \c 0 and set \c
     * result_lenp to the number of bytes required for the encrypted representation,
     * which should be less than or equal to \c dst_len.
     *
     * This callback cannot be NULL.
     *
     * @param[in] src the data to encrypt
     * @param[in] src_len the length of the data to encrypt
     * @param[in] dst the destination buffer
     * @param[in] dst_len the length of the destination buffer
     * @param[out] result_lenp the length of the encrypted data
     * @returns zero for success, non-zero to indicate an error.
     *
     * @snippet nop_encrypt.c WT_ENCRYPTOR encrypt
     */
    int (*encrypt)(WT_ENCRYPTOR *encryptor, WT_SESSION *session,
        uint8_t *src, size_t src_len,
        uint8_t *dst, size_t dst_len,
        size_t *result_lenp);

    /*!
     * Callback to decrypt a chunk of data.
     *
     * WT_ENCRYPTOR::decrypt takes a source buffer and a destination buffer. The
     * contents are switched from \c encrypt: the source buffer is the encrypted
     * value, and the destination buffer is sized to be the original size of the
     * decrypted data. If the callback successfully decrypts the source buffer to the
     * destination buffer, it returns 0. If an error occurs, it returns an errno or
     * WiredTiger error code.
     *
     * On entry, \c src will point to memory, with the length of the memory in \c
     * src_len. After successful completion, the callback should return \c 0 and set
     * \c result_lenp to the number of bytes required for the decrypted
     * representation.
     *
     * If the \c dst buffer is not big enough to hold the decrypted data, the callback
     * should return an error.
     *
     * This callback cannot be NULL.
     *
     * @param[in] src the data to decrypt
     * @param[in] src_len the length of the data to decrypt
     * @param[in] dst the destination buffer
     * @param[in] dst_len the length of the destination buffer
     * @param[out] result_lenp the length of the decrypted data
     * @returns zero for success, non-zero to indicate an error.
     *
     * @snippet nop_encrypt.c WT_ENCRYPTOR decrypt
     */
    int (*decrypt)(WT_ENCRYPTOR *encryptor, WT_SESSION *session,
        uint8_t *src, size_t src_len,
        uint8_t *dst, size_t dst_len,
        size_t *result_lenp);

    /*!
     * Callback to size a destination buffer for encryption.
     *
     * WT_ENCRYPTOR::sizing is an callback that returns the number of additional bytes
     * that is needed when encrypting a data block. This is always necessary, since
     * encryptors should always generate some sort of cryptographic checksum as well
     * as the ciphertext. Without such a call, WiredTiger would have no way to know
     * the worst case for the encrypted buffer size.
     *
     * The WiredTiger encryption infrastructure assumes that buffer sizing is not
     * dependent on the number of bytes of input, that there is a one-to-one
     * relationship in number of bytes needed between input and output. This means
     * that if the encryption uses a block cipher in such a way that the input size
     * needs to be padded to the cipher block size, the sizing method should return
     * the worst case to ensure enough space is available.
     *
     * This callback cannot be NULL.
     *
     * The callback should set \c expansion_constantp to the additional number of
     * bytes needed.
     *
     * @param[out] expansion_constantp the additional number of bytes needed when
     *    encrypting.
     * @returns zero for success, non-zero to indicate an error.
     *
     * @snippet nop_encrypt.c WT_ENCRYPTOR sizing
     */
    int (*sizing)(WT_ENCRYPTOR *encryptor, WT_SESSION *session,
        size_t *expansion_constantp);

    /*!
     * If non-NULL, this callback is called to load keys into the encryptor. (That
     * is, "customize" it for a given key.) The customize function is called whenever
     * a new keyid is used for the first time with this encryptor, whether it be in
     * the ::wiredtiger_open call or the WT_SESSION::create call. This should create a
     * new encryptor instance and insert the requested key in it.
     *
     * The key may be specified either via \c keyid or \c secretkey in the \c
     * encrypt_config parameter. In the former case, the encryptor should look up the
     * requested key ID with whatever key management service is in use and install it
     * in the new encryptor. In the latter case, the encryptor should save the
     * provided secret key (or some transformation of it) in the new
     * encryptor. Further encryption with the same \c keyid will use this new
     * encryptor instance. (In the case of \c secretkey, only one key can be
     * configured, for the system encryption, and the new encryptor will be used for
     * all encryption involving it.) See @ref encryption for more information.
     *
     * This callback may return NULL as the new encryptor, in which case the original
     * encryptor will be used for further operations on the selected key. Unless this
     * happens, the original encryptor structure created during extension
     * initialization will never be used for encryption or decryption.
     *
     * This callback may itself be NULL, in which case it is not called, but in that
     * case there is no way to configure a key. This may be suitable for an
     * environment where a key management service returns a single key under a
     * well-known name that can be compiled in, but in a more general environment is
     * not a useful approach. One should of course never compile in actual keys!
     *
     * @param[in] encrypt_config the "encryption" portion of the configuration from
     *    the wiredtiger_open or WT_SESSION::create call, containing the \c keyid or
     *    \c secretkey setting.
     * @param[out] customp the new modified encryptor, or NULL.
     * @returns zero for success, non-zero to indicate an error.
     */
    int (*customize)(WT_ENCRYPTOR *encryptor, WT_SESSION *session,
        WT_CONFIG_ARG *encrypt_config, WT_ENCRYPTOR **customp);

    /*!
     * If non-NULL, a callback performed when the database is closed. It is called for
     * each encryptor that was added using WT_CONNECTION::add_encryptor or returned by
     * the WT_ENCRYPTOR::customize callback.
     *
     * The WT_ENCRYPTOR::terminate callback is intended to allow cleanup; the handle
     * will not be subsequently accessed by WiredTiger.
     *
     * @snippet nop_encrypt.c WT_ENCRYPTOR terminate
     */
    int (*terminate)(WT_ENCRYPTOR *encryptor, WT_SESSION *session);
};

/*!
 * The interface implemented by applications to provide custom extraction of
 * index keys or column group values.
 *
 * Applications register implementations with WiredTiger by calling
 * WT_CONNECTION::add_extractor.  See @ref custom_extractors for more
 * information.
 *
 * @snippet ex_all.c WT_EXTRACTOR register
 */
struct __wt_extractor {
    /*!
     * Callback to extract a value for an index or column group.
     *
     * @errors
     *
     * @snippet ex_all.c WT_EXTRACTOR
     *
     * @param extractor the WT_EXTRACTOR implementation
     * @param session the current WiredTiger session
     * @param key the table key in raw format, see @ref cursor_raw for
     *  details
     * @param value the table value in raw format, see @ref cursor_raw for
     *  details
     * @param[out] result_cursor the method should call WT_CURSOR::set_key
     *  and WT_CURSOR::insert on this cursor to return a key.  The \c
     *  key_format of the cursor will match that passed to
     *  WT_SESSION::create for the index.  Multiple index keys can be
     *  created for each record by calling WT_CURSOR::insert multiple
     *  times.
     */
    int (*extract)(WT_EXTRACTOR *extractor, WT_SESSION *session,
        const WT_ITEM *key, const WT_ITEM *value,
        WT_CURSOR *result_cursor);

    /*!
     * If non-NULL, this callback is called to customize the extractor for
     * each index.  If the callback returns a non-NULL extractor, that
     * instance is used instead of this one for all comparisons.
     */
    int (*customize)(WT_EXTRACTOR *extractor, WT_SESSION *session,
        const char *uri, WT_CONFIG_ITEM *appcfg, WT_EXTRACTOR **customp);

    /*!
     * If non-NULL a callback performed when the index or column group
     * is closed for customized extractors otherwise when the database
     * is closed.
     *
     * The WT_EXTRACTOR::terminate callback is intended to allow cleanup;
     * the handle will not be subsequently accessed by WiredTiger.
     */
    int (*terminate)(WT_EXTRACTOR *extractor, WT_SESSION *session);
};

/*! WT_FILE_SYSTEM::open_file file types */
typedef enum {
    WT_FS_OPEN_FILE_TYPE_CHECKPOINT,/*!< open a data file checkpoint */
    WT_FS_OPEN_FILE_TYPE_DATA,  /*!< open a data file */
    WT_FS_OPEN_FILE_TYPE_DIRECTORY, /*!< open a directory */
    WT_FS_OPEN_FILE_TYPE_LOG,   /*!< open a log file */
    WT_FS_OPEN_FILE_TYPE_REGULAR    /*!< open a regular file */
} WT_FS_OPEN_FILE_TYPE;

#ifdef DOXYGEN
/*! WT_FILE_SYSTEM::open_file flags: random access pattern */
#define WT_FS_OPEN_ACCESS_RAND  0x0
/*! WT_FILE_SYSTEM::open_file flags: sequential access pattern */
#define WT_FS_OPEN_ACCESS_SEQ   0x0
/*! WT_FILE_SYSTEM::open_file flags: create if does not exist */
#define WT_FS_OPEN_CREATE   0x0
/*! WT_FILE_SYSTEM::open_file flags: direct I/O requested */
#define WT_FS_OPEN_DIRECTIO 0x0
/*! WT_FILE_SYSTEM::open_file flags: file creation must be durable */
#define WT_FS_OPEN_DURABLE  0x0
/*!
 * WT_FILE_SYSTEM::open_file flags: return EBUSY if exclusive use not available
 */
#define WT_FS_OPEN_EXCLUSIVE    0x0
/*! WT_FILE_SYSTEM::open_file flags: open is read-only */
#define WT_FS_OPEN_READONLY 0x0

/*!
 * WT_FILE_SYSTEM::remove or WT_FILE_SYSTEM::rename flags: the remove or rename
 * operation must be durable
 */
#define WT_FS_DURABLE       0x0
#else
/* AUTOMATIC FLAG VALUE GENERATION START 0 */
#define WT_FS_OPEN_ACCESS_RAND  0x001u
#define WT_FS_OPEN_ACCESS_SEQ   0x002u
#define WT_FS_OPEN_CREATE   0x004u
#define WT_FS_OPEN_DIRECTIO 0x008u
#define WT_FS_OPEN_DURABLE  0x010u
#define WT_FS_OPEN_EXCLUSIVE    0x020u
#define WT_FS_OPEN_FIXED    0x040u   /* Path not home relative (internal) */
#define WT_FS_OPEN_FORCE_MMAP 0x080u
#define WT_FS_OPEN_READONLY 0x100u
/* AUTOMATIC FLAG VALUE GENERATION STOP 32 */

/* AUTOMATIC FLAG VALUE GENERATION START 0 */
#define WT_FS_DURABLE       0x1u
/* AUTOMATIC FLAG VALUE GENERATION STOP 32 */
#endif

/*!
 * The interface implemented by applications to provide a custom file system
 * implementation.
 *
 * <b>Thread safety:</b> WiredTiger may invoke methods on the WT_FILE_SYSTEM
 * interface from multiple threads concurrently. It is the responsibility of
 * the implementation to protect any shared data.
 *
 * Applications register implementations with WiredTiger by calling
 * WT_CONNECTION::set_file_system.  See @ref custom_file_systems for more
 * information.
 *
 * @snippet ex_file_system.c WT_FILE_SYSTEM register
 */
struct __wt_file_system {
    /*!
     * Return a list of file names for the named directory.
     *
     * @errors
     *
     * @param file_system the WT_FILE_SYSTEM
     * @param session the current WiredTiger session
     * @param directory the name of the directory
     * @param prefix if not NULL, only files with names matching the prefix
     *    are returned
     * @param[out] dirlist the method returns an allocated array of
     *    individually allocated strings, one for each entry in the
     *    directory.
     * @param[out] countp the number of entries returned
     */
    int (*fs_directory_list)(WT_FILE_SYSTEM *file_system,
        WT_SESSION *session, const char *directory, const char *prefix,
        char ***dirlist, uint32_t *countp);

#if !defined(DOXYGEN)
    /*
     * Return a single file name for the named directory.
     */
    int (*fs_directory_list_single)(WT_FILE_SYSTEM *file_system,
        WT_SESSION *session, const char *directory, const char *prefix,
        char ***dirlist, uint32_t *countp);
#endif

    /*!
     * Free memory allocated by WT_FILE_SYSTEM::directory_list.
     *
     * @errors
     *
     * @param file_system the WT_FILE_SYSTEM
     * @param session the current WiredTiger session
     * @param dirlist array returned by WT_FILE_SYSTEM::directory_list
     * @param count count returned by WT_FILE_SYSTEM::directory_list
     */
    int (*fs_directory_list_free)(WT_FILE_SYSTEM *file_system,
        WT_SESSION *session, char **dirlist, uint32_t count);

    /*!
     * Return if the named file system object exists.
     *
     * @errors
     *
     * @param file_system the WT_FILE_SYSTEM
     * @param session the current WiredTiger session
     * @param name the name of the file
     * @param[out] existp If the named file system object exists
     */
    int (*fs_exist)(WT_FILE_SYSTEM *file_system,
        WT_SESSION *session, const char *name, bool *existp);

    /*!
     * Open a handle for a named file system object
     *
     * The method should return ENOENT if the file is not being created and
     * does not exist.
     *
     * The method should return EACCES if the file cannot be opened in the
     * requested mode (for example, a file opened for writing in a readonly
     * file system).
     *
     * The method should return EBUSY if ::WT_FS_OPEN_EXCLUSIVE is set and
     * the file is in use.
     *
     * @errors
     *
     * @param file_system the WT_FILE_SYSTEM
     * @param session the current WiredTiger session
     * @param name the name of the file system object
     * @param file_type the type of the file
     *    The file type is provided to allow optimization for different file
     *    access patterns.
     * @param flags flags indicating how to open the file, one or more of
     *    ::WT_FS_OPEN_CREATE, ::WT_FS_OPEN_DIRECTIO, ::WT_FS_OPEN_DURABLE,
     *    ::WT_FS_OPEN_EXCLUSIVE or ::WT_FS_OPEN_READONLY.
     * @param[out] file_handlep the handle to the newly opened file. File
     *    system implementations must allocate memory for the handle and
     *    the WT_FILE_HANDLE::name field, and fill in the WT_FILE_HANDLE::
     *    fields. Applications wanting to associate private information
     *    with the WT_FILE_HANDLE:: structure should declare and allocate
     *    their own structure as a superset of a WT_FILE_HANDLE:: structure.
     */
    int (*fs_open_file)(WT_FILE_SYSTEM *file_system, WT_SESSION *session,
        const char *name, WT_FS_OPEN_FILE_TYPE file_type, uint32_t flags,
        WT_FILE_HANDLE **file_handlep);

    /*!
     * Remove a named file system object
     *
     * This method is not required for readonly file systems and should be
     * set to NULL when not required by the file system.
     *
     * @errors
     *
     * @param file_system the WT_FILE_SYSTEM
     * @param session the current WiredTiger session
     * @param name the name of the file system object
     * @param flags 0 or ::WT_FS_DURABLE
     */
    int (*fs_remove)(WT_FILE_SYSTEM *file_system,
        WT_SESSION *session, const char *name, uint32_t flags);

    /*!
     * Rename a named file system object
     *
     * This method is not required for readonly file systems and should be
     * set to NULL when not required by the file system.
     *
     * @errors
     *
     * @param file_system the WT_FILE_SYSTEM
     * @param session the current WiredTiger session
     * @param from the original name of the object
     * @param to the new name for the object
     * @param flags 0 or ::WT_FS_DURABLE
     */
    int (*fs_rename)(WT_FILE_SYSTEM *file_system, WT_SESSION *session,
        const char *from, const char *to, uint32_t flags);

    /*!
     * Return the size of a named file system object
     *
     * @errors
     *
     * @param file_system the WT_FILE_SYSTEM
     * @param session the current WiredTiger session
     * @param name the name of the file system object
     * @param[out] sizep the size of the file system entry
     */
    int (*fs_size)(WT_FILE_SYSTEM *file_system,
        WT_SESSION *session, const char *name, wt_off_t *sizep);

    /*!
     * A callback performed when the file system is closed and will no
     * longer be accessed by the WiredTiger database.
     *
     * This method is not required and should be set to NULL when not
     * required by the file system.
     *
     * The WT_FILE_SYSTEM::terminate callback is intended to allow cleanup;
     * the handle will not be subsequently accessed by WiredTiger.
     */
    int (*terminate)(WT_FILE_SYSTEM *file_system, WT_SESSION *session);
};

/*! WT_FILE_HANDLE::fadvise flags: no longer need */
#define WT_FILE_HANDLE_DONTNEED 1
/*! WT_FILE_HANDLE::fadvise flags: will need */
#define WT_FILE_HANDLE_WILLNEED 2

/*!
 * A file handle implementation returned by WT_FILE_SYSTEM::fs_open_file.
 *
 * <b>Thread safety:</b> Unless explicitly stated otherwise, WiredTiger may
 * invoke methods on the WT_FILE_HANDLE interface from multiple threads
 * concurrently. It is the responsibility of the implementation to protect
 * any shared data.
 *
 * See @ref custom_file_systems for more information.
 */
struct __wt_file_handle {
    /*!
     * The enclosing file system, set by WT_FILE_SYSTEM::fs_open_file.
     */
    WT_FILE_SYSTEM *file_system;

    /*!
     * The name of the file, set by WT_FILE_SYSTEM::fs_open_file.
     */
    char *name;

    /*!
     * Close a file handle. The handle will not be further accessed by
     * WiredTiger.
     *
     * @errors
     *
     * @param file_handle the WT_FILE_HANDLE
     * @param session the current WiredTiger session
     */
    int (*close)(WT_FILE_HANDLE *file_handle, WT_SESSION *session);

    /*!
     * Indicate expected future use of file ranges, based on the POSIX
     * 1003.1 standard fadvise.
     *
     * This method is not required, and should be set to NULL when not
     * supported by the file.
     *
     * @errors
     *
     * @param file_handle the WT_FILE_HANDLE
     * @param session the current WiredTiger session
     * @param offset the file offset
     * @param len the size of the advisory
     * @param advice one of ::WT_FILE_HANDLE_WILLNEED or
     *    ::WT_FILE_HANDLE_DONTNEED.
     */
    int (*fh_advise)(WT_FILE_HANDLE *file_handle,
        WT_SESSION *session, wt_off_t offset, wt_off_t len, int advice);

    /*!
     * Extend the file.
     *
     * This method is not required, and should be set to NULL when not
     * supported by the file.
     *
     * Any allocated disk space must read as 0 bytes, and no existing file
     * data may change. Allocating all necessary underlying storage (not
     * changing just the file's metadata), is likely to result in increased
     * performance.
     *
     * This method is not called by multiple threads concurrently (on the
     * same file handle). If the file handle's extension method supports
     * concurrent calls, set the WT_FILE_HANDLE::fh_extend_nolock method
     * instead. See @ref custom_file_systems for more information.
     *
     * @errors
     *
     * @param file_handle the WT_FILE_HANDLE
     * @param session the current WiredTiger session
     * @param offset desired file size after extension
     */
    int (*fh_extend)(
        WT_FILE_HANDLE *file_handle, WT_SESSION *session, wt_off_t offset);

    /*!
     * Extend the file.
     *
     * This method is not required, and should be set to NULL when not
     * supported by the file.
     *
     * Any allocated disk space must read as 0 bytes, and no existing file
     * data may change. Allocating all necessary underlying storage (not
     * only changing the file's metadata), is likely to result in increased
     * performance.
     *
     * This method may be called by multiple threads concurrently (on the
     * same file handle). If the file handle's extension method does not
     * support concurrent calls, set the WT_FILE_HANDLE::fh_extend method
     * instead. See @ref custom_file_systems for more information.
     *
     * @errors
     *
     * @param file_handle the WT_FILE_HANDLE
     * @param session the current WiredTiger session
     * @param offset desired file size after extension
     */
    int (*fh_extend_nolock)(
        WT_FILE_HANDLE *file_handle, WT_SESSION *session, wt_off_t offset);

    /*!
     * Lock/unlock a file from the perspective of other processes running
     * in the system, where necessary.
     *
     * @errors
     *
     * @param file_handle the WT_FILE_HANDLE
     * @param session the current WiredTiger session
     * @param lock whether to lock or unlock
     */
    int (*fh_lock)(
        WT_FILE_HANDLE *file_handle, WT_SESSION *session, bool lock);

    /*!
     * Map a file into memory, based on the POSIX 1003.1 standard mmap.
     *
     * This method is not required, and should be set to NULL when not
     * supported by the file.
     *
     * @errors
     *
     * @param file_handle the WT_FILE_HANDLE
     * @param session the current WiredTiger session
     * @param[out] mapped_regionp a reference to a memory location into
     *    which should be stored a pointer to the start of the mapped region
     * @param[out] lengthp a reference to a memory location into which
     *    should be stored the length of the region
     * @param[out] mapped_cookiep a reference to a memory location into
     *    which can be optionally stored a pointer to an opaque cookie
     *    which is subsequently passed to WT_FILE_HANDLE::unmap.
     */
    int (*fh_map)(WT_FILE_HANDLE *file_handle, WT_SESSION *session,
        void **mapped_regionp, size_t *lengthp, void **mapped_cookiep);

    /*!
     * Unmap part of a memory mapped file, based on the POSIX 1003.1
     * standard madvise.
     *
     * This method is not required, and should be set to NULL when not
     * supported by the file.
     *
     * @errors
     *
     * @param file_handle the WT_FILE_HANDLE
     * @param session the current WiredTiger session
     * @param map a location in the mapped region unlikely to be used in the
     *    near future
     * @param length the length of the mapped region to discard
     * @param mapped_cookie any cookie set by the WT_FILE_HANDLE::map method
     */
    int (*fh_map_discard)(WT_FILE_HANDLE *file_handle,
        WT_SESSION *session, void *map, size_t length, void *mapped_cookie);

    /*!
     * Preload part of a memory mapped file, based on the POSIX 1003.1
     * standard madvise.
     *
     * This method is not required, and should be set to NULL when not
     * supported by the file.
     *
     * @errors
     *
     * @param file_handle the WT_FILE_HANDLE
     * @param session the current WiredTiger session
     * @param map a location in the mapped region likely to be used in the
     *    near future
     * @param length the size of the mapped region to preload
     * @param mapped_cookie any cookie set by the WT_FILE_HANDLE::map method
     */
    int (*fh_map_preload)(WT_FILE_HANDLE *file_handle, WT_SESSION *session,
        const void *map, size_t length, void *mapped_cookie);

    /*!
     * Unmap a memory mapped file, based on the POSIX 1003.1 standard
     * munmap.
     *
     * This method is only required if a valid implementation of map is
     * provided by the file, and should be set to NULL otherwise.
     *
     * @errors
     *
     * @param file_handle the WT_FILE_HANDLE
     * @param session the current WiredTiger session
     * @param mapped_region a pointer to the start of the mapped region
     * @param length the length of the mapped region
     * @param mapped_cookie any cookie set by the WT_FILE_HANDLE::map method
     */
    int (*fh_unmap)(WT_FILE_HANDLE *file_handle, WT_SESSION *session,
        void *mapped_region, size_t length, void *mapped_cookie);

    /*!
     * Read from a file, based on the POSIX 1003.1 standard pread.
     *
     * @errors
     *
     * @param file_handle the WT_FILE_HANDLE
     * @param session the current WiredTiger session
     * @param offset the offset in the file to start reading from
     * @param len the amount to read
     * @param[out] buf buffer to hold the content read from file
     */
    int (*fh_read)(WT_FILE_HANDLE *file_handle,
        WT_SESSION *session, wt_off_t offset, size_t len, void *buf);

    /*!
     * Return the size of a file.
     *
     * @errors
     *
     * @param file_handle the WT_FILE_HANDLE
     * @param session the current WiredTiger session
     * @param sizep the size of the file
     */
    int (*fh_size)(
        WT_FILE_HANDLE *file_handle, WT_SESSION *session, wt_off_t *sizep);

    /*!
     * Make outstanding file writes durable and do not return until writes
     * are complete.
     *
     * This method is not required for read-only files, and should be set
     * to NULL when not supported by the file.
     *
     * @errors
     *
     * @param file_handle the WT_FILE_HANDLE
     * @param session the current WiredTiger session
     */
    int (*fh_sync)(WT_FILE_HANDLE *file_handle, WT_SESSION *session);

    /*!
     * Schedule the outstanding file writes required for durability and
     * return immediately.
     *
     * This method is not required, and should be set to NULL when not
     * supported by the file.
     *
     * @errors
     *
     * @param file_handle the WT_FILE_HANDLE
     * @param session the current WiredTiger session
     */
    int (*fh_sync_nowait)(WT_FILE_HANDLE *file_handle, WT_SESSION *session);

    /*!
     * Truncate the file.
     *
     * This method is not required, and should be set to NULL when not
     * supported by the file.
     *
     * This method is not called by multiple threads concurrently (on the
     * same file handle).
     *
     * @errors
     *
     * @param file_handle the WT_FILE_HANDLE
     * @param session the current WiredTiger session
     * @param offset desired file size after truncate
     */
    int (*fh_truncate)(
        WT_FILE_HANDLE *file_handle, WT_SESSION *session, wt_off_t offset);

    /*!
     * Write to a file, based on the POSIX 1003.1 standard pwrite.
     *
     * This method is not required for read-only files, and should be set
     * to NULL when not supported by the file.
     *
     * @errors
     *
     * @param file_handle the WT_FILE_HANDLE
     * @param session the current WiredTiger session
     * @param offset offset at which to start writing
     * @param length amount of data to write
     * @param buf content to be written to the file
     */
    int (*fh_write)(WT_FILE_HANDLE *file_handle, WT_SESSION *session,
        wt_off_t offset, size_t length, const void *buf);
};

#if !defined(DOXYGEN)
/* This interface is not yet public. */

/*!
 * The interface implemented by applications to provide a storage source
 * implementation. This documentation refers to "object" and "bucket"
 * to mean a "file-like object" and a "container of objects", respectively.
 *
 * <b>Thread safety:</b> WiredTiger may invoke methods on the WT_STORAGE_SOURCE
 * interface from multiple threads concurrently. It is the responsibility of
 * the implementation to protect any shared data.
 *
 * Applications register implementations with WiredTiger by calling
 * WT_CONNECTION::add_storage_source.
 *
 * @snippet ex_storage_source.c WT_STORAGE_SOURCE register
 */
struct __wt_storage_source {
    /*!
     * A reference is added to the storage source.  The reference is released by a
     * call to WT_STORAGE_SOURCE::terminate.  A reference is added as a side effect
     * of calling WT_CONNECTION::get_storage_source.
     *
     * @errors
     *
     * @param storage_source the WT_STORAGE_SOURCE
     */
    int (*ss_add_reference)(WT_STORAGE_SOURCE *storage_source);

    /*!
     * Create a customized file system to access the storage source
     * objects.
     *
     * The file system returned behaves as if objects in the specified buckets are
     * files in the file system.  In particular, the fs_open_file method requires
     * its flags argument to include either WT_FS_OPEN_CREATE or WT_FS_OPEN_READONLY.
     * Objects being created are not deemed to "exist" and be visible to
     * WT_FILE_SYSTEM::fs_exist and other file system methods until the new handle has
     * been closed.  Objects once created are immutable. That is, only objects that
     * do not already exist can be opened with the create flag, and objects that
     * already exist can only be opened with the readonly flag.  Only objects that
     * exist can be transferred to the underlying shared object storage.  This can
     * happen at any time after an object is created, and can be forced to happen using
     * WT_STORAGE_SOURCE::ss_flush.
     *
     * Additionally file handles returned by the file system behave as file handles to a
     * local file.  For example, WT_FILE_HANDLE::fh_sync synchronizes writes to the
     * local file, and does not imply any transferring of data to the shared object store.
     *
     * The directory argument to the WT_FILE_SYSTEM::fs_directory_list method is normally
     * the empty string as the cloud equivalent (bucket) has already been given when
     * customizing the file system.  If specified, the directory path is interpreted
     * as another prefix, which is removed from the results.
     *
     * Names used by the file system methods are generally flat.  However, in some
     * implementations of a file system returned by a storage source, "..", ".", "/"
     * may have a particular meaning, as in a POSIX file system.  We suggest that
     * these constructs be avoided when a caller chooses file names within the returned
     * file system; they may be rejected by the implementation.  Within a bucket name,
     * these characters may or may not be acceptable. That is implementation dependent.
     * In the prefix, "/" is specifically allowed, as this may have performance or
     * administrative benefits.  That said, within a prefix, certain combinations
     * involving "/" may be rejected, for example "/../".
     *
     * @errors
     *
     * @param storage_source the WT_STORAGE_SOURCE
     * @param session the current WiredTiger session
     * @param bucket_name the name of the bucket.  Use of '/' is implementation dependent.
     * @param auth_token the authorization identifier.
     * @param config additional configuration. The only allowable value is \c cache_directory,
     *    the name of a directory holding cached objects. Its default is
     *    \c "<home>/cache-<bucket>" with \c <home> replaced by the @ref home, and
     *    \c <bucket> replaced by the bucket_name.
     * @param[out] file_system the customized file system returned
     */
    int (*ss_customize_file_system)(WT_STORAGE_SOURCE *storage_source, WT_SESSION *session,
        const char *bucket_name, const char *auth_token, const char *config,
        WT_FILE_SYSTEM **file_system);

    /*!
     * Copy a file from the default file system to an object name in shared object storage.
     *
     * @errors
     *
     * @param storage_source the WT_STORAGE_SOURCE
     * @param session the current WiredTiger session
     * @param file_system the destination bucket and credentials
     * @param source the name of the source input file
     * @param object the name of the destination object
     * @param config additional configuration, currently must be NULL
     */
    int (*ss_flush)(WT_STORAGE_SOURCE *storage_source, WT_SESSION *session,
        WT_FILE_SYSTEM *file_system, const char *source, const char *object,
            const char *config);

    /*!
     * After a flush, rename the source file from the default file system to be cached in
     * the shared object storage.
     *
     * @errors
     *
     * @param storage_source the WT_STORAGE_SOURCE
     * @param session the current WiredTiger session
     * @param file_system the destination bucket and credentials
     * @param source the name of the source input file
     * @param object the name of the destination object
     * @param config additional configuration, currently must be NULL
     */
    int (*ss_flush_finish)(WT_STORAGE_SOURCE *storage_source, WT_SESSION *session,
        WT_FILE_SYSTEM *file_system, const char *source, const char *object,
        const char *config);

    /*!
     * A callback performed when the storage source or reference is closed
     * and will no longer be used.  The initial creation of the storage source
     * counts as a reference, and each call to WT_STORAGE_SOURCE::add_reference
     * increase the number of references.  When all references are released, the
     * storage source and any resources associated with it are released.
     *
     * This method is not required and should be set to NULL when not
     * required by the storage source implementation.
     *
     * The WT_STORAGE_SOURCE::terminate callback is intended to allow cleanup;
     * the handle will not be subsequently accessed by WiredTiger.
     */
    int (*terminate)(WT_STORAGE_SOURCE *storage_source, WT_SESSION *session);
};

/*!
 * The interface implemented by applications to provide a page log service
 * implementation.
 *
 * <b>Thread safety:</b> WiredTiger may invoke methods on the WT_PAGE_LOG
 * interface from multiple threads concurrently. It is the responsibility of
 * the implementation to protect any shared data.
 *
 * <b>Reentrancy:</b>Methods on the WT_PAGE_LOG interface are not expected to
 * support reentrant use.
 *
 * Applications register implementations with WiredTiger by calling
 * WT_CONNECTION::add_page_log.
 *
 * @snippet ex_page_log.c WT_PAGE_LOG register
 */
struct __wt_page_log {

    /*!
     * A reference is added to the page log service.  The reference is released by a
     * call to WT_PAGE_LOG::terminate.  A reference is added as a side effect
     * of calling WT_CONNECTION::get_page_log.
     *
     * @errors
     *
     * @param page_log the WT_PAGE_LOG
     */
    int (*pl_add_reference)(WT_PAGE_LOG *page_log);

    /*!
     * Begin checkpointing using the given checkpoint_id.  After this call, any handle
     * can put or get using the checkpoint id.  The checkpoint id must be greater than
     * any previous checkpoint id used with this call.
     *
     * @errors
     *
     * @param page_log the WT_PAGE_LOG
     * @param session the current WiredTiger session
     * @param checkpoint_id the checkpoint id to use. Must be greater than any other
     *        checkpoint_id used with this call.
     */
    int (*pl_begin_checkpoint)(WT_PAGE_LOG *page_log, WT_SESSION *session, uint64_t checkpoint_id);

    /*!
     * Complete checkpointing using the given checkpoint_id. This implies that other
     * nodes can now use the given checkpoint_id. (Do not use - will be deprecated.)
     *
     * @errors
     *
     * @param page_log the WT_PAGE_LOG
     * @param session the current WiredTiger session
     * @param checkpoint_id the checkpoint id to use. Must be greater than any other
     *        checkpoint_id used with this call.
     */
    int (*pl_complete_checkpoint)(WT_PAGE_LOG *page_log, WT_SESSION *session,
        uint64_t checkpoint_id);

    /*!
     * Complete checkpointing using the given checkpoint_id. This implies that other
     * nodes can now use the given checkpoint_id.
     *
     * @errors
     *
     * @param page_log the WT_PAGE_LOG
     * @param session the current WiredTiger session
     * @param checkpoint_id the checkpoint id to use. Must be greater than any other
     *        checkpoint_id used with this call.
     * @param checkpoint_timestamp the stable timestamp associated with the checkpoint
     * @param checkpoint_metadata the buffer with checkpoint metadata
     * @param lsnp an optional output argument for the checkpoint completion record's LSN
     */
    int (*pl_complete_checkpoint_ext)(WT_PAGE_LOG *page_log, WT_SESSION *session,
        uint64_t checkpoint_id, uint64_t checkpoint_timestamp, const WT_ITEM *checkpoint_metadata,
        uint64_t *lsnp);

    /*!
     * Get the most recent completed checkpoint number.
     *
     * @errors
     *
     * @param page_log the WT_PAGE_LOG
     * @param session the current WiredTiger session
     * @param checkpoint_id the checkpoint id returned
     */
    int (*pl_get_complete_checkpoint)(WT_PAGE_LOG *page_log, WT_SESSION *session,
        uint64_t *checkpoint_id);

    /*!
     * Get information about the most recently completed checkpoint.
     *
     * @errors
     *
     * @param page_log the WT_PAGE_LOG
     * @param session the current WiredTiger session
     * @param checkpoint_lsn the checkpoint LSN
     * @param checkpoint_id the checkpoint ID
     * @param checkpoint_timestamp the checkpoint timestamp
     * @param checkpoint_metadata the checkpoint metadata
     */
    int (*pl_get_complete_checkpoint_ext)(WT_PAGE_LOG *page_log, WT_SESSION *session,
        uint64_t *checkpoint_lsn, uint64_t *checkpoint_id, uint64_t *checkpoint_timestamp,
        WT_ITEM *checkpoint_metadata);

    /*!
     * Get the most recently opened checkpoint number.
     *
     * @errors
     *
     * @param page_log the WT_PAGE_LOG
     * @param session the current WiredTiger session
     * @param checkpoint_id the checkpoint id returned
     */
    int (*pl_get_open_checkpoint)(WT_PAGE_LOG *page_log, WT_SESSION *session,
        uint64_t *checkpoint_id);

    /*!
     * Open a handle for further operations on a table.
     *
     * @errors
     *
     * @param page_log the WT_PAGE_LOG
     * @param session the current WiredTiger session
     * @param table_id the unique table id for the given table
     * @param plh the returned handle
     */
    int (*pl_open_handle)(WT_PAGE_LOG *page_log, WT_SESSION *session, uint64_t table_id,
        WT_PAGE_LOG_HANDLE **plh);

    /*!
     * A callback performed when the page log service or reference is closed
     * and will no longer be used.  The initial creation of the page log service
     * counts as a reference, and each call to WT_PAGE_LOG::add_reference
     * increase the number of references.  When all references are released, the
     * page log service and any resources associated with it are released.
     *
     * This method is not required and should be set to NULL when not
     * required by the page log service implementation.
     *
     * The WT_PAGE_LOG::terminate callback is intended to allow cleanup;
     * the handle will not be subsequently accessed by WiredTiger.
     */
    int (*terminate)(WT_PAGE_LOG *page_log, WT_SESSION *session);
};

/*!
 * Values given to, or returned by the WT_PAGE_LOG_HANDLE::plh_put interface.
 */
struct __wt_page_log_put_args {
       /*
        * Input arguments
        */
       uint64_t backlink_lsn;
       uint64_t base_lsn;
       uint64_t backlink_checkpoint_id;
       uint64_t base_checkpoint_id;

       /* AUTOMATIC FLAG VALUE GENERATION START 0 */
#define WT_PAGE_LOG_COMPRESSED 0x1u
#define WT_PAGE_LOG_DELTA 0x2u
#define WT_PAGE_LOG_ENCRYPTED 0x4u
        /* AUTOMATIC FLAG VALUE GENERATION STOP 32 */
       uint32_t flags;

       /*
        * Output arguments, returned by the call
        */
       uint64_t lsn;
};

/*!
 * Values given to, or returned by the WT_PAGE_LOG_HANDLE::plh_get interface.
 */
struct __wt_page_log_get_args {
       /*
        * Input/output arguments
        */
       uint64_t lsn;    /* If non-zero, we are asking for a specific LSN */

       /*
        * Output arguments, returned by the call
        */
       uint64_t backlink_lsn;
       uint64_t base_lsn;
       uint64_t backlink_checkpoint_id;
       uint64_t base_checkpoint_id;
       uint32_t delta_count;
};

/*!
 * The interface implemented by applications to provide handles used
 * by a page log service implementation. This interface is returned by
 * WT_PAGE_LOG::pl_open_handle .
 *
 * <b>Thread safety:</b> WiredTiger may invoke methods on the WT_PAGE_LOG_HANDLES
 * interface from multiple threads concurrently. It is the responsibility of
 * the implementation to protect any shared data.
 *
 * <b>Reentrancy:</b>Methods on the WT_PAGE_LOG_HANDLE interface are not expected to
 * support reentrant use.
 */
struct __wt_page_log_handle {

    /*
     * The containing page log service.
     */
    WT_PAGE_LOG *page_log;

    /*!
     * Put an object into the paging/logging service.
     *
     * @errors
     *
     * @param plh the WT_PAGE_LOG_HANDLE
     * @param session the current WiredTiger session
     * @param page_id the page to be written
     * @param checkpoint_id the checkpoint to be written to
     * @param args additional arguments used or returned by the call, memory owned by caller
     * @param buf content to be written
     */
    int (*plh_put)(WT_PAGE_LOG_HANDLE *plh, WT_SESSION *session,
        uint64_t page_id, uint64_t checkpoint_id, WT_PAGE_LOG_PUT_ARGS *args,
        const WT_ITEM *buf);

    /*!
     * Get an object from the paging/logging service.
     *
     * @errors
     *
     * @param plh the WT_PAGE_LOG_HANDLE
     * @param session the current WiredTiger session
     * @param page_id the page to be read
     * @param checkpoint_id the checkpoint to use
     * @param args additional arguments returned by the call, memory owned by caller
     * @param results_array an array of results allocated by the
     *        caller. Each result, up to the returned count, must be
     *        filled in by the implementation.  The implementation
     *        may allocate storage to hold results using the WT_ITEM::mem field,
     *        if that is done, the caller will call free to dispose of the memory
     *        when done.
     * @param results_count on input, the size of allocated results_array.
     *        On output, the number of items filled by the call.
     */
    int (*plh_get)(WT_PAGE_LOG_HANDLE *plh, WT_SESSION *session,
        uint64_t page_id, uint64_t checkpoint_id, WT_PAGE_LOG_GET_ARGS *args,
        WT_ITEM *results_array, uint32_t *results_count);

    /*!
     * Close the handle
     *
     * @errors
     *
     * @param plh the WT_PAGE_LOG_HANDLE
     * @param session the current WiredTiger session
     */
    int (*plh_close)(WT_PAGE_LOG_HANDLE *plh, WT_SESSION *session);
};

#endif

/*!
 * Entry point to an extension, called when the extension is loaded.
 *
 * @param connection the connection handle
 * @param config the config information passed to WT_CONNECTION::load_extension
 * @errors
 */
extern int wiredtiger_extension_init(
    WT_CONNECTION *connection, WT_CONFIG_ARG *config);

/*!
 * Optional cleanup function for an extension, called during
 * WT_CONNECTION::close.
 *
 * @param connection the connection handle
 * @errors
 */
extern int wiredtiger_extension_terminate(WT_CONNECTION *connection);

/*! @} */

/*!
 * @addtogroup wt
 * @{
 */
/*!
 * @name Incremental backup types
 * @anchor backup_types
 * @{
 */
/*! Invalid backup type. */
#define WT_BACKUP_INVALID   0
/*! Whole file. */
#define WT_BACKUP_FILE      1
/*! File range. */
#define WT_BACKUP_RANGE     2
/*! @} */

/*!
 * @name Log record and operation types
 * @anchor log_types
 * @{
 */
/*
 * NOTE:  The values of these record types and operations must
 * never change because they're written into the log.  Append
 * any new records or operations to the appropriate set.
 */
/*! Checkpoint. */
#define WT_LOGREC_CHECKPOINT    0
/*! Transaction commit. */
#define WT_LOGREC_COMMIT    1
/*! File sync. */
#define WT_LOGREC_FILE_SYNC 2
/*! Message. */
#define WT_LOGREC_MESSAGE   3
/*! System/internal record. */
#define WT_LOGREC_SYSTEM    4
/*! Invalid operation. */
#define WT_LOGOP_INVALID    0
/*! Column-store put. */
#define WT_LOGOP_COL_PUT    1
/*! Column-store remove. */
#define WT_LOGOP_COL_REMOVE 2
/*! Column-store truncate. */
#define WT_LOGOP_COL_TRUNCATE   3
/*! Row-store put. */
#define WT_LOGOP_ROW_PUT    4
/*! Row-store remove. */
#define WT_LOGOP_ROW_REMOVE 5
/*! Row-store truncate. */
#define WT_LOGOP_ROW_TRUNCATE   6
/*! Checkpoint start. */
#define WT_LOGOP_CHECKPOINT_START   7
/*! Previous LSN. */
#define WT_LOGOP_PREV_LSN   8
/*! Column-store modify. */
#define WT_LOGOP_COL_MODIFY 9
/*! Row-store modify. */
#define WT_LOGOP_ROW_MODIFY 10
/*
 * NOTE: Diagnostic-only log operations should have values in
 * the ignore range.
 */
/*! Diagnostic: transaction timestamps */
#define WT_LOGOP_TXN_TIMESTAMP  (WT_LOGOP_IGNORE | 11)
/*! Incremental backup IDs. */
#define WT_LOGOP_BACKUP_ID 12
/*! @} */

/*******************************************
 * Statistic reference.
 *******************************************/
/*
 * DO NOT EDIT: automatically built by dist/stat.py.
 * Statistics section: BEGIN
 */

/*!
 * @name Connection statistics
 * @anchor statistics_keys
 * @anchor statistics_conn
 * Statistics are accessed through cursors with \c "statistics:" URIs.
 * Individual statistics can be queried through the cursor using the following
 * keys.  See @ref data_statistics for more information.
 * @{
 */
/*! LSM: application work units currently queued */
#define	WT_STAT_CONN_LSM_WORK_QUEUE_APP			1000
/*! LSM: merge work units currently queued */
#define	WT_STAT_CONN_LSM_WORK_QUEUE_MANAGER		1001
/*! LSM: rows merged in an LSM tree */
#define	WT_STAT_CONN_LSM_ROWS_MERGED			1002
/*! LSM: sleep for LSM checkpoint throttle */
#define	WT_STAT_CONN_LSM_CHECKPOINT_THROTTLE		1003
/*! LSM: sleep for LSM merge throttle */
#define	WT_STAT_CONN_LSM_MERGE_THROTTLE			1004
/*! LSM: switch work units currently queued */
#define	WT_STAT_CONN_LSM_WORK_QUEUE_SWITCH		1005
/*! LSM: tree maintenance operations discarded */
#define	WT_STAT_CONN_LSM_WORK_UNITS_DISCARDED		1006
/*! LSM: tree maintenance operations executed */
#define	WT_STAT_CONN_LSM_WORK_UNITS_DONE		1007
/*! LSM: tree maintenance operations scheduled */
#define	WT_STAT_CONN_LSM_WORK_UNITS_CREATED		1008
/*! LSM: tree queue hit maximum */
#define	WT_STAT_CONN_LSM_WORK_QUEUE_MAX			1009
/*! autocommit: retries for readonly operations */
#define	WT_STAT_CONN_AUTOCOMMIT_READONLY_RETRY		1010
/*! autocommit: retries for update operations */
#define	WT_STAT_CONN_AUTOCOMMIT_UPDATE_RETRY		1011
/*! background-compact: background compact failed calls */
#define	WT_STAT_CONN_BACKGROUND_COMPACT_FAIL		1012
/*!
 * background-compact: background compact failed calls due to cache
 * pressure
 */
#define	WT_STAT_CONN_BACKGROUND_COMPACT_FAIL_CACHE_PRESSURE	1013
/*! background-compact: background compact interrupted */
#define	WT_STAT_CONN_BACKGROUND_COMPACT_INTERRUPTED	1014
/*!
 * background-compact: background compact moving average of bytes
 * rewritten
 */
#define	WT_STAT_CONN_BACKGROUND_COMPACT_EMA		1015
/*! background-compact: background compact recovered bytes */
#define	WT_STAT_CONN_BACKGROUND_COMPACT_BYTES_RECOVERED	1016
/*! background-compact: background compact running */
#define	WT_STAT_CONN_BACKGROUND_COMPACT_RUNNING		1017
/*!
 * background-compact: background compact skipped file as it is part of
 * the exclude list
 */
#define	WT_STAT_CONN_BACKGROUND_COMPACT_EXCLUDE		1018
/*!
 * background-compact: background compact skipped file as not meeting
 * requirements for compaction
 */
#define	WT_STAT_CONN_BACKGROUND_COMPACT_SKIPPED		1019
/*! background-compact: background compact sleeps due to cache pressure */
#define	WT_STAT_CONN_BACKGROUND_COMPACT_SLEEP_CACHE_PRESSURE	1020
/*! background-compact: background compact successful calls */
#define	WT_STAT_CONN_BACKGROUND_COMPACT_SUCCESS		1021
/*! background-compact: background compact timeout */
#define	WT_STAT_CONN_BACKGROUND_COMPACT_TIMEOUT		1022
/*! background-compact: number of files tracked by background compaction */
#define	WT_STAT_CONN_BACKGROUND_COMPACT_FILES_TRACKED	1023
/*! backup: backup cursor open */
#define	WT_STAT_CONN_BACKUP_CURSOR_OPEN			1024
/*! backup: backup duplicate cursor open */
#define	WT_STAT_CONN_BACKUP_DUP_OPEN			1025
/*! backup: backup granularity size */
#define	WT_STAT_CONN_BACKUP_GRANULARITY			1026
/*! backup: incremental backup enabled */
#define	WT_STAT_CONN_BACKUP_INCREMENTAL			1027
/*! backup: opening the backup cursor in progress */
#define	WT_STAT_CONN_BACKUP_START			1028
/*! backup: total modified incremental blocks */
#define	WT_STAT_CONN_BACKUP_BLOCKS			1029
/*! backup: total modified incremental blocks with compressed data */
#define	WT_STAT_CONN_BACKUP_BLOCKS_COMPRESSED		1030
/*! backup: total modified incremental blocks without compressed data */
#define	WT_STAT_CONN_BACKUP_BLOCKS_UNCOMPRESSED		1031
/*! block-cache: cached blocks updated */
#define	WT_STAT_CONN_BLOCK_CACHE_BLOCKS_UPDATE		1032
/*! block-cache: cached bytes updated */
#define	WT_STAT_CONN_BLOCK_CACHE_BYTES_UPDATE		1033
/*! block-cache: evicted blocks */
#define	WT_STAT_CONN_BLOCK_CACHE_BLOCKS_EVICTED		1034
/*! block-cache: file size causing bypass */
#define	WT_STAT_CONN_BLOCK_CACHE_BYPASS_FILESIZE	1035
/*! block-cache: lookups */
#define	WT_STAT_CONN_BLOCK_CACHE_LOOKUPS		1036
/*! block-cache: number of blocks not evicted due to overhead */
#define	WT_STAT_CONN_BLOCK_CACHE_NOT_EVICTED_OVERHEAD	1037
/*!
 * block-cache: number of bypasses because no-write-allocate setting was
 * on
 */
#define	WT_STAT_CONN_BLOCK_CACHE_BYPASS_WRITEALLOC	1038
/*! block-cache: number of bypasses due to overhead on put */
#define	WT_STAT_CONN_BLOCK_CACHE_BYPASS_OVERHEAD_PUT	1039
/*! block-cache: number of bypasses on get */
#define	WT_STAT_CONN_BLOCK_CACHE_BYPASS_GET		1040
/*! block-cache: number of bypasses on put because file is too small */
#define	WT_STAT_CONN_BLOCK_CACHE_BYPASS_PUT		1041
/*! block-cache: number of eviction passes */
#define	WT_STAT_CONN_BLOCK_CACHE_EVICTION_PASSES	1042
/*! block-cache: number of hits */
#define	WT_STAT_CONN_BLOCK_CACHE_HITS			1043
/*! block-cache: number of misses */
#define	WT_STAT_CONN_BLOCK_CACHE_MISSES			1044
/*! block-cache: number of put bypasses on checkpoint I/O */
#define	WT_STAT_CONN_BLOCK_CACHE_BYPASS_CHKPT		1045
/*! block-cache: removed blocks */
#define	WT_STAT_CONN_BLOCK_CACHE_BLOCKS_REMOVED		1046
/*! block-cache: time sleeping to remove block (usecs) */
#define	WT_STAT_CONN_BLOCK_CACHE_BLOCKS_REMOVED_BLOCKED	1047
/*! block-cache: total blocks */
#define	WT_STAT_CONN_BLOCK_CACHE_BLOCKS			1048
/*! block-cache: total blocks inserted on read path */
#define	WT_STAT_CONN_BLOCK_CACHE_BLOCKS_INSERT_READ	1049
/*! block-cache: total blocks inserted on write path */
#define	WT_STAT_CONN_BLOCK_CACHE_BLOCKS_INSERT_WRITE	1050
/*! block-cache: total bytes */
#define	WT_STAT_CONN_BLOCK_CACHE_BYTES			1051
/*! block-cache: total bytes inserted on read path */
#define	WT_STAT_CONN_BLOCK_CACHE_BYTES_INSERT_READ	1052
/*! block-cache: total bytes inserted on write path */
#define	WT_STAT_CONN_BLOCK_CACHE_BYTES_INSERT_WRITE	1053
/*! block-disagg: Bytes read from the shared history store in SLS */
#define	WT_STAT_CONN_DISAGG_BLOCK_HS_BYTE_READ		1054
/*! block-disagg: Bytes written to the shared history store in SLS */
#define	WT_STAT_CONN_DISAGG_BLOCK_HS_BYTE_WRITE		1055
/*! block-disagg: Disaggregated block manager get */
#define	WT_STAT_CONN_DISAGG_BLOCK_GET			1056
/*!
 * block-disagg: Disaggregated block manager get from the shared history
 * store in SLS
 */
#define	WT_STAT_CONN_DISAGG_BLOCK_HS_GET		1057
/*! block-disagg: Disaggregated block manager put  */
#define	WT_STAT_CONN_DISAGG_BLOCK_PUT			1058
/*!
 * block-disagg: Disaggregated block manager put to the shared history
 * store in SLS
 */
#define	WT_STAT_CONN_DISAGG_BLOCK_HS_PUT		1059
/*! block-manager: blocks pre-loaded */
#define	WT_STAT_CONN_BLOCK_PRELOAD			1060
/*! block-manager: blocks read */
#define	WT_STAT_CONN_BLOCK_READ				1061
/*! block-manager: blocks written */
#define	WT_STAT_CONN_BLOCK_WRITE			1062
/*! block-manager: bytes read */
#define	WT_STAT_CONN_BLOCK_BYTE_READ			1063
/*! block-manager: bytes read for internal pages */
#define	WT_STAT_CONN_BLOCK_BYTE_READ_INTL		1064
/*!
 * block-manager: bytes read for internal pages before decompression and
 * decryption
 */
#define	WT_STAT_CONN_BLOCK_BYTE_READ_INTL_DISK		1065
/*! block-manager: bytes read for leaf pages */
#define	WT_STAT_CONN_BLOCK_BYTE_READ_LEAF		1066
/*!
 * block-manager: bytes read for leaf pages before decompression and
 * decryption
 */
#define	WT_STAT_CONN_BLOCK_BYTE_READ_LEAF_DISK		1067
/*! block-manager: bytes read via memory map API */
#define	WT_STAT_CONN_BLOCK_BYTE_READ_MMAP		1068
/*! block-manager: bytes read via system call API */
#define	WT_STAT_CONN_BLOCK_BYTE_READ_SYSCALL		1069
/*! block-manager: bytes written */
#define	WT_STAT_CONN_BLOCK_BYTE_WRITE			1070
/*! block-manager: bytes written by compaction */
#define	WT_STAT_CONN_BLOCK_BYTE_WRITE_COMPACT		1071
/*! block-manager: bytes written for checkpoint */
#define	WT_STAT_CONN_BLOCK_BYTE_WRITE_CHECKPOINT	1072
/*!
 * block-manager: bytes written for internal pages after compression and
 * encryption
 */
#define	WT_STAT_CONN_BLOCK_BYTE_WRITE_INTL_DISK		1073
/*!
 * block-manager: bytes written for internal pages before compression and
 * encryption
 */
#define	WT_STAT_CONN_BLOCK_BYTE_WRITE_INTL		1074
/*!
 * block-manager: bytes written for leaf pages after compression and
 * encryption
 */
#define	WT_STAT_CONN_BLOCK_BYTE_WRITE_LEAF_DISK		1075
/*!
 * block-manager: bytes written for leaf pages before compression and
 * encryption
 */
#define	WT_STAT_CONN_BLOCK_BYTE_WRITE_LEAF		1076
/*! block-manager: bytes written via memory map API */
#define	WT_STAT_CONN_BLOCK_BYTE_WRITE_MMAP		1077
/*! block-manager: bytes written via system call API */
#define	WT_STAT_CONN_BLOCK_BYTE_WRITE_SYSCALL		1078
/*! block-manager: mapped blocks read */
#define	WT_STAT_CONN_BLOCK_MAP_READ			1079
/*! block-manager: mapped bytes read */
#define	WT_STAT_CONN_BLOCK_BYTE_MAP_READ		1080
/*!
 * block-manager: number of times the file was remapped because it
 * changed size via fallocate or truncate
 */
#define	WT_STAT_CONN_BLOCK_REMAP_FILE_RESIZE		1081
/*! block-manager: number of times the region was remapped via write */
#define	WT_STAT_CONN_BLOCK_REMAP_FILE_WRITE		1082
/*! cache: application thread time evicting (usecs) */
#define	WT_STAT_CONN_EVICTION_APP_TIME			1083
/*! cache: application threads page read from disk to cache count */
#define	WT_STAT_CONN_CACHE_READ_APP_COUNT		1084
/*! cache: application threads page read from disk to cache time (usecs) */
#define	WT_STAT_CONN_CACHE_READ_APP_TIME		1085
/*! cache: application threads page write from cache to disk count */
#define	WT_STAT_CONN_CACHE_WRITE_APP_COUNT		1086
/*! cache: application threads page write from cache to disk time (usecs) */
#define	WT_STAT_CONN_CACHE_WRITE_APP_TIME		1087
/*! cache: bytes allocated for updates */
#define	WT_STAT_CONN_CACHE_BYTES_UPDATES		1088
/*! cache: bytes belonging to page images in the cache */
#define	WT_STAT_CONN_CACHE_BYTES_IMAGE			1089
/*! cache: bytes belonging to the history store table in the cache */
#define	WT_STAT_CONN_CACHE_BYTES_HS			1090
/*! cache: bytes currently in the cache */
#define	WT_STAT_CONN_CACHE_BYTES_INUSE			1091
/*! cache: bytes dirty in the cache cumulative */
#define	WT_STAT_CONN_CACHE_BYTES_DIRTY_TOTAL		1092
/*! cache: bytes not belonging to page images in the cache */
#define	WT_STAT_CONN_CACHE_BYTES_OTHER			1093
/*! cache: bytes read into cache */
#define	WT_STAT_CONN_CACHE_BYTES_READ			1094
/*! cache: bytes written from cache */
#define	WT_STAT_CONN_CACHE_BYTES_WRITE			1095
/*! cache: checkpoint blocked page eviction */
#define	WT_STAT_CONN_CACHE_EVICTION_BLOCKED_CHECKPOINT	1096
/*!
 * cache: checkpoint of history store file blocked non-history store page
 * eviction
 */
#define	WT_STAT_CONN_CACHE_EVICTION_BLOCKED_CHECKPOINT_HS	1097
/*! cache: evict page attempts by eviction server */
#define	WT_STAT_CONN_EVICTION_SERVER_EVICT_ATTEMPT	1098
/*! cache: evict page attempts by eviction worker threads */
#define	WT_STAT_CONN_EVICTION_WORKER_EVICT_ATTEMPT	1099
/*! cache: evict page failures by eviction server */
#define	WT_STAT_CONN_EVICTION_SERVER_EVICT_FAIL		1100
/*! cache: evict page failures by eviction worker threads */
#define	WT_STAT_CONN_EVICTION_WORKER_EVICT_FAIL		1101
/*! cache: eviction calls to get a page found queue empty */
#define	WT_STAT_CONN_EVICTION_GET_REF_EMPTY		1102
/*! cache: eviction calls to get a page found queue empty after locking */
#define	WT_STAT_CONN_EVICTION_GET_REF_EMPTY2		1103
/*! cache: eviction currently operating in aggressive mode */
#define	WT_STAT_CONN_EVICTION_AGGRESSIVE_SET		1104
/*! cache: eviction empty score */
#define	WT_STAT_CONN_EVICTION_EMPTY_SCORE		1105
/*!
 * cache: eviction gave up due to detecting a disk value without a
 * timestamp behind the last update on the chain
 */
#define	WT_STAT_CONN_CACHE_EVICTION_BLOCKED_NO_TS_CHECKPOINT_RACE_1	1106
/*!
 * cache: eviction gave up due to detecting a tombstone without a
 * timestamp ahead of the selected on disk update
 */
#define	WT_STAT_CONN_CACHE_EVICTION_BLOCKED_NO_TS_CHECKPOINT_RACE_2	1107
/*!
 * cache: eviction gave up due to detecting a tombstone without a
 * timestamp ahead of the selected on disk update after validating the
 * update chain
 */
#define	WT_STAT_CONN_CACHE_EVICTION_BLOCKED_NO_TS_CHECKPOINT_RACE_3	1108
/*!
 * cache: eviction gave up due to detecting update chain entries without
 * timestamps after the selected on disk update
 */
#define	WT_STAT_CONN_CACHE_EVICTION_BLOCKED_NO_TS_CHECKPOINT_RACE_4	1109
/*!
 * cache: eviction gave up due to needing to remove a record from the
 * history store but checkpoint is running
 */
#define	WT_STAT_CONN_CACHE_EVICTION_BLOCKED_REMOVE_HS_RACE_WITH_CHECKPOINT	1110
/*! cache: eviction gave up due to no progress being made */
#define	WT_STAT_CONN_CACHE_EVICTION_BLOCKED_NO_PROGRESS	1111
/*! cache: eviction passes of a file */
#define	WT_STAT_CONN_EVICTION_WALK_PASSES		1112
/*! cache: eviction server candidate queue empty when topping up */
#define	WT_STAT_CONN_EVICTION_QUEUE_EMPTY		1113
/*! cache: eviction server candidate queue not empty when topping up */
#define	WT_STAT_CONN_EVICTION_QUEUE_NOT_EMPTY		1114
/*! cache: eviction server skips dirty pages during a running checkpoint */
#define	WT_STAT_CONN_EVICTION_SERVER_SKIP_DIRTY_PAGES_DURING_CHECKPOINT	1115
/*! cache: eviction server skips internal pages as it has an active child. */
#define	WT_STAT_CONN_EVICTION_SERVER_SKIP_INTL_PAGE_WITH_ACTIVE_CHILD	1116
/*! cache: eviction server skips metadata pages with history */
#define	WT_STAT_CONN_EVICTION_SERVER_SKIP_METATDATA_WITH_HISTORY	1117
/*!
 * cache: eviction server skips pages that are written with transactions
 * greater than the last running
 */
#define	WT_STAT_CONN_EVICTION_SERVER_SKIP_PAGES_LAST_RUNNING	1118
/*!
 * cache: eviction server skips pages that previously failed eviction and
 * likely will again
 */
#define	WT_STAT_CONN_EVICTION_SERVER_SKIP_PAGES_RETRY	1119
/*! cache: eviction server skips pages that we do not want to evict */
#define	WT_STAT_CONN_EVICTION_SERVER_SKIP_UNWANTED_PAGES	1120
/*! cache: eviction server skips tree that we do not want to evict */
#define	WT_STAT_CONN_EVICTION_SERVER_SKIP_UNWANTED_TREE	1121
/*! cache: eviction server skips trees that are being checkpointed */
#define	WT_STAT_CONN_EVICTION_SERVER_SKIP_CHECKPOINTING_TREES	1122
/*!
 * cache: eviction server skips trees that are configured to stick in
 * cache
 */
#define	WT_STAT_CONN_EVICTION_SERVER_SKIP_TREES_STICK_IN_CACHE	1123
/*! cache: eviction server skips trees that disable eviction */
#define	WT_STAT_CONN_EVICTION_SERVER_SKIP_TREES_EVICTION_DISABLED	1124
/*! cache: eviction server skips trees that were not useful before */
#define	WT_STAT_CONN_EVICTION_SERVER_SKIP_TREES_NOT_USEFUL_BEFORE	1125
/*!
 * cache: eviction server slept, because we did not make progress with
 * eviction
 */
#define	WT_STAT_CONN_EVICTION_SERVER_SLEPT		1126
/*! cache: eviction server unable to reach eviction goal */
#define	WT_STAT_CONN_EVICTION_SLOW			1127
/*! cache: eviction server waiting for a leaf page */
#define	WT_STAT_CONN_EVICTION_WALK_LEAF_NOTFOUND	1128
/*! cache: eviction state */
#define	WT_STAT_CONN_EVICTION_STATE			1129
/*!
 * cache: eviction walk most recent sleeps for checkpoint handle
 * gathering
 */
#define	WT_STAT_CONN_EVICTION_WALK_SLEEPS		1130
/*! cache: eviction walk restored - had to walk this many pages */
#define	WT_STAT_CONN_NPOS_EVICT_WALK_MAX		1131
/*! cache: eviction walk restored position */
#define	WT_STAT_CONN_EVICTION_RESTORED_POS		1132
/*! cache: eviction walk restored position differs from the saved one */
#define	WT_STAT_CONN_EVICTION_RESTORED_POS_DIFFER	1133
/*! cache: eviction walk target pages histogram - 0-9 */
#define	WT_STAT_CONN_CACHE_EVICTION_TARGET_PAGE_LT10	1134
/*! cache: eviction walk target pages histogram - 10-31 */
#define	WT_STAT_CONN_CACHE_EVICTION_TARGET_PAGE_LT32	1135
/*! cache: eviction walk target pages histogram - 128 and higher */
#define	WT_STAT_CONN_CACHE_EVICTION_TARGET_PAGE_GE128	1136
/*! cache: eviction walk target pages histogram - 32-63 */
#define	WT_STAT_CONN_CACHE_EVICTION_TARGET_PAGE_LT64	1137
/*! cache: eviction walk target pages histogram - 64-128 */
#define	WT_STAT_CONN_CACHE_EVICTION_TARGET_PAGE_LT128	1138
/*!
 * cache: eviction walk target pages reduced due to history store cache
 * pressure
 */
#define	WT_STAT_CONN_CACHE_EVICTION_TARGET_PAGE_REDUCED	1139
/*! cache: eviction walk target strategy both clean and dirty pages */
#define	WT_STAT_CONN_EVICTION_TARGET_STRATEGY_BOTH_CLEAN_AND_DIRTY	1140
/*! cache: eviction walk target strategy only clean pages */
#define	WT_STAT_CONN_EVICTION_TARGET_STRATEGY_CLEAN	1141
/*! cache: eviction walk target strategy only dirty pages */
#define	WT_STAT_CONN_EVICTION_TARGET_STRATEGY_DIRTY	1142
/*! cache: eviction walks abandoned */
#define	WT_STAT_CONN_EVICTION_WALKS_ABANDONED		1143
/*! cache: eviction walks gave up because they restarted their walk twice */
#define	WT_STAT_CONN_EVICTION_WALKS_STOPPED		1144
/*!
 * cache: eviction walks gave up because they saw too many pages and
 * found no candidates
 */
#define	WT_STAT_CONN_EVICTION_WALKS_GAVE_UP_NO_TARGETS	1145
/*!
 * cache: eviction walks gave up because they saw too many pages and
 * found too few candidates
 */
#define	WT_STAT_CONN_EVICTION_WALKS_GAVE_UP_RATIO	1146
/*!
 * cache: eviction walks random search fails to locate a page, results in
 * a null position
 */
#define	WT_STAT_CONN_EVICTION_WALK_RANDOM_RETURNS_NULL_POSITION	1147
/*! cache: eviction walks reached end of tree */
#define	WT_STAT_CONN_EVICTION_WALKS_ENDED		1148
/*! cache: eviction walks restarted */
#define	WT_STAT_CONN_EVICTION_WALK_RESTART		1149
/*! cache: eviction walks started from root of tree */
#define	WT_STAT_CONN_EVICTION_WALK_FROM_ROOT		1150
/*! cache: eviction walks started from saved location in tree */
#define	WT_STAT_CONN_EVICTION_WALK_SAVED_POS		1151
/*! cache: eviction worker thread active */
#define	WT_STAT_CONN_EVICTION_ACTIVE_WORKERS		1152
/*! cache: eviction worker thread stable number */
#define	WT_STAT_CONN_EVICTION_STABLE_STATE_WORKERS	1153
/*! cache: files with active eviction walks */
#define	WT_STAT_CONN_EVICTION_WALKS_ACTIVE		1154
/*! cache: files with new eviction walks started */
#define	WT_STAT_CONN_EVICTION_WALKS_STARTED		1155
/*!
 * cache: forced eviction - do not retry count to evict pages selected to
 * evict during reconciliation
 */
#define	WT_STAT_CONN_EVICTION_FORCE_NO_RETRY		1156
/*!
 * cache: forced eviction - history store pages failed to evict while
 * session has history store cursor open
 */
#define	WT_STAT_CONN_EVICTION_FORCE_HS_FAIL		1157
/*!
 * cache: forced eviction - history store pages selected while session
 * has history store cursor open
 */
#define	WT_STAT_CONN_EVICTION_FORCE_HS			1158
/*!
 * cache: forced eviction - history store pages successfully evicted
 * while session has history store cursor open
 */
#define	WT_STAT_CONN_EVICTION_FORCE_HS_SUCCESS		1159
/*! cache: forced eviction - pages evicted that were clean count */
#define	WT_STAT_CONN_EVICTION_FORCE_CLEAN		1160
/*! cache: forced eviction - pages evicted that were dirty count */
#define	WT_STAT_CONN_EVICTION_FORCE_DIRTY		1161
/*!
 * cache: forced eviction - pages selected because of a large number of
 * updates to a single item
 */
#define	WT_STAT_CONN_EVICTION_FORCE_LONG_UPDATE_LIST	1162
/*!
 * cache: forced eviction - pages selected because of too many deleted
 * items count
 */
#define	WT_STAT_CONN_EVICTION_FORCE_DELETE		1163
/*! cache: forced eviction - pages selected count */
#define	WT_STAT_CONN_EVICTION_FORCE			1164
/*! cache: forced eviction - pages selected unable to be evicted count */
#define	WT_STAT_CONN_EVICTION_FORCE_FAIL		1165
/*! cache: hazard pointer blocked page eviction */
#define	WT_STAT_CONN_CACHE_EVICTION_BLOCKED_HAZARD	1166
/*! cache: hazard pointer check calls */
#define	WT_STAT_CONN_CACHE_HAZARD_CHECKS		1167
/*! cache: hazard pointer check entries walked */
#define	WT_STAT_CONN_CACHE_HAZARD_WALKS			1168
/*! cache: hazard pointer maximum array length */
#define	WT_STAT_CONN_CACHE_HAZARD_MAX			1169
/*! cache: history store table insert calls */
#define	WT_STAT_CONN_CACHE_HS_INSERT			1170
/*! cache: history store table insert calls that returned restart */
#define	WT_STAT_CONN_CACHE_HS_INSERT_RESTART		1171
/*! cache: history store table max on-disk size */
#define	WT_STAT_CONN_CACHE_HS_ONDISK_MAX		1172
/*! cache: history store table on-disk size */
#define	WT_STAT_CONN_CACHE_HS_ONDISK			1173
/*! cache: history store table reads */
#define	WT_STAT_CONN_CACHE_HS_READ			1174
/*! cache: history store table reads missed */
#define	WT_STAT_CONN_CACHE_HS_READ_MISS			1175
/*! cache: history store table reads requiring squashed modifies */
#define	WT_STAT_CONN_CACHE_HS_READ_SQUASH		1176
/*!
 * cache: history store table resolved updates without timestamps that
 * lose their durable timestamp
 */
#define	WT_STAT_CONN_CACHE_HS_ORDER_LOSE_DURABLE_TIMESTAMP	1177
/*!
 * cache: history store table truncation by rollback to stable to remove
 * an unstable update
 */
#define	WT_STAT_CONN_CACHE_HS_KEY_TRUNCATE_RTS_UNSTABLE	1178
/*!
 * cache: history store table truncation by rollback to stable to remove
 * an update
 */
#define	WT_STAT_CONN_CACHE_HS_KEY_TRUNCATE_RTS		1179
/*!
 * cache: history store table truncation to remove all the keys of a
 * btree
 */
#define	WT_STAT_CONN_CACHE_HS_BTREE_TRUNCATE		1180
/*! cache: history store table truncation to remove an update */
#define	WT_STAT_CONN_CACHE_HS_KEY_TRUNCATE		1181
/*!
 * cache: history store table truncation to remove range of updates due
 * to an update without a timestamp on data page
 */
#define	WT_STAT_CONN_CACHE_HS_ORDER_REMOVE		1182
/*!
 * cache: history store table truncation to remove range of updates due
 * to key being removed from the data page during reconciliation
 */
#define	WT_STAT_CONN_CACHE_HS_KEY_TRUNCATE_ONPAGE_REMOVAL	1183
/*!
 * cache: history store table truncations that would have happened in
 * non-dryrun mode
 */
#define	WT_STAT_CONN_CACHE_HS_BTREE_TRUNCATE_DRYRUN	1184
/*!
 * cache: history store table truncations to remove an unstable update
 * that would have happened in non-dryrun mode
 */
#define	WT_STAT_CONN_CACHE_HS_KEY_TRUNCATE_RTS_UNSTABLE_DRYRUN	1185
/*!
 * cache: history store table truncations to remove an update that would
 * have happened in non-dryrun mode
 */
#define	WT_STAT_CONN_CACHE_HS_KEY_TRUNCATE_RTS_DRYRUN	1186
/*!
 * cache: history store table updates without timestamps fixed up by
 * reinserting with the fixed timestamp
 */
#define	WT_STAT_CONN_CACHE_HS_ORDER_REINSERT		1187
/*! cache: history store table writes requiring squashed modifies */
#define	WT_STAT_CONN_CACHE_HS_WRITE_SQUASH		1188
/*! cache: in-memory page passed criteria to be split */
#define	WT_STAT_CONN_CACHE_INMEM_SPLITTABLE		1189
/*! cache: in-memory page splits */
#define	WT_STAT_CONN_CACHE_INMEM_SPLIT			1190
/*! cache: internal page split blocked its eviction */
#define	WT_STAT_CONN_CACHE_EVICTION_BLOCKED_INTERNAL_PAGE_SPLIT	1191
/*! cache: internal pages evicted */
#define	WT_STAT_CONN_CACHE_EVICTION_INTERNAL		1192
/*! cache: internal pages queued for eviction */
#define	WT_STAT_CONN_EVICTION_INTERNAL_PAGES_QUEUED	1193
/*! cache: internal pages seen by eviction walk */
#define	WT_STAT_CONN_EVICTION_INTERNAL_PAGES_SEEN	1194
/*! cache: internal pages seen by eviction walk that are already queued */
#define	WT_STAT_CONN_EVICTION_INTERNAL_PAGES_ALREADY_QUEUED	1195
/*! cache: internal pages split during eviction */
#define	WT_STAT_CONN_CACHE_EVICTION_SPLIT_INTERNAL	1196
/*! cache: leaf pages split during eviction */
#define	WT_STAT_CONN_CACHE_EVICTION_SPLIT_LEAF		1197
/*!
 * cache: locate a random in-mem ref by examining all entries on the root
 * page
 */
#define	WT_STAT_CONN_CACHE_EVICTION_RANDOM_SAMPLE_INMEM_ROOT	1198
/*! cache: maximum bytes configured */
#define	WT_STAT_CONN_CACHE_BYTES_MAX			1199
/*! cache: maximum milliseconds spent at a single eviction */
#define	WT_STAT_CONN_EVICTION_MAXIMUM_MILLISECONDS	1200
/*! cache: maximum page size seen at eviction */
#define	WT_STAT_CONN_EVICTION_MAXIMUM_PAGE_SIZE		1201
/*! cache: modified page evict attempts by application threads */
#define	WT_STAT_CONN_EVICTION_APP_DIRTY_ATTEMPT		1202
/*! cache: modified page evict failures by application threads */
#define	WT_STAT_CONN_EVICTION_APP_DIRTY_FAIL		1203
/*! cache: modified pages evicted */
#define	WT_STAT_CONN_CACHE_EVICTION_DIRTY		1204
/*! cache: multi-block reconciliation blocked whilst checkpoint is running */
#define	WT_STAT_CONN_CACHE_EVICTION_BLOCKED_MULTI_BLOCK_RECONCILIATION_DURING_CHECKPOINT	1205
/*! cache: npos read - had to walk this many pages */
#define	WT_STAT_CONN_NPOS_READ_WALK_MAX			1206
/*! cache: number of pages read that had deltas attached */
#define	WT_STAT_CONN_CACHE_READ_DELTA			1207
/*! cache: operations timed out waiting for space in cache */
#define	WT_STAT_CONN_EVICTION_TIMED_OUT_OPS		1208
/*!
 * cache: overflow keys on a multiblock row-store page blocked its
 * eviction
 */
#define	WT_STAT_CONN_CACHE_EVICTION_BLOCKED_OVERFLOW_KEYS	1209
/*! cache: overflow pages read into cache */
#define	WT_STAT_CONN_CACHE_READ_OVERFLOW		1210
/*! cache: page evict attempts by application threads */
#define	WT_STAT_CONN_EVICTION_APP_ATTEMPT		1211
/*! cache: page evict failures by application threads */
#define	WT_STAT_CONN_EVICTION_APP_FAIL			1212
/*! cache: page split during eviction deepened the tree */
#define	WT_STAT_CONN_CACHE_EVICTION_DEEPEN		1213
/*! cache: page written requiring history store records */
#define	WT_STAT_CONN_CACHE_WRITE_HS			1214
/*! cache: pages considered for eviction that were brought in by pre-fetch */
#define	WT_STAT_CONN_EVICTION_CONSIDER_PREFETCH		1215
/*! cache: pages currently held in the cache */
#define	WT_STAT_CONN_CACHE_PAGES_INUSE			1216
/*! cache: pages dirtied due to obsolete time window by eviction */
#define	WT_STAT_CONN_CACHE_EVICTION_DIRTY_OBSOLETE_TW	1217
/*! cache: pages evicted in parallel with checkpoint */
#define	WT_STAT_CONN_EVICTION_PAGES_IN_PARALLEL_WITH_CHECKPOINT	1218
/*! cache: pages queued for eviction */
#define	WT_STAT_CONN_EVICTION_PAGES_ORDINARY_QUEUED	1219
/*! cache: pages queued for eviction post lru sorting */
#define	WT_STAT_CONN_EVICTION_PAGES_QUEUED_POST_LRU	1220
/*! cache: pages queued for urgent eviction */
#define	WT_STAT_CONN_EVICTION_PAGES_QUEUED_URGENT	1221
/*! cache: pages queued for urgent eviction during walk */
#define	WT_STAT_CONN_EVICTION_PAGES_QUEUED_OLDEST	1222
/*!
 * cache: pages queued for urgent eviction from history store due to high
 * dirty content
 */
#define	WT_STAT_CONN_EVICTION_PAGES_QUEUED_URGENT_HS_DIRTY	1223
/*! cache: pages read into cache */
#define	WT_STAT_CONN_CACHE_READ				1224
/*! cache: pages read into cache after truncate */
#define	WT_STAT_CONN_CACHE_READ_DELETED			1225
/*! cache: pages read into cache after truncate in prepare state */
#define	WT_STAT_CONN_CACHE_READ_DELETED_PREPARED	1226
/*! cache: pages read into cache by checkpoint */
#define	WT_STAT_CONN_CACHE_READ_CHECKPOINT		1227
/*!
 * cache: pages removed from the ordinary queue to be queued for urgent
 * eviction
 */
#define	WT_STAT_CONN_EVICTION_CLEAR_ORDINARY		1228
/*! cache: pages requested from the cache */
#define	WT_STAT_CONN_CACHE_PAGES_REQUESTED		1229
/*! cache: pages requested from the cache due to pre-fetch */
#define	WT_STAT_CONN_CACHE_PAGES_PREFETCH		1230
/*! cache: pages seen by eviction walk */
#define	WT_STAT_CONN_CACHE_EVICTION_PAGES_SEEN		1231
/*! cache: pages seen by eviction walk that are already queued */
#define	WT_STAT_CONN_EVICTION_PAGES_ALREADY_QUEUED	1232
/*! cache: pages selected for eviction unable to be evicted */
#define	WT_STAT_CONN_EVICTION_FAIL			1233
/*!
 * cache: pages selected for eviction unable to be evicted because of
 * active children on an internal page
 */
#define	WT_STAT_CONN_EVICTION_FAIL_ACTIVE_CHILDREN_ON_AN_INTERNAL_PAGE	1234
/*!
 * cache: pages selected for eviction unable to be evicted because of
 * failure in reconciliation
 */
#define	WT_STAT_CONN_EVICTION_FAIL_IN_RECONCILIATION	1235
/*!
 * cache: pages selected for eviction unable to be evicted because of
 * race between checkpoint and updates without timestamps
 */
#define	WT_STAT_CONN_EVICTION_FAIL_CHECKPOINT_NO_TS	1236
/*! cache: pages walked for eviction */
#define	WT_STAT_CONN_EVICTION_WALK			1237
/*! cache: pages written from cache */
#define	WT_STAT_CONN_CACHE_WRITE			1238
/*! cache: pages written requiring in-memory restoration */
#define	WT_STAT_CONN_CACHE_WRITE_RESTORE		1239
/*! cache: percentage overhead */
#define	WT_STAT_CONN_CACHE_OVERHEAD			1240
/*! cache: recent modification of a page blocked its eviction */
#define	WT_STAT_CONN_CACHE_EVICTION_BLOCKED_RECENTLY_MODIFIED	1241
/*! cache: reverse splits performed */
#define	WT_STAT_CONN_CACHE_REVERSE_SPLITS		1242
/*!
 * cache: reverse splits skipped because of VLCS namespace gap
 * restrictions
 */
#define	WT_STAT_CONN_CACHE_REVERSE_SPLITS_SKIPPED_VLCS	1243
/*! cache: the number of times full update inserted to history store */
#define	WT_STAT_CONN_CACHE_HS_INSERT_FULL_UPDATE	1244
/*! cache: the number of times reverse modify inserted to history store */
#define	WT_STAT_CONN_CACHE_HS_INSERT_REVERSE_MODIFY	1245
/*!
 * cache: total milliseconds spent inside reentrant history store
 * evictions in a reconciliation
 */
#define	WT_STAT_CONN_EVICTION_REENTRY_HS_EVICTION_MILLISECONDS	1246
/*! cache: tracked bytes belonging to internal pages in the cache */
#define	WT_STAT_CONN_CACHE_BYTES_INTERNAL		1247
/*! cache: tracked bytes belonging to leaf pages in the cache */
#define	WT_STAT_CONN_CACHE_BYTES_LEAF			1248
/*! cache: tracked dirty bytes in the cache */
#define	WT_STAT_CONN_CACHE_BYTES_DIRTY			1249
/*! cache: tracked dirty internal page bytes in the cache */
#define	WT_STAT_CONN_CACHE_BYTES_DIRTY_INTERNAL		1250
/*! cache: tracked dirty leaf page bytes in the cache */
#define	WT_STAT_CONN_CACHE_BYTES_DIRTY_LEAF		1251
/*! cache: tracked dirty pages in the cache */
#define	WT_STAT_CONN_CACHE_PAGES_DIRTY			1252
/*! cache: uncommitted truncate blocked page eviction */
#define	WT_STAT_CONN_CACHE_EVICTION_BLOCKED_UNCOMMITTED_TRUNCATE	1253
/*! cache: unmodified pages evicted */
#define	WT_STAT_CONN_CACHE_EVICTION_CLEAN		1254
/*! capacity: background fsync file handles considered */
#define	WT_STAT_CONN_FSYNC_ALL_FH_TOTAL			1255
/*! capacity: background fsync file handles synced */
#define	WT_STAT_CONN_FSYNC_ALL_FH			1256
/*! capacity: background fsync time (msecs) */
#define	WT_STAT_CONN_FSYNC_ALL_TIME			1257
/*! capacity: bytes read */
#define	WT_STAT_CONN_CAPACITY_BYTES_READ		1258
/*! capacity: bytes written for checkpoint */
#define	WT_STAT_CONN_CAPACITY_BYTES_CKPT		1259
/*! capacity: bytes written for chunk cache */
#define	WT_STAT_CONN_CAPACITY_BYTES_CHUNKCACHE		1260
/*! capacity: bytes written for eviction */
#define	WT_STAT_CONN_CAPACITY_BYTES_EVICT		1261
/*! capacity: bytes written for log */
#define	WT_STAT_CONN_CAPACITY_BYTES_LOG			1262
/*! capacity: bytes written total */
#define	WT_STAT_CONN_CAPACITY_BYTES_WRITTEN		1263
/*! capacity: threshold to call fsync */
#define	WT_STAT_CONN_CAPACITY_THRESHOLD			1264
/*! capacity: time waiting due to total capacity (usecs) */
#define	WT_STAT_CONN_CAPACITY_TIME_TOTAL		1265
/*! capacity: time waiting during checkpoint (usecs) */
#define	WT_STAT_CONN_CAPACITY_TIME_CKPT			1266
/*! capacity: time waiting during eviction (usecs) */
#define	WT_STAT_CONN_CAPACITY_TIME_EVICT		1267
/*! capacity: time waiting during logging (usecs) */
#define	WT_STAT_CONN_CAPACITY_TIME_LOG			1268
/*! capacity: time waiting during read (usecs) */
#define	WT_STAT_CONN_CAPACITY_TIME_READ			1269
/*! capacity: time waiting for chunk cache IO bandwidth (usecs) */
#define	WT_STAT_CONN_CAPACITY_TIME_CHUNKCACHE		1270
/*! checkpoint: checkpoint cleanup successful calls */
#define	WT_STAT_CONN_CHECKPOINT_CLEANUP_SUCCESS		1271
/*! checkpoint: checkpoint has acquired a snapshot for its transaction */
#define	WT_STAT_CONN_CHECKPOINT_SNAPSHOT_ACQUIRED	1272
/*! checkpoint: checkpoints skipped because database was clean */
#define	WT_STAT_CONN_CHECKPOINT_SKIPPED			1273
/*! checkpoint: fsync calls after allocating the transaction ID */
#define	WT_STAT_CONN_CHECKPOINT_FSYNC_POST		1274
/*! checkpoint: fsync duration after allocating the transaction ID (usecs) */
#define	WT_STAT_CONN_CHECKPOINT_FSYNC_POST_DURATION	1275
/*! checkpoint: generation */
#define	WT_STAT_CONN_CHECKPOINT_GENERATION		1276
/*! checkpoint: max time (msecs) */
#define	WT_STAT_CONN_CHECKPOINT_TIME_MAX		1277
/*! checkpoint: min time (msecs) */
#define	WT_STAT_CONN_CHECKPOINT_TIME_MIN		1278
/*!
 * checkpoint: most recent duration for checkpoint dropping all handles
 * (usecs)
 */
#define	WT_STAT_CONN_CHECKPOINT_HANDLE_DROP_DURATION	1279
/*! checkpoint: most recent duration for gathering all handles (usecs) */
#define	WT_STAT_CONN_CHECKPOINT_HANDLE_DURATION		1280
/*! checkpoint: most recent duration for gathering applied handles (usecs) */
#define	WT_STAT_CONN_CHECKPOINT_HANDLE_APPLY_DURATION	1281
/*! checkpoint: most recent duration for gathering skipped handles (usecs) */
#define	WT_STAT_CONN_CHECKPOINT_HANDLE_SKIP_DURATION	1282
/*! checkpoint: most recent duration for handles metadata checked (usecs) */
#define	WT_STAT_CONN_CHECKPOINT_HANDLE_META_CHECK_DURATION	1283
/*! checkpoint: most recent duration for locking the handles (usecs) */
#define	WT_STAT_CONN_CHECKPOINT_HANDLE_LOCK_DURATION	1284
/*! checkpoint: most recent handles applied */
#define	WT_STAT_CONN_CHECKPOINT_HANDLE_APPLIED		1285
/*! checkpoint: most recent handles checkpoint dropped */
#define	WT_STAT_CONN_CHECKPOINT_HANDLE_DROPPED		1286
/*! checkpoint: most recent handles metadata checked */
#define	WT_STAT_CONN_CHECKPOINT_HANDLE_META_CHECKED	1287
/*! checkpoint: most recent handles metadata locked */
#define	WT_STAT_CONN_CHECKPOINT_HANDLE_LOCKED		1288
/*! checkpoint: most recent handles skipped */
#define	WT_STAT_CONN_CHECKPOINT_HANDLE_SKIPPED		1289
/*! checkpoint: most recent handles walked */
#define	WT_STAT_CONN_CHECKPOINT_HANDLE_WALKED		1290
/*! checkpoint: most recent time (msecs) */
#define	WT_STAT_CONN_CHECKPOINT_TIME_RECENT		1291
/*! checkpoint: number of checkpoints started by api */
#define	WT_STAT_CONN_CHECKPOINTS_API			1292
/*! checkpoint: number of checkpoints started by compaction */
#define	WT_STAT_CONN_CHECKPOINTS_COMPACT		1293
/*! checkpoint: number of files synced */
#define	WT_STAT_CONN_CHECKPOINT_SYNC			1294
/*! checkpoint: number of handles visited after writes complete */
#define	WT_STAT_CONN_CHECKPOINT_PRESYNC			1295
/*! checkpoint: number of history store pages caused to be reconciled */
#define	WT_STAT_CONN_CHECKPOINT_HS_PAGES_RECONCILED	1296
/*! checkpoint: number of internal pages visited */
#define	WT_STAT_CONN_CHECKPOINT_PAGES_VISITED_INTERNAL	1297
/*! checkpoint: number of leaf pages visited */
#define	WT_STAT_CONN_CHECKPOINT_PAGES_VISITED_LEAF	1298
/*! checkpoint: number of pages caused to be reconciled */
#define	WT_STAT_CONN_CHECKPOINT_PAGES_RECONCILED	1299
/*! checkpoint: pages added for eviction during checkpoint cleanup */
#define	WT_STAT_CONN_CHECKPOINT_CLEANUP_PAGES_EVICT	1300
/*!
 * checkpoint: pages dirtied due to obsolete time window by checkpoint
 * cleanup
 */
#define	WT_STAT_CONN_CHECKPOINT_CLEANUP_PAGES_OBSOLETE_TW	1301
/*!
 * checkpoint: pages read into cache during checkpoint cleanup
 * (reclaim_space)
 */
#define	WT_STAT_CONN_CHECKPOINT_CLEANUP_PAGES_READ_RECLAIM_SPACE	1302
/*!
 * checkpoint: pages read into cache during checkpoint cleanup due to
 * obsolete time window
 */
#define	WT_STAT_CONN_CHECKPOINT_CLEANUP_PAGES_READ_OBSOLETE_TW	1303
/*! checkpoint: pages removed during checkpoint cleanup */
#define	WT_STAT_CONN_CHECKPOINT_CLEANUP_PAGES_REMOVED	1304
/*! checkpoint: pages skipped during checkpoint cleanup tree walk */
#define	WT_STAT_CONN_CHECKPOINT_CLEANUP_PAGES_WALK_SKIPPED	1305
/*! checkpoint: pages visited during checkpoint cleanup */
#define	WT_STAT_CONN_CHECKPOINT_CLEANUP_PAGES_VISITED	1306
/*! checkpoint: prepare currently running */
#define	WT_STAT_CONN_CHECKPOINT_PREP_RUNNING		1307
/*! checkpoint: prepare max time (msecs) */
#define	WT_STAT_CONN_CHECKPOINT_PREP_MAX		1308
/*! checkpoint: prepare min time (msecs) */
#define	WT_STAT_CONN_CHECKPOINT_PREP_MIN		1309
/*! checkpoint: prepare most recent time (msecs) */
#define	WT_STAT_CONN_CHECKPOINT_PREP_RECENT		1310
/*! checkpoint: prepare total time (msecs) */
#define	WT_STAT_CONN_CHECKPOINT_PREP_TOTAL		1311
/*! checkpoint: progress state */
#define	WT_STAT_CONN_CHECKPOINT_STATE			1312
/*! checkpoint: scrub dirty target */
#define	WT_STAT_CONN_CHECKPOINT_SCRUB_TARGET		1313
/*! checkpoint: scrub max time (msecs) */
#define	WT_STAT_CONN_CHECKPOINT_SCRUB_MAX		1314
/*! checkpoint: scrub min time (msecs) */
#define	WT_STAT_CONN_CHECKPOINT_SCRUB_MIN		1315
/*! checkpoint: scrub most recent time (msecs) */
#define	WT_STAT_CONN_CHECKPOINT_SCRUB_RECENT		1316
/*! checkpoint: scrub total time (msecs) */
#define	WT_STAT_CONN_CHECKPOINT_SCRUB_TOTAL		1317
/*! checkpoint: stop timing stress active */
#define	WT_STAT_CONN_CHECKPOINT_STOP_STRESS_ACTIVE	1318
/*! checkpoint: time spent on per-tree checkpoint work (usecs) */
#define	WT_STAT_CONN_CHECKPOINT_TREE_DURATION		1319
/*! checkpoint: total failed number of checkpoints */
#define	WT_STAT_CONN_CHECKPOINTS_TOTAL_FAILED		1320
/*! checkpoint: total succeed number of checkpoints */
#define	WT_STAT_CONN_CHECKPOINTS_TOTAL_SUCCEED		1321
/*! checkpoint: total time (msecs) */
#define	WT_STAT_CONN_CHECKPOINT_TIME_TOTAL		1322
/*! checkpoint: transaction checkpoints due to obsolete pages */
#define	WT_STAT_CONN_CHECKPOINT_OBSOLETE_APPLIED	1323
/*! checkpoint: wait cycles while cache dirty level is decreasing */
#define	WT_STAT_CONN_CHECKPOINT_WAIT_REDUCE_DIRTY	1324
/*! chunk-cache: aggregate number of spanned chunks on read */
#define	WT_STAT_CONN_CHUNKCACHE_SPANS_CHUNKS_READ	1325
/*! chunk-cache: chunks evicted */
#define	WT_STAT_CONN_CHUNKCACHE_CHUNKS_EVICTED		1326
/*! chunk-cache: could not allocate due to exceeding bitmap capacity */
#define	WT_STAT_CONN_CHUNKCACHE_EXCEEDED_BITMAP_CAPACITY	1327
/*! chunk-cache: could not allocate due to exceeding capacity */
#define	WT_STAT_CONN_CHUNKCACHE_EXCEEDED_CAPACITY	1328
/*! chunk-cache: lookups */
#define	WT_STAT_CONN_CHUNKCACHE_LOOKUPS			1329
/*!
 * chunk-cache: number of chunks loaded from flushed tables in chunk
 * cache
 */
#define	WT_STAT_CONN_CHUNKCACHE_CHUNKS_LOADED_FROM_FLUSHED_TABLES	1330
/*! chunk-cache: number of metadata entries inserted */
#define	WT_STAT_CONN_CHUNKCACHE_METADATA_INSERTED	1331
/*! chunk-cache: number of metadata entries removed */
#define	WT_STAT_CONN_CHUNKCACHE_METADATA_REMOVED	1332
/*!
 * chunk-cache: number of metadata inserts/deletes dropped by the worker
 * thread
 */
#define	WT_STAT_CONN_CHUNKCACHE_METADATA_WORK_UNITS_DROPPED	1333
/*!
 * chunk-cache: number of metadata inserts/deletes pushed to the worker
 * thread
 */
#define	WT_STAT_CONN_CHUNKCACHE_METADATA_WORK_UNITS_CREATED	1334
/*!
 * chunk-cache: number of metadata inserts/deletes read by the worker
 * thread
 */
#define	WT_STAT_CONN_CHUNKCACHE_METADATA_WORK_UNITS_DEQUEUED	1335
/*! chunk-cache: number of misses */
#define	WT_STAT_CONN_CHUNKCACHE_MISSES			1336
/*! chunk-cache: number of times a read from storage failed */
#define	WT_STAT_CONN_CHUNKCACHE_IO_FAILED		1337
/*! chunk-cache: retried accessing a chunk while I/O was in progress */
#define	WT_STAT_CONN_CHUNKCACHE_RETRIES			1338
/*! chunk-cache: retries from a chunk cache checksum mismatch */
#define	WT_STAT_CONN_CHUNKCACHE_RETRIES_CHECKSUM_MISMATCH	1339
/*! chunk-cache: timed out due to too many retries */
#define	WT_STAT_CONN_CHUNKCACHE_TOOMANY_RETRIES		1340
/*! chunk-cache: total bytes read from persistent content */
#define	WT_STAT_CONN_CHUNKCACHE_BYTES_READ_PERSISTENT	1341
/*! chunk-cache: total bytes used by the cache */
#define	WT_STAT_CONN_CHUNKCACHE_BYTES_INUSE		1342
/*! chunk-cache: total bytes used by the cache for pinned chunks */
#define	WT_STAT_CONN_CHUNKCACHE_BYTES_INUSE_PINNED	1343
/*! chunk-cache: total chunks held by the chunk cache */
#define	WT_STAT_CONN_CHUNKCACHE_CHUNKS_INUSE		1344
/*!
 * chunk-cache: total number of chunks inserted on startup from persisted
 * metadata.
 */
#define	WT_STAT_CONN_CHUNKCACHE_CREATED_FROM_METADATA	1345
/*! chunk-cache: total pinned chunks held by the chunk cache */
#define	WT_STAT_CONN_CHUNKCACHE_CHUNKS_PINNED		1346
/*! connection: auto adjusting condition resets */
#define	WT_STAT_CONN_COND_AUTO_WAIT_RESET		1347
/*! connection: auto adjusting condition wait calls */
#define	WT_STAT_CONN_COND_AUTO_WAIT			1348
/*!
 * connection: auto adjusting condition wait raced to update timeout and
 * skipped updating
 */
#define	WT_STAT_CONN_COND_AUTO_WAIT_SKIPPED		1349
/*! connection: detected system time went backwards */
#define	WT_STAT_CONN_TIME_TRAVEL			1350
/*! connection: files currently open */
#define	WT_STAT_CONN_FILE_OPEN				1351
/*! connection: hash bucket array size for data handles */
#define	WT_STAT_CONN_BUCKETS_DH				1352
/*! connection: hash bucket array size general */
#define	WT_STAT_CONN_BUCKETS				1353
/*! connection: memory allocations */
#define	WT_STAT_CONN_MEMORY_ALLOCATION			1354
/*! connection: memory frees */
#define	WT_STAT_CONN_MEMORY_FREE			1355
/*! connection: memory re-allocations */
#define	WT_STAT_CONN_MEMORY_GROW			1356
/*! connection: number of sessions without a sweep for 5+ minutes */
#define	WT_STAT_CONN_NO_SESSION_SWEEP_5MIN		1357
/*! connection: number of sessions without a sweep for 60+ minutes */
#define	WT_STAT_CONN_NO_SESSION_SWEEP_60MIN		1358
/*! connection: pthread mutex condition wait calls */
#define	WT_STAT_CONN_COND_WAIT				1359
/*! connection: pthread mutex shared lock read-lock calls */
#define	WT_STAT_CONN_RWLOCK_READ			1360
/*! connection: pthread mutex shared lock write-lock calls */
#define	WT_STAT_CONN_RWLOCK_WRITE			1361
/*! connection: total fsync I/Os */
#define	WT_STAT_CONN_FSYNC_IO				1362
/*! connection: total read I/Os */
#define	WT_STAT_CONN_READ_IO				1363
/*! connection: total write I/Os */
#define	WT_STAT_CONN_WRITE_IO				1364
/*! cursor: Total number of deleted pages skipped during tree walk */
#define	WT_STAT_CONN_CURSOR_TREE_WALK_DEL_PAGE_SKIP	1365
/*! cursor: Total number of entries skipped by cursor next calls */
#define	WT_STAT_CONN_CURSOR_NEXT_SKIP_TOTAL		1366
/*! cursor: Total number of entries skipped by cursor prev calls */
#define	WT_STAT_CONN_CURSOR_PREV_SKIP_TOTAL		1367
/*!
 * cursor: Total number of entries skipped to position the history store
 * cursor
 */
#define	WT_STAT_CONN_CURSOR_SKIP_HS_CUR_POSITION	1368
/*!
 * cursor: Total number of in-memory deleted pages skipped during tree
 * walk
 */
#define	WT_STAT_CONN_CURSOR_TREE_WALK_INMEM_DEL_PAGE_SKIP	1369
/*! cursor: Total number of on-disk deleted pages skipped during tree walk */
#define	WT_STAT_CONN_CURSOR_TREE_WALK_ONDISK_DEL_PAGE_SKIP	1370
/*!
 * cursor: Total number of times a search near has exited due to prefix
 * config
 */
#define	WT_STAT_CONN_CURSOR_SEARCH_NEAR_PREFIX_FAST_PATHS	1371
/*!
 * cursor: Total number of times cursor fails to temporarily release
 * pinned page to encourage eviction of hot or large page
 */
#define	WT_STAT_CONN_CURSOR_REPOSITION_FAILED		1372
/*!
 * cursor: Total number of times cursor temporarily releases pinned page
 * to encourage eviction of hot or large page
 */
#define	WT_STAT_CONN_CURSOR_REPOSITION			1373
/*! cursor: bulk cursor count */
#define	WT_STAT_CONN_CURSOR_BULK_COUNT			1374
/*! cursor: cached cursor count */
#define	WT_STAT_CONN_CURSOR_CACHED_COUNT		1375
/*! cursor: cursor bound calls that return an error */
#define	WT_STAT_CONN_CURSOR_BOUND_ERROR			1376
/*! cursor: cursor bounds cleared from reset */
#define	WT_STAT_CONN_CURSOR_BOUNDS_RESET		1377
/*! cursor: cursor bounds comparisons performed */
#define	WT_STAT_CONN_CURSOR_BOUNDS_COMPARISONS		1378
/*! cursor: cursor bounds next called on an unpositioned cursor */
#define	WT_STAT_CONN_CURSOR_BOUNDS_NEXT_UNPOSITIONED	1379
/*! cursor: cursor bounds next early exit */
#define	WT_STAT_CONN_CURSOR_BOUNDS_NEXT_EARLY_EXIT	1380
/*! cursor: cursor bounds prev called on an unpositioned cursor */
#define	WT_STAT_CONN_CURSOR_BOUNDS_PREV_UNPOSITIONED	1381
/*! cursor: cursor bounds prev early exit */
#define	WT_STAT_CONN_CURSOR_BOUNDS_PREV_EARLY_EXIT	1382
/*! cursor: cursor bounds search early exit */
#define	WT_STAT_CONN_CURSOR_BOUNDS_SEARCH_EARLY_EXIT	1383
/*! cursor: cursor bounds search near call repositioned cursor */
#define	WT_STAT_CONN_CURSOR_BOUNDS_SEARCH_NEAR_REPOSITIONED_CURSOR	1384
/*! cursor: cursor bulk loaded cursor insert calls */
#define	WT_STAT_CONN_CURSOR_INSERT_BULK			1385
/*! cursor: cursor cache calls that return an error */
#define	WT_STAT_CONN_CURSOR_CACHE_ERROR			1386
/*! cursor: cursor close calls that result in cache */
#define	WT_STAT_CONN_CURSOR_CACHE			1387
/*! cursor: cursor close calls that return an error */
#define	WT_STAT_CONN_CURSOR_CLOSE_ERROR			1388
/*! cursor: cursor compare calls that return an error */
#define	WT_STAT_CONN_CURSOR_COMPARE_ERROR		1389
/*! cursor: cursor create calls */
#define	WT_STAT_CONN_CURSOR_CREATE			1390
/*! cursor: cursor equals calls that return an error */
#define	WT_STAT_CONN_CURSOR_EQUALS_ERROR		1391
/*! cursor: cursor get key calls that return an error */
#define	WT_STAT_CONN_CURSOR_GET_KEY_ERROR		1392
/*! cursor: cursor get value calls that return an error */
#define	WT_STAT_CONN_CURSOR_GET_VALUE_ERROR		1393
/*! cursor: cursor insert calls */
#define	WT_STAT_CONN_CURSOR_INSERT			1394
/*! cursor: cursor insert calls that return an error */
#define	WT_STAT_CONN_CURSOR_INSERT_ERROR		1395
/*! cursor: cursor insert check calls that return an error */
#define	WT_STAT_CONN_CURSOR_INSERT_CHECK_ERROR		1396
/*! cursor: cursor insert key and value bytes */
#define	WT_STAT_CONN_CURSOR_INSERT_BYTES		1397
/*! cursor: cursor largest key calls that return an error */
#define	WT_STAT_CONN_CURSOR_LARGEST_KEY_ERROR		1398
/*! cursor: cursor modify calls */
#define	WT_STAT_CONN_CURSOR_MODIFY			1399
/*! cursor: cursor modify calls that return an error */
#define	WT_STAT_CONN_CURSOR_MODIFY_ERROR		1400
/*! cursor: cursor modify key and value bytes affected */
#define	WT_STAT_CONN_CURSOR_MODIFY_BYTES		1401
/*! cursor: cursor modify value bytes modified */
#define	WT_STAT_CONN_CURSOR_MODIFY_BYTES_TOUCH		1402
/*! cursor: cursor next calls */
#define	WT_STAT_CONN_CURSOR_NEXT			1403
/*! cursor: cursor next calls that return an error */
#define	WT_STAT_CONN_CURSOR_NEXT_ERROR			1404
/*!
 * cursor: cursor next calls that skip due to a globally visible history
 * store tombstone
 */
#define	WT_STAT_CONN_CURSOR_NEXT_HS_TOMBSTONE		1405
/*!
 * cursor: cursor next calls that skip greater than 1 and fewer than 100
 * entries
 */
#define	WT_STAT_CONN_CURSOR_NEXT_SKIP_LT_100		1406
/*!
 * cursor: cursor next calls that skip greater than or equal to 100
 * entries
 */
#define	WT_STAT_CONN_CURSOR_NEXT_SKIP_GE_100		1407
/*! cursor: cursor next random calls that return an error */
#define	WT_STAT_CONN_CURSOR_NEXT_RANDOM_ERROR		1408
/*! cursor: cursor operation restarted */
#define	WT_STAT_CONN_CURSOR_RESTART			1409
/*! cursor: cursor prev calls */
#define	WT_STAT_CONN_CURSOR_PREV			1410
/*! cursor: cursor prev calls that return an error */
#define	WT_STAT_CONN_CURSOR_PREV_ERROR			1411
/*!
 * cursor: cursor prev calls that skip due to a globally visible history
 * store tombstone
 */
#define	WT_STAT_CONN_CURSOR_PREV_HS_TOMBSTONE		1412
/*!
 * cursor: cursor prev calls that skip greater than or equal to 100
 * entries
 */
#define	WT_STAT_CONN_CURSOR_PREV_SKIP_GE_100		1413
/*! cursor: cursor prev calls that skip less than 100 entries */
#define	WT_STAT_CONN_CURSOR_PREV_SKIP_LT_100		1414
/*! cursor: cursor reconfigure calls that return an error */
#define	WT_STAT_CONN_CURSOR_RECONFIGURE_ERROR		1415
/*! cursor: cursor remove calls */
#define	WT_STAT_CONN_CURSOR_REMOVE			1416
/*! cursor: cursor remove calls that return an error */
#define	WT_STAT_CONN_CURSOR_REMOVE_ERROR		1417
/*! cursor: cursor remove key bytes removed */
#define	WT_STAT_CONN_CURSOR_REMOVE_BYTES		1418
/*! cursor: cursor reopen calls that return an error */
#define	WT_STAT_CONN_CURSOR_REOPEN_ERROR		1419
/*! cursor: cursor reserve calls */
#define	WT_STAT_CONN_CURSOR_RESERVE			1420
/*! cursor: cursor reserve calls that return an error */
#define	WT_STAT_CONN_CURSOR_RESERVE_ERROR		1421
/*! cursor: cursor reset calls */
#define	WT_STAT_CONN_CURSOR_RESET			1422
/*! cursor: cursor reset calls that return an error */
#define	WT_STAT_CONN_CURSOR_RESET_ERROR			1423
/*! cursor: cursor search calls */
#define	WT_STAT_CONN_CURSOR_SEARCH			1424
/*! cursor: cursor search calls that return an error */
#define	WT_STAT_CONN_CURSOR_SEARCH_ERROR		1425
/*! cursor: cursor search history store calls */
#define	WT_STAT_CONN_CURSOR_SEARCH_HS			1426
/*! cursor: cursor search near calls */
#define	WT_STAT_CONN_CURSOR_SEARCH_NEAR			1427
/*! cursor: cursor search near calls that return an error */
#define	WT_STAT_CONN_CURSOR_SEARCH_NEAR_ERROR		1428
/*! cursor: cursor sweep buckets */
#define	WT_STAT_CONN_CURSOR_SWEEP_BUCKETS		1429
/*! cursor: cursor sweep cursors closed */
#define	WT_STAT_CONN_CURSOR_SWEEP_CLOSED		1430
/*! cursor: cursor sweep cursors examined */
#define	WT_STAT_CONN_CURSOR_SWEEP_EXAMINED		1431
/*! cursor: cursor sweeps */
#define	WT_STAT_CONN_CURSOR_SWEEP			1432
/*! cursor: cursor truncate calls */
#define	WT_STAT_CONN_CURSOR_TRUNCATE			1433
/*! cursor: cursor truncates performed on individual keys */
#define	WT_STAT_CONN_CURSOR_TRUNCATE_KEYS_DELETED	1434
/*! cursor: cursor update calls */
#define	WT_STAT_CONN_CURSOR_UPDATE			1435
/*! cursor: cursor update calls that return an error */
#define	WT_STAT_CONN_CURSOR_UPDATE_ERROR		1436
/*! cursor: cursor update key and value bytes */
#define	WT_STAT_CONN_CURSOR_UPDATE_BYTES		1437
/*! cursor: cursor update value size change */
#define	WT_STAT_CONN_CURSOR_UPDATE_BYTES_CHANGED	1438
/*! cursor: cursors reused from cache */
#define	WT_STAT_CONN_CURSOR_REOPEN			1439
/*! cursor: open cursor count */
#define	WT_STAT_CONN_CURSOR_OPEN_COUNT			1440
/*! data-handle: Table connection data handles currently active */
#define	WT_STAT_CONN_DH_CONN_HANDLE_TABLE_COUNT		1441
/*! data-handle: Tiered connection data handles currently active */
#define	WT_STAT_CONN_DH_CONN_HANDLE_TIERED_COUNT	1442
/*! data-handle: Tiered_Tree connection data handles currently active */
#define	WT_STAT_CONN_DH_CONN_HANDLE_TIERED_TREE_COUNT	1443
/*! data-handle: btree connection data handles currently active */
#define	WT_STAT_CONN_DH_CONN_HANDLE_BTREE_COUNT		1444
/*! data-handle: checkpoint connection data handles currently active */
#define	WT_STAT_CONN_DH_CONN_HANDLE_CHECKPOINT_COUNT	1445
/*! data-handle: connection data handle size */
#define	WT_STAT_CONN_DH_CONN_HANDLE_SIZE		1446
/*! data-handle: connection data handles currently active */
#define	WT_STAT_CONN_DH_CONN_HANDLE_COUNT		1447
/*! data-handle: connection sweep candidate became referenced */
#define	WT_STAT_CONN_DH_SWEEP_REF			1448
/*! data-handle: connection sweep dead dhandles closed */
#define	WT_STAT_CONN_DH_SWEEP_DEAD_CLOSE		1449
/*! data-handle: connection sweep dhandles removed from hash list */
#define	WT_STAT_CONN_DH_SWEEP_REMOVE			1450
/*! data-handle: connection sweep expired dhandles closed */
#define	WT_STAT_CONN_DH_SWEEP_EXPIRED_CLOSE		1451
/*! data-handle: connection sweep time-of-death sets */
#define	WT_STAT_CONN_DH_SWEEP_TOD			1452
/*! data-handle: connection sweeps */
#define	WT_STAT_CONN_DH_SWEEPS				1453
/*!
 * data-handle: connection sweeps skipped due to checkpoint gathering
 * handles
 */
#define	WT_STAT_CONN_DH_SWEEP_SKIP_CKPT			1454
/*! data-handle: session dhandles swept */
#define	WT_STAT_CONN_DH_SESSION_HANDLES			1455
/*! data-handle: session sweep attempts */
#define	WT_STAT_CONN_DH_SESSION_SWEEPS			1456
/*! layered: Layered table cursor insert operations */
#define	WT_STAT_CONN_LAYERED_CURS_INSERT		1457
/*! layered: Layered table cursor next operations */
#define	WT_STAT_CONN_LAYERED_CURS_NEXT			1458
/*! layered: Layered table cursor next operations from ingest table */
#define	WT_STAT_CONN_LAYERED_CURS_NEXT_INGEST		1459
/*! layered: Layered table cursor next operations from stable table */
#define	WT_STAT_CONN_LAYERED_CURS_NEXT_STABLE		1460
/*! layered: Layered table cursor prev operations */
#define	WT_STAT_CONN_LAYERED_CURS_PREV			1461
/*! layered: Layered table cursor prev operations from ingest table */
#define	WT_STAT_CONN_LAYERED_CURS_PREV_INGEST		1462
/*! layered: Layered table cursor prev operations from stable table */
#define	WT_STAT_CONN_LAYERED_CURS_PREV_STABLE		1463
/*! layered: Layered table cursor remove operations */
#define	WT_STAT_CONN_LAYERED_CURS_REMOVE		1464
/*! layered: Layered table cursor search near operations */
#define	WT_STAT_CONN_LAYERED_CURS_SEARCH_NEAR		1465
/*! layered: Layered table cursor search near operations from ingest table */
#define	WT_STAT_CONN_LAYERED_CURS_SEARCH_NEAR_INGEST	1466
/*! layered: Layered table cursor search near operations from stable table */
#define	WT_STAT_CONN_LAYERED_CURS_SEARCH_NEAR_STABLE	1467
/*! layered: Layered table cursor search operations */
#define	WT_STAT_CONN_LAYERED_CURS_SEARCH		1468
/*! layered: Layered table cursor search operations from ingest table */
#define	WT_STAT_CONN_LAYERED_CURS_SEARCH_INGEST		1469
/*! layered: Layered table cursor search operations from stable table */
#define	WT_STAT_CONN_LAYERED_CURS_SEARCH_STABLE		1470
/*! layered: Layered table cursor update operations */
#define	WT_STAT_CONN_LAYERED_CURS_UPDATE		1471
/*!
 * layered: checkpoints performed on this table by the layered table
 * manager
 */
#define	WT_STAT_CONN_LAYERED_TABLE_MANAGER_CHECKPOINTS	1472
/*! layered: checkpoints refreshed on shared layered constituents */
#define	WT_STAT_CONN_LAYERED_TABLE_MANAGER_CHECKPOINTS_REFRESHED	1473
/*!
 * layered: how many log applications the layered table manager applied
 * on this tree
 */
#define	WT_STAT_CONN_LAYERED_TABLE_MANAGER_LOGOPS_APPLIED	1474
/*!
 * layered: how many log applications the layered table manager skipped
 * on this tree
 */
#define	WT_STAT_CONN_LAYERED_TABLE_MANAGER_LOGOPS_SKIPPED	1475
/*!
 * layered: how many previously-applied LSNs the layered table manager
 * skipped on this tree
 */
#define	WT_STAT_CONN_LAYERED_TABLE_MANAGER_SKIP_LSN	1476
/*! layered: the number of tables the layered table manager has open */
#define	WT_STAT_CONN_LAYERED_TABLE_MANAGER_TABLES	1477
/*! layered: whether the layered table manager thread has been started */
#define	WT_STAT_CONN_LAYERED_TABLE_MANAGER_RUNNING	1478
/*!
 * layered: whether the layered table manager thread is currently busy
 * doing work
 */
#define	WT_STAT_CONN_LAYERED_TABLE_MANAGER_ACTIVE	1479
/*! lock: btree page lock acquisitions */
#define	WT_STAT_CONN_LOCK_BTREE_PAGE_COUNT		1480
/*! lock: btree page lock application thread wait time (usecs) */
#define	WT_STAT_CONN_LOCK_BTREE_PAGE_WAIT_APPLICATION	1481
/*! lock: btree page lock internal thread wait time (usecs) */
#define	WT_STAT_CONN_LOCK_BTREE_PAGE_WAIT_INTERNAL	1482
/*! lock: checkpoint lock acquisitions */
#define	WT_STAT_CONN_LOCK_CHECKPOINT_COUNT		1483
/*! lock: checkpoint lock application thread wait time (usecs) */
#define	WT_STAT_CONN_LOCK_CHECKPOINT_WAIT_APPLICATION	1484
/*! lock: checkpoint lock internal thread wait time (usecs) */
#define	WT_STAT_CONN_LOCK_CHECKPOINT_WAIT_INTERNAL	1485
/*! lock: dhandle lock application thread time waiting (usecs) */
#define	WT_STAT_CONN_LOCK_DHANDLE_WAIT_APPLICATION	1486
/*! lock: dhandle lock internal thread time waiting (usecs) */
#define	WT_STAT_CONN_LOCK_DHANDLE_WAIT_INTERNAL		1487
/*! lock: dhandle read lock acquisitions */
#define	WT_STAT_CONN_LOCK_DHANDLE_READ_COUNT		1488
/*! lock: dhandle write lock acquisitions */
#define	WT_STAT_CONN_LOCK_DHANDLE_WRITE_COUNT		1489
/*! lock: metadata lock acquisitions */
#define	WT_STAT_CONN_LOCK_METADATA_COUNT		1490
/*! lock: metadata lock application thread wait time (usecs) */
#define	WT_STAT_CONN_LOCK_METADATA_WAIT_APPLICATION	1491
/*! lock: metadata lock internal thread wait time (usecs) */
#define	WT_STAT_CONN_LOCK_METADATA_WAIT_INTERNAL	1492
/*! lock: schema lock acquisitions */
#define	WT_STAT_CONN_LOCK_SCHEMA_COUNT			1493
/*! lock: schema lock application thread wait time (usecs) */
#define	WT_STAT_CONN_LOCK_SCHEMA_WAIT_APPLICATION	1494
/*! lock: schema lock internal thread wait time (usecs) */
#define	WT_STAT_CONN_LOCK_SCHEMA_WAIT_INTERNAL		1495
/*!
 * lock: table lock application thread time waiting for the table lock
 * (usecs)
 */
#define	WT_STAT_CONN_LOCK_TABLE_WAIT_APPLICATION	1496
/*!
 * lock: table lock internal thread time waiting for the table lock
 * (usecs)
 */
#define	WT_STAT_CONN_LOCK_TABLE_WAIT_INTERNAL		1497
/*! lock: table read lock acquisitions */
#define	WT_STAT_CONN_LOCK_TABLE_READ_COUNT		1498
/*! lock: table write lock acquisitions */
#define	WT_STAT_CONN_LOCK_TABLE_WRITE_COUNT		1499
/*! lock: txn global lock application thread time waiting (usecs) */
#define	WT_STAT_CONN_LOCK_TXN_GLOBAL_WAIT_APPLICATION	1500
/*! lock: txn global lock internal thread time waiting (usecs) */
#define	WT_STAT_CONN_LOCK_TXN_GLOBAL_WAIT_INTERNAL	1501
/*! lock: txn global read lock acquisitions */
#define	WT_STAT_CONN_LOCK_TXN_GLOBAL_READ_COUNT		1502
/*! lock: txn global write lock acquisitions */
#define	WT_STAT_CONN_LOCK_TXN_GLOBAL_WRITE_COUNT	1503
/*! log: busy returns attempting to switch slots */
#define	WT_STAT_CONN_LOG_SLOT_SWITCH_BUSY		1504
/*! log: force log remove time sleeping (usecs) */
#define	WT_STAT_CONN_LOG_FORCE_REMOVE_SLEEP		1505
/*! log: log bytes of payload data */
#define	WT_STAT_CONN_LOG_BYTES_PAYLOAD			1506
/*! log: log bytes written */
#define	WT_STAT_CONN_LOG_BYTES_WRITTEN			1507
/*! log: log files manually zero-filled */
#define	WT_STAT_CONN_LOG_ZERO_FILLS			1508
/*! log: log flush operations */
#define	WT_STAT_CONN_LOG_FLUSH				1509
/*! log: log force write operations */
#define	WT_STAT_CONN_LOG_FORCE_WRITE			1510
/*! log: log force write operations skipped */
#define	WT_STAT_CONN_LOG_FORCE_WRITE_SKIP		1511
/*! log: log records compressed */
#define	WT_STAT_CONN_LOG_COMPRESS_WRITES		1512
/*! log: log records not compressed */
#define	WT_STAT_CONN_LOG_COMPRESS_WRITE_FAILS		1513
/*! log: log records too small to compress */
#define	WT_STAT_CONN_LOG_COMPRESS_SMALL			1514
/*! log: log release advances write LSN */
#define	WT_STAT_CONN_LOG_RELEASE_WRITE_LSN		1515
/*! log: log scan operations */
#define	WT_STAT_CONN_LOG_SCANS				1516
/*! log: log scan records requiring two reads */
#define	WT_STAT_CONN_LOG_SCAN_REREADS			1517
/*! log: log server thread advances write LSN */
#define	WT_STAT_CONN_LOG_WRITE_LSN			1518
/*! log: log server thread write LSN walk skipped */
#define	WT_STAT_CONN_LOG_WRITE_LSN_SKIP			1519
/*! log: log sync operations */
#define	WT_STAT_CONN_LOG_SYNC				1520
/*! log: log sync time duration (usecs) */
#define	WT_STAT_CONN_LOG_SYNC_DURATION			1521
/*! log: log sync_dir operations */
#define	WT_STAT_CONN_LOG_SYNC_DIR			1522
/*! log: log sync_dir time duration (usecs) */
#define	WT_STAT_CONN_LOG_SYNC_DIR_DURATION		1523
/*! log: log write operations */
#define	WT_STAT_CONN_LOG_WRITES				1524
/*! log: logging bytes consolidated */
#define	WT_STAT_CONN_LOG_SLOT_CONSOLIDATED		1525
/*! log: maximum log file size */
#define	WT_STAT_CONN_LOG_MAX_FILESIZE			1526
/*! log: number of pre-allocated log files to create */
#define	WT_STAT_CONN_LOG_PREALLOC_MAX			1527
/*! log: pre-allocated log files not ready and missed */
#define	WT_STAT_CONN_LOG_PREALLOC_MISSED		1528
/*! log: pre-allocated log files prepared */
#define	WT_STAT_CONN_LOG_PREALLOC_FILES			1529
/*! log: pre-allocated log files used */
#define	WT_STAT_CONN_LOG_PREALLOC_USED			1530
/*! log: records processed by log scan */
#define	WT_STAT_CONN_LOG_SCAN_RECORDS			1531
/*! log: slot close lost race */
#define	WT_STAT_CONN_LOG_SLOT_CLOSE_RACE		1532
/*! log: slot close unbuffered waits */
#define	WT_STAT_CONN_LOG_SLOT_CLOSE_UNBUF		1533
/*! log: slot closures */
#define	WT_STAT_CONN_LOG_SLOT_CLOSES			1534
/*! log: slot join atomic update races */
#define	WT_STAT_CONN_LOG_SLOT_RACES			1535
/*! log: slot join calls atomic updates raced */
#define	WT_STAT_CONN_LOG_SLOT_YIELD_RACE		1536
/*! log: slot join calls did not yield */
#define	WT_STAT_CONN_LOG_SLOT_IMMEDIATE			1537
/*! log: slot join calls found active slot closed */
#define	WT_STAT_CONN_LOG_SLOT_YIELD_CLOSE		1538
/*! log: slot join calls slept */
#define	WT_STAT_CONN_LOG_SLOT_YIELD_SLEEP		1539
/*! log: slot join calls yielded */
#define	WT_STAT_CONN_LOG_SLOT_YIELD			1540
/*! log: slot join found active slot closed */
#define	WT_STAT_CONN_LOG_SLOT_ACTIVE_CLOSED		1541
/*! log: slot joins yield time (usecs) */
#define	WT_STAT_CONN_LOG_SLOT_YIELD_DURATION		1542
/*! log: slot transitions unable to find free slot */
#define	WT_STAT_CONN_LOG_SLOT_NO_FREE_SLOTS		1543
/*! log: slot unbuffered writes */
#define	WT_STAT_CONN_LOG_SLOT_UNBUFFERED		1544
/*! log: total in-memory size of compressed records */
#define	WT_STAT_CONN_LOG_COMPRESS_MEM			1545
/*! log: total log buffer size */
#define	WT_STAT_CONN_LOG_BUFFER_SIZE			1546
/*! log: total size of compressed records */
#define	WT_STAT_CONN_LOG_COMPRESS_LEN			1547
/*! log: written slots coalesced */
#define	WT_STAT_CONN_LOG_SLOT_COALESCED			1548
/*! log: yields waiting for previous log file close */
#define	WT_STAT_CONN_LOG_CLOSE_YIELDS			1549
/*! perf: block manager read latency histogram (bucket 1) - 0-10ms */
#define	WT_STAT_CONN_PERF_HIST_BMREAD_LATENCY_LT10	1550
/*! perf: block manager read latency histogram (bucket 2) - 10-49ms */
#define	WT_STAT_CONN_PERF_HIST_BMREAD_LATENCY_LT50	1551
/*! perf: block manager read latency histogram (bucket 3) - 50-99ms */
#define	WT_STAT_CONN_PERF_HIST_BMREAD_LATENCY_LT100	1552
/*! perf: block manager read latency histogram (bucket 4) - 100-249ms */
#define	WT_STAT_CONN_PERF_HIST_BMREAD_LATENCY_LT250	1553
/*! perf: block manager read latency histogram (bucket 5) - 250-499ms */
#define	WT_STAT_CONN_PERF_HIST_BMREAD_LATENCY_LT500	1554
/*! perf: block manager read latency histogram (bucket 6) - 500-999ms */
#define	WT_STAT_CONN_PERF_HIST_BMREAD_LATENCY_LT1000	1555
/*! perf: block manager read latency histogram (bucket 7) - 1000ms+ */
#define	WT_STAT_CONN_PERF_HIST_BMREAD_LATENCY_GT1000	1556
/*! perf: block manager read latency histogram total (msecs) */
#define	WT_STAT_CONN_PERF_HIST_BMREAD_LATENCY_TOTAL_MSECS	1557
/*! perf: block manager write latency histogram (bucket 1) - 0-10ms */
#define	WT_STAT_CONN_PERF_HIST_BMWRITE_LATENCY_LT10	1558
/*! perf: block manager write latency histogram (bucket 2) - 10-49ms */
#define	WT_STAT_CONN_PERF_HIST_BMWRITE_LATENCY_LT50	1559
/*! perf: block manager write latency histogram (bucket 3) - 50-99ms */
#define	WT_STAT_CONN_PERF_HIST_BMWRITE_LATENCY_LT100	1560
/*! perf: block manager write latency histogram (bucket 4) - 100-249ms */
#define	WT_STAT_CONN_PERF_HIST_BMWRITE_LATENCY_LT250	1561
/*! perf: block manager write latency histogram (bucket 5) - 250-499ms */
#define	WT_STAT_CONN_PERF_HIST_BMWRITE_LATENCY_LT500	1562
/*! perf: block manager write latency histogram (bucket 6) - 500-999ms */
#define	WT_STAT_CONN_PERF_HIST_BMWRITE_LATENCY_LT1000	1563
/*! perf: block manager write latency histogram (bucket 7) - 1000ms+ */
#define	WT_STAT_CONN_PERF_HIST_BMWRITE_LATENCY_GT1000	1564
/*! perf: block manager write latency histogram total (msecs) */
#define	WT_STAT_CONN_PERF_HIST_BMWRITE_LATENCY_TOTAL_MSECS	1565
/*! perf: file system read latency histogram (bucket 1) - 0-10ms */
#define	WT_STAT_CONN_PERF_HIST_FSREAD_LATENCY_LT10	1566
/*! perf: file system read latency histogram (bucket 2) - 10-49ms */
#define	WT_STAT_CONN_PERF_HIST_FSREAD_LATENCY_LT50	1567
/*! perf: file system read latency histogram (bucket 3) - 50-99ms */
#define	WT_STAT_CONN_PERF_HIST_FSREAD_LATENCY_LT100	1568
/*! perf: file system read latency histogram (bucket 4) - 100-249ms */
#define	WT_STAT_CONN_PERF_HIST_FSREAD_LATENCY_LT250	1569
/*! perf: file system read latency histogram (bucket 5) - 250-499ms */
#define	WT_STAT_CONN_PERF_HIST_FSREAD_LATENCY_LT500	1570
/*! perf: file system read latency histogram (bucket 6) - 500-999ms */
#define	WT_STAT_CONN_PERF_HIST_FSREAD_LATENCY_LT1000	1571
/*! perf: file system read latency histogram (bucket 7) - 1000ms+ */
#define	WT_STAT_CONN_PERF_HIST_FSREAD_LATENCY_GT1000	1572
/*! perf: file system read latency histogram total (msecs) */
#define	WT_STAT_CONN_PERF_HIST_FSREAD_LATENCY_TOTAL_MSECS	1573
/*! perf: file system write latency histogram (bucket 1) - 0-10ms */
#define	WT_STAT_CONN_PERF_HIST_FSWRITE_LATENCY_LT10	1574
/*! perf: file system write latency histogram (bucket 2) - 10-49ms */
#define	WT_STAT_CONN_PERF_HIST_FSWRITE_LATENCY_LT50	1575
/*! perf: file system write latency histogram (bucket 3) - 50-99ms */
#define	WT_STAT_CONN_PERF_HIST_FSWRITE_LATENCY_LT100	1576
/*! perf: file system write latency histogram (bucket 4) - 100-249ms */
#define	WT_STAT_CONN_PERF_HIST_FSWRITE_LATENCY_LT250	1577
/*! perf: file system write latency histogram (bucket 5) - 250-499ms */
#define	WT_STAT_CONN_PERF_HIST_FSWRITE_LATENCY_LT500	1578
/*! perf: file system write latency histogram (bucket 6) - 500-999ms */
#define	WT_STAT_CONN_PERF_HIST_FSWRITE_LATENCY_LT1000	1579
/*! perf: file system write latency histogram (bucket 7) - 1000ms+ */
#define	WT_STAT_CONN_PERF_HIST_FSWRITE_LATENCY_GT1000	1580
/*! perf: file system write latency histogram total (msecs) */
#define	WT_STAT_CONN_PERF_HIST_FSWRITE_LATENCY_TOTAL_MSECS	1581
/*! perf: operation read latency histogram (bucket 1) - 0-100us */
#define	WT_STAT_CONN_PERF_HIST_OPREAD_LATENCY_LT100	1582
/*! perf: operation read latency histogram (bucket 2) - 100-249us */
#define	WT_STAT_CONN_PERF_HIST_OPREAD_LATENCY_LT250	1583
/*! perf: operation read latency histogram (bucket 3) - 250-499us */
#define	WT_STAT_CONN_PERF_HIST_OPREAD_LATENCY_LT500	1584
/*! perf: operation read latency histogram (bucket 4) - 500-999us */
#define	WT_STAT_CONN_PERF_HIST_OPREAD_LATENCY_LT1000	1585
/*! perf: operation read latency histogram (bucket 5) - 1000-9999us */
#define	WT_STAT_CONN_PERF_HIST_OPREAD_LATENCY_LT10000	1586
/*! perf: operation read latency histogram (bucket 6) - 10000us+ */
#define	WT_STAT_CONN_PERF_HIST_OPREAD_LATENCY_GT10000	1587
/*! perf: operation read latency histogram total (usecs) */
#define	WT_STAT_CONN_PERF_HIST_OPREAD_LATENCY_TOTAL_USECS	1588
/*! perf: operation write latency histogram (bucket 1) - 0-100us */
#define	WT_STAT_CONN_PERF_HIST_OPWRITE_LATENCY_LT100	1589
/*! perf: operation write latency histogram (bucket 2) - 100-249us */
#define	WT_STAT_CONN_PERF_HIST_OPWRITE_LATENCY_LT250	1590
/*! perf: operation write latency histogram (bucket 3) - 250-499us */
#define	WT_STAT_CONN_PERF_HIST_OPWRITE_LATENCY_LT500	1591
/*! perf: operation write latency histogram (bucket 4) - 500-999us */
#define	WT_STAT_CONN_PERF_HIST_OPWRITE_LATENCY_LT1000	1592
/*! perf: operation write latency histogram (bucket 5) - 1000-9999us */
#define	WT_STAT_CONN_PERF_HIST_OPWRITE_LATENCY_LT10000	1593
/*! perf: operation write latency histogram (bucket 6) - 10000us+ */
#define	WT_STAT_CONN_PERF_HIST_OPWRITE_LATENCY_GT10000	1594
/*! perf: operation write latency histogram total (usecs) */
#define	WT_STAT_CONN_PERF_HIST_OPWRITE_LATENCY_TOTAL_USECS	1595
/*! prefetch: could not perform pre-fetch on internal page */
#define	WT_STAT_CONN_PREFETCH_SKIPPED_INTERNAL_PAGE	1596
/*!
 * prefetch: could not perform pre-fetch on ref without the pre-fetch
 * flag set
 */
#define	WT_STAT_CONN_PREFETCH_SKIPPED_NO_FLAG_SET	1597
/*! prefetch: number of times pre-fetch failed to start */
#define	WT_STAT_CONN_PREFETCH_FAILED_START		1598
/*! prefetch: pre-fetch not repeating for recently pre-fetched ref */
#define	WT_STAT_CONN_PREFETCH_SKIPPED_SAME_REF		1599
/*! prefetch: pre-fetch not triggered after single disk read */
#define	WT_STAT_CONN_PREFETCH_DISK_ONE			1600
/*! prefetch: pre-fetch not triggered as there is no valid dhandle */
#define	WT_STAT_CONN_PREFETCH_SKIPPED_NO_VALID_DHANDLE	1601
/*! prefetch: pre-fetch not triggered by page read */
#define	WT_STAT_CONN_PREFETCH_SKIPPED			1602
/*! prefetch: pre-fetch not triggered due to disk read count */
#define	WT_STAT_CONN_PREFETCH_SKIPPED_DISK_READ_COUNT	1603
/*! prefetch: pre-fetch not triggered due to internal session */
#define	WT_STAT_CONN_PREFETCH_SKIPPED_INTERNAL_SESSION	1604
/*! prefetch: pre-fetch not triggered due to special btree handle */
#define	WT_STAT_CONN_PREFETCH_SKIPPED_SPECIAL_HANDLE	1605
/*! prefetch: pre-fetch page not on disk when reading */
#define	WT_STAT_CONN_PREFETCH_PAGES_FAIL		1606
/*! prefetch: pre-fetch pages queued */
#define	WT_STAT_CONN_PREFETCH_PAGES_QUEUED		1607
/*! prefetch: pre-fetch pages read in background */
#define	WT_STAT_CONN_PREFETCH_PAGES_READ		1608
/*! prefetch: pre-fetch skipped reading in a page due to harmless error */
#define	WT_STAT_CONN_PREFETCH_SKIPPED_ERROR_OK		1609
/*! prefetch: pre-fetch triggered by page read */
#define	WT_STAT_CONN_PREFETCH_ATTEMPTS			1610
/*! reconciliation: VLCS pages explicitly reconciled as empty */
#define	WT_STAT_CONN_REC_VLCS_EMPTIED_PAGES		1611
/*! reconciliation: approximate byte size of timestamps in pages written */
#define	WT_STAT_CONN_REC_TIME_WINDOW_BYTES_TS		1612
/*!
 * reconciliation: approximate byte size of transaction IDs in pages
 * written
 */
#define	WT_STAT_CONN_REC_TIME_WINDOW_BYTES_TXN		1613
/*! reconciliation: fast-path pages deleted */
#define	WT_STAT_CONN_REC_PAGE_DELETE_FAST		1614
/*! reconciliation: leaf-page overflow keys */
#define	WT_STAT_CONN_REC_OVERFLOW_KEY_LEAF		1615
/*! reconciliation: maximum milliseconds spent in a reconciliation call */
#define	WT_STAT_CONN_REC_MAXIMUM_MILLISECONDS		1616
/*!
 * reconciliation: maximum milliseconds spent in building a disk image in
 * a reconciliation
 */
#define	WT_STAT_CONN_REC_MAXIMUM_IMAGE_BUILD_MILLISECONDS	1617
/*!
 * reconciliation: maximum milliseconds spent in moving updates to the
 * history store in a reconciliation
 */
#define	WT_STAT_CONN_REC_MAXIMUM_HS_WRAPUP_MILLISECONDS	1618
/*! reconciliation: overflow values written */
#define	WT_STAT_CONN_REC_OVERFLOW_VALUE			1619
/*! reconciliation: page reconciliation calls */
#define	WT_STAT_CONN_REC_PAGES				1620
/*! reconciliation: page reconciliation calls for eviction */
#define	WT_STAT_CONN_REC_PAGES_EVICTION			1621
/*!
 * reconciliation: page reconciliation calls that resulted in values with
 * prepared transaction metadata
 */
#define	WT_STAT_CONN_REC_PAGES_WITH_PREPARE		1622
/*!
 * reconciliation: page reconciliation calls that resulted in values with
 * timestamps
 */
#define	WT_STAT_CONN_REC_PAGES_WITH_TS			1623
/*!
 * reconciliation: page reconciliation calls that resulted in values with
 * transaction ids
 */
#define	WT_STAT_CONN_REC_PAGES_WITH_TXN			1624
/*! reconciliation: pages deleted */
#define	WT_STAT_CONN_REC_PAGE_DELETE			1625
/*!
 * reconciliation: pages written including an aggregated newest start
 * durable timestamp
 */
#define	WT_STAT_CONN_REC_TIME_AGGR_NEWEST_START_DURABLE_TS	1626
/*!
 * reconciliation: pages written including an aggregated newest stop
 * durable timestamp
 */
#define	WT_STAT_CONN_REC_TIME_AGGR_NEWEST_STOP_DURABLE_TS	1627
/*!
 * reconciliation: pages written including an aggregated newest stop
 * timestamp
 */
#define	WT_STAT_CONN_REC_TIME_AGGR_NEWEST_STOP_TS	1628
/*!
 * reconciliation: pages written including an aggregated newest stop
 * transaction ID
 */
#define	WT_STAT_CONN_REC_TIME_AGGR_NEWEST_STOP_TXN	1629
/*!
 * reconciliation: pages written including an aggregated newest
 * transaction ID
 */
#define	WT_STAT_CONN_REC_TIME_AGGR_NEWEST_TXN		1630
/*!
 * reconciliation: pages written including an aggregated oldest start
 * timestamp
 */
#define	WT_STAT_CONN_REC_TIME_AGGR_OLDEST_START_TS	1631
/*! reconciliation: pages written including an aggregated prepare */
#define	WT_STAT_CONN_REC_TIME_AGGR_PREPARED		1632
/*! reconciliation: pages written including at least one prepare state */
#define	WT_STAT_CONN_REC_TIME_WINDOW_PAGES_PREPARED	1633
/*!
 * reconciliation: pages written including at least one start durable
 * timestamp
 */
#define	WT_STAT_CONN_REC_TIME_WINDOW_PAGES_DURABLE_START_TS	1634
/*! reconciliation: pages written including at least one start timestamp */
#define	WT_STAT_CONN_REC_TIME_WINDOW_PAGES_START_TS	1635
/*!
 * reconciliation: pages written including at least one start transaction
 * ID
 */
#define	WT_STAT_CONN_REC_TIME_WINDOW_PAGES_START_TXN	1636
/*!
 * reconciliation: pages written including at least one stop durable
 * timestamp
 */
#define	WT_STAT_CONN_REC_TIME_WINDOW_PAGES_DURABLE_STOP_TS	1637
/*! reconciliation: pages written including at least one stop timestamp */
#define	WT_STAT_CONN_REC_TIME_WINDOW_PAGES_STOP_TS	1638
/*!
 * reconciliation: pages written including at least one stop transaction
 * ID
 */
#define	WT_STAT_CONN_REC_TIME_WINDOW_PAGES_STOP_TXN	1639
/*! reconciliation: records written including a prepare state */
#define	WT_STAT_CONN_REC_TIME_WINDOW_PREPARED		1640
/*! reconciliation: records written including a start durable timestamp */
#define	WT_STAT_CONN_REC_TIME_WINDOW_DURABLE_START_TS	1641
/*! reconciliation: records written including a start timestamp */
#define	WT_STAT_CONN_REC_TIME_WINDOW_START_TS		1642
/*! reconciliation: records written including a start transaction ID */
#define	WT_STAT_CONN_REC_TIME_WINDOW_START_TXN		1643
/*! reconciliation: records written including a stop durable timestamp */
#define	WT_STAT_CONN_REC_TIME_WINDOW_DURABLE_STOP_TS	1644
/*! reconciliation: records written including a stop timestamp */
#define	WT_STAT_CONN_REC_TIME_WINDOW_STOP_TS		1645
/*! reconciliation: records written including a stop transaction ID */
#define	WT_STAT_CONN_REC_TIME_WINDOW_STOP_TXN		1646
/*! reconciliation: split bytes currently awaiting free */
#define	WT_STAT_CONN_REC_SPLIT_STASHED_BYTES		1647
/*! reconciliation: split objects currently awaiting free */
#define	WT_STAT_CONN_REC_SPLIT_STASHED_OBJECTS		1648
/*! session: attempts to remove a local object and the object is in use */
#define	WT_STAT_CONN_LOCAL_OBJECTS_INUSE		1649
/*! session: flush_tier failed calls */
#define	WT_STAT_CONN_FLUSH_TIER_FAIL			1650
/*! session: flush_tier operation calls */
#define	WT_STAT_CONN_FLUSH_TIER				1651
/*! session: flush_tier tables skipped due to no checkpoint */
#define	WT_STAT_CONN_FLUSH_TIER_SKIPPED			1652
/*! session: flush_tier tables switched */
#define	WT_STAT_CONN_FLUSH_TIER_SWITCHED		1653
/*! session: local objects removed */
#define	WT_STAT_CONN_LOCAL_OBJECTS_REMOVED		1654
/*! session: open session count */
#define	WT_STAT_CONN_SESSION_OPEN			1655
/*! session: session query timestamp calls */
#define	WT_STAT_CONN_SESSION_QUERY_TS			1656
/*! session: table alter failed calls */
#define	WT_STAT_CONN_SESSION_TABLE_ALTER_FAIL		1657
/*! session: table alter successful calls */
#define	WT_STAT_CONN_SESSION_TABLE_ALTER_SUCCESS	1658
/*! session: table alter triggering checkpoint calls */
#define	WT_STAT_CONN_SESSION_TABLE_ALTER_TRIGGER_CHECKPOINT	1659
/*! session: table alter unchanged and skipped */
#define	WT_STAT_CONN_SESSION_TABLE_ALTER_SKIP		1660
/*! session: table compact conflicted with checkpoint */
#define	WT_STAT_CONN_SESSION_TABLE_COMPACT_CONFLICTING_CHECKPOINT	1661
/*! session: table compact dhandle successful calls */
#define	WT_STAT_CONN_SESSION_TABLE_COMPACT_DHANDLE_SUCCESS	1662
/*! session: table compact failed calls */
#define	WT_STAT_CONN_SESSION_TABLE_COMPACT_FAIL		1663
/*! session: table compact failed calls due to cache pressure */
#define	WT_STAT_CONN_SESSION_TABLE_COMPACT_FAIL_CACHE_PRESSURE	1664
/*! session: table compact passes */
#define	WT_STAT_CONN_SESSION_TABLE_COMPACT_PASSES	1665
/*! session: table compact pulled into eviction */
#define	WT_STAT_CONN_SESSION_TABLE_COMPACT_EVICTION	1666
/*! session: table compact running */
#define	WT_STAT_CONN_SESSION_TABLE_COMPACT_RUNNING	1667
/*! session: table compact skipped as process would not reduce file size */
#define	WT_STAT_CONN_SESSION_TABLE_COMPACT_SKIPPED	1668
/*! session: table compact successful calls */
#define	WT_STAT_CONN_SESSION_TABLE_COMPACT_SUCCESS	1669
/*! session: table compact timeout */
#define	WT_STAT_CONN_SESSION_TABLE_COMPACT_TIMEOUT	1670
/*! session: table create failed calls */
#define	WT_STAT_CONN_SESSION_TABLE_CREATE_FAIL		1671
/*! session: table create successful calls */
#define	WT_STAT_CONN_SESSION_TABLE_CREATE_SUCCESS	1672
/*! session: table create with import failed calls */
<<<<<<< HEAD
#define	WT_STAT_CONN_SESSION_TABLE_CREATE_IMPORT_FAIL	1673
/*! session: table create with import successful calls */
#define	WT_STAT_CONN_SESSION_TABLE_CREATE_IMPORT_SUCCESS	1674
/*! session: table drop failed calls */
#define	WT_STAT_CONN_SESSION_TABLE_DROP_FAIL		1675
/*! session: table drop successful calls */
#define	WT_STAT_CONN_SESSION_TABLE_DROP_SUCCESS		1676
/*! session: table rename failed calls */
#define	WT_STAT_CONN_SESSION_TABLE_RENAME_FAIL		1677
/*! session: table rename successful calls */
#define	WT_STAT_CONN_SESSION_TABLE_RENAME_SUCCESS	1678
/*! session: table salvage failed calls */
#define	WT_STAT_CONN_SESSION_TABLE_SALVAGE_FAIL		1679
/*! session: table salvage successful calls */
#define	WT_STAT_CONN_SESSION_TABLE_SALVAGE_SUCCESS	1680
/*! session: table truncate failed calls */
#define	WT_STAT_CONN_SESSION_TABLE_TRUNCATE_FAIL	1681
/*! session: table truncate successful calls */
#define	WT_STAT_CONN_SESSION_TABLE_TRUNCATE_SUCCESS	1682
/*! session: table verify failed calls */
#define	WT_STAT_CONN_SESSION_TABLE_VERIFY_FAIL		1683
/*! session: table verify successful calls */
#define	WT_STAT_CONN_SESSION_TABLE_VERIFY_SUCCESS	1684
/*! session: tiered operations dequeued and processed */
#define	WT_STAT_CONN_TIERED_WORK_UNITS_DEQUEUED		1685
/*! session: tiered operations removed without processing */
#define	WT_STAT_CONN_TIERED_WORK_UNITS_REMOVED		1686
/*! session: tiered operations scheduled */
#define	WT_STAT_CONN_TIERED_WORK_UNITS_CREATED		1687
/*! session: tiered storage local retention time (secs) */
#define	WT_STAT_CONN_TIERED_RETENTION			1688
/*! thread-state: active filesystem fsync calls */
#define	WT_STAT_CONN_THREAD_FSYNC_ACTIVE		1689
/*! thread-state: active filesystem read calls */
#define	WT_STAT_CONN_THREAD_READ_ACTIVE			1690
/*! thread-state: active filesystem write calls */
#define	WT_STAT_CONN_THREAD_WRITE_ACTIVE		1691
/*! thread-yield: application thread operations waiting for cache */
#define	WT_STAT_CONN_APPLICATION_CACHE_OPS		1692
/*! thread-yield: application thread snapshot refreshed for eviction */
#define	WT_STAT_CONN_APPLICATION_EVICT_SNAPSHOT_REFRESHED	1693
/*! thread-yield: application thread time waiting for cache (usecs) */
#define	WT_STAT_CONN_APPLICATION_CACHE_TIME		1694
=======
#define	WT_STAT_CONN_SESSION_TABLE_CREATE_IMPORT_FAIL	1619
/*! session: table create with import repair calls */
#define	WT_STAT_CONN_SESSION_TABLE_CREATE_IMPORT_REPAIR	1620
/*! session: table create with import successful calls */
#define	WT_STAT_CONN_SESSION_TABLE_CREATE_IMPORT_SUCCESS	1621
/*! session: table drop failed calls */
#define	WT_STAT_CONN_SESSION_TABLE_DROP_FAIL		1622
/*! session: table drop successful calls */
#define	WT_STAT_CONN_SESSION_TABLE_DROP_SUCCESS		1623
/*! session: table rename failed calls */
#define	WT_STAT_CONN_SESSION_TABLE_RENAME_FAIL		1624
/*! session: table rename successful calls */
#define	WT_STAT_CONN_SESSION_TABLE_RENAME_SUCCESS	1625
/*! session: table salvage failed calls */
#define	WT_STAT_CONN_SESSION_TABLE_SALVAGE_FAIL		1626
/*! session: table salvage successful calls */
#define	WT_STAT_CONN_SESSION_TABLE_SALVAGE_SUCCESS	1627
/*! session: table truncate failed calls */
#define	WT_STAT_CONN_SESSION_TABLE_TRUNCATE_FAIL	1628
/*! session: table truncate successful calls */
#define	WT_STAT_CONN_SESSION_TABLE_TRUNCATE_SUCCESS	1629
/*! session: table verify failed calls */
#define	WT_STAT_CONN_SESSION_TABLE_VERIFY_FAIL		1630
/*! session: table verify successful calls */
#define	WT_STAT_CONN_SESSION_TABLE_VERIFY_SUCCESS	1631
/*! session: tiered operations dequeued and processed */
#define	WT_STAT_CONN_TIERED_WORK_UNITS_DEQUEUED		1632
/*! session: tiered operations removed without processing */
#define	WT_STAT_CONN_TIERED_WORK_UNITS_REMOVED		1633
/*! session: tiered operations scheduled */
#define	WT_STAT_CONN_TIERED_WORK_UNITS_CREATED		1634
/*! session: tiered storage local retention time (secs) */
#define	WT_STAT_CONN_TIERED_RETENTION			1635
/*! thread-state: active filesystem fsync calls */
#define	WT_STAT_CONN_THREAD_FSYNC_ACTIVE		1636
/*! thread-state: active filesystem read calls */
#define	WT_STAT_CONN_THREAD_READ_ACTIVE			1637
/*! thread-state: active filesystem write calls */
#define	WT_STAT_CONN_THREAD_WRITE_ACTIVE		1638
/*! thread-yield: application thread operations waiting for cache */
#define	WT_STAT_CONN_APPLICATION_CACHE_OPS		1639
/*! thread-yield: application thread snapshot refreshed for eviction */
#define	WT_STAT_CONN_APPLICATION_EVICT_SNAPSHOT_REFRESHED	1640
/*! thread-yield: application thread time waiting for cache (usecs) */
#define	WT_STAT_CONN_APPLICATION_CACHE_TIME		1641
>>>>>>> 2f94609c
/*!
 * thread-yield: connection close blocked waiting for transaction state
 * stabilization
 */
<<<<<<< HEAD
#define	WT_STAT_CONN_TXN_RELEASE_BLOCKED		1695
/*! thread-yield: connection close yielded for lsm manager shutdown */
#define	WT_STAT_CONN_CONN_CLOSE_BLOCKED_LSM		1696
/*! thread-yield: data handle lock yielded */
#define	WT_STAT_CONN_DHANDLE_LOCK_BLOCKED		1697
=======
#define	WT_STAT_CONN_TXN_RELEASE_BLOCKED		1642
/*! thread-yield: connection close yielded for lsm manager shutdown */
#define	WT_STAT_CONN_CONN_CLOSE_BLOCKED_LSM		1643
/*! thread-yield: data handle lock yielded */
#define	WT_STAT_CONN_DHANDLE_LOCK_BLOCKED		1644
>>>>>>> 2f94609c
/*!
 * thread-yield: get reference for page index and slot time sleeping
 * (usecs)
 */
<<<<<<< HEAD
#define	WT_STAT_CONN_PAGE_INDEX_SLOT_REF_BLOCKED	1698
/*! thread-yield: page access yielded due to prepare state change */
#define	WT_STAT_CONN_PREPARED_TRANSITION_BLOCKED_PAGE	1699
/*! thread-yield: page acquire busy blocked */
#define	WT_STAT_CONN_PAGE_BUSY_BLOCKED			1700
/*! thread-yield: page acquire eviction blocked */
#define	WT_STAT_CONN_PAGE_FORCIBLE_EVICT_BLOCKED	1701
/*! thread-yield: page acquire locked blocked */
#define	WT_STAT_CONN_PAGE_LOCKED_BLOCKED		1702
/*! thread-yield: page acquire read blocked */
#define	WT_STAT_CONN_PAGE_READ_BLOCKED			1703
/*! thread-yield: page acquire time sleeping (usecs) */
#define	WT_STAT_CONN_PAGE_SLEEP				1704
=======
#define	WT_STAT_CONN_PAGE_INDEX_SLOT_REF_BLOCKED	1645
/*! thread-yield: page access yielded due to prepare state change */
#define	WT_STAT_CONN_PREPARED_TRANSITION_BLOCKED_PAGE	1646
/*! thread-yield: page acquire busy blocked */
#define	WT_STAT_CONN_PAGE_BUSY_BLOCKED			1647
/*! thread-yield: page acquire eviction blocked */
#define	WT_STAT_CONN_PAGE_FORCIBLE_EVICT_BLOCKED	1648
/*! thread-yield: page acquire locked blocked */
#define	WT_STAT_CONN_PAGE_LOCKED_BLOCKED		1649
/*! thread-yield: page acquire read blocked */
#define	WT_STAT_CONN_PAGE_READ_BLOCKED			1650
/*! thread-yield: page acquire time sleeping (usecs) */
#define	WT_STAT_CONN_PAGE_SLEEP				1651
>>>>>>> 2f94609c
/*!
 * thread-yield: page delete rollback time sleeping for state change
 * (usecs)
 */
<<<<<<< HEAD
#define	WT_STAT_CONN_PAGE_DEL_ROLLBACK_BLOCKED		1705
/*! thread-yield: page reconciliation yielded due to child modification */
#define	WT_STAT_CONN_CHILD_MODIFY_BLOCKED_PAGE		1706
/*! transaction: Number of prepared updates */
#define	WT_STAT_CONN_TXN_PREPARED_UPDATES		1707
/*! transaction: Number of prepared updates committed */
#define	WT_STAT_CONN_TXN_PREPARED_UPDATES_COMMITTED	1708
/*! transaction: Number of prepared updates repeated on the same key */
#define	WT_STAT_CONN_TXN_PREPARED_UPDATES_KEY_REPEATED	1709
/*! transaction: Number of prepared updates rolled back */
#define	WT_STAT_CONN_TXN_PREPARED_UPDATES_ROLLEDBACK	1710
=======
#define	WT_STAT_CONN_PAGE_DEL_ROLLBACK_BLOCKED		1652
/*! thread-yield: page reconciliation yielded due to child modification */
#define	WT_STAT_CONN_CHILD_MODIFY_BLOCKED_PAGE		1653
/*! transaction: Number of prepared updates */
#define	WT_STAT_CONN_TXN_PREPARED_UPDATES		1654
/*! transaction: Number of prepared updates committed */
#define	WT_STAT_CONN_TXN_PREPARED_UPDATES_COMMITTED	1655
/*! transaction: Number of prepared updates repeated on the same key */
#define	WT_STAT_CONN_TXN_PREPARED_UPDATES_KEY_REPEATED	1656
/*! transaction: Number of prepared updates rolled back */
#define	WT_STAT_CONN_TXN_PREPARED_UPDATES_ROLLEDBACK	1657
>>>>>>> 2f94609c
/*!
 * transaction: a reader raced with a prepared transaction commit and
 * skipped an update or updates
 */
<<<<<<< HEAD
#define	WT_STAT_CONN_TXN_READ_RACE_PREPARE_COMMIT	1711
/*! transaction: number of times overflow removed value is read */
#define	WT_STAT_CONN_TXN_READ_OVERFLOW_REMOVE		1712
/*! transaction: oldest pinned transaction ID rolled back for eviction */
#define	WT_STAT_CONN_TXN_ROLLBACK_OLDEST_PINNED		1713
/*! transaction: prepared transactions */
#define	WT_STAT_CONN_TXN_PREPARE			1714
/*! transaction: prepared transactions committed */
#define	WT_STAT_CONN_TXN_PREPARE_COMMIT			1715
/*! transaction: prepared transactions currently active */
#define	WT_STAT_CONN_TXN_PREPARE_ACTIVE			1716
/*! transaction: prepared transactions rolled back */
#define	WT_STAT_CONN_TXN_PREPARE_ROLLBACK		1717
/*! transaction: query timestamp calls */
#define	WT_STAT_CONN_TXN_QUERY_TS			1718
/*! transaction: race to read prepared update retry */
#define	WT_STAT_CONN_TXN_READ_RACE_PREPARE_UPDATE	1719
/*! transaction: rollback to stable calls */
#define	WT_STAT_CONN_TXN_RTS				1720
=======
#define	WT_STAT_CONN_TXN_READ_RACE_PREPARE_COMMIT	1658
/*! transaction: number of times overflow removed value is read */
#define	WT_STAT_CONN_TXN_READ_OVERFLOW_REMOVE		1659
/*! transaction: oldest pinned transaction ID rolled back for eviction */
#define	WT_STAT_CONN_TXN_ROLLBACK_OLDEST_PINNED		1660
/*! transaction: prepared transactions */
#define	WT_STAT_CONN_TXN_PREPARE			1661
/*! transaction: prepared transactions committed */
#define	WT_STAT_CONN_TXN_PREPARE_COMMIT			1662
/*! transaction: prepared transactions currently active */
#define	WT_STAT_CONN_TXN_PREPARE_ACTIVE			1663
/*! transaction: prepared transactions rolled back */
#define	WT_STAT_CONN_TXN_PREPARE_ROLLBACK		1664
/*! transaction: query timestamp calls */
#define	WT_STAT_CONN_TXN_QUERY_TS			1665
/*! transaction: race to read prepared update retry */
#define	WT_STAT_CONN_TXN_READ_RACE_PREPARE_UPDATE	1666
/*! transaction: rollback to stable calls */
#define	WT_STAT_CONN_TXN_RTS				1667
>>>>>>> 2f94609c
/*!
 * transaction: rollback to stable history store keys that would have
 * been swept in non-dryrun mode
 */
<<<<<<< HEAD
#define	WT_STAT_CONN_TXN_RTS_SWEEP_HS_KEYS_DRYRUN	1721
=======
#define	WT_STAT_CONN_TXN_RTS_SWEEP_HS_KEYS_DRYRUN	1668
>>>>>>> 2f94609c
/*!
 * transaction: rollback to stable history store records with stop
 * timestamps older than newer records
 */
<<<<<<< HEAD
#define	WT_STAT_CONN_TXN_RTS_HS_STOP_OLDER_THAN_NEWER_START	1722
/*! transaction: rollback to stable inconsistent checkpoint */
#define	WT_STAT_CONN_TXN_RTS_INCONSISTENT_CKPT		1723
/*! transaction: rollback to stable keys removed */
#define	WT_STAT_CONN_TXN_RTS_KEYS_REMOVED		1724
/*! transaction: rollback to stable keys restored */
#define	WT_STAT_CONN_TXN_RTS_KEYS_RESTORED		1725
=======
#define	WT_STAT_CONN_TXN_RTS_HS_STOP_OLDER_THAN_NEWER_START	1669
/*! transaction: rollback to stable inconsistent checkpoint */
#define	WT_STAT_CONN_TXN_RTS_INCONSISTENT_CKPT		1670
/*! transaction: rollback to stable keys removed */
#define	WT_STAT_CONN_TXN_RTS_KEYS_REMOVED		1671
/*! transaction: rollback to stable keys restored */
#define	WT_STAT_CONN_TXN_RTS_KEYS_RESTORED		1672
>>>>>>> 2f94609c
/*!
 * transaction: rollback to stable keys that would have been removed in
 * non-dryrun mode
 */
<<<<<<< HEAD
#define	WT_STAT_CONN_TXN_RTS_KEYS_REMOVED_DRYRUN	1726
=======
#define	WT_STAT_CONN_TXN_RTS_KEYS_REMOVED_DRYRUN	1673
>>>>>>> 2f94609c
/*!
 * transaction: rollback to stable keys that would have been restored in
 * non-dryrun mode
 */
<<<<<<< HEAD
#define	WT_STAT_CONN_TXN_RTS_KEYS_RESTORED_DRYRUN	1727
/*! transaction: rollback to stable pages visited */
#define	WT_STAT_CONN_TXN_RTS_PAGES_VISITED		1728
/*! transaction: rollback to stable restored tombstones from history store */
#define	WT_STAT_CONN_TXN_RTS_HS_RESTORE_TOMBSTONES	1729
/*! transaction: rollback to stable restored updates from history store */
#define	WT_STAT_CONN_TXN_RTS_HS_RESTORE_UPDATES		1730
/*! transaction: rollback to stable skipping delete rle */
#define	WT_STAT_CONN_TXN_RTS_DELETE_RLE_SKIPPED		1731
/*! transaction: rollback to stable skipping stable rle */
#define	WT_STAT_CONN_TXN_RTS_STABLE_RLE_SKIPPED		1732
/*! transaction: rollback to stable sweeping history store keys */
#define	WT_STAT_CONN_TXN_RTS_SWEEP_HS_KEYS		1733
=======
#define	WT_STAT_CONN_TXN_RTS_KEYS_RESTORED_DRYRUN	1674
/*! transaction: rollback to stable pages visited */
#define	WT_STAT_CONN_TXN_RTS_PAGES_VISITED		1675
/*! transaction: rollback to stable restored tombstones from history store */
#define	WT_STAT_CONN_TXN_RTS_HS_RESTORE_TOMBSTONES	1676
/*! transaction: rollback to stable restored updates from history store */
#define	WT_STAT_CONN_TXN_RTS_HS_RESTORE_UPDATES		1677
/*! transaction: rollback to stable skipping delete rle */
#define	WT_STAT_CONN_TXN_RTS_DELETE_RLE_SKIPPED		1678
/*! transaction: rollback to stable skipping stable rle */
#define	WT_STAT_CONN_TXN_RTS_STABLE_RLE_SKIPPED		1679
/*! transaction: rollback to stable sweeping history store keys */
#define	WT_STAT_CONN_TXN_RTS_SWEEP_HS_KEYS		1680
>>>>>>> 2f94609c
/*!
 * transaction: rollback to stable tombstones from history store that
 * would have been restored in non-dryrun mode
 */
<<<<<<< HEAD
#define	WT_STAT_CONN_TXN_RTS_HS_RESTORE_TOMBSTONES_DRYRUN	1734
/*! transaction: rollback to stable tree walk skipping pages */
#define	WT_STAT_CONN_TXN_RTS_TREE_WALK_SKIP_PAGES	1735
/*! transaction: rollback to stable updates aborted */
#define	WT_STAT_CONN_TXN_RTS_UPD_ABORTED		1736
=======
#define	WT_STAT_CONN_TXN_RTS_HS_RESTORE_TOMBSTONES_DRYRUN	1681
/*! transaction: rollback to stable tree walk skipping pages */
#define	WT_STAT_CONN_TXN_RTS_TREE_WALK_SKIP_PAGES	1682
/*! transaction: rollback to stable updates aborted */
#define	WT_STAT_CONN_TXN_RTS_UPD_ABORTED		1683
>>>>>>> 2f94609c
/*!
 * transaction: rollback to stable updates from history store that would
 * have been restored in non-dryrun mode
 */
<<<<<<< HEAD
#define	WT_STAT_CONN_TXN_RTS_HS_RESTORE_UPDATES_DRYRUN	1737
/*! transaction: rollback to stable updates removed from history store */
#define	WT_STAT_CONN_TXN_RTS_HS_REMOVED			1738
=======
#define	WT_STAT_CONN_TXN_RTS_HS_RESTORE_UPDATES_DRYRUN	1684
/*! transaction: rollback to stable updates removed from history store */
#define	WT_STAT_CONN_TXN_RTS_HS_REMOVED			1685
>>>>>>> 2f94609c
/*!
 * transaction: rollback to stable updates that would have been aborted
 * in non-dryrun mode
 */
<<<<<<< HEAD
#define	WT_STAT_CONN_TXN_RTS_UPD_ABORTED_DRYRUN		1739
=======
#define	WT_STAT_CONN_TXN_RTS_UPD_ABORTED_DRYRUN		1686
>>>>>>> 2f94609c
/*!
 * transaction: rollback to stable updates that would have been removed
 * from history store in non-dryrun mode
 */
<<<<<<< HEAD
#define	WT_STAT_CONN_TXN_RTS_HS_REMOVED_DRYRUN		1740
/*! transaction: sessions scanned in each walk of concurrent sessions */
#define	WT_STAT_CONN_TXN_SESSIONS_WALKED		1741
/*! transaction: set timestamp calls */
#define	WT_STAT_CONN_TXN_SET_TS				1742
/*! transaction: set timestamp durable calls */
#define	WT_STAT_CONN_TXN_SET_TS_DURABLE			1743
/*! transaction: set timestamp durable updates */
#define	WT_STAT_CONN_TXN_SET_TS_DURABLE_UPD		1744
/*! transaction: set timestamp force calls */
#define	WT_STAT_CONN_TXN_SET_TS_FORCE			1745
=======
#define	WT_STAT_CONN_TXN_RTS_HS_REMOVED_DRYRUN		1687
/*! transaction: sessions scanned in each walk of concurrent sessions */
#define	WT_STAT_CONN_TXN_SESSIONS_WALKED		1688
/*! transaction: set timestamp calls */
#define	WT_STAT_CONN_TXN_SET_TS				1689
/*! transaction: set timestamp durable calls */
#define	WT_STAT_CONN_TXN_SET_TS_DURABLE			1690
/*! transaction: set timestamp durable updates */
#define	WT_STAT_CONN_TXN_SET_TS_DURABLE_UPD		1691
/*! transaction: set timestamp force calls */
#define	WT_STAT_CONN_TXN_SET_TS_FORCE			1692
>>>>>>> 2f94609c
/*!
 * transaction: set timestamp global oldest timestamp set to be more
 * recent than the global stable timestamp
 */
<<<<<<< HEAD
#define	WT_STAT_CONN_TXN_SET_TS_OUT_OF_ORDER		1746
/*! transaction: set timestamp oldest calls */
#define	WT_STAT_CONN_TXN_SET_TS_OLDEST			1747
/*! transaction: set timestamp oldest updates */
#define	WT_STAT_CONN_TXN_SET_TS_OLDEST_UPD		1748
/*! transaction: set timestamp stable calls */
#define	WT_STAT_CONN_TXN_SET_TS_STABLE			1749
/*! transaction: set timestamp stable updates */
#define	WT_STAT_CONN_TXN_SET_TS_STABLE_UPD		1750
/*! transaction: transaction begins */
#define	WT_STAT_CONN_TXN_BEGIN				1751
=======
#define	WT_STAT_CONN_TXN_SET_TS_OUT_OF_ORDER		1693
/*! transaction: set timestamp oldest calls */
#define	WT_STAT_CONN_TXN_SET_TS_OLDEST			1694
/*! transaction: set timestamp oldest updates */
#define	WT_STAT_CONN_TXN_SET_TS_OLDEST_UPD		1695
/*! transaction: set timestamp stable calls */
#define	WT_STAT_CONN_TXN_SET_TS_STABLE			1696
/*! transaction: set timestamp stable updates */
#define	WT_STAT_CONN_TXN_SET_TS_STABLE_UPD		1697
/*! transaction: transaction begins */
#define	WT_STAT_CONN_TXN_BEGIN				1698
>>>>>>> 2f94609c
/*!
 * transaction: transaction checkpoint history store file duration
 * (usecs)
 */
<<<<<<< HEAD
#define	WT_STAT_CONN_TXN_HS_CKPT_DURATION		1752
/*! transaction: transaction range of IDs currently pinned */
#define	WT_STAT_CONN_TXN_PINNED_RANGE			1753
/*! transaction: transaction range of IDs currently pinned by a checkpoint */
#define	WT_STAT_CONN_TXN_PINNED_CHECKPOINT_RANGE	1754
/*! transaction: transaction range of timestamps currently pinned */
#define	WT_STAT_CONN_TXN_PINNED_TIMESTAMP		1755
/*! transaction: transaction range of timestamps pinned by a checkpoint */
#define	WT_STAT_CONN_TXN_PINNED_TIMESTAMP_CHECKPOINT	1756
=======
#define	WT_STAT_CONN_TXN_HS_CKPT_DURATION		1699
/*! transaction: transaction range of IDs currently pinned */
#define	WT_STAT_CONN_TXN_PINNED_RANGE			1700
/*! transaction: transaction range of IDs currently pinned by a checkpoint */
#define	WT_STAT_CONN_TXN_PINNED_CHECKPOINT_RANGE	1701
/*! transaction: transaction range of timestamps currently pinned */
#define	WT_STAT_CONN_TXN_PINNED_TIMESTAMP		1702
/*! transaction: transaction range of timestamps pinned by a checkpoint */
#define	WT_STAT_CONN_TXN_PINNED_TIMESTAMP_CHECKPOINT	1703
>>>>>>> 2f94609c
/*!
 * transaction: transaction range of timestamps pinned by the oldest
 * active read timestamp
 */
<<<<<<< HEAD
#define	WT_STAT_CONN_TXN_PINNED_TIMESTAMP_READER	1757
=======
#define	WT_STAT_CONN_TXN_PINNED_TIMESTAMP_READER	1704
>>>>>>> 2f94609c
/*!
 * transaction: transaction range of timestamps pinned by the oldest
 * timestamp
 */
<<<<<<< HEAD
#define	WT_STAT_CONN_TXN_PINNED_TIMESTAMP_OLDEST	1758
/*! transaction: transaction read timestamp of the oldest active reader */
#define	WT_STAT_CONN_TXN_TIMESTAMP_OLDEST_ACTIVE_READ	1759
/*! transaction: transaction rollback to stable currently running */
#define	WT_STAT_CONN_TXN_ROLLBACK_TO_STABLE_RUNNING	1760
/*! transaction: transaction walk of concurrent sessions */
#define	WT_STAT_CONN_TXN_WALK_SESSIONS			1761
/*! transaction: transactions committed */
#define	WT_STAT_CONN_TXN_COMMIT				1762
/*! transaction: transactions rolled back */
#define	WT_STAT_CONN_TXN_ROLLBACK			1763
/*! transaction: update conflicts */
#define	WT_STAT_CONN_TXN_UPDATE_CONFLICT		1764
=======
#define	WT_STAT_CONN_TXN_PINNED_TIMESTAMP_OLDEST	1705
/*! transaction: transaction read timestamp of the oldest active reader */
#define	WT_STAT_CONN_TXN_TIMESTAMP_OLDEST_ACTIVE_READ	1706
/*! transaction: transaction rollback to stable currently running */
#define	WT_STAT_CONN_TXN_ROLLBACK_TO_STABLE_RUNNING	1707
/*! transaction: transaction walk of concurrent sessions */
#define	WT_STAT_CONN_TXN_WALK_SESSIONS			1708
/*! transaction: transactions committed */
#define	WT_STAT_CONN_TXN_COMMIT				1709
/*! transaction: transactions rolled back */
#define	WT_STAT_CONN_TXN_ROLLBACK			1710
/*! transaction: update conflicts */
#define	WT_STAT_CONN_TXN_UPDATE_CONFLICT		1711
>>>>>>> 2f94609c

/*!
 * @}
 * @name Statistics for data sources
 * @anchor statistics_dsrc
 * @{
 */
/*! LSM: bloom filter false positives */
#define	WT_STAT_DSRC_BLOOM_FALSE_POSITIVE		2000
/*! LSM: bloom filter hits */
#define	WT_STAT_DSRC_BLOOM_HIT				2001
/*! LSM: bloom filter misses */
#define	WT_STAT_DSRC_BLOOM_MISS				2002
/*! LSM: bloom filter pages evicted from cache */
#define	WT_STAT_DSRC_BLOOM_PAGE_EVICT			2003
/*! LSM: bloom filter pages read into cache */
#define	WT_STAT_DSRC_BLOOM_PAGE_READ			2004
/*! LSM: bloom filters in the LSM tree */
#define	WT_STAT_DSRC_BLOOM_COUNT			2005
/*! LSM: chunks in the LSM tree */
#define	WT_STAT_DSRC_LSM_CHUNK_COUNT			2006
/*! LSM: highest merge generation in the LSM tree */
#define	WT_STAT_DSRC_LSM_GENERATION_MAX			2007
/*!
 * LSM: queries that could have benefited from a Bloom filter that did
 * not exist
 */
#define	WT_STAT_DSRC_LSM_LOOKUP_NO_BLOOM		2008
/*! LSM: sleep for LSM checkpoint throttle */
#define	WT_STAT_DSRC_LSM_CHECKPOINT_THROTTLE		2009
/*! LSM: sleep for LSM merge throttle */
#define	WT_STAT_DSRC_LSM_MERGE_THROTTLE			2010
/*! LSM: total size of bloom filters */
#define	WT_STAT_DSRC_BLOOM_SIZE				2011
/*! autocommit: retries for readonly operations */
#define	WT_STAT_DSRC_AUTOCOMMIT_READONLY_RETRY		2012
/*! autocommit: retries for update operations */
#define	WT_STAT_DSRC_AUTOCOMMIT_UPDATE_RETRY		2013
/*! backup: total modified incremental blocks with compressed data */
#define	WT_STAT_DSRC_BACKUP_BLOCKS_COMPRESSED		2014
/*! backup: total modified incremental blocks without compressed data */
#define	WT_STAT_DSRC_BACKUP_BLOCKS_UNCOMPRESSED		2015
/*! block-disagg: Bytes read from the shared history store in SLS */
#define	WT_STAT_DSRC_DISAGG_BLOCK_HS_BYTE_READ		2016
/*! block-disagg: Bytes written to the shared history store in SLS */
#define	WT_STAT_DSRC_DISAGG_BLOCK_HS_BYTE_WRITE		2017
/*! block-disagg: Disaggregated block manager get */
#define	WT_STAT_DSRC_DISAGG_BLOCK_GET			2018
/*!
 * block-disagg: Disaggregated block manager get from the shared history
 * store in SLS
 */
#define	WT_STAT_DSRC_DISAGG_BLOCK_HS_GET		2019
/*! block-disagg: Disaggregated block manager put  */
#define	WT_STAT_DSRC_DISAGG_BLOCK_PUT			2020
/*!
 * block-disagg: Disaggregated block manager put to the shared history
 * store in SLS
 */
#define	WT_STAT_DSRC_DISAGG_BLOCK_HS_PUT		2021
/*! block-manager: allocations requiring file extension */
#define	WT_STAT_DSRC_BLOCK_EXTENSION			2022
/*! block-manager: blocks allocated */
#define	WT_STAT_DSRC_BLOCK_ALLOC			2023
/*! block-manager: blocks freed */
#define	WT_STAT_DSRC_BLOCK_FREE				2024
/*! block-manager: checkpoint size */
#define	WT_STAT_DSRC_BLOCK_CHECKPOINT_SIZE		2025
/*! block-manager: file allocation unit size */
#define	WT_STAT_DSRC_ALLOCATION_SIZE			2026
/*! block-manager: file bytes available for reuse */
#define	WT_STAT_DSRC_BLOCK_REUSE_BYTES			2027
/*! block-manager: file magic number */
#define	WT_STAT_DSRC_BLOCK_MAGIC			2028
/*! block-manager: file major version number */
#define	WT_STAT_DSRC_BLOCK_MAJOR			2029
/*! block-manager: file size in bytes */
#define	WT_STAT_DSRC_BLOCK_SIZE				2030
/*! block-manager: minor version number */
#define	WT_STAT_DSRC_BLOCK_MINOR			2031
/*! btree: btree checkpoint generation */
#define	WT_STAT_DSRC_BTREE_CHECKPOINT_GENERATION	2032
/*! btree: btree clean tree checkpoint expiration time */
#define	WT_STAT_DSRC_BTREE_CLEAN_CHECKPOINT_TIMER	2033
/*! btree: btree compact pages reviewed */
#define	WT_STAT_DSRC_BTREE_COMPACT_PAGES_REVIEWED	2034
/*! btree: btree compact pages rewritten */
#define	WT_STAT_DSRC_BTREE_COMPACT_PAGES_REWRITTEN	2035
/*! btree: btree compact pages skipped */
#define	WT_STAT_DSRC_BTREE_COMPACT_PAGES_SKIPPED	2036
/*! btree: btree expected number of compact bytes rewritten */
#define	WT_STAT_DSRC_BTREE_COMPACT_BYTES_REWRITTEN_EXPECTED	2037
/*! btree: btree expected number of compact pages rewritten */
#define	WT_STAT_DSRC_BTREE_COMPACT_PAGES_REWRITTEN_EXPECTED	2038
/*! btree: btree number of pages reconciled during checkpoint */
#define	WT_STAT_DSRC_BTREE_CHECKPOINT_PAGES_RECONCILED	2039
/*! btree: btree skipped by compaction as process would not reduce size */
#define	WT_STAT_DSRC_BTREE_COMPACT_SKIPPED		2040
/*!
 * btree: column-store fixed-size leaf pages, only reported if tree_walk
 * or all statistics are enabled
 */
#define	WT_STAT_DSRC_BTREE_COLUMN_FIX			2041
/*!
 * btree: column-store fixed-size time windows, only reported if
 * tree_walk or all statistics are enabled
 */
#define	WT_STAT_DSRC_BTREE_COLUMN_TWS			2042
/*!
 * btree: column-store internal pages, only reported if tree_walk or all
 * statistics are enabled
 */
#define	WT_STAT_DSRC_BTREE_COLUMN_INTERNAL		2043
/*!
 * btree: column-store variable-size RLE encoded values, only reported if
 * tree_walk or all statistics are enabled
 */
#define	WT_STAT_DSRC_BTREE_COLUMN_RLE			2044
/*!
 * btree: column-store variable-size deleted values, only reported if
 * tree_walk or all statistics are enabled
 */
#define	WT_STAT_DSRC_BTREE_COLUMN_DELETED		2045
/*!
 * btree: column-store variable-size leaf pages, only reported if
 * tree_walk or all statistics are enabled
 */
#define	WT_STAT_DSRC_BTREE_COLUMN_VARIABLE		2046
/*! btree: fixed-record size */
#define	WT_STAT_DSRC_BTREE_FIXED_LEN			2047
/*! btree: maximum internal page size */
#define	WT_STAT_DSRC_BTREE_MAXINTLPAGE			2048
/*! btree: maximum leaf page key size */
#define	WT_STAT_DSRC_BTREE_MAXLEAFKEY			2049
/*! btree: maximum leaf page size */
#define	WT_STAT_DSRC_BTREE_MAXLEAFPAGE			2050
/*! btree: maximum leaf page value size */
#define	WT_STAT_DSRC_BTREE_MAXLEAFVALUE			2051
/*! btree: maximum tree depth */
#define	WT_STAT_DSRC_BTREE_MAXIMUM_DEPTH		2052
/*!
 * btree: number of key/value pairs, only reported if tree_walk or all
 * statistics are enabled
 */
#define	WT_STAT_DSRC_BTREE_ENTRIES			2053
/*!
 * btree: overflow pages, only reported if tree_walk or all statistics
 * are enabled
 */
#define	WT_STAT_DSRC_BTREE_OVERFLOW			2054
/*!
 * btree: row-store empty values, only reported if tree_walk or all
 * statistics are enabled
 */
#define	WT_STAT_DSRC_BTREE_ROW_EMPTY_VALUES		2055
/*!
 * btree: row-store internal pages, only reported if tree_walk or all
 * statistics are enabled
 */
#define	WT_STAT_DSRC_BTREE_ROW_INTERNAL			2056
/*!
 * btree: row-store leaf pages, only reported if tree_walk or all
 * statistics are enabled
 */
#define	WT_STAT_DSRC_BTREE_ROW_LEAF			2057
/*! cache: bytes currently in the cache */
#define	WT_STAT_DSRC_CACHE_BYTES_INUSE			2058
/*! cache: bytes dirty in the cache cumulative */
#define	WT_STAT_DSRC_CACHE_BYTES_DIRTY_TOTAL		2059
/*! cache: bytes read into cache */
#define	WT_STAT_DSRC_CACHE_BYTES_READ			2060
/*! cache: bytes written from cache */
#define	WT_STAT_DSRC_CACHE_BYTES_WRITE			2061
/*! cache: checkpoint blocked page eviction */
#define	WT_STAT_DSRC_CACHE_EVICTION_BLOCKED_CHECKPOINT	2062
/*!
 * cache: checkpoint of history store file blocked non-history store page
 * eviction
 */
#define	WT_STAT_DSRC_CACHE_EVICTION_BLOCKED_CHECKPOINT_HS	2063
/*! cache: data source pages selected for eviction unable to be evicted */
#define	WT_STAT_DSRC_EVICTION_FAIL			2064
/*!
 * cache: eviction gave up due to detecting a disk value without a
 * timestamp behind the last update on the chain
 */
#define	WT_STAT_DSRC_CACHE_EVICTION_BLOCKED_NO_TS_CHECKPOINT_RACE_1	2065
/*!
 * cache: eviction gave up due to detecting a tombstone without a
 * timestamp ahead of the selected on disk update
 */
#define	WT_STAT_DSRC_CACHE_EVICTION_BLOCKED_NO_TS_CHECKPOINT_RACE_2	2066
/*!
 * cache: eviction gave up due to detecting a tombstone without a
 * timestamp ahead of the selected on disk update after validating the
 * update chain
 */
#define	WT_STAT_DSRC_CACHE_EVICTION_BLOCKED_NO_TS_CHECKPOINT_RACE_3	2067
/*!
 * cache: eviction gave up due to detecting update chain entries without
 * timestamps after the selected on disk update
 */
#define	WT_STAT_DSRC_CACHE_EVICTION_BLOCKED_NO_TS_CHECKPOINT_RACE_4	2068
/*!
 * cache: eviction gave up due to needing to remove a record from the
 * history store but checkpoint is running
 */
#define	WT_STAT_DSRC_CACHE_EVICTION_BLOCKED_REMOVE_HS_RACE_WITH_CHECKPOINT	2069
/*! cache: eviction gave up due to no progress being made */
#define	WT_STAT_DSRC_CACHE_EVICTION_BLOCKED_NO_PROGRESS	2070
/*! cache: eviction walk passes of a file */
#define	WT_STAT_DSRC_EVICTION_WALK_PASSES		2071
/*! cache: eviction walk target pages histogram - 0-9 */
#define	WT_STAT_DSRC_CACHE_EVICTION_TARGET_PAGE_LT10	2072
/*! cache: eviction walk target pages histogram - 10-31 */
#define	WT_STAT_DSRC_CACHE_EVICTION_TARGET_PAGE_LT32	2073
/*! cache: eviction walk target pages histogram - 128 and higher */
#define	WT_STAT_DSRC_CACHE_EVICTION_TARGET_PAGE_GE128	2074
/*! cache: eviction walk target pages histogram - 32-63 */
#define	WT_STAT_DSRC_CACHE_EVICTION_TARGET_PAGE_LT64	2075
/*! cache: eviction walk target pages histogram - 64-128 */
#define	WT_STAT_DSRC_CACHE_EVICTION_TARGET_PAGE_LT128	2076
/*!
 * cache: eviction walk target pages reduced due to history store cache
 * pressure
 */
#define	WT_STAT_DSRC_CACHE_EVICTION_TARGET_PAGE_REDUCED	2077
/*! cache: hazard pointer blocked page eviction */
#define	WT_STAT_DSRC_CACHE_EVICTION_BLOCKED_HAZARD	2078
/*! cache: history store table insert calls */
#define	WT_STAT_DSRC_CACHE_HS_INSERT			2079
/*! cache: history store table insert calls that returned restart */
#define	WT_STAT_DSRC_CACHE_HS_INSERT_RESTART		2080
/*! cache: history store table reads */
#define	WT_STAT_DSRC_CACHE_HS_READ			2081
/*! cache: history store table reads missed */
#define	WT_STAT_DSRC_CACHE_HS_READ_MISS			2082
/*! cache: history store table reads requiring squashed modifies */
#define	WT_STAT_DSRC_CACHE_HS_READ_SQUASH		2083
/*!
 * cache: history store table resolved updates without timestamps that
 * lose their durable timestamp
 */
#define	WT_STAT_DSRC_CACHE_HS_ORDER_LOSE_DURABLE_TIMESTAMP	2084
/*!
 * cache: history store table truncation by rollback to stable to remove
 * an unstable update
 */
#define	WT_STAT_DSRC_CACHE_HS_KEY_TRUNCATE_RTS_UNSTABLE	2085
/*!
 * cache: history store table truncation by rollback to stable to remove
 * an update
 */
#define	WT_STAT_DSRC_CACHE_HS_KEY_TRUNCATE_RTS		2086
/*!
 * cache: history store table truncation to remove all the keys of a
 * btree
 */
#define	WT_STAT_DSRC_CACHE_HS_BTREE_TRUNCATE		2087
/*! cache: history store table truncation to remove an update */
#define	WT_STAT_DSRC_CACHE_HS_KEY_TRUNCATE		2088
/*!
 * cache: history store table truncation to remove range of updates due
 * to an update without a timestamp on data page
 */
#define	WT_STAT_DSRC_CACHE_HS_ORDER_REMOVE		2089
/*!
 * cache: history store table truncation to remove range of updates due
 * to key being removed from the data page during reconciliation
 */
#define	WT_STAT_DSRC_CACHE_HS_KEY_TRUNCATE_ONPAGE_REMOVAL	2090
/*!
 * cache: history store table truncations that would have happened in
 * non-dryrun mode
 */
#define	WT_STAT_DSRC_CACHE_HS_BTREE_TRUNCATE_DRYRUN	2091
/*!
 * cache: history store table truncations to remove an unstable update
 * that would have happened in non-dryrun mode
 */
#define	WT_STAT_DSRC_CACHE_HS_KEY_TRUNCATE_RTS_UNSTABLE_DRYRUN	2092
/*!
 * cache: history store table truncations to remove an update that would
 * have happened in non-dryrun mode
 */
#define	WT_STAT_DSRC_CACHE_HS_KEY_TRUNCATE_RTS_DRYRUN	2093
/*!
 * cache: history store table updates without timestamps fixed up by
 * reinserting with the fixed timestamp
 */
#define	WT_STAT_DSRC_CACHE_HS_ORDER_REINSERT		2094
/*! cache: history store table writes requiring squashed modifies */
#define	WT_STAT_DSRC_CACHE_HS_WRITE_SQUASH		2095
/*! cache: in-memory page passed criteria to be split */
#define	WT_STAT_DSRC_CACHE_INMEM_SPLITTABLE		2096
/*! cache: in-memory page splits */
#define	WT_STAT_DSRC_CACHE_INMEM_SPLIT			2097
/*! cache: internal page split blocked its eviction */
#define	WT_STAT_DSRC_CACHE_EVICTION_BLOCKED_INTERNAL_PAGE_SPLIT	2098
/*! cache: internal pages evicted */
#define	WT_STAT_DSRC_CACHE_EVICTION_INTERNAL		2099
/*! cache: internal pages split during eviction */
#define	WT_STAT_DSRC_CACHE_EVICTION_SPLIT_INTERNAL	2100
/*! cache: leaf pages split during eviction */
#define	WT_STAT_DSRC_CACHE_EVICTION_SPLIT_LEAF		2101
/*!
 * cache: locate a random in-mem ref by examining all entries on the root
 * page
 */
#define	WT_STAT_DSRC_CACHE_EVICTION_RANDOM_SAMPLE_INMEM_ROOT	2102
/*! cache: modified pages evicted */
#define	WT_STAT_DSRC_CACHE_EVICTION_DIRTY		2103
/*! cache: multi-block reconciliation blocked whilst checkpoint is running */
#define	WT_STAT_DSRC_CACHE_EVICTION_BLOCKED_MULTI_BLOCK_RECONCILIATION_DURING_CHECKPOINT	2104
/*! cache: number of pages read that had deltas attached */
#define	WT_STAT_DSRC_CACHE_READ_DELTA			2105
/*!
 * cache: overflow keys on a multiblock row-store page blocked its
 * eviction
 */
#define	WT_STAT_DSRC_CACHE_EVICTION_BLOCKED_OVERFLOW_KEYS	2106
/*! cache: overflow pages read into cache */
#define	WT_STAT_DSRC_CACHE_READ_OVERFLOW		2107
/*! cache: page split during eviction deepened the tree */
#define	WT_STAT_DSRC_CACHE_EVICTION_DEEPEN		2108
/*! cache: page written requiring history store records */
#define	WT_STAT_DSRC_CACHE_WRITE_HS			2109
/*! cache: pages dirtied due to obsolete time window by eviction */
#define	WT_STAT_DSRC_CACHE_EVICTION_DIRTY_OBSOLETE_TW	2110
/*! cache: pages read into cache */
#define	WT_STAT_DSRC_CACHE_READ				2111
/*! cache: pages read into cache after truncate */
#define	WT_STAT_DSRC_CACHE_READ_DELETED			2112
/*! cache: pages read into cache after truncate in prepare state */
#define	WT_STAT_DSRC_CACHE_READ_DELETED_PREPARED	2113
/*! cache: pages read into cache by checkpoint */
#define	WT_STAT_DSRC_CACHE_READ_CHECKPOINT		2114
/*! cache: pages requested from the cache */
#define	WT_STAT_DSRC_CACHE_PAGES_REQUESTED		2115
/*! cache: pages requested from the cache due to pre-fetch */
#define	WT_STAT_DSRC_CACHE_PAGES_PREFETCH		2116
/*! cache: pages seen by eviction walk */
#define	WT_STAT_DSRC_CACHE_EVICTION_PAGES_SEEN		2117
/*! cache: pages written from cache */
#define	WT_STAT_DSRC_CACHE_WRITE			2118
/*! cache: pages written requiring in-memory restoration */
#define	WT_STAT_DSRC_CACHE_WRITE_RESTORE		2119
/*! cache: recent modification of a page blocked its eviction */
#define	WT_STAT_DSRC_CACHE_EVICTION_BLOCKED_RECENTLY_MODIFIED	2120
/*! cache: reverse splits performed */
#define	WT_STAT_DSRC_CACHE_REVERSE_SPLITS		2121
/*!
 * cache: reverse splits skipped because of VLCS namespace gap
 * restrictions
 */
#define	WT_STAT_DSRC_CACHE_REVERSE_SPLITS_SKIPPED_VLCS	2122
/*! cache: the number of times full update inserted to history store */
#define	WT_STAT_DSRC_CACHE_HS_INSERT_FULL_UPDATE	2123
/*! cache: the number of times reverse modify inserted to history store */
#define	WT_STAT_DSRC_CACHE_HS_INSERT_REVERSE_MODIFY	2124
/*! cache: tracked dirty bytes in the cache */
#define	WT_STAT_DSRC_CACHE_BYTES_DIRTY			2125
/*! cache: tracked dirty internal page bytes in the cache */
#define	WT_STAT_DSRC_CACHE_BYTES_DIRTY_INTERNAL		2126
/*! cache: tracked dirty leaf page bytes in the cache */
#define	WT_STAT_DSRC_CACHE_BYTES_DIRTY_LEAF		2127
/*! cache: uncommitted truncate blocked page eviction */
#define	WT_STAT_DSRC_CACHE_EVICTION_BLOCKED_UNCOMMITTED_TRUNCATE	2128
/*! cache: unmodified pages evicted */
#define	WT_STAT_DSRC_CACHE_EVICTION_CLEAN		2129
/*!
 * cache_walk: Average difference between current eviction generation
 * when the page was last considered, only reported if cache_walk or all
 * statistics are enabled
 */
#define	WT_STAT_DSRC_CACHE_STATE_GEN_AVG_GAP		2130
/*!
 * cache_walk: Average on-disk page image size seen, only reported if
 * cache_walk or all statistics are enabled
 */
#define	WT_STAT_DSRC_CACHE_STATE_AVG_WRITTEN_SIZE	2131
/*!
 * cache_walk: Average time in cache for pages that have been visited by
 * the eviction server, only reported if cache_walk or all statistics are
 * enabled
 */
#define	WT_STAT_DSRC_CACHE_STATE_AVG_VISITED_AGE	2132
/*!
 * cache_walk: Average time in cache for pages that have not been visited
 * by the eviction server, only reported if cache_walk or all statistics
 * are enabled
 */
#define	WT_STAT_DSRC_CACHE_STATE_AVG_UNVISITED_AGE	2133
/*!
 * cache_walk: Clean pages currently in cache, only reported if
 * cache_walk or all statistics are enabled
 */
#define	WT_STAT_DSRC_CACHE_STATE_PAGES_CLEAN		2134
/*!
 * cache_walk: Current eviction generation, only reported if cache_walk
 * or all statistics are enabled
 */
#define	WT_STAT_DSRC_CACHE_STATE_GEN_CURRENT		2135
/*!
 * cache_walk: Dirty pages currently in cache, only reported if
 * cache_walk or all statistics are enabled
 */
#define	WT_STAT_DSRC_CACHE_STATE_PAGES_DIRTY		2136
/*!
 * cache_walk: Entries in the root page, only reported if cache_walk or
 * all statistics are enabled
 */
#define	WT_STAT_DSRC_CACHE_STATE_ROOT_ENTRIES		2137
/*!
 * cache_walk: Internal pages currently in cache, only reported if
 * cache_walk or all statistics are enabled
 */
#define	WT_STAT_DSRC_CACHE_STATE_PAGES_INTERNAL		2138
/*!
 * cache_walk: Leaf pages currently in cache, only reported if cache_walk
 * or all statistics are enabled
 */
#define	WT_STAT_DSRC_CACHE_STATE_PAGES_LEAF		2139
/*!
 * cache_walk: Maximum difference between current eviction generation
 * when the page was last considered, only reported if cache_walk or all
 * statistics are enabled
 */
#define	WT_STAT_DSRC_CACHE_STATE_GEN_MAX_GAP		2140
/*!
 * cache_walk: Maximum page size seen, only reported if cache_walk or all
 * statistics are enabled
 */
#define	WT_STAT_DSRC_CACHE_STATE_MAX_PAGESIZE		2141
/*!
 * cache_walk: Minimum on-disk page image size seen, only reported if
 * cache_walk or all statistics are enabled
 */
#define	WT_STAT_DSRC_CACHE_STATE_MIN_WRITTEN_SIZE	2142
/*!
 * cache_walk: Number of pages never visited by eviction server, only
 * reported if cache_walk or all statistics are enabled
 */
#define	WT_STAT_DSRC_CACHE_STATE_UNVISITED_COUNT	2143
/*!
 * cache_walk: On-disk page image sizes smaller than a single allocation
 * unit, only reported if cache_walk or all statistics are enabled
 */
#define	WT_STAT_DSRC_CACHE_STATE_SMALLER_ALLOC_SIZE	2144
/*!
 * cache_walk: Pages created in memory and never written, only reported
 * if cache_walk or all statistics are enabled
 */
#define	WT_STAT_DSRC_CACHE_STATE_MEMORY			2145
/*!
 * cache_walk: Pages currently queued for eviction, only reported if
 * cache_walk or all statistics are enabled
 */
#define	WT_STAT_DSRC_CACHE_STATE_QUEUED			2146
/*!
 * cache_walk: Pages that could not be queued for eviction, only reported
 * if cache_walk or all statistics are enabled
 */
#define	WT_STAT_DSRC_CACHE_STATE_NOT_QUEUEABLE		2147
/*!
 * cache_walk: Refs skipped during cache traversal, only reported if
 * cache_walk or all statistics are enabled
 */
#define	WT_STAT_DSRC_CACHE_STATE_REFS_SKIPPED		2148
/*!
 * cache_walk: Size of the root page, only reported if cache_walk or all
 * statistics are enabled
 */
#define	WT_STAT_DSRC_CACHE_STATE_ROOT_SIZE		2149
/*!
 * cache_walk: Total number of pages currently in cache, only reported if
 * cache_walk or all statistics are enabled
 */
#define	WT_STAT_DSRC_CACHE_STATE_PAGES			2150
/*! checkpoint: checkpoint has acquired a snapshot for its transaction */
#define	WT_STAT_DSRC_CHECKPOINT_SNAPSHOT_ACQUIRED	2151
/*! checkpoint: pages added for eviction during checkpoint cleanup */
#define	WT_STAT_DSRC_CHECKPOINT_CLEANUP_PAGES_EVICT	2152
/*!
 * checkpoint: pages dirtied due to obsolete time window by checkpoint
 * cleanup
 */
#define	WT_STAT_DSRC_CHECKPOINT_CLEANUP_PAGES_OBSOLETE_TW	2153
/*!
 * checkpoint: pages read into cache during checkpoint cleanup
 * (reclaim_space)
 */
#define	WT_STAT_DSRC_CHECKPOINT_CLEANUP_PAGES_READ_RECLAIM_SPACE	2154
/*!
 * checkpoint: pages read into cache during checkpoint cleanup due to
 * obsolete time window
 */
#define	WT_STAT_DSRC_CHECKPOINT_CLEANUP_PAGES_READ_OBSOLETE_TW	2155
/*! checkpoint: pages removed during checkpoint cleanup */
#define	WT_STAT_DSRC_CHECKPOINT_CLEANUP_PAGES_REMOVED	2156
/*! checkpoint: pages skipped during checkpoint cleanup tree walk */
#define	WT_STAT_DSRC_CHECKPOINT_CLEANUP_PAGES_WALK_SKIPPED	2157
/*! checkpoint: pages visited during checkpoint cleanup */
#define	WT_STAT_DSRC_CHECKPOINT_CLEANUP_PAGES_VISITED	2158
/*! checkpoint: transaction checkpoints due to obsolete pages */
#define	WT_STAT_DSRC_CHECKPOINT_OBSOLETE_APPLIED	2159
/*!
 * compression: compressed page maximum internal page size prior to
 * compression
 */
#define	WT_STAT_DSRC_COMPRESS_PRECOMP_INTL_MAX_PAGE_SIZE	2160
/*!
 * compression: compressed page maximum leaf page size prior to
 * compression
 */
#define	WT_STAT_DSRC_COMPRESS_PRECOMP_LEAF_MAX_PAGE_SIZE	2161
/*! compression: page written to disk failed to compress */
#define	WT_STAT_DSRC_COMPRESS_WRITE_FAIL		2162
/*! compression: page written to disk was too small to compress */
#define	WT_STAT_DSRC_COMPRESS_WRITE_TOO_SMALL		2163
/*! compression: pages read from disk */
#define	WT_STAT_DSRC_COMPRESS_READ			2164
/*!
 * compression: pages read from disk with compression ratio greater than
 * 64
 */
#define	WT_STAT_DSRC_COMPRESS_READ_RATIO_HIST_MAX	2165
/*!
 * compression: pages read from disk with compression ratio smaller than
 * 2
 */
#define	WT_STAT_DSRC_COMPRESS_READ_RATIO_HIST_2		2166
/*!
 * compression: pages read from disk with compression ratio smaller than
 * 4
 */
#define	WT_STAT_DSRC_COMPRESS_READ_RATIO_HIST_4		2167
/*!
 * compression: pages read from disk with compression ratio smaller than
 * 8
 */
#define	WT_STAT_DSRC_COMPRESS_READ_RATIO_HIST_8		2168
/*!
 * compression: pages read from disk with compression ratio smaller than
 * 16
 */
#define	WT_STAT_DSRC_COMPRESS_READ_RATIO_HIST_16	2169
/*!
 * compression: pages read from disk with compression ratio smaller than
 * 32
 */
#define	WT_STAT_DSRC_COMPRESS_READ_RATIO_HIST_32	2170
/*!
 * compression: pages read from disk with compression ratio smaller than
 * 64
 */
#define	WT_STAT_DSRC_COMPRESS_READ_RATIO_HIST_64	2171
/*! compression: pages written to disk */
#define	WT_STAT_DSRC_COMPRESS_WRITE			2172
/*!
 * compression: pages written to disk with compression ratio greater than
 * 64
 */
#define	WT_STAT_DSRC_COMPRESS_WRITE_RATIO_HIST_MAX	2173
/*!
 * compression: pages written to disk with compression ratio smaller than
 * 2
 */
#define	WT_STAT_DSRC_COMPRESS_WRITE_RATIO_HIST_2	2174
/*!
 * compression: pages written to disk with compression ratio smaller than
 * 4
 */
#define	WT_STAT_DSRC_COMPRESS_WRITE_RATIO_HIST_4	2175
/*!
 * compression: pages written to disk with compression ratio smaller than
 * 8
 */
#define	WT_STAT_DSRC_COMPRESS_WRITE_RATIO_HIST_8	2176
/*!
 * compression: pages written to disk with compression ratio smaller than
 * 16
 */
#define	WT_STAT_DSRC_COMPRESS_WRITE_RATIO_HIST_16	2177
/*!
 * compression: pages written to disk with compression ratio smaller than
 * 32
 */
#define	WT_STAT_DSRC_COMPRESS_WRITE_RATIO_HIST_32	2178
/*!
 * compression: pages written to disk with compression ratio smaller than
 * 64
 */
#define	WT_STAT_DSRC_COMPRESS_WRITE_RATIO_HIST_64	2179
/*! cursor: Total number of deleted pages skipped during tree walk */
#define	WT_STAT_DSRC_CURSOR_TREE_WALK_DEL_PAGE_SKIP	2180
/*! cursor: Total number of entries skipped by cursor next calls */
#define	WT_STAT_DSRC_CURSOR_NEXT_SKIP_TOTAL		2181
/*! cursor: Total number of entries skipped by cursor prev calls */
#define	WT_STAT_DSRC_CURSOR_PREV_SKIP_TOTAL		2182
/*!
 * cursor: Total number of entries skipped to position the history store
 * cursor
 */
#define	WT_STAT_DSRC_CURSOR_SKIP_HS_CUR_POSITION	2183
/*!
 * cursor: Total number of in-memory deleted pages skipped during tree
 * walk
 */
#define	WT_STAT_DSRC_CURSOR_TREE_WALK_INMEM_DEL_PAGE_SKIP	2184
/*! cursor: Total number of on-disk deleted pages skipped during tree walk */
#define	WT_STAT_DSRC_CURSOR_TREE_WALK_ONDISK_DEL_PAGE_SKIP	2185
/*!
 * cursor: Total number of times a search near has exited due to prefix
 * config
 */
#define	WT_STAT_DSRC_CURSOR_SEARCH_NEAR_PREFIX_FAST_PATHS	2186
/*!
 * cursor: Total number of times cursor fails to temporarily release
 * pinned page to encourage eviction of hot or large page
 */
#define	WT_STAT_DSRC_CURSOR_REPOSITION_FAILED		2187
/*!
 * cursor: Total number of times cursor temporarily releases pinned page
 * to encourage eviction of hot or large page
 */
#define	WT_STAT_DSRC_CURSOR_REPOSITION			2188
/*! cursor: bulk loaded cursor insert calls */
#define	WT_STAT_DSRC_CURSOR_INSERT_BULK			2189
/*! cursor: cache cursors reuse count */
#define	WT_STAT_DSRC_CURSOR_REOPEN			2190
/*! cursor: close calls that result in cache */
#define	WT_STAT_DSRC_CURSOR_CACHE			2191
/*! cursor: create calls */
#define	WT_STAT_DSRC_CURSOR_CREATE			2192
/*! cursor: cursor bound calls that return an error */
#define	WT_STAT_DSRC_CURSOR_BOUND_ERROR			2193
/*! cursor: cursor bounds cleared from reset */
#define	WT_STAT_DSRC_CURSOR_BOUNDS_RESET		2194
/*! cursor: cursor bounds comparisons performed */
#define	WT_STAT_DSRC_CURSOR_BOUNDS_COMPARISONS		2195
/*! cursor: cursor bounds next called on an unpositioned cursor */
#define	WT_STAT_DSRC_CURSOR_BOUNDS_NEXT_UNPOSITIONED	2196
/*! cursor: cursor bounds next early exit */
#define	WT_STAT_DSRC_CURSOR_BOUNDS_NEXT_EARLY_EXIT	2197
/*! cursor: cursor bounds prev called on an unpositioned cursor */
#define	WT_STAT_DSRC_CURSOR_BOUNDS_PREV_UNPOSITIONED	2198
/*! cursor: cursor bounds prev early exit */
#define	WT_STAT_DSRC_CURSOR_BOUNDS_PREV_EARLY_EXIT	2199
/*! cursor: cursor bounds search early exit */
#define	WT_STAT_DSRC_CURSOR_BOUNDS_SEARCH_EARLY_EXIT	2200
/*! cursor: cursor bounds search near call repositioned cursor */
#define	WT_STAT_DSRC_CURSOR_BOUNDS_SEARCH_NEAR_REPOSITIONED_CURSOR	2201
/*! cursor: cursor cache calls that return an error */
#define	WT_STAT_DSRC_CURSOR_CACHE_ERROR			2202
/*! cursor: cursor close calls that return an error */
#define	WT_STAT_DSRC_CURSOR_CLOSE_ERROR			2203
/*! cursor: cursor compare calls that return an error */
#define	WT_STAT_DSRC_CURSOR_COMPARE_ERROR		2204
/*! cursor: cursor equals calls that return an error */
#define	WT_STAT_DSRC_CURSOR_EQUALS_ERROR		2205
/*! cursor: cursor get key calls that return an error */
#define	WT_STAT_DSRC_CURSOR_GET_KEY_ERROR		2206
/*! cursor: cursor get value calls that return an error */
#define	WT_STAT_DSRC_CURSOR_GET_VALUE_ERROR		2207
/*! cursor: cursor insert calls that return an error */
#define	WT_STAT_DSRC_CURSOR_INSERT_ERROR		2208
/*! cursor: cursor insert check calls that return an error */
#define	WT_STAT_DSRC_CURSOR_INSERT_CHECK_ERROR		2209
/*! cursor: cursor largest key calls that return an error */
#define	WT_STAT_DSRC_CURSOR_LARGEST_KEY_ERROR		2210
/*! cursor: cursor modify calls that return an error */
#define	WT_STAT_DSRC_CURSOR_MODIFY_ERROR		2211
/*! cursor: cursor next calls that return an error */
#define	WT_STAT_DSRC_CURSOR_NEXT_ERROR			2212
/*!
 * cursor: cursor next calls that skip due to a globally visible history
 * store tombstone
 */
#define	WT_STAT_DSRC_CURSOR_NEXT_HS_TOMBSTONE		2213
/*!
 * cursor: cursor next calls that skip greater than 1 and fewer than 100
 * entries
 */
#define	WT_STAT_DSRC_CURSOR_NEXT_SKIP_LT_100		2214
/*!
 * cursor: cursor next calls that skip greater than or equal to 100
 * entries
 */
#define	WT_STAT_DSRC_CURSOR_NEXT_SKIP_GE_100		2215
/*! cursor: cursor next random calls that return an error */
#define	WT_STAT_DSRC_CURSOR_NEXT_RANDOM_ERROR		2216
/*! cursor: cursor prev calls that return an error */
#define	WT_STAT_DSRC_CURSOR_PREV_ERROR			2217
/*!
 * cursor: cursor prev calls that skip due to a globally visible history
 * store tombstone
 */
#define	WT_STAT_DSRC_CURSOR_PREV_HS_TOMBSTONE		2218
/*!
 * cursor: cursor prev calls that skip greater than or equal to 100
 * entries
 */
#define	WT_STAT_DSRC_CURSOR_PREV_SKIP_GE_100		2219
/*! cursor: cursor prev calls that skip less than 100 entries */
#define	WT_STAT_DSRC_CURSOR_PREV_SKIP_LT_100		2220
/*! cursor: cursor reconfigure calls that return an error */
#define	WT_STAT_DSRC_CURSOR_RECONFIGURE_ERROR		2221
/*! cursor: cursor remove calls that return an error */
#define	WT_STAT_DSRC_CURSOR_REMOVE_ERROR		2222
/*! cursor: cursor reopen calls that return an error */
#define	WT_STAT_DSRC_CURSOR_REOPEN_ERROR		2223
/*! cursor: cursor reserve calls that return an error */
#define	WT_STAT_DSRC_CURSOR_RESERVE_ERROR		2224
/*! cursor: cursor reset calls that return an error */
#define	WT_STAT_DSRC_CURSOR_RESET_ERROR			2225
/*! cursor: cursor search calls that return an error */
#define	WT_STAT_DSRC_CURSOR_SEARCH_ERROR		2226
/*! cursor: cursor search near calls that return an error */
#define	WT_STAT_DSRC_CURSOR_SEARCH_NEAR_ERROR		2227
/*! cursor: cursor update calls that return an error */
#define	WT_STAT_DSRC_CURSOR_UPDATE_ERROR		2228
/*! cursor: insert calls */
#define	WT_STAT_DSRC_CURSOR_INSERT			2229
/*! cursor: insert key and value bytes */
#define	WT_STAT_DSRC_CURSOR_INSERT_BYTES		2230
/*! cursor: modify */
#define	WT_STAT_DSRC_CURSOR_MODIFY			2231
/*! cursor: modify key and value bytes affected */
#define	WT_STAT_DSRC_CURSOR_MODIFY_BYTES		2232
/*! cursor: modify value bytes modified */
#define	WT_STAT_DSRC_CURSOR_MODIFY_BYTES_TOUCH		2233
/*! cursor: next calls */
#define	WT_STAT_DSRC_CURSOR_NEXT			2234
/*! cursor: open cursor count */
#define	WT_STAT_DSRC_CURSOR_OPEN_COUNT			2235
/*! cursor: operation restarted */
#define	WT_STAT_DSRC_CURSOR_RESTART			2236
/*! cursor: prev calls */
#define	WT_STAT_DSRC_CURSOR_PREV			2237
/*! cursor: remove calls */
#define	WT_STAT_DSRC_CURSOR_REMOVE			2238
/*! cursor: remove key bytes removed */
#define	WT_STAT_DSRC_CURSOR_REMOVE_BYTES		2239
/*! cursor: reserve calls */
#define	WT_STAT_DSRC_CURSOR_RESERVE			2240
/*! cursor: reset calls */
#define	WT_STAT_DSRC_CURSOR_RESET			2241
/*! cursor: search calls */
#define	WT_STAT_DSRC_CURSOR_SEARCH			2242
/*! cursor: search history store calls */
#define	WT_STAT_DSRC_CURSOR_SEARCH_HS			2243
/*! cursor: search near calls */
#define	WT_STAT_DSRC_CURSOR_SEARCH_NEAR			2244
/*! cursor: truncate calls */
#define	WT_STAT_DSRC_CURSOR_TRUNCATE			2245
/*! cursor: update calls */
#define	WT_STAT_DSRC_CURSOR_UPDATE			2246
/*! cursor: update key and value bytes */
#define	WT_STAT_DSRC_CURSOR_UPDATE_BYTES		2247
/*! cursor: update value size change */
#define	WT_STAT_DSRC_CURSOR_UPDATE_BYTES_CHANGED	2248
/*! layered: Layered table cursor insert operations */
#define	WT_STAT_DSRC_LAYERED_CURS_INSERT		2249
/*! layered: Layered table cursor next operations */
#define	WT_STAT_DSRC_LAYERED_CURS_NEXT			2250
/*! layered: Layered table cursor next operations from ingest table */
#define	WT_STAT_DSRC_LAYERED_CURS_NEXT_INGEST		2251
/*! layered: Layered table cursor next operations from stable table */
#define	WT_STAT_DSRC_LAYERED_CURS_NEXT_STABLE		2252
/*! layered: Layered table cursor prev operations */
#define	WT_STAT_DSRC_LAYERED_CURS_PREV			2253
/*! layered: Layered table cursor prev operations from ingest table */
#define	WT_STAT_DSRC_LAYERED_CURS_PREV_INGEST		2254
/*! layered: Layered table cursor prev operations from stable table */
#define	WT_STAT_DSRC_LAYERED_CURS_PREV_STABLE		2255
/*! layered: Layered table cursor remove operations */
#define	WT_STAT_DSRC_LAYERED_CURS_REMOVE		2256
/*! layered: Layered table cursor search near operations */
#define	WT_STAT_DSRC_LAYERED_CURS_SEARCH_NEAR		2257
/*! layered: Layered table cursor search near operations from ingest table */
#define	WT_STAT_DSRC_LAYERED_CURS_SEARCH_NEAR_INGEST	2258
/*! layered: Layered table cursor search near operations from stable table */
#define	WT_STAT_DSRC_LAYERED_CURS_SEARCH_NEAR_STABLE	2259
/*! layered: Layered table cursor search operations */
#define	WT_STAT_DSRC_LAYERED_CURS_SEARCH		2260
/*! layered: Layered table cursor search operations from ingest table */
#define	WT_STAT_DSRC_LAYERED_CURS_SEARCH_INGEST		2261
/*! layered: Layered table cursor search operations from stable table */
#define	WT_STAT_DSRC_LAYERED_CURS_SEARCH_STABLE		2262
/*! layered: Layered table cursor update operations */
#define	WT_STAT_DSRC_LAYERED_CURS_UPDATE		2263
/*!
 * layered: checkpoints performed on this table by the layered table
 * manager
 */
#define	WT_STAT_DSRC_LAYERED_TABLE_MANAGER_CHECKPOINTS	2264
/*! layered: checkpoints refreshed on shared layered constituents */
#define	WT_STAT_DSRC_LAYERED_TABLE_MANAGER_CHECKPOINTS_REFRESHED	2265
/*!
 * layered: how many log applications the layered table manager applied
 * on this tree
 */
#define	WT_STAT_DSRC_LAYERED_TABLE_MANAGER_LOGOPS_APPLIED	2266
/*!
 * layered: how many log applications the layered table manager skipped
 * on this tree
 */
#define	WT_STAT_DSRC_LAYERED_TABLE_MANAGER_LOGOPS_SKIPPED	2267
/*!
 * layered: how many previously-applied LSNs the layered table manager
 * skipped on this tree
 */
#define	WT_STAT_DSRC_LAYERED_TABLE_MANAGER_SKIP_LSN	2268
/*! reconciliation: VLCS pages explicitly reconciled as empty */
#define	WT_STAT_DSRC_REC_VLCS_EMPTIED_PAGES		2269
/*! reconciliation: approximate byte size of timestamps in pages written */
#define	WT_STAT_DSRC_REC_TIME_WINDOW_BYTES_TS		2270
/*!
 * reconciliation: approximate byte size of transaction IDs in pages
 * written
 */
#define	WT_STAT_DSRC_REC_TIME_WINDOW_BYTES_TXN		2271
/*! reconciliation: dictionary matches */
#define	WT_STAT_DSRC_REC_DICTIONARY			2272
/*! reconciliation: fast-path pages deleted */
#define	WT_STAT_DSRC_REC_PAGE_DELETE_FAST		2273
/*!
 * reconciliation: internal page key bytes discarded using suffix
 * compression
 */
#define	WT_STAT_DSRC_REC_SUFFIX_COMPRESSION		2274
/*! reconciliation: internal page multi-block writes */
#define	WT_STAT_DSRC_REC_MULTIBLOCK_INTERNAL		2275
/*! reconciliation: leaf page key bytes discarded using prefix compression */
#define	WT_STAT_DSRC_REC_PREFIX_COMPRESSION		2276
/*! reconciliation: leaf page multi-block writes */
#define	WT_STAT_DSRC_REC_MULTIBLOCK_LEAF		2277
/*! reconciliation: leaf-page overflow keys */
#define	WT_STAT_DSRC_REC_OVERFLOW_KEY_LEAF		2278
/*! reconciliation: maximum blocks required for a page */
#define	WT_STAT_DSRC_REC_MULTIBLOCK_MAX			2279
/*! reconciliation: overflow values written */
#define	WT_STAT_DSRC_REC_OVERFLOW_VALUE			2280
/*! reconciliation: page reconciliation calls */
#define	WT_STAT_DSRC_REC_PAGES				2281
/*! reconciliation: page reconciliation calls for eviction */
#define	WT_STAT_DSRC_REC_PAGES_EVICTION			2282
/*! reconciliation: pages deleted */
#define	WT_STAT_DSRC_REC_PAGE_DELETE			2283
/*!
 * reconciliation: pages written including an aggregated newest start
 * durable timestamp
 */
#define	WT_STAT_DSRC_REC_TIME_AGGR_NEWEST_START_DURABLE_TS	2284
/*!
 * reconciliation: pages written including an aggregated newest stop
 * durable timestamp
 */
#define	WT_STAT_DSRC_REC_TIME_AGGR_NEWEST_STOP_DURABLE_TS	2285
/*!
 * reconciliation: pages written including an aggregated newest stop
 * timestamp
 */
#define	WT_STAT_DSRC_REC_TIME_AGGR_NEWEST_STOP_TS	2286
/*!
 * reconciliation: pages written including an aggregated newest stop
 * transaction ID
 */
#define	WT_STAT_DSRC_REC_TIME_AGGR_NEWEST_STOP_TXN	2287
/*!
 * reconciliation: pages written including an aggregated newest
 * transaction ID
 */
#define	WT_STAT_DSRC_REC_TIME_AGGR_NEWEST_TXN		2288
/*!
 * reconciliation: pages written including an aggregated oldest start
 * timestamp
 */
#define	WT_STAT_DSRC_REC_TIME_AGGR_OLDEST_START_TS	2289
/*! reconciliation: pages written including an aggregated prepare */
#define	WT_STAT_DSRC_REC_TIME_AGGR_PREPARED		2290
/*! reconciliation: pages written including at least one prepare */
#define	WT_STAT_DSRC_REC_TIME_WINDOW_PAGES_PREPARED	2291
/*!
 * reconciliation: pages written including at least one start durable
 * timestamp
 */
#define	WT_STAT_DSRC_REC_TIME_WINDOW_PAGES_DURABLE_START_TS	2292
/*! reconciliation: pages written including at least one start timestamp */
#define	WT_STAT_DSRC_REC_TIME_WINDOW_PAGES_START_TS	2293
/*!
 * reconciliation: pages written including at least one start transaction
 * ID
 */
#define	WT_STAT_DSRC_REC_TIME_WINDOW_PAGES_START_TXN	2294
/*!
 * reconciliation: pages written including at least one stop durable
 * timestamp
 */
#define	WT_STAT_DSRC_REC_TIME_WINDOW_PAGES_DURABLE_STOP_TS	2295
/*! reconciliation: pages written including at least one stop timestamp */
#define	WT_STAT_DSRC_REC_TIME_WINDOW_PAGES_STOP_TS	2296
/*!
 * reconciliation: pages written including at least one stop transaction
 * ID
 */
#define	WT_STAT_DSRC_REC_TIME_WINDOW_PAGES_STOP_TXN	2297
/*! reconciliation: records written including a prepare */
#define	WT_STAT_DSRC_REC_TIME_WINDOW_PREPARED		2298
/*! reconciliation: records written including a start durable timestamp */
#define	WT_STAT_DSRC_REC_TIME_WINDOW_DURABLE_START_TS	2299
/*! reconciliation: records written including a start timestamp */
#define	WT_STAT_DSRC_REC_TIME_WINDOW_START_TS		2300
/*! reconciliation: records written including a start transaction ID */
#define	WT_STAT_DSRC_REC_TIME_WINDOW_START_TXN		2301
/*! reconciliation: records written including a stop durable timestamp */
#define	WT_STAT_DSRC_REC_TIME_WINDOW_DURABLE_STOP_TS	2302
/*! reconciliation: records written including a stop timestamp */
#define	WT_STAT_DSRC_REC_TIME_WINDOW_STOP_TS		2303
/*! reconciliation: records written including a stop transaction ID */
#define	WT_STAT_DSRC_REC_TIME_WINDOW_STOP_TXN		2304
/*! session: object compaction */
#define	WT_STAT_DSRC_SESSION_COMPACT			2305
/*!
 * transaction: a reader raced with a prepared transaction commit and
 * skipped an update or updates
 */
#define	WT_STAT_DSRC_TXN_READ_RACE_PREPARE_COMMIT	2306
/*! transaction: number of times overflow removed value is read */
#define	WT_STAT_DSRC_TXN_READ_OVERFLOW_REMOVE		2307
/*! transaction: race to read prepared update retry */
#define	WT_STAT_DSRC_TXN_READ_RACE_PREPARE_UPDATE	2308
/*!
 * transaction: rollback to stable history store keys that would have
 * been swept in non-dryrun mode
 */
#define	WT_STAT_DSRC_TXN_RTS_SWEEP_HS_KEYS_DRYRUN	2309
/*!
 * transaction: rollback to stable history store records with stop
 * timestamps older than newer records
 */
#define	WT_STAT_DSRC_TXN_RTS_HS_STOP_OLDER_THAN_NEWER_START	2310
/*! transaction: rollback to stable inconsistent checkpoint */
#define	WT_STAT_DSRC_TXN_RTS_INCONSISTENT_CKPT		2311
/*! transaction: rollback to stable keys removed */
#define	WT_STAT_DSRC_TXN_RTS_KEYS_REMOVED		2312
/*! transaction: rollback to stable keys restored */
#define	WT_STAT_DSRC_TXN_RTS_KEYS_RESTORED		2313
/*!
 * transaction: rollback to stable keys that would have been removed in
 * non-dryrun mode
 */
#define	WT_STAT_DSRC_TXN_RTS_KEYS_REMOVED_DRYRUN	2314
/*!
 * transaction: rollback to stable keys that would have been restored in
 * non-dryrun mode
 */
#define	WT_STAT_DSRC_TXN_RTS_KEYS_RESTORED_DRYRUN	2315
/*! transaction: rollback to stable restored tombstones from history store */
#define	WT_STAT_DSRC_TXN_RTS_HS_RESTORE_TOMBSTONES	2316
/*! transaction: rollback to stable restored updates from history store */
#define	WT_STAT_DSRC_TXN_RTS_HS_RESTORE_UPDATES		2317
/*! transaction: rollback to stable skipping delete rle */
#define	WT_STAT_DSRC_TXN_RTS_DELETE_RLE_SKIPPED		2318
/*! transaction: rollback to stable skipping stable rle */
#define	WT_STAT_DSRC_TXN_RTS_STABLE_RLE_SKIPPED		2319
/*! transaction: rollback to stable sweeping history store keys */
#define	WT_STAT_DSRC_TXN_RTS_SWEEP_HS_KEYS		2320
/*!
 * transaction: rollback to stable tombstones from history store that
 * would have been restored in non-dryrun mode
 */
#define	WT_STAT_DSRC_TXN_RTS_HS_RESTORE_TOMBSTONES_DRYRUN	2321
/*!
 * transaction: rollback to stable updates from history store that would
 * have been restored in non-dryrun mode
 */
#define	WT_STAT_DSRC_TXN_RTS_HS_RESTORE_UPDATES_DRYRUN	2322
/*! transaction: rollback to stable updates removed from history store */
#define	WT_STAT_DSRC_TXN_RTS_HS_REMOVED			2323
/*!
 * transaction: rollback to stable updates that would have been removed
 * from history store in non-dryrun mode
 */
#define	WT_STAT_DSRC_TXN_RTS_HS_REMOVED_DRYRUN		2324
/*! transaction: update conflicts */
#define	WT_STAT_DSRC_TXN_UPDATE_CONFLICT		2325

/*!
 * @}
 * @name Statistics for join cursors
 * @anchor statistics_join
 * @{
 */
/*! join: accesses to the main table */
#define	WT_STAT_JOIN_MAIN_ACCESS			3000
/*! join: bloom filter false positives */
#define	WT_STAT_JOIN_BLOOM_FALSE_POSITIVE		3001
/*! join: checks that conditions of membership are satisfied */
#define	WT_STAT_JOIN_MEMBERSHIP_CHECK			3002
/*! join: items inserted into a bloom filter */
#define	WT_STAT_JOIN_BLOOM_INSERT			3003
/*! join: items iterated */
#define	WT_STAT_JOIN_ITERATED				3004

/*!
 * @}
 * @name Statistics for session
 * @anchor statistics_session
 * @{
 */
/*! session: bytes read into cache */
#define	WT_STAT_SESSION_BYTES_READ			4000
/*! session: bytes written from cache */
#define	WT_STAT_SESSION_BYTES_WRITE			4001
/*! session: dhandle lock wait time (usecs) */
#define	WT_STAT_SESSION_LOCK_DHANDLE_WAIT		4002
/*! session: dirty bytes in this txn */
#define	WT_STAT_SESSION_TXN_BYTES_DIRTY			4003
/*! session: page read from disk to cache time (usecs) */
#define	WT_STAT_SESSION_READ_TIME			4004
/*! session: page write from cache to disk time (usecs) */
#define	WT_STAT_SESSION_WRITE_TIME			4005
/*! session: schema lock wait time (usecs) */
#define	WT_STAT_SESSION_LOCK_SCHEMA_WAIT		4006
/*! session: time waiting for cache (usecs) */
#define	WT_STAT_SESSION_CACHE_TIME			4007
/*! @} */
/*
 * Statistics section: END
 * DO NOT EDIT: automatically built by dist/stat.py.
 */
/*! @} */

/*******************************************
 * Verbose categories
 *******************************************/
/*!
 * @addtogroup wt
 * @{
 */
/*!
 * @name Verbose categories
 * @anchor verbose_categories
 * @{
 */
/*!
 * WiredTiger verbose event categories.
 * Note that the verbose categories cover a wide set of sub-systems and operations
 * within WiredTiger. As such, the categories are subject to change and evolve
 * between different WiredTiger releases.
 */
typedef enum {
/* VERBOSE ENUM START */
    WT_VERB_ALL,                    /*!< ALL module messages. */
    WT_VERB_API,                    /*!< API messages. */
    WT_VERB_BACKUP,                 /*!< Backup messages. */
    WT_VERB_BLKCACHE,
    WT_VERB_BLOCK,                  /*!< Block manager messages. */
    WT_VERB_CHECKPOINT,             /*!< Checkpoint messages. */
    WT_VERB_CHECKPOINT_CLEANUP,
    WT_VERB_CHECKPOINT_PROGRESS,    /*!< Checkpoint progress messages. */
    WT_VERB_CHUNKCACHE,             /*!< Chunk cache messages. */
    WT_VERB_COMPACT,                /*!< Compact messages. */
    WT_VERB_COMPACT_PROGRESS,       /*!< Compact progress messages. */
    WT_VERB_CONFIGURATION,
    WT_VERB_DEFAULT,
    WT_VERB_DISAGGREGATED_STORAGE,  /*!< Disaggregated storage, other than layered tables. */
    WT_VERB_ERROR_RETURNS,
    WT_VERB_EVICTION,             /*!< Eviction messages. */
    WT_VERB_EXTENSION,            /*!< Extension messages. */
    WT_VERB_FILEOPS,
    WT_VERB_GENERATION,
    WT_VERB_HANDLEOPS,
    WT_VERB_HS,                     /*!< History store messages. */
    WT_VERB_HS_ACTIVITY,            /*!< History store activity messages. */
    WT_VERB_LAYERED,                /*!< Layered table manager messages. */
    WT_VERB_LOG,                    /*!< Log messages. */
    WT_VERB_LSM,                    /*!< LSM messages. */
    WT_VERB_LSM_MANAGER,
    WT_VERB_MUTEX,
    WT_VERB_METADATA,               /*!< Metadata messages. */
    WT_VERB_OUT_OF_ORDER,
    WT_VERB_OVERFLOW,
    WT_VERB_PREFETCH,
    WT_VERB_READ,
    WT_VERB_RECONCILE,              /*!< Reconcile messages. */
    WT_VERB_RECOVERY,               /*!< Recovery messages. */
    WT_VERB_RECOVERY_PROGRESS,      /*!< Recovery progress messages. */
    WT_VERB_RTS,                    /*!< RTS messages. */
    WT_VERB_SALVAGE,                /*!< Salvage messages. */
    WT_VERB_SHARED_CACHE,
    WT_VERB_SPLIT,
    WT_VERB_TEMPORARY,
    WT_VERB_THREAD_GROUP,
    WT_VERB_TIERED,                 /*!< Tiered storage messages. */
    WT_VERB_TIMESTAMP,              /*!< Timestamp messages. */
    WT_VERB_TRANSACTION,            /*!< Transaction messages. */
    WT_VERB_VERIFY,                 /*!< Verify messages. */
    WT_VERB_VERSION,                /*!< Version messages. */
    WT_VERB_WRITE,
    WT_VERB_PAGE_DELTA,
/* VERBOSE ENUM STOP */
    WT_VERB_NUM_CATEGORIES
} WT_VERBOSE_CATEGORY;
/*! @} */

/*******************************************
 * Verbose levels
 *******************************************/
/*!
 * @name Verbose levels
 * @anchor verbose_levels
 * @{
 */
/*!
 * WiredTiger verbosity levels. The levels define a range of severity categories, with
 * \c WT_VERBOSE_ERROR being the lowest, most critical level (used by messages on critical error
 * paths) and \c WT_VERBOSE_DEBUG_5 being the highest verbosity/informational level (mostly adopted
 * for debugging).
 */
typedef enum {
    WT_VERBOSE_ERROR = -3,  /*!< Error conditions triggered in WiredTiger. */
    WT_VERBOSE_WARNING,     /*!< Warning conditions potentially signaling non-imminent errors and
                            behaviors. */
    WT_VERBOSE_NOTICE,      /*!< Messages for significant events in WiredTiger, usually worth
                            noting. */
    WT_VERBOSE_INFO,        /*!< Informational style messages. */
    WT_VERBOSE_DEBUG_1,     /*!< Low severity messages, useful for debugging purposes. This is
                            the default level when debugging. */
    WT_VERBOSE_DEBUG_2,     /*!< Low severity messages, an increase in verbosity from
                            the previous level. */
    WT_VERBOSE_DEBUG_3,     /*!< Low severity messages. */
    WT_VERBOSE_DEBUG_4,     /*!< Low severity messages. */
    WT_VERBOSE_DEBUG_5      /*!< Lowest severity messages. */
} WT_VERBOSE_LEVEL;
/*! @} */
/*
 * Verbose section: END
 */
/*! @} */

#undef __F

#if defined(__cplusplus)
}
#endif
#endif /* __WIREDTIGER_H_ */<|MERGE_RESOLUTION|>--- conflicted
+++ resolved
@@ -7475,457 +7475,239 @@
 /*! session: table create successful calls */
 #define	WT_STAT_CONN_SESSION_TABLE_CREATE_SUCCESS	1672
 /*! session: table create with import failed calls */
-<<<<<<< HEAD
 #define	WT_STAT_CONN_SESSION_TABLE_CREATE_IMPORT_FAIL	1673
+/*! session: table create with import repair calls */
+#define	WT_STAT_CONN_SESSION_TABLE_CREATE_IMPORT_REPAIR	1674
 /*! session: table create with import successful calls */
-#define	WT_STAT_CONN_SESSION_TABLE_CREATE_IMPORT_SUCCESS	1674
+#define	WT_STAT_CONN_SESSION_TABLE_CREATE_IMPORT_SUCCESS	1675
 /*! session: table drop failed calls */
-#define	WT_STAT_CONN_SESSION_TABLE_DROP_FAIL		1675
+#define	WT_STAT_CONN_SESSION_TABLE_DROP_FAIL		1676
 /*! session: table drop successful calls */
-#define	WT_STAT_CONN_SESSION_TABLE_DROP_SUCCESS		1676
+#define	WT_STAT_CONN_SESSION_TABLE_DROP_SUCCESS		1677
 /*! session: table rename failed calls */
-#define	WT_STAT_CONN_SESSION_TABLE_RENAME_FAIL		1677
+#define	WT_STAT_CONN_SESSION_TABLE_RENAME_FAIL		1678
 /*! session: table rename successful calls */
-#define	WT_STAT_CONN_SESSION_TABLE_RENAME_SUCCESS	1678
+#define	WT_STAT_CONN_SESSION_TABLE_RENAME_SUCCESS	1679
 /*! session: table salvage failed calls */
-#define	WT_STAT_CONN_SESSION_TABLE_SALVAGE_FAIL		1679
+#define	WT_STAT_CONN_SESSION_TABLE_SALVAGE_FAIL		1680
 /*! session: table salvage successful calls */
-#define	WT_STAT_CONN_SESSION_TABLE_SALVAGE_SUCCESS	1680
+#define	WT_STAT_CONN_SESSION_TABLE_SALVAGE_SUCCESS	1681
 /*! session: table truncate failed calls */
-#define	WT_STAT_CONN_SESSION_TABLE_TRUNCATE_FAIL	1681
+#define	WT_STAT_CONN_SESSION_TABLE_TRUNCATE_FAIL	1682
 /*! session: table truncate successful calls */
-#define	WT_STAT_CONN_SESSION_TABLE_TRUNCATE_SUCCESS	1682
+#define	WT_STAT_CONN_SESSION_TABLE_TRUNCATE_SUCCESS	1683
 /*! session: table verify failed calls */
-#define	WT_STAT_CONN_SESSION_TABLE_VERIFY_FAIL		1683
+#define	WT_STAT_CONN_SESSION_TABLE_VERIFY_FAIL		1684
 /*! session: table verify successful calls */
-#define	WT_STAT_CONN_SESSION_TABLE_VERIFY_SUCCESS	1684
+#define	WT_STAT_CONN_SESSION_TABLE_VERIFY_SUCCESS	1685
 /*! session: tiered operations dequeued and processed */
-#define	WT_STAT_CONN_TIERED_WORK_UNITS_DEQUEUED		1685
+#define	WT_STAT_CONN_TIERED_WORK_UNITS_DEQUEUED		1686
 /*! session: tiered operations removed without processing */
-#define	WT_STAT_CONN_TIERED_WORK_UNITS_REMOVED		1686
+#define	WT_STAT_CONN_TIERED_WORK_UNITS_REMOVED		1687
 /*! session: tiered operations scheduled */
-#define	WT_STAT_CONN_TIERED_WORK_UNITS_CREATED		1687
+#define	WT_STAT_CONN_TIERED_WORK_UNITS_CREATED		1688
 /*! session: tiered storage local retention time (secs) */
-#define	WT_STAT_CONN_TIERED_RETENTION			1688
+#define	WT_STAT_CONN_TIERED_RETENTION			1689
 /*! thread-state: active filesystem fsync calls */
-#define	WT_STAT_CONN_THREAD_FSYNC_ACTIVE		1689
+#define	WT_STAT_CONN_THREAD_FSYNC_ACTIVE		1690
 /*! thread-state: active filesystem read calls */
-#define	WT_STAT_CONN_THREAD_READ_ACTIVE			1690
+#define	WT_STAT_CONN_THREAD_READ_ACTIVE			1691
 /*! thread-state: active filesystem write calls */
-#define	WT_STAT_CONN_THREAD_WRITE_ACTIVE		1691
+#define	WT_STAT_CONN_THREAD_WRITE_ACTIVE		1692
 /*! thread-yield: application thread operations waiting for cache */
-#define	WT_STAT_CONN_APPLICATION_CACHE_OPS		1692
+#define	WT_STAT_CONN_APPLICATION_CACHE_OPS		1693
 /*! thread-yield: application thread snapshot refreshed for eviction */
-#define	WT_STAT_CONN_APPLICATION_EVICT_SNAPSHOT_REFRESHED	1693
+#define	WT_STAT_CONN_APPLICATION_EVICT_SNAPSHOT_REFRESHED	1694
 /*! thread-yield: application thread time waiting for cache (usecs) */
-#define	WT_STAT_CONN_APPLICATION_CACHE_TIME		1694
-=======
-#define	WT_STAT_CONN_SESSION_TABLE_CREATE_IMPORT_FAIL	1619
-/*! session: table create with import repair calls */
-#define	WT_STAT_CONN_SESSION_TABLE_CREATE_IMPORT_REPAIR	1620
-/*! session: table create with import successful calls */
-#define	WT_STAT_CONN_SESSION_TABLE_CREATE_IMPORT_SUCCESS	1621
-/*! session: table drop failed calls */
-#define	WT_STAT_CONN_SESSION_TABLE_DROP_FAIL		1622
-/*! session: table drop successful calls */
-#define	WT_STAT_CONN_SESSION_TABLE_DROP_SUCCESS		1623
-/*! session: table rename failed calls */
-#define	WT_STAT_CONN_SESSION_TABLE_RENAME_FAIL		1624
-/*! session: table rename successful calls */
-#define	WT_STAT_CONN_SESSION_TABLE_RENAME_SUCCESS	1625
-/*! session: table salvage failed calls */
-#define	WT_STAT_CONN_SESSION_TABLE_SALVAGE_FAIL		1626
-/*! session: table salvage successful calls */
-#define	WT_STAT_CONN_SESSION_TABLE_SALVAGE_SUCCESS	1627
-/*! session: table truncate failed calls */
-#define	WT_STAT_CONN_SESSION_TABLE_TRUNCATE_FAIL	1628
-/*! session: table truncate successful calls */
-#define	WT_STAT_CONN_SESSION_TABLE_TRUNCATE_SUCCESS	1629
-/*! session: table verify failed calls */
-#define	WT_STAT_CONN_SESSION_TABLE_VERIFY_FAIL		1630
-/*! session: table verify successful calls */
-#define	WT_STAT_CONN_SESSION_TABLE_VERIFY_SUCCESS	1631
-/*! session: tiered operations dequeued and processed */
-#define	WT_STAT_CONN_TIERED_WORK_UNITS_DEQUEUED		1632
-/*! session: tiered operations removed without processing */
-#define	WT_STAT_CONN_TIERED_WORK_UNITS_REMOVED		1633
-/*! session: tiered operations scheduled */
-#define	WT_STAT_CONN_TIERED_WORK_UNITS_CREATED		1634
-/*! session: tiered storage local retention time (secs) */
-#define	WT_STAT_CONN_TIERED_RETENTION			1635
-/*! thread-state: active filesystem fsync calls */
-#define	WT_STAT_CONN_THREAD_FSYNC_ACTIVE		1636
-/*! thread-state: active filesystem read calls */
-#define	WT_STAT_CONN_THREAD_READ_ACTIVE			1637
-/*! thread-state: active filesystem write calls */
-#define	WT_STAT_CONN_THREAD_WRITE_ACTIVE		1638
-/*! thread-yield: application thread operations waiting for cache */
-#define	WT_STAT_CONN_APPLICATION_CACHE_OPS		1639
-/*! thread-yield: application thread snapshot refreshed for eviction */
-#define	WT_STAT_CONN_APPLICATION_EVICT_SNAPSHOT_REFRESHED	1640
-/*! thread-yield: application thread time waiting for cache (usecs) */
-#define	WT_STAT_CONN_APPLICATION_CACHE_TIME		1641
->>>>>>> 2f94609c
+#define	WT_STAT_CONN_APPLICATION_CACHE_TIME		1695
 /*!
  * thread-yield: connection close blocked waiting for transaction state
  * stabilization
  */
-<<<<<<< HEAD
-#define	WT_STAT_CONN_TXN_RELEASE_BLOCKED		1695
+#define	WT_STAT_CONN_TXN_RELEASE_BLOCKED		1696
 /*! thread-yield: connection close yielded for lsm manager shutdown */
-#define	WT_STAT_CONN_CONN_CLOSE_BLOCKED_LSM		1696
+#define	WT_STAT_CONN_CONN_CLOSE_BLOCKED_LSM		1697
 /*! thread-yield: data handle lock yielded */
-#define	WT_STAT_CONN_DHANDLE_LOCK_BLOCKED		1697
-=======
-#define	WT_STAT_CONN_TXN_RELEASE_BLOCKED		1642
-/*! thread-yield: connection close yielded for lsm manager shutdown */
-#define	WT_STAT_CONN_CONN_CLOSE_BLOCKED_LSM		1643
-/*! thread-yield: data handle lock yielded */
-#define	WT_STAT_CONN_DHANDLE_LOCK_BLOCKED		1644
->>>>>>> 2f94609c
+#define	WT_STAT_CONN_DHANDLE_LOCK_BLOCKED		1698
 /*!
  * thread-yield: get reference for page index and slot time sleeping
  * (usecs)
  */
-<<<<<<< HEAD
-#define	WT_STAT_CONN_PAGE_INDEX_SLOT_REF_BLOCKED	1698
+#define	WT_STAT_CONN_PAGE_INDEX_SLOT_REF_BLOCKED	1699
 /*! thread-yield: page access yielded due to prepare state change */
-#define	WT_STAT_CONN_PREPARED_TRANSITION_BLOCKED_PAGE	1699
+#define	WT_STAT_CONN_PREPARED_TRANSITION_BLOCKED_PAGE	1700
 /*! thread-yield: page acquire busy blocked */
-#define	WT_STAT_CONN_PAGE_BUSY_BLOCKED			1700
+#define	WT_STAT_CONN_PAGE_BUSY_BLOCKED			1701
 /*! thread-yield: page acquire eviction blocked */
-#define	WT_STAT_CONN_PAGE_FORCIBLE_EVICT_BLOCKED	1701
+#define	WT_STAT_CONN_PAGE_FORCIBLE_EVICT_BLOCKED	1702
 /*! thread-yield: page acquire locked blocked */
-#define	WT_STAT_CONN_PAGE_LOCKED_BLOCKED		1702
+#define	WT_STAT_CONN_PAGE_LOCKED_BLOCKED		1703
 /*! thread-yield: page acquire read blocked */
-#define	WT_STAT_CONN_PAGE_READ_BLOCKED			1703
+#define	WT_STAT_CONN_PAGE_READ_BLOCKED			1704
 /*! thread-yield: page acquire time sleeping (usecs) */
-#define	WT_STAT_CONN_PAGE_SLEEP				1704
-=======
-#define	WT_STAT_CONN_PAGE_INDEX_SLOT_REF_BLOCKED	1645
-/*! thread-yield: page access yielded due to prepare state change */
-#define	WT_STAT_CONN_PREPARED_TRANSITION_BLOCKED_PAGE	1646
-/*! thread-yield: page acquire busy blocked */
-#define	WT_STAT_CONN_PAGE_BUSY_BLOCKED			1647
-/*! thread-yield: page acquire eviction blocked */
-#define	WT_STAT_CONN_PAGE_FORCIBLE_EVICT_BLOCKED	1648
-/*! thread-yield: page acquire locked blocked */
-#define	WT_STAT_CONN_PAGE_LOCKED_BLOCKED		1649
-/*! thread-yield: page acquire read blocked */
-#define	WT_STAT_CONN_PAGE_READ_BLOCKED			1650
-/*! thread-yield: page acquire time sleeping (usecs) */
-#define	WT_STAT_CONN_PAGE_SLEEP				1651
->>>>>>> 2f94609c
+#define	WT_STAT_CONN_PAGE_SLEEP				1705
 /*!
  * thread-yield: page delete rollback time sleeping for state change
  * (usecs)
  */
-<<<<<<< HEAD
-#define	WT_STAT_CONN_PAGE_DEL_ROLLBACK_BLOCKED		1705
+#define	WT_STAT_CONN_PAGE_DEL_ROLLBACK_BLOCKED		1706
 /*! thread-yield: page reconciliation yielded due to child modification */
-#define	WT_STAT_CONN_CHILD_MODIFY_BLOCKED_PAGE		1706
+#define	WT_STAT_CONN_CHILD_MODIFY_BLOCKED_PAGE		1707
 /*! transaction: Number of prepared updates */
-#define	WT_STAT_CONN_TXN_PREPARED_UPDATES		1707
+#define	WT_STAT_CONN_TXN_PREPARED_UPDATES		1708
 /*! transaction: Number of prepared updates committed */
-#define	WT_STAT_CONN_TXN_PREPARED_UPDATES_COMMITTED	1708
+#define	WT_STAT_CONN_TXN_PREPARED_UPDATES_COMMITTED	1709
 /*! transaction: Number of prepared updates repeated on the same key */
-#define	WT_STAT_CONN_TXN_PREPARED_UPDATES_KEY_REPEATED	1709
+#define	WT_STAT_CONN_TXN_PREPARED_UPDATES_KEY_REPEATED	1710
 /*! transaction: Number of prepared updates rolled back */
-#define	WT_STAT_CONN_TXN_PREPARED_UPDATES_ROLLEDBACK	1710
-=======
-#define	WT_STAT_CONN_PAGE_DEL_ROLLBACK_BLOCKED		1652
-/*! thread-yield: page reconciliation yielded due to child modification */
-#define	WT_STAT_CONN_CHILD_MODIFY_BLOCKED_PAGE		1653
-/*! transaction: Number of prepared updates */
-#define	WT_STAT_CONN_TXN_PREPARED_UPDATES		1654
-/*! transaction: Number of prepared updates committed */
-#define	WT_STAT_CONN_TXN_PREPARED_UPDATES_COMMITTED	1655
-/*! transaction: Number of prepared updates repeated on the same key */
-#define	WT_STAT_CONN_TXN_PREPARED_UPDATES_KEY_REPEATED	1656
-/*! transaction: Number of prepared updates rolled back */
-#define	WT_STAT_CONN_TXN_PREPARED_UPDATES_ROLLEDBACK	1657
->>>>>>> 2f94609c
+#define	WT_STAT_CONN_TXN_PREPARED_UPDATES_ROLLEDBACK	1711
 /*!
  * transaction: a reader raced with a prepared transaction commit and
  * skipped an update or updates
  */
-<<<<<<< HEAD
-#define	WT_STAT_CONN_TXN_READ_RACE_PREPARE_COMMIT	1711
+#define	WT_STAT_CONN_TXN_READ_RACE_PREPARE_COMMIT	1712
 /*! transaction: number of times overflow removed value is read */
-#define	WT_STAT_CONN_TXN_READ_OVERFLOW_REMOVE		1712
+#define	WT_STAT_CONN_TXN_READ_OVERFLOW_REMOVE		1713
 /*! transaction: oldest pinned transaction ID rolled back for eviction */
-#define	WT_STAT_CONN_TXN_ROLLBACK_OLDEST_PINNED		1713
+#define	WT_STAT_CONN_TXN_ROLLBACK_OLDEST_PINNED		1714
 /*! transaction: prepared transactions */
-#define	WT_STAT_CONN_TXN_PREPARE			1714
+#define	WT_STAT_CONN_TXN_PREPARE			1715
 /*! transaction: prepared transactions committed */
-#define	WT_STAT_CONN_TXN_PREPARE_COMMIT			1715
+#define	WT_STAT_CONN_TXN_PREPARE_COMMIT			1716
 /*! transaction: prepared transactions currently active */
-#define	WT_STAT_CONN_TXN_PREPARE_ACTIVE			1716
+#define	WT_STAT_CONN_TXN_PREPARE_ACTIVE			1717
 /*! transaction: prepared transactions rolled back */
-#define	WT_STAT_CONN_TXN_PREPARE_ROLLBACK		1717
+#define	WT_STAT_CONN_TXN_PREPARE_ROLLBACK		1718
 /*! transaction: query timestamp calls */
-#define	WT_STAT_CONN_TXN_QUERY_TS			1718
+#define	WT_STAT_CONN_TXN_QUERY_TS			1719
 /*! transaction: race to read prepared update retry */
-#define	WT_STAT_CONN_TXN_READ_RACE_PREPARE_UPDATE	1719
+#define	WT_STAT_CONN_TXN_READ_RACE_PREPARE_UPDATE	1720
 /*! transaction: rollback to stable calls */
-#define	WT_STAT_CONN_TXN_RTS				1720
-=======
-#define	WT_STAT_CONN_TXN_READ_RACE_PREPARE_COMMIT	1658
-/*! transaction: number of times overflow removed value is read */
-#define	WT_STAT_CONN_TXN_READ_OVERFLOW_REMOVE		1659
-/*! transaction: oldest pinned transaction ID rolled back for eviction */
-#define	WT_STAT_CONN_TXN_ROLLBACK_OLDEST_PINNED		1660
-/*! transaction: prepared transactions */
-#define	WT_STAT_CONN_TXN_PREPARE			1661
-/*! transaction: prepared transactions committed */
-#define	WT_STAT_CONN_TXN_PREPARE_COMMIT			1662
-/*! transaction: prepared transactions currently active */
-#define	WT_STAT_CONN_TXN_PREPARE_ACTIVE			1663
-/*! transaction: prepared transactions rolled back */
-#define	WT_STAT_CONN_TXN_PREPARE_ROLLBACK		1664
-/*! transaction: query timestamp calls */
-#define	WT_STAT_CONN_TXN_QUERY_TS			1665
-/*! transaction: race to read prepared update retry */
-#define	WT_STAT_CONN_TXN_READ_RACE_PREPARE_UPDATE	1666
-/*! transaction: rollback to stable calls */
-#define	WT_STAT_CONN_TXN_RTS				1667
->>>>>>> 2f94609c
+#define	WT_STAT_CONN_TXN_RTS				1721
 /*!
  * transaction: rollback to stable history store keys that would have
  * been swept in non-dryrun mode
  */
-<<<<<<< HEAD
-#define	WT_STAT_CONN_TXN_RTS_SWEEP_HS_KEYS_DRYRUN	1721
-=======
-#define	WT_STAT_CONN_TXN_RTS_SWEEP_HS_KEYS_DRYRUN	1668
->>>>>>> 2f94609c
+#define	WT_STAT_CONN_TXN_RTS_SWEEP_HS_KEYS_DRYRUN	1722
 /*!
  * transaction: rollback to stable history store records with stop
  * timestamps older than newer records
  */
-<<<<<<< HEAD
-#define	WT_STAT_CONN_TXN_RTS_HS_STOP_OLDER_THAN_NEWER_START	1722
+#define	WT_STAT_CONN_TXN_RTS_HS_STOP_OLDER_THAN_NEWER_START	1723
 /*! transaction: rollback to stable inconsistent checkpoint */
-#define	WT_STAT_CONN_TXN_RTS_INCONSISTENT_CKPT		1723
+#define	WT_STAT_CONN_TXN_RTS_INCONSISTENT_CKPT		1724
 /*! transaction: rollback to stable keys removed */
-#define	WT_STAT_CONN_TXN_RTS_KEYS_REMOVED		1724
+#define	WT_STAT_CONN_TXN_RTS_KEYS_REMOVED		1725
 /*! transaction: rollback to stable keys restored */
-#define	WT_STAT_CONN_TXN_RTS_KEYS_RESTORED		1725
-=======
-#define	WT_STAT_CONN_TXN_RTS_HS_STOP_OLDER_THAN_NEWER_START	1669
-/*! transaction: rollback to stable inconsistent checkpoint */
-#define	WT_STAT_CONN_TXN_RTS_INCONSISTENT_CKPT		1670
-/*! transaction: rollback to stable keys removed */
-#define	WT_STAT_CONN_TXN_RTS_KEYS_REMOVED		1671
-/*! transaction: rollback to stable keys restored */
-#define	WT_STAT_CONN_TXN_RTS_KEYS_RESTORED		1672
->>>>>>> 2f94609c
+#define	WT_STAT_CONN_TXN_RTS_KEYS_RESTORED		1726
 /*!
  * transaction: rollback to stable keys that would have been removed in
  * non-dryrun mode
  */
-<<<<<<< HEAD
-#define	WT_STAT_CONN_TXN_RTS_KEYS_REMOVED_DRYRUN	1726
-=======
-#define	WT_STAT_CONN_TXN_RTS_KEYS_REMOVED_DRYRUN	1673
->>>>>>> 2f94609c
+#define	WT_STAT_CONN_TXN_RTS_KEYS_REMOVED_DRYRUN	1727
 /*!
  * transaction: rollback to stable keys that would have been restored in
  * non-dryrun mode
  */
-<<<<<<< HEAD
-#define	WT_STAT_CONN_TXN_RTS_KEYS_RESTORED_DRYRUN	1727
+#define	WT_STAT_CONN_TXN_RTS_KEYS_RESTORED_DRYRUN	1728
 /*! transaction: rollback to stable pages visited */
-#define	WT_STAT_CONN_TXN_RTS_PAGES_VISITED		1728
+#define	WT_STAT_CONN_TXN_RTS_PAGES_VISITED		1729
 /*! transaction: rollback to stable restored tombstones from history store */
-#define	WT_STAT_CONN_TXN_RTS_HS_RESTORE_TOMBSTONES	1729
+#define	WT_STAT_CONN_TXN_RTS_HS_RESTORE_TOMBSTONES	1730
 /*! transaction: rollback to stable restored updates from history store */
-#define	WT_STAT_CONN_TXN_RTS_HS_RESTORE_UPDATES		1730
+#define	WT_STAT_CONN_TXN_RTS_HS_RESTORE_UPDATES		1731
 /*! transaction: rollback to stable skipping delete rle */
-#define	WT_STAT_CONN_TXN_RTS_DELETE_RLE_SKIPPED		1731
+#define	WT_STAT_CONN_TXN_RTS_DELETE_RLE_SKIPPED		1732
 /*! transaction: rollback to stable skipping stable rle */
-#define	WT_STAT_CONN_TXN_RTS_STABLE_RLE_SKIPPED		1732
+#define	WT_STAT_CONN_TXN_RTS_STABLE_RLE_SKIPPED		1733
 /*! transaction: rollback to stable sweeping history store keys */
-#define	WT_STAT_CONN_TXN_RTS_SWEEP_HS_KEYS		1733
-=======
-#define	WT_STAT_CONN_TXN_RTS_KEYS_RESTORED_DRYRUN	1674
-/*! transaction: rollback to stable pages visited */
-#define	WT_STAT_CONN_TXN_RTS_PAGES_VISITED		1675
-/*! transaction: rollback to stable restored tombstones from history store */
-#define	WT_STAT_CONN_TXN_RTS_HS_RESTORE_TOMBSTONES	1676
-/*! transaction: rollback to stable restored updates from history store */
-#define	WT_STAT_CONN_TXN_RTS_HS_RESTORE_UPDATES		1677
-/*! transaction: rollback to stable skipping delete rle */
-#define	WT_STAT_CONN_TXN_RTS_DELETE_RLE_SKIPPED		1678
-/*! transaction: rollback to stable skipping stable rle */
-#define	WT_STAT_CONN_TXN_RTS_STABLE_RLE_SKIPPED		1679
-/*! transaction: rollback to stable sweeping history store keys */
-#define	WT_STAT_CONN_TXN_RTS_SWEEP_HS_KEYS		1680
->>>>>>> 2f94609c
+#define	WT_STAT_CONN_TXN_RTS_SWEEP_HS_KEYS		1734
 /*!
  * transaction: rollback to stable tombstones from history store that
  * would have been restored in non-dryrun mode
  */
-<<<<<<< HEAD
-#define	WT_STAT_CONN_TXN_RTS_HS_RESTORE_TOMBSTONES_DRYRUN	1734
+#define	WT_STAT_CONN_TXN_RTS_HS_RESTORE_TOMBSTONES_DRYRUN	1735
 /*! transaction: rollback to stable tree walk skipping pages */
-#define	WT_STAT_CONN_TXN_RTS_TREE_WALK_SKIP_PAGES	1735
+#define	WT_STAT_CONN_TXN_RTS_TREE_WALK_SKIP_PAGES	1736
 /*! transaction: rollback to stable updates aborted */
-#define	WT_STAT_CONN_TXN_RTS_UPD_ABORTED		1736
-=======
-#define	WT_STAT_CONN_TXN_RTS_HS_RESTORE_TOMBSTONES_DRYRUN	1681
-/*! transaction: rollback to stable tree walk skipping pages */
-#define	WT_STAT_CONN_TXN_RTS_TREE_WALK_SKIP_PAGES	1682
-/*! transaction: rollback to stable updates aborted */
-#define	WT_STAT_CONN_TXN_RTS_UPD_ABORTED		1683
->>>>>>> 2f94609c
+#define	WT_STAT_CONN_TXN_RTS_UPD_ABORTED		1737
 /*!
  * transaction: rollback to stable updates from history store that would
  * have been restored in non-dryrun mode
  */
-<<<<<<< HEAD
-#define	WT_STAT_CONN_TXN_RTS_HS_RESTORE_UPDATES_DRYRUN	1737
+#define	WT_STAT_CONN_TXN_RTS_HS_RESTORE_UPDATES_DRYRUN	1738
 /*! transaction: rollback to stable updates removed from history store */
-#define	WT_STAT_CONN_TXN_RTS_HS_REMOVED			1738
-=======
-#define	WT_STAT_CONN_TXN_RTS_HS_RESTORE_UPDATES_DRYRUN	1684
-/*! transaction: rollback to stable updates removed from history store */
-#define	WT_STAT_CONN_TXN_RTS_HS_REMOVED			1685
->>>>>>> 2f94609c
+#define	WT_STAT_CONN_TXN_RTS_HS_REMOVED			1739
 /*!
  * transaction: rollback to stable updates that would have been aborted
  * in non-dryrun mode
  */
-<<<<<<< HEAD
-#define	WT_STAT_CONN_TXN_RTS_UPD_ABORTED_DRYRUN		1739
-=======
-#define	WT_STAT_CONN_TXN_RTS_UPD_ABORTED_DRYRUN		1686
->>>>>>> 2f94609c
+#define	WT_STAT_CONN_TXN_RTS_UPD_ABORTED_DRYRUN		1740
 /*!
  * transaction: rollback to stable updates that would have been removed
  * from history store in non-dryrun mode
  */
-<<<<<<< HEAD
-#define	WT_STAT_CONN_TXN_RTS_HS_REMOVED_DRYRUN		1740
+#define	WT_STAT_CONN_TXN_RTS_HS_REMOVED_DRYRUN		1741
 /*! transaction: sessions scanned in each walk of concurrent sessions */
-#define	WT_STAT_CONN_TXN_SESSIONS_WALKED		1741
+#define	WT_STAT_CONN_TXN_SESSIONS_WALKED		1742
 /*! transaction: set timestamp calls */
-#define	WT_STAT_CONN_TXN_SET_TS				1742
+#define	WT_STAT_CONN_TXN_SET_TS				1743
 /*! transaction: set timestamp durable calls */
-#define	WT_STAT_CONN_TXN_SET_TS_DURABLE			1743
+#define	WT_STAT_CONN_TXN_SET_TS_DURABLE			1744
 /*! transaction: set timestamp durable updates */
-#define	WT_STAT_CONN_TXN_SET_TS_DURABLE_UPD		1744
+#define	WT_STAT_CONN_TXN_SET_TS_DURABLE_UPD		1745
 /*! transaction: set timestamp force calls */
-#define	WT_STAT_CONN_TXN_SET_TS_FORCE			1745
-=======
-#define	WT_STAT_CONN_TXN_RTS_HS_REMOVED_DRYRUN		1687
-/*! transaction: sessions scanned in each walk of concurrent sessions */
-#define	WT_STAT_CONN_TXN_SESSIONS_WALKED		1688
-/*! transaction: set timestamp calls */
-#define	WT_STAT_CONN_TXN_SET_TS				1689
-/*! transaction: set timestamp durable calls */
-#define	WT_STAT_CONN_TXN_SET_TS_DURABLE			1690
-/*! transaction: set timestamp durable updates */
-#define	WT_STAT_CONN_TXN_SET_TS_DURABLE_UPD		1691
-/*! transaction: set timestamp force calls */
-#define	WT_STAT_CONN_TXN_SET_TS_FORCE			1692
->>>>>>> 2f94609c
+#define	WT_STAT_CONN_TXN_SET_TS_FORCE			1746
 /*!
  * transaction: set timestamp global oldest timestamp set to be more
  * recent than the global stable timestamp
  */
-<<<<<<< HEAD
-#define	WT_STAT_CONN_TXN_SET_TS_OUT_OF_ORDER		1746
+#define	WT_STAT_CONN_TXN_SET_TS_OUT_OF_ORDER		1747
 /*! transaction: set timestamp oldest calls */
-#define	WT_STAT_CONN_TXN_SET_TS_OLDEST			1747
+#define	WT_STAT_CONN_TXN_SET_TS_OLDEST			1748
 /*! transaction: set timestamp oldest updates */
-#define	WT_STAT_CONN_TXN_SET_TS_OLDEST_UPD		1748
+#define	WT_STAT_CONN_TXN_SET_TS_OLDEST_UPD		1749
 /*! transaction: set timestamp stable calls */
-#define	WT_STAT_CONN_TXN_SET_TS_STABLE			1749
+#define	WT_STAT_CONN_TXN_SET_TS_STABLE			1750
 /*! transaction: set timestamp stable updates */
-#define	WT_STAT_CONN_TXN_SET_TS_STABLE_UPD		1750
+#define	WT_STAT_CONN_TXN_SET_TS_STABLE_UPD		1751
 /*! transaction: transaction begins */
-#define	WT_STAT_CONN_TXN_BEGIN				1751
-=======
-#define	WT_STAT_CONN_TXN_SET_TS_OUT_OF_ORDER		1693
-/*! transaction: set timestamp oldest calls */
-#define	WT_STAT_CONN_TXN_SET_TS_OLDEST			1694
-/*! transaction: set timestamp oldest updates */
-#define	WT_STAT_CONN_TXN_SET_TS_OLDEST_UPD		1695
-/*! transaction: set timestamp stable calls */
-#define	WT_STAT_CONN_TXN_SET_TS_STABLE			1696
-/*! transaction: set timestamp stable updates */
-#define	WT_STAT_CONN_TXN_SET_TS_STABLE_UPD		1697
-/*! transaction: transaction begins */
-#define	WT_STAT_CONN_TXN_BEGIN				1698
->>>>>>> 2f94609c
+#define	WT_STAT_CONN_TXN_BEGIN				1752
 /*!
  * transaction: transaction checkpoint history store file duration
  * (usecs)
  */
-<<<<<<< HEAD
-#define	WT_STAT_CONN_TXN_HS_CKPT_DURATION		1752
+#define	WT_STAT_CONN_TXN_HS_CKPT_DURATION		1753
 /*! transaction: transaction range of IDs currently pinned */
-#define	WT_STAT_CONN_TXN_PINNED_RANGE			1753
+#define	WT_STAT_CONN_TXN_PINNED_RANGE			1754
 /*! transaction: transaction range of IDs currently pinned by a checkpoint */
-#define	WT_STAT_CONN_TXN_PINNED_CHECKPOINT_RANGE	1754
+#define	WT_STAT_CONN_TXN_PINNED_CHECKPOINT_RANGE	1755
 /*! transaction: transaction range of timestamps currently pinned */
-#define	WT_STAT_CONN_TXN_PINNED_TIMESTAMP		1755
+#define	WT_STAT_CONN_TXN_PINNED_TIMESTAMP		1756
 /*! transaction: transaction range of timestamps pinned by a checkpoint */
-#define	WT_STAT_CONN_TXN_PINNED_TIMESTAMP_CHECKPOINT	1756
-=======
-#define	WT_STAT_CONN_TXN_HS_CKPT_DURATION		1699
-/*! transaction: transaction range of IDs currently pinned */
-#define	WT_STAT_CONN_TXN_PINNED_RANGE			1700
-/*! transaction: transaction range of IDs currently pinned by a checkpoint */
-#define	WT_STAT_CONN_TXN_PINNED_CHECKPOINT_RANGE	1701
-/*! transaction: transaction range of timestamps currently pinned */
-#define	WT_STAT_CONN_TXN_PINNED_TIMESTAMP		1702
-/*! transaction: transaction range of timestamps pinned by a checkpoint */
-#define	WT_STAT_CONN_TXN_PINNED_TIMESTAMP_CHECKPOINT	1703
->>>>>>> 2f94609c
+#define	WT_STAT_CONN_TXN_PINNED_TIMESTAMP_CHECKPOINT	1757
 /*!
  * transaction: transaction range of timestamps pinned by the oldest
  * active read timestamp
  */
-<<<<<<< HEAD
-#define	WT_STAT_CONN_TXN_PINNED_TIMESTAMP_READER	1757
-=======
-#define	WT_STAT_CONN_TXN_PINNED_TIMESTAMP_READER	1704
->>>>>>> 2f94609c
+#define	WT_STAT_CONN_TXN_PINNED_TIMESTAMP_READER	1758
 /*!
  * transaction: transaction range of timestamps pinned by the oldest
  * timestamp
  */
-<<<<<<< HEAD
-#define	WT_STAT_CONN_TXN_PINNED_TIMESTAMP_OLDEST	1758
+#define	WT_STAT_CONN_TXN_PINNED_TIMESTAMP_OLDEST	1759
 /*! transaction: transaction read timestamp of the oldest active reader */
-#define	WT_STAT_CONN_TXN_TIMESTAMP_OLDEST_ACTIVE_READ	1759
+#define	WT_STAT_CONN_TXN_TIMESTAMP_OLDEST_ACTIVE_READ	1760
 /*! transaction: transaction rollback to stable currently running */
-#define	WT_STAT_CONN_TXN_ROLLBACK_TO_STABLE_RUNNING	1760
+#define	WT_STAT_CONN_TXN_ROLLBACK_TO_STABLE_RUNNING	1761
 /*! transaction: transaction walk of concurrent sessions */
-#define	WT_STAT_CONN_TXN_WALK_SESSIONS			1761
+#define	WT_STAT_CONN_TXN_WALK_SESSIONS			1762
 /*! transaction: transactions committed */
-#define	WT_STAT_CONN_TXN_COMMIT				1762
+#define	WT_STAT_CONN_TXN_COMMIT				1763
 /*! transaction: transactions rolled back */
-#define	WT_STAT_CONN_TXN_ROLLBACK			1763
+#define	WT_STAT_CONN_TXN_ROLLBACK			1764
 /*! transaction: update conflicts */
-#define	WT_STAT_CONN_TXN_UPDATE_CONFLICT		1764
-=======
-#define	WT_STAT_CONN_TXN_PINNED_TIMESTAMP_OLDEST	1705
-/*! transaction: transaction read timestamp of the oldest active reader */
-#define	WT_STAT_CONN_TXN_TIMESTAMP_OLDEST_ACTIVE_READ	1706
-/*! transaction: transaction rollback to stable currently running */
-#define	WT_STAT_CONN_TXN_ROLLBACK_TO_STABLE_RUNNING	1707
-/*! transaction: transaction walk of concurrent sessions */
-#define	WT_STAT_CONN_TXN_WALK_SESSIONS			1708
-/*! transaction: transactions committed */
-#define	WT_STAT_CONN_TXN_COMMIT				1709
-/*! transaction: transactions rolled back */
-#define	WT_STAT_CONN_TXN_ROLLBACK			1710
-/*! transaction: update conflicts */
-#define	WT_STAT_CONN_TXN_UPDATE_CONFLICT		1711
->>>>>>> 2f94609c
+#define	WT_STAT_CONN_TXN_UPDATE_CONFLICT		1765
 
 /*!
  * @}
