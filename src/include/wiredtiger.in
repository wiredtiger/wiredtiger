--- conflicted
+++ resolved
@@ -5539,217 +5539,110 @@
  */
 #define	WT_STAT_CONN_PAGE_DEL_ROLLBACK_BLOCKED		1301
 /*! thread-yield: page reconciliation yielded due to child modification */
-<<<<<<< HEAD
-#define	WT_STAT_CONN_CHILD_MODIFY_BLOCKED_PAGE		1301
+#define	WT_STAT_CONN_CHILD_MODIFY_BLOCKED_PAGE		1302
 /*! transaction: commit timestamp queue insert to empty */
-#define	WT_STAT_CONN_TXN_COMMIT_QUEUE_EMPTY		1302
+#define	WT_STAT_CONN_TXN_COMMIT_QUEUE_EMPTY		1303
 /*! transaction: commit timestamp queue inserts to tail */
-#define	WT_STAT_CONN_TXN_COMMIT_QUEUE_TAIL		1303
+#define	WT_STAT_CONN_TXN_COMMIT_QUEUE_TAIL		1304
 /*! transaction: commit timestamp queue inserts total */
-#define	WT_STAT_CONN_TXN_COMMIT_QUEUE_INSERTS		1304
+#define	WT_STAT_CONN_TXN_COMMIT_QUEUE_INSERTS		1305
 /*! transaction: commit timestamp queue length */
-#define	WT_STAT_CONN_TXN_COMMIT_QUEUE_LEN		1305
+#define	WT_STAT_CONN_TXN_COMMIT_QUEUE_LEN		1306
 /*! transaction: number of named snapshots created */
-#define	WT_STAT_CONN_TXN_SNAPSHOTS_CREATED		1306
+#define	WT_STAT_CONN_TXN_SNAPSHOTS_CREATED		1307
 /*! transaction: number of named snapshots dropped */
-#define	WT_STAT_CONN_TXN_SNAPSHOTS_DROPPED		1307
+#define	WT_STAT_CONN_TXN_SNAPSHOTS_DROPPED		1308
 /*! transaction: query timestamp calls */
-#define	WT_STAT_CONN_TXN_QUERY_TS			1308
+#define	WT_STAT_CONN_TXN_QUERY_TS			1309
 /*! transaction: read timestamp queue insert to empty */
-#define	WT_STAT_CONN_TXN_READ_QUEUE_EMPTY		1309
+#define	WT_STAT_CONN_TXN_READ_QUEUE_EMPTY		1310
 /*! transaction: read timestamp queue inserts to head */
-#define	WT_STAT_CONN_TXN_READ_QUEUE_HEAD		1310
+#define	WT_STAT_CONN_TXN_READ_QUEUE_HEAD		1311
 /*! transaction: read timestamp queue inserts total */
-#define	WT_STAT_CONN_TXN_READ_QUEUE_INSERTS		1311
+#define	WT_STAT_CONN_TXN_READ_QUEUE_INSERTS		1312
 /*! transaction: read timestamp queue length */
-#define	WT_STAT_CONN_TXN_READ_QUEUE_LEN			1312
+#define	WT_STAT_CONN_TXN_READ_QUEUE_LEN			1313
 /*! transaction: rollback to stable calls */
-#define	WT_STAT_CONN_TXN_ROLLBACK_TO_STABLE		1313
+#define	WT_STAT_CONN_TXN_ROLLBACK_TO_STABLE		1314
 /*! transaction: rollback to stable updates aborted */
-#define	WT_STAT_CONN_TXN_ROLLBACK_UPD_ABORTED		1314
+#define	WT_STAT_CONN_TXN_ROLLBACK_UPD_ABORTED		1315
 /*! transaction: rollback to stable updates removed from lookaside */
-#define	WT_STAT_CONN_TXN_ROLLBACK_LAS_REMOVED		1315
+#define	WT_STAT_CONN_TXN_ROLLBACK_LAS_REMOVED		1316
 /*! transaction: set timestamp calls */
-#define	WT_STAT_CONN_TXN_SET_TS				1316
+#define	WT_STAT_CONN_TXN_SET_TS				1317
 /*! transaction: set timestamp commit calls */
-#define	WT_STAT_CONN_TXN_SET_TS_COMMIT			1317
+#define	WT_STAT_CONN_TXN_SET_TS_COMMIT			1318
 /*! transaction: set timestamp commit updates */
-#define	WT_STAT_CONN_TXN_SET_TS_COMMIT_UPD		1318
+#define	WT_STAT_CONN_TXN_SET_TS_COMMIT_UPD		1319
 /*! transaction: set timestamp oldest calls */
-#define	WT_STAT_CONN_TXN_SET_TS_OLDEST			1319
+#define	WT_STAT_CONN_TXN_SET_TS_OLDEST			1320
 /*! transaction: set timestamp oldest updates */
-#define	WT_STAT_CONN_TXN_SET_TS_OLDEST_UPD		1320
+#define	WT_STAT_CONN_TXN_SET_TS_OLDEST_UPD		1321
 /*! transaction: set timestamp stable calls */
-#define	WT_STAT_CONN_TXN_SET_TS_STABLE			1321
+#define	WT_STAT_CONN_TXN_SET_TS_STABLE			1322
 /*! transaction: set timestamp stable updates */
-#define	WT_STAT_CONN_TXN_SET_TS_STABLE_UPD		1322
+#define	WT_STAT_CONN_TXN_SET_TS_STABLE_UPD		1323
 /*! transaction: transaction begins */
-#define	WT_STAT_CONN_TXN_BEGIN				1323
+#define	WT_STAT_CONN_TXN_BEGIN				1324
 /*! transaction: transaction checkpoint currently running */
-#define	WT_STAT_CONN_TXN_CHECKPOINT_RUNNING		1324
+#define	WT_STAT_CONN_TXN_CHECKPOINT_RUNNING		1325
 /*! transaction: transaction checkpoint generation */
-#define	WT_STAT_CONN_TXN_CHECKPOINT_GENERATION		1325
+#define	WT_STAT_CONN_TXN_CHECKPOINT_GENERATION		1326
 /*! transaction: transaction checkpoint max time (msecs) */
-#define	WT_STAT_CONN_TXN_CHECKPOINT_TIME_MAX		1326
+#define	WT_STAT_CONN_TXN_CHECKPOINT_TIME_MAX		1327
 /*! transaction: transaction checkpoint min time (msecs) */
-#define	WT_STAT_CONN_TXN_CHECKPOINT_TIME_MIN		1327
+#define	WT_STAT_CONN_TXN_CHECKPOINT_TIME_MIN		1328
 /*! transaction: transaction checkpoint most recent time (msecs) */
-#define	WT_STAT_CONN_TXN_CHECKPOINT_TIME_RECENT		1328
+#define	WT_STAT_CONN_TXN_CHECKPOINT_TIME_RECENT		1329
 /*! transaction: transaction checkpoint scrub dirty target */
-#define	WT_STAT_CONN_TXN_CHECKPOINT_SCRUB_TARGET	1329
+#define	WT_STAT_CONN_TXN_CHECKPOINT_SCRUB_TARGET	1330
 /*! transaction: transaction checkpoint scrub time (msecs) */
-#define	WT_STAT_CONN_TXN_CHECKPOINT_SCRUB_TIME		1330
+#define	WT_STAT_CONN_TXN_CHECKPOINT_SCRUB_TIME		1331
 /*! transaction: transaction checkpoint total time (msecs) */
-#define	WT_STAT_CONN_TXN_CHECKPOINT_TIME_TOTAL		1331
+#define	WT_STAT_CONN_TXN_CHECKPOINT_TIME_TOTAL		1332
 /*! transaction: transaction checkpoints */
-#define	WT_STAT_CONN_TXN_CHECKPOINT			1332
-=======
-#define	WT_STAT_CONN_CHILD_MODIFY_BLOCKED_PAGE		1302
-/*!
- * thread-yield: tree descend one level yielded for split page index
- * update
- */
-#define	WT_STAT_CONN_TREE_DESCEND_BLOCKED		1303
-/*! transaction: commit timestamp queue insert to empty */
-#define	WT_STAT_CONN_TXN_COMMIT_QUEUE_EMPTY		1304
-/*! transaction: commit timestamp queue inserts to tail */
-#define	WT_STAT_CONN_TXN_COMMIT_QUEUE_TAIL		1305
-/*! transaction: commit timestamp queue inserts total */
-#define	WT_STAT_CONN_TXN_COMMIT_QUEUE_INSERTS		1306
-/*! transaction: commit timestamp queue length */
-#define	WT_STAT_CONN_TXN_COMMIT_QUEUE_LEN		1307
-/*! transaction: number of named snapshots created */
-#define	WT_STAT_CONN_TXN_SNAPSHOTS_CREATED		1308
-/*! transaction: number of named snapshots dropped */
-#define	WT_STAT_CONN_TXN_SNAPSHOTS_DROPPED		1309
-/*! transaction: query timestamp calls */
-#define	WT_STAT_CONN_TXN_QUERY_TS			1310
-/*! transaction: read timestamp queue insert to empty */
-#define	WT_STAT_CONN_TXN_READ_QUEUE_EMPTY		1311
-/*! transaction: read timestamp queue inserts to head */
-#define	WT_STAT_CONN_TXN_READ_QUEUE_HEAD		1312
-/*! transaction: read timestamp queue inserts total */
-#define	WT_STAT_CONN_TXN_READ_QUEUE_INSERTS		1313
-/*! transaction: read timestamp queue length */
-#define	WT_STAT_CONN_TXN_READ_QUEUE_LEN			1314
-/*! transaction: rollback to stable calls */
-#define	WT_STAT_CONN_TXN_ROLLBACK_TO_STABLE		1315
-/*! transaction: rollback to stable updates aborted */
-#define	WT_STAT_CONN_TXN_ROLLBACK_UPD_ABORTED		1316
-/*! transaction: rollback to stable updates removed from lookaside */
-#define	WT_STAT_CONN_TXN_ROLLBACK_LAS_REMOVED		1317
-/*! transaction: set timestamp calls */
-#define	WT_STAT_CONN_TXN_SET_TS				1318
-/*! transaction: set timestamp commit calls */
-#define	WT_STAT_CONN_TXN_SET_TS_COMMIT			1319
-/*! transaction: set timestamp commit updates */
-#define	WT_STAT_CONN_TXN_SET_TS_COMMIT_UPD		1320
-/*! transaction: set timestamp oldest calls */
-#define	WT_STAT_CONN_TXN_SET_TS_OLDEST			1321
-/*! transaction: set timestamp oldest updates */
-#define	WT_STAT_CONN_TXN_SET_TS_OLDEST_UPD		1322
-/*! transaction: set timestamp stable calls */
-#define	WT_STAT_CONN_TXN_SET_TS_STABLE			1323
-/*! transaction: set timestamp stable updates */
-#define	WT_STAT_CONN_TXN_SET_TS_STABLE_UPD		1324
-/*! transaction: transaction begins */
-#define	WT_STAT_CONN_TXN_BEGIN				1325
-/*! transaction: transaction checkpoint currently running */
-#define	WT_STAT_CONN_TXN_CHECKPOINT_RUNNING		1326
-/*! transaction: transaction checkpoint generation */
-#define	WT_STAT_CONN_TXN_CHECKPOINT_GENERATION		1327
-/*! transaction: transaction checkpoint max time (msecs) */
-#define	WT_STAT_CONN_TXN_CHECKPOINT_TIME_MAX		1328
-/*! transaction: transaction checkpoint min time (msecs) */
-#define	WT_STAT_CONN_TXN_CHECKPOINT_TIME_MIN		1329
-/*! transaction: transaction checkpoint most recent time (msecs) */
-#define	WT_STAT_CONN_TXN_CHECKPOINT_TIME_RECENT		1330
-/*! transaction: transaction checkpoint scrub dirty target */
-#define	WT_STAT_CONN_TXN_CHECKPOINT_SCRUB_TARGET	1331
-/*! transaction: transaction checkpoint scrub time (msecs) */
-#define	WT_STAT_CONN_TXN_CHECKPOINT_SCRUB_TIME		1332
-/*! transaction: transaction checkpoint total time (msecs) */
-#define	WT_STAT_CONN_TXN_CHECKPOINT_TIME_TOTAL		1333
-/*! transaction: transaction checkpoints */
-#define	WT_STAT_CONN_TXN_CHECKPOINT			1334
->>>>>>> 9eb2c7e0
+#define	WT_STAT_CONN_TXN_CHECKPOINT			1333
 /*!
  * transaction: transaction checkpoints skipped because database was
  * clean
  */
-<<<<<<< HEAD
-#define	WT_STAT_CONN_TXN_CHECKPOINT_SKIPPED		1333
+#define	WT_STAT_CONN_TXN_CHECKPOINT_SKIPPED		1334
 /*! transaction: transaction failures due to cache overflow */
-#define	WT_STAT_CONN_TXN_FAIL_CACHE			1334
-=======
-#define	WT_STAT_CONN_TXN_CHECKPOINT_SKIPPED		1335
-/*! transaction: transaction failures due to cache overflow */
-#define	WT_STAT_CONN_TXN_FAIL_CACHE			1336
->>>>>>> 9eb2c7e0
+#define	WT_STAT_CONN_TXN_FAIL_CACHE			1335
 /*!
  * transaction: transaction fsync calls for checkpoint after allocating
  * the transaction ID
  */
-<<<<<<< HEAD
-#define	WT_STAT_CONN_TXN_CHECKPOINT_FSYNC_POST		1335
-=======
-#define	WT_STAT_CONN_TXN_CHECKPOINT_FSYNC_POST		1337
->>>>>>> 9eb2c7e0
+#define	WT_STAT_CONN_TXN_CHECKPOINT_FSYNC_POST		1336
 /*!
  * transaction: transaction fsync duration for checkpoint after
  * allocating the transaction ID (usecs)
  */
-<<<<<<< HEAD
-#define	WT_STAT_CONN_TXN_CHECKPOINT_FSYNC_POST_DURATION	1336
+#define	WT_STAT_CONN_TXN_CHECKPOINT_FSYNC_POST_DURATION	1337
 /*! transaction: transaction range of IDs currently pinned */
-#define	WT_STAT_CONN_TXN_PINNED_RANGE			1337
+#define	WT_STAT_CONN_TXN_PINNED_RANGE			1338
 /*! transaction: transaction range of IDs currently pinned by a checkpoint */
-#define	WT_STAT_CONN_TXN_PINNED_CHECKPOINT_RANGE	1338
-=======
-#define	WT_STAT_CONN_TXN_CHECKPOINT_FSYNC_POST_DURATION	1338
-/*! transaction: transaction range of IDs currently pinned */
-#define	WT_STAT_CONN_TXN_PINNED_RANGE			1339
-/*! transaction: transaction range of IDs currently pinned by a checkpoint */
-#define	WT_STAT_CONN_TXN_PINNED_CHECKPOINT_RANGE	1340
->>>>>>> 9eb2c7e0
+#define	WT_STAT_CONN_TXN_PINNED_CHECKPOINT_RANGE	1339
 /*!
  * transaction: transaction range of IDs currently pinned by named
  * snapshots
  */
-<<<<<<< HEAD
-#define	WT_STAT_CONN_TXN_PINNED_SNAPSHOT_RANGE		1339
+#define	WT_STAT_CONN_TXN_PINNED_SNAPSHOT_RANGE		1340
 /*! transaction: transaction range of timestamps currently pinned */
-#define	WT_STAT_CONN_TXN_PINNED_TIMESTAMP		1340
-=======
-#define	WT_STAT_CONN_TXN_PINNED_SNAPSHOT_RANGE		1341
-/*! transaction: transaction range of timestamps currently pinned */
-#define	WT_STAT_CONN_TXN_PINNED_TIMESTAMP		1342
->>>>>>> 9eb2c7e0
+#define	WT_STAT_CONN_TXN_PINNED_TIMESTAMP		1341
 /*!
  * transaction: transaction range of timestamps pinned by the oldest
  * timestamp
  */
-<<<<<<< HEAD
-#define	WT_STAT_CONN_TXN_PINNED_TIMESTAMP_OLDEST	1341
+#define	WT_STAT_CONN_TXN_PINNED_TIMESTAMP_OLDEST	1342
 /*! transaction: transaction sync calls */
-#define	WT_STAT_CONN_TXN_SYNC				1342
+#define	WT_STAT_CONN_TXN_SYNC				1343
 /*! transaction: transactions committed */
-#define	WT_STAT_CONN_TXN_COMMIT				1343
+#define	WT_STAT_CONN_TXN_COMMIT				1344
 /*! transaction: transactions rolled back */
-#define	WT_STAT_CONN_TXN_ROLLBACK			1344
+#define	WT_STAT_CONN_TXN_ROLLBACK			1345
 /*! transaction: update conflicts */
-#define	WT_STAT_CONN_TXN_UPDATE_CONFLICT		1345
-=======
-#define	WT_STAT_CONN_TXN_PINNED_TIMESTAMP_OLDEST	1343
-/*! transaction: transaction sync calls */
-#define	WT_STAT_CONN_TXN_SYNC				1344
-/*! transaction: transactions committed */
-#define	WT_STAT_CONN_TXN_COMMIT				1345
-/*! transaction: transactions rolled back */
-#define	WT_STAT_CONN_TXN_ROLLBACK			1346
-/*! transaction: update conflicts */
-#define	WT_STAT_CONN_TXN_UPDATE_CONFLICT		1347
->>>>>>> 9eb2c7e0
+#define	WT_STAT_CONN_TXN_UPDATE_CONFLICT		1346
 
 /*!
  * @}
