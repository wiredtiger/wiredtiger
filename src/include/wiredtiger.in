--- conflicted
+++ resolved
@@ -5934,531 +5934,279 @@
 /*! session: table alter unchanged and skipped */
 #define	WT_STAT_CONN_SESSION_TABLE_ALTER_SKIP		1383
 /*! session: table compact failed calls */
-<<<<<<< HEAD
-#define	WT_STAT_CONN_SESSION_TABLE_COMPACT_FAIL		1382
+#define	WT_STAT_CONN_SESSION_TABLE_COMPACT_FAIL		1384
 /*! session: table compact failed calls due to cache pressure */
-#define	WT_STAT_CONN_SESSION_TABLE_COMPACT_FAIL_CACHE_PRESSURE	1383
+#define	WT_STAT_CONN_SESSION_TABLE_COMPACT_FAIL_CACHE_PRESSURE	1385
 /*! session: table compact running */
-#define	WT_STAT_CONN_SESSION_TABLE_COMPACT_RUNNING	1384
+#define	WT_STAT_CONN_SESSION_TABLE_COMPACT_RUNNING	1386
 /*! session: table compact skipped as process would not reduce file size */
-#define	WT_STAT_CONN_SESSION_TABLE_COMPACT_SKIPPED	1385
+#define	WT_STAT_CONN_SESSION_TABLE_COMPACT_SKIPPED	1387
 /*! session: table compact successful calls */
-#define	WT_STAT_CONN_SESSION_TABLE_COMPACT_SUCCESS	1386
+#define	WT_STAT_CONN_SESSION_TABLE_COMPACT_SUCCESS	1388
 /*! session: table compact timeout */
-#define	WT_STAT_CONN_SESSION_TABLE_COMPACT_TIMEOUT	1387
+#define	WT_STAT_CONN_SESSION_TABLE_COMPACT_TIMEOUT	1389
 /*! session: table create failed calls */
-#define	WT_STAT_CONN_SESSION_TABLE_CREATE_FAIL		1388
+#define	WT_STAT_CONN_SESSION_TABLE_CREATE_FAIL		1390
 /*! session: table create successful calls */
-#define	WT_STAT_CONN_SESSION_TABLE_CREATE_SUCCESS	1389
+#define	WT_STAT_CONN_SESSION_TABLE_CREATE_SUCCESS	1391
 /*! session: table drop failed calls */
-#define	WT_STAT_CONN_SESSION_TABLE_DROP_FAIL		1390
+#define	WT_STAT_CONN_SESSION_TABLE_DROP_FAIL		1392
 /*! session: table drop successful calls */
-#define	WT_STAT_CONN_SESSION_TABLE_DROP_SUCCESS		1391
+#define	WT_STAT_CONN_SESSION_TABLE_DROP_SUCCESS		1393
 /*! session: table rename failed calls */
-#define	WT_STAT_CONN_SESSION_TABLE_RENAME_FAIL		1392
+#define	WT_STAT_CONN_SESSION_TABLE_RENAME_FAIL		1394
 /*! session: table rename successful calls */
-#define	WT_STAT_CONN_SESSION_TABLE_RENAME_SUCCESS	1393
+#define	WT_STAT_CONN_SESSION_TABLE_RENAME_SUCCESS	1395
 /*! session: table salvage failed calls */
-#define	WT_STAT_CONN_SESSION_TABLE_SALVAGE_FAIL		1394
+#define	WT_STAT_CONN_SESSION_TABLE_SALVAGE_FAIL		1396
 /*! session: table salvage successful calls */
-#define	WT_STAT_CONN_SESSION_TABLE_SALVAGE_SUCCESS	1395
+#define	WT_STAT_CONN_SESSION_TABLE_SALVAGE_SUCCESS	1397
 /*! session: table truncate failed calls */
-#define	WT_STAT_CONN_SESSION_TABLE_TRUNCATE_FAIL	1396
+#define	WT_STAT_CONN_SESSION_TABLE_TRUNCATE_FAIL	1398
 /*! session: table truncate successful calls */
-#define	WT_STAT_CONN_SESSION_TABLE_TRUNCATE_SUCCESS	1397
+#define	WT_STAT_CONN_SESSION_TABLE_TRUNCATE_SUCCESS	1399
 /*! session: table verify failed calls */
-#define	WT_STAT_CONN_SESSION_TABLE_VERIFY_FAIL		1398
+#define	WT_STAT_CONN_SESSION_TABLE_VERIFY_FAIL		1400
 /*! session: table verify successful calls */
-#define	WT_STAT_CONN_SESSION_TABLE_VERIFY_SUCCESS	1399
+#define	WT_STAT_CONN_SESSION_TABLE_VERIFY_SUCCESS	1401
 /*! session: tiered operations dequeued and processed */
-#define	WT_STAT_CONN_TIERED_WORK_UNITS_DEQUEUED		1400
+#define	WT_STAT_CONN_TIERED_WORK_UNITS_DEQUEUED		1402
 /*! session: tiered operations scheduled */
-#define	WT_STAT_CONN_TIERED_WORK_UNITS_CREATED		1401
+#define	WT_STAT_CONN_TIERED_WORK_UNITS_CREATED		1403
 /*! session: tiered storage local retention time (secs) */
-#define	WT_STAT_CONN_TIERED_RETENTION			1402
+#define	WT_STAT_CONN_TIERED_RETENTION			1404
 /*! session: tiered storage object size */
-#define	WT_STAT_CONN_TIERED_OBJECT_SIZE			1403
+#define	WT_STAT_CONN_TIERED_OBJECT_SIZE			1405
 /*! thread-state: active filesystem fsync calls */
-#define	WT_STAT_CONN_THREAD_FSYNC_ACTIVE		1404
+#define	WT_STAT_CONN_THREAD_FSYNC_ACTIVE		1406
 /*! thread-state: active filesystem read calls */
-#define	WT_STAT_CONN_THREAD_READ_ACTIVE			1405
+#define	WT_STAT_CONN_THREAD_READ_ACTIVE			1407
 /*! thread-state: active filesystem write calls */
-#define	WT_STAT_CONN_THREAD_WRITE_ACTIVE		1406
+#define	WT_STAT_CONN_THREAD_WRITE_ACTIVE		1408
 /*! thread-yield: application thread time evicting (usecs) */
-#define	WT_STAT_CONN_APPLICATION_EVICT_TIME		1407
+#define	WT_STAT_CONN_APPLICATION_EVICT_TIME		1409
 /*! thread-yield: application thread time waiting for cache (usecs) */
-#define	WT_STAT_CONN_APPLICATION_CACHE_TIME		1408
-=======
-#define	WT_STAT_CONN_SESSION_TABLE_COMPACT_FAIL		1384
-/*! session: table compact successful calls */
-#define	WT_STAT_CONN_SESSION_TABLE_COMPACT_SUCCESS	1385
-/*! session: table create failed calls */
-#define	WT_STAT_CONN_SESSION_TABLE_CREATE_FAIL		1386
-/*! session: table create successful calls */
-#define	WT_STAT_CONN_SESSION_TABLE_CREATE_SUCCESS	1387
-/*! session: table drop failed calls */
-#define	WT_STAT_CONN_SESSION_TABLE_DROP_FAIL		1388
-/*! session: table drop successful calls */
-#define	WT_STAT_CONN_SESSION_TABLE_DROP_SUCCESS		1389
-/*! session: table rename failed calls */
-#define	WT_STAT_CONN_SESSION_TABLE_RENAME_FAIL		1390
-/*! session: table rename successful calls */
-#define	WT_STAT_CONN_SESSION_TABLE_RENAME_SUCCESS	1391
-/*! session: table salvage failed calls */
-#define	WT_STAT_CONN_SESSION_TABLE_SALVAGE_FAIL		1392
-/*! session: table salvage successful calls */
-#define	WT_STAT_CONN_SESSION_TABLE_SALVAGE_SUCCESS	1393
-/*! session: table truncate failed calls */
-#define	WT_STAT_CONN_SESSION_TABLE_TRUNCATE_FAIL	1394
-/*! session: table truncate successful calls */
-#define	WT_STAT_CONN_SESSION_TABLE_TRUNCATE_SUCCESS	1395
-/*! session: table verify failed calls */
-#define	WT_STAT_CONN_SESSION_TABLE_VERIFY_FAIL		1396
-/*! session: table verify successful calls */
-#define	WT_STAT_CONN_SESSION_TABLE_VERIFY_SUCCESS	1397
-/*! session: tiered operations dequeued and processed */
-#define	WT_STAT_CONN_TIERED_WORK_UNITS_DEQUEUED		1398
-/*! session: tiered operations scheduled */
-#define	WT_STAT_CONN_TIERED_WORK_UNITS_CREATED		1399
-/*! session: tiered storage local retention time (secs) */
-#define	WT_STAT_CONN_TIERED_RETENTION			1400
-/*! session: tiered storage object size */
-#define	WT_STAT_CONN_TIERED_OBJECT_SIZE			1401
-/*! thread-state: active filesystem fsync calls */
-#define	WT_STAT_CONN_THREAD_FSYNC_ACTIVE		1402
-/*! thread-state: active filesystem read calls */
-#define	WT_STAT_CONN_THREAD_READ_ACTIVE			1403
-/*! thread-state: active filesystem write calls */
-#define	WT_STAT_CONN_THREAD_WRITE_ACTIVE		1404
-/*! thread-yield: application thread time evicting (usecs) */
-#define	WT_STAT_CONN_APPLICATION_EVICT_TIME		1405
-/*! thread-yield: application thread time waiting for cache (usecs) */
-#define	WT_STAT_CONN_APPLICATION_CACHE_TIME		1406
->>>>>>> 35f8c712
+#define	WT_STAT_CONN_APPLICATION_CACHE_TIME		1410
 /*!
  * thread-yield: connection close blocked waiting for transaction state
  * stabilization
  */
-<<<<<<< HEAD
-#define	WT_STAT_CONN_TXN_RELEASE_BLOCKED		1409
+#define	WT_STAT_CONN_TXN_RELEASE_BLOCKED		1411
 /*! thread-yield: connection close yielded for lsm manager shutdown */
-#define	WT_STAT_CONN_CONN_CLOSE_BLOCKED_LSM		1410
+#define	WT_STAT_CONN_CONN_CLOSE_BLOCKED_LSM		1412
 /*! thread-yield: data handle lock yielded */
-#define	WT_STAT_CONN_DHANDLE_LOCK_BLOCKED		1411
-=======
-#define	WT_STAT_CONN_TXN_RELEASE_BLOCKED		1407
-/*! thread-yield: connection close yielded for lsm manager shutdown */
-#define	WT_STAT_CONN_CONN_CLOSE_BLOCKED_LSM		1408
-/*! thread-yield: data handle lock yielded */
-#define	WT_STAT_CONN_DHANDLE_LOCK_BLOCKED		1409
->>>>>>> 35f8c712
+#define	WT_STAT_CONN_DHANDLE_LOCK_BLOCKED		1413
 /*!
  * thread-yield: get reference for page index and slot time sleeping
  * (usecs)
  */
-<<<<<<< HEAD
-#define	WT_STAT_CONN_PAGE_INDEX_SLOT_REF_BLOCKED	1412
+#define	WT_STAT_CONN_PAGE_INDEX_SLOT_REF_BLOCKED	1414
 /*! thread-yield: page access yielded due to prepare state change */
-#define	WT_STAT_CONN_PREPARED_TRANSITION_BLOCKED_PAGE	1413
+#define	WT_STAT_CONN_PREPARED_TRANSITION_BLOCKED_PAGE	1415
 /*! thread-yield: page acquire busy blocked */
-#define	WT_STAT_CONN_PAGE_BUSY_BLOCKED			1414
+#define	WT_STAT_CONN_PAGE_BUSY_BLOCKED			1416
 /*! thread-yield: page acquire eviction blocked */
-#define	WT_STAT_CONN_PAGE_FORCIBLE_EVICT_BLOCKED	1415
+#define	WT_STAT_CONN_PAGE_FORCIBLE_EVICT_BLOCKED	1417
 /*! thread-yield: page acquire locked blocked */
-#define	WT_STAT_CONN_PAGE_LOCKED_BLOCKED		1416
+#define	WT_STAT_CONN_PAGE_LOCKED_BLOCKED		1418
 /*! thread-yield: page acquire read blocked */
-#define	WT_STAT_CONN_PAGE_READ_BLOCKED			1417
+#define	WT_STAT_CONN_PAGE_READ_BLOCKED			1419
 /*! thread-yield: page acquire time sleeping (usecs) */
-#define	WT_STAT_CONN_PAGE_SLEEP				1418
-=======
-#define	WT_STAT_CONN_PAGE_INDEX_SLOT_REF_BLOCKED	1410
-/*! thread-yield: page access yielded due to prepare state change */
-#define	WT_STAT_CONN_PREPARED_TRANSITION_BLOCKED_PAGE	1411
-/*! thread-yield: page acquire busy blocked */
-#define	WT_STAT_CONN_PAGE_BUSY_BLOCKED			1412
-/*! thread-yield: page acquire eviction blocked */
-#define	WT_STAT_CONN_PAGE_FORCIBLE_EVICT_BLOCKED	1413
-/*! thread-yield: page acquire locked blocked */
-#define	WT_STAT_CONN_PAGE_LOCKED_BLOCKED		1414
-/*! thread-yield: page acquire read blocked */
-#define	WT_STAT_CONN_PAGE_READ_BLOCKED			1415
-/*! thread-yield: page acquire time sleeping (usecs) */
-#define	WT_STAT_CONN_PAGE_SLEEP				1416
->>>>>>> 35f8c712
+#define	WT_STAT_CONN_PAGE_SLEEP				1420
 /*!
  * thread-yield: page delete rollback time sleeping for state change
  * (usecs)
  */
-<<<<<<< HEAD
-#define	WT_STAT_CONN_PAGE_DEL_ROLLBACK_BLOCKED		1419
+#define	WT_STAT_CONN_PAGE_DEL_ROLLBACK_BLOCKED		1421
 /*! thread-yield: page reconciliation yielded due to child modification */
-#define	WT_STAT_CONN_CHILD_MODIFY_BLOCKED_PAGE		1420
+#define	WT_STAT_CONN_CHILD_MODIFY_BLOCKED_PAGE		1422
 /*! transaction: Number of prepared updates */
-#define	WT_STAT_CONN_TXN_PREPARED_UPDATES		1421
+#define	WT_STAT_CONN_TXN_PREPARED_UPDATES		1423
 /*! transaction: Number of prepared updates committed */
-#define	WT_STAT_CONN_TXN_PREPARED_UPDATES_COMMITTED	1422
+#define	WT_STAT_CONN_TXN_PREPARED_UPDATES_COMMITTED	1424
 /*! transaction: Number of prepared updates repeated on the same key */
-#define	WT_STAT_CONN_TXN_PREPARED_UPDATES_KEY_REPEATED	1423
+#define	WT_STAT_CONN_TXN_PREPARED_UPDATES_KEY_REPEATED	1425
 /*! transaction: Number of prepared updates rolled back */
-#define	WT_STAT_CONN_TXN_PREPARED_UPDATES_ROLLEDBACK	1424
+#define	WT_STAT_CONN_TXN_PREPARED_UPDATES_ROLLEDBACK	1426
 /*! transaction: prepared transactions */
-#define	WT_STAT_CONN_TXN_PREPARE			1425
+#define	WT_STAT_CONN_TXN_PREPARE			1427
 /*! transaction: prepared transactions committed */
-#define	WT_STAT_CONN_TXN_PREPARE_COMMIT			1426
+#define	WT_STAT_CONN_TXN_PREPARE_COMMIT			1428
 /*! transaction: prepared transactions currently active */
-#define	WT_STAT_CONN_TXN_PREPARE_ACTIVE			1427
+#define	WT_STAT_CONN_TXN_PREPARE_ACTIVE			1429
 /*! transaction: prepared transactions rolled back */
-#define	WT_STAT_CONN_TXN_PREPARE_ROLLBACK		1428
-=======
-#define	WT_STAT_CONN_PAGE_DEL_ROLLBACK_BLOCKED		1417
-/*! thread-yield: page reconciliation yielded due to child modification */
-#define	WT_STAT_CONN_CHILD_MODIFY_BLOCKED_PAGE		1418
-/*! transaction: Number of prepared updates */
-#define	WT_STAT_CONN_TXN_PREPARED_UPDATES		1419
-/*! transaction: Number of prepared updates committed */
-#define	WT_STAT_CONN_TXN_PREPARED_UPDATES_COMMITTED	1420
-/*! transaction: Number of prepared updates repeated on the same key */
-#define	WT_STAT_CONN_TXN_PREPARED_UPDATES_KEY_REPEATED	1421
-/*! transaction: Number of prepared updates rolled back */
-#define	WT_STAT_CONN_TXN_PREPARED_UPDATES_ROLLEDBACK	1422
-/*! transaction: prepared transactions */
-#define	WT_STAT_CONN_TXN_PREPARE			1423
-/*! transaction: prepared transactions committed */
-#define	WT_STAT_CONN_TXN_PREPARE_COMMIT			1424
-/*! transaction: prepared transactions currently active */
-#define	WT_STAT_CONN_TXN_PREPARE_ACTIVE			1425
-/*! transaction: prepared transactions rolled back */
-#define	WT_STAT_CONN_TXN_PREPARE_ROLLBACK		1426
->>>>>>> 35f8c712
+#define	WT_STAT_CONN_TXN_PREPARE_ROLLBACK		1430
 /*!
  * transaction: prepared transactions rolled back and do not remove the
  * history store entry
  */
-<<<<<<< HEAD
-#define	WT_STAT_CONN_TXN_PREPARE_ROLLBACK_DO_NOT_REMOVE_HS_UPDATE	1429
-=======
-#define	WT_STAT_CONN_TXN_PREPARE_ROLLBACK_DO_NOT_REMOVE_HS_UPDATE	1427
->>>>>>> 35f8c712
+#define	WT_STAT_CONN_TXN_PREPARE_ROLLBACK_DO_NOT_REMOVE_HS_UPDATE	1431
 /*!
  * transaction: prepared transactions rolled back and fix the history
  * store entry with checkpoint reserved transaction id
  */
-<<<<<<< HEAD
-#define	WT_STAT_CONN_TXN_PREPARE_ROLLBACK_FIX_HS_UPDATE_WITH_CKPT_RESERVED_TXNID	1430
+#define	WT_STAT_CONN_TXN_PREPARE_ROLLBACK_FIX_HS_UPDATE_WITH_CKPT_RESERVED_TXNID	1432
 /*! transaction: query timestamp calls */
-#define	WT_STAT_CONN_TXN_QUERY_TS			1431
+#define	WT_STAT_CONN_TXN_QUERY_TS			1433
 /*! transaction: race to read prepared update retry */
-#define	WT_STAT_CONN_TXN_READ_RACE_PREPARE_UPDATE	1432
+#define	WT_STAT_CONN_TXN_READ_RACE_PREPARE_UPDATE	1434
 /*! transaction: rollback to stable calls */
-#define	WT_STAT_CONN_TXN_RTS				1433
-=======
-#define	WT_STAT_CONN_TXN_PREPARE_ROLLBACK_FIX_HS_UPDATE_WITH_CKPT_RESERVED_TXNID	1428
-/*! transaction: query timestamp calls */
-#define	WT_STAT_CONN_TXN_QUERY_TS			1429
-/*! transaction: race to read prepared update retry */
-#define	WT_STAT_CONN_TXN_READ_RACE_PREPARE_UPDATE	1430
-/*! transaction: rollback to stable calls */
-#define	WT_STAT_CONN_TXN_RTS				1431
->>>>>>> 35f8c712
+#define	WT_STAT_CONN_TXN_RTS				1435
 /*!
  * transaction: rollback to stable history store records with stop
  * timestamps older than newer records
  */
-<<<<<<< HEAD
-#define	WT_STAT_CONN_TXN_RTS_HS_STOP_OLDER_THAN_NEWER_START	1434
+#define	WT_STAT_CONN_TXN_RTS_HS_STOP_OLDER_THAN_NEWER_START	1436
 /*! transaction: rollback to stable inconsistent checkpoint */
-#define	WT_STAT_CONN_TXN_RTS_INCONSISTENT_CKPT		1435
+#define	WT_STAT_CONN_TXN_RTS_INCONSISTENT_CKPT		1437
 /*! transaction: rollback to stable keys removed */
-#define	WT_STAT_CONN_TXN_RTS_KEYS_REMOVED		1436
+#define	WT_STAT_CONN_TXN_RTS_KEYS_REMOVED		1438
 /*! transaction: rollback to stable keys restored */
-#define	WT_STAT_CONN_TXN_RTS_KEYS_RESTORED		1437
+#define	WT_STAT_CONN_TXN_RTS_KEYS_RESTORED		1439
 /*! transaction: rollback to stable pages visited */
-#define	WT_STAT_CONN_TXN_RTS_PAGES_VISITED		1438
+#define	WT_STAT_CONN_TXN_RTS_PAGES_VISITED		1440
 /*! transaction: rollback to stable restored tombstones from history store */
-#define	WT_STAT_CONN_TXN_RTS_HS_RESTORE_TOMBSTONES	1439
+#define	WT_STAT_CONN_TXN_RTS_HS_RESTORE_TOMBSTONES	1441
 /*! transaction: rollback to stable restored updates from history store */
-#define	WT_STAT_CONN_TXN_RTS_HS_RESTORE_UPDATES		1440
+#define	WT_STAT_CONN_TXN_RTS_HS_RESTORE_UPDATES		1442
 /*! transaction: rollback to stable skipping delete rle */
-#define	WT_STAT_CONN_TXN_RTS_DELETE_RLE_SKIPPED		1441
+#define	WT_STAT_CONN_TXN_RTS_DELETE_RLE_SKIPPED		1443
 /*! transaction: rollback to stable skipping stable rle */
-#define	WT_STAT_CONN_TXN_RTS_STABLE_RLE_SKIPPED		1442
+#define	WT_STAT_CONN_TXN_RTS_STABLE_RLE_SKIPPED		1444
 /*! transaction: rollback to stable sweeping history store keys */
-#define	WT_STAT_CONN_TXN_RTS_SWEEP_HS_KEYS		1443
+#define	WT_STAT_CONN_TXN_RTS_SWEEP_HS_KEYS		1445
 /*! transaction: rollback to stable tree walk skipping pages */
-#define	WT_STAT_CONN_TXN_RTS_TREE_WALK_SKIP_PAGES	1444
+#define	WT_STAT_CONN_TXN_RTS_TREE_WALK_SKIP_PAGES	1446
 /*! transaction: rollback to stable updates aborted */
-#define	WT_STAT_CONN_TXN_RTS_UPD_ABORTED		1445
+#define	WT_STAT_CONN_TXN_RTS_UPD_ABORTED		1447
 /*! transaction: rollback to stable updates removed from history store */
-#define	WT_STAT_CONN_TXN_RTS_HS_REMOVED			1446
+#define	WT_STAT_CONN_TXN_RTS_HS_REMOVED			1448
 /*! transaction: sessions scanned in each walk of concurrent sessions */
-#define	WT_STAT_CONN_TXN_SESSIONS_WALKED		1447
+#define	WT_STAT_CONN_TXN_SESSIONS_WALKED		1449
 /*! transaction: set timestamp calls */
-#define	WT_STAT_CONN_TXN_SET_TS				1448
+#define	WT_STAT_CONN_TXN_SET_TS				1450
 /*! transaction: set timestamp durable calls */
-#define	WT_STAT_CONN_TXN_SET_TS_DURABLE			1449
+#define	WT_STAT_CONN_TXN_SET_TS_DURABLE			1451
 /*! transaction: set timestamp durable updates */
-#define	WT_STAT_CONN_TXN_SET_TS_DURABLE_UPD		1450
+#define	WT_STAT_CONN_TXN_SET_TS_DURABLE_UPD		1452
 /*! transaction: set timestamp oldest calls */
-#define	WT_STAT_CONN_TXN_SET_TS_OLDEST			1451
+#define	WT_STAT_CONN_TXN_SET_TS_OLDEST			1453
 /*! transaction: set timestamp oldest updates */
-#define	WT_STAT_CONN_TXN_SET_TS_OLDEST_UPD		1452
+#define	WT_STAT_CONN_TXN_SET_TS_OLDEST_UPD		1454
 /*! transaction: set timestamp stable calls */
-#define	WT_STAT_CONN_TXN_SET_TS_STABLE			1453
+#define	WT_STAT_CONN_TXN_SET_TS_STABLE			1455
 /*! transaction: set timestamp stable updates */
-#define	WT_STAT_CONN_TXN_SET_TS_STABLE_UPD		1454
+#define	WT_STAT_CONN_TXN_SET_TS_STABLE_UPD		1456
 /*! transaction: transaction begins */
-#define	WT_STAT_CONN_TXN_BEGIN				1455
+#define	WT_STAT_CONN_TXN_BEGIN				1457
 /*! transaction: transaction checkpoint currently running */
-#define	WT_STAT_CONN_TXN_CHECKPOINT_RUNNING		1456
-=======
-#define	WT_STAT_CONN_TXN_RTS_HS_STOP_OLDER_THAN_NEWER_START	1432
-/*! transaction: rollback to stable inconsistent checkpoint */
-#define	WT_STAT_CONN_TXN_RTS_INCONSISTENT_CKPT		1433
-/*! transaction: rollback to stable keys removed */
-#define	WT_STAT_CONN_TXN_RTS_KEYS_REMOVED		1434
-/*! transaction: rollback to stable keys restored */
-#define	WT_STAT_CONN_TXN_RTS_KEYS_RESTORED		1435
-/*! transaction: rollback to stable pages visited */
-#define	WT_STAT_CONN_TXN_RTS_PAGES_VISITED		1436
-/*! transaction: rollback to stable restored tombstones from history store */
-#define	WT_STAT_CONN_TXN_RTS_HS_RESTORE_TOMBSTONES	1437
-/*! transaction: rollback to stable restored updates from history store */
-#define	WT_STAT_CONN_TXN_RTS_HS_RESTORE_UPDATES		1438
-/*! transaction: rollback to stable skipping delete rle */
-#define	WT_STAT_CONN_TXN_RTS_DELETE_RLE_SKIPPED		1439
-/*! transaction: rollback to stable skipping stable rle */
-#define	WT_STAT_CONN_TXN_RTS_STABLE_RLE_SKIPPED		1440
-/*! transaction: rollback to stable sweeping history store keys */
-#define	WT_STAT_CONN_TXN_RTS_SWEEP_HS_KEYS		1441
-/*! transaction: rollback to stable tree walk skipping pages */
-#define	WT_STAT_CONN_TXN_RTS_TREE_WALK_SKIP_PAGES	1442
-/*! transaction: rollback to stable updates aborted */
-#define	WT_STAT_CONN_TXN_RTS_UPD_ABORTED		1443
-/*! transaction: rollback to stable updates removed from history store */
-#define	WT_STAT_CONN_TXN_RTS_HS_REMOVED			1444
-/*! transaction: sessions scanned in each walk of concurrent sessions */
-#define	WT_STAT_CONN_TXN_SESSIONS_WALKED		1445
-/*! transaction: set timestamp calls */
-#define	WT_STAT_CONN_TXN_SET_TS				1446
-/*! transaction: set timestamp durable calls */
-#define	WT_STAT_CONN_TXN_SET_TS_DURABLE			1447
-/*! transaction: set timestamp durable updates */
-#define	WT_STAT_CONN_TXN_SET_TS_DURABLE_UPD		1448
-/*! transaction: set timestamp oldest calls */
-#define	WT_STAT_CONN_TXN_SET_TS_OLDEST			1449
-/*! transaction: set timestamp oldest updates */
-#define	WT_STAT_CONN_TXN_SET_TS_OLDEST_UPD		1450
-/*! transaction: set timestamp stable calls */
-#define	WT_STAT_CONN_TXN_SET_TS_STABLE			1451
-/*! transaction: set timestamp stable updates */
-#define	WT_STAT_CONN_TXN_SET_TS_STABLE_UPD		1452
-/*! transaction: transaction begins */
-#define	WT_STAT_CONN_TXN_BEGIN				1453
-/*! transaction: transaction checkpoint currently running */
-#define	WT_STAT_CONN_TXN_CHECKPOINT_RUNNING		1454
->>>>>>> 35f8c712
+#define	WT_STAT_CONN_TXN_CHECKPOINT_RUNNING		1458
 /*!
  * transaction: transaction checkpoint currently running for history
  * store file
  */
-<<<<<<< HEAD
-#define	WT_STAT_CONN_TXN_CHECKPOINT_RUNNING_HS		1457
+#define	WT_STAT_CONN_TXN_CHECKPOINT_RUNNING_HS		1459
 /*! transaction: transaction checkpoint generation */
-#define	WT_STAT_CONN_TXN_CHECKPOINT_GENERATION		1458
-=======
-#define	WT_STAT_CONN_TXN_CHECKPOINT_RUNNING_HS		1455
-/*! transaction: transaction checkpoint generation */
-#define	WT_STAT_CONN_TXN_CHECKPOINT_GENERATION		1456
->>>>>>> 35f8c712
+#define	WT_STAT_CONN_TXN_CHECKPOINT_GENERATION		1460
 /*!
  * transaction: transaction checkpoint history store file duration
  * (usecs)
  */
-<<<<<<< HEAD
-#define	WT_STAT_CONN_TXN_HS_CKPT_DURATION		1459
+#define	WT_STAT_CONN_TXN_HS_CKPT_DURATION		1461
 /*! transaction: transaction checkpoint max time (msecs) */
-#define	WT_STAT_CONN_TXN_CHECKPOINT_TIME_MAX		1460
+#define	WT_STAT_CONN_TXN_CHECKPOINT_TIME_MAX		1462
 /*! transaction: transaction checkpoint min time (msecs) */
-#define	WT_STAT_CONN_TXN_CHECKPOINT_TIME_MIN		1461
-=======
-#define	WT_STAT_CONN_TXN_HS_CKPT_DURATION		1457
-/*! transaction: transaction checkpoint max time (msecs) */
-#define	WT_STAT_CONN_TXN_CHECKPOINT_TIME_MAX		1458
-/*! transaction: transaction checkpoint min time (msecs) */
-#define	WT_STAT_CONN_TXN_CHECKPOINT_TIME_MIN		1459
->>>>>>> 35f8c712
+#define	WT_STAT_CONN_TXN_CHECKPOINT_TIME_MIN		1463
 /*!
  * transaction: transaction checkpoint most recent duration for gathering
  * all handles (usecs)
  */
-<<<<<<< HEAD
-#define	WT_STAT_CONN_TXN_CHECKPOINT_HANDLE_DURATION	1462
-=======
-#define	WT_STAT_CONN_TXN_CHECKPOINT_HANDLE_DURATION	1460
->>>>>>> 35f8c712
+#define	WT_STAT_CONN_TXN_CHECKPOINT_HANDLE_DURATION	1464
 /*!
  * transaction: transaction checkpoint most recent duration for gathering
  * applied handles (usecs)
  */
-<<<<<<< HEAD
-#define	WT_STAT_CONN_TXN_CHECKPOINT_HANDLE_DURATION_APPLY	1463
-=======
-#define	WT_STAT_CONN_TXN_CHECKPOINT_HANDLE_DURATION_APPLY	1461
->>>>>>> 35f8c712
+#define	WT_STAT_CONN_TXN_CHECKPOINT_HANDLE_DURATION_APPLY	1465
 /*!
  * transaction: transaction checkpoint most recent duration for gathering
  * skipped handles (usecs)
  */
-<<<<<<< HEAD
-#define	WT_STAT_CONN_TXN_CHECKPOINT_HANDLE_DURATION_SKIP	1464
+#define	WT_STAT_CONN_TXN_CHECKPOINT_HANDLE_DURATION_SKIP	1466
 /*! transaction: transaction checkpoint most recent handles applied */
-#define	WT_STAT_CONN_TXN_CHECKPOINT_HANDLE_APPLIED	1465
+#define	WT_STAT_CONN_TXN_CHECKPOINT_HANDLE_APPLIED	1467
 /*! transaction: transaction checkpoint most recent handles skipped */
-#define	WT_STAT_CONN_TXN_CHECKPOINT_HANDLE_SKIPPED	1466
+#define	WT_STAT_CONN_TXN_CHECKPOINT_HANDLE_SKIPPED	1468
 /*! transaction: transaction checkpoint most recent handles walked */
-#define	WT_STAT_CONN_TXN_CHECKPOINT_HANDLE_WALKED	1467
+#define	WT_STAT_CONN_TXN_CHECKPOINT_HANDLE_WALKED	1469
 /*! transaction: transaction checkpoint most recent time (msecs) */
-#define	WT_STAT_CONN_TXN_CHECKPOINT_TIME_RECENT		1468
+#define	WT_STAT_CONN_TXN_CHECKPOINT_TIME_RECENT		1470
 /*! transaction: transaction checkpoint prepare currently running */
-#define	WT_STAT_CONN_TXN_CHECKPOINT_PREP_RUNNING	1469
+#define	WT_STAT_CONN_TXN_CHECKPOINT_PREP_RUNNING	1471
 /*! transaction: transaction checkpoint prepare max time (msecs) */
-#define	WT_STAT_CONN_TXN_CHECKPOINT_PREP_MAX		1470
+#define	WT_STAT_CONN_TXN_CHECKPOINT_PREP_MAX		1472
 /*! transaction: transaction checkpoint prepare min time (msecs) */
-#define	WT_STAT_CONN_TXN_CHECKPOINT_PREP_MIN		1471
+#define	WT_STAT_CONN_TXN_CHECKPOINT_PREP_MIN		1473
 /*! transaction: transaction checkpoint prepare most recent time (msecs) */
-#define	WT_STAT_CONN_TXN_CHECKPOINT_PREP_RECENT		1472
+#define	WT_STAT_CONN_TXN_CHECKPOINT_PREP_RECENT		1474
 /*! transaction: transaction checkpoint prepare total time (msecs) */
-#define	WT_STAT_CONN_TXN_CHECKPOINT_PREP_TOTAL		1473
+#define	WT_STAT_CONN_TXN_CHECKPOINT_PREP_TOTAL		1475
 /*! transaction: transaction checkpoint scrub dirty target */
-#define	WT_STAT_CONN_TXN_CHECKPOINT_SCRUB_TARGET	1474
+#define	WT_STAT_CONN_TXN_CHECKPOINT_SCRUB_TARGET	1476
 /*! transaction: transaction checkpoint scrub time (msecs) */
-#define	WT_STAT_CONN_TXN_CHECKPOINT_SCRUB_TIME		1475
+#define	WT_STAT_CONN_TXN_CHECKPOINT_SCRUB_TIME		1477
 /*! transaction: transaction checkpoint total time (msecs) */
-#define	WT_STAT_CONN_TXN_CHECKPOINT_TIME_TOTAL		1476
+#define	WT_STAT_CONN_TXN_CHECKPOINT_TIME_TOTAL		1478
 /*! transaction: transaction checkpoints */
-#define	WT_STAT_CONN_TXN_CHECKPOINT			1477
+#define	WT_STAT_CONN_TXN_CHECKPOINT			1479
 /*! transaction: transaction checkpoints due to obsolete pages */
-#define	WT_STAT_CONN_TXN_CHECKPOINT_OBSOLETE_APPLIED	1478
-=======
-#define	WT_STAT_CONN_TXN_CHECKPOINT_HANDLE_DURATION_SKIP	1462
-/*! transaction: transaction checkpoint most recent handles applied */
-#define	WT_STAT_CONN_TXN_CHECKPOINT_HANDLE_APPLIED	1463
-/*! transaction: transaction checkpoint most recent handles skipped */
-#define	WT_STAT_CONN_TXN_CHECKPOINT_HANDLE_SKIPPED	1464
-/*! transaction: transaction checkpoint most recent handles walked */
-#define	WT_STAT_CONN_TXN_CHECKPOINT_HANDLE_WALKED	1465
-/*! transaction: transaction checkpoint most recent time (msecs) */
-#define	WT_STAT_CONN_TXN_CHECKPOINT_TIME_RECENT		1466
-/*! transaction: transaction checkpoint prepare currently running */
-#define	WT_STAT_CONN_TXN_CHECKPOINT_PREP_RUNNING	1467
-/*! transaction: transaction checkpoint prepare max time (msecs) */
-#define	WT_STAT_CONN_TXN_CHECKPOINT_PREP_MAX		1468
-/*! transaction: transaction checkpoint prepare min time (msecs) */
-#define	WT_STAT_CONN_TXN_CHECKPOINT_PREP_MIN		1469
-/*! transaction: transaction checkpoint prepare most recent time (msecs) */
-#define	WT_STAT_CONN_TXN_CHECKPOINT_PREP_RECENT		1470
-/*! transaction: transaction checkpoint prepare total time (msecs) */
-#define	WT_STAT_CONN_TXN_CHECKPOINT_PREP_TOTAL		1471
-/*! transaction: transaction checkpoint scrub dirty target */
-#define	WT_STAT_CONN_TXN_CHECKPOINT_SCRUB_TARGET	1472
-/*! transaction: transaction checkpoint scrub time (msecs) */
-#define	WT_STAT_CONN_TXN_CHECKPOINT_SCRUB_TIME		1473
-/*! transaction: transaction checkpoint total time (msecs) */
-#define	WT_STAT_CONN_TXN_CHECKPOINT_TIME_TOTAL		1474
-/*! transaction: transaction checkpoints */
-#define	WT_STAT_CONN_TXN_CHECKPOINT			1475
-/*! transaction: transaction checkpoints due to obsolete pages */
-#define	WT_STAT_CONN_TXN_CHECKPOINT_OBSOLETE_APPLIED	1476
->>>>>>> 35f8c712
+#define	WT_STAT_CONN_TXN_CHECKPOINT_OBSOLETE_APPLIED	1480
 /*!
  * transaction: transaction checkpoints skipped because database was
  * clean
  */
-<<<<<<< HEAD
-#define	WT_STAT_CONN_TXN_CHECKPOINT_SKIPPED		1479
+#define	WT_STAT_CONN_TXN_CHECKPOINT_SKIPPED		1481
 /*! transaction: transaction failures due to history store */
-#define	WT_STAT_CONN_TXN_FAIL_CACHE			1480
-=======
-#define	WT_STAT_CONN_TXN_CHECKPOINT_SKIPPED		1477
-/*! transaction: transaction failures due to history store */
-#define	WT_STAT_CONN_TXN_FAIL_CACHE			1478
->>>>>>> 35f8c712
+#define	WT_STAT_CONN_TXN_FAIL_CACHE			1482
 /*!
  * transaction: transaction fsync calls for checkpoint after allocating
  * the transaction ID
  */
-<<<<<<< HEAD
-#define	WT_STAT_CONN_TXN_CHECKPOINT_FSYNC_POST		1481
-=======
-#define	WT_STAT_CONN_TXN_CHECKPOINT_FSYNC_POST		1479
->>>>>>> 35f8c712
+#define	WT_STAT_CONN_TXN_CHECKPOINT_FSYNC_POST		1483
 /*!
  * transaction: transaction fsync duration for checkpoint after
  * allocating the transaction ID (usecs)
  */
-<<<<<<< HEAD
-#define	WT_STAT_CONN_TXN_CHECKPOINT_FSYNC_POST_DURATION	1482
+#define	WT_STAT_CONN_TXN_CHECKPOINT_FSYNC_POST_DURATION	1484
 /*! transaction: transaction range of IDs currently pinned */
-#define	WT_STAT_CONN_TXN_PINNED_RANGE			1483
+#define	WT_STAT_CONN_TXN_PINNED_RANGE			1485
 /*! transaction: transaction range of IDs currently pinned by a checkpoint */
-#define	WT_STAT_CONN_TXN_PINNED_CHECKPOINT_RANGE	1484
+#define	WT_STAT_CONN_TXN_PINNED_CHECKPOINT_RANGE	1486
 /*! transaction: transaction range of timestamps currently pinned */
-#define	WT_STAT_CONN_TXN_PINNED_TIMESTAMP		1485
+#define	WT_STAT_CONN_TXN_PINNED_TIMESTAMP		1487
 /*! transaction: transaction range of timestamps pinned by a checkpoint */
-#define	WT_STAT_CONN_TXN_PINNED_TIMESTAMP_CHECKPOINT	1486
-=======
-#define	WT_STAT_CONN_TXN_CHECKPOINT_FSYNC_POST_DURATION	1480
-/*! transaction: transaction range of IDs currently pinned */
-#define	WT_STAT_CONN_TXN_PINNED_RANGE			1481
-/*! transaction: transaction range of IDs currently pinned by a checkpoint */
-#define	WT_STAT_CONN_TXN_PINNED_CHECKPOINT_RANGE	1482
-/*! transaction: transaction range of timestamps currently pinned */
-#define	WT_STAT_CONN_TXN_PINNED_TIMESTAMP		1483
-/*! transaction: transaction range of timestamps pinned by a checkpoint */
-#define	WT_STAT_CONN_TXN_PINNED_TIMESTAMP_CHECKPOINT	1484
->>>>>>> 35f8c712
+#define	WT_STAT_CONN_TXN_PINNED_TIMESTAMP_CHECKPOINT	1488
 /*!
  * transaction: transaction range of timestamps pinned by the oldest
  * active read timestamp
  */
-<<<<<<< HEAD
-#define	WT_STAT_CONN_TXN_PINNED_TIMESTAMP_READER	1487
-=======
-#define	WT_STAT_CONN_TXN_PINNED_TIMESTAMP_READER	1485
->>>>>>> 35f8c712
+#define	WT_STAT_CONN_TXN_PINNED_TIMESTAMP_READER	1489
 /*!
  * transaction: transaction range of timestamps pinned by the oldest
  * timestamp
  */
-<<<<<<< HEAD
-#define	WT_STAT_CONN_TXN_PINNED_TIMESTAMP_OLDEST	1488
+#define	WT_STAT_CONN_TXN_PINNED_TIMESTAMP_OLDEST	1490
 /*! transaction: transaction read timestamp of the oldest active reader */
-#define	WT_STAT_CONN_TXN_TIMESTAMP_OLDEST_ACTIVE_READ	1489
+#define	WT_STAT_CONN_TXN_TIMESTAMP_OLDEST_ACTIVE_READ	1491
 /*! transaction: transaction rollback to stable currently running */
-#define	WT_STAT_CONN_TXN_ROLLBACK_TO_STABLE_RUNNING	1490
+#define	WT_STAT_CONN_TXN_ROLLBACK_TO_STABLE_RUNNING	1492
 /*! transaction: transaction walk of concurrent sessions */
-#define	WT_STAT_CONN_TXN_WALK_SESSIONS			1491
+#define	WT_STAT_CONN_TXN_WALK_SESSIONS			1493
 /*! transaction: transactions committed */
-#define	WT_STAT_CONN_TXN_COMMIT				1492
+#define	WT_STAT_CONN_TXN_COMMIT				1494
 /*! transaction: transactions rolled back */
-#define	WT_STAT_CONN_TXN_ROLLBACK			1493
+#define	WT_STAT_CONN_TXN_ROLLBACK			1495
 /*! transaction: update conflicts */
-#define	WT_STAT_CONN_TXN_UPDATE_CONFLICT		1494
-=======
-#define	WT_STAT_CONN_TXN_PINNED_TIMESTAMP_OLDEST	1486
-/*! transaction: transaction read timestamp of the oldest active reader */
-#define	WT_STAT_CONN_TXN_TIMESTAMP_OLDEST_ACTIVE_READ	1487
-/*! transaction: transaction rollback to stable currently running */
-#define	WT_STAT_CONN_TXN_ROLLBACK_TO_STABLE_RUNNING	1488
-/*! transaction: transaction walk of concurrent sessions */
-#define	WT_STAT_CONN_TXN_WALK_SESSIONS			1489
-/*! transaction: transactions committed */
-#define	WT_STAT_CONN_TXN_COMMIT				1490
-/*! transaction: transactions rolled back */
-#define	WT_STAT_CONN_TXN_ROLLBACK			1491
-/*! transaction: update conflicts */
-#define	WT_STAT_CONN_TXN_UPDATE_CONFLICT		1492
->>>>>>> 35f8c712
+#define	WT_STAT_CONN_TXN_UPDATE_CONFLICT		1496
 
 /*!
  * @}
@@ -6744,717 +6492,385 @@
 /*! cache: pages written from cache */
 #define	WT_STAT_DSRC_CACHE_WRITE			2100
 /*! cache: pages written requiring in-memory restoration */
-<<<<<<< HEAD
 #define	WT_STAT_DSRC_CACHE_WRITE_RESTORE		2101
+/*! cache: the number of times full update inserted to history store */
+#define	WT_STAT_DSRC_CACHE_HS_INSERT_FULL_UPDATE	2102
+/*! cache: the number of times reverse modify inserted to history store */
+#define	WT_STAT_DSRC_CACHE_HS_INSERT_REVERSE_MODIFY	2103
 /*! cache: tracked dirty bytes in the cache */
-#define	WT_STAT_DSRC_CACHE_BYTES_DIRTY			2102
+#define	WT_STAT_DSRC_CACHE_BYTES_DIRTY			2104
 /*! cache: unmodified pages evicted */
-#define	WT_STAT_DSRC_CACHE_EVICTION_CLEAN		2103
-=======
-#define	WT_STAT_DSRC_CACHE_WRITE_RESTORE		2097
-/*! cache: the number of times full update inserted to history store */
-#define	WT_STAT_DSRC_CACHE_HS_INSERT_FULL_UPDATE	2098
-/*! cache: the number of times reverse modify inserted to history store */
-#define	WT_STAT_DSRC_CACHE_HS_INSERT_REVERSE_MODIFY	2099
-/*! cache: tracked dirty bytes in the cache */
-#define	WT_STAT_DSRC_CACHE_BYTES_DIRTY			2100
-/*! cache: unmodified pages evicted */
-#define	WT_STAT_DSRC_CACHE_EVICTION_CLEAN		2101
->>>>>>> 35f8c712
+#define	WT_STAT_DSRC_CACHE_EVICTION_CLEAN		2105
 /*!
  * cache_walk: Average difference between current eviction generation
  * when the page was last considered, only reported if cache_walk or all
  * statistics are enabled
  */
-<<<<<<< HEAD
-#define	WT_STAT_DSRC_CACHE_STATE_GEN_AVG_GAP		2104
-=======
-#define	WT_STAT_DSRC_CACHE_STATE_GEN_AVG_GAP		2102
->>>>>>> 35f8c712
+#define	WT_STAT_DSRC_CACHE_STATE_GEN_AVG_GAP		2106
 /*!
  * cache_walk: Average on-disk page image size seen, only reported if
  * cache_walk or all statistics are enabled
  */
-<<<<<<< HEAD
-#define	WT_STAT_DSRC_CACHE_STATE_AVG_WRITTEN_SIZE	2105
-=======
-#define	WT_STAT_DSRC_CACHE_STATE_AVG_WRITTEN_SIZE	2103
->>>>>>> 35f8c712
+#define	WT_STAT_DSRC_CACHE_STATE_AVG_WRITTEN_SIZE	2107
 /*!
  * cache_walk: Average time in cache for pages that have been visited by
  * the eviction server, only reported if cache_walk or all statistics are
  * enabled
  */
-<<<<<<< HEAD
-#define	WT_STAT_DSRC_CACHE_STATE_AVG_VISITED_AGE	2106
-=======
-#define	WT_STAT_DSRC_CACHE_STATE_AVG_VISITED_AGE	2104
->>>>>>> 35f8c712
+#define	WT_STAT_DSRC_CACHE_STATE_AVG_VISITED_AGE	2108
 /*!
  * cache_walk: Average time in cache for pages that have not been visited
  * by the eviction server, only reported if cache_walk or all statistics
  * are enabled
  */
-<<<<<<< HEAD
-#define	WT_STAT_DSRC_CACHE_STATE_AVG_UNVISITED_AGE	2107
-=======
-#define	WT_STAT_DSRC_CACHE_STATE_AVG_UNVISITED_AGE	2105
->>>>>>> 35f8c712
+#define	WT_STAT_DSRC_CACHE_STATE_AVG_UNVISITED_AGE	2109
 /*!
  * cache_walk: Clean pages currently in cache, only reported if
  * cache_walk or all statistics are enabled
  */
-<<<<<<< HEAD
-#define	WT_STAT_DSRC_CACHE_STATE_PAGES_CLEAN		2108
-=======
-#define	WT_STAT_DSRC_CACHE_STATE_PAGES_CLEAN		2106
->>>>>>> 35f8c712
+#define	WT_STAT_DSRC_CACHE_STATE_PAGES_CLEAN		2110
 /*!
  * cache_walk: Current eviction generation, only reported if cache_walk
  * or all statistics are enabled
  */
-<<<<<<< HEAD
-#define	WT_STAT_DSRC_CACHE_STATE_GEN_CURRENT		2109
-=======
-#define	WT_STAT_DSRC_CACHE_STATE_GEN_CURRENT		2107
->>>>>>> 35f8c712
+#define	WT_STAT_DSRC_CACHE_STATE_GEN_CURRENT		2111
 /*!
  * cache_walk: Dirty pages currently in cache, only reported if
  * cache_walk or all statistics are enabled
  */
-<<<<<<< HEAD
-#define	WT_STAT_DSRC_CACHE_STATE_PAGES_DIRTY		2110
-=======
-#define	WT_STAT_DSRC_CACHE_STATE_PAGES_DIRTY		2108
->>>>>>> 35f8c712
+#define	WT_STAT_DSRC_CACHE_STATE_PAGES_DIRTY		2112
 /*!
  * cache_walk: Entries in the root page, only reported if cache_walk or
  * all statistics are enabled
  */
-<<<<<<< HEAD
-#define	WT_STAT_DSRC_CACHE_STATE_ROOT_ENTRIES		2111
-=======
-#define	WT_STAT_DSRC_CACHE_STATE_ROOT_ENTRIES		2109
->>>>>>> 35f8c712
+#define	WT_STAT_DSRC_CACHE_STATE_ROOT_ENTRIES		2113
 /*!
  * cache_walk: Internal pages currently in cache, only reported if
  * cache_walk or all statistics are enabled
  */
-<<<<<<< HEAD
-#define	WT_STAT_DSRC_CACHE_STATE_PAGES_INTERNAL		2112
-=======
-#define	WT_STAT_DSRC_CACHE_STATE_PAGES_INTERNAL		2110
->>>>>>> 35f8c712
+#define	WT_STAT_DSRC_CACHE_STATE_PAGES_INTERNAL		2114
 /*!
  * cache_walk: Leaf pages currently in cache, only reported if cache_walk
  * or all statistics are enabled
  */
-<<<<<<< HEAD
-#define	WT_STAT_DSRC_CACHE_STATE_PAGES_LEAF		2113
-=======
-#define	WT_STAT_DSRC_CACHE_STATE_PAGES_LEAF		2111
->>>>>>> 35f8c712
+#define	WT_STAT_DSRC_CACHE_STATE_PAGES_LEAF		2115
 /*!
  * cache_walk: Maximum difference between current eviction generation
  * when the page was last considered, only reported if cache_walk or all
  * statistics are enabled
  */
-<<<<<<< HEAD
-#define	WT_STAT_DSRC_CACHE_STATE_GEN_MAX_GAP		2114
-=======
-#define	WT_STAT_DSRC_CACHE_STATE_GEN_MAX_GAP		2112
->>>>>>> 35f8c712
+#define	WT_STAT_DSRC_CACHE_STATE_GEN_MAX_GAP		2116
 /*!
  * cache_walk: Maximum page size seen, only reported if cache_walk or all
  * statistics are enabled
  */
-<<<<<<< HEAD
-#define	WT_STAT_DSRC_CACHE_STATE_MAX_PAGESIZE		2115
-=======
-#define	WT_STAT_DSRC_CACHE_STATE_MAX_PAGESIZE		2113
->>>>>>> 35f8c712
+#define	WT_STAT_DSRC_CACHE_STATE_MAX_PAGESIZE		2117
 /*!
  * cache_walk: Minimum on-disk page image size seen, only reported if
  * cache_walk or all statistics are enabled
  */
-<<<<<<< HEAD
-#define	WT_STAT_DSRC_CACHE_STATE_MIN_WRITTEN_SIZE	2116
-=======
-#define	WT_STAT_DSRC_CACHE_STATE_MIN_WRITTEN_SIZE	2114
->>>>>>> 35f8c712
+#define	WT_STAT_DSRC_CACHE_STATE_MIN_WRITTEN_SIZE	2118
 /*!
  * cache_walk: Number of pages never visited by eviction server, only
  * reported if cache_walk or all statistics are enabled
  */
-<<<<<<< HEAD
-#define	WT_STAT_DSRC_CACHE_STATE_UNVISITED_COUNT	2117
-=======
-#define	WT_STAT_DSRC_CACHE_STATE_UNVISITED_COUNT	2115
->>>>>>> 35f8c712
+#define	WT_STAT_DSRC_CACHE_STATE_UNVISITED_COUNT	2119
 /*!
  * cache_walk: On-disk page image sizes smaller than a single allocation
  * unit, only reported if cache_walk or all statistics are enabled
  */
-<<<<<<< HEAD
-#define	WT_STAT_DSRC_CACHE_STATE_SMALLER_ALLOC_SIZE	2118
-=======
-#define	WT_STAT_DSRC_CACHE_STATE_SMALLER_ALLOC_SIZE	2116
->>>>>>> 35f8c712
+#define	WT_STAT_DSRC_CACHE_STATE_SMALLER_ALLOC_SIZE	2120
 /*!
  * cache_walk: Pages created in memory and never written, only reported
  * if cache_walk or all statistics are enabled
  */
-<<<<<<< HEAD
-#define	WT_STAT_DSRC_CACHE_STATE_MEMORY			2119
-=======
-#define	WT_STAT_DSRC_CACHE_STATE_MEMORY			2117
->>>>>>> 35f8c712
+#define	WT_STAT_DSRC_CACHE_STATE_MEMORY			2121
 /*!
  * cache_walk: Pages currently queued for eviction, only reported if
  * cache_walk or all statistics are enabled
  */
-<<<<<<< HEAD
-#define	WT_STAT_DSRC_CACHE_STATE_QUEUED			2120
-=======
-#define	WT_STAT_DSRC_CACHE_STATE_QUEUED			2118
->>>>>>> 35f8c712
+#define	WT_STAT_DSRC_CACHE_STATE_QUEUED			2122
 /*!
  * cache_walk: Pages that could not be queued for eviction, only reported
  * if cache_walk or all statistics are enabled
  */
-<<<<<<< HEAD
-#define	WT_STAT_DSRC_CACHE_STATE_NOT_QUEUEABLE		2121
-=======
-#define	WT_STAT_DSRC_CACHE_STATE_NOT_QUEUEABLE		2119
->>>>>>> 35f8c712
+#define	WT_STAT_DSRC_CACHE_STATE_NOT_QUEUEABLE		2123
 /*!
  * cache_walk: Refs skipped during cache traversal, only reported if
  * cache_walk or all statistics are enabled
  */
-<<<<<<< HEAD
-#define	WT_STAT_DSRC_CACHE_STATE_REFS_SKIPPED		2122
-=======
-#define	WT_STAT_DSRC_CACHE_STATE_REFS_SKIPPED		2120
->>>>>>> 35f8c712
+#define	WT_STAT_DSRC_CACHE_STATE_REFS_SKIPPED		2124
 /*!
  * cache_walk: Size of the root page, only reported if cache_walk or all
  * statistics are enabled
  */
-<<<<<<< HEAD
-#define	WT_STAT_DSRC_CACHE_STATE_ROOT_SIZE		2123
-=======
-#define	WT_STAT_DSRC_CACHE_STATE_ROOT_SIZE		2121
->>>>>>> 35f8c712
+#define	WT_STAT_DSRC_CACHE_STATE_ROOT_SIZE		2125
 /*!
  * cache_walk: Total number of pages currently in cache, only reported if
  * cache_walk or all statistics are enabled
  */
-<<<<<<< HEAD
-#define	WT_STAT_DSRC_CACHE_STATE_PAGES			2124
+#define	WT_STAT_DSRC_CACHE_STATE_PAGES			2126
 /*! checkpoint-cleanup: pages added for eviction */
-#define	WT_STAT_DSRC_CC_PAGES_EVICT			2125
+#define	WT_STAT_DSRC_CC_PAGES_EVICT			2127
 /*! checkpoint-cleanup: pages removed */
-#define	WT_STAT_DSRC_CC_PAGES_REMOVED			2126
+#define	WT_STAT_DSRC_CC_PAGES_REMOVED			2128
 /*! checkpoint-cleanup: pages skipped during tree walk */
-#define	WT_STAT_DSRC_CC_PAGES_WALK_SKIPPED		2127
+#define	WT_STAT_DSRC_CC_PAGES_WALK_SKIPPED		2129
 /*! checkpoint-cleanup: pages visited */
-#define	WT_STAT_DSRC_CC_PAGES_VISITED			2128
-=======
-#define	WT_STAT_DSRC_CACHE_STATE_PAGES			2122
-/*! checkpoint-cleanup: pages added for eviction */
-#define	WT_STAT_DSRC_CC_PAGES_EVICT			2123
-/*! checkpoint-cleanup: pages removed */
-#define	WT_STAT_DSRC_CC_PAGES_REMOVED			2124
-/*! checkpoint-cleanup: pages skipped during tree walk */
-#define	WT_STAT_DSRC_CC_PAGES_WALK_SKIPPED		2125
-/*! checkpoint-cleanup: pages visited */
-#define	WT_STAT_DSRC_CC_PAGES_VISITED			2126
->>>>>>> 35f8c712
+#define	WT_STAT_DSRC_CC_PAGES_VISITED			2130
 /*!
  * compression: compressed page maximum internal page size prior to
  * compression
  */
-<<<<<<< HEAD
-#define	WT_STAT_DSRC_COMPRESS_PRECOMP_INTL_MAX_PAGE_SIZE	2129
-=======
-#define	WT_STAT_DSRC_COMPRESS_PRECOMP_INTL_MAX_PAGE_SIZE	2127
->>>>>>> 35f8c712
+#define	WT_STAT_DSRC_COMPRESS_PRECOMP_INTL_MAX_PAGE_SIZE	2131
 /*!
  * compression: compressed page maximum leaf page size prior to
  * compression
  */
-<<<<<<< HEAD
-#define	WT_STAT_DSRC_COMPRESS_PRECOMP_LEAF_MAX_PAGE_SIZE	2130
+#define	WT_STAT_DSRC_COMPRESS_PRECOMP_LEAF_MAX_PAGE_SIZE	2132
 /*! compression: compressed pages read */
-#define	WT_STAT_DSRC_COMPRESS_READ			2131
+#define	WT_STAT_DSRC_COMPRESS_READ			2133
 /*! compression: compressed pages written */
-#define	WT_STAT_DSRC_COMPRESS_WRITE			2132
+#define	WT_STAT_DSRC_COMPRESS_WRITE			2134
 /*! compression: page written failed to compress */
-#define	WT_STAT_DSRC_COMPRESS_WRITE_FAIL		2133
+#define	WT_STAT_DSRC_COMPRESS_WRITE_FAIL		2135
 /*! compression: page written was too small to compress */
-#define	WT_STAT_DSRC_COMPRESS_WRITE_TOO_SMALL		2134
+#define	WT_STAT_DSRC_COMPRESS_WRITE_TOO_SMALL		2136
 /*! cursor: Total number of entries skipped by cursor next calls */
-#define	WT_STAT_DSRC_CURSOR_NEXT_SKIP_TOTAL		2135
+#define	WT_STAT_DSRC_CURSOR_NEXT_SKIP_TOTAL		2137
 /*! cursor: Total number of entries skipped by cursor prev calls */
-#define	WT_STAT_DSRC_CURSOR_PREV_SKIP_TOTAL		2136
-=======
-#define	WT_STAT_DSRC_COMPRESS_PRECOMP_LEAF_MAX_PAGE_SIZE	2128
-/*! compression: compressed pages read */
-#define	WT_STAT_DSRC_COMPRESS_READ			2129
-/*! compression: compressed pages written */
-#define	WT_STAT_DSRC_COMPRESS_WRITE			2130
-/*! compression: page written failed to compress */
-#define	WT_STAT_DSRC_COMPRESS_WRITE_FAIL		2131
-/*! compression: page written was too small to compress */
-#define	WT_STAT_DSRC_COMPRESS_WRITE_TOO_SMALL		2132
-/*! cursor: Total number of entries skipped by cursor next calls */
-#define	WT_STAT_DSRC_CURSOR_NEXT_SKIP_TOTAL		2133
-/*! cursor: Total number of entries skipped by cursor prev calls */
-#define	WT_STAT_DSRC_CURSOR_PREV_SKIP_TOTAL		2134
->>>>>>> 35f8c712
+#define	WT_STAT_DSRC_CURSOR_PREV_SKIP_TOTAL		2138
 /*!
  * cursor: Total number of entries skipped to position the history store
  * cursor
  */
-<<<<<<< HEAD
-#define	WT_STAT_DSRC_CURSOR_SKIP_HS_CUR_POSITION	2137
-=======
-#define	WT_STAT_DSRC_CURSOR_SKIP_HS_CUR_POSITION	2135
->>>>>>> 35f8c712
+#define	WT_STAT_DSRC_CURSOR_SKIP_HS_CUR_POSITION	2139
 /*!
  * cursor: Total number of times a search near has exited due to prefix
  * config
  */
-<<<<<<< HEAD
-#define	WT_STAT_DSRC_CURSOR_SEARCH_NEAR_PREFIX_FAST_PATHS	2138
+#define	WT_STAT_DSRC_CURSOR_SEARCH_NEAR_PREFIX_FAST_PATHS	2140
 /*! cursor: bulk loaded cursor insert calls */
-#define	WT_STAT_DSRC_CURSOR_INSERT_BULK			2139
+#define	WT_STAT_DSRC_CURSOR_INSERT_BULK			2141
 /*! cursor: cache cursors reuse count */
-#define	WT_STAT_DSRC_CURSOR_REOPEN			2140
+#define	WT_STAT_DSRC_CURSOR_REOPEN			2142
 /*! cursor: close calls that result in cache */
-#define	WT_STAT_DSRC_CURSOR_CACHE			2141
+#define	WT_STAT_DSRC_CURSOR_CACHE			2143
 /*! cursor: create calls */
-#define	WT_STAT_DSRC_CURSOR_CREATE			2142
-=======
-#define	WT_STAT_DSRC_CURSOR_SEARCH_NEAR_PREFIX_FAST_PATHS	2136
-/*! cursor: bulk loaded cursor insert calls */
-#define	WT_STAT_DSRC_CURSOR_INSERT_BULK			2137
-/*! cursor: cache cursors reuse count */
-#define	WT_STAT_DSRC_CURSOR_REOPEN			2138
-/*! cursor: close calls that result in cache */
-#define	WT_STAT_DSRC_CURSOR_CACHE			2139
-/*! cursor: create calls */
-#define	WT_STAT_DSRC_CURSOR_CREATE			2140
->>>>>>> 35f8c712
+#define	WT_STAT_DSRC_CURSOR_CREATE			2144
 /*!
  * cursor: cursor next calls that skip due to a globally visible history
  * store tombstone
  */
-<<<<<<< HEAD
-#define	WT_STAT_DSRC_CURSOR_NEXT_HS_TOMBSTONE		2143
-=======
-#define	WT_STAT_DSRC_CURSOR_NEXT_HS_TOMBSTONE		2141
->>>>>>> 35f8c712
+#define	WT_STAT_DSRC_CURSOR_NEXT_HS_TOMBSTONE		2145
 /*!
  * cursor: cursor next calls that skip greater than or equal to 100
  * entries
  */
-<<<<<<< HEAD
-#define	WT_STAT_DSRC_CURSOR_NEXT_SKIP_GE_100		2144
+#define	WT_STAT_DSRC_CURSOR_NEXT_SKIP_GE_100		2146
 /*! cursor: cursor next calls that skip less than 100 entries */
-#define	WT_STAT_DSRC_CURSOR_NEXT_SKIP_LT_100		2145
-=======
-#define	WT_STAT_DSRC_CURSOR_NEXT_SKIP_GE_100		2142
-/*! cursor: cursor next calls that skip less than 100 entries */
-#define	WT_STAT_DSRC_CURSOR_NEXT_SKIP_LT_100		2143
->>>>>>> 35f8c712
+#define	WT_STAT_DSRC_CURSOR_NEXT_SKIP_LT_100		2147
 /*!
  * cursor: cursor prev calls that skip due to a globally visible history
  * store tombstone
  */
-<<<<<<< HEAD
-#define	WT_STAT_DSRC_CURSOR_PREV_HS_TOMBSTONE		2146
-=======
-#define	WT_STAT_DSRC_CURSOR_PREV_HS_TOMBSTONE		2144
->>>>>>> 35f8c712
+#define	WT_STAT_DSRC_CURSOR_PREV_HS_TOMBSTONE		2148
 /*!
  * cursor: cursor prev calls that skip greater than or equal to 100
  * entries
  */
-<<<<<<< HEAD
-#define	WT_STAT_DSRC_CURSOR_PREV_SKIP_GE_100		2147
+#define	WT_STAT_DSRC_CURSOR_PREV_SKIP_GE_100		2149
 /*! cursor: cursor prev calls that skip less than 100 entries */
-#define	WT_STAT_DSRC_CURSOR_PREV_SKIP_LT_100		2148
+#define	WT_STAT_DSRC_CURSOR_PREV_SKIP_LT_100		2150
 /*! cursor: insert calls */
-#define	WT_STAT_DSRC_CURSOR_INSERT			2149
+#define	WT_STAT_DSRC_CURSOR_INSERT			2151
 /*! cursor: insert key and value bytes */
-#define	WT_STAT_DSRC_CURSOR_INSERT_BYTES		2150
+#define	WT_STAT_DSRC_CURSOR_INSERT_BYTES		2152
 /*! cursor: modify */
-#define	WT_STAT_DSRC_CURSOR_MODIFY			2151
+#define	WT_STAT_DSRC_CURSOR_MODIFY			2153
 /*! cursor: modify key and value bytes affected */
-#define	WT_STAT_DSRC_CURSOR_MODIFY_BYTES		2152
+#define	WT_STAT_DSRC_CURSOR_MODIFY_BYTES		2154
 /*! cursor: modify value bytes modified */
-#define	WT_STAT_DSRC_CURSOR_MODIFY_BYTES_TOUCH		2153
+#define	WT_STAT_DSRC_CURSOR_MODIFY_BYTES_TOUCH		2155
 /*! cursor: next calls */
-#define	WT_STAT_DSRC_CURSOR_NEXT			2154
+#define	WT_STAT_DSRC_CURSOR_NEXT			2156
 /*! cursor: open cursor count */
-#define	WT_STAT_DSRC_CURSOR_OPEN_COUNT			2155
+#define	WT_STAT_DSRC_CURSOR_OPEN_COUNT			2157
 /*! cursor: operation restarted */
-#define	WT_STAT_DSRC_CURSOR_RESTART			2156
+#define	WT_STAT_DSRC_CURSOR_RESTART			2158
 /*! cursor: prev calls */
-#define	WT_STAT_DSRC_CURSOR_PREV			2157
+#define	WT_STAT_DSRC_CURSOR_PREV			2159
 /*! cursor: remove calls */
-#define	WT_STAT_DSRC_CURSOR_REMOVE			2158
+#define	WT_STAT_DSRC_CURSOR_REMOVE			2160
 /*! cursor: remove key bytes removed */
-#define	WT_STAT_DSRC_CURSOR_REMOVE_BYTES		2159
+#define	WT_STAT_DSRC_CURSOR_REMOVE_BYTES		2161
 /*! cursor: reserve calls */
-#define	WT_STAT_DSRC_CURSOR_RESERVE			2160
+#define	WT_STAT_DSRC_CURSOR_RESERVE			2162
 /*! cursor: reset calls */
-#define	WT_STAT_DSRC_CURSOR_RESET			2161
+#define	WT_STAT_DSRC_CURSOR_RESET			2163
 /*! cursor: search calls */
-#define	WT_STAT_DSRC_CURSOR_SEARCH			2162
+#define	WT_STAT_DSRC_CURSOR_SEARCH			2164
 /*! cursor: search history store calls */
-#define	WT_STAT_DSRC_CURSOR_SEARCH_HS			2163
+#define	WT_STAT_DSRC_CURSOR_SEARCH_HS			2165
 /*! cursor: search near calls */
-#define	WT_STAT_DSRC_CURSOR_SEARCH_NEAR			2164
+#define	WT_STAT_DSRC_CURSOR_SEARCH_NEAR			2166
 /*! cursor: truncate calls */
-#define	WT_STAT_DSRC_CURSOR_TRUNCATE			2165
+#define	WT_STAT_DSRC_CURSOR_TRUNCATE			2167
 /*! cursor: update calls */
-#define	WT_STAT_DSRC_CURSOR_UPDATE			2166
+#define	WT_STAT_DSRC_CURSOR_UPDATE			2168
 /*! cursor: update key and value bytes */
-#define	WT_STAT_DSRC_CURSOR_UPDATE_BYTES		2167
+#define	WT_STAT_DSRC_CURSOR_UPDATE_BYTES		2169
 /*! cursor: update value size change */
-#define	WT_STAT_DSRC_CURSOR_UPDATE_BYTES_CHANGED	2168
+#define	WT_STAT_DSRC_CURSOR_UPDATE_BYTES_CHANGED	2170
 /*! reconciliation: approximate byte size of timestamps in pages written */
-#define	WT_STAT_DSRC_REC_TIME_WINDOW_BYTES_TS		2169
-=======
-#define	WT_STAT_DSRC_CURSOR_PREV_SKIP_GE_100		2145
-/*! cursor: cursor prev calls that skip less than 100 entries */
-#define	WT_STAT_DSRC_CURSOR_PREV_SKIP_LT_100		2146
-/*! cursor: insert calls */
-#define	WT_STAT_DSRC_CURSOR_INSERT			2147
-/*! cursor: insert key and value bytes */
-#define	WT_STAT_DSRC_CURSOR_INSERT_BYTES		2148
-/*! cursor: modify */
-#define	WT_STAT_DSRC_CURSOR_MODIFY			2149
-/*! cursor: modify key and value bytes affected */
-#define	WT_STAT_DSRC_CURSOR_MODIFY_BYTES		2150
-/*! cursor: modify value bytes modified */
-#define	WT_STAT_DSRC_CURSOR_MODIFY_BYTES_TOUCH		2151
-/*! cursor: next calls */
-#define	WT_STAT_DSRC_CURSOR_NEXT			2152
-/*! cursor: open cursor count */
-#define	WT_STAT_DSRC_CURSOR_OPEN_COUNT			2153
-/*! cursor: operation restarted */
-#define	WT_STAT_DSRC_CURSOR_RESTART			2154
-/*! cursor: prev calls */
-#define	WT_STAT_DSRC_CURSOR_PREV			2155
-/*! cursor: remove calls */
-#define	WT_STAT_DSRC_CURSOR_REMOVE			2156
-/*! cursor: remove key bytes removed */
-#define	WT_STAT_DSRC_CURSOR_REMOVE_BYTES		2157
-/*! cursor: reserve calls */
-#define	WT_STAT_DSRC_CURSOR_RESERVE			2158
-/*! cursor: reset calls */
-#define	WT_STAT_DSRC_CURSOR_RESET			2159
-/*! cursor: search calls */
-#define	WT_STAT_DSRC_CURSOR_SEARCH			2160
-/*! cursor: search history store calls */
-#define	WT_STAT_DSRC_CURSOR_SEARCH_HS			2161
-/*! cursor: search near calls */
-#define	WT_STAT_DSRC_CURSOR_SEARCH_NEAR			2162
-/*! cursor: truncate calls */
-#define	WT_STAT_DSRC_CURSOR_TRUNCATE			2163
-/*! cursor: update calls */
-#define	WT_STAT_DSRC_CURSOR_UPDATE			2164
-/*! cursor: update key and value bytes */
-#define	WT_STAT_DSRC_CURSOR_UPDATE_BYTES		2165
-/*! cursor: update value size change */
-#define	WT_STAT_DSRC_CURSOR_UPDATE_BYTES_CHANGED	2166
-/*! reconciliation: approximate byte size of timestamps in pages written */
-#define	WT_STAT_DSRC_REC_TIME_WINDOW_BYTES_TS		2167
->>>>>>> 35f8c712
+#define	WT_STAT_DSRC_REC_TIME_WINDOW_BYTES_TS		2171
 /*!
  * reconciliation: approximate byte size of transaction IDs in pages
  * written
  */
-<<<<<<< HEAD
-#define	WT_STAT_DSRC_REC_TIME_WINDOW_BYTES_TXN		2170
+#define	WT_STAT_DSRC_REC_TIME_WINDOW_BYTES_TXN		2172
 /*! reconciliation: dictionary matches */
-#define	WT_STAT_DSRC_REC_DICTIONARY			2171
+#define	WT_STAT_DSRC_REC_DICTIONARY			2173
 /*! reconciliation: fast-path pages deleted */
-#define	WT_STAT_DSRC_REC_PAGE_DELETE_FAST		2172
-=======
-#define	WT_STAT_DSRC_REC_TIME_WINDOW_BYTES_TXN		2168
-/*! reconciliation: dictionary matches */
-#define	WT_STAT_DSRC_REC_DICTIONARY			2169
-/*! reconciliation: fast-path pages deleted */
-#define	WT_STAT_DSRC_REC_PAGE_DELETE_FAST		2170
->>>>>>> 35f8c712
+#define	WT_STAT_DSRC_REC_PAGE_DELETE_FAST		2174
 /*!
  * reconciliation: internal page key bytes discarded using suffix
  * compression
  */
-<<<<<<< HEAD
-#define	WT_STAT_DSRC_REC_SUFFIX_COMPRESSION		2173
+#define	WT_STAT_DSRC_REC_SUFFIX_COMPRESSION		2175
 /*! reconciliation: internal page multi-block writes */
-#define	WT_STAT_DSRC_REC_MULTIBLOCK_INTERNAL		2174
+#define	WT_STAT_DSRC_REC_MULTIBLOCK_INTERNAL		2176
 /*! reconciliation: internal-page overflow keys */
-#define	WT_STAT_DSRC_REC_OVERFLOW_KEY_INTERNAL		2175
+#define	WT_STAT_DSRC_REC_OVERFLOW_KEY_INTERNAL		2177
 /*! reconciliation: leaf page key bytes discarded using prefix compression */
-#define	WT_STAT_DSRC_REC_PREFIX_COMPRESSION		2176
+#define	WT_STAT_DSRC_REC_PREFIX_COMPRESSION		2178
 /*! reconciliation: leaf page multi-block writes */
-#define	WT_STAT_DSRC_REC_MULTIBLOCK_LEAF		2177
+#define	WT_STAT_DSRC_REC_MULTIBLOCK_LEAF		2179
 /*! reconciliation: leaf-page overflow keys */
-#define	WT_STAT_DSRC_REC_OVERFLOW_KEY_LEAF		2178
+#define	WT_STAT_DSRC_REC_OVERFLOW_KEY_LEAF		2180
 /*! reconciliation: maximum blocks required for a page */
-#define	WT_STAT_DSRC_REC_MULTIBLOCK_MAX			2179
+#define	WT_STAT_DSRC_REC_MULTIBLOCK_MAX			2181
 /*! reconciliation: overflow values written */
-#define	WT_STAT_DSRC_REC_OVERFLOW_VALUE			2180
+#define	WT_STAT_DSRC_REC_OVERFLOW_VALUE			2182
 /*! reconciliation: page checksum matches */
-#define	WT_STAT_DSRC_REC_PAGE_MATCH			2181
+#define	WT_STAT_DSRC_REC_PAGE_MATCH			2183
 /*! reconciliation: page reconciliation calls */
-#define	WT_STAT_DSRC_REC_PAGES				2182
+#define	WT_STAT_DSRC_REC_PAGES				2184
 /*! reconciliation: page reconciliation calls for eviction */
-#define	WT_STAT_DSRC_REC_PAGES_EVICTION			2183
+#define	WT_STAT_DSRC_REC_PAGES_EVICTION			2185
 /*! reconciliation: pages deleted */
-#define	WT_STAT_DSRC_REC_PAGE_DELETE			2184
-=======
-#define	WT_STAT_DSRC_REC_SUFFIX_COMPRESSION		2171
-/*! reconciliation: internal page multi-block writes */
-#define	WT_STAT_DSRC_REC_MULTIBLOCK_INTERNAL		2172
-/*! reconciliation: internal-page overflow keys */
-#define	WT_STAT_DSRC_REC_OVERFLOW_KEY_INTERNAL		2173
-/*! reconciliation: leaf page key bytes discarded using prefix compression */
-#define	WT_STAT_DSRC_REC_PREFIX_COMPRESSION		2174
-/*! reconciliation: leaf page multi-block writes */
-#define	WT_STAT_DSRC_REC_MULTIBLOCK_LEAF		2175
-/*! reconciliation: leaf-page overflow keys */
-#define	WT_STAT_DSRC_REC_OVERFLOW_KEY_LEAF		2176
-/*! reconciliation: maximum blocks required for a page */
-#define	WT_STAT_DSRC_REC_MULTIBLOCK_MAX			2177
-/*! reconciliation: overflow values written */
-#define	WT_STAT_DSRC_REC_OVERFLOW_VALUE			2178
-/*! reconciliation: page checksum matches */
-#define	WT_STAT_DSRC_REC_PAGE_MATCH			2179
-/*! reconciliation: page reconciliation calls */
-#define	WT_STAT_DSRC_REC_PAGES				2180
-/*! reconciliation: page reconciliation calls for eviction */
-#define	WT_STAT_DSRC_REC_PAGES_EVICTION			2181
-/*! reconciliation: pages deleted */
-#define	WT_STAT_DSRC_REC_PAGE_DELETE			2182
->>>>>>> 35f8c712
+#define	WT_STAT_DSRC_REC_PAGE_DELETE			2186
 /*!
  * reconciliation: pages written including an aggregated newest start
  * durable timestamp
  */
-<<<<<<< HEAD
-#define	WT_STAT_DSRC_REC_TIME_AGGR_NEWEST_START_DURABLE_TS	2185
-=======
-#define	WT_STAT_DSRC_REC_TIME_AGGR_NEWEST_START_DURABLE_TS	2183
->>>>>>> 35f8c712
+#define	WT_STAT_DSRC_REC_TIME_AGGR_NEWEST_START_DURABLE_TS	2187
 /*!
  * reconciliation: pages written including an aggregated newest stop
  * durable timestamp
  */
-<<<<<<< HEAD
-#define	WT_STAT_DSRC_REC_TIME_AGGR_NEWEST_STOP_DURABLE_TS	2186
-=======
-#define	WT_STAT_DSRC_REC_TIME_AGGR_NEWEST_STOP_DURABLE_TS	2184
->>>>>>> 35f8c712
+#define	WT_STAT_DSRC_REC_TIME_AGGR_NEWEST_STOP_DURABLE_TS	2188
 /*!
  * reconciliation: pages written including an aggregated newest stop
  * timestamp
  */
-<<<<<<< HEAD
-#define	WT_STAT_DSRC_REC_TIME_AGGR_NEWEST_STOP_TS	2187
-=======
-#define	WT_STAT_DSRC_REC_TIME_AGGR_NEWEST_STOP_TS	2185
->>>>>>> 35f8c712
+#define	WT_STAT_DSRC_REC_TIME_AGGR_NEWEST_STOP_TS	2189
 /*!
  * reconciliation: pages written including an aggregated newest stop
  * transaction ID
  */
-<<<<<<< HEAD
-#define	WT_STAT_DSRC_REC_TIME_AGGR_NEWEST_STOP_TXN	2188
-=======
-#define	WT_STAT_DSRC_REC_TIME_AGGR_NEWEST_STOP_TXN	2186
->>>>>>> 35f8c712
+#define	WT_STAT_DSRC_REC_TIME_AGGR_NEWEST_STOP_TXN	2190
 /*!
  * reconciliation: pages written including an aggregated newest
  * transaction ID
  */
-<<<<<<< HEAD
-#define	WT_STAT_DSRC_REC_TIME_AGGR_NEWEST_TXN		2189
-=======
-#define	WT_STAT_DSRC_REC_TIME_AGGR_NEWEST_TXN		2187
->>>>>>> 35f8c712
+#define	WT_STAT_DSRC_REC_TIME_AGGR_NEWEST_TXN		2191
 /*!
  * reconciliation: pages written including an aggregated oldest start
  * timestamp
  */
-<<<<<<< HEAD
-#define	WT_STAT_DSRC_REC_TIME_AGGR_OLDEST_START_TS	2190
+#define	WT_STAT_DSRC_REC_TIME_AGGR_OLDEST_START_TS	2192
 /*! reconciliation: pages written including an aggregated prepare */
-#define	WT_STAT_DSRC_REC_TIME_AGGR_PREPARED		2191
+#define	WT_STAT_DSRC_REC_TIME_AGGR_PREPARED		2193
 /*! reconciliation: pages written including at least one prepare */
-#define	WT_STAT_DSRC_REC_TIME_WINDOW_PAGES_PREPARED	2192
-=======
-#define	WT_STAT_DSRC_REC_TIME_AGGR_OLDEST_START_TS	2188
-/*! reconciliation: pages written including an aggregated prepare */
-#define	WT_STAT_DSRC_REC_TIME_AGGR_PREPARED		2189
-/*! reconciliation: pages written including at least one prepare */
-#define	WT_STAT_DSRC_REC_TIME_WINDOW_PAGES_PREPARED	2190
->>>>>>> 35f8c712
+#define	WT_STAT_DSRC_REC_TIME_WINDOW_PAGES_PREPARED	2194
 /*!
  * reconciliation: pages written including at least one start durable
  * timestamp
  */
-<<<<<<< HEAD
-#define	WT_STAT_DSRC_REC_TIME_WINDOW_PAGES_DURABLE_START_TS	2193
+#define	WT_STAT_DSRC_REC_TIME_WINDOW_PAGES_DURABLE_START_TS	2195
 /*! reconciliation: pages written including at least one start timestamp */
-#define	WT_STAT_DSRC_REC_TIME_WINDOW_PAGES_START_TS	2194
-=======
-#define	WT_STAT_DSRC_REC_TIME_WINDOW_PAGES_DURABLE_START_TS	2191
-/*! reconciliation: pages written including at least one start timestamp */
-#define	WT_STAT_DSRC_REC_TIME_WINDOW_PAGES_START_TS	2192
->>>>>>> 35f8c712
+#define	WT_STAT_DSRC_REC_TIME_WINDOW_PAGES_START_TS	2196
 /*!
  * reconciliation: pages written including at least one start transaction
  * ID
  */
-<<<<<<< HEAD
-#define	WT_STAT_DSRC_REC_TIME_WINDOW_PAGES_START_TXN	2195
-=======
-#define	WT_STAT_DSRC_REC_TIME_WINDOW_PAGES_START_TXN	2193
->>>>>>> 35f8c712
+#define	WT_STAT_DSRC_REC_TIME_WINDOW_PAGES_START_TXN	2197
 /*!
  * reconciliation: pages written including at least one stop durable
  * timestamp
  */
-<<<<<<< HEAD
-#define	WT_STAT_DSRC_REC_TIME_WINDOW_PAGES_DURABLE_STOP_TS	2196
+#define	WT_STAT_DSRC_REC_TIME_WINDOW_PAGES_DURABLE_STOP_TS	2198
 /*! reconciliation: pages written including at least one stop timestamp */
-#define	WT_STAT_DSRC_REC_TIME_WINDOW_PAGES_STOP_TS	2197
-=======
-#define	WT_STAT_DSRC_REC_TIME_WINDOW_PAGES_DURABLE_STOP_TS	2194
-/*! reconciliation: pages written including at least one stop timestamp */
-#define	WT_STAT_DSRC_REC_TIME_WINDOW_PAGES_STOP_TS	2195
->>>>>>> 35f8c712
+#define	WT_STAT_DSRC_REC_TIME_WINDOW_PAGES_STOP_TS	2199
 /*!
  * reconciliation: pages written including at least one stop transaction
  * ID
  */
-<<<<<<< HEAD
-#define	WT_STAT_DSRC_REC_TIME_WINDOW_PAGES_STOP_TXN	2198
+#define	WT_STAT_DSRC_REC_TIME_WINDOW_PAGES_STOP_TXN	2200
 /*! reconciliation: records written including a prepare */
-#define	WT_STAT_DSRC_REC_TIME_WINDOW_PREPARED		2199
+#define	WT_STAT_DSRC_REC_TIME_WINDOW_PREPARED		2201
 /*! reconciliation: records written including a start durable timestamp */
-#define	WT_STAT_DSRC_REC_TIME_WINDOW_DURABLE_START_TS	2200
+#define	WT_STAT_DSRC_REC_TIME_WINDOW_DURABLE_START_TS	2202
 /*! reconciliation: records written including a start timestamp */
-#define	WT_STAT_DSRC_REC_TIME_WINDOW_START_TS		2201
+#define	WT_STAT_DSRC_REC_TIME_WINDOW_START_TS		2203
 /*! reconciliation: records written including a start transaction ID */
-#define	WT_STAT_DSRC_REC_TIME_WINDOW_START_TXN		2202
+#define	WT_STAT_DSRC_REC_TIME_WINDOW_START_TXN		2204
 /*! reconciliation: records written including a stop durable timestamp */
-#define	WT_STAT_DSRC_REC_TIME_WINDOW_DURABLE_STOP_TS	2203
+#define	WT_STAT_DSRC_REC_TIME_WINDOW_DURABLE_STOP_TS	2205
 /*! reconciliation: records written including a stop timestamp */
-#define	WT_STAT_DSRC_REC_TIME_WINDOW_STOP_TS		2204
+#define	WT_STAT_DSRC_REC_TIME_WINDOW_STOP_TS		2206
 /*! reconciliation: records written including a stop transaction ID */
-#define	WT_STAT_DSRC_REC_TIME_WINDOW_STOP_TXN		2205
+#define	WT_STAT_DSRC_REC_TIME_WINDOW_STOP_TXN		2207
 /*! session: object compaction */
-#define	WT_STAT_DSRC_SESSION_COMPACT			2206
+#define	WT_STAT_DSRC_SESSION_COMPACT			2208
 /*! session: tiered operations dequeued and processed */
-#define	WT_STAT_DSRC_TIERED_WORK_UNITS_DEQUEUED		2207
+#define	WT_STAT_DSRC_TIERED_WORK_UNITS_DEQUEUED		2209
 /*! session: tiered operations scheduled */
-#define	WT_STAT_DSRC_TIERED_WORK_UNITS_CREATED		2208
+#define	WT_STAT_DSRC_TIERED_WORK_UNITS_CREATED		2210
 /*! session: tiered storage local retention time (secs) */
-#define	WT_STAT_DSRC_TIERED_RETENTION			2209
+#define	WT_STAT_DSRC_TIERED_RETENTION			2211
 /*! session: tiered storage object size */
-#define	WT_STAT_DSRC_TIERED_OBJECT_SIZE			2210
+#define	WT_STAT_DSRC_TIERED_OBJECT_SIZE			2212
 /*! transaction: race to read prepared update retry */
-#define	WT_STAT_DSRC_TXN_READ_RACE_PREPARE_UPDATE	2211
-=======
-#define	WT_STAT_DSRC_REC_TIME_WINDOW_PAGES_STOP_TXN	2196
-/*! reconciliation: records written including a prepare */
-#define	WT_STAT_DSRC_REC_TIME_WINDOW_PREPARED		2197
-/*! reconciliation: records written including a start durable timestamp */
-#define	WT_STAT_DSRC_REC_TIME_WINDOW_DURABLE_START_TS	2198
-/*! reconciliation: records written including a start timestamp */
-#define	WT_STAT_DSRC_REC_TIME_WINDOW_START_TS		2199
-/*! reconciliation: records written including a start transaction ID */
-#define	WT_STAT_DSRC_REC_TIME_WINDOW_START_TXN		2200
-/*! reconciliation: records written including a stop durable timestamp */
-#define	WT_STAT_DSRC_REC_TIME_WINDOW_DURABLE_STOP_TS	2201
-/*! reconciliation: records written including a stop timestamp */
-#define	WT_STAT_DSRC_REC_TIME_WINDOW_STOP_TS		2202
-/*! reconciliation: records written including a stop transaction ID */
-#define	WT_STAT_DSRC_REC_TIME_WINDOW_STOP_TXN		2203
-/*! session: object compaction */
-#define	WT_STAT_DSRC_SESSION_COMPACT			2204
-/*! session: tiered operations dequeued and processed */
-#define	WT_STAT_DSRC_TIERED_WORK_UNITS_DEQUEUED		2205
-/*! session: tiered operations scheduled */
-#define	WT_STAT_DSRC_TIERED_WORK_UNITS_CREATED		2206
-/*! session: tiered storage local retention time (secs) */
-#define	WT_STAT_DSRC_TIERED_RETENTION			2207
-/*! session: tiered storage object size */
-#define	WT_STAT_DSRC_TIERED_OBJECT_SIZE			2208
-/*! transaction: race to read prepared update retry */
-#define	WT_STAT_DSRC_TXN_READ_RACE_PREPARE_UPDATE	2209
->>>>>>> 35f8c712
+#define	WT_STAT_DSRC_TXN_READ_RACE_PREPARE_UPDATE	2213
 /*!
  * transaction: rollback to stable history store records with stop
  * timestamps older than newer records
  */
-<<<<<<< HEAD
-#define	WT_STAT_DSRC_TXN_RTS_HS_STOP_OLDER_THAN_NEWER_START	2212
+#define	WT_STAT_DSRC_TXN_RTS_HS_STOP_OLDER_THAN_NEWER_START	2214
 /*! transaction: rollback to stable inconsistent checkpoint */
-#define	WT_STAT_DSRC_TXN_RTS_INCONSISTENT_CKPT		2213
+#define	WT_STAT_DSRC_TXN_RTS_INCONSISTENT_CKPT		2215
 /*! transaction: rollback to stable keys removed */
-#define	WT_STAT_DSRC_TXN_RTS_KEYS_REMOVED		2214
+#define	WT_STAT_DSRC_TXN_RTS_KEYS_REMOVED		2216
 /*! transaction: rollback to stable keys restored */
-#define	WT_STAT_DSRC_TXN_RTS_KEYS_RESTORED		2215
+#define	WT_STAT_DSRC_TXN_RTS_KEYS_RESTORED		2217
 /*! transaction: rollback to stable restored tombstones from history store */
-#define	WT_STAT_DSRC_TXN_RTS_HS_RESTORE_TOMBSTONES	2216
+#define	WT_STAT_DSRC_TXN_RTS_HS_RESTORE_TOMBSTONES	2218
 /*! transaction: rollback to stable restored updates from history store */
-#define	WT_STAT_DSRC_TXN_RTS_HS_RESTORE_UPDATES		2217
+#define	WT_STAT_DSRC_TXN_RTS_HS_RESTORE_UPDATES		2219
 /*! transaction: rollback to stable skipping delete rle */
-#define	WT_STAT_DSRC_TXN_RTS_DELETE_RLE_SKIPPED		2218
+#define	WT_STAT_DSRC_TXN_RTS_DELETE_RLE_SKIPPED		2220
 /*! transaction: rollback to stable skipping stable rle */
-#define	WT_STAT_DSRC_TXN_RTS_STABLE_RLE_SKIPPED		2219
+#define	WT_STAT_DSRC_TXN_RTS_STABLE_RLE_SKIPPED		2221
 /*! transaction: rollback to stable sweeping history store keys */
-#define	WT_STAT_DSRC_TXN_RTS_SWEEP_HS_KEYS		2220
+#define	WT_STAT_DSRC_TXN_RTS_SWEEP_HS_KEYS		2222
 /*! transaction: rollback to stable updates removed from history store */
-#define	WT_STAT_DSRC_TXN_RTS_HS_REMOVED			2221
+#define	WT_STAT_DSRC_TXN_RTS_HS_REMOVED			2223
 /*! transaction: transaction checkpoints due to obsolete pages */
-#define	WT_STAT_DSRC_TXN_CHECKPOINT_OBSOLETE_APPLIED	2222
+#define	WT_STAT_DSRC_TXN_CHECKPOINT_OBSOLETE_APPLIED	2224
 /*! transaction: update conflicts */
-#define	WT_STAT_DSRC_TXN_UPDATE_CONFLICT		2223
-=======
-#define	WT_STAT_DSRC_TXN_RTS_HS_STOP_OLDER_THAN_NEWER_START	2210
-/*! transaction: rollback to stable inconsistent checkpoint */
-#define	WT_STAT_DSRC_TXN_RTS_INCONSISTENT_CKPT		2211
-/*! transaction: rollback to stable keys removed */
-#define	WT_STAT_DSRC_TXN_RTS_KEYS_REMOVED		2212
-/*! transaction: rollback to stable keys restored */
-#define	WT_STAT_DSRC_TXN_RTS_KEYS_RESTORED		2213
-/*! transaction: rollback to stable restored tombstones from history store */
-#define	WT_STAT_DSRC_TXN_RTS_HS_RESTORE_TOMBSTONES	2214
-/*! transaction: rollback to stable restored updates from history store */
-#define	WT_STAT_DSRC_TXN_RTS_HS_RESTORE_UPDATES		2215
-/*! transaction: rollback to stable skipping delete rle */
-#define	WT_STAT_DSRC_TXN_RTS_DELETE_RLE_SKIPPED		2216
-/*! transaction: rollback to stable skipping stable rle */
-#define	WT_STAT_DSRC_TXN_RTS_STABLE_RLE_SKIPPED		2217
-/*! transaction: rollback to stable sweeping history store keys */
-#define	WT_STAT_DSRC_TXN_RTS_SWEEP_HS_KEYS		2218
-/*! transaction: rollback to stable updates removed from history store */
-#define	WT_STAT_DSRC_TXN_RTS_HS_REMOVED			2219
-/*! transaction: transaction checkpoints due to obsolete pages */
-#define	WT_STAT_DSRC_TXN_CHECKPOINT_OBSOLETE_APPLIED	2220
-/*! transaction: update conflicts */
-#define	WT_STAT_DSRC_TXN_UPDATE_CONFLICT		2221
->>>>>>> 35f8c712
+#define	WT_STAT_DSRC_TXN_UPDATE_CONFLICT		2225
 
 /*!
  * @}
