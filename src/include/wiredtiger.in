/*-
 * Copyright (c) 2014-present MongoDB, Inc.
 * Copyright (c) 2008-2014 WiredTiger, Inc.
 *  All rights reserved.
 *
 * See the file LICENSE for redistribution information.
 */

#ifndef __WIREDTIGER_H_
#define __WIREDTIGER_H_

#if defined(__cplusplus)
extern "C" {
#endif

/*******************************************
 * Version information
 *******************************************/
#define WIREDTIGER_VERSION_MAJOR    @VERSION_MAJOR@
#define WIREDTIGER_VERSION_MINOR    @VERSION_MINOR@
#define WIREDTIGER_VERSION_PATCH    @VERSION_PATCH@
#define WIREDTIGER_VERSION_STRING   @VERSION_STRING@

/*******************************************
 * Required includes
 *******************************************/
@wiredtiger_includes_decl@

/*******************************************
 * Portable type names
 *******************************************/
@off_t_decl@
@uintmax_t_decl@
@uintptr_t_decl@

#if defined(DOXYGEN) || defined(SWIG)
#define __F(func) func
#else
/* NOLINTNEXTLINE(misc-macro-parentheses) */
#define __F(func) (*func)
#endif

/*
 * We support configuring WiredTiger with the gcc/clang -fvisibility=hidden
 * flags, but that requires public APIs be specifically marked.
 */
#if defined(DOXYGEN) || defined(SWIG) || !defined(__GNUC__)
#define WT_ATTRIBUTE_LIBRARY_VISIBLE
#else
#define WT_ATTRIBUTE_LIBRARY_VISIBLE    __attribute__((visibility("default")))
#endif

/*!
 * @defgroup wt WiredTiger API
 * The functions, handles and methods applications use to access and manage
 * data with WiredTiger.
 *
 * @{
 */

/*******************************************
 * Public forward structure declarations
 *******************************************/
struct __wt_collator;       typedef struct __wt_collator WT_COLLATOR;
struct __wt_compressor;     typedef struct __wt_compressor WT_COMPRESSOR;
struct __wt_config_item;    typedef struct __wt_config_item WT_CONFIG_ITEM;
struct __wt_config_parser;
    typedef struct __wt_config_parser WT_CONFIG_PARSER;
struct __wt_connection;     typedef struct __wt_connection WT_CONNECTION;
struct __wt_cursor;     typedef struct __wt_cursor WT_CURSOR;
struct __wt_data_source;    typedef struct __wt_data_source WT_DATA_SOURCE;
struct __wt_encryptor;      typedef struct __wt_encryptor WT_ENCRYPTOR;
struct __wt_event_handler;  typedef struct __wt_event_handler WT_EVENT_HANDLER;
struct __wt_extension_api;  typedef struct __wt_extension_api WT_EXTENSION_API;
struct __wt_extractor;      typedef struct __wt_extractor WT_EXTRACTOR;
struct __wt_file_handle;    typedef struct __wt_file_handle WT_FILE_HANDLE;
struct __wt_file_system;    typedef struct __wt_file_system WT_FILE_SYSTEM;
struct __wt_item;       typedef struct __wt_item WT_ITEM;
struct __wt_modify;     typedef struct __wt_modify WT_MODIFY;
struct __wt_session;        typedef struct __wt_session WT_SESSION;
#if !defined(DOXYGEN)
struct __wt_storage_source; typedef struct __wt_storage_source WT_STORAGE_SOURCE;
#endif

/*!
 * A raw item of data to be managed, including a pointer to the data and a
 * length.
 *
 * WT_ITEM structures do not need to be cleared before use.
 */
struct __wt_item {
    /*!
     * The memory reference of the data item.
     *
     * For items returned by a WT_CURSOR, the pointer is only valid until
     * the next operation on that cursor.  Applications that need to keep
     * an item across multiple cursor operations must make a copy.
     */
    const void *data;

    /*!
     * The number of bytes in the data item.
     *
     * The maximum length of a single column stored in a table is not fixed
     * (as it partially depends on the underlying file configuration), but
     * is always a small number of bytes less than 4GB.
     */
    size_t size;

#ifndef DOXYGEN
    /*! Managed memory chunk (internal use). */
    void *mem;

    /*! Managed memory size (internal use). */
    size_t memsize;

    /*! Object flags (internal use). */
/* AUTOMATIC FLAG VALUE GENERATION START 0 */
#define WT_ITEM_ALIGNED 0x1u
#define WT_ITEM_INUSE   0x2u
/* AUTOMATIC FLAG VALUE GENERATION STOP 32 */
    uint32_t flags;
#endif
};

/*!
 * A set of modifications for a value, including a pointer to new data and a
 * length, plus a target offset in the value and an optional length of data
 * in the value to be replaced.
 *
 * WT_MODIFY structures do not need to be cleared before use.
 */
struct __wt_modify {
    /*!
     * New data. The size of the new data may be zero when no new data is
     * provided.
     */
    WT_ITEM data;

    /*!
     * The zero-based byte offset in the value where the new data is placed.
     *
     * If the offset is past the end of the value, padding bytes are
     * appended to the value up to the specified offset. If the value is a
     * string (value format \c S), the padding byte is a space. If the value
     * is a raw byte array accessed using a WT_ITEM structure (value format
     * \c u), the padding byte is a nul.
     */
     size_t offset;

    /*!
     * The number of bytes in the value to be replaced.
     *
     * If the size is zero, no bytes from the value are replaced and the new
     * data is inserted.
     *
     * If the offset is past the end of the value, the size is ignored.
     *
     * If the offset plus the size overlaps the end of the previous value,
     * bytes from the offset to the end of the value are replaced and any
     * remaining new data is appended.
     */
     size_t size;
};

/*!
 * The maximum packed size of a 64-bit integer.  The ::wiredtiger_struct_pack
 * function will pack single long integers into at most this many bytes.
 */
#define WT_INTPACK64_MAXSIZE    ((int)sizeof(int64_t) + 1)

/*!
 * The maximum packed size of a 32-bit integer.  The ::wiredtiger_struct_pack
 * function will pack single integers into at most this many bytes.
 */
#define WT_INTPACK32_MAXSIZE    ((int)sizeof(int32_t) + 1)

/*!
 * A WT_CURSOR handle is the interface to a cursor.
 *
 * Cursors allow data to be searched, iterated and modified, implementing the
 * CRUD (create, read, update and delete) operations.  Cursors are opened in
 * the context of a session.  If a transaction is started, cursors operate in
 * the context of the transaction until the transaction is resolved.
 *
 * Raw data is represented by key/value pairs of WT_ITEM structures, but
 * cursors can also provide access to fields within the key and value if the
 * formats are described in the WT_SESSION::create method.
 *
 * In the common case, a cursor is used to access records in a table.  However,
 * cursors can be used on subsets of tables (such as a single column or a
 * projection of multiple columns), as an interface to statistics, configuration
 * data or application-specific data sources.  See WT_SESSION::open_cursor for
 * more information.
 *
 * <b>Thread safety:</b> A WT_CURSOR handle is not usually shared between
 * threads. See @ref threads for more information.
 */
struct __wt_cursor {
    WT_SESSION *session;    /*!< The session handle for this cursor. */

    /*!
     * The name of the data source for the cursor, matches the \c uri
     * parameter to WT_SESSION::open_cursor used to open the cursor.
     */
    const char *uri;

    /*!
     * The format of the data packed into key items.  See @ref packing for
     * details.  If not set, a default value of "u" is assumed, and
     * applications must use WT_ITEM structures to manipulate untyped byte
     * arrays.
     */
    const char *key_format;

    /*!
     * The format of the data packed into value items.  See @ref packing
     * for details.  If not set, a default value of "u" is assumed, and
     * applications must use WT_ITEM structures to manipulate untyped byte
     * arrays.
     */
    const char *value_format;

    /*!
     * @name Data access
     * @{
     */
    /*!
     * Get the key for the current record.
     *
     * @snippet ex_all.c Get the cursor's string key
     *
     * @snippet ex_all.c Get the cursor's record number key
     *
     * @param cursor the cursor handle
     * @param ... pointers to hold key fields corresponding to
     * WT_CURSOR::key_format.
     * The API does not validate the argument types passed in; the caller is
     * responsible for passing the correct argument types according to
     * WT_CURSOR::key_format.
     * @errors
     */
    int __F(get_key)(WT_CURSOR *cursor, ...);

    /*!
     * Get the value for the current record.
     *
     * @snippet ex_all.c Get the cursor's string value
     *
     * @snippet ex_all.c Get the cursor's raw value
     *
     * @param cursor the cursor handle
     * @param ... pointers to hold value fields corresponding to
     * WT_CURSOR::value_format.
     * The API does not validate the argument types passed in; the caller is
     * responsible for passing the correct argument types according to
     * WT_CURSOR::value_format.
     * @errors
     */
    int __F(get_value)(WT_CURSOR *cursor, ...);

    /*!
     * Get the raw key and value for the current record.
     *
     * @snippet ex_all.c Get the raw key and value for the current record.
     *
     * @snippet ex_all.c Set the cursor's record number key
     *
     * @param cursor the cursor handle
     * @param key pointer to an item that will contains the current record's raw key
     * @param value pointer to an item that will contains the current record's raw value
     *
     * The caller can optionally pass in NULL for either key or value to retrieve only
     * the other of the key or value.
     *
     * If an error occurs during this operation, a flag will be set in the
     * cursor, and the next operation to access the key will fail.  This
     * simplifies error handling in applications.
     * @errors
     */
        int __F(get_raw_key_value)(WT_CURSOR *cursor, WT_ITEM* key, WT_ITEM* value);

    /*!
     * Set the key for the next operation.
     *
     * @snippet ex_all.c Set the cursor's string key
     *
     * @snippet ex_all.c Set the cursor's record number key
     *
     * @param cursor the cursor handle
     * @param ... key fields corresponding to WT_CURSOR::key_format.
     *
     * If an error occurs during this operation, a flag will be set in the
     * cursor, and the next operation to access the key will fail.  This
     * simplifies error handling in applications.
     */
    void __F(set_key)(WT_CURSOR *cursor, ...);

    /*!
     * Set the value for the next operation.
     *
     * @snippet ex_all.c Set the cursor's string value
     *
     * @snippet ex_all.c Set the cursor's raw value
     *
     * @param cursor the cursor handle
     * @param ... value fields corresponding to WT_CURSOR::value_format.
     *
     * If an error occurs during this operation, a flag will be set in the
     * cursor, and the next operation to access the value will fail.  This
     * simplifies error handling in applications.
     */
    void __F(set_value)(WT_CURSOR *cursor, ...);
    /*! @} */

    /*!
     * @name Cursor positioning
     * @{
     */
    /*!
     * Return the ordering relationship between two cursors: both cursors
     * must have the same data source and have valid keys. (When testing
     * only for equality, WT_CURSOR::equals may be faster.)
     *
     * @snippet ex_all.c Cursor comparison
     *
     * @param cursor the cursor handle
     * @param other another cursor handle
     * @param comparep the status of the comparison: < 0 if
     * <code>cursor</code> refers to a key that appears before
     * <code>other</code>, 0 if the cursors refer to the same key,
     * and > 0 if <code>cursor</code> refers to a key that appears after
     * <code>other</code>.
     * @errors
     */
    int __F(compare)(WT_CURSOR *cursor, WT_CURSOR *other, int *comparep);

    /*!
     * Return the ordering relationship between two cursors, testing only
     * for equality: both cursors must have the same data source and have
     * valid keys.
     *
     * @snippet ex_all.c Cursor equality
     *
     * @param cursor the cursor handle
     * @param other another cursor handle
     * @param[out] equalp the status of the comparison: 1 if the cursors
     * refer to the same key, otherwise 0.
     * @errors
     */
    int __F(equals)(WT_CURSOR *cursor, WT_CURSOR *other, int *equalp);

    /*!
     * Return the next record.
     *
     * @snippet ex_all.c Return the next record
     *
     * @param cursor the cursor handle
     * @errors
     */
    int __F(next)(WT_CURSOR *cursor);

    /*!
     * Return the previous record.
     *
     * @snippet ex_all.c Return the previous record
     *
     * @param cursor the cursor handle
     * @errors
     */
    int __F(prev)(WT_CURSOR *cursor);

    /*!
     * Reset the cursor. Any resources held by the cursor are released,
     * and the cursor's key and position are no longer valid. Subsequent
     * iterations with WT_CURSOR::next will move to the first record, or
     * with WT_CURSOR::prev will move to the last record.
     *
     * In the case of a statistics cursor, resetting the cursor refreshes
     * the statistics information returned. Resetting a session statistics
     * cursor resets all the session statistics values to zero.
     *
     * @snippet ex_all.c Reset the cursor
     *
     * @param cursor the cursor handle
     * @errors
     */
    int __F(reset)(WT_CURSOR *cursor);

    /*!
     * Return the record matching the key. The key must first be set.
     *
     * @snippet ex_all.c Search for an exact match
     *
     * On success, the cursor ends positioned at the returned record; to
     * minimize cursor resources, the WT_CURSOR::reset method should be
     * called as soon as the record has been retrieved and the cursor no
     * longer needs that position.
     *
     * @param cursor the cursor handle
     * @errors
     */
    int __F(search)(WT_CURSOR *cursor);

    /*!
     * Return the record matching the key if it exists, or an adjacent
     * record.  An adjacent record is either the smallest record larger
     * than the key or the largest record smaller than the key (in other
     * words, a logically adjacent key).
     *
     * The key must first be set.
     *
     * An example of a search for an exact or adjacent match:
     *
     * @snippet ex_all.c Search for an exact or adjacent match
     *
     * An example of a forward scan through the table, where all keys
     * greater than or equal to a specified prefix are included in the
     * scan:
     *
     * @snippet ex_all.c Forward scan greater than or equal
     *
     * An example of a backward scan through the table, where all keys
     * less than a specified prefix are included in the scan:
     *
     * @snippet ex_all.c Backward scan less than
     *
     * On success, the cursor ends positioned at the returned record; to
     * minimize cursor resources, the WT_CURSOR::reset method should be
     * called as soon as the record has been retrieved and the cursor no
     * longer needs that position.
     *
     * @param cursor the cursor handle
     * @param exactp the status of the search: 0 if an exact match is
     * found, < 0 if a smaller key is returned, > 0 if a larger key is
     * returned
     * @errors
     */
    int __F(search_near)(WT_CURSOR *cursor, int *exactp);
    /*! @} */

    /*!
     * @name Data modification
     * @{
     */
    /*!
     * Insert a record and optionally update an existing record.
     *
     * If the cursor was configured with "overwrite=true" (the default),
     * both the key and value must be set; if the record already exists,
     * the key's value will be updated, otherwise, the record will be
     * inserted.
     *
     * @snippet ex_all.c Insert a new record or overwrite an existing record
     *
     * If the cursor was not configured with "overwrite=true", both the key
     * and value must be set and the record must not already exist; the
     * record will be inserted. If the record already exists, the
     * ::WT_DUPLICATE_KEY error is returned and the value found in the tree
     * can be retrieved using WT_CURSOR::get_value.
     *
     * @snippet ex_all.c Insert a new record and fail if the record exists
     *
     * If a cursor with record number keys was configured with
     * "append=true" (not the default), the value must be set; a new record
     * will be appended and the new record number can be retrieved using
     * WT_CURSOR::get_key.
     *
     * @snippet ex_all.c Insert a new record and assign a record number
     *
     * The cursor ends with no position, and a subsequent call to the
     * WT_CURSOR::next (WT_CURSOR::prev) method will iterate from the
     * beginning (end) of the table.
     *
     * If the cursor does not have record number keys or was not configured
     * with "append=true", the cursor ends with no key set and a subsequent
     * call to the WT_CURSOR::get_key method will fail. The cursor ends with
     * no value set and a subsequent call to the WT_CURSOR::get_value method
     * will fail, except for the ::WT_DUPLICATE_KEY error return, in which
     * case the value currently stored for the key can be retrieved.
     *
     * Inserting a new record after the current maximum record in a
     * fixed-length bit field column-store (that is, a store with an
     * 'r' type key and 't' type value) will implicitly create the missing
     * records as records with a value of 0.
     *
     * When loading a large amount of data into a new object, using
     * a cursor with the \c bulk configuration string enabled and
     * loading the data in sorted order will be much faster than doing
     * out-of-order inserts.  See @ref tune_bulk_load for more information.
     *
     * The maximum length of a single column stored in a table is not fixed
     * (as it partially depends on the underlying file configuration), but
     * is always a small number of bytes less than 4GB.
     *
     * The WT_CURSOR::insert method can only be used at snapshot isolation.
     *
     * @param cursor the cursor handle
     * @errors
     * In particular, if \c overwrite=false is configured and a record with
     * the specified key already exists, ::WT_DUPLICATE_KEY is returned.
     * Also, if \c in_memory is configured for the database and the insert
     * requires more than the configured cache size to complete,
     * ::WT_CACHE_FULL is returned.
     */
    int __F(insert)(WT_CURSOR *cursor);

    /*!
     * Modify an existing record. Both the key and value must be set and the record must
     * already exist.
     *
     * Modifications are specified in WT_MODIFY structures. Modifications
     * are applied in order and later modifications can update earlier ones.
     *
     * The modify method is only supported on strings (value format type
     * \c S), or raw byte arrays accessed using a WT_ITEM structure (value
     * format type \c u).
     *
     * The WT_CURSOR::modify method stores a change record in cache and writes a change record
     * to the log instead of the usual complete values. Using WT_CURSOR::modify will result in
     * slower reads, and slower writes than the WT_CURSOR::insert or WT_CURSOR::update methods,
     * because of the need to assemble the complete value in both the read and write paths. The
     * WT_CURSOR::modify method is intended for applications where memory and log amplification
     * are issues (in other words, applications where there is cache or I/O pressure and the
     * application wants to trade performance for a smaller working set in cache and smaller
     * log records).
     *
     * @snippet ex_all.c Modify an existing record
     *
     * On success, the cursor ends positioned at the modified record; to
     * minimize cursor resources, the WT_CURSOR::reset method should be
     * called as soon as the cursor no longer needs that position.
     *
     * The maximum length of a single column stored in a table is not fixed
     * (as it partially depends on the underlying file configuration), but
     * is always a small number of bytes less than 4GB.
     *
     * The WT_CURSOR::modify method can only be used at snapshot isolation.
     *
     * @param cursor the cursor handle
     * @param entries an array of modification data structures
     * @param nentries the number of modification data structures
     * @errors
     * In particular, if \c in_memory is configured for the database and
     * the modify requires more than the configured cache size to complete,
     * ::WT_CACHE_FULL is returned.
     */
    int __F(modify)(WT_CURSOR *cursor, WT_MODIFY *entries, int nentries);

    /*!
     * Update an existing record and optionally insert a record.
     *
     * If the cursor was configured with "overwrite=true" (the default),
     * both the key and value must be set; if the record already exists, the
     * key's value will be updated, otherwise, the record will be inserted.
     *
     * @snippet ex_all.c Update an existing record or insert a new record
     *
     * If the cursor was not configured with "overwrite=true", both the key
     * and value must be set and the record must already exist; the
     * record will be updated.
     *
     * @snippet ex_all.c Update an existing record and fail if DNE
     *
     * On success, the cursor ends positioned at the modified record; to
     * minimize cursor resources, the WT_CURSOR::reset method should be
     * called as soon as the cursor no longer needs that position. (The
     * WT_CURSOR::insert method never keeps a cursor position and may be
     * more efficient for that reason.)
     *
     * The maximum length of a single column stored in a table is not fixed
     * (as it partially depends on the underlying file configuration), but
     * is always a small number of bytes less than 4GB.
     *
     * The WT_CURSOR::update method can only be used at snapshot isolation.
     *
     * @param cursor the cursor handle
     * @errors
     * In particular, if \c overwrite=false is configured and no record with
     * the specified key exists, ::WT_NOTFOUND is returned.
     * Also, if \c in_memory is configured for the database and the update
     * requires more than the configured cache size to complete,
     * ::WT_CACHE_FULL is returned.
     */
    int __F(update)(WT_CURSOR *cursor);

    /*!
     * Remove a record.
     *
     * The key must be set; the key's record will be removed if it exists.
     *
     * @snippet ex_all.c Remove a record
     *
     * Any cursor position does not change: if the cursor was positioned
     * before the WT_CURSOR::remove call, the cursor remains positioned
     * at the removed record; to minimize cursor resources, the
     * WT_CURSOR::reset method should be called as soon as the cursor no
     * longer needs that position. If the cursor was not positioned before
     * the WT_CURSOR::remove call, the cursor ends with no position, and a
     * subsequent call to the WT_CURSOR::next (WT_CURSOR::prev) method will
     * iterate from the beginning (end) of the table.
     *
     * @snippet ex_all.c Remove a record and fail if DNE
     *
     * Removing a record in a fixed-length bit field column-store
     * (that is, a store with an 'r' type key and 't' type value) is
     * identical to setting the record's value to 0.
     *
     * The WT_CURSOR::remove method can only be used at snapshot isolation.
     *
     * @param cursor the cursor handle
     * @errors
     */
    int __F(remove)(WT_CURSOR *cursor);

    /*!
     * Reserve an existing record so a subsequent write is less likely to
     * fail due to a conflict between concurrent operations.
     *
     * The key must first be set and the record must already exist.
     *
     * Note that reserve works by doing a special update operation that is
     * not logged and does not change the value of the record. This update
     * is aborted when the enclosing transaction ends regardless of whether
     * it commits or rolls back. Given that, reserve can only be used to
     * detect conflicts between transactions that execute concurrently. It
     * cannot detect all logical conflicts between transactions. For that,
     * some update to the record must be committed.
     *
     * @snippet ex_all.c Reserve a record
     *
     * On success, the cursor ends positioned at the specified record; to
     * minimize cursor resources, the WT_CURSOR::reset method should be
     * called as soon as the cursor no longer needs that position.
     *
     * @param cursor the cursor handle
     * @errors
     */
    int __F(reserve)(WT_CURSOR *cursor);
    /*! @} */

#ifndef DOXYGEN
    /*!
     * If the cursor is opened on a checkpoint, return a unique identifier for the checkpoint;
     * otherwise return 0.
     *
     * This allows applications to confirm that checkpoint cursors opened on default checkpoints
     * in different objects reference the same database checkpoint.
     *
     * @param cursor the cursor handle
     * @errors
     */
    uint64_t __F(checkpoint_id)(WT_CURSOR *cursor);
#endif

    /*!
     * Close the cursor.
     *
     * This releases the resources associated with the cursor handle.
     * Cursors are closed implicitly by ending the enclosing connection or
     * closing the session in which they were opened.
     *
     * @snippet ex_all.c Close the cursor
     *
     * @param cursor the cursor handle
     * @errors
     */
    int __F(close)(WT_CURSOR *cursor);

    /*!
     * Get the table's largest key, ignoring visibility. This method is only supported by
     * file: or table: objects. The cursor ends with no position.
     *
     * @snippet ex_all.c Get the table's largest key
     *
     * @param cursor the cursor handle
     * @errors
     */
    int __F(largest_key)(WT_CURSOR *cursor);

    /*!
     * Reconfigure the cursor.
     *
     * The cursor is reset.
     *
     * @snippet ex_all.c Reconfigure a cursor
     *
     * @param cursor the cursor handle
     * @configstart{WT_CURSOR.reconfigure, see dist/api_data.py}
     * @config{append, append written values as new records\, giving each a new record number key;
     * valid only for cursors with record number keys., a boolean flag; default \c false.}
     * @config{overwrite, configures whether the cursor's insert and update methods check the
     * existing state of the record.  If \c overwrite is \c false\, WT_CURSOR::insert fails with
     * ::WT_DUPLICATE_KEY if the record exists\, and WT_CURSOR::update fails with ::WT_NOTFOUND if
     * the record does not exist., a boolean flag; default \c true.}
     * @configend
     * @errors
     */
    int __F(reconfigure)(WT_CURSOR *cursor, const char *config);

    /*!
     * Set range bounds on the cursor.
     *
     * @param cursor the cursor handle
     * @configstart{WT_CURSOR.bound, see dist/api_data.py}
     * @config{action, configures whether this call into the API will set or clear range bounds on
     * the given cursor.  It takes one of two values\, "set" or "clear". If "set" is specified then
     * "bound" must also be specified.  The keys relevant to the given bound must have been set
     * prior to the call using WT_CURSOR::set_key., a string\, chosen from the following options: \c
     * "clear"\, \c "set"; default \c set.}
     * @config{bound, configures which bound is being operated on.  It takes one of two values\,
     * "lower" or "upper"., a string\, chosen from the following options: \c "lower"\, \c "upper";
     * default empty.}
     * @config{inclusive, configures whether the given bound is inclusive or not., a boolean flag;
     * default \c true.}
     * @configend
     * @errors
     */
    int __F(bound)(WT_CURSOR *cursor, const char *config);

    /*
     * Protected fields, only to be used by cursor implementations.
     */
#if !defined(SWIG) && !defined(DOXYGEN)
    int __F(cache)(WT_CURSOR *cursor);  /* Cache the cursor */
                        /* Reopen a cached cursor */
    int __F(reopen)(WT_CURSOR *cursor, bool check_only);

    uint64_t uri_hash;          /* Hash of URI */

    /*
     * !!!
     * Explicit representations of structures from queue.h.
     * TAILQ_ENTRY(wt_cursor) q;
     */
    struct {
        WT_CURSOR *tqe_next;
        WT_CURSOR **tqe_prev;
    } q;                /* Linked list of WT_CURSORs. */

    uint64_t recno;         /* Record number, normal and raw mode */
    uint8_t raw_recno_buf[WT_INTPACK64_MAXSIZE];

    void    *json_private;      /* JSON specific storage */
    void    *lang_private;      /* Language specific private storage */

    WT_ITEM key, value;
    int saved_err;          /* Saved error in set_{key,value}. */
    /*
     * URI used internally, may differ from the URI provided by the
     * user on open.
     */
    const char *internal_uri;

    /*
     * Lower bound and upper bound buffers that is used for the bound API. Store the key set for
     * either the lower bound and upper bound such that cursor operations can limit the returned key
     * to be within the bounded ranges.
     */
    WT_ITEM lower_bound, upper_bound;

/* AUTOMATIC FLAG VALUE GENERATION START 0 */
#define WT_CURSTD_APPEND        0x000000001ull
#define WT_CURSTD_BOUND_LOWER    0x000000002ull       /* Lower bound. */
#define WT_CURSTD_BOUND_LOWER_INCLUSIVE 0x000000004ull /* Inclusive lower bound. */
#define WT_CURSTD_BOUND_UPPER           0x000000008ull /* Upper bound. */
#define WT_CURSTD_BOUND_UPPER_INCLUSIVE 0x000000010ull /* Inclusive upper bound. */
#define WT_CURSTD_BULK          0x000000020ull
#define WT_CURSTD_CACHEABLE     0x000000040ull
#define WT_CURSTD_CACHED        0x000000080ull
#define WT_CURSTD_CACHED_WITH_MEM 0x000000100ull /* A cached cursor with allocated memory. */
#define WT_CURSTD_DEAD          0x000000200ull
#define WT_CURSTD_DEBUG_COPY_KEY    0x000000400ull
#define WT_CURSTD_DEBUG_COPY_VALUE  0x000000800ull
#define WT_CURSTD_DEBUG_RESET_EVICT 0x000001000ull
#define WT_CURSTD_DUMP_HEX      0x000002000ull
#define WT_CURSTD_DUMP_JSON     0x000004000ull
#define WT_CURSTD_DUMP_PRETTY       0x000008000ull
#define WT_CURSTD_DUMP_PRINT        0x000010000ull
#define WT_CURSTD_DUP_NO_VALUE          0x000020000ull
#define WT_CURSTD_EVICT_REPOSITION     0x000040000ull
#define WT_CURSTD_HS_READ_ACROSS_BTREE 0x000080000ull
#define WT_CURSTD_HS_READ_ALL       0x000100000ull
#define WT_CURSTD_HS_READ_COMMITTED 0x000200000ull
#define WT_CURSTD_IGNORE_TOMBSTONE  0x000400000ull
#define WT_CURSTD_KEY_EXT       0x000800000ull /* Key points out of tree. */
#define WT_CURSTD_KEY_INT       0x001000000ull /* Key points into tree. */
#define WT_CURSTD_KEY_ONLY      0x002000000ull
#define WT_CURSTD_META_INUSE        0x004000000ull
#define WT_CURSTD_OPEN          0x008000000ull
#define WT_CURSTD_OVERWRITE     0x010000000ull
#define WT_CURSTD_RAW           0x020000000ull
#define WT_CURSTD_RAW_SEARCH        0x040000000ull
#define WT_CURSTD_VALUE_EXT     0x080000000ull /* Value points out of tree. */
#define WT_CURSTD_VALUE_INT     0x100000000ull /* Value points into tree. */
#define WT_CURSTD_VERSION_CURSOR    0x200000000ull /* Version cursor. */
/* AUTOMATIC FLAG VALUE GENERATION STOP 64 */
#define WT_CURSTD_KEY_SET   (WT_CURSTD_KEY_EXT | WT_CURSTD_KEY_INT)
#define WT_CURSTD_VALUE_SET (WT_CURSTD_VALUE_EXT | WT_CURSTD_VALUE_INT)
#define WT_CURSTD_BOUND_ALL (WT_CURSTD_BOUND_UPPER | WT_CURSTD_BOUND_UPPER_INCLUSIVE \
| WT_CURSTD_BOUND_LOWER | WT_CURSTD_BOUND_LOWER_INCLUSIVE)
    uint64_t flags;
#endif
};

/*! WT_SESSION::timestamp_transaction_uint timestamp types */
typedef enum {
    WT_TS_TXN_TYPE_COMMIT, /*!< Commit timestamp. */
    WT_TS_TXN_TYPE_DURABLE, /*!< Durable timestamp. */
    WT_TS_TXN_TYPE_PREPARE, /*!< Prepare timestamp. */
    WT_TS_TXN_TYPE_READ /*!< Read timestamp. */
} WT_TS_TXN_TYPE;

/*!
 * All data operations are performed in the context of a WT_SESSION.  This
 * encapsulates the thread and transactional context of the operation.
 *
 * <b>Thread safety:</b> A WT_SESSION handle is not usually shared between
 * threads, see @ref threads for more information.
 */
struct __wt_session {
    /*! The connection for this session. */
    WT_CONNECTION *connection;

    /*
     * Don't expose app_private to non-C language bindings - they have
     * their own way to attach data to an operation.
     */
#if !defined(SWIG)
    /*!
     * A location for applications to store information that will be
     * available in callbacks taking a WT_SESSION handle.
     */
    void *app_private;
#endif

    /*!
     * Close the session handle.
     *
     * This will release the resources associated with the session handle,
     * including rolling back any active transactions and closing any
     * cursors that remain open in the session.
     *
     * @snippet ex_all.c Close a session
     *
     * @param session the session handle
     * @configempty{WT_SESSION.close, see dist/api_data.py}
     * @errors
     */
    int __F(close)(WT_SESSION *session, const char *config);

    /*!
     * Reconfigure a session handle.
     *
     * Only configurations listed in the method arguments are modified, other configurations
     * remain in their current state. This method additionally resets the cursors associated
     * with the session. WT_SESSION::reconfigure will fail if a transaction is in progress in
     * the session.
     *
     * @snippet ex_all.c Reconfigure a session
     *
     * @param session the session handle
     * @configstart{WT_SESSION.reconfigure, see dist/api_data.py}
     * @config{cache_cursors, enable caching of cursors for reuse.  Any calls to WT_CURSOR::close
     * for a cursor created in this session will mark the cursor as cached and keep it available to
     * be reused for later calls to WT_SESSION::open_cursor.  Cached cursors may be eventually
     * closed.  This value is inherited from ::wiredtiger_open \c cache_cursors., a boolean flag;
     * default \c true.}
     * @config{cache_max_wait_ms, the maximum number of milliseconds an application thread will wait
     * for space to be available in cache before giving up.  Default value will be the global
     * setting of the connection config., an integer greater than or equal to \c 0; default \c 0.}
     * @config{debug = (, configure debug specific behavior on a session.  Generally only used for
     * internal testing purposes., a set of related configuration options defined as follows.}
     * @config{&nbsp;&nbsp;&nbsp;&nbsp;checkpoint_fail_before_turtle_update, Fail before writing a
     * turtle file at the end of a checkpoint., a boolean flag; default \c false.}
     * @config{&nbsp;&nbsp;&nbsp;&nbsp;release_evict_page, Configure the session to evict the page
     * when it is released and no longer needed., a boolean flag; default \c false.}
     * @config{ ),,}
     * @config{ignore_cache_size, when set\, operations performed by this session ignore the cache
     * size and are not blocked when the cache is full.  Note that use of this option for operations
     * that create cache pressure can starve ordinary sessions that obey the cache size., a boolean
     * flag; default \c false.}
     * @config{isolation, the default isolation level for operations in this session., a string\,
     * chosen from the following options: \c "read-uncommitted"\, \c "read-committed"\, \c
     * "snapshot"; default \c snapshot.}
     * @config{prefetch = (, Enable automatic detection of scans by applications\, and attempt to
     * pre-fetch future content into the cache., a set of related configuration options defined as
     * follows.}
     * @config{&nbsp;&nbsp;&nbsp;&nbsp;enabled, whether pre-fetch is enabled for this
     * session., a boolean flag; default \c false.}
     * @config{ ),,}
     * @configend
     * @errors
     */
    int __F(reconfigure)(WT_SESSION *session, const char *config);

    /*!
     * Return information about an error as a string.
     *
     * @snippet ex_all.c Display an error thread safe
     *
     * @param session the session handle
     * @param error a return value from a WiredTiger, ISO C, or POSIX
     * standard API call
     * @returns a string representation of the error
     */
    const char *__F(strerror)(WT_SESSION *session, int error);

    /*!
     * @name Cursor handles
     * @{
     */

    /*!
     * Open a new cursor on a data source or duplicate an existing cursor.
     *
     * @snippet ex_all.c Open a cursor
     *
     * An existing cursor can be duplicated by passing it as the \c to_dup
     * parameter and setting the \c uri parameter to \c NULL:
     *
     * @snippet ex_all.c Duplicate a cursor
     *
     * Cursors being duplicated must have a key set, and successfully
     * duplicated cursors are positioned at the same place in the data
     * source as the original.
     *
     * Cursor handles should be discarded by calling WT_CURSOR::close.
     *
     * Cursors capable of supporting transactional operations operate in the
     * context of the current transaction, if any.
     *
     * WT_SESSION::rollback_transaction implicitly resets all cursors associated with the
         * session.
     *
     * Cursors are relatively light-weight objects but may hold references
     * to heavier-weight objects; applications should re-use cursors when
     * possible, but instantiating new cursors is not so expensive that
     * applications need to cache cursors at all cost.
     *
     * @param session the session handle
     * @param uri the data source on which the cursor operates; cursors
     *  are usually opened on tables, however, cursors can be opened on
     *  any data source, regardless of whether it is ultimately stored
     *  in a table.  Some cursor types may have limited functionality
     *  (for example, they may be read-only or not support transactional
     *  updates).  See @ref data_sources for more information.
     *  <br>
     *  @copydoc doc_cursor_types
     * @param to_dup a cursor to duplicate or gather statistics on
     * @configstart{WT_SESSION.open_cursor, see dist/api_data.py}
     * @config{append, append written values as new records\, giving each a new record number key;
     * valid only for cursors with record number keys., a boolean flag; default \c false.}
     * @config{bulk, configure the cursor for bulk-loading\, a fast\, initial load path (see @ref
     * tune_bulk_load for more information). Bulk-load may only be used for newly created objects
     * and applications should use the WT_CURSOR::insert method to insert rows.  When bulk-loading\,
     * rows must be loaded in sorted order.  The value is usually a true/false flag; when
     * bulk-loading fixed-length column store objects\, the special value \c bitmap allows chunks of
     * a memory resident bitmap to be loaded directly into a file by passing a \c WT_ITEM to
     * WT_CURSOR::set_value where the \c size field indicates the number of records in the bitmap
     * (as specified by the object's \c value_format configuration). Bulk-loaded bitmap values must
     * end on a byte boundary relative to the bit count (except for the last set of values loaded).,
     * a string; default \c false.}
     * @config{checkpoint, the name of a checkpoint to open.  (The reserved name
     * "WiredTigerCheckpoint" opens the most recent checkpoint taken for the object.) The cursor
     * does not support data modification., a string; default empty.}
     * @config{debug = (, configure debug specific behavior on a cursor.  Generally only used for
     * internal testing purposes., a set of related configuration options defined as follows.}
     * @config{&nbsp;&nbsp;&nbsp;&nbsp;dump_version, open a version cursor\, which is a debug cursor
     * on a table that enables iteration through the history of values for a given key., a boolean
     * flag; default \c false.}
     * @config{&nbsp;&nbsp;&nbsp;&nbsp;release_evict, Configure the cursor
     * to evict the page positioned on when the reset API call is used., a boolean flag; default \c
     * false.}
     * @config{ ),,}
     * @config{dump, configure the cursor for dump format inputs and outputs: "hex" selects a simple
     * hexadecimal format\, "json" selects a JSON format with each record formatted as fields named
     * by column names if available\, "pretty" selects a human-readable format (making it
     * incompatible with the "load")\, "pretty_hex" is similar to "pretty" (also incompatible with
     * "load") except raw byte data elements will be printed like "hex" format\, and "print" selects
     * a format where only non-printing characters are hexadecimal encoded.  These formats are
     * compatible with the @ref util_dump and @ref util_load commands., a string\, chosen from the
     * following options: \c "hex"\, \c "json"\, \c "pretty"\, \c "pretty_hex"\, \c "print"; default
     * empty.}
     * @config{incremental = (, configure the cursor for block incremental backup usage.  These
     * formats are only compatible with the backup data source; see @ref backup., a set of related
     * configuration options defined as follows.}
     * @config{&nbsp;&nbsp;&nbsp;&nbsp;consolidate,
     * causes block incremental backup information to be consolidated if adjacent granularity blocks
     * are modified.  If false\, information will be returned in granularity sized blocks only.
     * This must be set on the primary backup cursor and it applies to all files for this backup., a
     * boolean flag; default \c false.}
     * @config{&nbsp;&nbsp;&nbsp;&nbsp;enabled, whether to
     * configure this backup as the starting point for a subsequent incremental backup., a boolean
     * flag; default \c false.}
     * @config{&nbsp;&nbsp;&nbsp;&nbsp;file, the file name when opening a
     * duplicate incremental backup cursor.  That duplicate cursor will return the block
     * modifications relevant to the given file name., a string; default empty.}
     * @config{&nbsp;&nbsp;&nbsp;&nbsp;force_stop, causes all block incremental backup information
     * to be released.  This is on an open_cursor call and the resources will be released when this
     * cursor is closed.  No other operations should be done on this open cursor., a boolean flag;
     * default \c false.}
     * @config{&nbsp;&nbsp;&nbsp;&nbsp;granularity, this setting manages the
     * granularity of how WiredTiger maintains modification maps internally.  The larger the
     * granularity\, the smaller amount of information WiredTiger need to maintain., an integer
     * between \c 4KB and \c 2GB; default \c 16MB.}
     * @config{&nbsp;&nbsp;&nbsp;&nbsp;src_id, a string
     * that identifies a previous checkpoint backup source as the source of this incremental backup.
     * This identifier must have already been created by use of the 'this_id' configuration in an
     * earlier backup.  A source id is required to begin an incremental backup., a string; default
     * empty.}
     * @config{&nbsp;&nbsp;&nbsp;&nbsp;this_id, a string that identifies the current system
     * state as a future backup source for an incremental backup via \c src_id.  This identifier is
     * required when opening an incremental backup cursor and an error will be returned if one is
     * not provided.  The identifiers can be any text string\, but should be unique., a string;
     * default empty.}
     * @config{ ),,}
     * @config{next_random, configure the cursor to return a pseudo-random record from the object
     * when the WT_CURSOR::next method is called; valid only for row-store cursors.  See @ref
     * cursor_random for details., a boolean flag; default \c false.}
     * @config{next_random_sample_size, cursors configured by \c next_random to return pseudo-random
     * records from the object randomly select from the entire object\, by default.  Setting \c
     * next_random_sample_size to a non-zero value sets the number of samples the application
     * expects to take using the \c next_random cursor.  A cursor configured with both \c
     * next_random and \c next_random_sample_size attempts to divide the object into \c
     * next_random_sample_size equal-sized pieces\, and each retrieval returns a record from one of
     * those pieces.  See @ref cursor_random for details., a string; default \c 0.}
     * @config{next_random_seed, configure the cursor to set an initial random seed when using \c
     * next_random configuration.  This is used for testing purposes only.  See @ref cursor_random
     * for details., a string; default \c 0.}
     * @config{overwrite, configures whether the cursor's insert and update methods check the
     * existing state of the record.  If \c overwrite is \c false\, WT_CURSOR::insert fails with
     * ::WT_DUPLICATE_KEY if the record exists\, and WT_CURSOR::update fails with ::WT_NOTFOUND if
     * the record does not exist., a boolean flag; default \c true.}
     * @config{raw, ignore the encodings for the key and value\, manage data as if the formats were
     * \c "u". See @ref cursor_raw for details., a boolean flag; default \c false.}
     * @config{read_once, results that are brought into cache from disk by this cursor will be given
     * less priority in the cache., a boolean flag; default \c false.}
     * @config{readonly, only query operations are supported by this cursor.  An error is returned
     * if a modification is attempted using the cursor.  The default is false for all cursor types
     * except for metadata cursors and checkpoint cursors., a boolean flag; default \c false.}
     * @config{statistics, Specify the statistics to be gathered.  Choosing "all" gathers statistics
     * regardless of cost and may include traversing on-disk files; "fast" gathers a subset of
     * relatively inexpensive statistics.  The selection must agree with the database \c statistics
     * configuration specified to ::wiredtiger_open or WT_CONNECTION::reconfigure.  For example\,
     * "all" or "fast" can be configured when the database is configured with "all"\, but the cursor
     * open will fail if "all" is specified when the database is configured with "fast"\, and the
     * cursor open will fail in all cases when the database is configured with "none". If "size" is
     * configured\, only the underlying size of the object on disk is filled in and the object is
     * not opened.  If \c statistics is not configured\, the default configuration is the database
     * configuration.  The "clear" configuration resets statistics after gathering them\, where
     * appropriate (for example\, a cache size statistic is not cleared\, while the count of cursor
     * insert operations will be cleared). See @ref statistics for more information., a list\, with
     * values chosen from the following options: \c "all"\, \c "cache_walk"\, \c "fast"\, \c
     * "clear"\, \c "size"\, \c "tree_walk"; default empty.}
     * @config{target, if non-empty\, back up the given list of objects; valid only for a backup
     * data source., a list of strings; default empty.}
     * @configend
     * @param[out] cursorp a pointer to the newly opened cursor
     * @errors
     */
    int __F(open_cursor)(WT_SESSION *session,
        const char *uri, WT_CURSOR *to_dup, const char *config, WT_CURSOR **cursorp);
    /*! @} */

    /*!
     * @name Table operations
     * @{
     */
    /*!
     * Alter a table.
     *
     * This will allow modification of some table settings after
     * creation.
     *
     * @exclusive
     *
     * @snippet ex_all.c Alter a table
     *
     * @param session the session handle
     * @param name the URI of the object to alter, such as \c "table:stock"
     * @configstart{WT_SESSION.alter, see dist/api_data.py}
     * @config{access_pattern_hint, It is recommended that workloads that consist primarily of
     * updates and/or point queries specify \c random.  Workloads that do many cursor scans through
     * large ranges of data should specify \c sequential and other workloads should specify \c none.
     * The option leads to an appropriate operating system advisory call where available., a
     * string\, chosen from the following options: \c "none"\, \c "random"\, \c "sequential";
     * default \c none.}
     * @config{app_metadata, application-owned metadata for this object., a string; default empty.}
     * @config{assert = (, declare timestamp usage., a set of related configuration options defined
     * as follows.}
     * @config{&nbsp;&nbsp;&nbsp;&nbsp;read_timestamp, if set\, check that timestamps
     * are \c always or \c never used on reads with this table\, writing an error message if the
     * policy is violated.  If the library was built in diagnostic mode\, drop core at the failing
     * check., a string\, chosen from the following options: \c "always"\, \c "never"\, \c "none";
     * default \c none.}
     * @config{ ),,}
     * @config{cache_resident, do not ever evict the object's pages from cache.  Not compatible with
     * LSM tables; see @ref tuning_cache_resident for more information., a boolean flag; default \c
     * false.}
     * @config{log = (, the transaction log configuration for this object.  Only valid if \c log is
     * enabled in ::wiredtiger_open., a set of related configuration options defined as follows.}
     * @config{&nbsp;&nbsp;&nbsp;&nbsp;enabled, if false\, this object has checkpoint-level
     * durability., a boolean flag; default \c true.}
     * @config{ ),,}
     * @config{os_cache_dirty_max, maximum dirty system buffer cache usage\, in bytes.  If
     * non-zero\, schedule writes for dirty blocks belonging to this object in the system buffer
     * cache after that many bytes from this object are written into the buffer cache., an integer
     * greater than or equal to \c 0; default \c 0.}
     * @config{os_cache_max, maximum system buffer cache usage\, in bytes.  If non-zero\, evict
     * object blocks from the system buffer cache after that many bytes from this object are read or
     * written into the buffer cache., an integer greater than or equal to \c 0; default \c 0.}
     * @config{write_timestamp_usage, describe how timestamps are expected to be used on table
     * modifications.  The choices are the default\, which ensures that once timestamps are used for
     * a key\, they are always used\, and also that multiple updates to a key never use decreasing
     * timestamps and \c never which enforces that timestamps are never used for a table.  (The \c
     * always\, \c key_consistent\, \c mixed_mode and \c ordered choices should not be used\, and
     * are retained for backward compatibility.)., a string\, chosen from the following options: \c
     * "always"\, \c "key_consistent"\, \c "mixed_mode"\, \c "never"\, \c "none"\, \c "ordered";
     * default \c none.}
     * @configend
     * @ebusy_errors
     */
    int __F(alter)(WT_SESSION *session,
        const char *name, const char *config);

    /*!
     * Bind values for a compiled configuration.  The bindings hold for API calls in this
     * session that use the compiled string.  Strings passed into this call are not duplicated,
     * the application must ensure that strings remain valid while the bindings are being
     * used.
     *
     * This API may change in future releases.
     *
     * @param session the session handle
     * @param compiled a string returned from WT_CONNECTION::compile_configuration
     * @errors
     */
    int __F(bind_configuration)(WT_SESSION *session, const char *compiled, ...);

    /*!
     * Create a table, column group, index or file.
     *
     * @not_transactional
     *
     * @snippet ex_all.c Create a table
     *
     * @param session the session handle
     * @param name the URI of the object to create, such as
     * \c "table:stock". For a description of URI formats
     * see @ref data_sources.
     * @configstart{WT_SESSION.create, see dist/api_data.py}
     * @config{access_pattern_hint, It is recommended that workloads that consist primarily of
     * updates and/or point queries specify \c random.  Workloads that do many cursor scans through
     * large ranges of data should specify \c sequential and other workloads should specify \c none.
     * The option leads to an appropriate operating system advisory call where available., a
     * string\, chosen from the following options: \c "none"\, \c "random"\, \c "sequential";
     * default \c none.}
     * @config{allocation_size, the file unit allocation size\, in bytes\, must be a power of two;
     * smaller values decrease the file space required by overflow items\, and the default value of
     * 4KB is a good choice absent requirements from the operating system or storage device., an
     * integer between \c 512B and \c 128MB; default \c 4KB.}
     * @config{app_metadata, application-owned metadata for this object., a string; default empty.}
     * @config{assert = (, declare timestamp usage., a set of related configuration options defined
     * as follows.}
     * @config{&nbsp;&nbsp;&nbsp;&nbsp;read_timestamp, if set\, check that timestamps
     * are \c always or \c never used on reads with this table\, writing an error message if the
     * policy is violated.  If the library was built in diagnostic mode\, drop core at the failing
     * check., a string\, chosen from the following options: \c "always"\, \c "never"\, \c "none";
     * default \c none.}
     * @config{ ),,}
     * @config{block_allocation, configure block allocation.  Permitted values are \c "best" or \c
     * "first"; the \c "best" configuration uses a best-fit algorithm\, the \c "first" configuration
     * uses a first-available algorithm during block allocation., a string\, chosen from the
     * following options: \c "best"\, \c "first"; default \c best.}
     * @config{block_compressor, configure a compressor for file blocks.  Permitted values are \c
     * "none" or a custom compression engine name created with WT_CONNECTION::add_compressor.  If
     * WiredTiger has builtin support for \c "lz4"\, \c "snappy"\, \c "zlib" or \c "zstd"
     * compression\, these names are also available.  See @ref compression for more information., a
     * string; default \c none.}
     * @config{cache_resident, do not ever evict the object's pages from cache.  Not compatible with
     * LSM tables; see @ref tuning_cache_resident for more information., a boolean flag; default \c
     * false.}
     * @config{checksum, configure block checksums; the permitted values are \c on\, \c off\, \c
     * uncompressed and \c unencrypted.  The default is \c on\, in which case all block writes
     * include a checksum subsequently verified when the block is read.  The \c off setting does no
     * checksums\, the \c uncompressed setting only checksums blocks that are not compressed\, and
     * the \c unencrypted setting only checksums blocks that are not encrypted.  See @ref
     * tune_checksum for more information., a string\, chosen from the following options: \c "on"\,
     * \c "off"\, \c "uncompressed"\, \c "unencrypted"; default \c on.}
     * @config{colgroups, comma-separated list of names of column groups.  Each column group is
     * stored separately\, keyed by the primary key of the table.  If no column groups are
     * specified\, all columns are stored together in a single file.  All value columns in the table
     * must appear in at least one column group.  Each column group must be created with a separate
     * call to WT_SESSION::create using a \c colgroup: URI., a list of strings; default empty.}
     * @config{collator, configure custom collation for keys.  Permitted values are \c "none" or a
     * custom collator name created with WT_CONNECTION::add_collator., a string; default \c none.}
     * @config{columns, list of the column names.  Comma-separated list of the form
     * <code>(column[\,...])</code>. For tables\, the number of entries must match the total number
     * of values in \c key_format and \c value_format.  For colgroups and indices\, all column names
     * must appear in the list of columns for the table., a list of strings; default empty.}
     * @config{dictionary, the maximum number of unique values remembered in the
     * row-store/variable-length column-store leaf page value dictionary; see @ref
     * file_formats_compression for more information., an integer greater than or equal to \c 0;
     * default \c 0.}
     * @config{encryption = (, configure an encryptor for file blocks.  When a table is created\,
     * its encryptor is not implicitly used for any related indices or column groups., a set of
     * related configuration options defined as follows.}
     * @config{&nbsp;&nbsp;&nbsp;&nbsp;keyid, An
     * identifier that identifies a unique instance of the encryptor.  It is stored in clear text\,
     * and thus is available when the WiredTiger database is reopened.  On the first use of a
     * (name\, keyid) combination\, the WT_ENCRYPTOR::customize function is called with the keyid as
     * an argument., a string; default empty.}
     * @config{&nbsp;&nbsp;&nbsp;&nbsp;name, Permitted
     * values are \c "none" or a custom encryption engine name created with
     * WT_CONNECTION::add_encryptor.  See @ref encryption for more information., a string; default
     * \c none.}
     * @config{ ),,}
     * @config{exclusive, fail if the object exists.  When false (the default)\, if the object
     * exists\, check that its settings match the specified configuration., a boolean flag; default
     * \c false.}
     * @config{extractor, configure a custom extractor for indices.  Permitted values are \c "none"
     * or an extractor name created with WT_CONNECTION::add_extractor., a string; default \c none.}
     * @config{format, the file format., a string\, chosen from the following options: \c "btree";
     * default \c btree.}
     * @config{ignore_in_memory_cache_size, allow update and insert operations to proceed even if
     * the cache is already at capacity.  Only valid in conjunction with in-memory databases.
     * Should be used with caution - this configuration allows WiredTiger to consume memory over the
     * configured cache limit., a boolean flag; default \c false.}
     * @config{immutable, configure the index to be immutable -- that is\, the index is not changed
     * by any update to a record in the table., a boolean flag; default \c false.}
     * @config{import = (, configure import of an existing object into the currently running
     * database., a set of related configuration options defined as follows.}
     * @config{&nbsp;&nbsp;&nbsp;&nbsp;compare_timestamp, allow importing files with timestamps
     * smaller or equal to the configured global timestamps.  Note the history of the files are not
     * imported together and thus snapshot read of historical data will not work with the option
     * "stable_timestamp". (The \c oldest and \c stable arguments are deprecated short-hand for \c
     * oldest_timestamp and \c stable_timestamp\, respectively)., a string\, chosen from the
     * following options: \c "oldest"\, \c "oldest_timestamp"\, \c "stable"\, \c "stable_timestamp";
     * default \c oldest_timestamp.}
     * @config{&nbsp;&nbsp;&nbsp;&nbsp;enabled, whether to import the
     * input URI from disk., a boolean flag; default \c false.}
     * @config{&nbsp;&nbsp;&nbsp;&nbsp;
     * file_metadata, the file configuration extracted from the metadata of the export database., a
     * string; default empty.}
     * @config{&nbsp;&nbsp;&nbsp;&nbsp;metadata_file, a text file that
     * contains all the relevant metadata information for the URI to import.  The file is generated
     * by backup:export cursor., a string; default empty.}
     * @config{&nbsp;&nbsp;&nbsp;&nbsp;repair,
     * whether to reconstruct the metadata from the raw file content., a boolean flag; default \c
     * false.}
     * @config{ ),,}
     * @config{internal_key_max, This option is no longer supported\, retained for backward
     * compatibility., an integer greater than or equal to \c 0; default \c 0.}
     * @config{internal_key_truncate, configure internal key truncation\, discarding unnecessary
     * trailing bytes on internal keys (ignored for custom collators)., a boolean flag; default \c
     * true.}
     * @config{internal_page_max, the maximum page size for internal nodes\, in bytes; the size must
     * be a multiple of the allocation size and is significant for applications wanting to avoid
     * excessive L2 cache misses while searching the tree.  The page maximum is the bytes of
     * uncompressed data\, that is\, the limit is applied before any block compression is done., an
     * integer between \c 512B and \c 512MB; default \c 4KB.}
     * @config{key_format, the format of the data packed into key items.  See @ref
     * schema_format_types for details.  By default\, the key_format is \c 'u' and applications use
     * WT_ITEM structures to manipulate raw byte arrays.  By default\, records are stored in
     * row-store files: keys of type \c 'r' are record numbers and records referenced by record
     * number are stored in column-store files., a format string; default \c u.}
     * @config{key_gap, This option is no longer supported\, retained for backward compatibility.,
     * an integer greater than or equal to \c 0; default \c 10.}
     * @config{leaf_key_max, the largest key stored in a leaf node\, in bytes.  If set\, keys larger
     * than the specified size are stored as overflow items (which may require additional I/O to
     * access). The default value is one-tenth the size of a newly split leaf page., an integer
     * greater than or equal to \c 0; default \c 0.}
     * @config{leaf_page_max, the maximum page size for leaf nodes\, in bytes; the size must be a
     * multiple of the allocation size\, and is significant for applications wanting to maximize
     * sequential data transfer from a storage device.  The page maximum is the bytes of
     * uncompressed data\, that is\, the limit is applied before any block compression is done.  For
     * fixed-length column store\, the size includes only the bitmap data; pages containing
     * timestamp information can be larger\, and the size is limited to 128KB rather than 512MB., an
     * integer between \c 512B and \c 512MB; default \c 32KB.}
     * @config{leaf_value_max, the largest value stored in a leaf node\, in bytes.  If set\, values
     * larger than the specified size are stored as overflow items (which may require additional I/O
     * to access). If the size is larger than the maximum leaf page size\, the page size is
     * temporarily ignored when large values are written.  The default is one-half the size of a
     * newly split leaf page., an integer greater than or equal to \c 0; default \c 0.}
     * @config{log = (, the transaction log configuration for this object.  Only valid if \c log is
     * enabled in ::wiredtiger_open., a set of related configuration options defined as follows.}
     * @config{&nbsp;&nbsp;&nbsp;&nbsp;enabled, if false\, this object has checkpoint-level
     * durability., a boolean flag; default \c true.}
     * @config{ ),,}
     * @config{lsm = (, options only relevant for LSM data sources., a set of related configuration
     * options defined as follows.}
     * @config{&nbsp;&nbsp;&nbsp;&nbsp;auto_throttle, Throttle inserts
     * into LSM trees if flushing to disk isn't keeping up., a boolean flag; default \c true.}
     * @config{&nbsp;&nbsp;&nbsp;&nbsp;bloom, create Bloom filters on LSM tree chunks as they are
     * merged., a boolean flag; default \c true.}
     * @config{&nbsp;&nbsp;&nbsp;&nbsp;bloom_bit_count,
     * the number of bits used per item for LSM Bloom filters., an integer between \c 2 and \c 1000;
     * default \c 16.}
     * @config{&nbsp;&nbsp;&nbsp;&nbsp;bloom_config, config string used when
     * creating Bloom filter files\, passed to WT_SESSION::create., a string; default empty.}
     * @config{&nbsp;&nbsp;&nbsp;&nbsp;bloom_hash_count, the number of hash values per item used for
     * LSM Bloom filters., an integer between \c 2 and \c 100; default \c 8.}
     * @config{&nbsp;&nbsp;&nbsp;&nbsp;bloom_oldest, create a Bloom filter on the oldest LSM tree
     * chunk.  Only supported if Bloom filters are enabled., a boolean flag; default \c false.}
     * @config{&nbsp;&nbsp;&nbsp;&nbsp;chunk_count_limit, the maximum number of chunks to allow in
     * an LSM tree.  This option automatically times out old data.  As new chunks are added old
     * chunks will be removed.  Enabling this option disables LSM background merges., an integer;
     * default \c 0.}
     * @config{&nbsp;&nbsp;&nbsp;&nbsp;chunk_max, the maximum size a single chunk can
     * be.  Chunks larger than this size are not considered for further merges.  This is a soft
     * limit\, and chunks larger than this value can be created.  Must be larger than chunk_size.,
     * an integer between \c 100MB and \c 10TB; default \c 5GB.}
     * @config{&nbsp;&nbsp;&nbsp;&nbsp;
     * chunk_size, the maximum size of the in-memory chunk of an LSM tree.  This limit is soft\, it
     * is possible for chunks to be temporarily larger than this value.  This overrides the \c
     * memory_page_max setting., an integer between \c 512K and \c 500MB; default \c 10MB.}
     * @config{&nbsp;&nbsp;&nbsp;&nbsp;merge_custom = (, configure the tree to merge into a custom
     * data source., a set of related configuration options defined as follows.}
     * @config{&nbsp;&nbsp;&nbsp;&nbsp;&nbsp;&nbsp;&nbsp;&nbsp;prefix, custom data source prefix
     * instead of \c "file"., a string; default empty.}
     * @config{&nbsp;&nbsp;&nbsp;&nbsp;&nbsp;&nbsp;&nbsp;&nbsp;start_generation, merge generation at
     * which the custom data source is used (zero indicates no custom data source)., an integer
     * between \c 0 and \c 10; default \c 0.}
     * @config{&nbsp;&nbsp;&nbsp;&nbsp;&nbsp;&nbsp;&nbsp;&nbsp;suffix, custom data source suffix
     * instead of \c ".lsm"., a string; default empty.}
     * @config{&nbsp;&nbsp;&nbsp;&nbsp; ),,}
     * @config{&nbsp;&nbsp;&nbsp;&nbsp;merge_max, the maximum number of chunks to include in a merge
     * operation., an integer between \c 2 and \c 100; default \c 15.}
     * @config{&nbsp;&nbsp;&nbsp;&nbsp;merge_min, the minimum number of chunks to include in a merge
     * operation.  If set to 0 or 1 half the value of merge_max is used., an integer no more than \c
     * 100; default \c 0.}
     * @config{ ),,}
     * @config{memory_page_image_max, the maximum in-memory page image represented by a single
     * storage block.  Depending on compression efficiency\, compression can create storage blocks
     * which require significant resources to re-instantiate in the cache\, penalizing the
     * performance of future point updates.  The value limits the maximum in-memory page image a
     * storage block will need.  If set to 0\, a default of 4 times \c leaf_page_max is used., an
     * integer greater than or equal to \c 0; default \c 0.}
     * @config{memory_page_max, the maximum size a page can grow to in memory before being
     * reconciled to disk.  The specified size will be adjusted to a lower bound of
     * <code>leaf_page_max</code>\, and an upper bound of <code>cache_size / 10</code>. This limit
     * is soft - it is possible for pages to be temporarily larger than this value.  This setting is
     * ignored for LSM trees\, see \c chunk_size., an integer between \c 512B and \c 10TB; default
     * \c 5MB.}
     * @config{os_cache_dirty_max, maximum dirty system buffer cache usage\, in bytes.  If
     * non-zero\, schedule writes for dirty blocks belonging to this object in the system buffer
     * cache after that many bytes from this object are written into the buffer cache., an integer
     * greater than or equal to \c 0; default \c 0.}
     * @config{os_cache_max, maximum system buffer cache usage\, in bytes.  If non-zero\, evict
     * object blocks from the system buffer cache after that many bytes from this object are read or
     * written into the buffer cache., an integer greater than or equal to \c 0; default \c 0.}
     * @config{prefix_compression, configure prefix compression on row-store leaf pages., a boolean
     * flag; default \c false.}
     * @config{prefix_compression_min, minimum gain before prefix compression will be used on
     * row-store leaf pages., an integer greater than or equal to \c 0; default \c 4.}
     * @config{split_pct, the Btree page split size as a percentage of the maximum Btree page size\,
     * that is\, when a Btree page is split\, it will be split into smaller pages\, where each page
     * is the specified percentage of the maximum Btree page size., an integer between \c 50 and \c
     * 100; default \c 90.}
     * @config{tiered_storage = (, configure a storage source for this table., a set of related
     * configuration options defined as follows.}
     * @config{&nbsp;&nbsp;&nbsp;&nbsp;auth_token,
     * authentication string identifier., a string; default empty.}
     * @config{&nbsp;&nbsp;&nbsp;&nbsp;
     * bucket, the bucket indicating the location for this table., a string; default empty.}
     * @config{&nbsp;&nbsp;&nbsp;&nbsp;bucket_prefix, the unique bucket prefix for this table., a
     * string; default empty.}
     * @config{&nbsp;&nbsp;&nbsp;&nbsp;cache_directory, a directory to store
     * locally cached versions of files in the storage source.  By default\, it is named with \c
     * "-cache" appended to the bucket name.  A relative directory name is relative to the home
     * directory., a string; default empty.}
     * @config{&nbsp;&nbsp;&nbsp;&nbsp;local_retention, time
     * in seconds to retain data on tiered storage on the local tier for faster read access., an
     * integer between \c 0 and \c 10000; default \c 300.}
     * @config{&nbsp;&nbsp;&nbsp;&nbsp;name,
     * permitted values are \c "none" or a custom storage source name created with
     * WT_CONNECTION::add_storage_source.  See @ref custom_storage_sources for more information., a
     * string; default \c none.}
     * @config{&nbsp;&nbsp;&nbsp;&nbsp;shared, enable sharing tiered
     * tables across other WiredTiger instances., a boolean flag; default \c false.}
     * @config{ ),,}
     * @config{type, set the type of data source used to store a column group\, index or simple
     * table.  By default\, a \c "file:" URI is derived from the object name.  The \c type
     * configuration can be used to switch to a different data source\, such as LSM or an extension
     * configured by the application., a string; default \c file.}
     * @config{value_format, the format of the data packed into value items.  See @ref
     * schema_format_types for details.  By default\, the value_format is \c 'u' and applications
     * use a WT_ITEM structure to manipulate raw byte arrays.  Value items of type 't' are
     * bitfields\, and when configured with record number type keys\, will be stored using a
     * fixed-length store., a format string; default \c u.}
     * @config{write_timestamp_usage, describe how timestamps are expected to be used on table
     * modifications.  The choices are the default\, which ensures that once timestamps are used for
     * a key\, they are always used\, and also that multiple updates to a key never use decreasing
     * timestamps and \c never which enforces that timestamps are never used for a table.  (The \c
     * always\, \c key_consistent\, \c mixed_mode and \c ordered choices should not be used\, and
     * are retained for backward compatibility.)., a string\, chosen from the following options: \c
     * "always"\, \c "key_consistent"\, \c "mixed_mode"\, \c "never"\, \c "none"\, \c "ordered";
     * default \c none.}
     * @configend
     * @errors
     */
    int __F(create)(WT_SESSION *session,
        const char *name, const char *config);

    /*!
     * Compact a live row- or column-store btree or LSM tree.
     *
     * @snippet ex_all.c Compact a table
     *
     * @param session the session handle
     * @param name the URI of the object to compact, such as
     * \c "table:stock"
     * @configstart{WT_SESSION.compact, see dist/api_data.py}
     * @config{background, enable/disabled the background compaction server., a boolean flag;
     * default empty.}
     * @config{dryrun, run only the estimation phase of compact., a boolean flag; default \c false.}
     * @config{exclude, list of table objects to be excluded from background compaction.  The list
     * is immutable and only applied when the background compaction gets enabled.  The list is not
     * saved between the calls and needs to be reapplied each time the service is enabled.  The
     * individual objects in the list can only be of the \c table: URI type., a list of strings;
     * default empty.}
     * @config{free_space_target, minimum amount of space recoverable for compaction to proceed., an
     * integer greater than or equal to \c 1MB; default \c 20MB.}
     * @config{run_once, configure background compaction server to run once.  In this mode\,
     * compaction is always attempted on each table unless explicitly excluded., a boolean flag;
     * default \c false.}
     * @config{timeout, maximum amount of time to allow for compact in seconds.  The actual amount
     * of time spent in compact may exceed the configured value.  A value of zero disables the
     * timeout., an integer; default \c 1200.}
     * @configend
     * @errors
     */
    int __F(compact)(WT_SESSION *session,
        const char *name, const char *config);

    /*!
     * Drop (delete) a table.
     *
     * @exclusive
     *
     * @not_transactional
     *
     * @snippet ex_all.c Drop a table
     *
     * @param session the session handle
     * @param name the URI of the object to drop, such as \c "table:stock"
     * @configstart{WT_SESSION.drop, see dist/api_data.py}
     * @config{force, return success if the object does not exist., a boolean flag; default \c
     * false.}
     * @config{remove_files, if the underlying files should be removed., a boolean flag; default \c
     * true.}
     * @configend
     * @ebusy_errors
     */
    int __F(drop)(WT_SESSION *session,
        const char *name, const char *config);

    /*!
     * Flush the log.
     *
     * WT_SESSION::log_flush will fail if logging is not enabled.
     *
     * @param session the session handle
     * @configstart{WT_SESSION.log_flush, see dist/api_data.py}
     * @config{sync, forcibly flush the log and wait for it to achieve the synchronization level
     * specified.  The \c off setting forces any buffered log records to be written to the file
     * system.  The \c on setting forces log records to be written to the storage device., a
     * string\, chosen from the following options: \c "off"\, \c "on"; default \c on.}
     * @configend
     * @errors
     */
    int __F(log_flush)(WT_SESSION *session, const char *config);

    /*!
     * Insert a ::WT_LOGREC_MESSAGE type record in the database log files
     * (the database must be configured for logging when this method is
     * called).
     *
     * @param session the session handle
     * @param format a printf format specifier
     * @errors
     */
    int __F(log_printf)(WT_SESSION *session, const char *format, ...);

    /*!
     * Reset the session handle.
     *
     * This method resets the cursors associated with the session, clears session statistics and
     * discards cached resources. No session configurations are modified (or reset to their
     * default values). WT_SESSION::reset will fail if a transaction is in progress in the
     * session.
     *
     * @snippet ex_all.c Reset the session
     *
     * @param session the session handle
     * @errors
     */
    int __F(reset)(WT_SESSION *session);

    /*!
     * Salvage a table.
     *
     * Salvage rebuilds the file or files which comprise a table,
     * discarding any corrupted file blocks.
     *
     * When salvage is done, previously deleted records may re-appear, and
     * inserted records may disappear, so salvage should not be run
     * unless it is known to be necessary.  Normally, salvage should be
     * called after a table or file has been corrupted, as reported by the
     * WT_SESSION::verify method.
     *
     * Files are rebuilt in place. The salvage method overwrites the
     * existing files.
     *
     * @exclusive
     *
     * @snippet ex_all.c Salvage a table
     *
     * @param session the session handle
     * @param name the URI of the table or file to salvage
     * @configstart{WT_SESSION.salvage, see dist/api_data.py}
     * @config{force, force salvage even of files that do not appear to be WiredTiger files., a
     * boolean flag; default \c false.}
     * @configend
     * @ebusy_errors
     */
    int __F(salvage)(WT_SESSION *session,
        const char *name, const char *config);

    /*!
     * Truncate a file, table, cursor range, or backup cursor
     *
     * Truncate a table or file.
     * @snippet ex_all.c Truncate a table
     *
     * Truncate a cursor range.  When truncating based on a cursor position,
     * it is not required the cursor reference a record in the object, only
     * that the key be set.  This allows applications to discard portions of
     * the object name space without knowing exactly what records the object
     * contains. The start and stop points are both inclusive; that is, the
     * key set in the start cursor is the first record to be deleted and the
     * key set in the stop cursor is the last.
     *
     * @snippet ex_all.c Truncate a range
     *
     * Range truncate is implemented as a "scan and write" operation, specifically without range
     * locks. Inserts or other operations in the range, as well as operations before or after
     * the range when no explicit starting or ending key is set, are not well defined: conflicts
     * may be detected or both transactions may commit. If both commit, there's a failure and
     * recovery runs, the result may be different than what was in cache before the crash.
     *
     * The WT_CURSOR::truncate range truncate operation can only be used at snapshot isolation.
     *
     * Any specified cursors end with no position, and subsequent calls to
     * the WT_CURSOR::next (WT_CURSOR::prev) method will iterate from the
     * beginning (end) of the table.
     *
     * @param session the session handle
     * @param name the URI of the table or file to truncate, or \c "log:"
     * for a backup cursor
     * @param start optional cursor marking the first record discarded;
     * if <code>NULL</code>, the truncate starts from the beginning of
     * the object; must be provided when truncating a backup cursor
     * @param stop optional cursor marking the last record discarded;
     * if <code>NULL</code>, the truncate continues to the end of the
     * object; ignored when truncating a backup cursor
     * @configempty{WT_SESSION.truncate, see dist/api_data.py}
     * @errors
     */
    int __F(truncate)(WT_SESSION *session,
        const char *name, WT_CURSOR *start, WT_CURSOR *stop, const char *config);

    /*!
     * Verify a table.
     *
     * Verify reports if a file, or the files that comprise a table, have been corrupted.
     * The WT_SESSION::salvage method can be used to repair a corrupted file.
     *
     * @snippet ex_all.c Verify a table
     *
     * @exclusive
     *
     * @param session the session handle
     * @param name the URI of the table or file to verify, optional if verifying the history
     * store
     * @configstart{WT_SESSION.verify, see dist/api_data.py}
     * @config{do_not_clear_txn_id, Turn off transaction id clearing\, intended for debugging and
     * better diagnosis of crashes or failures.  Note: History store validation is disabled when the
     * configuration is set as visibility rules may not work correctly because the transaction ids
     * are not cleared., a boolean flag; default \c false.}
     * @config{dump_address, Display page addresses\, time windows\, and page types as pages are
     * verified\, using the application's message handler\, intended for debugging., a boolean flag;
     * default \c false.}
     * @config{dump_all_data, Display application data as pages or blocks are verified\, using the
     * application's message handler\, intended for debugging.  Disabling this does not guarantee
     * that no user data will be output., a boolean flag; default \c false.}
     * @config{dump_blocks, Display the contents of on-disk blocks as they are verified\, using the
     * application's message handler\, intended for debugging., a boolean flag; default \c false.}
     * @config{dump_key_data, Display application data keys as pages or blocks are verified\, using
     * the application's message handler\, intended for debugging.  Disabling this does not
     * guarantee that no user data will be output., a boolean flag; default \c false.}
     * @config{dump_layout, Display the layout of the files as they are verified\, using the
     * application's message handler\, intended for debugging; requires optional support from the
     * block manager., a boolean flag; default \c false.}
     * @config{dump_offsets, Display the contents of specific on-disk blocks\, using the
     * application's message handler\, intended for debugging., a list of strings; default empty.}
     * @config{dump_pages, Display the contents of in-memory pages as they are verified\, using the
     * application's message handler\, intended for debugging., a boolean flag; default \c false.}
     * @config{read_corrupt, A mode that allows verify to continue reading after encountering a
     * checksum error.  It will skip past the corrupt block and continue with the verification
     * process., a boolean flag; default \c false.}
     * @config{stable_timestamp, Ensure that no data has a start timestamp after the stable
     * timestamp\, to be run after rollback_to_stable., a boolean flag; default \c false.}
     * @config{strict, Treat any verification problem as an error; by default\, verify will warn\,
     * but not fail\, in the case of errors that won't affect future behavior (for example\, a
     * leaked block)., a boolean flag; default \c false.}
     * @configend
     * @ebusy_errors
     */
    int __F(verify)(WT_SESSION *session,
        const char *name, const char *config);
    /*! @} */

    /*!
     * @name Transactions
     * @{
     */
    /*!
     * Start a transaction in this session.
     *
     * The transaction remains active until ended by
     * WT_SESSION::commit_transaction or WT_SESSION::rollback_transaction.
     * Operations performed on cursors capable of supporting transactional
     * operations that are already open in this session, or which are opened
     * before the transaction ends, will operate in the context of the
     * transaction.
     *
     * @requires_notransaction
     *
     * @snippet ex_all.c transaction commit/rollback
     *
     * @param session the session handle
     * @configstart{WT_SESSION.begin_transaction, see dist/api_data.py}
     * @config{ignore_prepare, whether to ignore updates by other prepared transactions when doing
     * of read operations of this transaction.  When \c true\, forces the transaction to be
     * read-only.  Use \c force to ignore prepared updates and permit writes (see @ref
     * timestamp_prepare_ignore_prepare for more information)., a string\, chosen from the following
     * options: \c "false"\, \c "force"\, \c "true"; default \c false.}
     * @config{isolation, the isolation level for this transaction; defaults to the session's
     * isolation level., a string\, chosen from the following options: \c "read-uncommitted"\, \c
     * "read-committed"\, \c "snapshot"; default empty.}
     * @config{name, name of the transaction for tracing and debugging., a string; default empty.}
     * @config{no_timestamp, allow a commit without a timestamp\, creating values that have "always
     * existed" and are visible regardless of timestamp.  See @ref timestamp_txn_api., a boolean
     * flag; default \c false.}
     * @config{operation_timeout_ms, when non-zero\, a requested limit on the time taken to complete
     * operations in this transaction.  Time is measured in real time milliseconds from the start of
     * each WiredTiger API call.  There is no guarantee any operation will not take longer than this
     * amount of time.  If WiredTiger notices the limit has been exceeded\, an operation may return
     * a WT_ROLLBACK error.  Default is to have no limit., an integer greater than or equal to \c 0;
     * default \c 0.}
     * @config{priority, priority of the transaction for resolving conflicts.  Transactions with
     * higher values are less likely to abort., an integer between \c -100 and \c 100; default \c
     * 0.}
     * @config{read_timestamp, read using the specified timestamp.  The value must not be older than
     * the current oldest timestamp.  See @ref timestamp_txn_api., a string; default empty.}
     * @config{roundup_timestamps = (, round up timestamps of the transaction., a set of related
     * configuration options defined as follows.}
     * @config{&nbsp;&nbsp;&nbsp;&nbsp;prepared,
     * applicable only for prepared transactions\, and intended only for special-purpose use.  See
     * @ref timestamp_prepare_roundup.  Allows the prepare timestamp and the commit timestamp of
     * this transaction to be rounded up to be no older than the oldest timestamp\, and allows
     * violating the usual restriction that the prepare timestamp must be newer than the stable
     * timestamp.  Specifically: at transaction prepare\, if the prepare timestamp is less than or
     * equal to the oldest timestamp\, the prepare timestamp will be rounded to the oldest
     * timestamp.  Subsequently\, at commit time\, if the commit timestamp is less than the (now
     * rounded) prepare timestamp\, the commit timestamp will be rounded up to it and thus to at
     * least oldest.  Neither timestamp will be checked against the stable timestamp., a boolean
     * flag; default \c false.}
     * @config{&nbsp;&nbsp;&nbsp;&nbsp;read, if the read timestamp is less
     * than the oldest timestamp\, the read timestamp will be rounded up to the oldest timestamp.
     * See @ref timestamp_read_roundup., a boolean flag; default \c false.}
     * @config{ ),,}
     * @config{sync, whether to sync log records when the transaction commits\, inherited from
     * ::wiredtiger_open \c transaction_sync., a boolean flag; default empty.}
     * @configend
     * @errors
     */
    int __F(begin_transaction)(WT_SESSION *session, const char *config);

    /*!
     * Commit the current transaction.
     *
     * A transaction must be in progress when this method is called.
     *
     * If WT_SESSION::commit_transaction returns an error, the transaction
     * was rolled back, not committed, and all cursors associated with the session are reset.
     *
     * @requires_transaction
     *
     * @snippet ex_all.c transaction commit/rollback
     *
     * @param session the session handle
     * @configstart{WT_SESSION.commit_transaction, see dist/api_data.py}
     * @config{commit_timestamp, set the commit timestamp for the current transaction.  For
     * non-prepared transactions\, the value must not be older than the first commit timestamp
     * already set for the current transaction (if any)\, must not be older than the current oldest
     * timestamp\, and must be after the current stable timestamp.  For prepared transactions\, a
     * commit timestamp is required\, must not be older than the prepare timestamp\, and can be set
     * only once.  See @ref timestamp_txn_api and @ref timestamp_prepare., a string; default empty.}
     * @config{durable_timestamp, set the durable timestamp for the current transaction.  Required
     * for the commit of a prepared transaction\, and otherwise not permitted.  The value must also
     * be after the current oldest and stable timestamps and must not be older than the commit
     * timestamp.  See @ref timestamp_prepare., a string; default empty.}
     * @config{operation_timeout_ms, when non-zero\, a requested limit on the time taken to complete
     * operations in this transaction.  Time is measured in real time milliseconds from the start of
     * each WiredTiger API call.  There is no guarantee any operation will not take longer than this
     * amount of time.  If WiredTiger notices the limit has been exceeded\, an operation may return
     * a WT_ROLLBACK error.  Default is to have no limit., an integer greater than or equal to \c 0;
     * default \c 0.}
     * @config{sync, override whether to sync log records when the transaction commits.  The default
     * is inherited from ::wiredtiger_open \c transaction_sync.  The \c off setting does not wait
     * for records to be written or synchronized.  The \c on setting forces log records to be
     * written to the storage device., a string\, chosen from the following options: \c "off"\, \c
     * "on"; default empty.}
     * @configend
     * @errors
     */
    int __F(commit_transaction)(WT_SESSION *session, const char *config);

    /*!
     * Prepare the current transaction.
     *
     * A transaction must be in progress when this method is called.
     *
     * Preparing a transaction will guarantee a subsequent commit will
     * succeed. Only commit and rollback are allowed on a transaction after
     * it has been prepared. The transaction prepare API is designed to
     * support MongoDB exclusively, and guarantees update conflicts have
     * been resolved, but does not guarantee durability.
     *
     * @requires_transaction
     *
     * @snippet ex_all.c transaction prepare
     *
     * @param session the session handle
     * @configstart{WT_SESSION.prepare_transaction, see dist/api_data.py}
     * @config{prepare_timestamp, set the prepare timestamp for the updates of the current
     * transaction.  The value must not be older than any active read timestamps\, and must be newer
     * than the current stable timestamp.  See @ref timestamp_prepare., a string; default empty.}
     * @configend
     * @errors
     */
    int __F(prepare_transaction)(WT_SESSION *session, const char *config);

    /*!
     * Roll back the current transaction.
     *
     * A transaction must be in progress when this method is called.
     *
     * All cursors associated with the session are reset.
     *
     * @requires_transaction
     *
     * @snippet ex_all.c transaction commit/rollback
     *
     * @param session the session handle
     * @configstart{WT_SESSION.rollback_transaction, see dist/api_data.py}
     * @config{operation_timeout_ms, when non-zero\, a requested limit on the time taken to complete
     * operations in this transaction.  Time is measured in real time milliseconds from the start of
     * each WiredTiger API call.  There is no guarantee any operation will not take longer than this
     * amount of time.  If WiredTiger notices the limit has been exceeded\, an operation may return
     * a WT_ROLLBACK error.  Default is to have no limit., an integer greater than or equal to \c 0;
     * default \c 0.}
     * @configend
     * @errors
     */
    int __F(rollback_transaction)(WT_SESSION *session, const char *config);
    /*! @} */

    /*!
     * @name Transaction timestamps
     * @{
     */
    /*!
     * Query the session's transaction timestamp state.
     *
     * The WT_SESSION.query_timestamp method can only be used at snapshot isolation.
     *
     * @param session the session handle
     * @param[out] hex_timestamp a buffer that will be set to the
     * hexadecimal encoding of the timestamp being queried.  Must be large
     * enough to hold a NUL terminated, hex-encoded 8B timestamp (17 bytes).
     * @configstart{WT_SESSION.query_timestamp, see dist/api_data.py}
     * @config{get, specify which timestamp to query: \c commit returns the most recently set
     * commit_timestamp; \c first_commit returns the first set commit_timestamp; \c prepare returns
     * the timestamp used in preparing a transaction; \c read returns the timestamp at which the
     * transaction is reading.  See @ref timestamp_txn_api., a string\, chosen from the following
     * options: \c "commit"\, \c "first_commit"\, \c "prepare"\, \c "read"; default \c read.}
     * @configend
     *
     * A timestamp of 0 is returned if the timestamp is not available or has not been set.
     * @errors
     */
    int __F(query_timestamp)(
        WT_SESSION *session, char *hex_timestamp, const char *config);

    /*!
     * Set a timestamp on a transaction.
     *
     * The WT_SESSION.timestamp_transaction method can only be used at snapshot isolation.
     *
     * @snippet ex_all.c transaction timestamp
     *
     * @requires_transaction
     *
     * @param session the session handle
     * @configstart{WT_SESSION.timestamp_transaction, see dist/api_data.py}
     * @config{commit_timestamp, set the commit timestamp for the current transaction.  For
     * non-prepared transactions\, the value must not be older than the first commit timestamp
     * already set for the current transaction\, if any\, must not be older than the current oldest
     * timestamp and must be after the current stable timestamp.  For prepared transactions\, a
     * commit timestamp is required\, must not be older than the prepare timestamp\, can be set only
     * once\, and must not be set until after the transaction has successfully prepared.  See @ref
     * timestamp_txn_api and @ref timestamp_prepare., a string; default empty.}
     * @config{durable_timestamp, set the durable timestamp for the current transaction.  Required
     * for the commit of a prepared transaction\, and otherwise not permitted.  Can only be set
     * after the transaction has been prepared and a commit timestamp has been set.  The value must
     * be after the current oldest and stable timestamps and must not be older than the commit
     * timestamp.  See @ref timestamp_prepare., a string; default empty.}
     * @config{prepare_timestamp, set the prepare timestamp for the updates of the current
     * transaction.  The value must not be older than any active read timestamps\, and must be newer
     * than the current stable timestamp.  Can be set only once per transaction.  Setting the
     * prepare timestamp does not by itself prepare the transaction\, but does oblige the
     * application to eventually prepare the transaction before committing it.  See @ref
     * timestamp_prepare., a string; default empty.}
     * @config{read_timestamp, read using the specified timestamp.  The value must not be older than
     * the current oldest timestamp.  This can only be set once for a transaction.  See @ref
     * timestamp_txn_api., a string; default empty.}
     * @configend
     * @errors
     */
    int __F(timestamp_transaction)(WT_SESSION *session, const char *config);

    /*!
     * Set a timestamp on a transaction numerically.  Prefer this method over
     * WT_SESSION::timestamp_transaction if the hexadecimal string parsing done in that method
     * becomes a bottleneck.
     *
     * The WT_SESSION.timestamp_transaction_uint method can only be used at snapshot isolation.
     *
     * @snippet ex_all.c transaction timestamp_uint
     *
     * @requires_transaction
     *
     * @param session the session handle
     * @param which the timestamp being set (see ::WT_TS_TXN_TYPE for available options, and
     * WT_SESSION::timestamp_transaction for constraints on the timestamps).
     * @param ts the timestamp.
     * @errors
     */
    int __F(timestamp_transaction_uint)(WT_SESSION *session, WT_TS_TXN_TYPE which,
            uint64_t ts);
    /*! @} */

    /*!
     * @name Transaction support
     * @{
     */
    /*!
     * Write a transactionally consistent snapshot of a database or set of individual objects.
     *
     * When timestamps are not in use, the checkpoint includes all transactions committed
     * before the checkpoint starts. When timestamps are in use and the checkpoint runs with
     * \c use_timestamp=true (the default), updates committed with a timestamp after the
     * \c stable timestamp, in tables configured for checkpoint-level durability, are not
     * included in the checkpoint. Updates committed in tables configured for commit-level
     * durability are always included in the checkpoint. See @ref durability_checkpoint and
     * @ref durability_log for more information.
     *
     * Calling the checkpoint method multiple times serializes the checkpoints; new checkpoint
     * calls wait for running checkpoint calls to complete.
     *
     * Existing named checkpoints may optionally be discarded.
     *
     * @requires_notransaction
     *
     * @snippet ex_all.c Checkpoint examples
     *
     * @param session the session handle
     * @configstart{WT_SESSION.checkpoint, see dist/api_data.py}
     * @config{debug = (, configure debug specific behavior on a checkpoint.  Generally only used
     * for internal testing purposes., a set of related configuration options defined as follows.}
     * @config{&nbsp;&nbsp;&nbsp;&nbsp;checkpoint_cleanup, if true\, checkpoint cleanup thread is
     * triggered to perform the checkpoint cleanup., a boolean flag; default \c false.}
     * @config{
     * ),,}
     * @config{drop, specify a list of checkpoints to drop.  The list may additionally contain one
     * of the following keys: \c "from=all" to drop all checkpoints\, \c "from=<checkpoint>" to drop
     * all checkpoints after and including the named checkpoint\, or \c "to=<checkpoint>" to drop
     * all checkpoints before and including the named checkpoint.  Checkpoints cannot be dropped if
     * open in a cursor.  While a hot backup is in progress\, checkpoints created prior to the start
     * of the backup cannot be dropped., a list of strings; default empty.}
     * @config{flush_tier = (, configure flushing objects to tiered storage after checkpoint.  See
     * @ref tiered_storage., a set of related configuration options defined as follows.}
     * @config{&nbsp;&nbsp;&nbsp;&nbsp;enabled, if true and tiered storage is in use\, perform one
     * iteration of object switching and flushing objects to tiered storage., a boolean flag;
     * default \c false.}
     * @config{&nbsp;&nbsp;&nbsp;&nbsp;force, if false (the default)\, flush_tier
     * of any individual object may be skipped if the underlying object has not been modified since
     * the previous flush_tier.  If true\, this option forces the flush_tier., a boolean flag;
     * default \c false.}
     * @config{&nbsp;&nbsp;&nbsp;&nbsp;sync, wait for all objects to be flushed
     * to the shared storage to the level specified.  When false\, do not wait for any objects to be
     * written to the tiered storage system but return immediately after generating the objects and
     * work units for an internal thread.  When true\, the caller waits until all work queued for
     * this call to be completely processed before returning., a boolean flag; default \c true.}
     * @config{&nbsp;&nbsp;&nbsp;&nbsp;timeout, amount of time\, in seconds\, to wait for flushing
     * of objects to complete.  WiredTiger returns EBUSY if the timeout is reached.  A value of zero
     * disables the timeout., an integer; default \c 0.}
     * @config{ ),,}
     * @config{force, if false (the default)\, checkpoints may be skipped if the underlying object
     * has not been modified.  If true\, this option forces the checkpoint., a boolean flag; default
     * \c false.}
     * @config{name, if set\, specify a name for the checkpoint (note that checkpoints including LSM
     * trees may not be named)., a string; default empty.}
     * @config{target, if non-empty\, checkpoint the list of objects.  Checkpointing a list of
     * objects separately from a database-wide checkpoint can lead to data inconsistencies; see @ref
     * checkpoint_target for more information., a list of strings; default empty.}
     * @config{use_timestamp, if true (the default)\, create the checkpoint as of the last stable
     * timestamp if timestamps are in use\, or with all committed updates if there is no stable
     * timestamp set.  If false\, always generate a checkpoint with all committed updates\, ignoring
     * any stable timestamp., a boolean flag; default \c true.}
     * @configend
     * @errors
     */
    int __F(checkpoint)(WT_SESSION *session, const char *config);

    /*!
     * Reset the snapshot used for database visibility.
     *
     * For transactions running with snapshot isolation, this method releases the existing
     * snapshot of the database and gets a new one. This makes newer commits visible. The
     * call can be used to avoid pinning old and no-longer-needed content in the database.
     * Applications not using read timestamps for search may see different results after the
     * snapshot is updated.
     *
     * It is an error to call this method when using an isolation level other than snapshot
     * isolation, or if the current transaction has already written any data.
     *
     * @requires_transaction
     *
     * @snippet ex_all.c reset snapshot
     *
     * @param session the session handle
     * @errors
     */
    int __F(reset_snapshot)(WT_SESSION *session);

    /*!
     * Return the transaction ID range pinned by the session handle.
     *
     * The ID range is an approximate count of transactions and is calculated
     * based on the oldest ID needed for the active transaction in this session,
     * compared to the newest transaction in the system.
     *
     * @snippet ex_all.c transaction pinned range
     *
     * @param session the session handle
     * @param[out] range the range of IDs pinned by this session. Zero if
     * there is no active transaction.
     * @errors
     */
    int __F(transaction_pinned_range)(WT_SESSION* session, uint64_t *range);
    /*! @} */

#ifndef DOXYGEN
    /*!
     * Optionally returns the reason for the most recent rollback error returned from the API.
     *
     * There is no guarantee a rollback reason will be set and thus the caller
     * must check for a NULL pointer.
     *
     * @param session the session handle
     * @returns an optional string indicating the reason for the rollback
     */
    const char * __F(get_rollback_reason)(WT_SESSION *session);

    /*!
     * Call into the library.
     *
     * This method is used for breakpoints and to set other configuration
     * when debugging layers not directly supporting those features.
     *
     * @param session the session handle
     * @errors
     */
    int __F(breakpoint)(WT_SESSION *session);
#endif
};

/*!
 * A connection to a WiredTiger database.  The connection may be opened within
 * the same address space as the caller or accessed over a socket connection.
 *
 * Most applications will open a single connection to a database for each
 * process.  The first process to open a connection to a database will access
 * the database in its own address space.  Subsequent connections (if allowed)
 * will communicate with the first process over a socket connection to perform
 * their operations.
 *
 * <b>Thread safety:</b> A WT_CONNECTION handle may be shared between threads.
 * See @ref threads for more information.
 */
struct __wt_connection {
    /*!
     * Close a connection.
     *
     * Any open sessions will be closed. This will release the resources
     * associated with the session handle, including rolling back any
     * active transactions and closing any cursors that remain open in the
     * session.
     *
     * @snippet ex_all.c Close a connection
     *
     * @param connection the connection handle
     * @configstart{WT_CONNECTION.close, see dist/api_data.py}
     * @config{leak_memory, don't free memory during close., a boolean flag; default \c false.}
     * @config{use_timestamp, by default\, create the close checkpoint as of the last stable
     * timestamp if timestamps are in use\, or all current updates if there is no stable timestamp
     * set.  If false\, this option generates a checkpoint with all updates., a boolean flag;
     * default \c true.}
     * @configend
     * @errors
     */
    int __F(close)(WT_CONNECTION *connection, const char *config);

#ifndef DOXYGEN
    /*!
     * Output debug information for various subsystems. The output format
     * may change over time, gathering the debug information may be
     * invasive, and the information reported may not provide a point in
     * time view of the system.
     *
     * @param connection the connection handle
     * @configstart{WT_CONNECTION.debug_info, see dist/api_data.py}
     * @config{backup, print incremental backup information., a boolean flag; default \c false.}
     * @config{cache, print cache information., a boolean flag; default \c false.}
     * @config{cursors, print all open cursor information., a boolean flag; default \c false.}
     * @config{handles, print open handles information., a boolean flag; default \c false.}
     * @config{log, print log information., a boolean flag; default \c false.}
     * @config{sessions, print open session information., a boolean flag; default \c false.}
     * @config{txn, print global txn information., a boolean flag; default \c false.}
     * @configend
     * @errors
     */
    int __F(debug_info)(WT_CONNECTION *connection, const char *config);
#endif

    /*!
     * Reconfigure a connection handle.
     *
     * @snippet ex_all.c Reconfigure a connection
     *
     * @param connection the connection handle
     * @configstart{WT_CONNECTION.reconfigure, see dist/api_data.py}
     * @config{block_cache = (, block cache configuration options., a set of related configuration
     * options defined as follows.}
     * @config{&nbsp;&nbsp;&nbsp;&nbsp;blkcache_eviction_aggression,
     * seconds an unused block remains in the cache before it is evicted., an integer between \c 1
     * and \c 7200; default \c 1800.}
     * @config{&nbsp;&nbsp;&nbsp;&nbsp;cache_on_checkpoint, cache
     * blocks written by a checkpoint., a boolean flag; default \c true.}
     * @config{&nbsp;&nbsp;&nbsp;&nbsp;cache_on_writes, cache blocks as they are written (other than
     * checkpoint blocks)., a boolean flag; default \c true.}
     * @config{&nbsp;&nbsp;&nbsp;&nbsp;
     * enabled, enable block cache., a boolean flag; default \c false.}
     * @config{&nbsp;&nbsp;&nbsp;&nbsp;full_target, the fraction of the block cache that must be
     * full before eviction will remove unused blocks., an integer between \c 30 and \c 100; default
     * \c 95.}
     * @config{&nbsp;&nbsp;&nbsp;&nbsp;hashsize, number of buckets in the hashtable that
     * keeps track of blocks., an integer between \c 512 and \c 256K; default \c 32768.}
     * @config{&nbsp;&nbsp;&nbsp;&nbsp;max_percent_overhead, maximum tolerated overhead expressed as
     * the number of blocks added and removed as percent of blocks looked up; cache population and
     * eviction will be suppressed if the overhead exceeds the threshold., an integer between \c 1
     * and \c 500; default \c 10.}
     * @config{&nbsp;&nbsp;&nbsp;&nbsp;nvram_path, the absolute path to
     * the file system mounted on the NVRAM device., a string; default empty.}
     * @config{&nbsp;&nbsp;&nbsp;&nbsp;percent_file_in_dram, bypass cache for a file if the set
     * percentage of the file fits in system DRAM (as specified by block_cache.system_ram)., an
     * integer between \c 0 and \c 100; default \c 50.}
     * @config{&nbsp;&nbsp;&nbsp;&nbsp;size,
     * maximum memory to allocate for the block cache., an integer between \c 0 and \c 10TB; default
     * \c 0.}
     * @config{&nbsp;&nbsp;&nbsp;&nbsp;system_ram, the bytes of system DRAM available for
     * caching filesystem blocks., an integer between \c 0 and \c 1024GB; default \c 0.}
     * @config{&nbsp;&nbsp;&nbsp;&nbsp;type, cache location: DRAM or NVRAM., a string; default
     * empty.}
     * @config{ ),,}
     * @config{cache_max_wait_ms, the maximum number of milliseconds an application thread will wait
     * for space to be available in cache before giving up.  Default will wait forever., an integer
     * greater than or equal to \c 0; default \c 0.}
     * @config{cache_overhead, assume the heap allocator overhead is the specified percentage\, and
     * adjust the cache usage by that amount (for example\, if there is 10GB of data in cache\, a
     * percentage of 10 means WiredTiger treats this as 11GB). This value is configurable because
     * different heap allocators have different overhead and different workloads will have different
     * heap allocation sizes and patterns\, therefore applications may need to adjust this value
     * based on allocator choice and behavior in measured workloads., an integer between \c 0 and \c
     * 30; default \c 8.}
     * @config{cache_size, maximum heap memory to allocate for the cache.  A database should
     * configure either \c cache_size or \c shared_cache but not both., an integer between \c 1MB
     * and \c 10TB; default \c 100MB.}
     * @config{cache_stuck_timeout_ms, the number of milliseconds to wait before a stuck cache times
     * out in diagnostic mode.  Default will wait for 5 minutes\, 0 will wait forever., an integer
     * greater than or equal to \c 0; default \c 300000.}
     * @config{checkpoint = (, periodically checkpoint the database.  Enabling the checkpoint server
     * uses a session from the configured \c session_max., a set of related configuration options
     * defined as follows.}
     * @config{&nbsp;&nbsp;&nbsp;&nbsp;log_size, wait for this amount of log
     * record bytes to be written to the log between each checkpoint.  If non-zero\, this value will
     * use a minimum of the log file size.  A database can configure both log_size and wait to set
     * an upper bound for checkpoints; setting this value above 0 configures periodic checkpoints.,
     * an integer between \c 0 and \c 2GB; default \c 0.}
     * @config{&nbsp;&nbsp;&nbsp;&nbsp;wait,
     * seconds to wait between each checkpoint; setting this value above 0 configures periodic
     * checkpoints., an integer between \c 0 and \c 100000; default \c 0.}
     * @config{ ),,}
     * @config{checkpoint_cleanup = (, periodically checkpoint cleanup the database., a set of
     * related configuration options defined as follows.}
     * @config{&nbsp;&nbsp;&nbsp;&nbsp;method,
     * control how aggressively obsolete content is removed by reading the internal pages.  Default
     * to none\, which means no additional work is done to find obsolete content., a string\, chosen
     * from the following options: \c "none"\, \c "reclaim_space"; default \c none.}
     * @config{&nbsp;&nbsp;&nbsp;&nbsp;wait, seconds to wait between each checkpoint cleanup., an
     * integer between \c 60 and \c 100000; default \c 300.}
     * @config{ ),,}
     * @config{chunk_cache = (, chunk cache reconfiguration options., a set of related configuration
     * options defined as follows.}
     * @config{&nbsp;&nbsp;&nbsp;&nbsp;pinned, List of "table:" URIs
     * exempt from cache eviction.  Capacity config overrides this\, tables exceeding capacity will
     * not be fully retained.  Table names can appear in both this and the preload list\, but not in
     * both this and the exclude list.  Duplicate names are allowed., a list of strings; default
     * empty.}
     * @config{ ),,}
     * @config{compatibility = (, set compatibility version of database.  Changing the compatibility
     * version requires that there are no active operations for the duration of the call., a set of
     * related configuration options defined as follows.}
     * @config{&nbsp;&nbsp;&nbsp;&nbsp;release,
     * compatibility release version string., a string; default empty.}
     * @config{ ),,}
     * @config{debug_mode = (, control the settings of various extended debugging features., a set
     * of related configuration options defined as follows.}
     * @config{&nbsp;&nbsp;&nbsp;&nbsp;
     * background_compact, if true\, background compact aggressively removes compact statistics for
     * a file and decreases the max amount of time a file can be skipped for., a boolean flag;
     * default \c false.}
     * @config{&nbsp;&nbsp;&nbsp;&nbsp;checkpoint_retention, adjust log removal
     * to retain the log records of this number of checkpoints.  Zero or one means perform normal
     * removal., an integer between \c 0 and \c 1024; default \c 0.}
     * @config{&nbsp;&nbsp;&nbsp;&nbsp;corruption_abort, if true and built in diagnostic mode\, dump
     * core in the case of data corruption., a boolean flag; default \c true.}
     * @config{&nbsp;&nbsp;&nbsp;&nbsp;cursor_copy, if true\, use the system allocator to make a
     * copy of any data returned by a cursor operation and return the copy instead.  The copy is
     * freed on the next cursor operation.  This allows memory sanitizers to detect inappropriate
     * references to memory owned by cursors., a boolean flag; default \c false.}
     * @config{&nbsp;&nbsp;&nbsp;&nbsp;cursor_reposition, if true\, for operations with snapshot
     * isolation the cursor temporarily releases any page that requires force eviction\, then
     * repositions back to the page for further operations.  A page release encourages eviction of
     * hot or large pages\, which is more likely to succeed without a cursor keeping the page
     * pinned., a boolean flag; default \c false.}
     * @config{&nbsp;&nbsp;&nbsp;&nbsp;eviction, if
     * true\, modify internal algorithms to change skew to force history store eviction to happen
     * more aggressively.  This includes but is not limited to not skewing newest\, not favoring
     * leaf pages\, and modifying the eviction score mechanism., a boolean flag; default \c false.}
     * @config{&nbsp;&nbsp;&nbsp;&nbsp;log_retention, adjust log removal to retain at least this
     * number of log files.  (Warning: this option can remove log files required for recovery if no
     * checkpoints have yet been done and the number of log files exceeds the configured value.  As
     * WiredTiger cannot detect the difference between a system that has not yet checkpointed and
     * one that will never checkpoint\, it might discard log files before any checkpoint is done.)
     * Ignored if set to 0., an integer between \c 0 and \c 1024; default \c 0.}
     * @config{&nbsp;&nbsp;&nbsp;&nbsp;realloc_exact, if true\, reallocation of memory will only
     * provide the exact amount requested.  This will help with spotting memory allocation issues
     * more easily., a boolean flag; default \c false.}
     * @config{&nbsp;&nbsp;&nbsp;&nbsp;
     * realloc_malloc, if true\, every realloc call will force a new memory allocation by using
     * malloc., a boolean flag; default \c false.}
     * @config{&nbsp;&nbsp;&nbsp;&nbsp;rollback_error,
     * return a WT_ROLLBACK error from a transaction operation about every Nth operation to simulate
     * a collision., an integer between \c 0 and \c 10M; default \c 0.}
     * @config{&nbsp;&nbsp;&nbsp;&nbsp;slow_checkpoint, if true\, slow down checkpoint creation by
     * slowing down internal page processing., a boolean flag; default \c false.}
     * @config{&nbsp;&nbsp;&nbsp;&nbsp;stress_skiplist, Configure various internal parameters to
     * encourage race conditions and other issues with internal skip lists\, e.g.  using a more
     * dense representation., a boolean flag; default \c false.}
     * @config{&nbsp;&nbsp;&nbsp;&nbsp;
     * table_logging, if true\, write transaction related information to the log for all
     * operations\, even operations for tables with logging turned off.  This additional logging
     * information is intended for debugging and is informational only\, that is\, it is ignored
     * during recovery., a boolean flag; default \c false.}
     * @config{&nbsp;&nbsp;&nbsp;&nbsp;
     * tiered_flush_error_continue, on a write to tiered storage\, continue when an error occurs., a
     * boolean flag; default \c false.}
     * @config{&nbsp;&nbsp;&nbsp;&nbsp;update_restore_evict, if
     * true\, control all dirty page evictions through forcing update restore eviction., a boolean
     * flag; default \c false.}
     * @config{ ),,}
     * @config{error_prefix, prefix string for error messages., a string; default empty.}
     * @config{eviction = (, eviction configuration options., a set of related configuration options
     * defined as follows.}
     * @config{&nbsp;&nbsp;&nbsp;&nbsp;evict_sample_inmem, If no in-memory ref
     * is found on the root page\, attempt to locate a random in-memory page by examining all
     * entries on the root page., a boolean flag; default \c true.}
     * @config{&nbsp;&nbsp;&nbsp;&nbsp;
     * threads_max, maximum number of threads WiredTiger will start to help evict pages from cache.
     * The number of threads started will vary depending on the current eviction load.  Each
     * eviction worker thread uses a session from the configured session_max., an integer between \c
     * 1 and \c 20; default \c 8.}
     * @config{&nbsp;&nbsp;&nbsp;&nbsp;threads_min, minimum number of
     * threads WiredTiger will start to help evict pages from cache.  The number of threads
     * currently running will vary depending on the current eviction load., an integer between \c 1
     * and \c 20; default \c 1.}
     * @config{ ),,}
     * @config{eviction_checkpoint_target, perform eviction at the beginning of checkpoints to bring
     * the dirty content in cache to this level.  It is a percentage of the cache size if the value
     * is within the range of 0 to 100 or an absolute size when greater than 100. The value is not
     * allowed to exceed the \c cache_size.  Ignored if set to zero., an integer between \c 0 and \c
     * 10TB; default \c 1.}
     * @config{eviction_dirty_target, perform eviction in worker threads when the cache contains at
     * least this much dirty content.  It is a percentage of the cache size if the value is within
     * the range of 1 to 100 or an absolute size when greater than 100. The value is not allowed to
     * exceed the \c cache_size and has to be lower than its counterpart \c eviction_dirty_trigger.,
     * an integer between \c 1 and \c 10TB; default \c 5.}
     * @config{eviction_dirty_trigger, trigger application threads to perform eviction when the
     * cache contains at least this much dirty content.  It is a percentage of the cache size if the
     * value is within the range of 1 to 100 or an absolute size when greater than 100. The value is
     * not allowed to exceed the \c cache_size and has to be greater than its counterpart \c
     * eviction_dirty_target.  This setting only alters behavior if it is lower than
     * eviction_trigger., an integer between \c 1 and \c 10TB; default \c 20.}
     * @config{eviction_target, perform eviction in worker threads when the cache contains at least
     * this much content.  It is a percentage of the cache size if the value is within the range of
     * 10 to 100 or an absolute size when greater than 100. The value is not allowed to exceed the
     * \c cache_size and has to be lower than its counterpart \c eviction_trigger., an integer
     * between \c 10 and \c 10TB; default \c 80.}
     * @config{eviction_trigger, trigger application threads to perform eviction when the cache
     * contains at least this much content.  It is a percentage of the cache size if the value is
     * within the range of 10 to 100 or an absolute size when greater than 100. The value is not
     * allowed to exceed the \c cache_size and has to be greater than its counterpart \c
     * eviction_target., an integer between \c 10 and \c 10TB; default \c 95.}
     * @config{eviction_updates_target, perform eviction in worker threads when the cache contains
     * at least this many bytes of updates.  It is a percentage of the cache size if the value is
     * within the range of 0 to 100 or an absolute size when greater than 100. Calculated as half of
     * \c eviction_dirty_target by default.  The value is not allowed to exceed the \c cache_size
     * and has to be lower than its counterpart \c eviction_updates_trigger., an integer between \c
     * 0 and \c 10TB; default \c 0.}
     * @config{eviction_updates_trigger, trigger application threads to perform eviction when the
     * cache contains at least this many bytes of updates.  It is a percentage of the cache size if
     * the value is within the range of 1 to 100 or an absolute size when greater than 100\.
     * Calculated as half of \c eviction_dirty_trigger by default.  The value is not allowed to
     * exceed the \c cache_size and has to be greater than its counterpart \c
     * eviction_updates_target.  This setting only alters behavior if it is lower than \c
     * eviction_trigger., an integer between \c 0 and \c 10TB; default \c 0.}
     * @config{extra_diagnostics, enable additional diagnostics in WiredTiger.  These additional
     * diagnostics include diagnostic assertions that can cause WiredTiger to abort when an invalid
     * state is detected.  Options are given as a list\, such as
     * <code>"extra_diagnostics=[out_of_order\,visibility]"</code>. Choosing \c all enables all
     * assertions.  When WiredTiger is compiled with \c HAVE_DIAGNOSTIC=1 all assertions are enabled
     * and cannot be reconfigured., a list\, with values chosen from the following options: \c
     * "all"\, \c "checkpoint_validate"\, \c "cursor_check"\, \c "disk_validate"\, \c
     * "eviction_check"\, \c "generation_check"\, \c "hs_validate"\, \c "key_out_of_order"\, \c
     * "log_validate"\, \c "prepared"\, \c "slow_operation"\, \c "txn_visibility"; default \c [].}
     * @config{file_manager = (, control how file handles are managed., a set of related
     * configuration options defined as follows.}
     * @config{&nbsp;&nbsp;&nbsp;&nbsp;
     * close_handle_minimum, number of handles open before the file manager will look for handles to
     * close., an integer greater than or equal to \c 0; default \c 250.}
     * @config{&nbsp;&nbsp;&nbsp;&nbsp;close_idle_time, amount of time in seconds a file handle
     * needs to be idle before attempting to close it.  A setting of 0 means that idle handles are
     * not closed., an integer between \c 0 and \c 100000; default \c 30.}
     * @config{&nbsp;&nbsp;&nbsp;&nbsp;close_scan_interval, interval in seconds at which to check
     * for files that are inactive and close them., an integer between \c 1 and \c 100000; default
     * \c 10.}
     * @config{ ),,}
     * @config{generation_drain_timeout_ms, the number of milliseconds to wait for a resource to
     * drain before timing out in diagnostic mode.  Default will wait for 4 minutes\, 0 will wait
     * forever., an integer greater than or equal to \c 0; default \c 240000.}
     * @config{heuristic_controls = (, control the behavior of various optimizations.  This is
     * primarily used as a mechanism for rolling out changes to internal heuristics while providing
     * a mechanism for quickly reverting to prior behavior in the field., a set of related
     * configuration options defined as follows.}
     * @config{&nbsp;&nbsp;&nbsp;&nbsp;
     * obsolete_tw_pages_dirty, eviction to mark the number of obsolete time window pages that are
     * marked as dirty per btree in a single checkpoint., an integer between \c 0 and \c 100000;
     * default \c 100.}
     * @config{ ),,}
     * @config{history_store = (, history store configuration options., a set of related
     * configuration options defined as follows.}
     * @config{&nbsp;&nbsp;&nbsp;&nbsp;file_max, the
     * maximum number of bytes that WiredTiger is allowed to use for its history store mechanism.
     * If the history store file exceeds this size\, a panic will be triggered.  The default value
     * means that the history store file is unbounded and may use as much space as the filesystem
     * will accommodate.  The minimum non-zero setting is 100MB., an integer greater than or equal
     * to \c 0; default \c 0.}
     * @config{ ),,}
     * @config{io_capacity = (, control how many bytes per second are written and read.  Exceeding
     * the capacity results in throttling., a set of related configuration options defined as
     * follows.}
     * @config{&nbsp;&nbsp;&nbsp;&nbsp;chunk_cache, number of bytes per second available
     * to the chunk cache.  The minimum non-zero setting is 1MB., an integer between \c 0 and \c
     * 1TB; default \c 0.}
     * @config{&nbsp;&nbsp;&nbsp;&nbsp;total, number of bytes per second
     * available to all subsystems in total.  When set\, decisions about what subsystems are
     * throttled\, and in what proportion\, are made internally.  The minimum non-zero setting is
     * 1MB., an integer between \c 0 and \c 1TB; default \c 0.}
     * @config{ ),,}
     * @config{json_output, enable JSON formatted messages on the event handler interface.  Options
     * are given as a list\, where each option specifies an event handler category e.g.  'error'
     * represents the messages from the WT_EVENT_HANDLER::handle_error method., a list\, with values
     * chosen from the following options: \c "error"\, \c "message"; default \c [].}
     * @config{log = (, enable logging.  Enabling logging uses three sessions from the configured
     * session_max., a set of related configuration options defined as follows.}
     * @config{&nbsp;&nbsp;&nbsp;&nbsp;os_cache_dirty_pct, maximum dirty system buffer cache usage\,
     * as a percentage of the log's \c file_max.  If non-zero\, schedule writes for dirty blocks
     * belonging to the log in the system buffer cache after that percentage of the log has been
     * written into the buffer cache without an intervening file sync., an integer between \c 0 and
     * \c 100; default \c 0.}
     * @config{&nbsp;&nbsp;&nbsp;&nbsp;prealloc, pre-allocate log files., a
     * boolean flag; default \c true.}
     * @config{&nbsp;&nbsp;&nbsp;&nbsp;prealloc_init_count, initial
     * number of pre-allocated log files., an integer between \c 1 and \c 500; default \c 1.}
     * @config{&nbsp;&nbsp;&nbsp;&nbsp;remove, automatically remove unneeded log files., a boolean
     * flag; default \c true.}
     * @config{&nbsp;&nbsp;&nbsp;&nbsp;zero_fill, manually write zeroes into
     * log files., a boolean flag; default \c false.}
     * @config{ ),,}
     * @config{lsm_manager = (, configure database wide options for LSM tree management.  The LSM
     * manager is started automatically the first time an LSM tree is opened.  The LSM manager uses
     * a session from the configured session_max., a set of related configuration options defined as
     * follows.}
     * @config{&nbsp;&nbsp;&nbsp;&nbsp;merge, merge LSM chunks where possible., a boolean
     * flag; default \c true.}
     * @config{&nbsp;&nbsp;&nbsp;&nbsp;worker_thread_max, Configure a set of
     * threads to manage merging LSM trees in the database.  Each worker thread uses a session
     * handle from the configured session_max., an integer between \c 3 and \c 20; default \c 4.}
     * @config{ ),,}
     * @config{operation_timeout_ms, this option is no longer supported\, retained for backward
     * compatibility., an integer greater than or equal to \c 0; default \c 0.}
     * @config{operation_tracking = (, enable tracking of performance-critical functions.  See @ref
     * operation_tracking for more information., a set of related configuration options defined as
     * follows.}
     * @config{&nbsp;&nbsp;&nbsp;&nbsp;enabled, enable operation tracking subsystem., a
     * boolean flag; default \c false.}
     * @config{&nbsp;&nbsp;&nbsp;&nbsp;path, the name of a
     * directory into which operation tracking files are written.  The directory must already exist.
     * If the value is not an absolute path\, the path is relative to the database home (see @ref
     * absolute_path for more information)., a string; default \c ".".}
     * @config{ ),,}
     * @config{shared_cache = (, shared cache configuration options.  A database should configure
     * either a cache_size or a shared_cache not both.  Enabling a shared cache uses a session from
     * the configured session_max.  A shared cache can not have absolute values configured for cache
     * eviction settings., a set of related configuration options defined as follows.}
     * @config{&nbsp;&nbsp;&nbsp;&nbsp;chunk, the granularity that a shared cache is redistributed.,
     * an integer between \c 1MB and \c 10TB; default \c 10MB.}
     * @config{&nbsp;&nbsp;&nbsp;&nbsp;
     * name, the name of a cache that is shared between databases or \c "none" when no shared cache
     * is configured., a string; default \c none.}
     * @config{&nbsp;&nbsp;&nbsp;&nbsp;quota, maximum
     * size of cache this database can be allocated from the shared cache.  Defaults to the entire
     * shared cache size., an integer; default \c 0.}
     * @config{&nbsp;&nbsp;&nbsp;&nbsp;reserve,
     * amount of cache this database is guaranteed to have available from the shared cache.  This
     * setting is per database.  Defaults to the chunk size., an integer; default \c 0.}
     * @config{&nbsp;&nbsp;&nbsp;&nbsp;size, maximum memory to allocate for the shared cache.
     * Setting this will update the value if one is already set., an integer between \c 1MB and \c
     * 10TB; default \c 500MB.}
     * @config{ ),,}
     * @config{statistics, Maintain database statistics\, which may impact performance.  Choosing
     * "all" maintains all statistics regardless of cost\, "fast" maintains a subset of statistics
     * that are relatively inexpensive\, "none" turns off all statistics.  The "clear" configuration
     * resets statistics after they are gathered\, where appropriate (for example\, a cache size
     * statistic is not cleared\, while the count of cursor insert operations will be cleared). When
     * "clear" is configured for the database\, gathered statistics are reset each time a statistics
     * cursor is used to gather statistics\, as well as each time statistics are logged using the \c
     * statistics_log configuration.  See @ref statistics for more information., a list\, with
     * values chosen from the following options: \c "all"\, \c "cache_walk"\, \c "fast"\, \c
     * "none"\, \c "clear"\, \c "tree_walk"; default \c none.}
     * @config{statistics_log = (, log any statistics the database is configured to maintain\, to a
     * file.  See @ref statistics for more information.  Enabling the statistics log server uses a
     * session from the configured session_max., a set of related configuration options defined as
     * follows.}
     * @config{&nbsp;&nbsp;&nbsp;&nbsp;json, encode statistics in JSON format., a boolean
     * flag; default \c false.}
     * @config{&nbsp;&nbsp;&nbsp;&nbsp;on_close, log statistics on database
     * close., a boolean flag; default \c false.}
     * @config{&nbsp;&nbsp;&nbsp;&nbsp;sources, if
     * non-empty\, include statistics for the list of "file:" and "lsm:" data source URIs\, if they
     * are open at the time of the statistics logging., a list of strings; default empty.}
     * @config{&nbsp;&nbsp;&nbsp;&nbsp;timestamp, a timestamp prepended to each log record.  May
     * contain \c strftime conversion specifications.  When \c json is configured\, defaults to \c
     * "%Y-%m-%dT%H:%M:%S.000Z"., a string; default \c "%b %d %H:%M:%S".}
     * @config{&nbsp;&nbsp;&nbsp;&nbsp;wait, seconds to wait between each write of the log records;
     * setting this value above 0 configures statistics logging., an integer between \c 0 and \c
     * 100000; default \c 0.}
     * @config{ ),,}
     * @config{tiered_storage = (, enable tiered storage.  Enabling tiered storage may use one
     * session from the configured session_max., a set of related configuration options defined as
     * follows.}
     * @config{&nbsp;&nbsp;&nbsp;&nbsp;local_retention, time in seconds to retain data on
     * tiered storage on the local tier for faster read access., an integer between \c 0 and \c
     * 10000; default \c 300.}
     * @config{ ),,}
     * @config{verbose, enable messages for various subsystems and operations.  Options are given as
     * a list\, where each message type can optionally define an associated verbosity level\, such
     * as <code>"verbose=[evictserver\,read:1\,rts:0]"</code>. Verbosity levels that can be provided
     * include <code>0</code> (INFO) and <code>1</code> through <code>5</code>\, corresponding to
     * (DEBUG_1) to (DEBUG_5). \c all is a special case that defines the verbosity level for all
     * categories not explicitly set in the config string., a list\, with values chosen from the
     * following options: \c "all"\, \c "api"\, \c "backup"\, \c "block"\, \c "block_cache"\, \c
     * "checkpoint"\, \c "checkpoint_cleanup"\, \c "checkpoint_progress"\, \c "chunkcache"\, \c
     * "compact"\, \c "compact_progress"\, \c "configuration"\, \c "error_returns"\, \c "evict"\, \c
     * "evict_stuck"\, \c "evictserver"\, \c "fileops"\, \c "generation"\, \c "handleops"\, \c
     * "history_store"\, \c "history_store_activity"\, \c "log"\, \c "lsm"\, \c "lsm_manager"\, \c
     * "metadata"\, \c "mutex"\, \c "out_of_order"\, \c "overflow"\, \c "prefetch"\, \c "read"\, \c
     * "reconcile"\, \c "recovery"\, \c "recovery_progress"\, \c "rts"\, \c "salvage"\, \c
     * "shared_cache"\, \c "split"\, \c "temporary"\, \c "thread_group"\, \c "tiered"\, \c
     * "timestamp"\, \c "transaction"\, \c "verify"\, \c "version"\, \c "write"; default \c [].}
     * @configend
     * @errors
     */
    int __F(reconfigure)(WT_CONNECTION *connection, const char *config);

    /*!
     * The home directory of the connection.
     *
     * @snippet ex_all.c Get the database home directory
     *
     * @param connection the connection handle
     * @returns a pointer to a string naming the home directory
     */
    const char *__F(get_home)(WT_CONNECTION *connection);

    /*!
     * Compile a configuration string to be used with an API.  The string returned by this
     * method can be used with the indicated API call as its configuration argument.
     * Precompiled strings should be used where configuration parsing has proved to be a
     * performance bottleneck. The lifetime of a configuration string ends when the connection
     * is closed. The number of compilation strings that can be made is limited by
     * the \c compile_configuration_count configuration in ::wiredtiger_open .
     *
     * Configuration strings containing '%d' or '%s' can have values bound, see
     * WT_SESSION::bind_configuration.
     *
     * This API may change in future releases.
     *
     * @param connection the connection handle
     * @param method the API to the configuration string applies to, e.g.
     * \c "WT_SESSION.open_cursor"
     * @param str the configuration string to compile
     * @param compiled the returned configuration string
     * @errors
     */
    int __F(compile_configuration)(WT_CONNECTION *connection, const char *method,
        const char *str, const char **compiled);

    /*!
     * Add configuration options for a method.  See
     * @ref custom_ds_config_add for more information.
     *
     * @snippet ex_all.c Configure method configuration
     *
     * @param connection the connection handle
     * @param method the method being configured
     * @param uri the object type or NULL for all object types
     * @param config the additional configuration's name and default value
     * @param type the additional configuration's type (must be one of
     * \c "boolean"\, \c "int", \c "list" or \c "string")
     * @param check the additional configuration check string, or NULL if
     * none
     * @errors
     */
    int __F(configure_method)(WT_CONNECTION *connection,
        const char *method, const char *uri,
        const char *config, const char *type, const char *check);

    /*!
     * Return if opening this handle created the database.
     *
     * @snippet ex_all.c Check if the database is newly created
     *
     * @param connection the connection handle
     * @returns false (zero) if the connection existed before the call to
     * ::wiredtiger_open, true (non-zero) if it was created by opening this
     * handle.
     */
    int __F(is_new)(WT_CONNECTION *connection);

    /*!
     * @name Session handles
     * @{
     */
    /*!
     * Open a session.
     *
     * @snippet ex_all.c Open a session
     *
     * @param connection the connection handle
     * @param event_handler An event handler. If <code>NULL</code>, the
     * connection's event handler is used. See @ref event_message_handling
     * for more information.
     * @configstart{WT_CONNECTION.open_session, see dist/api_data.py}
     * @config{cache_cursors, enable caching of cursors for reuse.  Any calls to WT_CURSOR::close
     * for a cursor created in this session will mark the cursor as cached and keep it available to
     * be reused for later calls to WT_SESSION::open_cursor.  Cached cursors may be eventually
     * closed.  This value is inherited from ::wiredtiger_open \c cache_cursors., a boolean flag;
     * default \c true.}
     * @config{cache_max_wait_ms, the maximum number of milliseconds an application thread will wait
     * for space to be available in cache before giving up.  Default value will be the global
     * setting of the connection config., an integer greater than or equal to \c 0; default \c 0.}
     * @config{debug = (, configure debug specific behavior on a session.  Generally only used for
     * internal testing purposes., a set of related configuration options defined as follows.}
     * @config{&nbsp;&nbsp;&nbsp;&nbsp;checkpoint_fail_before_turtle_update, Fail before writing a
     * turtle file at the end of a checkpoint., a boolean flag; default \c false.}
     * @config{&nbsp;&nbsp;&nbsp;&nbsp;release_evict_page, Configure the session to evict the page
     * when it is released and no longer needed., a boolean flag; default \c false.}
     * @config{ ),,}
     * @config{ignore_cache_size, when set\, operations performed by this session ignore the cache
     * size and are not blocked when the cache is full.  Note that use of this option for operations
     * that create cache pressure can starve ordinary sessions that obey the cache size., a boolean
     * flag; default \c false.}
     * @config{isolation, the default isolation level for operations in this session., a string\,
     * chosen from the following options: \c "read-uncommitted"\, \c "read-committed"\, \c
     * "snapshot"; default \c snapshot.}
     * @config{prefetch = (, Enable automatic detection of scans by applications\, and attempt to
     * pre-fetch future content into the cache., a set of related configuration options defined as
     * follows.}
     * @config{&nbsp;&nbsp;&nbsp;&nbsp;enabled, whether pre-fetch is enabled for this
     * session., a boolean flag; default \c false.}
     * @config{ ),,}
     * @configend
     * @param[out] sessionp the new session handle
     * @errors
     */
    int __F(open_session)(WT_CONNECTION *connection,
        WT_EVENT_HANDLER *event_handler, const char *config,
        WT_SESSION **sessionp);
    /*! @} */

    /*!
     * @name Transactions
     * @{
     */
    /*!
     * Query the global transaction timestamp state.
     *
     * @snippet ex_all.c query timestamp
     *
     * @param connection the connection handle
     * @param[out] hex_timestamp a buffer that will be set to the
     * hexadecimal encoding of the timestamp being queried.  Must be large
     * enough to hold a NUL terminated, hex-encoded 8B timestamp (17 bytes).
     * @configstart{WT_CONNECTION.query_timestamp, see dist/api_data.py}
     * @config{get, specify which timestamp to query: \c all_durable returns the largest timestamp
     * such that all timestamps up to and including that value have been committed (possibly bounded
     * by the application-set \c durable timestamp); \c last_checkpoint returns the timestamp of the
     * most recent stable checkpoint; \c oldest_timestamp returns the most recent \c
     * oldest_timestamp set with WT_CONNECTION::set_timestamp; \c oldest_reader returns the minimum
     * of the read timestamps of all active readers; \c pinned returns the minimum of the \c
     * oldest_timestamp and the read timestamps of all active readers; \c recovery returns the
     * timestamp of the most recent stable checkpoint taken prior to a shutdown; \c stable_timestamp
     * returns the most recent \c stable_timestamp set with WT_CONNECTION::set_timestamp.  (The \c
     * oldest and \c stable arguments are deprecated short-hand for \c oldest_timestamp and \c
     * stable_timestamp\, respectively.) See @ref timestamp_global_api., a string\, chosen from the
     * following options: \c "all_durable"\, \c "last_checkpoint"\, \c "oldest"\, \c
     * "oldest_reader"\, \c "oldest_timestamp"\, \c "pinned"\, \c "recovery"\, \c "stable"\, \c
     * "stable_timestamp"; default \c all_durable.}
     * @configend
     *
     * A timestamp of 0 is returned if the timestamp is not available or has not been set.
     * @errors
     */
    int __F(query_timestamp)(
        WT_CONNECTION *connection, char *hex_timestamp, const char *config);

    /*!
     * Set a global transaction timestamp.
     *
     * @snippet ex_all.c set durable timestamp
     *
     * @snippet ex_all.c set oldest timestamp
     *
     * @snippet ex_all.c set stable timestamp
     *
     * @param connection the connection handle
     * @configstart{WT_CONNECTION.set_timestamp, see dist/api_data.py}
     * @config{durable_timestamp, temporarily set the system's maximum durable timestamp\, bounding
     * the timestamp returned by WT_CONNECTION::query_timestamp with the \c all_durable
     * configuration.  Calls to WT_CONNECTION::query_timestamp will ignore durable timestamps
     * greater than the specified value until a subsequent transaction commit advances the maximum
     * durable timestamp\, or rollback-to-stable resets the value.  See @ref timestamp_global_api.,
     * a string; default empty.}
     * @config{oldest_timestamp, future commits and queries will be no earlier than the specified
     * timestamp.  Values must be monotonically increasing.  The value must not be newer than the
     * current stable timestamp.  See @ref timestamp_global_api., a string; default empty.}
     * @config{stable_timestamp, checkpoints will not include commits that are newer than the
     * specified timestamp in tables configured with \c "log=(enabled=false)". Values must be
     * monotonically increasing.  The value must not be older than the current oldest timestamp.
     * See @ref timestamp_global_api., a string; default empty.}
     * @configend
     * @errors
     */
    int __F(set_timestamp)(
        WT_CONNECTION *connection, const char *config);

    /*!
     * Rollback tables to an earlier point in time, discarding all updates to checkpoint durable
     * tables that have commit times more recent than the current global stable timestamp.
     *
     * No updates made to logged tables or updates made without an associated commit timestamp
     * will be discarded. See @ref timestamp_misc.
     *
     * Applications must resolve all running transactions and close or reset all open cursors
     * before the call, and no other API calls should be made for the duration of the call.
     *
     * @snippet ex_all.c rollback to stable
     *
     * @param connection the connection handle
     * @configstart{WT_CONNECTION.rollback_to_stable, see dist/api_data.py}
     * @config{dryrun, perform the checks associated with RTS\, but don't modify any data., a
     * boolean flag; default \c false.}
     * @config{threads, maximum number of threads WiredTiger will start to help RTS. Each RTS worker
     * thread uses a session from the configured session_max., an integer between \c 0 and \c 10;
     * default \c 4.}
     * @configend
     * @errors
     * An error should occur only in the case of a system problem, and an application typically
     * will retry WT_CONNECTION::rollback_to_stable on error, or fail outright.
     */
    int __F(rollback_to_stable)(
        WT_CONNECTION *connection, const char *config);

    /*! @} */

    /*!
     * @name Extensions
     * @{
     */
    /*!
     * Load an extension.
     *
     * @snippet ex_all.c Load an extension
     *
     * @param connection the connection handle
     * @param path the filename of the extension module, or \c "local" to
     * search the current application binary for the initialization
     * function, see @ref extensions for more details.
     * @configstart{WT_CONNECTION.load_extension, see dist/api_data.py}
     * @config{config, configuration string passed to the entry point of the extension as its
     * WT_CONFIG_ARG argument., a string; default empty.}
     * @config{early_load, whether this extension should be loaded at the beginning of
     * ::wiredtiger_open.  Only applicable to extensions loaded via the wiredtiger_open
     * configurations string., a boolean flag; default \c false.}
     * @config{entry, the entry point of the extension\, called to initialize the extension when it
     * is loaded.  The signature of the function must match ::wiredtiger_extension_init., a string;
     * default \c wiredtiger_extension_init.}
     * @config{terminate, an optional function in the extension that is called before the extension
     * is unloaded during WT_CONNECTION::close.  The signature of the function must match
     * ::wiredtiger_extension_terminate., a string; default \c wiredtiger_extension_terminate.}
     * @configend
     * @errors
     */
    int __F(load_extension)(WT_CONNECTION *connection,
        const char *path, const char *config);

    /*!
     * Add a custom data source.  See @ref custom_data_sources for more
     * information.
     *
     * The application must first implement the WT_DATA_SOURCE interface
     * and then register the implementation with WiredTiger:
     *
     * @snippet ex_data_source.c WT_DATA_SOURCE register
     *
     * @param connection the connection handle
     * @param prefix the URI prefix for this data source, e.g., "file:"
     * @param data_source the application-supplied implementation of
     *  WT_DATA_SOURCE to manage this data source.
     * @configempty{WT_CONNECTION.add_data_source, see dist/api_data.py}
     * @errors
     */
    int __F(add_data_source)(WT_CONNECTION *connection, const char *prefix,
        WT_DATA_SOURCE *data_source, const char *config);

    /*!
     * Add a custom collation function.
     *
     * The application must first implement the WT_COLLATOR interface and
     * then register the implementation with WiredTiger:
     *
     * @snippet ex_all.c WT_COLLATOR register
     *
     * @param connection the connection handle
     * @param name the name of the collation to be used in calls to
     *  WT_SESSION::create, may not be \c "none"
     * @param collator the application-supplied collation handler
     * @configempty{WT_CONNECTION.add_collator, see dist/api_data.py}
     * @errors
     */
    int __F(add_collator)(WT_CONNECTION *connection,
        const char *name, WT_COLLATOR *collator, const char *config);

    /*!
     * Add a compression function.
     *
     * The application must first implement the WT_COMPRESSOR interface
     * and then register the implementation with WiredTiger:
     *
     * @snippet nop_compress.c WT_COMPRESSOR initialization structure
     *
     * @snippet nop_compress.c WT_COMPRESSOR initialization function
     *
     * @param connection the connection handle
     * @param name the name of the compression function to be used in calls
     *  to WT_SESSION::create, may not be \c "none"
     * @param compressor the application-supplied compression handler
     * @configempty{WT_CONNECTION.add_compressor, see dist/api_data.py}
     * @errors
     */
    int __F(add_compressor)(WT_CONNECTION *connection,
        const char *name, WT_COMPRESSOR *compressor, const char *config);

    /*!
     * Add an encryption function.
     *
     * The application must first implement the WT_ENCRYPTOR interface
     * and then register the implementation with WiredTiger:
     *
     * @snippet nop_encrypt.c WT_ENCRYPTOR initialization structure
     *
     * @snippet nop_encrypt.c WT_ENCRYPTOR initialization function
     *
     * @param connection the connection handle
     * @param name the name of the encryption function to be used in calls
     *  to WT_SESSION::create, may not be \c "none"
     * @param encryptor the application-supplied encryption handler
     * @configempty{WT_CONNECTION.add_encryptor, see dist/api_data.py}
     * @errors
     */
    int __F(add_encryptor)(WT_CONNECTION *connection,
        const char *name, WT_ENCRYPTOR *encryptor, const char *config);

    /*!
     * Add a custom extractor for index keys or column groups.
     *
     * The application must first implement the WT_EXTRACTOR interface and
     * then register the implementation with WiredTiger:
     *
     * @snippet ex_all.c WT_EXTRACTOR register
     *
     * @param connection the connection handle
     * @param name the name of the extractor to be used in calls to
     *  WT_SESSION::create, may not be \c "none"
     * @param extractor the application-supplied extractor
     * @configempty{WT_CONNECTION.add_extractor, see dist/api_data.py}
     * @errors
     */
    int __F(add_extractor)(WT_CONNECTION *connection, const char *name,
        WT_EXTRACTOR *extractor, const char *config);

    /*!
     * Configure a custom file system.
     *
     * This method can only be called from an early loaded extension
     * module. The application must first implement the WT_FILE_SYSTEM
     * interface and then register the implementation with WiredTiger:
     *
     * @snippet ex_file_system.c WT_FILE_SYSTEM register
     *
     * @param connection the connection handle
     * @param fs the populated file system structure
     * @configempty{WT_CONNECTION.set_file_system, see dist/api_data.py}
     * @errors
     */
    int __F(set_file_system)(
        WT_CONNECTION *connection, WT_FILE_SYSTEM *fs, const char *config);

#if !defined(DOXYGEN)
#if !defined(SWIG)
    /*!
     * Add a storage source implementation.
     *
     * The application must first implement the WT_STORAGE_SOURCE
     * interface and then register the implementation with WiredTiger:
     *
     * @snippet ex_storage_source.c WT_STORAGE_SOURCE register
     *
     * @param connection the connection handle
     * @param name the name of the storage source implementation
     * @param storage_source the populated storage source structure
     * @configempty{WT_CONNECTION.add_storage_source, see dist/api_data.py}
     * @errors
     */
    int __F(add_storage_source)(WT_CONNECTION *connection, const char *name,
        WT_STORAGE_SOURCE *storage_source, const char *config);
#endif

    /*!
     * Get a storage source implementation.
     *
     * Look up a storage source by name and return it. The returned storage source
     * must be released by calling WT_STORAGE_SOURCE::terminate.
     *
     * @snippet ex_storage_source.c WT_STORAGE_SOURCE register
     *
     * @param connection the connection handle
     * @param name the name of the storage source implementation
     * @param storage_source the storage source structure
     * @errors
     */
    int __F(get_storage_source)(WT_CONNECTION *connection, const char *name,
        WT_STORAGE_SOURCE **storage_sourcep);
#endif

    /*!
     * Return a reference to the WiredTiger extension functions.
     *
     * @snippet ex_data_source.c WT_EXTENSION_API declaration
     *
     * @param wt_conn the WT_CONNECTION handle
     * @returns a reference to a WT_EXTENSION_API structure.
     */
    WT_EXTENSION_API *__F(get_extension_api)(WT_CONNECTION *wt_conn);
    /*! @} */
};

/*!
 * Open a connection to a database.
 *
 * @snippet ex_all.c Open a connection
 *
 * @param home The path to the database home directory.  See @ref home
 * for more information.
 * @param event_handler An event handler. If <code>NULL</code>, a default
 * event handler is installed that writes error messages to stderr. See
 * @ref event_message_handling for more information.
 * @configstart{wiredtiger_open, see dist/api_data.py}
 * @config{backup_restore_target, If non-empty and restoring from a backup\, restore only the table
 * object targets listed.  WiredTiger will remove all the metadata entries for the tables that are
 * not listed in the list from the reconstructed metadata.  The target list must include URIs of
 * type \c table:., a list of strings; default empty.}
 * @config{block_cache = (, block cache configuration options., a set of related configuration
 * options defined as follows.}
 * @config{&nbsp;&nbsp;&nbsp;&nbsp;blkcache_eviction_aggression,
 * seconds an unused block remains in the cache before it is evicted., an integer between \c 1 and
 * \c 7200; default \c 1800.}
 * @config{&nbsp;&nbsp;&nbsp;&nbsp;cache_on_checkpoint, cache blocks
 * written by a checkpoint., a boolean flag; default \c true.}
 * @config{&nbsp;&nbsp;&nbsp;&nbsp;
 * cache_on_writes, cache blocks as they are written (other than checkpoint blocks)., a boolean
 * flag; default \c true.}
 * @config{&nbsp;&nbsp;&nbsp;&nbsp;enabled, enable block cache., a boolean
 * flag; default \c false.}
 * @config{&nbsp;&nbsp;&nbsp;&nbsp;full_target, the fraction of the block
 * cache that must be full before eviction will remove unused blocks., an integer between \c 30 and
 * \c 100; default \c 95.}
 * @config{&nbsp;&nbsp;&nbsp;&nbsp;hashsize, number of buckets in the
 * hashtable that keeps track of blocks., an integer between \c 512 and \c 256K; default \c 32768.}
 * @config{&nbsp;&nbsp;&nbsp;&nbsp;max_percent_overhead, maximum tolerated overhead expressed as the
 * number of blocks added and removed as percent of blocks looked up; cache population and eviction
 * will be suppressed if the overhead exceeds the threshold., an integer between \c 1 and \c 500;
 * default \c 10.}
 * @config{&nbsp;&nbsp;&nbsp;&nbsp;nvram_path, the absolute path to the file system
 * mounted on the NVRAM device., a string; default empty.}
 * @config{&nbsp;&nbsp;&nbsp;&nbsp;
 * percent_file_in_dram, bypass cache for a file if the set percentage of the file fits in system
 * DRAM (as specified by block_cache.system_ram)., an integer between \c 0 and \c 100; default \c
 * 50.}
 * @config{&nbsp;&nbsp;&nbsp;&nbsp;size, maximum memory to allocate for the block cache., an
 * integer between \c 0 and \c 10TB; default \c 0.}
 * @config{&nbsp;&nbsp;&nbsp;&nbsp;system_ram, the
 * bytes of system DRAM available for caching filesystem blocks., an integer between \c 0 and \c
 * 1024GB; default \c 0.}
 * @config{&nbsp;&nbsp;&nbsp;&nbsp;type, cache location: DRAM or NVRAM., a
 * string; default empty.}
 * @config{ ),,}
 * @config{builtin_extension_config, A structure where the keys are the names of builtin extensions
 * and the values are passed to WT_CONNECTION::load_extension as the \c config parameter (for
 * example\, <code>builtin_extension_config={zlib={compression_level=3}}</code>)., a string; default
 * empty.}
 * @config{cache_cursors, enable caching of cursors for reuse.  This is the default value for any
 * sessions created\, and can be overridden in configuring \c cache_cursors in
 * WT_CONNECTION.open_session., a boolean flag; default \c true.}
 * @config{cache_max_wait_ms, the maximum number of milliseconds an application thread will wait for
 * space to be available in cache before giving up.  Default will wait forever., an integer greater
 * than or equal to \c 0; default \c 0.}
 * @config{cache_overhead, assume the heap allocator overhead is the specified percentage\, and
 * adjust the cache usage by that amount (for example\, if there is 10GB of data in cache\, a
 * percentage of 10 means WiredTiger treats this as 11GB). This value is configurable because
 * different heap allocators have different overhead and different workloads will have different
 * heap allocation sizes and patterns\, therefore applications may need to adjust this value based
 * on allocator choice and behavior in measured workloads., an integer between \c 0 and \c 30;
 * default \c 8.}
 * @config{cache_size, maximum heap memory to allocate for the cache.  A database should configure
 * either \c cache_size or \c shared_cache but not both., an integer between \c 1MB and \c 10TB;
 * default \c 100MB.}
 * @config{cache_stuck_timeout_ms, the number of milliseconds to wait before a stuck cache times out
 * in diagnostic mode.  Default will wait for 5 minutes\, 0 will wait forever., an integer greater
 * than or equal to \c 0; default \c 300000.}
 * @config{checkpoint = (, periodically checkpoint the database.  Enabling the checkpoint server
 * uses a session from the configured \c session_max., a set of related configuration options
 * defined as follows.}
 * @config{&nbsp;&nbsp;&nbsp;&nbsp;log_size, wait for this amount of log record
 * bytes to be written to the log between each checkpoint.  If non-zero\, this value will use a
 * minimum of the log file size.  A database can configure both log_size and wait to set an upper
 * bound for checkpoints; setting this value above 0 configures periodic checkpoints., an integer
 * between \c 0 and \c 2GB; default \c 0.}
 * @config{&nbsp;&nbsp;&nbsp;&nbsp;wait, seconds to wait
 * between each checkpoint; setting this value above 0 configures periodic checkpoints., an integer
 * between \c 0 and \c 100000; default \c 0.}
 * @config{ ),,}
 * @config{checkpoint_cleanup = (, periodically checkpoint cleanup the database., a set of related
 * configuration options defined as follows.}
 * @config{&nbsp;&nbsp;&nbsp;&nbsp;method, control how
 * aggressively obsolete content is removed by reading the internal pages.  Default to none\, which
 * means no additional work is done to find obsolete content., a string\, chosen from the following
 * options: \c "none"\, \c "reclaim_space"; default \c none.}
 * @config{&nbsp;&nbsp;&nbsp;&nbsp;wait,
 * seconds to wait between each checkpoint cleanup., an integer between \c 60 and \c 100000; default
 * \c 300.}
 * @config{ ),,}
 * @config{checkpoint_sync, flush files to stable storage when closing or writing checkpoints., a
 * boolean flag; default \c true.}
 * @config{chunk_cache = (, chunk cache configuration options., a set of related configuration
 * options defined as follows.}
 * @config{&nbsp;&nbsp;&nbsp;&nbsp;capacity, maximum memory or storage
 * to use for the chunk cache., an integer between \c 512KB and \c 100TB; default \c 10GB.}
 * @config{&nbsp;&nbsp;&nbsp;&nbsp;chunk_cache_evict_trigger, chunk cache percent full that triggers
 * eviction., an integer between \c 0 and \c 100; default \c 90.}
 * @config{&nbsp;&nbsp;&nbsp;&nbsp;
 * chunk_size, size of cached chunks., an integer between \c 512KB and \c 100GB; default \c 1MB.}
 * @config{&nbsp;&nbsp;&nbsp;&nbsp;enabled, enable chunk cache., a boolean flag; default \c false.}
 * @config{&nbsp;&nbsp;&nbsp;&nbsp;hashsize, number of buckets in the hashtable that keeps track of
 * objects., an integer between \c 64 and \c 1048576; default \c 1024.}
 * @config{&nbsp;&nbsp;&nbsp;&nbsp;pinned, List of "table:" URIs exempt from cache eviction.
 * Capacity config overrides this\, tables exceeding capacity will not be fully retained.  Table
 * names can appear in both this and the preload list\, but not in both this and the exclude list.
 * Duplicate names are allowed., a list of strings; default empty.}
 * @config{&nbsp;&nbsp;&nbsp;&nbsp;
 * storage_path, the path (absolute or relative) to the file used as cache location.  This should be
 * on a filesystem that supports file truncation.  All filesystems in common use meet this
 * criteria., a string; default empty.}
 * @config{ ),,}
 * @config{compatibility = (, set compatibility version of database.  Changing the compatibility
 * version requires that there are no active operations for the duration of the call., a set of
 * related configuration options defined as follows.}
 * @config{&nbsp;&nbsp;&nbsp;&nbsp;release,
 * compatibility release version string., a string; default empty.}
 * @config{&nbsp;&nbsp;&nbsp;&nbsp;
 * require_max, required maximum compatibility version of existing data files.  Must be greater than
 * or equal to any release version set in the \c release setting.  Has no effect if creating the
 * database., a string; default empty.}
 * @config{&nbsp;&nbsp;&nbsp;&nbsp;require_min, required
 * minimum compatibility version of existing data files.  Must be less than or equal to any release
 * version set in the \c release setting.  Has no effect if creating the database., a string;
 * default empty.}
 * @config{ ),,}
 * @config{compile_configuration_count, the number of configuration strings that can be precompiled.
 * Some configuration strings are compiled internally when the connection is opened., an integer
 * greater than or equal to \c 500; default \c 1000.}
 * @config{config_base, write the base configuration file if creating the database.  If \c false in
 * the config passed directly to ::wiredtiger_open\, will ignore any existing base configuration
 * file in addition to not creating one.  See @ref config_base for more information., a boolean
 * flag; default \c true.}
 * @config{create, create the database if it does not exist., a boolean flag; default \c false.}
 * @config{debug_mode = (, control the settings of various extended debugging features., a set of
 * related configuration options defined as follows.}
 * @config{&nbsp;&nbsp;&nbsp;&nbsp;
 * background_compact, if true\, background compact aggressively removes compact statistics for a
 * file and decreases the max amount of time a file can be skipped for., a boolean flag; default \c
 * false.}
 * @config{&nbsp;&nbsp;&nbsp;&nbsp;checkpoint_retention, adjust log removal to retain the
 * log records of this number of checkpoints.  Zero or one means perform normal removal., an integer
 * between \c 0 and \c 1024; default \c 0.}
 * @config{&nbsp;&nbsp;&nbsp;&nbsp;corruption_abort, if
 * true and built in diagnostic mode\, dump core in the case of data corruption., a boolean flag;
 * default \c true.}
 * @config{&nbsp;&nbsp;&nbsp;&nbsp;cursor_copy, if true\, use the system allocator
 * to make a copy of any data returned by a cursor operation and return the copy instead.  The copy
 * is freed on the next cursor operation.  This allows memory sanitizers to detect inappropriate
 * references to memory owned by cursors., a boolean flag; default \c false.}
 * @config{&nbsp;&nbsp;&nbsp;&nbsp;cursor_reposition, if true\, for operations with snapshot
 * isolation the cursor temporarily releases any page that requires force eviction\, then
 * repositions back to the page for further operations.  A page release encourages eviction of hot
 * or large pages\, which is more likely to succeed without a cursor keeping the page pinned., a
 * boolean flag; default \c false.}
 * @config{&nbsp;&nbsp;&nbsp;&nbsp;eviction, if true\, modify
 * internal algorithms to change skew to force history store eviction to happen more aggressively.
 * This includes but is not limited to not skewing newest\, not favoring leaf pages\, and modifying
 * the eviction score mechanism., a boolean flag; default \c false.}
 * @config{&nbsp;&nbsp;&nbsp;&nbsp;log_retention, adjust log removal to retain at least this number
 * of log files.  (Warning: this option can remove log files required for recovery if no checkpoints
 * have yet been done and the number of log files exceeds the configured value.  As WiredTiger
 * cannot detect the difference between a system that has not yet checkpointed and one that will
 * never checkpoint\, it might discard log files before any checkpoint is done.) Ignored if set to
 * 0., an integer between \c 0 and \c 1024; default \c 0.}
 * @config{&nbsp;&nbsp;&nbsp;&nbsp;
 * realloc_exact, if true\, reallocation of memory will only provide the exact amount requested.
 * This will help with spotting memory allocation issues more easily., a boolean flag; default \c
 * false.}
 * @config{&nbsp;&nbsp;&nbsp;&nbsp;realloc_malloc, if true\, every realloc call will force a
 * new memory allocation by using malloc., a boolean flag; default \c false.}
 * @config{&nbsp;&nbsp;&nbsp;&nbsp;rollback_error, return a WT_ROLLBACK error from a transaction
 * operation about every Nth operation to simulate a collision., an integer between \c 0 and \c 10M;
 * default \c 0.}
 * @config{&nbsp;&nbsp;&nbsp;&nbsp;slow_checkpoint, if true\, slow down checkpoint
 * creation by slowing down internal page processing., a boolean flag; default \c false.}
 * @config{&nbsp;&nbsp;&nbsp;&nbsp;stress_skiplist, Configure various internal parameters to
 * encourage race conditions and other issues with internal skip lists\, e.g.  using a more dense
 * representation., a boolean flag; default \c false.}
 * @config{&nbsp;&nbsp;&nbsp;&nbsp;
 * table_logging, if true\, write transaction related information to the log for all operations\,
 * even operations for tables with logging turned off.  This additional logging information is
 * intended for debugging and is informational only\, that is\, it is ignored during recovery., a
 * boolean flag; default \c false.}
 * @config{&nbsp;&nbsp;&nbsp;&nbsp;tiered_flush_error_continue, on
 * a write to tiered storage\, continue when an error occurs., a boolean flag; default \c false.}
 * @config{&nbsp;&nbsp;&nbsp;&nbsp;update_restore_evict, if true\, control all dirty page evictions
 * through forcing update restore eviction., a boolean flag; default \c false.}
 * @config{ ),,}
 * @config{encryption = (, configure an encryptor for system wide metadata and logs.  If a system
 * wide encryptor is set\, it is also used for encrypting data files and tables\, unless encryption
 * configuration is explicitly set for them when they are created with WT_SESSION::create., a set of
 * related configuration options defined as follows.}
 * @config{&nbsp;&nbsp;&nbsp;&nbsp;keyid, An
 * identifier that identifies a unique instance of the encryptor.  It is stored in clear text\, and
 * thus is available when the WiredTiger database is reopened.  On the first use of a (name\, keyid)
 * combination\, the WT_ENCRYPTOR::customize function is called with the keyid as an argument., a
 * string; default empty.}
 * @config{&nbsp;&nbsp;&nbsp;&nbsp;name, Permitted values are \c "none" or a
 * custom encryption engine name created with WT_CONNECTION::add_encryptor.  See @ref encryption for
 * more information., a string; default \c none.}
 * @config{&nbsp;&nbsp;&nbsp;&nbsp;secretkey, A
 * string that is passed to the WT_ENCRYPTOR::customize function.  It is never stored in clear
 * text\, so must be given to any subsequent ::wiredtiger_open calls to reopen the database.  It
 * must also be provided to any "wt" commands used with this database., a string; default empty.}
 * @config{ ),,}
 * @config{error_prefix, prefix string for error messages., a string; default empty.}
 * @config{eviction = (, eviction configuration options., a set of related configuration options
 * defined as follows.}
 * @config{&nbsp;&nbsp;&nbsp;&nbsp;evict_sample_inmem, If no in-memory ref is
 * found on the root page\, attempt to locate a random in-memory page by examining all entries on
 * the root page., a boolean flag; default \c true.}
 * @config{&nbsp;&nbsp;&nbsp;&nbsp;threads_max,
 * maximum number of threads WiredTiger will start to help evict pages from cache.  The number of
 * threads started will vary depending on the current eviction load.  Each eviction worker thread
 * uses a session from the configured session_max., an integer between \c 1 and \c 20; default \c
 * 8.}
 * @config{&nbsp;&nbsp;&nbsp;&nbsp;threads_min, minimum number of threads WiredTiger will start
 * to help evict pages from cache.  The number of threads currently running will vary depending on
 * the current eviction load., an integer between \c 1 and \c 20; default \c 1.}
 * @config{ ),,}
 * @config{eviction_checkpoint_target, perform eviction at the beginning of checkpoints to bring the
 * dirty content in cache to this level.  It is a percentage of the cache size if the value is
 * within the range of 0 to 100 or an absolute size when greater than 100. The value is not allowed
 * to exceed the \c cache_size.  Ignored if set to zero., an integer between \c 0 and \c 10TB;
 * default \c 1.}
 * @config{eviction_dirty_target, perform eviction in worker threads when the cache contains at
 * least this much dirty content.  It is a percentage of the cache size if the value is within the
 * range of 1 to 100 or an absolute size when greater than 100. The value is not allowed to exceed
 * the \c cache_size and has to be lower than its counterpart \c eviction_dirty_trigger., an integer
 * between \c 1 and \c 10TB; default \c 5.}
 * @config{eviction_dirty_trigger, trigger application threads to perform eviction when the cache
 * contains at least this much dirty content.  It is a percentage of the cache size if the value is
 * within the range of 1 to 100 or an absolute size when greater than 100. The value is not allowed
 * to exceed the \c cache_size and has to be greater than its counterpart \c eviction_dirty_target.
 * This setting only alters behavior if it is lower than eviction_trigger., an integer between \c 1
 * and \c 10TB; default \c 20.}
 * @config{eviction_target, perform eviction in worker threads when the cache contains at least this
 * much content.  It is a percentage of the cache size if the value is within the range of 10 to 100
 * or an absolute size when greater than 100. The value is not allowed to exceed the \c cache_size
 * and has to be lower than its counterpart \c eviction_trigger., an integer between \c 10 and \c
 * 10TB; default \c 80.}
 * @config{eviction_trigger, trigger application threads to perform eviction when the cache contains
 * at least this much content.  It is a percentage of the cache size if the value is within the
 * range of 10 to 100 or an absolute size when greater than 100. The value is not allowed to exceed
 * the \c cache_size and has to be greater than its counterpart \c eviction_target., an integer
 * between \c 10 and \c 10TB; default \c 95.}
 * @config{eviction_updates_target, perform eviction in worker threads when the cache contains at
 * least this many bytes of updates.  It is a percentage of the cache size if the value is within
 * the range of 0 to 100 or an absolute size when greater than 100. Calculated as half of \c
 * eviction_dirty_target by default.  The value is not allowed to exceed the \c cache_size and has
 * to be lower than its counterpart \c eviction_updates_trigger., an integer between \c 0 and \c
 * 10TB; default \c 0.}
 * @config{eviction_updates_trigger, trigger application threads to perform eviction when the cache
 * contains at least this many bytes of updates.  It is a percentage of the cache size if the value
 * is within the range of 1 to 100 or an absolute size when greater than 100\. Calculated as half of
 * \c eviction_dirty_trigger by default.  The value is not allowed to exceed the \c cache_size and
 * has to be greater than its counterpart \c eviction_updates_target.  This setting only alters
 * behavior if it is lower than \c eviction_trigger., an integer between \c 0 and \c 10TB; default
 * \c 0.}
 * @config{exclusive, fail if the database already exists\, generally used with the \c create
 * option., a boolean flag; default \c false.}
 * @config{extensions, list of shared library extensions to load (using dlopen). Any values
 * specified to a library extension are passed to WT_CONNECTION::load_extension as the \c config
 * parameter (for example\, <code>extensions=(/path/ext.so={entry=my_entry})</code>)., a list of
 * strings; default empty.}
 * @config{extra_diagnostics, enable additional diagnostics in WiredTiger.  These additional
 * diagnostics include diagnostic assertions that can cause WiredTiger to abort when an invalid
 * state is detected.  Options are given as a list\, such as
 * <code>"extra_diagnostics=[out_of_order\,visibility]"</code>. Choosing \c all enables all
 * assertions.  When WiredTiger is compiled with \c HAVE_DIAGNOSTIC=1 all assertions are enabled and
 * cannot be reconfigured., a list\, with values chosen from the following options: \c "all"\, \c
 * "checkpoint_validate"\, \c "cursor_check"\, \c "disk_validate"\, \c "eviction_check"\, \c
 * "generation_check"\, \c "hs_validate"\, \c "key_out_of_order"\, \c "log_validate"\, \c
 * "prepared"\, \c "slow_operation"\, \c "txn_visibility"; default \c [].}
 * @config{file_extend, file size extension configuration.  If set\, extend files of the given type
 * in allocations of the given size\, instead of a block at a time as each new block is written.
 * For example\, <code>file_extend=(data=16MB)</code>. If set to 0\, disable file size extension for
 * the given type.  For log files\, the allowed range is between 100KB and 2GB; values larger than
 * the configured maximum log size and the default config would extend log files in allocations of
 * the maximum log file size., a list\, with values chosen from the following options: \c "data"\,
 * \c "log"; default empty.}
 * @config{file_manager = (, control how file handles are managed., a set of related configuration
 * options defined as follows.}
 * @config{&nbsp;&nbsp;&nbsp;&nbsp;close_handle_minimum, number of
 * handles open before the file manager will look for handles to close., an integer greater than or
 * equal to \c 0; default \c 250.}
 * @config{&nbsp;&nbsp;&nbsp;&nbsp;close_idle_time, amount of time
 * in seconds a file handle needs to be idle before attempting to close it.  A setting of 0 means
 * that idle handles are not closed., an integer between \c 0 and \c 100000; default \c 30.}
 * @config{&nbsp;&nbsp;&nbsp;&nbsp;close_scan_interval, interval in seconds at which to check for
 * files that are inactive and close them., an integer between \c 1 and \c 100000; default \c 10.}
 * @config{ ),,}
 * @config{generation_drain_timeout_ms, the number of milliseconds to wait for a resource to drain
 * before timing out in diagnostic mode.  Default will wait for 4 minutes\, 0 will wait forever., an
 * integer greater than or equal to \c 0; default \c 240000.}
 * @config{hash = (, manage resources used by hash bucket arrays.  All values must be a power of
 * two.  Note that setting large values can significantly increase memory usage inside WiredTiger.,
 * a set of related configuration options defined as follows.}
 * @config{&nbsp;&nbsp;&nbsp;&nbsp;
 * buckets, configure the number of hash buckets for most system hash arrays., an integer between \c
 * 64 and \c 65536; default \c 512.}
 * @config{&nbsp;&nbsp;&nbsp;&nbsp;dhandle_buckets, configure the
 * number of hash buckets for hash arrays relating to data handles., an integer between \c 64 and \c
 * 65536; default \c 512.}
 * @config{ ),,}
 * @config{heuristic_controls = (, control the behavior of various optimizations.  This is primarily
 * used as a mechanism for rolling out changes to internal heuristics while providing a mechanism
 * for quickly reverting to prior behavior in the field., a set of related configuration options
 * defined as follows.}
 * @config{&nbsp;&nbsp;&nbsp;&nbsp;obsolete_tw_pages_dirty, eviction to mark
 * the number of obsolete time window pages that are marked as dirty per btree in a single
 * checkpoint., an integer between \c 0 and \c 100000; default \c 100.}
 * @config{ ),,}
 * @config{history_store = (, history store configuration options., a set of related configuration
 * options defined as follows.}
 * @config{&nbsp;&nbsp;&nbsp;&nbsp;file_max, the maximum number of
 * bytes that WiredTiger is allowed to use for its history store mechanism.  If the history store
 * file exceeds this size\, a panic will be triggered.  The default value means that the history
 * store file is unbounded and may use as much space as the filesystem will accommodate.  The
 * minimum non-zero setting is 100MB., an integer greater than or equal to \c 0; default \c 0.}
 * @config{ ),,}
 * @config{in_memory, keep data in memory only.  See @ref in_memory for more information., a boolean
 * flag; default \c false.}
 * @config{io_capacity = (, control how many bytes per second are written and read.  Exceeding the
 * capacity results in throttling., a set of related configuration options defined as follows.}
 * @config{&nbsp;&nbsp;&nbsp;&nbsp;chunk_cache, number of bytes per second available to the chunk
 * cache.  The minimum non-zero setting is 1MB., an integer between \c 0 and \c 1TB; default \c 0.}
 * @config{&nbsp;&nbsp;&nbsp;&nbsp;total, number of bytes per second available to all subsystems in
 * total.  When set\, decisions about what subsystems are throttled\, and in what proportion\, are
 * made internally.  The minimum non-zero setting is 1MB., an integer between \c 0 and \c 1TB;
 * default \c 0.}
 * @config{ ),,}
 * @config{json_output, enable JSON formatted messages on the event handler interface.  Options are
 * given as a list\, where each option specifies an event handler category e.g.  'error' represents
 * the messages from the WT_EVENT_HANDLER::handle_error method., a list\, with values chosen from
 * the following options: \c "error"\, \c "message"; default \c [].}
 * @config{log = (, enable logging.  Enabling logging uses three sessions from the configured
 * session_max., a set of related configuration options defined as follows.}
 * @config{&nbsp;&nbsp;&nbsp;&nbsp;compressor, configure a compressor for log records.  Permitted
 * values are \c "none" or a custom compression engine name created with
 * WT_CONNECTION::add_compressor.  If WiredTiger has builtin support for \c "lz4"\, \c "snappy"\, \c
 * "zlib" or \c "zstd" compression\, these names are also available.  See @ref compression for more
 * information., a string; default \c none.}
 * @config{&nbsp;&nbsp;&nbsp;&nbsp;enabled, enable logging
 * subsystem., a boolean flag; default \c false.}
 * @config{&nbsp;&nbsp;&nbsp;&nbsp;file_max, the
 * maximum size of log files., an integer between \c 100KB and \c 2GB; default \c 100MB.}
 * @config{&nbsp;&nbsp;&nbsp;&nbsp;os_cache_dirty_pct, maximum dirty system buffer cache usage\, as
 * a percentage of the log's \c file_max.  If non-zero\, schedule writes for dirty blocks belonging
 * to the log in the system buffer cache after that percentage of the log has been written into the
 * buffer cache without an intervening file sync., an integer between \c 0 and \c 100; default \c
 * 0.}
 * @config{&nbsp;&nbsp;&nbsp;&nbsp;path, the name of a directory into which log files are
 * written.  The directory must already exist.  If the value is not an absolute path\, the path is
 * relative to the database home (see @ref absolute_path for more information)., a string; default
 * \c ".".}
 * @config{&nbsp;&nbsp;&nbsp;&nbsp;prealloc, pre-allocate log files., a boolean flag;
 * default \c true.}
 * @config{&nbsp;&nbsp;&nbsp;&nbsp;prealloc_init_count, initial number of
 * pre-allocated log files., an integer between \c 1 and \c 500; default \c 1.}
 * @config{&nbsp;&nbsp;&nbsp;&nbsp;recover, run recovery or fail with an error if recovery needs to
 * run after an unclean shutdown., a string\, chosen from the following options: \c "error"\, \c
 * "on"; default \c on.}
 * @config{&nbsp;&nbsp;&nbsp;&nbsp;remove, automatically remove unneeded log
 * files., a boolean flag; default \c true.}
 * @config{&nbsp;&nbsp;&nbsp;&nbsp;zero_fill, manually
 * write zeroes into log files., a boolean flag; default \c false.}
 * @config{ ),,}
 * @config{lsm_manager = (, configure database wide options for LSM tree management.  The LSM
 * manager is started automatically the first time an LSM tree is opened.  The LSM manager uses a
 * session from the configured session_max., a set of related configuration options defined as
 * follows.}
 * @config{&nbsp;&nbsp;&nbsp;&nbsp;merge, merge LSM chunks where possible., a boolean
 * flag; default \c true.}
 * @config{&nbsp;&nbsp;&nbsp;&nbsp;worker_thread_max, Configure a set of
 * threads to manage merging LSM trees in the database.  Each worker thread uses a session handle
 * from the configured session_max., an integer between \c 3 and \c 20; default \c 4.}
 * @config{ ),,}
 * @config{mmap, Use memory mapping when accessing files in a read-only mode., a boolean flag;
 * default \c true.}
 * @config{mmap_all, Use memory mapping to read and write all data files.  May not be configured
 * with direct I/O., a boolean flag; default \c false.}
 * @config{multiprocess, permit sharing between processes (will automatically start an RPC server
 * for primary processes and use RPC for secondary processes). <b>Not yet supported in
 * WiredTiger</b>., a boolean flag; default \c false.}
 * @config{operation_timeout_ms, this option is no longer supported\, retained for backward
 * compatibility., an integer greater than or equal to \c 0; default \c 0.}
 * @config{operation_tracking = (, enable tracking of performance-critical functions.  See @ref
 * operation_tracking for more information., a set of related configuration options defined as
 * follows.}
 * @config{&nbsp;&nbsp;&nbsp;&nbsp;enabled, enable operation tracking subsystem., a
 * boolean flag; default \c false.}
 * @config{&nbsp;&nbsp;&nbsp;&nbsp;path, the name of a directory
 * into which operation tracking files are written.  The directory must already exist.  If the value
 * is not an absolute path\, the path is relative to the database home (see @ref absolute_path for
 * more information)., a string; default \c ".".}
 * @config{ ),,}
 * @config{prefetch = (, Enable automatic detection of scans by applications\, and attempt to
 * pre-fetch future content into the cache., a set of related configuration options defined as
 * follows.}
 * @config{&nbsp;&nbsp;&nbsp;&nbsp;available, whether the thread pool for the pre-fetch
 * functionality is started., a boolean flag; default \c false.}
 * @config{&nbsp;&nbsp;&nbsp;&nbsp;
 * default, whether pre-fetch is enabled for all sessions by default., a boolean flag; default \c
 * false.}
 * @config{ ),,}
 * @config{readonly, open connection in read-only mode.  The database must exist.  All methods that
 * may modify a database are disabled.  See @ref readonly for more information., a boolean flag;
 * default \c false.}
 * @config{salvage, open connection and salvage any WiredTiger-owned database and log files that it
 * detects as corrupted.  This call should only be used after getting an error return of
 * WT_TRY_SALVAGE. Salvage rebuilds files in place\, overwriting existing files.  We recommend
 * making a backup copy of all files with the WiredTiger prefix prior to passing this flag., a
 * boolean flag; default \c false.}
 * @config{session_max, maximum expected number of sessions (including server threads)., an integer
 * greater than or equal to \c 1; default \c 100.}
 * @config{shared_cache = (, shared cache configuration options.  A database should configure either
 * a cache_size or a shared_cache not both.  Enabling a shared cache uses a session from the
 * configured session_max.  A shared cache can not have absolute values configured for cache
 * eviction settings., a set of related configuration options defined as follows.}
 * @config{&nbsp;&nbsp;&nbsp;&nbsp;chunk, the granularity that a shared cache is redistributed., an
 * integer between \c 1MB and \c 10TB; default \c 10MB.}
 * @config{&nbsp;&nbsp;&nbsp;&nbsp;name, the
 * name of a cache that is shared between databases or \c "none" when no shared cache is
 * configured., a string; default \c none.}
 * @config{&nbsp;&nbsp;&nbsp;&nbsp;quota, maximum size of
 * cache this database can be allocated from the shared cache.  Defaults to the entire shared cache
 * size., an integer; default \c 0.}
 * @config{&nbsp;&nbsp;&nbsp;&nbsp;reserve, amount of cache this
 * database is guaranteed to have available from the shared cache.  This setting is per database.
 * Defaults to the chunk size., an integer; default \c 0.}
 * @config{&nbsp;&nbsp;&nbsp;&nbsp;size,
 * maximum memory to allocate for the shared cache.  Setting this will update the value if one is
 * already set., an integer between \c 1MB and \c 10TB; default \c 500MB.}
 * @config{ ),,}
 * @config{statistics, Maintain database statistics\, which may impact performance.  Choosing "all"
 * maintains all statistics regardless of cost\, "fast" maintains a subset of statistics that are
 * relatively inexpensive\, "none" turns off all statistics.  The "clear" configuration resets
 * statistics after they are gathered\, where appropriate (for example\, a cache size statistic is
 * not cleared\, while the count of cursor insert operations will be cleared). When "clear" is
 * configured for the database\, gathered statistics are reset each time a statistics cursor is used
 * to gather statistics\, as well as each time statistics are logged using the \c statistics_log
 * configuration.  See @ref statistics for more information., a list\, with values chosen from the
 * following options: \c "all"\, \c "cache_walk"\, \c "fast"\, \c "none"\, \c "clear"\, \c
 * "tree_walk"; default \c none.}
 * @config{statistics_log = (, log any statistics the database is configured to maintain\, to a
 * file.  See @ref statistics for more information.  Enabling the statistics log server uses a
 * session from the configured session_max., a set of related configuration options defined as
 * follows.}
 * @config{&nbsp;&nbsp;&nbsp;&nbsp;json, encode statistics in JSON format., a boolean
 * flag; default \c false.}
 * @config{&nbsp;&nbsp;&nbsp;&nbsp;on_close, log statistics on database
 * close., a boolean flag; default \c false.}
 * @config{&nbsp;&nbsp;&nbsp;&nbsp;path, the name of a
 * directory into which statistics files are written.  The directory must already exist.  If the
 * value is not an absolute path\, the path is relative to the database home (see @ref absolute_path
 * for more information)., a string; default \c ".".}
 * @config{&nbsp;&nbsp;&nbsp;&nbsp;sources, if
 * non-empty\, include statistics for the list of "file:" and "lsm:" data source URIs\, if they are
 * open at the time of the statistics logging., a list of strings; default empty.}
 * @config{&nbsp;&nbsp;&nbsp;&nbsp;timestamp, a timestamp prepended to each log record.  May contain
 * \c strftime conversion specifications.  When \c json is configured\, defaults to \c
 * "%Y-%m-%dT%H:%M:%S.000Z"., a string; default \c "%b %d %H:%M:%S".}
 * @config{&nbsp;&nbsp;&nbsp;&nbsp;wait, seconds to wait between each write of the log records;
 * setting this value above 0 configures statistics logging., an integer between \c 0 and \c 100000;
 * default \c 0.}
 * @config{ ),,}
 * @config{transaction_sync = (, how to sync log records when the transaction commits., a set of
 * related configuration options defined as follows.}
 * @config{&nbsp;&nbsp;&nbsp;&nbsp;enabled,
 * whether to sync the log on every commit by default\, can be overridden by the \c sync setting to
 * WT_SESSION::commit_transaction., a boolean flag; default \c false.}
 * @config{&nbsp;&nbsp;&nbsp;&nbsp;method, the method used to ensure log records are stable on
 * disk\, see @ref tune_durability for more information., a string\, chosen from the following
 * options: \c "dsync"\, \c "fsync"\, \c "none"; default \c fsync.}
 * @config{ ),,}
 * @config{use_environment, use the \c WIREDTIGER_CONFIG and \c WIREDTIGER_HOME environment
 * variables if the process is not running with special privileges.  See @ref home for more
 * information., a boolean flag; default \c true.}
 * @config{use_environment_priv, use the \c WIREDTIGER_CONFIG and \c WIREDTIGER_HOME environment
 * variables even if the process is running with special privileges.  See @ref home for more
 * information., a boolean flag; default \c false.}
 * @config{verbose, enable messages for various subsystems and operations.  Options are given as a
 * list\, where each message type can optionally define an associated verbosity level\, such as
 * <code>"verbose=[evictserver\,read:1\,rts:0]"</code>. Verbosity levels that can be provided
 * include <code>0</code> (INFO) and <code>1</code> through <code>5</code>\, corresponding to
 * (DEBUG_1) to (DEBUG_5). \c all is a special case that defines the verbosity level for all
 * categories not explicitly set in the config string., a list\, with values chosen from the
 * following options: \c "all"\, \c "api"\, \c "backup"\, \c "block"\, \c "block_cache"\, \c
 * "checkpoint"\, \c "checkpoint_cleanup"\, \c "checkpoint_progress"\, \c "chunkcache"\, \c
 * "compact"\, \c "compact_progress"\, \c "configuration"\, \c "error_returns"\, \c "evict"\, \c
 * "evict_stuck"\, \c "evictserver"\, \c "fileops"\, \c "generation"\, \c "handleops"\, \c
 * "history_store"\, \c "history_store_activity"\, \c "log"\, \c "lsm"\, \c "lsm_manager"\, \c
 * "metadata"\, \c "mutex"\, \c "out_of_order"\, \c "overflow"\, \c "prefetch"\, \c "read"\, \c
 * "reconcile"\, \c "recovery"\, \c "recovery_progress"\, \c "rts"\, \c "salvage"\, \c
 * "shared_cache"\, \c "split"\, \c "temporary"\, \c "thread_group"\, \c "tiered"\, \c "timestamp"\,
 * \c "transaction"\, \c "verify"\, \c "version"\, \c "write"; default \c [].}
 * @config{verify_metadata, open connection and verify any WiredTiger metadata.  Not supported when
 * opening a connection from a backup.  This API allows verification and detection of corruption in
 * WiredTiger metadata., a boolean flag; default \c false.}
 * @config{write_through, Use \c FILE_FLAG_WRITE_THROUGH on Windows to write to files.  Ignored on
 * non-Windows systems.  Options are given as a list\, such as <code>"write_through=[data]"</code>.
 * Configuring \c write_through requires care; see @ref tuning_system_buffer_cache_direct_io for
 * important warnings.  Including \c "data" will cause WiredTiger data files to write through
 * cache\, including \c "log" will cause WiredTiger log files to write through cache., a list\, with
 * values chosen from the following options: \c "data"\, \c "log"; default empty.}
 * @configend
 * Additionally, if files named \c WiredTiger.config or \c WiredTiger.basecfg
 * appear in the WiredTiger home directory, they are read for configuration
 * values (see @ref config_file and @ref config_base for details).
 * See @ref config_order for ordering of the configuration mechanisms.
 * @param[out] connectionp A pointer to the newly opened connection handle
 * @errors
 */
int wiredtiger_open(const char *home,
    WT_EVENT_HANDLER *event_handler, const char *config,
    WT_CONNECTION **connectionp) WT_ATTRIBUTE_LIBRARY_VISIBLE;

/*!
 * Return information about a WiredTiger error as a string (see
 * WT_SESSION::strerror for a thread-safe API).
 *
 * @snippet ex_all.c Display an error
 *
 * @param error a return value from a WiredTiger, ISO C, or POSIX standard API call
 * @returns a string representation of the error
 */
const char *wiredtiger_strerror(int error) WT_ATTRIBUTE_LIBRARY_VISIBLE;

/*! WT_EVENT_HANDLER::special event types */
typedef enum {
    WT_EVENT_COMPACT_CHECK, /*!< Compact check iteration. */
    WT_EVENT_CONN_CLOSE, /*!< Connection closing. */
    WT_EVENT_CONN_READY /*!< Connection is ready. */
} WT_EVENT_TYPE;

/*!
 * The interface implemented by applications to handle error, informational and
 * progress messages.  Entries set to NULL are ignored and the default handlers
 * will continue to be used.
 */
struct __wt_event_handler {
    /*!
     * Callback to handle error messages; by default, error messages are
     * written to the stderr stream. See @ref event_message_handling for
     * more information.
     *
     * Errors that require the application to exit and restart will have
     * their \c error value set to \c WT_PANIC. The application can exit
     * immediately when \c WT_PANIC is passed to an event handler; there
     * is no reason to return into WiredTiger.
     *
     * Event handler returns are not ignored: if the handler returns
     * non-zero, the error may cause the WiredTiger function posting the
     * event to fail, and may even cause operation or library failure.
     *
     * @param session the WiredTiger session handle in use when the error
     * was generated. The handle may have been created by the application
     * or automatically by WiredTiger.
     * @param error a return value from a WiredTiger, ISO C, or
     * POSIX standard API call, which can be converted to a string using
     * WT_SESSION::strerror
     * @param message an error string
     */
    int (*handle_error)(WT_EVENT_HANDLER *handler,
        WT_SESSION *session, int error, const char *message);

    /*!
     * Callback to handle informational messages; by default, informational
     * messages are written to the stdout stream. See
     * @ref event_message_handling for more information.
     *
     * Message handler returns are not ignored: if the handler returns
     * non-zero, the error may cause the WiredTiger function posting the
     * event to fail, and may even cause operation or library failure.
     *
     * @param session the WiredTiger session handle in use when the message
     * was generated. The handle may have been created by the application
     * or automatically by WiredTiger.
     * @param message an informational string
     */
    int (*handle_message)(WT_EVENT_HANDLER *handler,
        WT_SESSION *session, const char *message);

    /*!
     * Callback to handle progress messages; by default, progress messages
     * are not written. See @ref event_message_handling for more
     * information.
     *
     * Progress handler returns are not ignored: if the handler returns
     * non-zero, the error may cause the WiredTiger function posting the
     * event to fail, and may even cause operation or library failure.
     *
     * @param session the WiredTiger session handle in use when the
     * progress message was generated. The handle may have been created by
     * the application or automatically by WiredTiger.
     * @param operation a string representation of the operation
     * @param progress a counter
     */
    int (*handle_progress)(WT_EVENT_HANDLER *handler,
        WT_SESSION *session, const char *operation, uint64_t progress);

    /*!
     * Callback to handle automatic close of a WiredTiger handle.
     *
     * Close handler returns are not ignored: if the handler returns
     * non-zero, the error may cause the WiredTiger function posting the
     * event to fail, and may even cause operation or library failure.
     *
     * @param session The session handle that is being closed if the
     * cursor parameter is NULL.
     * @param cursor The cursor handle that is being closed, or NULL if
     * it is a session handle being closed.
     */
    int (*handle_close)(WT_EVENT_HANDLER *handler,
        WT_SESSION *session, WT_CURSOR *cursor);

    /*!
     * Callback to handle general events. The application may choose to handle
     * only some types of events. An unhandled event should return 0.
     *
     * General event returns are not ignored in most cases. If the handler
     * returns non-zero, the error may cause the WiredTiger function posting
     * the event to fail.
     *
     * @param wt_conn The connection handle for the database.
     * @param session the WiredTiger session handle in use when the
     * progress message was generated. The handle may have been created by
     * the application or automatically by WiredTiger or may be NULL.
     * @param type A type indicator for what special event occurred.
         * @param arg A generic argument that has a specific meaning
         * depending on the event type.
     * (see ::WT_EVENT_TYPE for available options.)
     */
        int (*handle_general)(WT_EVENT_HANDLER *handler,
            WT_CONNECTION *wt_conn, WT_SESSION *session, WT_EVENT_TYPE type, void *arg);
};

/*!
 * @name Data packing and unpacking
 * @{
 */

/*!
 * Pack a structure into a buffer.
 *
 * See @ref packing for a description of the permitted format strings.
 *
 * @section pack_examples Packing Examples
 *
 * For example, the string <code>"iSh"</code> will pack a 32-bit integer
 * followed by a NUL-terminated string, followed by a 16-bit integer.  The
 * default, big-endian encoding will be used, with no alignment.  This could be
 * used in C as follows:
 *
 * @snippet ex_all.c Pack fields into a buffer
 *
 * Then later, the values can be unpacked as follows:
 *
 * @snippet ex_all.c Unpack fields from a buffer
 *
 * @param session the session handle
 * @param buffer a pointer to a packed byte array
 * @param len the number of valid bytes in the buffer
 * @param format the data format, see @ref packing
 * @errors
 */
int wiredtiger_struct_pack(WT_SESSION *session,
    void *buffer, size_t len, const char *format, ...)
    WT_ATTRIBUTE_LIBRARY_VISIBLE;

/*!
 * Calculate the size required to pack a structure.
 *
 * Note that for variable-sized fields including variable-sized strings and
 * integers, the calculated sized merely reflects the expected sizes specified
 * in the format string itself.
 *
 * @snippet ex_all.c Get the packed size
 *
 * @param session the session handle
 * @param lenp a location where the number of bytes needed for the
 * matching call to ::wiredtiger_struct_pack is returned
 * @param format the data format, see @ref packing
 * @errors
 */
int wiredtiger_struct_size(WT_SESSION *session,
    size_t *lenp, const char *format, ...) WT_ATTRIBUTE_LIBRARY_VISIBLE;

/*!
 * Unpack a structure from a buffer.
 *
 * Reverse of ::wiredtiger_struct_pack: gets values out of a
 * packed byte string.
 *
 * @snippet ex_all.c Unpack fields from a buffer
 *
 * @param session the session handle
 * @param buffer a pointer to a packed byte array
 * @param len the number of valid bytes in the buffer
 * @param format the data format, see @ref packing
 * @errors
 */
int wiredtiger_struct_unpack(WT_SESSION *session,
    const void *buffer, size_t len, const char *format, ...)
    WT_ATTRIBUTE_LIBRARY_VISIBLE;

#if !defined(SWIG)

/*!
 * Streaming interface to packing.
 *
 * This allows applications to pack or unpack records one field at a time.
 * This is an opaque handle returned by ::wiredtiger_pack_start or
 * ::wiredtiger_unpack_start.  It must be closed with ::wiredtiger_pack_close.
 */
typedef struct __wt_pack_stream WT_PACK_STREAM;

/*!
 * Start a packing operation into a buffer with the given format string.  This
 * should be followed by a series of calls to ::wiredtiger_pack_item,
 * ::wiredtiger_pack_int, ::wiredtiger_pack_str or ::wiredtiger_pack_uint
 * to fill in the values.
 *
 * @param session the session handle
 * @param format the data format, see @ref packing
 * @param buffer a pointer to memory to hold the packed data
 * @param size the size of the buffer
 * @param[out] psp the new packing stream handle
 * @errors
 */
int wiredtiger_pack_start(WT_SESSION *session,
    const char *format, void *buffer, size_t size, WT_PACK_STREAM **psp)
    WT_ATTRIBUTE_LIBRARY_VISIBLE;

/*!
 * Start an unpacking operation from a buffer with the given format string.
 * This should be followed by a series of calls to ::wiredtiger_unpack_item,
 * ::wiredtiger_unpack_int, ::wiredtiger_unpack_str or ::wiredtiger_unpack_uint
 * to retrieve the packed values.
 *
 * @param session the session handle
 * @param format the data format, see @ref packing
 * @param buffer a pointer to memory holding the packed data
 * @param size the size of the buffer
 * @param[out] psp the new packing stream handle
 * @errors
 */
int wiredtiger_unpack_start(WT_SESSION *session,
    const char *format, const void *buffer, size_t size, WT_PACK_STREAM **psp)
    WT_ATTRIBUTE_LIBRARY_VISIBLE;

/*!
 * Close a packing stream.
 *
 * @param ps the packing stream handle
 * @param[out] usedp the number of bytes in the buffer used by the stream
 * @errors
 */
int wiredtiger_pack_close(WT_PACK_STREAM *ps, size_t *usedp)
    WT_ATTRIBUTE_LIBRARY_VISIBLE;

/*!
 * Pack an item into a packing stream.
 *
 * @param ps the packing stream handle
 * @param item an item to pack
 * @errors
 */
int wiredtiger_pack_item(WT_PACK_STREAM *ps, WT_ITEM *item)
    WT_ATTRIBUTE_LIBRARY_VISIBLE;

/*!
 * Pack a signed integer into a packing stream.
 *
 * @param ps the packing stream handle
 * @param i a signed integer to pack
 * @errors
 */
int wiredtiger_pack_int(WT_PACK_STREAM *ps, int64_t i)
    WT_ATTRIBUTE_LIBRARY_VISIBLE;

/*!
 * Pack a string into a packing stream.
 *
 * @param ps the packing stream handle
 * @param s a string to pack
 * @errors
 */
int wiredtiger_pack_str(WT_PACK_STREAM *ps, const char *s)
    WT_ATTRIBUTE_LIBRARY_VISIBLE;

/*!
 * Pack an unsigned integer into a packing stream.
 *
 * @param ps the packing stream handle
 * @param u an unsigned integer to pack
 * @errors
 */
int wiredtiger_pack_uint(WT_PACK_STREAM *ps, uint64_t u)
    WT_ATTRIBUTE_LIBRARY_VISIBLE;

/*!
 * Unpack an item from a packing stream.
 *
 * @param ps the packing stream handle
 * @param item an item to unpack
 * @errors
 */
int wiredtiger_unpack_item(WT_PACK_STREAM *ps, WT_ITEM *item)
    WT_ATTRIBUTE_LIBRARY_VISIBLE;

/*!
 * Unpack a signed integer from a packing stream.
 *
 * @param ps the packing stream handle
 * @param[out] ip the unpacked signed integer
 * @errors
 */
int wiredtiger_unpack_int(WT_PACK_STREAM *ps, int64_t *ip)
    WT_ATTRIBUTE_LIBRARY_VISIBLE;

/*!
 * Unpack a string from a packing stream.
 *
 * @param ps the packing stream handle
 * @param[out] sp the unpacked string
 * @errors
 */
int wiredtiger_unpack_str(WT_PACK_STREAM *ps, const char **sp)
    WT_ATTRIBUTE_LIBRARY_VISIBLE;

/*!
 * Unpack an unsigned integer from a packing stream.
 *
 * @param ps the packing stream handle
 * @param[out] up the unpacked unsigned integer
 * @errors
 */
int wiredtiger_unpack_uint(WT_PACK_STREAM *ps, uint64_t *up)
    WT_ATTRIBUTE_LIBRARY_VISIBLE;
/*! @} */

/*!
 * @name Configuration strings
 * @{
 */

/*!
 * The configuration information returned by the WiredTiger configuration
 * parsing functions in the WT_EXTENSION_API and the public API.
 */
struct __wt_config_item {
    /*!
     * The value of a configuration string.
     *
     * Regardless of the type of the configuration string (boolean, int,
     * list or string), the \c str field will reference the value of the
     * configuration string.
     *
     * The bytes referenced by \c str are <b>not</b> nul-terminated.
     * Use the \c len field instead of a terminating nul byte.
     */
    const char *str;

    /*! The number of bytes in the value referenced by \c str. */
    size_t len;

    /*!
     * The numeric value of a configuration boolean or integer.
     *
     * If the configuration string's value is "true" or "false", the
     * \c val field will be set to 1 (true), or 0 (false).
     *
     * If the configuration string can be legally interpreted as an integer,
     * using the \c strtoll function rules as specified in ISO/IEC 9899:1990
     * ("ISO C90"), that integer will be stored in the \c val field.
     */
    int64_t val;

    /*! Permitted values of the \c type field. */
    enum WT_CONFIG_ITEM_TYPE {
        /*! A string value with quotes stripped. */
        WT_CONFIG_ITEM_STRING,
        /*! A boolean literal ("true" or "false"). */
        WT_CONFIG_ITEM_BOOL,
        /*! An unquoted identifier: a string value without quotes. */
        WT_CONFIG_ITEM_ID,
        /*! A numeric value. */
        WT_CONFIG_ITEM_NUM,
        /*! A nested structure or list, including brackets. */
        WT_CONFIG_ITEM_STRUCT
    }
    /*!
     * The type of value determined by the parser.  In all cases,
     * the \c str and \c len fields are set.
     */
    type;
};

/*
 * This is needed for compatible usage of this embedded enum type.
 */
#if !defined(SWIG) && !defined(DOXYGEN)
#if defined(__cplusplus)
typedef enum __wt_config_item::WT_CONFIG_ITEM_TYPE WT_CONFIG_ITEM_TYPE;
#else
typedef enum WT_CONFIG_ITEM_TYPE WT_CONFIG_ITEM_TYPE;
#endif
#endif

#if !defined(SWIG) && !defined(DOXYGEN)
/*!
 * Validate a configuration string for a WiredTiger API call.
 * This call is outside the scope of a WiredTiger connection handle, since
 * applications may need to validate configuration strings prior to calling
 * ::wiredtiger_open.
 * @param session the session handle (may be \c NULL if the database not yet
 * opened).
 * @param event_handler An event handler (used if \c session is \c NULL; if both
 * \c session and \c event_handler are \c NULL, error messages will be written
 * to stderr).
 * @param name the WiredTiger function or method to validate.
 * @param config the configuration string being parsed.
 * @returns zero for success, non-zero to indicate an error.
 *
 * @snippet ex_all.c Validate a configuration string
 */
int wiredtiger_config_validate(WT_SESSION *session,
    WT_EVENT_HANDLER *event_handler, const char *name, const char *config)
    WT_ATTRIBUTE_LIBRARY_VISIBLE;

#endif

/*!
 * Create a handle that can be used to parse or create configuration strings
 * compatible with the WiredTiger API.
 * This call is outside the scope of a WiredTiger connection handle, since
 * applications may need to generate configuration strings prior to calling
 * ::wiredtiger_open.
 * @param session the session handle to be used for error reporting (if NULL,
 *  error messages will be written to stderr).
 * @param config the configuration string being parsed. The string must
 *  remain valid for the lifetime of the parser handle.
 * @param len the number of valid bytes in \c config
 * @param[out] config_parserp A pointer to the newly opened handle
 * @errors
 *
 * @snippet ex_config_parse.c Create a configuration parser
 */
int wiredtiger_config_parser_open(WT_SESSION *session,
    const char *config, size_t len, WT_CONFIG_PARSER **config_parserp)
    WT_ATTRIBUTE_LIBRARY_VISIBLE;

/*!
 * A handle that can be used to search and traverse configuration strings
 * compatible with the WiredTiger API.
 * To parse the contents of a list or nested configuration string use a new
 * configuration parser handle based on the content of the ::WT_CONFIG_ITEM
 * retrieved from the parent configuration string.
 *
 * @section config_parse_examples Configuration String Parsing examples
 *
 * This could be used in C to create a configuration parser as follows:
 *
 * @snippet ex_config_parse.c Create a configuration parser
 *
 * Once the parser has been created the content can be queried directly:
 *
 * @snippet ex_config_parse.c get
 *
 * Or the content can be traversed linearly:
 *
 * @snippet ex_config_parse.c next
 *
 * Nested configuration values can be queried using a shorthand notation:
 *
 * @snippet ex_config_parse.c nested get
 *
 * Nested configuration values can be traversed using multiple
 * ::WT_CONFIG_PARSER handles:
 *
 * @snippet ex_config_parse.c nested traverse
 */
struct __wt_config_parser {

    /*!
     * Close the configuration scanner releasing any resources.
     *
     * @param config_parser the configuration parser handle
     * @errors
     *
     */
    int __F(close)(WT_CONFIG_PARSER *config_parser);

    /*!
     * Return the next key/value pair.
     *
     * If an item has no explicitly assigned value, the item will be
     * returned in \c key and the \c value will be set to the boolean
     * \c "true" value.
     *
     * @param config_parser the configuration parser handle
     * @param key the returned key
     * @param value the returned value
     * @errors
     * When iteration would pass the end of the configuration string
     * ::WT_NOTFOUND will be returned.
     */
    int __F(next)(WT_CONFIG_PARSER *config_parser,
        WT_CONFIG_ITEM *key, WT_CONFIG_ITEM *value);

    /*!
     * Return the value of an item in the configuration string.
     *
     * @param config_parser the configuration parser handle
     * @param key configuration key string
     * @param value the returned value
     * @errors
     *
     */
    int __F(get)(WT_CONFIG_PARSER *config_parser,
        const char *key, WT_CONFIG_ITEM *value);
};

/*! @} */

/*!
 * @name Support functions
 * @anchor support_functions
 * @{
 */

/*!
 * Return a pointer to a function that calculates a CRC32C checksum.
 *
 * The WiredTiger library CRC32C checksum function uses hardware support where available, else it
 * falls back to a software implementation. Selecting a CRC32C checksum function can be slow, so the
 * return value should be cached by the caller for repeated use.
 *
 * @snippet ex_all.c Checksum a buffer
 *
 * @returns a pointer to a function that takes a buffer and length and returns the CRC32C checksum
 */
uint32_t (*wiredtiger_crc32c_func(void))(const void *, size_t)
    WT_ATTRIBUTE_LIBRARY_VISIBLE;

/*!
 * Return a pointer to a function that calculates a CRC32C checksum given a starting CRC seed.
 *
 * The WiredTiger library CRC32C checksum function uses hardware support where available, else it
 * falls back to a software implementation. Selecting a CRC32C checksum function can be slow, so the
 * return value should be cached by the caller for repeated use. This version returns a function
 * that accepts a starting seed value for the CRC. This version is useful where an application wants
 * to calculate the CRC of a large buffer in smaller incremental pieces. The starting seed to
 * calculate the CRC of a piece is then the cumulative CRC of all the previous pieces.
 *
 * @snippet ex_all.c Checksum a large buffer in smaller pieces
 *
 * @returns a pointer to a function that takes a starting seed, a buffer and length and returns the
 * CRC32C checksum
 */
uint32_t (*wiredtiger_crc32c_with_seed_func(void))(uint32_t seed, const void *, size_t)
    WT_ATTRIBUTE_LIBRARY_VISIBLE;

#endif /* !defined(SWIG) */

/*!
 * Calculate a set of WT_MODIFY operations to represent an update.
 * This call will calculate a set of modifications to an old value that produce
 * the new value.  If more modifications are required than fit in the array
 * passed in by the caller, or if more bytes have changed than the \c maxdiff
 * parameter, the call will fail.  The matching algorithm is approximate, so it
 * may fail and return WT_NOTFOUND if a matching set of WT_MODIFY operations
 * is not found.
 *
 * The \c maxdiff parameter bounds how much work will be done searching for a
 * match: to ensure a match is found, it may need to be set larger than actual
 * number of bytes that differ between the old and new values.  In particular,
 * repeated patterns of bytes in the values can lead to suboptimal matching,
 * and matching ranges less than 64 bytes long will not be detected.
 *
 * If the call succeeds, the WT_MODIFY operations will point into \c newv,
 * which must remain valid until WT_CURSOR::modify is called.
 *
 * @snippet ex_all.c Calculate a modify operation
 *
 * @param session the current WiredTiger session (may be NULL)
 * @param oldv old value
 * @param newv new value
 * @param maxdiff maximum bytes difference
 * @param[out] entries array of modifications producing the new value
 * @param[in,out] nentriesp size of \c entries array passed in,
 *  set to the number of entries used
 * @errors
 */
int wiredtiger_calc_modify(WT_SESSION *session,
    const WT_ITEM *oldv, const WT_ITEM *newv,
    size_t maxdiff, WT_MODIFY *entries, int *nentriesp)
    WT_ATTRIBUTE_LIBRARY_VISIBLE;

/*!
 * Get version information.
 *
 * @snippet ex_all.c Get the WiredTiger library version #1
 * @snippet ex_all.c Get the WiredTiger library version #2
 *
 * @param majorp a location where the major version number is returned
 * @param minorp a location where the minor version number is returned
 * @param patchp a location where the patch version number is returned
 * @returns a string representation of the version
 */
const char *wiredtiger_version(int *majorp, int *minorp, int *patchp)
    WT_ATTRIBUTE_LIBRARY_VISIBLE;

/*! @} */

/*******************************************
 * Error returns
 *******************************************/
/*!
 * @name Error returns
 * Most functions and methods in WiredTiger return an integer code indicating
 * whether the operation succeeded or failed.  A return of zero indicates
 * success; all non-zero return values indicate some kind of failure.
 *
 * WiredTiger reserves all values from -31,800 to -31,999 as possible error
 * return values.  WiredTiger may also return C99/POSIX error codes such as
 * \c ENOMEM, \c EINVAL and \c ENOTSUP, with the usual meanings.
 *
 * The following are all of the WiredTiger-specific error returns:
 * @{
 */
/*
 * DO NOT EDIT: automatically built by dist/api_err.py.
 * Error return section: BEGIN
 */
/*!
 * Conflict between concurrent operations.
 * This error is generated when an operation cannot be completed due to a
 * conflict with concurrent operations.  The operation may be retried; if a
 * transaction is in progress, it should be rolled back and the operation
 * retried in a new transaction.
 */
#define	WT_ROLLBACK	(-31800)
/*!
 * Attempt to insert an existing key.
 * This error is generated when the application attempts to insert a record with
 * the same key as an existing record without the 'overwrite' configuration to
 * WT_SESSION::open_cursor.
 */
#define	WT_DUPLICATE_KEY	(-31801)
/*!
 * Non-specific WiredTiger error.
 * This error is returned when an error is not covered by a specific error
 * return. The operation may be retried; if a transaction is in progress, it
 * should be rolled back and the operation retried in a new transaction.
 */
#define	WT_ERROR	(-31802)
/*!
 * Item not found.
 * This error indicates an operation did not find a value to return.  This
 * includes cursor search and other operations where no record matched the
 * cursor's search key such as WT_CURSOR::update or WT_CURSOR::remove.
 */
#define	WT_NOTFOUND	(-31803)
/*!
 * WiredTiger library panic.
 * This error indicates an underlying problem that requires a database restart.
 * The application may exit immediately, no further WiredTiger calls are
 * required (and further calls will themselves immediately fail).
 */
#define	WT_PANIC	(-31804)
/*! @cond internal */
/*! Restart the operation (internal). */
#define	WT_RESTART	(-31805)
/*! @endcond */
/*!
 * Recovery must be run to continue.
 * This error is generated when ::wiredtiger_open is configured to return an
 * error if recovery is required to use the database.
 */
#define	WT_RUN_RECOVERY	(-31806)
/*!
 * Operation would overflow cache.
 * This error is generated when wiredtiger_open is configured to run in-memory,
 * and a data modification operation requires more than the configured cache
 * size to complete. The operation may be retried; if a transaction is in
 * progress, it should be rolled back and the operation retried in a new
 * transaction.
 */
#define	WT_CACHE_FULL	(-31807)
/*!
 * Conflict with a prepared update.
 * This error is generated when the application attempts to read an updated
 * record which is part of a transaction that has been prepared but not yet
 * resolved.
 */
#define	WT_PREPARE_CONFLICT	(-31808)
/*!
 * Database corruption detected.
 * This error is generated when corruption is detected in an on-disk file.
 * During normal operations, this may occur in rare circumstances as a result of
 * a system crash. The application may choose to salvage the file or retry
 * wiredtiger_open with the 'salvage=true' configuration setting.
 */
#define	WT_TRY_SALVAGE	(-31809)
/*
 * Error return section: END
 * DO NOT EDIT: automatically built by dist/api_err.py.
 */
/*! @} */

#ifndef DOXYGEN
#define WT_DEADLOCK WT_ROLLBACK     /* Backward compatibility */
#endif

/*! @} */

/*!
 * @defgroup wt_ext WiredTiger Extension API
 * The functions and interfaces applications use to customize and extend the
 * behavior of WiredTiger.
 * @{
 */

/*******************************************
 * Forward structure declarations for the extension API
 *******************************************/
struct __wt_config_arg; typedef struct __wt_config_arg WT_CONFIG_ARG;

/*!
 * The interface implemented by applications to provide custom ordering of
 * records.
 *
 * Applications register their implementation with WiredTiger by calling
 * WT_CONNECTION::add_collator.  See @ref custom_collators for more
 * information.
 *
 * @snippet ex_extending.c add collator nocase
 *
 * @snippet ex_extending.c add collator prefix10
 */
struct __wt_collator {
    /*!
     * Callback to compare keys.
     *
     * @param[out] cmp set to -1 if <code>key1 < key2</code>,
     *  0 if <code>key1 == key2</code>,
     *  1 if <code>key1 > key2</code>.
     * @returns zero for success, non-zero to indicate an error.
     *
     * @snippet ex_all.c Implement WT_COLLATOR
     *
     * @snippet ex_extending.c case insensitive comparator
     *
     * @snippet ex_extending.c n character comparator
     */
    int (*compare)(WT_COLLATOR *collator, WT_SESSION *session,
        const WT_ITEM *key1, const WT_ITEM *key2, int *cmp);

    /*!
     * If non-NULL, this callback is called to customize the collator
     * for each data source.  If the callback returns a non-NULL
     * collator, that instance is used instead of this one for all
     * comparisons.
     */
    int (*customize)(WT_COLLATOR *collator, WT_SESSION *session,
        const char *uri, WT_CONFIG_ITEM *passcfg, WT_COLLATOR **customp);

    /*!
     * If non-NULL a callback performed when the data source is closed
     * for customized extractors otherwise when the database is closed.
     *
     * The WT_COLLATOR::terminate callback is intended to allow cleanup;
     * the handle will not be subsequently accessed by WiredTiger.
     */
    int (*terminate)(WT_COLLATOR *collator, WT_SESSION *session);
};

/*!
 * The interface implemented by applications to provide custom compression.
 *
 * Compressors must implement the WT_COMPRESSOR interface: the
 * WT_COMPRESSOR::compress and WT_COMPRESSOR::decompress callbacks must be
 * specified, and WT_COMPRESSOR::pre_size is optional.  To build your own
 * compressor, use one of the compressors in \c ext/compressors as a template:
 * \c ext/nop_compress is a simple compressor that passes through data
 * unchanged, and is a reasonable starting point.
 *
 * Applications register their implementation with WiredTiger by calling
 * WT_CONNECTION::add_compressor.
 *
 * @snippet nop_compress.c WT_COMPRESSOR initialization structure
 * @snippet nop_compress.c WT_COMPRESSOR initialization function
 */
struct __wt_compressor {
    /*!
     * Callback to compress a chunk of data.
     *
     * WT_COMPRESSOR::compress takes a source buffer and a destination
     * buffer, by default of the same size.  If the callback can compress
     * the buffer to a smaller size in the destination, it does so, sets
     * the \c compression_failed return to 0 and returns 0.  If compression
     * does not produce a smaller result, the callback sets the
     * \c compression_failed return to 1 and returns 0. If another
     * error occurs, it returns an errno or WiredTiger error code.
     *
     * On entry, \c src will point to memory, with the length of the memory
     * in \c src_len.  After successful completion, the callback should
     * return \c 0 and set \c result_lenp to the number of bytes required
     * for the compressed representation.
     *
     * On entry, \c dst points to the destination buffer with a length
     * of \c dst_len.  If the WT_COMPRESSOR::pre_size method is specified,
     * the destination buffer will be at least the size returned by that
     * method; otherwise, the destination buffer will be at least as large
     * as the length of the data to compress.
     *
     * If compression would not shrink the data or the \c dst buffer is not
     * large enough to hold the compressed data, the callback should set
     * \c compression_failed to a non-zero value and return 0.
     *
     * @param[in] src the data to compress
     * @param[in] src_len the length of the data to compress
     * @param[in] dst the destination buffer
     * @param[in] dst_len the length of the destination buffer
     * @param[out] result_lenp the length of the compressed data
     * @param[out] compression_failed non-zero if compression did not
     * decrease the length of the data (compression may not have completed)
     * @returns zero for success, non-zero to indicate an error.
     *
     * @snippet nop_compress.c WT_COMPRESSOR compress
     */
    int (*compress)(WT_COMPRESSOR *compressor, WT_SESSION *session,
        uint8_t *src, size_t src_len,
        uint8_t *dst, size_t dst_len,
        size_t *result_lenp, int *compression_failed);

    /*!
     * Callback to decompress a chunk of data.
     *
     * WT_COMPRESSOR::decompress takes a source buffer and a destination
     * buffer.  The contents are switched from \c compress: the
     * source buffer is the compressed value, and the destination buffer is
     * sized to be the original size.  If the callback successfully
     * decompresses the source buffer to the destination buffer, it returns
     * 0.  If an error occurs, it returns an errno or WiredTiger error code.
     * The source buffer that WT_COMPRESSOR::decompress takes may have a
     * size that is rounded up from the size originally produced by
     * WT_COMPRESSOR::compress, with the remainder of the buffer set to
     * zeroes. Most compressors do not care about this difference if the
     * size to be decompressed can be implicitly discovered from the
     * compressed data.  If your compressor cares, you may need to allocate
     * space for, and store, the actual size in the compressed buffer.  See
     * the source code for the included snappy compressor for an example.
     *
     * On entry, \c src will point to memory, with the length of the memory
     * in \c src_len.  After successful completion, the callback should
     * return \c 0 and set \c result_lenp to the number of bytes required
     * for the decompressed representation.
     *
     * If the \c dst buffer is not big enough to hold the decompressed
     * data, the callback should return an error.
     *
     * @param[in] src the data to decompress
     * @param[in] src_len the length of the data to decompress
     * @param[in] dst the destination buffer
     * @param[in] dst_len the length of the destination buffer
     * @param[out] result_lenp the length of the decompressed data
     * @returns zero for success, non-zero to indicate an error.
     *
     * @snippet nop_compress.c WT_COMPRESSOR decompress
     */
    int (*decompress)(WT_COMPRESSOR *compressor, WT_SESSION *session,
        uint8_t *src, size_t src_len,
        uint8_t *dst, size_t dst_len,
        size_t *result_lenp);

    /*!
     * Callback to size a destination buffer for compression
     *
     * WT_COMPRESSOR::pre_size is an optional callback that, given the
     * source buffer and size, produces the size of the destination buffer
     * to be given to WT_COMPRESSOR::compress.  This is useful for
     * compressors that assume that the output buffer is sized for the
     * worst case and thus no overrun checks are made.  If your compressor
     * works like this, WT_COMPRESSOR::pre_size will need to be defined.
     * See the source code for the snappy compressor for an example.
     * However, if your compressor detects and avoids overruns against its
     * target buffer, you will not need to define WT_COMPRESSOR::pre_size.
     * When WT_COMPRESSOR::pre_size is set to NULL, the destination buffer
     * is sized the same as the source buffer.  This is always sufficient,
     * since a compression result that is larger than the source buffer is
     * discarded by WiredTiger.
     *
     * If not NULL, this callback is called before each call to
     * WT_COMPRESSOR::compress to determine the size of the destination
     * buffer to provide.  If the callback is NULL, the destination
     * buffer will be the same size as the source buffer.
     *
     * The callback should set \c result_lenp to a suitable buffer size
     * for compression, typically the maximum length required by
     * WT_COMPRESSOR::compress.
     *
     * This callback function is for compressors that require an output
     * buffer larger than the source buffer (for example, that do not
     * check for buffer overflow during compression).
     *
     * @param[in] src the data to compress
     * @param[in] src_len the length of the data to compress
     * @param[out] result_lenp the required destination buffer size
     * @returns zero for success, non-zero to indicate an error.
     *
     * @snippet nop_compress.c WT_COMPRESSOR presize
     */
    int (*pre_size)(WT_COMPRESSOR *compressor, WT_SESSION *session,
        uint8_t *src, size_t src_len, size_t *result_lenp);

    /*!
     * If non-NULL, a callback performed when the database is closed.
     *
     * The WT_COMPRESSOR::terminate callback is intended to allow cleanup;
     * the handle will not be subsequently accessed by WiredTiger.
     *
     * @snippet nop_compress.c WT_COMPRESSOR terminate
     */
    int (*terminate)(WT_COMPRESSOR *compressor, WT_SESSION *session);
};

/*!
 * Applications can extend WiredTiger by providing new implementations of the
 * WT_DATA_SOURCE class.  Each data source supports a different URI scheme for
 * data sources to WT_SESSION::create, WT_SESSION::open_cursor and related
 * methods.  See @ref custom_data_sources for more information.
 *
 * <b>Thread safety:</b> WiredTiger may invoke methods on the WT_DATA_SOURCE
 * interface from multiple threads concurrently.  It is the responsibility of
 * the implementation to protect any shared data.
 *
 * Applications register their implementation with WiredTiger by calling
 * WT_CONNECTION::add_data_source.
 *
 * @snippet ex_data_source.c WT_DATA_SOURCE register
 */
struct __wt_data_source {
    /*!
     * Callback to alter an object.
     *
     * @snippet ex_data_source.c WT_DATA_SOURCE alter
     */
    int (*alter)(WT_DATA_SOURCE *dsrc, WT_SESSION *session,
        const char *uri, WT_CONFIG_ARG *config);

    /*!
     * Callback to create a new object.
     *
     * @snippet ex_data_source.c WT_DATA_SOURCE create
     */
    int (*create)(WT_DATA_SOURCE *dsrc, WT_SESSION *session,
        const char *uri, WT_CONFIG_ARG *config);

    /*!
     * Callback to compact an object.
     *
     * @snippet ex_data_source.c WT_DATA_SOURCE compact
     */
    int (*compact)(WT_DATA_SOURCE *dsrc, WT_SESSION *session,
        const char *uri, WT_CONFIG_ARG *config);

    /*!
     * Callback to drop an object.
     *
     * @snippet ex_data_source.c WT_DATA_SOURCE drop
     */
    int (*drop)(WT_DATA_SOURCE *dsrc, WT_SESSION *session,
        const char *uri, WT_CONFIG_ARG *config);

    /*!
     * Callback to initialize a cursor.
     *
     * @snippet ex_data_source.c WT_DATA_SOURCE open_cursor
     */
    int (*open_cursor)(WT_DATA_SOURCE *dsrc, WT_SESSION *session,
        const char *uri, WT_CONFIG_ARG *config, WT_CURSOR **new_cursor);

    /*!
     * Callback to rename an object.
     *
     * @snippet ex_data_source.c WT_DATA_SOURCE rename
     */
    int (*rename)(WT_DATA_SOURCE *dsrc, WT_SESSION *session,
        const char *uri, const char *newuri, WT_CONFIG_ARG *config);

    /*!
     * Callback to salvage an object.
     *
     * @snippet ex_data_source.c WT_DATA_SOURCE salvage
     */
    int (*salvage)(WT_DATA_SOURCE *dsrc, WT_SESSION *session,
        const char *uri, WT_CONFIG_ARG *config);

    /*!
     * Callback to get the size of an object.
     *
     * @snippet ex_data_source.c WT_DATA_SOURCE size
     */
    int (*size)(WT_DATA_SOURCE *dsrc, WT_SESSION *session,
        const char *uri, wt_off_t *size);

    /*!
     * Callback to truncate an object.
     *
     * @snippet ex_data_source.c WT_DATA_SOURCE truncate
     */
    int (*truncate)(WT_DATA_SOURCE *dsrc, WT_SESSION *session,
        const char *uri, WT_CONFIG_ARG *config);

    /*!
     * Callback to truncate a range of an object.
     *
     * @snippet ex_data_source.c WT_DATA_SOURCE range truncate
     */
    int (*range_truncate)(WT_DATA_SOURCE *dsrc, WT_SESSION *session,
        WT_CURSOR *start, WT_CURSOR *stop);

    /*!
     * Callback to verify an object.
     *
     * @snippet ex_data_source.c WT_DATA_SOURCE verify
     */
    int (*verify)(WT_DATA_SOURCE *dsrc, WT_SESSION *session,
        const char *uri, WT_CONFIG_ARG *config);

    /*!
     * Callback to checkpoint the database.
     *
     * @snippet ex_data_source.c WT_DATA_SOURCE checkpoint
     */
    int (*checkpoint)(
        WT_DATA_SOURCE *dsrc, WT_SESSION *session, WT_CONFIG_ARG *config);

    /*!
     * If non-NULL, a callback performed when the database is closed.
     *
     * The WT_DATA_SOURCE::terminate callback is intended to allow cleanup;
     * the handle will not be subsequently accessed by WiredTiger.
     *
     * @snippet ex_data_source.c WT_DATA_SOURCE terminate
     */
    int (*terminate)(WT_DATA_SOURCE *dsrc, WT_SESSION *session);

    /*!
     * If non-NULL, a callback performed before an LSM merge.
     *
     * @param[in] source a cursor configured with the data being merged
     * @param[in] dest a cursor on the new object being filled by the merge
     *
     * @snippet ex_data_source.c WT_DATA_SOURCE lsm_pre_merge
     */
    int (*lsm_pre_merge)(
        WT_DATA_SOURCE *dsrc, WT_CURSOR *source, WT_CURSOR *dest);
};

/*!
 * The interface implemented by applications to provide custom encryption.
 *
 * Encryptors must implement the WT_ENCRYPTOR interface: the WT_ENCRYPTOR::encrypt,
 * WT_ENCRYPTOR::decrypt and WT_ENCRYPTOR::sizing callbacks must be specified,
 * WT_ENCRYPTOR::customize and WT_ENCRYPTOR::terminate are optional.  To build your own
 * encryptor, use one of the encryptors in \c ext/encryptors as a template: \c
 * ext/encryptors/sodium_encrypt uses the open-source libsodium cryptographic library, and
 * \c ext/encryptors/nop_encrypt is a simple template that passes through data unchanged,
 * and is a reasonable starting point.  \c ext/encryptors/rotn_encrypt is an encryptor
 * implementing a simple (insecure) rotation cipher meant for testing.  See @ref
 * encryption "the encryptors page" for further information.
 *
 * Applications register their implementation with WiredTiger by calling
 * WT_CONNECTION::add_encryptor.
 *
 * @snippet nop_encrypt.c WT_ENCRYPTOR initialization structure
 * @snippet nop_encrypt.c WT_ENCRYPTOR initialization function
 */
struct __wt_encryptor {
    /*!
     * Callback to encrypt a chunk of data.
     *
     * WT_ENCRYPTOR::encrypt takes a source buffer and a destination buffer. The
     * callback encrypts the source buffer (plain text) into the destination buffer.
     *
     * On entry, \c src will point to a block of memory to encrypt, with the length of
     * the block in \c src_len.
     *
     * On entry, \c dst points to the destination buffer with a length of \c dst_len.
     * The destination buffer will be at least src_len plus the size returned by that
     * WT_ENCRYPT::sizing.
     *
     * After successful completion, the callback should return \c 0 and set \c
     * result_lenp to the number of bytes required for the encrypted representation,
     * which should be less than or equal to \c dst_len.
     *
     * This callback cannot be NULL.
     *
     * @param[in] src the data to encrypt
     * @param[in] src_len the length of the data to encrypt
     * @param[in] dst the destination buffer
     * @param[in] dst_len the length of the destination buffer
     * @param[out] result_lenp the length of the encrypted data
     * @returns zero for success, non-zero to indicate an error.
     *
     * @snippet nop_encrypt.c WT_ENCRYPTOR encrypt
     */
    int (*encrypt)(WT_ENCRYPTOR *encryptor, WT_SESSION *session,
        uint8_t *src, size_t src_len,
        uint8_t *dst, size_t dst_len,
        size_t *result_lenp);

    /*!
     * Callback to decrypt a chunk of data.
     *
     * WT_ENCRYPTOR::decrypt takes a source buffer and a destination buffer. The
     * contents are switched from \c encrypt: the source buffer is the encrypted
     * value, and the destination buffer is sized to be the original size of the
     * decrypted data. If the callback successfully decrypts the source buffer to the
     * destination buffer, it returns 0. If an error occurs, it returns an errno or
     * WiredTiger error code.
     *
     * On entry, \c src will point to memory, with the length of the memory in \c
     * src_len. After successful completion, the callback should return \c 0 and set
     * \c result_lenp to the number of bytes required for the decrypted
     * representation.
     *
     * If the \c dst buffer is not big enough to hold the decrypted data, the callback
     * should return an error.
     *
     * This callback cannot be NULL.
     *
     * @param[in] src the data to decrypt
     * @param[in] src_len the length of the data to decrypt
     * @param[in] dst the destination buffer
     * @param[in] dst_len the length of the destination buffer
     * @param[out] result_lenp the length of the decrypted data
     * @returns zero for success, non-zero to indicate an error.
     *
     * @snippet nop_encrypt.c WT_ENCRYPTOR decrypt
     */
    int (*decrypt)(WT_ENCRYPTOR *encryptor, WT_SESSION *session,
        uint8_t *src, size_t src_len,
        uint8_t *dst, size_t dst_len,
        size_t *result_lenp);

    /*!
     * Callback to size a destination buffer for encryption.
     *
     * WT_ENCRYPTOR::sizing is an callback that returns the number of additional bytes
     * that is needed when encrypting a data block. This is always necessary, since
     * encryptors should always generate some sort of cryptographic checksum as well
     * as the ciphertext. Without such a call, WiredTiger would have no way to know
     * the worst case for the encrypted buffer size.
     *
     * The WiredTiger encryption infrastructure assumes that buffer sizing is not
     * dependent on the number of bytes of input, that there is a one-to-one
     * relationship in number of bytes needed between input and output. This means
     * that if the encryption uses a block cipher in such a way that the input size
     * needs to be padded to the cipher block size, the sizing method should return
     * the worst case to ensure enough space is available.
     *
     * This callback cannot be NULL.
     *
     * The callback should set \c expansion_constantp to the additional number of
     * bytes needed.
     *
     * @param[out] expansion_constantp the additional number of bytes needed when
     *    encrypting.
     * @returns zero for success, non-zero to indicate an error.
     *
     * @snippet nop_encrypt.c WT_ENCRYPTOR sizing
     */
    int (*sizing)(WT_ENCRYPTOR *encryptor, WT_SESSION *session,
        size_t *expansion_constantp);

    /*!
     * If non-NULL, this callback is called to load keys into the encryptor. (That
     * is, "customize" it for a given key.) The customize function is called whenever
     * a new keyid is used for the first time with this encryptor, whether it be in
     * the ::wiredtiger_open call or the WT_SESSION::create call. This should create a
     * new encryptor instance and insert the requested key in it.
     *
     * The key may be specified either via \c keyid or \c secretkey in the \c
     * encrypt_config parameter. In the former case, the encryptor should look up the
     * requested key ID with whatever key management service is in use and install it
     * in the new encryptor. In the latter case, the encryptor should save the
     * provided secret key (or some transformation of it) in the new
     * encryptor. Further encryption with the same \c keyid will use this new
     * encryptor instance. (In the case of \c secretkey, only one key can be
     * configured, for the system encryption, and the new encryptor will be used for
     * all encryption involving it.) See @ref encryption for more information.
     *
     * This callback may return NULL as the new encryptor, in which case the original
     * encryptor will be used for further operations on the selected key. Unless this
     * happens, the original encryptor structure created during extension
     * initialization will never be used for encryption or decryption.
     *
     * This callback may itself be NULL, in which case it is not called, but in that
     * case there is no way to configure a key. This may be suitable for an
     * environment where a key management service returns a single key under a
     * well-known name that can be compiled in, but in a more general environment is
     * not a useful approach. One should of course never compile in actual keys!
     *
     * @param[in] encrypt_config the "encryption" portion of the configuration from
     *    the wiredtiger_open or WT_SESSION::create call, containing the \c keyid or
     *    \c secretkey setting.
     * @param[out] customp the new modified encryptor, or NULL.
     * @returns zero for success, non-zero to indicate an error.
     */
    int (*customize)(WT_ENCRYPTOR *encryptor, WT_SESSION *session,
        WT_CONFIG_ARG *encrypt_config, WT_ENCRYPTOR **customp);

    /*!
     * If non-NULL, a callback performed when the database is closed. It is called for
     * each encryptor that was added using WT_CONNECTION::add_encryptor or returned by
     * the WT_ENCRYPTOR::customize callback.
     *
     * The WT_ENCRYPTOR::terminate callback is intended to allow cleanup; the handle
     * will not be subsequently accessed by WiredTiger.
     *
     * @snippet nop_encrypt.c WT_ENCRYPTOR terminate
     */
    int (*terminate)(WT_ENCRYPTOR *encryptor, WT_SESSION *session);
};

/*!
 * The interface implemented by applications to provide custom extraction of
 * index keys or column group values.
 *
 * Applications register implementations with WiredTiger by calling
 * WT_CONNECTION::add_extractor.  See @ref custom_extractors for more
 * information.
 *
 * @snippet ex_all.c WT_EXTRACTOR register
 */
struct __wt_extractor {
    /*!
     * Callback to extract a value for an index or column group.
     *
     * @errors
     *
     * @snippet ex_all.c WT_EXTRACTOR
     *
     * @param extractor the WT_EXTRACTOR implementation
     * @param session the current WiredTiger session
     * @param key the table key in raw format, see @ref cursor_raw for
     *  details
     * @param value the table value in raw format, see @ref cursor_raw for
     *  details
     * @param[out] result_cursor the method should call WT_CURSOR::set_key
     *  and WT_CURSOR::insert on this cursor to return a key.  The \c
     *  key_format of the cursor will match that passed to
     *  WT_SESSION::create for the index.  Multiple index keys can be
     *  created for each record by calling WT_CURSOR::insert multiple
     *  times.
     */
    int (*extract)(WT_EXTRACTOR *extractor, WT_SESSION *session,
        const WT_ITEM *key, const WT_ITEM *value,
        WT_CURSOR *result_cursor);

    /*!
     * If non-NULL, this callback is called to customize the extractor for
     * each index.  If the callback returns a non-NULL extractor, that
     * instance is used instead of this one for all comparisons.
     */
    int (*customize)(WT_EXTRACTOR *extractor, WT_SESSION *session,
        const char *uri, WT_CONFIG_ITEM *appcfg, WT_EXTRACTOR **customp);

    /*!
     * If non-NULL a callback performed when the index or column group
     * is closed for customized extractors otherwise when the database
     * is closed.
     *
     * The WT_EXTRACTOR::terminate callback is intended to allow cleanup;
     * the handle will not be subsequently accessed by WiredTiger.
     */
    int (*terminate)(WT_EXTRACTOR *extractor, WT_SESSION *session);
};

/*! WT_FILE_SYSTEM::open_file file types */
typedef enum {
    WT_FS_OPEN_FILE_TYPE_CHECKPOINT,/*!< open a data file checkpoint */
    WT_FS_OPEN_FILE_TYPE_DATA,  /*!< open a data file */
    WT_FS_OPEN_FILE_TYPE_DIRECTORY, /*!< open a directory */
    WT_FS_OPEN_FILE_TYPE_LOG,   /*!< open a log file */
    WT_FS_OPEN_FILE_TYPE_REGULAR    /*!< open a regular file */
} WT_FS_OPEN_FILE_TYPE;

#ifdef DOXYGEN
/*! WT_FILE_SYSTEM::open_file flags: random access pattern */
#define WT_FS_OPEN_ACCESS_RAND  0x0
/*! WT_FILE_SYSTEM::open_file flags: sequential access pattern */
#define WT_FS_OPEN_ACCESS_SEQ   0x0
/*! WT_FILE_SYSTEM::open_file flags: create if does not exist */
#define WT_FS_OPEN_CREATE   0x0
/*! WT_FILE_SYSTEM::open_file flags: file creation must be durable */
#define WT_FS_OPEN_DURABLE  0x0
/*!
 * WT_FILE_SYSTEM::open_file flags: return EBUSY if exclusive use not available
 */
#define WT_FS_OPEN_EXCLUSIVE    0x0
/*! WT_FILE_SYSTEM::open_file flags: open is read-only */
#define WT_FS_OPEN_READONLY 0x0

/*!
 * WT_FILE_SYSTEM::remove or WT_FILE_SYSTEM::rename flags: the remove or rename
 * operation must be durable
 */
#define WT_FS_DURABLE       0x0
#else
/* AUTOMATIC FLAG VALUE GENERATION START 0 */
#define WT_FS_OPEN_ACCESS_RAND  0x01u
#define WT_FS_OPEN_ACCESS_SEQ   0x02u
#define WT_FS_OPEN_CREATE   0x04u
#define WT_FS_OPEN_DURABLE  0x08u
#define WT_FS_OPEN_EXCLUSIVE    0x10u
#define WT_FS_OPEN_FIXED    0x20u   /* Path not home relative (internal) */
#define WT_FS_OPEN_FORCE_MMAP 0x40u
#define WT_FS_OPEN_READONLY 0x80u
/* AUTOMATIC FLAG VALUE GENERATION STOP 32 */

/* AUTOMATIC FLAG VALUE GENERATION START 0 */
#define WT_FS_DURABLE       0x1u
/* AUTOMATIC FLAG VALUE GENERATION STOP 32 */
#endif

/*!
 * The interface implemented by applications to provide a custom file system
 * implementation.
 *
 * <b>Thread safety:</b> WiredTiger may invoke methods on the WT_FILE_SYSTEM
 * interface from multiple threads concurrently. It is the responsibility of
 * the implementation to protect any shared data.
 *
 * Applications register implementations with WiredTiger by calling
 * WT_CONNECTION::set_file_system.  See @ref custom_file_systems for more
 * information.
 *
 * @snippet ex_file_system.c WT_FILE_SYSTEM register
 */
struct __wt_file_system {
    /*!
     * Return a list of file names for the named directory.
     *
     * @errors
     *
     * @param file_system the WT_FILE_SYSTEM
     * @param session the current WiredTiger session
     * @param directory the name of the directory
     * @param prefix if not NULL, only files with names matching the prefix
     *    are returned
     * @param[out] dirlist the method returns an allocated array of
     *    individually allocated strings, one for each entry in the
     *    directory.
     * @param[out] countp the number of entries returned
     */
    int (*fs_directory_list)(WT_FILE_SYSTEM *file_system,
        WT_SESSION *session, const char *directory, const char *prefix,
        char ***dirlist, uint32_t *countp);

#if !defined(DOXYGEN)
    /*
     * Return a single file name for the named directory.
     */
    int (*fs_directory_list_single)(WT_FILE_SYSTEM *file_system,
        WT_SESSION *session, const char *directory, const char *prefix,
        char ***dirlist, uint32_t *countp);
#endif

    /*!
     * Free memory allocated by WT_FILE_SYSTEM::directory_list.
     *
     * @errors
     *
     * @param file_system the WT_FILE_SYSTEM
     * @param session the current WiredTiger session
     * @param dirlist array returned by WT_FILE_SYSTEM::directory_list
     * @param count count returned by WT_FILE_SYSTEM::directory_list
     */
    int (*fs_directory_list_free)(WT_FILE_SYSTEM *file_system,
        WT_SESSION *session, char **dirlist, uint32_t count);

    /*!
     * Return if the named file system object exists.
     *
     * @errors
     *
     * @param file_system the WT_FILE_SYSTEM
     * @param session the current WiredTiger session
     * @param name the name of the file
     * @param[out] existp If the named file system object exists
     */
    int (*fs_exist)(WT_FILE_SYSTEM *file_system,
        WT_SESSION *session, const char *name, bool *existp);

    /*!
     * Open a handle for a named file system object
     *
     * The method should return ENOENT if the file is not being created and
     * does not exist.
     *
     * The method should return EACCES if the file cannot be opened in the
     * requested mode (for example, a file opened for writing in a readonly
     * file system).
     *
     * The method should return EBUSY if ::WT_FS_OPEN_EXCLUSIVE is set and
     * the file is in use.
     *
     * @errors
     *
     * @param file_system the WT_FILE_SYSTEM
     * @param session the current WiredTiger session
     * @param name the name of the file system object
     * @param file_type the type of the file
     *    The file type is provided to allow optimization for different file
     *    access patterns.
     * @param flags flags indicating how to open the file, one or more of
     *    ::WT_FS_OPEN_CREATE, ::, ::WT_FS_OPEN_DURABLE,
     *    ::WT_FS_OPEN_EXCLUSIVE or ::WT_FS_OPEN_READONLY.
     * @param[out] file_handlep the handle to the newly opened file. File
     *    system implementations must allocate memory for the handle and
     *    the WT_FILE_HANDLE::name field, and fill in the WT_FILE_HANDLE::
     *    fields. Applications wanting to associate private information
     *    with the WT_FILE_HANDLE:: structure should declare and allocate
     *    their own structure as a superset of a WT_FILE_HANDLE:: structure.
     */
    int (*fs_open_file)(WT_FILE_SYSTEM *file_system, WT_SESSION *session,
        const char *name, WT_FS_OPEN_FILE_TYPE file_type, uint32_t flags,
        WT_FILE_HANDLE **file_handlep);

    /*!
     * Remove a named file system object
     *
     * This method is not required for readonly file systems and should be
     * set to NULL when not required by the file system.
     *
     * @errors
     *
     * @param file_system the WT_FILE_SYSTEM
     * @param session the current WiredTiger session
     * @param name the name of the file system object
     * @param flags 0 or ::WT_FS_DURABLE
     */
    int (*fs_remove)(WT_FILE_SYSTEM *file_system,
        WT_SESSION *session, const char *name, uint32_t flags);

    /*!
     * Rename a named file system object
     *
     * This method is not required for readonly file systems and should be
     * set to NULL when not required by the file system.
     *
     * @errors
     *
     * @param file_system the WT_FILE_SYSTEM
     * @param session the current WiredTiger session
     * @param from the original name of the object
     * @param to the new name for the object
     * @param flags 0 or ::WT_FS_DURABLE
     */
    int (*fs_rename)(WT_FILE_SYSTEM *file_system, WT_SESSION *session,
        const char *from, const char *to, uint32_t flags);

    /*!
     * Return the size of a named file system object
     *
     * @errors
     *
     * @param file_system the WT_FILE_SYSTEM
     * @param session the current WiredTiger session
     * @param name the name of the file system object
     * @param[out] sizep the size of the file system entry
     */
    int (*fs_size)(WT_FILE_SYSTEM *file_system,
        WT_SESSION *session, const char *name, wt_off_t *sizep);

    /*!
     * A callback performed when the file system is closed and will no
     * longer be accessed by the WiredTiger database.
     *
     * This method is not required and should be set to NULL when not
     * required by the file system.
     *
     * The WT_FILE_SYSTEM::terminate callback is intended to allow cleanup;
     * the handle will not be subsequently accessed by WiredTiger.
     */
    int (*terminate)(WT_FILE_SYSTEM *file_system, WT_SESSION *session);
};

/*! WT_FILE_HANDLE::fadvise flags: no longer need */
#define WT_FILE_HANDLE_DONTNEED 1
/*! WT_FILE_HANDLE::fadvise flags: will need */
#define WT_FILE_HANDLE_WILLNEED 2

/*!
 * A file handle implementation returned by WT_FILE_SYSTEM::fs_open_file.
 *
 * <b>Thread safety:</b> Unless explicitly stated otherwise, WiredTiger may
 * invoke methods on the WT_FILE_HANDLE interface from multiple threads
 * concurrently. It is the responsibility of the implementation to protect
 * any shared data.
 *
 * See @ref custom_file_systems for more information.
 */
struct __wt_file_handle {
    /*!
     * The enclosing file system, set by WT_FILE_SYSTEM::fs_open_file.
     */
    WT_FILE_SYSTEM *file_system;

    /*!
     * The name of the file, set by WT_FILE_SYSTEM::fs_open_file.
     */
    char *name;

    /*!
     * Close a file handle. The handle will not be further accessed by
     * WiredTiger.
     *
     * @errors
     *
     * @param file_handle the WT_FILE_HANDLE
     * @param session the current WiredTiger session
     */
    int (*close)(WT_FILE_HANDLE *file_handle, WT_SESSION *session);

    /*!
     * Indicate expected future use of file ranges, based on the POSIX
     * 1003.1 standard fadvise.
     *
     * This method is not required, and should be set to NULL when not
     * supported by the file.
     *
     * @errors
     *
     * @param file_handle the WT_FILE_HANDLE
     * @param session the current WiredTiger session
     * @param offset the file offset
     * @param len the size of the advisory
     * @param advice one of ::WT_FILE_HANDLE_WILLNEED or
     *    ::WT_FILE_HANDLE_DONTNEED.
     */
    int (*fh_advise)(WT_FILE_HANDLE *file_handle,
        WT_SESSION *session, wt_off_t offset, wt_off_t len, int advice);

    /*!
     * Extend the file.
     *
     * This method is not required, and should be set to NULL when not
     * supported by the file.
     *
     * Any allocated disk space must read as 0 bytes, and no existing file
     * data may change. Allocating all necessary underlying storage (not
     * changing just the file's metadata), is likely to result in increased
     * performance.
     *
     * This method is not called by multiple threads concurrently (on the
     * same file handle). If the file handle's extension method supports
     * concurrent calls, set the WT_FILE_HANDLE::fh_extend_nolock method
     * instead. See @ref custom_file_systems for more information.
     *
     * @errors
     *
     * @param file_handle the WT_FILE_HANDLE
     * @param session the current WiredTiger session
     * @param offset desired file size after extension
     */
    int (*fh_extend)(
        WT_FILE_HANDLE *file_handle, WT_SESSION *session, wt_off_t offset);

    /*!
     * Extend the file.
     *
     * This method is not required, and should be set to NULL when not
     * supported by the file.
     *
     * Any allocated disk space must read as 0 bytes, and no existing file
     * data may change. Allocating all necessary underlying storage (not
     * only changing the file's metadata), is likely to result in increased
     * performance.
     *
     * This method may be called by multiple threads concurrently (on the
     * same file handle). If the file handle's extension method does not
     * support concurrent calls, set the WT_FILE_HANDLE::fh_extend method
     * instead. See @ref custom_file_systems for more information.
     *
     * @errors
     *
     * @param file_handle the WT_FILE_HANDLE
     * @param session the current WiredTiger session
     * @param offset desired file size after extension
     */
    int (*fh_extend_nolock)(
        WT_FILE_HANDLE *file_handle, WT_SESSION *session, wt_off_t offset);

    /*!
     * Lock/unlock a file from the perspective of other processes running
     * in the system, where necessary.
     *
     * @errors
     *
     * @param file_handle the WT_FILE_HANDLE
     * @param session the current WiredTiger session
     * @param lock whether to lock or unlock
     */
    int (*fh_lock)(
        WT_FILE_HANDLE *file_handle, WT_SESSION *session, bool lock);

    /*!
     * Map a file into memory, based on the POSIX 1003.1 standard mmap.
     *
     * This method is not required, and should be set to NULL when not
     * supported by the file.
     *
     * @errors
     *
     * @param file_handle the WT_FILE_HANDLE
     * @param session the current WiredTiger session
     * @param[out] mapped_regionp a reference to a memory location into
     *    which should be stored a pointer to the start of the mapped region
     * @param[out] lengthp a reference to a memory location into which
     *    should be stored the length of the region
     * @param[out] mapped_cookiep a reference to a memory location into
     *    which can be optionally stored a pointer to an opaque cookie
     *    which is subsequently passed to WT_FILE_HANDLE::unmap.
     */
    int (*fh_map)(WT_FILE_HANDLE *file_handle, WT_SESSION *session,
        void **mapped_regionp, size_t *lengthp, void **mapped_cookiep);

    /*!
     * Unmap part of a memory mapped file, based on the POSIX 1003.1
     * standard madvise.
     *
     * This method is not required, and should be set to NULL when not
     * supported by the file.
     *
     * @errors
     *
     * @param file_handle the WT_FILE_HANDLE
     * @param session the current WiredTiger session
     * @param map a location in the mapped region unlikely to be used in the
     *    near future
     * @param length the length of the mapped region to discard
     * @param mapped_cookie any cookie set by the WT_FILE_HANDLE::map method
     */
    int (*fh_map_discard)(WT_FILE_HANDLE *file_handle,
        WT_SESSION *session, void *map, size_t length, void *mapped_cookie);

    /*!
     * Preload part of a memory mapped file, based on the POSIX 1003.1
     * standard madvise.
     *
     * This method is not required, and should be set to NULL when not
     * supported by the file.
     *
     * @errors
     *
     * @param file_handle the WT_FILE_HANDLE
     * @param session the current WiredTiger session
     * @param map a location in the mapped region likely to be used in the
     *    near future
     * @param length the size of the mapped region to preload
     * @param mapped_cookie any cookie set by the WT_FILE_HANDLE::map method
     */
    int (*fh_map_preload)(WT_FILE_HANDLE *file_handle, WT_SESSION *session,
        const void *map, size_t length, void *mapped_cookie);

    /*!
     * Unmap a memory mapped file, based on the POSIX 1003.1 standard
     * munmap.
     *
     * This method is only required if a valid implementation of map is
     * provided by the file, and should be set to NULL otherwise.
     *
     * @errors
     *
     * @param file_handle the WT_FILE_HANDLE
     * @param session the current WiredTiger session
     * @param mapped_region a pointer to the start of the mapped region
     * @param length the length of the mapped region
     * @param mapped_cookie any cookie set by the WT_FILE_HANDLE::map method
     */
    int (*fh_unmap)(WT_FILE_HANDLE *file_handle, WT_SESSION *session,
        void *mapped_region, size_t length, void *mapped_cookie);

    /*!
     * Read from a file, based on the POSIX 1003.1 standard pread.
     *
     * @errors
     *
     * @param file_handle the WT_FILE_HANDLE
     * @param session the current WiredTiger session
     * @param offset the offset in the file to start reading from
     * @param len the amount to read
     * @param[out] buf buffer to hold the content read from file
     */
    int (*fh_read)(WT_FILE_HANDLE *file_handle,
        WT_SESSION *session, wt_off_t offset, size_t len, void *buf);

    /*!
     * Return the size of a file.
     *
     * @errors
     *
     * @param file_handle the WT_FILE_HANDLE
     * @param session the current WiredTiger session
     * @param sizep the size of the file
     */
    int (*fh_size)(
        WT_FILE_HANDLE *file_handle, WT_SESSION *session, wt_off_t *sizep);

    /*!
     * Make outstanding file writes durable and do not return until writes
     * are complete.
     *
     * This method is not required for read-only files, and should be set
     * to NULL when not supported by the file.
     *
     * @errors
     *
     * @param file_handle the WT_FILE_HANDLE
     * @param session the current WiredTiger session
     */
    int (*fh_sync)(WT_FILE_HANDLE *file_handle, WT_SESSION *session);

    /*!
     * Schedule the outstanding file writes required for durability and
     * return immediately.
     *
     * This method is not required, and should be set to NULL when not
     * supported by the file.
     *
     * @errors
     *
     * @param file_handle the WT_FILE_HANDLE
     * @param session the current WiredTiger session
     */
    int (*fh_sync_nowait)(WT_FILE_HANDLE *file_handle, WT_SESSION *session);

    /*!
     * Truncate the file.
     *
     * This method is not required, and should be set to NULL when not
     * supported by the file.
     *
     * This method is not called by multiple threads concurrently (on the
     * same file handle).
     *
     * @errors
     *
     * @param file_handle the WT_FILE_HANDLE
     * @param session the current WiredTiger session
     * @param offset desired file size after truncate
     */
    int (*fh_truncate)(
        WT_FILE_HANDLE *file_handle, WT_SESSION *session, wt_off_t offset);

    /*!
     * Write to a file, based on the POSIX 1003.1 standard pwrite.
     *
     * This method is not required for read-only files, and should be set
     * to NULL when not supported by the file.
     *
     * @errors
     *
     * @param file_handle the WT_FILE_HANDLE
     * @param session the current WiredTiger session
     * @param offset offset at which to start writing
     * @param length amount of data to write
     * @param buf content to be written to the file
     */
    int (*fh_write)(WT_FILE_HANDLE *file_handle, WT_SESSION *session,
        wt_off_t offset, size_t length, const void *buf);
};

#if !defined(DOXYGEN)
/* This interface is not yet public. */

/*!
 * The interface implemented by applications to provide a storage source
 * implementation. This documentation refers to "object" and "bucket"
 * to mean a "file-like object" and a "container of objects", respectively.
 *
 * <b>Thread safety:</b> WiredTiger may invoke methods on the WT_STORAGE_SOURCE
 * interface from multiple threads concurrently. It is the responsibility of
 * the implementation to protect any shared data.
 *
 * Applications register implementations with WiredTiger by calling
 * WT_CONNECTION::add_storage_source.
 *
 * @snippet ex_storage_source.c WT_STORAGE_SOURCE register
 */
struct __wt_storage_source {
    /*!
     * A reference is added to the storage source.  The reference is released by a
     * call to WT_STORAGE_SOURCE::terminate.  A reference is added as a side effect
     * of calling WT_CONNECTION::get_storage_source.
     *
     * @errors
     *
     * @param storage_source the WT_STORAGE_SOURCE
     */
    int (*ss_add_reference)(WT_STORAGE_SOURCE *storage_source);

    /*!
     * Create a customized file system to access the storage source
     * objects.
     *
     * The file system returned behaves as if objects in the specified buckets are
     * files in the file system.  In particular, the fs_open_file method requires
     * its flags argument to include either WT_FS_OPEN_CREATE or WT_FS_OPEN_READONLY.
     * Objects being created are not deemed to "exist" and be visible to
     * WT_FILE_SYSTEM::fs_exist and other file system methods until the new handle has
     * been closed.  Objects once created are immutable. That is, only objects that
     * do not already exist can be opened with the create flag, and objects that
     * already exist can only be opened with the readonly flag.  Only objects that
     * exist can be transferred to the underlying shared object storage.  This can
     * happen at any time after an object is created, and can be forced to happen using
     * WT_STORAGE_SOURCE::ss_flush.
     *
     * Additionally file handles returned by the file system behave as file handles to a
     * local file.  For example, WT_FILE_HANDLE::fh_sync synchronizes writes to the
     * local file, and does not imply any transferring of data to the shared object store.
     *
     * The directory argument to the WT_FILE_SYSTEM::fs_directory_list method is normally
     * the empty string as the cloud equivalent (bucket) has already been given when
     * customizing the file system.  If specified, the directory path is interpreted
     * as another prefix, which is removed from the results.
     *
     * Names used by the file system methods are generally flat.  However, in some
     * implementations of a file system returned by a storage source, "..", ".", "/"
     * may have a particular meaning, as in a POSIX file system.  We suggest that
     * these constructs be avoided when a caller chooses file names within the returned
     * file system; they may be rejected by the implementation.  Within a bucket name,
     * these characters may or may not be acceptable. That is implementation dependent.
     * In the prefix, "/" is specifically allowed, as this may have performance or
     * administrative benefits.  That said, within a prefix, certain combinations
     * involving "/" may be rejected, for example "/../".
     *
     * @errors
     *
     * @param storage_source the WT_STORAGE_SOURCE
     * @param session the current WiredTiger session
     * @param bucket_name the name of the bucket.  Use of '/' is implementation dependent.
     * @param auth_token the authorization identifier.
     * @param config additional configuration. The only allowable value is \c cache_directory,
     *    the name of a directory holding cached objects. Its default is
     *    \c "<home>/cache-<bucket>" with \c <home> replaced by the @ref home, and
     *    \c <bucket> replaced by the bucket_name.
     * @param[out] file_system the customized file system returned
     */
    int (*ss_customize_file_system)(WT_STORAGE_SOURCE *storage_source, WT_SESSION *session,
        const char *bucket_name, const char *auth_token, const char *config,
        WT_FILE_SYSTEM **file_system);

    /*!
     * Copy a file from the default file system to an object name in shared object storage.
     *
     * @errors
     *
     * @param storage_source the WT_STORAGE_SOURCE
     * @param session the current WiredTiger session
     * @param file_system the destination bucket and credentials
     * @param source the name of the source input file
     * @param object the name of the destination object
     * @param config additional configuration, currently must be NULL
     */
    int (*ss_flush)(WT_STORAGE_SOURCE *storage_source, WT_SESSION *session,
        WT_FILE_SYSTEM *file_system, const char *source, const char *object,
            const char *config);

    /*!
     * After a flush, rename the source file from the default file system to be cached in
     * the shared object storage.
     *
     * @errors
     *
     * @param storage_source the WT_STORAGE_SOURCE
     * @param session the current WiredTiger session
     * @param file_system the destination bucket and credentials
     * @param source the name of the source input file
     * @param object the name of the destination object
     * @param config additional configuration, currently must be NULL
     */
    int (*ss_flush_finish)(WT_STORAGE_SOURCE *storage_source, WT_SESSION *session,
        WT_FILE_SYSTEM *file_system, const char *source, const char *object,
        const char *config);

    /*!
     * A callback performed when the storage source or reference is closed
     * and will no longer be used.  The initial creation of the storage source
     * counts as a reference, and each call to WT_STORAGE_SOURCE::add_reference
     * increase the number of references.  When all references are released, the
     * storage source and any resources associated with it are released.
     *
     * This method is not required and should be set to NULL when not
     * required by the storage source implementation.
     *
     * The WT_STORAGE_SOURCE::terminate callback is intended to allow cleanup;
     * the handle will not be subsequently accessed by WiredTiger.
     */
    int (*terminate)(WT_STORAGE_SOURCE *storage_source, WT_SESSION *session);
};
#endif

/*!
 * Entry point to an extension, called when the extension is loaded.
 *
 * @param connection the connection handle
 * @param config the config information passed to WT_CONNECTION::load_extension
 * @errors
 */
extern int wiredtiger_extension_init(
    WT_CONNECTION *connection, WT_CONFIG_ARG *config);

/*!
 * Optional cleanup function for an extension, called during
 * WT_CONNECTION::close.
 *
 * @param connection the connection handle
 * @errors
 */
extern int wiredtiger_extension_terminate(WT_CONNECTION *connection);

/*! @} */

/*!
 * @addtogroup wt
 * @{
 */
/*!
 * @name Incremental backup types
 * @anchor backup_types
 * @{
 */
/*! Invalid backup type. */
#define WT_BACKUP_INVALID   0
/*! Whole file. */
#define WT_BACKUP_FILE      1
/*! File range. */
#define WT_BACKUP_RANGE     2
/*! @} */

/*!
 * @name Log record and operation types
 * @anchor log_types
 * @{
 */
/*
 * NOTE:  The values of these record types and operations must
 * never change because they're written into the log.  Append
 * any new records or operations to the appropriate set.
 */
/*! Checkpoint. */
#define WT_LOGREC_CHECKPOINT    0
/*! Transaction commit. */
#define WT_LOGREC_COMMIT    1
/*! File sync. */
#define WT_LOGREC_FILE_SYNC 2
/*! Message. */
#define WT_LOGREC_MESSAGE   3
/*! System/internal record. */
#define WT_LOGREC_SYSTEM    4
/*! Invalid operation. */
#define WT_LOGOP_INVALID    0
/*! Column-store put. */
#define WT_LOGOP_COL_PUT    1
/*! Column-store remove. */
#define WT_LOGOP_COL_REMOVE 2
/*! Column-store truncate. */
#define WT_LOGOP_COL_TRUNCATE   3
/*! Row-store put. */
#define WT_LOGOP_ROW_PUT    4
/*! Row-store remove. */
#define WT_LOGOP_ROW_REMOVE 5
/*! Row-store truncate. */
#define WT_LOGOP_ROW_TRUNCATE   6
/*! Checkpoint start. */
#define WT_LOGOP_CHECKPOINT_START   7
/*! Previous LSN. */
#define WT_LOGOP_PREV_LSN   8
/*! Column-store modify. */
#define WT_LOGOP_COL_MODIFY 9
/*! Row-store modify. */
#define WT_LOGOP_ROW_MODIFY 10
/*
 * NOTE: Diagnostic-only log operations should have values in
 * the ignore range.
 */
/*! Diagnostic: transaction timestamps */
#define WT_LOGOP_TXN_TIMESTAMP  (WT_LOGOP_IGNORE | 11)
/*! Incremental backup IDs. */
#define WT_LOGOP_BACKUP_ID 12
/*! @} */

/*******************************************
 * Statistic reference.
 *******************************************/
/*
 * DO NOT EDIT: automatically built by dist/stat.py.
 * Statistics section: BEGIN
 */

/*!
 * @name Connection statistics
 * @anchor statistics_keys
 * @anchor statistics_conn
 * Statistics are accessed through cursors with \c "statistics:" URIs.
 * Individual statistics can be queried through the cursor using the following
 * keys.  See @ref data_statistics for more information.
 * @{
 */
/*! LSM: application work units currently queued */
#define	WT_STAT_CONN_LSM_WORK_QUEUE_APP			1000
/*! LSM: merge work units currently queued */
#define	WT_STAT_CONN_LSM_WORK_QUEUE_MANAGER		1001
/*! LSM: rows merged in an LSM tree */
#define	WT_STAT_CONN_LSM_ROWS_MERGED			1002
/*! LSM: sleep for LSM checkpoint throttle */
#define	WT_STAT_CONN_LSM_CHECKPOINT_THROTTLE		1003
/*! LSM: sleep for LSM merge throttle */
#define	WT_STAT_CONN_LSM_MERGE_THROTTLE			1004
/*! LSM: switch work units currently queued */
#define	WT_STAT_CONN_LSM_WORK_QUEUE_SWITCH		1005
/*! LSM: tree maintenance operations discarded */
#define	WT_STAT_CONN_LSM_WORK_UNITS_DISCARDED		1006
/*! LSM: tree maintenance operations executed */
#define	WT_STAT_CONN_LSM_WORK_UNITS_DONE		1007
/*! LSM: tree maintenance operations scheduled */
#define	WT_STAT_CONN_LSM_WORK_UNITS_CREATED		1008
/*! LSM: tree queue hit maximum */
#define	WT_STAT_CONN_LSM_WORK_QUEUE_MAX			1009
/*! autocommit: retries for readonly operations */
#define	WT_STAT_CONN_AUTOCOMMIT_READONLY_RETRY		1010
/*! autocommit: retries for update operations */
#define	WT_STAT_CONN_AUTOCOMMIT_UPDATE_RETRY		1011
/*! background-compact: background compact failed calls */
#define	WT_STAT_CONN_BACKGROUND_COMPACT_FAIL		1012
/*!
 * background-compact: background compact failed calls due to cache
 * pressure
 */
#define	WT_STAT_CONN_BACKGROUND_COMPACT_FAIL_CACHE_PRESSURE	1013
/*! background-compact: background compact interrupted */
#define	WT_STAT_CONN_BACKGROUND_COMPACT_INTERRUPTED	1014
/*!
 * background-compact: background compact moving average of bytes
 * rewritten
 */
#define	WT_STAT_CONN_BACKGROUND_COMPACT_EMA		1015
/*! background-compact: background compact recovered bytes */
#define	WT_STAT_CONN_BACKGROUND_COMPACT_BYTES_RECOVERED	1016
/*! background-compact: background compact running */
#define	WT_STAT_CONN_BACKGROUND_COMPACT_RUNNING		1017
/*!
 * background-compact: background compact skipped file as it is part of
 * the exclude list
 */
#define	WT_STAT_CONN_BACKGROUND_COMPACT_EXCLUDE		1018
/*!
 * background-compact: background compact skipped file as not meeting
 * requirements for compaction
 */
#define	WT_STAT_CONN_BACKGROUND_COMPACT_SKIPPED		1019
/*! background-compact: background compact sleeps due to cache pressure */
#define	WT_STAT_CONN_BACKGROUND_COMPACT_SLEEP_CACHE_PRESSURE	1020
/*! background-compact: background compact successful calls */
#define	WT_STAT_CONN_BACKGROUND_COMPACT_SUCCESS		1021
/*! background-compact: background compact timeout */
#define	WT_STAT_CONN_BACKGROUND_COMPACT_TIMEOUT		1022
/*! background-compact: number of files tracked by background compaction */
#define	WT_STAT_CONN_BACKGROUND_COMPACT_FILES_TRACKED	1023
/*! backup: backup cursor open */
#define	WT_STAT_CONN_BACKUP_CURSOR_OPEN			1024
/*! backup: backup duplicate cursor open */
#define	WT_STAT_CONN_BACKUP_DUP_OPEN			1025
/*! backup: backup granularity size */
#define	WT_STAT_CONN_BACKUP_GRANULARITY			1026
/*! backup: incremental backup enabled */
#define	WT_STAT_CONN_BACKUP_INCREMENTAL			1027
/*! backup: opening the backup cursor in progress */
#define	WT_STAT_CONN_BACKUP_START			1028
/*! backup: total modified incremental blocks */
#define	WT_STAT_CONN_BACKUP_BLOCKS			1029
/*! backup: total modified incremental blocks with compressed data */
#define	WT_STAT_CONN_BACKUP_BLOCKS_COMPRESSED		1030
/*! backup: total modified incremental blocks without compressed data */
#define	WT_STAT_CONN_BACKUP_BLOCKS_UNCOMPRESSED		1031
/*! block-cache: cached blocks updated */
#define	WT_STAT_CONN_BLOCK_CACHE_BLOCKS_UPDATE		1032
/*! block-cache: cached bytes updated */
#define	WT_STAT_CONN_BLOCK_CACHE_BYTES_UPDATE		1033
/*! block-cache: evicted blocks */
#define	WT_STAT_CONN_BLOCK_CACHE_BLOCKS_EVICTED		1034
/*! block-cache: file size causing bypass */
#define	WT_STAT_CONN_BLOCK_CACHE_BYPASS_FILESIZE	1035
/*! block-cache: lookups */
#define	WT_STAT_CONN_BLOCK_CACHE_LOOKUPS		1036
/*! block-cache: number of blocks not evicted due to overhead */
#define	WT_STAT_CONN_BLOCK_CACHE_NOT_EVICTED_OVERHEAD	1037
/*!
 * block-cache: number of bypasses because no-write-allocate setting was
 * on
 */
#define	WT_STAT_CONN_BLOCK_CACHE_BYPASS_WRITEALLOC	1038
/*! block-cache: number of bypasses due to overhead on put */
#define	WT_STAT_CONN_BLOCK_CACHE_BYPASS_OVERHEAD_PUT	1039
/*! block-cache: number of bypasses on get */
#define	WT_STAT_CONN_BLOCK_CACHE_BYPASS_GET		1040
/*! block-cache: number of bypasses on put because file is too small */
#define	WT_STAT_CONN_BLOCK_CACHE_BYPASS_PUT		1041
/*! block-cache: number of eviction passes */
#define	WT_STAT_CONN_BLOCK_CACHE_EVICTION_PASSES	1042
/*! block-cache: number of hits */
#define	WT_STAT_CONN_BLOCK_CACHE_HITS			1043
/*! block-cache: number of misses */
#define	WT_STAT_CONN_BLOCK_CACHE_MISSES			1044
/*! block-cache: number of put bypasses on checkpoint I/O */
#define	WT_STAT_CONN_BLOCK_CACHE_BYPASS_CHKPT		1045
/*! block-cache: removed blocks */
#define	WT_STAT_CONN_BLOCK_CACHE_BLOCKS_REMOVED		1046
/*! block-cache: time sleeping to remove block (usecs) */
#define	WT_STAT_CONN_BLOCK_CACHE_BLOCKS_REMOVED_BLOCKED	1047
/*! block-cache: total blocks */
#define	WT_STAT_CONN_BLOCK_CACHE_BLOCKS			1048
/*! block-cache: total blocks inserted on read path */
#define	WT_STAT_CONN_BLOCK_CACHE_BLOCKS_INSERT_READ	1049
/*! block-cache: total blocks inserted on write path */
#define	WT_STAT_CONN_BLOCK_CACHE_BLOCKS_INSERT_WRITE	1050
/*! block-cache: total bytes */
#define	WT_STAT_CONN_BLOCK_CACHE_BYTES			1051
/*! block-cache: total bytes inserted on read path */
#define	WT_STAT_CONN_BLOCK_CACHE_BYTES_INSERT_READ	1052
/*! block-cache: total bytes inserted on write path */
#define	WT_STAT_CONN_BLOCK_CACHE_BYTES_INSERT_WRITE	1053
/*! block-manager: blocks pre-loaded */
#define	WT_STAT_CONN_BLOCK_PRELOAD			1054
/*! block-manager: blocks read */
#define	WT_STAT_CONN_BLOCK_READ				1055
/*! block-manager: blocks written */
#define	WT_STAT_CONN_BLOCK_WRITE			1056
/*! block-manager: bytes read */
#define	WT_STAT_CONN_BLOCK_BYTE_READ			1057
/*! block-manager: bytes read via memory map API */
#define	WT_STAT_CONN_BLOCK_BYTE_READ_MMAP		1058
/*! block-manager: bytes read via system call API */
#define	WT_STAT_CONN_BLOCK_BYTE_READ_SYSCALL		1059
/*! block-manager: bytes written */
#define	WT_STAT_CONN_BLOCK_BYTE_WRITE			1060
/*! block-manager: bytes written by compaction */
#define	WT_STAT_CONN_BLOCK_BYTE_WRITE_COMPACT		1061
/*! block-manager: bytes written for checkpoint */
#define	WT_STAT_CONN_BLOCK_BYTE_WRITE_CHECKPOINT	1062
/*! block-manager: bytes written via memory map API */
#define	WT_STAT_CONN_BLOCK_BYTE_WRITE_MMAP		1063
/*! block-manager: bytes written via system call API */
#define	WT_STAT_CONN_BLOCK_BYTE_WRITE_SYSCALL		1064
/*! block-manager: mapped blocks read */
#define	WT_STAT_CONN_BLOCK_MAP_READ			1065
/*! block-manager: mapped bytes read */
#define	WT_STAT_CONN_BLOCK_BYTE_MAP_READ		1066
/*!
 * block-manager: number of times the file was remapped because it
 * changed size via fallocate or truncate
 */
#define	WT_STAT_CONN_BLOCK_REMAP_FILE_RESIZE		1067
/*! block-manager: number of times the region was remapped via write */
#define	WT_STAT_CONN_BLOCK_REMAP_FILE_WRITE		1068
/*! cache: application thread time evicting (usecs) */
#define	WT_STAT_CONN_CACHE_EVICTION_APP_TIME		1069
/*! cache: application threads page read from disk to cache count */
#define	WT_STAT_CONN_CACHE_READ_APP_COUNT		1070
/*! cache: application threads page read from disk to cache time (usecs) */
#define	WT_STAT_CONN_CACHE_READ_APP_TIME		1071
/*! cache: application threads page write from cache to disk count */
#define	WT_STAT_CONN_CACHE_WRITE_APP_COUNT		1072
/*! cache: application threads page write from cache to disk time (usecs) */
#define	WT_STAT_CONN_CACHE_WRITE_APP_TIME		1073
/*! cache: bytes allocated for updates */
#define	WT_STAT_CONN_CACHE_BYTES_UPDATES		1074
/*! cache: bytes belonging to page images in the cache */
#define	WT_STAT_CONN_CACHE_BYTES_IMAGE			1075
/*! cache: bytes belonging to the history store table in the cache */
#define	WT_STAT_CONN_CACHE_BYTES_HS			1076
/*! cache: bytes currently in the cache */
#define	WT_STAT_CONN_CACHE_BYTES_INUSE			1077
/*! cache: bytes dirty in the cache cumulative */
#define	WT_STAT_CONN_CACHE_BYTES_DIRTY_TOTAL		1078
/*! cache: bytes not belonging to page images in the cache */
#define	WT_STAT_CONN_CACHE_BYTES_OTHER			1079
/*! cache: bytes read into cache */
#define	WT_STAT_CONN_CACHE_BYTES_READ			1080
/*! cache: bytes written from cache */
#define	WT_STAT_CONN_CACHE_BYTES_WRITE			1081
/*! cache: checkpoint blocked page eviction */
#define	WT_STAT_CONN_CACHE_EVICTION_BLOCKED_CHECKPOINT	1082
/*!
 * cache: checkpoint of history store file blocked non-history store page
 * eviction
 */
#define	WT_STAT_CONN_CACHE_EVICTION_BLOCKED_CHECKPOINT_HS	1083
/*! cache: evict page attempts by eviction server */
#define	WT_STAT_CONN_CACHE_EVICTION_SERVER_EVICT_ATTEMPT	1084
/*! cache: evict page attempts by eviction worker threads */
#define	WT_STAT_CONN_CACHE_EVICTION_WORKER_EVICT_ATTEMPT	1085
/*! cache: evict page failures by eviction server */
#define	WT_STAT_CONN_CACHE_EVICTION_SERVER_EVICT_FAIL	1086
/*! cache: evict page failures by eviction worker threads */
#define	WT_STAT_CONN_CACHE_EVICTION_WORKER_EVICT_FAIL	1087
/*! cache: eviction calls to get a page */
#define	WT_STAT_CONN_CACHE_EVICTION_GET_REF		1088
/*! cache: eviction calls to get a page found queue empty */
#define	WT_STAT_CONN_CACHE_EVICTION_GET_REF_EMPTY	1089
/*! cache: eviction calls to get a page found queue empty after locking */
#define	WT_STAT_CONN_CACHE_EVICTION_GET_REF_EMPTY2	1090
/*! cache: eviction currently operating in aggressive mode */
#define	WT_STAT_CONN_CACHE_EVICTION_AGGRESSIVE_SET	1091
/*! cache: eviction empty score */
#define	WT_STAT_CONN_CACHE_EVICTION_EMPTY_SCORE		1092
/*!
 * cache: eviction gave up due to detecting a disk value without a
 * timestamp behind the last update on the chain
 */
#define	WT_STAT_CONN_CACHE_EVICTION_BLOCKED_NO_TS_CHECKPOINT_RACE_1	1093
/*!
 * cache: eviction gave up due to detecting a tombstone without a
 * timestamp ahead of the selected on disk update
 */
#define	WT_STAT_CONN_CACHE_EVICTION_BLOCKED_NO_TS_CHECKPOINT_RACE_2	1094
/*!
 * cache: eviction gave up due to detecting a tombstone without a
 * timestamp ahead of the selected on disk update after validating the
 * update chain
 */
#define	WT_STAT_CONN_CACHE_EVICTION_BLOCKED_NO_TS_CHECKPOINT_RACE_3	1095
/*!
 * cache: eviction gave up due to detecting update chain entries without
 * timestamps after the selected on disk update
 */
#define	WT_STAT_CONN_CACHE_EVICTION_BLOCKED_NO_TS_CHECKPOINT_RACE_4	1096
/*!
 * cache: eviction gave up due to needing to remove a record from the
 * history store but checkpoint is running
 */
#define	WT_STAT_CONN_CACHE_EVICTION_BLOCKED_REMOVE_HS_RACE_WITH_CHECKPOINT	1097
/*! cache: eviction gave up due to no progress being made */
#define	WT_STAT_CONN_CACHE_EVICTION_BLOCKED_NO_PROGRESS	1098
/*! cache: eviction passes of a file */
#define	WT_STAT_CONN_CACHE_EVICTION_WALK_PASSES		1099
/*! cache: eviction server candidate queue empty when topping up */
#define	WT_STAT_CONN_CACHE_EVICTION_QUEUE_EMPTY		1100
/*! cache: eviction server candidate queue not empty when topping up */
#define	WT_STAT_CONN_CACHE_EVICTION_QUEUE_NOT_EMPTY	1101
/*! cache: eviction server skips dirty pages during a running checkpoint */
#define	WT_STAT_CONN_CACHE_EVICTION_SERVER_SKIP_DIRTY_PAGES_DURING_CHECKPOINT	1102
/*! cache: eviction server skips internal pages as it has an active child. */
#define	WT_STAT_CONN_CACHE_EVICTION_SERVER_SKIP_INTL_PAGE_WITH_ACTIVE_CHILD	1103
/*! cache: eviction server skips metadata pages with history */
#define	WT_STAT_CONN_CACHE_EVICTION_SERVER_SKIP_METATDATA_WITH_HISTORY	1104
/*!
 * cache: eviction server skips pages that are written with transactions
 * greater than the last running
 */
#define	WT_STAT_CONN_CACHE_EVICTION_SERVER_SKIP_PAGES_LAST_RUNNING	1105
/*!
 * cache: eviction server skips pages that previously failed eviction and
 * likely will again
 */
#define	WT_STAT_CONN_CACHE_EVICTION_SERVER_SKIP_PAGES_RETRY	1106
/*! cache: eviction server skips pages that we do not want to evict */
#define	WT_STAT_CONN_CACHE_EVICTION_SERVER_SKIP_UNWANTED_PAGES	1107
/*! cache: eviction server skips tree that we do not want to evict */
#define	WT_STAT_CONN_CACHE_EVICTION_SERVER_SKIP_UNWANTED_TREE	1108
/*!
 * cache: eviction server skips trees because there are too many active
 * walks
 */
#define	WT_STAT_CONN_CACHE_EVICTION_SERVER_SKIP_TREES_TOO_MANY_ACTIVE_WALKS	1109
/*! cache: eviction server skips trees that are being checkpointed */
#define	WT_STAT_CONN_CACHE_EVICTION_SERVER_SKIP_CHECKPOINTING_TREES	1110
/*!
 * cache: eviction server skips trees that are configured to stick in
 * cache
 */
#define	WT_STAT_CONN_CACHE_EVICTION_SERVER_SKIP_TREES_STICK_IN_CACHE	1111
/*! cache: eviction server skips trees that disable eviction */
#define	WT_STAT_CONN_CACHE_EVICTION_SERVER_SKIP_TREES_EVICTION_DISABLED	1112
/*! cache: eviction server skips trees that were not useful before */
#define	WT_STAT_CONN_CACHE_EVICTION_SERVER_SKIP_TREES_NOT_USEFUL_BEFORE	1113
/*!
 * cache: eviction server slept, because we did not make progress with
 * eviction
 */
#define	WT_STAT_CONN_CACHE_EVICTION_SERVER_SLEPT	1114
/*! cache: eviction server unable to reach eviction goal */
#define	WT_STAT_CONN_CACHE_EVICTION_SLOW		1115
/*! cache: eviction server waiting for a leaf page */
#define	WT_STAT_CONN_CACHE_EVICTION_WALK_LEAF_NOTFOUND	1116
/*! cache: eviction state */
#define	WT_STAT_CONN_CACHE_EVICTION_STATE		1117
/*!
 * cache: eviction walk most recent sleeps for checkpoint handle
 * gathering
 */
#define	WT_STAT_CONN_CACHE_EVICTION_WALK_SLEEPS		1118
/*! cache: eviction walk target pages histogram - 0-9 */
#define	WT_STAT_CONN_CACHE_EVICTION_TARGET_PAGE_LT10	1119
/*! cache: eviction walk target pages histogram - 10-31 */
#define	WT_STAT_CONN_CACHE_EVICTION_TARGET_PAGE_LT32	1120
/*! cache: eviction walk target pages histogram - 128 and higher */
#define	WT_STAT_CONN_CACHE_EVICTION_TARGET_PAGE_GE128	1121
/*! cache: eviction walk target pages histogram - 32-63 */
#define	WT_STAT_CONN_CACHE_EVICTION_TARGET_PAGE_LT64	1122
/*! cache: eviction walk target pages histogram - 64-128 */
#define	WT_STAT_CONN_CACHE_EVICTION_TARGET_PAGE_LT128	1123
/*!
 * cache: eviction walk target pages reduced due to history store cache
 * pressure
 */
#define	WT_STAT_CONN_CACHE_EVICTION_TARGET_PAGE_REDUCED	1124
/*! cache: eviction walk target strategy both clean and dirty pages */
#define	WT_STAT_CONN_CACHE_EVICTION_TARGET_STRATEGY_BOTH_CLEAN_AND_DIRTY	1125
/*! cache: eviction walk target strategy only clean pages */
#define	WT_STAT_CONN_CACHE_EVICTION_TARGET_STRATEGY_CLEAN	1126
/*! cache: eviction walk target strategy only dirty pages */
#define	WT_STAT_CONN_CACHE_EVICTION_TARGET_STRATEGY_DIRTY	1127
/*! cache: eviction walks abandoned */
#define	WT_STAT_CONN_CACHE_EVICTION_WALKS_ABANDONED	1128
/*! cache: eviction walks gave up because they restarted their walk twice */
#define	WT_STAT_CONN_CACHE_EVICTION_WALKS_STOPPED	1129
/*!
 * cache: eviction walks gave up because they saw too many pages and
 * found no candidates
 */
#define	WT_STAT_CONN_CACHE_EVICTION_WALKS_GAVE_UP_NO_TARGETS	1130
/*!
 * cache: eviction walks gave up because they saw too many pages and
 * found too few candidates
 */
#define	WT_STAT_CONN_CACHE_EVICTION_WALKS_GAVE_UP_RATIO	1131
/*!
 * cache: eviction walks random search fails to locate a page, results in
 * a null position
 */
#define	WT_STAT_CONN_CACHE_EVICTION_WALK_RANDOM_RETURNS_NULL_POSITION	1132
/*! cache: eviction walks reached end of tree */
#define	WT_STAT_CONN_CACHE_EVICTION_WALKS_ENDED		1133
/*! cache: eviction walks restarted */
#define	WT_STAT_CONN_CACHE_EVICTION_WALK_RESTART	1134
/*! cache: eviction walks started from root of tree */
#define	WT_STAT_CONN_CACHE_EVICTION_WALK_FROM_ROOT	1135
/*! cache: eviction walks started from saved location in tree */
#define	WT_STAT_CONN_CACHE_EVICTION_WALK_SAVED_POS	1136
/*! cache: eviction worker thread active */
#define	WT_STAT_CONN_CACHE_EVICTION_ACTIVE_WORKERS	1137
/*! cache: eviction worker thread created */
#define	WT_STAT_CONN_CACHE_EVICTION_WORKER_CREATED	1138
/*! cache: eviction worker thread removed */
#define	WT_STAT_CONN_CACHE_EVICTION_WORKER_REMOVED	1139
/*! cache: eviction worker thread stable number */
#define	WT_STAT_CONN_CACHE_EVICTION_STABLE_STATE_WORKERS	1140
/*! cache: files with active eviction walks */
#define	WT_STAT_CONN_CACHE_EVICTION_WALKS_ACTIVE	1141
/*! cache: files with new eviction walks started */
#define	WT_STAT_CONN_CACHE_EVICTION_WALKS_STARTED	1142
/*! cache: force re-tuning of eviction workers once in a while */
#define	WT_STAT_CONN_CACHE_EVICTION_FORCE_RETUNE	1143
/*!
 * cache: forced eviction - do not retry count to evict pages selected to
 * evict during reconciliation
 */
#define	WT_STAT_CONN_CACHE_EVICTION_FORCE_NO_RETRY	1144
/*!
 * cache: forced eviction - history store pages failed to evict while
 * session has history store cursor open
 */
#define	WT_STAT_CONN_CACHE_EVICTION_FORCE_HS_FAIL	1145
/*!
 * cache: forced eviction - history store pages selected while session
 * has history store cursor open
 */
#define	WT_STAT_CONN_CACHE_EVICTION_FORCE_HS		1146
/*!
 * cache: forced eviction - history store pages successfully evicted
 * while session has history store cursor open
 */
#define	WT_STAT_CONN_CACHE_EVICTION_FORCE_HS_SUCCESS	1147
/*! cache: forced eviction - pages evicted that were clean count */
#define	WT_STAT_CONN_CACHE_EVICTION_FORCE_CLEAN		1148
/*! cache: forced eviction - pages evicted that were clean time (usecs) */
#define	WT_STAT_CONN_CACHE_EVICTION_FORCE_CLEAN_TIME	1149
/*! cache: forced eviction - pages evicted that were dirty count */
#define	WT_STAT_CONN_CACHE_EVICTION_FORCE_DIRTY		1150
/*! cache: forced eviction - pages evicted that were dirty time (usecs) */
#define	WT_STAT_CONN_CACHE_EVICTION_FORCE_DIRTY_TIME	1151
/*!
 * cache: forced eviction - pages selected because of a large number of
 * updates to a single item
 */
#define	WT_STAT_CONN_CACHE_EVICTION_FORCE_LONG_UPDATE_LIST	1152
/*!
 * cache: forced eviction - pages selected because of too many deleted
 * items count
 */
#define	WT_STAT_CONN_CACHE_EVICTION_FORCE_DELETE	1153
/*! cache: forced eviction - pages selected count */
#define	WT_STAT_CONN_CACHE_EVICTION_FORCE		1154
/*! cache: forced eviction - pages selected unable to be evicted count */
#define	WT_STAT_CONN_CACHE_EVICTION_FORCE_FAIL		1155
/*!
 * cache: forced eviction - pages selected unable to be evicted time
 * (usecs)
 */
#define	WT_STAT_CONN_CACHE_EVICTION_FORCE_FAIL_TIME	1156
/*! cache: hazard pointer blocked page eviction */
#define	WT_STAT_CONN_CACHE_EVICTION_BLOCKED_HAZARD	1157
/*! cache: hazard pointer check calls */
#define	WT_STAT_CONN_CACHE_HAZARD_CHECKS		1158
/*! cache: hazard pointer check entries walked */
#define	WT_STAT_CONN_CACHE_HAZARD_WALKS			1159
/*! cache: hazard pointer maximum array length */
#define	WT_STAT_CONN_CACHE_HAZARD_MAX			1160
/*! cache: history store table insert calls */
#define	WT_STAT_CONN_CACHE_HS_INSERT			1161
/*! cache: history store table insert calls that returned restart */
#define	WT_STAT_CONN_CACHE_HS_INSERT_RESTART		1162
/*! cache: history store table max on-disk size */
#define	WT_STAT_CONN_CACHE_HS_ONDISK_MAX		1163
/*! cache: history store table on-disk size */
#define	WT_STAT_CONN_CACHE_HS_ONDISK			1164
/*! cache: history store table reads */
#define	WT_STAT_CONN_CACHE_HS_READ			1165
/*! cache: history store table reads missed */
#define	WT_STAT_CONN_CACHE_HS_READ_MISS			1166
/*! cache: history store table reads requiring squashed modifies */
#define	WT_STAT_CONN_CACHE_HS_READ_SQUASH		1167
/*!
 * cache: history store table resolved updates without timestamps that
 * lose their durable timestamp
 */
#define	WT_STAT_CONN_CACHE_HS_ORDER_LOSE_DURABLE_TIMESTAMP	1168
/*!
 * cache: history store table truncation by rollback to stable to remove
 * an unstable update
 */
#define	WT_STAT_CONN_CACHE_HS_KEY_TRUNCATE_RTS_UNSTABLE	1169
/*!
 * cache: history store table truncation by rollback to stable to remove
 * an update
 */
#define	WT_STAT_CONN_CACHE_HS_KEY_TRUNCATE_RTS		1170
/*!
 * cache: history store table truncation to remove all the keys of a
 * btree
 */
#define	WT_STAT_CONN_CACHE_HS_BTREE_TRUNCATE		1171
/*! cache: history store table truncation to remove an update */
#define	WT_STAT_CONN_CACHE_HS_KEY_TRUNCATE		1172
/*!
 * cache: history store table truncation to remove range of updates due
 * to an update without a timestamp on data page
 */
#define	WT_STAT_CONN_CACHE_HS_ORDER_REMOVE		1173
/*!
 * cache: history store table truncation to remove range of updates due
 * to key being removed from the data page during reconciliation
 */
#define	WT_STAT_CONN_CACHE_HS_KEY_TRUNCATE_ONPAGE_REMOVAL	1174
/*!
 * cache: history store table truncations that would have happened in
 * non-dryrun mode
 */
#define	WT_STAT_CONN_CACHE_HS_BTREE_TRUNCATE_DRYRUN	1175
/*!
 * cache: history store table truncations to remove an unstable update
 * that would have happened in non-dryrun mode
 */
#define	WT_STAT_CONN_CACHE_HS_KEY_TRUNCATE_RTS_UNSTABLE_DRYRUN	1176
/*!
 * cache: history store table truncations to remove an update that would
 * have happened in non-dryrun mode
 */
#define	WT_STAT_CONN_CACHE_HS_KEY_TRUNCATE_RTS_DRYRUN	1177
/*!
 * cache: history store table updates without timestamps fixed up by
 * reinserting with the fixed timestamp
 */
#define	WT_STAT_CONN_CACHE_HS_ORDER_REINSERT		1178
/*! cache: history store table writes requiring squashed modifies */
#define	WT_STAT_CONN_CACHE_HS_WRITE_SQUASH		1179
/*! cache: in-memory page passed criteria to be split */
#define	WT_STAT_CONN_CACHE_INMEM_SPLITTABLE		1180
/*! cache: in-memory page splits */
#define	WT_STAT_CONN_CACHE_INMEM_SPLIT			1181
/*! cache: internal page split blocked its eviction */
#define	WT_STAT_CONN_CACHE_EVICTION_BLOCKED_INTERNAL_PAGE_SPLIT	1182
/*! cache: internal pages evicted */
#define	WT_STAT_CONN_CACHE_EVICTION_INTERNAL		1183
/*! cache: internal pages queued for eviction */
#define	WT_STAT_CONN_CACHE_EVICTION_INTERNAL_PAGES_QUEUED	1184
/*! cache: internal pages seen by eviction walk */
#define	WT_STAT_CONN_CACHE_EVICTION_INTERNAL_PAGES_SEEN	1185
/*! cache: internal pages seen by eviction walk that are already queued */
#define	WT_STAT_CONN_CACHE_EVICTION_INTERNAL_PAGES_ALREADY_QUEUED	1186
/*! cache: internal pages split during eviction */
#define	WT_STAT_CONN_CACHE_EVICTION_SPLIT_INTERNAL	1187
/*! cache: leaf pages split during eviction */
#define	WT_STAT_CONN_CACHE_EVICTION_SPLIT_LEAF		1188
/*!
 * cache: locate a random in-mem ref by examining all entries on the root
 * page
 */
#define	WT_STAT_CONN_CACHE_EVICTION_RANDOM_SAMPLE_INMEM_ROOT	1189
/*! cache: maximum bytes configured */
#define	WT_STAT_CONN_CACHE_BYTES_MAX			1190
/*! cache: maximum milliseconds spent at a single eviction */
#define	WT_STAT_CONN_CACHE_EVICTION_MAXIMUM_MILLISECONDS	1191
/*! cache: maximum page size seen at eviction */
#define	WT_STAT_CONN_CACHE_EVICTION_MAXIMUM_PAGE_SIZE	1192
/*! cache: modified page evict attempts by application threads */
#define	WT_STAT_CONN_CACHE_EVICTION_APP_DIRTY_ATTEMPT	1193
/*! cache: modified page evict failures by application threads */
#define	WT_STAT_CONN_CACHE_EVICTION_APP_DIRTY_FAIL	1194
/*! cache: modified pages evicted */
#define	WT_STAT_CONN_CACHE_EVICTION_DIRTY		1195
/*! cache: multi-block reconciliation blocked whilst checkpoint is running */
#define	WT_STAT_CONN_CACHE_EVICTION_BLOCKED_MULTI_BLOCK_RECONCILATION_DURING_CHECKPOINT	1196
/*! cache: operations timed out waiting for space in cache */
#define	WT_STAT_CONN_CACHE_TIMED_OUT_OPS		1197
/*!
 * cache: overflow keys on a multiblock row-store page blocked its
 * eviction
 */
#define	WT_STAT_CONN_CACHE_EVICTION_BLOCKED_OVERFLOW_KEYS	1198
/*! cache: overflow pages read into cache */
#define	WT_STAT_CONN_CACHE_READ_OVERFLOW		1199
/*! cache: page evict attempts by application threads */
#define	WT_STAT_CONN_CACHE_EVICTION_APP_ATTEMPT		1200
/*! cache: page evict failures by application threads */
#define	WT_STAT_CONN_CACHE_EVICTION_APP_FAIL		1201
/*! cache: page split during eviction deepened the tree */
#define	WT_STAT_CONN_CACHE_EVICTION_DEEPEN		1202
/*! cache: page written requiring history store records */
#define	WT_STAT_CONN_CACHE_WRITE_HS			1203
/*! cache: pages considered for eviction that were brought in by pre-fetch */
#define	WT_STAT_CONN_CACHE_EVICTION_CONSIDER_PREFETCH	1204
/*! cache: pages currently held in the cache */
#define	WT_STAT_CONN_CACHE_PAGES_INUSE			1205
/*! cache: pages dirtied due to obsolete time window */
#define	WT_STAT_CONN_CACHE_EVICTION_DIRTY_OBSOLETE_TW	1206
/*! cache: pages evicted in parallel with checkpoint */
#define	WT_STAT_CONN_CACHE_EVICTION_PAGES_IN_PARALLEL_WITH_CHECKPOINT	1207
/*! cache: pages queued for eviction */
#define	WT_STAT_CONN_CACHE_EVICTION_PAGES_QUEUED	1208
/*! cache: pages queued for eviction post lru sorting */
#define	WT_STAT_CONN_CACHE_EVICTION_PAGES_QUEUED_POST_LRU	1209
/*! cache: pages queued for urgent eviction */
#define	WT_STAT_CONN_CACHE_EVICTION_PAGES_QUEUED_URGENT	1210
/*! cache: pages queued for urgent eviction during walk */
#define	WT_STAT_CONN_CACHE_EVICTION_PAGES_QUEUED_OLDEST	1211
/*!
 * cache: pages queued for urgent eviction from history store due to high
 * dirty content
 */
#define	WT_STAT_CONN_CACHE_EVICTION_PAGES_QUEUED_URGENT_HS_DIRTY	1212
/*! cache: pages read into cache */
#define	WT_STAT_CONN_CACHE_READ				1213
/*! cache: pages read into cache after truncate */
#define	WT_STAT_CONN_CACHE_READ_DELETED			1214
/*! cache: pages read into cache after truncate in prepare state */
#define	WT_STAT_CONN_CACHE_READ_DELETED_PREPARED	1215
/*! cache: pages read into cache by checkpoint */
#define	WT_STAT_CONN_CACHE_READ_CHECKPOINT		1216
/*!
 * cache: pages removed from the ordinary queue to be queued for urgent
 * eviction
 */
#define	WT_STAT_CONN_CACHE_EVICTION_CLEAR_ORDINARY	1217
/*! cache: pages requested from the cache */
#define	WT_STAT_CONN_CACHE_PAGES_REQUESTED		1218
/*! cache: pages requested from the cache due to pre-fetch */
#define	WT_STAT_CONN_CACHE_PAGES_PREFETCH		1219
/*! cache: pages seen by eviction walk */
#define	WT_STAT_CONN_CACHE_EVICTION_PAGES_SEEN		1220
/*! cache: pages seen by eviction walk that are already queued */
#define	WT_STAT_CONN_CACHE_EVICTION_PAGES_ALREADY_QUEUED	1221
/*! cache: pages selected for eviction unable to be evicted */
#define	WT_STAT_CONN_CACHE_EVICTION_FAIL		1222
/*!
 * cache: pages selected for eviction unable to be evicted because of
 * active children on an internal page
 */
#define	WT_STAT_CONN_CACHE_EVICTION_FAIL_ACTIVE_CHILDREN_ON_AN_INTERNAL_PAGE	1223
/*!
 * cache: pages selected for eviction unable to be evicted because of
 * failure in reconciliation
 */
#define	WT_STAT_CONN_CACHE_EVICTION_FAIL_IN_RECONCILIATION	1224
/*!
 * cache: pages selected for eviction unable to be evicted because of
 * race between checkpoint and updates without timestamps
 */
#define	WT_STAT_CONN_CACHE_EVICTION_FAIL_CHECKPOINT_NO_TS	1225
/*! cache: pages walked for eviction */
#define	WT_STAT_CONN_CACHE_EVICTION_WALK		1226
/*! cache: pages written from cache */
#define	WT_STAT_CONN_CACHE_WRITE			1227
/*! cache: pages written requiring in-memory restoration */
#define	WT_STAT_CONN_CACHE_WRITE_RESTORE		1228
/*! cache: percentage overhead */
#define	WT_STAT_CONN_CACHE_OVERHEAD			1229
/*! cache: recent modification of a page blocked its eviction */
#define	WT_STAT_CONN_CACHE_EVICTION_BLOCKED_RECENTLY_MODIFIED	1230
/*! cache: reverse splits performed */
#define	WT_STAT_CONN_CACHE_REVERSE_SPLITS		1231
/*!
 * cache: reverse splits skipped because of VLCS namespace gap
 * restrictions
 */
#define	WT_STAT_CONN_CACHE_REVERSE_SPLITS_SKIPPED_VLCS	1232
/*! cache: the number of times full update inserted to history store */
#define	WT_STAT_CONN_CACHE_HS_INSERT_FULL_UPDATE	1233
/*! cache: the number of times reverse modify inserted to history store */
#define	WT_STAT_CONN_CACHE_HS_INSERT_REVERSE_MODIFY	1234
/*!
 * cache: total milliseconds spent inside reentrant history store
 * evictions in a reconciliation
 */
#define	WT_STAT_CONN_CACHE_REENTRY_HS_EVICTION_MILLISECONDS	1235
/*! cache: tracked bytes belonging to internal pages in the cache */
#define	WT_STAT_CONN_CACHE_BYTES_INTERNAL		1236
/*! cache: tracked bytes belonging to leaf pages in the cache */
#define	WT_STAT_CONN_CACHE_BYTES_LEAF			1237
/*! cache: tracked dirty bytes in the cache */
#define	WT_STAT_CONN_CACHE_BYTES_DIRTY			1238
/*! cache: tracked dirty pages in the cache */
#define	WT_STAT_CONN_CACHE_PAGES_DIRTY			1239
/*! cache: uncommitted truncate blocked page eviction */
#define	WT_STAT_CONN_CACHE_EVICTION_BLOCKED_UNCOMMITTED_TRUNCATE	1240
/*! cache: unmodified pages evicted */
#define	WT_STAT_CONN_CACHE_EVICTION_CLEAN		1241
/*! capacity: background fsync file handles considered */
#define	WT_STAT_CONN_FSYNC_ALL_FH_TOTAL			1242
/*! capacity: background fsync file handles synced */
#define	WT_STAT_CONN_FSYNC_ALL_FH			1243
/*! capacity: background fsync time (msecs) */
#define	WT_STAT_CONN_FSYNC_ALL_TIME			1244
/*! capacity: bytes read */
#define	WT_STAT_CONN_CAPACITY_BYTES_READ		1245
/*! capacity: bytes written for checkpoint */
#define	WT_STAT_CONN_CAPACITY_BYTES_CKPT		1246
/*! capacity: bytes written for chunk cache */
#define	WT_STAT_CONN_CAPACITY_BYTES_CHUNKCACHE		1247
/*! capacity: bytes written for eviction */
#define	WT_STAT_CONN_CAPACITY_BYTES_EVICT		1248
/*! capacity: bytes written for log */
#define	WT_STAT_CONN_CAPACITY_BYTES_LOG			1249
/*! capacity: bytes written total */
#define	WT_STAT_CONN_CAPACITY_BYTES_WRITTEN		1250
/*! capacity: threshold to call fsync */
#define	WT_STAT_CONN_CAPACITY_THRESHOLD			1251
/*! capacity: time waiting due to total capacity (usecs) */
#define	WT_STAT_CONN_CAPACITY_TIME_TOTAL		1252
/*! capacity: time waiting during checkpoint (usecs) */
#define	WT_STAT_CONN_CAPACITY_TIME_CKPT			1253
/*! capacity: time waiting during eviction (usecs) */
#define	WT_STAT_CONN_CAPACITY_TIME_EVICT		1254
/*! capacity: time waiting during logging (usecs) */
#define	WT_STAT_CONN_CAPACITY_TIME_LOG			1255
/*! capacity: time waiting during read (usecs) */
#define	WT_STAT_CONN_CAPACITY_TIME_READ			1256
/*! capacity: time waiting for chunk cache IO bandwidth (usecs) */
#define	WT_STAT_CONN_CAPACITY_TIME_CHUNKCACHE		1257
/*! checkpoint: checkpoint cleanup successful calls */
#define	WT_STAT_CONN_CHECKPOINT_CLEANUP_SUCCESS		1258
/*! checkpoint: checkpoint has acquired a snapshot for its transaction */
#define	WT_STAT_CONN_CHECKPOINT_SNAPSHOT_ACQUIRED	1259
/*! checkpoint: checkpoints skipped because database was clean */
#define	WT_STAT_CONN_CHECKPOINT_SKIPPED			1260
/*! checkpoint: fsync calls after allocating the transaction ID */
#define	WT_STAT_CONN_CHECKPOINT_FSYNC_POST		1261
/*! checkpoint: fsync duration after allocating the transaction ID (usecs) */
#define	WT_STAT_CONN_CHECKPOINT_FSYNC_POST_DURATION	1262
/*! checkpoint: generation */
#define	WT_STAT_CONN_CHECKPOINT_GENERATION		1263
/*! checkpoint: max time (msecs) */
#define	WT_STAT_CONN_CHECKPOINT_TIME_MAX		1264
/*! checkpoint: min time (msecs) */
#define	WT_STAT_CONN_CHECKPOINT_TIME_MIN		1265
/*!
 * checkpoint: most recent duration for checkpoint dropping all handles
 * (usecs)
 */
#define	WT_STAT_CONN_CHECKPOINT_HANDLE_DROP_DURATION	1266
/*! checkpoint: most recent duration for gathering all handles (usecs) */
#define	WT_STAT_CONN_CHECKPOINT_HANDLE_DURATION		1267
/*! checkpoint: most recent duration for gathering applied handles (usecs) */
#define	WT_STAT_CONN_CHECKPOINT_HANDLE_APPLY_DURATION	1268
/*! checkpoint: most recent duration for gathering skipped handles (usecs) */
#define	WT_STAT_CONN_CHECKPOINT_HANDLE_SKIP_DURATION	1269
/*! checkpoint: most recent duration for handles metadata checked (usecs) */
#define	WT_STAT_CONN_CHECKPOINT_HANDLE_META_CHECK_DURATION	1270
/*! checkpoint: most recent duration for locking the handles (usecs) */
#define	WT_STAT_CONN_CHECKPOINT_HANDLE_LOCK_DURATION	1271
/*! checkpoint: most recent handles applied */
#define	WT_STAT_CONN_CHECKPOINT_HANDLE_APPLIED		1272
/*! checkpoint: most recent handles checkpoint dropped */
#define	WT_STAT_CONN_CHECKPOINT_HANDLE_DROPPED		1273
/*! checkpoint: most recent handles metadata checked */
#define	WT_STAT_CONN_CHECKPOINT_HANDLE_META_CHECKED	1274
/*! checkpoint: most recent handles metadata locked */
#define	WT_STAT_CONN_CHECKPOINT_HANDLE_LOCKED		1275
/*! checkpoint: most recent handles skipped */
#define	WT_STAT_CONN_CHECKPOINT_HANDLE_SKIPPED		1276
/*! checkpoint: most recent handles walked */
#define	WT_STAT_CONN_CHECKPOINT_HANDLE_WALKED		1277
/*! checkpoint: most recent time (msecs) */
#define	WT_STAT_CONN_CHECKPOINT_TIME_RECENT		1278
/*! checkpoint: number of checkpoints started by api */
#define	WT_STAT_CONN_CHECKPOINTS_API			1279
/*! checkpoint: number of checkpoints started by compaction */
#define	WT_STAT_CONN_CHECKPOINTS_COMPACT		1280
/*! checkpoint: number of files synced */
#define	WT_STAT_CONN_CHECKPOINT_SYNC			1281
/*! checkpoint: number of handles visited after writes complete */
#define	WT_STAT_CONN_CHECKPOINT_PRESYNC			1282
/*! checkpoint: number of history store pages caused to be reconciled */
#define	WT_STAT_CONN_CHECKPOINT_HS_PAGES_RECONCILED	1283
/*! checkpoint: number of internal pages visited */
#define	WT_STAT_CONN_CHECKPOINT_PAGES_VISITED_INTERNAL	1284
/*! checkpoint: number of leaf pages visited */
#define	WT_STAT_CONN_CHECKPOINT_PAGES_VISITED_LEAF	1285
/*! checkpoint: number of pages caused to be reconciled */
#define	WT_STAT_CONN_CHECKPOINT_PAGES_RECONCILED	1286
/*! checkpoint: pages added for eviction during checkpoint cleanup */
#define	WT_STAT_CONN_CHECKPOINT_CLEANUP_PAGES_EVICT	1287
/*! checkpoint: pages removed during checkpoint cleanup */
#define	WT_STAT_CONN_CHECKPOINT_CLEANUP_PAGES_REMOVED	1288
/*! checkpoint: pages skipped during checkpoint cleanup tree walk */
#define	WT_STAT_CONN_CHECKPOINT_CLEANUP_PAGES_WALK_SKIPPED	1289
/*! checkpoint: pages visited during checkpoint cleanup */
#define	WT_STAT_CONN_CHECKPOINT_CLEANUP_PAGES_VISITED	1290
/*! checkpoint: prepare currently running */
#define	WT_STAT_CONN_CHECKPOINT_PREP_RUNNING		1291
/*! checkpoint: prepare max time (msecs) */
#define	WT_STAT_CONN_CHECKPOINT_PREP_MAX		1292
/*! checkpoint: prepare min time (msecs) */
#define	WT_STAT_CONN_CHECKPOINT_PREP_MIN		1293
/*! checkpoint: prepare most recent time (msecs) */
#define	WT_STAT_CONN_CHECKPOINT_PREP_RECENT		1294
/*! checkpoint: prepare total time (msecs) */
#define	WT_STAT_CONN_CHECKPOINT_PREP_TOTAL		1295
/*! checkpoint: progress state */
#define	WT_STAT_CONN_CHECKPOINT_STATE			1296
/*! checkpoint: scrub dirty target */
#define	WT_STAT_CONN_CHECKPOINT_SCRUB_TARGET		1297
/*! checkpoint: scrub max time (msecs) */
#define	WT_STAT_CONN_CHECKPOINT_SCRUB_MAX		1298
/*! checkpoint: scrub min time (msecs) */
#define	WT_STAT_CONN_CHECKPOINT_SCRUB_MIN		1299
/*! checkpoint: scrub most recent time (msecs) */
#define	WT_STAT_CONN_CHECKPOINT_SCRUB_RECENT		1300
/*! checkpoint: scrub total time (msecs) */
#define	WT_STAT_CONN_CHECKPOINT_SCRUB_TOTAL		1301
/*! checkpoint: stop timing stress active */
#define	WT_STAT_CONN_CHECKPOINT_STOP_STRESS_ACTIVE	1302
/*! checkpoint: time spent on per-tree checkpoint work (usecs) */
#define	WT_STAT_CONN_CHECKPOINT_TREE_DURATION		1303
/*! checkpoint: total failed number of checkpoints */
#define	WT_STAT_CONN_CHECKPOINTS_TOTAL_FAILED		1304
/*! checkpoint: total succeed number of checkpoints */
#define	WT_STAT_CONN_CHECKPOINTS_TOTAL_SUCCEED		1305
/*! checkpoint: total time (msecs) */
#define	WT_STAT_CONN_CHECKPOINT_TIME_TOTAL		1306
/*! checkpoint: transaction checkpoints due to obsolete pages */
#define	WT_STAT_CONN_CHECKPOINT_OBSOLETE_APPLIED	1307
/*! checkpoint: wait cycles while cache dirty level is decreasing */
#define	WT_STAT_CONN_CHECKPOINT_WAIT_REDUCE_DIRTY	1308
/*! chunk-cache: aggregate number of spanned chunks on read */
#define	WT_STAT_CONN_CHUNKCACHE_SPANS_CHUNKS_READ	1309
/*! chunk-cache: chunks evicted */
#define	WT_STAT_CONN_CHUNKCACHE_CHUNKS_EVICTED		1310
/*! chunk-cache: could not allocate due to exceeding bitmap capacity */
#define	WT_STAT_CONN_CHUNKCACHE_EXCEEDED_BITMAP_CAPACITY	1311
/*! chunk-cache: could not allocate due to exceeding capacity */
#define	WT_STAT_CONN_CHUNKCACHE_EXCEEDED_CAPACITY	1312
/*! chunk-cache: lookups */
#define	WT_STAT_CONN_CHUNKCACHE_LOOKUPS			1313
/*!
 * chunk-cache: number of chunks loaded from flushed tables in chunk
 * cache
 */
#define	WT_STAT_CONN_CHUNKCACHE_CHUNKS_LOADED_FROM_FLUSHED_TABLES	1314
/*! chunk-cache: number of metadata entries inserted */
#define	WT_STAT_CONN_CHUNKCACHE_METADATA_INSERTED	1315
/*! chunk-cache: number of metadata entries removed */
#define	WT_STAT_CONN_CHUNKCACHE_METADATA_REMOVED	1316
/*!
 * chunk-cache: number of metadata inserts/deletes dropped by the worker
 * thread
 */
#define	WT_STAT_CONN_CHUNKCACHE_METADATA_WORK_UNITS_DROPPED	1317
/*!
 * chunk-cache: number of metadata inserts/deletes pushed to the worker
 * thread
 */
#define	WT_STAT_CONN_CHUNKCACHE_METADATA_WORK_UNITS_CREATED	1318
/*!
 * chunk-cache: number of metadata inserts/deletes read by the worker
 * thread
 */
#define	WT_STAT_CONN_CHUNKCACHE_METADATA_WORK_UNITS_DEQUEUED	1319
/*! chunk-cache: number of misses */
#define	WT_STAT_CONN_CHUNKCACHE_MISSES			1320
/*! chunk-cache: number of times a read from storage failed */
#define	WT_STAT_CONN_CHUNKCACHE_IO_FAILED		1321
/*! chunk-cache: retried accessing a chunk while I/O was in progress */
#define	WT_STAT_CONN_CHUNKCACHE_RETRIES			1322
/*! chunk-cache: retries from a chunk cache checksum mismatch */
#define	WT_STAT_CONN_CHUNKCACHE_RETRIES_CHECKSUM_MISMATCH	1323
/*! chunk-cache: timed out due to too many retries */
#define	WT_STAT_CONN_CHUNKCACHE_TOOMANY_RETRIES		1324
/*! chunk-cache: total bytes read from persistent content */
#define	WT_STAT_CONN_CHUNKCACHE_BYTES_READ_PERSISTENT	1325
/*! chunk-cache: total bytes used by the cache */
#define	WT_STAT_CONN_CHUNKCACHE_BYTES_INUSE		1326
/*! chunk-cache: total bytes used by the cache for pinned chunks */
#define	WT_STAT_CONN_CHUNKCACHE_BYTES_INUSE_PINNED	1327
/*! chunk-cache: total chunks held by the chunk cache */
#define	WT_STAT_CONN_CHUNKCACHE_CHUNKS_INUSE		1328
/*!
 * chunk-cache: total number of chunks inserted on startup from persisted
 * metadata.
 */
#define	WT_STAT_CONN_CHUNKCACHE_CREATED_FROM_METADATA	1329
/*! chunk-cache: total pinned chunks held by the chunk cache */
#define	WT_STAT_CONN_CHUNKCACHE_CHUNKS_PINNED		1330
/*! connection: auto adjusting condition resets */
#define	WT_STAT_CONN_COND_AUTO_WAIT_RESET		1331
/*! connection: auto adjusting condition wait calls */
#define	WT_STAT_CONN_COND_AUTO_WAIT			1332
/*!
 * connection: auto adjusting condition wait raced to update timeout and
 * skipped updating
 */
#define	WT_STAT_CONN_COND_AUTO_WAIT_SKIPPED		1333
/*! connection: detected system time went backwards */
#define	WT_STAT_CONN_TIME_TRAVEL			1334
/*! connection: files currently open */
#define	WT_STAT_CONN_FILE_OPEN				1335
/*! connection: hash bucket array size for data handles */
#define	WT_STAT_CONN_BUCKETS_DH				1336
/*! connection: hash bucket array size general */
#define	WT_STAT_CONN_BUCKETS				1337
/*! connection: memory allocations */
#define	WT_STAT_CONN_MEMORY_ALLOCATION			1338
/*! connection: memory frees */
#define	WT_STAT_CONN_MEMORY_FREE			1339
/*! connection: memory re-allocations */
#define	WT_STAT_CONN_MEMORY_GROW			1340
/*! connection: number of sessions without a sweep for 5+ minutes */
#define	WT_STAT_CONN_NO_SESSION_SWEEP_5MIN		1341
/*! connection: number of sessions without a sweep for 60+ minutes */
#define	WT_STAT_CONN_NO_SESSION_SWEEP_60MIN		1342
/*! connection: pthread mutex condition wait calls */
#define	WT_STAT_CONN_COND_WAIT				1343
/*! connection: pthread mutex shared lock read-lock calls */
#define	WT_STAT_CONN_RWLOCK_READ			1344
/*! connection: pthread mutex shared lock write-lock calls */
#define	WT_STAT_CONN_RWLOCK_WRITE			1345
/*! connection: total fsync I/Os */
#define	WT_STAT_CONN_FSYNC_IO				1346
/*! connection: total read I/Os */
#define	WT_STAT_CONN_READ_IO				1347
/*! connection: total write I/Os */
#define	WT_STAT_CONN_WRITE_IO				1348
/*! cursor: Total number of deleted pages skipped during tree walk */
#define	WT_STAT_CONN_CURSOR_TREE_WALK_DEL_PAGE_SKIP	1349
/*! cursor: Total number of entries skipped by cursor next calls */
#define	WT_STAT_CONN_CURSOR_NEXT_SKIP_TOTAL		1350
/*! cursor: Total number of entries skipped by cursor prev calls */
#define	WT_STAT_CONN_CURSOR_PREV_SKIP_TOTAL		1351
/*!
 * cursor: Total number of entries skipped to position the history store
 * cursor
 */
#define	WT_STAT_CONN_CURSOR_SKIP_HS_CUR_POSITION	1352
/*!
 * cursor: Total number of in-memory deleted pages skipped during tree
 * walk
 */
#define	WT_STAT_CONN_CURSOR_TREE_WALK_INMEM_DEL_PAGE_SKIP	1353
/*! cursor: Total number of on-disk deleted pages skipped during tree walk */
#define	WT_STAT_CONN_CURSOR_TREE_WALK_ONDISK_DEL_PAGE_SKIP	1354
/*!
 * cursor: Total number of times a search near has exited due to prefix
 * config
 */
#define	WT_STAT_CONN_CURSOR_SEARCH_NEAR_PREFIX_FAST_PATHS	1355
/*!
 * cursor: Total number of times cursor fails to temporarily release
 * pinned page to encourage eviction of hot or large page
 */
#define	WT_STAT_CONN_CURSOR_REPOSITION_FAILED		1356
/*!
 * cursor: Total number of times cursor temporarily releases pinned page
 * to encourage eviction of hot or large page
 */
#define	WT_STAT_CONN_CURSOR_REPOSITION			1357
/*! cursor: bulk cursor count */
#define	WT_STAT_CONN_CURSOR_BULK_COUNT			1358
/*! cursor: cached cursor count */
#define	WT_STAT_CONN_CURSOR_CACHED_COUNT		1359
/*! cursor: cursor bound calls that return an error */
#define	WT_STAT_CONN_CURSOR_BOUND_ERROR			1360
/*! cursor: cursor bounds cleared from reset */
#define	WT_STAT_CONN_CURSOR_BOUNDS_RESET		1361
/*! cursor: cursor bounds comparisons performed */
#define	WT_STAT_CONN_CURSOR_BOUNDS_COMPARISONS		1362
/*! cursor: cursor bounds next called on an unpositioned cursor */
#define	WT_STAT_CONN_CURSOR_BOUNDS_NEXT_UNPOSITIONED	1363
/*! cursor: cursor bounds next early exit */
#define	WT_STAT_CONN_CURSOR_BOUNDS_NEXT_EARLY_EXIT	1364
/*! cursor: cursor bounds prev called on an unpositioned cursor */
#define	WT_STAT_CONN_CURSOR_BOUNDS_PREV_UNPOSITIONED	1365
/*! cursor: cursor bounds prev early exit */
#define	WT_STAT_CONN_CURSOR_BOUNDS_PREV_EARLY_EXIT	1366
/*! cursor: cursor bounds search early exit */
#define	WT_STAT_CONN_CURSOR_BOUNDS_SEARCH_EARLY_EXIT	1367
/*! cursor: cursor bounds search near call repositioned cursor */
#define	WT_STAT_CONN_CURSOR_BOUNDS_SEARCH_NEAR_REPOSITIONED_CURSOR	1368
/*! cursor: cursor bulk loaded cursor insert calls */
#define	WT_STAT_CONN_CURSOR_INSERT_BULK			1369
/*! cursor: cursor cache calls that return an error */
#define	WT_STAT_CONN_CURSOR_CACHE_ERROR			1370
/*! cursor: cursor close calls that result in cache */
#define	WT_STAT_CONN_CURSOR_CACHE			1371
/*! cursor: cursor close calls that return an error */
#define	WT_STAT_CONN_CURSOR_CLOSE_ERROR			1372
/*! cursor: cursor compare calls that return an error */
#define	WT_STAT_CONN_CURSOR_COMPARE_ERROR		1373
/*! cursor: cursor create calls */
#define	WT_STAT_CONN_CURSOR_CREATE			1374
/*! cursor: cursor equals calls that return an error */
#define	WT_STAT_CONN_CURSOR_EQUALS_ERROR		1375
/*! cursor: cursor get key calls that return an error */
#define	WT_STAT_CONN_CURSOR_GET_KEY_ERROR		1376
/*! cursor: cursor get value calls that return an error */
#define	WT_STAT_CONN_CURSOR_GET_VALUE_ERROR		1377
/*! cursor: cursor insert calls */
#define	WT_STAT_CONN_CURSOR_INSERT			1378
/*! cursor: cursor insert calls that return an error */
#define	WT_STAT_CONN_CURSOR_INSERT_ERROR		1379
/*! cursor: cursor insert check calls that return an error */
#define	WT_STAT_CONN_CURSOR_INSERT_CHECK_ERROR		1380
/*! cursor: cursor insert key and value bytes */
#define	WT_STAT_CONN_CURSOR_INSERT_BYTES		1381
/*! cursor: cursor largest key calls that return an error */
#define	WT_STAT_CONN_CURSOR_LARGEST_KEY_ERROR		1382
/*! cursor: cursor modify calls */
#define	WT_STAT_CONN_CURSOR_MODIFY			1383
/*! cursor: cursor modify calls that return an error */
#define	WT_STAT_CONN_CURSOR_MODIFY_ERROR		1384
/*! cursor: cursor modify key and value bytes affected */
#define	WT_STAT_CONN_CURSOR_MODIFY_BYTES		1385
/*! cursor: cursor modify value bytes modified */
#define	WT_STAT_CONN_CURSOR_MODIFY_BYTES_TOUCH		1386
/*! cursor: cursor next calls */
#define	WT_STAT_CONN_CURSOR_NEXT			1387
/*! cursor: cursor next calls that return an error */
#define	WT_STAT_CONN_CURSOR_NEXT_ERROR			1388
/*!
 * cursor: cursor next calls that skip due to a globally visible history
 * store tombstone
 */
#define	WT_STAT_CONN_CURSOR_NEXT_HS_TOMBSTONE		1389
/*!
 * cursor: cursor next calls that skip greater than 1 and fewer than 100
 * entries
 */
#define	WT_STAT_CONN_CURSOR_NEXT_SKIP_LT_100		1390
/*!
 * cursor: cursor next calls that skip greater than or equal to 100
 * entries
 */
#define	WT_STAT_CONN_CURSOR_NEXT_SKIP_GE_100		1391
/*! cursor: cursor next random calls that return an error */
#define	WT_STAT_CONN_CURSOR_NEXT_RANDOM_ERROR		1392
/*! cursor: cursor operation restarted */
#define	WT_STAT_CONN_CURSOR_RESTART			1393
/*! cursor: cursor prev calls */
#define	WT_STAT_CONN_CURSOR_PREV			1394
/*! cursor: cursor prev calls that return an error */
#define	WT_STAT_CONN_CURSOR_PREV_ERROR			1395
/*!
 * cursor: cursor prev calls that skip due to a globally visible history
 * store tombstone
 */
#define	WT_STAT_CONN_CURSOR_PREV_HS_TOMBSTONE		1396
/*!
 * cursor: cursor prev calls that skip greater than or equal to 100
 * entries
 */
#define	WT_STAT_CONN_CURSOR_PREV_SKIP_GE_100		1397
/*! cursor: cursor prev calls that skip less than 100 entries */
#define	WT_STAT_CONN_CURSOR_PREV_SKIP_LT_100		1398
/*! cursor: cursor reconfigure calls that return an error */
#define	WT_STAT_CONN_CURSOR_RECONFIGURE_ERROR		1399
/*! cursor: cursor remove calls */
#define	WT_STAT_CONN_CURSOR_REMOVE			1400
/*! cursor: cursor remove calls that return an error */
#define	WT_STAT_CONN_CURSOR_REMOVE_ERROR		1401
/*! cursor: cursor remove key bytes removed */
#define	WT_STAT_CONN_CURSOR_REMOVE_BYTES		1402
/*! cursor: cursor reopen calls that return an error */
#define	WT_STAT_CONN_CURSOR_REOPEN_ERROR		1403
/*! cursor: cursor reserve calls */
#define	WT_STAT_CONN_CURSOR_RESERVE			1404
/*! cursor: cursor reserve calls that return an error */
#define	WT_STAT_CONN_CURSOR_RESERVE_ERROR		1405
/*! cursor: cursor reset calls */
#define	WT_STAT_CONN_CURSOR_RESET			1406
/*! cursor: cursor reset calls that return an error */
#define	WT_STAT_CONN_CURSOR_RESET_ERROR			1407
/*! cursor: cursor search calls */
#define	WT_STAT_CONN_CURSOR_SEARCH			1408
/*! cursor: cursor search calls that return an error */
#define	WT_STAT_CONN_CURSOR_SEARCH_ERROR		1409
/*! cursor: cursor search history store calls */
#define	WT_STAT_CONN_CURSOR_SEARCH_HS			1410
/*! cursor: cursor search near calls */
#define	WT_STAT_CONN_CURSOR_SEARCH_NEAR			1411
/*! cursor: cursor search near calls that return an error */
#define	WT_STAT_CONN_CURSOR_SEARCH_NEAR_ERROR		1412
/*! cursor: cursor sweep buckets */
#define	WT_STAT_CONN_CURSOR_SWEEP_BUCKETS		1413
/*! cursor: cursor sweep cursors closed */
#define	WT_STAT_CONN_CURSOR_SWEEP_CLOSED		1414
/*! cursor: cursor sweep cursors examined */
#define	WT_STAT_CONN_CURSOR_SWEEP_EXAMINED		1415
/*! cursor: cursor sweeps */
#define	WT_STAT_CONN_CURSOR_SWEEP			1416
/*! cursor: cursor truncate calls */
#define	WT_STAT_CONN_CURSOR_TRUNCATE			1417
/*! cursor: cursor truncates performed on individual keys */
#define	WT_STAT_CONN_CURSOR_TRUNCATE_KEYS_DELETED	1418
/*! cursor: cursor update calls */
#define	WT_STAT_CONN_CURSOR_UPDATE			1419
/*! cursor: cursor update calls that return an error */
#define	WT_STAT_CONN_CURSOR_UPDATE_ERROR		1420
/*! cursor: cursor update key and value bytes */
#define	WT_STAT_CONN_CURSOR_UPDATE_BYTES		1421
/*! cursor: cursor update value size change */
#define	WT_STAT_CONN_CURSOR_UPDATE_BYTES_CHANGED	1422
/*! cursor: cursors reused from cache */
#define	WT_STAT_CONN_CURSOR_REOPEN			1423
/*! cursor: open cursor count */
#define	WT_STAT_CONN_CURSOR_OPEN_COUNT			1424
/*! data-handle: Table connection data handles currently active */
#define	WT_STAT_CONN_DH_CONN_HANDLE_TABLE_COUNT		1425
/*! data-handle: Tiered connection data handles currently active */
#define	WT_STAT_CONN_DH_CONN_HANDLE_TIERED_COUNT	1426
/*! data-handle: Tiered_Tree connection data handles currently active */
#define	WT_STAT_CONN_DH_CONN_HANDLE_TIERED_TREE_COUNT	1427
/*! data-handle: btree connection data handles currently active */
#define	WT_STAT_CONN_DH_CONN_HANDLE_BTREE_COUNT		1428
/*! data-handle: checkpoint connection data handles currently active */
#define	WT_STAT_CONN_DH_CONN_HANDLE_CHECKPOINT_COUNT	1429
/*! data-handle: connection data handle size */
#define	WT_STAT_CONN_DH_CONN_HANDLE_SIZE		1430
/*! data-handle: connection data handles currently active */
#define	WT_STAT_CONN_DH_CONN_HANDLE_COUNT		1431
/*! data-handle: connection sweep candidate became referenced */
#define	WT_STAT_CONN_DH_SWEEP_REF			1432
/*! data-handle: connection sweep dead dhandles closed */
#define	WT_STAT_CONN_DH_SWEEP_DEAD_CLOSE		1433
/*! data-handle: connection sweep dhandles removed from hash list */
#define	WT_STAT_CONN_DH_SWEEP_REMOVE			1434
/*! data-handle: connection sweep expired dhandles closed */
#define	WT_STAT_CONN_DH_SWEEP_EXPIRED_CLOSE		1435
/*! data-handle: connection sweep time-of-death sets */
#define	WT_STAT_CONN_DH_SWEEP_TOD			1436
/*! data-handle: connection sweeps */
#define	WT_STAT_CONN_DH_SWEEPS				1437
/*!
 * data-handle: connection sweeps skipped due to checkpoint gathering
 * handles
 */
#define	WT_STAT_CONN_DH_SWEEP_SKIP_CKPT			1438
/*! data-handle: session dhandles swept */
#define	WT_STAT_CONN_DH_SESSION_HANDLES			1439
/*! data-handle: session sweep attempts */
#define	WT_STAT_CONN_DH_SESSION_SWEEPS			1440
/*! lock: btree page lock acquisitions */
#define	WT_STAT_CONN_LOCK_BTREE_PAGE_COUNT		1441
/*! lock: btree page lock application thread wait time (usecs) */
#define	WT_STAT_CONN_LOCK_BTREE_PAGE_WAIT_APPLICATION	1442
/*! lock: btree page lock internal thread wait time (usecs) */
#define	WT_STAT_CONN_LOCK_BTREE_PAGE_WAIT_INTERNAL	1443
/*! lock: checkpoint lock acquisitions */
#define	WT_STAT_CONN_LOCK_CHECKPOINT_COUNT		1444
/*! lock: checkpoint lock application thread wait time (usecs) */
#define	WT_STAT_CONN_LOCK_CHECKPOINT_WAIT_APPLICATION	1445
/*! lock: checkpoint lock internal thread wait time (usecs) */
#define	WT_STAT_CONN_LOCK_CHECKPOINT_WAIT_INTERNAL	1446
/*! lock: dhandle lock application thread time waiting (usecs) */
#define	WT_STAT_CONN_LOCK_DHANDLE_WAIT_APPLICATION	1447
/*! lock: dhandle lock internal thread time waiting (usecs) */
#define	WT_STAT_CONN_LOCK_DHANDLE_WAIT_INTERNAL		1448
/*! lock: dhandle read lock acquisitions */
#define	WT_STAT_CONN_LOCK_DHANDLE_READ_COUNT		1449
/*! lock: dhandle write lock acquisitions */
#define	WT_STAT_CONN_LOCK_DHANDLE_WRITE_COUNT		1450
/*! lock: metadata lock acquisitions */
#define	WT_STAT_CONN_LOCK_METADATA_COUNT		1451
/*! lock: metadata lock application thread wait time (usecs) */
#define	WT_STAT_CONN_LOCK_METADATA_WAIT_APPLICATION	1452
/*! lock: metadata lock internal thread wait time (usecs) */
#define	WT_STAT_CONN_LOCK_METADATA_WAIT_INTERNAL	1453
/*! lock: schema lock acquisitions */
#define	WT_STAT_CONN_LOCK_SCHEMA_COUNT			1454
/*! lock: schema lock application thread wait time (usecs) */
#define	WT_STAT_CONN_LOCK_SCHEMA_WAIT_APPLICATION	1455
/*! lock: schema lock internal thread wait time (usecs) */
#define	WT_STAT_CONN_LOCK_SCHEMA_WAIT_INTERNAL		1456
/*!
 * lock: table lock application thread time waiting for the table lock
 * (usecs)
 */
#define	WT_STAT_CONN_LOCK_TABLE_WAIT_APPLICATION	1457
/*!
 * lock: table lock internal thread time waiting for the table lock
 * (usecs)
 */
#define	WT_STAT_CONN_LOCK_TABLE_WAIT_INTERNAL		1458
/*! lock: table read lock acquisitions */
#define	WT_STAT_CONN_LOCK_TABLE_READ_COUNT		1459
/*! lock: table write lock acquisitions */
#define	WT_STAT_CONN_LOCK_TABLE_WRITE_COUNT		1460
/*! lock: txn global lock application thread time waiting (usecs) */
#define	WT_STAT_CONN_LOCK_TXN_GLOBAL_WAIT_APPLICATION	1461
/*! lock: txn global lock internal thread time waiting (usecs) */
#define	WT_STAT_CONN_LOCK_TXN_GLOBAL_WAIT_INTERNAL	1462
/*! lock: txn global read lock acquisitions */
#define	WT_STAT_CONN_LOCK_TXN_GLOBAL_READ_COUNT		1463
/*! lock: txn global write lock acquisitions */
#define	WT_STAT_CONN_LOCK_TXN_GLOBAL_WRITE_COUNT	1464
/*! log: busy returns attempting to switch slots */
#define	WT_STAT_CONN_LOG_SLOT_SWITCH_BUSY		1465
/*! log: force log remove time sleeping (usecs) */
#define	WT_STAT_CONN_LOG_FORCE_REMOVE_SLEEP		1466
/*! log: log bytes of payload data */
#define	WT_STAT_CONN_LOG_BYTES_PAYLOAD			1467
/*! log: log bytes written */
#define	WT_STAT_CONN_LOG_BYTES_WRITTEN			1468
/*! log: log files manually zero-filled */
#define	WT_STAT_CONN_LOG_ZERO_FILLS			1469
/*! log: log flush operations */
#define	WT_STAT_CONN_LOG_FLUSH				1470
/*! log: log force write operations */
#define	WT_STAT_CONN_LOG_FORCE_WRITE			1471
/*! log: log force write operations skipped */
#define	WT_STAT_CONN_LOG_FORCE_WRITE_SKIP		1472
/*! log: log records compressed */
#define	WT_STAT_CONN_LOG_COMPRESS_WRITES		1473
/*! log: log records not compressed */
#define	WT_STAT_CONN_LOG_COMPRESS_WRITE_FAILS		1474
/*! log: log records too small to compress */
#define	WT_STAT_CONN_LOG_COMPRESS_SMALL			1475
/*! log: log release advances write LSN */
#define	WT_STAT_CONN_LOG_RELEASE_WRITE_LSN		1476
/*! log: log scan operations */
#define	WT_STAT_CONN_LOG_SCANS				1477
/*! log: log scan records requiring two reads */
#define	WT_STAT_CONN_LOG_SCAN_REREADS			1478
/*! log: log server thread advances write LSN */
#define	WT_STAT_CONN_LOG_WRITE_LSN			1479
/*! log: log server thread write LSN walk skipped */
#define	WT_STAT_CONN_LOG_WRITE_LSN_SKIP			1480
/*! log: log sync operations */
#define	WT_STAT_CONN_LOG_SYNC				1481
/*! log: log sync time duration (usecs) */
#define	WT_STAT_CONN_LOG_SYNC_DURATION			1482
/*! log: log sync_dir operations */
#define	WT_STAT_CONN_LOG_SYNC_DIR			1483
/*! log: log sync_dir time duration (usecs) */
#define	WT_STAT_CONN_LOG_SYNC_DIR_DURATION		1484
/*! log: log write operations */
#define	WT_STAT_CONN_LOG_WRITES				1485
/*! log: logging bytes consolidated */
#define	WT_STAT_CONN_LOG_SLOT_CONSOLIDATED		1486
/*! log: maximum log file size */
#define	WT_STAT_CONN_LOG_MAX_FILESIZE			1487
/*! log: number of pre-allocated log files to create */
#define	WT_STAT_CONN_LOG_PREALLOC_MAX			1488
/*! log: pre-allocated log files not ready and missed */
#define	WT_STAT_CONN_LOG_PREALLOC_MISSED		1489
/*! log: pre-allocated log files prepared */
#define	WT_STAT_CONN_LOG_PREALLOC_FILES			1490
/*! log: pre-allocated log files used */
#define	WT_STAT_CONN_LOG_PREALLOC_USED			1491
/*! log: records processed by log scan */
#define	WT_STAT_CONN_LOG_SCAN_RECORDS			1492
/*! log: slot close lost race */
#define	WT_STAT_CONN_LOG_SLOT_CLOSE_RACE		1493
/*! log: slot close unbuffered waits */
#define	WT_STAT_CONN_LOG_SLOT_CLOSE_UNBUF		1494
/*! log: slot closures */
#define	WT_STAT_CONN_LOG_SLOT_CLOSES			1495
/*! log: slot join atomic update races */
#define	WT_STAT_CONN_LOG_SLOT_RACES			1496
/*! log: slot join calls atomic updates raced */
#define	WT_STAT_CONN_LOG_SLOT_YIELD_RACE		1497
/*! log: slot join calls did not yield */
#define	WT_STAT_CONN_LOG_SLOT_IMMEDIATE			1498
/*! log: slot join calls found active slot closed */
#define	WT_STAT_CONN_LOG_SLOT_YIELD_CLOSE		1499
/*! log: slot join calls slept */
#define	WT_STAT_CONN_LOG_SLOT_YIELD_SLEEP		1500
/*! log: slot join calls yielded */
#define	WT_STAT_CONN_LOG_SLOT_YIELD			1501
/*! log: slot join found active slot closed */
#define	WT_STAT_CONN_LOG_SLOT_ACTIVE_CLOSED		1502
/*! log: slot joins yield time (usecs) */
#define	WT_STAT_CONN_LOG_SLOT_YIELD_DURATION		1503
/*! log: slot transitions unable to find free slot */
#define	WT_STAT_CONN_LOG_SLOT_NO_FREE_SLOTS		1504
/*! log: slot unbuffered writes */
#define	WT_STAT_CONN_LOG_SLOT_UNBUFFERED		1505
/*! log: total in-memory size of compressed records */
#define	WT_STAT_CONN_LOG_COMPRESS_MEM			1506
/*! log: total log buffer size */
#define	WT_STAT_CONN_LOG_BUFFER_SIZE			1507
/*! log: total size of compressed records */
#define	WT_STAT_CONN_LOG_COMPRESS_LEN			1508
/*! log: written slots coalesced */
#define	WT_STAT_CONN_LOG_SLOT_COALESCED			1509
/*! log: yields waiting for previous log file close */
#define	WT_STAT_CONN_LOG_CLOSE_YIELDS			1510
/*! perf: file system read latency histogram (bucket 1) - 0-10ms */
#define	WT_STAT_CONN_PERF_HIST_FSREAD_LATENCY_LT10	1511
/*! perf: file system read latency histogram (bucket 2) - 10-49ms */
#define	WT_STAT_CONN_PERF_HIST_FSREAD_LATENCY_LT50	1512
/*! perf: file system read latency histogram (bucket 3) - 50-99ms */
#define	WT_STAT_CONN_PERF_HIST_FSREAD_LATENCY_LT100	1513
/*! perf: file system read latency histogram (bucket 4) - 100-249ms */
#define	WT_STAT_CONN_PERF_HIST_FSREAD_LATENCY_LT250	1514
/*! perf: file system read latency histogram (bucket 5) - 250-499ms */
#define	WT_STAT_CONN_PERF_HIST_FSREAD_LATENCY_LT500	1515
/*! perf: file system read latency histogram (bucket 6) - 500-999ms */
#define	WT_STAT_CONN_PERF_HIST_FSREAD_LATENCY_LT1000	1516
/*! perf: file system read latency histogram (bucket 7) - 1000ms+ */
#define	WT_STAT_CONN_PERF_HIST_FSREAD_LATENCY_GT1000	1517
/*! perf: file system read latency histogram total (msecs) */
#define	WT_STAT_CONN_PERF_HIST_FSREAD_LATENCY_TOTAL_MSECS	1518
/*! perf: file system write latency histogram (bucket 1) - 0-10ms */
#define	WT_STAT_CONN_PERF_HIST_FSWRITE_LATENCY_LT10	1519
/*! perf: file system write latency histogram (bucket 2) - 10-49ms */
#define	WT_STAT_CONN_PERF_HIST_FSWRITE_LATENCY_LT50	1520
/*! perf: file system write latency histogram (bucket 3) - 50-99ms */
#define	WT_STAT_CONN_PERF_HIST_FSWRITE_LATENCY_LT100	1521
/*! perf: file system write latency histogram (bucket 4) - 100-249ms */
#define	WT_STAT_CONN_PERF_HIST_FSWRITE_LATENCY_LT250	1522
/*! perf: file system write latency histogram (bucket 5) - 250-499ms */
#define	WT_STAT_CONN_PERF_HIST_FSWRITE_LATENCY_LT500	1523
/*! perf: file system write latency histogram (bucket 6) - 500-999ms */
#define	WT_STAT_CONN_PERF_HIST_FSWRITE_LATENCY_LT1000	1524
/*! perf: file system write latency histogram (bucket 7) - 1000ms+ */
#define	WT_STAT_CONN_PERF_HIST_FSWRITE_LATENCY_GT1000	1525
/*! perf: file system write latency histogram total (msecs) */
#define	WT_STAT_CONN_PERF_HIST_FSWRITE_LATENCY_TOTAL_MSECS	1526
/*! perf: operation read latency histogram (bucket 1) - 0-100us */
#define	WT_STAT_CONN_PERF_HIST_OPREAD_LATENCY_LT100	1527
/*! perf: operation read latency histogram (bucket 2) - 100-249us */
#define	WT_STAT_CONN_PERF_HIST_OPREAD_LATENCY_LT250	1528
/*! perf: operation read latency histogram (bucket 3) - 250-499us */
#define	WT_STAT_CONN_PERF_HIST_OPREAD_LATENCY_LT500	1529
/*! perf: operation read latency histogram (bucket 4) - 500-999us */
#define	WT_STAT_CONN_PERF_HIST_OPREAD_LATENCY_LT1000	1530
/*! perf: operation read latency histogram (bucket 5) - 1000-9999us */
#define	WT_STAT_CONN_PERF_HIST_OPREAD_LATENCY_LT10000	1531
/*! perf: operation read latency histogram (bucket 6) - 10000us+ */
#define	WT_STAT_CONN_PERF_HIST_OPREAD_LATENCY_GT10000	1532
/*! perf: operation read latency histogram total (usecs) */
#define	WT_STAT_CONN_PERF_HIST_OPREAD_LATENCY_TOTAL_USECS	1533
/*! perf: operation write latency histogram (bucket 1) - 0-100us */
#define	WT_STAT_CONN_PERF_HIST_OPWRITE_LATENCY_LT100	1534
/*! perf: operation write latency histogram (bucket 2) - 100-249us */
#define	WT_STAT_CONN_PERF_HIST_OPWRITE_LATENCY_LT250	1535
/*! perf: operation write latency histogram (bucket 3) - 250-499us */
#define	WT_STAT_CONN_PERF_HIST_OPWRITE_LATENCY_LT500	1536
/*! perf: operation write latency histogram (bucket 4) - 500-999us */
#define	WT_STAT_CONN_PERF_HIST_OPWRITE_LATENCY_LT1000	1537
/*! perf: operation write latency histogram (bucket 5) - 1000-9999us */
#define	WT_STAT_CONN_PERF_HIST_OPWRITE_LATENCY_LT10000	1538
/*! perf: operation write latency histogram (bucket 6) - 10000us+ */
#define	WT_STAT_CONN_PERF_HIST_OPWRITE_LATENCY_GT10000	1539
/*! perf: operation write latency histogram total (usecs) */
#define	WT_STAT_CONN_PERF_HIST_OPWRITE_LATENCY_TOTAL_USECS	1540
/*! prefetch: could not perform pre-fetch on internal page */
#define	WT_STAT_CONN_PREFETCH_SKIPPED_INTERNAL_PAGE	1541
/*!
 * prefetch: could not perform pre-fetch on ref without the pre-fetch
 * flag set
 */
#define	WT_STAT_CONN_PREFETCH_SKIPPED_NO_FLAG_SET	1542
/*! prefetch: number of times pre-fetch failed to start */
#define	WT_STAT_CONN_PREFETCH_FAILED_START		1543
/*! prefetch: pre-fetch not repeating for recently pre-fetched ref */
#define	WT_STAT_CONN_PREFETCH_SKIPPED_SAME_REF		1544
/*! prefetch: pre-fetch not triggered after single disk read */
#define	WT_STAT_CONN_PREFETCH_DISK_ONE			1545
/*! prefetch: pre-fetch not triggered as there is no valid dhandle */
#define	WT_STAT_CONN_PREFETCH_SKIPPED_NO_VALID_DHANDLE	1546
/*! prefetch: pre-fetch not triggered by page read */
#define	WT_STAT_CONN_PREFETCH_SKIPPED			1547
/*! prefetch: pre-fetch not triggered due to disk read count */
#define	WT_STAT_CONN_PREFETCH_SKIPPED_DISK_READ_COUNT	1548
/*! prefetch: pre-fetch not triggered due to internal session */
#define	WT_STAT_CONN_PREFETCH_SKIPPED_INTERNAL_SESSION	1549
/*! prefetch: pre-fetch not triggered due to special btree handle */
#define	WT_STAT_CONN_PREFETCH_SKIPPED_SPECIAL_HANDLE	1550
/*! prefetch: pre-fetch page not on disk when reading */
#define	WT_STAT_CONN_PREFETCH_PAGES_FAIL		1551
/*! prefetch: pre-fetch pages queued */
#define	WT_STAT_CONN_PREFETCH_PAGES_QUEUED		1552
/*! prefetch: pre-fetch pages read in background */
#define	WT_STAT_CONN_PREFETCH_PAGES_READ		1553
/*! prefetch: pre-fetch skipped reading in a page due to harmless error */
#define	WT_STAT_CONN_PREFETCH_SKIPPED_ERROR_OK		1554
/*! prefetch: pre-fetch triggered by page read */
#define	WT_STAT_CONN_PREFETCH_ATTEMPTS			1555
/*! reconciliation: VLCS pages explicitly reconciled as empty */
#define	WT_STAT_CONN_REC_VLCS_EMPTIED_PAGES		1556
/*! reconciliation: approximate byte size of timestamps in pages written */
#define	WT_STAT_CONN_REC_TIME_WINDOW_BYTES_TS		1557
/*!
 * reconciliation: approximate byte size of transaction IDs in pages
 * written
 */
#define	WT_STAT_CONN_REC_TIME_WINDOW_BYTES_TXN		1558
/*! reconciliation: fast-path pages deleted */
#define	WT_STAT_CONN_REC_PAGE_DELETE_FAST		1559
/*! reconciliation: leaf-page overflow keys */
#define	WT_STAT_CONN_REC_OVERFLOW_KEY_LEAF		1560
/*! reconciliation: maximum milliseconds spent in a reconciliation call */
#define	WT_STAT_CONN_REC_MAXIMUM_MILLISECONDS		1561
/*!
 * reconciliation: maximum milliseconds spent in building a disk image in
 * a reconciliation
 */
#define	WT_STAT_CONN_REC_MAXIMUM_IMAGE_BUILD_MILLISECONDS	1562
/*!
 * reconciliation: maximum milliseconds spent in moving updates to the
 * history store in a reconciliation
 */
#define	WT_STAT_CONN_REC_MAXIMUM_HS_WRAPUP_MILLISECONDS	1563
/*! reconciliation: overflow values written */
#define	WT_STAT_CONN_REC_OVERFLOW_VALUE			1564
/*! reconciliation: page reconciliation calls */
#define	WT_STAT_CONN_REC_PAGES				1565
/*! reconciliation: page reconciliation calls for eviction */
#define	WT_STAT_CONN_REC_PAGES_EVICTION			1566
/*!
 * reconciliation: page reconciliation calls that resulted in values with
 * prepared transaction metadata
 */
#define	WT_STAT_CONN_REC_PAGES_WITH_PREPARE		1567
/*!
 * reconciliation: page reconciliation calls that resulted in values with
 * timestamps
 */
#define	WT_STAT_CONN_REC_PAGES_WITH_TS			1568
/*!
 * reconciliation: page reconciliation calls that resulted in values with
 * transaction ids
 */
#define	WT_STAT_CONN_REC_PAGES_WITH_TXN			1569
/*! reconciliation: pages deleted */
#define	WT_STAT_CONN_REC_PAGE_DELETE			1570
/*!
 * reconciliation: pages written including an aggregated newest start
 * durable timestamp
 */
#define	WT_STAT_CONN_REC_TIME_AGGR_NEWEST_START_DURABLE_TS	1571
/*!
 * reconciliation: pages written including an aggregated newest stop
 * durable timestamp
 */
#define	WT_STAT_CONN_REC_TIME_AGGR_NEWEST_STOP_DURABLE_TS	1572
/*!
 * reconciliation: pages written including an aggregated newest stop
 * timestamp
 */
#define	WT_STAT_CONN_REC_TIME_AGGR_NEWEST_STOP_TS	1573
/*!
 * reconciliation: pages written including an aggregated newest stop
 * transaction ID
 */
#define	WT_STAT_CONN_REC_TIME_AGGR_NEWEST_STOP_TXN	1574
/*!
 * reconciliation: pages written including an aggregated newest
 * transaction ID
 */
#define	WT_STAT_CONN_REC_TIME_AGGR_NEWEST_TXN		1575
/*!
 * reconciliation: pages written including an aggregated oldest start
 * timestamp
 */
#define	WT_STAT_CONN_REC_TIME_AGGR_OLDEST_START_TS	1576
/*! reconciliation: pages written including an aggregated prepare */
#define	WT_STAT_CONN_REC_TIME_AGGR_PREPARED		1577
/*! reconciliation: pages written including at least one prepare state */
#define	WT_STAT_CONN_REC_TIME_WINDOW_PAGES_PREPARED	1578
/*!
 * reconciliation: pages written including at least one start durable
 * timestamp
 */
#define	WT_STAT_CONN_REC_TIME_WINDOW_PAGES_DURABLE_START_TS	1579
/*! reconciliation: pages written including at least one start timestamp */
#define	WT_STAT_CONN_REC_TIME_WINDOW_PAGES_START_TS	1580
/*!
 * reconciliation: pages written including at least one start transaction
 * ID
 */
#define	WT_STAT_CONN_REC_TIME_WINDOW_PAGES_START_TXN	1581
/*!
 * reconciliation: pages written including at least one stop durable
 * timestamp
 */
#define	WT_STAT_CONN_REC_TIME_WINDOW_PAGES_DURABLE_STOP_TS	1582
/*! reconciliation: pages written including at least one stop timestamp */
#define	WT_STAT_CONN_REC_TIME_WINDOW_PAGES_STOP_TS	1583
/*!
 * reconciliation: pages written including at least one stop transaction
 * ID
 */
#define	WT_STAT_CONN_REC_TIME_WINDOW_PAGES_STOP_TXN	1584
/*! reconciliation: records written including a prepare state */
#define	WT_STAT_CONN_REC_TIME_WINDOW_PREPARED		1585
/*! reconciliation: records written including a start durable timestamp */
#define	WT_STAT_CONN_REC_TIME_WINDOW_DURABLE_START_TS	1586
/*! reconciliation: records written including a start timestamp */
#define	WT_STAT_CONN_REC_TIME_WINDOW_START_TS		1587
/*! reconciliation: records written including a start transaction ID */
#define	WT_STAT_CONN_REC_TIME_WINDOW_START_TXN		1588
/*! reconciliation: records written including a stop durable timestamp */
#define	WT_STAT_CONN_REC_TIME_WINDOW_DURABLE_STOP_TS	1589
/*! reconciliation: records written including a stop timestamp */
#define	WT_STAT_CONN_REC_TIME_WINDOW_STOP_TS		1590
/*! reconciliation: records written including a stop transaction ID */
#define	WT_STAT_CONN_REC_TIME_WINDOW_STOP_TXN		1591
/*! reconciliation: split bytes currently awaiting free */
#define	WT_STAT_CONN_REC_SPLIT_STASHED_BYTES		1592
/*! reconciliation: split objects currently awaiting free */
#define	WT_STAT_CONN_REC_SPLIT_STASHED_OBJECTS		1593
/*! session: attempts to remove a local object and the object is in use */
#define	WT_STAT_CONN_LOCAL_OBJECTS_INUSE		1594
/*! session: flush_tier failed calls */
#define	WT_STAT_CONN_FLUSH_TIER_FAIL			1595
/*! session: flush_tier operation calls */
#define	WT_STAT_CONN_FLUSH_TIER				1596
/*! session: flush_tier tables skipped due to no checkpoint */
#define	WT_STAT_CONN_FLUSH_TIER_SKIPPED			1597
/*! session: flush_tier tables switched */
#define	WT_STAT_CONN_FLUSH_TIER_SWITCHED		1598
/*! session: local objects removed */
#define	WT_STAT_CONN_LOCAL_OBJECTS_REMOVED		1599
/*! session: open session count */
#define	WT_STAT_CONN_SESSION_OPEN			1600
/*! session: session query timestamp calls */
#define	WT_STAT_CONN_SESSION_QUERY_TS			1601
/*! session: table alter failed calls */
#define	WT_STAT_CONN_SESSION_TABLE_ALTER_FAIL		1602
/*! session: table alter successful calls */
#define	WT_STAT_CONN_SESSION_TABLE_ALTER_SUCCESS	1603
/*! session: table alter triggering checkpoint calls */
#define	WT_STAT_CONN_SESSION_TABLE_ALTER_TRIGGER_CHECKPOINT	1604
/*! session: table alter unchanged and skipped */
#define	WT_STAT_CONN_SESSION_TABLE_ALTER_SKIP		1605
/*! session: table compact conflicted with checkpoint */
#define	WT_STAT_CONN_SESSION_TABLE_COMPACT_CONFLICTING_CHECKPOINT	1606
/*! session: table compact dhandle successful calls */
#define	WT_STAT_CONN_SESSION_TABLE_COMPACT_DHANDLE_SUCCESS	1607
/*! session: table compact failed calls */
#define	WT_STAT_CONN_SESSION_TABLE_COMPACT_FAIL		1608
/*! session: table compact failed calls due to cache pressure */
#define	WT_STAT_CONN_SESSION_TABLE_COMPACT_FAIL_CACHE_PRESSURE	1609
/*! session: table compact passes */
#define	WT_STAT_CONN_SESSION_TABLE_COMPACT_PASSES	1610
/*! session: table compact running */
#define	WT_STAT_CONN_SESSION_TABLE_COMPACT_RUNNING	1611
/*! session: table compact skipped as process would not reduce file size */
#define	WT_STAT_CONN_SESSION_TABLE_COMPACT_SKIPPED	1612
/*! session: table compact successful calls */
#define	WT_STAT_CONN_SESSION_TABLE_COMPACT_SUCCESS	1613
/*! session: table compact timeout */
#define	WT_STAT_CONN_SESSION_TABLE_COMPACT_TIMEOUT	1614
/*! session: table create failed calls */
#define	WT_STAT_CONN_SESSION_TABLE_CREATE_FAIL		1615
/*! session: table create successful calls */
#define	WT_STAT_CONN_SESSION_TABLE_CREATE_SUCCESS	1616
/*! session: table create with import failed calls */
#define	WT_STAT_CONN_SESSION_TABLE_CREATE_IMPORT_FAIL	1617
/*! session: table create with import successful calls */
#define	WT_STAT_CONN_SESSION_TABLE_CREATE_IMPORT_SUCCESS	1618
/*! session: table drop failed calls */
#define	WT_STAT_CONN_SESSION_TABLE_DROP_FAIL		1619
/*! session: table drop successful calls */
<<<<<<< HEAD
#define	WT_STAT_CONN_SESSION_TABLE_DROP_SUCCESS		1612
/*! session: table salvage failed calls */
#define	WT_STAT_CONN_SESSION_TABLE_SALVAGE_FAIL		1613
/*! session: table salvage successful calls */
#define	WT_STAT_CONN_SESSION_TABLE_SALVAGE_SUCCESS	1614
/*! session: table truncate failed calls */
#define	WT_STAT_CONN_SESSION_TABLE_TRUNCATE_FAIL	1615
/*! session: table truncate successful calls */
#define	WT_STAT_CONN_SESSION_TABLE_TRUNCATE_SUCCESS	1616
/*! session: table verify failed calls */
#define	WT_STAT_CONN_SESSION_TABLE_VERIFY_FAIL		1617
/*! session: table verify successful calls */
#define	WT_STAT_CONN_SESSION_TABLE_VERIFY_SUCCESS	1618
/*! session: tiered operations dequeued and processed */
#define	WT_STAT_CONN_TIERED_WORK_UNITS_DEQUEUED		1619
/*! session: tiered operations removed without processing */
#define	WT_STAT_CONN_TIERED_WORK_UNITS_REMOVED		1620
/*! session: tiered operations scheduled */
#define	WT_STAT_CONN_TIERED_WORK_UNITS_CREATED		1621
/*! session: tiered storage local retention time (secs) */
#define	WT_STAT_CONN_TIERED_RETENTION			1622
/*! thread-state: active filesystem fsync calls */
#define	WT_STAT_CONN_THREAD_FSYNC_ACTIVE		1623
/*! thread-state: active filesystem read calls */
#define	WT_STAT_CONN_THREAD_READ_ACTIVE			1624
/*! thread-state: active filesystem write calls */
#define	WT_STAT_CONN_THREAD_WRITE_ACTIVE		1625
/*! thread-yield: application thread operations waiting for cache */
#define	WT_STAT_CONN_APPLICATION_CACHE_OPS		1626
/*! thread-yield: application thread snapshot refreshed for eviction */
#define	WT_STAT_CONN_APPLICATION_EVICT_SNAPSHOT_REFRESHED	1627
/*! thread-yield: application thread time waiting for cache (usecs) */
#define	WT_STAT_CONN_APPLICATION_CACHE_TIME		1628
=======
#define	WT_STAT_CONN_SESSION_TABLE_DROP_SUCCESS		1620
/*! session: table rename failed calls */
#define	WT_STAT_CONN_SESSION_TABLE_RENAME_FAIL		1621
/*! session: table rename successful calls */
#define	WT_STAT_CONN_SESSION_TABLE_RENAME_SUCCESS	1622
/*! session: table salvage failed calls */
#define	WT_STAT_CONN_SESSION_TABLE_SALVAGE_FAIL		1623
/*! session: table salvage successful calls */
#define	WT_STAT_CONN_SESSION_TABLE_SALVAGE_SUCCESS	1624
/*! session: table truncate failed calls */
#define	WT_STAT_CONN_SESSION_TABLE_TRUNCATE_FAIL	1625
/*! session: table truncate successful calls */
#define	WT_STAT_CONN_SESSION_TABLE_TRUNCATE_SUCCESS	1626
/*! session: table verify failed calls */
#define	WT_STAT_CONN_SESSION_TABLE_VERIFY_FAIL		1627
/*! session: table verify successful calls */
#define	WT_STAT_CONN_SESSION_TABLE_VERIFY_SUCCESS	1628
/*! session: tiered operations dequeued and processed */
#define	WT_STAT_CONN_TIERED_WORK_UNITS_DEQUEUED		1629
/*! session: tiered operations removed without processing */
#define	WT_STAT_CONN_TIERED_WORK_UNITS_REMOVED		1630
/*! session: tiered operations scheduled */
#define	WT_STAT_CONN_TIERED_WORK_UNITS_CREATED		1631
/*! session: tiered storage local retention time (secs) */
#define	WT_STAT_CONN_TIERED_RETENTION			1632
/*! thread-state: active filesystem fsync calls */
#define	WT_STAT_CONN_THREAD_FSYNC_ACTIVE		1633
/*! thread-state: active filesystem read calls */
#define	WT_STAT_CONN_THREAD_READ_ACTIVE			1634
/*! thread-state: active filesystem write calls */
#define	WT_STAT_CONN_THREAD_WRITE_ACTIVE		1635
/*! thread-yield: application thread operations waiting for cache */
#define	WT_STAT_CONN_APPLICATION_CACHE_OPS		1636
/*! thread-yield: application thread snapshot refreshed for eviction */
#define	WT_STAT_CONN_APPLICATION_EVICT_SNAPSHOT_REFRESHED	1637
/*! thread-yield: application thread time waiting for cache (usecs) */
#define	WT_STAT_CONN_APPLICATION_CACHE_TIME		1638
>>>>>>> 4db9ff29
/*!
 * thread-yield: connection close blocked waiting for transaction state
 * stabilization
 */
<<<<<<< HEAD
#define	WT_STAT_CONN_TXN_RELEASE_BLOCKED		1629
/*! thread-yield: connection close yielded for lsm manager shutdown */
#define	WT_STAT_CONN_CONN_CLOSE_BLOCKED_LSM		1630
/*! thread-yield: data handle lock yielded */
#define	WT_STAT_CONN_DHANDLE_LOCK_BLOCKED		1631
=======
#define	WT_STAT_CONN_TXN_RELEASE_BLOCKED		1639
/*! thread-yield: connection close yielded for lsm manager shutdown */
#define	WT_STAT_CONN_CONN_CLOSE_BLOCKED_LSM		1640
/*! thread-yield: data handle lock yielded */
#define	WT_STAT_CONN_DHANDLE_LOCK_BLOCKED		1641
>>>>>>> 4db9ff29
/*!
 * thread-yield: get reference for page index and slot time sleeping
 * (usecs)
 */
<<<<<<< HEAD
#define	WT_STAT_CONN_PAGE_INDEX_SLOT_REF_BLOCKED	1632
/*! thread-yield: page access yielded due to prepare state change */
#define	WT_STAT_CONN_PREPARED_TRANSITION_BLOCKED_PAGE	1633
/*! thread-yield: page acquire busy blocked */
#define	WT_STAT_CONN_PAGE_BUSY_BLOCKED			1634
/*! thread-yield: page acquire eviction blocked */
#define	WT_STAT_CONN_PAGE_FORCIBLE_EVICT_BLOCKED	1635
/*! thread-yield: page acquire locked blocked */
#define	WT_STAT_CONN_PAGE_LOCKED_BLOCKED		1636
/*! thread-yield: page acquire read blocked */
#define	WT_STAT_CONN_PAGE_READ_BLOCKED			1637
/*! thread-yield: page acquire time sleeping (usecs) */
#define	WT_STAT_CONN_PAGE_SLEEP				1638
=======
#define	WT_STAT_CONN_PAGE_INDEX_SLOT_REF_BLOCKED	1642
/*! thread-yield: page access yielded due to prepare state change */
#define	WT_STAT_CONN_PREPARED_TRANSITION_BLOCKED_PAGE	1643
/*! thread-yield: page acquire busy blocked */
#define	WT_STAT_CONN_PAGE_BUSY_BLOCKED			1644
/*! thread-yield: page acquire eviction blocked */
#define	WT_STAT_CONN_PAGE_FORCIBLE_EVICT_BLOCKED	1645
/*! thread-yield: page acquire locked blocked */
#define	WT_STAT_CONN_PAGE_LOCKED_BLOCKED		1646
/*! thread-yield: page acquire read blocked */
#define	WT_STAT_CONN_PAGE_READ_BLOCKED			1647
/*! thread-yield: page acquire time sleeping (usecs) */
#define	WT_STAT_CONN_PAGE_SLEEP				1648
>>>>>>> 4db9ff29
/*!
 * thread-yield: page delete rollback time sleeping for state change
 * (usecs)
 */
<<<<<<< HEAD
#define	WT_STAT_CONN_PAGE_DEL_ROLLBACK_BLOCKED		1639
/*! thread-yield: page reconciliation yielded due to child modification */
#define	WT_STAT_CONN_CHILD_MODIFY_BLOCKED_PAGE		1640
/*! transaction: Number of prepared updates */
#define	WT_STAT_CONN_TXN_PREPARED_UPDATES		1641
/*! transaction: Number of prepared updates committed */
#define	WT_STAT_CONN_TXN_PREPARED_UPDATES_COMMITTED	1642
/*! transaction: Number of prepared updates repeated on the same key */
#define	WT_STAT_CONN_TXN_PREPARED_UPDATES_KEY_REPEATED	1643
/*! transaction: Number of prepared updates rolled back */
#define	WT_STAT_CONN_TXN_PREPARED_UPDATES_ROLLEDBACK	1644
=======
#define	WT_STAT_CONN_PAGE_DEL_ROLLBACK_BLOCKED		1649
/*! thread-yield: page reconciliation yielded due to child modification */
#define	WT_STAT_CONN_CHILD_MODIFY_BLOCKED_PAGE		1650
/*! transaction: Number of prepared updates */
#define	WT_STAT_CONN_TXN_PREPARED_UPDATES		1651
/*! transaction: Number of prepared updates committed */
#define	WT_STAT_CONN_TXN_PREPARED_UPDATES_COMMITTED	1652
/*! transaction: Number of prepared updates repeated on the same key */
#define	WT_STAT_CONN_TXN_PREPARED_UPDATES_KEY_REPEATED	1653
/*! transaction: Number of prepared updates rolled back */
#define	WT_STAT_CONN_TXN_PREPARED_UPDATES_ROLLEDBACK	1654
>>>>>>> 4db9ff29
/*!
 * transaction: a reader raced with a prepared transaction commit and
 * skipped an update or updates
 */
<<<<<<< HEAD
#define	WT_STAT_CONN_TXN_READ_RACE_PREPARE_COMMIT	1645
/*! transaction: number of times overflow removed value is read */
#define	WT_STAT_CONN_TXN_READ_OVERFLOW_REMOVE		1646
/*! transaction: oldest pinned transaction ID rolled back for eviction */
#define	WT_STAT_CONN_TXN_ROLLBACK_OLDEST_PINNED		1647
/*! transaction: prepared transactions */
#define	WT_STAT_CONN_TXN_PREPARE			1648
/*! transaction: prepared transactions committed */
#define	WT_STAT_CONN_TXN_PREPARE_COMMIT			1649
/*! transaction: prepared transactions currently active */
#define	WT_STAT_CONN_TXN_PREPARE_ACTIVE			1650
/*! transaction: prepared transactions rolled back */
#define	WT_STAT_CONN_TXN_PREPARE_ROLLBACK		1651
/*! transaction: query timestamp calls */
#define	WT_STAT_CONN_TXN_QUERY_TS			1652
/*! transaction: race to read prepared update retry */
#define	WT_STAT_CONN_TXN_READ_RACE_PREPARE_UPDATE	1653
/*! transaction: rollback to stable calls */
#define	WT_STAT_CONN_TXN_RTS				1654
=======
#define	WT_STAT_CONN_TXN_READ_RACE_PREPARE_COMMIT	1655
/*! transaction: number of times overflow removed value is read */
#define	WT_STAT_CONN_TXN_READ_OVERFLOW_REMOVE		1656
/*! transaction: oldest pinned transaction ID rolled back for eviction */
#define	WT_STAT_CONN_TXN_ROLLBACK_OLDEST_PINNED		1657
/*! transaction: prepared transactions */
#define	WT_STAT_CONN_TXN_PREPARE			1658
/*! transaction: prepared transactions committed */
#define	WT_STAT_CONN_TXN_PREPARE_COMMIT			1659
/*! transaction: prepared transactions currently active */
#define	WT_STAT_CONN_TXN_PREPARE_ACTIVE			1660
/*! transaction: prepared transactions rolled back */
#define	WT_STAT_CONN_TXN_PREPARE_ROLLBACK		1661
/*! transaction: query timestamp calls */
#define	WT_STAT_CONN_TXN_QUERY_TS			1662
/*! transaction: race to read prepared update retry */
#define	WT_STAT_CONN_TXN_READ_RACE_PREPARE_UPDATE	1663
/*! transaction: rollback to stable calls */
#define	WT_STAT_CONN_TXN_RTS				1664
>>>>>>> 4db9ff29
/*!
 * transaction: rollback to stable history store keys that would have
 * been swept in non-dryrun mode
 */
<<<<<<< HEAD
#define	WT_STAT_CONN_TXN_RTS_SWEEP_HS_KEYS_DRYRUN	1655
=======
#define	WT_STAT_CONN_TXN_RTS_SWEEP_HS_KEYS_DRYRUN	1665
>>>>>>> 4db9ff29
/*!
 * transaction: rollback to stable history store records with stop
 * timestamps older than newer records
 */
<<<<<<< HEAD
#define	WT_STAT_CONN_TXN_RTS_HS_STOP_OLDER_THAN_NEWER_START	1656
/*! transaction: rollback to stable inconsistent checkpoint */
#define	WT_STAT_CONN_TXN_RTS_INCONSISTENT_CKPT		1657
/*! transaction: rollback to stable keys removed */
#define	WT_STAT_CONN_TXN_RTS_KEYS_REMOVED		1658
/*! transaction: rollback to stable keys restored */
#define	WT_STAT_CONN_TXN_RTS_KEYS_RESTORED		1659
=======
#define	WT_STAT_CONN_TXN_RTS_HS_STOP_OLDER_THAN_NEWER_START	1666
/*! transaction: rollback to stable inconsistent checkpoint */
#define	WT_STAT_CONN_TXN_RTS_INCONSISTENT_CKPT		1667
/*! transaction: rollback to stable keys removed */
#define	WT_STAT_CONN_TXN_RTS_KEYS_REMOVED		1668
/*! transaction: rollback to stable keys restored */
#define	WT_STAT_CONN_TXN_RTS_KEYS_RESTORED		1669
>>>>>>> 4db9ff29
/*!
 * transaction: rollback to stable keys that would have been removed in
 * non-dryrun mode
 */
<<<<<<< HEAD
#define	WT_STAT_CONN_TXN_RTS_KEYS_REMOVED_DRYRUN	1660
=======
#define	WT_STAT_CONN_TXN_RTS_KEYS_REMOVED_DRYRUN	1670
>>>>>>> 4db9ff29
/*!
 * transaction: rollback to stable keys that would have been restored in
 * non-dryrun mode
 */
<<<<<<< HEAD
#define	WT_STAT_CONN_TXN_RTS_KEYS_RESTORED_DRYRUN	1661
/*! transaction: rollback to stable pages visited */
#define	WT_STAT_CONN_TXN_RTS_PAGES_VISITED		1662
/*! transaction: rollback to stable restored tombstones from history store */
#define	WT_STAT_CONN_TXN_RTS_HS_RESTORE_TOMBSTONES	1663
/*! transaction: rollback to stable restored updates from history store */
#define	WT_STAT_CONN_TXN_RTS_HS_RESTORE_UPDATES		1664
/*! transaction: rollback to stable skipping delete rle */
#define	WT_STAT_CONN_TXN_RTS_DELETE_RLE_SKIPPED		1665
/*! transaction: rollback to stable skipping stable rle */
#define	WT_STAT_CONN_TXN_RTS_STABLE_RLE_SKIPPED		1666
/*! transaction: rollback to stable sweeping history store keys */
#define	WT_STAT_CONN_TXN_RTS_SWEEP_HS_KEYS		1667
=======
#define	WT_STAT_CONN_TXN_RTS_KEYS_RESTORED_DRYRUN	1671
/*! transaction: rollback to stable pages visited */
#define	WT_STAT_CONN_TXN_RTS_PAGES_VISITED		1672
/*! transaction: rollback to stable restored tombstones from history store */
#define	WT_STAT_CONN_TXN_RTS_HS_RESTORE_TOMBSTONES	1673
/*! transaction: rollback to stable restored updates from history store */
#define	WT_STAT_CONN_TXN_RTS_HS_RESTORE_UPDATES		1674
/*! transaction: rollback to stable skipping delete rle */
#define	WT_STAT_CONN_TXN_RTS_DELETE_RLE_SKIPPED		1675
/*! transaction: rollback to stable skipping stable rle */
#define	WT_STAT_CONN_TXN_RTS_STABLE_RLE_SKIPPED		1676
/*! transaction: rollback to stable sweeping history store keys */
#define	WT_STAT_CONN_TXN_RTS_SWEEP_HS_KEYS		1677
>>>>>>> 4db9ff29
/*!
 * transaction: rollback to stable tombstones from history store that
 * would have been restored in non-dryrun mode
 */
<<<<<<< HEAD
#define	WT_STAT_CONN_TXN_RTS_HS_RESTORE_TOMBSTONES_DRYRUN	1668
/*! transaction: rollback to stable tree walk skipping pages */
#define	WT_STAT_CONN_TXN_RTS_TREE_WALK_SKIP_PAGES	1669
/*! transaction: rollback to stable updates aborted */
#define	WT_STAT_CONN_TXN_RTS_UPD_ABORTED		1670
=======
#define	WT_STAT_CONN_TXN_RTS_HS_RESTORE_TOMBSTONES_DRYRUN	1678
/*! transaction: rollback to stable tree walk skipping pages */
#define	WT_STAT_CONN_TXN_RTS_TREE_WALK_SKIP_PAGES	1679
/*! transaction: rollback to stable updates aborted */
#define	WT_STAT_CONN_TXN_RTS_UPD_ABORTED		1680
>>>>>>> 4db9ff29
/*!
 * transaction: rollback to stable updates from history store that would
 * have been restored in non-dryrun mode
 */
<<<<<<< HEAD
#define	WT_STAT_CONN_TXN_RTS_HS_RESTORE_UPDATES_DRYRUN	1671
/*! transaction: rollback to stable updates removed from history store */
#define	WT_STAT_CONN_TXN_RTS_HS_REMOVED			1672
=======
#define	WT_STAT_CONN_TXN_RTS_HS_RESTORE_UPDATES_DRYRUN	1681
/*! transaction: rollback to stable updates removed from history store */
#define	WT_STAT_CONN_TXN_RTS_HS_REMOVED			1682
>>>>>>> 4db9ff29
/*!
 * transaction: rollback to stable updates that would have been aborted
 * in non-dryrun mode
 */
<<<<<<< HEAD
#define	WT_STAT_CONN_TXN_RTS_UPD_ABORTED_DRYRUN		1673
=======
#define	WT_STAT_CONN_TXN_RTS_UPD_ABORTED_DRYRUN		1683
>>>>>>> 4db9ff29
/*!
 * transaction: rollback to stable updates that would have been removed
 * from history store in non-dryrun mode
 */
<<<<<<< HEAD
#define	WT_STAT_CONN_TXN_RTS_HS_REMOVED_DRYRUN		1674
/*! transaction: sessions scanned in each walk of concurrent sessions */
#define	WT_STAT_CONN_TXN_SESSIONS_WALKED		1675
/*! transaction: set timestamp calls */
#define	WT_STAT_CONN_TXN_SET_TS				1676
/*! transaction: set timestamp durable calls */
#define	WT_STAT_CONN_TXN_SET_TS_DURABLE			1677
/*! transaction: set timestamp durable updates */
#define	WT_STAT_CONN_TXN_SET_TS_DURABLE_UPD		1678
/*! transaction: set timestamp force calls */
#define	WT_STAT_CONN_TXN_SET_TS_FORCE			1679
=======
#define	WT_STAT_CONN_TXN_RTS_HS_REMOVED_DRYRUN		1684
/*! transaction: sessions scanned in each walk of concurrent sessions */
#define	WT_STAT_CONN_TXN_SESSIONS_WALKED		1685
/*! transaction: set timestamp calls */
#define	WT_STAT_CONN_TXN_SET_TS				1686
/*! transaction: set timestamp durable calls */
#define	WT_STAT_CONN_TXN_SET_TS_DURABLE			1687
/*! transaction: set timestamp durable updates */
#define	WT_STAT_CONN_TXN_SET_TS_DURABLE_UPD		1688
/*! transaction: set timestamp force calls */
#define	WT_STAT_CONN_TXN_SET_TS_FORCE			1689
>>>>>>> 4db9ff29
/*!
 * transaction: set timestamp global oldest timestamp set to be more
 * recent than the global stable timestamp
 */
<<<<<<< HEAD
#define	WT_STAT_CONN_TXN_SET_TS_OUT_OF_ORDER		1680
/*! transaction: set timestamp oldest calls */
#define	WT_STAT_CONN_TXN_SET_TS_OLDEST			1681
/*! transaction: set timestamp oldest updates */
#define	WT_STAT_CONN_TXN_SET_TS_OLDEST_UPD		1682
/*! transaction: set timestamp stable calls */
#define	WT_STAT_CONN_TXN_SET_TS_STABLE			1683
/*! transaction: set timestamp stable updates */
#define	WT_STAT_CONN_TXN_SET_TS_STABLE_UPD		1684
/*! transaction: transaction begins */
#define	WT_STAT_CONN_TXN_BEGIN				1685
=======
#define	WT_STAT_CONN_TXN_SET_TS_OUT_OF_ORDER		1690
/*! transaction: set timestamp oldest calls */
#define	WT_STAT_CONN_TXN_SET_TS_OLDEST			1691
/*! transaction: set timestamp oldest updates */
#define	WT_STAT_CONN_TXN_SET_TS_OLDEST_UPD		1692
/*! transaction: set timestamp stable calls */
#define	WT_STAT_CONN_TXN_SET_TS_STABLE			1693
/*! transaction: set timestamp stable updates */
#define	WT_STAT_CONN_TXN_SET_TS_STABLE_UPD		1694
/*! transaction: transaction begins */
#define	WT_STAT_CONN_TXN_BEGIN				1695
>>>>>>> 4db9ff29
/*!
 * transaction: transaction checkpoint history store file duration
 * (usecs)
 */
<<<<<<< HEAD
#define	WT_STAT_CONN_TXN_HS_CKPT_DURATION		1686
/*! transaction: transaction range of IDs currently pinned */
#define	WT_STAT_CONN_TXN_PINNED_RANGE			1687
/*! transaction: transaction range of IDs currently pinned by a checkpoint */
#define	WT_STAT_CONN_TXN_PINNED_CHECKPOINT_RANGE	1688
/*! transaction: transaction range of timestamps currently pinned */
#define	WT_STAT_CONN_TXN_PINNED_TIMESTAMP		1689
/*! transaction: transaction range of timestamps pinned by a checkpoint */
#define	WT_STAT_CONN_TXN_PINNED_TIMESTAMP_CHECKPOINT	1690
=======
#define	WT_STAT_CONN_TXN_HS_CKPT_DURATION		1696
/*! transaction: transaction range of IDs currently pinned */
#define	WT_STAT_CONN_TXN_PINNED_RANGE			1697
/*! transaction: transaction range of IDs currently pinned by a checkpoint */
#define	WT_STAT_CONN_TXN_PINNED_CHECKPOINT_RANGE	1698
/*! transaction: transaction range of timestamps currently pinned */
#define	WT_STAT_CONN_TXN_PINNED_TIMESTAMP		1699
/*! transaction: transaction range of timestamps pinned by a checkpoint */
#define	WT_STAT_CONN_TXN_PINNED_TIMESTAMP_CHECKPOINT	1700
>>>>>>> 4db9ff29
/*!
 * transaction: transaction range of timestamps pinned by the oldest
 * active read timestamp
 */
<<<<<<< HEAD
#define	WT_STAT_CONN_TXN_PINNED_TIMESTAMP_READER	1691
=======
#define	WT_STAT_CONN_TXN_PINNED_TIMESTAMP_READER	1701
>>>>>>> 4db9ff29
/*!
 * transaction: transaction range of timestamps pinned by the oldest
 * timestamp
 */
<<<<<<< HEAD
#define	WT_STAT_CONN_TXN_PINNED_TIMESTAMP_OLDEST	1692
/*! transaction: transaction read timestamp of the oldest active reader */
#define	WT_STAT_CONN_TXN_TIMESTAMP_OLDEST_ACTIVE_READ	1693
/*! transaction: transaction rollback to stable currently running */
#define	WT_STAT_CONN_TXN_ROLLBACK_TO_STABLE_RUNNING	1694
/*! transaction: transaction walk of concurrent sessions */
#define	WT_STAT_CONN_TXN_WALK_SESSIONS			1695
/*! transaction: transactions committed */
#define	WT_STAT_CONN_TXN_COMMIT				1696
/*! transaction: transactions rolled back */
#define	WT_STAT_CONN_TXN_ROLLBACK			1697
/*! transaction: update conflicts */
#define	WT_STAT_CONN_TXN_UPDATE_CONFLICT		1698
=======
#define	WT_STAT_CONN_TXN_PINNED_TIMESTAMP_OLDEST	1702
/*! transaction: transaction read timestamp of the oldest active reader */
#define	WT_STAT_CONN_TXN_TIMESTAMP_OLDEST_ACTIVE_READ	1703
/*! transaction: transaction rollback to stable currently running */
#define	WT_STAT_CONN_TXN_ROLLBACK_TO_STABLE_RUNNING	1704
/*! transaction: transaction walk of concurrent sessions */
#define	WT_STAT_CONN_TXN_WALK_SESSIONS			1705
/*! transaction: transactions committed */
#define	WT_STAT_CONN_TXN_COMMIT				1706
/*! transaction: transactions rolled back */
#define	WT_STAT_CONN_TXN_ROLLBACK			1707
/*! transaction: update conflicts */
#define	WT_STAT_CONN_TXN_UPDATE_CONFLICT		1708
>>>>>>> 4db9ff29

/*!
 * @}
 * @name Statistics for data sources
 * @anchor statistics_dsrc
 * @{
 */
/*! LSM: bloom filter false positives */
#define	WT_STAT_DSRC_BLOOM_FALSE_POSITIVE		2000
/*! LSM: bloom filter hits */
#define	WT_STAT_DSRC_BLOOM_HIT				2001
/*! LSM: bloom filter misses */
#define	WT_STAT_DSRC_BLOOM_MISS				2002
/*! LSM: bloom filter pages evicted from cache */
#define	WT_STAT_DSRC_BLOOM_PAGE_EVICT			2003
/*! LSM: bloom filter pages read into cache */
#define	WT_STAT_DSRC_BLOOM_PAGE_READ			2004
/*! LSM: bloom filters in the LSM tree */
#define	WT_STAT_DSRC_BLOOM_COUNT			2005
/*! LSM: chunks in the LSM tree */
#define	WT_STAT_DSRC_LSM_CHUNK_COUNT			2006
/*! LSM: highest merge generation in the LSM tree */
#define	WT_STAT_DSRC_LSM_GENERATION_MAX			2007
/*!
 * LSM: queries that could have benefited from a Bloom filter that did
 * not exist
 */
#define	WT_STAT_DSRC_LSM_LOOKUP_NO_BLOOM		2008
/*! LSM: sleep for LSM checkpoint throttle */
#define	WT_STAT_DSRC_LSM_CHECKPOINT_THROTTLE		2009
/*! LSM: sleep for LSM merge throttle */
#define	WT_STAT_DSRC_LSM_MERGE_THROTTLE			2010
/*! LSM: total size of bloom filters */
#define	WT_STAT_DSRC_BLOOM_SIZE				2011
/*! autocommit: retries for readonly operations */
#define	WT_STAT_DSRC_AUTOCOMMIT_READONLY_RETRY		2012
/*! autocommit: retries for update operations */
#define	WT_STAT_DSRC_AUTOCOMMIT_UPDATE_RETRY		2013
/*! backup: total modified incremental blocks with compressed data */
#define	WT_STAT_DSRC_BACKUP_BLOCKS_COMPRESSED		2014
/*! backup: total modified incremental blocks without compressed data */
#define	WT_STAT_DSRC_BACKUP_BLOCKS_UNCOMPRESSED		2015
/*! block-manager: allocations requiring file extension */
#define	WT_STAT_DSRC_BLOCK_EXTENSION			2016
/*! block-manager: blocks allocated */
#define	WT_STAT_DSRC_BLOCK_ALLOC			2017
/*! block-manager: blocks freed */
#define	WT_STAT_DSRC_BLOCK_FREE				2018
/*! block-manager: checkpoint size */
#define	WT_STAT_DSRC_BLOCK_CHECKPOINT_SIZE		2019
/*! block-manager: file allocation unit size */
#define	WT_STAT_DSRC_ALLOCATION_SIZE			2020
/*! block-manager: file bytes available for reuse */
#define	WT_STAT_DSRC_BLOCK_REUSE_BYTES			2021
/*! block-manager: file magic number */
#define	WT_STAT_DSRC_BLOCK_MAGIC			2022
/*! block-manager: file major version number */
#define	WT_STAT_DSRC_BLOCK_MAJOR			2023
/*! block-manager: file size in bytes */
#define	WT_STAT_DSRC_BLOCK_SIZE				2024
/*! block-manager: minor version number */
#define	WT_STAT_DSRC_BLOCK_MINOR			2025
/*! btree: btree checkpoint generation */
#define	WT_STAT_DSRC_BTREE_CHECKPOINT_GENERATION	2026
/*! btree: btree clean tree checkpoint expiration time */
#define	WT_STAT_DSRC_BTREE_CLEAN_CHECKPOINT_TIMER	2027
/*! btree: btree compact pages reviewed */
#define	WT_STAT_DSRC_BTREE_COMPACT_PAGES_REVIEWED	2028
/*! btree: btree compact pages rewritten */
#define	WT_STAT_DSRC_BTREE_COMPACT_PAGES_REWRITTEN	2029
/*! btree: btree compact pages skipped */
#define	WT_STAT_DSRC_BTREE_COMPACT_PAGES_SKIPPED	2030
/*! btree: btree expected number of compact bytes rewritten */
#define	WT_STAT_DSRC_BTREE_COMPACT_BYTES_REWRITTEN_EXPECTED	2031
/*! btree: btree expected number of compact pages rewritten */
#define	WT_STAT_DSRC_BTREE_COMPACT_PAGES_REWRITTEN_EXPECTED	2032
/*! btree: btree number of pages reconciled during checkpoint */
#define	WT_STAT_DSRC_BTREE_CHECKPOINT_PAGES_RECONCILED	2033
/*! btree: btree skipped by compaction as process would not reduce size */
#define	WT_STAT_DSRC_BTREE_COMPACT_SKIPPED		2034
/*!
 * btree: column-store fixed-size leaf pages, only reported if tree_walk
 * or all statistics are enabled
 */
#define	WT_STAT_DSRC_BTREE_COLUMN_FIX			2035
/*!
 * btree: column-store fixed-size time windows, only reported if
 * tree_walk or all statistics are enabled
 */
#define	WT_STAT_DSRC_BTREE_COLUMN_TWS			2036
/*!
 * btree: column-store internal pages, only reported if tree_walk or all
 * statistics are enabled
 */
#define	WT_STAT_DSRC_BTREE_COLUMN_INTERNAL		2037
/*!
 * btree: column-store variable-size RLE encoded values, only reported if
 * tree_walk or all statistics are enabled
 */
#define	WT_STAT_DSRC_BTREE_COLUMN_RLE			2038
/*!
 * btree: column-store variable-size deleted values, only reported if
 * tree_walk or all statistics are enabled
 */
#define	WT_STAT_DSRC_BTREE_COLUMN_DELETED		2039
/*!
 * btree: column-store variable-size leaf pages, only reported if
 * tree_walk or all statistics are enabled
 */
#define	WT_STAT_DSRC_BTREE_COLUMN_VARIABLE		2040
/*! btree: fixed-record size */
#define	WT_STAT_DSRC_BTREE_FIXED_LEN			2041
/*! btree: maximum internal page size */
#define	WT_STAT_DSRC_BTREE_MAXINTLPAGE			2042
/*! btree: maximum leaf page key size */
#define	WT_STAT_DSRC_BTREE_MAXLEAFKEY			2043
/*! btree: maximum leaf page size */
#define	WT_STAT_DSRC_BTREE_MAXLEAFPAGE			2044
/*! btree: maximum leaf page value size */
#define	WT_STAT_DSRC_BTREE_MAXLEAFVALUE			2045
/*! btree: maximum tree depth */
#define	WT_STAT_DSRC_BTREE_MAXIMUM_DEPTH		2046
/*!
 * btree: number of key/value pairs, only reported if tree_walk or all
 * statistics are enabled
 */
#define	WT_STAT_DSRC_BTREE_ENTRIES			2047
/*!
 * btree: overflow pages, only reported if tree_walk or all statistics
 * are enabled
 */
#define	WT_STAT_DSRC_BTREE_OVERFLOW			2048
/*!
 * btree: row-store empty values, only reported if tree_walk or all
 * statistics are enabled
 */
#define	WT_STAT_DSRC_BTREE_ROW_EMPTY_VALUES		2049
/*!
 * btree: row-store internal pages, only reported if tree_walk or all
 * statistics are enabled
 */
#define	WT_STAT_DSRC_BTREE_ROW_INTERNAL			2050
/*!
 * btree: row-store leaf pages, only reported if tree_walk or all
 * statistics are enabled
 */
#define	WT_STAT_DSRC_BTREE_ROW_LEAF			2051
/*! cache: bytes currently in the cache */
#define	WT_STAT_DSRC_CACHE_BYTES_INUSE			2052
/*! cache: bytes dirty in the cache cumulative */
#define	WT_STAT_DSRC_CACHE_BYTES_DIRTY_TOTAL		2053
/*! cache: bytes read into cache */
#define	WT_STAT_DSRC_CACHE_BYTES_READ			2054
/*! cache: bytes written from cache */
#define	WT_STAT_DSRC_CACHE_BYTES_WRITE			2055
/*! cache: checkpoint blocked page eviction */
#define	WT_STAT_DSRC_CACHE_EVICTION_BLOCKED_CHECKPOINT	2056
/*!
 * cache: checkpoint of history store file blocked non-history store page
 * eviction
 */
#define	WT_STAT_DSRC_CACHE_EVICTION_BLOCKED_CHECKPOINT_HS	2057
/*! cache: data source pages selected for eviction unable to be evicted */
#define	WT_STAT_DSRC_CACHE_EVICTION_FAIL		2058
/*!
 * cache: eviction gave up due to detecting a disk value without a
 * timestamp behind the last update on the chain
 */
#define	WT_STAT_DSRC_CACHE_EVICTION_BLOCKED_NO_TS_CHECKPOINT_RACE_1	2059
/*!
 * cache: eviction gave up due to detecting a tombstone without a
 * timestamp ahead of the selected on disk update
 */
#define	WT_STAT_DSRC_CACHE_EVICTION_BLOCKED_NO_TS_CHECKPOINT_RACE_2	2060
/*!
 * cache: eviction gave up due to detecting a tombstone without a
 * timestamp ahead of the selected on disk update after validating the
 * update chain
 */
#define	WT_STAT_DSRC_CACHE_EVICTION_BLOCKED_NO_TS_CHECKPOINT_RACE_3	2061
/*!
 * cache: eviction gave up due to detecting update chain entries without
 * timestamps after the selected on disk update
 */
#define	WT_STAT_DSRC_CACHE_EVICTION_BLOCKED_NO_TS_CHECKPOINT_RACE_4	2062
/*!
 * cache: eviction gave up due to needing to remove a record from the
 * history store but checkpoint is running
 */
#define	WT_STAT_DSRC_CACHE_EVICTION_BLOCKED_REMOVE_HS_RACE_WITH_CHECKPOINT	2063
/*! cache: eviction gave up due to no progress being made */
#define	WT_STAT_DSRC_CACHE_EVICTION_BLOCKED_NO_PROGRESS	2064
/*! cache: eviction walk passes of a file */
#define	WT_STAT_DSRC_CACHE_EVICTION_WALK_PASSES		2065
/*! cache: eviction walk target pages histogram - 0-9 */
#define	WT_STAT_DSRC_CACHE_EVICTION_TARGET_PAGE_LT10	2066
/*! cache: eviction walk target pages histogram - 10-31 */
#define	WT_STAT_DSRC_CACHE_EVICTION_TARGET_PAGE_LT32	2067
/*! cache: eviction walk target pages histogram - 128 and higher */
#define	WT_STAT_DSRC_CACHE_EVICTION_TARGET_PAGE_GE128	2068
/*! cache: eviction walk target pages histogram - 32-63 */
#define	WT_STAT_DSRC_CACHE_EVICTION_TARGET_PAGE_LT64	2069
/*! cache: eviction walk target pages histogram - 64-128 */
#define	WT_STAT_DSRC_CACHE_EVICTION_TARGET_PAGE_LT128	2070
/*!
 * cache: eviction walk target pages reduced due to history store cache
 * pressure
 */
#define	WT_STAT_DSRC_CACHE_EVICTION_TARGET_PAGE_REDUCED	2071
/*! cache: eviction walks abandoned */
#define	WT_STAT_DSRC_CACHE_EVICTION_WALKS_ABANDONED	2072
/*! cache: eviction walks gave up because they restarted their walk twice */
#define	WT_STAT_DSRC_CACHE_EVICTION_WALKS_STOPPED	2073
/*!
 * cache: eviction walks gave up because they saw too many pages and
 * found no candidates
 */
#define	WT_STAT_DSRC_CACHE_EVICTION_WALKS_GAVE_UP_NO_TARGETS	2074
/*!
 * cache: eviction walks gave up because they saw too many pages and
 * found too few candidates
 */
#define	WT_STAT_DSRC_CACHE_EVICTION_WALKS_GAVE_UP_RATIO	2075
/*!
 * cache: eviction walks random search fails to locate a page, results in
 * a null position
 */
#define	WT_STAT_DSRC_CACHE_EVICTION_WALK_RANDOM_RETURNS_NULL_POSITION	2076
/*! cache: eviction walks reached end of tree */
#define	WT_STAT_DSRC_CACHE_EVICTION_WALKS_ENDED		2077
/*! cache: eviction walks restarted */
#define	WT_STAT_DSRC_CACHE_EVICTION_WALK_RESTART	2078
/*! cache: eviction walks started from root of tree */
#define	WT_STAT_DSRC_CACHE_EVICTION_WALK_FROM_ROOT	2079
/*! cache: eviction walks started from saved location in tree */
#define	WT_STAT_DSRC_CACHE_EVICTION_WALK_SAVED_POS	2080
/*! cache: hazard pointer blocked page eviction */
#define	WT_STAT_DSRC_CACHE_EVICTION_BLOCKED_HAZARD	2081
/*! cache: history store table insert calls */
#define	WT_STAT_DSRC_CACHE_HS_INSERT			2082
/*! cache: history store table insert calls that returned restart */
#define	WT_STAT_DSRC_CACHE_HS_INSERT_RESTART		2083
/*! cache: history store table reads */
#define	WT_STAT_DSRC_CACHE_HS_READ			2084
/*! cache: history store table reads missed */
#define	WT_STAT_DSRC_CACHE_HS_READ_MISS			2085
/*! cache: history store table reads requiring squashed modifies */
#define	WT_STAT_DSRC_CACHE_HS_READ_SQUASH		2086
/*!
 * cache: history store table resolved updates without timestamps that
 * lose their durable timestamp
 */
#define	WT_STAT_DSRC_CACHE_HS_ORDER_LOSE_DURABLE_TIMESTAMP	2087
/*!
 * cache: history store table truncation by rollback to stable to remove
 * an unstable update
 */
#define	WT_STAT_DSRC_CACHE_HS_KEY_TRUNCATE_RTS_UNSTABLE	2088
/*!
 * cache: history store table truncation by rollback to stable to remove
 * an update
 */
#define	WT_STAT_DSRC_CACHE_HS_KEY_TRUNCATE_RTS		2089
/*!
 * cache: history store table truncation to remove all the keys of a
 * btree
 */
#define	WT_STAT_DSRC_CACHE_HS_BTREE_TRUNCATE		2090
/*! cache: history store table truncation to remove an update */
#define	WT_STAT_DSRC_CACHE_HS_KEY_TRUNCATE		2091
/*!
 * cache: history store table truncation to remove range of updates due
 * to an update without a timestamp on data page
 */
#define	WT_STAT_DSRC_CACHE_HS_ORDER_REMOVE		2092
/*!
 * cache: history store table truncation to remove range of updates due
 * to key being removed from the data page during reconciliation
 */
#define	WT_STAT_DSRC_CACHE_HS_KEY_TRUNCATE_ONPAGE_REMOVAL	2093
/*!
 * cache: history store table truncations that would have happened in
 * non-dryrun mode
 */
#define	WT_STAT_DSRC_CACHE_HS_BTREE_TRUNCATE_DRYRUN	2094
/*!
 * cache: history store table truncations to remove an unstable update
 * that would have happened in non-dryrun mode
 */
#define	WT_STAT_DSRC_CACHE_HS_KEY_TRUNCATE_RTS_UNSTABLE_DRYRUN	2095
/*!
 * cache: history store table truncations to remove an update that would
 * have happened in non-dryrun mode
 */
#define	WT_STAT_DSRC_CACHE_HS_KEY_TRUNCATE_RTS_DRYRUN	2096
/*!
 * cache: history store table updates without timestamps fixed up by
 * reinserting with the fixed timestamp
 */
#define	WT_STAT_DSRC_CACHE_HS_ORDER_REINSERT		2097
/*! cache: history store table writes requiring squashed modifies */
#define	WT_STAT_DSRC_CACHE_HS_WRITE_SQUASH		2098
/*! cache: in-memory page passed criteria to be split */
#define	WT_STAT_DSRC_CACHE_INMEM_SPLITTABLE		2099
/*! cache: in-memory page splits */
#define	WT_STAT_DSRC_CACHE_INMEM_SPLIT			2100
/*! cache: internal page split blocked its eviction */
#define	WT_STAT_DSRC_CACHE_EVICTION_BLOCKED_INTERNAL_PAGE_SPLIT	2101
/*! cache: internal pages evicted */
#define	WT_STAT_DSRC_CACHE_EVICTION_INTERNAL		2102
/*! cache: internal pages split during eviction */
#define	WT_STAT_DSRC_CACHE_EVICTION_SPLIT_INTERNAL	2103
/*! cache: leaf pages split during eviction */
#define	WT_STAT_DSRC_CACHE_EVICTION_SPLIT_LEAF		2104
/*!
 * cache: locate a random in-mem ref by examining all entries on the root
 * page
 */
#define	WT_STAT_DSRC_CACHE_EVICTION_RANDOM_SAMPLE_INMEM_ROOT	2105
/*! cache: modified pages evicted */
#define	WT_STAT_DSRC_CACHE_EVICTION_DIRTY		2106
/*! cache: multi-block reconciliation blocked whilst checkpoint is running */
#define	WT_STAT_DSRC_CACHE_EVICTION_BLOCKED_MULTI_BLOCK_RECONCILATION_DURING_CHECKPOINT	2107
/*!
 * cache: overflow keys on a multiblock row-store page blocked its
 * eviction
 */
#define	WT_STAT_DSRC_CACHE_EVICTION_BLOCKED_OVERFLOW_KEYS	2108
/*! cache: overflow pages read into cache */
#define	WT_STAT_DSRC_CACHE_READ_OVERFLOW		2109
/*! cache: page split during eviction deepened the tree */
#define	WT_STAT_DSRC_CACHE_EVICTION_DEEPEN		2110
/*! cache: page written requiring history store records */
#define	WT_STAT_DSRC_CACHE_WRITE_HS			2111
/*! cache: pages dirtied due to obsolete time window */
#define	WT_STAT_DSRC_CACHE_EVICTION_DIRTY_OBSOLETE_TW	2112
/*! cache: pages read into cache */
#define	WT_STAT_DSRC_CACHE_READ				2113
/*! cache: pages read into cache after truncate */
#define	WT_STAT_DSRC_CACHE_READ_DELETED			2114
/*! cache: pages read into cache after truncate in prepare state */
#define	WT_STAT_DSRC_CACHE_READ_DELETED_PREPARED	2115
/*! cache: pages read into cache by checkpoint */
#define	WT_STAT_DSRC_CACHE_READ_CHECKPOINT		2116
/*! cache: pages requested from the cache */
#define	WT_STAT_DSRC_CACHE_PAGES_REQUESTED		2117
/*! cache: pages requested from the cache due to pre-fetch */
#define	WT_STAT_DSRC_CACHE_PAGES_PREFETCH		2118
/*! cache: pages seen by eviction walk */
#define	WT_STAT_DSRC_CACHE_EVICTION_PAGES_SEEN		2119
/*! cache: pages written from cache */
#define	WT_STAT_DSRC_CACHE_WRITE			2120
/*! cache: pages written requiring in-memory restoration */
#define	WT_STAT_DSRC_CACHE_WRITE_RESTORE		2121
/*! cache: recent modification of a page blocked its eviction */
#define	WT_STAT_DSRC_CACHE_EVICTION_BLOCKED_RECENTLY_MODIFIED	2122
/*! cache: reverse splits performed */
#define	WT_STAT_DSRC_CACHE_REVERSE_SPLITS		2123
/*!
 * cache: reverse splits skipped because of VLCS namespace gap
 * restrictions
 */
#define	WT_STAT_DSRC_CACHE_REVERSE_SPLITS_SKIPPED_VLCS	2124
/*! cache: the number of times full update inserted to history store */
#define	WT_STAT_DSRC_CACHE_HS_INSERT_FULL_UPDATE	2125
/*! cache: the number of times reverse modify inserted to history store */
#define	WT_STAT_DSRC_CACHE_HS_INSERT_REVERSE_MODIFY	2126
/*! cache: tracked dirty bytes in the cache */
#define	WT_STAT_DSRC_CACHE_BYTES_DIRTY			2127
/*! cache: uncommitted truncate blocked page eviction */
#define	WT_STAT_DSRC_CACHE_EVICTION_BLOCKED_UNCOMMITTED_TRUNCATE	2128
/*! cache: unmodified pages evicted */
#define	WT_STAT_DSRC_CACHE_EVICTION_CLEAN		2129
/*!
 * cache_walk: Average difference between current eviction generation
 * when the page was last considered, only reported if cache_walk or all
 * statistics are enabled
 */
#define	WT_STAT_DSRC_CACHE_STATE_GEN_AVG_GAP		2130
/*!
 * cache_walk: Average on-disk page image size seen, only reported if
 * cache_walk or all statistics are enabled
 */
#define	WT_STAT_DSRC_CACHE_STATE_AVG_WRITTEN_SIZE	2131
/*!
 * cache_walk: Average time in cache for pages that have been visited by
 * the eviction server, only reported if cache_walk or all statistics are
 * enabled
 */
#define	WT_STAT_DSRC_CACHE_STATE_AVG_VISITED_AGE	2132
/*!
 * cache_walk: Average time in cache for pages that have not been visited
 * by the eviction server, only reported if cache_walk or all statistics
 * are enabled
 */
#define	WT_STAT_DSRC_CACHE_STATE_AVG_UNVISITED_AGE	2133
/*!
 * cache_walk: Clean pages currently in cache, only reported if
 * cache_walk or all statistics are enabled
 */
#define	WT_STAT_DSRC_CACHE_STATE_PAGES_CLEAN		2134
/*!
 * cache_walk: Current eviction generation, only reported if cache_walk
 * or all statistics are enabled
 */
#define	WT_STAT_DSRC_CACHE_STATE_GEN_CURRENT		2135
/*!
 * cache_walk: Dirty pages currently in cache, only reported if
 * cache_walk or all statistics are enabled
 */
#define	WT_STAT_DSRC_CACHE_STATE_PAGES_DIRTY		2136
/*!
 * cache_walk: Entries in the root page, only reported if cache_walk or
 * all statistics are enabled
 */
#define	WT_STAT_DSRC_CACHE_STATE_ROOT_ENTRIES		2137
/*!
 * cache_walk: Internal pages currently in cache, only reported if
 * cache_walk or all statistics are enabled
 */
#define	WT_STAT_DSRC_CACHE_STATE_PAGES_INTERNAL		2138
/*!
 * cache_walk: Leaf pages currently in cache, only reported if cache_walk
 * or all statistics are enabled
 */
#define	WT_STAT_DSRC_CACHE_STATE_PAGES_LEAF		2139
/*!
 * cache_walk: Maximum difference between current eviction generation
 * when the page was last considered, only reported if cache_walk or all
 * statistics are enabled
 */
#define	WT_STAT_DSRC_CACHE_STATE_GEN_MAX_GAP		2140
/*!
 * cache_walk: Maximum page size seen, only reported if cache_walk or all
 * statistics are enabled
 */
#define	WT_STAT_DSRC_CACHE_STATE_MAX_PAGESIZE		2141
/*!
 * cache_walk: Minimum on-disk page image size seen, only reported if
 * cache_walk or all statistics are enabled
 */
#define	WT_STAT_DSRC_CACHE_STATE_MIN_WRITTEN_SIZE	2142
/*!
 * cache_walk: Number of pages never visited by eviction server, only
 * reported if cache_walk or all statistics are enabled
 */
#define	WT_STAT_DSRC_CACHE_STATE_UNVISITED_COUNT	2143
/*!
 * cache_walk: On-disk page image sizes smaller than a single allocation
 * unit, only reported if cache_walk or all statistics are enabled
 */
#define	WT_STAT_DSRC_CACHE_STATE_SMALLER_ALLOC_SIZE	2144
/*!
 * cache_walk: Pages created in memory and never written, only reported
 * if cache_walk or all statistics are enabled
 */
#define	WT_STAT_DSRC_CACHE_STATE_MEMORY			2145
/*!
 * cache_walk: Pages currently queued for eviction, only reported if
 * cache_walk or all statistics are enabled
 */
#define	WT_STAT_DSRC_CACHE_STATE_QUEUED			2146
/*!
 * cache_walk: Pages that could not be queued for eviction, only reported
 * if cache_walk or all statistics are enabled
 */
#define	WT_STAT_DSRC_CACHE_STATE_NOT_QUEUEABLE		2147
/*!
 * cache_walk: Refs skipped during cache traversal, only reported if
 * cache_walk or all statistics are enabled
 */
#define	WT_STAT_DSRC_CACHE_STATE_REFS_SKIPPED		2148
/*!
 * cache_walk: Size of the root page, only reported if cache_walk or all
 * statistics are enabled
 */
#define	WT_STAT_DSRC_CACHE_STATE_ROOT_SIZE		2149
/*!
 * cache_walk: Total number of pages currently in cache, only reported if
 * cache_walk or all statistics are enabled
 */
#define	WT_STAT_DSRC_CACHE_STATE_PAGES			2150
/*! checkpoint: checkpoint has acquired a snapshot for its transaction */
#define	WT_STAT_DSRC_CHECKPOINT_SNAPSHOT_ACQUIRED	2151
/*! checkpoint: pages added for eviction during checkpoint cleanup */
#define	WT_STAT_DSRC_CHECKPOINT_CLEANUP_PAGES_EVICT	2152
/*! checkpoint: pages removed during checkpoint cleanup */
#define	WT_STAT_DSRC_CHECKPOINT_CLEANUP_PAGES_REMOVED	2153
/*! checkpoint: pages skipped during checkpoint cleanup tree walk */
#define	WT_STAT_DSRC_CHECKPOINT_CLEANUP_PAGES_WALK_SKIPPED	2154
/*! checkpoint: pages visited during checkpoint cleanup */
#define	WT_STAT_DSRC_CHECKPOINT_CLEANUP_PAGES_VISITED	2155
/*! checkpoint: transaction checkpoints due to obsolete pages */
#define	WT_STAT_DSRC_CHECKPOINT_OBSOLETE_APPLIED	2156
/*!
 * compression: compressed page maximum internal page size prior to
 * compression
 */
#define	WT_STAT_DSRC_COMPRESS_PRECOMP_INTL_MAX_PAGE_SIZE	2157
/*!
 * compression: compressed page maximum leaf page size prior to
 * compression
 */
#define	WT_STAT_DSRC_COMPRESS_PRECOMP_LEAF_MAX_PAGE_SIZE	2158
/*! compression: page written to disk failed to compress */
#define	WT_STAT_DSRC_COMPRESS_WRITE_FAIL		2159
/*! compression: page written to disk was too small to compress */
#define	WT_STAT_DSRC_COMPRESS_WRITE_TOO_SMALL		2160
/*! compression: pages read from disk */
#define	WT_STAT_DSRC_COMPRESS_READ			2161
/*!
 * compression: pages read from disk with compression ratio greater than
 * 64
 */
#define	WT_STAT_DSRC_COMPRESS_READ_RATIO_HIST_MAX	2162
/*!
 * compression: pages read from disk with compression ratio smaller than
 * 2
 */
#define	WT_STAT_DSRC_COMPRESS_READ_RATIO_HIST_2		2163
/*!
 * compression: pages read from disk with compression ratio smaller than
 * 4
 */
#define	WT_STAT_DSRC_COMPRESS_READ_RATIO_HIST_4		2164
/*!
 * compression: pages read from disk with compression ratio smaller than
 * 8
 */
#define	WT_STAT_DSRC_COMPRESS_READ_RATIO_HIST_8		2165
/*!
 * compression: pages read from disk with compression ratio smaller than
 * 16
 */
#define	WT_STAT_DSRC_COMPRESS_READ_RATIO_HIST_16	2166
/*!
 * compression: pages read from disk with compression ratio smaller than
 * 32
 */
#define	WT_STAT_DSRC_COMPRESS_READ_RATIO_HIST_32	2167
/*!
 * compression: pages read from disk with compression ratio smaller than
 * 64
 */
#define	WT_STAT_DSRC_COMPRESS_READ_RATIO_HIST_64	2168
/*! compression: pages written to disk */
#define	WT_STAT_DSRC_COMPRESS_WRITE			2169
/*!
 * compression: pages written to disk with compression ratio greater than
 * 64
 */
#define	WT_STAT_DSRC_COMPRESS_WRITE_RATIO_HIST_MAX	2170
/*!
 * compression: pages written to disk with compression ratio smaller than
 * 2
 */
#define	WT_STAT_DSRC_COMPRESS_WRITE_RATIO_HIST_2	2171
/*!
 * compression: pages written to disk with compression ratio smaller than
 * 4
 */
#define	WT_STAT_DSRC_COMPRESS_WRITE_RATIO_HIST_4	2172
/*!
 * compression: pages written to disk with compression ratio smaller than
 * 8
 */
#define	WT_STAT_DSRC_COMPRESS_WRITE_RATIO_HIST_8	2173
/*!
 * compression: pages written to disk with compression ratio smaller than
 * 16
 */
#define	WT_STAT_DSRC_COMPRESS_WRITE_RATIO_HIST_16	2174
/*!
 * compression: pages written to disk with compression ratio smaller than
 * 32
 */
#define	WT_STAT_DSRC_COMPRESS_WRITE_RATIO_HIST_32	2175
/*!
 * compression: pages written to disk with compression ratio smaller than
 * 64
 */
#define	WT_STAT_DSRC_COMPRESS_WRITE_RATIO_HIST_64	2176
/*! cursor: Total number of deleted pages skipped during tree walk */
#define	WT_STAT_DSRC_CURSOR_TREE_WALK_DEL_PAGE_SKIP	2177
/*! cursor: Total number of entries skipped by cursor next calls */
#define	WT_STAT_DSRC_CURSOR_NEXT_SKIP_TOTAL		2178
/*! cursor: Total number of entries skipped by cursor prev calls */
#define	WT_STAT_DSRC_CURSOR_PREV_SKIP_TOTAL		2179
/*!
 * cursor: Total number of entries skipped to position the history store
 * cursor
 */
#define	WT_STAT_DSRC_CURSOR_SKIP_HS_CUR_POSITION	2180
/*!
 * cursor: Total number of in-memory deleted pages skipped during tree
 * walk
 */
#define	WT_STAT_DSRC_CURSOR_TREE_WALK_INMEM_DEL_PAGE_SKIP	2181
/*! cursor: Total number of on-disk deleted pages skipped during tree walk */
#define	WT_STAT_DSRC_CURSOR_TREE_WALK_ONDISK_DEL_PAGE_SKIP	2182
/*!
 * cursor: Total number of times a search near has exited due to prefix
 * config
 */
#define	WT_STAT_DSRC_CURSOR_SEARCH_NEAR_PREFIX_FAST_PATHS	2183
/*!
 * cursor: Total number of times cursor fails to temporarily release
 * pinned page to encourage eviction of hot or large page
 */
#define	WT_STAT_DSRC_CURSOR_REPOSITION_FAILED		2184
/*!
 * cursor: Total number of times cursor temporarily releases pinned page
 * to encourage eviction of hot or large page
 */
#define	WT_STAT_DSRC_CURSOR_REPOSITION			2185
/*! cursor: bulk loaded cursor insert calls */
#define	WT_STAT_DSRC_CURSOR_INSERT_BULK			2186
/*! cursor: cache cursors reuse count */
#define	WT_STAT_DSRC_CURSOR_REOPEN			2187
/*! cursor: close calls that result in cache */
#define	WT_STAT_DSRC_CURSOR_CACHE			2188
/*! cursor: create calls */
#define	WT_STAT_DSRC_CURSOR_CREATE			2189
/*! cursor: cursor bound calls that return an error */
#define	WT_STAT_DSRC_CURSOR_BOUND_ERROR			2190
/*! cursor: cursor bounds cleared from reset */
#define	WT_STAT_DSRC_CURSOR_BOUNDS_RESET		2191
/*! cursor: cursor bounds comparisons performed */
#define	WT_STAT_DSRC_CURSOR_BOUNDS_COMPARISONS		2192
/*! cursor: cursor bounds next called on an unpositioned cursor */
#define	WT_STAT_DSRC_CURSOR_BOUNDS_NEXT_UNPOSITIONED	2193
/*! cursor: cursor bounds next early exit */
#define	WT_STAT_DSRC_CURSOR_BOUNDS_NEXT_EARLY_EXIT	2194
/*! cursor: cursor bounds prev called on an unpositioned cursor */
#define	WT_STAT_DSRC_CURSOR_BOUNDS_PREV_UNPOSITIONED	2195
/*! cursor: cursor bounds prev early exit */
#define	WT_STAT_DSRC_CURSOR_BOUNDS_PREV_EARLY_EXIT	2196
/*! cursor: cursor bounds search early exit */
#define	WT_STAT_DSRC_CURSOR_BOUNDS_SEARCH_EARLY_EXIT	2197
/*! cursor: cursor bounds search near call repositioned cursor */
#define	WT_STAT_DSRC_CURSOR_BOUNDS_SEARCH_NEAR_REPOSITIONED_CURSOR	2198
/*! cursor: cursor cache calls that return an error */
#define	WT_STAT_DSRC_CURSOR_CACHE_ERROR			2199
/*! cursor: cursor close calls that return an error */
#define	WT_STAT_DSRC_CURSOR_CLOSE_ERROR			2200
/*! cursor: cursor compare calls that return an error */
#define	WT_STAT_DSRC_CURSOR_COMPARE_ERROR		2201
/*! cursor: cursor equals calls that return an error */
#define	WT_STAT_DSRC_CURSOR_EQUALS_ERROR		2202
/*! cursor: cursor get key calls that return an error */
#define	WT_STAT_DSRC_CURSOR_GET_KEY_ERROR		2203
/*! cursor: cursor get value calls that return an error */
#define	WT_STAT_DSRC_CURSOR_GET_VALUE_ERROR		2204
/*! cursor: cursor insert calls that return an error */
#define	WT_STAT_DSRC_CURSOR_INSERT_ERROR		2205
/*! cursor: cursor insert check calls that return an error */
#define	WT_STAT_DSRC_CURSOR_INSERT_CHECK_ERROR		2206
/*! cursor: cursor largest key calls that return an error */
#define	WT_STAT_DSRC_CURSOR_LARGEST_KEY_ERROR		2207
/*! cursor: cursor modify calls that return an error */
#define	WT_STAT_DSRC_CURSOR_MODIFY_ERROR		2208
/*! cursor: cursor next calls that return an error */
#define	WT_STAT_DSRC_CURSOR_NEXT_ERROR			2209
/*!
 * cursor: cursor next calls that skip due to a globally visible history
 * store tombstone
 */
#define	WT_STAT_DSRC_CURSOR_NEXT_HS_TOMBSTONE		2210
/*!
 * cursor: cursor next calls that skip greater than 1 and fewer than 100
 * entries
 */
#define	WT_STAT_DSRC_CURSOR_NEXT_SKIP_LT_100		2211
/*!
 * cursor: cursor next calls that skip greater than or equal to 100
 * entries
 */
#define	WT_STAT_DSRC_CURSOR_NEXT_SKIP_GE_100		2212
/*! cursor: cursor next random calls that return an error */
#define	WT_STAT_DSRC_CURSOR_NEXT_RANDOM_ERROR		2213
/*! cursor: cursor prev calls that return an error */
#define	WT_STAT_DSRC_CURSOR_PREV_ERROR			2214
/*!
 * cursor: cursor prev calls that skip due to a globally visible history
 * store tombstone
 */
#define	WT_STAT_DSRC_CURSOR_PREV_HS_TOMBSTONE		2215
/*!
 * cursor: cursor prev calls that skip greater than or equal to 100
 * entries
 */
#define	WT_STAT_DSRC_CURSOR_PREV_SKIP_GE_100		2216
/*! cursor: cursor prev calls that skip less than 100 entries */
#define	WT_STAT_DSRC_CURSOR_PREV_SKIP_LT_100		2217
/*! cursor: cursor reconfigure calls that return an error */
#define	WT_STAT_DSRC_CURSOR_RECONFIGURE_ERROR		2218
/*! cursor: cursor remove calls that return an error */
#define	WT_STAT_DSRC_CURSOR_REMOVE_ERROR		2219
/*! cursor: cursor reopen calls that return an error */
#define	WT_STAT_DSRC_CURSOR_REOPEN_ERROR		2220
/*! cursor: cursor reserve calls that return an error */
#define	WT_STAT_DSRC_CURSOR_RESERVE_ERROR		2221
/*! cursor: cursor reset calls that return an error */
#define	WT_STAT_DSRC_CURSOR_RESET_ERROR			2222
/*! cursor: cursor search calls that return an error */
#define	WT_STAT_DSRC_CURSOR_SEARCH_ERROR		2223
/*! cursor: cursor search near calls that return an error */
#define	WT_STAT_DSRC_CURSOR_SEARCH_NEAR_ERROR		2224
/*! cursor: cursor update calls that return an error */
#define	WT_STAT_DSRC_CURSOR_UPDATE_ERROR		2225
/*! cursor: insert calls */
#define	WT_STAT_DSRC_CURSOR_INSERT			2226
/*! cursor: insert key and value bytes */
#define	WT_STAT_DSRC_CURSOR_INSERT_BYTES		2227
/*! cursor: modify */
#define	WT_STAT_DSRC_CURSOR_MODIFY			2228
/*! cursor: modify key and value bytes affected */
#define	WT_STAT_DSRC_CURSOR_MODIFY_BYTES		2229
/*! cursor: modify value bytes modified */
#define	WT_STAT_DSRC_CURSOR_MODIFY_BYTES_TOUCH		2230
/*! cursor: next calls */
#define	WT_STAT_DSRC_CURSOR_NEXT			2231
/*! cursor: open cursor count */
#define	WT_STAT_DSRC_CURSOR_OPEN_COUNT			2232
/*! cursor: operation restarted */
#define	WT_STAT_DSRC_CURSOR_RESTART			2233
/*! cursor: prev calls */
#define	WT_STAT_DSRC_CURSOR_PREV			2234
/*! cursor: remove calls */
#define	WT_STAT_DSRC_CURSOR_REMOVE			2235
/*! cursor: remove key bytes removed */
#define	WT_STAT_DSRC_CURSOR_REMOVE_BYTES		2236
/*! cursor: reserve calls */
#define	WT_STAT_DSRC_CURSOR_RESERVE			2237
/*! cursor: reset calls */
#define	WT_STAT_DSRC_CURSOR_RESET			2238
/*! cursor: search calls */
#define	WT_STAT_DSRC_CURSOR_SEARCH			2239
/*! cursor: search history store calls */
#define	WT_STAT_DSRC_CURSOR_SEARCH_HS			2240
/*! cursor: search near calls */
#define	WT_STAT_DSRC_CURSOR_SEARCH_NEAR			2241
/*! cursor: truncate calls */
#define	WT_STAT_DSRC_CURSOR_TRUNCATE			2242
/*! cursor: update calls */
#define	WT_STAT_DSRC_CURSOR_UPDATE			2243
/*! cursor: update key and value bytes */
#define	WT_STAT_DSRC_CURSOR_UPDATE_BYTES		2244
/*! cursor: update value size change */
#define	WT_STAT_DSRC_CURSOR_UPDATE_BYTES_CHANGED	2245
/*! reconciliation: VLCS pages explicitly reconciled as empty */
#define	WT_STAT_DSRC_REC_VLCS_EMPTIED_PAGES		2246
/*! reconciliation: approximate byte size of timestamps in pages written */
#define	WT_STAT_DSRC_REC_TIME_WINDOW_BYTES_TS		2247
/*!
 * reconciliation: approximate byte size of transaction IDs in pages
 * written
 */
#define	WT_STAT_DSRC_REC_TIME_WINDOW_BYTES_TXN		2248
/*! reconciliation: dictionary matches */
#define	WT_STAT_DSRC_REC_DICTIONARY			2249
/*! reconciliation: fast-path pages deleted */
#define	WT_STAT_DSRC_REC_PAGE_DELETE_FAST		2250
/*!
 * reconciliation: internal page key bytes discarded using suffix
 * compression
 */
#define	WT_STAT_DSRC_REC_SUFFIX_COMPRESSION		2251
/*! reconciliation: internal page multi-block writes */
#define	WT_STAT_DSRC_REC_MULTIBLOCK_INTERNAL		2252
/*! reconciliation: leaf page key bytes discarded using prefix compression */
#define	WT_STAT_DSRC_REC_PREFIX_COMPRESSION		2253
/*! reconciliation: leaf page multi-block writes */
#define	WT_STAT_DSRC_REC_MULTIBLOCK_LEAF		2254
/*! reconciliation: leaf-page overflow keys */
#define	WT_STAT_DSRC_REC_OVERFLOW_KEY_LEAF		2255
/*! reconciliation: maximum blocks required for a page */
#define	WT_STAT_DSRC_REC_MULTIBLOCK_MAX			2256
/*! reconciliation: overflow values written */
#define	WT_STAT_DSRC_REC_OVERFLOW_VALUE			2257
/*! reconciliation: page reconciliation calls */
#define	WT_STAT_DSRC_REC_PAGES				2258
/*! reconciliation: page reconciliation calls for eviction */
#define	WT_STAT_DSRC_REC_PAGES_EVICTION			2259
/*! reconciliation: pages deleted */
#define	WT_STAT_DSRC_REC_PAGE_DELETE			2260
/*!
 * reconciliation: pages written including an aggregated newest start
 * durable timestamp
 */
#define	WT_STAT_DSRC_REC_TIME_AGGR_NEWEST_START_DURABLE_TS	2261
/*!
 * reconciliation: pages written including an aggregated newest stop
 * durable timestamp
 */
#define	WT_STAT_DSRC_REC_TIME_AGGR_NEWEST_STOP_DURABLE_TS	2262
/*!
 * reconciliation: pages written including an aggregated newest stop
 * timestamp
 */
#define	WT_STAT_DSRC_REC_TIME_AGGR_NEWEST_STOP_TS	2263
/*!
 * reconciliation: pages written including an aggregated newest stop
 * transaction ID
 */
#define	WT_STAT_DSRC_REC_TIME_AGGR_NEWEST_STOP_TXN	2264
/*!
 * reconciliation: pages written including an aggregated newest
 * transaction ID
 */
#define	WT_STAT_DSRC_REC_TIME_AGGR_NEWEST_TXN		2265
/*!
 * reconciliation: pages written including an aggregated oldest start
 * timestamp
 */
#define	WT_STAT_DSRC_REC_TIME_AGGR_OLDEST_START_TS	2266
/*! reconciliation: pages written including an aggregated prepare */
#define	WT_STAT_DSRC_REC_TIME_AGGR_PREPARED		2267
/*! reconciliation: pages written including at least one prepare */
#define	WT_STAT_DSRC_REC_TIME_WINDOW_PAGES_PREPARED	2268
/*!
 * reconciliation: pages written including at least one start durable
 * timestamp
 */
#define	WT_STAT_DSRC_REC_TIME_WINDOW_PAGES_DURABLE_START_TS	2269
/*! reconciliation: pages written including at least one start timestamp */
#define	WT_STAT_DSRC_REC_TIME_WINDOW_PAGES_START_TS	2270
/*!
 * reconciliation: pages written including at least one start transaction
 * ID
 */
#define	WT_STAT_DSRC_REC_TIME_WINDOW_PAGES_START_TXN	2271
/*!
 * reconciliation: pages written including at least one stop durable
 * timestamp
 */
#define	WT_STAT_DSRC_REC_TIME_WINDOW_PAGES_DURABLE_STOP_TS	2272
/*! reconciliation: pages written including at least one stop timestamp */
#define	WT_STAT_DSRC_REC_TIME_WINDOW_PAGES_STOP_TS	2273
/*!
 * reconciliation: pages written including at least one stop transaction
 * ID
 */
#define	WT_STAT_DSRC_REC_TIME_WINDOW_PAGES_STOP_TXN	2274
/*! reconciliation: records written including a prepare */
#define	WT_STAT_DSRC_REC_TIME_WINDOW_PREPARED		2275
/*! reconciliation: records written including a start durable timestamp */
#define	WT_STAT_DSRC_REC_TIME_WINDOW_DURABLE_START_TS	2276
/*! reconciliation: records written including a start timestamp */
#define	WT_STAT_DSRC_REC_TIME_WINDOW_START_TS		2277
/*! reconciliation: records written including a start transaction ID */
#define	WT_STAT_DSRC_REC_TIME_WINDOW_START_TXN		2278
/*! reconciliation: records written including a stop durable timestamp */
#define	WT_STAT_DSRC_REC_TIME_WINDOW_DURABLE_STOP_TS	2279
/*! reconciliation: records written including a stop timestamp */
#define	WT_STAT_DSRC_REC_TIME_WINDOW_STOP_TS		2280
/*! reconciliation: records written including a stop transaction ID */
#define	WT_STAT_DSRC_REC_TIME_WINDOW_STOP_TXN		2281
/*! session: object compaction */
#define	WT_STAT_DSRC_SESSION_COMPACT			2282
/*!
 * transaction: a reader raced with a prepared transaction commit and
 * skipped an update or updates
 */
#define	WT_STAT_DSRC_TXN_READ_RACE_PREPARE_COMMIT	2283
/*! transaction: number of times overflow removed value is read */
#define	WT_STAT_DSRC_TXN_READ_OVERFLOW_REMOVE		2284
/*! transaction: race to read prepared update retry */
#define	WT_STAT_DSRC_TXN_READ_RACE_PREPARE_UPDATE	2285
/*!
 * transaction: rollback to stable history store keys that would have
 * been swept in non-dryrun mode
 */
#define	WT_STAT_DSRC_TXN_RTS_SWEEP_HS_KEYS_DRYRUN	2286
/*!
 * transaction: rollback to stable history store records with stop
 * timestamps older than newer records
 */
#define	WT_STAT_DSRC_TXN_RTS_HS_STOP_OLDER_THAN_NEWER_START	2287
/*! transaction: rollback to stable inconsistent checkpoint */
#define	WT_STAT_DSRC_TXN_RTS_INCONSISTENT_CKPT		2288
/*! transaction: rollback to stable keys removed */
#define	WT_STAT_DSRC_TXN_RTS_KEYS_REMOVED		2289
/*! transaction: rollback to stable keys restored */
#define	WT_STAT_DSRC_TXN_RTS_KEYS_RESTORED		2290
/*!
 * transaction: rollback to stable keys that would have been removed in
 * non-dryrun mode
 */
#define	WT_STAT_DSRC_TXN_RTS_KEYS_REMOVED_DRYRUN	2291
/*!
 * transaction: rollback to stable keys that would have been restored in
 * non-dryrun mode
 */
#define	WT_STAT_DSRC_TXN_RTS_KEYS_RESTORED_DRYRUN	2292
/*! transaction: rollback to stable restored tombstones from history store */
#define	WT_STAT_DSRC_TXN_RTS_HS_RESTORE_TOMBSTONES	2293
/*! transaction: rollback to stable restored updates from history store */
#define	WT_STAT_DSRC_TXN_RTS_HS_RESTORE_UPDATES		2294
/*! transaction: rollback to stable skipping delete rle */
#define	WT_STAT_DSRC_TXN_RTS_DELETE_RLE_SKIPPED		2295
/*! transaction: rollback to stable skipping stable rle */
#define	WT_STAT_DSRC_TXN_RTS_STABLE_RLE_SKIPPED		2296
/*! transaction: rollback to stable sweeping history store keys */
#define	WT_STAT_DSRC_TXN_RTS_SWEEP_HS_KEYS		2297
/*!
 * transaction: rollback to stable tombstones from history store that
 * would have been restored in non-dryrun mode
 */
#define	WT_STAT_DSRC_TXN_RTS_HS_RESTORE_TOMBSTONES_DRYRUN	2298
/*!
 * transaction: rollback to stable updates from history store that would
 * have been restored in non-dryrun mode
 */
#define	WT_STAT_DSRC_TXN_RTS_HS_RESTORE_UPDATES_DRYRUN	2299
/*! transaction: rollback to stable updates removed from history store */
#define	WT_STAT_DSRC_TXN_RTS_HS_REMOVED			2300
/*!
 * transaction: rollback to stable updates that would have been removed
 * from history store in non-dryrun mode
 */
#define	WT_STAT_DSRC_TXN_RTS_HS_REMOVED_DRYRUN		2301
/*! transaction: update conflicts */
#define	WT_STAT_DSRC_TXN_UPDATE_CONFLICT		2302

/*!
 * @}
 * @name Statistics for session
 * @anchor statistics_session
 * @{
 */
/*! session: bytes read into cache */
#define	WT_STAT_SESSION_BYTES_READ			4000
/*! session: bytes written from cache */
#define	WT_STAT_SESSION_BYTES_WRITE			4001
/*! session: dhandle lock wait time (usecs) */
#define	WT_STAT_SESSION_LOCK_DHANDLE_WAIT		4002
/*! session: dirty bytes in this txn */
#define	WT_STAT_SESSION_TXN_BYTES_DIRTY			4003
/*! session: page read from disk to cache time (usecs) */
#define	WT_STAT_SESSION_READ_TIME			4004
/*! session: page write from cache to disk time (usecs) */
#define	WT_STAT_SESSION_WRITE_TIME			4005
/*! session: schema lock wait time (usecs) */
#define	WT_STAT_SESSION_LOCK_SCHEMA_WAIT		4006
/*! session: time waiting for cache (usecs) */
#define	WT_STAT_SESSION_CACHE_TIME			4007
/*! @} */
/*
 * Statistics section: END
 * DO NOT EDIT: automatically built by dist/stat.py.
 */
/*! @} */

/*******************************************
 * Verbose categories
 *******************************************/
/*!
 * @addtogroup wt
 * @{
 */
/*!
 * @name Verbose categories
 * @anchor verbose_categories
 * @{
 */
/*!
 * WiredTiger verbose event categories.
 * Note that the verbose categories cover a wide set of sub-systems and operations
 * within WiredTiger. As such, the categories are subject to change and evolve
 * between different WiredTiger releases.
 */
typedef enum {
/* VERBOSE ENUM START */
    WT_VERB_ALL,                  /*!< ALL module messages. */
    WT_VERB_API,                  /*!< API messages. */
    WT_VERB_BACKUP,               /*!< Backup messages. */
    WT_VERB_BLKCACHE,
    WT_VERB_BLOCK,                /*!< Block manager messages. */
    WT_VERB_CHECKPOINT,           /*!< Checkpoint messages. */
    WT_VERB_CHECKPOINT_CLEANUP,
    WT_VERB_CHECKPOINT_PROGRESS,  /*!< Checkpoint progress messages. */
    WT_VERB_CHUNKCACHE,           /*!< Chunk cache messages. */
    WT_VERB_COMPACT,              /*!< Compact messages. */
    WT_VERB_COMPACT_PROGRESS,     /*!< Compact progress messages. */
    WT_VERB_CONFIGURATION,
    WT_VERB_DEFAULT,
    WT_VERB_ERROR_RETURNS,
    WT_VERB_EVICT,                /*!< Eviction messages. */
    WT_VERB_EVICTSERVER,          /*!< Eviction server messages. */
    WT_VERB_EVICT_STUCK,
    WT_VERB_EXTENSION,            /*!< Extension messages. */
    WT_VERB_FILEOPS,
    WT_VERB_GENERATION,
    WT_VERB_HANDLEOPS,
    WT_VERB_HS,                   /*!< History store messages. */
    WT_VERB_HS_ACTIVITY,          /*!< History store activity messages. */
    WT_VERB_LOG,                  /*!< Log messages. */
    WT_VERB_LSM,                  /*!< LSM messages. */
    WT_VERB_LSM_MANAGER,
    WT_VERB_MUTEX,
    WT_VERB_METADATA,             /*!< Metadata messages. */
    WT_VERB_OUT_OF_ORDER,
    WT_VERB_OVERFLOW,
    WT_VERB_PREFETCH,
    WT_VERB_READ,
    WT_VERB_RECONCILE,            /*!< Reconcile messages. */
    WT_VERB_RECOVERY,             /*!< Recovery messages. */
    WT_VERB_RECOVERY_PROGRESS,    /*!< Recovery progress messages. */
    WT_VERB_RTS,                  /*!< RTS messages. */
    WT_VERB_SALVAGE,              /*!< Salvage messages. */
    WT_VERB_SHARED_CACHE,
    WT_VERB_SPLIT,
    WT_VERB_TEMPORARY,
    WT_VERB_THREAD_GROUP,
    WT_VERB_TIERED,               /*!< Tiered storage messages. */
    WT_VERB_TIMESTAMP,            /*!< Timestamp messages. */
    WT_VERB_TRANSACTION,          /*!< Transaction messages. */
    WT_VERB_VERIFY,               /*!< Verify messages. */
    WT_VERB_VERSION,              /*!< Version messages. */
    WT_VERB_WRITE,
/* VERBOSE ENUM STOP */
    WT_VERB_NUM_CATEGORIES
} WT_VERBOSE_CATEGORY;
/*! @} */

/*******************************************
 * Verbose levels
 *******************************************/
/*!
 * @name Verbose levels
 * @anchor verbose_levels
 * @{
 */
/*!
 * WiredTiger verbosity levels. The levels define a range of severity categories, with
 * \c WT_VERBOSE_ERROR being the lowest, most critical level (used by messages on critical error
 * paths) and \c WT_VERBOSE_DEBUG_5 being the highest verbosity/informational level (mostly adopted
 * for debugging).
 */
typedef enum {
    WT_VERBOSE_ERROR = -3,  /*!< Error conditions triggered in WiredTiger. */
    WT_VERBOSE_WARNING,     /*!< Warning conditions potentially signaling non-imminent errors and
                            behaviors. */
    WT_VERBOSE_NOTICE,      /*!< Messages for significant events in WiredTiger, usually worth
                            noting. */
    WT_VERBOSE_INFO,        /*!< Informational style messages. */
    WT_VERBOSE_DEBUG_1,     /*!< Low severity messages, useful for debugging purposes. This is
                            the default level when debugging. */
    WT_VERBOSE_DEBUG_2,     /*!< Low severity messages, an increase in verbosity from
                            the previous level. */
    WT_VERBOSE_DEBUG_3,     /*!< Low severity messages. */
    WT_VERBOSE_DEBUG_4,     /*!< Low severity messages. */
    WT_VERBOSE_DEBUG_5      /*!< Lowest severity messages. */
} WT_VERBOSE_LEVEL;
/*! @} */
/*
 * Verbose section: END
 */
/*! @} */

#undef __F

#if defined(__cplusplus)
}
#endif
#endif /* __WIREDTIGER_H_ */<|MERGE_RESOLUTION|>--- conflicted
+++ resolved
@@ -6853,439 +6853,227 @@
 /*! session: table drop failed calls */
 #define	WT_STAT_CONN_SESSION_TABLE_DROP_FAIL		1619
 /*! session: table drop successful calls */
-<<<<<<< HEAD
-#define	WT_STAT_CONN_SESSION_TABLE_DROP_SUCCESS		1612
+#define	WT_STAT_CONN_SESSION_TABLE_DROP_SUCCESS		1620
 /*! session: table salvage failed calls */
-#define	WT_STAT_CONN_SESSION_TABLE_SALVAGE_FAIL		1613
+#define	WT_STAT_CONN_SESSION_TABLE_SALVAGE_FAIL		1621
 /*! session: table salvage successful calls */
-#define	WT_STAT_CONN_SESSION_TABLE_SALVAGE_SUCCESS	1614
+#define	WT_STAT_CONN_SESSION_TABLE_SALVAGE_SUCCESS	1622
 /*! session: table truncate failed calls */
-#define	WT_STAT_CONN_SESSION_TABLE_TRUNCATE_FAIL	1615
+#define	WT_STAT_CONN_SESSION_TABLE_TRUNCATE_FAIL	1623
 /*! session: table truncate successful calls */
-#define	WT_STAT_CONN_SESSION_TABLE_TRUNCATE_SUCCESS	1616
+#define	WT_STAT_CONN_SESSION_TABLE_TRUNCATE_SUCCESS	1624
 /*! session: table verify failed calls */
-#define	WT_STAT_CONN_SESSION_TABLE_VERIFY_FAIL		1617
+#define	WT_STAT_CONN_SESSION_TABLE_VERIFY_FAIL		1625
 /*! session: table verify successful calls */
-#define	WT_STAT_CONN_SESSION_TABLE_VERIFY_SUCCESS	1618
+#define	WT_STAT_CONN_SESSION_TABLE_VERIFY_SUCCESS	1626
 /*! session: tiered operations dequeued and processed */
-#define	WT_STAT_CONN_TIERED_WORK_UNITS_DEQUEUED		1619
+#define	WT_STAT_CONN_TIERED_WORK_UNITS_DEQUEUED		1627
 /*! session: tiered operations removed without processing */
-#define	WT_STAT_CONN_TIERED_WORK_UNITS_REMOVED		1620
+#define	WT_STAT_CONN_TIERED_WORK_UNITS_REMOVED		1628
 /*! session: tiered operations scheduled */
-#define	WT_STAT_CONN_TIERED_WORK_UNITS_CREATED		1621
+#define	WT_STAT_CONN_TIERED_WORK_UNITS_CREATED		1629
 /*! session: tiered storage local retention time (secs) */
-#define	WT_STAT_CONN_TIERED_RETENTION			1622
+#define	WT_STAT_CONN_TIERED_RETENTION			1630
 /*! thread-state: active filesystem fsync calls */
-#define	WT_STAT_CONN_THREAD_FSYNC_ACTIVE		1623
+#define	WT_STAT_CONN_THREAD_FSYNC_ACTIVE		1631
 /*! thread-state: active filesystem read calls */
-#define	WT_STAT_CONN_THREAD_READ_ACTIVE			1624
+#define	WT_STAT_CONN_THREAD_READ_ACTIVE			1632
 /*! thread-state: active filesystem write calls */
-#define	WT_STAT_CONN_THREAD_WRITE_ACTIVE		1625
+#define	WT_STAT_CONN_THREAD_WRITE_ACTIVE		1633
 /*! thread-yield: application thread operations waiting for cache */
-#define	WT_STAT_CONN_APPLICATION_CACHE_OPS		1626
+#define	WT_STAT_CONN_APPLICATION_CACHE_OPS		1634
 /*! thread-yield: application thread snapshot refreshed for eviction */
-#define	WT_STAT_CONN_APPLICATION_EVICT_SNAPSHOT_REFRESHED	1627
+#define	WT_STAT_CONN_APPLICATION_EVICT_SNAPSHOT_REFRESHED	1635
 /*! thread-yield: application thread time waiting for cache (usecs) */
-#define	WT_STAT_CONN_APPLICATION_CACHE_TIME		1628
-=======
-#define	WT_STAT_CONN_SESSION_TABLE_DROP_SUCCESS		1620
-/*! session: table rename failed calls */
-#define	WT_STAT_CONN_SESSION_TABLE_RENAME_FAIL		1621
-/*! session: table rename successful calls */
-#define	WT_STAT_CONN_SESSION_TABLE_RENAME_SUCCESS	1622
-/*! session: table salvage failed calls */
-#define	WT_STAT_CONN_SESSION_TABLE_SALVAGE_FAIL		1623
-/*! session: table salvage successful calls */
-#define	WT_STAT_CONN_SESSION_TABLE_SALVAGE_SUCCESS	1624
-/*! session: table truncate failed calls */
-#define	WT_STAT_CONN_SESSION_TABLE_TRUNCATE_FAIL	1625
-/*! session: table truncate successful calls */
-#define	WT_STAT_CONN_SESSION_TABLE_TRUNCATE_SUCCESS	1626
-/*! session: table verify failed calls */
-#define	WT_STAT_CONN_SESSION_TABLE_VERIFY_FAIL		1627
-/*! session: table verify successful calls */
-#define	WT_STAT_CONN_SESSION_TABLE_VERIFY_SUCCESS	1628
-/*! session: tiered operations dequeued and processed */
-#define	WT_STAT_CONN_TIERED_WORK_UNITS_DEQUEUED		1629
-/*! session: tiered operations removed without processing */
-#define	WT_STAT_CONN_TIERED_WORK_UNITS_REMOVED		1630
-/*! session: tiered operations scheduled */
-#define	WT_STAT_CONN_TIERED_WORK_UNITS_CREATED		1631
-/*! session: tiered storage local retention time (secs) */
-#define	WT_STAT_CONN_TIERED_RETENTION			1632
-/*! thread-state: active filesystem fsync calls */
-#define	WT_STAT_CONN_THREAD_FSYNC_ACTIVE		1633
-/*! thread-state: active filesystem read calls */
-#define	WT_STAT_CONN_THREAD_READ_ACTIVE			1634
-/*! thread-state: active filesystem write calls */
-#define	WT_STAT_CONN_THREAD_WRITE_ACTIVE		1635
-/*! thread-yield: application thread operations waiting for cache */
-#define	WT_STAT_CONN_APPLICATION_CACHE_OPS		1636
-/*! thread-yield: application thread snapshot refreshed for eviction */
-#define	WT_STAT_CONN_APPLICATION_EVICT_SNAPSHOT_REFRESHED	1637
-/*! thread-yield: application thread time waiting for cache (usecs) */
-#define	WT_STAT_CONN_APPLICATION_CACHE_TIME		1638
->>>>>>> 4db9ff29
+#define	WT_STAT_CONN_APPLICATION_CACHE_TIME		1636
 /*!
  * thread-yield: connection close blocked waiting for transaction state
  * stabilization
  */
-<<<<<<< HEAD
-#define	WT_STAT_CONN_TXN_RELEASE_BLOCKED		1629
+#define	WT_STAT_CONN_TXN_RELEASE_BLOCKED		1637
 /*! thread-yield: connection close yielded for lsm manager shutdown */
-#define	WT_STAT_CONN_CONN_CLOSE_BLOCKED_LSM		1630
+#define	WT_STAT_CONN_CONN_CLOSE_BLOCKED_LSM		1638
 /*! thread-yield: data handle lock yielded */
-#define	WT_STAT_CONN_DHANDLE_LOCK_BLOCKED		1631
-=======
-#define	WT_STAT_CONN_TXN_RELEASE_BLOCKED		1639
-/*! thread-yield: connection close yielded for lsm manager shutdown */
-#define	WT_STAT_CONN_CONN_CLOSE_BLOCKED_LSM		1640
-/*! thread-yield: data handle lock yielded */
-#define	WT_STAT_CONN_DHANDLE_LOCK_BLOCKED		1641
->>>>>>> 4db9ff29
+#define	WT_STAT_CONN_DHANDLE_LOCK_BLOCKED		1639
 /*!
  * thread-yield: get reference for page index and slot time sleeping
  * (usecs)
  */
-<<<<<<< HEAD
-#define	WT_STAT_CONN_PAGE_INDEX_SLOT_REF_BLOCKED	1632
+#define	WT_STAT_CONN_PAGE_INDEX_SLOT_REF_BLOCKED	1640
 /*! thread-yield: page access yielded due to prepare state change */
-#define	WT_STAT_CONN_PREPARED_TRANSITION_BLOCKED_PAGE	1633
+#define	WT_STAT_CONN_PREPARED_TRANSITION_BLOCKED_PAGE	1641
 /*! thread-yield: page acquire busy blocked */
-#define	WT_STAT_CONN_PAGE_BUSY_BLOCKED			1634
+#define	WT_STAT_CONN_PAGE_BUSY_BLOCKED			1642
 /*! thread-yield: page acquire eviction blocked */
-#define	WT_STAT_CONN_PAGE_FORCIBLE_EVICT_BLOCKED	1635
+#define	WT_STAT_CONN_PAGE_FORCIBLE_EVICT_BLOCKED	1643
 /*! thread-yield: page acquire locked blocked */
-#define	WT_STAT_CONN_PAGE_LOCKED_BLOCKED		1636
+#define	WT_STAT_CONN_PAGE_LOCKED_BLOCKED		1644
 /*! thread-yield: page acquire read blocked */
-#define	WT_STAT_CONN_PAGE_READ_BLOCKED			1637
+#define	WT_STAT_CONN_PAGE_READ_BLOCKED			1645
 /*! thread-yield: page acquire time sleeping (usecs) */
-#define	WT_STAT_CONN_PAGE_SLEEP				1638
-=======
-#define	WT_STAT_CONN_PAGE_INDEX_SLOT_REF_BLOCKED	1642
-/*! thread-yield: page access yielded due to prepare state change */
-#define	WT_STAT_CONN_PREPARED_TRANSITION_BLOCKED_PAGE	1643
-/*! thread-yield: page acquire busy blocked */
-#define	WT_STAT_CONN_PAGE_BUSY_BLOCKED			1644
-/*! thread-yield: page acquire eviction blocked */
-#define	WT_STAT_CONN_PAGE_FORCIBLE_EVICT_BLOCKED	1645
-/*! thread-yield: page acquire locked blocked */
-#define	WT_STAT_CONN_PAGE_LOCKED_BLOCKED		1646
-/*! thread-yield: page acquire read blocked */
-#define	WT_STAT_CONN_PAGE_READ_BLOCKED			1647
-/*! thread-yield: page acquire time sleeping (usecs) */
-#define	WT_STAT_CONN_PAGE_SLEEP				1648
->>>>>>> 4db9ff29
+#define	WT_STAT_CONN_PAGE_SLEEP				1646
 /*!
  * thread-yield: page delete rollback time sleeping for state change
  * (usecs)
  */
-<<<<<<< HEAD
-#define	WT_STAT_CONN_PAGE_DEL_ROLLBACK_BLOCKED		1639
+#define	WT_STAT_CONN_PAGE_DEL_ROLLBACK_BLOCKED		1647
 /*! thread-yield: page reconciliation yielded due to child modification */
-#define	WT_STAT_CONN_CHILD_MODIFY_BLOCKED_PAGE		1640
+#define	WT_STAT_CONN_CHILD_MODIFY_BLOCKED_PAGE		1648
 /*! transaction: Number of prepared updates */
-#define	WT_STAT_CONN_TXN_PREPARED_UPDATES		1641
+#define	WT_STAT_CONN_TXN_PREPARED_UPDATES		1649
 /*! transaction: Number of prepared updates committed */
-#define	WT_STAT_CONN_TXN_PREPARED_UPDATES_COMMITTED	1642
+#define	WT_STAT_CONN_TXN_PREPARED_UPDATES_COMMITTED	1650
 /*! transaction: Number of prepared updates repeated on the same key */
-#define	WT_STAT_CONN_TXN_PREPARED_UPDATES_KEY_REPEATED	1643
+#define	WT_STAT_CONN_TXN_PREPARED_UPDATES_KEY_REPEATED	1651
 /*! transaction: Number of prepared updates rolled back */
-#define	WT_STAT_CONN_TXN_PREPARED_UPDATES_ROLLEDBACK	1644
-=======
-#define	WT_STAT_CONN_PAGE_DEL_ROLLBACK_BLOCKED		1649
-/*! thread-yield: page reconciliation yielded due to child modification */
-#define	WT_STAT_CONN_CHILD_MODIFY_BLOCKED_PAGE		1650
-/*! transaction: Number of prepared updates */
-#define	WT_STAT_CONN_TXN_PREPARED_UPDATES		1651
-/*! transaction: Number of prepared updates committed */
-#define	WT_STAT_CONN_TXN_PREPARED_UPDATES_COMMITTED	1652
-/*! transaction: Number of prepared updates repeated on the same key */
-#define	WT_STAT_CONN_TXN_PREPARED_UPDATES_KEY_REPEATED	1653
-/*! transaction: Number of prepared updates rolled back */
-#define	WT_STAT_CONN_TXN_PREPARED_UPDATES_ROLLEDBACK	1654
->>>>>>> 4db9ff29
+#define	WT_STAT_CONN_TXN_PREPARED_UPDATES_ROLLEDBACK	1652
 /*!
  * transaction: a reader raced with a prepared transaction commit and
  * skipped an update or updates
  */
-<<<<<<< HEAD
-#define	WT_STAT_CONN_TXN_READ_RACE_PREPARE_COMMIT	1645
+#define	WT_STAT_CONN_TXN_READ_RACE_PREPARE_COMMIT	1653
 /*! transaction: number of times overflow removed value is read */
-#define	WT_STAT_CONN_TXN_READ_OVERFLOW_REMOVE		1646
+#define	WT_STAT_CONN_TXN_READ_OVERFLOW_REMOVE		1654
 /*! transaction: oldest pinned transaction ID rolled back for eviction */
-#define	WT_STAT_CONN_TXN_ROLLBACK_OLDEST_PINNED		1647
+#define	WT_STAT_CONN_TXN_ROLLBACK_OLDEST_PINNED		1655
 /*! transaction: prepared transactions */
-#define	WT_STAT_CONN_TXN_PREPARE			1648
+#define	WT_STAT_CONN_TXN_PREPARE			1656
 /*! transaction: prepared transactions committed */
-#define	WT_STAT_CONN_TXN_PREPARE_COMMIT			1649
+#define	WT_STAT_CONN_TXN_PREPARE_COMMIT			1657
 /*! transaction: prepared transactions currently active */
-#define	WT_STAT_CONN_TXN_PREPARE_ACTIVE			1650
+#define	WT_STAT_CONN_TXN_PREPARE_ACTIVE			1658
 /*! transaction: prepared transactions rolled back */
-#define	WT_STAT_CONN_TXN_PREPARE_ROLLBACK		1651
+#define	WT_STAT_CONN_TXN_PREPARE_ROLLBACK		1659
 /*! transaction: query timestamp calls */
-#define	WT_STAT_CONN_TXN_QUERY_TS			1652
+#define	WT_STAT_CONN_TXN_QUERY_TS			1660
 /*! transaction: race to read prepared update retry */
-#define	WT_STAT_CONN_TXN_READ_RACE_PREPARE_UPDATE	1653
+#define	WT_STAT_CONN_TXN_READ_RACE_PREPARE_UPDATE	1661
 /*! transaction: rollback to stable calls */
-#define	WT_STAT_CONN_TXN_RTS				1654
-=======
-#define	WT_STAT_CONN_TXN_READ_RACE_PREPARE_COMMIT	1655
-/*! transaction: number of times overflow removed value is read */
-#define	WT_STAT_CONN_TXN_READ_OVERFLOW_REMOVE		1656
-/*! transaction: oldest pinned transaction ID rolled back for eviction */
-#define	WT_STAT_CONN_TXN_ROLLBACK_OLDEST_PINNED		1657
-/*! transaction: prepared transactions */
-#define	WT_STAT_CONN_TXN_PREPARE			1658
-/*! transaction: prepared transactions committed */
-#define	WT_STAT_CONN_TXN_PREPARE_COMMIT			1659
-/*! transaction: prepared transactions currently active */
-#define	WT_STAT_CONN_TXN_PREPARE_ACTIVE			1660
-/*! transaction: prepared transactions rolled back */
-#define	WT_STAT_CONN_TXN_PREPARE_ROLLBACK		1661
-/*! transaction: query timestamp calls */
-#define	WT_STAT_CONN_TXN_QUERY_TS			1662
-/*! transaction: race to read prepared update retry */
-#define	WT_STAT_CONN_TXN_READ_RACE_PREPARE_UPDATE	1663
-/*! transaction: rollback to stable calls */
-#define	WT_STAT_CONN_TXN_RTS				1664
->>>>>>> 4db9ff29
+#define	WT_STAT_CONN_TXN_RTS				1662
 /*!
  * transaction: rollback to stable history store keys that would have
  * been swept in non-dryrun mode
  */
-<<<<<<< HEAD
-#define	WT_STAT_CONN_TXN_RTS_SWEEP_HS_KEYS_DRYRUN	1655
-=======
-#define	WT_STAT_CONN_TXN_RTS_SWEEP_HS_KEYS_DRYRUN	1665
->>>>>>> 4db9ff29
+#define	WT_STAT_CONN_TXN_RTS_SWEEP_HS_KEYS_DRYRUN	1663
 /*!
  * transaction: rollback to stable history store records with stop
  * timestamps older than newer records
  */
-<<<<<<< HEAD
-#define	WT_STAT_CONN_TXN_RTS_HS_STOP_OLDER_THAN_NEWER_START	1656
+#define	WT_STAT_CONN_TXN_RTS_HS_STOP_OLDER_THAN_NEWER_START	1664
 /*! transaction: rollback to stable inconsistent checkpoint */
-#define	WT_STAT_CONN_TXN_RTS_INCONSISTENT_CKPT		1657
+#define	WT_STAT_CONN_TXN_RTS_INCONSISTENT_CKPT		1665
 /*! transaction: rollback to stable keys removed */
-#define	WT_STAT_CONN_TXN_RTS_KEYS_REMOVED		1658
+#define	WT_STAT_CONN_TXN_RTS_KEYS_REMOVED		1666
 /*! transaction: rollback to stable keys restored */
-#define	WT_STAT_CONN_TXN_RTS_KEYS_RESTORED		1659
-=======
-#define	WT_STAT_CONN_TXN_RTS_HS_STOP_OLDER_THAN_NEWER_START	1666
-/*! transaction: rollback to stable inconsistent checkpoint */
-#define	WT_STAT_CONN_TXN_RTS_INCONSISTENT_CKPT		1667
-/*! transaction: rollback to stable keys removed */
-#define	WT_STAT_CONN_TXN_RTS_KEYS_REMOVED		1668
-/*! transaction: rollback to stable keys restored */
-#define	WT_STAT_CONN_TXN_RTS_KEYS_RESTORED		1669
->>>>>>> 4db9ff29
+#define	WT_STAT_CONN_TXN_RTS_KEYS_RESTORED		1667
 /*!
  * transaction: rollback to stable keys that would have been removed in
  * non-dryrun mode
  */
-<<<<<<< HEAD
-#define	WT_STAT_CONN_TXN_RTS_KEYS_REMOVED_DRYRUN	1660
-=======
-#define	WT_STAT_CONN_TXN_RTS_KEYS_REMOVED_DRYRUN	1670
->>>>>>> 4db9ff29
+#define	WT_STAT_CONN_TXN_RTS_KEYS_REMOVED_DRYRUN	1668
 /*!
  * transaction: rollback to stable keys that would have been restored in
  * non-dryrun mode
  */
-<<<<<<< HEAD
-#define	WT_STAT_CONN_TXN_RTS_KEYS_RESTORED_DRYRUN	1661
+#define	WT_STAT_CONN_TXN_RTS_KEYS_RESTORED_DRYRUN	1669
 /*! transaction: rollback to stable pages visited */
-#define	WT_STAT_CONN_TXN_RTS_PAGES_VISITED		1662
+#define	WT_STAT_CONN_TXN_RTS_PAGES_VISITED		1670
 /*! transaction: rollback to stable restored tombstones from history store */
-#define	WT_STAT_CONN_TXN_RTS_HS_RESTORE_TOMBSTONES	1663
+#define	WT_STAT_CONN_TXN_RTS_HS_RESTORE_TOMBSTONES	1671
 /*! transaction: rollback to stable restored updates from history store */
-#define	WT_STAT_CONN_TXN_RTS_HS_RESTORE_UPDATES		1664
+#define	WT_STAT_CONN_TXN_RTS_HS_RESTORE_UPDATES		1672
 /*! transaction: rollback to stable skipping delete rle */
-#define	WT_STAT_CONN_TXN_RTS_DELETE_RLE_SKIPPED		1665
+#define	WT_STAT_CONN_TXN_RTS_DELETE_RLE_SKIPPED		1673
 /*! transaction: rollback to stable skipping stable rle */
-#define	WT_STAT_CONN_TXN_RTS_STABLE_RLE_SKIPPED		1666
+#define	WT_STAT_CONN_TXN_RTS_STABLE_RLE_SKIPPED		1674
 /*! transaction: rollback to stable sweeping history store keys */
-#define	WT_STAT_CONN_TXN_RTS_SWEEP_HS_KEYS		1667
-=======
-#define	WT_STAT_CONN_TXN_RTS_KEYS_RESTORED_DRYRUN	1671
-/*! transaction: rollback to stable pages visited */
-#define	WT_STAT_CONN_TXN_RTS_PAGES_VISITED		1672
-/*! transaction: rollback to stable restored tombstones from history store */
-#define	WT_STAT_CONN_TXN_RTS_HS_RESTORE_TOMBSTONES	1673
-/*! transaction: rollback to stable restored updates from history store */
-#define	WT_STAT_CONN_TXN_RTS_HS_RESTORE_UPDATES		1674
-/*! transaction: rollback to stable skipping delete rle */
-#define	WT_STAT_CONN_TXN_RTS_DELETE_RLE_SKIPPED		1675
-/*! transaction: rollback to stable skipping stable rle */
-#define	WT_STAT_CONN_TXN_RTS_STABLE_RLE_SKIPPED		1676
-/*! transaction: rollback to stable sweeping history store keys */
-#define	WT_STAT_CONN_TXN_RTS_SWEEP_HS_KEYS		1677
->>>>>>> 4db9ff29
+#define	WT_STAT_CONN_TXN_RTS_SWEEP_HS_KEYS		1675
 /*!
  * transaction: rollback to stable tombstones from history store that
  * would have been restored in non-dryrun mode
  */
-<<<<<<< HEAD
-#define	WT_STAT_CONN_TXN_RTS_HS_RESTORE_TOMBSTONES_DRYRUN	1668
+#define	WT_STAT_CONN_TXN_RTS_HS_RESTORE_TOMBSTONES_DRYRUN	1676
 /*! transaction: rollback to stable tree walk skipping pages */
-#define	WT_STAT_CONN_TXN_RTS_TREE_WALK_SKIP_PAGES	1669
+#define	WT_STAT_CONN_TXN_RTS_TREE_WALK_SKIP_PAGES	1677
 /*! transaction: rollback to stable updates aborted */
-#define	WT_STAT_CONN_TXN_RTS_UPD_ABORTED		1670
-=======
-#define	WT_STAT_CONN_TXN_RTS_HS_RESTORE_TOMBSTONES_DRYRUN	1678
-/*! transaction: rollback to stable tree walk skipping pages */
-#define	WT_STAT_CONN_TXN_RTS_TREE_WALK_SKIP_PAGES	1679
-/*! transaction: rollback to stable updates aborted */
-#define	WT_STAT_CONN_TXN_RTS_UPD_ABORTED		1680
->>>>>>> 4db9ff29
+#define	WT_STAT_CONN_TXN_RTS_UPD_ABORTED		1678
 /*!
  * transaction: rollback to stable updates from history store that would
  * have been restored in non-dryrun mode
  */
-<<<<<<< HEAD
-#define	WT_STAT_CONN_TXN_RTS_HS_RESTORE_UPDATES_DRYRUN	1671
+#define	WT_STAT_CONN_TXN_RTS_HS_RESTORE_UPDATES_DRYRUN	1679
 /*! transaction: rollback to stable updates removed from history store */
-#define	WT_STAT_CONN_TXN_RTS_HS_REMOVED			1672
-=======
-#define	WT_STAT_CONN_TXN_RTS_HS_RESTORE_UPDATES_DRYRUN	1681
-/*! transaction: rollback to stable updates removed from history store */
-#define	WT_STAT_CONN_TXN_RTS_HS_REMOVED			1682
->>>>>>> 4db9ff29
+#define	WT_STAT_CONN_TXN_RTS_HS_REMOVED			1680
 /*!
  * transaction: rollback to stable updates that would have been aborted
  * in non-dryrun mode
  */
-<<<<<<< HEAD
-#define	WT_STAT_CONN_TXN_RTS_UPD_ABORTED_DRYRUN		1673
-=======
-#define	WT_STAT_CONN_TXN_RTS_UPD_ABORTED_DRYRUN		1683
->>>>>>> 4db9ff29
+#define	WT_STAT_CONN_TXN_RTS_UPD_ABORTED_DRYRUN		1681
 /*!
  * transaction: rollback to stable updates that would have been removed
  * from history store in non-dryrun mode
  */
-<<<<<<< HEAD
-#define	WT_STAT_CONN_TXN_RTS_HS_REMOVED_DRYRUN		1674
+#define	WT_STAT_CONN_TXN_RTS_HS_REMOVED_DRYRUN		1682
 /*! transaction: sessions scanned in each walk of concurrent sessions */
-#define	WT_STAT_CONN_TXN_SESSIONS_WALKED		1675
+#define	WT_STAT_CONN_TXN_SESSIONS_WALKED		1683
 /*! transaction: set timestamp calls */
-#define	WT_STAT_CONN_TXN_SET_TS				1676
+#define	WT_STAT_CONN_TXN_SET_TS				1684
 /*! transaction: set timestamp durable calls */
-#define	WT_STAT_CONN_TXN_SET_TS_DURABLE			1677
+#define	WT_STAT_CONN_TXN_SET_TS_DURABLE			1685
 /*! transaction: set timestamp durable updates */
-#define	WT_STAT_CONN_TXN_SET_TS_DURABLE_UPD		1678
+#define	WT_STAT_CONN_TXN_SET_TS_DURABLE_UPD		1686
 /*! transaction: set timestamp force calls */
-#define	WT_STAT_CONN_TXN_SET_TS_FORCE			1679
-=======
-#define	WT_STAT_CONN_TXN_RTS_HS_REMOVED_DRYRUN		1684
-/*! transaction: sessions scanned in each walk of concurrent sessions */
-#define	WT_STAT_CONN_TXN_SESSIONS_WALKED		1685
-/*! transaction: set timestamp calls */
-#define	WT_STAT_CONN_TXN_SET_TS				1686
-/*! transaction: set timestamp durable calls */
-#define	WT_STAT_CONN_TXN_SET_TS_DURABLE			1687
-/*! transaction: set timestamp durable updates */
-#define	WT_STAT_CONN_TXN_SET_TS_DURABLE_UPD		1688
-/*! transaction: set timestamp force calls */
-#define	WT_STAT_CONN_TXN_SET_TS_FORCE			1689
->>>>>>> 4db9ff29
+#define	WT_STAT_CONN_TXN_SET_TS_FORCE			1687
 /*!
  * transaction: set timestamp global oldest timestamp set to be more
  * recent than the global stable timestamp
  */
-<<<<<<< HEAD
-#define	WT_STAT_CONN_TXN_SET_TS_OUT_OF_ORDER		1680
+#define	WT_STAT_CONN_TXN_SET_TS_OUT_OF_ORDER		1688
 /*! transaction: set timestamp oldest calls */
-#define	WT_STAT_CONN_TXN_SET_TS_OLDEST			1681
+#define	WT_STAT_CONN_TXN_SET_TS_OLDEST			1689
 /*! transaction: set timestamp oldest updates */
-#define	WT_STAT_CONN_TXN_SET_TS_OLDEST_UPD		1682
+#define	WT_STAT_CONN_TXN_SET_TS_OLDEST_UPD		1690
 /*! transaction: set timestamp stable calls */
-#define	WT_STAT_CONN_TXN_SET_TS_STABLE			1683
+#define	WT_STAT_CONN_TXN_SET_TS_STABLE			1691
 /*! transaction: set timestamp stable updates */
-#define	WT_STAT_CONN_TXN_SET_TS_STABLE_UPD		1684
+#define	WT_STAT_CONN_TXN_SET_TS_STABLE_UPD		1692
 /*! transaction: transaction begins */
-#define	WT_STAT_CONN_TXN_BEGIN				1685
-=======
-#define	WT_STAT_CONN_TXN_SET_TS_OUT_OF_ORDER		1690
-/*! transaction: set timestamp oldest calls */
-#define	WT_STAT_CONN_TXN_SET_TS_OLDEST			1691
-/*! transaction: set timestamp oldest updates */
-#define	WT_STAT_CONN_TXN_SET_TS_OLDEST_UPD		1692
-/*! transaction: set timestamp stable calls */
-#define	WT_STAT_CONN_TXN_SET_TS_STABLE			1693
-/*! transaction: set timestamp stable updates */
-#define	WT_STAT_CONN_TXN_SET_TS_STABLE_UPD		1694
-/*! transaction: transaction begins */
-#define	WT_STAT_CONN_TXN_BEGIN				1695
->>>>>>> 4db9ff29
+#define	WT_STAT_CONN_TXN_BEGIN				1693
 /*!
  * transaction: transaction checkpoint history store file duration
  * (usecs)
  */
-<<<<<<< HEAD
-#define	WT_STAT_CONN_TXN_HS_CKPT_DURATION		1686
+#define	WT_STAT_CONN_TXN_HS_CKPT_DURATION		1694
 /*! transaction: transaction range of IDs currently pinned */
-#define	WT_STAT_CONN_TXN_PINNED_RANGE			1687
+#define	WT_STAT_CONN_TXN_PINNED_RANGE			1695
 /*! transaction: transaction range of IDs currently pinned by a checkpoint */
-#define	WT_STAT_CONN_TXN_PINNED_CHECKPOINT_RANGE	1688
+#define	WT_STAT_CONN_TXN_PINNED_CHECKPOINT_RANGE	1696
 /*! transaction: transaction range of timestamps currently pinned */
-#define	WT_STAT_CONN_TXN_PINNED_TIMESTAMP		1689
+#define	WT_STAT_CONN_TXN_PINNED_TIMESTAMP		1697
 /*! transaction: transaction range of timestamps pinned by a checkpoint */
-#define	WT_STAT_CONN_TXN_PINNED_TIMESTAMP_CHECKPOINT	1690
-=======
-#define	WT_STAT_CONN_TXN_HS_CKPT_DURATION		1696
-/*! transaction: transaction range of IDs currently pinned */
-#define	WT_STAT_CONN_TXN_PINNED_RANGE			1697
-/*! transaction: transaction range of IDs currently pinned by a checkpoint */
-#define	WT_STAT_CONN_TXN_PINNED_CHECKPOINT_RANGE	1698
-/*! transaction: transaction range of timestamps currently pinned */
-#define	WT_STAT_CONN_TXN_PINNED_TIMESTAMP		1699
-/*! transaction: transaction range of timestamps pinned by a checkpoint */
-#define	WT_STAT_CONN_TXN_PINNED_TIMESTAMP_CHECKPOINT	1700
->>>>>>> 4db9ff29
+#define	WT_STAT_CONN_TXN_PINNED_TIMESTAMP_CHECKPOINT	1698
 /*!
  * transaction: transaction range of timestamps pinned by the oldest
  * active read timestamp
  */
-<<<<<<< HEAD
-#define	WT_STAT_CONN_TXN_PINNED_TIMESTAMP_READER	1691
-=======
-#define	WT_STAT_CONN_TXN_PINNED_TIMESTAMP_READER	1701
->>>>>>> 4db9ff29
+#define	WT_STAT_CONN_TXN_PINNED_TIMESTAMP_READER	1699
 /*!
  * transaction: transaction range of timestamps pinned by the oldest
  * timestamp
  */
-<<<<<<< HEAD
-#define	WT_STAT_CONN_TXN_PINNED_TIMESTAMP_OLDEST	1692
+#define	WT_STAT_CONN_TXN_PINNED_TIMESTAMP_OLDEST	1700
 /*! transaction: transaction read timestamp of the oldest active reader */
-#define	WT_STAT_CONN_TXN_TIMESTAMP_OLDEST_ACTIVE_READ	1693
+#define	WT_STAT_CONN_TXN_TIMESTAMP_OLDEST_ACTIVE_READ	1701
 /*! transaction: transaction rollback to stable currently running */
-#define	WT_STAT_CONN_TXN_ROLLBACK_TO_STABLE_RUNNING	1694
+#define	WT_STAT_CONN_TXN_ROLLBACK_TO_STABLE_RUNNING	1702
 /*! transaction: transaction walk of concurrent sessions */
-#define	WT_STAT_CONN_TXN_WALK_SESSIONS			1695
+#define	WT_STAT_CONN_TXN_WALK_SESSIONS			1703
 /*! transaction: transactions committed */
-#define	WT_STAT_CONN_TXN_COMMIT				1696
+#define	WT_STAT_CONN_TXN_COMMIT				1704
 /*! transaction: transactions rolled back */
-#define	WT_STAT_CONN_TXN_ROLLBACK			1697
+#define	WT_STAT_CONN_TXN_ROLLBACK			1705
 /*! transaction: update conflicts */
-#define	WT_STAT_CONN_TXN_UPDATE_CONFLICT		1698
-=======
-#define	WT_STAT_CONN_TXN_PINNED_TIMESTAMP_OLDEST	1702
-/*! transaction: transaction read timestamp of the oldest active reader */
-#define	WT_STAT_CONN_TXN_TIMESTAMP_OLDEST_ACTIVE_READ	1703
-/*! transaction: transaction rollback to stable currently running */
-#define	WT_STAT_CONN_TXN_ROLLBACK_TO_STABLE_RUNNING	1704
-/*! transaction: transaction walk of concurrent sessions */
-#define	WT_STAT_CONN_TXN_WALK_SESSIONS			1705
-/*! transaction: transactions committed */
-#define	WT_STAT_CONN_TXN_COMMIT				1706
-/*! transaction: transactions rolled back */
-#define	WT_STAT_CONN_TXN_ROLLBACK			1707
-/*! transaction: update conflicts */
-#define	WT_STAT_CONN_TXN_UPDATE_CONFLICT		1708
->>>>>>> 4db9ff29
+#define	WT_STAT_CONN_TXN_UPDATE_CONFLICT		1706
 
 /*!
  * @}
