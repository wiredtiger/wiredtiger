--- conflicted
+++ resolved
@@ -7326,816 +7326,442 @@
  * reconciliation: approximate byte size of transaction IDs in pages
  * written
  */
-<<<<<<< HEAD
 #define	WT_STAT_CONN_REC_TIME_WINDOW_BYTES_TXN		1637
-/*! reconciliation: fast-path pages deleted */
-#define	WT_STAT_CONN_REC_PAGE_DELETE_FAST		1638
-/*! reconciliation: internal page deltas written */
-#define	WT_STAT_CONN_REC_PAGE_DELTA_INTERNAL		1639
-/*! reconciliation: leaf page deltas written */
-#define	WT_STAT_CONN_REC_PAGE_DELTA_LEAF		1640
-/*! reconciliation: leaf-page overflow keys */
-#define	WT_STAT_CONN_REC_OVERFLOW_KEY_LEAF		1641
-/*! reconciliation: maximum milliseconds spent in a reconciliation call */
-#define	WT_STAT_CONN_REC_MAXIMUM_MILLISECONDS		1642
-=======
-#define	WT_STAT_CONN_REC_TIME_WINDOW_BYTES_TXN		1615
 /*!
  * reconciliation: average length of delta chain on internal page with
  * deltas
  */
-#define	WT_STAT_CONN_REC_AVERAGE_INTERNAL_PAGE_DELTA_CHAIN_LENGTH	1616
+#define	WT_STAT_CONN_REC_AVERAGE_INTERNAL_PAGE_DELTA_CHAIN_LENGTH	1638
 /*! reconciliation: average length of delta chain on leaf page with deltas */
-#define	WT_STAT_CONN_REC_AVERAGE_LEAF_PAGE_DELTA_CHAIN_LENGTH	1617
+#define	WT_STAT_CONN_REC_AVERAGE_LEAF_PAGE_DELTA_CHAIN_LENGTH	1639
 /*! reconciliation: fast-path pages deleted */
-#define	WT_STAT_CONN_REC_PAGE_DELETE_FAST		1618
+#define	WT_STAT_CONN_REC_PAGE_DELETE_FAST		1640
 /*! reconciliation: internal page deltas written */
-#define	WT_STAT_CONN_REC_PAGE_DELTA_INTERNAL		1619
+#define	WT_STAT_CONN_REC_PAGE_DELTA_INTERNAL		1641
 /*! reconciliation: leaf page deltas written */
-#define	WT_STAT_CONN_REC_PAGE_DELTA_LEAF		1620
+#define	WT_STAT_CONN_REC_PAGE_DELTA_LEAF		1642
 /*! reconciliation: leaf-page overflow keys */
-#define	WT_STAT_CONN_REC_OVERFLOW_KEY_LEAF		1621
+#define	WT_STAT_CONN_REC_OVERFLOW_KEY_LEAF		1643
 /*! reconciliation: max deltas seen on internal page during reconciliation */
-#define	WT_STAT_CONN_REC_MAX_INTERNAL_PAGE_DELTAS	1622
+#define	WT_STAT_CONN_REC_MAX_INTERNAL_PAGE_DELTAS	1644
 /*! reconciliation: max deltas seen on leaf page during reconciliation */
-#define	WT_STAT_CONN_REC_MAX_LEAF_PAGE_DELTAS		1623
+#define	WT_STAT_CONN_REC_MAX_LEAF_PAGE_DELTAS		1645
 /*! reconciliation: maximum milliseconds spent in a reconciliation call */
-#define	WT_STAT_CONN_REC_MAXIMUM_MILLISECONDS		1624
->>>>>>> 33643af3
+#define	WT_STAT_CONN_REC_MAXIMUM_MILLISECONDS		1646
 /*!
  * reconciliation: maximum milliseconds spent in building a disk image in
  * a reconciliation
  */
-<<<<<<< HEAD
-#define	WT_STAT_CONN_REC_MAXIMUM_IMAGE_BUILD_MILLISECONDS	1643
-=======
-#define	WT_STAT_CONN_REC_MAXIMUM_IMAGE_BUILD_MILLISECONDS	1625
->>>>>>> 33643af3
+#define	WT_STAT_CONN_REC_MAXIMUM_IMAGE_BUILD_MILLISECONDS	1647
 /*!
  * reconciliation: maximum milliseconds spent in moving updates to the
  * history store in a reconciliation
  */
-<<<<<<< HEAD
-#define	WT_STAT_CONN_REC_MAXIMUM_HS_WRAPUP_MILLISECONDS	1644
-=======
-#define	WT_STAT_CONN_REC_MAXIMUM_HS_WRAPUP_MILLISECONDS	1626
->>>>>>> 33643af3
+#define	WT_STAT_CONN_REC_MAXIMUM_HS_WRAPUP_MILLISECONDS	1648
 /*!
  * reconciliation: number of keys that are garbage collected in the
  * ingest table for disaggregated storage
  */
-<<<<<<< HEAD
-#define	WT_STAT_CONN_REC_INGEST_GARBAGE_COLLECTION_KEYS	1645
+#define	WT_STAT_CONN_REC_INGEST_GARBAGE_COLLECTION_KEYS	1649
 /*! reconciliation: overflow values written */
-#define	WT_STAT_CONN_REC_OVERFLOW_VALUE			1646
+#define	WT_STAT_CONN_REC_OVERFLOW_VALUE			1650
 /*! reconciliation: page reconciliation calls */
-#define	WT_STAT_CONN_REC_PAGES				1647
+#define	WT_STAT_CONN_REC_PAGES				1651
 /*! reconciliation: page reconciliation calls for eviction */
-#define	WT_STAT_CONN_REC_PAGES_EVICTION			1648
-=======
-#define	WT_STAT_CONN_REC_INGEST_GARBAGE_COLLECTION_KEYS	1627
-/*! reconciliation: overflow values written */
-#define	WT_STAT_CONN_REC_OVERFLOW_VALUE			1628
-/*! reconciliation: page reconciliation calls */
-#define	WT_STAT_CONN_REC_PAGES				1629
-/*! reconciliation: page reconciliation calls for eviction */
-#define	WT_STAT_CONN_REC_PAGES_EVICTION			1630
->>>>>>> 33643af3
+#define	WT_STAT_CONN_REC_PAGES_EVICTION			1652
 /*!
  * reconciliation: page reconciliation calls that resulted in values with
  * prepared transaction metadata
  */
-<<<<<<< HEAD
-#define	WT_STAT_CONN_REC_PAGES_WITH_PREPARE		1649
-=======
-#define	WT_STAT_CONN_REC_PAGES_WITH_PREPARE		1631
->>>>>>> 33643af3
+#define	WT_STAT_CONN_REC_PAGES_WITH_PREPARE		1653
 /*!
  * reconciliation: page reconciliation calls that resulted in values with
  * timestamps
  */
-<<<<<<< HEAD
-#define	WT_STAT_CONN_REC_PAGES_WITH_TS			1650
-=======
-#define	WT_STAT_CONN_REC_PAGES_WITH_TS			1632
->>>>>>> 33643af3
+#define	WT_STAT_CONN_REC_PAGES_WITH_TS			1654
 /*!
  * reconciliation: page reconciliation calls that resulted in values with
  * transaction ids
  */
-<<<<<<< HEAD
-#define	WT_STAT_CONN_REC_PAGES_WITH_TXN			1651
+#define	WT_STAT_CONN_REC_PAGES_WITH_TXN			1655
 /*! reconciliation: pages deleted */
-#define	WT_STAT_CONN_REC_PAGE_DELETE			1652
-=======
-#define	WT_STAT_CONN_REC_PAGES_WITH_TXN			1633
-/*! reconciliation: pages deleted */
-#define	WT_STAT_CONN_REC_PAGE_DELETE			1634
->>>>>>> 33643af3
+#define	WT_STAT_CONN_REC_PAGE_DELETE			1656
 /*!
  * reconciliation: pages written including an aggregated newest start
  * durable timestamp
  */
-<<<<<<< HEAD
-#define	WT_STAT_CONN_REC_TIME_AGGR_NEWEST_START_DURABLE_TS	1653
-=======
-#define	WT_STAT_CONN_REC_TIME_AGGR_NEWEST_START_DURABLE_TS	1635
->>>>>>> 33643af3
+#define	WT_STAT_CONN_REC_TIME_AGGR_NEWEST_START_DURABLE_TS	1657
 /*!
  * reconciliation: pages written including an aggregated newest stop
  * durable timestamp
  */
-<<<<<<< HEAD
-#define	WT_STAT_CONN_REC_TIME_AGGR_NEWEST_STOP_DURABLE_TS	1654
-=======
-#define	WT_STAT_CONN_REC_TIME_AGGR_NEWEST_STOP_DURABLE_TS	1636
->>>>>>> 33643af3
+#define	WT_STAT_CONN_REC_TIME_AGGR_NEWEST_STOP_DURABLE_TS	1658
 /*!
  * reconciliation: pages written including an aggregated newest stop
  * timestamp
  */
-<<<<<<< HEAD
-#define	WT_STAT_CONN_REC_TIME_AGGR_NEWEST_STOP_TS	1655
-=======
-#define	WT_STAT_CONN_REC_TIME_AGGR_NEWEST_STOP_TS	1637
->>>>>>> 33643af3
+#define	WT_STAT_CONN_REC_TIME_AGGR_NEWEST_STOP_TS	1659
 /*!
  * reconciliation: pages written including an aggregated newest stop
  * transaction ID
  */
-<<<<<<< HEAD
-#define	WT_STAT_CONN_REC_TIME_AGGR_NEWEST_STOP_TXN	1656
-=======
-#define	WT_STAT_CONN_REC_TIME_AGGR_NEWEST_STOP_TXN	1638
->>>>>>> 33643af3
+#define	WT_STAT_CONN_REC_TIME_AGGR_NEWEST_STOP_TXN	1660
 /*!
  * reconciliation: pages written including an aggregated newest
  * transaction ID
  */
-<<<<<<< HEAD
-#define	WT_STAT_CONN_REC_TIME_AGGR_NEWEST_TXN		1657
-=======
-#define	WT_STAT_CONN_REC_TIME_AGGR_NEWEST_TXN		1639
->>>>>>> 33643af3
+#define	WT_STAT_CONN_REC_TIME_AGGR_NEWEST_TXN		1661
 /*!
  * reconciliation: pages written including an aggregated oldest start
  * timestamp
  */
-<<<<<<< HEAD
-#define	WT_STAT_CONN_REC_TIME_AGGR_OLDEST_START_TS	1658
+#define	WT_STAT_CONN_REC_TIME_AGGR_OLDEST_START_TS	1662
 /*! reconciliation: pages written including an aggregated prepare */
-#define	WT_STAT_CONN_REC_TIME_AGGR_PREPARED		1659
+#define	WT_STAT_CONN_REC_TIME_AGGR_PREPARED		1663
 /*! reconciliation: pages written including at least one prepare state */
-#define	WT_STAT_CONN_REC_TIME_WINDOW_PAGES_PREPARED	1660
-=======
-#define	WT_STAT_CONN_REC_TIME_AGGR_OLDEST_START_TS	1640
-/*! reconciliation: pages written including an aggregated prepare */
-#define	WT_STAT_CONN_REC_TIME_AGGR_PREPARED		1641
-/*! reconciliation: pages written including at least one prepare state */
-#define	WT_STAT_CONN_REC_TIME_WINDOW_PAGES_PREPARED	1642
->>>>>>> 33643af3
+#define	WT_STAT_CONN_REC_TIME_WINDOW_PAGES_PREPARED	1664
 /*!
  * reconciliation: pages written including at least one start durable
  * timestamp
  */
-<<<<<<< HEAD
-#define	WT_STAT_CONN_REC_TIME_WINDOW_PAGES_DURABLE_START_TS	1661
+#define	WT_STAT_CONN_REC_TIME_WINDOW_PAGES_DURABLE_START_TS	1665
 /*! reconciliation: pages written including at least one start timestamp */
-#define	WT_STAT_CONN_REC_TIME_WINDOW_PAGES_START_TS	1662
-=======
-#define	WT_STAT_CONN_REC_TIME_WINDOW_PAGES_DURABLE_START_TS	1643
-/*! reconciliation: pages written including at least one start timestamp */
-#define	WT_STAT_CONN_REC_TIME_WINDOW_PAGES_START_TS	1644
->>>>>>> 33643af3
+#define	WT_STAT_CONN_REC_TIME_WINDOW_PAGES_START_TS	1666
 /*!
  * reconciliation: pages written including at least one start transaction
  * ID
  */
-<<<<<<< HEAD
-#define	WT_STAT_CONN_REC_TIME_WINDOW_PAGES_START_TXN	1663
-=======
-#define	WT_STAT_CONN_REC_TIME_WINDOW_PAGES_START_TXN	1645
->>>>>>> 33643af3
+#define	WT_STAT_CONN_REC_TIME_WINDOW_PAGES_START_TXN	1667
 /*!
  * reconciliation: pages written including at least one stop durable
  * timestamp
  */
-<<<<<<< HEAD
-#define	WT_STAT_CONN_REC_TIME_WINDOW_PAGES_DURABLE_STOP_TS	1664
+#define	WT_STAT_CONN_REC_TIME_WINDOW_PAGES_DURABLE_STOP_TS	1668
 /*! reconciliation: pages written including at least one stop timestamp */
-#define	WT_STAT_CONN_REC_TIME_WINDOW_PAGES_STOP_TS	1665
-=======
-#define	WT_STAT_CONN_REC_TIME_WINDOW_PAGES_DURABLE_STOP_TS	1646
-/*! reconciliation: pages written including at least one stop timestamp */
-#define	WT_STAT_CONN_REC_TIME_WINDOW_PAGES_STOP_TS	1647
->>>>>>> 33643af3
+#define	WT_STAT_CONN_REC_TIME_WINDOW_PAGES_STOP_TS	1669
 /*!
  * reconciliation: pages written including at least one stop transaction
  * ID
  */
-<<<<<<< HEAD
-#define	WT_STAT_CONN_REC_TIME_WINDOW_PAGES_STOP_TXN	1666
+#define	WT_STAT_CONN_REC_TIME_WINDOW_PAGES_STOP_TXN	1670
+/*! reconciliation: pages written with at least one internal page delta */
+#define	WT_STAT_CONN_REC_PAGES_WITH_INTERNAL_DELTAS	1671
+/*! reconciliation: pages written with at least one leaf page delta */
+#define	WT_STAT_CONN_REC_PAGES_WITH_LEAF_DELTAS		1672
 /*! reconciliation: records written including a prepare state */
-#define	WT_STAT_CONN_REC_TIME_WINDOW_PREPARED		1667
+#define	WT_STAT_CONN_REC_TIME_WINDOW_PREPARED		1673
 /*! reconciliation: records written including a start durable timestamp */
-#define	WT_STAT_CONN_REC_TIME_WINDOW_DURABLE_START_TS	1668
+#define	WT_STAT_CONN_REC_TIME_WINDOW_DURABLE_START_TS	1674
 /*! reconciliation: records written including a start timestamp */
-#define	WT_STAT_CONN_REC_TIME_WINDOW_START_TS		1669
+#define	WT_STAT_CONN_REC_TIME_WINDOW_START_TS		1675
 /*! reconciliation: records written including a start transaction ID */
-#define	WT_STAT_CONN_REC_TIME_WINDOW_START_TXN		1670
+#define	WT_STAT_CONN_REC_TIME_WINDOW_START_TXN		1676
 /*! reconciliation: records written including a stop durable timestamp */
-#define	WT_STAT_CONN_REC_TIME_WINDOW_DURABLE_STOP_TS	1671
+#define	WT_STAT_CONN_REC_TIME_WINDOW_DURABLE_STOP_TS	1677
 /*! reconciliation: records written including a stop timestamp */
-#define	WT_STAT_CONN_REC_TIME_WINDOW_STOP_TS		1672
+#define	WT_STAT_CONN_REC_TIME_WINDOW_STOP_TS		1678
 /*! reconciliation: records written including a stop transaction ID */
-#define	WT_STAT_CONN_REC_TIME_WINDOW_STOP_TXN		1673
+#define	WT_STAT_CONN_REC_TIME_WINDOW_STOP_TXN		1679
 /*! reconciliation: split bytes currently awaiting free */
-#define	WT_STAT_CONN_REC_SPLIT_STASHED_BYTES		1674
+#define	WT_STAT_CONN_REC_SPLIT_STASHED_BYTES		1680
 /*! reconciliation: split objects currently awaiting free */
-#define	WT_STAT_CONN_REC_SPLIT_STASHED_OBJECTS		1675
+#define	WT_STAT_CONN_REC_SPLIT_STASHED_OBJECTS		1681
 /*! session: attempts to remove a local object and the object is in use */
-#define	WT_STAT_CONN_LOCAL_OBJECTS_INUSE		1676
+#define	WT_STAT_CONN_LOCAL_OBJECTS_INUSE		1682
 /*! session: flush_tier failed calls */
-#define	WT_STAT_CONN_FLUSH_TIER_FAIL			1677
+#define	WT_STAT_CONN_FLUSH_TIER_FAIL			1683
 /*! session: flush_tier operation calls */
-#define	WT_STAT_CONN_FLUSH_TIER				1678
+#define	WT_STAT_CONN_FLUSH_TIER				1684
 /*! session: flush_tier tables skipped due to no checkpoint */
-#define	WT_STAT_CONN_FLUSH_TIER_SKIPPED			1679
+#define	WT_STAT_CONN_FLUSH_TIER_SKIPPED			1685
 /*! session: flush_tier tables switched */
-#define	WT_STAT_CONN_FLUSH_TIER_SWITCHED		1680
+#define	WT_STAT_CONN_FLUSH_TIER_SWITCHED		1686
 /*! session: local objects removed */
-#define	WT_STAT_CONN_LOCAL_OBJECTS_REMOVED		1681
+#define	WT_STAT_CONN_LOCAL_OBJECTS_REMOVED		1687
 /*! session: open session count */
-#define	WT_STAT_CONN_SESSION_OPEN			1682
+#define	WT_STAT_CONN_SESSION_OPEN			1688
 /*! session: session query timestamp calls */
-#define	WT_STAT_CONN_SESSION_QUERY_TS			1683
+#define	WT_STAT_CONN_SESSION_QUERY_TS			1689
 /*! session: table alter failed calls */
-#define	WT_STAT_CONN_SESSION_TABLE_ALTER_FAIL		1684
+#define	WT_STAT_CONN_SESSION_TABLE_ALTER_FAIL		1690
 /*! session: table alter successful calls */
-#define	WT_STAT_CONN_SESSION_TABLE_ALTER_SUCCESS	1685
+#define	WT_STAT_CONN_SESSION_TABLE_ALTER_SUCCESS	1691
 /*! session: table alter triggering checkpoint calls */
-#define	WT_STAT_CONN_SESSION_TABLE_ALTER_TRIGGER_CHECKPOINT	1686
+#define	WT_STAT_CONN_SESSION_TABLE_ALTER_TRIGGER_CHECKPOINT	1692
 /*! session: table alter unchanged and skipped */
-#define	WT_STAT_CONN_SESSION_TABLE_ALTER_SKIP		1687
+#define	WT_STAT_CONN_SESSION_TABLE_ALTER_SKIP		1693
 /*! session: table compact conflicted with checkpoint */
-#define	WT_STAT_CONN_SESSION_TABLE_COMPACT_CONFLICTING_CHECKPOINT	1688
+#define	WT_STAT_CONN_SESSION_TABLE_COMPACT_CONFLICTING_CHECKPOINT	1694
 /*! session: table compact dhandle successful calls */
-#define	WT_STAT_CONN_SESSION_TABLE_COMPACT_DHANDLE_SUCCESS	1689
+#define	WT_STAT_CONN_SESSION_TABLE_COMPACT_DHANDLE_SUCCESS	1695
 /*! session: table compact failed calls */
-#define	WT_STAT_CONN_SESSION_TABLE_COMPACT_FAIL		1690
+#define	WT_STAT_CONN_SESSION_TABLE_COMPACT_FAIL		1696
 /*! session: table compact failed calls due to cache pressure */
-#define	WT_STAT_CONN_SESSION_TABLE_COMPACT_FAIL_CACHE_PRESSURE	1691
+#define	WT_STAT_CONN_SESSION_TABLE_COMPACT_FAIL_CACHE_PRESSURE	1697
 /*! session: table compact passes */
-#define	WT_STAT_CONN_SESSION_TABLE_COMPACT_PASSES	1692
+#define	WT_STAT_CONN_SESSION_TABLE_COMPACT_PASSES	1698
 /*! session: table compact pulled into eviction */
-#define	WT_STAT_CONN_SESSION_TABLE_COMPACT_EVICTION	1693
+#define	WT_STAT_CONN_SESSION_TABLE_COMPACT_EVICTION	1699
 /*! session: table compact running */
-#define	WT_STAT_CONN_SESSION_TABLE_COMPACT_RUNNING	1694
+#define	WT_STAT_CONN_SESSION_TABLE_COMPACT_RUNNING	1700
 /*! session: table compact skipped as process would not reduce file size */
-#define	WT_STAT_CONN_SESSION_TABLE_COMPACT_SKIPPED	1695
+#define	WT_STAT_CONN_SESSION_TABLE_COMPACT_SKIPPED	1701
 /*! session: table compact successful calls */
-#define	WT_STAT_CONN_SESSION_TABLE_COMPACT_SUCCESS	1696
+#define	WT_STAT_CONN_SESSION_TABLE_COMPACT_SUCCESS	1702
 /*! session: table compact timeout */
-#define	WT_STAT_CONN_SESSION_TABLE_COMPACT_TIMEOUT	1697
+#define	WT_STAT_CONN_SESSION_TABLE_COMPACT_TIMEOUT	1703
 /*! session: table create failed calls */
-#define	WT_STAT_CONN_SESSION_TABLE_CREATE_FAIL		1698
+#define	WT_STAT_CONN_SESSION_TABLE_CREATE_FAIL		1704
 /*! session: table create successful calls */
-#define	WT_STAT_CONN_SESSION_TABLE_CREATE_SUCCESS	1699
+#define	WT_STAT_CONN_SESSION_TABLE_CREATE_SUCCESS	1705
 /*! session: table create with import failed calls */
-#define	WT_STAT_CONN_SESSION_TABLE_CREATE_IMPORT_FAIL	1700
+#define	WT_STAT_CONN_SESSION_TABLE_CREATE_IMPORT_FAIL	1706
 /*! session: table create with import repair calls */
-#define	WT_STAT_CONN_SESSION_TABLE_CREATE_IMPORT_REPAIR	1701
+#define	WT_STAT_CONN_SESSION_TABLE_CREATE_IMPORT_REPAIR	1707
 /*! session: table create with import successful calls */
-#define	WT_STAT_CONN_SESSION_TABLE_CREATE_IMPORT_SUCCESS	1702
+#define	WT_STAT_CONN_SESSION_TABLE_CREATE_IMPORT_SUCCESS	1708
 /*! session: table drop failed calls */
-#define	WT_STAT_CONN_SESSION_TABLE_DROP_FAIL		1703
+#define	WT_STAT_CONN_SESSION_TABLE_DROP_FAIL		1709
 /*! session: table drop successful calls */
-#define	WT_STAT_CONN_SESSION_TABLE_DROP_SUCCESS		1704
+#define	WT_STAT_CONN_SESSION_TABLE_DROP_SUCCESS		1710
 /*! session: table salvage failed calls */
-#define	WT_STAT_CONN_SESSION_TABLE_SALVAGE_FAIL		1705
+#define	WT_STAT_CONN_SESSION_TABLE_SALVAGE_FAIL		1711
 /*! session: table salvage successful calls */
-#define	WT_STAT_CONN_SESSION_TABLE_SALVAGE_SUCCESS	1706
+#define	WT_STAT_CONN_SESSION_TABLE_SALVAGE_SUCCESS	1712
 /*! session: table truncate failed calls */
-#define	WT_STAT_CONN_SESSION_TABLE_TRUNCATE_FAIL	1707
+#define	WT_STAT_CONN_SESSION_TABLE_TRUNCATE_FAIL	1713
 /*! session: table truncate successful calls */
-#define	WT_STAT_CONN_SESSION_TABLE_TRUNCATE_SUCCESS	1708
+#define	WT_STAT_CONN_SESSION_TABLE_TRUNCATE_SUCCESS	1714
 /*! session: table verify failed calls */
-#define	WT_STAT_CONN_SESSION_TABLE_VERIFY_FAIL		1709
+#define	WT_STAT_CONN_SESSION_TABLE_VERIFY_FAIL		1715
 /*! session: table verify successful calls */
-#define	WT_STAT_CONN_SESSION_TABLE_VERIFY_SUCCESS	1710
+#define	WT_STAT_CONN_SESSION_TABLE_VERIFY_SUCCESS	1716
 /*! session: tiered operations dequeued and processed */
-#define	WT_STAT_CONN_TIERED_WORK_UNITS_DEQUEUED		1711
+#define	WT_STAT_CONN_TIERED_WORK_UNITS_DEQUEUED		1717
 /*! session: tiered operations removed without processing */
-#define	WT_STAT_CONN_TIERED_WORK_UNITS_REMOVED		1712
+#define	WT_STAT_CONN_TIERED_WORK_UNITS_REMOVED		1718
 /*! session: tiered operations scheduled */
-#define	WT_STAT_CONN_TIERED_WORK_UNITS_CREATED		1713
+#define	WT_STAT_CONN_TIERED_WORK_UNITS_CREATED		1719
 /*! session: tiered storage local retention time (secs) */
-#define	WT_STAT_CONN_TIERED_RETENTION			1714
+#define	WT_STAT_CONN_TIERED_RETENTION			1720
 /*! thread-state: active filesystem fsync calls */
-#define	WT_STAT_CONN_THREAD_FSYNC_ACTIVE		1715
+#define	WT_STAT_CONN_THREAD_FSYNC_ACTIVE		1721
 /*! thread-state: active filesystem read calls */
-#define	WT_STAT_CONN_THREAD_READ_ACTIVE			1716
+#define	WT_STAT_CONN_THREAD_READ_ACTIVE			1722
 /*! thread-state: active filesystem write calls */
-#define	WT_STAT_CONN_THREAD_WRITE_ACTIVE		1717
+#define	WT_STAT_CONN_THREAD_WRITE_ACTIVE		1723
 /*! thread-yield: application thread operations waiting for cache */
-#define	WT_STAT_CONN_APPLICATION_CACHE_OPS		1718
+#define	WT_STAT_CONN_APPLICATION_CACHE_OPS		1724
 /*!
  * thread-yield: application thread operations waiting for interruptible
  * cache eviction
  */
-#define	WT_STAT_CONN_APPLICATION_CACHE_INTERRUPTIBLE_OPS	1719
+#define	WT_STAT_CONN_APPLICATION_CACHE_INTERRUPTIBLE_OPS	1725
 /*!
  * thread-yield: application thread operations waiting for mandatory
  * cache eviction
  */
-#define	WT_STAT_CONN_APPLICATION_CACHE_UNINTERRUPTIBLE_OPS	1720
+#define	WT_STAT_CONN_APPLICATION_CACHE_UNINTERRUPTIBLE_OPS	1726
 /*! thread-yield: application thread snapshot refreshed for eviction */
-#define	WT_STAT_CONN_APPLICATION_EVICT_SNAPSHOT_REFRESHED	1721
+#define	WT_STAT_CONN_APPLICATION_EVICT_SNAPSHOT_REFRESHED	1727
 /*! thread-yield: application thread time waiting for cache (usecs) */
-#define	WT_STAT_CONN_APPLICATION_CACHE_TIME		1722
+#define	WT_STAT_CONN_APPLICATION_CACHE_TIME		1728
 /*!
  * thread-yield: application thread time waiting for interruptible cache
  * eviction (usecs)
  */
-#define	WT_STAT_CONN_APPLICATION_CACHE_INTERRUPTIBLE_TIME	1723
+#define	WT_STAT_CONN_APPLICATION_CACHE_INTERRUPTIBLE_TIME	1729
 /*!
  * thread-yield: application thread time waiting for mandatory cache
  * eviction (usecs)
  */
-#define	WT_STAT_CONN_APPLICATION_CACHE_UNINTERRUPTIBLE_TIME	1724
-=======
-#define	WT_STAT_CONN_REC_TIME_WINDOW_PAGES_STOP_TXN	1648
-/*! reconciliation: pages written with at least one internal page delta */
-#define	WT_STAT_CONN_REC_PAGES_WITH_INTERNAL_DELTAS	1649
-/*! reconciliation: pages written with at least one leaf page delta */
-#define	WT_STAT_CONN_REC_PAGES_WITH_LEAF_DELTAS		1650
-/*! reconciliation: records written including a prepare state */
-#define	WT_STAT_CONN_REC_TIME_WINDOW_PREPARED		1651
-/*! reconciliation: records written including a start durable timestamp */
-#define	WT_STAT_CONN_REC_TIME_WINDOW_DURABLE_START_TS	1652
-/*! reconciliation: records written including a start timestamp */
-#define	WT_STAT_CONN_REC_TIME_WINDOW_START_TS		1653
-/*! reconciliation: records written including a start transaction ID */
-#define	WT_STAT_CONN_REC_TIME_WINDOW_START_TXN		1654
-/*! reconciliation: records written including a stop durable timestamp */
-#define	WT_STAT_CONN_REC_TIME_WINDOW_DURABLE_STOP_TS	1655
-/*! reconciliation: records written including a stop timestamp */
-#define	WT_STAT_CONN_REC_TIME_WINDOW_STOP_TS		1656
-/*! reconciliation: records written including a stop transaction ID */
-#define	WT_STAT_CONN_REC_TIME_WINDOW_STOP_TXN		1657
-/*! reconciliation: split bytes currently awaiting free */
-#define	WT_STAT_CONN_REC_SPLIT_STASHED_BYTES		1658
-/*! reconciliation: split objects currently awaiting free */
-#define	WT_STAT_CONN_REC_SPLIT_STASHED_OBJECTS		1659
-/*! session: attempts to remove a local object and the object is in use */
-#define	WT_STAT_CONN_LOCAL_OBJECTS_INUSE		1660
-/*! session: flush_tier failed calls */
-#define	WT_STAT_CONN_FLUSH_TIER_FAIL			1661
-/*! session: flush_tier operation calls */
-#define	WT_STAT_CONN_FLUSH_TIER				1662
-/*! session: flush_tier tables skipped due to no checkpoint */
-#define	WT_STAT_CONN_FLUSH_TIER_SKIPPED			1663
-/*! session: flush_tier tables switched */
-#define	WT_STAT_CONN_FLUSH_TIER_SWITCHED		1664
-/*! session: local objects removed */
-#define	WT_STAT_CONN_LOCAL_OBJECTS_REMOVED		1665
-/*! session: open session count */
-#define	WT_STAT_CONN_SESSION_OPEN			1666
-/*! session: session query timestamp calls */
-#define	WT_STAT_CONN_SESSION_QUERY_TS			1667
-/*! session: table alter failed calls */
-#define	WT_STAT_CONN_SESSION_TABLE_ALTER_FAIL		1668
-/*! session: table alter successful calls */
-#define	WT_STAT_CONN_SESSION_TABLE_ALTER_SUCCESS	1669
-/*! session: table alter triggering checkpoint calls */
-#define	WT_STAT_CONN_SESSION_TABLE_ALTER_TRIGGER_CHECKPOINT	1670
-/*! session: table alter unchanged and skipped */
-#define	WT_STAT_CONN_SESSION_TABLE_ALTER_SKIP		1671
-/*! session: table compact conflicted with checkpoint */
-#define	WT_STAT_CONN_SESSION_TABLE_COMPACT_CONFLICTING_CHECKPOINT	1672
-/*! session: table compact dhandle successful calls */
-#define	WT_STAT_CONN_SESSION_TABLE_COMPACT_DHANDLE_SUCCESS	1673
-/*! session: table compact failed calls */
-#define	WT_STAT_CONN_SESSION_TABLE_COMPACT_FAIL		1674
-/*! session: table compact failed calls due to cache pressure */
-#define	WT_STAT_CONN_SESSION_TABLE_COMPACT_FAIL_CACHE_PRESSURE	1675
-/*! session: table compact passes */
-#define	WT_STAT_CONN_SESSION_TABLE_COMPACT_PASSES	1676
-/*! session: table compact running */
-#define	WT_STAT_CONN_SESSION_TABLE_COMPACT_RUNNING	1677
-/*! session: table compact skipped as process would not reduce file size */
-#define	WT_STAT_CONN_SESSION_TABLE_COMPACT_SKIPPED	1678
-/*! session: table compact successful calls */
-#define	WT_STAT_CONN_SESSION_TABLE_COMPACT_SUCCESS	1679
-/*! session: table compact timeout */
-#define	WT_STAT_CONN_SESSION_TABLE_COMPACT_TIMEOUT	1680
-/*! session: table create failed calls */
-#define	WT_STAT_CONN_SESSION_TABLE_CREATE_FAIL		1681
-/*! session: table create successful calls */
-#define	WT_STAT_CONN_SESSION_TABLE_CREATE_SUCCESS	1682
-/*! session: table create with import failed calls */
-#define	WT_STAT_CONN_SESSION_TABLE_CREATE_IMPORT_FAIL	1683
-/*! session: table create with import successful calls */
-#define	WT_STAT_CONN_SESSION_TABLE_CREATE_IMPORT_SUCCESS	1684
-/*! session: table drop failed calls */
-#define	WT_STAT_CONN_SESSION_TABLE_DROP_FAIL		1685
-/*! session: table drop successful calls */
-#define	WT_STAT_CONN_SESSION_TABLE_DROP_SUCCESS		1686
-/*! session: table rename failed calls */
-#define	WT_STAT_CONN_SESSION_TABLE_RENAME_FAIL		1687
-/*! session: table rename successful calls */
-#define	WT_STAT_CONN_SESSION_TABLE_RENAME_SUCCESS	1688
-/*! session: table salvage failed calls */
-#define	WT_STAT_CONN_SESSION_TABLE_SALVAGE_FAIL		1689
-/*! session: table salvage successful calls */
-#define	WT_STAT_CONN_SESSION_TABLE_SALVAGE_SUCCESS	1690
-/*! session: table truncate failed calls */
-#define	WT_STAT_CONN_SESSION_TABLE_TRUNCATE_FAIL	1691
-/*! session: table truncate successful calls */
-#define	WT_STAT_CONN_SESSION_TABLE_TRUNCATE_SUCCESS	1692
-/*! session: table verify failed calls */
-#define	WT_STAT_CONN_SESSION_TABLE_VERIFY_FAIL		1693
-/*! session: table verify successful calls */
-#define	WT_STAT_CONN_SESSION_TABLE_VERIFY_SUCCESS	1694
-/*! session: tiered operations dequeued and processed */
-#define	WT_STAT_CONN_TIERED_WORK_UNITS_DEQUEUED		1695
-/*! session: tiered operations removed without processing */
-#define	WT_STAT_CONN_TIERED_WORK_UNITS_REMOVED		1696
-/*! session: tiered operations scheduled */
-#define	WT_STAT_CONN_TIERED_WORK_UNITS_CREATED		1697
-/*! session: tiered storage local retention time (secs) */
-#define	WT_STAT_CONN_TIERED_RETENTION			1698
-/*! thread-state: active filesystem fsync calls */
-#define	WT_STAT_CONN_THREAD_FSYNC_ACTIVE		1699
-/*! thread-state: active filesystem read calls */
-#define	WT_STAT_CONN_THREAD_READ_ACTIVE			1700
-/*! thread-state: active filesystem write calls */
-#define	WT_STAT_CONN_THREAD_WRITE_ACTIVE		1701
-/*! thread-yield: application thread operations waiting for cache */
-#define	WT_STAT_CONN_APPLICATION_CACHE_OPS		1702
-/*! thread-yield: application thread snapshot refreshed for eviction */
-#define	WT_STAT_CONN_APPLICATION_EVICT_SNAPSHOT_REFRESHED	1703
-/*! thread-yield: application thread time waiting for cache (usecs) */
-#define	WT_STAT_CONN_APPLICATION_CACHE_TIME		1704
->>>>>>> 33643af3
+#define	WT_STAT_CONN_APPLICATION_CACHE_UNINTERRUPTIBLE_TIME	1730
 /*!
  * thread-yield: connection close blocked waiting for transaction state
  * stabilization
  */
-<<<<<<< HEAD
-#define	WT_STAT_CONN_TXN_RELEASE_BLOCKED		1725
+#define	WT_STAT_CONN_TXN_RELEASE_BLOCKED		1731
 /*! thread-yield: data handle lock yielded */
-#define	WT_STAT_CONN_DHANDLE_LOCK_BLOCKED		1726
-=======
-#define	WT_STAT_CONN_TXN_RELEASE_BLOCKED		1705
-/*! thread-yield: connection close yielded for lsm manager shutdown */
-#define	WT_STAT_CONN_CONN_CLOSE_BLOCKED_LSM		1706
-/*! thread-yield: data handle lock yielded */
-#define	WT_STAT_CONN_DHANDLE_LOCK_BLOCKED		1707
->>>>>>> 33643af3
+#define	WT_STAT_CONN_DHANDLE_LOCK_BLOCKED		1732
 /*!
  * thread-yield: get reference for page index and slot time sleeping
  * (usecs)
  */
-<<<<<<< HEAD
-#define	WT_STAT_CONN_PAGE_INDEX_SLOT_REF_BLOCKED	1727
+#define	WT_STAT_CONN_PAGE_INDEX_SLOT_REF_BLOCKED	1733
 /*! thread-yield: page access yielded due to prepare state change */
-#define	WT_STAT_CONN_PREPARED_TRANSITION_BLOCKED_PAGE	1728
+#define	WT_STAT_CONN_PREPARED_TRANSITION_BLOCKED_PAGE	1734
 /*! thread-yield: page acquire busy blocked */
-#define	WT_STAT_CONN_PAGE_BUSY_BLOCKED			1729
+#define	WT_STAT_CONN_PAGE_BUSY_BLOCKED			1735
 /*! thread-yield: page acquire eviction blocked */
-#define	WT_STAT_CONN_PAGE_FORCIBLE_EVICT_BLOCKED	1730
+#define	WT_STAT_CONN_PAGE_FORCIBLE_EVICT_BLOCKED	1736
 /*! thread-yield: page acquire locked blocked */
-#define	WT_STAT_CONN_PAGE_LOCKED_BLOCKED		1731
+#define	WT_STAT_CONN_PAGE_LOCKED_BLOCKED		1737
 /*! thread-yield: page acquire read blocked */
-#define	WT_STAT_CONN_PAGE_READ_BLOCKED			1732
+#define	WT_STAT_CONN_PAGE_READ_BLOCKED			1738
 /*! thread-yield: page acquire time sleeping (usecs) */
-#define	WT_STAT_CONN_PAGE_SLEEP				1733
-=======
-#define	WT_STAT_CONN_PAGE_INDEX_SLOT_REF_BLOCKED	1708
-/*! thread-yield: page access yielded due to prepare state change */
-#define	WT_STAT_CONN_PREPARED_TRANSITION_BLOCKED_PAGE	1709
-/*! thread-yield: page acquire busy blocked */
-#define	WT_STAT_CONN_PAGE_BUSY_BLOCKED			1710
-/*! thread-yield: page acquire eviction blocked */
-#define	WT_STAT_CONN_PAGE_FORCIBLE_EVICT_BLOCKED	1711
-/*! thread-yield: page acquire locked blocked */
-#define	WT_STAT_CONN_PAGE_LOCKED_BLOCKED		1712
-/*! thread-yield: page acquire read blocked */
-#define	WT_STAT_CONN_PAGE_READ_BLOCKED			1713
-/*! thread-yield: page acquire time sleeping (usecs) */
-#define	WT_STAT_CONN_PAGE_SLEEP				1714
->>>>>>> 33643af3
+#define	WT_STAT_CONN_PAGE_SLEEP				1739
 /*!
  * thread-yield: page delete rollback time sleeping for state change
  * (usecs)
  */
-<<<<<<< HEAD
-#define	WT_STAT_CONN_PAGE_DEL_ROLLBACK_BLOCKED		1734
+#define	WT_STAT_CONN_PAGE_DEL_ROLLBACK_BLOCKED		1740
 /*! thread-yield: page reconciliation yielded due to child modification */
-#define	WT_STAT_CONN_CHILD_MODIFY_BLOCKED_PAGE		1735
+#define	WT_STAT_CONN_CHILD_MODIFY_BLOCKED_PAGE		1741
 /*! transaction: Number of prepared updates */
-#define	WT_STAT_CONN_TXN_PREPARED_UPDATES		1736
+#define	WT_STAT_CONN_TXN_PREPARED_UPDATES		1742
 /*! transaction: Number of prepared updates committed */
-#define	WT_STAT_CONN_TXN_PREPARED_UPDATES_COMMITTED	1737
+#define	WT_STAT_CONN_TXN_PREPARED_UPDATES_COMMITTED	1743
 /*! transaction: Number of prepared updates repeated on the same key */
-#define	WT_STAT_CONN_TXN_PREPARED_UPDATES_KEY_REPEATED	1738
+#define	WT_STAT_CONN_TXN_PREPARED_UPDATES_KEY_REPEATED	1744
 /*! transaction: Number of prepared updates rolled back */
-#define	WT_STAT_CONN_TXN_PREPARED_UPDATES_ROLLEDBACK	1739
-=======
-#define	WT_STAT_CONN_PAGE_DEL_ROLLBACK_BLOCKED		1715
-/*! thread-yield: page reconciliation yielded due to child modification */
-#define	WT_STAT_CONN_CHILD_MODIFY_BLOCKED_PAGE		1716
-/*! transaction: Number of prepared updates */
-#define	WT_STAT_CONN_TXN_PREPARED_UPDATES		1717
-/*! transaction: Number of prepared updates committed */
-#define	WT_STAT_CONN_TXN_PREPARED_UPDATES_COMMITTED	1718
-/*! transaction: Number of prepared updates repeated on the same key */
-#define	WT_STAT_CONN_TXN_PREPARED_UPDATES_KEY_REPEATED	1719
-/*! transaction: Number of prepared updates rolled back */
-#define	WT_STAT_CONN_TXN_PREPARED_UPDATES_ROLLEDBACK	1720
->>>>>>> 33643af3
+#define	WT_STAT_CONN_TXN_PREPARED_UPDATES_ROLLEDBACK	1745
 /*!
  * transaction: a reader raced with a prepared transaction commit and
  * skipped an update or updates
  */
-<<<<<<< HEAD
-#define	WT_STAT_CONN_TXN_READ_RACE_PREPARE_COMMIT	1740
+#define	WT_STAT_CONN_TXN_READ_RACE_PREPARE_COMMIT	1746
 /*! transaction: number of times overflow removed value is read */
-#define	WT_STAT_CONN_TXN_READ_OVERFLOW_REMOVE		1741
+#define	WT_STAT_CONN_TXN_READ_OVERFLOW_REMOVE		1747
 /*! transaction: oldest pinned transaction ID rolled back for eviction */
-#define	WT_STAT_CONN_TXN_ROLLBACK_OLDEST_PINNED		1742
+#define	WT_STAT_CONN_TXN_ROLLBACK_OLDEST_PINNED		1748
 /*! transaction: prepared transactions */
-#define	WT_STAT_CONN_TXN_PREPARE			1743
+#define	WT_STAT_CONN_TXN_PREPARE			1749
 /*! transaction: prepared transactions committed */
-#define	WT_STAT_CONN_TXN_PREPARE_COMMIT			1744
+#define	WT_STAT_CONN_TXN_PREPARE_COMMIT			1750
 /*! transaction: prepared transactions currently active */
-#define	WT_STAT_CONN_TXN_PREPARE_ACTIVE			1745
+#define	WT_STAT_CONN_TXN_PREPARE_ACTIVE			1751
 /*! transaction: prepared transactions rolled back */
-#define	WT_STAT_CONN_TXN_PREPARE_ROLLBACK		1746
+#define	WT_STAT_CONN_TXN_PREPARE_ROLLBACK		1752
 /*! transaction: query timestamp calls */
-#define	WT_STAT_CONN_TXN_QUERY_TS			1747
+#define	WT_STAT_CONN_TXN_QUERY_TS			1753
 /*! transaction: race to read prepared update retry */
-#define	WT_STAT_CONN_TXN_READ_RACE_PREPARE_UPDATE	1748
+#define	WT_STAT_CONN_TXN_READ_RACE_PREPARE_UPDATE	1754
 /*! transaction: rollback to stable calls */
-#define	WT_STAT_CONN_TXN_RTS				1749
-=======
-#define	WT_STAT_CONN_TXN_READ_RACE_PREPARE_COMMIT	1721
-/*! transaction: number of times overflow removed value is read */
-#define	WT_STAT_CONN_TXN_READ_OVERFLOW_REMOVE		1722
-/*! transaction: oldest pinned transaction ID rolled back for eviction */
-#define	WT_STAT_CONN_TXN_ROLLBACK_OLDEST_PINNED		1723
-/*! transaction: prepared transactions */
-#define	WT_STAT_CONN_TXN_PREPARE			1724
-/*! transaction: prepared transactions committed */
-#define	WT_STAT_CONN_TXN_PREPARE_COMMIT			1725
-/*! transaction: prepared transactions currently active */
-#define	WT_STAT_CONN_TXN_PREPARE_ACTIVE			1726
-/*! transaction: prepared transactions rolled back */
-#define	WT_STAT_CONN_TXN_PREPARE_ROLLBACK		1727
-/*! transaction: query timestamp calls */
-#define	WT_STAT_CONN_TXN_QUERY_TS			1728
-/*! transaction: race to read prepared update retry */
-#define	WT_STAT_CONN_TXN_READ_RACE_PREPARE_UPDATE	1729
-/*! transaction: rollback to stable calls */
-#define	WT_STAT_CONN_TXN_RTS				1730
->>>>>>> 33643af3
+#define	WT_STAT_CONN_TXN_RTS				1755
 /*!
  * transaction: rollback to stable history store keys that would have
  * been swept in non-dryrun mode
  */
-<<<<<<< HEAD
-#define	WT_STAT_CONN_TXN_RTS_SWEEP_HS_KEYS_DRYRUN	1750
-=======
-#define	WT_STAT_CONN_TXN_RTS_SWEEP_HS_KEYS_DRYRUN	1731
->>>>>>> 33643af3
+#define	WT_STAT_CONN_TXN_RTS_SWEEP_HS_KEYS_DRYRUN	1756
 /*!
  * transaction: rollback to stable history store records with stop
  * timestamps older than newer records
  */
-<<<<<<< HEAD
-#define	WT_STAT_CONN_TXN_RTS_HS_STOP_OLDER_THAN_NEWER_START	1751
+#define	WT_STAT_CONN_TXN_RTS_HS_STOP_OLDER_THAN_NEWER_START	1757
 /*! transaction: rollback to stable inconsistent checkpoint */
-#define	WT_STAT_CONN_TXN_RTS_INCONSISTENT_CKPT		1752
+#define	WT_STAT_CONN_TXN_RTS_INCONSISTENT_CKPT		1758
 /*! transaction: rollback to stable keys removed */
-#define	WT_STAT_CONN_TXN_RTS_KEYS_REMOVED		1753
+#define	WT_STAT_CONN_TXN_RTS_KEYS_REMOVED		1759
 /*! transaction: rollback to stable keys restored */
-#define	WT_STAT_CONN_TXN_RTS_KEYS_RESTORED		1754
-=======
-#define	WT_STAT_CONN_TXN_RTS_HS_STOP_OLDER_THAN_NEWER_START	1732
-/*! transaction: rollback to stable inconsistent checkpoint */
-#define	WT_STAT_CONN_TXN_RTS_INCONSISTENT_CKPT		1733
-/*! transaction: rollback to stable keys removed */
-#define	WT_STAT_CONN_TXN_RTS_KEYS_REMOVED		1734
-/*! transaction: rollback to stable keys restored */
-#define	WT_STAT_CONN_TXN_RTS_KEYS_RESTORED		1735
->>>>>>> 33643af3
+#define	WT_STAT_CONN_TXN_RTS_KEYS_RESTORED		1760
 /*!
  * transaction: rollback to stable keys that would have been removed in
  * non-dryrun mode
  */
-<<<<<<< HEAD
-#define	WT_STAT_CONN_TXN_RTS_KEYS_REMOVED_DRYRUN	1755
-=======
-#define	WT_STAT_CONN_TXN_RTS_KEYS_REMOVED_DRYRUN	1736
->>>>>>> 33643af3
+#define	WT_STAT_CONN_TXN_RTS_KEYS_REMOVED_DRYRUN	1761
 /*!
  * transaction: rollback to stable keys that would have been restored in
  * non-dryrun mode
  */
-<<<<<<< HEAD
-#define	WT_STAT_CONN_TXN_RTS_KEYS_RESTORED_DRYRUN	1756
+#define	WT_STAT_CONN_TXN_RTS_KEYS_RESTORED_DRYRUN	1762
 /*! transaction: rollback to stable pages visited */
-#define	WT_STAT_CONN_TXN_RTS_PAGES_VISITED		1757
+#define	WT_STAT_CONN_TXN_RTS_PAGES_VISITED		1763
 /*! transaction: rollback to stable restored tombstones from history store */
-#define	WT_STAT_CONN_TXN_RTS_HS_RESTORE_TOMBSTONES	1758
+#define	WT_STAT_CONN_TXN_RTS_HS_RESTORE_TOMBSTONES	1764
 /*! transaction: rollback to stable restored updates from history store */
-#define	WT_STAT_CONN_TXN_RTS_HS_RESTORE_UPDATES		1759
+#define	WT_STAT_CONN_TXN_RTS_HS_RESTORE_UPDATES		1765
 /*! transaction: rollback to stable skipping delete rle */
-#define	WT_STAT_CONN_TXN_RTS_DELETE_RLE_SKIPPED		1760
+#define	WT_STAT_CONN_TXN_RTS_DELETE_RLE_SKIPPED		1766
 /*! transaction: rollback to stable skipping stable rle */
-#define	WT_STAT_CONN_TXN_RTS_STABLE_RLE_SKIPPED		1761
+#define	WT_STAT_CONN_TXN_RTS_STABLE_RLE_SKIPPED		1767
 /*! transaction: rollback to stable sweeping history store keys */
-#define	WT_STAT_CONN_TXN_RTS_SWEEP_HS_KEYS		1762
-=======
-#define	WT_STAT_CONN_TXN_RTS_KEYS_RESTORED_DRYRUN	1737
-/*! transaction: rollback to stable pages visited */
-#define	WT_STAT_CONN_TXN_RTS_PAGES_VISITED		1738
-/*! transaction: rollback to stable restored tombstones from history store */
-#define	WT_STAT_CONN_TXN_RTS_HS_RESTORE_TOMBSTONES	1739
-/*! transaction: rollback to stable restored updates from history store */
-#define	WT_STAT_CONN_TXN_RTS_HS_RESTORE_UPDATES		1740
-/*! transaction: rollback to stable skipping delete rle */
-#define	WT_STAT_CONN_TXN_RTS_DELETE_RLE_SKIPPED		1741
-/*! transaction: rollback to stable skipping stable rle */
-#define	WT_STAT_CONN_TXN_RTS_STABLE_RLE_SKIPPED		1742
-/*! transaction: rollback to stable sweeping history store keys */
-#define	WT_STAT_CONN_TXN_RTS_SWEEP_HS_KEYS		1743
->>>>>>> 33643af3
+#define	WT_STAT_CONN_TXN_RTS_SWEEP_HS_KEYS		1768
 /*!
  * transaction: rollback to stable tombstones from history store that
  * would have been restored in non-dryrun mode
  */
-<<<<<<< HEAD
-#define	WT_STAT_CONN_TXN_RTS_HS_RESTORE_TOMBSTONES_DRYRUN	1763
+#define	WT_STAT_CONN_TXN_RTS_HS_RESTORE_TOMBSTONES_DRYRUN	1769
 /*! transaction: rollback to stable tree walk skipping pages */
-#define	WT_STAT_CONN_TXN_RTS_TREE_WALK_SKIP_PAGES	1764
+#define	WT_STAT_CONN_TXN_RTS_TREE_WALK_SKIP_PAGES	1770
 /*! transaction: rollback to stable updates aborted */
-#define	WT_STAT_CONN_TXN_RTS_UPD_ABORTED		1765
-=======
-#define	WT_STAT_CONN_TXN_RTS_HS_RESTORE_TOMBSTONES_DRYRUN	1744
-/*! transaction: rollback to stable tree walk skipping pages */
-#define	WT_STAT_CONN_TXN_RTS_TREE_WALK_SKIP_PAGES	1745
-/*! transaction: rollback to stable updates aborted */
-#define	WT_STAT_CONN_TXN_RTS_UPD_ABORTED		1746
->>>>>>> 33643af3
+#define	WT_STAT_CONN_TXN_RTS_UPD_ABORTED		1771
 /*!
  * transaction: rollback to stable updates from history store that would
  * have been restored in non-dryrun mode
  */
-<<<<<<< HEAD
-#define	WT_STAT_CONN_TXN_RTS_HS_RESTORE_UPDATES_DRYRUN	1766
+#define	WT_STAT_CONN_TXN_RTS_HS_RESTORE_UPDATES_DRYRUN	1772
 /*! transaction: rollback to stable updates removed from history store */
-#define	WT_STAT_CONN_TXN_RTS_HS_REMOVED			1767
-=======
-#define	WT_STAT_CONN_TXN_RTS_HS_RESTORE_UPDATES_DRYRUN	1747
-/*! transaction: rollback to stable updates removed from history store */
-#define	WT_STAT_CONN_TXN_RTS_HS_REMOVED			1748
->>>>>>> 33643af3
+#define	WT_STAT_CONN_TXN_RTS_HS_REMOVED			1773
 /*!
  * transaction: rollback to stable updates that would have been aborted
  * in non-dryrun mode
  */
-<<<<<<< HEAD
-#define	WT_STAT_CONN_TXN_RTS_UPD_ABORTED_DRYRUN		1768
-=======
-#define	WT_STAT_CONN_TXN_RTS_UPD_ABORTED_DRYRUN		1749
->>>>>>> 33643af3
+#define	WT_STAT_CONN_TXN_RTS_UPD_ABORTED_DRYRUN		1774
 /*!
  * transaction: rollback to stable updates that would have been removed
  * from history store in non-dryrun mode
  */
-<<<<<<< HEAD
-#define	WT_STAT_CONN_TXN_RTS_HS_REMOVED_DRYRUN		1769
+#define	WT_STAT_CONN_TXN_RTS_HS_REMOVED_DRYRUN		1775
 /*! transaction: sessions scanned in each walk of concurrent sessions */
-#define	WT_STAT_CONN_TXN_SESSIONS_WALKED		1770
+#define	WT_STAT_CONN_TXN_SESSIONS_WALKED		1776
 /*! transaction: set timestamp calls */
-#define	WT_STAT_CONN_TXN_SET_TS				1771
+#define	WT_STAT_CONN_TXN_SET_TS				1777
 /*! transaction: set timestamp durable calls */
-#define	WT_STAT_CONN_TXN_SET_TS_DURABLE			1772
+#define	WT_STAT_CONN_TXN_SET_TS_DURABLE			1778
 /*! transaction: set timestamp durable updates */
-#define	WT_STAT_CONN_TXN_SET_TS_DURABLE_UPD		1773
+#define	WT_STAT_CONN_TXN_SET_TS_DURABLE_UPD		1779
 /*! transaction: set timestamp force calls */
-#define	WT_STAT_CONN_TXN_SET_TS_FORCE			1774
-=======
-#define	WT_STAT_CONN_TXN_RTS_HS_REMOVED_DRYRUN		1750
-/*! transaction: sessions scanned in each walk of concurrent sessions */
-#define	WT_STAT_CONN_TXN_SESSIONS_WALKED		1751
-/*! transaction: set timestamp calls */
-#define	WT_STAT_CONN_TXN_SET_TS				1752
-/*! transaction: set timestamp durable calls */
-#define	WT_STAT_CONN_TXN_SET_TS_DURABLE			1753
-/*! transaction: set timestamp durable updates */
-#define	WT_STAT_CONN_TXN_SET_TS_DURABLE_UPD		1754
-/*! transaction: set timestamp force calls */
-#define	WT_STAT_CONN_TXN_SET_TS_FORCE			1755
->>>>>>> 33643af3
+#define	WT_STAT_CONN_TXN_SET_TS_FORCE			1780
 /*!
  * transaction: set timestamp global oldest timestamp set to be more
  * recent than the global stable timestamp
  */
-<<<<<<< HEAD
-#define	WT_STAT_CONN_TXN_SET_TS_OUT_OF_ORDER		1775
+#define	WT_STAT_CONN_TXN_SET_TS_OUT_OF_ORDER		1781
 /*! transaction: set timestamp oldest calls */
-#define	WT_STAT_CONN_TXN_SET_TS_OLDEST			1776
+#define	WT_STAT_CONN_TXN_SET_TS_OLDEST			1782
 /*! transaction: set timestamp oldest updates */
-#define	WT_STAT_CONN_TXN_SET_TS_OLDEST_UPD		1777
+#define	WT_STAT_CONN_TXN_SET_TS_OLDEST_UPD		1783
 /*! transaction: set timestamp stable calls */
-#define	WT_STAT_CONN_TXN_SET_TS_STABLE			1778
+#define	WT_STAT_CONN_TXN_SET_TS_STABLE			1784
 /*! transaction: set timestamp stable updates */
-#define	WT_STAT_CONN_TXN_SET_TS_STABLE_UPD		1779
+#define	WT_STAT_CONN_TXN_SET_TS_STABLE_UPD		1785
 /*! transaction: transaction begins */
-#define	WT_STAT_CONN_TXN_BEGIN				1780
-=======
-#define	WT_STAT_CONN_TXN_SET_TS_OUT_OF_ORDER		1756
-/*! transaction: set timestamp oldest calls */
-#define	WT_STAT_CONN_TXN_SET_TS_OLDEST			1757
-/*! transaction: set timestamp oldest updates */
-#define	WT_STAT_CONN_TXN_SET_TS_OLDEST_UPD		1758
-/*! transaction: set timestamp stable calls */
-#define	WT_STAT_CONN_TXN_SET_TS_STABLE			1759
-/*! transaction: set timestamp stable updates */
-#define	WT_STAT_CONN_TXN_SET_TS_STABLE_UPD		1760
-/*! transaction: transaction begins */
-#define	WT_STAT_CONN_TXN_BEGIN				1761
->>>>>>> 33643af3
+#define	WT_STAT_CONN_TXN_BEGIN				1786
 /*!
  * transaction: transaction checkpoint history store file duration
  * (usecs)
  */
-<<<<<<< HEAD
-#define	WT_STAT_CONN_TXN_HS_CKPT_DURATION		1781
+#define	WT_STAT_CONN_TXN_HS_CKPT_DURATION		1787
 /*! transaction: transaction range of IDs currently pinned */
-#define	WT_STAT_CONN_TXN_PINNED_RANGE			1782
+#define	WT_STAT_CONN_TXN_PINNED_RANGE			1788
 /*! transaction: transaction range of IDs currently pinned by a checkpoint */
-#define	WT_STAT_CONN_TXN_PINNED_CHECKPOINT_RANGE	1783
+#define	WT_STAT_CONN_TXN_PINNED_CHECKPOINT_RANGE	1789
 /*! transaction: transaction range of timestamps currently pinned */
-#define	WT_STAT_CONN_TXN_PINNED_TIMESTAMP		1784
+#define	WT_STAT_CONN_TXN_PINNED_TIMESTAMP		1790
 /*! transaction: transaction range of timestamps pinned by a checkpoint */
-#define	WT_STAT_CONN_TXN_PINNED_TIMESTAMP_CHECKPOINT	1785
-=======
-#define	WT_STAT_CONN_TXN_HS_CKPT_DURATION		1762
-/*! transaction: transaction range of IDs currently pinned */
-#define	WT_STAT_CONN_TXN_PINNED_RANGE			1763
-/*! transaction: transaction range of IDs currently pinned by a checkpoint */
-#define	WT_STAT_CONN_TXN_PINNED_CHECKPOINT_RANGE	1764
-/*! transaction: transaction range of timestamps currently pinned */
-#define	WT_STAT_CONN_TXN_PINNED_TIMESTAMP		1765
-/*! transaction: transaction range of timestamps pinned by a checkpoint */
-#define	WT_STAT_CONN_TXN_PINNED_TIMESTAMP_CHECKPOINT	1766
->>>>>>> 33643af3
+#define	WT_STAT_CONN_TXN_PINNED_TIMESTAMP_CHECKPOINT	1791
 /*!
  * transaction: transaction range of timestamps pinned by the oldest
  * active read timestamp
  */
-<<<<<<< HEAD
-#define	WT_STAT_CONN_TXN_PINNED_TIMESTAMP_READER	1786
-=======
-#define	WT_STAT_CONN_TXN_PINNED_TIMESTAMP_READER	1767
->>>>>>> 33643af3
+#define	WT_STAT_CONN_TXN_PINNED_TIMESTAMP_READER	1792
 /*!
  * transaction: transaction range of timestamps pinned by the oldest
  * timestamp
  */
-<<<<<<< HEAD
-#define	WT_STAT_CONN_TXN_PINNED_TIMESTAMP_OLDEST	1787
+#define	WT_STAT_CONN_TXN_PINNED_TIMESTAMP_OLDEST	1793
 /*! transaction: transaction read timestamp of the oldest active reader */
-#define	WT_STAT_CONN_TXN_TIMESTAMP_OLDEST_ACTIVE_READ	1788
+#define	WT_STAT_CONN_TXN_TIMESTAMP_OLDEST_ACTIVE_READ	1794
 /*! transaction: transaction rollback to stable currently running */
-#define	WT_STAT_CONN_TXN_ROLLBACK_TO_STABLE_RUNNING	1789
+#define	WT_STAT_CONN_TXN_ROLLBACK_TO_STABLE_RUNNING	1795
 /*! transaction: transaction walk of concurrent sessions */
-#define	WT_STAT_CONN_TXN_WALK_SESSIONS			1790
+#define	WT_STAT_CONN_TXN_WALK_SESSIONS			1796
 /*! transaction: transactions committed */
-#define	WT_STAT_CONN_TXN_COMMIT				1791
+#define	WT_STAT_CONN_TXN_COMMIT				1797
 /*! transaction: transactions rolled back */
-#define	WT_STAT_CONN_TXN_ROLLBACK			1792
+#define	WT_STAT_CONN_TXN_ROLLBACK			1798
 /*! transaction: update conflicts */
-#define	WT_STAT_CONN_TXN_UPDATE_CONFLICT		1793
-=======
-#define	WT_STAT_CONN_TXN_PINNED_TIMESTAMP_OLDEST	1768
-/*! transaction: transaction read timestamp of the oldest active reader */
-#define	WT_STAT_CONN_TXN_TIMESTAMP_OLDEST_ACTIVE_READ	1769
-/*! transaction: transaction rollback to stable currently running */
-#define	WT_STAT_CONN_TXN_ROLLBACK_TO_STABLE_RUNNING	1770
-/*! transaction: transaction walk of concurrent sessions */
-#define	WT_STAT_CONN_TXN_WALK_SESSIONS			1771
-/*! transaction: transactions committed */
-#define	WT_STAT_CONN_TXN_COMMIT				1772
-/*! transaction: transactions rolled back */
-#define	WT_STAT_CONN_TXN_ROLLBACK			1773
-/*! transaction: update conflicts */
-#define	WT_STAT_CONN_TXN_UPDATE_CONFLICT		1774
->>>>>>> 33643af3
+#define	WT_STAT_CONN_TXN_UPDATE_CONFLICT		1799
 
 /*!
  * @}
@@ -8937,371 +8563,196 @@
  * reconciliation: approximate byte size of transaction IDs in pages
  * written
  */
-<<<<<<< HEAD
 #define	WT_STAT_DSRC_REC_TIME_WINDOW_BYTES_TXN		2262
-/*! reconciliation: dictionary matches */
-#define	WT_STAT_DSRC_REC_DICTIONARY			2263
-/*! reconciliation: fast-path pages deleted */
-#define	WT_STAT_DSRC_REC_PAGE_DELETE_FAST		2264
-/*! reconciliation: internal page deltas written */
-#define	WT_STAT_DSRC_REC_PAGE_DELTA_INTERNAL		2265
-=======
-#define	WT_STAT_DSRC_REC_TIME_WINDOW_BYTES_TXN		2277
 /*!
  * reconciliation: average length of delta chain on internal page with
  * deltas
  */
-#define	WT_STAT_DSRC_REC_AVERAGE_INTERNAL_PAGE_DELTA_CHAIN_LENGTH	2278
+#define	WT_STAT_DSRC_REC_AVERAGE_INTERNAL_PAGE_DELTA_CHAIN_LENGTH	2263
 /*! reconciliation: average length of delta chain on leaf page with deltas */
-#define	WT_STAT_DSRC_REC_AVERAGE_LEAF_PAGE_DELTA_CHAIN_LENGTH	2279
+#define	WT_STAT_DSRC_REC_AVERAGE_LEAF_PAGE_DELTA_CHAIN_LENGTH	2264
 /*! reconciliation: dictionary matches */
-#define	WT_STAT_DSRC_REC_DICTIONARY			2280
+#define	WT_STAT_DSRC_REC_DICTIONARY			2265
 /*! reconciliation: fast-path pages deleted */
-#define	WT_STAT_DSRC_REC_PAGE_DELETE_FAST		2281
+#define	WT_STAT_DSRC_REC_PAGE_DELETE_FAST		2266
 /*! reconciliation: internal page deltas written */
-#define	WT_STAT_DSRC_REC_PAGE_DELTA_INTERNAL		2282
->>>>>>> 33643af3
+#define	WT_STAT_DSRC_REC_PAGE_DELTA_INTERNAL		2267
 /*!
  * reconciliation: internal page key bytes discarded using suffix
  * compression
  */
-<<<<<<< HEAD
-#define	WT_STAT_DSRC_REC_SUFFIX_COMPRESSION		2266
+#define	WT_STAT_DSRC_REC_SUFFIX_COMPRESSION		2268
 /*! reconciliation: internal page multi-block writes */
-#define	WT_STAT_DSRC_REC_MULTIBLOCK_INTERNAL		2267
+#define	WT_STAT_DSRC_REC_MULTIBLOCK_INTERNAL		2269
 /*! reconciliation: leaf page deltas written */
-#define	WT_STAT_DSRC_REC_PAGE_DELTA_LEAF		2268
+#define	WT_STAT_DSRC_REC_PAGE_DELTA_LEAF		2270
 /*! reconciliation: leaf page key bytes discarded using prefix compression */
-#define	WT_STAT_DSRC_REC_PREFIX_COMPRESSION		2269
+#define	WT_STAT_DSRC_REC_PREFIX_COMPRESSION		2271
 /*! reconciliation: leaf page multi-block writes */
-#define	WT_STAT_DSRC_REC_MULTIBLOCK_LEAF		2270
+#define	WT_STAT_DSRC_REC_MULTIBLOCK_LEAF		2272
 /*! reconciliation: leaf-page overflow keys */
-#define	WT_STAT_DSRC_REC_OVERFLOW_KEY_LEAF		2271
+#define	WT_STAT_DSRC_REC_OVERFLOW_KEY_LEAF		2273
+/*! reconciliation: max deltas seen on internal page during reconciliation */
+#define	WT_STAT_DSRC_REC_MAX_INTERNAL_PAGE_DELTAS	2274
+/*! reconciliation: max deltas seen on leaf page during reconciliation */
+#define	WT_STAT_DSRC_REC_MAX_LEAF_PAGE_DELTAS		2275
 /*! reconciliation: maximum blocks required for a page */
-#define	WT_STAT_DSRC_REC_MULTIBLOCK_MAX			2272
-=======
-#define	WT_STAT_DSRC_REC_SUFFIX_COMPRESSION		2283
-/*! reconciliation: internal page multi-block writes */
-#define	WT_STAT_DSRC_REC_MULTIBLOCK_INTERNAL		2284
-/*! reconciliation: leaf page deltas written */
-#define	WT_STAT_DSRC_REC_PAGE_DELTA_LEAF		2285
-/*! reconciliation: leaf page key bytes discarded using prefix compression */
-#define	WT_STAT_DSRC_REC_PREFIX_COMPRESSION		2286
-/*! reconciliation: leaf page multi-block writes */
-#define	WT_STAT_DSRC_REC_MULTIBLOCK_LEAF		2287
-/*! reconciliation: leaf-page overflow keys */
-#define	WT_STAT_DSRC_REC_OVERFLOW_KEY_LEAF		2288
-/*! reconciliation: max deltas seen on internal page during reconciliation */
-#define	WT_STAT_DSRC_REC_MAX_INTERNAL_PAGE_DELTAS	2289
-/*! reconciliation: max deltas seen on leaf page during reconciliation */
-#define	WT_STAT_DSRC_REC_MAX_LEAF_PAGE_DELTAS		2290
-/*! reconciliation: maximum blocks required for a page */
-#define	WT_STAT_DSRC_REC_MULTIBLOCK_MAX			2291
->>>>>>> 33643af3
+#define	WT_STAT_DSRC_REC_MULTIBLOCK_MAX			2276
 /*!
  * reconciliation: number of keys that are garbage collected in the
  * ingest table for disaggregated storage
  */
-<<<<<<< HEAD
-#define	WT_STAT_DSRC_REC_INGEST_GARBAGE_COLLECTION_KEYS	2273
+#define	WT_STAT_DSRC_REC_INGEST_GARBAGE_COLLECTION_KEYS	2277
 /*! reconciliation: overflow values written */
-#define	WT_STAT_DSRC_REC_OVERFLOW_VALUE			2274
+#define	WT_STAT_DSRC_REC_OVERFLOW_VALUE			2278
 /*! reconciliation: page reconciliation calls */
-#define	WT_STAT_DSRC_REC_PAGES				2275
+#define	WT_STAT_DSRC_REC_PAGES				2279
 /*! reconciliation: page reconciliation calls for eviction */
-#define	WT_STAT_DSRC_REC_PAGES_EVICTION			2276
+#define	WT_STAT_DSRC_REC_PAGES_EVICTION			2280
 /*! reconciliation: pages deleted */
-#define	WT_STAT_DSRC_REC_PAGE_DELETE			2277
-=======
-#define	WT_STAT_DSRC_REC_INGEST_GARBAGE_COLLECTION_KEYS	2292
-/*! reconciliation: overflow values written */
-#define	WT_STAT_DSRC_REC_OVERFLOW_VALUE			2293
-/*! reconciliation: page reconciliation calls */
-#define	WT_STAT_DSRC_REC_PAGES				2294
-/*! reconciliation: page reconciliation calls for eviction */
-#define	WT_STAT_DSRC_REC_PAGES_EVICTION			2295
-/*! reconciliation: pages deleted */
-#define	WT_STAT_DSRC_REC_PAGE_DELETE			2296
->>>>>>> 33643af3
+#define	WT_STAT_DSRC_REC_PAGE_DELETE			2281
 /*!
  * reconciliation: pages written including an aggregated newest start
  * durable timestamp
  */
-<<<<<<< HEAD
-#define	WT_STAT_DSRC_REC_TIME_AGGR_NEWEST_START_DURABLE_TS	2278
-=======
-#define	WT_STAT_DSRC_REC_TIME_AGGR_NEWEST_START_DURABLE_TS	2297
->>>>>>> 33643af3
+#define	WT_STAT_DSRC_REC_TIME_AGGR_NEWEST_START_DURABLE_TS	2282
 /*!
  * reconciliation: pages written including an aggregated newest stop
  * durable timestamp
  */
-<<<<<<< HEAD
-#define	WT_STAT_DSRC_REC_TIME_AGGR_NEWEST_STOP_DURABLE_TS	2279
-=======
-#define	WT_STAT_DSRC_REC_TIME_AGGR_NEWEST_STOP_DURABLE_TS	2298
->>>>>>> 33643af3
+#define	WT_STAT_DSRC_REC_TIME_AGGR_NEWEST_STOP_DURABLE_TS	2283
 /*!
  * reconciliation: pages written including an aggregated newest stop
  * timestamp
  */
-<<<<<<< HEAD
-#define	WT_STAT_DSRC_REC_TIME_AGGR_NEWEST_STOP_TS	2280
-=======
-#define	WT_STAT_DSRC_REC_TIME_AGGR_NEWEST_STOP_TS	2299
->>>>>>> 33643af3
+#define	WT_STAT_DSRC_REC_TIME_AGGR_NEWEST_STOP_TS	2284
 /*!
  * reconciliation: pages written including an aggregated newest stop
  * transaction ID
  */
-<<<<<<< HEAD
-#define	WT_STAT_DSRC_REC_TIME_AGGR_NEWEST_STOP_TXN	2281
-=======
-#define	WT_STAT_DSRC_REC_TIME_AGGR_NEWEST_STOP_TXN	2300
->>>>>>> 33643af3
+#define	WT_STAT_DSRC_REC_TIME_AGGR_NEWEST_STOP_TXN	2285
 /*!
  * reconciliation: pages written including an aggregated newest
  * transaction ID
  */
-<<<<<<< HEAD
-#define	WT_STAT_DSRC_REC_TIME_AGGR_NEWEST_TXN		2282
-=======
-#define	WT_STAT_DSRC_REC_TIME_AGGR_NEWEST_TXN		2301
->>>>>>> 33643af3
+#define	WT_STAT_DSRC_REC_TIME_AGGR_NEWEST_TXN		2286
 /*!
  * reconciliation: pages written including an aggregated oldest start
  * timestamp
  */
-<<<<<<< HEAD
-#define	WT_STAT_DSRC_REC_TIME_AGGR_OLDEST_START_TS	2283
+#define	WT_STAT_DSRC_REC_TIME_AGGR_OLDEST_START_TS	2287
 /*! reconciliation: pages written including an aggregated prepare */
-#define	WT_STAT_DSRC_REC_TIME_AGGR_PREPARED		2284
+#define	WT_STAT_DSRC_REC_TIME_AGGR_PREPARED		2288
 /*! reconciliation: pages written including at least one prepare state */
-#define	WT_STAT_DSRC_REC_TIME_WINDOW_PAGES_PREPARED	2285
-=======
-#define	WT_STAT_DSRC_REC_TIME_AGGR_OLDEST_START_TS	2302
-/*! reconciliation: pages written including an aggregated prepare */
-#define	WT_STAT_DSRC_REC_TIME_AGGR_PREPARED		2303
-/*! reconciliation: pages written including at least one prepare state */
-#define	WT_STAT_DSRC_REC_TIME_WINDOW_PAGES_PREPARED	2304
->>>>>>> 33643af3
+#define	WT_STAT_DSRC_REC_TIME_WINDOW_PAGES_PREPARED	2289
 /*!
  * reconciliation: pages written including at least one start durable
  * timestamp
  */
-<<<<<<< HEAD
-#define	WT_STAT_DSRC_REC_TIME_WINDOW_PAGES_DURABLE_START_TS	2286
+#define	WT_STAT_DSRC_REC_TIME_WINDOW_PAGES_DURABLE_START_TS	2290
 /*! reconciliation: pages written including at least one start timestamp */
-#define	WT_STAT_DSRC_REC_TIME_WINDOW_PAGES_START_TS	2287
-=======
-#define	WT_STAT_DSRC_REC_TIME_WINDOW_PAGES_DURABLE_START_TS	2305
-/*! reconciliation: pages written including at least one start timestamp */
-#define	WT_STAT_DSRC_REC_TIME_WINDOW_PAGES_START_TS	2306
->>>>>>> 33643af3
+#define	WT_STAT_DSRC_REC_TIME_WINDOW_PAGES_START_TS	2291
 /*!
  * reconciliation: pages written including at least one start transaction
  * ID
  */
-<<<<<<< HEAD
-#define	WT_STAT_DSRC_REC_TIME_WINDOW_PAGES_START_TXN	2288
-=======
-#define	WT_STAT_DSRC_REC_TIME_WINDOW_PAGES_START_TXN	2307
->>>>>>> 33643af3
+#define	WT_STAT_DSRC_REC_TIME_WINDOW_PAGES_START_TXN	2292
 /*!
  * reconciliation: pages written including at least one stop durable
  * timestamp
  */
-<<<<<<< HEAD
-#define	WT_STAT_DSRC_REC_TIME_WINDOW_PAGES_DURABLE_STOP_TS	2289
+#define	WT_STAT_DSRC_REC_TIME_WINDOW_PAGES_DURABLE_STOP_TS	2293
 /*! reconciliation: pages written including at least one stop timestamp */
-#define	WT_STAT_DSRC_REC_TIME_WINDOW_PAGES_STOP_TS	2290
-=======
-#define	WT_STAT_DSRC_REC_TIME_WINDOW_PAGES_DURABLE_STOP_TS	2308
-/*! reconciliation: pages written including at least one stop timestamp */
-#define	WT_STAT_DSRC_REC_TIME_WINDOW_PAGES_STOP_TS	2309
->>>>>>> 33643af3
+#define	WT_STAT_DSRC_REC_TIME_WINDOW_PAGES_STOP_TS	2294
 /*!
  * reconciliation: pages written including at least one stop transaction
  * ID
  */
-<<<<<<< HEAD
-#define	WT_STAT_DSRC_REC_TIME_WINDOW_PAGES_STOP_TXN	2291
+#define	WT_STAT_DSRC_REC_TIME_WINDOW_PAGES_STOP_TXN	2295
+/*! reconciliation: pages written with at least one internal page delta */
+#define	WT_STAT_DSRC_REC_PAGES_WITH_INTERNAL_DELTAS	2296
+/*! reconciliation: pages written with at least one leaf page delta */
+#define	WT_STAT_DSRC_REC_PAGES_WITH_LEAF_DELTAS		2297
 /*! reconciliation: records written including a prepare state */
-#define	WT_STAT_DSRC_REC_TIME_WINDOW_PREPARED		2292
+#define	WT_STAT_DSRC_REC_TIME_WINDOW_PREPARED		2298
 /*! reconciliation: records written including a start durable timestamp */
-#define	WT_STAT_DSRC_REC_TIME_WINDOW_DURABLE_START_TS	2293
+#define	WT_STAT_DSRC_REC_TIME_WINDOW_DURABLE_START_TS	2299
 /*! reconciliation: records written including a start timestamp */
-#define	WT_STAT_DSRC_REC_TIME_WINDOW_START_TS		2294
+#define	WT_STAT_DSRC_REC_TIME_WINDOW_START_TS		2300
 /*! reconciliation: records written including a start transaction ID */
-#define	WT_STAT_DSRC_REC_TIME_WINDOW_START_TXN		2295
+#define	WT_STAT_DSRC_REC_TIME_WINDOW_START_TXN		2301
 /*! reconciliation: records written including a stop durable timestamp */
-#define	WT_STAT_DSRC_REC_TIME_WINDOW_DURABLE_STOP_TS	2296
+#define	WT_STAT_DSRC_REC_TIME_WINDOW_DURABLE_STOP_TS	2302
 /*! reconciliation: records written including a stop timestamp */
-#define	WT_STAT_DSRC_REC_TIME_WINDOW_STOP_TS		2297
+#define	WT_STAT_DSRC_REC_TIME_WINDOW_STOP_TS		2303
 /*! reconciliation: records written including a stop transaction ID */
-#define	WT_STAT_DSRC_REC_TIME_WINDOW_STOP_TXN		2298
+#define	WT_STAT_DSRC_REC_TIME_WINDOW_STOP_TXN		2304
 /*! session: object compaction */
-#define	WT_STAT_DSRC_SESSION_COMPACT			2299
-=======
-#define	WT_STAT_DSRC_REC_TIME_WINDOW_PAGES_STOP_TXN	2310
-/*! reconciliation: pages written with at least one internal page delta */
-#define	WT_STAT_DSRC_REC_PAGES_WITH_INTERNAL_DELTAS	2311
-/*! reconciliation: pages written with at least one leaf page delta */
-#define	WT_STAT_DSRC_REC_PAGES_WITH_LEAF_DELTAS		2312
-/*! reconciliation: records written including a prepare state */
-#define	WT_STAT_DSRC_REC_TIME_WINDOW_PREPARED		2313
-/*! reconciliation: records written including a start durable timestamp */
-#define	WT_STAT_DSRC_REC_TIME_WINDOW_DURABLE_START_TS	2314
-/*! reconciliation: records written including a start timestamp */
-#define	WT_STAT_DSRC_REC_TIME_WINDOW_START_TS		2315
-/*! reconciliation: records written including a start transaction ID */
-#define	WT_STAT_DSRC_REC_TIME_WINDOW_START_TXN		2316
-/*! reconciliation: records written including a stop durable timestamp */
-#define	WT_STAT_DSRC_REC_TIME_WINDOW_DURABLE_STOP_TS	2317
-/*! reconciliation: records written including a stop timestamp */
-#define	WT_STAT_DSRC_REC_TIME_WINDOW_STOP_TS		2318
-/*! reconciliation: records written including a stop transaction ID */
-#define	WT_STAT_DSRC_REC_TIME_WINDOW_STOP_TXN		2319
-/*! session: object compaction */
-#define	WT_STAT_DSRC_SESSION_COMPACT			2320
->>>>>>> 33643af3
+#define	WT_STAT_DSRC_SESSION_COMPACT			2305
 /*!
  * transaction: a reader raced with a prepared transaction commit and
  * skipped an update or updates
  */
-<<<<<<< HEAD
-#define	WT_STAT_DSRC_TXN_READ_RACE_PREPARE_COMMIT	2300
+#define	WT_STAT_DSRC_TXN_READ_RACE_PREPARE_COMMIT	2306
 /*! transaction: number of times overflow removed value is read */
-#define	WT_STAT_DSRC_TXN_READ_OVERFLOW_REMOVE		2301
+#define	WT_STAT_DSRC_TXN_READ_OVERFLOW_REMOVE		2307
 /*! transaction: race to read prepared update retry */
-#define	WT_STAT_DSRC_TXN_READ_RACE_PREPARE_UPDATE	2302
-=======
-#define	WT_STAT_DSRC_TXN_READ_RACE_PREPARE_COMMIT	2321
-/*! transaction: number of times overflow removed value is read */
-#define	WT_STAT_DSRC_TXN_READ_OVERFLOW_REMOVE		2322
-/*! transaction: race to read prepared update retry */
-#define	WT_STAT_DSRC_TXN_READ_RACE_PREPARE_UPDATE	2323
->>>>>>> 33643af3
+#define	WT_STAT_DSRC_TXN_READ_RACE_PREPARE_UPDATE	2308
 /*!
  * transaction: rollback to stable history store keys that would have
  * been swept in non-dryrun mode
  */
-<<<<<<< HEAD
-#define	WT_STAT_DSRC_TXN_RTS_SWEEP_HS_KEYS_DRYRUN	2303
-=======
-#define	WT_STAT_DSRC_TXN_RTS_SWEEP_HS_KEYS_DRYRUN	2324
->>>>>>> 33643af3
+#define	WT_STAT_DSRC_TXN_RTS_SWEEP_HS_KEYS_DRYRUN	2309
 /*!
  * transaction: rollback to stable history store records with stop
  * timestamps older than newer records
  */
-<<<<<<< HEAD
-#define	WT_STAT_DSRC_TXN_RTS_HS_STOP_OLDER_THAN_NEWER_START	2304
+#define	WT_STAT_DSRC_TXN_RTS_HS_STOP_OLDER_THAN_NEWER_START	2310
 /*! transaction: rollback to stable inconsistent checkpoint */
-#define	WT_STAT_DSRC_TXN_RTS_INCONSISTENT_CKPT		2305
+#define	WT_STAT_DSRC_TXN_RTS_INCONSISTENT_CKPT		2311
 /*! transaction: rollback to stable keys removed */
-#define	WT_STAT_DSRC_TXN_RTS_KEYS_REMOVED		2306
+#define	WT_STAT_DSRC_TXN_RTS_KEYS_REMOVED		2312
 /*! transaction: rollback to stable keys restored */
-#define	WT_STAT_DSRC_TXN_RTS_KEYS_RESTORED		2307
-=======
-#define	WT_STAT_DSRC_TXN_RTS_HS_STOP_OLDER_THAN_NEWER_START	2325
-/*! transaction: rollback to stable inconsistent checkpoint */
-#define	WT_STAT_DSRC_TXN_RTS_INCONSISTENT_CKPT		2326
-/*! transaction: rollback to stable keys removed */
-#define	WT_STAT_DSRC_TXN_RTS_KEYS_REMOVED		2327
-/*! transaction: rollback to stable keys restored */
-#define	WT_STAT_DSRC_TXN_RTS_KEYS_RESTORED		2328
->>>>>>> 33643af3
+#define	WT_STAT_DSRC_TXN_RTS_KEYS_RESTORED		2313
 /*!
  * transaction: rollback to stable keys that would have been removed in
  * non-dryrun mode
  */
-<<<<<<< HEAD
-#define	WT_STAT_DSRC_TXN_RTS_KEYS_REMOVED_DRYRUN	2308
-=======
-#define	WT_STAT_DSRC_TXN_RTS_KEYS_REMOVED_DRYRUN	2329
->>>>>>> 33643af3
+#define	WT_STAT_DSRC_TXN_RTS_KEYS_REMOVED_DRYRUN	2314
 /*!
  * transaction: rollback to stable keys that would have been restored in
  * non-dryrun mode
  */
-<<<<<<< HEAD
-#define	WT_STAT_DSRC_TXN_RTS_KEYS_RESTORED_DRYRUN	2309
+#define	WT_STAT_DSRC_TXN_RTS_KEYS_RESTORED_DRYRUN	2315
 /*! transaction: rollback to stable restored tombstones from history store */
-#define	WT_STAT_DSRC_TXN_RTS_HS_RESTORE_TOMBSTONES	2310
+#define	WT_STAT_DSRC_TXN_RTS_HS_RESTORE_TOMBSTONES	2316
 /*! transaction: rollback to stable restored updates from history store */
-#define	WT_STAT_DSRC_TXN_RTS_HS_RESTORE_UPDATES		2311
+#define	WT_STAT_DSRC_TXN_RTS_HS_RESTORE_UPDATES		2317
 /*! transaction: rollback to stable skipping delete rle */
-#define	WT_STAT_DSRC_TXN_RTS_DELETE_RLE_SKIPPED		2312
+#define	WT_STAT_DSRC_TXN_RTS_DELETE_RLE_SKIPPED		2318
 /*! transaction: rollback to stable skipping stable rle */
-#define	WT_STAT_DSRC_TXN_RTS_STABLE_RLE_SKIPPED		2313
+#define	WT_STAT_DSRC_TXN_RTS_STABLE_RLE_SKIPPED		2319
 /*! transaction: rollback to stable sweeping history store keys */
-#define	WT_STAT_DSRC_TXN_RTS_SWEEP_HS_KEYS		2314
-=======
-#define	WT_STAT_DSRC_TXN_RTS_KEYS_RESTORED_DRYRUN	2330
-/*! transaction: rollback to stable restored tombstones from history store */
-#define	WT_STAT_DSRC_TXN_RTS_HS_RESTORE_TOMBSTONES	2331
-/*! transaction: rollback to stable restored updates from history store */
-#define	WT_STAT_DSRC_TXN_RTS_HS_RESTORE_UPDATES		2332
-/*! transaction: rollback to stable skipping delete rle */
-#define	WT_STAT_DSRC_TXN_RTS_DELETE_RLE_SKIPPED		2333
-/*! transaction: rollback to stable skipping stable rle */
-#define	WT_STAT_DSRC_TXN_RTS_STABLE_RLE_SKIPPED		2334
-/*! transaction: rollback to stable sweeping history store keys */
-#define	WT_STAT_DSRC_TXN_RTS_SWEEP_HS_KEYS		2335
->>>>>>> 33643af3
+#define	WT_STAT_DSRC_TXN_RTS_SWEEP_HS_KEYS		2320
 /*!
  * transaction: rollback to stable tombstones from history store that
  * would have been restored in non-dryrun mode
  */
-<<<<<<< HEAD
-#define	WT_STAT_DSRC_TXN_RTS_HS_RESTORE_TOMBSTONES_DRYRUN	2315
-=======
-#define	WT_STAT_DSRC_TXN_RTS_HS_RESTORE_TOMBSTONES_DRYRUN	2336
->>>>>>> 33643af3
+#define	WT_STAT_DSRC_TXN_RTS_HS_RESTORE_TOMBSTONES_DRYRUN	2321
 /*!
  * transaction: rollback to stable updates from history store that would
  * have been restored in non-dryrun mode
  */
-<<<<<<< HEAD
-#define	WT_STAT_DSRC_TXN_RTS_HS_RESTORE_UPDATES_DRYRUN	2316
+#define	WT_STAT_DSRC_TXN_RTS_HS_RESTORE_UPDATES_DRYRUN	2322
 /*! transaction: rollback to stable updates removed from history store */
-#define	WT_STAT_DSRC_TXN_RTS_HS_REMOVED			2317
-=======
-#define	WT_STAT_DSRC_TXN_RTS_HS_RESTORE_UPDATES_DRYRUN	2337
-/*! transaction: rollback to stable updates removed from history store */
-#define	WT_STAT_DSRC_TXN_RTS_HS_REMOVED			2338
->>>>>>> 33643af3
+#define	WT_STAT_DSRC_TXN_RTS_HS_REMOVED			2323
 /*!
  * transaction: rollback to stable updates that would have been removed
  * from history store in non-dryrun mode
  */
-<<<<<<< HEAD
-#define	WT_STAT_DSRC_TXN_RTS_HS_REMOVED_DRYRUN		2318
+#define	WT_STAT_DSRC_TXN_RTS_HS_REMOVED_DRYRUN		2324
 /*! transaction: update conflicts */
-#define	WT_STAT_DSRC_TXN_UPDATE_CONFLICT		2319
-=======
-#define	WT_STAT_DSRC_TXN_RTS_HS_REMOVED_DRYRUN		2339
-/*! transaction: update conflicts */
-#define	WT_STAT_DSRC_TXN_UPDATE_CONFLICT		2340
-
-/*!
- * @}
- * @name Statistics for join cursors
- * @anchor statistics_join
- * @{
- */
-/*! join: accesses to the main table */
-#define	WT_STAT_JOIN_MAIN_ACCESS			3000
-/*! join: bloom filter false positives */
-#define	WT_STAT_JOIN_BLOOM_FALSE_POSITIVE		3001
-/*! join: checks that conditions of membership are satisfied */
-#define	WT_STAT_JOIN_MEMBERSHIP_CHECK			3002
-/*! join: items inserted into a bloom filter */
-#define	WT_STAT_JOIN_BLOOM_INSERT			3003
-/*! join: items iterated */
-#define	WT_STAT_JOIN_ITERATED				3004
->>>>>>> 33643af3
+#define	WT_STAT_DSRC_TXN_UPDATE_CONFLICT		2325
 
 /*!
  * @}
