--- conflicted
+++ resolved
@@ -6506,266 +6506,138 @@
 /*! transaction: Number of prepared updates rolled back */
 #define	WT_STAT_CONN_TXN_PREPARED_UPDATES_ROLLEDBACK	1498
 /*! transaction: number of times overflow removed value is read */
-<<<<<<< HEAD
 #define	WT_STAT_CONN_TXN_READ_OVERFLOW_REMOVE		1499
+/*! transaction: oldest pinned transaction ID rolled back for eviction */
+#define	WT_STAT_CONN_TXN_ROLLBACK_OLDEST_PINNED		1500
 /*! transaction: prepared transactions */
-#define	WT_STAT_CONN_TXN_PREPARE			1500
+#define	WT_STAT_CONN_TXN_PREPARE			1501
 /*! transaction: prepared transactions committed */
-#define	WT_STAT_CONN_TXN_PREPARE_COMMIT			1501
+#define	WT_STAT_CONN_TXN_PREPARE_COMMIT			1502
 /*! transaction: prepared transactions currently active */
-#define	WT_STAT_CONN_TXN_PREPARE_ACTIVE			1502
+#define	WT_STAT_CONN_TXN_PREPARE_ACTIVE			1503
 /*! transaction: prepared transactions rolled back */
-#define	WT_STAT_CONN_TXN_PREPARE_ROLLBACK		1503
+#define	WT_STAT_CONN_TXN_PREPARE_ROLLBACK		1504
 /*! transaction: query timestamp calls */
-#define	WT_STAT_CONN_TXN_QUERY_TS			1504
+#define	WT_STAT_CONN_TXN_QUERY_TS			1505
 /*! transaction: race to read prepared update retry */
-#define	WT_STAT_CONN_TXN_READ_RACE_PREPARE_UPDATE	1505
+#define	WT_STAT_CONN_TXN_READ_RACE_PREPARE_UPDATE	1506
 /*! transaction: rollback to stable calls */
-#define	WT_STAT_CONN_TXN_RTS				1506
-=======
-#define	WT_STAT_CONN_TXN_READ_OVERFLOW_REMOVE		1495
-/*! transaction: oldest pinned transaction ID rolled back for eviction */
-#define	WT_STAT_CONN_TXN_ROLLBACK_OLDEST_PINNED		1496
-/*! transaction: prepared transactions */
-#define	WT_STAT_CONN_TXN_PREPARE			1497
-/*! transaction: prepared transactions committed */
-#define	WT_STAT_CONN_TXN_PREPARE_COMMIT			1498
-/*! transaction: prepared transactions currently active */
-#define	WT_STAT_CONN_TXN_PREPARE_ACTIVE			1499
-/*! transaction: prepared transactions rolled back */
-#define	WT_STAT_CONN_TXN_PREPARE_ROLLBACK		1500
-/*! transaction: query timestamp calls */
-#define	WT_STAT_CONN_TXN_QUERY_TS			1501
-/*! transaction: race to read prepared update retry */
-#define	WT_STAT_CONN_TXN_READ_RACE_PREPARE_UPDATE	1502
-/*! transaction: rollback to stable calls */
-#define	WT_STAT_CONN_TXN_RTS				1503
->>>>>>> 217c4dd7
+#define	WT_STAT_CONN_TXN_RTS				1507
 /*!
  * transaction: rollback to stable history store records with stop
  * timestamps older than newer records
  */
-<<<<<<< HEAD
-#define	WT_STAT_CONN_TXN_RTS_HS_STOP_OLDER_THAN_NEWER_START	1507
+#define	WT_STAT_CONN_TXN_RTS_HS_STOP_OLDER_THAN_NEWER_START	1508
 /*! transaction: rollback to stable inconsistent checkpoint */
-#define	WT_STAT_CONN_TXN_RTS_INCONSISTENT_CKPT		1508
+#define	WT_STAT_CONN_TXN_RTS_INCONSISTENT_CKPT		1509
 /*! transaction: rollback to stable keys removed */
-#define	WT_STAT_CONN_TXN_RTS_KEYS_REMOVED		1509
+#define	WT_STAT_CONN_TXN_RTS_KEYS_REMOVED		1510
 /*! transaction: rollback to stable keys restored */
-#define	WT_STAT_CONN_TXN_RTS_KEYS_RESTORED		1510
+#define	WT_STAT_CONN_TXN_RTS_KEYS_RESTORED		1511
 /*! transaction: rollback to stable pages visited */
-#define	WT_STAT_CONN_TXN_RTS_PAGES_VISITED		1511
+#define	WT_STAT_CONN_TXN_RTS_PAGES_VISITED		1512
 /*! transaction: rollback to stable restored tombstones from history store */
-#define	WT_STAT_CONN_TXN_RTS_HS_RESTORE_TOMBSTONES	1512
+#define	WT_STAT_CONN_TXN_RTS_HS_RESTORE_TOMBSTONES	1513
 /*! transaction: rollback to stable restored updates from history store */
-#define	WT_STAT_CONN_TXN_RTS_HS_RESTORE_UPDATES		1513
+#define	WT_STAT_CONN_TXN_RTS_HS_RESTORE_UPDATES		1514
 /*! transaction: rollback to stable skipping delete rle */
-#define	WT_STAT_CONN_TXN_RTS_DELETE_RLE_SKIPPED		1514
+#define	WT_STAT_CONN_TXN_RTS_DELETE_RLE_SKIPPED		1515
 /*! transaction: rollback to stable skipping stable rle */
-#define	WT_STAT_CONN_TXN_RTS_STABLE_RLE_SKIPPED		1515
+#define	WT_STAT_CONN_TXN_RTS_STABLE_RLE_SKIPPED		1516
 /*! transaction: rollback to stable sweeping history store keys */
-#define	WT_STAT_CONN_TXN_RTS_SWEEP_HS_KEYS		1516
+#define	WT_STAT_CONN_TXN_RTS_SWEEP_HS_KEYS		1517
 /*! transaction: rollback to stable tree walk skipping pages */
-#define	WT_STAT_CONN_TXN_RTS_TREE_WALK_SKIP_PAGES	1517
+#define	WT_STAT_CONN_TXN_RTS_TREE_WALK_SKIP_PAGES	1518
 /*! transaction: rollback to stable updates aborted */
-#define	WT_STAT_CONN_TXN_RTS_UPD_ABORTED		1518
+#define	WT_STAT_CONN_TXN_RTS_UPD_ABORTED		1519
 /*! transaction: rollback to stable updates removed from history store */
-#define	WT_STAT_CONN_TXN_RTS_HS_REMOVED			1519
+#define	WT_STAT_CONN_TXN_RTS_HS_REMOVED			1520
 /*! transaction: sessions scanned in each walk of concurrent sessions */
-#define	WT_STAT_CONN_TXN_SESSIONS_WALKED		1520
+#define	WT_STAT_CONN_TXN_SESSIONS_WALKED		1521
 /*! transaction: set timestamp calls */
-#define	WT_STAT_CONN_TXN_SET_TS				1521
+#define	WT_STAT_CONN_TXN_SET_TS				1522
 /*! transaction: set timestamp durable calls */
-#define	WT_STAT_CONN_TXN_SET_TS_DURABLE			1522
+#define	WT_STAT_CONN_TXN_SET_TS_DURABLE			1523
 /*! transaction: set timestamp durable updates */
-#define	WT_STAT_CONN_TXN_SET_TS_DURABLE_UPD		1523
+#define	WT_STAT_CONN_TXN_SET_TS_DURABLE_UPD		1524
 /*! transaction: set timestamp oldest calls */
-#define	WT_STAT_CONN_TXN_SET_TS_OLDEST			1524
+#define	WT_STAT_CONN_TXN_SET_TS_OLDEST			1525
 /*! transaction: set timestamp oldest updates */
-#define	WT_STAT_CONN_TXN_SET_TS_OLDEST_UPD		1525
+#define	WT_STAT_CONN_TXN_SET_TS_OLDEST_UPD		1526
 /*! transaction: set timestamp stable calls */
-#define	WT_STAT_CONN_TXN_SET_TS_STABLE			1526
+#define	WT_STAT_CONN_TXN_SET_TS_STABLE			1527
 /*! transaction: set timestamp stable updates */
-#define	WT_STAT_CONN_TXN_SET_TS_STABLE_UPD		1527
+#define	WT_STAT_CONN_TXN_SET_TS_STABLE_UPD		1528
 /*! transaction: transaction begins */
-#define	WT_STAT_CONN_TXN_BEGIN				1528
+#define	WT_STAT_CONN_TXN_BEGIN				1529
 /*! transaction: transaction checkpoint currently running */
-#define	WT_STAT_CONN_TXN_CHECKPOINT_RUNNING		1529
-=======
-#define	WT_STAT_CONN_TXN_RTS_HS_STOP_OLDER_THAN_NEWER_START	1504
-/*! transaction: rollback to stable inconsistent checkpoint */
-#define	WT_STAT_CONN_TXN_RTS_INCONSISTENT_CKPT		1505
-/*! transaction: rollback to stable keys removed */
-#define	WT_STAT_CONN_TXN_RTS_KEYS_REMOVED		1506
-/*! transaction: rollback to stable keys restored */
-#define	WT_STAT_CONN_TXN_RTS_KEYS_RESTORED		1507
-/*! transaction: rollback to stable pages visited */
-#define	WT_STAT_CONN_TXN_RTS_PAGES_VISITED		1508
-/*! transaction: rollback to stable restored tombstones from history store */
-#define	WT_STAT_CONN_TXN_RTS_HS_RESTORE_TOMBSTONES	1509
-/*! transaction: rollback to stable restored updates from history store */
-#define	WT_STAT_CONN_TXN_RTS_HS_RESTORE_UPDATES		1510
-/*! transaction: rollback to stable skipping delete rle */
-#define	WT_STAT_CONN_TXN_RTS_DELETE_RLE_SKIPPED		1511
-/*! transaction: rollback to stable skipping stable rle */
-#define	WT_STAT_CONN_TXN_RTS_STABLE_RLE_SKIPPED		1512
-/*! transaction: rollback to stable sweeping history store keys */
-#define	WT_STAT_CONN_TXN_RTS_SWEEP_HS_KEYS		1513
-/*! transaction: rollback to stable tree walk skipping pages */
-#define	WT_STAT_CONN_TXN_RTS_TREE_WALK_SKIP_PAGES	1514
-/*! transaction: rollback to stable updates aborted */
-#define	WT_STAT_CONN_TXN_RTS_UPD_ABORTED		1515
-/*! transaction: rollback to stable updates removed from history store */
-#define	WT_STAT_CONN_TXN_RTS_HS_REMOVED			1516
-/*! transaction: sessions scanned in each walk of concurrent sessions */
-#define	WT_STAT_CONN_TXN_SESSIONS_WALKED		1517
-/*! transaction: set timestamp calls */
-#define	WT_STAT_CONN_TXN_SET_TS				1518
-/*! transaction: set timestamp durable calls */
-#define	WT_STAT_CONN_TXN_SET_TS_DURABLE			1519
-/*! transaction: set timestamp durable updates */
-#define	WT_STAT_CONN_TXN_SET_TS_DURABLE_UPD		1520
-/*! transaction: set timestamp oldest calls */
-#define	WT_STAT_CONN_TXN_SET_TS_OLDEST			1521
-/*! transaction: set timestamp oldest updates */
-#define	WT_STAT_CONN_TXN_SET_TS_OLDEST_UPD		1522
-/*! transaction: set timestamp stable calls */
-#define	WT_STAT_CONN_TXN_SET_TS_STABLE			1523
-/*! transaction: set timestamp stable updates */
-#define	WT_STAT_CONN_TXN_SET_TS_STABLE_UPD		1524
-/*! transaction: transaction begins */
-#define	WT_STAT_CONN_TXN_BEGIN				1525
-/*! transaction: transaction checkpoint currently running */
-#define	WT_STAT_CONN_TXN_CHECKPOINT_RUNNING		1526
->>>>>>> 217c4dd7
+#define	WT_STAT_CONN_TXN_CHECKPOINT_RUNNING		1530
 /*!
  * transaction: transaction checkpoint currently running for history
  * store file
  */
-<<<<<<< HEAD
-#define	WT_STAT_CONN_TXN_CHECKPOINT_RUNNING_HS		1530
+#define	WT_STAT_CONN_TXN_CHECKPOINT_RUNNING_HS		1531
 /*! transaction: transaction checkpoint generation */
-#define	WT_STAT_CONN_TXN_CHECKPOINT_GENERATION		1531
-=======
-#define	WT_STAT_CONN_TXN_CHECKPOINT_RUNNING_HS		1527
-/*! transaction: transaction checkpoint generation */
-#define	WT_STAT_CONN_TXN_CHECKPOINT_GENERATION		1528
->>>>>>> 217c4dd7
+#define	WT_STAT_CONN_TXN_CHECKPOINT_GENERATION		1532
 /*!
  * transaction: transaction checkpoint history store file duration
  * (usecs)
  */
-<<<<<<< HEAD
-#define	WT_STAT_CONN_TXN_HS_CKPT_DURATION		1532
+#define	WT_STAT_CONN_TXN_HS_CKPT_DURATION		1533
 /*! transaction: transaction checkpoint max time (msecs) */
-#define	WT_STAT_CONN_TXN_CHECKPOINT_TIME_MAX		1533
+#define	WT_STAT_CONN_TXN_CHECKPOINT_TIME_MAX		1534
 /*! transaction: transaction checkpoint min time (msecs) */
-#define	WT_STAT_CONN_TXN_CHECKPOINT_TIME_MIN		1534
-=======
-#define	WT_STAT_CONN_TXN_HS_CKPT_DURATION		1529
-/*! transaction: transaction checkpoint max time (msecs) */
-#define	WT_STAT_CONN_TXN_CHECKPOINT_TIME_MAX		1530
-/*! transaction: transaction checkpoint min time (msecs) */
-#define	WT_STAT_CONN_TXN_CHECKPOINT_TIME_MIN		1531
->>>>>>> 217c4dd7
+#define	WT_STAT_CONN_TXN_CHECKPOINT_TIME_MIN		1535
 /*!
  * transaction: transaction checkpoint most recent duration for gathering
  * all handles (usecs)
  */
-<<<<<<< HEAD
-#define	WT_STAT_CONN_TXN_CHECKPOINT_HANDLE_DURATION	1535
-=======
-#define	WT_STAT_CONN_TXN_CHECKPOINT_HANDLE_DURATION	1532
->>>>>>> 217c4dd7
+#define	WT_STAT_CONN_TXN_CHECKPOINT_HANDLE_DURATION	1536
 /*!
  * transaction: transaction checkpoint most recent duration for gathering
  * applied handles (usecs)
  */
-<<<<<<< HEAD
-#define	WT_STAT_CONN_TXN_CHECKPOINT_HANDLE_DURATION_APPLY	1536
-=======
-#define	WT_STAT_CONN_TXN_CHECKPOINT_HANDLE_DURATION_APPLY	1533
->>>>>>> 217c4dd7
+#define	WT_STAT_CONN_TXN_CHECKPOINT_HANDLE_DURATION_APPLY	1537
 /*!
  * transaction: transaction checkpoint most recent duration for gathering
  * skipped handles (usecs)
  */
-<<<<<<< HEAD
-#define	WT_STAT_CONN_TXN_CHECKPOINT_HANDLE_DURATION_SKIP	1537
+#define	WT_STAT_CONN_TXN_CHECKPOINT_HANDLE_DURATION_SKIP	1538
 /*! transaction: transaction checkpoint most recent handles applied */
-#define	WT_STAT_CONN_TXN_CHECKPOINT_HANDLE_APPLIED	1538
+#define	WT_STAT_CONN_TXN_CHECKPOINT_HANDLE_APPLIED	1539
 /*! transaction: transaction checkpoint most recent handles skipped */
-#define	WT_STAT_CONN_TXN_CHECKPOINT_HANDLE_SKIPPED	1539
+#define	WT_STAT_CONN_TXN_CHECKPOINT_HANDLE_SKIPPED	1540
 /*! transaction: transaction checkpoint most recent handles walked */
-#define	WT_STAT_CONN_TXN_CHECKPOINT_HANDLE_WALKED	1540
+#define	WT_STAT_CONN_TXN_CHECKPOINT_HANDLE_WALKED	1541
 /*! transaction: transaction checkpoint most recent time (msecs) */
-#define	WT_STAT_CONN_TXN_CHECKPOINT_TIME_RECENT		1541
+#define	WT_STAT_CONN_TXN_CHECKPOINT_TIME_RECENT		1542
 /*! transaction: transaction checkpoint prepare currently running */
-#define	WT_STAT_CONN_TXN_CHECKPOINT_PREP_RUNNING	1542
+#define	WT_STAT_CONN_TXN_CHECKPOINT_PREP_RUNNING	1543
 /*! transaction: transaction checkpoint prepare max time (msecs) */
-#define	WT_STAT_CONN_TXN_CHECKPOINT_PREP_MAX		1543
+#define	WT_STAT_CONN_TXN_CHECKPOINT_PREP_MAX		1544
 /*! transaction: transaction checkpoint prepare min time (msecs) */
-#define	WT_STAT_CONN_TXN_CHECKPOINT_PREP_MIN		1544
+#define	WT_STAT_CONN_TXN_CHECKPOINT_PREP_MIN		1545
 /*! transaction: transaction checkpoint prepare most recent time (msecs) */
-#define	WT_STAT_CONN_TXN_CHECKPOINT_PREP_RECENT		1545
+#define	WT_STAT_CONN_TXN_CHECKPOINT_PREP_RECENT		1546
 /*! transaction: transaction checkpoint prepare total time (msecs) */
-#define	WT_STAT_CONN_TXN_CHECKPOINT_PREP_TOTAL		1546
+#define	WT_STAT_CONN_TXN_CHECKPOINT_PREP_TOTAL		1547
 /*! transaction: transaction checkpoint scrub dirty target */
-#define	WT_STAT_CONN_TXN_CHECKPOINT_SCRUB_TARGET	1547
+#define	WT_STAT_CONN_TXN_CHECKPOINT_SCRUB_TARGET	1548
 /*! transaction: transaction checkpoint scrub time (msecs) */
-#define	WT_STAT_CONN_TXN_CHECKPOINT_SCRUB_TIME		1548
+#define	WT_STAT_CONN_TXN_CHECKPOINT_SCRUB_TIME		1549
 /*! transaction: transaction checkpoint stop timing stress active */
-#define	WT_STAT_CONN_TXN_CHECKPOINT_STOP_STRESS_ACTIVE	1549
+#define	WT_STAT_CONN_TXN_CHECKPOINT_STOP_STRESS_ACTIVE	1550
 /*! transaction: transaction checkpoint total time (msecs) */
-#define	WT_STAT_CONN_TXN_CHECKPOINT_TIME_TOTAL		1550
+#define	WT_STAT_CONN_TXN_CHECKPOINT_TIME_TOTAL		1551
 /*! transaction: transaction checkpoints */
-#define	WT_STAT_CONN_TXN_CHECKPOINT			1551
+#define	WT_STAT_CONN_TXN_CHECKPOINT			1552
 /*! transaction: transaction checkpoints due to obsolete pages */
-#define	WT_STAT_CONN_TXN_CHECKPOINT_OBSOLETE_APPLIED	1552
-=======
-#define	WT_STAT_CONN_TXN_CHECKPOINT_HANDLE_DURATION_SKIP	1534
-/*! transaction: transaction checkpoint most recent handles applied */
-#define	WT_STAT_CONN_TXN_CHECKPOINT_HANDLE_APPLIED	1535
-/*! transaction: transaction checkpoint most recent handles skipped */
-#define	WT_STAT_CONN_TXN_CHECKPOINT_HANDLE_SKIPPED	1536
-/*! transaction: transaction checkpoint most recent handles walked */
-#define	WT_STAT_CONN_TXN_CHECKPOINT_HANDLE_WALKED	1537
-/*! transaction: transaction checkpoint most recent time (msecs) */
-#define	WT_STAT_CONN_TXN_CHECKPOINT_TIME_RECENT		1538
-/*! transaction: transaction checkpoint prepare currently running */
-#define	WT_STAT_CONN_TXN_CHECKPOINT_PREP_RUNNING	1539
-/*! transaction: transaction checkpoint prepare max time (msecs) */
-#define	WT_STAT_CONN_TXN_CHECKPOINT_PREP_MAX		1540
-/*! transaction: transaction checkpoint prepare min time (msecs) */
-#define	WT_STAT_CONN_TXN_CHECKPOINT_PREP_MIN		1541
-/*! transaction: transaction checkpoint prepare most recent time (msecs) */
-#define	WT_STAT_CONN_TXN_CHECKPOINT_PREP_RECENT		1542
-/*! transaction: transaction checkpoint prepare total time (msecs) */
-#define	WT_STAT_CONN_TXN_CHECKPOINT_PREP_TOTAL		1543
-/*! transaction: transaction checkpoint scrub dirty target */
-#define	WT_STAT_CONN_TXN_CHECKPOINT_SCRUB_TARGET	1544
-/*! transaction: transaction checkpoint scrub time (msecs) */
-#define	WT_STAT_CONN_TXN_CHECKPOINT_SCRUB_TIME		1545
-/*! transaction: transaction checkpoint stop timing stress active */
-#define	WT_STAT_CONN_TXN_CHECKPOINT_STOP_STRESS_ACTIVE	1546
-/*! transaction: transaction checkpoint total time (msecs) */
-#define	WT_STAT_CONN_TXN_CHECKPOINT_TIME_TOTAL		1547
-/*! transaction: transaction checkpoints */
-#define	WT_STAT_CONN_TXN_CHECKPOINT			1548
-/*! transaction: transaction checkpoints due to obsolete pages */
-#define	WT_STAT_CONN_TXN_CHECKPOINT_OBSOLETE_APPLIED	1549
->>>>>>> 217c4dd7
+#define	WT_STAT_CONN_TXN_CHECKPOINT_OBSOLETE_APPLIED	1553
 /*!
  * transaction: transaction checkpoints skipped because database was
  * clean
  */
-<<<<<<< HEAD
-#define	WT_STAT_CONN_TXN_CHECKPOINT_SKIPPED		1553
-/*! transaction: transaction failures due to history store */
-#define	WT_STAT_CONN_TXN_FAIL_CACHE			1554
-=======
-#define	WT_STAT_CONN_TXN_CHECKPOINT_SKIPPED		1550
->>>>>>> 217c4dd7
+#define	WT_STAT_CONN_TXN_CHECKPOINT_SKIPPED		1554
 /*!
  * transaction: transaction fsync calls for checkpoint after allocating
  * the transaction ID
