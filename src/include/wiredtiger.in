--- conflicted
+++ resolved
@@ -5868,37 +5868,21 @@
  * transaction: rollback to stable hs records with stop timestamps older
  * than newer records
  */
-<<<<<<< HEAD
-#define	WT_STAT_CONN_TXN_RTS_HS_STOP_OLDER_THAN_NEWER_START	1464
+#define	WT_STAT_CONN_TXN_RTS_HS_STOP_OLDER_THAN_NEWER_START	1466
 /*! transaction: rollback to stable inconsistent checkpoint */
-#define	WT_STAT_CONN_TXN_RTS_INCONSISTENT_CKPT		1465
+#define	WT_STAT_CONN_TXN_RTS_INCONSISTENT_CKPT		1467
 /*! transaction: rollback to stable keys removed */
-#define	WT_STAT_CONN_TXN_RTS_KEYS_REMOVED		1466
+#define	WT_STAT_CONN_TXN_RTS_KEYS_REMOVED		1468
 /*! transaction: rollback to stable keys restored */
-#define	WT_STAT_CONN_TXN_RTS_KEYS_RESTORED		1467
+#define	WT_STAT_CONN_TXN_RTS_KEYS_RESTORED		1469
 /*! transaction: rollback to stable restored tombstones from history store */
-#define	WT_STAT_CONN_TXN_RTS_HS_RESTORE_TOMBSTONES	1468
+#define	WT_STAT_CONN_TXN_RTS_HS_RESTORE_TOMBSTONES	1470
 /*! transaction: rollback to stable sweeping history store keys */
-#define	WT_STAT_CONN_TXN_RTS_SWEEP_HS_KEYS		1469
+#define	WT_STAT_CONN_TXN_RTS_SWEEP_HS_KEYS		1471
 /*! transaction: rollback to stable updates removed from history store */
-#define	WT_STAT_CONN_TXN_RTS_HS_REMOVED			1470
+#define	WT_STAT_CONN_TXN_RTS_HS_REMOVED			1472
 /*! transaction: update conflicts */
-#define	WT_STAT_CONN_TXN_UPDATE_CONFLICT		1471
-=======
-#define	WT_STAT_CONN_TXN_RTS_HS_STOP_OLDER_THAN_NEWER_START	1466
-/*! transaction: rollback to stable keys removed */
-#define	WT_STAT_CONN_TXN_RTS_KEYS_REMOVED		1467
-/*! transaction: rollback to stable keys restored */
-#define	WT_STAT_CONN_TXN_RTS_KEYS_RESTORED		1468
-/*! transaction: rollback to stable restored tombstones from history store */
-#define	WT_STAT_CONN_TXN_RTS_HS_RESTORE_TOMBSTONES	1469
-/*! transaction: rollback to stable sweeping history store keys */
-#define	WT_STAT_CONN_TXN_RTS_SWEEP_HS_KEYS		1470
-/*! transaction: rollback to stable updates removed from history store */
-#define	WT_STAT_CONN_TXN_RTS_HS_REMOVED			1471
-/*! transaction: update conflicts */
-#define	WT_STAT_CONN_TXN_UPDATE_CONFLICT		1472
->>>>>>> f5f2db86
+#define	WT_STAT_CONN_TXN_UPDATE_CONFLICT		1473
 
 /*!
  * @}
@@ -6495,25 +6479,21 @@
  * transaction: rollback to stable hs records with stop timestamps older
  * than newer records
  */
-<<<<<<< HEAD
-#define	WT_STAT_DSRC_TXN_RTS_HS_STOP_OLDER_THAN_NEWER_START	2198
+#define	WT_STAT_DSRC_TXN_RTS_HS_STOP_OLDER_THAN_NEWER_START	2199
 /*! transaction: rollback to stable inconsistent checkpoint */
-#define	WT_STAT_DSRC_TXN_RTS_INCONSISTENT_CKPT		2199
-=======
-#define	WT_STAT_DSRC_TXN_RTS_HS_STOP_OLDER_THAN_NEWER_START	2199
->>>>>>> f5f2db86
+#define	WT_STAT_DSRC_TXN_RTS_INCONSISTENT_CKPT		2200
 /*! transaction: rollback to stable keys removed */
-#define	WT_STAT_DSRC_TXN_RTS_KEYS_REMOVED		2200
+#define	WT_STAT_DSRC_TXN_RTS_KEYS_REMOVED		2201
 /*! transaction: rollback to stable keys restored */
-#define	WT_STAT_DSRC_TXN_RTS_KEYS_RESTORED		2201
+#define	WT_STAT_DSRC_TXN_RTS_KEYS_RESTORED		2202
 /*! transaction: rollback to stable restored tombstones from history store */
-#define	WT_STAT_DSRC_TXN_RTS_HS_RESTORE_TOMBSTONES	2202
+#define	WT_STAT_DSRC_TXN_RTS_HS_RESTORE_TOMBSTONES	2203
 /*! transaction: rollback to stable sweeping history store keys */
-#define	WT_STAT_DSRC_TXN_RTS_SWEEP_HS_KEYS		2203
+#define	WT_STAT_DSRC_TXN_RTS_SWEEP_HS_KEYS		2204
 /*! transaction: rollback to stable updates removed from history store */
-#define	WT_STAT_DSRC_TXN_RTS_HS_REMOVED			2204
+#define	WT_STAT_DSRC_TXN_RTS_HS_REMOVED			2205
 /*! transaction: update conflicts */
-#define	WT_STAT_DSRC_TXN_UPDATE_CONFLICT		2205
+#define	WT_STAT_DSRC_TXN_UPDATE_CONFLICT		2206
 
 /*!
  * @}
