/*-
 * Copyright (c) 2014-2018 MongoDB, Inc.
 * Copyright (c) 2008-2014 WiredTiger, Inc.
 *	All rights reserved.
 *
 * See the file LICENSE for redistribution information.
 */

#ifndef	__WIREDTIGER_H_
#define	__WIREDTIGER_H_

#if defined(__cplusplus)
extern "C" {
#endif

/*******************************************
 * Version information
 *******************************************/
#define	WIREDTIGER_VERSION_MAJOR	@VERSION_MAJOR@
#define	WIREDTIGER_VERSION_MINOR	@VERSION_MINOR@
#define	WIREDTIGER_VERSION_PATCH	@VERSION_PATCH@
#define	WIREDTIGER_VERSION_STRING	@VERSION_STRING@

/*******************************************
 * Required includes
 *******************************************/
@wiredtiger_includes_decl@

/*******************************************
 * Portable type names
 *******************************************/
@off_t_decl@
@uintmax_t_decl@
@uintptr_t_decl@

#if defined(DOXYGEN) || defined(SWIG)
#define	__F(func) func
#else
#define	__F(func) (*func)
#endif

/*
 * We support configuring WiredTiger with the gcc/clang -fvisibility=hidden
 * flags, but that requires public APIs be specifically marked.
 */
#if defined(DOXYGEN) || defined(SWIG) || !defined(__GNUC__)
#define	WT_ATTRIBUTE_LIBRARY_VISIBLE
#else
#define	WT_ATTRIBUTE_LIBRARY_VISIBLE	__attribute__((visibility("default")))
#endif

/*!
 * @defgroup wt WiredTiger API
 * The functions, handles and methods applications use to access and manage
 * data with WiredTiger.
 *
 * @{
 */

/*******************************************
 * Public forward structure declarations
 *******************************************/
struct __wt_async_callback;
	typedef struct __wt_async_callback WT_ASYNC_CALLBACK;
struct __wt_async_op;	    typedef struct __wt_async_op WT_ASYNC_OP;
struct __wt_collator;	    typedef struct __wt_collator WT_COLLATOR;
struct __wt_compressor;	    typedef struct __wt_compressor WT_COMPRESSOR;
struct __wt_config_item;    typedef struct __wt_config_item WT_CONFIG_ITEM;
struct __wt_config_parser;
	typedef struct __wt_config_parser WT_CONFIG_PARSER;
struct __wt_connection;	    typedef struct __wt_connection WT_CONNECTION;
struct __wt_cursor;	    typedef struct __wt_cursor WT_CURSOR;
struct __wt_data_source;    typedef struct __wt_data_source WT_DATA_SOURCE;
struct __wt_encryptor;	    typedef struct __wt_encryptor WT_ENCRYPTOR;
struct __wt_event_handler;  typedef struct __wt_event_handler WT_EVENT_HANDLER;
struct __wt_extension_api;  typedef struct __wt_extension_api WT_EXTENSION_API;
struct __wt_extractor;	    typedef struct __wt_extractor WT_EXTRACTOR;
struct __wt_file_handle;    typedef struct __wt_file_handle WT_FILE_HANDLE;
struct __wt_file_system;    typedef struct __wt_file_system WT_FILE_SYSTEM;
struct __wt_item;	    typedef struct __wt_item WT_ITEM;
struct __wt_modify;	    typedef struct __wt_modify WT_MODIFY;
struct __wt_session;	    typedef struct __wt_session WT_SESSION;

#if defined(SWIGJAVA)
#define	WT_HANDLE_NULLABLE(typename)	typename##_NULLABLE
#define	WT_HANDLE_CLOSED(typename)	typename##_CLOSED
typedef WT_CURSOR			WT_CURSOR_NULLABLE;
typedef WT_CURSOR			WT_CURSOR_CLOSED;
typedef WT_SESSION			WT_SESSION_CLOSED;
typedef WT_CONNECTION			WT_CONNECTION_CLOSED;
#elif !defined(DOXYGEN)
#define	WT_HANDLE_NULLABLE(typename)	typename
#define	WT_HANDLE_CLOSED(typename)	typename
#endif

/*!
 * A raw item of data to be managed, including a pointer to the data and a
 * length.
 *
 * WT_ITEM structures do not need to be cleared before use.
 */
struct __wt_item {
	/*!
	 * The memory reference of the data item.
	 *
	 * For items returned by a WT_CURSOR, the pointer is only valid until
	 * the next operation on that cursor.  Applications that need to keep
	 * an item across multiple cursor operations must make a copy.
	 */
	const void *data;

	/*!
	 * The number of bytes in the data item.
	 *
	 * The maximum length of a single column stored in a table is not fixed
	 * (as it partially depends on the underlying file configuration), but
	 * is always a small number of bytes less than 4GB.
	 */
	size_t size;

#ifndef DOXYGEN
	/*! Managed memory chunk (internal use). */
	void *mem;

	/*! Managed memory size (internal use). */
	size_t memsize;

	/*! Object flags (internal use). */
/* AUTOMATIC FLAG VALUE GENERATION START */
#define	WT_ITEM_ALIGNED	0x1u
#define	WT_ITEM_INUSE	0x2u
/* AUTOMATIC FLAG VALUE GENERATION STOP */
	uint32_t flags;
#endif
};

/*!
 * A set of modifications for a value, including a pointer to new data and a
 * length, plus a target offset in the value and an optional length of data
 * in the value to be replaced.
 *
 * WT_MODIFY structures do not need to be cleared before use.
 */
struct __wt_modify {
	/*!
	 * New data. The size of the new data may be zero when no new data is
	 * provided.
	 */
	WT_ITEM data;

	/*!
	 * The zero-based byte offset in the value where the new data is placed.
	 *
	 * If the offset is past the end of the value, padding bytes are
	 * appended to the value up to the specified offset. If the value is a
	 * string (value format \c S), the padding byte is a space. If the value
	 * is a raw byte array accessed using a WT_ITEM structure (value format
	 * \c u), the padding byte is a nul.
	 */
	 size_t offset;

	/*!
	 * The number of bytes in the value to be replaced.
	 *
	 * If the size is zero, no bytes from the value are replaced and the new
	 * data is inserted.
	 *
	 * If the offset is past the end of the value, the size is ignored.
	 *
	 * If the offset plus the size overlaps the end of the previous value,
	 * bytes from the offset to the end of the value are replaced and any
	 * remaining new data is appended.
	 */
	 size_t size;
};

/*!
 * The maximum packed size of a 64-bit integer.  The ::wiredtiger_struct_pack
 * function will pack single long integers into at most this many bytes.
 */
#define	WT_INTPACK64_MAXSIZE	((int)sizeof(int64_t) + 1)

/*!
 * The maximum packed size of a 32-bit integer.  The ::wiredtiger_struct_pack
 * function will pack single integers into at most this many bytes.
 */
#define	WT_INTPACK32_MAXSIZE	((int)sizeof(int32_t) + 1)

/*!
 * A WT_CURSOR handle is the interface to a cursor.
 *
 * Cursors allow data to be searched, iterated and modified, implementing the
 * CRUD (create, read, update and delete) operations.  Cursors are opened in
 * the context of a session.  If a transaction is started, cursors operate in
 * the context of the transaction until the transaction is resolved.
 *
 * Raw data is represented by key/value pairs of WT_ITEM structures, but
 * cursors can also provide access to fields within the key and value if the
 * formats are described in the WT_SESSION::create method.
 *
 * In the common case, a cursor is used to access records in a table.  However,
 * cursors can be used on subsets of tables (such as a single column or a
 * projection of multiple columns), as an interface to statistics, configuration
 * data or application-specific data sources.  See WT_SESSION::open_cursor for
 * more information.
 *
 * <b>Thread safety:</b> A WT_CURSOR handle is not usually shared between
 * threads, see @ref threads for more information.
 */
struct __wt_cursor {
	WT_SESSION *session;	/*!< The session handle for this cursor. */

	/*!
	 * The name of the data source for the cursor, matches the \c uri
	 * parameter to WT_SESSION::open_cursor used to open the cursor.
	 */
	const char *uri;

	/*!
	 * The format of the data packed into key items.  See @ref packing for
	 * details.  If not set, a default value of "u" is assumed, and
	 * applications must use WT_ITEM structures to manipulate untyped byte
	 * arrays.
	 */
	const char *key_format;

	/*!
	 * The format of the data packed into value items.  See @ref packing
	 * for details.  If not set, a default value of "u" is assumed, and
	 * applications must use WT_ITEM structures to manipulate untyped byte
	 * arrays.
	 */
	const char *value_format;

	/*!
	 * @name Data access
	 * @{
	 */
	/*!
	 * Get the key for the current record.
	 *
	 * @snippet ex_all.c Get the cursor's string key
	 *
	 * @snippet ex_all.c Get the cursor's record number key
	 *
	 * @param cursor the cursor handle
	 * @param ... pointers to hold key fields corresponding to
	 * WT_CURSOR::key_format.
	 * @errors
	 */
	int __F(get_key)(WT_CURSOR *cursor, ...);

	/*!
	 * Get the value for the current record.
	 *
	 * @snippet ex_all.c Get the cursor's string value
	 *
	 * @snippet ex_all.c Get the cursor's raw value
	 *
	 * @param cursor the cursor handle
	 * @param ... pointers to hold value fields corresponding to
	 * WT_CURSOR::value_format.
	 * @errors
	 */
	int __F(get_value)(WT_CURSOR *cursor, ...);

	/*!
	 * Set the key for the next operation.
	 *
	 * @snippet ex_all.c Set the cursor's string key
	 *
	 * @snippet ex_all.c Set the cursor's record number key
	 *
	 * @param cursor the cursor handle
	 * @param ... key fields corresponding to WT_CURSOR::key_format.
	 *
	 * If an error occurs during this operation, a flag will be set in the
	 * cursor, and the next operation to access the key will fail.  This
	 * simplifies error handling in applications.
	 */
	void __F(set_key)(WT_CURSOR *cursor, ...);

	/*!
	 * Set the value for the next operation.
	 *
	 * @snippet ex_all.c Set the cursor's string value
	 *
	 * @snippet ex_all.c Set the cursor's raw value
	 *
	 * @param cursor the cursor handle
	 * @param ... value fields corresponding to WT_CURSOR::value_format.
	 *
	 * If an error occurs during this operation, a flag will be set in the
	 * cursor, and the next operation to access the value will fail.  This
	 * simplifies error handling in applications.
	 */
	void __F(set_value)(WT_CURSOR *cursor, ...);
	/*! @} */

	/*!
	 * @name Cursor positioning
	 * @{
	 */
	/*!
	 * Return the ordering relationship between two cursors: both cursors
	 * must have the same data source and have valid keys. (When testing
	 * only for equality, WT_CURSOR::equals may be faster.)
	 *
	 * @snippet ex_all.c Cursor comparison
	 *
	 * @param cursor the cursor handle
	 * @param other another cursor handle
	 * @param comparep the status of the comparison: < 0 if
	 * <code>cursor</code> refers to a key that appears before
	 * <code>other</code>, 0 if the cursors refer to the same key,
	 * and > 0 if <code>cursor</code> refers to a key that appears after
	 * <code>other</code>.
	 * @errors
	 */
	int __F(compare)(WT_CURSOR *cursor, WT_CURSOR *other, int *comparep);

	/*!
	 * Return the ordering relationship between two cursors, testing only
	 * for equality: both cursors must have the same data source and have
	 * valid keys.
	 *
	 * @snippet ex_all.c Cursor equality
	 *
	 * @param cursor the cursor handle
	 * @param other another cursor handle
	 * @param[out] equalp the status of the comparison: 1 if the cursors
	 * refer to the same key, otherwise 0.
	 * @errors
	 */
	int __F(equals)(WT_CURSOR *cursor, WT_CURSOR *other, int *equalp);

	/*!
	 * Return the next record.
	 *
	 * @snippet ex_all.c Return the next record
	 *
	 * @param cursor the cursor handle
	 * @errors
	 */
	int __F(next)(WT_CURSOR *cursor);

	/*!
	 * Return the previous record.
	 *
	 * @snippet ex_all.c Return the previous record
	 *
	 * @param cursor the cursor handle
	 * @errors
	 */
	int __F(prev)(WT_CURSOR *cursor);

	/*!
	 * Reset the cursor. Any resources held by the cursor are released,
	 * and the cursor's key and position are no longer valid. Subsequent
	 * iterations with WT_CURSOR::next will move to the first record, or
	 * with WT_CURSOR::prev will move to the last record.
	 *
	 * In the case of a statistics cursor, resetting the cursor refreshes
	 * the statistics information returned.
	 *
	 * @snippet ex_all.c Reset the cursor
	 *
	 * @param cursor the cursor handle
	 * @errors
	 */
	int __F(reset)(WT_CURSOR *cursor);

	/*!
	 * Return the record matching the key. The key must first be set.
	 *
	 * @snippet ex_all.c Search for an exact match
	 *
	 * On success, the cursor ends positioned at the returned record; to
	 * minimize cursor resources, the WT_CURSOR::reset method should be
	 * called as soon as the record has been retrieved and the cursor no
	 * longer needs that position.
	 *
	 * @param cursor the cursor handle
	 * @errors
	 */
	int __F(search)(WT_CURSOR *cursor);

	/*!
	 * Return the record matching the key if it exists, or an adjacent
	 * record.  An adjacent record is either the smallest record larger
	 * than the key or the largest record smaller than the key (in other
	 * words, a logically adjacent key).
	 *
	 * The key must first be set.
	 *
	 * An example of a search for an exact or adjacent match:
	 *
	 * @snippet ex_all.c Search for an exact or adjacent match
	 *
	 * An example of a forward scan through the table, where all keys
	 * greater than or equal to a specified prefix are included in the
	 * scan:
	 *
	 * @snippet ex_all.c Forward scan greater than or equal
	 *
	 * An example of a backward scan through the table, where all keys
	 * less than a specified prefix are included in the scan:
	 *
	 * @snippet ex_all.c Backward scan less than
	 *
	 * On success, the cursor ends positioned at the returned record; to
	 * minimize cursor resources, the WT_CURSOR::reset method should be
	 * called as soon as the record has been retrieved and the cursor no
	 * longer needs that position.
	 *
	 * @param cursor the cursor handle
	 * @param exactp the status of the search: 0 if an exact match is
	 * found, < 0 if a smaller key is returned, > 0 if a larger key is
	 * returned
	 * @errors
	 */
	int __F(search_near)(WT_CURSOR *cursor, int *exactp);
	/*! @} */

	/*!
	 * @name Data modification
	 * @{
	 */
	/*!
	 * Insert a record and optionally update an existing record.
	 *
	 * If the cursor was configured with "overwrite=true" (the default),
	 * both the key and value must be set; if the record already exists,
	 * the key's value will be updated, otherwise, the record will be
	 * inserted.
	 *
	 * @snippet ex_all.c Insert a new record or overwrite an existing record
	 *
	 * If the cursor was not configured with "overwrite=true", both the key
	 * and value must be set and the record must not already exist; the
	 * record will be inserted.
	 *
	 * @snippet ex_all.c Insert a new record and fail if the record exists
	 *
	 * If a cursor with record number keys was configured with
	 * "append=true" (not the default), the value must be set; a new record
	 * will be appended and the record number set as the cursor key value.
	 *
	 * @snippet ex_all.c Insert a new record and assign a record number
	 *
	 * The cursor ends with no position, and a subsequent call to the
	 * WT_CURSOR::next (WT_CURSOR::prev) method will iterate from the
	 * beginning (end) of the table.
	 *
	 * If the cursor does not have record number keys or was not configured
	 * with "append=true", the cursor ends with no key set and a subsequent
	 * call to the WT_CURSOR::get_key method will fail. The cursor ends with
	 * no value set and a subsequent call to the WT_CURSOR::get_value method
	 * will fail.
	 *
	 * Inserting a new record after the current maximum record in a
	 * fixed-length bit field column-store (that is, a store with an
	 * 'r' type key and 't' type value) may implicitly create the missing
	 * records as records with a value of 0.
	 *
	 * When loading a large amount of data into a new object, using
	 * a cursor with the \c bulk configuration string enabled and
	 * loading the data in sorted order will be much faster than doing
	 * out-of-order inserts.  See @ref tune_bulk_load for more information.
	 *
	 * The maximum length of a single column stored in a table is not fixed
	 * (as it partially depends on the underlying file configuration), but
	 * is always a small number of bytes less than 4GB.
	 *
	 * @param cursor the cursor handle
	 * @errors
	 * In particular, if \c overwrite=false is configured and a record with
	 * the specified key already exists, ::WT_DUPLICATE_KEY is returned.
	 * Also, if \c in_memory is configured for the database and the insert
	 * requires more than the configured cache size to complete,
	 * ::WT_CACHE_FULL is returned.
	 */
	int __F(insert)(WT_CURSOR *cursor);

	/*!
	 * Modify an existing record.
	 *
	 * Both the key and value must be set and the record must already exist;
	 * the record will be updated.
	 *
	 * Modifications are specified in WT_MODIFY structures. Modifications
	 * are applied in order and later modifications can update earlier ones.
	 *
	 * The modify method is only supported on strings (value format type
	 * \c S), or raw byte arrays accessed using a WT_ITEM structure (value
	 * format type \c u).
	 *
	 * Calling the WT_CURSOR::modify method outside of snapshot isolation
	 * can lead to unexpected results. While \c read-committed isolation
	 * is supported with the WT_CURSOR::modify method, \c read-uncommitted
	 * isolation is not.
	 *
	 * @snippet ex_all.c Modify an existing record
	 *
	 * On success, the cursor ends positioned at the modified record; to
	 * minimize cursor resources, the WT_CURSOR::reset method should be
	 * called as soon as the cursor no longer needs that position.
	 *
	 * The maximum length of a single column stored in a table is not fixed
	 * (as it partially depends on the underlying file configuration), but
	 * is always a small number of bytes less than 4GB.
	 *
	 * The WT_CURSOR::modify method stores a change record in cache and
	 * writes a change record to the log, instead of the usual complete
	 * value. This can reduce cache and logging requirements, but may result
	 * in slower reads because the complete value must be assembled during
	 * retrieval.
	 *
	 * @param cursor the cursor handle
	 * @param entries an array of modification data structures
	 * @param nentries the number of modification data structures
	 * @errors
	 * In particular, if \c in_memory is configured for the database and
	 * the modify requires more than the configured cache size to complete,
	 * ::WT_CACHE_FULL is returned.
	 */
	int __F(modify)(WT_CURSOR *cursor, WT_MODIFY *entries, int nentries);

	/*!
	 * Update an existing record and optionally insert a record.
	 *
	 * If the cursor was configured with "overwrite=true" (the default),
	 * both the key and value must be set; if the record already exists, the
	 * key's value will be updated, otherwise, the record will be inserted.
	 *
	 * @snippet ex_all.c Update an existing record or insert a new record
	 *
	 * If the cursor was not configured with "overwrite=true", both the key
	 * and value must be set and the record must already exist; the
	 * record will be updated.
	 *
	 * @snippet ex_all.c Update an existing record and fail if DNE
	 *
	 * On success, the cursor ends positioned at the modified record; to
	 * minimize cursor resources, the WT_CURSOR::reset method should be
	 * called as soon as the cursor no longer needs that position. (The
	 * WT_CURSOR::insert method never keeps a cursor position and may be
	 * more efficient for that reason.)
	 *
	 * The maximum length of a single column stored in a table is not fixed
	 * (as it partially depends on the underlying file configuration), but
	 * is always a small number of bytes less than 4GB.
	 *
	 * @param cursor the cursor handle
	 * @errors
	 * In particular, if \c overwrite=false is configured and no record with
	 * the specified key exists, ::WT_NOTFOUND is returned.
	 * Also, if \c in_memory is configured for the database and the update
	 * requires more than the configured cache size to complete,
	 * ::WT_CACHE_FULL is returned.
	 */
	int __F(update)(WT_CURSOR *cursor);

	/*!
	 * Remove a record.
	 *
	 * If the cursor was configured with "overwrite=true" (the default),
	 * the key must be set; the key's record will be removed if it exists,
	 * no error will be returned if the record does not exist.
	 *
	 * @snippet ex_all.c Remove a record
	 *
	 * If the cursor was configured with "overwrite=false" (not the
	 * default), the key must be set and the key's record must exist; the
	 * record will be removed.
	 *
	 * Any cursor position does not change: if the cursor was positioned
	 * before the WT_CURSOR::remove call, the cursor remains positioned
	 * at the removed record; to minimize cursor resources, the
	 * WT_CURSOR::reset method should be called as soon as the cursor no
	 * longer needs that position. If the cursor was not positioned before
	 * the WT_CURSOR::remove call, the cursor ends with no position, and a
	 * subsequent call to the WT_CURSOR::next (WT_CURSOR::prev) method will
	 * iterate from the beginning (end) of the table.
	 *
	 * @snippet ex_all.c Remove a record and fail if DNE
	 *
	 * Removing a record in a fixed-length bit field column-store
	 * (that is, a store with an 'r' type key and 't' type value) is
	 * identical to setting the record's value to 0.
	 *
	 * @param cursor the cursor handle
	 * @errors
	 * In particular, if \c overwrite=false is configured and no record
	 * with the specified key exists, ::WT_NOTFOUND is returned.
	 */
	int __F(remove)(WT_CURSOR *cursor);

	/*!
	 * Reserve an existing record so a subsequent write is less likely to
	 * fail due to a conflict between concurrent operations.
	 *
	 * The key must first be set and the record must already exist.
	 *
	 * @snippet ex_all.c Reserve a record
	 *
	 * On success, the cursor ends positioned at the specified record; to
	 * minimize cursor resources, the WT_CURSOR::reset method should be
	 * called as soon as the cursor no longer needs that position.
	 *
	 * @param cursor the cursor handle
	 * @errors
	 */
	int __F(reserve)(WT_CURSOR *cursor);
	/*! @} */

	/*!
	 * Close the cursor.
	 *
	 * This releases the resources associated with the cursor handle.
	 * Cursors are closed implicitly by ending the enclosing connection or
	 * closing the session in which they were opened.
	 *
	 * @snippet ex_all.c Close the cursor
	 *
	 * @param cursor the cursor handle
	 * @errors
	 */
	int __F(close)(WT_HANDLE_CLOSED(WT_CURSOR) *cursor);

	/*!
	 * Reconfigure the cursor.
	 *
	 * The cursor is reset.
	 *
	 * @snippet ex_all.c Reconfigure a cursor
	 *
	 * @param cursor the cursor handle
	 * @configstart{WT_CURSOR.reconfigure, see dist/api_data.py}
	 * @config{append, append the value as a new record\, creating a new
	 * record number key; valid only for cursors with record number keys., a
	 * boolean flag; default \c false.}
	 * @config{overwrite, configures whether the cursor's insert\, update
	 * and remove methods check the existing state of the record.  If \c
	 * overwrite is \c false\, WT_CURSOR::insert fails with
	 * ::WT_DUPLICATE_KEY if the record exists\, WT_CURSOR::update and
	 * WT_CURSOR::remove fail with ::WT_NOTFOUND if the record does not
	 * exist., a boolean flag; default \c true.}
	 * @configend
	 * @errors
	 */
	int __F(reconfigure)(WT_CURSOR *cursor, const char *config);

	/*
	 * Protected fields, only to be used by cursor implementations.
	 */
#if !defined(SWIG) && !defined(DOXYGEN)
	int __F(cache)(WT_CURSOR *cursor);	/* Cache the cursor */
						/* Reopen a cached cursor */
	int __F(reopen)(WT_CURSOR *cursor, bool check_only);

	uint64_t uri_hash;			/* Hash of URI */

	/*
	 * !!!
	 * Explicit representations of structures from queue.h.
	 * TAILQ_ENTRY(wt_cursor) q;
	 */
	struct {
		WT_CURSOR *tqe_next;
		WT_CURSOR **tqe_prev;
	} q;				/* Linked list of WT_CURSORs. */

	uint64_t recno;			/* Record number, normal and raw mode */
	uint8_t raw_recno_buf[WT_INTPACK64_MAXSIZE];

	void	*json_private;		/* JSON specific storage */
	void	*lang_private;		/* Language specific private storage */

	WT_ITEM key, value;
	int saved_err;			/* Saved error in set_{key,value}. */
	/*
	 * URI used internally, may differ from the URI provided by the
	 * user on open.
	 */
	const char *internal_uri;

/* AUTOMATIC FLAG VALUE GENERATION START */
#define	WT_CURSTD_APPEND	0x00001u
#define	WT_CURSTD_BULK		0x00002u
#define	WT_CURSTD_CACHEABLE	0x00004u
#define	WT_CURSTD_CACHED	0x00008u
#define	WT_CURSTD_DEAD		0x00010u
#define	WT_CURSTD_DUMP_HEX	0x00020u
#define	WT_CURSTD_DUMP_JSON	0x00040u
#define	WT_CURSTD_DUMP_PRINT	0x00080u
#define	WT_CURSTD_JOINED	0x00100u
#define	WT_CURSTD_KEY_EXT	0x00200u	/* Key points out of tree. */
#define	WT_CURSTD_KEY_INT	0x00400u	/* Key points into tree. */
#define	WT_CURSTD_META_INUSE	0x00800u
#define	WT_CURSTD_OPEN		0x01000u
#define	WT_CURSTD_OVERWRITE	0x02000u
#define	WT_CURSTD_RAW		0x04000u
#define	WT_CURSTD_RAW_SEARCH	0x08000u
#define	WT_CURSTD_VALUE_EXT	0x10000u	/* Value points out of tree. */
#define	WT_CURSTD_VALUE_INT	0x20000u	/* Value points into tree. */
/* AUTOMATIC FLAG VALUE GENERATION STOP */
#define	WT_CURSTD_KEY_SET	(WT_CURSTD_KEY_EXT | WT_CURSTD_KEY_INT)
#define	WT_CURSTD_VALUE_SET	(WT_CURSTD_VALUE_EXT | WT_CURSTD_VALUE_INT)
	uint32_t flags;
#endif
};

/*! Asynchronous operation types. */
typedef enum {
	WT_AOP_NONE=0,	/*!< No operation type set */
	WT_AOP_COMPACT, /*!< WT_ASYNC_OP::compact */
	WT_AOP_INSERT,	/*!< WT_ASYNC_OP::insert */
	WT_AOP_REMOVE,	/*!< WT_ASYNC_OP::remove */
	WT_AOP_SEARCH,	/*!< WT_ASYNC_OP::search */
	WT_AOP_UPDATE	/*!< WT_ASYNC_OP::update */
} WT_ASYNC_OPTYPE;

/*!
 * A WT_ASYNC_OP handle is the interface to an asynchronous operation.
 *
 * An asynchronous operation describes a data manipulation to be performed
 * asynchronously by a WiredTiger worker thread.  These operations implement
 * the CRUD (create, read, update and delete) operations.  Each operation
 * is a self-contained work unit.  The operation will be performed in the
 * context of the worker thread's session.  Each operation is performed
 * within the context of a transaction.  The application is notified of its
 * completion with a callback.  The transaction is resolved once the callback
 * returns.
 *
 * The table referenced in an operation must already exist.
 *
 * Raw data is represented by key/value pairs of WT_ITEM structures, but
 * operations can also provide access to fields within the key and value if
 * the formats are described in the WT_SESSION::create method.
 *
 * <b>Thread safety:</b> A WT_ASYNC_OP handle may not be shared between
 * threads, see @ref threads for more information.
 */
struct __wt_async_op {
	/*! The connection for this operation. */
	WT_CONNECTION *connection;

	/*!
	 * The format of the data packed into key items.  See @ref packing for
	 * details.  If not set, a default value of "u" is assumed, and
	 * applications must use WT_ITEM structures to manipulate untyped byte
	 * arrays.
	 */
	const char *key_format;

	/*!
	 * The format of the data packed into value items.  See @ref packing
	 * for details.  If not set, a default value of "u" is assumed, and
	 * applications must use WT_ITEM structures to manipulate untyped byte
	 * arrays.
	 */
	const char *value_format;

	/*
	 * Don't expose app_private to non-C language bindings - they have
	 * their own way to attach data to an operation.
	 */
#if !defined(SWIG)
	/*!
	 * A location for applications to store information that will be
	 * available in the callback from an async operation.
	 */
	void *app_private;
#endif

	/*!
	 * @name Data access
	 * @{
	 */
	/*!
	 * Invoke the underlying WT_CURSOR::get_key method; see that method
	 * for configuration, return and error values.
	 *
	 * @param op the operation handle
	 * @returns as described for WT_CURSOR::get_key
	 */
	int __F(get_key)(WT_ASYNC_OP *op, ...);

	/*!
	 * Invoke the underlying WT_CURSOR::get_value method; see that method
	 * for configuration, return and error values.
	 *
	 * @param op the operation handle
	 * @returns as described for WT_CURSOR::get_value
	 */
	int __F(get_value)(WT_ASYNC_OP *op, ...);

	/*!
	 * Invoke the underlying WT_CURSOR::set_key method; see that method
	 * for configuration, return and error values.
	 *
	 * @param op the operation handle
	 */
	void __F(set_key)(WT_ASYNC_OP *op, ...);

	/*!
	 * Invoke the underlying WT_CURSOR::set_value method; see that method
	 * for configuration, return and error values.
	 *
	 * @param op the operation handle
	 */
	void __F(set_value)(WT_ASYNC_OP *op, ...);
	/*! @} */

	/*!
	 * @name Positioning
	 * @{
	 */
	/*!
	 * Invoke the underlying WT_CURSOR::search method; see that method
	 * for configuration, return and error values.
	 *
	 * @param op the operation handle
	 * @returns via the callback as described for WT_CURSOR::search
	 */
	int __F(search)(WT_ASYNC_OP *op);
	/*! @} */

	/*!
	 * @name Data modification
	 * @{
	 */
	/*!
	 * Invoke the underlying WT_CURSOR::insert method; see that method
	 * for configuration, return and error values.
	 *
	 * @param op the operation handle
	 * @returns via the callback as described for WT_CURSOR::insert
	 */
	int __F(insert)(WT_ASYNC_OP *op);

	/*!
	 * Invoke the underlying WT_CURSOR::update method; see that method
	 * for configuration, return and error values.
	 *
	 * @param op the operation handle
	 * @returns via the callback as described for WT_CURSOR::update
	 */
	int __F(update)(WT_ASYNC_OP *op);

	/*!
	 * Invoke the underlying WT_CURSOR::remove method; see that method
	 * for configuration, return and error values.
	 *
	 * @param op the operation handle
	 * @returns via the callback as described for WT_CURSOR::remove
	 */
	int __F(remove)(WT_ASYNC_OP *op);
	/*! @} */

	/*!
	 * @name Table operations
	 * @{
	 */
	/*!
	 * Invoke the underlying WT_SESSION::compact method; see that method
	 * for configuration, return and error values.
	 *
	 * @param op the operation handle
	 * @returns via the callback as described for WT_SESSION::compact
	 */
	int __F(compact)(WT_ASYNC_OP *op);
	/*! @} */

	/*!
	 * Get the unique identifier for this operation.
	 *
	 * @snippet ex_async.c async get identifier
	 *
	 * @param op the operation handle
	 * @returns the id of the operation
	 */
	uint64_t __F(get_id)(WT_ASYNC_OP *op);

	/*!
	 * Get the type for this operation.
	 *
	 * @snippet ex_async.c async get type
	 *
	 * @param op the operation handle
	 * @returns the ::WT_ASYNC_OPTYPE of the operation
	 */
	WT_ASYNC_OPTYPE __F(get_type)(WT_ASYNC_OP *op);

	/*
	 * Protected fields, only to be used by internal implementation.
	 * Everything we need for maintaining the key/value is part of
	 * a cursor.  So, include one here so that we can use the cursor
	 * functions to manage them.
	 */
#if !defined(SWIG) && !defined(DOXYGEN)
	WT_CURSOR	c;
#endif
};

/*!
 * All data operations are performed in the context of a WT_SESSION.  This
 * encapsulates the thread and transactional context of the operation.
 *
 * <b>Thread safety:</b> A WT_SESSION handle is not usually shared between
 * threads, see @ref threads for more information.
 */
struct __wt_session {
	/*! The connection for this session. */
	WT_CONNECTION *connection;

	/*
	 * Don't expose app_private to non-C language bindings - they have
	 * their own way to attach data to an operation.
	 */
#if !defined(SWIG)
	/*!
	 * A location for applications to store information that will be
	 * available in callbacks taking a WT_SESSION handle.
	 */
	void *app_private;
#endif

	/*!
	 * Close the session handle.
	 *
	 * This will release the resources associated with the session handle,
	 * including rolling back any active transactions and closing any
	 * cursors that remain open in the session.
	 *
	 * @snippet ex_all.c Close a session
	 *
	 * @param session the session handle
	 * @configempty{WT_SESSION.close, see dist/api_data.py}
	 * @errors
	 */
	int __F(close)(WT_HANDLE_CLOSED(WT_SESSION) *session,
	    const char *config);

	/*!
	 * Reconfigure a session handle.
	 *
	 * @snippet ex_all.c Reconfigure a session
	 *
	 * WT_SESSION::reconfigure will fail if a transaction is in progress
	 * in the session.
	 *
	 * All cursors are reset.
	 *
	 * @param session the session handle
	 * @configstart{WT_SESSION.reconfigure, see dist/api_data.py}
	 * @config{cache_cursors, enable caching of cursors for reuse.  Any
	 * calls to WT_CURSOR::close for a cursor created in this session will
	 * mark the cursor as cached and keep it available to be reused for
	 * later calls to WT_SESSION::open_cursor.  Cached cursors may be
	 * eventually closed.  This value is inherited from ::wiredtiger_open \c
	 * cache_cursors., a boolean flag; default \c true.}
	 * @config{ignore_cache_size, when set\, operations performed by this
	 * session ignore the cache size and are not blocked when the cache is
	 * full.  Note that use of this option for operations that create cache
	 * pressure can starve ordinary sessions that obey the cache size., a
	 * boolean flag; default \c false.}
	 * @config{isolation, the default isolation level for operations in this
	 * session., a string\, chosen from the following options: \c
	 * "read-uncommitted"\, \c "read-committed"\, \c "snapshot"; default \c
	 * read-committed.}
	 * @configend
	 * @errors
	 */
	int __F(reconfigure)(WT_SESSION *session, const char *config);

	/*!
	 * Return information about an error as a string.
	 *
	 * @snippet ex_all.c Display an error thread safe
	 *
	 * @param session the session handle
	 * @param error a return value from a WiredTiger, ISO C, or POSIX
	 * standard API
	 * @returns a string representation of the error
	 */
	const char *__F(strerror)(WT_SESSION *session, int error);

	/*!
	 * @name Cursor handles
	 * @{
	 */

	/*!
	 * Open a new cursor on a data source or duplicate an existing cursor.
	 *
	 * @snippet ex_all.c Open a cursor
	 *
	 * An existing cursor can be duplicated by passing it as the \c to_dup
	 * parameter and setting the \c uri parameter to \c NULL:
	 *
	 * @snippet ex_all.c Duplicate a cursor
	 *
	 * Cursors being duplicated must have a key set, and successfully
	 * duplicated cursors are positioned at the same place in the data
	 * source as the original.
	 *
	 * Cursor handles should be discarded by calling WT_CURSOR::close.
	 *
	 * Cursors capable of supporting transactional operations operate in the
	 * context of the current transaction, if any.
	 *
	 * WT_SESSION::rollback_transaction implicitly resets all cursors.
	 *
	 * Cursors are relatively light-weight objects but may hold references
	 * to heavier-weight objects; applications should re-use cursors when
	 * possible, but instantiating new cursors is not so expensive that
	 * applications need to cache cursors at all cost.
	 *
	 * @param session the session handle
	 * @param uri the data source on which the cursor operates; cursors
	 *  are usually opened on tables, however, cursors can be opened on
	 *  any data source, regardless of whether it is ultimately stored
	 *  in a table.  Some cursor types may have limited functionality
	 *  (for example, they may be read-only or not support transactional
	 *  updates).  See @ref data_sources for more information.
	 *  <br>
	 *  @copydoc doc_cursor_types
	 * @param to_dup a cursor to duplicate or gather statistics on
	 * @configstart{WT_SESSION.open_cursor, see dist/api_data.py}
	 * @config{append, append the value as a new record\, creating a new
	 * record number key; valid only for cursors with record number keys., a
	 * boolean flag; default \c false.}
	 * @config{bulk, configure the cursor for bulk-loading\, a fast\,
	 * initial load path (see @ref tune_bulk_load for more information).
	 * Bulk-load may only be used for newly created objects and applications
	 * should use the WT_CURSOR::insert method to insert rows.  When
	 * bulk-loading\, rows must be loaded in sorted order.  The value is
	 * usually a true/false flag; when bulk-loading fixed-length column
	 * store objects\, the special value \c bitmap allows chunks of a memory
	 * resident bitmap to be loaded directly into a file by passing a \c
	 * WT_ITEM to WT_CURSOR::set_value where the \c size field indicates the
	 * number of records in the bitmap (as specified by the object's \c
	 * value_format configuration). Bulk-loaded bitmap values must end on a
	 * byte boundary relative to the bit count (except for the last set of
	 * values loaded)., a string; default \c false.}
	 * @config{checkpoint, the name of a checkpoint to open (the reserved
	 * name "WiredTigerCheckpoint" opens the most recent internal checkpoint
	 * taken for the object). The cursor does not support data
	 * modification., a string; default empty.}
	 * @config{dump, configure the cursor for dump format inputs and
	 * outputs: "hex" selects a simple hexadecimal format\, "json" selects a
	 * JSON format with each record formatted as fields named by column
	 * names if available\, and "print" selects a format where only
	 * non-printing characters are hexadecimal encoded.  These formats are
	 * compatible with the @ref util_dump and @ref util_load commands., a
	 * string\, chosen from the following options: \c "hex"\, \c "json"\, \c
	 * "print"; default empty.}
	 * @config{next_random, configure the cursor to return a pseudo-random
	 * record from the object when the WT_CURSOR::next method is called;
	 * valid only for row-store cursors.  See @ref cursor_random for
	 * details., a boolean flag; default \c false.}
	 * @config{next_random_sample_size, cursors configured by \c next_random
	 * to return pseudo-random records from the object randomly select from
	 * the entire object\, by default.  Setting \c next_random_sample_size
	 * to a non-zero value sets the number of samples the application
	 * expects to take using the \c next_random cursor.  A cursor configured
	 * with both \c next_random and \c next_random_sample_size attempts to
	 * divide the object into \c next_random_sample_size equal-sized
	 * pieces\, and each retrieval returns a record from one of those
	 * pieces.  See @ref cursor_random for details., a string; default \c
	 * 0.}
	 * @config{overwrite, configures whether the cursor's insert\, update
	 * and remove methods check the existing state of the record.  If \c
	 * overwrite is \c false\, WT_CURSOR::insert fails with
	 * ::WT_DUPLICATE_KEY if the record exists\, WT_CURSOR::update and
	 * WT_CURSOR::remove fail with ::WT_NOTFOUND if the record does not
	 * exist., a boolean flag; default \c true.}
	 * @config{raw, ignore the encodings for the key and value\, manage data
	 * as if the formats were \c "u". See @ref cursor_raw for details., a
	 * boolean flag; default \c false.}
	 * @config{readonly, only query operations are supported by this cursor.
	 * An error is returned if a modification is attempted using the cursor.
	 * The default is false for all cursor types except for log and metadata
	 * cursors., a boolean flag; default \c false.}
	 * @config{statistics, Specify the statistics to be gathered.  Choosing
	 * "all" gathers statistics regardless of cost and may include
	 * traversing on-disk files; "fast" gathers a subset of relatively
	 * inexpensive statistics.  The selection must agree with the database
	 * \c statistics configuration specified to ::wiredtiger_open or
	 * WT_CONNECTION::reconfigure.  For example\, "all" or "fast" can be
	 * configured when the database is configured with "all"\, but the
	 * cursor open will fail if "all" is specified when the database is
	 * configured with "fast"\, and the cursor open will fail in all cases
	 * when the database is configured with "none". If "size" is
	 * configured\, only the underlying size of the object on disk is filled
	 * in and the object is not opened.  If \c statistics is not
	 * configured\, the default configuration is the database configuration.
	 * The "clear" configuration resets statistics after gathering them\,
	 * where appropriate (for example\, a cache size statistic is not
	 * cleared\, while the count of cursor insert operations will be
	 * cleared). See @ref statistics for more information., a list\, with
	 * values chosen from the following options: \c "all"\, \c
	 * "cache_walk"\, \c "fast"\, \c "clear"\, \c "size"\, \c "tree_walk";
	 * default empty.}
	 * @config{target, if non-empty\, backup the list of objects; valid only
	 * for a backup data source., a list of strings; default empty.}
	 * @configend
	 * @param[out] cursorp a pointer to the newly opened cursor
	 * @errors
	 */
	int __F(open_cursor)(WT_SESSION *session,
	    const char *uri, WT_HANDLE_NULLABLE(WT_CURSOR) *to_dup,
	    const char *config, WT_CURSOR **cursorp);
	/*! @} */

	/*!
	 * @name Table operations
	 * @{
	 */
	/*!
	 * Alter a table.
	 *
	 * This will allow modification of some table settings after
	 * creation.
	 *
	 * @exclusive
	 *
	 * @snippet ex_all.c Alter a table
	 *
	 * @param session the session handle
	 * @param name the URI of the object to alter, such as \c "table:stock"
	 * @configstart{WT_SESSION.alter, see dist/api_data.py}
	 * @config{access_pattern_hint, It is recommended that workloads that
	 * consist primarily of updates and/or point queries specify \c random.
	 * Workloads that do many cursor scans through large ranges of data
	 * specify \c sequential and other workloads specify \c none.  The
	 * option leads to an advisory call to an appropriate operating system
	 * API where available., a string\, chosen from the following options:
	 * \c "none"\, \c "random"\, \c "sequential"; default \c none.}
	 * @config{app_metadata, application-owned metadata for this object., a
	 * string; default empty.}
	 * @config{cache_resident, do not ever evict the object's pages from
	 * cache.  Not compatible with LSM tables; see @ref
	 * tuning_cache_resident for more information., a boolean flag; default
	 * \c false.}
	 * @config{log = (, the transaction log configuration for this object.
	 * Only valid if log is enabled in ::wiredtiger_open., a set of related
	 * configuration options defined below.}
	 * @config{&nbsp;&nbsp;&nbsp;&nbsp;enabled, if false\, this object has
	 * checkpoint-level durability., a boolean flag; default \c true.}
	 * @config{ ),,}
	 * @configend
	 * @errors
	 */
	int __F(alter)(WT_SESSION *session,
	    const char *name, const char *config);

	/*!
	 * Create a table, column group, index or file.
	 *
	 * @snippet ex_all.c Create a table
	 *
	 * @param session the session handle
	 * @param name the URI of the object to create, such as
	 * \c "table:stock". For a description of URI formats
	 * see @ref data_sources.
	 * @configstart{WT_SESSION.create, see dist/api_data.py}
	 * @config{access_pattern_hint, It is recommended that workloads that
	 * consist primarily of updates and/or point queries specify \c random.
	 * Workloads that do many cursor scans through large ranges of data
	 * specify \c sequential and other workloads specify \c none.  The
	 * option leads to an advisory call to an appropriate operating system
	 * API where available., a string\, chosen from the following options:
	 * \c "none"\, \c "random"\, \c "sequential"; default \c none.}
	 * @config{allocation_size, the file unit allocation size\, in bytes\,
	 * must a power-of-two; smaller values decrease the file space required
	 * by overflow items\, and the default value of 4KB is a good choice
	 * absent requirements from the operating system or storage device., an
	 * integer between 512B and 128MB; default \c 4KB.}
	 * @config{app_metadata, application-owned metadata for this object., a
	 * string; default empty.}
	 * @config{block_allocation, configure block allocation.  Permitted
	 * values are \c "first" or \c "best"; the \c "first" configuration uses
	 * a first-available algorithm during block allocation\, the \c "best"
	 * configuration uses a best-fit algorithm., a string\, chosen from the
	 * following options: \c "first"\, \c "best"; default \c best.}
	 * @config{block_compressor, configure a compressor for file blocks.
	 * Permitted values are \c "none" or custom compression engine name
	 * created with WT_CONNECTION::add_compressor.  If WiredTiger has
	 * builtin support for \c "lz4"\, \c "snappy"\, \c "zlib" or \c "zstd"
	 * compression\, these names are also available.  See @ref compression
	 * for more information., a string; default \c none.}
	 * @config{cache_resident, do not ever evict the object's pages from
	 * cache.  Not compatible with LSM tables; see @ref
	 * tuning_cache_resident for more information., a boolean flag; default
	 * \c false.}
	 * @config{checksum, configure block checksums; permitted values are
	 * <code>on</code> (checksum all blocks)\, <code>off</code> (checksum no
	 * blocks) and <code>uncompresssed</code> (checksum only blocks which
	 * are not compressed for any reason). The \c uncompressed setting is
	 * for applications which can rely on decompression to fail if a block
	 * has been corrupted., a string\, chosen from the following options: \c
	 * "on"\, \c "off"\, \c "uncompressed"; default \c uncompressed.}
	 * @config{colgroups, comma-separated list of names of column groups.
	 * Each column group is stored separately\, keyed by the primary key of
	 * the table.  If no column groups are specified\, all columns are
	 * stored together in a single file.  All value columns in the table
	 * must appear in at least one column group.  Each column group must be
	 * created with a separate call to WT_SESSION::create., a list of
	 * strings; default empty.}
	 * @config{collator, configure custom collation for keys.  Permitted
	 * values are \c "none" or a custom collator name created with
	 * WT_CONNECTION::add_collator., a string; default \c none.}
	 * @config{columns, list of the column names.  Comma-separated list of
	 * the form <code>(column[\,...])</code>. For tables\, the number of
	 * entries must match the total number of values in \c key_format and \c
	 * value_format.  For colgroups and indices\, all column names must
	 * appear in the list of columns for the table., a list of strings;
	 * default empty.}
	 * @config{dictionary, the maximum number of unique values remembered in
	 * the Btree row-store leaf page value dictionary; see @ref
	 * file_formats_compression for more information., an integer greater
	 * than or equal to 0; default \c 0.}
	 * @config{encryption = (, configure an encryptor for file blocks.  When
	 * a table is created\, its encryptor is not implicitly used for any
	 * related indices or column groups., a set of related configuration
	 * options defined below.}
	 * @config{&nbsp;&nbsp;&nbsp;&nbsp;keyid, An
	 * identifier that identifies a unique instance of the encryptor.  It is
	 * stored in clear text\, and thus is available when the wiredtiger
	 * database is reopened.  On the first use of a (name\, keyid)
	 * combination\, the WT_ENCRYPTOR::customize function is called with the
	 * keyid as an argument., a string; default empty.}
	 * @config{&nbsp;&nbsp;&nbsp;&nbsp;name, Permitted values are \c "none"
	 * or custom encryption engine name created with
	 * WT_CONNECTION::add_encryptor.  See @ref encryption for more
	 * information., a string; default \c none.}
	 * @config{ ),,}
	 * @config{exclusive, fail if the object exists.  When false (the
	 * default)\, if the object exists\, check that its settings match the
	 * specified configuration., a boolean flag; default \c false.}
	 * @config{extractor, configure custom extractor for indices.  Permitted
	 * values are \c "none" or an extractor name created with
	 * WT_CONNECTION::add_extractor., a string; default \c none.}
	 * @config{format, the file format., a string\, chosen from the
	 * following options: \c "btree"; default \c btree.}
	 * @config{huffman_key, configure Huffman encoding for keys.  Permitted
	 * values are \c "none"\, \c "english"\, \c "utf8<file>" or \c
	 * "utf16<file>". See @ref huffman for more information., a string;
	 * default \c none.}
	 * @config{huffman_value, configure Huffman encoding for values.
	 * Permitted values are \c "none"\, \c "english"\, \c "utf8<file>" or \c
	 * "utf16<file>". See @ref huffman for more information., a string;
	 * default \c none.}
	 * @config{ignore_in_memory_cache_size, allow update and insert
	 * operations to proceed even if the cache is already at capacity.  Only
	 * valid in conjunction with in-memory databases.  Should be used with
	 * caution - this configuration allows WiredTiger to consume memory over
	 * the configured cache limit., a boolean flag; default \c false.}
	 * @config{immutable, configure the index to be immutable - that is an
	 * index is not changed by any update to a record in the table., a
	 * boolean flag; default \c false.}
	 * @config{internal_key_max, the largest key stored in an internal
	 * node\, in bytes.  If set\, keys larger than the specified size are
	 * stored as overflow items (which may require additional I/O to
	 * access). The default and the maximum allowed value are both one-tenth
	 * the size of a newly split internal page., an integer greater than or
	 * equal to 0; default \c 0.}
	 * @config{internal_key_truncate, configure internal key truncation\,
	 * discarding unnecessary trailing bytes on internal keys (ignored for
	 * custom collators)., a boolean flag; default \c true.}
	 * @config{internal_page_max, the maximum page size for internal nodes\,
	 * in bytes; the size must be a multiple of the allocation size and is
	 * significant for applications wanting to avoid excessive L2 cache
	 * misses while searching the tree.  The page maximum is the bytes of
	 * uncompressed data\, that is\, the limit is applied before any block
	 * compression is done., an integer between 512B and 512MB; default \c
	 * 4KB.}
	 * @config{key_format, the format of the data packed into key items.
	 * See @ref schema_format_types for details.  By default\, the
	 * key_format is \c 'u' and applications use WT_ITEM structures to
	 * manipulate raw byte arrays.  By default\, records are stored in
	 * row-store files: keys of type \c 'r' are record numbers and records
	 * referenced by record number are stored in column-store files., a
	 * format string; default \c u.}
	 * @config{leaf_key_max, the largest key stored in a leaf node\, in
	 * bytes.  If set\, keys larger than the specified size are stored as
	 * overflow items (which may require additional I/O to access). The
	 * default value is one-tenth the size of a newly split leaf page., an
	 * integer greater than or equal to 0; default \c 0.}
	 * @config{leaf_page_max, the maximum page size for leaf nodes\, in
	 * bytes; the size must be a multiple of the allocation size\, and is
	 * significant for applications wanting to maximize sequential data
	 * transfer from a storage device.  The page maximum is the bytes of
	 * uncompressed data\, that is\, the limit is applied before any block
	 * compression is done., an integer between 512B and 512MB; default \c
	 * 32KB.}
	 * @config{leaf_value_max, the largest value stored in a leaf node\, in
	 * bytes.  If set\, values larger than the specified size are stored as
	 * overflow items (which may require additional I/O to access). If the
	 * size is larger than the maximum leaf page size\, the page size is
	 * temporarily ignored when large values are written.  The default is
	 * one-half the size of a newly split leaf page., an integer greater
	 * than or equal to 0; default \c 0.}
	 * @config{log = (, the transaction log configuration for this object.
	 * Only valid if log is enabled in ::wiredtiger_open., a set of related
	 * configuration options defined below.}
	 * @config{&nbsp;&nbsp;&nbsp;&nbsp;enabled, if false\, this object has
	 * checkpoint-level durability., a boolean flag; default \c true.}
	 * @config{ ),,}
	 * @config{lsm = (, options only relevant for LSM data sources., a set
	 * of related configuration options defined below.}
	 * @config{&nbsp;&nbsp;&nbsp;&nbsp;auto_throttle, Throttle inserts into
	 * LSM trees if flushing to disk isn't keeping up., a boolean flag;
	 * default \c true.}
	 * @config{&nbsp;&nbsp;&nbsp;&nbsp;bloom, create bloom
	 * filters on LSM tree chunks as they are merged., a boolean flag;
	 * default \c true.}
	 * @config{&nbsp;&nbsp;&nbsp;&nbsp;bloom_bit_count,
	 * the number of bits used per item for LSM bloom filters., an integer
	 * between 2 and 1000; default \c 16.}
	 * @config{&nbsp;&nbsp;&nbsp;&nbsp;bloom_config, config string used when
	 * creating Bloom filter files\, passed to WT_SESSION::create., a
	 * string; default empty.}
	 * @config{&nbsp;&nbsp;&nbsp;&nbsp;bloom_hash_count, the number of hash
	 * values per item used for LSM bloom filters., an integer between 2 and
	 * 100; default \c 8.}
	 * @config{&nbsp;&nbsp;&nbsp;&nbsp;bloom_oldest,
	 * create a bloom filter on the oldest LSM tree chunk.  Only supported
	 * if bloom filters are enabled., a boolean flag; default \c false.}
	 * @config{&nbsp;&nbsp;&nbsp;&nbsp;chunk_count_limit, the maximum number
	 * of chunks to allow in an LSM tree.  This option automatically times
	 * out old data.  As new chunks are added old chunks will be removed.
	 * Enabling this option disables LSM background merges., an integer;
	 * default \c 0.}
	 * @config{&nbsp;&nbsp;&nbsp;&nbsp;chunk_max, the maximum
	 * size a single chunk can be.  Chunks larger than this size are not
	 * considered for further merges.  This is a soft limit\, and chunks
	 * larger than this value can be created.  Must be larger than
	 * chunk_size., an integer between 100MB and 10TB; default \c 5GB.}
	 * @config{&nbsp;&nbsp;&nbsp;&nbsp;chunk_size, the maximum size of the
	 * in-memory chunk of an LSM tree.  This limit is soft - it is possible
	 * for chunks to be temporarily larger than this value.  This overrides
	 * the \c memory_page_max setting., an integer between 512K and 500MB;
	 * default \c 10MB.}
	 * @config{&nbsp;&nbsp;&nbsp;&nbsp;merge_custom = (,
	 * configure the tree to merge into a custom data source., a set of
	 * related configuration options defined below.}
	 * @config{&nbsp;&nbsp;&nbsp;&nbsp;&nbsp;&nbsp;&nbsp;&nbsp;prefix,
	 * custom data source prefix instead of \c "file"., a string; default
	 * empty.}
	 * @config{&nbsp;&nbsp;&nbsp;&nbsp;&nbsp;&nbsp;&nbsp;&nbsp;start
	 * _generation, merge generation at which the custom data source is used
	 * (zero indicates no custom data source)., an integer between 0 and 10;
	 * default \c 0.}
	 * @config{&nbsp;&nbsp;&nbsp;&nbsp;&nbsp;&nbsp;&nbsp;&nbsp;suffix,
	 * custom data source suffix instead of \c ".lsm"., a string; default
	 * empty.}
	 * @config{ ),,}
	 * @config{&nbsp;&nbsp;&nbsp;&nbsp;merge_max, the
	 * maximum number of chunks to include in a merge operation., an integer
	 * between 2 and 100; default \c 15.}
	 * @config{&nbsp;&nbsp;&nbsp;&nbsp;merge_min, the minimum number of
	 * chunks to include in a merge operation.  If set to 0 or 1 half the
	 * value of merge_max is used., an integer no more than 100; default \c
	 * 0.}
	 * @config{ ),,}
	 * @config{memory_page_max, the maximum size a page can grow to in
	 * memory before being reconciled to disk.  The specified size will be
	 * adjusted to a lower bound of <code>leaf_page_max</code>\, and an
	 * upper bound of <code>cache_size / 10</code>. This limit is soft - it
	 * is possible for pages to be temporarily larger than this value.  This
	 * setting is ignored for LSM trees\, see \c chunk_size., an integer
	 * between 512B and 10TB; default \c 5MB.}
	 * @config{os_cache_dirty_max, maximum dirty system buffer cache usage\,
	 * in bytes.  If non-zero\, schedule writes for dirty blocks belonging
	 * to this object in the system buffer cache after that many bytes from
	 * this object are written into the buffer cache., an integer greater
	 * than or equal to 0; default \c 0.}
	 * @config{os_cache_max, maximum system buffer cache usage\, in bytes.
	 * If non-zero\, evict object blocks from the system buffer cache after
	 * that many bytes from this object are read or written into the buffer
	 * cache., an integer greater than or equal to 0; default \c 0.}
	 * @config{prefix_compression, configure prefix compression on row-store
	 * leaf pages., a boolean flag; default \c false.}
	 * @config{prefix_compression_min, minimum gain before prefix
	 * compression will be used on row-store leaf pages., an integer greater
	 * than or equal to 0; default \c 4.}
	 * @config{split_pct, the Btree page split size as a percentage of the
	 * maximum Btree page size\, that is\, when a Btree page is split\, it
	 * will be split into smaller pages\, where each page is the specified
	 * percentage of the maximum Btree page size., an integer between 50 and
	 * 100; default \c 90.}
	 * @config{type, set the type of data source used to store a column
	 * group\, index or simple table.  By default\, a \c "file:" URI is
	 * derived from the object name.  The \c type configuration can be used
	 * to switch to a different data source\, such as LSM or an extension
	 * configured by the application., a string; default \c file.}
	 * @config{value_format, the format of the data packed into value items.
	 * See @ref schema_format_types for details.  By default\, the
	 * value_format is \c 'u' and applications use a WT_ITEM structure to
	 * manipulate raw byte arrays.  Value items of type 't' are bitfields\,
	 * and when configured with record number type keys\, will be stored
	 * using a fixed-length store., a format string; default \c u.}
	 * @configend
	 * @errors
	 */
	int __F(create)(WT_SESSION *session,
	    const char *name, const char *config);

	/*!
	 * Compact a live row- or column-store btree or LSM tree.
	 *
	 * @snippet ex_all.c Compact a table
	 *
	 * @param session the session handle
	 * @param name the URI of the object to compact, such as
	 * \c "table:stock"
	 * @configstart{WT_SESSION.compact, see dist/api_data.py}
	 * @config{timeout, maximum amount of time to allow for compact in
	 * seconds.  The actual amount of time spent in compact may exceed the
	 * configured value.  A value of zero disables the timeout., an integer;
	 * default \c 1200.}
	 * @configend
	 * @errors
	 */
	int __F(compact)(WT_SESSION *session,
	    const char *name, const char *config);

	/*!
	 * Drop (delete) an object.
	 *
	 * @exclusive
	 *
	 * @snippet ex_all.c Drop a table
	 *
	 * @param session the session handle
	 * @param name the URI of the object to drop, such as \c "table:stock"
	 * @configstart{WT_SESSION.drop, see dist/api_data.py}
	 * @config{force, return success if the object does not exist., a
	 * boolean flag; default \c false.}
	 * @config{remove_files, if the underlying files should be removed., a
	 * boolean flag; default \c true.}
	 * @configend
	 * @ebusy_errors
	 */
	int __F(drop)(WT_SESSION *session,
	    const char *name, const char *config);

	/*!
	 * Join a join cursor with a reference cursor.
	 *
	 * @snippet ex_schema.c Join cursors
	 *
	 * @param session the session handle
	 * @param join_cursor a cursor that was opened using a
	 * \c "join:" URI. It may not have been used for any operations
	 * other than other join calls.
	 * @param ref_cursor an index cursor having the same base table
	 * as the join_cursor, or a table cursor open on the same base table,
	 * or another join cursor. Unless the ref_cursor is another join
	 * cursor, it must be positioned.
	 *
	 * The ref_cursor limits the results seen by iterating the
	 * join_cursor to table items referred to by the key in this
	 * index. The set of keys referred to is modified by the compare
	 * config option.
	 *
	 * Multiple join calls builds up a set of ref_cursors, and
	 * by default, the results seen by iteration are the intersection
	 * of the cursor ranges participating in the join. When configured
	 * with \c "operation=or", the results seen are the union of
	 * the participating cursor ranges.
	 *
	 * After the join call completes, the ref_cursor cursor may not be
	 * used for any purpose other than get_key and get_value. Any other
	 * cursor method (e.g. next, prev,close) will fail. When the
	 * join_cursor is closed, the ref_cursor is made available for
	 * general use again. The application should close ref_cursor when
	 * finished with it, although not before the join_cursor is closed.
	 *
	 * @configstart{WT_SESSION.join, see dist/api_data.py}
	 * @config{bloom_bit_count, the number of bits used per item for the
	 * bloom filter., an integer between 2 and 1000; default \c 16.}
	 * @config{bloom_false_positives, return all values that pass the bloom
	 * filter\, without eliminating any false positives., a boolean flag;
	 * default \c false.}
	 * @config{bloom_hash_count, the number of hash values per item for the
	 * bloom filter., an integer between 2 and 100; default \c 8.}
	 * @config{compare, modifies the set of items to be returned so that the
	 * index key satisfies the given comparison relative to the key set in
	 * this cursor., a string\, chosen from the following options: \c "eq"\,
	 * \c "ge"\, \c "gt"\, \c "le"\, \c "lt"; default \c "eq".}
	 * @config{count, set an approximate count of the elements that would be
	 * included in the join.  This is used in sizing the bloom filter\, and
	 * also influences evaluation order for cursors in the join.  When the
	 * count is equal for multiple bloom filters in a composition of joins\,
	 * the bloom filter may be shared., an integer; default \c .}
	 * @config{operation, the operation applied between this and other
	 * joined cursors.  When "operation=and" is specified\, all the
	 * conditions implied by joins must be satisfied for an entry to be
	 * returned by the join cursor; when "operation=or" is specified\, only
	 * one must be satisfied.  All cursors joined to a join cursor must have
	 * matching operations., a string\, chosen from the following options:
	 * \c "and"\, \c "or"; default \c "and".}
	 * @config{strategy, when set to bloom\, a bloom filter is created and
	 * populated for this index.  This has an up front cost but may reduce
	 * the number of accesses to the main table when iterating the joined
	 * cursor.  The bloom setting requires that count be set., a string\,
	 * chosen from the following options: \c "bloom"\, \c "default"; default
	 * empty.}
	 * @configend
	 * @errors
	 */
	int __F(join)(WT_SESSION *session, WT_CURSOR *join_cursor,
	    WT_CURSOR *ref_cursor, const char *config);

	/*!
	 * Flush the log.
	 *
	 * @param session the session handle
	 * @configstart{WT_SESSION.log_flush, see dist/api_data.py}
	 * @config{sync, forcibly flush the log and wait for it to achieve the
	 * synchronization level specified.  The \c background setting initiates
	 * a background synchronization intended to be used with a later call to
	 * WT_SESSION::transaction_sync.  The \c off setting forces any buffered
	 * log records to be written to the file system.  The \c on setting
	 * forces log records to be written to the storage device., a string\,
	 * chosen from the following options: \c "background"\, \c "off"\, \c
	 * "on"; default \c on.}
	 * @configend
	 * @errors
	 */
	int __F(log_flush)(WT_SESSION *session, const char *config);

	/*!
	 * Insert a ::WT_LOGREC_MESSAGE type record in the database log files
	 * (the database must be configured for logging when this method is
	 * called).
	 *
	 * @param session the session handle
	 * @param format a printf format specifier
	 * @errors
	 */
	int __F(log_printf)(WT_SESSION *session, const char *format, ...);

	/*!
	 * Rebalance a table or file, see @ref rebalance.
	 *
	 * @exclusive
	 *
	 * @snippet ex_all.c Rebalance a table
	 *
	 * @param session the session handle
	 * @param uri the current URI of the object, such as \c "table:mytable"
	 * @configempty{WT_SESSION.rebalance, see dist/api_data.py}
	 * @ebusy_errors
	 */
	int __F(rebalance)(
	    WT_SESSION *session, const char *uri, const char *config);

	/*!
	 * Rename an object.
	 *
	 * @snippet ex_all.c Rename a table
	 *
	 * @exclusive
	 *
	 * @param session the session handle
	 * @param uri the current URI of the object, such as \c "table:old"
	 * @param newuri the new URI of the object, such as \c "table:new"
	 * @configempty{WT_SESSION.rename, see dist/api_data.py}
	 * @ebusy_errors
	 */
	int __F(rename)(WT_SESSION *session,
	    const char *uri, const char *newuri, const char *config);

	/*!
	 * Reset the session handle.
	 *
	 * This method resets all cursors associated with this session and
	 * discards cached resources.  The session can be re-used immediately
	 * after this call returns. If a transaction is running on this
	 * session, then this call takes no action and return an error.
	 *
	 * @snippet ex_all.c Reset the session
	 *
	 * @param session the session handle
	 * @errors
	 */
	int __F(reset)(WT_SESSION *session);

	/*!
	 * Salvage a table or file.
	 *
	 * Salvage rebuilds the file, or files of which a table is comprised,
	 * discarding any corrupted file blocks.
	 *
	 * Previously deleted records may re-appear, and inserted records may
	 * disappear, when salvage is done, so salvage should not be run
	 * unless it is known to be necessary.  Normally, salvage should be
	 * called after a table or file has been corrupted, as reported by the
	 * WT_SESSION::verify method.
	 *
	 * Files are rebuilt in place, the salvage method overwrites the
	 * existing files.
	 *
	 * @exclusive
	 *
	 * @snippet ex_all.c Salvage a table
	 *
	 * @param session the session handle
	 * @param name the URI of the table or file to salvage
	 * @configstart{WT_SESSION.salvage, see dist/api_data.py}
	 * @config{force, force salvage even of files that do not appear to be
	 * WiredTiger files., a boolean flag; default \c false.}
	 * @configend
	 * @ebusy_errors
	 */
	int __F(salvage)(WT_SESSION *session,
	    const char *name, const char *config);

	/*!
	 * Truncate a file, table or cursor range.
	 *
	 * Truncate a table or file.
	 * @snippet ex_all.c Truncate a table
	 *
	 * Truncate a cursor range.  When truncating based on a cursor position,
	 * it is not required the cursor reference a record in the object, only
	 * that the key be set.  This allows applications to discard portions of
	 * the object name space without knowing exactly what records the object
	 * contains.
	 * @snippet ex_all.c Truncate a range
	 *
	 * Any specified cursors end with no position, and subsequent calls to
	 * the WT_CURSOR::next (WT_CURSOR::prev) method will iterate from the
	 * beginning (end) of the table.
	 *
	 * @param session the session handle
	 * @param name the URI of the table or file to truncate
	 * @param start optional cursor marking the first record discarded;
	 * if <code>NULL</code>, the truncate starts from the beginning of
	 * the object
	 * @param stop optional cursor marking the last record discarded;
	 * if <code>NULL</code>, the truncate continues to the end of the
	 * object
	 * @configempty{WT_SESSION.truncate, see dist/api_data.py}
	 * @errors
	 */
	int __F(truncate)(WT_SESSION *session,
	    const char *name,
	    WT_HANDLE_NULLABLE(WT_CURSOR) *start,
	    WT_HANDLE_NULLABLE(WT_CURSOR) *stop,
	    const char *config);

	/*!
	 * Upgrade a table or file.
	 *
	 * Upgrade upgrades a table or file, if upgrade is required.
	 *
	 * @exclusive
	 *
	 * @snippet ex_all.c Upgrade a table
	 *
	 * @param session the session handle
	 * @param name the URI of the table or file to upgrade
	 * @configempty{WT_SESSION.upgrade, see dist/api_data.py}
	 * @ebusy_errors
	 */
	int __F(upgrade)(WT_SESSION *session,
	    const char *name, const char *config);

	/*!
	 * Verify a table or file.
	 *
	 * Verify reports if a file, or the files of which a table is
	 * comprised, have been corrupted.  The WT_SESSION::salvage method
	 * can be used to repair a corrupted file,
	 *
	 * @snippet ex_all.c Verify a table
	 *
	 * @exclusive
	 *
	 * @param session the session handle
	 * @param name the URI of the table or file to verify
	 * @configstart{WT_SESSION.verify, see dist/api_data.py}
	 * @config{dump_address, Display addresses and page types as pages are
	 * verified\, using the application's message handler\, intended for
	 * debugging., a boolean flag; default \c false.}
	 * @config{dump_blocks, Display the contents of on-disk blocks as they
	 * are verified\, using the application's message handler\, intended for
	 * debugging., a boolean flag; default \c false.}
	 * @config{dump_layout, Display the layout of the files as they are
	 * verified\, using the application's message handler\, intended for
	 * debugging; requires optional support from the block manager., a
	 * boolean flag; default \c false.}
	 * @config{dump_offsets, Display the contents of specific on-disk
	 * blocks\, using the application's message handler\, intended for
	 * debugging., a list of strings; default empty.}
	 * @config{dump_pages, Display the contents of in-memory pages as they
	 * are verified\, using the application's message handler\, intended for
	 * debugging., a boolean flag; default \c false.}
	 * @config{strict, Treat any verification problem as an error; by
	 * default\, verify will warn\, but not fail\, in the case of errors
	 * that won't affect future behavior (for example\, a leaked block)., a
	 * boolean flag; default \c false.}
	 * @configend
	 * @ebusy_errors
	 */
	int __F(verify)(WT_SESSION *session,
	    const char *name, const char *config);
	/*! @} */

	/*!
	 * @name Transactions
	 * @{
	 */
	/*!
	 * Start a transaction in this session.
	 *
	 * The transaction remains active until ended by
	 * WT_SESSION::commit_transaction or WT_SESSION::rollback_transaction.
	 * Operations performed on cursors capable of supporting transactional
	 * operations that are already open in this session, or which are opened
	 * before the transaction ends, will operate in the context of the
	 * transaction.
	 *
	 * @requires_notransaction
	 *
	 * @snippet ex_all.c transaction commit/rollback
	 *
	 * @param session the session handle
	 * @configstart{WT_SESSION.begin_transaction, see dist/api_data.py}
	 * @config{ignore_prepare, whether to ignore the updates by other
	 * prepared transactions as part of read operations of this
	 * transaction., a boolean flag; default \c false.}
	 * @config{isolation, the isolation level for this transaction; defaults
	 * to the session's isolation level., a string\, chosen from the
	 * following options: \c "read-uncommitted"\, \c "read-committed"\, \c
	 * "snapshot"; default empty.}
	 * @config{name, name of the transaction for tracing and debugging., a
	 * string; default empty.}
	 * @config{priority, priority of the transaction for resolving
	 * conflicts.  Transactions with higher values are less likely to
	 * abort., an integer between -100 and 100; default \c 0.}
	 * @config{read_timestamp, read using the specified timestamp.  The
	 * supplied value must not be older than the current oldest timestamp.
	 * See @ref transaction_timestamps., a string; default empty.}
	 * @config{round_to_oldest, if read timestamp is earlier than oldest
	 * timestamp\, read timestamp will be rounded to oldest timestamp., a
	 * boolean flag; default \c false.}
	 * @config{snapshot, use a named\, in-memory snapshot\, see @ref
	 * transaction_named_snapshots., a string; default empty.}
	 * @config{sync, whether to sync log records when the transaction
	 * commits\, inherited from ::wiredtiger_open \c transaction_sync., a
	 * boolean flag; default empty.}
	 * @configend
	 * @errors
	 */
	int __F(begin_transaction)(WT_SESSION *session, const char *config);

	/*!
	 * Commit the current transaction.
	 *
	 * A transaction must be in progress when this method is called.
	 *
	 * If WT_SESSION::commit_transaction returns an error, the transaction
	 * was rolled back, not committed.
	 *
	 * @requires_transaction
	 *
	 * @snippet ex_all.c transaction commit/rollback
	 *
	 * @param session the session handle
	 * @configstart{WT_SESSION.commit_transaction, see dist/api_data.py}
	 * @config{commit_timestamp, set the commit timestamp for the current
	 * transaction.  The supplied value must not be older than the first
	 * commit timestamp set for the current transaction.  The value must
	 * also not be older than the current oldest and stable timestamps.  See
	 * @ref transaction_timestamps., a string; default empty.}
	 * @config{sync, override whether to sync log records when the
	 * transaction commits\, inherited from ::wiredtiger_open \c
	 * transaction_sync.  The \c background setting initiates a background
	 * synchronization intended to be used with a later call to
	 * WT_SESSION::transaction_sync.  The \c off setting does not wait for
	 * record to be written or synchronized.  The \c on setting forces log
	 * records to be written to the storage device., a string\, chosen from
	 * the following options: \c "background"\, \c "off"\, \c "on"; default
	 * empty.}
	 * @configend
	 * @errors
	 */
	int __F(commit_transaction)(WT_SESSION *session, const char *config);

	/*!
	 * Prepare the current transaction.
	 *
	 * A transaction must be in progress when this method is called.
	 *
	 * Preparing a transaction will guarantee a subsequent commit will
	 * succeed. Only commit and rollback are allowed on a transaction after
	 * it has been prepared. The transaction prepare API is designed to
	 * support MongoDB exclusively, and guarantees update conflicts have
	 * been resolved, but does not guarantee durability.
	 *
	 * @requires_transaction
	 *
	 * @snippet ex_all.c transaction prepare
	 *
	 * @param session the session handle
	 * @configstart{WT_SESSION.prepare_transaction, see dist/api_data.py}
	 * @config{prepare_timestamp, set the prepare timestamp for the updates
	 * of the current transaction.  The supplied value must not be older
	 * than any active read timestamps.  This configuration option is
	 * mandatory.  See @ref transaction_timestamps., a string; default
	 * empty.}
	 * @configend
	 * @errors
	 */
	int __F(prepare_transaction)(WT_SESSION *session, const char *config);

	/*!
	 * Roll back the current transaction.
	 *
	 * A transaction must be in progress when this method is called.
	 *
	 * All cursors are reset.
	 *
	 * @requires_transaction
	 *
	 * @snippet ex_all.c transaction commit/rollback
	 *
	 * @param session the session handle
	 * @configempty{WT_SESSION.rollback_transaction, see dist/api_data.py}
	 * @errors
	 */
	int __F(rollback_transaction)(WT_SESSION *session, const char *config);

	/*!
	 * Set a timestamp on a transaction.
	 *
	 * @snippet ex_all.c transaction timestamp
	 *
	 * @requires_transaction
	 *
	 * @param session the session handle
	 * @configstart{WT_SESSION.timestamp_transaction, see dist/api_data.py}
	 * @config{commit_timestamp, set the commit timestamp for the current
	 * transaction.  The supplied value must not be older than the first
	 * commit timestamp set for the current transaction.  The value must
	 * also not be older than the current oldest and stable timestamps.  See
	 * @ref transaction_timestamps., a string; default empty.}
	 * @config{read_timestamp, read using the specified timestamp.  The
	 * supplied value must not be older than the current oldest timestamp.
	 * This can only be set once for a transaction.  @ref
	 * transaction_timestamps., a string; default empty.}
	 * @config{round_to_oldest, if read timestamp is earlier than oldest
	 * timestamp\, read timestamp will be rounded to oldest timestamp., a
	 * boolean flag; default \c false.}
	 * @configend
	 * @errors
	 */
	int __F(timestamp_transaction)(WT_SESSION *session, const char *config);

	/*!
	 * Write a transactionally consistent snapshot of a database or set of
	 * objects.  In the absence of transaction timestamps, the checkpoint
	 * includes all transactions committed before the checkpoint starts.
	 *
	 * When timestamps are in use and a \c stable_timestamp has been set
	 * via WT_CONNECTION::set_timestamp and the checkpoint runs with
	 * \c use_timestamp=true (the default), updates committed with a
	 * timestamp larger than the \c stable_timestamp will not be included
	 * in the checkpoint for tables configured with \c log=(enabled=false).
	 * For tables with logging enabled, all committed changes will be
	 * included in the checkpoint (since recovery would roll them forward
	 * anyway).
	 *
	 * Additionally, existing named checkpoints may optionally be
	 * discarded.
	 *
	 * @requires_notransaction
	 *
	 * @snippet ex_all.c Checkpoint examples
	 *
	 * @param session the session handle
	 * @configstart{WT_SESSION.checkpoint, see dist/api_data.py}
	 * @config{drop, specify a list of checkpoints to drop.  The list may
	 * additionally contain one of the following keys: \c "from=all" to drop
	 * all checkpoints\, \c "from=<checkpoint>" to drop all checkpoints
	 * after and including the named checkpoint\, or \c "to=<checkpoint>" to
	 * drop all checkpoints before and including the named checkpoint.
	 * Checkpoints cannot be dropped while a hot backup is in progress or if
	 * open in a cursor., a list of strings; default empty.}
	 * @config{force, by default\, checkpoints may be skipped if the
	 * underlying object has not been modified\, this option forces the
	 * checkpoint., a boolean flag; default \c false.}
	 * @config{name, if set\, specify a name for the checkpoint (note that
	 * checkpoints including LSM trees may not be named)., a string; default
	 * empty.}
	 * @config{target, if non-empty\, checkpoint the list of objects., a
	 * list of strings; default empty.}
	 * @config{use_timestamp, by default\, create the checkpoint as of the
	 * last stable timestamp if timestamps are in use\, or all current
	 * updates if there is no stable timestamp set.  If false\, this option
	 * generates a checkpoint with all updates including those later than
	 * the timestamp., a boolean flag; default \c true.}
	 * @configend
	 * @errors
	 */
	int __F(checkpoint)(WT_SESSION *session, const char *config);

	/*!
	 * Manage named snapshot transactions. Use this API to create and drop
	 * named snapshots. Named snapshot transactions can be accessed via
	 * WT_CURSOR::open. See @ref transaction_named_snapshots.
	 *
	 * @snippet ex_all.c Snapshot examples
	 *
	 * @param session the session handle
	 * @configstart{WT_SESSION.snapshot, see dist/api_data.py}
	 * @config{drop = (, if non-empty\, specifies which snapshots to drop.
	 * Where a group of snapshots are being dropped\, the order is based on
	 * snapshot creation order not alphanumeric name order., a set of
	 * related configuration options defined below.}
	 * @config{&nbsp;&nbsp;&nbsp;&nbsp;all, drop all named snapshots., a
	 * boolean flag; default \c false.}
	 * @config{&nbsp;&nbsp;&nbsp;&nbsp;before, drop all snapshots up to but
	 * not including the specified name., a string; default empty.}
	 * @config{&nbsp;&nbsp;&nbsp;&nbsp;names, drop specific named
	 * snapshots., a list of strings; default empty.}
	 * @config{&nbsp;&nbsp;&nbsp;&nbsp;to, drop all snapshots up to and
	 * including the specified name., a string; default empty.}
	 * @config{
	 * ),,}
	 * @config{include_updates, make updates from the current transaction
	 * visible to users of the named snapshot.  Transactions started with
	 * such a named snapshot are restricted to being read-only., a boolean
	 * flag; default \c false.}
	 * @config{name, specify a name for the snapshot., a string; default
	 * empty.}
	 * @configend
	 * @errors
	 */
	int __F(snapshot)(WT_SESSION *session, const char *config);

	/*!
	 * Return the transaction ID range pinned by the session handle.
	 *
	 * The ID range is approximate and is calculated based on the oldest
	 * ID needed for the active transaction in this session, compared
	 * to the newest transaction in the system.
	 *
	 * @snippet ex_all.c transaction pinned range
	 *
	 * @param session the session handle
	 * @param[out] range the range of IDs pinned by this session. Zero if
	 * there is no active transaction.
	 * @errors
	 */
	int __F(transaction_pinned_range)(WT_SESSION* session, uint64_t *range);

	/*!
	 * Wait for a transaction to become synchronized.  This method is
	 * only useful when ::wiredtiger_open is configured with the
	 * \c transaction_sync setting disabled.
	 *
	 * @requires_notransaction
	 *
	 * @snippet ex_all.c Transaction sync
	 *
	 * @param session the session handle
	 * @configstart{WT_SESSION.transaction_sync, see dist/api_data.py}
	 * @config{timeout_ms, maximum amount of time to wait for background
	 * sync to complete in milliseconds.  A value of zero disables the
	 * timeout and returns immediately., an integer; default \c 1200000.}
	 * @configend
	 * @errors
	 */
	int __F(transaction_sync)(WT_SESSION *session, const char *config);
	/*! @} */

#ifndef DOXYGEN
	/*!
	 * Call into the library.
	 *
	 * This method is used for breakpoints and to set other configuration
	 * when debugging layers not directly supporting those features.
	 *
	 * @param session the session handle
	 * @errors
	 */
	int __F(breakpoint)(WT_SESSION *session);
#endif
};

/*!
 * A connection to a WiredTiger database.  The connection may be opened within
 * the same address space as the caller or accessed over a socket connection.
 *
 * Most applications will open a single connection to a database for each
 * process.  The first process to open a connection to a database will access
 * the database in its own address space.  Subsequent connections (if allowed)
 * will communicate with the first process over a socket connection to perform
 * their operations.
 *
 * <b>Thread safety:</b> A WT_CONNECTION handle may be shared between threads,
 * see @ref threads for more information.
 */
struct __wt_connection {
	/*!
	 * @name Async operation handles
	 * @{
	 */
	/*!
	 * Wait for all outstanding operations to complete.
	 *
	 * @snippet ex_async.c async flush
	 *
	 * @param connection the connection handle
	 * @errors
	 */
	int __F(async_flush)(WT_CONNECTION *connection);

	/*!
	 * Return an async operation handle
	 *
	 * @snippet ex_async.c async handle allocation
	 *
	 * @param connection the connection handle
	 * @param uri the connection handle
	 * @configstart{WT_CONNECTION.async_new_op, see dist/api_data.py}
	 * @config{append, append the value as a new record\, creating a new
	 * record number key; valid only for operations with record number
	 * keys., a boolean flag; default \c false.}
	 * @config{overwrite, configures whether the cursor's insert\, update
	 * and remove methods check the existing state of the record.  If \c
	 * overwrite is \c false\, WT_CURSOR::insert fails with
	 * ::WT_DUPLICATE_KEY if the record exists\, WT_CURSOR::update and
	 * WT_CURSOR::remove fail with ::WT_NOTFOUND if the record does not
	 * exist., a boolean flag; default \c true.}
	 * @config{raw, ignore the encodings for the key and value\, manage data
	 * as if the formats were \c "u". See @ref cursor_raw for details., a
	 * boolean flag; default \c false.}
	 * @config{timeout, maximum amount of time to allow for compact in
	 * seconds.  The actual amount of time spent in compact may exceed the
	 * configured value.  A value of zero disables the timeout., an integer;
	 * default \c 1200.}
	 * @configend
	 * @param callback the operation callback
	 * @param[out] asyncopp the new op handle
	 * @errors
	 * If there are no available handles, \c EBUSY is returned.
	 */
	int __F(async_new_op)(WT_CONNECTION *connection,
	    const char *uri, const char *config, WT_ASYNC_CALLBACK *callback,
	    WT_ASYNC_OP **asyncopp);
	/*! @} */

	/*!
	 * Close a connection.
	 *
	 * Any open sessions will be closed.
	 *
	 * @snippet ex_all.c Close a connection
	 *
	 * @param connection the connection handle
	 * @configstart{WT_CONNECTION.close, see dist/api_data.py}
	 * @config{leak_memory, don't free memory during close., a boolean flag;
	 * default \c false.}
	 * @config{use_timestamp, by default\, create the close checkpoint as of
	 * the last stable timestamp if timestamps are in use\, or all current
	 * updates if there is no stable timestamp set.  If false\, this option
	 * generates a checkpoint with all updates., a boolean flag; default \c
	 * true.}
	 * @configend
	 * @errors
	 */
	int __F(close)(WT_HANDLE_CLOSED(WT_CONNECTION) *connection,
	    const char *config);

#ifndef DOXYGEN
	/*!
	 * Output debug information for various subsystems. The output format
	 * may change over time, gathering the debug information may be
	 * invasive, and the information reported may not provide a point in
	 * time view of the system.
	 *
	 * @param connection the connection handle
	 * @configstart{WT_CONNECTION.debug_info, see dist/api_data.py}
	 * @config{cache, print cache information., a boolean flag; default \c
	 * false.}
	 * @config{cursors, print all open cursor information., a boolean flag;
	 * default \c false.}
	 * @config{handles, print open handles information., a boolean flag;
	 * default \c false.}
	 * @config{log, print log information., a boolean flag; default \c
	 * false.}
	 * @config{sessions, print open session information., a boolean flag;
	 * default \c false.}
	 * @config{txn, print global txn information., a boolean flag; default
	 * \c false.}
	 * @configend
	 * @errors
	 */
	int __F(debug_info)(WT_CONNECTION *connection, const char *config);
#endif

	/*!
	 * Reconfigure a connection handle.
	 *
	 * @snippet ex_all.c Reconfigure a connection
	 *
	 * @param connection the connection handle
	 * @configstart{WT_CONNECTION.reconfigure, see dist/api_data.py}
	 * @config{async = (, asynchronous operations configuration options., a
	 * set of related configuration options defined below.}
	 * @config{&nbsp;&nbsp;&nbsp;&nbsp;enabled, enable asynchronous
	 * operation., a boolean flag; default \c false.}
	 * @config{&nbsp;&nbsp;&nbsp;&nbsp;ops_max, maximum number of expected
	 * simultaneous asynchronous operations., an integer between 1 and 4096;
	 * default \c 1024.}
	 * @config{&nbsp;&nbsp;&nbsp;&nbsp;threads, the number
	 * of worker threads to service asynchronous requests.  Each worker
	 * thread uses a session from the configured session_max., an integer
	 * between 1 and 20; default \c 2.}
	 * @config{ ),,}
	 * @config{cache_max_wait_ms, the maximum number of milliseconds an
	 * application thread will wait for space to be available in cache
	 * before giving up.  Default will wait forever., an integer greater
	 * than or equal to 0; default \c 0.}
	 * @config{cache_overhead, assume the heap allocator overhead is the
	 * specified percentage\, and adjust the cache usage by that amount (for
	 * example\, if there is 10GB of data in cache\, a percentage of 10
	 * means WiredTiger treats this as 11GB). This value is configurable
	 * because different heap allocators have different overhead and
	 * different workloads will have different heap allocation sizes and
	 * patterns\, therefore applications may need to adjust this value based
	 * on allocator choice and behavior in measured workloads., an integer
	 * between 0 and 30; default \c 8.}
	 * @config{cache_size, maximum heap memory to allocate for the cache.  A
	 * database should configure either \c cache_size or \c shared_cache but
	 * not both., an integer between 1MB and 10TB; default \c 100MB.}
	 * @config{checkpoint = (, periodically checkpoint the database.
	 * Enabling the checkpoint server uses a session from the configured
	 * session_max., a set of related configuration options defined below.}
	 * @config{&nbsp;&nbsp;&nbsp;&nbsp;log_size, wait for this amount of log
	 * record bytes to be written to the log between each checkpoint.  If
	 * non-zero\, this value will use a minimum of the log file size.  A
	 * database can configure both log_size and wait to set an upper bound
	 * for checkpoints; setting this value above 0 configures periodic
	 * checkpoints., an integer between 0 and 2GB; default \c 0.}
	 * @config{&nbsp;&nbsp;&nbsp;&nbsp;wait, seconds to wait between each
	 * checkpoint; setting this value above 0 configures periodic
	 * checkpoints., an integer between 0 and 100000; default \c 0.}
	 * @config{ ),,}
	 * @config{compatibility = (, set compatibility version of database.
	 * Changing the compatibility version requires that there are no active
	 * operations for the duration of the call., a set of related
	 * configuration options defined below.}
	 * @config{&nbsp;&nbsp;&nbsp;&nbsp;release, compatibility release
	 * version string., a string; default empty.}
	 * @config{ ),,}
	 * @config{error_prefix, prefix string for error messages., a string;
	 * default empty.}
	 * @config{eviction = (, eviction configuration options., a set of
	 * related configuration options defined below.}
	 * @config{&nbsp;&nbsp;&nbsp;&nbsp;threads_max, maximum number of
	 * threads WiredTiger will start to help evict pages from cache.  The
	 * number of threads started will vary depending on the current eviction
	 * load.  Each eviction worker thread uses a session from the configured
	 * session_max., an integer between 1 and 20; default \c 8.}
	 * @config{&nbsp;&nbsp;&nbsp;&nbsp;threads_min, minimum number of
	 * threads WiredTiger will start to help evict pages from cache.  The
	 * number of threads currently running will vary depending on the
	 * current eviction load., an integer between 1 and 20; default \c 1.}
	 * @config{ ),,}
	 * @config{eviction_checkpoint_target, perform eviction at the beginning
	 * of checkpoints to bring the dirty content in cache to this level.  It
	 * is a percentage of the cache size if the value is within the range of
	 * 0 to 100 or an absolute size when greater than 100. The value is not
	 * allowed to exceed the \c cache_size.  Ignored if set to zero or \c
	 * in_memory is \c true., an integer between 0 and 10TB; default \c 5.}
	 * @config{eviction_dirty_target, perform eviction in worker threads
	 * when the cache contains at least this much dirty content.  It is a
	 * percentage of the cache size if the value is within the range of 1 to
	 * 100 or an absolute size when greater than 100. The value is not
	 * allowed to exceed the \c cache_size., an integer between 1 and 10TB;
	 * default \c 5.}
	 * @config{eviction_dirty_trigger, trigger application threads to
	 * perform eviction when the cache contains at least this much dirty
	 * content.  It is a percentage of the cache size if the value is within
	 * the range of 1 to 100 or an absolute size when greater than 100. The
	 * value is not allowed to exceed the \c cache_size.  This setting only
	 * alters behavior if it is lower than eviction_trigger., an integer
	 * between 1 and 10TB; default \c 20.}
	 * @config{eviction_target, perform eviction in worker threads when the
	 * cache contains at least this much content.  It is a percentage of the
	 * cache size if the value is within the range of 10 to 100 or an
	 * absolute size when greater than 100. The value is not allowed to
	 * exceed the \c cache_size., an integer between 10 and 10TB; default \c
	 * 80.}
	 * @config{eviction_trigger, trigger application threads to perform
	 * eviction when the cache contains at least this much content.  It is a
	 * percentage of the cache size if the value is within the range of 10
	 * to 100 or an absolute size when greater than 100. The value is not
	 * allowed to exceed the \c cache_size., an integer between 10 and 10TB;
	 * default \c 95.}
	 * @config{file_manager = (, control how file handles are managed., a
	 * set of related configuration options defined below.}
	 * @config{&nbsp;&nbsp;&nbsp;&nbsp;close_handle_minimum, number of
	 * handles open before the file manager will look for handles to close.,
	 * an integer greater than or equal to 0; default \c 250.}
	 * @config{&nbsp;&nbsp;&nbsp;&nbsp;close_idle_time, amount of time in
	 * seconds a file handle needs to be idle before attempting to close it.
	 * A setting of 0 means that idle handles are not closed., an integer
	 * between 0 and 100000; default \c 30.}
	 * @config{&nbsp;&nbsp;&nbsp;&nbsp;close_scan_interval, interval in
	 * seconds at which to check for files that are inactive and close
	 * them., an integer between 1 and 100000; default \c 10.}
	 * @config{ ),,}
	 * @config{log = (, enable logging.  Enabling logging uses three
	 * sessions from the configured session_max., a set of related
	 * configuration options defined below.}
	 * @config{&nbsp;&nbsp;&nbsp;&nbsp;archive, automatically archive
	 * unneeded log files., a boolean flag; default \c true.}
	 * @config{&nbsp;&nbsp;&nbsp;&nbsp;prealloc, pre-allocate log files., a
	 * boolean flag; default \c true.}
	 * @config{&nbsp;&nbsp;&nbsp;&nbsp;zero_fill, manually write zeroes into
	 * log files., a boolean flag; default \c false.}
	 * @config{ ),,}
	 * @config{lsm_manager = (, configure database wide options for LSM tree
	 * management.  The LSM manager is started automatically the first time
	 * an LSM tree is opened.  The LSM manager uses a session from the
	 * configured session_max., a set of related configuration options
	 * defined below.}
	 * @config{&nbsp;&nbsp;&nbsp;&nbsp;merge, merge LSM
	 * chunks where possible., a boolean flag; default \c true.}
	 * @config{&nbsp;&nbsp;&nbsp;&nbsp;worker_thread_max, Configure a set of
	 * threads to manage merging LSM trees in the database.  Each worker
	 * thread uses a session handle from the configured session_max., an
	 * integer between 3 and 20; default \c 4.}
	 * @config{ ),,}
	 * @config{operation_tracking = (, enable tracking of
	 * performance-critical functions.  See @ref operation_tracking for more
	 * information., a set of related configuration options defined below.}
	 * @config{&nbsp;&nbsp;&nbsp;&nbsp;enabled, enable operation tracking
	 * subsystem., a boolean flag; default \c false.}
	 * @config{&nbsp;&nbsp;&nbsp;&nbsp;path, the name of a directory into
	 * which operation tracking files are written.  The directory must
	 * already exist.  If the value is not an absolute path\, the path is
	 * relative to the database home (see @ref absolute_path for more
	 * information)., a string; default \c ".".}
	 * @config{ ),,}
	 * @config{shared_cache = (, shared cache configuration options.  A
	 * database should configure either a cache_size or a shared_cache not
	 * both.  Enabling a shared cache uses a session from the configured
	 * session_max.  A shared cache can not have absolute values configured
	 * for cache eviction settings., a set of related configuration options
	 * defined below.}
	 * @config{&nbsp;&nbsp;&nbsp;&nbsp;chunk, the
	 * granularity that a shared cache is redistributed., an integer between
	 * 1MB and 10TB; default \c 10MB.}
	 * @config{&nbsp;&nbsp;&nbsp;&nbsp;name,
	 * the name of a cache that is shared between databases or \c "none"
	 * when no shared cache is configured., a string; default \c none.}
	 * @config{&nbsp;&nbsp;&nbsp;&nbsp;quota, maximum size of cache this
	 * database can be allocated from the shared cache.  Defaults to the
	 * entire shared cache size., an integer; default \c 0.}
	 * @config{&nbsp;&nbsp;&nbsp;&nbsp;reserve, amount of cache this
	 * database is guaranteed to have available from the shared cache.  This
	 * setting is per database.  Defaults to the chunk size., an integer;
	 * default \c 0.}
	 * @config{&nbsp;&nbsp;&nbsp;&nbsp;size, maximum memory
	 * to allocate for the shared cache.  Setting this will update the value
	 * if one is already set., an integer between 1MB and 10TB; default \c
	 * 500MB.}
	 * @config{ ),,}
	 * @config{statistics, Maintain database statistics\, which may impact
	 * performance.  Choosing "all" maintains all statistics regardless of
	 * cost\, "fast" maintains a subset of statistics that are relatively
	 * inexpensive\, "none" turns off all statistics.  The "clear"
	 * configuration resets statistics after they are gathered\, where
	 * appropriate (for example\, a cache size statistic is not cleared\,
	 * while the count of cursor insert operations will be cleared). When
	 * "clear" is configured for the database\, gathered statistics are
	 * reset each time a statistics cursor is used to gather statistics\, as
	 * well as each time statistics are logged using the \c statistics_log
	 * configuration.  See @ref statistics for more information., a list\,
	 * with values chosen from the following options: \c "all"\, \c
	 * "cache_walk"\, \c "fast"\, \c "none"\, \c "clear"\, \c "tree_walk";
	 * default \c none.}
	 * @config{statistics_log = (, log any statistics the database is
	 * configured to maintain\, to a file.  See @ref statistics for more
	 * information.  Enabling the statistics log server uses a session from
	 * the configured session_max., a set of related configuration options
	 * defined below.}
	 * @config{&nbsp;&nbsp;&nbsp;&nbsp;json, encode
	 * statistics in JSON format., a boolean flag; default \c false.}
	 * @config{&nbsp;&nbsp;&nbsp;&nbsp;on_close, log statistics on database
	 * close., a boolean flag; default \c false.}
	 * @config{&nbsp;&nbsp;&nbsp;&nbsp;sources, if non-empty\, include
	 * statistics for the list of data source URIs\, if they are open at the
	 * time of the statistics logging.  The list may include URIs matching a
	 * single data source ("table:mytable")\, or a URI matching all data
	 * sources of a particular type ("table:")., a list of strings; default
	 * empty.}
	 * @config{&nbsp;&nbsp;&nbsp;&nbsp;timestamp, a timestamp
	 * prepended to each log record\, may contain strftime conversion
	 * specifications\, when \c json is configured\, defaults to \c
	 * "%FT%Y.000Z"., a string; default \c "%b %d %H:%M:%S".}
	 * @config{&nbsp;&nbsp;&nbsp;&nbsp;wait, seconds to wait between each
	 * write of the log records; setting this value above 0 configures
	 * statistics logging., an integer between 0 and 100000; default \c 0.}
	 * @config{ ),,}
	 * @config{verbose, enable messages for various events.  Options are
	 * given as a list\, such as
	 * <code>"verbose=[evictserver\,read]"</code>., a list\, with values
	 * chosen from the following options: \c "api"\, \c "block"\, \c
	 * "checkpoint"\, \c "checkpoint_progress"\, \c "compact"\, \c "evict"\,
	 * \c "evict_stuck"\, \c "evictserver"\, \c "fileops"\, \c "handleops"\,
	 * \c "log"\, \c "lookaside"\, \c "lookaside_activity"\, \c "lsm"\, \c
	 * "lsm_manager"\, \c "metadata"\, \c "mutex"\, \c "overflow"\, \c
	 * "read"\, \c "rebalance"\, \c "reconcile"\, \c "recovery"\, \c
	 * "recovery_progress"\, \c "salvage"\, \c "shared_cache"\, \c "split"\,
	 * \c "temporary"\, \c "thread_group"\, \c "timestamp"\, \c
	 * "transaction"\, \c "verify"\, \c "version"\, \c "write"; default
	 * empty.}
	 * @configend
	 * @errors
	 */
	int __F(reconfigure)(WT_CONNECTION *connection, const char *config);

	/*!
	 * The home directory of the connection.
	 *
	 * @snippet ex_all.c Get the database home directory
	 *
	 * @param connection the connection handle
	 * @returns a pointer to a string naming the home directory
	 */
	const char *__F(get_home)(WT_CONNECTION *connection);

	/*!
	 * Add configuration options for a method.  See
	 * @ref custom_ds_config_add for more information.
	 *
	 * @snippet ex_all.c Configure method configuration
	 *
	 * @param connection the connection handle
	 * @param method the method being configured
	 * @param uri the object type or NULL for all object types
	 * @param config the additional configuration's name and default value
	 * @param type the additional configuration's type (must be one of
	 * \c "boolean"\, \c "int", \c "list" or \c "string")
	 * @param check the additional configuration check string, or NULL if
	 * none
	 * @errors
	 */
	int __F(configure_method)(WT_CONNECTION *connection,
	    const char *method, const char *uri,
	    const char *config, const char *type, const char *check);

	/*!
	 * Return if opening this handle created the database.
	 *
	 * @snippet ex_all.c Check if the database is newly created
	 *
	 * @param connection the connection handle
	 * @returns false (zero) if the connection existed before the call to
	 * ::wiredtiger_open, true (non-zero) if it was created by opening this
	 * handle.
	 */
	int __F(is_new)(WT_CONNECTION *connection);

	/*!
	 * @name Session handles
	 * @{
	 */
	/*!
	 * Open a session.
	 *
	 * @snippet ex_all.c Open a session
	 *
	 * @param connection the connection handle
	 * @param event_handler An event handler. If <code>NULL</code>, the
	 * connection's event handler is used. See @ref event_message_handling
	 * for more information.
	 * @configstart{WT_CONNECTION.open_session, see dist/api_data.py}
	 * @config{cache_cursors, enable caching of cursors for reuse.  Any
	 * calls to WT_CURSOR::close for a cursor created in this session will
	 * mark the cursor as cached and keep it available to be reused for
	 * later calls to WT_SESSION::open_cursor.  Cached cursors may be
	 * eventually closed.  This value is inherited from ::wiredtiger_open \c
	 * cache_cursors., a boolean flag; default \c true.}
	 * @config{ignore_cache_size, when set\, operations performed by this
	 * session ignore the cache size and are not blocked when the cache is
	 * full.  Note that use of this option for operations that create cache
	 * pressure can starve ordinary sessions that obey the cache size., a
	 * boolean flag; default \c false.}
	 * @config{isolation, the default isolation level for operations in this
	 * session., a string\, chosen from the following options: \c
	 * "read-uncommitted"\, \c "read-committed"\, \c "snapshot"; default \c
	 * read-committed.}
	 * @configend
	 * @param[out] sessionp the new session handle
	 * @errors
	 */
	int __F(open_session)(WT_CONNECTION *connection,
	    WT_EVENT_HANDLER *event_handler, const char *config,
	    WT_SESSION **sessionp);
	/*! @} */

	/*!
	 * @name Transactions
	 * @{
	 */
	/*!
	 * Query the global transaction timestamp state.
	 *
	 * @snippet ex_all.c query timestamp
	 *
	 * @param connection the connection handle
	 * @param[out] hex_timestamp a buffer that will be set to the
	 * hexadecimal encoding of the timestamp being queried.  Must be large
	 * enough to hold a hex-encoded timestamp (i.e., double the timestamp
	 * size plus one byte for NUL termination).
	 * @configstart{WT_CONNECTION.query_timestamp, see dist/api_data.py}
	 * @config{get, specify which timestamp to query: \c all_committed
	 * returns the largest timestamp such that all timestamps up to that
	 * value have committed\, \c oldest returns the most recent \c
	 * oldest_timestamp set with WT_CONNECTION::set_timestamp\, \c pinned
	 * returns the minimum of the \c oldest_timestamp and the read
	 * timestamps of all active readers\, and \c stable returns the most
	 * recent \c stable_timestamp set with WT_CONNECTION::set_timestamp.
	 * See @ref transaction_timestamps., a string\, chosen from the
	 * following options: \c "all_committed"\, \c "last_checkpoint"\, \c
	 * "oldest"\, \c "pinned"\, \c "recovery"\, \c "stable"; default \c
	 * all_committed.}
	 * @configend
	 * @errors
	 * If there is no matching timestamp (e.g., if this method is called
	 * before timestamps are used) ::WT_NOTFOUND will be returned.
	 */
	int __F(query_timestamp)(
	    WT_CONNECTION *connection, char *hex_timestamp, const char *config);

	/*!
	 * Set a global transaction timestamp.
	 *
	 * @snippet ex_all.c set commit timestamp
	 *
	 * @snippet ex_all.c set oldest timestamp
	 *
	 * @snippet ex_all.c set stable timestamp
	 *
	 * @param connection the connection handle
	 * @configstart{WT_CONNECTION.set_timestamp, see dist/api_data.py}
	 * @config{commit_timestamp, reset the maximum commit timestamp tracked
	 * by WiredTiger.  This will cause future calls to
	 * WT_CONNECTION::query_timestamp to ignore commit timestamps greater
	 * than the specified value until the next commit moves the tracked
	 * commit timestamp forwards.  This is only intended for use where the
	 * application is rolling back locally committed transactions.  The
	 * supplied value must not be older than the current oldest and stable
	 * timestamps.  See @ref transaction_timestamps., a string; default
	 * empty.}
	 * @config{force, set timestamps even if they violate normal ordering
	 * requirements.  For example allow the \c oldest_timestamp to move
	 * backwards., a boolean flag; default \c false.}
	 * @config{oldest_timestamp, future commits and queries will be no
	 * earlier than the specified timestamp.  Supplied values must be
	 * monotonically increasing\, any attempt to set the value to older than
	 * the current is silently ignored.  The supplied value must not be
	 * newer than the current stable timestamp.  See @ref
	 * transaction_timestamps., a string; default empty.}
	 * @config{stable_timestamp, checkpoints will not include commits that
	 * are newer than the specified timestamp in tables configured with \c
	 * log=(enabled=false). Supplied values must be monotonically
	 * increasing\, any attempt to set the value to older than the current
	 * is silently ignored.  The supplied value must not be older than the
	 * current oldest timestamp.  See @ref transaction_timestamps., a
	 * string; default empty.}
	 * @configend
	 * @errors
	 */
	int __F(set_timestamp)(
	    WT_CONNECTION *connection, const char *config);

	/*!
	 * Rollback in-memory non-logged state to an earlier point in time.
	 *
	 * This method uses a timestamp to define the rollback point, and thus
	 * requires that the application uses timestamps and that the
	 * stable_timestamp must have been set via a call to
	 * WT_CONNECTION::set_timestamp. Any updates to checkpoint durable
	 * tables that are more recent than the stable timestamp are removed.
	 *
	 * This method requires that there are no active operations for the
	 * duration of the call.
	 *
	 * Any updates made to logged tables will not be rolled back. Any
	 * updates made without an associated timestamp will not be rolled
	 * back. See @ref transaction_timestamps.
	 *
	 * @snippet ex_all.c rollback to stable
	 *
	 * @param connection the connection handle
	 * @configempty{WT_CONNECTION.rollback_to_stable, see dist/api_data.py}
	 * @errors
	 */
	int __F(rollback_to_stable)(
	    WT_CONNECTION *connection, const char *config);

	/*! @} */

	/*!
	 * @name Extensions
	 * @{
	 */
	/*!
	 * Load an extension.
	 *
	 * @snippet ex_all.c Load an extension
	 *
	 * @param connection the connection handle
	 * @param path the filename of the extension module, or \c "local" to
	 * search the current application binary for the initialization
	 * function, see @ref extensions for more details.
	 * @configstart{WT_CONNECTION.load_extension, see dist/api_data.py}
	 * @config{config, configuration string passed to the entry point of the
	 * extension as its WT_CONFIG_ARG argument., a string; default empty.}
	 * @config{early_load, whether this extension should be loaded at the
	 * beginning of ::wiredtiger_open.  Only applicable to extensions loaded
	 * via the wiredtiger_open configurations string., a boolean flag;
	 * default \c false.}
	 * @config{entry, the entry point of the extension\, called to
	 * initialize the extension when it is loaded.  The signature of the
	 * function must match ::wiredtiger_extension_init., a string; default
	 * \c wiredtiger_extension_init.}
	 * @config{terminate, an optional function in the extension that is
	 * called before the extension is unloaded during WT_CONNECTION::close.
	 * The signature of the function must match
	 * ::wiredtiger_extension_terminate., a string; default \c
	 * wiredtiger_extension_terminate.}
	 * @configend
	 * @errors
	 */
	int __F(load_extension)(WT_CONNECTION *connection,
	    const char *path, const char *config);

	/*!
	 * Add a custom data source.  See @ref custom_data_sources for more
	 * information.
	 *
	 * The application must first implement the WT_DATA_SOURCE interface
	 * and then register the implementation with WiredTiger:
	 *
	 * @snippet ex_data_source.c WT_DATA_SOURCE register
	 *
	 * @param connection the connection handle
	 * @param prefix the URI prefix for this data source, e.g., "file:"
	 * @param data_source the application-supplied implementation of
	 *	WT_DATA_SOURCE to manage this data source.
	 * @configempty{WT_CONNECTION.add_data_source, see dist/api_data.py}
	 * @errors
	 */
	int __F(add_data_source)(WT_CONNECTION *connection, const char *prefix,
	    WT_DATA_SOURCE *data_source, const char *config);

	/*!
	 * Add a custom collation function.
	 *
	 * The application must first implement the WT_COLLATOR interface and
	 * then register the implementation with WiredTiger:
	 *
	 * @snippet ex_all.c WT_COLLATOR register
	 *
	 * @param connection the connection handle
	 * @param name the name of the collation to be used in calls to
	 * 	WT_SESSION::create, may not be \c "none"
	 * @param collator the application-supplied collation handler
	 * @configempty{WT_CONNECTION.add_collator, see dist/api_data.py}
	 * @errors
	 */
	int __F(add_collator)(WT_CONNECTION *connection,
	    const char *name, WT_COLLATOR *collator, const char *config);

	/*!
	 * Add a compression function.
	 *
	 * The application must first implement the WT_COMPRESSOR interface
	 * and then register the implementation with WiredTiger:
	 *
	 * @snippet nop_compress.c WT_COMPRESSOR initialization structure
	 *
	 * @snippet nop_compress.c WT_COMPRESSOR initialization function
	 *
	 * @param connection the connection handle
	 * @param name the name of the compression function to be used in calls
	 *	to WT_SESSION::create, may not be \c "none"
	 * @param compressor the application-supplied compression handler
	 * @configempty{WT_CONNECTION.add_compressor, see dist/api_data.py}
	 * @errors
	 */
	int __F(add_compressor)(WT_CONNECTION *connection,
	    const char *name, WT_COMPRESSOR *compressor, const char *config);

	/*!
	 * Add an encryption function.
	 *
	 * The application must first implement the WT_ENCRYPTOR interface
	 * and then register the implementation with WiredTiger:
	 *
	 * @snippet nop_encrypt.c WT_ENCRYPTOR initialization structure
	 *
	 * @snippet nop_encrypt.c WT_ENCRYPTOR initialization function
	 *
	 * @param connection the connection handle
	 * @param name the name of the encryption function to be used in calls
	 *	to WT_SESSION::create, may not be \c "none"
	 * @param encryptor the application-supplied encryption handler
	 * @configempty{WT_CONNECTION.add_encryptor, see dist/api_data.py}
	 * @errors
	 */
	int __F(add_encryptor)(WT_CONNECTION *connection,
	    const char *name, WT_ENCRYPTOR *encryptor, const char *config);

	/*!
	 * Add a custom extractor for index keys or column groups.
	 *
	 * The application must first implement the WT_EXTRACTOR interface and
	 * then register the implementation with WiredTiger:
	 *
	 * @snippet ex_all.c WT_EXTRACTOR register
	 *
	 * @param connection the connection handle
	 * @param name the name of the extractor to be used in calls to
	 * 	WT_SESSION::create, may not be \c "none"
	 * @param extractor the application-supplied extractor
	 * @configempty{WT_CONNECTION.add_extractor, see dist/api_data.py}
	 * @errors
	 */
	int __F(add_extractor)(WT_CONNECTION *connection, const char *name,
	    WT_EXTRACTOR *extractor, const char *config);

	/*!
	 * Configure a custom file system.
	 *
	 * This method can only be called from an early loaded extension
	 * module. The application must first implement the WT_FILE_SYSTEM
	 * interface and then register the implementation with WiredTiger:
	 *
	 * @snippet ex_file_system.c WT_FILE_SYSTEM register
	 *
	 * @param connection the connection handle
	 * @param fs the populated file system structure
	 * @configempty{WT_CONNECTION.set_file_system, see dist/api_data.py}
	 * @errors
	 */
	int __F(set_file_system)(
	    WT_CONNECTION *connection, WT_FILE_SYSTEM *fs, const char *config);

	/*!
	 * Return a reference to the WiredTiger extension functions.
	 *
	 * @snippet ex_data_source.c WT_EXTENSION_API declaration
	 *
	 * @param wt_conn the WT_CONNECTION handle
	 * @returns a reference to a WT_EXTENSION_API structure.
	 */
	WT_EXTENSION_API *__F(get_extension_api)(WT_CONNECTION *wt_conn);
	/*! @} */
};

/*!
 * Open a connection to a database.
 *
 * @snippet ex_all.c Open a connection
 *
 * @param home The path to the database home directory.  See @ref home
 * for more information.
 * @param event_handler An event handler. If <code>NULL</code>, a default
 * event handler is installed that writes error messages to stderr. See
 * @ref event_message_handling for more information.
 * @configstart{wiredtiger_open, see dist/api_data.py}
 * @config{async = (, asynchronous operations configuration options., a set of
 * related configuration options defined below.}
 * @config{&nbsp;&nbsp;&nbsp;&nbsp;enabled, enable asynchronous operation., a
 * boolean flag; default \c false.}
 * @config{&nbsp;&nbsp;&nbsp;&nbsp;ops_max,
 * maximum number of expected simultaneous asynchronous operations., an integer
 * between 1 and 4096; default \c 1024.}
 * @config{&nbsp;&nbsp;&nbsp;&nbsp;threads, the number of worker threads to
 * service asynchronous requests.  Each worker thread uses a session from the
 * configured session_max., an integer between 1 and 20; default \c 2.}
 * @config{
 * ),,}
 * @config{buffer_alignment, in-memory alignment (in bytes) for buffers used for
 * I/O. The default value of -1 indicates a platform-specific alignment value
 * should be used (4KB on Linux systems when direct I/O is configured\, zero
 * elsewhere)., an integer between -1 and 1MB; default \c -1.}
 * @config{builtin_extension_config, A structure where the keys are the names of
 * builtin extensions and the values are passed to WT_CONNECTION::load_extension
 * as the \c config parameter (for example\,
 * <code>builtin_extension_config={zlib={compression_level=3}}</code>)., a
 * string; default empty.}
 * @config{cache_cursors, enable caching of cursors for reuse.  This is the
 * default value for any sessions created\, and can be overridden in configuring
 * \c cache_cursors in WT_CONNECTION.open_session., a boolean flag; default \c
 * true.}
 * @config{cache_max_wait_ms, the maximum number of milliseconds an application
 * thread will wait for space to be available in cache before giving up.
 * Default will wait forever., an integer greater than or equal to 0; default \c
 * 0.}
 * @config{cache_overhead, assume the heap allocator overhead is the specified
 * percentage\, and adjust the cache usage by that amount (for example\, if
 * there is 10GB of data in cache\, a percentage of 10 means WiredTiger treats
 * this as 11GB). This value is configurable because different heap allocators
 * have different overhead and different workloads will have different heap
 * allocation sizes and patterns\, therefore applications may need to adjust
 * this value based on allocator choice and behavior in measured workloads., an
 * integer between 0 and 30; default \c 8.}
 * @config{cache_size, maximum heap memory to allocate for the cache.  A
 * database should configure either \c cache_size or \c shared_cache but not
 * both., an integer between 1MB and 10TB; default \c 100MB.}
 * @config{checkpoint = (, periodically checkpoint the database.  Enabling the
 * checkpoint server uses a session from the configured session_max., a set of
 * related configuration options defined below.}
 * @config{&nbsp;&nbsp;&nbsp;&nbsp;log_size, wait for this amount of log record
 * bytes to be written to the log between each checkpoint.  If non-zero\, this
 * value will use a minimum of the log file size.  A database can configure both
 * log_size and wait to set an upper bound for checkpoints; setting this value
 * above 0 configures periodic checkpoints., an integer between 0 and 2GB;
 * default \c 0.}
 * @config{&nbsp;&nbsp;&nbsp;&nbsp;wait, seconds to wait between
 * each checkpoint; setting this value above 0 configures periodic checkpoints.,
 * an integer between 0 and 100000; default \c 0.}
 * @config{ ),,}
 * @config{checkpoint_sync, flush files to stable storage when closing or
 * writing checkpoints., a boolean flag; default \c true.}
 * @config{compatibility = (, set compatibility version of database.  Changing
 * the compatibility version requires that there are no active operations for
 * the duration of the call., a set of related configuration options defined
 * below.}
 * @config{&nbsp;&nbsp;&nbsp;&nbsp;release, compatibility release
 * version string., a string; default empty.}
 * @config{&nbsp;&nbsp;&nbsp;&nbsp;require_max, required maximum compatibility
 * version of existing data files.  Must be greater than or equal to any release
 * version set in the \c release setting.  Has no effect if creating the
 * database., a string; default empty.}
 * @config{&nbsp;&nbsp;&nbsp;&nbsp;require_min, required minimum compatibility
 * version of existing data files.  Must be less than or equal to any release
 * version set in the \c release setting.  Has no effect if creating the
 * database., a string; default empty.}
 * @config{ ),,}
 * @config{config_base, write the base configuration file if creating the
 * database.  If \c false in the config passed directly to ::wiredtiger_open\,
 * will ignore any existing base configuration file in addition to not creating
 * one.  See @ref config_base for more information., a boolean flag; default \c
 * true.}
 * @config{create, create the database if it does not exist., a boolean flag;
 * default \c false.}
 * @config{direct_io, Use \c O_DIRECT on POSIX systems\, and \c
 * FILE_FLAG_NO_BUFFERING on Windows to access files.  Options are given as a
 * list\, such as <code>"direct_io=[data]"</code>. Configuring \c direct_io
 * requires care\, see @ref tuning_system_buffer_cache_direct_io for important
 * warnings.  Including \c "data" will cause WiredTiger data files to use direct
 * I/O\, including \c "log" will cause WiredTiger log files to use direct I/O\,
 * and including \c "checkpoint" will cause WiredTiger data files opened at a
 * checkpoint (i.e: read only) to use direct I/O. \c direct_io should be
 * combined with \c write_through to get the equivalent of \c O_DIRECT on
 * Windows., a list\, with values chosen from the following options: \c
 * "checkpoint"\, \c "data"\, \c "log"; default empty.}
 * @config{encryption = (, configure an encryptor for system wide metadata and
 * logs.  If a system wide encryptor is set\, it is also used for encrypting
 * data files and tables\, unless encryption configuration is explicitly set for
 * them when they are created with WT_SESSION::create., a set of related
 * configuration options defined below.}
 * @config{&nbsp;&nbsp;&nbsp;&nbsp;keyid,
 * An identifier that identifies a unique instance of the encryptor.  It is
 * stored in clear text\, and thus is available when the wiredtiger database is
 * reopened.  On the first use of a (name\, keyid) combination\, the
 * WT_ENCRYPTOR::customize function is called with the keyid as an argument., a
 * string; default empty.}
 * @config{&nbsp;&nbsp;&nbsp;&nbsp;name, Permitted
 * values are \c "none" or custom encryption engine name created with
 * WT_CONNECTION::add_encryptor.  See @ref encryption for more information., a
 * string; default \c none.}
 * @config{&nbsp;&nbsp;&nbsp;&nbsp;secretkey, A string
 * that is passed to the WT_ENCRYPTOR::customize function.  It is never stored
 * in clear text\, so must be given to any subsequent ::wiredtiger_open calls to
 * reopen the database.  It must also be provided to any "wt" commands used with
 * this database., a string; default empty.}
 * @config{ ),,}
 * @config{error_prefix, prefix string for error messages., a string; default
 * empty.}
 * @config{eviction = (, eviction configuration options., a set of related
 * configuration options defined below.}
 * @config{&nbsp;&nbsp;&nbsp;&nbsp;threads_max, maximum number of threads
 * WiredTiger will start to help evict pages from cache.  The number of threads
 * started will vary depending on the current eviction load.  Each eviction
 * worker thread uses a session from the configured session_max., an integer
 * between 1 and 20; default \c 8.}
 * @config{&nbsp;&nbsp;&nbsp;&nbsp;threads_min,
 * minimum number of threads WiredTiger will start to help evict pages from
 * cache.  The number of threads currently running will vary depending on the
 * current eviction load., an integer between 1 and 20; default \c 1.}
 * @config{
 * ),,}
 * @config{eviction_checkpoint_target, perform eviction at the beginning of
 * checkpoints to bring the dirty content in cache to this level.  It is a
 * percentage of the cache size if the value is within the range of 0 to 100 or
 * an absolute size when greater than 100. The value is not allowed to exceed
 * the \c cache_size.  Ignored if set to zero or \c in_memory is \c true., an
 * integer between 0 and 10TB; default \c 5.}
 * @config{eviction_dirty_target, perform eviction in worker threads when the
 * cache contains at least this much dirty content.  It is a percentage of the
 * cache size if the value is within the range of 1 to 100 or an absolute size
 * when greater than 100. The value is not allowed to exceed the \c cache_size.,
 * an integer between 1 and 10TB; default \c 5.}
 * @config{eviction_dirty_trigger, trigger application threads to perform
 * eviction when the cache contains at least this much dirty content.  It is a
 * percentage of the cache size if the value is within the range of 1 to 100 or
 * an absolute size when greater than 100. The value is not allowed to exceed
 * the \c cache_size.  This setting only alters behavior if it is lower than
 * eviction_trigger., an integer between 1 and 10TB; default \c 20.}
 * @config{eviction_target, perform eviction in worker threads when the cache
 * contains at least this much content.  It is a percentage of the cache size if
 * the value is within the range of 10 to 100 or an absolute size when greater
 * than 100. The value is not allowed to exceed the \c cache_size., an integer
 * between 10 and 10TB; default \c 80.}
 * @config{eviction_trigger, trigger application threads to perform eviction
 * when the cache contains at least this much content.  It is a percentage of
 * the cache size if the value is within the range of 10 to 100 or an absolute
 * size when greater than 100. The value is not allowed to exceed the \c
 * cache_size., an integer between 10 and 10TB; default \c 95.}
 * @config{exclusive, fail if the database already exists\, generally used with
 * the \c create option., a boolean flag; default \c false.}
 * @config{extensions, list of shared library extensions to load (using dlopen).
 * Any values specified to a library extension are passed to
 * WT_CONNECTION::load_extension as the \c config parameter (for example\,
 * <code>extensions=(/path/ext.so={entry=my_entry})</code>)., a list of strings;
 * default empty.}
 * @config{file_extend, file extension configuration.  If set\, extend files of
 * the set type in allocations of the set size\, instead of a block at a time as
 * each new block is written.  For example\,
 * <code>file_extend=(data=16MB)</code>., a list\, with values chosen from the
 * following options: \c "data"\, \c "log"; default empty.}
 * @config{file_manager = (, control how file handles are managed., a set of
 * related configuration options defined below.}
 * @config{&nbsp;&nbsp;&nbsp;&nbsp;close_handle_minimum, number of handles open
 * before the file manager will look for handles to close., an integer greater
 * than or equal to 0; default \c 250.}
 * @config{&nbsp;&nbsp;&nbsp;&nbsp;close_idle_time, amount of time in seconds a
 * file handle needs to be idle before attempting to close it.  A setting of 0
 * means that idle handles are not closed., an integer between 0 and 100000;
 * default \c 30.}
 * @config{&nbsp;&nbsp;&nbsp;&nbsp;close_scan_interval, interval
 * in seconds at which to check for files that are inactive and close them., an
 * integer between 1 and 100000; default \c 10.}
 * @config{ ),,}
 * @config{in_memory, keep data in-memory only.  See @ref in_memory for more
 * information., a boolean flag; default \c false.}
 * @config{log = (, enable logging.  Enabling logging uses three sessions from
 * the configured session_max., a set of related configuration options defined
 * below.}
 * @config{&nbsp;&nbsp;&nbsp;&nbsp;archive, automatically archive
 * unneeded log files., a boolean flag; default \c true.}
 * @config{&nbsp;&nbsp;&nbsp;&nbsp;compressor, configure a compressor for log
 * records.  Permitted values are \c "none" or custom compression engine name
 * created with WT_CONNECTION::add_compressor.  If WiredTiger has builtin
 * support for \c "lz4"\, \c "snappy"\, \c "zlib" or \c "zstd" compression\,
 * these names are also available.  See @ref compression for more information.,
 * a string; default \c none.}
 * @config{&nbsp;&nbsp;&nbsp;&nbsp;enabled, enable
 * logging subsystem., a boolean flag; default \c false.}
 * @config{&nbsp;&nbsp;&nbsp;&nbsp;file_max, the maximum size of log files., an
 * integer between 100KB and 2GB; default \c 100MB.}
 * @config{&nbsp;&nbsp;&nbsp;&nbsp;path, the name of a directory into which log
 * files are written.  The directory must already exist.  If the value is not an
 * absolute path\, the path is relative to the database home (see @ref
 * absolute_path for more information)., a string; default \c ".".}
 * @config{&nbsp;&nbsp;&nbsp;&nbsp;prealloc, pre-allocate log files., a boolean
 * flag; default \c true.}
 * @config{&nbsp;&nbsp;&nbsp;&nbsp;recover, run recovery
 * or error if recovery needs to run after an unclean shutdown., a string\,
 * chosen from the following options: \c "error"\, \c "on"; default \c on.}
 * @config{&nbsp;&nbsp;&nbsp;&nbsp;zero_fill, manually write zeroes into log
 * files., a boolean flag; default \c false.}
 * @config{ ),,}
 * @config{lsm_manager = (, configure database wide options for LSM tree
 * management.  The LSM manager is started automatically the first time an LSM
 * tree is opened.  The LSM manager uses a session from the configured
 * session_max., a set of related configuration options defined below.}
 * @config{&nbsp;&nbsp;&nbsp;&nbsp;merge, merge LSM chunks where possible., a
 * boolean flag; default \c true.}
 * @config{&nbsp;&nbsp;&nbsp;&nbsp;worker_thread_max, Configure a set of threads
 * to manage merging LSM trees in the database.  Each worker thread uses a
 * session handle from the configured session_max., an integer between 3 and 20;
 * default \c 4.}
 * @config{ ),,}
 * @config{mmap, Use memory mapping to access files when possible., a boolean
 * flag; default \c true.}
 * @config{multiprocess, permit sharing between processes (will automatically
 * start an RPC server for primary processes and use RPC for secondary
 * processes). <b>Not yet supported in WiredTiger</b>., a boolean flag; default
 * \c false.}
 * @config{operation_tracking = (, enable tracking of performance-critical
 * functions.  See @ref operation_tracking for more information., a set of
 * related configuration options defined below.}
 * @config{&nbsp;&nbsp;&nbsp;&nbsp;enabled, enable operation tracking
 * subsystem., a boolean flag; default \c false.}
 * @config{&nbsp;&nbsp;&nbsp;&nbsp;path, the name of a directory into which
 * operation tracking files are written.  The directory must already exist.  If
 * the value is not an absolute path\, the path is relative to the database home
 * (see @ref absolute_path for more information)., a string; default \c ".".}
 * @config{ ),,}
 * @config{readonly, open connection in read-only mode.  The database must
 * exist.  All methods that may modify a database are disabled.  See @ref
 * readonly for more information., a boolean flag; default \c false.}
 * @config{session_max, maximum expected number of sessions (including server
 * threads)., an integer greater than or equal to 1; default \c 100.}
 * @config{shared_cache = (, shared cache configuration options.  A database
 * should configure either a cache_size or a shared_cache not both.  Enabling a
 * shared cache uses a session from the configured session_max.  A shared cache
 * can not have absolute values configured for cache eviction settings., a set
 * of related configuration options defined below.}
 * @config{&nbsp;&nbsp;&nbsp;&nbsp;chunk, the granularity that a shared cache is
 * redistributed., an integer between 1MB and 10TB; default \c 10MB.}
 * @config{&nbsp;&nbsp;&nbsp;&nbsp;name, the name of a cache that is shared
 * between databases or \c "none" when no shared cache is configured., a string;
 * default \c none.}
 * @config{&nbsp;&nbsp;&nbsp;&nbsp;quota, maximum size of
 * cache this database can be allocated from the shared cache.  Defaults to the
 * entire shared cache size., an integer; default \c 0.}
 * @config{&nbsp;&nbsp;&nbsp;&nbsp;reserve, amount of cache this database is
 * guaranteed to have available from the shared cache.  This setting is per
 * database.  Defaults to the chunk size., an integer; default \c 0.}
 * @config{&nbsp;&nbsp;&nbsp;&nbsp;size, maximum memory to allocate for the
 * shared cache.  Setting this will update the value if one is already set., an
 * integer between 1MB and 10TB; default \c 500MB.}
 * @config{ ),,}
 * @config{statistics, Maintain database statistics\, which may impact
 * performance.  Choosing "all" maintains all statistics regardless of cost\,
 * "fast" maintains a subset of statistics that are relatively inexpensive\,
 * "none" turns off all statistics.  The "clear" configuration resets statistics
 * after they are gathered\, where appropriate (for example\, a cache size
 * statistic is not cleared\, while the count of cursor insert operations will
 * be cleared). When "clear" is configured for the database\, gathered
 * statistics are reset each time a statistics cursor is used to gather
 * statistics\, as well as each time statistics are logged using the \c
 * statistics_log configuration.  See @ref statistics for more information., a
 * list\, with values chosen from the following options: \c "all"\, \c
 * "cache_walk"\, \c "fast"\, \c "none"\, \c "clear"\, \c "tree_walk"; default
 * \c none.}
 * @config{statistics_log = (, log any statistics the database is configured to
 * maintain\, to a file.  See @ref statistics for more information.  Enabling
 * the statistics log server uses a session from the configured session_max., a
 * set of related configuration options defined below.}
 * @config{&nbsp;&nbsp;&nbsp;&nbsp;json, encode statistics in JSON format., a
 * boolean flag; default \c false.}
 * @config{&nbsp;&nbsp;&nbsp;&nbsp;on_close,
 * log statistics on database close., a boolean flag; default \c false.}
 * @config{&nbsp;&nbsp;&nbsp;&nbsp;path, the name of a directory into which
 * statistics files are written.  The directory must already exist.  If the
 * value is not an absolute path\, the path is relative to the database home
 * (see @ref absolute_path for more information)., a string; default \c ".".}
 * @config{&nbsp;&nbsp;&nbsp;&nbsp;sources, if non-empty\, include statistics
 * for the list of data source URIs\, if they are open at the time of the
 * statistics logging.  The list may include URIs matching a single data source
 * ("table:mytable")\, or a URI matching all data sources of a particular type
 * ("table:")., a list of strings; default empty.}
 * @config{&nbsp;&nbsp;&nbsp;&nbsp;timestamp, a timestamp prepended to each log
 * record\, may contain strftime conversion specifications\, when \c json is
 * configured\, defaults to \c "%FT%Y.000Z"., a string; default \c "%b %d
 * %H:%M:%S".}
 * @config{&nbsp;&nbsp;&nbsp;&nbsp;wait, seconds to wait between
 * each write of the log records; setting this value above 0 configures
 * statistics logging., an integer between 0 and 100000; default \c 0.}
 * @config{
 * ),,}
 * @config{transaction_sync = (, how to sync log records when the transaction
 * commits., a set of related configuration options defined below.}
 * @config{&nbsp;&nbsp;&nbsp;&nbsp;enabled, whether to sync the log on every
 * commit by default\, can be overridden by the \c sync setting to
 * WT_SESSION::commit_transaction., a boolean flag; default \c false.}
 * @config{&nbsp;&nbsp;&nbsp;&nbsp;method, the method used to ensure log records
 * are stable on disk\, see @ref tune_durability for more information., a
 * string\, chosen from the following options: \c "dsync"\, \c "fsync"\, \c
 * "none"; default \c fsync.}
 * @config{ ),,}
 * @config{use_environment, use the \c WIREDTIGER_CONFIG and \c WIREDTIGER_HOME
 * environment variables if the process is not running with special privileges.
 * See @ref home for more information., a boolean flag; default \c true.}
 * @config{use_environment_priv, use the \c WIREDTIGER_CONFIG and \c
 * WIREDTIGER_HOME environment variables even if the process is running with
 * special privileges.  See @ref home for more information., a boolean flag;
 * default \c false.}
 * @config{verbose, enable messages for various events.  Options are given as a
 * list\, such as <code>"verbose=[evictserver\,read]"</code>., a list\, with
 * values chosen from the following options: \c "api"\, \c "block"\, \c
 * "checkpoint"\, \c "checkpoint_progress"\, \c "compact"\, \c "evict"\, \c
 * "evict_stuck"\, \c "evictserver"\, \c "fileops"\, \c "handleops"\, \c "log"\,
 * \c "lookaside"\, \c "lookaside_activity"\, \c "lsm"\, \c "lsm_manager"\, \c
 * "metadata"\, \c "mutex"\, \c "overflow"\, \c "read"\, \c "rebalance"\, \c
 * "reconcile"\, \c "recovery"\, \c "recovery_progress"\, \c "salvage"\, \c
 * "shared_cache"\, \c "split"\, \c "temporary"\, \c "thread_group"\, \c
 * "timestamp"\, \c "transaction"\, \c "verify"\, \c "version"\, \c "write";
 * default empty.}
 * @config{write_through, Use \c FILE_FLAG_WRITE_THROUGH on Windows to write to
 * files.  Ignored on non-Windows systems.  Options are given as a list\, such
 * as <code>"write_through=[data]"</code>. Configuring \c write_through requires
 * care\, see @ref tuning_system_buffer_cache_direct_io for important warnings.
 * Including \c "data" will cause WiredTiger data files to write through cache\,
 * including \c "log" will cause WiredTiger log files to write through cache.
 * \c write_through should be combined with \c direct_io to get the equivalent
 * of POSIX \c O_DIRECT on Windows., a list\, with values chosen from the
 * following options: \c "data"\, \c "log"; default empty.}
 * @configend
 * Additionally, if files named \c WiredTiger.config or \c WiredTiger.basecfg
 * appear in the WiredTiger home directory, they are read for configuration
 * values (see @ref config_file and @ref config_base for details).
 * See @ref config_order for ordering of the configuration mechanisms.
 * @param[out] connectionp A pointer to the newly opened connection handle
 * @errors
 */
int wiredtiger_open(const char *home,
    WT_EVENT_HANDLER *event_handler, const char *config,
    WT_CONNECTION **connectionp) WT_ATTRIBUTE_LIBRARY_VISIBLE;

/*!
 * Return information about a WiredTiger error as a string (see
 * WT_SESSION::strerror for a thread-safe API).
 *
 * @snippet ex_all.c Display an error
 *
 * @param error a return value from a WiredTiger, ISO C, or POSIX standard API
 * @returns a string representation of the error
 */
const char *wiredtiger_strerror(int error) WT_ATTRIBUTE_LIBRARY_VISIBLE;

#if !defined(SWIG)
/*!
 * The interface implemented by applications to accept notifications
 * of the completion of asynchronous operations.
 *
 * Applications register their implementation with WiredTiger by calling
 * WT_CONNECTION::async_new_op.
 *
 * @snippet ex_async.c async handle allocation
 */
struct __wt_async_callback {
	/*!
	 * Callback to receive completion notification.
	 *
	 * @param[in] op the operation handle
	 * @param[in] op_ret the result of the async operation
	 * @param[in] flags currently unused
	 * @returns zero for success, non-zero to indicate an error.
	 *
	 * @snippet ex_async.c async example callback implementation
	 */
	int (*notify)(WT_ASYNC_CALLBACK *cb, WT_ASYNC_OP *op,
	    int op_ret, uint32_t flags);
};
#endif

/*!
 * The interface implemented by applications to handle error, informational and
 * progress messages.  Entries set to NULL are ignored and the default handlers
 * will continue to be used.
 */
struct __wt_event_handler {
	/*!
	 * Callback to handle error messages; by default, error messages are
	 * written to the stderr stream. See @ref event_message_handling for
	 * more information.
	 *
	 * Errors that require the application to exit and restart will have
	 * their \c error value set to \c WT_PANIC. The application can exit
	 * immediately when \c WT_PANIC is passed to an event handler, there
	 * is no reason to return into WiredTiger.
	 *
	 * Event handler returns are not ignored: if the handler returns
	 * non-zero, the error may cause the WiredTiger function posting the
	 * event to fail, and may even cause operation or library failure.
	 *
	 * @param session the WiredTiger session handle in use when the error
	 * was generated. The handle may have been created by the application
	 * or automatically by WiredTiger.
	 * @param error a return value from a WiredTiger, ISO C, or
	 * POSIX standard API, which can be converted to a string using
	 * WT_SESSION::strerror
	 * @param message an error string
	 */
	int (*handle_error)(WT_EVENT_HANDLER *handler,
	    WT_SESSION *session, int error, const char *message);

	/*!
	 * Callback to handle informational messages; by default, informational
	 * messages are written to the stdout stream. See
	 * @ref event_message_handling for more information.
	 *
	 * Message handler returns are not ignored: if the handler returns
	 * non-zero, the error may cause the WiredTiger function posting the
	 * event to fail, and may even cause operation or library failure.
	 *
	 * @param session the WiredTiger session handle in use when the message
	 * was generated. The handle may have been created by the application
	 * or automatically by WiredTiger.
	 * @param message an informational string
	 */
	int (*handle_message)(WT_EVENT_HANDLER *handler,
	    WT_SESSION *session, const char *message);

	/*!
	 * Callback to handle progress messages; by default, progress messages
	 * are not written. See @ref event_message_handling for more
	 * information.
	 *
	 * Progress handler returns are not ignored: if the handler returns
	 * non-zero, the error may cause the WiredTiger function posting the
	 * event to fail, and may even cause operation or library failure.
	 *
	 * @param session the WiredTiger session handle in use when the
	 * progress message was generated. The handle may have been created by
	 * the application or automatically by WiredTiger.
	 * @param operation a string representation of the operation
	 * @param progress a counter
	 */
	int (*handle_progress)(WT_EVENT_HANDLER *handler,
	    WT_SESSION *session, const char *operation, uint64_t progress);

	/*!
	 * Callback to handle automatic close of a WiredTiger handle.
	 *
	 * Close handler returns are not ignored: if the handler returns
	 * non-zero, the error may cause the WiredTiger function posting the
	 * event to fail, and may even cause operation or library failure.
	 *
	 * @param session The session handle that is being closed if the
	 * cursor parameter is NULL.
	 * @param cursor The cursor handle that is being closed, or NULL if
	 * it is a session handle being closed.
	 */
	int (*handle_close)(WT_EVENT_HANDLER *handler,
	    WT_SESSION *session, WT_CURSOR *cursor);
};

/*!
 * @name Data packing and unpacking
 * @{
 */

/*!
 * Pack a structure into a buffer.
 *
 * See @ref packing for a description of the permitted format strings.
 *
 * @section pack_examples Packing Examples
 *
 * For example, the string <code>"iSh"</code> will pack a 32-bit integer
 * followed by a NUL-terminated string, followed by a 16-bit integer.  The
 * default, big-endian encoding will be used, with no alignment.  This could be
 * used in C as follows:
 *
 * @snippet ex_all.c Pack fields into a buffer
 *
 * Then later, the values can be unpacked as follows:
 *
 * @snippet ex_all.c Unpack fields from a buffer
 *
 * @param session the session handle
 * @param buffer a pointer to a packed byte array
 * @param len the number of valid bytes in the buffer
 * @param format the data format, see @ref packing
 * @errors
 */
int wiredtiger_struct_pack(WT_SESSION *session,
    void *buffer, size_t len, const char *format, ...)
    WT_ATTRIBUTE_LIBRARY_VISIBLE;

/*!
 * Calculate the size required to pack a structure.
 *
 * Note that for variable-sized fields including variable-sized strings and
 * integers, the calculated sized merely reflects the expected sizes specified
 * in the format string itself.
 *
 * @snippet ex_all.c Get the packed size
 *
 * @param session the session handle
 * @param lenp a location where the number of bytes needed for the
 * matching call to ::wiredtiger_struct_pack is returned
 * @param format the data format, see @ref packing
 * @errors
 */
int wiredtiger_struct_size(WT_SESSION *session,
    size_t *lenp, const char *format, ...) WT_ATTRIBUTE_LIBRARY_VISIBLE;

/*!
 * Unpack a structure from a buffer.
 *
 * Reverse of ::wiredtiger_struct_pack: gets values out of a
 * packed byte string.
 *
 * @snippet ex_all.c Unpack fields from a buffer
 *
 * @param session the session handle
 * @param buffer a pointer to a packed byte array
 * @param len the number of valid bytes in the buffer
 * @param format the data format, see @ref packing
 * @errors
 */
int wiredtiger_struct_unpack(WT_SESSION *session,
    const void *buffer, size_t len, const char *format, ...)
    WT_ATTRIBUTE_LIBRARY_VISIBLE;

#if !defined(SWIG)

/*!
 * Streaming interface to packing.
 *
 * This allows applications to pack or unpack records one field at a time.
 * This is an opaque handle returned by ::wiredtiger_pack_start or
 * ::wiredtiger_unpack_start.  It must be closed with ::wiredtiger_pack_close.
 */
typedef struct __wt_pack_stream WT_PACK_STREAM;

/*!
 * Start a packing operation into a buffer with the given format string.  This
 * should be followed by a series of calls to ::wiredtiger_pack_item,
 * ::wiredtiger_pack_int, ::wiredtiger_pack_str or ::wiredtiger_pack_uint
 * to fill in the values.
 *
 * @param session the session handle
 * @param format the data format, see @ref packing
 * @param buffer a pointer to memory to hold the packed data
 * @param size the size of the buffer
 * @param[out] psp the new packing stream handle
 * @errors
 */
int wiredtiger_pack_start(WT_SESSION *session,
    const char *format, void *buffer, size_t size, WT_PACK_STREAM **psp)
    WT_ATTRIBUTE_LIBRARY_VISIBLE;

/*!
 * Start an unpacking operation from a buffer with the given format string.
 * This should be followed by a series of calls to ::wiredtiger_unpack_item,
 * ::wiredtiger_unpack_int, ::wiredtiger_unpack_str or ::wiredtiger_unpack_uint
 * to retrieve the packed values.
 *
 * @param session the session handle
 * @param format the data format, see @ref packing
 * @param buffer a pointer to memory holding the packed data
 * @param size the size of the buffer
 * @param[out] psp the new packing stream handle
 * @errors
 */
int wiredtiger_unpack_start(WT_SESSION *session,
    const char *format, const void *buffer, size_t size, WT_PACK_STREAM **psp)
    WT_ATTRIBUTE_LIBRARY_VISIBLE;

/*!
 * Close a packing stream.
 *
 * @param ps the packing stream handle
 * @param[out] usedp the number of bytes in the buffer used by the stream
 * @errors
 */
int wiredtiger_pack_close(WT_PACK_STREAM *ps, size_t *usedp)
    WT_ATTRIBUTE_LIBRARY_VISIBLE;

/*!
 * Pack an item into a packing stream.
 *
 * @param ps the packing stream handle
 * @param item an item to pack
 * @errors
 */
int wiredtiger_pack_item(WT_PACK_STREAM *ps, WT_ITEM *item)
    WT_ATTRIBUTE_LIBRARY_VISIBLE;

/*!
 * Pack a signed integer into a packing stream.
 *
 * @param ps the packing stream handle
 * @param i a signed integer to pack
 * @errors
 */
int wiredtiger_pack_int(WT_PACK_STREAM *ps, int64_t i)
    WT_ATTRIBUTE_LIBRARY_VISIBLE;

/*!
 * Pack a string into a packing stream.
 *
 * @param ps the packing stream handle
 * @param s a string to pack
 * @errors
 */
int wiredtiger_pack_str(WT_PACK_STREAM *ps, const char *s)
    WT_ATTRIBUTE_LIBRARY_VISIBLE;

/*!
 * Pack an unsigned integer into a packing stream.
 *
 * @param ps the packing stream handle
 * @param u an unsigned integer to pack
 * @errors
 */
int wiredtiger_pack_uint(WT_PACK_STREAM *ps, uint64_t u)
    WT_ATTRIBUTE_LIBRARY_VISIBLE;

/*!
 * Unpack an item from a packing stream.
 *
 * @param ps the packing stream handle
 * @param item an item to unpack
 * @errors
 */
int wiredtiger_unpack_item(WT_PACK_STREAM *ps, WT_ITEM *item)
    WT_ATTRIBUTE_LIBRARY_VISIBLE;

/*!
 * Unpack a signed integer from a packing stream.
 *
 * @param ps the packing stream handle
 * @param[out] ip the unpacked signed integer
 * @errors
 */
int wiredtiger_unpack_int(WT_PACK_STREAM *ps, int64_t *ip)
    WT_ATTRIBUTE_LIBRARY_VISIBLE;

/*!
 * Unpack a string from a packing stream.
 *
 * @param ps the packing stream handle
 * @param[out] sp the unpacked string
 * @errors
 */
int wiredtiger_unpack_str(WT_PACK_STREAM *ps, const char **sp)
    WT_ATTRIBUTE_LIBRARY_VISIBLE;

/*!
 * Unpack an unsigned integer from a packing stream.
 *
 * @param ps the packing stream handle
 * @param[out] up the unpacked unsigned integer
 * @errors
 */
int wiredtiger_unpack_uint(WT_PACK_STREAM *ps, uint64_t *up)
    WT_ATTRIBUTE_LIBRARY_VISIBLE;
/*! @} */

/*!
 * @name Configuration strings
 * @{
 */

/*!
 * The configuration information returned by the WiredTiger configuration
 * parsing functions in the WT_EXTENSION_API and the public API.
 */
struct __wt_config_item {
	/*!
	 * The value of a configuration string.
	 *
	 * Regardless of the type of the configuration string (boolean, int,
	 * list or string), the \c str field will reference the value of the
	 * configuration string.
	 *
	 * The bytes referenced by \c str are <b>not</b> nul-terminated,
	 * use the \c len field instead of a terminating nul byte.
	 */
	const char *str;

	/*! The number of bytes in the value referenced by \c str. */
	size_t len;

	/*!
	 * The numeric value of a configuration boolean or integer.
	 *
	 * If the configuration string's value is "true" or "false", the
	 * \c val field will be set to 1 (true), or 0 (false).
	 *
	 * If the configuration string can be legally interpreted as an integer,
	 * using the strtoll function rules as specified in ISO/IEC 9899:1990
	 * ("ISO C90"), that integer will be stored in the \c val field.
	 */
	int64_t val;

	/*! Permitted values of the \c type field. */
	enum {
		/*! A string value with quotes stripped. */
		WT_CONFIG_ITEM_STRING,
		/*! A boolean literal ("true" or "false"). */
		WT_CONFIG_ITEM_BOOL,
		/*! An unquoted identifier: a string value without quotes. */
		WT_CONFIG_ITEM_ID,
		/*! A numeric value. */
		WT_CONFIG_ITEM_NUM,
		/*! A nested structure or list, including brackets. */
		WT_CONFIG_ITEM_STRUCT
	}
	/*!
	 * The type of value determined by the parser.  In all cases,
	 * the \c str and \c len fields are set.
	 */
	type;
};

#if !defined(SWIG) && !defined(DOXYGEN)
/*!
 * Validate a configuration string for a WiredTiger API.
 * This API is outside the scope of a WiredTiger connection handle, since
 * applications may need to validate configuration strings prior to calling
 * ::wiredtiger_open.
 * @param session the session handle (may be \c NULL if the database not yet
 * opened).
 * @param event_handler An event handler (used if \c session is \c NULL; if both
 * \c session and \c event_handler are \c NULL, error messages will be written
 * to stderr).
 * @param name the WiredTiger function or method to validate.
 * @param config the configuration string being parsed.
 * @returns zero for success, non-zero to indicate an error.
 *
 * @snippet ex_all.c Validate a configuration string
 */
int wiredtiger_config_validate(WT_SESSION *session,
    WT_EVENT_HANDLER *event_handler, const char *name, const char *config)
    WT_ATTRIBUTE_LIBRARY_VISIBLE;
#endif

/*!
 * Create a handle that can be used to parse or create configuration strings
 * compatible with WiredTiger APIs.
 * This API is outside the scope of a WiredTiger connection handle, since
 * applications may need to generate configuration strings prior to calling
 * ::wiredtiger_open.
 * @param session the session handle to be used for error reporting (if NULL,
 *	error messages will be written to stderr).
 * @param config the configuration string being parsed. The string must
 *	remain valid for the lifetime of the parser handle.
 * @param len the number of valid bytes in \c config
 * @param[out] config_parserp A pointer to the newly opened handle
 * @errors
 *
 * @snippet ex_config_parse.c Create a configuration parser
 */
int wiredtiger_config_parser_open(WT_SESSION *session,
    const char *config, size_t len, WT_CONFIG_PARSER **config_parserp)
    WT_ATTRIBUTE_LIBRARY_VISIBLE;

/*!
 * A handle that can be used to search and traverse configuration strings
 * compatible with WiredTiger APIs.
 * To parse the contents of a list or nested configuration string use a new
 * configuration parser handle based on the content of the ::WT_CONFIG_ITEM
 * retrieved from the parent configuration string.
 *
 * @section config_parse_examples Configuration String Parsing examples
 *
 * This could be used in C to create a configuration parser as follows:
 *
 * @snippet ex_config_parse.c Create a configuration parser
 *
 * Once the parser has been created the content can be queried directly:
 *
 * @snippet ex_config_parse.c get
 *
 * Or the content can be traversed linearly:
 *
 * @snippet ex_config_parse.c next
 *
 * Nested configuration values can be queried using a shorthand notation:
 *
 * @snippet ex_config_parse.c nested get
 *
 * Nested configuration values can be traversed using multiple
 * ::WT_CONFIG_PARSER handles:
 *
 * @snippet ex_config_parse.c nested traverse
 */
struct __wt_config_parser {

	/*!
	 * Close the configuration scanner releasing any resources.
	 *
	 * @param config_parser the configuration parser handle
	 * @errors
	 *
	 */
	int __F(close)(WT_CONFIG_PARSER *config_parser);

	/*!
	 * Return the next key/value pair.
	 *
	 * If an item has no explicitly assigned value, the item will be
	 * returned in \c key and the \c value will be set to the boolean
	 * \c "true" value.
	 *
	 * @param config_parser the configuration parser handle
	 * @param key the returned key
	 * @param value the returned value
	 * @errors
	 * When iteration would pass the end of the configuration string
	 * ::WT_NOTFOUND will be returned.
	 */
	int __F(next)(WT_CONFIG_PARSER *config_parser,
	    WT_CONFIG_ITEM *key, WT_CONFIG_ITEM *value);

	/*!
	 * Return the value of an item in the configuration string.
	 *
	 * @param config_parser the configuration parser handle
	 * @param key configuration key string
	 * @param value the returned value
	 * @errors
	 *
	 */
	int __F(get)(WT_CONFIG_PARSER *config_parser,
	    const char *key, WT_CONFIG_ITEM *value);
};

/*! @} */

/*!
 * @name Support functions
 * @anchor support_functions
 * @{
 */

/*!
 * Return a buffer's CRC32C checksum.
 *
 * The WiredTiger library CRC32C checksum function uses hardware support where
 * available, else it falls back to a software implementation.
 *
 * @snippet ex_all.c Checksum a buffer
 *
 * @param buffer a pointer to a buffer
 * @param len the number of valid bytes in the buffer
 * @returns the buffer's CRC32C checksum
 */
uint32_t wiredtiger_checksum_crc32c(const void *buffer, size_t len)
    WT_ATTRIBUTE_LIBRARY_VISIBLE;

/*! @} */
#endif /* !defined(SWIG) */

/*!
 * Get version information.
 *
 * @snippet ex_all.c Get the WiredTiger library version #1
 * @snippet ex_all.c Get the WiredTiger library version #2
 *
 * @param majorp a location where the major version number is returned
 * @param minorp a location where the minor version number is returned
 * @param patchp a location where the patch version number is returned
 * @returns a string representation of the version
 */
const char *wiredtiger_version(int *majorp, int *minorp, int *patchp)
    WT_ATTRIBUTE_LIBRARY_VISIBLE;

/*******************************************
 * Error returns
 *******************************************/
/*!
 * @name Error returns
 * Most functions and methods in WiredTiger return an integer code indicating
 * whether the operation succeeded or failed.  A return of zero indicates
 * success, all non-zero return values indicate some kind of failure.
 *
 * WiredTiger reserves all values from -31,800 to -31,999 as possible error
 * return values.  WiredTiger may also return C99/POSIX error codes such as
 * \c ENOMEM, \c EINVAL and \c ENOTSUP, with the usual meanings.
 *
 * The following are all of the WiredTiger-specific error returns:
 * @{
 */
/*
 * DO NOT EDIT: automatically built by dist/api_err.py.
 * Error return section: BEGIN
 */
/*!
 * Conflict between concurrent operations.
 * This error is generated when an operation cannot be completed due to a
 * conflict with concurrent operations.  The operation may be retried; if a
 * transaction is in progress, it should be rolled back and the operation
 * retried in a new transaction.
 */
#define	WT_ROLLBACK	(-31800)
/*!
 * Attempt to insert an existing key.
 * This error is generated when the application attempts to insert a record with
 * the same key as an existing record without the 'overwrite' configuration to
 * WT_SESSION::open_cursor.
 */
#define	WT_DUPLICATE_KEY	(-31801)
/*!
 * Non-specific WiredTiger error.
 * This error is returned when an error is not covered by a specific error
 * return.
 */
#define	WT_ERROR	(-31802)
/*!
 * Item not found.
 * This error indicates an operation did not find a value to return.  This
 * includes cursor search and other operations where no record matched the
 * cursor's search key such as WT_CURSOR::update or WT_CURSOR::remove.
 */
#define	WT_NOTFOUND	(-31803)
/*!
 * WiredTiger library panic.
 * This error indicates an underlying problem that requires a database restart.
 * The application may exit immediately, no further WiredTiger calls are
 * required (and further calls will themselves immediately fail).
 */
#define	WT_PANIC	(-31804)
/*! @cond internal */
/*! Restart the operation (internal). */
#define	WT_RESTART	(-31805)
/*! @endcond */
/*!
 * Recovery must be run to continue.
 * This error is generated when wiredtiger_open is configured to return an error
 * if recovery is required to use the database.
 */
#define	WT_RUN_RECOVERY	(-31806)
/*!
 * Operation would overflow cache.
 * This error is only generated when wiredtiger_open is configured to run in-
 * memory, and an insert or update operation requires more than the configured
 * cache size to complete. The operation may be retried; if a transaction is in
 * progress, it should be rolled back and the operation retried in a new
 * transaction.
 */
#define	WT_CACHE_FULL	(-31807)
/*!
 * Conflict with a prepared update.
 * This error is generated when the application attempts to update an already
 * updated record which is in prepared state. An updated record will be in
 * prepared state, when the transaction that performed the update is in prepared
 * state.
 */
#define	WT_PREPARE_CONFLICT	(-31808)
/*
 * Error return section: END
 * DO NOT EDIT: automatically built by dist/api_err.py.
 */
/*! @} */

#ifndef DOXYGEN
#define	WT_DEADLOCK	WT_ROLLBACK		/* Backward compatibility */
#endif

/*! @} */

/*!
 * @defgroup wt_ext WiredTiger Extension API
 * The functions and interfaces applications use to customize and extend the
 * behavior of WiredTiger.
 * @{
 */

/*******************************************
 * Forward structure declarations for the extension API
 *******************************************/
struct __wt_config_arg;	typedef struct __wt_config_arg WT_CONFIG_ARG;

/*!
 * The interface implemented by applications to provide custom ordering of
 * records.
 *
 * Applications register their implementation with WiredTiger by calling
 * WT_CONNECTION::add_collator.  See @ref custom_collators for more
 * information.
 *
 * @snippet ex_extending.c add collator nocase
 *
 * @snippet ex_extending.c add collator prefix10
 */
struct __wt_collator {
	/*!
	 * Callback to compare keys.
	 *
	 * @param[out] cmp set to -1 if <code>key1 < key2</code>,
	 * 	0 if <code>key1 == key2</code>,
	 * 	1 if <code>key1 > key2</code>.
	 * @returns zero for success, non-zero to indicate an error.
	 *
	 * @snippet ex_all.c Implement WT_COLLATOR
	 *
	 * @snippet ex_extending.c case insensitive comparator
	 *
	 * @snippet ex_extending.c n character comparator
	 */
	int (*compare)(WT_COLLATOR *collator, WT_SESSION *session,
	    const WT_ITEM *key1, const WT_ITEM *key2, int *cmp);

	/*!
	 * If non-NULL, this callback is called to customize the collator
	 * for each data source.  If the callback returns a non-NULL
	 * collator, that instance is used instead of this one for all
	 * comparisons.
	 */
	int (*customize)(WT_COLLATOR *collator, WT_SESSION *session,
	    const char *uri, WT_CONFIG_ITEM *passcfg, WT_COLLATOR **customp);

	/*!
	 * If non-NULL a callback performed when the data source is closed
	 * for customized extractors otherwise when the database is closed.
	 *
	 * The WT_COLLATOR::terminate callback is intended to allow cleanup,
	 * the handle will not be subsequently accessed by WiredTiger.
	 */
	int (*terminate)(WT_COLLATOR *collator, WT_SESSION *session);
};

/*!
 * The interface implemented by applications to provide custom compression.
 *
 * Compressors must implement the WT_COMPRESSOR interface: the
 * WT_COMPRESSOR::compress and WT_COMPRESSOR::decompress callbacks must be
 * specified, and WT_COMPRESSOR::pre_size is optional.  To build your own
 * compressor, use one of the compressors in \c ext/compressors as a template:
 * \c ext/nop_compress is a simple compressor that passes through data
 * unchanged, and is a reasonable starting point.
 *
 * Applications register their implementation with WiredTiger by calling
 * WT_CONNECTION::add_compressor.
 *
 * @snippet nop_compress.c WT_COMPRESSOR initialization structure
 * @snippet nop_compress.c WT_COMPRESSOR initialization function
 */
struct __wt_compressor {
	/*!
	 * Callback to compress a chunk of data.
	 *
	 * WT_COMPRESSOR::compress takes a source buffer and a destination
	 * buffer, by default of the same size.  If the callback can compress
	 * the buffer to a smaller size in the destination, it does so, sets
	 * the \c compression_failed return to 0 and returns 0.  If compression
	 * does not produce a smaller result, the callback sets the
	 * \c compression_failed return to 1 and returns 0. If another
	 * error occurs, it returns an errno or WiredTiger error code.
	 *
	 * On entry, \c src will point to memory, with the length of the memory
	 * in \c src_len.  After successful completion, the callback should
	 * return \c 0 and set \c result_lenp to the number of bytes required
	 * for the compressed representation.
	 *
	 * On entry, \c dst points to the destination buffer with a length
	 * of \c dst_len.  If the WT_COMPRESSOR::pre_size method is specified,
	 * the destination buffer will be at least the size returned by that
	 * method; otherwise, the destination buffer will be at least as large
	 * as the length of the data to compress.
	 *
	 * If compression would not shrink the data or the \c dst buffer is not
	 * large enough to hold the compressed data, the callback should set
	 * \c compression_failed to a non-zero value and return 0.
	 *
	 * @param[in] src the data to compress
	 * @param[in] src_len the length of the data to compress
	 * @param[in] dst the destination buffer
	 * @param[in] dst_len the length of the destination buffer
	 * @param[out] result_lenp the length of the compressed data
	 * @param[out] compression_failed non-zero if compression did not
	 * decrease the length of the data (compression may not have completed)
	 * @returns zero for success, non-zero to indicate an error.
	 *
	 * @snippet nop_compress.c WT_COMPRESSOR compress
	 */
	int (*compress)(WT_COMPRESSOR *compressor, WT_SESSION *session,
	    uint8_t *src, size_t src_len,
	    uint8_t *dst, size_t dst_len,
	    size_t *result_lenp, int *compression_failed);

	/*!
	 * Callback to compress a list of byte strings.
	 *
	 * WT_COMPRESSOR::compress_raw gives applications fine-grained control
	 * over disk block size when writing row-store or variable-length
	 * column-store pages.  Where this level of control is not required by
	 * the underlying storage device, set the WT_COMPRESSOR::compress_raw
	 * callback to \c NULL and WiredTiger will internally split each page
	 * into blocks, each block then compressed by WT_COMPRESSOR::compress.
	 *
	 * WT_COMPRESSOR::compress_raw takes a source buffer and an array of
	 * 0-based offsets of byte strings in that buffer.  The callback then
	 * encodes none, some or all of the byte strings and copies the encoded
	 * representation into a destination buffer.  The callback returns the
	 * number of byte strings encoded and the bytes needed for the encoded
	 * representation. The encoded representation has header information
	 * prepended and is written as a block to the underlying file object.
	 *
	 * On entry, \c page_max is the configured maximum size for objects of
	 * this type.  (This value is provided for convenience, and will be
	 * either the \c internal_page_max or \c leaf_page_max value specified
	 * to WT_SESSION::create when the object was created.)
	 *
	 * On entry, \c split_pct is the configured Btree page split size for
	 * this object.  (This value is provided for convenience, and will be
	 * the \c split_pct value specified to WT_SESSION::create when the
	 * object was created.)
	 *
	 * On entry, \c extra is a count of additional bytes that will be added
	 * to the encoded representation before it is written.  In other words,
	 * if the target write size is 8KB, the returned encoded representation
	 * should be less than or equal to (8KB - \c extra).  The method does
	 * not need to skip bytes in the destination buffer based on \c extra,
	 * the method should only use \c extra to decide how many bytes to store
	 * into the destination buffer for its ideal block size.
	 *
	 * On entry, \c src points to the source buffer; \c offsets is an array
	 * of \c slots 0-based offsets into \c src, where each offset is the
	 * start of a byte string, except for the last offset, which is the
	 * offset of the first byte past the end of the last byte string.  (In
	 * other words, <code>offsets[0]</code> will be 0, the offset of the
	 * first byte of the first byte string in \c src, and
	 * <code>offsets[slots]</code> is the total length of all of the byte
	 * strings in the \c src buffer.)
	 *
	 * On entry, \c dst points to the destination buffer with a length
	 * of \c dst_len.  If the WT_COMPRESSOR::pre_size method is specified,
	 * the destination buffer will be at least the size returned by that
	 * method; otherwise, the destination buffer will be at least as large
	 * as the length of the data to compress.
	 *
	 * After successful completion, the callback should return \c 0, and
	 * set \c result_slotsp to the number of byte strings encoded and
	 * \c result_lenp to the bytes needed for the encoded representation.
	 *
	 * There is no requirement the callback encode any or all of the byte
	 * strings passed by WiredTiger.  If the callback does not encode any
	 * of the byte strings and compression should not be retried, the
	 * callback should set \c result_slotsp to 0.
	 *
	 * If the callback does not encode any of the byte strings and
	 * compression should be retried with additional byte strings, the
	 * callback must return \c EAGAIN.  In that case, WiredTiger will
	 * accumulate more rows and repeat the call.
	 *
	 * If there are no more rows to accumulate or the callback indicates
	 * that it cannot be retried, WiredTiger writes the remaining rows
	 * using \c WT_COMPRESSOR::compress.
	 *
	 * On entry, \c final is zero if there are more rows to be written as
	 * part of this page (if there will be additional data provided to the
	 * callback), and non-zero if there are no more rows to be written as
	 * part of this page.  If \c final is set and the callback fails to
	 * encode any rows, WiredTiger writes the remaining rows without further
	 * calls to the callback.  If \c final is set and the callback encodes
	 * any number of rows, WiredTiger continues to call the callback until
	 * all of the rows are encoded or the callback fails to encode any rows.
	 *
	 * The WT_COMPRESSOR::compress_raw callback is intended for applications
	 * wanting to create disk blocks in specific sizes.
	 * WT_COMPRESSOR::compress_raw is not a replacement for
	 * WT_COMPRESSOR::compress: objects which WT_COMPRESSOR::compress_raw
	 * cannot handle (for example, overflow key or value items), or which
	 * WT_COMPRESSOR::compress_raw chooses not to compress for any reason
	 * (for example, if WT_COMPRESSOR::compress_raw callback chooses not to
	 * compress a small number of rows, but the page being written has no
	 * more rows to accumulate), will be passed to WT_COMPRESSOR::compress.
	 *
	 * The WT_COMPRESSOR::compress_raw callback is only called for objects
	 * where it is applicable, that is, for row-store and variable-length
	 * column-store objects, where both row-store key prefix compression
	 * and row-store and variable-length column-store dictionary compression
	 * are \b not configured.  When WT_COMPRESSOR::compress_raw is not
	 * applicable, the WT_COMPRESSOR::compress callback is used instead.
	 *
	 * @param[in] page_max the configured maximum page size for this object
	 * @param[in] split_pct the configured page split size for this object
	 * @param[in] extra the count of the additional bytes
	 * @param[in] src the data to compress
	 * @param[in] offsets the byte offsets of the byte strings in src
	 * @param[in] slots the number of entries in offsets
	 * @param[in] dst the destination buffer
	 * @param[in] dst_len the length of the destination buffer
	 * @param[in] final non-zero if there are no more rows to accumulate
	 * @param[out] result_lenp the length of the compressed data
	 * @param[out] result_slotsp the number of byte offsets taken
	 * @returns zero for success, non-zero to indicate an error.
	 */
	int (*compress_raw)(WT_COMPRESSOR *compressor, WT_SESSION *session,
	    size_t page_max, int split_pct, size_t extra,
	    uint8_t *src, uint32_t *offsets, uint32_t slots,
	    uint8_t *dst, size_t dst_len,
	    int final,
	    size_t *result_lenp, uint32_t *result_slotsp);

	/*!
	 * Callback to decompress a chunk of data.
	 *
	 * WT_COMPRESSOR::decompress takes a source buffer and a destination
	 * buffer.  The contents are switched from \c compress: the
	 * source buffer is the compressed value, and the destination buffer is
	 * sized to be the original size.  If the callback successfully
	 * decompresses the source buffer to the destination buffer, it returns
	 * 0.  If an error occurs, it returns an errno or WiredTiger error code.
	 * The source buffer that WT_COMPRESSOR::decompress takes may have a
	 * size that is rounded up from the size originally produced by
	 * WT_COMPRESSOR::compress, with the remainder of the buffer set to
	 * zeroes. Most compressors do not care about this difference if the
	 * size to be decompressed can be implicitly discovered from the
	 * compressed data.  If your compressor cares, you may need to allocate
	 * space for, and store, the actual size in the compressed buffer.  See
	 * the source code for the included snappy compressor for an example.
	 *
	 * On entry, \c src will point to memory, with the length of the memory
	 * in \c src_len.  After successful completion, the callback should
	 * return \c 0 and set \c result_lenp to the number of bytes required
	 * for the decompressed representation.
	 *
	 * If the \c dst buffer is not big enough to hold the decompressed
	 * data, the callback should return an error.
	 *
	 * @param[in] src the data to decompress
	 * @param[in] src_len the length of the data to decompress
	 * @param[in] dst the destination buffer
	 * @param[in] dst_len the length of the destination buffer
	 * @param[out] result_lenp the length of the decompressed data
	 * @returns zero for success, non-zero to indicate an error.
	 *
	 * @snippet nop_compress.c WT_COMPRESSOR decompress
	 */
	int (*decompress)(WT_COMPRESSOR *compressor, WT_SESSION *session,
	    uint8_t *src, size_t src_len,
	    uint8_t *dst, size_t dst_len,
	    size_t *result_lenp);

	/*!
	 * Callback to size a destination buffer for compression
	 *
	 * WT_COMPRESSOR::pre_size is an optional callback that, given the
	 * source buffer and size, produces the size of the destination buffer
	 * to be given to WT_COMPRESSOR::compress.  This is useful for
	 * compressors that assume that the output buffer is sized for the
	 * worst case and thus no overrun checks are made.  If your compressor
	 * works like this, WT_COMPRESSOR::pre_size will need to be defined.
	 * See the source code for the snappy compressor for an example.
	 * However, if your compressor detects and avoids overruns against its
	 * target buffer, you will not need to define WT_COMPRESSOR::pre_size.
	 * When WT_COMPRESSOR::pre_size is set to NULL, the destination buffer
	 * is sized the same as the source buffer.  This is always sufficient,
	 * since a compression result that is larger than the source buffer is
	 * discarded by WiredTiger.
	 *
	 * If not NULL, this callback is called before each call to
	 * WT_COMPRESSOR::compress to determine the size of the destination
	 * buffer to provide.  If the callback is NULL, the destination
	 * buffer will be the same size as the source buffer.
	 *
	 * The callback should set \c result_lenp to a suitable buffer size
	 * for compression, typically the maximum length required by
	 * WT_COMPRESSOR::compress.
	 *
	 * This callback function is for compressors that require an output
	 * buffer larger than the source buffer (for example, that do not
	 * check for buffer overflow during compression).
	 *
	 * @param[in] src the data to compress
	 * @param[in] src_len the length of the data to compress
	 * @param[out] result_lenp the required destination buffer size
	 * @returns zero for success, non-zero to indicate an error.
	 *
	 * @snippet nop_compress.c WT_COMPRESSOR presize
	 */
	int (*pre_size)(WT_COMPRESSOR *compressor, WT_SESSION *session,
	    uint8_t *src, size_t src_len, size_t *result_lenp);

	/*!
	 * If non-NULL, a callback performed when the database is closed.
	 *
	 * The WT_COMPRESSOR::terminate callback is intended to allow cleanup,
	 * the handle will not be subsequently accessed by WiredTiger.
	 *
	 * @snippet nop_compress.c WT_COMPRESSOR terminate
	 */
	int (*terminate)(WT_COMPRESSOR *compressor, WT_SESSION *session);
};

/*!
 * Applications can extend WiredTiger by providing new implementations of the
 * WT_DATA_SOURCE class.  Each data source supports a different URI scheme for
 * data sources to WT_SESSION::create, WT_SESSION::open_cursor and related
 * methods.  See @ref custom_data_sources for more information.
 *
 * <b>Thread safety:</b> WiredTiger may invoke methods on the WT_DATA_SOURCE
 * interface from multiple threads concurrently.  It is the responsibility of
 * the implementation to protect any shared data.
 *
 * Applications register their implementation with WiredTiger by calling
 * WT_CONNECTION::add_data_source.
 *
 * @snippet ex_data_source.c WT_DATA_SOURCE register
 */
struct __wt_data_source {
	/*!
	 * Callback to alter an object.
	 *
	 * @snippet ex_data_source.c WT_DATA_SOURCE alter
	 */
	int (*alter)(WT_DATA_SOURCE *dsrc, WT_SESSION *session,
	    const char *uri, WT_CONFIG_ARG *config);

	/*!
	 * Callback to create a new object.
	 *
	 * @snippet ex_data_source.c WT_DATA_SOURCE create
	 */
	int (*create)(WT_DATA_SOURCE *dsrc, WT_SESSION *session,
	    const char *uri, WT_CONFIG_ARG *config);

	/*!
	 * Callback to compact an object.
	 *
	 * @snippet ex_data_source.c WT_DATA_SOURCE compact
	 */
	int (*compact)(WT_DATA_SOURCE *dsrc, WT_SESSION *session,
	    const char *uri, WT_CONFIG_ARG *config);

	/*!
	 * Callback to drop an object.
	 *
	 * @snippet ex_data_source.c WT_DATA_SOURCE drop
	 */
	int (*drop)(WT_DATA_SOURCE *dsrc, WT_SESSION *session,
	    const char *uri, WT_CONFIG_ARG *config);

	/*!
	 * Callback to initialize a cursor.
	 *
	 * @snippet ex_data_source.c WT_DATA_SOURCE open_cursor
	 */
	int (*open_cursor)(WT_DATA_SOURCE *dsrc, WT_SESSION *session,
	    const char *uri, WT_CONFIG_ARG *config, WT_CURSOR **new_cursor);

	/*!
	 * Callback to rename an object.
	 *
	 * @snippet ex_data_source.c WT_DATA_SOURCE rename
	 */
	int (*rename)(WT_DATA_SOURCE *dsrc, WT_SESSION *session,
	    const char *uri, const char *newuri, WT_CONFIG_ARG *config);

	/*!
	 * Callback to salvage an object.
	 *
	 * @snippet ex_data_source.c WT_DATA_SOURCE salvage
	 */
	int (*salvage)(WT_DATA_SOURCE *dsrc, WT_SESSION *session,
	    const char *uri, WT_CONFIG_ARG *config);

	/*!
	 * Callback to get the size of an object.
	 *
	 * @snippet ex_data_source.c WT_DATA_SOURCE size
	 */
	int (*size)(WT_DATA_SOURCE *dsrc, WT_SESSION *session,
	    const char *uri, wt_off_t *size);

	/*!
	 * Callback to truncate an object.
	 *
	 * @snippet ex_data_source.c WT_DATA_SOURCE truncate
	 */
	int (*truncate)(WT_DATA_SOURCE *dsrc, WT_SESSION *session,
	    const char *uri, WT_CONFIG_ARG *config);

	/*!
	 * Callback to truncate a range of an object.
	 *
	 * @snippet ex_data_source.c WT_DATA_SOURCE range truncate
	 */
	int (*range_truncate)(WT_DATA_SOURCE *dsrc, WT_SESSION *session,
	    WT_CURSOR *start, WT_CURSOR *stop);

	/*!
	 * Callback to verify an object.
	 *
	 * @snippet ex_data_source.c WT_DATA_SOURCE verify
	 */
	int (*verify)(WT_DATA_SOURCE *dsrc, WT_SESSION *session,
	    const char *uri, WT_CONFIG_ARG *config);

	/*!
	 * Callback to checkpoint the database.
	 *
	 * @snippet ex_data_source.c WT_DATA_SOURCE checkpoint
	 */
	int (*checkpoint)(
	    WT_DATA_SOURCE *dsrc, WT_SESSION *session, WT_CONFIG_ARG *config);

	/*!
	 * If non-NULL, a callback performed when the database is closed.
	 *
	 * The WT_DATA_SOURCE::terminate callback is intended to allow cleanup,
	 * the handle will not be subsequently accessed by WiredTiger.
	 *
	 * @snippet ex_data_source.c WT_DATA_SOURCE terminate
	 */
	int (*terminate)(WT_DATA_SOURCE *dsrc, WT_SESSION *session);

	/*!
	 * If non-NULL, a callback performed before an LSM merge.
	 *
	 * @param[in] source a cursor configured with the data being merged
	 * @param[in] dest a cursor on the new object being filled by the merge
	 *
	 * @snippet ex_data_source.c WT_DATA_SOURCE lsm_pre_merge
	 */
	int (*lsm_pre_merge)(
	    WT_DATA_SOURCE *dsrc, WT_CURSOR *source, WT_CURSOR *dest);
};

/*!
 * The interface implemented by applications to provide custom encryption.
 *
 * Encryptors must implement the WT_ENCRYPTOR interface: the
 * WT_ENCRYPTOR::encrypt, WT_ENCRYPTOR::decrypt and WT_ENCRYPTOR::sizing
 * callbacks must be specified, WT_ENCRYPTOR::customize and
 * WT_ENCRYPTOR::terminate are optional.  To build your own encryptor, use
 * one of the encryptors in \c ext/encryptors as a template:
 * \c ext/encryptors/nop_encrypt is a simple encryptor that passes through
 * data unchanged, and is a reasonable starting point;
 * \c ext/encryptors/rotn_encrypt is an encryptor implementing
 * a simple rotation cipher, it shows the use of \c keyid, \c secretkey,
 * and implements the WT_ENCRYPTOR::customize and
 * WT_ENCRYPTOR::terminate callbacks.
 *
 * Applications register their implementation with WiredTiger by calling
 * WT_CONNECTION::add_encryptor.
 *
 * @snippet nop_encrypt.c WT_ENCRYPTOR initialization structure
 * @snippet nop_encrypt.c WT_ENCRYPTOR initialization function
 */
struct __wt_encryptor {
	/*!
	 * Callback to encrypt a chunk of data.
	 *
	 * WT_ENCRYPTOR::encrypt takes a source buffer and a destination
	 * buffer.  The callback encrypts the source buffer (plain text)
	 * into the destination buffer.
	 *
	 * On entry, \c src will point to memory, with the length of the memory
	 * in \c src_len.  After successful completion, the callback should
	 * return \c 0 and set \c result_lenp to the number of bytes required
	 * for the encrypted representation.
	 *
	 * On entry, \c dst points to the destination buffer with a length
	 * of \c dst_len.  The destination buffer will be at least src_len
	 * plus the size returned by that WT_ENCRYPT::sizing.
	 *
	 * This callback cannot be NULL.
	 *
	 * @param[in] src the data to encrypt
	 * @param[in] src_len the length of the data to encrypt
	 * @param[in] dst the destination buffer
	 * @param[in] dst_len the length of the destination buffer
	 * @param[out] result_lenp the length of the encrypted data
	 * @returns zero for success, non-zero to indicate an error.
	 *
	 * @snippet nop_encrypt.c WT_ENCRYPTOR encrypt
	 */
	int (*encrypt)(WT_ENCRYPTOR *encryptor, WT_SESSION *session,
	    uint8_t *src, size_t src_len,
	    uint8_t *dst, size_t dst_len,
	    size_t *result_lenp);

	/*!
	 * Callback to decrypt a chunk of data.
	 *
	 * WT_ENCRYPTOR::decrypt takes a source buffer and a destination
	 * buffer.  The contents are switched from \c encrypt: the
	 * source buffer is the encrypted value, and the destination buffer is
	 * sized to be the original size.  If the callback successfully
	 * decrypts the source buffer to the destination buffer, it returns
	 * 0.  If an error occurs, it returns an errno or WiredTiger error code.
	 *
	 * On entry, \c src will point to memory, with the length of the memory
	 * in \c src_len.  After successful completion, the callback should
	 * return \c 0 and set \c result_lenp to the number of bytes required
	 * for the decrypted representation.
	 *
	 * If the \c dst buffer is not big enough to hold the decrypted
	 * data, the callback should return an error.
	 *
	 * This callback cannot be NULL.
	 *
	 * @param[in] src the data to decrypt
	 * @param[in] src_len the length of the data to decrypt
	 * @param[in] dst the destination buffer
	 * @param[in] dst_len the length of the destination buffer
	 * @param[out] result_lenp the length of the decrypted data
	 * @returns zero for success, non-zero to indicate an error.
	 *
	 * @snippet nop_encrypt.c WT_ENCRYPTOR decrypt
	 */
	int (*decrypt)(WT_ENCRYPTOR *encryptor, WT_SESSION *session,
	    uint8_t *src, size_t src_len,
	    uint8_t *dst, size_t dst_len,
	    size_t *result_lenp);

	/*!
	 * Callback to size a destination buffer for encryption.
	 *
	 * WT_ENCRYPTOR::sizing is an callback that returns the number
	 * of additional bytes that is needed when encrypting a
	 * text buffer.  This is always necessary, since encryptors
	 * typically generate encrypted text that is larger than the
	 * plain text input. Without such a call, WiredTiger would
	 * have no way to know the worst case for the encrypted buffer size.
	 * The WiredTiger encryption infrastructure assumes that
	 * buffer sizing is not dependent on the number of bytes
	 * of input, that there is a one to one relationship in number
	 * of bytes needed between input and output.
	 *
	 * This callback cannot be NULL.
	 *
	 * The callback should set \c expansion_constantp to the additional
	 * number of bytes needed.
	 *
	 * @param[out] expansion_constantp the additional number of bytes needed
	 *    when encrypting.
	 * @returns zero for success, non-zero to indicate an error.
	 *
	 * @snippet nop_encrypt.c WT_ENCRYPTOR sizing
	 */
	int (*sizing)(WT_ENCRYPTOR *encryptor, WT_SESSION *session,
	    size_t *expansion_constantp);

	/*!
	 * If non-NULL, this callback is called to customize the encryptor.
	 * The customize function is called whenever a keyid is used for the
	 * first time with this encryptor, whether it be in
	 * the ::wiredtiger_open call or the WT_SESSION::create
	 * call. This gives the algorithm an
	 * opportunity to retrieve and save keys in a customized encryptor.
	 * If the callback returns a non-NULL encryptor, that instance
	 * is used instead of this one for any callbacks.
	 *
	 * @param[in] encrypt_config the "encryption" portion of the
	 *    configuration from the wiredtiger_open or WT_SESSION::create call
	 * @param[out] customp the new modified encryptor, or NULL.
	 * @returns zero for success, non-zero to indicate an error.
	 */
	int (*customize)(WT_ENCRYPTOR *encryptor, WT_SESSION *session,
	    WT_CONFIG_ARG *encrypt_config, WT_ENCRYPTOR **customp);

	/*!
	 * If non-NULL, a callback performed when the database is closed.
	 * It is called for each encryptor that was added using
	 * WT_CONNECTION::add_encryptor or returned by the
	 * WT_ENCRYPTOR::customize callback.
	 *
	 * The WT_ENCRYPTOR::terminate callback is intended to allow cleanup,
	 * the handle will not be subsequently accessed by WiredTiger.
	 *
	 * @snippet nop_encrypt.c WT_ENCRYPTOR terminate
	 */
	int (*terminate)(WT_ENCRYPTOR *encryptor, WT_SESSION *session);
};

/*!
 * The interface implemented by applications to provide custom extraction of
 * index keys or column group values.
 *
 * Applications register implementations with WiredTiger by calling
 * WT_CONNECTION::add_extractor.  See @ref custom_extractors for more
 * information.
 *
 * @snippet ex_all.c WT_EXTRACTOR register
 */
struct __wt_extractor {
	/*!
	 * Callback to extract a value for an index or column group.
	 *
	 * @errors
	 *
	 * @snippet ex_all.c WT_EXTRACTOR
	 *
	 * @param extractor the WT_EXTRACTOR implementation
	 * @param session the current WiredTiger session
	 * @param key the table key in raw format, see @ref cursor_raw for
	 *	details
	 * @param value the table value in raw format, see @ref cursor_raw for
	 *	details
	 * @param[out] result_cursor the method should call WT_CURSOR::set_key
	 *	and WT_CURSOR::insert on this cursor to return a key.  The \c
	 *	key_format of the cursor will match that passed to
	 *	WT_SESSION::create for the index.  Multiple index keys can be
	 *	created for each record by calling WT_CURSOR::insert multiple
	 *	times.
	 */
	int (*extract)(WT_EXTRACTOR *extractor, WT_SESSION *session,
	    const WT_ITEM *key, const WT_ITEM *value,
	    WT_CURSOR *result_cursor);

	/*!
	 * If non-NULL, this callback is called to customize the extractor for
	 * each index.  If the callback returns a non-NULL extractor, that
	 * instance is used instead of this one for all comparisons.
	 */
	int (*customize)(WT_EXTRACTOR *extractor, WT_SESSION *session,
	    const char *uri, WT_CONFIG_ITEM *appcfg, WT_EXTRACTOR **customp);

	/*!
	 * If non-NULL a callback performed when the index or column group
	 * is closed for customized extractors otherwise when the database
	 * is closed.
	 *
	 * The WT_EXTRACTOR::terminate callback is intended to allow cleanup,
	 * the handle will not be subsequently accessed by WiredTiger.
	 */
	int (*terminate)(WT_EXTRACTOR *extractor, WT_SESSION *session);
};

#if !defined(SWIG)
/*! WT_FILE_SYSTEM::open_file file types */
typedef enum {
	WT_FS_OPEN_FILE_TYPE_CHECKPOINT,/*!< open a data file checkpoint */
	WT_FS_OPEN_FILE_TYPE_DATA,	/*!< open a data file */
	WT_FS_OPEN_FILE_TYPE_DIRECTORY,	/*!< open a directory */
	WT_FS_OPEN_FILE_TYPE_LOG,	/*!< open a log file */
	WT_FS_OPEN_FILE_TYPE_REGULAR	/*!< open a regular file */
} WT_FS_OPEN_FILE_TYPE;

#ifdef DOXYGEN
/*! WT_FILE_SYSTEM::open_file flags: random access pattern */
#define	WT_FS_OPEN_ACCESS_RAND	0x0
/*! WT_FILE_SYSTEM::open_file flags: sequential access pattern */
#define	WT_FS_OPEN_ACCESS_SEQ	0x0
/*! WT_FILE_SYSTEM::open_file flags: create if does not exist */
#define	WT_FS_OPEN_CREATE	0x0
/*! WT_FILE_SYSTEM::open_file flags: direct I/O requested */
#define	WT_FS_OPEN_DIRECTIO	0x0
/*! WT_FILE_SYSTEM::open_file flags: file creation must be durable */
#define	WT_FS_OPEN_DURABLE	0x0
/*!
 * WT_FILE_SYSTEM::open_file flags: return EBUSY if exclusive use not available
 */
#define	WT_FS_OPEN_EXCLUSIVE	0x0
/*! WT_FILE_SYSTEM::open_file flags: open is read-only */
#define	WT_FS_OPEN_READONLY	0x0

/*!
 * WT_FILE_SYSTEM::remove or WT_FILE_SYSTEM::rename flags: the remove or rename
 * operation must be durable
 */
#define	WT_FS_DURABLE		0x0
#else
/* AUTOMATIC FLAG VALUE GENERATION START */
#define	WT_FS_OPEN_ACCESS_RAND	0x01u
#define	WT_FS_OPEN_ACCESS_SEQ	0x02u
#define	WT_FS_OPEN_CREATE	0x04u
#define	WT_FS_OPEN_DIRECTIO	0x08u
#define	WT_FS_OPEN_DURABLE	0x10u
#define	WT_FS_OPEN_EXCLUSIVE	0x20u
#define	WT_FS_OPEN_FIXED	0x40u	/* Path not home relative (internal) */
#define	WT_FS_OPEN_READONLY	0x80u
/* AUTOMATIC FLAG VALUE GENERATION STOP */

/* AUTOMATIC FLAG VALUE GENERATION START */
#define	WT_FS_DURABLE		0x1u
/* AUTOMATIC FLAG VALUE GENERATION STOP */
#endif

/*!
 * The interface implemented by applications to provide a custom file system
 * implementation.
 *
 * <b>Thread safety:</b> WiredTiger may invoke methods on the WT_FILE_SYSTEM
 * interface from multiple threads concurrently. It is the responsibility of
 * the implementation to protect any shared data.
 *
 * Applications register implementations with WiredTiger by calling
 * WT_CONNECTION::add_file_system.  See @ref custom_file_systems for more
 * information.
 *
 * @snippet ex_file_system.c WT_FILE_SYSTEM register
 */
struct __wt_file_system {
	/*!
	 * Return a list of file names for the named directory.
	 *
	 * @errors
	 *
	 * @param file_system the WT_FILE_SYSTEM
	 * @param session the current WiredTiger session
	 * @param directory the name of the directory
	 * @param prefix if not NULL, only files with names matching the prefix
	 *    are returned
	 * @param[out] dirlist the method returns an allocated array of
	 *    individually allocated strings, one for each entry in the
	 *    directory.
	 * @param[out] countp the number of entries returned
	 */
	int (*fs_directory_list)(WT_FILE_SYSTEM *file_system,
	    WT_SESSION *session, const char *directory, const char *prefix,
	    char ***dirlist, uint32_t *countp);

#if !defined(DOXYGEN)
	/*
	 * Return a single file name for the named directory.
	 */
	int (*fs_directory_list_single)(WT_FILE_SYSTEM *file_system,
	    WT_SESSION *session, const char *directory, const char *prefix,
	    char ***dirlist, uint32_t *countp);
#endif

	/*!
	 * Free memory allocated by WT_FILE_SYSTEM::directory_list.
	 *
	 * @errors
	 *
	 * @param file_system the WT_FILE_SYSTEM
	 * @param session the current WiredTiger session
	 * @param dirlist array returned by WT_FILE_SYSTEM::directory_list
	 * @param count count returned by WT_FILE_SYSTEM::directory_list
	 */
	int (*fs_directory_list_free)(WT_FILE_SYSTEM *file_system,
	    WT_SESSION *session, char **dirlist, uint32_t count);

	/*!
	 * Return if the named file system object exists.
	 *
	 * @errors
	 *
	 * @param file_system the WT_FILE_SYSTEM
	 * @param session the current WiredTiger session
	 * @param name the name of the file
	 * @param[out] existp If the named file system object exists
	 */
	int (*fs_exist)(WT_FILE_SYSTEM *file_system,
	    WT_SESSION *session, const char *name, bool *existp);

	/*!
	 * Open a handle for a named file system object
	 *
	 * The method should return ENOENT if the file is not being created and
	 * does not exist.
	 *
	 * The method should return EACCES if the file cannot be opened in the
	 * requested mode (for example, a file opened for writing in a readonly
	 * file system).
	 *
	 * The method should return EBUSY if ::WT_FS_OPEN_EXCLUSIVE is set and
	 * the file is in use.
	 *
	 * @errors
	 *
	 * @param file_system the WT_FILE_SYSTEM
	 * @param session the current WiredTiger session
	 * @param name the name of the file system object
	 * @param file_type the type of the file
	 *    The file type is provided to allow optimization for different file
	 *    access patterns.
	 * @param flags flags indicating how to open the file, one or more of
	 *    ::WT_FS_OPEN_CREATE, ::WT_FS_OPEN_DIRECTIO, ::WT_FS_OPEN_DURABLE,
	 *    ::WT_FS_OPEN_EXCLUSIVE or ::WT_FS_OPEN_READONLY.
	 * @param[out] file_handlep the handle to the newly opened file. File
	 *    system implementations must allocate memory for the handle and
	 *    the WT_FILE_HANDLE::name field, and fill in the WT_FILE_HANDLE::
	 *    fields. Applications wanting to associate private information
	 *    with the WT_FILE_HANDLE:: structure should declare and allocate
	 *    their own structure as a superset of a WT_FILE_HANDLE:: structure.
	 */
	int (*fs_open_file)(WT_FILE_SYSTEM *file_system, WT_SESSION *session,
	    const char *name, WT_FS_OPEN_FILE_TYPE file_type, uint32_t flags,
	    WT_FILE_HANDLE **file_handlep);

	/*!
	 * Remove a named file system object
	 *
	 * This method is not required for readonly file systems and should be
	 * set to NULL when not required by the file system.
	 *
	 * @errors
	 *
	 * @param file_system the WT_FILE_SYSTEM
	 * @param session the current WiredTiger session
	 * @param name the name of the file system object
	 * @param durable if the operation requires durability
	 * @param flags 0 or ::WT_FS_DURABLE
	 */
	int (*fs_remove)(WT_FILE_SYSTEM *file_system,
	    WT_SESSION *session, const char *name, uint32_t flags);

	/*!
	 * Rename a named file system object
	 *
	 * This method is not required for readonly file systems and should be
	 * set to NULL when not required by the file system.
	 *
	 * @errors
	 *
	 * @param file_system the WT_FILE_SYSTEM
	 * @param session the current WiredTiger session
	 * @param from the original name of the object
	 * @param to the new name for the object
	 * @param flags 0 or ::WT_FS_DURABLE
	 */
	int (*fs_rename)(WT_FILE_SYSTEM *file_system, WT_SESSION *session,
	    const char *from, const char *to, uint32_t flags);

	/*!
	 * Return the size of a named file system object
	 *
	 * @errors
	 *
	 * @param file_system the WT_FILE_SYSTEM
	 * @param session the current WiredTiger session
	 * @param name the name of the file system object
	 * @param[out] sizep the size of the file system entry
	 */
	int (*fs_size)(WT_FILE_SYSTEM *file_system,
	    WT_SESSION *session, const char *name, wt_off_t *sizep);

	/*!
	 * A callback performed when the file system is closed and will no
	 * longer be accessed by the WiredTiger database.
	 *
	 * This method is not required and should be set to NULL when not
	 * required by the file system.
	 *
	 * The WT_FILE_SYSTEM::terminate callback is intended to allow cleanup,
	 * the handle will not be subsequently accessed by WiredTiger.
	 */
	int (*terminate)(WT_FILE_SYSTEM *file_system, WT_SESSION *session);
};

/*! WT_FILE_HANDLE::fadvise flags: no longer need */
#define	WT_FILE_HANDLE_DONTNEED	1
/*! WT_FILE_HANDLE::fadvise flags: will need */
#define	WT_FILE_HANDLE_WILLNEED	2

/*!
 * A file handle implementation returned by WT_FILE_SYSTEM::open_file.
 *
 * <b>Thread safety:</b> Unless explicitly stated otherwise, WiredTiger may
 * invoke methods on the WT_FILE_HANDLE interface from multiple threads
 * concurrently. It is the responsibility of the implementation to protect
 * any shared data.
 *
 * See @ref custom_file_systems for more information.
 */
struct __wt_file_handle {
	/*!
	 * The enclosing file system, set by WT_FILE_SYSTEM::open_file.
	 */
	WT_FILE_SYSTEM *file_system;

	/*!
	 * The name of the file, set by WT_FILE_SYSTEM::open_file.
	 */
	char *name;

	/*!
	 * Close a file handle, the handle will not be further accessed by
	 * WiredTiger.
	 *
	 * @errors
	 *
	 * @param file_handle the WT_FILE_HANDLE
	 * @param session the current WiredTiger session
	 */
	int (*close)(WT_FILE_HANDLE *file_handle, WT_SESSION *session);

	/*!
	 * Indicate expected future use of file ranges, based on the POSIX
	 * 1003.1 standard fadvise.
	 *
	 * This method is not required, and should be set to NULL when not
	 * supported by the file.
	 *
	 * @errors
	 *
	 * @param file_handle the WT_FILE_HANDLE
	 * @param session the current WiredTiger session
	 * @param offset the file offset
	 * @param len the size of the advisory
	 * @param advice one of ::WT_FILE_HANDLE_WILLNEED or
	 *    ::WT_FILE_HANDLE_DONTNEED.
	 */
	int (*fh_advise)(WT_FILE_HANDLE *file_handle,
	    WT_SESSION *session, wt_off_t offset, wt_off_t len, int advice);

	/*!
	 * Extend the file.
	 *
	 * This method is not required, and should be set to NULL when not
	 * supported by the file.
	 *
	 * Any allocated disk space must read as 0 bytes, and no existing file
	 * data may change. Allocating all necessary underlying storage (not
	 * changing just the file's metadata), is likely to result in increased
	 * performance.
	 *
	 * This method is not called by multiple threads concurrently (on the
	 * same file handle). If the file handle's extension method supports
	 * concurrent calls, set the WT_FILE_HANDLE::fh_extend_nolock method
	 * instead. See @ref custom_file_systems for more information.
	 *
	 * @errors
	 *
	 * @param file_handle the WT_FILE_HANDLE
	 * @param session the current WiredTiger session
	 * @param offset desired file size after extension
	 */
	int (*fh_extend)(
	    WT_FILE_HANDLE *file_handle, WT_SESSION *session, wt_off_t offset);

	/*!
	 * Extend the file.
	 *
	 * This method is not required, and should be set to NULL when not
	 * supported by the file.
	 *
	 * Any allocated disk space must read as 0 bytes, and no existing file
	 * data may change. Allocating all necessary underlying storage (not
	 * only changing the file's metadata), is likely to result in increased
	 * performance.
	 *
	 * This method may be called by multiple threads concurrently (on the
	 * same file handle). If the file handle's extension method does not
	 * support concurrent calls, set the WT_FILE_HANDLE::fh_extend method
	 * instead. See @ref custom_file_systems for more information.
	 *
	 * @errors
	 *
	 * @param file_handle the WT_FILE_HANDLE
	 * @param session the current WiredTiger session
	 * @param offset desired file size after extension
	 */
	int (*fh_extend_nolock)(
	    WT_FILE_HANDLE *file_handle, WT_SESSION *session, wt_off_t offset);

	/*!
	 * Lock/unlock a file from the perspective of other processes running
	 * in the system, where necessary.
	 *
	 * @errors
	 *
	 * @param file_handle the WT_FILE_HANDLE
	 * @param session the current WiredTiger session
	 * @param lock whether to lock or unlock
	 */
	int (*fh_lock)(
	    WT_FILE_HANDLE *file_handle, WT_SESSION *session, bool lock);

	/*!
	 * Map a file into memory, based on the POSIX 1003.1 standard mmap.
	 *
	 * This method is not required, and should be set to NULL when not
	 * supported by the file.
	 *
	 * @errors
	 *
	 * @param file_handle the WT_FILE_HANDLE
	 * @param session the current WiredTiger session
	 * @param[out] mapped_regionp a reference to a memory location into
	 *    which should be stored a pointer to the start of the mapped region
	 * @param[out] lengthp a reference to a memory location into which
	 *    should be stored the length of the region
	 * @param[out] mapped_cookiep a reference to a memory location into
	 *    which can be optionally stored a pointer to an opaque cookie
	 *    which is subsequently passed to WT_FILE_HANDLE::unmap.
	 */
	int (*fh_map)(WT_FILE_HANDLE *file_handle, WT_SESSION *session,
	    void *mapped_regionp, size_t *lengthp, void *mapped_cookiep);

	/*!
	 * Unmap part of a memory mapped file, based on the POSIX 1003.1
	 * standard madvise.
	 *
	 * This method is not required, and should be set to NULL when not
	 * supported by the file.
	 *
	 * @errors
	 *
	 * @param file_handle the WT_FILE_HANDLE
	 * @param session the current WiredTiger session
	 * @param map a location in the mapped region unlikely to be used in the
	 *    near future
	 * @param length the length of the mapped region to discard
	 * @param mapped_cookie any cookie set by the WT_FILE_HANDLE::map method
	 */
	int (*fh_map_discard)(WT_FILE_HANDLE *file_handle,
	    WT_SESSION *session, void *map, size_t length, void *mapped_cookie);

	/*!
	 * Preload part of a memory mapped file, based on the POSIX 1003.1
	 * standard madvise.
	 *
	 * This method is not required, and should be set to NULL when not
	 * supported by the file.
	 *
	 * @errors
	 *
	 * @param file_handle the WT_FILE_HANDLE
	 * @param session the current WiredTiger session
	 * @param map a location in the mapped region likely to be used in the
	 *    near future
	 * @param length the size of the mapped region to preload
	 * @param mapped_cookie any cookie set by the WT_FILE_HANDLE::map method
	 */
	int (*fh_map_preload)(WT_FILE_HANDLE *file_handle, WT_SESSION *session,
	    const void *map, size_t length, void *mapped_cookie);

	/*!
	 * Unmap a memory mapped file, based on the POSIX 1003.1 standard
	 * munmap.
	 *
	 * This method is only required if a valid implementation of map is
	 * provided by the file, and should be set to NULL otherwise.
	 *
	 * @errors
	 *
	 * @param file_handle the WT_FILE_HANDLE
	 * @param session the current WiredTiger session
	 * @param mapped_region a pointer to the start of the mapped region
	 * @param length the length of the mapped region
	 * @param mapped_cookie any cookie set by the WT_FILE_HANDLE::map method
	 */
	int (*fh_unmap)(WT_FILE_HANDLE *file_handle, WT_SESSION *session,
	    void *mapped_region, size_t length, void *mapped_cookie);

	/*!
	 * Read from a file, based on the POSIX 1003.1 standard pread.
	 *
	 * @errors
	 *
	 * @param file_handle the WT_FILE_HANDLE
	 * @param session the current WiredTiger session
	 * @param offset the offset in the file to start reading from
	 * @param len the amount to read
	 * @param[out] buf buffer to hold the content read from file
	 */
	int (*fh_read)(WT_FILE_HANDLE *file_handle,
	    WT_SESSION *session, wt_off_t offset, size_t len, void *buf);

	/*!
	 * Return the size of a file.
	 *
	 * @errors
	 *
	 * @param file_handle the WT_FILE_HANDLE
	 * @param session the current WiredTiger session
	 * @param sizep the size of the file
	 */
	int (*fh_size)(
	    WT_FILE_HANDLE *file_handle, WT_SESSION *session, wt_off_t *sizep);

	/*!
	 * Make outstanding file writes durable and do not return until writes
	 * are complete.
	 *
	 * This method is not required for read-only files, and should be set
	 * to NULL when not supported by the file.
	 *
	 * @errors
	 *
	 * @param file_handle the WT_FILE_HANDLE
	 * @param session the current WiredTiger session
	 */
	int (*fh_sync)(WT_FILE_HANDLE *file_handle, WT_SESSION *session);

	/*!
	 * Schedule the outstanding file writes required for durability and
	 * return immediately.
	 *
	 * This method is not required, and should be set to NULL when not
	 * supported by the file.
	 *
	 * @errors
	 *
	 * @param file_handle the WT_FILE_HANDLE
	 * @param session the current WiredTiger session
	 */
	int (*fh_sync_nowait)(WT_FILE_HANDLE *file_handle, WT_SESSION *session);

	/*!
	 * Truncate the file.
	 *
	 * This method is not required, and should be set to NULL when not
	 * supported by the file.
	 *
	 * This method is not called by multiple threads concurrently (on the
	 * same file handle).
	 *
	 * @errors
	 *
	 * @param file_handle the WT_FILE_HANDLE
	 * @param session the current WiredTiger session
	 * @param offset desired file size after truncate
	 */
	int (*fh_truncate)(
	    WT_FILE_HANDLE *file_handle, WT_SESSION *session, wt_off_t offset);

	/*!
	 * Write to a file, based on the POSIX 1003.1 standard pwrite.
	 *
	 * This method is not required for read-only files, and should be set
	 * to NULL when not supported by the file.
	 *
	 * @errors
	 *
	 * @param file_handle the WT_FILE_HANDLE
	 * @param session the current WiredTiger session
	 * @param offset offset at which to start writing
	 * @param length amount of data to write
	 * @param buf content to be written to the file
	 */
	int (*fh_write)(WT_FILE_HANDLE *file_handle, WT_SESSION *session,
	    wt_off_t offset, size_t length, const void *buf);
};
#endif /* !defined(SWIG) */

/*!
 * Entry point to an extension, called when the extension is loaded.
 *
 * @param connection the connection handle
 * @param config the config information passed to WT_CONNECTION::load_extension
 * @errors
 */
extern int wiredtiger_extension_init(
    WT_CONNECTION *connection, WT_CONFIG_ARG *config);

/*!
 * Optional cleanup function for an extension, called during
 * WT_CONNECTION::close.
 *
 * @param connection the connection handle
 * @errors
 */
extern int wiredtiger_extension_terminate(WT_CONNECTION *connection);

/*! @} */

/*!
 * @addtogroup wt
 * @{
 */

/*!
 * @name Log record and operation types
 * @anchor log_types
 * @{
 */
/*
 * NOTE:  The values of these record types and operations must
 * never change because they're written into the log.  Append
 * any new records or operations to the appropriate set.
 */
/*! checkpoint */
#define	WT_LOGREC_CHECKPOINT	0
/*! transaction commit */
#define	WT_LOGREC_COMMIT	1
/*! file sync */
#define	WT_LOGREC_FILE_SYNC	2
/*! message */
#define	WT_LOGREC_MESSAGE	3
/*! system/internal record */
#define	WT_LOGREC_SYSTEM	4
/*! invalid operation */
#define	WT_LOGOP_INVALID	0
/*! column-store put */
#define	WT_LOGOP_COL_PUT	1
/*! column-store remove */
#define	WT_LOGOP_COL_REMOVE	2
/*! column-store truncate */
#define	WT_LOGOP_COL_TRUNCATE	3
/*! row-store put */
#define	WT_LOGOP_ROW_PUT	4
/*! row-store remove */
#define	WT_LOGOP_ROW_REMOVE	5
/*! row-store truncate */
#define	WT_LOGOP_ROW_TRUNCATE	6
/*! checkpoint start */
#define	WT_LOGOP_CHECKPOINT_START	7
/*! previous LSN */
#define	WT_LOGOP_PREV_LSN	8
/*! column-store modify */
#define	WT_LOGOP_COL_MODIFY	9
/*! row-store modify */
#define	WT_LOGOP_ROW_MODIFY	10
/*! @} */

/*******************************************
 * Statistic reference.
 *******************************************/
/*
 * DO NOT EDIT: automatically built by dist/api_stat.py.
 * Statistics section: BEGIN
 */

/*!
 * @name Connection statistics
 * @anchor statistics_keys
 * @anchor statistics_conn
 * Statistics are accessed through cursors with \c "statistics:" URIs.
 * Individual statistics can be queried through the cursor using the following
 * keys.  See @ref data_statistics for more information.
 * @{
 */
/*! LSM: application work units currently queued */
#define	WT_STAT_CONN_LSM_WORK_QUEUE_APP			1000
/*! LSM: merge work units currently queued */
#define	WT_STAT_CONN_LSM_WORK_QUEUE_MANAGER		1001
/*! LSM: rows merged in an LSM tree */
#define	WT_STAT_CONN_LSM_ROWS_MERGED			1002
/*! LSM: sleep for LSM checkpoint throttle */
#define	WT_STAT_CONN_LSM_CHECKPOINT_THROTTLE		1003
/*! LSM: sleep for LSM merge throttle */
#define	WT_STAT_CONN_LSM_MERGE_THROTTLE			1004
/*! LSM: switch work units currently queued */
#define	WT_STAT_CONN_LSM_WORK_QUEUE_SWITCH		1005
/*! LSM: tree maintenance operations discarded */
#define	WT_STAT_CONN_LSM_WORK_UNITS_DISCARDED		1006
/*! LSM: tree maintenance operations executed */
#define	WT_STAT_CONN_LSM_WORK_UNITS_DONE		1007
/*! LSM: tree maintenance operations scheduled */
#define	WT_STAT_CONN_LSM_WORK_UNITS_CREATED		1008
/*! LSM: tree queue hit maximum */
#define	WT_STAT_CONN_LSM_WORK_QUEUE_MAX			1009
/*! async: current work queue length */
#define	WT_STAT_CONN_ASYNC_CUR_QUEUE			1010
/*! async: maximum work queue length */
#define	WT_STAT_CONN_ASYNC_MAX_QUEUE			1011
/*! async: number of allocation state races */
#define	WT_STAT_CONN_ASYNC_ALLOC_RACE			1012
/*! async: number of flush calls */
#define	WT_STAT_CONN_ASYNC_FLUSH			1013
/*! async: number of operation slots viewed for allocation */
#define	WT_STAT_CONN_ASYNC_ALLOC_VIEW			1014
/*! async: number of times operation allocation failed */
#define	WT_STAT_CONN_ASYNC_FULL				1015
/*! async: number of times worker found no work */
#define	WT_STAT_CONN_ASYNC_NOWORK			1016
/*! async: total allocations */
#define	WT_STAT_CONN_ASYNC_OP_ALLOC			1017
/*! async: total compact calls */
#define	WT_STAT_CONN_ASYNC_OP_COMPACT			1018
/*! async: total insert calls */
#define	WT_STAT_CONN_ASYNC_OP_INSERT			1019
/*! async: total remove calls */
#define	WT_STAT_CONN_ASYNC_OP_REMOVE			1020
/*! async: total search calls */
#define	WT_STAT_CONN_ASYNC_OP_SEARCH			1021
/*! async: total update calls */
#define	WT_STAT_CONN_ASYNC_OP_UPDATE			1022
/*! block-manager: blocks pre-loaded */
#define	WT_STAT_CONN_BLOCK_PRELOAD			1023
/*! block-manager: blocks read */
#define	WT_STAT_CONN_BLOCK_READ				1024
/*! block-manager: blocks written */
#define	WT_STAT_CONN_BLOCK_WRITE			1025
/*! block-manager: bytes read */
#define	WT_STAT_CONN_BLOCK_BYTE_READ			1026
/*! block-manager: bytes written */
#define	WT_STAT_CONN_BLOCK_BYTE_WRITE			1027
/*! block-manager: bytes written for checkpoint */
#define	WT_STAT_CONN_BLOCK_BYTE_WRITE_CHECKPOINT	1028
/*! block-manager: mapped blocks read */
#define	WT_STAT_CONN_BLOCK_MAP_READ			1029
/*! block-manager: mapped bytes read */
#define	WT_STAT_CONN_BLOCK_BYTE_MAP_READ		1030
/*! cache: application threads page read from disk to cache count */
#define	WT_STAT_CONN_CACHE_READ_APP_COUNT		1031
/*! cache: application threads page read from disk to cache time (usecs) */
#define	WT_STAT_CONN_CACHE_READ_APP_TIME		1032
/*! cache: application threads page write from cache to disk count */
#define	WT_STAT_CONN_CACHE_WRITE_APP_COUNT		1033
/*! cache: application threads page write from cache to disk time (usecs) */
#define	WT_STAT_CONN_CACHE_WRITE_APP_TIME		1034
/*! cache: bytes belonging to page images in the cache */
#define	WT_STAT_CONN_CACHE_BYTES_IMAGE			1035
/*! cache: bytes belonging to the lookaside table in the cache */
#define	WT_STAT_CONN_CACHE_BYTES_LOOKASIDE		1036
/*! cache: bytes currently in the cache */
#define	WT_STAT_CONN_CACHE_BYTES_INUSE			1037
/*! cache: bytes not belonging to page images in the cache */
#define	WT_STAT_CONN_CACHE_BYTES_OTHER			1038
/*! cache: bytes read into cache */
#define	WT_STAT_CONN_CACHE_BYTES_READ			1039
/*! cache: bytes written from cache */
#define	WT_STAT_CONN_CACHE_BYTES_WRITE			1040
/*! cache: checkpoint blocked page eviction */
#define	WT_STAT_CONN_CACHE_EVICTION_CHECKPOINT		1041
/*! cache: eviction calls to get a page */
#define	WT_STAT_CONN_CACHE_EVICTION_GET_REF		1042
/*! cache: eviction calls to get a page found queue empty */
#define	WT_STAT_CONN_CACHE_EVICTION_GET_REF_EMPTY	1043
/*! cache: eviction calls to get a page found queue empty after locking */
#define	WT_STAT_CONN_CACHE_EVICTION_GET_REF_EMPTY2	1044
/*! cache: eviction currently operating in aggressive mode */
#define	WT_STAT_CONN_CACHE_EVICTION_AGGRESSIVE_SET	1045
/*! cache: eviction empty score */
#define	WT_STAT_CONN_CACHE_EVICTION_EMPTY_SCORE		1046
/*! cache: eviction passes of a file */
#define	WT_STAT_CONN_CACHE_EVICTION_WALK_PASSES		1047
/*! cache: eviction server candidate queue empty when topping up */
#define	WT_STAT_CONN_CACHE_EVICTION_QUEUE_EMPTY		1048
/*! cache: eviction server candidate queue not empty when topping up */
#define	WT_STAT_CONN_CACHE_EVICTION_QUEUE_NOT_EMPTY	1049
/*! cache: eviction server evicting pages */
#define	WT_STAT_CONN_CACHE_EVICTION_SERVER_EVICTING	1050
/*!
 * cache: eviction server slept, because we did not make progress with
 * eviction
 */
#define	WT_STAT_CONN_CACHE_EVICTION_SERVER_SLEPT	1051
/*! cache: eviction server unable to reach eviction goal */
#define	WT_STAT_CONN_CACHE_EVICTION_SLOW		1052
/*! cache: eviction state */
#define	WT_STAT_CONN_CACHE_EVICTION_STATE		1053
/*! cache: eviction walk target pages histogram - 0-9 */
#define	WT_STAT_CONN_CACHE_EVICTION_TARGET_PAGE_LT10	1054
/*! cache: eviction walk target pages histogram - 10-31 */
#define	WT_STAT_CONN_CACHE_EVICTION_TARGET_PAGE_LT32	1055
/*! cache: eviction walk target pages histogram - 128 and higher */
#define	WT_STAT_CONN_CACHE_EVICTION_TARGET_PAGE_GE128	1056
/*! cache: eviction walk target pages histogram - 32-63 */
#define	WT_STAT_CONN_CACHE_EVICTION_TARGET_PAGE_LT64	1057
/*! cache: eviction walk target pages histogram - 64-128 */
#define	WT_STAT_CONN_CACHE_EVICTION_TARGET_PAGE_LT128	1058
/*! cache: eviction walks abandoned */
#define	WT_STAT_CONN_CACHE_EVICTION_WALKS_ABANDONED	1059
/*! cache: eviction walks gave up because they restarted their walk twice */
#define	WT_STAT_CONN_CACHE_EVICTION_WALKS_STOPPED	1060
/*!
 * cache: eviction walks gave up because they saw too many pages and
 * found no candidates
 */
#define	WT_STAT_CONN_CACHE_EVICTION_WALKS_GAVE_UP_NO_TARGETS	1061
/*!
 * cache: eviction walks gave up because they saw too many pages and
 * found too few candidates
 */
#define	WT_STAT_CONN_CACHE_EVICTION_WALKS_GAVE_UP_RATIO	1062
/*! cache: eviction walks reached end of tree */
#define	WT_STAT_CONN_CACHE_EVICTION_WALKS_ENDED		1063
/*! cache: eviction walks started from root of tree */
#define	WT_STAT_CONN_CACHE_EVICTION_WALK_FROM_ROOT	1064
/*! cache: eviction walks started from saved location in tree */
#define	WT_STAT_CONN_CACHE_EVICTION_WALK_SAVED_POS	1065
/*! cache: eviction worker thread active */
#define	WT_STAT_CONN_CACHE_EVICTION_ACTIVE_WORKERS	1066
/*! cache: eviction worker thread created */
#define	WT_STAT_CONN_CACHE_EVICTION_WORKER_CREATED	1067
/*! cache: eviction worker thread evicting pages */
#define	WT_STAT_CONN_CACHE_EVICTION_WORKER_EVICTING	1068
/*! cache: eviction worker thread removed */
#define	WT_STAT_CONN_CACHE_EVICTION_WORKER_REMOVED	1069
/*! cache: eviction worker thread stable number */
#define	WT_STAT_CONN_CACHE_EVICTION_STABLE_STATE_WORKERS	1070
/*!
 * cache: failed eviction of pages that exceeded the in-memory maximum
 * count
 */
#define	WT_STAT_CONN_CACHE_EVICTION_FORCE_FAIL		1071
/*!
 * cache: failed eviction of pages that exceeded the in-memory maximum
 * time (usecs)
 */
#define	WT_STAT_CONN_CACHE_EVICTION_FORCE_FAIL_TIME	1072
/*! cache: files with active eviction walks */
#define	WT_STAT_CONN_CACHE_EVICTION_WALKS_ACTIVE	1073
/*! cache: files with new eviction walks started */
#define	WT_STAT_CONN_CACHE_EVICTION_WALKS_STARTED	1074
/*! cache: force re-tuning of eviction workers once in a while */
#define	WT_STAT_CONN_CACHE_EVICTION_FORCE_RETUNE	1075
/*! cache: hazard pointer blocked page eviction */
#define	WT_STAT_CONN_CACHE_EVICTION_HAZARD		1076
/*! cache: hazard pointer check calls */
#define	WT_STAT_CONN_CACHE_HAZARD_CHECKS		1077
/*! cache: hazard pointer check entries walked */
#define	WT_STAT_CONN_CACHE_HAZARD_WALKS			1078
/*! cache: hazard pointer maximum array length */
#define	WT_STAT_CONN_CACHE_HAZARD_MAX			1079
/*! cache: in-memory page passed criteria to be split */
#define	WT_STAT_CONN_CACHE_INMEM_SPLITTABLE		1080
/*! cache: in-memory page splits */
#define	WT_STAT_CONN_CACHE_INMEM_SPLIT			1081
/*! cache: internal pages evicted */
#define	WT_STAT_CONN_CACHE_EVICTION_INTERNAL		1082
/*! cache: internal pages split during eviction */
#define	WT_STAT_CONN_CACHE_EVICTION_SPLIT_INTERNAL	1083
/*! cache: leaf pages split during eviction */
#define	WT_STAT_CONN_CACHE_EVICTION_SPLIT_LEAF		1084
/*! cache: lookaside score */
#define	WT_STAT_CONN_CACHE_LOOKASIDE_SCORE		1085
/*! cache: lookaside table entries */
#define	WT_STAT_CONN_CACHE_LOOKASIDE_ENTRIES		1086
/*! cache: lookaside table insert calls */
#define	WT_STAT_CONN_CACHE_LOOKASIDE_INSERT		1087
/*! cache: lookaside table remove calls */
#define	WT_STAT_CONN_CACHE_LOOKASIDE_REMOVE		1088
/*! cache: maximum bytes configured */
#define	WT_STAT_CONN_CACHE_BYTES_MAX			1089
/*! cache: maximum page size at eviction */
#define	WT_STAT_CONN_CACHE_EVICTION_MAXIMUM_PAGE_SIZE	1090
/*! cache: modified pages evicted */
#define	WT_STAT_CONN_CACHE_EVICTION_DIRTY		1091
/*! cache: modified pages evicted by application threads */
#define	WT_STAT_CONN_CACHE_EVICTION_APP_DIRTY		1092
/*! cache: operations timed out waiting for space in cache */
#define	WT_STAT_CONN_CACHE_TIMED_OUT_OPS		1093
/*! cache: overflow pages read into cache */
#define	WT_STAT_CONN_CACHE_READ_OVERFLOW		1094
/*! cache: page split during eviction deepened the tree */
#define	WT_STAT_CONN_CACHE_EVICTION_DEEPEN		1095
/*! cache: page written requiring lookaside records */
#define	WT_STAT_CONN_CACHE_WRITE_LOOKASIDE		1096
/*! cache: pages currently held in the cache */
#define	WT_STAT_CONN_CACHE_PAGES_INUSE			1097
/*! cache: pages evicted because they exceeded the in-memory maximum count */
#define	WT_STAT_CONN_CACHE_EVICTION_FORCE		1098
/*!
 * cache: pages evicted because they exceeded the in-memory maximum time
 * (usecs)
 */
#define	WT_STAT_CONN_CACHE_EVICTION_FORCE_TIME		1099
/*! cache: pages evicted because they had chains of deleted items count */
#define	WT_STAT_CONN_CACHE_EVICTION_FORCE_DELETE	1100
/*!
 * cache: pages evicted because they had chains of deleted items time
 * (usecs)
 */
#define	WT_STAT_CONN_CACHE_EVICTION_FORCE_DELETE_TIME	1101
/*! cache: pages evicted by application threads */
#define	WT_STAT_CONN_CACHE_EVICTION_APP			1102
/*! cache: pages queued for eviction */
#define	WT_STAT_CONN_CACHE_EVICTION_PAGES_QUEUED	1103
/*! cache: pages queued for urgent eviction */
#define	WT_STAT_CONN_CACHE_EVICTION_PAGES_QUEUED_URGENT	1104
/*! cache: pages queued for urgent eviction during walk */
#define	WT_STAT_CONN_CACHE_EVICTION_PAGES_QUEUED_OLDEST	1105
/*! cache: pages read into cache */
#define	WT_STAT_CONN_CACHE_READ				1106
/*! cache: pages read into cache after truncate */
#define	WT_STAT_CONN_CACHE_READ_DELETED			1107
/*! cache: pages read into cache after truncate in prepare state */
#define	WT_STAT_CONN_CACHE_READ_DELETED_PREPARED	1108
/*! cache: pages read into cache requiring lookaside entries */
#define	WT_STAT_CONN_CACHE_READ_LOOKASIDE		1109
/*! cache: pages read into cache requiring lookaside for checkpoint */
#define	WT_STAT_CONN_CACHE_READ_LOOKASIDE_CHECKPOINT	1110
/*! cache: pages read into cache skipping older lookaside entries */
#define	WT_STAT_CONN_CACHE_READ_LOOKASIDE_SKIPPED	1111
/*!
 * cache: pages read into cache with skipped lookaside entries needed
 * later
 */
#define	WT_STAT_CONN_CACHE_READ_LOOKASIDE_DELAY		1112
/*!
 * cache: pages read into cache with skipped lookaside entries needed
 * later by checkpoint
 */
#define	WT_STAT_CONN_CACHE_READ_LOOKASIDE_DELAY_CHECKPOINT	1113
/*! cache: pages requested from the cache */
#define	WT_STAT_CONN_CACHE_PAGES_REQUESTED		1114
/*! cache: pages seen by eviction walk */
#define	WT_STAT_CONN_CACHE_EVICTION_PAGES_SEEN		1115
/*! cache: pages selected for eviction unable to be evicted */
#define	WT_STAT_CONN_CACHE_EVICTION_FAIL		1116
/*! cache: pages walked for eviction */
#define	WT_STAT_CONN_CACHE_EVICTION_WALK		1117
/*! cache: pages written from cache */
#define	WT_STAT_CONN_CACHE_WRITE			1118
/*! cache: pages written requiring in-memory restoration */
#define	WT_STAT_CONN_CACHE_WRITE_RESTORE		1119
/*! cache: percentage overhead */
#define	WT_STAT_CONN_CACHE_OVERHEAD			1120
/*! cache: tracked bytes belonging to internal pages in the cache */
#define	WT_STAT_CONN_CACHE_BYTES_INTERNAL		1121
/*! cache: tracked bytes belonging to leaf pages in the cache */
#define	WT_STAT_CONN_CACHE_BYTES_LEAF			1122
/*! cache: tracked dirty bytes in the cache */
#define	WT_STAT_CONN_CACHE_BYTES_DIRTY			1123
/*! cache: tracked dirty pages in the cache */
#define	WT_STAT_CONN_CACHE_PAGES_DIRTY			1124
/*! cache: unmodified pages evicted */
#define	WT_STAT_CONN_CACHE_EVICTION_CLEAN		1125
/*! connection: auto adjusting condition resets */
#define	WT_STAT_CONN_COND_AUTO_WAIT_RESET		1126
/*! connection: auto adjusting condition wait calls */
#define	WT_STAT_CONN_COND_AUTO_WAIT			1127
/*! connection: detected system time went backwards */
#define	WT_STAT_CONN_TIME_TRAVEL			1128
/*! connection: files currently open */
#define	WT_STAT_CONN_FILE_OPEN				1129
/*! connection: memory allocations */
#define	WT_STAT_CONN_MEMORY_ALLOCATION			1130
/*! connection: memory frees */
#define	WT_STAT_CONN_MEMORY_FREE			1131
/*! connection: memory re-allocations */
#define	WT_STAT_CONN_MEMORY_GROW			1132
/*! connection: pthread mutex condition wait calls */
#define	WT_STAT_CONN_COND_WAIT				1133
/*! connection: pthread mutex shared lock read-lock calls */
#define	WT_STAT_CONN_RWLOCK_READ			1134
/*! connection: pthread mutex shared lock write-lock calls */
#define	WT_STAT_CONN_RWLOCK_WRITE			1135
/*! connection: total fsync I/Os */
#define	WT_STAT_CONN_FSYNC_IO				1136
/*! connection: total read I/Os */
#define	WT_STAT_CONN_READ_IO				1137
/*! connection: total write I/Os */
#define	WT_STAT_CONN_WRITE_IO				1138
/*! cursor: cursor create calls */
#define	WT_STAT_CONN_CURSOR_CREATE			1139
/*! cursor: cursor insert calls */
#define	WT_STAT_CONN_CURSOR_INSERT			1140
/*! cursor: cursor modify calls */
#define	WT_STAT_CONN_CURSOR_MODIFY			1141
/*! cursor: cursor next calls */
<<<<<<< HEAD
#define	WT_STAT_CONN_CURSOR_NEXT			1142
=======
#define	WT_STAT_CONN_CURSOR_NEXT			1141
/*! cursor: cursor operation restarted */
#define	WT_STAT_CONN_CURSOR_RESTART			1142
>>>>>>> 366de86b
/*! cursor: cursor prev calls */
#define	WT_STAT_CONN_CURSOR_PREV			1143
/*! cursor: cursor remove calls */
#define	WT_STAT_CONN_CURSOR_REMOVE			1144
/*! cursor: cursor reserve calls */
#define	WT_STAT_CONN_CURSOR_RESERVE			1145
/*! cursor: cursor reset calls */
#define	WT_STAT_CONN_CURSOR_RESET			1146
<<<<<<< HEAD
/*! cursor: cursor restarted searches */
#define	WT_STAT_CONN_CURSOR_RESTART			1147
=======
>>>>>>> 366de86b
/*! cursor: cursor search calls */
#define	WT_STAT_CONN_CURSOR_SEARCH			1148
/*! cursor: cursor search near calls */
#define	WT_STAT_CONN_CURSOR_SEARCH_NEAR			1149
/*! cursor: cursor sweep buckets */
#define	WT_STAT_CONN_CURSOR_SWEEP_BUCKETS		1150
/*! cursor: cursor sweep cursors closed */
#define	WT_STAT_CONN_CURSOR_SWEEP_CLOSED		1151
/*! cursor: cursor sweep cursors examined */
#define	WT_STAT_CONN_CURSOR_SWEEP_EXAMINED		1152
/*! cursor: cursor sweeps */
#define	WT_STAT_CONN_CURSOR_SWEEP			1153
/*! cursor: cursor update calls */
#define	WT_STAT_CONN_CURSOR_UPDATE			1154
/*! cursor: cursors cached on close */
#define	WT_STAT_CONN_CURSOR_CACHE			1155
/*! cursor: cursors reused from cache */
#define	WT_STAT_CONN_CURSOR_REOPEN			1156
/*! cursor: truncate calls */
#define	WT_STAT_CONN_CURSOR_TRUNCATE			1157
/*! data-handle: connection data handles currently active */
#define	WT_STAT_CONN_DH_CONN_HANDLE_COUNT		1158
/*! data-handle: connection sweep candidate became referenced */
#define	WT_STAT_CONN_DH_SWEEP_REF			1159
/*! data-handle: connection sweep dhandles closed */
#define	WT_STAT_CONN_DH_SWEEP_CLOSE			1160
/*! data-handle: connection sweep dhandles removed from hash list */
#define	WT_STAT_CONN_DH_SWEEP_REMOVE			1161
/*! data-handle: connection sweep time-of-death sets */
#define	WT_STAT_CONN_DH_SWEEP_TOD			1162
/*! data-handle: connection sweeps */
#define	WT_STAT_CONN_DH_SWEEPS				1163
/*! data-handle: session dhandles swept */
#define	WT_STAT_CONN_DH_SESSION_HANDLES			1164
/*! data-handle: session sweep attempts */
#define	WT_STAT_CONN_DH_SESSION_SWEEPS			1165
/*! lock: checkpoint lock acquisitions */
#define	WT_STAT_CONN_LOCK_CHECKPOINT_COUNT		1166
/*! lock: checkpoint lock application thread wait time (usecs) */
#define	WT_STAT_CONN_LOCK_CHECKPOINT_WAIT_APPLICATION	1167
/*! lock: checkpoint lock internal thread wait time (usecs) */
#define	WT_STAT_CONN_LOCK_CHECKPOINT_WAIT_INTERNAL	1168
/*!
 * lock: commit timestamp queue lock application thread time waiting for
 * the dhandle lock (usecs)
 */
#define	WT_STAT_CONN_LOCK_COMMIT_TIMESTAMP_WAIT_APPLICATION	1169
/*!
 * lock: commit timestamp queue lock internal thread time waiting for the
 * dhandle lock (usecs)
 */
#define	WT_STAT_CONN_LOCK_COMMIT_TIMESTAMP_WAIT_INTERNAL	1170
/*! lock: commit timestamp queue read lock acquisitions */
#define	WT_STAT_CONN_LOCK_COMMIT_TIMESTAMP_READ_COUNT	1171
/*! lock: commit timestamp queue write lock acquisitions */
#define	WT_STAT_CONN_LOCK_COMMIT_TIMESTAMP_WRITE_COUNT	1172
/*!
 * lock: dhandle lock application thread time waiting for the dhandle
 * lock (usecs)
 */
#define	WT_STAT_CONN_LOCK_DHANDLE_WAIT_APPLICATION	1173
/*!
 * lock: dhandle lock internal thread time waiting for the dhandle lock
 * (usecs)
 */
#define	WT_STAT_CONN_LOCK_DHANDLE_WAIT_INTERNAL		1174
/*! lock: dhandle read lock acquisitions */
#define	WT_STAT_CONN_LOCK_DHANDLE_READ_COUNT		1175
/*! lock: dhandle write lock acquisitions */
#define	WT_STAT_CONN_LOCK_DHANDLE_WRITE_COUNT		1176
/*! lock: metadata lock acquisitions */
#define	WT_STAT_CONN_LOCK_METADATA_COUNT		1177
/*! lock: metadata lock application thread wait time (usecs) */
#define	WT_STAT_CONN_LOCK_METADATA_WAIT_APPLICATION	1178
/*! lock: metadata lock internal thread wait time (usecs) */
#define	WT_STAT_CONN_LOCK_METADATA_WAIT_INTERNAL	1179
/*!
 * lock: read timestamp queue lock application thread time waiting for
 * the dhandle lock (usecs)
 */
#define	WT_STAT_CONN_LOCK_READ_TIMESTAMP_WAIT_APPLICATION	1180
/*!
 * lock: read timestamp queue lock internal thread time waiting for the
 * dhandle lock (usecs)
 */
#define	WT_STAT_CONN_LOCK_READ_TIMESTAMP_WAIT_INTERNAL	1181
/*! lock: read timestamp queue read lock acquisitions */
#define	WT_STAT_CONN_LOCK_READ_TIMESTAMP_READ_COUNT	1182
/*! lock: read timestamp queue write lock acquisitions */
#define	WT_STAT_CONN_LOCK_READ_TIMESTAMP_WRITE_COUNT	1183
/*! lock: schema lock acquisitions */
#define	WT_STAT_CONN_LOCK_SCHEMA_COUNT			1184
/*! lock: schema lock application thread wait time (usecs) */
#define	WT_STAT_CONN_LOCK_SCHEMA_WAIT_APPLICATION	1185
/*! lock: schema lock internal thread wait time (usecs) */
#define	WT_STAT_CONN_LOCK_SCHEMA_WAIT_INTERNAL		1186
/*!
 * lock: table lock application thread time waiting for the table lock
 * (usecs)
 */
#define	WT_STAT_CONN_LOCK_TABLE_WAIT_APPLICATION	1187
/*!
 * lock: table lock internal thread time waiting for the table lock
 * (usecs)
 */
#define	WT_STAT_CONN_LOCK_TABLE_WAIT_INTERNAL		1188
/*! lock: table read lock acquisitions */
#define	WT_STAT_CONN_LOCK_TABLE_READ_COUNT		1189
/*! lock: table write lock acquisitions */
#define	WT_STAT_CONN_LOCK_TABLE_WRITE_COUNT		1190
/*!
 * lock: txn global lock application thread time waiting for the dhandle
 * lock (usecs)
 */
#define	WT_STAT_CONN_LOCK_TXN_GLOBAL_WAIT_APPLICATION	1191
/*!
 * lock: txn global lock internal thread time waiting for the dhandle
 * lock (usecs)
 */
#define	WT_STAT_CONN_LOCK_TXN_GLOBAL_WAIT_INTERNAL	1192
/*! lock: txn global read lock acquisitions */
#define	WT_STAT_CONN_LOCK_TXN_GLOBAL_READ_COUNT		1193
/*! lock: txn global write lock acquisitions */
#define	WT_STAT_CONN_LOCK_TXN_GLOBAL_WRITE_COUNT	1194
/*! log: busy returns attempting to switch slots */
#define	WT_STAT_CONN_LOG_SLOT_SWITCH_BUSY		1195
/*! log: force archive time sleeping (usecs) */
#define	WT_STAT_CONN_LOG_FORCE_ARCHIVE_SLEEP		1196
/*! log: log bytes of payload data */
#define	WT_STAT_CONN_LOG_BYTES_PAYLOAD			1197
/*! log: log bytes written */
#define	WT_STAT_CONN_LOG_BYTES_WRITTEN			1198
/*! log: log files manually zero-filled */
#define	WT_STAT_CONN_LOG_ZERO_FILLS			1199
/*! log: log flush operations */
#define	WT_STAT_CONN_LOG_FLUSH				1200
/*! log: log force write operations */
#define	WT_STAT_CONN_LOG_FORCE_WRITE			1201
/*! log: log force write operations skipped */
#define	WT_STAT_CONN_LOG_FORCE_WRITE_SKIP		1202
/*! log: log records compressed */
#define	WT_STAT_CONN_LOG_COMPRESS_WRITES		1203
/*! log: log records not compressed */
#define	WT_STAT_CONN_LOG_COMPRESS_WRITE_FAILS		1204
/*! log: log records too small to compress */
#define	WT_STAT_CONN_LOG_COMPRESS_SMALL			1205
/*! log: log release advances write LSN */
#define	WT_STAT_CONN_LOG_RELEASE_WRITE_LSN		1206
/*! log: log scan operations */
#define	WT_STAT_CONN_LOG_SCANS				1207
/*! log: log scan records requiring two reads */
#define	WT_STAT_CONN_LOG_SCAN_REREADS			1208
/*! log: log server thread advances write LSN */
#define	WT_STAT_CONN_LOG_WRITE_LSN			1209
/*! log: log server thread write LSN walk skipped */
#define	WT_STAT_CONN_LOG_WRITE_LSN_SKIP			1210
/*! log: log sync operations */
#define	WT_STAT_CONN_LOG_SYNC				1211
/*! log: log sync time duration (usecs) */
#define	WT_STAT_CONN_LOG_SYNC_DURATION			1212
/*! log: log sync_dir operations */
#define	WT_STAT_CONN_LOG_SYNC_DIR			1213
/*! log: log sync_dir time duration (usecs) */
#define	WT_STAT_CONN_LOG_SYNC_DIR_DURATION		1214
/*! log: log write operations */
#define	WT_STAT_CONN_LOG_WRITES				1215
/*! log: logging bytes consolidated */
#define	WT_STAT_CONN_LOG_SLOT_CONSOLIDATED		1216
/*! log: maximum log file size */
#define	WT_STAT_CONN_LOG_MAX_FILESIZE			1217
/*! log: number of pre-allocated log files to create */
#define	WT_STAT_CONN_LOG_PREALLOC_MAX			1218
/*! log: pre-allocated log files not ready and missed */
#define	WT_STAT_CONN_LOG_PREALLOC_MISSED		1219
/*! log: pre-allocated log files prepared */
#define	WT_STAT_CONN_LOG_PREALLOC_FILES			1220
/*! log: pre-allocated log files used */
#define	WT_STAT_CONN_LOG_PREALLOC_USED			1221
/*! log: records processed by log scan */
#define	WT_STAT_CONN_LOG_SCAN_RECORDS			1222
/*! log: slot close lost race */
#define	WT_STAT_CONN_LOG_SLOT_CLOSE_RACE		1223
/*! log: slot close unbuffered waits */
#define	WT_STAT_CONN_LOG_SLOT_CLOSE_UNBUF		1224
/*! log: slot closures */
#define	WT_STAT_CONN_LOG_SLOT_CLOSES			1225
/*! log: slot join atomic update races */
#define	WT_STAT_CONN_LOG_SLOT_RACES			1226
/*! log: slot join calls atomic updates raced */
#define	WT_STAT_CONN_LOG_SLOT_YIELD_RACE		1227
/*! log: slot join calls did not yield */
#define	WT_STAT_CONN_LOG_SLOT_IMMEDIATE			1228
/*! log: slot join calls found active slot closed */
#define	WT_STAT_CONN_LOG_SLOT_YIELD_CLOSE		1229
/*! log: slot join calls slept */
#define	WT_STAT_CONN_LOG_SLOT_YIELD_SLEEP		1230
/*! log: slot join calls yielded */
#define	WT_STAT_CONN_LOG_SLOT_YIELD			1231
/*! log: slot join found active slot closed */
#define	WT_STAT_CONN_LOG_SLOT_ACTIVE_CLOSED		1232
/*! log: slot joins yield time (usecs) */
#define	WT_STAT_CONN_LOG_SLOT_YIELD_DURATION		1233
/*! log: slot transitions unable to find free slot */
#define	WT_STAT_CONN_LOG_SLOT_NO_FREE_SLOTS		1234
/*! log: slot unbuffered writes */
#define	WT_STAT_CONN_LOG_SLOT_UNBUFFERED		1235
/*! log: total in-memory size of compressed records */
#define	WT_STAT_CONN_LOG_COMPRESS_MEM			1236
/*! log: total log buffer size */
#define	WT_STAT_CONN_LOG_BUFFER_SIZE			1237
/*! log: total size of compressed records */
#define	WT_STAT_CONN_LOG_COMPRESS_LEN			1238
/*! log: written slots coalesced */
#define	WT_STAT_CONN_LOG_SLOT_COALESCED			1239
/*! log: yields waiting for previous log file close */
#define	WT_STAT_CONN_LOG_CLOSE_YIELDS			1240
/*! perf: file system read latency histogram (bucket 1) - 10-49ms */
#define	WT_STAT_CONN_PERF_HIST_FSREAD_LATENCY_LT50	1241
/*! perf: file system read latency histogram (bucket 2) - 50-99ms */
#define	WT_STAT_CONN_PERF_HIST_FSREAD_LATENCY_LT100	1242
/*! perf: file system read latency histogram (bucket 3) - 100-249ms */
#define	WT_STAT_CONN_PERF_HIST_FSREAD_LATENCY_LT250	1243
/*! perf: file system read latency histogram (bucket 4) - 250-499ms */
#define	WT_STAT_CONN_PERF_HIST_FSREAD_LATENCY_LT500	1244
/*! perf: file system read latency histogram (bucket 5) - 500-999ms */
#define	WT_STAT_CONN_PERF_HIST_FSREAD_LATENCY_LT1000	1245
/*! perf: file system read latency histogram (bucket 6) - 1000ms+ */
#define	WT_STAT_CONN_PERF_HIST_FSREAD_LATENCY_GT1000	1246
/*! perf: file system write latency histogram (bucket 1) - 10-49ms */
#define	WT_STAT_CONN_PERF_HIST_FSWRITE_LATENCY_LT50	1247
/*! perf: file system write latency histogram (bucket 2) - 50-99ms */
#define	WT_STAT_CONN_PERF_HIST_FSWRITE_LATENCY_LT100	1248
/*! perf: file system write latency histogram (bucket 3) - 100-249ms */
#define	WT_STAT_CONN_PERF_HIST_FSWRITE_LATENCY_LT250	1249
/*! perf: file system write latency histogram (bucket 4) - 250-499ms */
#define	WT_STAT_CONN_PERF_HIST_FSWRITE_LATENCY_LT500	1250
/*! perf: file system write latency histogram (bucket 5) - 500-999ms */
#define	WT_STAT_CONN_PERF_HIST_FSWRITE_LATENCY_LT1000	1251
/*! perf: file system write latency histogram (bucket 6) - 1000ms+ */
#define	WT_STAT_CONN_PERF_HIST_FSWRITE_LATENCY_GT1000	1252
/*! perf: operation read latency histogram (bucket 1) - 100-249us */
#define	WT_STAT_CONN_PERF_HIST_OPREAD_LATENCY_LT250	1253
/*! perf: operation read latency histogram (bucket 2) - 250-499us */
#define	WT_STAT_CONN_PERF_HIST_OPREAD_LATENCY_LT500	1254
/*! perf: operation read latency histogram (bucket 3) - 500-999us */
#define	WT_STAT_CONN_PERF_HIST_OPREAD_LATENCY_LT1000	1255
/*! perf: operation read latency histogram (bucket 4) - 1000-9999us */
#define	WT_STAT_CONN_PERF_HIST_OPREAD_LATENCY_LT10000	1256
/*! perf: operation read latency histogram (bucket 5) - 10000us+ */
#define	WT_STAT_CONN_PERF_HIST_OPREAD_LATENCY_GT10000	1257
/*! perf: operation write latency histogram (bucket 1) - 100-249us */
#define	WT_STAT_CONN_PERF_HIST_OPWRITE_LATENCY_LT250	1258
/*! perf: operation write latency histogram (bucket 2) - 250-499us */
#define	WT_STAT_CONN_PERF_HIST_OPWRITE_LATENCY_LT500	1259
/*! perf: operation write latency histogram (bucket 3) - 500-999us */
#define	WT_STAT_CONN_PERF_HIST_OPWRITE_LATENCY_LT1000	1260
/*! perf: operation write latency histogram (bucket 4) - 1000-9999us */
#define	WT_STAT_CONN_PERF_HIST_OPWRITE_LATENCY_LT10000	1261
/*! perf: operation write latency histogram (bucket 5) - 10000us+ */
#define	WT_STAT_CONN_PERF_HIST_OPWRITE_LATENCY_GT10000	1262
/*! reconciliation: fast-path pages deleted */
#define	WT_STAT_CONN_REC_PAGE_DELETE_FAST		1263
/*! reconciliation: page reconciliation calls */
#define	WT_STAT_CONN_REC_PAGES				1264
/*! reconciliation: page reconciliation calls for eviction */
#define	WT_STAT_CONN_REC_PAGES_EVICTION			1265
/*! reconciliation: pages deleted */
#define	WT_STAT_CONN_REC_PAGE_DELETE			1266
/*! reconciliation: split bytes currently awaiting free */
#define	WT_STAT_CONN_REC_SPLIT_STASHED_BYTES		1267
/*! reconciliation: split objects currently awaiting free */
#define	WT_STAT_CONN_REC_SPLIT_STASHED_OBJECTS		1268
/*! session: open cursor count */
#define	WT_STAT_CONN_SESSION_CURSOR_OPEN		1269
/*! session: open session count */
#define	WT_STAT_CONN_SESSION_OPEN			1270
/*! session: table alter failed calls */
#define	WT_STAT_CONN_SESSION_TABLE_ALTER_FAIL		1271
/*! session: table alter successful calls */
#define	WT_STAT_CONN_SESSION_TABLE_ALTER_SUCCESS	1272
/*! session: table alter unchanged and skipped */
#define	WT_STAT_CONN_SESSION_TABLE_ALTER_SKIP		1273
/*! session: table compact failed calls */
#define	WT_STAT_CONN_SESSION_TABLE_COMPACT_FAIL		1274
/*! session: table compact successful calls */
#define	WT_STAT_CONN_SESSION_TABLE_COMPACT_SUCCESS	1275
/*! session: table create failed calls */
#define	WT_STAT_CONN_SESSION_TABLE_CREATE_FAIL		1276
/*! session: table create successful calls */
#define	WT_STAT_CONN_SESSION_TABLE_CREATE_SUCCESS	1277
/*! session: table drop failed calls */
#define	WT_STAT_CONN_SESSION_TABLE_DROP_FAIL		1278
/*! session: table drop successful calls */
#define	WT_STAT_CONN_SESSION_TABLE_DROP_SUCCESS		1279
/*! session: table rebalance failed calls */
#define	WT_STAT_CONN_SESSION_TABLE_REBALANCE_FAIL	1280
/*! session: table rebalance successful calls */
#define	WT_STAT_CONN_SESSION_TABLE_REBALANCE_SUCCESS	1281
/*! session: table rename failed calls */
#define	WT_STAT_CONN_SESSION_TABLE_RENAME_FAIL		1282
/*! session: table rename successful calls */
#define	WT_STAT_CONN_SESSION_TABLE_RENAME_SUCCESS	1283
/*! session: table salvage failed calls */
#define	WT_STAT_CONN_SESSION_TABLE_SALVAGE_FAIL		1284
/*! session: table salvage successful calls */
#define	WT_STAT_CONN_SESSION_TABLE_SALVAGE_SUCCESS	1285
/*! session: table truncate failed calls */
#define	WT_STAT_CONN_SESSION_TABLE_TRUNCATE_FAIL	1286
/*! session: table truncate successful calls */
#define	WT_STAT_CONN_SESSION_TABLE_TRUNCATE_SUCCESS	1287
/*! session: table verify failed calls */
#define	WT_STAT_CONN_SESSION_TABLE_VERIFY_FAIL		1288
/*! session: table verify successful calls */
#define	WT_STAT_CONN_SESSION_TABLE_VERIFY_SUCCESS	1289
/*! thread-state: active filesystem fsync calls */
#define	WT_STAT_CONN_THREAD_FSYNC_ACTIVE		1290
/*! thread-state: active filesystem read calls */
#define	WT_STAT_CONN_THREAD_READ_ACTIVE			1291
/*! thread-state: active filesystem write calls */
#define	WT_STAT_CONN_THREAD_WRITE_ACTIVE		1292
/*! thread-yield: application thread time evicting (usecs) */
#define	WT_STAT_CONN_APPLICATION_EVICT_TIME		1293
/*! thread-yield: application thread time waiting for cache (usecs) */
#define	WT_STAT_CONN_APPLICATION_CACHE_TIME		1294
/*!
 * thread-yield: connection close blocked waiting for transaction state
 * stabilization
 */
#define	WT_STAT_CONN_TXN_RELEASE_BLOCKED		1295
/*! thread-yield: connection close yielded for lsm manager shutdown */
#define	WT_STAT_CONN_CONN_CLOSE_BLOCKED_LSM		1296
/*! thread-yield: data handle lock yielded */
#define	WT_STAT_CONN_DHANDLE_LOCK_BLOCKED		1297
/*!
 * thread-yield: get reference for page index and slot time sleeping
 * (usecs)
 */
#define	WT_STAT_CONN_PAGE_INDEX_SLOT_REF_BLOCKED	1298
/*! thread-yield: log server sync yielded for log write */
#define	WT_STAT_CONN_LOG_SERVER_SYNC_BLOCKED		1299
/*! thread-yield: page access yielded due to prepare state change */
#define	WT_STAT_CONN_PREPARED_TRANSITION_BLOCKED_PAGE	1300
/*! thread-yield: page acquire busy blocked */
#define	WT_STAT_CONN_PAGE_BUSY_BLOCKED			1301
/*! thread-yield: page acquire eviction blocked */
#define	WT_STAT_CONN_PAGE_FORCIBLE_EVICT_BLOCKED	1302
/*! thread-yield: page acquire locked blocked */
#define	WT_STAT_CONN_PAGE_LOCKED_BLOCKED		1303
/*! thread-yield: page acquire read blocked */
#define	WT_STAT_CONN_PAGE_READ_BLOCKED			1304
/*! thread-yield: page acquire time sleeping (usecs) */
#define	WT_STAT_CONN_PAGE_SLEEP				1305
/*!
 * thread-yield: page delete rollback time sleeping for state change
 * (usecs)
 */
#define	WT_STAT_CONN_PAGE_DEL_ROLLBACK_BLOCKED		1306
/*! thread-yield: page reconciliation yielded due to child modification */
#define	WT_STAT_CONN_CHILD_MODIFY_BLOCKED_PAGE		1307
/*! transaction: commit timestamp queue insert to empty */
#define	WT_STAT_CONN_TXN_COMMIT_QUEUE_EMPTY		1308
/*! transaction: commit timestamp queue inserts to tail */
#define	WT_STAT_CONN_TXN_COMMIT_QUEUE_TAIL		1309
/*! transaction: commit timestamp queue inserts total */
#define	WT_STAT_CONN_TXN_COMMIT_QUEUE_INSERTS		1310
/*! transaction: commit timestamp queue length */
#define	WT_STAT_CONN_TXN_COMMIT_QUEUE_LEN		1311
/*! transaction: number of named snapshots created */
#define	WT_STAT_CONN_TXN_SNAPSHOTS_CREATED		1312
/*! transaction: number of named snapshots dropped */
#define	WT_STAT_CONN_TXN_SNAPSHOTS_DROPPED		1313
/*! transaction: prepared transactions */
#define	WT_STAT_CONN_TXN_PREPARE			1314
/*! transaction: prepared transactions committed */
#define	WT_STAT_CONN_TXN_PREPARE_COMMIT			1315
/*! transaction: prepared transactions currently active */
#define	WT_STAT_CONN_TXN_PREPARE_ACTIVE			1316
/*! transaction: prepared transactions rolled back */
#define	WT_STAT_CONN_TXN_PREPARE_ROLLBACK		1317
/*! transaction: query timestamp calls */
#define	WT_STAT_CONN_TXN_QUERY_TS			1318
/*! transaction: read timestamp queue insert to empty */
#define	WT_STAT_CONN_TXN_READ_QUEUE_EMPTY		1319
/*! transaction: read timestamp queue inserts to head */
#define	WT_STAT_CONN_TXN_READ_QUEUE_HEAD		1320
/*! transaction: read timestamp queue inserts total */
#define	WT_STAT_CONN_TXN_READ_QUEUE_INSERTS		1321
/*! transaction: read timestamp queue length */
#define	WT_STAT_CONN_TXN_READ_QUEUE_LEN			1322
/*! transaction: rollback to stable calls */
#define	WT_STAT_CONN_TXN_ROLLBACK_TO_STABLE		1323
/*! transaction: rollback to stable updates aborted */
#define	WT_STAT_CONN_TXN_ROLLBACK_UPD_ABORTED		1324
/*! transaction: rollback to stable updates removed from lookaside */
#define	WT_STAT_CONN_TXN_ROLLBACK_LAS_REMOVED		1325
/*! transaction: set timestamp calls */
#define	WT_STAT_CONN_TXN_SET_TS				1326
/*! transaction: set timestamp commit calls */
#define	WT_STAT_CONN_TXN_SET_TS_COMMIT			1327
/*! transaction: set timestamp commit updates */
#define	WT_STAT_CONN_TXN_SET_TS_COMMIT_UPD		1328
/*! transaction: set timestamp oldest calls */
#define	WT_STAT_CONN_TXN_SET_TS_OLDEST			1329
/*! transaction: set timestamp oldest updates */
#define	WT_STAT_CONN_TXN_SET_TS_OLDEST_UPD		1330
/*! transaction: set timestamp stable calls */
#define	WT_STAT_CONN_TXN_SET_TS_STABLE			1331
/*! transaction: set timestamp stable updates */
#define	WT_STAT_CONN_TXN_SET_TS_STABLE_UPD		1332
/*! transaction: transaction begins */
#define	WT_STAT_CONN_TXN_BEGIN				1333
/*! transaction: transaction checkpoint currently running */
#define	WT_STAT_CONN_TXN_CHECKPOINT_RUNNING		1334
/*! transaction: transaction checkpoint generation */
#define	WT_STAT_CONN_TXN_CHECKPOINT_GENERATION		1335
/*! transaction: transaction checkpoint max time (msecs) */
#define	WT_STAT_CONN_TXN_CHECKPOINT_TIME_MAX		1336
/*! transaction: transaction checkpoint min time (msecs) */
#define	WT_STAT_CONN_TXN_CHECKPOINT_TIME_MIN		1337
/*! transaction: transaction checkpoint most recent time (msecs) */
#define	WT_STAT_CONN_TXN_CHECKPOINT_TIME_RECENT		1338
/*! transaction: transaction checkpoint scrub dirty target */
#define	WT_STAT_CONN_TXN_CHECKPOINT_SCRUB_TARGET	1339
/*! transaction: transaction checkpoint scrub time (msecs) */
#define	WT_STAT_CONN_TXN_CHECKPOINT_SCRUB_TIME		1340
/*! transaction: transaction checkpoint total time (msecs) */
#define	WT_STAT_CONN_TXN_CHECKPOINT_TIME_TOTAL		1341
/*! transaction: transaction checkpoints */
#define	WT_STAT_CONN_TXN_CHECKPOINT			1342
/*!
 * transaction: transaction checkpoints skipped because database was
 * clean
 */
#define	WT_STAT_CONN_TXN_CHECKPOINT_SKIPPED		1343
/*! transaction: transaction failures due to cache overflow */
#define	WT_STAT_CONN_TXN_FAIL_CACHE			1344
/*!
 * transaction: transaction fsync calls for checkpoint after allocating
 * the transaction ID
 */
#define	WT_STAT_CONN_TXN_CHECKPOINT_FSYNC_POST		1345
/*!
 * transaction: transaction fsync duration for checkpoint after
 * allocating the transaction ID (usecs)
 */
#define	WT_STAT_CONN_TXN_CHECKPOINT_FSYNC_POST_DURATION	1346
/*! transaction: transaction range of IDs currently pinned */
#define	WT_STAT_CONN_TXN_PINNED_RANGE			1347
/*! transaction: transaction range of IDs currently pinned by a checkpoint */
#define	WT_STAT_CONN_TXN_PINNED_CHECKPOINT_RANGE	1348
/*!
 * transaction: transaction range of IDs currently pinned by named
 * snapshots
 */
#define	WT_STAT_CONN_TXN_PINNED_SNAPSHOT_RANGE		1349
/*! transaction: transaction range of timestamps currently pinned */
#define	WT_STAT_CONN_TXN_PINNED_TIMESTAMP		1350
/*!
 * transaction: transaction range of timestamps pinned by the oldest
 * timestamp
 */
#define	WT_STAT_CONN_TXN_PINNED_TIMESTAMP_OLDEST	1351
/*! transaction: transaction sync calls */
#define	WT_STAT_CONN_TXN_SYNC				1352
/*! transaction: transactions committed */
#define	WT_STAT_CONN_TXN_COMMIT				1353
/*! transaction: transactions rolled back */
#define	WT_STAT_CONN_TXN_ROLLBACK			1354
/*! transaction: update conflicts */
#define	WT_STAT_CONN_TXN_UPDATE_CONFLICT		1355

/*!
 * @}
 * @name Statistics for data sources
 * @anchor statistics_dsrc
 * @{
 */
/*! LSM: bloom filter false positives */
#define	WT_STAT_DSRC_BLOOM_FALSE_POSITIVE		2000
/*! LSM: bloom filter hits */
#define	WT_STAT_DSRC_BLOOM_HIT				2001
/*! LSM: bloom filter misses */
#define	WT_STAT_DSRC_BLOOM_MISS				2002
/*! LSM: bloom filter pages evicted from cache */
#define	WT_STAT_DSRC_BLOOM_PAGE_EVICT			2003
/*! LSM: bloom filter pages read into cache */
#define	WT_STAT_DSRC_BLOOM_PAGE_READ			2004
/*! LSM: bloom filters in the LSM tree */
#define	WT_STAT_DSRC_BLOOM_COUNT			2005
/*! LSM: chunks in the LSM tree */
#define	WT_STAT_DSRC_LSM_CHUNK_COUNT			2006
/*! LSM: highest merge generation in the LSM tree */
#define	WT_STAT_DSRC_LSM_GENERATION_MAX			2007
/*!
 * LSM: queries that could have benefited from a Bloom filter that did
 * not exist
 */
#define	WT_STAT_DSRC_LSM_LOOKUP_NO_BLOOM		2008
/*! LSM: sleep for LSM checkpoint throttle */
#define	WT_STAT_DSRC_LSM_CHECKPOINT_THROTTLE		2009
/*! LSM: sleep for LSM merge throttle */
#define	WT_STAT_DSRC_LSM_MERGE_THROTTLE			2010
/*! LSM: total size of bloom filters */
#define	WT_STAT_DSRC_BLOOM_SIZE				2011
/*! block-manager: allocations requiring file extension */
#define	WT_STAT_DSRC_BLOCK_EXTENSION			2012
/*! block-manager: blocks allocated */
#define	WT_STAT_DSRC_BLOCK_ALLOC			2013
/*! block-manager: blocks freed */
#define	WT_STAT_DSRC_BLOCK_FREE				2014
/*! block-manager: checkpoint size */
#define	WT_STAT_DSRC_BLOCK_CHECKPOINT_SIZE		2015
/*! block-manager: file allocation unit size */
#define	WT_STAT_DSRC_ALLOCATION_SIZE			2016
/*! block-manager: file bytes available for reuse */
#define	WT_STAT_DSRC_BLOCK_REUSE_BYTES			2017
/*! block-manager: file magic number */
#define	WT_STAT_DSRC_BLOCK_MAGIC			2018
/*! block-manager: file major version number */
#define	WT_STAT_DSRC_BLOCK_MAJOR			2019
/*! block-manager: file size in bytes */
#define	WT_STAT_DSRC_BLOCK_SIZE				2020
/*! block-manager: minor version number */
#define	WT_STAT_DSRC_BLOCK_MINOR			2021
/*! btree: btree checkpoint generation */
#define	WT_STAT_DSRC_BTREE_CHECKPOINT_GENERATION	2022
/*!
 * btree: column-store fixed-size leaf pages, only reported if tree_walk
 * or all statistics are enabled
 */
#define	WT_STAT_DSRC_BTREE_COLUMN_FIX			2023
/*!
 * btree: column-store internal pages, only reported if tree_walk or all
 * statistics are enabled
 */
#define	WT_STAT_DSRC_BTREE_COLUMN_INTERNAL		2024
/*!
 * btree: column-store variable-size RLE encoded values, only reported if
 * tree_walk or all statistics are enabled
 */
#define	WT_STAT_DSRC_BTREE_COLUMN_RLE			2025
/*!
 * btree: column-store variable-size deleted values, only reported if
 * tree_walk or all statistics are enabled
 */
#define	WT_STAT_DSRC_BTREE_COLUMN_DELETED		2026
/*!
 * btree: column-store variable-size leaf pages, only reported if
 * tree_walk or all statistics are enabled
 */
#define	WT_STAT_DSRC_BTREE_COLUMN_VARIABLE		2027
/*! btree: fixed-record size */
#define	WT_STAT_DSRC_BTREE_FIXED_LEN			2028
/*! btree: maximum internal page key size */
#define	WT_STAT_DSRC_BTREE_MAXINTLKEY			2029
/*! btree: maximum internal page size */
#define	WT_STAT_DSRC_BTREE_MAXINTLPAGE			2030
/*! btree: maximum leaf page key size */
#define	WT_STAT_DSRC_BTREE_MAXLEAFKEY			2031
/*! btree: maximum leaf page size */
#define	WT_STAT_DSRC_BTREE_MAXLEAFPAGE			2032
/*! btree: maximum leaf page value size */
#define	WT_STAT_DSRC_BTREE_MAXLEAFVALUE			2033
/*! btree: maximum tree depth */
#define	WT_STAT_DSRC_BTREE_MAXIMUM_DEPTH		2034
/*!
 * btree: number of key/value pairs, only reported if tree_walk or all
 * statistics are enabled
 */
#define	WT_STAT_DSRC_BTREE_ENTRIES			2035
/*!
 * btree: overflow pages, only reported if tree_walk or all statistics
 * are enabled
 */
#define	WT_STAT_DSRC_BTREE_OVERFLOW			2036
/*! btree: pages rewritten by compaction */
#define	WT_STAT_DSRC_BTREE_COMPACT_REWRITE		2037
/*!
 * btree: row-store internal pages, only reported if tree_walk or all
 * statistics are enabled
 */
#define	WT_STAT_DSRC_BTREE_ROW_INTERNAL			2038
/*!
 * btree: row-store leaf pages, only reported if tree_walk or all
 * statistics are enabled
 */
#define	WT_STAT_DSRC_BTREE_ROW_LEAF			2039
/*! cache: bytes currently in the cache */
#define	WT_STAT_DSRC_CACHE_BYTES_INUSE			2040
/*! cache: bytes read into cache */
#define	WT_STAT_DSRC_CACHE_BYTES_READ			2041
/*! cache: bytes written from cache */
#define	WT_STAT_DSRC_CACHE_BYTES_WRITE			2042
/*! cache: checkpoint blocked page eviction */
#define	WT_STAT_DSRC_CACHE_EVICTION_CHECKPOINT		2043
/*! cache: data source pages selected for eviction unable to be evicted */
#define	WT_STAT_DSRC_CACHE_EVICTION_FAIL		2044
/*! cache: eviction walk passes of a file */
#define	WT_STAT_DSRC_CACHE_EVICTION_WALK_PASSES		2045
/*! cache: eviction walk target pages histogram - 0-9 */
#define	WT_STAT_DSRC_CACHE_EVICTION_TARGET_PAGE_LT10	2046
/*! cache: eviction walk target pages histogram - 10-31 */
#define	WT_STAT_DSRC_CACHE_EVICTION_TARGET_PAGE_LT32	2047
/*! cache: eviction walk target pages histogram - 128 and higher */
#define	WT_STAT_DSRC_CACHE_EVICTION_TARGET_PAGE_GE128	2048
/*! cache: eviction walk target pages histogram - 32-63 */
#define	WT_STAT_DSRC_CACHE_EVICTION_TARGET_PAGE_LT64	2049
/*! cache: eviction walk target pages histogram - 64-128 */
#define	WT_STAT_DSRC_CACHE_EVICTION_TARGET_PAGE_LT128	2050
/*! cache: eviction walks abandoned */
#define	WT_STAT_DSRC_CACHE_EVICTION_WALKS_ABANDONED	2051
/*! cache: eviction walks gave up because they restarted their walk twice */
#define	WT_STAT_DSRC_CACHE_EVICTION_WALKS_STOPPED	2052
/*!
 * cache: eviction walks gave up because they saw too many pages and
 * found no candidates
 */
#define	WT_STAT_DSRC_CACHE_EVICTION_WALKS_GAVE_UP_NO_TARGETS	2053
/*!
 * cache: eviction walks gave up because they saw too many pages and
 * found too few candidates
 */
#define	WT_STAT_DSRC_CACHE_EVICTION_WALKS_GAVE_UP_RATIO	2054
/*! cache: eviction walks reached end of tree */
#define	WT_STAT_DSRC_CACHE_EVICTION_WALKS_ENDED		2055
/*! cache: eviction walks started from root of tree */
#define	WT_STAT_DSRC_CACHE_EVICTION_WALK_FROM_ROOT	2056
/*! cache: eviction walks started from saved location in tree */
#define	WT_STAT_DSRC_CACHE_EVICTION_WALK_SAVED_POS	2057
/*! cache: hazard pointer blocked page eviction */
#define	WT_STAT_DSRC_CACHE_EVICTION_HAZARD		2058
/*! cache: in-memory page passed criteria to be split */
#define	WT_STAT_DSRC_CACHE_INMEM_SPLITTABLE		2059
/*! cache: in-memory page splits */
#define	WT_STAT_DSRC_CACHE_INMEM_SPLIT			2060
/*! cache: internal pages evicted */
#define	WT_STAT_DSRC_CACHE_EVICTION_INTERNAL		2061
/*! cache: internal pages split during eviction */
#define	WT_STAT_DSRC_CACHE_EVICTION_SPLIT_INTERNAL	2062
/*! cache: leaf pages split during eviction */
#define	WT_STAT_DSRC_CACHE_EVICTION_SPLIT_LEAF		2063
/*! cache: modified pages evicted */
#define	WT_STAT_DSRC_CACHE_EVICTION_DIRTY		2064
/*! cache: overflow pages read into cache */
#define	WT_STAT_DSRC_CACHE_READ_OVERFLOW		2065
/*! cache: page split during eviction deepened the tree */
#define	WT_STAT_DSRC_CACHE_EVICTION_DEEPEN		2066
/*! cache: page written requiring lookaside records */
#define	WT_STAT_DSRC_CACHE_WRITE_LOOKASIDE		2067
/*! cache: pages read into cache */
#define	WT_STAT_DSRC_CACHE_READ				2068
/*! cache: pages read into cache after truncate */
#define	WT_STAT_DSRC_CACHE_READ_DELETED			2069
/*! cache: pages read into cache after truncate in prepare state */
#define	WT_STAT_DSRC_CACHE_READ_DELETED_PREPARED	2070
/*! cache: pages read into cache requiring lookaside entries */
#define	WT_STAT_DSRC_CACHE_READ_LOOKASIDE		2071
/*! cache: pages requested from the cache */
#define	WT_STAT_DSRC_CACHE_PAGES_REQUESTED		2072
/*! cache: pages seen by eviction walk */
#define	WT_STAT_DSRC_CACHE_EVICTION_PAGES_SEEN		2073
/*! cache: pages written from cache */
#define	WT_STAT_DSRC_CACHE_WRITE			2074
/*! cache: pages written requiring in-memory restoration */
#define	WT_STAT_DSRC_CACHE_WRITE_RESTORE		2075
/*! cache: tracked dirty bytes in the cache */
#define	WT_STAT_DSRC_CACHE_BYTES_DIRTY			2076
/*! cache: unmodified pages evicted */
#define	WT_STAT_DSRC_CACHE_EVICTION_CLEAN		2077
/*!
 * cache_walk: Average difference between current eviction generation
 * when the page was last considered, only reported if cache_walk or all
 * statistics are enabled
 */
#define	WT_STAT_DSRC_CACHE_STATE_GEN_AVG_GAP		2078
/*!
 * cache_walk: Average on-disk page image size seen, only reported if
 * cache_walk or all statistics are enabled
 */
#define	WT_STAT_DSRC_CACHE_STATE_AVG_WRITTEN_SIZE	2079
/*!
 * cache_walk: Average time in cache for pages that have been visited by
 * the eviction server, only reported if cache_walk or all statistics are
 * enabled
 */
#define	WT_STAT_DSRC_CACHE_STATE_AVG_VISITED_AGE	2080
/*!
 * cache_walk: Average time in cache for pages that have not been visited
 * by the eviction server, only reported if cache_walk or all statistics
 * are enabled
 */
#define	WT_STAT_DSRC_CACHE_STATE_AVG_UNVISITED_AGE	2081
/*!
 * cache_walk: Clean pages currently in cache, only reported if
 * cache_walk or all statistics are enabled
 */
#define	WT_STAT_DSRC_CACHE_STATE_PAGES_CLEAN		2082
/*!
 * cache_walk: Current eviction generation, only reported if cache_walk
 * or all statistics are enabled
 */
#define	WT_STAT_DSRC_CACHE_STATE_GEN_CURRENT		2083
/*!
 * cache_walk: Dirty pages currently in cache, only reported if
 * cache_walk or all statistics are enabled
 */
#define	WT_STAT_DSRC_CACHE_STATE_PAGES_DIRTY		2084
/*!
 * cache_walk: Entries in the root page, only reported if cache_walk or
 * all statistics are enabled
 */
#define	WT_STAT_DSRC_CACHE_STATE_ROOT_ENTRIES		2085
/*!
 * cache_walk: Internal pages currently in cache, only reported if
 * cache_walk or all statistics are enabled
 */
#define	WT_STAT_DSRC_CACHE_STATE_PAGES_INTERNAL		2086
/*!
 * cache_walk: Leaf pages currently in cache, only reported if cache_walk
 * or all statistics are enabled
 */
#define	WT_STAT_DSRC_CACHE_STATE_PAGES_LEAF		2087
/*!
 * cache_walk: Maximum difference between current eviction generation
 * when the page was last considered, only reported if cache_walk or all
 * statistics are enabled
 */
#define	WT_STAT_DSRC_CACHE_STATE_GEN_MAX_GAP		2088
/*!
 * cache_walk: Maximum page size seen, only reported if cache_walk or all
 * statistics are enabled
 */
#define	WT_STAT_DSRC_CACHE_STATE_MAX_PAGESIZE		2089
/*!
 * cache_walk: Minimum on-disk page image size seen, only reported if
 * cache_walk or all statistics are enabled
 */
#define	WT_STAT_DSRC_CACHE_STATE_MIN_WRITTEN_SIZE	2090
/*!
 * cache_walk: Number of pages never visited by eviction server, only
 * reported if cache_walk or all statistics are enabled
 */
#define	WT_STAT_DSRC_CACHE_STATE_UNVISITED_COUNT	2091
/*!
 * cache_walk: On-disk page image sizes smaller than a single allocation
 * unit, only reported if cache_walk or all statistics are enabled
 */
#define	WT_STAT_DSRC_CACHE_STATE_SMALLER_ALLOC_SIZE	2092
/*!
 * cache_walk: Pages created in memory and never written, only reported
 * if cache_walk or all statistics are enabled
 */
#define	WT_STAT_DSRC_CACHE_STATE_MEMORY			2093
/*!
 * cache_walk: Pages currently queued for eviction, only reported if
 * cache_walk or all statistics are enabled
 */
#define	WT_STAT_DSRC_CACHE_STATE_QUEUED			2094
/*!
 * cache_walk: Pages that could not be queued for eviction, only reported
 * if cache_walk or all statistics are enabled
 */
#define	WT_STAT_DSRC_CACHE_STATE_NOT_QUEUEABLE		2095
/*!
 * cache_walk: Refs skipped during cache traversal, only reported if
 * cache_walk or all statistics are enabled
 */
#define	WT_STAT_DSRC_CACHE_STATE_REFS_SKIPPED		2096
/*!
 * cache_walk: Size of the root page, only reported if cache_walk or all
 * statistics are enabled
 */
#define	WT_STAT_DSRC_CACHE_STATE_ROOT_SIZE		2097
/*!
 * cache_walk: Total number of pages currently in cache, only reported if
 * cache_walk or all statistics are enabled
 */
#define	WT_STAT_DSRC_CACHE_STATE_PAGES			2098
/*! compression: compressed pages read */
#define	WT_STAT_DSRC_COMPRESS_READ			2099
/*! compression: compressed pages written */
#define	WT_STAT_DSRC_COMPRESS_WRITE			2100
/*! compression: page written failed to compress */
#define	WT_STAT_DSRC_COMPRESS_WRITE_FAIL		2101
/*! compression: page written was too small to compress */
#define	WT_STAT_DSRC_COMPRESS_WRITE_TOO_SMALL		2102
/*! compression: raw compression call failed, additional data available */
#define	WT_STAT_DSRC_COMPRESS_RAW_FAIL_TEMPORARY	2103
/*! compression: raw compression call failed, no additional data available */
#define	WT_STAT_DSRC_COMPRESS_RAW_FAIL			2104
/*! compression: raw compression call succeeded */
#define	WT_STAT_DSRC_COMPRESS_RAW_OK			2105
/*! cursor: bulk-loaded cursor-insert calls */
#define	WT_STAT_DSRC_CURSOR_INSERT_BULK			2106
/*! cursor: create calls */
#define	WT_STAT_DSRC_CURSOR_CREATE			2107
/*! cursor: cursor operation restarted */
#define	WT_STAT_DSRC_CURSOR_RESTART			2108
/*! cursor: cursor-insert key and value bytes inserted */
#define	WT_STAT_DSRC_CURSOR_INSERT_BYTES		2109
/*! cursor: cursor-remove key bytes removed */
#define	WT_STAT_DSRC_CURSOR_REMOVE_BYTES		2110
/*! cursor: cursor-update value bytes updated */
#define	WT_STAT_DSRC_CURSOR_UPDATE_BYTES		2111
/*! cursor: cursors cached on close */
#define	WT_STAT_DSRC_CURSOR_CACHE			2112
/*! cursor: cursors reused from cache */
#define	WT_STAT_DSRC_CURSOR_REOPEN			2113
/*! cursor: insert calls */
#define	WT_STAT_DSRC_CURSOR_INSERT			2114
/*! cursor: modify calls */
#define	WT_STAT_DSRC_CURSOR_MODIFY			2115
/*! cursor: next calls */
#define	WT_STAT_DSRC_CURSOR_NEXT			2116
/*! cursor: prev calls */
#define	WT_STAT_DSRC_CURSOR_PREV			2117
/*! cursor: remove calls */
#define	WT_STAT_DSRC_CURSOR_REMOVE			2118
/*! cursor: reserve calls */
#define	WT_STAT_DSRC_CURSOR_RESERVE			2119
/*! cursor: reset calls */
#define	WT_STAT_DSRC_CURSOR_RESET			2120
/*! cursor: search calls */
#define	WT_STAT_DSRC_CURSOR_SEARCH			2121
/*! cursor: search near calls */
#define	WT_STAT_DSRC_CURSOR_SEARCH_NEAR			2122
/*! cursor: truncate calls */
#define	WT_STAT_DSRC_CURSOR_TRUNCATE			2123
/*! cursor: update calls */
#define	WT_STAT_DSRC_CURSOR_UPDATE			2124
/*! reconciliation: dictionary matches */
#define	WT_STAT_DSRC_REC_DICTIONARY			2125
/*! reconciliation: fast-path pages deleted */
#define	WT_STAT_DSRC_REC_PAGE_DELETE_FAST		2126
/*!
 * reconciliation: internal page key bytes discarded using suffix
 * compression
 */
#define	WT_STAT_DSRC_REC_SUFFIX_COMPRESSION		2127
/*! reconciliation: internal page multi-block writes */
#define	WT_STAT_DSRC_REC_MULTIBLOCK_INTERNAL		2128
/*! reconciliation: internal-page overflow keys */
#define	WT_STAT_DSRC_REC_OVERFLOW_KEY_INTERNAL		2129
/*! reconciliation: leaf page key bytes discarded using prefix compression */
#define	WT_STAT_DSRC_REC_PREFIX_COMPRESSION		2130
/*! reconciliation: leaf page multi-block writes */
#define	WT_STAT_DSRC_REC_MULTIBLOCK_LEAF		2131
/*! reconciliation: leaf-page overflow keys */
#define	WT_STAT_DSRC_REC_OVERFLOW_KEY_LEAF		2132
/*! reconciliation: maximum blocks required for a page */
#define	WT_STAT_DSRC_REC_MULTIBLOCK_MAX			2133
/*! reconciliation: overflow values written */
#define	WT_STAT_DSRC_REC_OVERFLOW_VALUE			2134
/*! reconciliation: page checksum matches */
#define	WT_STAT_DSRC_REC_PAGE_MATCH			2135
/*! reconciliation: page reconciliation calls */
#define	WT_STAT_DSRC_REC_PAGES				2136
/*! reconciliation: page reconciliation calls for eviction */
#define	WT_STAT_DSRC_REC_PAGES_EVICTION			2137
/*! reconciliation: pages deleted */
#define	WT_STAT_DSRC_REC_PAGE_DELETE			2138
/*! session: cached cursor count */
#define	WT_STAT_DSRC_SESSION_CURSOR_CACHED		2139
/*! session: object compaction */
#define	WT_STAT_DSRC_SESSION_COMPACT			2140
/*! session: open cursor count */
#define	WT_STAT_DSRC_SESSION_CURSOR_OPEN		2141
/*! transaction: update conflicts */
#define	WT_STAT_DSRC_TXN_UPDATE_CONFLICT		2142

/*!
 * @}
 * @name Statistics for join cursors
 * @anchor statistics_join
 * @{
 */
/*! : accesses to the main table */
#define	WT_STAT_JOIN_MAIN_ACCESS			3000
/*! : bloom filter false positives */
#define	WT_STAT_JOIN_BLOOM_FALSE_POSITIVE		3001
/*! : checks that conditions of membership are satisfied */
#define	WT_STAT_JOIN_MEMBERSHIP_CHECK			3002
/*! : items inserted into a bloom filter */
#define	WT_STAT_JOIN_BLOOM_INSERT			3003
/*! : items iterated */
#define	WT_STAT_JOIN_ITERATED				3004
/*! @} */
/*
 * Statistics section: END
 * DO NOT EDIT: automatically built by dist/api_stat.py.
 */
/*! @} */

#undef __F

#if defined(__cplusplus)
}
#endif
#endif /* __WIREDTIGER_H_ */<|MERGE_RESOLUTION|>--- conflicted
+++ resolved
@@ -5222,26 +5222,17 @@
 /*! cursor: cursor modify calls */
 #define	WT_STAT_CONN_CURSOR_MODIFY			1141
 /*! cursor: cursor next calls */
-<<<<<<< HEAD
 #define	WT_STAT_CONN_CURSOR_NEXT			1142
-=======
-#define	WT_STAT_CONN_CURSOR_NEXT			1141
 /*! cursor: cursor operation restarted */
-#define	WT_STAT_CONN_CURSOR_RESTART			1142
->>>>>>> 366de86b
+#define	WT_STAT_CONN_CURSOR_RESTART			1143
 /*! cursor: cursor prev calls */
-#define	WT_STAT_CONN_CURSOR_PREV			1143
+#define	WT_STAT_CONN_CURSOR_PREV			1144
 /*! cursor: cursor remove calls */
-#define	WT_STAT_CONN_CURSOR_REMOVE			1144
+#define	WT_STAT_CONN_CURSOR_REMOVE			1145
 /*! cursor: cursor reserve calls */
-#define	WT_STAT_CONN_CURSOR_RESERVE			1145
+#define	WT_STAT_CONN_CURSOR_RESERVE			1146
 /*! cursor: cursor reset calls */
-#define	WT_STAT_CONN_CURSOR_RESET			1146
-<<<<<<< HEAD
-/*! cursor: cursor restarted searches */
-#define	WT_STAT_CONN_CURSOR_RESTART			1147
-=======
->>>>>>> 366de86b
+#define	WT_STAT_CONN_CURSOR_RESET			1147
 /*! cursor: cursor search calls */
 #define	WT_STAT_CONN_CURSOR_SEARCH			1148
 /*! cursor: cursor search near calls */
