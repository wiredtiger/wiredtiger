--- conflicted
+++ resolved
@@ -6066,11 +6066,7 @@
  * corresponding on-disk offsets using information extracted from
  * metadata.
  */
-<<<<<<< HEAD
-#define	WT_STAT_CONN_CHUNKCACHE_CREATED_FROM_METADATA	1284
-=======
-#define	WT_STAT_CONN_CHUNKCACHE_CREATE_AND_LINK_CHUNKS	1285
->>>>>>> 46e52ddc
+#define	WT_STAT_CONN_CHUNKCACHE_CREATED_FROM_METADATA	1285
 /*! chunk-cache: total pinned chunks held by the chunk cache */
 #define	WT_STAT_CONN_CHUNKCACHE_CHUNKS_PINNED		1286
 /*! connection: auto adjusting condition resets */
