--- conflicted
+++ resolved
@@ -6393,15 +6393,9 @@
 /*! cache: pages considered for eviction that were brought in by pre-fetch */
 #define	WT_STAT_CONN_CACHE_EVICTION_CONSIDER_PREFETCH	1219
 /*! cache: pages currently held in the cache */
-<<<<<<< HEAD
 #define	WT_STAT_CONN_CACHE_PAGES_INUSE			1220
-/*! cache: pages dirtied due to obsolete time window by eviction */
+/*! cache: pages dirtied due to obsolete time window */
 #define	WT_STAT_CONN_CACHE_EVICTION_DIRTY_OBSOLETE_TW	1221
-=======
-#define	WT_STAT_CONN_CACHE_PAGES_INUSE			1205
-/*! cache: pages dirtied due to obsolete time window */
-#define	WT_STAT_CONN_CACHE_EVICTION_DIRTY_OBSOLETE_TW	1206
->>>>>>> 03462273
 /*! cache: pages evicted in parallel with checkpoint */
 #define	WT_STAT_CONN_CACHE_EVICTION_PAGES_IN_PARALLEL_WITH_CHECKPOINT	1222
 /*! cache: pages queued for eviction */
@@ -6587,2053 +6581,1098 @@
 /*! checkpoint: number of pages caused to be reconciled */
 #define	WT_STAT_CONN_CHECKPOINT_PAGES_RECONCILED	1301
 /*! checkpoint: pages added for eviction during checkpoint cleanup */
-<<<<<<< HEAD
 #define	WT_STAT_CONN_CHECKPOINT_CLEANUP_PAGES_EVICT	1302
-/*!
- * checkpoint: pages dirtied due to obsolete time window by checkpoint
- * cleanup
- */
-#define	WT_STAT_CONN_CHECKPOINT_CLEANUP_PAGES_OBSOLETE_TW	1303
 /*! checkpoint: pages removed during checkpoint cleanup */
-#define	WT_STAT_CONN_CHECKPOINT_CLEANUP_PAGES_REMOVED	1304
+#define	WT_STAT_CONN_CHECKPOINT_CLEANUP_PAGES_REMOVED	1303
 /*! checkpoint: pages skipped during checkpoint cleanup tree walk */
-#define	WT_STAT_CONN_CHECKPOINT_CLEANUP_PAGES_WALK_SKIPPED	1305
+#define	WT_STAT_CONN_CHECKPOINT_CLEANUP_PAGES_WALK_SKIPPED	1304
 /*! checkpoint: pages visited during checkpoint cleanup */
-#define	WT_STAT_CONN_CHECKPOINT_CLEANUP_PAGES_VISITED	1306
+#define	WT_STAT_CONN_CHECKPOINT_CLEANUP_PAGES_VISITED	1305
 /*! checkpoint: prepare currently running */
-#define	WT_STAT_CONN_CHECKPOINT_PREP_RUNNING		1307
+#define	WT_STAT_CONN_CHECKPOINT_PREP_RUNNING		1306
 /*! checkpoint: prepare max time (msecs) */
-#define	WT_STAT_CONN_CHECKPOINT_PREP_MAX		1308
+#define	WT_STAT_CONN_CHECKPOINT_PREP_MAX		1307
 /*! checkpoint: prepare min time (msecs) */
-#define	WT_STAT_CONN_CHECKPOINT_PREP_MIN		1309
+#define	WT_STAT_CONN_CHECKPOINT_PREP_MIN		1308
 /*! checkpoint: prepare most recent time (msecs) */
-#define	WT_STAT_CONN_CHECKPOINT_PREP_RECENT		1310
+#define	WT_STAT_CONN_CHECKPOINT_PREP_RECENT		1309
 /*! checkpoint: prepare total time (msecs) */
-#define	WT_STAT_CONN_CHECKPOINT_PREP_TOTAL		1311
+#define	WT_STAT_CONN_CHECKPOINT_PREP_TOTAL		1310
 /*! checkpoint: progress state */
-#define	WT_STAT_CONN_CHECKPOINT_STATE			1312
+#define	WT_STAT_CONN_CHECKPOINT_STATE			1311
 /*! checkpoint: scrub dirty target */
-#define	WT_STAT_CONN_CHECKPOINT_SCRUB_TARGET		1313
+#define	WT_STAT_CONN_CHECKPOINT_SCRUB_TARGET		1312
 /*! checkpoint: scrub max time (msecs) */
-#define	WT_STAT_CONN_CHECKPOINT_SCRUB_MAX		1314
+#define	WT_STAT_CONN_CHECKPOINT_SCRUB_MAX		1313
 /*! checkpoint: scrub min time (msecs) */
-#define	WT_STAT_CONN_CHECKPOINT_SCRUB_MIN		1315
+#define	WT_STAT_CONN_CHECKPOINT_SCRUB_MIN		1314
 /*! checkpoint: scrub most recent time (msecs) */
-#define	WT_STAT_CONN_CHECKPOINT_SCRUB_RECENT		1316
+#define	WT_STAT_CONN_CHECKPOINT_SCRUB_RECENT		1315
 /*! checkpoint: scrub total time (msecs) */
-#define	WT_STAT_CONN_CHECKPOINT_SCRUB_TOTAL		1317
+#define	WT_STAT_CONN_CHECKPOINT_SCRUB_TOTAL		1316
 /*! checkpoint: stop timing stress active */
-#define	WT_STAT_CONN_CHECKPOINT_STOP_STRESS_ACTIVE	1318
+#define	WT_STAT_CONN_CHECKPOINT_STOP_STRESS_ACTIVE	1317
 /*! checkpoint: time spent on per-tree checkpoint work (usecs) */
-#define	WT_STAT_CONN_CHECKPOINT_TREE_DURATION		1319
+#define	WT_STAT_CONN_CHECKPOINT_TREE_DURATION		1318
 /*! checkpoint: total failed number of checkpoints */
-#define	WT_STAT_CONN_CHECKPOINTS_TOTAL_FAILED		1320
+#define	WT_STAT_CONN_CHECKPOINTS_TOTAL_FAILED		1319
 /*! checkpoint: total succeed number of checkpoints */
-#define	WT_STAT_CONN_CHECKPOINTS_TOTAL_SUCCEED		1321
+#define	WT_STAT_CONN_CHECKPOINTS_TOTAL_SUCCEED		1320
 /*! checkpoint: total time (msecs) */
-#define	WT_STAT_CONN_CHECKPOINT_TIME_TOTAL		1322
+#define	WT_STAT_CONN_CHECKPOINT_TIME_TOTAL		1321
 /*! checkpoint: transaction checkpoints due to obsolete pages */
-#define	WT_STAT_CONN_CHECKPOINT_OBSOLETE_APPLIED	1323
+#define	WT_STAT_CONN_CHECKPOINT_OBSOLETE_APPLIED	1322
 /*! checkpoint: wait cycles while cache dirty level is decreasing */
-#define	WT_STAT_CONN_CHECKPOINT_WAIT_REDUCE_DIRTY	1324
+#define	WT_STAT_CONN_CHECKPOINT_WAIT_REDUCE_DIRTY	1323
 /*! chunk-cache: aggregate number of spanned chunks on read */
-#define	WT_STAT_CONN_CHUNKCACHE_SPANS_CHUNKS_READ	1325
+#define	WT_STAT_CONN_CHUNKCACHE_SPANS_CHUNKS_READ	1324
 /*! chunk-cache: chunks evicted */
-#define	WT_STAT_CONN_CHUNKCACHE_CHUNKS_EVICTED		1326
+#define	WT_STAT_CONN_CHUNKCACHE_CHUNKS_EVICTED		1325
 /*! chunk-cache: could not allocate due to exceeding bitmap capacity */
-#define	WT_STAT_CONN_CHUNKCACHE_EXCEEDED_BITMAP_CAPACITY	1327
+#define	WT_STAT_CONN_CHUNKCACHE_EXCEEDED_BITMAP_CAPACITY	1326
 /*! chunk-cache: could not allocate due to exceeding capacity */
-#define	WT_STAT_CONN_CHUNKCACHE_EXCEEDED_CAPACITY	1328
+#define	WT_STAT_CONN_CHUNKCACHE_EXCEEDED_CAPACITY	1327
 /*! chunk-cache: lookups */
-#define	WT_STAT_CONN_CHUNKCACHE_LOOKUPS			1329
-=======
-#define	WT_STAT_CONN_CHECKPOINT_CLEANUP_PAGES_EVICT	1287
-/*! checkpoint: pages removed during checkpoint cleanup */
-#define	WT_STAT_CONN_CHECKPOINT_CLEANUP_PAGES_REMOVED	1288
-/*! checkpoint: pages skipped during checkpoint cleanup tree walk */
-#define	WT_STAT_CONN_CHECKPOINT_CLEANUP_PAGES_WALK_SKIPPED	1289
-/*! checkpoint: pages visited during checkpoint cleanup */
-#define	WT_STAT_CONN_CHECKPOINT_CLEANUP_PAGES_VISITED	1290
-/*! checkpoint: prepare currently running */
-#define	WT_STAT_CONN_CHECKPOINT_PREP_RUNNING		1291
-/*! checkpoint: prepare max time (msecs) */
-#define	WT_STAT_CONN_CHECKPOINT_PREP_MAX		1292
-/*! checkpoint: prepare min time (msecs) */
-#define	WT_STAT_CONN_CHECKPOINT_PREP_MIN		1293
-/*! checkpoint: prepare most recent time (msecs) */
-#define	WT_STAT_CONN_CHECKPOINT_PREP_RECENT		1294
-/*! checkpoint: prepare total time (msecs) */
-#define	WT_STAT_CONN_CHECKPOINT_PREP_TOTAL		1295
-/*! checkpoint: progress state */
-#define	WT_STAT_CONN_CHECKPOINT_STATE			1296
-/*! checkpoint: scrub dirty target */
-#define	WT_STAT_CONN_CHECKPOINT_SCRUB_TARGET		1297
-/*! checkpoint: scrub max time (msecs) */
-#define	WT_STAT_CONN_CHECKPOINT_SCRUB_MAX		1298
-/*! checkpoint: scrub min time (msecs) */
-#define	WT_STAT_CONN_CHECKPOINT_SCRUB_MIN		1299
-/*! checkpoint: scrub most recent time (msecs) */
-#define	WT_STAT_CONN_CHECKPOINT_SCRUB_RECENT		1300
-/*! checkpoint: scrub total time (msecs) */
-#define	WT_STAT_CONN_CHECKPOINT_SCRUB_TOTAL		1301
-/*! checkpoint: stop timing stress active */
-#define	WT_STAT_CONN_CHECKPOINT_STOP_STRESS_ACTIVE	1302
-/*! checkpoint: time spent on per-tree checkpoint work (usecs) */
-#define	WT_STAT_CONN_CHECKPOINT_TREE_DURATION		1303
-/*! checkpoint: total failed number of checkpoints */
-#define	WT_STAT_CONN_CHECKPOINTS_TOTAL_FAILED		1304
-/*! checkpoint: total succeed number of checkpoints */
-#define	WT_STAT_CONN_CHECKPOINTS_TOTAL_SUCCEED		1305
-/*! checkpoint: total time (msecs) */
-#define	WT_STAT_CONN_CHECKPOINT_TIME_TOTAL		1306
-/*! checkpoint: transaction checkpoints due to obsolete pages */
-#define	WT_STAT_CONN_CHECKPOINT_OBSOLETE_APPLIED	1307
-/*! checkpoint: wait cycles while cache dirty level is decreasing */
-#define	WT_STAT_CONN_CHECKPOINT_WAIT_REDUCE_DIRTY	1308
-/*! chunk-cache: aggregate number of spanned chunks on read */
-#define	WT_STAT_CONN_CHUNKCACHE_SPANS_CHUNKS_READ	1309
-/*! chunk-cache: chunks evicted */
-#define	WT_STAT_CONN_CHUNKCACHE_CHUNKS_EVICTED		1310
-/*! chunk-cache: could not allocate due to exceeding bitmap capacity */
-#define	WT_STAT_CONN_CHUNKCACHE_EXCEEDED_BITMAP_CAPACITY	1311
-/*! chunk-cache: could not allocate due to exceeding capacity */
-#define	WT_STAT_CONN_CHUNKCACHE_EXCEEDED_CAPACITY	1312
-/*! chunk-cache: lookups */
-#define	WT_STAT_CONN_CHUNKCACHE_LOOKUPS			1313
->>>>>>> 03462273
+#define	WT_STAT_CONN_CHUNKCACHE_LOOKUPS			1328
 /*!
  * chunk-cache: number of chunks loaded from flushed tables in chunk
  * cache
  */
-<<<<<<< HEAD
-#define	WT_STAT_CONN_CHUNKCACHE_CHUNKS_LOADED_FROM_FLUSHED_TABLES	1330
+#define	WT_STAT_CONN_CHUNKCACHE_CHUNKS_LOADED_FROM_FLUSHED_TABLES	1329
 /*! chunk-cache: number of metadata entries inserted */
-#define	WT_STAT_CONN_CHUNKCACHE_METADATA_INSERTED	1331
+#define	WT_STAT_CONN_CHUNKCACHE_METADATA_INSERTED	1330
 /*! chunk-cache: number of metadata entries removed */
-#define	WT_STAT_CONN_CHUNKCACHE_METADATA_REMOVED	1332
-=======
-#define	WT_STAT_CONN_CHUNKCACHE_CHUNKS_LOADED_FROM_FLUSHED_TABLES	1314
-/*! chunk-cache: number of metadata entries inserted */
-#define	WT_STAT_CONN_CHUNKCACHE_METADATA_INSERTED	1315
-/*! chunk-cache: number of metadata entries removed */
-#define	WT_STAT_CONN_CHUNKCACHE_METADATA_REMOVED	1316
->>>>>>> 03462273
+#define	WT_STAT_CONN_CHUNKCACHE_METADATA_REMOVED	1331
 /*!
  * chunk-cache: number of metadata inserts/deletes dropped by the worker
  * thread
  */
-<<<<<<< HEAD
-#define	WT_STAT_CONN_CHUNKCACHE_METADATA_WORK_UNITS_DROPPED	1333
-=======
-#define	WT_STAT_CONN_CHUNKCACHE_METADATA_WORK_UNITS_DROPPED	1317
->>>>>>> 03462273
+#define	WT_STAT_CONN_CHUNKCACHE_METADATA_WORK_UNITS_DROPPED	1332
 /*!
  * chunk-cache: number of metadata inserts/deletes pushed to the worker
  * thread
  */
-<<<<<<< HEAD
-#define	WT_STAT_CONN_CHUNKCACHE_METADATA_WORK_UNITS_CREATED	1334
-=======
-#define	WT_STAT_CONN_CHUNKCACHE_METADATA_WORK_UNITS_CREATED	1318
->>>>>>> 03462273
+#define	WT_STAT_CONN_CHUNKCACHE_METADATA_WORK_UNITS_CREATED	1333
 /*!
  * chunk-cache: number of metadata inserts/deletes read by the worker
  * thread
  */
-<<<<<<< HEAD
-#define	WT_STAT_CONN_CHUNKCACHE_METADATA_WORK_UNITS_DEQUEUED	1335
+#define	WT_STAT_CONN_CHUNKCACHE_METADATA_WORK_UNITS_DEQUEUED	1334
 /*! chunk-cache: number of misses */
-#define	WT_STAT_CONN_CHUNKCACHE_MISSES			1336
+#define	WT_STAT_CONN_CHUNKCACHE_MISSES			1335
 /*! chunk-cache: number of times a read from storage failed */
-#define	WT_STAT_CONN_CHUNKCACHE_IO_FAILED		1337
+#define	WT_STAT_CONN_CHUNKCACHE_IO_FAILED		1336
 /*! chunk-cache: retried accessing a chunk while I/O was in progress */
-#define	WT_STAT_CONN_CHUNKCACHE_RETRIES			1338
+#define	WT_STAT_CONN_CHUNKCACHE_RETRIES			1337
 /*! chunk-cache: retries from a chunk cache checksum mismatch */
-#define	WT_STAT_CONN_CHUNKCACHE_RETRIES_CHECKSUM_MISMATCH	1339
+#define	WT_STAT_CONN_CHUNKCACHE_RETRIES_CHECKSUM_MISMATCH	1338
 /*! chunk-cache: timed out due to too many retries */
-#define	WT_STAT_CONN_CHUNKCACHE_TOOMANY_RETRIES		1340
+#define	WT_STAT_CONN_CHUNKCACHE_TOOMANY_RETRIES		1339
 /*! chunk-cache: total bytes read from persistent content */
-#define	WT_STAT_CONN_CHUNKCACHE_BYTES_READ_PERSISTENT	1341
+#define	WT_STAT_CONN_CHUNKCACHE_BYTES_READ_PERSISTENT	1340
 /*! chunk-cache: total bytes used by the cache */
-#define	WT_STAT_CONN_CHUNKCACHE_BYTES_INUSE		1342
+#define	WT_STAT_CONN_CHUNKCACHE_BYTES_INUSE		1341
 /*! chunk-cache: total bytes used by the cache for pinned chunks */
-#define	WT_STAT_CONN_CHUNKCACHE_BYTES_INUSE_PINNED	1343
+#define	WT_STAT_CONN_CHUNKCACHE_BYTES_INUSE_PINNED	1342
 /*! chunk-cache: total chunks held by the chunk cache */
-#define	WT_STAT_CONN_CHUNKCACHE_CHUNKS_INUSE		1344
-=======
-#define	WT_STAT_CONN_CHUNKCACHE_METADATA_WORK_UNITS_DEQUEUED	1319
-/*! chunk-cache: number of misses */
-#define	WT_STAT_CONN_CHUNKCACHE_MISSES			1320
-/*! chunk-cache: number of times a read from storage failed */
-#define	WT_STAT_CONN_CHUNKCACHE_IO_FAILED		1321
-/*! chunk-cache: retried accessing a chunk while I/O was in progress */
-#define	WT_STAT_CONN_CHUNKCACHE_RETRIES			1322
-/*! chunk-cache: retries from a chunk cache checksum mismatch */
-#define	WT_STAT_CONN_CHUNKCACHE_RETRIES_CHECKSUM_MISMATCH	1323
-/*! chunk-cache: timed out due to too many retries */
-#define	WT_STAT_CONN_CHUNKCACHE_TOOMANY_RETRIES		1324
-/*! chunk-cache: total bytes read from persistent content */
-#define	WT_STAT_CONN_CHUNKCACHE_BYTES_READ_PERSISTENT	1325
-/*! chunk-cache: total bytes used by the cache */
-#define	WT_STAT_CONN_CHUNKCACHE_BYTES_INUSE		1326
-/*! chunk-cache: total bytes used by the cache for pinned chunks */
-#define	WT_STAT_CONN_CHUNKCACHE_BYTES_INUSE_PINNED	1327
-/*! chunk-cache: total chunks held by the chunk cache */
-#define	WT_STAT_CONN_CHUNKCACHE_CHUNKS_INUSE		1328
->>>>>>> 03462273
+#define	WT_STAT_CONN_CHUNKCACHE_CHUNKS_INUSE		1343
 /*!
  * chunk-cache: total number of chunks inserted on startup from persisted
  * metadata.
  */
-<<<<<<< HEAD
-#define	WT_STAT_CONN_CHUNKCACHE_CREATED_FROM_METADATA	1345
+#define	WT_STAT_CONN_CHUNKCACHE_CREATED_FROM_METADATA	1344
 /*! chunk-cache: total pinned chunks held by the chunk cache */
-#define	WT_STAT_CONN_CHUNKCACHE_CHUNKS_PINNED		1346
+#define	WT_STAT_CONN_CHUNKCACHE_CHUNKS_PINNED		1345
 /*! connection: auto adjusting condition resets */
-#define	WT_STAT_CONN_COND_AUTO_WAIT_RESET		1347
+#define	WT_STAT_CONN_COND_AUTO_WAIT_RESET		1346
 /*! connection: auto adjusting condition wait calls */
-#define	WT_STAT_CONN_COND_AUTO_WAIT			1348
-=======
-#define	WT_STAT_CONN_CHUNKCACHE_CREATED_FROM_METADATA	1329
-/*! chunk-cache: total pinned chunks held by the chunk cache */
-#define	WT_STAT_CONN_CHUNKCACHE_CHUNKS_PINNED		1330
-/*! connection: auto adjusting condition resets */
-#define	WT_STAT_CONN_COND_AUTO_WAIT_RESET		1331
-/*! connection: auto adjusting condition wait calls */
-#define	WT_STAT_CONN_COND_AUTO_WAIT			1332
->>>>>>> 03462273
+#define	WT_STAT_CONN_COND_AUTO_WAIT			1347
 /*!
  * connection: auto adjusting condition wait raced to update timeout and
  * skipped updating
  */
-<<<<<<< HEAD
-#define	WT_STAT_CONN_COND_AUTO_WAIT_SKIPPED		1349
+#define	WT_STAT_CONN_COND_AUTO_WAIT_SKIPPED		1348
 /*! connection: detected system time went backwards */
-#define	WT_STAT_CONN_TIME_TRAVEL			1350
+#define	WT_STAT_CONN_TIME_TRAVEL			1349
 /*! connection: files currently open */
-#define	WT_STAT_CONN_FILE_OPEN				1351
+#define	WT_STAT_CONN_FILE_OPEN				1350
 /*! connection: hash bucket array size for data handles */
-#define	WT_STAT_CONN_BUCKETS_DH				1352
+#define	WT_STAT_CONN_BUCKETS_DH				1351
 /*! connection: hash bucket array size general */
-#define	WT_STAT_CONN_BUCKETS				1353
+#define	WT_STAT_CONN_BUCKETS				1352
 /*! connection: memory allocations */
-#define	WT_STAT_CONN_MEMORY_ALLOCATION			1354
+#define	WT_STAT_CONN_MEMORY_ALLOCATION			1353
 /*! connection: memory frees */
-#define	WT_STAT_CONN_MEMORY_FREE			1355
+#define	WT_STAT_CONN_MEMORY_FREE			1354
 /*! connection: memory re-allocations */
-#define	WT_STAT_CONN_MEMORY_GROW			1356
+#define	WT_STAT_CONN_MEMORY_GROW			1355
 /*! connection: number of sessions without a sweep for 5+ minutes */
-#define	WT_STAT_CONN_NO_SESSION_SWEEP_5MIN		1357
+#define	WT_STAT_CONN_NO_SESSION_SWEEP_5MIN		1356
 /*! connection: number of sessions without a sweep for 60+ minutes */
-#define	WT_STAT_CONN_NO_SESSION_SWEEP_60MIN		1358
+#define	WT_STAT_CONN_NO_SESSION_SWEEP_60MIN		1357
 /*! connection: pthread mutex condition wait calls */
-#define	WT_STAT_CONN_COND_WAIT				1359
+#define	WT_STAT_CONN_COND_WAIT				1358
 /*! connection: pthread mutex shared lock read-lock calls */
-#define	WT_STAT_CONN_RWLOCK_READ			1360
+#define	WT_STAT_CONN_RWLOCK_READ			1359
 /*! connection: pthread mutex shared lock write-lock calls */
-#define	WT_STAT_CONN_RWLOCK_WRITE			1361
+#define	WT_STAT_CONN_RWLOCK_WRITE			1360
 /*! connection: total fsync I/Os */
-#define	WT_STAT_CONN_FSYNC_IO				1362
+#define	WT_STAT_CONN_FSYNC_IO				1361
 /*! connection: total read I/Os */
-#define	WT_STAT_CONN_READ_IO				1363
+#define	WT_STAT_CONN_READ_IO				1362
 /*! connection: total write I/Os */
-#define	WT_STAT_CONN_WRITE_IO				1364
+#define	WT_STAT_CONN_WRITE_IO				1363
 /*! cursor: Total number of deleted pages skipped during tree walk */
-#define	WT_STAT_CONN_CURSOR_TREE_WALK_DEL_PAGE_SKIP	1365
+#define	WT_STAT_CONN_CURSOR_TREE_WALK_DEL_PAGE_SKIP	1364
 /*! cursor: Total number of entries skipped by cursor next calls */
-#define	WT_STAT_CONN_CURSOR_NEXT_SKIP_TOTAL		1366
+#define	WT_STAT_CONN_CURSOR_NEXT_SKIP_TOTAL		1365
 /*! cursor: Total number of entries skipped by cursor prev calls */
-#define	WT_STAT_CONN_CURSOR_PREV_SKIP_TOTAL		1367
-=======
-#define	WT_STAT_CONN_COND_AUTO_WAIT_SKIPPED		1333
-/*! connection: detected system time went backwards */
-#define	WT_STAT_CONN_TIME_TRAVEL			1334
-/*! connection: files currently open */
-#define	WT_STAT_CONN_FILE_OPEN				1335
-/*! connection: hash bucket array size for data handles */
-#define	WT_STAT_CONN_BUCKETS_DH				1336
-/*! connection: hash bucket array size general */
-#define	WT_STAT_CONN_BUCKETS				1337
-/*! connection: memory allocations */
-#define	WT_STAT_CONN_MEMORY_ALLOCATION			1338
-/*! connection: memory frees */
-#define	WT_STAT_CONN_MEMORY_FREE			1339
-/*! connection: memory re-allocations */
-#define	WT_STAT_CONN_MEMORY_GROW			1340
-/*! connection: number of sessions without a sweep for 5+ minutes */
-#define	WT_STAT_CONN_NO_SESSION_SWEEP_5MIN		1341
-/*! connection: number of sessions without a sweep for 60+ minutes */
-#define	WT_STAT_CONN_NO_SESSION_SWEEP_60MIN		1342
-/*! connection: pthread mutex condition wait calls */
-#define	WT_STAT_CONN_COND_WAIT				1343
-/*! connection: pthread mutex shared lock read-lock calls */
-#define	WT_STAT_CONN_RWLOCK_READ			1344
-/*! connection: pthread mutex shared lock write-lock calls */
-#define	WT_STAT_CONN_RWLOCK_WRITE			1345
-/*! connection: total fsync I/Os */
-#define	WT_STAT_CONN_FSYNC_IO				1346
-/*! connection: total read I/Os */
-#define	WT_STAT_CONN_READ_IO				1347
-/*! connection: total write I/Os */
-#define	WT_STAT_CONN_WRITE_IO				1348
-/*! cursor: Total number of deleted pages skipped during tree walk */
-#define	WT_STAT_CONN_CURSOR_TREE_WALK_DEL_PAGE_SKIP	1349
-/*! cursor: Total number of entries skipped by cursor next calls */
-#define	WT_STAT_CONN_CURSOR_NEXT_SKIP_TOTAL		1350
-/*! cursor: Total number of entries skipped by cursor prev calls */
-#define	WT_STAT_CONN_CURSOR_PREV_SKIP_TOTAL		1351
->>>>>>> 03462273
+#define	WT_STAT_CONN_CURSOR_PREV_SKIP_TOTAL		1366
 /*!
  * cursor: Total number of entries skipped to position the history store
  * cursor
  */
-<<<<<<< HEAD
-#define	WT_STAT_CONN_CURSOR_SKIP_HS_CUR_POSITION	1368
-=======
-#define	WT_STAT_CONN_CURSOR_SKIP_HS_CUR_POSITION	1352
->>>>>>> 03462273
+#define	WT_STAT_CONN_CURSOR_SKIP_HS_CUR_POSITION	1367
 /*!
  * cursor: Total number of in-memory deleted pages skipped during tree
  * walk
  */
-<<<<<<< HEAD
-#define	WT_STAT_CONN_CURSOR_TREE_WALK_INMEM_DEL_PAGE_SKIP	1369
+#define	WT_STAT_CONN_CURSOR_TREE_WALK_INMEM_DEL_PAGE_SKIP	1368
 /*! cursor: Total number of on-disk deleted pages skipped during tree walk */
-#define	WT_STAT_CONN_CURSOR_TREE_WALK_ONDISK_DEL_PAGE_SKIP	1370
-=======
-#define	WT_STAT_CONN_CURSOR_TREE_WALK_INMEM_DEL_PAGE_SKIP	1353
-/*! cursor: Total number of on-disk deleted pages skipped during tree walk */
-#define	WT_STAT_CONN_CURSOR_TREE_WALK_ONDISK_DEL_PAGE_SKIP	1354
->>>>>>> 03462273
+#define	WT_STAT_CONN_CURSOR_TREE_WALK_ONDISK_DEL_PAGE_SKIP	1369
 /*!
  * cursor: Total number of times a search near has exited due to prefix
  * config
  */
-<<<<<<< HEAD
-#define	WT_STAT_CONN_CURSOR_SEARCH_NEAR_PREFIX_FAST_PATHS	1371
-=======
-#define	WT_STAT_CONN_CURSOR_SEARCH_NEAR_PREFIX_FAST_PATHS	1355
->>>>>>> 03462273
+#define	WT_STAT_CONN_CURSOR_SEARCH_NEAR_PREFIX_FAST_PATHS	1370
 /*!
  * cursor: Total number of times cursor fails to temporarily release
  * pinned page to encourage eviction of hot or large page
  */
-<<<<<<< HEAD
-#define	WT_STAT_CONN_CURSOR_REPOSITION_FAILED		1372
-=======
-#define	WT_STAT_CONN_CURSOR_REPOSITION_FAILED		1356
->>>>>>> 03462273
+#define	WT_STAT_CONN_CURSOR_REPOSITION_FAILED		1371
 /*!
  * cursor: Total number of times cursor temporarily releases pinned page
  * to encourage eviction of hot or large page
  */
-<<<<<<< HEAD
-#define	WT_STAT_CONN_CURSOR_REPOSITION			1373
+#define	WT_STAT_CONN_CURSOR_REPOSITION			1372
 /*! cursor: bulk cursor count */
-#define	WT_STAT_CONN_CURSOR_BULK_COUNT			1374
+#define	WT_STAT_CONN_CURSOR_BULK_COUNT			1373
 /*! cursor: cached cursor count */
-#define	WT_STAT_CONN_CURSOR_CACHED_COUNT		1375
+#define	WT_STAT_CONN_CURSOR_CACHED_COUNT		1374
 /*! cursor: cursor bound calls that return an error */
-#define	WT_STAT_CONN_CURSOR_BOUND_ERROR			1376
+#define	WT_STAT_CONN_CURSOR_BOUND_ERROR			1375
 /*! cursor: cursor bounds cleared from reset */
-#define	WT_STAT_CONN_CURSOR_BOUNDS_RESET		1377
+#define	WT_STAT_CONN_CURSOR_BOUNDS_RESET		1376
 /*! cursor: cursor bounds comparisons performed */
-#define	WT_STAT_CONN_CURSOR_BOUNDS_COMPARISONS		1378
+#define	WT_STAT_CONN_CURSOR_BOUNDS_COMPARISONS		1377
 /*! cursor: cursor bounds next called on an unpositioned cursor */
-#define	WT_STAT_CONN_CURSOR_BOUNDS_NEXT_UNPOSITIONED	1379
+#define	WT_STAT_CONN_CURSOR_BOUNDS_NEXT_UNPOSITIONED	1378
 /*! cursor: cursor bounds next early exit */
-#define	WT_STAT_CONN_CURSOR_BOUNDS_NEXT_EARLY_EXIT	1380
+#define	WT_STAT_CONN_CURSOR_BOUNDS_NEXT_EARLY_EXIT	1379
 /*! cursor: cursor bounds prev called on an unpositioned cursor */
-#define	WT_STAT_CONN_CURSOR_BOUNDS_PREV_UNPOSITIONED	1381
+#define	WT_STAT_CONN_CURSOR_BOUNDS_PREV_UNPOSITIONED	1380
 /*! cursor: cursor bounds prev early exit */
-#define	WT_STAT_CONN_CURSOR_BOUNDS_PREV_EARLY_EXIT	1382
+#define	WT_STAT_CONN_CURSOR_BOUNDS_PREV_EARLY_EXIT	1381
 /*! cursor: cursor bounds search early exit */
-#define	WT_STAT_CONN_CURSOR_BOUNDS_SEARCH_EARLY_EXIT	1383
+#define	WT_STAT_CONN_CURSOR_BOUNDS_SEARCH_EARLY_EXIT	1382
 /*! cursor: cursor bounds search near call repositioned cursor */
-#define	WT_STAT_CONN_CURSOR_BOUNDS_SEARCH_NEAR_REPOSITIONED_CURSOR	1384
+#define	WT_STAT_CONN_CURSOR_BOUNDS_SEARCH_NEAR_REPOSITIONED_CURSOR	1383
 /*! cursor: cursor bulk loaded cursor insert calls */
-#define	WT_STAT_CONN_CURSOR_INSERT_BULK			1385
+#define	WT_STAT_CONN_CURSOR_INSERT_BULK			1384
 /*! cursor: cursor cache calls that return an error */
-#define	WT_STAT_CONN_CURSOR_CACHE_ERROR			1386
+#define	WT_STAT_CONN_CURSOR_CACHE_ERROR			1385
 /*! cursor: cursor close calls that result in cache */
-#define	WT_STAT_CONN_CURSOR_CACHE			1387
+#define	WT_STAT_CONN_CURSOR_CACHE			1386
 /*! cursor: cursor close calls that return an error */
-#define	WT_STAT_CONN_CURSOR_CLOSE_ERROR			1388
+#define	WT_STAT_CONN_CURSOR_CLOSE_ERROR			1387
 /*! cursor: cursor compare calls that return an error */
-#define	WT_STAT_CONN_CURSOR_COMPARE_ERROR		1389
+#define	WT_STAT_CONN_CURSOR_COMPARE_ERROR		1388
 /*! cursor: cursor create calls */
-#define	WT_STAT_CONN_CURSOR_CREATE			1390
+#define	WT_STAT_CONN_CURSOR_CREATE			1389
 /*! cursor: cursor equals calls that return an error */
-#define	WT_STAT_CONN_CURSOR_EQUALS_ERROR		1391
+#define	WT_STAT_CONN_CURSOR_EQUALS_ERROR		1390
 /*! cursor: cursor get key calls that return an error */
-#define	WT_STAT_CONN_CURSOR_GET_KEY_ERROR		1392
+#define	WT_STAT_CONN_CURSOR_GET_KEY_ERROR		1391
 /*! cursor: cursor get value calls that return an error */
-#define	WT_STAT_CONN_CURSOR_GET_VALUE_ERROR		1393
+#define	WT_STAT_CONN_CURSOR_GET_VALUE_ERROR		1392
 /*! cursor: cursor insert calls */
-#define	WT_STAT_CONN_CURSOR_INSERT			1394
+#define	WT_STAT_CONN_CURSOR_INSERT			1393
 /*! cursor: cursor insert calls that return an error */
-#define	WT_STAT_CONN_CURSOR_INSERT_ERROR		1395
+#define	WT_STAT_CONN_CURSOR_INSERT_ERROR		1394
 /*! cursor: cursor insert check calls that return an error */
-#define	WT_STAT_CONN_CURSOR_INSERT_CHECK_ERROR		1396
+#define	WT_STAT_CONN_CURSOR_INSERT_CHECK_ERROR		1395
 /*! cursor: cursor insert key and value bytes */
-#define	WT_STAT_CONN_CURSOR_INSERT_BYTES		1397
+#define	WT_STAT_CONN_CURSOR_INSERT_BYTES		1396
 /*! cursor: cursor largest key calls that return an error */
-#define	WT_STAT_CONN_CURSOR_LARGEST_KEY_ERROR		1398
+#define	WT_STAT_CONN_CURSOR_LARGEST_KEY_ERROR		1397
 /*! cursor: cursor modify calls */
-#define	WT_STAT_CONN_CURSOR_MODIFY			1399
+#define	WT_STAT_CONN_CURSOR_MODIFY			1398
 /*! cursor: cursor modify calls that return an error */
-#define	WT_STAT_CONN_CURSOR_MODIFY_ERROR		1400
+#define	WT_STAT_CONN_CURSOR_MODIFY_ERROR		1399
 /*! cursor: cursor modify key and value bytes affected */
-#define	WT_STAT_CONN_CURSOR_MODIFY_BYTES		1401
+#define	WT_STAT_CONN_CURSOR_MODIFY_BYTES		1400
 /*! cursor: cursor modify value bytes modified */
-#define	WT_STAT_CONN_CURSOR_MODIFY_BYTES_TOUCH		1402
+#define	WT_STAT_CONN_CURSOR_MODIFY_BYTES_TOUCH		1401
 /*! cursor: cursor next calls */
-#define	WT_STAT_CONN_CURSOR_NEXT			1403
+#define	WT_STAT_CONN_CURSOR_NEXT			1402
 /*! cursor: cursor next calls that return an error */
-#define	WT_STAT_CONN_CURSOR_NEXT_ERROR			1404
-=======
-#define	WT_STAT_CONN_CURSOR_REPOSITION			1357
-/*! cursor: bulk cursor count */
-#define	WT_STAT_CONN_CURSOR_BULK_COUNT			1358
-/*! cursor: cached cursor count */
-#define	WT_STAT_CONN_CURSOR_CACHED_COUNT		1359
-/*! cursor: cursor bound calls that return an error */
-#define	WT_STAT_CONN_CURSOR_BOUND_ERROR			1360
-/*! cursor: cursor bounds cleared from reset */
-#define	WT_STAT_CONN_CURSOR_BOUNDS_RESET		1361
-/*! cursor: cursor bounds comparisons performed */
-#define	WT_STAT_CONN_CURSOR_BOUNDS_COMPARISONS		1362
-/*! cursor: cursor bounds next called on an unpositioned cursor */
-#define	WT_STAT_CONN_CURSOR_BOUNDS_NEXT_UNPOSITIONED	1363
-/*! cursor: cursor bounds next early exit */
-#define	WT_STAT_CONN_CURSOR_BOUNDS_NEXT_EARLY_EXIT	1364
-/*! cursor: cursor bounds prev called on an unpositioned cursor */
-#define	WT_STAT_CONN_CURSOR_BOUNDS_PREV_UNPOSITIONED	1365
-/*! cursor: cursor bounds prev early exit */
-#define	WT_STAT_CONN_CURSOR_BOUNDS_PREV_EARLY_EXIT	1366
-/*! cursor: cursor bounds search early exit */
-#define	WT_STAT_CONN_CURSOR_BOUNDS_SEARCH_EARLY_EXIT	1367
-/*! cursor: cursor bounds search near call repositioned cursor */
-#define	WT_STAT_CONN_CURSOR_BOUNDS_SEARCH_NEAR_REPOSITIONED_CURSOR	1368
-/*! cursor: cursor bulk loaded cursor insert calls */
-#define	WT_STAT_CONN_CURSOR_INSERT_BULK			1369
-/*! cursor: cursor cache calls that return an error */
-#define	WT_STAT_CONN_CURSOR_CACHE_ERROR			1370
-/*! cursor: cursor close calls that result in cache */
-#define	WT_STAT_CONN_CURSOR_CACHE			1371
-/*! cursor: cursor close calls that return an error */
-#define	WT_STAT_CONN_CURSOR_CLOSE_ERROR			1372
-/*! cursor: cursor compare calls that return an error */
-#define	WT_STAT_CONN_CURSOR_COMPARE_ERROR		1373
-/*! cursor: cursor create calls */
-#define	WT_STAT_CONN_CURSOR_CREATE			1374
-/*! cursor: cursor equals calls that return an error */
-#define	WT_STAT_CONN_CURSOR_EQUALS_ERROR		1375
-/*! cursor: cursor get key calls that return an error */
-#define	WT_STAT_CONN_CURSOR_GET_KEY_ERROR		1376
-/*! cursor: cursor get value calls that return an error */
-#define	WT_STAT_CONN_CURSOR_GET_VALUE_ERROR		1377
-/*! cursor: cursor insert calls */
-#define	WT_STAT_CONN_CURSOR_INSERT			1378
-/*! cursor: cursor insert calls that return an error */
-#define	WT_STAT_CONN_CURSOR_INSERT_ERROR		1379
-/*! cursor: cursor insert check calls that return an error */
-#define	WT_STAT_CONN_CURSOR_INSERT_CHECK_ERROR		1380
-/*! cursor: cursor insert key and value bytes */
-#define	WT_STAT_CONN_CURSOR_INSERT_BYTES		1381
-/*! cursor: cursor largest key calls that return an error */
-#define	WT_STAT_CONN_CURSOR_LARGEST_KEY_ERROR		1382
-/*! cursor: cursor modify calls */
-#define	WT_STAT_CONN_CURSOR_MODIFY			1383
-/*! cursor: cursor modify calls that return an error */
-#define	WT_STAT_CONN_CURSOR_MODIFY_ERROR		1384
-/*! cursor: cursor modify key and value bytes affected */
-#define	WT_STAT_CONN_CURSOR_MODIFY_BYTES		1385
-/*! cursor: cursor modify value bytes modified */
-#define	WT_STAT_CONN_CURSOR_MODIFY_BYTES_TOUCH		1386
-/*! cursor: cursor next calls */
-#define	WT_STAT_CONN_CURSOR_NEXT			1387
-/*! cursor: cursor next calls that return an error */
-#define	WT_STAT_CONN_CURSOR_NEXT_ERROR			1388
->>>>>>> 03462273
+#define	WT_STAT_CONN_CURSOR_NEXT_ERROR			1403
 /*!
  * cursor: cursor next calls that skip due to a globally visible history
  * store tombstone
  */
-<<<<<<< HEAD
-#define	WT_STAT_CONN_CURSOR_NEXT_HS_TOMBSTONE		1405
-=======
-#define	WT_STAT_CONN_CURSOR_NEXT_HS_TOMBSTONE		1389
->>>>>>> 03462273
+#define	WT_STAT_CONN_CURSOR_NEXT_HS_TOMBSTONE		1404
 /*!
  * cursor: cursor next calls that skip greater than 1 and fewer than 100
  * entries
  */
-<<<<<<< HEAD
-#define	WT_STAT_CONN_CURSOR_NEXT_SKIP_LT_100		1406
-=======
-#define	WT_STAT_CONN_CURSOR_NEXT_SKIP_LT_100		1390
->>>>>>> 03462273
+#define	WT_STAT_CONN_CURSOR_NEXT_SKIP_LT_100		1405
 /*!
  * cursor: cursor next calls that skip greater than or equal to 100
  * entries
  */
-<<<<<<< HEAD
-#define	WT_STAT_CONN_CURSOR_NEXT_SKIP_GE_100		1407
+#define	WT_STAT_CONN_CURSOR_NEXT_SKIP_GE_100		1406
 /*! cursor: cursor next random calls that return an error */
-#define	WT_STAT_CONN_CURSOR_NEXT_RANDOM_ERROR		1408
+#define	WT_STAT_CONN_CURSOR_NEXT_RANDOM_ERROR		1407
 /*! cursor: cursor operation restarted */
-#define	WT_STAT_CONN_CURSOR_RESTART			1409
+#define	WT_STAT_CONN_CURSOR_RESTART			1408
 /*! cursor: cursor prev calls */
-#define	WT_STAT_CONN_CURSOR_PREV			1410
+#define	WT_STAT_CONN_CURSOR_PREV			1409
 /*! cursor: cursor prev calls that return an error */
-#define	WT_STAT_CONN_CURSOR_PREV_ERROR			1411
-=======
-#define	WT_STAT_CONN_CURSOR_NEXT_SKIP_GE_100		1391
-/*! cursor: cursor next random calls that return an error */
-#define	WT_STAT_CONN_CURSOR_NEXT_RANDOM_ERROR		1392
-/*! cursor: cursor operation restarted */
-#define	WT_STAT_CONN_CURSOR_RESTART			1393
-/*! cursor: cursor prev calls */
-#define	WT_STAT_CONN_CURSOR_PREV			1394
-/*! cursor: cursor prev calls that return an error */
-#define	WT_STAT_CONN_CURSOR_PREV_ERROR			1395
->>>>>>> 03462273
+#define	WT_STAT_CONN_CURSOR_PREV_ERROR			1410
 /*!
  * cursor: cursor prev calls that skip due to a globally visible history
  * store tombstone
  */
-<<<<<<< HEAD
-#define	WT_STAT_CONN_CURSOR_PREV_HS_TOMBSTONE		1412
-=======
-#define	WT_STAT_CONN_CURSOR_PREV_HS_TOMBSTONE		1396
->>>>>>> 03462273
+#define	WT_STAT_CONN_CURSOR_PREV_HS_TOMBSTONE		1411
 /*!
  * cursor: cursor prev calls that skip greater than or equal to 100
  * entries
  */
-<<<<<<< HEAD
-#define	WT_STAT_CONN_CURSOR_PREV_SKIP_GE_100		1413
+#define	WT_STAT_CONN_CURSOR_PREV_SKIP_GE_100		1412
 /*! cursor: cursor prev calls that skip less than 100 entries */
-#define	WT_STAT_CONN_CURSOR_PREV_SKIP_LT_100		1414
+#define	WT_STAT_CONN_CURSOR_PREV_SKIP_LT_100		1413
 /*! cursor: cursor reconfigure calls that return an error */
-#define	WT_STAT_CONN_CURSOR_RECONFIGURE_ERROR		1415
+#define	WT_STAT_CONN_CURSOR_RECONFIGURE_ERROR		1414
 /*! cursor: cursor remove calls */
-#define	WT_STAT_CONN_CURSOR_REMOVE			1416
+#define	WT_STAT_CONN_CURSOR_REMOVE			1415
 /*! cursor: cursor remove calls that return an error */
-#define	WT_STAT_CONN_CURSOR_REMOVE_ERROR		1417
+#define	WT_STAT_CONN_CURSOR_REMOVE_ERROR		1416
 /*! cursor: cursor remove key bytes removed */
-#define	WT_STAT_CONN_CURSOR_REMOVE_BYTES		1418
+#define	WT_STAT_CONN_CURSOR_REMOVE_BYTES		1417
 /*! cursor: cursor reopen calls that return an error */
-#define	WT_STAT_CONN_CURSOR_REOPEN_ERROR		1419
+#define	WT_STAT_CONN_CURSOR_REOPEN_ERROR		1418
 /*! cursor: cursor reserve calls */
-#define	WT_STAT_CONN_CURSOR_RESERVE			1420
+#define	WT_STAT_CONN_CURSOR_RESERVE			1419
 /*! cursor: cursor reserve calls that return an error */
-#define	WT_STAT_CONN_CURSOR_RESERVE_ERROR		1421
+#define	WT_STAT_CONN_CURSOR_RESERVE_ERROR		1420
 /*! cursor: cursor reset calls */
-#define	WT_STAT_CONN_CURSOR_RESET			1422
+#define	WT_STAT_CONN_CURSOR_RESET			1421
 /*! cursor: cursor reset calls that return an error */
-#define	WT_STAT_CONN_CURSOR_RESET_ERROR			1423
+#define	WT_STAT_CONN_CURSOR_RESET_ERROR			1422
 /*! cursor: cursor search calls */
-#define	WT_STAT_CONN_CURSOR_SEARCH			1424
+#define	WT_STAT_CONN_CURSOR_SEARCH			1423
 /*! cursor: cursor search calls that return an error */
-#define	WT_STAT_CONN_CURSOR_SEARCH_ERROR		1425
+#define	WT_STAT_CONN_CURSOR_SEARCH_ERROR		1424
 /*! cursor: cursor search history store calls */
-#define	WT_STAT_CONN_CURSOR_SEARCH_HS			1426
+#define	WT_STAT_CONN_CURSOR_SEARCH_HS			1425
 /*! cursor: cursor search near calls */
-#define	WT_STAT_CONN_CURSOR_SEARCH_NEAR			1427
+#define	WT_STAT_CONN_CURSOR_SEARCH_NEAR			1426
 /*! cursor: cursor search near calls that return an error */
-#define	WT_STAT_CONN_CURSOR_SEARCH_NEAR_ERROR		1428
+#define	WT_STAT_CONN_CURSOR_SEARCH_NEAR_ERROR		1427
 /*! cursor: cursor sweep buckets */
-#define	WT_STAT_CONN_CURSOR_SWEEP_BUCKETS		1429
+#define	WT_STAT_CONN_CURSOR_SWEEP_BUCKETS		1428
 /*! cursor: cursor sweep cursors closed */
-#define	WT_STAT_CONN_CURSOR_SWEEP_CLOSED		1430
+#define	WT_STAT_CONN_CURSOR_SWEEP_CLOSED		1429
 /*! cursor: cursor sweep cursors examined */
-#define	WT_STAT_CONN_CURSOR_SWEEP_EXAMINED		1431
+#define	WT_STAT_CONN_CURSOR_SWEEP_EXAMINED		1430
 /*! cursor: cursor sweeps */
-#define	WT_STAT_CONN_CURSOR_SWEEP			1432
+#define	WT_STAT_CONN_CURSOR_SWEEP			1431
 /*! cursor: cursor truncate calls */
-#define	WT_STAT_CONN_CURSOR_TRUNCATE			1433
+#define	WT_STAT_CONN_CURSOR_TRUNCATE			1432
 /*! cursor: cursor truncates performed on individual keys */
-#define	WT_STAT_CONN_CURSOR_TRUNCATE_KEYS_DELETED	1434
+#define	WT_STAT_CONN_CURSOR_TRUNCATE_KEYS_DELETED	1433
 /*! cursor: cursor update calls */
-#define	WT_STAT_CONN_CURSOR_UPDATE			1435
+#define	WT_STAT_CONN_CURSOR_UPDATE			1434
 /*! cursor: cursor update calls that return an error */
-#define	WT_STAT_CONN_CURSOR_UPDATE_ERROR		1436
+#define	WT_STAT_CONN_CURSOR_UPDATE_ERROR		1435
 /*! cursor: cursor update key and value bytes */
-#define	WT_STAT_CONN_CURSOR_UPDATE_BYTES		1437
+#define	WT_STAT_CONN_CURSOR_UPDATE_BYTES		1436
 /*! cursor: cursor update value size change */
-#define	WT_STAT_CONN_CURSOR_UPDATE_BYTES_CHANGED	1438
+#define	WT_STAT_CONN_CURSOR_UPDATE_BYTES_CHANGED	1437
 /*! cursor: cursors reused from cache */
-#define	WT_STAT_CONN_CURSOR_REOPEN			1439
+#define	WT_STAT_CONN_CURSOR_REOPEN			1438
 /*! cursor: open cursor count */
-#define	WT_STAT_CONN_CURSOR_OPEN_COUNT			1440
+#define	WT_STAT_CONN_CURSOR_OPEN_COUNT			1439
 /*! data-handle: Table connection data handles currently active */
-#define	WT_STAT_CONN_DH_CONN_HANDLE_TABLE_COUNT		1441
+#define	WT_STAT_CONN_DH_CONN_HANDLE_TABLE_COUNT		1440
 /*! data-handle: Tiered connection data handles currently active */
-#define	WT_STAT_CONN_DH_CONN_HANDLE_TIERED_COUNT	1442
+#define	WT_STAT_CONN_DH_CONN_HANDLE_TIERED_COUNT	1441
 /*! data-handle: Tiered_Tree connection data handles currently active */
-#define	WT_STAT_CONN_DH_CONN_HANDLE_TIERED_TREE_COUNT	1443
+#define	WT_STAT_CONN_DH_CONN_HANDLE_TIERED_TREE_COUNT	1442
 /*! data-handle: btree connection data handles currently active */
-#define	WT_STAT_CONN_DH_CONN_HANDLE_BTREE_COUNT		1444
+#define	WT_STAT_CONN_DH_CONN_HANDLE_BTREE_COUNT		1443
 /*! data-handle: checkpoint connection data handles currently active */
-#define	WT_STAT_CONN_DH_CONN_HANDLE_CHECKPOINT_COUNT	1445
+#define	WT_STAT_CONN_DH_CONN_HANDLE_CHECKPOINT_COUNT	1444
 /*! data-handle: connection data handle size */
-#define	WT_STAT_CONN_DH_CONN_HANDLE_SIZE		1446
+#define	WT_STAT_CONN_DH_CONN_HANDLE_SIZE		1445
 /*! data-handle: connection data handles currently active */
-#define	WT_STAT_CONN_DH_CONN_HANDLE_COUNT		1447
+#define	WT_STAT_CONN_DH_CONN_HANDLE_COUNT		1446
 /*! data-handle: connection sweep candidate became referenced */
-#define	WT_STAT_CONN_DH_SWEEP_REF			1448
+#define	WT_STAT_CONN_DH_SWEEP_REF			1447
 /*! data-handle: connection sweep dead dhandles closed */
-#define	WT_STAT_CONN_DH_SWEEP_DEAD_CLOSE		1449
+#define	WT_STAT_CONN_DH_SWEEP_DEAD_CLOSE		1448
 /*! data-handle: connection sweep dhandles removed from hash list */
-#define	WT_STAT_CONN_DH_SWEEP_REMOVE			1450
+#define	WT_STAT_CONN_DH_SWEEP_REMOVE			1449
 /*! data-handle: connection sweep expired dhandles closed */
-#define	WT_STAT_CONN_DH_SWEEP_EXPIRED_CLOSE		1451
+#define	WT_STAT_CONN_DH_SWEEP_EXPIRED_CLOSE		1450
 /*! data-handle: connection sweep time-of-death sets */
-#define	WT_STAT_CONN_DH_SWEEP_TOD			1452
+#define	WT_STAT_CONN_DH_SWEEP_TOD			1451
 /*! data-handle: connection sweeps */
-#define	WT_STAT_CONN_DH_SWEEPS				1453
-=======
-#define	WT_STAT_CONN_CURSOR_PREV_SKIP_GE_100		1397
-/*! cursor: cursor prev calls that skip less than 100 entries */
-#define	WT_STAT_CONN_CURSOR_PREV_SKIP_LT_100		1398
-/*! cursor: cursor reconfigure calls that return an error */
-#define	WT_STAT_CONN_CURSOR_RECONFIGURE_ERROR		1399
-/*! cursor: cursor remove calls */
-#define	WT_STAT_CONN_CURSOR_REMOVE			1400
-/*! cursor: cursor remove calls that return an error */
-#define	WT_STAT_CONN_CURSOR_REMOVE_ERROR		1401
-/*! cursor: cursor remove key bytes removed */
-#define	WT_STAT_CONN_CURSOR_REMOVE_BYTES		1402
-/*! cursor: cursor reopen calls that return an error */
-#define	WT_STAT_CONN_CURSOR_REOPEN_ERROR		1403
-/*! cursor: cursor reserve calls */
-#define	WT_STAT_CONN_CURSOR_RESERVE			1404
-/*! cursor: cursor reserve calls that return an error */
-#define	WT_STAT_CONN_CURSOR_RESERVE_ERROR		1405
-/*! cursor: cursor reset calls */
-#define	WT_STAT_CONN_CURSOR_RESET			1406
-/*! cursor: cursor reset calls that return an error */
-#define	WT_STAT_CONN_CURSOR_RESET_ERROR			1407
-/*! cursor: cursor search calls */
-#define	WT_STAT_CONN_CURSOR_SEARCH			1408
-/*! cursor: cursor search calls that return an error */
-#define	WT_STAT_CONN_CURSOR_SEARCH_ERROR		1409
-/*! cursor: cursor search history store calls */
-#define	WT_STAT_CONN_CURSOR_SEARCH_HS			1410
-/*! cursor: cursor search near calls */
-#define	WT_STAT_CONN_CURSOR_SEARCH_NEAR			1411
-/*! cursor: cursor search near calls that return an error */
-#define	WT_STAT_CONN_CURSOR_SEARCH_NEAR_ERROR		1412
-/*! cursor: cursor sweep buckets */
-#define	WT_STAT_CONN_CURSOR_SWEEP_BUCKETS		1413
-/*! cursor: cursor sweep cursors closed */
-#define	WT_STAT_CONN_CURSOR_SWEEP_CLOSED		1414
-/*! cursor: cursor sweep cursors examined */
-#define	WT_STAT_CONN_CURSOR_SWEEP_EXAMINED		1415
-/*! cursor: cursor sweeps */
-#define	WT_STAT_CONN_CURSOR_SWEEP			1416
-/*! cursor: cursor truncate calls */
-#define	WT_STAT_CONN_CURSOR_TRUNCATE			1417
-/*! cursor: cursor truncates performed on individual keys */
-#define	WT_STAT_CONN_CURSOR_TRUNCATE_KEYS_DELETED	1418
-/*! cursor: cursor update calls */
-#define	WT_STAT_CONN_CURSOR_UPDATE			1419
-/*! cursor: cursor update calls that return an error */
-#define	WT_STAT_CONN_CURSOR_UPDATE_ERROR		1420
-/*! cursor: cursor update key and value bytes */
-#define	WT_STAT_CONN_CURSOR_UPDATE_BYTES		1421
-/*! cursor: cursor update value size change */
-#define	WT_STAT_CONN_CURSOR_UPDATE_BYTES_CHANGED	1422
-/*! cursor: cursors reused from cache */
-#define	WT_STAT_CONN_CURSOR_REOPEN			1423
-/*! cursor: open cursor count */
-#define	WT_STAT_CONN_CURSOR_OPEN_COUNT			1424
-/*! data-handle: Table connection data handles currently active */
-#define	WT_STAT_CONN_DH_CONN_HANDLE_TABLE_COUNT		1425
-/*! data-handle: Tiered connection data handles currently active */
-#define	WT_STAT_CONN_DH_CONN_HANDLE_TIERED_COUNT	1426
-/*! data-handle: Tiered_Tree connection data handles currently active */
-#define	WT_STAT_CONN_DH_CONN_HANDLE_TIERED_TREE_COUNT	1427
-/*! data-handle: btree connection data handles currently active */
-#define	WT_STAT_CONN_DH_CONN_HANDLE_BTREE_COUNT		1428
-/*! data-handle: checkpoint connection data handles currently active */
-#define	WT_STAT_CONN_DH_CONN_HANDLE_CHECKPOINT_COUNT	1429
-/*! data-handle: connection data handle size */
-#define	WT_STAT_CONN_DH_CONN_HANDLE_SIZE		1430
-/*! data-handle: connection data handles currently active */
-#define	WT_STAT_CONN_DH_CONN_HANDLE_COUNT		1431
-/*! data-handle: connection sweep candidate became referenced */
-#define	WT_STAT_CONN_DH_SWEEP_REF			1432
-/*! data-handle: connection sweep dead dhandles closed */
-#define	WT_STAT_CONN_DH_SWEEP_DEAD_CLOSE		1433
-/*! data-handle: connection sweep dhandles removed from hash list */
-#define	WT_STAT_CONN_DH_SWEEP_REMOVE			1434
-/*! data-handle: connection sweep expired dhandles closed */
-#define	WT_STAT_CONN_DH_SWEEP_EXPIRED_CLOSE		1435
-/*! data-handle: connection sweep time-of-death sets */
-#define	WT_STAT_CONN_DH_SWEEP_TOD			1436
-/*! data-handle: connection sweeps */
-#define	WT_STAT_CONN_DH_SWEEPS				1437
->>>>>>> 03462273
+#define	WT_STAT_CONN_DH_SWEEPS				1452
 /*!
  * data-handle: connection sweeps skipped due to checkpoint gathering
  * handles
  */
-<<<<<<< HEAD
-#define	WT_STAT_CONN_DH_SWEEP_SKIP_CKPT			1454
+#define	WT_STAT_CONN_DH_SWEEP_SKIP_CKPT			1453
 /*! data-handle: session dhandles swept */
-#define	WT_STAT_CONN_DH_SESSION_HANDLES			1455
+#define	WT_STAT_CONN_DH_SESSION_HANDLES			1454
 /*! data-handle: session sweep attempts */
-#define	WT_STAT_CONN_DH_SESSION_SWEEPS			1456
+#define	WT_STAT_CONN_DH_SESSION_SWEEPS			1455
 /*! layered: Layered table cursor insert operations */
-#define	WT_STAT_CONN_LAYERED_CURS_INSERT		1457
+#define	WT_STAT_CONN_LAYERED_CURS_INSERT		1456
 /*! layered: Layered table cursor next operations */
-#define	WT_STAT_CONN_LAYERED_CURS_NEXT			1458
+#define	WT_STAT_CONN_LAYERED_CURS_NEXT			1457
 /*! layered: Layered table cursor next operations from ingest table */
-#define	WT_STAT_CONN_LAYERED_CURS_NEXT_INGEST		1459
+#define	WT_STAT_CONN_LAYERED_CURS_NEXT_INGEST		1458
 /*! layered: Layered table cursor next operations from stable table */
-#define	WT_STAT_CONN_LAYERED_CURS_NEXT_STABLE		1460
+#define	WT_STAT_CONN_LAYERED_CURS_NEXT_STABLE		1459
 /*! layered: Layered table cursor prev operations */
-#define	WT_STAT_CONN_LAYERED_CURS_PREV			1461
+#define	WT_STAT_CONN_LAYERED_CURS_PREV			1460
 /*! layered: Layered table cursor prev operations from ingest table */
-#define	WT_STAT_CONN_LAYERED_CURS_PREV_INGEST		1462
+#define	WT_STAT_CONN_LAYERED_CURS_PREV_INGEST		1461
 /*! layered: Layered table cursor prev operations from stable table */
-#define	WT_STAT_CONN_LAYERED_CURS_PREV_STABLE		1463
+#define	WT_STAT_CONN_LAYERED_CURS_PREV_STABLE		1462
 /*! layered: Layered table cursor remove operations */
-#define	WT_STAT_CONN_LAYERED_CURS_REMOVE		1464
+#define	WT_STAT_CONN_LAYERED_CURS_REMOVE		1463
 /*! layered: Layered table cursor search near operations */
-#define	WT_STAT_CONN_LAYERED_CURS_SEARCH_NEAR		1465
+#define	WT_STAT_CONN_LAYERED_CURS_SEARCH_NEAR		1464
 /*! layered: Layered table cursor search near operations from ingest table */
-#define	WT_STAT_CONN_LAYERED_CURS_SEARCH_NEAR_INGEST	1466
+#define	WT_STAT_CONN_LAYERED_CURS_SEARCH_NEAR_INGEST	1465
 /*! layered: Layered table cursor search near operations from stable table */
-#define	WT_STAT_CONN_LAYERED_CURS_SEARCH_NEAR_STABLE	1467
+#define	WT_STAT_CONN_LAYERED_CURS_SEARCH_NEAR_STABLE	1466
 /*! layered: Layered table cursor search operations */
-#define	WT_STAT_CONN_LAYERED_CURS_SEARCH		1468
+#define	WT_STAT_CONN_LAYERED_CURS_SEARCH		1467
 /*! layered: Layered table cursor search operations from ingest table */
-#define	WT_STAT_CONN_LAYERED_CURS_SEARCH_INGEST		1469
+#define	WT_STAT_CONN_LAYERED_CURS_SEARCH_INGEST		1468
 /*! layered: Layered table cursor search operations from stable table */
-#define	WT_STAT_CONN_LAYERED_CURS_SEARCH_STABLE		1470
+#define	WT_STAT_CONN_LAYERED_CURS_SEARCH_STABLE		1469
 /*! layered: Layered table cursor update operations */
-#define	WT_STAT_CONN_LAYERED_CURS_UPDATE		1471
+#define	WT_STAT_CONN_LAYERED_CURS_UPDATE		1470
 /*!
  * layered: checkpoints performed on this table by the layered table
  * manager
  */
-#define	WT_STAT_CONN_LAYERED_TABLE_MANAGER_CHECKPOINTS	1472
+#define	WT_STAT_CONN_LAYERED_TABLE_MANAGER_CHECKPOINTS	1471
 /*! layered: checkpoints refreshed on shared layered constituents */
-#define	WT_STAT_CONN_LAYERED_TABLE_MANAGER_CHECKPOINTS_REFRESHED	1473
+#define	WT_STAT_CONN_LAYERED_TABLE_MANAGER_CHECKPOINTS_REFRESHED	1472
 /*!
  * layered: how many log applications the layered table manager applied
  * on this tree
  */
-#define	WT_STAT_CONN_LAYERED_TABLE_MANAGER_LOGOPS_APPLIED	1474
+#define	WT_STAT_CONN_LAYERED_TABLE_MANAGER_LOGOPS_APPLIED	1473
 /*!
  * layered: how many log applications the layered table manager skipped
  * on this tree
  */
-#define	WT_STAT_CONN_LAYERED_TABLE_MANAGER_LOGOPS_SKIPPED	1475
+#define	WT_STAT_CONN_LAYERED_TABLE_MANAGER_LOGOPS_SKIPPED	1474
 /*!
  * layered: how many previously-applied LSNs the layered table manager
  * skipped on this tree
  */
-#define	WT_STAT_CONN_LAYERED_TABLE_MANAGER_SKIP_LSN	1476
+#define	WT_STAT_CONN_LAYERED_TABLE_MANAGER_SKIP_LSN	1475
 /*! layered: the number of tables the layered table manager has open */
-#define	WT_STAT_CONN_LAYERED_TABLE_MANAGER_TABLES	1477
+#define	WT_STAT_CONN_LAYERED_TABLE_MANAGER_TABLES	1476
 /*! layered: whether the layered table manager thread has been started */
-#define	WT_STAT_CONN_LAYERED_TABLE_MANAGER_RUNNING	1478
+#define	WT_STAT_CONN_LAYERED_TABLE_MANAGER_RUNNING	1477
 /*!
  * layered: whether the layered table manager thread is currently busy
  * doing work
  */
-#define	WT_STAT_CONN_LAYERED_TABLE_MANAGER_ACTIVE	1479
+#define	WT_STAT_CONN_LAYERED_TABLE_MANAGER_ACTIVE	1478
 /*! lock: btree page lock acquisitions */
-#define	WT_STAT_CONN_LOCK_BTREE_PAGE_COUNT		1480
+#define	WT_STAT_CONN_LOCK_BTREE_PAGE_COUNT		1479
 /*! lock: btree page lock application thread wait time (usecs) */
-#define	WT_STAT_CONN_LOCK_BTREE_PAGE_WAIT_APPLICATION	1481
+#define	WT_STAT_CONN_LOCK_BTREE_PAGE_WAIT_APPLICATION	1480
 /*! lock: btree page lock internal thread wait time (usecs) */
-#define	WT_STAT_CONN_LOCK_BTREE_PAGE_WAIT_INTERNAL	1482
+#define	WT_STAT_CONN_LOCK_BTREE_PAGE_WAIT_INTERNAL	1481
 /*! lock: checkpoint lock acquisitions */
-#define	WT_STAT_CONN_LOCK_CHECKPOINT_COUNT		1483
+#define	WT_STAT_CONN_LOCK_CHECKPOINT_COUNT		1482
 /*! lock: checkpoint lock application thread wait time (usecs) */
-#define	WT_STAT_CONN_LOCK_CHECKPOINT_WAIT_APPLICATION	1484
+#define	WT_STAT_CONN_LOCK_CHECKPOINT_WAIT_APPLICATION	1483
 /*! lock: checkpoint lock internal thread wait time (usecs) */
-#define	WT_STAT_CONN_LOCK_CHECKPOINT_WAIT_INTERNAL	1485
+#define	WT_STAT_CONN_LOCK_CHECKPOINT_WAIT_INTERNAL	1484
 /*! lock: dhandle lock application thread time waiting (usecs) */
-#define	WT_STAT_CONN_LOCK_DHANDLE_WAIT_APPLICATION	1486
+#define	WT_STAT_CONN_LOCK_DHANDLE_WAIT_APPLICATION	1485
 /*! lock: dhandle lock internal thread time waiting (usecs) */
-#define	WT_STAT_CONN_LOCK_DHANDLE_WAIT_INTERNAL		1487
+#define	WT_STAT_CONN_LOCK_DHANDLE_WAIT_INTERNAL		1486
 /*! lock: dhandle read lock acquisitions */
-#define	WT_STAT_CONN_LOCK_DHANDLE_READ_COUNT		1488
+#define	WT_STAT_CONN_LOCK_DHANDLE_READ_COUNT		1487
 /*! lock: dhandle write lock acquisitions */
-#define	WT_STAT_CONN_LOCK_DHANDLE_WRITE_COUNT		1489
+#define	WT_STAT_CONN_LOCK_DHANDLE_WRITE_COUNT		1488
 /*! lock: metadata lock acquisitions */
-#define	WT_STAT_CONN_LOCK_METADATA_COUNT		1490
+#define	WT_STAT_CONN_LOCK_METADATA_COUNT		1489
 /*! lock: metadata lock application thread wait time (usecs) */
-#define	WT_STAT_CONN_LOCK_METADATA_WAIT_APPLICATION	1491
+#define	WT_STAT_CONN_LOCK_METADATA_WAIT_APPLICATION	1490
 /*! lock: metadata lock internal thread wait time (usecs) */
-#define	WT_STAT_CONN_LOCK_METADATA_WAIT_INTERNAL	1492
+#define	WT_STAT_CONN_LOCK_METADATA_WAIT_INTERNAL	1491
 /*! lock: schema lock acquisitions */
-#define	WT_STAT_CONN_LOCK_SCHEMA_COUNT			1493
+#define	WT_STAT_CONN_LOCK_SCHEMA_COUNT			1492
 /*! lock: schema lock application thread wait time (usecs) */
-#define	WT_STAT_CONN_LOCK_SCHEMA_WAIT_APPLICATION	1494
+#define	WT_STAT_CONN_LOCK_SCHEMA_WAIT_APPLICATION	1493
 /*! lock: schema lock internal thread wait time (usecs) */
-#define	WT_STAT_CONN_LOCK_SCHEMA_WAIT_INTERNAL		1495
-=======
-#define	WT_STAT_CONN_DH_SWEEP_SKIP_CKPT			1438
-/*! data-handle: session dhandles swept */
-#define	WT_STAT_CONN_DH_SESSION_HANDLES			1439
-/*! data-handle: session sweep attempts */
-#define	WT_STAT_CONN_DH_SESSION_SWEEPS			1440
-/*! lock: btree page lock acquisitions */
-#define	WT_STAT_CONN_LOCK_BTREE_PAGE_COUNT		1441
-/*! lock: btree page lock application thread wait time (usecs) */
-#define	WT_STAT_CONN_LOCK_BTREE_PAGE_WAIT_APPLICATION	1442
-/*! lock: btree page lock internal thread wait time (usecs) */
-#define	WT_STAT_CONN_LOCK_BTREE_PAGE_WAIT_INTERNAL	1443
-/*! lock: checkpoint lock acquisitions */
-#define	WT_STAT_CONN_LOCK_CHECKPOINT_COUNT		1444
-/*! lock: checkpoint lock application thread wait time (usecs) */
-#define	WT_STAT_CONN_LOCK_CHECKPOINT_WAIT_APPLICATION	1445
-/*! lock: checkpoint lock internal thread wait time (usecs) */
-#define	WT_STAT_CONN_LOCK_CHECKPOINT_WAIT_INTERNAL	1446
-/*! lock: dhandle lock application thread time waiting (usecs) */
-#define	WT_STAT_CONN_LOCK_DHANDLE_WAIT_APPLICATION	1447
-/*! lock: dhandle lock internal thread time waiting (usecs) */
-#define	WT_STAT_CONN_LOCK_DHANDLE_WAIT_INTERNAL		1448
-/*! lock: dhandle read lock acquisitions */
-#define	WT_STAT_CONN_LOCK_DHANDLE_READ_COUNT		1449
-/*! lock: dhandle write lock acquisitions */
-#define	WT_STAT_CONN_LOCK_DHANDLE_WRITE_COUNT		1450
-/*! lock: metadata lock acquisitions */
-#define	WT_STAT_CONN_LOCK_METADATA_COUNT		1451
-/*! lock: metadata lock application thread wait time (usecs) */
-#define	WT_STAT_CONN_LOCK_METADATA_WAIT_APPLICATION	1452
-/*! lock: metadata lock internal thread wait time (usecs) */
-#define	WT_STAT_CONN_LOCK_METADATA_WAIT_INTERNAL	1453
-/*! lock: schema lock acquisitions */
-#define	WT_STAT_CONN_LOCK_SCHEMA_COUNT			1454
-/*! lock: schema lock application thread wait time (usecs) */
-#define	WT_STAT_CONN_LOCK_SCHEMA_WAIT_APPLICATION	1455
-/*! lock: schema lock internal thread wait time (usecs) */
-#define	WT_STAT_CONN_LOCK_SCHEMA_WAIT_INTERNAL		1456
->>>>>>> 03462273
+#define	WT_STAT_CONN_LOCK_SCHEMA_WAIT_INTERNAL		1494
 /*!
  * lock: table lock application thread time waiting for the table lock
  * (usecs)
  */
-<<<<<<< HEAD
-#define	WT_STAT_CONN_LOCK_TABLE_WAIT_APPLICATION	1496
-=======
-#define	WT_STAT_CONN_LOCK_TABLE_WAIT_APPLICATION	1457
->>>>>>> 03462273
+#define	WT_STAT_CONN_LOCK_TABLE_WAIT_APPLICATION	1495
 /*!
  * lock: table lock internal thread time waiting for the table lock
  * (usecs)
  */
-<<<<<<< HEAD
-#define	WT_STAT_CONN_LOCK_TABLE_WAIT_INTERNAL		1497
+#define	WT_STAT_CONN_LOCK_TABLE_WAIT_INTERNAL		1496
 /*! lock: table read lock acquisitions */
-#define	WT_STAT_CONN_LOCK_TABLE_READ_COUNT		1498
+#define	WT_STAT_CONN_LOCK_TABLE_READ_COUNT		1497
 /*! lock: table write lock acquisitions */
-#define	WT_STAT_CONN_LOCK_TABLE_WRITE_COUNT		1499
+#define	WT_STAT_CONN_LOCK_TABLE_WRITE_COUNT		1498
 /*! lock: txn global lock application thread time waiting (usecs) */
-#define	WT_STAT_CONN_LOCK_TXN_GLOBAL_WAIT_APPLICATION	1500
+#define	WT_STAT_CONN_LOCK_TXN_GLOBAL_WAIT_APPLICATION	1499
 /*! lock: txn global lock internal thread time waiting (usecs) */
-#define	WT_STAT_CONN_LOCK_TXN_GLOBAL_WAIT_INTERNAL	1501
+#define	WT_STAT_CONN_LOCK_TXN_GLOBAL_WAIT_INTERNAL	1500
 /*! lock: txn global read lock acquisitions */
-#define	WT_STAT_CONN_LOCK_TXN_GLOBAL_READ_COUNT		1502
+#define	WT_STAT_CONN_LOCK_TXN_GLOBAL_READ_COUNT		1501
 /*! lock: txn global write lock acquisitions */
-#define	WT_STAT_CONN_LOCK_TXN_GLOBAL_WRITE_COUNT	1503
+#define	WT_STAT_CONN_LOCK_TXN_GLOBAL_WRITE_COUNT	1502
 /*! log: busy returns attempting to switch slots */
-#define	WT_STAT_CONN_LOG_SLOT_SWITCH_BUSY		1504
+#define	WT_STAT_CONN_LOG_SLOT_SWITCH_BUSY		1503
 /*! log: force log remove time sleeping (usecs) */
-#define	WT_STAT_CONN_LOG_FORCE_REMOVE_SLEEP		1505
+#define	WT_STAT_CONN_LOG_FORCE_REMOVE_SLEEP		1504
 /*! log: log bytes of payload data */
-#define	WT_STAT_CONN_LOG_BYTES_PAYLOAD			1506
+#define	WT_STAT_CONN_LOG_BYTES_PAYLOAD			1505
 /*! log: log bytes written */
-#define	WT_STAT_CONN_LOG_BYTES_WRITTEN			1507
+#define	WT_STAT_CONN_LOG_BYTES_WRITTEN			1506
 /*! log: log files manually zero-filled */
-#define	WT_STAT_CONN_LOG_ZERO_FILLS			1508
+#define	WT_STAT_CONN_LOG_ZERO_FILLS			1507
 /*! log: log flush operations */
-#define	WT_STAT_CONN_LOG_FLUSH				1509
+#define	WT_STAT_CONN_LOG_FLUSH				1508
 /*! log: log force write operations */
-#define	WT_STAT_CONN_LOG_FORCE_WRITE			1510
+#define	WT_STAT_CONN_LOG_FORCE_WRITE			1509
 /*! log: log force write operations skipped */
-#define	WT_STAT_CONN_LOG_FORCE_WRITE_SKIP		1511
+#define	WT_STAT_CONN_LOG_FORCE_WRITE_SKIP		1510
 /*! log: log records compressed */
-#define	WT_STAT_CONN_LOG_COMPRESS_WRITES		1512
+#define	WT_STAT_CONN_LOG_COMPRESS_WRITES		1511
 /*! log: log records not compressed */
-#define	WT_STAT_CONN_LOG_COMPRESS_WRITE_FAILS		1513
+#define	WT_STAT_CONN_LOG_COMPRESS_WRITE_FAILS		1512
 /*! log: log records too small to compress */
-#define	WT_STAT_CONN_LOG_COMPRESS_SMALL			1514
+#define	WT_STAT_CONN_LOG_COMPRESS_SMALL			1513
 /*! log: log release advances write LSN */
-#define	WT_STAT_CONN_LOG_RELEASE_WRITE_LSN		1515
+#define	WT_STAT_CONN_LOG_RELEASE_WRITE_LSN		1514
 /*! log: log scan operations */
-#define	WT_STAT_CONN_LOG_SCANS				1516
+#define	WT_STAT_CONN_LOG_SCANS				1515
 /*! log: log scan records requiring two reads */
-#define	WT_STAT_CONN_LOG_SCAN_REREADS			1517
+#define	WT_STAT_CONN_LOG_SCAN_REREADS			1516
 /*! log: log server thread advances write LSN */
-#define	WT_STAT_CONN_LOG_WRITE_LSN			1518
+#define	WT_STAT_CONN_LOG_WRITE_LSN			1517
 /*! log: log server thread write LSN walk skipped */
-#define	WT_STAT_CONN_LOG_WRITE_LSN_SKIP			1519
+#define	WT_STAT_CONN_LOG_WRITE_LSN_SKIP			1518
 /*! log: log sync operations */
-#define	WT_STAT_CONN_LOG_SYNC				1520
+#define	WT_STAT_CONN_LOG_SYNC				1519
 /*! log: log sync time duration (usecs) */
-#define	WT_STAT_CONN_LOG_SYNC_DURATION			1521
+#define	WT_STAT_CONN_LOG_SYNC_DURATION			1520
 /*! log: log sync_dir operations */
-#define	WT_STAT_CONN_LOG_SYNC_DIR			1522
+#define	WT_STAT_CONN_LOG_SYNC_DIR			1521
 /*! log: log sync_dir time duration (usecs) */
-#define	WT_STAT_CONN_LOG_SYNC_DIR_DURATION		1523
+#define	WT_STAT_CONN_LOG_SYNC_DIR_DURATION		1522
 /*! log: log write operations */
-#define	WT_STAT_CONN_LOG_WRITES				1524
+#define	WT_STAT_CONN_LOG_WRITES				1523
 /*! log: logging bytes consolidated */
-#define	WT_STAT_CONN_LOG_SLOT_CONSOLIDATED		1525
+#define	WT_STAT_CONN_LOG_SLOT_CONSOLIDATED		1524
 /*! log: maximum log file size */
-#define	WT_STAT_CONN_LOG_MAX_FILESIZE			1526
+#define	WT_STAT_CONN_LOG_MAX_FILESIZE			1525
 /*! log: number of pre-allocated log files to create */
-#define	WT_STAT_CONN_LOG_PREALLOC_MAX			1527
+#define	WT_STAT_CONN_LOG_PREALLOC_MAX			1526
 /*! log: pre-allocated log files not ready and missed */
-#define	WT_STAT_CONN_LOG_PREALLOC_MISSED		1528
+#define	WT_STAT_CONN_LOG_PREALLOC_MISSED		1527
 /*! log: pre-allocated log files prepared */
-#define	WT_STAT_CONN_LOG_PREALLOC_FILES			1529
+#define	WT_STAT_CONN_LOG_PREALLOC_FILES			1528
 /*! log: pre-allocated log files used */
-#define	WT_STAT_CONN_LOG_PREALLOC_USED			1530
+#define	WT_STAT_CONN_LOG_PREALLOC_USED			1529
 /*! log: records processed by log scan */
-#define	WT_STAT_CONN_LOG_SCAN_RECORDS			1531
+#define	WT_STAT_CONN_LOG_SCAN_RECORDS			1530
 /*! log: slot close lost race */
-#define	WT_STAT_CONN_LOG_SLOT_CLOSE_RACE		1532
+#define	WT_STAT_CONN_LOG_SLOT_CLOSE_RACE		1531
 /*! log: slot close unbuffered waits */
-#define	WT_STAT_CONN_LOG_SLOT_CLOSE_UNBUF		1533
+#define	WT_STAT_CONN_LOG_SLOT_CLOSE_UNBUF		1532
 /*! log: slot closures */
-#define	WT_STAT_CONN_LOG_SLOT_CLOSES			1534
+#define	WT_STAT_CONN_LOG_SLOT_CLOSES			1533
 /*! log: slot join atomic update races */
-#define	WT_STAT_CONN_LOG_SLOT_RACES			1535
+#define	WT_STAT_CONN_LOG_SLOT_RACES			1534
 /*! log: slot join calls atomic updates raced */
-#define	WT_STAT_CONN_LOG_SLOT_YIELD_RACE		1536
+#define	WT_STAT_CONN_LOG_SLOT_YIELD_RACE		1535
 /*! log: slot join calls did not yield */
-#define	WT_STAT_CONN_LOG_SLOT_IMMEDIATE			1537
+#define	WT_STAT_CONN_LOG_SLOT_IMMEDIATE			1536
 /*! log: slot join calls found active slot closed */
-#define	WT_STAT_CONN_LOG_SLOT_YIELD_CLOSE		1538
+#define	WT_STAT_CONN_LOG_SLOT_YIELD_CLOSE		1537
 /*! log: slot join calls slept */
-#define	WT_STAT_CONN_LOG_SLOT_YIELD_SLEEP		1539
+#define	WT_STAT_CONN_LOG_SLOT_YIELD_SLEEP		1538
 /*! log: slot join calls yielded */
-#define	WT_STAT_CONN_LOG_SLOT_YIELD			1540
+#define	WT_STAT_CONN_LOG_SLOT_YIELD			1539
 /*! log: slot join found active slot closed */
-#define	WT_STAT_CONN_LOG_SLOT_ACTIVE_CLOSED		1541
+#define	WT_STAT_CONN_LOG_SLOT_ACTIVE_CLOSED		1540
 /*! log: slot joins yield time (usecs) */
-#define	WT_STAT_CONN_LOG_SLOT_YIELD_DURATION		1542
+#define	WT_STAT_CONN_LOG_SLOT_YIELD_DURATION		1541
 /*! log: slot transitions unable to find free slot */
-#define	WT_STAT_CONN_LOG_SLOT_NO_FREE_SLOTS		1543
+#define	WT_STAT_CONN_LOG_SLOT_NO_FREE_SLOTS		1542
 /*! log: slot unbuffered writes */
-#define	WT_STAT_CONN_LOG_SLOT_UNBUFFERED		1544
+#define	WT_STAT_CONN_LOG_SLOT_UNBUFFERED		1543
 /*! log: total in-memory size of compressed records */
-#define	WT_STAT_CONN_LOG_COMPRESS_MEM			1545
+#define	WT_STAT_CONN_LOG_COMPRESS_MEM			1544
 /*! log: total log buffer size */
-#define	WT_STAT_CONN_LOG_BUFFER_SIZE			1546
+#define	WT_STAT_CONN_LOG_BUFFER_SIZE			1545
 /*! log: total size of compressed records */
-#define	WT_STAT_CONN_LOG_COMPRESS_LEN			1547
+#define	WT_STAT_CONN_LOG_COMPRESS_LEN			1546
 /*! log: written slots coalesced */
-#define	WT_STAT_CONN_LOG_SLOT_COALESCED			1548
+#define	WT_STAT_CONN_LOG_SLOT_COALESCED			1547
 /*! log: yields waiting for previous log file close */
-#define	WT_STAT_CONN_LOG_CLOSE_YIELDS			1549
+#define	WT_STAT_CONN_LOG_CLOSE_YIELDS			1548
 /*! perf: block manager read latency histogram (bucket 1) - 0-10ms */
-#define	WT_STAT_CONN_PERF_HIST_BMREAD_LATENCY_LT10	1550
+#define	WT_STAT_CONN_PERF_HIST_BMREAD_LATENCY_LT10	1549
 /*! perf: block manager read latency histogram (bucket 2) - 10-49ms */
-#define	WT_STAT_CONN_PERF_HIST_BMREAD_LATENCY_LT50	1551
+#define	WT_STAT_CONN_PERF_HIST_BMREAD_LATENCY_LT50	1550
 /*! perf: block manager read latency histogram (bucket 3) - 50-99ms */
-#define	WT_STAT_CONN_PERF_HIST_BMREAD_LATENCY_LT100	1552
+#define	WT_STAT_CONN_PERF_HIST_BMREAD_LATENCY_LT100	1551
 /*! perf: block manager read latency histogram (bucket 4) - 100-249ms */
-#define	WT_STAT_CONN_PERF_HIST_BMREAD_LATENCY_LT250	1553
+#define	WT_STAT_CONN_PERF_HIST_BMREAD_LATENCY_LT250	1552
 /*! perf: block manager read latency histogram (bucket 5) - 250-499ms */
-#define	WT_STAT_CONN_PERF_HIST_BMREAD_LATENCY_LT500	1554
+#define	WT_STAT_CONN_PERF_HIST_BMREAD_LATENCY_LT500	1553
 /*! perf: block manager read latency histogram (bucket 6) - 500-999ms */
-#define	WT_STAT_CONN_PERF_HIST_BMREAD_LATENCY_LT1000	1555
+#define	WT_STAT_CONN_PERF_HIST_BMREAD_LATENCY_LT1000	1554
 /*! perf: block manager read latency histogram (bucket 7) - 1000ms+ */
-#define	WT_STAT_CONN_PERF_HIST_BMREAD_LATENCY_GT1000	1556
+#define	WT_STAT_CONN_PERF_HIST_BMREAD_LATENCY_GT1000	1555
 /*! perf: block manager read latency histogram total (msecs) */
-#define	WT_STAT_CONN_PERF_HIST_BMREAD_LATENCY_TOTAL_MSECS	1557
+#define	WT_STAT_CONN_PERF_HIST_BMREAD_LATENCY_TOTAL_MSECS	1556
 /*! perf: block manager write latency histogram (bucket 1) - 0-10ms */
-#define	WT_STAT_CONN_PERF_HIST_BMWRITE_LATENCY_LT10	1558
+#define	WT_STAT_CONN_PERF_HIST_BMWRITE_LATENCY_LT10	1557
 /*! perf: block manager write latency histogram (bucket 2) - 10-49ms */
-#define	WT_STAT_CONN_PERF_HIST_BMWRITE_LATENCY_LT50	1559
+#define	WT_STAT_CONN_PERF_HIST_BMWRITE_LATENCY_LT50	1558
 /*! perf: block manager write latency histogram (bucket 3) - 50-99ms */
-#define	WT_STAT_CONN_PERF_HIST_BMWRITE_LATENCY_LT100	1560
+#define	WT_STAT_CONN_PERF_HIST_BMWRITE_LATENCY_LT100	1559
 /*! perf: block manager write latency histogram (bucket 4) - 100-249ms */
-#define	WT_STAT_CONN_PERF_HIST_BMWRITE_LATENCY_LT250	1561
+#define	WT_STAT_CONN_PERF_HIST_BMWRITE_LATENCY_LT250	1560
 /*! perf: block manager write latency histogram (bucket 5) - 250-499ms */
-#define	WT_STAT_CONN_PERF_HIST_BMWRITE_LATENCY_LT500	1562
+#define	WT_STAT_CONN_PERF_HIST_BMWRITE_LATENCY_LT500	1561
 /*! perf: block manager write latency histogram (bucket 6) - 500-999ms */
-#define	WT_STAT_CONN_PERF_HIST_BMWRITE_LATENCY_LT1000	1563
+#define	WT_STAT_CONN_PERF_HIST_BMWRITE_LATENCY_LT1000	1562
 /*! perf: block manager write latency histogram (bucket 7) - 1000ms+ */
-#define	WT_STAT_CONN_PERF_HIST_BMWRITE_LATENCY_GT1000	1564
+#define	WT_STAT_CONN_PERF_HIST_BMWRITE_LATENCY_GT1000	1563
 /*! perf: block manager write latency histogram total (msecs) */
-#define	WT_STAT_CONN_PERF_HIST_BMWRITE_LATENCY_TOTAL_MSECS	1565
+#define	WT_STAT_CONN_PERF_HIST_BMWRITE_LATENCY_TOTAL_MSECS	1564
 /*! perf: file system read latency histogram (bucket 1) - 0-10ms */
-#define	WT_STAT_CONN_PERF_HIST_FSREAD_LATENCY_LT10	1566
+#define	WT_STAT_CONN_PERF_HIST_FSREAD_LATENCY_LT10	1565
 /*! perf: file system read latency histogram (bucket 2) - 10-49ms */
-#define	WT_STAT_CONN_PERF_HIST_FSREAD_LATENCY_LT50	1567
+#define	WT_STAT_CONN_PERF_HIST_FSREAD_LATENCY_LT50	1566
 /*! perf: file system read latency histogram (bucket 3) - 50-99ms */
-#define	WT_STAT_CONN_PERF_HIST_FSREAD_LATENCY_LT100	1568
+#define	WT_STAT_CONN_PERF_HIST_FSREAD_LATENCY_LT100	1567
 /*! perf: file system read latency histogram (bucket 4) - 100-249ms */
-#define	WT_STAT_CONN_PERF_HIST_FSREAD_LATENCY_LT250	1569
+#define	WT_STAT_CONN_PERF_HIST_FSREAD_LATENCY_LT250	1568
 /*! perf: file system read latency histogram (bucket 5) - 250-499ms */
-#define	WT_STAT_CONN_PERF_HIST_FSREAD_LATENCY_LT500	1570
+#define	WT_STAT_CONN_PERF_HIST_FSREAD_LATENCY_LT500	1569
 /*! perf: file system read latency histogram (bucket 6) - 500-999ms */
-#define	WT_STAT_CONN_PERF_HIST_FSREAD_LATENCY_LT1000	1571
+#define	WT_STAT_CONN_PERF_HIST_FSREAD_LATENCY_LT1000	1570
 /*! perf: file system read latency histogram (bucket 7) - 1000ms+ */
-#define	WT_STAT_CONN_PERF_HIST_FSREAD_LATENCY_GT1000	1572
+#define	WT_STAT_CONN_PERF_HIST_FSREAD_LATENCY_GT1000	1571
 /*! perf: file system read latency histogram total (msecs) */
-#define	WT_STAT_CONN_PERF_HIST_FSREAD_LATENCY_TOTAL_MSECS	1573
+#define	WT_STAT_CONN_PERF_HIST_FSREAD_LATENCY_TOTAL_MSECS	1572
 /*! perf: file system write latency histogram (bucket 1) - 0-10ms */
-#define	WT_STAT_CONN_PERF_HIST_FSWRITE_LATENCY_LT10	1574
+#define	WT_STAT_CONN_PERF_HIST_FSWRITE_LATENCY_LT10	1573
 /*! perf: file system write latency histogram (bucket 2) - 10-49ms */
-#define	WT_STAT_CONN_PERF_HIST_FSWRITE_LATENCY_LT50	1575
+#define	WT_STAT_CONN_PERF_HIST_FSWRITE_LATENCY_LT50	1574
 /*! perf: file system write latency histogram (bucket 3) - 50-99ms */
-#define	WT_STAT_CONN_PERF_HIST_FSWRITE_LATENCY_LT100	1576
+#define	WT_STAT_CONN_PERF_HIST_FSWRITE_LATENCY_LT100	1575
 /*! perf: file system write latency histogram (bucket 4) - 100-249ms */
-#define	WT_STAT_CONN_PERF_HIST_FSWRITE_LATENCY_LT250	1577
+#define	WT_STAT_CONN_PERF_HIST_FSWRITE_LATENCY_LT250	1576
 /*! perf: file system write latency histogram (bucket 5) - 250-499ms */
-#define	WT_STAT_CONN_PERF_HIST_FSWRITE_LATENCY_LT500	1578
+#define	WT_STAT_CONN_PERF_HIST_FSWRITE_LATENCY_LT500	1577
 /*! perf: file system write latency histogram (bucket 6) - 500-999ms */
-#define	WT_STAT_CONN_PERF_HIST_FSWRITE_LATENCY_LT1000	1579
+#define	WT_STAT_CONN_PERF_HIST_FSWRITE_LATENCY_LT1000	1578
 /*! perf: file system write latency histogram (bucket 7) - 1000ms+ */
-#define	WT_STAT_CONN_PERF_HIST_FSWRITE_LATENCY_GT1000	1580
+#define	WT_STAT_CONN_PERF_HIST_FSWRITE_LATENCY_GT1000	1579
 /*! perf: file system write latency histogram total (msecs) */
-#define	WT_STAT_CONN_PERF_HIST_FSWRITE_LATENCY_TOTAL_MSECS	1581
+#define	WT_STAT_CONN_PERF_HIST_FSWRITE_LATENCY_TOTAL_MSECS	1580
 /*! perf: operation read latency histogram (bucket 1) - 0-100us */
-#define	WT_STAT_CONN_PERF_HIST_OPREAD_LATENCY_LT100	1582
+#define	WT_STAT_CONN_PERF_HIST_OPREAD_LATENCY_LT100	1581
 /*! perf: operation read latency histogram (bucket 2) - 100-249us */
-#define	WT_STAT_CONN_PERF_HIST_OPREAD_LATENCY_LT250	1583
+#define	WT_STAT_CONN_PERF_HIST_OPREAD_LATENCY_LT250	1582
 /*! perf: operation read latency histogram (bucket 3) - 250-499us */
-#define	WT_STAT_CONN_PERF_HIST_OPREAD_LATENCY_LT500	1584
+#define	WT_STAT_CONN_PERF_HIST_OPREAD_LATENCY_LT500	1583
 /*! perf: operation read latency histogram (bucket 4) - 500-999us */
-#define	WT_STAT_CONN_PERF_HIST_OPREAD_LATENCY_LT1000	1585
+#define	WT_STAT_CONN_PERF_HIST_OPREAD_LATENCY_LT1000	1584
 /*! perf: operation read latency histogram (bucket 5) - 1000-9999us */
-#define	WT_STAT_CONN_PERF_HIST_OPREAD_LATENCY_LT10000	1586
+#define	WT_STAT_CONN_PERF_HIST_OPREAD_LATENCY_LT10000	1585
 /*! perf: operation read latency histogram (bucket 6) - 10000us+ */
-#define	WT_STAT_CONN_PERF_HIST_OPREAD_LATENCY_GT10000	1587
+#define	WT_STAT_CONN_PERF_HIST_OPREAD_LATENCY_GT10000	1586
 /*! perf: operation read latency histogram total (usecs) */
-#define	WT_STAT_CONN_PERF_HIST_OPREAD_LATENCY_TOTAL_USECS	1588
+#define	WT_STAT_CONN_PERF_HIST_OPREAD_LATENCY_TOTAL_USECS	1587
 /*! perf: operation write latency histogram (bucket 1) - 0-100us */
-#define	WT_STAT_CONN_PERF_HIST_OPWRITE_LATENCY_LT100	1589
+#define	WT_STAT_CONN_PERF_HIST_OPWRITE_LATENCY_LT100	1588
 /*! perf: operation write latency histogram (bucket 2) - 100-249us */
-#define	WT_STAT_CONN_PERF_HIST_OPWRITE_LATENCY_LT250	1590
+#define	WT_STAT_CONN_PERF_HIST_OPWRITE_LATENCY_LT250	1589
 /*! perf: operation write latency histogram (bucket 3) - 250-499us */
-#define	WT_STAT_CONN_PERF_HIST_OPWRITE_LATENCY_LT500	1591
+#define	WT_STAT_CONN_PERF_HIST_OPWRITE_LATENCY_LT500	1590
 /*! perf: operation write latency histogram (bucket 4) - 500-999us */
-#define	WT_STAT_CONN_PERF_HIST_OPWRITE_LATENCY_LT1000	1592
+#define	WT_STAT_CONN_PERF_HIST_OPWRITE_LATENCY_LT1000	1591
 /*! perf: operation write latency histogram (bucket 5) - 1000-9999us */
-#define	WT_STAT_CONN_PERF_HIST_OPWRITE_LATENCY_LT10000	1593
+#define	WT_STAT_CONN_PERF_HIST_OPWRITE_LATENCY_LT10000	1592
 /*! perf: operation write latency histogram (bucket 6) - 10000us+ */
-#define	WT_STAT_CONN_PERF_HIST_OPWRITE_LATENCY_GT10000	1594
+#define	WT_STAT_CONN_PERF_HIST_OPWRITE_LATENCY_GT10000	1593
 /*! perf: operation write latency histogram total (usecs) */
-#define	WT_STAT_CONN_PERF_HIST_OPWRITE_LATENCY_TOTAL_USECS	1595
+#define	WT_STAT_CONN_PERF_HIST_OPWRITE_LATENCY_TOTAL_USECS	1594
 /*! prefetch: could not perform pre-fetch on internal page */
-#define	WT_STAT_CONN_PREFETCH_SKIPPED_INTERNAL_PAGE	1596
-=======
-#define	WT_STAT_CONN_LOCK_TABLE_WAIT_INTERNAL		1458
-/*! lock: table read lock acquisitions */
-#define	WT_STAT_CONN_LOCK_TABLE_READ_COUNT		1459
-/*! lock: table write lock acquisitions */
-#define	WT_STAT_CONN_LOCK_TABLE_WRITE_COUNT		1460
-/*! lock: txn global lock application thread time waiting (usecs) */
-#define	WT_STAT_CONN_LOCK_TXN_GLOBAL_WAIT_APPLICATION	1461
-/*! lock: txn global lock internal thread time waiting (usecs) */
-#define	WT_STAT_CONN_LOCK_TXN_GLOBAL_WAIT_INTERNAL	1462
-/*! lock: txn global read lock acquisitions */
-#define	WT_STAT_CONN_LOCK_TXN_GLOBAL_READ_COUNT		1463
-/*! lock: txn global write lock acquisitions */
-#define	WT_STAT_CONN_LOCK_TXN_GLOBAL_WRITE_COUNT	1464
-/*! log: busy returns attempting to switch slots */
-#define	WT_STAT_CONN_LOG_SLOT_SWITCH_BUSY		1465
-/*! log: force log remove time sleeping (usecs) */
-#define	WT_STAT_CONN_LOG_FORCE_REMOVE_SLEEP		1466
-/*! log: log bytes of payload data */
-#define	WT_STAT_CONN_LOG_BYTES_PAYLOAD			1467
-/*! log: log bytes written */
-#define	WT_STAT_CONN_LOG_BYTES_WRITTEN			1468
-/*! log: log files manually zero-filled */
-#define	WT_STAT_CONN_LOG_ZERO_FILLS			1469
-/*! log: log flush operations */
-#define	WT_STAT_CONN_LOG_FLUSH				1470
-/*! log: log force write operations */
-#define	WT_STAT_CONN_LOG_FORCE_WRITE			1471
-/*! log: log force write operations skipped */
-#define	WT_STAT_CONN_LOG_FORCE_WRITE_SKIP		1472
-/*! log: log records compressed */
-#define	WT_STAT_CONN_LOG_COMPRESS_WRITES		1473
-/*! log: log records not compressed */
-#define	WT_STAT_CONN_LOG_COMPRESS_WRITE_FAILS		1474
-/*! log: log records too small to compress */
-#define	WT_STAT_CONN_LOG_COMPRESS_SMALL			1475
-/*! log: log release advances write LSN */
-#define	WT_STAT_CONN_LOG_RELEASE_WRITE_LSN		1476
-/*! log: log scan operations */
-#define	WT_STAT_CONN_LOG_SCANS				1477
-/*! log: log scan records requiring two reads */
-#define	WT_STAT_CONN_LOG_SCAN_REREADS			1478
-/*! log: log server thread advances write LSN */
-#define	WT_STAT_CONN_LOG_WRITE_LSN			1479
-/*! log: log server thread write LSN walk skipped */
-#define	WT_STAT_CONN_LOG_WRITE_LSN_SKIP			1480
-/*! log: log sync operations */
-#define	WT_STAT_CONN_LOG_SYNC				1481
-/*! log: log sync time duration (usecs) */
-#define	WT_STAT_CONN_LOG_SYNC_DURATION			1482
-/*! log: log sync_dir operations */
-#define	WT_STAT_CONN_LOG_SYNC_DIR			1483
-/*! log: log sync_dir time duration (usecs) */
-#define	WT_STAT_CONN_LOG_SYNC_DIR_DURATION		1484
-/*! log: log write operations */
-#define	WT_STAT_CONN_LOG_WRITES				1485
-/*! log: logging bytes consolidated */
-#define	WT_STAT_CONN_LOG_SLOT_CONSOLIDATED		1486
-/*! log: maximum log file size */
-#define	WT_STAT_CONN_LOG_MAX_FILESIZE			1487
-/*! log: number of pre-allocated log files to create */
-#define	WT_STAT_CONN_LOG_PREALLOC_MAX			1488
-/*! log: pre-allocated log files not ready and missed */
-#define	WT_STAT_CONN_LOG_PREALLOC_MISSED		1489
-/*! log: pre-allocated log files prepared */
-#define	WT_STAT_CONN_LOG_PREALLOC_FILES			1490
-/*! log: pre-allocated log files used */
-#define	WT_STAT_CONN_LOG_PREALLOC_USED			1491
-/*! log: records processed by log scan */
-#define	WT_STAT_CONN_LOG_SCAN_RECORDS			1492
-/*! log: slot close lost race */
-#define	WT_STAT_CONN_LOG_SLOT_CLOSE_RACE		1493
-/*! log: slot close unbuffered waits */
-#define	WT_STAT_CONN_LOG_SLOT_CLOSE_UNBUF		1494
-/*! log: slot closures */
-#define	WT_STAT_CONN_LOG_SLOT_CLOSES			1495
-/*! log: slot join atomic update races */
-#define	WT_STAT_CONN_LOG_SLOT_RACES			1496
-/*! log: slot join calls atomic updates raced */
-#define	WT_STAT_CONN_LOG_SLOT_YIELD_RACE		1497
-/*! log: slot join calls did not yield */
-#define	WT_STAT_CONN_LOG_SLOT_IMMEDIATE			1498
-/*! log: slot join calls found active slot closed */
-#define	WT_STAT_CONN_LOG_SLOT_YIELD_CLOSE		1499
-/*! log: slot join calls slept */
-#define	WT_STAT_CONN_LOG_SLOT_YIELD_SLEEP		1500
-/*! log: slot join calls yielded */
-#define	WT_STAT_CONN_LOG_SLOT_YIELD			1501
-/*! log: slot join found active slot closed */
-#define	WT_STAT_CONN_LOG_SLOT_ACTIVE_CLOSED		1502
-/*! log: slot joins yield time (usecs) */
-#define	WT_STAT_CONN_LOG_SLOT_YIELD_DURATION		1503
-/*! log: slot transitions unable to find free slot */
-#define	WT_STAT_CONN_LOG_SLOT_NO_FREE_SLOTS		1504
-/*! log: slot unbuffered writes */
-#define	WT_STAT_CONN_LOG_SLOT_UNBUFFERED		1505
-/*! log: total in-memory size of compressed records */
-#define	WT_STAT_CONN_LOG_COMPRESS_MEM			1506
-/*! log: total log buffer size */
-#define	WT_STAT_CONN_LOG_BUFFER_SIZE			1507
-/*! log: total size of compressed records */
-#define	WT_STAT_CONN_LOG_COMPRESS_LEN			1508
-/*! log: written slots coalesced */
-#define	WT_STAT_CONN_LOG_SLOT_COALESCED			1509
-/*! log: yields waiting for previous log file close */
-#define	WT_STAT_CONN_LOG_CLOSE_YIELDS			1510
-/*! perf: file system read latency histogram (bucket 1) - 0-10ms */
-#define	WT_STAT_CONN_PERF_HIST_FSREAD_LATENCY_LT10	1511
-/*! perf: file system read latency histogram (bucket 2) - 10-49ms */
-#define	WT_STAT_CONN_PERF_HIST_FSREAD_LATENCY_LT50	1512
-/*! perf: file system read latency histogram (bucket 3) - 50-99ms */
-#define	WT_STAT_CONN_PERF_HIST_FSREAD_LATENCY_LT100	1513
-/*! perf: file system read latency histogram (bucket 4) - 100-249ms */
-#define	WT_STAT_CONN_PERF_HIST_FSREAD_LATENCY_LT250	1514
-/*! perf: file system read latency histogram (bucket 5) - 250-499ms */
-#define	WT_STAT_CONN_PERF_HIST_FSREAD_LATENCY_LT500	1515
-/*! perf: file system read latency histogram (bucket 6) - 500-999ms */
-#define	WT_STAT_CONN_PERF_HIST_FSREAD_LATENCY_LT1000	1516
-/*! perf: file system read latency histogram (bucket 7) - 1000ms+ */
-#define	WT_STAT_CONN_PERF_HIST_FSREAD_LATENCY_GT1000	1517
-/*! perf: file system read latency histogram total (msecs) */
-#define	WT_STAT_CONN_PERF_HIST_FSREAD_LATENCY_TOTAL_MSECS	1518
-/*! perf: file system write latency histogram (bucket 1) - 0-10ms */
-#define	WT_STAT_CONN_PERF_HIST_FSWRITE_LATENCY_LT10	1519
-/*! perf: file system write latency histogram (bucket 2) - 10-49ms */
-#define	WT_STAT_CONN_PERF_HIST_FSWRITE_LATENCY_LT50	1520
-/*! perf: file system write latency histogram (bucket 3) - 50-99ms */
-#define	WT_STAT_CONN_PERF_HIST_FSWRITE_LATENCY_LT100	1521
-/*! perf: file system write latency histogram (bucket 4) - 100-249ms */
-#define	WT_STAT_CONN_PERF_HIST_FSWRITE_LATENCY_LT250	1522
-/*! perf: file system write latency histogram (bucket 5) - 250-499ms */
-#define	WT_STAT_CONN_PERF_HIST_FSWRITE_LATENCY_LT500	1523
-/*! perf: file system write latency histogram (bucket 6) - 500-999ms */
-#define	WT_STAT_CONN_PERF_HIST_FSWRITE_LATENCY_LT1000	1524
-/*! perf: file system write latency histogram (bucket 7) - 1000ms+ */
-#define	WT_STAT_CONN_PERF_HIST_FSWRITE_LATENCY_GT1000	1525
-/*! perf: file system write latency histogram total (msecs) */
-#define	WT_STAT_CONN_PERF_HIST_FSWRITE_LATENCY_TOTAL_MSECS	1526
-/*! perf: operation read latency histogram (bucket 1) - 0-100us */
-#define	WT_STAT_CONN_PERF_HIST_OPREAD_LATENCY_LT100	1527
-/*! perf: operation read latency histogram (bucket 2) - 100-249us */
-#define	WT_STAT_CONN_PERF_HIST_OPREAD_LATENCY_LT250	1528
-/*! perf: operation read latency histogram (bucket 3) - 250-499us */
-#define	WT_STAT_CONN_PERF_HIST_OPREAD_LATENCY_LT500	1529
-/*! perf: operation read latency histogram (bucket 4) - 500-999us */
-#define	WT_STAT_CONN_PERF_HIST_OPREAD_LATENCY_LT1000	1530
-/*! perf: operation read latency histogram (bucket 5) - 1000-9999us */
-#define	WT_STAT_CONN_PERF_HIST_OPREAD_LATENCY_LT10000	1531
-/*! perf: operation read latency histogram (bucket 6) - 10000us+ */
-#define	WT_STAT_CONN_PERF_HIST_OPREAD_LATENCY_GT10000	1532
-/*! perf: operation read latency histogram total (usecs) */
-#define	WT_STAT_CONN_PERF_HIST_OPREAD_LATENCY_TOTAL_USECS	1533
-/*! perf: operation write latency histogram (bucket 1) - 0-100us */
-#define	WT_STAT_CONN_PERF_HIST_OPWRITE_LATENCY_LT100	1534
-/*! perf: operation write latency histogram (bucket 2) - 100-249us */
-#define	WT_STAT_CONN_PERF_HIST_OPWRITE_LATENCY_LT250	1535
-/*! perf: operation write latency histogram (bucket 3) - 250-499us */
-#define	WT_STAT_CONN_PERF_HIST_OPWRITE_LATENCY_LT500	1536
-/*! perf: operation write latency histogram (bucket 4) - 500-999us */
-#define	WT_STAT_CONN_PERF_HIST_OPWRITE_LATENCY_LT1000	1537
-/*! perf: operation write latency histogram (bucket 5) - 1000-9999us */
-#define	WT_STAT_CONN_PERF_HIST_OPWRITE_LATENCY_LT10000	1538
-/*! perf: operation write latency histogram (bucket 6) - 10000us+ */
-#define	WT_STAT_CONN_PERF_HIST_OPWRITE_LATENCY_GT10000	1539
-/*! perf: operation write latency histogram total (usecs) */
-#define	WT_STAT_CONN_PERF_HIST_OPWRITE_LATENCY_TOTAL_USECS	1540
-/*! prefetch: could not perform pre-fetch on internal page */
-#define	WT_STAT_CONN_PREFETCH_SKIPPED_INTERNAL_PAGE	1541
->>>>>>> 03462273
+#define	WT_STAT_CONN_PREFETCH_SKIPPED_INTERNAL_PAGE	1595
 /*!
  * prefetch: could not perform pre-fetch on ref without the pre-fetch
  * flag set
  */
-<<<<<<< HEAD
-#define	WT_STAT_CONN_PREFETCH_SKIPPED_NO_FLAG_SET	1597
+#define	WT_STAT_CONN_PREFETCH_SKIPPED_NO_FLAG_SET	1596
 /*! prefetch: number of times pre-fetch failed to start */
-#define	WT_STAT_CONN_PREFETCH_FAILED_START		1598
+#define	WT_STAT_CONN_PREFETCH_FAILED_START		1597
 /*! prefetch: pre-fetch not repeating for recently pre-fetched ref */
-#define	WT_STAT_CONN_PREFETCH_SKIPPED_SAME_REF		1599
+#define	WT_STAT_CONN_PREFETCH_SKIPPED_SAME_REF		1598
 /*! prefetch: pre-fetch not triggered after single disk read */
-#define	WT_STAT_CONN_PREFETCH_DISK_ONE			1600
+#define	WT_STAT_CONN_PREFETCH_DISK_ONE			1599
 /*! prefetch: pre-fetch not triggered as there is no valid dhandle */
-#define	WT_STAT_CONN_PREFETCH_SKIPPED_NO_VALID_DHANDLE	1601
+#define	WT_STAT_CONN_PREFETCH_SKIPPED_NO_VALID_DHANDLE	1600
 /*! prefetch: pre-fetch not triggered by page read */
-#define	WT_STAT_CONN_PREFETCH_SKIPPED			1602
+#define	WT_STAT_CONN_PREFETCH_SKIPPED			1601
 /*! prefetch: pre-fetch not triggered due to disk read count */
-#define	WT_STAT_CONN_PREFETCH_SKIPPED_DISK_READ_COUNT	1603
+#define	WT_STAT_CONN_PREFETCH_SKIPPED_DISK_READ_COUNT	1602
 /*! prefetch: pre-fetch not triggered due to internal session */
-#define	WT_STAT_CONN_PREFETCH_SKIPPED_INTERNAL_SESSION	1604
+#define	WT_STAT_CONN_PREFETCH_SKIPPED_INTERNAL_SESSION	1603
 /*! prefetch: pre-fetch not triggered due to special btree handle */
-#define	WT_STAT_CONN_PREFETCH_SKIPPED_SPECIAL_HANDLE	1605
+#define	WT_STAT_CONN_PREFETCH_SKIPPED_SPECIAL_HANDLE	1604
 /*! prefetch: pre-fetch page not on disk when reading */
-#define	WT_STAT_CONN_PREFETCH_PAGES_FAIL		1606
+#define	WT_STAT_CONN_PREFETCH_PAGES_FAIL		1605
 /*! prefetch: pre-fetch pages queued */
-#define	WT_STAT_CONN_PREFETCH_PAGES_QUEUED		1607
+#define	WT_STAT_CONN_PREFETCH_PAGES_QUEUED		1606
 /*! prefetch: pre-fetch pages read in background */
-#define	WT_STAT_CONN_PREFETCH_PAGES_READ		1608
+#define	WT_STAT_CONN_PREFETCH_PAGES_READ		1607
 /*! prefetch: pre-fetch skipped reading in a page due to harmless error */
-#define	WT_STAT_CONN_PREFETCH_SKIPPED_ERROR_OK		1609
+#define	WT_STAT_CONN_PREFETCH_SKIPPED_ERROR_OK		1608
 /*! prefetch: pre-fetch triggered by page read */
-#define	WT_STAT_CONN_PREFETCH_ATTEMPTS			1610
+#define	WT_STAT_CONN_PREFETCH_ATTEMPTS			1609
 /*! reconciliation: VLCS pages explicitly reconciled as empty */
-#define	WT_STAT_CONN_REC_VLCS_EMPTIED_PAGES		1611
+#define	WT_STAT_CONN_REC_VLCS_EMPTIED_PAGES		1610
 /*! reconciliation: approximate byte size of timestamps in pages written */
-#define	WT_STAT_CONN_REC_TIME_WINDOW_BYTES_TS		1612
-=======
-#define	WT_STAT_CONN_PREFETCH_SKIPPED_NO_FLAG_SET	1542
-/*! prefetch: number of times pre-fetch failed to start */
-#define	WT_STAT_CONN_PREFETCH_FAILED_START		1543
-/*! prefetch: pre-fetch not repeating for recently pre-fetched ref */
-#define	WT_STAT_CONN_PREFETCH_SKIPPED_SAME_REF		1544
-/*! prefetch: pre-fetch not triggered after single disk read */
-#define	WT_STAT_CONN_PREFETCH_DISK_ONE			1545
-/*! prefetch: pre-fetch not triggered as there is no valid dhandle */
-#define	WT_STAT_CONN_PREFETCH_SKIPPED_NO_VALID_DHANDLE	1546
-/*! prefetch: pre-fetch not triggered by page read */
-#define	WT_STAT_CONN_PREFETCH_SKIPPED			1547
-/*! prefetch: pre-fetch not triggered due to disk read count */
-#define	WT_STAT_CONN_PREFETCH_SKIPPED_DISK_READ_COUNT	1548
-/*! prefetch: pre-fetch not triggered due to internal session */
-#define	WT_STAT_CONN_PREFETCH_SKIPPED_INTERNAL_SESSION	1549
-/*! prefetch: pre-fetch not triggered due to special btree handle */
-#define	WT_STAT_CONN_PREFETCH_SKIPPED_SPECIAL_HANDLE	1550
-/*! prefetch: pre-fetch page not on disk when reading */
-#define	WT_STAT_CONN_PREFETCH_PAGES_FAIL		1551
-/*! prefetch: pre-fetch pages queued */
-#define	WT_STAT_CONN_PREFETCH_PAGES_QUEUED		1552
-/*! prefetch: pre-fetch pages read in background */
-#define	WT_STAT_CONN_PREFETCH_PAGES_READ		1553
-/*! prefetch: pre-fetch skipped reading in a page due to harmless error */
-#define	WT_STAT_CONN_PREFETCH_SKIPPED_ERROR_OK		1554
-/*! prefetch: pre-fetch triggered by page read */
-#define	WT_STAT_CONN_PREFETCH_ATTEMPTS			1555
-/*! reconciliation: VLCS pages explicitly reconciled as empty */
-#define	WT_STAT_CONN_REC_VLCS_EMPTIED_PAGES		1556
-/*! reconciliation: approximate byte size of timestamps in pages written */
-#define	WT_STAT_CONN_REC_TIME_WINDOW_BYTES_TS		1557
->>>>>>> 03462273
+#define	WT_STAT_CONN_REC_TIME_WINDOW_BYTES_TS		1611
 /*!
  * reconciliation: approximate byte size of transaction IDs in pages
  * written
  */
-<<<<<<< HEAD
-#define	WT_STAT_CONN_REC_TIME_WINDOW_BYTES_TXN		1613
+#define	WT_STAT_CONN_REC_TIME_WINDOW_BYTES_TXN		1612
 /*! reconciliation: fast-path pages deleted */
-#define	WT_STAT_CONN_REC_PAGE_DELETE_FAST		1614
+#define	WT_STAT_CONN_REC_PAGE_DELETE_FAST		1613
 /*! reconciliation: leaf-page overflow keys */
-#define	WT_STAT_CONN_REC_OVERFLOW_KEY_LEAF		1615
+#define	WT_STAT_CONN_REC_OVERFLOW_KEY_LEAF		1614
 /*! reconciliation: maximum milliseconds spent in a reconciliation call */
-#define	WT_STAT_CONN_REC_MAXIMUM_MILLISECONDS		1616
-=======
-#define	WT_STAT_CONN_REC_TIME_WINDOW_BYTES_TXN		1558
-/*! reconciliation: fast-path pages deleted */
-#define	WT_STAT_CONN_REC_PAGE_DELETE_FAST		1559
-/*! reconciliation: leaf-page overflow keys */
-#define	WT_STAT_CONN_REC_OVERFLOW_KEY_LEAF		1560
-/*! reconciliation: maximum milliseconds spent in a reconciliation call */
-#define	WT_STAT_CONN_REC_MAXIMUM_MILLISECONDS		1561
->>>>>>> 03462273
+#define	WT_STAT_CONN_REC_MAXIMUM_MILLISECONDS		1615
 /*!
  * reconciliation: maximum milliseconds spent in building a disk image in
  * a reconciliation
  */
-<<<<<<< HEAD
-#define	WT_STAT_CONN_REC_MAXIMUM_IMAGE_BUILD_MILLISECONDS	1617
-=======
-#define	WT_STAT_CONN_REC_MAXIMUM_IMAGE_BUILD_MILLISECONDS	1562
->>>>>>> 03462273
+#define	WT_STAT_CONN_REC_MAXIMUM_IMAGE_BUILD_MILLISECONDS	1616
 /*!
  * reconciliation: maximum milliseconds spent in moving updates to the
  * history store in a reconciliation
  */
-<<<<<<< HEAD
-#define	WT_STAT_CONN_REC_MAXIMUM_HS_WRAPUP_MILLISECONDS	1618
+#define	WT_STAT_CONN_REC_MAXIMUM_HS_WRAPUP_MILLISECONDS	1617
 /*! reconciliation: overflow values written */
-#define	WT_STAT_CONN_REC_OVERFLOW_VALUE			1619
+#define	WT_STAT_CONN_REC_OVERFLOW_VALUE			1618
 /*! reconciliation: page reconciliation calls */
-#define	WT_STAT_CONN_REC_PAGES				1620
+#define	WT_STAT_CONN_REC_PAGES				1619
 /*! reconciliation: page reconciliation calls for eviction */
-#define	WT_STAT_CONN_REC_PAGES_EVICTION			1621
-=======
-#define	WT_STAT_CONN_REC_MAXIMUM_HS_WRAPUP_MILLISECONDS	1563
-/*! reconciliation: overflow values written */
-#define	WT_STAT_CONN_REC_OVERFLOW_VALUE			1564
-/*! reconciliation: page reconciliation calls */
-#define	WT_STAT_CONN_REC_PAGES				1565
-/*! reconciliation: page reconciliation calls for eviction */
-#define	WT_STAT_CONN_REC_PAGES_EVICTION			1566
->>>>>>> 03462273
+#define	WT_STAT_CONN_REC_PAGES_EVICTION			1620
 /*!
  * reconciliation: page reconciliation calls that resulted in values with
  * prepared transaction metadata
  */
-<<<<<<< HEAD
-#define	WT_STAT_CONN_REC_PAGES_WITH_PREPARE		1622
-=======
-#define	WT_STAT_CONN_REC_PAGES_WITH_PREPARE		1567
->>>>>>> 03462273
+#define	WT_STAT_CONN_REC_PAGES_WITH_PREPARE		1621
 /*!
  * reconciliation: page reconciliation calls that resulted in values with
  * timestamps
  */
-<<<<<<< HEAD
-#define	WT_STAT_CONN_REC_PAGES_WITH_TS			1623
-=======
-#define	WT_STAT_CONN_REC_PAGES_WITH_TS			1568
->>>>>>> 03462273
+#define	WT_STAT_CONN_REC_PAGES_WITH_TS			1622
 /*!
  * reconciliation: page reconciliation calls that resulted in values with
  * transaction ids
  */
-<<<<<<< HEAD
-#define	WT_STAT_CONN_REC_PAGES_WITH_TXN			1624
+#define	WT_STAT_CONN_REC_PAGES_WITH_TXN			1623
 /*! reconciliation: pages deleted */
-#define	WT_STAT_CONN_REC_PAGE_DELETE			1625
-=======
-#define	WT_STAT_CONN_REC_PAGES_WITH_TXN			1569
-/*! reconciliation: pages deleted */
-#define	WT_STAT_CONN_REC_PAGE_DELETE			1570
->>>>>>> 03462273
+#define	WT_STAT_CONN_REC_PAGE_DELETE			1624
 /*!
  * reconciliation: pages written including an aggregated newest start
  * durable timestamp
  */
-<<<<<<< HEAD
-#define	WT_STAT_CONN_REC_TIME_AGGR_NEWEST_START_DURABLE_TS	1626
-=======
-#define	WT_STAT_CONN_REC_TIME_AGGR_NEWEST_START_DURABLE_TS	1571
->>>>>>> 03462273
+#define	WT_STAT_CONN_REC_TIME_AGGR_NEWEST_START_DURABLE_TS	1625
 /*!
  * reconciliation: pages written including an aggregated newest stop
  * durable timestamp
  */
-<<<<<<< HEAD
-#define	WT_STAT_CONN_REC_TIME_AGGR_NEWEST_STOP_DURABLE_TS	1627
-=======
-#define	WT_STAT_CONN_REC_TIME_AGGR_NEWEST_STOP_DURABLE_TS	1572
->>>>>>> 03462273
+#define	WT_STAT_CONN_REC_TIME_AGGR_NEWEST_STOP_DURABLE_TS	1626
 /*!
  * reconciliation: pages written including an aggregated newest stop
  * timestamp
  */
-<<<<<<< HEAD
-#define	WT_STAT_CONN_REC_TIME_AGGR_NEWEST_STOP_TS	1628
-=======
-#define	WT_STAT_CONN_REC_TIME_AGGR_NEWEST_STOP_TS	1573
->>>>>>> 03462273
+#define	WT_STAT_CONN_REC_TIME_AGGR_NEWEST_STOP_TS	1627
 /*!
  * reconciliation: pages written including an aggregated newest stop
  * transaction ID
  */
-<<<<<<< HEAD
-#define	WT_STAT_CONN_REC_TIME_AGGR_NEWEST_STOP_TXN	1629
-=======
-#define	WT_STAT_CONN_REC_TIME_AGGR_NEWEST_STOP_TXN	1574
->>>>>>> 03462273
+#define	WT_STAT_CONN_REC_TIME_AGGR_NEWEST_STOP_TXN	1628
 /*!
  * reconciliation: pages written including an aggregated newest
  * transaction ID
  */
-<<<<<<< HEAD
-#define	WT_STAT_CONN_REC_TIME_AGGR_NEWEST_TXN		1630
-=======
-#define	WT_STAT_CONN_REC_TIME_AGGR_NEWEST_TXN		1575
->>>>>>> 03462273
+#define	WT_STAT_CONN_REC_TIME_AGGR_NEWEST_TXN		1629
 /*!
  * reconciliation: pages written including an aggregated oldest start
  * timestamp
  */
-<<<<<<< HEAD
-#define	WT_STAT_CONN_REC_TIME_AGGR_OLDEST_START_TS	1631
+#define	WT_STAT_CONN_REC_TIME_AGGR_OLDEST_START_TS	1630
 /*! reconciliation: pages written including an aggregated prepare */
-#define	WT_STAT_CONN_REC_TIME_AGGR_PREPARED		1632
+#define	WT_STAT_CONN_REC_TIME_AGGR_PREPARED		1631
 /*! reconciliation: pages written including at least one prepare state */
-#define	WT_STAT_CONN_REC_TIME_WINDOW_PAGES_PREPARED	1633
-=======
-#define	WT_STAT_CONN_REC_TIME_AGGR_OLDEST_START_TS	1576
-/*! reconciliation: pages written including an aggregated prepare */
-#define	WT_STAT_CONN_REC_TIME_AGGR_PREPARED		1577
-/*! reconciliation: pages written including at least one prepare state */
-#define	WT_STAT_CONN_REC_TIME_WINDOW_PAGES_PREPARED	1578
->>>>>>> 03462273
+#define	WT_STAT_CONN_REC_TIME_WINDOW_PAGES_PREPARED	1632
 /*!
  * reconciliation: pages written including at least one start durable
  * timestamp
  */
-<<<<<<< HEAD
-#define	WT_STAT_CONN_REC_TIME_WINDOW_PAGES_DURABLE_START_TS	1634
+#define	WT_STAT_CONN_REC_TIME_WINDOW_PAGES_DURABLE_START_TS	1633
 /*! reconciliation: pages written including at least one start timestamp */
-#define	WT_STAT_CONN_REC_TIME_WINDOW_PAGES_START_TS	1635
-=======
-#define	WT_STAT_CONN_REC_TIME_WINDOW_PAGES_DURABLE_START_TS	1579
-/*! reconciliation: pages written including at least one start timestamp */
-#define	WT_STAT_CONN_REC_TIME_WINDOW_PAGES_START_TS	1580
->>>>>>> 03462273
+#define	WT_STAT_CONN_REC_TIME_WINDOW_PAGES_START_TS	1634
 /*!
  * reconciliation: pages written including at least one start transaction
  * ID
  */
-<<<<<<< HEAD
-#define	WT_STAT_CONN_REC_TIME_WINDOW_PAGES_START_TXN	1636
-=======
-#define	WT_STAT_CONN_REC_TIME_WINDOW_PAGES_START_TXN	1581
->>>>>>> 03462273
+#define	WT_STAT_CONN_REC_TIME_WINDOW_PAGES_START_TXN	1635
 /*!
  * reconciliation: pages written including at least one stop durable
  * timestamp
  */
-<<<<<<< HEAD
-#define	WT_STAT_CONN_REC_TIME_WINDOW_PAGES_DURABLE_STOP_TS	1637
+#define	WT_STAT_CONN_REC_TIME_WINDOW_PAGES_DURABLE_STOP_TS	1636
 /*! reconciliation: pages written including at least one stop timestamp */
-#define	WT_STAT_CONN_REC_TIME_WINDOW_PAGES_STOP_TS	1638
-=======
-#define	WT_STAT_CONN_REC_TIME_WINDOW_PAGES_DURABLE_STOP_TS	1582
-/*! reconciliation: pages written including at least one stop timestamp */
-#define	WT_STAT_CONN_REC_TIME_WINDOW_PAGES_STOP_TS	1583
->>>>>>> 03462273
+#define	WT_STAT_CONN_REC_TIME_WINDOW_PAGES_STOP_TS	1637
 /*!
  * reconciliation: pages written including at least one stop transaction
  * ID
  */
-<<<<<<< HEAD
-#define	WT_STAT_CONN_REC_TIME_WINDOW_PAGES_STOP_TXN	1639
+#define	WT_STAT_CONN_REC_TIME_WINDOW_PAGES_STOP_TXN	1638
 /*! reconciliation: records written including a prepare state */
-#define	WT_STAT_CONN_REC_TIME_WINDOW_PREPARED		1640
+#define	WT_STAT_CONN_REC_TIME_WINDOW_PREPARED		1639
 /*! reconciliation: records written including a start durable timestamp */
-#define	WT_STAT_CONN_REC_TIME_WINDOW_DURABLE_START_TS	1641
+#define	WT_STAT_CONN_REC_TIME_WINDOW_DURABLE_START_TS	1640
 /*! reconciliation: records written including a start timestamp */
-#define	WT_STAT_CONN_REC_TIME_WINDOW_START_TS		1642
+#define	WT_STAT_CONN_REC_TIME_WINDOW_START_TS		1641
 /*! reconciliation: records written including a start transaction ID */
-#define	WT_STAT_CONN_REC_TIME_WINDOW_START_TXN		1643
+#define	WT_STAT_CONN_REC_TIME_WINDOW_START_TXN		1642
 /*! reconciliation: records written including a stop durable timestamp */
-#define	WT_STAT_CONN_REC_TIME_WINDOW_DURABLE_STOP_TS	1644
+#define	WT_STAT_CONN_REC_TIME_WINDOW_DURABLE_STOP_TS	1643
 /*! reconciliation: records written including a stop timestamp */
-#define	WT_STAT_CONN_REC_TIME_WINDOW_STOP_TS		1645
+#define	WT_STAT_CONN_REC_TIME_WINDOW_STOP_TS		1644
 /*! reconciliation: records written including a stop transaction ID */
-#define	WT_STAT_CONN_REC_TIME_WINDOW_STOP_TXN		1646
+#define	WT_STAT_CONN_REC_TIME_WINDOW_STOP_TXN		1645
 /*! reconciliation: split bytes currently awaiting free */
-#define	WT_STAT_CONN_REC_SPLIT_STASHED_BYTES		1647
+#define	WT_STAT_CONN_REC_SPLIT_STASHED_BYTES		1646
 /*! reconciliation: split objects currently awaiting free */
-#define	WT_STAT_CONN_REC_SPLIT_STASHED_OBJECTS		1648
+#define	WT_STAT_CONN_REC_SPLIT_STASHED_OBJECTS		1647
 /*! session: attempts to remove a local object and the object is in use */
-#define	WT_STAT_CONN_LOCAL_OBJECTS_INUSE		1649
+#define	WT_STAT_CONN_LOCAL_OBJECTS_INUSE		1648
 /*! session: flush_tier failed calls */
-#define	WT_STAT_CONN_FLUSH_TIER_FAIL			1650
+#define	WT_STAT_CONN_FLUSH_TIER_FAIL			1649
 /*! session: flush_tier operation calls */
-#define	WT_STAT_CONN_FLUSH_TIER				1651
+#define	WT_STAT_CONN_FLUSH_TIER				1650
 /*! session: flush_tier tables skipped due to no checkpoint */
-#define	WT_STAT_CONN_FLUSH_TIER_SKIPPED			1652
+#define	WT_STAT_CONN_FLUSH_TIER_SKIPPED			1651
 /*! session: flush_tier tables switched */
-#define	WT_STAT_CONN_FLUSH_TIER_SWITCHED		1653
+#define	WT_STAT_CONN_FLUSH_TIER_SWITCHED		1652
 /*! session: local objects removed */
-#define	WT_STAT_CONN_LOCAL_OBJECTS_REMOVED		1654
+#define	WT_STAT_CONN_LOCAL_OBJECTS_REMOVED		1653
 /*! session: open session count */
-#define	WT_STAT_CONN_SESSION_OPEN			1655
+#define	WT_STAT_CONN_SESSION_OPEN			1654
 /*! session: session query timestamp calls */
-#define	WT_STAT_CONN_SESSION_QUERY_TS			1656
+#define	WT_STAT_CONN_SESSION_QUERY_TS			1655
 /*! session: table alter failed calls */
-#define	WT_STAT_CONN_SESSION_TABLE_ALTER_FAIL		1657
+#define	WT_STAT_CONN_SESSION_TABLE_ALTER_FAIL		1656
 /*! session: table alter successful calls */
-#define	WT_STAT_CONN_SESSION_TABLE_ALTER_SUCCESS	1658
+#define	WT_STAT_CONN_SESSION_TABLE_ALTER_SUCCESS	1657
 /*! session: table alter triggering checkpoint calls */
-#define	WT_STAT_CONN_SESSION_TABLE_ALTER_TRIGGER_CHECKPOINT	1659
+#define	WT_STAT_CONN_SESSION_TABLE_ALTER_TRIGGER_CHECKPOINT	1658
 /*! session: table alter unchanged and skipped */
-#define	WT_STAT_CONN_SESSION_TABLE_ALTER_SKIP		1660
+#define	WT_STAT_CONN_SESSION_TABLE_ALTER_SKIP		1659
 /*! session: table compact conflicted with checkpoint */
-#define	WT_STAT_CONN_SESSION_TABLE_COMPACT_CONFLICTING_CHECKPOINT	1661
+#define	WT_STAT_CONN_SESSION_TABLE_COMPACT_CONFLICTING_CHECKPOINT	1660
 /*! session: table compact dhandle successful calls */
-#define	WT_STAT_CONN_SESSION_TABLE_COMPACT_DHANDLE_SUCCESS	1662
+#define	WT_STAT_CONN_SESSION_TABLE_COMPACT_DHANDLE_SUCCESS	1661
 /*! session: table compact failed calls */
-#define	WT_STAT_CONN_SESSION_TABLE_COMPACT_FAIL		1663
+#define	WT_STAT_CONN_SESSION_TABLE_COMPACT_FAIL		1662
 /*! session: table compact failed calls due to cache pressure */
-#define	WT_STAT_CONN_SESSION_TABLE_COMPACT_FAIL_CACHE_PRESSURE	1664
+#define	WT_STAT_CONN_SESSION_TABLE_COMPACT_FAIL_CACHE_PRESSURE	1663
 /*! session: table compact passes */
-#define	WT_STAT_CONN_SESSION_TABLE_COMPACT_PASSES	1665
+#define	WT_STAT_CONN_SESSION_TABLE_COMPACT_PASSES	1664
 /*! session: table compact running */
-#define	WT_STAT_CONN_SESSION_TABLE_COMPACT_RUNNING	1666
+#define	WT_STAT_CONN_SESSION_TABLE_COMPACT_RUNNING	1665
 /*! session: table compact skipped as process would not reduce file size */
-#define	WT_STAT_CONN_SESSION_TABLE_COMPACT_SKIPPED	1667
+#define	WT_STAT_CONN_SESSION_TABLE_COMPACT_SKIPPED	1666
 /*! session: table compact successful calls */
-#define	WT_STAT_CONN_SESSION_TABLE_COMPACT_SUCCESS	1668
+#define	WT_STAT_CONN_SESSION_TABLE_COMPACT_SUCCESS	1667
 /*! session: table compact timeout */
-#define	WT_STAT_CONN_SESSION_TABLE_COMPACT_TIMEOUT	1669
+#define	WT_STAT_CONN_SESSION_TABLE_COMPACT_TIMEOUT	1668
 /*! session: table create failed calls */
-#define	WT_STAT_CONN_SESSION_TABLE_CREATE_FAIL		1670
+#define	WT_STAT_CONN_SESSION_TABLE_CREATE_FAIL		1669
 /*! session: table create successful calls */
-#define	WT_STAT_CONN_SESSION_TABLE_CREATE_SUCCESS	1671
+#define	WT_STAT_CONN_SESSION_TABLE_CREATE_SUCCESS	1670
 /*! session: table create with import failed calls */
-#define	WT_STAT_CONN_SESSION_TABLE_CREATE_IMPORT_FAIL	1672
+#define	WT_STAT_CONN_SESSION_TABLE_CREATE_IMPORT_FAIL	1671
 /*! session: table create with import successful calls */
-#define	WT_STAT_CONN_SESSION_TABLE_CREATE_IMPORT_SUCCESS	1673
+#define	WT_STAT_CONN_SESSION_TABLE_CREATE_IMPORT_SUCCESS	1672
 /*! session: table drop failed calls */
-#define	WT_STAT_CONN_SESSION_TABLE_DROP_FAIL		1674
+#define	WT_STAT_CONN_SESSION_TABLE_DROP_FAIL		1673
 /*! session: table drop successful calls */
-#define	WT_STAT_CONN_SESSION_TABLE_DROP_SUCCESS		1675
+#define	WT_STAT_CONN_SESSION_TABLE_DROP_SUCCESS		1674
 /*! session: table rename failed calls */
-#define	WT_STAT_CONN_SESSION_TABLE_RENAME_FAIL		1676
+#define	WT_STAT_CONN_SESSION_TABLE_RENAME_FAIL		1675
 /*! session: table rename successful calls */
-#define	WT_STAT_CONN_SESSION_TABLE_RENAME_SUCCESS	1677
+#define	WT_STAT_CONN_SESSION_TABLE_RENAME_SUCCESS	1676
 /*! session: table salvage failed calls */
-#define	WT_STAT_CONN_SESSION_TABLE_SALVAGE_FAIL		1678
+#define	WT_STAT_CONN_SESSION_TABLE_SALVAGE_FAIL		1677
 /*! session: table salvage successful calls */
-#define	WT_STAT_CONN_SESSION_TABLE_SALVAGE_SUCCESS	1679
+#define	WT_STAT_CONN_SESSION_TABLE_SALVAGE_SUCCESS	1678
 /*! session: table truncate failed calls */
-#define	WT_STAT_CONN_SESSION_TABLE_TRUNCATE_FAIL	1680
+#define	WT_STAT_CONN_SESSION_TABLE_TRUNCATE_FAIL	1679
 /*! session: table truncate successful calls */
-#define	WT_STAT_CONN_SESSION_TABLE_TRUNCATE_SUCCESS	1681
+#define	WT_STAT_CONN_SESSION_TABLE_TRUNCATE_SUCCESS	1680
 /*! session: table verify failed calls */
-#define	WT_STAT_CONN_SESSION_TABLE_VERIFY_FAIL		1682
+#define	WT_STAT_CONN_SESSION_TABLE_VERIFY_FAIL		1681
 /*! session: table verify successful calls */
-#define	WT_STAT_CONN_SESSION_TABLE_VERIFY_SUCCESS	1683
+#define	WT_STAT_CONN_SESSION_TABLE_VERIFY_SUCCESS	1682
 /*! session: tiered operations dequeued and processed */
-#define	WT_STAT_CONN_TIERED_WORK_UNITS_DEQUEUED		1684
+#define	WT_STAT_CONN_TIERED_WORK_UNITS_DEQUEUED		1683
 /*! session: tiered operations removed without processing */
-#define	WT_STAT_CONN_TIERED_WORK_UNITS_REMOVED		1685
+#define	WT_STAT_CONN_TIERED_WORK_UNITS_REMOVED		1684
 /*! session: tiered operations scheduled */
-#define	WT_STAT_CONN_TIERED_WORK_UNITS_CREATED		1686
+#define	WT_STAT_CONN_TIERED_WORK_UNITS_CREATED		1685
 /*! session: tiered storage local retention time (secs) */
-#define	WT_STAT_CONN_TIERED_RETENTION			1687
+#define	WT_STAT_CONN_TIERED_RETENTION			1686
 /*! thread-state: active filesystem fsync calls */
-#define	WT_STAT_CONN_THREAD_FSYNC_ACTIVE		1688
+#define	WT_STAT_CONN_THREAD_FSYNC_ACTIVE		1687
 /*! thread-state: active filesystem read calls */
-#define	WT_STAT_CONN_THREAD_READ_ACTIVE			1689
+#define	WT_STAT_CONN_THREAD_READ_ACTIVE			1688
 /*! thread-state: active filesystem write calls */
-#define	WT_STAT_CONN_THREAD_WRITE_ACTIVE		1690
+#define	WT_STAT_CONN_THREAD_WRITE_ACTIVE		1689
 /*! thread-yield: application thread operations waiting for cache */
-#define	WT_STAT_CONN_APPLICATION_CACHE_OPS		1691
+#define	WT_STAT_CONN_APPLICATION_CACHE_OPS		1690
 /*! thread-yield: application thread snapshot refreshed for eviction */
-#define	WT_STAT_CONN_APPLICATION_EVICT_SNAPSHOT_REFRESHED	1692
+#define	WT_STAT_CONN_APPLICATION_EVICT_SNAPSHOT_REFRESHED	1691
 /*! thread-yield: application thread time waiting for cache (usecs) */
-#define	WT_STAT_CONN_APPLICATION_CACHE_TIME		1693
-=======
-#define	WT_STAT_CONN_REC_TIME_WINDOW_PAGES_STOP_TXN	1584
-/*! reconciliation: records written including a prepare state */
-#define	WT_STAT_CONN_REC_TIME_WINDOW_PREPARED		1585
-/*! reconciliation: records written including a start durable timestamp */
-#define	WT_STAT_CONN_REC_TIME_WINDOW_DURABLE_START_TS	1586
-/*! reconciliation: records written including a start timestamp */
-#define	WT_STAT_CONN_REC_TIME_WINDOW_START_TS		1587
-/*! reconciliation: records written including a start transaction ID */
-#define	WT_STAT_CONN_REC_TIME_WINDOW_START_TXN		1588
-/*! reconciliation: records written including a stop durable timestamp */
-#define	WT_STAT_CONN_REC_TIME_WINDOW_DURABLE_STOP_TS	1589
-/*! reconciliation: records written including a stop timestamp */
-#define	WT_STAT_CONN_REC_TIME_WINDOW_STOP_TS		1590
-/*! reconciliation: records written including a stop transaction ID */
-#define	WT_STAT_CONN_REC_TIME_WINDOW_STOP_TXN		1591
-/*! reconciliation: split bytes currently awaiting free */
-#define	WT_STAT_CONN_REC_SPLIT_STASHED_BYTES		1592
-/*! reconciliation: split objects currently awaiting free */
-#define	WT_STAT_CONN_REC_SPLIT_STASHED_OBJECTS		1593
-/*! session: attempts to remove a local object and the object is in use */
-#define	WT_STAT_CONN_LOCAL_OBJECTS_INUSE		1594
-/*! session: flush_tier failed calls */
-#define	WT_STAT_CONN_FLUSH_TIER_FAIL			1595
-/*! session: flush_tier operation calls */
-#define	WT_STAT_CONN_FLUSH_TIER				1596
-/*! session: flush_tier tables skipped due to no checkpoint */
-#define	WT_STAT_CONN_FLUSH_TIER_SKIPPED			1597
-/*! session: flush_tier tables switched */
-#define	WT_STAT_CONN_FLUSH_TIER_SWITCHED		1598
-/*! session: local objects removed */
-#define	WT_STAT_CONN_LOCAL_OBJECTS_REMOVED		1599
-/*! session: open session count */
-#define	WT_STAT_CONN_SESSION_OPEN			1600
-/*! session: session query timestamp calls */
-#define	WT_STAT_CONN_SESSION_QUERY_TS			1601
-/*! session: table alter failed calls */
-#define	WT_STAT_CONN_SESSION_TABLE_ALTER_FAIL		1602
-/*! session: table alter successful calls */
-#define	WT_STAT_CONN_SESSION_TABLE_ALTER_SUCCESS	1603
-/*! session: table alter triggering checkpoint calls */
-#define	WT_STAT_CONN_SESSION_TABLE_ALTER_TRIGGER_CHECKPOINT	1604
-/*! session: table alter unchanged and skipped */
-#define	WT_STAT_CONN_SESSION_TABLE_ALTER_SKIP		1605
-/*! session: table compact conflicted with checkpoint */
-#define	WT_STAT_CONN_SESSION_TABLE_COMPACT_CONFLICTING_CHECKPOINT	1606
-/*! session: table compact dhandle successful calls */
-#define	WT_STAT_CONN_SESSION_TABLE_COMPACT_DHANDLE_SUCCESS	1607
-/*! session: table compact failed calls */
-#define	WT_STAT_CONN_SESSION_TABLE_COMPACT_FAIL		1608
-/*! session: table compact failed calls due to cache pressure */
-#define	WT_STAT_CONN_SESSION_TABLE_COMPACT_FAIL_CACHE_PRESSURE	1609
-/*! session: table compact passes */
-#define	WT_STAT_CONN_SESSION_TABLE_COMPACT_PASSES	1610
-/*! session: table compact running */
-#define	WT_STAT_CONN_SESSION_TABLE_COMPACT_RUNNING	1611
-/*! session: table compact skipped as process would not reduce file size */
-#define	WT_STAT_CONN_SESSION_TABLE_COMPACT_SKIPPED	1612
-/*! session: table compact successful calls */
-#define	WT_STAT_CONN_SESSION_TABLE_COMPACT_SUCCESS	1613
-/*! session: table compact timeout */
-#define	WT_STAT_CONN_SESSION_TABLE_COMPACT_TIMEOUT	1614
-/*! session: table create failed calls */
-#define	WT_STAT_CONN_SESSION_TABLE_CREATE_FAIL		1615
-/*! session: table create successful calls */
-#define	WT_STAT_CONN_SESSION_TABLE_CREATE_SUCCESS	1616
-/*! session: table create with import failed calls */
-#define	WT_STAT_CONN_SESSION_TABLE_CREATE_IMPORT_FAIL	1617
-/*! session: table create with import successful calls */
-#define	WT_STAT_CONN_SESSION_TABLE_CREATE_IMPORT_SUCCESS	1618
-/*! session: table drop failed calls */
-#define	WT_STAT_CONN_SESSION_TABLE_DROP_FAIL		1619
-/*! session: table drop successful calls */
-#define	WT_STAT_CONN_SESSION_TABLE_DROP_SUCCESS		1620
-/*! session: table rename failed calls */
-#define	WT_STAT_CONN_SESSION_TABLE_RENAME_FAIL		1621
-/*! session: table rename successful calls */
-#define	WT_STAT_CONN_SESSION_TABLE_RENAME_SUCCESS	1622
-/*! session: table salvage failed calls */
-#define	WT_STAT_CONN_SESSION_TABLE_SALVAGE_FAIL		1623
-/*! session: table salvage successful calls */
-#define	WT_STAT_CONN_SESSION_TABLE_SALVAGE_SUCCESS	1624
-/*! session: table truncate failed calls */
-#define	WT_STAT_CONN_SESSION_TABLE_TRUNCATE_FAIL	1625
-/*! session: table truncate successful calls */
-#define	WT_STAT_CONN_SESSION_TABLE_TRUNCATE_SUCCESS	1626
-/*! session: table verify failed calls */
-#define	WT_STAT_CONN_SESSION_TABLE_VERIFY_FAIL		1627
-/*! session: table verify successful calls */
-#define	WT_STAT_CONN_SESSION_TABLE_VERIFY_SUCCESS	1628
-/*! session: tiered operations dequeued and processed */
-#define	WT_STAT_CONN_TIERED_WORK_UNITS_DEQUEUED		1629
-/*! session: tiered operations removed without processing */
-#define	WT_STAT_CONN_TIERED_WORK_UNITS_REMOVED		1630
-/*! session: tiered operations scheduled */
-#define	WT_STAT_CONN_TIERED_WORK_UNITS_CREATED		1631
-/*! session: tiered storage local retention time (secs) */
-#define	WT_STAT_CONN_TIERED_RETENTION			1632
-/*! thread-state: active filesystem fsync calls */
-#define	WT_STAT_CONN_THREAD_FSYNC_ACTIVE		1633
-/*! thread-state: active filesystem read calls */
-#define	WT_STAT_CONN_THREAD_READ_ACTIVE			1634
-/*! thread-state: active filesystem write calls */
-#define	WT_STAT_CONN_THREAD_WRITE_ACTIVE		1635
-/*! thread-yield: application thread operations waiting for cache */
-#define	WT_STAT_CONN_APPLICATION_CACHE_OPS		1636
-/*! thread-yield: application thread snapshot refreshed for eviction */
-#define	WT_STAT_CONN_APPLICATION_EVICT_SNAPSHOT_REFRESHED	1637
-/*! thread-yield: application thread time waiting for cache (usecs) */
-#define	WT_STAT_CONN_APPLICATION_CACHE_TIME		1638
->>>>>>> 03462273
+#define	WT_STAT_CONN_APPLICATION_CACHE_TIME		1692
 /*!
  * thread-yield: connection close blocked waiting for transaction state
  * stabilization
  */
-<<<<<<< HEAD
-#define	WT_STAT_CONN_TXN_RELEASE_BLOCKED		1694
+#define	WT_STAT_CONN_TXN_RELEASE_BLOCKED		1693
 /*! thread-yield: connection close yielded for lsm manager shutdown */
-#define	WT_STAT_CONN_CONN_CLOSE_BLOCKED_LSM		1695
+#define	WT_STAT_CONN_CONN_CLOSE_BLOCKED_LSM		1694
 /*! thread-yield: data handle lock yielded */
-#define	WT_STAT_CONN_DHANDLE_LOCK_BLOCKED		1696
-=======
-#define	WT_STAT_CONN_TXN_RELEASE_BLOCKED		1639
-/*! thread-yield: connection close yielded for lsm manager shutdown */
-#define	WT_STAT_CONN_CONN_CLOSE_BLOCKED_LSM		1640
-/*! thread-yield: data handle lock yielded */
-#define	WT_STAT_CONN_DHANDLE_LOCK_BLOCKED		1641
->>>>>>> 03462273
+#define	WT_STAT_CONN_DHANDLE_LOCK_BLOCKED		1695
 /*!
  * thread-yield: get reference for page index and slot time sleeping
  * (usecs)
  */
-<<<<<<< HEAD
-#define	WT_STAT_CONN_PAGE_INDEX_SLOT_REF_BLOCKED	1697
+#define	WT_STAT_CONN_PAGE_INDEX_SLOT_REF_BLOCKED	1696
 /*! thread-yield: page access yielded due to prepare state change */
-#define	WT_STAT_CONN_PREPARED_TRANSITION_BLOCKED_PAGE	1698
+#define	WT_STAT_CONN_PREPARED_TRANSITION_BLOCKED_PAGE	1697
 /*! thread-yield: page acquire busy blocked */
-#define	WT_STAT_CONN_PAGE_BUSY_BLOCKED			1699
+#define	WT_STAT_CONN_PAGE_BUSY_BLOCKED			1698
 /*! thread-yield: page acquire eviction blocked */
-#define	WT_STAT_CONN_PAGE_FORCIBLE_EVICT_BLOCKED	1700
+#define	WT_STAT_CONN_PAGE_FORCIBLE_EVICT_BLOCKED	1699
 /*! thread-yield: page acquire locked blocked */
-#define	WT_STAT_CONN_PAGE_LOCKED_BLOCKED		1701
+#define	WT_STAT_CONN_PAGE_LOCKED_BLOCKED		1700
 /*! thread-yield: page acquire read blocked */
-#define	WT_STAT_CONN_PAGE_READ_BLOCKED			1702
+#define	WT_STAT_CONN_PAGE_READ_BLOCKED			1701
 /*! thread-yield: page acquire time sleeping (usecs) */
-#define	WT_STAT_CONN_PAGE_SLEEP				1703
-=======
-#define	WT_STAT_CONN_PAGE_INDEX_SLOT_REF_BLOCKED	1642
-/*! thread-yield: page access yielded due to prepare state change */
-#define	WT_STAT_CONN_PREPARED_TRANSITION_BLOCKED_PAGE	1643
-/*! thread-yield: page acquire busy blocked */
-#define	WT_STAT_CONN_PAGE_BUSY_BLOCKED			1644
-/*! thread-yield: page acquire eviction blocked */
-#define	WT_STAT_CONN_PAGE_FORCIBLE_EVICT_BLOCKED	1645
-/*! thread-yield: page acquire locked blocked */
-#define	WT_STAT_CONN_PAGE_LOCKED_BLOCKED		1646
-/*! thread-yield: page acquire read blocked */
-#define	WT_STAT_CONN_PAGE_READ_BLOCKED			1647
-/*! thread-yield: page acquire time sleeping (usecs) */
-#define	WT_STAT_CONN_PAGE_SLEEP				1648
->>>>>>> 03462273
+#define	WT_STAT_CONN_PAGE_SLEEP				1702
 /*!
  * thread-yield: page delete rollback time sleeping for state change
  * (usecs)
  */
-<<<<<<< HEAD
-#define	WT_STAT_CONN_PAGE_DEL_ROLLBACK_BLOCKED		1704
+#define	WT_STAT_CONN_PAGE_DEL_ROLLBACK_BLOCKED		1703
 /*! thread-yield: page reconciliation yielded due to child modification */
-#define	WT_STAT_CONN_CHILD_MODIFY_BLOCKED_PAGE		1705
+#define	WT_STAT_CONN_CHILD_MODIFY_BLOCKED_PAGE		1704
 /*! transaction: Number of prepared updates */
-#define	WT_STAT_CONN_TXN_PREPARED_UPDATES		1706
+#define	WT_STAT_CONN_TXN_PREPARED_UPDATES		1705
 /*! transaction: Number of prepared updates committed */
-#define	WT_STAT_CONN_TXN_PREPARED_UPDATES_COMMITTED	1707
+#define	WT_STAT_CONN_TXN_PREPARED_UPDATES_COMMITTED	1706
 /*! transaction: Number of prepared updates repeated on the same key */
-#define	WT_STAT_CONN_TXN_PREPARED_UPDATES_KEY_REPEATED	1708
+#define	WT_STAT_CONN_TXN_PREPARED_UPDATES_KEY_REPEATED	1707
 /*! transaction: Number of prepared updates rolled back */
-#define	WT_STAT_CONN_TXN_PREPARED_UPDATES_ROLLEDBACK	1709
-=======
-#define	WT_STAT_CONN_PAGE_DEL_ROLLBACK_BLOCKED		1649
-/*! thread-yield: page reconciliation yielded due to child modification */
-#define	WT_STAT_CONN_CHILD_MODIFY_BLOCKED_PAGE		1650
-/*! transaction: Number of prepared updates */
-#define	WT_STAT_CONN_TXN_PREPARED_UPDATES		1651
-/*! transaction: Number of prepared updates committed */
-#define	WT_STAT_CONN_TXN_PREPARED_UPDATES_COMMITTED	1652
-/*! transaction: Number of prepared updates repeated on the same key */
-#define	WT_STAT_CONN_TXN_PREPARED_UPDATES_KEY_REPEATED	1653
-/*! transaction: Number of prepared updates rolled back */
-#define	WT_STAT_CONN_TXN_PREPARED_UPDATES_ROLLEDBACK	1654
->>>>>>> 03462273
+#define	WT_STAT_CONN_TXN_PREPARED_UPDATES_ROLLEDBACK	1708
 /*!
  * transaction: a reader raced with a prepared transaction commit and
  * skipped an update or updates
  */
-<<<<<<< HEAD
-#define	WT_STAT_CONN_TXN_READ_RACE_PREPARE_COMMIT	1710
+#define	WT_STAT_CONN_TXN_READ_RACE_PREPARE_COMMIT	1709
 /*! transaction: number of times overflow removed value is read */
-#define	WT_STAT_CONN_TXN_READ_OVERFLOW_REMOVE		1711
+#define	WT_STAT_CONN_TXN_READ_OVERFLOW_REMOVE		1710
 /*! transaction: oldest pinned transaction ID rolled back for eviction */
-#define	WT_STAT_CONN_TXN_ROLLBACK_OLDEST_PINNED		1712
+#define	WT_STAT_CONN_TXN_ROLLBACK_OLDEST_PINNED		1711
 /*! transaction: prepared transactions */
-#define	WT_STAT_CONN_TXN_PREPARE			1713
+#define	WT_STAT_CONN_TXN_PREPARE			1712
 /*! transaction: prepared transactions committed */
-#define	WT_STAT_CONN_TXN_PREPARE_COMMIT			1714
+#define	WT_STAT_CONN_TXN_PREPARE_COMMIT			1713
 /*! transaction: prepared transactions currently active */
-#define	WT_STAT_CONN_TXN_PREPARE_ACTIVE			1715
+#define	WT_STAT_CONN_TXN_PREPARE_ACTIVE			1714
 /*! transaction: prepared transactions rolled back */
-#define	WT_STAT_CONN_TXN_PREPARE_ROLLBACK		1716
+#define	WT_STAT_CONN_TXN_PREPARE_ROLLBACK		1715
 /*! transaction: query timestamp calls */
-#define	WT_STAT_CONN_TXN_QUERY_TS			1717
+#define	WT_STAT_CONN_TXN_QUERY_TS			1716
 /*! transaction: race to read prepared update retry */
-#define	WT_STAT_CONN_TXN_READ_RACE_PREPARE_UPDATE	1718
+#define	WT_STAT_CONN_TXN_READ_RACE_PREPARE_UPDATE	1717
 /*! transaction: rollback to stable calls */
-#define	WT_STAT_CONN_TXN_RTS				1719
-=======
-#define	WT_STAT_CONN_TXN_READ_RACE_PREPARE_COMMIT	1655
-/*! transaction: number of times overflow removed value is read */
-#define	WT_STAT_CONN_TXN_READ_OVERFLOW_REMOVE		1656
-/*! transaction: oldest pinned transaction ID rolled back for eviction */
-#define	WT_STAT_CONN_TXN_ROLLBACK_OLDEST_PINNED		1657
-/*! transaction: prepared transactions */
-#define	WT_STAT_CONN_TXN_PREPARE			1658
-/*! transaction: prepared transactions committed */
-#define	WT_STAT_CONN_TXN_PREPARE_COMMIT			1659
-/*! transaction: prepared transactions currently active */
-#define	WT_STAT_CONN_TXN_PREPARE_ACTIVE			1660
-/*! transaction: prepared transactions rolled back */
-#define	WT_STAT_CONN_TXN_PREPARE_ROLLBACK		1661
-/*! transaction: query timestamp calls */
-#define	WT_STAT_CONN_TXN_QUERY_TS			1662
-/*! transaction: race to read prepared update retry */
-#define	WT_STAT_CONN_TXN_READ_RACE_PREPARE_UPDATE	1663
-/*! transaction: rollback to stable calls */
-#define	WT_STAT_CONN_TXN_RTS				1664
->>>>>>> 03462273
+#define	WT_STAT_CONN_TXN_RTS				1718
 /*!
  * transaction: rollback to stable history store keys that would have
  * been swept in non-dryrun mode
  */
-<<<<<<< HEAD
-#define	WT_STAT_CONN_TXN_RTS_SWEEP_HS_KEYS_DRYRUN	1720
-=======
-#define	WT_STAT_CONN_TXN_RTS_SWEEP_HS_KEYS_DRYRUN	1665
->>>>>>> 03462273
+#define	WT_STAT_CONN_TXN_RTS_SWEEP_HS_KEYS_DRYRUN	1719
 /*!
  * transaction: rollback to stable history store records with stop
  * timestamps older than newer records
  */
-<<<<<<< HEAD
-#define	WT_STAT_CONN_TXN_RTS_HS_STOP_OLDER_THAN_NEWER_START	1721
+#define	WT_STAT_CONN_TXN_RTS_HS_STOP_OLDER_THAN_NEWER_START	1720
 /*! transaction: rollback to stable inconsistent checkpoint */
-#define	WT_STAT_CONN_TXN_RTS_INCONSISTENT_CKPT		1722
+#define	WT_STAT_CONN_TXN_RTS_INCONSISTENT_CKPT		1721
 /*! transaction: rollback to stable keys removed */
-#define	WT_STAT_CONN_TXN_RTS_KEYS_REMOVED		1723
+#define	WT_STAT_CONN_TXN_RTS_KEYS_REMOVED		1722
 /*! transaction: rollback to stable keys restored */
-#define	WT_STAT_CONN_TXN_RTS_KEYS_RESTORED		1724
-=======
-#define	WT_STAT_CONN_TXN_RTS_HS_STOP_OLDER_THAN_NEWER_START	1666
-/*! transaction: rollback to stable inconsistent checkpoint */
-#define	WT_STAT_CONN_TXN_RTS_INCONSISTENT_CKPT		1667
-/*! transaction: rollback to stable keys removed */
-#define	WT_STAT_CONN_TXN_RTS_KEYS_REMOVED		1668
-/*! transaction: rollback to stable keys restored */
-#define	WT_STAT_CONN_TXN_RTS_KEYS_RESTORED		1669
->>>>>>> 03462273
+#define	WT_STAT_CONN_TXN_RTS_KEYS_RESTORED		1723
 /*!
  * transaction: rollback to stable keys that would have been removed in
  * non-dryrun mode
  */
-<<<<<<< HEAD
-#define	WT_STAT_CONN_TXN_RTS_KEYS_REMOVED_DRYRUN	1725
-=======
-#define	WT_STAT_CONN_TXN_RTS_KEYS_REMOVED_DRYRUN	1670
->>>>>>> 03462273
+#define	WT_STAT_CONN_TXN_RTS_KEYS_REMOVED_DRYRUN	1724
 /*!
  * transaction: rollback to stable keys that would have been restored in
  * non-dryrun mode
  */
-<<<<<<< HEAD
-#define	WT_STAT_CONN_TXN_RTS_KEYS_RESTORED_DRYRUN	1726
+#define	WT_STAT_CONN_TXN_RTS_KEYS_RESTORED_DRYRUN	1725
 /*! transaction: rollback to stable pages visited */
-#define	WT_STAT_CONN_TXN_RTS_PAGES_VISITED		1727
+#define	WT_STAT_CONN_TXN_RTS_PAGES_VISITED		1726
 /*! transaction: rollback to stable restored tombstones from history store */
-#define	WT_STAT_CONN_TXN_RTS_HS_RESTORE_TOMBSTONES	1728
+#define	WT_STAT_CONN_TXN_RTS_HS_RESTORE_TOMBSTONES	1727
 /*! transaction: rollback to stable restored updates from history store */
-#define	WT_STAT_CONN_TXN_RTS_HS_RESTORE_UPDATES		1729
+#define	WT_STAT_CONN_TXN_RTS_HS_RESTORE_UPDATES		1728
 /*! transaction: rollback to stable skipping delete rle */
-#define	WT_STAT_CONN_TXN_RTS_DELETE_RLE_SKIPPED		1730
+#define	WT_STAT_CONN_TXN_RTS_DELETE_RLE_SKIPPED		1729
 /*! transaction: rollback to stable skipping stable rle */
-#define	WT_STAT_CONN_TXN_RTS_STABLE_RLE_SKIPPED		1731
+#define	WT_STAT_CONN_TXN_RTS_STABLE_RLE_SKIPPED		1730
 /*! transaction: rollback to stable sweeping history store keys */
-#define	WT_STAT_CONN_TXN_RTS_SWEEP_HS_KEYS		1732
-=======
-#define	WT_STAT_CONN_TXN_RTS_KEYS_RESTORED_DRYRUN	1671
-/*! transaction: rollback to stable pages visited */
-#define	WT_STAT_CONN_TXN_RTS_PAGES_VISITED		1672
-/*! transaction: rollback to stable restored tombstones from history store */
-#define	WT_STAT_CONN_TXN_RTS_HS_RESTORE_TOMBSTONES	1673
-/*! transaction: rollback to stable restored updates from history store */
-#define	WT_STAT_CONN_TXN_RTS_HS_RESTORE_UPDATES		1674
-/*! transaction: rollback to stable skipping delete rle */
-#define	WT_STAT_CONN_TXN_RTS_DELETE_RLE_SKIPPED		1675
-/*! transaction: rollback to stable skipping stable rle */
-#define	WT_STAT_CONN_TXN_RTS_STABLE_RLE_SKIPPED		1676
-/*! transaction: rollback to stable sweeping history store keys */
-#define	WT_STAT_CONN_TXN_RTS_SWEEP_HS_KEYS		1677
->>>>>>> 03462273
+#define	WT_STAT_CONN_TXN_RTS_SWEEP_HS_KEYS		1731
 /*!
  * transaction: rollback to stable tombstones from history store that
  * would have been restored in non-dryrun mode
  */
-<<<<<<< HEAD
-#define	WT_STAT_CONN_TXN_RTS_HS_RESTORE_TOMBSTONES_DRYRUN	1733
+#define	WT_STAT_CONN_TXN_RTS_HS_RESTORE_TOMBSTONES_DRYRUN	1732
 /*! transaction: rollback to stable tree walk skipping pages */
-#define	WT_STAT_CONN_TXN_RTS_TREE_WALK_SKIP_PAGES	1734
+#define	WT_STAT_CONN_TXN_RTS_TREE_WALK_SKIP_PAGES	1733
 /*! transaction: rollback to stable updates aborted */
-#define	WT_STAT_CONN_TXN_RTS_UPD_ABORTED		1735
-=======
-#define	WT_STAT_CONN_TXN_RTS_HS_RESTORE_TOMBSTONES_DRYRUN	1678
-/*! transaction: rollback to stable tree walk skipping pages */
-#define	WT_STAT_CONN_TXN_RTS_TREE_WALK_SKIP_PAGES	1679
-/*! transaction: rollback to stable updates aborted */
-#define	WT_STAT_CONN_TXN_RTS_UPD_ABORTED		1680
->>>>>>> 03462273
+#define	WT_STAT_CONN_TXN_RTS_UPD_ABORTED		1734
 /*!
  * transaction: rollback to stable updates from history store that would
  * have been restored in non-dryrun mode
  */
-<<<<<<< HEAD
-#define	WT_STAT_CONN_TXN_RTS_HS_RESTORE_UPDATES_DRYRUN	1736
+#define	WT_STAT_CONN_TXN_RTS_HS_RESTORE_UPDATES_DRYRUN	1735
 /*! transaction: rollback to stable updates removed from history store */
-#define	WT_STAT_CONN_TXN_RTS_HS_REMOVED			1737
-=======
-#define	WT_STAT_CONN_TXN_RTS_HS_RESTORE_UPDATES_DRYRUN	1681
-/*! transaction: rollback to stable updates removed from history store */
-#define	WT_STAT_CONN_TXN_RTS_HS_REMOVED			1682
->>>>>>> 03462273
+#define	WT_STAT_CONN_TXN_RTS_HS_REMOVED			1736
 /*!
  * transaction: rollback to stable updates that would have been aborted
  * in non-dryrun mode
  */
-<<<<<<< HEAD
-#define	WT_STAT_CONN_TXN_RTS_UPD_ABORTED_DRYRUN		1738
-=======
-#define	WT_STAT_CONN_TXN_RTS_UPD_ABORTED_DRYRUN		1683
->>>>>>> 03462273
+#define	WT_STAT_CONN_TXN_RTS_UPD_ABORTED_DRYRUN		1737
 /*!
  * transaction: rollback to stable updates that would have been removed
  * from history store in non-dryrun mode
  */
-<<<<<<< HEAD
-#define	WT_STAT_CONN_TXN_RTS_HS_REMOVED_DRYRUN		1739
+#define	WT_STAT_CONN_TXN_RTS_HS_REMOVED_DRYRUN		1738
 /*! transaction: sessions scanned in each walk of concurrent sessions */
-#define	WT_STAT_CONN_TXN_SESSIONS_WALKED		1740
+#define	WT_STAT_CONN_TXN_SESSIONS_WALKED		1739
 /*! transaction: set timestamp calls */
-#define	WT_STAT_CONN_TXN_SET_TS				1741
+#define	WT_STAT_CONN_TXN_SET_TS				1740
 /*! transaction: set timestamp durable calls */
-#define	WT_STAT_CONN_TXN_SET_TS_DURABLE			1742
+#define	WT_STAT_CONN_TXN_SET_TS_DURABLE			1741
 /*! transaction: set timestamp durable updates */
-#define	WT_STAT_CONN_TXN_SET_TS_DURABLE_UPD		1743
+#define	WT_STAT_CONN_TXN_SET_TS_DURABLE_UPD		1742
 /*! transaction: set timestamp force calls */
-#define	WT_STAT_CONN_TXN_SET_TS_FORCE			1744
-=======
-#define	WT_STAT_CONN_TXN_RTS_HS_REMOVED_DRYRUN		1684
-/*! transaction: sessions scanned in each walk of concurrent sessions */
-#define	WT_STAT_CONN_TXN_SESSIONS_WALKED		1685
-/*! transaction: set timestamp calls */
-#define	WT_STAT_CONN_TXN_SET_TS				1686
-/*! transaction: set timestamp durable calls */
-#define	WT_STAT_CONN_TXN_SET_TS_DURABLE			1687
-/*! transaction: set timestamp durable updates */
-#define	WT_STAT_CONN_TXN_SET_TS_DURABLE_UPD		1688
-/*! transaction: set timestamp force calls */
-#define	WT_STAT_CONN_TXN_SET_TS_FORCE			1689
->>>>>>> 03462273
+#define	WT_STAT_CONN_TXN_SET_TS_FORCE			1743
 /*!
  * transaction: set timestamp global oldest timestamp set to be more
  * recent than the global stable timestamp
  */
-<<<<<<< HEAD
-#define	WT_STAT_CONN_TXN_SET_TS_OUT_OF_ORDER		1745
+#define	WT_STAT_CONN_TXN_SET_TS_OUT_OF_ORDER		1744
 /*! transaction: set timestamp oldest calls */
-#define	WT_STAT_CONN_TXN_SET_TS_OLDEST			1746
+#define	WT_STAT_CONN_TXN_SET_TS_OLDEST			1745
 /*! transaction: set timestamp oldest updates */
-#define	WT_STAT_CONN_TXN_SET_TS_OLDEST_UPD		1747
+#define	WT_STAT_CONN_TXN_SET_TS_OLDEST_UPD		1746
 /*! transaction: set timestamp stable calls */
-#define	WT_STAT_CONN_TXN_SET_TS_STABLE			1748
+#define	WT_STAT_CONN_TXN_SET_TS_STABLE			1747
 /*! transaction: set timestamp stable updates */
-#define	WT_STAT_CONN_TXN_SET_TS_STABLE_UPD		1749
+#define	WT_STAT_CONN_TXN_SET_TS_STABLE_UPD		1748
 /*! transaction: transaction begins */
-#define	WT_STAT_CONN_TXN_BEGIN				1750
-=======
-#define	WT_STAT_CONN_TXN_SET_TS_OUT_OF_ORDER		1690
-/*! transaction: set timestamp oldest calls */
-#define	WT_STAT_CONN_TXN_SET_TS_OLDEST			1691
-/*! transaction: set timestamp oldest updates */
-#define	WT_STAT_CONN_TXN_SET_TS_OLDEST_UPD		1692
-/*! transaction: set timestamp stable calls */
-#define	WT_STAT_CONN_TXN_SET_TS_STABLE			1693
-/*! transaction: set timestamp stable updates */
-#define	WT_STAT_CONN_TXN_SET_TS_STABLE_UPD		1694
-/*! transaction: transaction begins */
-#define	WT_STAT_CONN_TXN_BEGIN				1695
->>>>>>> 03462273
+#define	WT_STAT_CONN_TXN_BEGIN				1749
 /*!
  * transaction: transaction checkpoint history store file duration
  * (usecs)
  */
-<<<<<<< HEAD
-#define	WT_STAT_CONN_TXN_HS_CKPT_DURATION		1751
+#define	WT_STAT_CONN_TXN_HS_CKPT_DURATION		1750
 /*! transaction: transaction range of IDs currently pinned */
-#define	WT_STAT_CONN_TXN_PINNED_RANGE			1752
+#define	WT_STAT_CONN_TXN_PINNED_RANGE			1751
 /*! transaction: transaction range of IDs currently pinned by a checkpoint */
-#define	WT_STAT_CONN_TXN_PINNED_CHECKPOINT_RANGE	1753
+#define	WT_STAT_CONN_TXN_PINNED_CHECKPOINT_RANGE	1752
 /*! transaction: transaction range of timestamps currently pinned */
-#define	WT_STAT_CONN_TXN_PINNED_TIMESTAMP		1754
+#define	WT_STAT_CONN_TXN_PINNED_TIMESTAMP		1753
 /*! transaction: transaction range of timestamps pinned by a checkpoint */
-#define	WT_STAT_CONN_TXN_PINNED_TIMESTAMP_CHECKPOINT	1755
-=======
-#define	WT_STAT_CONN_TXN_HS_CKPT_DURATION		1696
-/*! transaction: transaction range of IDs currently pinned */
-#define	WT_STAT_CONN_TXN_PINNED_RANGE			1697
-/*! transaction: transaction range of IDs currently pinned by a checkpoint */
-#define	WT_STAT_CONN_TXN_PINNED_CHECKPOINT_RANGE	1698
-/*! transaction: transaction range of timestamps currently pinned */
-#define	WT_STAT_CONN_TXN_PINNED_TIMESTAMP		1699
-/*! transaction: transaction range of timestamps pinned by a checkpoint */
-#define	WT_STAT_CONN_TXN_PINNED_TIMESTAMP_CHECKPOINT	1700
->>>>>>> 03462273
+#define	WT_STAT_CONN_TXN_PINNED_TIMESTAMP_CHECKPOINT	1754
 /*!
  * transaction: transaction range of timestamps pinned by the oldest
  * active read timestamp
  */
-<<<<<<< HEAD
-#define	WT_STAT_CONN_TXN_PINNED_TIMESTAMP_READER	1756
-=======
-#define	WT_STAT_CONN_TXN_PINNED_TIMESTAMP_READER	1701
->>>>>>> 03462273
+#define	WT_STAT_CONN_TXN_PINNED_TIMESTAMP_READER	1755
 /*!
  * transaction: transaction range of timestamps pinned by the oldest
  * timestamp
  */
-<<<<<<< HEAD
-#define	WT_STAT_CONN_TXN_PINNED_TIMESTAMP_OLDEST	1757
+#define	WT_STAT_CONN_TXN_PINNED_TIMESTAMP_OLDEST	1756
 /*! transaction: transaction read timestamp of the oldest active reader */
-#define	WT_STAT_CONN_TXN_TIMESTAMP_OLDEST_ACTIVE_READ	1758
+#define	WT_STAT_CONN_TXN_TIMESTAMP_OLDEST_ACTIVE_READ	1757
 /*! transaction: transaction rollback to stable currently running */
-#define	WT_STAT_CONN_TXN_ROLLBACK_TO_STABLE_RUNNING	1759
+#define	WT_STAT_CONN_TXN_ROLLBACK_TO_STABLE_RUNNING	1758
 /*! transaction: transaction walk of concurrent sessions */
-#define	WT_STAT_CONN_TXN_WALK_SESSIONS			1760
+#define	WT_STAT_CONN_TXN_WALK_SESSIONS			1759
 /*! transaction: transactions committed */
-#define	WT_STAT_CONN_TXN_COMMIT				1761
+#define	WT_STAT_CONN_TXN_COMMIT				1760
 /*! transaction: transactions rolled back */
-#define	WT_STAT_CONN_TXN_ROLLBACK			1762
+#define	WT_STAT_CONN_TXN_ROLLBACK			1761
 /*! transaction: update conflicts */
-#define	WT_STAT_CONN_TXN_UPDATE_CONFLICT		1763
-=======
-#define	WT_STAT_CONN_TXN_PINNED_TIMESTAMP_OLDEST	1702
-/*! transaction: transaction read timestamp of the oldest active reader */
-#define	WT_STAT_CONN_TXN_TIMESTAMP_OLDEST_ACTIVE_READ	1703
-/*! transaction: transaction rollback to stable currently running */
-#define	WT_STAT_CONN_TXN_ROLLBACK_TO_STABLE_RUNNING	1704
-/*! transaction: transaction walk of concurrent sessions */
-#define	WT_STAT_CONN_TXN_WALK_SESSIONS			1705
-/*! transaction: transactions committed */
-#define	WT_STAT_CONN_TXN_COMMIT				1706
-/*! transaction: transactions rolled back */
-#define	WT_STAT_CONN_TXN_ROLLBACK			1707
-/*! transaction: update conflicts */
-#define	WT_STAT_CONN_TXN_UPDATE_CONFLICT		1708
->>>>>>> 03462273
+#define	WT_STAT_CONN_TXN_UPDATE_CONFLICT		1762
 
 /*!
  * @}
@@ -8987,15 +8026,9 @@
 /*! cache: page split during eviction deepened the tree */
 #define	WT_STAT_DSRC_CACHE_EVICTION_DEEPEN		2117
 /*! cache: page written requiring history store records */
-<<<<<<< HEAD
 #define	WT_STAT_DSRC_CACHE_WRITE_HS			2118
-/*! cache: pages dirtied due to obsolete time window by eviction */
+/*! cache: pages dirtied due to obsolete time window */
 #define	WT_STAT_DSRC_CACHE_EVICTION_DIRTY_OBSOLETE_TW	2119
-=======
-#define	WT_STAT_DSRC_CACHE_WRITE_HS			2111
-/*! cache: pages dirtied due to obsolete time window */
-#define	WT_STAT_DSRC_CACHE_EVICTION_DIRTY_OBSOLETE_TW	2112
->>>>>>> 03462273
 /*! cache: pages read into cache */
 #define	WT_STAT_DSRC_CACHE_READ				2120
 /*! cache: pages read into cache after truncate */
@@ -9145,898 +8178,497 @@
 /*! checkpoint: checkpoint has acquired a snapshot for its transaction */
 #define	WT_STAT_DSRC_CHECKPOINT_SNAPSHOT_ACQUIRED	2158
 /*! checkpoint: pages added for eviction during checkpoint cleanup */
-<<<<<<< HEAD
 #define	WT_STAT_DSRC_CHECKPOINT_CLEANUP_PAGES_EVICT	2159
-/*!
- * checkpoint: pages dirtied due to obsolete time window by checkpoint
- * cleanup
- */
-#define	WT_STAT_DSRC_CHECKPOINT_CLEANUP_PAGES_OBSOLETE_TW	2160
 /*! checkpoint: pages removed during checkpoint cleanup */
-#define	WT_STAT_DSRC_CHECKPOINT_CLEANUP_PAGES_REMOVED	2161
+#define	WT_STAT_DSRC_CHECKPOINT_CLEANUP_PAGES_REMOVED	2160
 /*! checkpoint: pages skipped during checkpoint cleanup tree walk */
-#define	WT_STAT_DSRC_CHECKPOINT_CLEANUP_PAGES_WALK_SKIPPED	2162
+#define	WT_STAT_DSRC_CHECKPOINT_CLEANUP_PAGES_WALK_SKIPPED	2161
 /*! checkpoint: pages visited during checkpoint cleanup */
-#define	WT_STAT_DSRC_CHECKPOINT_CLEANUP_PAGES_VISITED	2163
+#define	WT_STAT_DSRC_CHECKPOINT_CLEANUP_PAGES_VISITED	2162
 /*! checkpoint: transaction checkpoints due to obsolete pages */
-#define	WT_STAT_DSRC_CHECKPOINT_OBSOLETE_APPLIED	2164
-=======
-#define	WT_STAT_DSRC_CHECKPOINT_CLEANUP_PAGES_EVICT	2152
-/*! checkpoint: pages removed during checkpoint cleanup */
-#define	WT_STAT_DSRC_CHECKPOINT_CLEANUP_PAGES_REMOVED	2153
-/*! checkpoint: pages skipped during checkpoint cleanup tree walk */
-#define	WT_STAT_DSRC_CHECKPOINT_CLEANUP_PAGES_WALK_SKIPPED	2154
-/*! checkpoint: pages visited during checkpoint cleanup */
-#define	WT_STAT_DSRC_CHECKPOINT_CLEANUP_PAGES_VISITED	2155
-/*! checkpoint: transaction checkpoints due to obsolete pages */
-#define	WT_STAT_DSRC_CHECKPOINT_OBSOLETE_APPLIED	2156
->>>>>>> 03462273
+#define	WT_STAT_DSRC_CHECKPOINT_OBSOLETE_APPLIED	2163
 /*!
  * compression: compressed page maximum internal page size prior to
  * compression
  */
-<<<<<<< HEAD
-#define	WT_STAT_DSRC_COMPRESS_PRECOMP_INTL_MAX_PAGE_SIZE	2165
-=======
-#define	WT_STAT_DSRC_COMPRESS_PRECOMP_INTL_MAX_PAGE_SIZE	2157
->>>>>>> 03462273
+#define	WT_STAT_DSRC_COMPRESS_PRECOMP_INTL_MAX_PAGE_SIZE	2164
 /*!
  * compression: compressed page maximum leaf page size prior to
  * compression
  */
-<<<<<<< HEAD
-#define	WT_STAT_DSRC_COMPRESS_PRECOMP_LEAF_MAX_PAGE_SIZE	2166
+#define	WT_STAT_DSRC_COMPRESS_PRECOMP_LEAF_MAX_PAGE_SIZE	2165
 /*! compression: page written to disk failed to compress */
-#define	WT_STAT_DSRC_COMPRESS_WRITE_FAIL		2167
+#define	WT_STAT_DSRC_COMPRESS_WRITE_FAIL		2166
 /*! compression: page written to disk was too small to compress */
-#define	WT_STAT_DSRC_COMPRESS_WRITE_TOO_SMALL		2168
+#define	WT_STAT_DSRC_COMPRESS_WRITE_TOO_SMALL		2167
 /*! compression: pages read from disk */
-#define	WT_STAT_DSRC_COMPRESS_READ			2169
-=======
-#define	WT_STAT_DSRC_COMPRESS_PRECOMP_LEAF_MAX_PAGE_SIZE	2158
-/*! compression: page written to disk failed to compress */
-#define	WT_STAT_DSRC_COMPRESS_WRITE_FAIL		2159
-/*! compression: page written to disk was too small to compress */
-#define	WT_STAT_DSRC_COMPRESS_WRITE_TOO_SMALL		2160
-/*! compression: pages read from disk */
-#define	WT_STAT_DSRC_COMPRESS_READ			2161
->>>>>>> 03462273
+#define	WT_STAT_DSRC_COMPRESS_READ			2168
 /*!
  * compression: pages read from disk with compression ratio greater than
  * 64
  */
-<<<<<<< HEAD
-#define	WT_STAT_DSRC_COMPRESS_READ_RATIO_HIST_MAX	2170
-=======
-#define	WT_STAT_DSRC_COMPRESS_READ_RATIO_HIST_MAX	2162
->>>>>>> 03462273
+#define	WT_STAT_DSRC_COMPRESS_READ_RATIO_HIST_MAX	2169
 /*!
  * compression: pages read from disk with compression ratio smaller than
  * 2
  */
-<<<<<<< HEAD
-#define	WT_STAT_DSRC_COMPRESS_READ_RATIO_HIST_2		2171
-=======
-#define	WT_STAT_DSRC_COMPRESS_READ_RATIO_HIST_2		2163
->>>>>>> 03462273
+#define	WT_STAT_DSRC_COMPRESS_READ_RATIO_HIST_2		2170
 /*!
  * compression: pages read from disk with compression ratio smaller than
  * 4
  */
-<<<<<<< HEAD
-#define	WT_STAT_DSRC_COMPRESS_READ_RATIO_HIST_4		2172
-=======
-#define	WT_STAT_DSRC_COMPRESS_READ_RATIO_HIST_4		2164
->>>>>>> 03462273
+#define	WT_STAT_DSRC_COMPRESS_READ_RATIO_HIST_4		2171
 /*!
  * compression: pages read from disk with compression ratio smaller than
  * 8
  */
-<<<<<<< HEAD
-#define	WT_STAT_DSRC_COMPRESS_READ_RATIO_HIST_8		2173
-=======
-#define	WT_STAT_DSRC_COMPRESS_READ_RATIO_HIST_8		2165
->>>>>>> 03462273
+#define	WT_STAT_DSRC_COMPRESS_READ_RATIO_HIST_8		2172
 /*!
  * compression: pages read from disk with compression ratio smaller than
  * 16
  */
-<<<<<<< HEAD
-#define	WT_STAT_DSRC_COMPRESS_READ_RATIO_HIST_16	2174
-=======
-#define	WT_STAT_DSRC_COMPRESS_READ_RATIO_HIST_16	2166
->>>>>>> 03462273
+#define	WT_STAT_DSRC_COMPRESS_READ_RATIO_HIST_16	2173
 /*!
  * compression: pages read from disk with compression ratio smaller than
  * 32
  */
-<<<<<<< HEAD
-#define	WT_STAT_DSRC_COMPRESS_READ_RATIO_HIST_32	2175
-=======
-#define	WT_STAT_DSRC_COMPRESS_READ_RATIO_HIST_32	2167
->>>>>>> 03462273
+#define	WT_STAT_DSRC_COMPRESS_READ_RATIO_HIST_32	2174
 /*!
  * compression: pages read from disk with compression ratio smaller than
  * 64
  */
-<<<<<<< HEAD
-#define	WT_STAT_DSRC_COMPRESS_READ_RATIO_HIST_64	2176
+#define	WT_STAT_DSRC_COMPRESS_READ_RATIO_HIST_64	2175
 /*! compression: pages written to disk */
-#define	WT_STAT_DSRC_COMPRESS_WRITE			2177
-=======
-#define	WT_STAT_DSRC_COMPRESS_READ_RATIO_HIST_64	2168
-/*! compression: pages written to disk */
-#define	WT_STAT_DSRC_COMPRESS_WRITE			2169
->>>>>>> 03462273
+#define	WT_STAT_DSRC_COMPRESS_WRITE			2176
 /*!
  * compression: pages written to disk with compression ratio greater than
  * 64
  */
-<<<<<<< HEAD
-#define	WT_STAT_DSRC_COMPRESS_WRITE_RATIO_HIST_MAX	2178
-=======
-#define	WT_STAT_DSRC_COMPRESS_WRITE_RATIO_HIST_MAX	2170
->>>>>>> 03462273
+#define	WT_STAT_DSRC_COMPRESS_WRITE_RATIO_HIST_MAX	2177
 /*!
  * compression: pages written to disk with compression ratio smaller than
  * 2
  */
-<<<<<<< HEAD
-#define	WT_STAT_DSRC_COMPRESS_WRITE_RATIO_HIST_2	2179
-=======
-#define	WT_STAT_DSRC_COMPRESS_WRITE_RATIO_HIST_2	2171
->>>>>>> 03462273
+#define	WT_STAT_DSRC_COMPRESS_WRITE_RATIO_HIST_2	2178
 /*!
  * compression: pages written to disk with compression ratio smaller than
  * 4
  */
-<<<<<<< HEAD
-#define	WT_STAT_DSRC_COMPRESS_WRITE_RATIO_HIST_4	2180
-=======
-#define	WT_STAT_DSRC_COMPRESS_WRITE_RATIO_HIST_4	2172
->>>>>>> 03462273
+#define	WT_STAT_DSRC_COMPRESS_WRITE_RATIO_HIST_4	2179
 /*!
  * compression: pages written to disk with compression ratio smaller than
  * 8
  */
-<<<<<<< HEAD
-#define	WT_STAT_DSRC_COMPRESS_WRITE_RATIO_HIST_8	2181
-=======
-#define	WT_STAT_DSRC_COMPRESS_WRITE_RATIO_HIST_8	2173
->>>>>>> 03462273
+#define	WT_STAT_DSRC_COMPRESS_WRITE_RATIO_HIST_8	2180
 /*!
  * compression: pages written to disk with compression ratio smaller than
  * 16
  */
-<<<<<<< HEAD
-#define	WT_STAT_DSRC_COMPRESS_WRITE_RATIO_HIST_16	2182
-=======
-#define	WT_STAT_DSRC_COMPRESS_WRITE_RATIO_HIST_16	2174
->>>>>>> 03462273
+#define	WT_STAT_DSRC_COMPRESS_WRITE_RATIO_HIST_16	2181
 /*!
  * compression: pages written to disk with compression ratio smaller than
  * 32
  */
-<<<<<<< HEAD
-#define	WT_STAT_DSRC_COMPRESS_WRITE_RATIO_HIST_32	2183
-=======
-#define	WT_STAT_DSRC_COMPRESS_WRITE_RATIO_HIST_32	2175
->>>>>>> 03462273
+#define	WT_STAT_DSRC_COMPRESS_WRITE_RATIO_HIST_32	2182
 /*!
  * compression: pages written to disk with compression ratio smaller than
  * 64
  */
-<<<<<<< HEAD
-#define	WT_STAT_DSRC_COMPRESS_WRITE_RATIO_HIST_64	2184
+#define	WT_STAT_DSRC_COMPRESS_WRITE_RATIO_HIST_64	2183
 /*! cursor: Total number of deleted pages skipped during tree walk */
-#define	WT_STAT_DSRC_CURSOR_TREE_WALK_DEL_PAGE_SKIP	2185
+#define	WT_STAT_DSRC_CURSOR_TREE_WALK_DEL_PAGE_SKIP	2184
 /*! cursor: Total number of entries skipped by cursor next calls */
-#define	WT_STAT_DSRC_CURSOR_NEXT_SKIP_TOTAL		2186
+#define	WT_STAT_DSRC_CURSOR_NEXT_SKIP_TOTAL		2185
 /*! cursor: Total number of entries skipped by cursor prev calls */
-#define	WT_STAT_DSRC_CURSOR_PREV_SKIP_TOTAL		2187
-=======
-#define	WT_STAT_DSRC_COMPRESS_WRITE_RATIO_HIST_64	2176
-/*! cursor: Total number of deleted pages skipped during tree walk */
-#define	WT_STAT_DSRC_CURSOR_TREE_WALK_DEL_PAGE_SKIP	2177
-/*! cursor: Total number of entries skipped by cursor next calls */
-#define	WT_STAT_DSRC_CURSOR_NEXT_SKIP_TOTAL		2178
-/*! cursor: Total number of entries skipped by cursor prev calls */
-#define	WT_STAT_DSRC_CURSOR_PREV_SKIP_TOTAL		2179
->>>>>>> 03462273
+#define	WT_STAT_DSRC_CURSOR_PREV_SKIP_TOTAL		2186
 /*!
  * cursor: Total number of entries skipped to position the history store
  * cursor
  */
-<<<<<<< HEAD
-#define	WT_STAT_DSRC_CURSOR_SKIP_HS_CUR_POSITION	2188
-=======
-#define	WT_STAT_DSRC_CURSOR_SKIP_HS_CUR_POSITION	2180
->>>>>>> 03462273
+#define	WT_STAT_DSRC_CURSOR_SKIP_HS_CUR_POSITION	2187
 /*!
  * cursor: Total number of in-memory deleted pages skipped during tree
  * walk
  */
-<<<<<<< HEAD
-#define	WT_STAT_DSRC_CURSOR_TREE_WALK_INMEM_DEL_PAGE_SKIP	2189
+#define	WT_STAT_DSRC_CURSOR_TREE_WALK_INMEM_DEL_PAGE_SKIP	2188
 /*! cursor: Total number of on-disk deleted pages skipped during tree walk */
-#define	WT_STAT_DSRC_CURSOR_TREE_WALK_ONDISK_DEL_PAGE_SKIP	2190
-=======
-#define	WT_STAT_DSRC_CURSOR_TREE_WALK_INMEM_DEL_PAGE_SKIP	2181
-/*! cursor: Total number of on-disk deleted pages skipped during tree walk */
-#define	WT_STAT_DSRC_CURSOR_TREE_WALK_ONDISK_DEL_PAGE_SKIP	2182
->>>>>>> 03462273
+#define	WT_STAT_DSRC_CURSOR_TREE_WALK_ONDISK_DEL_PAGE_SKIP	2189
 /*!
  * cursor: Total number of times a search near has exited due to prefix
  * config
  */
-<<<<<<< HEAD
-#define	WT_STAT_DSRC_CURSOR_SEARCH_NEAR_PREFIX_FAST_PATHS	2191
-=======
-#define	WT_STAT_DSRC_CURSOR_SEARCH_NEAR_PREFIX_FAST_PATHS	2183
->>>>>>> 03462273
+#define	WT_STAT_DSRC_CURSOR_SEARCH_NEAR_PREFIX_FAST_PATHS	2190
 /*!
  * cursor: Total number of times cursor fails to temporarily release
  * pinned page to encourage eviction of hot or large page
  */
-<<<<<<< HEAD
-#define	WT_STAT_DSRC_CURSOR_REPOSITION_FAILED		2192
-=======
-#define	WT_STAT_DSRC_CURSOR_REPOSITION_FAILED		2184
->>>>>>> 03462273
+#define	WT_STAT_DSRC_CURSOR_REPOSITION_FAILED		2191
 /*!
  * cursor: Total number of times cursor temporarily releases pinned page
  * to encourage eviction of hot or large page
  */
-<<<<<<< HEAD
-#define	WT_STAT_DSRC_CURSOR_REPOSITION			2193
+#define	WT_STAT_DSRC_CURSOR_REPOSITION			2192
 /*! cursor: bulk loaded cursor insert calls */
-#define	WT_STAT_DSRC_CURSOR_INSERT_BULK			2194
+#define	WT_STAT_DSRC_CURSOR_INSERT_BULK			2193
 /*! cursor: cache cursors reuse count */
-#define	WT_STAT_DSRC_CURSOR_REOPEN			2195
+#define	WT_STAT_DSRC_CURSOR_REOPEN			2194
 /*! cursor: close calls that result in cache */
-#define	WT_STAT_DSRC_CURSOR_CACHE			2196
+#define	WT_STAT_DSRC_CURSOR_CACHE			2195
 /*! cursor: create calls */
-#define	WT_STAT_DSRC_CURSOR_CREATE			2197
+#define	WT_STAT_DSRC_CURSOR_CREATE			2196
 /*! cursor: cursor bound calls that return an error */
-#define	WT_STAT_DSRC_CURSOR_BOUND_ERROR			2198
+#define	WT_STAT_DSRC_CURSOR_BOUND_ERROR			2197
 /*! cursor: cursor bounds cleared from reset */
-#define	WT_STAT_DSRC_CURSOR_BOUNDS_RESET		2199
+#define	WT_STAT_DSRC_CURSOR_BOUNDS_RESET		2198
 /*! cursor: cursor bounds comparisons performed */
-#define	WT_STAT_DSRC_CURSOR_BOUNDS_COMPARISONS		2200
+#define	WT_STAT_DSRC_CURSOR_BOUNDS_COMPARISONS		2199
 /*! cursor: cursor bounds next called on an unpositioned cursor */
-#define	WT_STAT_DSRC_CURSOR_BOUNDS_NEXT_UNPOSITIONED	2201
+#define	WT_STAT_DSRC_CURSOR_BOUNDS_NEXT_UNPOSITIONED	2200
 /*! cursor: cursor bounds next early exit */
-#define	WT_STAT_DSRC_CURSOR_BOUNDS_NEXT_EARLY_EXIT	2202
+#define	WT_STAT_DSRC_CURSOR_BOUNDS_NEXT_EARLY_EXIT	2201
 /*! cursor: cursor bounds prev called on an unpositioned cursor */
-#define	WT_STAT_DSRC_CURSOR_BOUNDS_PREV_UNPOSITIONED	2203
+#define	WT_STAT_DSRC_CURSOR_BOUNDS_PREV_UNPOSITIONED	2202
 /*! cursor: cursor bounds prev early exit */
-#define	WT_STAT_DSRC_CURSOR_BOUNDS_PREV_EARLY_EXIT	2204
+#define	WT_STAT_DSRC_CURSOR_BOUNDS_PREV_EARLY_EXIT	2203
 /*! cursor: cursor bounds search early exit */
-#define	WT_STAT_DSRC_CURSOR_BOUNDS_SEARCH_EARLY_EXIT	2205
+#define	WT_STAT_DSRC_CURSOR_BOUNDS_SEARCH_EARLY_EXIT	2204
 /*! cursor: cursor bounds search near call repositioned cursor */
-#define	WT_STAT_DSRC_CURSOR_BOUNDS_SEARCH_NEAR_REPOSITIONED_CURSOR	2206
+#define	WT_STAT_DSRC_CURSOR_BOUNDS_SEARCH_NEAR_REPOSITIONED_CURSOR	2205
 /*! cursor: cursor cache calls that return an error */
-#define	WT_STAT_DSRC_CURSOR_CACHE_ERROR			2207
+#define	WT_STAT_DSRC_CURSOR_CACHE_ERROR			2206
 /*! cursor: cursor close calls that return an error */
-#define	WT_STAT_DSRC_CURSOR_CLOSE_ERROR			2208
+#define	WT_STAT_DSRC_CURSOR_CLOSE_ERROR			2207
 /*! cursor: cursor compare calls that return an error */
-#define	WT_STAT_DSRC_CURSOR_COMPARE_ERROR		2209
+#define	WT_STAT_DSRC_CURSOR_COMPARE_ERROR		2208
 /*! cursor: cursor equals calls that return an error */
-#define	WT_STAT_DSRC_CURSOR_EQUALS_ERROR		2210
+#define	WT_STAT_DSRC_CURSOR_EQUALS_ERROR		2209
 /*! cursor: cursor get key calls that return an error */
-#define	WT_STAT_DSRC_CURSOR_GET_KEY_ERROR		2211
+#define	WT_STAT_DSRC_CURSOR_GET_KEY_ERROR		2210
 /*! cursor: cursor get value calls that return an error */
-#define	WT_STAT_DSRC_CURSOR_GET_VALUE_ERROR		2212
+#define	WT_STAT_DSRC_CURSOR_GET_VALUE_ERROR		2211
 /*! cursor: cursor insert calls that return an error */
-#define	WT_STAT_DSRC_CURSOR_INSERT_ERROR		2213
+#define	WT_STAT_DSRC_CURSOR_INSERT_ERROR		2212
 /*! cursor: cursor insert check calls that return an error */
-#define	WT_STAT_DSRC_CURSOR_INSERT_CHECK_ERROR		2214
+#define	WT_STAT_DSRC_CURSOR_INSERT_CHECK_ERROR		2213
 /*! cursor: cursor largest key calls that return an error */
-#define	WT_STAT_DSRC_CURSOR_LARGEST_KEY_ERROR		2215
+#define	WT_STAT_DSRC_CURSOR_LARGEST_KEY_ERROR		2214
 /*! cursor: cursor modify calls that return an error */
-#define	WT_STAT_DSRC_CURSOR_MODIFY_ERROR		2216
+#define	WT_STAT_DSRC_CURSOR_MODIFY_ERROR		2215
 /*! cursor: cursor next calls that return an error */
-#define	WT_STAT_DSRC_CURSOR_NEXT_ERROR			2217
-=======
-#define	WT_STAT_DSRC_CURSOR_REPOSITION			2185
-/*! cursor: bulk loaded cursor insert calls */
-#define	WT_STAT_DSRC_CURSOR_INSERT_BULK			2186
-/*! cursor: cache cursors reuse count */
-#define	WT_STAT_DSRC_CURSOR_REOPEN			2187
-/*! cursor: close calls that result in cache */
-#define	WT_STAT_DSRC_CURSOR_CACHE			2188
-/*! cursor: create calls */
-#define	WT_STAT_DSRC_CURSOR_CREATE			2189
-/*! cursor: cursor bound calls that return an error */
-#define	WT_STAT_DSRC_CURSOR_BOUND_ERROR			2190
-/*! cursor: cursor bounds cleared from reset */
-#define	WT_STAT_DSRC_CURSOR_BOUNDS_RESET		2191
-/*! cursor: cursor bounds comparisons performed */
-#define	WT_STAT_DSRC_CURSOR_BOUNDS_COMPARISONS		2192
-/*! cursor: cursor bounds next called on an unpositioned cursor */
-#define	WT_STAT_DSRC_CURSOR_BOUNDS_NEXT_UNPOSITIONED	2193
-/*! cursor: cursor bounds next early exit */
-#define	WT_STAT_DSRC_CURSOR_BOUNDS_NEXT_EARLY_EXIT	2194
-/*! cursor: cursor bounds prev called on an unpositioned cursor */
-#define	WT_STAT_DSRC_CURSOR_BOUNDS_PREV_UNPOSITIONED	2195
-/*! cursor: cursor bounds prev early exit */
-#define	WT_STAT_DSRC_CURSOR_BOUNDS_PREV_EARLY_EXIT	2196
-/*! cursor: cursor bounds search early exit */
-#define	WT_STAT_DSRC_CURSOR_BOUNDS_SEARCH_EARLY_EXIT	2197
-/*! cursor: cursor bounds search near call repositioned cursor */
-#define	WT_STAT_DSRC_CURSOR_BOUNDS_SEARCH_NEAR_REPOSITIONED_CURSOR	2198
-/*! cursor: cursor cache calls that return an error */
-#define	WT_STAT_DSRC_CURSOR_CACHE_ERROR			2199
-/*! cursor: cursor close calls that return an error */
-#define	WT_STAT_DSRC_CURSOR_CLOSE_ERROR			2200
-/*! cursor: cursor compare calls that return an error */
-#define	WT_STAT_DSRC_CURSOR_COMPARE_ERROR		2201
-/*! cursor: cursor equals calls that return an error */
-#define	WT_STAT_DSRC_CURSOR_EQUALS_ERROR		2202
-/*! cursor: cursor get key calls that return an error */
-#define	WT_STAT_DSRC_CURSOR_GET_KEY_ERROR		2203
-/*! cursor: cursor get value calls that return an error */
-#define	WT_STAT_DSRC_CURSOR_GET_VALUE_ERROR		2204
-/*! cursor: cursor insert calls that return an error */
-#define	WT_STAT_DSRC_CURSOR_INSERT_ERROR		2205
-/*! cursor: cursor insert check calls that return an error */
-#define	WT_STAT_DSRC_CURSOR_INSERT_CHECK_ERROR		2206
-/*! cursor: cursor largest key calls that return an error */
-#define	WT_STAT_DSRC_CURSOR_LARGEST_KEY_ERROR		2207
-/*! cursor: cursor modify calls that return an error */
-#define	WT_STAT_DSRC_CURSOR_MODIFY_ERROR		2208
-/*! cursor: cursor next calls that return an error */
-#define	WT_STAT_DSRC_CURSOR_NEXT_ERROR			2209
->>>>>>> 03462273
+#define	WT_STAT_DSRC_CURSOR_NEXT_ERROR			2216
 /*!
  * cursor: cursor next calls that skip due to a globally visible history
  * store tombstone
  */
-<<<<<<< HEAD
-#define	WT_STAT_DSRC_CURSOR_NEXT_HS_TOMBSTONE		2218
-=======
-#define	WT_STAT_DSRC_CURSOR_NEXT_HS_TOMBSTONE		2210
->>>>>>> 03462273
+#define	WT_STAT_DSRC_CURSOR_NEXT_HS_TOMBSTONE		2217
 /*!
  * cursor: cursor next calls that skip greater than 1 and fewer than 100
  * entries
  */
-<<<<<<< HEAD
-#define	WT_STAT_DSRC_CURSOR_NEXT_SKIP_LT_100		2219
-=======
-#define	WT_STAT_DSRC_CURSOR_NEXT_SKIP_LT_100		2211
->>>>>>> 03462273
+#define	WT_STAT_DSRC_CURSOR_NEXT_SKIP_LT_100		2218
 /*!
  * cursor: cursor next calls that skip greater than or equal to 100
  * entries
  */
-<<<<<<< HEAD
-#define	WT_STAT_DSRC_CURSOR_NEXT_SKIP_GE_100		2220
+#define	WT_STAT_DSRC_CURSOR_NEXT_SKIP_GE_100		2219
 /*! cursor: cursor next random calls that return an error */
-#define	WT_STAT_DSRC_CURSOR_NEXT_RANDOM_ERROR		2221
+#define	WT_STAT_DSRC_CURSOR_NEXT_RANDOM_ERROR		2220
 /*! cursor: cursor prev calls that return an error */
-#define	WT_STAT_DSRC_CURSOR_PREV_ERROR			2222
-=======
-#define	WT_STAT_DSRC_CURSOR_NEXT_SKIP_GE_100		2212
-/*! cursor: cursor next random calls that return an error */
-#define	WT_STAT_DSRC_CURSOR_NEXT_RANDOM_ERROR		2213
-/*! cursor: cursor prev calls that return an error */
-#define	WT_STAT_DSRC_CURSOR_PREV_ERROR			2214
->>>>>>> 03462273
+#define	WT_STAT_DSRC_CURSOR_PREV_ERROR			2221
 /*!
  * cursor: cursor prev calls that skip due to a globally visible history
  * store tombstone
  */
-<<<<<<< HEAD
-#define	WT_STAT_DSRC_CURSOR_PREV_HS_TOMBSTONE		2223
-=======
-#define	WT_STAT_DSRC_CURSOR_PREV_HS_TOMBSTONE		2215
->>>>>>> 03462273
+#define	WT_STAT_DSRC_CURSOR_PREV_HS_TOMBSTONE		2222
 /*!
  * cursor: cursor prev calls that skip greater than or equal to 100
  * entries
  */
-<<<<<<< HEAD
-#define	WT_STAT_DSRC_CURSOR_PREV_SKIP_GE_100		2224
+#define	WT_STAT_DSRC_CURSOR_PREV_SKIP_GE_100		2223
 /*! cursor: cursor prev calls that skip less than 100 entries */
-#define	WT_STAT_DSRC_CURSOR_PREV_SKIP_LT_100		2225
+#define	WT_STAT_DSRC_CURSOR_PREV_SKIP_LT_100		2224
 /*! cursor: cursor reconfigure calls that return an error */
-#define	WT_STAT_DSRC_CURSOR_RECONFIGURE_ERROR		2226
+#define	WT_STAT_DSRC_CURSOR_RECONFIGURE_ERROR		2225
 /*! cursor: cursor remove calls that return an error */
-#define	WT_STAT_DSRC_CURSOR_REMOVE_ERROR		2227
+#define	WT_STAT_DSRC_CURSOR_REMOVE_ERROR		2226
 /*! cursor: cursor reopen calls that return an error */
-#define	WT_STAT_DSRC_CURSOR_REOPEN_ERROR		2228
+#define	WT_STAT_DSRC_CURSOR_REOPEN_ERROR		2227
 /*! cursor: cursor reserve calls that return an error */
-#define	WT_STAT_DSRC_CURSOR_RESERVE_ERROR		2229
+#define	WT_STAT_DSRC_CURSOR_RESERVE_ERROR		2228
 /*! cursor: cursor reset calls that return an error */
-#define	WT_STAT_DSRC_CURSOR_RESET_ERROR			2230
+#define	WT_STAT_DSRC_CURSOR_RESET_ERROR			2229
 /*! cursor: cursor search calls that return an error */
-#define	WT_STAT_DSRC_CURSOR_SEARCH_ERROR		2231
+#define	WT_STAT_DSRC_CURSOR_SEARCH_ERROR		2230
 /*! cursor: cursor search near calls that return an error */
-#define	WT_STAT_DSRC_CURSOR_SEARCH_NEAR_ERROR		2232
+#define	WT_STAT_DSRC_CURSOR_SEARCH_NEAR_ERROR		2231
 /*! cursor: cursor update calls that return an error */
-#define	WT_STAT_DSRC_CURSOR_UPDATE_ERROR		2233
+#define	WT_STAT_DSRC_CURSOR_UPDATE_ERROR		2232
 /*! cursor: insert calls */
-#define	WT_STAT_DSRC_CURSOR_INSERT			2234
+#define	WT_STAT_DSRC_CURSOR_INSERT			2233
 /*! cursor: insert key and value bytes */
-#define	WT_STAT_DSRC_CURSOR_INSERT_BYTES		2235
+#define	WT_STAT_DSRC_CURSOR_INSERT_BYTES		2234
 /*! cursor: modify */
-#define	WT_STAT_DSRC_CURSOR_MODIFY			2236
+#define	WT_STAT_DSRC_CURSOR_MODIFY			2235
 /*! cursor: modify key and value bytes affected */
-#define	WT_STAT_DSRC_CURSOR_MODIFY_BYTES		2237
+#define	WT_STAT_DSRC_CURSOR_MODIFY_BYTES		2236
 /*! cursor: modify value bytes modified */
-#define	WT_STAT_DSRC_CURSOR_MODIFY_BYTES_TOUCH		2238
+#define	WT_STAT_DSRC_CURSOR_MODIFY_BYTES_TOUCH		2237
 /*! cursor: next calls */
-#define	WT_STAT_DSRC_CURSOR_NEXT			2239
+#define	WT_STAT_DSRC_CURSOR_NEXT			2238
 /*! cursor: open cursor count */
-#define	WT_STAT_DSRC_CURSOR_OPEN_COUNT			2240
+#define	WT_STAT_DSRC_CURSOR_OPEN_COUNT			2239
 /*! cursor: operation restarted */
-#define	WT_STAT_DSRC_CURSOR_RESTART			2241
+#define	WT_STAT_DSRC_CURSOR_RESTART			2240
 /*! cursor: prev calls */
-#define	WT_STAT_DSRC_CURSOR_PREV			2242
+#define	WT_STAT_DSRC_CURSOR_PREV			2241
 /*! cursor: remove calls */
-#define	WT_STAT_DSRC_CURSOR_REMOVE			2243
+#define	WT_STAT_DSRC_CURSOR_REMOVE			2242
 /*! cursor: remove key bytes removed */
-#define	WT_STAT_DSRC_CURSOR_REMOVE_BYTES		2244
+#define	WT_STAT_DSRC_CURSOR_REMOVE_BYTES		2243
 /*! cursor: reserve calls */
-#define	WT_STAT_DSRC_CURSOR_RESERVE			2245
+#define	WT_STAT_DSRC_CURSOR_RESERVE			2244
 /*! cursor: reset calls */
-#define	WT_STAT_DSRC_CURSOR_RESET			2246
+#define	WT_STAT_DSRC_CURSOR_RESET			2245
 /*! cursor: search calls */
-#define	WT_STAT_DSRC_CURSOR_SEARCH			2247
+#define	WT_STAT_DSRC_CURSOR_SEARCH			2246
 /*! cursor: search history store calls */
-#define	WT_STAT_DSRC_CURSOR_SEARCH_HS			2248
+#define	WT_STAT_DSRC_CURSOR_SEARCH_HS			2247
 /*! cursor: search near calls */
-#define	WT_STAT_DSRC_CURSOR_SEARCH_NEAR			2249
+#define	WT_STAT_DSRC_CURSOR_SEARCH_NEAR			2248
 /*! cursor: truncate calls */
-#define	WT_STAT_DSRC_CURSOR_TRUNCATE			2250
+#define	WT_STAT_DSRC_CURSOR_TRUNCATE			2249
 /*! cursor: update calls */
-#define	WT_STAT_DSRC_CURSOR_UPDATE			2251
+#define	WT_STAT_DSRC_CURSOR_UPDATE			2250
 /*! cursor: update key and value bytes */
-#define	WT_STAT_DSRC_CURSOR_UPDATE_BYTES		2252
+#define	WT_STAT_DSRC_CURSOR_UPDATE_BYTES		2251
 /*! cursor: update value size change */
-#define	WT_STAT_DSRC_CURSOR_UPDATE_BYTES_CHANGED	2253
+#define	WT_STAT_DSRC_CURSOR_UPDATE_BYTES_CHANGED	2252
 /*! layered: Layered table cursor insert operations */
-#define	WT_STAT_DSRC_LAYERED_CURS_INSERT		2254
+#define	WT_STAT_DSRC_LAYERED_CURS_INSERT		2253
 /*! layered: Layered table cursor next operations */
-#define	WT_STAT_DSRC_LAYERED_CURS_NEXT			2255
+#define	WT_STAT_DSRC_LAYERED_CURS_NEXT			2254
 /*! layered: Layered table cursor next operations from ingest table */
-#define	WT_STAT_DSRC_LAYERED_CURS_NEXT_INGEST		2256
+#define	WT_STAT_DSRC_LAYERED_CURS_NEXT_INGEST		2255
 /*! layered: Layered table cursor next operations from stable table */
-#define	WT_STAT_DSRC_LAYERED_CURS_NEXT_STABLE		2257
+#define	WT_STAT_DSRC_LAYERED_CURS_NEXT_STABLE		2256
 /*! layered: Layered table cursor prev operations */
-#define	WT_STAT_DSRC_LAYERED_CURS_PREV			2258
+#define	WT_STAT_DSRC_LAYERED_CURS_PREV			2257
 /*! layered: Layered table cursor prev operations from ingest table */
-#define	WT_STAT_DSRC_LAYERED_CURS_PREV_INGEST		2259
+#define	WT_STAT_DSRC_LAYERED_CURS_PREV_INGEST		2258
 /*! layered: Layered table cursor prev operations from stable table */
-#define	WT_STAT_DSRC_LAYERED_CURS_PREV_STABLE		2260
+#define	WT_STAT_DSRC_LAYERED_CURS_PREV_STABLE		2259
 /*! layered: Layered table cursor remove operations */
-#define	WT_STAT_DSRC_LAYERED_CURS_REMOVE		2261
+#define	WT_STAT_DSRC_LAYERED_CURS_REMOVE		2260
 /*! layered: Layered table cursor search near operations */
-#define	WT_STAT_DSRC_LAYERED_CURS_SEARCH_NEAR		2262
+#define	WT_STAT_DSRC_LAYERED_CURS_SEARCH_NEAR		2261
 /*! layered: Layered table cursor search near operations from ingest table */
-#define	WT_STAT_DSRC_LAYERED_CURS_SEARCH_NEAR_INGEST	2263
+#define	WT_STAT_DSRC_LAYERED_CURS_SEARCH_NEAR_INGEST	2262
 /*! layered: Layered table cursor search near operations from stable table */
-#define	WT_STAT_DSRC_LAYERED_CURS_SEARCH_NEAR_STABLE	2264
+#define	WT_STAT_DSRC_LAYERED_CURS_SEARCH_NEAR_STABLE	2263
 /*! layered: Layered table cursor search operations */
-#define	WT_STAT_DSRC_LAYERED_CURS_SEARCH		2265
+#define	WT_STAT_DSRC_LAYERED_CURS_SEARCH		2264
 /*! layered: Layered table cursor search operations from ingest table */
-#define	WT_STAT_DSRC_LAYERED_CURS_SEARCH_INGEST		2266
+#define	WT_STAT_DSRC_LAYERED_CURS_SEARCH_INGEST		2265
 /*! layered: Layered table cursor search operations from stable table */
-#define	WT_STAT_DSRC_LAYERED_CURS_SEARCH_STABLE		2267
+#define	WT_STAT_DSRC_LAYERED_CURS_SEARCH_STABLE		2266
 /*! layered: Layered table cursor update operations */
-#define	WT_STAT_DSRC_LAYERED_CURS_UPDATE		2268
+#define	WT_STAT_DSRC_LAYERED_CURS_UPDATE		2267
 /*!
  * layered: checkpoints performed on this table by the layered table
  * manager
  */
-#define	WT_STAT_DSRC_LAYERED_TABLE_MANAGER_CHECKPOINTS	2269
+#define	WT_STAT_DSRC_LAYERED_TABLE_MANAGER_CHECKPOINTS	2268
 /*! layered: checkpoints refreshed on shared layered constituents */
-#define	WT_STAT_DSRC_LAYERED_TABLE_MANAGER_CHECKPOINTS_REFRESHED	2270
+#define	WT_STAT_DSRC_LAYERED_TABLE_MANAGER_CHECKPOINTS_REFRESHED	2269
 /*!
  * layered: how many log applications the layered table manager applied
  * on this tree
  */
-#define	WT_STAT_DSRC_LAYERED_TABLE_MANAGER_LOGOPS_APPLIED	2271
+#define	WT_STAT_DSRC_LAYERED_TABLE_MANAGER_LOGOPS_APPLIED	2270
 /*!
  * layered: how many log applications the layered table manager skipped
  * on this tree
  */
-#define	WT_STAT_DSRC_LAYERED_TABLE_MANAGER_LOGOPS_SKIPPED	2272
+#define	WT_STAT_DSRC_LAYERED_TABLE_MANAGER_LOGOPS_SKIPPED	2271
 /*!
  * layered: how many previously-applied LSNs the layered table manager
  * skipped on this tree
  */
-#define	WT_STAT_DSRC_LAYERED_TABLE_MANAGER_SKIP_LSN	2273
+#define	WT_STAT_DSRC_LAYERED_TABLE_MANAGER_SKIP_LSN	2272
 /*! reconciliation: VLCS pages explicitly reconciled as empty */
-#define	WT_STAT_DSRC_REC_VLCS_EMPTIED_PAGES		2274
+#define	WT_STAT_DSRC_REC_VLCS_EMPTIED_PAGES		2273
 /*! reconciliation: approximate byte size of timestamps in pages written */
-#define	WT_STAT_DSRC_REC_TIME_WINDOW_BYTES_TS		2275
-=======
-#define	WT_STAT_DSRC_CURSOR_PREV_SKIP_GE_100		2216
-/*! cursor: cursor prev calls that skip less than 100 entries */
-#define	WT_STAT_DSRC_CURSOR_PREV_SKIP_LT_100		2217
-/*! cursor: cursor reconfigure calls that return an error */
-#define	WT_STAT_DSRC_CURSOR_RECONFIGURE_ERROR		2218
-/*! cursor: cursor remove calls that return an error */
-#define	WT_STAT_DSRC_CURSOR_REMOVE_ERROR		2219
-/*! cursor: cursor reopen calls that return an error */
-#define	WT_STAT_DSRC_CURSOR_REOPEN_ERROR		2220
-/*! cursor: cursor reserve calls that return an error */
-#define	WT_STAT_DSRC_CURSOR_RESERVE_ERROR		2221
-/*! cursor: cursor reset calls that return an error */
-#define	WT_STAT_DSRC_CURSOR_RESET_ERROR			2222
-/*! cursor: cursor search calls that return an error */
-#define	WT_STAT_DSRC_CURSOR_SEARCH_ERROR		2223
-/*! cursor: cursor search near calls that return an error */
-#define	WT_STAT_DSRC_CURSOR_SEARCH_NEAR_ERROR		2224
-/*! cursor: cursor update calls that return an error */
-#define	WT_STAT_DSRC_CURSOR_UPDATE_ERROR		2225
-/*! cursor: insert calls */
-#define	WT_STAT_DSRC_CURSOR_INSERT			2226
-/*! cursor: insert key and value bytes */
-#define	WT_STAT_DSRC_CURSOR_INSERT_BYTES		2227
-/*! cursor: modify */
-#define	WT_STAT_DSRC_CURSOR_MODIFY			2228
-/*! cursor: modify key and value bytes affected */
-#define	WT_STAT_DSRC_CURSOR_MODIFY_BYTES		2229
-/*! cursor: modify value bytes modified */
-#define	WT_STAT_DSRC_CURSOR_MODIFY_BYTES_TOUCH		2230
-/*! cursor: next calls */
-#define	WT_STAT_DSRC_CURSOR_NEXT			2231
-/*! cursor: open cursor count */
-#define	WT_STAT_DSRC_CURSOR_OPEN_COUNT			2232
-/*! cursor: operation restarted */
-#define	WT_STAT_DSRC_CURSOR_RESTART			2233
-/*! cursor: prev calls */
-#define	WT_STAT_DSRC_CURSOR_PREV			2234
-/*! cursor: remove calls */
-#define	WT_STAT_DSRC_CURSOR_REMOVE			2235
-/*! cursor: remove key bytes removed */
-#define	WT_STAT_DSRC_CURSOR_REMOVE_BYTES		2236
-/*! cursor: reserve calls */
-#define	WT_STAT_DSRC_CURSOR_RESERVE			2237
-/*! cursor: reset calls */
-#define	WT_STAT_DSRC_CURSOR_RESET			2238
-/*! cursor: search calls */
-#define	WT_STAT_DSRC_CURSOR_SEARCH			2239
-/*! cursor: search history store calls */
-#define	WT_STAT_DSRC_CURSOR_SEARCH_HS			2240
-/*! cursor: search near calls */
-#define	WT_STAT_DSRC_CURSOR_SEARCH_NEAR			2241
-/*! cursor: truncate calls */
-#define	WT_STAT_DSRC_CURSOR_TRUNCATE			2242
-/*! cursor: update calls */
-#define	WT_STAT_DSRC_CURSOR_UPDATE			2243
-/*! cursor: update key and value bytes */
-#define	WT_STAT_DSRC_CURSOR_UPDATE_BYTES		2244
-/*! cursor: update value size change */
-#define	WT_STAT_DSRC_CURSOR_UPDATE_BYTES_CHANGED	2245
-/*! reconciliation: VLCS pages explicitly reconciled as empty */
-#define	WT_STAT_DSRC_REC_VLCS_EMPTIED_PAGES		2246
-/*! reconciliation: approximate byte size of timestamps in pages written */
-#define	WT_STAT_DSRC_REC_TIME_WINDOW_BYTES_TS		2247
->>>>>>> 03462273
+#define	WT_STAT_DSRC_REC_TIME_WINDOW_BYTES_TS		2274
 /*!
  * reconciliation: approximate byte size of transaction IDs in pages
  * written
  */
-<<<<<<< HEAD
-#define	WT_STAT_DSRC_REC_TIME_WINDOW_BYTES_TXN		2276
+#define	WT_STAT_DSRC_REC_TIME_WINDOW_BYTES_TXN		2275
 /*! reconciliation: dictionary matches */
-#define	WT_STAT_DSRC_REC_DICTIONARY			2277
+#define	WT_STAT_DSRC_REC_DICTIONARY			2276
 /*! reconciliation: fast-path pages deleted */
-#define	WT_STAT_DSRC_REC_PAGE_DELETE_FAST		2278
-=======
-#define	WT_STAT_DSRC_REC_TIME_WINDOW_BYTES_TXN		2248
-/*! reconciliation: dictionary matches */
-#define	WT_STAT_DSRC_REC_DICTIONARY			2249
-/*! reconciliation: fast-path pages deleted */
-#define	WT_STAT_DSRC_REC_PAGE_DELETE_FAST		2250
->>>>>>> 03462273
+#define	WT_STAT_DSRC_REC_PAGE_DELETE_FAST		2277
 /*!
  * reconciliation: internal page key bytes discarded using suffix
  * compression
  */
-<<<<<<< HEAD
-#define	WT_STAT_DSRC_REC_SUFFIX_COMPRESSION		2279
+#define	WT_STAT_DSRC_REC_SUFFIX_COMPRESSION		2278
 /*! reconciliation: internal page multi-block writes */
-#define	WT_STAT_DSRC_REC_MULTIBLOCK_INTERNAL		2280
+#define	WT_STAT_DSRC_REC_MULTIBLOCK_INTERNAL		2279
 /*! reconciliation: leaf page key bytes discarded using prefix compression */
-#define	WT_STAT_DSRC_REC_PREFIX_COMPRESSION		2281
+#define	WT_STAT_DSRC_REC_PREFIX_COMPRESSION		2280
 /*! reconciliation: leaf page multi-block writes */
-#define	WT_STAT_DSRC_REC_MULTIBLOCK_LEAF		2282
+#define	WT_STAT_DSRC_REC_MULTIBLOCK_LEAF		2281
 /*! reconciliation: leaf-page overflow keys */
-#define	WT_STAT_DSRC_REC_OVERFLOW_KEY_LEAF		2283
+#define	WT_STAT_DSRC_REC_OVERFLOW_KEY_LEAF		2282
 /*! reconciliation: maximum blocks required for a page */
-#define	WT_STAT_DSRC_REC_MULTIBLOCK_MAX			2284
+#define	WT_STAT_DSRC_REC_MULTIBLOCK_MAX			2283
 /*! reconciliation: overflow values written */
-#define	WT_STAT_DSRC_REC_OVERFLOW_VALUE			2285
+#define	WT_STAT_DSRC_REC_OVERFLOW_VALUE			2284
 /*! reconciliation: page reconciliation calls */
-#define	WT_STAT_DSRC_REC_PAGES				2286
+#define	WT_STAT_DSRC_REC_PAGES				2285
 /*! reconciliation: page reconciliation calls for eviction */
-#define	WT_STAT_DSRC_REC_PAGES_EVICTION			2287
+#define	WT_STAT_DSRC_REC_PAGES_EVICTION			2286
 /*! reconciliation: pages deleted */
-#define	WT_STAT_DSRC_REC_PAGE_DELETE			2288
-=======
-#define	WT_STAT_DSRC_REC_SUFFIX_COMPRESSION		2251
-/*! reconciliation: internal page multi-block writes */
-#define	WT_STAT_DSRC_REC_MULTIBLOCK_INTERNAL		2252
-/*! reconciliation: leaf page key bytes discarded using prefix compression */
-#define	WT_STAT_DSRC_REC_PREFIX_COMPRESSION		2253
-/*! reconciliation: leaf page multi-block writes */
-#define	WT_STAT_DSRC_REC_MULTIBLOCK_LEAF		2254
-/*! reconciliation: leaf-page overflow keys */
-#define	WT_STAT_DSRC_REC_OVERFLOW_KEY_LEAF		2255
-/*! reconciliation: maximum blocks required for a page */
-#define	WT_STAT_DSRC_REC_MULTIBLOCK_MAX			2256
-/*! reconciliation: overflow values written */
-#define	WT_STAT_DSRC_REC_OVERFLOW_VALUE			2257
-/*! reconciliation: page reconciliation calls */
-#define	WT_STAT_DSRC_REC_PAGES				2258
-/*! reconciliation: page reconciliation calls for eviction */
-#define	WT_STAT_DSRC_REC_PAGES_EVICTION			2259
-/*! reconciliation: pages deleted */
-#define	WT_STAT_DSRC_REC_PAGE_DELETE			2260
->>>>>>> 03462273
+#define	WT_STAT_DSRC_REC_PAGE_DELETE			2287
 /*!
  * reconciliation: pages written including an aggregated newest start
  * durable timestamp
  */
-<<<<<<< HEAD
-#define	WT_STAT_DSRC_REC_TIME_AGGR_NEWEST_START_DURABLE_TS	2289
-=======
-#define	WT_STAT_DSRC_REC_TIME_AGGR_NEWEST_START_DURABLE_TS	2261
->>>>>>> 03462273
+#define	WT_STAT_DSRC_REC_TIME_AGGR_NEWEST_START_DURABLE_TS	2288
 /*!
  * reconciliation: pages written including an aggregated newest stop
  * durable timestamp
  */
-<<<<<<< HEAD
-#define	WT_STAT_DSRC_REC_TIME_AGGR_NEWEST_STOP_DURABLE_TS	2290
-=======
-#define	WT_STAT_DSRC_REC_TIME_AGGR_NEWEST_STOP_DURABLE_TS	2262
->>>>>>> 03462273
+#define	WT_STAT_DSRC_REC_TIME_AGGR_NEWEST_STOP_DURABLE_TS	2289
 /*!
  * reconciliation: pages written including an aggregated newest stop
  * timestamp
  */
-<<<<<<< HEAD
-#define	WT_STAT_DSRC_REC_TIME_AGGR_NEWEST_STOP_TS	2291
-=======
-#define	WT_STAT_DSRC_REC_TIME_AGGR_NEWEST_STOP_TS	2263
->>>>>>> 03462273
+#define	WT_STAT_DSRC_REC_TIME_AGGR_NEWEST_STOP_TS	2290
 /*!
  * reconciliation: pages written including an aggregated newest stop
  * transaction ID
  */
-<<<<<<< HEAD
-#define	WT_STAT_DSRC_REC_TIME_AGGR_NEWEST_STOP_TXN	2292
-=======
-#define	WT_STAT_DSRC_REC_TIME_AGGR_NEWEST_STOP_TXN	2264
->>>>>>> 03462273
+#define	WT_STAT_DSRC_REC_TIME_AGGR_NEWEST_STOP_TXN	2291
 /*!
  * reconciliation: pages written including an aggregated newest
  * transaction ID
  */
-<<<<<<< HEAD
-#define	WT_STAT_DSRC_REC_TIME_AGGR_NEWEST_TXN		2293
-=======
-#define	WT_STAT_DSRC_REC_TIME_AGGR_NEWEST_TXN		2265
->>>>>>> 03462273
+#define	WT_STAT_DSRC_REC_TIME_AGGR_NEWEST_TXN		2292
 /*!
  * reconciliation: pages written including an aggregated oldest start
  * timestamp
  */
-<<<<<<< HEAD
-#define	WT_STAT_DSRC_REC_TIME_AGGR_OLDEST_START_TS	2294
+#define	WT_STAT_DSRC_REC_TIME_AGGR_OLDEST_START_TS	2293
 /*! reconciliation: pages written including an aggregated prepare */
-#define	WT_STAT_DSRC_REC_TIME_AGGR_PREPARED		2295
+#define	WT_STAT_DSRC_REC_TIME_AGGR_PREPARED		2294
 /*! reconciliation: pages written including at least one prepare */
-#define	WT_STAT_DSRC_REC_TIME_WINDOW_PAGES_PREPARED	2296
-=======
-#define	WT_STAT_DSRC_REC_TIME_AGGR_OLDEST_START_TS	2266
-/*! reconciliation: pages written including an aggregated prepare */
-#define	WT_STAT_DSRC_REC_TIME_AGGR_PREPARED		2267
-/*! reconciliation: pages written including at least one prepare */
-#define	WT_STAT_DSRC_REC_TIME_WINDOW_PAGES_PREPARED	2268
->>>>>>> 03462273
+#define	WT_STAT_DSRC_REC_TIME_WINDOW_PAGES_PREPARED	2295
 /*!
  * reconciliation: pages written including at least one start durable
  * timestamp
  */
-<<<<<<< HEAD
-#define	WT_STAT_DSRC_REC_TIME_WINDOW_PAGES_DURABLE_START_TS	2297
+#define	WT_STAT_DSRC_REC_TIME_WINDOW_PAGES_DURABLE_START_TS	2296
 /*! reconciliation: pages written including at least one start timestamp */
-#define	WT_STAT_DSRC_REC_TIME_WINDOW_PAGES_START_TS	2298
-=======
-#define	WT_STAT_DSRC_REC_TIME_WINDOW_PAGES_DURABLE_START_TS	2269
-/*! reconciliation: pages written including at least one start timestamp */
-#define	WT_STAT_DSRC_REC_TIME_WINDOW_PAGES_START_TS	2270
->>>>>>> 03462273
+#define	WT_STAT_DSRC_REC_TIME_WINDOW_PAGES_START_TS	2297
 /*!
  * reconciliation: pages written including at least one start transaction
  * ID
  */
-<<<<<<< HEAD
-#define	WT_STAT_DSRC_REC_TIME_WINDOW_PAGES_START_TXN	2299
-=======
-#define	WT_STAT_DSRC_REC_TIME_WINDOW_PAGES_START_TXN	2271
->>>>>>> 03462273
+#define	WT_STAT_DSRC_REC_TIME_WINDOW_PAGES_START_TXN	2298
 /*!
  * reconciliation: pages written including at least one stop durable
  * timestamp
  */
-<<<<<<< HEAD
-#define	WT_STAT_DSRC_REC_TIME_WINDOW_PAGES_DURABLE_STOP_TS	2300
+#define	WT_STAT_DSRC_REC_TIME_WINDOW_PAGES_DURABLE_STOP_TS	2299
 /*! reconciliation: pages written including at least one stop timestamp */
-#define	WT_STAT_DSRC_REC_TIME_WINDOW_PAGES_STOP_TS	2301
-=======
-#define	WT_STAT_DSRC_REC_TIME_WINDOW_PAGES_DURABLE_STOP_TS	2272
-/*! reconciliation: pages written including at least one stop timestamp */
-#define	WT_STAT_DSRC_REC_TIME_WINDOW_PAGES_STOP_TS	2273
->>>>>>> 03462273
+#define	WT_STAT_DSRC_REC_TIME_WINDOW_PAGES_STOP_TS	2300
 /*!
  * reconciliation: pages written including at least one stop transaction
  * ID
  */
-<<<<<<< HEAD
-#define	WT_STAT_DSRC_REC_TIME_WINDOW_PAGES_STOP_TXN	2302
+#define	WT_STAT_DSRC_REC_TIME_WINDOW_PAGES_STOP_TXN	2301
 /*! reconciliation: records written including a prepare */
-#define	WT_STAT_DSRC_REC_TIME_WINDOW_PREPARED		2303
+#define	WT_STAT_DSRC_REC_TIME_WINDOW_PREPARED		2302
 /*! reconciliation: records written including a start durable timestamp */
-#define	WT_STAT_DSRC_REC_TIME_WINDOW_DURABLE_START_TS	2304
+#define	WT_STAT_DSRC_REC_TIME_WINDOW_DURABLE_START_TS	2303
 /*! reconciliation: records written including a start timestamp */
-#define	WT_STAT_DSRC_REC_TIME_WINDOW_START_TS		2305
+#define	WT_STAT_DSRC_REC_TIME_WINDOW_START_TS		2304
 /*! reconciliation: records written including a start transaction ID */
-#define	WT_STAT_DSRC_REC_TIME_WINDOW_START_TXN		2306
+#define	WT_STAT_DSRC_REC_TIME_WINDOW_START_TXN		2305
 /*! reconciliation: records written including a stop durable timestamp */
-#define	WT_STAT_DSRC_REC_TIME_WINDOW_DURABLE_STOP_TS	2307
+#define	WT_STAT_DSRC_REC_TIME_WINDOW_DURABLE_STOP_TS	2306
 /*! reconciliation: records written including a stop timestamp */
-#define	WT_STAT_DSRC_REC_TIME_WINDOW_STOP_TS		2308
+#define	WT_STAT_DSRC_REC_TIME_WINDOW_STOP_TS		2307
 /*! reconciliation: records written including a stop transaction ID */
-#define	WT_STAT_DSRC_REC_TIME_WINDOW_STOP_TXN		2309
+#define	WT_STAT_DSRC_REC_TIME_WINDOW_STOP_TXN		2308
 /*! session: object compaction */
-#define	WT_STAT_DSRC_SESSION_COMPACT			2310
-=======
-#define	WT_STAT_DSRC_REC_TIME_WINDOW_PAGES_STOP_TXN	2274
-/*! reconciliation: records written including a prepare */
-#define	WT_STAT_DSRC_REC_TIME_WINDOW_PREPARED		2275
-/*! reconciliation: records written including a start durable timestamp */
-#define	WT_STAT_DSRC_REC_TIME_WINDOW_DURABLE_START_TS	2276
-/*! reconciliation: records written including a start timestamp */
-#define	WT_STAT_DSRC_REC_TIME_WINDOW_START_TS		2277
-/*! reconciliation: records written including a start transaction ID */
-#define	WT_STAT_DSRC_REC_TIME_WINDOW_START_TXN		2278
-/*! reconciliation: records written including a stop durable timestamp */
-#define	WT_STAT_DSRC_REC_TIME_WINDOW_DURABLE_STOP_TS	2279
-/*! reconciliation: records written including a stop timestamp */
-#define	WT_STAT_DSRC_REC_TIME_WINDOW_STOP_TS		2280
-/*! reconciliation: records written including a stop transaction ID */
-#define	WT_STAT_DSRC_REC_TIME_WINDOW_STOP_TXN		2281
-/*! session: object compaction */
-#define	WT_STAT_DSRC_SESSION_COMPACT			2282
->>>>>>> 03462273
+#define	WT_STAT_DSRC_SESSION_COMPACT			2309
 /*!
  * transaction: a reader raced with a prepared transaction commit and
  * skipped an update or updates
  */
-<<<<<<< HEAD
-#define	WT_STAT_DSRC_TXN_READ_RACE_PREPARE_COMMIT	2311
+#define	WT_STAT_DSRC_TXN_READ_RACE_PREPARE_COMMIT	2310
 /*! transaction: number of times overflow removed value is read */
-#define	WT_STAT_DSRC_TXN_READ_OVERFLOW_REMOVE		2312
+#define	WT_STAT_DSRC_TXN_READ_OVERFLOW_REMOVE		2311
 /*! transaction: race to read prepared update retry */
-#define	WT_STAT_DSRC_TXN_READ_RACE_PREPARE_UPDATE	2313
-=======
-#define	WT_STAT_DSRC_TXN_READ_RACE_PREPARE_COMMIT	2283
-/*! transaction: number of times overflow removed value is read */
-#define	WT_STAT_DSRC_TXN_READ_OVERFLOW_REMOVE		2284
-/*! transaction: race to read prepared update retry */
-#define	WT_STAT_DSRC_TXN_READ_RACE_PREPARE_UPDATE	2285
->>>>>>> 03462273
+#define	WT_STAT_DSRC_TXN_READ_RACE_PREPARE_UPDATE	2312
 /*!
  * transaction: rollback to stable history store keys that would have
  * been swept in non-dryrun mode
  */
-<<<<<<< HEAD
-#define	WT_STAT_DSRC_TXN_RTS_SWEEP_HS_KEYS_DRYRUN	2314
-=======
-#define	WT_STAT_DSRC_TXN_RTS_SWEEP_HS_KEYS_DRYRUN	2286
->>>>>>> 03462273
+#define	WT_STAT_DSRC_TXN_RTS_SWEEP_HS_KEYS_DRYRUN	2313
 /*!
  * transaction: rollback to stable history store records with stop
  * timestamps older than newer records
  */
-<<<<<<< HEAD
-#define	WT_STAT_DSRC_TXN_RTS_HS_STOP_OLDER_THAN_NEWER_START	2315
+#define	WT_STAT_DSRC_TXN_RTS_HS_STOP_OLDER_THAN_NEWER_START	2314
 /*! transaction: rollback to stable inconsistent checkpoint */
-#define	WT_STAT_DSRC_TXN_RTS_INCONSISTENT_CKPT		2316
+#define	WT_STAT_DSRC_TXN_RTS_INCONSISTENT_CKPT		2315
 /*! transaction: rollback to stable keys removed */
-#define	WT_STAT_DSRC_TXN_RTS_KEYS_REMOVED		2317
+#define	WT_STAT_DSRC_TXN_RTS_KEYS_REMOVED		2316
 /*! transaction: rollback to stable keys restored */
-#define	WT_STAT_DSRC_TXN_RTS_KEYS_RESTORED		2318
-=======
-#define	WT_STAT_DSRC_TXN_RTS_HS_STOP_OLDER_THAN_NEWER_START	2287
-/*! transaction: rollback to stable inconsistent checkpoint */
-#define	WT_STAT_DSRC_TXN_RTS_INCONSISTENT_CKPT		2288
-/*! transaction: rollback to stable keys removed */
-#define	WT_STAT_DSRC_TXN_RTS_KEYS_REMOVED		2289
-/*! transaction: rollback to stable keys restored */
-#define	WT_STAT_DSRC_TXN_RTS_KEYS_RESTORED		2290
->>>>>>> 03462273
+#define	WT_STAT_DSRC_TXN_RTS_KEYS_RESTORED		2317
 /*!
  * transaction: rollback to stable keys that would have been removed in
  * non-dryrun mode
  */
-<<<<<<< HEAD
-#define	WT_STAT_DSRC_TXN_RTS_KEYS_REMOVED_DRYRUN	2319
-=======
-#define	WT_STAT_DSRC_TXN_RTS_KEYS_REMOVED_DRYRUN	2291
->>>>>>> 03462273
+#define	WT_STAT_DSRC_TXN_RTS_KEYS_REMOVED_DRYRUN	2318
 /*!
  * transaction: rollback to stable keys that would have been restored in
  * non-dryrun mode
  */
-<<<<<<< HEAD
-#define	WT_STAT_DSRC_TXN_RTS_KEYS_RESTORED_DRYRUN	2320
+#define	WT_STAT_DSRC_TXN_RTS_KEYS_RESTORED_DRYRUN	2319
 /*! transaction: rollback to stable restored tombstones from history store */
-#define	WT_STAT_DSRC_TXN_RTS_HS_RESTORE_TOMBSTONES	2321
+#define	WT_STAT_DSRC_TXN_RTS_HS_RESTORE_TOMBSTONES	2320
 /*! transaction: rollback to stable restored updates from history store */
-#define	WT_STAT_DSRC_TXN_RTS_HS_RESTORE_UPDATES		2322
+#define	WT_STAT_DSRC_TXN_RTS_HS_RESTORE_UPDATES		2321
 /*! transaction: rollback to stable skipping delete rle */
-#define	WT_STAT_DSRC_TXN_RTS_DELETE_RLE_SKIPPED		2323
+#define	WT_STAT_DSRC_TXN_RTS_DELETE_RLE_SKIPPED		2322
 /*! transaction: rollback to stable skipping stable rle */
-#define	WT_STAT_DSRC_TXN_RTS_STABLE_RLE_SKIPPED		2324
+#define	WT_STAT_DSRC_TXN_RTS_STABLE_RLE_SKIPPED		2323
 /*! transaction: rollback to stable sweeping history store keys */
-#define	WT_STAT_DSRC_TXN_RTS_SWEEP_HS_KEYS		2325
-=======
-#define	WT_STAT_DSRC_TXN_RTS_KEYS_RESTORED_DRYRUN	2292
-/*! transaction: rollback to stable restored tombstones from history store */
-#define	WT_STAT_DSRC_TXN_RTS_HS_RESTORE_TOMBSTONES	2293
-/*! transaction: rollback to stable restored updates from history store */
-#define	WT_STAT_DSRC_TXN_RTS_HS_RESTORE_UPDATES		2294
-/*! transaction: rollback to stable skipping delete rle */
-#define	WT_STAT_DSRC_TXN_RTS_DELETE_RLE_SKIPPED		2295
-/*! transaction: rollback to stable skipping stable rle */
-#define	WT_STAT_DSRC_TXN_RTS_STABLE_RLE_SKIPPED		2296
-/*! transaction: rollback to stable sweeping history store keys */
-#define	WT_STAT_DSRC_TXN_RTS_SWEEP_HS_KEYS		2297
->>>>>>> 03462273
+#define	WT_STAT_DSRC_TXN_RTS_SWEEP_HS_KEYS		2324
 /*!
  * transaction: rollback to stable tombstones from history store that
  * would have been restored in non-dryrun mode
  */
-<<<<<<< HEAD
-#define	WT_STAT_DSRC_TXN_RTS_HS_RESTORE_TOMBSTONES_DRYRUN	2326
-=======
-#define	WT_STAT_DSRC_TXN_RTS_HS_RESTORE_TOMBSTONES_DRYRUN	2298
->>>>>>> 03462273
+#define	WT_STAT_DSRC_TXN_RTS_HS_RESTORE_TOMBSTONES_DRYRUN	2325
 /*!
  * transaction: rollback to stable updates from history store that would
  * have been restored in non-dryrun mode
  */
-<<<<<<< HEAD
-#define	WT_STAT_DSRC_TXN_RTS_HS_RESTORE_UPDATES_DRYRUN	2327
+#define	WT_STAT_DSRC_TXN_RTS_HS_RESTORE_UPDATES_DRYRUN	2326
 /*! transaction: rollback to stable updates removed from history store */
-#define	WT_STAT_DSRC_TXN_RTS_HS_REMOVED			2328
-=======
-#define	WT_STAT_DSRC_TXN_RTS_HS_RESTORE_UPDATES_DRYRUN	2299
-/*! transaction: rollback to stable updates removed from history store */
-#define	WT_STAT_DSRC_TXN_RTS_HS_REMOVED			2300
->>>>>>> 03462273
+#define	WT_STAT_DSRC_TXN_RTS_HS_REMOVED			2327
 /*!
  * transaction: rollback to stable updates that would have been removed
  * from history store in non-dryrun mode
  */
-<<<<<<< HEAD
-#define	WT_STAT_DSRC_TXN_RTS_HS_REMOVED_DRYRUN		2329
+#define	WT_STAT_DSRC_TXN_RTS_HS_REMOVED_DRYRUN		2328
 /*! transaction: update conflicts */
-#define	WT_STAT_DSRC_TXN_UPDATE_CONFLICT		2330
-=======
-#define	WT_STAT_DSRC_TXN_RTS_HS_REMOVED_DRYRUN		2301
-/*! transaction: update conflicts */
-#define	WT_STAT_DSRC_TXN_UPDATE_CONFLICT		2302
->>>>>>> 03462273
+#define	WT_STAT_DSRC_TXN_UPDATE_CONFLICT		2329
 
 /*!
  * @}
