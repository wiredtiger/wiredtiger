/*-
 * Copyright (c) 2014-present MongoDB, Inc.
 * Copyright (c) 2008-2014 WiredTiger, Inc.
 *  All rights reserved.
 *
 * See the file LICENSE for redistribution information.
 */

#ifndef __WIREDTIGER_H_
#define __WIREDTIGER_H_

#if defined(__cplusplus)
extern "C" {
#endif

/*******************************************
 * Version information
 *******************************************/
#define WIREDTIGER_VERSION_MAJOR    @VERSION_MAJOR@
#define WIREDTIGER_VERSION_MINOR    @VERSION_MINOR@
#define WIREDTIGER_VERSION_PATCH    @VERSION_PATCH@
#define WIREDTIGER_VERSION_STRING   @VERSION_STRING@

/*******************************************
 * Required includes
 *******************************************/
@wiredtiger_includes_decl@

/*******************************************
 * Portable type names
 *******************************************/
@off_t_decl@
@uintmax_t_decl@
@uintptr_t_decl@

#if defined(DOXYGEN) || defined(SWIG)
#define __F(func) func
#else
/* NOLINTNEXTLINE(misc-macro-parentheses) */
#define __F(func) (*func)
#endif

/*
 * We support configuring WiredTiger with the gcc/clang -fvisibility=hidden
 * flags, but that requires public APIs be specifically marked.
 */
#if defined(DOXYGEN) || defined(SWIG) || !defined(__GNUC__)
#define WT_ATTRIBUTE_LIBRARY_VISIBLE
#else
#define WT_ATTRIBUTE_LIBRARY_VISIBLE    __attribute__((visibility("default")))
#endif

/*!
 * @defgroup wt WiredTiger API
 * The functions, handles and methods applications use to access and manage
 * data with WiredTiger.
 *
 * @{
 */

/*******************************************
 * Public forward structure declarations
 *******************************************/
struct __wt_collator;       typedef struct __wt_collator WT_COLLATOR;
struct __wt_compressor;     typedef struct __wt_compressor WT_COMPRESSOR;
struct __wt_config_item;    typedef struct __wt_config_item WT_CONFIG_ITEM;
struct __wt_config_parser;
    typedef struct __wt_config_parser WT_CONFIG_PARSER;
struct __wt_connection;     typedef struct __wt_connection WT_CONNECTION;
struct __wt_cursor;     typedef struct __wt_cursor WT_CURSOR;
struct __wt_data_source;    typedef struct __wt_data_source WT_DATA_SOURCE;
struct __wt_encryptor;      typedef struct __wt_encryptor WT_ENCRYPTOR;
struct __wt_event_handler;  typedef struct __wt_event_handler WT_EVENT_HANDLER;
struct __wt_extension_api;  typedef struct __wt_extension_api WT_EXTENSION_API;
struct __wt_extractor;      typedef struct __wt_extractor WT_EXTRACTOR;
struct __wt_file_handle;    typedef struct __wt_file_handle WT_FILE_HANDLE;
struct __wt_file_system;    typedef struct __wt_file_system WT_FILE_SYSTEM;
struct __wt_item;       typedef struct __wt_item WT_ITEM;
struct __wt_modify;     typedef struct __wt_modify WT_MODIFY;
struct __wt_session;        typedef struct __wt_session WT_SESSION;
#if !defined(DOXYGEN)
struct __wt_storage_source; typedef struct __wt_storage_source WT_STORAGE_SOURCE;
#endif

/*!
 * A raw item of data to be managed, including a pointer to the data and a
 * length.
 *
 * WT_ITEM structures do not need to be cleared before use.
 */
struct __wt_item {
    /*!
     * The memory reference of the data item.
     *
     * For items returned by a WT_CURSOR, the pointer is only valid until
     * the next operation on that cursor.  Applications that need to keep
     * an item across multiple cursor operations must make a copy.
     */
    const void *data;

    /*!
     * The number of bytes in the data item.
     *
     * The maximum length of a single column stored in a table is not fixed
     * (as it partially depends on the underlying file configuration), but
     * is always a small number of bytes less than 4GB.
     */
    size_t size;

#ifndef DOXYGEN
    /*! Managed memory chunk (internal use). */
    void *mem;

    /*! Managed memory size (internal use). */
    size_t memsize;

    /*! Object flags (internal use). */
/* AUTOMATIC FLAG VALUE GENERATION START 0 */
#define WT_ITEM_ALIGNED 0x1u
#define WT_ITEM_INUSE   0x2u
/* AUTOMATIC FLAG VALUE GENERATION STOP 32 */
    uint32_t flags;
#endif
};

/*!
 * A set of modifications for a value, including a pointer to new data and a
 * length, plus a target offset in the value and an optional length of data
 * in the value to be replaced.
 *
 * WT_MODIFY structures do not need to be cleared before use.
 */
struct __wt_modify {
    /*!
     * New data. The size of the new data may be zero when no new data is
     * provided.
     */
    WT_ITEM data;

    /*!
     * The zero-based byte offset in the value where the new data is placed.
     *
     * If the offset is past the end of the value, padding bytes are
     * appended to the value up to the specified offset. If the value is a
     * string (value format \c S), the padding byte is a space. If the value
     * is a raw byte array accessed using a WT_ITEM structure (value format
     * \c u), the padding byte is a nul.
     */
     size_t offset;

    /*!
     * The number of bytes in the value to be replaced.
     *
     * If the size is zero, no bytes from the value are replaced and the new
     * data is inserted.
     *
     * If the offset is past the end of the value, the size is ignored.
     *
     * If the offset plus the size overlaps the end of the previous value,
     * bytes from the offset to the end of the value are replaced and any
     * remaining new data is appended.
     */
     size_t size;
};

/*!
 * The maximum packed size of a 64-bit integer.  The ::wiredtiger_struct_pack
 * function will pack single long integers into at most this many bytes.
 */
#define WT_INTPACK64_MAXSIZE    ((int)sizeof(int64_t) + 1)

/*!
 * The maximum packed size of a 32-bit integer.  The ::wiredtiger_struct_pack
 * function will pack single integers into at most this many bytes.
 */
#define WT_INTPACK32_MAXSIZE    ((int)sizeof(int32_t) + 1)

/*!
 * A WT_CURSOR handle is the interface to a cursor.
 *
 * Cursors allow data to be searched, iterated and modified, implementing the
 * CRUD (create, read, update and delete) operations.  Cursors are opened in
 * the context of a session.  If a transaction is started, cursors operate in
 * the context of the transaction until the transaction is resolved.
 *
 * Raw data is represented by key/value pairs of WT_ITEM structures, but
 * cursors can also provide access to fields within the key and value if the
 * formats are described in the WT_SESSION::create method.
 *
 * In the common case, a cursor is used to access records in a table.  However,
 * cursors can be used on subsets of tables (such as a single column or a
 * projection of multiple columns), as an interface to statistics, configuration
 * data or application-specific data sources.  See WT_SESSION::open_cursor for
 * more information.
 *
 * <b>Thread safety:</b> A WT_CURSOR handle is not usually shared between
 * threads. See @ref threads for more information.
 */
struct __wt_cursor {
    WT_SESSION *session;    /*!< The session handle for this cursor. */

    /*!
     * The name of the data source for the cursor, matches the \c uri
     * parameter to WT_SESSION::open_cursor used to open the cursor.
     */
    const char *uri;

    /*!
     * The format of the data packed into key items.  See @ref packing for
     * details.  If not set, a default value of "u" is assumed, and
     * applications must use WT_ITEM structures to manipulate untyped byte
     * arrays.
     */
    const char *key_format;

    /*!
     * The format of the data packed into value items.  See @ref packing
     * for details.  If not set, a default value of "u" is assumed, and
     * applications must use WT_ITEM structures to manipulate untyped byte
     * arrays.
     */
    const char *value_format;

    /*!
     * @name Data access
     * @{
     */
    /*!
     * Get the key for the current record.
     *
     * @snippet ex_all.c Get the cursor's string key
     *
     * @snippet ex_all.c Get the cursor's record number key
     *
     * @param cursor the cursor handle
     * @param ... pointers to hold key fields corresponding to
     * WT_CURSOR::key_format.
     * The API does not validate the argument types passed in; the caller is
     * responsible for passing the correct argument types according to
     * WT_CURSOR::key_format.
     * @errors
     */
    int __F(get_key)(WT_CURSOR *cursor, ...);

    /*!
     * Get the value for the current record.
     *
     * @snippet ex_all.c Get the cursor's string value
     *
     * @snippet ex_all.c Get the cursor's raw value
     *
     * @param cursor the cursor handle
     * @param ... pointers to hold value fields corresponding to
     * WT_CURSOR::value_format.
     * The API does not validate the argument types passed in; the caller is
     * responsible for passing the correct argument types according to
     * WT_CURSOR::value_format.
     * @errors
     */
    int __F(get_value)(WT_CURSOR *cursor, ...);

    /*!
     * Get the raw key and value for the current record.
     *
     * @snippet ex_all.c Get the raw key and value for the current record.
     *
     * @snippet ex_all.c Set the cursor's record number key
     *
     * @param cursor the cursor handle
     * @param key pointer to an item that will contains the current record's raw key
     * @param value pointer to an item that will contains the current record's raw value
     *
     * The caller can optionally pass in NULL for either key or value to retrieve only
     * the other of the key or value.
     *
     * If an error occurs during this operation, a flag will be set in the
     * cursor, and the next operation to access the key will fail.  This
     * simplifies error handling in applications.
     * @errors
     */
        int __F(get_raw_key_value)(WT_CURSOR *cursor, WT_ITEM* key, WT_ITEM* value);

    /*!
     * Set the key for the next operation.
     *
     * @snippet ex_all.c Set the cursor's string key
     *
     * @snippet ex_all.c Set the cursor's record number key
     *
     * @param cursor the cursor handle
     * @param ... key fields corresponding to WT_CURSOR::key_format.
     *
     * If an error occurs during this operation, a flag will be set in the
     * cursor, and the next operation to access the key will fail.  This
     * simplifies error handling in applications.
     */
    void __F(set_key)(WT_CURSOR *cursor, ...);

    /*!
     * Set the value for the next operation.
     *
     * @snippet ex_all.c Set the cursor's string value
     *
     * @snippet ex_all.c Set the cursor's raw value
     *
     * @param cursor the cursor handle
     * @param ... value fields corresponding to WT_CURSOR::value_format.
     *
     * If an error occurs during this operation, a flag will be set in the
     * cursor, and the next operation to access the value will fail.  This
     * simplifies error handling in applications.
     */
    void __F(set_value)(WT_CURSOR *cursor, ...);
    /*! @} */

    /*!
     * @name Cursor positioning
     * @{
     */
    /*!
     * Return the ordering relationship between two cursors: both cursors
     * must have the same data source and have valid keys. (When testing
     * only for equality, WT_CURSOR::equals may be faster.)
     *
     * @snippet ex_all.c Cursor comparison
     *
     * @param cursor the cursor handle
     * @param other another cursor handle
     * @param comparep the status of the comparison: < 0 if
     * <code>cursor</code> refers to a key that appears before
     * <code>other</code>, 0 if the cursors refer to the same key,
     * and > 0 if <code>cursor</code> refers to a key that appears after
     * <code>other</code>.
     * @errors
     */
    int __F(compare)(WT_CURSOR *cursor, WT_CURSOR *other, int *comparep);

    /*!
     * Return the ordering relationship between two cursors, testing only
     * for equality: both cursors must have the same data source and have
     * valid keys.
     *
     * @snippet ex_all.c Cursor equality
     *
     * @param cursor the cursor handle
     * @param other another cursor handle
     * @param[out] equalp the status of the comparison: 1 if the cursors
     * refer to the same key, otherwise 0.
     * @errors
     */
    int __F(equals)(WT_CURSOR *cursor, WT_CURSOR *other, int *equalp);

    /*!
     * Return the next record.
     *
     * @snippet ex_all.c Return the next record
     *
     * @param cursor the cursor handle
     * @errors
     */
    int __F(next)(WT_CURSOR *cursor);

    /*!
     * Return the previous record.
     *
     * @snippet ex_all.c Return the previous record
     *
     * @param cursor the cursor handle
     * @errors
     */
    int __F(prev)(WT_CURSOR *cursor);

    /*!
     * Reset the cursor. Any resources held by the cursor are released,
     * and the cursor's key and position are no longer valid. Subsequent
     * iterations with WT_CURSOR::next will move to the first record, or
     * with WT_CURSOR::prev will move to the last record.
     *
     * In the case of a statistics cursor, resetting the cursor refreshes
     * the statistics information returned. Resetting a session statistics
     * cursor resets all the session statistics values to zero.
     *
     * @snippet ex_all.c Reset the cursor
     *
     * @param cursor the cursor handle
     * @errors
     */
    int __F(reset)(WT_CURSOR *cursor);

    /*!
     * Return the record matching the key. The key must first be set.
     *
     * @snippet ex_all.c Search for an exact match
     *
     * On success, the cursor ends positioned at the returned record; to
     * minimize cursor resources, the WT_CURSOR::reset method should be
     * called as soon as the record has been retrieved and the cursor no
     * longer needs that position.
     *
     * @param cursor the cursor handle
     * @errors
     */
    int __F(search)(WT_CURSOR *cursor);

    /*!
     * Return the record matching the key if it exists, or an adjacent
     * record.  An adjacent record is either the smallest record larger
     * than the key or the largest record smaller than the key (in other
     * words, a logically adjacent key).
     *
     * The key must first be set.
     *
     * An example of a search for an exact or adjacent match:
     *
     * @snippet ex_all.c Search for an exact or adjacent match
     *
     * An example of a forward scan through the table, where all keys
     * greater than or equal to a specified prefix are included in the
     * scan:
     *
     * @snippet ex_all.c Forward scan greater than or equal
     *
     * An example of a backward scan through the table, where all keys
     * less than a specified prefix are included in the scan:
     *
     * @snippet ex_all.c Backward scan less than
     *
     * On success, the cursor ends positioned at the returned record; to
     * minimize cursor resources, the WT_CURSOR::reset method should be
     * called as soon as the record has been retrieved and the cursor no
     * longer needs that position.
     *
     * @param cursor the cursor handle
     * @param exactp the status of the search: 0 if an exact match is
     * found, < 0 if a smaller key is returned, > 0 if a larger key is
     * returned
     * @errors
     */
    int __F(search_near)(WT_CURSOR *cursor, int *exactp);
    /*! @} */

    /*!
     * @name Data modification
     * @{
     */
    /*!
     * Insert a record and optionally update an existing record.
     *
     * If the cursor was configured with "overwrite=true" (the default),
     * both the key and value must be set; if the record already exists,
     * the key's value will be updated, otherwise, the record will be
     * inserted.
     *
     * @snippet ex_all.c Insert a new record or overwrite an existing record
     *
     * If the cursor was not configured with "overwrite=true", both the key
     * and value must be set and the record must not already exist; the
     * record will be inserted. If the record already exists, the
     * ::WT_DUPLICATE_KEY error is returned and the value found in the tree
     * can be retrieved using WT_CURSOR::get_value.
     *
     * @snippet ex_all.c Insert a new record and fail if the record exists
     *
     * If a cursor with record number keys was configured with
     * "append=true" (not the default), the value must be set; a new record
     * will be appended and the new record number can be retrieved using
     * WT_CURSOR::get_key.
     *
     * @snippet ex_all.c Insert a new record and assign a record number
     *
     * The cursor ends with no position, and a subsequent call to the
     * WT_CURSOR::next (WT_CURSOR::prev) method will iterate from the
     * beginning (end) of the table.
     *
     * If the cursor does not have record number keys or was not configured
     * with "append=true", the cursor ends with no key set and a subsequent
     * call to the WT_CURSOR::get_key method will fail. The cursor ends with
     * no value set and a subsequent call to the WT_CURSOR::get_value method
     * will fail, except for the ::WT_DUPLICATE_KEY error return, in which
     * case the value currently stored for the key can be retrieved.
     *
     * Inserting a new record after the current maximum record in a
     * fixed-length bit field column-store (that is, a store with an
     * 'r' type key and 't' type value) will implicitly create the missing
     * records as records with a value of 0.
     *
     * When loading a large amount of data into a new object, using
     * a cursor with the \c bulk configuration string enabled and
     * loading the data in sorted order will be much faster than doing
     * out-of-order inserts.  See @ref tune_bulk_load for more information.
     *
     * The maximum length of a single column stored in a table is not fixed
     * (as it partially depends on the underlying file configuration), but
     * is always a small number of bytes less than 4GB.
     *
     * The WT_CURSOR::insert method can only be used at snapshot isolation.
     *
     * @param cursor the cursor handle
     * @errors
     * In particular, if \c overwrite=false is configured and a record with
     * the specified key already exists, ::WT_DUPLICATE_KEY is returned.
     * Also, if \c in_memory is configured for the database and the insert
     * requires more than the configured cache size to complete,
     * ::WT_CACHE_FULL is returned.
     */
    int __F(insert)(WT_CURSOR *cursor);

    /*!
     * Modify an existing record. Both the key and value must be set and the record must
     * already exist.
     *
     * Modifications are specified in WT_MODIFY structures. Modifications
     * are applied in order and later modifications can update earlier ones.
     *
     * The modify method is only supported on strings (value format type
     * \c S), or raw byte arrays accessed using a WT_ITEM structure (value
     * format type \c u).
     *
     * The WT_CURSOR::modify method stores a change record in cache and writes a change record
     * to the log instead of the usual complete values. Using WT_CURSOR::modify will result in
     * slower reads, and slower writes than the WT_CURSOR::insert or WT_CURSOR::update methods,
     * because of the need to assemble the complete value in both the read and write paths. The
     * WT_CURSOR::modify method is intended for applications where memory and log amplification
     * are issues (in other words, applications where there is cache or I/O pressure and the
     * application wants to trade performance for a smaller working set in cache and smaller
     * log records).
     *
     * @snippet ex_all.c Modify an existing record
     *
     * On success, the cursor ends positioned at the modified record; to
     * minimize cursor resources, the WT_CURSOR::reset method should be
     * called as soon as the cursor no longer needs that position.
     *
     * The maximum length of a single column stored in a table is not fixed
     * (as it partially depends on the underlying file configuration), but
     * is always a small number of bytes less than 4GB.
     *
     * The WT_CURSOR::modify method can only be used at snapshot isolation.
     *
     * @param cursor the cursor handle
     * @param entries an array of modification data structures
     * @param nentries the number of modification data structures
     * @errors
     * In particular, if \c in_memory is configured for the database and
     * the modify requires more than the configured cache size to complete,
     * ::WT_CACHE_FULL is returned.
     */
    int __F(modify)(WT_CURSOR *cursor, WT_MODIFY *entries, int nentries);

    /*!
     * Update an existing record and optionally insert a record.
     *
     * If the cursor was configured with "overwrite=true" (the default),
     * both the key and value must be set; if the record already exists, the
     * key's value will be updated, otherwise, the record will be inserted.
     *
     * @snippet ex_all.c Update an existing record or insert a new record
     *
     * If the cursor was not configured with "overwrite=true", both the key
     * and value must be set and the record must already exist; the
     * record will be updated.
     *
     * @snippet ex_all.c Update an existing record and fail if DNE
     *
     * On success, the cursor ends positioned at the modified record; to
     * minimize cursor resources, the WT_CURSOR::reset method should be
     * called as soon as the cursor no longer needs that position. (The
     * WT_CURSOR::insert method never keeps a cursor position and may be
     * more efficient for that reason.)
     *
     * The maximum length of a single column stored in a table is not fixed
     * (as it partially depends on the underlying file configuration), but
     * is always a small number of bytes less than 4GB.
     *
     * The WT_CURSOR::update method can only be used at snapshot isolation.
     *
     * @param cursor the cursor handle
     * @errors
     * In particular, if \c overwrite=false is configured and no record with
     * the specified key exists, ::WT_NOTFOUND is returned.
     * Also, if \c in_memory is configured for the database and the update
     * requires more than the configured cache size to complete,
     * ::WT_CACHE_FULL is returned.
     */
    int __F(update)(WT_CURSOR *cursor);

    /*!
     * Remove a record.
     *
     * The key must be set; the key's record will be removed if it exists.
     *
     * @snippet ex_all.c Remove a record
     *
     * Any cursor position does not change: if the cursor was positioned
     * before the WT_CURSOR::remove call, the cursor remains positioned
     * at the removed record; to minimize cursor resources, the
     * WT_CURSOR::reset method should be called as soon as the cursor no
     * longer needs that position. If the cursor was not positioned before
     * the WT_CURSOR::remove call, the cursor ends with no position, and a
     * subsequent call to the WT_CURSOR::next (WT_CURSOR::prev) method will
     * iterate from the beginning (end) of the table.
     *
     * @snippet ex_all.c Remove a record and fail if DNE
     *
     * Removing a record in a fixed-length bit field column-store
     * (that is, a store with an 'r' type key and 't' type value) is
     * identical to setting the record's value to 0.
     *
     * The WT_CURSOR::remove method can only be used at snapshot isolation.
     *
     * @param cursor the cursor handle
     * @errors
     */
    int __F(remove)(WT_CURSOR *cursor);

    /*!
     * Reserve an existing record so a subsequent write is less likely to
     * fail due to a conflict between concurrent operations.
     *
     * The key must first be set and the record must already exist.
     *
     * Note that reserve works by doing a special update operation that is
     * not logged and does not change the value of the record. This update
     * is aborted when the enclosing transaction ends regardless of whether
     * it commits or rolls back. Given that, reserve can only be used to
     * detect conflicts between transactions that execute concurrently. It
     * cannot detect all logical conflicts between transactions. For that,
     * some update to the record must be committed.
     *
     * @snippet ex_all.c Reserve a record
     *
     * On success, the cursor ends positioned at the specified record; to
     * minimize cursor resources, the WT_CURSOR::reset method should be
     * called as soon as the cursor no longer needs that position.
     *
     * @param cursor the cursor handle
     * @errors
     */
    int __F(reserve)(WT_CURSOR *cursor);
    /*! @} */

#ifndef DOXYGEN
    /*!
     * If the cursor is opened on a checkpoint, return a unique identifier for the checkpoint;
     * otherwise return 0.
     *
     * This allows applications to confirm that checkpoint cursors opened on default checkpoints
     * in different objects reference the same database checkpoint.
     *
     * @param cursor the cursor handle
     * @errors
     */
    uint64_t __F(checkpoint_id)(WT_CURSOR *cursor);
#endif

    /*!
     * Close the cursor.
     *
     * This releases the resources associated with the cursor handle.
     * Cursors are closed implicitly by ending the enclosing connection or
     * closing the session in which they were opened.
     *
     * @snippet ex_all.c Close the cursor
     *
     * @param cursor the cursor handle
     * @errors
     */
    int __F(close)(WT_CURSOR *cursor);

    /*!
     * Get the table's largest key, ignoring visibility. This method is only supported by
     * file: or table: objects. The cursor ends with no position.
     *
     * @snippet ex_all.c Get the table's largest key
     *
     * @param cursor the cursor handle
     * @errors
     */
    int __F(largest_key)(WT_CURSOR *cursor);

    /*!
     * Reconfigure the cursor.
     *
     * The cursor is reset.
     *
     * @snippet ex_all.c Reconfigure a cursor
     *
     * @param cursor the cursor handle
     * @configstart{WT_CURSOR.reconfigure, see dist/api_data.py}
     * @config{append, append written values as new records\, giving each a new record number key;
     * valid only for cursors with record number keys., a boolean flag; default \c false.}
     * @config{overwrite, configures whether the cursor's insert and update methods check the
     * existing state of the record.  If \c overwrite is \c false\, WT_CURSOR::insert fails with
     * ::WT_DUPLICATE_KEY if the record exists\, and WT_CURSOR::update fails with ::WT_NOTFOUND if
     * the record does not exist., a boolean flag; default \c true.}
     * @configend
     * @errors
     */
    int __F(reconfigure)(WT_CURSOR *cursor, const char *config);

    /*!
     * Set range bounds on the cursor.
     *
     * @param cursor the cursor handle
     * @configstart{WT_CURSOR.bound, see dist/api_data.py}
     * @config{action, configures whether this call into the API will set or clear range bounds on
     * the given cursor.  It takes one of two values\, "set" or "clear". If "set" is specified then
     * "bound" must also be specified.  The keys relevant to the given bound must have been set
     * prior to the call using WT_CURSOR::set_key., a string\, chosen from the following options: \c
     * "clear"\, \c "set"; default \c set.}
     * @config{bound, configures which bound is being operated on.  It takes one of two values\,
     * "lower" or "upper"., a string\, chosen from the following options: \c "lower"\, \c "upper";
     * default empty.}
     * @config{inclusive, configures whether the given bound is inclusive or not., a boolean flag;
     * default \c true.}
     * @configend
     * @errors
     */
    int __F(bound)(WT_CURSOR *cursor, const char *config);

    /*
     * Protected fields, only to be used by cursor implementations.
     */
#if !defined(SWIG) && !defined(DOXYGEN)
    int __F(cache)(WT_CURSOR *cursor);  /* Cache the cursor */
                        /* Reopen a cached cursor */
    int __F(reopen)(WT_CURSOR *cursor, bool check_only);

    uint64_t uri_hash;          /* Hash of URI */

    /*
     * !!!
     * Explicit representations of structures from queue.h.
     * TAILQ_ENTRY(wt_cursor) q;
     */
    struct {
        WT_CURSOR *tqe_next;
        WT_CURSOR **tqe_prev;
    } q;                /* Linked list of WT_CURSORs. */

    uint64_t recno;         /* Record number, normal and raw mode */
    uint8_t raw_recno_buf[WT_INTPACK64_MAXSIZE];

    void    *json_private;      /* JSON specific storage */
    void    *lang_private;      /* Language specific private storage */

    WT_ITEM key, value;
    int saved_err;          /* Saved error in set_{key,value}. */
    /*
     * URI used internally, may differ from the URI provided by the
     * user on open.
     */
    const char *internal_uri;

    /*
     * Lower bound and upper bound buffers that is used for the bound API. Store the key set for
     * either the lower bound and upper bound such that cursor operations can limit the returned key
     * to be within the bounded ranges.
     */
    WT_ITEM lower_bound, upper_bound;

/* AUTOMATIC FLAG VALUE GENERATION START 0 */
#define WT_CURSTD_APPEND        0x000000001ull
#define WT_CURSTD_BOUND_LOWER    0x000000002ull       /* Lower bound. */
#define WT_CURSTD_BOUND_LOWER_INCLUSIVE 0x000000004ull /* Inclusive lower bound. */
#define WT_CURSTD_BOUND_UPPER           0x000000008ull /* Upper bound. */
#define WT_CURSTD_BOUND_UPPER_INCLUSIVE 0x000000010ull /* Inclusive upper bound. */
#define WT_CURSTD_BULK          0x000000020ull
#define WT_CURSTD_CACHEABLE     0x000000040ull
#define WT_CURSTD_CACHED        0x000000080ull
#define WT_CURSTD_CACHED_WITH_MEM 0x000000100ull /* A cached cursor with allocated memory. */
#define WT_CURSTD_DEAD          0x000000200ull
#define WT_CURSTD_DEBUG_COPY_KEY    0x000000400ull
#define WT_CURSTD_DEBUG_COPY_VALUE  0x000000800ull
#define WT_CURSTD_DEBUG_RESET_EVICT 0x000001000ull
#define WT_CURSTD_DUMP_HEX      0x000002000ull
#define WT_CURSTD_DUMP_JSON     0x000004000ull
#define WT_CURSTD_DUMP_PRETTY       0x000008000ull
#define WT_CURSTD_DUMP_PRINT        0x000010000ull
#define WT_CURSTD_DUP_NO_VALUE          0x000020000ull
#define WT_CURSTD_EVICT_REPOSITION     0x000040000ull
#define WT_CURSTD_HS_READ_ACROSS_BTREE 0x000080000ull
#define WT_CURSTD_HS_READ_ALL       0x000100000ull
#define WT_CURSTD_HS_READ_COMMITTED 0x000200000ull
#define WT_CURSTD_IGNORE_TOMBSTONE  0x000400000ull
#define WT_CURSTD_JOINED        0x000800000ull
#define WT_CURSTD_KEY_EXT       0x001000000ull /* Key points out of tree. */
#define WT_CURSTD_KEY_INT       0x002000000ull /* Key points into tree. */
#define WT_CURSTD_KEY_ONLY      0x004000000ull
#define WT_CURSTD_META_INUSE        0x008000000ull
#define WT_CURSTD_OPEN          0x010000000ull
#define WT_CURSTD_OVERWRITE     0x020000000ull
#define WT_CURSTD_RAW           0x040000000ull
#define WT_CURSTD_RAW_SEARCH        0x080000000ull
#define WT_CURSTD_VALUE_EXT     0x100000000ull /* Value points out of tree. */
#define WT_CURSTD_VALUE_INT     0x200000000ull /* Value points into tree. */
#define WT_CURSTD_VERSION_CURSOR    0x400000000ull /* Version cursor. */
/* AUTOMATIC FLAG VALUE GENERATION STOP 64 */
#define WT_CURSTD_KEY_SET   (WT_CURSTD_KEY_EXT | WT_CURSTD_KEY_INT)
#define WT_CURSTD_VALUE_SET (WT_CURSTD_VALUE_EXT | WT_CURSTD_VALUE_INT)
#define WT_CURSTD_BOUND_ALL (WT_CURSTD_BOUND_UPPER | WT_CURSTD_BOUND_UPPER_INCLUSIVE \
| WT_CURSTD_BOUND_LOWER | WT_CURSTD_BOUND_LOWER_INCLUSIVE)
    uint64_t flags;
#endif
};

/*! WT_SESSION::timestamp_transaction_uint timestamp types */
typedef enum {
    WT_TS_TXN_TYPE_COMMIT, /*!< Commit timestamp. */
    WT_TS_TXN_TYPE_DURABLE, /*!< Durable timestamp. */
    WT_TS_TXN_TYPE_PREPARE, /*!< Prepare timestamp. */
    WT_TS_TXN_TYPE_READ /*!< Read timestamp. */
} WT_TS_TXN_TYPE;

/*!
 * All data operations are performed in the context of a WT_SESSION.  This
 * encapsulates the thread and transactional context of the operation.
 *
 * <b>Thread safety:</b> A WT_SESSION handle is not usually shared between
 * threads, see @ref threads for more information.
 */
struct __wt_session {
    /*! The connection for this session. */
    WT_CONNECTION *connection;

    /*
     * Don't expose app_private to non-C language bindings - they have
     * their own way to attach data to an operation.
     */
#if !defined(SWIG)
    /*!
     * A location for applications to store information that will be
     * available in callbacks taking a WT_SESSION handle.
     */
    void *app_private;
#endif

    /*!
     * Close the session handle.
     *
     * This will release the resources associated with the session handle,
     * including rolling back any active transactions and closing any
     * cursors that remain open in the session.
     *
     * @snippet ex_all.c Close a session
     *
     * @param session the session handle
     * @configempty{WT_SESSION.close, see dist/api_data.py}
     * @errors
     */
    int __F(close)(WT_SESSION *session, const char *config);

    /*!
     * Reconfigure a session handle.
     *
     * Only configurations listed in the method arguments are modified, other configurations
     * remain in their current state. This method additionally resets the cursors associated
     * with the session. WT_SESSION::reconfigure will fail if a transaction is in progress in
     * the session.
     *
     * @snippet ex_all.c Reconfigure a session
     *
     * @param session the session handle
     * @configstart{WT_SESSION.reconfigure, see dist/api_data.py}
     * @config{cache_cursors, enable caching of cursors for reuse.  Any calls to WT_CURSOR::close
     * for a cursor created in this session will mark the cursor as cached and keep it available to
     * be reused for later calls to WT_SESSION::open_cursor.  Cached cursors may be eventually
     * closed.  This value is inherited from ::wiredtiger_open \c cache_cursors., a boolean flag;
     * default \c true.}
     * @config{cache_max_wait_ms, the maximum number of milliseconds an application thread will wait
     * for space to be available in cache before giving up.  Default value will be the global
     * setting of the connection config., an integer greater than or equal to \c 0; default \c 0.}
     * @config{debug = (, configure debug specific behavior on a session.  Generally only used for
     * internal testing purposes., a set of related configuration options defined as follows.}
     * @config{&nbsp;&nbsp;&nbsp;&nbsp;checkpoint_fail_before_turtle_update, Fail before writing a
     * turtle file at the end of a checkpoint., a boolean flag; default \c false.}
     * @config{&nbsp;&nbsp;&nbsp;&nbsp;release_evict_page, Configure the session to evict the page
     * when it is released and no longer needed., a boolean flag; default \c false.}
     * @config{ ),,}
     * @config{ignore_cache_size, when set\, operations performed by this session ignore the cache
     * size and are not blocked when the cache is full.  Note that use of this option for operations
     * that create cache pressure can starve ordinary sessions that obey the cache size., a boolean
     * flag; default \c false.}
     * @config{isolation, the default isolation level for operations in this session., a string\,
     * chosen from the following options: \c "read-uncommitted"\, \c "read-committed"\, \c
     * "snapshot"; default \c snapshot.}
     * @config{prefetch = (, Enable automatic detection of scans by applications\, and attempt to
     * pre-fetch future content into the cache., a set of related configuration options defined as
     * follows.}
     * @config{&nbsp;&nbsp;&nbsp;&nbsp;enabled, whether pre-fetch is enabled for this
     * session., a boolean flag; default \c false.}
     * @config{ ),,}
     * @configend
     * @errors
     */
    int __F(reconfigure)(WT_SESSION *session, const char *config);

    /*!
     * Return information about an error as a string.
     *
     * @snippet ex_all.c Display an error thread safe
     *
     * @param session the session handle
     * @param error a return value from a WiredTiger, ISO C, or POSIX
     * standard API call
     * @returns a string representation of the error
     */
    const char *__F(strerror)(WT_SESSION *session, int error);

    /*!
     * @name Cursor handles
     * @{
     */

    /*!
     * Open a new cursor on a data source or duplicate an existing cursor.
     *
     * @snippet ex_all.c Open a cursor
     *
     * An existing cursor can be duplicated by passing it as the \c to_dup
     * parameter and setting the \c uri parameter to \c NULL:
     *
     * @snippet ex_all.c Duplicate a cursor
     *
     * Cursors being duplicated must have a key set, and successfully
     * duplicated cursors are positioned at the same place in the data
     * source as the original.
     *
     * Cursor handles should be discarded by calling WT_CURSOR::close.
     *
     * Cursors capable of supporting transactional operations operate in the
     * context of the current transaction, if any.
     *
     * WT_SESSION::rollback_transaction implicitly resets all cursors associated with the
         * session.
     *
     * Cursors are relatively light-weight objects but may hold references
     * to heavier-weight objects; applications should re-use cursors when
     * possible, but instantiating new cursors is not so expensive that
     * applications need to cache cursors at all cost.
     *
     * @param session the session handle
     * @param uri the data source on which the cursor operates; cursors
     *  are usually opened on tables, however, cursors can be opened on
     *  any data source, regardless of whether it is ultimately stored
     *  in a table.  Some cursor types may have limited functionality
     *  (for example, they may be read-only or not support transactional
     *  updates).  See @ref data_sources for more information.
     *  <br>
     *  @copydoc doc_cursor_types
     * @param to_dup a cursor to duplicate or gather statistics on
     * @configstart{WT_SESSION.open_cursor, see dist/api_data.py}
     * @config{append, append written values as new records\, giving each a new record number key;
     * valid only for cursors with record number keys., a boolean flag; default \c false.}
     * @config{bulk, configure the cursor for bulk-loading\, a fast\, initial load path (see @ref
     * tune_bulk_load for more information). Bulk-load may only be used for newly created objects
     * and applications should use the WT_CURSOR::insert method to insert rows.  When bulk-loading\,
     * rows must be loaded in sorted order.  The value is usually a true/false flag; when
     * bulk-loading fixed-length column store objects\, the special value \c bitmap allows chunks of
     * a memory resident bitmap to be loaded directly into a file by passing a \c WT_ITEM to
     * WT_CURSOR::set_value where the \c size field indicates the number of records in the bitmap
     * (as specified by the object's \c value_format configuration). Bulk-loaded bitmap values must
     * end on a byte boundary relative to the bit count (except for the last set of values loaded).,
     * a string; default \c false.}
     * @config{checkpoint, the name of a checkpoint to open.  (The reserved name
     * "WiredTigerCheckpoint" opens the most recent checkpoint taken for the object.) The cursor
     * does not support data modification., a string; default empty.}
     * @config{debug = (, configure debug specific behavior on a cursor.  Generally only used for
     * internal testing purposes., a set of related configuration options defined as follows.}
     * @config{&nbsp;&nbsp;&nbsp;&nbsp;dump_version, open a version cursor\, which is a debug cursor
     * on a table that enables iteration through the history of values for a given key., a boolean
     * flag; default \c false.}
     * @config{&nbsp;&nbsp;&nbsp;&nbsp;release_evict, Configure the cursor
     * to evict the page positioned on when the reset API call is used., a boolean flag; default \c
     * false.}
     * @config{ ),,}
     * @config{dump, configure the cursor for dump format inputs and outputs: "hex" selects a simple
     * hexadecimal format\, "json" selects a JSON format with each record formatted as fields named
     * by column names if available\, "pretty" selects a human-readable format (making it
     * incompatible with the "load")\, "pretty_hex" is similar to "pretty" (also incompatible with
     * "load") except raw byte data elements will be printed like "hex" format\, and "print" selects
     * a format where only non-printing characters are hexadecimal encoded.  These formats are
     * compatible with the @ref util_dump and @ref util_load commands., a string\, chosen from the
     * following options: \c "hex"\, \c "json"\, \c "pretty"\, \c "pretty_hex"\, \c "print"; default
     * empty.}
     * @config{incremental = (, configure the cursor for block incremental backup usage.  These
     * formats are only compatible with the backup data source; see @ref backup., a set of related
     * configuration options defined as follows.}
     * @config{&nbsp;&nbsp;&nbsp;&nbsp;consolidate,
     * causes block incremental backup information to be consolidated if adjacent granularity blocks
     * are modified.  If false\, information will be returned in granularity sized blocks only.
     * This must be set on the primary backup cursor and it applies to all files for this backup., a
     * boolean flag; default \c false.}
     * @config{&nbsp;&nbsp;&nbsp;&nbsp;enabled, whether to
     * configure this backup as the starting point for a subsequent incremental backup., a boolean
     * flag; default \c false.}
     * @config{&nbsp;&nbsp;&nbsp;&nbsp;file, the file name when opening a
     * duplicate incremental backup cursor.  That duplicate cursor will return the block
     * modifications relevant to the given file name., a string; default empty.}
     * @config{&nbsp;&nbsp;&nbsp;&nbsp;force_stop, causes all block incremental backup information
     * to be released.  This is on an open_cursor call and the resources will be released when this
     * cursor is closed.  No other operations should be done on this open cursor., a boolean flag;
     * default \c false.}
     * @config{&nbsp;&nbsp;&nbsp;&nbsp;granularity, this setting manages the
     * granularity of how WiredTiger maintains modification maps internally.  The larger the
     * granularity\, the smaller amount of information WiredTiger need to maintain., an integer
     * between \c 4KB and \c 2GB; default \c 16MB.}
     * @config{&nbsp;&nbsp;&nbsp;&nbsp;src_id, a string
     * that identifies a previous checkpoint backup source as the source of this incremental backup.
     * This identifier must have already been created by use of the 'this_id' configuration in an
     * earlier backup.  A source id is required to begin an incremental backup., a string; default
     * empty.}
     * @config{&nbsp;&nbsp;&nbsp;&nbsp;this_id, a string that identifies the current system
     * state as a future backup source for an incremental backup via \c src_id.  This identifier is
     * required when opening an incremental backup cursor and an error will be returned if one is
     * not provided.  The identifiers can be any text string\, but should be unique., a string;
     * default empty.}
     * @config{ ),,}
     * @config{next_random, configure the cursor to return a pseudo-random record from the object
     * when the WT_CURSOR::next method is called; valid only for row-store cursors.  See @ref
     * cursor_random for details., a boolean flag; default \c false.}
     * @config{next_random_sample_size, cursors configured by \c next_random to return pseudo-random
     * records from the object randomly select from the entire object\, by default.  Setting \c
     * next_random_sample_size to a non-zero value sets the number of samples the application
     * expects to take using the \c next_random cursor.  A cursor configured with both \c
     * next_random and \c next_random_sample_size attempts to divide the object into \c
     * next_random_sample_size equal-sized pieces\, and each retrieval returns a record from one of
     * those pieces.  See @ref cursor_random for details., a string; default \c 0.}
     * @config{next_random_seed, configure the cursor to set an initial random seed when using \c
     * next_random configuration.  This is used for testing purposes only.  See @ref cursor_random
     * for details., a string; default \c 0.}
     * @config{overwrite, configures whether the cursor's insert and update methods check the
     * existing state of the record.  If \c overwrite is \c false\, WT_CURSOR::insert fails with
     * ::WT_DUPLICATE_KEY if the record exists\, and WT_CURSOR::update fails with ::WT_NOTFOUND if
     * the record does not exist., a boolean flag; default \c true.}
     * @config{raw, ignore the encodings for the key and value\, manage data as if the formats were
     * \c "u". See @ref cursor_raw for details., a boolean flag; default \c false.}
     * @config{read_once, results that are brought into cache from disk by this cursor will be given
     * less priority in the cache., a boolean flag; default \c false.}
     * @config{readonly, only query operations are supported by this cursor.  An error is returned
     * if a modification is attempted using the cursor.  The default is false for all cursor types
     * except for metadata cursors and checkpoint cursors., a boolean flag; default \c false.}
     * @config{statistics, Specify the statistics to be gathered.  Choosing "all" gathers statistics
     * regardless of cost and may include traversing on-disk files; "fast" gathers a subset of
     * relatively inexpensive statistics.  The selection must agree with the database \c statistics
     * configuration specified to ::wiredtiger_open or WT_CONNECTION::reconfigure.  For example\,
     * "all" or "fast" can be configured when the database is configured with "all"\, but the cursor
     * open will fail if "all" is specified when the database is configured with "fast"\, and the
     * cursor open will fail in all cases when the database is configured with "none". If "size" is
     * configured\, only the underlying size of the object on disk is filled in and the object is
     * not opened.  If \c statistics is not configured\, the default configuration is the database
     * configuration.  The "clear" configuration resets statistics after gathering them\, where
     * appropriate (for example\, a cache size statistic is not cleared\, while the count of cursor
     * insert operations will be cleared). See @ref statistics for more information., a list\, with
     * values chosen from the following options: \c "all"\, \c "cache_walk"\, \c "fast"\, \c
     * "clear"\, \c "size"\, \c "tree_walk"; default empty.}
     * @config{target, if non-empty\, back up the given list of objects; valid only for a backup
     * data source., a list of strings; default empty.}
     * @configend
     * @param[out] cursorp a pointer to the newly opened cursor
     * @errors
     */
    int __F(open_cursor)(WT_SESSION *session,
        const char *uri, WT_CURSOR *to_dup, const char *config, WT_CURSOR **cursorp);
    /*! @} */

    /*!
     * @name Table operations
     * @{
     */
    /*!
     * Alter a table.
     *
     * This will allow modification of some table settings after
     * creation.
     *
     * @exclusive
     *
     * @snippet ex_all.c Alter a table
     *
     * @param session the session handle
     * @param name the URI of the object to alter, such as \c "table:stock"
     * @configstart{WT_SESSION.alter, see dist/api_data.py}
     * @config{access_pattern_hint, It is recommended that workloads that consist primarily of
     * updates and/or point queries specify \c random.  Workloads that do many cursor scans through
     * large ranges of data should specify \c sequential and other workloads should specify \c none.
     * The option leads to an appropriate operating system advisory call where available., a
     * string\, chosen from the following options: \c "none"\, \c "random"\, \c "sequential";
     * default \c none.}
     * @config{app_metadata, application-owned metadata for this object., a string; default empty.}
     * @config{assert = (, declare timestamp usage., a set of related configuration options defined
     * as follows.}
     * @config{&nbsp;&nbsp;&nbsp;&nbsp;read_timestamp, if set\, check that timestamps
     * are \c always or \c never used on reads with this table\, writing an error message if the
     * policy is violated.  If the library was built in diagnostic mode\, drop core at the failing
     * check., a string\, chosen from the following options: \c "always"\, \c "never"\, \c "none";
     * default \c none.}
     * @config{ ),,}
     * @config{cache_resident, do not ever evict the object's pages from cache.  Not compatible with
     * LSM tables; see @ref tuning_cache_resident for more information., a boolean flag; default \c
     * false.}
     * @config{log = (, the transaction log configuration for this object.  Only valid if \c log is
     * enabled in ::wiredtiger_open., a set of related configuration options defined as follows.}
     * @config{&nbsp;&nbsp;&nbsp;&nbsp;enabled, if false\, this object has checkpoint-level
     * durability., a boolean flag; default \c true.}
     * @config{ ),,}
     * @config{os_cache_dirty_max, maximum dirty system buffer cache usage\, in bytes.  If
     * non-zero\, schedule writes for dirty blocks belonging to this object in the system buffer
     * cache after that many bytes from this object are written into the buffer cache., an integer
     * greater than or equal to \c 0; default \c 0.}
     * @config{os_cache_max, maximum system buffer cache usage\, in bytes.  If non-zero\, evict
     * object blocks from the system buffer cache after that many bytes from this object are read or
     * written into the buffer cache., an integer greater than or equal to \c 0; default \c 0.}
     * @config{write_timestamp_usage, describe how timestamps are expected to be used on table
     * modifications.  The choices are the default\, which ensures that once timestamps are used for
     * a key\, they are always used\, and also that multiple updates to a key never use decreasing
     * timestamps and \c never which enforces that timestamps are never used for a table.  (The \c
     * always\, \c key_consistent\, \c mixed_mode and \c ordered choices should not be used\, and
     * are retained for backward compatibility.)., a string\, chosen from the following options: \c
     * "always"\, \c "key_consistent"\, \c "mixed_mode"\, \c "never"\, \c "none"\, \c "ordered";
     * default \c none.}
     * @configend
     * @ebusy_errors
     */
    int __F(alter)(WT_SESSION *session,
        const char *name, const char *config);

    /*!
     * Bind values for a compiled configuration.  The bindings hold for API calls in this
     * session that use the compiled string.  Strings passed into this call are not duplicated,
     * the application must ensure that strings remain valid while the bindings are being
     * used.
     *
     * This API may change in future releases.
     *
     * @param session the session handle
     * @param compiled a string returned from WT_CONNECTION::compile_configuration
     * @errors
     */
    int __F(bind_configuration)(WT_SESSION *session, const char *compiled, ...);

    /*!
     * Create a table, column group, index or file.
     *
     * @not_transactional
     *
     * @snippet ex_all.c Create a table
     *
     * @param session the session handle
     * @param name the URI of the object to create, such as
     * \c "table:stock". For a description of URI formats
     * see @ref data_sources.
     * @configstart{WT_SESSION.create, see dist/api_data.py}
     * @config{access_pattern_hint, It is recommended that workloads that consist primarily of
     * updates and/or point queries specify \c random.  Workloads that do many cursor scans through
     * large ranges of data should specify \c sequential and other workloads should specify \c none.
     * The option leads to an appropriate operating system advisory call where available., a
     * string\, chosen from the following options: \c "none"\, \c "random"\, \c "sequential";
     * default \c none.}
     * @config{allocation_size, the file unit allocation size\, in bytes\, must be a power of two;
     * smaller values decrease the file space required by overflow items\, and the default value of
     * 4KB is a good choice absent requirements from the operating system or storage device., an
     * integer between \c 512B and \c 128MB; default \c 4KB.}
     * @config{app_metadata, application-owned metadata for this object., a string; default empty.}
     * @config{assert = (, declare timestamp usage., a set of related configuration options defined
     * as follows.}
     * @config{&nbsp;&nbsp;&nbsp;&nbsp;read_timestamp, if set\, check that timestamps
     * are \c always or \c never used on reads with this table\, writing an error message if the
     * policy is violated.  If the library was built in diagnostic mode\, drop core at the failing
     * check., a string\, chosen from the following options: \c "always"\, \c "never"\, \c "none";
     * default \c none.}
     * @config{ ),,}
     * @config{block_allocation, configure block allocation.  Permitted values are \c "best" or \c
     * "first"; the \c "best" configuration uses a best-fit algorithm\, the \c "first" configuration
     * uses a first-available algorithm during block allocation., a string\, chosen from the
     * following options: \c "best"\, \c "first"; default \c best.}
     * @config{block_compressor, configure a compressor for file blocks.  Permitted values are \c
     * "none" or a custom compression engine name created with WT_CONNECTION::add_compressor.  If
     * WiredTiger has builtin support for \c "lz4"\, \c "snappy"\, \c "zlib" or \c "zstd"
     * compression\, these names are also available.  See @ref compression for more information., a
     * string; default \c none.}
     * @config{cache_resident, do not ever evict the object's pages from cache.  Not compatible with
     * LSM tables; see @ref tuning_cache_resident for more information., a boolean flag; default \c
     * false.}
     * @config{checksum, configure block checksums; the permitted values are \c on\, \c off\, \c
     * uncompressed and \c unencrypted.  The default is \c on\, in which case all block writes
     * include a checksum subsequently verified when the block is read.  The \c off setting does no
     * checksums\, the \c uncompressed setting only checksums blocks that are not compressed\, and
     * the \c unencrypted setting only checksums blocks that are not encrypted.  See @ref
     * tune_checksum for more information., a string\, chosen from the following options: \c "on"\,
     * \c "off"\, \c "uncompressed"\, \c "unencrypted"; default \c on.}
     * @config{colgroups, comma-separated list of names of column groups.  Each column group is
     * stored separately\, keyed by the primary key of the table.  If no column groups are
     * specified\, all columns are stored together in a single file.  All value columns in the table
     * must appear in at least one column group.  Each column group must be created with a separate
     * call to WT_SESSION::create using a \c colgroup: URI., a list of strings; default empty.}
     * @config{collator, configure custom collation for keys.  Permitted values are \c "none" or a
     * custom collator name created with WT_CONNECTION::add_collator., a string; default \c none.}
     * @config{columns, list of the column names.  Comma-separated list of the form
     * <code>(column[\,...])</code>. For tables\, the number of entries must match the total number
     * of values in \c key_format and \c value_format.  For colgroups and indices\, all column names
     * must appear in the list of columns for the table., a list of strings; default empty.}
     * @config{dictionary, the maximum number of unique values remembered in the
     * row-store/variable-length column-store leaf page value dictionary; see @ref
     * file_formats_compression for more information., an integer greater than or equal to \c 0;
     * default \c 0.}
     * @config{encryption = (, configure an encryptor for file blocks.  When a table is created\,
     * its encryptor is not implicitly used for any related indices or column groups., a set of
     * related configuration options defined as follows.}
     * @config{&nbsp;&nbsp;&nbsp;&nbsp;keyid, An
     * identifier that identifies a unique instance of the encryptor.  It is stored in clear text\,
     * and thus is available when the WiredTiger database is reopened.  On the first use of a
     * (name\, keyid) combination\, the WT_ENCRYPTOR::customize function is called with the keyid as
     * an argument., a string; default empty.}
     * @config{&nbsp;&nbsp;&nbsp;&nbsp;name, Permitted
     * values are \c "none" or a custom encryption engine name created with
     * WT_CONNECTION::add_encryptor.  See @ref encryption for more information., a string; default
     * \c none.}
     * @config{ ),,}
     * @config{exclusive, fail if the object exists.  When false (the default)\, if the object
     * exists\, check that its settings match the specified configuration., a boolean flag; default
     * \c false.}
     * @config{extractor, configure a custom extractor for indices.  Permitted values are \c "none"
     * or an extractor name created with WT_CONNECTION::add_extractor., a string; default \c none.}
     * @config{format, the file format., a string\, chosen from the following options: \c "btree";
     * default \c btree.}
     * @config{ignore_in_memory_cache_size, allow update and insert operations to proceed even if
     * the cache is already at capacity.  Only valid in conjunction with in-memory databases.
     * Should be used with caution - this configuration allows WiredTiger to consume memory over the
     * configured cache limit., a boolean flag; default \c false.}
     * @config{immutable, configure the index to be immutable -- that is\, the index is not changed
     * by any update to a record in the table., a boolean flag; default \c false.}
     * @config{import = (, configure import of an existing object into the currently running
     * database., a set of related configuration options defined as follows.}
     * @config{&nbsp;&nbsp;&nbsp;&nbsp;compare_timestamp, allow importing files with timestamps
     * smaller or equal to the configured global timestamps.  Note the history of the files are not
     * imported together and thus snapshot read of historical data will not work with the option
     * "stable_timestamp". (The \c oldest and \c stable arguments are deprecated short-hand for \c
     * oldest_timestamp and \c stable_timestamp\, respectively)., a string\, chosen from the
     * following options: \c "oldest"\, \c "oldest_timestamp"\, \c "stable"\, \c "stable_timestamp";
     * default \c oldest_timestamp.}
     * @config{&nbsp;&nbsp;&nbsp;&nbsp;enabled, whether to import the
     * input URI from disk., a boolean flag; default \c false.}
     * @config{&nbsp;&nbsp;&nbsp;&nbsp;
     * file_metadata, the file configuration extracted from the metadata of the export database., a
     * string; default empty.}
     * @config{&nbsp;&nbsp;&nbsp;&nbsp;metadata_file, a text file that
     * contains all the relevant metadata information for the URI to import.  The file is generated
     * by backup:export cursor., a string; default empty.}
     * @config{&nbsp;&nbsp;&nbsp;&nbsp;repair,
     * whether to reconstruct the metadata from the raw file content., a boolean flag; default \c
     * false.}
     * @config{ ),,}
     * @config{internal_key_max, This option is no longer supported\, retained for backward
     * compatibility., an integer greater than or equal to \c 0; default \c 0.}
     * @config{internal_key_truncate, configure internal key truncation\, discarding unnecessary
     * trailing bytes on internal keys (ignored for custom collators)., a boolean flag; default \c
     * true.}
     * @config{internal_page_max, the maximum page size for internal nodes\, in bytes; the size must
     * be a multiple of the allocation size and is significant for applications wanting to avoid
     * excessive L2 cache misses while searching the tree.  The page maximum is the bytes of
     * uncompressed data\, that is\, the limit is applied before any block compression is done., an
     * integer between \c 512B and \c 512MB; default \c 4KB.}
     * @config{key_format, the format of the data packed into key items.  See @ref
     * schema_format_types for details.  By default\, the key_format is \c 'u' and applications use
     * WT_ITEM structures to manipulate raw byte arrays.  By default\, records are stored in
     * row-store files: keys of type \c 'r' are record numbers and records referenced by record
     * number are stored in column-store files., a format string; default \c u.}
     * @config{key_gap, This option is no longer supported\, retained for backward compatibility.,
     * an integer greater than or equal to \c 0; default \c 10.}
     * @config{leaf_key_max, the largest key stored in a leaf node\, in bytes.  If set\, keys larger
     * than the specified size are stored as overflow items (which may require additional I/O to
     * access). The default value is one-tenth the size of a newly split leaf page., an integer
     * greater than or equal to \c 0; default \c 0.}
     * @config{leaf_page_max, the maximum page size for leaf nodes\, in bytes; the size must be a
     * multiple of the allocation size\, and is significant for applications wanting to maximize
     * sequential data transfer from a storage device.  The page maximum is the bytes of
     * uncompressed data\, that is\, the limit is applied before any block compression is done.  For
     * fixed-length column store\, the size includes only the bitmap data; pages containing
     * timestamp information can be larger\, and the size is limited to 128KB rather than 512MB., an
     * integer between \c 512B and \c 512MB; default \c 32KB.}
     * @config{leaf_value_max, the largest value stored in a leaf node\, in bytes.  If set\, values
     * larger than the specified size are stored as overflow items (which may require additional I/O
     * to access). If the size is larger than the maximum leaf page size\, the page size is
     * temporarily ignored when large values are written.  The default is one-half the size of a
     * newly split leaf page., an integer greater than or equal to \c 0; default \c 0.}
     * @config{log = (, the transaction log configuration for this object.  Only valid if \c log is
     * enabled in ::wiredtiger_open., a set of related configuration options defined as follows.}
     * @config{&nbsp;&nbsp;&nbsp;&nbsp;enabled, if false\, this object has checkpoint-level
     * durability., a boolean flag; default \c true.}
     * @config{ ),,}
     * @config{lsm = (, options only relevant for LSM data sources., a set of related configuration
     * options defined as follows.}
     * @config{&nbsp;&nbsp;&nbsp;&nbsp;auto_throttle, Throttle inserts
     * into LSM trees if flushing to disk isn't keeping up., a boolean flag; default \c true.}
     * @config{&nbsp;&nbsp;&nbsp;&nbsp;bloom, create Bloom filters on LSM tree chunks as they are
     * merged., a boolean flag; default \c true.}
     * @config{&nbsp;&nbsp;&nbsp;&nbsp;bloom_bit_count,
     * the number of bits used per item for LSM Bloom filters., an integer between \c 2 and \c 1000;
     * default \c 16.}
     * @config{&nbsp;&nbsp;&nbsp;&nbsp;bloom_config, config string used when
     * creating Bloom filter files\, passed to WT_SESSION::create., a string; default empty.}
     * @config{&nbsp;&nbsp;&nbsp;&nbsp;bloom_hash_count, the number of hash values per item used for
     * LSM Bloom filters., an integer between \c 2 and \c 100; default \c 8.}
     * @config{&nbsp;&nbsp;&nbsp;&nbsp;bloom_oldest, create a Bloom filter on the oldest LSM tree
     * chunk.  Only supported if Bloom filters are enabled., a boolean flag; default \c false.}
     * @config{&nbsp;&nbsp;&nbsp;&nbsp;chunk_count_limit, the maximum number of chunks to allow in
     * an LSM tree.  This option automatically times out old data.  As new chunks are added old
     * chunks will be removed.  Enabling this option disables LSM background merges., an integer;
     * default \c 0.}
     * @config{&nbsp;&nbsp;&nbsp;&nbsp;chunk_max, the maximum size a single chunk can
     * be.  Chunks larger than this size are not considered for further merges.  This is a soft
     * limit\, and chunks larger than this value can be created.  Must be larger than chunk_size.,
     * an integer between \c 100MB and \c 10TB; default \c 5GB.}
     * @config{&nbsp;&nbsp;&nbsp;&nbsp;
     * chunk_size, the maximum size of the in-memory chunk of an LSM tree.  This limit is soft\, it
     * is possible for chunks to be temporarily larger than this value.  This overrides the \c
     * memory_page_max setting., an integer between \c 512K and \c 500MB; default \c 10MB.}
     * @config{&nbsp;&nbsp;&nbsp;&nbsp;merge_custom = (, configure the tree to merge into a custom
     * data source., a set of related configuration options defined as follows.}
     * @config{&nbsp;&nbsp;&nbsp;&nbsp;&nbsp;&nbsp;&nbsp;&nbsp;prefix, custom data source prefix
     * instead of \c "file"., a string; default empty.}
     * @config{&nbsp;&nbsp;&nbsp;&nbsp;&nbsp;&nbsp;&nbsp;&nbsp;start_generation, merge generation at
     * which the custom data source is used (zero indicates no custom data source)., an integer
     * between \c 0 and \c 10; default \c 0.}
     * @config{&nbsp;&nbsp;&nbsp;&nbsp;&nbsp;&nbsp;&nbsp;&nbsp;suffix, custom data source suffix
     * instead of \c ".lsm"., a string; default empty.}
     * @config{&nbsp;&nbsp;&nbsp;&nbsp; ),,}
     * @config{&nbsp;&nbsp;&nbsp;&nbsp;merge_max, the maximum number of chunks to include in a merge
     * operation., an integer between \c 2 and \c 100; default \c 15.}
     * @config{&nbsp;&nbsp;&nbsp;&nbsp;merge_min, the minimum number of chunks to include in a merge
     * operation.  If set to 0 or 1 half the value of merge_max is used., an integer no more than \c
     * 100; default \c 0.}
     * @config{ ),,}
     * @config{memory_page_image_max, the maximum in-memory page image represented by a single
     * storage block.  Depending on compression efficiency\, compression can create storage blocks
     * which require significant resources to re-instantiate in the cache\, penalizing the
     * performance of future point updates.  The value limits the maximum in-memory page image a
     * storage block will need.  If set to 0\, a default of 4 times \c leaf_page_max is used., an
     * integer greater than or equal to \c 0; default \c 0.}
     * @config{memory_page_max, the maximum size a page can grow to in memory before being
     * reconciled to disk.  The specified size will be adjusted to a lower bound of
     * <code>leaf_page_max</code>\, and an upper bound of <code>cache_size / 10</code>. This limit
     * is soft - it is possible for pages to be temporarily larger than this value.  This setting is
     * ignored for LSM trees\, see \c chunk_size., an integer between \c 512B and \c 10TB; default
     * \c 5MB.}
     * @config{os_cache_dirty_max, maximum dirty system buffer cache usage\, in bytes.  If
     * non-zero\, schedule writes for dirty blocks belonging to this object in the system buffer
     * cache after that many bytes from this object are written into the buffer cache., an integer
     * greater than or equal to \c 0; default \c 0.}
     * @config{os_cache_max, maximum system buffer cache usage\, in bytes.  If non-zero\, evict
     * object blocks from the system buffer cache after that many bytes from this object are read or
     * written into the buffer cache., an integer greater than or equal to \c 0; default \c 0.}
     * @config{prefix_compression, configure prefix compression on row-store leaf pages., a boolean
     * flag; default \c false.}
     * @config{prefix_compression_min, minimum gain before prefix compression will be used on
     * row-store leaf pages., an integer greater than or equal to \c 0; default \c 4.}
     * @config{split_pct, the Btree page split size as a percentage of the maximum Btree page size\,
     * that is\, when a Btree page is split\, it will be split into smaller pages\, where each page
     * is the specified percentage of the maximum Btree page size., an integer between \c 50 and \c
     * 100; default \c 90.}
     * @config{tiered_storage = (, configure a storage source for this table., a set of related
     * configuration options defined as follows.}
     * @config{&nbsp;&nbsp;&nbsp;&nbsp;auth_token,
     * authentication string identifier., a string; default empty.}
     * @config{&nbsp;&nbsp;&nbsp;&nbsp;
     * bucket, the bucket indicating the location for this table., a string; default empty.}
     * @config{&nbsp;&nbsp;&nbsp;&nbsp;bucket_prefix, the unique bucket prefix for this table., a
     * string; default empty.}
     * @config{&nbsp;&nbsp;&nbsp;&nbsp;cache_directory, a directory to store
     * locally cached versions of files in the storage source.  By default\, it is named with \c
     * "-cache" appended to the bucket name.  A relative directory name is relative to the home
     * directory., a string; default empty.}
     * @config{&nbsp;&nbsp;&nbsp;&nbsp;local_retention, time
     * in seconds to retain data on tiered storage on the local tier for faster read access., an
     * integer between \c 0 and \c 10000; default \c 300.}
     * @config{&nbsp;&nbsp;&nbsp;&nbsp;name,
     * permitted values are \c "none" or a custom storage source name created with
     * WT_CONNECTION::add_storage_source.  See @ref custom_storage_sources for more information., a
     * string; default \c none.}
     * @config{&nbsp;&nbsp;&nbsp;&nbsp;shared, enable sharing tiered
     * tables across other WiredTiger instances., a boolean flag; default \c false.}
     * @config{ ),,}
     * @config{type, set the type of data source used to store a column group\, index or simple
     * table.  By default\, a \c "file:" URI is derived from the object name.  The \c type
     * configuration can be used to switch to a different data source\, such as LSM or an extension
     * configured by the application., a string; default \c file.}
     * @config{value_format, the format of the data packed into value items.  See @ref
     * schema_format_types for details.  By default\, the value_format is \c 'u' and applications
     * use a WT_ITEM structure to manipulate raw byte arrays.  Value items of type 't' are
     * bitfields\, and when configured with record number type keys\, will be stored using a
     * fixed-length store., a format string; default \c u.}
     * @config{write_timestamp_usage, describe how timestamps are expected to be used on table
     * modifications.  The choices are the default\, which ensures that once timestamps are used for
     * a key\, they are always used\, and also that multiple updates to a key never use decreasing
     * timestamps and \c never which enforces that timestamps are never used for a table.  (The \c
     * always\, \c key_consistent\, \c mixed_mode and \c ordered choices should not be used\, and
     * are retained for backward compatibility.)., a string\, chosen from the following options: \c
     * "always"\, \c "key_consistent"\, \c "mixed_mode"\, \c "never"\, \c "none"\, \c "ordered";
     * default \c none.}
     * @configend
     * @errors
     */
    int __F(create)(WT_SESSION *session,
        const char *name, const char *config);

    /*!
     * Compact a live row- or column-store btree or LSM tree.
     *
     * @snippet ex_all.c Compact a table
     *
     * @param session the session handle
     * @param name the URI of the object to compact, such as
     * \c "table:stock"
     * @configstart{WT_SESSION.compact, see dist/api_data.py}
     * @config{background, enable/disabled the background compaction server., a boolean flag;
     * default empty.}
     * @config{dryrun, run only the estimation phase of compact., a boolean flag; default \c false.}
     * @config{exclude, list of table objects to be excluded from background compaction.  The list
     * is immutable and only applied when the background compaction gets enabled.  The list is not
     * saved between the calls and needs to be reapplied each time the service is enabled.  The
     * individual objects in the list can only be of the \c table: URI type., a list of strings;
     * default empty.}
     * @config{free_space_target, minimum amount of space recoverable for compaction to proceed., an
     * integer greater than or equal to \c 1MB; default \c 20MB.}
     * @config{run_once, configure background compaction server to run once.  In this mode\,
     * compaction is always attempted on each table unless explicitly excluded., a boolean flag;
     * default \c false.}
     * @config{timeout, maximum amount of time to allow for compact in seconds.  The actual amount
     * of time spent in compact may exceed the configured value.  A value of zero disables the
     * timeout., an integer; default \c 1200.}
     * @configend
     * @errors
     */
    int __F(compact)(WT_SESSION *session,
        const char *name, const char *config);

    /*!
     * Drop (delete) a table.
     *
     * @exclusive
     *
     * @not_transactional
     *
     * @snippet ex_all.c Drop a table
     *
     * @param session the session handle
     * @param name the URI of the object to drop, such as \c "table:stock"
     * @configstart{WT_SESSION.drop, see dist/api_data.py}
     * @config{force, return success if the object does not exist., a boolean flag; default \c
     * false.}
     * @config{remove_files, if the underlying files should be removed., a boolean flag; default \c
     * true.}
     * @configend
     * @ebusy_errors
     */
    int __F(drop)(WT_SESSION *session,
        const char *name, const char *config);

    /*!
     * Join a join cursor with a reference cursor.
     *
     * @snippet ex_schema.c Join cursors
     *
     * @param session the session handle
     * @param join_cursor a cursor that was opened using a
     * \c "join:" URI. It may not have been used for any operations
     * other than other join calls.
     * @param ref_cursor an index cursor having the same base table
     * as the join_cursor, or a table cursor open on the same base table,
     * or another join cursor. Unless the ref_cursor is another join
     * cursor, it must be positioned.
     *
     * The ref_cursor limits the results seen by iterating the
     * join_cursor to table items referred to by the key in this
     * index. The set of keys referred to is modified by the compare
     * config option.
     *
     * Multiple join calls builds up a set of ref_cursors, and
     * by default, the results seen by iteration are the intersection
     * of the cursor ranges participating in the join. When configured
     * with \c "operation=or", the results seen are the union of
     * the participating cursor ranges.
     *
     * After the join call completes, the ref_cursor cursor may not be
     * used for any purpose other than get_key and get_value. Any other
     * cursor method (e.g. next, prev,close) will fail. When the
     * join_cursor is closed, the ref_cursor is made available for
     * general use again. The application should close ref_cursor when
     * finished with it, although not before the join_cursor is closed.
     *
     * @configstart{WT_SESSION.join, see dist/api_data.py}
     * @config{bloom_bit_count, the number of bits used per item for the Bloom filter., an integer
     * between \c 2 and \c 1000; default \c 16.}
     * @config{bloom_false_positives, return all values that pass the Bloom filter\, without
     * eliminating any false positives., a boolean flag; default \c false.}
     * @config{bloom_hash_count, the number of hash values per item for the Bloom filter., an
     * integer between \c 2 and \c 100; default \c 8.}
     * @config{compare, modifies the set of items to be returned so that the index key satisfies the
     * given comparison relative to the key set in this cursor., a string\, chosen from the
     * following options: \c "eq"\, \c "ge"\, \c "gt"\, \c "le"\, \c "lt"; default \c "eq".}
     * @config{count, set an approximate count of the elements that would be included in the join.
     * This is used in sizing the Bloom filter\, and also influences evaluation order for cursors in
     * the join.  When the count is equal for multiple Bloom filters in a composition of joins\, the
     * Bloom filter may be shared., an integer; default \c 0.}
     * @config{operation, the operation applied between this and other joined cursors.  When
     * "operation=and" is specified\, all the conditions implied by joins must be satisfied for an
     * entry to be returned by the join cursor; when "operation=or" is specified\, only one must be
     * satisfied.  All cursors joined to a join cursor must have matching operations., a string\,
     * chosen from the following options: \c "and"\, \c "or"; default \c "and".}
     * @config{strategy, when set to \c bloom\, a Bloom filter is created and populated for this
     * index.  This has an up front cost but may reduce the number of accesses to the main table
     * when iterating the joined cursor.  The \c bloom setting requires that \c count be set., a
     * string\, chosen from the following options: \c "bloom"\, \c "default"; default empty.}
     * @configend
     * @errors
     */
    int __F(join)(WT_SESSION *session, WT_CURSOR *join_cursor,
        WT_CURSOR *ref_cursor, const char *config);

    /*!
     * Flush the log.
     *
     * WT_SESSION::log_flush will fail if logging is not enabled.
     *
     * @param session the session handle
     * @configstart{WT_SESSION.log_flush, see dist/api_data.py}
     * @config{sync, forcibly flush the log and wait for it to achieve the synchronization level
     * specified.  The \c off setting forces any buffered log records to be written to the file
     * system.  The \c on setting forces log records to be written to the storage device., a
     * string\, chosen from the following options: \c "off"\, \c "on"; default \c on.}
     * @configend
     * @errors
     */
    int __F(log_flush)(WT_SESSION *session, const char *config);

    /*!
     * Insert a ::WT_LOGREC_MESSAGE type record in the database log files
     * (the database must be configured for logging when this method is
     * called).
     *
     * @param session the session handle
     * @param format a printf format specifier
     * @errors
     */
    int __F(log_printf)(WT_SESSION *session, const char *format, ...);

    /*!
     * Rename an object.
     *
     * @not_transactional
     *
     * @snippet ex_all.c Rename a table
     *
     * @exclusive
     *
     * @param session the session handle
     * @param uri the current URI of the object, such as \c "table:old"
     * @param newuri the new URI of the object, such as \c "table:new"
     * @configempty{WT_SESSION.rename, see dist/api_data.py}
     * @ebusy_errors
     */
    int __F(rename)(WT_SESSION *session,
        const char *uri, const char *newuri, const char *config);

    /*!
     * Reset the session handle.
     *
     * This method resets the cursors associated with the session, clears session statistics and
     * discards cached resources. No session configurations are modified (or reset to their
     * default values). WT_SESSION::reset will fail if a transaction is in progress in the
     * session.
     *
     * @snippet ex_all.c Reset the session
     *
     * @param session the session handle
     * @errors
     */
    int __F(reset)(WT_SESSION *session);

    /*!
     * Salvage a table.
     *
     * Salvage rebuilds the file or files which comprise a table,
     * discarding any corrupted file blocks.
     *
     * When salvage is done, previously deleted records may re-appear, and
     * inserted records may disappear, so salvage should not be run
     * unless it is known to be necessary.  Normally, salvage should be
     * called after a table or file has been corrupted, as reported by the
     * WT_SESSION::verify method.
     *
     * Files are rebuilt in place. The salvage method overwrites the
     * existing files.
     *
     * @exclusive
     *
     * @snippet ex_all.c Salvage a table
     *
     * @param session the session handle
     * @param name the URI of the table or file to salvage
     * @configstart{WT_SESSION.salvage, see dist/api_data.py}
     * @config{force, force salvage even of files that do not appear to be WiredTiger files., a
     * boolean flag; default \c false.}
     * @configend
     * @ebusy_errors
     */
    int __F(salvage)(WT_SESSION *session,
        const char *name, const char *config);

    /*!
     * Truncate a file, table, cursor range, or backup cursor
     *
     * Truncate a table or file.
     * @snippet ex_all.c Truncate a table
     *
     * Truncate a cursor range.  When truncating based on a cursor position,
     * it is not required the cursor reference a record in the object, only
     * that the key be set.  This allows applications to discard portions of
     * the object name space without knowing exactly what records the object
     * contains. The start and stop points are both inclusive; that is, the
     * key set in the start cursor is the first record to be deleted and the
     * key set in the stop cursor is the last.
     *
     * @snippet ex_all.c Truncate a range
     *
     * Range truncate is implemented as a "scan and write" operation, specifically without range
     * locks. Inserts or other operations in the range, as well as operations before or after
     * the range when no explicit starting or ending key is set, are not well defined: conflicts
     * may be detected or both transactions may commit. If both commit, there's a failure and
     * recovery runs, the result may be different than what was in cache before the crash.
     *
     * The WT_CURSOR::truncate range truncate operation can only be used at snapshot isolation.
     *
     * Any specified cursors end with no position, and subsequent calls to
     * the WT_CURSOR::next (WT_CURSOR::prev) method will iterate from the
     * beginning (end) of the table.
     *
     * Example: truncate a backup cursor.  This operation removes all log files that
     * have been returned by the backup cursor.  It can be used to remove log
     * files after copying them during @ref backup_incremental.
     * @snippet ex_backup.c Truncate a backup cursor
     *
     * @param session the session handle
     * @param name the URI of the table or file to truncate, or \c "log:"
     * for a backup cursor
     * @param start optional cursor marking the first record discarded;
     * if <code>NULL</code>, the truncate starts from the beginning of
     * the object; must be provided when truncating a backup cursor
     * @param stop optional cursor marking the last record discarded;
     * if <code>NULL</code>, the truncate continues to the end of the
     * object; ignored when truncating a backup cursor
     * @configempty{WT_SESSION.truncate, see dist/api_data.py}
     * @errors
     */
    int __F(truncate)(WT_SESSION *session,
        const char *name, WT_CURSOR *start, WT_CURSOR *stop, const char *config);

    /*!
     * Verify a table.
     *
     * Verify reports if a file, or the files that comprise a table, have been corrupted.
     * The WT_SESSION::salvage method can be used to repair a corrupted file.
     *
     * @snippet ex_all.c Verify a table
     *
     * @exclusive
     *
     * @param session the session handle
     * @param name the URI of the table or file to verify, optional if verifying the history
     * store
     * @configstart{WT_SESSION.verify, see dist/api_data.py}
     * @config{do_not_clear_txn_id, Turn off transaction id clearing\, intended for debugging and
     * better diagnosis of crashes or failures.  Note: History store validation is disabled when the
     * configuration is set as visibility rules may not work correctly because the transaction ids
     * are not cleared., a boolean flag; default \c false.}
     * @config{dump_address, Display page addresses\, time windows\, and page types as pages are
     * verified\, using the application's message handler\, intended for debugging., a boolean flag;
     * default \c false.}
     * @config{dump_all_data, Display application data as pages or blocks are verified\, using the
     * application's message handler\, intended for debugging.  Disabling this does not guarantee
     * that no user data will be output., a boolean flag; default \c false.}
     * @config{dump_blocks, Display the contents of on-disk blocks as they are verified\, using the
     * application's message handler\, intended for debugging., a boolean flag; default \c false.}
     * @config{dump_key_data, Display application data keys as pages or blocks are verified\, using
     * the application's message handler\, intended for debugging.  Disabling this does not
     * guarantee that no user data will be output., a boolean flag; default \c false.}
     * @config{dump_layout, Display the layout of the files as they are verified\, using the
     * application's message handler\, intended for debugging; requires optional support from the
     * block manager., a boolean flag; default \c false.}
     * @config{dump_offsets, Display the contents of specific on-disk blocks\, using the
     * application's message handler\, intended for debugging., a list of strings; default empty.}
     * @config{dump_pages, Display the contents of in-memory pages as they are verified\, using the
     * application's message handler\, intended for debugging., a boolean flag; default \c false.}
     * @config{read_corrupt, A mode that allows verify to continue reading after encountering a
     * checksum error.  It will skip past the corrupt block and continue with the verification
     * process., a boolean flag; default \c false.}
     * @config{stable_timestamp, Ensure that no data has a start timestamp after the stable
     * timestamp\, to be run after rollback_to_stable., a boolean flag; default \c false.}
     * @config{strict, Treat any verification problem as an error; by default\, verify will warn\,
     * but not fail\, in the case of errors that won't affect future behavior (for example\, a
     * leaked block)., a boolean flag; default \c false.}
     * @configend
     * @ebusy_errors
     */
    int __F(verify)(WT_SESSION *session,
        const char *name, const char *config);
    /*! @} */

    /*!
     * @name Transactions
     * @{
     */
    /*!
     * Start a transaction in this session.
     *
     * The transaction remains active until ended by
     * WT_SESSION::commit_transaction or WT_SESSION::rollback_transaction.
     * Operations performed on cursors capable of supporting transactional
     * operations that are already open in this session, or which are opened
     * before the transaction ends, will operate in the context of the
     * transaction.
     *
     * @requires_notransaction
     *
     * @snippet ex_all.c transaction commit/rollback
     *
     * @param session the session handle
     * @configstart{WT_SESSION.begin_transaction, see dist/api_data.py}
     * @config{ignore_prepare, whether to ignore updates by other prepared transactions when doing
     * of read operations of this transaction.  When \c true\, forces the transaction to be
     * read-only.  Use \c force to ignore prepared updates and permit writes (see @ref
     * timestamp_prepare_ignore_prepare for more information)., a string\, chosen from the following
     * options: \c "false"\, \c "force"\, \c "true"; default \c false.}
     * @config{isolation, the isolation level for this transaction; defaults to the session's
     * isolation level., a string\, chosen from the following options: \c "read-uncommitted"\, \c
     * "read-committed"\, \c "snapshot"; default empty.}
     * @config{name, name of the transaction for tracing and debugging., a string; default empty.}
     * @config{no_timestamp, allow a commit without a timestamp\, creating values that have "always
     * existed" and are visible regardless of timestamp.  See @ref timestamp_txn_api., a boolean
     * flag; default \c false.}
     * @config{operation_timeout_ms, when non-zero\, a requested limit on the time taken to complete
     * operations in this transaction.  Time is measured in real time milliseconds from the start of
     * each WiredTiger API call.  There is no guarantee any operation will not take longer than this
     * amount of time.  If WiredTiger notices the limit has been exceeded\, an operation may return
     * a WT_ROLLBACK error.  Default is to have no limit., an integer greater than or equal to \c 0;
     * default \c 0.}
     * @config{priority, priority of the transaction for resolving conflicts.  Transactions with
     * higher values are less likely to abort., an integer between \c -100 and \c 100; default \c
     * 0.}
     * @config{read_timestamp, read using the specified timestamp.  The value must not be older than
     * the current oldest timestamp.  See @ref timestamp_txn_api., a string; default empty.}
     * @config{roundup_timestamps = (, round up timestamps of the transaction., a set of related
     * configuration options defined as follows.}
     * @config{&nbsp;&nbsp;&nbsp;&nbsp;prepared,
     * applicable only for prepared transactions\, and intended only for special-purpose use.  See
     * @ref timestamp_prepare_roundup.  Allows the prepare timestamp and the commit timestamp of
     * this transaction to be rounded up to be no older than the oldest timestamp\, and allows
     * violating the usual restriction that the prepare timestamp must be newer than the stable
     * timestamp.  Specifically: at transaction prepare\, if the prepare timestamp is less than or
     * equal to the oldest timestamp\, the prepare timestamp will be rounded to the oldest
     * timestamp.  Subsequently\, at commit time\, if the commit timestamp is less than the (now
     * rounded) prepare timestamp\, the commit timestamp will be rounded up to it and thus to at
     * least oldest.  Neither timestamp will be checked against the stable timestamp., a boolean
     * flag; default \c false.}
     * @config{&nbsp;&nbsp;&nbsp;&nbsp;read, if the read timestamp is less
     * than the oldest timestamp\, the read timestamp will be rounded up to the oldest timestamp.
     * See @ref timestamp_read_roundup., a boolean flag; default \c false.}
     * @config{ ),,}
     * @config{sync, whether to sync log records when the transaction commits\, inherited from
     * ::wiredtiger_open \c transaction_sync., a boolean flag; default empty.}
     * @configend
     * @errors
     */
    int __F(begin_transaction)(WT_SESSION *session, const char *config);

    /*!
     * Commit the current transaction.
     *
     * A transaction must be in progress when this method is called.
     *
     * If WT_SESSION::commit_transaction returns an error, the transaction
     * was rolled back, not committed, and all cursors associated with the session are reset.
     *
     * @requires_transaction
     *
     * @snippet ex_all.c transaction commit/rollback
     *
     * @param session the session handle
     * @configstart{WT_SESSION.commit_transaction, see dist/api_data.py}
     * @config{commit_timestamp, set the commit timestamp for the current transaction.  For
     * non-prepared transactions\, the value must not be older than the first commit timestamp
     * already set for the current transaction (if any)\, must not be older than the current oldest
     * timestamp\, and must be after the current stable timestamp.  For prepared transactions\, a
     * commit timestamp is required\, must not be older than the prepare timestamp\, and can be set
     * only once.  See @ref timestamp_txn_api and @ref timestamp_prepare., a string; default empty.}
     * @config{durable_timestamp, set the durable timestamp for the current transaction.  Required
     * for the commit of a prepared transaction\, and otherwise not permitted.  The value must also
     * be after the current oldest and stable timestamps and must not be older than the commit
     * timestamp.  See @ref timestamp_prepare., a string; default empty.}
     * @config{operation_timeout_ms, when non-zero\, a requested limit on the time taken to complete
     * operations in this transaction.  Time is measured in real time milliseconds from the start of
     * each WiredTiger API call.  There is no guarantee any operation will not take longer than this
     * amount of time.  If WiredTiger notices the limit has been exceeded\, an operation may return
     * a WT_ROLLBACK error.  Default is to have no limit., an integer greater than or equal to \c 0;
     * default \c 0.}
     * @config{sync, override whether to sync log records when the transaction commits.  The default
     * is inherited from ::wiredtiger_open \c transaction_sync.  The \c off setting does not wait
     * for records to be written or synchronized.  The \c on setting forces log records to be
     * written to the storage device., a string\, chosen from the following options: \c "off"\, \c
     * "on"; default empty.}
     * @configend
     * @errors
     */
    int __F(commit_transaction)(WT_SESSION *session, const char *config);

    /*!
     * Prepare the current transaction.
     *
     * A transaction must be in progress when this method is called.
     *
     * Preparing a transaction will guarantee a subsequent commit will
     * succeed. Only commit and rollback are allowed on a transaction after
     * it has been prepared. The transaction prepare API is designed to
     * support MongoDB exclusively, and guarantees update conflicts have
     * been resolved, but does not guarantee durability.
     *
     * @requires_transaction
     *
     * @snippet ex_all.c transaction prepare
     *
     * @param session the session handle
     * @configstart{WT_SESSION.prepare_transaction, see dist/api_data.py}
     * @config{prepare_timestamp, set the prepare timestamp for the updates of the current
     * transaction.  The value must not be older than any active read timestamps\, and must be newer
     * than the current stable timestamp.  See @ref timestamp_prepare., a string; default empty.}
     * @configend
     * @errors
     */
    int __F(prepare_transaction)(WT_SESSION *session, const char *config);

    /*!
     * Roll back the current transaction.
     *
     * A transaction must be in progress when this method is called.
     *
     * All cursors associated with the session are reset.
     *
     * @requires_transaction
     *
     * @snippet ex_all.c transaction commit/rollback
     *
     * @param session the session handle
     * @configstart{WT_SESSION.rollback_transaction, see dist/api_data.py}
     * @config{operation_timeout_ms, when non-zero\, a requested limit on the time taken to complete
     * operations in this transaction.  Time is measured in real time milliseconds from the start of
     * each WiredTiger API call.  There is no guarantee any operation will not take longer than this
     * amount of time.  If WiredTiger notices the limit has been exceeded\, an operation may return
     * a WT_ROLLBACK error.  Default is to have no limit., an integer greater than or equal to \c 0;
     * default \c 0.}
     * @configend
     * @errors
     */
    int __F(rollback_transaction)(WT_SESSION *session, const char *config);
    /*! @} */

    /*!
     * @name Transaction timestamps
     * @{
     */
    /*!
     * Query the session's transaction timestamp state.
     *
     * The WT_SESSION.query_timestamp method can only be used at snapshot isolation.
     *
     * @param session the session handle
     * @param[out] hex_timestamp a buffer that will be set to the
     * hexadecimal encoding of the timestamp being queried.  Must be large
     * enough to hold a NUL terminated, hex-encoded 8B timestamp (17 bytes).
     * @configstart{WT_SESSION.query_timestamp, see dist/api_data.py}
     * @config{get, specify which timestamp to query: \c commit returns the most recently set
     * commit_timestamp; \c first_commit returns the first set commit_timestamp; \c prepare returns
     * the timestamp used in preparing a transaction; \c read returns the timestamp at which the
     * transaction is reading.  See @ref timestamp_txn_api., a string\, chosen from the following
     * options: \c "commit"\, \c "first_commit"\, \c "prepare"\, \c "read"; default \c read.}
     * @configend
     *
     * A timestamp of 0 is returned if the timestamp is not available or has not been set.
     * @errors
     */
    int __F(query_timestamp)(
        WT_SESSION *session, char *hex_timestamp, const char *config);

    /*!
     * Set a timestamp on a transaction.
     *
     * The WT_SESSION.timestamp_transaction method can only be used at snapshot isolation.
     *
     * @snippet ex_all.c transaction timestamp
     *
     * @requires_transaction
     *
     * @param session the session handle
     * @configstart{WT_SESSION.timestamp_transaction, see dist/api_data.py}
     * @config{commit_timestamp, set the commit timestamp for the current transaction.  For
     * non-prepared transactions\, the value must not be older than the first commit timestamp
     * already set for the current transaction\, if any\, must not be older than the current oldest
     * timestamp and must be after the current stable timestamp.  For prepared transactions\, a
     * commit timestamp is required\, must not be older than the prepare timestamp\, can be set only
     * once\, and must not be set until after the transaction has successfully prepared.  See @ref
     * timestamp_txn_api and @ref timestamp_prepare., a string; default empty.}
     * @config{durable_timestamp, set the durable timestamp for the current transaction.  Required
     * for the commit of a prepared transaction\, and otherwise not permitted.  Can only be set
     * after the transaction has been prepared and a commit timestamp has been set.  The value must
     * be after the current oldest and stable timestamps and must not be older than the commit
     * timestamp.  See @ref timestamp_prepare., a string; default empty.}
     * @config{prepare_timestamp, set the prepare timestamp for the updates of the current
     * transaction.  The value must not be older than any active read timestamps\, and must be newer
     * than the current stable timestamp.  Can be set only once per transaction.  Setting the
     * prepare timestamp does not by itself prepare the transaction\, but does oblige the
     * application to eventually prepare the transaction before committing it.  See @ref
     * timestamp_prepare., a string; default empty.}
     * @config{read_timestamp, read using the specified timestamp.  The value must not be older than
     * the current oldest timestamp.  This can only be set once for a transaction.  See @ref
     * timestamp_txn_api., a string; default empty.}
     * @configend
     * @errors
     */
    int __F(timestamp_transaction)(WT_SESSION *session, const char *config);

    /*!
     * Set a timestamp on a transaction numerically.  Prefer this method over
     * WT_SESSION::timestamp_transaction if the hexadecimal string parsing done in that method
     * becomes a bottleneck.
     *
     * The WT_SESSION.timestamp_transaction_uint method can only be used at snapshot isolation.
     *
     * @snippet ex_all.c transaction timestamp_uint
     *
     * @requires_transaction
     *
     * @param session the session handle
     * @param which the timestamp being set (see ::WT_TS_TXN_TYPE for available options, and
     * WT_SESSION::timestamp_transaction for constraints on the timestamps).
     * @param ts the timestamp.
     * @errors
     */
    int __F(timestamp_transaction_uint)(WT_SESSION *session, WT_TS_TXN_TYPE which,
            uint64_t ts);
    /*! @} */

    /*!
     * @name Transaction support
     * @{
     */
    /*!
     * Write a transactionally consistent snapshot of a database or set of individual objects.
     *
     * When timestamps are not in use, the checkpoint includes all transactions committed
     * before the checkpoint starts. When timestamps are in use and the checkpoint runs with
     * \c use_timestamp=true (the default), updates committed with a timestamp after the
     * \c stable timestamp, in tables configured for checkpoint-level durability, are not
     * included in the checkpoint. Updates committed in tables configured for commit-level
     * durability are always included in the checkpoint. See @ref durability_checkpoint and
     * @ref durability_log for more information.
     *
     * Calling the checkpoint method multiple times serializes the checkpoints; new checkpoint
     * calls wait for running checkpoint calls to complete.
     *
     * Existing named checkpoints may optionally be discarded.
     *
     * @requires_notransaction
     *
     * @snippet ex_all.c Checkpoint examples
     *
     * @param session the session handle
     * @configstart{WT_SESSION.checkpoint, see dist/api_data.py}
     * @config{debug = (, configure debug specific behavior on a checkpoint.  Generally only used
     * for internal testing purposes., a set of related configuration options defined as follows.}
     * @config{&nbsp;&nbsp;&nbsp;&nbsp;checkpoint_cleanup, if true\, checkpoint cleanup thread is
     * triggered to perform the checkpoint cleanup., a boolean flag; default \c false.}
     * @config{
     * ),,}
     * @config{drop, specify a list of checkpoints to drop.  The list may additionally contain one
     * of the following keys: \c "from=all" to drop all checkpoints\, \c "from=<checkpoint>" to drop
     * all checkpoints after and including the named checkpoint\, or \c "to=<checkpoint>" to drop
     * all checkpoints before and including the named checkpoint.  Checkpoints cannot be dropped if
     * open in a cursor.  While a hot backup is in progress\, checkpoints created prior to the start
     * of the backup cannot be dropped., a list of strings; default empty.}
     * @config{flush_tier = (, configure flushing objects to tiered storage after checkpoint.  See
     * @ref tiered_storage., a set of related configuration options defined as follows.}
     * @config{&nbsp;&nbsp;&nbsp;&nbsp;enabled, if true and tiered storage is in use\, perform one
     * iteration of object switching and flushing objects to tiered storage., a boolean flag;
     * default \c false.}
     * @config{&nbsp;&nbsp;&nbsp;&nbsp;force, if false (the default)\, flush_tier
     * of any individual object may be skipped if the underlying object has not been modified since
     * the previous flush_tier.  If true\, this option forces the flush_tier., a boolean flag;
     * default \c false.}
     * @config{&nbsp;&nbsp;&nbsp;&nbsp;sync, wait for all objects to be flushed
     * to the shared storage to the level specified.  When false\, do not wait for any objects to be
     * written to the tiered storage system but return immediately after generating the objects and
     * work units for an internal thread.  When true\, the caller waits until all work queued for
     * this call to be completely processed before returning., a boolean flag; default \c true.}
     * @config{&nbsp;&nbsp;&nbsp;&nbsp;timeout, amount of time\, in seconds\, to wait for flushing
     * of objects to complete.  WiredTiger returns EBUSY if the timeout is reached.  A value of zero
     * disables the timeout., an integer; default \c 0.}
     * @config{ ),,}
     * @config{force, if false (the default)\, checkpoints may be skipped if the underlying object
     * has not been modified.  If true\, this option forces the checkpoint., a boolean flag; default
     * \c false.}
     * @config{name, if set\, specify a name for the checkpoint (note that checkpoints including LSM
     * trees may not be named)., a string; default empty.}
     * @config{target, if non-empty\, checkpoint the list of objects.  Checkpointing a list of
     * objects separately from a database-wide checkpoint can lead to data inconsistencies; see @ref
     * checkpoint_target for more information., a list of strings; default empty.}
     * @config{use_timestamp, if true (the default)\, create the checkpoint as of the last stable
     * timestamp if timestamps are in use\, or with all committed updates if there is no stable
     * timestamp set.  If false\, always generate a checkpoint with all committed updates\, ignoring
     * any stable timestamp., a boolean flag; default \c true.}
     * @configend
     * @errors
     */
    int __F(checkpoint)(WT_SESSION *session, const char *config);

    /*!
     * Reset the snapshot used for database visibility.
     *
     * For transactions running with snapshot isolation, this method releases the existing
     * snapshot of the database and gets a new one. This makes newer commits visible. The
     * call can be used to avoid pinning old and no-longer-needed content in the database.
     * Applications not using read timestamps for search may see different results after the
     * snapshot is updated.
     *
     * It is an error to call this method when using an isolation level other than snapshot
     * isolation, or if the current transaction has already written any data.
     *
     * @requires_transaction
     *
     * @snippet ex_all.c reset snapshot
     *
     * @param session the session handle
     * @errors
     */
    int __F(reset_snapshot)(WT_SESSION *session);

    /*!
     * Return the transaction ID range pinned by the session handle.
     *
     * The ID range is an approximate count of transactions and is calculated
     * based on the oldest ID needed for the active transaction in this session,
     * compared to the newest transaction in the system.
     *
     * @snippet ex_all.c transaction pinned range
     *
     * @param session the session handle
     * @param[out] range the range of IDs pinned by this session. Zero if
     * there is no active transaction.
     * @errors
     */
    int __F(transaction_pinned_range)(WT_SESSION* session, uint64_t *range);
    /*! @} */

#ifndef DOXYGEN
    /*!
     * Optionally returns the reason for the most recent rollback error returned from the API.
     *
     * There is no guarantee a rollback reason will be set and thus the caller
     * must check for a NULL pointer.
     *
     * @param session the session handle
     * @returns an optional string indicating the reason for the rollback
     */
    const char * __F(get_rollback_reason)(WT_SESSION *session);

    /*!
     * Call into the library.
     *
     * This method is used for breakpoints and to set other configuration
     * when debugging layers not directly supporting those features.
     *
     * @param session the session handle
     * @errors
     */
    int __F(breakpoint)(WT_SESSION *session);
#endif
};

/*!
 * A connection to a WiredTiger database.  The connection may be opened within
 * the same address space as the caller or accessed over a socket connection.
 *
 * Most applications will open a single connection to a database for each
 * process.  The first process to open a connection to a database will access
 * the database in its own address space.  Subsequent connections (if allowed)
 * will communicate with the first process over a socket connection to perform
 * their operations.
 *
 * <b>Thread safety:</b> A WT_CONNECTION handle may be shared between threads.
 * See @ref threads for more information.
 */
struct __wt_connection {
    /*!
     * Close a connection.
     *
     * Any open sessions will be closed. This will release the resources
     * associated with the session handle, including rolling back any
     * active transactions and closing any cursors that remain open in the
     * session.
     *
     * @snippet ex_all.c Close a connection
     *
     * @param connection the connection handle
     * @configstart{WT_CONNECTION.close, see dist/api_data.py}
     * @config{leak_memory, don't free memory during close., a boolean flag; default \c false.}
     * @config{use_timestamp, by default\, create the close checkpoint as of the last stable
     * timestamp if timestamps are in use\, or all current updates if there is no stable timestamp
     * set.  If false\, this option generates a checkpoint with all updates., a boolean flag;
     * default \c true.}
     * @configend
     * @errors
     */
    int __F(close)(WT_CONNECTION *connection, const char *config);

#ifndef DOXYGEN
    /*!
     * Output debug information for various subsystems. The output format
     * may change over time, gathering the debug information may be
     * invasive, and the information reported may not provide a point in
     * time view of the system.
     *
     * @param connection the connection handle
     * @configstart{WT_CONNECTION.debug_info, see dist/api_data.py}
     * @config{backup, print incremental backup information., a boolean flag; default \c false.}
     * @config{cache, print cache information., a boolean flag; default \c false.}
     * @config{cursors, print all open cursor information., a boolean flag; default \c false.}
     * @config{handles, print open handles information., a boolean flag; default \c false.}
     * @config{log, print log information., a boolean flag; default \c false.}
     * @config{sessions, print open session information., a boolean flag; default \c false.}
     * @config{txn, print global txn information., a boolean flag; default \c false.}
     * @configend
     * @errors
     */
    int __F(debug_info)(WT_CONNECTION *connection, const char *config);
#endif

    /*!
     * Reconfigure a connection handle.
     *
     * @snippet ex_all.c Reconfigure a connection
     *
     * @param connection the connection handle
     * @configstart{WT_CONNECTION.reconfigure, see dist/api_data.py}
     * @config{block_cache = (, block cache configuration options., a set of related configuration
     * options defined as follows.}
     * @config{&nbsp;&nbsp;&nbsp;&nbsp;blkcache_eviction_aggression,
     * seconds an unused block remains in the cache before it is evicted., an integer between \c 1
     * and \c 7200; default \c 1800.}
     * @config{&nbsp;&nbsp;&nbsp;&nbsp;cache_on_checkpoint, cache
     * blocks written by a checkpoint., a boolean flag; default \c true.}
     * @config{&nbsp;&nbsp;&nbsp;&nbsp;cache_on_writes, cache blocks as they are written (other than
     * checkpoint blocks)., a boolean flag; default \c true.}
     * @config{&nbsp;&nbsp;&nbsp;&nbsp;
     * enabled, enable block cache., a boolean flag; default \c false.}
     * @config{&nbsp;&nbsp;&nbsp;&nbsp;full_target, the fraction of the block cache that must be
     * full before eviction will remove unused blocks., an integer between \c 30 and \c 100; default
     * \c 95.}
     * @config{&nbsp;&nbsp;&nbsp;&nbsp;hashsize, number of buckets in the hashtable that
     * keeps track of blocks., an integer between \c 512 and \c 256K; default \c 32768.}
     * @config{&nbsp;&nbsp;&nbsp;&nbsp;max_percent_overhead, maximum tolerated overhead expressed as
     * the number of blocks added and removed as percent of blocks looked up; cache population and
     * eviction will be suppressed if the overhead exceeds the threshold., an integer between \c 1
     * and \c 500; default \c 10.}
     * @config{&nbsp;&nbsp;&nbsp;&nbsp;nvram_path, the absolute path to
     * the file system mounted on the NVRAM device., a string; default empty.}
     * @config{&nbsp;&nbsp;&nbsp;&nbsp;percent_file_in_dram, bypass cache for a file if the set
     * percentage of the file fits in system DRAM (as specified by block_cache.system_ram)., an
     * integer between \c 0 and \c 100; default \c 50.}
     * @config{&nbsp;&nbsp;&nbsp;&nbsp;size,
     * maximum memory to allocate for the block cache., an integer between \c 0 and \c 10TB; default
     * \c 0.}
     * @config{&nbsp;&nbsp;&nbsp;&nbsp;system_ram, the bytes of system DRAM available for
     * caching filesystem blocks., an integer between \c 0 and \c 1024GB; default \c 0.}
     * @config{&nbsp;&nbsp;&nbsp;&nbsp;type, cache location: DRAM or NVRAM., a string; default
     * empty.}
     * @config{ ),,}
     * @config{cache_max_wait_ms, the maximum number of milliseconds an application thread will wait
     * for space to be available in cache before giving up.  Default will wait forever., an integer
     * greater than or equal to \c 0; default \c 0.}
     * @config{cache_overhead, assume the heap allocator overhead is the specified percentage\, and
     * adjust the cache usage by that amount (for example\, if there is 10GB of data in cache\, a
     * percentage of 10 means WiredTiger treats this as 11GB). This value is configurable because
     * different heap allocators have different overhead and different workloads will have different
     * heap allocation sizes and patterns\, therefore applications may need to adjust this value
     * based on allocator choice and behavior in measured workloads., an integer between \c 0 and \c
     * 30; default \c 8.}
     * @config{cache_size, maximum heap memory to allocate for the cache.  A database should
     * configure either \c cache_size or \c shared_cache but not both., an integer between \c 1MB
     * and \c 10TB; default \c 100MB.}
     * @config{cache_stuck_timeout_ms, the number of milliseconds to wait before a stuck cache times
     * out in diagnostic mode.  Default will wait for 5 minutes\, 0 will wait forever., an integer
     * greater than or equal to \c 0; default \c 300000.}
     * @config{checkpoint = (, periodically checkpoint the database.  Enabling the checkpoint server
     * uses a session from the configured \c session_max., a set of related configuration options
     * defined as follows.}
     * @config{&nbsp;&nbsp;&nbsp;&nbsp;log_size, wait for this amount of log
     * record bytes to be written to the log between each checkpoint.  If non-zero\, this value will
     * use a minimum of the log file size.  A database can configure both log_size and wait to set
     * an upper bound for checkpoints; setting this value above 0 configures periodic checkpoints.,
     * an integer between \c 0 and \c 2GB; default \c 0.}
     * @config{&nbsp;&nbsp;&nbsp;&nbsp;wait,
     * seconds to wait between each checkpoint; setting this value above 0 configures periodic
     * checkpoints., an integer between \c 0 and \c 100000; default \c 0.}
     * @config{ ),,}
     * @config{checkpoint_cleanup = (, periodically checkpoint cleanup the database., a set of
     * related configuration options defined as follows.}
     * @config{&nbsp;&nbsp;&nbsp;&nbsp;method,
     * control how aggressively obsolete content is removed by reading the internal pages.  Default
     * to none\, which means no additional work is done to find obsolete content., a string\, chosen
     * from the following options: \c "none"\, \c "reclaim_space"; default \c none.}
     * @config{&nbsp;&nbsp;&nbsp;&nbsp;wait, seconds to wait between each checkpoint cleanup., an
     * integer between \c 60 and \c 100000; default \c 300.}
     * @config{ ),,}
     * @config{chunk_cache = (, chunk cache reconfiguration options., a set of related configuration
     * options defined as follows.}
     * @config{&nbsp;&nbsp;&nbsp;&nbsp;pinned, List of "table:" URIs
     * exempt from cache eviction.  Capacity config overrides this\, tables exceeding capacity will
     * not be fully retained.  Table names can appear in both this and the preload list\, but not in
     * both this and the exclude list.  Duplicate names are allowed., a list of strings; default
     * empty.}
     * @config{ ),,}
     * @config{compatibility = (, set compatibility version of database.  Changing the compatibility
     * version requires that there are no active operations for the duration of the call., a set of
     * related configuration options defined as follows.}
     * @config{&nbsp;&nbsp;&nbsp;&nbsp;release,
     * compatibility release version string., a string; default empty.}
     * @config{ ),,}
     * @config{debug_mode = (, control the settings of various extended debugging features., a set
     * of related configuration options defined as follows.}
     * @config{&nbsp;&nbsp;&nbsp;&nbsp;
     * background_compact, if true\, background compact aggressively removes compact statistics for
     * a file and decreases the max amount of time a file can be skipped for., a boolean flag;
     * default \c false.}
     * @config{&nbsp;&nbsp;&nbsp;&nbsp;checkpoint_retention, adjust log removal
     * to retain the log records of this number of checkpoints.  Zero or one means perform normal
     * removal., an integer between \c 0 and \c 1024; default \c 0.}
     * @config{&nbsp;&nbsp;&nbsp;&nbsp;corruption_abort, if true and built in diagnostic mode\, dump
     * core in the case of data corruption., a boolean flag; default \c true.}
     * @config{&nbsp;&nbsp;&nbsp;&nbsp;cursor_copy, if true\, use the system allocator to make a
     * copy of any data returned by a cursor operation and return the copy instead.  The copy is
     * freed on the next cursor operation.  This allows memory sanitizers to detect inappropriate
     * references to memory owned by cursors., a boolean flag; default \c false.}
     * @config{&nbsp;&nbsp;&nbsp;&nbsp;cursor_reposition, if true\, for operations with snapshot
     * isolation the cursor temporarily releases any page that requires force eviction\, then
     * repositions back to the page for further operations.  A page release encourages eviction of
     * hot or large pages\, which is more likely to succeed without a cursor keeping the page
     * pinned., a boolean flag; default \c false.}
     * @config{&nbsp;&nbsp;&nbsp;&nbsp;eviction, if
     * true\, modify internal algorithms to change skew to force history store eviction to happen
     * more aggressively.  This includes but is not limited to not skewing newest\, not favoring
     * leaf pages\, and modifying the eviction score mechanism., a boolean flag; default \c false.}
     * @config{&nbsp;&nbsp;&nbsp;&nbsp;log_retention, adjust log removal to retain at least this
     * number of log files.  (Warning: this option can remove log files required for recovery if no
     * checkpoints have yet been done and the number of log files exceeds the configured value.  As
     * WiredTiger cannot detect the difference between a system that has not yet checkpointed and
     * one that will never checkpoint\, it might discard log files before any checkpoint is done.)
     * Ignored if set to 0., an integer between \c 0 and \c 1024; default \c 0.}
     * @config{&nbsp;&nbsp;&nbsp;&nbsp;realloc_exact, if true\, reallocation of memory will only
     * provide the exact amount requested.  This will help with spotting memory allocation issues
     * more easily., a boolean flag; default \c false.}
     * @config{&nbsp;&nbsp;&nbsp;&nbsp;
     * realloc_malloc, if true\, every realloc call will force a new memory allocation by using
     * malloc., a boolean flag; default \c false.}
     * @config{&nbsp;&nbsp;&nbsp;&nbsp;rollback_error,
     * return a WT_ROLLBACK error from a transaction operation about every Nth operation to simulate
     * a collision., an integer between \c 0 and \c 10M; default \c 0.}
     * @config{&nbsp;&nbsp;&nbsp;&nbsp;slow_checkpoint, if true\, slow down checkpoint creation by
     * slowing down internal page processing., a boolean flag; default \c false.}
     * @config{&nbsp;&nbsp;&nbsp;&nbsp;stress_skiplist, Configure various internal parameters to
     * encourage race conditions and other issues with internal skip lists\, e.g.  using a more
     * dense representation., a boolean flag; default \c false.}
     * @config{&nbsp;&nbsp;&nbsp;&nbsp;
     * table_logging, if true\, write transaction related information to the log for all
     * operations\, even operations for tables with logging turned off.  This additional logging
     * information is intended for debugging and is informational only\, that is\, it is ignored
     * during recovery., a boolean flag; default \c false.}
     * @config{&nbsp;&nbsp;&nbsp;&nbsp;
     * tiered_flush_error_continue, on a write to tiered storage\, continue when an error occurs., a
     * boolean flag; default \c false.}
     * @config{&nbsp;&nbsp;&nbsp;&nbsp;update_restore_evict, if
     * true\, control all dirty page evictions through forcing update restore eviction., a boolean
     * flag; default \c false.}
     * @config{ ),,}
     * @config{error_prefix, prefix string for error messages., a string; default empty.}
     * @config{eviction = (, eviction configuration options., a set of related configuration options
     * defined as follows.}
     * @config{&nbsp;&nbsp;&nbsp;&nbsp;evict_sample_inmem, If no in-memory ref
     * is found on the root page\, attempt to locate a random in-memory page by examining all
     * entries on the root page., a boolean flag; default \c true.}
     * @config{&nbsp;&nbsp;&nbsp;&nbsp;
     * threads_max, maximum number of threads WiredTiger will start to help evict pages from cache.
     * The number of threads started will vary depending on the current eviction load.  Each
     * eviction worker thread uses a session from the configured session_max., an integer between \c
     * 1 and \c 20; default \c 8.}
     * @config{&nbsp;&nbsp;&nbsp;&nbsp;threads_min, minimum number of
     * threads WiredTiger will start to help evict pages from cache.  The number of threads
     * currently running will vary depending on the current eviction load., an integer between \c 1
     * and \c 20; default \c 1.}
     * @config{ ),,}
     * @config{eviction_checkpoint_target, perform eviction at the beginning of checkpoints to bring
     * the dirty content in cache to this level.  It is a percentage of the cache size if the value
     * is within the range of 0 to 100 or an absolute size when greater than 100. The value is not
     * allowed to exceed the \c cache_size.  Ignored if set to zero., an integer between \c 0 and \c
     * 10TB; default \c 1.}
     * @config{eviction_dirty_target, perform eviction in worker threads when the cache contains at
     * least this much dirty content.  It is a percentage of the cache size if the value is within
     * the range of 1 to 100 or an absolute size when greater than 100. The value is not allowed to
     * exceed the \c cache_size and has to be lower than its counterpart \c eviction_dirty_trigger.,
     * an integer between \c 1 and \c 10TB; default \c 5.}
     * @config{eviction_dirty_trigger, trigger application threads to perform eviction when the
     * cache contains at least this much dirty content.  It is a percentage of the cache size if the
     * value is within the range of 1 to 100 or an absolute size when greater than 100. The value is
     * not allowed to exceed the \c cache_size and has to be greater than its counterpart \c
     * eviction_dirty_target.  This setting only alters behavior if it is lower than
     * eviction_trigger., an integer between \c 1 and \c 10TB; default \c 20.}
     * @config{eviction_target, perform eviction in worker threads when the cache contains at least
     * this much content.  It is a percentage of the cache size if the value is within the range of
     * 10 to 100 or an absolute size when greater than 100. The value is not allowed to exceed the
     * \c cache_size and has to be lower than its counterpart \c eviction_trigger., an integer
     * between \c 10 and \c 10TB; default \c 80.}
     * @config{eviction_trigger, trigger application threads to perform eviction when the cache
     * contains at least this much content.  It is a percentage of the cache size if the value is
     * within the range of 10 to 100 or an absolute size when greater than 100. The value is not
     * allowed to exceed the \c cache_size and has to be greater than its counterpart \c
     * eviction_target., an integer between \c 10 and \c 10TB; default \c 95.}
     * @config{eviction_updates_target, perform eviction in worker threads when the cache contains
     * at least this many bytes of updates.  It is a percentage of the cache size if the value is
     * within the range of 0 to 100 or an absolute size when greater than 100. Calculated as half of
     * \c eviction_dirty_target by default.  The value is not allowed to exceed the \c cache_size
     * and has to be lower than its counterpart \c eviction_updates_trigger., an integer between \c
     * 0 and \c 10TB; default \c 0.}
     * @config{eviction_updates_trigger, trigger application threads to perform eviction when the
     * cache contains at least this many bytes of updates.  It is a percentage of the cache size if
     * the value is within the range of 1 to 100 or an absolute size when greater than 100\.
     * Calculated as half of \c eviction_dirty_trigger by default.  The value is not allowed to
     * exceed the \c cache_size and has to be greater than its counterpart \c
     * eviction_updates_target.  This setting only alters behavior if it is lower than \c
     * eviction_trigger., an integer between \c 0 and \c 10TB; default \c 0.}
     * @config{extra_diagnostics, enable additional diagnostics in WiredTiger.  These additional
     * diagnostics include diagnostic assertions that can cause WiredTiger to abort when an invalid
     * state is detected.  Options are given as a list\, such as
     * <code>"extra_diagnostics=[out_of_order\,visibility]"</code>. Choosing \c all enables all
     * assertions.  When WiredTiger is compiled with \c HAVE_DIAGNOSTIC=1 all assertions are enabled
     * and cannot be reconfigured., a list\, with values chosen from the following options: \c
     * "all"\, \c "checkpoint_validate"\, \c "cursor_check"\, \c "disk_validate"\, \c
     * "eviction_check"\, \c "generation_check"\, \c "hs_validate"\, \c "key_out_of_order"\, \c
     * "log_validate"\, \c "prepared"\, \c "slow_operation"\, \c "txn_visibility"; default \c [].}
     * @config{file_manager = (, control how file handles are managed., a set of related
     * configuration options defined as follows.}
     * @config{&nbsp;&nbsp;&nbsp;&nbsp;
     * close_handle_minimum, number of handles open before the file manager will look for handles to
     * close., an integer greater than or equal to \c 0; default \c 250.}
     * @config{&nbsp;&nbsp;&nbsp;&nbsp;close_idle_time, amount of time in seconds a file handle
     * needs to be idle before attempting to close it.  A setting of 0 means that idle handles are
     * not closed., an integer between \c 0 and \c 100000; default \c 30.}
     * @config{&nbsp;&nbsp;&nbsp;&nbsp;close_scan_interval, interval in seconds at which to check
     * for files that are inactive and close them., an integer between \c 1 and \c 100000; default
     * \c 10.}
     * @config{ ),,}
     * @config{generation_drain_timeout_ms, the number of milliseconds to wait for a resource to
     * drain before timing out in diagnostic mode.  Default will wait for 4 minutes\, 0 will wait
     * forever., an integer greater than or equal to \c 0; default \c 240000.}
     * @config{heuristic_controls = (, control the behavior of various optimizations.  This is
     * primarily used as a mechanism for rolling out changes to internal heuristics while providing
     * a mechanism for quickly reverting to prior behavior in the field., a set of related
     * configuration options defined as follows.}
     * @config{&nbsp;&nbsp;&nbsp;&nbsp;
     * obsolete_tw_pages_dirty, eviction to mark the number of obsolete time window pages that are
     * marked as dirty per btree in a single checkpoint., an integer between \c 0 and \c 100000;
     * default \c 100.}
     * @config{ ),,}
     * @config{history_store = (, history store configuration options., a set of related
     * configuration options defined as follows.}
     * @config{&nbsp;&nbsp;&nbsp;&nbsp;file_max, the
     * maximum number of bytes that WiredTiger is allowed to use for its history store mechanism.
     * If the history store file exceeds this size\, a panic will be triggered.  The default value
     * means that the history store file is unbounded and may use as much space as the filesystem
     * will accommodate.  The minimum non-zero setting is 100MB., an integer greater than or equal
     * to \c 0; default \c 0.}
     * @config{ ),,}
     * @config{io_capacity = (, control how many bytes per second are written and read.  Exceeding
     * the capacity results in throttling., a set of related configuration options defined as
     * follows.}
     * @config{&nbsp;&nbsp;&nbsp;&nbsp;chunk_cache, number of bytes per second available
     * to the chunk cache.  The minimum non-zero setting is 1MB., an integer between \c 0 and \c
     * 1TB; default \c 0.}
     * @config{&nbsp;&nbsp;&nbsp;&nbsp;total, number of bytes per second
     * available to all subsystems in total.  When set\, decisions about what subsystems are
     * throttled\, and in what proportion\, are made internally.  The minimum non-zero setting is
     * 1MB., an integer between \c 0 and \c 1TB; default \c 0.}
     * @config{ ),,}
     * @config{json_output, enable JSON formatted messages on the event handler interface.  Options
     * are given as a list\, where each option specifies an event handler category e.g.  'error'
     * represents the messages from the WT_EVENT_HANDLER::handle_error method., a list\, with values
     * chosen from the following options: \c "error"\, \c "message"; default \c [].}
     * @config{log = (, enable logging.  Enabling logging uses three sessions from the configured
     * session_max., a set of related configuration options defined as follows.}
     * @config{&nbsp;&nbsp;&nbsp;&nbsp;os_cache_dirty_pct, maximum dirty system buffer cache usage\,
     * as a percentage of the log's \c file_max.  If non-zero\, schedule writes for dirty blocks
     * belonging to the log in the system buffer cache after that percentage of the log has been
     * written into the buffer cache without an intervening file sync., an integer between \c 0 and
     * \c 100; default \c 0.}
     * @config{&nbsp;&nbsp;&nbsp;&nbsp;prealloc, pre-allocate log files., a
     * boolean flag; default \c true.}
     * @config{&nbsp;&nbsp;&nbsp;&nbsp;prealloc_init_count, initial
     * number of pre-allocated log files., an integer between \c 1 and \c 500; default \c 1.}
     * @config{&nbsp;&nbsp;&nbsp;&nbsp;remove, automatically remove unneeded log files., a boolean
     * flag; default \c true.}
     * @config{&nbsp;&nbsp;&nbsp;&nbsp;zero_fill, manually write zeroes into
     * log files., a boolean flag; default \c false.}
     * @config{ ),,}
     * @config{lsm_manager = (, configure database wide options for LSM tree management.  The LSM
     * manager is started automatically the first time an LSM tree is opened.  The LSM manager uses
     * a session from the configured session_max., a set of related configuration options defined as
     * follows.}
     * @config{&nbsp;&nbsp;&nbsp;&nbsp;merge, merge LSM chunks where possible., a boolean
     * flag; default \c true.}
     * @config{&nbsp;&nbsp;&nbsp;&nbsp;worker_thread_max, Configure a set of
     * threads to manage merging LSM trees in the database.  Each worker thread uses a session
     * handle from the configured session_max., an integer between \c 3 and \c 20; default \c 4.}
     * @config{ ),,}
     * @config{operation_timeout_ms, this option is no longer supported\, retained for backward
     * compatibility., an integer greater than or equal to \c 0; default \c 0.}
     * @config{operation_tracking = (, enable tracking of performance-critical functions.  See @ref
     * operation_tracking for more information., a set of related configuration options defined as
     * follows.}
     * @config{&nbsp;&nbsp;&nbsp;&nbsp;enabled, enable operation tracking subsystem., a
     * boolean flag; default \c false.}
     * @config{&nbsp;&nbsp;&nbsp;&nbsp;path, the name of a
     * directory into which operation tracking files are written.  The directory must already exist.
     * If the value is not an absolute path\, the path is relative to the database home (see @ref
     * absolute_path for more information)., a string; default \c ".".}
     * @config{ ),,}
     * @config{shared_cache = (, shared cache configuration options.  A database should configure
     * either a cache_size or a shared_cache not both.  Enabling a shared cache uses a session from
     * the configured session_max.  A shared cache can not have absolute values configured for cache
     * eviction settings., a set of related configuration options defined as follows.}
     * @config{&nbsp;&nbsp;&nbsp;&nbsp;chunk, the granularity that a shared cache is redistributed.,
     * an integer between \c 1MB and \c 10TB; default \c 10MB.}
     * @config{&nbsp;&nbsp;&nbsp;&nbsp;
     * name, the name of a cache that is shared between databases or \c "none" when no shared cache
     * is configured., a string; default \c none.}
     * @config{&nbsp;&nbsp;&nbsp;&nbsp;quota, maximum
     * size of cache this database can be allocated from the shared cache.  Defaults to the entire
     * shared cache size., an integer; default \c 0.}
     * @config{&nbsp;&nbsp;&nbsp;&nbsp;reserve,
     * amount of cache this database is guaranteed to have available from the shared cache.  This
     * setting is per database.  Defaults to the chunk size., an integer; default \c 0.}
     * @config{&nbsp;&nbsp;&nbsp;&nbsp;size, maximum memory to allocate for the shared cache.
     * Setting this will update the value if one is already set., an integer between \c 1MB and \c
     * 10TB; default \c 500MB.}
     * @config{ ),,}
     * @config{statistics, Maintain database statistics\, which may impact performance.  Choosing
     * "all" maintains all statistics regardless of cost\, "fast" maintains a subset of statistics
     * that are relatively inexpensive\, "none" turns off all statistics.  The "clear" configuration
     * resets statistics after they are gathered\, where appropriate (for example\, a cache size
     * statistic is not cleared\, while the count of cursor insert operations will be cleared). When
     * "clear" is configured for the database\, gathered statistics are reset each time a statistics
     * cursor is used to gather statistics\, as well as each time statistics are logged using the \c
     * statistics_log configuration.  See @ref statistics for more information., a list\, with
     * values chosen from the following options: \c "all"\, \c "cache_walk"\, \c "fast"\, \c
     * "none"\, \c "clear"\, \c "tree_walk"; default \c none.}
     * @config{statistics_log = (, log any statistics the database is configured to maintain\, to a
     * file.  See @ref statistics for more information.  Enabling the statistics log server uses a
     * session from the configured session_max., a set of related configuration options defined as
     * follows.}
     * @config{&nbsp;&nbsp;&nbsp;&nbsp;json, encode statistics in JSON format., a boolean
     * flag; default \c false.}
     * @config{&nbsp;&nbsp;&nbsp;&nbsp;on_close, log statistics on database
     * close., a boolean flag; default \c false.}
     * @config{&nbsp;&nbsp;&nbsp;&nbsp;sources, if
     * non-empty\, include statistics for the list of "file:" and "lsm:" data source URIs\, if they
     * are open at the time of the statistics logging., a list of strings; default empty.}
     * @config{&nbsp;&nbsp;&nbsp;&nbsp;timestamp, a timestamp prepended to each log record.  May
     * contain \c strftime conversion specifications.  When \c json is configured\, defaults to \c
     * "%Y-%m-%dT%H:%M:%S.000Z"., a string; default \c "%b %d %H:%M:%S".}
     * @config{&nbsp;&nbsp;&nbsp;&nbsp;wait, seconds to wait between each write of the log records;
     * setting this value above 0 configures statistics logging., an integer between \c 0 and \c
     * 100000; default \c 0.}
     * @config{ ),,}
     * @config{tiered_storage = (, enable tiered storage.  Enabling tiered storage may use one
     * session from the configured session_max., a set of related configuration options defined as
     * follows.}
     * @config{&nbsp;&nbsp;&nbsp;&nbsp;local_retention, time in seconds to retain data on
     * tiered storage on the local tier for faster read access., an integer between \c 0 and \c
     * 10000; default \c 300.}
     * @config{ ),,}
     * @config{verbose, enable messages for various subsystems and operations.  Options are given as
     * a list\, where each message type can optionally define an associated verbosity level\, such
     * as <code>"verbose=[evictserver\,read:1\,rts:0]"</code>. Verbosity levels that can be provided
     * include <code>0</code> (INFO) and <code>1</code> through <code>5</code>\, corresponding to
     * (DEBUG_1) to (DEBUG_5). \c all is a special case that defines the verbosity level for all
     * categories not explicitly set in the config string., a list\, with values chosen from the
     * following options: \c "all"\, \c "api"\, \c "backup"\, \c "block"\, \c "block_cache"\, \c
     * "checkpoint"\, \c "checkpoint_cleanup"\, \c "checkpoint_progress"\, \c "chunkcache"\, \c
     * "compact"\, \c "compact_progress"\, \c "configuration"\, \c "error_returns"\, \c "evict"\, \c
     * "evict_stuck"\, \c "evictserver"\, \c "fileops"\, \c "generation"\, \c "handleops"\, \c
     * "history_store"\, \c "history_store_activity"\, \c "log"\, \c "lsm"\, \c "lsm_manager"\, \c
     * "metadata"\, \c "mutex"\, \c "out_of_order"\, \c "overflow"\, \c "prefetch"\, \c "read"\, \c
     * "reconcile"\, \c "recovery"\, \c "recovery_progress"\, \c "rts"\, \c "salvage"\, \c
     * "shared_cache"\, \c "split"\, \c "temporary"\, \c "thread_group"\, \c "tiered"\, \c
     * "timestamp"\, \c "transaction"\, \c "verify"\, \c "version"\, \c "write"; default \c [].}
     * @configend
     * @errors
     */
    int __F(reconfigure)(WT_CONNECTION *connection, const char *config);

    /*!
     * The home directory of the connection.
     *
     * @snippet ex_all.c Get the database home directory
     *
     * @param connection the connection handle
     * @returns a pointer to a string naming the home directory
     */
    const char *__F(get_home)(WT_CONNECTION *connection);

    /*!
     * Compile a configuration string to be used with an API.  The string returned by this
     * method can be used with the indicated API call as its configuration argument.
     * Precompiled strings should be used where configuration parsing has proved to be a
     * performance bottleneck. The lifetime of a configuration string ends when the connection
     * is closed. The number of compilation strings that can be made is limited by
     * the \c compile_configuration_count configuration in ::wiredtiger_open .
     *
     * Configuration strings containing '%d' or '%s' can have values bound, see
     * WT_SESSION::bind_configuration.
     *
     * This API may change in future releases.
     *
     * @param connection the connection handle
     * @param method the API to the configuration string applies to, e.g.
     * \c "WT_SESSION.open_cursor"
     * @param str the configuration string to compile
     * @param compiled the returned configuration string
     * @errors
     */
    int __F(compile_configuration)(WT_CONNECTION *connection, const char *method,
        const char *str, const char **compiled);

    /*!
     * Add configuration options for a method.  See
     * @ref custom_ds_config_add for more information.
     *
     * @snippet ex_all.c Configure method configuration
     *
     * @param connection the connection handle
     * @param method the method being configured
     * @param uri the object type or NULL for all object types
     * @param config the additional configuration's name and default value
     * @param type the additional configuration's type (must be one of
     * \c "boolean"\, \c "int", \c "list" or \c "string")
     * @param check the additional configuration check string, or NULL if
     * none
     * @errors
     */
    int __F(configure_method)(WT_CONNECTION *connection,
        const char *method, const char *uri,
        const char *config, const char *type, const char *check);

    /*!
     * Return if opening this handle created the database.
     *
     * @snippet ex_all.c Check if the database is newly created
     *
     * @param connection the connection handle
     * @returns false (zero) if the connection existed before the call to
     * ::wiredtiger_open, true (non-zero) if it was created by opening this
     * handle.
     */
    int __F(is_new)(WT_CONNECTION *connection);

    /*!
     * @name Session handles
     * @{
     */
    /*!
     * Open a session.
     *
     * @snippet ex_all.c Open a session
     *
     * @param connection the connection handle
     * @param event_handler An event handler. If <code>NULL</code>, the
     * connection's event handler is used. See @ref event_message_handling
     * for more information.
     * @configstart{WT_CONNECTION.open_session, see dist/api_data.py}
     * @config{cache_cursors, enable caching of cursors for reuse.  Any calls to WT_CURSOR::close
     * for a cursor created in this session will mark the cursor as cached and keep it available to
     * be reused for later calls to WT_SESSION::open_cursor.  Cached cursors may be eventually
     * closed.  This value is inherited from ::wiredtiger_open \c cache_cursors., a boolean flag;
     * default \c true.}
     * @config{cache_max_wait_ms, the maximum number of milliseconds an application thread will wait
     * for space to be available in cache before giving up.  Default value will be the global
     * setting of the connection config., an integer greater than or equal to \c 0; default \c 0.}
     * @config{debug = (, configure debug specific behavior on a session.  Generally only used for
     * internal testing purposes., a set of related configuration options defined as follows.}
     * @config{&nbsp;&nbsp;&nbsp;&nbsp;checkpoint_fail_before_turtle_update, Fail before writing a
     * turtle file at the end of a checkpoint., a boolean flag; default \c false.}
     * @config{&nbsp;&nbsp;&nbsp;&nbsp;release_evict_page, Configure the session to evict the page
     * when it is released and no longer needed., a boolean flag; default \c false.}
     * @config{ ),,}
     * @config{ignore_cache_size, when set\, operations performed by this session ignore the cache
     * size and are not blocked when the cache is full.  Note that use of this option for operations
     * that create cache pressure can starve ordinary sessions that obey the cache size., a boolean
     * flag; default \c false.}
     * @config{isolation, the default isolation level for operations in this session., a string\,
     * chosen from the following options: \c "read-uncommitted"\, \c "read-committed"\, \c
     * "snapshot"; default \c snapshot.}
     * @config{prefetch = (, Enable automatic detection of scans by applications\, and attempt to
     * pre-fetch future content into the cache., a set of related configuration options defined as
     * follows.}
     * @config{&nbsp;&nbsp;&nbsp;&nbsp;enabled, whether pre-fetch is enabled for this
     * session., a boolean flag; default \c false.}
     * @config{ ),,}
     * @configend
     * @param[out] sessionp the new session handle
     * @errors
     */
    int __F(open_session)(WT_CONNECTION *connection,
        WT_EVENT_HANDLER *event_handler, const char *config,
        WT_SESSION **sessionp);
    /*! @} */

    /*!
     * @name Transactions
     * @{
     */
    /*!
     * Query the global transaction timestamp state.
     *
     * @snippet ex_all.c query timestamp
     *
     * @param connection the connection handle
     * @param[out] hex_timestamp a buffer that will be set to the
     * hexadecimal encoding of the timestamp being queried.  Must be large
     * enough to hold a NUL terminated, hex-encoded 8B timestamp (17 bytes).
     * @configstart{WT_CONNECTION.query_timestamp, see dist/api_data.py}
     * @config{get, specify which timestamp to query: \c all_durable returns the largest timestamp
     * such that all timestamps up to and including that value have been committed (possibly bounded
     * by the application-set \c durable timestamp); \c last_checkpoint returns the timestamp of the
     * most recent stable checkpoint; \c oldest_timestamp returns the most recent \c
     * oldest_timestamp set with WT_CONNECTION::set_timestamp; \c oldest_reader returns the minimum
     * of the read timestamps of all active readers; \c pinned returns the minimum of the \c
     * oldest_timestamp and the read timestamps of all active readers; \c recovery returns the
     * timestamp of the most recent stable checkpoint taken prior to a shutdown; \c stable_timestamp
     * returns the most recent \c stable_timestamp set with WT_CONNECTION::set_timestamp.  (The \c
     * oldest and \c stable arguments are deprecated short-hand for \c oldest_timestamp and \c
     * stable_timestamp\, respectively.) See @ref timestamp_global_api., a string\, chosen from the
     * following options: \c "all_durable"\, \c "last_checkpoint"\, \c "oldest"\, \c
     * "oldest_reader"\, \c "oldest_timestamp"\, \c "pinned"\, \c "recovery"\, \c "stable"\, \c
     * "stable_timestamp"; default \c all_durable.}
     * @configend
     *
     * A timestamp of 0 is returned if the timestamp is not available or has not been set.
     * @errors
     */
    int __F(query_timestamp)(
        WT_CONNECTION *connection, char *hex_timestamp, const char *config);

    /*!
     * Set a global transaction timestamp.
     *
     * @snippet ex_all.c set durable timestamp
     *
     * @snippet ex_all.c set oldest timestamp
     *
     * @snippet ex_all.c set stable timestamp
     *
     * @param connection the connection handle
     * @configstart{WT_CONNECTION.set_timestamp, see dist/api_data.py}
     * @config{durable_timestamp, temporarily set the system's maximum durable timestamp\, bounding
     * the timestamp returned by WT_CONNECTION::query_timestamp with the \c all_durable
     * configuration.  Calls to WT_CONNECTION::query_timestamp will ignore durable timestamps
     * greater than the specified value until a subsequent transaction commit advances the maximum
     * durable timestamp\, or rollback-to-stable resets the value.  See @ref timestamp_global_api.,
     * a string; default empty.}
     * @config{oldest_timestamp, future commits and queries will be no earlier than the specified
     * timestamp.  Values must be monotonically increasing.  The value must not be newer than the
     * current stable timestamp.  See @ref timestamp_global_api., a string; default empty.}
     * @config{stable_timestamp, checkpoints will not include commits that are newer than the
     * specified timestamp in tables configured with \c "log=(enabled=false)". Values must be
     * monotonically increasing.  The value must not be older than the current oldest timestamp.
     * See @ref timestamp_global_api., a string; default empty.}
     * @configend
     * @errors
     */
    int __F(set_timestamp)(
        WT_CONNECTION *connection, const char *config);

    /*!
     * Rollback tables to an earlier point in time, discarding all updates to checkpoint durable
     * tables that have commit times more recent than the current global stable timestamp.
     *
     * No updates made to logged tables or updates made without an associated commit timestamp
     * will be discarded. See @ref timestamp_misc.
     *
     * Applications must resolve all running transactions and close or reset all open cursors
     * before the call, and no other API calls should be made for the duration of the call.
     *
     * @snippet ex_all.c rollback to stable
     *
     * @param connection the connection handle
     * @configstart{WT_CONNECTION.rollback_to_stable, see dist/api_data.py}
     * @config{dryrun, perform the checks associated with RTS\, but don't modify any data., a
     * boolean flag; default \c false.}
     * @config{threads, maximum number of threads WiredTiger will start to help RTS. Each RTS worker
     * thread uses a session from the configured session_max., an integer between \c 0 and \c 10;
     * default \c 4.}
     * @configend
     * @errors
     * An error should occur only in the case of a system problem, and an application typically
     * will retry WT_CONNECTION::rollback_to_stable on error, or fail outright.
     */
    int __F(rollback_to_stable)(
        WT_CONNECTION *connection, const char *config);

    /*! @} */

    /*!
     * @name Extensions
     * @{
     */
    /*!
     * Load an extension.
     *
     * @snippet ex_all.c Load an extension
     *
     * @param connection the connection handle
     * @param path the filename of the extension module, or \c "local" to
     * search the current application binary for the initialization
     * function, see @ref extensions for more details.
     * @configstart{WT_CONNECTION.load_extension, see dist/api_data.py}
     * @config{config, configuration string passed to the entry point of the extension as its
     * WT_CONFIG_ARG argument., a string; default empty.}
     * @config{early_load, whether this extension should be loaded at the beginning of
     * ::wiredtiger_open.  Only applicable to extensions loaded via the wiredtiger_open
     * configurations string., a boolean flag; default \c false.}
     * @config{entry, the entry point of the extension\, called to initialize the extension when it
     * is loaded.  The signature of the function must match ::wiredtiger_extension_init., a string;
     * default \c wiredtiger_extension_init.}
     * @config{terminate, an optional function in the extension that is called before the extension
     * is unloaded during WT_CONNECTION::close.  The signature of the function must match
     * ::wiredtiger_extension_terminate., a string; default \c wiredtiger_extension_terminate.}
     * @configend
     * @errors
     */
    int __F(load_extension)(WT_CONNECTION *connection,
        const char *path, const char *config);

    /*!
     * Add a custom data source.  See @ref custom_data_sources for more
     * information.
     *
     * The application must first implement the WT_DATA_SOURCE interface
     * and then register the implementation with WiredTiger:
     *
     * @snippet ex_data_source.c WT_DATA_SOURCE register
     *
     * @param connection the connection handle
     * @param prefix the URI prefix for this data source, e.g., "file:"
     * @param data_source the application-supplied implementation of
     *  WT_DATA_SOURCE to manage this data source.
     * @configempty{WT_CONNECTION.add_data_source, see dist/api_data.py}
     * @errors
     */
    int __F(add_data_source)(WT_CONNECTION *connection, const char *prefix,
        WT_DATA_SOURCE *data_source, const char *config);

    /*!
     * Add a custom collation function.
     *
     * The application must first implement the WT_COLLATOR interface and
     * then register the implementation with WiredTiger:
     *
     * @snippet ex_all.c WT_COLLATOR register
     *
     * @param connection the connection handle
     * @param name the name of the collation to be used in calls to
     *  WT_SESSION::create, may not be \c "none"
     * @param collator the application-supplied collation handler
     * @configempty{WT_CONNECTION.add_collator, see dist/api_data.py}
     * @errors
     */
    int __F(add_collator)(WT_CONNECTION *connection,
        const char *name, WT_COLLATOR *collator, const char *config);

    /*!
     * Add a compression function.
     *
     * The application must first implement the WT_COMPRESSOR interface
     * and then register the implementation with WiredTiger:
     *
     * @snippet nop_compress.c WT_COMPRESSOR initialization structure
     *
     * @snippet nop_compress.c WT_COMPRESSOR initialization function
     *
     * @param connection the connection handle
     * @param name the name of the compression function to be used in calls
     *  to WT_SESSION::create, may not be \c "none"
     * @param compressor the application-supplied compression handler
     * @configempty{WT_CONNECTION.add_compressor, see dist/api_data.py}
     * @errors
     */
    int __F(add_compressor)(WT_CONNECTION *connection,
        const char *name, WT_COMPRESSOR *compressor, const char *config);

    /*!
     * Add an encryption function.
     *
     * The application must first implement the WT_ENCRYPTOR interface
     * and then register the implementation with WiredTiger:
     *
     * @snippet nop_encrypt.c WT_ENCRYPTOR initialization structure
     *
     * @snippet nop_encrypt.c WT_ENCRYPTOR initialization function
     *
     * @param connection the connection handle
     * @param name the name of the encryption function to be used in calls
     *  to WT_SESSION::create, may not be \c "none"
     * @param encryptor the application-supplied encryption handler
     * @configempty{WT_CONNECTION.add_encryptor, see dist/api_data.py}
     * @errors
     */
    int __F(add_encryptor)(WT_CONNECTION *connection,
        const char *name, WT_ENCRYPTOR *encryptor, const char *config);

    /*!
     * Add a custom extractor for index keys or column groups.
     *
     * The application must first implement the WT_EXTRACTOR interface and
     * then register the implementation with WiredTiger:
     *
     * @snippet ex_all.c WT_EXTRACTOR register
     *
     * @param connection the connection handle
     * @param name the name of the extractor to be used in calls to
     *  WT_SESSION::create, may not be \c "none"
     * @param extractor the application-supplied extractor
     * @configempty{WT_CONNECTION.add_extractor, see dist/api_data.py}
     * @errors
     */
    int __F(add_extractor)(WT_CONNECTION *connection, const char *name,
        WT_EXTRACTOR *extractor, const char *config);

    /*!
     * Configure a custom file system.
     *
     * This method can only be called from an early loaded extension
     * module. The application must first implement the WT_FILE_SYSTEM
     * interface and then register the implementation with WiredTiger:
     *
     * @snippet ex_file_system.c WT_FILE_SYSTEM register
     *
     * @param connection the connection handle
     * @param fs the populated file system structure
     * @configempty{WT_CONNECTION.set_file_system, see dist/api_data.py}
     * @errors
     */
    int __F(set_file_system)(
        WT_CONNECTION *connection, WT_FILE_SYSTEM *fs, const char *config);

#if !defined(DOXYGEN)
#if !defined(SWIG)
    /*!
     * Add a storage source implementation.
     *
     * The application must first implement the WT_STORAGE_SOURCE
     * interface and then register the implementation with WiredTiger:
     *
     * @snippet ex_storage_source.c WT_STORAGE_SOURCE register
     *
     * @param connection the connection handle
     * @param name the name of the storage source implementation
     * @param storage_source the populated storage source structure
     * @configempty{WT_CONNECTION.add_storage_source, see dist/api_data.py}
     * @errors
     */
    int __F(add_storage_source)(WT_CONNECTION *connection, const char *name,
        WT_STORAGE_SOURCE *storage_source, const char *config);
#endif

    /*!
     * Get a storage source implementation.
     *
     * Look up a storage source by name and return it. The returned storage source
     * must be released by calling WT_STORAGE_SOURCE::terminate.
     *
     * @snippet ex_storage_source.c WT_STORAGE_SOURCE register
     *
     * @param connection the connection handle
     * @param name the name of the storage source implementation
     * @param storage_source the storage source structure
     * @errors
     */
    int __F(get_storage_source)(WT_CONNECTION *connection, const char *name,
        WT_STORAGE_SOURCE **storage_sourcep);
#endif

    /*!
     * Return a reference to the WiredTiger extension functions.
     *
     * @snippet ex_data_source.c WT_EXTENSION_API declaration
     *
     * @param wt_conn the WT_CONNECTION handle
     * @returns a reference to a WT_EXTENSION_API structure.
     */
    WT_EXTENSION_API *__F(get_extension_api)(WT_CONNECTION *wt_conn);
    /*! @} */
};

/*!
 * Open a connection to a database.
 *
 * @snippet ex_all.c Open a connection
 *
 * @param home The path to the database home directory.  See @ref home
 * for more information.
 * @param event_handler An event handler. If <code>NULL</code>, a default
 * event handler is installed that writes error messages to stderr. See
 * @ref event_message_handling for more information.
 * @configstart{wiredtiger_open, see dist/api_data.py}
 * @config{backup_restore_target, If non-empty and restoring from a backup\, restore only the table
 * object targets listed.  WiredTiger will remove all the metadata entries for the tables that are
 * not listed in the list from the reconstructed metadata.  The target list must include URIs of
 * type \c table:., a list of strings; default empty.}
 * @config{block_cache = (, block cache configuration options., a set of related configuration
 * options defined as follows.}
 * @config{&nbsp;&nbsp;&nbsp;&nbsp;blkcache_eviction_aggression,
 * seconds an unused block remains in the cache before it is evicted., an integer between \c 1 and
 * \c 7200; default \c 1800.}
 * @config{&nbsp;&nbsp;&nbsp;&nbsp;cache_on_checkpoint, cache blocks
 * written by a checkpoint., a boolean flag; default \c true.}
 * @config{&nbsp;&nbsp;&nbsp;&nbsp;
 * cache_on_writes, cache blocks as they are written (other than checkpoint blocks)., a boolean
 * flag; default \c true.}
 * @config{&nbsp;&nbsp;&nbsp;&nbsp;enabled, enable block cache., a boolean
 * flag; default \c false.}
 * @config{&nbsp;&nbsp;&nbsp;&nbsp;full_target, the fraction of the block
 * cache that must be full before eviction will remove unused blocks., an integer between \c 30 and
 * \c 100; default \c 95.}
 * @config{&nbsp;&nbsp;&nbsp;&nbsp;hashsize, number of buckets in the
 * hashtable that keeps track of blocks., an integer between \c 512 and \c 256K; default \c 32768.}
 * @config{&nbsp;&nbsp;&nbsp;&nbsp;max_percent_overhead, maximum tolerated overhead expressed as the
 * number of blocks added and removed as percent of blocks looked up; cache population and eviction
 * will be suppressed if the overhead exceeds the threshold., an integer between \c 1 and \c 500;
 * default \c 10.}
 * @config{&nbsp;&nbsp;&nbsp;&nbsp;nvram_path, the absolute path to the file system
 * mounted on the NVRAM device., a string; default empty.}
 * @config{&nbsp;&nbsp;&nbsp;&nbsp;
 * percent_file_in_dram, bypass cache for a file if the set percentage of the file fits in system
 * DRAM (as specified by block_cache.system_ram)., an integer between \c 0 and \c 100; default \c
 * 50.}
 * @config{&nbsp;&nbsp;&nbsp;&nbsp;size, maximum memory to allocate for the block cache., an
 * integer between \c 0 and \c 10TB; default \c 0.}
 * @config{&nbsp;&nbsp;&nbsp;&nbsp;system_ram, the
 * bytes of system DRAM available for caching filesystem blocks., an integer between \c 0 and \c
 * 1024GB; default \c 0.}
 * @config{&nbsp;&nbsp;&nbsp;&nbsp;type, cache location: DRAM or NVRAM., a
 * string; default empty.}
 * @config{ ),,}
 * @config{buffer_alignment, in-memory alignment (in bytes) for buffers used for I/O. The default
 * value of -1 indicates a platform-specific alignment value should be used (4KB on Linux systems
 * when direct I/O is configured\, zero elsewhere). If the configured alignment is larger than
 * default or configured object page sizes\, file allocation and page sizes are silently increased
 * to the buffer alignment size.  Requires the \c posix_memalign API. See @ref
 * tuning_system_buffer_cache_direct_io., an integer between \c -1 and \c 1MB; default \c -1.}
 * @config{builtin_extension_config, A structure where the keys are the names of builtin extensions
 * and the values are passed to WT_CONNECTION::load_extension as the \c config parameter (for
 * example\, <code>builtin_extension_config={zlib={compression_level=3}}</code>)., a string; default
 * empty.}
 * @config{cache_cursors, enable caching of cursors for reuse.  This is the default value for any
 * sessions created\, and can be overridden in configuring \c cache_cursors in
 * WT_CONNECTION.open_session., a boolean flag; default \c true.}
 * @config{cache_max_wait_ms, the maximum number of milliseconds an application thread will wait for
 * space to be available in cache before giving up.  Default will wait forever., an integer greater
 * than or equal to \c 0; default \c 0.}
 * @config{cache_overhead, assume the heap allocator overhead is the specified percentage\, and
 * adjust the cache usage by that amount (for example\, if there is 10GB of data in cache\, a
 * percentage of 10 means WiredTiger treats this as 11GB). This value is configurable because
 * different heap allocators have different overhead and different workloads will have different
 * heap allocation sizes and patterns\, therefore applications may need to adjust this value based
 * on allocator choice and behavior in measured workloads., an integer between \c 0 and \c 30;
 * default \c 8.}
 * @config{cache_size, maximum heap memory to allocate for the cache.  A database should configure
 * either \c cache_size or \c shared_cache but not both., an integer between \c 1MB and \c 10TB;
 * default \c 100MB.}
 * @config{cache_stuck_timeout_ms, the number of milliseconds to wait before a stuck cache times out
 * in diagnostic mode.  Default will wait for 5 minutes\, 0 will wait forever., an integer greater
 * than or equal to \c 0; default \c 300000.}
 * @config{checkpoint = (, periodically checkpoint the database.  Enabling the checkpoint server
 * uses a session from the configured \c session_max., a set of related configuration options
 * defined as follows.}
 * @config{&nbsp;&nbsp;&nbsp;&nbsp;log_size, wait for this amount of log record
 * bytes to be written to the log between each checkpoint.  If non-zero\, this value will use a
 * minimum of the log file size.  A database can configure both log_size and wait to set an upper
 * bound for checkpoints; setting this value above 0 configures periodic checkpoints., an integer
 * between \c 0 and \c 2GB; default \c 0.}
 * @config{&nbsp;&nbsp;&nbsp;&nbsp;wait, seconds to wait
 * between each checkpoint; setting this value above 0 configures periodic checkpoints., an integer
 * between \c 0 and \c 100000; default \c 0.}
 * @config{ ),,}
 * @config{checkpoint_cleanup = (, periodically checkpoint cleanup the database., a set of related
 * configuration options defined as follows.}
 * @config{&nbsp;&nbsp;&nbsp;&nbsp;method, control how
 * aggressively obsolete content is removed by reading the internal pages.  Default to none\, which
 * means no additional work is done to find obsolete content., a string\, chosen from the following
 * options: \c "none"\, \c "reclaim_space"; default \c none.}
 * @config{&nbsp;&nbsp;&nbsp;&nbsp;wait,
 * seconds to wait between each checkpoint cleanup., an integer between \c 60 and \c 100000; default
 * \c 300.}
 * @config{ ),,}
 * @config{checkpoint_sync, flush files to stable storage when closing or writing checkpoints., a
 * boolean flag; default \c true.}
 * @config{chunk_cache = (, chunk cache configuration options., a set of related configuration
 * options defined as follows.}
 * @config{&nbsp;&nbsp;&nbsp;&nbsp;capacity, maximum memory or storage
 * to use for the chunk cache., an integer between \c 512KB and \c 100TB; default \c 10GB.}
 * @config{&nbsp;&nbsp;&nbsp;&nbsp;chunk_cache_evict_trigger, chunk cache percent full that triggers
 * eviction., an integer between \c 0 and \c 100; default \c 90.}
 * @config{&nbsp;&nbsp;&nbsp;&nbsp;
 * chunk_size, size of cached chunks., an integer between \c 512KB and \c 100GB; default \c 1MB.}
 * @config{&nbsp;&nbsp;&nbsp;&nbsp;enabled, enable chunk cache., a boolean flag; default \c false.}
 * @config{&nbsp;&nbsp;&nbsp;&nbsp;hashsize, number of buckets in the hashtable that keeps track of
 * objects., an integer between \c 64 and \c 1048576; default \c 1024.}
 * @config{&nbsp;&nbsp;&nbsp;&nbsp;pinned, List of "table:" URIs exempt from cache eviction.
 * Capacity config overrides this\, tables exceeding capacity will not be fully retained.  Table
 * names can appear in both this and the preload list\, but not in both this and the exclude list.
 * Duplicate names are allowed., a list of strings; default empty.}
 * @config{&nbsp;&nbsp;&nbsp;&nbsp;
 * storage_path, the path (absolute or relative) to the file used as cache location.  This should be
 * on a filesystem that supports file truncation.  All filesystems in common use meet this
 * criteria., a string; default empty.}
 * @config{ ),,}
 * @config{compatibility = (, set compatibility version of database.  Changing the compatibility
 * version requires that there are no active operations for the duration of the call., a set of
 * related configuration options defined as follows.}
 * @config{&nbsp;&nbsp;&nbsp;&nbsp;release,
 * compatibility release version string., a string; default empty.}
 * @config{&nbsp;&nbsp;&nbsp;&nbsp;
 * require_max, required maximum compatibility version of existing data files.  Must be greater than
 * or equal to any release version set in the \c release setting.  Has no effect if creating the
 * database., a string; default empty.}
 * @config{&nbsp;&nbsp;&nbsp;&nbsp;require_min, required
 * minimum compatibility version of existing data files.  Must be less than or equal to any release
 * version set in the \c release setting.  Has no effect if creating the database., a string;
 * default empty.}
 * @config{ ),,}
 * @config{compile_configuration_count, the number of configuration strings that can be precompiled.
 * Some configuration strings are compiled internally when the connection is opened., an integer
 * greater than or equal to \c 500; default \c 1000.}
 * @config{config_base, write the base configuration file if creating the database.  If \c false in
 * the config passed directly to ::wiredtiger_open\, will ignore any existing base configuration
 * file in addition to not creating one.  See @ref config_base for more information., a boolean
 * flag; default \c true.}
 * @config{create, create the database if it does not exist., a boolean flag; default \c false.}
 * @config{debug_mode = (, control the settings of various extended debugging features., a set of
 * related configuration options defined as follows.}
 * @config{&nbsp;&nbsp;&nbsp;&nbsp;
 * background_compact, if true\, background compact aggressively removes compact statistics for a
 * file and decreases the max amount of time a file can be skipped for., a boolean flag; default \c
 * false.}
 * @config{&nbsp;&nbsp;&nbsp;&nbsp;checkpoint_retention, adjust log removal to retain the
 * log records of this number of checkpoints.  Zero or one means perform normal removal., an integer
 * between \c 0 and \c 1024; default \c 0.}
 * @config{&nbsp;&nbsp;&nbsp;&nbsp;corruption_abort, if
 * true and built in diagnostic mode\, dump core in the case of data corruption., a boolean flag;
 * default \c true.}
 * @config{&nbsp;&nbsp;&nbsp;&nbsp;cursor_copy, if true\, use the system allocator
 * to make a copy of any data returned by a cursor operation and return the copy instead.  The copy
 * is freed on the next cursor operation.  This allows memory sanitizers to detect inappropriate
 * references to memory owned by cursors., a boolean flag; default \c false.}
 * @config{&nbsp;&nbsp;&nbsp;&nbsp;cursor_reposition, if true\, for operations with snapshot
 * isolation the cursor temporarily releases any page that requires force eviction\, then
 * repositions back to the page for further operations.  A page release encourages eviction of hot
 * or large pages\, which is more likely to succeed without a cursor keeping the page pinned., a
 * boolean flag; default \c false.}
 * @config{&nbsp;&nbsp;&nbsp;&nbsp;eviction, if true\, modify
 * internal algorithms to change skew to force history store eviction to happen more aggressively.
 * This includes but is not limited to not skewing newest\, not favoring leaf pages\, and modifying
 * the eviction score mechanism., a boolean flag; default \c false.}
 * @config{&nbsp;&nbsp;&nbsp;&nbsp;log_retention, adjust log removal to retain at least this number
 * of log files.  (Warning: this option can remove log files required for recovery if no checkpoints
 * have yet been done and the number of log files exceeds the configured value.  As WiredTiger
 * cannot detect the difference between a system that has not yet checkpointed and one that will
 * never checkpoint\, it might discard log files before any checkpoint is done.) Ignored if set to
 * 0., an integer between \c 0 and \c 1024; default \c 0.}
 * @config{&nbsp;&nbsp;&nbsp;&nbsp;
 * realloc_exact, if true\, reallocation of memory will only provide the exact amount requested.
 * This will help with spotting memory allocation issues more easily., a boolean flag; default \c
 * false.}
 * @config{&nbsp;&nbsp;&nbsp;&nbsp;realloc_malloc, if true\, every realloc call will force a
 * new memory allocation by using malloc., a boolean flag; default \c false.}
 * @config{&nbsp;&nbsp;&nbsp;&nbsp;rollback_error, return a WT_ROLLBACK error from a transaction
 * operation about every Nth operation to simulate a collision., an integer between \c 0 and \c 10M;
 * default \c 0.}
 * @config{&nbsp;&nbsp;&nbsp;&nbsp;slow_checkpoint, if true\, slow down checkpoint
 * creation by slowing down internal page processing., a boolean flag; default \c false.}
 * @config{&nbsp;&nbsp;&nbsp;&nbsp;stress_skiplist, Configure various internal parameters to
 * encourage race conditions and other issues with internal skip lists\, e.g.  using a more dense
 * representation., a boolean flag; default \c false.}
 * @config{&nbsp;&nbsp;&nbsp;&nbsp;
 * table_logging, if true\, write transaction related information to the log for all operations\,
 * even operations for tables with logging turned off.  This additional logging information is
 * intended for debugging and is informational only\, that is\, it is ignored during recovery., a
 * boolean flag; default \c false.}
 * @config{&nbsp;&nbsp;&nbsp;&nbsp;tiered_flush_error_continue, on
 * a write to tiered storage\, continue when an error occurs., a boolean flag; default \c false.}
 * @config{&nbsp;&nbsp;&nbsp;&nbsp;update_restore_evict, if true\, control all dirty page evictions
 * through forcing update restore eviction., a boolean flag; default \c false.}
 * @config{ ),,}
 * @config{direct_io, Use \c O_DIRECT on POSIX systems\, and \c FILE_FLAG_NO_BUFFERING on Windows to
 * access files.  Options are given as a list\, such as <code>"direct_io=[data]"</code>. Configuring
 * \c direct_io requires care; see @ref tuning_system_buffer_cache_direct_io for important warnings.
 * Including \c "data" will cause WiredTiger data files\, including WiredTiger internal data files\,
 * to use direct I/O; including \c "log" will cause WiredTiger log files to use direct I/O;
 * including \c "checkpoint" will cause WiredTiger data files opened using a (read-only) checkpoint
 * cursor to use direct I/O. \c direct_io should be combined with \c write_through to get the
 * equivalent of \c O_DIRECT on Windows., a list\, with values chosen from the following options: \c
 * "checkpoint"\, \c "data"\, \c "log"; default empty.}
 * @config{encryption = (, configure an encryptor for system wide metadata and logs.  If a system
 * wide encryptor is set\, it is also used for encrypting data files and tables\, unless encryption
 * configuration is explicitly set for them when they are created with WT_SESSION::create., a set of
 * related configuration options defined as follows.}
 * @config{&nbsp;&nbsp;&nbsp;&nbsp;keyid, An
 * identifier that identifies a unique instance of the encryptor.  It is stored in clear text\, and
 * thus is available when the WiredTiger database is reopened.  On the first use of a (name\, keyid)
 * combination\, the WT_ENCRYPTOR::customize function is called with the keyid as an argument., a
 * string; default empty.}
 * @config{&nbsp;&nbsp;&nbsp;&nbsp;name, Permitted values are \c "none" or a
 * custom encryption engine name created with WT_CONNECTION::add_encryptor.  See @ref encryption for
 * more information., a string; default \c none.}
 * @config{&nbsp;&nbsp;&nbsp;&nbsp;secretkey, A
 * string that is passed to the WT_ENCRYPTOR::customize function.  It is never stored in clear
 * text\, so must be given to any subsequent ::wiredtiger_open calls to reopen the database.  It
 * must also be provided to any "wt" commands used with this database., a string; default empty.}
 * @config{ ),,}
 * @config{error_prefix, prefix string for error messages., a string; default empty.}
 * @config{eviction = (, eviction configuration options., a set of related configuration options
 * defined as follows.}
 * @config{&nbsp;&nbsp;&nbsp;&nbsp;evict_sample_inmem, If no in-memory ref is
 * found on the root page\, attempt to locate a random in-memory page by examining all entries on
 * the root page., a boolean flag; default \c true.}
 * @config{&nbsp;&nbsp;&nbsp;&nbsp;threads_max,
 * maximum number of threads WiredTiger will start to help evict pages from cache.  The number of
 * threads started will vary depending on the current eviction load.  Each eviction worker thread
 * uses a session from the configured session_max., an integer between \c 1 and \c 20; default \c
 * 8.}
 * @config{&nbsp;&nbsp;&nbsp;&nbsp;threads_min, minimum number of threads WiredTiger will start
 * to help evict pages from cache.  The number of threads currently running will vary depending on
 * the current eviction load., an integer between \c 1 and \c 20; default \c 1.}
 * @config{ ),,}
 * @config{eviction_checkpoint_target, perform eviction at the beginning of checkpoints to bring the
 * dirty content in cache to this level.  It is a percentage of the cache size if the value is
 * within the range of 0 to 100 or an absolute size when greater than 100. The value is not allowed
 * to exceed the \c cache_size.  Ignored if set to zero., an integer between \c 0 and \c 10TB;
 * default \c 1.}
 * @config{eviction_dirty_target, perform eviction in worker threads when the cache contains at
 * least this much dirty content.  It is a percentage of the cache size if the value is within the
 * range of 1 to 100 or an absolute size when greater than 100. The value is not allowed to exceed
 * the \c cache_size and has to be lower than its counterpart \c eviction_dirty_trigger., an integer
 * between \c 1 and \c 10TB; default \c 5.}
 * @config{eviction_dirty_trigger, trigger application threads to perform eviction when the cache
 * contains at least this much dirty content.  It is a percentage of the cache size if the value is
 * within the range of 1 to 100 or an absolute size when greater than 100. The value is not allowed
 * to exceed the \c cache_size and has to be greater than its counterpart \c eviction_dirty_target.
 * This setting only alters behavior if it is lower than eviction_trigger., an integer between \c 1
 * and \c 10TB; default \c 20.}
 * @config{eviction_target, perform eviction in worker threads when the cache contains at least this
 * much content.  It is a percentage of the cache size if the value is within the range of 10 to 100
 * or an absolute size when greater than 100. The value is not allowed to exceed the \c cache_size
 * and has to be lower than its counterpart \c eviction_trigger., an integer between \c 10 and \c
 * 10TB; default \c 80.}
 * @config{eviction_trigger, trigger application threads to perform eviction when the cache contains
 * at least this much content.  It is a percentage of the cache size if the value is within the
 * range of 10 to 100 or an absolute size when greater than 100. The value is not allowed to exceed
 * the \c cache_size and has to be greater than its counterpart \c eviction_target., an integer
 * between \c 10 and \c 10TB; default \c 95.}
 * @config{eviction_updates_target, perform eviction in worker threads when the cache contains at
 * least this many bytes of updates.  It is a percentage of the cache size if the value is within
 * the range of 0 to 100 or an absolute size when greater than 100. Calculated as half of \c
 * eviction_dirty_target by default.  The value is not allowed to exceed the \c cache_size and has
 * to be lower than its counterpart \c eviction_updates_trigger., an integer between \c 0 and \c
 * 10TB; default \c 0.}
 * @config{eviction_updates_trigger, trigger application threads to perform eviction when the cache
 * contains at least this many bytes of updates.  It is a percentage of the cache size if the value
 * is within the range of 1 to 100 or an absolute size when greater than 100\. Calculated as half of
 * \c eviction_dirty_trigger by default.  The value is not allowed to exceed the \c cache_size and
 * has to be greater than its counterpart \c eviction_updates_target.  This setting only alters
 * behavior if it is lower than \c eviction_trigger., an integer between \c 0 and \c 10TB; default
 * \c 0.}
 * @config{exclusive, fail if the database already exists\, generally used with the \c create
 * option., a boolean flag; default \c false.}
 * @config{extensions, list of shared library extensions to load (using dlopen). Any values
 * specified to a library extension are passed to WT_CONNECTION::load_extension as the \c config
 * parameter (for example\, <code>extensions=(/path/ext.so={entry=my_entry})</code>)., a list of
 * strings; default empty.}
 * @config{extra_diagnostics, enable additional diagnostics in WiredTiger.  These additional
 * diagnostics include diagnostic assertions that can cause WiredTiger to abort when an invalid
 * state is detected.  Options are given as a list\, such as
 * <code>"extra_diagnostics=[out_of_order\,visibility]"</code>. Choosing \c all enables all
 * assertions.  When WiredTiger is compiled with \c HAVE_DIAGNOSTIC=1 all assertions are enabled and
 * cannot be reconfigured., a list\, with values chosen from the following options: \c "all"\, \c
 * "checkpoint_validate"\, \c "cursor_check"\, \c "disk_validate"\, \c "eviction_check"\, \c
 * "generation_check"\, \c "hs_validate"\, \c "key_out_of_order"\, \c "log_validate"\, \c
 * "prepared"\, \c "slow_operation"\, \c "txn_visibility"; default \c [].}
 * @config{file_extend, file size extension configuration.  If set\, extend files of the given type
 * in allocations of the given size\, instead of a block at a time as each new block is written.
 * For example\, <code>file_extend=(data=16MB)</code>. If set to 0\, disable file size extension for
 * the given type.  For log files\, the allowed range is between 100KB and 2GB; values larger than
 * the configured maximum log size and the default config would extend log files in allocations of
 * the maximum log file size., a list\, with values chosen from the following options: \c "data"\,
 * \c "log"; default empty.}
 * @config{file_manager = (, control how file handles are managed., a set of related configuration
 * options defined as follows.}
 * @config{&nbsp;&nbsp;&nbsp;&nbsp;close_handle_minimum, number of
 * handles open before the file manager will look for handles to close., an integer greater than or
 * equal to \c 0; default \c 250.}
 * @config{&nbsp;&nbsp;&nbsp;&nbsp;close_idle_time, amount of time
 * in seconds a file handle needs to be idle before attempting to close it.  A setting of 0 means
 * that idle handles are not closed., an integer between \c 0 and \c 100000; default \c 30.}
 * @config{&nbsp;&nbsp;&nbsp;&nbsp;close_scan_interval, interval in seconds at which to check for
 * files that are inactive and close them., an integer between \c 1 and \c 100000; default \c 10.}
 * @config{ ),,}
 * @config{generation_drain_timeout_ms, the number of milliseconds to wait for a resource to drain
 * before timing out in diagnostic mode.  Default will wait for 4 minutes\, 0 will wait forever., an
 * integer greater than or equal to \c 0; default \c 240000.}
 * @config{hash = (, manage resources used by hash bucket arrays.  All values must be a power of
 * two.  Note that setting large values can significantly increase memory usage inside WiredTiger.,
 * a set of related configuration options defined as follows.}
 * @config{&nbsp;&nbsp;&nbsp;&nbsp;
 * buckets, configure the number of hash buckets for most system hash arrays., an integer between \c
 * 64 and \c 65536; default \c 512.}
 * @config{&nbsp;&nbsp;&nbsp;&nbsp;dhandle_buckets, configure the
 * number of hash buckets for hash arrays relating to data handles., an integer between \c 64 and \c
 * 65536; default \c 512.}
 * @config{ ),,}
 * @config{heuristic_controls = (, control the behavior of various optimizations.  This is primarily
 * used as a mechanism for rolling out changes to internal heuristics while providing a mechanism
 * for quickly reverting to prior behavior in the field., a set of related configuration options
 * defined as follows.}
 * @config{&nbsp;&nbsp;&nbsp;&nbsp;obsolete_tw_pages_dirty, eviction to mark
 * the number of obsolete time window pages that are marked as dirty per btree in a single
 * checkpoint., an integer between \c 0 and \c 100000; default \c 100.}
 * @config{ ),,}
 * @config{history_store = (, history store configuration options., a set of related configuration
 * options defined as follows.}
 * @config{&nbsp;&nbsp;&nbsp;&nbsp;file_max, the maximum number of
 * bytes that WiredTiger is allowed to use for its history store mechanism.  If the history store
 * file exceeds this size\, a panic will be triggered.  The default value means that the history
 * store file is unbounded and may use as much space as the filesystem will accommodate.  The
 * minimum non-zero setting is 100MB., an integer greater than or equal to \c 0; default \c 0.}
 * @config{ ),,}
 * @config{in_memory, keep data in memory only.  See @ref in_memory for more information., a boolean
 * flag; default \c false.}
 * @config{io_capacity = (, control how many bytes per second are written and read.  Exceeding the
 * capacity results in throttling., a set of related configuration options defined as follows.}
 * @config{&nbsp;&nbsp;&nbsp;&nbsp;chunk_cache, number of bytes per second available to the chunk
 * cache.  The minimum non-zero setting is 1MB., an integer between \c 0 and \c 1TB; default \c 0.}
 * @config{&nbsp;&nbsp;&nbsp;&nbsp;total, number of bytes per second available to all subsystems in
 * total.  When set\, decisions about what subsystems are throttled\, and in what proportion\, are
 * made internally.  The minimum non-zero setting is 1MB., an integer between \c 0 and \c 1TB;
 * default \c 0.}
 * @config{ ),,}
 * @config{json_output, enable JSON formatted messages on the event handler interface.  Options are
 * given as a list\, where each option specifies an event handler category e.g.  'error' represents
 * the messages from the WT_EVENT_HANDLER::handle_error method., a list\, with values chosen from
 * the following options: \c "error"\, \c "message"; default \c [].}
 * @config{log = (, enable logging.  Enabling logging uses three sessions from the configured
 * session_max., a set of related configuration options defined as follows.}
 * @config{&nbsp;&nbsp;&nbsp;&nbsp;compressor, configure a compressor for log records.  Permitted
 * values are \c "none" or a custom compression engine name created with
 * WT_CONNECTION::add_compressor.  If WiredTiger has builtin support for \c "lz4"\, \c "snappy"\, \c
 * "zlib" or \c "zstd" compression\, these names are also available.  See @ref compression for more
 * information., a string; default \c none.}
 * @config{&nbsp;&nbsp;&nbsp;&nbsp;enabled, enable logging
 * subsystem., a boolean flag; default \c false.}
 * @config{&nbsp;&nbsp;&nbsp;&nbsp;file_max, the
 * maximum size of log files., an integer between \c 100KB and \c 2GB; default \c 100MB.}
 * @config{&nbsp;&nbsp;&nbsp;&nbsp;os_cache_dirty_pct, maximum dirty system buffer cache usage\, as
 * a percentage of the log's \c file_max.  If non-zero\, schedule writes for dirty blocks belonging
 * to the log in the system buffer cache after that percentage of the log has been written into the
 * buffer cache without an intervening file sync., an integer between \c 0 and \c 100; default \c
 * 0.}
 * @config{&nbsp;&nbsp;&nbsp;&nbsp;path, the name of a directory into which log files are
 * written.  The directory must already exist.  If the value is not an absolute path\, the path is
 * relative to the database home (see @ref absolute_path for more information)., a string; default
 * \c ".".}
 * @config{&nbsp;&nbsp;&nbsp;&nbsp;prealloc, pre-allocate log files., a boolean flag;
 * default \c true.}
 * @config{&nbsp;&nbsp;&nbsp;&nbsp;prealloc_init_count, initial number of
 * pre-allocated log files., an integer between \c 1 and \c 500; default \c 1.}
 * @config{&nbsp;&nbsp;&nbsp;&nbsp;recover, run recovery or fail with an error if recovery needs to
 * run after an unclean shutdown., a string\, chosen from the following options: \c "error"\, \c
 * "on"; default \c on.}
 * @config{&nbsp;&nbsp;&nbsp;&nbsp;remove, automatically remove unneeded log
 * files., a boolean flag; default \c true.}
 * @config{&nbsp;&nbsp;&nbsp;&nbsp;zero_fill, manually
 * write zeroes into log files., a boolean flag; default \c false.}
 * @config{ ),,}
 * @config{lsm_manager = (, configure database wide options for LSM tree management.  The LSM
 * manager is started automatically the first time an LSM tree is opened.  The LSM manager uses a
 * session from the configured session_max., a set of related configuration options defined as
 * follows.}
 * @config{&nbsp;&nbsp;&nbsp;&nbsp;merge, merge LSM chunks where possible., a boolean
 * flag; default \c true.}
 * @config{&nbsp;&nbsp;&nbsp;&nbsp;worker_thread_max, Configure a set of
 * threads to manage merging LSM trees in the database.  Each worker thread uses a session handle
 * from the configured session_max., an integer between \c 3 and \c 20; default \c 4.}
 * @config{ ),,}
 * @config{mmap, Use memory mapping when accessing files in a read-only mode., a boolean flag;
 * default \c true.}
 * @config{mmap_all, Use memory mapping to read and write all data files.  May not be configured
 * with direct I/O., a boolean flag; default \c false.}
 * @config{multiprocess, permit sharing between processes (will automatically start an RPC server
 * for primary processes and use RPC for secondary processes). <b>Not yet supported in
 * WiredTiger</b>., a boolean flag; default \c false.}
 * @config{operation_timeout_ms, this option is no longer supported\, retained for backward
 * compatibility., an integer greater than or equal to \c 0; default \c 0.}
 * @config{operation_tracking = (, enable tracking of performance-critical functions.  See @ref
 * operation_tracking for more information., a set of related configuration options defined as
 * follows.}
 * @config{&nbsp;&nbsp;&nbsp;&nbsp;enabled, enable operation tracking subsystem., a
 * boolean flag; default \c false.}
 * @config{&nbsp;&nbsp;&nbsp;&nbsp;path, the name of a directory
 * into which operation tracking files are written.  The directory must already exist.  If the value
 * is not an absolute path\, the path is relative to the database home (see @ref absolute_path for
 * more information)., a string; default \c ".".}
 * @config{ ),,}
 * @config{prefetch = (, Enable automatic detection of scans by applications\, and attempt to
 * pre-fetch future content into the cache., a set of related configuration options defined as
 * follows.}
 * @config{&nbsp;&nbsp;&nbsp;&nbsp;available, whether the thread pool for the pre-fetch
 * functionality is started., a boolean flag; default \c false.}
 * @config{&nbsp;&nbsp;&nbsp;&nbsp;
 * default, whether pre-fetch is enabled for all sessions by default., a boolean flag; default \c
 * false.}
 * @config{ ),,}
 * @config{readonly, open connection in read-only mode.  The database must exist.  All methods that
 * may modify a database are disabled.  See @ref readonly for more information., a boolean flag;
 * default \c false.}
 * @config{salvage, open connection and salvage any WiredTiger-owned database and log files that it
 * detects as corrupted.  This call should only be used after getting an error return of
 * WT_TRY_SALVAGE. Salvage rebuilds files in place\, overwriting existing files.  We recommend
 * making a backup copy of all files with the WiredTiger prefix prior to passing this flag., a
 * boolean flag; default \c false.}
 * @config{session_max, maximum expected number of sessions (including server threads)., an integer
 * greater than or equal to \c 1; default \c 100.}
 * @config{shared_cache = (, shared cache configuration options.  A database should configure either
 * a cache_size or a shared_cache not both.  Enabling a shared cache uses a session from the
 * configured session_max.  A shared cache can not have absolute values configured for cache
 * eviction settings., a set of related configuration options defined as follows.}
 * @config{&nbsp;&nbsp;&nbsp;&nbsp;chunk, the granularity that a shared cache is redistributed., an
 * integer between \c 1MB and \c 10TB; default \c 10MB.}
 * @config{&nbsp;&nbsp;&nbsp;&nbsp;name, the
 * name of a cache that is shared between databases or \c "none" when no shared cache is
 * configured., a string; default \c none.}
 * @config{&nbsp;&nbsp;&nbsp;&nbsp;quota, maximum size of
 * cache this database can be allocated from the shared cache.  Defaults to the entire shared cache
 * size., an integer; default \c 0.}
 * @config{&nbsp;&nbsp;&nbsp;&nbsp;reserve, amount of cache this
 * database is guaranteed to have available from the shared cache.  This setting is per database.
 * Defaults to the chunk size., an integer; default \c 0.}
 * @config{&nbsp;&nbsp;&nbsp;&nbsp;size,
 * maximum memory to allocate for the shared cache.  Setting this will update the value if one is
 * already set., an integer between \c 1MB and \c 10TB; default \c 500MB.}
 * @config{ ),,}
 * @config{statistics, Maintain database statistics\, which may impact performance.  Choosing "all"
 * maintains all statistics regardless of cost\, "fast" maintains a subset of statistics that are
 * relatively inexpensive\, "none" turns off all statistics.  The "clear" configuration resets
 * statistics after they are gathered\, where appropriate (for example\, a cache size statistic is
 * not cleared\, while the count of cursor insert operations will be cleared). When "clear" is
 * configured for the database\, gathered statistics are reset each time a statistics cursor is used
 * to gather statistics\, as well as each time statistics are logged using the \c statistics_log
 * configuration.  See @ref statistics for more information., a list\, with values chosen from the
 * following options: \c "all"\, \c "cache_walk"\, \c "fast"\, \c "none"\, \c "clear"\, \c
 * "tree_walk"; default \c none.}
 * @config{statistics_log = (, log any statistics the database is configured to maintain\, to a
 * file.  See @ref statistics for more information.  Enabling the statistics log server uses a
 * session from the configured session_max., a set of related configuration options defined as
 * follows.}
 * @config{&nbsp;&nbsp;&nbsp;&nbsp;json, encode statistics in JSON format., a boolean
 * flag; default \c false.}
 * @config{&nbsp;&nbsp;&nbsp;&nbsp;on_close, log statistics on database
 * close., a boolean flag; default \c false.}
 * @config{&nbsp;&nbsp;&nbsp;&nbsp;path, the name of a
 * directory into which statistics files are written.  The directory must already exist.  If the
 * value is not an absolute path\, the path is relative to the database home (see @ref absolute_path
 * for more information)., a string; default \c ".".}
 * @config{&nbsp;&nbsp;&nbsp;&nbsp;sources, if
 * non-empty\, include statistics for the list of "file:" and "lsm:" data source URIs\, if they are
 * open at the time of the statistics logging., a list of strings; default empty.}
 * @config{&nbsp;&nbsp;&nbsp;&nbsp;timestamp, a timestamp prepended to each log record.  May contain
 * \c strftime conversion specifications.  When \c json is configured\, defaults to \c
 * "%Y-%m-%dT%H:%M:%S.000Z"., a string; default \c "%b %d %H:%M:%S".}
 * @config{&nbsp;&nbsp;&nbsp;&nbsp;wait, seconds to wait between each write of the log records;
 * setting this value above 0 configures statistics logging., an integer between \c 0 and \c 100000;
 * default \c 0.}
 * @config{ ),,}
 * @config{transaction_sync = (, how to sync log records when the transaction commits., a set of
 * related configuration options defined as follows.}
 * @config{&nbsp;&nbsp;&nbsp;&nbsp;enabled,
 * whether to sync the log on every commit by default\, can be overridden by the \c sync setting to
 * WT_SESSION::commit_transaction., a boolean flag; default \c false.}
 * @config{&nbsp;&nbsp;&nbsp;&nbsp;method, the method used to ensure log records are stable on
 * disk\, see @ref tune_durability for more information., a string\, chosen from the following
 * options: \c "dsync"\, \c "fsync"\, \c "none"; default \c fsync.}
 * @config{ ),,}
 * @config{use_environment, use the \c WIREDTIGER_CONFIG and \c WIREDTIGER_HOME environment
 * variables if the process is not running with special privileges.  See @ref home for more
 * information., a boolean flag; default \c true.}
 * @config{use_environment_priv, use the \c WIREDTIGER_CONFIG and \c WIREDTIGER_HOME environment
 * variables even if the process is running with special privileges.  See @ref home for more
 * information., a boolean flag; default \c false.}
 * @config{verbose, enable messages for various subsystems and operations.  Options are given as a
 * list\, where each message type can optionally define an associated verbosity level\, such as
 * <code>"verbose=[evictserver\,read:1\,rts:0]"</code>. Verbosity levels that can be provided
 * include <code>0</code> (INFO) and <code>1</code> through <code>5</code>\, corresponding to
 * (DEBUG_1) to (DEBUG_5). \c all is a special case that defines the verbosity level for all
 * categories not explicitly set in the config string., a list\, with values chosen from the
 * following options: \c "all"\, \c "api"\, \c "backup"\, \c "block"\, \c "block_cache"\, \c
 * "checkpoint"\, \c "checkpoint_cleanup"\, \c "checkpoint_progress"\, \c "chunkcache"\, \c
 * "compact"\, \c "compact_progress"\, \c "configuration"\, \c "error_returns"\, \c "evict"\, \c
 * "evict_stuck"\, \c "evictserver"\, \c "fileops"\, \c "generation"\, \c "handleops"\, \c
 * "history_store"\, \c "history_store_activity"\, \c "log"\, \c "lsm"\, \c "lsm_manager"\, \c
 * "metadata"\, \c "mutex"\, \c "out_of_order"\, \c "overflow"\, \c "prefetch"\, \c "read"\, \c
 * "reconcile"\, \c "recovery"\, \c "recovery_progress"\, \c "rts"\, \c "salvage"\, \c
 * "shared_cache"\, \c "split"\, \c "temporary"\, \c "thread_group"\, \c "tiered"\, \c "timestamp"\,
 * \c "transaction"\, \c "verify"\, \c "version"\, \c "write"; default \c [].}
 * @config{verify_metadata, open connection and verify any WiredTiger metadata.  Not supported when
 * opening a connection from a backup.  This API allows verification and detection of corruption in
 * WiredTiger metadata., a boolean flag; default \c false.}
 * @config{write_through, Use \c FILE_FLAG_WRITE_THROUGH on Windows to write to files.  Ignored on
 * non-Windows systems.  Options are given as a list\, such as <code>"write_through=[data]"</code>.
 * Configuring \c write_through requires care; see @ref tuning_system_buffer_cache_direct_io for
 * important warnings.  Including \c "data" will cause WiredTiger data files to write through
 * cache\, including \c "log" will cause WiredTiger log files to write through cache.  \c
 * write_through should be combined with \c direct_io to get the equivalent of POSIX \c O_DIRECT on
 * Windows., a list\, with values chosen from the following options: \c "data"\, \c "log"; default
 * empty.}
 * @configend
 * Additionally, if files named \c WiredTiger.config or \c WiredTiger.basecfg
 * appear in the WiredTiger home directory, they are read for configuration
 * values (see @ref config_file and @ref config_base for details).
 * See @ref config_order for ordering of the configuration mechanisms.
 * @param[out] connectionp A pointer to the newly opened connection handle
 * @errors
 */
int wiredtiger_open(const char *home,
    WT_EVENT_HANDLER *event_handler, const char *config,
    WT_CONNECTION **connectionp) WT_ATTRIBUTE_LIBRARY_VISIBLE;

/*!
 * Return information about a WiredTiger error as a string (see
 * WT_SESSION::strerror for a thread-safe API).
 *
 * @snippet ex_all.c Display an error
 *
 * @param error a return value from a WiredTiger, ISO C, or POSIX standard API call
 * @returns a string representation of the error
 */
const char *wiredtiger_strerror(int error) WT_ATTRIBUTE_LIBRARY_VISIBLE;

/*! WT_EVENT_HANDLER::special event types */
typedef enum {
    WT_EVENT_COMPACT_CHECK, /*!< Compact check iteration. */
    WT_EVENT_CONN_CLOSE, /*!< Connection closing. */
    WT_EVENT_CONN_READY /*!< Connection is ready. */
} WT_EVENT_TYPE;

/*!
 * The interface implemented by applications to handle error, informational and
 * progress messages.  Entries set to NULL are ignored and the default handlers
 * will continue to be used.
 */
struct __wt_event_handler {
    /*!
     * Callback to handle error messages; by default, error messages are
     * written to the stderr stream. See @ref event_message_handling for
     * more information.
     *
     * Errors that require the application to exit and restart will have
     * their \c error value set to \c WT_PANIC. The application can exit
     * immediately when \c WT_PANIC is passed to an event handler; there
     * is no reason to return into WiredTiger.
     *
     * Event handler returns are not ignored: if the handler returns
     * non-zero, the error may cause the WiredTiger function posting the
     * event to fail, and may even cause operation or library failure.
     *
     * @param session the WiredTiger session handle in use when the error
     * was generated. The handle may have been created by the application
     * or automatically by WiredTiger.
     * @param error a return value from a WiredTiger, ISO C, or
     * POSIX standard API call, which can be converted to a string using
     * WT_SESSION::strerror
     * @param message an error string
     */
    int (*handle_error)(WT_EVENT_HANDLER *handler,
        WT_SESSION *session, int error, const char *message);

    /*!
     * Callback to handle informational messages; by default, informational
     * messages are written to the stdout stream. See
     * @ref event_message_handling for more information.
     *
     * Message handler returns are not ignored: if the handler returns
     * non-zero, the error may cause the WiredTiger function posting the
     * event to fail, and may even cause operation or library failure.
     *
     * @param session the WiredTiger session handle in use when the message
     * was generated. The handle may have been created by the application
     * or automatically by WiredTiger.
     * @param message an informational string
     */
    int (*handle_message)(WT_EVENT_HANDLER *handler,
        WT_SESSION *session, const char *message);

    /*!
     * Callback to handle progress messages; by default, progress messages
     * are not written. See @ref event_message_handling for more
     * information.
     *
     * Progress handler returns are not ignored: if the handler returns
     * non-zero, the error may cause the WiredTiger function posting the
     * event to fail, and may even cause operation or library failure.
     *
     * @param session the WiredTiger session handle in use when the
     * progress message was generated. The handle may have been created by
     * the application or automatically by WiredTiger.
     * @param operation a string representation of the operation
     * @param progress a counter
     */
    int (*handle_progress)(WT_EVENT_HANDLER *handler,
        WT_SESSION *session, const char *operation, uint64_t progress);

    /*!
     * Callback to handle automatic close of a WiredTiger handle.
     *
     * Close handler returns are not ignored: if the handler returns
     * non-zero, the error may cause the WiredTiger function posting the
     * event to fail, and may even cause operation or library failure.
     *
     * @param session The session handle that is being closed if the
     * cursor parameter is NULL.
     * @param cursor The cursor handle that is being closed, or NULL if
     * it is a session handle being closed.
     */
    int (*handle_close)(WT_EVENT_HANDLER *handler,
        WT_SESSION *session, WT_CURSOR *cursor);

    /*!
     * Callback to handle general events. The application may choose to handle
     * only some types of events. An unhandled event should return 0.
     *
     * General event returns are not ignored in most cases. If the handler
     * returns non-zero, the error may cause the WiredTiger function posting
     * the event to fail.
     *
     * @param wt_conn The connection handle for the database.
     * @param session the WiredTiger session handle in use when the
     * progress message was generated. The handle may have been created by
     * the application or automatically by WiredTiger or may be NULL.
     * @param type A type indicator for what special event occurred.
         * @param arg A generic argument that has a specific meaning
         * depending on the event type.
     * (see ::WT_EVENT_TYPE for available options.)
     */
        int (*handle_general)(WT_EVENT_HANDLER *handler,
            WT_CONNECTION *wt_conn, WT_SESSION *session, WT_EVENT_TYPE type, void *arg);
};

/*!
 * @name Data packing and unpacking
 * @{
 */

/*!
 * Pack a structure into a buffer.
 *
 * See @ref packing for a description of the permitted format strings.
 *
 * @section pack_examples Packing Examples
 *
 * For example, the string <code>"iSh"</code> will pack a 32-bit integer
 * followed by a NUL-terminated string, followed by a 16-bit integer.  The
 * default, big-endian encoding will be used, with no alignment.  This could be
 * used in C as follows:
 *
 * @snippet ex_all.c Pack fields into a buffer
 *
 * Then later, the values can be unpacked as follows:
 *
 * @snippet ex_all.c Unpack fields from a buffer
 *
 * @param session the session handle
 * @param buffer a pointer to a packed byte array
 * @param len the number of valid bytes in the buffer
 * @param format the data format, see @ref packing
 * @errors
 */
int wiredtiger_struct_pack(WT_SESSION *session,
    void *buffer, size_t len, const char *format, ...)
    WT_ATTRIBUTE_LIBRARY_VISIBLE;

/*!
 * Calculate the size required to pack a structure.
 *
 * Note that for variable-sized fields including variable-sized strings and
 * integers, the calculated sized merely reflects the expected sizes specified
 * in the format string itself.
 *
 * @snippet ex_all.c Get the packed size
 *
 * @param session the session handle
 * @param lenp a location where the number of bytes needed for the
 * matching call to ::wiredtiger_struct_pack is returned
 * @param format the data format, see @ref packing
 * @errors
 */
int wiredtiger_struct_size(WT_SESSION *session,
    size_t *lenp, const char *format, ...) WT_ATTRIBUTE_LIBRARY_VISIBLE;

/*!
 * Unpack a structure from a buffer.
 *
 * Reverse of ::wiredtiger_struct_pack: gets values out of a
 * packed byte string.
 *
 * @snippet ex_all.c Unpack fields from a buffer
 *
 * @param session the session handle
 * @param buffer a pointer to a packed byte array
 * @param len the number of valid bytes in the buffer
 * @param format the data format, see @ref packing
 * @errors
 */
int wiredtiger_struct_unpack(WT_SESSION *session,
    const void *buffer, size_t len, const char *format, ...)
    WT_ATTRIBUTE_LIBRARY_VISIBLE;

#if !defined(SWIG)

/*!
 * Streaming interface to packing.
 *
 * This allows applications to pack or unpack records one field at a time.
 * This is an opaque handle returned by ::wiredtiger_pack_start or
 * ::wiredtiger_unpack_start.  It must be closed with ::wiredtiger_pack_close.
 */
typedef struct __wt_pack_stream WT_PACK_STREAM;

/*!
 * Start a packing operation into a buffer with the given format string.  This
 * should be followed by a series of calls to ::wiredtiger_pack_item,
 * ::wiredtiger_pack_int, ::wiredtiger_pack_str or ::wiredtiger_pack_uint
 * to fill in the values.
 *
 * @param session the session handle
 * @param format the data format, see @ref packing
 * @param buffer a pointer to memory to hold the packed data
 * @param size the size of the buffer
 * @param[out] psp the new packing stream handle
 * @errors
 */
int wiredtiger_pack_start(WT_SESSION *session,
    const char *format, void *buffer, size_t size, WT_PACK_STREAM **psp)
    WT_ATTRIBUTE_LIBRARY_VISIBLE;

/*!
 * Start an unpacking operation from a buffer with the given format string.
 * This should be followed by a series of calls to ::wiredtiger_unpack_item,
 * ::wiredtiger_unpack_int, ::wiredtiger_unpack_str or ::wiredtiger_unpack_uint
 * to retrieve the packed values.
 *
 * @param session the session handle
 * @param format the data format, see @ref packing
 * @param buffer a pointer to memory holding the packed data
 * @param size the size of the buffer
 * @param[out] psp the new packing stream handle
 * @errors
 */
int wiredtiger_unpack_start(WT_SESSION *session,
    const char *format, const void *buffer, size_t size, WT_PACK_STREAM **psp)
    WT_ATTRIBUTE_LIBRARY_VISIBLE;

/*!
 * Close a packing stream.
 *
 * @param ps the packing stream handle
 * @param[out] usedp the number of bytes in the buffer used by the stream
 * @errors
 */
int wiredtiger_pack_close(WT_PACK_STREAM *ps, size_t *usedp)
    WT_ATTRIBUTE_LIBRARY_VISIBLE;

/*!
 * Pack an item into a packing stream.
 *
 * @param ps the packing stream handle
 * @param item an item to pack
 * @errors
 */
int wiredtiger_pack_item(WT_PACK_STREAM *ps, WT_ITEM *item)
    WT_ATTRIBUTE_LIBRARY_VISIBLE;

/*!
 * Pack a signed integer into a packing stream.
 *
 * @param ps the packing stream handle
 * @param i a signed integer to pack
 * @errors
 */
int wiredtiger_pack_int(WT_PACK_STREAM *ps, int64_t i)
    WT_ATTRIBUTE_LIBRARY_VISIBLE;

/*!
 * Pack a string into a packing stream.
 *
 * @param ps the packing stream handle
 * @param s a string to pack
 * @errors
 */
int wiredtiger_pack_str(WT_PACK_STREAM *ps, const char *s)
    WT_ATTRIBUTE_LIBRARY_VISIBLE;

/*!
 * Pack an unsigned integer into a packing stream.
 *
 * @param ps the packing stream handle
 * @param u an unsigned integer to pack
 * @errors
 */
int wiredtiger_pack_uint(WT_PACK_STREAM *ps, uint64_t u)
    WT_ATTRIBUTE_LIBRARY_VISIBLE;

/*!
 * Unpack an item from a packing stream.
 *
 * @param ps the packing stream handle
 * @param item an item to unpack
 * @errors
 */
int wiredtiger_unpack_item(WT_PACK_STREAM *ps, WT_ITEM *item)
    WT_ATTRIBUTE_LIBRARY_VISIBLE;

/*!
 * Unpack a signed integer from a packing stream.
 *
 * @param ps the packing stream handle
 * @param[out] ip the unpacked signed integer
 * @errors
 */
int wiredtiger_unpack_int(WT_PACK_STREAM *ps, int64_t *ip)
    WT_ATTRIBUTE_LIBRARY_VISIBLE;

/*!
 * Unpack a string from a packing stream.
 *
 * @param ps the packing stream handle
 * @param[out] sp the unpacked string
 * @errors
 */
int wiredtiger_unpack_str(WT_PACK_STREAM *ps, const char **sp)
    WT_ATTRIBUTE_LIBRARY_VISIBLE;

/*!
 * Unpack an unsigned integer from a packing stream.
 *
 * @param ps the packing stream handle
 * @param[out] up the unpacked unsigned integer
 * @errors
 */
int wiredtiger_unpack_uint(WT_PACK_STREAM *ps, uint64_t *up)
    WT_ATTRIBUTE_LIBRARY_VISIBLE;
/*! @} */

/*!
 * @name Configuration strings
 * @{
 */

/*!
 * The configuration information returned by the WiredTiger configuration
 * parsing functions in the WT_EXTENSION_API and the public API.
 */
struct __wt_config_item {
    /*!
     * The value of a configuration string.
     *
     * Regardless of the type of the configuration string (boolean, int,
     * list or string), the \c str field will reference the value of the
     * configuration string.
     *
     * The bytes referenced by \c str are <b>not</b> nul-terminated.
     * Use the \c len field instead of a terminating nul byte.
     */
    const char *str;

    /*! The number of bytes in the value referenced by \c str. */
    size_t len;

    /*!
     * The numeric value of a configuration boolean or integer.
     *
     * If the configuration string's value is "true" or "false", the
     * \c val field will be set to 1 (true), or 0 (false).
     *
     * If the configuration string can be legally interpreted as an integer,
     * using the \c strtoll function rules as specified in ISO/IEC 9899:1990
     * ("ISO C90"), that integer will be stored in the \c val field.
     */
    int64_t val;

    /*! Permitted values of the \c type field. */
    enum WT_CONFIG_ITEM_TYPE {
        /*! A string value with quotes stripped. */
        WT_CONFIG_ITEM_STRING,
        /*! A boolean literal ("true" or "false"). */
        WT_CONFIG_ITEM_BOOL,
        /*! An unquoted identifier: a string value without quotes. */
        WT_CONFIG_ITEM_ID,
        /*! A numeric value. */
        WT_CONFIG_ITEM_NUM,
        /*! A nested structure or list, including brackets. */
        WT_CONFIG_ITEM_STRUCT
    }
    /*!
     * The type of value determined by the parser.  In all cases,
     * the \c str and \c len fields are set.
     */
    type;
};

/*
 * This is needed for compatible usage of this embedded enum type.
 */
#if !defined(SWIG) && !defined(DOXYGEN)
#if defined(__cplusplus)
typedef enum __wt_config_item::WT_CONFIG_ITEM_TYPE WT_CONFIG_ITEM_TYPE;
#else
typedef enum WT_CONFIG_ITEM_TYPE WT_CONFIG_ITEM_TYPE;
#endif
#endif

#if !defined(SWIG) && !defined(DOXYGEN)
/*!
 * Validate a configuration string for a WiredTiger API call.
 * This call is outside the scope of a WiredTiger connection handle, since
 * applications may need to validate configuration strings prior to calling
 * ::wiredtiger_open.
 * @param session the session handle (may be \c NULL if the database not yet
 * opened).
 * @param event_handler An event handler (used if \c session is \c NULL; if both
 * \c session and \c event_handler are \c NULL, error messages will be written
 * to stderr).
 * @param name the WiredTiger function or method to validate.
 * @param config the configuration string being parsed.
 * @returns zero for success, non-zero to indicate an error.
 *
 * @snippet ex_all.c Validate a configuration string
 */
int wiredtiger_config_validate(WT_SESSION *session,
    WT_EVENT_HANDLER *event_handler, const char *name, const char *config)
    WT_ATTRIBUTE_LIBRARY_VISIBLE;

#endif

/*!
 * Create a handle that can be used to parse or create configuration strings
 * compatible with the WiredTiger API.
 * This call is outside the scope of a WiredTiger connection handle, since
 * applications may need to generate configuration strings prior to calling
 * ::wiredtiger_open.
 * @param session the session handle to be used for error reporting (if NULL,
 *  error messages will be written to stderr).
 * @param config the configuration string being parsed. The string must
 *  remain valid for the lifetime of the parser handle.
 * @param len the number of valid bytes in \c config
 * @param[out] config_parserp A pointer to the newly opened handle
 * @errors
 *
 * @snippet ex_config_parse.c Create a configuration parser
 */
int wiredtiger_config_parser_open(WT_SESSION *session,
    const char *config, size_t len, WT_CONFIG_PARSER **config_parserp)
    WT_ATTRIBUTE_LIBRARY_VISIBLE;

/*!
 * A handle that can be used to search and traverse configuration strings
 * compatible with the WiredTiger API.
 * To parse the contents of a list or nested configuration string use a new
 * configuration parser handle based on the content of the ::WT_CONFIG_ITEM
 * retrieved from the parent configuration string.
 *
 * @section config_parse_examples Configuration String Parsing examples
 *
 * This could be used in C to create a configuration parser as follows:
 *
 * @snippet ex_config_parse.c Create a configuration parser
 *
 * Once the parser has been created the content can be queried directly:
 *
 * @snippet ex_config_parse.c get
 *
 * Or the content can be traversed linearly:
 *
 * @snippet ex_config_parse.c next
 *
 * Nested configuration values can be queried using a shorthand notation:
 *
 * @snippet ex_config_parse.c nested get
 *
 * Nested configuration values can be traversed using multiple
 * ::WT_CONFIG_PARSER handles:
 *
 * @snippet ex_config_parse.c nested traverse
 */
struct __wt_config_parser {

    /*!
     * Close the configuration scanner releasing any resources.
     *
     * @param config_parser the configuration parser handle
     * @errors
     *
     */
    int __F(close)(WT_CONFIG_PARSER *config_parser);

    /*!
     * Return the next key/value pair.
     *
     * If an item has no explicitly assigned value, the item will be
     * returned in \c key and the \c value will be set to the boolean
     * \c "true" value.
     *
     * @param config_parser the configuration parser handle
     * @param key the returned key
     * @param value the returned value
     * @errors
     * When iteration would pass the end of the configuration string
     * ::WT_NOTFOUND will be returned.
     */
    int __F(next)(WT_CONFIG_PARSER *config_parser,
        WT_CONFIG_ITEM *key, WT_CONFIG_ITEM *value);

    /*!
     * Return the value of an item in the configuration string.
     *
     * @param config_parser the configuration parser handle
     * @param key configuration key string
     * @param value the returned value
     * @errors
     *
     */
    int __F(get)(WT_CONFIG_PARSER *config_parser,
        const char *key, WT_CONFIG_ITEM *value);
};

/*! @} */

/*!
 * @name Support functions
 * @anchor support_functions
 * @{
 */

/*!
 * Return a pointer to a function that calculates a CRC32C checksum.
 *
 * The WiredTiger library CRC32C checksum function uses hardware support where available, else it
 * falls back to a software implementation. Selecting a CRC32C checksum function can be slow, so the
 * return value should be cached by the caller for repeated use.
 *
 * @snippet ex_all.c Checksum a buffer
 *
 * @returns a pointer to a function that takes a buffer and length and returns the CRC32C checksum
 */
uint32_t (*wiredtiger_crc32c_func(void))(const void *, size_t)
    WT_ATTRIBUTE_LIBRARY_VISIBLE;

/*!
 * Return a pointer to a function that calculates a CRC32C checksum given a starting CRC seed.
 *
 * The WiredTiger library CRC32C checksum function uses hardware support where available, else it
 * falls back to a software implementation. Selecting a CRC32C checksum function can be slow, so the
 * return value should be cached by the caller for repeated use. This version returns a function
 * that accepts a starting seed value for the CRC. This version is useful where an application wants
 * to calculate the CRC of a large buffer in smaller incremental pieces. The starting seed to
 * calculate the CRC of a piece is then the cumulative CRC of all the previous pieces.
 *
 * @snippet ex_all.c Checksum a large buffer in smaller pieces
 *
 * @returns a pointer to a function that takes a starting seed, a buffer and length and returns the
 * CRC32C checksum
 */
uint32_t (*wiredtiger_crc32c_with_seed_func(void))(uint32_t seed, const void *, size_t)
    WT_ATTRIBUTE_LIBRARY_VISIBLE;

#endif /* !defined(SWIG) */

/*!
 * Calculate a set of WT_MODIFY operations to represent an update.
 * This call will calculate a set of modifications to an old value that produce
 * the new value.  If more modifications are required than fit in the array
 * passed in by the caller, or if more bytes have changed than the \c maxdiff
 * parameter, the call will fail.  The matching algorithm is approximate, so it
 * may fail and return WT_NOTFOUND if a matching set of WT_MODIFY operations
 * is not found.
 *
 * The \c maxdiff parameter bounds how much work will be done searching for a
 * match: to ensure a match is found, it may need to be set larger than actual
 * number of bytes that differ between the old and new values.  In particular,
 * repeated patterns of bytes in the values can lead to suboptimal matching,
 * and matching ranges less than 64 bytes long will not be detected.
 *
 * If the call succeeds, the WT_MODIFY operations will point into \c newv,
 * which must remain valid until WT_CURSOR::modify is called.
 *
 * @snippet ex_all.c Calculate a modify operation
 *
 * @param session the current WiredTiger session (may be NULL)
 * @param oldv old value
 * @param newv new value
 * @param maxdiff maximum bytes difference
 * @param[out] entries array of modifications producing the new value
 * @param[in,out] nentriesp size of \c entries array passed in,
 *  set to the number of entries used
 * @errors
 */
int wiredtiger_calc_modify(WT_SESSION *session,
    const WT_ITEM *oldv, const WT_ITEM *newv,
    size_t maxdiff, WT_MODIFY *entries, int *nentriesp)
    WT_ATTRIBUTE_LIBRARY_VISIBLE;

/*!
 * Get version information.
 *
 * @snippet ex_all.c Get the WiredTiger library version #1
 * @snippet ex_all.c Get the WiredTiger library version #2
 *
 * @param majorp a location where the major version number is returned
 * @param minorp a location where the minor version number is returned
 * @param patchp a location where the patch version number is returned
 * @returns a string representation of the version
 */
const char *wiredtiger_version(int *majorp, int *minorp, int *patchp)
    WT_ATTRIBUTE_LIBRARY_VISIBLE;

/*! @} */

/*******************************************
 * Error returns
 *******************************************/
/*!
 * @name Error returns
 * Most functions and methods in WiredTiger return an integer code indicating
 * whether the operation succeeded or failed.  A return of zero indicates
 * success; all non-zero return values indicate some kind of failure.
 *
 * WiredTiger reserves all values from -31,800 to -31,999 as possible error
 * return values.  WiredTiger may also return C99/POSIX error codes such as
 * \c ENOMEM, \c EINVAL and \c ENOTSUP, with the usual meanings.
 *
 * The following are all of the WiredTiger-specific error returns:
 * @{
 */
/*
 * DO NOT EDIT: automatically built by dist/api_err.py.
 * Error return section: BEGIN
 */
/*!
 * Conflict between concurrent operations.
 * This error is generated when an operation cannot be completed due to a
 * conflict with concurrent operations.  The operation may be retried; if a
 * transaction is in progress, it should be rolled back and the operation
 * retried in a new transaction.
 */
#define	WT_ROLLBACK	(-31800)
/*!
 * Attempt to insert an existing key.
 * This error is generated when the application attempts to insert a record with
 * the same key as an existing record without the 'overwrite' configuration to
 * WT_SESSION::open_cursor.
 */
#define	WT_DUPLICATE_KEY	(-31801)
/*!
 * Non-specific WiredTiger error.
 * This error is returned when an error is not covered by a specific error
 * return. The operation may be retried; if a transaction is in progress, it
 * should be rolled back and the operation retried in a new transaction.
 */
#define	WT_ERROR	(-31802)
/*!
 * Item not found.
 * This error indicates an operation did not find a value to return.  This
 * includes cursor search and other operations where no record matched the
 * cursor's search key such as WT_CURSOR::update or WT_CURSOR::remove.
 */
#define	WT_NOTFOUND	(-31803)
/*!
 * WiredTiger library panic.
 * This error indicates an underlying problem that requires a database restart.
 * The application may exit immediately, no further WiredTiger calls are
 * required (and further calls will themselves immediately fail).
 */
#define	WT_PANIC	(-31804)
/*! @cond internal */
/*! Restart the operation (internal). */
#define	WT_RESTART	(-31805)
/*! @endcond */
/*!
 * Recovery must be run to continue.
 * This error is generated when ::wiredtiger_open is configured to return an
 * error if recovery is required to use the database.
 */
#define	WT_RUN_RECOVERY	(-31806)
/*!
 * Operation would overflow cache.
 * This error is generated when wiredtiger_open is configured to run in-memory,
 * and a data modification operation requires more than the configured cache
 * size to complete. The operation may be retried; if a transaction is in
 * progress, it should be rolled back and the operation retried in a new
 * transaction.
 */
#define	WT_CACHE_FULL	(-31807)
/*!
 * Conflict with a prepared update.
 * This error is generated when the application attempts to read an updated
 * record which is part of a transaction that has been prepared but not yet
 * resolved.
 */
#define	WT_PREPARE_CONFLICT	(-31808)
/*!
 * Database corruption detected.
 * This error is generated when corruption is detected in an on-disk file.
 * During normal operations, this may occur in rare circumstances as a result of
 * a system crash. The application may choose to salvage the file or retry
 * wiredtiger_open with the 'salvage=true' configuration setting.
 */
#define	WT_TRY_SALVAGE	(-31809)
/*
 * Error return section: END
 * DO NOT EDIT: automatically built by dist/api_err.py.
 */
/*! @} */

#ifndef DOXYGEN
#define WT_DEADLOCK WT_ROLLBACK     /* Backward compatibility */
#endif

/*! @} */

/*!
 * @defgroup wt_ext WiredTiger Extension API
 * The functions and interfaces applications use to customize and extend the
 * behavior of WiredTiger.
 * @{
 */

/*******************************************
 * Forward structure declarations for the extension API
 *******************************************/
struct __wt_config_arg; typedef struct __wt_config_arg WT_CONFIG_ARG;

/*!
 * The interface implemented by applications to provide custom ordering of
 * records.
 *
 * Applications register their implementation with WiredTiger by calling
 * WT_CONNECTION::add_collator.  See @ref custom_collators for more
 * information.
 *
 * @snippet ex_extending.c add collator nocase
 *
 * @snippet ex_extending.c add collator prefix10
 */
struct __wt_collator {
    /*!
     * Callback to compare keys.
     *
     * @param[out] cmp set to -1 if <code>key1 < key2</code>,
     *  0 if <code>key1 == key2</code>,
     *  1 if <code>key1 > key2</code>.
     * @returns zero for success, non-zero to indicate an error.
     *
     * @snippet ex_all.c Implement WT_COLLATOR
     *
     * @snippet ex_extending.c case insensitive comparator
     *
     * @snippet ex_extending.c n character comparator
     */
    int (*compare)(WT_COLLATOR *collator, WT_SESSION *session,
        const WT_ITEM *key1, const WT_ITEM *key2, int *cmp);

    /*!
     * If non-NULL, this callback is called to customize the collator
     * for each data source.  If the callback returns a non-NULL
     * collator, that instance is used instead of this one for all
     * comparisons.
     */
    int (*customize)(WT_COLLATOR *collator, WT_SESSION *session,
        const char *uri, WT_CONFIG_ITEM *passcfg, WT_COLLATOR **customp);

    /*!
     * If non-NULL a callback performed when the data source is closed
     * for customized extractors otherwise when the database is closed.
     *
     * The WT_COLLATOR::terminate callback is intended to allow cleanup;
     * the handle will not be subsequently accessed by WiredTiger.
     */
    int (*terminate)(WT_COLLATOR *collator, WT_SESSION *session);
};

/*!
 * The interface implemented by applications to provide custom compression.
 *
 * Compressors must implement the WT_COMPRESSOR interface: the
 * WT_COMPRESSOR::compress and WT_COMPRESSOR::decompress callbacks must be
 * specified, and WT_COMPRESSOR::pre_size is optional.  To build your own
 * compressor, use one of the compressors in \c ext/compressors as a template:
 * \c ext/nop_compress is a simple compressor that passes through data
 * unchanged, and is a reasonable starting point.
 *
 * Applications register their implementation with WiredTiger by calling
 * WT_CONNECTION::add_compressor.
 *
 * @snippet nop_compress.c WT_COMPRESSOR initialization structure
 * @snippet nop_compress.c WT_COMPRESSOR initialization function
 */
struct __wt_compressor {
    /*!
     * Callback to compress a chunk of data.
     *
     * WT_COMPRESSOR::compress takes a source buffer and a destination
     * buffer, by default of the same size.  If the callback can compress
     * the buffer to a smaller size in the destination, it does so, sets
     * the \c compression_failed return to 0 and returns 0.  If compression
     * does not produce a smaller result, the callback sets the
     * \c compression_failed return to 1 and returns 0. If another
     * error occurs, it returns an errno or WiredTiger error code.
     *
     * On entry, \c src will point to memory, with the length of the memory
     * in \c src_len.  After successful completion, the callback should
     * return \c 0 and set \c result_lenp to the number of bytes required
     * for the compressed representation.
     *
     * On entry, \c dst points to the destination buffer with a length
     * of \c dst_len.  If the WT_COMPRESSOR::pre_size method is specified,
     * the destination buffer will be at least the size returned by that
     * method; otherwise, the destination buffer will be at least as large
     * as the length of the data to compress.
     *
     * If compression would not shrink the data or the \c dst buffer is not
     * large enough to hold the compressed data, the callback should set
     * \c compression_failed to a non-zero value and return 0.
     *
     * @param[in] src the data to compress
     * @param[in] src_len the length of the data to compress
     * @param[in] dst the destination buffer
     * @param[in] dst_len the length of the destination buffer
     * @param[out] result_lenp the length of the compressed data
     * @param[out] compression_failed non-zero if compression did not
     * decrease the length of the data (compression may not have completed)
     * @returns zero for success, non-zero to indicate an error.
     *
     * @snippet nop_compress.c WT_COMPRESSOR compress
     */
    int (*compress)(WT_COMPRESSOR *compressor, WT_SESSION *session,
        uint8_t *src, size_t src_len,
        uint8_t *dst, size_t dst_len,
        size_t *result_lenp, int *compression_failed);

    /*!
     * Callback to decompress a chunk of data.
     *
     * WT_COMPRESSOR::decompress takes a source buffer and a destination
     * buffer.  The contents are switched from \c compress: the
     * source buffer is the compressed value, and the destination buffer is
     * sized to be the original size.  If the callback successfully
     * decompresses the source buffer to the destination buffer, it returns
     * 0.  If an error occurs, it returns an errno or WiredTiger error code.
     * The source buffer that WT_COMPRESSOR::decompress takes may have a
     * size that is rounded up from the size originally produced by
     * WT_COMPRESSOR::compress, with the remainder of the buffer set to
     * zeroes. Most compressors do not care about this difference if the
     * size to be decompressed can be implicitly discovered from the
     * compressed data.  If your compressor cares, you may need to allocate
     * space for, and store, the actual size in the compressed buffer.  See
     * the source code for the included snappy compressor for an example.
     *
     * On entry, \c src will point to memory, with the length of the memory
     * in \c src_len.  After successful completion, the callback should
     * return \c 0 and set \c result_lenp to the number of bytes required
     * for the decompressed representation.
     *
     * If the \c dst buffer is not big enough to hold the decompressed
     * data, the callback should return an error.
     *
     * @param[in] src the data to decompress
     * @param[in] src_len the length of the data to decompress
     * @param[in] dst the destination buffer
     * @param[in] dst_len the length of the destination buffer
     * @param[out] result_lenp the length of the decompressed data
     * @returns zero for success, non-zero to indicate an error.
     *
     * @snippet nop_compress.c WT_COMPRESSOR decompress
     */
    int (*decompress)(WT_COMPRESSOR *compressor, WT_SESSION *session,
        uint8_t *src, size_t src_len,
        uint8_t *dst, size_t dst_len,
        size_t *result_lenp);

    /*!
     * Callback to size a destination buffer for compression
     *
     * WT_COMPRESSOR::pre_size is an optional callback that, given the
     * source buffer and size, produces the size of the destination buffer
     * to be given to WT_COMPRESSOR::compress.  This is useful for
     * compressors that assume that the output buffer is sized for the
     * worst case and thus no overrun checks are made.  If your compressor
     * works like this, WT_COMPRESSOR::pre_size will need to be defined.
     * See the source code for the snappy compressor for an example.
     * However, if your compressor detects and avoids overruns against its
     * target buffer, you will not need to define WT_COMPRESSOR::pre_size.
     * When WT_COMPRESSOR::pre_size is set to NULL, the destination buffer
     * is sized the same as the source buffer.  This is always sufficient,
     * since a compression result that is larger than the source buffer is
     * discarded by WiredTiger.
     *
     * If not NULL, this callback is called before each call to
     * WT_COMPRESSOR::compress to determine the size of the destination
     * buffer to provide.  If the callback is NULL, the destination
     * buffer will be the same size as the source buffer.
     *
     * The callback should set \c result_lenp to a suitable buffer size
     * for compression, typically the maximum length required by
     * WT_COMPRESSOR::compress.
     *
     * This callback function is for compressors that require an output
     * buffer larger than the source buffer (for example, that do not
     * check for buffer overflow during compression).
     *
     * @param[in] src the data to compress
     * @param[in] src_len the length of the data to compress
     * @param[out] result_lenp the required destination buffer size
     * @returns zero for success, non-zero to indicate an error.
     *
     * @snippet nop_compress.c WT_COMPRESSOR presize
     */
    int (*pre_size)(WT_COMPRESSOR *compressor, WT_SESSION *session,
        uint8_t *src, size_t src_len, size_t *result_lenp);

    /*!
     * If non-NULL, a callback performed when the database is closed.
     *
     * The WT_COMPRESSOR::terminate callback is intended to allow cleanup;
     * the handle will not be subsequently accessed by WiredTiger.
     *
     * @snippet nop_compress.c WT_COMPRESSOR terminate
     */
    int (*terminate)(WT_COMPRESSOR *compressor, WT_SESSION *session);
};

/*!
 * Applications can extend WiredTiger by providing new implementations of the
 * WT_DATA_SOURCE class.  Each data source supports a different URI scheme for
 * data sources to WT_SESSION::create, WT_SESSION::open_cursor and related
 * methods.  See @ref custom_data_sources for more information.
 *
 * <b>Thread safety:</b> WiredTiger may invoke methods on the WT_DATA_SOURCE
 * interface from multiple threads concurrently.  It is the responsibility of
 * the implementation to protect any shared data.
 *
 * Applications register their implementation with WiredTiger by calling
 * WT_CONNECTION::add_data_source.
 *
 * @snippet ex_data_source.c WT_DATA_SOURCE register
 */
struct __wt_data_source {
    /*!
     * Callback to alter an object.
     *
     * @snippet ex_data_source.c WT_DATA_SOURCE alter
     */
    int (*alter)(WT_DATA_SOURCE *dsrc, WT_SESSION *session,
        const char *uri, WT_CONFIG_ARG *config);

    /*!
     * Callback to create a new object.
     *
     * @snippet ex_data_source.c WT_DATA_SOURCE create
     */
    int (*create)(WT_DATA_SOURCE *dsrc, WT_SESSION *session,
        const char *uri, WT_CONFIG_ARG *config);

    /*!
     * Callback to compact an object.
     *
     * @snippet ex_data_source.c WT_DATA_SOURCE compact
     */
    int (*compact)(WT_DATA_SOURCE *dsrc, WT_SESSION *session,
        const char *uri, WT_CONFIG_ARG *config);

    /*!
     * Callback to drop an object.
     *
     * @snippet ex_data_source.c WT_DATA_SOURCE drop
     */
    int (*drop)(WT_DATA_SOURCE *dsrc, WT_SESSION *session,
        const char *uri, WT_CONFIG_ARG *config);

    /*!
     * Callback to initialize a cursor.
     *
     * @snippet ex_data_source.c WT_DATA_SOURCE open_cursor
     */
    int (*open_cursor)(WT_DATA_SOURCE *dsrc, WT_SESSION *session,
        const char *uri, WT_CONFIG_ARG *config, WT_CURSOR **new_cursor);

    /*!
     * Callback to rename an object.
     *
     * @snippet ex_data_source.c WT_DATA_SOURCE rename
     */
    int (*rename)(WT_DATA_SOURCE *dsrc, WT_SESSION *session,
        const char *uri, const char *newuri, WT_CONFIG_ARG *config);

    /*!
     * Callback to salvage an object.
     *
     * @snippet ex_data_source.c WT_DATA_SOURCE salvage
     */
    int (*salvage)(WT_DATA_SOURCE *dsrc, WT_SESSION *session,
        const char *uri, WT_CONFIG_ARG *config);

    /*!
     * Callback to get the size of an object.
     *
     * @snippet ex_data_source.c WT_DATA_SOURCE size
     */
    int (*size)(WT_DATA_SOURCE *dsrc, WT_SESSION *session,
        const char *uri, wt_off_t *size);

    /*!
     * Callback to truncate an object.
     *
     * @snippet ex_data_source.c WT_DATA_SOURCE truncate
     */
    int (*truncate)(WT_DATA_SOURCE *dsrc, WT_SESSION *session,
        const char *uri, WT_CONFIG_ARG *config);

    /*!
     * Callback to truncate a range of an object.
     *
     * @snippet ex_data_source.c WT_DATA_SOURCE range truncate
     */
    int (*range_truncate)(WT_DATA_SOURCE *dsrc, WT_SESSION *session,
        WT_CURSOR *start, WT_CURSOR *stop);

    /*!
     * Callback to verify an object.
     *
     * @snippet ex_data_source.c WT_DATA_SOURCE verify
     */
    int (*verify)(WT_DATA_SOURCE *dsrc, WT_SESSION *session,
        const char *uri, WT_CONFIG_ARG *config);

    /*!
     * Callback to checkpoint the database.
     *
     * @snippet ex_data_source.c WT_DATA_SOURCE checkpoint
     */
    int (*checkpoint)(
        WT_DATA_SOURCE *dsrc, WT_SESSION *session, WT_CONFIG_ARG *config);

    /*!
     * If non-NULL, a callback performed when the database is closed.
     *
     * The WT_DATA_SOURCE::terminate callback is intended to allow cleanup;
     * the handle will not be subsequently accessed by WiredTiger.
     *
     * @snippet ex_data_source.c WT_DATA_SOURCE terminate
     */
    int (*terminate)(WT_DATA_SOURCE *dsrc, WT_SESSION *session);

    /*!
     * If non-NULL, a callback performed before an LSM merge.
     *
     * @param[in] source a cursor configured with the data being merged
     * @param[in] dest a cursor on the new object being filled by the merge
     *
     * @snippet ex_data_source.c WT_DATA_SOURCE lsm_pre_merge
     */
    int (*lsm_pre_merge)(
        WT_DATA_SOURCE *dsrc, WT_CURSOR *source, WT_CURSOR *dest);
};

/*!
 * The interface implemented by applications to provide custom encryption.
 *
 * Encryptors must implement the WT_ENCRYPTOR interface: the WT_ENCRYPTOR::encrypt,
 * WT_ENCRYPTOR::decrypt and WT_ENCRYPTOR::sizing callbacks must be specified,
 * WT_ENCRYPTOR::customize and WT_ENCRYPTOR::terminate are optional.  To build your own
 * encryptor, use one of the encryptors in \c ext/encryptors as a template: \c
 * ext/encryptors/sodium_encrypt uses the open-source libsodium cryptographic library, and
 * \c ext/encryptors/nop_encrypt is a simple template that passes through data unchanged,
 * and is a reasonable starting point.  \c ext/encryptors/rotn_encrypt is an encryptor
 * implementing a simple (insecure) rotation cipher meant for testing.  See @ref
 * encryption "the encryptors page" for further information.
 *
 * Applications register their implementation with WiredTiger by calling
 * WT_CONNECTION::add_encryptor.
 *
 * @snippet nop_encrypt.c WT_ENCRYPTOR initialization structure
 * @snippet nop_encrypt.c WT_ENCRYPTOR initialization function
 */
struct __wt_encryptor {
    /*!
     * Callback to encrypt a chunk of data.
     *
     * WT_ENCRYPTOR::encrypt takes a source buffer and a destination buffer. The
     * callback encrypts the source buffer (plain text) into the destination buffer.
     *
     * On entry, \c src will point to a block of memory to encrypt, with the length of
     * the block in \c src_len.
     *
     * On entry, \c dst points to the destination buffer with a length of \c dst_len.
     * The destination buffer will be at least src_len plus the size returned by that
     * WT_ENCRYPT::sizing.
     *
     * After successful completion, the callback should return \c 0 and set \c
     * result_lenp to the number of bytes required for the encrypted representation,
     * which should be less than or equal to \c dst_len.
     *
     * This callback cannot be NULL.
     *
     * @param[in] src the data to encrypt
     * @param[in] src_len the length of the data to encrypt
     * @param[in] dst the destination buffer
     * @param[in] dst_len the length of the destination buffer
     * @param[out] result_lenp the length of the encrypted data
     * @returns zero for success, non-zero to indicate an error.
     *
     * @snippet nop_encrypt.c WT_ENCRYPTOR encrypt
     */
    int (*encrypt)(WT_ENCRYPTOR *encryptor, WT_SESSION *session,
        uint8_t *src, size_t src_len,
        uint8_t *dst, size_t dst_len,
        size_t *result_lenp);

    /*!
     * Callback to decrypt a chunk of data.
     *
     * WT_ENCRYPTOR::decrypt takes a source buffer and a destination buffer. The
     * contents are switched from \c encrypt: the source buffer is the encrypted
     * value, and the destination buffer is sized to be the original size of the
     * decrypted data. If the callback successfully decrypts the source buffer to the
     * destination buffer, it returns 0. If an error occurs, it returns an errno or
     * WiredTiger error code.
     *
     * On entry, \c src will point to memory, with the length of the memory in \c
     * src_len. After successful completion, the callback should return \c 0 and set
     * \c result_lenp to the number of bytes required for the decrypted
     * representation.
     *
     * If the \c dst buffer is not big enough to hold the decrypted data, the callback
     * should return an error.
     *
     * This callback cannot be NULL.
     *
     * @param[in] src the data to decrypt
     * @param[in] src_len the length of the data to decrypt
     * @param[in] dst the destination buffer
     * @param[in] dst_len the length of the destination buffer
     * @param[out] result_lenp the length of the decrypted data
     * @returns zero for success, non-zero to indicate an error.
     *
     * @snippet nop_encrypt.c WT_ENCRYPTOR decrypt
     */
    int (*decrypt)(WT_ENCRYPTOR *encryptor, WT_SESSION *session,
        uint8_t *src, size_t src_len,
        uint8_t *dst, size_t dst_len,
        size_t *result_lenp);

    /*!
     * Callback to size a destination buffer for encryption.
     *
     * WT_ENCRYPTOR::sizing is an callback that returns the number of additional bytes
     * that is needed when encrypting a data block. This is always necessary, since
     * encryptors should always generate some sort of cryptographic checksum as well
     * as the ciphertext. Without such a call, WiredTiger would have no way to know
     * the worst case for the encrypted buffer size.
     *
     * The WiredTiger encryption infrastructure assumes that buffer sizing is not
     * dependent on the number of bytes of input, that there is a one-to-one
     * relationship in number of bytes needed between input and output. This means
     * that if the encryption uses a block cipher in such a way that the input size
     * needs to be padded to the cipher block size, the sizing method should return
     * the worst case to ensure enough space is available.
     *
     * This callback cannot be NULL.
     *
     * The callback should set \c expansion_constantp to the additional number of
     * bytes needed.
     *
     * @param[out] expansion_constantp the additional number of bytes needed when
     *    encrypting.
     * @returns zero for success, non-zero to indicate an error.
     *
     * @snippet nop_encrypt.c WT_ENCRYPTOR sizing
     */
    int (*sizing)(WT_ENCRYPTOR *encryptor, WT_SESSION *session,
        size_t *expansion_constantp);

    /*!
     * If non-NULL, this callback is called to load keys into the encryptor. (That
     * is, "customize" it for a given key.) The customize function is called whenever
     * a new keyid is used for the first time with this encryptor, whether it be in
     * the ::wiredtiger_open call or the WT_SESSION::create call. This should create a
     * new encryptor instance and insert the requested key in it.
     *
     * The key may be specified either via \c keyid or \c secretkey in the \c
     * encrypt_config parameter. In the former case, the encryptor should look up the
     * requested key ID with whatever key management service is in use and install it
     * in the new encryptor. In the latter case, the encryptor should save the
     * provided secret key (or some transformation of it) in the new
     * encryptor. Further encryption with the same \c keyid will use this new
     * encryptor instance. (In the case of \c secretkey, only one key can be
     * configured, for the system encryption, and the new encryptor will be used for
     * all encryption involving it.) See @ref encryption for more information.
     *
     * This callback may return NULL as the new encryptor, in which case the original
     * encryptor will be used for further operations on the selected key. Unless this
     * happens, the original encryptor structure created during extension
     * initialization will never be used for encryption or decryption.
     *
     * This callback may itself be NULL, in which case it is not called, but in that
     * case there is no way to configure a key. This may be suitable for an
     * environment where a key management service returns a single key under a
     * well-known name that can be compiled in, but in a more general environment is
     * not a useful approach. One should of course never compile in actual keys!
     *
     * @param[in] encrypt_config the "encryption" portion of the configuration from
     *    the wiredtiger_open or WT_SESSION::create call, containing the \c keyid or
     *    \c secretkey setting.
     * @param[out] customp the new modified encryptor, or NULL.
     * @returns zero for success, non-zero to indicate an error.
     */
    int (*customize)(WT_ENCRYPTOR *encryptor, WT_SESSION *session,
        WT_CONFIG_ARG *encrypt_config, WT_ENCRYPTOR **customp);

    /*!
     * If non-NULL, a callback performed when the database is closed. It is called for
     * each encryptor that was added using WT_CONNECTION::add_encryptor or returned by
     * the WT_ENCRYPTOR::customize callback.
     *
     * The WT_ENCRYPTOR::terminate callback is intended to allow cleanup; the handle
     * will not be subsequently accessed by WiredTiger.
     *
     * @snippet nop_encrypt.c WT_ENCRYPTOR terminate
     */
    int (*terminate)(WT_ENCRYPTOR *encryptor, WT_SESSION *session);
};

/*!
 * The interface implemented by applications to provide custom extraction of
 * index keys or column group values.
 *
 * Applications register implementations with WiredTiger by calling
 * WT_CONNECTION::add_extractor.  See @ref custom_extractors for more
 * information.
 *
 * @snippet ex_all.c WT_EXTRACTOR register
 */
struct __wt_extractor {
    /*!
     * Callback to extract a value for an index or column group.
     *
     * @errors
     *
     * @snippet ex_all.c WT_EXTRACTOR
     *
     * @param extractor the WT_EXTRACTOR implementation
     * @param session the current WiredTiger session
     * @param key the table key in raw format, see @ref cursor_raw for
     *  details
     * @param value the table value in raw format, see @ref cursor_raw for
     *  details
     * @param[out] result_cursor the method should call WT_CURSOR::set_key
     *  and WT_CURSOR::insert on this cursor to return a key.  The \c
     *  key_format of the cursor will match that passed to
     *  WT_SESSION::create for the index.  Multiple index keys can be
     *  created for each record by calling WT_CURSOR::insert multiple
     *  times.
     */
    int (*extract)(WT_EXTRACTOR *extractor, WT_SESSION *session,
        const WT_ITEM *key, const WT_ITEM *value,
        WT_CURSOR *result_cursor);

    /*!
     * If non-NULL, this callback is called to customize the extractor for
     * each index.  If the callback returns a non-NULL extractor, that
     * instance is used instead of this one for all comparisons.
     */
    int (*customize)(WT_EXTRACTOR *extractor, WT_SESSION *session,
        const char *uri, WT_CONFIG_ITEM *appcfg, WT_EXTRACTOR **customp);

    /*!
     * If non-NULL a callback performed when the index or column group
     * is closed for customized extractors otherwise when the database
     * is closed.
     *
     * The WT_EXTRACTOR::terminate callback is intended to allow cleanup;
     * the handle will not be subsequently accessed by WiredTiger.
     */
    int (*terminate)(WT_EXTRACTOR *extractor, WT_SESSION *session);
};

/*! WT_FILE_SYSTEM::open_file file types */
typedef enum {
    WT_FS_OPEN_FILE_TYPE_CHECKPOINT,/*!< open a data file checkpoint */
    WT_FS_OPEN_FILE_TYPE_DATA,  /*!< open a data file */
    WT_FS_OPEN_FILE_TYPE_DIRECTORY, /*!< open a directory */
    WT_FS_OPEN_FILE_TYPE_LOG,   /*!< open a log file */
    WT_FS_OPEN_FILE_TYPE_REGULAR    /*!< open a regular file */
} WT_FS_OPEN_FILE_TYPE;

#ifdef DOXYGEN
/*! WT_FILE_SYSTEM::open_file flags: random access pattern */
#define WT_FS_OPEN_ACCESS_RAND  0x0
/*! WT_FILE_SYSTEM::open_file flags: sequential access pattern */
#define WT_FS_OPEN_ACCESS_SEQ   0x0
/*! WT_FILE_SYSTEM::open_file flags: create if does not exist */
#define WT_FS_OPEN_CREATE   0x0
/*! WT_FILE_SYSTEM::open_file flags: direct I/O requested */
#define WT_FS_OPEN_DIRECTIO 0x0
/*! WT_FILE_SYSTEM::open_file flags: file creation must be durable */
#define WT_FS_OPEN_DURABLE  0x0
/*!
 * WT_FILE_SYSTEM::open_file flags: return EBUSY if exclusive use not available
 */
#define WT_FS_OPEN_EXCLUSIVE    0x0
/*! WT_FILE_SYSTEM::open_file flags: open is read-only */
#define WT_FS_OPEN_READONLY 0x0

/*!
 * WT_FILE_SYSTEM::remove or WT_FILE_SYSTEM::rename flags: the remove or rename
 * operation must be durable
 */
#define WT_FS_DURABLE       0x0
#else
/* AUTOMATIC FLAG VALUE GENERATION START 0 */
#define WT_FS_OPEN_ACCESS_RAND  0x001u
#define WT_FS_OPEN_ACCESS_SEQ   0x002u
#define WT_FS_OPEN_CREATE   0x004u
#define WT_FS_OPEN_DIRECTIO 0x008u
#define WT_FS_OPEN_DURABLE  0x010u
#define WT_FS_OPEN_EXCLUSIVE    0x020u
#define WT_FS_OPEN_FIXED    0x040u   /* Path not home relative (internal) */
#define WT_FS_OPEN_FORCE_MMAP 0x080u
#define WT_FS_OPEN_READONLY 0x100u
/* AUTOMATIC FLAG VALUE GENERATION STOP 32 */

/* AUTOMATIC FLAG VALUE GENERATION START 0 */
#define WT_FS_DURABLE       0x1u
/* AUTOMATIC FLAG VALUE GENERATION STOP 32 */
#endif

/*!
 * The interface implemented by applications to provide a custom file system
 * implementation.
 *
 * <b>Thread safety:</b> WiredTiger may invoke methods on the WT_FILE_SYSTEM
 * interface from multiple threads concurrently. It is the responsibility of
 * the implementation to protect any shared data.
 *
 * Applications register implementations with WiredTiger by calling
 * WT_CONNECTION::set_file_system.  See @ref custom_file_systems for more
 * information.
 *
 * @snippet ex_file_system.c WT_FILE_SYSTEM register
 */
struct __wt_file_system {
    /*!
     * Return a list of file names for the named directory.
     *
     * @errors
     *
     * @param file_system the WT_FILE_SYSTEM
     * @param session the current WiredTiger session
     * @param directory the name of the directory
     * @param prefix if not NULL, only files with names matching the prefix
     *    are returned
     * @param[out] dirlist the method returns an allocated array of
     *    individually allocated strings, one for each entry in the
     *    directory.
     * @param[out] countp the number of entries returned
     */
    int (*fs_directory_list)(WT_FILE_SYSTEM *file_system,
        WT_SESSION *session, const char *directory, const char *prefix,
        char ***dirlist, uint32_t *countp);

#if !defined(DOXYGEN)
    /*
     * Return a single file name for the named directory.
     */
    int (*fs_directory_list_single)(WT_FILE_SYSTEM *file_system,
        WT_SESSION *session, const char *directory, const char *prefix,
        char ***dirlist, uint32_t *countp);
#endif

    /*!
     * Free memory allocated by WT_FILE_SYSTEM::directory_list.
     *
     * @errors
     *
     * @param file_system the WT_FILE_SYSTEM
     * @param session the current WiredTiger session
     * @param dirlist array returned by WT_FILE_SYSTEM::directory_list
     * @param count count returned by WT_FILE_SYSTEM::directory_list
     */
    int (*fs_directory_list_free)(WT_FILE_SYSTEM *file_system,
        WT_SESSION *session, char **dirlist, uint32_t count);

    /*!
     * Return if the named file system object exists.
     *
     * @errors
     *
     * @param file_system the WT_FILE_SYSTEM
     * @param session the current WiredTiger session
     * @param name the name of the file
     * @param[out] existp If the named file system object exists
     */
    int (*fs_exist)(WT_FILE_SYSTEM *file_system,
        WT_SESSION *session, const char *name, bool *existp);

    /*!
     * Open a handle for a named file system object
     *
     * The method should return ENOENT if the file is not being created and
     * does not exist.
     *
     * The method should return EACCES if the file cannot be opened in the
     * requested mode (for example, a file opened for writing in a readonly
     * file system).
     *
     * The method should return EBUSY if ::WT_FS_OPEN_EXCLUSIVE is set and
     * the file is in use.
     *
     * @errors
     *
     * @param file_system the WT_FILE_SYSTEM
     * @param session the current WiredTiger session
     * @param name the name of the file system object
     * @param file_type the type of the file
     *    The file type is provided to allow optimization for different file
     *    access patterns.
     * @param flags flags indicating how to open the file, one or more of
     *    ::WT_FS_OPEN_CREATE, ::WT_FS_OPEN_DIRECTIO, ::WT_FS_OPEN_DURABLE,
     *    ::WT_FS_OPEN_EXCLUSIVE or ::WT_FS_OPEN_READONLY.
     * @param[out] file_handlep the handle to the newly opened file. File
     *    system implementations must allocate memory for the handle and
     *    the WT_FILE_HANDLE::name field, and fill in the WT_FILE_HANDLE::
     *    fields. Applications wanting to associate private information
     *    with the WT_FILE_HANDLE:: structure should declare and allocate
     *    their own structure as a superset of a WT_FILE_HANDLE:: structure.
     */
    int (*fs_open_file)(WT_FILE_SYSTEM *file_system, WT_SESSION *session,
        const char *name, WT_FS_OPEN_FILE_TYPE file_type, uint32_t flags,
        WT_FILE_HANDLE **file_handlep);

    /*!
     * Remove a named file system object
     *
     * This method is not required for readonly file systems and should be
     * set to NULL when not required by the file system.
     *
     * @errors
     *
     * @param file_system the WT_FILE_SYSTEM
     * @param session the current WiredTiger session
     * @param name the name of the file system object
     * @param flags 0 or ::WT_FS_DURABLE
     */
    int (*fs_remove)(WT_FILE_SYSTEM *file_system,
        WT_SESSION *session, const char *name, uint32_t flags);

    /*!
     * Rename a named file system object
     *
     * This method is not required for readonly file systems and should be
     * set to NULL when not required by the file system.
     *
     * @errors
     *
     * @param file_system the WT_FILE_SYSTEM
     * @param session the current WiredTiger session
     * @param from the original name of the object
     * @param to the new name for the object
     * @param flags 0 or ::WT_FS_DURABLE
     */
    int (*fs_rename)(WT_FILE_SYSTEM *file_system, WT_SESSION *session,
        const char *from, const char *to, uint32_t flags);

    /*!
     * Return the size of a named file system object
     *
     * @errors
     *
     * @param file_system the WT_FILE_SYSTEM
     * @param session the current WiredTiger session
     * @param name the name of the file system object
     * @param[out] sizep the size of the file system entry
     */
    int (*fs_size)(WT_FILE_SYSTEM *file_system,
        WT_SESSION *session, const char *name, wt_off_t *sizep);

    /*!
     * A callback performed when the file system is closed and will no
     * longer be accessed by the WiredTiger database.
     *
     * This method is not required and should be set to NULL when not
     * required by the file system.
     *
     * The WT_FILE_SYSTEM::terminate callback is intended to allow cleanup;
     * the handle will not be subsequently accessed by WiredTiger.
     */
    int (*terminate)(WT_FILE_SYSTEM *file_system, WT_SESSION *session);
};

/*! WT_FILE_HANDLE::fadvise flags: no longer need */
#define WT_FILE_HANDLE_DONTNEED 1
/*! WT_FILE_HANDLE::fadvise flags: will need */
#define WT_FILE_HANDLE_WILLNEED 2

/*!
 * A file handle implementation returned by WT_FILE_SYSTEM::fs_open_file.
 *
 * <b>Thread safety:</b> Unless explicitly stated otherwise, WiredTiger may
 * invoke methods on the WT_FILE_HANDLE interface from multiple threads
 * concurrently. It is the responsibility of the implementation to protect
 * any shared data.
 *
 * See @ref custom_file_systems for more information.
 */
struct __wt_file_handle {
    /*!
     * The enclosing file system, set by WT_FILE_SYSTEM::fs_open_file.
     */
    WT_FILE_SYSTEM *file_system;

    /*!
     * The name of the file, set by WT_FILE_SYSTEM::fs_open_file.
     */
    char *name;

    /*!
     * Close a file handle. The handle will not be further accessed by
     * WiredTiger.
     *
     * @errors
     *
     * @param file_handle the WT_FILE_HANDLE
     * @param session the current WiredTiger session
     */
    int (*close)(WT_FILE_HANDLE *file_handle, WT_SESSION *session);

    /*!
     * Indicate expected future use of file ranges, based on the POSIX
     * 1003.1 standard fadvise.
     *
     * This method is not required, and should be set to NULL when not
     * supported by the file.
     *
     * @errors
     *
     * @param file_handle the WT_FILE_HANDLE
     * @param session the current WiredTiger session
     * @param offset the file offset
     * @param len the size of the advisory
     * @param advice one of ::WT_FILE_HANDLE_WILLNEED or
     *    ::WT_FILE_HANDLE_DONTNEED.
     */
    int (*fh_advise)(WT_FILE_HANDLE *file_handle,
        WT_SESSION *session, wt_off_t offset, wt_off_t len, int advice);

    /*!
     * Extend the file.
     *
     * This method is not required, and should be set to NULL when not
     * supported by the file.
     *
     * Any allocated disk space must read as 0 bytes, and no existing file
     * data may change. Allocating all necessary underlying storage (not
     * changing just the file's metadata), is likely to result in increased
     * performance.
     *
     * This method is not called by multiple threads concurrently (on the
     * same file handle). If the file handle's extension method supports
     * concurrent calls, set the WT_FILE_HANDLE::fh_extend_nolock method
     * instead. See @ref custom_file_systems for more information.
     *
     * @errors
     *
     * @param file_handle the WT_FILE_HANDLE
     * @param session the current WiredTiger session
     * @param offset desired file size after extension
     */
    int (*fh_extend)(
        WT_FILE_HANDLE *file_handle, WT_SESSION *session, wt_off_t offset);

    /*!
     * Extend the file.
     *
     * This method is not required, and should be set to NULL when not
     * supported by the file.
     *
     * Any allocated disk space must read as 0 bytes, and no existing file
     * data may change. Allocating all necessary underlying storage (not
     * only changing the file's metadata), is likely to result in increased
     * performance.
     *
     * This method may be called by multiple threads concurrently (on the
     * same file handle). If the file handle's extension method does not
     * support concurrent calls, set the WT_FILE_HANDLE::fh_extend method
     * instead. See @ref custom_file_systems for more information.
     *
     * @errors
     *
     * @param file_handle the WT_FILE_HANDLE
     * @param session the current WiredTiger session
     * @param offset desired file size after extension
     */
    int (*fh_extend_nolock)(
        WT_FILE_HANDLE *file_handle, WT_SESSION *session, wt_off_t offset);

    /*!
     * Lock/unlock a file from the perspective of other processes running
     * in the system, where necessary.
     *
     * @errors
     *
     * @param file_handle the WT_FILE_HANDLE
     * @param session the current WiredTiger session
     * @param lock whether to lock or unlock
     */
    int (*fh_lock)(
        WT_FILE_HANDLE *file_handle, WT_SESSION *session, bool lock);

    /*!
     * Map a file into memory, based on the POSIX 1003.1 standard mmap.
     *
     * This method is not required, and should be set to NULL when not
     * supported by the file.
     *
     * @errors
     *
     * @param file_handle the WT_FILE_HANDLE
     * @param session the current WiredTiger session
     * @param[out] mapped_regionp a reference to a memory location into
     *    which should be stored a pointer to the start of the mapped region
     * @param[out] lengthp a reference to a memory location into which
     *    should be stored the length of the region
     * @param[out] mapped_cookiep a reference to a memory location into
     *    which can be optionally stored a pointer to an opaque cookie
     *    which is subsequently passed to WT_FILE_HANDLE::unmap.
     */
    int (*fh_map)(WT_FILE_HANDLE *file_handle, WT_SESSION *session,
        void **mapped_regionp, size_t *lengthp, void **mapped_cookiep);

    /*!
     * Unmap part of a memory mapped file, based on the POSIX 1003.1
     * standard madvise.
     *
     * This method is not required, and should be set to NULL when not
     * supported by the file.
     *
     * @errors
     *
     * @param file_handle the WT_FILE_HANDLE
     * @param session the current WiredTiger session
     * @param map a location in the mapped region unlikely to be used in the
     *    near future
     * @param length the length of the mapped region to discard
     * @param mapped_cookie any cookie set by the WT_FILE_HANDLE::map method
     */
    int (*fh_map_discard)(WT_FILE_HANDLE *file_handle,
        WT_SESSION *session, void *map, size_t length, void *mapped_cookie);

    /*!
     * Preload part of a memory mapped file, based on the POSIX 1003.1
     * standard madvise.
     *
     * This method is not required, and should be set to NULL when not
     * supported by the file.
     *
     * @errors
     *
     * @param file_handle the WT_FILE_HANDLE
     * @param session the current WiredTiger session
     * @param map a location in the mapped region likely to be used in the
     *    near future
     * @param length the size of the mapped region to preload
     * @param mapped_cookie any cookie set by the WT_FILE_HANDLE::map method
     */
    int (*fh_map_preload)(WT_FILE_HANDLE *file_handle, WT_SESSION *session,
        const void *map, size_t length, void *mapped_cookie);

    /*!
     * Unmap a memory mapped file, based on the POSIX 1003.1 standard
     * munmap.
     *
     * This method is only required if a valid implementation of map is
     * provided by the file, and should be set to NULL otherwise.
     *
     * @errors
     *
     * @param file_handle the WT_FILE_HANDLE
     * @param session the current WiredTiger session
     * @param mapped_region a pointer to the start of the mapped region
     * @param length the length of the mapped region
     * @param mapped_cookie any cookie set by the WT_FILE_HANDLE::map method
     */
    int (*fh_unmap)(WT_FILE_HANDLE *file_handle, WT_SESSION *session,
        void *mapped_region, size_t length, void *mapped_cookie);

    /*!
     * Read from a file, based on the POSIX 1003.1 standard pread.
     *
     * @errors
     *
     * @param file_handle the WT_FILE_HANDLE
     * @param session the current WiredTiger session
     * @param offset the offset in the file to start reading from
     * @param len the amount to read
     * @param[out] buf buffer to hold the content read from file
     */
    int (*fh_read)(WT_FILE_HANDLE *file_handle,
        WT_SESSION *session, wt_off_t offset, size_t len, void *buf);

    /*!
     * Return the size of a file.
     *
     * @errors
     *
     * @param file_handle the WT_FILE_HANDLE
     * @param session the current WiredTiger session
     * @param sizep the size of the file
     */
    int (*fh_size)(
        WT_FILE_HANDLE *file_handle, WT_SESSION *session, wt_off_t *sizep);

    /*!
     * Make outstanding file writes durable and do not return until writes
     * are complete.
     *
     * This method is not required for read-only files, and should be set
     * to NULL when not supported by the file.
     *
     * @errors
     *
     * @param file_handle the WT_FILE_HANDLE
     * @param session the current WiredTiger session
     */
    int (*fh_sync)(WT_FILE_HANDLE *file_handle, WT_SESSION *session);

    /*!
     * Schedule the outstanding file writes required for durability and
     * return immediately.
     *
     * This method is not required, and should be set to NULL when not
     * supported by the file.
     *
     * @errors
     *
     * @param file_handle the WT_FILE_HANDLE
     * @param session the current WiredTiger session
     */
    int (*fh_sync_nowait)(WT_FILE_HANDLE *file_handle, WT_SESSION *session);

    /*!
     * Truncate the file.
     *
     * This method is not required, and should be set to NULL when not
     * supported by the file.
     *
     * This method is not called by multiple threads concurrently (on the
     * same file handle).
     *
     * @errors
     *
     * @param file_handle the WT_FILE_HANDLE
     * @param session the current WiredTiger session
     * @param offset desired file size after truncate
     */
    int (*fh_truncate)(
        WT_FILE_HANDLE *file_handle, WT_SESSION *session, wt_off_t offset);

    /*!
     * Write to a file, based on the POSIX 1003.1 standard pwrite.
     *
     * This method is not required for read-only files, and should be set
     * to NULL when not supported by the file.
     *
     * @errors
     *
     * @param file_handle the WT_FILE_HANDLE
     * @param session the current WiredTiger session
     * @param offset offset at which to start writing
     * @param length amount of data to write
     * @param buf content to be written to the file
     */
    int (*fh_write)(WT_FILE_HANDLE *file_handle, WT_SESSION *session,
        wt_off_t offset, size_t length, const void *buf);
};

#if !defined(DOXYGEN)
/* This interface is not yet public. */

/*!
 * The interface implemented by applications to provide a storage source
 * implementation. This documentation refers to "object" and "bucket"
 * to mean a "file-like object" and a "container of objects", respectively.
 *
 * <b>Thread safety:</b> WiredTiger may invoke methods on the WT_STORAGE_SOURCE
 * interface from multiple threads concurrently. It is the responsibility of
 * the implementation to protect any shared data.
 *
 * Applications register implementations with WiredTiger by calling
 * WT_CONNECTION::add_storage_source.
 *
 * @snippet ex_storage_source.c WT_STORAGE_SOURCE register
 */
struct __wt_storage_source {
    /*!
     * A reference is added to the storage source.  The reference is released by a
     * call to WT_STORAGE_SOURCE::terminate.  A reference is added as a side effect
     * of calling WT_CONNECTION::get_storage_source.
     *
     * @errors
     *
     * @param storage_source the WT_STORAGE_SOURCE
     */
    int (*ss_add_reference)(WT_STORAGE_SOURCE *storage_source);

    /*!
     * Create a customized file system to access the storage source
     * objects.
     *
     * The file system returned behaves as if objects in the specified buckets are
     * files in the file system.  In particular, the fs_open_file method requires
     * its flags argument to include either WT_FS_OPEN_CREATE or WT_FS_OPEN_READONLY.
     * Objects being created are not deemed to "exist" and be visible to
     * WT_FILE_SYSTEM::fs_exist and other file system methods until the new handle has
     * been closed.  Objects once created are immutable. That is, only objects that
     * do not already exist can be opened with the create flag, and objects that
     * already exist can only be opened with the readonly flag.  Only objects that
     * exist can be transferred to the underlying shared object storage.  This can
     * happen at any time after an object is created, and can be forced to happen using
     * WT_STORAGE_SOURCE::ss_flush.
     *
     * Additionally file handles returned by the file system behave as file handles to a
     * local file.  For example, WT_FILE_HANDLE::fh_sync synchronizes writes to the
     * local file, and does not imply any transferring of data to the shared object store.
     *
     * The directory argument to the WT_FILE_SYSTEM::fs_directory_list method is normally
     * the empty string as the cloud equivalent (bucket) has already been given when
     * customizing the file system.  If specified, the directory path is interpreted
     * as another prefix, which is removed from the results.
     *
     * Names used by the file system methods are generally flat.  However, in some
     * implementations of a file system returned by a storage source, "..", ".", "/"
     * may have a particular meaning, as in a POSIX file system.  We suggest that
     * these constructs be avoided when a caller chooses file names within the returned
     * file system; they may be rejected by the implementation.  Within a bucket name,
     * these characters may or may not be acceptable. That is implementation dependent.
     * In the prefix, "/" is specifically allowed, as this may have performance or
     * administrative benefits.  That said, within a prefix, certain combinations
     * involving "/" may be rejected, for example "/../".
     *
     * @errors
     *
     * @param storage_source the WT_STORAGE_SOURCE
     * @param session the current WiredTiger session
     * @param bucket_name the name of the bucket.  Use of '/' is implementation dependent.
     * @param auth_token the authorization identifier.
     * @param config additional configuration. The only allowable value is \c cache_directory,
     *    the name of a directory holding cached objects. Its default is
     *    \c "<home>/cache-<bucket>" with \c <home> replaced by the @ref home, and
     *    \c <bucket> replaced by the bucket_name.
     * @param[out] file_system the customized file system returned
     */
    int (*ss_customize_file_system)(WT_STORAGE_SOURCE *storage_source, WT_SESSION *session,
        const char *bucket_name, const char *auth_token, const char *config,
        WT_FILE_SYSTEM **file_system);

    /*!
     * Copy a file from the default file system to an object name in shared object storage.
     *
     * @errors
     *
     * @param storage_source the WT_STORAGE_SOURCE
     * @param session the current WiredTiger session
     * @param file_system the destination bucket and credentials
     * @param source the name of the source input file
     * @param object the name of the destination object
     * @param config additional configuration, currently must be NULL
     */
    int (*ss_flush)(WT_STORAGE_SOURCE *storage_source, WT_SESSION *session,
        WT_FILE_SYSTEM *file_system, const char *source, const char *object,
            const char *config);

    /*!
     * After a flush, rename the source file from the default file system to be cached in
     * the shared object storage.
     *
     * @errors
     *
     * @param storage_source the WT_STORAGE_SOURCE
     * @param session the current WiredTiger session
     * @param file_system the destination bucket and credentials
     * @param source the name of the source input file
     * @param object the name of the destination object
     * @param config additional configuration, currently must be NULL
     */
    int (*ss_flush_finish)(WT_STORAGE_SOURCE *storage_source, WT_SESSION *session,
        WT_FILE_SYSTEM *file_system, const char *source, const char *object,
        const char *config);

    /*!
     * A callback performed when the storage source or reference is closed
     * and will no longer be used.  The initial creation of the storage source
     * counts as a reference, and each call to WT_STORAGE_SOURCE::add_reference
     * increase the number of references.  When all references are released, the
     * storage source and any resources associated with it are released.
     *
     * This method is not required and should be set to NULL when not
     * required by the storage source implementation.
     *
     * The WT_STORAGE_SOURCE::terminate callback is intended to allow cleanup;
     * the handle will not be subsequently accessed by WiredTiger.
     */
    int (*terminate)(WT_STORAGE_SOURCE *storage_source, WT_SESSION *session);
};
#endif

/*!
 * Entry point to an extension, called when the extension is loaded.
 *
 * @param connection the connection handle
 * @param config the config information passed to WT_CONNECTION::load_extension
 * @errors
 */
extern int wiredtiger_extension_init(
    WT_CONNECTION *connection, WT_CONFIG_ARG *config);

/*!
 * Optional cleanup function for an extension, called during
 * WT_CONNECTION::close.
 *
 * @param connection the connection handle
 * @errors
 */
extern int wiredtiger_extension_terminate(WT_CONNECTION *connection);

/*! @} */

/*!
 * @addtogroup wt
 * @{
 */
/*!
 * @name Incremental backup types
 * @anchor backup_types
 * @{
 */
/*! Invalid backup type. */
#define WT_BACKUP_INVALID   0
/*! Whole file. */
#define WT_BACKUP_FILE      1
/*! File range. */
#define WT_BACKUP_RANGE     2
/*! @} */

/*!
 * @name Log record and operation types
 * @anchor log_types
 * @{
 */
/*
 * NOTE:  The values of these record types and operations must
 * never change because they're written into the log.  Append
 * any new records or operations to the appropriate set.
 */
/*! Checkpoint. */
#define WT_LOGREC_CHECKPOINT    0
/*! Transaction commit. */
#define WT_LOGREC_COMMIT    1
/*! File sync. */
#define WT_LOGREC_FILE_SYNC 2
/*! Message. */
#define WT_LOGREC_MESSAGE   3
/*! System/internal record. */
#define WT_LOGREC_SYSTEM    4
/*! Invalid operation. */
#define WT_LOGOP_INVALID    0
/*! Column-store put. */
#define WT_LOGOP_COL_PUT    1
/*! Column-store remove. */
#define WT_LOGOP_COL_REMOVE 2
/*! Column-store truncate. */
#define WT_LOGOP_COL_TRUNCATE   3
/*! Row-store put. */
#define WT_LOGOP_ROW_PUT    4
/*! Row-store remove. */
#define WT_LOGOP_ROW_REMOVE 5
/*! Row-store truncate. */
#define WT_LOGOP_ROW_TRUNCATE   6
/*! Checkpoint start. */
#define WT_LOGOP_CHECKPOINT_START   7
/*! Previous LSN. */
#define WT_LOGOP_PREV_LSN   8
/*! Column-store modify. */
#define WT_LOGOP_COL_MODIFY 9
/*! Row-store modify. */
#define WT_LOGOP_ROW_MODIFY 10
/*
 * NOTE: Diagnostic-only log operations should have values in
 * the ignore range.
 */
/*! Diagnostic: transaction timestamps */
#define WT_LOGOP_TXN_TIMESTAMP  (WT_LOGOP_IGNORE | 11)
/*! Incremental backup IDs. */
#define WT_LOGOP_BACKUP_ID 12
/*! @} */

/*******************************************
 * Statistic reference.
 *******************************************/
/*
 * DO NOT EDIT: automatically built by dist/stat.py.
 * Statistics section: BEGIN
 */

/*!
 * @name Connection statistics
 * @anchor statistics_keys
 * @anchor statistics_conn
 * Statistics are accessed through cursors with \c "statistics:" URIs.
 * Individual statistics can be queried through the cursor using the following
 * keys.  See @ref data_statistics for more information.
 * @{
 */
/*! LSM: application work units currently queued */
#define	WT_STAT_CONN_LSM_WORK_QUEUE_APP			1000
/*! LSM: merge work units currently queued */
#define	WT_STAT_CONN_LSM_WORK_QUEUE_MANAGER		1001
/*! LSM: rows merged in an LSM tree */
#define	WT_STAT_CONN_LSM_ROWS_MERGED			1002
/*! LSM: sleep for LSM checkpoint throttle */
#define	WT_STAT_CONN_LSM_CHECKPOINT_THROTTLE		1003
/*! LSM: sleep for LSM merge throttle */
#define	WT_STAT_CONN_LSM_MERGE_THROTTLE			1004
/*! LSM: switch work units currently queued */
#define	WT_STAT_CONN_LSM_WORK_QUEUE_SWITCH		1005
/*! LSM: tree maintenance operations discarded */
#define	WT_STAT_CONN_LSM_WORK_UNITS_DISCARDED		1006
/*! LSM: tree maintenance operations executed */
#define	WT_STAT_CONN_LSM_WORK_UNITS_DONE		1007
/*! LSM: tree maintenance operations scheduled */
#define	WT_STAT_CONN_LSM_WORK_UNITS_CREATED		1008
/*! LSM: tree queue hit maximum */
#define	WT_STAT_CONN_LSM_WORK_QUEUE_MAX			1009
/*! autocommit: retries for readonly operations */
#define	WT_STAT_CONN_AUTOCOMMIT_READONLY_RETRY		1010
/*! autocommit: retries for update operations */
#define	WT_STAT_CONN_AUTOCOMMIT_UPDATE_RETRY		1011
/*! background-compact: background compact failed calls */
#define	WT_STAT_CONN_BACKGROUND_COMPACT_FAIL		1012
/*!
 * background-compact: background compact failed calls due to cache
 * pressure
 */
#define	WT_STAT_CONN_BACKGROUND_COMPACT_FAIL_CACHE_PRESSURE	1013
/*! background-compact: background compact interrupted */
#define	WT_STAT_CONN_BACKGROUND_COMPACT_INTERRUPTED	1014
/*!
 * background-compact: background compact moving average of bytes
 * rewritten
 */
#define	WT_STAT_CONN_BACKGROUND_COMPACT_EMA		1015
/*! background-compact: background compact recovered bytes */
#define	WT_STAT_CONN_BACKGROUND_COMPACT_BYTES_RECOVERED	1016
/*! background-compact: background compact running */
#define	WT_STAT_CONN_BACKGROUND_COMPACT_RUNNING		1017
/*!
 * background-compact: background compact skipped file as it is part of
 * the exclude list
 */
#define	WT_STAT_CONN_BACKGROUND_COMPACT_EXCLUDE		1018
/*!
 * background-compact: background compact skipped file as not meeting
 * requirements for compaction
 */
#define	WT_STAT_CONN_BACKGROUND_COMPACT_SKIPPED		1019
/*! background-compact: background compact sleeps due to cache pressure */
#define	WT_STAT_CONN_BACKGROUND_COMPACT_SLEEP_CACHE_PRESSURE	1020
/*! background-compact: background compact successful calls */
#define	WT_STAT_CONN_BACKGROUND_COMPACT_SUCCESS		1021
/*! background-compact: background compact timeout */
#define	WT_STAT_CONN_BACKGROUND_COMPACT_TIMEOUT		1022
/*! background-compact: number of files tracked by background compaction */
#define	WT_STAT_CONN_BACKGROUND_COMPACT_FILES_TRACKED	1023
/*! backup: backup cursor open */
#define	WT_STAT_CONN_BACKUP_CURSOR_OPEN			1024
/*! backup: backup duplicate cursor open */
#define	WT_STAT_CONN_BACKUP_DUP_OPEN			1025
/*! backup: backup granularity size */
#define	WT_STAT_CONN_BACKUP_GRANULARITY			1026
/*! backup: incremental backup enabled */
#define	WT_STAT_CONN_BACKUP_INCREMENTAL			1027
/*! backup: opening the backup cursor in progress */
#define	WT_STAT_CONN_BACKUP_START			1028
/*! backup: total modified incremental blocks */
#define	WT_STAT_CONN_BACKUP_BLOCKS			1029
/*! backup: total modified incremental blocks with compressed data */
#define	WT_STAT_CONN_BACKUP_BLOCKS_COMPRESSED		1030
/*! backup: total modified incremental blocks without compressed data */
#define	WT_STAT_CONN_BACKUP_BLOCKS_UNCOMPRESSED		1031
/*! block-cache: cached blocks updated */
#define	WT_STAT_CONN_BLOCK_CACHE_BLOCKS_UPDATE		1032
/*! block-cache: cached bytes updated */
#define	WT_STAT_CONN_BLOCK_CACHE_BYTES_UPDATE		1033
/*! block-cache: evicted blocks */
#define	WT_STAT_CONN_BLOCK_CACHE_BLOCKS_EVICTED		1034
/*! block-cache: file size causing bypass */
#define	WT_STAT_CONN_BLOCK_CACHE_BYPASS_FILESIZE	1035
/*! block-cache: lookups */
#define	WT_STAT_CONN_BLOCK_CACHE_LOOKUPS		1036
/*! block-cache: number of blocks not evicted due to overhead */
#define	WT_STAT_CONN_BLOCK_CACHE_NOT_EVICTED_OVERHEAD	1037
/*!
 * block-cache: number of bypasses because no-write-allocate setting was
 * on
 */
#define	WT_STAT_CONN_BLOCK_CACHE_BYPASS_WRITEALLOC	1038
/*! block-cache: number of bypasses due to overhead on put */
#define	WT_STAT_CONN_BLOCK_CACHE_BYPASS_OVERHEAD_PUT	1039
/*! block-cache: number of bypasses on get */
#define	WT_STAT_CONN_BLOCK_CACHE_BYPASS_GET		1040
/*! block-cache: number of bypasses on put because file is too small */
#define	WT_STAT_CONN_BLOCK_CACHE_BYPASS_PUT		1041
/*! block-cache: number of eviction passes */
#define	WT_STAT_CONN_BLOCK_CACHE_EVICTION_PASSES	1042
/*! block-cache: number of hits */
#define	WT_STAT_CONN_BLOCK_CACHE_HITS			1043
/*! block-cache: number of misses */
#define	WT_STAT_CONN_BLOCK_CACHE_MISSES			1044
/*! block-cache: number of put bypasses on checkpoint I/O */
#define	WT_STAT_CONN_BLOCK_CACHE_BYPASS_CHKPT		1045
/*! block-cache: removed blocks */
#define	WT_STAT_CONN_BLOCK_CACHE_BLOCKS_REMOVED		1046
/*! block-cache: time sleeping to remove block (usecs) */
#define	WT_STAT_CONN_BLOCK_CACHE_BLOCKS_REMOVED_BLOCKED	1047
/*! block-cache: total blocks */
#define	WT_STAT_CONN_BLOCK_CACHE_BLOCKS			1048
/*! block-cache: total blocks inserted on read path */
#define	WT_STAT_CONN_BLOCK_CACHE_BLOCKS_INSERT_READ	1049
/*! block-cache: total blocks inserted on write path */
#define	WT_STAT_CONN_BLOCK_CACHE_BLOCKS_INSERT_WRITE	1050
/*! block-cache: total bytes */
#define	WT_STAT_CONN_BLOCK_CACHE_BYTES			1051
/*! block-cache: total bytes inserted on read path */
#define	WT_STAT_CONN_BLOCK_CACHE_BYTES_INSERT_READ	1052
/*! block-cache: total bytes inserted on write path */
#define	WT_STAT_CONN_BLOCK_CACHE_BYTES_INSERT_WRITE	1053
/*! block-manager: blocks pre-loaded */
#define	WT_STAT_CONN_BLOCK_PRELOAD			1054
/*! block-manager: blocks read */
#define	WT_STAT_CONN_BLOCK_READ				1055
/*! block-manager: blocks written */
#define	WT_STAT_CONN_BLOCK_WRITE			1056
/*! block-manager: bytes read */
#define	WT_STAT_CONN_BLOCK_BYTE_READ			1057
/*! block-manager: bytes read via memory map API */
#define	WT_STAT_CONN_BLOCK_BYTE_READ_MMAP		1058
/*! block-manager: bytes read via system call API */
#define	WT_STAT_CONN_BLOCK_BYTE_READ_SYSCALL		1059
/*! block-manager: bytes written */
#define	WT_STAT_CONN_BLOCK_BYTE_WRITE			1060
/*! block-manager: bytes written by compaction */
#define	WT_STAT_CONN_BLOCK_BYTE_WRITE_COMPACT		1061
/*! block-manager: bytes written for checkpoint */
#define	WT_STAT_CONN_BLOCK_BYTE_WRITE_CHECKPOINT	1062
/*! block-manager: bytes written via memory map API */
#define	WT_STAT_CONN_BLOCK_BYTE_WRITE_MMAP		1063
/*! block-manager: bytes written via system call API */
#define	WT_STAT_CONN_BLOCK_BYTE_WRITE_SYSCALL		1064
/*! block-manager: mapped blocks read */
#define	WT_STAT_CONN_BLOCK_MAP_READ			1065
/*! block-manager: mapped bytes read */
#define	WT_STAT_CONN_BLOCK_BYTE_MAP_READ		1066
/*!
 * block-manager: number of times the file was remapped because it
 * changed size via fallocate or truncate
 */
#define	WT_STAT_CONN_BLOCK_REMAP_FILE_RESIZE		1067
/*! block-manager: number of times the region was remapped via write */
#define	WT_STAT_CONN_BLOCK_REMAP_FILE_WRITE		1068
/*! cache: application thread time evicting (usecs) */
#define	WT_STAT_CONN_CACHE_EVICTION_APP_TIME		1069
/*! cache: application threads page read from disk to cache count */
#define	WT_STAT_CONN_CACHE_READ_APP_COUNT		1070
/*! cache: application threads page read from disk to cache time (usecs) */
#define	WT_STAT_CONN_CACHE_READ_APP_TIME		1071
/*! cache: application threads page write from cache to disk count */
#define	WT_STAT_CONN_CACHE_WRITE_APP_COUNT		1072
/*! cache: application threads page write from cache to disk time (usecs) */
#define	WT_STAT_CONN_CACHE_WRITE_APP_TIME		1073
/*! cache: bytes allocated for updates */
#define	WT_STAT_CONN_CACHE_BYTES_UPDATES		1074
/*! cache: bytes belonging to page images in the cache */
#define	WT_STAT_CONN_CACHE_BYTES_IMAGE			1075
/*! cache: bytes belonging to the history store table in the cache */
#define	WT_STAT_CONN_CACHE_BYTES_HS			1076
/*! cache: bytes currently in the cache */
#define	WT_STAT_CONN_CACHE_BYTES_INUSE			1077
/*! cache: bytes dirty in the cache cumulative */
#define	WT_STAT_CONN_CACHE_BYTES_DIRTY_TOTAL		1078
/*! cache: bytes not belonging to page images in the cache */
#define	WT_STAT_CONN_CACHE_BYTES_OTHER			1079
/*! cache: bytes read into cache */
#define	WT_STAT_CONN_CACHE_BYTES_READ			1080
/*! cache: bytes written from cache */
#define	WT_STAT_CONN_CACHE_BYTES_WRITE			1081
/*! cache: checkpoint blocked page eviction */
#define	WT_STAT_CONN_CACHE_EVICTION_BLOCKED_CHECKPOINT	1082
/*!
 * cache: checkpoint of history store file blocked non-history store page
 * eviction
 */
#define	WT_STAT_CONN_CACHE_EVICTION_BLOCKED_CHECKPOINT_HS	1083
/*! cache: evict page attempts by eviction server */
#define	WT_STAT_CONN_CACHE_EVICTION_SERVER_EVICT_ATTEMPT	1084
/*! cache: evict page attempts by eviction worker threads */
#define	WT_STAT_CONN_CACHE_EVICTION_WORKER_EVICT_ATTEMPT	1085
/*! cache: evict page failures by eviction server */
#define	WT_STAT_CONN_CACHE_EVICTION_SERVER_EVICT_FAIL	1086
/*! cache: evict page failures by eviction worker threads */
#define	WT_STAT_CONN_CACHE_EVICTION_WORKER_EVICT_FAIL	1087
/*! cache: eviction calls to get a page */
#define	WT_STAT_CONN_CACHE_EVICTION_GET_REF		1088
/*! cache: eviction calls to get a page found queue empty */
#define	WT_STAT_CONN_CACHE_EVICTION_GET_REF_EMPTY	1089
/*! cache: eviction calls to get a page found queue empty after locking */
#define	WT_STAT_CONN_CACHE_EVICTION_GET_REF_EMPTY2	1090
/*! cache: eviction currently operating in aggressive mode */
#define	WT_STAT_CONN_CACHE_EVICTION_AGGRESSIVE_SET	1091
/*! cache: eviction empty score */
#define	WT_STAT_CONN_CACHE_EVICTION_EMPTY_SCORE		1092
/*!
 * cache: eviction gave up due to detecting a disk value without a
 * timestamp behind the last update on the chain
 */
#define	WT_STAT_CONN_CACHE_EVICTION_BLOCKED_NO_TS_CHECKPOINT_RACE_1	1093
/*!
 * cache: eviction gave up due to detecting a tombstone without a
 * timestamp ahead of the selected on disk update
 */
#define	WT_STAT_CONN_CACHE_EVICTION_BLOCKED_NO_TS_CHECKPOINT_RACE_2	1094
/*!
 * cache: eviction gave up due to detecting a tombstone without a
 * timestamp ahead of the selected on disk update after validating the
 * update chain
 */
#define	WT_STAT_CONN_CACHE_EVICTION_BLOCKED_NO_TS_CHECKPOINT_RACE_3	1095
/*!
 * cache: eviction gave up due to detecting update chain entries without
 * timestamps after the selected on disk update
 */
#define	WT_STAT_CONN_CACHE_EVICTION_BLOCKED_NO_TS_CHECKPOINT_RACE_4	1096
/*!
 * cache: eviction gave up due to needing to remove a record from the
 * history store but checkpoint is running
 */
#define	WT_STAT_CONN_CACHE_EVICTION_BLOCKED_REMOVE_HS_RACE_WITH_CHECKPOINT	1097
/*! cache: eviction gave up due to no progress being made */
#define	WT_STAT_CONN_CACHE_EVICTION_BLOCKED_NO_PROGRESS	1098
/*! cache: eviction passes of a file */
#define	WT_STAT_CONN_CACHE_EVICTION_WALK_PASSES		1099
/*! cache: eviction server candidate queue empty when topping up */
#define	WT_STAT_CONN_CACHE_EVICTION_QUEUE_EMPTY		1100
/*! cache: eviction server candidate queue not empty when topping up */
#define	WT_STAT_CONN_CACHE_EVICTION_QUEUE_NOT_EMPTY	1101
/*! cache: eviction server skips dirty pages during a running checkpoint */
#define	WT_STAT_CONN_CACHE_EVICTION_SERVER_SKIP_DIRTY_PAGES_DURING_CHECKPOINT	1102
/*! cache: eviction server skips internal pages as it has an active child. */
#define	WT_STAT_CONN_CACHE_EVICTION_SERVER_SKIP_INTL_PAGE_WITH_ACTIVE_CHILD	1103
/*! cache: eviction server skips metadata pages with history */
#define	WT_STAT_CONN_CACHE_EVICTION_SERVER_SKIP_METATDATA_WITH_HISTORY	1104
/*!
 * cache: eviction server skips pages that are written with transactions
 * greater than the last running
 */
#define	WT_STAT_CONN_CACHE_EVICTION_SERVER_SKIP_PAGES_LAST_RUNNING	1105
/*!
 * cache: eviction server skips pages that previously failed eviction and
 * likely will again
 */
#define	WT_STAT_CONN_CACHE_EVICTION_SERVER_SKIP_PAGES_RETRY	1106
/*! cache: eviction server skips pages that we do not want to evict */
#define	WT_STAT_CONN_CACHE_EVICTION_SERVER_SKIP_UNWANTED_PAGES	1107
/*! cache: eviction server skips tree that we do not want to evict */
#define	WT_STAT_CONN_CACHE_EVICTION_SERVER_SKIP_UNWANTED_TREE	1108
/*!
 * cache: eviction server skips trees because there are too many active
 * walks
 */
#define	WT_STAT_CONN_CACHE_EVICTION_SERVER_SKIP_TREES_TOO_MANY_ACTIVE_WALKS	1109
/*! cache: eviction server skips trees that are being checkpointed */
#define	WT_STAT_CONN_CACHE_EVICTION_SERVER_SKIP_CHECKPOINTING_TREES	1110
/*!
 * cache: eviction server skips trees that are configured to stick in
 * cache
 */
#define	WT_STAT_CONN_CACHE_EVICTION_SERVER_SKIP_TREES_STICK_IN_CACHE	1111
/*! cache: eviction server skips trees that disable eviction */
#define	WT_STAT_CONN_CACHE_EVICTION_SERVER_SKIP_TREES_EVICTION_DISABLED	1112
/*! cache: eviction server skips trees that were not useful before */
#define	WT_STAT_CONN_CACHE_EVICTION_SERVER_SKIP_TREES_NOT_USEFUL_BEFORE	1113
/*!
 * cache: eviction server slept, because we did not make progress with
 * eviction
 */
#define	WT_STAT_CONN_CACHE_EVICTION_SERVER_SLEPT	1114
/*! cache: eviction server unable to reach eviction goal */
#define	WT_STAT_CONN_CACHE_EVICTION_SLOW		1115
/*! cache: eviction server waiting for a leaf page */
#define	WT_STAT_CONN_CACHE_EVICTION_WALK_LEAF_NOTFOUND	1116
/*! cache: eviction state */
#define	WT_STAT_CONN_CACHE_EVICTION_STATE		1117
/*!
 * cache: eviction walk most recent sleeps for checkpoint handle
 * gathering
 */
#define	WT_STAT_CONN_CACHE_EVICTION_WALK_SLEEPS		1118
/*! cache: eviction walk target pages histogram - 0-9 */
#define	WT_STAT_CONN_CACHE_EVICTION_TARGET_PAGE_LT10	1119
/*! cache: eviction walk target pages histogram - 10-31 */
#define	WT_STAT_CONN_CACHE_EVICTION_TARGET_PAGE_LT32	1120
/*! cache: eviction walk target pages histogram - 128 and higher */
#define	WT_STAT_CONN_CACHE_EVICTION_TARGET_PAGE_GE128	1121
/*! cache: eviction walk target pages histogram - 32-63 */
#define	WT_STAT_CONN_CACHE_EVICTION_TARGET_PAGE_LT64	1122
/*! cache: eviction walk target pages histogram - 64-128 */
#define	WT_STAT_CONN_CACHE_EVICTION_TARGET_PAGE_LT128	1123
/*!
 * cache: eviction walk target pages reduced due to history store cache
 * pressure
 */
#define	WT_STAT_CONN_CACHE_EVICTION_TARGET_PAGE_REDUCED	1124
/*! cache: eviction walk target strategy both clean and dirty pages */
#define	WT_STAT_CONN_CACHE_EVICTION_TARGET_STRATEGY_BOTH_CLEAN_AND_DIRTY	1125
/*! cache: eviction walk target strategy only clean pages */
#define	WT_STAT_CONN_CACHE_EVICTION_TARGET_STRATEGY_CLEAN	1126
/*! cache: eviction walk target strategy only dirty pages */
#define	WT_STAT_CONN_CACHE_EVICTION_TARGET_STRATEGY_DIRTY	1127
/*! cache: eviction walks abandoned */
#define	WT_STAT_CONN_CACHE_EVICTION_WALKS_ABANDONED	1128
/*! cache: eviction walks gave up because they restarted their walk twice */
#define	WT_STAT_CONN_CACHE_EVICTION_WALKS_STOPPED	1129
/*!
 * cache: eviction walks gave up because they saw too many pages and
 * found no candidates
 */
#define	WT_STAT_CONN_CACHE_EVICTION_WALKS_GAVE_UP_NO_TARGETS	1130
/*!
 * cache: eviction walks gave up because they saw too many pages and
 * found too few candidates
 */
#define	WT_STAT_CONN_CACHE_EVICTION_WALKS_GAVE_UP_RATIO	1131
/*!
 * cache: eviction walks random search fails to locate a page, results in
 * a null position
 */
#define	WT_STAT_CONN_CACHE_EVICTION_WALK_RANDOM_RETURNS_NULL_POSITION	1132
/*! cache: eviction walks reached end of tree */
#define	WT_STAT_CONN_CACHE_EVICTION_WALKS_ENDED		1133
/*! cache: eviction walks restarted */
#define	WT_STAT_CONN_CACHE_EVICTION_WALK_RESTART	1134
/*! cache: eviction walks started from root of tree */
#define	WT_STAT_CONN_CACHE_EVICTION_WALK_FROM_ROOT	1135
/*! cache: eviction walks started from saved location in tree */
#define	WT_STAT_CONN_CACHE_EVICTION_WALK_SAVED_POS	1136
/*! cache: eviction worker thread active */
#define	WT_STAT_CONN_CACHE_EVICTION_ACTIVE_WORKERS	1137
/*! cache: eviction worker thread created */
#define	WT_STAT_CONN_CACHE_EVICTION_WORKER_CREATED	1138
/*! cache: eviction worker thread removed */
#define	WT_STAT_CONN_CACHE_EVICTION_WORKER_REMOVED	1139
/*! cache: eviction worker thread stable number */
#define	WT_STAT_CONN_CACHE_EVICTION_STABLE_STATE_WORKERS	1140
/*! cache: files with active eviction walks */
#define	WT_STAT_CONN_CACHE_EVICTION_WALKS_ACTIVE	1141
/*! cache: files with new eviction walks started */
#define	WT_STAT_CONN_CACHE_EVICTION_WALKS_STARTED	1142
/*! cache: force re-tuning of eviction workers once in a while */
#define	WT_STAT_CONN_CACHE_EVICTION_FORCE_RETUNE	1143
/*!
 * cache: forced eviction - do not retry count to evict pages selected to
 * evict during reconciliation
 */
#define	WT_STAT_CONN_CACHE_EVICTION_FORCE_NO_RETRY	1144
/*!
 * cache: forced eviction - history store pages failed to evict while
 * session has history store cursor open
 */
#define	WT_STAT_CONN_CACHE_EVICTION_FORCE_HS_FAIL	1145
/*!
 * cache: forced eviction - history store pages selected while session
 * has history store cursor open
 */
#define	WT_STAT_CONN_CACHE_EVICTION_FORCE_HS		1146
/*!
 * cache: forced eviction - history store pages successfully evicted
 * while session has history store cursor open
 */
#define	WT_STAT_CONN_CACHE_EVICTION_FORCE_HS_SUCCESS	1147
/*! cache: forced eviction - pages evicted that were clean count */
#define	WT_STAT_CONN_CACHE_EVICTION_FORCE_CLEAN		1148
/*! cache: forced eviction - pages evicted that were clean time (usecs) */
#define	WT_STAT_CONN_CACHE_EVICTION_FORCE_CLEAN_TIME	1149
/*! cache: forced eviction - pages evicted that were dirty count */
#define	WT_STAT_CONN_CACHE_EVICTION_FORCE_DIRTY		1150
/*! cache: forced eviction - pages evicted that were dirty time (usecs) */
#define	WT_STAT_CONN_CACHE_EVICTION_FORCE_DIRTY_TIME	1151
/*!
 * cache: forced eviction - pages selected because of a large number of
 * updates to a single item
 */
#define	WT_STAT_CONN_CACHE_EVICTION_FORCE_LONG_UPDATE_LIST	1152
/*!
 * cache: forced eviction - pages selected because of too many deleted
 * items count
 */
#define	WT_STAT_CONN_CACHE_EVICTION_FORCE_DELETE	1153
/*! cache: forced eviction - pages selected count */
#define	WT_STAT_CONN_CACHE_EVICTION_FORCE		1154
/*! cache: forced eviction - pages selected unable to be evicted count */
#define	WT_STAT_CONN_CACHE_EVICTION_FORCE_FAIL		1155
/*!
 * cache: forced eviction - pages selected unable to be evicted time
 * (usecs)
 */
#define	WT_STAT_CONN_CACHE_EVICTION_FORCE_FAIL_TIME	1156
/*! cache: hazard pointer blocked page eviction */
#define	WT_STAT_CONN_CACHE_EVICTION_BLOCKED_HAZARD	1157
/*! cache: hazard pointer check calls */
#define	WT_STAT_CONN_CACHE_HAZARD_CHECKS		1158
/*! cache: hazard pointer check entries walked */
#define	WT_STAT_CONN_CACHE_HAZARD_WALKS			1159
/*! cache: hazard pointer maximum array length */
#define	WT_STAT_CONN_CACHE_HAZARD_MAX			1160
/*! cache: history store table insert calls */
#define	WT_STAT_CONN_CACHE_HS_INSERT			1161
/*! cache: history store table insert calls that returned restart */
#define	WT_STAT_CONN_CACHE_HS_INSERT_RESTART		1162
/*! cache: history store table max on-disk size */
#define	WT_STAT_CONN_CACHE_HS_ONDISK_MAX		1163
/*! cache: history store table on-disk size */
#define	WT_STAT_CONN_CACHE_HS_ONDISK			1164
/*! cache: history store table reads */
#define	WT_STAT_CONN_CACHE_HS_READ			1165
/*! cache: history store table reads missed */
#define	WT_STAT_CONN_CACHE_HS_READ_MISS			1166
/*! cache: history store table reads requiring squashed modifies */
#define	WT_STAT_CONN_CACHE_HS_READ_SQUASH		1167
/*!
 * cache: history store table resolved updates without timestamps that
 * lose their durable timestamp
 */
#define	WT_STAT_CONN_CACHE_HS_ORDER_LOSE_DURABLE_TIMESTAMP	1168
/*!
 * cache: history store table truncation by rollback to stable to remove
 * an unstable update
 */
#define	WT_STAT_CONN_CACHE_HS_KEY_TRUNCATE_RTS_UNSTABLE	1169
/*!
 * cache: history store table truncation by rollback to stable to remove
 * an update
 */
#define	WT_STAT_CONN_CACHE_HS_KEY_TRUNCATE_RTS		1170
/*!
 * cache: history store table truncation to remove all the keys of a
 * btree
 */
#define	WT_STAT_CONN_CACHE_HS_BTREE_TRUNCATE		1171
/*! cache: history store table truncation to remove an update */
#define	WT_STAT_CONN_CACHE_HS_KEY_TRUNCATE		1172
/*!
 * cache: history store table truncation to remove range of updates due
 * to an update without a timestamp on data page
 */
#define	WT_STAT_CONN_CACHE_HS_ORDER_REMOVE		1173
/*!
 * cache: history store table truncation to remove range of updates due
 * to key being removed from the data page during reconciliation
 */
#define	WT_STAT_CONN_CACHE_HS_KEY_TRUNCATE_ONPAGE_REMOVAL	1174
/*!
 * cache: history store table truncations that would have happened in
 * non-dryrun mode
 */
#define	WT_STAT_CONN_CACHE_HS_BTREE_TRUNCATE_DRYRUN	1175
/*!
 * cache: history store table truncations to remove an unstable update
 * that would have happened in non-dryrun mode
 */
#define	WT_STAT_CONN_CACHE_HS_KEY_TRUNCATE_RTS_UNSTABLE_DRYRUN	1176
/*!
 * cache: history store table truncations to remove an update that would
 * have happened in non-dryrun mode
 */
#define	WT_STAT_CONN_CACHE_HS_KEY_TRUNCATE_RTS_DRYRUN	1177
/*!
 * cache: history store table updates without timestamps fixed up by
 * reinserting with the fixed timestamp
 */
#define	WT_STAT_CONN_CACHE_HS_ORDER_REINSERT		1178
/*! cache: history store table writes requiring squashed modifies */
#define	WT_STAT_CONN_CACHE_HS_WRITE_SQUASH		1179
/*! cache: in-memory page passed criteria to be split */
#define	WT_STAT_CONN_CACHE_INMEM_SPLITTABLE		1180
/*! cache: in-memory page splits */
#define	WT_STAT_CONN_CACHE_INMEM_SPLIT			1181
/*! cache: internal page split blocked its eviction */
#define	WT_STAT_CONN_CACHE_EVICTION_BLOCKED_INTERNAL_PAGE_SPLIT	1182
/*! cache: internal pages evicted */
#define	WT_STAT_CONN_CACHE_EVICTION_INTERNAL		1183
/*! cache: internal pages queued for eviction */
#define	WT_STAT_CONN_CACHE_EVICTION_INTERNAL_PAGES_QUEUED	1184
/*! cache: internal pages seen by eviction walk */
#define	WT_STAT_CONN_CACHE_EVICTION_INTERNAL_PAGES_SEEN	1185
/*! cache: internal pages seen by eviction walk that are already queued */
#define	WT_STAT_CONN_CACHE_EVICTION_INTERNAL_PAGES_ALREADY_QUEUED	1186
/*! cache: internal pages split during eviction */
#define	WT_STAT_CONN_CACHE_EVICTION_SPLIT_INTERNAL	1187
/*! cache: leaf pages split during eviction */
#define	WT_STAT_CONN_CACHE_EVICTION_SPLIT_LEAF		1188
/*!
 * cache: locate a random in-mem ref by examining all entries on the root
 * page
 */
#define	WT_STAT_CONN_CACHE_EVICTION_RANDOM_SAMPLE_INMEM_ROOT	1189
/*! cache: maximum bytes configured */
#define	WT_STAT_CONN_CACHE_BYTES_MAX			1190
/*! cache: maximum milliseconds spent at a single eviction */
#define	WT_STAT_CONN_CACHE_EVICTION_MAXIMUM_MILLISECONDS	1191
/*! cache: maximum page size seen at eviction */
#define	WT_STAT_CONN_CACHE_EVICTION_MAXIMUM_PAGE_SIZE	1192
/*! cache: modified page evict attempts by application threads */
#define	WT_STAT_CONN_CACHE_EVICTION_APP_DIRTY_ATTEMPT	1193
/*! cache: modified page evict failures by application threads */
#define	WT_STAT_CONN_CACHE_EVICTION_APP_DIRTY_FAIL	1194
/*! cache: modified pages evicted */
#define	WT_STAT_CONN_CACHE_EVICTION_DIRTY		1195
/*! cache: multi-block reconciliation blocked whilst checkpoint is running */
#define	WT_STAT_CONN_CACHE_EVICTION_BLOCKED_MULTI_BLOCK_RECONCILIATION_DURING_CHECKPOINT	1196
/*! cache: operations timed out waiting for space in cache */
#define	WT_STAT_CONN_CACHE_TIMED_OUT_OPS		1197
/*!
 * cache: overflow keys on a multiblock row-store page blocked its
 * eviction
 */
#define	WT_STAT_CONN_CACHE_EVICTION_BLOCKED_OVERFLOW_KEYS	1198
/*! cache: overflow pages read into cache */
#define	WT_STAT_CONN_CACHE_READ_OVERFLOW		1199
/*! cache: page evict attempts by application threads */
#define	WT_STAT_CONN_CACHE_EVICTION_APP_ATTEMPT		1200
/*! cache: page evict failures by application threads */
#define	WT_STAT_CONN_CACHE_EVICTION_APP_FAIL		1201
/*! cache: page split during eviction deepened the tree */
#define	WT_STAT_CONN_CACHE_EVICTION_DEEPEN		1202
/*! cache: page written requiring history store records */
#define	WT_STAT_CONN_CACHE_WRITE_HS			1203
/*! cache: pages considered for eviction that were brought in by pre-fetch */
#define	WT_STAT_CONN_CACHE_EVICTION_CONSIDER_PREFETCH	1204
/*! cache: pages currently held in the cache */
#define	WT_STAT_CONN_CACHE_PAGES_INUSE			1205
/*! cache: pages dirtied due to obsolete time window */
#define	WT_STAT_CONN_CACHE_EVICTION_DIRTY_OBSOLETE_TW	1206
/*! cache: pages evicted in parallel with checkpoint */
#define	WT_STAT_CONN_CACHE_EVICTION_PAGES_IN_PARALLEL_WITH_CHECKPOINT	1207
/*! cache: pages queued for eviction */
#define	WT_STAT_CONN_CACHE_EVICTION_PAGES_QUEUED	1208
/*! cache: pages queued for eviction post lru sorting */
#define	WT_STAT_CONN_CACHE_EVICTION_PAGES_QUEUED_POST_LRU	1209
/*! cache: pages queued for urgent eviction */
#define	WT_STAT_CONN_CACHE_EVICTION_PAGES_QUEUED_URGENT	1210
/*! cache: pages queued for urgent eviction during walk */
#define	WT_STAT_CONN_CACHE_EVICTION_PAGES_QUEUED_OLDEST	1211
/*!
 * cache: pages queued for urgent eviction from history store due to high
 * dirty content
 */
#define	WT_STAT_CONN_CACHE_EVICTION_PAGES_QUEUED_URGENT_HS_DIRTY	1212
/*! cache: pages read into cache */
#define	WT_STAT_CONN_CACHE_READ				1213
/*! cache: pages read into cache after truncate */
#define	WT_STAT_CONN_CACHE_READ_DELETED			1214
/*! cache: pages read into cache after truncate in prepare state */
#define	WT_STAT_CONN_CACHE_READ_DELETED_PREPARED	1215
/*! cache: pages read into cache by checkpoint */
#define	WT_STAT_CONN_CACHE_READ_CHECKPOINT		1216
/*!
 * cache: pages removed from the ordinary queue to be queued for urgent
 * eviction
 */
#define	WT_STAT_CONN_CACHE_EVICTION_CLEAR_ORDINARY	1217
/*! cache: pages requested from the cache */
#define	WT_STAT_CONN_CACHE_PAGES_REQUESTED		1218
/*! cache: pages requested from the cache due to pre-fetch */
#define	WT_STAT_CONN_CACHE_PAGES_PREFETCH		1219
/*! cache: pages seen by eviction walk */
#define	WT_STAT_CONN_CACHE_EVICTION_PAGES_SEEN		1220
/*! cache: pages seen by eviction walk that are already queued */
#define	WT_STAT_CONN_CACHE_EVICTION_PAGES_ALREADY_QUEUED	1221
/*! cache: pages selected for eviction unable to be evicted */
#define	WT_STAT_CONN_CACHE_EVICTION_FAIL		1222
/*!
 * cache: pages selected for eviction unable to be evicted because of
 * active children on an internal page
 */
#define	WT_STAT_CONN_CACHE_EVICTION_FAIL_ACTIVE_CHILDREN_ON_AN_INTERNAL_PAGE	1223
/*!
 * cache: pages selected for eviction unable to be evicted because of
 * failure in reconciliation
 */
#define	WT_STAT_CONN_CACHE_EVICTION_FAIL_IN_RECONCILIATION	1224
/*!
 * cache: pages selected for eviction unable to be evicted because of
 * race between checkpoint and updates without timestamps
 */
#define	WT_STAT_CONN_CACHE_EVICTION_FAIL_CHECKPOINT_NO_TS	1225
/*! cache: pages walked for eviction */
#define	WT_STAT_CONN_CACHE_EVICTION_WALK		1226
/*! cache: pages written from cache */
#define	WT_STAT_CONN_CACHE_WRITE			1227
/*! cache: pages written requiring in-memory restoration */
#define	WT_STAT_CONN_CACHE_WRITE_RESTORE		1228
/*! cache: percentage overhead */
#define	WT_STAT_CONN_CACHE_OVERHEAD			1229
/*! cache: recent modification of a page blocked its eviction */
#define	WT_STAT_CONN_CACHE_EVICTION_BLOCKED_RECENTLY_MODIFIED	1230
/*! cache: reverse splits performed */
#define	WT_STAT_CONN_CACHE_REVERSE_SPLITS		1231
/*!
 * cache: reverse splits skipped because of VLCS namespace gap
 * restrictions
 */
#define	WT_STAT_CONN_CACHE_REVERSE_SPLITS_SKIPPED_VLCS	1232
/*! cache: the number of times full update inserted to history store */
#define	WT_STAT_CONN_CACHE_HS_INSERT_FULL_UPDATE	1233
/*! cache: the number of times reverse modify inserted to history store */
#define	WT_STAT_CONN_CACHE_HS_INSERT_REVERSE_MODIFY	1234
/*!
 * cache: total milliseconds spent inside reentrant history store
 * evictions in a reconciliation
 */
#define	WT_STAT_CONN_CACHE_REENTRY_HS_EVICTION_MILLISECONDS	1235
/*! cache: tracked bytes belonging to internal pages in the cache */
#define	WT_STAT_CONN_CACHE_BYTES_INTERNAL		1236
/*! cache: tracked bytes belonging to leaf pages in the cache */
#define	WT_STAT_CONN_CACHE_BYTES_LEAF			1237
/*! cache: tracked dirty bytes in the cache */
#define	WT_STAT_CONN_CACHE_BYTES_DIRTY			1238
/*! cache: tracked dirty pages in the cache */
#define	WT_STAT_CONN_CACHE_PAGES_DIRTY			1239
/*! cache: uncommitted truncate blocked page eviction */
#define	WT_STAT_CONN_CACHE_EVICTION_BLOCKED_UNCOMMITTED_TRUNCATE	1240
/*! cache: unmodified pages evicted */
#define	WT_STAT_CONN_CACHE_EVICTION_CLEAN		1241
/*! capacity: background fsync file handles considered */
#define	WT_STAT_CONN_FSYNC_ALL_FH_TOTAL			1242
/*! capacity: background fsync file handles synced */
#define	WT_STAT_CONN_FSYNC_ALL_FH			1243
/*! capacity: background fsync time (msecs) */
#define	WT_STAT_CONN_FSYNC_ALL_TIME			1244
/*! capacity: bytes read */
#define	WT_STAT_CONN_CAPACITY_BYTES_READ		1245
/*! capacity: bytes written for checkpoint */
#define	WT_STAT_CONN_CAPACITY_BYTES_CKPT		1246
/*! capacity: bytes written for chunk cache */
#define	WT_STAT_CONN_CAPACITY_BYTES_CHUNKCACHE		1247
/*! capacity: bytes written for eviction */
#define	WT_STAT_CONN_CAPACITY_BYTES_EVICT		1248
/*! capacity: bytes written for log */
#define	WT_STAT_CONN_CAPACITY_BYTES_LOG			1249
/*! capacity: bytes written total */
#define	WT_STAT_CONN_CAPACITY_BYTES_WRITTEN		1250
/*! capacity: threshold to call fsync */
#define	WT_STAT_CONN_CAPACITY_THRESHOLD			1251
/*! capacity: time waiting due to total capacity (usecs) */
#define	WT_STAT_CONN_CAPACITY_TIME_TOTAL		1252
/*! capacity: time waiting during checkpoint (usecs) */
#define	WT_STAT_CONN_CAPACITY_TIME_CKPT			1253
/*! capacity: time waiting during eviction (usecs) */
#define	WT_STAT_CONN_CAPACITY_TIME_EVICT		1254
/*! capacity: time waiting during logging (usecs) */
#define	WT_STAT_CONN_CAPACITY_TIME_LOG			1255
/*! capacity: time waiting during read (usecs) */
#define	WT_STAT_CONN_CAPACITY_TIME_READ			1256
/*! capacity: time waiting for chunk cache IO bandwidth (usecs) */
#define	WT_STAT_CONN_CAPACITY_TIME_CHUNKCACHE		1257
/*! checkpoint: checkpoint cleanup successful calls */
#define	WT_STAT_CONN_CHECKPOINT_CLEANUP_SUCCESS		1258
/*! checkpoint: checkpoint has acquired a snapshot for its transaction */
#define	WT_STAT_CONN_CHECKPOINT_SNAPSHOT_ACQUIRED	1259
/*! checkpoint: checkpoints skipped because database was clean */
#define	WT_STAT_CONN_CHECKPOINT_SKIPPED			1260
/*! checkpoint: fsync calls after allocating the transaction ID */
#define	WT_STAT_CONN_CHECKPOINT_FSYNC_POST		1261
/*! checkpoint: fsync duration after allocating the transaction ID (usecs) */
#define	WT_STAT_CONN_CHECKPOINT_FSYNC_POST_DURATION	1262
/*! checkpoint: generation */
#define	WT_STAT_CONN_CHECKPOINT_GENERATION		1263
/*! checkpoint: max time (msecs) */
#define	WT_STAT_CONN_CHECKPOINT_TIME_MAX		1264
/*! checkpoint: min time (msecs) */
#define	WT_STAT_CONN_CHECKPOINT_TIME_MIN		1265
/*!
 * checkpoint: most recent duration for checkpoint dropping all handles
 * (usecs)
 */
#define	WT_STAT_CONN_CHECKPOINT_HANDLE_DROP_DURATION	1266
/*! checkpoint: most recent duration for gathering all handles (usecs) */
#define	WT_STAT_CONN_CHECKPOINT_HANDLE_DURATION		1267
/*! checkpoint: most recent duration for gathering applied handles (usecs) */
#define	WT_STAT_CONN_CHECKPOINT_HANDLE_APPLY_DURATION	1268
/*! checkpoint: most recent duration for gathering skipped handles (usecs) */
#define	WT_STAT_CONN_CHECKPOINT_HANDLE_SKIP_DURATION	1269
/*! checkpoint: most recent duration for handles metadata checked (usecs) */
#define	WT_STAT_CONN_CHECKPOINT_HANDLE_META_CHECK_DURATION	1270
/*! checkpoint: most recent duration for locking the handles (usecs) */
#define	WT_STAT_CONN_CHECKPOINT_HANDLE_LOCK_DURATION	1271
/*! checkpoint: most recent handles applied */
#define	WT_STAT_CONN_CHECKPOINT_HANDLE_APPLIED		1272
/*! checkpoint: most recent handles checkpoint dropped */
#define	WT_STAT_CONN_CHECKPOINT_HANDLE_DROPPED		1273
/*! checkpoint: most recent handles metadata checked */
#define	WT_STAT_CONN_CHECKPOINT_HANDLE_META_CHECKED	1274
/*! checkpoint: most recent handles metadata locked */
#define	WT_STAT_CONN_CHECKPOINT_HANDLE_LOCKED		1275
/*! checkpoint: most recent handles skipped */
#define	WT_STAT_CONN_CHECKPOINT_HANDLE_SKIPPED		1276
/*! checkpoint: most recent handles walked */
#define	WT_STAT_CONN_CHECKPOINT_HANDLE_WALKED		1277
/*! checkpoint: most recent time (msecs) */
#define	WT_STAT_CONN_CHECKPOINT_TIME_RECENT		1278
/*! checkpoint: number of checkpoints started by api */
#define	WT_STAT_CONN_CHECKPOINTS_API			1279
/*! checkpoint: number of checkpoints started by compaction */
#define	WT_STAT_CONN_CHECKPOINTS_COMPACT		1280
/*! checkpoint: number of files synced */
#define	WT_STAT_CONN_CHECKPOINT_SYNC			1281
/*! checkpoint: number of handles visited after writes complete */
#define	WT_STAT_CONN_CHECKPOINT_PRESYNC			1282
/*! checkpoint: number of history store pages caused to be reconciled */
#define	WT_STAT_CONN_CHECKPOINT_HS_PAGES_RECONCILED	1283
/*! checkpoint: number of internal pages visited */
#define	WT_STAT_CONN_CHECKPOINT_PAGES_VISITED_INTERNAL	1284
/*! checkpoint: number of leaf pages visited */
#define	WT_STAT_CONN_CHECKPOINT_PAGES_VISITED_LEAF	1285
/*! checkpoint: number of pages caused to be reconciled */
#define	WT_STAT_CONN_CHECKPOINT_PAGES_RECONCILED	1286
/*! checkpoint: pages added for eviction during checkpoint cleanup */
#define	WT_STAT_CONN_CHECKPOINT_CLEANUP_PAGES_EVICT	1287
/*! checkpoint: pages removed during checkpoint cleanup */
#define	WT_STAT_CONN_CHECKPOINT_CLEANUP_PAGES_REMOVED	1288
/*! checkpoint: pages skipped during checkpoint cleanup tree walk */
#define	WT_STAT_CONN_CHECKPOINT_CLEANUP_PAGES_WALK_SKIPPED	1289
/*! checkpoint: pages visited during checkpoint cleanup */
#define	WT_STAT_CONN_CHECKPOINT_CLEANUP_PAGES_VISITED	1290
/*! checkpoint: prepare currently running */
#define	WT_STAT_CONN_CHECKPOINT_PREP_RUNNING		1291
/*! checkpoint: prepare max time (msecs) */
#define	WT_STAT_CONN_CHECKPOINT_PREP_MAX		1292
/*! checkpoint: prepare min time (msecs) */
#define	WT_STAT_CONN_CHECKPOINT_PREP_MIN		1293
/*! checkpoint: prepare most recent time (msecs) */
#define	WT_STAT_CONN_CHECKPOINT_PREP_RECENT		1294
/*! checkpoint: prepare total time (msecs) */
#define	WT_STAT_CONN_CHECKPOINT_PREP_TOTAL		1295
/*! checkpoint: progress state */
#define	WT_STAT_CONN_CHECKPOINT_STATE			1296
/*! checkpoint: scrub dirty target */
#define	WT_STAT_CONN_CHECKPOINT_SCRUB_TARGET		1297
/*! checkpoint: scrub max time (msecs) */
#define	WT_STAT_CONN_CHECKPOINT_SCRUB_MAX		1298
/*! checkpoint: scrub min time (msecs) */
#define	WT_STAT_CONN_CHECKPOINT_SCRUB_MIN		1299
/*! checkpoint: scrub most recent time (msecs) */
#define	WT_STAT_CONN_CHECKPOINT_SCRUB_RECENT		1300
/*! checkpoint: scrub total time (msecs) */
#define	WT_STAT_CONN_CHECKPOINT_SCRUB_TOTAL		1301
/*! checkpoint: stop timing stress active */
#define	WT_STAT_CONN_CHECKPOINT_STOP_STRESS_ACTIVE	1302
/*! checkpoint: time spent on per-tree checkpoint work (usecs) */
#define	WT_STAT_CONN_CHECKPOINT_TREE_DURATION		1303
/*! checkpoint: total failed number of checkpoints */
#define	WT_STAT_CONN_CHECKPOINTS_TOTAL_FAILED		1304
/*! checkpoint: total succeed number of checkpoints */
#define	WT_STAT_CONN_CHECKPOINTS_TOTAL_SUCCEED		1305
/*! checkpoint: total time (msecs) */
#define	WT_STAT_CONN_CHECKPOINT_TIME_TOTAL		1306
/*! checkpoint: transaction checkpoints due to obsolete pages */
#define	WT_STAT_CONN_CHECKPOINT_OBSOLETE_APPLIED	1307
/*! checkpoint: wait cycles while cache dirty level is decreasing */
#define	WT_STAT_CONN_CHECKPOINT_WAIT_REDUCE_DIRTY	1308
/*! chunk-cache: aggregate number of spanned chunks on read */
#define	WT_STAT_CONN_CHUNKCACHE_SPANS_CHUNKS_READ	1309
/*! chunk-cache: chunks evicted */
#define	WT_STAT_CONN_CHUNKCACHE_CHUNKS_EVICTED		1310
/*! chunk-cache: could not allocate due to exceeding bitmap capacity */
#define	WT_STAT_CONN_CHUNKCACHE_EXCEEDED_BITMAP_CAPACITY	1311
/*! chunk-cache: could not allocate due to exceeding capacity */
#define	WT_STAT_CONN_CHUNKCACHE_EXCEEDED_CAPACITY	1312
/*! chunk-cache: lookups */
#define	WT_STAT_CONN_CHUNKCACHE_LOOKUPS			1313
/*!
 * chunk-cache: number of chunks loaded from flushed tables in chunk
 * cache
 */
#define	WT_STAT_CONN_CHUNKCACHE_CHUNKS_LOADED_FROM_FLUSHED_TABLES	1314
/*! chunk-cache: number of metadata entries inserted */
#define	WT_STAT_CONN_CHUNKCACHE_METADATA_INSERTED	1315
/*! chunk-cache: number of metadata entries removed */
#define	WT_STAT_CONN_CHUNKCACHE_METADATA_REMOVED	1316
/*!
 * chunk-cache: number of metadata inserts/deletes dropped by the worker
 * thread
 */
#define	WT_STAT_CONN_CHUNKCACHE_METADATA_WORK_UNITS_DROPPED	1317
/*!
 * chunk-cache: number of metadata inserts/deletes pushed to the worker
 * thread
 */
#define	WT_STAT_CONN_CHUNKCACHE_METADATA_WORK_UNITS_CREATED	1318
/*!
 * chunk-cache: number of metadata inserts/deletes read by the worker
 * thread
 */
#define	WT_STAT_CONN_CHUNKCACHE_METADATA_WORK_UNITS_DEQUEUED	1319
/*! chunk-cache: number of misses */
#define	WT_STAT_CONN_CHUNKCACHE_MISSES			1320
/*! chunk-cache: number of times a read from storage failed */
#define	WT_STAT_CONN_CHUNKCACHE_IO_FAILED		1321
/*! chunk-cache: retried accessing a chunk while I/O was in progress */
#define	WT_STAT_CONN_CHUNKCACHE_RETRIES			1322
/*! chunk-cache: retries from a chunk cache checksum mismatch */
#define	WT_STAT_CONN_CHUNKCACHE_RETRIES_CHECKSUM_MISMATCH	1323
/*! chunk-cache: timed out due to too many retries */
#define	WT_STAT_CONN_CHUNKCACHE_TOOMANY_RETRIES		1324
/*! chunk-cache: total bytes read from persistent content */
#define	WT_STAT_CONN_CHUNKCACHE_BYTES_READ_PERSISTENT	1325
/*! chunk-cache: total bytes used by the cache */
#define	WT_STAT_CONN_CHUNKCACHE_BYTES_INUSE		1326
/*! chunk-cache: total bytes used by the cache for pinned chunks */
#define	WT_STAT_CONN_CHUNKCACHE_BYTES_INUSE_PINNED	1327
/*! chunk-cache: total chunks held by the chunk cache */
#define	WT_STAT_CONN_CHUNKCACHE_CHUNKS_INUSE		1328
/*!
 * chunk-cache: total number of chunks inserted on startup from persisted
 * metadata.
 */
#define	WT_STAT_CONN_CHUNKCACHE_CREATED_FROM_METADATA	1329
/*! chunk-cache: total pinned chunks held by the chunk cache */
#define	WT_STAT_CONN_CHUNKCACHE_CHUNKS_PINNED		1330
/*! connection: auto adjusting condition resets */
#define	WT_STAT_CONN_COND_AUTO_WAIT_RESET		1331
/*! connection: auto adjusting condition wait calls */
#define	WT_STAT_CONN_COND_AUTO_WAIT			1332
/*!
 * connection: auto adjusting condition wait raced to update timeout and
 * skipped updating
 */
#define	WT_STAT_CONN_COND_AUTO_WAIT_SKIPPED		1333
/*! connection: detected system time went backwards */
#define	WT_STAT_CONN_TIME_TRAVEL			1334
/*! connection: files currently open */
#define	WT_STAT_CONN_FILE_OPEN				1335
/*! connection: hash bucket array size for data handles */
#define	WT_STAT_CONN_BUCKETS_DH				1336
/*! connection: hash bucket array size general */
#define	WT_STAT_CONN_BUCKETS				1337
/*! connection: memory allocations */
#define	WT_STAT_CONN_MEMORY_ALLOCATION			1338
/*! connection: memory frees */
#define	WT_STAT_CONN_MEMORY_FREE			1339
/*! connection: memory re-allocations */
#define	WT_STAT_CONN_MEMORY_GROW			1340
/*! connection: number of sessions without a sweep for 5+ minutes */
#define	WT_STAT_CONN_NO_SESSION_SWEEP_5MIN		1341
/*! connection: number of sessions without a sweep for 60+ minutes */
#define	WT_STAT_CONN_NO_SESSION_SWEEP_60MIN		1342
/*! connection: pthread mutex condition wait calls */
#define	WT_STAT_CONN_COND_WAIT				1343
/*! connection: pthread mutex shared lock read-lock calls */
#define	WT_STAT_CONN_RWLOCK_READ			1344
/*! connection: pthread mutex shared lock write-lock calls */
#define	WT_STAT_CONN_RWLOCK_WRITE			1345
/*! connection: total fsync I/Os */
#define	WT_STAT_CONN_FSYNC_IO				1346
/*! connection: total read I/Os */
#define	WT_STAT_CONN_READ_IO				1347
/*! connection: total write I/Os */
#define	WT_STAT_CONN_WRITE_IO				1348
/*! cursor: Total number of deleted pages skipped during tree walk */
#define	WT_STAT_CONN_CURSOR_TREE_WALK_DEL_PAGE_SKIP	1349
/*! cursor: Total number of entries skipped by cursor next calls */
#define	WT_STAT_CONN_CURSOR_NEXT_SKIP_TOTAL		1350
/*! cursor: Total number of entries skipped by cursor prev calls */
#define	WT_STAT_CONN_CURSOR_PREV_SKIP_TOTAL		1351
/*!
 * cursor: Total number of entries skipped to position the history store
 * cursor
 */
#define	WT_STAT_CONN_CURSOR_SKIP_HS_CUR_POSITION	1352
/*!
 * cursor: Total number of in-memory deleted pages skipped during tree
 * walk
 */
#define	WT_STAT_CONN_CURSOR_TREE_WALK_INMEM_DEL_PAGE_SKIP	1353
/*! cursor: Total number of on-disk deleted pages skipped during tree walk */
#define	WT_STAT_CONN_CURSOR_TREE_WALK_ONDISK_DEL_PAGE_SKIP	1354
/*!
 * cursor: Total number of times a search near has exited due to prefix
 * config
 */
#define	WT_STAT_CONN_CURSOR_SEARCH_NEAR_PREFIX_FAST_PATHS	1355
/*!
 * cursor: Total number of times cursor fails to temporarily release
 * pinned page to encourage eviction of hot or large page
 */
#define	WT_STAT_CONN_CURSOR_REPOSITION_FAILED		1356
/*!
 * cursor: Total number of times cursor temporarily releases pinned page
 * to encourage eviction of hot or large page
 */
#define	WT_STAT_CONN_CURSOR_REPOSITION			1357
/*! cursor: bulk cursor count */
#define	WT_STAT_CONN_CURSOR_BULK_COUNT			1358
/*! cursor: cached cursor count */
#define	WT_STAT_CONN_CURSOR_CACHED_COUNT		1359
/*! cursor: cursor bound calls that return an error */
#define	WT_STAT_CONN_CURSOR_BOUND_ERROR			1360
/*! cursor: cursor bounds cleared from reset */
#define	WT_STAT_CONN_CURSOR_BOUNDS_RESET		1361
/*! cursor: cursor bounds comparisons performed */
#define	WT_STAT_CONN_CURSOR_BOUNDS_COMPARISONS		1362
/*! cursor: cursor bounds next called on an unpositioned cursor */
#define	WT_STAT_CONN_CURSOR_BOUNDS_NEXT_UNPOSITIONED	1363
/*! cursor: cursor bounds next early exit */
#define	WT_STAT_CONN_CURSOR_BOUNDS_NEXT_EARLY_EXIT	1364
/*! cursor: cursor bounds prev called on an unpositioned cursor */
#define	WT_STAT_CONN_CURSOR_BOUNDS_PREV_UNPOSITIONED	1365
/*! cursor: cursor bounds prev early exit */
#define	WT_STAT_CONN_CURSOR_BOUNDS_PREV_EARLY_EXIT	1366
/*! cursor: cursor bounds search early exit */
#define	WT_STAT_CONN_CURSOR_BOUNDS_SEARCH_EARLY_EXIT	1367
/*! cursor: cursor bounds search near call repositioned cursor */
#define	WT_STAT_CONN_CURSOR_BOUNDS_SEARCH_NEAR_REPOSITIONED_CURSOR	1368
/*! cursor: cursor bulk loaded cursor insert calls */
#define	WT_STAT_CONN_CURSOR_INSERT_BULK			1369
/*! cursor: cursor cache calls that return an error */
#define	WT_STAT_CONN_CURSOR_CACHE_ERROR			1370
/*! cursor: cursor close calls that result in cache */
#define	WT_STAT_CONN_CURSOR_CACHE			1371
/*! cursor: cursor close calls that return an error */
#define	WT_STAT_CONN_CURSOR_CLOSE_ERROR			1372
/*! cursor: cursor compare calls that return an error */
#define	WT_STAT_CONN_CURSOR_COMPARE_ERROR		1373
/*! cursor: cursor create calls */
#define	WT_STAT_CONN_CURSOR_CREATE			1374
/*! cursor: cursor equals calls that return an error */
#define	WT_STAT_CONN_CURSOR_EQUALS_ERROR		1375
/*! cursor: cursor get key calls that return an error */
#define	WT_STAT_CONN_CURSOR_GET_KEY_ERROR		1376
/*! cursor: cursor get value calls that return an error */
#define	WT_STAT_CONN_CURSOR_GET_VALUE_ERROR		1377
/*! cursor: cursor insert calls */
#define	WT_STAT_CONN_CURSOR_INSERT			1378
/*! cursor: cursor insert calls that return an error */
#define	WT_STAT_CONN_CURSOR_INSERT_ERROR		1379
/*! cursor: cursor insert check calls that return an error */
#define	WT_STAT_CONN_CURSOR_INSERT_CHECK_ERROR		1380
/*! cursor: cursor insert key and value bytes */
#define	WT_STAT_CONN_CURSOR_INSERT_BYTES		1381
/*! cursor: cursor largest key calls that return an error */
#define	WT_STAT_CONN_CURSOR_LARGEST_KEY_ERROR		1382
/*! cursor: cursor modify calls */
#define	WT_STAT_CONN_CURSOR_MODIFY			1383
/*! cursor: cursor modify calls that return an error */
#define	WT_STAT_CONN_CURSOR_MODIFY_ERROR		1384
/*! cursor: cursor modify key and value bytes affected */
#define	WT_STAT_CONN_CURSOR_MODIFY_BYTES		1385
/*! cursor: cursor modify value bytes modified */
#define	WT_STAT_CONN_CURSOR_MODIFY_BYTES_TOUCH		1386
/*! cursor: cursor next calls */
#define	WT_STAT_CONN_CURSOR_NEXT			1387
/*! cursor: cursor next calls that return an error */
#define	WT_STAT_CONN_CURSOR_NEXT_ERROR			1388
/*!
 * cursor: cursor next calls that skip due to a globally visible history
 * store tombstone
 */
#define	WT_STAT_CONN_CURSOR_NEXT_HS_TOMBSTONE		1389
/*!
 * cursor: cursor next calls that skip greater than 1 and fewer than 100
 * entries
 */
#define	WT_STAT_CONN_CURSOR_NEXT_SKIP_LT_100		1390
/*!
 * cursor: cursor next calls that skip greater than or equal to 100
 * entries
 */
#define	WT_STAT_CONN_CURSOR_NEXT_SKIP_GE_100		1391
/*! cursor: cursor next random calls that return an error */
#define	WT_STAT_CONN_CURSOR_NEXT_RANDOM_ERROR		1392
/*! cursor: cursor operation restarted */
#define	WT_STAT_CONN_CURSOR_RESTART			1393
/*! cursor: cursor prev calls */
#define	WT_STAT_CONN_CURSOR_PREV			1394
/*! cursor: cursor prev calls that return an error */
#define	WT_STAT_CONN_CURSOR_PREV_ERROR			1395
/*!
 * cursor: cursor prev calls that skip due to a globally visible history
 * store tombstone
 */
#define	WT_STAT_CONN_CURSOR_PREV_HS_TOMBSTONE		1396
/*!
 * cursor: cursor prev calls that skip greater than or equal to 100
 * entries
 */
#define	WT_STAT_CONN_CURSOR_PREV_SKIP_GE_100		1397
/*! cursor: cursor prev calls that skip less than 100 entries */
#define	WT_STAT_CONN_CURSOR_PREV_SKIP_LT_100		1398
/*! cursor: cursor reconfigure calls that return an error */
#define	WT_STAT_CONN_CURSOR_RECONFIGURE_ERROR		1399
/*! cursor: cursor remove calls */
#define	WT_STAT_CONN_CURSOR_REMOVE			1400
/*! cursor: cursor remove calls that return an error */
#define	WT_STAT_CONN_CURSOR_REMOVE_ERROR		1401
/*! cursor: cursor remove key bytes removed */
#define	WT_STAT_CONN_CURSOR_REMOVE_BYTES		1402
/*! cursor: cursor reopen calls that return an error */
#define	WT_STAT_CONN_CURSOR_REOPEN_ERROR		1403
/*! cursor: cursor reserve calls */
#define	WT_STAT_CONN_CURSOR_RESERVE			1404
/*! cursor: cursor reserve calls that return an error */
#define	WT_STAT_CONN_CURSOR_RESERVE_ERROR		1405
/*! cursor: cursor reset calls */
#define	WT_STAT_CONN_CURSOR_RESET			1406
/*! cursor: cursor reset calls that return an error */
#define	WT_STAT_CONN_CURSOR_RESET_ERROR			1407
/*! cursor: cursor search calls */
#define	WT_STAT_CONN_CURSOR_SEARCH			1408
/*! cursor: cursor search calls that return an error */
#define	WT_STAT_CONN_CURSOR_SEARCH_ERROR		1409
/*! cursor: cursor search history store calls */
#define	WT_STAT_CONN_CURSOR_SEARCH_HS			1410
/*! cursor: cursor search near calls */
#define	WT_STAT_CONN_CURSOR_SEARCH_NEAR			1411
/*! cursor: cursor search near calls that return an error */
#define	WT_STAT_CONN_CURSOR_SEARCH_NEAR_ERROR		1412
/*! cursor: cursor sweep buckets */
#define	WT_STAT_CONN_CURSOR_SWEEP_BUCKETS		1413
/*! cursor: cursor sweep cursors closed */
#define	WT_STAT_CONN_CURSOR_SWEEP_CLOSED		1414
/*! cursor: cursor sweep cursors examined */
#define	WT_STAT_CONN_CURSOR_SWEEP_EXAMINED		1415
/*! cursor: cursor sweeps */
#define	WT_STAT_CONN_CURSOR_SWEEP			1416
/*! cursor: cursor truncate calls */
#define	WT_STAT_CONN_CURSOR_TRUNCATE			1417
/*! cursor: cursor truncates performed on individual keys */
#define	WT_STAT_CONN_CURSOR_TRUNCATE_KEYS_DELETED	1418
/*! cursor: cursor update calls */
#define	WT_STAT_CONN_CURSOR_UPDATE			1419
/*! cursor: cursor update calls that return an error */
#define	WT_STAT_CONN_CURSOR_UPDATE_ERROR		1420
/*! cursor: cursor update key and value bytes */
#define	WT_STAT_CONN_CURSOR_UPDATE_BYTES		1421
/*! cursor: cursor update value size change */
#define	WT_STAT_CONN_CURSOR_UPDATE_BYTES_CHANGED	1422
/*! cursor: cursors reused from cache */
#define	WT_STAT_CONN_CURSOR_REOPEN			1423
/*! cursor: open cursor count */
#define	WT_STAT_CONN_CURSOR_OPEN_COUNT			1424
/*! data-handle: Table connection data handles currently active */
#define	WT_STAT_CONN_DH_CONN_HANDLE_TABLE_COUNT		1425
/*! data-handle: Tiered connection data handles currently active */
#define	WT_STAT_CONN_DH_CONN_HANDLE_TIERED_COUNT	1426
/*! data-handle: Tiered_Tree connection data handles currently active */
#define	WT_STAT_CONN_DH_CONN_HANDLE_TIERED_TREE_COUNT	1427
/*! data-handle: btree connection data handles currently active */
#define	WT_STAT_CONN_DH_CONN_HANDLE_BTREE_COUNT		1428
/*! data-handle: checkpoint connection data handles currently active */
#define	WT_STAT_CONN_DH_CONN_HANDLE_CHECKPOINT_COUNT	1429
/*! data-handle: connection data handle size */
#define	WT_STAT_CONN_DH_CONN_HANDLE_SIZE		1430
/*! data-handle: connection data handles currently active */
#define	WT_STAT_CONN_DH_CONN_HANDLE_COUNT		1431
/*! data-handle: connection sweep candidate became referenced */
#define	WT_STAT_CONN_DH_SWEEP_REF			1432
/*! data-handle: connection sweep dead dhandles closed */
#define	WT_STAT_CONN_DH_SWEEP_DEAD_CLOSE		1433
/*! data-handle: connection sweep dhandles removed from hash list */
#define	WT_STAT_CONN_DH_SWEEP_REMOVE			1434
/*! data-handle: connection sweep expired dhandles closed */
#define	WT_STAT_CONN_DH_SWEEP_EXPIRED_CLOSE		1435
/*! data-handle: connection sweep time-of-death sets */
#define	WT_STAT_CONN_DH_SWEEP_TOD			1436
/*! data-handle: connection sweeps */
#define	WT_STAT_CONN_DH_SWEEPS				1437
/*!
 * data-handle: connection sweeps skipped due to checkpoint gathering
 * handles
 */
#define	WT_STAT_CONN_DH_SWEEP_SKIP_CKPT			1438
/*! data-handle: session dhandles swept */
#define	WT_STAT_CONN_DH_SESSION_HANDLES			1439
/*! data-handle: session sweep attempts */
#define	WT_STAT_CONN_DH_SESSION_SWEEPS			1440
/*! lock: btree page lock acquisitions */
#define	WT_STAT_CONN_LOCK_BTREE_PAGE_COUNT		1441
/*! lock: btree page lock application thread wait time (usecs) */
#define	WT_STAT_CONN_LOCK_BTREE_PAGE_WAIT_APPLICATION	1442
/*! lock: btree page lock internal thread wait time (usecs) */
#define	WT_STAT_CONN_LOCK_BTREE_PAGE_WAIT_INTERNAL	1443
/*! lock: checkpoint lock acquisitions */
#define	WT_STAT_CONN_LOCK_CHECKPOINT_COUNT		1444
/*! lock: checkpoint lock application thread wait time (usecs) */
#define	WT_STAT_CONN_LOCK_CHECKPOINT_WAIT_APPLICATION	1445
/*! lock: checkpoint lock internal thread wait time (usecs) */
#define	WT_STAT_CONN_LOCK_CHECKPOINT_WAIT_INTERNAL	1446
/*! lock: dhandle lock application thread time waiting (usecs) */
#define	WT_STAT_CONN_LOCK_DHANDLE_WAIT_APPLICATION	1447
/*! lock: dhandle lock internal thread time waiting (usecs) */
#define	WT_STAT_CONN_LOCK_DHANDLE_WAIT_INTERNAL		1448
/*! lock: dhandle read lock acquisitions */
#define	WT_STAT_CONN_LOCK_DHANDLE_READ_COUNT		1449
/*! lock: dhandle write lock acquisitions */
#define	WT_STAT_CONN_LOCK_DHANDLE_WRITE_COUNT		1450
/*! lock: metadata lock acquisitions */
#define	WT_STAT_CONN_LOCK_METADATA_COUNT		1451
/*! lock: metadata lock application thread wait time (usecs) */
#define	WT_STAT_CONN_LOCK_METADATA_WAIT_APPLICATION	1452
/*! lock: metadata lock internal thread wait time (usecs) */
#define	WT_STAT_CONN_LOCK_METADATA_WAIT_INTERNAL	1453
/*! lock: schema lock acquisitions */
#define	WT_STAT_CONN_LOCK_SCHEMA_COUNT			1454
/*! lock: schema lock application thread wait time (usecs) */
#define	WT_STAT_CONN_LOCK_SCHEMA_WAIT_APPLICATION	1455
/*! lock: schema lock internal thread wait time (usecs) */
#define	WT_STAT_CONN_LOCK_SCHEMA_WAIT_INTERNAL		1456
/*!
 * lock: table lock application thread time waiting for the table lock
 * (usecs)
 */
#define	WT_STAT_CONN_LOCK_TABLE_WAIT_APPLICATION	1457
/*!
 * lock: table lock internal thread time waiting for the table lock
 * (usecs)
 */
#define	WT_STAT_CONN_LOCK_TABLE_WAIT_INTERNAL		1458
/*! lock: table read lock acquisitions */
#define	WT_STAT_CONN_LOCK_TABLE_READ_COUNT		1459
/*! lock: table write lock acquisitions */
#define	WT_STAT_CONN_LOCK_TABLE_WRITE_COUNT		1460
/*! lock: txn global lock application thread time waiting (usecs) */
#define	WT_STAT_CONN_LOCK_TXN_GLOBAL_WAIT_APPLICATION	1461
/*! lock: txn global lock internal thread time waiting (usecs) */
#define	WT_STAT_CONN_LOCK_TXN_GLOBAL_WAIT_INTERNAL	1462
/*! lock: txn global read lock acquisitions */
#define	WT_STAT_CONN_LOCK_TXN_GLOBAL_READ_COUNT		1463
/*! lock: txn global write lock acquisitions */
#define	WT_STAT_CONN_LOCK_TXN_GLOBAL_WRITE_COUNT	1464
/*! log: busy returns attempting to switch slots */
#define	WT_STAT_CONN_LOG_SLOT_SWITCH_BUSY		1465
/*! log: force log remove time sleeping (usecs) */
#define	WT_STAT_CONN_LOG_FORCE_REMOVE_SLEEP		1466
/*! log: log bytes of payload data */
#define	WT_STAT_CONN_LOG_BYTES_PAYLOAD			1467
/*! log: log bytes written */
#define	WT_STAT_CONN_LOG_BYTES_WRITTEN			1468
/*! log: log files manually zero-filled */
#define	WT_STAT_CONN_LOG_ZERO_FILLS			1469
/*! log: log flush operations */
#define	WT_STAT_CONN_LOG_FLUSH				1470
/*! log: log force write operations */
#define	WT_STAT_CONN_LOG_FORCE_WRITE			1471
/*! log: log force write operations skipped */
#define	WT_STAT_CONN_LOG_FORCE_WRITE_SKIP		1472
/*! log: log records compressed */
#define	WT_STAT_CONN_LOG_COMPRESS_WRITES		1473
/*! log: log records not compressed */
#define	WT_STAT_CONN_LOG_COMPRESS_WRITE_FAILS		1474
/*! log: log records too small to compress */
#define	WT_STAT_CONN_LOG_COMPRESS_SMALL			1475
/*! log: log release advances write LSN */
#define	WT_STAT_CONN_LOG_RELEASE_WRITE_LSN		1476
/*! log: log scan operations */
#define	WT_STAT_CONN_LOG_SCANS				1477
/*! log: log scan records requiring two reads */
#define	WT_STAT_CONN_LOG_SCAN_REREADS			1478
/*! log: log server thread advances write LSN */
#define	WT_STAT_CONN_LOG_WRITE_LSN			1479
/*! log: log server thread write LSN walk skipped */
#define	WT_STAT_CONN_LOG_WRITE_LSN_SKIP			1480
/*! log: log sync operations */
#define	WT_STAT_CONN_LOG_SYNC				1481
/*! log: log sync time duration (usecs) */
#define	WT_STAT_CONN_LOG_SYNC_DURATION			1482
/*! log: log sync_dir operations */
#define	WT_STAT_CONN_LOG_SYNC_DIR			1483
/*! log: log sync_dir time duration (usecs) */
#define	WT_STAT_CONN_LOG_SYNC_DIR_DURATION		1484
/*! log: log write operations */
#define	WT_STAT_CONN_LOG_WRITES				1485
/*! log: logging bytes consolidated */
#define	WT_STAT_CONN_LOG_SLOT_CONSOLIDATED		1486
/*! log: maximum log file size */
#define	WT_STAT_CONN_LOG_MAX_FILESIZE			1487
/*! log: number of pre-allocated log files to create */
#define	WT_STAT_CONN_LOG_PREALLOC_MAX			1488
/*! log: pre-allocated log files not ready and missed */
#define	WT_STAT_CONN_LOG_PREALLOC_MISSED		1489
/*! log: pre-allocated log files prepared */
#define	WT_STAT_CONN_LOG_PREALLOC_FILES			1490
/*! log: pre-allocated log files used */
#define	WT_STAT_CONN_LOG_PREALLOC_USED			1491
/*! log: records processed by log scan */
#define	WT_STAT_CONN_LOG_SCAN_RECORDS			1492
/*! log: slot close lost race */
#define	WT_STAT_CONN_LOG_SLOT_CLOSE_RACE		1493
/*! log: slot close unbuffered waits */
#define	WT_STAT_CONN_LOG_SLOT_CLOSE_UNBUF		1494
/*! log: slot closures */
#define	WT_STAT_CONN_LOG_SLOT_CLOSES			1495
/*! log: slot join atomic update races */
#define	WT_STAT_CONN_LOG_SLOT_RACES			1496
/*! log: slot join calls atomic updates raced */
#define	WT_STAT_CONN_LOG_SLOT_YIELD_RACE		1497
/*! log: slot join calls did not yield */
#define	WT_STAT_CONN_LOG_SLOT_IMMEDIATE			1498
/*! log: slot join calls found active slot closed */
#define	WT_STAT_CONN_LOG_SLOT_YIELD_CLOSE		1499
/*! log: slot join calls slept */
#define	WT_STAT_CONN_LOG_SLOT_YIELD_SLEEP		1500
/*! log: slot join calls yielded */
#define	WT_STAT_CONN_LOG_SLOT_YIELD			1501
/*! log: slot join found active slot closed */
#define	WT_STAT_CONN_LOG_SLOT_ACTIVE_CLOSED		1502
/*! log: slot joins yield time (usecs) */
#define	WT_STAT_CONN_LOG_SLOT_YIELD_DURATION		1503
/*! log: slot transitions unable to find free slot */
#define	WT_STAT_CONN_LOG_SLOT_NO_FREE_SLOTS		1504
/*! log: slot unbuffered writes */
#define	WT_STAT_CONN_LOG_SLOT_UNBUFFERED		1505
/*! log: total in-memory size of compressed records */
#define	WT_STAT_CONN_LOG_COMPRESS_MEM			1506
/*! log: total log buffer size */
#define	WT_STAT_CONN_LOG_BUFFER_SIZE			1507
/*! log: total size of compressed records */
#define	WT_STAT_CONN_LOG_COMPRESS_LEN			1508
/*! log: written slots coalesced */
#define	WT_STAT_CONN_LOG_SLOT_COALESCED			1509
/*! log: yields waiting for previous log file close */
#define	WT_STAT_CONN_LOG_CLOSE_YIELDS			1510
/*! perf: file system read latency histogram (bucket 1) - 0-10ms */
#define	WT_STAT_CONN_PERF_HIST_FSREAD_LATENCY_LT10	1511
/*! perf: file system read latency histogram (bucket 2) - 10-49ms */
#define	WT_STAT_CONN_PERF_HIST_FSREAD_LATENCY_LT50	1512
/*! perf: file system read latency histogram (bucket 3) - 50-99ms */
#define	WT_STAT_CONN_PERF_HIST_FSREAD_LATENCY_LT100	1513
/*! perf: file system read latency histogram (bucket 4) - 100-249ms */
#define	WT_STAT_CONN_PERF_HIST_FSREAD_LATENCY_LT250	1514
/*! perf: file system read latency histogram (bucket 5) - 250-499ms */
#define	WT_STAT_CONN_PERF_HIST_FSREAD_LATENCY_LT500	1515
/*! perf: file system read latency histogram (bucket 6) - 500-999ms */
#define	WT_STAT_CONN_PERF_HIST_FSREAD_LATENCY_LT1000	1516
/*! perf: file system read latency histogram (bucket 7) - 1000ms+ */
#define	WT_STAT_CONN_PERF_HIST_FSREAD_LATENCY_GT1000	1517
/*! perf: file system read latency histogram total (msecs) */
#define	WT_STAT_CONN_PERF_HIST_FSREAD_LATENCY_TOTAL_MSECS	1518
/*! perf: file system write latency histogram (bucket 1) - 0-10ms */
#define	WT_STAT_CONN_PERF_HIST_FSWRITE_LATENCY_LT10	1519
/*! perf: file system write latency histogram (bucket 2) - 10-49ms */
#define	WT_STAT_CONN_PERF_HIST_FSWRITE_LATENCY_LT50	1520
/*! perf: file system write latency histogram (bucket 3) - 50-99ms */
#define	WT_STAT_CONN_PERF_HIST_FSWRITE_LATENCY_LT100	1521
/*! perf: file system write latency histogram (bucket 4) - 100-249ms */
#define	WT_STAT_CONN_PERF_HIST_FSWRITE_LATENCY_LT250	1522
/*! perf: file system write latency histogram (bucket 5) - 250-499ms */
#define	WT_STAT_CONN_PERF_HIST_FSWRITE_LATENCY_LT500	1523
/*! perf: file system write latency histogram (bucket 6) - 500-999ms */
#define	WT_STAT_CONN_PERF_HIST_FSWRITE_LATENCY_LT1000	1524
/*! perf: file system write latency histogram (bucket 7) - 1000ms+ */
#define	WT_STAT_CONN_PERF_HIST_FSWRITE_LATENCY_GT1000	1525
/*! perf: file system write latency histogram total (msecs) */
#define	WT_STAT_CONN_PERF_HIST_FSWRITE_LATENCY_TOTAL_MSECS	1526
/*! perf: operation read latency histogram (bucket 1) - 0-100us */
#define	WT_STAT_CONN_PERF_HIST_OPREAD_LATENCY_LT100	1527
/*! perf: operation read latency histogram (bucket 2) - 100-249us */
#define	WT_STAT_CONN_PERF_HIST_OPREAD_LATENCY_LT250	1528
/*! perf: operation read latency histogram (bucket 3) - 250-499us */
#define	WT_STAT_CONN_PERF_HIST_OPREAD_LATENCY_LT500	1529
/*! perf: operation read latency histogram (bucket 4) - 500-999us */
#define	WT_STAT_CONN_PERF_HIST_OPREAD_LATENCY_LT1000	1530
/*! perf: operation read latency histogram (bucket 5) - 1000-9999us */
#define	WT_STAT_CONN_PERF_HIST_OPREAD_LATENCY_LT10000	1531
/*! perf: operation read latency histogram (bucket 6) - 10000us+ */
#define	WT_STAT_CONN_PERF_HIST_OPREAD_LATENCY_GT10000	1532
/*! perf: operation read latency histogram total (usecs) */
#define	WT_STAT_CONN_PERF_HIST_OPREAD_LATENCY_TOTAL_USECS	1533
/*! perf: operation write latency histogram (bucket 1) - 0-100us */
#define	WT_STAT_CONN_PERF_HIST_OPWRITE_LATENCY_LT100	1534
/*! perf: operation write latency histogram (bucket 2) - 100-249us */
#define	WT_STAT_CONN_PERF_HIST_OPWRITE_LATENCY_LT250	1535
/*! perf: operation write latency histogram (bucket 3) - 250-499us */
#define	WT_STAT_CONN_PERF_HIST_OPWRITE_LATENCY_LT500	1536
/*! perf: operation write latency histogram (bucket 4) - 500-999us */
#define	WT_STAT_CONN_PERF_HIST_OPWRITE_LATENCY_LT1000	1537
/*! perf: operation write latency histogram (bucket 5) - 1000-9999us */
#define	WT_STAT_CONN_PERF_HIST_OPWRITE_LATENCY_LT10000	1538
/*! perf: operation write latency histogram (bucket 6) - 10000us+ */
#define	WT_STAT_CONN_PERF_HIST_OPWRITE_LATENCY_GT10000	1539
/*! perf: operation write latency histogram total (usecs) */
#define	WT_STAT_CONN_PERF_HIST_OPWRITE_LATENCY_TOTAL_USECS	1540
/*! prefetch: could not perform pre-fetch on internal page */
#define	WT_STAT_CONN_PREFETCH_SKIPPED_INTERNAL_PAGE	1541
/*!
 * prefetch: could not perform pre-fetch on ref without the pre-fetch
 * flag set
 */
#define	WT_STAT_CONN_PREFETCH_SKIPPED_NO_FLAG_SET	1542
/*! prefetch: number of times pre-fetch failed to start */
#define	WT_STAT_CONN_PREFETCH_FAILED_START		1543
/*! prefetch: pre-fetch not repeating for recently pre-fetched ref */
#define	WT_STAT_CONN_PREFETCH_SKIPPED_SAME_REF		1544
/*! prefetch: pre-fetch not triggered after single disk read */
#define	WT_STAT_CONN_PREFETCH_DISK_ONE			1545
/*! prefetch: pre-fetch not triggered as there is no valid dhandle */
#define	WT_STAT_CONN_PREFETCH_SKIPPED_NO_VALID_DHANDLE	1546
/*! prefetch: pre-fetch not triggered by page read */
#define	WT_STAT_CONN_PREFETCH_SKIPPED			1547
/*! prefetch: pre-fetch not triggered due to disk read count */
#define	WT_STAT_CONN_PREFETCH_SKIPPED_DISK_READ_COUNT	1548
/*! prefetch: pre-fetch not triggered due to internal session */
#define	WT_STAT_CONN_PREFETCH_SKIPPED_INTERNAL_SESSION	1549
/*! prefetch: pre-fetch not triggered due to special btree handle */
#define	WT_STAT_CONN_PREFETCH_SKIPPED_SPECIAL_HANDLE	1550
/*! prefetch: pre-fetch page not on disk when reading */
#define	WT_STAT_CONN_PREFETCH_PAGES_FAIL		1551
/*! prefetch: pre-fetch pages queued */
#define	WT_STAT_CONN_PREFETCH_PAGES_QUEUED		1552
/*! prefetch: pre-fetch pages read in background */
#define	WT_STAT_CONN_PREFETCH_PAGES_READ		1553
/*! prefetch: pre-fetch skipped reading in a page due to harmless error */
#define	WT_STAT_CONN_PREFETCH_SKIPPED_ERROR_OK		1554
/*! prefetch: pre-fetch triggered by page read */
#define	WT_STAT_CONN_PREFETCH_ATTEMPTS			1555
/*! reconciliation: VLCS pages explicitly reconciled as empty */
#define	WT_STAT_CONN_REC_VLCS_EMPTIED_PAGES		1556
/*! reconciliation: approximate byte size of timestamps in pages written */
#define	WT_STAT_CONN_REC_TIME_WINDOW_BYTES_TS		1557
/*!
 * reconciliation: approximate byte size of transaction IDs in pages
 * written
 */
#define	WT_STAT_CONN_REC_TIME_WINDOW_BYTES_TXN		1558
/*! reconciliation: fast-path pages deleted */
#define	WT_STAT_CONN_REC_PAGE_DELETE_FAST		1559
/*! reconciliation: leaf-page overflow keys */
#define	WT_STAT_CONN_REC_OVERFLOW_KEY_LEAF		1560
/*! reconciliation: maximum milliseconds spent in a reconciliation call */
#define	WT_STAT_CONN_REC_MAXIMUM_MILLISECONDS		1561
/*!
 * reconciliation: maximum milliseconds spent in building a disk image in
 * a reconciliation
 */
#define	WT_STAT_CONN_REC_MAXIMUM_IMAGE_BUILD_MILLISECONDS	1562
/*!
 * reconciliation: maximum milliseconds spent in moving updates to the
 * history store in a reconciliation
 */
#define	WT_STAT_CONN_REC_MAXIMUM_HS_WRAPUP_MILLISECONDS	1563
/*! reconciliation: overflow values written */
#define	WT_STAT_CONN_REC_OVERFLOW_VALUE			1564
/*! reconciliation: page reconciliation calls */
#define	WT_STAT_CONN_REC_PAGES				1565
/*! reconciliation: page reconciliation calls for eviction */
#define	WT_STAT_CONN_REC_PAGES_EVICTION			1566
/*!
 * reconciliation: page reconciliation calls that resulted in values with
 * prepared transaction metadata
 */
#define	WT_STAT_CONN_REC_PAGES_WITH_PREPARE		1567
/*!
 * reconciliation: page reconciliation calls that resulted in values with
 * timestamps
 */
#define	WT_STAT_CONN_REC_PAGES_WITH_TS			1568
/*!
 * reconciliation: page reconciliation calls that resulted in values with
 * transaction ids
 */
#define	WT_STAT_CONN_REC_PAGES_WITH_TXN			1569
/*! reconciliation: pages deleted */
#define	WT_STAT_CONN_REC_PAGE_DELETE			1570
/*!
 * reconciliation: pages written including an aggregated newest durable
 * timestamp
 */
<<<<<<< HEAD
#define	WT_STAT_CONN_REC_TIME_AGGR_NEWEST_DURABLE_TS	1562
=======
#define	WT_STAT_CONN_REC_TIME_AGGR_NEWEST_START_DURABLE_TS	1571
>>>>>>> ad3cb4f4
/*!
 * reconciliation: pages written including an aggregated newest page stop
 * durable timestamp
 */
<<<<<<< HEAD
#define	WT_STAT_CONN_REC_TIME_AGGR_NEWEST_PAGE_STOP_DURABLE_TS	1563
=======
#define	WT_STAT_CONN_REC_TIME_AGGR_NEWEST_STOP_DURABLE_TS	1572
>>>>>>> ad3cb4f4
/*!
 * reconciliation: pages written including an aggregated newest stop
 * timestamp
 */
#define	WT_STAT_CONN_REC_TIME_AGGR_NEWEST_STOP_TS	1573
/*!
 * reconciliation: pages written including an aggregated newest stop
 * transaction ID
 */
#define	WT_STAT_CONN_REC_TIME_AGGR_NEWEST_STOP_TXN	1574
/*!
 * reconciliation: pages written including an aggregated newest
 * transaction ID
 */
#define	WT_STAT_CONN_REC_TIME_AGGR_NEWEST_TXN		1575
/*!
 * reconciliation: pages written including an aggregated oldest start
 * timestamp
 */
#define	WT_STAT_CONN_REC_TIME_AGGR_OLDEST_START_TS	1576
/*! reconciliation: pages written including an aggregated prepare */
#define	WT_STAT_CONN_REC_TIME_AGGR_PREPARED		1577
/*! reconciliation: pages written including at least one prepare state */
#define	WT_STAT_CONN_REC_TIME_WINDOW_PAGES_PREPARED	1578
/*!
 * reconciliation: pages written including at least one start durable
 * timestamp
 */
#define	WT_STAT_CONN_REC_TIME_WINDOW_PAGES_DURABLE_START_TS	1579
/*! reconciliation: pages written including at least one start timestamp */
#define	WT_STAT_CONN_REC_TIME_WINDOW_PAGES_START_TS	1580
/*!
 * reconciliation: pages written including at least one start transaction
 * ID
 */
#define	WT_STAT_CONN_REC_TIME_WINDOW_PAGES_START_TXN	1581
/*!
 * reconciliation: pages written including at least one stop durable
 * timestamp
 */
#define	WT_STAT_CONN_REC_TIME_WINDOW_PAGES_DURABLE_STOP_TS	1582
/*! reconciliation: pages written including at least one stop timestamp */
#define	WT_STAT_CONN_REC_TIME_WINDOW_PAGES_STOP_TS	1583
/*!
 * reconciliation: pages written including at least one stop transaction
 * ID
 */
#define	WT_STAT_CONN_REC_TIME_WINDOW_PAGES_STOP_TXN	1584
/*! reconciliation: records written including a prepare state */
#define	WT_STAT_CONN_REC_TIME_WINDOW_PREPARED		1585
/*! reconciliation: records written including a start durable timestamp */
#define	WT_STAT_CONN_REC_TIME_WINDOW_DURABLE_START_TS	1586
/*! reconciliation: records written including a start timestamp */
#define	WT_STAT_CONN_REC_TIME_WINDOW_START_TS		1587
/*! reconciliation: records written including a start transaction ID */
#define	WT_STAT_CONN_REC_TIME_WINDOW_START_TXN		1588
/*! reconciliation: records written including a stop durable timestamp */
#define	WT_STAT_CONN_REC_TIME_WINDOW_DURABLE_STOP_TS	1589
/*! reconciliation: records written including a stop timestamp */
#define	WT_STAT_CONN_REC_TIME_WINDOW_STOP_TS		1590
/*! reconciliation: records written including a stop transaction ID */
#define	WT_STAT_CONN_REC_TIME_WINDOW_STOP_TXN		1591
/*! reconciliation: split bytes currently awaiting free */
#define	WT_STAT_CONN_REC_SPLIT_STASHED_BYTES		1592
/*! reconciliation: split objects currently awaiting free */
#define	WT_STAT_CONN_REC_SPLIT_STASHED_OBJECTS		1593
/*! session: attempts to remove a local object and the object is in use */
#define	WT_STAT_CONN_LOCAL_OBJECTS_INUSE		1594
/*! session: flush_tier failed calls */
#define	WT_STAT_CONN_FLUSH_TIER_FAIL			1595
/*! session: flush_tier operation calls */
#define	WT_STAT_CONN_FLUSH_TIER				1596
/*! session: flush_tier tables skipped due to no checkpoint */
#define	WT_STAT_CONN_FLUSH_TIER_SKIPPED			1597
/*! session: flush_tier tables switched */
#define	WT_STAT_CONN_FLUSH_TIER_SWITCHED		1598
/*! session: local objects removed */
#define	WT_STAT_CONN_LOCAL_OBJECTS_REMOVED		1599
/*! session: open session count */
#define	WT_STAT_CONN_SESSION_OPEN			1600
/*! session: session query timestamp calls */
#define	WT_STAT_CONN_SESSION_QUERY_TS			1601
/*! session: table alter failed calls */
#define	WT_STAT_CONN_SESSION_TABLE_ALTER_FAIL		1602
/*! session: table alter successful calls */
#define	WT_STAT_CONN_SESSION_TABLE_ALTER_SUCCESS	1603
/*! session: table alter triggering checkpoint calls */
#define	WT_STAT_CONN_SESSION_TABLE_ALTER_TRIGGER_CHECKPOINT	1604
/*! session: table alter unchanged and skipped */
#define	WT_STAT_CONN_SESSION_TABLE_ALTER_SKIP		1605
/*! session: table compact conflicted with checkpoint */
#define	WT_STAT_CONN_SESSION_TABLE_COMPACT_CONFLICTING_CHECKPOINT	1606
/*! session: table compact dhandle successful calls */
#define	WT_STAT_CONN_SESSION_TABLE_COMPACT_DHANDLE_SUCCESS	1607
/*! session: table compact failed calls */
#define	WT_STAT_CONN_SESSION_TABLE_COMPACT_FAIL		1608
/*! session: table compact failed calls due to cache pressure */
#define	WT_STAT_CONN_SESSION_TABLE_COMPACT_FAIL_CACHE_PRESSURE	1609
/*! session: table compact passes */
#define	WT_STAT_CONN_SESSION_TABLE_COMPACT_PASSES	1610
/*! session: table compact running */
#define	WT_STAT_CONN_SESSION_TABLE_COMPACT_RUNNING	1611
/*! session: table compact skipped as process would not reduce file size */
#define	WT_STAT_CONN_SESSION_TABLE_COMPACT_SKIPPED	1612
/*! session: table compact successful calls */
#define	WT_STAT_CONN_SESSION_TABLE_COMPACT_SUCCESS	1613
/*! session: table compact timeout */
#define	WT_STAT_CONN_SESSION_TABLE_COMPACT_TIMEOUT	1614
/*! session: table create failed calls */
#define	WT_STAT_CONN_SESSION_TABLE_CREATE_FAIL		1615
/*! session: table create successful calls */
#define	WT_STAT_CONN_SESSION_TABLE_CREATE_SUCCESS	1616
/*! session: table create with import failed calls */
#define	WT_STAT_CONN_SESSION_TABLE_CREATE_IMPORT_FAIL	1617
/*! session: table create with import successful calls */
#define	WT_STAT_CONN_SESSION_TABLE_CREATE_IMPORT_SUCCESS	1618
/*! session: table drop failed calls */
#define	WT_STAT_CONN_SESSION_TABLE_DROP_FAIL		1619
/*! session: table drop successful calls */
#define	WT_STAT_CONN_SESSION_TABLE_DROP_SUCCESS		1620
/*! session: table rename failed calls */
#define	WT_STAT_CONN_SESSION_TABLE_RENAME_FAIL		1621
/*! session: table rename successful calls */
#define	WT_STAT_CONN_SESSION_TABLE_RENAME_SUCCESS	1622
/*! session: table salvage failed calls */
#define	WT_STAT_CONN_SESSION_TABLE_SALVAGE_FAIL		1623
/*! session: table salvage successful calls */
#define	WT_STAT_CONN_SESSION_TABLE_SALVAGE_SUCCESS	1624
/*! session: table truncate failed calls */
#define	WT_STAT_CONN_SESSION_TABLE_TRUNCATE_FAIL	1625
/*! session: table truncate successful calls */
#define	WT_STAT_CONN_SESSION_TABLE_TRUNCATE_SUCCESS	1626
/*! session: table verify failed calls */
#define	WT_STAT_CONN_SESSION_TABLE_VERIFY_FAIL		1627
/*! session: table verify successful calls */
#define	WT_STAT_CONN_SESSION_TABLE_VERIFY_SUCCESS	1628
/*! session: tiered operations dequeued and processed */
#define	WT_STAT_CONN_TIERED_WORK_UNITS_DEQUEUED		1629
/*! session: tiered operations removed without processing */
#define	WT_STAT_CONN_TIERED_WORK_UNITS_REMOVED		1630
/*! session: tiered operations scheduled */
#define	WT_STAT_CONN_TIERED_WORK_UNITS_CREATED		1631
/*! session: tiered storage local retention time (secs) */
#define	WT_STAT_CONN_TIERED_RETENTION			1632
/*! thread-state: active filesystem fsync calls */
#define	WT_STAT_CONN_THREAD_FSYNC_ACTIVE		1633
/*! thread-state: active filesystem read calls */
#define	WT_STAT_CONN_THREAD_READ_ACTIVE			1634
/*! thread-state: active filesystem write calls */
#define	WT_STAT_CONN_THREAD_WRITE_ACTIVE		1635
/*! thread-yield: application thread operations waiting for cache */
#define	WT_STAT_CONN_APPLICATION_CACHE_OPS		1636
/*! thread-yield: application thread snapshot refreshed for eviction */
#define	WT_STAT_CONN_APPLICATION_EVICT_SNAPSHOT_REFRESHED	1637
/*! thread-yield: application thread time waiting for cache (usecs) */
#define	WT_STAT_CONN_APPLICATION_CACHE_TIME		1638
/*!
 * thread-yield: connection close blocked waiting for transaction state
 * stabilization
 */
#define	WT_STAT_CONN_TXN_RELEASE_BLOCKED		1639
/*! thread-yield: connection close yielded for lsm manager shutdown */
#define	WT_STAT_CONN_CONN_CLOSE_BLOCKED_LSM		1640
/*! thread-yield: data handle lock yielded */
#define	WT_STAT_CONN_DHANDLE_LOCK_BLOCKED		1641
/*!
 * thread-yield: get reference for page index and slot time sleeping
 * (usecs)
 */
#define	WT_STAT_CONN_PAGE_INDEX_SLOT_REF_BLOCKED	1642
/*! thread-yield: page access yielded due to prepare state change */
#define	WT_STAT_CONN_PREPARED_TRANSITION_BLOCKED_PAGE	1643
/*! thread-yield: page acquire busy blocked */
#define	WT_STAT_CONN_PAGE_BUSY_BLOCKED			1644
/*! thread-yield: page acquire eviction blocked */
#define	WT_STAT_CONN_PAGE_FORCIBLE_EVICT_BLOCKED	1645
/*! thread-yield: page acquire locked blocked */
#define	WT_STAT_CONN_PAGE_LOCKED_BLOCKED		1646
/*! thread-yield: page acquire read blocked */
#define	WT_STAT_CONN_PAGE_READ_BLOCKED			1647
/*! thread-yield: page acquire time sleeping (usecs) */
#define	WT_STAT_CONN_PAGE_SLEEP				1648
/*!
 * thread-yield: page delete rollback time sleeping for state change
 * (usecs)
 */
#define	WT_STAT_CONN_PAGE_DEL_ROLLBACK_BLOCKED		1649
/*! thread-yield: page reconciliation yielded due to child modification */
#define	WT_STAT_CONN_CHILD_MODIFY_BLOCKED_PAGE		1650
/*! transaction: Number of prepared updates */
#define	WT_STAT_CONN_TXN_PREPARED_UPDATES		1651
/*! transaction: Number of prepared updates committed */
#define	WT_STAT_CONN_TXN_PREPARED_UPDATES_COMMITTED	1652
/*! transaction: Number of prepared updates repeated on the same key */
#define	WT_STAT_CONN_TXN_PREPARED_UPDATES_KEY_REPEATED	1653
/*! transaction: Number of prepared updates rolled back */
#define	WT_STAT_CONN_TXN_PREPARED_UPDATES_ROLLEDBACK	1654
/*!
 * transaction: a reader raced with a prepared transaction commit and
 * skipped an update or updates
 */
#define	WT_STAT_CONN_TXN_READ_RACE_PREPARE_COMMIT	1655
/*! transaction: number of times overflow removed value is read */
#define	WT_STAT_CONN_TXN_READ_OVERFLOW_REMOVE		1656
/*! transaction: oldest pinned transaction ID rolled back for eviction */
#define	WT_STAT_CONN_TXN_ROLLBACK_OLDEST_PINNED		1657
/*! transaction: prepared transactions */
#define	WT_STAT_CONN_TXN_PREPARE			1658
/*! transaction: prepared transactions committed */
#define	WT_STAT_CONN_TXN_PREPARE_COMMIT			1659
/*! transaction: prepared transactions currently active */
#define	WT_STAT_CONN_TXN_PREPARE_ACTIVE			1660
/*! transaction: prepared transactions rolled back */
#define	WT_STAT_CONN_TXN_PREPARE_ROLLBACK		1661
/*! transaction: query timestamp calls */
#define	WT_STAT_CONN_TXN_QUERY_TS			1662
/*! transaction: race to read prepared update retry */
#define	WT_STAT_CONN_TXN_READ_RACE_PREPARE_UPDATE	1663
/*! transaction: rollback to stable calls */
#define	WT_STAT_CONN_TXN_RTS				1664
/*!
 * transaction: rollback to stable history store keys that would have
 * been swept in non-dryrun mode
 */
#define	WT_STAT_CONN_TXN_RTS_SWEEP_HS_KEYS_DRYRUN	1665
/*!
 * transaction: rollback to stable history store records with stop
 * timestamps older than newer records
 */
#define	WT_STAT_CONN_TXN_RTS_HS_STOP_OLDER_THAN_NEWER_START	1666
/*! transaction: rollback to stable inconsistent checkpoint */
#define	WT_STAT_CONN_TXN_RTS_INCONSISTENT_CKPT		1667
/*! transaction: rollback to stable keys removed */
#define	WT_STAT_CONN_TXN_RTS_KEYS_REMOVED		1668
/*! transaction: rollback to stable keys restored */
#define	WT_STAT_CONN_TXN_RTS_KEYS_RESTORED		1669
/*!
 * transaction: rollback to stable keys that would have been removed in
 * non-dryrun mode
 */
#define	WT_STAT_CONN_TXN_RTS_KEYS_REMOVED_DRYRUN	1670
/*!
 * transaction: rollback to stable keys that would have been restored in
 * non-dryrun mode
 */
#define	WT_STAT_CONN_TXN_RTS_KEYS_RESTORED_DRYRUN	1671
/*! transaction: rollback to stable pages visited */
#define	WT_STAT_CONN_TXN_RTS_PAGES_VISITED		1672
/*! transaction: rollback to stable restored tombstones from history store */
#define	WT_STAT_CONN_TXN_RTS_HS_RESTORE_TOMBSTONES	1673
/*! transaction: rollback to stable restored updates from history store */
#define	WT_STAT_CONN_TXN_RTS_HS_RESTORE_UPDATES		1674
/*! transaction: rollback to stable skipping delete rle */
#define	WT_STAT_CONN_TXN_RTS_DELETE_RLE_SKIPPED		1675
/*! transaction: rollback to stable skipping stable rle */
#define	WT_STAT_CONN_TXN_RTS_STABLE_RLE_SKIPPED		1676
/*! transaction: rollback to stable sweeping history store keys */
#define	WT_STAT_CONN_TXN_RTS_SWEEP_HS_KEYS		1677
/*!
 * transaction: rollback to stable tombstones from history store that
 * would have been restored in non-dryrun mode
 */
#define	WT_STAT_CONN_TXN_RTS_HS_RESTORE_TOMBSTONES_DRYRUN	1678
/*! transaction: rollback to stable tree walk skipping pages */
#define	WT_STAT_CONN_TXN_RTS_TREE_WALK_SKIP_PAGES	1679
/*! transaction: rollback to stable updates aborted */
#define	WT_STAT_CONN_TXN_RTS_UPD_ABORTED		1680
/*!
 * transaction: rollback to stable updates from history store that would
 * have been restored in non-dryrun mode
 */
#define	WT_STAT_CONN_TXN_RTS_HS_RESTORE_UPDATES_DRYRUN	1681
/*! transaction: rollback to stable updates removed from history store */
#define	WT_STAT_CONN_TXN_RTS_HS_REMOVED			1682
/*!
 * transaction: rollback to stable updates that would have been aborted
 * in non-dryrun mode
 */
#define	WT_STAT_CONN_TXN_RTS_UPD_ABORTED_DRYRUN		1683
/*!
 * transaction: rollback to stable updates that would have been removed
 * from history store in non-dryrun mode
 */
#define	WT_STAT_CONN_TXN_RTS_HS_REMOVED_DRYRUN		1684
/*! transaction: sessions scanned in each walk of concurrent sessions */
#define	WT_STAT_CONN_TXN_SESSIONS_WALKED		1685
/*! transaction: set timestamp calls */
#define	WT_STAT_CONN_TXN_SET_TS				1686
/*! transaction: set timestamp durable calls */
#define	WT_STAT_CONN_TXN_SET_TS_DURABLE			1687
/*! transaction: set timestamp durable updates */
#define	WT_STAT_CONN_TXN_SET_TS_DURABLE_UPD		1688
/*! transaction: set timestamp force calls */
#define	WT_STAT_CONN_TXN_SET_TS_FORCE			1689
/*!
 * transaction: set timestamp global oldest timestamp set to be more
 * recent than the global stable timestamp
 */
#define	WT_STAT_CONN_TXN_SET_TS_OUT_OF_ORDER		1690
/*! transaction: set timestamp oldest calls */
#define	WT_STAT_CONN_TXN_SET_TS_OLDEST			1691
/*! transaction: set timestamp oldest updates */
#define	WT_STAT_CONN_TXN_SET_TS_OLDEST_UPD		1692
/*! transaction: set timestamp stable calls */
#define	WT_STAT_CONN_TXN_SET_TS_STABLE			1693
/*! transaction: set timestamp stable updates */
#define	WT_STAT_CONN_TXN_SET_TS_STABLE_UPD		1694
/*! transaction: transaction begins */
#define	WT_STAT_CONN_TXN_BEGIN				1695
/*!
 * transaction: transaction checkpoint history store file duration
 * (usecs)
 */
#define	WT_STAT_CONN_TXN_HS_CKPT_DURATION		1696
/*! transaction: transaction range of IDs currently pinned */
#define	WT_STAT_CONN_TXN_PINNED_RANGE			1697
/*! transaction: transaction range of IDs currently pinned by a checkpoint */
#define	WT_STAT_CONN_TXN_PINNED_CHECKPOINT_RANGE	1698
/*! transaction: transaction range of timestamps currently pinned */
#define	WT_STAT_CONN_TXN_PINNED_TIMESTAMP		1699
/*! transaction: transaction range of timestamps pinned by a checkpoint */
#define	WT_STAT_CONN_TXN_PINNED_TIMESTAMP_CHECKPOINT	1700
/*!
 * transaction: transaction range of timestamps pinned by the oldest
 * active read timestamp
 */
#define	WT_STAT_CONN_TXN_PINNED_TIMESTAMP_READER	1701
/*!
 * transaction: transaction range of timestamps pinned by the oldest
 * timestamp
 */
#define	WT_STAT_CONN_TXN_PINNED_TIMESTAMP_OLDEST	1702
/*! transaction: transaction read timestamp of the oldest active reader */
#define	WT_STAT_CONN_TXN_TIMESTAMP_OLDEST_ACTIVE_READ	1703
/*! transaction: transaction rollback to stable currently running */
#define	WT_STAT_CONN_TXN_ROLLBACK_TO_STABLE_RUNNING	1704
/*! transaction: transaction walk of concurrent sessions */
#define	WT_STAT_CONN_TXN_WALK_SESSIONS			1705
/*! transaction: transactions committed */
#define	WT_STAT_CONN_TXN_COMMIT				1706
/*! transaction: transactions rolled back */
#define	WT_STAT_CONN_TXN_ROLLBACK			1707
/*! transaction: update conflicts */
#define	WT_STAT_CONN_TXN_UPDATE_CONFLICT		1708

/*!
 * @}
 * @name Statistics for data sources
 * @anchor statistics_dsrc
 * @{
 */
/*! LSM: bloom filter false positives */
#define	WT_STAT_DSRC_BLOOM_FALSE_POSITIVE		2000
/*! LSM: bloom filter hits */
#define	WT_STAT_DSRC_BLOOM_HIT				2001
/*! LSM: bloom filter misses */
#define	WT_STAT_DSRC_BLOOM_MISS				2002
/*! LSM: bloom filter pages evicted from cache */
#define	WT_STAT_DSRC_BLOOM_PAGE_EVICT			2003
/*! LSM: bloom filter pages read into cache */
#define	WT_STAT_DSRC_BLOOM_PAGE_READ			2004
/*! LSM: bloom filters in the LSM tree */
#define	WT_STAT_DSRC_BLOOM_COUNT			2005
/*! LSM: chunks in the LSM tree */
#define	WT_STAT_DSRC_LSM_CHUNK_COUNT			2006
/*! LSM: highest merge generation in the LSM tree */
#define	WT_STAT_DSRC_LSM_GENERATION_MAX			2007
/*!
 * LSM: queries that could have benefited from a Bloom filter that did
 * not exist
 */
#define	WT_STAT_DSRC_LSM_LOOKUP_NO_BLOOM		2008
/*! LSM: sleep for LSM checkpoint throttle */
#define	WT_STAT_DSRC_LSM_CHECKPOINT_THROTTLE		2009
/*! LSM: sleep for LSM merge throttle */
#define	WT_STAT_DSRC_LSM_MERGE_THROTTLE			2010
/*! LSM: total size of bloom filters */
#define	WT_STAT_DSRC_BLOOM_SIZE				2011
/*! autocommit: retries for readonly operations */
#define	WT_STAT_DSRC_AUTOCOMMIT_READONLY_RETRY		2012
/*! autocommit: retries for update operations */
#define	WT_STAT_DSRC_AUTOCOMMIT_UPDATE_RETRY		2013
/*! backup: total modified incremental blocks with compressed data */
#define	WT_STAT_DSRC_BACKUP_BLOCKS_COMPRESSED		2014
/*! backup: total modified incremental blocks without compressed data */
#define	WT_STAT_DSRC_BACKUP_BLOCKS_UNCOMPRESSED		2015
/*! block-manager: allocations requiring file extension */
#define	WT_STAT_DSRC_BLOCK_EXTENSION			2016
/*! block-manager: blocks allocated */
#define	WT_STAT_DSRC_BLOCK_ALLOC			2017
/*! block-manager: blocks freed */
#define	WT_STAT_DSRC_BLOCK_FREE				2018
/*! block-manager: checkpoint size */
#define	WT_STAT_DSRC_BLOCK_CHECKPOINT_SIZE		2019
/*! block-manager: file allocation unit size */
#define	WT_STAT_DSRC_ALLOCATION_SIZE			2020
/*! block-manager: file bytes available for reuse */
#define	WT_STAT_DSRC_BLOCK_REUSE_BYTES			2021
/*! block-manager: file magic number */
#define	WT_STAT_DSRC_BLOCK_MAGIC			2022
/*! block-manager: file major version number */
#define	WT_STAT_DSRC_BLOCK_MAJOR			2023
/*! block-manager: file size in bytes */
#define	WT_STAT_DSRC_BLOCK_SIZE				2024
/*! block-manager: minor version number */
#define	WT_STAT_DSRC_BLOCK_MINOR			2025
/*! btree: btree checkpoint generation */
#define	WT_STAT_DSRC_BTREE_CHECKPOINT_GENERATION	2026
/*! btree: btree clean tree checkpoint expiration time */
#define	WT_STAT_DSRC_BTREE_CLEAN_CHECKPOINT_TIMER	2027
/*! btree: btree compact pages reviewed */
#define	WT_STAT_DSRC_BTREE_COMPACT_PAGES_REVIEWED	2028
/*! btree: btree compact pages rewritten */
#define	WT_STAT_DSRC_BTREE_COMPACT_PAGES_REWRITTEN	2029
/*! btree: btree compact pages skipped */
#define	WT_STAT_DSRC_BTREE_COMPACT_PAGES_SKIPPED	2030
/*! btree: btree expected number of compact bytes rewritten */
#define	WT_STAT_DSRC_BTREE_COMPACT_BYTES_REWRITTEN_EXPECTED	2031
/*! btree: btree expected number of compact pages rewritten */
#define	WT_STAT_DSRC_BTREE_COMPACT_PAGES_REWRITTEN_EXPECTED	2032
/*! btree: btree number of pages reconciled during checkpoint */
#define	WT_STAT_DSRC_BTREE_CHECKPOINT_PAGES_RECONCILED	2033
/*! btree: btree skipped by compaction as process would not reduce size */
#define	WT_STAT_DSRC_BTREE_COMPACT_SKIPPED		2034
/*!
 * btree: column-store fixed-size leaf pages, only reported if tree_walk
 * or all statistics are enabled
 */
#define	WT_STAT_DSRC_BTREE_COLUMN_FIX			2035
/*!
 * btree: column-store fixed-size time windows, only reported if
 * tree_walk or all statistics are enabled
 */
#define	WT_STAT_DSRC_BTREE_COLUMN_TWS			2036
/*!
 * btree: column-store internal pages, only reported if tree_walk or all
 * statistics are enabled
 */
#define	WT_STAT_DSRC_BTREE_COLUMN_INTERNAL		2037
/*!
 * btree: column-store variable-size RLE encoded values, only reported if
 * tree_walk or all statistics are enabled
 */
#define	WT_STAT_DSRC_BTREE_COLUMN_RLE			2038
/*!
 * btree: column-store variable-size deleted values, only reported if
 * tree_walk or all statistics are enabled
 */
#define	WT_STAT_DSRC_BTREE_COLUMN_DELETED		2039
/*!
 * btree: column-store variable-size leaf pages, only reported if
 * tree_walk or all statistics are enabled
 */
#define	WT_STAT_DSRC_BTREE_COLUMN_VARIABLE		2040
/*! btree: fixed-record size */
#define	WT_STAT_DSRC_BTREE_FIXED_LEN			2041
/*! btree: maximum internal page size */
#define	WT_STAT_DSRC_BTREE_MAXINTLPAGE			2042
/*! btree: maximum leaf page key size */
#define	WT_STAT_DSRC_BTREE_MAXLEAFKEY			2043
/*! btree: maximum leaf page size */
#define	WT_STAT_DSRC_BTREE_MAXLEAFPAGE			2044
/*! btree: maximum leaf page value size */
#define	WT_STAT_DSRC_BTREE_MAXLEAFVALUE			2045
/*! btree: maximum tree depth */
#define	WT_STAT_DSRC_BTREE_MAXIMUM_DEPTH		2046
/*!
 * btree: number of key/value pairs, only reported if tree_walk or all
 * statistics are enabled
 */
#define	WT_STAT_DSRC_BTREE_ENTRIES			2047
/*!
 * btree: overflow pages, only reported if tree_walk or all statistics
 * are enabled
 */
#define	WT_STAT_DSRC_BTREE_OVERFLOW			2048
/*!
 * btree: row-store empty values, only reported if tree_walk or all
 * statistics are enabled
 */
#define	WT_STAT_DSRC_BTREE_ROW_EMPTY_VALUES		2049
/*!
 * btree: row-store internal pages, only reported if tree_walk or all
 * statistics are enabled
 */
#define	WT_STAT_DSRC_BTREE_ROW_INTERNAL			2050
/*!
 * btree: row-store leaf pages, only reported if tree_walk or all
 * statistics are enabled
 */
#define	WT_STAT_DSRC_BTREE_ROW_LEAF			2051
/*! cache: bytes currently in the cache */
#define	WT_STAT_DSRC_CACHE_BYTES_INUSE			2052
/*! cache: bytes dirty in the cache cumulative */
#define	WT_STAT_DSRC_CACHE_BYTES_DIRTY_TOTAL		2053
/*! cache: bytes read into cache */
#define	WT_STAT_DSRC_CACHE_BYTES_READ			2054
/*! cache: bytes written from cache */
#define	WT_STAT_DSRC_CACHE_BYTES_WRITE			2055
/*! cache: checkpoint blocked page eviction */
#define	WT_STAT_DSRC_CACHE_EVICTION_BLOCKED_CHECKPOINT	2056
/*!
 * cache: checkpoint of history store file blocked non-history store page
 * eviction
 */
#define	WT_STAT_DSRC_CACHE_EVICTION_BLOCKED_CHECKPOINT_HS	2057
/*! cache: data source pages selected for eviction unable to be evicted */
#define	WT_STAT_DSRC_CACHE_EVICTION_FAIL		2058
/*!
 * cache: eviction gave up due to detecting a disk value without a
 * timestamp behind the last update on the chain
 */
#define	WT_STAT_DSRC_CACHE_EVICTION_BLOCKED_NO_TS_CHECKPOINT_RACE_1	2059
/*!
 * cache: eviction gave up due to detecting a tombstone without a
 * timestamp ahead of the selected on disk update
 */
#define	WT_STAT_DSRC_CACHE_EVICTION_BLOCKED_NO_TS_CHECKPOINT_RACE_2	2060
/*!
 * cache: eviction gave up due to detecting a tombstone without a
 * timestamp ahead of the selected on disk update after validating the
 * update chain
 */
#define	WT_STAT_DSRC_CACHE_EVICTION_BLOCKED_NO_TS_CHECKPOINT_RACE_3	2061
/*!
 * cache: eviction gave up due to detecting update chain entries without
 * timestamps after the selected on disk update
 */
#define	WT_STAT_DSRC_CACHE_EVICTION_BLOCKED_NO_TS_CHECKPOINT_RACE_4	2062
/*!
 * cache: eviction gave up due to needing to remove a record from the
 * history store but checkpoint is running
 */
#define	WT_STAT_DSRC_CACHE_EVICTION_BLOCKED_REMOVE_HS_RACE_WITH_CHECKPOINT	2063
/*! cache: eviction gave up due to no progress being made */
#define	WT_STAT_DSRC_CACHE_EVICTION_BLOCKED_NO_PROGRESS	2064
/*! cache: eviction walk passes of a file */
#define	WT_STAT_DSRC_CACHE_EVICTION_WALK_PASSES		2065
/*! cache: eviction walk target pages histogram - 0-9 */
#define	WT_STAT_DSRC_CACHE_EVICTION_TARGET_PAGE_LT10	2066
/*! cache: eviction walk target pages histogram - 10-31 */
#define	WT_STAT_DSRC_CACHE_EVICTION_TARGET_PAGE_LT32	2067
/*! cache: eviction walk target pages histogram - 128 and higher */
#define	WT_STAT_DSRC_CACHE_EVICTION_TARGET_PAGE_GE128	2068
/*! cache: eviction walk target pages histogram - 32-63 */
#define	WT_STAT_DSRC_CACHE_EVICTION_TARGET_PAGE_LT64	2069
/*! cache: eviction walk target pages histogram - 64-128 */
#define	WT_STAT_DSRC_CACHE_EVICTION_TARGET_PAGE_LT128	2070
/*!
 * cache: eviction walk target pages reduced due to history store cache
 * pressure
 */
#define	WT_STAT_DSRC_CACHE_EVICTION_TARGET_PAGE_REDUCED	2071
/*! cache: eviction walks abandoned */
#define	WT_STAT_DSRC_CACHE_EVICTION_WALKS_ABANDONED	2072
/*! cache: eviction walks gave up because they restarted their walk twice */
#define	WT_STAT_DSRC_CACHE_EVICTION_WALKS_STOPPED	2073
/*!
 * cache: eviction walks gave up because they saw too many pages and
 * found no candidates
 */
#define	WT_STAT_DSRC_CACHE_EVICTION_WALKS_GAVE_UP_NO_TARGETS	2074
/*!
 * cache: eviction walks gave up because they saw too many pages and
 * found too few candidates
 */
#define	WT_STAT_DSRC_CACHE_EVICTION_WALKS_GAVE_UP_RATIO	2075
/*!
 * cache: eviction walks random search fails to locate a page, results in
 * a null position
 */
#define	WT_STAT_DSRC_CACHE_EVICTION_WALK_RANDOM_RETURNS_NULL_POSITION	2076
/*! cache: eviction walks reached end of tree */
#define	WT_STAT_DSRC_CACHE_EVICTION_WALKS_ENDED		2077
/*! cache: eviction walks restarted */
#define	WT_STAT_DSRC_CACHE_EVICTION_WALK_RESTART	2078
/*! cache: eviction walks started from root of tree */
#define	WT_STAT_DSRC_CACHE_EVICTION_WALK_FROM_ROOT	2079
/*! cache: eviction walks started from saved location in tree */
#define	WT_STAT_DSRC_CACHE_EVICTION_WALK_SAVED_POS	2080
/*! cache: hazard pointer blocked page eviction */
#define	WT_STAT_DSRC_CACHE_EVICTION_BLOCKED_HAZARD	2081
/*! cache: history store table insert calls */
#define	WT_STAT_DSRC_CACHE_HS_INSERT			2082
/*! cache: history store table insert calls that returned restart */
#define	WT_STAT_DSRC_CACHE_HS_INSERT_RESTART		2083
/*! cache: history store table reads */
#define	WT_STAT_DSRC_CACHE_HS_READ			2084
/*! cache: history store table reads missed */
#define	WT_STAT_DSRC_CACHE_HS_READ_MISS			2085
/*! cache: history store table reads requiring squashed modifies */
#define	WT_STAT_DSRC_CACHE_HS_READ_SQUASH		2086
/*!
 * cache: history store table resolved updates without timestamps that
 * lose their durable timestamp
 */
#define	WT_STAT_DSRC_CACHE_HS_ORDER_LOSE_DURABLE_TIMESTAMP	2087
/*!
 * cache: history store table truncation by rollback to stable to remove
 * an unstable update
 */
#define	WT_STAT_DSRC_CACHE_HS_KEY_TRUNCATE_RTS_UNSTABLE	2088
/*!
 * cache: history store table truncation by rollback to stable to remove
 * an update
 */
#define	WT_STAT_DSRC_CACHE_HS_KEY_TRUNCATE_RTS		2089
/*!
 * cache: history store table truncation to remove all the keys of a
 * btree
 */
#define	WT_STAT_DSRC_CACHE_HS_BTREE_TRUNCATE		2090
/*! cache: history store table truncation to remove an update */
#define	WT_STAT_DSRC_CACHE_HS_KEY_TRUNCATE		2091
/*!
 * cache: history store table truncation to remove range of updates due
 * to an update without a timestamp on data page
 */
#define	WT_STAT_DSRC_CACHE_HS_ORDER_REMOVE		2092
/*!
 * cache: history store table truncation to remove range of updates due
 * to key being removed from the data page during reconciliation
 */
#define	WT_STAT_DSRC_CACHE_HS_KEY_TRUNCATE_ONPAGE_REMOVAL	2093
/*!
 * cache: history store table truncations that would have happened in
 * non-dryrun mode
 */
#define	WT_STAT_DSRC_CACHE_HS_BTREE_TRUNCATE_DRYRUN	2094
/*!
 * cache: history store table truncations to remove an unstable update
 * that would have happened in non-dryrun mode
 */
#define	WT_STAT_DSRC_CACHE_HS_KEY_TRUNCATE_RTS_UNSTABLE_DRYRUN	2095
/*!
 * cache: history store table truncations to remove an update that would
 * have happened in non-dryrun mode
 */
#define	WT_STAT_DSRC_CACHE_HS_KEY_TRUNCATE_RTS_DRYRUN	2096
/*!
 * cache: history store table updates without timestamps fixed up by
 * reinserting with the fixed timestamp
 */
#define	WT_STAT_DSRC_CACHE_HS_ORDER_REINSERT		2097
/*! cache: history store table writes requiring squashed modifies */
#define	WT_STAT_DSRC_CACHE_HS_WRITE_SQUASH		2098
/*! cache: in-memory page passed criteria to be split */
#define	WT_STAT_DSRC_CACHE_INMEM_SPLITTABLE		2099
/*! cache: in-memory page splits */
#define	WT_STAT_DSRC_CACHE_INMEM_SPLIT			2100
/*! cache: internal page split blocked its eviction */
#define	WT_STAT_DSRC_CACHE_EVICTION_BLOCKED_INTERNAL_PAGE_SPLIT	2101
/*! cache: internal pages evicted */
#define	WT_STAT_DSRC_CACHE_EVICTION_INTERNAL		2102
/*! cache: internal pages split during eviction */
#define	WT_STAT_DSRC_CACHE_EVICTION_SPLIT_INTERNAL	2103
/*! cache: leaf pages split during eviction */
#define	WT_STAT_DSRC_CACHE_EVICTION_SPLIT_LEAF		2104
/*!
 * cache: locate a random in-mem ref by examining all entries on the root
 * page
 */
#define	WT_STAT_DSRC_CACHE_EVICTION_RANDOM_SAMPLE_INMEM_ROOT	2105
/*! cache: modified pages evicted */
#define	WT_STAT_DSRC_CACHE_EVICTION_DIRTY		2106
/*! cache: multi-block reconciliation blocked whilst checkpoint is running */
#define	WT_STAT_DSRC_CACHE_EVICTION_BLOCKED_MULTI_BLOCK_RECONCILIATION_DURING_CHECKPOINT	2107
/*!
 * cache: overflow keys on a multiblock row-store page blocked its
 * eviction
 */
#define	WT_STAT_DSRC_CACHE_EVICTION_BLOCKED_OVERFLOW_KEYS	2108
/*! cache: overflow pages read into cache */
#define	WT_STAT_DSRC_CACHE_READ_OVERFLOW		2109
/*! cache: page split during eviction deepened the tree */
#define	WT_STAT_DSRC_CACHE_EVICTION_DEEPEN		2110
/*! cache: page written requiring history store records */
#define	WT_STAT_DSRC_CACHE_WRITE_HS			2111
/*! cache: pages dirtied due to obsolete time window */
#define	WT_STAT_DSRC_CACHE_EVICTION_DIRTY_OBSOLETE_TW	2112
/*! cache: pages read into cache */
#define	WT_STAT_DSRC_CACHE_READ				2113
/*! cache: pages read into cache after truncate */
#define	WT_STAT_DSRC_CACHE_READ_DELETED			2114
/*! cache: pages read into cache after truncate in prepare state */
#define	WT_STAT_DSRC_CACHE_READ_DELETED_PREPARED	2115
/*! cache: pages read into cache by checkpoint */
#define	WT_STAT_DSRC_CACHE_READ_CHECKPOINT		2116
/*! cache: pages requested from the cache */
#define	WT_STAT_DSRC_CACHE_PAGES_REQUESTED		2117
/*! cache: pages requested from the cache due to pre-fetch */
#define	WT_STAT_DSRC_CACHE_PAGES_PREFETCH		2118
/*! cache: pages seen by eviction walk */
#define	WT_STAT_DSRC_CACHE_EVICTION_PAGES_SEEN		2119
/*! cache: pages written from cache */
#define	WT_STAT_DSRC_CACHE_WRITE			2120
/*! cache: pages written requiring in-memory restoration */
#define	WT_STAT_DSRC_CACHE_WRITE_RESTORE		2121
/*! cache: recent modification of a page blocked its eviction */
#define	WT_STAT_DSRC_CACHE_EVICTION_BLOCKED_RECENTLY_MODIFIED	2122
/*! cache: reverse splits performed */
#define	WT_STAT_DSRC_CACHE_REVERSE_SPLITS		2123
/*!
 * cache: reverse splits skipped because of VLCS namespace gap
 * restrictions
 */
#define	WT_STAT_DSRC_CACHE_REVERSE_SPLITS_SKIPPED_VLCS	2124
/*! cache: the number of times full update inserted to history store */
#define	WT_STAT_DSRC_CACHE_HS_INSERT_FULL_UPDATE	2125
/*! cache: the number of times reverse modify inserted to history store */
#define	WT_STAT_DSRC_CACHE_HS_INSERT_REVERSE_MODIFY	2126
/*! cache: tracked dirty bytes in the cache */
#define	WT_STAT_DSRC_CACHE_BYTES_DIRTY			2127
/*! cache: uncommitted truncate blocked page eviction */
#define	WT_STAT_DSRC_CACHE_EVICTION_BLOCKED_UNCOMMITTED_TRUNCATE	2128
/*! cache: unmodified pages evicted */
#define	WT_STAT_DSRC_CACHE_EVICTION_CLEAN		2129
/*!
 * cache_walk: Average difference between current eviction generation
 * when the page was last considered, only reported if cache_walk or all
 * statistics are enabled
 */
#define	WT_STAT_DSRC_CACHE_STATE_GEN_AVG_GAP		2130
/*!
 * cache_walk: Average on-disk page image size seen, only reported if
 * cache_walk or all statistics are enabled
 */
#define	WT_STAT_DSRC_CACHE_STATE_AVG_WRITTEN_SIZE	2131
/*!
 * cache_walk: Average time in cache for pages that have been visited by
 * the eviction server, only reported if cache_walk or all statistics are
 * enabled
 */
#define	WT_STAT_DSRC_CACHE_STATE_AVG_VISITED_AGE	2132
/*!
 * cache_walk: Average time in cache for pages that have not been visited
 * by the eviction server, only reported if cache_walk or all statistics
 * are enabled
 */
#define	WT_STAT_DSRC_CACHE_STATE_AVG_UNVISITED_AGE	2133
/*!
 * cache_walk: Clean pages currently in cache, only reported if
 * cache_walk or all statistics are enabled
 */
#define	WT_STAT_DSRC_CACHE_STATE_PAGES_CLEAN		2134
/*!
 * cache_walk: Current eviction generation, only reported if cache_walk
 * or all statistics are enabled
 */
#define	WT_STAT_DSRC_CACHE_STATE_GEN_CURRENT		2135
/*!
 * cache_walk: Dirty pages currently in cache, only reported if
 * cache_walk or all statistics are enabled
 */
#define	WT_STAT_DSRC_CACHE_STATE_PAGES_DIRTY		2136
/*!
 * cache_walk: Entries in the root page, only reported if cache_walk or
 * all statistics are enabled
 */
#define	WT_STAT_DSRC_CACHE_STATE_ROOT_ENTRIES		2137
/*!
 * cache_walk: Internal pages currently in cache, only reported if
 * cache_walk or all statistics are enabled
 */
#define	WT_STAT_DSRC_CACHE_STATE_PAGES_INTERNAL		2138
/*!
 * cache_walk: Leaf pages currently in cache, only reported if cache_walk
 * or all statistics are enabled
 */
#define	WT_STAT_DSRC_CACHE_STATE_PAGES_LEAF		2139
/*!
 * cache_walk: Maximum difference between current eviction generation
 * when the page was last considered, only reported if cache_walk or all
 * statistics are enabled
 */
#define	WT_STAT_DSRC_CACHE_STATE_GEN_MAX_GAP		2140
/*!
 * cache_walk: Maximum page size seen, only reported if cache_walk or all
 * statistics are enabled
 */
#define	WT_STAT_DSRC_CACHE_STATE_MAX_PAGESIZE		2141
/*!
 * cache_walk: Minimum on-disk page image size seen, only reported if
 * cache_walk or all statistics are enabled
 */
#define	WT_STAT_DSRC_CACHE_STATE_MIN_WRITTEN_SIZE	2142
/*!
 * cache_walk: Number of pages never visited by eviction server, only
 * reported if cache_walk or all statistics are enabled
 */
#define	WT_STAT_DSRC_CACHE_STATE_UNVISITED_COUNT	2143
/*!
 * cache_walk: On-disk page image sizes smaller than a single allocation
 * unit, only reported if cache_walk or all statistics are enabled
 */
#define	WT_STAT_DSRC_CACHE_STATE_SMALLER_ALLOC_SIZE	2144
/*!
 * cache_walk: Pages created in memory and never written, only reported
 * if cache_walk or all statistics are enabled
 */
#define	WT_STAT_DSRC_CACHE_STATE_MEMORY			2145
/*!
 * cache_walk: Pages currently queued for eviction, only reported if
 * cache_walk or all statistics are enabled
 */
#define	WT_STAT_DSRC_CACHE_STATE_QUEUED			2146
/*!
 * cache_walk: Pages that could not be queued for eviction, only reported
 * if cache_walk or all statistics are enabled
 */
#define	WT_STAT_DSRC_CACHE_STATE_NOT_QUEUEABLE		2147
/*!
 * cache_walk: Refs skipped during cache traversal, only reported if
 * cache_walk or all statistics are enabled
 */
#define	WT_STAT_DSRC_CACHE_STATE_REFS_SKIPPED		2148
/*!
 * cache_walk: Size of the root page, only reported if cache_walk or all
 * statistics are enabled
 */
#define	WT_STAT_DSRC_CACHE_STATE_ROOT_SIZE		2149
/*!
 * cache_walk: Total number of pages currently in cache, only reported if
 * cache_walk or all statistics are enabled
 */
#define	WT_STAT_DSRC_CACHE_STATE_PAGES			2150
/*! checkpoint: checkpoint has acquired a snapshot for its transaction */
#define	WT_STAT_DSRC_CHECKPOINT_SNAPSHOT_ACQUIRED	2151
/*! checkpoint: pages added for eviction during checkpoint cleanup */
#define	WT_STAT_DSRC_CHECKPOINT_CLEANUP_PAGES_EVICT	2152
/*! checkpoint: pages removed during checkpoint cleanup */
#define	WT_STAT_DSRC_CHECKPOINT_CLEANUP_PAGES_REMOVED	2153
/*! checkpoint: pages skipped during checkpoint cleanup tree walk */
#define	WT_STAT_DSRC_CHECKPOINT_CLEANUP_PAGES_WALK_SKIPPED	2154
/*! checkpoint: pages visited during checkpoint cleanup */
#define	WT_STAT_DSRC_CHECKPOINT_CLEANUP_PAGES_VISITED	2155
/*! checkpoint: transaction checkpoints due to obsolete pages */
#define	WT_STAT_DSRC_CHECKPOINT_OBSOLETE_APPLIED	2156
/*!
 * compression: compressed page maximum internal page size prior to
 * compression
 */
#define	WT_STAT_DSRC_COMPRESS_PRECOMP_INTL_MAX_PAGE_SIZE	2157
/*!
 * compression: compressed page maximum leaf page size prior to
 * compression
 */
#define	WT_STAT_DSRC_COMPRESS_PRECOMP_LEAF_MAX_PAGE_SIZE	2158
/*! compression: page written to disk failed to compress */
#define	WT_STAT_DSRC_COMPRESS_WRITE_FAIL		2159
/*! compression: page written to disk was too small to compress */
#define	WT_STAT_DSRC_COMPRESS_WRITE_TOO_SMALL		2160
/*! compression: pages read from disk */
#define	WT_STAT_DSRC_COMPRESS_READ			2161
/*!
 * compression: pages read from disk with compression ratio greater than
 * 64
 */
#define	WT_STAT_DSRC_COMPRESS_READ_RATIO_HIST_MAX	2162
/*!
 * compression: pages read from disk with compression ratio smaller than
 * 2
 */
#define	WT_STAT_DSRC_COMPRESS_READ_RATIO_HIST_2		2163
/*!
 * compression: pages read from disk with compression ratio smaller than
 * 4
 */
#define	WT_STAT_DSRC_COMPRESS_READ_RATIO_HIST_4		2164
/*!
 * compression: pages read from disk with compression ratio smaller than
 * 8
 */
#define	WT_STAT_DSRC_COMPRESS_READ_RATIO_HIST_8		2165
/*!
 * compression: pages read from disk with compression ratio smaller than
 * 16
 */
#define	WT_STAT_DSRC_COMPRESS_READ_RATIO_HIST_16	2166
/*!
 * compression: pages read from disk with compression ratio smaller than
 * 32
 */
#define	WT_STAT_DSRC_COMPRESS_READ_RATIO_HIST_32	2167
/*!
 * compression: pages read from disk with compression ratio smaller than
 * 64
 */
#define	WT_STAT_DSRC_COMPRESS_READ_RATIO_HIST_64	2168
/*! compression: pages written to disk */
#define	WT_STAT_DSRC_COMPRESS_WRITE			2169
/*!
 * compression: pages written to disk with compression ratio greater than
 * 64
 */
#define	WT_STAT_DSRC_COMPRESS_WRITE_RATIO_HIST_MAX	2170
/*!
 * compression: pages written to disk with compression ratio smaller than
 * 2
 */
#define	WT_STAT_DSRC_COMPRESS_WRITE_RATIO_HIST_2	2171
/*!
 * compression: pages written to disk with compression ratio smaller than
 * 4
 */
#define	WT_STAT_DSRC_COMPRESS_WRITE_RATIO_HIST_4	2172
/*!
 * compression: pages written to disk with compression ratio smaller than
 * 8
 */
#define	WT_STAT_DSRC_COMPRESS_WRITE_RATIO_HIST_8	2173
/*!
 * compression: pages written to disk with compression ratio smaller than
 * 16
 */
#define	WT_STAT_DSRC_COMPRESS_WRITE_RATIO_HIST_16	2174
/*!
 * compression: pages written to disk with compression ratio smaller than
 * 32
 */
#define	WT_STAT_DSRC_COMPRESS_WRITE_RATIO_HIST_32	2175
/*!
 * compression: pages written to disk with compression ratio smaller than
 * 64
 */
#define	WT_STAT_DSRC_COMPRESS_WRITE_RATIO_HIST_64	2176
/*! cursor: Total number of deleted pages skipped during tree walk */
#define	WT_STAT_DSRC_CURSOR_TREE_WALK_DEL_PAGE_SKIP	2177
/*! cursor: Total number of entries skipped by cursor next calls */
#define	WT_STAT_DSRC_CURSOR_NEXT_SKIP_TOTAL		2178
/*! cursor: Total number of entries skipped by cursor prev calls */
#define	WT_STAT_DSRC_CURSOR_PREV_SKIP_TOTAL		2179
/*!
 * cursor: Total number of entries skipped to position the history store
 * cursor
 */
#define	WT_STAT_DSRC_CURSOR_SKIP_HS_CUR_POSITION	2180
/*!
 * cursor: Total number of in-memory deleted pages skipped during tree
 * walk
 */
#define	WT_STAT_DSRC_CURSOR_TREE_WALK_INMEM_DEL_PAGE_SKIP	2181
/*! cursor: Total number of on-disk deleted pages skipped during tree walk */
#define	WT_STAT_DSRC_CURSOR_TREE_WALK_ONDISK_DEL_PAGE_SKIP	2182
/*!
 * cursor: Total number of times a search near has exited due to prefix
 * config
 */
#define	WT_STAT_DSRC_CURSOR_SEARCH_NEAR_PREFIX_FAST_PATHS	2183
/*!
 * cursor: Total number of times cursor fails to temporarily release
 * pinned page to encourage eviction of hot or large page
 */
#define	WT_STAT_DSRC_CURSOR_REPOSITION_FAILED		2184
/*!
 * cursor: Total number of times cursor temporarily releases pinned page
 * to encourage eviction of hot or large page
 */
#define	WT_STAT_DSRC_CURSOR_REPOSITION			2185
/*! cursor: bulk loaded cursor insert calls */
#define	WT_STAT_DSRC_CURSOR_INSERT_BULK			2186
/*! cursor: cache cursors reuse count */
#define	WT_STAT_DSRC_CURSOR_REOPEN			2187
/*! cursor: close calls that result in cache */
#define	WT_STAT_DSRC_CURSOR_CACHE			2188
/*! cursor: create calls */
#define	WT_STAT_DSRC_CURSOR_CREATE			2189
/*! cursor: cursor bound calls that return an error */
#define	WT_STAT_DSRC_CURSOR_BOUND_ERROR			2190
/*! cursor: cursor bounds cleared from reset */
#define	WT_STAT_DSRC_CURSOR_BOUNDS_RESET		2191
/*! cursor: cursor bounds comparisons performed */
#define	WT_STAT_DSRC_CURSOR_BOUNDS_COMPARISONS		2192
/*! cursor: cursor bounds next called on an unpositioned cursor */
#define	WT_STAT_DSRC_CURSOR_BOUNDS_NEXT_UNPOSITIONED	2193
/*! cursor: cursor bounds next early exit */
#define	WT_STAT_DSRC_CURSOR_BOUNDS_NEXT_EARLY_EXIT	2194
/*! cursor: cursor bounds prev called on an unpositioned cursor */
#define	WT_STAT_DSRC_CURSOR_BOUNDS_PREV_UNPOSITIONED	2195
/*! cursor: cursor bounds prev early exit */
#define	WT_STAT_DSRC_CURSOR_BOUNDS_PREV_EARLY_EXIT	2196
/*! cursor: cursor bounds search early exit */
#define	WT_STAT_DSRC_CURSOR_BOUNDS_SEARCH_EARLY_EXIT	2197
/*! cursor: cursor bounds search near call repositioned cursor */
#define	WT_STAT_DSRC_CURSOR_BOUNDS_SEARCH_NEAR_REPOSITIONED_CURSOR	2198
/*! cursor: cursor cache calls that return an error */
#define	WT_STAT_DSRC_CURSOR_CACHE_ERROR			2199
/*! cursor: cursor close calls that return an error */
#define	WT_STAT_DSRC_CURSOR_CLOSE_ERROR			2200
/*! cursor: cursor compare calls that return an error */
#define	WT_STAT_DSRC_CURSOR_COMPARE_ERROR		2201
/*! cursor: cursor equals calls that return an error */
#define	WT_STAT_DSRC_CURSOR_EQUALS_ERROR		2202
/*! cursor: cursor get key calls that return an error */
#define	WT_STAT_DSRC_CURSOR_GET_KEY_ERROR		2203
/*! cursor: cursor get value calls that return an error */
#define	WT_STAT_DSRC_CURSOR_GET_VALUE_ERROR		2204
/*! cursor: cursor insert calls that return an error */
#define	WT_STAT_DSRC_CURSOR_INSERT_ERROR		2205
/*! cursor: cursor insert check calls that return an error */
#define	WT_STAT_DSRC_CURSOR_INSERT_CHECK_ERROR		2206
/*! cursor: cursor largest key calls that return an error */
#define	WT_STAT_DSRC_CURSOR_LARGEST_KEY_ERROR		2207
/*! cursor: cursor modify calls that return an error */
#define	WT_STAT_DSRC_CURSOR_MODIFY_ERROR		2208
/*! cursor: cursor next calls that return an error */
#define	WT_STAT_DSRC_CURSOR_NEXT_ERROR			2209
/*!
 * cursor: cursor next calls that skip due to a globally visible history
 * store tombstone
 */
#define	WT_STAT_DSRC_CURSOR_NEXT_HS_TOMBSTONE		2210
/*!
 * cursor: cursor next calls that skip greater than 1 and fewer than 100
 * entries
 */
#define	WT_STAT_DSRC_CURSOR_NEXT_SKIP_LT_100		2211
/*!
 * cursor: cursor next calls that skip greater than or equal to 100
 * entries
 */
#define	WT_STAT_DSRC_CURSOR_NEXT_SKIP_GE_100		2212
/*! cursor: cursor next random calls that return an error */
#define	WT_STAT_DSRC_CURSOR_NEXT_RANDOM_ERROR		2213
/*! cursor: cursor prev calls that return an error */
#define	WT_STAT_DSRC_CURSOR_PREV_ERROR			2214
/*!
 * cursor: cursor prev calls that skip due to a globally visible history
 * store tombstone
 */
#define	WT_STAT_DSRC_CURSOR_PREV_HS_TOMBSTONE		2215
/*!
 * cursor: cursor prev calls that skip greater than or equal to 100
 * entries
 */
#define	WT_STAT_DSRC_CURSOR_PREV_SKIP_GE_100		2216
/*! cursor: cursor prev calls that skip less than 100 entries */
#define	WT_STAT_DSRC_CURSOR_PREV_SKIP_LT_100		2217
/*! cursor: cursor reconfigure calls that return an error */
#define	WT_STAT_DSRC_CURSOR_RECONFIGURE_ERROR		2218
/*! cursor: cursor remove calls that return an error */
#define	WT_STAT_DSRC_CURSOR_REMOVE_ERROR		2219
/*! cursor: cursor reopen calls that return an error */
#define	WT_STAT_DSRC_CURSOR_REOPEN_ERROR		2220
/*! cursor: cursor reserve calls that return an error */
#define	WT_STAT_DSRC_CURSOR_RESERVE_ERROR		2221
/*! cursor: cursor reset calls that return an error */
#define	WT_STAT_DSRC_CURSOR_RESET_ERROR			2222
/*! cursor: cursor search calls that return an error */
#define	WT_STAT_DSRC_CURSOR_SEARCH_ERROR		2223
/*! cursor: cursor search near calls that return an error */
#define	WT_STAT_DSRC_CURSOR_SEARCH_NEAR_ERROR		2224
/*! cursor: cursor update calls that return an error */
#define	WT_STAT_DSRC_CURSOR_UPDATE_ERROR		2225
/*! cursor: insert calls */
#define	WT_STAT_DSRC_CURSOR_INSERT			2226
/*! cursor: insert key and value bytes */
#define	WT_STAT_DSRC_CURSOR_INSERT_BYTES		2227
/*! cursor: modify */
#define	WT_STAT_DSRC_CURSOR_MODIFY			2228
/*! cursor: modify key and value bytes affected */
#define	WT_STAT_DSRC_CURSOR_MODIFY_BYTES		2229
/*! cursor: modify value bytes modified */
#define	WT_STAT_DSRC_CURSOR_MODIFY_BYTES_TOUCH		2230
/*! cursor: next calls */
#define	WT_STAT_DSRC_CURSOR_NEXT			2231
/*! cursor: open cursor count */
#define	WT_STAT_DSRC_CURSOR_OPEN_COUNT			2232
/*! cursor: operation restarted */
#define	WT_STAT_DSRC_CURSOR_RESTART			2233
/*! cursor: prev calls */
#define	WT_STAT_DSRC_CURSOR_PREV			2234
/*! cursor: remove calls */
#define	WT_STAT_DSRC_CURSOR_REMOVE			2235
/*! cursor: remove key bytes removed */
#define	WT_STAT_DSRC_CURSOR_REMOVE_BYTES		2236
/*! cursor: reserve calls */
#define	WT_STAT_DSRC_CURSOR_RESERVE			2237
/*! cursor: reset calls */
#define	WT_STAT_DSRC_CURSOR_RESET			2238
/*! cursor: search calls */
#define	WT_STAT_DSRC_CURSOR_SEARCH			2239
/*! cursor: search history store calls */
#define	WT_STAT_DSRC_CURSOR_SEARCH_HS			2240
/*! cursor: search near calls */
#define	WT_STAT_DSRC_CURSOR_SEARCH_NEAR			2241
/*! cursor: truncate calls */
#define	WT_STAT_DSRC_CURSOR_TRUNCATE			2242
/*! cursor: update calls */
#define	WT_STAT_DSRC_CURSOR_UPDATE			2243
/*! cursor: update key and value bytes */
#define	WT_STAT_DSRC_CURSOR_UPDATE_BYTES		2244
/*! cursor: update value size change */
#define	WT_STAT_DSRC_CURSOR_UPDATE_BYTES_CHANGED	2245
/*! reconciliation: VLCS pages explicitly reconciled as empty */
#define	WT_STAT_DSRC_REC_VLCS_EMPTIED_PAGES		2246
/*! reconciliation: approximate byte size of timestamps in pages written */
#define	WT_STAT_DSRC_REC_TIME_WINDOW_BYTES_TS		2247
/*!
 * reconciliation: approximate byte size of transaction IDs in pages
 * written
 */
#define	WT_STAT_DSRC_REC_TIME_WINDOW_BYTES_TXN		2248
/*! reconciliation: dictionary matches */
#define	WT_STAT_DSRC_REC_DICTIONARY			2249
/*! reconciliation: fast-path pages deleted */
#define	WT_STAT_DSRC_REC_PAGE_DELETE_FAST		2250
/*!
 * reconciliation: internal page key bytes discarded using suffix
 * compression
 */
#define	WT_STAT_DSRC_REC_SUFFIX_COMPRESSION		2251
/*! reconciliation: internal page multi-block writes */
#define	WT_STAT_DSRC_REC_MULTIBLOCK_INTERNAL		2252
/*! reconciliation: leaf page key bytes discarded using prefix compression */
#define	WT_STAT_DSRC_REC_PREFIX_COMPRESSION		2253
/*! reconciliation: leaf page multi-block writes */
#define	WT_STAT_DSRC_REC_MULTIBLOCK_LEAF		2254
/*! reconciliation: leaf-page overflow keys */
#define	WT_STAT_DSRC_REC_OVERFLOW_KEY_LEAF		2255
/*! reconciliation: maximum blocks required for a page */
#define	WT_STAT_DSRC_REC_MULTIBLOCK_MAX			2256
/*! reconciliation: overflow values written */
#define	WT_STAT_DSRC_REC_OVERFLOW_VALUE			2257
/*! reconciliation: page reconciliation calls */
#define	WT_STAT_DSRC_REC_PAGES				2258
/*! reconciliation: page reconciliation calls for eviction */
#define	WT_STAT_DSRC_REC_PAGES_EVICTION			2259
/*! reconciliation: pages deleted */
#define	WT_STAT_DSRC_REC_PAGE_DELETE			2260
/*!
 * reconciliation: pages written including an aggregated newest durable
 * timestamp
 */
<<<<<<< HEAD
#define	WT_STAT_DSRC_REC_TIME_AGGR_NEWEST_DURABLE_TS	2260
=======
#define	WT_STAT_DSRC_REC_TIME_AGGR_NEWEST_START_DURABLE_TS	2261
>>>>>>> ad3cb4f4
/*!
 * reconciliation: pages written including an aggregated newest page stop
 * durable timestamp
 */
<<<<<<< HEAD
#define	WT_STAT_DSRC_REC_TIME_AGGR_NEWEST_PAGE_STOP_DURABLE_TS	2261
=======
#define	WT_STAT_DSRC_REC_TIME_AGGR_NEWEST_STOP_DURABLE_TS	2262
>>>>>>> ad3cb4f4
/*!
 * reconciliation: pages written including an aggregated newest stop
 * timestamp
 */
#define	WT_STAT_DSRC_REC_TIME_AGGR_NEWEST_STOP_TS	2263
/*!
 * reconciliation: pages written including an aggregated newest stop
 * transaction ID
 */
#define	WT_STAT_DSRC_REC_TIME_AGGR_NEWEST_STOP_TXN	2264
/*!
 * reconciliation: pages written including an aggregated newest
 * transaction ID
 */
#define	WT_STAT_DSRC_REC_TIME_AGGR_NEWEST_TXN		2265
/*!
 * reconciliation: pages written including an aggregated oldest start
 * timestamp
 */
#define	WT_STAT_DSRC_REC_TIME_AGGR_OLDEST_START_TS	2266
/*! reconciliation: pages written including an aggregated prepare */
#define	WT_STAT_DSRC_REC_TIME_AGGR_PREPARED		2267
/*! reconciliation: pages written including at least one prepare */
#define	WT_STAT_DSRC_REC_TIME_WINDOW_PAGES_PREPARED	2268
/*!
 * reconciliation: pages written including at least one start durable
 * timestamp
 */
#define	WT_STAT_DSRC_REC_TIME_WINDOW_PAGES_DURABLE_START_TS	2269
/*! reconciliation: pages written including at least one start timestamp */
#define	WT_STAT_DSRC_REC_TIME_WINDOW_PAGES_START_TS	2270
/*!
 * reconciliation: pages written including at least one start transaction
 * ID
 */
#define	WT_STAT_DSRC_REC_TIME_WINDOW_PAGES_START_TXN	2271
/*!
 * reconciliation: pages written including at least one stop durable
 * timestamp
 */
#define	WT_STAT_DSRC_REC_TIME_WINDOW_PAGES_DURABLE_STOP_TS	2272
/*! reconciliation: pages written including at least one stop timestamp */
#define	WT_STAT_DSRC_REC_TIME_WINDOW_PAGES_STOP_TS	2273
/*!
 * reconciliation: pages written including at least one stop transaction
 * ID
 */
#define	WT_STAT_DSRC_REC_TIME_WINDOW_PAGES_STOP_TXN	2274
/*! reconciliation: records written including a prepare */
#define	WT_STAT_DSRC_REC_TIME_WINDOW_PREPARED		2275
/*! reconciliation: records written including a start durable timestamp */
#define	WT_STAT_DSRC_REC_TIME_WINDOW_DURABLE_START_TS	2276
/*! reconciliation: records written including a start timestamp */
#define	WT_STAT_DSRC_REC_TIME_WINDOW_START_TS		2277
/*! reconciliation: records written including a start transaction ID */
#define	WT_STAT_DSRC_REC_TIME_WINDOW_START_TXN		2278
/*! reconciliation: records written including a stop durable timestamp */
#define	WT_STAT_DSRC_REC_TIME_WINDOW_DURABLE_STOP_TS	2279
/*! reconciliation: records written including a stop timestamp */
#define	WT_STAT_DSRC_REC_TIME_WINDOW_STOP_TS		2280
/*! reconciliation: records written including a stop transaction ID */
#define	WT_STAT_DSRC_REC_TIME_WINDOW_STOP_TXN		2281
/*! session: object compaction */
#define	WT_STAT_DSRC_SESSION_COMPACT			2282
/*!
 * transaction: a reader raced with a prepared transaction commit and
 * skipped an update or updates
 */
#define	WT_STAT_DSRC_TXN_READ_RACE_PREPARE_COMMIT	2283
/*! transaction: number of times overflow removed value is read */
#define	WT_STAT_DSRC_TXN_READ_OVERFLOW_REMOVE		2284
/*! transaction: race to read prepared update retry */
#define	WT_STAT_DSRC_TXN_READ_RACE_PREPARE_UPDATE	2285
/*!
 * transaction: rollback to stable history store keys that would have
 * been swept in non-dryrun mode
 */
#define	WT_STAT_DSRC_TXN_RTS_SWEEP_HS_KEYS_DRYRUN	2286
/*!
 * transaction: rollback to stable history store records with stop
 * timestamps older than newer records
 */
#define	WT_STAT_DSRC_TXN_RTS_HS_STOP_OLDER_THAN_NEWER_START	2287
/*! transaction: rollback to stable inconsistent checkpoint */
#define	WT_STAT_DSRC_TXN_RTS_INCONSISTENT_CKPT		2288
/*! transaction: rollback to stable keys removed */
#define	WT_STAT_DSRC_TXN_RTS_KEYS_REMOVED		2289
/*! transaction: rollback to stable keys restored */
#define	WT_STAT_DSRC_TXN_RTS_KEYS_RESTORED		2290
/*!
 * transaction: rollback to stable keys that would have been removed in
 * non-dryrun mode
 */
#define	WT_STAT_DSRC_TXN_RTS_KEYS_REMOVED_DRYRUN	2291
/*!
 * transaction: rollback to stable keys that would have been restored in
 * non-dryrun mode
 */
#define	WT_STAT_DSRC_TXN_RTS_KEYS_RESTORED_DRYRUN	2292
/*! transaction: rollback to stable restored tombstones from history store */
#define	WT_STAT_DSRC_TXN_RTS_HS_RESTORE_TOMBSTONES	2293
/*! transaction: rollback to stable restored updates from history store */
#define	WT_STAT_DSRC_TXN_RTS_HS_RESTORE_UPDATES		2294
/*! transaction: rollback to stable skipping delete rle */
#define	WT_STAT_DSRC_TXN_RTS_DELETE_RLE_SKIPPED		2295
/*! transaction: rollback to stable skipping stable rle */
#define	WT_STAT_DSRC_TXN_RTS_STABLE_RLE_SKIPPED		2296
/*! transaction: rollback to stable sweeping history store keys */
#define	WT_STAT_DSRC_TXN_RTS_SWEEP_HS_KEYS		2297
/*!
 * transaction: rollback to stable tombstones from history store that
 * would have been restored in non-dryrun mode
 */
#define	WT_STAT_DSRC_TXN_RTS_HS_RESTORE_TOMBSTONES_DRYRUN	2298
/*!
 * transaction: rollback to stable updates from history store that would
 * have been restored in non-dryrun mode
 */
#define	WT_STAT_DSRC_TXN_RTS_HS_RESTORE_UPDATES_DRYRUN	2299
/*! transaction: rollback to stable updates removed from history store */
#define	WT_STAT_DSRC_TXN_RTS_HS_REMOVED			2300
/*!
 * transaction: rollback to stable updates that would have been removed
 * from history store in non-dryrun mode
 */
#define	WT_STAT_DSRC_TXN_RTS_HS_REMOVED_DRYRUN		2301
/*! transaction: update conflicts */
#define	WT_STAT_DSRC_TXN_UPDATE_CONFLICT		2302

/*!
 * @}
 * @name Statistics for join cursors
 * @anchor statistics_join
 * @{
 */
/*! join: accesses to the main table */
#define	WT_STAT_JOIN_MAIN_ACCESS			3000
/*! join: bloom filter false positives */
#define	WT_STAT_JOIN_BLOOM_FALSE_POSITIVE		3001
/*! join: checks that conditions of membership are satisfied */
#define	WT_STAT_JOIN_MEMBERSHIP_CHECK			3002
/*! join: items inserted into a bloom filter */
#define	WT_STAT_JOIN_BLOOM_INSERT			3003
/*! join: items iterated */
#define	WT_STAT_JOIN_ITERATED				3004

/*!
 * @}
 * @name Statistics for session
 * @anchor statistics_session
 * @{
 */
/*! session: bytes read into cache */
#define	WT_STAT_SESSION_BYTES_READ			4000
/*! session: bytes written from cache */
#define	WT_STAT_SESSION_BYTES_WRITE			4001
/*! session: dhandle lock wait time (usecs) */
#define	WT_STAT_SESSION_LOCK_DHANDLE_WAIT		4002
/*! session: dirty bytes in this txn */
#define	WT_STAT_SESSION_TXN_BYTES_DIRTY			4003
/*! session: page read from disk to cache time (usecs) */
#define	WT_STAT_SESSION_READ_TIME			4004
/*! session: page write from cache to disk time (usecs) */
#define	WT_STAT_SESSION_WRITE_TIME			4005
/*! session: schema lock wait time (usecs) */
#define	WT_STAT_SESSION_LOCK_SCHEMA_WAIT		4006
/*! session: time waiting for cache (usecs) */
#define	WT_STAT_SESSION_CACHE_TIME			4007
/*! @} */
/*
 * Statistics section: END
 * DO NOT EDIT: automatically built by dist/stat.py.
 */
/*! @} */

/*******************************************
 * Verbose categories
 *******************************************/
/*!
 * @addtogroup wt
 * @{
 */
/*!
 * @name Verbose categories
 * @anchor verbose_categories
 * @{
 */
/*!
 * WiredTiger verbose event categories.
 * Note that the verbose categories cover a wide set of sub-systems and operations
 * within WiredTiger. As such, the categories are subject to change and evolve
 * between different WiredTiger releases.
 */
typedef enum {
/* VERBOSE ENUM START */
    WT_VERB_ALL,                  /*!< ALL module messages. */
    WT_VERB_API,                  /*!< API messages. */
    WT_VERB_BACKUP,               /*!< Backup messages. */
    WT_VERB_BLKCACHE,
    WT_VERB_BLOCK,                /*!< Block manager messages. */
    WT_VERB_CHECKPOINT,           /*!< Checkpoint messages. */
    WT_VERB_CHECKPOINT_CLEANUP,
    WT_VERB_CHECKPOINT_PROGRESS,  /*!< Checkpoint progress messages. */
    WT_VERB_CHUNKCACHE,           /*!< Chunk cache messages. */
    WT_VERB_COMPACT,              /*!< Compact messages. */
    WT_VERB_COMPACT_PROGRESS,     /*!< Compact progress messages. */
    WT_VERB_CONFIGURATION,
    WT_VERB_DEFAULT,
    WT_VERB_ERROR_RETURNS,
    WT_VERB_EVICT,                /*!< Eviction messages. */
    WT_VERB_EVICTSERVER,          /*!< Eviction server messages. */
    WT_VERB_EVICT_STUCK,
    WT_VERB_EXTENSION,            /*!< Extension messages. */
    WT_VERB_FILEOPS,
    WT_VERB_GENERATION,
    WT_VERB_HANDLEOPS,
    WT_VERB_HS,                   /*!< History store messages. */
    WT_VERB_HS_ACTIVITY,          /*!< History store activity messages. */
    WT_VERB_LOG,                  /*!< Log messages. */
    WT_VERB_LSM,                  /*!< LSM messages. */
    WT_VERB_LSM_MANAGER,
    WT_VERB_MUTEX,
    WT_VERB_METADATA,             /*!< Metadata messages. */
    WT_VERB_OUT_OF_ORDER,
    WT_VERB_OVERFLOW,
    WT_VERB_PREFETCH,
    WT_VERB_READ,
    WT_VERB_RECONCILE,            /*!< Reconcile messages. */
    WT_VERB_RECOVERY,             /*!< Recovery messages. */
    WT_VERB_RECOVERY_PROGRESS,    /*!< Recovery progress messages. */
    WT_VERB_RTS,                  /*!< RTS messages. */
    WT_VERB_SALVAGE,              /*!< Salvage messages. */
    WT_VERB_SHARED_CACHE,
    WT_VERB_SPLIT,
    WT_VERB_TEMPORARY,
    WT_VERB_THREAD_GROUP,
    WT_VERB_TIERED,               /*!< Tiered storage messages. */
    WT_VERB_TIMESTAMP,            /*!< Timestamp messages. */
    WT_VERB_TRANSACTION,          /*!< Transaction messages. */
    WT_VERB_VERIFY,               /*!< Verify messages. */
    WT_VERB_VERSION,              /*!< Version messages. */
    WT_VERB_WRITE,
/* VERBOSE ENUM STOP */
    WT_VERB_NUM_CATEGORIES
} WT_VERBOSE_CATEGORY;
/*! @} */

/*******************************************
 * Verbose levels
 *******************************************/
/*!
 * @name Verbose levels
 * @anchor verbose_levels
 * @{
 */
/*!
 * WiredTiger verbosity levels. The levels define a range of severity categories, with
 * \c WT_VERBOSE_ERROR being the lowest, most critical level (used by messages on critical error
 * paths) and \c WT_VERBOSE_DEBUG_5 being the highest verbosity/informational level (mostly adopted
 * for debugging).
 */
typedef enum {
    WT_VERBOSE_ERROR = -3,  /*!< Error conditions triggered in WiredTiger. */
    WT_VERBOSE_WARNING,     /*!< Warning conditions potentially signaling non-imminent errors and
                            behaviors. */
    WT_VERBOSE_NOTICE,      /*!< Messages for significant events in WiredTiger, usually worth
                            noting. */
    WT_VERBOSE_INFO,        /*!< Informational style messages. */
    WT_VERBOSE_DEBUG_1,     /*!< Low severity messages, useful for debugging purposes. This is
                            the default level when debugging. */
    WT_VERBOSE_DEBUG_2,     /*!< Low severity messages, an increase in verbosity from
                            the previous level. */
    WT_VERBOSE_DEBUG_3,     /*!< Low severity messages. */
    WT_VERBOSE_DEBUG_4,     /*!< Low severity messages. */
    WT_VERBOSE_DEBUG_5      /*!< Lowest severity messages. */
} WT_VERBOSE_LEVEL;
/*! @} */
/*
 * Verbose section: END
 */
/*! @} */

#undef __F

#if defined(__cplusplus)
}
#endif
#endif /* __WIREDTIGER_H_ */<|MERGE_RESOLUTION|>--- conflicted
+++ resolved
@@ -6833,20 +6833,12 @@
  * reconciliation: pages written including an aggregated newest durable
  * timestamp
  */
-<<<<<<< HEAD
-#define	WT_STAT_CONN_REC_TIME_AGGR_NEWEST_DURABLE_TS	1562
-=======
-#define	WT_STAT_CONN_REC_TIME_AGGR_NEWEST_START_DURABLE_TS	1571
->>>>>>> ad3cb4f4
+#define	WT_STAT_CONN_REC_TIME_AGGR_NEWEST_DURABLE_TS	1571
 /*!
  * reconciliation: pages written including an aggregated newest page stop
  * durable timestamp
  */
-<<<<<<< HEAD
-#define	WT_STAT_CONN_REC_TIME_AGGR_NEWEST_PAGE_STOP_DURABLE_TS	1563
-=======
-#define	WT_STAT_CONN_REC_TIME_AGGR_NEWEST_STOP_DURABLE_TS	1572
->>>>>>> ad3cb4f4
+#define	WT_STAT_CONN_REC_TIME_AGGR_NEWEST_PAGE_STOP_DURABLE_TS	1572
 /*!
  * reconciliation: pages written including an aggregated newest stop
  * timestamp
@@ -7981,20 +7973,12 @@
  * reconciliation: pages written including an aggregated newest durable
  * timestamp
  */
-<<<<<<< HEAD
-#define	WT_STAT_DSRC_REC_TIME_AGGR_NEWEST_DURABLE_TS	2260
-=======
-#define	WT_STAT_DSRC_REC_TIME_AGGR_NEWEST_START_DURABLE_TS	2261
->>>>>>> ad3cb4f4
+#define	WT_STAT_DSRC_REC_TIME_AGGR_NEWEST_DURABLE_TS	2261
 /*!
  * reconciliation: pages written including an aggregated newest page stop
  * durable timestamp
  */
-<<<<<<< HEAD
-#define	WT_STAT_DSRC_REC_TIME_AGGR_NEWEST_PAGE_STOP_DURABLE_TS	2261
-=======
-#define	WT_STAT_DSRC_REC_TIME_AGGR_NEWEST_STOP_DURABLE_TS	2262
->>>>>>> ad3cb4f4
+#define	WT_STAT_DSRC_REC_TIME_AGGR_NEWEST_PAGE_STOP_DURABLE_TS	2262
 /*!
  * reconciliation: pages written including an aggregated newest stop
  * timestamp
