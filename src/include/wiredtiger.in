--- conflicted
+++ resolved
@@ -5994,332 +5994,178 @@
 /*! transaction: prepared transactions currently active */
 #define	WT_STAT_CONN_TXN_PREPARE_ACTIVE			1420
 /*! transaction: prepared transactions rolled back */
-<<<<<<< HEAD
-#define	WT_STAT_CONN_TXN_PREPARE_ROLLBACK		1420
+#define	WT_STAT_CONN_TXN_PREPARE_ROLLBACK		1421
 /*!
  * transaction: prepared transactions rolled back and left the history
  * store entry
  */
-#define	WT_STAT_CONN_TXN_PREPARE_ROLLBACK_LEFT_HS_UPDATE	1421
+#define	WT_STAT_CONN_TXN_PREPARE_ROLLBACK_LEFT_HS_UPDATE	1422
 /*!
  * transaction: prepared transactions rolled back and left the history
  * store entry with checkpoint next transaction id
  */
-#define	WT_STAT_CONN_TXN_PREPARE_ROLLBACK_LEFT_HS_UPDATE_WITH_CKPT_NEXT_TXNID	1422
+#define	WT_STAT_CONN_TXN_PREPARE_ROLLBACK_LEFT_HS_UPDATE_WITH_CKPT_NEXT_TXNID	1423
 /*! transaction: query timestamp calls */
-#define	WT_STAT_CONN_TXN_QUERY_TS			1423
+#define	WT_STAT_CONN_TXN_QUERY_TS			1424
 /*! transaction: race to read prepared update retry */
-#define	WT_STAT_CONN_TXN_READ_RACE_PREPARE_UPDATE	1424
+#define	WT_STAT_CONN_TXN_READ_RACE_PREPARE_UPDATE	1425
 /*! transaction: rollback to stable calls */
-#define	WT_STAT_CONN_TXN_RTS				1425
-=======
-#define	WT_STAT_CONN_TXN_PREPARE_ROLLBACK		1421
-/*! transaction: query timestamp calls */
-#define	WT_STAT_CONN_TXN_QUERY_TS			1422
-/*! transaction: race to read prepared update retry */
-#define	WT_STAT_CONN_TXN_READ_RACE_PREPARE_UPDATE	1423
-/*! transaction: rollback to stable calls */
-#define	WT_STAT_CONN_TXN_RTS				1424
->>>>>>> 54076f37
+#define	WT_STAT_CONN_TXN_RTS				1426
 /*!
  * transaction: rollback to stable history store records with stop
  * timestamps older than newer records
  */
-<<<<<<< HEAD
-#define	WT_STAT_CONN_TXN_RTS_HS_STOP_OLDER_THAN_NEWER_START	1426
+#define	WT_STAT_CONN_TXN_RTS_HS_STOP_OLDER_THAN_NEWER_START	1427
 /*! transaction: rollback to stable inconsistent checkpoint */
-#define	WT_STAT_CONN_TXN_RTS_INCONSISTENT_CKPT		1427
+#define	WT_STAT_CONN_TXN_RTS_INCONSISTENT_CKPT		1428
 /*! transaction: rollback to stable keys removed */
-#define	WT_STAT_CONN_TXN_RTS_KEYS_REMOVED		1428
+#define	WT_STAT_CONN_TXN_RTS_KEYS_REMOVED		1429
 /*! transaction: rollback to stable keys restored */
-#define	WT_STAT_CONN_TXN_RTS_KEYS_RESTORED		1429
+#define	WT_STAT_CONN_TXN_RTS_KEYS_RESTORED		1430
 /*! transaction: rollback to stable pages visited */
-#define	WT_STAT_CONN_TXN_RTS_PAGES_VISITED		1430
+#define	WT_STAT_CONN_TXN_RTS_PAGES_VISITED		1431
 /*! transaction: rollback to stable restored tombstones from history store */
-#define	WT_STAT_CONN_TXN_RTS_HS_RESTORE_TOMBSTONES	1431
+#define	WT_STAT_CONN_TXN_RTS_HS_RESTORE_TOMBSTONES	1432
 /*! transaction: rollback to stable restored updates from history store */
-#define	WT_STAT_CONN_TXN_RTS_HS_RESTORE_UPDATES		1432
+#define	WT_STAT_CONN_TXN_RTS_HS_RESTORE_UPDATES		1433
 /*! transaction: rollback to stable skipping delete rle */
-#define	WT_STAT_CONN_TXN_RTS_DELETE_RLE_SKIPPED		1433
+#define	WT_STAT_CONN_TXN_RTS_DELETE_RLE_SKIPPED		1434
 /*! transaction: rollback to stable skipping stable rle */
-#define	WT_STAT_CONN_TXN_RTS_STABLE_RLE_SKIPPED		1434
+#define	WT_STAT_CONN_TXN_RTS_STABLE_RLE_SKIPPED		1435
 /*! transaction: rollback to stable sweeping history store keys */
-#define	WT_STAT_CONN_TXN_RTS_SWEEP_HS_KEYS		1435
+#define	WT_STAT_CONN_TXN_RTS_SWEEP_HS_KEYS		1436
 /*! transaction: rollback to stable tree walk skipping pages */
-#define	WT_STAT_CONN_TXN_RTS_TREE_WALK_SKIP_PAGES	1436
+#define	WT_STAT_CONN_TXN_RTS_TREE_WALK_SKIP_PAGES	1437
 /*! transaction: rollback to stable updates aborted */
-#define	WT_STAT_CONN_TXN_RTS_UPD_ABORTED		1437
+#define	WT_STAT_CONN_TXN_RTS_UPD_ABORTED		1438
 /*! transaction: rollback to stable updates removed from history store */
-#define	WT_STAT_CONN_TXN_RTS_HS_REMOVED			1438
+#define	WT_STAT_CONN_TXN_RTS_HS_REMOVED			1439
 /*! transaction: sessions scanned in each walk of concurrent sessions */
-#define	WT_STAT_CONN_TXN_SESSIONS_WALKED		1439
+#define	WT_STAT_CONN_TXN_SESSIONS_WALKED		1440
 /*! transaction: set timestamp calls */
-#define	WT_STAT_CONN_TXN_SET_TS				1440
+#define	WT_STAT_CONN_TXN_SET_TS				1441
 /*! transaction: set timestamp durable calls */
-#define	WT_STAT_CONN_TXN_SET_TS_DURABLE			1441
+#define	WT_STAT_CONN_TXN_SET_TS_DURABLE			1442
 /*! transaction: set timestamp durable updates */
-#define	WT_STAT_CONN_TXN_SET_TS_DURABLE_UPD		1442
+#define	WT_STAT_CONN_TXN_SET_TS_DURABLE_UPD		1443
 /*! transaction: set timestamp oldest calls */
-#define	WT_STAT_CONN_TXN_SET_TS_OLDEST			1443
+#define	WT_STAT_CONN_TXN_SET_TS_OLDEST			1444
 /*! transaction: set timestamp oldest updates */
-#define	WT_STAT_CONN_TXN_SET_TS_OLDEST_UPD		1444
+#define	WT_STAT_CONN_TXN_SET_TS_OLDEST_UPD		1445
 /*! transaction: set timestamp stable calls */
-#define	WT_STAT_CONN_TXN_SET_TS_STABLE			1445
+#define	WT_STAT_CONN_TXN_SET_TS_STABLE			1446
 /*! transaction: set timestamp stable updates */
-#define	WT_STAT_CONN_TXN_SET_TS_STABLE_UPD		1446
+#define	WT_STAT_CONN_TXN_SET_TS_STABLE_UPD		1447
 /*! transaction: transaction begins */
-#define	WT_STAT_CONN_TXN_BEGIN				1447
+#define	WT_STAT_CONN_TXN_BEGIN				1448
 /*! transaction: transaction checkpoint currently running */
-#define	WT_STAT_CONN_TXN_CHECKPOINT_RUNNING		1448
-=======
-#define	WT_STAT_CONN_TXN_RTS_HS_STOP_OLDER_THAN_NEWER_START	1425
-/*! transaction: rollback to stable inconsistent checkpoint */
-#define	WT_STAT_CONN_TXN_RTS_INCONSISTENT_CKPT		1426
-/*! transaction: rollback to stable keys removed */
-#define	WT_STAT_CONN_TXN_RTS_KEYS_REMOVED		1427
-/*! transaction: rollback to stable keys restored */
-#define	WT_STAT_CONN_TXN_RTS_KEYS_RESTORED		1428
-/*! transaction: rollback to stable pages visited */
-#define	WT_STAT_CONN_TXN_RTS_PAGES_VISITED		1429
-/*! transaction: rollback to stable restored tombstones from history store */
-#define	WT_STAT_CONN_TXN_RTS_HS_RESTORE_TOMBSTONES	1430
-/*! transaction: rollback to stable restored updates from history store */
-#define	WT_STAT_CONN_TXN_RTS_HS_RESTORE_UPDATES		1431
-/*! transaction: rollback to stable skipping delete rle */
-#define	WT_STAT_CONN_TXN_RTS_DELETE_RLE_SKIPPED		1432
-/*! transaction: rollback to stable skipping stable rle */
-#define	WT_STAT_CONN_TXN_RTS_STABLE_RLE_SKIPPED		1433
-/*! transaction: rollback to stable sweeping history store keys */
-#define	WT_STAT_CONN_TXN_RTS_SWEEP_HS_KEYS		1434
-/*! transaction: rollback to stable tree walk skipping pages */
-#define	WT_STAT_CONN_TXN_RTS_TREE_WALK_SKIP_PAGES	1435
-/*! transaction: rollback to stable updates aborted */
-#define	WT_STAT_CONN_TXN_RTS_UPD_ABORTED		1436
-/*! transaction: rollback to stable updates removed from history store */
-#define	WT_STAT_CONN_TXN_RTS_HS_REMOVED			1437
-/*! transaction: sessions scanned in each walk of concurrent sessions */
-#define	WT_STAT_CONN_TXN_SESSIONS_WALKED		1438
-/*! transaction: set timestamp calls */
-#define	WT_STAT_CONN_TXN_SET_TS				1439
-/*! transaction: set timestamp durable calls */
-#define	WT_STAT_CONN_TXN_SET_TS_DURABLE			1440
-/*! transaction: set timestamp durable updates */
-#define	WT_STAT_CONN_TXN_SET_TS_DURABLE_UPD		1441
-/*! transaction: set timestamp oldest calls */
-#define	WT_STAT_CONN_TXN_SET_TS_OLDEST			1442
-/*! transaction: set timestamp oldest updates */
-#define	WT_STAT_CONN_TXN_SET_TS_OLDEST_UPD		1443
-/*! transaction: set timestamp stable calls */
-#define	WT_STAT_CONN_TXN_SET_TS_STABLE			1444
-/*! transaction: set timestamp stable updates */
-#define	WT_STAT_CONN_TXN_SET_TS_STABLE_UPD		1445
-/*! transaction: transaction begins */
-#define	WT_STAT_CONN_TXN_BEGIN				1446
-/*! transaction: transaction checkpoint currently running */
-#define	WT_STAT_CONN_TXN_CHECKPOINT_RUNNING		1447
->>>>>>> 54076f37
+#define	WT_STAT_CONN_TXN_CHECKPOINT_RUNNING		1449
 /*!
  * transaction: transaction checkpoint currently running for history
  * store file
  */
-<<<<<<< HEAD
-#define	WT_STAT_CONN_TXN_CHECKPOINT_RUNNING_HS		1449
+#define	WT_STAT_CONN_TXN_CHECKPOINT_RUNNING_HS		1450
 /*! transaction: transaction checkpoint generation */
-#define	WT_STAT_CONN_TXN_CHECKPOINT_GENERATION		1450
-=======
-#define	WT_STAT_CONN_TXN_CHECKPOINT_RUNNING_HS		1448
-/*! transaction: transaction checkpoint generation */
-#define	WT_STAT_CONN_TXN_CHECKPOINT_GENERATION		1449
->>>>>>> 54076f37
+#define	WT_STAT_CONN_TXN_CHECKPOINT_GENERATION		1451
 /*!
  * transaction: transaction checkpoint history store file duration
  * (usecs)
  */
-<<<<<<< HEAD
-#define	WT_STAT_CONN_TXN_HS_CKPT_DURATION		1451
+#define	WT_STAT_CONN_TXN_HS_CKPT_DURATION		1452
 /*! transaction: transaction checkpoint max time (msecs) */
-#define	WT_STAT_CONN_TXN_CHECKPOINT_TIME_MAX		1452
+#define	WT_STAT_CONN_TXN_CHECKPOINT_TIME_MAX		1453
 /*! transaction: transaction checkpoint min time (msecs) */
-#define	WT_STAT_CONN_TXN_CHECKPOINT_TIME_MIN		1453
-=======
-#define	WT_STAT_CONN_TXN_HS_CKPT_DURATION		1450
-/*! transaction: transaction checkpoint max time (msecs) */
-#define	WT_STAT_CONN_TXN_CHECKPOINT_TIME_MAX		1451
-/*! transaction: transaction checkpoint min time (msecs) */
-#define	WT_STAT_CONN_TXN_CHECKPOINT_TIME_MIN		1452
->>>>>>> 54076f37
+#define	WT_STAT_CONN_TXN_CHECKPOINT_TIME_MIN		1454
 /*!
  * transaction: transaction checkpoint most recent duration for gathering
  * all handles (usecs)
  */
-<<<<<<< HEAD
-#define	WT_STAT_CONN_TXN_CHECKPOINT_HANDLE_DURATION	1454
-=======
-#define	WT_STAT_CONN_TXN_CHECKPOINT_HANDLE_DURATION	1453
->>>>>>> 54076f37
+#define	WT_STAT_CONN_TXN_CHECKPOINT_HANDLE_DURATION	1455
 /*!
  * transaction: transaction checkpoint most recent duration for gathering
  * applied handles (usecs)
  */
-<<<<<<< HEAD
-#define	WT_STAT_CONN_TXN_CHECKPOINT_HANDLE_DURATION_APPLY	1455
-=======
-#define	WT_STAT_CONN_TXN_CHECKPOINT_HANDLE_DURATION_APPLY	1454
->>>>>>> 54076f37
+#define	WT_STAT_CONN_TXN_CHECKPOINT_HANDLE_DURATION_APPLY	1456
 /*!
  * transaction: transaction checkpoint most recent duration for gathering
  * skipped handles (usecs)
  */
-<<<<<<< HEAD
-#define	WT_STAT_CONN_TXN_CHECKPOINT_HANDLE_DURATION_SKIP	1456
+#define	WT_STAT_CONN_TXN_CHECKPOINT_HANDLE_DURATION_SKIP	1457
 /*! transaction: transaction checkpoint most recent handles applied */
-#define	WT_STAT_CONN_TXN_CHECKPOINT_HANDLE_APPLIED	1457
+#define	WT_STAT_CONN_TXN_CHECKPOINT_HANDLE_APPLIED	1458
 /*! transaction: transaction checkpoint most recent handles skipped */
-#define	WT_STAT_CONN_TXN_CHECKPOINT_HANDLE_SKIPPED	1458
+#define	WT_STAT_CONN_TXN_CHECKPOINT_HANDLE_SKIPPED	1459
 /*! transaction: transaction checkpoint most recent handles walked */
-#define	WT_STAT_CONN_TXN_CHECKPOINT_HANDLE_WALKED	1459
+#define	WT_STAT_CONN_TXN_CHECKPOINT_HANDLE_WALKED	1460
 /*! transaction: transaction checkpoint most recent time (msecs) */
-#define	WT_STAT_CONN_TXN_CHECKPOINT_TIME_RECENT		1460
+#define	WT_STAT_CONN_TXN_CHECKPOINT_TIME_RECENT		1461
 /*! transaction: transaction checkpoint prepare currently running */
-#define	WT_STAT_CONN_TXN_CHECKPOINT_PREP_RUNNING	1461
+#define	WT_STAT_CONN_TXN_CHECKPOINT_PREP_RUNNING	1462
 /*! transaction: transaction checkpoint prepare max time (msecs) */
-#define	WT_STAT_CONN_TXN_CHECKPOINT_PREP_MAX		1462
+#define	WT_STAT_CONN_TXN_CHECKPOINT_PREP_MAX		1463
 /*! transaction: transaction checkpoint prepare min time (msecs) */
-#define	WT_STAT_CONN_TXN_CHECKPOINT_PREP_MIN		1463
+#define	WT_STAT_CONN_TXN_CHECKPOINT_PREP_MIN		1464
 /*! transaction: transaction checkpoint prepare most recent time (msecs) */
-#define	WT_STAT_CONN_TXN_CHECKPOINT_PREP_RECENT		1464
+#define	WT_STAT_CONN_TXN_CHECKPOINT_PREP_RECENT		1465
 /*! transaction: transaction checkpoint prepare total time (msecs) */
-#define	WT_STAT_CONN_TXN_CHECKPOINT_PREP_TOTAL		1465
+#define	WT_STAT_CONN_TXN_CHECKPOINT_PREP_TOTAL		1466
 /*! transaction: transaction checkpoint scrub dirty target */
-#define	WT_STAT_CONN_TXN_CHECKPOINT_SCRUB_TARGET	1466
+#define	WT_STAT_CONN_TXN_CHECKPOINT_SCRUB_TARGET	1467
 /*! transaction: transaction checkpoint scrub time (msecs) */
-#define	WT_STAT_CONN_TXN_CHECKPOINT_SCRUB_TIME		1467
+#define	WT_STAT_CONN_TXN_CHECKPOINT_SCRUB_TIME		1468
 /*! transaction: transaction checkpoint total time (msecs) */
-#define	WT_STAT_CONN_TXN_CHECKPOINT_TIME_TOTAL		1468
+#define	WT_STAT_CONN_TXN_CHECKPOINT_TIME_TOTAL		1469
 /*! transaction: transaction checkpoints */
-#define	WT_STAT_CONN_TXN_CHECKPOINT			1469
+#define	WT_STAT_CONN_TXN_CHECKPOINT			1470
 /*! transaction: transaction checkpoints due to obsolete pages */
-#define	WT_STAT_CONN_TXN_CHECKPOINT_OBSOLETE_APPLIED	1470
-=======
-#define	WT_STAT_CONN_TXN_CHECKPOINT_HANDLE_DURATION_SKIP	1455
-/*! transaction: transaction checkpoint most recent handles applied */
-#define	WT_STAT_CONN_TXN_CHECKPOINT_HANDLE_APPLIED	1456
-/*! transaction: transaction checkpoint most recent handles skipped */
-#define	WT_STAT_CONN_TXN_CHECKPOINT_HANDLE_SKIPPED	1457
-/*! transaction: transaction checkpoint most recent handles walked */
-#define	WT_STAT_CONN_TXN_CHECKPOINT_HANDLE_WALKED	1458
-/*! transaction: transaction checkpoint most recent time (msecs) */
-#define	WT_STAT_CONN_TXN_CHECKPOINT_TIME_RECENT		1459
-/*! transaction: transaction checkpoint prepare currently running */
-#define	WT_STAT_CONN_TXN_CHECKPOINT_PREP_RUNNING	1460
-/*! transaction: transaction checkpoint prepare max time (msecs) */
-#define	WT_STAT_CONN_TXN_CHECKPOINT_PREP_MAX		1461
-/*! transaction: transaction checkpoint prepare min time (msecs) */
-#define	WT_STAT_CONN_TXN_CHECKPOINT_PREP_MIN		1462
-/*! transaction: transaction checkpoint prepare most recent time (msecs) */
-#define	WT_STAT_CONN_TXN_CHECKPOINT_PREP_RECENT		1463
-/*! transaction: transaction checkpoint prepare total time (msecs) */
-#define	WT_STAT_CONN_TXN_CHECKPOINT_PREP_TOTAL		1464
-/*! transaction: transaction checkpoint scrub dirty target */
-#define	WT_STAT_CONN_TXN_CHECKPOINT_SCRUB_TARGET	1465
-/*! transaction: transaction checkpoint scrub time (msecs) */
-#define	WT_STAT_CONN_TXN_CHECKPOINT_SCRUB_TIME		1466
-/*! transaction: transaction checkpoint total time (msecs) */
-#define	WT_STAT_CONN_TXN_CHECKPOINT_TIME_TOTAL		1467
-/*! transaction: transaction checkpoints */
-#define	WT_STAT_CONN_TXN_CHECKPOINT			1468
-/*! transaction: transaction checkpoints due to obsolete pages */
-#define	WT_STAT_CONN_TXN_CHECKPOINT_OBSOLETE_APPLIED	1469
->>>>>>> 54076f37
+#define	WT_STAT_CONN_TXN_CHECKPOINT_OBSOLETE_APPLIED	1471
 /*!
  * transaction: transaction checkpoints skipped because database was
  * clean
  */
-<<<<<<< HEAD
-#define	WT_STAT_CONN_TXN_CHECKPOINT_SKIPPED		1471
+#define	WT_STAT_CONN_TXN_CHECKPOINT_SKIPPED		1472
 /*! transaction: transaction failures due to history store */
-#define	WT_STAT_CONN_TXN_FAIL_CACHE			1472
-=======
-#define	WT_STAT_CONN_TXN_CHECKPOINT_SKIPPED		1470
-/*! transaction: transaction failures due to history store */
-#define	WT_STAT_CONN_TXN_FAIL_CACHE			1471
->>>>>>> 54076f37
+#define	WT_STAT_CONN_TXN_FAIL_CACHE			1473
 /*!
  * transaction: transaction fsync calls for checkpoint after allocating
  * the transaction ID
  */
-<<<<<<< HEAD
-#define	WT_STAT_CONN_TXN_CHECKPOINT_FSYNC_POST		1473
-=======
-#define	WT_STAT_CONN_TXN_CHECKPOINT_FSYNC_POST		1472
->>>>>>> 54076f37
+#define	WT_STAT_CONN_TXN_CHECKPOINT_FSYNC_POST		1474
 /*!
  * transaction: transaction fsync duration for checkpoint after
  * allocating the transaction ID (usecs)
  */
-<<<<<<< HEAD
-#define	WT_STAT_CONN_TXN_CHECKPOINT_FSYNC_POST_DURATION	1474
+#define	WT_STAT_CONN_TXN_CHECKPOINT_FSYNC_POST_DURATION	1475
 /*! transaction: transaction range of IDs currently pinned */
-#define	WT_STAT_CONN_TXN_PINNED_RANGE			1475
+#define	WT_STAT_CONN_TXN_PINNED_RANGE			1476
 /*! transaction: transaction range of IDs currently pinned by a checkpoint */
-#define	WT_STAT_CONN_TXN_PINNED_CHECKPOINT_RANGE	1476
+#define	WT_STAT_CONN_TXN_PINNED_CHECKPOINT_RANGE	1477
 /*! transaction: transaction range of timestamps currently pinned */
-#define	WT_STAT_CONN_TXN_PINNED_TIMESTAMP		1477
+#define	WT_STAT_CONN_TXN_PINNED_TIMESTAMP		1478
 /*! transaction: transaction range of timestamps pinned by a checkpoint */
-#define	WT_STAT_CONN_TXN_PINNED_TIMESTAMP_CHECKPOINT	1478
-=======
-#define	WT_STAT_CONN_TXN_CHECKPOINT_FSYNC_POST_DURATION	1473
-/*! transaction: transaction range of IDs currently pinned */
-#define	WT_STAT_CONN_TXN_PINNED_RANGE			1474
-/*! transaction: transaction range of IDs currently pinned by a checkpoint */
-#define	WT_STAT_CONN_TXN_PINNED_CHECKPOINT_RANGE	1475
-/*! transaction: transaction range of timestamps currently pinned */
-#define	WT_STAT_CONN_TXN_PINNED_TIMESTAMP		1476
-/*! transaction: transaction range of timestamps pinned by a checkpoint */
-#define	WT_STAT_CONN_TXN_PINNED_TIMESTAMP_CHECKPOINT	1477
->>>>>>> 54076f37
+#define	WT_STAT_CONN_TXN_PINNED_TIMESTAMP_CHECKPOINT	1479
 /*!
  * transaction: transaction range of timestamps pinned by the oldest
  * active read timestamp
  */
-<<<<<<< HEAD
-#define	WT_STAT_CONN_TXN_PINNED_TIMESTAMP_READER	1479
-=======
-#define	WT_STAT_CONN_TXN_PINNED_TIMESTAMP_READER	1478
->>>>>>> 54076f37
+#define	WT_STAT_CONN_TXN_PINNED_TIMESTAMP_READER	1480
 /*!
  * transaction: transaction range of timestamps pinned by the oldest
  * timestamp
  */
-<<<<<<< HEAD
-#define	WT_STAT_CONN_TXN_PINNED_TIMESTAMP_OLDEST	1480
+#define	WT_STAT_CONN_TXN_PINNED_TIMESTAMP_OLDEST	1481
 /*! transaction: transaction read timestamp of the oldest active reader */
-#define	WT_STAT_CONN_TXN_TIMESTAMP_OLDEST_ACTIVE_READ	1481
+#define	WT_STAT_CONN_TXN_TIMESTAMP_OLDEST_ACTIVE_READ	1482
 /*! transaction: transaction rollback to stable currently running */
-#define	WT_STAT_CONN_TXN_ROLLBACK_TO_STABLE_RUNNING	1482
+#define	WT_STAT_CONN_TXN_ROLLBACK_TO_STABLE_RUNNING	1483
 /*! transaction: transaction walk of concurrent sessions */
-#define	WT_STAT_CONN_TXN_WALK_SESSIONS			1483
+#define	WT_STAT_CONN_TXN_WALK_SESSIONS			1484
 /*! transaction: transactions committed */
-#define	WT_STAT_CONN_TXN_COMMIT				1484
+#define	WT_STAT_CONN_TXN_COMMIT				1485
 /*! transaction: transactions rolled back */
-#define	WT_STAT_CONN_TXN_ROLLBACK			1485
+#define	WT_STAT_CONN_TXN_ROLLBACK			1486
 /*! transaction: update conflicts */
-#define	WT_STAT_CONN_TXN_UPDATE_CONFLICT		1486
-=======
-#define	WT_STAT_CONN_TXN_PINNED_TIMESTAMP_OLDEST	1479
-/*! transaction: transaction read timestamp of the oldest active reader */
-#define	WT_STAT_CONN_TXN_TIMESTAMP_OLDEST_ACTIVE_READ	1480
-/*! transaction: transaction rollback to stable currently running */
-#define	WT_STAT_CONN_TXN_ROLLBACK_TO_STABLE_RUNNING	1481
-/*! transaction: transaction walk of concurrent sessions */
-#define	WT_STAT_CONN_TXN_WALK_SESSIONS			1482
-/*! transaction: transactions committed */
-#define	WT_STAT_CONN_TXN_COMMIT				1483
-/*! transaction: transactions rolled back */
-#define	WT_STAT_CONN_TXN_ROLLBACK			1484
-/*! transaction: update conflicts */
-#define	WT_STAT_CONN_TXN_UPDATE_CONFLICT		1485
->>>>>>> 54076f37
+#define	WT_STAT_CONN_TXN_UPDATE_CONFLICT		1487
 
 /*!
  * @}
