--- conflicted
+++ resolved
@@ -5875,433 +5875,226 @@
  * cache: history store table out-of-order updates that were fixed up by
  * reinserting with the fixed timestamp
  */
-<<<<<<< HEAD
-#define	WT_STAT_CONN_CACHE_HS_ORDER_FIXUP_MOVE		1394
-/*!
- * cache: history store table out-of-order updates that were fixed up
- * during insertion
- */
-#define	WT_STAT_CONN_CACHE_HS_ORDER_FIXUP_INSERT	1395
+#define	WT_STAT_CONN_CACHE_HS_ORDER_REINSERT		1394
 /*! cache: history store table reads */
-#define	WT_STAT_CONN_CACHE_HS_READ			1396
+#define	WT_STAT_CONN_CACHE_HS_READ			1395
 /*! cache: history store table reads missed */
-#define	WT_STAT_CONN_CACHE_HS_READ_MISS			1397
+#define	WT_STAT_CONN_CACHE_HS_READ_MISS			1396
 /*! cache: history store table reads requiring squashed modifies */
-#define	WT_STAT_CONN_CACHE_HS_READ_SQUASH		1398
-=======
-#define	WT_STAT_CONN_CACHE_HS_ORDER_REINSERT		1391
-/*! cache: history store table reads */
-#define	WT_STAT_CONN_CACHE_HS_READ			1392
-/*! cache: history store table reads missed */
-#define	WT_STAT_CONN_CACHE_HS_READ_MISS			1393
-/*! cache: history store table reads requiring squashed modifies */
-#define	WT_STAT_CONN_CACHE_HS_READ_SQUASH		1394
->>>>>>> 5edefab9
+#define	WT_STAT_CONN_CACHE_HS_READ_SQUASH		1397
 /*!
  * cache: history store table truncation by rollback to stable to remove
  * an unstable update
  */
-<<<<<<< HEAD
-#define	WT_STAT_CONN_CACHE_HS_KEY_TRUNCATE_RTS_UNSTABLE	1399
-=======
-#define	WT_STAT_CONN_CACHE_HS_KEY_TRUNCATE_RTS_UNSTABLE	1395
->>>>>>> 5edefab9
+#define	WT_STAT_CONN_CACHE_HS_KEY_TRUNCATE_RTS_UNSTABLE	1398
 /*!
  * cache: history store table truncation by rollback to stable to remove
  * an update
  */
-<<<<<<< HEAD
-#define	WT_STAT_CONN_CACHE_HS_KEY_TRUNCATE_RTS		1400
+#define	WT_STAT_CONN_CACHE_HS_KEY_TRUNCATE_RTS		1399
 /*! cache: history store table truncation to remove an update */
-#define	WT_STAT_CONN_CACHE_HS_KEY_TRUNCATE		1401
-=======
-#define	WT_STAT_CONN_CACHE_HS_KEY_TRUNCATE_RTS		1396
-/*! cache: history store table truncation to remove an update */
-#define	WT_STAT_CONN_CACHE_HS_KEY_TRUNCATE		1397
->>>>>>> 5edefab9
+#define	WT_STAT_CONN_CACHE_HS_KEY_TRUNCATE		1400
 /*!
  * cache: history store table truncation to remove range of updates due
  * to key being removed from the data page during reconciliation
  */
-<<<<<<< HEAD
-#define	WT_STAT_CONN_CACHE_HS_KEY_TRUNCATE_ONPAGE_REMOVAL	1402
-=======
-#define	WT_STAT_CONN_CACHE_HS_KEY_TRUNCATE_ONPAGE_REMOVAL	1398
->>>>>>> 5edefab9
+#define	WT_STAT_CONN_CACHE_HS_KEY_TRUNCATE_ONPAGE_REMOVAL	1401
 /*!
  * cache: history store table truncation to remove range of updates due
  * to out-of-order timestamp update on data page
  */
-<<<<<<< HEAD
-#define	WT_STAT_CONN_CACHE_HS_KEY_TRUNCATE_NON_TS	1403
+#define	WT_STAT_CONN_CACHE_HS_ORDER_REMOVE		1402
 /*! cache: history store table writes requiring squashed modifies */
-#define	WT_STAT_CONN_CACHE_HS_WRITE_SQUASH		1404
+#define	WT_STAT_CONN_CACHE_HS_WRITE_SQUASH		1403
 /*! cache: in-memory page passed criteria to be split */
-#define	WT_STAT_CONN_CACHE_INMEM_SPLITTABLE		1405
+#define	WT_STAT_CONN_CACHE_INMEM_SPLITTABLE		1404
 /*! cache: in-memory page splits */
-#define	WT_STAT_CONN_CACHE_INMEM_SPLIT			1406
+#define	WT_STAT_CONN_CACHE_INMEM_SPLIT			1405
 /*! cache: internal pages evicted */
-#define	WT_STAT_CONN_CACHE_EVICTION_INTERNAL		1407
+#define	WT_STAT_CONN_CACHE_EVICTION_INTERNAL		1406
 /*! cache: internal pages split during eviction */
-#define	WT_STAT_CONN_CACHE_EVICTION_SPLIT_INTERNAL	1408
+#define	WT_STAT_CONN_CACHE_EVICTION_SPLIT_INTERNAL	1407
 /*! cache: leaf pages split during eviction */
-#define	WT_STAT_CONN_CACHE_EVICTION_SPLIT_LEAF		1409
+#define	WT_STAT_CONN_CACHE_EVICTION_SPLIT_LEAF		1408
 /*! cache: modified pages evicted */
-#define	WT_STAT_CONN_CACHE_EVICTION_DIRTY		1410
+#define	WT_STAT_CONN_CACHE_EVICTION_DIRTY		1409
 /*! cache: overflow pages read into cache */
-#define	WT_STAT_CONN_CACHE_READ_OVERFLOW		1411
+#define	WT_STAT_CONN_CACHE_READ_OVERFLOW		1410
 /*! cache: page split during eviction deepened the tree */
-#define	WT_STAT_CONN_CACHE_EVICTION_DEEPEN		1412
+#define	WT_STAT_CONN_CACHE_EVICTION_DEEPEN		1411
 /*! cache: page written requiring history store records */
-#define	WT_STAT_CONN_CACHE_WRITE_HS			1413
+#define	WT_STAT_CONN_CACHE_WRITE_HS			1412
 /*! cache: pages read into cache */
-#define	WT_STAT_CONN_CACHE_READ				1414
+#define	WT_STAT_CONN_CACHE_READ				1413
 /*! cache: pages read into cache after truncate */
-#define	WT_STAT_CONN_CACHE_READ_DELETED			1415
+#define	WT_STAT_CONN_CACHE_READ_DELETED			1414
 /*! cache: pages read into cache after truncate in prepare state */
-#define	WT_STAT_CONN_CACHE_READ_DELETED_PREPARED	1416
+#define	WT_STAT_CONN_CACHE_READ_DELETED_PREPARED	1415
 /*! cache: pages requested from the cache */
-#define	WT_STAT_CONN_CACHE_PAGES_REQUESTED		1417
+#define	WT_STAT_CONN_CACHE_PAGES_REQUESTED		1416
 /*! cache: pages seen by eviction walk */
-#define	WT_STAT_CONN_CACHE_EVICTION_PAGES_SEEN		1418
+#define	WT_STAT_CONN_CACHE_EVICTION_PAGES_SEEN		1417
 /*! cache: pages written from cache */
-#define	WT_STAT_CONN_CACHE_WRITE			1419
+#define	WT_STAT_CONN_CACHE_WRITE			1418
 /*! cache: pages written requiring in-memory restoration */
-#define	WT_STAT_CONN_CACHE_WRITE_RESTORE		1420
+#define	WT_STAT_CONN_CACHE_WRITE_RESTORE		1419
 /*! cache: tracked dirty bytes in the cache */
-#define	WT_STAT_CONN_CACHE_BYTES_DIRTY			1421
+#define	WT_STAT_CONN_CACHE_BYTES_DIRTY			1420
 /*! cache: unmodified pages evicted */
-#define	WT_STAT_CONN_CACHE_EVICTION_CLEAN		1422
+#define	WT_STAT_CONN_CACHE_EVICTION_CLEAN		1421
 /*! checkpoint-cleanup: pages added for eviction */
-#define	WT_STAT_CONN_CC_PAGES_EVICT			1423
+#define	WT_STAT_CONN_CC_PAGES_EVICT			1422
 /*! checkpoint-cleanup: pages removed */
-#define	WT_STAT_CONN_CC_PAGES_REMOVED			1424
+#define	WT_STAT_CONN_CC_PAGES_REMOVED			1423
 /*! checkpoint-cleanup: pages skipped during tree walk */
-#define	WT_STAT_CONN_CC_PAGES_WALK_SKIPPED		1425
+#define	WT_STAT_CONN_CC_PAGES_WALK_SKIPPED		1424
 /*! checkpoint-cleanup: pages visited */
-#define	WT_STAT_CONN_CC_PAGES_VISITED			1426
+#define	WT_STAT_CONN_CC_PAGES_VISITED			1425
 /*! cursor: Total number of entries skipped by cursor next calls */
-#define	WT_STAT_CONN_CURSOR_NEXT_SKIP_TOTAL		1427
+#define	WT_STAT_CONN_CURSOR_NEXT_SKIP_TOTAL		1426
 /*! cursor: Total number of entries skipped by cursor prev calls */
-#define	WT_STAT_CONN_CURSOR_PREV_SKIP_TOTAL		1428
-=======
-#define	WT_STAT_CONN_CACHE_HS_ORDER_REMOVE		1399
-/*! cache: history store table writes requiring squashed modifies */
-#define	WT_STAT_CONN_CACHE_HS_WRITE_SQUASH		1400
-/*! cache: in-memory page passed criteria to be split */
-#define	WT_STAT_CONN_CACHE_INMEM_SPLITTABLE		1401
-/*! cache: in-memory page splits */
-#define	WT_STAT_CONN_CACHE_INMEM_SPLIT			1402
-/*! cache: internal pages evicted */
-#define	WT_STAT_CONN_CACHE_EVICTION_INTERNAL		1403
-/*! cache: internal pages split during eviction */
-#define	WT_STAT_CONN_CACHE_EVICTION_SPLIT_INTERNAL	1404
-/*! cache: leaf pages split during eviction */
-#define	WT_STAT_CONN_CACHE_EVICTION_SPLIT_LEAF		1405
-/*! cache: modified pages evicted */
-#define	WT_STAT_CONN_CACHE_EVICTION_DIRTY		1406
-/*! cache: overflow pages read into cache */
-#define	WT_STAT_CONN_CACHE_READ_OVERFLOW		1407
-/*! cache: page split during eviction deepened the tree */
-#define	WT_STAT_CONN_CACHE_EVICTION_DEEPEN		1408
-/*! cache: page written requiring history store records */
-#define	WT_STAT_CONN_CACHE_WRITE_HS			1409
-/*! cache: pages read into cache */
-#define	WT_STAT_CONN_CACHE_READ				1410
-/*! cache: pages read into cache after truncate */
-#define	WT_STAT_CONN_CACHE_READ_DELETED			1411
-/*! cache: pages read into cache after truncate in prepare state */
-#define	WT_STAT_CONN_CACHE_READ_DELETED_PREPARED	1412
-/*! cache: pages requested from the cache */
-#define	WT_STAT_CONN_CACHE_PAGES_REQUESTED		1413
-/*! cache: pages seen by eviction walk */
-#define	WT_STAT_CONN_CACHE_EVICTION_PAGES_SEEN		1414
-/*! cache: pages written from cache */
-#define	WT_STAT_CONN_CACHE_WRITE			1415
-/*! cache: pages written requiring in-memory restoration */
-#define	WT_STAT_CONN_CACHE_WRITE_RESTORE		1416
-/*! cache: tracked dirty bytes in the cache */
-#define	WT_STAT_CONN_CACHE_BYTES_DIRTY			1417
-/*! cache: unmodified pages evicted */
-#define	WT_STAT_CONN_CACHE_EVICTION_CLEAN		1418
-/*! checkpoint-cleanup: pages added for eviction */
-#define	WT_STAT_CONN_CC_PAGES_EVICT			1419
-/*! checkpoint-cleanup: pages removed */
-#define	WT_STAT_CONN_CC_PAGES_REMOVED			1420
-/*! checkpoint-cleanup: pages skipped during tree walk */
-#define	WT_STAT_CONN_CC_PAGES_WALK_SKIPPED		1421
-/*! checkpoint-cleanup: pages visited */
-#define	WT_STAT_CONN_CC_PAGES_VISITED			1422
-/*! cursor: Total number of entries skipped by cursor next calls */
-#define	WT_STAT_CONN_CURSOR_NEXT_SKIP_TOTAL		1423
-/*! cursor: Total number of entries skipped by cursor prev calls */
-#define	WT_STAT_CONN_CURSOR_PREV_SKIP_TOTAL		1424
->>>>>>> 5edefab9
+#define	WT_STAT_CONN_CURSOR_PREV_SKIP_TOTAL		1427
 /*!
  * cursor: Total number of entries skipped to position the history store
  * cursor
  */
-<<<<<<< HEAD
-#define	WT_STAT_CONN_CURSOR_SKIP_HS_CUR_POSITION	1429
-=======
-#define	WT_STAT_CONN_CURSOR_SKIP_HS_CUR_POSITION	1425
->>>>>>> 5edefab9
+#define	WT_STAT_CONN_CURSOR_SKIP_HS_CUR_POSITION	1428
 /*!
  * cursor: cursor next calls that skip due to a globally visible history
  * store tombstone
  */
-<<<<<<< HEAD
-#define	WT_STAT_CONN_CURSOR_NEXT_HS_TOMBSTONE		1430
-=======
-#define	WT_STAT_CONN_CURSOR_NEXT_HS_TOMBSTONE		1426
->>>>>>> 5edefab9
+#define	WT_STAT_CONN_CURSOR_NEXT_HS_TOMBSTONE		1429
 /*!
  * cursor: cursor next calls that skip greater than or equal to 100
  * entries
  */
-<<<<<<< HEAD
-#define	WT_STAT_CONN_CURSOR_NEXT_SKIP_GE_100		1431
+#define	WT_STAT_CONN_CURSOR_NEXT_SKIP_GE_100		1430
 /*! cursor: cursor next calls that skip less than 100 entries */
-#define	WT_STAT_CONN_CURSOR_NEXT_SKIP_LT_100		1432
-=======
-#define	WT_STAT_CONN_CURSOR_NEXT_SKIP_GE_100		1427
-/*! cursor: cursor next calls that skip less than 100 entries */
-#define	WT_STAT_CONN_CURSOR_NEXT_SKIP_LT_100		1428
->>>>>>> 5edefab9
+#define	WT_STAT_CONN_CURSOR_NEXT_SKIP_LT_100		1431
 /*!
  * cursor: cursor prev calls that skip due to a globally visible history
  * store tombstone
  */
-<<<<<<< HEAD
-#define	WT_STAT_CONN_CURSOR_PREV_HS_TOMBSTONE		1433
-=======
-#define	WT_STAT_CONN_CURSOR_PREV_HS_TOMBSTONE		1429
->>>>>>> 5edefab9
+#define	WT_STAT_CONN_CURSOR_PREV_HS_TOMBSTONE		1432
 /*!
  * cursor: cursor prev calls that skip greater than or equal to 100
  * entries
  */
-<<<<<<< HEAD
-#define	WT_STAT_CONN_CURSOR_PREV_SKIP_GE_100		1434
+#define	WT_STAT_CONN_CURSOR_PREV_SKIP_GE_100		1433
 /*! cursor: cursor prev calls that skip less than 100 entries */
-#define	WT_STAT_CONN_CURSOR_PREV_SKIP_LT_100		1435
+#define	WT_STAT_CONN_CURSOR_PREV_SKIP_LT_100		1434
 /*! cursor: open cursor count */
-#define	WT_STAT_CONN_CURSOR_OPEN_COUNT			1436
+#define	WT_STAT_CONN_CURSOR_OPEN_COUNT			1435
 /*! reconciliation: approximate byte size of timestamps in pages written */
-#define	WT_STAT_CONN_REC_TIME_WINDOW_BYTES_TS		1437
-=======
-#define	WT_STAT_CONN_CURSOR_PREV_SKIP_GE_100		1430
-/*! cursor: cursor prev calls that skip less than 100 entries */
-#define	WT_STAT_CONN_CURSOR_PREV_SKIP_LT_100		1431
-/*! cursor: open cursor count */
-#define	WT_STAT_CONN_CURSOR_OPEN_COUNT			1432
-/*! reconciliation: approximate byte size of timestamps in pages written */
-#define	WT_STAT_CONN_REC_TIME_WINDOW_BYTES_TS		1433
->>>>>>> 5edefab9
+#define	WT_STAT_CONN_REC_TIME_WINDOW_BYTES_TS		1436
 /*!
  * reconciliation: approximate byte size of transaction IDs in pages
  * written
  */
-<<<<<<< HEAD
-#define	WT_STAT_CONN_REC_TIME_WINDOW_BYTES_TXN		1438
+#define	WT_STAT_CONN_REC_TIME_WINDOW_BYTES_TXN		1437
 /*! reconciliation: fast-path pages deleted */
-#define	WT_STAT_CONN_REC_PAGE_DELETE_FAST		1439
+#define	WT_STAT_CONN_REC_PAGE_DELETE_FAST		1438
 /*! reconciliation: page reconciliation calls */
-#define	WT_STAT_CONN_REC_PAGES				1440
+#define	WT_STAT_CONN_REC_PAGES				1439
 /*! reconciliation: page reconciliation calls for eviction */
-#define	WT_STAT_CONN_REC_PAGES_EVICTION			1441
+#define	WT_STAT_CONN_REC_PAGES_EVICTION			1440
 /*! reconciliation: pages deleted */
-#define	WT_STAT_CONN_REC_PAGE_DELETE			1442
-=======
-#define	WT_STAT_CONN_REC_TIME_WINDOW_BYTES_TXN		1434
-/*! reconciliation: fast-path pages deleted */
-#define	WT_STAT_CONN_REC_PAGE_DELETE_FAST		1435
-/*! reconciliation: page reconciliation calls */
-#define	WT_STAT_CONN_REC_PAGES				1436
-/*! reconciliation: page reconciliation calls for eviction */
-#define	WT_STAT_CONN_REC_PAGES_EVICTION			1437
-/*! reconciliation: pages deleted */
-#define	WT_STAT_CONN_REC_PAGE_DELETE			1438
->>>>>>> 5edefab9
+#define	WT_STAT_CONN_REC_PAGE_DELETE			1441
 /*!
  * reconciliation: pages written including an aggregated newest start
  * durable timestamp
  */
-<<<<<<< HEAD
-#define	WT_STAT_CONN_REC_TIME_AGGR_NEWEST_START_DURABLE_TS	1443
-=======
-#define	WT_STAT_CONN_REC_TIME_AGGR_NEWEST_START_DURABLE_TS	1439
->>>>>>> 5edefab9
+#define	WT_STAT_CONN_REC_TIME_AGGR_NEWEST_START_DURABLE_TS	1442
 /*!
  * reconciliation: pages written including an aggregated newest stop
  * durable timestamp
  */
-<<<<<<< HEAD
-#define	WT_STAT_CONN_REC_TIME_AGGR_NEWEST_STOP_DURABLE_TS	1444
-=======
-#define	WT_STAT_CONN_REC_TIME_AGGR_NEWEST_STOP_DURABLE_TS	1440
->>>>>>> 5edefab9
+#define	WT_STAT_CONN_REC_TIME_AGGR_NEWEST_STOP_DURABLE_TS	1443
 /*!
  * reconciliation: pages written including an aggregated newest stop
  * timestamp
  */
-<<<<<<< HEAD
-#define	WT_STAT_CONN_REC_TIME_AGGR_NEWEST_STOP_TS	1445
-=======
-#define	WT_STAT_CONN_REC_TIME_AGGR_NEWEST_STOP_TS	1441
->>>>>>> 5edefab9
+#define	WT_STAT_CONN_REC_TIME_AGGR_NEWEST_STOP_TS	1444
 /*!
  * reconciliation: pages written including an aggregated newest stop
  * transaction ID
  */
-<<<<<<< HEAD
-#define	WT_STAT_CONN_REC_TIME_AGGR_NEWEST_STOP_TXN	1446
-=======
-#define	WT_STAT_CONN_REC_TIME_AGGR_NEWEST_STOP_TXN	1442
->>>>>>> 5edefab9
+#define	WT_STAT_CONN_REC_TIME_AGGR_NEWEST_STOP_TXN	1445
 /*!
  * reconciliation: pages written including an aggregated newest
  * transaction ID
  */
-<<<<<<< HEAD
-#define	WT_STAT_CONN_REC_TIME_AGGR_NEWEST_TXN		1447
-=======
-#define	WT_STAT_CONN_REC_TIME_AGGR_NEWEST_TXN		1443
->>>>>>> 5edefab9
+#define	WT_STAT_CONN_REC_TIME_AGGR_NEWEST_TXN		1446
 /*!
  * reconciliation: pages written including an aggregated oldest start
  * timestamp
  */
-<<<<<<< HEAD
-#define	WT_STAT_CONN_REC_TIME_AGGR_OLDEST_START_TS	1448
+#define	WT_STAT_CONN_REC_TIME_AGGR_OLDEST_START_TS	1447
 /*! reconciliation: pages written including an aggregated prepare */
-#define	WT_STAT_CONN_REC_TIME_AGGR_PREPARED		1449
-=======
-#define	WT_STAT_CONN_REC_TIME_AGGR_OLDEST_START_TS	1444
-/*! reconciliation: pages written including an aggregated prepare */
-#define	WT_STAT_CONN_REC_TIME_AGGR_PREPARED		1445
->>>>>>> 5edefab9
+#define	WT_STAT_CONN_REC_TIME_AGGR_PREPARED		1448
 /*!
  * reconciliation: pages written including at least one start durable
  * timestamp
  */
-<<<<<<< HEAD
-#define	WT_STAT_CONN_REC_TIME_WINDOW_PAGES_DURABLE_START_TS	1450
-=======
-#define	WT_STAT_CONN_REC_TIME_WINDOW_PAGES_DURABLE_START_TS	1446
->>>>>>> 5edefab9
+#define	WT_STAT_CONN_REC_TIME_WINDOW_PAGES_DURABLE_START_TS	1449
 /*!
  * reconciliation: pages written including at least one start transaction
  * ID
  */
-<<<<<<< HEAD
-#define	WT_STAT_CONN_REC_TIME_WINDOW_PAGES_START_TXN	1451
-=======
-#define	WT_STAT_CONN_REC_TIME_WINDOW_PAGES_START_TXN	1447
->>>>>>> 5edefab9
+#define	WT_STAT_CONN_REC_TIME_WINDOW_PAGES_START_TXN	1450
 /*!
  * reconciliation: pages written including at least one stop durable
  * timestamp
  */
-<<<<<<< HEAD
-#define	WT_STAT_CONN_REC_TIME_WINDOW_PAGES_DURABLE_STOP_TS	1452
+#define	WT_STAT_CONN_REC_TIME_WINDOW_PAGES_DURABLE_STOP_TS	1451
 /*! reconciliation: pages written including at least one stop timestamp */
-#define	WT_STAT_CONN_REC_TIME_WINDOW_PAGES_STOP_TS	1453
-=======
-#define	WT_STAT_CONN_REC_TIME_WINDOW_PAGES_DURABLE_STOP_TS	1448
-/*! reconciliation: pages written including at least one stop timestamp */
-#define	WT_STAT_CONN_REC_TIME_WINDOW_PAGES_STOP_TS	1449
->>>>>>> 5edefab9
+#define	WT_STAT_CONN_REC_TIME_WINDOW_PAGES_STOP_TS	1452
 /*!
  * reconciliation: pages written including at least one stop transaction
  * ID
  */
-<<<<<<< HEAD
-#define	WT_STAT_CONN_REC_TIME_WINDOW_PAGES_STOP_TXN	1454
+#define	WT_STAT_CONN_REC_TIME_WINDOW_PAGES_STOP_TXN	1453
 /*! reconciliation: records written including a start durable timestamp */
-#define	WT_STAT_CONN_REC_TIME_WINDOW_DURABLE_START_TS	1455
+#define	WT_STAT_CONN_REC_TIME_WINDOW_DURABLE_START_TS	1454
 /*! reconciliation: records written including a start timestamp */
-#define	WT_STAT_CONN_REC_TIME_WINDOW_START_TS		1456
+#define	WT_STAT_CONN_REC_TIME_WINDOW_START_TS		1455
 /*! reconciliation: records written including a start transaction ID */
-#define	WT_STAT_CONN_REC_TIME_WINDOW_START_TXN		1457
+#define	WT_STAT_CONN_REC_TIME_WINDOW_START_TXN		1456
 /*! reconciliation: records written including a stop durable timestamp */
-#define	WT_STAT_CONN_REC_TIME_WINDOW_DURABLE_STOP_TS	1458
+#define	WT_STAT_CONN_REC_TIME_WINDOW_DURABLE_STOP_TS	1457
 /*! reconciliation: records written including a stop timestamp */
-#define	WT_STAT_CONN_REC_TIME_WINDOW_STOP_TS		1459
+#define	WT_STAT_CONN_REC_TIME_WINDOW_STOP_TS		1458
 /*! reconciliation: records written including a stop transaction ID */
-#define	WT_STAT_CONN_REC_TIME_WINDOW_STOP_TXN		1460
+#define	WT_STAT_CONN_REC_TIME_WINDOW_STOP_TXN		1459
 /*! session: tiered storage local retention time (secs) */
-#define	WT_STAT_CONN_TIERED_RETENTION			1461
+#define	WT_STAT_CONN_TIERED_RETENTION			1460
 /*! session: tiered storage object size */
-#define	WT_STAT_CONN_TIERED_OBJECT_SIZE			1462
+#define	WT_STAT_CONN_TIERED_OBJECT_SIZE			1461
 /*! transaction: race to read prepared update retry */
-#define	WT_STAT_CONN_TXN_READ_RACE_PREPARE_UPDATE	1463
-=======
-#define	WT_STAT_CONN_REC_TIME_WINDOW_PAGES_STOP_TXN	1450
-/*! reconciliation: records written including a start durable timestamp */
-#define	WT_STAT_CONN_REC_TIME_WINDOW_DURABLE_START_TS	1451
-/*! reconciliation: records written including a start timestamp */
-#define	WT_STAT_CONN_REC_TIME_WINDOW_START_TS		1452
-/*! reconciliation: records written including a start transaction ID */
-#define	WT_STAT_CONN_REC_TIME_WINDOW_START_TXN		1453
-/*! reconciliation: records written including a stop durable timestamp */
-#define	WT_STAT_CONN_REC_TIME_WINDOW_DURABLE_STOP_TS	1454
-/*! reconciliation: records written including a stop timestamp */
-#define	WT_STAT_CONN_REC_TIME_WINDOW_STOP_TS		1455
-/*! reconciliation: records written including a stop transaction ID */
-#define	WT_STAT_CONN_REC_TIME_WINDOW_STOP_TXN		1456
-/*! session: tiered storage local retention time (secs) */
-#define	WT_STAT_CONN_TIERED_RETENTION			1457
-/*! session: tiered storage object size */
-#define	WT_STAT_CONN_TIERED_OBJECT_SIZE			1458
-/*! transaction: race to read prepared update retry */
-#define	WT_STAT_CONN_TXN_READ_RACE_PREPARE_UPDATE	1459
->>>>>>> 5edefab9
+#define	WT_STAT_CONN_TXN_READ_RACE_PREPARE_UPDATE	1462
 /*!
  * transaction: rollback to stable history store records with stop
  * timestamps older than newer records
  */
-<<<<<<< HEAD
-#define	WT_STAT_CONN_TXN_RTS_HS_STOP_OLDER_THAN_NEWER_START	1464
+#define	WT_STAT_CONN_TXN_RTS_HS_STOP_OLDER_THAN_NEWER_START	1463
 /*! transaction: rollback to stable inconsistent checkpoint */
-#define	WT_STAT_CONN_TXN_RTS_INCONSISTENT_CKPT		1465
+#define	WT_STAT_CONN_TXN_RTS_INCONSISTENT_CKPT		1464
 /*! transaction: rollback to stable keys removed */
-#define	WT_STAT_CONN_TXN_RTS_KEYS_REMOVED		1466
+#define	WT_STAT_CONN_TXN_RTS_KEYS_REMOVED		1465
 /*! transaction: rollback to stable keys restored */
-#define	WT_STAT_CONN_TXN_RTS_KEYS_RESTORED		1467
+#define	WT_STAT_CONN_TXN_RTS_KEYS_RESTORED		1466
 /*! transaction: rollback to stable restored tombstones from history store */
-#define	WT_STAT_CONN_TXN_RTS_HS_RESTORE_TOMBSTONES	1468
+#define	WT_STAT_CONN_TXN_RTS_HS_RESTORE_TOMBSTONES	1467
 /*! transaction: rollback to stable restored updates from history store */
-#define	WT_STAT_CONN_TXN_RTS_HS_RESTORE_UPDATES		1469
+#define	WT_STAT_CONN_TXN_RTS_HS_RESTORE_UPDATES		1468
 /*! transaction: rollback to stable sweeping history store keys */
-#define	WT_STAT_CONN_TXN_RTS_SWEEP_HS_KEYS		1470
+#define	WT_STAT_CONN_TXN_RTS_SWEEP_HS_KEYS		1469
 /*! transaction: rollback to stable updates removed from history store */
-#define	WT_STAT_CONN_TXN_RTS_HS_REMOVED			1471
+#define	WT_STAT_CONN_TXN_RTS_HS_REMOVED			1470
 /*! transaction: transaction checkpoints due to obsolete pages */
-#define	WT_STAT_CONN_TXN_CHECKPOINT_OBSOLETE_APPLIED	1472
+#define	WT_STAT_CONN_TXN_CHECKPOINT_OBSOLETE_APPLIED	1471
 /*! transaction: update conflicts */
-#define	WT_STAT_CONN_TXN_UPDATE_CONFLICT		1473
-=======
-#define	WT_STAT_CONN_TXN_RTS_HS_STOP_OLDER_THAN_NEWER_START	1460
-/*! transaction: rollback to stable inconsistent checkpoint */
-#define	WT_STAT_CONN_TXN_RTS_INCONSISTENT_CKPT		1461
-/*! transaction: rollback to stable keys removed */
-#define	WT_STAT_CONN_TXN_RTS_KEYS_REMOVED		1462
-/*! transaction: rollback to stable keys restored */
-#define	WT_STAT_CONN_TXN_RTS_KEYS_RESTORED		1463
-/*! transaction: rollback to stable restored tombstones from history store */
-#define	WT_STAT_CONN_TXN_RTS_HS_RESTORE_TOMBSTONES	1464
-/*! transaction: rollback to stable restored updates from history store */
-#define	WT_STAT_CONN_TXN_RTS_HS_RESTORE_UPDATES		1465
-/*! transaction: rollback to stable sweeping history store keys */
-#define	WT_STAT_CONN_TXN_RTS_SWEEP_HS_KEYS		1466
-/*! transaction: rollback to stable updates removed from history store */
-#define	WT_STAT_CONN_TXN_RTS_HS_REMOVED			1467
-/*! transaction: transaction checkpoints due to obsolete pages */
-#define	WT_STAT_CONN_TXN_CHECKPOINT_OBSOLETE_APPLIED	1468
-/*! transaction: update conflicts */
-#define	WT_STAT_CONN_TXN_UPDATE_CONFLICT		1469
->>>>>>> 5edefab9
+#define	WT_STAT_CONN_TXN_UPDATE_CONFLICT		1472
 
 /*!
  * @}
