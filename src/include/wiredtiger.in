/*-
 * Copyright (c) 2014-present MongoDB, Inc.
 * Copyright (c) 2008-2014 WiredTiger, Inc.
 *  All rights reserved.
 *
 * See the file LICENSE for redistribution information.
 */

#ifndef __WIREDTIGER_H_
#define __WIREDTIGER_H_

#if defined(__cplusplus)
extern "C" {
#endif

/*******************************************
 * Version information
 *******************************************/
#define WIREDTIGER_VERSION_MAJOR    @VERSION_MAJOR@
#define WIREDTIGER_VERSION_MINOR    @VERSION_MINOR@
#define WIREDTIGER_VERSION_PATCH    @VERSION_PATCH@
#define WIREDTIGER_VERSION_STRING   @VERSION_STRING@

/*******************************************
 * Required includes
 *******************************************/
@wiredtiger_includes_decl@

/*******************************************
 * Portable type names
 *******************************************/
@off_t_decl@
@uintmax_t_decl@
@uintptr_t_decl@

#if defined(DOXYGEN) || defined(SWIG)
#define __F(func) func
#else
/* NOLINTNEXTLINE(misc-macro-parentheses) */
#define __F(func) (*func)
#endif

/*
 * We support configuring WiredTiger with the gcc/clang -fvisibility=hidden
 * flags, but that requires public APIs be specifically marked.
 */
#if defined(DOXYGEN) || defined(SWIG) || !defined(__GNUC__)
#define WT_ATTRIBUTE_LIBRARY_VISIBLE
#else
#define WT_ATTRIBUTE_LIBRARY_VISIBLE    __attribute__((visibility("default")))
#endif

/*!
 * @defgroup wt WiredTiger API
 * The functions, handles and methods applications use to access and manage
 * data with WiredTiger.
 *
 * @{
 */

/*******************************************
 * Public forward structure declarations
 *******************************************/
struct __wt_collator;       typedef struct __wt_collator WT_COLLATOR;
struct __wt_compressor;     typedef struct __wt_compressor WT_COMPRESSOR;
struct __wt_config_item;    typedef struct __wt_config_item WT_CONFIG_ITEM;
struct __wt_config_parser;
    typedef struct __wt_config_parser WT_CONFIG_PARSER;
struct __wt_connection;     typedef struct __wt_connection WT_CONNECTION;
struct __wt_cursor;     typedef struct __wt_cursor WT_CURSOR;
struct __wt_data_source;    typedef struct __wt_data_source WT_DATA_SOURCE;
struct __wt_encryptor;      typedef struct __wt_encryptor WT_ENCRYPTOR;
struct __wt_event_handler;  typedef struct __wt_event_handler WT_EVENT_HANDLER;
struct __wt_extension_api;  typedef struct __wt_extension_api WT_EXTENSION_API;
struct __wt_extractor;      typedef struct __wt_extractor WT_EXTRACTOR;
struct __wt_file_handle;    typedef struct __wt_file_handle WT_FILE_HANDLE;
struct __wt_file_system;    typedef struct __wt_file_system WT_FILE_SYSTEM;
struct __wt_item;       typedef struct __wt_item WT_ITEM;
struct __wt_modify;     typedef struct __wt_modify WT_MODIFY;
struct __wt_session;        typedef struct __wt_session WT_SESSION;
#if !defined(DOXYGEN)
struct __wt_storage_source; typedef struct __wt_storage_source WT_STORAGE_SOURCE;
#endif

/*!
 * A raw item of data to be managed, including a pointer to the data and a
 * length.
 *
 * WT_ITEM structures do not need to be cleared before use.
 */
struct __wt_item {
    /*!
     * The memory reference of the data item.
     *
     * For items returned by a WT_CURSOR, the pointer is only valid until
     * the next operation on that cursor.  Applications that need to keep
     * an item across multiple cursor operations must make a copy.
     */
    const void *data;

    /*!
     * The number of bytes in the data item.
     *
     * The maximum length of a single column stored in a table is not fixed
     * (as it partially depends on the underlying file configuration), but
     * is always a small number of bytes less than 4GB.
     */
    size_t size;

#ifndef DOXYGEN
    /*! Managed memory chunk (internal use). */
    void *mem;

    /*! Managed memory size (internal use). */
    size_t memsize;

    /*! Object flags (internal use). */
/* AUTOMATIC FLAG VALUE GENERATION START 0 */
#define WT_ITEM_ALIGNED 0x1u
#define WT_ITEM_INUSE   0x2u
/* AUTOMATIC FLAG VALUE GENERATION STOP 32 */
    uint32_t flags;
#endif
};

/*!
 * A set of modifications for a value, including a pointer to new data and a
 * length, plus a target offset in the value and an optional length of data
 * in the value to be replaced.
 *
 * WT_MODIFY structures do not need to be cleared before use.
 */
struct __wt_modify {
    /*!
     * New data. The size of the new data may be zero when no new data is
     * provided.
     */
    WT_ITEM data;

    /*!
     * The zero-based byte offset in the value where the new data is placed.
     *
     * If the offset is past the end of the value, padding bytes are
     * appended to the value up to the specified offset. If the value is a
     * string (value format \c S), the padding byte is a space. If the value
     * is a raw byte array accessed using a WT_ITEM structure (value format
     * \c u), the padding byte is a nul.
     */
     size_t offset;

    /*!
     * The number of bytes in the value to be replaced.
     *
     * If the size is zero, no bytes from the value are replaced and the new
     * data is inserted.
     *
     * If the offset is past the end of the value, the size is ignored.
     *
     * If the offset plus the size overlaps the end of the previous value,
     * bytes from the offset to the end of the value are replaced and any
     * remaining new data is appended.
     */
     size_t size;
};

/*!
 * The maximum packed size of a 64-bit integer.  The ::wiredtiger_struct_pack
 * function will pack single long integers into at most this many bytes.
 */
#define WT_INTPACK64_MAXSIZE    ((int)sizeof(int64_t) + 1)

/*!
 * The maximum packed size of a 32-bit integer.  The ::wiredtiger_struct_pack
 * function will pack single integers into at most this many bytes.
 */
#define WT_INTPACK32_MAXSIZE    ((int)sizeof(int32_t) + 1)

/*!
 * A WT_CURSOR handle is the interface to a cursor.
 *
 * Cursors allow data to be searched, iterated and modified, implementing the
 * CRUD (create, read, update and delete) operations.  Cursors are opened in
 * the context of a session.  If a transaction is started, cursors operate in
 * the context of the transaction until the transaction is resolved.
 *
 * Raw data is represented by key/value pairs of WT_ITEM structures, but
 * cursors can also provide access to fields within the key and value if the
 * formats are described in the WT_SESSION::create method.
 *
 * In the common case, a cursor is used to access records in a table.  However,
 * cursors can be used on subsets of tables (such as a single column or a
 * projection of multiple columns), as an interface to statistics, configuration
 * data or application-specific data sources.  See WT_SESSION::open_cursor for
 * more information.
 *
 * <b>Thread safety:</b> A WT_CURSOR handle is not usually shared between
 * threads. See @ref threads for more information.
 */
struct __wt_cursor {
    WT_SESSION *session;    /*!< The session handle for this cursor. */

    /*!
     * The name of the data source for the cursor, matches the \c uri
     * parameter to WT_SESSION::open_cursor used to open the cursor.
     */
    const char *uri;

    /*!
     * The format of the data packed into key items.  See @ref packing for
     * details.  If not set, a default value of "u" is assumed, and
     * applications must use WT_ITEM structures to manipulate untyped byte
     * arrays.
     */
    const char *key_format;

    /*!
     * The format of the data packed into value items.  See @ref packing
     * for details.  If not set, a default value of "u" is assumed, and
     * applications must use WT_ITEM structures to manipulate untyped byte
     * arrays.
     */
    const char *value_format;

    /*!
     * @name Data access
     * @{
     */
    /*!
     * Get the key for the current record.
     *
     * @snippet ex_all.c Get the cursor's string key
     *
     * @snippet ex_all.c Get the cursor's record number key
     *
     * @param cursor the cursor handle
     * @param ... pointers to hold key fields corresponding to
     * WT_CURSOR::key_format.
     * The API does not validate the argument types passed in; the caller is
     * responsible for passing the correct argument types according to
     * WT_CURSOR::key_format.
     * @errors
     */
    int __F(get_key)(WT_CURSOR *cursor, ...);

    /*!
     * Get the value for the current record.
     *
     * @snippet ex_all.c Get the cursor's string value
     *
     * @snippet ex_all.c Get the cursor's raw value
     *
     * @param cursor the cursor handle
     * @param ... pointers to hold value fields corresponding to
     * WT_CURSOR::value_format.
     * The API does not validate the argument types passed in; the caller is
     * responsible for passing the correct argument types according to
     * WT_CURSOR::value_format.
     * @errors
     */
    int __F(get_value)(WT_CURSOR *cursor, ...);

    /*!
     * Get the raw key and value for the current record.
     *
     * @snippet ex_all.c Get the raw key and value for the current record.
     *
     * @snippet ex_all.c Set the cursor's record number key
     *
     * @param cursor the cursor handle
     * @param key pointer to an item that will contains the current record's raw key
     * @param value pointer to an item that will contains the current record's raw value
     *
     * The caller can optionally pass in NULL for either key or value to retrieve only
     * the other of the key or value.
     *
     * If an error occurs during this operation, a flag will be set in the
     * cursor, and the next operation to access the key will fail.  This
     * simplifies error handling in applications.
     * @errors
     */
        int __F(get_raw_key_value)(WT_CURSOR *cursor, WT_ITEM* key, WT_ITEM* value);

    /*!
     * Set the key for the next operation.
     *
     * @snippet ex_all.c Set the cursor's string key
     *
     * @snippet ex_all.c Set the cursor's record number key
     *
     * @param cursor the cursor handle
     * @param ... key fields corresponding to WT_CURSOR::key_format.
     *
     * If an error occurs during this operation, a flag will be set in the
     * cursor, and the next operation to access the key will fail.  This
     * simplifies error handling in applications.
     */
    void __F(set_key)(WT_CURSOR *cursor, ...);

    /*!
     * Set the value for the next operation.
     *
     * @snippet ex_all.c Set the cursor's string value
     *
     * @snippet ex_all.c Set the cursor's raw value
     *
     * @param cursor the cursor handle
     * @param ... value fields corresponding to WT_CURSOR::value_format.
     *
     * If an error occurs during this operation, a flag will be set in the
     * cursor, and the next operation to access the value will fail.  This
     * simplifies error handling in applications.
     */
    void __F(set_value)(WT_CURSOR *cursor, ...);
    /*! @} */

    /*!
     * @name Cursor positioning
     * @{
     */
    /*!
     * Return the ordering relationship between two cursors: both cursors
     * must have the same data source and have valid keys. (When testing
     * only for equality, WT_CURSOR::equals may be faster.)
     *
     * @snippet ex_all.c Cursor comparison
     *
     * @param cursor the cursor handle
     * @param other another cursor handle
     * @param comparep the status of the comparison: < 0 if
     * <code>cursor</code> refers to a key that appears before
     * <code>other</code>, 0 if the cursors refer to the same key,
     * and > 0 if <code>cursor</code> refers to a key that appears after
     * <code>other</code>.
     * @errors
     */
    int __F(compare)(WT_CURSOR *cursor, WT_CURSOR *other, int *comparep);

    /*!
     * Return the ordering relationship between two cursors, testing only
     * for equality: both cursors must have the same data source and have
     * valid keys.
     *
     * @snippet ex_all.c Cursor equality
     *
     * @param cursor the cursor handle
     * @param other another cursor handle
     * @param[out] equalp the status of the comparison: 1 if the cursors
     * refer to the same key, otherwise 0.
     * @errors
     */
    int __F(equals)(WT_CURSOR *cursor, WT_CURSOR *other, int *equalp);

    /*!
     * Return the next record.
     *
     * @snippet ex_all.c Return the next record
     *
     * @param cursor the cursor handle
     * @errors
     */
    int __F(next)(WT_CURSOR *cursor);

    /*!
     * Return the previous record.
     *
     * @snippet ex_all.c Return the previous record
     *
     * @param cursor the cursor handle
     * @errors
     */
    int __F(prev)(WT_CURSOR *cursor);

    /*!
     * Reset the cursor. Any resources held by the cursor are released,
     * and the cursor's key and position are no longer valid. Subsequent
     * iterations with WT_CURSOR::next will move to the first record, or
     * with WT_CURSOR::prev will move to the last record.
     *
     * In the case of a statistics cursor, resetting the cursor refreshes
     * the statistics information returned. Resetting a session statistics
     * cursor resets all the session statistics values to zero.
     *
     * @snippet ex_all.c Reset the cursor
     *
     * @param cursor the cursor handle
     * @errors
     */
    int __F(reset)(WT_CURSOR *cursor);

    /*!
     * Return the record matching the key. The key must first be set.
     *
     * @snippet ex_all.c Search for an exact match
     *
     * On success, the cursor ends positioned at the returned record; to
     * minimize cursor resources, the WT_CURSOR::reset method should be
     * called as soon as the record has been retrieved and the cursor no
     * longer needs that position.
     *
     * @param cursor the cursor handle
     * @errors
     */
    int __F(search)(WT_CURSOR *cursor);

    /*!
     * Return the record matching the key if it exists, or an adjacent
     * record.  An adjacent record is either the smallest record larger
     * than the key or the largest record smaller than the key (in other
     * words, a logically adjacent key).
     *
     * The key must first be set.
     *
     * An example of a search for an exact or adjacent match:
     *
     * @snippet ex_all.c Search for an exact or adjacent match
     *
     * An example of a forward scan through the table, where all keys
     * greater than or equal to a specified prefix are included in the
     * scan:
     *
     * @snippet ex_all.c Forward scan greater than or equal
     *
     * An example of a backward scan through the table, where all keys
     * less than a specified prefix are included in the scan:
     *
     * @snippet ex_all.c Backward scan less than
     *
     * On success, the cursor ends positioned at the returned record; to
     * minimize cursor resources, the WT_CURSOR::reset method should be
     * called as soon as the record has been retrieved and the cursor no
     * longer needs that position.
     *
     * @param cursor the cursor handle
     * @param exactp the status of the search: 0 if an exact match is
     * found, < 0 if a smaller key is returned, > 0 if a larger key is
     * returned
     * @errors
     */
    int __F(search_near)(WT_CURSOR *cursor, int *exactp);
    /*! @} */

    /*!
     * @name Data modification
     * @{
     */
    /*!
     * Insert a record and optionally update an existing record.
     *
     * If the cursor was configured with "overwrite=true" (the default),
     * both the key and value must be set; if the record already exists,
     * the key's value will be updated, otherwise, the record will be
     * inserted.
     *
     * @snippet ex_all.c Insert a new record or overwrite an existing record
     *
     * If the cursor was not configured with "overwrite=true", both the key
     * and value must be set and the record must not already exist; the
     * record will be inserted. If the record already exists, the
     * ::WT_DUPLICATE_KEY error is returned and the value found in the tree
     * can be retrieved using WT_CURSOR::get_value.
     *
     * @snippet ex_all.c Insert a new record and fail if the record exists
     *
     * If a cursor with record number keys was configured with
     * "append=true" (not the default), the value must be set; a new record
     * will be appended and the new record number can be retrieved using
     * WT_CURSOR::get_key.
     *
     * @snippet ex_all.c Insert a new record and assign a record number
     *
     * The cursor ends with no position, and a subsequent call to the
     * WT_CURSOR::next (WT_CURSOR::prev) method will iterate from the
     * beginning (end) of the table.
     *
     * If the cursor does not have record number keys or was not configured
     * with "append=true", the cursor ends with no key set and a subsequent
     * call to the WT_CURSOR::get_key method will fail. The cursor ends with
     * no value set and a subsequent call to the WT_CURSOR::get_value method
     * will fail, except for the ::WT_DUPLICATE_KEY error return, in which
     * case the value currently stored for the key can be retrieved.
     *
     * Inserting a new record after the current maximum record in a
     * fixed-length bit field column-store (that is, a store with an
     * 'r' type key and 't' type value) will implicitly create the missing
     * records as records with a value of 0.
     *
     * When loading a large amount of data into a new object, using
     * a cursor with the \c bulk configuration string enabled and
     * loading the data in sorted order will be much faster than doing
     * out-of-order inserts.  See @ref tune_bulk_load for more information.
     *
     * The maximum length of a single column stored in a table is not fixed
     * (as it partially depends on the underlying file configuration), but
     * is always a small number of bytes less than 4GB.
     *
     * The WT_CURSOR::insert method can only be used at snapshot isolation.
     *
     * @param cursor the cursor handle
     * @errors
     * In particular, if \c overwrite=false is configured and a record with
     * the specified key already exists, ::WT_DUPLICATE_KEY is returned.
     * Also, if \c in_memory is configured for the database and the insert
     * requires more than the configured cache size to complete,
     * ::WT_CACHE_FULL is returned.
     */
    int __F(insert)(WT_CURSOR *cursor);

    /*!
     * Modify an existing record. Both the key and value must be set and the record must
     * already exist.
     *
     * Modifications are specified in WT_MODIFY structures. Modifications
     * are applied in order and later modifications can update earlier ones.
     *
     * The modify method is only supported on strings (value format type
     * \c S), or raw byte arrays accessed using a WT_ITEM structure (value
     * format type \c u).
     *
     * The WT_CURSOR::modify method stores a change record in cache and writes a change record
     * to the log instead of the usual complete values. Using WT_CURSOR::modify will result in
     * slower reads, and slower writes than the WT_CURSOR::insert or WT_CURSOR::update methods,
     * because of the need to assemble the complete value in both the read and write paths. The
     * WT_CURSOR::modify method is intended for applications where memory and log amplification
     * are issues (in other words, applications where there is cache or I/O pressure and the
     * application wants to trade performance for a smaller working set in cache and smaller
     * log records).
     *
     * @snippet ex_all.c Modify an existing record
     *
     * On success, the cursor ends positioned at the modified record; to
     * minimize cursor resources, the WT_CURSOR::reset method should be
     * called as soon as the cursor no longer needs that position.
     *
     * The maximum length of a single column stored in a table is not fixed
     * (as it partially depends on the underlying file configuration), but
     * is always a small number of bytes less than 4GB.
     *
     * The WT_CURSOR::modify method can only be used at snapshot isolation.
     *
     * @param cursor the cursor handle
     * @param entries an array of modification data structures
     * @param nentries the number of modification data structures
     * @errors
     * In particular, if \c in_memory is configured for the database and
     * the modify requires more than the configured cache size to complete,
     * ::WT_CACHE_FULL is returned.
     */
    int __F(modify)(WT_CURSOR *cursor, WT_MODIFY *entries, int nentries);

    /*!
     * Update an existing record and optionally insert a record.
     *
     * If the cursor was configured with "overwrite=true" (the default),
     * both the key and value must be set; if the record already exists, the
     * key's value will be updated, otherwise, the record will be inserted.
     *
     * @snippet ex_all.c Update an existing record or insert a new record
     *
     * If the cursor was not configured with "overwrite=true", both the key
     * and value must be set and the record must already exist; the
     * record will be updated.
     *
     * @snippet ex_all.c Update an existing record and fail if DNE
     *
     * On success, the cursor ends positioned at the modified record; to
     * minimize cursor resources, the WT_CURSOR::reset method should be
     * called as soon as the cursor no longer needs that position. (The
     * WT_CURSOR::insert method never keeps a cursor position and may be
     * more efficient for that reason.)
     *
     * The maximum length of a single column stored in a table is not fixed
     * (as it partially depends on the underlying file configuration), but
     * is always a small number of bytes less than 4GB.
     *
     * The WT_CURSOR::update method can only be used at snapshot isolation.
     *
     * @param cursor the cursor handle
     * @errors
     * In particular, if \c overwrite=false is configured and no record with
     * the specified key exists, ::WT_NOTFOUND is returned.
     * Also, if \c in_memory is configured for the database and the update
     * requires more than the configured cache size to complete,
     * ::WT_CACHE_FULL is returned.
     */
    int __F(update)(WT_CURSOR *cursor);

    /*!
     * Remove a record.
     *
     * The key must be set; the key's record will be removed if it exists.
     *
     * @snippet ex_all.c Remove a record
     *
     * Any cursor position does not change: if the cursor was positioned
     * before the WT_CURSOR::remove call, the cursor remains positioned
     * at the removed record; to minimize cursor resources, the
     * WT_CURSOR::reset method should be called as soon as the cursor no
     * longer needs that position. If the cursor was not positioned before
     * the WT_CURSOR::remove call, the cursor ends with no position, and a
     * subsequent call to the WT_CURSOR::next (WT_CURSOR::prev) method will
     * iterate from the beginning (end) of the table.
     *
     * @snippet ex_all.c Remove a record and fail if DNE
     *
     * Removing a record in a fixed-length bit field column-store
     * (that is, a store with an 'r' type key and 't' type value) is
     * identical to setting the record's value to 0.
     *
     * The WT_CURSOR::remove method can only be used at snapshot isolation.
     *
     * @param cursor the cursor handle
     * @errors
     */
    int __F(remove)(WT_CURSOR *cursor);

    /*!
     * Reserve an existing record so a subsequent write is less likely to
     * fail due to a conflict between concurrent operations.
     *
     * The key must first be set and the record must already exist.
     *
     * Note that reserve works by doing a special update operation that is
     * not logged and does not change the value of the record. This update
     * is aborted when the enclosing transaction ends regardless of whether
     * it commits or rolls back. Given that, reserve can only be used to
     * detect conflicts between transactions that execute concurrently. It
     * cannot detect all logical conflicts between transactions. For that,
     * some update to the record must be committed.
     *
     * @snippet ex_all.c Reserve a record
     *
     * On success, the cursor ends positioned at the specified record; to
     * minimize cursor resources, the WT_CURSOR::reset method should be
     * called as soon as the cursor no longer needs that position.
     *
     * @param cursor the cursor handle
     * @errors
     */
    int __F(reserve)(WT_CURSOR *cursor);
    /*! @} */

#ifndef DOXYGEN
    /*!
     * If the cursor is opened on a checkpoint, return a unique identifier for the checkpoint;
     * otherwise return 0.
     *
     * This allows applications to confirm that checkpoint cursors opened on default checkpoints
     * in different objects reference the same database checkpoint.
     *
     * @param cursor the cursor handle
     * @errors
     */
    uint64_t __F(checkpoint_id)(WT_CURSOR *cursor);
#endif

    /*!
     * Close the cursor.
     *
     * This releases the resources associated with the cursor handle.
     * Cursors are closed implicitly by ending the enclosing connection or
     * closing the session in which they were opened.
     *
     * @snippet ex_all.c Close the cursor
     *
     * @param cursor the cursor handle
     * @errors
     */
    int __F(close)(WT_CURSOR *cursor);

    /*!
     * Get the table's largest key, ignoring visibility. This method is only supported by
     * file: or table: objects. The cursor ends with no position.
     *
     * @snippet ex_all.c Get the table's largest key
     *
     * @param cursor the cursor handle
     * @errors
     */
    int __F(largest_key)(WT_CURSOR *cursor);

    /*!
     * Reconfigure the cursor.
     *
     * The cursor is reset.
     *
     * @snippet ex_all.c Reconfigure a cursor
     *
     * @param cursor the cursor handle
     * @configstart{WT_CURSOR.reconfigure, see dist/api_data.py}
     * @config{append, append written values as new records\, giving each a new record number key;
     * valid only for cursors with record number keys., a boolean flag; default \c false.}
     * @config{overwrite, configures whether the cursor's insert and update methods check the
     * existing state of the record.  If \c overwrite is \c false\, WT_CURSOR::insert fails with
     * ::WT_DUPLICATE_KEY if the record exists\, and WT_CURSOR::update fails with ::WT_NOTFOUND if
     * the record does not exist., a boolean flag; default \c true.}
     * @configend
     * @errors
     */
    int __F(reconfigure)(WT_CURSOR *cursor, const char *config);

    /*!
     * Set range bounds on the cursor.
     *
     * @param cursor the cursor handle
     * @configstart{WT_CURSOR.bound, see dist/api_data.py}
     * @config{action, configures whether this call into the API will set or clear range bounds on
     * the given cursor.  It takes one of two values\, "set" or "clear". If "set" is specified then
     * "bound" must also be specified.  The keys relevant to the given bound must have been set
     * prior to the call using WT_CURSOR::set_key., a string\, chosen from the following options: \c
     * "clear"\, \c "set"; default \c set.}
     * @config{bound, configures which bound is being operated on.  It takes one of two values\,
     * "lower" or "upper"., a string\, chosen from the following options: \c "lower"\, \c "upper";
     * default empty.}
     * @config{inclusive, configures whether the given bound is inclusive or not., a boolean flag;
     * default \c true.}
     * @configend
     * @errors
     */
    int __F(bound)(WT_CURSOR *cursor, const char *config);

    /*
     * Protected fields, only to be used by cursor implementations.
     */
#if !defined(SWIG) && !defined(DOXYGEN)
    int __F(cache)(WT_CURSOR *cursor);  /* Cache the cursor */
                        /* Reopen a cached cursor */
    int __F(reopen)(WT_CURSOR *cursor, bool check_only);

    uint64_t uri_hash;          /* Hash of URI */

    /*
     * !!!
     * Explicit representations of structures from queue.h.
     * TAILQ_ENTRY(wt_cursor) q;
     */
    struct {
        WT_CURSOR *tqe_next;
        WT_CURSOR **tqe_prev;
    } q;                /* Linked list of WT_CURSORs. */

    uint64_t recno;         /* Record number, normal and raw mode */
    uint8_t raw_recno_buf[WT_INTPACK64_MAXSIZE];

    void    *json_private;      /* JSON specific storage */
    void    *lang_private;      /* Language specific private storage */

    WT_ITEM key, value;
    int saved_err;          /* Saved error in set_{key,value}. */
    /*
     * URI used internally, may differ from the URI provided by the
     * user on open.
     */
    const char *internal_uri;

    /*
     * Lower bound and upper bound buffers that is used for the bound API. Store the key set for
     * either the lower bound and upper bound such that cursor operations can limit the returned key
     * to be within the bounded ranges.
     */
    WT_ITEM lower_bound, upper_bound;

/* AUTOMATIC FLAG VALUE GENERATION START 0 */
#define WT_CURSTD_APPEND        0x000000001ull
#define WT_CURSTD_BOUND_LOWER    0x000000002ull       /* Lower bound. */
#define WT_CURSTD_BOUND_LOWER_INCLUSIVE 0x000000004ull /* Inclusive lower bound. */
#define WT_CURSTD_BOUND_UPPER           0x000000008ull /* Upper bound. */
#define WT_CURSTD_BOUND_UPPER_INCLUSIVE 0x000000010ull /* Inclusive upper bound. */
#define WT_CURSTD_BULK          0x000000020ull
#define WT_CURSTD_CACHEABLE     0x000000040ull
#define WT_CURSTD_CACHED        0x000000080ull
#define WT_CURSTD_DEAD          0x000000100ull
#define WT_CURSTD_DEBUG_COPY_KEY    0x000000200ull
#define WT_CURSTD_DEBUG_COPY_VALUE  0x000000400ull
#define WT_CURSTD_DEBUG_RESET_EVICT 0x000000800ull
#define WT_CURSTD_DUMP_HEX      0x000001000ull
#define WT_CURSTD_DUMP_JSON     0x000002000ull
#define WT_CURSTD_DUMP_PRETTY       0x000004000ull
#define WT_CURSTD_DUMP_PRINT        0x000008000ull
#define WT_CURSTD_DUP_NO_VALUE          0x000010000ull
#define WT_CURSTD_EVICT_REPOSITION     0x000020000ull
#define WT_CURSTD_HS_READ_ACROSS_BTREE 0x000040000ull
#define WT_CURSTD_HS_READ_ALL       0x000080000ull
#define WT_CURSTD_HS_READ_COMMITTED 0x000100000ull
#define WT_CURSTD_IGNORE_TOMBSTONE  0x000200000ull
#define WT_CURSTD_JOINED        0x000400000ull
#define WT_CURSTD_KEY_EXT       0x000800000ull /* Key points out of tree. */
#define WT_CURSTD_KEY_INT       0x001000000ull /* Key points into tree. */
#define WT_CURSTD_KEY_ONLY      0x002000000ull
#define WT_CURSTD_META_INUSE        0x004000000ull
#define WT_CURSTD_OPEN          0x008000000ull
#define WT_CURSTD_OVERWRITE     0x010000000ull
#define WT_CURSTD_RAW           0x020000000ull
#define WT_CURSTD_RAW_SEARCH        0x040000000ull
#define WT_CURSTD_VALUE_EXT     0x080000000ull /* Value points out of tree. */
#define WT_CURSTD_VALUE_INT     0x100000000ull /* Value points into tree. */
#define WT_CURSTD_VERSION_CURSOR    0x200000000ull /* Version cursor. */
/* AUTOMATIC FLAG VALUE GENERATION STOP 64 */
#define WT_CURSTD_KEY_SET   (WT_CURSTD_KEY_EXT | WT_CURSTD_KEY_INT)
#define WT_CURSTD_VALUE_SET (WT_CURSTD_VALUE_EXT | WT_CURSTD_VALUE_INT)
#define WT_CURSTD_BOUND_ALL (WT_CURSTD_BOUND_UPPER | WT_CURSTD_BOUND_UPPER_INCLUSIVE \
| WT_CURSTD_BOUND_LOWER | WT_CURSTD_BOUND_LOWER_INCLUSIVE)
    uint64_t flags;
#endif
};

/*! WT_SESSION::timestamp_transaction_uint timestamp types */
typedef enum {
    WT_TS_TXN_TYPE_COMMIT, /*!< Commit timestamp. */
    WT_TS_TXN_TYPE_DURABLE, /*!< Durable timestamp. */
    WT_TS_TXN_TYPE_PREPARE, /*!< Prepare timestamp. */
    WT_TS_TXN_TYPE_READ /*!< Read timestamp. */
} WT_TS_TXN_TYPE;

/*!
 * All data operations are performed in the context of a WT_SESSION.  This
 * encapsulates the thread and transactional context of the operation.
 *
 * <b>Thread safety:</b> A WT_SESSION handle is not usually shared between
 * threads, see @ref threads for more information.
 */
struct __wt_session {
    /*! The connection for this session. */
    WT_CONNECTION *connection;

    /*
     * Don't expose app_private to non-C language bindings - they have
     * their own way to attach data to an operation.
     */
#if !defined(SWIG)
    /*!
     * A location for applications to store information that will be
     * available in callbacks taking a WT_SESSION handle.
     */
    void *app_private;
#endif

    /*!
     * Close the session handle.
     *
     * This will release the resources associated with the session handle,
     * including rolling back any active transactions and closing any
     * cursors that remain open in the session.
     *
     * @snippet ex_all.c Close a session
     *
     * @param session the session handle
     * @configempty{WT_SESSION.close, see dist/api_data.py}
     * @errors
     */
    int __F(close)(WT_SESSION *session, const char *config);

    /*!
     * Reconfigure a session handle.
     *
     * Only configurations listed in the method arguments are modified, other configurations
     * remain in their current state. This method additionally resets the cursors associated
     * with the session. WT_SESSION::reconfigure will fail if a transaction is in progress in
     * the session.
     *
     * @snippet ex_all.c Reconfigure a session
     *
     * @param session the session handle
     * @configstart{WT_SESSION.reconfigure, see dist/api_data.py}
     * @config{cache_cursors, enable caching of cursors for reuse.  Any calls to WT_CURSOR::close
     * for a cursor created in this session will mark the cursor as cached and keep it available to
     * be reused for later calls to WT_SESSION::open_cursor.  Cached cursors may be eventually
     * closed.  This value is inherited from ::wiredtiger_open \c cache_cursors., a boolean flag;
     * default \c true.}
     * @config{cache_max_wait_ms, the maximum number of milliseconds an application thread will wait
     * for space to be available in cache before giving up.  Default value will be the global
     * setting of the connection config., an integer greater than or equal to \c 0; default \c 0.}
     * @config{debug = (, configure debug specific behavior on a session.  Generally only used for
     * internal testing purposes., a set of related configuration options defined as follows.}
     * @config{&nbsp;&nbsp;&nbsp;&nbsp;checkpoint_fail_before_turtle_update, Fail before writing a
     * turtle file at the end of a checkpoint., a boolean flag; default \c false.}
     * @config{&nbsp;&nbsp;&nbsp;&nbsp;release_evict_page, Configure the session to evict the page
     * when it is released and no longer needed., a boolean flag; default \c false.}
     * @config{ ),,}
     * @config{ignore_cache_size, when set\, operations performed by this session ignore the cache
     * size and are not blocked when the cache is full.  Note that use of this option for operations
     * that create cache pressure can starve ordinary sessions that obey the cache size., a boolean
     * flag; default \c false.}
     * @config{isolation, the default isolation level for operations in this session., a string\,
     * chosen from the following options: \c "read-uncommitted"\, \c "read-committed"\, \c
     * "snapshot"; default \c snapshot.}
     * @config{prefetch = (, Enable automatic detection of scans by applications\, and attempt to
     * pre-fetch future content into the cache., a set of related configuration options defined as
     * follows.}
     * @config{&nbsp;&nbsp;&nbsp;&nbsp;enabled, whether pre-fetch is enabled for this
     * session., a boolean flag; default \c false.}
     * @config{ ),,}
     * @configend
     * @errors
     */
    int __F(reconfigure)(WT_SESSION *session, const char *config);

    /*!
     * Return information about an error as a string.
     *
     * @snippet ex_all.c Display an error thread safe
     *
     * @param session the session handle
     * @param error a return value from a WiredTiger, ISO C, or POSIX
     * standard API call
     * @returns a string representation of the error
     */
    const char *__F(strerror)(WT_SESSION *session, int error);

    /*!
     * @name Cursor handles
     * @{
     */

    /*!
     * Open a new cursor on a data source or duplicate an existing cursor.
     *
     * @snippet ex_all.c Open a cursor
     *
     * An existing cursor can be duplicated by passing it as the \c to_dup
     * parameter and setting the \c uri parameter to \c NULL:
     *
     * @snippet ex_all.c Duplicate a cursor
     *
     * Cursors being duplicated must have a key set, and successfully
     * duplicated cursors are positioned at the same place in the data
     * source as the original.
     *
     * Cursor handles should be discarded by calling WT_CURSOR::close.
     *
     * Cursors capable of supporting transactional operations operate in the
     * context of the current transaction, if any.
     *
     * WT_SESSION::rollback_transaction implicitly resets all cursors associated with the
         * session.
     *
     * Cursors are relatively light-weight objects but may hold references
     * to heavier-weight objects; applications should re-use cursors when
     * possible, but instantiating new cursors is not so expensive that
     * applications need to cache cursors at all cost.
     *
     * @param session the session handle
     * @param uri the data source on which the cursor operates; cursors
     *  are usually opened on tables, however, cursors can be opened on
     *  any data source, regardless of whether it is ultimately stored
     *  in a table.  Some cursor types may have limited functionality
     *  (for example, they may be read-only or not support transactional
     *  updates).  See @ref data_sources for more information.
     *  <br>
     *  @copydoc doc_cursor_types
     * @param to_dup a cursor to duplicate or gather statistics on
     * @configstart{WT_SESSION.open_cursor, see dist/api_data.py}
     * @config{append, append written values as new records\, giving each a new record number key;
     * valid only for cursors with record number keys., a boolean flag; default \c false.}
     * @config{bulk, configure the cursor for bulk-loading\, a fast\, initial load path (see @ref
     * tune_bulk_load for more information). Bulk-load may only be used for newly created objects
     * and applications should use the WT_CURSOR::insert method to insert rows.  When bulk-loading\,
     * rows must be loaded in sorted order.  The value is usually a true/false flag; when
     * bulk-loading fixed-length column store objects\, the special value \c bitmap allows chunks of
     * a memory resident bitmap to be loaded directly into a file by passing a \c WT_ITEM to
     * WT_CURSOR::set_value where the \c size field indicates the number of records in the bitmap
     * (as specified by the object's \c value_format configuration). Bulk-loaded bitmap values must
     * end on a byte boundary relative to the bit count (except for the last set of values loaded).,
     * a string; default \c false.}
     * @config{checkpoint, the name of a checkpoint to open.  (The reserved name
     * "WiredTigerCheckpoint" opens the most recent checkpoint taken for the object.) The cursor
     * does not support data modification., a string; default empty.}
     * @config{debug = (, configure debug specific behavior on a cursor.  Generally only used for
     * internal testing purposes., a set of related configuration options defined as follows.}
     * @config{&nbsp;&nbsp;&nbsp;&nbsp;dump_version, open a version cursor\, which is a debug cursor
     * on a table that enables iteration through the history of values for a given key., a boolean
     * flag; default \c false.}
     * @config{&nbsp;&nbsp;&nbsp;&nbsp;release_evict, Configure the cursor
     * to evict the page positioned on when the reset API call is used., a boolean flag; default \c
     * false.}
     * @config{ ),,}
     * @config{dump, configure the cursor for dump format inputs and outputs: "hex" selects a simple
     * hexadecimal format\, "json" selects a JSON format with each record formatted as fields named
     * by column names if available\, "pretty" selects a human-readable format (making it
     * incompatible with the "load")\, "pretty_hex" is similar to "pretty" (also incompatible with
     * "load") except raw byte data elements will be printed like "hex" format\, and "print" selects
     * a format where only non-printing characters are hexadecimal encoded.  These formats are
     * compatible with the @ref util_dump and @ref util_load commands., a string\, chosen from the
     * following options: \c "hex"\, \c "json"\, \c "pretty"\, \c "pretty_hex"\, \c "print"; default
     * empty.}
     * @config{incremental = (, configure the cursor for block incremental backup usage.  These
     * formats are only compatible with the backup data source; see @ref backup., a set of related
     * configuration options defined as follows.}
     * @config{&nbsp;&nbsp;&nbsp;&nbsp;consolidate,
     * causes block incremental backup information to be consolidated if adjacent granularity blocks
     * are modified.  If false\, information will be returned in granularity sized blocks only.
     * This must be set on the primary backup cursor and it applies to all files for this backup., a
     * boolean flag; default \c false.}
     * @config{&nbsp;&nbsp;&nbsp;&nbsp;enabled, whether to
     * configure this backup as the starting point for a subsequent incremental backup., a boolean
     * flag; default \c false.}
     * @config{&nbsp;&nbsp;&nbsp;&nbsp;file, the file name when opening a
     * duplicate incremental backup cursor.  That duplicate cursor will return the block
     * modifications relevant to the given file name., a string; default empty.}
     * @config{&nbsp;&nbsp;&nbsp;&nbsp;force_stop, causes all block incremental backup information
     * to be released.  This is on an open_cursor call and the resources will be released when this
     * cursor is closed.  No other operations should be done on this open cursor., a boolean flag;
     * default \c false.}
     * @config{&nbsp;&nbsp;&nbsp;&nbsp;granularity, this setting manages the
     * granularity of how WiredTiger maintains modification maps internally.  The larger the
     * granularity\, the smaller amount of information WiredTiger need to maintain., an integer
     * between \c 4KB and \c 2GB; default \c 16MB.}
     * @config{&nbsp;&nbsp;&nbsp;&nbsp;src_id, a string
     * that identifies a previous checkpoint backup source as the source of this incremental backup.
     * This identifier must have already been created by use of the 'this_id' configuration in an
     * earlier backup.  A source id is required to begin an incremental backup., a string; default
     * empty.}
     * @config{&nbsp;&nbsp;&nbsp;&nbsp;this_id, a string that identifies the current system
     * state as a future backup source for an incremental backup via \c src_id.  This identifier is
     * required when opening an incremental backup cursor and an error will be returned if one is
     * not provided.  The identifiers can be any text string\, but should be unique., a string;
     * default empty.}
     * @config{ ),,}
     * @config{next_random, configure the cursor to return a pseudo-random record from the object
     * when the WT_CURSOR::next method is called; valid only for row-store cursors.  See @ref
     * cursor_random for details., a boolean flag; default \c false.}
     * @config{next_random_sample_size, cursors configured by \c next_random to return pseudo-random
     * records from the object randomly select from the entire object\, by default.  Setting \c
     * next_random_sample_size to a non-zero value sets the number of samples the application
     * expects to take using the \c next_random cursor.  A cursor configured with both \c
     * next_random and \c next_random_sample_size attempts to divide the object into \c
     * next_random_sample_size equal-sized pieces\, and each retrieval returns a record from one of
     * those pieces.  See @ref cursor_random for details., a string; default \c 0.}
     * @config{next_random_seed, configure the cursor to set an initial random seed when using \c
     * next_random configuration.  This is used for testing purposes only.  See @ref cursor_random
     * for details., a string; default \c 0.}
     * @config{overwrite, configures whether the cursor's insert and update methods check the
     * existing state of the record.  If \c overwrite is \c false\, WT_CURSOR::insert fails with
     * ::WT_DUPLICATE_KEY if the record exists\, and WT_CURSOR::update fails with ::WT_NOTFOUND if
     * the record does not exist., a boolean flag; default \c true.}
     * @config{raw, ignore the encodings for the key and value\, manage data as if the formats were
     * \c "u". See @ref cursor_raw for details., a boolean flag; default \c false.}
     * @config{read_once, results that are brought into cache from disk by this cursor will be given
     * less priority in the cache., a boolean flag; default \c false.}
     * @config{readonly, only query operations are supported by this cursor.  An error is returned
     * if a modification is attempted using the cursor.  The default is false for all cursor types
     * except for metadata cursors and checkpoint cursors., a boolean flag; default \c false.}
     * @config{statistics, Specify the statistics to be gathered.  Choosing "all" gathers statistics
     * regardless of cost and may include traversing on-disk files; "fast" gathers a subset of
     * relatively inexpensive statistics.  The selection must agree with the database \c statistics
     * configuration specified to ::wiredtiger_open or WT_CONNECTION::reconfigure.  For example\,
     * "all" or "fast" can be configured when the database is configured with "all"\, but the cursor
     * open will fail if "all" is specified when the database is configured with "fast"\, and the
     * cursor open will fail in all cases when the database is configured with "none". If "size" is
     * configured\, only the underlying size of the object on disk is filled in and the object is
     * not opened.  If \c statistics is not configured\, the default configuration is the database
     * configuration.  The "clear" configuration resets statistics after gathering them\, where
     * appropriate (for example\, a cache size statistic is not cleared\, while the count of cursor
     * insert operations will be cleared). See @ref statistics for more information., a list\, with
     * values chosen from the following options: \c "all"\, \c "cache_walk"\, \c "fast"\, \c
     * "clear"\, \c "size"\, \c "tree_walk"; default empty.}
     * @config{target, if non-empty\, back up the given list of objects; valid only for a backup
     * data source., a list of strings; default empty.}
     * @configend
     * @param[out] cursorp a pointer to the newly opened cursor
     * @errors
     */
    int __F(open_cursor)(WT_SESSION *session,
        const char *uri, WT_CURSOR *to_dup, const char *config, WT_CURSOR **cursorp);
    /*! @} */

    /*!
     * @name Table operations
     * @{
     */
    /*!
     * Alter a table.
     *
     * This will allow modification of some table settings after
     * creation.
     *
     * @exclusive
     *
     * @snippet ex_all.c Alter a table
     *
     * @param session the session handle
     * @param name the URI of the object to alter, such as \c "table:stock"
     * @configstart{WT_SESSION.alter, see dist/api_data.py}
     * @config{access_pattern_hint, It is recommended that workloads that consist primarily of
     * updates and/or point queries specify \c random.  Workloads that do many cursor scans through
     * large ranges of data should specify \c sequential and other workloads should specify \c none.
     * The option leads to an appropriate operating system advisory call where available., a
     * string\, chosen from the following options: \c "none"\, \c "random"\, \c "sequential";
     * default \c none.}
     * @config{app_metadata, application-owned metadata for this object., a string; default empty.}
     * @config{assert = (, declare timestamp usage., a set of related configuration options defined
     * as follows.}
     * @config{&nbsp;&nbsp;&nbsp;&nbsp;read_timestamp, if set\, check that timestamps
     * are \c always or \c never used on reads with this table\, writing an error message if the
     * policy is violated.  If the library was built in diagnostic mode\, drop core at the failing
     * check., a string\, chosen from the following options: \c "always"\, \c "never"\, \c "none";
     * default \c none.}
     * @config{ ),,}
     * @config{cache_resident, do not ever evict the object's pages from cache.  Not compatible with
     * LSM tables; see @ref tuning_cache_resident for more information., a boolean flag; default \c
     * false.}
     * @config{log = (, the transaction log configuration for this object.  Only valid if \c log is
     * enabled in ::wiredtiger_open., a set of related configuration options defined as follows.}
     * @config{&nbsp;&nbsp;&nbsp;&nbsp;enabled, if false\, this object has checkpoint-level
     * durability., a boolean flag; default \c true.}
     * @config{ ),,}
     * @config{os_cache_dirty_max, maximum dirty system buffer cache usage\, in bytes.  If
     * non-zero\, schedule writes for dirty blocks belonging to this object in the system buffer
     * cache after that many bytes from this object are written into the buffer cache., an integer
     * greater than or equal to \c 0; default \c 0.}
     * @config{os_cache_max, maximum system buffer cache usage\, in bytes.  If non-zero\, evict
     * object blocks from the system buffer cache after that many bytes from this object are read or
     * written into the buffer cache., an integer greater than or equal to \c 0; default \c 0.}
     * @config{write_timestamp_usage, describe how timestamps are expected to be used on table
     * modifications.  The choices are the default\, which ensures that once timestamps are used for
     * a key\, they are always used\, and also that multiple updates to a key never use decreasing
     * timestamps and \c never which enforces that timestamps are never used for a table.  (The \c
     * always\, \c key_consistent\, \c mixed_mode and \c ordered choices should not be used\, and
     * are retained for backward compatibility.)., a string\, chosen from the following options: \c
     * "always"\, \c "key_consistent"\, \c "mixed_mode"\, \c "never"\, \c "none"\, \c "ordered";
     * default \c none.}
     * @configend
     * @ebusy_errors
     */
    int __F(alter)(WT_SESSION *session,
        const char *name, const char *config);

    /*!
     * Bind values for a compiled configuration.  The bindings hold for API calls in this
     * session that use the compiled string.  Strings passed into this call are not duplicated,
     * the application must ensure that strings remain valid while the bindings are being
     * used.
     *
     * This API may change in future releases.
     *
     * @param session the session handle
     * @param compiled a string returned from WT_CONNECTION::compile_configuration
     * @errors
     */
    int __F(bind_configuration)(WT_SESSION *session, const char *compiled, ...);

    /*!
     * Create a table, column group, index or file.
     *
     * @not_transactional
     *
     * @snippet ex_all.c Create a table
     *
     * @param session the session handle
     * @param name the URI of the object to create, such as
     * \c "table:stock". For a description of URI formats
     * see @ref data_sources.
     * @configstart{WT_SESSION.create, see dist/api_data.py}
     * @config{access_pattern_hint, It is recommended that workloads that consist primarily of
     * updates and/or point queries specify \c random.  Workloads that do many cursor scans through
     * large ranges of data should specify \c sequential and other workloads should specify \c none.
     * The option leads to an appropriate operating system advisory call where available., a
     * string\, chosen from the following options: \c "none"\, \c "random"\, \c "sequential";
     * default \c none.}
     * @config{allocation_size, the file unit allocation size\, in bytes\, must be a power of two;
     * smaller values decrease the file space required by overflow items\, and the default value of
     * 4KB is a good choice absent requirements from the operating system or storage device., an
     * integer between \c 512B and \c 128MB; default \c 4KB.}
     * @config{app_metadata, application-owned metadata for this object., a string; default empty.}
     * @config{assert = (, declare timestamp usage., a set of related configuration options defined
     * as follows.}
     * @config{&nbsp;&nbsp;&nbsp;&nbsp;read_timestamp, if set\, check that timestamps
     * are \c always or \c never used on reads with this table\, writing an error message if the
     * policy is violated.  If the library was built in diagnostic mode\, drop core at the failing
     * check., a string\, chosen from the following options: \c "always"\, \c "never"\, \c "none";
     * default \c none.}
     * @config{ ),,}
     * @config{block_allocation, configure block allocation.  Permitted values are \c "best" or \c
     * "first"; the \c "best" configuration uses a best-fit algorithm\, the \c "first" configuration
     * uses a first-available algorithm during block allocation., a string\, chosen from the
     * following options: \c "best"\, \c "first"; default \c best.}
     * @config{block_compressor, configure a compressor for file blocks.  Permitted values are \c
     * "none" or a custom compression engine name created with WT_CONNECTION::add_compressor.  If
     * WiredTiger has builtin support for \c "lz4"\, \c "snappy"\, \c "zlib" or \c "zstd"
     * compression\, these names are also available.  See @ref compression for more information., a
     * string; default \c none.}
     * @config{cache_resident, do not ever evict the object's pages from cache.  Not compatible with
     * LSM tables; see @ref tuning_cache_resident for more information., a boolean flag; default \c
     * false.}
     * @config{checksum, configure block checksums; the permitted values are \c on\, \c off\, \c
     * uncompressed and \c unencrypted.  The default is \c on\, in which case all block writes
     * include a checksum subsequently verified when the block is read.  The \c off setting does no
     * checksums\, the \c uncompressed setting only checksums blocks that are not compressed\, and
     * the \c unencrypted setting only checksums blocks that are not encrypted.  See @ref
     * tune_checksum for more information., a string\, chosen from the following options: \c "on"\,
     * \c "off"\, \c "uncompressed"\, \c "unencrypted"; default \c on.}
     * @config{colgroups, comma-separated list of names of column groups.  Each column group is
     * stored separately\, keyed by the primary key of the table.  If no column groups are
     * specified\, all columns are stored together in a single file.  All value columns in the table
     * must appear in at least one column group.  Each column group must be created with a separate
     * call to WT_SESSION::create using a \c colgroup: URI., a list of strings; default empty.}
     * @config{collator, configure custom collation for keys.  Permitted values are \c "none" or a
     * custom collator name created with WT_CONNECTION::add_collator., a string; default \c none.}
     * @config{columns, list of the column names.  Comma-separated list of the form
     * <code>(column[\,...])</code>. For tables\, the number of entries must match the total number
     * of values in \c key_format and \c value_format.  For colgroups and indices\, all column names
     * must appear in the list of columns for the table., a list of strings; default empty.}
     * @config{dictionary, the maximum number of unique values remembered in the Btree row-store
     * leaf page value dictionary; see @ref file_formats_compression for more information., an
     * integer greater than or equal to \c 0; default \c 0.}
     * @config{encryption = (, configure an encryptor for file blocks.  When a table is created\,
     * its encryptor is not implicitly used for any related indices or column groups., a set of
     * related configuration options defined as follows.}
     * @config{&nbsp;&nbsp;&nbsp;&nbsp;keyid, An
     * identifier that identifies a unique instance of the encryptor.  It is stored in clear text\,
     * and thus is available when the WiredTiger database is reopened.  On the first use of a
     * (name\, keyid) combination\, the WT_ENCRYPTOR::customize function is called with the keyid as
     * an argument., a string; default empty.}
     * @config{&nbsp;&nbsp;&nbsp;&nbsp;name, Permitted
     * values are \c "none" or a custom encryption engine name created with
     * WT_CONNECTION::add_encryptor.  See @ref encryption for more information., a string; default
     * \c none.}
     * @config{ ),,}
     * @config{exclusive, fail if the object exists.  When false (the default)\, if the object
     * exists\, check that its settings match the specified configuration., a boolean flag; default
     * \c false.}
     * @config{extractor, configure a custom extractor for indices.  Permitted values are \c "none"
     * or an extractor name created with WT_CONNECTION::add_extractor., a string; default \c none.}
     * @config{format, the file format., a string\, chosen from the following options: \c "btree";
     * default \c btree.}
     * @config{ignore_in_memory_cache_size, allow update and insert operations to proceed even if
     * the cache is already at capacity.  Only valid in conjunction with in-memory databases.
     * Should be used with caution - this configuration allows WiredTiger to consume memory over the
     * configured cache limit., a boolean flag; default \c false.}
     * @config{immutable, configure the index to be immutable -- that is\, the index is not changed
     * by any update to a record in the table., a boolean flag; default \c false.}
     * @config{import = (, configure import of an existing object into the currently running
     * database., a set of related configuration options defined as follows.}
     * @config{&nbsp;&nbsp;&nbsp;&nbsp;compare_timestamp, allow importing files with timestamps
     * smaller or equal to the configured global timestamps.  Note the history of the files are not
     * imported together and thus snapshot read of historical data will not work with the option
     * "stable_timestamp". (The \c oldest and \c stable arguments are deprecated short-hand for \c
     * oldest_timestamp and \c stable_timestamp\, respectively)., a string\, chosen from the
     * following options: \c "oldest"\, \c "oldest_timestamp"\, \c "stable"\, \c "stable_timestamp";
     * default \c oldest_timestamp.}
     * @config{&nbsp;&nbsp;&nbsp;&nbsp;enabled, whether to import the
     * input URI from disk., a boolean flag; default \c false.}
     * @config{&nbsp;&nbsp;&nbsp;&nbsp;
     * file_metadata, the file configuration extracted from the metadata of the export database., a
     * string; default empty.}
     * @config{&nbsp;&nbsp;&nbsp;&nbsp;metadata_file, a text file that
     * contains all the relevant metadata information for the URI to import.  The file is generated
     * by backup:export cursor., a string; default empty.}
     * @config{&nbsp;&nbsp;&nbsp;&nbsp;repair,
     * whether to reconstruct the metadata from the raw file content., a boolean flag; default \c
     * false.}
     * @config{ ),,}
     * @config{internal_key_max, This option is no longer supported\, retained for backward
     * compatibility., an integer greater than or equal to \c 0; default \c 0.}
     * @config{internal_key_truncate, configure internal key truncation\, discarding unnecessary
     * trailing bytes on internal keys (ignored for custom collators)., a boolean flag; default \c
     * true.}
     * @config{internal_page_max, the maximum page size for internal nodes\, in bytes; the size must
     * be a multiple of the allocation size and is significant for applications wanting to avoid
     * excessive L2 cache misses while searching the tree.  The page maximum is the bytes of
     * uncompressed data\, that is\, the limit is applied before any block compression is done., an
     * integer between \c 512B and \c 512MB; default \c 4KB.}
     * @config{key_format, the format of the data packed into key items.  See @ref
     * schema_format_types for details.  By default\, the key_format is \c 'u' and applications use
     * WT_ITEM structures to manipulate raw byte arrays.  By default\, records are stored in
     * row-store files: keys of type \c 'r' are record numbers and records referenced by record
     * number are stored in column-store files., a format string; default \c u.}
     * @config{key_gap, This option is no longer supported\, retained for backward compatibility.,
     * an integer greater than or equal to \c 0; default \c 10.}
     * @config{leaf_key_max, the largest key stored in a leaf node\, in bytes.  If set\, keys larger
     * than the specified size are stored as overflow items (which may require additional I/O to
     * access). The default value is one-tenth the size of a newly split leaf page., an integer
     * greater than or equal to \c 0; default \c 0.}
     * @config{leaf_page_max, the maximum page size for leaf nodes\, in bytes; the size must be a
     * multiple of the allocation size\, and is significant for applications wanting to maximize
     * sequential data transfer from a storage device.  The page maximum is the bytes of
     * uncompressed data\, that is\, the limit is applied before any block compression is done.  For
     * fixed-length column store\, the size includes only the bitmap data; pages containing
     * timestamp information can be larger\, and the size is limited to 128KB rather than 512MB., an
     * integer between \c 512B and \c 512MB; default \c 32KB.}
     * @config{leaf_value_max, the largest value stored in a leaf node\, in bytes.  If set\, values
     * larger than the specified size are stored as overflow items (which may require additional I/O
     * to access). If the size is larger than the maximum leaf page size\, the page size is
     * temporarily ignored when large values are written.  The default is one-half the size of a
     * newly split leaf page., an integer greater than or equal to \c 0; default \c 0.}
     * @config{log = (, the transaction log configuration for this object.  Only valid if \c log is
     * enabled in ::wiredtiger_open., a set of related configuration options defined as follows.}
     * @config{&nbsp;&nbsp;&nbsp;&nbsp;enabled, if false\, this object has checkpoint-level
     * durability., a boolean flag; default \c true.}
     * @config{ ),,}
     * @config{lsm = (, options only relevant for LSM data sources., a set of related configuration
     * options defined as follows.}
     * @config{&nbsp;&nbsp;&nbsp;&nbsp;auto_throttle, Throttle inserts
     * into LSM trees if flushing to disk isn't keeping up., a boolean flag; default \c true.}
     * @config{&nbsp;&nbsp;&nbsp;&nbsp;bloom, create Bloom filters on LSM tree chunks as they are
     * merged., a boolean flag; default \c true.}
     * @config{&nbsp;&nbsp;&nbsp;&nbsp;bloom_bit_count,
     * the number of bits used per item for LSM Bloom filters., an integer between \c 2 and \c 1000;
     * default \c 16.}
     * @config{&nbsp;&nbsp;&nbsp;&nbsp;bloom_config, config string used when
     * creating Bloom filter files\, passed to WT_SESSION::create., a string; default empty.}
     * @config{&nbsp;&nbsp;&nbsp;&nbsp;bloom_hash_count, the number of hash values per item used for
     * LSM Bloom filters., an integer between \c 2 and \c 100; default \c 8.}
     * @config{&nbsp;&nbsp;&nbsp;&nbsp;bloom_oldest, create a Bloom filter on the oldest LSM tree
     * chunk.  Only supported if Bloom filters are enabled., a boolean flag; default \c false.}
     * @config{&nbsp;&nbsp;&nbsp;&nbsp;chunk_count_limit, the maximum number of chunks to allow in
     * an LSM tree.  This option automatically times out old data.  As new chunks are added old
     * chunks will be removed.  Enabling this option disables LSM background merges., an integer;
     * default \c 0.}
     * @config{&nbsp;&nbsp;&nbsp;&nbsp;chunk_max, the maximum size a single chunk can
     * be.  Chunks larger than this size are not considered for further merges.  This is a soft
     * limit\, and chunks larger than this value can be created.  Must be larger than chunk_size.,
     * an integer between \c 100MB and \c 10TB; default \c 5GB.}
     * @config{&nbsp;&nbsp;&nbsp;&nbsp;
     * chunk_size, the maximum size of the in-memory chunk of an LSM tree.  This limit is soft\, it
     * is possible for chunks to be temporarily larger than this value.  This overrides the \c
     * memory_page_max setting., an integer between \c 512K and \c 500MB; default \c 10MB.}
     * @config{&nbsp;&nbsp;&nbsp;&nbsp;merge_custom = (, configure the tree to merge into a custom
     * data source., a set of related configuration options defined as follows.}
     * @config{&nbsp;&nbsp;&nbsp;&nbsp;&nbsp;&nbsp;&nbsp;&nbsp;prefix, custom data source prefix
     * instead of \c "file"., a string; default empty.}
     * @config{&nbsp;&nbsp;&nbsp;&nbsp;&nbsp;&nbsp;&nbsp;&nbsp;start_generation, merge generation at
     * which the custom data source is used (zero indicates no custom data source)., an integer
     * between \c 0 and \c 10; default \c 0.}
     * @config{&nbsp;&nbsp;&nbsp;&nbsp;&nbsp;&nbsp;&nbsp;&nbsp;suffix, custom data source suffix
     * instead of \c ".lsm"., a string; default empty.}
     * @config{&nbsp;&nbsp;&nbsp;&nbsp; ),,}
     * @config{&nbsp;&nbsp;&nbsp;&nbsp;merge_max, the maximum number of chunks to include in a merge
     * operation., an integer between \c 2 and \c 100; default \c 15.}
     * @config{&nbsp;&nbsp;&nbsp;&nbsp;merge_min, the minimum number of chunks to include in a merge
     * operation.  If set to 0 or 1 half the value of merge_max is used., an integer no more than \c
     * 100; default \c 0.}
     * @config{ ),,}
     * @config{memory_page_image_max, the maximum in-memory page image represented by a single
     * storage block.  Depending on compression efficiency\, compression can create storage blocks
     * which require significant resources to re-instantiate in the cache\, penalizing the
     * performance of future point updates.  The value limits the maximum in-memory page image a
     * storage block will need.  If set to 0\, a default of 4 times \c leaf_page_max is used., an
     * integer greater than or equal to \c 0; default \c 0.}
     * @config{memory_page_max, the maximum size a page can grow to in memory before being
     * reconciled to disk.  The specified size will be adjusted to a lower bound of
     * <code>leaf_page_max</code>\, and an upper bound of <code>cache_size / 10</code>. This limit
     * is soft - it is possible for pages to be temporarily larger than this value.  This setting is
     * ignored for LSM trees\, see \c chunk_size., an integer between \c 512B and \c 10TB; default
     * \c 5MB.}
     * @config{os_cache_dirty_max, maximum dirty system buffer cache usage\, in bytes.  If
     * non-zero\, schedule writes for dirty blocks belonging to this object in the system buffer
     * cache after that many bytes from this object are written into the buffer cache., an integer
     * greater than or equal to \c 0; default \c 0.}
     * @config{os_cache_max, maximum system buffer cache usage\, in bytes.  If non-zero\, evict
     * object blocks from the system buffer cache after that many bytes from this object are read or
     * written into the buffer cache., an integer greater than or equal to \c 0; default \c 0.}
     * @config{prefix_compression, configure prefix compression on row-store leaf pages., a boolean
     * flag; default \c false.}
     * @config{prefix_compression_min, minimum gain before prefix compression will be used on
     * row-store leaf pages., an integer greater than or equal to \c 0; default \c 4.}
     * @config{split_pct, the Btree page split size as a percentage of the maximum Btree page size\,
     * that is\, when a Btree page is split\, it will be split into smaller pages\, where each page
     * is the specified percentage of the maximum Btree page size., an integer between \c 50 and \c
     * 100; default \c 90.}
     * @config{tiered_storage = (, configure a storage source for this table., a set of related
     * configuration options defined as follows.}
     * @config{&nbsp;&nbsp;&nbsp;&nbsp;auth_token,
     * authentication string identifier., a string; default empty.}
     * @config{&nbsp;&nbsp;&nbsp;&nbsp;
     * bucket, the bucket indicating the location for this table., a string; default empty.}
     * @config{&nbsp;&nbsp;&nbsp;&nbsp;bucket_prefix, the unique bucket prefix for this table., a
     * string; default empty.}
     * @config{&nbsp;&nbsp;&nbsp;&nbsp;cache_directory, a directory to store
     * locally cached versions of files in the storage source.  By default\, it is named with \c
     * "-cache" appended to the bucket name.  A relative directory name is relative to the home
     * directory., a string; default empty.}
     * @config{&nbsp;&nbsp;&nbsp;&nbsp;local_retention, time
     * in seconds to retain data on tiered storage on the local tier for faster read access., an
     * integer between \c 0 and \c 10000; default \c 300.}
     * @config{&nbsp;&nbsp;&nbsp;&nbsp;name,
     * permitted values are \c "none" or a custom storage source name created with
     * WT_CONNECTION::add_storage_source.  See @ref custom_storage_sources for more information., a
     * string; default \c none.}
     * @config{&nbsp;&nbsp;&nbsp;&nbsp;shared, enable sharing tiered
     * tables across other WiredTiger instances., a boolean flag; default \c false.}
     * @config{ ),,}
     * @config{type, set the type of data source used to store a column group\, index or simple
     * table.  By default\, a \c "file:" URI is derived from the object name.  The \c type
     * configuration can be used to switch to a different data source\, such as LSM or an extension
     * configured by the application., a string; default \c file.}
     * @config{value_format, the format of the data packed into value items.  See @ref
     * schema_format_types for details.  By default\, the value_format is \c 'u' and applications
     * use a WT_ITEM structure to manipulate raw byte arrays.  Value items of type 't' are
     * bitfields\, and when configured with record number type keys\, will be stored using a
     * fixed-length store., a format string; default \c u.}
     * @config{write_timestamp_usage, describe how timestamps are expected to be used on table
     * modifications.  The choices are the default\, which ensures that once timestamps are used for
     * a key\, they are always used\, and also that multiple updates to a key never use decreasing
     * timestamps and \c never which enforces that timestamps are never used for a table.  (The \c
     * always\, \c key_consistent\, \c mixed_mode and \c ordered choices should not be used\, and
     * are retained for backward compatibility.)., a string\, chosen from the following options: \c
     * "always"\, \c "key_consistent"\, \c "mixed_mode"\, \c "never"\, \c "none"\, \c "ordered";
     * default \c none.}
     * @configend
     * @errors
     */
    int __F(create)(WT_SESSION *session,
        const char *name, const char *config);

    /*!
     * Compact a live row- or column-store btree or LSM tree.
     *
     * @snippet ex_all.c Compact a table
     *
     * @param session the session handle
     * @param name the URI of the object to compact, such as
     * \c "table:stock"
     * @configstart{WT_SESSION.compact, see dist/api_data.py}
     * @config{background, enable/disabled the background compaction server., a boolean flag;
     * default empty.}
     * @config{dryrun, run only the estimation phase of compact., a boolean flag; default \c false.}
     * @config{exclude, list of table objects to be excluded from background compaction.  The list
     * is immutable and only applied when the background compaction gets enabled.  The list is not
     * saved between the calls and needs to be reapplied each time the service is enabled.  The
     * individual objects in the list can only be of the \c table: URI type., a list of strings;
     * default empty.}
     * @config{free_space_target, minimum amount of space recoverable for compaction to proceed., an
     * integer greater than or equal to \c 1MB; default \c 20MB.}
     * @config{run_once, configure background compaction server to run once.  In this mode\,
     * compaction is always attempted on each table unless explicitly excluded., a boolean flag;
     * default \c false.}
     * @config{timeout, maximum amount of time to allow for compact in seconds.  The actual amount
     * of time spent in compact may exceed the configured value.  A value of zero disables the
     * timeout., an integer; default \c 1200.}
     * @configend
     * @errors
     */
    int __F(compact)(WT_SESSION *session,
        const char *name, const char *config);

    /*!
     * Drop (delete) a table.
     *
     * @exclusive
     *
     * @not_transactional
     *
     * @snippet ex_all.c Drop a table
     *
     * @param session the session handle
     * @param name the URI of the object to drop, such as \c "table:stock"
     * @configstart{WT_SESSION.drop, see dist/api_data.py}
     * @config{force, return success if the object does not exist., a boolean flag; default \c
     * false.}
     * @config{remove_files, if the underlying files should be removed., a boolean flag; default \c
     * true.}
     * @configend
     * @ebusy_errors
     */
    int __F(drop)(WT_SESSION *session,
        const char *name, const char *config);

    /*!
     * Join a join cursor with a reference cursor.
     *
     * @snippet ex_schema.c Join cursors
     *
     * @param session the session handle
     * @param join_cursor a cursor that was opened using a
     * \c "join:" URI. It may not have been used for any operations
     * other than other join calls.
     * @param ref_cursor an index cursor having the same base table
     * as the join_cursor, or a table cursor open on the same base table,
     * or another join cursor. Unless the ref_cursor is another join
     * cursor, it must be positioned.
     *
     * The ref_cursor limits the results seen by iterating the
     * join_cursor to table items referred to by the key in this
     * index. The set of keys referred to is modified by the compare
     * config option.
     *
     * Multiple join calls builds up a set of ref_cursors, and
     * by default, the results seen by iteration are the intersection
     * of the cursor ranges participating in the join. When configured
     * with \c "operation=or", the results seen are the union of
     * the participating cursor ranges.
     *
     * After the join call completes, the ref_cursor cursor may not be
     * used for any purpose other than get_key and get_value. Any other
     * cursor method (e.g. next, prev,close) will fail. When the
     * join_cursor is closed, the ref_cursor is made available for
     * general use again. The application should close ref_cursor when
     * finished with it, although not before the join_cursor is closed.
     *
     * @configstart{WT_SESSION.join, see dist/api_data.py}
     * @config{bloom_bit_count, the number of bits used per item for the Bloom filter., an integer
     * between \c 2 and \c 1000; default \c 16.}
     * @config{bloom_false_positives, return all values that pass the Bloom filter\, without
     * eliminating any false positives., a boolean flag; default \c false.}
     * @config{bloom_hash_count, the number of hash values per item for the Bloom filter., an
     * integer between \c 2 and \c 100; default \c 8.}
     * @config{compare, modifies the set of items to be returned so that the index key satisfies the
     * given comparison relative to the key set in this cursor., a string\, chosen from the
     * following options: \c "eq"\, \c "ge"\, \c "gt"\, \c "le"\, \c "lt"; default \c "eq".}
     * @config{count, set an approximate count of the elements that would be included in the join.
     * This is used in sizing the Bloom filter\, and also influences evaluation order for cursors in
     * the join.  When the count is equal for multiple Bloom filters in a composition of joins\, the
     * Bloom filter may be shared., an integer; default \c 0.}
     * @config{operation, the operation applied between this and other joined cursors.  When
     * "operation=and" is specified\, all the conditions implied by joins must be satisfied for an
     * entry to be returned by the join cursor; when "operation=or" is specified\, only one must be
     * satisfied.  All cursors joined to a join cursor must have matching operations., a string\,
     * chosen from the following options: \c "and"\, \c "or"; default \c "and".}
     * @config{strategy, when set to \c bloom\, a Bloom filter is created and populated for this
     * index.  This has an up front cost but may reduce the number of accesses to the main table
     * when iterating the joined cursor.  The \c bloom setting requires that \c count be set., a
     * string\, chosen from the following options: \c "bloom"\, \c "default"; default empty.}
     * @configend
     * @errors
     */
    int __F(join)(WT_SESSION *session, WT_CURSOR *join_cursor,
        WT_CURSOR *ref_cursor, const char *config);

    /*!
     * Flush the log.
     *
     * WT_SESSION::log_flush will fail if logging is not enabled.
     *
     * @param session the session handle
     * @configstart{WT_SESSION.log_flush, see dist/api_data.py}
     * @config{sync, forcibly flush the log and wait for it to achieve the synchronization level
     * specified.  The \c off setting forces any buffered log records to be written to the file
     * system.  The \c on setting forces log records to be written to the storage device., a
     * string\, chosen from the following options: \c "off"\, \c "on"; default \c on.}
     * @configend
     * @errors
     */
    int __F(log_flush)(WT_SESSION *session, const char *config);

    /*!
     * Insert a ::WT_LOGREC_MESSAGE type record in the database log files
     * (the database must be configured for logging when this method is
     * called).
     *
     * @param session the session handle
     * @param format a printf format specifier
     * @errors
     */
    int __F(log_printf)(WT_SESSION *session, const char *format, ...);

    /*!
     * Reset the session handle.
     *
     * This method resets the cursors associated with the session, clears session statistics and
     * discards cached resources. No session configurations are modified (or reset to their
     * default values). WT_SESSION::reset will fail if a transaction is in progress in the
     * session.
     *
     * @snippet ex_all.c Reset the session
     *
     * @param session the session handle
     * @errors
     */
    int __F(reset)(WT_SESSION *session);

    /*!
     * Salvage a table.
     *
     * Salvage rebuilds the file or files which comprise a table,
     * discarding any corrupted file blocks.
     *
     * When salvage is done, previously deleted records may re-appear, and
     * inserted records may disappear, so salvage should not be run
     * unless it is known to be necessary.  Normally, salvage should be
     * called after a table or file has been corrupted, as reported by the
     * WT_SESSION::verify method.
     *
     * Files are rebuilt in place. The salvage method overwrites the
     * existing files.
     *
     * @exclusive
     *
     * @snippet ex_all.c Salvage a table
     *
     * @param session the session handle
     * @param name the URI of the table or file to salvage
     * @configstart{WT_SESSION.salvage, see dist/api_data.py}
     * @config{force, force salvage even of files that do not appear to be WiredTiger files., a
     * boolean flag; default \c false.}
     * @configend
     * @ebusy_errors
     */
    int __F(salvage)(WT_SESSION *session,
        const char *name, const char *config);

    /*!
     * Truncate a file, table, cursor range, or backup cursor
     *
     * Truncate a table or file.
     * @snippet ex_all.c Truncate a table
     *
     * Truncate a cursor range.  When truncating based on a cursor position,
     * it is not required the cursor reference a record in the object, only
     * that the key be set.  This allows applications to discard portions of
     * the object name space without knowing exactly what records the object
     * contains. The start and stop points are both inclusive; that is, the
     * key set in the start cursor is the first record to be deleted and the
     * key set in the stop cursor is the last.
     *
     * @snippet ex_all.c Truncate a range
     *
     * Range truncate is implemented as a "scan and write" operation, specifically without range
     * locks. Inserts or other operations in the range, as well as operations before or after
     * the range when no explicit starting or ending key is set, are not well defined: conflicts
     * may be detected or both transactions may commit. If both commit, there's a failure and
     * recovery runs, the result may be different than what was in cache before the crash.
     *
     * The WT_CURSOR::truncate range truncate operation can only be used at snapshot isolation.
     *
     * Any specified cursors end with no position, and subsequent calls to
     * the WT_CURSOR::next (WT_CURSOR::prev) method will iterate from the
     * beginning (end) of the table.
     *
     * Example: truncate a backup cursor.  This operation removes all log files that
     * have been returned by the backup cursor.  It can be used to remove log
     * files after copying them during @ref backup_incremental.
     * @snippet ex_backup.c Truncate a backup cursor
     *
     * @param session the session handle
     * @param name the URI of the table or file to truncate, or \c "log:"
     * for a backup cursor
     * @param start optional cursor marking the first record discarded;
     * if <code>NULL</code>, the truncate starts from the beginning of
     * the object; must be provided when truncating a backup cursor
     * @param stop optional cursor marking the last record discarded;
     * if <code>NULL</code>, the truncate continues to the end of the
     * object; ignored when truncating a backup cursor
     * @configempty{WT_SESSION.truncate, see dist/api_data.py}
     * @errors
     */
    int __F(truncate)(WT_SESSION *session,
        const char *name, WT_CURSOR *start, WT_CURSOR *stop, const char *config);

    /*!
     * Upgrade a table.
     *
     * Upgrade upgrades a table or file, if upgrade is required.
     *
     * @exclusive
     *
     * @snippet ex_all.c Upgrade a table
     *
     * @param session the session handle
     * @param name the URI of the table or file to upgrade
     * @configempty{WT_SESSION.upgrade, see dist/api_data.py}
     * @ebusy_errors
     */
    int __F(upgrade)(WT_SESSION *session,
        const char *name, const char *config);

    /*!
     * Verify a table.
     *
     * Verify reports if a file, or the files that comprise a table, have been corrupted.
     * The WT_SESSION::salvage method can be used to repair a corrupted file.
     *
     * @snippet ex_all.c Verify a table
     *
     * @exclusive
     *
     * @param session the session handle
     * @param name the URI of the table or file to verify, optional if verifying the history
     * store
     * @configstart{WT_SESSION.verify, see dist/api_data.py}
     * @config{do_not_clear_txn_id, Turn off transaction id clearing\, intended for debugging and
     * better diagnosis of crashes or failures., a boolean flag; default \c false.}
     * @config{dump_address, Display page addresses\, time windows\, and page types as pages are
     * verified\, using the application's message handler\, intended for debugging., a boolean flag;
     * default \c false.}
     * @config{dump_all_data, Display application data as pages or blocks are verified\, using the
     * application's message handler\, intended for debugging.  Disabling this does not guarantee
     * that no user data will be output., a boolean flag; default \c false.}
     * @config{dump_blocks, Display the contents of on-disk blocks as they are verified\, using the
     * application's message handler\, intended for debugging., a boolean flag; default \c false.}
     * @config{dump_key_data, Display application data keys as pages or blocks are verified\, using
     * the application's message handler\, intended for debugging.  Disabling this does not
     * guarantee that no user data will be output., a boolean flag; default \c false.}
     * @config{dump_layout, Display the layout of the files as they are verified\, using the
     * application's message handler\, intended for debugging; requires optional support from the
     * block manager., a boolean flag; default \c false.}
     * @config{dump_offsets, Display the contents of specific on-disk blocks\, using the
     * application's message handler\, intended for debugging., a list of strings; default empty.}
     * @config{dump_pages, Display the contents of in-memory pages as they are verified\, using the
     * application's message handler\, intended for debugging., a boolean flag; default \c false.}
     * @config{read_corrupt, A mode that allows verify to continue reading after encountering a
     * checksum error.  It will skip past the corrupt block and continue with the verification
     * process., a boolean flag; default \c false.}
     * @config{stable_timestamp, Ensure that no data has a start timestamp after the stable
     * timestamp\, to be run after rollback_to_stable., a boolean flag; default \c false.}
     * @config{strict, Treat any verification problem as an error; by default\, verify will warn\,
     * but not fail\, in the case of errors that won't affect future behavior (for example\, a
     * leaked block)., a boolean flag; default \c false.}
     * @configend
     * @ebusy_errors
     */
    int __F(verify)(WT_SESSION *session,
        const char *name, const char *config);
    /*! @} */

    /*!
     * @name Transactions
     * @{
     */
    /*!
     * Start a transaction in this session.
     *
     * The transaction remains active until ended by
     * WT_SESSION::commit_transaction or WT_SESSION::rollback_transaction.
     * Operations performed on cursors capable of supporting transactional
     * operations that are already open in this session, or which are opened
     * before the transaction ends, will operate in the context of the
     * transaction.
     *
     * @requires_notransaction
     *
     * @snippet ex_all.c transaction commit/rollback
     *
     * @param session the session handle
     * @configstart{WT_SESSION.begin_transaction, see dist/api_data.py}
     * @config{ignore_prepare, whether to ignore updates by other prepared transactions when doing
     * of read operations of this transaction.  When \c true\, forces the transaction to be
     * read-only.  Use \c force to ignore prepared updates and permit writes (see @ref
     * timestamp_prepare_ignore_prepare for more information)., a string\, chosen from the following
     * options: \c "false"\, \c "force"\, \c "true"; default \c false.}
     * @config{isolation, the isolation level for this transaction; defaults to the session's
     * isolation level., a string\, chosen from the following options: \c "read-uncommitted"\, \c
     * "read-committed"\, \c "snapshot"; default empty.}
     * @config{name, name of the transaction for tracing and debugging., a string; default empty.}
     * @config{no_timestamp, allow a commit without a timestamp\, creating values that have "always
     * existed" and are visible regardless of timestamp.  See @ref timestamp_txn_api., a boolean
     * flag; default \c false.}
     * @config{operation_timeout_ms, when non-zero\, a requested limit on the time taken to complete
     * operations in this transaction.  Time is measured in real time milliseconds from the start of
     * each WiredTiger API call.  There is no guarantee any operation will not take longer than this
     * amount of time.  If WiredTiger notices the limit has been exceeded\, an operation may return
     * a WT_ROLLBACK error.  Default is to have no limit., an integer greater than or equal to \c 0;
     * default \c 0.}
     * @config{priority, priority of the transaction for resolving conflicts.  Transactions with
     * higher values are less likely to abort., an integer between \c -100 and \c 100; default \c
     * 0.}
     * @config{read_timestamp, read using the specified timestamp.  The value must not be older than
     * the current oldest timestamp.  See @ref timestamp_txn_api., a string; default empty.}
     * @config{roundup_timestamps = (, round up timestamps of the transaction., a set of related
     * configuration options defined as follows.}
     * @config{&nbsp;&nbsp;&nbsp;&nbsp;prepared,
     * applicable only for prepared transactions\, and intended only for special-purpose use.  See
     * @ref timestamp_prepare_roundup.  Allows the prepare timestamp and the commit timestamp of
     * this transaction to be rounded up to be no older than the oldest timestamp\, and allows
     * violating the usual restriction that the prepare timestamp must be newer than the stable
     * timestamp.  Specifically: at transaction prepare\, if the prepare timestamp is less than or
     * equal to the oldest timestamp\, the prepare timestamp will be rounded to the oldest
     * timestamp.  Subsequently\, at commit time\, if the commit timestamp is less than the (now
     * rounded) prepare timestamp\, the commit timestamp will be rounded up to it and thus to at
     * least oldest.  Neither timestamp will be checked against the stable timestamp., a boolean
     * flag; default \c false.}
     * @config{&nbsp;&nbsp;&nbsp;&nbsp;read, if the read timestamp is less
     * than the oldest timestamp\, the read timestamp will be rounded up to the oldest timestamp.
     * See @ref timestamp_read_roundup., a boolean flag; default \c false.}
     * @config{ ),,}
     * @config{sync, whether to sync log records when the transaction commits\, inherited from
     * ::wiredtiger_open \c transaction_sync., a boolean flag; default empty.}
     * @configend
     * @errors
     */
    int __F(begin_transaction)(WT_SESSION *session, const char *config);

    /*!
     * Commit the current transaction.
     *
     * A transaction must be in progress when this method is called.
     *
     * If WT_SESSION::commit_transaction returns an error, the transaction
     * was rolled back, not committed, and all cursors associated with the session are reset.
     *
     * @requires_transaction
     *
     * @snippet ex_all.c transaction commit/rollback
     *
     * @param session the session handle
     * @configstart{WT_SESSION.commit_transaction, see dist/api_data.py}
     * @config{commit_timestamp, set the commit timestamp for the current transaction.  For
     * non-prepared transactions\, the value must not be older than the first commit timestamp
     * already set for the current transaction (if any)\, must not be older than the current oldest
     * timestamp\, and must be after the current stable timestamp.  For prepared transactions\, a
     * commit timestamp is required\, must not be older than the prepare timestamp\, and can be set
     * only once.  See @ref timestamp_txn_api and @ref timestamp_prepare., a string; default empty.}
     * @config{durable_timestamp, set the durable timestamp for the current transaction.  Required
     * for the commit of a prepared transaction\, and otherwise not permitted.  The value must also
     * be after the current oldest and stable timestamps and must not be older than the commit
     * timestamp.  See @ref timestamp_prepare., a string; default empty.}
     * @config{operation_timeout_ms, when non-zero\, a requested limit on the time taken to complete
     * operations in this transaction.  Time is measured in real time milliseconds from the start of
     * each WiredTiger API call.  There is no guarantee any operation will not take longer than this
     * amount of time.  If WiredTiger notices the limit has been exceeded\, an operation may return
     * a WT_ROLLBACK error.  Default is to have no limit., an integer greater than or equal to \c 0;
     * default \c 0.}
     * @config{sync, override whether to sync log records when the transaction commits.  The default
     * is inherited from ::wiredtiger_open \c transaction_sync.  The \c off setting does not wait
     * for records to be written or synchronized.  The \c on setting forces log records to be
     * written to the storage device., a string\, chosen from the following options: \c "off"\, \c
     * "on"; default empty.}
     * @configend
     * @errors
     */
    int __F(commit_transaction)(WT_SESSION *session, const char *config);

    /*!
     * Prepare the current transaction.
     *
     * A transaction must be in progress when this method is called.
     *
     * Preparing a transaction will guarantee a subsequent commit will
     * succeed. Only commit and rollback are allowed on a transaction after
     * it has been prepared. The transaction prepare API is designed to
     * support MongoDB exclusively, and guarantees update conflicts have
     * been resolved, but does not guarantee durability.
     *
     * @requires_transaction
     *
     * @snippet ex_all.c transaction prepare
     *
     * @param session the session handle
     * @configstart{WT_SESSION.prepare_transaction, see dist/api_data.py}
     * @config{prepare_timestamp, set the prepare timestamp for the updates of the current
     * transaction.  The value must not be older than any active read timestamps\, and must be newer
     * than the current stable timestamp.  See @ref timestamp_prepare., a string; default empty.}
     * @configend
     * @errors
     */
    int __F(prepare_transaction)(WT_SESSION *session, const char *config);

    /*!
     * Roll back the current transaction.
     *
     * A transaction must be in progress when this method is called.
     *
     * All cursors associated with the session are reset.
     *
     * @requires_transaction
     *
     * @snippet ex_all.c transaction commit/rollback
     *
     * @param session the session handle
     * @configstart{WT_SESSION.rollback_transaction, see dist/api_data.py}
     * @config{operation_timeout_ms, when non-zero\, a requested limit on the time taken to complete
     * operations in this transaction.  Time is measured in real time milliseconds from the start of
     * each WiredTiger API call.  There is no guarantee any operation will not take longer than this
     * amount of time.  If WiredTiger notices the limit has been exceeded\, an operation may return
     * a WT_ROLLBACK error.  Default is to have no limit., an integer greater than or equal to \c 0;
     * default \c 0.}
     * @configend
     * @errors
     */
    int __F(rollback_transaction)(WT_SESSION *session, const char *config);
    /*! @} */

    /*!
     * @name Transaction timestamps
     * @{
     */
    /*!
     * Query the session's transaction timestamp state.
     *
     * The WT_SESSION.query_timestamp method can only be used at snapshot isolation.
     *
     * @param session the session handle
     * @param[out] hex_timestamp a buffer that will be set to the
     * hexadecimal encoding of the timestamp being queried.  Must be large
     * enough to hold a NUL terminated, hex-encoded 8B timestamp (17 bytes).
     * @configstart{WT_SESSION.query_timestamp, see dist/api_data.py}
     * @config{get, specify which timestamp to query: \c commit returns the most recently set
     * commit_timestamp; \c first_commit returns the first set commit_timestamp; \c prepare returns
     * the timestamp used in preparing a transaction; \c read returns the timestamp at which the
     * transaction is reading.  See @ref timestamp_txn_api., a string\, chosen from the following
     * options: \c "commit"\, \c "first_commit"\, \c "prepare"\, \c "read"; default \c read.}
     * @configend
     *
     * A timestamp of 0 is returned if the timestamp is not available or has not been set.
     * @errors
     */
    int __F(query_timestamp)(
        WT_SESSION *session, char *hex_timestamp, const char *config);

    /*!
     * Set a timestamp on a transaction.
     *
     * The WT_SESSION.timestamp_transaction method can only be used at snapshot isolation.
     *
     * @snippet ex_all.c transaction timestamp
     *
     * @requires_transaction
     *
     * @param session the session handle
     * @configstart{WT_SESSION.timestamp_transaction, see dist/api_data.py}
     * @config{commit_timestamp, set the commit timestamp for the current transaction.  For
     * non-prepared transactions\, the value must not be older than the first commit timestamp
     * already set for the current transaction\, if any\, must not be older than the current oldest
     * timestamp and must be after the current stable timestamp.  For prepared transactions\, a
     * commit timestamp is required\, must not be older than the prepare timestamp\, can be set only
     * once\, and must not be set until after the transaction has successfully prepared.  See @ref
     * timestamp_txn_api and @ref timestamp_prepare., a string; default empty.}
     * @config{durable_timestamp, set the durable timestamp for the current transaction.  Required
     * for the commit of a prepared transaction\, and otherwise not permitted.  Can only be set
     * after the transaction has been prepared and a commit timestamp has been set.  The value must
     * be after the current oldest and stable timestamps and must not be older than the commit
     * timestamp.  See @ref timestamp_prepare., a string; default empty.}
     * @config{prepare_timestamp, set the prepare timestamp for the updates of the current
     * transaction.  The value must not be older than any active read timestamps\, and must be newer
     * than the current stable timestamp.  Can be set only once per transaction.  Setting the
     * prepare timestamp does not by itself prepare the transaction\, but does oblige the
     * application to eventually prepare the transaction before committing it.  See @ref
     * timestamp_prepare., a string; default empty.}
     * @config{read_timestamp, read using the specified timestamp.  The value must not be older than
     * the current oldest timestamp.  This can only be set once for a transaction.  See @ref
     * timestamp_txn_api., a string; default empty.}
     * @configend
     * @errors
     */
    int __F(timestamp_transaction)(WT_SESSION *session, const char *config);

    /*!
     * Set a timestamp on a transaction numerically.  Prefer this method over
     * WT_SESSION::timestamp_transaction if the hexadecimal string parsing done in that method
     * becomes a bottleneck.
     *
     * The WT_SESSION.timestamp_transaction_uint method can only be used at snapshot isolation.
     *
     * @snippet ex_all.c transaction timestamp_uint
     *
     * @requires_transaction
     *
     * @param session the session handle
     * @param which the timestamp being set (see ::WT_TS_TXN_TYPE for available options, and
     * WT_SESSION::timestamp_transaction for constraints on the timestamps).
     * @param ts the timestamp.
     * @errors
     */
    int __F(timestamp_transaction_uint)(WT_SESSION *session, WT_TS_TXN_TYPE which,
            uint64_t ts);
    /*! @} */

    /*!
     * @name Transaction support
     * @{
     */
    /*!
     * Write a transactionally consistent snapshot of a database or set of individual objects.
     *
     * When timestamps are not in use, the checkpoint includes all transactions committed
     * before the checkpoint starts. When timestamps are in use and the checkpoint runs with
     * \c use_timestamp=true (the default), updates committed with a timestamp after the
     * \c stable timestamp, in tables configured for checkpoint-level durability, are not
     * included in the checkpoint. Updates committed in tables configured for commit-level
     * durability are always included in the checkpoint. See @ref durability_checkpoint and
     * @ref durability_log for more information.
     *
     * Calling the checkpoint method multiple times serializes the checkpoints; new checkpoint
     * calls wait for running checkpoint calls to complete.
     *
     * Existing named checkpoints may optionally be discarded.
     *
     * @requires_notransaction
     *
     * @snippet ex_all.c Checkpoint examples
     *
     * @param session the session handle
     * @configstart{WT_SESSION.checkpoint, see dist/api_data.py}
     * @config{drop, specify a list of checkpoints to drop.  The list may additionally contain one
     * of the following keys: \c "from=all" to drop all checkpoints\, \c "from=<checkpoint>" to drop
     * all checkpoints after and including the named checkpoint\, or \c "to=<checkpoint>" to drop
     * all checkpoints before and including the named checkpoint.  Checkpoints cannot be dropped if
     * open in a cursor.  While a hot backup is in progress\, checkpoints created prior to the start
     * of the backup cannot be dropped., a list of strings; default empty.}
     * @config{flush_tier = (, configure flushing objects to tiered storage after checkpoint., a set
     * of related configuration options defined as follows.}
     * @config{&nbsp;&nbsp;&nbsp;&nbsp;
     * enabled, if true and tiered storage is in use\, perform one iteration of object switching and
     * flushing objects to tiered storage., a boolean flag; default \c false.}
     * @config{&nbsp;&nbsp;&nbsp;&nbsp;force, if false (the default)\, flush_tier of any individual
     * object may be skipped if the underlying object has not been modified since the previous
     * flush_tier.  If true\, this option forces the flush_tier., a boolean flag; default \c false.}
     * @config{&nbsp;&nbsp;&nbsp;&nbsp;sync, wait for all objects to be flushed to the shared
     * storage to the level specified.  When false\, do not wait for any objects to be written to
     * the tiered storage system but return immediately after generating the objects and work units
     * for an internal thread.  When true\, the caller waits until all work queued for this call to
     * be completely processed before returning., a boolean flag; default \c true.}
     * @config{&nbsp;&nbsp;&nbsp;&nbsp;timeout, amount of time\, in seconds\, to wait for flushing
     * of objects to complete.  WiredTiger returns EBUSY if the timeout is reached.  A value of zero
     * disables the timeout., an integer; default \c 0.}
     * @config{ ),,}
     * @config{force, if false (the default)\, checkpoints may be skipped if the underlying object
     * has not been modified.  If true\, this option forces the checkpoint., a boolean flag; default
     * \c false.}
     * @config{name, if set\, specify a name for the checkpoint (note that checkpoints including LSM
     * trees may not be named)., a string; default empty.}
     * @config{target, if non-empty\, checkpoint the list of objects.  Checkpointing a list of
     * objects separately from a database-wide checkpoint can lead to data inconsistencies; see @ref
     * checkpoint_target for more information., a list of strings; default empty.}
     * @config{use_timestamp, if true (the default)\, create the checkpoint as of the last stable
     * timestamp if timestamps are in use\, or with all committed updates if there is no stable
     * timestamp set.  If false\, always generate a checkpoint with all committed updates\, ignoring
     * any stable timestamp., a boolean flag; default \c true.}
     * @configend
     * @errors
     */
    int __F(checkpoint)(WT_SESSION *session, const char *config);

    /*!
     * Reset the snapshot used for database visibility.
     *
     * For transactions running with snapshot isolation, this method releases the existing
     * snapshot of the database and gets a new one. This makes newer commits visible. The
     * call can be used to avoid pinning old and no-longer-needed content in the database.
     * Applications not using read timestamps for search may see different results after the
     * snapshot is updated.
     *
     * It is an error to call this method when using an isolation level other than snapshot
     * isolation, or if the current transaction has already written any data.
     *
     * @requires_transaction
     *
     * @snippet ex_all.c reset snapshot
     *
     * @param session the session handle
     * @errors
     */
    int __F(reset_snapshot)(WT_SESSION *session);

    /*!
     * Return the transaction ID range pinned by the session handle.
     *
     * The ID range is an approximate count of transactions and is calculated
     * based on the oldest ID needed for the active transaction in this session,
     * compared to the newest transaction in the system.
     *
     * @snippet ex_all.c transaction pinned range
     *
     * @param session the session handle
     * @param[out] range the range of IDs pinned by this session. Zero if
     * there is no active transaction.
     * @errors
     */
    int __F(transaction_pinned_range)(WT_SESSION* session, uint64_t *range);
    /*! @} */

#ifndef DOXYGEN
    /*!
     * Optionally returns the reason for the most recent rollback error returned from the API.
     *
     * There is no guarantee a rollback reason will be set and thus the caller
     * must check for a NULL pointer.
     *
     * @param session the session handle
     * @returns an optional string indicating the reason for the rollback
     */
    const char * __F(get_rollback_reason)(WT_SESSION *session);

    /*!
     * Call into the library.
     *
     * This method is used for breakpoints and to set other configuration
     * when debugging layers not directly supporting those features.
     *
     * @param session the session handle
     * @errors
     */
    int __F(breakpoint)(WT_SESSION *session);
#endif
};

/*!
 * A connection to a WiredTiger database.  The connection may be opened within
 * the same address space as the caller or accessed over a socket connection.
 *
 * Most applications will open a single connection to a database for each
 * process.  The first process to open a connection to a database will access
 * the database in its own address space.  Subsequent connections (if allowed)
 * will communicate with the first process over a socket connection to perform
 * their operations.
 *
 * <b>Thread safety:</b> A WT_CONNECTION handle may be shared between threads.
 * See @ref threads for more information.
 */
struct __wt_connection {
    /*!
     * Close a connection.
     *
     * Any open sessions will be closed. This will release the resources
     * associated with the session handle, including rolling back any
     * active transactions and closing any cursors that remain open in the
     * session.
     *
     * @snippet ex_all.c Close a connection
     *
     * @param connection the connection handle
     * @configstart{WT_CONNECTION.close, see dist/api_data.py}
     * @config{leak_memory, don't free memory during close., a boolean flag; default \c false.}
     * @config{use_timestamp, by default\, create the close checkpoint as of the last stable
     * timestamp if timestamps are in use\, or all current updates if there is no stable timestamp
     * set.  If false\, this option generates a checkpoint with all updates., a boolean flag;
     * default \c true.}
     * @configend
     * @errors
     */
    int __F(close)(WT_CONNECTION *connection, const char *config);

#ifndef DOXYGEN
    /*!
     * Output debug information for various subsystems. The output format
     * may change over time, gathering the debug information may be
     * invasive, and the information reported may not provide a point in
     * time view of the system.
     *
     * @param connection the connection handle
     * @configstart{WT_CONNECTION.debug_info, see dist/api_data.py}
     * @config{backup, print incremental backup information., a boolean flag; default \c false.}
     * @config{cache, print cache information., a boolean flag; default \c false.}
     * @config{cursors, print all open cursor information., a boolean flag; default \c false.}
     * @config{handles, print open handles information., a boolean flag; default \c false.}
     * @config{log, print log information., a boolean flag; default \c false.}
     * @config{sessions, print open session information., a boolean flag; default \c false.}
     * @config{txn, print global txn information., a boolean flag; default \c false.}
     * @configend
     * @errors
     */
    int __F(debug_info)(WT_CONNECTION *connection, const char *config);
#endif

    /*!
     * Reconfigure a connection handle.
     *
     * @snippet ex_all.c Reconfigure a connection
     *
     * @param connection the connection handle
     * @configstart{WT_CONNECTION.reconfigure, see dist/api_data.py}
     * @config{block_cache = (, block cache configuration options., a set of related configuration
     * options defined as follows.}
     * @config{&nbsp;&nbsp;&nbsp;&nbsp;blkcache_eviction_aggression,
     * seconds an unused block remains in the cache before it is evicted., an integer between \c 1
     * and \c 7200; default \c 1800.}
     * @config{&nbsp;&nbsp;&nbsp;&nbsp;cache_on_checkpoint, cache
     * blocks written by a checkpoint., a boolean flag; default \c true.}
     * @config{&nbsp;&nbsp;&nbsp;&nbsp;cache_on_writes, cache blocks as they are written (other than
     * checkpoint blocks)., a boolean flag; default \c true.}
     * @config{&nbsp;&nbsp;&nbsp;&nbsp;
     * enabled, enable block cache., a boolean flag; default \c false.}
     * @config{&nbsp;&nbsp;&nbsp;&nbsp;full_target, the fraction of the block cache that must be
     * full before eviction will remove unused blocks., an integer between \c 30 and \c 100; default
     * \c 95.}
     * @config{&nbsp;&nbsp;&nbsp;&nbsp;hashsize, number of buckets in the hashtable that
     * keeps track of blocks., an integer between \c 512 and \c 256K; default \c 32768.}
     * @config{&nbsp;&nbsp;&nbsp;&nbsp;max_percent_overhead, maximum tolerated overhead expressed as
     * the number of blocks added and removed as percent of blocks looked up; cache population and
     * eviction will be suppressed if the overhead exceeds the threshold., an integer between \c 1
     * and \c 500; default \c 10.}
     * @config{&nbsp;&nbsp;&nbsp;&nbsp;nvram_path, the absolute path to
     * the file system mounted on the NVRAM device., a string; default empty.}
     * @config{&nbsp;&nbsp;&nbsp;&nbsp;percent_file_in_dram, bypass cache for a file if the set
     * percentage of the file fits in system DRAM (as specified by block_cache.system_ram)., an
     * integer between \c 0 and \c 100; default \c 50.}
     * @config{&nbsp;&nbsp;&nbsp;&nbsp;size,
     * maximum memory to allocate for the block cache., an integer between \c 0 and \c 10TB; default
     * \c 0.}
     * @config{&nbsp;&nbsp;&nbsp;&nbsp;system_ram, the bytes of system DRAM available for
     * caching filesystem blocks., an integer between \c 0 and \c 1024GB; default \c 0.}
     * @config{&nbsp;&nbsp;&nbsp;&nbsp;type, cache location: DRAM or NVRAM., a string; default
     * empty.}
     * @config{ ),,}
     * @config{cache_max_wait_ms, the maximum number of milliseconds an application thread will wait
     * for space to be available in cache before giving up.  Default will wait forever., an integer
     * greater than or equal to \c 0; default \c 0.}
     * @config{cache_overhead, assume the heap allocator overhead is the specified percentage\, and
     * adjust the cache usage by that amount (for example\, if there is 10GB of data in cache\, a
     * percentage of 10 means WiredTiger treats this as 11GB). This value is configurable because
     * different heap allocators have different overhead and different workloads will have different
     * heap allocation sizes and patterns\, therefore applications may need to adjust this value
     * based on allocator choice and behavior in measured workloads., an integer between \c 0 and \c
     * 30; default \c 8.}
     * @config{cache_size, maximum heap memory to allocate for the cache.  A database should
     * configure either \c cache_size or \c shared_cache but not both., an integer between \c 1MB
     * and \c 10TB; default \c 100MB.}
     * @config{cache_stuck_timeout_ms, the number of milliseconds to wait before a stuck cache times
     * out in diagnostic mode.  Default will wait for 5 minutes\, 0 will wait forever., an integer
     * greater than or equal to \c 0; default \c 300000.}
     * @config{checkpoint = (, periodically checkpoint the database.  Enabling the checkpoint server
     * uses a session from the configured \c session_max., a set of related configuration options
     * defined as follows.}
     * @config{&nbsp;&nbsp;&nbsp;&nbsp;log_size, wait for this amount of log
     * record bytes to be written to the log between each checkpoint.  If non-zero\, this value will
     * use a minimum of the log file size.  A database can configure both log_size and wait to set
     * an upper bound for checkpoints; setting this value above 0 configures periodic checkpoints.,
     * an integer between \c 0 and \c 2GB; default \c 0.}
     * @config{&nbsp;&nbsp;&nbsp;&nbsp;wait,
     * seconds to wait between each checkpoint; setting this value above 0 configures periodic
     * checkpoints., an integer between \c 0 and \c 100000; default \c 0.}
     * @config{ ),,}
     * @config{checkpoint_cleanup, control how aggressively obsolete content is removed when
     * creating checkpoints.  Default to none\, which means no additional work is done to find
     * obsolete content., a string\, chosen from the following options: \c "none"\, \c
     * "reclaim_space"; default \c none.}
     * @config{chunk_cache = (, chunk cache reconfiguration options., a set of related configuration
     * options defined as follows.}
     * @config{&nbsp;&nbsp;&nbsp;&nbsp;pinned, List of "table:" URIs
     * exempt from cache eviction.  Capacity config overrides this\, tables exceeding capacity will
     * not be fully retained.  Table names can appear in both this and the preload list\, but not in
     * both this and the exclude list.  Duplicate names are allowed., a list of strings; default
     * empty.}
     * @config{ ),,}
     * @config{compatibility = (, set compatibility version of database.  Changing the compatibility
     * version requires that there are no active operations for the duration of the call., a set of
     * related configuration options defined as follows.}
     * @config{&nbsp;&nbsp;&nbsp;&nbsp;release,
     * compatibility release version string., a string; default empty.}
     * @config{ ),,}
     * @config{debug_mode = (, control the settings of various extended debugging features., a set
     * of related configuration options defined as follows.}
     * @config{&nbsp;&nbsp;&nbsp;&nbsp;
     * background_compact, if true\, background compact aggressively removes compact statistics for
     * a file and decreases the max amount of time a file can be skipped for., a boolean flag;
     * default \c false.}
     * @config{&nbsp;&nbsp;&nbsp;&nbsp;checkpoint_retention, adjust log removal
     * to retain the log records of this number of checkpoints.  Zero or one means perform normal
     * removal., an integer between \c 0 and \c 1024; default \c 0.}
     * @config{&nbsp;&nbsp;&nbsp;&nbsp;corruption_abort, if true and built in diagnostic mode\, dump
     * core in the case of data corruption., a boolean flag; default \c true.}
     * @config{&nbsp;&nbsp;&nbsp;&nbsp;cursor_copy, if true\, use the system allocator to make a
     * copy of any data returned by a cursor operation and return the copy instead.  The copy is
     * freed on the next cursor operation.  This allows memory sanitizers to detect inappropriate
     * references to memory owned by cursors., a boolean flag; default \c false.}
     * @config{&nbsp;&nbsp;&nbsp;&nbsp;cursor_reposition, if true\, for operations with snapshot
     * isolation the cursor temporarily releases any page that requires force eviction\, then
     * repositions back to the page for further operations.  A page release encourages eviction of
     * hot or large pages\, which is more likely to succeed without a cursor keeping the page
     * pinned., a boolean flag; default \c false.}
     * @config{&nbsp;&nbsp;&nbsp;&nbsp;eviction, if
     * true\, modify internal algorithms to change skew to force history store eviction to happen
     * more aggressively.  This includes but is not limited to not skewing newest\, not favoring
     * leaf pages\, and modifying the eviction score mechanism., a boolean flag; default \c false.}
     * @config{&nbsp;&nbsp;&nbsp;&nbsp;log_retention, adjust log removal to retain at least this
     * number of log files.  (Warning: this option can remove log files required for recovery if no
     * checkpoints have yet been done and the number of log files exceeds the configured value.  As
     * WiredTiger cannot detect the difference between a system that has not yet checkpointed and
     * one that will never checkpoint\, it might discard log files before any checkpoint is done.)
     * Ignored if set to 0., an integer between \c 0 and \c 1024; default \c 0.}
     * @config{&nbsp;&nbsp;&nbsp;&nbsp;realloc_exact, if true\, reallocation of memory will only
     * provide the exact amount requested.  This will help with spotting memory allocation issues
     * more easily., a boolean flag; default \c false.}
     * @config{&nbsp;&nbsp;&nbsp;&nbsp;
     * realloc_malloc, if true\, every realloc call will force a new memory allocation by using
     * malloc., a boolean flag; default \c false.}
     * @config{&nbsp;&nbsp;&nbsp;&nbsp;rollback_error,
     * return a WT_ROLLBACK error from a transaction operation about every Nth operation to simulate
     * a collision., an integer between \c 0 and \c 10M; default \c 0.}
     * @config{&nbsp;&nbsp;&nbsp;&nbsp;slow_checkpoint, if true\, slow down checkpoint creation by
     * slowing down internal page processing., a boolean flag; default \c false.}
     * @config{&nbsp;&nbsp;&nbsp;&nbsp;stress_skiplist, Configure various internal parameters to
     * encourage race conditions and other issues with internal skip lists\, e.g.  using a more
     * dense representation., a boolean flag; default \c false.}
     * @config{&nbsp;&nbsp;&nbsp;&nbsp;
     * table_logging, if true\, write transaction related information to the log for all
     * operations\, even operations for tables with logging turned off.  This additional logging
     * information is intended for debugging and is informational only\, that is\, it is ignored
     * during recovery., a boolean flag; default \c false.}
     * @config{&nbsp;&nbsp;&nbsp;&nbsp;
     * tiered_flush_error_continue, on a write to tiered storage\, continue when an error occurs., a
     * boolean flag; default \c false.}
     * @config{&nbsp;&nbsp;&nbsp;&nbsp;update_restore_evict, if
     * true\, control all dirty page evictions through forcing update restore eviction., a boolean
     * flag; default \c false.}
     * @config{ ),,}
     * @config{error_prefix, prefix string for error messages., a string; default empty.}
     * @config{eviction = (, eviction configuration options., a set of related configuration options
     * defined as follows.}
     * @config{&nbsp;&nbsp;&nbsp;&nbsp;threads_max, maximum number of threads
     * WiredTiger will start to help evict pages from cache.  The number of threads started will
     * vary depending on the current eviction load.  Each eviction worker thread uses a session from
     * the configured session_max., an integer between \c 1 and \c 20; default \c 8.}
     * @config{&nbsp;&nbsp;&nbsp;&nbsp;threads_min, minimum number of threads WiredTiger will start
     * to help evict pages from cache.  The number of threads currently running will vary depending
     * on the current eviction load., an integer between \c 1 and \c 20; default \c 1.}
     * @config{
     * ),,}
     * @config{eviction_checkpoint_target, perform eviction at the beginning of checkpoints to bring
     * the dirty content in cache to this level.  It is a percentage of the cache size if the value
     * is within the range of 0 to 100 or an absolute size when greater than 100. The value is not
     * allowed to exceed the \c cache_size.  Ignored if set to zero., an integer between \c 0 and \c
     * 10TB; default \c 1.}
     * @config{eviction_dirty_target, perform eviction in worker threads when the cache contains at
     * least this much dirty content.  It is a percentage of the cache size if the value is within
     * the range of 1 to 100 or an absolute size when greater than 100. The value is not allowed to
     * exceed the \c cache_size and has to be lower than its counterpart \c eviction_dirty_trigger.,
     * an integer between \c 1 and \c 10TB; default \c 5.}
     * @config{eviction_dirty_trigger, trigger application threads to perform eviction when the
     * cache contains at least this much dirty content.  It is a percentage of the cache size if the
     * value is within the range of 1 to 100 or an absolute size when greater than 100. The value is
     * not allowed to exceed the \c cache_size and has to be greater than its counterpart \c
     * eviction_dirty_target.  This setting only alters behavior if it is lower than
     * eviction_trigger., an integer between \c 1 and \c 10TB; default \c 20.}
     * @config{eviction_target, perform eviction in worker threads when the cache contains at least
     * this much content.  It is a percentage of the cache size if the value is within the range of
     * 10 to 100 or an absolute size when greater than 100. The value is not allowed to exceed the
     * \c cache_size and has to be lower than its counterpart \c eviction_trigger., an integer
     * between \c 10 and \c 10TB; default \c 80.}
     * @config{eviction_trigger, trigger application threads to perform eviction when the cache
     * contains at least this much content.  It is a percentage of the cache size if the value is
     * within the range of 10 to 100 or an absolute size when greater than 100. The value is not
     * allowed to exceed the \c cache_size and has to be greater than its counterpart \c
     * eviction_target., an integer between \c 10 and \c 10TB; default \c 95.}
     * @config{eviction_updates_target, perform eviction in worker threads when the cache contains
     * at least this many bytes of updates.  It is a percentage of the cache size if the value is
     * within the range of 0 to 100 or an absolute size when greater than 100. Calculated as half of
     * \c eviction_dirty_target by default.  The value is not allowed to exceed the \c cache_size
     * and has to be lower than its counterpart \c eviction_updates_trigger., an integer between \c
     * 0 and \c 10TB; default \c 0.}
     * @config{eviction_updates_trigger, trigger application threads to perform eviction when the
     * cache contains at least this many bytes of updates.  It is a percentage of the cache size if
     * the value is within the range of 1 to 100 or an absolute size when greater than 100\.
     * Calculated as half of \c eviction_dirty_trigger by default.  The value is not allowed to
     * exceed the \c cache_size and has to be greater than its counterpart \c
     * eviction_updates_target.  This setting only alters behavior if it is lower than \c
     * eviction_trigger., an integer between \c 0 and \c 10TB; default \c 0.}
     * @config{extra_diagnostics, enable additional diagnostics in WiredTiger.  These additional
     * diagnostics include diagnostic assertions that can cause WiredTiger to abort when an invalid
     * state is detected.  Options are given as a list\, such as
     * <code>"extra_diagnostics=[out_of_order\,visibility]"</code>. Choosing \c all enables all
     * assertions.  When WiredTiger is compiled with \c HAVE_DIAGNOSTIC=1 all assertions are enabled
     * and cannot be reconfigured., a list\, with values chosen from the following options: \c
     * "all"\, \c "checkpoint_validate"\, \c "cursor_check"\, \c "disk_validate"\, \c
     * "eviction_check"\, \c "generation_check"\, \c "hs_validate"\, \c "key_out_of_order"\, \c
     * "log_validate"\, \c "prepared"\, \c "slow_operation"\, \c "txn_visibility"; default \c [].}
     * @config{file_manager = (, control how file handles are managed., a set of related
     * configuration options defined as follows.}
     * @config{&nbsp;&nbsp;&nbsp;&nbsp;
     * close_handle_minimum, number of handles open before the file manager will look for handles to
     * close., an integer greater than or equal to \c 0; default \c 250.}
     * @config{&nbsp;&nbsp;&nbsp;&nbsp;close_idle_time, amount of time in seconds a file handle
     * needs to be idle before attempting to close it.  A setting of 0 means that idle handles are
     * not closed., an integer between \c 0 and \c 100000; default \c 30.}
     * @config{&nbsp;&nbsp;&nbsp;&nbsp;close_scan_interval, interval in seconds at which to check
     * for files that are inactive and close them., an integer between \c 1 and \c 100000; default
     * \c 10.}
     * @config{ ),,}
     * @config{generation_drain_timeout_ms, the number of milliseconds to wait for a resource to
     * drain before timing out in diagnostic mode.  Default will wait for 4 minutes\, 0 will wait
     * forever., an integer greater than or equal to \c 0; default \c 240000.}
     * @config{history_store = (, history store configuration options., a set of related
     * configuration options defined as follows.}
     * @config{&nbsp;&nbsp;&nbsp;&nbsp;file_max, the
     * maximum number of bytes that WiredTiger is allowed to use for its history store mechanism.
     * If the history store file exceeds this size\, a panic will be triggered.  The default value
     * means that the history store file is unbounded and may use as much space as the filesystem
     * will accommodate.  The minimum non-zero setting is 100MB., an integer greater than or equal
     * to \c 0; default \c 0.}
     * @config{ ),,}
     * @config{io_capacity = (, control how many bytes per second are written and read.  Exceeding
     * the capacity results in throttling., a set of related configuration options defined as
     * follows.}
     * @config{&nbsp;&nbsp;&nbsp;&nbsp;chunk_cache, number of bytes per second available
     * to the chunk cache.  The minimum non-zero setting is 1MB., an integer between \c 0 and \c
     * 1TB; default \c 0.}
     * @config{&nbsp;&nbsp;&nbsp;&nbsp;total, number of bytes per second
     * available to all subsystems in total.  When set\, decisions about what subsystems are
     * throttled\, and in what proportion\, are made internally.  The minimum non-zero setting is
     * 1MB., an integer between \c 0 and \c 1TB; default \c 0.}
     * @config{ ),,}
     * @config{json_output, enable JSON formatted messages on the event handler interface.  Options
     * are given as a list\, where each option specifies an event handler category e.g.  'error'
     * represents the messages from the WT_EVENT_HANDLER::handle_error method., a list\, with values
     * chosen from the following options: \c "error"\, \c "message"; default \c [].}
     * @config{log = (, enable logging.  Enabling logging uses three sessions from the configured
     * session_max., a set of related configuration options defined as follows.}
     * @config{&nbsp;&nbsp;&nbsp;&nbsp;os_cache_dirty_pct, maximum dirty system buffer cache usage\,
     * as a percentage of the log's \c file_max.  If non-zero\, schedule writes for dirty blocks
     * belonging to the log in the system buffer cache after that percentage of the log has been
     * written into the buffer cache without an intervening file sync., an integer between \c 0 and
     * \c 100; default \c 0.}
     * @config{&nbsp;&nbsp;&nbsp;&nbsp;prealloc, pre-allocate log files., a
     * boolean flag; default \c true.}
     * @config{&nbsp;&nbsp;&nbsp;&nbsp;remove, automatically remove
     * unneeded log files., a boolean flag; default \c true.}
     * @config{&nbsp;&nbsp;&nbsp;&nbsp;
     * zero_fill, manually write zeroes into log files., a boolean flag; default \c false.}
     * @config{
     * ),,}
     * @config{lsm_manager = (, configure database wide options for LSM tree management.  The LSM
     * manager is started automatically the first time an LSM tree is opened.  The LSM manager uses
     * a session from the configured session_max., a set of related configuration options defined as
     * follows.}
     * @config{&nbsp;&nbsp;&nbsp;&nbsp;merge, merge LSM chunks where possible., a boolean
     * flag; default \c true.}
     * @config{&nbsp;&nbsp;&nbsp;&nbsp;worker_thread_max, Configure a set of
     * threads to manage merging LSM trees in the database.  Each worker thread uses a session
     * handle from the configured session_max., an integer between \c 3 and \c 20; default \c 4.}
     * @config{ ),,}
     * @config{operation_timeout_ms, this option is no longer supported\, retained for backward
     * compatibility., an integer greater than or equal to \c 0; default \c 0.}
     * @config{operation_tracking = (, enable tracking of performance-critical functions.  See @ref
     * operation_tracking for more information., a set of related configuration options defined as
     * follows.}
     * @config{&nbsp;&nbsp;&nbsp;&nbsp;enabled, enable operation tracking subsystem., a
     * boolean flag; default \c false.}
     * @config{&nbsp;&nbsp;&nbsp;&nbsp;path, the name of a
     * directory into which operation tracking files are written.  The directory must already exist.
     * If the value is not an absolute path\, the path is relative to the database home (see @ref
     * absolute_path for more information)., a string; default \c ".".}
     * @config{ ),,}
     * @config{shared_cache = (, shared cache configuration options.  A database should configure
     * either a cache_size or a shared_cache not both.  Enabling a shared cache uses a session from
     * the configured session_max.  A shared cache can not have absolute values configured for cache
     * eviction settings., a set of related configuration options defined as follows.}
     * @config{&nbsp;&nbsp;&nbsp;&nbsp;chunk, the granularity that a shared cache is redistributed.,
     * an integer between \c 1MB and \c 10TB; default \c 10MB.}
     * @config{&nbsp;&nbsp;&nbsp;&nbsp;
     * name, the name of a cache that is shared between databases or \c "none" when no shared cache
     * is configured., a string; default \c none.}
     * @config{&nbsp;&nbsp;&nbsp;&nbsp;quota, maximum
     * size of cache this database can be allocated from the shared cache.  Defaults to the entire
     * shared cache size., an integer; default \c 0.}
     * @config{&nbsp;&nbsp;&nbsp;&nbsp;reserve,
     * amount of cache this database is guaranteed to have available from the shared cache.  This
     * setting is per database.  Defaults to the chunk size., an integer; default \c 0.}
     * @config{&nbsp;&nbsp;&nbsp;&nbsp;size, maximum memory to allocate for the shared cache.
     * Setting this will update the value if one is already set., an integer between \c 1MB and \c
     * 10TB; default \c 500MB.}
     * @config{ ),,}
     * @config{statistics, Maintain database statistics\, which may impact performance.  Choosing
     * "all" maintains all statistics regardless of cost\, "fast" maintains a subset of statistics
     * that are relatively inexpensive\, "none" turns off all statistics.  The "clear" configuration
     * resets statistics after they are gathered\, where appropriate (for example\, a cache size
     * statistic is not cleared\, while the count of cursor insert operations will be cleared). When
     * "clear" is configured for the database\, gathered statistics are reset each time a statistics
     * cursor is used to gather statistics\, as well as each time statistics are logged using the \c
     * statistics_log configuration.  See @ref statistics for more information., a list\, with
     * values chosen from the following options: \c "all"\, \c "cache_walk"\, \c "fast"\, \c
     * "none"\, \c "clear"\, \c "tree_walk"; default \c none.}
     * @config{statistics_log = (, log any statistics the database is configured to maintain\, to a
     * file.  See @ref statistics for more information.  Enabling the statistics log server uses a
     * session from the configured session_max., a set of related configuration options defined as
     * follows.}
     * @config{&nbsp;&nbsp;&nbsp;&nbsp;json, encode statistics in JSON format., a boolean
     * flag; default \c false.}
     * @config{&nbsp;&nbsp;&nbsp;&nbsp;on_close, log statistics on database
     * close., a boolean flag; default \c false.}
     * @config{&nbsp;&nbsp;&nbsp;&nbsp;sources, if
     * non-empty\, include statistics for the list of data source URIs\, if they are open at the
     * time of the statistics logging.  The list may include URIs matching a single data source
     * ("table:mytable")\, or a URI matching all data sources of a particular type ("table:")., a
     * list of strings; default empty.}
     * @config{&nbsp;&nbsp;&nbsp;&nbsp;timestamp, a timestamp
     * prepended to each log record.  May contain \c strftime conversion specifications.  When \c
     * json is configured\, defaults to \c "%Y-%m-%dT%H:%M:%S.000Z"., a string; default \c "%b %d
     * %H:%M:%S".}
     * @config{&nbsp;&nbsp;&nbsp;&nbsp;wait, seconds to wait between each write of the
     * log records; setting this value above 0 configures statistics logging., an integer between \c
     * 0 and \c 100000; default \c 0.}
     * @config{ ),,}
     * @config{tiered_storage = (, enable tiered storage.  Enabling tiered storage may use one
     * session from the configured session_max., a set of related configuration options defined as
     * follows.}
     * @config{&nbsp;&nbsp;&nbsp;&nbsp;local_retention, time in seconds to retain data on
     * tiered storage on the local tier for faster read access., an integer between \c 0 and \c
     * 10000; default \c 300.}
     * @config{ ),,}
     * @config{verbose, enable messages for various subsystems and operations.  Options are given as
     * a list\, where each message type can optionally define an associated verbosity level\, such
     * as <code>"verbose=[evictserver\,read:1\,rts:0]"</code>. Verbosity levels that can be provided
     * include <code>0</code> (INFO) and <code>1</code> through <code>5</code>\, corresponding to
     * (DEBUG_1) to (DEBUG_5). \c all is a special case that defines the verbosity level for all
     * categories not explicitly set in the config string., a list\, with values chosen from the
     * following options: \c "all"\, \c "api"\, \c "backup"\, \c "block"\, \c "block_cache"\, \c
     * "checkpoint"\, \c "checkpoint_cleanup"\, \c "checkpoint_progress"\, \c "chunkcache"\, \c
     * "compact"\, \c "compact_progress"\, \c "configuration"\, \c "error_returns"\, \c "evict"\, \c
     * "evict_stuck"\, \c "evictserver"\, \c "fileops"\, \c "generation"\, \c "handleops"\, \c
     * "history_store"\, \c "history_store_activity"\, \c "log"\, \c "lsm"\, \c "lsm_manager"\, \c
     * "metadata"\, \c "mutex"\, \c "out_of_order"\, \c "overflow"\, \c "read"\, \c "reconcile"\, \c
     * "recovery"\, \c "recovery_progress"\, \c "rts"\, \c "salvage"\, \c "shared_cache"\, \c
     * "split"\, \c "temporary"\, \c "thread_group"\, \c "tiered"\, \c "timestamp"\, \c
     * "transaction"\, \c "verify"\, \c "version"\, \c "write"; default \c [].}
     * @configend
     * @errors
     */
    int __F(reconfigure)(WT_CONNECTION *connection, const char *config);

    /*!
     * The home directory of the connection.
     *
     * @snippet ex_all.c Get the database home directory
     *
     * @param connection the connection handle
     * @returns a pointer to a string naming the home directory
     */
    const char *__F(get_home)(WT_CONNECTION *connection);

    /*!
     * Compile a configuration string to be used with an API.  The string returned by this
     * method can be used with the indicated API call as its configuration argument.
     * Precompiled strings should be used where configuration parsing has proved to be a
     * performance bottleneck. The lifetime of a configuration string ends when the connection
     * is closed. The number of compilation strings that can be made is limited by
     * the \c compile_configuration_count configuration in ::wiredtiger_open .
     *
     * Configuration strings containing '%d' or '%s' can have values bound, see
     * WT_SESSION::bind_configuration.
     *
     * This API may change in future releases.
     *
     * @param connection the connection handle
     * @param method the API to the configuration string applies to, e.g.
     * \c "WT_SESSION.open_cursor"
     * @param str the configuration string to compile
     * @param compiled the returned configuration string
     * @errors
     */
    int __F(compile_configuration)(WT_CONNECTION *connection, const char *method,
        const char *str, const char **compiled);

    /*!
     * Add configuration options for a method.  See
     * @ref custom_ds_config_add for more information.
     *
     * @snippet ex_all.c Configure method configuration
     *
     * @param connection the connection handle
     * @param method the method being configured
     * @param uri the object type or NULL for all object types
     * @param config the additional configuration's name and default value
     * @param type the additional configuration's type (must be one of
     * \c "boolean"\, \c "int", \c "list" or \c "string")
     * @param check the additional configuration check string, or NULL if
     * none
     * @errors
     */
    int __F(configure_method)(WT_CONNECTION *connection,
        const char *method, const char *uri,
        const char *config, const char *type, const char *check);

    /*!
     * Return if opening this handle created the database.
     *
     * @snippet ex_all.c Check if the database is newly created
     *
     * @param connection the connection handle
     * @returns false (zero) if the connection existed before the call to
     * ::wiredtiger_open, true (non-zero) if it was created by opening this
     * handle.
     */
    int __F(is_new)(WT_CONNECTION *connection);

    /*!
     * @name Session handles
     * @{
     */
    /*!
     * Open a session.
     *
     * @snippet ex_all.c Open a session
     *
     * @param connection the connection handle
     * @param event_handler An event handler. If <code>NULL</code>, the
     * connection's event handler is used. See @ref event_message_handling
     * for more information.
     * @configstart{WT_CONNECTION.open_session, see dist/api_data.py}
     * @config{cache_cursors, enable caching of cursors for reuse.  Any calls to WT_CURSOR::close
     * for a cursor created in this session will mark the cursor as cached and keep it available to
     * be reused for later calls to WT_SESSION::open_cursor.  Cached cursors may be eventually
     * closed.  This value is inherited from ::wiredtiger_open \c cache_cursors., a boolean flag;
     * default \c true.}
     * @config{cache_max_wait_ms, the maximum number of milliseconds an application thread will wait
     * for space to be available in cache before giving up.  Default value will be the global
     * setting of the connection config., an integer greater than or equal to \c 0; default \c 0.}
     * @config{debug = (, configure debug specific behavior on a session.  Generally only used for
     * internal testing purposes., a set of related configuration options defined as follows.}
     * @config{&nbsp;&nbsp;&nbsp;&nbsp;checkpoint_fail_before_turtle_update, Fail before writing a
     * turtle file at the end of a checkpoint., a boolean flag; default \c false.}
     * @config{&nbsp;&nbsp;&nbsp;&nbsp;release_evict_page, Configure the session to evict the page
     * when it is released and no longer needed., a boolean flag; default \c false.}
     * @config{ ),,}
     * @config{ignore_cache_size, when set\, operations performed by this session ignore the cache
     * size and are not blocked when the cache is full.  Note that use of this option for operations
     * that create cache pressure can starve ordinary sessions that obey the cache size., a boolean
     * flag; default \c false.}
     * @config{isolation, the default isolation level for operations in this session., a string\,
     * chosen from the following options: \c "read-uncommitted"\, \c "read-committed"\, \c
     * "snapshot"; default \c snapshot.}
     * @config{prefetch = (, Enable automatic detection of scans by applications\, and attempt to
     * pre-fetch future content into the cache., a set of related configuration options defined as
     * follows.}
     * @config{&nbsp;&nbsp;&nbsp;&nbsp;enabled, whether pre-fetch is enabled for this
     * session., a boolean flag; default \c false.}
     * @config{ ),,}
     * @configend
     * @param[out] sessionp the new session handle
     * @errors
     */
    int __F(open_session)(WT_CONNECTION *connection,
        WT_EVENT_HANDLER *event_handler, const char *config,
        WT_SESSION **sessionp);
    /*! @} */

    /*!
     * @name Transactions
     * @{
     */
    /*!
     * Query the global transaction timestamp state.
     *
     * @snippet ex_all.c query timestamp
     *
     * @param connection the connection handle
     * @param[out] hex_timestamp a buffer that will be set to the
     * hexadecimal encoding of the timestamp being queried.  Must be large
     * enough to hold a NUL terminated, hex-encoded 8B timestamp (17 bytes).
     * @configstart{WT_CONNECTION.query_timestamp, see dist/api_data.py}
     * @config{get, specify which timestamp to query: \c all_durable returns the largest timestamp
     * such that all timestamps up to and including that value have been committed (possibly bounded
     * by the application-set \c durable timestamp); \c last_checkpoint returns the timestamp of the
     * most recent stable checkpoint; \c oldest_timestamp returns the most recent \c
     * oldest_timestamp set with WT_CONNECTION::set_timestamp; \c oldest_reader returns the minimum
     * of the read timestamps of all active readers; \c pinned returns the minimum of the \c
     * oldest_timestamp and the read timestamps of all active readers; \c recovery returns the
     * timestamp of the most recent stable checkpoint taken prior to a shutdown; \c stable_timestamp
     * returns the most recent \c stable_timestamp set with WT_CONNECTION::set_timestamp.  (The \c
     * oldest and \c stable arguments are deprecated short-hand for \c oldest_timestamp and \c
     * stable_timestamp\, respectively.) See @ref timestamp_global_api., a string\, chosen from the
     * following options: \c "all_durable"\, \c "last_checkpoint"\, \c "oldest"\, \c
     * "oldest_reader"\, \c "oldest_timestamp"\, \c "pinned"\, \c "recovery"\, \c "stable"\, \c
     * "stable_timestamp"; default \c all_durable.}
     * @configend
     *
     * A timestamp of 0 is returned if the timestamp is not available or has not been set.
     * @errors
     */
    int __F(query_timestamp)(
        WT_CONNECTION *connection, char *hex_timestamp, const char *config);

    /*!
     * Set a global transaction timestamp.
     *
     * @snippet ex_all.c set durable timestamp
     *
     * @snippet ex_all.c set oldest timestamp
     *
     * @snippet ex_all.c set stable timestamp
     *
     * @param connection the connection handle
     * @configstart{WT_CONNECTION.set_timestamp, see dist/api_data.py}
     * @config{durable_timestamp, temporarily set the system's maximum durable timestamp\, bounding
     * the timestamp returned by WT_CONNECTION::query_timestamp with the \c all_durable
     * configuration.  Calls to WT_CONNECTION::query_timestamp will ignore durable timestamps
     * greater than the specified value until a subsequent transaction commit advances the maximum
     * durable timestamp\, or rollback-to-stable resets the value.  See @ref timestamp_global_api.,
     * a string; default empty.}
     * @config{oldest_timestamp, future commits and queries will be no earlier than the specified
     * timestamp.  Values must be monotonically increasing; any attempt to set the value to older
     * than the current is silently ignored.  The value must not be newer than the current stable
     * timestamp.  See @ref timestamp_global_api., a string; default empty.}
     * @config{stable_timestamp, checkpoints will not include commits that are newer than the
     * specified timestamp in tables configured with \c "log=(enabled=false)". Values must be
     * monotonically increasing; any attempt to set the value to older than the current is silently
     * ignored.  The value must not be older than the current oldest timestamp.  See @ref
     * timestamp_global_api., a string; default empty.}
     * @configend
     * @errors
     */
    int __F(set_timestamp)(
        WT_CONNECTION *connection, const char *config);

    /*!
     * Rollback tables to an earlier point in time, discarding all updates to checkpoint durable
     * tables that have commit times more recent than the current global stable timestamp.
     *
     * No updates made to logged tables or updates made without an associated commit timestamp
     * will be discarded. See @ref timestamp_misc.
     *
     * Applications must resolve all running transactions and close or reset all open cursors
     * before the call, and no other API calls should be made for the duration of the call.
     *
     * @snippet ex_all.c rollback to stable
     *
     * @param connection the connection handle
     * @configstart{WT_CONNECTION.rollback_to_stable, see dist/api_data.py}
     * @config{dryrun, perform the checks associated with RTS\, but don't modify any data., a
     * boolean flag; default \c false.}
     * @config{threads, maximum number of threads WiredTiger will start to help RTS. Each RTS worker
     * thread uses a session from the configured session_max., an integer between \c 0 and \c 10;
     * default \c 4.}
     * @configend
     * @errors
     * An error should occur only in the case of a system problem, and an application typically
     * will retry WT_CONNECTION::rollback_to_stable on error, or fail outright.
     */
    int __F(rollback_to_stable)(
        WT_CONNECTION *connection, const char *config);

    /*! @} */

    /*!
     * @name Extensions
     * @{
     */
    /*!
     * Load an extension.
     *
     * @snippet ex_all.c Load an extension
     *
     * @param connection the connection handle
     * @param path the filename of the extension module, or \c "local" to
     * search the current application binary for the initialization
     * function, see @ref extensions for more details.
     * @configstart{WT_CONNECTION.load_extension, see dist/api_data.py}
     * @config{config, configuration string passed to the entry point of the extension as its
     * WT_CONFIG_ARG argument., a string; default empty.}
     * @config{early_load, whether this extension should be loaded at the beginning of
     * ::wiredtiger_open.  Only applicable to extensions loaded via the wiredtiger_open
     * configurations string., a boolean flag; default \c false.}
     * @config{entry, the entry point of the extension\, called to initialize the extension when it
     * is loaded.  The signature of the function must match ::wiredtiger_extension_init., a string;
     * default \c wiredtiger_extension_init.}
     * @config{terminate, an optional function in the extension that is called before the extension
     * is unloaded during WT_CONNECTION::close.  The signature of the function must match
     * ::wiredtiger_extension_terminate., a string; default \c wiredtiger_extension_terminate.}
     * @configend
     * @errors
     */
    int __F(load_extension)(WT_CONNECTION *connection,
        const char *path, const char *config);

    /*!
     * Add a custom data source.  See @ref custom_data_sources for more
     * information.
     *
     * The application must first implement the WT_DATA_SOURCE interface
     * and then register the implementation with WiredTiger:
     *
     * @snippet ex_data_source.c WT_DATA_SOURCE register
     *
     * @param connection the connection handle
     * @param prefix the URI prefix for this data source, e.g., "file:"
     * @param data_source the application-supplied implementation of
     *  WT_DATA_SOURCE to manage this data source.
     * @configempty{WT_CONNECTION.add_data_source, see dist/api_data.py}
     * @errors
     */
    int __F(add_data_source)(WT_CONNECTION *connection, const char *prefix,
        WT_DATA_SOURCE *data_source, const char *config);

    /*!
     * Add a custom collation function.
     *
     * The application must first implement the WT_COLLATOR interface and
     * then register the implementation with WiredTiger:
     *
     * @snippet ex_all.c WT_COLLATOR register
     *
     * @param connection the connection handle
     * @param name the name of the collation to be used in calls to
     *  WT_SESSION::create, may not be \c "none"
     * @param collator the application-supplied collation handler
     * @configempty{WT_CONNECTION.add_collator, see dist/api_data.py}
     * @errors
     */
    int __F(add_collator)(WT_CONNECTION *connection,
        const char *name, WT_COLLATOR *collator, const char *config);

    /*!
     * Add a compression function.
     *
     * The application must first implement the WT_COMPRESSOR interface
     * and then register the implementation with WiredTiger:
     *
     * @snippet nop_compress.c WT_COMPRESSOR initialization structure
     *
     * @snippet nop_compress.c WT_COMPRESSOR initialization function
     *
     * @param connection the connection handle
     * @param name the name of the compression function to be used in calls
     *  to WT_SESSION::create, may not be \c "none"
     * @param compressor the application-supplied compression handler
     * @configempty{WT_CONNECTION.add_compressor, see dist/api_data.py}
     * @errors
     */
    int __F(add_compressor)(WT_CONNECTION *connection,
        const char *name, WT_COMPRESSOR *compressor, const char *config);

    /*!
     * Add an encryption function.
     *
     * The application must first implement the WT_ENCRYPTOR interface
     * and then register the implementation with WiredTiger:
     *
     * @snippet nop_encrypt.c WT_ENCRYPTOR initialization structure
     *
     * @snippet nop_encrypt.c WT_ENCRYPTOR initialization function
     *
     * @param connection the connection handle
     * @param name the name of the encryption function to be used in calls
     *  to WT_SESSION::create, may not be \c "none"
     * @param encryptor the application-supplied encryption handler
     * @configempty{WT_CONNECTION.add_encryptor, see dist/api_data.py}
     * @errors
     */
    int __F(add_encryptor)(WT_CONNECTION *connection,
        const char *name, WT_ENCRYPTOR *encryptor, const char *config);

    /*!
     * Add a custom extractor for index keys or column groups.
     *
     * The application must first implement the WT_EXTRACTOR interface and
     * then register the implementation with WiredTiger:
     *
     * @snippet ex_all.c WT_EXTRACTOR register
     *
     * @param connection the connection handle
     * @param name the name of the extractor to be used in calls to
     *  WT_SESSION::create, may not be \c "none"
     * @param extractor the application-supplied extractor
     * @configempty{WT_CONNECTION.add_extractor, see dist/api_data.py}
     * @errors
     */
    int __F(add_extractor)(WT_CONNECTION *connection, const char *name,
        WT_EXTRACTOR *extractor, const char *config);

    /*!
     * Configure a custom file system.
     *
     * This method can only be called from an early loaded extension
     * module. The application must first implement the WT_FILE_SYSTEM
     * interface and then register the implementation with WiredTiger:
     *
     * @snippet ex_file_system.c WT_FILE_SYSTEM register
     *
     * @param connection the connection handle
     * @param fs the populated file system structure
     * @configempty{WT_CONNECTION.set_file_system, see dist/api_data.py}
     * @errors
     */
    int __F(set_file_system)(
        WT_CONNECTION *connection, WT_FILE_SYSTEM *fs, const char *config);

#if !defined(DOXYGEN)
#if !defined(SWIG)
    /*!
     * Add a storage source implementation.
     *
     * The application must first implement the WT_STORAGE_SOURCE
     * interface and then register the implementation with WiredTiger:
     *
     * @snippet ex_storage_source.c WT_STORAGE_SOURCE register
     *
     * @param connection the connection handle
     * @param name the name of the storage source implementation
     * @param storage_source the populated storage source structure
     * @configempty{WT_CONNECTION.add_storage_source, see dist/api_data.py}
     * @errors
     */
    int __F(add_storage_source)(WT_CONNECTION *connection, const char *name,
        WT_STORAGE_SOURCE *storage_source, const char *config);
#endif

    /*!
     * Get a storage source implementation.
     *
     * Look up a storage source by name and return it. The returned storage source
     * must be released by calling WT_STORAGE_SOURCE::terminate.
     *
     * @snippet ex_storage_source.c WT_STORAGE_SOURCE register
     *
     * @param connection the connection handle
     * @param name the name of the storage source implementation
     * @param storage_source the storage source structure
     * @errors
     */
    int __F(get_storage_source)(WT_CONNECTION *connection, const char *name,
        WT_STORAGE_SOURCE **storage_sourcep);
#endif

    /*!
     * Return a reference to the WiredTiger extension functions.
     *
     * @snippet ex_data_source.c WT_EXTENSION_API declaration
     *
     * @param wt_conn the WT_CONNECTION handle
     * @returns a reference to a WT_EXTENSION_API structure.
     */
    WT_EXTENSION_API *__F(get_extension_api)(WT_CONNECTION *wt_conn);
    /*! @} */
};

/*!
 * Open a connection to a database.
 *
 * @snippet ex_all.c Open a connection
 *
 * @param home The path to the database home directory.  See @ref home
 * for more information.
 * @param event_handler An event handler. If <code>NULL</code>, a default
 * event handler is installed that writes error messages to stderr. See
 * @ref event_message_handling for more information.
 * @configstart{wiredtiger_open, see dist/api_data.py}
 * @config{backup_restore_target, If non-empty and restoring from a backup\, restore only the table
 * object targets listed.  WiredTiger will remove all the metadata entries for the tables that are
 * not listed in the list from the reconstructed metadata.  The target list must include URIs of
 * type \c table:., a list of strings; default empty.}
 * @config{block_cache = (, block cache configuration options., a set of related configuration
 * options defined as follows.}
 * @config{&nbsp;&nbsp;&nbsp;&nbsp;blkcache_eviction_aggression,
 * seconds an unused block remains in the cache before it is evicted., an integer between \c 1 and
 * \c 7200; default \c 1800.}
 * @config{&nbsp;&nbsp;&nbsp;&nbsp;cache_on_checkpoint, cache blocks
 * written by a checkpoint., a boolean flag; default \c true.}
 * @config{&nbsp;&nbsp;&nbsp;&nbsp;
 * cache_on_writes, cache blocks as they are written (other than checkpoint blocks)., a boolean
 * flag; default \c true.}
 * @config{&nbsp;&nbsp;&nbsp;&nbsp;enabled, enable block cache., a boolean
 * flag; default \c false.}
 * @config{&nbsp;&nbsp;&nbsp;&nbsp;full_target, the fraction of the block
 * cache that must be full before eviction will remove unused blocks., an integer between \c 30 and
 * \c 100; default \c 95.}
 * @config{&nbsp;&nbsp;&nbsp;&nbsp;hashsize, number of buckets in the
 * hashtable that keeps track of blocks., an integer between \c 512 and \c 256K; default \c 32768.}
 * @config{&nbsp;&nbsp;&nbsp;&nbsp;max_percent_overhead, maximum tolerated overhead expressed as the
 * number of blocks added and removed as percent of blocks looked up; cache population and eviction
 * will be suppressed if the overhead exceeds the threshold., an integer between \c 1 and \c 500;
 * default \c 10.}
 * @config{&nbsp;&nbsp;&nbsp;&nbsp;nvram_path, the absolute path to the file system
 * mounted on the NVRAM device., a string; default empty.}
 * @config{&nbsp;&nbsp;&nbsp;&nbsp;
 * percent_file_in_dram, bypass cache for a file if the set percentage of the file fits in system
 * DRAM (as specified by block_cache.system_ram)., an integer between \c 0 and \c 100; default \c
 * 50.}
 * @config{&nbsp;&nbsp;&nbsp;&nbsp;size, maximum memory to allocate for the block cache., an
 * integer between \c 0 and \c 10TB; default \c 0.}
 * @config{&nbsp;&nbsp;&nbsp;&nbsp;system_ram, the
 * bytes of system DRAM available for caching filesystem blocks., an integer between \c 0 and \c
 * 1024GB; default \c 0.}
 * @config{&nbsp;&nbsp;&nbsp;&nbsp;type, cache location: DRAM or NVRAM., a
 * string; default empty.}
 * @config{ ),,}
 * @config{buffer_alignment, in-memory alignment (in bytes) for buffers used for I/O. The default
 * value of -1 indicates a platform-specific alignment value should be used (4KB on Linux systems
 * when direct I/O is configured\, zero elsewhere). If the configured alignment is larger than
 * default or configured object page sizes\, file allocation and page sizes are silently increased
 * to the buffer alignment size.  Requires the \c posix_memalign API. See @ref
 * tuning_system_buffer_cache_direct_io., an integer between \c -1 and \c 1MB; default \c -1.}
 * @config{builtin_extension_config, A structure where the keys are the names of builtin extensions
 * and the values are passed to WT_CONNECTION::load_extension as the \c config parameter (for
 * example\, <code>builtin_extension_config={zlib={compression_level=3}}</code>)., a string; default
 * empty.}
 * @config{cache_cursors, enable caching of cursors for reuse.  This is the default value for any
 * sessions created\, and can be overridden in configuring \c cache_cursors in
 * WT_CONNECTION.open_session., a boolean flag; default \c true.}
 * @config{cache_max_wait_ms, the maximum number of milliseconds an application thread will wait for
 * space to be available in cache before giving up.  Default will wait forever., an integer greater
 * than or equal to \c 0; default \c 0.}
 * @config{cache_overhead, assume the heap allocator overhead is the specified percentage\, and
 * adjust the cache usage by that amount (for example\, if there is 10GB of data in cache\, a
 * percentage of 10 means WiredTiger treats this as 11GB). This value is configurable because
 * different heap allocators have different overhead and different workloads will have different
 * heap allocation sizes and patterns\, therefore applications may need to adjust this value based
 * on allocator choice and behavior in measured workloads., an integer between \c 0 and \c 30;
 * default \c 8.}
 * @config{cache_size, maximum heap memory to allocate for the cache.  A database should configure
 * either \c cache_size or \c shared_cache but not both., an integer between \c 1MB and \c 10TB;
 * default \c 100MB.}
 * @config{cache_stuck_timeout_ms, the number of milliseconds to wait before a stuck cache times out
 * in diagnostic mode.  Default will wait for 5 minutes\, 0 will wait forever., an integer greater
 * than or equal to \c 0; default \c 300000.}
 * @config{checkpoint = (, periodically checkpoint the database.  Enabling the checkpoint server
 * uses a session from the configured \c session_max., a set of related configuration options
 * defined as follows.}
 * @config{&nbsp;&nbsp;&nbsp;&nbsp;log_size, wait for this amount of log record
 * bytes to be written to the log between each checkpoint.  If non-zero\, this value will use a
 * minimum of the log file size.  A database can configure both log_size and wait to set an upper
 * bound for checkpoints; setting this value above 0 configures periodic checkpoints., an integer
 * between \c 0 and \c 2GB; default \c 0.}
 * @config{&nbsp;&nbsp;&nbsp;&nbsp;wait, seconds to wait
 * between each checkpoint; setting this value above 0 configures periodic checkpoints., an integer
 * between \c 0 and \c 100000; default \c 0.}
 * @config{ ),,}
 * @config{checkpoint_cleanup, control how aggressively obsolete content is removed when creating
 * checkpoints.  Default to none\, which means no additional work is done to find obsolete content.,
 * a string\, chosen from the following options: \c "none"\, \c "reclaim_space"; default \c none.}
 * @config{checkpoint_sync, flush files to stable storage when closing or writing checkpoints., a
 * boolean flag; default \c true.}
 * @config{chunk_cache = (, chunk cache configuration options., a set of related configuration
 * options defined as follows.}
 * @config{&nbsp;&nbsp;&nbsp;&nbsp;capacity, maximum memory or storage
 * to use for the chunk cache., an integer between \c 512KB and \c 100TB; default \c 10GB.}
 * @config{&nbsp;&nbsp;&nbsp;&nbsp;chunk_cache_evict_trigger, chunk cache percent full that triggers
 * eviction., an integer between \c 0 and \c 100; default \c 90.}
 * @config{&nbsp;&nbsp;&nbsp;&nbsp;
 * chunk_size, size of cached chunks., an integer between \c 512KB and \c 100GB; default \c 1MB.}
 * @config{&nbsp;&nbsp;&nbsp;&nbsp;enabled, enable chunk cache., a boolean flag; default \c false.}
 * @config{&nbsp;&nbsp;&nbsp;&nbsp;hashsize, number of buckets in the hashtable that keeps track of
 * objects., an integer between \c 64 and \c 1048576; default \c 1024.}
 * @config{&nbsp;&nbsp;&nbsp;&nbsp;pinned, List of "table:" URIs exempt from cache eviction.
 * Capacity config overrides this\, tables exceeding capacity will not be fully retained.  Table
 * names can appear in both this and the preload list\, but not in both this and the exclude list.
 * Duplicate names are allowed., a list of strings; default empty.}
 * @config{&nbsp;&nbsp;&nbsp;&nbsp;
 * storage_path, the path (absolute or relative) to the file used as cache location.  This should be
 * on a filesystem that supports file truncation.  All filesystems in common use meet this
 * criteria., a string; default empty.}
 * @config{ ),,}
 * @config{compatibility = (, set compatibility version of database.  Changing the compatibility
 * version requires that there are no active operations for the duration of the call., a set of
 * related configuration options defined as follows.}
 * @config{&nbsp;&nbsp;&nbsp;&nbsp;release,
 * compatibility release version string., a string; default empty.}
 * @config{&nbsp;&nbsp;&nbsp;&nbsp;
 * require_max, required maximum compatibility version of existing data files.  Must be greater than
 * or equal to any release version set in the \c release setting.  Has no effect if creating the
 * database., a string; default empty.}
 * @config{&nbsp;&nbsp;&nbsp;&nbsp;require_min, required
 * minimum compatibility version of existing data files.  Must be less than or equal to any release
 * version set in the \c release setting.  Has no effect if creating the database., a string;
 * default empty.}
 * @config{ ),,}
 * @config{compile_configuration_count, the number of configuration strings that can be precompiled.
 * Some configuration strings are compiled internally when the connection is opened., an integer
 * greater than or equal to \c 500; default \c 1000.}
 * @config{config_base, write the base configuration file if creating the database.  If \c false in
 * the config passed directly to ::wiredtiger_open\, will ignore any existing base configuration
 * file in addition to not creating one.  See @ref config_base for more information., a boolean
 * flag; default \c true.}
 * @config{create, create the database if it does not exist., a boolean flag; default \c false.}
 * @config{debug_mode = (, control the settings of various extended debugging features., a set of
 * related configuration options defined as follows.}
 * @config{&nbsp;&nbsp;&nbsp;&nbsp;
 * background_compact, if true\, background compact aggressively removes compact statistics for a
 * file and decreases the max amount of time a file can be skipped for., a boolean flag; default \c
 * false.}
 * @config{&nbsp;&nbsp;&nbsp;&nbsp;checkpoint_retention, adjust log removal to retain the
 * log records of this number of checkpoints.  Zero or one means perform normal removal., an integer
 * between \c 0 and \c 1024; default \c 0.}
 * @config{&nbsp;&nbsp;&nbsp;&nbsp;corruption_abort, if
 * true and built in diagnostic mode\, dump core in the case of data corruption., a boolean flag;
 * default \c true.}
 * @config{&nbsp;&nbsp;&nbsp;&nbsp;cursor_copy, if true\, use the system allocator
 * to make a copy of any data returned by a cursor operation and return the copy instead.  The copy
 * is freed on the next cursor operation.  This allows memory sanitizers to detect inappropriate
 * references to memory owned by cursors., a boolean flag; default \c false.}
 * @config{&nbsp;&nbsp;&nbsp;&nbsp;cursor_reposition, if true\, for operations with snapshot
 * isolation the cursor temporarily releases any page that requires force eviction\, then
 * repositions back to the page for further operations.  A page release encourages eviction of hot
 * or large pages\, which is more likely to succeed without a cursor keeping the page pinned., a
 * boolean flag; default \c false.}
 * @config{&nbsp;&nbsp;&nbsp;&nbsp;eviction, if true\, modify
 * internal algorithms to change skew to force history store eviction to happen more aggressively.
 * This includes but is not limited to not skewing newest\, not favoring leaf pages\, and modifying
 * the eviction score mechanism., a boolean flag; default \c false.}
 * @config{&nbsp;&nbsp;&nbsp;&nbsp;log_retention, adjust log removal to retain at least this number
 * of log files.  (Warning: this option can remove log files required for recovery if no checkpoints
 * have yet been done and the number of log files exceeds the configured value.  As WiredTiger
 * cannot detect the difference between a system that has not yet checkpointed and one that will
 * never checkpoint\, it might discard log files before any checkpoint is done.) Ignored if set to
 * 0., an integer between \c 0 and \c 1024; default \c 0.}
 * @config{&nbsp;&nbsp;&nbsp;&nbsp;
 * realloc_exact, if true\, reallocation of memory will only provide the exact amount requested.
 * This will help with spotting memory allocation issues more easily., a boolean flag; default \c
 * false.}
 * @config{&nbsp;&nbsp;&nbsp;&nbsp;realloc_malloc, if true\, every realloc call will force a
 * new memory allocation by using malloc., a boolean flag; default \c false.}
 * @config{&nbsp;&nbsp;&nbsp;&nbsp;rollback_error, return a WT_ROLLBACK error from a transaction
 * operation about every Nth operation to simulate a collision., an integer between \c 0 and \c 10M;
 * default \c 0.}
 * @config{&nbsp;&nbsp;&nbsp;&nbsp;slow_checkpoint, if true\, slow down checkpoint
 * creation by slowing down internal page processing., a boolean flag; default \c false.}
 * @config{&nbsp;&nbsp;&nbsp;&nbsp;stress_skiplist, Configure various internal parameters to
 * encourage race conditions and other issues with internal skip lists\, e.g.  using a more dense
 * representation., a boolean flag; default \c false.}
 * @config{&nbsp;&nbsp;&nbsp;&nbsp;
 * table_logging, if true\, write transaction related information to the log for all operations\,
 * even operations for tables with logging turned off.  This additional logging information is
 * intended for debugging and is informational only\, that is\, it is ignored during recovery., a
 * boolean flag; default \c false.}
 * @config{&nbsp;&nbsp;&nbsp;&nbsp;tiered_flush_error_continue, on
 * a write to tiered storage\, continue when an error occurs., a boolean flag; default \c false.}
 * @config{&nbsp;&nbsp;&nbsp;&nbsp;update_restore_evict, if true\, control all dirty page evictions
 * through forcing update restore eviction., a boolean flag; default \c false.}
 * @config{ ),,}
 * @config{direct_io, Use \c O_DIRECT on POSIX systems\, and \c FILE_FLAG_NO_BUFFERING on Windows to
 * access files.  Options are given as a list\, such as <code>"direct_io=[data]"</code>. Configuring
 * \c direct_io requires care; see @ref tuning_system_buffer_cache_direct_io for important warnings.
 * Including \c "data" will cause WiredTiger data files\, including WiredTiger internal data files\,
 * to use direct I/O; including \c "log" will cause WiredTiger log files to use direct I/O;
 * including \c "checkpoint" will cause WiredTiger data files opened using a (read-only) checkpoint
 * cursor to use direct I/O. \c direct_io should be combined with \c write_through to get the
 * equivalent of \c O_DIRECT on Windows., a list\, with values chosen from the following options: \c
 * "checkpoint"\, \c "data"\, \c "log"; default empty.}
 * @config{encryption = (, configure an encryptor for system wide metadata and logs.  If a system
 * wide encryptor is set\, it is also used for encrypting data files and tables\, unless encryption
 * configuration is explicitly set for them when they are created with WT_SESSION::create., a set of
 * related configuration options defined as follows.}
 * @config{&nbsp;&nbsp;&nbsp;&nbsp;keyid, An
 * identifier that identifies a unique instance of the encryptor.  It is stored in clear text\, and
 * thus is available when the WiredTiger database is reopened.  On the first use of a (name\, keyid)
 * combination\, the WT_ENCRYPTOR::customize function is called with the keyid as an argument., a
 * string; default empty.}
 * @config{&nbsp;&nbsp;&nbsp;&nbsp;name, Permitted values are \c "none" or a
 * custom encryption engine name created with WT_CONNECTION::add_encryptor.  See @ref encryption for
 * more information., a string; default \c none.}
 * @config{&nbsp;&nbsp;&nbsp;&nbsp;secretkey, A
 * string that is passed to the WT_ENCRYPTOR::customize function.  It is never stored in clear
 * text\, so must be given to any subsequent ::wiredtiger_open calls to reopen the database.  It
 * must also be provided to any "wt" commands used with this database., a string; default empty.}
 * @config{ ),,}
 * @config{error_prefix, prefix string for error messages., a string; default empty.}
 * @config{eviction = (, eviction configuration options., a set of related configuration options
 * defined as follows.}
 * @config{&nbsp;&nbsp;&nbsp;&nbsp;threads_max, maximum number of threads
 * WiredTiger will start to help evict pages from cache.  The number of threads started will vary
 * depending on the current eviction load.  Each eviction worker thread uses a session from the
 * configured session_max., an integer between \c 1 and \c 20; default \c 8.}
 * @config{&nbsp;&nbsp;&nbsp;&nbsp;threads_min, minimum number of threads WiredTiger will start to
 * help evict pages from cache.  The number of threads currently running will vary depending on the
 * current eviction load., an integer between \c 1 and \c 20; default \c 1.}
 * @config{ ),,}
 * @config{eviction_checkpoint_target, perform eviction at the beginning of checkpoints to bring the
 * dirty content in cache to this level.  It is a percentage of the cache size if the value is
 * within the range of 0 to 100 or an absolute size when greater than 100. The value is not allowed
 * to exceed the \c cache_size.  Ignored if set to zero., an integer between \c 0 and \c 10TB;
 * default \c 1.}
 * @config{eviction_dirty_target, perform eviction in worker threads when the cache contains at
 * least this much dirty content.  It is a percentage of the cache size if the value is within the
 * range of 1 to 100 or an absolute size when greater than 100. The value is not allowed to exceed
 * the \c cache_size and has to be lower than its counterpart \c eviction_dirty_trigger., an integer
 * between \c 1 and \c 10TB; default \c 5.}
 * @config{eviction_dirty_trigger, trigger application threads to perform eviction when the cache
 * contains at least this much dirty content.  It is a percentage of the cache size if the value is
 * within the range of 1 to 100 or an absolute size when greater than 100. The value is not allowed
 * to exceed the \c cache_size and has to be greater than its counterpart \c eviction_dirty_target.
 * This setting only alters behavior if it is lower than eviction_trigger., an integer between \c 1
 * and \c 10TB; default \c 20.}
 * @config{eviction_target, perform eviction in worker threads when the cache contains at least this
 * much content.  It is a percentage of the cache size if the value is within the range of 10 to 100
 * or an absolute size when greater than 100. The value is not allowed to exceed the \c cache_size
 * and has to be lower than its counterpart \c eviction_trigger., an integer between \c 10 and \c
 * 10TB; default \c 80.}
 * @config{eviction_trigger, trigger application threads to perform eviction when the cache contains
 * at least this much content.  It is a percentage of the cache size if the value is within the
 * range of 10 to 100 or an absolute size when greater than 100. The value is not allowed to exceed
 * the \c cache_size and has to be greater than its counterpart \c eviction_target., an integer
 * between \c 10 and \c 10TB; default \c 95.}
 * @config{eviction_updates_target, perform eviction in worker threads when the cache contains at
 * least this many bytes of updates.  It is a percentage of the cache size if the value is within
 * the range of 0 to 100 or an absolute size when greater than 100. Calculated as half of \c
 * eviction_dirty_target by default.  The value is not allowed to exceed the \c cache_size and has
 * to be lower than its counterpart \c eviction_updates_trigger., an integer between \c 0 and \c
 * 10TB; default \c 0.}
 * @config{eviction_updates_trigger, trigger application threads to perform eviction when the cache
 * contains at least this many bytes of updates.  It is a percentage of the cache size if the value
 * is within the range of 1 to 100 or an absolute size when greater than 100\. Calculated as half of
 * \c eviction_dirty_trigger by default.  The value is not allowed to exceed the \c cache_size and
 * has to be greater than its counterpart \c eviction_updates_target.  This setting only alters
 * behavior if it is lower than \c eviction_trigger., an integer between \c 0 and \c 10TB; default
 * \c 0.}
 * @config{exclusive, fail if the database already exists\, generally used with the \c create
 * option., a boolean flag; default \c false.}
 * @config{extensions, list of shared library extensions to load (using dlopen). Any values
 * specified to a library extension are passed to WT_CONNECTION::load_extension as the \c config
 * parameter (for example\, <code>extensions=(/path/ext.so={entry=my_entry})</code>)., a list of
 * strings; default empty.}
 * @config{extra_diagnostics, enable additional diagnostics in WiredTiger.  These additional
 * diagnostics include diagnostic assertions that can cause WiredTiger to abort when an invalid
 * state is detected.  Options are given as a list\, such as
 * <code>"extra_diagnostics=[out_of_order\,visibility]"</code>. Choosing \c all enables all
 * assertions.  When WiredTiger is compiled with \c HAVE_DIAGNOSTIC=1 all assertions are enabled and
 * cannot be reconfigured., a list\, with values chosen from the following options: \c "all"\, \c
 * "checkpoint_validate"\, \c "cursor_check"\, \c "disk_validate"\, \c "eviction_check"\, \c
 * "generation_check"\, \c "hs_validate"\, \c "key_out_of_order"\, \c "log_validate"\, \c
 * "prepared"\, \c "slow_operation"\, \c "txn_visibility"; default \c [].}
 * @config{file_extend, file size extension configuration.  If set\, extend files of the given type
 * in allocations of the given size\, instead of a block at a time as each new block is written.
 * For example\, <code>file_extend=(data=16MB)</code>. If set to 0\, disable file size extension for
 * the given type.  For log files\, the allowed range is between 100KB and 2GB; values larger than
 * the configured maximum log size and the default config would extend log files in allocations of
 * the maximum log file size., a list\, with values chosen from the following options: \c "data"\,
 * \c "log"; default empty.}
 * @config{file_manager = (, control how file handles are managed., a set of related configuration
 * options defined as follows.}
 * @config{&nbsp;&nbsp;&nbsp;&nbsp;close_handle_minimum, number of
 * handles open before the file manager will look for handles to close., an integer greater than or
 * equal to \c 0; default \c 250.}
 * @config{&nbsp;&nbsp;&nbsp;&nbsp;close_idle_time, amount of time
 * in seconds a file handle needs to be idle before attempting to close it.  A setting of 0 means
 * that idle handles are not closed., an integer between \c 0 and \c 100000; default \c 30.}
 * @config{&nbsp;&nbsp;&nbsp;&nbsp;close_scan_interval, interval in seconds at which to check for
 * files that are inactive and close them., an integer between \c 1 and \c 100000; default \c 10.}
 * @config{ ),,}
 * @config{generation_drain_timeout_ms, the number of milliseconds to wait for a resource to drain
 * before timing out in diagnostic mode.  Default will wait for 4 minutes\, 0 will wait forever., an
 * integer greater than or equal to \c 0; default \c 240000.}
 * @config{hash = (, manage resources used by hash bucket arrays.  All values must be a power of
 * two.  Note that setting large values can significantly increase memory usage inside WiredTiger.,
 * a set of related configuration options defined as follows.}
 * @config{&nbsp;&nbsp;&nbsp;&nbsp;
 * buckets, configure the number of hash buckets for most system hash arrays., an integer between \c
 * 64 and \c 65536; default \c 512.}
 * @config{&nbsp;&nbsp;&nbsp;&nbsp;dhandle_buckets, configure the
 * number of hash buckets for hash arrays relating to data handles., an integer between \c 64 and \c
 * 65536; default \c 512.}
 * @config{ ),,}
 * @config{history_store = (, history store configuration options., a set of related configuration
 * options defined as follows.}
 * @config{&nbsp;&nbsp;&nbsp;&nbsp;file_max, the maximum number of
 * bytes that WiredTiger is allowed to use for its history store mechanism.  If the history store
 * file exceeds this size\, a panic will be triggered.  The default value means that the history
 * store file is unbounded and may use as much space as the filesystem will accommodate.  The
 * minimum non-zero setting is 100MB., an integer greater than or equal to \c 0; default \c 0.}
 * @config{ ),,}
 * @config{in_memory, keep data in memory only.  See @ref in_memory for more information., a boolean
 * flag; default \c false.}
 * @config{io_capacity = (, control how many bytes per second are written and read.  Exceeding the
 * capacity results in throttling., a set of related configuration options defined as follows.}
 * @config{&nbsp;&nbsp;&nbsp;&nbsp;chunk_cache, number of bytes per second available to the chunk
 * cache.  The minimum non-zero setting is 1MB., an integer between \c 0 and \c 1TB; default \c 0.}
 * @config{&nbsp;&nbsp;&nbsp;&nbsp;total, number of bytes per second available to all subsystems in
 * total.  When set\, decisions about what subsystems are throttled\, and in what proportion\, are
 * made internally.  The minimum non-zero setting is 1MB., an integer between \c 0 and \c 1TB;
 * default \c 0.}
 * @config{ ),,}
 * @config{json_output, enable JSON formatted messages on the event handler interface.  Options are
 * given as a list\, where each option specifies an event handler category e.g.  'error' represents
 * the messages from the WT_EVENT_HANDLER::handle_error method., a list\, with values chosen from
 * the following options: \c "error"\, \c "message"; default \c [].}
 * @config{log = (, enable logging.  Enabling logging uses three sessions from the configured
 * session_max., a set of related configuration options defined as follows.}
 * @config{&nbsp;&nbsp;&nbsp;&nbsp;compressor, configure a compressor for log records.  Permitted
 * values are \c "none" or a custom compression engine name created with
 * WT_CONNECTION::add_compressor.  If WiredTiger has builtin support for \c "lz4"\, \c "snappy"\, \c
 * "zlib" or \c "zstd" compression\, these names are also available.  See @ref compression for more
 * information., a string; default \c none.}
 * @config{&nbsp;&nbsp;&nbsp;&nbsp;enabled, enable logging
 * subsystem., a boolean flag; default \c false.}
 * @config{&nbsp;&nbsp;&nbsp;&nbsp;file_max, the
 * maximum size of log files., an integer between \c 100KB and \c 2GB; default \c 100MB.}
 * @config{&nbsp;&nbsp;&nbsp;&nbsp;os_cache_dirty_pct, maximum dirty system buffer cache usage\, as
 * a percentage of the log's \c file_max.  If non-zero\, schedule writes for dirty blocks belonging
 * to the log in the system buffer cache after that percentage of the log has been written into the
 * buffer cache without an intervening file sync., an integer between \c 0 and \c 100; default \c
 * 0.}
 * @config{&nbsp;&nbsp;&nbsp;&nbsp;path, the name of a directory into which log files are
 * written.  The directory must already exist.  If the value is not an absolute path\, the path is
 * relative to the database home (see @ref absolute_path for more information)., a string; default
 * \c ".".}
 * @config{&nbsp;&nbsp;&nbsp;&nbsp;prealloc, pre-allocate log files., a boolean flag;
 * default \c true.}
 * @config{&nbsp;&nbsp;&nbsp;&nbsp;recover, run recovery or fail with an error if
 * recovery needs to run after an unclean shutdown., a string\, chosen from the following options:
 * \c "error"\, \c "on"; default \c on.}
 * @config{&nbsp;&nbsp;&nbsp;&nbsp;remove, automatically
 * remove unneeded log files., a boolean flag; default \c true.}
 * @config{&nbsp;&nbsp;&nbsp;&nbsp;
 * zero_fill, manually write zeroes into log files., a boolean flag; default \c false.}
 * @config{
 * ),,}
 * @config{lsm_manager = (, configure database wide options for LSM tree management.  The LSM
 * manager is started automatically the first time an LSM tree is opened.  The LSM manager uses a
 * session from the configured session_max., a set of related configuration options defined as
 * follows.}
 * @config{&nbsp;&nbsp;&nbsp;&nbsp;merge, merge LSM chunks where possible., a boolean
 * flag; default \c true.}
 * @config{&nbsp;&nbsp;&nbsp;&nbsp;worker_thread_max, Configure a set of
 * threads to manage merging LSM trees in the database.  Each worker thread uses a session handle
 * from the configured session_max., an integer between \c 3 and \c 20; default \c 4.}
 * @config{ ),,}
 * @config{mmap, Use memory mapping when accessing files in a read-only mode., a boolean flag;
 * default \c true.}
 * @config{mmap_all, Use memory mapping to read and write all data files.  May not be configured
 * with direct I/O., a boolean flag; default \c false.}
 * @config{multiprocess, permit sharing between processes (will automatically start an RPC server
 * for primary processes and use RPC for secondary processes). <b>Not yet supported in
 * WiredTiger</b>., a boolean flag; default \c false.}
 * @config{operation_timeout_ms, this option is no longer supported\, retained for backward
 * compatibility., an integer greater than or equal to \c 0; default \c 0.}
 * @config{operation_tracking = (, enable tracking of performance-critical functions.  See @ref
 * operation_tracking for more information., a set of related configuration options defined as
 * follows.}
 * @config{&nbsp;&nbsp;&nbsp;&nbsp;enabled, enable operation tracking subsystem., a
 * boolean flag; default \c false.}
 * @config{&nbsp;&nbsp;&nbsp;&nbsp;path, the name of a directory
 * into which operation tracking files are written.  The directory must already exist.  If the value
 * is not an absolute path\, the path is relative to the database home (see @ref absolute_path for
 * more information)., a string; default \c ".".}
 * @config{ ),,}
 * @config{prefetch = (, Enable automatic detection of scans by applications\, and attempt to
 * pre-fetch future content into the cache., a set of related configuration options defined as
 * follows.}
 * @config{&nbsp;&nbsp;&nbsp;&nbsp;available, whether the thread pool for the pre-fetch
 * functionality is started., a boolean flag; default \c false.}
 * @config{&nbsp;&nbsp;&nbsp;&nbsp;
 * default, whether pre-fetch is enabled for all sessions by default., a boolean flag; default \c
 * false.}
 * @config{ ),,}
 * @config{readonly, open connection in read-only mode.  The database must exist.  All methods that
 * may modify a database are disabled.  See @ref readonly for more information., a boolean flag;
 * default \c false.}
 * @config{salvage, open connection and salvage any WiredTiger-owned database and log files that it
 * detects as corrupted.  This call should only be used after getting an error return of
 * WT_TRY_SALVAGE. Salvage rebuilds files in place\, overwriting existing files.  We recommend
 * making a backup copy of all files with the WiredTiger prefix prior to passing this flag., a
 * boolean flag; default \c false.}
 * @config{session_max, maximum expected number of sessions (including server threads)., an integer
 * greater than or equal to \c 1; default \c 100.}
 * @config{shared_cache = (, shared cache configuration options.  A database should configure either
 * a cache_size or a shared_cache not both.  Enabling a shared cache uses a session from the
 * configured session_max.  A shared cache can not have absolute values configured for cache
 * eviction settings., a set of related configuration options defined as follows.}
 * @config{&nbsp;&nbsp;&nbsp;&nbsp;chunk, the granularity that a shared cache is redistributed., an
 * integer between \c 1MB and \c 10TB; default \c 10MB.}
 * @config{&nbsp;&nbsp;&nbsp;&nbsp;name, the
 * name of a cache that is shared between databases or \c "none" when no shared cache is
 * configured., a string; default \c none.}
 * @config{&nbsp;&nbsp;&nbsp;&nbsp;quota, maximum size of
 * cache this database can be allocated from the shared cache.  Defaults to the entire shared cache
 * size., an integer; default \c 0.}
 * @config{&nbsp;&nbsp;&nbsp;&nbsp;reserve, amount of cache this
 * database is guaranteed to have available from the shared cache.  This setting is per database.
 * Defaults to the chunk size., an integer; default \c 0.}
 * @config{&nbsp;&nbsp;&nbsp;&nbsp;size,
 * maximum memory to allocate for the shared cache.  Setting this will update the value if one is
 * already set., an integer between \c 1MB and \c 10TB; default \c 500MB.}
 * @config{ ),,}
 * @config{statistics, Maintain database statistics\, which may impact performance.  Choosing "all"
 * maintains all statistics regardless of cost\, "fast" maintains a subset of statistics that are
 * relatively inexpensive\, "none" turns off all statistics.  The "clear" configuration resets
 * statistics after they are gathered\, where appropriate (for example\, a cache size statistic is
 * not cleared\, while the count of cursor insert operations will be cleared). When "clear" is
 * configured for the database\, gathered statistics are reset each time a statistics cursor is used
 * to gather statistics\, as well as each time statistics are logged using the \c statistics_log
 * configuration.  See @ref statistics for more information., a list\, with values chosen from the
 * following options: \c "all"\, \c "cache_walk"\, \c "fast"\, \c "none"\, \c "clear"\, \c
 * "tree_walk"; default \c none.}
 * @config{statistics_log = (, log any statistics the database is configured to maintain\, to a
 * file.  See @ref statistics for more information.  Enabling the statistics log server uses a
 * session from the configured session_max., a set of related configuration options defined as
 * follows.}
 * @config{&nbsp;&nbsp;&nbsp;&nbsp;json, encode statistics in JSON format., a boolean
 * flag; default \c false.}
 * @config{&nbsp;&nbsp;&nbsp;&nbsp;on_close, log statistics on database
 * close., a boolean flag; default \c false.}
 * @config{&nbsp;&nbsp;&nbsp;&nbsp;path, the name of a
 * directory into which statistics files are written.  The directory must already exist.  If the
 * value is not an absolute path\, the path is relative to the database home (see @ref absolute_path
 * for more information)., a string; default \c ".".}
 * @config{&nbsp;&nbsp;&nbsp;&nbsp;sources, if
 * non-empty\, include statistics for the list of data source URIs\, if they are open at the time of
 * the statistics logging.  The list may include URIs matching a single data source
 * ("table:mytable")\, or a URI matching all data sources of a particular type ("table:")., a list
 * of strings; default empty.}
 * @config{&nbsp;&nbsp;&nbsp;&nbsp;timestamp, a timestamp prepended to
 * each log record.  May contain \c strftime conversion specifications.  When \c json is
 * configured\, defaults to \c "%Y-%m-%dT%H:%M:%S.000Z"., a string; default \c "%b %d %H:%M:%S".}
 * @config{&nbsp;&nbsp;&nbsp;&nbsp;wait, seconds to wait between each write of the log records;
 * setting this value above 0 configures statistics logging., an integer between \c 0 and \c 100000;
 * default \c 0.}
 * @config{ ),,}
 * @config{transaction_sync = (, how to sync log records when the transaction commits., a set of
 * related configuration options defined as follows.}
 * @config{&nbsp;&nbsp;&nbsp;&nbsp;enabled,
 * whether to sync the log on every commit by default\, can be overridden by the \c sync setting to
 * WT_SESSION::commit_transaction., a boolean flag; default \c false.}
 * @config{&nbsp;&nbsp;&nbsp;&nbsp;method, the method used to ensure log records are stable on
 * disk\, see @ref tune_durability for more information., a string\, chosen from the following
 * options: \c "dsync"\, \c "fsync"\, \c "none"; default \c fsync.}
 * @config{ ),,}
 * @config{use_environment, use the \c WIREDTIGER_CONFIG and \c WIREDTIGER_HOME environment
 * variables if the process is not running with special privileges.  See @ref home for more
 * information., a boolean flag; default \c true.}
 * @config{use_environment_priv, use the \c WIREDTIGER_CONFIG and \c WIREDTIGER_HOME environment
 * variables even if the process is running with special privileges.  See @ref home for more
 * information., a boolean flag; default \c false.}
 * @config{verbose, enable messages for various subsystems and operations.  Options are given as a
 * list\, where each message type can optionally define an associated verbosity level\, such as
 * <code>"verbose=[evictserver\,read:1\,rts:0]"</code>. Verbosity levels that can be provided
 * include <code>0</code> (INFO) and <code>1</code> through <code>5</code>\, corresponding to
 * (DEBUG_1) to (DEBUG_5). \c all is a special case that defines the verbosity level for all
 * categories not explicitly set in the config string., a list\, with values chosen from the
 * following options: \c "all"\, \c "api"\, \c "backup"\, \c "block"\, \c "block_cache"\, \c
 * "checkpoint"\, \c "checkpoint_cleanup"\, \c "checkpoint_progress"\, \c "chunkcache"\, \c
 * "compact"\, \c "compact_progress"\, \c "configuration"\, \c "error_returns"\, \c "evict"\, \c
 * "evict_stuck"\, \c "evictserver"\, \c "fileops"\, \c "generation"\, \c "handleops"\, \c
 * "history_store"\, \c "history_store_activity"\, \c "log"\, \c "lsm"\, \c "lsm_manager"\, \c
 * "metadata"\, \c "mutex"\, \c "out_of_order"\, \c "overflow"\, \c "read"\, \c "reconcile"\, \c
 * "recovery"\, \c "recovery_progress"\, \c "rts"\, \c "salvage"\, \c "shared_cache"\, \c "split"\,
 * \c "temporary"\, \c "thread_group"\, \c "tiered"\, \c "timestamp"\, \c "transaction"\, \c
 * "verify"\, \c "version"\, \c "write"; default \c [].}
 * @config{verify_metadata, open connection and verify any WiredTiger metadata.  Not supported when
 * opening a connection from a backup.  This API allows verification and detection of corruption in
 * WiredTiger metadata., a boolean flag; default \c false.}
 * @config{write_through, Use \c FILE_FLAG_WRITE_THROUGH on Windows to write to files.  Ignored on
 * non-Windows systems.  Options are given as a list\, such as <code>"write_through=[data]"</code>.
 * Configuring \c write_through requires care; see @ref tuning_system_buffer_cache_direct_io for
 * important warnings.  Including \c "data" will cause WiredTiger data files to write through
 * cache\, including \c "log" will cause WiredTiger log files to write through cache.  \c
 * write_through should be combined with \c direct_io to get the equivalent of POSIX \c O_DIRECT on
 * Windows., a list\, with values chosen from the following options: \c "data"\, \c "log"; default
 * empty.}
 * @configend
 * Additionally, if files named \c WiredTiger.config or \c WiredTiger.basecfg
 * appear in the WiredTiger home directory, they are read for configuration
 * values (see @ref config_file and @ref config_base for details).
 * See @ref config_order for ordering of the configuration mechanisms.
 * @param[out] connectionp A pointer to the newly opened connection handle
 * @errors
 */
int wiredtiger_open(const char *home,
    WT_EVENT_HANDLER *event_handler, const char *config,
    WT_CONNECTION **connectionp) WT_ATTRIBUTE_LIBRARY_VISIBLE;

/*!
 * Return information about a WiredTiger error as a string (see
 * WT_SESSION::strerror for a thread-safe API).
 *
 * @snippet ex_all.c Display an error
 *
 * @param error a return value from a WiredTiger, ISO C, or POSIX standard API call
 * @returns a string representation of the error
 */
const char *wiredtiger_strerror(int error) WT_ATTRIBUTE_LIBRARY_VISIBLE;

/*! WT_EVENT_HANDLER::special event types */
typedef enum {
    WT_EVENT_COMPACT_CHECK, /*!< Compact check iteration. */
    WT_EVENT_CONN_CLOSE, /*!< Connection closing. */
    WT_EVENT_CONN_READY /*!< Connection is ready. */
} WT_EVENT_TYPE;

/*!
 * The interface implemented by applications to handle error, informational and
 * progress messages.  Entries set to NULL are ignored and the default handlers
 * will continue to be used.
 */
struct __wt_event_handler {
    /*!
     * Callback to handle error messages; by default, error messages are
     * written to the stderr stream. See @ref event_message_handling for
     * more information.
     *
     * Errors that require the application to exit and restart will have
     * their \c error value set to \c WT_PANIC. The application can exit
     * immediately when \c WT_PANIC is passed to an event handler; there
     * is no reason to return into WiredTiger.
     *
     * Event handler returns are not ignored: if the handler returns
     * non-zero, the error may cause the WiredTiger function posting the
     * event to fail, and may even cause operation or library failure.
     *
     * @param session the WiredTiger session handle in use when the error
     * was generated. The handle may have been created by the application
     * or automatically by WiredTiger.
     * @param error a return value from a WiredTiger, ISO C, or
     * POSIX standard API call, which can be converted to a string using
     * WT_SESSION::strerror
     * @param message an error string
     */
    int (*handle_error)(WT_EVENT_HANDLER *handler,
        WT_SESSION *session, int error, const char *message);

    /*!
     * Callback to handle informational messages; by default, informational
     * messages are written to the stdout stream. See
     * @ref event_message_handling for more information.
     *
     * Message handler returns are not ignored: if the handler returns
     * non-zero, the error may cause the WiredTiger function posting the
     * event to fail, and may even cause operation or library failure.
     *
     * @param session the WiredTiger session handle in use when the message
     * was generated. The handle may have been created by the application
     * or automatically by WiredTiger.
     * @param message an informational string
     */
    int (*handle_message)(WT_EVENT_HANDLER *handler,
        WT_SESSION *session, const char *message);

    /*!
     * Callback to handle progress messages; by default, progress messages
     * are not written. See @ref event_message_handling for more
     * information.
     *
     * Progress handler returns are not ignored: if the handler returns
     * non-zero, the error may cause the WiredTiger function posting the
     * event to fail, and may even cause operation or library failure.
     *
     * @param session the WiredTiger session handle in use when the
     * progress message was generated. The handle may have been created by
     * the application or automatically by WiredTiger.
     * @param operation a string representation of the operation
     * @param progress a counter
     */
    int (*handle_progress)(WT_EVENT_HANDLER *handler,
        WT_SESSION *session, const char *operation, uint64_t progress);

    /*!
     * Callback to handle automatic close of a WiredTiger handle.
     *
     * Close handler returns are not ignored: if the handler returns
     * non-zero, the error may cause the WiredTiger function posting the
     * event to fail, and may even cause operation or library failure.
     *
     * @param session The session handle that is being closed if the
     * cursor parameter is NULL.
     * @param cursor The cursor handle that is being closed, or NULL if
     * it is a session handle being closed.
     */
    int (*handle_close)(WT_EVENT_HANDLER *handler,
        WT_SESSION *session, WT_CURSOR *cursor);

    /*!
     * Callback to handle general events. The application may choose to handle
     * only some types of events. An unhandled event should return 0.
     *
     * General event returns are not ignored in most cases. If the handler
     * returns non-zero, the error may cause the WiredTiger function posting
     * the event to fail.
     *
     * @param wt_conn The connection handle for the database.
     * @param session the WiredTiger session handle in use when the
     * progress message was generated. The handle may have been created by
     * the application or automatically by WiredTiger or may be NULL.
     * @param type A type indicator for what special event occurred.
         * @param arg A generic argument that has a specific meaning
         * depending on the event type.
     * (see ::WT_EVENT_TYPE for available options.)
     */
        int (*handle_general)(WT_EVENT_HANDLER *handler,
            WT_CONNECTION *wt_conn, WT_SESSION *session, WT_EVENT_TYPE type, void *arg);
};

/*!
 * @name Data packing and unpacking
 * @{
 */

/*!
 * Pack a structure into a buffer.
 *
 * See @ref packing for a description of the permitted format strings.
 *
 * @section pack_examples Packing Examples
 *
 * For example, the string <code>"iSh"</code> will pack a 32-bit integer
 * followed by a NUL-terminated string, followed by a 16-bit integer.  The
 * default, big-endian encoding will be used, with no alignment.  This could be
 * used in C as follows:
 *
 * @snippet ex_all.c Pack fields into a buffer
 *
 * Then later, the values can be unpacked as follows:
 *
 * @snippet ex_all.c Unpack fields from a buffer
 *
 * @param session the session handle
 * @param buffer a pointer to a packed byte array
 * @param len the number of valid bytes in the buffer
 * @param format the data format, see @ref packing
 * @errors
 */
int wiredtiger_struct_pack(WT_SESSION *session,
    void *buffer, size_t len, const char *format, ...)
    WT_ATTRIBUTE_LIBRARY_VISIBLE;

/*!
 * Calculate the size required to pack a structure.
 *
 * Note that for variable-sized fields including variable-sized strings and
 * integers, the calculated sized merely reflects the expected sizes specified
 * in the format string itself.
 *
 * @snippet ex_all.c Get the packed size
 *
 * @param session the session handle
 * @param lenp a location where the number of bytes needed for the
 * matching call to ::wiredtiger_struct_pack is returned
 * @param format the data format, see @ref packing
 * @errors
 */
int wiredtiger_struct_size(WT_SESSION *session,
    size_t *lenp, const char *format, ...) WT_ATTRIBUTE_LIBRARY_VISIBLE;

/*!
 * Unpack a structure from a buffer.
 *
 * Reverse of ::wiredtiger_struct_pack: gets values out of a
 * packed byte string.
 *
 * @snippet ex_all.c Unpack fields from a buffer
 *
 * @param session the session handle
 * @param buffer a pointer to a packed byte array
 * @param len the number of valid bytes in the buffer
 * @param format the data format, see @ref packing
 * @errors
 */
int wiredtiger_struct_unpack(WT_SESSION *session,
    const void *buffer, size_t len, const char *format, ...)
    WT_ATTRIBUTE_LIBRARY_VISIBLE;

#if !defined(SWIG)

/*!
 * Streaming interface to packing.
 *
 * This allows applications to pack or unpack records one field at a time.
 * This is an opaque handle returned by ::wiredtiger_pack_start or
 * ::wiredtiger_unpack_start.  It must be closed with ::wiredtiger_pack_close.
 */
typedef struct __wt_pack_stream WT_PACK_STREAM;

/*!
 * Start a packing operation into a buffer with the given format string.  This
 * should be followed by a series of calls to ::wiredtiger_pack_item,
 * ::wiredtiger_pack_int, ::wiredtiger_pack_str or ::wiredtiger_pack_uint
 * to fill in the values.
 *
 * @param session the session handle
 * @param format the data format, see @ref packing
 * @param buffer a pointer to memory to hold the packed data
 * @param size the size of the buffer
 * @param[out] psp the new packing stream handle
 * @errors
 */
int wiredtiger_pack_start(WT_SESSION *session,
    const char *format, void *buffer, size_t size, WT_PACK_STREAM **psp)
    WT_ATTRIBUTE_LIBRARY_VISIBLE;

/*!
 * Start an unpacking operation from a buffer with the given format string.
 * This should be followed by a series of calls to ::wiredtiger_unpack_item,
 * ::wiredtiger_unpack_int, ::wiredtiger_unpack_str or ::wiredtiger_unpack_uint
 * to retrieve the packed values.
 *
 * @param session the session handle
 * @param format the data format, see @ref packing
 * @param buffer a pointer to memory holding the packed data
 * @param size the size of the buffer
 * @param[out] psp the new packing stream handle
 * @errors
 */
int wiredtiger_unpack_start(WT_SESSION *session,
    const char *format, const void *buffer, size_t size, WT_PACK_STREAM **psp)
    WT_ATTRIBUTE_LIBRARY_VISIBLE;

/*!
 * Close a packing stream.
 *
 * @param ps the packing stream handle
 * @param[out] usedp the number of bytes in the buffer used by the stream
 * @errors
 */
int wiredtiger_pack_close(WT_PACK_STREAM *ps, size_t *usedp)
    WT_ATTRIBUTE_LIBRARY_VISIBLE;

/*!
 * Pack an item into a packing stream.
 *
 * @param ps the packing stream handle
 * @param item an item to pack
 * @errors
 */
int wiredtiger_pack_item(WT_PACK_STREAM *ps, WT_ITEM *item)
    WT_ATTRIBUTE_LIBRARY_VISIBLE;

/*!
 * Pack a signed integer into a packing stream.
 *
 * @param ps the packing stream handle
 * @param i a signed integer to pack
 * @errors
 */
int wiredtiger_pack_int(WT_PACK_STREAM *ps, int64_t i)
    WT_ATTRIBUTE_LIBRARY_VISIBLE;

/*!
 * Pack a string into a packing stream.
 *
 * @param ps the packing stream handle
 * @param s a string to pack
 * @errors
 */
int wiredtiger_pack_str(WT_PACK_STREAM *ps, const char *s)
    WT_ATTRIBUTE_LIBRARY_VISIBLE;

/*!
 * Pack an unsigned integer into a packing stream.
 *
 * @param ps the packing stream handle
 * @param u an unsigned integer to pack
 * @errors
 */
int wiredtiger_pack_uint(WT_PACK_STREAM *ps, uint64_t u)
    WT_ATTRIBUTE_LIBRARY_VISIBLE;

/*!
 * Unpack an item from a packing stream.
 *
 * @param ps the packing stream handle
 * @param item an item to unpack
 * @errors
 */
int wiredtiger_unpack_item(WT_PACK_STREAM *ps, WT_ITEM *item)
    WT_ATTRIBUTE_LIBRARY_VISIBLE;

/*!
 * Unpack a signed integer from a packing stream.
 *
 * @param ps the packing stream handle
 * @param[out] ip the unpacked signed integer
 * @errors
 */
int wiredtiger_unpack_int(WT_PACK_STREAM *ps, int64_t *ip)
    WT_ATTRIBUTE_LIBRARY_VISIBLE;

/*!
 * Unpack a string from a packing stream.
 *
 * @param ps the packing stream handle
 * @param[out] sp the unpacked string
 * @errors
 */
int wiredtiger_unpack_str(WT_PACK_STREAM *ps, const char **sp)
    WT_ATTRIBUTE_LIBRARY_VISIBLE;

/*!
 * Unpack an unsigned integer from a packing stream.
 *
 * @param ps the packing stream handle
 * @param[out] up the unpacked unsigned integer
 * @errors
 */
int wiredtiger_unpack_uint(WT_PACK_STREAM *ps, uint64_t *up)
    WT_ATTRIBUTE_LIBRARY_VISIBLE;
/*! @} */

/*!
 * @name Configuration strings
 * @{
 */

/*!
 * The configuration information returned by the WiredTiger configuration
 * parsing functions in the WT_EXTENSION_API and the public API.
 */
struct __wt_config_item {
    /*!
     * The value of a configuration string.
     *
     * Regardless of the type of the configuration string (boolean, int,
     * list or string), the \c str field will reference the value of the
     * configuration string.
     *
     * The bytes referenced by \c str are <b>not</b> nul-terminated.
     * Use the \c len field instead of a terminating nul byte.
     */
    const char *str;

    /*! The number of bytes in the value referenced by \c str. */
    size_t len;

    /*!
     * The numeric value of a configuration boolean or integer.
     *
     * If the configuration string's value is "true" or "false", the
     * \c val field will be set to 1 (true), or 0 (false).
     *
     * If the configuration string can be legally interpreted as an integer,
     * using the \c strtoll function rules as specified in ISO/IEC 9899:1990
     * ("ISO C90"), that integer will be stored in the \c val field.
     */
    int64_t val;

    /*! Permitted values of the \c type field. */
    enum WT_CONFIG_ITEM_TYPE {
        /*! A string value with quotes stripped. */
        WT_CONFIG_ITEM_STRING,
        /*! A boolean literal ("true" or "false"). */
        WT_CONFIG_ITEM_BOOL,
        /*! An unquoted identifier: a string value without quotes. */
        WT_CONFIG_ITEM_ID,
        /*! A numeric value. */
        WT_CONFIG_ITEM_NUM,
        /*! A nested structure or list, including brackets. */
        WT_CONFIG_ITEM_STRUCT
    }
    /*!
     * The type of value determined by the parser.  In all cases,
     * the \c str and \c len fields are set.
     */
    type;
};

/*
 * This is needed for compatible usage of this embedded enum type.
 */
#if !defined(SWIG) && !defined(DOXYGEN)
#if defined(__cplusplus)
typedef enum __wt_config_item::WT_CONFIG_ITEM_TYPE WT_CONFIG_ITEM_TYPE;
#else
typedef enum WT_CONFIG_ITEM_TYPE WT_CONFIG_ITEM_TYPE;
#endif
#endif

#if !defined(SWIG) && !defined(DOXYGEN)
/*!
 * Validate a configuration string for a WiredTiger API call.
 * This call is outside the scope of a WiredTiger connection handle, since
 * applications may need to validate configuration strings prior to calling
 * ::wiredtiger_open.
 * @param session the session handle (may be \c NULL if the database not yet
 * opened).
 * @param event_handler An event handler (used if \c session is \c NULL; if both
 * \c session and \c event_handler are \c NULL, error messages will be written
 * to stderr).
 * @param name the WiredTiger function or method to validate.
 * @param config the configuration string being parsed.
 * @returns zero for success, non-zero to indicate an error.
 *
 * @snippet ex_all.c Validate a configuration string
 */
int wiredtiger_config_validate(WT_SESSION *session,
    WT_EVENT_HANDLER *event_handler, const char *name, const char *config)
    WT_ATTRIBUTE_LIBRARY_VISIBLE;

#endif

/*!
 * Create a handle that can be used to parse or create configuration strings
 * compatible with the WiredTiger API.
 * This call is outside the scope of a WiredTiger connection handle, since
 * applications may need to generate configuration strings prior to calling
 * ::wiredtiger_open.
 * @param session the session handle to be used for error reporting (if NULL,
 *  error messages will be written to stderr).
 * @param config the configuration string being parsed. The string must
 *  remain valid for the lifetime of the parser handle.
 * @param len the number of valid bytes in \c config
 * @param[out] config_parserp A pointer to the newly opened handle
 * @errors
 *
 * @snippet ex_config_parse.c Create a configuration parser
 */
int wiredtiger_config_parser_open(WT_SESSION *session,
    const char *config, size_t len, WT_CONFIG_PARSER **config_parserp)
    WT_ATTRIBUTE_LIBRARY_VISIBLE;

/*!
 * A handle that can be used to search and traverse configuration strings
 * compatible with the WiredTiger API.
 * To parse the contents of a list or nested configuration string use a new
 * configuration parser handle based on the content of the ::WT_CONFIG_ITEM
 * retrieved from the parent configuration string.
 *
 * @section config_parse_examples Configuration String Parsing examples
 *
 * This could be used in C to create a configuration parser as follows:
 *
 * @snippet ex_config_parse.c Create a configuration parser
 *
 * Once the parser has been created the content can be queried directly:
 *
 * @snippet ex_config_parse.c get
 *
 * Or the content can be traversed linearly:
 *
 * @snippet ex_config_parse.c next
 *
 * Nested configuration values can be queried using a shorthand notation:
 *
 * @snippet ex_config_parse.c nested get
 *
 * Nested configuration values can be traversed using multiple
 * ::WT_CONFIG_PARSER handles:
 *
 * @snippet ex_config_parse.c nested traverse
 */
struct __wt_config_parser {

    /*!
     * Close the configuration scanner releasing any resources.
     *
     * @param config_parser the configuration parser handle
     * @errors
     *
     */
    int __F(close)(WT_CONFIG_PARSER *config_parser);

    /*!
     * Return the next key/value pair.
     *
     * If an item has no explicitly assigned value, the item will be
     * returned in \c key and the \c value will be set to the boolean
     * \c "true" value.
     *
     * @param config_parser the configuration parser handle
     * @param key the returned key
     * @param value the returned value
     * @errors
     * When iteration would pass the end of the configuration string
     * ::WT_NOTFOUND will be returned.
     */
    int __F(next)(WT_CONFIG_PARSER *config_parser,
        WT_CONFIG_ITEM *key, WT_CONFIG_ITEM *value);

    /*!
     * Return the value of an item in the configuration string.
     *
     * @param config_parser the configuration parser handle
     * @param key configuration key string
     * @param value the returned value
     * @errors
     *
     */
    int __F(get)(WT_CONFIG_PARSER *config_parser,
        const char *key, WT_CONFIG_ITEM *value);
};

/*! @} */

/*!
 * @name Support functions
 * @anchor support_functions
 * @{
 */

/*!
 * Return a pointer to a function that calculates a CRC32C checksum.
 *
 * The WiredTiger library CRC32C checksum function uses hardware support where available, else it
 * falls back to a software implementation. Selecting a CRC32C checksum function can be slow, so the
 * return value should be cached by the caller for repeated use.
 *
 * @snippet ex_all.c Checksum a buffer
 *
 * @returns a pointer to a function that takes a buffer and length and returns the CRC32C checksum
 */
uint32_t (*wiredtiger_crc32c_func(void))(const void *, size_t)
    WT_ATTRIBUTE_LIBRARY_VISIBLE;

/*!
 * Return a pointer to a function that calculates a CRC32C checksum given a starting CRC seed.
 *
 * The WiredTiger library CRC32C checksum function uses hardware support where available, else it
 * falls back to a software implementation. Selecting a CRC32C checksum function can be slow, so the
 * return value should be cached by the caller for repeated use. This version returns a function
 * that accepts a starting seed value for the CRC. This version is useful where an application wants
 * to calculate the CRC of a large buffer in smaller incremental pieces. The starting seed to
 * calculate the CRC of a piece is then the cumulative CRC of all the previous pieces.
 *
 * @snippet ex_all.c Checksum a large buffer in smaller pieces
 *
 * @returns a pointer to a function that takes a starting seed, a buffer and length and returns the
 * CRC32C checksum
 */
uint32_t (*wiredtiger_crc32c_with_seed_func(void))(uint32_t seed, const void *, size_t)
    WT_ATTRIBUTE_LIBRARY_VISIBLE;

#endif /* !defined(SWIG) */

/*!
 * Calculate a set of WT_MODIFY operations to represent an update.
 * This call will calculate a set of modifications to an old value that produce
 * the new value.  If more modifications are required than fit in the array
 * passed in by the caller, or if more bytes have changed than the \c maxdiff
 * parameter, the call will fail.  The matching algorithm is approximate, so it
 * may fail and return WT_NOTFOUND if a matching set of WT_MODIFY operations
 * is not found.
 *
 * The \c maxdiff parameter bounds how much work will be done searching for a
 * match: to ensure a match is found, it may need to be set larger than actual
 * number of bytes that differ between the old and new values.  In particular,
 * repeated patterns of bytes in the values can lead to suboptimal matching,
 * and matching ranges less than 64 bytes long will not be detected.
 *
 * If the call succeeds, the WT_MODIFY operations will point into \c newv,
 * which must remain valid until WT_CURSOR::modify is called.
 *
 * @snippet ex_all.c Calculate a modify operation
 *
 * @param session the current WiredTiger session (may be NULL)
 * @param oldv old value
 * @param newv new value
 * @param maxdiff maximum bytes difference
 * @param[out] entries array of modifications producing the new value
 * @param[in,out] nentriesp size of \c entries array passed in,
 *  set to the number of entries used
 * @errors
 */
int wiredtiger_calc_modify(WT_SESSION *session,
    const WT_ITEM *oldv, const WT_ITEM *newv,
    size_t maxdiff, WT_MODIFY *entries, int *nentriesp)
    WT_ATTRIBUTE_LIBRARY_VISIBLE;

/*!
 * Get version information.
 *
 * @snippet ex_all.c Get the WiredTiger library version #1
 * @snippet ex_all.c Get the WiredTiger library version #2
 *
 * @param majorp a location where the major version number is returned
 * @param minorp a location where the minor version number is returned
 * @param patchp a location where the patch version number is returned
 * @returns a string representation of the version
 */
const char *wiredtiger_version(int *majorp, int *minorp, int *patchp)
    WT_ATTRIBUTE_LIBRARY_VISIBLE;

/*! @} */

/*******************************************
 * Error returns
 *******************************************/
/*!
 * @name Error returns
 * Most functions and methods in WiredTiger return an integer code indicating
 * whether the operation succeeded or failed.  A return of zero indicates
 * success; all non-zero return values indicate some kind of failure.
 *
 * WiredTiger reserves all values from -31,800 to -31,999 as possible error
 * return values.  WiredTiger may also return C99/POSIX error codes such as
 * \c ENOMEM, \c EINVAL and \c ENOTSUP, with the usual meanings.
 *
 * The following are all of the WiredTiger-specific error returns:
 * @{
 */
/*
 * DO NOT EDIT: automatically built by dist/api_err.py.
 * Error return section: BEGIN
 */
/*!
 * Conflict between concurrent operations.
 * This error is generated when an operation cannot be completed due to a
 * conflict with concurrent operations.  The operation may be retried; if a
 * transaction is in progress, it should be rolled back and the operation
 * retried in a new transaction.
 */
#define	WT_ROLLBACK	(-31800)
/*!
 * Attempt to insert an existing key.
 * This error is generated when the application attempts to insert a record with
 * the same key as an existing record without the 'overwrite' configuration to
 * WT_SESSION::open_cursor.
 */
#define	WT_DUPLICATE_KEY	(-31801)
/*!
 * Non-specific WiredTiger error.
 * This error is returned when an error is not covered by a specific error
 * return. The operation may be retried; if a transaction is in progress, it
 * should be rolled back and the operation retried in a new transaction.
 */
#define	WT_ERROR	(-31802)
/*!
 * Item not found.
 * This error indicates an operation did not find a value to return.  This
 * includes cursor search and other operations where no record matched the
 * cursor's search key such as WT_CURSOR::update or WT_CURSOR::remove.
 */
#define	WT_NOTFOUND	(-31803)
/*!
 * WiredTiger library panic.
 * This error indicates an underlying problem that requires a database restart.
 * The application may exit immediately, no further WiredTiger calls are
 * required (and further calls will themselves immediately fail).
 */
#define	WT_PANIC	(-31804)
/*! @cond internal */
/*! Restart the operation (internal). */
#define	WT_RESTART	(-31805)
/*! @endcond */
/*!
 * Recovery must be run to continue.
 * This error is generated when ::wiredtiger_open is configured to return an
 * error if recovery is required to use the database.
 */
#define	WT_RUN_RECOVERY	(-31806)
/*!
 * Operation would overflow cache.
 * This error is generated when wiredtiger_open is configured to run in-memory,
 * and a data modification operation requires more than the configured cache
 * size to complete. The operation may be retried; if a transaction is in
 * progress, it should be rolled back and the operation retried in a new
 * transaction.
 */
#define	WT_CACHE_FULL	(-31807)
/*!
 * Conflict with a prepared update.
 * This error is generated when the application attempts to read an updated
 * record which is part of a transaction that has been prepared but not yet
 * resolved.
 */
#define	WT_PREPARE_CONFLICT	(-31808)
/*!
 * Database corruption detected.
 * This error is generated when corruption is detected in an on-disk file.
 * During normal operations, this may occur in rare circumstances as a result of
 * a system crash. The application may choose to salvage the file or retry
 * wiredtiger_open with the 'salvage=true' configuration setting.
 */
#define	WT_TRY_SALVAGE	(-31809)
/*
 * Error return section: END
 * DO NOT EDIT: automatically built by dist/api_err.py.
 */
/*! @} */

#ifndef DOXYGEN
#define WT_DEADLOCK WT_ROLLBACK     /* Backward compatibility */
#endif

/*! @} */

/*!
 * @defgroup wt_ext WiredTiger Extension API
 * The functions and interfaces applications use to customize and extend the
 * behavior of WiredTiger.
 * @{
 */

/*******************************************
 * Forward structure declarations for the extension API
 *******************************************/
struct __wt_config_arg; typedef struct __wt_config_arg WT_CONFIG_ARG;

/*!
 * The interface implemented by applications to provide custom ordering of
 * records.
 *
 * Applications register their implementation with WiredTiger by calling
 * WT_CONNECTION::add_collator.  See @ref custom_collators for more
 * information.
 *
 * @snippet ex_extending.c add collator nocase
 *
 * @snippet ex_extending.c add collator prefix10
 */
struct __wt_collator {
    /*!
     * Callback to compare keys.
     *
     * @param[out] cmp set to -1 if <code>key1 < key2</code>,
     *  0 if <code>key1 == key2</code>,
     *  1 if <code>key1 > key2</code>.
     * @returns zero for success, non-zero to indicate an error.
     *
     * @snippet ex_all.c Implement WT_COLLATOR
     *
     * @snippet ex_extending.c case insensitive comparator
     *
     * @snippet ex_extending.c n character comparator
     */
    int (*compare)(WT_COLLATOR *collator, WT_SESSION *session,
        const WT_ITEM *key1, const WT_ITEM *key2, int *cmp);

    /*!
     * If non-NULL, this callback is called to customize the collator
     * for each data source.  If the callback returns a non-NULL
     * collator, that instance is used instead of this one for all
     * comparisons.
     */
    int (*customize)(WT_COLLATOR *collator, WT_SESSION *session,
        const char *uri, WT_CONFIG_ITEM *passcfg, WT_COLLATOR **customp);

    /*!
     * If non-NULL a callback performed when the data source is closed
     * for customized extractors otherwise when the database is closed.
     *
     * The WT_COLLATOR::terminate callback is intended to allow cleanup;
     * the handle will not be subsequently accessed by WiredTiger.
     */
    int (*terminate)(WT_COLLATOR *collator, WT_SESSION *session);
};

/*!
 * The interface implemented by applications to provide custom compression.
 *
 * Compressors must implement the WT_COMPRESSOR interface: the
 * WT_COMPRESSOR::compress and WT_COMPRESSOR::decompress callbacks must be
 * specified, and WT_COMPRESSOR::pre_size is optional.  To build your own
 * compressor, use one of the compressors in \c ext/compressors as a template:
 * \c ext/nop_compress is a simple compressor that passes through data
 * unchanged, and is a reasonable starting point.
 *
 * Applications register their implementation with WiredTiger by calling
 * WT_CONNECTION::add_compressor.
 *
 * @snippet nop_compress.c WT_COMPRESSOR initialization structure
 * @snippet nop_compress.c WT_COMPRESSOR initialization function
 */
struct __wt_compressor {
    /*!
     * Callback to compress a chunk of data.
     *
     * WT_COMPRESSOR::compress takes a source buffer and a destination
     * buffer, by default of the same size.  If the callback can compress
     * the buffer to a smaller size in the destination, it does so, sets
     * the \c compression_failed return to 0 and returns 0.  If compression
     * does not produce a smaller result, the callback sets the
     * \c compression_failed return to 1 and returns 0. If another
     * error occurs, it returns an errno or WiredTiger error code.
     *
     * On entry, \c src will point to memory, with the length of the memory
     * in \c src_len.  After successful completion, the callback should
     * return \c 0 and set \c result_lenp to the number of bytes required
     * for the compressed representation.
     *
     * On entry, \c dst points to the destination buffer with a length
     * of \c dst_len.  If the WT_COMPRESSOR::pre_size method is specified,
     * the destination buffer will be at least the size returned by that
     * method; otherwise, the destination buffer will be at least as large
     * as the length of the data to compress.
     *
     * If compression would not shrink the data or the \c dst buffer is not
     * large enough to hold the compressed data, the callback should set
     * \c compression_failed to a non-zero value and return 0.
     *
     * @param[in] src the data to compress
     * @param[in] src_len the length of the data to compress
     * @param[in] dst the destination buffer
     * @param[in] dst_len the length of the destination buffer
     * @param[out] result_lenp the length of the compressed data
     * @param[out] compression_failed non-zero if compression did not
     * decrease the length of the data (compression may not have completed)
     * @returns zero for success, non-zero to indicate an error.
     *
     * @snippet nop_compress.c WT_COMPRESSOR compress
     */
    int (*compress)(WT_COMPRESSOR *compressor, WT_SESSION *session,
        uint8_t *src, size_t src_len,
        uint8_t *dst, size_t dst_len,
        size_t *result_lenp, int *compression_failed);

    /*!
     * Callback to decompress a chunk of data.
     *
     * WT_COMPRESSOR::decompress takes a source buffer and a destination
     * buffer.  The contents are switched from \c compress: the
     * source buffer is the compressed value, and the destination buffer is
     * sized to be the original size.  If the callback successfully
     * decompresses the source buffer to the destination buffer, it returns
     * 0.  If an error occurs, it returns an errno or WiredTiger error code.
     * The source buffer that WT_COMPRESSOR::decompress takes may have a
     * size that is rounded up from the size originally produced by
     * WT_COMPRESSOR::compress, with the remainder of the buffer set to
     * zeroes. Most compressors do not care about this difference if the
     * size to be decompressed can be implicitly discovered from the
     * compressed data.  If your compressor cares, you may need to allocate
     * space for, and store, the actual size in the compressed buffer.  See
     * the source code for the included snappy compressor for an example.
     *
     * On entry, \c src will point to memory, with the length of the memory
     * in \c src_len.  After successful completion, the callback should
     * return \c 0 and set \c result_lenp to the number of bytes required
     * for the decompressed representation.
     *
     * If the \c dst buffer is not big enough to hold the decompressed
     * data, the callback should return an error.
     *
     * @param[in] src the data to decompress
     * @param[in] src_len the length of the data to decompress
     * @param[in] dst the destination buffer
     * @param[in] dst_len the length of the destination buffer
     * @param[out] result_lenp the length of the decompressed data
     * @returns zero for success, non-zero to indicate an error.
     *
     * @snippet nop_compress.c WT_COMPRESSOR decompress
     */
    int (*decompress)(WT_COMPRESSOR *compressor, WT_SESSION *session,
        uint8_t *src, size_t src_len,
        uint8_t *dst, size_t dst_len,
        size_t *result_lenp);

    /*!
     * Callback to size a destination buffer for compression
     *
     * WT_COMPRESSOR::pre_size is an optional callback that, given the
     * source buffer and size, produces the size of the destination buffer
     * to be given to WT_COMPRESSOR::compress.  This is useful for
     * compressors that assume that the output buffer is sized for the
     * worst case and thus no overrun checks are made.  If your compressor
     * works like this, WT_COMPRESSOR::pre_size will need to be defined.
     * See the source code for the snappy compressor for an example.
     * However, if your compressor detects and avoids overruns against its
     * target buffer, you will not need to define WT_COMPRESSOR::pre_size.
     * When WT_COMPRESSOR::pre_size is set to NULL, the destination buffer
     * is sized the same as the source buffer.  This is always sufficient,
     * since a compression result that is larger than the source buffer is
     * discarded by WiredTiger.
     *
     * If not NULL, this callback is called before each call to
     * WT_COMPRESSOR::compress to determine the size of the destination
     * buffer to provide.  If the callback is NULL, the destination
     * buffer will be the same size as the source buffer.
     *
     * The callback should set \c result_lenp to a suitable buffer size
     * for compression, typically the maximum length required by
     * WT_COMPRESSOR::compress.
     *
     * This callback function is for compressors that require an output
     * buffer larger than the source buffer (for example, that do not
     * check for buffer overflow during compression).
     *
     * @param[in] src the data to compress
     * @param[in] src_len the length of the data to compress
     * @param[out] result_lenp the required destination buffer size
     * @returns zero for success, non-zero to indicate an error.
     *
     * @snippet nop_compress.c WT_COMPRESSOR presize
     */
    int (*pre_size)(WT_COMPRESSOR *compressor, WT_SESSION *session,
        uint8_t *src, size_t src_len, size_t *result_lenp);

    /*!
     * If non-NULL, a callback performed when the database is closed.
     *
     * The WT_COMPRESSOR::terminate callback is intended to allow cleanup;
     * the handle will not be subsequently accessed by WiredTiger.
     *
     * @snippet nop_compress.c WT_COMPRESSOR terminate
     */
    int (*terminate)(WT_COMPRESSOR *compressor, WT_SESSION *session);
};

/*!
 * Applications can extend WiredTiger by providing new implementations of the
 * WT_DATA_SOURCE class.  Each data source supports a different URI scheme for
 * data sources to WT_SESSION::create, WT_SESSION::open_cursor and related
 * methods.  See @ref custom_data_sources for more information.
 *
 * <b>Thread safety:</b> WiredTiger may invoke methods on the WT_DATA_SOURCE
 * interface from multiple threads concurrently.  It is the responsibility of
 * the implementation to protect any shared data.
 *
 * Applications register their implementation with WiredTiger by calling
 * WT_CONNECTION::add_data_source.
 *
 * @snippet ex_data_source.c WT_DATA_SOURCE register
 */
struct __wt_data_source {
    /*!
     * Callback to alter an object.
     *
     * @snippet ex_data_source.c WT_DATA_SOURCE alter
     */
    int (*alter)(WT_DATA_SOURCE *dsrc, WT_SESSION *session,
        const char *uri, WT_CONFIG_ARG *config);

    /*!
     * Callback to create a new object.
     *
     * @snippet ex_data_source.c WT_DATA_SOURCE create
     */
    int (*create)(WT_DATA_SOURCE *dsrc, WT_SESSION *session,
        const char *uri, WT_CONFIG_ARG *config);

    /*!
     * Callback to compact an object.
     *
     * @snippet ex_data_source.c WT_DATA_SOURCE compact
     */
    int (*compact)(WT_DATA_SOURCE *dsrc, WT_SESSION *session,
        const char *uri, WT_CONFIG_ARG *config);

    /*!
     * Callback to drop an object.
     *
     * @snippet ex_data_source.c WT_DATA_SOURCE drop
     */
    int (*drop)(WT_DATA_SOURCE *dsrc, WT_SESSION *session,
        const char *uri, WT_CONFIG_ARG *config);

    /*!
     * Callback to initialize a cursor.
     *
     * @snippet ex_data_source.c WT_DATA_SOURCE open_cursor
     */
    int (*open_cursor)(WT_DATA_SOURCE *dsrc, WT_SESSION *session,
        const char *uri, WT_CONFIG_ARG *config, WT_CURSOR **new_cursor);

    /*!
     * Callback to rename an object.
     *
     * @snippet ex_data_source.c WT_DATA_SOURCE rename
     */
    int (*rename)(WT_DATA_SOURCE *dsrc, WT_SESSION *session,
        const char *uri, const char *newuri, WT_CONFIG_ARG *config);

    /*!
     * Callback to salvage an object.
     *
     * @snippet ex_data_source.c WT_DATA_SOURCE salvage
     */
    int (*salvage)(WT_DATA_SOURCE *dsrc, WT_SESSION *session,
        const char *uri, WT_CONFIG_ARG *config);

    /*!
     * Callback to get the size of an object.
     *
     * @snippet ex_data_source.c WT_DATA_SOURCE size
     */
    int (*size)(WT_DATA_SOURCE *dsrc, WT_SESSION *session,
        const char *uri, wt_off_t *size);

    /*!
     * Callback to truncate an object.
     *
     * @snippet ex_data_source.c WT_DATA_SOURCE truncate
     */
    int (*truncate)(WT_DATA_SOURCE *dsrc, WT_SESSION *session,
        const char *uri, WT_CONFIG_ARG *config);

    /*!
     * Callback to truncate a range of an object.
     *
     * @snippet ex_data_source.c WT_DATA_SOURCE range truncate
     */
    int (*range_truncate)(WT_DATA_SOURCE *dsrc, WT_SESSION *session,
        WT_CURSOR *start, WT_CURSOR *stop);

    /*!
     * Callback to verify an object.
     *
     * @snippet ex_data_source.c WT_DATA_SOURCE verify
     */
    int (*verify)(WT_DATA_SOURCE *dsrc, WT_SESSION *session,
        const char *uri, WT_CONFIG_ARG *config);

    /*!
     * Callback to checkpoint the database.
     *
     * @snippet ex_data_source.c WT_DATA_SOURCE checkpoint
     */
    int (*checkpoint)(
        WT_DATA_SOURCE *dsrc, WT_SESSION *session, WT_CONFIG_ARG *config);

    /*!
     * If non-NULL, a callback performed when the database is closed.
     *
     * The WT_DATA_SOURCE::terminate callback is intended to allow cleanup;
     * the handle will not be subsequently accessed by WiredTiger.
     *
     * @snippet ex_data_source.c WT_DATA_SOURCE terminate
     */
    int (*terminate)(WT_DATA_SOURCE *dsrc, WT_SESSION *session);

    /*!
     * If non-NULL, a callback performed before an LSM merge.
     *
     * @param[in] source a cursor configured with the data being merged
     * @param[in] dest a cursor on the new object being filled by the merge
     *
     * @snippet ex_data_source.c WT_DATA_SOURCE lsm_pre_merge
     */
    int (*lsm_pre_merge)(
        WT_DATA_SOURCE *dsrc, WT_CURSOR *source, WT_CURSOR *dest);
};

/*!
 * The interface implemented by applications to provide custom encryption.
 *
 * Encryptors must implement the WT_ENCRYPTOR interface: the WT_ENCRYPTOR::encrypt,
 * WT_ENCRYPTOR::decrypt and WT_ENCRYPTOR::sizing callbacks must be specified,
 * WT_ENCRYPTOR::customize and WT_ENCRYPTOR::terminate are optional.  To build your own
 * encryptor, use one of the encryptors in \c ext/encryptors as a template: \c
 * ext/encryptors/sodium_encrypt uses the open-source libsodium cryptographic library, and
 * \c ext/encryptors/nop_encrypt is a simple template that passes through data unchanged,
 * and is a reasonable starting point.  \c ext/encryptors/rotn_encrypt is an encryptor
 * implementing a simple (insecure) rotation cipher meant for testing.  See @ref
 * encryption "the encryptors page" for further information.
 *
 * Applications register their implementation with WiredTiger by calling
 * WT_CONNECTION::add_encryptor.
 *
 * @snippet nop_encrypt.c WT_ENCRYPTOR initialization structure
 * @snippet nop_encrypt.c WT_ENCRYPTOR initialization function
 */
struct __wt_encryptor {
    /*!
     * Callback to encrypt a chunk of data.
     *
     * WT_ENCRYPTOR::encrypt takes a source buffer and a destination buffer. The
     * callback encrypts the source buffer (plain text) into the destination buffer.
     *
     * On entry, \c src will point to a block of memory to encrypt, with the length of
     * the block in \c src_len.
     *
     * On entry, \c dst points to the destination buffer with a length of \c dst_len.
     * The destination buffer will be at least src_len plus the size returned by that
     * WT_ENCRYPT::sizing.
     *
     * After successful completion, the callback should return \c 0 and set \c
     * result_lenp to the number of bytes required for the encrypted representation,
     * which should be less than or equal to \c dst_len.
     *
     * This callback cannot be NULL.
     *
     * @param[in] src the data to encrypt
     * @param[in] src_len the length of the data to encrypt
     * @param[in] dst the destination buffer
     * @param[in] dst_len the length of the destination buffer
     * @param[out] result_lenp the length of the encrypted data
     * @returns zero for success, non-zero to indicate an error.
     *
     * @snippet nop_encrypt.c WT_ENCRYPTOR encrypt
     */
    int (*encrypt)(WT_ENCRYPTOR *encryptor, WT_SESSION *session,
        uint8_t *src, size_t src_len,
        uint8_t *dst, size_t dst_len,
        size_t *result_lenp);

    /*!
     * Callback to decrypt a chunk of data.
     *
     * WT_ENCRYPTOR::decrypt takes a source buffer and a destination buffer. The
     * contents are switched from \c encrypt: the source buffer is the encrypted
     * value, and the destination buffer is sized to be the original size of the
     * decrypted data. If the callback successfully decrypts the source buffer to the
     * destination buffer, it returns 0. If an error occurs, it returns an errno or
     * WiredTiger error code.
     *
     * On entry, \c src will point to memory, with the length of the memory in \c
     * src_len. After successful completion, the callback should return \c 0 and set
     * \c result_lenp to the number of bytes required for the decrypted
     * representation.
     *
     * If the \c dst buffer is not big enough to hold the decrypted data, the callback
     * should return an error.
     *
     * This callback cannot be NULL.
     *
     * @param[in] src the data to decrypt
     * @param[in] src_len the length of the data to decrypt
     * @param[in] dst the destination buffer
     * @param[in] dst_len the length of the destination buffer
     * @param[out] result_lenp the length of the decrypted data
     * @returns zero for success, non-zero to indicate an error.
     *
     * @snippet nop_encrypt.c WT_ENCRYPTOR decrypt
     */
    int (*decrypt)(WT_ENCRYPTOR *encryptor, WT_SESSION *session,
        uint8_t *src, size_t src_len,
        uint8_t *dst, size_t dst_len,
        size_t *result_lenp);

    /*!
     * Callback to size a destination buffer for encryption.
     *
     * WT_ENCRYPTOR::sizing is an callback that returns the number of additional bytes
     * that is needed when encrypting a data block. This is always necessary, since
     * encryptors should always generate some sort of cryptographic checksum as well
     * as the ciphertext. Without such a call, WiredTiger would have no way to know
     * the worst case for the encrypted buffer size.
     *
     * The WiredTiger encryption infrastructure assumes that buffer sizing is not
     * dependent on the number of bytes of input, that there is a one-to-one
     * relationship in number of bytes needed between input and output. This means
     * that if the encryption uses a block cipher in such a way that the input size
     * needs to be padded to the cipher block size, the sizing method should return
     * the worst case to ensure enough space is available.
     *
     * This callback cannot be NULL.
     *
     * The callback should set \c expansion_constantp to the additional number of
     * bytes needed.
     *
     * @param[out] expansion_constantp the additional number of bytes needed when
     *    encrypting.
     * @returns zero for success, non-zero to indicate an error.
     *
     * @snippet nop_encrypt.c WT_ENCRYPTOR sizing
     */
    int (*sizing)(WT_ENCRYPTOR *encryptor, WT_SESSION *session,
        size_t *expansion_constantp);

    /*!
     * If non-NULL, this callback is called to load keys into the encryptor. (That
     * is, "customize" it for a given key.) The customize function is called whenever
     * a new keyid is used for the first time with this encryptor, whether it be in
     * the ::wiredtiger_open call or the WT_SESSION::create call. This should create a
     * new encryptor instance and insert the requested key in it.
     *
     * The key may be specified either via \c keyid or \c secretkey in the \c
     * encrypt_config parameter. In the former case, the encryptor should look up the
     * requested key ID with whatever key management service is in use and install it
     * in the new encryptor. In the latter case, the encryptor should save the
     * provided secret key (or some transformation of it) in the new
     * encryptor. Further encryption with the same \c keyid will use this new
     * encryptor instance. (In the case of \c secretkey, only one key can be
     * configured, for the system encryption, and the new encryptor will be used for
     * all encryption involving it.) See @ref encryption for more information.
     *
     * This callback may return NULL as the new encryptor, in which case the original
     * encryptor will be used for further operations on the selected key. Unless this
     * happens, the original encryptor structure created during extension
     * initialization will never be used for encryption or decryption.
     *
     * This callback may itself be NULL, in which case it is not called, but in that
     * case there is no way to configure a key. This may be suitable for an
     * environment where a key management service returns a single key under a
     * well-known name that can be compiled in, but in a more general environment is
     * not a useful approach. One should of course never compile in actual keys!
     *
     * @param[in] encrypt_config the "encryption" portion of the configuration from
     *    the wiredtiger_open or WT_SESSION::create call, containing the \c keyid or
     *    \c secretkey setting.
     * @param[out] customp the new modified encryptor, or NULL.
     * @returns zero for success, non-zero to indicate an error.
     */
    int (*customize)(WT_ENCRYPTOR *encryptor, WT_SESSION *session,
        WT_CONFIG_ARG *encrypt_config, WT_ENCRYPTOR **customp);

    /*!
     * If non-NULL, a callback performed when the database is closed. It is called for
     * each encryptor that was added using WT_CONNECTION::add_encryptor or returned by
     * the WT_ENCRYPTOR::customize callback.
     *
     * The WT_ENCRYPTOR::terminate callback is intended to allow cleanup; the handle
     * will not be subsequently accessed by WiredTiger.
     *
     * @snippet nop_encrypt.c WT_ENCRYPTOR terminate
     */
    int (*terminate)(WT_ENCRYPTOR *encryptor, WT_SESSION *session);
};

/*!
 * The interface implemented by applications to provide custom extraction of
 * index keys or column group values.
 *
 * Applications register implementations with WiredTiger by calling
 * WT_CONNECTION::add_extractor.  See @ref custom_extractors for more
 * information.
 *
 * @snippet ex_all.c WT_EXTRACTOR register
 */
struct __wt_extractor {
    /*!
     * Callback to extract a value for an index or column group.
     *
     * @errors
     *
     * @snippet ex_all.c WT_EXTRACTOR
     *
     * @param extractor the WT_EXTRACTOR implementation
     * @param session the current WiredTiger session
     * @param key the table key in raw format, see @ref cursor_raw for
     *  details
     * @param value the table value in raw format, see @ref cursor_raw for
     *  details
     * @param[out] result_cursor the method should call WT_CURSOR::set_key
     *  and WT_CURSOR::insert on this cursor to return a key.  The \c
     *  key_format of the cursor will match that passed to
     *  WT_SESSION::create for the index.  Multiple index keys can be
     *  created for each record by calling WT_CURSOR::insert multiple
     *  times.
     */
    int (*extract)(WT_EXTRACTOR *extractor, WT_SESSION *session,
        const WT_ITEM *key, const WT_ITEM *value,
        WT_CURSOR *result_cursor);

    /*!
     * If non-NULL, this callback is called to customize the extractor for
     * each index.  If the callback returns a non-NULL extractor, that
     * instance is used instead of this one for all comparisons.
     */
    int (*customize)(WT_EXTRACTOR *extractor, WT_SESSION *session,
        const char *uri, WT_CONFIG_ITEM *appcfg, WT_EXTRACTOR **customp);

    /*!
     * If non-NULL a callback performed when the index or column group
     * is closed for customized extractors otherwise when the database
     * is closed.
     *
     * The WT_EXTRACTOR::terminate callback is intended to allow cleanup;
     * the handle will not be subsequently accessed by WiredTiger.
     */
    int (*terminate)(WT_EXTRACTOR *extractor, WT_SESSION *session);
};

/*! WT_FILE_SYSTEM::open_file file types */
typedef enum {
    WT_FS_OPEN_FILE_TYPE_CHECKPOINT,/*!< open a data file checkpoint */
    WT_FS_OPEN_FILE_TYPE_DATA,  /*!< open a data file */
    WT_FS_OPEN_FILE_TYPE_DIRECTORY, /*!< open a directory */
    WT_FS_OPEN_FILE_TYPE_LOG,   /*!< open a log file */
    WT_FS_OPEN_FILE_TYPE_REGULAR    /*!< open a regular file */
} WT_FS_OPEN_FILE_TYPE;

#ifdef DOXYGEN
/*! WT_FILE_SYSTEM::open_file flags: random access pattern */
#define WT_FS_OPEN_ACCESS_RAND  0x0
/*! WT_FILE_SYSTEM::open_file flags: sequential access pattern */
#define WT_FS_OPEN_ACCESS_SEQ   0x0
/*! WT_FILE_SYSTEM::open_file flags: create if does not exist */
#define WT_FS_OPEN_CREATE   0x0
/*! WT_FILE_SYSTEM::open_file flags: direct I/O requested */
#define WT_FS_OPEN_DIRECTIO 0x0
/*! WT_FILE_SYSTEM::open_file flags: file creation must be durable */
#define WT_FS_OPEN_DURABLE  0x0
/*!
 * WT_FILE_SYSTEM::open_file flags: return EBUSY if exclusive use not available
 */
#define WT_FS_OPEN_EXCLUSIVE    0x0
/*! WT_FILE_SYSTEM::open_file flags: open is read-only */
#define WT_FS_OPEN_READONLY 0x0

/*!
 * WT_FILE_SYSTEM::remove or WT_FILE_SYSTEM::rename flags: the remove or rename
 * operation must be durable
 */
#define WT_FS_DURABLE       0x0
#else
/* AUTOMATIC FLAG VALUE GENERATION START 0 */
#define WT_FS_OPEN_ACCESS_RAND  0x001u
#define WT_FS_OPEN_ACCESS_SEQ   0x002u
#define WT_FS_OPEN_CREATE   0x004u
#define WT_FS_OPEN_DIRECTIO 0x008u
#define WT_FS_OPEN_DURABLE  0x010u
#define WT_FS_OPEN_EXCLUSIVE    0x020u
#define WT_FS_OPEN_FIXED    0x040u   /* Path not home relative (internal) */
#define WT_FS_OPEN_FORCE_MMAP 0x080u
#define WT_FS_OPEN_READONLY 0x100u
/* AUTOMATIC FLAG VALUE GENERATION STOP 32 */

/* AUTOMATIC FLAG VALUE GENERATION START 0 */
#define WT_FS_DURABLE       0x1u
/* AUTOMATIC FLAG VALUE GENERATION STOP 32 */
#endif

/*!
 * The interface implemented by applications to provide a custom file system
 * implementation.
 *
 * <b>Thread safety:</b> WiredTiger may invoke methods on the WT_FILE_SYSTEM
 * interface from multiple threads concurrently. It is the responsibility of
 * the implementation to protect any shared data.
 *
 * Applications register implementations with WiredTiger by calling
 * WT_CONNECTION::set_file_system.  See @ref custom_file_systems for more
 * information.
 *
 * @snippet ex_file_system.c WT_FILE_SYSTEM register
 */
struct __wt_file_system {
    /*!
     * Return a list of file names for the named directory.
     *
     * @errors
     *
     * @param file_system the WT_FILE_SYSTEM
     * @param session the current WiredTiger session
     * @param directory the name of the directory
     * @param prefix if not NULL, only files with names matching the prefix
     *    are returned
     * @param[out] dirlist the method returns an allocated array of
     *    individually allocated strings, one for each entry in the
     *    directory.
     * @param[out] countp the number of entries returned
     */
    int (*fs_directory_list)(WT_FILE_SYSTEM *file_system,
        WT_SESSION *session, const char *directory, const char *prefix,
        char ***dirlist, uint32_t *countp);

#if !defined(DOXYGEN)
    /*
     * Return a single file name for the named directory.
     */
    int (*fs_directory_list_single)(WT_FILE_SYSTEM *file_system,
        WT_SESSION *session, const char *directory, const char *prefix,
        char ***dirlist, uint32_t *countp);
#endif

    /*!
     * Free memory allocated by WT_FILE_SYSTEM::directory_list.
     *
     * @errors
     *
     * @param file_system the WT_FILE_SYSTEM
     * @param session the current WiredTiger session
     * @param dirlist array returned by WT_FILE_SYSTEM::directory_list
     * @param count count returned by WT_FILE_SYSTEM::directory_list
     */
    int (*fs_directory_list_free)(WT_FILE_SYSTEM *file_system,
        WT_SESSION *session, char **dirlist, uint32_t count);

    /*!
     * Return if the named file system object exists.
     *
     * @errors
     *
     * @param file_system the WT_FILE_SYSTEM
     * @param session the current WiredTiger session
     * @param name the name of the file
     * @param[out] existp If the named file system object exists
     */
    int (*fs_exist)(WT_FILE_SYSTEM *file_system,
        WT_SESSION *session, const char *name, bool *existp);

    /*!
     * Open a handle for a named file system object
     *
     * The method should return ENOENT if the file is not being created and
     * does not exist.
     *
     * The method should return EACCES if the file cannot be opened in the
     * requested mode (for example, a file opened for writing in a readonly
     * file system).
     *
     * The method should return EBUSY if ::WT_FS_OPEN_EXCLUSIVE is set and
     * the file is in use.
     *
     * @errors
     *
     * @param file_system the WT_FILE_SYSTEM
     * @param session the current WiredTiger session
     * @param name the name of the file system object
     * @param file_type the type of the file
     *    The file type is provided to allow optimization for different file
     *    access patterns.
     * @param flags flags indicating how to open the file, one or more of
     *    ::WT_FS_OPEN_CREATE, ::WT_FS_OPEN_DIRECTIO, ::WT_FS_OPEN_DURABLE,
     *    ::WT_FS_OPEN_EXCLUSIVE or ::WT_FS_OPEN_READONLY.
     * @param[out] file_handlep the handle to the newly opened file. File
     *    system implementations must allocate memory for the handle and
     *    the WT_FILE_HANDLE::name field, and fill in the WT_FILE_HANDLE::
     *    fields. Applications wanting to associate private information
     *    with the WT_FILE_HANDLE:: structure should declare and allocate
     *    their own structure as a superset of a WT_FILE_HANDLE:: structure.
     */
    int (*fs_open_file)(WT_FILE_SYSTEM *file_system, WT_SESSION *session,
        const char *name, WT_FS_OPEN_FILE_TYPE file_type, uint32_t flags,
        WT_FILE_HANDLE **file_handlep);

    /*!
     * Remove a named file system object
     *
     * This method is not required for readonly file systems and should be
     * set to NULL when not required by the file system.
     *
     * @errors
     *
     * @param file_system the WT_FILE_SYSTEM
     * @param session the current WiredTiger session
     * @param name the name of the file system object
     * @param flags 0 or ::WT_FS_DURABLE
     */
    int (*fs_remove)(WT_FILE_SYSTEM *file_system,
        WT_SESSION *session, const char *name, uint32_t flags);

    /*!
     * Rename a named file system object
     *
     * This method is not required for readonly file systems and should be
     * set to NULL when not required by the file system.
     *
     * @errors
     *
     * @param file_system the WT_FILE_SYSTEM
     * @param session the current WiredTiger session
     * @param from the original name of the object
     * @param to the new name for the object
     * @param flags 0 or ::WT_FS_DURABLE
     */
    int (*fs_rename)(WT_FILE_SYSTEM *file_system, WT_SESSION *session,
        const char *from, const char *to, uint32_t flags);

    /*!
     * Return the size of a named file system object
     *
     * @errors
     *
     * @param file_system the WT_FILE_SYSTEM
     * @param session the current WiredTiger session
     * @param name the name of the file system object
     * @param[out] sizep the size of the file system entry
     */
    int (*fs_size)(WT_FILE_SYSTEM *file_system,
        WT_SESSION *session, const char *name, wt_off_t *sizep);

    /*!
     * A callback performed when the file system is closed and will no
     * longer be accessed by the WiredTiger database.
     *
     * This method is not required and should be set to NULL when not
     * required by the file system.
     *
     * The WT_FILE_SYSTEM::terminate callback is intended to allow cleanup;
     * the handle will not be subsequently accessed by WiredTiger.
     */
    int (*terminate)(WT_FILE_SYSTEM *file_system, WT_SESSION *session);
};

/*! WT_FILE_HANDLE::fadvise flags: no longer need */
#define WT_FILE_HANDLE_DONTNEED 1
/*! WT_FILE_HANDLE::fadvise flags: will need */
#define WT_FILE_HANDLE_WILLNEED 2

/*!
 * A file handle implementation returned by WT_FILE_SYSTEM::fs_open_file.
 *
 * <b>Thread safety:</b> Unless explicitly stated otherwise, WiredTiger may
 * invoke methods on the WT_FILE_HANDLE interface from multiple threads
 * concurrently. It is the responsibility of the implementation to protect
 * any shared data.
 *
 * See @ref custom_file_systems for more information.
 */
struct __wt_file_handle {
    /*!
     * The enclosing file system, set by WT_FILE_SYSTEM::fs_open_file.
     */
    WT_FILE_SYSTEM *file_system;

    /*!
     * The name of the file, set by WT_FILE_SYSTEM::fs_open_file.
     */
    char *name;

    /*!
     * Close a file handle. The handle will not be further accessed by
     * WiredTiger.
     *
     * @errors
     *
     * @param file_handle the WT_FILE_HANDLE
     * @param session the current WiredTiger session
     */
    int (*close)(WT_FILE_HANDLE *file_handle, WT_SESSION *session);

    /*!
     * Indicate expected future use of file ranges, based on the POSIX
     * 1003.1 standard fadvise.
     *
     * This method is not required, and should be set to NULL when not
     * supported by the file.
     *
     * @errors
     *
     * @param file_handle the WT_FILE_HANDLE
     * @param session the current WiredTiger session
     * @param offset the file offset
     * @param len the size of the advisory
     * @param advice one of ::WT_FILE_HANDLE_WILLNEED or
     *    ::WT_FILE_HANDLE_DONTNEED.
     */
    int (*fh_advise)(WT_FILE_HANDLE *file_handle,
        WT_SESSION *session, wt_off_t offset, wt_off_t len, int advice);

    /*!
     * Extend the file.
     *
     * This method is not required, and should be set to NULL when not
     * supported by the file.
     *
     * Any allocated disk space must read as 0 bytes, and no existing file
     * data may change. Allocating all necessary underlying storage (not
     * changing just the file's metadata), is likely to result in increased
     * performance.
     *
     * This method is not called by multiple threads concurrently (on the
     * same file handle). If the file handle's extension method supports
     * concurrent calls, set the WT_FILE_HANDLE::fh_extend_nolock method
     * instead. See @ref custom_file_systems for more information.
     *
     * @errors
     *
     * @param file_handle the WT_FILE_HANDLE
     * @param session the current WiredTiger session
     * @param offset desired file size after extension
     */
    int (*fh_extend)(
        WT_FILE_HANDLE *file_handle, WT_SESSION *session, wt_off_t offset);

    /*!
     * Extend the file.
     *
     * This method is not required, and should be set to NULL when not
     * supported by the file.
     *
     * Any allocated disk space must read as 0 bytes, and no existing file
     * data may change. Allocating all necessary underlying storage (not
     * only changing the file's metadata), is likely to result in increased
     * performance.
     *
     * This method may be called by multiple threads concurrently (on the
     * same file handle). If the file handle's extension method does not
     * support concurrent calls, set the WT_FILE_HANDLE::fh_extend method
     * instead. See @ref custom_file_systems for more information.
     *
     * @errors
     *
     * @param file_handle the WT_FILE_HANDLE
     * @param session the current WiredTiger session
     * @param offset desired file size after extension
     */
    int (*fh_extend_nolock)(
        WT_FILE_HANDLE *file_handle, WT_SESSION *session, wt_off_t offset);

    /*!
     * Lock/unlock a file from the perspective of other processes running
     * in the system, where necessary.
     *
     * @errors
     *
     * @param file_handle the WT_FILE_HANDLE
     * @param session the current WiredTiger session
     * @param lock whether to lock or unlock
     */
    int (*fh_lock)(
        WT_FILE_HANDLE *file_handle, WT_SESSION *session, bool lock);

    /*!
     * Map a file into memory, based on the POSIX 1003.1 standard mmap.
     *
     * This method is not required, and should be set to NULL when not
     * supported by the file.
     *
     * @errors
     *
     * @param file_handle the WT_FILE_HANDLE
     * @param session the current WiredTiger session
     * @param[out] mapped_regionp a reference to a memory location into
     *    which should be stored a pointer to the start of the mapped region
     * @param[out] lengthp a reference to a memory location into which
     *    should be stored the length of the region
     * @param[out] mapped_cookiep a reference to a memory location into
     *    which can be optionally stored a pointer to an opaque cookie
     *    which is subsequently passed to WT_FILE_HANDLE::unmap.
     */
    int (*fh_map)(WT_FILE_HANDLE *file_handle, WT_SESSION *session,
        void **mapped_regionp, size_t *lengthp, void **mapped_cookiep);

    /*!
     * Unmap part of a memory mapped file, based on the POSIX 1003.1
     * standard madvise.
     *
     * This method is not required, and should be set to NULL when not
     * supported by the file.
     *
     * @errors
     *
     * @param file_handle the WT_FILE_HANDLE
     * @param session the current WiredTiger session
     * @param map a location in the mapped region unlikely to be used in the
     *    near future
     * @param length the length of the mapped region to discard
     * @param mapped_cookie any cookie set by the WT_FILE_HANDLE::map method
     */
    int (*fh_map_discard)(WT_FILE_HANDLE *file_handle,
        WT_SESSION *session, void *map, size_t length, void *mapped_cookie);

    /*!
     * Preload part of a memory mapped file, based on the POSIX 1003.1
     * standard madvise.
     *
     * This method is not required, and should be set to NULL when not
     * supported by the file.
     *
     * @errors
     *
     * @param file_handle the WT_FILE_HANDLE
     * @param session the current WiredTiger session
     * @param map a location in the mapped region likely to be used in the
     *    near future
     * @param length the size of the mapped region to preload
     * @param mapped_cookie any cookie set by the WT_FILE_HANDLE::map method
     */
    int (*fh_map_preload)(WT_FILE_HANDLE *file_handle, WT_SESSION *session,
        const void *map, size_t length, void *mapped_cookie);

    /*!
     * Unmap a memory mapped file, based on the POSIX 1003.1 standard
     * munmap.
     *
     * This method is only required if a valid implementation of map is
     * provided by the file, and should be set to NULL otherwise.
     *
     * @errors
     *
     * @param file_handle the WT_FILE_HANDLE
     * @param session the current WiredTiger session
     * @param mapped_region a pointer to the start of the mapped region
     * @param length the length of the mapped region
     * @param mapped_cookie any cookie set by the WT_FILE_HANDLE::map method
     */
    int (*fh_unmap)(WT_FILE_HANDLE *file_handle, WT_SESSION *session,
        void *mapped_region, size_t length, void *mapped_cookie);

    /*!
     * Read from a file, based on the POSIX 1003.1 standard pread.
     *
     * @errors
     *
     * @param file_handle the WT_FILE_HANDLE
     * @param session the current WiredTiger session
     * @param offset the offset in the file to start reading from
     * @param len the amount to read
     * @param[out] buf buffer to hold the content read from file
     */
    int (*fh_read)(WT_FILE_HANDLE *file_handle,
        WT_SESSION *session, wt_off_t offset, size_t len, void *buf);

    /*!
     * Return the size of a file.
     *
     * @errors
     *
     * @param file_handle the WT_FILE_HANDLE
     * @param session the current WiredTiger session
     * @param sizep the size of the file
     */
    int (*fh_size)(
        WT_FILE_HANDLE *file_handle, WT_SESSION *session, wt_off_t *sizep);

    /*!
     * Make outstanding file writes durable and do not return until writes
     * are complete.
     *
     * This method is not required for read-only files, and should be set
     * to NULL when not supported by the file.
     *
     * @errors
     *
     * @param file_handle the WT_FILE_HANDLE
     * @param session the current WiredTiger session
     */
    int (*fh_sync)(WT_FILE_HANDLE *file_handle, WT_SESSION *session);

    /*!
     * Schedule the outstanding file writes required for durability and
     * return immediately.
     *
     * This method is not required, and should be set to NULL when not
     * supported by the file.
     *
     * @errors
     *
     * @param file_handle the WT_FILE_HANDLE
     * @param session the current WiredTiger session
     */
    int (*fh_sync_nowait)(WT_FILE_HANDLE *file_handle, WT_SESSION *session);

    /*!
     * Truncate the file.
     *
     * This method is not required, and should be set to NULL when not
     * supported by the file.
     *
     * This method is not called by multiple threads concurrently (on the
     * same file handle).
     *
     * @errors
     *
     * @param file_handle the WT_FILE_HANDLE
     * @param session the current WiredTiger session
     * @param offset desired file size after truncate
     */
    int (*fh_truncate)(
        WT_FILE_HANDLE *file_handle, WT_SESSION *session, wt_off_t offset);

    /*!
     * Write to a file, based on the POSIX 1003.1 standard pwrite.
     *
     * This method is not required for read-only files, and should be set
     * to NULL when not supported by the file.
     *
     * @errors
     *
     * @param file_handle the WT_FILE_HANDLE
     * @param session the current WiredTiger session
     * @param offset offset at which to start writing
     * @param length amount of data to write
     * @param buf content to be written to the file
     */
    int (*fh_write)(WT_FILE_HANDLE *file_handle, WT_SESSION *session,
        wt_off_t offset, size_t length, const void *buf);
};

#if !defined(DOXYGEN)
/* This interface is not yet public. */

/*!
 * The interface implemented by applications to provide a storage source
 * implementation. This documentation refers to "object" and "bucket"
 * to mean a "file-like object" and a "container of objects", respectively.
 *
 * <b>Thread safety:</b> WiredTiger may invoke methods on the WT_STORAGE_SOURCE
 * interface from multiple threads concurrently. It is the responsibility of
 * the implementation to protect any shared data.
 *
 * Applications register implementations with WiredTiger by calling
 * WT_CONNECTION::add_storage_source.
 *
 * @snippet ex_storage_source.c WT_STORAGE_SOURCE register
 */
struct __wt_storage_source {
    /*!
     * A reference is added to the storage source.  The reference is released by a
     * call to WT_STORAGE_SOURCE::terminate.  A reference is added as a side effect
     * of calling WT_CONNECTION::get_storage_source.
     *
     * @errors
     *
     * @param storage_source the WT_STORAGE_SOURCE
     */
    int (*ss_add_reference)(WT_STORAGE_SOURCE *storage_source);

    /*!
     * Create a customized file system to access the storage source
     * objects.
     *
     * The file system returned behaves as if objects in the specified buckets are
     * files in the file system.  In particular, the fs_open_file method requires
     * its flags argument to include either WT_FS_OPEN_CREATE or WT_FS_OPEN_READONLY.
     * Objects being created are not deemed to "exist" and be visible to
     * WT_FILE_SYSTEM::fs_exist and other file system methods until the new handle has
     * been closed.  Objects once created are immutable. That is, only objects that
     * do not already exist can be opened with the create flag, and objects that
     * already exist can only be opened with the readonly flag.  Only objects that
     * exist can be transferred to the underlying shared object storage.  This can
     * happen at any time after an object is created, and can be forced to happen using
     * WT_STORAGE_SOURCE::ss_flush.
     *
     * Additionally file handles returned by the file system behave as file handles to a
     * local file.  For example, WT_FILE_HANDLE::fh_sync synchronizes writes to the
     * local file, and does not imply any transferring of data to the shared object store.
     *
     * The directory argument to the WT_FILE_SYSTEM::fs_directory_list method is normally
     * the empty string as the cloud equivalent (bucket) has already been given when
     * customizing the file system.  If specified, the directory path is interpreted
     * as another prefix, which is removed from the results.
     *
     * Names used by the file system methods are generally flat.  However, in some
     * implementations of a file system returned by a storage source, "..", ".", "/"
     * may have a particular meaning, as in a POSIX file system.  We suggest that
     * these constructs be avoided when a caller chooses file names within the returned
     * file system; they may be rejected by the implementation.  Within a bucket name,
     * these characters may or may not be acceptable. That is implementation dependent.
     * In the prefix, "/" is specifically allowed, as this may have performance or
     * administrative benefits.  That said, within a prefix, certain combinations
     * involving "/" may be rejected, for example "/../".
     *
     * @errors
     *
     * @param storage_source the WT_STORAGE_SOURCE
     * @param session the current WiredTiger session
     * @param bucket_name the name of the bucket.  Use of '/' is implementation dependent.
     * @param auth_token the authorization identifier.
     * @param config additional configuration. The only allowable value is \c cache_directory,
     *    the name of a directory holding cached objects. Its default is
     *    \c "<home>/cache-<bucket>" with \c <home> replaced by the @ref home, and
     *    \c <bucket> replaced by the bucket_name.
     * @param[out] file_system the customized file system returned
     */
    int (*ss_customize_file_system)(WT_STORAGE_SOURCE *storage_source, WT_SESSION *session,
        const char *bucket_name, const char *auth_token, const char *config,
        WT_FILE_SYSTEM **file_system);

    /*!
     * Copy a file from the default file system to an object name in shared object storage.
     *
     * @errors
     *
     * @param storage_source the WT_STORAGE_SOURCE
     * @param session the current WiredTiger session
     * @param file_system the destination bucket and credentials
     * @param source the name of the source input file
     * @param object the name of the destination object
     * @param config additional configuration, currently must be NULL
     */
    int (*ss_flush)(WT_STORAGE_SOURCE *storage_source, WT_SESSION *session,
        WT_FILE_SYSTEM *file_system, const char *source, const char *object,
            const char *config);

    /*!
     * After a flush, rename the source file from the default file system to be cached in
     * the shared object storage.
     *
     * @errors
     *
     * @param storage_source the WT_STORAGE_SOURCE
     * @param session the current WiredTiger session
     * @param file_system the destination bucket and credentials
     * @param source the name of the source input file
     * @param object the name of the destination object
     * @param config additional configuration, currently must be NULL
     */
    int (*ss_flush_finish)(WT_STORAGE_SOURCE *storage_source, WT_SESSION *session,
        WT_FILE_SYSTEM *file_system, const char *source, const char *object,
        const char *config);

    /*!
     * A callback performed when the storage source or reference is closed
     * and will no longer be used.  The initial creation of the storage source
     * counts as a reference, and each call to WT_STORAGE_SOURCE::add_reference
     * increase the number of references.  When all references are released, the
     * storage source and any resources associated with it are released.
     *
     * This method is not required and should be set to NULL when not
     * required by the storage source implementation.
     *
     * The WT_STORAGE_SOURCE::terminate callback is intended to allow cleanup;
     * the handle will not be subsequently accessed by WiredTiger.
     */
    int (*terminate)(WT_STORAGE_SOURCE *storage_source, WT_SESSION *session);
};
#endif

/*!
 * Entry point to an extension, called when the extension is loaded.
 *
 * @param connection the connection handle
 * @param config the config information passed to WT_CONNECTION::load_extension
 * @errors
 */
extern int wiredtiger_extension_init(
    WT_CONNECTION *connection, WT_CONFIG_ARG *config);

/*!
 * Optional cleanup function for an extension, called during
 * WT_CONNECTION::close.
 *
 * @param connection the connection handle
 * @errors
 */
extern int wiredtiger_extension_terminate(WT_CONNECTION *connection);

/*! @} */

/*!
 * @addtogroup wt
 * @{
 */
/*!
 * @name Incremental backup types
 * @anchor backup_types
 * @{
 */
/*! Invalid backup type. */
#define WT_BACKUP_INVALID   0
/*! Whole file. */
#define WT_BACKUP_FILE      1
/*! File range. */
#define WT_BACKUP_RANGE     2
/*! @} */

/*!
 * @name Log record and operation types
 * @anchor log_types
 * @{
 */
/*
 * NOTE:  The values of these record types and operations must
 * never change because they're written into the log.  Append
 * any new records or operations to the appropriate set.
 */
/*! Checkpoint. */
#define WT_LOGREC_CHECKPOINT    0
/*! Transaction commit. */
#define WT_LOGREC_COMMIT    1
/*! File sync. */
#define WT_LOGREC_FILE_SYNC 2
/*! Message. */
#define WT_LOGREC_MESSAGE   3
/*! System/internal record. */
#define WT_LOGREC_SYSTEM    4
/*! Invalid operation. */
#define WT_LOGOP_INVALID    0
/*! Column-store put. */
#define WT_LOGOP_COL_PUT    1
/*! Column-store remove. */
#define WT_LOGOP_COL_REMOVE 2
/*! Column-store truncate. */
#define WT_LOGOP_COL_TRUNCATE   3
/*! Row-store put. */
#define WT_LOGOP_ROW_PUT    4
/*! Row-store remove. */
#define WT_LOGOP_ROW_REMOVE 5
/*! Row-store truncate. */
#define WT_LOGOP_ROW_TRUNCATE   6
/*! Checkpoint start. */
#define WT_LOGOP_CHECKPOINT_START   7
/*! Previous LSN. */
#define WT_LOGOP_PREV_LSN   8
/*! Column-store modify. */
#define WT_LOGOP_COL_MODIFY 9
/*! Row-store modify. */
#define WT_LOGOP_ROW_MODIFY 10
/*
 * NOTE: Diagnostic-only log operations should have values in
 * the ignore range.
 */
/*! Diagnostic: transaction timestamps */
#define WT_LOGOP_TXN_TIMESTAMP  (WT_LOGOP_IGNORE | 11)
/*! Incremental backup IDs. */
#define WT_LOGOP_BACKUP_ID 12
/*! @} */

/*******************************************
 * Statistic reference.
 *******************************************/
/*
 * DO NOT EDIT: automatically built by dist/stat.py.
 * Statistics section: BEGIN
 */

/*!
 * @name Connection statistics
 * @anchor statistics_keys
 * @anchor statistics_conn
 * Statistics are accessed through cursors with \c "statistics:" URIs.
 * Individual statistics can be queried through the cursor using the following
 * keys.  See @ref data_statistics for more information.
 * @{
 */
/*! LSM: application work units currently queued */
#define	WT_STAT_CONN_LSM_WORK_QUEUE_APP			1000
/*! LSM: merge work units currently queued */
#define	WT_STAT_CONN_LSM_WORK_QUEUE_MANAGER		1001
/*! LSM: rows merged in an LSM tree */
#define	WT_STAT_CONN_LSM_ROWS_MERGED			1002
/*! LSM: sleep for LSM checkpoint throttle */
#define	WT_STAT_CONN_LSM_CHECKPOINT_THROTTLE		1003
/*! LSM: sleep for LSM merge throttle */
#define	WT_STAT_CONN_LSM_MERGE_THROTTLE			1004
/*! LSM: switch work units currently queued */
#define	WT_STAT_CONN_LSM_WORK_QUEUE_SWITCH		1005
/*! LSM: tree maintenance operations discarded */
#define	WT_STAT_CONN_LSM_WORK_UNITS_DISCARDED		1006
/*! LSM: tree maintenance operations executed */
#define	WT_STAT_CONN_LSM_WORK_UNITS_DONE		1007
/*! LSM: tree maintenance operations scheduled */
#define	WT_STAT_CONN_LSM_WORK_UNITS_CREATED		1008
/*! LSM: tree queue hit maximum */
#define	WT_STAT_CONN_LSM_WORK_QUEUE_MAX			1009
/*! autocommit: retries for readonly operations */
#define	WT_STAT_CONN_AUTOCOMMIT_READONLY_RETRY		1010
/*! autocommit: retries for update operations */
#define	WT_STAT_CONN_AUTOCOMMIT_UPDATE_RETRY		1011
/*! background-compact: background compact failed calls */
#define	WT_STAT_CONN_BACKGROUND_COMPACT_FAIL		1012
/*!
 * background-compact: background compact failed calls due to cache
 * pressure
 */
#define	WT_STAT_CONN_BACKGROUND_COMPACT_FAIL_CACHE_PRESSURE	1013
/*! background-compact: background compact interrupted */
#define	WT_STAT_CONN_BACKGROUND_COMPACT_INTERRUPTED	1014
/*!
 * background-compact: background compact moving average of bytes
 * rewritten
 */
#define	WT_STAT_CONN_BACKGROUND_COMPACT_EMA		1015
/*! background-compact: background compact recovered bytes */
#define	WT_STAT_CONN_BACKGROUND_COMPACT_BYTES_RECOVERED	1016
/*! background-compact: background compact running */
#define	WT_STAT_CONN_BACKGROUND_COMPACT_RUNNING		1017
/*!
 * background-compact: background compact skipped file as it is part of
 * the exclude list
 */
#define	WT_STAT_CONN_BACKGROUND_COMPACT_EXCLUDE		1018
/*!
 * background-compact: background compact skipped file as not meeting
 * requirements for compaction
 */
#define	WT_STAT_CONN_BACKGROUND_COMPACT_SKIPPED		1019
/*! background-compact: background compact successful calls */
#define	WT_STAT_CONN_BACKGROUND_COMPACT_SUCCESS		1020
/*! background-compact: background compact timeout */
#define	WT_STAT_CONN_BACKGROUND_COMPACT_TIMEOUT		1021
/*! background-compact: number of files tracked by background compaction */
#define	WT_STAT_CONN_BACKGROUND_COMPACT_FILES_TRACKED	1022
/*! backup: backup cursor open */
#define	WT_STAT_CONN_BACKUP_CURSOR_OPEN			1023
/*! backup: backup duplicate cursor open */
#define	WT_STAT_CONN_BACKUP_DUP_OPEN			1024
/*! backup: backup granularity size */
#define	WT_STAT_CONN_BACKUP_GRANULARITY			1025
/*! backup: incremental backup enabled */
#define	WT_STAT_CONN_BACKUP_INCREMENTAL			1026
/*! backup: opening the backup cursor in progress */
#define	WT_STAT_CONN_BACKUP_START			1027
/*! backup: total modified incremental blocks */
#define	WT_STAT_CONN_BACKUP_BLOCKS			1028
/*! backup: total modified incremental blocks with compressed data */
#define	WT_STAT_CONN_BACKUP_BLOCKS_COMPRESSED		1029
/*! backup: total modified incremental blocks without compressed data */
#define	WT_STAT_CONN_BACKUP_BLOCKS_UNCOMPRESSED		1030
/*! block-cache: cached blocks updated */
#define	WT_STAT_CONN_BLOCK_CACHE_BLOCKS_UPDATE		1031
/*! block-cache: cached bytes updated */
#define	WT_STAT_CONN_BLOCK_CACHE_BYTES_UPDATE		1032
/*! block-cache: evicted blocks */
#define	WT_STAT_CONN_BLOCK_CACHE_BLOCKS_EVICTED		1033
/*! block-cache: file size causing bypass */
#define	WT_STAT_CONN_BLOCK_CACHE_BYPASS_FILESIZE	1034
/*! block-cache: lookups */
#define	WT_STAT_CONN_BLOCK_CACHE_LOOKUPS		1035
/*! block-cache: number of blocks not evicted due to overhead */
#define	WT_STAT_CONN_BLOCK_CACHE_NOT_EVICTED_OVERHEAD	1036
/*!
 * block-cache: number of bypasses because no-write-allocate setting was
 * on
 */
#define	WT_STAT_CONN_BLOCK_CACHE_BYPASS_WRITEALLOC	1037
/*! block-cache: number of bypasses due to overhead on put */
#define	WT_STAT_CONN_BLOCK_CACHE_BYPASS_OVERHEAD_PUT	1038
/*! block-cache: number of bypasses on get */
#define	WT_STAT_CONN_BLOCK_CACHE_BYPASS_GET		1039
/*! block-cache: number of bypasses on put because file is too small */
#define	WT_STAT_CONN_BLOCK_CACHE_BYPASS_PUT		1040
/*! block-cache: number of eviction passes */
#define	WT_STAT_CONN_BLOCK_CACHE_EVICTION_PASSES	1041
/*! block-cache: number of hits */
#define	WT_STAT_CONN_BLOCK_CACHE_HITS			1042
/*! block-cache: number of misses */
#define	WT_STAT_CONN_BLOCK_CACHE_MISSES			1043
/*! block-cache: number of put bypasses on checkpoint I/O */
#define	WT_STAT_CONN_BLOCK_CACHE_BYPASS_CHKPT		1044
/*! block-cache: removed blocks */
#define	WT_STAT_CONN_BLOCK_CACHE_BLOCKS_REMOVED		1045
/*! block-cache: time sleeping to remove block (usecs) */
#define	WT_STAT_CONN_BLOCK_CACHE_BLOCKS_REMOVED_BLOCKED	1046
/*! block-cache: total blocks */
#define	WT_STAT_CONN_BLOCK_CACHE_BLOCKS			1047
/*! block-cache: total blocks inserted on read path */
#define	WT_STAT_CONN_BLOCK_CACHE_BLOCKS_INSERT_READ	1048
/*! block-cache: total blocks inserted on write path */
#define	WT_STAT_CONN_BLOCK_CACHE_BLOCKS_INSERT_WRITE	1049
/*! block-cache: total bytes */
#define	WT_STAT_CONN_BLOCK_CACHE_BYTES			1050
/*! block-cache: total bytes inserted on read path */
#define	WT_STAT_CONN_BLOCK_CACHE_BYTES_INSERT_READ	1051
/*! block-cache: total bytes inserted on write path */
#define	WT_STAT_CONN_BLOCK_CACHE_BYTES_INSERT_WRITE	1052
/*! block-manager: blocks pre-loaded */
#define	WT_STAT_CONN_BLOCK_PRELOAD			1053
/*! block-manager: blocks read */
#define	WT_STAT_CONN_BLOCK_READ				1054
/*! block-manager: blocks written */
#define	WT_STAT_CONN_BLOCK_WRITE			1055
/*! block-manager: bytes read */
#define	WT_STAT_CONN_BLOCK_BYTE_READ			1056
/*! block-manager: bytes read via memory map API */
#define	WT_STAT_CONN_BLOCK_BYTE_READ_MMAP		1057
/*! block-manager: bytes read via system call API */
#define	WT_STAT_CONN_BLOCK_BYTE_READ_SYSCALL		1058
/*! block-manager: bytes written */
#define	WT_STAT_CONN_BLOCK_BYTE_WRITE			1059
/*! block-manager: bytes written by compaction */
#define	WT_STAT_CONN_BLOCK_BYTE_WRITE_COMPACT		1060
/*! block-manager: bytes written for checkpoint */
#define	WT_STAT_CONN_BLOCK_BYTE_WRITE_CHECKPOINT	1061
/*! block-manager: bytes written via memory map API */
#define	WT_STAT_CONN_BLOCK_BYTE_WRITE_MMAP		1062
/*! block-manager: bytes written via system call API */
#define	WT_STAT_CONN_BLOCK_BYTE_WRITE_SYSCALL		1063
/*! block-manager: mapped blocks read */
#define	WT_STAT_CONN_BLOCK_MAP_READ			1064
/*! block-manager: mapped bytes read */
#define	WT_STAT_CONN_BLOCK_BYTE_MAP_READ		1065
/*!
 * block-manager: number of times the file was remapped because it
 * changed size via fallocate or truncate
 */
#define	WT_STAT_CONN_BLOCK_REMAP_FILE_RESIZE		1066
/*! block-manager: number of times the region was remapped via write */
#define	WT_STAT_CONN_BLOCK_REMAP_FILE_WRITE		1067
/*! cache: application threads page read from disk to cache count */
#define	WT_STAT_CONN_CACHE_READ_APP_COUNT		1068
/*! cache: application threads page read from disk to cache time (usecs) */
#define	WT_STAT_CONN_CACHE_READ_APP_TIME		1069
/*! cache: application threads page write from cache to disk count */
#define	WT_STAT_CONN_CACHE_WRITE_APP_COUNT		1070
/*! cache: application threads page write from cache to disk time (usecs) */
#define	WT_STAT_CONN_CACHE_WRITE_APP_TIME		1071
/*! cache: bytes allocated for updates */
#define	WT_STAT_CONN_CACHE_BYTES_UPDATES		1072
/*! cache: bytes belonging to page images in the cache */
#define	WT_STAT_CONN_CACHE_BYTES_IMAGE			1073
/*! cache: bytes belonging to the history store table in the cache */
#define	WT_STAT_CONN_CACHE_BYTES_HS			1074
/*! cache: bytes currently in the cache */
#define	WT_STAT_CONN_CACHE_BYTES_INUSE			1075
/*! cache: bytes dirty in the cache cumulative */
#define	WT_STAT_CONN_CACHE_BYTES_DIRTY_TOTAL		1076
/*! cache: bytes not belonging to page images in the cache */
#define	WT_STAT_CONN_CACHE_BYTES_OTHER			1077
/*! cache: bytes read into cache */
#define	WT_STAT_CONN_CACHE_BYTES_READ			1078
/*! cache: bytes written from cache */
#define	WT_STAT_CONN_CACHE_BYTES_WRITE			1079
/*! cache: checkpoint blocked page eviction */
#define	WT_STAT_CONN_CACHE_EVICTION_BLOCKED_CHECKPOINT	1080
/*!
 * cache: checkpoint of history store file blocked non-history store page
 * eviction
 */
#define	WT_STAT_CONN_CACHE_EVICTION_BLOCKED_CHECKPOINT_HS	1081
/*! cache: eviction calls to get a page */
#define	WT_STAT_CONN_CACHE_EVICTION_GET_REF		1082
/*! cache: eviction calls to get a page found queue empty */
#define	WT_STAT_CONN_CACHE_EVICTION_GET_REF_EMPTY	1083
/*! cache: eviction calls to get a page found queue empty after locking */
#define	WT_STAT_CONN_CACHE_EVICTION_GET_REF_EMPTY2	1084
/*! cache: eviction currently operating in aggressive mode */
#define	WT_STAT_CONN_CACHE_EVICTION_AGGRESSIVE_SET	1085
/*! cache: eviction empty score */
#define	WT_STAT_CONN_CACHE_EVICTION_EMPTY_SCORE		1086
/*!
 * cache: eviction gave up due to detecting a disk value without a
 * timestamp behind the last update on the chain
 */
#define	WT_STAT_CONN_CACHE_EVICTION_BLOCKED_NO_TS_CHECKPOINT_RACE_1	1087
/*!
 * cache: eviction gave up due to detecting a tombstone without a
 * timestamp ahead of the selected on disk update
 */
#define	WT_STAT_CONN_CACHE_EVICTION_BLOCKED_NO_TS_CHECKPOINT_RACE_2	1088
/*!
 * cache: eviction gave up due to detecting a tombstone without a
 * timestamp ahead of the selected on disk update after validating the
 * update chain
 */
#define	WT_STAT_CONN_CACHE_EVICTION_BLOCKED_NO_TS_CHECKPOINT_RACE_3	1089
/*!
 * cache: eviction gave up due to detecting update chain entries without
 * timestamps after the selected on disk update
 */
#define	WT_STAT_CONN_CACHE_EVICTION_BLOCKED_NO_TS_CHECKPOINT_RACE_4	1090
/*!
 * cache: eviction gave up due to needing to remove a record from the
 * history store but checkpoint is running
 */
#define	WT_STAT_CONN_CACHE_EVICTION_BLOCKED_REMOVE_HS_RACE_WITH_CHECKPOINT	1091
/*! cache: eviction gave up due to no progress being made */
#define	WT_STAT_CONN_CACHE_EVICTION_BLOCKED_NO_PROGRESS	1092
/*! cache: eviction passes of a file */
#define	WT_STAT_CONN_CACHE_EVICTION_WALK_PASSES		1093
/*! cache: eviction server candidate queue empty when topping up */
#define	WT_STAT_CONN_CACHE_EVICTION_QUEUE_EMPTY		1094
/*! cache: eviction server candidate queue not empty when topping up */
#define	WT_STAT_CONN_CACHE_EVICTION_QUEUE_NOT_EMPTY	1095
/*! cache: eviction server evicting pages */
#define	WT_STAT_CONN_CACHE_EVICTION_SERVER_EVICTING	1096
/*! cache: eviction server skips dirty pages during a running checkpoint */
#define	WT_STAT_CONN_CACHE_EVICTION_SERVER_SKIP_DIRTY_PAGES_DURING_CHECKPOINT	1097
/*! cache: eviction server skips internal pages as it has an active child. */
#define	WT_STAT_CONN_CACHE_EVICTION_SERVER_SKIP_INTL_PAGE_WITH_ACTIVE_CHILD	1098
/*! cache: eviction server skips metadata pages with history */
#define	WT_STAT_CONN_CACHE_EVICTION_SERVER_SKIP_METATDATA_WITH_HISTORY	1099
/*!
 * cache: eviction server skips pages that are written with transactions
 * greater than the last running
 */
#define	WT_STAT_CONN_CACHE_EVICTION_SERVER_SKIP_PAGES_LAST_RUNNING	1100
/*!
 * cache: eviction server skips pages that previously failed eviction and
 * likely will again
 */
#define	WT_STAT_CONN_CACHE_EVICTION_SERVER_SKIP_PAGES_RETRY	1101
/*! cache: eviction server skips pages that we do not want to evict */
#define	WT_STAT_CONN_CACHE_EVICTION_SERVER_SKIP_UNWANTED_PAGES	1102
/*!
 * cache: eviction server skips trees because there are too many active
 * walks
 */
#define	WT_STAT_CONN_CACHE_EVICTION_SERVER_SKIP_TREES_TOO_MANY_ACTIVE_WALKS	1103
/*! cache: eviction server skips trees that are being checkpointed */
#define	WT_STAT_CONN_CACHE_EVICTION_SERVER_SKIP_CHECKPOINTING_TREES	1104
/*!
 * cache: eviction server skips trees that are configured to stick in
 * cache
 */
#define	WT_STAT_CONN_CACHE_EVICTION_SERVER_SKIP_TREES_STICK_IN_CACHE	1105
/*! cache: eviction server skips trees that disable eviction */
#define	WT_STAT_CONN_CACHE_EVICTION_SERVER_SKIP_TREES_EVICTION_DISABLED	1106
/*! cache: eviction server skips trees that were not useful before */
#define	WT_STAT_CONN_CACHE_EVICTION_SERVER_SKIP_TREES_NOT_USEFUL_BEFORE	1107
/*!
 * cache: eviction server slept, because we did not make progress with
 * eviction
 */
#define	WT_STAT_CONN_CACHE_EVICTION_SERVER_SLEPT	1108
/*! cache: eviction server unable to reach eviction goal */
#define	WT_STAT_CONN_CACHE_EVICTION_SLOW		1109
/*! cache: eviction server waiting for a leaf page */
#define	WT_STAT_CONN_CACHE_EVICTION_WALK_LEAF_NOTFOUND	1110
/*! cache: eviction state */
#define	WT_STAT_CONN_CACHE_EVICTION_STATE		1111
/*!
 * cache: eviction walk most recent sleeps for checkpoint handle
 * gathering
 */
#define	WT_STAT_CONN_CACHE_EVICTION_WALK_SLEEPS		1112
/*! cache: eviction walk target pages histogram - 0-9 */
#define	WT_STAT_CONN_CACHE_EVICTION_TARGET_PAGE_LT10	1113
/*! cache: eviction walk target pages histogram - 10-31 */
#define	WT_STAT_CONN_CACHE_EVICTION_TARGET_PAGE_LT32	1114
/*! cache: eviction walk target pages histogram - 128 and higher */
#define	WT_STAT_CONN_CACHE_EVICTION_TARGET_PAGE_GE128	1115
/*! cache: eviction walk target pages histogram - 32-63 */
#define	WT_STAT_CONN_CACHE_EVICTION_TARGET_PAGE_LT64	1116
/*! cache: eviction walk target pages histogram - 64-128 */
#define	WT_STAT_CONN_CACHE_EVICTION_TARGET_PAGE_LT128	1117
/*!
 * cache: eviction walk target pages reduced due to history store cache
 * pressure
 */
#define	WT_STAT_CONN_CACHE_EVICTION_TARGET_PAGE_REDUCED	1118
/*! cache: eviction walk target strategy both clean and dirty pages */
#define	WT_STAT_CONN_CACHE_EVICTION_TARGET_STRATEGY_BOTH_CLEAN_AND_DIRTY	1119
/*! cache: eviction walk target strategy only clean pages */
#define	WT_STAT_CONN_CACHE_EVICTION_TARGET_STRATEGY_CLEAN	1120
/*! cache: eviction walk target strategy only dirty pages */
#define	WT_STAT_CONN_CACHE_EVICTION_TARGET_STRATEGY_DIRTY	1121
/*! cache: eviction walks abandoned */
#define	WT_STAT_CONN_CACHE_EVICTION_WALKS_ABANDONED	1122
/*! cache: eviction walks gave up because they restarted their walk twice */
#define	WT_STAT_CONN_CACHE_EVICTION_WALKS_STOPPED	1123
/*!
 * cache: eviction walks gave up because they saw too many pages and
 * found no candidates
 */
#define	WT_STAT_CONN_CACHE_EVICTION_WALKS_GAVE_UP_NO_TARGETS	1124
/*!
 * cache: eviction walks gave up because they saw too many pages and
 * found too few candidates
 */
#define	WT_STAT_CONN_CACHE_EVICTION_WALKS_GAVE_UP_RATIO	1125
/*! cache: eviction walks reached end of tree */
#define	WT_STAT_CONN_CACHE_EVICTION_WALKS_ENDED		1126
/*! cache: eviction walks restarted */
#define	WT_STAT_CONN_CACHE_EVICTION_WALK_RESTART	1127
/*! cache: eviction walks started from root of tree */
#define	WT_STAT_CONN_CACHE_EVICTION_WALK_FROM_ROOT	1128
/*! cache: eviction walks started from saved location in tree */
#define	WT_STAT_CONN_CACHE_EVICTION_WALK_SAVED_POS	1129
/*! cache: eviction worker thread active */
#define	WT_STAT_CONN_CACHE_EVICTION_ACTIVE_WORKERS	1130
/*! cache: eviction worker thread created */
#define	WT_STAT_CONN_CACHE_EVICTION_WORKER_CREATED	1131
/*! cache: eviction worker thread evicting pages */
#define	WT_STAT_CONN_CACHE_EVICTION_WORKER_EVICTING	1132
/*! cache: eviction worker thread removed */
#define	WT_STAT_CONN_CACHE_EVICTION_WORKER_REMOVED	1133
/*! cache: eviction worker thread stable number */
#define	WT_STAT_CONN_CACHE_EVICTION_STABLE_STATE_WORKERS	1134
/*! cache: files with active eviction walks */
#define	WT_STAT_CONN_CACHE_EVICTION_WALKS_ACTIVE	1135
/*! cache: files with new eviction walks started */
#define	WT_STAT_CONN_CACHE_EVICTION_WALKS_STARTED	1136
/*! cache: force re-tuning of eviction workers once in a while */
#define	WT_STAT_CONN_CACHE_EVICTION_FORCE_RETUNE	1137
/*!
 * cache: forced eviction - do not retry count to evict pages selected to
 * evict during reconciliation
 */
#define	WT_STAT_CONN_CACHE_EVICTION_FORCE_NO_RETRY	1138
/*!
 * cache: forced eviction - history store pages failed to evict while
 * session has history store cursor open
 */
#define	WT_STAT_CONN_CACHE_EVICTION_FORCE_HS_FAIL	1139
/*!
 * cache: forced eviction - history store pages selected while session
 * has history store cursor open
 */
#define	WT_STAT_CONN_CACHE_EVICTION_FORCE_HS		1140
/*!
 * cache: forced eviction - history store pages successfully evicted
 * while session has history store cursor open
 */
#define	WT_STAT_CONN_CACHE_EVICTION_FORCE_HS_SUCCESS	1141
/*! cache: forced eviction - pages evicted that were clean count */
#define	WT_STAT_CONN_CACHE_EVICTION_FORCE_CLEAN		1142
/*! cache: forced eviction - pages evicted that were clean time (usecs) */
#define	WT_STAT_CONN_CACHE_EVICTION_FORCE_CLEAN_TIME	1143
/*! cache: forced eviction - pages evicted that were dirty count */
#define	WT_STAT_CONN_CACHE_EVICTION_FORCE_DIRTY		1144
/*! cache: forced eviction - pages evicted that were dirty time (usecs) */
#define	WT_STAT_CONN_CACHE_EVICTION_FORCE_DIRTY_TIME	1145
/*!
 * cache: forced eviction - pages selected because of a large number of
 * updates to a single item
 */
#define	WT_STAT_CONN_CACHE_EVICTION_FORCE_LONG_UPDATE_LIST	1146
/*!
 * cache: forced eviction - pages selected because of too many deleted
 * items count
 */
#define	WT_STAT_CONN_CACHE_EVICTION_FORCE_DELETE	1147
/*! cache: forced eviction - pages selected count */
#define	WT_STAT_CONN_CACHE_EVICTION_FORCE		1148
/*! cache: forced eviction - pages selected unable to be evicted count */
#define	WT_STAT_CONN_CACHE_EVICTION_FORCE_FAIL		1149
/*! cache: forced eviction - pages selected unable to be evicted time */
#define	WT_STAT_CONN_CACHE_EVICTION_FORCE_FAIL_TIME	1150
/*! cache: hazard pointer blocked page eviction */
#define	WT_STAT_CONN_CACHE_EVICTION_BLOCKED_HAZARD	1151
/*! cache: hazard pointer check calls */
#define	WT_STAT_CONN_CACHE_HAZARD_CHECKS		1152
/*! cache: hazard pointer check entries walked */
#define	WT_STAT_CONN_CACHE_HAZARD_WALKS			1153
/*! cache: hazard pointer maximum array length */
#define	WT_STAT_CONN_CACHE_HAZARD_MAX			1154
/*! cache: history store table insert calls */
#define	WT_STAT_CONN_CACHE_HS_INSERT			1155
/*! cache: history store table insert calls that returned restart */
#define	WT_STAT_CONN_CACHE_HS_INSERT_RESTART		1156
/*! cache: history store table max on-disk size */
#define	WT_STAT_CONN_CACHE_HS_ONDISK_MAX		1157
/*! cache: history store table on-disk size */
#define	WT_STAT_CONN_CACHE_HS_ONDISK			1158
/*! cache: history store table reads */
#define	WT_STAT_CONN_CACHE_HS_READ			1159
/*! cache: history store table reads missed */
#define	WT_STAT_CONN_CACHE_HS_READ_MISS			1160
/*! cache: history store table reads requiring squashed modifies */
#define	WT_STAT_CONN_CACHE_HS_READ_SQUASH		1161
/*!
 * cache: history store table resolved updates without timestamps that
 * lose their durable timestamp
 */
#define	WT_STAT_CONN_CACHE_HS_ORDER_LOSE_DURABLE_TIMESTAMP	1162
/*!
 * cache: history store table truncation by rollback to stable to remove
 * an unstable update
 */
#define	WT_STAT_CONN_CACHE_HS_KEY_TRUNCATE_RTS_UNSTABLE	1163
/*!
 * cache: history store table truncation by rollback to stable to remove
 * an update
 */
#define	WT_STAT_CONN_CACHE_HS_KEY_TRUNCATE_RTS		1164
/*!
 * cache: history store table truncation to remove all the keys of a
 * btree
 */
#define	WT_STAT_CONN_CACHE_HS_BTREE_TRUNCATE		1165
/*! cache: history store table truncation to remove an update */
#define	WT_STAT_CONN_CACHE_HS_KEY_TRUNCATE		1166
/*!
 * cache: history store table truncation to remove range of updates due
 * to an update without a timestamp on data page
 */
#define	WT_STAT_CONN_CACHE_HS_ORDER_REMOVE		1167
/*!
 * cache: history store table truncation to remove range of updates due
 * to key being removed from the data page during reconciliation
 */
#define	WT_STAT_CONN_CACHE_HS_KEY_TRUNCATE_ONPAGE_REMOVAL	1168
/*!
 * cache: history store table truncations that would have happened in
 * non-dryrun mode
 */
#define	WT_STAT_CONN_CACHE_HS_BTREE_TRUNCATE_DRYRUN	1169
/*!
 * cache: history store table truncations to remove an unstable update
 * that would have happened in non-dryrun mode
 */
#define	WT_STAT_CONN_CACHE_HS_KEY_TRUNCATE_RTS_UNSTABLE_DRYRUN	1170
/*!
 * cache: history store table truncations to remove an update that would
 * have happened in non-dryrun mode
 */
#define	WT_STAT_CONN_CACHE_HS_KEY_TRUNCATE_RTS_DRYRUN	1171
/*!
 * cache: history store table updates without timestamps fixed up by
 * reinserting with the fixed timestamp
 */
#define	WT_STAT_CONN_CACHE_HS_ORDER_REINSERT		1172
/*! cache: history store table writes requiring squashed modifies */
#define	WT_STAT_CONN_CACHE_HS_WRITE_SQUASH		1173
/*! cache: in-memory page passed criteria to be split */
#define	WT_STAT_CONN_CACHE_INMEM_SPLITTABLE		1174
/*! cache: in-memory page splits */
#define	WT_STAT_CONN_CACHE_INMEM_SPLIT			1175
/*! cache: internal page split blocked its eviction */
#define	WT_STAT_CONN_CACHE_EVICTION_BLOCKED_INTERNAL_PAGE_SPLIT	1176
/*! cache: internal pages evicted */
#define	WT_STAT_CONN_CACHE_EVICTION_INTERNAL		1177
/*! cache: internal pages queued for eviction */
#define	WT_STAT_CONN_CACHE_EVICTION_INTERNAL_PAGES_QUEUED	1178
/*! cache: internal pages seen by eviction walk */
#define	WT_STAT_CONN_CACHE_EVICTION_INTERNAL_PAGES_SEEN	1179
/*! cache: internal pages seen by eviction walk that are already queued */
#define	WT_STAT_CONN_CACHE_EVICTION_INTERNAL_PAGES_ALREADY_QUEUED	1180
/*! cache: internal pages split during eviction */
#define	WT_STAT_CONN_CACHE_EVICTION_SPLIT_INTERNAL	1181
/*! cache: leaf pages split during eviction */
#define	WT_STAT_CONN_CACHE_EVICTION_SPLIT_LEAF		1182
/*! cache: maximum bytes configured */
#define	WT_STAT_CONN_CACHE_BYTES_MAX			1183
/*! cache: maximum milliseconds spent at a single eviction */
#define	WT_STAT_CONN_CACHE_EVICTION_MAXIMUM_MILLISECONDS	1184
/*! cache: maximum page size seen at eviction */
#define	WT_STAT_CONN_CACHE_EVICTION_MAXIMUM_PAGE_SIZE	1185
/*! cache: modified pages evicted */
#define	WT_STAT_CONN_CACHE_EVICTION_DIRTY		1186
/*! cache: modified pages evicted by application threads */
#define	WT_STAT_CONN_CACHE_EVICTION_APP_DIRTY		1187
/*! cache: multi-block reconciliation blocked whilst checkpoint is running */
#define	WT_STAT_CONN_CACHE_EVICTION_BLOCKED_MULTI_BLOCK_RECONCILATION_DURING_CHECKPOINT	1188
/*! cache: operations timed out waiting for space in cache */
#define	WT_STAT_CONN_CACHE_TIMED_OUT_OPS		1189
/*!
 * cache: overflow keys on a multiblock row-store page blocked its
 * eviction
 */
#define	WT_STAT_CONN_CACHE_EVICTION_BLOCKED_OVERFLOW_KEYS	1190
/*! cache: overflow pages read into cache */
#define	WT_STAT_CONN_CACHE_READ_OVERFLOW		1191
/*! cache: page split during eviction deepened the tree */
#define	WT_STAT_CONN_CACHE_EVICTION_DEEPEN		1192
/*! cache: page written requiring history store records */
#define	WT_STAT_CONN_CACHE_WRITE_HS			1193
/*! cache: pages considered for eviction that were brought in by pre-fetch */
#define	WT_STAT_CONN_CACHE_EVICTION_CONSIDER_PREFETCH	1194
/*! cache: pages currently held in the cache */
#define	WT_STAT_CONN_CACHE_PAGES_INUSE			1195
/*! cache: pages evicted by application threads */
#define	WT_STAT_CONN_CACHE_EVICTION_APP			1196
/*! cache: pages evicted in parallel with checkpoint */
#define	WT_STAT_CONN_CACHE_EVICTION_PAGES_IN_PARALLEL_WITH_CHECKPOINT	1197
/*! cache: pages queued for eviction */
#define	WT_STAT_CONN_CACHE_EVICTION_PAGES_QUEUED	1198
/*! cache: pages queued for eviction post lru sorting */
#define	WT_STAT_CONN_CACHE_EVICTION_PAGES_QUEUED_POST_LRU	1199
/*! cache: pages queued for urgent eviction */
#define	WT_STAT_CONN_CACHE_EVICTION_PAGES_QUEUED_URGENT	1200
/*! cache: pages queued for urgent eviction during walk */
#define	WT_STAT_CONN_CACHE_EVICTION_PAGES_QUEUED_OLDEST	1201
/*!
 * cache: pages queued for urgent eviction from history store due to high
 * dirty content
 */
#define	WT_STAT_CONN_CACHE_EVICTION_PAGES_QUEUED_URGENT_HS_DIRTY	1202
/*! cache: pages read into cache */
#define	WT_STAT_CONN_CACHE_READ				1203
/*! cache: pages read into cache after truncate */
#define	WT_STAT_CONN_CACHE_READ_DELETED			1204
/*! cache: pages read into cache after truncate in prepare state */
#define	WT_STAT_CONN_CACHE_READ_DELETED_PREPARED	1205
/*! cache: pages read into cache by checkpoint */
#define	WT_STAT_CONN_CACHE_READ_CHECKPOINT		1206
/*!
 * cache: pages removed from the ordinary queue to be queued for urgent
 * eviction
 */
#define	WT_STAT_CONN_CACHE_EVICTION_CLEAR_ORDINARY	1207
/*! cache: pages requested from the cache */
#define	WT_STAT_CONN_CACHE_PAGES_REQUESTED		1208
/*! cache: pages requested from the cache due to pre-fetch */
#define	WT_STAT_CONN_CACHE_PAGES_PREFETCH		1209
/*! cache: pages seen by eviction walk */
#define	WT_STAT_CONN_CACHE_EVICTION_PAGES_SEEN		1210
/*! cache: pages seen by eviction walk that are already queued */
#define	WT_STAT_CONN_CACHE_EVICTION_PAGES_ALREADY_QUEUED	1211
/*! cache: pages selected for eviction unable to be evicted */
#define	WT_STAT_CONN_CACHE_EVICTION_FAIL		1212
/*!
 * cache: pages selected for eviction unable to be evicted because of
 * active children on an internal page
 */
#define	WT_STAT_CONN_CACHE_EVICTION_FAIL_ACTIVE_CHILDREN_ON_AN_INTERNAL_PAGE	1213
/*!
 * cache: pages selected for eviction unable to be evicted because of
 * failure in reconciliation
 */
#define	WT_STAT_CONN_CACHE_EVICTION_FAIL_IN_RECONCILIATION	1214
/*!
 * cache: pages selected for eviction unable to be evicted because of
 * race between checkpoint and updates without timestamps
 */
#define	WT_STAT_CONN_CACHE_EVICTION_FAIL_CHECKPOINT_NO_TS	1215
/*! cache: pages walked for eviction */
#define	WT_STAT_CONN_CACHE_EVICTION_WALK		1216
/*! cache: pages written from cache */
#define	WT_STAT_CONN_CACHE_WRITE			1217
/*! cache: pages written requiring in-memory restoration */
#define	WT_STAT_CONN_CACHE_WRITE_RESTORE		1218
/*! cache: percentage overhead */
#define	WT_STAT_CONN_CACHE_OVERHEAD			1219
/*! cache: recent modification of a page blocked its eviction */
#define	WT_STAT_CONN_CACHE_EVICTION_BLOCKED_RECENTLY_MODIFIED	1220
/*! cache: reverse splits performed */
#define	WT_STAT_CONN_CACHE_REVERSE_SPLITS		1221
/*!
 * cache: reverse splits skipped because of VLCS namespace gap
 * restrictions
 */
#define	WT_STAT_CONN_CACHE_REVERSE_SPLITS_SKIPPED_VLCS	1222
/*! cache: the number of times full update inserted to history store */
#define	WT_STAT_CONN_CACHE_HS_INSERT_FULL_UPDATE	1223
/*! cache: the number of times reverse modify inserted to history store */
#define	WT_STAT_CONN_CACHE_HS_INSERT_REVERSE_MODIFY	1224
/*!
 * cache: total milliseconds spent inside reentrant history store
 * evictions in a reconciliation
 */
#define	WT_STAT_CONN_CACHE_REENTRY_HS_EVICTION_MILLISECONDS	1225
/*! cache: tracked bytes belonging to internal pages in the cache */
#define	WT_STAT_CONN_CACHE_BYTES_INTERNAL		1226
/*! cache: tracked bytes belonging to leaf pages in the cache */
#define	WT_STAT_CONN_CACHE_BYTES_LEAF			1227
/*! cache: tracked dirty bytes in the cache */
#define	WT_STAT_CONN_CACHE_BYTES_DIRTY			1228
/*! cache: tracked dirty pages in the cache */
#define	WT_STAT_CONN_CACHE_PAGES_DIRTY			1229
/*! cache: uncommitted truncate blocked page eviction */
#define	WT_STAT_CONN_CACHE_EVICTION_BLOCKED_UNCOMMITTED_TRUNCATE	1230
/*! cache: unmodified pages evicted */
#define	WT_STAT_CONN_CACHE_EVICTION_CLEAN		1231
/*! capacity: background fsync file handles considered */
#define	WT_STAT_CONN_FSYNC_ALL_FH_TOTAL			1232
/*! capacity: background fsync file handles synced */
#define	WT_STAT_CONN_FSYNC_ALL_FH			1233
/*! capacity: background fsync time (msecs) */
#define	WT_STAT_CONN_FSYNC_ALL_TIME			1234
/*! capacity: bytes read */
#define	WT_STAT_CONN_CAPACITY_BYTES_READ		1235
/*! capacity: bytes written for checkpoint */
#define	WT_STAT_CONN_CAPACITY_BYTES_CKPT		1236
/*! capacity: bytes written for chunk cache */
#define	WT_STAT_CONN_CAPACITY_BYTES_CHUNKCACHE		1237
/*! capacity: bytes written for eviction */
#define	WT_STAT_CONN_CAPACITY_BYTES_EVICT		1238
/*! capacity: bytes written for log */
#define	WT_STAT_CONN_CAPACITY_BYTES_LOG			1239
/*! capacity: bytes written total */
#define	WT_STAT_CONN_CAPACITY_BYTES_WRITTEN		1240
/*! capacity: threshold to call fsync */
#define	WT_STAT_CONN_CAPACITY_THRESHOLD			1241
/*! capacity: time waiting due to total capacity (usecs) */
#define	WT_STAT_CONN_CAPACITY_TIME_TOTAL		1242
/*! capacity: time waiting during checkpoint (usecs) */
#define	WT_STAT_CONN_CAPACITY_TIME_CKPT			1243
/*! capacity: time waiting during eviction (usecs) */
#define	WT_STAT_CONN_CAPACITY_TIME_EVICT		1244
/*! capacity: time waiting during logging (usecs) */
#define	WT_STAT_CONN_CAPACITY_TIME_LOG			1245
/*! capacity: time waiting during read (usecs) */
#define	WT_STAT_CONN_CAPACITY_TIME_READ			1246
/*! capacity: time waiting for chunk cache IO bandwidth (usecs) */
#define	WT_STAT_CONN_CAPACITY_TIME_CHUNKCACHE		1247
/*! checkpoint: checkpoint has acquired a snapshot for its transaction */
#define	WT_STAT_CONN_CHECKPOINT_SNAPSHOT_ACQUIRED	1248
/*! checkpoint: checkpoints skipped because database was clean */
#define	WT_STAT_CONN_CHECKPOINT_SKIPPED			1249
/*! checkpoint: fsync calls after allocating the transaction ID */
#define	WT_STAT_CONN_CHECKPOINT_FSYNC_POST		1250
/*! checkpoint: fsync duration after allocating the transaction ID (usecs) */
#define	WT_STAT_CONN_CHECKPOINT_FSYNC_POST_DURATION	1251
/*! checkpoint: generation */
#define	WT_STAT_CONN_CHECKPOINT_GENERATION		1252
/*! checkpoint: max time (msecs) */
#define	WT_STAT_CONN_CHECKPOINT_TIME_MAX		1253
/*! checkpoint: min time (msecs) */
#define	WT_STAT_CONN_CHECKPOINT_TIME_MIN		1254
/*!
 * checkpoint: most recent duration for checkpoint dropping all handles
 * (usecs)
 */
#define	WT_STAT_CONN_CHECKPOINT_HANDLE_DROP_DURATION	1255
/*! checkpoint: most recent duration for gathering all handles (usecs) */
#define	WT_STAT_CONN_CHECKPOINT_HANDLE_DURATION		1256
/*! checkpoint: most recent duration for gathering applied handles (usecs) */
#define	WT_STAT_CONN_CHECKPOINT_HANDLE_APPLY_DURATION	1257
/*! checkpoint: most recent duration for gathering skipped handles (usecs) */
#define	WT_STAT_CONN_CHECKPOINT_HANDLE_SKIP_DURATION	1258
/*! checkpoint: most recent duration for handles metadata checked (usecs) */
#define	WT_STAT_CONN_CHECKPOINT_HANDLE_META_CHECK_DURATION	1259
/*! checkpoint: most recent duration for locking the handles (usecs) */
#define	WT_STAT_CONN_CHECKPOINT_HANDLE_LOCK_DURATION	1260
/*! checkpoint: most recent handles applied */
#define	WT_STAT_CONN_CHECKPOINT_HANDLE_APPLIED		1261
/*! checkpoint: most recent handles checkpoint dropped */
#define	WT_STAT_CONN_CHECKPOINT_HANDLE_DROPPED		1262
/*! checkpoint: most recent handles metadata checked */
#define	WT_STAT_CONN_CHECKPOINT_HANDLE_META_CHECKED	1263
/*! checkpoint: most recent handles metadata locked */
#define	WT_STAT_CONN_CHECKPOINT_HANDLE_LOCKED		1264
/*! checkpoint: most recent handles skipped */
#define	WT_STAT_CONN_CHECKPOINT_HANDLE_SKIPPED		1265
/*! checkpoint: most recent handles walked */
#define	WT_STAT_CONN_CHECKPOINT_HANDLE_WALKED		1266
/*! checkpoint: most recent time (msecs) */
#define	WT_STAT_CONN_CHECKPOINT_TIME_RECENT		1267
/*! checkpoint: number of checkpoints started by api */
#define	WT_STAT_CONN_CHECKPOINTS_API			1268
/*! checkpoint: number of checkpoints started by compaction */
#define	WT_STAT_CONN_CHECKPOINTS_COMPACT		1269
/*! checkpoint: number of files synced */
#define	WT_STAT_CONN_CHECKPOINT_SYNC			1270
/*! checkpoint: number of handles visited after writes complete */
#define	WT_STAT_CONN_CHECKPOINT_PRESYNC			1271
/*! checkpoint: number of history store pages caused to be reconciled */
#define	WT_STAT_CONN_CHECKPOINT_HS_PAGES_RECONCILED	1272
/*! checkpoint: number of internal pages visited */
#define	WT_STAT_CONN_CHECKPOINT_PAGES_VISITED_INTERNAL	1273
/*! checkpoint: number of leaf pages visited */
#define	WT_STAT_CONN_CHECKPOINT_PAGES_VISITED_LEAF	1274
/*! checkpoint: number of pages caused to be reconciled */
#define	WT_STAT_CONN_CHECKPOINT_PAGES_RECONCILED	1275
/*! checkpoint: pages added for eviction during checkpoint cleanup */
#define	WT_STAT_CONN_CHECKPOINT_CLEANUP_PAGES_EVICT	1276
/*! checkpoint: pages removed during checkpoint cleanup */
#define	WT_STAT_CONN_CHECKPOINT_CLEANUP_PAGES_REMOVED	1277
/*! checkpoint: pages skipped during checkpoint cleanup tree walk */
#define	WT_STAT_CONN_CHECKPOINT_CLEANUP_PAGES_WALK_SKIPPED	1278
/*! checkpoint: pages visited during checkpoint cleanup */
#define	WT_STAT_CONN_CHECKPOINT_CLEANUP_PAGES_VISITED	1279
/*! checkpoint: prepare currently running */
#define	WT_STAT_CONN_CHECKPOINT_PREP_RUNNING		1280
/*! checkpoint: prepare max time (msecs) */
#define	WT_STAT_CONN_CHECKPOINT_PREP_MAX		1281
/*! checkpoint: prepare min time (msecs) */
#define	WT_STAT_CONN_CHECKPOINT_PREP_MIN		1282
/*! checkpoint: prepare most recent time (msecs) */
#define	WT_STAT_CONN_CHECKPOINT_PREP_RECENT		1283
/*! checkpoint: prepare total time (msecs) */
#define	WT_STAT_CONN_CHECKPOINT_PREP_TOTAL		1284
/*! checkpoint: progress state */
#define	WT_STAT_CONN_CHECKPOINT_STATE			1285
/*! checkpoint: scrub dirty target */
#define	WT_STAT_CONN_CHECKPOINT_SCRUB_TARGET		1286
/*! checkpoint: scrub max time (msecs) */
#define	WT_STAT_CONN_CHECKPOINT_SCRUB_MAX		1287
/*! checkpoint: scrub min time (msecs) */
#define	WT_STAT_CONN_CHECKPOINT_SCRUB_MIN		1288
/*! checkpoint: scrub most recent time (msecs) */
#define	WT_STAT_CONN_CHECKPOINT_SCRUB_RECENT		1289
/*! checkpoint: scrub total time (msecs) */
#define	WT_STAT_CONN_CHECKPOINT_SCRUB_TOTAL		1290
/*! checkpoint: stop timing stress active */
#define	WT_STAT_CONN_CHECKPOINT_STOP_STRESS_ACTIVE	1291
/*! checkpoint: time spent on per-tree checkpoint work (usecs) */
#define	WT_STAT_CONN_CHECKPOINT_TREE_DURATION		1292
/*! checkpoint: total failed number of checkpoints */
#define	WT_STAT_CONN_CHECKPOINTS_TOTAL_FAILED		1293
/*! checkpoint: total succeed number of checkpoints */
#define	WT_STAT_CONN_CHECKPOINTS_TOTAL_SUCCEED		1294
/*! checkpoint: total time (msecs) */
#define	WT_STAT_CONN_CHECKPOINT_TIME_TOTAL		1295
/*! checkpoint: transaction checkpoints due to obsolete pages */
#define	WT_STAT_CONN_CHECKPOINT_OBSOLETE_APPLIED	1296
/*! checkpoint: wait cycles while cache dirty level is decreasing */
#define	WT_STAT_CONN_CHECKPOINT_WAIT_REDUCE_DIRTY	1297
/*! chunk-cache: aggregate number of spanned chunks on read */
#define	WT_STAT_CONN_CHUNKCACHE_SPANS_CHUNKS_READ	1298
/*! chunk-cache: chunks evicted */
#define	WT_STAT_CONN_CHUNKCACHE_CHUNKS_EVICTED		1299
/*! chunk-cache: could not allocate due to exceeding bitmap capacity */
#define	WT_STAT_CONN_CHUNKCACHE_EXCEEDED_BITMAP_CAPACITY	1300
/*! chunk-cache: could not allocate due to exceeding capacity */
#define	WT_STAT_CONN_CHUNKCACHE_EXCEEDED_CAPACITY	1301
/*! chunk-cache: lookups */
#define	WT_STAT_CONN_CHUNKCACHE_LOOKUPS			1302
/*!
 * chunk-cache: number of chunks loaded from flushed tables in chunk
 * cache
 */
#define	WT_STAT_CONN_CHUNKCACHE_CHUNKS_LOADED_FROM_FLUSHED_TABLES	1303
/*! chunk-cache: number of metadata entries inserted */
#define	WT_STAT_CONN_CHUNKCACHE_METADATA_INSERTED	1304
/*! chunk-cache: number of metadata entries removed */
#define	WT_STAT_CONN_CHUNKCACHE_METADATA_REMOVED	1305
/*!
 * chunk-cache: number of metadata inserts/deletes dropped by the worker
 * thread
 */
#define	WT_STAT_CONN_CHUNKCACHE_METADATA_WORK_UNITS_DROPPED	1306
/*!
 * chunk-cache: number of metadata inserts/deletes pushed to the worker
 * thread
 */
#define	WT_STAT_CONN_CHUNKCACHE_METADATA_WORK_UNITS_CREATED	1307
/*!
 * chunk-cache: number of metadata inserts/deletes read by the worker
 * thread
 */
#define	WT_STAT_CONN_CHUNKCACHE_METADATA_WORK_UNITS_DEQUEUED	1308
/*! chunk-cache: number of misses */
#define	WT_STAT_CONN_CHUNKCACHE_MISSES			1309
/*! chunk-cache: number of times a read from storage failed */
#define	WT_STAT_CONN_CHUNKCACHE_IO_FAILED		1310
/*! chunk-cache: retried accessing a chunk while I/O was in progress */
#define	WT_STAT_CONN_CHUNKCACHE_RETRIES			1311
/*! chunk-cache: retries from a chunk cache checksum mismatch */
#define	WT_STAT_CONN_CHUNKCACHE_RETRIES_CHECKSUM_MISMATCH	1312
/*! chunk-cache: timed out due to too many retries */
#define	WT_STAT_CONN_CHUNKCACHE_TOOMANY_RETRIES		1313
/*! chunk-cache: total bytes read from persistent content */
#define	WT_STAT_CONN_CHUNKCACHE_BYTES_READ_PERSISTENT	1314
/*! chunk-cache: total bytes used by the cache */
#define	WT_STAT_CONN_CHUNKCACHE_BYTES_INUSE		1315
/*! chunk-cache: total bytes used by the cache for pinned chunks */
#define	WT_STAT_CONN_CHUNKCACHE_BYTES_INUSE_PINNED	1316
/*! chunk-cache: total chunks held by the chunk cache */
#define	WT_STAT_CONN_CHUNKCACHE_CHUNKS_INUSE		1317
/*!
 * chunk-cache: total number of chunks inserted on startup from persisted
 * metadata.
 */
#define	WT_STAT_CONN_CHUNKCACHE_CREATED_FROM_METADATA	1318
/*! chunk-cache: total pinned chunks held by the chunk cache */
#define	WT_STAT_CONN_CHUNKCACHE_CHUNKS_PINNED		1319
/*! connection: auto adjusting condition resets */
#define	WT_STAT_CONN_COND_AUTO_WAIT_RESET		1320
/*! connection: auto adjusting condition wait calls */
#define	WT_STAT_CONN_COND_AUTO_WAIT			1321
/*!
 * connection: auto adjusting condition wait raced to update timeout and
 * skipped updating
 */
#define	WT_STAT_CONN_COND_AUTO_WAIT_SKIPPED		1322
/*! connection: detected system time went backwards */
#define	WT_STAT_CONN_TIME_TRAVEL			1323
/*! connection: files currently open */
#define	WT_STAT_CONN_FILE_OPEN				1324
/*! connection: hash bucket array size for data handles */
#define	WT_STAT_CONN_BUCKETS_DH				1325
/*! connection: hash bucket array size general */
#define	WT_STAT_CONN_BUCKETS				1326
/*! connection: memory allocations */
#define	WT_STAT_CONN_MEMORY_ALLOCATION			1327
/*! connection: memory frees */
#define	WT_STAT_CONN_MEMORY_FREE			1328
/*! connection: memory re-allocations */
#define	WT_STAT_CONN_MEMORY_GROW			1329
/*! connection: number of sessions without a sweep for 5+ minutes */
#define	WT_STAT_CONN_NO_SESSION_SWEEP_5MIN		1330
/*! connection: number of sessions without a sweep for 60+ minutes */
#define	WT_STAT_CONN_NO_SESSION_SWEEP_60MIN		1331
/*! connection: pthread mutex condition wait calls */
#define	WT_STAT_CONN_COND_WAIT				1332
/*! connection: pthread mutex shared lock read-lock calls */
#define	WT_STAT_CONN_RWLOCK_READ			1333
/*! connection: pthread mutex shared lock write-lock calls */
<<<<<<< HEAD
#define	WT_STAT_CONN_RWLOCK_WRITE			1333
/*! connection: threads currently in the library application */
#define	WT_STAT_CONN_API_CALL_CURRENT			1334
/*!
 * connection: threads currently in the library doing cursor operations
 * application
 */
#define	WT_STAT_CONN_API_CALL_CURRENT_CURSOR		1335
/*!
 * connection: threads currently in the library doing cursor operations
 * internal
 */
#define	WT_STAT_CONN_API_CALL_CURRENT_CURSOR_INT	1336
/*! connection: threads currently in the library internal */
#define	WT_STAT_CONN_API_CALL_CURRENT_INT		1337
/*! connection: total fsync I/Os */
#define	WT_STAT_CONN_FSYNC_IO				1338
/*! connection: total read I/Os */
#define	WT_STAT_CONN_READ_IO				1339
/*! connection: total write I/Os */
#define	WT_STAT_CONN_WRITE_IO				1340
/*! cursor: Total number of deleted pages skipped during tree walk */
#define	WT_STAT_CONN_CURSOR_TREE_WALK_DEL_PAGE_SKIP	1341
/*! cursor: Total number of entries skipped by cursor next calls */
#define	WT_STAT_CONN_CURSOR_NEXT_SKIP_TOTAL		1342
/*! cursor: Total number of entries skipped by cursor prev calls */
#define	WT_STAT_CONN_CURSOR_PREV_SKIP_TOTAL		1343
=======
#define	WT_STAT_CONN_RWLOCK_WRITE			1334
/*! connection: total fsync I/Os */
#define	WT_STAT_CONN_FSYNC_IO				1335
/*! connection: total read I/Os */
#define	WT_STAT_CONN_READ_IO				1336
/*! connection: total write I/Os */
#define	WT_STAT_CONN_WRITE_IO				1337
/*! cursor: Total number of deleted pages skipped during tree walk */
#define	WT_STAT_CONN_CURSOR_TREE_WALK_DEL_PAGE_SKIP	1338
/*! cursor: Total number of entries skipped by cursor next calls */
#define	WT_STAT_CONN_CURSOR_NEXT_SKIP_TOTAL		1339
/*! cursor: Total number of entries skipped by cursor prev calls */
#define	WT_STAT_CONN_CURSOR_PREV_SKIP_TOTAL		1340
>>>>>>> f63ab99c
/*!
 * cursor: Total number of entries skipped to position the history store
 * cursor
 */
<<<<<<< HEAD
#define	WT_STAT_CONN_CURSOR_SKIP_HS_CUR_POSITION	1344
=======
#define	WT_STAT_CONN_CURSOR_SKIP_HS_CUR_POSITION	1341
>>>>>>> f63ab99c
/*!
 * cursor: Total number of in-memory deleted pages skipped during tree
 * walk
 */
<<<<<<< HEAD
#define	WT_STAT_CONN_CURSOR_TREE_WALK_INMEM_DEL_PAGE_SKIP	1345
/*! cursor: Total number of on-disk deleted pages skipped during tree walk */
#define	WT_STAT_CONN_CURSOR_TREE_WALK_ONDISK_DEL_PAGE_SKIP	1346
=======
#define	WT_STAT_CONN_CURSOR_TREE_WALK_INMEM_DEL_PAGE_SKIP	1342
/*! cursor: Total number of on-disk deleted pages skipped during tree walk */
#define	WT_STAT_CONN_CURSOR_TREE_WALK_ONDISK_DEL_PAGE_SKIP	1343
>>>>>>> f63ab99c
/*!
 * cursor: Total number of times a search near has exited due to prefix
 * config
 */
<<<<<<< HEAD
#define	WT_STAT_CONN_CURSOR_SEARCH_NEAR_PREFIX_FAST_PATHS	1347
=======
#define	WT_STAT_CONN_CURSOR_SEARCH_NEAR_PREFIX_FAST_PATHS	1344
>>>>>>> f63ab99c
/*!
 * cursor: Total number of times cursor fails to temporarily release
 * pinned page to encourage eviction of hot or large page
 */
<<<<<<< HEAD
#define	WT_STAT_CONN_CURSOR_REPOSITION_FAILED		1348
=======
#define	WT_STAT_CONN_CURSOR_REPOSITION_FAILED		1345
>>>>>>> f63ab99c
/*!
 * cursor: Total number of times cursor temporarily releases pinned page
 * to encourage eviction of hot or large page
 */
<<<<<<< HEAD
#define	WT_STAT_CONN_CURSOR_REPOSITION			1349
/*! cursor: bulk cursor count */
#define	WT_STAT_CONN_CURSOR_BULK_COUNT			1350
/*! cursor: cached cursor count */
#define	WT_STAT_CONN_CURSOR_CACHED_COUNT		1351
/*! cursor: cursor bound calls that return an error */
#define	WT_STAT_CONN_CURSOR_BOUND_ERROR			1352
/*! cursor: cursor bounds cleared from reset */
#define	WT_STAT_CONN_CURSOR_BOUNDS_RESET		1353
/*! cursor: cursor bounds comparisons performed */
#define	WT_STAT_CONN_CURSOR_BOUNDS_COMPARISONS		1354
/*! cursor: cursor bounds next called on an unpositioned cursor */
#define	WT_STAT_CONN_CURSOR_BOUNDS_NEXT_UNPOSITIONED	1355
/*! cursor: cursor bounds next early exit */
#define	WT_STAT_CONN_CURSOR_BOUNDS_NEXT_EARLY_EXIT	1356
/*! cursor: cursor bounds prev called on an unpositioned cursor */
#define	WT_STAT_CONN_CURSOR_BOUNDS_PREV_UNPOSITIONED	1357
/*! cursor: cursor bounds prev early exit */
#define	WT_STAT_CONN_CURSOR_BOUNDS_PREV_EARLY_EXIT	1358
/*! cursor: cursor bounds search early exit */
#define	WT_STAT_CONN_CURSOR_BOUNDS_SEARCH_EARLY_EXIT	1359
/*! cursor: cursor bounds search near call repositioned cursor */
#define	WT_STAT_CONN_CURSOR_BOUNDS_SEARCH_NEAR_REPOSITIONED_CURSOR	1360
/*! cursor: cursor bulk loaded cursor insert calls */
#define	WT_STAT_CONN_CURSOR_INSERT_BULK			1361
/*! cursor: cursor cache calls that return an error */
#define	WT_STAT_CONN_CURSOR_CACHE_ERROR			1362
/*! cursor: cursor close calls that result in cache */
#define	WT_STAT_CONN_CURSOR_CACHE			1363
/*! cursor: cursor close calls that return an error */
#define	WT_STAT_CONN_CURSOR_CLOSE_ERROR			1364
/*! cursor: cursor compare calls that return an error */
#define	WT_STAT_CONN_CURSOR_COMPARE_ERROR		1365
/*! cursor: cursor create calls */
#define	WT_STAT_CONN_CURSOR_CREATE			1366
/*! cursor: cursor equals calls that return an error */
#define	WT_STAT_CONN_CURSOR_EQUALS_ERROR		1367
/*! cursor: cursor get key calls that return an error */
#define	WT_STAT_CONN_CURSOR_GET_KEY_ERROR		1368
/*! cursor: cursor get value calls that return an error */
#define	WT_STAT_CONN_CURSOR_GET_VALUE_ERROR		1369
/*! cursor: cursor insert calls */
#define	WT_STAT_CONN_CURSOR_INSERT			1370
/*! cursor: cursor insert calls that return an error */
#define	WT_STAT_CONN_CURSOR_INSERT_ERROR		1371
/*! cursor: cursor insert check calls that return an error */
#define	WT_STAT_CONN_CURSOR_INSERT_CHECK_ERROR		1372
/*! cursor: cursor insert key and value bytes */
#define	WT_STAT_CONN_CURSOR_INSERT_BYTES		1373
/*! cursor: cursor largest key calls that return an error */
#define	WT_STAT_CONN_CURSOR_LARGEST_KEY_ERROR		1374
/*! cursor: cursor modify calls */
#define	WT_STAT_CONN_CURSOR_MODIFY			1375
/*! cursor: cursor modify calls that return an error */
#define	WT_STAT_CONN_CURSOR_MODIFY_ERROR		1376
/*! cursor: cursor modify key and value bytes affected */
#define	WT_STAT_CONN_CURSOR_MODIFY_BYTES		1377
/*! cursor: cursor modify value bytes modified */
#define	WT_STAT_CONN_CURSOR_MODIFY_BYTES_TOUCH		1378
/*! cursor: cursor next calls */
#define	WT_STAT_CONN_CURSOR_NEXT			1379
/*! cursor: cursor next calls that return an error */
#define	WT_STAT_CONN_CURSOR_NEXT_ERROR			1380
=======
#define	WT_STAT_CONN_CURSOR_REPOSITION			1346
/*! cursor: bulk cursor count */
#define	WT_STAT_CONN_CURSOR_BULK_COUNT			1347
/*! cursor: cached cursor count */
#define	WT_STAT_CONN_CURSOR_CACHED_COUNT		1348
/*! cursor: cursor bound calls that return an error */
#define	WT_STAT_CONN_CURSOR_BOUND_ERROR			1349
/*! cursor: cursor bounds cleared from reset */
#define	WT_STAT_CONN_CURSOR_BOUNDS_RESET		1350
/*! cursor: cursor bounds comparisons performed */
#define	WT_STAT_CONN_CURSOR_BOUNDS_COMPARISONS		1351
/*! cursor: cursor bounds next called on an unpositioned cursor */
#define	WT_STAT_CONN_CURSOR_BOUNDS_NEXT_UNPOSITIONED	1352
/*! cursor: cursor bounds next early exit */
#define	WT_STAT_CONN_CURSOR_BOUNDS_NEXT_EARLY_EXIT	1353
/*! cursor: cursor bounds prev called on an unpositioned cursor */
#define	WT_STAT_CONN_CURSOR_BOUNDS_PREV_UNPOSITIONED	1354
/*! cursor: cursor bounds prev early exit */
#define	WT_STAT_CONN_CURSOR_BOUNDS_PREV_EARLY_EXIT	1355
/*! cursor: cursor bounds search early exit */
#define	WT_STAT_CONN_CURSOR_BOUNDS_SEARCH_EARLY_EXIT	1356
/*! cursor: cursor bounds search near call repositioned cursor */
#define	WT_STAT_CONN_CURSOR_BOUNDS_SEARCH_NEAR_REPOSITIONED_CURSOR	1357
/*! cursor: cursor bulk loaded cursor insert calls */
#define	WT_STAT_CONN_CURSOR_INSERT_BULK			1358
/*! cursor: cursor cache calls that return an error */
#define	WT_STAT_CONN_CURSOR_CACHE_ERROR			1359
/*! cursor: cursor close calls that result in cache */
#define	WT_STAT_CONN_CURSOR_CACHE			1360
/*! cursor: cursor close calls that return an error */
#define	WT_STAT_CONN_CURSOR_CLOSE_ERROR			1361
/*! cursor: cursor compare calls that return an error */
#define	WT_STAT_CONN_CURSOR_COMPARE_ERROR		1362
/*! cursor: cursor create calls */
#define	WT_STAT_CONN_CURSOR_CREATE			1363
/*! cursor: cursor equals calls that return an error */
#define	WT_STAT_CONN_CURSOR_EQUALS_ERROR		1364
/*! cursor: cursor get key calls that return an error */
#define	WT_STAT_CONN_CURSOR_GET_KEY_ERROR		1365
/*! cursor: cursor get value calls that return an error */
#define	WT_STAT_CONN_CURSOR_GET_VALUE_ERROR		1366
/*! cursor: cursor insert calls */
#define	WT_STAT_CONN_CURSOR_INSERT			1367
/*! cursor: cursor insert calls that return an error */
#define	WT_STAT_CONN_CURSOR_INSERT_ERROR		1368
/*! cursor: cursor insert check calls that return an error */
#define	WT_STAT_CONN_CURSOR_INSERT_CHECK_ERROR		1369
/*! cursor: cursor insert key and value bytes */
#define	WT_STAT_CONN_CURSOR_INSERT_BYTES		1370
/*! cursor: cursor largest key calls that return an error */
#define	WT_STAT_CONN_CURSOR_LARGEST_KEY_ERROR		1371
/*! cursor: cursor modify calls */
#define	WT_STAT_CONN_CURSOR_MODIFY			1372
/*! cursor: cursor modify calls that return an error */
#define	WT_STAT_CONN_CURSOR_MODIFY_ERROR		1373
/*! cursor: cursor modify key and value bytes affected */
#define	WT_STAT_CONN_CURSOR_MODIFY_BYTES		1374
/*! cursor: cursor modify value bytes modified */
#define	WT_STAT_CONN_CURSOR_MODIFY_BYTES_TOUCH		1375
/*! cursor: cursor next calls */
#define	WT_STAT_CONN_CURSOR_NEXT			1376
/*! cursor: cursor next calls that return an error */
#define	WT_STAT_CONN_CURSOR_NEXT_ERROR			1377
>>>>>>> f63ab99c
/*!
 * cursor: cursor next calls that skip due to a globally visible history
 * store tombstone
 */
<<<<<<< HEAD
#define	WT_STAT_CONN_CURSOR_NEXT_HS_TOMBSTONE		1381
=======
#define	WT_STAT_CONN_CURSOR_NEXT_HS_TOMBSTONE		1378
>>>>>>> f63ab99c
/*!
 * cursor: cursor next calls that skip greater than 1 and fewer than 100
 * entries
 */
<<<<<<< HEAD
#define	WT_STAT_CONN_CURSOR_NEXT_SKIP_LT_100		1382
=======
#define	WT_STAT_CONN_CURSOR_NEXT_SKIP_LT_100		1379
>>>>>>> f63ab99c
/*!
 * cursor: cursor next calls that skip greater than or equal to 100
 * entries
 */
<<<<<<< HEAD
#define	WT_STAT_CONN_CURSOR_NEXT_SKIP_GE_100		1383
/*! cursor: cursor next random calls that return an error */
#define	WT_STAT_CONN_CURSOR_NEXT_RANDOM_ERROR		1384
/*! cursor: cursor operation restarted */
#define	WT_STAT_CONN_CURSOR_RESTART			1385
/*! cursor: cursor prev calls */
#define	WT_STAT_CONN_CURSOR_PREV			1386
/*! cursor: cursor prev calls that return an error */
#define	WT_STAT_CONN_CURSOR_PREV_ERROR			1387
=======
#define	WT_STAT_CONN_CURSOR_NEXT_SKIP_GE_100		1380
/*! cursor: cursor next random calls that return an error */
#define	WT_STAT_CONN_CURSOR_NEXT_RANDOM_ERROR		1381
/*! cursor: cursor operation restarted */
#define	WT_STAT_CONN_CURSOR_RESTART			1382
/*! cursor: cursor prev calls */
#define	WT_STAT_CONN_CURSOR_PREV			1383
/*! cursor: cursor prev calls that return an error */
#define	WT_STAT_CONN_CURSOR_PREV_ERROR			1384
>>>>>>> f63ab99c
/*!
 * cursor: cursor prev calls that skip due to a globally visible history
 * store tombstone
 */
<<<<<<< HEAD
#define	WT_STAT_CONN_CURSOR_PREV_HS_TOMBSTONE		1388
=======
#define	WT_STAT_CONN_CURSOR_PREV_HS_TOMBSTONE		1385
>>>>>>> f63ab99c
/*!
 * cursor: cursor prev calls that skip greater than or equal to 100
 * entries
 */
<<<<<<< HEAD
#define	WT_STAT_CONN_CURSOR_PREV_SKIP_GE_100		1389
/*! cursor: cursor prev calls that skip less than 100 entries */
#define	WT_STAT_CONN_CURSOR_PREV_SKIP_LT_100		1390
/*! cursor: cursor reconfigure calls that return an error */
#define	WT_STAT_CONN_CURSOR_RECONFIGURE_ERROR		1391
/*! cursor: cursor remove calls */
#define	WT_STAT_CONN_CURSOR_REMOVE			1392
/*! cursor: cursor remove calls that return an error */
#define	WT_STAT_CONN_CURSOR_REMOVE_ERROR		1393
/*! cursor: cursor remove key bytes removed */
#define	WT_STAT_CONN_CURSOR_REMOVE_BYTES		1394
/*! cursor: cursor reopen calls that return an error */
#define	WT_STAT_CONN_CURSOR_REOPEN_ERROR		1395
/*! cursor: cursor reserve calls */
#define	WT_STAT_CONN_CURSOR_RESERVE			1396
/*! cursor: cursor reserve calls that return an error */
#define	WT_STAT_CONN_CURSOR_RESERVE_ERROR		1397
/*! cursor: cursor reset calls */
#define	WT_STAT_CONN_CURSOR_RESET			1398
/*! cursor: cursor reset calls that return an error */
#define	WT_STAT_CONN_CURSOR_RESET_ERROR			1399
/*! cursor: cursor search calls */
#define	WT_STAT_CONN_CURSOR_SEARCH			1400
/*! cursor: cursor search calls that return an error */
#define	WT_STAT_CONN_CURSOR_SEARCH_ERROR		1401
/*! cursor: cursor search history store calls */
#define	WT_STAT_CONN_CURSOR_SEARCH_HS			1402
/*! cursor: cursor search near calls */
#define	WT_STAT_CONN_CURSOR_SEARCH_NEAR			1403
/*! cursor: cursor search near calls that return an error */
#define	WT_STAT_CONN_CURSOR_SEARCH_NEAR_ERROR		1404
/*! cursor: cursor sweep buckets */
#define	WT_STAT_CONN_CURSOR_SWEEP_BUCKETS		1405
/*! cursor: cursor sweep cursors closed */
#define	WT_STAT_CONN_CURSOR_SWEEP_CLOSED		1406
/*! cursor: cursor sweep cursors examined */
#define	WT_STAT_CONN_CURSOR_SWEEP_EXAMINED		1407
/*! cursor: cursor sweeps */
#define	WT_STAT_CONN_CURSOR_SWEEP			1408
/*! cursor: cursor truncate calls */
#define	WT_STAT_CONN_CURSOR_TRUNCATE			1409
/*! cursor: cursor truncates performed on individual keys */
#define	WT_STAT_CONN_CURSOR_TRUNCATE_KEYS_DELETED	1410
/*! cursor: cursor update calls */
#define	WT_STAT_CONN_CURSOR_UPDATE			1411
/*! cursor: cursor update calls that return an error */
#define	WT_STAT_CONN_CURSOR_UPDATE_ERROR		1412
/*! cursor: cursor update key and value bytes */
#define	WT_STAT_CONN_CURSOR_UPDATE_BYTES		1413
/*! cursor: cursor update value size change */
#define	WT_STAT_CONN_CURSOR_UPDATE_BYTES_CHANGED	1414
/*! cursor: cursors reused from cache */
#define	WT_STAT_CONN_CURSOR_REOPEN			1415
/*! cursor: open cursor count */
#define	WT_STAT_CONN_CURSOR_OPEN_COUNT			1416
/*! data-handle: connection data handle size */
#define	WT_STAT_CONN_DH_CONN_HANDLE_SIZE		1417
/*! data-handle: connection data handles currently active */
#define	WT_STAT_CONN_DH_CONN_HANDLE_COUNT		1418
/*! data-handle: connection sweep candidate became referenced */
#define	WT_STAT_CONN_DH_SWEEP_REF			1419
/*! data-handle: connection sweep dhandles closed */
#define	WT_STAT_CONN_DH_SWEEP_CLOSE			1420
/*! data-handle: connection sweep dhandles removed from hash list */
#define	WT_STAT_CONN_DH_SWEEP_REMOVE			1421
/*! data-handle: connection sweep time-of-death sets */
#define	WT_STAT_CONN_DH_SWEEP_TOD			1422
/*! data-handle: connection sweeps */
#define	WT_STAT_CONN_DH_SWEEPS				1423
=======
#define	WT_STAT_CONN_CURSOR_PREV_SKIP_GE_100		1386
/*! cursor: cursor prev calls that skip less than 100 entries */
#define	WT_STAT_CONN_CURSOR_PREV_SKIP_LT_100		1387
/*! cursor: cursor reconfigure calls that return an error */
#define	WT_STAT_CONN_CURSOR_RECONFIGURE_ERROR		1388
/*! cursor: cursor remove calls */
#define	WT_STAT_CONN_CURSOR_REMOVE			1389
/*! cursor: cursor remove calls that return an error */
#define	WT_STAT_CONN_CURSOR_REMOVE_ERROR		1390
/*! cursor: cursor remove key bytes removed */
#define	WT_STAT_CONN_CURSOR_REMOVE_BYTES		1391
/*! cursor: cursor reopen calls that return an error */
#define	WT_STAT_CONN_CURSOR_REOPEN_ERROR		1392
/*! cursor: cursor reserve calls */
#define	WT_STAT_CONN_CURSOR_RESERVE			1393
/*! cursor: cursor reserve calls that return an error */
#define	WT_STAT_CONN_CURSOR_RESERVE_ERROR		1394
/*! cursor: cursor reset calls */
#define	WT_STAT_CONN_CURSOR_RESET			1395
/*! cursor: cursor reset calls that return an error */
#define	WT_STAT_CONN_CURSOR_RESET_ERROR			1396
/*! cursor: cursor search calls */
#define	WT_STAT_CONN_CURSOR_SEARCH			1397
/*! cursor: cursor search calls that return an error */
#define	WT_STAT_CONN_CURSOR_SEARCH_ERROR		1398
/*! cursor: cursor search history store calls */
#define	WT_STAT_CONN_CURSOR_SEARCH_HS			1399
/*! cursor: cursor search near calls */
#define	WT_STAT_CONN_CURSOR_SEARCH_NEAR			1400
/*! cursor: cursor search near calls that return an error */
#define	WT_STAT_CONN_CURSOR_SEARCH_NEAR_ERROR		1401
/*! cursor: cursor sweep buckets */
#define	WT_STAT_CONN_CURSOR_SWEEP_BUCKETS		1402
/*! cursor: cursor sweep cursors closed */
#define	WT_STAT_CONN_CURSOR_SWEEP_CLOSED		1403
/*! cursor: cursor sweep cursors examined */
#define	WT_STAT_CONN_CURSOR_SWEEP_EXAMINED		1404
/*! cursor: cursor sweeps */
#define	WT_STAT_CONN_CURSOR_SWEEP			1405
/*! cursor: cursor truncate calls */
#define	WT_STAT_CONN_CURSOR_TRUNCATE			1406
/*! cursor: cursor truncates performed on individual keys */
#define	WT_STAT_CONN_CURSOR_TRUNCATE_KEYS_DELETED	1407
/*! cursor: cursor update calls */
#define	WT_STAT_CONN_CURSOR_UPDATE			1408
/*! cursor: cursor update calls that return an error */
#define	WT_STAT_CONN_CURSOR_UPDATE_ERROR		1409
/*! cursor: cursor update key and value bytes */
#define	WT_STAT_CONN_CURSOR_UPDATE_BYTES		1410
/*! cursor: cursor update value size change */
#define	WT_STAT_CONN_CURSOR_UPDATE_BYTES_CHANGED	1411
/*! cursor: cursors reused from cache */
#define	WT_STAT_CONN_CURSOR_REOPEN			1412
/*! cursor: open cursor count */
#define	WT_STAT_CONN_CURSOR_OPEN_COUNT			1413
/*! data-handle: connection data handle size */
#define	WT_STAT_CONN_DH_CONN_HANDLE_SIZE		1414
/*! data-handle: connection data handles currently active */
#define	WT_STAT_CONN_DH_CONN_HANDLE_COUNT		1415
/*! data-handle: connection sweep candidate became referenced */
#define	WT_STAT_CONN_DH_SWEEP_REF			1416
/*! data-handle: connection sweep dhandles closed */
#define	WT_STAT_CONN_DH_SWEEP_CLOSE			1417
/*! data-handle: connection sweep dhandles removed from hash list */
#define	WT_STAT_CONN_DH_SWEEP_REMOVE			1418
/*! data-handle: connection sweep time-of-death sets */
#define	WT_STAT_CONN_DH_SWEEP_TOD			1419
/*! data-handle: connection sweeps */
#define	WT_STAT_CONN_DH_SWEEPS				1420
>>>>>>> f63ab99c
/*!
 * data-handle: connection sweeps skipped due to checkpoint gathering
 * handles
 */
<<<<<<< HEAD
#define	WT_STAT_CONN_DH_SWEEP_SKIP_CKPT			1424
/*! data-handle: session dhandles swept */
#define	WT_STAT_CONN_DH_SESSION_HANDLES			1425
/*! data-handle: session sweep attempts */
#define	WT_STAT_CONN_DH_SESSION_SWEEPS			1426
/*! lock: checkpoint lock acquisitions */
#define	WT_STAT_CONN_LOCK_CHECKPOINT_COUNT		1427
/*! lock: checkpoint lock application thread wait time (usecs) */
#define	WT_STAT_CONN_LOCK_CHECKPOINT_WAIT_APPLICATION	1428
/*! lock: checkpoint lock internal thread wait time (usecs) */
#define	WT_STAT_CONN_LOCK_CHECKPOINT_WAIT_INTERNAL	1429
/*! lock: dhandle lock application thread time waiting (usecs) */
#define	WT_STAT_CONN_LOCK_DHANDLE_WAIT_APPLICATION	1430
/*! lock: dhandle lock internal thread time waiting (usecs) */
#define	WT_STAT_CONN_LOCK_DHANDLE_WAIT_INTERNAL		1431
/*! lock: dhandle read lock acquisitions */
#define	WT_STAT_CONN_LOCK_DHANDLE_READ_COUNT		1432
/*! lock: dhandle write lock acquisitions */
#define	WT_STAT_CONN_LOCK_DHANDLE_WRITE_COUNT		1433
/*! lock: metadata lock acquisitions */
#define	WT_STAT_CONN_LOCK_METADATA_COUNT		1434
/*! lock: metadata lock application thread wait time (usecs) */
#define	WT_STAT_CONN_LOCK_METADATA_WAIT_APPLICATION	1435
/*! lock: metadata lock internal thread wait time (usecs) */
#define	WT_STAT_CONN_LOCK_METADATA_WAIT_INTERNAL	1436
/*! lock: schema lock acquisitions */
#define	WT_STAT_CONN_LOCK_SCHEMA_COUNT			1437
/*! lock: schema lock application thread wait time (usecs) */
#define	WT_STAT_CONN_LOCK_SCHEMA_WAIT_APPLICATION	1438
/*! lock: schema lock internal thread wait time (usecs) */
#define	WT_STAT_CONN_LOCK_SCHEMA_WAIT_INTERNAL		1439
=======
#define	WT_STAT_CONN_DH_SWEEP_SKIP_CKPT			1421
/*! data-handle: session dhandles swept */
#define	WT_STAT_CONN_DH_SESSION_HANDLES			1422
/*! data-handle: session sweep attempts */
#define	WT_STAT_CONN_DH_SESSION_SWEEPS			1423
/*! lock: checkpoint lock acquisitions */
#define	WT_STAT_CONN_LOCK_CHECKPOINT_COUNT		1424
/*! lock: checkpoint lock application thread wait time (usecs) */
#define	WT_STAT_CONN_LOCK_CHECKPOINT_WAIT_APPLICATION	1425
/*! lock: checkpoint lock internal thread wait time (usecs) */
#define	WT_STAT_CONN_LOCK_CHECKPOINT_WAIT_INTERNAL	1426
/*! lock: dhandle lock application thread time waiting (usecs) */
#define	WT_STAT_CONN_LOCK_DHANDLE_WAIT_APPLICATION	1427
/*! lock: dhandle lock internal thread time waiting (usecs) */
#define	WT_STAT_CONN_LOCK_DHANDLE_WAIT_INTERNAL		1428
/*! lock: dhandle read lock acquisitions */
#define	WT_STAT_CONN_LOCK_DHANDLE_READ_COUNT		1429
/*! lock: dhandle write lock acquisitions */
#define	WT_STAT_CONN_LOCK_DHANDLE_WRITE_COUNT		1430
/*! lock: metadata lock acquisitions */
#define	WT_STAT_CONN_LOCK_METADATA_COUNT		1431
/*! lock: metadata lock application thread wait time (usecs) */
#define	WT_STAT_CONN_LOCK_METADATA_WAIT_APPLICATION	1432
/*! lock: metadata lock internal thread wait time (usecs) */
#define	WT_STAT_CONN_LOCK_METADATA_WAIT_INTERNAL	1433
/*! lock: schema lock acquisitions */
#define	WT_STAT_CONN_LOCK_SCHEMA_COUNT			1434
/*! lock: schema lock application thread wait time (usecs) */
#define	WT_STAT_CONN_LOCK_SCHEMA_WAIT_APPLICATION	1435
/*! lock: schema lock internal thread wait time (usecs) */
#define	WT_STAT_CONN_LOCK_SCHEMA_WAIT_INTERNAL		1436
>>>>>>> f63ab99c
/*!
 * lock: table lock application thread time waiting for the table lock
 * (usecs)
 */
<<<<<<< HEAD
#define	WT_STAT_CONN_LOCK_TABLE_WAIT_APPLICATION	1440
=======
#define	WT_STAT_CONN_LOCK_TABLE_WAIT_APPLICATION	1437
>>>>>>> f63ab99c
/*!
 * lock: table lock internal thread time waiting for the table lock
 * (usecs)
 */
<<<<<<< HEAD
#define	WT_STAT_CONN_LOCK_TABLE_WAIT_INTERNAL		1441
/*! lock: table read lock acquisitions */
#define	WT_STAT_CONN_LOCK_TABLE_READ_COUNT		1442
/*! lock: table write lock acquisitions */
#define	WT_STAT_CONN_LOCK_TABLE_WRITE_COUNT		1443
/*! lock: txn global lock application thread time waiting (usecs) */
#define	WT_STAT_CONN_LOCK_TXN_GLOBAL_WAIT_APPLICATION	1444
/*! lock: txn global lock internal thread time waiting (usecs) */
#define	WT_STAT_CONN_LOCK_TXN_GLOBAL_WAIT_INTERNAL	1445
/*! lock: txn global read lock acquisitions */
#define	WT_STAT_CONN_LOCK_TXN_GLOBAL_READ_COUNT		1446
/*! lock: txn global write lock acquisitions */
#define	WT_STAT_CONN_LOCK_TXN_GLOBAL_WRITE_COUNT	1447
/*! log: busy returns attempting to switch slots */
#define	WT_STAT_CONN_LOG_SLOT_SWITCH_BUSY		1448
/*! log: force log remove time sleeping (usecs) */
#define	WT_STAT_CONN_LOG_FORCE_REMOVE_SLEEP		1449
/*! log: log bytes of payload data */
#define	WT_STAT_CONN_LOG_BYTES_PAYLOAD			1450
/*! log: log bytes written */
#define	WT_STAT_CONN_LOG_BYTES_WRITTEN			1451
/*! log: log files manually zero-filled */
#define	WT_STAT_CONN_LOG_ZERO_FILLS			1452
/*! log: log flush operations */
#define	WT_STAT_CONN_LOG_FLUSH				1453
/*! log: log force write operations */
#define	WT_STAT_CONN_LOG_FORCE_WRITE			1454
/*! log: log force write operations skipped */
#define	WT_STAT_CONN_LOG_FORCE_WRITE_SKIP		1455
/*! log: log records compressed */
#define	WT_STAT_CONN_LOG_COMPRESS_WRITES		1456
/*! log: log records not compressed */
#define	WT_STAT_CONN_LOG_COMPRESS_WRITE_FAILS		1457
/*! log: log records too small to compress */
#define	WT_STAT_CONN_LOG_COMPRESS_SMALL			1458
/*! log: log release advances write LSN */
#define	WT_STAT_CONN_LOG_RELEASE_WRITE_LSN		1459
/*! log: log scan operations */
#define	WT_STAT_CONN_LOG_SCANS				1460
/*! log: log scan records requiring two reads */
#define	WT_STAT_CONN_LOG_SCAN_REREADS			1461
/*! log: log server thread advances write LSN */
#define	WT_STAT_CONN_LOG_WRITE_LSN			1462
/*! log: log server thread write LSN walk skipped */
#define	WT_STAT_CONN_LOG_WRITE_LSN_SKIP			1463
/*! log: log sync operations */
#define	WT_STAT_CONN_LOG_SYNC				1464
/*! log: log sync time duration (usecs) */
#define	WT_STAT_CONN_LOG_SYNC_DURATION			1465
/*! log: log sync_dir operations */
#define	WT_STAT_CONN_LOG_SYNC_DIR			1466
/*! log: log sync_dir time duration (usecs) */
#define	WT_STAT_CONN_LOG_SYNC_DIR_DURATION		1467
/*! log: log write operations */
#define	WT_STAT_CONN_LOG_WRITES				1468
/*! log: logging bytes consolidated */
#define	WT_STAT_CONN_LOG_SLOT_CONSOLIDATED		1469
/*! log: maximum log file size */
#define	WT_STAT_CONN_LOG_MAX_FILESIZE			1470
/*! log: number of pre-allocated log files to create */
#define	WT_STAT_CONN_LOG_PREALLOC_MAX			1471
/*! log: pre-allocated log files not ready and missed */
#define	WT_STAT_CONN_LOG_PREALLOC_MISSED		1472
/*! log: pre-allocated log files prepared */
#define	WT_STAT_CONN_LOG_PREALLOC_FILES			1473
/*! log: pre-allocated log files used */
#define	WT_STAT_CONN_LOG_PREALLOC_USED			1474
/*! log: records processed by log scan */
#define	WT_STAT_CONN_LOG_SCAN_RECORDS			1475
/*! log: slot close lost race */
#define	WT_STAT_CONN_LOG_SLOT_CLOSE_RACE		1476
/*! log: slot close unbuffered waits */
#define	WT_STAT_CONN_LOG_SLOT_CLOSE_UNBUF		1477
/*! log: slot closures */
#define	WT_STAT_CONN_LOG_SLOT_CLOSES			1478
/*! log: slot join atomic update races */
#define	WT_STAT_CONN_LOG_SLOT_RACES			1479
/*! log: slot join calls atomic updates raced */
#define	WT_STAT_CONN_LOG_SLOT_YIELD_RACE		1480
/*! log: slot join calls did not yield */
#define	WT_STAT_CONN_LOG_SLOT_IMMEDIATE			1481
/*! log: slot join calls found active slot closed */
#define	WT_STAT_CONN_LOG_SLOT_YIELD_CLOSE		1482
/*! log: slot join calls slept */
#define	WT_STAT_CONN_LOG_SLOT_YIELD_SLEEP		1483
/*! log: slot join calls yielded */
#define	WT_STAT_CONN_LOG_SLOT_YIELD			1484
/*! log: slot join found active slot closed */
#define	WT_STAT_CONN_LOG_SLOT_ACTIVE_CLOSED		1485
/*! log: slot joins yield time (usecs) */
#define	WT_STAT_CONN_LOG_SLOT_YIELD_DURATION		1486
/*! log: slot transitions unable to find free slot */
#define	WT_STAT_CONN_LOG_SLOT_NO_FREE_SLOTS		1487
/*! log: slot unbuffered writes */
#define	WT_STAT_CONN_LOG_SLOT_UNBUFFERED		1488
/*! log: total in-memory size of compressed records */
#define	WT_STAT_CONN_LOG_COMPRESS_MEM			1489
/*! log: total log buffer size */
#define	WT_STAT_CONN_LOG_BUFFER_SIZE			1490
/*! log: total size of compressed records */
#define	WT_STAT_CONN_LOG_COMPRESS_LEN			1491
/*! log: written slots coalesced */
#define	WT_STAT_CONN_LOG_SLOT_COALESCED			1492
/*! log: yields waiting for previous log file close */
#define	WT_STAT_CONN_LOG_CLOSE_YIELDS			1493
/*! perf: file system read latency histogram (bucket 1) - 0-10ms */
#define	WT_STAT_CONN_PERF_HIST_FSREAD_LATENCY_LT10	1494
/*! perf: file system read latency histogram (bucket 2) - 10-49ms */
#define	WT_STAT_CONN_PERF_HIST_FSREAD_LATENCY_LT50	1495
/*! perf: file system read latency histogram (bucket 3) - 50-99ms */
#define	WT_STAT_CONN_PERF_HIST_FSREAD_LATENCY_LT100	1496
/*! perf: file system read latency histogram (bucket 4) - 100-249ms */
#define	WT_STAT_CONN_PERF_HIST_FSREAD_LATENCY_LT250	1497
/*! perf: file system read latency histogram (bucket 5) - 250-499ms */
#define	WT_STAT_CONN_PERF_HIST_FSREAD_LATENCY_LT500	1498
/*! perf: file system read latency histogram (bucket 6) - 500-999ms */
#define	WT_STAT_CONN_PERF_HIST_FSREAD_LATENCY_LT1000	1499
/*! perf: file system read latency histogram (bucket 7) - 1000ms+ */
#define	WT_STAT_CONN_PERF_HIST_FSREAD_LATENCY_GT1000	1500
/*! perf: file system read latency histogram total (msecs) */
#define	WT_STAT_CONN_PERF_HIST_FSREAD_LATENCY_TOTAL_MSECS	1501
/*! perf: file system write latency histogram (bucket 1) - 0-10ms */
#define	WT_STAT_CONN_PERF_HIST_FSWRITE_LATENCY_LT10	1502
/*! perf: file system write latency histogram (bucket 2) - 10-49ms */
#define	WT_STAT_CONN_PERF_HIST_FSWRITE_LATENCY_LT50	1503
/*! perf: file system write latency histogram (bucket 3) - 50-99ms */
#define	WT_STAT_CONN_PERF_HIST_FSWRITE_LATENCY_LT100	1504
/*! perf: file system write latency histogram (bucket 4) - 100-249ms */
#define	WT_STAT_CONN_PERF_HIST_FSWRITE_LATENCY_LT250	1505
/*! perf: file system write latency histogram (bucket 5) - 250-499ms */
#define	WT_STAT_CONN_PERF_HIST_FSWRITE_LATENCY_LT500	1506
/*! perf: file system write latency histogram (bucket 6) - 500-999ms */
#define	WT_STAT_CONN_PERF_HIST_FSWRITE_LATENCY_LT1000	1507
/*! perf: file system write latency histogram (bucket 7) - 1000ms+ */
#define	WT_STAT_CONN_PERF_HIST_FSWRITE_LATENCY_GT1000	1508
/*! perf: file system write latency histogram total (msecs) */
#define	WT_STAT_CONN_PERF_HIST_FSWRITE_LATENCY_TOTAL_MSECS	1509
/*! perf: operation read latency histogram (bucket 1) - 0-100us */
#define	WT_STAT_CONN_PERF_HIST_OPREAD_LATENCY_LT100	1510
/*! perf: operation read latency histogram (bucket 2) - 100-249us */
#define	WT_STAT_CONN_PERF_HIST_OPREAD_LATENCY_LT250	1511
/*! perf: operation read latency histogram (bucket 3) - 250-499us */
#define	WT_STAT_CONN_PERF_HIST_OPREAD_LATENCY_LT500	1512
/*! perf: operation read latency histogram (bucket 4) - 500-999us */
#define	WT_STAT_CONN_PERF_HIST_OPREAD_LATENCY_LT1000	1513
/*! perf: operation read latency histogram (bucket 5) - 1000-9999us */
#define	WT_STAT_CONN_PERF_HIST_OPREAD_LATENCY_LT10000	1514
/*! perf: operation read latency histogram (bucket 6) - 10000us+ */
#define	WT_STAT_CONN_PERF_HIST_OPREAD_LATENCY_GT10000	1515
/*! perf: operation read latency histogram total (usecs) */
#define	WT_STAT_CONN_PERF_HIST_OPREAD_LATENCY_TOTAL_USECS	1516
/*! perf: operation write latency histogram (bucket 1) - 0-100us */
#define	WT_STAT_CONN_PERF_HIST_OPWRITE_LATENCY_LT100	1517
/*! perf: operation write latency histogram (bucket 2) - 100-249us */
#define	WT_STAT_CONN_PERF_HIST_OPWRITE_LATENCY_LT250	1518
/*! perf: operation write latency histogram (bucket 3) - 250-499us */
#define	WT_STAT_CONN_PERF_HIST_OPWRITE_LATENCY_LT500	1519
/*! perf: operation write latency histogram (bucket 4) - 500-999us */
#define	WT_STAT_CONN_PERF_HIST_OPWRITE_LATENCY_LT1000	1520
/*! perf: operation write latency histogram (bucket 5) - 1000-9999us */
#define	WT_STAT_CONN_PERF_HIST_OPWRITE_LATENCY_LT10000	1521
/*! perf: operation write latency histogram (bucket 6) - 10000us+ */
#define	WT_STAT_CONN_PERF_HIST_OPWRITE_LATENCY_GT10000	1522
/*! perf: operation write latency histogram total (usecs) */
#define	WT_STAT_CONN_PERF_HIST_OPWRITE_LATENCY_TOTAL_USECS	1523
/*! prefetch: could not perform pre-fetch on internal page */
#define	WT_STAT_CONN_PREFETCH_SKIPPED_INTERNAL_PAGE	1524
=======
#define	WT_STAT_CONN_LOCK_TABLE_WAIT_INTERNAL		1438
/*! lock: table read lock acquisitions */
#define	WT_STAT_CONN_LOCK_TABLE_READ_COUNT		1439
/*! lock: table write lock acquisitions */
#define	WT_STAT_CONN_LOCK_TABLE_WRITE_COUNT		1440
/*! lock: txn global lock application thread time waiting (usecs) */
#define	WT_STAT_CONN_LOCK_TXN_GLOBAL_WAIT_APPLICATION	1441
/*! lock: txn global lock internal thread time waiting (usecs) */
#define	WT_STAT_CONN_LOCK_TXN_GLOBAL_WAIT_INTERNAL	1442
/*! lock: txn global read lock acquisitions */
#define	WT_STAT_CONN_LOCK_TXN_GLOBAL_READ_COUNT		1443
/*! lock: txn global write lock acquisitions */
#define	WT_STAT_CONN_LOCK_TXN_GLOBAL_WRITE_COUNT	1444
/*! log: busy returns attempting to switch slots */
#define	WT_STAT_CONN_LOG_SLOT_SWITCH_BUSY		1445
/*! log: force log remove time sleeping (usecs) */
#define	WT_STAT_CONN_LOG_FORCE_REMOVE_SLEEP		1446
/*! log: log bytes of payload data */
#define	WT_STAT_CONN_LOG_BYTES_PAYLOAD			1447
/*! log: log bytes written */
#define	WT_STAT_CONN_LOG_BYTES_WRITTEN			1448
/*! log: log files manually zero-filled */
#define	WT_STAT_CONN_LOG_ZERO_FILLS			1449
/*! log: log flush operations */
#define	WT_STAT_CONN_LOG_FLUSH				1450
/*! log: log force write operations */
#define	WT_STAT_CONN_LOG_FORCE_WRITE			1451
/*! log: log force write operations skipped */
#define	WT_STAT_CONN_LOG_FORCE_WRITE_SKIP		1452
/*! log: log records compressed */
#define	WT_STAT_CONN_LOG_COMPRESS_WRITES		1453
/*! log: log records not compressed */
#define	WT_STAT_CONN_LOG_COMPRESS_WRITE_FAILS		1454
/*! log: log records too small to compress */
#define	WT_STAT_CONN_LOG_COMPRESS_SMALL			1455
/*! log: log release advances write LSN */
#define	WT_STAT_CONN_LOG_RELEASE_WRITE_LSN		1456
/*! log: log scan operations */
#define	WT_STAT_CONN_LOG_SCANS				1457
/*! log: log scan records requiring two reads */
#define	WT_STAT_CONN_LOG_SCAN_REREADS			1458
/*! log: log server thread advances write LSN */
#define	WT_STAT_CONN_LOG_WRITE_LSN			1459
/*! log: log server thread write LSN walk skipped */
#define	WT_STAT_CONN_LOG_WRITE_LSN_SKIP			1460
/*! log: log sync operations */
#define	WT_STAT_CONN_LOG_SYNC				1461
/*! log: log sync time duration (usecs) */
#define	WT_STAT_CONN_LOG_SYNC_DURATION			1462
/*! log: log sync_dir operations */
#define	WT_STAT_CONN_LOG_SYNC_DIR			1463
/*! log: log sync_dir time duration (usecs) */
#define	WT_STAT_CONN_LOG_SYNC_DIR_DURATION		1464
/*! log: log write operations */
#define	WT_STAT_CONN_LOG_WRITES				1465
/*! log: logging bytes consolidated */
#define	WT_STAT_CONN_LOG_SLOT_CONSOLIDATED		1466
/*! log: maximum log file size */
#define	WT_STAT_CONN_LOG_MAX_FILESIZE			1467
/*! log: number of pre-allocated log files to create */
#define	WT_STAT_CONN_LOG_PREALLOC_MAX			1468
/*! log: pre-allocated log files not ready and missed */
#define	WT_STAT_CONN_LOG_PREALLOC_MISSED		1469
/*! log: pre-allocated log files prepared */
#define	WT_STAT_CONN_LOG_PREALLOC_FILES			1470
/*! log: pre-allocated log files used */
#define	WT_STAT_CONN_LOG_PREALLOC_USED			1471
/*! log: records processed by log scan */
#define	WT_STAT_CONN_LOG_SCAN_RECORDS			1472
/*! log: slot close lost race */
#define	WT_STAT_CONN_LOG_SLOT_CLOSE_RACE		1473
/*! log: slot close unbuffered waits */
#define	WT_STAT_CONN_LOG_SLOT_CLOSE_UNBUF		1474
/*! log: slot closures */
#define	WT_STAT_CONN_LOG_SLOT_CLOSES			1475
/*! log: slot join atomic update races */
#define	WT_STAT_CONN_LOG_SLOT_RACES			1476
/*! log: slot join calls atomic updates raced */
#define	WT_STAT_CONN_LOG_SLOT_YIELD_RACE		1477
/*! log: slot join calls did not yield */
#define	WT_STAT_CONN_LOG_SLOT_IMMEDIATE			1478
/*! log: slot join calls found active slot closed */
#define	WT_STAT_CONN_LOG_SLOT_YIELD_CLOSE		1479
/*! log: slot join calls slept */
#define	WT_STAT_CONN_LOG_SLOT_YIELD_SLEEP		1480
/*! log: slot join calls yielded */
#define	WT_STAT_CONN_LOG_SLOT_YIELD			1481
/*! log: slot join found active slot closed */
#define	WT_STAT_CONN_LOG_SLOT_ACTIVE_CLOSED		1482
/*! log: slot joins yield time (usecs) */
#define	WT_STAT_CONN_LOG_SLOT_YIELD_DURATION		1483
/*! log: slot transitions unable to find free slot */
#define	WT_STAT_CONN_LOG_SLOT_NO_FREE_SLOTS		1484
/*! log: slot unbuffered writes */
#define	WT_STAT_CONN_LOG_SLOT_UNBUFFERED		1485
/*! log: total in-memory size of compressed records */
#define	WT_STAT_CONN_LOG_COMPRESS_MEM			1486
/*! log: total log buffer size */
#define	WT_STAT_CONN_LOG_BUFFER_SIZE			1487
/*! log: total size of compressed records */
#define	WT_STAT_CONN_LOG_COMPRESS_LEN			1488
/*! log: written slots coalesced */
#define	WT_STAT_CONN_LOG_SLOT_COALESCED			1489
/*! log: yields waiting for previous log file close */
#define	WT_STAT_CONN_LOG_CLOSE_YIELDS			1490
/*! perf: file system read latency histogram (bucket 1) - 0-10ms */
#define	WT_STAT_CONN_PERF_HIST_FSREAD_LATENCY_LT10	1491
/*! perf: file system read latency histogram (bucket 2) - 10-49ms */
#define	WT_STAT_CONN_PERF_HIST_FSREAD_LATENCY_LT50	1492
/*! perf: file system read latency histogram (bucket 3) - 50-99ms */
#define	WT_STAT_CONN_PERF_HIST_FSREAD_LATENCY_LT100	1493
/*! perf: file system read latency histogram (bucket 4) - 100-249ms */
#define	WT_STAT_CONN_PERF_HIST_FSREAD_LATENCY_LT250	1494
/*! perf: file system read latency histogram (bucket 5) - 250-499ms */
#define	WT_STAT_CONN_PERF_HIST_FSREAD_LATENCY_LT500	1495
/*! perf: file system read latency histogram (bucket 6) - 500-999ms */
#define	WT_STAT_CONN_PERF_HIST_FSREAD_LATENCY_LT1000	1496
/*! perf: file system read latency histogram (bucket 7) - 1000ms+ */
#define	WT_STAT_CONN_PERF_HIST_FSREAD_LATENCY_GT1000	1497
/*! perf: file system read latency histogram total (msecs) */
#define	WT_STAT_CONN_PERF_HIST_FSREAD_LATENCY_TOTAL_MSECS	1498
/*! perf: file system write latency histogram (bucket 1) - 0-10ms */
#define	WT_STAT_CONN_PERF_HIST_FSWRITE_LATENCY_LT10	1499
/*! perf: file system write latency histogram (bucket 2) - 10-49ms */
#define	WT_STAT_CONN_PERF_HIST_FSWRITE_LATENCY_LT50	1500
/*! perf: file system write latency histogram (bucket 3) - 50-99ms */
#define	WT_STAT_CONN_PERF_HIST_FSWRITE_LATENCY_LT100	1501
/*! perf: file system write latency histogram (bucket 4) - 100-249ms */
#define	WT_STAT_CONN_PERF_HIST_FSWRITE_LATENCY_LT250	1502
/*! perf: file system write latency histogram (bucket 5) - 250-499ms */
#define	WT_STAT_CONN_PERF_HIST_FSWRITE_LATENCY_LT500	1503
/*! perf: file system write latency histogram (bucket 6) - 500-999ms */
#define	WT_STAT_CONN_PERF_HIST_FSWRITE_LATENCY_LT1000	1504
/*! perf: file system write latency histogram (bucket 7) - 1000ms+ */
#define	WT_STAT_CONN_PERF_HIST_FSWRITE_LATENCY_GT1000	1505
/*! perf: file system write latency histogram total (msecs) */
#define	WT_STAT_CONN_PERF_HIST_FSWRITE_LATENCY_TOTAL_MSECS	1506
/*! perf: operation read latency histogram (bucket 1) - 0-100us */
#define	WT_STAT_CONN_PERF_HIST_OPREAD_LATENCY_LT100	1507
/*! perf: operation read latency histogram (bucket 2) - 100-249us */
#define	WT_STAT_CONN_PERF_HIST_OPREAD_LATENCY_LT250	1508
/*! perf: operation read latency histogram (bucket 3) - 250-499us */
#define	WT_STAT_CONN_PERF_HIST_OPREAD_LATENCY_LT500	1509
/*! perf: operation read latency histogram (bucket 4) - 500-999us */
#define	WT_STAT_CONN_PERF_HIST_OPREAD_LATENCY_LT1000	1510
/*! perf: operation read latency histogram (bucket 5) - 1000-9999us */
#define	WT_STAT_CONN_PERF_HIST_OPREAD_LATENCY_LT10000	1511
/*! perf: operation read latency histogram (bucket 6) - 10000us+ */
#define	WT_STAT_CONN_PERF_HIST_OPREAD_LATENCY_GT10000	1512
/*! perf: operation read latency histogram total (usecs) */
#define	WT_STAT_CONN_PERF_HIST_OPREAD_LATENCY_TOTAL_USECS	1513
/*! perf: operation write latency histogram (bucket 1) - 0-100us */
#define	WT_STAT_CONN_PERF_HIST_OPWRITE_LATENCY_LT100	1514
/*! perf: operation write latency histogram (bucket 2) - 100-249us */
#define	WT_STAT_CONN_PERF_HIST_OPWRITE_LATENCY_LT250	1515
/*! perf: operation write latency histogram (bucket 3) - 250-499us */
#define	WT_STAT_CONN_PERF_HIST_OPWRITE_LATENCY_LT500	1516
/*! perf: operation write latency histogram (bucket 4) - 500-999us */
#define	WT_STAT_CONN_PERF_HIST_OPWRITE_LATENCY_LT1000	1517
/*! perf: operation write latency histogram (bucket 5) - 1000-9999us */
#define	WT_STAT_CONN_PERF_HIST_OPWRITE_LATENCY_LT10000	1518
/*! perf: operation write latency histogram (bucket 6) - 10000us+ */
#define	WT_STAT_CONN_PERF_HIST_OPWRITE_LATENCY_GT10000	1519
/*! perf: operation write latency histogram total (usecs) */
#define	WT_STAT_CONN_PERF_HIST_OPWRITE_LATENCY_TOTAL_USECS	1520
/*! prefetch: could not perform pre-fetch on internal page */
#define	WT_STAT_CONN_PREFETCH_SKIPPED_INTERNAL_PAGE	1521
>>>>>>> f63ab99c
/*!
 * prefetch: could not perform pre-fetch on ref without the pre-fetch
 * flag set
 */
<<<<<<< HEAD
#define	WT_STAT_CONN_PREFETCH_SKIPPED_NO_FLAG_SET	1525
/*! prefetch: number of times pre-fetch failed to start */
#define	WT_STAT_CONN_PREFETCH_FAILED_START		1526
/*! prefetch: pre-fetch not repeating for recently pre-fetched ref */
#define	WT_STAT_CONN_PREFETCH_SKIPPED_SAME_REF		1527
/*! prefetch: pre-fetch not triggered after single disk read */
#define	WT_STAT_CONN_PREFETCH_DISK_ONE			1528
/*! prefetch: pre-fetch not triggered as there is no valid dhandle */
#define	WT_STAT_CONN_PREFETCH_SKIPPED_NO_VALID_DHANDLE	1529
/*! prefetch: pre-fetch not triggered by page read */
#define	WT_STAT_CONN_PREFETCH_SKIPPED			1530
/*! prefetch: pre-fetch not triggered due to disk read count */
#define	WT_STAT_CONN_PREFETCH_SKIPPED_DISK_READ_COUNT	1531
/*! prefetch: pre-fetch not triggered due to internal session */
#define	WT_STAT_CONN_PREFETCH_SKIPPED_INTERNAL_SESSION	1532
/*! prefetch: pre-fetch not triggered due to special btree handle */
#define	WT_STAT_CONN_PREFETCH_SKIPPED_SPECIAL_HANDLE	1533
/*! prefetch: pre-fetch page not on disk when reading */
#define	WT_STAT_CONN_PREFETCH_PAGES_FAIL		1534
/*! prefetch: pre-fetch pages queued */
#define	WT_STAT_CONN_PREFETCH_PAGES_QUEUED		1535
/*! prefetch: pre-fetch pages read in background */
#define	WT_STAT_CONN_PREFETCH_PAGES_READ		1536
/*! prefetch: pre-fetch triggered by page read */
#define	WT_STAT_CONN_PREFETCH_ATTEMPTS			1537
/*! reconciliation: VLCS pages explicitly reconciled as empty */
#define	WT_STAT_CONN_REC_VLCS_EMPTIED_PAGES		1538
/*! reconciliation: approximate byte size of timestamps in pages written */
#define	WT_STAT_CONN_REC_TIME_WINDOW_BYTES_TS		1539
=======
#define	WT_STAT_CONN_PREFETCH_SKIPPED_NO_FLAG_SET	1522
/*! prefetch: number of times pre-fetch failed to start */
#define	WT_STAT_CONN_PREFETCH_FAILED_START		1523
/*! prefetch: pre-fetch not repeating for recently pre-fetched ref */
#define	WT_STAT_CONN_PREFETCH_SKIPPED_SAME_REF		1524
/*! prefetch: pre-fetch not triggered after single disk read */
#define	WT_STAT_CONN_PREFETCH_DISK_ONE			1525
/*! prefetch: pre-fetch not triggered as there is no valid dhandle */
#define	WT_STAT_CONN_PREFETCH_SKIPPED_NO_VALID_DHANDLE	1526
/*! prefetch: pre-fetch not triggered by page read */
#define	WT_STAT_CONN_PREFETCH_SKIPPED			1527
/*! prefetch: pre-fetch not triggered due to disk read count */
#define	WT_STAT_CONN_PREFETCH_SKIPPED_DISK_READ_COUNT	1528
/*! prefetch: pre-fetch not triggered due to internal session */
#define	WT_STAT_CONN_PREFETCH_SKIPPED_INTERNAL_SESSION	1529
/*! prefetch: pre-fetch not triggered due to special btree handle */
#define	WT_STAT_CONN_PREFETCH_SKIPPED_SPECIAL_HANDLE	1530
/*! prefetch: pre-fetch page not on disk when reading */
#define	WT_STAT_CONN_PREFETCH_PAGES_FAIL		1531
/*! prefetch: pre-fetch pages queued */
#define	WT_STAT_CONN_PREFETCH_PAGES_QUEUED		1532
/*! prefetch: pre-fetch pages read in background */
#define	WT_STAT_CONN_PREFETCH_PAGES_READ		1533
/*! prefetch: pre-fetch triggered by page read */
#define	WT_STAT_CONN_PREFETCH_ATTEMPTS			1534
/*! reconciliation: VLCS pages explicitly reconciled as empty */
#define	WT_STAT_CONN_REC_VLCS_EMPTIED_PAGES		1535
/*! reconciliation: approximate byte size of timestamps in pages written */
#define	WT_STAT_CONN_REC_TIME_WINDOW_BYTES_TS		1536
>>>>>>> f63ab99c
/*!
 * reconciliation: approximate byte size of transaction IDs in pages
 * written
 */
<<<<<<< HEAD
#define	WT_STAT_CONN_REC_TIME_WINDOW_BYTES_TXN		1540
/*! reconciliation: fast-path pages deleted */
#define	WT_STAT_CONN_REC_PAGE_DELETE_FAST		1541
/*! reconciliation: leaf-page overflow keys */
#define	WT_STAT_CONN_REC_OVERFLOW_KEY_LEAF		1542
/*! reconciliation: maximum milliseconds spent in a reconciliation call */
#define	WT_STAT_CONN_REC_MAXIMUM_MILLISECONDS		1543
=======
#define	WT_STAT_CONN_REC_TIME_WINDOW_BYTES_TXN		1537
/*! reconciliation: fast-path pages deleted */
#define	WT_STAT_CONN_REC_PAGE_DELETE_FAST		1538
/*! reconciliation: leaf-page overflow keys */
#define	WT_STAT_CONN_REC_OVERFLOW_KEY_LEAF		1539
/*! reconciliation: maximum milliseconds spent in a reconciliation call */
#define	WT_STAT_CONN_REC_MAXIMUM_MILLISECONDS		1540
>>>>>>> f63ab99c
/*!
 * reconciliation: maximum milliseconds spent in building a disk image in
 * a reconciliation
 */
<<<<<<< HEAD
#define	WT_STAT_CONN_REC_MAXIMUM_IMAGE_BUILD_MILLISECONDS	1544
=======
#define	WT_STAT_CONN_REC_MAXIMUM_IMAGE_BUILD_MILLISECONDS	1541
>>>>>>> f63ab99c
/*!
 * reconciliation: maximum milliseconds spent in moving updates to the
 * history store in a reconciliation
 */
<<<<<<< HEAD
#define	WT_STAT_CONN_REC_MAXIMUM_HS_WRAPUP_MILLISECONDS	1545
/*! reconciliation: overflow values written */
#define	WT_STAT_CONN_REC_OVERFLOW_VALUE			1546
/*! reconciliation: page reconciliation calls */
#define	WT_STAT_CONN_REC_PAGES				1547
/*! reconciliation: page reconciliation calls for eviction */
#define	WT_STAT_CONN_REC_PAGES_EVICTION			1548
=======
#define	WT_STAT_CONN_REC_MAXIMUM_HS_WRAPUP_MILLISECONDS	1542
/*! reconciliation: overflow values written */
#define	WT_STAT_CONN_REC_OVERFLOW_VALUE			1543
/*! reconciliation: page reconciliation calls */
#define	WT_STAT_CONN_REC_PAGES				1544
/*! reconciliation: page reconciliation calls for eviction */
#define	WT_STAT_CONN_REC_PAGES_EVICTION			1545
>>>>>>> f63ab99c
/*!
 * reconciliation: page reconciliation calls that resulted in values with
 * prepared transaction metadata
 */
<<<<<<< HEAD
#define	WT_STAT_CONN_REC_PAGES_WITH_PREPARE		1549
=======
#define	WT_STAT_CONN_REC_PAGES_WITH_PREPARE		1546
>>>>>>> f63ab99c
/*!
 * reconciliation: page reconciliation calls that resulted in values with
 * timestamps
 */
<<<<<<< HEAD
#define	WT_STAT_CONN_REC_PAGES_WITH_TS			1550
=======
#define	WT_STAT_CONN_REC_PAGES_WITH_TS			1547
>>>>>>> f63ab99c
/*!
 * reconciliation: page reconciliation calls that resulted in values with
 * transaction ids
 */
<<<<<<< HEAD
#define	WT_STAT_CONN_REC_PAGES_WITH_TXN			1551
/*! reconciliation: pages deleted */
#define	WT_STAT_CONN_REC_PAGE_DELETE			1552
=======
#define	WT_STAT_CONN_REC_PAGES_WITH_TXN			1548
/*! reconciliation: pages deleted */
#define	WT_STAT_CONN_REC_PAGE_DELETE			1549
>>>>>>> f63ab99c
/*!
 * reconciliation: pages written including an aggregated newest start
 * durable timestamp
 */
<<<<<<< HEAD
#define	WT_STAT_CONN_REC_TIME_AGGR_NEWEST_START_DURABLE_TS	1553
=======
#define	WT_STAT_CONN_REC_TIME_AGGR_NEWEST_START_DURABLE_TS	1550
>>>>>>> f63ab99c
/*!
 * reconciliation: pages written including an aggregated newest stop
 * durable timestamp
 */
<<<<<<< HEAD
#define	WT_STAT_CONN_REC_TIME_AGGR_NEWEST_STOP_DURABLE_TS	1554
=======
#define	WT_STAT_CONN_REC_TIME_AGGR_NEWEST_STOP_DURABLE_TS	1551
>>>>>>> f63ab99c
/*!
 * reconciliation: pages written including an aggregated newest stop
 * timestamp
 */
<<<<<<< HEAD
#define	WT_STAT_CONN_REC_TIME_AGGR_NEWEST_STOP_TS	1555
=======
#define	WT_STAT_CONN_REC_TIME_AGGR_NEWEST_STOP_TS	1552
>>>>>>> f63ab99c
/*!
 * reconciliation: pages written including an aggregated newest stop
 * transaction ID
 */
<<<<<<< HEAD
#define	WT_STAT_CONN_REC_TIME_AGGR_NEWEST_STOP_TXN	1556
=======
#define	WT_STAT_CONN_REC_TIME_AGGR_NEWEST_STOP_TXN	1553
>>>>>>> f63ab99c
/*!
 * reconciliation: pages written including an aggregated newest
 * transaction ID
 */
<<<<<<< HEAD
#define	WT_STAT_CONN_REC_TIME_AGGR_NEWEST_TXN		1557
=======
#define	WT_STAT_CONN_REC_TIME_AGGR_NEWEST_TXN		1554
>>>>>>> f63ab99c
/*!
 * reconciliation: pages written including an aggregated oldest start
 * timestamp
 */
<<<<<<< HEAD
#define	WT_STAT_CONN_REC_TIME_AGGR_OLDEST_START_TS	1558
/*! reconciliation: pages written including an aggregated prepare */
#define	WT_STAT_CONN_REC_TIME_AGGR_PREPARED		1559
/*! reconciliation: pages written including at least one prepare state */
#define	WT_STAT_CONN_REC_TIME_WINDOW_PAGES_PREPARED	1560
=======
#define	WT_STAT_CONN_REC_TIME_AGGR_OLDEST_START_TS	1555
/*! reconciliation: pages written including an aggregated prepare */
#define	WT_STAT_CONN_REC_TIME_AGGR_PREPARED		1556
/*! reconciliation: pages written including at least one prepare state */
#define	WT_STAT_CONN_REC_TIME_WINDOW_PAGES_PREPARED	1557
>>>>>>> f63ab99c
/*!
 * reconciliation: pages written including at least one start durable
 * timestamp
 */
<<<<<<< HEAD
#define	WT_STAT_CONN_REC_TIME_WINDOW_PAGES_DURABLE_START_TS	1561
/*! reconciliation: pages written including at least one start timestamp */
#define	WT_STAT_CONN_REC_TIME_WINDOW_PAGES_START_TS	1562
=======
#define	WT_STAT_CONN_REC_TIME_WINDOW_PAGES_DURABLE_START_TS	1558
/*! reconciliation: pages written including at least one start timestamp */
#define	WT_STAT_CONN_REC_TIME_WINDOW_PAGES_START_TS	1559
>>>>>>> f63ab99c
/*!
 * reconciliation: pages written including at least one start transaction
 * ID
 */
<<<<<<< HEAD
#define	WT_STAT_CONN_REC_TIME_WINDOW_PAGES_START_TXN	1563
=======
#define	WT_STAT_CONN_REC_TIME_WINDOW_PAGES_START_TXN	1560
>>>>>>> f63ab99c
/*!
 * reconciliation: pages written including at least one stop durable
 * timestamp
 */
<<<<<<< HEAD
#define	WT_STAT_CONN_REC_TIME_WINDOW_PAGES_DURABLE_STOP_TS	1564
/*! reconciliation: pages written including at least one stop timestamp */
#define	WT_STAT_CONN_REC_TIME_WINDOW_PAGES_STOP_TS	1565
=======
#define	WT_STAT_CONN_REC_TIME_WINDOW_PAGES_DURABLE_STOP_TS	1561
/*! reconciliation: pages written including at least one stop timestamp */
#define	WT_STAT_CONN_REC_TIME_WINDOW_PAGES_STOP_TS	1562
>>>>>>> f63ab99c
/*!
 * reconciliation: pages written including at least one stop transaction
 * ID
 */
<<<<<<< HEAD
#define	WT_STAT_CONN_REC_TIME_WINDOW_PAGES_STOP_TXN	1566
/*! reconciliation: records written including a prepare state */
#define	WT_STAT_CONN_REC_TIME_WINDOW_PREPARED		1567
/*! reconciliation: records written including a start durable timestamp */
#define	WT_STAT_CONN_REC_TIME_WINDOW_DURABLE_START_TS	1568
/*! reconciliation: records written including a start timestamp */
#define	WT_STAT_CONN_REC_TIME_WINDOW_START_TS		1569
/*! reconciliation: records written including a start transaction ID */
#define	WT_STAT_CONN_REC_TIME_WINDOW_START_TXN		1570
/*! reconciliation: records written including a stop durable timestamp */
#define	WT_STAT_CONN_REC_TIME_WINDOW_DURABLE_STOP_TS	1571
/*! reconciliation: records written including a stop timestamp */
#define	WT_STAT_CONN_REC_TIME_WINDOW_STOP_TS		1572
/*! reconciliation: records written including a stop transaction ID */
#define	WT_STAT_CONN_REC_TIME_WINDOW_STOP_TXN		1573
/*! reconciliation: split bytes currently awaiting free */
#define	WT_STAT_CONN_REC_SPLIT_STASHED_BYTES		1574
/*! reconciliation: split objects currently awaiting free */
#define	WT_STAT_CONN_REC_SPLIT_STASHED_OBJECTS		1575
/*! session: attempts to remove a local object and the object is in use */
#define	WT_STAT_CONN_LOCAL_OBJECTS_INUSE		1576
/*! session: flush_tier failed calls */
#define	WT_STAT_CONN_FLUSH_TIER_FAIL			1577
/*! session: flush_tier operation calls */
#define	WT_STAT_CONN_FLUSH_TIER				1578
/*! session: flush_tier tables skipped due to no checkpoint */
#define	WT_STAT_CONN_FLUSH_TIER_SKIPPED			1579
/*! session: flush_tier tables switched */
#define	WT_STAT_CONN_FLUSH_TIER_SWITCHED		1580
/*! session: local objects removed */
#define	WT_STAT_CONN_LOCAL_OBJECTS_REMOVED		1581
/*! session: open session count */
#define	WT_STAT_CONN_SESSION_OPEN			1582
/*! session: session query timestamp calls */
#define	WT_STAT_CONN_SESSION_QUERY_TS			1583
/*! session: table alter failed calls */
#define	WT_STAT_CONN_SESSION_TABLE_ALTER_FAIL		1584
/*! session: table alter successful calls */
#define	WT_STAT_CONN_SESSION_TABLE_ALTER_SUCCESS	1585
/*! session: table alter triggering checkpoint calls */
#define	WT_STAT_CONN_SESSION_TABLE_ALTER_TRIGGER_CHECKPOINT	1586
/*! session: table alter unchanged and skipped */
#define	WT_STAT_CONN_SESSION_TABLE_ALTER_SKIP		1587
/*! session: table compact conflicted with checkpoint */
#define	WT_STAT_CONN_SESSION_TABLE_COMPACT_CONFLICTING_CHECKPOINT	1588
/*! session: table compact dhandle successful calls */
#define	WT_STAT_CONN_SESSION_TABLE_COMPACT_DHANDLE_SUCCESS	1589
/*! session: table compact failed calls */
#define	WT_STAT_CONN_SESSION_TABLE_COMPACT_FAIL		1590
/*! session: table compact failed calls due to cache pressure */
#define	WT_STAT_CONN_SESSION_TABLE_COMPACT_FAIL_CACHE_PRESSURE	1591
/*! session: table compact passes */
#define	WT_STAT_CONN_SESSION_TABLE_COMPACT_PASSES	1592
/*! session: table compact running */
#define	WT_STAT_CONN_SESSION_TABLE_COMPACT_RUNNING	1593
/*! session: table compact skipped as process would not reduce file size */
#define	WT_STAT_CONN_SESSION_TABLE_COMPACT_SKIPPED	1594
/*! session: table compact successful calls */
#define	WT_STAT_CONN_SESSION_TABLE_COMPACT_SUCCESS	1595
/*! session: table compact timeout */
#define	WT_STAT_CONN_SESSION_TABLE_COMPACT_TIMEOUT	1596
/*! session: table create failed calls */
#define	WT_STAT_CONN_SESSION_TABLE_CREATE_FAIL		1597
/*! session: table create successful calls */
#define	WT_STAT_CONN_SESSION_TABLE_CREATE_SUCCESS	1598
/*! session: table create with import failed calls */
#define	WT_STAT_CONN_SESSION_TABLE_CREATE_IMPORT_FAIL	1599
/*! session: table create with import successful calls */
#define	WT_STAT_CONN_SESSION_TABLE_CREATE_IMPORT_SUCCESS	1600
/*! session: table drop failed calls */
#define	WT_STAT_CONN_SESSION_TABLE_DROP_FAIL		1601
/*! session: table drop successful calls */
#define	WT_STAT_CONN_SESSION_TABLE_DROP_SUCCESS		1602
/*! session: table salvage failed calls */
#define	WT_STAT_CONN_SESSION_TABLE_SALVAGE_FAIL		1603
/*! session: table salvage successful calls */
#define	WT_STAT_CONN_SESSION_TABLE_SALVAGE_SUCCESS	1604
/*! session: table truncate failed calls */
#define	WT_STAT_CONN_SESSION_TABLE_TRUNCATE_FAIL	1605
/*! session: table truncate successful calls */
#define	WT_STAT_CONN_SESSION_TABLE_TRUNCATE_SUCCESS	1606
/*! session: table verify failed calls */
#define	WT_STAT_CONN_SESSION_TABLE_VERIFY_FAIL		1607
/*! session: table verify successful calls */
#define	WT_STAT_CONN_SESSION_TABLE_VERIFY_SUCCESS	1608
/*! session: tiered operations dequeued and processed */
#define	WT_STAT_CONN_TIERED_WORK_UNITS_DEQUEUED		1609
/*! session: tiered operations removed without processing */
#define	WT_STAT_CONN_TIERED_WORK_UNITS_REMOVED		1610
/*! session: tiered operations scheduled */
#define	WT_STAT_CONN_TIERED_WORK_UNITS_CREATED		1611
/*! session: tiered storage local retention time (secs) */
#define	WT_STAT_CONN_TIERED_RETENTION			1612
/*! thread-state: active filesystem fsync calls */
#define	WT_STAT_CONN_THREAD_FSYNC_ACTIVE		1613
/*! thread-state: active filesystem read calls */
#define	WT_STAT_CONN_THREAD_READ_ACTIVE			1614
/*! thread-state: active filesystem write calls */
#define	WT_STAT_CONN_THREAD_WRITE_ACTIVE		1615
/*! thread-yield: application thread snapshot refreshed for eviction */
#define	WT_STAT_CONN_APPLICATION_EVICT_SNAPSHOT_REFRESHED	1616
/*! thread-yield: application thread time evicting (usecs) */
#define	WT_STAT_CONN_APPLICATION_EVICT_TIME		1617
/*! thread-yield: application thread time waiting for cache (usecs) */
#define	WT_STAT_CONN_APPLICATION_CACHE_TIME		1618
=======
#define	WT_STAT_CONN_REC_TIME_WINDOW_PAGES_STOP_TXN	1563
/*! reconciliation: records written including a prepare state */
#define	WT_STAT_CONN_REC_TIME_WINDOW_PREPARED		1564
/*! reconciliation: records written including a start durable timestamp */
#define	WT_STAT_CONN_REC_TIME_WINDOW_DURABLE_START_TS	1565
/*! reconciliation: records written including a start timestamp */
#define	WT_STAT_CONN_REC_TIME_WINDOW_START_TS		1566
/*! reconciliation: records written including a start transaction ID */
#define	WT_STAT_CONN_REC_TIME_WINDOW_START_TXN		1567
/*! reconciliation: records written including a stop durable timestamp */
#define	WT_STAT_CONN_REC_TIME_WINDOW_DURABLE_STOP_TS	1568
/*! reconciliation: records written including a stop timestamp */
#define	WT_STAT_CONN_REC_TIME_WINDOW_STOP_TS		1569
/*! reconciliation: records written including a stop transaction ID */
#define	WT_STAT_CONN_REC_TIME_WINDOW_STOP_TXN		1570
/*! reconciliation: split bytes currently awaiting free */
#define	WT_STAT_CONN_REC_SPLIT_STASHED_BYTES		1571
/*! reconciliation: split objects currently awaiting free */
#define	WT_STAT_CONN_REC_SPLIT_STASHED_OBJECTS		1572
/*! session: attempts to remove a local object and the object is in use */
#define	WT_STAT_CONN_LOCAL_OBJECTS_INUSE		1573
/*! session: flush_tier failed calls */
#define	WT_STAT_CONN_FLUSH_TIER_FAIL			1574
/*! session: flush_tier operation calls */
#define	WT_STAT_CONN_FLUSH_TIER				1575
/*! session: flush_tier tables skipped due to no checkpoint */
#define	WT_STAT_CONN_FLUSH_TIER_SKIPPED			1576
/*! session: flush_tier tables switched */
#define	WT_STAT_CONN_FLUSH_TIER_SWITCHED		1577
/*! session: local objects removed */
#define	WT_STAT_CONN_LOCAL_OBJECTS_REMOVED		1578
/*! session: open session count */
#define	WT_STAT_CONN_SESSION_OPEN			1579
/*! session: session query timestamp calls */
#define	WT_STAT_CONN_SESSION_QUERY_TS			1580
/*! session: table alter failed calls */
#define	WT_STAT_CONN_SESSION_TABLE_ALTER_FAIL		1581
/*! session: table alter successful calls */
#define	WT_STAT_CONN_SESSION_TABLE_ALTER_SUCCESS	1582
/*! session: table alter triggering checkpoint calls */
#define	WT_STAT_CONN_SESSION_TABLE_ALTER_TRIGGER_CHECKPOINT	1583
/*! session: table alter unchanged and skipped */
#define	WT_STAT_CONN_SESSION_TABLE_ALTER_SKIP		1584
/*! session: table compact conflicted with checkpoint */
#define	WT_STAT_CONN_SESSION_TABLE_COMPACT_CONFLICTING_CHECKPOINT	1585
/*! session: table compact dhandle successful calls */
#define	WT_STAT_CONN_SESSION_TABLE_COMPACT_DHANDLE_SUCCESS	1586
/*! session: table compact failed calls */
#define	WT_STAT_CONN_SESSION_TABLE_COMPACT_FAIL		1587
/*! session: table compact failed calls due to cache pressure */
#define	WT_STAT_CONN_SESSION_TABLE_COMPACT_FAIL_CACHE_PRESSURE	1588
/*! session: table compact passes */
#define	WT_STAT_CONN_SESSION_TABLE_COMPACT_PASSES	1589
/*! session: table compact running */
#define	WT_STAT_CONN_SESSION_TABLE_COMPACT_RUNNING	1590
/*! session: table compact skipped as process would not reduce file size */
#define	WT_STAT_CONN_SESSION_TABLE_COMPACT_SKIPPED	1591
/*! session: table compact successful calls */
#define	WT_STAT_CONN_SESSION_TABLE_COMPACT_SUCCESS	1592
/*! session: table compact timeout */
#define	WT_STAT_CONN_SESSION_TABLE_COMPACT_TIMEOUT	1593
/*! session: table create failed calls */
#define	WT_STAT_CONN_SESSION_TABLE_CREATE_FAIL		1594
/*! session: table create successful calls */
#define	WT_STAT_CONN_SESSION_TABLE_CREATE_SUCCESS	1595
/*! session: table create with import failed calls */
#define	WT_STAT_CONN_SESSION_TABLE_CREATE_IMPORT_FAIL	1596
/*! session: table create with import successful calls */
#define	WT_STAT_CONN_SESSION_TABLE_CREATE_IMPORT_SUCCESS	1597
/*! session: table drop failed calls */
#define	WT_STAT_CONN_SESSION_TABLE_DROP_FAIL		1598
/*! session: table drop successful calls */
#define	WT_STAT_CONN_SESSION_TABLE_DROP_SUCCESS		1599
/*! session: table salvage failed calls */
#define	WT_STAT_CONN_SESSION_TABLE_SALVAGE_FAIL		1600
/*! session: table salvage successful calls */
#define	WT_STAT_CONN_SESSION_TABLE_SALVAGE_SUCCESS	1601
/*! session: table truncate failed calls */
#define	WT_STAT_CONN_SESSION_TABLE_TRUNCATE_FAIL	1602
/*! session: table truncate successful calls */
#define	WT_STAT_CONN_SESSION_TABLE_TRUNCATE_SUCCESS	1603
/*! session: table verify failed calls */
#define	WT_STAT_CONN_SESSION_TABLE_VERIFY_FAIL		1604
/*! session: table verify successful calls */
#define	WT_STAT_CONN_SESSION_TABLE_VERIFY_SUCCESS	1605
/*! session: tiered operations dequeued and processed */
#define	WT_STAT_CONN_TIERED_WORK_UNITS_DEQUEUED		1606
/*! session: tiered operations removed without processing */
#define	WT_STAT_CONN_TIERED_WORK_UNITS_REMOVED		1607
/*! session: tiered operations scheduled */
#define	WT_STAT_CONN_TIERED_WORK_UNITS_CREATED		1608
/*! session: tiered storage local retention time (secs) */
#define	WT_STAT_CONN_TIERED_RETENTION			1609
/*! thread-state: active filesystem fsync calls */
#define	WT_STAT_CONN_THREAD_FSYNC_ACTIVE		1610
/*! thread-state: active filesystem read calls */
#define	WT_STAT_CONN_THREAD_READ_ACTIVE			1611
/*! thread-state: active filesystem write calls */
#define	WT_STAT_CONN_THREAD_WRITE_ACTIVE		1612
/*! thread-yield: application thread snapshot refreshed for eviction */
#define	WT_STAT_CONN_APPLICATION_EVICT_SNAPSHOT_REFRESHED	1613
/*! thread-yield: application thread time evicting (usecs) */
#define	WT_STAT_CONN_APPLICATION_EVICT_TIME		1614
/*! thread-yield: application thread time waiting for cache (usecs) */
#define	WT_STAT_CONN_APPLICATION_CACHE_TIME		1615
>>>>>>> f63ab99c
/*!
 * thread-yield: connection close blocked waiting for transaction state
 * stabilization
 */
<<<<<<< HEAD
#define	WT_STAT_CONN_TXN_RELEASE_BLOCKED		1619
/*! thread-yield: connection close yielded for lsm manager shutdown */
#define	WT_STAT_CONN_CONN_CLOSE_BLOCKED_LSM		1620
/*! thread-yield: data handle lock yielded */
#define	WT_STAT_CONN_DHANDLE_LOCK_BLOCKED		1621
=======
#define	WT_STAT_CONN_TXN_RELEASE_BLOCKED		1616
/*! thread-yield: connection close yielded for lsm manager shutdown */
#define	WT_STAT_CONN_CONN_CLOSE_BLOCKED_LSM		1617
/*! thread-yield: data handle lock yielded */
#define	WT_STAT_CONN_DHANDLE_LOCK_BLOCKED		1618
>>>>>>> f63ab99c
/*!
 * thread-yield: get reference for page index and slot time sleeping
 * (usecs)
 */
<<<<<<< HEAD
#define	WT_STAT_CONN_PAGE_INDEX_SLOT_REF_BLOCKED	1622
/*! thread-yield: page access yielded due to prepare state change */
#define	WT_STAT_CONN_PREPARED_TRANSITION_BLOCKED_PAGE	1623
/*! thread-yield: page acquire busy blocked */
#define	WT_STAT_CONN_PAGE_BUSY_BLOCKED			1624
/*! thread-yield: page acquire eviction blocked */
#define	WT_STAT_CONN_PAGE_FORCIBLE_EVICT_BLOCKED	1625
/*! thread-yield: page acquire locked blocked */
#define	WT_STAT_CONN_PAGE_LOCKED_BLOCKED		1626
/*! thread-yield: page acquire read blocked */
#define	WT_STAT_CONN_PAGE_READ_BLOCKED			1627
/*! thread-yield: page acquire time sleeping (usecs) */
#define	WT_STAT_CONN_PAGE_SLEEP				1628
=======
#define	WT_STAT_CONN_PAGE_INDEX_SLOT_REF_BLOCKED	1619
/*! thread-yield: page access yielded due to prepare state change */
#define	WT_STAT_CONN_PREPARED_TRANSITION_BLOCKED_PAGE	1620
/*! thread-yield: page acquire busy blocked */
#define	WT_STAT_CONN_PAGE_BUSY_BLOCKED			1621
/*! thread-yield: page acquire eviction blocked */
#define	WT_STAT_CONN_PAGE_FORCIBLE_EVICT_BLOCKED	1622
/*! thread-yield: page acquire locked blocked */
#define	WT_STAT_CONN_PAGE_LOCKED_BLOCKED		1623
/*! thread-yield: page acquire read blocked */
#define	WT_STAT_CONN_PAGE_READ_BLOCKED			1624
/*! thread-yield: page acquire time sleeping (usecs) */
#define	WT_STAT_CONN_PAGE_SLEEP				1625
>>>>>>> f63ab99c
/*!
 * thread-yield: page delete rollback time sleeping for state change
 * (usecs)
 */
<<<<<<< HEAD
#define	WT_STAT_CONN_PAGE_DEL_ROLLBACK_BLOCKED		1629
/*! thread-yield: page reconciliation yielded due to child modification */
#define	WT_STAT_CONN_CHILD_MODIFY_BLOCKED_PAGE		1630
/*! transaction: Number of prepared updates */
#define	WT_STAT_CONN_TXN_PREPARED_UPDATES		1631
/*! transaction: Number of prepared updates committed */
#define	WT_STAT_CONN_TXN_PREPARED_UPDATES_COMMITTED	1632
/*! transaction: Number of prepared updates repeated on the same key */
#define	WT_STAT_CONN_TXN_PREPARED_UPDATES_KEY_REPEATED	1633
/*! transaction: Number of prepared updates rolled back */
#define	WT_STAT_CONN_TXN_PREPARED_UPDATES_ROLLEDBACK	1634
=======
#define	WT_STAT_CONN_PAGE_DEL_ROLLBACK_BLOCKED		1626
/*! thread-yield: page reconciliation yielded due to child modification */
#define	WT_STAT_CONN_CHILD_MODIFY_BLOCKED_PAGE		1627
/*! transaction: Number of prepared updates */
#define	WT_STAT_CONN_TXN_PREPARED_UPDATES		1628
/*! transaction: Number of prepared updates committed */
#define	WT_STAT_CONN_TXN_PREPARED_UPDATES_COMMITTED	1629
/*! transaction: Number of prepared updates repeated on the same key */
#define	WT_STAT_CONN_TXN_PREPARED_UPDATES_KEY_REPEATED	1630
/*! transaction: Number of prepared updates rolled back */
#define	WT_STAT_CONN_TXN_PREPARED_UPDATES_ROLLEDBACK	1631
>>>>>>> f63ab99c
/*!
 * transaction: a reader raced with a prepared transaction commit and
 * skipped an update or updates
 */
<<<<<<< HEAD
#define	WT_STAT_CONN_TXN_READ_RACE_PREPARE_COMMIT	1635
/*! transaction: number of times overflow removed value is read */
#define	WT_STAT_CONN_TXN_READ_OVERFLOW_REMOVE		1636
/*! transaction: oldest pinned transaction ID rolled back for eviction */
#define	WT_STAT_CONN_TXN_ROLLBACK_OLDEST_PINNED		1637
/*! transaction: prepared transactions */
#define	WT_STAT_CONN_TXN_PREPARE			1638
/*! transaction: prepared transactions committed */
#define	WT_STAT_CONN_TXN_PREPARE_COMMIT			1639
/*! transaction: prepared transactions currently active */
#define	WT_STAT_CONN_TXN_PREPARE_ACTIVE			1640
/*! transaction: prepared transactions rolled back */
#define	WT_STAT_CONN_TXN_PREPARE_ROLLBACK		1641
/*! transaction: query timestamp calls */
#define	WT_STAT_CONN_TXN_QUERY_TS			1642
/*! transaction: race to read prepared update retry */
#define	WT_STAT_CONN_TXN_READ_RACE_PREPARE_UPDATE	1643
/*! transaction: rollback to stable calls */
#define	WT_STAT_CONN_TXN_RTS				1644
=======
#define	WT_STAT_CONN_TXN_READ_RACE_PREPARE_COMMIT	1632
/*! transaction: number of times overflow removed value is read */
#define	WT_STAT_CONN_TXN_READ_OVERFLOW_REMOVE		1633
/*! transaction: oldest pinned transaction ID rolled back for eviction */
#define	WT_STAT_CONN_TXN_ROLLBACK_OLDEST_PINNED		1634
/*! transaction: prepared transactions */
#define	WT_STAT_CONN_TXN_PREPARE			1635
/*! transaction: prepared transactions committed */
#define	WT_STAT_CONN_TXN_PREPARE_COMMIT			1636
/*! transaction: prepared transactions currently active */
#define	WT_STAT_CONN_TXN_PREPARE_ACTIVE			1637
/*! transaction: prepared transactions rolled back */
#define	WT_STAT_CONN_TXN_PREPARE_ROLLBACK		1638
/*! transaction: query timestamp calls */
#define	WT_STAT_CONN_TXN_QUERY_TS			1639
/*! transaction: race to read prepared update retry */
#define	WT_STAT_CONN_TXN_READ_RACE_PREPARE_UPDATE	1640
/*! transaction: rollback to stable calls */
#define	WT_STAT_CONN_TXN_RTS				1641
>>>>>>> f63ab99c
/*!
 * transaction: rollback to stable history store keys that would have
 * been swept in non-dryrun mode
 */
<<<<<<< HEAD
#define	WT_STAT_CONN_TXN_RTS_SWEEP_HS_KEYS_DRYRUN	1645
=======
#define	WT_STAT_CONN_TXN_RTS_SWEEP_HS_KEYS_DRYRUN	1642
>>>>>>> f63ab99c
/*!
 * transaction: rollback to stable history store records with stop
 * timestamps older than newer records
 */
<<<<<<< HEAD
#define	WT_STAT_CONN_TXN_RTS_HS_STOP_OLDER_THAN_NEWER_START	1646
/*! transaction: rollback to stable inconsistent checkpoint */
#define	WT_STAT_CONN_TXN_RTS_INCONSISTENT_CKPT		1647
/*! transaction: rollback to stable keys removed */
#define	WT_STAT_CONN_TXN_RTS_KEYS_REMOVED		1648
/*! transaction: rollback to stable keys restored */
#define	WT_STAT_CONN_TXN_RTS_KEYS_RESTORED		1649
=======
#define	WT_STAT_CONN_TXN_RTS_HS_STOP_OLDER_THAN_NEWER_START	1643
/*! transaction: rollback to stable inconsistent checkpoint */
#define	WT_STAT_CONN_TXN_RTS_INCONSISTENT_CKPT		1644
/*! transaction: rollback to stable keys removed */
#define	WT_STAT_CONN_TXN_RTS_KEYS_REMOVED		1645
/*! transaction: rollback to stable keys restored */
#define	WT_STAT_CONN_TXN_RTS_KEYS_RESTORED		1646
>>>>>>> f63ab99c
/*!
 * transaction: rollback to stable keys that would have been removed in
 * non-dryrun mode
 */
<<<<<<< HEAD
#define	WT_STAT_CONN_TXN_RTS_KEYS_REMOVED_DRYRUN	1650
=======
#define	WT_STAT_CONN_TXN_RTS_KEYS_REMOVED_DRYRUN	1647
>>>>>>> f63ab99c
/*!
 * transaction: rollback to stable keys that would have been restored in
 * non-dryrun mode
 */
<<<<<<< HEAD
#define	WT_STAT_CONN_TXN_RTS_KEYS_RESTORED_DRYRUN	1651
/*! transaction: rollback to stable pages visited */
#define	WT_STAT_CONN_TXN_RTS_PAGES_VISITED		1652
/*! transaction: rollback to stable restored tombstones from history store */
#define	WT_STAT_CONN_TXN_RTS_HS_RESTORE_TOMBSTONES	1653
/*! transaction: rollback to stable restored updates from history store */
#define	WT_STAT_CONN_TXN_RTS_HS_RESTORE_UPDATES		1654
/*! transaction: rollback to stable skipping delete rle */
#define	WT_STAT_CONN_TXN_RTS_DELETE_RLE_SKIPPED		1655
/*! transaction: rollback to stable skipping stable rle */
#define	WT_STAT_CONN_TXN_RTS_STABLE_RLE_SKIPPED		1656
/*! transaction: rollback to stable sweeping history store keys */
#define	WT_STAT_CONN_TXN_RTS_SWEEP_HS_KEYS		1657
=======
#define	WT_STAT_CONN_TXN_RTS_KEYS_RESTORED_DRYRUN	1648
/*! transaction: rollback to stable pages visited */
#define	WT_STAT_CONN_TXN_RTS_PAGES_VISITED		1649
/*! transaction: rollback to stable restored tombstones from history store */
#define	WT_STAT_CONN_TXN_RTS_HS_RESTORE_TOMBSTONES	1650
/*! transaction: rollback to stable restored updates from history store */
#define	WT_STAT_CONN_TXN_RTS_HS_RESTORE_UPDATES		1651
/*! transaction: rollback to stable skipping delete rle */
#define	WT_STAT_CONN_TXN_RTS_DELETE_RLE_SKIPPED		1652
/*! transaction: rollback to stable skipping stable rle */
#define	WT_STAT_CONN_TXN_RTS_STABLE_RLE_SKIPPED		1653
/*! transaction: rollback to stable sweeping history store keys */
#define	WT_STAT_CONN_TXN_RTS_SWEEP_HS_KEYS		1654
>>>>>>> f63ab99c
/*!
 * transaction: rollback to stable tombstones from history store that
 * would have been restored in non-dryrun mode
 */
<<<<<<< HEAD
#define	WT_STAT_CONN_TXN_RTS_HS_RESTORE_TOMBSTONES_DRYRUN	1658
/*! transaction: rollback to stable tree walk skipping pages */
#define	WT_STAT_CONN_TXN_RTS_TREE_WALK_SKIP_PAGES	1659
/*! transaction: rollback to stable updates aborted */
#define	WT_STAT_CONN_TXN_RTS_UPD_ABORTED		1660
=======
#define	WT_STAT_CONN_TXN_RTS_HS_RESTORE_TOMBSTONES_DRYRUN	1655
/*! transaction: rollback to stable tree walk skipping pages */
#define	WT_STAT_CONN_TXN_RTS_TREE_WALK_SKIP_PAGES	1656
/*! transaction: rollback to stable updates aborted */
#define	WT_STAT_CONN_TXN_RTS_UPD_ABORTED		1657
>>>>>>> f63ab99c
/*!
 * transaction: rollback to stable updates from history store that would
 * have been restored in non-dryrun mode
 */
<<<<<<< HEAD
#define	WT_STAT_CONN_TXN_RTS_HS_RESTORE_UPDATES_DRYRUN	1661
/*! transaction: rollback to stable updates removed from history store */
#define	WT_STAT_CONN_TXN_RTS_HS_REMOVED			1662
=======
#define	WT_STAT_CONN_TXN_RTS_HS_RESTORE_UPDATES_DRYRUN	1658
/*! transaction: rollback to stable updates removed from history store */
#define	WT_STAT_CONN_TXN_RTS_HS_REMOVED			1659
>>>>>>> f63ab99c
/*!
 * transaction: rollback to stable updates that would have been aborted
 * in non-dryrun mode
 */
<<<<<<< HEAD
#define	WT_STAT_CONN_TXN_RTS_UPD_ABORTED_DRYRUN		1663
=======
#define	WT_STAT_CONN_TXN_RTS_UPD_ABORTED_DRYRUN		1660
>>>>>>> f63ab99c
/*!
 * transaction: rollback to stable updates that would have been removed
 * from history store in non-dryrun mode
 */
<<<<<<< HEAD
#define	WT_STAT_CONN_TXN_RTS_HS_REMOVED_DRYRUN		1664
/*! transaction: sessions scanned in each walk of concurrent sessions */
#define	WT_STAT_CONN_TXN_SESSIONS_WALKED		1665
/*! transaction: set timestamp calls */
#define	WT_STAT_CONN_TXN_SET_TS				1666
/*! transaction: set timestamp durable calls */
#define	WT_STAT_CONN_TXN_SET_TS_DURABLE			1667
/*! transaction: set timestamp durable updates */
#define	WT_STAT_CONN_TXN_SET_TS_DURABLE_UPD		1668
/*! transaction: set timestamp force calls */
#define	WT_STAT_CONN_TXN_SET_TS_FORCE			1669
=======
#define	WT_STAT_CONN_TXN_RTS_HS_REMOVED_DRYRUN		1661
/*! transaction: sessions scanned in each walk of concurrent sessions */
#define	WT_STAT_CONN_TXN_SESSIONS_WALKED		1662
/*! transaction: set timestamp calls */
#define	WT_STAT_CONN_TXN_SET_TS				1663
/*! transaction: set timestamp durable calls */
#define	WT_STAT_CONN_TXN_SET_TS_DURABLE			1664
/*! transaction: set timestamp durable updates */
#define	WT_STAT_CONN_TXN_SET_TS_DURABLE_UPD		1665
/*! transaction: set timestamp force calls */
#define	WT_STAT_CONN_TXN_SET_TS_FORCE			1666
>>>>>>> f63ab99c
/*!
 * transaction: set timestamp global oldest timestamp set to be more
 * recent than the global stable timestamp
 */
<<<<<<< HEAD
#define	WT_STAT_CONN_TXN_SET_TS_OUT_OF_ORDER		1670
/*! transaction: set timestamp oldest calls */
#define	WT_STAT_CONN_TXN_SET_TS_OLDEST			1671
/*! transaction: set timestamp oldest updates */
#define	WT_STAT_CONN_TXN_SET_TS_OLDEST_UPD		1672
/*! transaction: set timestamp stable calls */
#define	WT_STAT_CONN_TXN_SET_TS_STABLE			1673
/*! transaction: set timestamp stable updates */
#define	WT_STAT_CONN_TXN_SET_TS_STABLE_UPD		1674
/*! transaction: transaction begins */
#define	WT_STAT_CONN_TXN_BEGIN				1675
=======
#define	WT_STAT_CONN_TXN_SET_TS_OUT_OF_ORDER		1667
/*! transaction: set timestamp oldest calls */
#define	WT_STAT_CONN_TXN_SET_TS_OLDEST			1668
/*! transaction: set timestamp oldest updates */
#define	WT_STAT_CONN_TXN_SET_TS_OLDEST_UPD		1669
/*! transaction: set timestamp stable calls */
#define	WT_STAT_CONN_TXN_SET_TS_STABLE			1670
/*! transaction: set timestamp stable updates */
#define	WT_STAT_CONN_TXN_SET_TS_STABLE_UPD		1671
/*! transaction: transaction begins */
#define	WT_STAT_CONN_TXN_BEGIN				1672
>>>>>>> f63ab99c
/*!
 * transaction: transaction checkpoint history store file duration
 * (usecs)
 */
<<<<<<< HEAD
#define	WT_STAT_CONN_TXN_HS_CKPT_DURATION		1676
/*! transaction: transaction range of IDs currently pinned */
#define	WT_STAT_CONN_TXN_PINNED_RANGE			1677
/*! transaction: transaction range of IDs currently pinned by a checkpoint */
#define	WT_STAT_CONN_TXN_PINNED_CHECKPOINT_RANGE	1678
/*! transaction: transaction range of timestamps currently pinned */
#define	WT_STAT_CONN_TXN_PINNED_TIMESTAMP		1679
/*! transaction: transaction range of timestamps pinned by a checkpoint */
#define	WT_STAT_CONN_TXN_PINNED_TIMESTAMP_CHECKPOINT	1680
=======
#define	WT_STAT_CONN_TXN_HS_CKPT_DURATION		1673
/*! transaction: transaction range of IDs currently pinned */
#define	WT_STAT_CONN_TXN_PINNED_RANGE			1674
/*! transaction: transaction range of IDs currently pinned by a checkpoint */
#define	WT_STAT_CONN_TXN_PINNED_CHECKPOINT_RANGE	1675
/*! transaction: transaction range of timestamps currently pinned */
#define	WT_STAT_CONN_TXN_PINNED_TIMESTAMP		1676
/*! transaction: transaction range of timestamps pinned by a checkpoint */
#define	WT_STAT_CONN_TXN_PINNED_TIMESTAMP_CHECKPOINT	1677
>>>>>>> f63ab99c
/*!
 * transaction: transaction range of timestamps pinned by the oldest
 * active read timestamp
 */
<<<<<<< HEAD
#define	WT_STAT_CONN_TXN_PINNED_TIMESTAMP_READER	1681
=======
#define	WT_STAT_CONN_TXN_PINNED_TIMESTAMP_READER	1678
>>>>>>> f63ab99c
/*!
 * transaction: transaction range of timestamps pinned by the oldest
 * timestamp
 */
<<<<<<< HEAD
#define	WT_STAT_CONN_TXN_PINNED_TIMESTAMP_OLDEST	1682
/*! transaction: transaction read timestamp of the oldest active reader */
#define	WT_STAT_CONN_TXN_TIMESTAMP_OLDEST_ACTIVE_READ	1683
/*! transaction: transaction rollback to stable currently running */
#define	WT_STAT_CONN_TXN_ROLLBACK_TO_STABLE_RUNNING	1684
/*! transaction: transaction walk of concurrent sessions */
#define	WT_STAT_CONN_TXN_WALK_SESSIONS			1685
/*! transaction: transactions committed */
#define	WT_STAT_CONN_TXN_COMMIT				1686
/*! transaction: transactions rolled back */
#define	WT_STAT_CONN_TXN_ROLLBACK			1687
/*! transaction: update conflicts */
#define	WT_STAT_CONN_TXN_UPDATE_CONFLICT		1688
=======
#define	WT_STAT_CONN_TXN_PINNED_TIMESTAMP_OLDEST	1679
/*! transaction: transaction read timestamp of the oldest active reader */
#define	WT_STAT_CONN_TXN_TIMESTAMP_OLDEST_ACTIVE_READ	1680
/*! transaction: transaction rollback to stable currently running */
#define	WT_STAT_CONN_TXN_ROLLBACK_TO_STABLE_RUNNING	1681
/*! transaction: transaction walk of concurrent sessions */
#define	WT_STAT_CONN_TXN_WALK_SESSIONS			1682
/*! transaction: transactions committed */
#define	WT_STAT_CONN_TXN_COMMIT				1683
/*! transaction: transactions rolled back */
#define	WT_STAT_CONN_TXN_ROLLBACK			1684
/*! transaction: update conflicts */
#define	WT_STAT_CONN_TXN_UPDATE_CONFLICT		1685
>>>>>>> f63ab99c

/*!
 * @}
 * @name Statistics for data sources
 * @anchor statistics_dsrc
 * @{
 */
/*! LSM: bloom filter false positives */
#define	WT_STAT_DSRC_BLOOM_FALSE_POSITIVE		2000
/*! LSM: bloom filter hits */
#define	WT_STAT_DSRC_BLOOM_HIT				2001
/*! LSM: bloom filter misses */
#define	WT_STAT_DSRC_BLOOM_MISS				2002
/*! LSM: bloom filter pages evicted from cache */
#define	WT_STAT_DSRC_BLOOM_PAGE_EVICT			2003
/*! LSM: bloom filter pages read into cache */
#define	WT_STAT_DSRC_BLOOM_PAGE_READ			2004
/*! LSM: bloom filters in the LSM tree */
#define	WT_STAT_DSRC_BLOOM_COUNT			2005
/*! LSM: chunks in the LSM tree */
#define	WT_STAT_DSRC_LSM_CHUNK_COUNT			2006
/*! LSM: highest merge generation in the LSM tree */
#define	WT_STAT_DSRC_LSM_GENERATION_MAX			2007
/*!
 * LSM: queries that could have benefited from a Bloom filter that did
 * not exist
 */
#define	WT_STAT_DSRC_LSM_LOOKUP_NO_BLOOM		2008
/*! LSM: sleep for LSM checkpoint throttle */
#define	WT_STAT_DSRC_LSM_CHECKPOINT_THROTTLE		2009
/*! LSM: sleep for LSM merge throttle */
#define	WT_STAT_DSRC_LSM_MERGE_THROTTLE			2010
/*! LSM: total size of bloom filters */
#define	WT_STAT_DSRC_BLOOM_SIZE				2011
/*! autocommit: retries for readonly operations */
#define	WT_STAT_DSRC_AUTOCOMMIT_READONLY_RETRY		2012
/*! autocommit: retries for update operations */
#define	WT_STAT_DSRC_AUTOCOMMIT_UPDATE_RETRY		2013
/*! backup: total modified incremental blocks with compressed data */
#define	WT_STAT_DSRC_BACKUP_BLOCKS_COMPRESSED		2014
/*! backup: total modified incremental blocks without compressed data */
#define	WT_STAT_DSRC_BACKUP_BLOCKS_UNCOMPRESSED		2015
/*! block-manager: allocations requiring file extension */
#define	WT_STAT_DSRC_BLOCK_EXTENSION			2016
/*! block-manager: blocks allocated */
#define	WT_STAT_DSRC_BLOCK_ALLOC			2017
/*! block-manager: blocks freed */
#define	WT_STAT_DSRC_BLOCK_FREE				2018
/*! block-manager: checkpoint size */
#define	WT_STAT_DSRC_BLOCK_CHECKPOINT_SIZE		2019
/*! block-manager: file allocation unit size */
#define	WT_STAT_DSRC_ALLOCATION_SIZE			2020
/*! block-manager: file bytes available for reuse */
#define	WT_STAT_DSRC_BLOCK_REUSE_BYTES			2021
/*! block-manager: file magic number */
#define	WT_STAT_DSRC_BLOCK_MAGIC			2022
/*! block-manager: file major version number */
#define	WT_STAT_DSRC_BLOCK_MAJOR			2023
/*! block-manager: file size in bytes */
#define	WT_STAT_DSRC_BLOCK_SIZE				2024
/*! block-manager: minor version number */
#define	WT_STAT_DSRC_BLOCK_MINOR			2025
/*! btree: btree checkpoint generation */
#define	WT_STAT_DSRC_BTREE_CHECKPOINT_GENERATION	2026
/*! btree: btree clean tree checkpoint expiration time */
#define	WT_STAT_DSRC_BTREE_CLEAN_CHECKPOINT_TIMER	2027
/*! btree: btree compact pages reviewed */
#define	WT_STAT_DSRC_BTREE_COMPACT_PAGES_REVIEWED	2028
/*! btree: btree compact pages rewritten */
#define	WT_STAT_DSRC_BTREE_COMPACT_PAGES_REWRITTEN	2029
/*! btree: btree compact pages skipped */
#define	WT_STAT_DSRC_BTREE_COMPACT_PAGES_SKIPPED	2030
/*! btree: btree expected number of compact bytes rewritten */
#define	WT_STAT_DSRC_BTREE_COMPACT_BYTES_REWRITTEN_EXPECTED	2031
/*! btree: btree expected number of compact pages rewritten */
#define	WT_STAT_DSRC_BTREE_COMPACT_PAGES_REWRITTEN_EXPECTED	2032
/*! btree: btree skipped by compaction as process would not reduce size */
#define	WT_STAT_DSRC_BTREE_COMPACT_SKIPPED		2033
/*!
 * btree: column-store fixed-size leaf pages, only reported if tree_walk
 * or all statistics are enabled
 */
#define	WT_STAT_DSRC_BTREE_COLUMN_FIX			2034
/*!
 * btree: column-store fixed-size time windows, only reported if
 * tree_walk or all statistics are enabled
 */
#define	WT_STAT_DSRC_BTREE_COLUMN_TWS			2035
/*!
 * btree: column-store internal pages, only reported if tree_walk or all
 * statistics are enabled
 */
#define	WT_STAT_DSRC_BTREE_COLUMN_INTERNAL		2036
/*!
 * btree: column-store variable-size RLE encoded values, only reported if
 * tree_walk or all statistics are enabled
 */
#define	WT_STAT_DSRC_BTREE_COLUMN_RLE			2037
/*!
 * btree: column-store variable-size deleted values, only reported if
 * tree_walk or all statistics are enabled
 */
#define	WT_STAT_DSRC_BTREE_COLUMN_DELETED		2038
/*!
 * btree: column-store variable-size leaf pages, only reported if
 * tree_walk or all statistics are enabled
 */
#define	WT_STAT_DSRC_BTREE_COLUMN_VARIABLE		2039
/*! btree: fixed-record size */
#define	WT_STAT_DSRC_BTREE_FIXED_LEN			2040
/*! btree: maximum internal page size */
#define	WT_STAT_DSRC_BTREE_MAXINTLPAGE			2041
/*! btree: maximum leaf page key size */
#define	WT_STAT_DSRC_BTREE_MAXLEAFKEY			2042
/*! btree: maximum leaf page size */
#define	WT_STAT_DSRC_BTREE_MAXLEAFPAGE			2043
/*! btree: maximum leaf page value size */
#define	WT_STAT_DSRC_BTREE_MAXLEAFVALUE			2044
/*! btree: maximum tree depth */
#define	WT_STAT_DSRC_BTREE_MAXIMUM_DEPTH		2045
/*!
 * btree: number of key/value pairs, only reported if tree_walk or all
 * statistics are enabled
 */
#define	WT_STAT_DSRC_BTREE_ENTRIES			2046
/*!
 * btree: overflow pages, only reported if tree_walk or all statistics
 * are enabled
 */
#define	WT_STAT_DSRC_BTREE_OVERFLOW			2047
/*!
 * btree: row-store empty values, only reported if tree_walk or all
 * statistics are enabled
 */
#define	WT_STAT_DSRC_BTREE_ROW_EMPTY_VALUES		2048
/*!
 * btree: row-store internal pages, only reported if tree_walk or all
 * statistics are enabled
 */
#define	WT_STAT_DSRC_BTREE_ROW_INTERNAL			2049
/*!
 * btree: row-store leaf pages, only reported if tree_walk or all
 * statistics are enabled
 */
#define	WT_STAT_DSRC_BTREE_ROW_LEAF			2050
/*! cache: bytes currently in the cache */
#define	WT_STAT_DSRC_CACHE_BYTES_INUSE			2051
/*! cache: bytes dirty in the cache cumulative */
#define	WT_STAT_DSRC_CACHE_BYTES_DIRTY_TOTAL		2052
/*! cache: bytes read into cache */
#define	WT_STAT_DSRC_CACHE_BYTES_READ			2053
/*! cache: bytes written from cache */
#define	WT_STAT_DSRC_CACHE_BYTES_WRITE			2054
/*! cache: checkpoint blocked page eviction */
#define	WT_STAT_DSRC_CACHE_EVICTION_BLOCKED_CHECKPOINT	2055
/*!
 * cache: checkpoint of history store file blocked non-history store page
 * eviction
 */
#define	WT_STAT_DSRC_CACHE_EVICTION_BLOCKED_CHECKPOINT_HS	2056
/*! cache: data source pages selected for eviction unable to be evicted */
#define	WT_STAT_DSRC_CACHE_EVICTION_FAIL		2057
/*!
 * cache: eviction gave up due to detecting a disk value without a
 * timestamp behind the last update on the chain
 */
#define	WT_STAT_DSRC_CACHE_EVICTION_BLOCKED_NO_TS_CHECKPOINT_RACE_1	2058
/*!
 * cache: eviction gave up due to detecting a tombstone without a
 * timestamp ahead of the selected on disk update
 */
#define	WT_STAT_DSRC_CACHE_EVICTION_BLOCKED_NO_TS_CHECKPOINT_RACE_2	2059
/*!
 * cache: eviction gave up due to detecting a tombstone without a
 * timestamp ahead of the selected on disk update after validating the
 * update chain
 */
#define	WT_STAT_DSRC_CACHE_EVICTION_BLOCKED_NO_TS_CHECKPOINT_RACE_3	2060
/*!
 * cache: eviction gave up due to detecting update chain entries without
 * timestamps after the selected on disk update
 */
#define	WT_STAT_DSRC_CACHE_EVICTION_BLOCKED_NO_TS_CHECKPOINT_RACE_4	2061
/*!
 * cache: eviction gave up due to needing to remove a record from the
 * history store but checkpoint is running
 */
#define	WT_STAT_DSRC_CACHE_EVICTION_BLOCKED_REMOVE_HS_RACE_WITH_CHECKPOINT	2062
/*! cache: eviction gave up due to no progress being made */
#define	WT_STAT_DSRC_CACHE_EVICTION_BLOCKED_NO_PROGRESS	2063
/*! cache: eviction walk passes of a file */
#define	WT_STAT_DSRC_CACHE_EVICTION_WALK_PASSES		2064
/*! cache: eviction walk target pages histogram - 0-9 */
#define	WT_STAT_DSRC_CACHE_EVICTION_TARGET_PAGE_LT10	2065
/*! cache: eviction walk target pages histogram - 10-31 */
#define	WT_STAT_DSRC_CACHE_EVICTION_TARGET_PAGE_LT32	2066
/*! cache: eviction walk target pages histogram - 128 and higher */
#define	WT_STAT_DSRC_CACHE_EVICTION_TARGET_PAGE_GE128	2067
/*! cache: eviction walk target pages histogram - 32-63 */
#define	WT_STAT_DSRC_CACHE_EVICTION_TARGET_PAGE_LT64	2068
/*! cache: eviction walk target pages histogram - 64-128 */
#define	WT_STAT_DSRC_CACHE_EVICTION_TARGET_PAGE_LT128	2069
/*!
 * cache: eviction walk target pages reduced due to history store cache
 * pressure
 */
#define	WT_STAT_DSRC_CACHE_EVICTION_TARGET_PAGE_REDUCED	2070
/*! cache: eviction walks abandoned */
#define	WT_STAT_DSRC_CACHE_EVICTION_WALKS_ABANDONED	2071
/*! cache: eviction walks gave up because they restarted their walk twice */
#define	WT_STAT_DSRC_CACHE_EVICTION_WALKS_STOPPED	2072
/*!
 * cache: eviction walks gave up because they saw too many pages and
 * found no candidates
 */
#define	WT_STAT_DSRC_CACHE_EVICTION_WALKS_GAVE_UP_NO_TARGETS	2073
/*!
 * cache: eviction walks gave up because they saw too many pages and
 * found too few candidates
 */
#define	WT_STAT_DSRC_CACHE_EVICTION_WALKS_GAVE_UP_RATIO	2074
/*! cache: eviction walks reached end of tree */
#define	WT_STAT_DSRC_CACHE_EVICTION_WALKS_ENDED		2075
/*! cache: eviction walks restarted */
#define	WT_STAT_DSRC_CACHE_EVICTION_WALK_RESTART	2076
/*! cache: eviction walks started from root of tree */
#define	WT_STAT_DSRC_CACHE_EVICTION_WALK_FROM_ROOT	2077
/*! cache: eviction walks started from saved location in tree */
#define	WT_STAT_DSRC_CACHE_EVICTION_WALK_SAVED_POS	2078
/*! cache: hazard pointer blocked page eviction */
#define	WT_STAT_DSRC_CACHE_EVICTION_BLOCKED_HAZARD	2079
/*! cache: history store table insert calls */
#define	WT_STAT_DSRC_CACHE_HS_INSERT			2080
/*! cache: history store table insert calls that returned restart */
#define	WT_STAT_DSRC_CACHE_HS_INSERT_RESTART		2081
/*! cache: history store table reads */
#define	WT_STAT_DSRC_CACHE_HS_READ			2082
/*! cache: history store table reads missed */
#define	WT_STAT_DSRC_CACHE_HS_READ_MISS			2083
/*! cache: history store table reads requiring squashed modifies */
#define	WT_STAT_DSRC_CACHE_HS_READ_SQUASH		2084
/*!
 * cache: history store table resolved updates without timestamps that
 * lose their durable timestamp
 */
#define	WT_STAT_DSRC_CACHE_HS_ORDER_LOSE_DURABLE_TIMESTAMP	2085
/*!
 * cache: history store table truncation by rollback to stable to remove
 * an unstable update
 */
#define	WT_STAT_DSRC_CACHE_HS_KEY_TRUNCATE_RTS_UNSTABLE	2086
/*!
 * cache: history store table truncation by rollback to stable to remove
 * an update
 */
#define	WT_STAT_DSRC_CACHE_HS_KEY_TRUNCATE_RTS		2087
/*!
 * cache: history store table truncation to remove all the keys of a
 * btree
 */
#define	WT_STAT_DSRC_CACHE_HS_BTREE_TRUNCATE		2088
/*! cache: history store table truncation to remove an update */
#define	WT_STAT_DSRC_CACHE_HS_KEY_TRUNCATE		2089
/*!
 * cache: history store table truncation to remove range of updates due
 * to an update without a timestamp on data page
 */
#define	WT_STAT_DSRC_CACHE_HS_ORDER_REMOVE		2090
/*!
 * cache: history store table truncation to remove range of updates due
 * to key being removed from the data page during reconciliation
 */
#define	WT_STAT_DSRC_CACHE_HS_KEY_TRUNCATE_ONPAGE_REMOVAL	2091
/*!
 * cache: history store table truncations that would have happened in
 * non-dryrun mode
 */
#define	WT_STAT_DSRC_CACHE_HS_BTREE_TRUNCATE_DRYRUN	2092
/*!
 * cache: history store table truncations to remove an unstable update
 * that would have happened in non-dryrun mode
 */
#define	WT_STAT_DSRC_CACHE_HS_KEY_TRUNCATE_RTS_UNSTABLE_DRYRUN	2093
/*!
 * cache: history store table truncations to remove an update that would
 * have happened in non-dryrun mode
 */
#define	WT_STAT_DSRC_CACHE_HS_KEY_TRUNCATE_RTS_DRYRUN	2094
/*!
 * cache: history store table updates without timestamps fixed up by
 * reinserting with the fixed timestamp
 */
#define	WT_STAT_DSRC_CACHE_HS_ORDER_REINSERT		2095
/*! cache: history store table writes requiring squashed modifies */
#define	WT_STAT_DSRC_CACHE_HS_WRITE_SQUASH		2096
/*! cache: in-memory page passed criteria to be split */
#define	WT_STAT_DSRC_CACHE_INMEM_SPLITTABLE		2097
/*! cache: in-memory page splits */
#define	WT_STAT_DSRC_CACHE_INMEM_SPLIT			2098
/*! cache: internal page split blocked its eviction */
#define	WT_STAT_DSRC_CACHE_EVICTION_BLOCKED_INTERNAL_PAGE_SPLIT	2099
/*! cache: internal pages evicted */
#define	WT_STAT_DSRC_CACHE_EVICTION_INTERNAL		2100
/*! cache: internal pages split during eviction */
#define	WT_STAT_DSRC_CACHE_EVICTION_SPLIT_INTERNAL	2101
/*! cache: leaf pages split during eviction */
#define	WT_STAT_DSRC_CACHE_EVICTION_SPLIT_LEAF		2102
/*! cache: modified pages evicted */
#define	WT_STAT_DSRC_CACHE_EVICTION_DIRTY		2103
/*! cache: multi-block reconciliation blocked whilst checkpoint is running */
#define	WT_STAT_DSRC_CACHE_EVICTION_BLOCKED_MULTI_BLOCK_RECONCILATION_DURING_CHECKPOINT	2104
/*!
 * cache: overflow keys on a multiblock row-store page blocked its
 * eviction
 */
#define	WT_STAT_DSRC_CACHE_EVICTION_BLOCKED_OVERFLOW_KEYS	2105
/*! cache: overflow pages read into cache */
#define	WT_STAT_DSRC_CACHE_READ_OVERFLOW		2106
/*! cache: page split during eviction deepened the tree */
#define	WT_STAT_DSRC_CACHE_EVICTION_DEEPEN		2107
/*! cache: page written requiring history store records */
#define	WT_STAT_DSRC_CACHE_WRITE_HS			2108
/*! cache: pages read into cache */
#define	WT_STAT_DSRC_CACHE_READ				2109
/*! cache: pages read into cache after truncate */
#define	WT_STAT_DSRC_CACHE_READ_DELETED			2110
/*! cache: pages read into cache after truncate in prepare state */
#define	WT_STAT_DSRC_CACHE_READ_DELETED_PREPARED	2111
/*! cache: pages read into cache by checkpoint */
#define	WT_STAT_DSRC_CACHE_READ_CHECKPOINT		2112
/*! cache: pages requested from the cache */
#define	WT_STAT_DSRC_CACHE_PAGES_REQUESTED		2113
/*! cache: pages requested from the cache due to pre-fetch */
#define	WT_STAT_DSRC_CACHE_PAGES_PREFETCH		2114
/*! cache: pages seen by eviction walk */
#define	WT_STAT_DSRC_CACHE_EVICTION_PAGES_SEEN		2115
/*! cache: pages written from cache */
#define	WT_STAT_DSRC_CACHE_WRITE			2116
/*! cache: pages written requiring in-memory restoration */
#define	WT_STAT_DSRC_CACHE_WRITE_RESTORE		2117
/*! cache: recent modification of a page blocked its eviction */
#define	WT_STAT_DSRC_CACHE_EVICTION_BLOCKED_RECENTLY_MODIFIED	2118
/*! cache: reverse splits performed */
#define	WT_STAT_DSRC_CACHE_REVERSE_SPLITS		2119
/*!
 * cache: reverse splits skipped because of VLCS namespace gap
 * restrictions
 */
#define	WT_STAT_DSRC_CACHE_REVERSE_SPLITS_SKIPPED_VLCS	2120
/*! cache: the number of times full update inserted to history store */
#define	WT_STAT_DSRC_CACHE_HS_INSERT_FULL_UPDATE	2121
/*! cache: the number of times reverse modify inserted to history store */
#define	WT_STAT_DSRC_CACHE_HS_INSERT_REVERSE_MODIFY	2122
/*! cache: tracked dirty bytes in the cache */
#define	WT_STAT_DSRC_CACHE_BYTES_DIRTY			2123
/*! cache: uncommitted truncate blocked page eviction */
#define	WT_STAT_DSRC_CACHE_EVICTION_BLOCKED_UNCOMMITTED_TRUNCATE	2124
/*! cache: unmodified pages evicted */
#define	WT_STAT_DSRC_CACHE_EVICTION_CLEAN		2125
/*!
 * cache_walk: Average difference between current eviction generation
 * when the page was last considered, only reported if cache_walk or all
 * statistics are enabled
 */
#define	WT_STAT_DSRC_CACHE_STATE_GEN_AVG_GAP		2126
/*!
 * cache_walk: Average on-disk page image size seen, only reported if
 * cache_walk or all statistics are enabled
 */
#define	WT_STAT_DSRC_CACHE_STATE_AVG_WRITTEN_SIZE	2127
/*!
 * cache_walk: Average time in cache for pages that have been visited by
 * the eviction server, only reported if cache_walk or all statistics are
 * enabled
 */
#define	WT_STAT_DSRC_CACHE_STATE_AVG_VISITED_AGE	2128
/*!
 * cache_walk: Average time in cache for pages that have not been visited
 * by the eviction server, only reported if cache_walk or all statistics
 * are enabled
 */
#define	WT_STAT_DSRC_CACHE_STATE_AVG_UNVISITED_AGE	2129
/*!
 * cache_walk: Clean pages currently in cache, only reported if
 * cache_walk or all statistics are enabled
 */
#define	WT_STAT_DSRC_CACHE_STATE_PAGES_CLEAN		2130
/*!
 * cache_walk: Current eviction generation, only reported if cache_walk
 * or all statistics are enabled
 */
#define	WT_STAT_DSRC_CACHE_STATE_GEN_CURRENT		2131
/*!
 * cache_walk: Dirty pages currently in cache, only reported if
 * cache_walk or all statistics are enabled
 */
#define	WT_STAT_DSRC_CACHE_STATE_PAGES_DIRTY		2132
/*!
 * cache_walk: Entries in the root page, only reported if cache_walk or
 * all statistics are enabled
 */
#define	WT_STAT_DSRC_CACHE_STATE_ROOT_ENTRIES		2133
/*!
 * cache_walk: Internal pages currently in cache, only reported if
 * cache_walk or all statistics are enabled
 */
#define	WT_STAT_DSRC_CACHE_STATE_PAGES_INTERNAL		2134
/*!
 * cache_walk: Leaf pages currently in cache, only reported if cache_walk
 * or all statistics are enabled
 */
#define	WT_STAT_DSRC_CACHE_STATE_PAGES_LEAF		2135
/*!
 * cache_walk: Maximum difference between current eviction generation
 * when the page was last considered, only reported if cache_walk or all
 * statistics are enabled
 */
#define	WT_STAT_DSRC_CACHE_STATE_GEN_MAX_GAP		2136
/*!
 * cache_walk: Maximum page size seen, only reported if cache_walk or all
 * statistics are enabled
 */
#define	WT_STAT_DSRC_CACHE_STATE_MAX_PAGESIZE		2137
/*!
 * cache_walk: Minimum on-disk page image size seen, only reported if
 * cache_walk or all statistics are enabled
 */
#define	WT_STAT_DSRC_CACHE_STATE_MIN_WRITTEN_SIZE	2138
/*!
 * cache_walk: Number of pages never visited by eviction server, only
 * reported if cache_walk or all statistics are enabled
 */
#define	WT_STAT_DSRC_CACHE_STATE_UNVISITED_COUNT	2139
/*!
 * cache_walk: On-disk page image sizes smaller than a single allocation
 * unit, only reported if cache_walk or all statistics are enabled
 */
#define	WT_STAT_DSRC_CACHE_STATE_SMALLER_ALLOC_SIZE	2140
/*!
 * cache_walk: Pages created in memory and never written, only reported
 * if cache_walk or all statistics are enabled
 */
#define	WT_STAT_DSRC_CACHE_STATE_MEMORY			2141
/*!
 * cache_walk: Pages currently queued for eviction, only reported if
 * cache_walk or all statistics are enabled
 */
#define	WT_STAT_DSRC_CACHE_STATE_QUEUED			2142
/*!
 * cache_walk: Pages that could not be queued for eviction, only reported
 * if cache_walk or all statistics are enabled
 */
#define	WT_STAT_DSRC_CACHE_STATE_NOT_QUEUEABLE		2143
/*!
 * cache_walk: Refs skipped during cache traversal, only reported if
 * cache_walk or all statistics are enabled
 */
#define	WT_STAT_DSRC_CACHE_STATE_REFS_SKIPPED		2144
/*!
 * cache_walk: Size of the root page, only reported if cache_walk or all
 * statistics are enabled
 */
#define	WT_STAT_DSRC_CACHE_STATE_ROOT_SIZE		2145
/*!
 * cache_walk: Total number of pages currently in cache, only reported if
 * cache_walk or all statistics are enabled
 */
#define	WT_STAT_DSRC_CACHE_STATE_PAGES			2146
/*! checkpoint: checkpoint has acquired a snapshot for its transaction */
#define	WT_STAT_DSRC_CHECKPOINT_SNAPSHOT_ACQUIRED	2147
/*! checkpoint: pages added for eviction during checkpoint cleanup */
#define	WT_STAT_DSRC_CHECKPOINT_CLEANUP_PAGES_EVICT	2148
/*! checkpoint: pages removed during checkpoint cleanup */
#define	WT_STAT_DSRC_CHECKPOINT_CLEANUP_PAGES_REMOVED	2149
/*! checkpoint: pages skipped during checkpoint cleanup tree walk */
#define	WT_STAT_DSRC_CHECKPOINT_CLEANUP_PAGES_WALK_SKIPPED	2150
/*! checkpoint: pages visited during checkpoint cleanup */
#define	WT_STAT_DSRC_CHECKPOINT_CLEANUP_PAGES_VISITED	2151
/*! checkpoint: transaction checkpoints due to obsolete pages */
#define	WT_STAT_DSRC_CHECKPOINT_OBSOLETE_APPLIED	2152
/*!
 * compression: compressed page maximum internal page size prior to
 * compression
 */
#define	WT_STAT_DSRC_COMPRESS_PRECOMP_INTL_MAX_PAGE_SIZE	2153
/*!
 * compression: compressed page maximum leaf page size prior to
 * compression
 */
#define	WT_STAT_DSRC_COMPRESS_PRECOMP_LEAF_MAX_PAGE_SIZE	2154
/*! compression: page written to disk failed to compress */
#define	WT_STAT_DSRC_COMPRESS_WRITE_FAIL		2155
/*! compression: page written to disk was too small to compress */
#define	WT_STAT_DSRC_COMPRESS_WRITE_TOO_SMALL		2156
/*! compression: pages read from disk */
#define	WT_STAT_DSRC_COMPRESS_READ			2157
/*!
 * compression: pages read from disk with compression ratio greater than
 * 64
 */
#define	WT_STAT_DSRC_COMPRESS_READ_RATIO_HIST_MAX	2158
/*!
 * compression: pages read from disk with compression ratio smaller than
 * 2
 */
#define	WT_STAT_DSRC_COMPRESS_READ_RATIO_HIST_2		2159
/*!
 * compression: pages read from disk with compression ratio smaller than
 * 4
 */
#define	WT_STAT_DSRC_COMPRESS_READ_RATIO_HIST_4		2160
/*!
 * compression: pages read from disk with compression ratio smaller than
 * 8
 */
#define	WT_STAT_DSRC_COMPRESS_READ_RATIO_HIST_8		2161
/*!
 * compression: pages read from disk with compression ratio smaller than
 * 16
 */
#define	WT_STAT_DSRC_COMPRESS_READ_RATIO_HIST_16	2162
/*!
 * compression: pages read from disk with compression ratio smaller than
 * 32
 */
#define	WT_STAT_DSRC_COMPRESS_READ_RATIO_HIST_32	2163
/*!
 * compression: pages read from disk with compression ratio smaller than
 * 64
 */
#define	WT_STAT_DSRC_COMPRESS_READ_RATIO_HIST_64	2164
/*! compression: pages written to disk */
#define	WT_STAT_DSRC_COMPRESS_WRITE			2165
/*!
 * compression: pages written to disk with compression ratio greater than
 * 64
 */
#define	WT_STAT_DSRC_COMPRESS_WRITE_RATIO_HIST_MAX	2166
/*!
 * compression: pages written to disk with compression ratio smaller than
 * 2
 */
#define	WT_STAT_DSRC_COMPRESS_WRITE_RATIO_HIST_2	2167
/*!
 * compression: pages written to disk with compression ratio smaller than
 * 4
 */
#define	WT_STAT_DSRC_COMPRESS_WRITE_RATIO_HIST_4	2168
/*!
 * compression: pages written to disk with compression ratio smaller than
 * 8
 */
#define	WT_STAT_DSRC_COMPRESS_WRITE_RATIO_HIST_8	2169
/*!
 * compression: pages written to disk with compression ratio smaller than
 * 16
 */
#define	WT_STAT_DSRC_COMPRESS_WRITE_RATIO_HIST_16	2170
/*!
 * compression: pages written to disk with compression ratio smaller than
 * 32
 */
#define	WT_STAT_DSRC_COMPRESS_WRITE_RATIO_HIST_32	2171
/*!
 * compression: pages written to disk with compression ratio smaller than
 * 64
 */
#define	WT_STAT_DSRC_COMPRESS_WRITE_RATIO_HIST_64	2172
/*! cursor: Total number of deleted pages skipped during tree walk */
#define	WT_STAT_DSRC_CURSOR_TREE_WALK_DEL_PAGE_SKIP	2173
/*! cursor: Total number of entries skipped by cursor next calls */
#define	WT_STAT_DSRC_CURSOR_NEXT_SKIP_TOTAL		2174
/*! cursor: Total number of entries skipped by cursor prev calls */
#define	WT_STAT_DSRC_CURSOR_PREV_SKIP_TOTAL		2175
/*!
 * cursor: Total number of entries skipped to position the history store
 * cursor
 */
#define	WT_STAT_DSRC_CURSOR_SKIP_HS_CUR_POSITION	2176
/*!
 * cursor: Total number of in-memory deleted pages skipped during tree
 * walk
 */
#define	WT_STAT_DSRC_CURSOR_TREE_WALK_INMEM_DEL_PAGE_SKIP	2177
/*! cursor: Total number of on-disk deleted pages skipped during tree walk */
#define	WT_STAT_DSRC_CURSOR_TREE_WALK_ONDISK_DEL_PAGE_SKIP	2178
/*!
 * cursor: Total number of times a search near has exited due to prefix
 * config
 */
#define	WT_STAT_DSRC_CURSOR_SEARCH_NEAR_PREFIX_FAST_PATHS	2179
/*!
 * cursor: Total number of times cursor fails to temporarily release
 * pinned page to encourage eviction of hot or large page
 */
#define	WT_STAT_DSRC_CURSOR_REPOSITION_FAILED		2180
/*!
 * cursor: Total number of times cursor temporarily releases pinned page
 * to encourage eviction of hot or large page
 */
#define	WT_STAT_DSRC_CURSOR_REPOSITION			2181
/*! cursor: bulk loaded cursor insert calls */
#define	WT_STAT_DSRC_CURSOR_INSERT_BULK			2182
/*! cursor: cache cursors reuse count */
#define	WT_STAT_DSRC_CURSOR_REOPEN			2183
/*! cursor: close calls that result in cache */
#define	WT_STAT_DSRC_CURSOR_CACHE			2184
/*! cursor: create calls */
#define	WT_STAT_DSRC_CURSOR_CREATE			2185
/*! cursor: cursor bound calls that return an error */
#define	WT_STAT_DSRC_CURSOR_BOUND_ERROR			2186
/*! cursor: cursor bounds cleared from reset */
#define	WT_STAT_DSRC_CURSOR_BOUNDS_RESET		2187
/*! cursor: cursor bounds comparisons performed */
#define	WT_STAT_DSRC_CURSOR_BOUNDS_COMPARISONS		2188
/*! cursor: cursor bounds next called on an unpositioned cursor */
#define	WT_STAT_DSRC_CURSOR_BOUNDS_NEXT_UNPOSITIONED	2189
/*! cursor: cursor bounds next early exit */
#define	WT_STAT_DSRC_CURSOR_BOUNDS_NEXT_EARLY_EXIT	2190
/*! cursor: cursor bounds prev called on an unpositioned cursor */
#define	WT_STAT_DSRC_CURSOR_BOUNDS_PREV_UNPOSITIONED	2191
/*! cursor: cursor bounds prev early exit */
#define	WT_STAT_DSRC_CURSOR_BOUNDS_PREV_EARLY_EXIT	2192
/*! cursor: cursor bounds search early exit */
#define	WT_STAT_DSRC_CURSOR_BOUNDS_SEARCH_EARLY_EXIT	2193
/*! cursor: cursor bounds search near call repositioned cursor */
#define	WT_STAT_DSRC_CURSOR_BOUNDS_SEARCH_NEAR_REPOSITIONED_CURSOR	2194
/*! cursor: cursor cache calls that return an error */
#define	WT_STAT_DSRC_CURSOR_CACHE_ERROR			2195
/*! cursor: cursor close calls that return an error */
#define	WT_STAT_DSRC_CURSOR_CLOSE_ERROR			2196
/*! cursor: cursor compare calls that return an error */
#define	WT_STAT_DSRC_CURSOR_COMPARE_ERROR		2197
/*! cursor: cursor equals calls that return an error */
#define	WT_STAT_DSRC_CURSOR_EQUALS_ERROR		2198
/*! cursor: cursor get key calls that return an error */
#define	WT_STAT_DSRC_CURSOR_GET_KEY_ERROR		2199
/*! cursor: cursor get value calls that return an error */
#define	WT_STAT_DSRC_CURSOR_GET_VALUE_ERROR		2200
/*! cursor: cursor insert calls that return an error */
#define	WT_STAT_DSRC_CURSOR_INSERT_ERROR		2201
/*! cursor: cursor insert check calls that return an error */
#define	WT_STAT_DSRC_CURSOR_INSERT_CHECK_ERROR		2202
/*! cursor: cursor largest key calls that return an error */
#define	WT_STAT_DSRC_CURSOR_LARGEST_KEY_ERROR		2203
/*! cursor: cursor modify calls that return an error */
#define	WT_STAT_DSRC_CURSOR_MODIFY_ERROR		2204
/*! cursor: cursor next calls that return an error */
#define	WT_STAT_DSRC_CURSOR_NEXT_ERROR			2205
/*!
 * cursor: cursor next calls that skip due to a globally visible history
 * store tombstone
 */
#define	WT_STAT_DSRC_CURSOR_NEXT_HS_TOMBSTONE		2206
/*!
 * cursor: cursor next calls that skip greater than 1 and fewer than 100
 * entries
 */
#define	WT_STAT_DSRC_CURSOR_NEXT_SKIP_LT_100		2207
/*!
 * cursor: cursor next calls that skip greater than or equal to 100
 * entries
 */
#define	WT_STAT_DSRC_CURSOR_NEXT_SKIP_GE_100		2208
/*! cursor: cursor next random calls that return an error */
#define	WT_STAT_DSRC_CURSOR_NEXT_RANDOM_ERROR		2209
/*! cursor: cursor prev calls that return an error */
#define	WT_STAT_DSRC_CURSOR_PREV_ERROR			2210
/*!
 * cursor: cursor prev calls that skip due to a globally visible history
 * store tombstone
 */
#define	WT_STAT_DSRC_CURSOR_PREV_HS_TOMBSTONE		2211
/*!
 * cursor: cursor prev calls that skip greater than or equal to 100
 * entries
 */
#define	WT_STAT_DSRC_CURSOR_PREV_SKIP_GE_100		2212
/*! cursor: cursor prev calls that skip less than 100 entries */
#define	WT_STAT_DSRC_CURSOR_PREV_SKIP_LT_100		2213
/*! cursor: cursor reconfigure calls that return an error */
#define	WT_STAT_DSRC_CURSOR_RECONFIGURE_ERROR		2214
/*! cursor: cursor remove calls that return an error */
#define	WT_STAT_DSRC_CURSOR_REMOVE_ERROR		2215
/*! cursor: cursor reopen calls that return an error */
#define	WT_STAT_DSRC_CURSOR_REOPEN_ERROR		2216
/*! cursor: cursor reserve calls that return an error */
#define	WT_STAT_DSRC_CURSOR_RESERVE_ERROR		2217
/*! cursor: cursor reset calls that return an error */
#define	WT_STAT_DSRC_CURSOR_RESET_ERROR			2218
/*! cursor: cursor search calls that return an error */
#define	WT_STAT_DSRC_CURSOR_SEARCH_ERROR		2219
/*! cursor: cursor search near calls that return an error */
#define	WT_STAT_DSRC_CURSOR_SEARCH_NEAR_ERROR		2220
/*! cursor: cursor update calls that return an error */
#define	WT_STAT_DSRC_CURSOR_UPDATE_ERROR		2221
/*! cursor: insert calls */
#define	WT_STAT_DSRC_CURSOR_INSERT			2222
/*! cursor: insert key and value bytes */
#define	WT_STAT_DSRC_CURSOR_INSERT_BYTES		2223
/*! cursor: modify */
#define	WT_STAT_DSRC_CURSOR_MODIFY			2224
/*! cursor: modify key and value bytes affected */
#define	WT_STAT_DSRC_CURSOR_MODIFY_BYTES		2225
/*! cursor: modify value bytes modified */
#define	WT_STAT_DSRC_CURSOR_MODIFY_BYTES_TOUCH		2226
/*! cursor: next calls */
#define	WT_STAT_DSRC_CURSOR_NEXT			2227
/*! cursor: open cursor count */
#define	WT_STAT_DSRC_CURSOR_OPEN_COUNT			2228
/*! cursor: operation restarted */
#define	WT_STAT_DSRC_CURSOR_RESTART			2229
/*! cursor: prev calls */
#define	WT_STAT_DSRC_CURSOR_PREV			2230
/*! cursor: remove calls */
#define	WT_STAT_DSRC_CURSOR_REMOVE			2231
/*! cursor: remove key bytes removed */
#define	WT_STAT_DSRC_CURSOR_REMOVE_BYTES		2232
/*! cursor: reserve calls */
#define	WT_STAT_DSRC_CURSOR_RESERVE			2233
/*! cursor: reset calls */
#define	WT_STAT_DSRC_CURSOR_RESET			2234
/*! cursor: search calls */
#define	WT_STAT_DSRC_CURSOR_SEARCH			2235
/*! cursor: search history store calls */
#define	WT_STAT_DSRC_CURSOR_SEARCH_HS			2236
/*! cursor: search near calls */
#define	WT_STAT_DSRC_CURSOR_SEARCH_NEAR			2237
/*! cursor: truncate calls */
#define	WT_STAT_DSRC_CURSOR_TRUNCATE			2238
/*! cursor: update calls */
#define	WT_STAT_DSRC_CURSOR_UPDATE			2239
/*! cursor: update key and value bytes */
#define	WT_STAT_DSRC_CURSOR_UPDATE_BYTES		2240
/*! cursor: update value size change */
#define	WT_STAT_DSRC_CURSOR_UPDATE_BYTES_CHANGED	2241
/*! reconciliation: VLCS pages explicitly reconciled as empty */
#define	WT_STAT_DSRC_REC_VLCS_EMPTIED_PAGES		2242
/*! reconciliation: approximate byte size of timestamps in pages written */
#define	WT_STAT_DSRC_REC_TIME_WINDOW_BYTES_TS		2243
/*!
 * reconciliation: approximate byte size of transaction IDs in pages
 * written
 */
#define	WT_STAT_DSRC_REC_TIME_WINDOW_BYTES_TXN		2244
/*! reconciliation: dictionary matches */
#define	WT_STAT_DSRC_REC_DICTIONARY			2245
/*! reconciliation: fast-path pages deleted */
#define	WT_STAT_DSRC_REC_PAGE_DELETE_FAST		2246
/*!
 * reconciliation: internal page key bytes discarded using suffix
 * compression
 */
#define	WT_STAT_DSRC_REC_SUFFIX_COMPRESSION		2247
/*! reconciliation: internal page multi-block writes */
#define	WT_STAT_DSRC_REC_MULTIBLOCK_INTERNAL		2248
/*! reconciliation: leaf page key bytes discarded using prefix compression */
#define	WT_STAT_DSRC_REC_PREFIX_COMPRESSION		2249
/*! reconciliation: leaf page multi-block writes */
#define	WT_STAT_DSRC_REC_MULTIBLOCK_LEAF		2250
/*! reconciliation: leaf-page overflow keys */
#define	WT_STAT_DSRC_REC_OVERFLOW_KEY_LEAF		2251
/*! reconciliation: maximum blocks required for a page */
#define	WT_STAT_DSRC_REC_MULTIBLOCK_MAX			2252
/*! reconciliation: overflow values written */
#define	WT_STAT_DSRC_REC_OVERFLOW_VALUE			2253
/*! reconciliation: page reconciliation calls */
#define	WT_STAT_DSRC_REC_PAGES				2254
/*! reconciliation: page reconciliation calls for eviction */
#define	WT_STAT_DSRC_REC_PAGES_EVICTION			2255
/*! reconciliation: pages deleted */
#define	WT_STAT_DSRC_REC_PAGE_DELETE			2256
/*!
 * reconciliation: pages written including an aggregated newest start
 * durable timestamp
 */
#define	WT_STAT_DSRC_REC_TIME_AGGR_NEWEST_START_DURABLE_TS	2257
/*!
 * reconciliation: pages written including an aggregated newest stop
 * durable timestamp
 */
#define	WT_STAT_DSRC_REC_TIME_AGGR_NEWEST_STOP_DURABLE_TS	2258
/*!
 * reconciliation: pages written including an aggregated newest stop
 * timestamp
 */
#define	WT_STAT_DSRC_REC_TIME_AGGR_NEWEST_STOP_TS	2259
/*!
 * reconciliation: pages written including an aggregated newest stop
 * transaction ID
 */
#define	WT_STAT_DSRC_REC_TIME_AGGR_NEWEST_STOP_TXN	2260
/*!
 * reconciliation: pages written including an aggregated newest
 * transaction ID
 */
#define	WT_STAT_DSRC_REC_TIME_AGGR_NEWEST_TXN		2261
/*!
 * reconciliation: pages written including an aggregated oldest start
 * timestamp
 */
#define	WT_STAT_DSRC_REC_TIME_AGGR_OLDEST_START_TS	2262
/*! reconciliation: pages written including an aggregated prepare */
#define	WT_STAT_DSRC_REC_TIME_AGGR_PREPARED		2263
/*! reconciliation: pages written including at least one prepare */
#define	WT_STAT_DSRC_REC_TIME_WINDOW_PAGES_PREPARED	2264
/*!
 * reconciliation: pages written including at least one start durable
 * timestamp
 */
#define	WT_STAT_DSRC_REC_TIME_WINDOW_PAGES_DURABLE_START_TS	2265
/*! reconciliation: pages written including at least one start timestamp */
#define	WT_STAT_DSRC_REC_TIME_WINDOW_PAGES_START_TS	2266
/*!
 * reconciliation: pages written including at least one start transaction
 * ID
 */
#define	WT_STAT_DSRC_REC_TIME_WINDOW_PAGES_START_TXN	2267
/*!
 * reconciliation: pages written including at least one stop durable
 * timestamp
 */
#define	WT_STAT_DSRC_REC_TIME_WINDOW_PAGES_DURABLE_STOP_TS	2268
/*! reconciliation: pages written including at least one stop timestamp */
#define	WT_STAT_DSRC_REC_TIME_WINDOW_PAGES_STOP_TS	2269
/*!
 * reconciliation: pages written including at least one stop transaction
 * ID
 */
#define	WT_STAT_DSRC_REC_TIME_WINDOW_PAGES_STOP_TXN	2270
/*! reconciliation: records written including a prepare */
#define	WT_STAT_DSRC_REC_TIME_WINDOW_PREPARED		2271
/*! reconciliation: records written including a start durable timestamp */
#define	WT_STAT_DSRC_REC_TIME_WINDOW_DURABLE_START_TS	2272
/*! reconciliation: records written including a start timestamp */
#define	WT_STAT_DSRC_REC_TIME_WINDOW_START_TS		2273
/*! reconciliation: records written including a start transaction ID */
#define	WT_STAT_DSRC_REC_TIME_WINDOW_START_TXN		2274
/*! reconciliation: records written including a stop durable timestamp */
#define	WT_STAT_DSRC_REC_TIME_WINDOW_DURABLE_STOP_TS	2275
/*! reconciliation: records written including a stop timestamp */
#define	WT_STAT_DSRC_REC_TIME_WINDOW_STOP_TS		2276
/*! reconciliation: records written including a stop transaction ID */
#define	WT_STAT_DSRC_REC_TIME_WINDOW_STOP_TXN		2277
/*! session: object compaction */
#define	WT_STAT_DSRC_SESSION_COMPACT			2278
/*!
 * transaction: a reader raced with a prepared transaction commit and
 * skipped an update or updates
 */
#define	WT_STAT_DSRC_TXN_READ_RACE_PREPARE_COMMIT	2279
/*! transaction: number of times overflow removed value is read */
#define	WT_STAT_DSRC_TXN_READ_OVERFLOW_REMOVE		2280
/*! transaction: race to read prepared update retry */
#define	WT_STAT_DSRC_TXN_READ_RACE_PREPARE_UPDATE	2281
/*!
 * transaction: rollback to stable history store keys that would have
 * been swept in non-dryrun mode
 */
#define	WT_STAT_DSRC_TXN_RTS_SWEEP_HS_KEYS_DRYRUN	2282
/*!
 * transaction: rollback to stable history store records with stop
 * timestamps older than newer records
 */
#define	WT_STAT_DSRC_TXN_RTS_HS_STOP_OLDER_THAN_NEWER_START	2283
/*! transaction: rollback to stable inconsistent checkpoint */
#define	WT_STAT_DSRC_TXN_RTS_INCONSISTENT_CKPT		2284
/*! transaction: rollback to stable keys removed */
#define	WT_STAT_DSRC_TXN_RTS_KEYS_REMOVED		2285
/*! transaction: rollback to stable keys restored */
#define	WT_STAT_DSRC_TXN_RTS_KEYS_RESTORED		2286
/*!
 * transaction: rollback to stable keys that would have been removed in
 * non-dryrun mode
 */
#define	WT_STAT_DSRC_TXN_RTS_KEYS_REMOVED_DRYRUN	2287
/*!
 * transaction: rollback to stable keys that would have been restored in
 * non-dryrun mode
 */
#define	WT_STAT_DSRC_TXN_RTS_KEYS_RESTORED_DRYRUN	2288
/*! transaction: rollback to stable restored tombstones from history store */
#define	WT_STAT_DSRC_TXN_RTS_HS_RESTORE_TOMBSTONES	2289
/*! transaction: rollback to stable restored updates from history store */
#define	WT_STAT_DSRC_TXN_RTS_HS_RESTORE_UPDATES		2290
/*! transaction: rollback to stable skipping delete rle */
#define	WT_STAT_DSRC_TXN_RTS_DELETE_RLE_SKIPPED		2291
/*! transaction: rollback to stable skipping stable rle */
#define	WT_STAT_DSRC_TXN_RTS_STABLE_RLE_SKIPPED		2292
/*! transaction: rollback to stable sweeping history store keys */
#define	WT_STAT_DSRC_TXN_RTS_SWEEP_HS_KEYS		2293
/*!
 * transaction: rollback to stable tombstones from history store that
 * would have been restored in non-dryrun mode
 */
#define	WT_STAT_DSRC_TXN_RTS_HS_RESTORE_TOMBSTONES_DRYRUN	2294
/*!
 * transaction: rollback to stable updates from history store that would
 * have been restored in non-dryrun mode
 */
#define	WT_STAT_DSRC_TXN_RTS_HS_RESTORE_UPDATES_DRYRUN	2295
/*! transaction: rollback to stable updates removed from history store */
#define	WT_STAT_DSRC_TXN_RTS_HS_REMOVED			2296
/*!
 * transaction: rollback to stable updates that would have been removed
 * from history store in non-dryrun mode
 */
#define	WT_STAT_DSRC_TXN_RTS_HS_REMOVED_DRYRUN		2297
/*! transaction: update conflicts */
#define	WT_STAT_DSRC_TXN_UPDATE_CONFLICT		2298

/*!
 * @}
 * @name Statistics for join cursors
 * @anchor statistics_join
 * @{
 */
/*! join: accesses to the main table */
#define	WT_STAT_JOIN_MAIN_ACCESS			3000
/*! join: bloom filter false positives */
#define	WT_STAT_JOIN_BLOOM_FALSE_POSITIVE		3001
/*! join: checks that conditions of membership are satisfied */
#define	WT_STAT_JOIN_MEMBERSHIP_CHECK			3002
/*! join: items inserted into a bloom filter */
#define	WT_STAT_JOIN_BLOOM_INSERT			3003
/*! join: items iterated */
#define	WT_STAT_JOIN_ITERATED				3004

/*!
 * @}
 * @name Statistics for session
 * @anchor statistics_session
 * @{
 */
/*! session: bytes read into cache */
#define	WT_STAT_SESSION_BYTES_READ			4000
/*! session: bytes written from cache */
#define	WT_STAT_SESSION_BYTES_WRITE			4001
/*! session: dhandle lock wait time (usecs) */
#define	WT_STAT_SESSION_LOCK_DHANDLE_WAIT		4002
/*! session: dirty bytes in this txn */
#define	WT_STAT_SESSION_TXN_BYTES_DIRTY			4003
/*! session: page read from disk to cache time (usecs) */
#define	WT_STAT_SESSION_READ_TIME			4004
/*! session: page write from cache to disk time (usecs) */
#define	WT_STAT_SESSION_WRITE_TIME			4005
/*! session: schema lock wait time (usecs) */
#define	WT_STAT_SESSION_LOCK_SCHEMA_WAIT		4006
/*! session: time waiting for cache (usecs) */
#define	WT_STAT_SESSION_CACHE_TIME			4007
/*! @} */
/*
 * Statistics section: END
 * DO NOT EDIT: automatically built by dist/stat.py.
 */
/*! @} */

/*******************************************
 * Verbose categories
 *******************************************/
/*!
 * @addtogroup wt
 * @{
 */
/*!
 * @name Verbose categories
 * @anchor verbose_categories
 * @{
 */
/*!
 * WiredTiger verbose event categories.
 * Note that the verbose categories cover a wide set of sub-systems and operations
 * within WiredTiger. As such, the categories are subject to change and evolve
 * between different WiredTiger releases.
 */
typedef enum {
/* VERBOSE ENUM START */
    WT_VERB_ALL,                  /*!< ALL module messages. */
    WT_VERB_API,                  /*!< API messages. */
    WT_VERB_BACKUP,               /*!< Backup messages. */
    WT_VERB_BLKCACHE,
    WT_VERB_BLOCK,                /*!< Block manager messages. */
    WT_VERB_CHECKPOINT,           /*!< Checkpoint messages. */
    WT_VERB_CHECKPOINT_CLEANUP,
    WT_VERB_CHECKPOINT_PROGRESS,  /*!< Checkpoint progress messages. */
    WT_VERB_CHUNKCACHE,           /*!< Chunk cache messages. */
    WT_VERB_COMPACT,              /*!< Compact messages. */
    WT_VERB_COMPACT_PROGRESS,     /*!< Compact progress messages. */
    WT_VERB_CONFIGURATION,
    WT_VERB_DEFAULT,
    WT_VERB_ERROR_RETURNS,
    WT_VERB_EVICT,                /*!< Eviction messages. */
    WT_VERB_EVICTSERVER,          /*!< Eviction server messages. */
    WT_VERB_EVICT_STUCK,
    WT_VERB_EXTENSION,            /*!< Extension messages. */
    WT_VERB_FILEOPS,
    WT_VERB_GENERATION,
    WT_VERB_HANDLEOPS,
    WT_VERB_HS,                   /*!< History store messages. */
    WT_VERB_HS_ACTIVITY,          /*!< History store activity messages. */
    WT_VERB_LOG,                  /*!< Log messages. */
    WT_VERB_LSM,                  /*!< LSM messages. */
    WT_VERB_LSM_MANAGER,
    WT_VERB_MUTEX,
    WT_VERB_METADATA,             /*!< Metadata messages. */
    WT_VERB_OUT_OF_ORDER,
    WT_VERB_OVERFLOW,
    WT_VERB_PREFETCH,
    WT_VERB_READ,
    WT_VERB_RECONCILE,            /*!< Reconcile messages. */
    WT_VERB_RECOVERY,             /*!< Recovery messages. */
    WT_VERB_RECOVERY_PROGRESS,    /*!< Recovery progress messages. */
    WT_VERB_RTS,                  /*!< RTS messages. */
    WT_VERB_SALVAGE,              /*!< Salvage messages. */
    WT_VERB_SHARED_CACHE,
    WT_VERB_SPLIT,
    WT_VERB_TEMPORARY,
    WT_VERB_THREAD_GROUP,
    WT_VERB_TIERED,               /*!< Tiered storage messages. */
    WT_VERB_TIMESTAMP,            /*!< Timestamp messages. */
    WT_VERB_TRANSACTION,          /*!< Transaction messages. */
    WT_VERB_VERIFY,               /*!< Verify messages. */
    WT_VERB_VERSION,              /*!< Version messages. */
    WT_VERB_WRITE,
/* VERBOSE ENUM STOP */
    WT_VERB_NUM_CATEGORIES
} WT_VERBOSE_CATEGORY;
/*! @} */

/*******************************************
 * Verbose levels
 *******************************************/
/*!
 * @name Verbose levels
 * @anchor verbose_levels
 * @{
 */
/*!
 * WiredTiger verbosity levels. The levels define a range of severity categories, with
 * \c WT_VERBOSE_ERROR being the lowest, most critical level (used by messages on critical error
 * paths) and \c WT_VERBOSE_DEBUG_5 being the highest verbosity/informational level (mostly adopted
 * for debugging).
 */
typedef enum {
    WT_VERBOSE_ERROR = -3,  /*!< Error conditions triggered in WiredTiger. */
    WT_VERBOSE_WARNING,     /*!< Warning conditions potentially signaling non-imminent errors and
                            behaviors. */
    WT_VERBOSE_NOTICE,      /*!< Messages for significant events in WiredTiger, usually worth
                            noting. */
    WT_VERBOSE_INFO,        /*!< Informational style messages. */
    WT_VERBOSE_DEBUG_1,     /*!< Low severity messages, useful for debugging purposes. This is
                            the default level when debugging. */
    WT_VERBOSE_DEBUG_2,     /*!< Low severity messages, an increase in verbosity from
                            the previous level. */
    WT_VERBOSE_DEBUG_3,     /*!< Low severity messages. */
    WT_VERBOSE_DEBUG_4,     /*!< Low severity messages. */
    WT_VERBOSE_DEBUG_5      /*!< Lowest severity messages. */
} WT_VERBOSE_LEVEL;
/*! @} */
/*
 * Verbose section: END
 */
/*! @} */

#undef __F

#if defined(__cplusplus)
}
#endif
#endif /* __WIREDTIGER_H_ */<|MERGE_RESOLUTION|>--- conflicted
+++ resolved
@@ -6243,1659 +6243,861 @@
 /*! connection: pthread mutex shared lock read-lock calls */
 #define	WT_STAT_CONN_RWLOCK_READ			1333
 /*! connection: pthread mutex shared lock write-lock calls */
-<<<<<<< HEAD
-#define	WT_STAT_CONN_RWLOCK_WRITE			1333
+#define	WT_STAT_CONN_RWLOCK_WRITE			1334
 /*! connection: threads currently in the library application */
-#define	WT_STAT_CONN_API_CALL_CURRENT			1334
+#define	WT_STAT_CONN_API_CALL_CURRENT			1335
 /*!
  * connection: threads currently in the library doing cursor operations
  * application
  */
-#define	WT_STAT_CONN_API_CALL_CURRENT_CURSOR		1335
+#define	WT_STAT_CONN_API_CALL_CURRENT_CURSOR		1336
 /*!
  * connection: threads currently in the library doing cursor operations
  * internal
  */
-#define	WT_STAT_CONN_API_CALL_CURRENT_CURSOR_INT	1336
+#define	WT_STAT_CONN_API_CALL_CURRENT_CURSOR_INT	1337
 /*! connection: threads currently in the library internal */
-#define	WT_STAT_CONN_API_CALL_CURRENT_INT		1337
+#define	WT_STAT_CONN_API_CALL_CURRENT_INT		1338
 /*! connection: total fsync I/Os */
-#define	WT_STAT_CONN_FSYNC_IO				1338
+#define	WT_STAT_CONN_FSYNC_IO				1339
 /*! connection: total read I/Os */
-#define	WT_STAT_CONN_READ_IO				1339
+#define	WT_STAT_CONN_READ_IO				1340
 /*! connection: total write I/Os */
-#define	WT_STAT_CONN_WRITE_IO				1340
+#define	WT_STAT_CONN_WRITE_IO				1341
 /*! cursor: Total number of deleted pages skipped during tree walk */
-#define	WT_STAT_CONN_CURSOR_TREE_WALK_DEL_PAGE_SKIP	1341
+#define	WT_STAT_CONN_CURSOR_TREE_WALK_DEL_PAGE_SKIP	1342
 /*! cursor: Total number of entries skipped by cursor next calls */
-#define	WT_STAT_CONN_CURSOR_NEXT_SKIP_TOTAL		1342
+#define	WT_STAT_CONN_CURSOR_NEXT_SKIP_TOTAL		1343
 /*! cursor: Total number of entries skipped by cursor prev calls */
-#define	WT_STAT_CONN_CURSOR_PREV_SKIP_TOTAL		1343
-=======
-#define	WT_STAT_CONN_RWLOCK_WRITE			1334
-/*! connection: total fsync I/Os */
-#define	WT_STAT_CONN_FSYNC_IO				1335
-/*! connection: total read I/Os */
-#define	WT_STAT_CONN_READ_IO				1336
-/*! connection: total write I/Os */
-#define	WT_STAT_CONN_WRITE_IO				1337
-/*! cursor: Total number of deleted pages skipped during tree walk */
-#define	WT_STAT_CONN_CURSOR_TREE_WALK_DEL_PAGE_SKIP	1338
-/*! cursor: Total number of entries skipped by cursor next calls */
-#define	WT_STAT_CONN_CURSOR_NEXT_SKIP_TOTAL		1339
-/*! cursor: Total number of entries skipped by cursor prev calls */
-#define	WT_STAT_CONN_CURSOR_PREV_SKIP_TOTAL		1340
->>>>>>> f63ab99c
+#define	WT_STAT_CONN_CURSOR_PREV_SKIP_TOTAL		1344
 /*!
  * cursor: Total number of entries skipped to position the history store
  * cursor
  */
-<<<<<<< HEAD
-#define	WT_STAT_CONN_CURSOR_SKIP_HS_CUR_POSITION	1344
-=======
-#define	WT_STAT_CONN_CURSOR_SKIP_HS_CUR_POSITION	1341
->>>>>>> f63ab99c
+#define	WT_STAT_CONN_CURSOR_SKIP_HS_CUR_POSITION	1345
 /*!
  * cursor: Total number of in-memory deleted pages skipped during tree
  * walk
  */
-<<<<<<< HEAD
-#define	WT_STAT_CONN_CURSOR_TREE_WALK_INMEM_DEL_PAGE_SKIP	1345
+#define	WT_STAT_CONN_CURSOR_TREE_WALK_INMEM_DEL_PAGE_SKIP	1346
 /*! cursor: Total number of on-disk deleted pages skipped during tree walk */
-#define	WT_STAT_CONN_CURSOR_TREE_WALK_ONDISK_DEL_PAGE_SKIP	1346
-=======
-#define	WT_STAT_CONN_CURSOR_TREE_WALK_INMEM_DEL_PAGE_SKIP	1342
-/*! cursor: Total number of on-disk deleted pages skipped during tree walk */
-#define	WT_STAT_CONN_CURSOR_TREE_WALK_ONDISK_DEL_PAGE_SKIP	1343
->>>>>>> f63ab99c
+#define	WT_STAT_CONN_CURSOR_TREE_WALK_ONDISK_DEL_PAGE_SKIP	1347
 /*!
  * cursor: Total number of times a search near has exited due to prefix
  * config
  */
-<<<<<<< HEAD
-#define	WT_STAT_CONN_CURSOR_SEARCH_NEAR_PREFIX_FAST_PATHS	1347
-=======
-#define	WT_STAT_CONN_CURSOR_SEARCH_NEAR_PREFIX_FAST_PATHS	1344
->>>>>>> f63ab99c
+#define	WT_STAT_CONN_CURSOR_SEARCH_NEAR_PREFIX_FAST_PATHS	1348
 /*!
  * cursor: Total number of times cursor fails to temporarily release
  * pinned page to encourage eviction of hot or large page
  */
-<<<<<<< HEAD
-#define	WT_STAT_CONN_CURSOR_REPOSITION_FAILED		1348
-=======
-#define	WT_STAT_CONN_CURSOR_REPOSITION_FAILED		1345
->>>>>>> f63ab99c
+#define	WT_STAT_CONN_CURSOR_REPOSITION_FAILED		1349
 /*!
  * cursor: Total number of times cursor temporarily releases pinned page
  * to encourage eviction of hot or large page
  */
-<<<<<<< HEAD
-#define	WT_STAT_CONN_CURSOR_REPOSITION			1349
+#define	WT_STAT_CONN_CURSOR_REPOSITION			1350
 /*! cursor: bulk cursor count */
-#define	WT_STAT_CONN_CURSOR_BULK_COUNT			1350
+#define	WT_STAT_CONN_CURSOR_BULK_COUNT			1351
 /*! cursor: cached cursor count */
-#define	WT_STAT_CONN_CURSOR_CACHED_COUNT		1351
+#define	WT_STAT_CONN_CURSOR_CACHED_COUNT		1352
 /*! cursor: cursor bound calls that return an error */
-#define	WT_STAT_CONN_CURSOR_BOUND_ERROR			1352
+#define	WT_STAT_CONN_CURSOR_BOUND_ERROR			1353
 /*! cursor: cursor bounds cleared from reset */
-#define	WT_STAT_CONN_CURSOR_BOUNDS_RESET		1353
+#define	WT_STAT_CONN_CURSOR_BOUNDS_RESET		1354
 /*! cursor: cursor bounds comparisons performed */
-#define	WT_STAT_CONN_CURSOR_BOUNDS_COMPARISONS		1354
+#define	WT_STAT_CONN_CURSOR_BOUNDS_COMPARISONS		1355
 /*! cursor: cursor bounds next called on an unpositioned cursor */
-#define	WT_STAT_CONN_CURSOR_BOUNDS_NEXT_UNPOSITIONED	1355
+#define	WT_STAT_CONN_CURSOR_BOUNDS_NEXT_UNPOSITIONED	1356
 /*! cursor: cursor bounds next early exit */
-#define	WT_STAT_CONN_CURSOR_BOUNDS_NEXT_EARLY_EXIT	1356
+#define	WT_STAT_CONN_CURSOR_BOUNDS_NEXT_EARLY_EXIT	1357
 /*! cursor: cursor bounds prev called on an unpositioned cursor */
-#define	WT_STAT_CONN_CURSOR_BOUNDS_PREV_UNPOSITIONED	1357
+#define	WT_STAT_CONN_CURSOR_BOUNDS_PREV_UNPOSITIONED	1358
 /*! cursor: cursor bounds prev early exit */
-#define	WT_STAT_CONN_CURSOR_BOUNDS_PREV_EARLY_EXIT	1358
+#define	WT_STAT_CONN_CURSOR_BOUNDS_PREV_EARLY_EXIT	1359
 /*! cursor: cursor bounds search early exit */
-#define	WT_STAT_CONN_CURSOR_BOUNDS_SEARCH_EARLY_EXIT	1359
+#define	WT_STAT_CONN_CURSOR_BOUNDS_SEARCH_EARLY_EXIT	1360
 /*! cursor: cursor bounds search near call repositioned cursor */
-#define	WT_STAT_CONN_CURSOR_BOUNDS_SEARCH_NEAR_REPOSITIONED_CURSOR	1360
+#define	WT_STAT_CONN_CURSOR_BOUNDS_SEARCH_NEAR_REPOSITIONED_CURSOR	1361
 /*! cursor: cursor bulk loaded cursor insert calls */
-#define	WT_STAT_CONN_CURSOR_INSERT_BULK			1361
+#define	WT_STAT_CONN_CURSOR_INSERT_BULK			1362
 /*! cursor: cursor cache calls that return an error */
-#define	WT_STAT_CONN_CURSOR_CACHE_ERROR			1362
+#define	WT_STAT_CONN_CURSOR_CACHE_ERROR			1363
 /*! cursor: cursor close calls that result in cache */
-#define	WT_STAT_CONN_CURSOR_CACHE			1363
+#define	WT_STAT_CONN_CURSOR_CACHE			1364
 /*! cursor: cursor close calls that return an error */
-#define	WT_STAT_CONN_CURSOR_CLOSE_ERROR			1364
+#define	WT_STAT_CONN_CURSOR_CLOSE_ERROR			1365
 /*! cursor: cursor compare calls that return an error */
-#define	WT_STAT_CONN_CURSOR_COMPARE_ERROR		1365
+#define	WT_STAT_CONN_CURSOR_COMPARE_ERROR		1366
 /*! cursor: cursor create calls */
-#define	WT_STAT_CONN_CURSOR_CREATE			1366
+#define	WT_STAT_CONN_CURSOR_CREATE			1367
 /*! cursor: cursor equals calls that return an error */
-#define	WT_STAT_CONN_CURSOR_EQUALS_ERROR		1367
+#define	WT_STAT_CONN_CURSOR_EQUALS_ERROR		1368
 /*! cursor: cursor get key calls that return an error */
-#define	WT_STAT_CONN_CURSOR_GET_KEY_ERROR		1368
+#define	WT_STAT_CONN_CURSOR_GET_KEY_ERROR		1369
 /*! cursor: cursor get value calls that return an error */
-#define	WT_STAT_CONN_CURSOR_GET_VALUE_ERROR		1369
+#define	WT_STAT_CONN_CURSOR_GET_VALUE_ERROR		1370
 /*! cursor: cursor insert calls */
-#define	WT_STAT_CONN_CURSOR_INSERT			1370
+#define	WT_STAT_CONN_CURSOR_INSERT			1371
 /*! cursor: cursor insert calls that return an error */
-#define	WT_STAT_CONN_CURSOR_INSERT_ERROR		1371
+#define	WT_STAT_CONN_CURSOR_INSERT_ERROR		1372
 /*! cursor: cursor insert check calls that return an error */
-#define	WT_STAT_CONN_CURSOR_INSERT_CHECK_ERROR		1372
+#define	WT_STAT_CONN_CURSOR_INSERT_CHECK_ERROR		1373
 /*! cursor: cursor insert key and value bytes */
-#define	WT_STAT_CONN_CURSOR_INSERT_BYTES		1373
+#define	WT_STAT_CONN_CURSOR_INSERT_BYTES		1374
 /*! cursor: cursor largest key calls that return an error */
-#define	WT_STAT_CONN_CURSOR_LARGEST_KEY_ERROR		1374
+#define	WT_STAT_CONN_CURSOR_LARGEST_KEY_ERROR		1375
 /*! cursor: cursor modify calls */
-#define	WT_STAT_CONN_CURSOR_MODIFY			1375
+#define	WT_STAT_CONN_CURSOR_MODIFY			1376
 /*! cursor: cursor modify calls that return an error */
-#define	WT_STAT_CONN_CURSOR_MODIFY_ERROR		1376
+#define	WT_STAT_CONN_CURSOR_MODIFY_ERROR		1377
 /*! cursor: cursor modify key and value bytes affected */
-#define	WT_STAT_CONN_CURSOR_MODIFY_BYTES		1377
+#define	WT_STAT_CONN_CURSOR_MODIFY_BYTES		1378
 /*! cursor: cursor modify value bytes modified */
-#define	WT_STAT_CONN_CURSOR_MODIFY_BYTES_TOUCH		1378
+#define	WT_STAT_CONN_CURSOR_MODIFY_BYTES_TOUCH		1379
 /*! cursor: cursor next calls */
-#define	WT_STAT_CONN_CURSOR_NEXT			1379
+#define	WT_STAT_CONN_CURSOR_NEXT			1380
 /*! cursor: cursor next calls that return an error */
-#define	WT_STAT_CONN_CURSOR_NEXT_ERROR			1380
-=======
-#define	WT_STAT_CONN_CURSOR_REPOSITION			1346
-/*! cursor: bulk cursor count */
-#define	WT_STAT_CONN_CURSOR_BULK_COUNT			1347
-/*! cursor: cached cursor count */
-#define	WT_STAT_CONN_CURSOR_CACHED_COUNT		1348
-/*! cursor: cursor bound calls that return an error */
-#define	WT_STAT_CONN_CURSOR_BOUND_ERROR			1349
-/*! cursor: cursor bounds cleared from reset */
-#define	WT_STAT_CONN_CURSOR_BOUNDS_RESET		1350
-/*! cursor: cursor bounds comparisons performed */
-#define	WT_STAT_CONN_CURSOR_BOUNDS_COMPARISONS		1351
-/*! cursor: cursor bounds next called on an unpositioned cursor */
-#define	WT_STAT_CONN_CURSOR_BOUNDS_NEXT_UNPOSITIONED	1352
-/*! cursor: cursor bounds next early exit */
-#define	WT_STAT_CONN_CURSOR_BOUNDS_NEXT_EARLY_EXIT	1353
-/*! cursor: cursor bounds prev called on an unpositioned cursor */
-#define	WT_STAT_CONN_CURSOR_BOUNDS_PREV_UNPOSITIONED	1354
-/*! cursor: cursor bounds prev early exit */
-#define	WT_STAT_CONN_CURSOR_BOUNDS_PREV_EARLY_EXIT	1355
-/*! cursor: cursor bounds search early exit */
-#define	WT_STAT_CONN_CURSOR_BOUNDS_SEARCH_EARLY_EXIT	1356
-/*! cursor: cursor bounds search near call repositioned cursor */
-#define	WT_STAT_CONN_CURSOR_BOUNDS_SEARCH_NEAR_REPOSITIONED_CURSOR	1357
-/*! cursor: cursor bulk loaded cursor insert calls */
-#define	WT_STAT_CONN_CURSOR_INSERT_BULK			1358
-/*! cursor: cursor cache calls that return an error */
-#define	WT_STAT_CONN_CURSOR_CACHE_ERROR			1359
-/*! cursor: cursor close calls that result in cache */
-#define	WT_STAT_CONN_CURSOR_CACHE			1360
-/*! cursor: cursor close calls that return an error */
-#define	WT_STAT_CONN_CURSOR_CLOSE_ERROR			1361
-/*! cursor: cursor compare calls that return an error */
-#define	WT_STAT_CONN_CURSOR_COMPARE_ERROR		1362
-/*! cursor: cursor create calls */
-#define	WT_STAT_CONN_CURSOR_CREATE			1363
-/*! cursor: cursor equals calls that return an error */
-#define	WT_STAT_CONN_CURSOR_EQUALS_ERROR		1364
-/*! cursor: cursor get key calls that return an error */
-#define	WT_STAT_CONN_CURSOR_GET_KEY_ERROR		1365
-/*! cursor: cursor get value calls that return an error */
-#define	WT_STAT_CONN_CURSOR_GET_VALUE_ERROR		1366
-/*! cursor: cursor insert calls */
-#define	WT_STAT_CONN_CURSOR_INSERT			1367
-/*! cursor: cursor insert calls that return an error */
-#define	WT_STAT_CONN_CURSOR_INSERT_ERROR		1368
-/*! cursor: cursor insert check calls that return an error */
-#define	WT_STAT_CONN_CURSOR_INSERT_CHECK_ERROR		1369
-/*! cursor: cursor insert key and value bytes */
-#define	WT_STAT_CONN_CURSOR_INSERT_BYTES		1370
-/*! cursor: cursor largest key calls that return an error */
-#define	WT_STAT_CONN_CURSOR_LARGEST_KEY_ERROR		1371
-/*! cursor: cursor modify calls */
-#define	WT_STAT_CONN_CURSOR_MODIFY			1372
-/*! cursor: cursor modify calls that return an error */
-#define	WT_STAT_CONN_CURSOR_MODIFY_ERROR		1373
-/*! cursor: cursor modify key and value bytes affected */
-#define	WT_STAT_CONN_CURSOR_MODIFY_BYTES		1374
-/*! cursor: cursor modify value bytes modified */
-#define	WT_STAT_CONN_CURSOR_MODIFY_BYTES_TOUCH		1375
-/*! cursor: cursor next calls */
-#define	WT_STAT_CONN_CURSOR_NEXT			1376
-/*! cursor: cursor next calls that return an error */
-#define	WT_STAT_CONN_CURSOR_NEXT_ERROR			1377
->>>>>>> f63ab99c
+#define	WT_STAT_CONN_CURSOR_NEXT_ERROR			1381
 /*!
  * cursor: cursor next calls that skip due to a globally visible history
  * store tombstone
  */
-<<<<<<< HEAD
-#define	WT_STAT_CONN_CURSOR_NEXT_HS_TOMBSTONE		1381
-=======
-#define	WT_STAT_CONN_CURSOR_NEXT_HS_TOMBSTONE		1378
->>>>>>> f63ab99c
+#define	WT_STAT_CONN_CURSOR_NEXT_HS_TOMBSTONE		1382
 /*!
  * cursor: cursor next calls that skip greater than 1 and fewer than 100
  * entries
  */
-<<<<<<< HEAD
-#define	WT_STAT_CONN_CURSOR_NEXT_SKIP_LT_100		1382
-=======
-#define	WT_STAT_CONN_CURSOR_NEXT_SKIP_LT_100		1379
->>>>>>> f63ab99c
+#define	WT_STAT_CONN_CURSOR_NEXT_SKIP_LT_100		1383
 /*!
  * cursor: cursor next calls that skip greater than or equal to 100
  * entries
  */
-<<<<<<< HEAD
-#define	WT_STAT_CONN_CURSOR_NEXT_SKIP_GE_100		1383
+#define	WT_STAT_CONN_CURSOR_NEXT_SKIP_GE_100		1384
 /*! cursor: cursor next random calls that return an error */
-#define	WT_STAT_CONN_CURSOR_NEXT_RANDOM_ERROR		1384
+#define	WT_STAT_CONN_CURSOR_NEXT_RANDOM_ERROR		1385
 /*! cursor: cursor operation restarted */
-#define	WT_STAT_CONN_CURSOR_RESTART			1385
+#define	WT_STAT_CONN_CURSOR_RESTART			1386
 /*! cursor: cursor prev calls */
-#define	WT_STAT_CONN_CURSOR_PREV			1386
+#define	WT_STAT_CONN_CURSOR_PREV			1387
 /*! cursor: cursor prev calls that return an error */
-#define	WT_STAT_CONN_CURSOR_PREV_ERROR			1387
-=======
-#define	WT_STAT_CONN_CURSOR_NEXT_SKIP_GE_100		1380
-/*! cursor: cursor next random calls that return an error */
-#define	WT_STAT_CONN_CURSOR_NEXT_RANDOM_ERROR		1381
-/*! cursor: cursor operation restarted */
-#define	WT_STAT_CONN_CURSOR_RESTART			1382
-/*! cursor: cursor prev calls */
-#define	WT_STAT_CONN_CURSOR_PREV			1383
-/*! cursor: cursor prev calls that return an error */
-#define	WT_STAT_CONN_CURSOR_PREV_ERROR			1384
->>>>>>> f63ab99c
+#define	WT_STAT_CONN_CURSOR_PREV_ERROR			1388
 /*!
  * cursor: cursor prev calls that skip due to a globally visible history
  * store tombstone
  */
-<<<<<<< HEAD
-#define	WT_STAT_CONN_CURSOR_PREV_HS_TOMBSTONE		1388
-=======
-#define	WT_STAT_CONN_CURSOR_PREV_HS_TOMBSTONE		1385
->>>>>>> f63ab99c
+#define	WT_STAT_CONN_CURSOR_PREV_HS_TOMBSTONE		1389
 /*!
  * cursor: cursor prev calls that skip greater than or equal to 100
  * entries
  */
-<<<<<<< HEAD
-#define	WT_STAT_CONN_CURSOR_PREV_SKIP_GE_100		1389
+#define	WT_STAT_CONN_CURSOR_PREV_SKIP_GE_100		1390
 /*! cursor: cursor prev calls that skip less than 100 entries */
-#define	WT_STAT_CONN_CURSOR_PREV_SKIP_LT_100		1390
+#define	WT_STAT_CONN_CURSOR_PREV_SKIP_LT_100		1391
 /*! cursor: cursor reconfigure calls that return an error */
-#define	WT_STAT_CONN_CURSOR_RECONFIGURE_ERROR		1391
+#define	WT_STAT_CONN_CURSOR_RECONFIGURE_ERROR		1392
 /*! cursor: cursor remove calls */
-#define	WT_STAT_CONN_CURSOR_REMOVE			1392
+#define	WT_STAT_CONN_CURSOR_REMOVE			1393
 /*! cursor: cursor remove calls that return an error */
-#define	WT_STAT_CONN_CURSOR_REMOVE_ERROR		1393
+#define	WT_STAT_CONN_CURSOR_REMOVE_ERROR		1394
 /*! cursor: cursor remove key bytes removed */
-#define	WT_STAT_CONN_CURSOR_REMOVE_BYTES		1394
+#define	WT_STAT_CONN_CURSOR_REMOVE_BYTES		1395
 /*! cursor: cursor reopen calls that return an error */
-#define	WT_STAT_CONN_CURSOR_REOPEN_ERROR		1395
+#define	WT_STAT_CONN_CURSOR_REOPEN_ERROR		1396
 /*! cursor: cursor reserve calls */
-#define	WT_STAT_CONN_CURSOR_RESERVE			1396
+#define	WT_STAT_CONN_CURSOR_RESERVE			1397
 /*! cursor: cursor reserve calls that return an error */
-#define	WT_STAT_CONN_CURSOR_RESERVE_ERROR		1397
+#define	WT_STAT_CONN_CURSOR_RESERVE_ERROR		1398
 /*! cursor: cursor reset calls */
-#define	WT_STAT_CONN_CURSOR_RESET			1398
+#define	WT_STAT_CONN_CURSOR_RESET			1399
 /*! cursor: cursor reset calls that return an error */
-#define	WT_STAT_CONN_CURSOR_RESET_ERROR			1399
+#define	WT_STAT_CONN_CURSOR_RESET_ERROR			1400
 /*! cursor: cursor search calls */
-#define	WT_STAT_CONN_CURSOR_SEARCH			1400
+#define	WT_STAT_CONN_CURSOR_SEARCH			1401
 /*! cursor: cursor search calls that return an error */
-#define	WT_STAT_CONN_CURSOR_SEARCH_ERROR		1401
+#define	WT_STAT_CONN_CURSOR_SEARCH_ERROR		1402
 /*! cursor: cursor search history store calls */
-#define	WT_STAT_CONN_CURSOR_SEARCH_HS			1402
+#define	WT_STAT_CONN_CURSOR_SEARCH_HS			1403
 /*! cursor: cursor search near calls */
-#define	WT_STAT_CONN_CURSOR_SEARCH_NEAR			1403
+#define	WT_STAT_CONN_CURSOR_SEARCH_NEAR			1404
 /*! cursor: cursor search near calls that return an error */
-#define	WT_STAT_CONN_CURSOR_SEARCH_NEAR_ERROR		1404
+#define	WT_STAT_CONN_CURSOR_SEARCH_NEAR_ERROR		1405
 /*! cursor: cursor sweep buckets */
-#define	WT_STAT_CONN_CURSOR_SWEEP_BUCKETS		1405
+#define	WT_STAT_CONN_CURSOR_SWEEP_BUCKETS		1406
 /*! cursor: cursor sweep cursors closed */
-#define	WT_STAT_CONN_CURSOR_SWEEP_CLOSED		1406
+#define	WT_STAT_CONN_CURSOR_SWEEP_CLOSED		1407
 /*! cursor: cursor sweep cursors examined */
-#define	WT_STAT_CONN_CURSOR_SWEEP_EXAMINED		1407
+#define	WT_STAT_CONN_CURSOR_SWEEP_EXAMINED		1408
 /*! cursor: cursor sweeps */
-#define	WT_STAT_CONN_CURSOR_SWEEP			1408
+#define	WT_STAT_CONN_CURSOR_SWEEP			1409
 /*! cursor: cursor truncate calls */
-#define	WT_STAT_CONN_CURSOR_TRUNCATE			1409
+#define	WT_STAT_CONN_CURSOR_TRUNCATE			1410
 /*! cursor: cursor truncates performed on individual keys */
-#define	WT_STAT_CONN_CURSOR_TRUNCATE_KEYS_DELETED	1410
+#define	WT_STAT_CONN_CURSOR_TRUNCATE_KEYS_DELETED	1411
 /*! cursor: cursor update calls */
-#define	WT_STAT_CONN_CURSOR_UPDATE			1411
+#define	WT_STAT_CONN_CURSOR_UPDATE			1412
 /*! cursor: cursor update calls that return an error */
-#define	WT_STAT_CONN_CURSOR_UPDATE_ERROR		1412
+#define	WT_STAT_CONN_CURSOR_UPDATE_ERROR		1413
 /*! cursor: cursor update key and value bytes */
-#define	WT_STAT_CONN_CURSOR_UPDATE_BYTES		1413
+#define	WT_STAT_CONN_CURSOR_UPDATE_BYTES		1414
 /*! cursor: cursor update value size change */
-#define	WT_STAT_CONN_CURSOR_UPDATE_BYTES_CHANGED	1414
+#define	WT_STAT_CONN_CURSOR_UPDATE_BYTES_CHANGED	1415
 /*! cursor: cursors reused from cache */
-#define	WT_STAT_CONN_CURSOR_REOPEN			1415
+#define	WT_STAT_CONN_CURSOR_REOPEN			1416
 /*! cursor: open cursor count */
-#define	WT_STAT_CONN_CURSOR_OPEN_COUNT			1416
+#define	WT_STAT_CONN_CURSOR_OPEN_COUNT			1417
 /*! data-handle: connection data handle size */
-#define	WT_STAT_CONN_DH_CONN_HANDLE_SIZE		1417
+#define	WT_STAT_CONN_DH_CONN_HANDLE_SIZE		1418
 /*! data-handle: connection data handles currently active */
-#define	WT_STAT_CONN_DH_CONN_HANDLE_COUNT		1418
+#define	WT_STAT_CONN_DH_CONN_HANDLE_COUNT		1419
 /*! data-handle: connection sweep candidate became referenced */
-#define	WT_STAT_CONN_DH_SWEEP_REF			1419
+#define	WT_STAT_CONN_DH_SWEEP_REF			1420
 /*! data-handle: connection sweep dhandles closed */
-#define	WT_STAT_CONN_DH_SWEEP_CLOSE			1420
+#define	WT_STAT_CONN_DH_SWEEP_CLOSE			1421
 /*! data-handle: connection sweep dhandles removed from hash list */
-#define	WT_STAT_CONN_DH_SWEEP_REMOVE			1421
+#define	WT_STAT_CONN_DH_SWEEP_REMOVE			1422
 /*! data-handle: connection sweep time-of-death sets */
-#define	WT_STAT_CONN_DH_SWEEP_TOD			1422
+#define	WT_STAT_CONN_DH_SWEEP_TOD			1423
 /*! data-handle: connection sweeps */
-#define	WT_STAT_CONN_DH_SWEEPS				1423
-=======
-#define	WT_STAT_CONN_CURSOR_PREV_SKIP_GE_100		1386
-/*! cursor: cursor prev calls that skip less than 100 entries */
-#define	WT_STAT_CONN_CURSOR_PREV_SKIP_LT_100		1387
-/*! cursor: cursor reconfigure calls that return an error */
-#define	WT_STAT_CONN_CURSOR_RECONFIGURE_ERROR		1388
-/*! cursor: cursor remove calls */
-#define	WT_STAT_CONN_CURSOR_REMOVE			1389
-/*! cursor: cursor remove calls that return an error */
-#define	WT_STAT_CONN_CURSOR_REMOVE_ERROR		1390
-/*! cursor: cursor remove key bytes removed */
-#define	WT_STAT_CONN_CURSOR_REMOVE_BYTES		1391
-/*! cursor: cursor reopen calls that return an error */
-#define	WT_STAT_CONN_CURSOR_REOPEN_ERROR		1392
-/*! cursor: cursor reserve calls */
-#define	WT_STAT_CONN_CURSOR_RESERVE			1393
-/*! cursor: cursor reserve calls that return an error */
-#define	WT_STAT_CONN_CURSOR_RESERVE_ERROR		1394
-/*! cursor: cursor reset calls */
-#define	WT_STAT_CONN_CURSOR_RESET			1395
-/*! cursor: cursor reset calls that return an error */
-#define	WT_STAT_CONN_CURSOR_RESET_ERROR			1396
-/*! cursor: cursor search calls */
-#define	WT_STAT_CONN_CURSOR_SEARCH			1397
-/*! cursor: cursor search calls that return an error */
-#define	WT_STAT_CONN_CURSOR_SEARCH_ERROR		1398
-/*! cursor: cursor search history store calls */
-#define	WT_STAT_CONN_CURSOR_SEARCH_HS			1399
-/*! cursor: cursor search near calls */
-#define	WT_STAT_CONN_CURSOR_SEARCH_NEAR			1400
-/*! cursor: cursor search near calls that return an error */
-#define	WT_STAT_CONN_CURSOR_SEARCH_NEAR_ERROR		1401
-/*! cursor: cursor sweep buckets */
-#define	WT_STAT_CONN_CURSOR_SWEEP_BUCKETS		1402
-/*! cursor: cursor sweep cursors closed */
-#define	WT_STAT_CONN_CURSOR_SWEEP_CLOSED		1403
-/*! cursor: cursor sweep cursors examined */
-#define	WT_STAT_CONN_CURSOR_SWEEP_EXAMINED		1404
-/*! cursor: cursor sweeps */
-#define	WT_STAT_CONN_CURSOR_SWEEP			1405
-/*! cursor: cursor truncate calls */
-#define	WT_STAT_CONN_CURSOR_TRUNCATE			1406
-/*! cursor: cursor truncates performed on individual keys */
-#define	WT_STAT_CONN_CURSOR_TRUNCATE_KEYS_DELETED	1407
-/*! cursor: cursor update calls */
-#define	WT_STAT_CONN_CURSOR_UPDATE			1408
-/*! cursor: cursor update calls that return an error */
-#define	WT_STAT_CONN_CURSOR_UPDATE_ERROR		1409
-/*! cursor: cursor update key and value bytes */
-#define	WT_STAT_CONN_CURSOR_UPDATE_BYTES		1410
-/*! cursor: cursor update value size change */
-#define	WT_STAT_CONN_CURSOR_UPDATE_BYTES_CHANGED	1411
-/*! cursor: cursors reused from cache */
-#define	WT_STAT_CONN_CURSOR_REOPEN			1412
-/*! cursor: open cursor count */
-#define	WT_STAT_CONN_CURSOR_OPEN_COUNT			1413
-/*! data-handle: connection data handle size */
-#define	WT_STAT_CONN_DH_CONN_HANDLE_SIZE		1414
-/*! data-handle: connection data handles currently active */
-#define	WT_STAT_CONN_DH_CONN_HANDLE_COUNT		1415
-/*! data-handle: connection sweep candidate became referenced */
-#define	WT_STAT_CONN_DH_SWEEP_REF			1416
-/*! data-handle: connection sweep dhandles closed */
-#define	WT_STAT_CONN_DH_SWEEP_CLOSE			1417
-/*! data-handle: connection sweep dhandles removed from hash list */
-#define	WT_STAT_CONN_DH_SWEEP_REMOVE			1418
-/*! data-handle: connection sweep time-of-death sets */
-#define	WT_STAT_CONN_DH_SWEEP_TOD			1419
-/*! data-handle: connection sweeps */
-#define	WT_STAT_CONN_DH_SWEEPS				1420
->>>>>>> f63ab99c
+#define	WT_STAT_CONN_DH_SWEEPS				1424
 /*!
  * data-handle: connection sweeps skipped due to checkpoint gathering
  * handles
  */
-<<<<<<< HEAD
-#define	WT_STAT_CONN_DH_SWEEP_SKIP_CKPT			1424
+#define	WT_STAT_CONN_DH_SWEEP_SKIP_CKPT			1425
 /*! data-handle: session dhandles swept */
-#define	WT_STAT_CONN_DH_SESSION_HANDLES			1425
+#define	WT_STAT_CONN_DH_SESSION_HANDLES			1426
 /*! data-handle: session sweep attempts */
-#define	WT_STAT_CONN_DH_SESSION_SWEEPS			1426
+#define	WT_STAT_CONN_DH_SESSION_SWEEPS			1427
 /*! lock: checkpoint lock acquisitions */
-#define	WT_STAT_CONN_LOCK_CHECKPOINT_COUNT		1427
+#define	WT_STAT_CONN_LOCK_CHECKPOINT_COUNT		1428
 /*! lock: checkpoint lock application thread wait time (usecs) */
-#define	WT_STAT_CONN_LOCK_CHECKPOINT_WAIT_APPLICATION	1428
+#define	WT_STAT_CONN_LOCK_CHECKPOINT_WAIT_APPLICATION	1429
 /*! lock: checkpoint lock internal thread wait time (usecs) */
-#define	WT_STAT_CONN_LOCK_CHECKPOINT_WAIT_INTERNAL	1429
+#define	WT_STAT_CONN_LOCK_CHECKPOINT_WAIT_INTERNAL	1430
 /*! lock: dhandle lock application thread time waiting (usecs) */
-#define	WT_STAT_CONN_LOCK_DHANDLE_WAIT_APPLICATION	1430
+#define	WT_STAT_CONN_LOCK_DHANDLE_WAIT_APPLICATION	1431
 /*! lock: dhandle lock internal thread time waiting (usecs) */
-#define	WT_STAT_CONN_LOCK_DHANDLE_WAIT_INTERNAL		1431
+#define	WT_STAT_CONN_LOCK_DHANDLE_WAIT_INTERNAL		1432
 /*! lock: dhandle read lock acquisitions */
-#define	WT_STAT_CONN_LOCK_DHANDLE_READ_COUNT		1432
+#define	WT_STAT_CONN_LOCK_DHANDLE_READ_COUNT		1433
 /*! lock: dhandle write lock acquisitions */
-#define	WT_STAT_CONN_LOCK_DHANDLE_WRITE_COUNT		1433
+#define	WT_STAT_CONN_LOCK_DHANDLE_WRITE_COUNT		1434
 /*! lock: metadata lock acquisitions */
-#define	WT_STAT_CONN_LOCK_METADATA_COUNT		1434
+#define	WT_STAT_CONN_LOCK_METADATA_COUNT		1435
 /*! lock: metadata lock application thread wait time (usecs) */
-#define	WT_STAT_CONN_LOCK_METADATA_WAIT_APPLICATION	1435
+#define	WT_STAT_CONN_LOCK_METADATA_WAIT_APPLICATION	1436
 /*! lock: metadata lock internal thread wait time (usecs) */
-#define	WT_STAT_CONN_LOCK_METADATA_WAIT_INTERNAL	1436
+#define	WT_STAT_CONN_LOCK_METADATA_WAIT_INTERNAL	1437
 /*! lock: schema lock acquisitions */
-#define	WT_STAT_CONN_LOCK_SCHEMA_COUNT			1437
+#define	WT_STAT_CONN_LOCK_SCHEMA_COUNT			1438
 /*! lock: schema lock application thread wait time (usecs) */
-#define	WT_STAT_CONN_LOCK_SCHEMA_WAIT_APPLICATION	1438
+#define	WT_STAT_CONN_LOCK_SCHEMA_WAIT_APPLICATION	1439
 /*! lock: schema lock internal thread wait time (usecs) */
-#define	WT_STAT_CONN_LOCK_SCHEMA_WAIT_INTERNAL		1439
-=======
-#define	WT_STAT_CONN_DH_SWEEP_SKIP_CKPT			1421
-/*! data-handle: session dhandles swept */
-#define	WT_STAT_CONN_DH_SESSION_HANDLES			1422
-/*! data-handle: session sweep attempts */
-#define	WT_STAT_CONN_DH_SESSION_SWEEPS			1423
-/*! lock: checkpoint lock acquisitions */
-#define	WT_STAT_CONN_LOCK_CHECKPOINT_COUNT		1424
-/*! lock: checkpoint lock application thread wait time (usecs) */
-#define	WT_STAT_CONN_LOCK_CHECKPOINT_WAIT_APPLICATION	1425
-/*! lock: checkpoint lock internal thread wait time (usecs) */
-#define	WT_STAT_CONN_LOCK_CHECKPOINT_WAIT_INTERNAL	1426
-/*! lock: dhandle lock application thread time waiting (usecs) */
-#define	WT_STAT_CONN_LOCK_DHANDLE_WAIT_APPLICATION	1427
-/*! lock: dhandle lock internal thread time waiting (usecs) */
-#define	WT_STAT_CONN_LOCK_DHANDLE_WAIT_INTERNAL		1428
-/*! lock: dhandle read lock acquisitions */
-#define	WT_STAT_CONN_LOCK_DHANDLE_READ_COUNT		1429
-/*! lock: dhandle write lock acquisitions */
-#define	WT_STAT_CONN_LOCK_DHANDLE_WRITE_COUNT		1430
-/*! lock: metadata lock acquisitions */
-#define	WT_STAT_CONN_LOCK_METADATA_COUNT		1431
-/*! lock: metadata lock application thread wait time (usecs) */
-#define	WT_STAT_CONN_LOCK_METADATA_WAIT_APPLICATION	1432
-/*! lock: metadata lock internal thread wait time (usecs) */
-#define	WT_STAT_CONN_LOCK_METADATA_WAIT_INTERNAL	1433
-/*! lock: schema lock acquisitions */
-#define	WT_STAT_CONN_LOCK_SCHEMA_COUNT			1434
-/*! lock: schema lock application thread wait time (usecs) */
-#define	WT_STAT_CONN_LOCK_SCHEMA_WAIT_APPLICATION	1435
-/*! lock: schema lock internal thread wait time (usecs) */
-#define	WT_STAT_CONN_LOCK_SCHEMA_WAIT_INTERNAL		1436
->>>>>>> f63ab99c
+#define	WT_STAT_CONN_LOCK_SCHEMA_WAIT_INTERNAL		1440
 /*!
  * lock: table lock application thread time waiting for the table lock
  * (usecs)
  */
-<<<<<<< HEAD
-#define	WT_STAT_CONN_LOCK_TABLE_WAIT_APPLICATION	1440
-=======
-#define	WT_STAT_CONN_LOCK_TABLE_WAIT_APPLICATION	1437
->>>>>>> f63ab99c
+#define	WT_STAT_CONN_LOCK_TABLE_WAIT_APPLICATION	1441
 /*!
  * lock: table lock internal thread time waiting for the table lock
  * (usecs)
  */
-<<<<<<< HEAD
-#define	WT_STAT_CONN_LOCK_TABLE_WAIT_INTERNAL		1441
+#define	WT_STAT_CONN_LOCK_TABLE_WAIT_INTERNAL		1442
 /*! lock: table read lock acquisitions */
-#define	WT_STAT_CONN_LOCK_TABLE_READ_COUNT		1442
+#define	WT_STAT_CONN_LOCK_TABLE_READ_COUNT		1443
 /*! lock: table write lock acquisitions */
-#define	WT_STAT_CONN_LOCK_TABLE_WRITE_COUNT		1443
+#define	WT_STAT_CONN_LOCK_TABLE_WRITE_COUNT		1444
 /*! lock: txn global lock application thread time waiting (usecs) */
-#define	WT_STAT_CONN_LOCK_TXN_GLOBAL_WAIT_APPLICATION	1444
+#define	WT_STAT_CONN_LOCK_TXN_GLOBAL_WAIT_APPLICATION	1445
 /*! lock: txn global lock internal thread time waiting (usecs) */
-#define	WT_STAT_CONN_LOCK_TXN_GLOBAL_WAIT_INTERNAL	1445
+#define	WT_STAT_CONN_LOCK_TXN_GLOBAL_WAIT_INTERNAL	1446
 /*! lock: txn global read lock acquisitions */
-#define	WT_STAT_CONN_LOCK_TXN_GLOBAL_READ_COUNT		1446
+#define	WT_STAT_CONN_LOCK_TXN_GLOBAL_READ_COUNT		1447
 /*! lock: txn global write lock acquisitions */
-#define	WT_STAT_CONN_LOCK_TXN_GLOBAL_WRITE_COUNT	1447
+#define	WT_STAT_CONN_LOCK_TXN_GLOBAL_WRITE_COUNT	1448
 /*! log: busy returns attempting to switch slots */
-#define	WT_STAT_CONN_LOG_SLOT_SWITCH_BUSY		1448
+#define	WT_STAT_CONN_LOG_SLOT_SWITCH_BUSY		1449
 /*! log: force log remove time sleeping (usecs) */
-#define	WT_STAT_CONN_LOG_FORCE_REMOVE_SLEEP		1449
+#define	WT_STAT_CONN_LOG_FORCE_REMOVE_SLEEP		1450
 /*! log: log bytes of payload data */
-#define	WT_STAT_CONN_LOG_BYTES_PAYLOAD			1450
+#define	WT_STAT_CONN_LOG_BYTES_PAYLOAD			1451
 /*! log: log bytes written */
-#define	WT_STAT_CONN_LOG_BYTES_WRITTEN			1451
+#define	WT_STAT_CONN_LOG_BYTES_WRITTEN			1452
 /*! log: log files manually zero-filled */
-#define	WT_STAT_CONN_LOG_ZERO_FILLS			1452
+#define	WT_STAT_CONN_LOG_ZERO_FILLS			1453
 /*! log: log flush operations */
-#define	WT_STAT_CONN_LOG_FLUSH				1453
+#define	WT_STAT_CONN_LOG_FLUSH				1454
 /*! log: log force write operations */
-#define	WT_STAT_CONN_LOG_FORCE_WRITE			1454
+#define	WT_STAT_CONN_LOG_FORCE_WRITE			1455
 /*! log: log force write operations skipped */
-#define	WT_STAT_CONN_LOG_FORCE_WRITE_SKIP		1455
+#define	WT_STAT_CONN_LOG_FORCE_WRITE_SKIP		1456
 /*! log: log records compressed */
-#define	WT_STAT_CONN_LOG_COMPRESS_WRITES		1456
+#define	WT_STAT_CONN_LOG_COMPRESS_WRITES		1457
 /*! log: log records not compressed */
-#define	WT_STAT_CONN_LOG_COMPRESS_WRITE_FAILS		1457
+#define	WT_STAT_CONN_LOG_COMPRESS_WRITE_FAILS		1458
 /*! log: log records too small to compress */
-#define	WT_STAT_CONN_LOG_COMPRESS_SMALL			1458
+#define	WT_STAT_CONN_LOG_COMPRESS_SMALL			1459
 /*! log: log release advances write LSN */
-#define	WT_STAT_CONN_LOG_RELEASE_WRITE_LSN		1459
+#define	WT_STAT_CONN_LOG_RELEASE_WRITE_LSN		1460
 /*! log: log scan operations */
-#define	WT_STAT_CONN_LOG_SCANS				1460
+#define	WT_STAT_CONN_LOG_SCANS				1461
 /*! log: log scan records requiring two reads */
-#define	WT_STAT_CONN_LOG_SCAN_REREADS			1461
+#define	WT_STAT_CONN_LOG_SCAN_REREADS			1462
 /*! log: log server thread advances write LSN */
-#define	WT_STAT_CONN_LOG_WRITE_LSN			1462
+#define	WT_STAT_CONN_LOG_WRITE_LSN			1463
 /*! log: log server thread write LSN walk skipped */
-#define	WT_STAT_CONN_LOG_WRITE_LSN_SKIP			1463
+#define	WT_STAT_CONN_LOG_WRITE_LSN_SKIP			1464
 /*! log: log sync operations */
-#define	WT_STAT_CONN_LOG_SYNC				1464
+#define	WT_STAT_CONN_LOG_SYNC				1465
 /*! log: log sync time duration (usecs) */
-#define	WT_STAT_CONN_LOG_SYNC_DURATION			1465
+#define	WT_STAT_CONN_LOG_SYNC_DURATION			1466
 /*! log: log sync_dir operations */
-#define	WT_STAT_CONN_LOG_SYNC_DIR			1466
+#define	WT_STAT_CONN_LOG_SYNC_DIR			1467
 /*! log: log sync_dir time duration (usecs) */
-#define	WT_STAT_CONN_LOG_SYNC_DIR_DURATION		1467
+#define	WT_STAT_CONN_LOG_SYNC_DIR_DURATION		1468
 /*! log: log write operations */
-#define	WT_STAT_CONN_LOG_WRITES				1468
+#define	WT_STAT_CONN_LOG_WRITES				1469
 /*! log: logging bytes consolidated */
-#define	WT_STAT_CONN_LOG_SLOT_CONSOLIDATED		1469
+#define	WT_STAT_CONN_LOG_SLOT_CONSOLIDATED		1470
 /*! log: maximum log file size */
-#define	WT_STAT_CONN_LOG_MAX_FILESIZE			1470
+#define	WT_STAT_CONN_LOG_MAX_FILESIZE			1471
 /*! log: number of pre-allocated log files to create */
-#define	WT_STAT_CONN_LOG_PREALLOC_MAX			1471
+#define	WT_STAT_CONN_LOG_PREALLOC_MAX			1472
 /*! log: pre-allocated log files not ready and missed */
-#define	WT_STAT_CONN_LOG_PREALLOC_MISSED		1472
+#define	WT_STAT_CONN_LOG_PREALLOC_MISSED		1473
 /*! log: pre-allocated log files prepared */
-#define	WT_STAT_CONN_LOG_PREALLOC_FILES			1473
+#define	WT_STAT_CONN_LOG_PREALLOC_FILES			1474
 /*! log: pre-allocated log files used */
-#define	WT_STAT_CONN_LOG_PREALLOC_USED			1474
+#define	WT_STAT_CONN_LOG_PREALLOC_USED			1475
 /*! log: records processed by log scan */
-#define	WT_STAT_CONN_LOG_SCAN_RECORDS			1475
+#define	WT_STAT_CONN_LOG_SCAN_RECORDS			1476
 /*! log: slot close lost race */
-#define	WT_STAT_CONN_LOG_SLOT_CLOSE_RACE		1476
+#define	WT_STAT_CONN_LOG_SLOT_CLOSE_RACE		1477
 /*! log: slot close unbuffered waits */
-#define	WT_STAT_CONN_LOG_SLOT_CLOSE_UNBUF		1477
+#define	WT_STAT_CONN_LOG_SLOT_CLOSE_UNBUF		1478
 /*! log: slot closures */
-#define	WT_STAT_CONN_LOG_SLOT_CLOSES			1478
+#define	WT_STAT_CONN_LOG_SLOT_CLOSES			1479
 /*! log: slot join atomic update races */
-#define	WT_STAT_CONN_LOG_SLOT_RACES			1479
+#define	WT_STAT_CONN_LOG_SLOT_RACES			1480
 /*! log: slot join calls atomic updates raced */
-#define	WT_STAT_CONN_LOG_SLOT_YIELD_RACE		1480
+#define	WT_STAT_CONN_LOG_SLOT_YIELD_RACE		1481
 /*! log: slot join calls did not yield */
-#define	WT_STAT_CONN_LOG_SLOT_IMMEDIATE			1481
+#define	WT_STAT_CONN_LOG_SLOT_IMMEDIATE			1482
 /*! log: slot join calls found active slot closed */
-#define	WT_STAT_CONN_LOG_SLOT_YIELD_CLOSE		1482
+#define	WT_STAT_CONN_LOG_SLOT_YIELD_CLOSE		1483
 /*! log: slot join calls slept */
-#define	WT_STAT_CONN_LOG_SLOT_YIELD_SLEEP		1483
+#define	WT_STAT_CONN_LOG_SLOT_YIELD_SLEEP		1484
 /*! log: slot join calls yielded */
-#define	WT_STAT_CONN_LOG_SLOT_YIELD			1484
+#define	WT_STAT_CONN_LOG_SLOT_YIELD			1485
 /*! log: slot join found active slot closed */
-#define	WT_STAT_CONN_LOG_SLOT_ACTIVE_CLOSED		1485
+#define	WT_STAT_CONN_LOG_SLOT_ACTIVE_CLOSED		1486
 /*! log: slot joins yield time (usecs) */
-#define	WT_STAT_CONN_LOG_SLOT_YIELD_DURATION		1486
+#define	WT_STAT_CONN_LOG_SLOT_YIELD_DURATION		1487
 /*! log: slot transitions unable to find free slot */
-#define	WT_STAT_CONN_LOG_SLOT_NO_FREE_SLOTS		1487
+#define	WT_STAT_CONN_LOG_SLOT_NO_FREE_SLOTS		1488
 /*! log: slot unbuffered writes */
-#define	WT_STAT_CONN_LOG_SLOT_UNBUFFERED		1488
+#define	WT_STAT_CONN_LOG_SLOT_UNBUFFERED		1489
 /*! log: total in-memory size of compressed records */
-#define	WT_STAT_CONN_LOG_COMPRESS_MEM			1489
+#define	WT_STAT_CONN_LOG_COMPRESS_MEM			1490
 /*! log: total log buffer size */
-#define	WT_STAT_CONN_LOG_BUFFER_SIZE			1490
+#define	WT_STAT_CONN_LOG_BUFFER_SIZE			1491
 /*! log: total size of compressed records */
-#define	WT_STAT_CONN_LOG_COMPRESS_LEN			1491
+#define	WT_STAT_CONN_LOG_COMPRESS_LEN			1492
 /*! log: written slots coalesced */
-#define	WT_STAT_CONN_LOG_SLOT_COALESCED			1492
+#define	WT_STAT_CONN_LOG_SLOT_COALESCED			1493
 /*! log: yields waiting for previous log file close */
-#define	WT_STAT_CONN_LOG_CLOSE_YIELDS			1493
+#define	WT_STAT_CONN_LOG_CLOSE_YIELDS			1494
 /*! perf: file system read latency histogram (bucket 1) - 0-10ms */
-#define	WT_STAT_CONN_PERF_HIST_FSREAD_LATENCY_LT10	1494
+#define	WT_STAT_CONN_PERF_HIST_FSREAD_LATENCY_LT10	1495
 /*! perf: file system read latency histogram (bucket 2) - 10-49ms */
-#define	WT_STAT_CONN_PERF_HIST_FSREAD_LATENCY_LT50	1495
+#define	WT_STAT_CONN_PERF_HIST_FSREAD_LATENCY_LT50	1496
 /*! perf: file system read latency histogram (bucket 3) - 50-99ms */
-#define	WT_STAT_CONN_PERF_HIST_FSREAD_LATENCY_LT100	1496
+#define	WT_STAT_CONN_PERF_HIST_FSREAD_LATENCY_LT100	1497
 /*! perf: file system read latency histogram (bucket 4) - 100-249ms */
-#define	WT_STAT_CONN_PERF_HIST_FSREAD_LATENCY_LT250	1497
+#define	WT_STAT_CONN_PERF_HIST_FSREAD_LATENCY_LT250	1498
 /*! perf: file system read latency histogram (bucket 5) - 250-499ms */
-#define	WT_STAT_CONN_PERF_HIST_FSREAD_LATENCY_LT500	1498
+#define	WT_STAT_CONN_PERF_HIST_FSREAD_LATENCY_LT500	1499
 /*! perf: file system read latency histogram (bucket 6) - 500-999ms */
-#define	WT_STAT_CONN_PERF_HIST_FSREAD_LATENCY_LT1000	1499
+#define	WT_STAT_CONN_PERF_HIST_FSREAD_LATENCY_LT1000	1500
 /*! perf: file system read latency histogram (bucket 7) - 1000ms+ */
-#define	WT_STAT_CONN_PERF_HIST_FSREAD_LATENCY_GT1000	1500
+#define	WT_STAT_CONN_PERF_HIST_FSREAD_LATENCY_GT1000	1501
 /*! perf: file system read latency histogram total (msecs) */
-#define	WT_STAT_CONN_PERF_HIST_FSREAD_LATENCY_TOTAL_MSECS	1501
+#define	WT_STAT_CONN_PERF_HIST_FSREAD_LATENCY_TOTAL_MSECS	1502
 /*! perf: file system write latency histogram (bucket 1) - 0-10ms */
-#define	WT_STAT_CONN_PERF_HIST_FSWRITE_LATENCY_LT10	1502
+#define	WT_STAT_CONN_PERF_HIST_FSWRITE_LATENCY_LT10	1503
 /*! perf: file system write latency histogram (bucket 2) - 10-49ms */
-#define	WT_STAT_CONN_PERF_HIST_FSWRITE_LATENCY_LT50	1503
+#define	WT_STAT_CONN_PERF_HIST_FSWRITE_LATENCY_LT50	1504
 /*! perf: file system write latency histogram (bucket 3) - 50-99ms */
-#define	WT_STAT_CONN_PERF_HIST_FSWRITE_LATENCY_LT100	1504
+#define	WT_STAT_CONN_PERF_HIST_FSWRITE_LATENCY_LT100	1505
 /*! perf: file system write latency histogram (bucket 4) - 100-249ms */
-#define	WT_STAT_CONN_PERF_HIST_FSWRITE_LATENCY_LT250	1505
+#define	WT_STAT_CONN_PERF_HIST_FSWRITE_LATENCY_LT250	1506
 /*! perf: file system write latency histogram (bucket 5) - 250-499ms */
-#define	WT_STAT_CONN_PERF_HIST_FSWRITE_LATENCY_LT500	1506
+#define	WT_STAT_CONN_PERF_HIST_FSWRITE_LATENCY_LT500	1507
 /*! perf: file system write latency histogram (bucket 6) - 500-999ms */
-#define	WT_STAT_CONN_PERF_HIST_FSWRITE_LATENCY_LT1000	1507
+#define	WT_STAT_CONN_PERF_HIST_FSWRITE_LATENCY_LT1000	1508
 /*! perf: file system write latency histogram (bucket 7) - 1000ms+ */
-#define	WT_STAT_CONN_PERF_HIST_FSWRITE_LATENCY_GT1000	1508
+#define	WT_STAT_CONN_PERF_HIST_FSWRITE_LATENCY_GT1000	1509
 /*! perf: file system write latency histogram total (msecs) */
-#define	WT_STAT_CONN_PERF_HIST_FSWRITE_LATENCY_TOTAL_MSECS	1509
+#define	WT_STAT_CONN_PERF_HIST_FSWRITE_LATENCY_TOTAL_MSECS	1510
 /*! perf: operation read latency histogram (bucket 1) - 0-100us */
-#define	WT_STAT_CONN_PERF_HIST_OPREAD_LATENCY_LT100	1510
+#define	WT_STAT_CONN_PERF_HIST_OPREAD_LATENCY_LT100	1511
 /*! perf: operation read latency histogram (bucket 2) - 100-249us */
-#define	WT_STAT_CONN_PERF_HIST_OPREAD_LATENCY_LT250	1511
+#define	WT_STAT_CONN_PERF_HIST_OPREAD_LATENCY_LT250	1512
 /*! perf: operation read latency histogram (bucket 3) - 250-499us */
-#define	WT_STAT_CONN_PERF_HIST_OPREAD_LATENCY_LT500	1512
+#define	WT_STAT_CONN_PERF_HIST_OPREAD_LATENCY_LT500	1513
 /*! perf: operation read latency histogram (bucket 4) - 500-999us */
-#define	WT_STAT_CONN_PERF_HIST_OPREAD_LATENCY_LT1000	1513
+#define	WT_STAT_CONN_PERF_HIST_OPREAD_LATENCY_LT1000	1514
 /*! perf: operation read latency histogram (bucket 5) - 1000-9999us */
-#define	WT_STAT_CONN_PERF_HIST_OPREAD_LATENCY_LT10000	1514
+#define	WT_STAT_CONN_PERF_HIST_OPREAD_LATENCY_LT10000	1515
 /*! perf: operation read latency histogram (bucket 6) - 10000us+ */
-#define	WT_STAT_CONN_PERF_HIST_OPREAD_LATENCY_GT10000	1515
+#define	WT_STAT_CONN_PERF_HIST_OPREAD_LATENCY_GT10000	1516
 /*! perf: operation read latency histogram total (usecs) */
-#define	WT_STAT_CONN_PERF_HIST_OPREAD_LATENCY_TOTAL_USECS	1516
+#define	WT_STAT_CONN_PERF_HIST_OPREAD_LATENCY_TOTAL_USECS	1517
 /*! perf: operation write latency histogram (bucket 1) - 0-100us */
-#define	WT_STAT_CONN_PERF_HIST_OPWRITE_LATENCY_LT100	1517
+#define	WT_STAT_CONN_PERF_HIST_OPWRITE_LATENCY_LT100	1518
 /*! perf: operation write latency histogram (bucket 2) - 100-249us */
-#define	WT_STAT_CONN_PERF_HIST_OPWRITE_LATENCY_LT250	1518
+#define	WT_STAT_CONN_PERF_HIST_OPWRITE_LATENCY_LT250	1519
 /*! perf: operation write latency histogram (bucket 3) - 250-499us */
-#define	WT_STAT_CONN_PERF_HIST_OPWRITE_LATENCY_LT500	1519
+#define	WT_STAT_CONN_PERF_HIST_OPWRITE_LATENCY_LT500	1520
 /*! perf: operation write latency histogram (bucket 4) - 500-999us */
-#define	WT_STAT_CONN_PERF_HIST_OPWRITE_LATENCY_LT1000	1520
+#define	WT_STAT_CONN_PERF_HIST_OPWRITE_LATENCY_LT1000	1521
 /*! perf: operation write latency histogram (bucket 5) - 1000-9999us */
-#define	WT_STAT_CONN_PERF_HIST_OPWRITE_LATENCY_LT10000	1521
+#define	WT_STAT_CONN_PERF_HIST_OPWRITE_LATENCY_LT10000	1522
 /*! perf: operation write latency histogram (bucket 6) - 10000us+ */
-#define	WT_STAT_CONN_PERF_HIST_OPWRITE_LATENCY_GT10000	1522
+#define	WT_STAT_CONN_PERF_HIST_OPWRITE_LATENCY_GT10000	1523
 /*! perf: operation write latency histogram total (usecs) */
-#define	WT_STAT_CONN_PERF_HIST_OPWRITE_LATENCY_TOTAL_USECS	1523
+#define	WT_STAT_CONN_PERF_HIST_OPWRITE_LATENCY_TOTAL_USECS	1524
 /*! prefetch: could not perform pre-fetch on internal page */
-#define	WT_STAT_CONN_PREFETCH_SKIPPED_INTERNAL_PAGE	1524
-=======
-#define	WT_STAT_CONN_LOCK_TABLE_WAIT_INTERNAL		1438
-/*! lock: table read lock acquisitions */
-#define	WT_STAT_CONN_LOCK_TABLE_READ_COUNT		1439
-/*! lock: table write lock acquisitions */
-#define	WT_STAT_CONN_LOCK_TABLE_WRITE_COUNT		1440
-/*! lock: txn global lock application thread time waiting (usecs) */
-#define	WT_STAT_CONN_LOCK_TXN_GLOBAL_WAIT_APPLICATION	1441
-/*! lock: txn global lock internal thread time waiting (usecs) */
-#define	WT_STAT_CONN_LOCK_TXN_GLOBAL_WAIT_INTERNAL	1442
-/*! lock: txn global read lock acquisitions */
-#define	WT_STAT_CONN_LOCK_TXN_GLOBAL_READ_COUNT		1443
-/*! lock: txn global write lock acquisitions */
-#define	WT_STAT_CONN_LOCK_TXN_GLOBAL_WRITE_COUNT	1444
-/*! log: busy returns attempting to switch slots */
-#define	WT_STAT_CONN_LOG_SLOT_SWITCH_BUSY		1445
-/*! log: force log remove time sleeping (usecs) */
-#define	WT_STAT_CONN_LOG_FORCE_REMOVE_SLEEP		1446
-/*! log: log bytes of payload data */
-#define	WT_STAT_CONN_LOG_BYTES_PAYLOAD			1447
-/*! log: log bytes written */
-#define	WT_STAT_CONN_LOG_BYTES_WRITTEN			1448
-/*! log: log files manually zero-filled */
-#define	WT_STAT_CONN_LOG_ZERO_FILLS			1449
-/*! log: log flush operations */
-#define	WT_STAT_CONN_LOG_FLUSH				1450
-/*! log: log force write operations */
-#define	WT_STAT_CONN_LOG_FORCE_WRITE			1451
-/*! log: log force write operations skipped */
-#define	WT_STAT_CONN_LOG_FORCE_WRITE_SKIP		1452
-/*! log: log records compressed */
-#define	WT_STAT_CONN_LOG_COMPRESS_WRITES		1453
-/*! log: log records not compressed */
-#define	WT_STAT_CONN_LOG_COMPRESS_WRITE_FAILS		1454
-/*! log: log records too small to compress */
-#define	WT_STAT_CONN_LOG_COMPRESS_SMALL			1455
-/*! log: log release advances write LSN */
-#define	WT_STAT_CONN_LOG_RELEASE_WRITE_LSN		1456
-/*! log: log scan operations */
-#define	WT_STAT_CONN_LOG_SCANS				1457
-/*! log: log scan records requiring two reads */
-#define	WT_STAT_CONN_LOG_SCAN_REREADS			1458
-/*! log: log server thread advances write LSN */
-#define	WT_STAT_CONN_LOG_WRITE_LSN			1459
-/*! log: log server thread write LSN walk skipped */
-#define	WT_STAT_CONN_LOG_WRITE_LSN_SKIP			1460
-/*! log: log sync operations */
-#define	WT_STAT_CONN_LOG_SYNC				1461
-/*! log: log sync time duration (usecs) */
-#define	WT_STAT_CONN_LOG_SYNC_DURATION			1462
-/*! log: log sync_dir operations */
-#define	WT_STAT_CONN_LOG_SYNC_DIR			1463
-/*! log: log sync_dir time duration (usecs) */
-#define	WT_STAT_CONN_LOG_SYNC_DIR_DURATION		1464
-/*! log: log write operations */
-#define	WT_STAT_CONN_LOG_WRITES				1465
-/*! log: logging bytes consolidated */
-#define	WT_STAT_CONN_LOG_SLOT_CONSOLIDATED		1466
-/*! log: maximum log file size */
-#define	WT_STAT_CONN_LOG_MAX_FILESIZE			1467
-/*! log: number of pre-allocated log files to create */
-#define	WT_STAT_CONN_LOG_PREALLOC_MAX			1468
-/*! log: pre-allocated log files not ready and missed */
-#define	WT_STAT_CONN_LOG_PREALLOC_MISSED		1469
-/*! log: pre-allocated log files prepared */
-#define	WT_STAT_CONN_LOG_PREALLOC_FILES			1470
-/*! log: pre-allocated log files used */
-#define	WT_STAT_CONN_LOG_PREALLOC_USED			1471
-/*! log: records processed by log scan */
-#define	WT_STAT_CONN_LOG_SCAN_RECORDS			1472
-/*! log: slot close lost race */
-#define	WT_STAT_CONN_LOG_SLOT_CLOSE_RACE		1473
-/*! log: slot close unbuffered waits */
-#define	WT_STAT_CONN_LOG_SLOT_CLOSE_UNBUF		1474
-/*! log: slot closures */
-#define	WT_STAT_CONN_LOG_SLOT_CLOSES			1475
-/*! log: slot join atomic update races */
-#define	WT_STAT_CONN_LOG_SLOT_RACES			1476
-/*! log: slot join calls atomic updates raced */
-#define	WT_STAT_CONN_LOG_SLOT_YIELD_RACE		1477
-/*! log: slot join calls did not yield */
-#define	WT_STAT_CONN_LOG_SLOT_IMMEDIATE			1478
-/*! log: slot join calls found active slot closed */
-#define	WT_STAT_CONN_LOG_SLOT_YIELD_CLOSE		1479
-/*! log: slot join calls slept */
-#define	WT_STAT_CONN_LOG_SLOT_YIELD_SLEEP		1480
-/*! log: slot join calls yielded */
-#define	WT_STAT_CONN_LOG_SLOT_YIELD			1481
-/*! log: slot join found active slot closed */
-#define	WT_STAT_CONN_LOG_SLOT_ACTIVE_CLOSED		1482
-/*! log: slot joins yield time (usecs) */
-#define	WT_STAT_CONN_LOG_SLOT_YIELD_DURATION		1483
-/*! log: slot transitions unable to find free slot */
-#define	WT_STAT_CONN_LOG_SLOT_NO_FREE_SLOTS		1484
-/*! log: slot unbuffered writes */
-#define	WT_STAT_CONN_LOG_SLOT_UNBUFFERED		1485
-/*! log: total in-memory size of compressed records */
-#define	WT_STAT_CONN_LOG_COMPRESS_MEM			1486
-/*! log: total log buffer size */
-#define	WT_STAT_CONN_LOG_BUFFER_SIZE			1487
-/*! log: total size of compressed records */
-#define	WT_STAT_CONN_LOG_COMPRESS_LEN			1488
-/*! log: written slots coalesced */
-#define	WT_STAT_CONN_LOG_SLOT_COALESCED			1489
-/*! log: yields waiting for previous log file close */
-#define	WT_STAT_CONN_LOG_CLOSE_YIELDS			1490
-/*! perf: file system read latency histogram (bucket 1) - 0-10ms */
-#define	WT_STAT_CONN_PERF_HIST_FSREAD_LATENCY_LT10	1491
-/*! perf: file system read latency histogram (bucket 2) - 10-49ms */
-#define	WT_STAT_CONN_PERF_HIST_FSREAD_LATENCY_LT50	1492
-/*! perf: file system read latency histogram (bucket 3) - 50-99ms */
-#define	WT_STAT_CONN_PERF_HIST_FSREAD_LATENCY_LT100	1493
-/*! perf: file system read latency histogram (bucket 4) - 100-249ms */
-#define	WT_STAT_CONN_PERF_HIST_FSREAD_LATENCY_LT250	1494
-/*! perf: file system read latency histogram (bucket 5) - 250-499ms */
-#define	WT_STAT_CONN_PERF_HIST_FSREAD_LATENCY_LT500	1495
-/*! perf: file system read latency histogram (bucket 6) - 500-999ms */
-#define	WT_STAT_CONN_PERF_HIST_FSREAD_LATENCY_LT1000	1496
-/*! perf: file system read latency histogram (bucket 7) - 1000ms+ */
-#define	WT_STAT_CONN_PERF_HIST_FSREAD_LATENCY_GT1000	1497
-/*! perf: file system read latency histogram total (msecs) */
-#define	WT_STAT_CONN_PERF_HIST_FSREAD_LATENCY_TOTAL_MSECS	1498
-/*! perf: file system write latency histogram (bucket 1) - 0-10ms */
-#define	WT_STAT_CONN_PERF_HIST_FSWRITE_LATENCY_LT10	1499
-/*! perf: file system write latency histogram (bucket 2) - 10-49ms */
-#define	WT_STAT_CONN_PERF_HIST_FSWRITE_LATENCY_LT50	1500
-/*! perf: file system write latency histogram (bucket 3) - 50-99ms */
-#define	WT_STAT_CONN_PERF_HIST_FSWRITE_LATENCY_LT100	1501
-/*! perf: file system write latency histogram (bucket 4) - 100-249ms */
-#define	WT_STAT_CONN_PERF_HIST_FSWRITE_LATENCY_LT250	1502
-/*! perf: file system write latency histogram (bucket 5) - 250-499ms */
-#define	WT_STAT_CONN_PERF_HIST_FSWRITE_LATENCY_LT500	1503
-/*! perf: file system write latency histogram (bucket 6) - 500-999ms */
-#define	WT_STAT_CONN_PERF_HIST_FSWRITE_LATENCY_LT1000	1504
-/*! perf: file system write latency histogram (bucket 7) - 1000ms+ */
-#define	WT_STAT_CONN_PERF_HIST_FSWRITE_LATENCY_GT1000	1505
-/*! perf: file system write latency histogram total (msecs) */
-#define	WT_STAT_CONN_PERF_HIST_FSWRITE_LATENCY_TOTAL_MSECS	1506
-/*! perf: operation read latency histogram (bucket 1) - 0-100us */
-#define	WT_STAT_CONN_PERF_HIST_OPREAD_LATENCY_LT100	1507
-/*! perf: operation read latency histogram (bucket 2) - 100-249us */
-#define	WT_STAT_CONN_PERF_HIST_OPREAD_LATENCY_LT250	1508
-/*! perf: operation read latency histogram (bucket 3) - 250-499us */
-#define	WT_STAT_CONN_PERF_HIST_OPREAD_LATENCY_LT500	1509
-/*! perf: operation read latency histogram (bucket 4) - 500-999us */
-#define	WT_STAT_CONN_PERF_HIST_OPREAD_LATENCY_LT1000	1510
-/*! perf: operation read latency histogram (bucket 5) - 1000-9999us */
-#define	WT_STAT_CONN_PERF_HIST_OPREAD_LATENCY_LT10000	1511
-/*! perf: operation read latency histogram (bucket 6) - 10000us+ */
-#define	WT_STAT_CONN_PERF_HIST_OPREAD_LATENCY_GT10000	1512
-/*! perf: operation read latency histogram total (usecs) */
-#define	WT_STAT_CONN_PERF_HIST_OPREAD_LATENCY_TOTAL_USECS	1513
-/*! perf: operation write latency histogram (bucket 1) - 0-100us */
-#define	WT_STAT_CONN_PERF_HIST_OPWRITE_LATENCY_LT100	1514
-/*! perf: operation write latency histogram (bucket 2) - 100-249us */
-#define	WT_STAT_CONN_PERF_HIST_OPWRITE_LATENCY_LT250	1515
-/*! perf: operation write latency histogram (bucket 3) - 250-499us */
-#define	WT_STAT_CONN_PERF_HIST_OPWRITE_LATENCY_LT500	1516
-/*! perf: operation write latency histogram (bucket 4) - 500-999us */
-#define	WT_STAT_CONN_PERF_HIST_OPWRITE_LATENCY_LT1000	1517
-/*! perf: operation write latency histogram (bucket 5) - 1000-9999us */
-#define	WT_STAT_CONN_PERF_HIST_OPWRITE_LATENCY_LT10000	1518
-/*! perf: operation write latency histogram (bucket 6) - 10000us+ */
-#define	WT_STAT_CONN_PERF_HIST_OPWRITE_LATENCY_GT10000	1519
-/*! perf: operation write latency histogram total (usecs) */
-#define	WT_STAT_CONN_PERF_HIST_OPWRITE_LATENCY_TOTAL_USECS	1520
-/*! prefetch: could not perform pre-fetch on internal page */
-#define	WT_STAT_CONN_PREFETCH_SKIPPED_INTERNAL_PAGE	1521
->>>>>>> f63ab99c
+#define	WT_STAT_CONN_PREFETCH_SKIPPED_INTERNAL_PAGE	1525
 /*!
  * prefetch: could not perform pre-fetch on ref without the pre-fetch
  * flag set
  */
-<<<<<<< HEAD
-#define	WT_STAT_CONN_PREFETCH_SKIPPED_NO_FLAG_SET	1525
+#define	WT_STAT_CONN_PREFETCH_SKIPPED_NO_FLAG_SET	1526
 /*! prefetch: number of times pre-fetch failed to start */
-#define	WT_STAT_CONN_PREFETCH_FAILED_START		1526
+#define	WT_STAT_CONN_PREFETCH_FAILED_START		1527
 /*! prefetch: pre-fetch not repeating for recently pre-fetched ref */
-#define	WT_STAT_CONN_PREFETCH_SKIPPED_SAME_REF		1527
+#define	WT_STAT_CONN_PREFETCH_SKIPPED_SAME_REF		1528
 /*! prefetch: pre-fetch not triggered after single disk read */
-#define	WT_STAT_CONN_PREFETCH_DISK_ONE			1528
+#define	WT_STAT_CONN_PREFETCH_DISK_ONE			1529
 /*! prefetch: pre-fetch not triggered as there is no valid dhandle */
-#define	WT_STAT_CONN_PREFETCH_SKIPPED_NO_VALID_DHANDLE	1529
+#define	WT_STAT_CONN_PREFETCH_SKIPPED_NO_VALID_DHANDLE	1530
 /*! prefetch: pre-fetch not triggered by page read */
-#define	WT_STAT_CONN_PREFETCH_SKIPPED			1530
+#define	WT_STAT_CONN_PREFETCH_SKIPPED			1531
 /*! prefetch: pre-fetch not triggered due to disk read count */
-#define	WT_STAT_CONN_PREFETCH_SKIPPED_DISK_READ_COUNT	1531
+#define	WT_STAT_CONN_PREFETCH_SKIPPED_DISK_READ_COUNT	1532
 /*! prefetch: pre-fetch not triggered due to internal session */
-#define	WT_STAT_CONN_PREFETCH_SKIPPED_INTERNAL_SESSION	1532
+#define	WT_STAT_CONN_PREFETCH_SKIPPED_INTERNAL_SESSION	1533
 /*! prefetch: pre-fetch not triggered due to special btree handle */
-#define	WT_STAT_CONN_PREFETCH_SKIPPED_SPECIAL_HANDLE	1533
+#define	WT_STAT_CONN_PREFETCH_SKIPPED_SPECIAL_HANDLE	1534
 /*! prefetch: pre-fetch page not on disk when reading */
-#define	WT_STAT_CONN_PREFETCH_PAGES_FAIL		1534
+#define	WT_STAT_CONN_PREFETCH_PAGES_FAIL		1535
 /*! prefetch: pre-fetch pages queued */
-#define	WT_STAT_CONN_PREFETCH_PAGES_QUEUED		1535
+#define	WT_STAT_CONN_PREFETCH_PAGES_QUEUED		1536
 /*! prefetch: pre-fetch pages read in background */
-#define	WT_STAT_CONN_PREFETCH_PAGES_READ		1536
+#define	WT_STAT_CONN_PREFETCH_PAGES_READ		1537
 /*! prefetch: pre-fetch triggered by page read */
-#define	WT_STAT_CONN_PREFETCH_ATTEMPTS			1537
+#define	WT_STAT_CONN_PREFETCH_ATTEMPTS			1538
 /*! reconciliation: VLCS pages explicitly reconciled as empty */
-#define	WT_STAT_CONN_REC_VLCS_EMPTIED_PAGES		1538
+#define	WT_STAT_CONN_REC_VLCS_EMPTIED_PAGES		1539
 /*! reconciliation: approximate byte size of timestamps in pages written */
-#define	WT_STAT_CONN_REC_TIME_WINDOW_BYTES_TS		1539
-=======
-#define	WT_STAT_CONN_PREFETCH_SKIPPED_NO_FLAG_SET	1522
-/*! prefetch: number of times pre-fetch failed to start */
-#define	WT_STAT_CONN_PREFETCH_FAILED_START		1523
-/*! prefetch: pre-fetch not repeating for recently pre-fetched ref */
-#define	WT_STAT_CONN_PREFETCH_SKIPPED_SAME_REF		1524
-/*! prefetch: pre-fetch not triggered after single disk read */
-#define	WT_STAT_CONN_PREFETCH_DISK_ONE			1525
-/*! prefetch: pre-fetch not triggered as there is no valid dhandle */
-#define	WT_STAT_CONN_PREFETCH_SKIPPED_NO_VALID_DHANDLE	1526
-/*! prefetch: pre-fetch not triggered by page read */
-#define	WT_STAT_CONN_PREFETCH_SKIPPED			1527
-/*! prefetch: pre-fetch not triggered due to disk read count */
-#define	WT_STAT_CONN_PREFETCH_SKIPPED_DISK_READ_COUNT	1528
-/*! prefetch: pre-fetch not triggered due to internal session */
-#define	WT_STAT_CONN_PREFETCH_SKIPPED_INTERNAL_SESSION	1529
-/*! prefetch: pre-fetch not triggered due to special btree handle */
-#define	WT_STAT_CONN_PREFETCH_SKIPPED_SPECIAL_HANDLE	1530
-/*! prefetch: pre-fetch page not on disk when reading */
-#define	WT_STAT_CONN_PREFETCH_PAGES_FAIL		1531
-/*! prefetch: pre-fetch pages queued */
-#define	WT_STAT_CONN_PREFETCH_PAGES_QUEUED		1532
-/*! prefetch: pre-fetch pages read in background */
-#define	WT_STAT_CONN_PREFETCH_PAGES_READ		1533
-/*! prefetch: pre-fetch triggered by page read */
-#define	WT_STAT_CONN_PREFETCH_ATTEMPTS			1534
-/*! reconciliation: VLCS pages explicitly reconciled as empty */
-#define	WT_STAT_CONN_REC_VLCS_EMPTIED_PAGES		1535
-/*! reconciliation: approximate byte size of timestamps in pages written */
-#define	WT_STAT_CONN_REC_TIME_WINDOW_BYTES_TS		1536
->>>>>>> f63ab99c
+#define	WT_STAT_CONN_REC_TIME_WINDOW_BYTES_TS		1540
 /*!
  * reconciliation: approximate byte size of transaction IDs in pages
  * written
  */
-<<<<<<< HEAD
-#define	WT_STAT_CONN_REC_TIME_WINDOW_BYTES_TXN		1540
+#define	WT_STAT_CONN_REC_TIME_WINDOW_BYTES_TXN		1541
 /*! reconciliation: fast-path pages deleted */
-#define	WT_STAT_CONN_REC_PAGE_DELETE_FAST		1541
+#define	WT_STAT_CONN_REC_PAGE_DELETE_FAST		1542
 /*! reconciliation: leaf-page overflow keys */
-#define	WT_STAT_CONN_REC_OVERFLOW_KEY_LEAF		1542
+#define	WT_STAT_CONN_REC_OVERFLOW_KEY_LEAF		1543
 /*! reconciliation: maximum milliseconds spent in a reconciliation call */
-#define	WT_STAT_CONN_REC_MAXIMUM_MILLISECONDS		1543
-=======
-#define	WT_STAT_CONN_REC_TIME_WINDOW_BYTES_TXN		1537
-/*! reconciliation: fast-path pages deleted */
-#define	WT_STAT_CONN_REC_PAGE_DELETE_FAST		1538
-/*! reconciliation: leaf-page overflow keys */
-#define	WT_STAT_CONN_REC_OVERFLOW_KEY_LEAF		1539
-/*! reconciliation: maximum milliseconds spent in a reconciliation call */
-#define	WT_STAT_CONN_REC_MAXIMUM_MILLISECONDS		1540
->>>>>>> f63ab99c
+#define	WT_STAT_CONN_REC_MAXIMUM_MILLISECONDS		1544
 /*!
  * reconciliation: maximum milliseconds spent in building a disk image in
  * a reconciliation
  */
-<<<<<<< HEAD
-#define	WT_STAT_CONN_REC_MAXIMUM_IMAGE_BUILD_MILLISECONDS	1544
-=======
-#define	WT_STAT_CONN_REC_MAXIMUM_IMAGE_BUILD_MILLISECONDS	1541
->>>>>>> f63ab99c
+#define	WT_STAT_CONN_REC_MAXIMUM_IMAGE_BUILD_MILLISECONDS	1545
 /*!
  * reconciliation: maximum milliseconds spent in moving updates to the
  * history store in a reconciliation
  */
-<<<<<<< HEAD
-#define	WT_STAT_CONN_REC_MAXIMUM_HS_WRAPUP_MILLISECONDS	1545
+#define	WT_STAT_CONN_REC_MAXIMUM_HS_WRAPUP_MILLISECONDS	1546
 /*! reconciliation: overflow values written */
-#define	WT_STAT_CONN_REC_OVERFLOW_VALUE			1546
+#define	WT_STAT_CONN_REC_OVERFLOW_VALUE			1547
 /*! reconciliation: page reconciliation calls */
-#define	WT_STAT_CONN_REC_PAGES				1547
+#define	WT_STAT_CONN_REC_PAGES				1548
 /*! reconciliation: page reconciliation calls for eviction */
-#define	WT_STAT_CONN_REC_PAGES_EVICTION			1548
-=======
-#define	WT_STAT_CONN_REC_MAXIMUM_HS_WRAPUP_MILLISECONDS	1542
-/*! reconciliation: overflow values written */
-#define	WT_STAT_CONN_REC_OVERFLOW_VALUE			1543
-/*! reconciliation: page reconciliation calls */
-#define	WT_STAT_CONN_REC_PAGES				1544
-/*! reconciliation: page reconciliation calls for eviction */
-#define	WT_STAT_CONN_REC_PAGES_EVICTION			1545
->>>>>>> f63ab99c
+#define	WT_STAT_CONN_REC_PAGES_EVICTION			1549
 /*!
  * reconciliation: page reconciliation calls that resulted in values with
  * prepared transaction metadata
  */
-<<<<<<< HEAD
-#define	WT_STAT_CONN_REC_PAGES_WITH_PREPARE		1549
-=======
-#define	WT_STAT_CONN_REC_PAGES_WITH_PREPARE		1546
->>>>>>> f63ab99c
+#define	WT_STAT_CONN_REC_PAGES_WITH_PREPARE		1550
 /*!
  * reconciliation: page reconciliation calls that resulted in values with
  * timestamps
  */
-<<<<<<< HEAD
-#define	WT_STAT_CONN_REC_PAGES_WITH_TS			1550
-=======
-#define	WT_STAT_CONN_REC_PAGES_WITH_TS			1547
->>>>>>> f63ab99c
+#define	WT_STAT_CONN_REC_PAGES_WITH_TS			1551
 /*!
  * reconciliation: page reconciliation calls that resulted in values with
  * transaction ids
  */
-<<<<<<< HEAD
-#define	WT_STAT_CONN_REC_PAGES_WITH_TXN			1551
+#define	WT_STAT_CONN_REC_PAGES_WITH_TXN			1552
 /*! reconciliation: pages deleted */
-#define	WT_STAT_CONN_REC_PAGE_DELETE			1552
-=======
-#define	WT_STAT_CONN_REC_PAGES_WITH_TXN			1548
-/*! reconciliation: pages deleted */
-#define	WT_STAT_CONN_REC_PAGE_DELETE			1549
->>>>>>> f63ab99c
+#define	WT_STAT_CONN_REC_PAGE_DELETE			1553
 /*!
  * reconciliation: pages written including an aggregated newest start
  * durable timestamp
  */
-<<<<<<< HEAD
-#define	WT_STAT_CONN_REC_TIME_AGGR_NEWEST_START_DURABLE_TS	1553
-=======
-#define	WT_STAT_CONN_REC_TIME_AGGR_NEWEST_START_DURABLE_TS	1550
->>>>>>> f63ab99c
+#define	WT_STAT_CONN_REC_TIME_AGGR_NEWEST_START_DURABLE_TS	1554
 /*!
  * reconciliation: pages written including an aggregated newest stop
  * durable timestamp
  */
-<<<<<<< HEAD
-#define	WT_STAT_CONN_REC_TIME_AGGR_NEWEST_STOP_DURABLE_TS	1554
-=======
-#define	WT_STAT_CONN_REC_TIME_AGGR_NEWEST_STOP_DURABLE_TS	1551
->>>>>>> f63ab99c
+#define	WT_STAT_CONN_REC_TIME_AGGR_NEWEST_STOP_DURABLE_TS	1555
 /*!
  * reconciliation: pages written including an aggregated newest stop
  * timestamp
  */
-<<<<<<< HEAD
-#define	WT_STAT_CONN_REC_TIME_AGGR_NEWEST_STOP_TS	1555
-=======
-#define	WT_STAT_CONN_REC_TIME_AGGR_NEWEST_STOP_TS	1552
->>>>>>> f63ab99c
+#define	WT_STAT_CONN_REC_TIME_AGGR_NEWEST_STOP_TS	1556
 /*!
  * reconciliation: pages written including an aggregated newest stop
  * transaction ID
  */
-<<<<<<< HEAD
-#define	WT_STAT_CONN_REC_TIME_AGGR_NEWEST_STOP_TXN	1556
-=======
-#define	WT_STAT_CONN_REC_TIME_AGGR_NEWEST_STOP_TXN	1553
->>>>>>> f63ab99c
+#define	WT_STAT_CONN_REC_TIME_AGGR_NEWEST_STOP_TXN	1557
 /*!
  * reconciliation: pages written including an aggregated newest
  * transaction ID
  */
-<<<<<<< HEAD
-#define	WT_STAT_CONN_REC_TIME_AGGR_NEWEST_TXN		1557
-=======
-#define	WT_STAT_CONN_REC_TIME_AGGR_NEWEST_TXN		1554
->>>>>>> f63ab99c
+#define	WT_STAT_CONN_REC_TIME_AGGR_NEWEST_TXN		1558
 /*!
  * reconciliation: pages written including an aggregated oldest start
  * timestamp
  */
-<<<<<<< HEAD
-#define	WT_STAT_CONN_REC_TIME_AGGR_OLDEST_START_TS	1558
+#define	WT_STAT_CONN_REC_TIME_AGGR_OLDEST_START_TS	1559
 /*! reconciliation: pages written including an aggregated prepare */
-#define	WT_STAT_CONN_REC_TIME_AGGR_PREPARED		1559
+#define	WT_STAT_CONN_REC_TIME_AGGR_PREPARED		1560
 /*! reconciliation: pages written including at least one prepare state */
-#define	WT_STAT_CONN_REC_TIME_WINDOW_PAGES_PREPARED	1560
-=======
-#define	WT_STAT_CONN_REC_TIME_AGGR_OLDEST_START_TS	1555
-/*! reconciliation: pages written including an aggregated prepare */
-#define	WT_STAT_CONN_REC_TIME_AGGR_PREPARED		1556
-/*! reconciliation: pages written including at least one prepare state */
-#define	WT_STAT_CONN_REC_TIME_WINDOW_PAGES_PREPARED	1557
->>>>>>> f63ab99c
+#define	WT_STAT_CONN_REC_TIME_WINDOW_PAGES_PREPARED	1561
 /*!
  * reconciliation: pages written including at least one start durable
  * timestamp
  */
-<<<<<<< HEAD
-#define	WT_STAT_CONN_REC_TIME_WINDOW_PAGES_DURABLE_START_TS	1561
+#define	WT_STAT_CONN_REC_TIME_WINDOW_PAGES_DURABLE_START_TS	1562
 /*! reconciliation: pages written including at least one start timestamp */
-#define	WT_STAT_CONN_REC_TIME_WINDOW_PAGES_START_TS	1562
-=======
-#define	WT_STAT_CONN_REC_TIME_WINDOW_PAGES_DURABLE_START_TS	1558
-/*! reconciliation: pages written including at least one start timestamp */
-#define	WT_STAT_CONN_REC_TIME_WINDOW_PAGES_START_TS	1559
->>>>>>> f63ab99c
+#define	WT_STAT_CONN_REC_TIME_WINDOW_PAGES_START_TS	1563
 /*!
  * reconciliation: pages written including at least one start transaction
  * ID
  */
-<<<<<<< HEAD
-#define	WT_STAT_CONN_REC_TIME_WINDOW_PAGES_START_TXN	1563
-=======
-#define	WT_STAT_CONN_REC_TIME_WINDOW_PAGES_START_TXN	1560
->>>>>>> f63ab99c
+#define	WT_STAT_CONN_REC_TIME_WINDOW_PAGES_START_TXN	1564
 /*!
  * reconciliation: pages written including at least one stop durable
  * timestamp
  */
-<<<<<<< HEAD
-#define	WT_STAT_CONN_REC_TIME_WINDOW_PAGES_DURABLE_STOP_TS	1564
+#define	WT_STAT_CONN_REC_TIME_WINDOW_PAGES_DURABLE_STOP_TS	1565
 /*! reconciliation: pages written including at least one stop timestamp */
-#define	WT_STAT_CONN_REC_TIME_WINDOW_PAGES_STOP_TS	1565
-=======
-#define	WT_STAT_CONN_REC_TIME_WINDOW_PAGES_DURABLE_STOP_TS	1561
-/*! reconciliation: pages written including at least one stop timestamp */
-#define	WT_STAT_CONN_REC_TIME_WINDOW_PAGES_STOP_TS	1562
->>>>>>> f63ab99c
+#define	WT_STAT_CONN_REC_TIME_WINDOW_PAGES_STOP_TS	1566
 /*!
  * reconciliation: pages written including at least one stop transaction
  * ID
  */
-<<<<<<< HEAD
-#define	WT_STAT_CONN_REC_TIME_WINDOW_PAGES_STOP_TXN	1566
+#define	WT_STAT_CONN_REC_TIME_WINDOW_PAGES_STOP_TXN	1567
 /*! reconciliation: records written including a prepare state */
-#define	WT_STAT_CONN_REC_TIME_WINDOW_PREPARED		1567
+#define	WT_STAT_CONN_REC_TIME_WINDOW_PREPARED		1568
 /*! reconciliation: records written including a start durable timestamp */
-#define	WT_STAT_CONN_REC_TIME_WINDOW_DURABLE_START_TS	1568
+#define	WT_STAT_CONN_REC_TIME_WINDOW_DURABLE_START_TS	1569
 /*! reconciliation: records written including a start timestamp */
-#define	WT_STAT_CONN_REC_TIME_WINDOW_START_TS		1569
+#define	WT_STAT_CONN_REC_TIME_WINDOW_START_TS		1570
 /*! reconciliation: records written including a start transaction ID */
-#define	WT_STAT_CONN_REC_TIME_WINDOW_START_TXN		1570
+#define	WT_STAT_CONN_REC_TIME_WINDOW_START_TXN		1571
 /*! reconciliation: records written including a stop durable timestamp */
-#define	WT_STAT_CONN_REC_TIME_WINDOW_DURABLE_STOP_TS	1571
+#define	WT_STAT_CONN_REC_TIME_WINDOW_DURABLE_STOP_TS	1572
 /*! reconciliation: records written including a stop timestamp */
-#define	WT_STAT_CONN_REC_TIME_WINDOW_STOP_TS		1572
+#define	WT_STAT_CONN_REC_TIME_WINDOW_STOP_TS		1573
 /*! reconciliation: records written including a stop transaction ID */
-#define	WT_STAT_CONN_REC_TIME_WINDOW_STOP_TXN		1573
+#define	WT_STAT_CONN_REC_TIME_WINDOW_STOP_TXN		1574
 /*! reconciliation: split bytes currently awaiting free */
-#define	WT_STAT_CONN_REC_SPLIT_STASHED_BYTES		1574
+#define	WT_STAT_CONN_REC_SPLIT_STASHED_BYTES		1575
 /*! reconciliation: split objects currently awaiting free */
-#define	WT_STAT_CONN_REC_SPLIT_STASHED_OBJECTS		1575
+#define	WT_STAT_CONN_REC_SPLIT_STASHED_OBJECTS		1576
 /*! session: attempts to remove a local object and the object is in use */
-#define	WT_STAT_CONN_LOCAL_OBJECTS_INUSE		1576
+#define	WT_STAT_CONN_LOCAL_OBJECTS_INUSE		1577
 /*! session: flush_tier failed calls */
-#define	WT_STAT_CONN_FLUSH_TIER_FAIL			1577
+#define	WT_STAT_CONN_FLUSH_TIER_FAIL			1578
 /*! session: flush_tier operation calls */
-#define	WT_STAT_CONN_FLUSH_TIER				1578
+#define	WT_STAT_CONN_FLUSH_TIER				1579
 /*! session: flush_tier tables skipped due to no checkpoint */
-#define	WT_STAT_CONN_FLUSH_TIER_SKIPPED			1579
+#define	WT_STAT_CONN_FLUSH_TIER_SKIPPED			1580
 /*! session: flush_tier tables switched */
-#define	WT_STAT_CONN_FLUSH_TIER_SWITCHED		1580
+#define	WT_STAT_CONN_FLUSH_TIER_SWITCHED		1581
 /*! session: local objects removed */
-#define	WT_STAT_CONN_LOCAL_OBJECTS_REMOVED		1581
+#define	WT_STAT_CONN_LOCAL_OBJECTS_REMOVED		1582
 /*! session: open session count */
-#define	WT_STAT_CONN_SESSION_OPEN			1582
+#define	WT_STAT_CONN_SESSION_OPEN			1583
 /*! session: session query timestamp calls */
-#define	WT_STAT_CONN_SESSION_QUERY_TS			1583
+#define	WT_STAT_CONN_SESSION_QUERY_TS			1584
 /*! session: table alter failed calls */
-#define	WT_STAT_CONN_SESSION_TABLE_ALTER_FAIL		1584
+#define	WT_STAT_CONN_SESSION_TABLE_ALTER_FAIL		1585
 /*! session: table alter successful calls */
-#define	WT_STAT_CONN_SESSION_TABLE_ALTER_SUCCESS	1585
+#define	WT_STAT_CONN_SESSION_TABLE_ALTER_SUCCESS	1586
 /*! session: table alter triggering checkpoint calls */
-#define	WT_STAT_CONN_SESSION_TABLE_ALTER_TRIGGER_CHECKPOINT	1586
+#define	WT_STAT_CONN_SESSION_TABLE_ALTER_TRIGGER_CHECKPOINT	1587
 /*! session: table alter unchanged and skipped */
-#define	WT_STAT_CONN_SESSION_TABLE_ALTER_SKIP		1587
+#define	WT_STAT_CONN_SESSION_TABLE_ALTER_SKIP		1588
 /*! session: table compact conflicted with checkpoint */
-#define	WT_STAT_CONN_SESSION_TABLE_COMPACT_CONFLICTING_CHECKPOINT	1588
+#define	WT_STAT_CONN_SESSION_TABLE_COMPACT_CONFLICTING_CHECKPOINT	1589
 /*! session: table compact dhandle successful calls */
-#define	WT_STAT_CONN_SESSION_TABLE_COMPACT_DHANDLE_SUCCESS	1589
+#define	WT_STAT_CONN_SESSION_TABLE_COMPACT_DHANDLE_SUCCESS	1590
 /*! session: table compact failed calls */
-#define	WT_STAT_CONN_SESSION_TABLE_COMPACT_FAIL		1590
+#define	WT_STAT_CONN_SESSION_TABLE_COMPACT_FAIL		1591
 /*! session: table compact failed calls due to cache pressure */
-#define	WT_STAT_CONN_SESSION_TABLE_COMPACT_FAIL_CACHE_PRESSURE	1591
+#define	WT_STAT_CONN_SESSION_TABLE_COMPACT_FAIL_CACHE_PRESSURE	1592
 /*! session: table compact passes */
-#define	WT_STAT_CONN_SESSION_TABLE_COMPACT_PASSES	1592
+#define	WT_STAT_CONN_SESSION_TABLE_COMPACT_PASSES	1593
 /*! session: table compact running */
-#define	WT_STAT_CONN_SESSION_TABLE_COMPACT_RUNNING	1593
+#define	WT_STAT_CONN_SESSION_TABLE_COMPACT_RUNNING	1594
 /*! session: table compact skipped as process would not reduce file size */
-#define	WT_STAT_CONN_SESSION_TABLE_COMPACT_SKIPPED	1594
+#define	WT_STAT_CONN_SESSION_TABLE_COMPACT_SKIPPED	1595
 /*! session: table compact successful calls */
-#define	WT_STAT_CONN_SESSION_TABLE_COMPACT_SUCCESS	1595
+#define	WT_STAT_CONN_SESSION_TABLE_COMPACT_SUCCESS	1596
 /*! session: table compact timeout */
-#define	WT_STAT_CONN_SESSION_TABLE_COMPACT_TIMEOUT	1596
+#define	WT_STAT_CONN_SESSION_TABLE_COMPACT_TIMEOUT	1597
 /*! session: table create failed calls */
-#define	WT_STAT_CONN_SESSION_TABLE_CREATE_FAIL		1597
+#define	WT_STAT_CONN_SESSION_TABLE_CREATE_FAIL		1598
 /*! session: table create successful calls */
-#define	WT_STAT_CONN_SESSION_TABLE_CREATE_SUCCESS	1598
+#define	WT_STAT_CONN_SESSION_TABLE_CREATE_SUCCESS	1599
 /*! session: table create with import failed calls */
-#define	WT_STAT_CONN_SESSION_TABLE_CREATE_IMPORT_FAIL	1599
+#define	WT_STAT_CONN_SESSION_TABLE_CREATE_IMPORT_FAIL	1600
 /*! session: table create with import successful calls */
-#define	WT_STAT_CONN_SESSION_TABLE_CREATE_IMPORT_SUCCESS	1600
+#define	WT_STAT_CONN_SESSION_TABLE_CREATE_IMPORT_SUCCESS	1601
 /*! session: table drop failed calls */
-#define	WT_STAT_CONN_SESSION_TABLE_DROP_FAIL		1601
+#define	WT_STAT_CONN_SESSION_TABLE_DROP_FAIL		1602
 /*! session: table drop successful calls */
-#define	WT_STAT_CONN_SESSION_TABLE_DROP_SUCCESS		1602
+#define	WT_STAT_CONN_SESSION_TABLE_DROP_SUCCESS		1603
 /*! session: table salvage failed calls */
-#define	WT_STAT_CONN_SESSION_TABLE_SALVAGE_FAIL		1603
+#define	WT_STAT_CONN_SESSION_TABLE_SALVAGE_FAIL		1604
 /*! session: table salvage successful calls */
-#define	WT_STAT_CONN_SESSION_TABLE_SALVAGE_SUCCESS	1604
+#define	WT_STAT_CONN_SESSION_TABLE_SALVAGE_SUCCESS	1605
 /*! session: table truncate failed calls */
-#define	WT_STAT_CONN_SESSION_TABLE_TRUNCATE_FAIL	1605
+#define	WT_STAT_CONN_SESSION_TABLE_TRUNCATE_FAIL	1606
 /*! session: table truncate successful calls */
-#define	WT_STAT_CONN_SESSION_TABLE_TRUNCATE_SUCCESS	1606
+#define	WT_STAT_CONN_SESSION_TABLE_TRUNCATE_SUCCESS	1607
 /*! session: table verify failed calls */
-#define	WT_STAT_CONN_SESSION_TABLE_VERIFY_FAIL		1607
+#define	WT_STAT_CONN_SESSION_TABLE_VERIFY_FAIL		1608
 /*! session: table verify successful calls */
-#define	WT_STAT_CONN_SESSION_TABLE_VERIFY_SUCCESS	1608
+#define	WT_STAT_CONN_SESSION_TABLE_VERIFY_SUCCESS	1609
 /*! session: tiered operations dequeued and processed */
-#define	WT_STAT_CONN_TIERED_WORK_UNITS_DEQUEUED		1609
+#define	WT_STAT_CONN_TIERED_WORK_UNITS_DEQUEUED		1610
 /*! session: tiered operations removed without processing */
-#define	WT_STAT_CONN_TIERED_WORK_UNITS_REMOVED		1610
+#define	WT_STAT_CONN_TIERED_WORK_UNITS_REMOVED		1611
 /*! session: tiered operations scheduled */
-#define	WT_STAT_CONN_TIERED_WORK_UNITS_CREATED		1611
+#define	WT_STAT_CONN_TIERED_WORK_UNITS_CREATED		1612
 /*! session: tiered storage local retention time (secs) */
-#define	WT_STAT_CONN_TIERED_RETENTION			1612
+#define	WT_STAT_CONN_TIERED_RETENTION			1613
 /*! thread-state: active filesystem fsync calls */
-#define	WT_STAT_CONN_THREAD_FSYNC_ACTIVE		1613
+#define	WT_STAT_CONN_THREAD_FSYNC_ACTIVE		1614
 /*! thread-state: active filesystem read calls */
-#define	WT_STAT_CONN_THREAD_READ_ACTIVE			1614
+#define	WT_STAT_CONN_THREAD_READ_ACTIVE			1615
 /*! thread-state: active filesystem write calls */
-#define	WT_STAT_CONN_THREAD_WRITE_ACTIVE		1615
+#define	WT_STAT_CONN_THREAD_WRITE_ACTIVE		1616
 /*! thread-yield: application thread snapshot refreshed for eviction */
-#define	WT_STAT_CONN_APPLICATION_EVICT_SNAPSHOT_REFRESHED	1616
+#define	WT_STAT_CONN_APPLICATION_EVICT_SNAPSHOT_REFRESHED	1617
 /*! thread-yield: application thread time evicting (usecs) */
-#define	WT_STAT_CONN_APPLICATION_EVICT_TIME		1617
+#define	WT_STAT_CONN_APPLICATION_EVICT_TIME		1618
 /*! thread-yield: application thread time waiting for cache (usecs) */
-#define	WT_STAT_CONN_APPLICATION_CACHE_TIME		1618
-=======
-#define	WT_STAT_CONN_REC_TIME_WINDOW_PAGES_STOP_TXN	1563
-/*! reconciliation: records written including a prepare state */
-#define	WT_STAT_CONN_REC_TIME_WINDOW_PREPARED		1564
-/*! reconciliation: records written including a start durable timestamp */
-#define	WT_STAT_CONN_REC_TIME_WINDOW_DURABLE_START_TS	1565
-/*! reconciliation: records written including a start timestamp */
-#define	WT_STAT_CONN_REC_TIME_WINDOW_START_TS		1566
-/*! reconciliation: records written including a start transaction ID */
-#define	WT_STAT_CONN_REC_TIME_WINDOW_START_TXN		1567
-/*! reconciliation: records written including a stop durable timestamp */
-#define	WT_STAT_CONN_REC_TIME_WINDOW_DURABLE_STOP_TS	1568
-/*! reconciliation: records written including a stop timestamp */
-#define	WT_STAT_CONN_REC_TIME_WINDOW_STOP_TS		1569
-/*! reconciliation: records written including a stop transaction ID */
-#define	WT_STAT_CONN_REC_TIME_WINDOW_STOP_TXN		1570
-/*! reconciliation: split bytes currently awaiting free */
-#define	WT_STAT_CONN_REC_SPLIT_STASHED_BYTES		1571
-/*! reconciliation: split objects currently awaiting free */
-#define	WT_STAT_CONN_REC_SPLIT_STASHED_OBJECTS		1572
-/*! session: attempts to remove a local object and the object is in use */
-#define	WT_STAT_CONN_LOCAL_OBJECTS_INUSE		1573
-/*! session: flush_tier failed calls */
-#define	WT_STAT_CONN_FLUSH_TIER_FAIL			1574
-/*! session: flush_tier operation calls */
-#define	WT_STAT_CONN_FLUSH_TIER				1575
-/*! session: flush_tier tables skipped due to no checkpoint */
-#define	WT_STAT_CONN_FLUSH_TIER_SKIPPED			1576
-/*! session: flush_tier tables switched */
-#define	WT_STAT_CONN_FLUSH_TIER_SWITCHED		1577
-/*! session: local objects removed */
-#define	WT_STAT_CONN_LOCAL_OBJECTS_REMOVED		1578
-/*! session: open session count */
-#define	WT_STAT_CONN_SESSION_OPEN			1579
-/*! session: session query timestamp calls */
-#define	WT_STAT_CONN_SESSION_QUERY_TS			1580
-/*! session: table alter failed calls */
-#define	WT_STAT_CONN_SESSION_TABLE_ALTER_FAIL		1581
-/*! session: table alter successful calls */
-#define	WT_STAT_CONN_SESSION_TABLE_ALTER_SUCCESS	1582
-/*! session: table alter triggering checkpoint calls */
-#define	WT_STAT_CONN_SESSION_TABLE_ALTER_TRIGGER_CHECKPOINT	1583
-/*! session: table alter unchanged and skipped */
-#define	WT_STAT_CONN_SESSION_TABLE_ALTER_SKIP		1584
-/*! session: table compact conflicted with checkpoint */
-#define	WT_STAT_CONN_SESSION_TABLE_COMPACT_CONFLICTING_CHECKPOINT	1585
-/*! session: table compact dhandle successful calls */
-#define	WT_STAT_CONN_SESSION_TABLE_COMPACT_DHANDLE_SUCCESS	1586
-/*! session: table compact failed calls */
-#define	WT_STAT_CONN_SESSION_TABLE_COMPACT_FAIL		1587
-/*! session: table compact failed calls due to cache pressure */
-#define	WT_STAT_CONN_SESSION_TABLE_COMPACT_FAIL_CACHE_PRESSURE	1588
-/*! session: table compact passes */
-#define	WT_STAT_CONN_SESSION_TABLE_COMPACT_PASSES	1589
-/*! session: table compact running */
-#define	WT_STAT_CONN_SESSION_TABLE_COMPACT_RUNNING	1590
-/*! session: table compact skipped as process would not reduce file size */
-#define	WT_STAT_CONN_SESSION_TABLE_COMPACT_SKIPPED	1591
-/*! session: table compact successful calls */
-#define	WT_STAT_CONN_SESSION_TABLE_COMPACT_SUCCESS	1592
-/*! session: table compact timeout */
-#define	WT_STAT_CONN_SESSION_TABLE_COMPACT_TIMEOUT	1593
-/*! session: table create failed calls */
-#define	WT_STAT_CONN_SESSION_TABLE_CREATE_FAIL		1594
-/*! session: table create successful calls */
-#define	WT_STAT_CONN_SESSION_TABLE_CREATE_SUCCESS	1595
-/*! session: table create with import failed calls */
-#define	WT_STAT_CONN_SESSION_TABLE_CREATE_IMPORT_FAIL	1596
-/*! session: table create with import successful calls */
-#define	WT_STAT_CONN_SESSION_TABLE_CREATE_IMPORT_SUCCESS	1597
-/*! session: table drop failed calls */
-#define	WT_STAT_CONN_SESSION_TABLE_DROP_FAIL		1598
-/*! session: table drop successful calls */
-#define	WT_STAT_CONN_SESSION_TABLE_DROP_SUCCESS		1599
-/*! session: table salvage failed calls */
-#define	WT_STAT_CONN_SESSION_TABLE_SALVAGE_FAIL		1600
-/*! session: table salvage successful calls */
-#define	WT_STAT_CONN_SESSION_TABLE_SALVAGE_SUCCESS	1601
-/*! session: table truncate failed calls */
-#define	WT_STAT_CONN_SESSION_TABLE_TRUNCATE_FAIL	1602
-/*! session: table truncate successful calls */
-#define	WT_STAT_CONN_SESSION_TABLE_TRUNCATE_SUCCESS	1603
-/*! session: table verify failed calls */
-#define	WT_STAT_CONN_SESSION_TABLE_VERIFY_FAIL		1604
-/*! session: table verify successful calls */
-#define	WT_STAT_CONN_SESSION_TABLE_VERIFY_SUCCESS	1605
-/*! session: tiered operations dequeued and processed */
-#define	WT_STAT_CONN_TIERED_WORK_UNITS_DEQUEUED		1606
-/*! session: tiered operations removed without processing */
-#define	WT_STAT_CONN_TIERED_WORK_UNITS_REMOVED		1607
-/*! session: tiered operations scheduled */
-#define	WT_STAT_CONN_TIERED_WORK_UNITS_CREATED		1608
-/*! session: tiered storage local retention time (secs) */
-#define	WT_STAT_CONN_TIERED_RETENTION			1609
-/*! thread-state: active filesystem fsync calls */
-#define	WT_STAT_CONN_THREAD_FSYNC_ACTIVE		1610
-/*! thread-state: active filesystem read calls */
-#define	WT_STAT_CONN_THREAD_READ_ACTIVE			1611
-/*! thread-state: active filesystem write calls */
-#define	WT_STAT_CONN_THREAD_WRITE_ACTIVE		1612
-/*! thread-yield: application thread snapshot refreshed for eviction */
-#define	WT_STAT_CONN_APPLICATION_EVICT_SNAPSHOT_REFRESHED	1613
-/*! thread-yield: application thread time evicting (usecs) */
-#define	WT_STAT_CONN_APPLICATION_EVICT_TIME		1614
-/*! thread-yield: application thread time waiting for cache (usecs) */
-#define	WT_STAT_CONN_APPLICATION_CACHE_TIME		1615
->>>>>>> f63ab99c
+#define	WT_STAT_CONN_APPLICATION_CACHE_TIME		1619
 /*!
  * thread-yield: connection close blocked waiting for transaction state
  * stabilization
  */
-<<<<<<< HEAD
-#define	WT_STAT_CONN_TXN_RELEASE_BLOCKED		1619
+#define	WT_STAT_CONN_TXN_RELEASE_BLOCKED		1620
 /*! thread-yield: connection close yielded for lsm manager shutdown */
-#define	WT_STAT_CONN_CONN_CLOSE_BLOCKED_LSM		1620
+#define	WT_STAT_CONN_CONN_CLOSE_BLOCKED_LSM		1621
 /*! thread-yield: data handle lock yielded */
-#define	WT_STAT_CONN_DHANDLE_LOCK_BLOCKED		1621
-=======
-#define	WT_STAT_CONN_TXN_RELEASE_BLOCKED		1616
-/*! thread-yield: connection close yielded for lsm manager shutdown */
-#define	WT_STAT_CONN_CONN_CLOSE_BLOCKED_LSM		1617
-/*! thread-yield: data handle lock yielded */
-#define	WT_STAT_CONN_DHANDLE_LOCK_BLOCKED		1618
->>>>>>> f63ab99c
+#define	WT_STAT_CONN_DHANDLE_LOCK_BLOCKED		1622
 /*!
  * thread-yield: get reference for page index and slot time sleeping
  * (usecs)
  */
-<<<<<<< HEAD
-#define	WT_STAT_CONN_PAGE_INDEX_SLOT_REF_BLOCKED	1622
+#define	WT_STAT_CONN_PAGE_INDEX_SLOT_REF_BLOCKED	1623
 /*! thread-yield: page access yielded due to prepare state change */
-#define	WT_STAT_CONN_PREPARED_TRANSITION_BLOCKED_PAGE	1623
+#define	WT_STAT_CONN_PREPARED_TRANSITION_BLOCKED_PAGE	1624
 /*! thread-yield: page acquire busy blocked */
-#define	WT_STAT_CONN_PAGE_BUSY_BLOCKED			1624
+#define	WT_STAT_CONN_PAGE_BUSY_BLOCKED			1625
 /*! thread-yield: page acquire eviction blocked */
-#define	WT_STAT_CONN_PAGE_FORCIBLE_EVICT_BLOCKED	1625
+#define	WT_STAT_CONN_PAGE_FORCIBLE_EVICT_BLOCKED	1626
 /*! thread-yield: page acquire locked blocked */
-#define	WT_STAT_CONN_PAGE_LOCKED_BLOCKED		1626
+#define	WT_STAT_CONN_PAGE_LOCKED_BLOCKED		1627
 /*! thread-yield: page acquire read blocked */
-#define	WT_STAT_CONN_PAGE_READ_BLOCKED			1627
+#define	WT_STAT_CONN_PAGE_READ_BLOCKED			1628
 /*! thread-yield: page acquire time sleeping (usecs) */
-#define	WT_STAT_CONN_PAGE_SLEEP				1628
-=======
-#define	WT_STAT_CONN_PAGE_INDEX_SLOT_REF_BLOCKED	1619
-/*! thread-yield: page access yielded due to prepare state change */
-#define	WT_STAT_CONN_PREPARED_TRANSITION_BLOCKED_PAGE	1620
-/*! thread-yield: page acquire busy blocked */
-#define	WT_STAT_CONN_PAGE_BUSY_BLOCKED			1621
-/*! thread-yield: page acquire eviction blocked */
-#define	WT_STAT_CONN_PAGE_FORCIBLE_EVICT_BLOCKED	1622
-/*! thread-yield: page acquire locked blocked */
-#define	WT_STAT_CONN_PAGE_LOCKED_BLOCKED		1623
-/*! thread-yield: page acquire read blocked */
-#define	WT_STAT_CONN_PAGE_READ_BLOCKED			1624
-/*! thread-yield: page acquire time sleeping (usecs) */
-#define	WT_STAT_CONN_PAGE_SLEEP				1625
->>>>>>> f63ab99c
+#define	WT_STAT_CONN_PAGE_SLEEP				1629
 /*!
  * thread-yield: page delete rollback time sleeping for state change
  * (usecs)
  */
-<<<<<<< HEAD
-#define	WT_STAT_CONN_PAGE_DEL_ROLLBACK_BLOCKED		1629
+#define	WT_STAT_CONN_PAGE_DEL_ROLLBACK_BLOCKED		1630
 /*! thread-yield: page reconciliation yielded due to child modification */
-#define	WT_STAT_CONN_CHILD_MODIFY_BLOCKED_PAGE		1630
+#define	WT_STAT_CONN_CHILD_MODIFY_BLOCKED_PAGE		1631
 /*! transaction: Number of prepared updates */
-#define	WT_STAT_CONN_TXN_PREPARED_UPDATES		1631
+#define	WT_STAT_CONN_TXN_PREPARED_UPDATES		1632
 /*! transaction: Number of prepared updates committed */
-#define	WT_STAT_CONN_TXN_PREPARED_UPDATES_COMMITTED	1632
+#define	WT_STAT_CONN_TXN_PREPARED_UPDATES_COMMITTED	1633
 /*! transaction: Number of prepared updates repeated on the same key */
-#define	WT_STAT_CONN_TXN_PREPARED_UPDATES_KEY_REPEATED	1633
+#define	WT_STAT_CONN_TXN_PREPARED_UPDATES_KEY_REPEATED	1634
 /*! transaction: Number of prepared updates rolled back */
-#define	WT_STAT_CONN_TXN_PREPARED_UPDATES_ROLLEDBACK	1634
-=======
-#define	WT_STAT_CONN_PAGE_DEL_ROLLBACK_BLOCKED		1626
-/*! thread-yield: page reconciliation yielded due to child modification */
-#define	WT_STAT_CONN_CHILD_MODIFY_BLOCKED_PAGE		1627
-/*! transaction: Number of prepared updates */
-#define	WT_STAT_CONN_TXN_PREPARED_UPDATES		1628
-/*! transaction: Number of prepared updates committed */
-#define	WT_STAT_CONN_TXN_PREPARED_UPDATES_COMMITTED	1629
-/*! transaction: Number of prepared updates repeated on the same key */
-#define	WT_STAT_CONN_TXN_PREPARED_UPDATES_KEY_REPEATED	1630
-/*! transaction: Number of prepared updates rolled back */
-#define	WT_STAT_CONN_TXN_PREPARED_UPDATES_ROLLEDBACK	1631
->>>>>>> f63ab99c
+#define	WT_STAT_CONN_TXN_PREPARED_UPDATES_ROLLEDBACK	1635
 /*!
  * transaction: a reader raced with a prepared transaction commit and
  * skipped an update or updates
  */
-<<<<<<< HEAD
-#define	WT_STAT_CONN_TXN_READ_RACE_PREPARE_COMMIT	1635
+#define	WT_STAT_CONN_TXN_READ_RACE_PREPARE_COMMIT	1636
 /*! transaction: number of times overflow removed value is read */
-#define	WT_STAT_CONN_TXN_READ_OVERFLOW_REMOVE		1636
+#define	WT_STAT_CONN_TXN_READ_OVERFLOW_REMOVE		1637
 /*! transaction: oldest pinned transaction ID rolled back for eviction */
-#define	WT_STAT_CONN_TXN_ROLLBACK_OLDEST_PINNED		1637
+#define	WT_STAT_CONN_TXN_ROLLBACK_OLDEST_PINNED		1638
 /*! transaction: prepared transactions */
-#define	WT_STAT_CONN_TXN_PREPARE			1638
+#define	WT_STAT_CONN_TXN_PREPARE			1639
 /*! transaction: prepared transactions committed */
-#define	WT_STAT_CONN_TXN_PREPARE_COMMIT			1639
+#define	WT_STAT_CONN_TXN_PREPARE_COMMIT			1640
 /*! transaction: prepared transactions currently active */
-#define	WT_STAT_CONN_TXN_PREPARE_ACTIVE			1640
+#define	WT_STAT_CONN_TXN_PREPARE_ACTIVE			1641
 /*! transaction: prepared transactions rolled back */
-#define	WT_STAT_CONN_TXN_PREPARE_ROLLBACK		1641
+#define	WT_STAT_CONN_TXN_PREPARE_ROLLBACK		1642
 /*! transaction: query timestamp calls */
-#define	WT_STAT_CONN_TXN_QUERY_TS			1642
+#define	WT_STAT_CONN_TXN_QUERY_TS			1643
 /*! transaction: race to read prepared update retry */
-#define	WT_STAT_CONN_TXN_READ_RACE_PREPARE_UPDATE	1643
+#define	WT_STAT_CONN_TXN_READ_RACE_PREPARE_UPDATE	1644
 /*! transaction: rollback to stable calls */
-#define	WT_STAT_CONN_TXN_RTS				1644
-=======
-#define	WT_STAT_CONN_TXN_READ_RACE_PREPARE_COMMIT	1632
-/*! transaction: number of times overflow removed value is read */
-#define	WT_STAT_CONN_TXN_READ_OVERFLOW_REMOVE		1633
-/*! transaction: oldest pinned transaction ID rolled back for eviction */
-#define	WT_STAT_CONN_TXN_ROLLBACK_OLDEST_PINNED		1634
-/*! transaction: prepared transactions */
-#define	WT_STAT_CONN_TXN_PREPARE			1635
-/*! transaction: prepared transactions committed */
-#define	WT_STAT_CONN_TXN_PREPARE_COMMIT			1636
-/*! transaction: prepared transactions currently active */
-#define	WT_STAT_CONN_TXN_PREPARE_ACTIVE			1637
-/*! transaction: prepared transactions rolled back */
-#define	WT_STAT_CONN_TXN_PREPARE_ROLLBACK		1638
-/*! transaction: query timestamp calls */
-#define	WT_STAT_CONN_TXN_QUERY_TS			1639
-/*! transaction: race to read prepared update retry */
-#define	WT_STAT_CONN_TXN_READ_RACE_PREPARE_UPDATE	1640
-/*! transaction: rollback to stable calls */
-#define	WT_STAT_CONN_TXN_RTS				1641
->>>>>>> f63ab99c
+#define	WT_STAT_CONN_TXN_RTS				1645
 /*!
  * transaction: rollback to stable history store keys that would have
  * been swept in non-dryrun mode
  */
-<<<<<<< HEAD
-#define	WT_STAT_CONN_TXN_RTS_SWEEP_HS_KEYS_DRYRUN	1645
-=======
-#define	WT_STAT_CONN_TXN_RTS_SWEEP_HS_KEYS_DRYRUN	1642
->>>>>>> f63ab99c
+#define	WT_STAT_CONN_TXN_RTS_SWEEP_HS_KEYS_DRYRUN	1646
 /*!
  * transaction: rollback to stable history store records with stop
  * timestamps older than newer records
  */
-<<<<<<< HEAD
-#define	WT_STAT_CONN_TXN_RTS_HS_STOP_OLDER_THAN_NEWER_START	1646
+#define	WT_STAT_CONN_TXN_RTS_HS_STOP_OLDER_THAN_NEWER_START	1647
 /*! transaction: rollback to stable inconsistent checkpoint */
-#define	WT_STAT_CONN_TXN_RTS_INCONSISTENT_CKPT		1647
+#define	WT_STAT_CONN_TXN_RTS_INCONSISTENT_CKPT		1648
 /*! transaction: rollback to stable keys removed */
-#define	WT_STAT_CONN_TXN_RTS_KEYS_REMOVED		1648
+#define	WT_STAT_CONN_TXN_RTS_KEYS_REMOVED		1649
 /*! transaction: rollback to stable keys restored */
-#define	WT_STAT_CONN_TXN_RTS_KEYS_RESTORED		1649
-=======
-#define	WT_STAT_CONN_TXN_RTS_HS_STOP_OLDER_THAN_NEWER_START	1643
-/*! transaction: rollback to stable inconsistent checkpoint */
-#define	WT_STAT_CONN_TXN_RTS_INCONSISTENT_CKPT		1644
-/*! transaction: rollback to stable keys removed */
-#define	WT_STAT_CONN_TXN_RTS_KEYS_REMOVED		1645
-/*! transaction: rollback to stable keys restored */
-#define	WT_STAT_CONN_TXN_RTS_KEYS_RESTORED		1646
->>>>>>> f63ab99c
+#define	WT_STAT_CONN_TXN_RTS_KEYS_RESTORED		1650
 /*!
  * transaction: rollback to stable keys that would have been removed in
  * non-dryrun mode
  */
-<<<<<<< HEAD
-#define	WT_STAT_CONN_TXN_RTS_KEYS_REMOVED_DRYRUN	1650
-=======
-#define	WT_STAT_CONN_TXN_RTS_KEYS_REMOVED_DRYRUN	1647
->>>>>>> f63ab99c
+#define	WT_STAT_CONN_TXN_RTS_KEYS_REMOVED_DRYRUN	1651
 /*!
  * transaction: rollback to stable keys that would have been restored in
  * non-dryrun mode
  */
-<<<<<<< HEAD
-#define	WT_STAT_CONN_TXN_RTS_KEYS_RESTORED_DRYRUN	1651
+#define	WT_STAT_CONN_TXN_RTS_KEYS_RESTORED_DRYRUN	1652
 /*! transaction: rollback to stable pages visited */
-#define	WT_STAT_CONN_TXN_RTS_PAGES_VISITED		1652
+#define	WT_STAT_CONN_TXN_RTS_PAGES_VISITED		1653
 /*! transaction: rollback to stable restored tombstones from history store */
-#define	WT_STAT_CONN_TXN_RTS_HS_RESTORE_TOMBSTONES	1653
+#define	WT_STAT_CONN_TXN_RTS_HS_RESTORE_TOMBSTONES	1654
 /*! transaction: rollback to stable restored updates from history store */
-#define	WT_STAT_CONN_TXN_RTS_HS_RESTORE_UPDATES		1654
+#define	WT_STAT_CONN_TXN_RTS_HS_RESTORE_UPDATES		1655
 /*! transaction: rollback to stable skipping delete rle */
-#define	WT_STAT_CONN_TXN_RTS_DELETE_RLE_SKIPPED		1655
+#define	WT_STAT_CONN_TXN_RTS_DELETE_RLE_SKIPPED		1656
 /*! transaction: rollback to stable skipping stable rle */
-#define	WT_STAT_CONN_TXN_RTS_STABLE_RLE_SKIPPED		1656
+#define	WT_STAT_CONN_TXN_RTS_STABLE_RLE_SKIPPED		1657
 /*! transaction: rollback to stable sweeping history store keys */
-#define	WT_STAT_CONN_TXN_RTS_SWEEP_HS_KEYS		1657
-=======
-#define	WT_STAT_CONN_TXN_RTS_KEYS_RESTORED_DRYRUN	1648
-/*! transaction: rollback to stable pages visited */
-#define	WT_STAT_CONN_TXN_RTS_PAGES_VISITED		1649
-/*! transaction: rollback to stable restored tombstones from history store */
-#define	WT_STAT_CONN_TXN_RTS_HS_RESTORE_TOMBSTONES	1650
-/*! transaction: rollback to stable restored updates from history store */
-#define	WT_STAT_CONN_TXN_RTS_HS_RESTORE_UPDATES		1651
-/*! transaction: rollback to stable skipping delete rle */
-#define	WT_STAT_CONN_TXN_RTS_DELETE_RLE_SKIPPED		1652
-/*! transaction: rollback to stable skipping stable rle */
-#define	WT_STAT_CONN_TXN_RTS_STABLE_RLE_SKIPPED		1653
-/*! transaction: rollback to stable sweeping history store keys */
-#define	WT_STAT_CONN_TXN_RTS_SWEEP_HS_KEYS		1654
->>>>>>> f63ab99c
+#define	WT_STAT_CONN_TXN_RTS_SWEEP_HS_KEYS		1658
 /*!
  * transaction: rollback to stable tombstones from history store that
  * would have been restored in non-dryrun mode
  */
-<<<<<<< HEAD
-#define	WT_STAT_CONN_TXN_RTS_HS_RESTORE_TOMBSTONES_DRYRUN	1658
+#define	WT_STAT_CONN_TXN_RTS_HS_RESTORE_TOMBSTONES_DRYRUN	1659
 /*! transaction: rollback to stable tree walk skipping pages */
-#define	WT_STAT_CONN_TXN_RTS_TREE_WALK_SKIP_PAGES	1659
+#define	WT_STAT_CONN_TXN_RTS_TREE_WALK_SKIP_PAGES	1660
 /*! transaction: rollback to stable updates aborted */
-#define	WT_STAT_CONN_TXN_RTS_UPD_ABORTED		1660
-=======
-#define	WT_STAT_CONN_TXN_RTS_HS_RESTORE_TOMBSTONES_DRYRUN	1655
-/*! transaction: rollback to stable tree walk skipping pages */
-#define	WT_STAT_CONN_TXN_RTS_TREE_WALK_SKIP_PAGES	1656
-/*! transaction: rollback to stable updates aborted */
-#define	WT_STAT_CONN_TXN_RTS_UPD_ABORTED		1657
->>>>>>> f63ab99c
+#define	WT_STAT_CONN_TXN_RTS_UPD_ABORTED		1661
 /*!
  * transaction: rollback to stable updates from history store that would
  * have been restored in non-dryrun mode
  */
-<<<<<<< HEAD
-#define	WT_STAT_CONN_TXN_RTS_HS_RESTORE_UPDATES_DRYRUN	1661
+#define	WT_STAT_CONN_TXN_RTS_HS_RESTORE_UPDATES_DRYRUN	1662
 /*! transaction: rollback to stable updates removed from history store */
-#define	WT_STAT_CONN_TXN_RTS_HS_REMOVED			1662
-=======
-#define	WT_STAT_CONN_TXN_RTS_HS_RESTORE_UPDATES_DRYRUN	1658
-/*! transaction: rollback to stable updates removed from history store */
-#define	WT_STAT_CONN_TXN_RTS_HS_REMOVED			1659
->>>>>>> f63ab99c
+#define	WT_STAT_CONN_TXN_RTS_HS_REMOVED			1663
 /*!
  * transaction: rollback to stable updates that would have been aborted
  * in non-dryrun mode
  */
-<<<<<<< HEAD
-#define	WT_STAT_CONN_TXN_RTS_UPD_ABORTED_DRYRUN		1663
-=======
-#define	WT_STAT_CONN_TXN_RTS_UPD_ABORTED_DRYRUN		1660
->>>>>>> f63ab99c
+#define	WT_STAT_CONN_TXN_RTS_UPD_ABORTED_DRYRUN		1664
 /*!
  * transaction: rollback to stable updates that would have been removed
  * from history store in non-dryrun mode
  */
-<<<<<<< HEAD
-#define	WT_STAT_CONN_TXN_RTS_HS_REMOVED_DRYRUN		1664
+#define	WT_STAT_CONN_TXN_RTS_HS_REMOVED_DRYRUN		1665
 /*! transaction: sessions scanned in each walk of concurrent sessions */
-#define	WT_STAT_CONN_TXN_SESSIONS_WALKED		1665
+#define	WT_STAT_CONN_TXN_SESSIONS_WALKED		1666
 /*! transaction: set timestamp calls */
-#define	WT_STAT_CONN_TXN_SET_TS				1666
+#define	WT_STAT_CONN_TXN_SET_TS				1667
 /*! transaction: set timestamp durable calls */
-#define	WT_STAT_CONN_TXN_SET_TS_DURABLE			1667
+#define	WT_STAT_CONN_TXN_SET_TS_DURABLE			1668
 /*! transaction: set timestamp durable updates */
-#define	WT_STAT_CONN_TXN_SET_TS_DURABLE_UPD		1668
+#define	WT_STAT_CONN_TXN_SET_TS_DURABLE_UPD		1669
 /*! transaction: set timestamp force calls */
-#define	WT_STAT_CONN_TXN_SET_TS_FORCE			1669
-=======
-#define	WT_STAT_CONN_TXN_RTS_HS_REMOVED_DRYRUN		1661
-/*! transaction: sessions scanned in each walk of concurrent sessions */
-#define	WT_STAT_CONN_TXN_SESSIONS_WALKED		1662
-/*! transaction: set timestamp calls */
-#define	WT_STAT_CONN_TXN_SET_TS				1663
-/*! transaction: set timestamp durable calls */
-#define	WT_STAT_CONN_TXN_SET_TS_DURABLE			1664
-/*! transaction: set timestamp durable updates */
-#define	WT_STAT_CONN_TXN_SET_TS_DURABLE_UPD		1665
-/*! transaction: set timestamp force calls */
-#define	WT_STAT_CONN_TXN_SET_TS_FORCE			1666
->>>>>>> f63ab99c
+#define	WT_STAT_CONN_TXN_SET_TS_FORCE			1670
 /*!
  * transaction: set timestamp global oldest timestamp set to be more
  * recent than the global stable timestamp
  */
-<<<<<<< HEAD
-#define	WT_STAT_CONN_TXN_SET_TS_OUT_OF_ORDER		1670
+#define	WT_STAT_CONN_TXN_SET_TS_OUT_OF_ORDER		1671
 /*! transaction: set timestamp oldest calls */
-#define	WT_STAT_CONN_TXN_SET_TS_OLDEST			1671
+#define	WT_STAT_CONN_TXN_SET_TS_OLDEST			1672
 /*! transaction: set timestamp oldest updates */
-#define	WT_STAT_CONN_TXN_SET_TS_OLDEST_UPD		1672
+#define	WT_STAT_CONN_TXN_SET_TS_OLDEST_UPD		1673
 /*! transaction: set timestamp stable calls */
-#define	WT_STAT_CONN_TXN_SET_TS_STABLE			1673
+#define	WT_STAT_CONN_TXN_SET_TS_STABLE			1674
 /*! transaction: set timestamp stable updates */
-#define	WT_STAT_CONN_TXN_SET_TS_STABLE_UPD		1674
+#define	WT_STAT_CONN_TXN_SET_TS_STABLE_UPD		1675
 /*! transaction: transaction begins */
-#define	WT_STAT_CONN_TXN_BEGIN				1675
-=======
-#define	WT_STAT_CONN_TXN_SET_TS_OUT_OF_ORDER		1667
-/*! transaction: set timestamp oldest calls */
-#define	WT_STAT_CONN_TXN_SET_TS_OLDEST			1668
-/*! transaction: set timestamp oldest updates */
-#define	WT_STAT_CONN_TXN_SET_TS_OLDEST_UPD		1669
-/*! transaction: set timestamp stable calls */
-#define	WT_STAT_CONN_TXN_SET_TS_STABLE			1670
-/*! transaction: set timestamp stable updates */
-#define	WT_STAT_CONN_TXN_SET_TS_STABLE_UPD		1671
-/*! transaction: transaction begins */
-#define	WT_STAT_CONN_TXN_BEGIN				1672
->>>>>>> f63ab99c
+#define	WT_STAT_CONN_TXN_BEGIN				1676
 /*!
  * transaction: transaction checkpoint history store file duration
  * (usecs)
  */
-<<<<<<< HEAD
-#define	WT_STAT_CONN_TXN_HS_CKPT_DURATION		1676
+#define	WT_STAT_CONN_TXN_HS_CKPT_DURATION		1677
 /*! transaction: transaction range of IDs currently pinned */
-#define	WT_STAT_CONN_TXN_PINNED_RANGE			1677
+#define	WT_STAT_CONN_TXN_PINNED_RANGE			1678
 /*! transaction: transaction range of IDs currently pinned by a checkpoint */
-#define	WT_STAT_CONN_TXN_PINNED_CHECKPOINT_RANGE	1678
+#define	WT_STAT_CONN_TXN_PINNED_CHECKPOINT_RANGE	1679
 /*! transaction: transaction range of timestamps currently pinned */
-#define	WT_STAT_CONN_TXN_PINNED_TIMESTAMP		1679
+#define	WT_STAT_CONN_TXN_PINNED_TIMESTAMP		1680
 /*! transaction: transaction range of timestamps pinned by a checkpoint */
-#define	WT_STAT_CONN_TXN_PINNED_TIMESTAMP_CHECKPOINT	1680
-=======
-#define	WT_STAT_CONN_TXN_HS_CKPT_DURATION		1673
-/*! transaction: transaction range of IDs currently pinned */
-#define	WT_STAT_CONN_TXN_PINNED_RANGE			1674
-/*! transaction: transaction range of IDs currently pinned by a checkpoint */
-#define	WT_STAT_CONN_TXN_PINNED_CHECKPOINT_RANGE	1675
-/*! transaction: transaction range of timestamps currently pinned */
-#define	WT_STAT_CONN_TXN_PINNED_TIMESTAMP		1676
-/*! transaction: transaction range of timestamps pinned by a checkpoint */
-#define	WT_STAT_CONN_TXN_PINNED_TIMESTAMP_CHECKPOINT	1677
->>>>>>> f63ab99c
+#define	WT_STAT_CONN_TXN_PINNED_TIMESTAMP_CHECKPOINT	1681
 /*!
  * transaction: transaction range of timestamps pinned by the oldest
  * active read timestamp
  */
-<<<<<<< HEAD
-#define	WT_STAT_CONN_TXN_PINNED_TIMESTAMP_READER	1681
-=======
-#define	WT_STAT_CONN_TXN_PINNED_TIMESTAMP_READER	1678
->>>>>>> f63ab99c
+#define	WT_STAT_CONN_TXN_PINNED_TIMESTAMP_READER	1682
 /*!
  * transaction: transaction range of timestamps pinned by the oldest
  * timestamp
  */
-<<<<<<< HEAD
-#define	WT_STAT_CONN_TXN_PINNED_TIMESTAMP_OLDEST	1682
+#define	WT_STAT_CONN_TXN_PINNED_TIMESTAMP_OLDEST	1683
 /*! transaction: transaction read timestamp of the oldest active reader */
-#define	WT_STAT_CONN_TXN_TIMESTAMP_OLDEST_ACTIVE_READ	1683
+#define	WT_STAT_CONN_TXN_TIMESTAMP_OLDEST_ACTIVE_READ	1684
 /*! transaction: transaction rollback to stable currently running */
-#define	WT_STAT_CONN_TXN_ROLLBACK_TO_STABLE_RUNNING	1684
+#define	WT_STAT_CONN_TXN_ROLLBACK_TO_STABLE_RUNNING	1685
 /*! transaction: transaction walk of concurrent sessions */
-#define	WT_STAT_CONN_TXN_WALK_SESSIONS			1685
+#define	WT_STAT_CONN_TXN_WALK_SESSIONS			1686
 /*! transaction: transactions committed */
-#define	WT_STAT_CONN_TXN_COMMIT				1686
+#define	WT_STAT_CONN_TXN_COMMIT				1687
 /*! transaction: transactions rolled back */
-#define	WT_STAT_CONN_TXN_ROLLBACK			1687
+#define	WT_STAT_CONN_TXN_ROLLBACK			1688
 /*! transaction: update conflicts */
-#define	WT_STAT_CONN_TXN_UPDATE_CONFLICT		1688
-=======
-#define	WT_STAT_CONN_TXN_PINNED_TIMESTAMP_OLDEST	1679
-/*! transaction: transaction read timestamp of the oldest active reader */
-#define	WT_STAT_CONN_TXN_TIMESTAMP_OLDEST_ACTIVE_READ	1680
-/*! transaction: transaction rollback to stable currently running */
-#define	WT_STAT_CONN_TXN_ROLLBACK_TO_STABLE_RUNNING	1681
-/*! transaction: transaction walk of concurrent sessions */
-#define	WT_STAT_CONN_TXN_WALK_SESSIONS			1682
-/*! transaction: transactions committed */
-#define	WT_STAT_CONN_TXN_COMMIT				1683
-/*! transaction: transactions rolled back */
-#define	WT_STAT_CONN_TXN_ROLLBACK			1684
-/*! transaction: update conflicts */
-#define	WT_STAT_CONN_TXN_UPDATE_CONFLICT		1685
->>>>>>> f63ab99c
+#define	WT_STAT_CONN_TXN_UPDATE_CONFLICT		1689
 
 /*!
  * @}
