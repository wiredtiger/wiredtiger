--- conflicted
+++ resolved
@@ -7355,741 +7355,389 @@
  * reconciliation: maximum milliseconds spent in moving updates to the
  * history store in a reconciliation
  */
-<<<<<<< HEAD
 #define	WT_STAT_CONN_REC_MAXIMUM_HS_WRAPUP_MILLISECONDS	1624
-/*! reconciliation: overflow values written */
-#define	WT_STAT_CONN_REC_OVERFLOW_VALUE			1625
-/*! reconciliation: page reconciliation calls */
-#define	WT_STAT_CONN_REC_PAGES				1626
-/*! reconciliation: page reconciliation calls for eviction */
-#define	WT_STAT_CONN_REC_PAGES_EVICTION			1627
-=======
-#define	WT_STAT_CONN_REC_MAXIMUM_HS_WRAPUP_MILLISECONDS	1622
 /*!
  * reconciliation: number of keys that are garbage collected in the
  * ingest table for disaggregated storage
  */
-#define	WT_STAT_CONN_REC_INGEST_GARBAGE_COLLECTION_KEYS	1623
+#define	WT_STAT_CONN_REC_INGEST_GARBAGE_COLLECTION_KEYS	1625
 /*! reconciliation: overflow values written */
-#define	WT_STAT_CONN_REC_OVERFLOW_VALUE			1624
+#define	WT_STAT_CONN_REC_OVERFLOW_VALUE			1626
 /*! reconciliation: page reconciliation calls */
-#define	WT_STAT_CONN_REC_PAGES				1625
+#define	WT_STAT_CONN_REC_PAGES				1627
 /*! reconciliation: page reconciliation calls for eviction */
-#define	WT_STAT_CONN_REC_PAGES_EVICTION			1626
->>>>>>> 6cf1b8e1
+#define	WT_STAT_CONN_REC_PAGES_EVICTION			1628
 /*!
  * reconciliation: page reconciliation calls that resulted in values with
  * prepared transaction metadata
  */
-<<<<<<< HEAD
-#define	WT_STAT_CONN_REC_PAGES_WITH_PREPARE		1628
-=======
-#define	WT_STAT_CONN_REC_PAGES_WITH_PREPARE		1627
->>>>>>> 6cf1b8e1
+#define	WT_STAT_CONN_REC_PAGES_WITH_PREPARE		1629
 /*!
  * reconciliation: page reconciliation calls that resulted in values with
  * timestamps
  */
-<<<<<<< HEAD
-#define	WT_STAT_CONN_REC_PAGES_WITH_TS			1629
-=======
-#define	WT_STAT_CONN_REC_PAGES_WITH_TS			1628
->>>>>>> 6cf1b8e1
+#define	WT_STAT_CONN_REC_PAGES_WITH_TS			1630
 /*!
  * reconciliation: page reconciliation calls that resulted in values with
  * transaction ids
  */
-<<<<<<< HEAD
-#define	WT_STAT_CONN_REC_PAGES_WITH_TXN			1630
+#define	WT_STAT_CONN_REC_PAGES_WITH_TXN			1631
 /*! reconciliation: pages deleted */
-#define	WT_STAT_CONN_REC_PAGE_DELETE			1631
-=======
-#define	WT_STAT_CONN_REC_PAGES_WITH_TXN			1629
-/*! reconciliation: pages deleted */
-#define	WT_STAT_CONN_REC_PAGE_DELETE			1630
->>>>>>> 6cf1b8e1
+#define	WT_STAT_CONN_REC_PAGE_DELETE			1632
 /*!
  * reconciliation: pages written including an aggregated newest start
  * durable timestamp
  */
-<<<<<<< HEAD
-#define	WT_STAT_CONN_REC_TIME_AGGR_NEWEST_START_DURABLE_TS	1632
-=======
-#define	WT_STAT_CONN_REC_TIME_AGGR_NEWEST_START_DURABLE_TS	1631
->>>>>>> 6cf1b8e1
+#define	WT_STAT_CONN_REC_TIME_AGGR_NEWEST_START_DURABLE_TS	1633
 /*!
  * reconciliation: pages written including an aggregated newest stop
  * durable timestamp
  */
-<<<<<<< HEAD
-#define	WT_STAT_CONN_REC_TIME_AGGR_NEWEST_STOP_DURABLE_TS	1633
-=======
-#define	WT_STAT_CONN_REC_TIME_AGGR_NEWEST_STOP_DURABLE_TS	1632
->>>>>>> 6cf1b8e1
+#define	WT_STAT_CONN_REC_TIME_AGGR_NEWEST_STOP_DURABLE_TS	1634
 /*!
  * reconciliation: pages written including an aggregated newest stop
  * timestamp
  */
-<<<<<<< HEAD
-#define	WT_STAT_CONN_REC_TIME_AGGR_NEWEST_STOP_TS	1634
-=======
-#define	WT_STAT_CONN_REC_TIME_AGGR_NEWEST_STOP_TS	1633
->>>>>>> 6cf1b8e1
+#define	WT_STAT_CONN_REC_TIME_AGGR_NEWEST_STOP_TS	1635
 /*!
  * reconciliation: pages written including an aggregated newest stop
  * transaction ID
  */
-<<<<<<< HEAD
-#define	WT_STAT_CONN_REC_TIME_AGGR_NEWEST_STOP_TXN	1635
-=======
-#define	WT_STAT_CONN_REC_TIME_AGGR_NEWEST_STOP_TXN	1634
->>>>>>> 6cf1b8e1
+#define	WT_STAT_CONN_REC_TIME_AGGR_NEWEST_STOP_TXN	1636
 /*!
  * reconciliation: pages written including an aggregated newest
  * transaction ID
  */
-<<<<<<< HEAD
-#define	WT_STAT_CONN_REC_TIME_AGGR_NEWEST_TXN		1636
-=======
-#define	WT_STAT_CONN_REC_TIME_AGGR_NEWEST_TXN		1635
->>>>>>> 6cf1b8e1
+#define	WT_STAT_CONN_REC_TIME_AGGR_NEWEST_TXN		1637
 /*!
  * reconciliation: pages written including an aggregated oldest start
  * timestamp
  */
-<<<<<<< HEAD
-#define	WT_STAT_CONN_REC_TIME_AGGR_OLDEST_START_TS	1637
+#define	WT_STAT_CONN_REC_TIME_AGGR_OLDEST_START_TS	1638
 /*! reconciliation: pages written including an aggregated prepare */
-#define	WT_STAT_CONN_REC_TIME_AGGR_PREPARED		1638
+#define	WT_STAT_CONN_REC_TIME_AGGR_PREPARED		1639
 /*! reconciliation: pages written including at least one prepare state */
-#define	WT_STAT_CONN_REC_TIME_WINDOW_PAGES_PREPARED	1639
-=======
-#define	WT_STAT_CONN_REC_TIME_AGGR_OLDEST_START_TS	1636
-/*! reconciliation: pages written including an aggregated prepare */
-#define	WT_STAT_CONN_REC_TIME_AGGR_PREPARED		1637
-/*! reconciliation: pages written including at least one prepare state */
-#define	WT_STAT_CONN_REC_TIME_WINDOW_PAGES_PREPARED	1638
->>>>>>> 6cf1b8e1
+#define	WT_STAT_CONN_REC_TIME_WINDOW_PAGES_PREPARED	1640
 /*!
  * reconciliation: pages written including at least one start durable
  * timestamp
  */
-<<<<<<< HEAD
-#define	WT_STAT_CONN_REC_TIME_WINDOW_PAGES_DURABLE_START_TS	1640
+#define	WT_STAT_CONN_REC_TIME_WINDOW_PAGES_DURABLE_START_TS	1641
 /*! reconciliation: pages written including at least one start timestamp */
-#define	WT_STAT_CONN_REC_TIME_WINDOW_PAGES_START_TS	1641
-=======
-#define	WT_STAT_CONN_REC_TIME_WINDOW_PAGES_DURABLE_START_TS	1639
-/*! reconciliation: pages written including at least one start timestamp */
-#define	WT_STAT_CONN_REC_TIME_WINDOW_PAGES_START_TS	1640
->>>>>>> 6cf1b8e1
+#define	WT_STAT_CONN_REC_TIME_WINDOW_PAGES_START_TS	1642
 /*!
  * reconciliation: pages written including at least one start transaction
  * ID
  */
-<<<<<<< HEAD
-#define	WT_STAT_CONN_REC_TIME_WINDOW_PAGES_START_TXN	1642
-=======
-#define	WT_STAT_CONN_REC_TIME_WINDOW_PAGES_START_TXN	1641
->>>>>>> 6cf1b8e1
+#define	WT_STAT_CONN_REC_TIME_WINDOW_PAGES_START_TXN	1643
 /*!
  * reconciliation: pages written including at least one stop durable
  * timestamp
  */
-<<<<<<< HEAD
-#define	WT_STAT_CONN_REC_TIME_WINDOW_PAGES_DURABLE_STOP_TS	1643
+#define	WT_STAT_CONN_REC_TIME_WINDOW_PAGES_DURABLE_STOP_TS	1644
 /*! reconciliation: pages written including at least one stop timestamp */
-#define	WT_STAT_CONN_REC_TIME_WINDOW_PAGES_STOP_TS	1644
-=======
-#define	WT_STAT_CONN_REC_TIME_WINDOW_PAGES_DURABLE_STOP_TS	1642
-/*! reconciliation: pages written including at least one stop timestamp */
-#define	WT_STAT_CONN_REC_TIME_WINDOW_PAGES_STOP_TS	1643
->>>>>>> 6cf1b8e1
+#define	WT_STAT_CONN_REC_TIME_WINDOW_PAGES_STOP_TS	1645
 /*!
  * reconciliation: pages written including at least one stop transaction
  * ID
  */
-<<<<<<< HEAD
-#define	WT_STAT_CONN_REC_TIME_WINDOW_PAGES_STOP_TXN	1645
+#define	WT_STAT_CONN_REC_TIME_WINDOW_PAGES_STOP_TXN	1646
 /*! reconciliation: records written including a prepare state */
-#define	WT_STAT_CONN_REC_TIME_WINDOW_PREPARED		1646
+#define	WT_STAT_CONN_REC_TIME_WINDOW_PREPARED		1647
 /*! reconciliation: records written including a start durable timestamp */
-#define	WT_STAT_CONN_REC_TIME_WINDOW_DURABLE_START_TS	1647
+#define	WT_STAT_CONN_REC_TIME_WINDOW_DURABLE_START_TS	1648
 /*! reconciliation: records written including a start timestamp */
-#define	WT_STAT_CONN_REC_TIME_WINDOW_START_TS		1648
+#define	WT_STAT_CONN_REC_TIME_WINDOW_START_TS		1649
 /*! reconciliation: records written including a start transaction ID */
-#define	WT_STAT_CONN_REC_TIME_WINDOW_START_TXN		1649
+#define	WT_STAT_CONN_REC_TIME_WINDOW_START_TXN		1650
 /*! reconciliation: records written including a stop durable timestamp */
-#define	WT_STAT_CONN_REC_TIME_WINDOW_DURABLE_STOP_TS	1650
+#define	WT_STAT_CONN_REC_TIME_WINDOW_DURABLE_STOP_TS	1651
 /*! reconciliation: records written including a stop timestamp */
-#define	WT_STAT_CONN_REC_TIME_WINDOW_STOP_TS		1651
+#define	WT_STAT_CONN_REC_TIME_WINDOW_STOP_TS		1652
 /*! reconciliation: records written including a stop transaction ID */
-#define	WT_STAT_CONN_REC_TIME_WINDOW_STOP_TXN		1652
+#define	WT_STAT_CONN_REC_TIME_WINDOW_STOP_TXN		1653
 /*! reconciliation: split bytes currently awaiting free */
-#define	WT_STAT_CONN_REC_SPLIT_STASHED_BYTES		1653
+#define	WT_STAT_CONN_REC_SPLIT_STASHED_BYTES		1654
 /*! reconciliation: split objects currently awaiting free */
-#define	WT_STAT_CONN_REC_SPLIT_STASHED_OBJECTS		1654
+#define	WT_STAT_CONN_REC_SPLIT_STASHED_OBJECTS		1655
 /*! session: attempts to remove a local object and the object is in use */
-#define	WT_STAT_CONN_LOCAL_OBJECTS_INUSE		1655
+#define	WT_STAT_CONN_LOCAL_OBJECTS_INUSE		1656
 /*! session: flush_tier failed calls */
-#define	WT_STAT_CONN_FLUSH_TIER_FAIL			1656
+#define	WT_STAT_CONN_FLUSH_TIER_FAIL			1657
 /*! session: flush_tier operation calls */
-#define	WT_STAT_CONN_FLUSH_TIER				1657
+#define	WT_STAT_CONN_FLUSH_TIER				1658
 /*! session: flush_tier tables skipped due to no checkpoint */
-#define	WT_STAT_CONN_FLUSH_TIER_SKIPPED			1658
+#define	WT_STAT_CONN_FLUSH_TIER_SKIPPED			1659
 /*! session: flush_tier tables switched */
-#define	WT_STAT_CONN_FLUSH_TIER_SWITCHED		1659
+#define	WT_STAT_CONN_FLUSH_TIER_SWITCHED		1660
 /*! session: local objects removed */
-#define	WT_STAT_CONN_LOCAL_OBJECTS_REMOVED		1660
+#define	WT_STAT_CONN_LOCAL_OBJECTS_REMOVED		1661
 /*! session: open session count */
-#define	WT_STAT_CONN_SESSION_OPEN			1661
+#define	WT_STAT_CONN_SESSION_OPEN			1662
 /*! session: session query timestamp calls */
-#define	WT_STAT_CONN_SESSION_QUERY_TS			1662
+#define	WT_STAT_CONN_SESSION_QUERY_TS			1663
 /*! session: table alter failed calls */
-#define	WT_STAT_CONN_SESSION_TABLE_ALTER_FAIL		1663
+#define	WT_STAT_CONN_SESSION_TABLE_ALTER_FAIL		1664
 /*! session: table alter successful calls */
-#define	WT_STAT_CONN_SESSION_TABLE_ALTER_SUCCESS	1664
+#define	WT_STAT_CONN_SESSION_TABLE_ALTER_SUCCESS	1665
 /*! session: table alter triggering checkpoint calls */
-#define	WT_STAT_CONN_SESSION_TABLE_ALTER_TRIGGER_CHECKPOINT	1665
+#define	WT_STAT_CONN_SESSION_TABLE_ALTER_TRIGGER_CHECKPOINT	1666
 /*! session: table alter unchanged and skipped */
-#define	WT_STAT_CONN_SESSION_TABLE_ALTER_SKIP		1666
+#define	WT_STAT_CONN_SESSION_TABLE_ALTER_SKIP		1667
 /*! session: table compact conflicted with checkpoint */
-#define	WT_STAT_CONN_SESSION_TABLE_COMPACT_CONFLICTING_CHECKPOINT	1667
+#define	WT_STAT_CONN_SESSION_TABLE_COMPACT_CONFLICTING_CHECKPOINT	1668
 /*! session: table compact dhandle successful calls */
-#define	WT_STAT_CONN_SESSION_TABLE_COMPACT_DHANDLE_SUCCESS	1668
+#define	WT_STAT_CONN_SESSION_TABLE_COMPACT_DHANDLE_SUCCESS	1669
 /*! session: table compact failed calls */
-#define	WT_STAT_CONN_SESSION_TABLE_COMPACT_FAIL		1669
+#define	WT_STAT_CONN_SESSION_TABLE_COMPACT_FAIL		1670
 /*! session: table compact failed calls due to cache pressure */
-#define	WT_STAT_CONN_SESSION_TABLE_COMPACT_FAIL_CACHE_PRESSURE	1670
+#define	WT_STAT_CONN_SESSION_TABLE_COMPACT_FAIL_CACHE_PRESSURE	1671
 /*! session: table compact passes */
-#define	WT_STAT_CONN_SESSION_TABLE_COMPACT_PASSES	1671
+#define	WT_STAT_CONN_SESSION_TABLE_COMPACT_PASSES	1672
 /*! session: table compact running */
-#define	WT_STAT_CONN_SESSION_TABLE_COMPACT_RUNNING	1672
+#define	WT_STAT_CONN_SESSION_TABLE_COMPACT_RUNNING	1673
 /*! session: table compact skipped as process would not reduce file size */
-#define	WT_STAT_CONN_SESSION_TABLE_COMPACT_SKIPPED	1673
+#define	WT_STAT_CONN_SESSION_TABLE_COMPACT_SKIPPED	1674
 /*! session: table compact successful calls */
-#define	WT_STAT_CONN_SESSION_TABLE_COMPACT_SUCCESS	1674
+#define	WT_STAT_CONN_SESSION_TABLE_COMPACT_SUCCESS	1675
 /*! session: table compact timeout */
-#define	WT_STAT_CONN_SESSION_TABLE_COMPACT_TIMEOUT	1675
+#define	WT_STAT_CONN_SESSION_TABLE_COMPACT_TIMEOUT	1676
 /*! session: table create failed calls */
-#define	WT_STAT_CONN_SESSION_TABLE_CREATE_FAIL		1676
+#define	WT_STAT_CONN_SESSION_TABLE_CREATE_FAIL		1677
 /*! session: table create successful calls */
-#define	WT_STAT_CONN_SESSION_TABLE_CREATE_SUCCESS	1677
+#define	WT_STAT_CONN_SESSION_TABLE_CREATE_SUCCESS	1678
 /*! session: table create with import failed calls */
-#define	WT_STAT_CONN_SESSION_TABLE_CREATE_IMPORT_FAIL	1678
+#define	WT_STAT_CONN_SESSION_TABLE_CREATE_IMPORT_FAIL	1679
 /*! session: table create with import successful calls */
-#define	WT_STAT_CONN_SESSION_TABLE_CREATE_IMPORT_SUCCESS	1679
+#define	WT_STAT_CONN_SESSION_TABLE_CREATE_IMPORT_SUCCESS	1680
 /*! session: table drop failed calls */
-#define	WT_STAT_CONN_SESSION_TABLE_DROP_FAIL		1680
+#define	WT_STAT_CONN_SESSION_TABLE_DROP_FAIL		1681
 /*! session: table drop successful calls */
-#define	WT_STAT_CONN_SESSION_TABLE_DROP_SUCCESS		1681
+#define	WT_STAT_CONN_SESSION_TABLE_DROP_SUCCESS		1682
 /*! session: table rename failed calls */
-#define	WT_STAT_CONN_SESSION_TABLE_RENAME_FAIL		1682
+#define	WT_STAT_CONN_SESSION_TABLE_RENAME_FAIL		1683
 /*! session: table rename successful calls */
-#define	WT_STAT_CONN_SESSION_TABLE_RENAME_SUCCESS	1683
+#define	WT_STAT_CONN_SESSION_TABLE_RENAME_SUCCESS	1684
 /*! session: table salvage failed calls */
-#define	WT_STAT_CONN_SESSION_TABLE_SALVAGE_FAIL		1684
+#define	WT_STAT_CONN_SESSION_TABLE_SALVAGE_FAIL		1685
 /*! session: table salvage successful calls */
-#define	WT_STAT_CONN_SESSION_TABLE_SALVAGE_SUCCESS	1685
+#define	WT_STAT_CONN_SESSION_TABLE_SALVAGE_SUCCESS	1686
 /*! session: table truncate failed calls */
-#define	WT_STAT_CONN_SESSION_TABLE_TRUNCATE_FAIL	1686
+#define	WT_STAT_CONN_SESSION_TABLE_TRUNCATE_FAIL	1687
 /*! session: table truncate successful calls */
-#define	WT_STAT_CONN_SESSION_TABLE_TRUNCATE_SUCCESS	1687
+#define	WT_STAT_CONN_SESSION_TABLE_TRUNCATE_SUCCESS	1688
 /*! session: table verify failed calls */
-#define	WT_STAT_CONN_SESSION_TABLE_VERIFY_FAIL		1688
+#define	WT_STAT_CONN_SESSION_TABLE_VERIFY_FAIL		1689
 /*! session: table verify successful calls */
-#define	WT_STAT_CONN_SESSION_TABLE_VERIFY_SUCCESS	1689
+#define	WT_STAT_CONN_SESSION_TABLE_VERIFY_SUCCESS	1690
 /*! session: tiered operations dequeued and processed */
-#define	WT_STAT_CONN_TIERED_WORK_UNITS_DEQUEUED		1690
+#define	WT_STAT_CONN_TIERED_WORK_UNITS_DEQUEUED		1691
 /*! session: tiered operations removed without processing */
-#define	WT_STAT_CONN_TIERED_WORK_UNITS_REMOVED		1691
+#define	WT_STAT_CONN_TIERED_WORK_UNITS_REMOVED		1692
 /*! session: tiered operations scheduled */
-#define	WT_STAT_CONN_TIERED_WORK_UNITS_CREATED		1692
+#define	WT_STAT_CONN_TIERED_WORK_UNITS_CREATED		1693
 /*! session: tiered storage local retention time (secs) */
-#define	WT_STAT_CONN_TIERED_RETENTION			1693
+#define	WT_STAT_CONN_TIERED_RETENTION			1694
 /*! thread-state: active filesystem fsync calls */
-#define	WT_STAT_CONN_THREAD_FSYNC_ACTIVE		1694
+#define	WT_STAT_CONN_THREAD_FSYNC_ACTIVE		1695
 /*! thread-state: active filesystem read calls */
-#define	WT_STAT_CONN_THREAD_READ_ACTIVE			1695
+#define	WT_STAT_CONN_THREAD_READ_ACTIVE			1696
 /*! thread-state: active filesystem write calls */
-#define	WT_STAT_CONN_THREAD_WRITE_ACTIVE		1696
+#define	WT_STAT_CONN_THREAD_WRITE_ACTIVE		1697
 /*! thread-yield: application thread operations waiting for cache */
-#define	WT_STAT_CONN_APPLICATION_CACHE_OPS		1697
+#define	WT_STAT_CONN_APPLICATION_CACHE_OPS		1698
 /*! thread-yield: application thread snapshot refreshed for eviction */
-#define	WT_STAT_CONN_APPLICATION_EVICT_SNAPSHOT_REFRESHED	1698
+#define	WT_STAT_CONN_APPLICATION_EVICT_SNAPSHOT_REFRESHED	1699
 /*! thread-yield: application thread time waiting for cache (usecs) */
-#define	WT_STAT_CONN_APPLICATION_CACHE_TIME		1699
-=======
-#define	WT_STAT_CONN_REC_TIME_WINDOW_PAGES_STOP_TXN	1644
-/*! reconciliation: records written including a prepare state */
-#define	WT_STAT_CONN_REC_TIME_WINDOW_PREPARED		1645
-/*! reconciliation: records written including a start durable timestamp */
-#define	WT_STAT_CONN_REC_TIME_WINDOW_DURABLE_START_TS	1646
-/*! reconciliation: records written including a start timestamp */
-#define	WT_STAT_CONN_REC_TIME_WINDOW_START_TS		1647
-/*! reconciliation: records written including a start transaction ID */
-#define	WT_STAT_CONN_REC_TIME_WINDOW_START_TXN		1648
-/*! reconciliation: records written including a stop durable timestamp */
-#define	WT_STAT_CONN_REC_TIME_WINDOW_DURABLE_STOP_TS	1649
-/*! reconciliation: records written including a stop timestamp */
-#define	WT_STAT_CONN_REC_TIME_WINDOW_STOP_TS		1650
-/*! reconciliation: records written including a stop transaction ID */
-#define	WT_STAT_CONN_REC_TIME_WINDOW_STOP_TXN		1651
-/*! reconciliation: split bytes currently awaiting free */
-#define	WT_STAT_CONN_REC_SPLIT_STASHED_BYTES		1652
-/*! reconciliation: split objects currently awaiting free */
-#define	WT_STAT_CONN_REC_SPLIT_STASHED_OBJECTS		1653
-/*! session: attempts to remove a local object and the object is in use */
-#define	WT_STAT_CONN_LOCAL_OBJECTS_INUSE		1654
-/*! session: flush_tier failed calls */
-#define	WT_STAT_CONN_FLUSH_TIER_FAIL			1655
-/*! session: flush_tier operation calls */
-#define	WT_STAT_CONN_FLUSH_TIER				1656
-/*! session: flush_tier tables skipped due to no checkpoint */
-#define	WT_STAT_CONN_FLUSH_TIER_SKIPPED			1657
-/*! session: flush_tier tables switched */
-#define	WT_STAT_CONN_FLUSH_TIER_SWITCHED		1658
-/*! session: local objects removed */
-#define	WT_STAT_CONN_LOCAL_OBJECTS_REMOVED		1659
-/*! session: open session count */
-#define	WT_STAT_CONN_SESSION_OPEN			1660
-/*! session: session query timestamp calls */
-#define	WT_STAT_CONN_SESSION_QUERY_TS			1661
-/*! session: table alter failed calls */
-#define	WT_STAT_CONN_SESSION_TABLE_ALTER_FAIL		1662
-/*! session: table alter successful calls */
-#define	WT_STAT_CONN_SESSION_TABLE_ALTER_SUCCESS	1663
-/*! session: table alter triggering checkpoint calls */
-#define	WT_STAT_CONN_SESSION_TABLE_ALTER_TRIGGER_CHECKPOINT	1664
-/*! session: table alter unchanged and skipped */
-#define	WT_STAT_CONN_SESSION_TABLE_ALTER_SKIP		1665
-/*! session: table compact conflicted with checkpoint */
-#define	WT_STAT_CONN_SESSION_TABLE_COMPACT_CONFLICTING_CHECKPOINT	1666
-/*! session: table compact dhandle successful calls */
-#define	WT_STAT_CONN_SESSION_TABLE_COMPACT_DHANDLE_SUCCESS	1667
-/*! session: table compact failed calls */
-#define	WT_STAT_CONN_SESSION_TABLE_COMPACT_FAIL		1668
-/*! session: table compact failed calls due to cache pressure */
-#define	WT_STAT_CONN_SESSION_TABLE_COMPACT_FAIL_CACHE_PRESSURE	1669
-/*! session: table compact passes */
-#define	WT_STAT_CONN_SESSION_TABLE_COMPACT_PASSES	1670
-/*! session: table compact running */
-#define	WT_STAT_CONN_SESSION_TABLE_COMPACT_RUNNING	1671
-/*! session: table compact skipped as process would not reduce file size */
-#define	WT_STAT_CONN_SESSION_TABLE_COMPACT_SKIPPED	1672
-/*! session: table compact successful calls */
-#define	WT_STAT_CONN_SESSION_TABLE_COMPACT_SUCCESS	1673
-/*! session: table compact timeout */
-#define	WT_STAT_CONN_SESSION_TABLE_COMPACT_TIMEOUT	1674
-/*! session: table create failed calls */
-#define	WT_STAT_CONN_SESSION_TABLE_CREATE_FAIL		1675
-/*! session: table create successful calls */
-#define	WT_STAT_CONN_SESSION_TABLE_CREATE_SUCCESS	1676
-/*! session: table create with import failed calls */
-#define	WT_STAT_CONN_SESSION_TABLE_CREATE_IMPORT_FAIL	1677
-/*! session: table create with import successful calls */
-#define	WT_STAT_CONN_SESSION_TABLE_CREATE_IMPORT_SUCCESS	1678
-/*! session: table drop failed calls */
-#define	WT_STAT_CONN_SESSION_TABLE_DROP_FAIL		1679
-/*! session: table drop successful calls */
-#define	WT_STAT_CONN_SESSION_TABLE_DROP_SUCCESS		1680
-/*! session: table rename failed calls */
-#define	WT_STAT_CONN_SESSION_TABLE_RENAME_FAIL		1681
-/*! session: table rename successful calls */
-#define	WT_STAT_CONN_SESSION_TABLE_RENAME_SUCCESS	1682
-/*! session: table salvage failed calls */
-#define	WT_STAT_CONN_SESSION_TABLE_SALVAGE_FAIL		1683
-/*! session: table salvage successful calls */
-#define	WT_STAT_CONN_SESSION_TABLE_SALVAGE_SUCCESS	1684
-/*! session: table truncate failed calls */
-#define	WT_STAT_CONN_SESSION_TABLE_TRUNCATE_FAIL	1685
-/*! session: table truncate successful calls */
-#define	WT_STAT_CONN_SESSION_TABLE_TRUNCATE_SUCCESS	1686
-/*! session: table verify failed calls */
-#define	WT_STAT_CONN_SESSION_TABLE_VERIFY_FAIL		1687
-/*! session: table verify successful calls */
-#define	WT_STAT_CONN_SESSION_TABLE_VERIFY_SUCCESS	1688
-/*! session: tiered operations dequeued and processed */
-#define	WT_STAT_CONN_TIERED_WORK_UNITS_DEQUEUED		1689
-/*! session: tiered operations removed without processing */
-#define	WT_STAT_CONN_TIERED_WORK_UNITS_REMOVED		1690
-/*! session: tiered operations scheduled */
-#define	WT_STAT_CONN_TIERED_WORK_UNITS_CREATED		1691
-/*! session: tiered storage local retention time (secs) */
-#define	WT_STAT_CONN_TIERED_RETENTION			1692
-/*! thread-state: active filesystem fsync calls */
-#define	WT_STAT_CONN_THREAD_FSYNC_ACTIVE		1693
-/*! thread-state: active filesystem read calls */
-#define	WT_STAT_CONN_THREAD_READ_ACTIVE			1694
-/*! thread-state: active filesystem write calls */
-#define	WT_STAT_CONN_THREAD_WRITE_ACTIVE		1695
-/*! thread-yield: application thread operations waiting for cache */
-#define	WT_STAT_CONN_APPLICATION_CACHE_OPS		1696
-/*! thread-yield: application thread snapshot refreshed for eviction */
-#define	WT_STAT_CONN_APPLICATION_EVICT_SNAPSHOT_REFRESHED	1697
-/*! thread-yield: application thread time waiting for cache (usecs) */
-#define	WT_STAT_CONN_APPLICATION_CACHE_TIME		1698
->>>>>>> 6cf1b8e1
+#define	WT_STAT_CONN_APPLICATION_CACHE_TIME		1700
 /*!
  * thread-yield: connection close blocked waiting for transaction state
  * stabilization
  */
-<<<<<<< HEAD
-#define	WT_STAT_CONN_TXN_RELEASE_BLOCKED		1700
+#define	WT_STAT_CONN_TXN_RELEASE_BLOCKED		1701
 /*! thread-yield: connection close yielded for lsm manager shutdown */
-#define	WT_STAT_CONN_CONN_CLOSE_BLOCKED_LSM		1701
+#define	WT_STAT_CONN_CONN_CLOSE_BLOCKED_LSM		1702
 /*! thread-yield: data handle lock yielded */
-#define	WT_STAT_CONN_DHANDLE_LOCK_BLOCKED		1702
-=======
-#define	WT_STAT_CONN_TXN_RELEASE_BLOCKED		1699
-/*! thread-yield: connection close yielded for lsm manager shutdown */
-#define	WT_STAT_CONN_CONN_CLOSE_BLOCKED_LSM		1700
-/*! thread-yield: data handle lock yielded */
-#define	WT_STAT_CONN_DHANDLE_LOCK_BLOCKED		1701
->>>>>>> 6cf1b8e1
+#define	WT_STAT_CONN_DHANDLE_LOCK_BLOCKED		1703
 /*!
  * thread-yield: get reference for page index and slot time sleeping
  * (usecs)
  */
-<<<<<<< HEAD
-#define	WT_STAT_CONN_PAGE_INDEX_SLOT_REF_BLOCKED	1703
+#define	WT_STAT_CONN_PAGE_INDEX_SLOT_REF_BLOCKED	1704
 /*! thread-yield: page access yielded due to prepare state change */
-#define	WT_STAT_CONN_PREPARED_TRANSITION_BLOCKED_PAGE	1704
+#define	WT_STAT_CONN_PREPARED_TRANSITION_BLOCKED_PAGE	1705
 /*! thread-yield: page acquire busy blocked */
-#define	WT_STAT_CONN_PAGE_BUSY_BLOCKED			1705
+#define	WT_STAT_CONN_PAGE_BUSY_BLOCKED			1706
 /*! thread-yield: page acquire eviction blocked */
-#define	WT_STAT_CONN_PAGE_FORCIBLE_EVICT_BLOCKED	1706
+#define	WT_STAT_CONN_PAGE_FORCIBLE_EVICT_BLOCKED	1707
 /*! thread-yield: page acquire locked blocked */
-#define	WT_STAT_CONN_PAGE_LOCKED_BLOCKED		1707
+#define	WT_STAT_CONN_PAGE_LOCKED_BLOCKED		1708
 /*! thread-yield: page acquire read blocked */
-#define	WT_STAT_CONN_PAGE_READ_BLOCKED			1708
+#define	WT_STAT_CONN_PAGE_READ_BLOCKED			1709
 /*! thread-yield: page acquire time sleeping (usecs) */
-#define	WT_STAT_CONN_PAGE_SLEEP				1709
-=======
-#define	WT_STAT_CONN_PAGE_INDEX_SLOT_REF_BLOCKED	1702
-/*! thread-yield: page access yielded due to prepare state change */
-#define	WT_STAT_CONN_PREPARED_TRANSITION_BLOCKED_PAGE	1703
-/*! thread-yield: page acquire busy blocked */
-#define	WT_STAT_CONN_PAGE_BUSY_BLOCKED			1704
-/*! thread-yield: page acquire eviction blocked */
-#define	WT_STAT_CONN_PAGE_FORCIBLE_EVICT_BLOCKED	1705
-/*! thread-yield: page acquire locked blocked */
-#define	WT_STAT_CONN_PAGE_LOCKED_BLOCKED		1706
-/*! thread-yield: page acquire read blocked */
-#define	WT_STAT_CONN_PAGE_READ_BLOCKED			1707
-/*! thread-yield: page acquire time sleeping (usecs) */
-#define	WT_STAT_CONN_PAGE_SLEEP				1708
->>>>>>> 6cf1b8e1
+#define	WT_STAT_CONN_PAGE_SLEEP				1710
 /*!
  * thread-yield: page delete rollback time sleeping for state change
  * (usecs)
  */
-<<<<<<< HEAD
-#define	WT_STAT_CONN_PAGE_DEL_ROLLBACK_BLOCKED		1710
+#define	WT_STAT_CONN_PAGE_DEL_ROLLBACK_BLOCKED		1711
 /*! thread-yield: page reconciliation yielded due to child modification */
-#define	WT_STAT_CONN_CHILD_MODIFY_BLOCKED_PAGE		1711
+#define	WT_STAT_CONN_CHILD_MODIFY_BLOCKED_PAGE		1712
 /*! transaction: Number of prepared updates */
-#define	WT_STAT_CONN_TXN_PREPARED_UPDATES		1712
+#define	WT_STAT_CONN_TXN_PREPARED_UPDATES		1713
 /*! transaction: Number of prepared updates committed */
-#define	WT_STAT_CONN_TXN_PREPARED_UPDATES_COMMITTED	1713
+#define	WT_STAT_CONN_TXN_PREPARED_UPDATES_COMMITTED	1714
 /*! transaction: Number of prepared updates repeated on the same key */
-#define	WT_STAT_CONN_TXN_PREPARED_UPDATES_KEY_REPEATED	1714
+#define	WT_STAT_CONN_TXN_PREPARED_UPDATES_KEY_REPEATED	1715
 /*! transaction: Number of prepared updates rolled back */
-#define	WT_STAT_CONN_TXN_PREPARED_UPDATES_ROLLEDBACK	1715
-=======
-#define	WT_STAT_CONN_PAGE_DEL_ROLLBACK_BLOCKED		1709
-/*! thread-yield: page reconciliation yielded due to child modification */
-#define	WT_STAT_CONN_CHILD_MODIFY_BLOCKED_PAGE		1710
-/*! transaction: Number of prepared updates */
-#define	WT_STAT_CONN_TXN_PREPARED_UPDATES		1711
-/*! transaction: Number of prepared updates committed */
-#define	WT_STAT_CONN_TXN_PREPARED_UPDATES_COMMITTED	1712
-/*! transaction: Number of prepared updates repeated on the same key */
-#define	WT_STAT_CONN_TXN_PREPARED_UPDATES_KEY_REPEATED	1713
-/*! transaction: Number of prepared updates rolled back */
-#define	WT_STAT_CONN_TXN_PREPARED_UPDATES_ROLLEDBACK	1714
->>>>>>> 6cf1b8e1
+#define	WT_STAT_CONN_TXN_PREPARED_UPDATES_ROLLEDBACK	1716
 /*!
  * transaction: a reader raced with a prepared transaction commit and
  * skipped an update or updates
  */
-<<<<<<< HEAD
-#define	WT_STAT_CONN_TXN_READ_RACE_PREPARE_COMMIT	1716
+#define	WT_STAT_CONN_TXN_READ_RACE_PREPARE_COMMIT	1717
 /*! transaction: number of times overflow removed value is read */
-#define	WT_STAT_CONN_TXN_READ_OVERFLOW_REMOVE		1717
+#define	WT_STAT_CONN_TXN_READ_OVERFLOW_REMOVE		1718
 /*! transaction: oldest pinned transaction ID rolled back for eviction */
-#define	WT_STAT_CONN_TXN_ROLLBACK_OLDEST_PINNED		1718
+#define	WT_STAT_CONN_TXN_ROLLBACK_OLDEST_PINNED		1719
 /*! transaction: prepared transactions */
-#define	WT_STAT_CONN_TXN_PREPARE			1719
+#define	WT_STAT_CONN_TXN_PREPARE			1720
 /*! transaction: prepared transactions committed */
-#define	WT_STAT_CONN_TXN_PREPARE_COMMIT			1720
+#define	WT_STAT_CONN_TXN_PREPARE_COMMIT			1721
 /*! transaction: prepared transactions currently active */
-#define	WT_STAT_CONN_TXN_PREPARE_ACTIVE			1721
+#define	WT_STAT_CONN_TXN_PREPARE_ACTIVE			1722
 /*! transaction: prepared transactions rolled back */
-#define	WT_STAT_CONN_TXN_PREPARE_ROLLBACK		1722
+#define	WT_STAT_CONN_TXN_PREPARE_ROLLBACK		1723
 /*! transaction: query timestamp calls */
-#define	WT_STAT_CONN_TXN_QUERY_TS			1723
+#define	WT_STAT_CONN_TXN_QUERY_TS			1724
 /*! transaction: race to read prepared update retry */
-#define	WT_STAT_CONN_TXN_READ_RACE_PREPARE_UPDATE	1724
+#define	WT_STAT_CONN_TXN_READ_RACE_PREPARE_UPDATE	1725
 /*! transaction: rollback to stable calls */
-#define	WT_STAT_CONN_TXN_RTS				1725
-=======
-#define	WT_STAT_CONN_TXN_READ_RACE_PREPARE_COMMIT	1715
-/*! transaction: number of times overflow removed value is read */
-#define	WT_STAT_CONN_TXN_READ_OVERFLOW_REMOVE		1716
-/*! transaction: oldest pinned transaction ID rolled back for eviction */
-#define	WT_STAT_CONN_TXN_ROLLBACK_OLDEST_PINNED		1717
-/*! transaction: prepared transactions */
-#define	WT_STAT_CONN_TXN_PREPARE			1718
-/*! transaction: prepared transactions committed */
-#define	WT_STAT_CONN_TXN_PREPARE_COMMIT			1719
-/*! transaction: prepared transactions currently active */
-#define	WT_STAT_CONN_TXN_PREPARE_ACTIVE			1720
-/*! transaction: prepared transactions rolled back */
-#define	WT_STAT_CONN_TXN_PREPARE_ROLLBACK		1721
-/*! transaction: query timestamp calls */
-#define	WT_STAT_CONN_TXN_QUERY_TS			1722
-/*! transaction: race to read prepared update retry */
-#define	WT_STAT_CONN_TXN_READ_RACE_PREPARE_UPDATE	1723
-/*! transaction: rollback to stable calls */
-#define	WT_STAT_CONN_TXN_RTS				1724
->>>>>>> 6cf1b8e1
+#define	WT_STAT_CONN_TXN_RTS				1726
 /*!
  * transaction: rollback to stable history store keys that would have
  * been swept in non-dryrun mode
  */
-<<<<<<< HEAD
-#define	WT_STAT_CONN_TXN_RTS_SWEEP_HS_KEYS_DRYRUN	1726
-=======
-#define	WT_STAT_CONN_TXN_RTS_SWEEP_HS_KEYS_DRYRUN	1725
->>>>>>> 6cf1b8e1
+#define	WT_STAT_CONN_TXN_RTS_SWEEP_HS_KEYS_DRYRUN	1727
 /*!
  * transaction: rollback to stable history store records with stop
  * timestamps older than newer records
  */
-<<<<<<< HEAD
-#define	WT_STAT_CONN_TXN_RTS_HS_STOP_OLDER_THAN_NEWER_START	1727
+#define	WT_STAT_CONN_TXN_RTS_HS_STOP_OLDER_THAN_NEWER_START	1728
 /*! transaction: rollback to stable inconsistent checkpoint */
-#define	WT_STAT_CONN_TXN_RTS_INCONSISTENT_CKPT		1728
+#define	WT_STAT_CONN_TXN_RTS_INCONSISTENT_CKPT		1729
 /*! transaction: rollback to stable keys removed */
-#define	WT_STAT_CONN_TXN_RTS_KEYS_REMOVED		1729
+#define	WT_STAT_CONN_TXN_RTS_KEYS_REMOVED		1730
 /*! transaction: rollback to stable keys restored */
-#define	WT_STAT_CONN_TXN_RTS_KEYS_RESTORED		1730
-=======
-#define	WT_STAT_CONN_TXN_RTS_HS_STOP_OLDER_THAN_NEWER_START	1726
-/*! transaction: rollback to stable inconsistent checkpoint */
-#define	WT_STAT_CONN_TXN_RTS_INCONSISTENT_CKPT		1727
-/*! transaction: rollback to stable keys removed */
-#define	WT_STAT_CONN_TXN_RTS_KEYS_REMOVED		1728
-/*! transaction: rollback to stable keys restored */
-#define	WT_STAT_CONN_TXN_RTS_KEYS_RESTORED		1729
->>>>>>> 6cf1b8e1
+#define	WT_STAT_CONN_TXN_RTS_KEYS_RESTORED		1731
 /*!
  * transaction: rollback to stable keys that would have been removed in
  * non-dryrun mode
  */
-<<<<<<< HEAD
-#define	WT_STAT_CONN_TXN_RTS_KEYS_REMOVED_DRYRUN	1731
-=======
-#define	WT_STAT_CONN_TXN_RTS_KEYS_REMOVED_DRYRUN	1730
->>>>>>> 6cf1b8e1
+#define	WT_STAT_CONN_TXN_RTS_KEYS_REMOVED_DRYRUN	1732
 /*!
  * transaction: rollback to stable keys that would have been restored in
  * non-dryrun mode
  */
-<<<<<<< HEAD
-#define	WT_STAT_CONN_TXN_RTS_KEYS_RESTORED_DRYRUN	1732
+#define	WT_STAT_CONN_TXN_RTS_KEYS_RESTORED_DRYRUN	1733
 /*! transaction: rollback to stable pages visited */
-#define	WT_STAT_CONN_TXN_RTS_PAGES_VISITED		1733
+#define	WT_STAT_CONN_TXN_RTS_PAGES_VISITED		1734
 /*! transaction: rollback to stable restored tombstones from history store */
-#define	WT_STAT_CONN_TXN_RTS_HS_RESTORE_TOMBSTONES	1734
+#define	WT_STAT_CONN_TXN_RTS_HS_RESTORE_TOMBSTONES	1735
 /*! transaction: rollback to stable restored updates from history store */
-#define	WT_STAT_CONN_TXN_RTS_HS_RESTORE_UPDATES		1735
+#define	WT_STAT_CONN_TXN_RTS_HS_RESTORE_UPDATES		1736
 /*! transaction: rollback to stable skipping delete rle */
-#define	WT_STAT_CONN_TXN_RTS_DELETE_RLE_SKIPPED		1736
+#define	WT_STAT_CONN_TXN_RTS_DELETE_RLE_SKIPPED		1737
 /*! transaction: rollback to stable skipping stable rle */
-#define	WT_STAT_CONN_TXN_RTS_STABLE_RLE_SKIPPED		1737
+#define	WT_STAT_CONN_TXN_RTS_STABLE_RLE_SKIPPED		1738
 /*! transaction: rollback to stable sweeping history store keys */
-#define	WT_STAT_CONN_TXN_RTS_SWEEP_HS_KEYS		1738
-=======
-#define	WT_STAT_CONN_TXN_RTS_KEYS_RESTORED_DRYRUN	1731
-/*! transaction: rollback to stable pages visited */
-#define	WT_STAT_CONN_TXN_RTS_PAGES_VISITED		1732
-/*! transaction: rollback to stable restored tombstones from history store */
-#define	WT_STAT_CONN_TXN_RTS_HS_RESTORE_TOMBSTONES	1733
-/*! transaction: rollback to stable restored updates from history store */
-#define	WT_STAT_CONN_TXN_RTS_HS_RESTORE_UPDATES		1734
-/*! transaction: rollback to stable skipping delete rle */
-#define	WT_STAT_CONN_TXN_RTS_DELETE_RLE_SKIPPED		1735
-/*! transaction: rollback to stable skipping stable rle */
-#define	WT_STAT_CONN_TXN_RTS_STABLE_RLE_SKIPPED		1736
-/*! transaction: rollback to stable sweeping history store keys */
-#define	WT_STAT_CONN_TXN_RTS_SWEEP_HS_KEYS		1737
->>>>>>> 6cf1b8e1
+#define	WT_STAT_CONN_TXN_RTS_SWEEP_HS_KEYS		1739
 /*!
  * transaction: rollback to stable tombstones from history store that
  * would have been restored in non-dryrun mode
  */
-<<<<<<< HEAD
-#define	WT_STAT_CONN_TXN_RTS_HS_RESTORE_TOMBSTONES_DRYRUN	1739
+#define	WT_STAT_CONN_TXN_RTS_HS_RESTORE_TOMBSTONES_DRYRUN	1740
 /*! transaction: rollback to stable tree walk skipping pages */
-#define	WT_STAT_CONN_TXN_RTS_TREE_WALK_SKIP_PAGES	1740
+#define	WT_STAT_CONN_TXN_RTS_TREE_WALK_SKIP_PAGES	1741
 /*! transaction: rollback to stable updates aborted */
-#define	WT_STAT_CONN_TXN_RTS_UPD_ABORTED		1741
-=======
-#define	WT_STAT_CONN_TXN_RTS_HS_RESTORE_TOMBSTONES_DRYRUN	1738
-/*! transaction: rollback to stable tree walk skipping pages */
-#define	WT_STAT_CONN_TXN_RTS_TREE_WALK_SKIP_PAGES	1739
-/*! transaction: rollback to stable updates aborted */
-#define	WT_STAT_CONN_TXN_RTS_UPD_ABORTED		1740
->>>>>>> 6cf1b8e1
+#define	WT_STAT_CONN_TXN_RTS_UPD_ABORTED		1742
 /*!
  * transaction: rollback to stable updates from history store that would
  * have been restored in non-dryrun mode
  */
-<<<<<<< HEAD
-#define	WT_STAT_CONN_TXN_RTS_HS_RESTORE_UPDATES_DRYRUN	1742
+#define	WT_STAT_CONN_TXN_RTS_HS_RESTORE_UPDATES_DRYRUN	1743
 /*! transaction: rollback to stable updates removed from history store */
-#define	WT_STAT_CONN_TXN_RTS_HS_REMOVED			1743
-=======
-#define	WT_STAT_CONN_TXN_RTS_HS_RESTORE_UPDATES_DRYRUN	1741
-/*! transaction: rollback to stable updates removed from history store */
-#define	WT_STAT_CONN_TXN_RTS_HS_REMOVED			1742
->>>>>>> 6cf1b8e1
+#define	WT_STAT_CONN_TXN_RTS_HS_REMOVED			1744
 /*!
  * transaction: rollback to stable updates that would have been aborted
  * in non-dryrun mode
  */
-<<<<<<< HEAD
-#define	WT_STAT_CONN_TXN_RTS_UPD_ABORTED_DRYRUN		1744
-=======
-#define	WT_STAT_CONN_TXN_RTS_UPD_ABORTED_DRYRUN		1743
->>>>>>> 6cf1b8e1
+#define	WT_STAT_CONN_TXN_RTS_UPD_ABORTED_DRYRUN		1745
 /*!
  * transaction: rollback to stable updates that would have been removed
  * from history store in non-dryrun mode
  */
-<<<<<<< HEAD
-#define	WT_STAT_CONN_TXN_RTS_HS_REMOVED_DRYRUN		1745
+#define	WT_STAT_CONN_TXN_RTS_HS_REMOVED_DRYRUN		1746
 /*! transaction: sessions scanned in each walk of concurrent sessions */
-#define	WT_STAT_CONN_TXN_SESSIONS_WALKED		1746
+#define	WT_STAT_CONN_TXN_SESSIONS_WALKED		1747
 /*! transaction: set timestamp calls */
-#define	WT_STAT_CONN_TXN_SET_TS				1747
+#define	WT_STAT_CONN_TXN_SET_TS				1748
 /*! transaction: set timestamp durable calls */
-#define	WT_STAT_CONN_TXN_SET_TS_DURABLE			1748
+#define	WT_STAT_CONN_TXN_SET_TS_DURABLE			1749
 /*! transaction: set timestamp durable updates */
-#define	WT_STAT_CONN_TXN_SET_TS_DURABLE_UPD		1749
+#define	WT_STAT_CONN_TXN_SET_TS_DURABLE_UPD		1750
 /*! transaction: set timestamp force calls */
-#define	WT_STAT_CONN_TXN_SET_TS_FORCE			1750
-=======
-#define	WT_STAT_CONN_TXN_RTS_HS_REMOVED_DRYRUN		1744
-/*! transaction: sessions scanned in each walk of concurrent sessions */
-#define	WT_STAT_CONN_TXN_SESSIONS_WALKED		1745
-/*! transaction: set timestamp calls */
-#define	WT_STAT_CONN_TXN_SET_TS				1746
-/*! transaction: set timestamp durable calls */
-#define	WT_STAT_CONN_TXN_SET_TS_DURABLE			1747
-/*! transaction: set timestamp durable updates */
-#define	WT_STAT_CONN_TXN_SET_TS_DURABLE_UPD		1748
-/*! transaction: set timestamp force calls */
-#define	WT_STAT_CONN_TXN_SET_TS_FORCE			1749
->>>>>>> 6cf1b8e1
+#define	WT_STAT_CONN_TXN_SET_TS_FORCE			1751
 /*!
  * transaction: set timestamp global oldest timestamp set to be more
  * recent than the global stable timestamp
  */
-<<<<<<< HEAD
-#define	WT_STAT_CONN_TXN_SET_TS_OUT_OF_ORDER		1751
+#define	WT_STAT_CONN_TXN_SET_TS_OUT_OF_ORDER		1752
 /*! transaction: set timestamp oldest calls */
-#define	WT_STAT_CONN_TXN_SET_TS_OLDEST			1752
+#define	WT_STAT_CONN_TXN_SET_TS_OLDEST			1753
 /*! transaction: set timestamp oldest updates */
-#define	WT_STAT_CONN_TXN_SET_TS_OLDEST_UPD		1753
+#define	WT_STAT_CONN_TXN_SET_TS_OLDEST_UPD		1754
 /*! transaction: set timestamp stable calls */
-#define	WT_STAT_CONN_TXN_SET_TS_STABLE			1754
+#define	WT_STAT_CONN_TXN_SET_TS_STABLE			1755
 /*! transaction: set timestamp stable updates */
-#define	WT_STAT_CONN_TXN_SET_TS_STABLE_UPD		1755
+#define	WT_STAT_CONN_TXN_SET_TS_STABLE_UPD		1756
 /*! transaction: transaction begins */
-#define	WT_STAT_CONN_TXN_BEGIN				1756
-=======
-#define	WT_STAT_CONN_TXN_SET_TS_OUT_OF_ORDER		1750
-/*! transaction: set timestamp oldest calls */
-#define	WT_STAT_CONN_TXN_SET_TS_OLDEST			1751
-/*! transaction: set timestamp oldest updates */
-#define	WT_STAT_CONN_TXN_SET_TS_OLDEST_UPD		1752
-/*! transaction: set timestamp stable calls */
-#define	WT_STAT_CONN_TXN_SET_TS_STABLE			1753
-/*! transaction: set timestamp stable updates */
-#define	WT_STAT_CONN_TXN_SET_TS_STABLE_UPD		1754
-/*! transaction: transaction begins */
-#define	WT_STAT_CONN_TXN_BEGIN				1755
->>>>>>> 6cf1b8e1
+#define	WT_STAT_CONN_TXN_BEGIN				1757
 /*!
  * transaction: transaction checkpoint history store file duration
  * (usecs)
  */
-<<<<<<< HEAD
-#define	WT_STAT_CONN_TXN_HS_CKPT_DURATION		1757
+#define	WT_STAT_CONN_TXN_HS_CKPT_DURATION		1758
 /*! transaction: transaction range of IDs currently pinned */
-#define	WT_STAT_CONN_TXN_PINNED_RANGE			1758
+#define	WT_STAT_CONN_TXN_PINNED_RANGE			1759
 /*! transaction: transaction range of IDs currently pinned by a checkpoint */
-#define	WT_STAT_CONN_TXN_PINNED_CHECKPOINT_RANGE	1759
+#define	WT_STAT_CONN_TXN_PINNED_CHECKPOINT_RANGE	1760
 /*! transaction: transaction range of timestamps currently pinned */
-#define	WT_STAT_CONN_TXN_PINNED_TIMESTAMP		1760
+#define	WT_STAT_CONN_TXN_PINNED_TIMESTAMP		1761
 /*! transaction: transaction range of timestamps pinned by a checkpoint */
-#define	WT_STAT_CONN_TXN_PINNED_TIMESTAMP_CHECKPOINT	1761
-=======
-#define	WT_STAT_CONN_TXN_HS_CKPT_DURATION		1756
-/*! transaction: transaction range of IDs currently pinned */
-#define	WT_STAT_CONN_TXN_PINNED_RANGE			1757
-/*! transaction: transaction range of IDs currently pinned by a checkpoint */
-#define	WT_STAT_CONN_TXN_PINNED_CHECKPOINT_RANGE	1758
-/*! transaction: transaction range of timestamps currently pinned */
-#define	WT_STAT_CONN_TXN_PINNED_TIMESTAMP		1759
-/*! transaction: transaction range of timestamps pinned by a checkpoint */
-#define	WT_STAT_CONN_TXN_PINNED_TIMESTAMP_CHECKPOINT	1760
->>>>>>> 6cf1b8e1
+#define	WT_STAT_CONN_TXN_PINNED_TIMESTAMP_CHECKPOINT	1762
 /*!
  * transaction: transaction range of timestamps pinned by the oldest
  * active read timestamp
  */
-<<<<<<< HEAD
-#define	WT_STAT_CONN_TXN_PINNED_TIMESTAMP_READER	1762
-=======
-#define	WT_STAT_CONN_TXN_PINNED_TIMESTAMP_READER	1761
->>>>>>> 6cf1b8e1
+#define	WT_STAT_CONN_TXN_PINNED_TIMESTAMP_READER	1763
 /*!
  * transaction: transaction range of timestamps pinned by the oldest
  * timestamp
  */
-<<<<<<< HEAD
-#define	WT_STAT_CONN_TXN_PINNED_TIMESTAMP_OLDEST	1763
+#define	WT_STAT_CONN_TXN_PINNED_TIMESTAMP_OLDEST	1764
 /*! transaction: transaction read timestamp of the oldest active reader */
-#define	WT_STAT_CONN_TXN_TIMESTAMP_OLDEST_ACTIVE_READ	1764
+#define	WT_STAT_CONN_TXN_TIMESTAMP_OLDEST_ACTIVE_READ	1765
 /*! transaction: transaction rollback to stable currently running */
-#define	WT_STAT_CONN_TXN_ROLLBACK_TO_STABLE_RUNNING	1765
+#define	WT_STAT_CONN_TXN_ROLLBACK_TO_STABLE_RUNNING	1766
 /*! transaction: transaction walk of concurrent sessions */
-#define	WT_STAT_CONN_TXN_WALK_SESSIONS			1766
+#define	WT_STAT_CONN_TXN_WALK_SESSIONS			1767
 /*! transaction: transactions committed */
-#define	WT_STAT_CONN_TXN_COMMIT				1767
+#define	WT_STAT_CONN_TXN_COMMIT				1768
 /*! transaction: transactions rolled back */
-#define	WT_STAT_CONN_TXN_ROLLBACK			1768
+#define	WT_STAT_CONN_TXN_ROLLBACK			1769
 /*! transaction: update conflicts */
-#define	WT_STAT_CONN_TXN_UPDATE_CONFLICT		1769
-=======
-#define	WT_STAT_CONN_TXN_PINNED_TIMESTAMP_OLDEST	1762
-/*! transaction: transaction read timestamp of the oldest active reader */
-#define	WT_STAT_CONN_TXN_TIMESTAMP_OLDEST_ACTIVE_READ	1763
-/*! transaction: transaction rollback to stable currently running */
-#define	WT_STAT_CONN_TXN_ROLLBACK_TO_STABLE_RUNNING	1764
-/*! transaction: transaction walk of concurrent sessions */
-#define	WT_STAT_CONN_TXN_WALK_SESSIONS			1765
-/*! transaction: transactions committed */
-#define	WT_STAT_CONN_TXN_COMMIT				1766
-/*! transaction: transactions rolled back */
-#define	WT_STAT_CONN_TXN_ROLLBACK			1767
-/*! transaction: update conflicts */
-#define	WT_STAT_CONN_TXN_UPDATE_CONFLICT		1768
->>>>>>> 6cf1b8e1
+#define	WT_STAT_CONN_TXN_UPDATE_CONFLICT		1770
 
 /*!
  * @}
@@ -8951,290 +8599,158 @@
 /*! reconciliation: max deltas seen on leaf page during reconciliation */
 #define	WT_STAT_DSRC_REC_MAX_LEAF_PAGE_DELTAS		2288
 /*! reconciliation: maximum blocks required for a page */
-<<<<<<< HEAD
 #define	WT_STAT_DSRC_REC_MULTIBLOCK_MAX			2289
-/*! reconciliation: overflow values written */
-#define	WT_STAT_DSRC_REC_OVERFLOW_VALUE			2290
-/*! reconciliation: page reconciliation calls */
-#define	WT_STAT_DSRC_REC_PAGES				2291
-/*! reconciliation: page reconciliation calls for eviction */
-#define	WT_STAT_DSRC_REC_PAGES_EVICTION			2292
-/*! reconciliation: pages deleted */
-#define	WT_STAT_DSRC_REC_PAGE_DELETE			2293
-=======
-#define	WT_STAT_DSRC_REC_MULTIBLOCK_MAX			2287
 /*!
  * reconciliation: number of keys that are garbage collected in the
  * ingest table for disaggregated storage
  */
-#define	WT_STAT_DSRC_REC_INGEST_GARBAGE_COLLECTION_KEYS	2288
+#define	WT_STAT_DSRC_REC_INGEST_GARBAGE_COLLECTION_KEYS	2290
 /*! reconciliation: overflow values written */
-#define	WT_STAT_DSRC_REC_OVERFLOW_VALUE			2289
+#define	WT_STAT_DSRC_REC_OVERFLOW_VALUE			2291
 /*! reconciliation: page reconciliation calls */
-#define	WT_STAT_DSRC_REC_PAGES				2290
+#define	WT_STAT_DSRC_REC_PAGES				2292
 /*! reconciliation: page reconciliation calls for eviction */
-#define	WT_STAT_DSRC_REC_PAGES_EVICTION			2291
+#define	WT_STAT_DSRC_REC_PAGES_EVICTION			2293
 /*! reconciliation: pages deleted */
-#define	WT_STAT_DSRC_REC_PAGE_DELETE			2292
->>>>>>> 6cf1b8e1
+#define	WT_STAT_DSRC_REC_PAGE_DELETE			2294
 /*!
  * reconciliation: pages written including an aggregated newest start
  * durable timestamp
  */
-<<<<<<< HEAD
-#define	WT_STAT_DSRC_REC_TIME_AGGR_NEWEST_START_DURABLE_TS	2294
-=======
-#define	WT_STAT_DSRC_REC_TIME_AGGR_NEWEST_START_DURABLE_TS	2293
->>>>>>> 6cf1b8e1
+#define	WT_STAT_DSRC_REC_TIME_AGGR_NEWEST_START_DURABLE_TS	2295
 /*!
  * reconciliation: pages written including an aggregated newest stop
  * durable timestamp
  */
-<<<<<<< HEAD
-#define	WT_STAT_DSRC_REC_TIME_AGGR_NEWEST_STOP_DURABLE_TS	2295
-=======
-#define	WT_STAT_DSRC_REC_TIME_AGGR_NEWEST_STOP_DURABLE_TS	2294
->>>>>>> 6cf1b8e1
+#define	WT_STAT_DSRC_REC_TIME_AGGR_NEWEST_STOP_DURABLE_TS	2296
 /*!
  * reconciliation: pages written including an aggregated newest stop
  * timestamp
  */
-<<<<<<< HEAD
-#define	WT_STAT_DSRC_REC_TIME_AGGR_NEWEST_STOP_TS	2296
-=======
-#define	WT_STAT_DSRC_REC_TIME_AGGR_NEWEST_STOP_TS	2295
->>>>>>> 6cf1b8e1
+#define	WT_STAT_DSRC_REC_TIME_AGGR_NEWEST_STOP_TS	2297
 /*!
  * reconciliation: pages written including an aggregated newest stop
  * transaction ID
  */
-<<<<<<< HEAD
-#define	WT_STAT_DSRC_REC_TIME_AGGR_NEWEST_STOP_TXN	2297
-=======
-#define	WT_STAT_DSRC_REC_TIME_AGGR_NEWEST_STOP_TXN	2296
->>>>>>> 6cf1b8e1
+#define	WT_STAT_DSRC_REC_TIME_AGGR_NEWEST_STOP_TXN	2298
 /*!
  * reconciliation: pages written including an aggregated newest
  * transaction ID
  */
-<<<<<<< HEAD
-#define	WT_STAT_DSRC_REC_TIME_AGGR_NEWEST_TXN		2298
-=======
-#define	WT_STAT_DSRC_REC_TIME_AGGR_NEWEST_TXN		2297
->>>>>>> 6cf1b8e1
+#define	WT_STAT_DSRC_REC_TIME_AGGR_NEWEST_TXN		2299
 /*!
  * reconciliation: pages written including an aggregated oldest start
  * timestamp
  */
-<<<<<<< HEAD
-#define	WT_STAT_DSRC_REC_TIME_AGGR_OLDEST_START_TS	2299
+#define	WT_STAT_DSRC_REC_TIME_AGGR_OLDEST_START_TS	2300
 /*! reconciliation: pages written including an aggregated prepare */
-#define	WT_STAT_DSRC_REC_TIME_AGGR_PREPARED		2300
-/*! reconciliation: pages written including at least one prepare */
-#define	WT_STAT_DSRC_REC_TIME_WINDOW_PAGES_PREPARED	2301
-=======
-#define	WT_STAT_DSRC_REC_TIME_AGGR_OLDEST_START_TS	2298
-/*! reconciliation: pages written including an aggregated prepare */
-#define	WT_STAT_DSRC_REC_TIME_AGGR_PREPARED		2299
+#define	WT_STAT_DSRC_REC_TIME_AGGR_PREPARED		2301
 /*! reconciliation: pages written including at least one prepare state */
-#define	WT_STAT_DSRC_REC_TIME_WINDOW_PAGES_PREPARED	2300
->>>>>>> 6cf1b8e1
+#define	WT_STAT_DSRC_REC_TIME_WINDOW_PAGES_PREPARED	2302
 /*!
  * reconciliation: pages written including at least one start durable
  * timestamp
  */
-<<<<<<< HEAD
-#define	WT_STAT_DSRC_REC_TIME_WINDOW_PAGES_DURABLE_START_TS	2302
+#define	WT_STAT_DSRC_REC_TIME_WINDOW_PAGES_DURABLE_START_TS	2303
 /*! reconciliation: pages written including at least one start timestamp */
-#define	WT_STAT_DSRC_REC_TIME_WINDOW_PAGES_START_TS	2303
-=======
-#define	WT_STAT_DSRC_REC_TIME_WINDOW_PAGES_DURABLE_START_TS	2301
-/*! reconciliation: pages written including at least one start timestamp */
-#define	WT_STAT_DSRC_REC_TIME_WINDOW_PAGES_START_TS	2302
->>>>>>> 6cf1b8e1
+#define	WT_STAT_DSRC_REC_TIME_WINDOW_PAGES_START_TS	2304
 /*!
  * reconciliation: pages written including at least one start transaction
  * ID
  */
-<<<<<<< HEAD
-#define	WT_STAT_DSRC_REC_TIME_WINDOW_PAGES_START_TXN	2304
-=======
-#define	WT_STAT_DSRC_REC_TIME_WINDOW_PAGES_START_TXN	2303
->>>>>>> 6cf1b8e1
+#define	WT_STAT_DSRC_REC_TIME_WINDOW_PAGES_START_TXN	2305
 /*!
  * reconciliation: pages written including at least one stop durable
  * timestamp
  */
-<<<<<<< HEAD
-#define	WT_STAT_DSRC_REC_TIME_WINDOW_PAGES_DURABLE_STOP_TS	2305
+#define	WT_STAT_DSRC_REC_TIME_WINDOW_PAGES_DURABLE_STOP_TS	2306
 /*! reconciliation: pages written including at least one stop timestamp */
-#define	WT_STAT_DSRC_REC_TIME_WINDOW_PAGES_STOP_TS	2306
-=======
-#define	WT_STAT_DSRC_REC_TIME_WINDOW_PAGES_DURABLE_STOP_TS	2304
-/*! reconciliation: pages written including at least one stop timestamp */
-#define	WT_STAT_DSRC_REC_TIME_WINDOW_PAGES_STOP_TS	2305
->>>>>>> 6cf1b8e1
+#define	WT_STAT_DSRC_REC_TIME_WINDOW_PAGES_STOP_TS	2307
 /*!
  * reconciliation: pages written including at least one stop transaction
  * ID
  */
-<<<<<<< HEAD
-#define	WT_STAT_DSRC_REC_TIME_WINDOW_PAGES_STOP_TXN	2307
-/*! reconciliation: records written including a prepare */
-#define	WT_STAT_DSRC_REC_TIME_WINDOW_PREPARED		2308
+#define	WT_STAT_DSRC_REC_TIME_WINDOW_PAGES_STOP_TXN	2308
+/*! reconciliation: records written including a prepare state */
+#define	WT_STAT_DSRC_REC_TIME_WINDOW_PREPARED		2309
 /*! reconciliation: records written including a start durable timestamp */
-#define	WT_STAT_DSRC_REC_TIME_WINDOW_DURABLE_START_TS	2309
+#define	WT_STAT_DSRC_REC_TIME_WINDOW_DURABLE_START_TS	2310
 /*! reconciliation: records written including a start timestamp */
-#define	WT_STAT_DSRC_REC_TIME_WINDOW_START_TS		2310
+#define	WT_STAT_DSRC_REC_TIME_WINDOW_START_TS		2311
 /*! reconciliation: records written including a start transaction ID */
-#define	WT_STAT_DSRC_REC_TIME_WINDOW_START_TXN		2311
+#define	WT_STAT_DSRC_REC_TIME_WINDOW_START_TXN		2312
 /*! reconciliation: records written including a stop durable timestamp */
-#define	WT_STAT_DSRC_REC_TIME_WINDOW_DURABLE_STOP_TS	2312
+#define	WT_STAT_DSRC_REC_TIME_WINDOW_DURABLE_STOP_TS	2313
 /*! reconciliation: records written including a stop timestamp */
-#define	WT_STAT_DSRC_REC_TIME_WINDOW_STOP_TS		2313
+#define	WT_STAT_DSRC_REC_TIME_WINDOW_STOP_TS		2314
 /*! reconciliation: records written including a stop transaction ID */
-#define	WT_STAT_DSRC_REC_TIME_WINDOW_STOP_TXN		2314
+#define	WT_STAT_DSRC_REC_TIME_WINDOW_STOP_TXN		2315
 /*! session: object compaction */
-#define	WT_STAT_DSRC_SESSION_COMPACT			2315
-=======
-#define	WT_STAT_DSRC_REC_TIME_WINDOW_PAGES_STOP_TXN	2306
-/*! reconciliation: records written including a prepare state */
-#define	WT_STAT_DSRC_REC_TIME_WINDOW_PREPARED		2307
-/*! reconciliation: records written including a start durable timestamp */
-#define	WT_STAT_DSRC_REC_TIME_WINDOW_DURABLE_START_TS	2308
-/*! reconciliation: records written including a start timestamp */
-#define	WT_STAT_DSRC_REC_TIME_WINDOW_START_TS		2309
-/*! reconciliation: records written including a start transaction ID */
-#define	WT_STAT_DSRC_REC_TIME_WINDOW_START_TXN		2310
-/*! reconciliation: records written including a stop durable timestamp */
-#define	WT_STAT_DSRC_REC_TIME_WINDOW_DURABLE_STOP_TS	2311
-/*! reconciliation: records written including a stop timestamp */
-#define	WT_STAT_DSRC_REC_TIME_WINDOW_STOP_TS		2312
-/*! reconciliation: records written including a stop transaction ID */
-#define	WT_STAT_DSRC_REC_TIME_WINDOW_STOP_TXN		2313
-/*! session: object compaction */
-#define	WT_STAT_DSRC_SESSION_COMPACT			2314
->>>>>>> 6cf1b8e1
+#define	WT_STAT_DSRC_SESSION_COMPACT			2316
 /*!
  * transaction: a reader raced with a prepared transaction commit and
  * skipped an update or updates
  */
-<<<<<<< HEAD
-#define	WT_STAT_DSRC_TXN_READ_RACE_PREPARE_COMMIT	2316
+#define	WT_STAT_DSRC_TXN_READ_RACE_PREPARE_COMMIT	2317
 /*! transaction: number of times overflow removed value is read */
-#define	WT_STAT_DSRC_TXN_READ_OVERFLOW_REMOVE		2317
+#define	WT_STAT_DSRC_TXN_READ_OVERFLOW_REMOVE		2318
 /*! transaction: race to read prepared update retry */
-#define	WT_STAT_DSRC_TXN_READ_RACE_PREPARE_UPDATE	2318
-=======
-#define	WT_STAT_DSRC_TXN_READ_RACE_PREPARE_COMMIT	2315
-/*! transaction: number of times overflow removed value is read */
-#define	WT_STAT_DSRC_TXN_READ_OVERFLOW_REMOVE		2316
-/*! transaction: race to read prepared update retry */
-#define	WT_STAT_DSRC_TXN_READ_RACE_PREPARE_UPDATE	2317
->>>>>>> 6cf1b8e1
+#define	WT_STAT_DSRC_TXN_READ_RACE_PREPARE_UPDATE	2319
 /*!
  * transaction: rollback to stable history store keys that would have
  * been swept in non-dryrun mode
  */
-<<<<<<< HEAD
-#define	WT_STAT_DSRC_TXN_RTS_SWEEP_HS_KEYS_DRYRUN	2319
-=======
-#define	WT_STAT_DSRC_TXN_RTS_SWEEP_HS_KEYS_DRYRUN	2318
->>>>>>> 6cf1b8e1
+#define	WT_STAT_DSRC_TXN_RTS_SWEEP_HS_KEYS_DRYRUN	2320
 /*!
  * transaction: rollback to stable history store records with stop
  * timestamps older than newer records
  */
-<<<<<<< HEAD
-#define	WT_STAT_DSRC_TXN_RTS_HS_STOP_OLDER_THAN_NEWER_START	2320
+#define	WT_STAT_DSRC_TXN_RTS_HS_STOP_OLDER_THAN_NEWER_START	2321
 /*! transaction: rollback to stable inconsistent checkpoint */
-#define	WT_STAT_DSRC_TXN_RTS_INCONSISTENT_CKPT		2321
+#define	WT_STAT_DSRC_TXN_RTS_INCONSISTENT_CKPT		2322
 /*! transaction: rollback to stable keys removed */
-#define	WT_STAT_DSRC_TXN_RTS_KEYS_REMOVED		2322
+#define	WT_STAT_DSRC_TXN_RTS_KEYS_REMOVED		2323
 /*! transaction: rollback to stable keys restored */
-#define	WT_STAT_DSRC_TXN_RTS_KEYS_RESTORED		2323
-=======
-#define	WT_STAT_DSRC_TXN_RTS_HS_STOP_OLDER_THAN_NEWER_START	2319
-/*! transaction: rollback to stable inconsistent checkpoint */
-#define	WT_STAT_DSRC_TXN_RTS_INCONSISTENT_CKPT		2320
-/*! transaction: rollback to stable keys removed */
-#define	WT_STAT_DSRC_TXN_RTS_KEYS_REMOVED		2321
-/*! transaction: rollback to stable keys restored */
-#define	WT_STAT_DSRC_TXN_RTS_KEYS_RESTORED		2322
->>>>>>> 6cf1b8e1
+#define	WT_STAT_DSRC_TXN_RTS_KEYS_RESTORED		2324
 /*!
  * transaction: rollback to stable keys that would have been removed in
  * non-dryrun mode
  */
-<<<<<<< HEAD
-#define	WT_STAT_DSRC_TXN_RTS_KEYS_REMOVED_DRYRUN	2324
-=======
-#define	WT_STAT_DSRC_TXN_RTS_KEYS_REMOVED_DRYRUN	2323
->>>>>>> 6cf1b8e1
+#define	WT_STAT_DSRC_TXN_RTS_KEYS_REMOVED_DRYRUN	2325
 /*!
  * transaction: rollback to stable keys that would have been restored in
  * non-dryrun mode
  */
-<<<<<<< HEAD
-#define	WT_STAT_DSRC_TXN_RTS_KEYS_RESTORED_DRYRUN	2325
+#define	WT_STAT_DSRC_TXN_RTS_KEYS_RESTORED_DRYRUN	2326
 /*! transaction: rollback to stable restored tombstones from history store */
-#define	WT_STAT_DSRC_TXN_RTS_HS_RESTORE_TOMBSTONES	2326
+#define	WT_STAT_DSRC_TXN_RTS_HS_RESTORE_TOMBSTONES	2327
 /*! transaction: rollback to stable restored updates from history store */
-#define	WT_STAT_DSRC_TXN_RTS_HS_RESTORE_UPDATES		2327
+#define	WT_STAT_DSRC_TXN_RTS_HS_RESTORE_UPDATES		2328
 /*! transaction: rollback to stable skipping delete rle */
-#define	WT_STAT_DSRC_TXN_RTS_DELETE_RLE_SKIPPED		2328
+#define	WT_STAT_DSRC_TXN_RTS_DELETE_RLE_SKIPPED		2329
 /*! transaction: rollback to stable skipping stable rle */
-#define	WT_STAT_DSRC_TXN_RTS_STABLE_RLE_SKIPPED		2329
+#define	WT_STAT_DSRC_TXN_RTS_STABLE_RLE_SKIPPED		2330
 /*! transaction: rollback to stable sweeping history store keys */
-#define	WT_STAT_DSRC_TXN_RTS_SWEEP_HS_KEYS		2330
-=======
-#define	WT_STAT_DSRC_TXN_RTS_KEYS_RESTORED_DRYRUN	2324
-/*! transaction: rollback to stable restored tombstones from history store */
-#define	WT_STAT_DSRC_TXN_RTS_HS_RESTORE_TOMBSTONES	2325
-/*! transaction: rollback to stable restored updates from history store */
-#define	WT_STAT_DSRC_TXN_RTS_HS_RESTORE_UPDATES		2326
-/*! transaction: rollback to stable skipping delete rle */
-#define	WT_STAT_DSRC_TXN_RTS_DELETE_RLE_SKIPPED		2327
-/*! transaction: rollback to stable skipping stable rle */
-#define	WT_STAT_DSRC_TXN_RTS_STABLE_RLE_SKIPPED		2328
-/*! transaction: rollback to stable sweeping history store keys */
-#define	WT_STAT_DSRC_TXN_RTS_SWEEP_HS_KEYS		2329
->>>>>>> 6cf1b8e1
+#define	WT_STAT_DSRC_TXN_RTS_SWEEP_HS_KEYS		2331
 /*!
  * transaction: rollback to stable tombstones from history store that
  * would have been restored in non-dryrun mode
  */
-<<<<<<< HEAD
-#define	WT_STAT_DSRC_TXN_RTS_HS_RESTORE_TOMBSTONES_DRYRUN	2331
-=======
-#define	WT_STAT_DSRC_TXN_RTS_HS_RESTORE_TOMBSTONES_DRYRUN	2330
->>>>>>> 6cf1b8e1
+#define	WT_STAT_DSRC_TXN_RTS_HS_RESTORE_TOMBSTONES_DRYRUN	2332
 /*!
  * transaction: rollback to stable updates from history store that would
  * have been restored in non-dryrun mode
  */
-<<<<<<< HEAD
-#define	WT_STAT_DSRC_TXN_RTS_HS_RESTORE_UPDATES_DRYRUN	2332
+#define	WT_STAT_DSRC_TXN_RTS_HS_RESTORE_UPDATES_DRYRUN	2333
 /*! transaction: rollback to stable updates removed from history store */
-#define	WT_STAT_DSRC_TXN_RTS_HS_REMOVED			2333
-=======
-#define	WT_STAT_DSRC_TXN_RTS_HS_RESTORE_UPDATES_DRYRUN	2331
-/*! transaction: rollback to stable updates removed from history store */
-#define	WT_STAT_DSRC_TXN_RTS_HS_REMOVED			2332
->>>>>>> 6cf1b8e1
+#define	WT_STAT_DSRC_TXN_RTS_HS_REMOVED			2334
 /*!
  * transaction: rollback to stable updates that would have been removed
  * from history store in non-dryrun mode
  */
-<<<<<<< HEAD
-#define	WT_STAT_DSRC_TXN_RTS_HS_REMOVED_DRYRUN		2334
+#define	WT_STAT_DSRC_TXN_RTS_HS_REMOVED_DRYRUN		2335
 /*! transaction: update conflicts */
-#define	WT_STAT_DSRC_TXN_UPDATE_CONFLICT		2335
-=======
-#define	WT_STAT_DSRC_TXN_RTS_HS_REMOVED_DRYRUN		2333
-/*! transaction: update conflicts */
-#define	WT_STAT_DSRC_TXN_UPDATE_CONFLICT		2334
->>>>>>> 6cf1b8e1
+#define	WT_STAT_DSRC_TXN_UPDATE_CONFLICT		2336
 
 /*!
  * @}
