/*-
 * Copyright (c) 2014-2016 MongoDB, Inc.
 * Copyright (c) 2008-2014 WiredTiger, Inc.
 *	All rights reserved.
 *
 * See the file LICENSE for redistribution information.
 */

#ifndef	__WIREDTIGER_H_
#define	__WIREDTIGER_H_

#if defined(__cplusplus)
extern "C" {
#endif

/*******************************************
 * Version information
 *******************************************/
#define	WIREDTIGER_VERSION_MAJOR	@VERSION_MAJOR@
#define	WIREDTIGER_VERSION_MINOR	@VERSION_MINOR@
#define	WIREDTIGER_VERSION_PATCH	@VERSION_PATCH@
#define	WIREDTIGER_VERSION_STRING	@VERSION_STRING@

/*******************************************
 * Required includes
 *******************************************/
@wiredtiger_includes_decl@

/*******************************************
 * Portable type names
 *******************************************/
@off_t_decl@
@uintmax_t_decl@
@uintptr_t_decl@

#if defined(DOXYGEN) || defined(SWIG)
#define	__F(func) func
#else
#define	__F(func) (*func)
#endif

#ifdef SWIG
%{
#include <wiredtiger.h>
%}
#endif

/*!
 * @defgroup wt WiredTiger API
 * The functions, handles and methods applications use to access and manage
 * data with WiredTiger.
 *
 * @{
 */

/*******************************************
 * Public forward structure declarations
 *******************************************/
struct __wt_async_callback;
	typedef struct __wt_async_callback WT_ASYNC_CALLBACK;
struct __wt_async_op;	    typedef struct __wt_async_op WT_ASYNC_OP;
struct __wt_collator;	    typedef struct __wt_collator WT_COLLATOR;
struct __wt_compressor;	    typedef struct __wt_compressor WT_COMPRESSOR;
struct __wt_config_item;    typedef struct __wt_config_item WT_CONFIG_ITEM;
struct __wt_config_parser;
	typedef struct __wt_config_parser WT_CONFIG_PARSER;
struct __wt_connection;	    typedef struct __wt_connection WT_CONNECTION;
struct __wt_cursor;	    typedef struct __wt_cursor WT_CURSOR;
struct __wt_data_source;    typedef struct __wt_data_source WT_DATA_SOURCE;
struct __wt_encryptor;	    typedef struct __wt_encryptor WT_ENCRYPTOR;
struct __wt_event_handler;  typedef struct __wt_event_handler WT_EVENT_HANDLER;
struct __wt_extension_api;  typedef struct __wt_extension_api WT_EXTENSION_API;
struct __wt_extractor;	    typedef struct __wt_extractor WT_EXTRACTOR;
struct __wt_item;	    typedef struct __wt_item WT_ITEM;
struct __wt_session;	    typedef struct __wt_session WT_SESSION;

#if defined(SWIGJAVA)
#define	WT_HANDLE_NULLABLE(typename)	typename##_NULLABLE
#define	WT_HANDLE_CLOSED(typename)	typename##_CLOSED
typedef WT_CURSOR			WT_CURSOR_NULLABLE;
typedef WT_CURSOR			WT_CURSOR_CLOSED;
typedef WT_SESSION			WT_SESSION_CLOSED;
typedef WT_CONNECTION			WT_CONNECTION_CLOSED;
#elif !defined(DOXYGEN)
#define	WT_HANDLE_NULLABLE(typename)	typename
#define	WT_HANDLE_CLOSED(typename)	typename
#endif

/*!
 * A raw item of data to be managed, including a pointer to the data and a
 * length.
 *
 * WT_ITEM structures do not need to be cleared before use.
 */
struct __wt_item {
	/*!
	 * The memory reference of the data item.
	 *
	 * For items returned by a WT_CURSOR, the pointer is only valid until
	 * the next operation on that cursor.  Applications that need to keep
	 * an item across multiple cursor operations must make a copy.
	 */
	const void *data;

	/*!
	 * The number of bytes in the data item.
	 *
	 * The maximum length of a single column stored in a table is not fixed
	 * (as it partially depends on the underlying file configuration), but
	 * is always a small number of bytes less than 4GB.
	 */
	size_t size;

#ifndef DOXYGEN
#define	WT_ITEM_ALIGNED					0x00000001
#define	WT_ITEM_INUSE					0x00000002
	/* This appears in the middle of the struct to avoid padding. */
	/*! Object flags (internal use). */
	uint32_t flags;

	/*! Managed memory chunk (internal use). */
	void *mem;
	/*! Managed memory size (internal use). */
	size_t memsize;
#endif
};

/*!
 * The maximum packed size of a 64-bit integer.  The ::wiredtiger_struct_pack
 * function will pack single long integers into at most this many bytes.
 */
#define	WT_INTPACK64_MAXSIZE	((int)sizeof (int64_t) + 1)

/*!
 * The maximum packed size of a 32-bit integer.  The ::wiredtiger_struct_pack
 * function will pack single integers into at most this many bytes.
 */
#define	WT_INTPACK32_MAXSIZE	((int)sizeof (int32_t) + 1)

/*!
 * A WT_CURSOR handle is the interface to a cursor.
 *
 * Cursors allow data to be searched, iterated and modified, implementing the
 * CRUD (create, read, update and delete) operations.  Cursors are opened in
 * the context of a session.  If a transaction is started, cursors operate in
 * the context of the transaction until the transaction is resolved.
 *
 * Raw data is represented by key/value pairs of WT_ITEM structures, but
 * cursors can also provide access to fields within the key and value if the
 * formats are described in the WT_SESSION::create method.
 *
 * In the common case, a cursor is used to access records in a table.  However,
 * cursors can be used on subsets of tables (such as a single column or a
 * projection of multiple columns), as an interface to statistics, configuration
 * data or application-specific data sources.  See WT_SESSION::open_cursor for
 * more information.
 *
 * <b>Thread safety:</b> A WT_CURSOR handle is not usually shared between
 * threads, see @ref threads for more information.
 */
struct __wt_cursor {
	WT_SESSION *session;	/*!< The session handle for this cursor. */

	/*!
	 * The name of the data source for the cursor, matches the \c uri
	 * parameter to WT_SESSION::open_cursor used to open the cursor.
	 */
	const char *uri;

	/*!
	 * The format of the data packed into key items.  See @ref packing for
	 * details.  If not set, a default value of "u" is assumed, and
	 * applications must use WT_ITEM structures to manipulate untyped byte
	 * arrays.
	 */
	const char *key_format;

	/*!
	 * The format of the data packed into value items.  See @ref packing
	 * for details.  If not set, a default value of "u" is assumed, and
	 * applications must use WT_ITEM structures to manipulate untyped byte
	 * arrays.
	 */
	const char *value_format;

	/*!
	 * @name Data access
	 * @{
	 */
	/*!
	 * Get the key for the current record.
	 *
	 * @snippet ex_all.c Get the cursor's string key
	 *
	 * @snippet ex_all.c Get the cursor's record number key
	 *
	 * @param cursor the cursor handle
	 * @param ... pointers to hold key fields corresponding to
	 * WT_CURSOR::key_format.
	 * @errors
	 */
	int __F(get_key)(WT_CURSOR *cursor, ...);

	/*!
	 * Get the value for the current record.
	 *
	 * @snippet ex_all.c Get the cursor's string value
	 *
	 * @snippet ex_all.c Get the cursor's raw value
	 *
	 * @param cursor the cursor handle
	 * @param ... pointers to hold value fields corresponding to
	 * WT_CURSOR::value_format.
	 * @errors
	 */
	int __F(get_value)(WT_CURSOR *cursor, ...);

	/*!
	 * Set the key for the next operation.
	 *
	 * @snippet ex_all.c Set the cursor's string key
	 *
	 * @snippet ex_all.c Set the cursor's record number key
	 *
	 * @param cursor the cursor handle
	 * @param ... key fields corresponding to WT_CURSOR::key_format.
	 *
	 * If an error occurs during this operation, a flag will be set in the
	 * cursor, and the next operation to access the key will fail.  This
	 * simplifies error handling in applications.
	 */
	void __F(set_key)(WT_CURSOR *cursor, ...);

	/*!
	 * Set the value for the next operation.
	 *
	 * @snippet ex_all.c Set the cursor's string value
	 *
	 * @snippet ex_all.c Set the cursor's raw value
	 *
	 * @param cursor the cursor handle
	 * @param ... value fields corresponding to WT_CURSOR::value_format.
	 *
	 * If an error occurs during this operation, a flag will be set in the
	 * cursor, and the next operation to access the value will fail.  This
	 * simplifies error handling in applications.
	 */
	void __F(set_value)(WT_CURSOR *cursor, ...);
	/*! @} */

	/*!
	 * @name Cursor positioning
	 * @{
	 */
	/*!
	 * Return the ordering relationship between two cursors: both cursors
	 * must have the same data source and have valid keys. (When testing
	 * only for equality, WT_CURSOR::equals may be faster.)
	 *
	 * @snippet ex_all.c Cursor comparison
	 *
	 * @param cursor the cursor handle
	 * @param other another cursor handle
	 * @param comparep the status of the comparison: < 0 if
	 * <code>cursor</code> refers to a key that appears before
	 * <code>other</code>, 0 if the cursors refer to the same key,
	 * and > 0 if <code>cursor</code> refers to a key that appears after
	 * <code>other</code>.
	 * @errors
	 */
	int __F(compare)(WT_CURSOR *cursor, WT_CURSOR *other, int *comparep);

	/*!
	 * Return the ordering relationship between two cursors, testing only
	 * for equality: both cursors must have the same data source and have
	 * valid keys.
	 *
	 * @snippet ex_all.c Cursor equality
	 *
	 * @param cursor the cursor handle
	 * @param other another cursor handle
	 * @param[out] equalp the status of the comparison: 1 if the cursors
	 * refer to the same key, otherwise 0.
	 * @errors
	 */
	int __F(equals)(WT_CURSOR *cursor, WT_CURSOR *other, int *equalp);

	/*!
	 * Return the next record.
	 *
	 * @snippet ex_all.c Return the next record
	 *
	 * @param cursor the cursor handle
	 * @errors
	 */
	int __F(next)(WT_CURSOR *cursor);

	/*!
	 * Return the previous record.
	 *
	 * @snippet ex_all.c Return the previous record
	 *
	 * @param cursor the cursor handle
	 * @errors
	 */
	int __F(prev)(WT_CURSOR *cursor);

	/*!
	 * Reset the cursor. Any resources held by the cursor are released,
	 * and the cursor's key and position are no longer valid. Subsequent
	 * iterations with WT_CURSOR::next will move to the first record, or
	 * with WT_CURSOR::prev will move to the last record.
	 *
	 * In the case of a statistics cursor, resetting the cursor refreshes
	 * the statistics information returned.
	 *
	 * @snippet ex_all.c Reset the cursor
	 *
	 * @param cursor the cursor handle
	 * @errors
	 */
	int __F(reset)(WT_CURSOR *cursor);

	/*!
	 * Return the record matching the key. The key must first be set.
	 *
	 * @snippet ex_all.c Search for an exact match
	 *
	 * On success, the cursor ends positioned at the returned record; to
	 * minimize cursor resources, the WT_CURSOR::reset method should be
	 * called as soon as the record has been retrieved and the cursor no
	 * longer needs that position.
	 *
	 * @param cursor the cursor handle
	 * @errors
	 */
	int __F(search)(WT_CURSOR *cursor);

	/*!
	 * Return the record matching the key if it exists, or an adjacent
	 * record.  An adjacent record is either the smallest record larger
	 * than the key or the largest record smaller than the key (in other
	 * words, a logically adjacent key).
	 *
	 * The key must first be set.
	 *
	 * An example of a search for an exact or adjacent match:
	 *
	 * @snippet ex_all.c Search for an exact or adjacent match
	 *
	 * An example of a forward scan through the table, where all keys
	 * greater than or equal to a specified prefix are included in the
	 * scan:
	 *
	 * @snippet ex_all.c Forward scan greater than or equal
	 *
	 * An example of a backward scan through the table, where all keys
	 * less than a specified prefix are included in the scan:
	 *
	 * @snippet ex_all.c Backward scan less than
	 *
	 * On success, the cursor ends positioned at the returned record; to
	 * minimize cursor resources, the WT_CURSOR::reset method should be
	 * called as soon as the record has been retrieved and the cursor no
	 * longer needs that position.
	 *
	 * @param cursor the cursor handle
	 * @param exactp the status of the search: 0 if an exact match is
	 * found, < 0 if a smaller key is returned, > 0 if a larger key is
	 * returned
	 * @errors
	 */
	int __F(search_near)(WT_CURSOR *cursor, int *exactp);
	/*! @} */

	/*!
	 * @name Data modification
	 * @{
	 */
	/*!
	 * Insert a record and optionally update an existing record.
	 *
	 * If the cursor was configured with "overwrite=true" (the default),
	 * both the key and value must be set; if the record already exists,
	 * the key's value will be updated, otherwise, the record will be
	 * inserted.
	 *
	 * @snippet ex_all.c Insert a new record or overwrite an existing record
	 *
	 * If the cursor was not configured with "overwrite=true", both the key
	 * and value must be set and the record must not already exist; the
	 * record will be inserted.
	 *
	 * @snippet ex_all.c Insert a new record and fail if the record exists
	 *
	 * If a cursor with record number keys was configured with
	 * "append=true" (not the default), the value must be set; a new record
	 * will be appended and the record number set as the cursor key value.
	 *
	 * @snippet ex_all.c Insert a new record and assign a record number
	 *
	 * The cursor ends with no position, and a subsequent call to the
	 * WT_CURSOR::next (WT_CURSOR::prev) method will iterate from the
	 * beginning (end) of the table.
	 *
	 * Inserting a new record after the current maximum record in a
	 * fixed-length bit field column-store (that is, a store with an
	 * 'r' type key and 't' type value) may implicitly create the missing
	 * records as records with a value of 0.
	 *
	 * When loading a large amount of data into a new object, using
	 * a cursor with the \c bulk configuration string enabled and
	 * loading the data in sorted order will be much faster than doing
	 * out-of-order inserts.  See @ref tune_bulk_load for more information.
	 *
	 * The maximum length of a single column stored in a table is not fixed
	 * (as it partially depends on the underlying file configuration), but
	 * is always a small number of bytes less than 4GB.
	 *
	 * @param cursor the cursor handle
	 * @errors
	 * In particular, if \c overwrite is not configured and a record with
	 * the specified key already exists, ::WT_DUPLICATE_KEY is returned.
	 * Also, if \c in_memory is configured for the database and the insert
	 * requires more than the configured cache size to complete,
	 * ::WT_CACHE_FULL is returned.
	 */
	int __F(insert)(WT_CURSOR *cursor);

	/*!
	 * Update an existing record and optionally insert a record.
	 *
	 * If the cursor was configured with "overwrite=true" (the default),
	 * both the key and value must be set; if the record already exists, the
	 * key's value will be updated, otherwise, the record will be inserted.
	 *
	 * @snippet ex_all.c Update an existing record or insert a new record
	 *
	 * If the cursor was not configured with "overwrite=true", both the key
	 * and value must be set and the record must already exist; the
	 * record will be updated.
	 *
	 * @snippet ex_all.c Update an existing record and fail if DNE
	 *
	 * On success, the cursor ends positioned at the modified record; to
	 * minimize cursor resources, the WT_CURSOR::reset method should be
	 * called as soon as the cursor no longer needs that position.
	 *
	 * The maximum length of a single column stored in a table is not fixed
	 * (as it partially depends on the underlying file configuration), but
	 * is always a small number of bytes less than 4GB.
	 *
	 * @param cursor the cursor handle
	 * @errors
	 * In particular, if \c overwrite is not configured and no record with
	 * the specified key exists, ::WT_NOTFOUND is returned.
	 * Also, if \c in_memory is configured for the database and the insert
	 * requires more than the configured cache size to complete,
	 * ::WT_CACHE_FULL is returned.
	 */
	int __F(update)(WT_CURSOR *cursor);

	/*!
	 * Remove a record.
	 *
	 * If the cursor was configured with "overwrite=true" (the default),
	 * the key must be set; the key's record will be removed if it exists,
	 * no error will be returned if the record does not exist.
	 *
	 * @snippet ex_all.c Remove a record
	 *
	 * If the cursor was not configured with "overwrite=true", the key must
	 * be set and the key's record must exist; the record will be removed.
	 *
	 * @snippet ex_all.c Remove a record and fail if DNE
	 *
	 * Removing a record in a fixed-length bit field column-store
	 * (that is, a store with an 'r' type key and 't' type value) is
	 * identical to setting the record's value to 0.
	 *
	 * On success, the cursor ends positioned at the removed record; to
	 * minimize cursor resources, the WT_CURSOR::reset method should be
	 * called as soon as the cursor no longer needs that position.
	 *
	 * @param cursor the cursor handle
	 * @errors
	 * In particular, if \c overwrite is not configured and no record with
	 * the specified key exists, ::WT_NOTFOUND is returned.
	 */
	int __F(remove)(WT_CURSOR *cursor);
	/*! @} */

	/*!
	 * Close the cursor.
	 *
	 * This releases the resources associated with the cursor handle.
	 * Cursors are closed implicitly by ending the enclosing connection or
	 * closing the session in which they were opened.
	 *
	 * @snippet ex_all.c Close the cursor
	 *
	 * @param cursor the cursor handle
	 * @errors
	 */
	int __F(close)(WT_HANDLE_CLOSED(WT_CURSOR) *cursor);

	/*!
	 * Reconfigure the cursor.
	 *
	 * The cursor is reset.
	 *
	 * @snippet ex_all.c Reconfigure a cursor
	 *
	 * @param cursor the cursor handle
	 * @configstart{WT_CURSOR.reconfigure, see dist/api_data.py}
	 * @config{append, append the value as a new record\, creating a new
	 * record number key; valid only for cursors with record number keys., a
	 * boolean flag; default \c false.}
	 * @config{overwrite, configures whether the cursor's insert\, update
	 * and remove methods check the existing state of the record.  If \c
	 * overwrite is \c false\, WT_CURSOR::insert fails with
	 * ::WT_DUPLICATE_KEY if the record exists\, WT_CURSOR::update and
	 * WT_CURSOR::remove fail with ::WT_NOTFOUND if the record does not
	 * exist., a boolean flag; default \c true.}
	 * @configend
	 * @errors
	 */
	int __F(reconfigure)(WT_CURSOR *cursor, const char *config);

	/*
	 * Protected fields, only to be used by cursor implementations.
	 */
#if !defined(SWIG) && !defined(DOXYGEN)
	/*
	 * !!!
	 * Explicit representations of structures from queue.h.
	 * TAILQ_ENTRY(wt_cursor) q;
	 */
	struct {
		WT_CURSOR *tqe_next;
		WT_CURSOR **tqe_prev;
	} q;				/* Linked list of WT_CURSORs. */

	uint64_t recno;			/* Record number, normal and raw mode */
	uint8_t raw_recno_buf[WT_INTPACK64_MAXSIZE];

	void	*json_private;		/* JSON specific storage */
	void	*lang_private;		/* Language specific private storage */

	WT_ITEM key, value;
	int saved_err;			/* Saved error in set_{key,value}. */
	/*
	 * URI used internally, may differ from the URI provided by the
	 * user on open.
	 */
	const char *internal_uri;

#define	WT_CURSTD_APPEND	0x00001
#define	WT_CURSTD_BULK		0x00002
#define	WT_CURSTD_DUMP_HEX	0x00004
#define	WT_CURSTD_DUMP_JSON	0x00008
#define	WT_CURSTD_DUMP_PRINT	0x00010
#define	WT_CURSTD_JOINED	0x00020
#define	WT_CURSTD_KEY_EXT	0x00040	/* Key points out of the tree. */
#define	WT_CURSTD_KEY_INT	0x00080	/* Key points into the tree. */
#define	WT_CURSTD_KEY_SET	(WT_CURSTD_KEY_EXT | WT_CURSTD_KEY_INT)
#define	WT_CURSTD_META_INUSE	0x00100
#define	WT_CURSTD_OPEN		0x00200
#define	WT_CURSTD_OVERWRITE	0x00400
#define	WT_CURSTD_RAW		0x00800
#define	WT_CURSTD_VALUE_EXT	0x01000	/* Value points out of the tree. */
#define	WT_CURSTD_VALUE_INT	0x02000	/* Value points into the tree. */
#define	WT_CURSTD_VALUE_SET	(WT_CURSTD_VALUE_EXT | WT_CURSTD_VALUE_INT)
	uint32_t flags;
#endif
};

/*! Asynchronous operation types. */
typedef enum {
	WT_AOP_NONE=0,	/*!< No operation type set */
	WT_AOP_COMPACT, /*!< WT_ASYNC_OP::compact */
	WT_AOP_INSERT,	/*!< WT_ASYNC_OP::insert */
	WT_AOP_REMOVE,	/*!< WT_ASYNC_OP::remove */
	WT_AOP_SEARCH,	/*!< WT_ASYNC_OP::search */
	WT_AOP_UPDATE	/*!< WT_ASYNC_OP::update */
} WT_ASYNC_OPTYPE;

/*!
 * A WT_ASYNC_OP handle is the interface to an asynchronous operation.
 *
 * An asynchronous operation describes a data manipulation to be performed
 * asynchronously by a WiredTiger worker thread.  These operations implement
 * the CRUD (create, read, update and delete) operations.  Each operation
 * is a self-contained work unit.  The operation will be performed in the
 * context of the worker thread's session.  Each operation is performed
 * within the context of a transaction.  The application is notified of its
 * completion with a callback.  The transaction is resolved once the callback
 * returns.
 *
 * The table referenced in an operation must already exist.
 *
 * Raw data is represented by key/value pairs of WT_ITEM structures, but
 * operations can also provide access to fields within the key and value if
 * the formats are described in the WT_SESSION::create method.
 *
 * <b>Thread safety:</b> A WT_ASYNC_OP handle may not be shared between
 * threads, see @ref threads for more information.
 */
struct __wt_async_op {
	/*! The connection for this operation. */
	WT_CONNECTION *connection;

	/*!
	 * The format of the data packed into key items.  See @ref packing for
	 * details.  If not set, a default value of "u" is assumed, and
	 * applications must use WT_ITEM structures to manipulate untyped byte
	 * arrays.
	 */
	const char *key_format;

	/*!
	 * The format of the data packed into value items.  See @ref packing
	 * for details.  If not set, a default value of "u" is assumed, and
	 * applications must use WT_ITEM structures to manipulate untyped byte
	 * arrays.
	 */
	const char *value_format;

	/*
	 * Don't expose app_private to non-C language bindings - they have
	 * their own way to attach data to an operation.
	 */
#if !defined(SWIG)
	/*!
	 * A location for applications to store information that will be
	 * available in the callback from an async operation.
	 */
	void *app_private;
#endif

	/*!
	 * @name Data access
	 * @{
	 */
	/*!
	 * Invoke the underlying WT_CURSOR::get_key method; see that method
	 * for configuration, return and error values.
	 *
	 * @param op the operation handle
	 * @returns as described for WT_CURSOR::get_key
	 */
	int __F(get_key)(WT_ASYNC_OP *op, ...);

	/*!
	 * Invoke the underlying WT_CURSOR::get_value method; see that method
	 * for configuration, return and error values.
	 *
	 * @param op the operation handle
	 * @returns as described for WT_CURSOR::get_value
	 */
	int __F(get_value)(WT_ASYNC_OP *op, ...);

	/*!
	 * Invoke the underlying WT_CURSOR::set_key method; see that method
	 * for configuration, return and error values.
	 *
	 * @param op the operation handle
	 */
	void __F(set_key)(WT_ASYNC_OP *op, ...);

	/*!
	 * Invoke the underlying WT_CURSOR::set_value method; see that method
	 * for configuration, return and error values.
	 *
	 * @param op the operation handle
	 */
	void __F(set_value)(WT_ASYNC_OP *op, ...);
	/*! @} */

	/*!
	 * @name Positioning
	 * @{
	 */
	/*!
	 * Invoke the underlying WT_CURSOR::search method; see that method
	 * for configuration, return and error values.
	 *
	 * @param op the operation handle
	 * @returns via the callback as described for WT_CURSOR::search
	 */
	int __F(search)(WT_ASYNC_OP *op);
	/*! @} */

	/*!
	 * @name Data modification
	 * @{
	 */
	/*!
	 * Invoke the underlying WT_CURSOR::insert method; see that method
	 * for configuration, return and error values.
	 *
	 * @param op the operation handle
	 * @returns via the callback as described for WT_CURSOR::insert
	 */
	int __F(insert)(WT_ASYNC_OP *op);

	/*!
	 * Invoke the underlying WT_CURSOR::update method; see that method
	 * for configuration, return and error values.
	 *
	 * @param op the operation handle
	 * @returns via the callback as described for WT_CURSOR::update
	 */
	int __F(update)(WT_ASYNC_OP *op);

	/*!
	 * Invoke the underlying WT_CURSOR::remove method; see that method
	 * for configuration, return and error values.
	 *
	 * @param op the operation handle
	 * @returns via the callback as described for WT_CURSOR::remove
	 */
	int __F(remove)(WT_ASYNC_OP *op);
	/*! @} */

	/*!
	 * @name Table operations
	 * @{
	 */
	/*!
	 * Invoke the underlying WT_SESSION::compact method; see that method
	 * for configuration, return and error values.
	 *
	 * @param op the operation handle
	 * @returns via the callback as described for WT_SESSION::compact
	 */
	int __F(compact)(WT_ASYNC_OP *op);
	/*! @} */

	/*!
	 * Get the unique identifier for this operation.
	 *
	 * @snippet ex_async.c async get identifier
	 *
	 * @param op the operation handle
	 * @returns the id of the operation
	 */
	uint64_t __F(get_id)(WT_ASYNC_OP *op);

	/*!
	 * Get the type for this operation.
	 *
	 * @snippet ex_async.c async get type
	 *
	 * @param op the operation handle
	 * @returns the ::WT_ASYNC_OPTYPE of the operation
	 */
	WT_ASYNC_OPTYPE __F(get_type)(WT_ASYNC_OP *op);

	/*
	 * Protected fields, only to be used by internal implementation.
	 * Everything we need for maintaining the key/value is part of
	 * a cursor.  So, include one here so that we can use the cursor
	 * functions to manage them.
	 */
#if !defined(SWIG) && !defined(DOXYGEN)
	WT_CURSOR	c;
#endif
};

/*!
 * All data operations are performed in the context of a WT_SESSION.  This
 * encapsulates the thread and transactional context of the operation.
 *
 * <b>Thread safety:</b> A WT_SESSION handle is not usually shared between
 * threads, see @ref threads for more information.
 */
struct __wt_session {
	/*! The connection for this session. */
	WT_CONNECTION *connection;

	/*
	 * Don't expose app_private to non-C language bindings - they have
	 * their own way to attach data to an operation.
	 */
#if !defined(SWIG)
	/*!
	 * A location for applications to store information that will be
	 * available in callbacks taking a WT_SESSION handle.
	 */
	void *app_private;
#endif

	/*!
	 * Close the session handle.
	 *
	 * This will release the resources associated with the session handle,
	 * including rolling back any active transactions and closing any
	 * cursors that remain open in the session.
	 *
	 * @snippet ex_all.c Close a session
	 *
	 * @param session the session handle
	 * @configempty{WT_SESSION.close, see dist/api_data.py}
	 * @errors
	 */
	int __F(close)(WT_HANDLE_CLOSED(WT_SESSION) *session,
	    const char *config);

	/*!
	 * Reconfigure a session handle.
	 *
	 * @snippet ex_all.c Reconfigure a session
	 *
	 * WT_SESSION::reconfigure will fail if a transaction is in progress
	 * in the session.
	 *
	 * All cursors are reset.
	 *
	 * @param session the session handle
	 * @configstart{WT_SESSION.reconfigure, see dist/api_data.py}
	 * @config{isolation, the default isolation level for operations in this
	 * session., a string\, chosen from the following options: \c
	 * "read-uncommitted"\, \c "read-committed"\, \c "snapshot"; default \c
	 * read-committed.}
	 * @configend
	 * @errors
	 */
	int __F(reconfigure)(WT_SESSION *session, const char *config);

	/*!
	 * Return information about an error as a string.
	 *
	 * @snippet ex_all.c Display an error thread safe
	 *
	 * @param session the session handle
	 * @param error a return value from a WiredTiger, ISO C, or POSIX
	 * standard API
	 * @returns a string representation of the error
	 */
	const char *__F(strerror)(WT_SESSION *session, int error);

	/*!
	 * @name Cursor handles
	 * @{
	 */

	/*!
	 * Open a new cursor on a data source or duplicate an existing cursor.
	 *
	 * @snippet ex_all.c Open a cursor
	 *
	 * An existing cursor can be duplicated by passing it as the \c to_dup
	 * parameter and setting the \c uri parameter to \c NULL:
	 *
	 * @snippet ex_all.c Duplicate a cursor
	 *
	 * Cursors being duplicated must have a key set, and successfully
	 * duplicated cursors are positioned at the same place in the data
	 * source as the original.
	 *
	 * Cursor handles should be discarded by calling WT_CURSOR::close.
	 *
	 * Cursors capable of supporting transactional operations operate in the
	 * context of the current transaction, if any.
	 *
	 * WT_SESSION::rollback_transaction implicitly resets all cursors.
	 *
	 * Cursors are relatively light-weight objects but may hold references
	 * to heavier-weight objects; applications should re-use cursors when
	 * possible, but instantiating new cursors is not so expensive that
	 * applications need to cache cursors at all cost.
	 *
	 * @param session the session handle
	 * @param uri the data source on which the cursor operates; cursors
	 *  are usually opened on tables, however, cursors can be opened on
	 *  any data source, regardless of whether it is ultimately stored
	 *  in a table.  Some cursor types may have limited functionality
	 *  (for example, they may be read-only or not support transactional
	 *  updates).  See @ref data_sources for more information.
	 *  <br>
	 *  @copydoc doc_cursor_types
	 * @param to_dup a cursor to duplicate or gather statistics on
	 * @configstart{WT_SESSION.open_cursor, see dist/api_data.py}
	 * @config{append, append the value as a new record\, creating a new
	 * record number key; valid only for cursors with record number keys., a
	 * boolean flag; default \c false.}
	 * @config{bulk, configure the cursor for bulk-loading\, a fast\,
	 * initial load path (see @ref tune_bulk_load for more information).
	 * Bulk-load may only be used for newly created objects and applications
	 * should use the WT_CURSOR::insert method to insert rows.  When
	 * bulk-loading\, rows must be loaded in sorted order.  The value is
	 * usually a true/false flag; when bulk-loading fixed-length column
	 * store objects\, the special value \c bitmap allows chunks of a memory
	 * resident bitmap to be loaded directly into a file by passing a \c
	 * WT_ITEM to WT_CURSOR::set_value where the \c size field indicates the
	 * number of records in the bitmap (as specified by the object's \c
	 * value_format configuration). Bulk-loaded bitmap values must end on a
	 * byte boundary relative to the bit count (except for the last set of
	 * values loaded)., a string; default \c false.}
	 * @config{checkpoint, the name of a checkpoint to open (the reserved
	 * name "WiredTigerCheckpoint" opens the most recent internal checkpoint
	 * taken for the object). The cursor does not support data
	 * modification., a string; default empty.}
	 * @config{dump, configure the cursor for dump format inputs and
	 * outputs: "hex" selects a simple hexadecimal format\, "json" selects a
	 * JSON format with each record formatted as fields named by column
	 * names if available\, and "print" selects a format where only
	 * non-printing characters are hexadecimal encoded.  These formats are
	 * compatible with the @ref util_dump and @ref util_load commands., a
	 * string\, chosen from the following options: \c "hex"\, \c "json"\, \c
	 * "print"; default empty.}
	 * @config{next_random, configure the cursor to return a pseudo-random
	 * record from the object when the WT_CURSOR::next method is called;
	 * valid only for row-store cursors.  See @ref cursor_random for
	 * details., a boolean flag; default \c false.}
	 * @config{next_random_sample_size, cursors configured by \c next_random
	 * to return pseudo-random records from the object randomly select from
	 * the entire object\, by default.  Setting \c next_random_sample_size
	 * to a non-zero value sets the number of samples the application
	 * expects to take using the \c next_random cursor.  A cursor configured
	 * with both \c next_random and \c next_random_sample_size attempts to
	 * divide the object into \c next_random_sample_size equal-sized
	 * pieces\, and each retrieval returns a record from one of those
	 * pieces.  See @ref cursor_random for details., a string; default \c
	 * 0.}
	 * @config{overwrite, configures whether the cursor's insert\, update
	 * and remove methods check the existing state of the record.  If \c
	 * overwrite is \c false\, WT_CURSOR::insert fails with
	 * ::WT_DUPLICATE_KEY if the record exists\, WT_CURSOR::update and
	 * WT_CURSOR::remove fail with ::WT_NOTFOUND if the record does not
	 * exist., a boolean flag; default \c true.}
	 * @config{raw, ignore the encodings for the key and value\, manage data
	 * as if the formats were \c "u". See @ref cursor_raw for details., a
	 * boolean flag; default \c false.}
	 * @config{readonly, only query operations are supported by this cursor.
	 * An error is returned if a modification is attempted using the cursor.
	 * The default is false for all cursor types except for log and metadata
	 * cursors., a boolean flag; default \c false.}
	 * @config{statistics, Specify the statistics to be gathered.  Choosing
	 * "all" gathers statistics regardless of cost and may include
	 * traversing on-disk files; "fast" gathers a subset of relatively
	 * inexpensive statistics.  The selection must agree with the database
	 * \c statistics configuration specified to ::wiredtiger_open or
	 * WT_CONNECTION::reconfigure.  For example\, "all" or "fast" can be
	 * configured when the database is configured with "all"\, but the
	 * cursor open will fail if "all" is specified when the database is
	 * configured with "fast"\, and the cursor open will fail in all cases
	 * when the database is configured with "none". If "size" is
	 * configured\, only the underlying size of the object on disk is filled
	 * in and the object is not opened.  If \c statistics is not
	 * configured\, the default configuration is the database configuration.
	 * The "clear" configuration resets statistics after gathering them\,
	 * where appropriate (for example\, a cache size statistic is not
	 * cleared\, while the count of cursor insert operations will be
	 * cleared). See @ref statistics for more information., a list\, with
	 * values chosen from the following options: \c "all"\, \c "fast"\, \c
	 * "clear"\, \c "size"; default empty.}
	 * @config{target, if non-empty\, backup the list of objects; valid only
	 * for a backup data source., a list of strings; default empty.}
	 * @configend
	 * @param[out] cursorp a pointer to the newly opened cursor
	 * @errors
	 */
	int __F(open_cursor)(WT_SESSION *session,
	    const char *uri, WT_HANDLE_NULLABLE(WT_CURSOR) *to_dup,
	    const char *config, WT_CURSOR **cursorp);
	/*! @} */

	/*!
	 * @name Table operations
	 * @{
	 */
	/*!
	 * Create a table, column group, index or file.
	 *
	 * @snippet ex_all.c Create a table
	 *
	 * @param session the session handle
	 * @param name the URI of the object to create, such as
	 * \c "table:stock". For a description of URI formats
	 * see @ref data_sources.
	 * @configstart{WT_SESSION.create, see dist/api_data.py}
	 * @config{allocation_size, the file unit allocation size\, in bytes\,
	 * must a power-of-two; smaller values decrease the file space required
	 * by overflow items\, and the default value of 4KB is a good choice
	 * absent requirements from the operating system or storage device., an
	 * integer between 512B and 128MB; default \c 4KB.}
	 * @config{app_metadata, application-owned metadata for this object., a
	 * string; default empty.}
	 * @config{block_allocation, configure block allocation.  Permitted
	 * values are \c "first" or \c "best"; the \c "first" configuration uses
	 * a first-available algorithm during block allocation\, the \c "best"
	 * configuration uses a best-fit algorithm., a string\, chosen from the
	 * following options: \c "first"\, \c "best"; default \c best.}
	 * @config{block_compressor, configure a compressor for file blocks.
	 * Permitted values are \c "none" or custom compression engine name
	 * created with WT_CONNECTION::add_compressor.  If WiredTiger has
	 * builtin support for \c "snappy"\, \c "lz4" or \c "zlib" compression\,
	 * these names are also available.  See @ref compression for more
	 * information., a string; default \c none.}
	 * @config{cache_resident, do not ever evict the object's pages from
	 * cache.  Not compatible with LSM tables; see @ref
	 * tuning_cache_resident for more information., a boolean flag; default
	 * \c false.}
	 * @config{checksum, configure block checksums; permitted values are
	 * <code>on</code> (checksum all blocks)\, <code>off</code> (checksum no
	 * blocks) and <code>uncompresssed</code> (checksum only blocks which
	 * are not compressed for any reason). The \c uncompressed setting is
	 * for applications which can rely on decompression to fail if a block
	 * has been corrupted., a string\, chosen from the following options: \c
	 * "on"\, \c "off"\, \c "uncompressed"; default \c uncompressed.}
	 * @config{colgroups, comma-separated list of names of column groups.
	 * Each column group is stored separately\, keyed by the primary key of
	 * the table.  If no column groups are specified\, all columns are
	 * stored together in a single file.  All value columns in the table
	 * must appear in at least one column group.  Each column group must be
	 * created with a separate call to WT_SESSION::create., a list of
	 * strings; default empty.}
	 * @config{collator, configure custom collation for keys.  Permitted
	 * values are \c "none" or a custom collator name created with
	 * WT_CONNECTION::add_collator., a string; default \c none.}
	 * @config{columns, list of the column names.  Comma-separated list of
	 * the form <code>(column[\,...])</code>. For tables\, the number of
	 * entries must match the total number of values in \c key_format and \c
	 * value_format.  For colgroups and indices\, all column names must
	 * appear in the list of columns for the table., a list of strings;
	 * default empty.}
	 * @config{dictionary, the maximum number of unique values remembered in
	 * the Btree row-store leaf page value dictionary; see @ref
	 * file_formats_compression for more information., an integer greater
	 * than or equal to 0; default \c 0.}
	 * @config{encryption = (, configure an encryptor for file blocks.  When
	 * a table is created\, its encryptor is not implicitly used for any
	 * related indices or column groups., a set of related configuration
	 * options defined below.}
	 * @config{&nbsp;&nbsp;&nbsp;&nbsp;keyid, An
	 * identifier that identifies a unique instance of the encryptor.  It is
	 * stored in clear text\, and thus is available when the wiredtiger
	 * database is reopened.  On the first use of a (name\, keyid)
	 * combination\, the WT_ENCRYPTOR::customize function is called with the
	 * keyid as an argument., a string; default empty.}
	 * @config{&nbsp;&nbsp;&nbsp;&nbsp;name, Permitted values are \c "none"
	 * or custom encryption engine name created with
	 * WT_CONNECTION::add_encryptor.  See @ref encryption for more
	 * information., a string; default \c none.}
	 * @config{ ),,}
	 * @config{exclusive, fail if the object exists.  When false (the
	 * default)\, if the object exists\, check that its settings match the
	 * specified configuration., a boolean flag; default \c false.}
	 * @config{extractor, configure custom extractor for indices.  Permitted
	 * values are \c "none" or an extractor name created with
	 * WT_CONNECTION::add_extractor., a string; default \c none.}
	 * @config{format, the file format., a string\, chosen from the
	 * following options: \c "btree"; default \c btree.}
	 * @config{huffman_key, configure Huffman encoding for keys.  Permitted
	 * values are \c "none"\, \c "english"\, \c "utf8<file>" or \c
	 * "utf16<file>". See @ref huffman for more information., a string;
	 * default \c none.}
	 * @config{huffman_value, configure Huffman encoding for values.
	 * Permitted values are \c "none"\, \c "english"\, \c "utf8<file>" or \c
	 * "utf16<file>". See @ref huffman for more information., a string;
	 * default \c none.}
	 * @config{immutable, configure the index to be immutable - that is an
	 * index is not changed by any update to a record in the table., a
	 * boolean flag; default \c false.}
	 * @config{internal_key_max, the largest key stored in an internal
	 * node\, in bytes.  If set\, keys larger than the specified size are
	 * stored as overflow items (which may require additional I/O to
	 * access). The default and the maximum allowed value are both one-tenth
	 * the size of a newly split internal page., an integer greater than or
	 * equal to 0; default \c 0.}
	 * @config{internal_key_truncate, configure internal key truncation\,
	 * discarding unnecessary trailing bytes on internal keys (ignored for
	 * custom collators)., a boolean flag; default \c true.}
	 * @config{internal_page_max, the maximum page size for internal nodes\,
	 * in bytes; the size must be a multiple of the allocation size and is
	 * significant for applications wanting to avoid excessive L2 cache
	 * misses while searching the tree.  The page maximum is the bytes of
	 * uncompressed data\, that is\, the limit is applied before any block
	 * compression is done., an integer between 512B and 512MB; default \c
	 * 4KB.}
	 * @config{key_format, the format of the data packed into key items.
	 * See @ref schema_format_types for details.  By default\, the
	 * key_format is \c 'u' and applications use WT_ITEM structures to
	 * manipulate raw byte arrays.  By default\, records are stored in
	 * row-store files: keys of type \c 'r' are record numbers and records
	 * referenced by record number are stored in column-store files., a
	 * format string; default \c u.}
	 * @config{leaf_key_max, the largest key stored in a leaf node\, in
	 * bytes.  If set\, keys larger than the specified size are stored as
	 * overflow items (which may require additional I/O to access). The
	 * default value is one-tenth the size of a newly split leaf page., an
	 * integer greater than or equal to 0; default \c 0.}
	 * @config{leaf_page_max, the maximum page size for leaf nodes\, in
	 * bytes; the size must be a multiple of the allocation size\, and is
	 * significant for applications wanting to maximize sequential data
	 * transfer from a storage device.  The page maximum is the bytes of
	 * uncompressed data\, that is\, the limit is applied before any block
	 * compression is done., an integer between 512B and 512MB; default \c
	 * 32KB.}
	 * @config{leaf_value_max, the largest value stored in a leaf node\, in
	 * bytes.  If set\, values larger than the specified size are stored as
	 * overflow items (which may require additional I/O to access). If the
	 * size is larger than the maximum leaf page size\, the page size is
	 * temporarily ignored when large values are written.  The default is
	 * one-half the size of a newly split leaf page., an integer greater
	 * than or equal to 0; default \c 0.}
	 * @config{log = (, the transaction log configuration for this object.
	 * Only valid if log is enabled in ::wiredtiger_open., a set of related
	 * configuration options defined below.}
	 * @config{&nbsp;&nbsp;&nbsp;&nbsp;enabled, if false\, this object has
	 * checkpoint-level durability., a boolean flag; default \c true.}
	 * @config{ ),,}
	 * @config{lsm = (, options only relevant for LSM data sources., a set
	 * of related configuration options defined below.}
	 * @config{&nbsp;&nbsp;&nbsp;&nbsp;auto_throttle, Throttle inserts into
	 * LSM trees if flushing to disk isn't keeping up., a boolean flag;
	 * default \c true.}
	 * @config{&nbsp;&nbsp;&nbsp;&nbsp;bloom, create bloom
	 * filters on LSM tree chunks as they are merged., a boolean flag;
	 * default \c true.}
	 * @config{&nbsp;&nbsp;&nbsp;&nbsp;bloom_bit_count,
	 * the number of bits used per item for LSM bloom filters., an integer
	 * between 2 and 1000; default \c 16.}
	 * @config{&nbsp;&nbsp;&nbsp;&nbsp;bloom_config, config string used when
	 * creating Bloom filter files\, passed to WT_SESSION::create., a
	 * string; default empty.}
	 * @config{&nbsp;&nbsp;&nbsp;&nbsp;bloom_hash_count, the number of hash
	 * values per item used for LSM bloom filters., an integer between 2 and
	 * 100; default \c 8.}
	 * @config{&nbsp;&nbsp;&nbsp;&nbsp;bloom_oldest,
	 * create a bloom filter on the oldest LSM tree chunk.  Only supported
	 * if bloom filters are enabled., a boolean flag; default \c false.}
	 * @config{&nbsp;&nbsp;&nbsp;&nbsp;chunk_count_limit, the maximum number
	 * of chunks to allow in an LSM tree.  This option automatically times
	 * out old data.  As new chunks are added old chunks will be removed.
	 * Enabling this option disables LSM background merges., an integer;
	 * default \c 0.}
	 * @config{&nbsp;&nbsp;&nbsp;&nbsp;chunk_max, the maximum
	 * size a single chunk can be.  Chunks larger than this size are not
	 * considered for further merges.  This is a soft limit\, and chunks
	 * larger than this value can be created.  Must be larger than
	 * chunk_size., an integer between 100MB and 10TB; default \c 5GB.}
	 * @config{&nbsp;&nbsp;&nbsp;&nbsp;chunk_size, the maximum size of the
	 * in-memory chunk of an LSM tree.  This limit is soft - it is possible
	 * for chunks to be temporarily larger than this value.  This overrides
	 * the \c memory_page_max setting., an integer between 512K and 500MB;
	 * default \c 10MB.}
	 * @config{&nbsp;&nbsp;&nbsp;&nbsp;merge_max, the
	 * maximum number of chunks to include in a merge operation., an integer
	 * between 2 and 100; default \c 15.}
	 * @config{&nbsp;&nbsp;&nbsp;&nbsp;merge_min, the minimum number of
	 * chunks to include in a merge operation.  If set to 0 or 1 half the
	 * value of merge_max is used., an integer no more than 100; default \c
	 * 0.}
	 * @config{ ),,}
	 * @config{memory_page_max, the maximum size a page can grow to in
	 * memory before being reconciled to disk.  The specified size will be
	 * adjusted to a lower bound of <code>50 * leaf_page_max</code>\, and an
	 * upper bound of <code>cache_size / 2</code>. This limit is soft - it
	 * is possible for pages to be temporarily larger than this value.  This
	 * setting is ignored for LSM trees\, see \c chunk_size., an integer
	 * between 512B and 10TB; default \c 5MB.}
	 * @config{os_cache_dirty_max, maximum dirty system buffer cache usage\,
	 * in bytes.  If non-zero\, schedule writes for dirty blocks belonging
	 * to this object in the system buffer cache after that many bytes from
	 * this object are written into the buffer cache., an integer greater
	 * than or equal to 0; default \c 0.}
	 * @config{os_cache_max, maximum system buffer cache usage\, in bytes.
	 * If non-zero\, evict object blocks from the system buffer cache after
	 * that many bytes from this object are read or written into the buffer
	 * cache., an integer greater than or equal to 0; default \c 0.}
	 * @config{prefix_compression, configure prefix compression on row-store
	 * leaf pages., a boolean flag; default \c false.}
	 * @config{prefix_compression_min, minimum gain before prefix
	 * compression will be used on row-store leaf pages., an integer greater
	 * than or equal to 0; default \c 4.}
	 * @config{split_pct, the Btree page split size as a percentage of the
	 * maximum Btree page size\, that is\, when a Btree page is split\, it
	 * will be split into smaller pages\, where each page is the specified
	 * percentage of the maximum Btree page size., an integer between 25 and
	 * 100; default \c 75.}
	 * @config{type, set the type of data source used to store a column
	 * group\, index or simple table.  By default\, a \c "file:" URI is
	 * derived from the object name.  The \c type configuration can be used
	 * to switch to a different data source\, such as LSM or an extension
	 * configured by the application., a string; default \c file.}
	 * @config{value_format, the format of the data packed into value items.
	 * See @ref schema_format_types for details.  By default\, the
	 * value_format is \c 'u' and applications use a WT_ITEM structure to
	 * manipulate raw byte arrays.  Value items of type 't' are bitfields\,
	 * and when configured with record number type keys\, will be stored
	 * using a fixed-length store., a format string; default \c u.}
	 * @configend
	 * @errors
	 */
	int __F(create)(WT_SESSION *session,
	    const char *name, const char *config);

	/*!
	 * Compact a live row- or column-store btree or LSM tree.
	 *
	 * @snippet ex_all.c Compact a table
	 *
	 * @param session the session handle
	 * @param name the URI of the object to compact, such as
	 * \c "table:stock"
	 * @configstart{WT_SESSION.compact, see dist/api_data.py}
	 * @config{timeout, maximum amount of time to allow for compact in
	 * seconds.  The actual amount of time spent in compact may exceed the
	 * configured value.  A value of zero disables the timeout., an integer;
	 * default \c 1200.}
	 * @configend
	 * @errors
	 */
	int __F(compact)(WT_SESSION *session,
	    const char *name, const char *config);

	/*!
	 * Drop (delete) an object.
	 *
	 * @snippet ex_all.c Drop a table
	 *
	 * @param session the session handle
	 * @param name the URI of the object to drop, such as \c "table:stock"
	 * @configstart{WT_SESSION.drop, see dist/api_data.py}
	 * @config{force, return success if the object does not exist., a
	 * boolean flag; default \c false.}
	 * @config{lock_wait, wait for locks\, if \c lock_wait=false\, fail if
	 * any required locks are not available immediately., a boolean flag;
	 * default \c true.}
	 * @config{remove_files, should the underlying files be removed?., a
	 * boolean flag; default \c true.}
	 * @configend
	 * @ebusy_errors
	 */
	int __F(drop)(WT_SESSION *session,
	    const char *name, const char *config);

	/*!
	 * Join a join cursor with a reference cursor.
	 *
	 * @snippet ex_schema.c Join cursors
	 *
	 * @param session the session handle
	 * @param join_cursor a cursor that was opened using a
	 * \c "join:" URI. It may not have been used for any operations
	 * other than other join calls.
	 * @param ref_cursor either an index cursor having the same base table
	 * as the join_cursor, or a table cursor open on the same base table.
	 * The ref_cursor must be positioned.
	 *
	 * The ref_cursor limits the results seen by iterating the
	 * join_cursor to table items referred to by the key in this
	 * index. The set of keys referred to is modified by the compare
	 * config option.
	 *
	 * Multiple join calls builds up a set of ref_cursors, and the
	 * results seen by iteration are the intersection of the cursor
	 * ranges participating in the join.
	 *
	 * After the join call completes, the ref_cursor cursor may not be
	 * used for any purpose other than get_key and get_value. Any other
	 * cursor method (e.g. next, prev,close) will fail. When the
	 * join_cursor is closed, the ref_cursor is made available for
	 * general use again. The application should close ref_cursor when
	 * finished with it, although not before the join_cursor is closed.
	 *
	 * @configstart{WT_SESSION.join, see dist/api_data.py}
	 * @config{bloom_bit_count, the number of bits used per item for the
	 * bloom filter., an integer between 2 and 1000; default \c 16.}
	 * @config{bloom_hash_count, the number of hash values per item for the
	 * bloom filter., an integer between 2 and 100; default \c 8.}
	 * @config{compare, modifies the set of items to be returned so that the
	 * index key satisfies the given comparison relative to the key set in
	 * this cursor., a string\, chosen from the following options: \c "eq"\,
	 * \c "ge"\, \c "gt"\, \c "le"\, \c "lt"; default \c "eq".}
	 * @config{count, set an approximate count of the elements that would be
	 * included in the join.  This is used in sizing the bloom filter\, and
	 * also influences evaluation order for cursors in the join.  When the
	 * count is equal for multiple bloom filters in a composition of joins\,
	 * the bloom filter may be shared., an integer; default \c .}
	 * @config{strategy, when set to bloom\, a bloom filter is created and
	 * populated for this index.  This has an up front cost but may reduce
	 * the number of accesses to the main table when iterating the joined
	 * cursor.  The bloom setting requires that count be set., a string\,
	 * chosen from the following options: \c "bloom"\, \c "default"; default
	 * empty.}
	 * @configend
	 * @errors
	 */
	int __F(join)(WT_SESSION *session, WT_CURSOR *join_cursor,
	    WT_CURSOR *ref_cursor, const char *config);

	/*!
	 * Flush the log.
	 *
	 * @param session the session handle
	 * @configstart{WT_SESSION.log_flush, see dist/api_data.py}
	 * @config{sync, forcibly flush the log and wait for it to achieve the
	 * synchronization level specified.  The \c background setting initiates
	 * a background synchronization intended to be used with a later call to
	 * WT_SESSION::transaction_sync.  The \c off setting forces any buffered
	 * log records to be written to the file system.  The \c on setting
	 * forces log records to be written to the storage device., a string\,
	 * chosen from the following options: \c "background"\, \c "off"\, \c
	 * "on"; default \c on.}
	 * @configend
	 * @errors
	 */
	int __F(log_flush)(WT_SESSION *session, const char *config);

	/*!
	 * Insert a ::WT_LOGREC_MESSAGE type record in the database log files
	 * (the database must be configured for logging when this method is
	 * called).
	 *
	 * @param session the session handle
	 * @param fmt a printf format specifier
	 * @errors
	 */
	int __F(log_printf)(WT_SESSION *session, const char *fmt, ...);

	/*!
	 * Rebalance a table, see @ref rebalance.
	 *
	 * @snippet ex_all.c Rebalance a table
	 *
	 * @param session the session handle
	 * @param uri the current URI of the object, such as \c "table:mytable"
	 * @configempty{WT_SESSION.rebalance, see dist/api_data.py}
	 * @ebusy_errors
	 */
	int __F(rebalance)(
	    WT_SESSION *session, const char *uri, const char *config);

	/*!
	 * Rename an object.
	 *
	 * @snippet ex_all.c Rename a table
	 *
	 * @param session the session handle
	 * @param uri the current URI of the object, such as \c "table:old"
	 * @param newuri the new URI of the object, such as \c "table:new"
	 * @configempty{WT_SESSION.rename, see dist/api_data.py}
	 * @ebusy_errors
	 */
	int __F(rename)(WT_SESSION *session,
	    const char *uri, const char *newuri, const char *config);

	/*!
	 * Reset the session handle.
	 *
	 * This will reset all cursors associated with this session and clear
	 * any buffers that each cursor held. After this the buffers associated
	 * with the session will be discarded. The session can be re-used
	 * immediately after this call returns. If a transaction is running on
	 * this session, then this call will take no action and return a busy
	 * error.
	 *
	 * @snippet ex_all.c Reset the session
	 *
	 * @param session the session handle
	 * @ebusy_errors
	 */
	int __F(reset)(WT_SESSION *session);

	/*!
	 * Salvage a file or table
	 *
	 * Salvage rebuilds the file, or files of which a table is comprised,
	 * discarding any corrupted file blocks.
	 *
	 * Previously deleted records may re-appear, and inserted records may
	 * disappear, when salvage is done, so salvage should not be run
	 * unless it is known to be necessary.  Normally, salvage should be
	 * called after a file or table has been corrupted, as reported by the
	 * WT_SESSION::verify method.
	 *
	 * Files are rebuilt in place, the salvage method overwrites the
	 * existing files.
	 *
	 * @snippet ex_all.c Salvage a table
	 *
	 * @param session the session handle
	 * @param name the URI of the file or table to salvage
	 * @configstart{WT_SESSION.salvage, see dist/api_data.py}
	 * @config{force, force salvage even of files that do not appear to be
	 * WiredTiger files., a boolean flag; default \c false.}
	 * @configend
	 * @ebusy_errors
	 */
	int __F(salvage)(WT_SESSION *session,
	    const char *name, const char *config);

	/*!
	 * Truncate a file, table or cursor range.
	 *
	 * Truncate a file or table.
	 * @snippet ex_all.c Truncate a table
	 *
	 * Truncate a cursor range.  When truncating based on a cursor position,
	 * it is not required the cursor reference a record in the object, only
	 * that the key be set.  This allows applications to discard portions of
	 * the object name space without knowing exactly what records the object
	 * contains.
	 * @snippet ex_all.c Truncate a range
	 *
	 * @param session the session handle
	 * @param name the URI of the file or table to truncate
	 * @param start optional cursor marking the first record discarded;
	 * if <code>NULL</code>, the truncate starts from the beginning of
	 * the object
	 * @param stop optional cursor marking the last record discarded;
	 * if <code>NULL</code>, the truncate continues to the end of the
	 * object
	 * @configempty{WT_SESSION.truncate, see dist/api_data.py}
	 * @errors
	 */
	int __F(truncate)(WT_SESSION *session,
	    const char *name,
	    WT_HANDLE_NULLABLE(WT_CURSOR) *start,
	    WT_HANDLE_NULLABLE(WT_CURSOR) *stop,
	    const char *config);

	/*!
	 * Upgrade a file or table.
	 *
	 * Upgrade upgrades a file or table, if upgrade is required.
	 *
	 * @snippet ex_all.c Upgrade a table
	 *
	 * @param session the session handle
	 * @param name the URI of the file or table to upgrade
	 * @configempty{WT_SESSION.upgrade, see dist/api_data.py}
	 * @ebusy_errors
	 */
	int __F(upgrade)(WT_SESSION *session,
	    const char *name, const char *config);

	/*!
	 * Verify a file or table.
	 *
	 * Verify reports if a file, or the files of which a table is
	 * comprised, have been corrupted.  The WT_SESSION::salvage method
	 * can be used to repair a corrupted file,
	 *
	 * @snippet ex_all.c Verify a table
	 *
	 * @param session the session handle
	 * @param name the URI of the file or table to verify
	 * @configstart{WT_SESSION.verify, see dist/api_data.py}
	 * @config{dump_address, Display addresses and page types as pages are
	 * verified\, using the application's message handler\, intended for
	 * debugging., a boolean flag; default \c false.}
	 * @config{dump_blocks, Display the contents of on-disk blocks as they
	 * are verified\, using the application's message handler\, intended for
	 * debugging., a boolean flag; default \c false.}
	 * @config{dump_offsets, Display the contents of specific on-disk
	 * blocks\, using the application's message handler\, intended for
	 * debugging., a list of strings; default empty.}
	 * @config{dump_pages, Display the contents of in-memory pages as they
	 * are verified\, using the application's message handler\, intended for
	 * debugging., a boolean flag; default \c false.}
	 * @config{dump_shape, Display the shape of the tree after
	 * verification\, using the application's message handler\, intended for
	 * debugging., a boolean flag; default \c false.}
	 * @config{strict, Treat any verification problem as an error; by
	 * default\, verify will warn\, but not fail\, in the case of errors
	 * that won't affect future behavior (for example\, a leaked block)., a
	 * boolean flag; default \c false.}
	 * @configend
	 * @ebusy_errors
	 */
	int __F(verify)(WT_SESSION *session,
	    const char *name, const char *config);
	/*! @} */

	/*!
	 * @name Transactions
	 * @{
	 */
	/*!
	 * Start a transaction in this session.
	 *
	 * The transaction remains active until ended by
	 * WT_SESSION::commit_transaction or WT_SESSION::rollback_transaction.
	 * Operations performed on cursors capable of supporting transactional
	 * operations that are already open in this session, or which are opened
	 * before the transaction ends, will operate in the context of the
	 * transaction.
	 *
	 * WT_SESSION::begin_transaction will fail if a transaction is already
	 * in progress in the session.
	 *
	 * @snippet ex_all.c transaction commit/rollback
	 *
	 * @param session the session handle
	 * @configstart{WT_SESSION.begin_transaction, see dist/api_data.py}
	 * @config{isolation, the isolation level for this transaction; defaults
	 * to the session's isolation level., a string\, chosen from the
	 * following options: \c "read-uncommitted"\, \c "read-committed"\, \c
	 * "snapshot"; default empty.}
	 * @config{name, name of the transaction for tracing and debugging., a
	 * string; default empty.}
	 * @config{priority, priority of the transaction for resolving
	 * conflicts.  Transactions with higher values are less likely to
	 * abort., an integer between -100 and 100; default \c 0.}
	 * @config{snapshot, use a named\, in-memory snapshot\, see @ref
	 * transaction_named_snapshots., a string; default empty.}
	 * @config{sync, whether to sync log records when the transaction
	 * commits\, inherited from ::wiredtiger_open \c transaction_sync., a
	 * boolean flag; default empty.}
	 * @configend
	 * @errors
	 */
	int __F(begin_transaction)(WT_SESSION *session, const char *config);

	/*!
	 * Commit the current transaction.
	 *
	 * A transaction must be in progress when this method is called.
	 *
	 * If WT_SESSION::commit_transaction returns an error, the transaction
	 * was rolled back, not committed.
	 *
	 * @snippet ex_all.c transaction commit/rollback
	 *
	 * @param session the session handle
	 * @configstart{WT_SESSION.commit_transaction, see dist/api_data.py}
	 * @config{sync, override whether to sync log records when the
	 * transaction commits\, inherited from ::wiredtiger_open \c
	 * transaction_sync.  The \c background setting initiates a background
	 * synchronization intended to be used with a later call to
	 * WT_SESSION::transaction_sync.  The \c off setting does not wait for
	 * record to be written or synchronized.  The \c on setting forces log
	 * records to be written to the storage device., a string\, chosen from
	 * the following options: \c "background"\, \c "off"\, \c "on"; default
	 * empty.}
	 * @configend
	 * @errors
	 */
	int __F(commit_transaction)(WT_SESSION *session, const char *config);

	/*!
	 * Roll back the current transaction.
	 *
	 * A transaction must be in progress when this method is called.
	 *
	 * All cursors are reset.
	 *
	 * @snippet ex_all.c transaction commit/rollback
	 *
	 * @param session the session handle
	 * @configempty{WT_SESSION.rollback_transaction, see dist/api_data.py}
	 * @errors
	 */
	int __F(rollback_transaction)(WT_SESSION *session, const char *config);

	/*!
	 * Write a transactionally consistent snapshot of a database or set of
	 * objects.  The checkpoint includes all transactions committed before
	 * the checkpoint starts.  Additionally, checkpoints may optionally be
	 * discarded.
	 *
	 * @snippet ex_all.c Checkpoint examples
	 *
	 * @param session the session handle
	 * @configstart{WT_SESSION.checkpoint, see dist/api_data.py}
	 * @config{drop, specify a list of checkpoints to drop.  The list may
	 * additionally contain one of the following keys: \c "from=all" to drop
	 * all checkpoints\, \c "from=<checkpoint>" to drop all checkpoints
	 * after and including the named checkpoint\, or \c "to=<checkpoint>" to
	 * drop all checkpoints before and including the named checkpoint.
	 * Checkpoints cannot be dropped while a hot backup is in progress or if
	 * open in a cursor., a list of strings; default empty.}
	 * @config{force, by default\, checkpoints may be skipped if the
	 * underlying object has not been modified\, this option forces the
	 * checkpoint., a boolean flag; default \c false.}
	 * @config{name, if set\, specify a name for the checkpoint (note that
	 * checkpoints including LSM trees may not be named)., a string; default
	 * empty.}
	 * @config{target, if non-empty\, checkpoint the list of objects., a
	 * list of strings; default empty.}
	 * @configend
	 * @errors
	 */
	int __F(checkpoint)(WT_SESSION *session, const char *config);

	/*!
	 * Manage named snapshot transactions. Use this API to create and drop
	 * named snapshots. Named snapshot transactions can be accessed via
	 * WT_CURSOR::open. See @ref transaction_named_snapshots.
	 *
	 * @snippet ex_all.c Snapshot examples
	 *
	 * @param session the session handle
	 * @configstart{WT_SESSION.snapshot, see dist/api_data.py}
	 * @config{drop = (, if non-empty\, specifies which snapshots to drop.
	 * Where a group of snapshots are being dropped\, the order is based on
	 * snapshot creation order not alphanumeric name order., a set of
	 * related configuration options defined below.}
	 * @config{&nbsp;&nbsp;&nbsp;&nbsp;all, drop all named snapshots., a
	 * boolean flag; default \c false.}
	 * @config{&nbsp;&nbsp;&nbsp;&nbsp;before, drop all snapshots up to but
	 * not including the specified name., a string; default empty.}
	 * @config{&nbsp;&nbsp;&nbsp;&nbsp;names, drop specific named
	 * snapshots., a list of strings; default empty.}
	 * @config{&nbsp;&nbsp;&nbsp;&nbsp;to, drop all snapshots up to and
	 * including the specified name., a string; default empty.}
	 * @config{
	 * ),,}
	 * @config{name, specify a name for the snapshot., a string; default
	 * empty.}
	 * @configend
	 * @errors
	 */
	int __F(snapshot)(WT_SESSION *session, const char *config);

	/*!
	 * Return the transaction ID range pinned by the session handle.
	 *
	 * The ID range is approximate and is calculated based on the oldest
	 * ID needed for the active transaction in this session, compared
	 * to the newest transaction in the system.
	 *
	 * @snippet ex_all.c transaction pinned range
	 *
	 * @param session the session handle
	 * @param[out] range the range of IDs pinned by this session. Zero if
	 * there is no active transaction.
	 * @errors
	 */
	int __F(transaction_pinned_range)(WT_SESSION* session, uint64_t *range);

	/*!
	 * Wait for a transaction to become synchronized.  This method is
	 * only useful when ::wiredtiger_open is configured with the
	 * \c transaction_sync setting disabled.  This method must be called
	 * when no transactions are active in the session.
	 *
	 * @snippet ex_all.c Transaction sync
	 *
	 * @param session the session handle
	 * @configstart{WT_SESSION.transaction_sync, see dist/api_data.py}
	 * @config{timeout_ms, maximum amount of time to wait for background
	 * sync to complete in milliseconds.  A value of zero disables the
	 * timeout and returns immediately., an integer; default \c 1200000.}
	 * @configend
	 * @errors
	 */
	int __F(transaction_sync)(WT_SESSION *session, const char *config);
	/*! @} */
};

/*!
 * A connection to a WiredTiger database.  The connection may be opened within
 * the same address space as the caller or accessed over a socket connection.
 *
 * Most applications will open a single connection to a database for each
 * process.  The first process to open a connection to a database will access
 * the database in its own address space.  Subsequent connections (if allowed)
 * will communicate with the first process over a socket connection to perform
 * their operations.
 *
 * <b>Thread safety:</b> A WT_CONNECTION handle may be shared between threads,
 * see @ref threads for more information.
 */
struct __wt_connection {
	/*!
	 * @name Async operation handles
	 * @{
	 */
	/*!
	 * Wait for all outstanding operations to complete.
	 *
	 * @snippet ex_async.c async flush
	 *
	 * @param connection the connection handle
	 * @errors
	 */
	int __F(async_flush)(WT_CONNECTION *connection);

	/*!
	 * Return an async operation handle
	 *
	 * @snippet ex_async.c async handle allocation
	 *
	 * @param connection the connection handle
	 * @param uri the connection handle
	 * @configstart{WT_CONNECTION.async_new_op, see dist/api_data.py}
	 * @config{append, append the value as a new record\, creating a new
	 * record number key; valid only for operations with record number
	 * keys., a boolean flag; default \c false.}
	 * @config{overwrite, configures whether the cursor's insert\, update
	 * and remove methods check the existing state of the record.  If \c
	 * overwrite is \c false\, WT_CURSOR::insert fails with
	 * ::WT_DUPLICATE_KEY if the record exists\, WT_CURSOR::update and
	 * WT_CURSOR::remove fail with ::WT_NOTFOUND if the record does not
	 * exist., a boolean flag; default \c true.}
	 * @config{raw, ignore the encodings for the key and value\, manage data
	 * as if the formats were \c "u". See @ref cursor_raw for details., a
	 * boolean flag; default \c false.}
	 * @config{timeout, maximum amount of time to allow for compact in
	 * seconds.  The actual amount of time spent in compact may exceed the
	 * configured value.  A value of zero disables the timeout., an integer;
	 * default \c 1200.}
	 * @configend
	 * @param callback the operation callback
	 * @param[out] asyncopp the new op handle
	 * @errors
	 * If there are no available handles, \c EBUSY is returned.
	 */
	int __F(async_new_op)(WT_CONNECTION *connection,
	    const char *uri, const char *config, WT_ASYNC_CALLBACK *callback,
	    WT_ASYNC_OP **asyncopp);
	/*! @} */

	/*!
	 * Close a connection.
	 *
	 * Any open sessions will be closed.
	 *
	 * @snippet ex_all.c Close a connection
	 *
	 * @param connection the connection handle
	 * @configstart{WT_CONNECTION.close, see dist/api_data.py}
	 * @config{leak_memory, don't free memory during close., a boolean flag;
	 * default \c false.}
	 * @configend
	 * @errors
	 */
	int __F(close)(WT_HANDLE_CLOSED(WT_CONNECTION) *connection,
	    const char *config);

	/*!
	 * Reconfigure a connection handle.
	 *
	 * @snippet ex_all.c Reconfigure a connection
	 *
	 * @param connection the connection handle
	 * @configstart{WT_CONNECTION.reconfigure, see dist/api_data.py}
	 * @config{async = (, asynchronous operations configuration options., a
	 * set of related configuration options defined below.}
	 * @config{&nbsp;&nbsp;&nbsp;&nbsp;enabled, enable asynchronous
	 * operation., a boolean flag; default \c false.}
	 * @config{&nbsp;&nbsp;&nbsp;&nbsp;ops_max, maximum number of expected
	 * simultaneous asynchronous operations., an integer between 1 and 4096;
	 * default \c 1024.}
	 * @config{&nbsp;&nbsp;&nbsp;&nbsp;threads, the number
	 * of worker threads to service asynchronous requests.  Each worker
	 * thread uses a session from the configured session_max., an integer
	 * between 1 and 20; default \c 2.}
	 * @config{ ),,}
	 * @config{cache_overhead, assume the heap allocator overhead is the
	 * specified percentage\, and adjust the cache usage by that amount (for
	 * example\, if there is 10GB of data in cache\, a percentage of 10
	 * means WiredTiger treats this as 11GB). This value is configurable
	 * because different heap allocators have different overhead and
	 * different workloads will have different heap allocation sizes and
	 * patterns\, therefore applications may need to adjust this value based
	 * on allocator choice and behavior in measured workloads., an integer
	 * between 0 and 30; default \c 8.}
	 * @config{cache_size, maximum heap memory to allocate for the cache.  A
	 * database should configure either \c cache_size or \c shared_cache but
	 * not both., an integer between 1MB and 10TB; default \c 100MB.}
	 * @config{checkpoint = (, periodically checkpoint the database.
	 * Enabling the checkpoint server uses a session from the configured
	 * session_max., a set of related configuration options defined below.}
	 * @config{&nbsp;&nbsp;&nbsp;&nbsp;log_size, wait for this amount of log
	 * record bytes to be written to the log between each checkpoint.  A
	 * database can configure both log_size and wait to set an upper bound
	 * for checkpoints; setting this value above 0 configures periodic
	 * checkpoints., an integer between 0 and 2GB; default \c 0.}
	 * @config{&nbsp;&nbsp;&nbsp;&nbsp;name, the checkpoint name., a string;
	 * default \c "WiredTigerCheckpoint".}
	 * @config{&nbsp;&nbsp;&nbsp;&nbsp;wait, seconds to wait between each
	 * checkpoint; setting this value above 0 configures periodic
	 * checkpoints., an integer between 0 and 100000; default \c 0.}
	 * @config{ ),,}
	 * @config{error_prefix, prefix string for error messages., a string;
	 * default empty.}
	 * @config{eviction = (, eviction configuration options., a set of
	 * related configuration options defined below.}
	 * @config{&nbsp;&nbsp;&nbsp;&nbsp;threads_max, maximum number of
	 * threads WiredTiger will start to help evict pages from cache.  The
	 * number of threads started will vary depending on the current eviction
	 * load.  Each eviction worker thread uses a session from the configured
	 * session_max., an integer between 1 and 20; default \c 1.}
	 * @config{&nbsp;&nbsp;&nbsp;&nbsp;threads_min, minimum number of
	 * threads WiredTiger will start to help evict pages from cache.  The
	 * number of threads currently running will vary depending on the
	 * current eviction load., an integer between 1 and 20; default \c 1.}
	 * @config{ ),,}
	 * @config{eviction_dirty_target, continue evicting until the cache has
	 * less dirty memory than the value\, as a percentage of the total cache
	 * size.  Dirty pages will only be evicted if the cache is full enough
	 * to trigger eviction., an integer between 5 and 99; default \c 80.}
	 * @config{eviction_dirty_trigger, trigger eviction when the cache is
	 * using this much memory for dirty content\, as a percentage of the
	 * total cache size.  This setting only alters behavior if it is lower
	 * than eviction_trigger., an integer between 5 and 99; default \c 95.}
	 * @config{eviction_target, continue evicting until the cache has less
	 * total memory than the value\, as a percentage of the total cache
	 * size.  Must be less than \c eviction_trigger., an integer between 10
	 * and 99; default \c 80.}
	 * @config{eviction_trigger, trigger eviction when the cache is using
	 * this much memory\, as a percentage of the total cache size., an
	 * integer between 10 and 99; default \c 95.}
	 * @config{file_manager = (, control how file handles are managed., a
	 * set of related configuration options defined below.}
	 * @config{&nbsp;&nbsp;&nbsp;&nbsp;close_handle_minimum, number of
	 * handles open before the file manager will look for handles to close.,
	 * an integer greater than or equal to 0; default \c 250.}
	 * @config{&nbsp;&nbsp;&nbsp;&nbsp;close_idle_time, amount of time in
	 * seconds a file handle needs to be idle before attempting to close it.
	 * A setting of 0 means that idle handles are not closed., an integer
	 * between 0 and 100000; default \c 30.}
	 * @config{&nbsp;&nbsp;&nbsp;&nbsp;close_scan_interval, interval in
	 * seconds at which to check for files that are inactive and close
	 * them., an integer between 1 and 100000; default \c 10.}
	 * @config{ ),,}
	 * @config{log = (, enable logging.  Enabling logging uses three
	 * sessions from the configured session_max., a set of related
	 * configuration options defined below.}
	 * @config{&nbsp;&nbsp;&nbsp;&nbsp;archive, automatically archive
	 * unneeded log files., a boolean flag; default \c true.}
	 * @config{&nbsp;&nbsp;&nbsp;&nbsp;compressor, configure a compressor
	 * for log records.  Permitted values are \c "none" or custom
	 * compression engine name created with WT_CONNECTION::add_compressor.
	 * If WiredTiger has builtin support for \c "snappy"\, \c "lz4" or \c
	 * "zlib" compression\, these names are also available.  See @ref
	 * compression for more information., a string; default \c none.}
	 * @config{&nbsp;&nbsp;&nbsp;&nbsp;enabled, enable logging subsystem., a
	 * boolean flag; default \c false.}
	 * @config{&nbsp;&nbsp;&nbsp;&nbsp;file_max, the maximum size of log
	 * files., an integer between 100KB and 2GB; default \c 100MB.}
	 * @config{&nbsp;&nbsp;&nbsp;&nbsp;path, the path to a directory into
	 * which the log files are written.  If the value is not an absolute
	 * path name\, the files are created relative to the database home., a
	 * string; default empty.}
	 * @config{&nbsp;&nbsp;&nbsp;&nbsp;prealloc,
	 * pre-allocate log files., a boolean flag; default \c true.}
	 * @config{&nbsp;&nbsp;&nbsp;&nbsp;recover, run recovery or error if
	 * recovery needs to run after an unclean shutdown., a string\, chosen
	 * from the following options: \c "error"\, \c "on"; default \c on.}
	 * @config{&nbsp;&nbsp;&nbsp;&nbsp;zero_fill, manually write zeroes into
	 * log files., a boolean flag; default \c false.}
	 * @config{ ),,}
	 * @config{lsm_manager = (, configure database wide options for LSM tree
	 * management.  The LSM manager is started automatically the first time
	 * an LSM tree is opened.  The LSM manager uses a session from the
	 * configured session_max., a set of related configuration options
	 * defined below.}
	 * @config{&nbsp;&nbsp;&nbsp;&nbsp;merge, merge LSM
	 * chunks where possible., a boolean flag; default \c true.}
	 * @config{&nbsp;&nbsp;&nbsp;&nbsp;worker_thread_max, Configure a set of
	 * threads to manage merging LSM trees in the database.  Each worker
	 * thread uses a session handle from the configured session_max., an
	 * integer between 3 and 20; default \c 4.}
	 * @config{ ),,}
	 * @config{shared_cache = (, shared cache configuration options.  A
	 * database should configure either a cache_size or a shared_cache not
	 * both.  Enabling a shared cache uses a session from the configured
	 * session_max., a set of related configuration options defined below.}
	 * @config{&nbsp;&nbsp;&nbsp;&nbsp;chunk, the granularity that a shared
	 * cache is redistributed., an integer between 1MB and 10TB; default \c
	 * 10MB.}
	 * @config{&nbsp;&nbsp;&nbsp;&nbsp;name, the name of a cache that
	 * is shared between databases or \c "none" when no shared cache is
	 * configured., a string; default \c none.}
	 * @config{&nbsp;&nbsp;&nbsp;&nbsp;quota, maximum size of cache this
	 * database can be allocated from the shared cache.  Defaults to the
	 * entire shared cache size., an integer; default \c 0.}
	 * @config{&nbsp;&nbsp;&nbsp;&nbsp;reserve, amount of cache this
	 * database is guaranteed to have available from the shared cache.  This
	 * setting is per database.  Defaults to the chunk size., an integer;
	 * default \c 0.}
	 * @config{&nbsp;&nbsp;&nbsp;&nbsp;size, maximum memory
	 * to allocate for the shared cache.  Setting this will update the value
	 * if one is already set., an integer between 1MB and 10TB; default \c
	 * 500MB.}
	 * @config{ ),,}
	 * @config{statistics, Maintain database statistics\, which may impact
	 * performance.  Choosing "all" maintains all statistics regardless of
	 * cost\, "fast" maintains a subset of statistics that are relatively
	 * inexpensive\, "none" turns off all statistics.  The "clear"
	 * configuration resets statistics after they are gathered\, where
	 * appropriate (for example\, a cache size statistic is not cleared\,
	 * while the count of cursor insert operations will be cleared). When
	 * "clear" is configured for the database\, gathered statistics are
	 * reset each time a statistics cursor is used to gather statistics\, as
	 * well as each time statistics are logged using the \c statistics_log
	 * configuration.  See @ref statistics for more information., a list\,
	 * with values chosen from the following options: \c "all"\, \c "fast"\,
	 * \c "none"\, \c "clear"; default \c none.}
	 * @config{statistics_log = (, log any statistics the database is
	 * configured to maintain\, to a file.  See @ref statistics for more
	 * information.  Enabling the statistics log server uses a session from
	 * the configured session_max., a set of related configuration options
	 * defined below.}
	 * @config{&nbsp;&nbsp;&nbsp;&nbsp;json, encode
	 * statistics in JSON format., a boolean flag; default \c false.}
	 * @config{&nbsp;&nbsp;&nbsp;&nbsp;on_close, log statistics on database
	 * close., a boolean flag; default \c false.}
	 * @config{&nbsp;&nbsp;&nbsp;&nbsp;path, the pathname to a file into
	 * which the log records are written\, may contain ISO C standard
	 * strftime conversion specifications.  If the value is not an absolute
	 * path name\, the file is created relative to the database home., a
	 * string; default \c "WiredTigerStat.%d.%H".}
	 * @config{&nbsp;&nbsp;&nbsp;&nbsp;sources, if non-empty\, include
	 * statistics for the list of data source URIs\, if they are open at the
	 * time of the statistics logging.  The list may include URIs matching a
	 * single data source ("table:mytable")\, or a URI matching all data
	 * sources of a particular type ("table:")., a list of strings; default
	 * empty.}
	 * @config{&nbsp;&nbsp;&nbsp;&nbsp;timestamp, a timestamp
	 * prepended to each log record\, may contain strftime conversion
	 * specifications\, when \c json is configured\, defaults to \c
	 * "%FT%Y.000Z"., a string; default \c "%b %d %H:%M:%S".}
	 * @config{&nbsp;&nbsp;&nbsp;&nbsp;wait, seconds to wait between each
	 * write of the log records; setting this value above 0 configures
	 * statistics logging., an integer between 0 and 100000; default \c 0.}
	 * @config{ ),,}
	 * @config{verbose, enable messages for various events.  Only available
	 * if WiredTiger is configured with --enable-verbose.  Options are given
	 * as a list\, such as <code>"verbose=[evictserver\,read]"</code>., a
	 * list\, with values chosen from the following options: \c "api"\, \c
	 * "block"\, \c "checkpoint"\, \c "compact"\, \c "evict"\, \c
	 * "evictserver"\, \c "fileops"\, \c "handleops"\, \c "log"\, \c "lsm"\,
	 * \c "lsm_manager"\, \c "metadata"\, \c "mutex"\, \c "overflow"\, \c
	 * "read"\, \c "rebalance"\, \c "reconcile"\, \c "recovery"\, \c
	 * "salvage"\, \c "shared_cache"\, \c "split"\, \c "temporary"\, \c
	 * "transaction"\, \c "verify"\, \c "version"\, \c "write"; default
	 * empty.}
	 * @configend
	 * @errors
	 */
	int __F(reconfigure)(WT_CONNECTION *connection, const char *config);

	/*!
	 * The home directory of the connection.
	 *
	 * @snippet ex_all.c Get the database home directory
	 *
	 * @param connection the connection handle
	 * @returns a pointer to a string naming the home directory
	 */
	const char *__F(get_home)(WT_CONNECTION *connection);

	/*!
	 * Add configuration options for a method.  See
	 * @ref custom_ds_config_add for more information.
	 *
	 * @snippet ex_all.c Configure method configuration
	 *
	 * @param connection the connection handle
	 * @param method the method being configured
	 * @param uri the object type or NULL for all object types
	 * @param config the additional configuration's name and default value
	 * @param type the additional configuration's type (must be one of
	 * \c "boolean"\, \c "int", \c "list" or \c "string")
	 * @param check the additional configuration check string, or NULL if
	 * none
	 * @errors
	 */
	int __F(configure_method)(WT_CONNECTION *connection,
	    const char *method, const char *uri,
	    const char *config, const char *type, const char *check);

	/*!
	 * Return if opening this handle created the database.
	 *
	 * @snippet ex_all.c Check if the database is newly created
	 *
	 * @param connection the connection handle
	 * @returns false (zero) if the connection existed before the call to
	 * ::wiredtiger_open, true (non-zero) if it was created by opening this
	 * handle.
	 */
	int __F(is_new)(WT_CONNECTION *connection);

	/*!
	 * @name Session handles
	 * @{
	 */
	/*!
	 * Open a session.
	 *
	 * @snippet ex_all.c Open a session
	 *
	 * @param connection the connection handle
	 * @param errhandler An error handler.  If <code>NULL</code>, the
	 * connection's error handler is used. See @ref error_handling_event
	 * for more information.
	 * @configstart{WT_CONNECTION.open_session, see dist/api_data.py}
	 * @config{isolation, the default isolation level for operations in this
	 * session., a string\, chosen from the following options: \c
	 * "read-uncommitted"\, \c "read-committed"\, \c "snapshot"; default \c
	 * read-committed.}
	 * @configend
	 * @param[out] sessionp the new session handle
	 * @errors
	 */
	int __F(open_session)(WT_CONNECTION *connection,
	    WT_EVENT_HANDLER *errhandler, const char *config,
	    WT_SESSION **sessionp);
	/*! @} */

	/*!
	 * @name Extensions
	 * @{
	 */
	/*!
	 * Load an extension.
	 *
	 * @snippet ex_all.c Load an extension
	 *
	 * @param connection the connection handle
	 * @param path the filename of the extension module, or \c "local" to
	 * search the current application binary for the initialization
	 * function, see @ref extensions for more details.
	 * @configstart{WT_CONNECTION.load_extension, see dist/api_data.py}
	 * @config{config, configuration string passed to the entry point of the
	 * extension as its WT_CONFIG_ARG argument., a string; default empty.}
	 * @config{entry, the entry point of the extension\, called to
	 * initialize the extension when it is loaded.  The signature of the
	 * function must match ::wiredtiger_extension_init., a string; default
	 * \c wiredtiger_extension_init.}
	 * @config{terminate, an optional function in the extension that is
	 * called before the extension is unloaded during WT_CONNECTION::close.
	 * The signature of the function must match
	 * ::wiredtiger_extension_terminate., a string; default \c
	 * wiredtiger_extension_terminate.}
	 * @configend
	 * @errors
	 */
	int __F(load_extension)(WT_CONNECTION *connection,
	    const char *path, const char *config);

	/*!
	 * Add a custom data source.  See @ref custom_data_sources for more
	 * information.
	 *
	 * The application must first implement the WT_DATA_SOURCE interface
	 * and then register the implementation with WiredTiger:
	 *
	 * @snippet ex_data_source.c WT_DATA_SOURCE register
	 *
	 * @param connection the connection handle
	 * @param prefix the URI prefix for this data source, e.g., "file:"
	 * @param data_source the application-supplied implementation of
	 *	WT_DATA_SOURCE to manage this data source.
	 * @configempty{WT_CONNECTION.add_data_source, see dist/api_data.py}
	 * @errors
	 */
	int __F(add_data_source)(WT_CONNECTION *connection, const char *prefix,
	    WT_DATA_SOURCE *data_source, const char *config);

	/*!
	 * Add a custom collation function.
	 *
	 * The application must first implement the WT_COLLATOR interface and
	 * then register the implementation with WiredTiger:
	 *
	 * @snippet ex_all.c WT_COLLATOR register
	 *
	 * @param connection the connection handle
	 * @param name the name of the collation to be used in calls to
	 * 	WT_SESSION::create, may not be \c "none"
	 * @param collator the application-supplied collation handler
	 * @configempty{WT_CONNECTION.add_collator, see dist/api_data.py}
	 * @errors
	 */
	int __F(add_collator)(WT_CONNECTION *connection,
	    const char *name, WT_COLLATOR *collator, const char *config);

	/*!
	 * Add a compression function.
	 *
	 * The application must first implement the WT_COMPRESSOR interface
	 * and then register the implementation with WiredTiger:
	 *
	 * @snippet nop_compress.c WT_COMPRESSOR initialization structure
	 *
	 * @snippet nop_compress.c WT_COMPRESSOR initialization function
	 *
	 * @param connection the connection handle
	 * @param name the name of the compression function to be used in calls
	 *	to WT_SESSION::create, may not be \c "none"
	 * @param compressor the application-supplied compression handler
	 * @configempty{WT_CONNECTION.add_compressor, see dist/api_data.py}
	 * @errors
	 */
	int __F(add_compressor)(WT_CONNECTION *connection,
	    const char *name, WT_COMPRESSOR *compressor, const char *config);

	/*!
	 * Add an encryption function.
	 *
	 * The application must first implement the WT_ENCRYPTOR interface
	 * and then register the implementation with WiredTiger:
	 *
	 * @snippet nop_encrypt.c WT_ENCRYPTOR initialization structure
	 *
	 * @snippet nop_encrypt.c WT_ENCRYPTOR initialization function
	 *
	 * @param connection the connection handle
	 * @param name the name of the encryption function to be used in calls
	 *	to WT_SESSION::create, may not be \c "none"
	 * @param encryptor the application-supplied encryption handler
	 * @configempty{WT_CONNECTION.add_encryptor, see dist/api_data.py}
	 * @errors
	 */
	int __F(add_encryptor)(WT_CONNECTION *connection,
	    const char *name, WT_ENCRYPTOR *encryptor, const char *config);

	/*!
	 * Add a custom extractor for index keys or column groups.
	 *
	 * The application must first implement the WT_EXTRACTOR interface and
	 * then register the implementation with WiredTiger:
	 *
	 * @snippet ex_all.c WT_EXTRACTOR register
	 *
	 * @param connection the connection handle
	 * @param name the name of the extractor to be used in calls to
	 * 	WT_SESSION::create, may not be \c "none"
	 * @param extractor the application-supplied extractor
	 * @configempty{WT_CONNECTION.add_extractor, see dist/api_data.py}
	 * @errors
	 */
	int __F(add_extractor)(WT_CONNECTION *connection, const char *name,
	    WT_EXTRACTOR *extractor, const char *config);

	/*!
	 * Return a reference to the WiredTiger extension functions.
	 *
	 * @snippet ex_data_source.c WT_EXTENSION_API declaration
	 *
	 * @param wt_conn the WT_CONNECTION handle
	 * @returns a reference to a WT_EXTENSION_API structure.
	 */
	WT_EXTENSION_API *__F(get_extension_api)(WT_CONNECTION *wt_conn);
	/*! @} */
};

/*!
 * Open a connection to a database.
 *
 * @snippet ex_all.c Open a connection
 *
 * @param home The path to the database home directory.  See @ref home
 * for more information.
 * @param errhandler An error handler.  If <code>NULL</code>, a builtin error
 * handler is installed that writes error messages to stderr. See
 * @ref error_handling_event for more information.
 * @configstart{wiredtiger_open, see dist/api_data.py}
 * @config{async = (, asynchronous operations configuration options., a set of
 * related configuration options defined below.}
 * @config{&nbsp;&nbsp;&nbsp;&nbsp;enabled, enable asynchronous operation., a
 * boolean flag; default \c false.}
 * @config{&nbsp;&nbsp;&nbsp;&nbsp;ops_max,
 * maximum number of expected simultaneous asynchronous operations., an integer
 * between 1 and 4096; default \c 1024.}
 * @config{&nbsp;&nbsp;&nbsp;&nbsp;threads, the number of worker threads to
 * service asynchronous requests.  Each worker thread uses a session from the
 * configured session_max., an integer between 1 and 20; default \c 2.}
 * @config{
 * ),,}
 * @config{buffer_alignment, in-memory alignment (in bytes) for buffers used for
 * I/O. The default value of -1 indicates a platform-specific alignment value
 * should be used (4KB on Linux systems when direct I/O is configured\, zero
 * elsewhere)., an integer between -1 and 1MB; default \c -1.}
 * @config{cache_overhead, assume the heap allocator overhead is the specified
 * percentage\, and adjust the cache usage by that amount (for example\, if
 * there is 10GB of data in cache\, a percentage of 10 means WiredTiger treats
 * this as 11GB). This value is configurable because different heap allocators
 * have different overhead and different workloads will have different heap
 * allocation sizes and patterns\, therefore applications may need to adjust
 * this value based on allocator choice and behavior in measured workloads., an
 * integer between 0 and 30; default \c 8.}
 * @config{cache_size, maximum heap memory to allocate for the cache.  A
 * database should configure either \c cache_size or \c shared_cache but not
 * both., an integer between 1MB and 10TB; default \c 100MB.}
 * @config{checkpoint = (, periodically checkpoint the database.  Enabling the
 * checkpoint server uses a session from the configured session_max., a set of
 * related configuration options defined below.}
 * @config{&nbsp;&nbsp;&nbsp;&nbsp;log_size, wait for this amount of log record
 * bytes to be written to the log between each checkpoint.  A database can
 * configure both log_size and wait to set an upper bound for checkpoints;
 * setting this value above 0 configures periodic checkpoints., an integer
 * between 0 and 2GB; default \c 0.}
 * @config{&nbsp;&nbsp;&nbsp;&nbsp;name, the
 * checkpoint name., a string; default \c "WiredTigerCheckpoint".}
 * @config{&nbsp;&nbsp;&nbsp;&nbsp;wait, seconds to wait between each
 * checkpoint; setting this value above 0 configures periodic checkpoints., an
 * integer between 0 and 100000; default \c 0.}
 * @config{ ),,}
 * @config{checkpoint_sync, flush files to stable storage when closing or
 * writing checkpoints., a boolean flag; default \c true.}
 * @config{config_base, write the base configuration file if creating the
 * database.  If \c false in the config passed directly to ::wiredtiger_open\,
 * will ignore any existing base configuration file in addition to not creating
 * one.  See @ref config_base for more information., a boolean flag; default \c
 * true.}
 * @config{create, create the database if it does not exist., a boolean flag;
 * default \c false.}
 * @config{direct_io, Use \c O_DIRECT on POSIX systems\, and \c
 * FILE_FLAG_NO_BUFFERING on Windows to access files.  Options are given as a
 * list\, such as <code>"direct_io=[data]"</code>. Configuring \c direct_io
 * requires care\, see @ref tuning_system_buffer_cache_direct_io for important
 * warnings.  Including \c "data" will cause WiredTiger data files to use direct
 * I/O\, including \c "log" will cause WiredTiger log files to use direct I/O\,
 * and including \c "checkpoint" will cause WiredTiger data files opened at a
 * checkpoint (i.e: read only) to use direct I/O. \c direct_io should be
 * combined with \c write_through to get the equivalent of \c O_DIRECT on
 * Windows., a list\, with values chosen from the following options: \c
 * "checkpoint"\, \c "data"\, \c "log"; default empty.}
 * @config{encryption = (, configure an encryptor for system wide metadata and
 * logs.  If a system wide encryptor is set\, it is also used for encrypting
 * data files and tables\, unless encryption configuration is explicitly set for
 * them when they are created with WT_SESSION::create., a set of related
 * configuration options defined below.}
 * @config{&nbsp;&nbsp;&nbsp;&nbsp;keyid,
 * An identifier that identifies a unique instance of the encryptor.  It is
 * stored in clear text\, and thus is available when the wiredtiger database is
 * reopened.  On the first use of a (name\, keyid) combination\, the
 * WT_ENCRYPTOR::customize function is called with the keyid as an argument., a
 * string; default empty.}
 * @config{&nbsp;&nbsp;&nbsp;&nbsp;name, Permitted
 * values are \c "none" or custom encryption engine name created with
 * WT_CONNECTION::add_encryptor.  See @ref encryption for more information., a
 * string; default \c none.}
 * @config{&nbsp;&nbsp;&nbsp;&nbsp;secretkey, A string
 * that is passed to the WT_ENCRYPTOR::customize function.  It is never stored
 * in clear text\, so must be given to any subsequent ::wiredtiger_open calls to
 * reopen the database.  It must also be provided to any "wt" commands used with
 * this database., a string; default empty.}
 * @config{ ),,}
 * @config{error_prefix, prefix string for error messages., a string; default
 * empty.}
 * @config{eviction = (, eviction configuration options., a set of related
 * configuration options defined below.}
 * @config{&nbsp;&nbsp;&nbsp;&nbsp;threads_max, maximum number of threads
 * WiredTiger will start to help evict pages from cache.  The number of threads
 * started will vary depending on the current eviction load.  Each eviction
 * worker thread uses a session from the configured session_max., an integer
 * between 1 and 20; default \c 1.}
 * @config{&nbsp;&nbsp;&nbsp;&nbsp;threads_min,
 * minimum number of threads WiredTiger will start to help evict pages from
 * cache.  The number of threads currently running will vary depending on the
 * current eviction load., an integer between 1 and 20; default \c 1.}
 * @config{
 * ),,}
 * @config{eviction_dirty_target, continue evicting until the cache has less
 * dirty memory than the value\, as a percentage of the total cache size.  Dirty
 * pages will only be evicted if the cache is full enough to trigger eviction.,
 * an integer between 5 and 99; default \c 80.}
 * @config{eviction_dirty_trigger, trigger eviction when the cache is using this
 * much memory for dirty content\, as a percentage of the total cache size.
 * This setting only alters behavior if it is lower than eviction_trigger., an
 * integer between 5 and 99; default \c 95.}
 * @config{eviction_target, continue evicting until the cache has less total
 * memory than the value\, as a percentage of the total cache size.  Must be
 * less than \c eviction_trigger., an integer between 10 and 99; default \c 80.}
 * @config{eviction_trigger, trigger eviction when the cache is using this much
 * memory\, as a percentage of the total cache size., an integer between 10 and
 * 99; default \c 95.}
 * @config{exclusive, fail if the database already exists\, generally used with
 * the \c create option., a boolean flag; default \c false.}
 * @config{extensions, list of shared library extensions to load (using dlopen).
 * Any values specified to an library extension are passed to
 * WT_CONNECTION::load_extension as the \c config parameter (for example\,
 * <code>extensions=(/path/ext.so={entry=my_entry})</code>)., a list of strings;
 * default empty.}
 * @config{file_extend, file extension configuration.  If set\, extend files of
 * the set type in allocations of the set size\, instead of a block at a time as
 * each new block is written.  For example\,
 * <code>file_extend=(data=16MB)</code>., a list\, with values chosen from the
 * following options: \c "data"\, \c "log"; default empty.}
 * @config{file_manager = (, control how file handles are managed., a set of
 * related configuration options defined below.}
 * @config{&nbsp;&nbsp;&nbsp;&nbsp;close_handle_minimum, number of handles open
 * before the file manager will look for handles to close., an integer greater
 * than or equal to 0; default \c 250.}
 * @config{&nbsp;&nbsp;&nbsp;&nbsp;close_idle_time, amount of time in seconds a
 * file handle needs to be idle before attempting to close it.  A setting of 0
 * means that idle handles are not closed., an integer between 0 and 100000;
 * default \c 30.}
 * @config{&nbsp;&nbsp;&nbsp;&nbsp;close_scan_interval, interval
 * in seconds at which to check for files that are inactive and close them., an
 * integer between 1 and 100000; default \c 10.}
 * @config{ ),,}
 * @config{hazard_max, maximum number of simultaneous hazard pointers per
 * session handle., an integer greater than or equal to 15; default \c 1000.}
 * @config{in_memory, keep data in-memory only.  See @ref in_memory for more
 * information., a boolean flag; default \c false.}
 * @config{log = (, enable logging.  Enabling logging uses three sessions from
 * the configured session_max., a set of related configuration options defined
 * below.}
 * @config{&nbsp;&nbsp;&nbsp;&nbsp;archive, automatically archive
 * unneeded log files., a boolean flag; default \c true.}
 * @config{&nbsp;&nbsp;&nbsp;&nbsp;compressor, configure a compressor for log
 * records.  Permitted values are \c "none" or custom compression engine name
 * created with WT_CONNECTION::add_compressor.  If WiredTiger has builtin
 * support for \c "snappy"\, \c "lz4" or \c "zlib" compression\, these names are
 * also available.  See @ref compression for more information., a string;
 * default \c none.}
 * @config{&nbsp;&nbsp;&nbsp;&nbsp;enabled, enable logging
 * subsystem., a boolean flag; default \c false.}
 * @config{&nbsp;&nbsp;&nbsp;&nbsp;file_max, the maximum size of log files., an
 * integer between 100KB and 2GB; default \c 100MB.}
 * @config{&nbsp;&nbsp;&nbsp;&nbsp;path, the path to a directory into which the
 * log files are written.  If the value is not an absolute path name\, the files
 * are created relative to the database home., a string; default empty.}
 * @config{&nbsp;&nbsp;&nbsp;&nbsp;prealloc, pre-allocate log files., a boolean
 * flag; default \c true.}
 * @config{&nbsp;&nbsp;&nbsp;&nbsp;recover, run recovery
 * or error if recovery needs to run after an unclean shutdown., a string\,
 * chosen from the following options: \c "error"\, \c "on"; default \c on.}
 * @config{&nbsp;&nbsp;&nbsp;&nbsp;zero_fill, manually write zeroes into log
 * files., a boolean flag; default \c false.}
 * @config{ ),,}
 * @config{lsm_manager = (, configure database wide options for LSM tree
 * management.  The LSM manager is started automatically the first time an LSM
 * tree is opened.  The LSM manager uses a session from the configured
 * session_max., a set of related configuration options defined below.}
 * @config{&nbsp;&nbsp;&nbsp;&nbsp;merge, merge LSM chunks where possible., a
 * boolean flag; default \c true.}
 * @config{&nbsp;&nbsp;&nbsp;&nbsp;worker_thread_max, Configure a set of threads
 * to manage merging LSM trees in the database.  Each worker thread uses a
 * session handle from the configured session_max., an integer between 3 and 20;
 * default \c 4.}
 * @config{ ),,}
 * @config{mmap, Use memory mapping to access files when possible., a boolean
 * flag; default \c true.}
 * @config{multiprocess, permit sharing between processes (will automatically
 * start an RPC server for primary processes and use RPC for secondary
 * processes). <b>Not yet supported in WiredTiger</b>., a boolean flag; default
 * \c false.}
 * @config{readonly, open connection in read-only mode.  The database must
 * exist.  All methods that may modify a database are disabled.  See @ref
 * readonly for more information., a boolean flag; default \c false.}
 * @config{session_max, maximum expected number of sessions (including server
 * threads)., an integer greater than or equal to 1; default \c 100.}
 * @config{shared_cache = (, shared cache configuration options.  A database
 * should configure either a cache_size or a shared_cache not both.  Enabling a
 * shared cache uses a session from the configured session_max., a set of
 * related configuration options defined below.}
 * @config{&nbsp;&nbsp;&nbsp;&nbsp;chunk, the granularity that a shared cache is
 * redistributed., an integer between 1MB and 10TB; default \c 10MB.}
 * @config{&nbsp;&nbsp;&nbsp;&nbsp;name, the name of a cache that is shared
 * between databases or \c "none" when no shared cache is configured., a string;
 * default \c none.}
 * @config{&nbsp;&nbsp;&nbsp;&nbsp;quota, maximum size of
 * cache this database can be allocated from the shared cache.  Defaults to the
 * entire shared cache size., an integer; default \c 0.}
 * @config{&nbsp;&nbsp;&nbsp;&nbsp;reserve, amount of cache this database is
 * guaranteed to have available from the shared cache.  This setting is per
 * database.  Defaults to the chunk size., an integer; default \c 0.}
 * @config{&nbsp;&nbsp;&nbsp;&nbsp;size, maximum memory to allocate for the
 * shared cache.  Setting this will update the value if one is already set., an
 * integer between 1MB and 10TB; default \c 500MB.}
 * @config{ ),,}
 * @config{statistics, Maintain database statistics\, which may impact
 * performance.  Choosing "all" maintains all statistics regardless of cost\,
 * "fast" maintains a subset of statistics that are relatively inexpensive\,
 * "none" turns off all statistics.  The "clear" configuration resets statistics
 * after they are gathered\, where appropriate (for example\, a cache size
 * statistic is not cleared\, while the count of cursor insert operations will
 * be cleared). When "clear" is configured for the database\, gathered
 * statistics are reset each time a statistics cursor is used to gather
 * statistics\, as well as each time statistics are logged using the \c
 * statistics_log configuration.  See @ref statistics for more information., a
 * list\, with values chosen from the following options: \c "all"\, \c "fast"\,
 * \c "none"\, \c "clear"; default \c none.}
 * @config{statistics_log = (, log any statistics the database is configured to
 * maintain\, to a file.  See @ref statistics for more information.  Enabling
 * the statistics log server uses a session from the configured session_max., a
 * set of related configuration options defined below.}
 * @config{&nbsp;&nbsp;&nbsp;&nbsp;json, encode statistics in JSON format., a
 * boolean flag; default \c false.}
 * @config{&nbsp;&nbsp;&nbsp;&nbsp;on_close,
 * log statistics on database close., a boolean flag; default \c false.}
 * @config{&nbsp;&nbsp;&nbsp;&nbsp;path, the pathname to a file into which the
 * log records are written\, may contain ISO C standard strftime conversion
 * specifications.  If the value is not an absolute path name\, the file is
 * created relative to the database home., a string; default \c
 * "WiredTigerStat.%d.%H".}
 * @config{&nbsp;&nbsp;&nbsp;&nbsp;sources, if
 * non-empty\, include statistics for the list of data source URIs\, if they are
 * open at the time of the statistics logging.  The list may include URIs
 * matching a single data source ("table:mytable")\, or a URI matching all data
 * sources of a particular type ("table:")., a list of strings; default empty.}
 * @config{&nbsp;&nbsp;&nbsp;&nbsp;timestamp, a timestamp prepended to each log
 * record\, may contain strftime conversion specifications\, when \c json is
 * configured\, defaults to \c "%FT%Y.000Z"., a string; default \c "%b %d
 * %H:%M:%S".}
 * @config{&nbsp;&nbsp;&nbsp;&nbsp;wait, seconds to wait between
 * each write of the log records; setting this value above 0 configures
 * statistics logging., an integer between 0 and 100000; default \c 0.}
 * @config{
 * ),,}
 * @config{transaction_sync = (, how to sync log records when the transaction
 * commits., a set of related configuration options defined below.}
 * @config{&nbsp;&nbsp;&nbsp;&nbsp;enabled, whether to sync the log on every
 * commit by default\, can be overridden by the \c sync setting to
 * WT_SESSION::commit_transaction., a boolean flag; default \c false.}
 * @config{&nbsp;&nbsp;&nbsp;&nbsp;method, the method used to ensure log records
 * are stable on disk\, see @ref tune_durability for more information., a
 * string\, chosen from the following options: \c "dsync"\, \c "fsync"\, \c
 * "none"; default \c fsync.}
 * @config{ ),,}
 * @config{use_environment, use the \c WIREDTIGER_CONFIG and \c WIREDTIGER_HOME
 * environment variables if the process is not running with special privileges.
 * See @ref home for more information., a boolean flag; default \c true.}
 * @config{use_environment_priv, use the \c WIREDTIGER_CONFIG and \c
 * WIREDTIGER_HOME environment variables even if the process is running with
 * special privileges.  See @ref home for more information., a boolean flag;
 * default \c false.}
 * @config{verbose, enable messages for various events.  Only available if
 * WiredTiger is configured with --enable-verbose.  Options are given as a
 * list\, such as <code>"verbose=[evictserver\,read]"</code>., a list\, with
 * values chosen from the following options: \c "api"\, \c "block"\, \c
 * "checkpoint"\, \c "compact"\, \c "evict"\, \c "evictserver"\, \c "fileops"\,
 * \c "handleops"\, \c "log"\, \c "lsm"\, \c "lsm_manager"\, \c "metadata"\, \c
 * "mutex"\, \c "overflow"\, \c "read"\, \c "rebalance"\, \c "reconcile"\, \c
 * "recovery"\, \c "salvage"\, \c "shared_cache"\, \c "split"\, \c "temporary"\,
 * \c "transaction"\, \c "verify"\, \c "version"\, \c "write"; default empty.}
 * @config{write_through, Use \c FILE_FLAG_WRITE_THROUGH on Windows to write to
 * files.  Ignored on non-Windows systems.  Options are given as a list\, such
 * as <code>"write_through=[data]"</code>. Configuring \c write_through requires
 * care\, see @ref tuning_system_buffer_cache_direct_io for important warnings.
 * Including \c "data" will cause WiredTiger data files to write through cache\,
 * including \c "log" will cause WiredTiger log files to write through cache.
 * \c write_through should be combined with \c direct_io to get the equivalent
 * of POSIX \c O_DIRECT on Windows., a list\, with values chosen from the
 * following options: \c "data"\, \c "log"; default empty.}
 * @configend
 * Additionally, if files named \c WiredTiger.config or \c WiredTiger.basecfg
 * appear in the WiredTiger home directory, they are read for configuration
 * values (see @ref config_file and @ref config_base for details).
 * See @ref config_order for ordering of the configuration mechanisms.
 * @param[out] connectionp A pointer to the newly opened connection handle
 * @errors
 */
int wiredtiger_open(const char *home,
    WT_EVENT_HANDLER *errhandler, const char *config,
    WT_CONNECTION **connectionp);

/*!
 * Return information about a WiredTiger error as a string (see
 * WT_SESSION::strerror for a thread-safe API).
 *
 * @snippet ex_all.c Display an error
 *
 * @param error a return value from a WiredTiger, ISO C, or POSIX standard API
 * @returns a string representation of the error
 */
const char *wiredtiger_strerror(int error);

#if !defined(SWIG)
/*!
 * The interface implemented by applications to accept notifications
 * of the completion of asynchronous operations.
 *
 * Applications register their implementation with WiredTiger by calling
 * WT_CONNECTION::async_new_op.
 *
 * @snippet ex_async.c async handle allocation
 */
struct __wt_async_callback {
	/*!
	 * Callback to receive completion notification.
	 *
	 * @param[in] op the operation handle
	 * @param[in] op_ret the result of the async operation
	 * @param[in] flags currently unused
	 * @returns zero for success, non-zero to indicate an error.
	 *
	 * @snippet ex_async.c async example callback implementation
	 */
	int (*notify)(WT_ASYNC_CALLBACK *cb, WT_ASYNC_OP *op,
	    int op_ret, uint32_t flags);
};
#endif

/*!
 * The interface implemented by applications to handle error, informational and
 * progress messages.  Entries set to NULL are ignored and the default handlers
 * will continue to be used.
 */
struct __wt_event_handler {
	/*!
	 * Callback to handle error messages; by default, error messages are
	 * written to the stderr stream. See @ref error_handling.
	 *
	 * Errors that require the application to exit and restart will have
	 * their \c error value set to \c WT_PANIC. The application can exit
	 * immediately when \c WT_PANIC is passed to an error handler, there
	 * is no reason to return into WiredTiger.
	 *
	 * Error handler returns are not ignored: if the handler returns
	 * non-zero, the error may cause the WiredTiger function posting the
	 * event to fail, and may even cause operation or library failure.
	 *
	 * @param session the WiredTiger session handle in use when the error
	 * was generated. The handle may have been created by the application
	 * or automatically by WiredTiger.
	 * @param error a return value from a WiredTiger, ISO C, or
	 * POSIX standard API, which can be converted to a string using
	 * WT_SESSION::strerror
	 * @param message an error string
	 */
	int (*handle_error)(WT_EVENT_HANDLER *handler,
	    WT_SESSION *session, int error, const char *message);

	/*!
	 * Callback to handle informational messages; by default, informational
	 * messages are written to the stdout stream. See @ref error_handling.
	 *
	 * Message handler returns are not ignored: if the handler returns
	 * non-zero, the error may cause the WiredTiger function posting the
	 * event to fail, and may even cause operation or library failure.
	 *
	 * @param session the WiredTiger session handle in use when the message
	 * was generated. The handle may have been created by the application
	 * or automatically by WiredTiger.
	 * @param message an informational string
	 */
	int (*handle_message)(WT_EVENT_HANDLER *handler,
	    WT_SESSION *session, const char *message);

	/*!
	 * Callback to handle progress messages; by default, no progress
	 * messages are written. See @ref error_handling.
	 *
	 * Progress handler returns are not ignored: if the handler returns
	 * non-zero, the error may cause the WiredTiger function posting the
	 * event to fail, and may even cause operation or library failure.
	 *
	 * @param session the WiredTiger session handle in use when the
	 * progress message was generated. The handle may have been created by
	 * the application or automatically by WiredTiger.
	 * @param operation a string representation of the operation
	 * @param progress a counter
	 */
	int (*handle_progress)(WT_EVENT_HANDLER *handler,
	    WT_SESSION *session, const char *operation, uint64_t progress);

	/*!
	 * Callback to handle automatic close of a WiredTiger handle.
	 *
	 * Close handler returns are not ignored: if the handler returns
	 * non-zero, the error may cause the WiredTiger function posting the
	 * event to fail, and may even cause operation or library failure.
	 *
	 * @param session The session handle that is being closed if the
	 * cursor parameter is NULL.
	 * @param cursor The cursor handle that is being closed, or NULL if
	 * it is a session handle being closed.
	 */
	int (*handle_close)(WT_EVENT_HANDLER *handler,
	    WT_SESSION *session, WT_CURSOR *cursor);
};

/*!
 * @name Data packing and unpacking
 * @{
 */

/*!
 * Pack a structure into a buffer.
 *
 * See @ref packing for a description of the permitted format strings.
 *
 * @section pack_examples Packing Examples
 *
 * For example, the string <code>"iSh"</code> will pack a 32-bit integer
 * followed by a NUL-terminated string, followed by a 16-bit integer.  The
 * default, big-endian encoding will be used, with no alignment.  This could be
 * used in C as follows:
 *
 * @snippet ex_all.c Pack fields into a buffer
 *
 * Then later, the values can be unpacked as follows:
 *
 * @snippet ex_all.c Unpack fields from a buffer
 *
 * @param session the session handle
 * @param buffer a pointer to a packed byte array
 * @param size the number of valid bytes in the buffer
 * @param format the data format, see @ref packing
 * @errors
 */
int wiredtiger_struct_pack(WT_SESSION *session,
    void *buffer, size_t size, const char *format, ...);

/*!
 * Calculate the size required to pack a structure.
 *
 * Note that for variable-sized fields including variable-sized strings and
 * integers, the calculated sized merely reflects the expected sizes specified
 * in the format string itself.
 *
 * @snippet ex_all.c Get the packed size
 *
 * @param session the session handle
 * @param sizep a location where the number of bytes needed for the
 * matching call to ::wiredtiger_struct_pack is returned
 * @param format the data format, see @ref packing
 * @errors
 */
int wiredtiger_struct_size(WT_SESSION *session,
    size_t *sizep, const char *format, ...);

/*!
 * Unpack a structure from a buffer.
 *
 * Reverse of ::wiredtiger_struct_pack: gets values out of a
 * packed byte string.
 *
 * @snippet ex_all.c Unpack fields from a buffer
 *
 * @param session the session handle
 * @param buffer a pointer to a packed byte array
 * @param size the number of valid bytes in the buffer
 * @param format the data format, see @ref packing
 * @errors
 */
int wiredtiger_struct_unpack(WT_SESSION *session,
    const void *buffer, size_t size, const char *format, ...);

#if !defined(SWIG)

/*!
 * Streaming interface to packing.
 *
 * This allows applications to pack or unpack records one field at a time.
 * This is an opaque handle returned by ::wiredtiger_pack_start or
 * ::wiredtiger_unpack_start.  It must be closed with ::wiredtiger_pack_close.
 */
typedef struct __wt_pack_stream WT_PACK_STREAM;

/*!
 * Start a packing operation into a buffer with the given format string.  This
 * should be followed by a series of calls to ::wiredtiger_pack_item,
 * ::wiredtiger_pack_int, ::wiredtiger_pack_str or ::wiredtiger_pack_uint
 * to fill in the values.
 *
 * @param session the session handle
 * @param format the data format, see @ref packing
 * @param buffer a pointer to memory to hold the packed data
 * @param size the size of the buffer
 * @param[out] psp the new packing stream handle
 * @errors
 */
int wiredtiger_pack_start(WT_SESSION *session,
    const char *format, void *buffer, size_t size, WT_PACK_STREAM **psp);

/*!
 * Start an unpacking operation from a buffer with the given format string.
 * This should be followed by a series of calls to ::wiredtiger_unpack_item,
 * ::wiredtiger_unpack_int, ::wiredtiger_unpack_str or ::wiredtiger_unpack_uint
 * to retrieve the packed values.
 *
 * @param session the session handle
 * @param format the data format, see @ref packing
 * @param buffer a pointer to memory holding the packed data
 * @param size the size of the buffer
 * @param[out] psp the new packing stream handle
 * @errors
 */
int wiredtiger_unpack_start(WT_SESSION *session,
    const char *format, const void *buffer, size_t size, WT_PACK_STREAM **psp);

/*!
 * Close a packing stream.
 *
 * @param ps the packing stream handle
 * @param[out] usedp the number of bytes in the buffer used by the stream
 * @errors
 */
int wiredtiger_pack_close(WT_PACK_STREAM *ps, size_t *usedp);

/*!
 * Pack an item into a packing stream.
 *
 * @param ps the packing stream handle
 * @param item an item to pack
 * @errors
 */
int wiredtiger_pack_item(WT_PACK_STREAM *ps, WT_ITEM *item);

/*!
 * Pack a signed integer into a packing stream.
 *
 * @param ps the packing stream handle
 * @param i a signed integer to pack
 * @errors
 */
int wiredtiger_pack_int(WT_PACK_STREAM *ps, int64_t i);

/*!
 * Pack a string into a packing stream.
 *
 * @param ps the packing stream handle
 * @param s a string to pack
 * @errors
 */
int wiredtiger_pack_str(WT_PACK_STREAM *ps, const char *s);

/*!
 * Pack an unsigned integer into a packing stream.
 *
 * @param ps the packing stream handle
 * @param u an unsigned integer to pack
 * @errors
 */
int wiredtiger_pack_uint(WT_PACK_STREAM *ps, uint64_t u);

/*!
 * Unpack an item from a packing stream.
 *
 * @param ps the packing stream handle
 * @param item an item to unpack
 * @errors
 */
int wiredtiger_unpack_item(WT_PACK_STREAM *ps, WT_ITEM *item);

/*!
 * Unpack a signed integer from a packing stream.
 *
 * @param ps the packing stream handle
 * @param[out] ip the unpacked signed integer
 * @errors
 */
int wiredtiger_unpack_int(WT_PACK_STREAM *ps, int64_t *ip);

/*!
 * Unpack a string from a packing stream.
 *
 * @param ps the packing stream handle
 * @param[out] sp the unpacked string
 * @errors
 */
int wiredtiger_unpack_str(WT_PACK_STREAM *ps, const char **sp);

/*!
 * Unpack an unsigned integer from a packing stream.
 *
 * @param ps the packing stream handle
 * @param[out] up the unpacked unsigned integer
 * @errors
 */
int wiredtiger_unpack_uint(WT_PACK_STREAM *ps, uint64_t *up);
/*! @} */

/*!
 * @name Configuration strings
 * @{
 */

/*!
 * The configuration information returned by the WiredTiger configuration
 * parsing functions in the WT_EXTENSION_API and the public API.
 */
struct __wt_config_item {
	/*!
	 * The value of a configuration string.
	 *
	 * Regardless of the type of the configuration string (boolean, int,
	 * list or string), the \c str field will reference the value of the
	 * configuration string.
	 *
	 * The bytes referenced by \c str are <b>not</b> nul-terminated,
	 * use the \c len field instead of a terminating nul byte.
	 */
	const char *str;

	/*! The number of bytes in the value referenced by \c str. */
	size_t len;

	/*!
	 * The numeric value of a configuration boolean or integer.
	 *
	 * If the configuration string's value is "true" or "false", the
	 * \c val field will be set to 1 (true), or 0 (false).
	 *
	 * If the configuration string can be legally interpreted as an integer,
	 * using the strtoll function rules as specified in ISO/IEC 9899:1990
	 * ("ISO C90"), that integer will be stored in the \c val field.
	 */
	int64_t val;

	/*! Permitted values of the \c type field. */
	enum {
		/*! A string value with quotes stripped. */
		WT_CONFIG_ITEM_STRING,
		/*! A boolean literal ("true" or "false"). */
		WT_CONFIG_ITEM_BOOL,
		/*! An unquoted identifier: a string value without quotes. */
		WT_CONFIG_ITEM_ID,
		/*! A numeric value. */
		WT_CONFIG_ITEM_NUM,
		/*! A nested structure or list, including brackets. */
		WT_CONFIG_ITEM_STRUCT
	}
	/*!
	 * The type of value determined by the parser.  In all cases,
	 * the \c str and \c len fields are set.
	 */
	type;
};

#if !defined(SWIG) && !defined(DOXYGEN)
/*!
 * Validate a configuration string for a WiredTiger API.
 * This API is outside the scope of a WiredTiger connection handle, since
 * applications may need to validate configuration strings prior to calling
 * ::wiredtiger_open.
 * @param session the session handle (may be \c NULL if the database not yet
 * opened).
 * @param errhandler An error handler (used if \c session is \c NULL; if both
 * \c session and \c errhandler are \c NULL, error messages will be written to
 * stderr).
 * @param name the WiredTiger function or method to validate.
 * @param config the configuration string being parsed.
 * @returns zero for success, non-zero to indicate an error.
 *
 * @snippet ex_all.c Validate a configuration string
 */
int wiredtiger_config_validate(WT_SESSION *session,
    WT_EVENT_HANDLER *errhandler, const char *name, const char *config);
#endif

/*!
 * Create a handle that can be used to parse or create configuration strings
 * compatible with WiredTiger APIs.
 * This API is outside the scope of a WiredTiger connection handle, since
 * applications may need to generate configuration strings prior to calling
 * ::wiredtiger_open.
 * @param session the session handle to be used for error reporting (if NULL,
 *	error messages will be written to stderr).
 * @param config the configuration string being parsed. The string must
 *	remain valid for the lifetime of the parser handle.
 * @param len the number of valid bytes in \c config
 * @param[out] config_parserp A pointer to the newly opened handle
 * @errors
 *
 * @snippet ex_config_parse.c Create a configuration parser
 */
int wiredtiger_config_parser_open(WT_SESSION *session,
    const char *config, size_t len, WT_CONFIG_PARSER **config_parserp);

/*!
 * A handle that can be used to search and traverse configuration strings
 * compatible with WiredTiger APIs.
 * To parse the contents of a list or nested configuration string use a new
 * configuration parser handle based on the content of the ::WT_CONFIG_ITEM
 * retrieved from the parent configuration string.
 *
 * @section config_parse_examples Configuration String Parsing examples
 *
 * This could be used in C to create a configuration parser as follows:
 *
 * @snippet ex_config_parse.c Create a configuration parser
 *
 * Once the parser has been created the content can be queried directly:
 *
 * @snippet ex_config_parse.c get
 *
 * Or the content can be traversed linearly:
 *
 * @snippet ex_config_parse.c next
 *
 * Nested configuration values can be queried using a shorthand notation:
 *
 * @snippet ex_config_parse.c nested get
 *
 * Nested configuration values can be traversed using multiple
 * ::WT_CONFIG_PARSER handles:
 *
 * @snippet ex_config_parse.c nested traverse
 */
struct __wt_config_parser {

	/*!
	 * Close the configuration scanner releasing any resources.
	 *
	 * @param config_parser the configuration parser handle
	 * @errors
	 *
	 */
	int __F(close)(WT_CONFIG_PARSER *config_parser);

	/*!
	 * Return the next key/value pair.
	 *
	 * When iteration would pass the end of the configuration string
	 * ::WT_NOTFOUND will be returned.
	 *
	 * If an item has no explicitly assigned value, the item will be
	 * returned in \c key and the \c value will be set to the boolean
	 * \c "true" value.
	 *
	 * @param config_parser the configuration parser handle
	 * @param key the returned key
	 * @param value the returned value
	 * @errors
	 *
	 */
	int __F(next)(WT_CONFIG_PARSER *config_parser,
	    WT_CONFIG_ITEM *key, WT_CONFIG_ITEM *value);

	/*!
	 * Return the value of an item in the configuration string.
	 *
	 * @param config_parser the configuration parser handle
	 * @param key configuration key string
	 * @param value the returned value
	 * @errors
	 *
	 */
	int __F(get)(WT_CONFIG_PARSER *config_parser,
	    const char *key, WT_CONFIG_ITEM *value);
};

#endif /* !defined(SWIG) */
/*! @} */

/*!
 * Get version information.
 *
 * @snippet ex_all.c Get the WiredTiger library version #1
 * @snippet ex_all.c Get the WiredTiger library version #2
 *
 * @param majorp a location where the major version number is returned
 * @param minorp a location where the minor version number is returned
 * @param patchp a location where the patch version number is returned
 * @returns a string representation of the version
 */
const char *wiredtiger_version(int *majorp, int *minorp, int *patchp);

/*******************************************
 * Error returns
 *******************************************/
/*!
 * @anchor error_returns
 * @name Error returns
 * Most functions and methods in WiredTiger return an integer code indicating
 * whether the operation succeeded or failed.  A return of zero indicates
 * success, all non-zero return values indicate some kind of failure.
 *
 * WiredTiger reserves all values from -31,800 to -31,999 as possible error
 * return values.  WiredTiger may also return C99/POSIX error codes such as
 * \c ENOMEM, \c EINVAL and \c ENOTSUP, with the usual meanings.
 *
 * The following are all of the WiredTiger-specific error returns:
 * @{
 */
/*
 * DO NOT EDIT: automatically built by dist/api_err.py.
 * Error return section: BEGIN
 */
/*!
 * Conflict between concurrent operations.
 * This error is generated when an operation cannot be completed due to a
 * conflict with concurrent operations.  The operation may be retried; if a
 * transaction is in progress, it should be rolled back and the operation
 * retried in a new transaction.
 */
#define	WT_ROLLBACK	-31800
/*!
 * Attempt to insert an existing key.
 * This error is generated when the application attempts to insert a record with
 * the same key as an existing record without the 'overwrite' configuration to
 * WT_SESSION::open_cursor.
 */
#define	WT_DUPLICATE_KEY	-31801
/*!
 * Non-specific WiredTiger error.
 * This error is returned when an error is not covered by a specific error
 * return.
 */
#define	WT_ERROR	-31802
/*!
 * Item not found.
 * This error indicates an operation did not find a value to return.  This
 * includes cursor search and other operations where no record matched the
 * cursor's search key such as WT_CURSOR::update or WT_CURSOR::remove.
 */
#define	WT_NOTFOUND	-31803
/*!
 * WiredTiger library panic.
 * This error indicates an underlying problem that requires the application exit
 * and restart. The application can exit immediately when \c WT_PANIC is
 * returned from a WiredTiger interface, no further WiredTiger calls are
 * required.
 */
#define	WT_PANIC	-31804
/*! @cond internal */
/*! Restart the operation (internal). */
#define	WT_RESTART	-31805
/*! @endcond */
/*!
 * Recovery must be run to continue.
 * This error is generated when wiredtiger_open is configured to return an error
 * if recovery is required to use the database.
 */
#define	WT_RUN_RECOVERY	-31806
/*!
 * Operation would overflow cache.
 * This error is only generated when wiredtiger_open is configured to run in-
 * memory, and an insert or update operation requires more than the configured
 * cache size to complete. The operation may be retried; if a transaction is in
 * progress, it should be rolled back and the operation retried in a new
 * transaction.
 */
#define	WT_CACHE_FULL	-31807
/*! @cond internal */
/*! Permission denied (internal). */
#define	WT_PERM_DENIED	-31808
/*! @endcond */
/*
 * Error return section: END
 * DO NOT EDIT: automatically built by dist/api_err.py.
 */
/*! @} */

#ifndef DOXYGEN
#define	WT_DEADLOCK	WT_ROLLBACK		/* Backward compatibility */
#endif

/*! @} */

/*!
 * @defgroup wt_ext WiredTiger Extension API
 * The functions and interfaces applications use to customize and extend the
 * behavior of WiredTiger.
 * @{
 */

/*******************************************
 * Forward structure declarations for the extension API
 *******************************************/
struct __wt_config_arg;     typedef struct __wt_config_arg WT_CONFIG_ARG;

/*!
 * The interface implemented by applications to provide custom ordering of
 * records.
 *
 * Applications register their implementation with WiredTiger by calling
 * WT_CONNECTION::add_collator.  See @ref custom_collators for more
 * information.
 *
 * @snippet ex_extending.c add collator nocase
 *
 * @snippet ex_extending.c add collator prefix10
 */
struct __wt_collator {
	/*!
	 * Callback to compare keys.
	 *
	 * @param[out] cmp set to -1 if <code>key1 < key2</code>,
	 * 	0 if <code>key1 == key2</code>,
	 * 	1 if <code>key1 > key2</code>.
	 * @returns zero for success, non-zero to indicate an error.
	 *
	 * @snippet ex_all.c Implement WT_COLLATOR
	 *
	 * @snippet ex_extending.c case insensitive comparator
	 *
	 * @snippet ex_extending.c n character comparator
	 */
	int (*compare)(WT_COLLATOR *collator, WT_SESSION *session,
	    const WT_ITEM *key1, const WT_ITEM *key2, int *cmp);

	/*!
	 * If non-NULL, this callback is called to customize the collator
	 * for each data source.  If the callback returns a non-NULL
	 * collator, that instance is used instead of this one for all
	 * comparisons.
	 */
	int (*customize)(WT_COLLATOR *collator, WT_SESSION *session,
	    const char *uri, WT_CONFIG_ITEM *passcfg, WT_COLLATOR **customp);

	/*!
	 * If non-NULL a callback performed when the data source is closed
	 * for customized extractors otherwise when the database is closed.
	 *
	 * The WT_COLLATOR::terminate callback is intended to allow cleanup,
	 * the handle will not be subsequently accessed by WiredTiger.
	 */
	int (*terminate)(WT_COLLATOR *collator, WT_SESSION *session);
};

/*!
 * The interface implemented by applications to provide custom compression.
 *
 * Compressors must implement the WT_COMPRESSOR interface: the
 * WT_COMPRESSOR::compress and WT_COMPRESSOR::decompress callbacks must be
 * specified, and WT_COMPRESSOR::pre_size is optional.  To build your own
 * compressor, use one of the compressors in \c ext/compressors as a template:
 * \c ext/nop_compress is a simple compressor that passes through data
 * unchanged, and is a reasonable starting point.
 *
 * Applications register their implementation with WiredTiger by calling
 * WT_CONNECTION::add_compressor.
 *
 * @snippet nop_compress.c WT_COMPRESSOR initialization structure
 * @snippet nop_compress.c WT_COMPRESSOR initialization function
 */
struct __wt_compressor {
	/*!
	 * Callback to compress a chunk of data.
	 *
	 * WT_COMPRESSOR::compress takes a source buffer and a destination
	 * buffer, by default of the same size.  If the callback can compress
	 * the buffer to a smaller size in the destination, it does so, sets
	 * the \c compression_failed return to 0 and returns 0.  If compression
	 * does not produce a smaller result, the callback sets the
	 * \c compression_failed return to 1 and returns 0. If another
	 * error occurs, it returns an errno or WiredTiger error code.
	 *
	 * On entry, \c src will point to memory, with the length of the memory
	 * in \c src_len.  After successful completion, the callback should
	 * return \c 0 and set \c result_lenp to the number of bytes required
	 * for the compressed representation.
	 *
	 * On entry, \c dst points to the destination buffer with a length
	 * of \c dst_len.  If the WT_COMPRESSOR::pre_size method is specified,
	 * the destination buffer will be at least the size returned by that
	 * method; otherwise, the destination buffer will be at least as large
	 * as the length of the data to compress.
	 *
	 * If compression would not shrink the data or the \c dst buffer is not
	 * large enough to hold the compressed data, the callback should set
	 * \c compression_failed to a non-zero value and return 0.
	 *
	 * @param[in] src the data to compress
	 * @param[in] src_len the length of the data to compress
	 * @param[in] dst the destination buffer
	 * @param[in] dst_len the length of the destination buffer
	 * @param[out] result_lenp the length of the compressed data
	 * @param[out] compression_failed non-zero if compression did not
	 * decrease the length of the data (compression may not have completed)
	 * @returns zero for success, non-zero to indicate an error.
	 *
	 * @snippet nop_compress.c WT_COMPRESSOR compress
	 */
	int (*compress)(WT_COMPRESSOR *compressor, WT_SESSION *session,
	    uint8_t *src, size_t src_len,
	    uint8_t *dst, size_t dst_len,
	    size_t *result_lenp, int *compression_failed);

	/*!
	 * Callback to compress a list of byte strings.
	 *
	 * WT_COMPRESSOR::compress_raw gives applications fine-grained control
	 * over disk block size when writing row-store or variable-length
	 * column-store pages.  Where this level of control is not required by
	 * the underlying storage device, set the WT_COMPRESSOR::compress_raw
	 * callback to \c NULL and WiredTiger will internally split each page
	 * into blocks, each block then compressed by WT_COMPRESSOR::compress.
	 *
	 * WT_COMPRESSOR::compress_raw takes a source buffer and an array of
	 * 0-based offsets of byte strings in that buffer.  The callback then
	 * encodes none, some or all of the byte strings and copies the encoded
	 * representation into a destination buffer.  The callback returns the
	 * number of byte strings encoded and the bytes needed for the encoded
	 * representation. The encoded representation has header information
	 * prepended and is written as a block to the underlying file object.
	 *
	 * On entry, \c page_max is the configured maximum size for objects of
	 * this type.  (This value is provided for convenience, and will be
	 * either the \c internal_page_max or \c leaf_page_max value specified
	 * to WT_SESSION::create when the object was created.)
	 *
	 * On entry, \c split_pct is the configured Btree page split size for
	 * this object.  (This value is provided for convenience, and will be
	 * the \c split_pct value specified to WT_SESSION::create when the
	 * object was created.)
	 *
	 * On entry, \c extra is a count of additional bytes that will be added
	 * to the encoded representation before it is written.  In other words,
	 * if the target write size is 8KB, the returned encoded representation
	 * should be less than or equal to (8KB - \c extra).  The method does
	 * not need to skip bytes in the destination buffer based on \c extra,
	 * the method should only use \c extra to decide how many bytes to store
	 * into the destination buffer for its ideal block size.
	 *
	 * On entry, \c src points to the source buffer; \c offsets is an array
	 * of \c slots 0-based offsets into \c src, where each offset is the
	 * start of a byte string, except for the last offset, which is the
	 * offset of the first byte past the end of the last byte string.  (In
	 * other words, <code>offsets[0]</code> will be 0, the offset of the
	 * first byte of the first byte string in \c src, and
	 * <code>offsets[slots]</code> is the total length of all of the byte
	 * strings in the \c src buffer.)
	 *
	 * On entry, \c dst points to the destination buffer with a length
	 * of \c dst_len.  If the WT_COMPRESSOR::pre_size method is specified,
	 * the destination buffer will be at least the size returned by that
	 * method; otherwise, the destination buffer will be at least as large
	 * as the length of the data to compress.
	 *
	 * After successful completion, the callback should return \c 0, and
	 * set \c result_slotsp to the number of byte strings encoded and
	 * \c result_lenp to the bytes needed for the encoded representation.
	 *
	 * There is no requirement the callback encode any or all of the byte
	 * strings passed by WiredTiger.  If the callback does not encode any
	 * of the byte strings and compression should not be retried, the
	 * callback should set \c result_slotsp to 0.
	 *
	 * If the callback does not encode any of the byte strings and
	 * compression should be retried with additional byte strings, the
	 * callback must return \c EAGAIN.  In that case, WiredTiger will
	 * accumulate more rows and repeat the call.
	 *
	 * If there are no more rows to accumulate or the callback indicates
	 * that it cannot be retried, WiredTiger writes the remaining rows
	 * using \c WT_COMPRESSOR::compress.
	 *
	 * On entry, \c final is zero if there are more rows to be written as
	 * part of this page (if there will be additional data provided to the
	 * callback), and non-zero if there are no more rows to be written as
	 * part of this page.  If \c final is set and the callback fails to
	 * encode any rows, WiredTiger writes the remaining rows without further
	 * calls to the callback.  If \c final is set and the callback encodes
	 * any number of rows, WiredTiger continues to call the callback until
	 * all of the rows are encoded or the callback fails to encode any rows.
	 *
	 * The WT_COMPRESSOR::compress_raw callback is intended for applications
	 * wanting to create disk blocks in specific sizes.
	 * WT_COMPRESSOR::compress_raw is not a replacement for
	 * WT_COMPRESSOR::compress: objects which WT_COMPRESSOR::compress_raw
	 * cannot handle (for example, overflow key or value items), or which
	 * WT_COMPRESSOR::compress_raw chooses not to compress for any reason
	 * (for example, if WT_COMPRESSOR::compress_raw callback chooses not to
	 * compress a small number of rows, but the page being written has no
	 * more rows to accumulate), will be passed to WT_COMPRESSOR::compress.
	 *
	 * The WT_COMPRESSOR::compress_raw callback is only called for objects
	 * where it is applicable, that is, for row-store and variable-length
	 * column-store objects, where both row-store key prefix compression
	 * and row-store and variable-length column-store dictionary compression
	 * are \b not configured.  When WT_COMPRESSOR::compress_raw is not
	 * applicable, the WT_COMPRESSOR::compress callback is used instead.
	 *
	 * @param[in] page_max the configured maximum page size for this object
	 * @param[in] split_pct the configured page split size for this object
	 * @param[in] extra the count of the additional bytes
	 * @param[in] src the data to compress
	 * @param[in] offsets the byte offsets of the byte strings in src
	 * @param[in] slots the number of entries in offsets
	 * @param[in] dst the destination buffer
	 * @param[in] dst_len the length of the destination buffer
	 * @param[in] final non-zero if there are no more rows to accumulate
	 * @param[out] result_lenp the length of the compressed data
	 * @param[out] result_slotsp the number of byte offsets taken
	 * @returns zero for success, non-zero to indicate an error.
	 */
	int (*compress_raw)(WT_COMPRESSOR *compressor, WT_SESSION *session,
	    size_t page_max, int split_pct, size_t extra,
	    uint8_t *src, uint32_t *offsets, uint32_t slots,
	    uint8_t *dst, size_t dst_len,
	    int final,
	    size_t *result_lenp, uint32_t *result_slotsp);

	/*!
	 * Callback to decompress a chunk of data.
	 *
	 * WT_COMPRESSOR::decompress takes a source buffer and a destination
	 * buffer.  The contents are switched from \c compress: the
	 * source buffer is the compressed value, and the destination buffer is
	 * sized to be the original size.  If the callback successfully
	 * decompresses the source buffer to the destination buffer, it returns
	 * 0.  If an error occurs, it returns an errno or WiredTiger error code.
	 * The source buffer that WT_COMPRESSOR::decompress takes may have a
	 * size that is rounded up from the size originally produced by
	 * WT_COMPRESSOR::compress, with the remainder of the buffer set to
	 * zeroes. Most compressors do not care about this difference if the
	 * size to be decompressed can be implicitly discovered from the
	 * compressed data.  If your compressor cares, you may need to allocate
	 * space for, and store, the actual size in the compressed buffer.  See
	 * the source code for the included snappy compressor for an example.
	 *
	 * On entry, \c src will point to memory, with the length of the memory
	 * in \c src_len.  After successful completion, the callback should
	 * return \c 0 and set \c result_lenp to the number of bytes required
	 * for the decompressed representation.
	 *
	 * If the \c dst buffer is not big enough to hold the decompressed
	 * data, the callback should return an error.
	 *
	 * @param[in] src the data to decompress
	 * @param[in] src_len the length of the data to decompress
	 * @param[in] dst the destination buffer
	 * @param[in] dst_len the length of the destination buffer
	 * @param[out] result_lenp the length of the decompressed data
	 * @returns zero for success, non-zero to indicate an error.
	 *
	 * @snippet nop_compress.c WT_COMPRESSOR decompress
	 */
	int (*decompress)(WT_COMPRESSOR *compressor, WT_SESSION *session,
	    uint8_t *src, size_t src_len,
	    uint8_t *dst, size_t dst_len,
	    size_t *result_lenp);

	/*!
	 * Callback to size a destination buffer for compression
	 *
	 * WT_COMPRESSOR::pre_size is an optional callback that, given the
	 * source buffer and size, produces the size of the destination buffer
	 * to be given to WT_COMPRESSOR::compress.  This is useful for
	 * compressors that assume that the output buffer is sized for the
	 * worst case and thus no overrun checks are made.  If your compressor
	 * works like this, WT_COMPRESSOR::pre_size will need to be defined.
	 * See the source code for the snappy compressor for an example.
	 * However, if your compressor detects and avoids overruns against its
	 * target buffer, you will not need to define WT_COMPRESSOR::pre_size.
	 * When WT_COMPRESSOR::pre_size is set to NULL, the destination buffer
	 * is sized the same as the source buffer.  This is always sufficient,
	 * since a compression result that is larger than the source buffer is
	 * discarded by WiredTiger.
	 *
	 * If not NULL, this callback is called before each call to
	 * WT_COMPRESSOR::compress to determine the size of the destination
	 * buffer to provide.  If the callback is NULL, the destination
	 * buffer will be the same size as the source buffer.
	 *
	 * The callback should set \c result_lenp to a suitable buffer size
	 * for compression, typically the maximum length required by
	 * WT_COMPRESSOR::compress.
	 *
	 * This callback function is for compressors that require an output
	 * buffer larger than the source buffer (for example, that do not
	 * check for buffer overflow during compression).
	 *
	 * @param[in] src the data to compress
	 * @param[in] src_len the length of the data to compress
	 * @param[out] result_lenp the required destination buffer size
	 * @returns zero for success, non-zero to indicate an error.
	 *
	 * @snippet nop_compress.c WT_COMPRESSOR presize
	 */
	int (*pre_size)(WT_COMPRESSOR *compressor, WT_SESSION *session,
	    uint8_t *src, size_t src_len, size_t *result_lenp);

	/*!
	 * If non-NULL, a callback performed when the database is closed.
	 *
	 * The WT_COMPRESSOR::terminate callback is intended to allow cleanup,
	 * the handle will not be subsequently accessed by WiredTiger.
	 *
	 * @snippet nop_compress.c WT_COMPRESSOR terminate
	 */
	int (*terminate)(WT_COMPRESSOR *compressor, WT_SESSION *session);
};

/*!
 * Applications can extend WiredTiger by providing new implementations of the
 * WT_DATA_SOURCE class.  Each data source supports a different URI scheme for
 * data sources to WT_SESSION::create, WT_SESSION::open_cursor and related
 * methods.  See @ref custom_data_sources for more information.
 *
 * <b>Thread safety:</b> WiredTiger may invoke methods on the WT_DATA_SOURCE
 * interface from multiple threads concurrently.  It is the responsibility of
 * the implementation to protect any shared data.
 *
 * Applications register their implementation with WiredTiger by calling
 * WT_CONNECTION::add_data_source.
 *
 * @snippet ex_data_source.c WT_DATA_SOURCE register
 */
struct __wt_data_source {
	/*!
	 * Callback to create a new object.
	 *
	 * @snippet ex_data_source.c WT_DATA_SOURCE create
	 */
	int (*create)(WT_DATA_SOURCE *dsrc, WT_SESSION *session,
	    const char *uri, WT_CONFIG_ARG *config);

	/*!
	 * Callback to compact an object.
	 *
	 * @snippet ex_data_source.c WT_DATA_SOURCE compact
	 */
	int (*compact)(WT_DATA_SOURCE *dsrc, WT_SESSION *session,
	    const char *uri, WT_CONFIG_ARG *config);

	/*!
	 * Callback to drop an object.
	 *
	 * @snippet ex_data_source.c WT_DATA_SOURCE drop
	 */
	int (*drop)(WT_DATA_SOURCE *dsrc, WT_SESSION *session,
	    const char *uri, WT_CONFIG_ARG *config);

	/*!
	 * Callback to initialize a cursor.
	 *
	 * @snippet ex_data_source.c WT_DATA_SOURCE open_cursor
	 */
	int (*open_cursor)(WT_DATA_SOURCE *dsrc, WT_SESSION *session,
	    const char *uri, WT_CONFIG_ARG *config, WT_CURSOR **new_cursor);

	/*!
	 * Callback to rename an object.
	 *
	 * @snippet ex_data_source.c WT_DATA_SOURCE rename
	 */
	int (*rename)(WT_DATA_SOURCE *dsrc, WT_SESSION *session,
	    const char *uri, const char *newuri, WT_CONFIG_ARG *config);

	/*!
	 * Callback to salvage an object.
	 *
	 * @snippet ex_data_source.c WT_DATA_SOURCE salvage
	 */
	int (*salvage)(WT_DATA_SOURCE *dsrc, WT_SESSION *session,
	    const char *uri, WT_CONFIG_ARG *config);

	/*!
	 * Callback to truncate an object.
	 *
	 * @snippet ex_data_source.c WT_DATA_SOURCE truncate
	 */
	int (*truncate)(WT_DATA_SOURCE *dsrc, WT_SESSION *session,
	    const char *uri, WT_CONFIG_ARG *config);

	/*!
	 * Callback to truncate a range of an object.
	 *
	 * @snippet ex_data_source.c WT_DATA_SOURCE range truncate
	 */
	int (*range_truncate)(WT_DATA_SOURCE *dsrc, WT_SESSION *session,
	    WT_CURSOR *start, WT_CURSOR *stop);

	/*!
	 * Callback to verify an object.
	 *
	 * @snippet ex_data_source.c WT_DATA_SOURCE verify
	 */
	int (*verify)(WT_DATA_SOURCE *dsrc, WT_SESSION *session,
	    const char *uri, WT_CONFIG_ARG *config);

	/*!
	 * Callback to checkpoint the database.
	 *
	 * @snippet ex_data_source.c WT_DATA_SOURCE checkpoint
	 */
	int (*checkpoint)(
	    WT_DATA_SOURCE *dsrc, WT_SESSION *session, WT_CONFIG_ARG *config);

	/*!
	 * If non-NULL, a callback performed when the database is closed.
	 *
	 * The WT_DATA_SOURCE::terminate callback is intended to allow cleanup,
	 * the handle will not be subsequently accessed by WiredTiger.
	 *
	 * @snippet ex_data_source.c WT_DATA_SOURCE terminate
	 */
	int (*terminate)(WT_DATA_SOURCE *dsrc, WT_SESSION *session);
};

/*!
 * The interface implemented by applications to provide custom encryption.
 *
 * Encryptors must implement the WT_ENCRYPTOR interface: the
 * WT_ENCRYPTOR::encrypt, WT_ENCRYPTOR::decrypt and WT_ENCRYPTOR::sizing
 * callbacks must be specified, WT_ENCRYPTOR::customize and
 * WT_ENCRYPTOR::terminate are optional.  To build your own encryptor, use
 * one of the encryptors in \c ext/encryptors as a template:
 * \c ext/encryptors/nop_encrypt is a simple encryptor that passes through
 * data unchanged, and is a reasonable starting point;
 * \c ext/encryptors/rotn_encrypt is an encryptor implementing
 * a simple rotation cipher, it shows the use of \c keyid, \c secretkey,
 * and implements the WT_ENCRYPTOR::customize and
 * WT_ENCRYPTOR::terminate callbacks.
 *
 * Applications register their implementation with WiredTiger by calling
 * WT_CONNECTION::add_encryptor.
 *
 * @snippet nop_encrypt.c WT_ENCRYPTOR initialization structure
 * @snippet nop_encrypt.c WT_ENCRYPTOR initialization function
 */
struct __wt_encryptor {
	/*!
	 * Callback to encrypt a chunk of data.
	 *
	 * WT_ENCRYPTOR::encrypt takes a source buffer and a destination
	 * buffer.  The callback encrypts the source buffer (plain text)
	 * into the destination buffer.
	 *
	 * On entry, \c src will point to memory, with the length of the memory
	 * in \c src_len.  After successful completion, the callback should
	 * return \c 0 and set \c result_lenp to the number of bytes required
	 * for the encrypted representation.
	 *
	 * On entry, \c dst points to the destination buffer with a length
	 * of \c dst_len.  The destination buffer will be at least src_len
	 * plus the size returned by that WT_ENCRYPT::sizing.
	 *
	 * This callback cannot be NULL.
	 *
	 * @param[in] src the data to encrypt
	 * @param[in] src_len the length of the data to encrypt
	 * @param[in] dst the destination buffer
	 * @param[in] dst_len the length of the destination buffer
	 * @param[out] result_lenp the length of the encrypted data
	 * @returns zero for success, non-zero to indicate an error.
	 *
	 * @snippet nop_encrypt.c WT_ENCRYPTOR encrypt
	 */
	int (*encrypt)(WT_ENCRYPTOR *encryptor, WT_SESSION *session,
	    uint8_t *src, size_t src_len,
	    uint8_t *dst, size_t dst_len,
	    size_t *result_lenp);

	/*!
	 * Callback to decrypt a chunk of data.
	 *
	 * WT_ENCRYPTOR::decrypt takes a source buffer and a destination
	 * buffer.  The contents are switched from \c encrypt: the
	 * source buffer is the encrypted value, and the destination buffer is
	 * sized to be the original size.  If the callback successfully
	 * decrypts the source buffer to the destination buffer, it returns
	 * 0.  If an error occurs, it returns an errno or WiredTiger error code.
	 *
	 * On entry, \c src will point to memory, with the length of the memory
	 * in \c src_len.  After successful completion, the callback should
	 * return \c 0 and set \c result_lenp to the number of bytes required
	 * for the decrypted representation.
	 *
	 * If the \c dst buffer is not big enough to hold the decrypted
	 * data, the callback should return an error.
	 *
	 * This callback cannot be NULL.
	 *
	 * @param[in] src the data to decrypt
	 * @param[in] src_len the length of the data to decrypt
	 * @param[in] dst the destination buffer
	 * @param[in] dst_len the length of the destination buffer
	 * @param[out] result_lenp the length of the decrypted data
	 * @returns zero for success, non-zero to indicate an error.
	 *
	 * @snippet nop_encrypt.c WT_ENCRYPTOR decrypt
	 */
	int (*decrypt)(WT_ENCRYPTOR *encryptor, WT_SESSION *session,
	    uint8_t *src, size_t src_len,
	    uint8_t *dst, size_t dst_len,
	    size_t *result_lenp);

	/*!
	 * Callback to size a destination buffer for encryption.
	 *
	 * WT_ENCRYPTOR::sizing is an callback that returns the number
	 * of additional bytes that is needed when encrypting a
	 * text buffer.  This is always necessary, since encryptors
	 * typically generate encrypted text that is larger than the
	 * plain text input. Without such a call, WiredTiger would
	 * have no way to know the worst case for the encrypted buffer size.
	 * The WiredTiger encryption infrastructure assumes that
	 * buffer sizing is not dependent on the number of bytes
	 * of input, that there is a one to one relationship in number
	 * of bytes needed between input and output.
	 *
	 * This callback cannot be NULL.
	 *
	 * The callback should set \c expansion_constantp to the additional
	 * number of bytes needed.
	 *
	 * @param[out] expansion_constantp the additional number of bytes needed
	 *             when encrypting.
	 * @returns zero for success, non-zero to indicate an error.
	 *
	 * @snippet nop_encrypt.c WT_ENCRYPTOR sizing
	 */
	int (*sizing)(WT_ENCRYPTOR *encryptor, WT_SESSION *session,
	    size_t *expansion_constantp);

	/*!
	 * If non-NULL, this callback is called to customize the encryptor.
	 * The customize function is called whenever a keyid is used for the
	 * first time with this encryptor, whether it be in
	 * the ::wiredtiger_open call or the WT_SESSION::create
	 * call. This gives the algorithm an
	 * opportunity to retrieve and save keys in a customized encryptor.
	 * If the callback returns a non-NULL encryptor, that instance
	 * is used instead of this one for any callbacks.
	 *
	 * @param[in] encrypt_config the "encryption" portion of the
	 *            configuration from the wiredtiger_open or
	 *            WT_SESSION::create call
	 * @param[out] customp the new modified encryptor, or NULL.
	 * @returns zero for success, non-zero to indicate an error.
	 */
	int (*customize)(WT_ENCRYPTOR *encryptor, WT_SESSION *session,
	    WT_CONFIG_ARG *encrypt_config, WT_ENCRYPTOR **customp);

	/*!
	 * If non-NULL, a callback performed when the database is closed.
	 * It is called for each encryptor that was added using
	 * WT_CONNECTION::add_encryptor or returned by the
	 * WT_ENCRYPTOR::customize callback.
	 *
	 * The WT_ENCRYPTOR::terminate callback is intended to allow cleanup,
	 * the handle will not be subsequently accessed by WiredTiger.
	 *
	 * @snippet nop_encrypt.c WT_ENCRYPTOR terminate
	 */
	int (*terminate)(WT_ENCRYPTOR *encryptor, WT_SESSION *session);
};

/*!
 * The interface implemented by applications to provide custom extraction of
 * index keys or column group values.
 *
 * Applications register implementations with WiredTiger by calling
 * WT_CONNECTION::add_extractor.  See @ref custom_extractors for more
 * information.
 *
 * @snippet ex_all.c WT_EXTRACTOR register
 */
struct __wt_extractor {
	/*!
	 * Callback to extract a value for an index or column group.
	 *
	 * @errors
	 *
	 * @snippet ex_all.c WT_EXTRACTOR
	 *
	 * @param extractor the WT_EXTRACTOR implementation
	 * @param session the current WiredTiger session
	 * @param key the table key in raw format, see @ref cursor_raw for
	 *	details
	 * @param value the table value in raw format, see @ref cursor_raw for
	 *	details
	 * @param[out] result_cursor the method should call WT_CURSOR::set_key
	 *	and WT_CURSOR::insert on this cursor to return a key.  The \c
	 *	key_format of the cursor will match that passed to
	 *	WT_SESSION::create for the index.  Multiple index keys can be
	 *	created for each record by calling WT_CURSOR::insert multiple
	 *	times.
	 */
	int (*extract)(WT_EXTRACTOR *extractor, WT_SESSION *session,
	    const WT_ITEM *key, const WT_ITEM *value,
	    WT_CURSOR *result_cursor);

	/*!
	 * If non-NULL, this callback is called to customize the extractor for
	 * each index.  If the callback returns a non-NULL extractor, that
	 * instance is used instead of this one for all comparisons.
	 */
	int (*customize)(WT_EXTRACTOR *extractor, WT_SESSION *session,
	    const char *uri, WT_CONFIG_ITEM *appcfg, WT_EXTRACTOR **customp);

	/*!
	 * If non-NULL a callback performed when the index or column group
	 * is closed for customized extractors otherwise when the database
	 * is closed.
	 *
	 * The WT_EXTRACTOR::terminate callback is intended to allow cleanup,
	 * the handle will not be subsequently accessed by WiredTiger.
	 */
	int (*terminate)(WT_EXTRACTOR *extractor, WT_SESSION *session);
};

/*!
 * Entry point to an extension, called when the extension is loaded.
 *
 * @param connection the connection handle
 * @param config the config information passed to WT_CONNECTION::load_extension
 * @errors
 */
extern int wiredtiger_extension_init(
    WT_CONNECTION *connection, WT_CONFIG_ARG *config);

/*!
 * Optional cleanup function for an extension, called during
 * WT_CONNECTION::close.
 *
 * @param connection the connection handle
 * @errors
 */
extern int wiredtiger_extension_terminate(WT_CONNECTION *connection);

/*! @} */

/*******************************************
 * Statistic reference.
 *******************************************/
/*!
 * @addtogroup wt
 * @{
 */
/*
 * DO NOT EDIT: automatically built by dist/api_stat.py.
 * Statistics section: BEGIN
 */

/*!
 * @name Connection statistics
 * @anchor statistics_keys
 * @anchor statistics_conn
 * Statistics are accessed through cursors with \c "statistics:" URIs.
 * Individual statistics can be queried through the cursor using the following
 * keys.  See @ref data_statistics for more information.
 * @{
 */
/*! LSM: application work units currently queued */
#define	WT_STAT_CONN_LSM_WORK_QUEUE_APP			1000
/*! LSM: merge work units currently queued */
#define	WT_STAT_CONN_LSM_WORK_QUEUE_MANAGER		1001
/*! LSM: rows merged in an LSM tree */
#define	WT_STAT_CONN_LSM_ROWS_MERGED			1002
/*! LSM: sleep for LSM checkpoint throttle */
#define	WT_STAT_CONN_LSM_CHECKPOINT_THROTTLE		1003
/*! LSM: sleep for LSM merge throttle */
#define	WT_STAT_CONN_LSM_MERGE_THROTTLE			1004
/*! LSM: switch work units currently queued */
#define	WT_STAT_CONN_LSM_WORK_QUEUE_SWITCH		1005
/*! LSM: tree maintenance operations discarded */
#define	WT_STAT_CONN_LSM_WORK_UNITS_DISCARDED		1006
/*! LSM: tree maintenance operations executed */
#define	WT_STAT_CONN_LSM_WORK_UNITS_DONE		1007
/*! LSM: tree maintenance operations scheduled */
#define	WT_STAT_CONN_LSM_WORK_UNITS_CREATED		1008
/*! LSM: tree queue hit maximum */
#define	WT_STAT_CONN_LSM_WORK_QUEUE_MAX			1009
/*! async: current work queue length */
#define	WT_STAT_CONN_ASYNC_CUR_QUEUE			1010
/*! async: maximum work queue length */
#define	WT_STAT_CONN_ASYNC_MAX_QUEUE			1011
/*! async: number of allocation state races */
#define	WT_STAT_CONN_ASYNC_ALLOC_RACE			1012
/*! async: number of flush calls */
#define	WT_STAT_CONN_ASYNC_FLUSH			1013
/*! async: number of operation slots viewed for allocation */
#define	WT_STAT_CONN_ASYNC_ALLOC_VIEW			1014
/*! async: number of times operation allocation failed */
#define	WT_STAT_CONN_ASYNC_FULL				1015
/*! async: number of times worker found no work */
#define	WT_STAT_CONN_ASYNC_NOWORK			1016
/*! async: total allocations */
#define	WT_STAT_CONN_ASYNC_OP_ALLOC			1017
/*! async: total compact calls */
#define	WT_STAT_CONN_ASYNC_OP_COMPACT			1018
/*! async: total insert calls */
#define	WT_STAT_CONN_ASYNC_OP_INSERT			1019
/*! async: total remove calls */
#define	WT_STAT_CONN_ASYNC_OP_REMOVE			1020
/*! async: total search calls */
#define	WT_STAT_CONN_ASYNC_OP_SEARCH			1021
/*! async: total update calls */
#define	WT_STAT_CONN_ASYNC_OP_UPDATE			1022
/*! block-manager: blocks pre-loaded */
#define	WT_STAT_CONN_BLOCK_PRELOAD			1023
/*! block-manager: blocks read */
#define	WT_STAT_CONN_BLOCK_READ				1024
/*! block-manager: blocks written */
#define	WT_STAT_CONN_BLOCK_WRITE			1025
/*! block-manager: bytes read */
#define	WT_STAT_CONN_BLOCK_BYTE_READ			1026
/*! block-manager: bytes written */
#define	WT_STAT_CONN_BLOCK_BYTE_WRITE			1027
/*! block-manager: mapped blocks read */
#define	WT_STAT_CONN_BLOCK_MAP_READ			1028
/*! block-manager: mapped bytes read */
#define	WT_STAT_CONN_BLOCK_BYTE_MAP_READ		1029
/*! cache: bytes currently in the cache */
#define	WT_STAT_CONN_CACHE_BYTES_INUSE			1030
/*! cache: bytes read into cache */
#define	WT_STAT_CONN_CACHE_BYTES_READ			1031
/*! cache: bytes written from cache */
#define	WT_STAT_CONN_CACHE_BYTES_WRITE			1032
/*! cache: checkpoint blocked page eviction */
#define	WT_STAT_CONN_CACHE_EVICTION_CHECKPOINT		1033
/*! cache: eviction calls to get a page */
#define	WT_STAT_CONN_CACHE_EVICTION_GET_REF		1034
/*! cache: eviction calls to get a page found queue empty */
#define	WT_STAT_CONN_CACHE_EVICTION_GET_REF_EMPTY	1035
/*! cache: eviction calls to get a page found queue empty after locking */
#define	WT_STAT_CONN_CACHE_EVICTION_GET_REF_EMPTY2	1036
/*! cache: eviction currently operating in aggressive mode */
#define	WT_STAT_CONN_CACHE_EVICTION_AGGRESSIVE_SET	1037
/*! cache: eviction server candidate queue empty when topping up */
#define	WT_STAT_CONN_CACHE_EVICTION_QUEUE_EMPTY		1038
/*! cache: eviction server candidate queue not empty when topping up */
#define	WT_STAT_CONN_CACHE_EVICTION_QUEUE_NOT_EMPTY	1039
/*! cache: eviction server evicting pages */
#define	WT_STAT_CONN_CACHE_EVICTION_SERVER_EVICTING	1040
/*! cache: eviction server populating queue, but not evicting pages */
#define	WT_STAT_CONN_CACHE_EVICTION_SERVER_NOT_EVICTING	1041
/*! cache: eviction server skipped very large page */
#define	WT_STAT_CONN_CACHE_EVICTION_SERVER_TOOBIG	1042
<<<<<<< HEAD
/*! cache: eviction server unable to reach eviction goal */
#define	WT_STAT_CONN_CACHE_EVICTION_SLOW		1043
/*! cache: eviction worker thread evicting pages */
#define	WT_STAT_CONN_CACHE_EVICTION_WORKER_EVICTING	1044
/*! cache: failed eviction of pages that exceeded the in-memory maximum */
#define	WT_STAT_CONN_CACHE_EVICTION_FORCE_FAIL		1045
/*! cache: hazard pointer blocked page eviction */
#define	WT_STAT_CONN_CACHE_EVICTION_HAZARD		1046
/*! cache: in-memory page passed criteria to be split */
#define	WT_STAT_CONN_CACHE_INMEM_SPLITTABLE		1047
/*! cache: in-memory page splits */
#define	WT_STAT_CONN_CACHE_INMEM_SPLIT			1048
/*! cache: internal pages evicted */
#define	WT_STAT_CONN_CACHE_EVICTION_INTERNAL		1049
/*! cache: internal pages split during eviction */
#define	WT_STAT_CONN_CACHE_EVICTION_SPLIT_INTERNAL	1050
/*! cache: leaf pages split during eviction */
#define	WT_STAT_CONN_CACHE_EVICTION_SPLIT_LEAF		1051
/*! cache: lookaside table insert calls */
#define	WT_STAT_CONN_CACHE_LOOKASIDE_INSERT		1052
/*! cache: lookaside table remove calls */
#define	WT_STAT_CONN_CACHE_LOOKASIDE_REMOVE		1053
/*! cache: maximum bytes configured */
#define	WT_STAT_CONN_CACHE_BYTES_MAX			1054
/*! cache: maximum page size at eviction */
#define	WT_STAT_CONN_CACHE_EVICTION_MAXIMUM_PAGE_SIZE	1055
/*! cache: modified pages evicted */
#define	WT_STAT_CONN_CACHE_EVICTION_DIRTY		1056
/*! cache: page split during eviction deepened the tree */
#define	WT_STAT_CONN_CACHE_EVICTION_DEEPEN		1057
/*! cache: page written requiring lookaside records */
#define	WT_STAT_CONN_CACHE_WRITE_LOOKASIDE		1058
/*! cache: pages currently held in the cache */
#define	WT_STAT_CONN_CACHE_PAGES_INUSE			1059
/*! cache: pages evicted because they exceeded the in-memory maximum */
#define	WT_STAT_CONN_CACHE_EVICTION_FORCE		1060
/*! cache: pages evicted because they had chains of deleted items */
#define	WT_STAT_CONN_CACHE_EVICTION_FORCE_DELETE	1061
/*! cache: pages evicted by application threads */
#define	WT_STAT_CONN_CACHE_EVICTION_APP			1062
/*! cache: pages read into cache */
#define	WT_STAT_CONN_CACHE_READ				1063
/*! cache: pages read into cache requiring lookaside entries */
#define	WT_STAT_CONN_CACHE_READ_LOOKASIDE		1064
/*! cache: pages selected for eviction unable to be evicted */
#define	WT_STAT_CONN_CACHE_EVICTION_FAIL		1065
/*! cache: pages walked for eviction */
#define	WT_STAT_CONN_CACHE_EVICTION_WALK		1066
/*! cache: pages written from cache */
#define	WT_STAT_CONN_CACHE_WRITE			1067
/*! cache: pages written requiring in-memory restoration */
#define	WT_STAT_CONN_CACHE_WRITE_RESTORE		1068
/*! cache: percentage overhead */
#define	WT_STAT_CONN_CACHE_OVERHEAD			1069
/*! cache: tracked bytes belonging to internal pages in the cache */
#define	WT_STAT_CONN_CACHE_BYTES_INTERNAL		1070
/*! cache: tracked bytes belonging to leaf pages in the cache */
#define	WT_STAT_CONN_CACHE_BYTES_LEAF			1071
/*! cache: tracked bytes belonging to overflow pages in the cache */
#define	WT_STAT_CONN_CACHE_BYTES_OVERFLOW		1072
/*! cache: tracked dirty bytes in the cache */
#define	WT_STAT_CONN_CACHE_BYTES_DIRTY			1073
/*! cache: tracked dirty pages in the cache */
#define	WT_STAT_CONN_CACHE_PAGES_DIRTY			1074
/*! cache: unmodified pages evicted */
#define	WT_STAT_CONN_CACHE_EVICTION_CLEAN		1075
/*! connection: auto adjusting condition resets */
#define	WT_STAT_CONN_COND_AUTO_WAIT_RESET		1076
/*! connection: auto adjusting condition wait calls */
#define	WT_STAT_CONN_COND_AUTO_WAIT			1077
/*! connection: files currently open */
#define	WT_STAT_CONN_FILE_OPEN				1078
/*! connection: memory allocations */
#define	WT_STAT_CONN_MEMORY_ALLOCATION			1079
/*! connection: memory frees */
#define	WT_STAT_CONN_MEMORY_FREE			1080
/*! connection: memory re-allocations */
#define	WT_STAT_CONN_MEMORY_GROW			1081
/*! connection: pthread mutex condition wait calls */
#define	WT_STAT_CONN_COND_WAIT				1082
/*! connection: pthread mutex shared lock read-lock calls */
#define	WT_STAT_CONN_RWLOCK_READ			1083
/*! connection: pthread mutex shared lock write-lock calls */
#define	WT_STAT_CONN_RWLOCK_WRITE			1084
/*! connection: total read I/Os */
#define	WT_STAT_CONN_READ_IO				1085
/*! connection: total write I/Os */
#define	WT_STAT_CONN_WRITE_IO				1086
/*! cursor: cursor create calls */
#define	WT_STAT_CONN_CURSOR_CREATE			1087
/*! cursor: cursor insert calls */
#define	WT_STAT_CONN_CURSOR_INSERT			1088
/*! cursor: cursor next calls */
#define	WT_STAT_CONN_CURSOR_NEXT			1089
/*! cursor: cursor prev calls */
#define	WT_STAT_CONN_CURSOR_PREV			1090
/*! cursor: cursor remove calls */
#define	WT_STAT_CONN_CURSOR_REMOVE			1091
/*! cursor: cursor reset calls */
#define	WT_STAT_CONN_CURSOR_RESET			1092
/*! cursor: cursor restarted searches */
#define	WT_STAT_CONN_CURSOR_RESTART			1093
/*! cursor: cursor search calls */
#define	WT_STAT_CONN_CURSOR_SEARCH			1094
/*! cursor: cursor search near calls */
#define	WT_STAT_CONN_CURSOR_SEARCH_NEAR			1095
/*! cursor: cursor update calls */
#define	WT_STAT_CONN_CURSOR_UPDATE			1096
/*! cursor: truncate calls */
#define	WT_STAT_CONN_CURSOR_TRUNCATE			1097
/*! data-handle: connection data handles currently active */
#define	WT_STAT_CONN_DH_CONN_HANDLE_COUNT		1098
/*! data-handle: connection sweep candidate became referenced */
#define	WT_STAT_CONN_DH_SWEEP_REF			1099
/*! data-handle: connection sweep dhandles closed */
#define	WT_STAT_CONN_DH_SWEEP_CLOSE			1100
/*! data-handle: connection sweep dhandles removed from hash list */
#define	WT_STAT_CONN_DH_SWEEP_REMOVE			1101
/*! data-handle: connection sweep time-of-death sets */
#define	WT_STAT_CONN_DH_SWEEP_TOD			1102
/*! data-handle: connection sweeps */
#define	WT_STAT_CONN_DH_SWEEPS				1103
/*! data-handle: session dhandles swept */
#define	WT_STAT_CONN_DH_SESSION_HANDLES			1104
/*! data-handle: session sweep attempts */
#define	WT_STAT_CONN_DH_SESSION_SWEEPS			1105
/*! log: busy returns attempting to switch slots */
#define	WT_STAT_CONN_LOG_SLOT_SWITCH_BUSY		1106
/*! log: consolidated slot closures */
#define	WT_STAT_CONN_LOG_SLOT_CLOSES			1107
/*! log: consolidated slot join races */
#define	WT_STAT_CONN_LOG_SLOT_RACES			1108
/*! log: consolidated slot join transitions */
#define	WT_STAT_CONN_LOG_SLOT_TRANSITIONS		1109
/*! log: consolidated slot joins */
#define	WT_STAT_CONN_LOG_SLOT_JOINS			1110
/*! log: consolidated slot unbuffered writes */
#define	WT_STAT_CONN_LOG_SLOT_UNBUFFERED		1111
/*! log: log bytes of payload data */
#define	WT_STAT_CONN_LOG_BYTES_PAYLOAD			1112
/*! log: log bytes written */
#define	WT_STAT_CONN_LOG_BYTES_WRITTEN			1113
/*! log: log files manually zero-filled */
#define	WT_STAT_CONN_LOG_ZERO_FILLS			1114
/*! log: log flush operations */
#define	WT_STAT_CONN_LOG_FLUSH				1115
/*! log: log force write operations */
#define	WT_STAT_CONN_LOG_FORCE_WRITE			1116
/*! log: log force write operations skipped */
#define	WT_STAT_CONN_LOG_FORCE_WRITE_SKIP		1117
/*! log: log records compressed */
#define	WT_STAT_CONN_LOG_COMPRESS_WRITES		1118
/*! log: log records not compressed */
#define	WT_STAT_CONN_LOG_COMPRESS_WRITE_FAILS		1119
/*! log: log records too small to compress */
#define	WT_STAT_CONN_LOG_COMPRESS_SMALL			1120
/*! log: log release advances write LSN */
#define	WT_STAT_CONN_LOG_RELEASE_WRITE_LSN		1121
/*! log: log scan operations */
#define	WT_STAT_CONN_LOG_SCANS				1122
/*! log: log scan records requiring two reads */
#define	WT_STAT_CONN_LOG_SCAN_REREADS			1123
/*! log: log server thread advances write LSN */
#define	WT_STAT_CONN_LOG_WRITE_LSN			1124
/*! log: log server thread write LSN walk skipped */
#define	WT_STAT_CONN_LOG_WRITE_LSN_SKIP			1125
/*! log: log sync operations */
#define	WT_STAT_CONN_LOG_SYNC				1126
/*! log: log sync_dir operations */
#define	WT_STAT_CONN_LOG_SYNC_DIR			1127
/*! log: log write operations */
#define	WT_STAT_CONN_LOG_WRITES				1128
/*! log: logging bytes consolidated */
#define	WT_STAT_CONN_LOG_SLOT_CONSOLIDATED		1129
/*! log: maximum log file size */
#define	WT_STAT_CONN_LOG_MAX_FILESIZE			1130
/*! log: number of pre-allocated log files to create */
#define	WT_STAT_CONN_LOG_PREALLOC_MAX			1131
/*! log: pre-allocated log files not ready and missed */
#define	WT_STAT_CONN_LOG_PREALLOC_MISSED		1132
/*! log: pre-allocated log files prepared */
#define	WT_STAT_CONN_LOG_PREALLOC_FILES			1133
/*! log: pre-allocated log files used */
#define	WT_STAT_CONN_LOG_PREALLOC_USED			1134
/*! log: records processed by log scan */
#define	WT_STAT_CONN_LOG_SCAN_RECORDS			1135
/*! log: total in-memory size of compressed records */
#define	WT_STAT_CONN_LOG_COMPRESS_MEM			1136
/*! log: total log buffer size */
#define	WT_STAT_CONN_LOG_BUFFER_SIZE			1137
/*! log: total size of compressed records */
#define	WT_STAT_CONN_LOG_COMPRESS_LEN			1138
/*! log: written slots coalesced */
#define	WT_STAT_CONN_LOG_SLOT_COALESCED			1139
/*! log: yields waiting for previous log file close */
#define	WT_STAT_CONN_LOG_CLOSE_YIELDS			1140
/*! reconciliation: fast-path pages deleted */
#define	WT_STAT_CONN_REC_PAGE_DELETE_FAST		1141
/*! reconciliation: page reconciliation calls */
#define	WT_STAT_CONN_REC_PAGES				1142
/*! reconciliation: page reconciliation calls for eviction */
#define	WT_STAT_CONN_REC_PAGES_EVICTION			1143
/*! reconciliation: pages deleted */
#define	WT_STAT_CONN_REC_PAGE_DELETE			1144
/*! reconciliation: split bytes currently awaiting free */
#define	WT_STAT_CONN_REC_SPLIT_STASHED_BYTES		1145
/*! reconciliation: split objects currently awaiting free */
#define	WT_STAT_CONN_REC_SPLIT_STASHED_OBJECTS		1146
/*! session: open cursor count */
#define	WT_STAT_CONN_SESSION_CURSOR_OPEN		1147
/*! session: open session count */
#define	WT_STAT_CONN_SESSION_OPEN			1148
/*! thread-yield: page acquire busy blocked */
#define	WT_STAT_CONN_PAGE_BUSY_BLOCKED			1149
/*! thread-yield: page acquire eviction blocked */
#define	WT_STAT_CONN_PAGE_FORCIBLE_EVICT_BLOCKED	1150
/*! thread-yield: page acquire locked blocked */
#define	WT_STAT_CONN_PAGE_LOCKED_BLOCKED		1151
/*! thread-yield: page acquire read blocked */
#define	WT_STAT_CONN_PAGE_READ_BLOCKED			1152
/*! thread-yield: page acquire time sleeping (usecs) */
#define	WT_STAT_CONN_PAGE_SLEEP				1153
/*! transaction: number of named snapshots created */
#define	WT_STAT_CONN_TXN_SNAPSHOTS_CREATED		1154
/*! transaction: number of named snapshots dropped */
#define	WT_STAT_CONN_TXN_SNAPSHOTS_DROPPED		1155
/*! transaction: transaction begins */
#define	WT_STAT_CONN_TXN_BEGIN				1156
/*! transaction: transaction checkpoint currently running */
#define	WT_STAT_CONN_TXN_CHECKPOINT_RUNNING		1157
/*! transaction: transaction checkpoint generation */
#define	WT_STAT_CONN_TXN_CHECKPOINT_GENERATION		1158
/*! transaction: transaction checkpoint max time (msecs) */
#define	WT_STAT_CONN_TXN_CHECKPOINT_TIME_MAX		1159
/*! transaction: transaction checkpoint min time (msecs) */
#define	WT_STAT_CONN_TXN_CHECKPOINT_TIME_MIN		1160
/*! transaction: transaction checkpoint most recent time (msecs) */
#define	WT_STAT_CONN_TXN_CHECKPOINT_TIME_RECENT		1161
/*! transaction: transaction checkpoint total time (msecs) */
#define	WT_STAT_CONN_TXN_CHECKPOINT_TIME_TOTAL		1162
/*! transaction: transaction checkpoints */
#define	WT_STAT_CONN_TXN_CHECKPOINT			1163
/*! transaction: transaction failures due to cache overflow */
#define	WT_STAT_CONN_TXN_FAIL_CACHE			1164
/*! transaction: transaction range of IDs currently pinned */
#define	WT_STAT_CONN_TXN_PINNED_RANGE			1165
/*! transaction: transaction range of IDs currently pinned by a checkpoint */
#define	WT_STAT_CONN_TXN_PINNED_CHECKPOINT_RANGE	1166
/*! transaction: transaction range of IDs currently pinned by named
 * snapshots */
#define	WT_STAT_CONN_TXN_PINNED_SNAPSHOT_RANGE		1167
/*! transaction: transaction sync calls */
#define	WT_STAT_CONN_TXN_SYNC				1168
/*! transaction: transactions committed */
#define	WT_STAT_CONN_TXN_COMMIT				1169
/*! transaction: transactions rolled back */
#define	WT_STAT_CONN_TXN_ROLLBACK			1170
=======
/*! cache: eviction server slept, because we did not make progress with
 * eviction */
#define	WT_STAT_CONN_CACHE_EVICTION_SERVER_SLEPT	1043
/*! cache: eviction server unable to reach eviction goal */
#define	WT_STAT_CONN_CACHE_EVICTION_SLOW		1044
/*! cache: eviction worker thread evicting pages */
#define	WT_STAT_CONN_CACHE_EVICTION_WORKER_EVICTING	1045
/*! cache: failed eviction of pages that exceeded the in-memory maximum */
#define	WT_STAT_CONN_CACHE_EVICTION_FORCE_FAIL		1046
/*! cache: hazard pointer blocked page eviction */
#define	WT_STAT_CONN_CACHE_EVICTION_HAZARD		1047
/*! cache: in-memory page passed criteria to be split */
#define	WT_STAT_CONN_CACHE_INMEM_SPLITTABLE		1048
/*! cache: in-memory page splits */
#define	WT_STAT_CONN_CACHE_INMEM_SPLIT			1049
/*! cache: internal pages evicted */
#define	WT_STAT_CONN_CACHE_EVICTION_INTERNAL		1050
/*! cache: internal pages split during eviction */
#define	WT_STAT_CONN_CACHE_EVICTION_SPLIT_INTERNAL	1051
/*! cache: leaf pages split during eviction */
#define	WT_STAT_CONN_CACHE_EVICTION_SPLIT_LEAF		1052
/*! cache: lookaside table insert calls */
#define	WT_STAT_CONN_CACHE_LOOKASIDE_INSERT		1053
/*! cache: lookaside table remove calls */
#define	WT_STAT_CONN_CACHE_LOOKASIDE_REMOVE		1054
/*! cache: maximum bytes configured */
#define	WT_STAT_CONN_CACHE_BYTES_MAX			1055
/*! cache: maximum page size at eviction */
#define	WT_STAT_CONN_CACHE_EVICTION_MAXIMUM_PAGE_SIZE	1056
/*! cache: modified pages evicted */
#define	WT_STAT_CONN_CACHE_EVICTION_DIRTY		1057
/*! cache: page split during eviction deepened the tree */
#define	WT_STAT_CONN_CACHE_EVICTION_DEEPEN		1058
/*! cache: page written requiring lookaside records */
#define	WT_STAT_CONN_CACHE_WRITE_LOOKASIDE		1059
/*! cache: pages currently held in the cache */
#define	WT_STAT_CONN_CACHE_PAGES_INUSE			1060
/*! cache: pages evicted because they exceeded the in-memory maximum */
#define	WT_STAT_CONN_CACHE_EVICTION_FORCE		1061
/*! cache: pages evicted because they had chains of deleted items */
#define	WT_STAT_CONN_CACHE_EVICTION_FORCE_DELETE	1062
/*! cache: pages evicted by application threads */
#define	WT_STAT_CONN_CACHE_EVICTION_APP			1063
/*! cache: pages read into cache */
#define	WT_STAT_CONN_CACHE_READ				1064
/*! cache: pages read into cache requiring lookaside entries */
#define	WT_STAT_CONN_CACHE_READ_LOOKASIDE		1065
/*! cache: pages selected for eviction unable to be evicted */
#define	WT_STAT_CONN_CACHE_EVICTION_FAIL		1066
/*! cache: pages walked for eviction */
#define	WT_STAT_CONN_CACHE_EVICTION_WALK		1067
/*! cache: pages written from cache */
#define	WT_STAT_CONN_CACHE_WRITE			1068
/*! cache: pages written requiring in-memory restoration */
#define	WT_STAT_CONN_CACHE_WRITE_RESTORE		1069
/*! cache: percentage overhead */
#define	WT_STAT_CONN_CACHE_OVERHEAD			1070
/*! cache: tracked bytes belonging to internal pages in the cache */
#define	WT_STAT_CONN_CACHE_BYTES_INTERNAL		1071
/*! cache: tracked bytes belonging to leaf pages in the cache */
#define	WT_STAT_CONN_CACHE_BYTES_LEAF			1072
/*! cache: tracked bytes belonging to overflow pages in the cache */
#define	WT_STAT_CONN_CACHE_BYTES_OVERFLOW		1073
/*! cache: tracked dirty bytes in the cache */
#define	WT_STAT_CONN_CACHE_BYTES_DIRTY			1074
/*! cache: tracked dirty pages in the cache */
#define	WT_STAT_CONN_CACHE_PAGES_DIRTY			1075
/*! cache: unmodified pages evicted */
#define	WT_STAT_CONN_CACHE_EVICTION_CLEAN		1076
/*! connection: auto adjusting condition resets */
#define	WT_STAT_CONN_COND_AUTO_WAIT_RESET		1077
/*! connection: auto adjusting condition wait calls */
#define	WT_STAT_CONN_COND_AUTO_WAIT			1078
/*! connection: files currently open */
#define	WT_STAT_CONN_FILE_OPEN				1079
/*! connection: memory allocations */
#define	WT_STAT_CONN_MEMORY_ALLOCATION			1080
/*! connection: memory frees */
#define	WT_STAT_CONN_MEMORY_FREE			1081
/*! connection: memory re-allocations */
#define	WT_STAT_CONN_MEMORY_GROW			1082
/*! connection: pthread mutex condition wait calls */
#define	WT_STAT_CONN_COND_WAIT				1083
/*! connection: pthread mutex shared lock read-lock calls */
#define	WT_STAT_CONN_RWLOCK_READ			1084
/*! connection: pthread mutex shared lock write-lock calls */
#define	WT_STAT_CONN_RWLOCK_WRITE			1085
/*! connection: total read I/Os */
#define	WT_STAT_CONN_READ_IO				1086
/*! connection: total write I/Os */
#define	WT_STAT_CONN_WRITE_IO				1087
/*! cursor: cursor create calls */
#define	WT_STAT_CONN_CURSOR_CREATE			1088
/*! cursor: cursor insert calls */
#define	WT_STAT_CONN_CURSOR_INSERT			1089
/*! cursor: cursor next calls */
#define	WT_STAT_CONN_CURSOR_NEXT			1090
/*! cursor: cursor prev calls */
#define	WT_STAT_CONN_CURSOR_PREV			1091
/*! cursor: cursor remove calls */
#define	WT_STAT_CONN_CURSOR_REMOVE			1092
/*! cursor: cursor reset calls */
#define	WT_STAT_CONN_CURSOR_RESET			1093
/*! cursor: cursor restarted searches */
#define	WT_STAT_CONN_CURSOR_RESTART			1094
/*! cursor: cursor search calls */
#define	WT_STAT_CONN_CURSOR_SEARCH			1095
/*! cursor: cursor search near calls */
#define	WT_STAT_CONN_CURSOR_SEARCH_NEAR			1096
/*! cursor: cursor update calls */
#define	WT_STAT_CONN_CURSOR_UPDATE			1097
/*! cursor: truncate calls */
#define	WT_STAT_CONN_CURSOR_TRUNCATE			1098
/*! data-handle: connection data handles currently active */
#define	WT_STAT_CONN_DH_CONN_HANDLE_COUNT		1099
/*! data-handle: connection sweep candidate became referenced */
#define	WT_STAT_CONN_DH_SWEEP_REF			1100
/*! data-handle: connection sweep dhandles closed */
#define	WT_STAT_CONN_DH_SWEEP_CLOSE			1101
/*! data-handle: connection sweep dhandles removed from hash list */
#define	WT_STAT_CONN_DH_SWEEP_REMOVE			1102
/*! data-handle: connection sweep time-of-death sets */
#define	WT_STAT_CONN_DH_SWEEP_TOD			1103
/*! data-handle: connection sweeps */
#define	WT_STAT_CONN_DH_SWEEPS				1104
/*! data-handle: session dhandles swept */
#define	WT_STAT_CONN_DH_SESSION_HANDLES			1105
/*! data-handle: session sweep attempts */
#define	WT_STAT_CONN_DH_SESSION_SWEEPS			1106
/*! log: busy returns attempting to switch slots */
#define	WT_STAT_CONN_LOG_SLOT_SWITCH_BUSY		1107
/*! log: consolidated slot closures */
#define	WT_STAT_CONN_LOG_SLOT_CLOSES			1108
/*! log: consolidated slot join races */
#define	WT_STAT_CONN_LOG_SLOT_RACES			1109
/*! log: consolidated slot join transitions */
#define	WT_STAT_CONN_LOG_SLOT_TRANSITIONS		1110
/*! log: consolidated slot joins */
#define	WT_STAT_CONN_LOG_SLOT_JOINS			1111
/*! log: consolidated slot unbuffered writes */
#define	WT_STAT_CONN_LOG_SLOT_UNBUFFERED		1112
/*! log: log bytes of payload data */
#define	WT_STAT_CONN_LOG_BYTES_PAYLOAD			1113
/*! log: log bytes written */
#define	WT_STAT_CONN_LOG_BYTES_WRITTEN			1114
/*! log: log files manually zero-filled */
#define	WT_STAT_CONN_LOG_ZERO_FILLS			1115
/*! log: log flush operations */
#define	WT_STAT_CONN_LOG_FLUSH				1116
/*! log: log force write operations */
#define	WT_STAT_CONN_LOG_FORCE_WRITE			1117
/*! log: log force write operations skipped */
#define	WT_STAT_CONN_LOG_FORCE_WRITE_SKIP		1118
/*! log: log records compressed */
#define	WT_STAT_CONN_LOG_COMPRESS_WRITES		1119
/*! log: log records not compressed */
#define	WT_STAT_CONN_LOG_COMPRESS_WRITE_FAILS		1120
/*! log: log records too small to compress */
#define	WT_STAT_CONN_LOG_COMPRESS_SMALL			1121
/*! log: log release advances write LSN */
#define	WT_STAT_CONN_LOG_RELEASE_WRITE_LSN		1122
/*! log: log scan operations */
#define	WT_STAT_CONN_LOG_SCANS				1123
/*! log: log scan records requiring two reads */
#define	WT_STAT_CONN_LOG_SCAN_REREADS			1124
/*! log: log server thread advances write LSN */
#define	WT_STAT_CONN_LOG_WRITE_LSN			1125
/*! log: log server thread write LSN walk skipped */
#define	WT_STAT_CONN_LOG_WRITE_LSN_SKIP			1126
/*! log: log sync operations */
#define	WT_STAT_CONN_LOG_SYNC				1127
/*! log: log sync_dir operations */
#define	WT_STAT_CONN_LOG_SYNC_DIR			1128
/*! log: log write operations */
#define	WT_STAT_CONN_LOG_WRITES				1129
/*! log: logging bytes consolidated */
#define	WT_STAT_CONN_LOG_SLOT_CONSOLIDATED		1130
/*! log: maximum log file size */
#define	WT_STAT_CONN_LOG_MAX_FILESIZE			1131
/*! log: number of pre-allocated log files to create */
#define	WT_STAT_CONN_LOG_PREALLOC_MAX			1132
/*! log: pre-allocated log files not ready and missed */
#define	WT_STAT_CONN_LOG_PREALLOC_MISSED		1133
/*! log: pre-allocated log files prepared */
#define	WT_STAT_CONN_LOG_PREALLOC_FILES			1134
/*! log: pre-allocated log files used */
#define	WT_STAT_CONN_LOG_PREALLOC_USED			1135
/*! log: records processed by log scan */
#define	WT_STAT_CONN_LOG_SCAN_RECORDS			1136
/*! log: total in-memory size of compressed records */
#define	WT_STAT_CONN_LOG_COMPRESS_MEM			1137
/*! log: total log buffer size */
#define	WT_STAT_CONN_LOG_BUFFER_SIZE			1138
/*! log: total size of compressed records */
#define	WT_STAT_CONN_LOG_COMPRESS_LEN			1139
/*! log: written slots coalesced */
#define	WT_STAT_CONN_LOG_SLOT_COALESCED			1140
/*! log: yields waiting for previous log file close */
#define	WT_STAT_CONN_LOG_CLOSE_YIELDS			1141
/*! reconciliation: fast-path pages deleted */
#define	WT_STAT_CONN_REC_PAGE_DELETE_FAST		1142
/*! reconciliation: page reconciliation calls */
#define	WT_STAT_CONN_REC_PAGES				1143
/*! reconciliation: page reconciliation calls for eviction */
#define	WT_STAT_CONN_REC_PAGES_EVICTION			1144
/*! reconciliation: pages deleted */
#define	WT_STAT_CONN_REC_PAGE_DELETE			1145
/*! reconciliation: split bytes currently awaiting free */
#define	WT_STAT_CONN_REC_SPLIT_STASHED_BYTES		1146
/*! reconciliation: split objects currently awaiting free */
#define	WT_STAT_CONN_REC_SPLIT_STASHED_OBJECTS		1147
/*! session: open cursor count */
#define	WT_STAT_CONN_SESSION_CURSOR_OPEN		1148
/*! session: open session count */
#define	WT_STAT_CONN_SESSION_OPEN			1149
/*! thread-yield: page acquire busy blocked */
#define	WT_STAT_CONN_PAGE_BUSY_BLOCKED			1150
/*! thread-yield: page acquire eviction blocked */
#define	WT_STAT_CONN_PAGE_FORCIBLE_EVICT_BLOCKED	1151
/*! thread-yield: page acquire locked blocked */
#define	WT_STAT_CONN_PAGE_LOCKED_BLOCKED		1152
/*! thread-yield: page acquire read blocked */
#define	WT_STAT_CONN_PAGE_READ_BLOCKED			1153
/*! thread-yield: page acquire time sleeping (usecs) */
#define	WT_STAT_CONN_PAGE_SLEEP				1154
/*! transaction: number of named snapshots created */
#define	WT_STAT_CONN_TXN_SNAPSHOTS_CREATED		1155
/*! transaction: number of named snapshots dropped */
#define	WT_STAT_CONN_TXN_SNAPSHOTS_DROPPED		1156
/*! transaction: transaction begins */
#define	WT_STAT_CONN_TXN_BEGIN				1157
/*! transaction: transaction checkpoint currently running */
#define	WT_STAT_CONN_TXN_CHECKPOINT_RUNNING		1158
/*! transaction: transaction checkpoint generation */
#define	WT_STAT_CONN_TXN_CHECKPOINT_GENERATION		1159
/*! transaction: transaction checkpoint max time (msecs) */
#define	WT_STAT_CONN_TXN_CHECKPOINT_TIME_MAX		1160
/*! transaction: transaction checkpoint min time (msecs) */
#define	WT_STAT_CONN_TXN_CHECKPOINT_TIME_MIN		1161
/*! transaction: transaction checkpoint most recent time (msecs) */
#define	WT_STAT_CONN_TXN_CHECKPOINT_TIME_RECENT		1162
/*! transaction: transaction checkpoint total time (msecs) */
#define	WT_STAT_CONN_TXN_CHECKPOINT_TIME_TOTAL		1163
/*! transaction: transaction checkpoints */
#define	WT_STAT_CONN_TXN_CHECKPOINT			1164
/*! transaction: transaction failures due to cache overflow */
#define	WT_STAT_CONN_TXN_FAIL_CACHE			1165
/*! transaction: transaction range of IDs currently pinned */
#define	WT_STAT_CONN_TXN_PINNED_RANGE			1166
/*! transaction: transaction range of IDs currently pinned by a checkpoint */
#define	WT_STAT_CONN_TXN_PINNED_CHECKPOINT_RANGE	1167
/*! transaction: transaction range of IDs currently pinned by named
 * snapshots */
#define	WT_STAT_CONN_TXN_PINNED_SNAPSHOT_RANGE		1168
/*! transaction: transaction sync calls */
#define	WT_STAT_CONN_TXN_SYNC				1169
/*! transaction: transactions committed */
#define	WT_STAT_CONN_TXN_COMMIT				1170
/*! transaction: transactions rolled back */
#define	WT_STAT_CONN_TXN_ROLLBACK			1171
>>>>>>> 0de65b65

/*!
 * @}
 * @name Statistics for data sources
 * @anchor statistics_dsrc
 * @{
 */
/*! LSM: bloom filter false positives */
#define	WT_STAT_DSRC_BLOOM_FALSE_POSITIVE		2000
/*! LSM: bloom filter hits */
#define	WT_STAT_DSRC_BLOOM_HIT				2001
/*! LSM: bloom filter misses */
#define	WT_STAT_DSRC_BLOOM_MISS				2002
/*! LSM: bloom filter pages evicted from cache */
#define	WT_STAT_DSRC_BLOOM_PAGE_EVICT			2003
/*! LSM: bloom filter pages read into cache */
#define	WT_STAT_DSRC_BLOOM_PAGE_READ			2004
/*! LSM: bloom filters in the LSM tree */
#define	WT_STAT_DSRC_BLOOM_COUNT			2005
/*! LSM: chunks in the LSM tree */
#define	WT_STAT_DSRC_LSM_CHUNK_COUNT			2006
/*! LSM: highest merge generation in the LSM tree */
#define	WT_STAT_DSRC_LSM_GENERATION_MAX			2007
/*! LSM: queries that could have benefited from a Bloom filter that did
 * not exist */
#define	WT_STAT_DSRC_LSM_LOOKUP_NO_BLOOM		2008
/*! LSM: sleep for LSM checkpoint throttle */
#define	WT_STAT_DSRC_LSM_CHECKPOINT_THROTTLE		2009
/*! LSM: sleep for LSM merge throttle */
#define	WT_STAT_DSRC_LSM_MERGE_THROTTLE			2010
/*! LSM: total size of bloom filters */
#define	WT_STAT_DSRC_BLOOM_SIZE				2011
/*! block-manager: allocations requiring file extension */
#define	WT_STAT_DSRC_BLOCK_EXTENSION			2012
/*! block-manager: blocks allocated */
#define	WT_STAT_DSRC_BLOCK_ALLOC			2013
/*! block-manager: blocks freed */
#define	WT_STAT_DSRC_BLOCK_FREE				2014
/*! block-manager: checkpoint size */
#define	WT_STAT_DSRC_BLOCK_CHECKPOINT_SIZE		2015
/*! block-manager: file allocation unit size */
#define	WT_STAT_DSRC_ALLOCATION_SIZE			2016
/*! block-manager: file bytes available for reuse */
#define	WT_STAT_DSRC_BLOCK_REUSE_BYTES			2017
/*! block-manager: file magic number */
#define	WT_STAT_DSRC_BLOCK_MAGIC			2018
/*! block-manager: file major version number */
#define	WT_STAT_DSRC_BLOCK_MAJOR			2019
/*! block-manager: file size in bytes */
#define	WT_STAT_DSRC_BLOCK_SIZE				2020
/*! block-manager: minor version number */
#define	WT_STAT_DSRC_BLOCK_MINOR			2021
/*! btree: btree checkpoint generation */
#define	WT_STAT_DSRC_BTREE_CHECKPOINT_GENERATION	2022
/*! btree: column-store fixed-size leaf pages */
#define	WT_STAT_DSRC_BTREE_COLUMN_FIX			2023
/*! btree: column-store internal pages */
#define	WT_STAT_DSRC_BTREE_COLUMN_INTERNAL		2024
/*! btree: column-store variable-size RLE encoded values */
#define	WT_STAT_DSRC_BTREE_COLUMN_RLE			2025
/*! btree: column-store variable-size deleted values */
#define	WT_STAT_DSRC_BTREE_COLUMN_DELETED		2026
/*! btree: column-store variable-size leaf pages */
#define	WT_STAT_DSRC_BTREE_COLUMN_VARIABLE		2027
/*! btree: fixed-record size */
#define	WT_STAT_DSRC_BTREE_FIXED_LEN			2028
/*! btree: maximum internal page key size */
#define	WT_STAT_DSRC_BTREE_MAXINTLKEY			2029
/*! btree: maximum internal page size */
#define	WT_STAT_DSRC_BTREE_MAXINTLPAGE			2030
/*! btree: maximum leaf page key size */
#define	WT_STAT_DSRC_BTREE_MAXLEAFKEY			2031
/*! btree: maximum leaf page size */
#define	WT_STAT_DSRC_BTREE_MAXLEAFPAGE			2032
/*! btree: maximum leaf page value size */
#define	WT_STAT_DSRC_BTREE_MAXLEAFVALUE			2033
/*! btree: maximum tree depth */
#define	WT_STAT_DSRC_BTREE_MAXIMUM_DEPTH		2034
/*! btree: number of key/value pairs */
#define	WT_STAT_DSRC_BTREE_ENTRIES			2035
/*! btree: overflow pages */
#define	WT_STAT_DSRC_BTREE_OVERFLOW			2036
/*! btree: pages rewritten by compaction */
#define	WT_STAT_DSRC_BTREE_COMPACT_REWRITE		2037
/*! btree: row-store internal pages */
#define	WT_STAT_DSRC_BTREE_ROW_INTERNAL			2038
/*! btree: row-store leaf pages */
#define	WT_STAT_DSRC_BTREE_ROW_LEAF			2039
/*! cache: bytes read into cache */
#define	WT_STAT_DSRC_CACHE_BYTES_READ			2040
/*! cache: bytes written from cache */
#define	WT_STAT_DSRC_CACHE_BYTES_WRITE			2041
/*! cache: checkpoint blocked page eviction */
#define	WT_STAT_DSRC_CACHE_EVICTION_CHECKPOINT		2042
/*! cache: data source pages selected for eviction unable to be evicted */
#define	WT_STAT_DSRC_CACHE_EVICTION_FAIL		2043
/*! cache: hazard pointer blocked page eviction */
#define	WT_STAT_DSRC_CACHE_EVICTION_HAZARD		2044
/*! cache: in-memory page passed criteria to be split */
#define	WT_STAT_DSRC_CACHE_INMEM_SPLITTABLE		2045
/*! cache: in-memory page splits */
#define	WT_STAT_DSRC_CACHE_INMEM_SPLIT			2046
/*! cache: internal pages evicted */
#define	WT_STAT_DSRC_CACHE_EVICTION_INTERNAL		2047
/*! cache: internal pages split during eviction */
#define	WT_STAT_DSRC_CACHE_EVICTION_SPLIT_INTERNAL	2048
/*! cache: leaf pages split during eviction */
#define	WT_STAT_DSRC_CACHE_EVICTION_SPLIT_LEAF		2049
/*! cache: modified pages evicted */
#define	WT_STAT_DSRC_CACHE_EVICTION_DIRTY		2050
/*! cache: overflow pages read into cache */
#define	WT_STAT_DSRC_CACHE_READ_OVERFLOW		2051
/*! cache: overflow values cached in memory */
#define	WT_STAT_DSRC_CACHE_OVERFLOW_VALUE		2052
/*! cache: page split during eviction deepened the tree */
#define	WT_STAT_DSRC_CACHE_EVICTION_DEEPEN		2053
/*! cache: page written requiring lookaside records */
#define	WT_STAT_DSRC_CACHE_WRITE_LOOKASIDE		2054
/*! cache: pages read into cache */
#define	WT_STAT_DSRC_CACHE_READ				2055
/*! cache: pages read into cache requiring lookaside entries */
#define	WT_STAT_DSRC_CACHE_READ_LOOKASIDE		2056
/*! cache: pages written from cache */
#define	WT_STAT_DSRC_CACHE_WRITE			2057
/*! cache: pages written requiring in-memory restoration */
#define	WT_STAT_DSRC_CACHE_WRITE_RESTORE		2058
/*! cache: unmodified pages evicted */
#define	WT_STAT_DSRC_CACHE_EVICTION_CLEAN		2059
/*! compression: compressed pages read */
#define	WT_STAT_DSRC_COMPRESS_READ			2060
/*! compression: compressed pages written */
#define	WT_STAT_DSRC_COMPRESS_WRITE			2061
/*! compression: page written failed to compress */
#define	WT_STAT_DSRC_COMPRESS_WRITE_FAIL		2062
/*! compression: page written was too small to compress */
#define	WT_STAT_DSRC_COMPRESS_WRITE_TOO_SMALL		2063
/*! compression: raw compression call failed, additional data available */
#define	WT_STAT_DSRC_COMPRESS_RAW_FAIL_TEMPORARY	2064
/*! compression: raw compression call failed, no additional data available */
#define	WT_STAT_DSRC_COMPRESS_RAW_FAIL			2065
/*! compression: raw compression call succeeded */
#define	WT_STAT_DSRC_COMPRESS_RAW_OK			2066
/*! cursor: bulk-loaded cursor-insert calls */
#define	WT_STAT_DSRC_CURSOR_INSERT_BULK			2067
/*! cursor: create calls */
#define	WT_STAT_DSRC_CURSOR_CREATE			2068
/*! cursor: cursor-insert key and value bytes inserted */
#define	WT_STAT_DSRC_CURSOR_INSERT_BYTES		2069
/*! cursor: cursor-remove key bytes removed */
#define	WT_STAT_DSRC_CURSOR_REMOVE_BYTES		2070
/*! cursor: cursor-update value bytes updated */
#define	WT_STAT_DSRC_CURSOR_UPDATE_BYTES		2071
/*! cursor: insert calls */
#define	WT_STAT_DSRC_CURSOR_INSERT			2072
/*! cursor: next calls */
#define	WT_STAT_DSRC_CURSOR_NEXT			2073
/*! cursor: prev calls */
#define	WT_STAT_DSRC_CURSOR_PREV			2074
/*! cursor: remove calls */
#define	WT_STAT_DSRC_CURSOR_REMOVE			2075
/*! cursor: reset calls */
#define	WT_STAT_DSRC_CURSOR_RESET			2076
/*! cursor: restarted searches */
#define	WT_STAT_DSRC_CURSOR_RESTART			2077
/*! cursor: search calls */
#define	WT_STAT_DSRC_CURSOR_SEARCH			2078
/*! cursor: search near calls */
#define	WT_STAT_DSRC_CURSOR_SEARCH_NEAR			2079
/*! cursor: truncate calls */
#define	WT_STAT_DSRC_CURSOR_TRUNCATE			2080
/*! cursor: update calls */
#define	WT_STAT_DSRC_CURSOR_UPDATE			2081
/*! reconciliation: dictionary matches */
#define	WT_STAT_DSRC_REC_DICTIONARY			2082
/*! reconciliation: fast-path pages deleted */
#define	WT_STAT_DSRC_REC_PAGE_DELETE_FAST		2083
/*! reconciliation: internal page key bytes discarded using suffix
 * compression */
#define	WT_STAT_DSRC_REC_SUFFIX_COMPRESSION		2084
/*! reconciliation: internal page multi-block writes */
#define	WT_STAT_DSRC_REC_MULTIBLOCK_INTERNAL		2085
/*! reconciliation: internal-page overflow keys */
#define	WT_STAT_DSRC_REC_OVERFLOW_KEY_INTERNAL		2086
/*! reconciliation: leaf page key bytes discarded using prefix compression */
#define	WT_STAT_DSRC_REC_PREFIX_COMPRESSION		2087
/*! reconciliation: leaf page multi-block writes */
#define	WT_STAT_DSRC_REC_MULTIBLOCK_LEAF		2088
/*! reconciliation: leaf-page overflow keys */
#define	WT_STAT_DSRC_REC_OVERFLOW_KEY_LEAF		2089
/*! reconciliation: maximum blocks required for a page */
#define	WT_STAT_DSRC_REC_MULTIBLOCK_MAX			2090
/*! reconciliation: overflow values written */
#define	WT_STAT_DSRC_REC_OVERFLOW_VALUE			2091
/*! reconciliation: page checksum matches */
#define	WT_STAT_DSRC_REC_PAGE_MATCH			2092
/*! reconciliation: page reconciliation calls */
#define	WT_STAT_DSRC_REC_PAGES				2093
/*! reconciliation: page reconciliation calls for eviction */
#define	WT_STAT_DSRC_REC_PAGES_EVICTION			2094
/*! reconciliation: pages deleted */
#define	WT_STAT_DSRC_REC_PAGE_DELETE			2095
/*! session: object compaction */
#define	WT_STAT_DSRC_SESSION_COMPACT			2096
/*! session: open cursor count */
#define	WT_STAT_DSRC_SESSION_CURSOR_OPEN		2097
/*! transaction: update conflicts */
#define	WT_STAT_DSRC_TXN_UPDATE_CONFLICT		2098

/*!
 * @}
 * @name Statistics for join cursors
 * @anchor statistics_join
 * @{
 */
/*! : accesses */
#define	WT_STAT_JOIN_ACCESSES				3000
/*! : actual count of items */
#define	WT_STAT_JOIN_ACTUAL_COUNT			3001
/*! : bloom filter false positives */
#define	WT_STAT_JOIN_BLOOM_FALSE_POSITIVE		3002
/*! @} */
/*
 * Statistics section: END
 * DO NOT EDIT: automatically built by dist/api_stat.py.
 */
/*!
 * @name Log record and operation types
 * @anchor log_types
 * @{
 */
/*
 * DO NOT EDIT: automatically built by dist/log.py.
 * Log record declarations: BEGIN
 */
/*! invalid operation */
#define	WT_LOGOP_INVALID	0
/*! checkpoint */
#define	WT_LOGREC_CHECKPOINT	0
/*! transaction commit */
#define	WT_LOGREC_COMMIT	1
/*! file sync */
#define	WT_LOGREC_FILE_SYNC	2
/*! message */
#define	WT_LOGREC_MESSAGE	3
/*! column put */
#define	WT_LOGOP_COL_PUT	1
/*! column remove */
#define	WT_LOGOP_COL_REMOVE	2
/*! column truncate */
#define	WT_LOGOP_COL_TRUNCATE	3
/*! row put */
#define	WT_LOGOP_ROW_PUT	4
/*! row remove */
#define	WT_LOGOP_ROW_REMOVE	5
/*! row truncate */
#define	WT_LOGOP_ROW_TRUNCATE	6
/*
 * Log record declarations: END
 * DO NOT EDIT: automatically built by dist/log.py.
 */
/*! @} */
/*! @} */

#undef __F

#if defined(__cplusplus)
}
#endif
#endif /* __WIREDTIGER_H_ */<|MERGE_RESOLUTION|>--- conflicted
+++ resolved
@@ -3800,265 +3800,6 @@
 #define	WT_STAT_CONN_CACHE_EVICTION_SERVER_NOT_EVICTING	1041
 /*! cache: eviction server skipped very large page */
 #define	WT_STAT_CONN_CACHE_EVICTION_SERVER_TOOBIG	1042
-<<<<<<< HEAD
-/*! cache: eviction server unable to reach eviction goal */
-#define	WT_STAT_CONN_CACHE_EVICTION_SLOW		1043
-/*! cache: eviction worker thread evicting pages */
-#define	WT_STAT_CONN_CACHE_EVICTION_WORKER_EVICTING	1044
-/*! cache: failed eviction of pages that exceeded the in-memory maximum */
-#define	WT_STAT_CONN_CACHE_EVICTION_FORCE_FAIL		1045
-/*! cache: hazard pointer blocked page eviction */
-#define	WT_STAT_CONN_CACHE_EVICTION_HAZARD		1046
-/*! cache: in-memory page passed criteria to be split */
-#define	WT_STAT_CONN_CACHE_INMEM_SPLITTABLE		1047
-/*! cache: in-memory page splits */
-#define	WT_STAT_CONN_CACHE_INMEM_SPLIT			1048
-/*! cache: internal pages evicted */
-#define	WT_STAT_CONN_CACHE_EVICTION_INTERNAL		1049
-/*! cache: internal pages split during eviction */
-#define	WT_STAT_CONN_CACHE_EVICTION_SPLIT_INTERNAL	1050
-/*! cache: leaf pages split during eviction */
-#define	WT_STAT_CONN_CACHE_EVICTION_SPLIT_LEAF		1051
-/*! cache: lookaside table insert calls */
-#define	WT_STAT_CONN_CACHE_LOOKASIDE_INSERT		1052
-/*! cache: lookaside table remove calls */
-#define	WT_STAT_CONN_CACHE_LOOKASIDE_REMOVE		1053
-/*! cache: maximum bytes configured */
-#define	WT_STAT_CONN_CACHE_BYTES_MAX			1054
-/*! cache: maximum page size at eviction */
-#define	WT_STAT_CONN_CACHE_EVICTION_MAXIMUM_PAGE_SIZE	1055
-/*! cache: modified pages evicted */
-#define	WT_STAT_CONN_CACHE_EVICTION_DIRTY		1056
-/*! cache: page split during eviction deepened the tree */
-#define	WT_STAT_CONN_CACHE_EVICTION_DEEPEN		1057
-/*! cache: page written requiring lookaside records */
-#define	WT_STAT_CONN_CACHE_WRITE_LOOKASIDE		1058
-/*! cache: pages currently held in the cache */
-#define	WT_STAT_CONN_CACHE_PAGES_INUSE			1059
-/*! cache: pages evicted because they exceeded the in-memory maximum */
-#define	WT_STAT_CONN_CACHE_EVICTION_FORCE		1060
-/*! cache: pages evicted because they had chains of deleted items */
-#define	WT_STAT_CONN_CACHE_EVICTION_FORCE_DELETE	1061
-/*! cache: pages evicted by application threads */
-#define	WT_STAT_CONN_CACHE_EVICTION_APP			1062
-/*! cache: pages read into cache */
-#define	WT_STAT_CONN_CACHE_READ				1063
-/*! cache: pages read into cache requiring lookaside entries */
-#define	WT_STAT_CONN_CACHE_READ_LOOKASIDE		1064
-/*! cache: pages selected for eviction unable to be evicted */
-#define	WT_STAT_CONN_CACHE_EVICTION_FAIL		1065
-/*! cache: pages walked for eviction */
-#define	WT_STAT_CONN_CACHE_EVICTION_WALK		1066
-/*! cache: pages written from cache */
-#define	WT_STAT_CONN_CACHE_WRITE			1067
-/*! cache: pages written requiring in-memory restoration */
-#define	WT_STAT_CONN_CACHE_WRITE_RESTORE		1068
-/*! cache: percentage overhead */
-#define	WT_STAT_CONN_CACHE_OVERHEAD			1069
-/*! cache: tracked bytes belonging to internal pages in the cache */
-#define	WT_STAT_CONN_CACHE_BYTES_INTERNAL		1070
-/*! cache: tracked bytes belonging to leaf pages in the cache */
-#define	WT_STAT_CONN_CACHE_BYTES_LEAF			1071
-/*! cache: tracked bytes belonging to overflow pages in the cache */
-#define	WT_STAT_CONN_CACHE_BYTES_OVERFLOW		1072
-/*! cache: tracked dirty bytes in the cache */
-#define	WT_STAT_CONN_CACHE_BYTES_DIRTY			1073
-/*! cache: tracked dirty pages in the cache */
-#define	WT_STAT_CONN_CACHE_PAGES_DIRTY			1074
-/*! cache: unmodified pages evicted */
-#define	WT_STAT_CONN_CACHE_EVICTION_CLEAN		1075
-/*! connection: auto adjusting condition resets */
-#define	WT_STAT_CONN_COND_AUTO_WAIT_RESET		1076
-/*! connection: auto adjusting condition wait calls */
-#define	WT_STAT_CONN_COND_AUTO_WAIT			1077
-/*! connection: files currently open */
-#define	WT_STAT_CONN_FILE_OPEN				1078
-/*! connection: memory allocations */
-#define	WT_STAT_CONN_MEMORY_ALLOCATION			1079
-/*! connection: memory frees */
-#define	WT_STAT_CONN_MEMORY_FREE			1080
-/*! connection: memory re-allocations */
-#define	WT_STAT_CONN_MEMORY_GROW			1081
-/*! connection: pthread mutex condition wait calls */
-#define	WT_STAT_CONN_COND_WAIT				1082
-/*! connection: pthread mutex shared lock read-lock calls */
-#define	WT_STAT_CONN_RWLOCK_READ			1083
-/*! connection: pthread mutex shared lock write-lock calls */
-#define	WT_STAT_CONN_RWLOCK_WRITE			1084
-/*! connection: total read I/Os */
-#define	WT_STAT_CONN_READ_IO				1085
-/*! connection: total write I/Os */
-#define	WT_STAT_CONN_WRITE_IO				1086
-/*! cursor: cursor create calls */
-#define	WT_STAT_CONN_CURSOR_CREATE			1087
-/*! cursor: cursor insert calls */
-#define	WT_STAT_CONN_CURSOR_INSERT			1088
-/*! cursor: cursor next calls */
-#define	WT_STAT_CONN_CURSOR_NEXT			1089
-/*! cursor: cursor prev calls */
-#define	WT_STAT_CONN_CURSOR_PREV			1090
-/*! cursor: cursor remove calls */
-#define	WT_STAT_CONN_CURSOR_REMOVE			1091
-/*! cursor: cursor reset calls */
-#define	WT_STAT_CONN_CURSOR_RESET			1092
-/*! cursor: cursor restarted searches */
-#define	WT_STAT_CONN_CURSOR_RESTART			1093
-/*! cursor: cursor search calls */
-#define	WT_STAT_CONN_CURSOR_SEARCH			1094
-/*! cursor: cursor search near calls */
-#define	WT_STAT_CONN_CURSOR_SEARCH_NEAR			1095
-/*! cursor: cursor update calls */
-#define	WT_STAT_CONN_CURSOR_UPDATE			1096
-/*! cursor: truncate calls */
-#define	WT_STAT_CONN_CURSOR_TRUNCATE			1097
-/*! data-handle: connection data handles currently active */
-#define	WT_STAT_CONN_DH_CONN_HANDLE_COUNT		1098
-/*! data-handle: connection sweep candidate became referenced */
-#define	WT_STAT_CONN_DH_SWEEP_REF			1099
-/*! data-handle: connection sweep dhandles closed */
-#define	WT_STAT_CONN_DH_SWEEP_CLOSE			1100
-/*! data-handle: connection sweep dhandles removed from hash list */
-#define	WT_STAT_CONN_DH_SWEEP_REMOVE			1101
-/*! data-handle: connection sweep time-of-death sets */
-#define	WT_STAT_CONN_DH_SWEEP_TOD			1102
-/*! data-handle: connection sweeps */
-#define	WT_STAT_CONN_DH_SWEEPS				1103
-/*! data-handle: session dhandles swept */
-#define	WT_STAT_CONN_DH_SESSION_HANDLES			1104
-/*! data-handle: session sweep attempts */
-#define	WT_STAT_CONN_DH_SESSION_SWEEPS			1105
-/*! log: busy returns attempting to switch slots */
-#define	WT_STAT_CONN_LOG_SLOT_SWITCH_BUSY		1106
-/*! log: consolidated slot closures */
-#define	WT_STAT_CONN_LOG_SLOT_CLOSES			1107
-/*! log: consolidated slot join races */
-#define	WT_STAT_CONN_LOG_SLOT_RACES			1108
-/*! log: consolidated slot join transitions */
-#define	WT_STAT_CONN_LOG_SLOT_TRANSITIONS		1109
-/*! log: consolidated slot joins */
-#define	WT_STAT_CONN_LOG_SLOT_JOINS			1110
-/*! log: consolidated slot unbuffered writes */
-#define	WT_STAT_CONN_LOG_SLOT_UNBUFFERED		1111
-/*! log: log bytes of payload data */
-#define	WT_STAT_CONN_LOG_BYTES_PAYLOAD			1112
-/*! log: log bytes written */
-#define	WT_STAT_CONN_LOG_BYTES_WRITTEN			1113
-/*! log: log files manually zero-filled */
-#define	WT_STAT_CONN_LOG_ZERO_FILLS			1114
-/*! log: log flush operations */
-#define	WT_STAT_CONN_LOG_FLUSH				1115
-/*! log: log force write operations */
-#define	WT_STAT_CONN_LOG_FORCE_WRITE			1116
-/*! log: log force write operations skipped */
-#define	WT_STAT_CONN_LOG_FORCE_WRITE_SKIP		1117
-/*! log: log records compressed */
-#define	WT_STAT_CONN_LOG_COMPRESS_WRITES		1118
-/*! log: log records not compressed */
-#define	WT_STAT_CONN_LOG_COMPRESS_WRITE_FAILS		1119
-/*! log: log records too small to compress */
-#define	WT_STAT_CONN_LOG_COMPRESS_SMALL			1120
-/*! log: log release advances write LSN */
-#define	WT_STAT_CONN_LOG_RELEASE_WRITE_LSN		1121
-/*! log: log scan operations */
-#define	WT_STAT_CONN_LOG_SCANS				1122
-/*! log: log scan records requiring two reads */
-#define	WT_STAT_CONN_LOG_SCAN_REREADS			1123
-/*! log: log server thread advances write LSN */
-#define	WT_STAT_CONN_LOG_WRITE_LSN			1124
-/*! log: log server thread write LSN walk skipped */
-#define	WT_STAT_CONN_LOG_WRITE_LSN_SKIP			1125
-/*! log: log sync operations */
-#define	WT_STAT_CONN_LOG_SYNC				1126
-/*! log: log sync_dir operations */
-#define	WT_STAT_CONN_LOG_SYNC_DIR			1127
-/*! log: log write operations */
-#define	WT_STAT_CONN_LOG_WRITES				1128
-/*! log: logging bytes consolidated */
-#define	WT_STAT_CONN_LOG_SLOT_CONSOLIDATED		1129
-/*! log: maximum log file size */
-#define	WT_STAT_CONN_LOG_MAX_FILESIZE			1130
-/*! log: number of pre-allocated log files to create */
-#define	WT_STAT_CONN_LOG_PREALLOC_MAX			1131
-/*! log: pre-allocated log files not ready and missed */
-#define	WT_STAT_CONN_LOG_PREALLOC_MISSED		1132
-/*! log: pre-allocated log files prepared */
-#define	WT_STAT_CONN_LOG_PREALLOC_FILES			1133
-/*! log: pre-allocated log files used */
-#define	WT_STAT_CONN_LOG_PREALLOC_USED			1134
-/*! log: records processed by log scan */
-#define	WT_STAT_CONN_LOG_SCAN_RECORDS			1135
-/*! log: total in-memory size of compressed records */
-#define	WT_STAT_CONN_LOG_COMPRESS_MEM			1136
-/*! log: total log buffer size */
-#define	WT_STAT_CONN_LOG_BUFFER_SIZE			1137
-/*! log: total size of compressed records */
-#define	WT_STAT_CONN_LOG_COMPRESS_LEN			1138
-/*! log: written slots coalesced */
-#define	WT_STAT_CONN_LOG_SLOT_COALESCED			1139
-/*! log: yields waiting for previous log file close */
-#define	WT_STAT_CONN_LOG_CLOSE_YIELDS			1140
-/*! reconciliation: fast-path pages deleted */
-#define	WT_STAT_CONN_REC_PAGE_DELETE_FAST		1141
-/*! reconciliation: page reconciliation calls */
-#define	WT_STAT_CONN_REC_PAGES				1142
-/*! reconciliation: page reconciliation calls for eviction */
-#define	WT_STAT_CONN_REC_PAGES_EVICTION			1143
-/*! reconciliation: pages deleted */
-#define	WT_STAT_CONN_REC_PAGE_DELETE			1144
-/*! reconciliation: split bytes currently awaiting free */
-#define	WT_STAT_CONN_REC_SPLIT_STASHED_BYTES		1145
-/*! reconciliation: split objects currently awaiting free */
-#define	WT_STAT_CONN_REC_SPLIT_STASHED_OBJECTS		1146
-/*! session: open cursor count */
-#define	WT_STAT_CONN_SESSION_CURSOR_OPEN		1147
-/*! session: open session count */
-#define	WT_STAT_CONN_SESSION_OPEN			1148
-/*! thread-yield: page acquire busy blocked */
-#define	WT_STAT_CONN_PAGE_BUSY_BLOCKED			1149
-/*! thread-yield: page acquire eviction blocked */
-#define	WT_STAT_CONN_PAGE_FORCIBLE_EVICT_BLOCKED	1150
-/*! thread-yield: page acquire locked blocked */
-#define	WT_STAT_CONN_PAGE_LOCKED_BLOCKED		1151
-/*! thread-yield: page acquire read blocked */
-#define	WT_STAT_CONN_PAGE_READ_BLOCKED			1152
-/*! thread-yield: page acquire time sleeping (usecs) */
-#define	WT_STAT_CONN_PAGE_SLEEP				1153
-/*! transaction: number of named snapshots created */
-#define	WT_STAT_CONN_TXN_SNAPSHOTS_CREATED		1154
-/*! transaction: number of named snapshots dropped */
-#define	WT_STAT_CONN_TXN_SNAPSHOTS_DROPPED		1155
-/*! transaction: transaction begins */
-#define	WT_STAT_CONN_TXN_BEGIN				1156
-/*! transaction: transaction checkpoint currently running */
-#define	WT_STAT_CONN_TXN_CHECKPOINT_RUNNING		1157
-/*! transaction: transaction checkpoint generation */
-#define	WT_STAT_CONN_TXN_CHECKPOINT_GENERATION		1158
-/*! transaction: transaction checkpoint max time (msecs) */
-#define	WT_STAT_CONN_TXN_CHECKPOINT_TIME_MAX		1159
-/*! transaction: transaction checkpoint min time (msecs) */
-#define	WT_STAT_CONN_TXN_CHECKPOINT_TIME_MIN		1160
-/*! transaction: transaction checkpoint most recent time (msecs) */
-#define	WT_STAT_CONN_TXN_CHECKPOINT_TIME_RECENT		1161
-/*! transaction: transaction checkpoint total time (msecs) */
-#define	WT_STAT_CONN_TXN_CHECKPOINT_TIME_TOTAL		1162
-/*! transaction: transaction checkpoints */
-#define	WT_STAT_CONN_TXN_CHECKPOINT			1163
-/*! transaction: transaction failures due to cache overflow */
-#define	WT_STAT_CONN_TXN_FAIL_CACHE			1164
-/*! transaction: transaction range of IDs currently pinned */
-#define	WT_STAT_CONN_TXN_PINNED_RANGE			1165
-/*! transaction: transaction range of IDs currently pinned by a checkpoint */
-#define	WT_STAT_CONN_TXN_PINNED_CHECKPOINT_RANGE	1166
-/*! transaction: transaction range of IDs currently pinned by named
- * snapshots */
-#define	WT_STAT_CONN_TXN_PINNED_SNAPSHOT_RANGE		1167
-/*! transaction: transaction sync calls */
-#define	WT_STAT_CONN_TXN_SYNC				1168
-/*! transaction: transactions committed */
-#define	WT_STAT_CONN_TXN_COMMIT				1169
-/*! transaction: transactions rolled back */
-#define	WT_STAT_CONN_TXN_ROLLBACK			1170
-=======
 /*! cache: eviction server slept, because we did not make progress with
  * eviction */
 #define	WT_STAT_CONN_CACHE_EVICTION_SERVER_SLEPT	1043
@@ -4319,7 +4060,6 @@
 #define	WT_STAT_CONN_TXN_COMMIT				1170
 /*! transaction: transactions rolled back */
 #define	WT_STAT_CONN_TXN_ROLLBACK			1171
->>>>>>> 0de65b65
 
 /*!
  * @}
