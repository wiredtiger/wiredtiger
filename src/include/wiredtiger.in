/*-
 * Copyright (c) 2014-present MongoDB, Inc.
 * Copyright (c) 2008-2014 WiredTiger, Inc.
 *  All rights reserved.
 *
 * See the file LICENSE for redistribution information.
 */

#ifndef __WIREDTIGER_H_
#define __WIREDTIGER_H_

#if defined(__cplusplus)
extern "C" {
#endif

/*******************************************
 * Version information
 *******************************************/
#define WIREDTIGER_VERSION_MAJOR    @VERSION_MAJOR@
#define WIREDTIGER_VERSION_MINOR    @VERSION_MINOR@
#define WIREDTIGER_VERSION_PATCH    @VERSION_PATCH@
#define WIREDTIGER_VERSION_STRING   @VERSION_STRING@

/*******************************************
 * Required includes
 *******************************************/
@wiredtiger_includes_decl@

/*******************************************
 * Portable type names
 *******************************************/
@off_t_decl@
@uintmax_t_decl@
@uintptr_t_decl@

#if defined(DOXYGEN) || defined(SWIG)
#define __F(func) func
#else
/* NOLINTNEXTLINE(misc-macro-parentheses) */
#define __F(func) (*func)
#endif

/*
 * We support configuring WiredTiger with the gcc/clang -fvisibility=hidden
 * flags, but that requires public APIs be specifically marked.
 */
#if defined(DOXYGEN) || defined(SWIG) || !defined(__GNUC__)
#define WT_ATTRIBUTE_LIBRARY_VISIBLE
#else
#define WT_ATTRIBUTE_LIBRARY_VISIBLE    __attribute__((visibility("default")))
#endif

/*!
 * @defgroup wt WiredTiger API
 * The functions, handles and methods applications use to access and manage
 * data with WiredTiger.
 *
 * @{
 */

/*******************************************
 * Public forward structure declarations
 *******************************************/
struct __wt_collator;       typedef struct __wt_collator WT_COLLATOR;
struct __wt_compressor;     typedef struct __wt_compressor WT_COMPRESSOR;
struct __wt_config_item;    typedef struct __wt_config_item WT_CONFIG_ITEM;
struct __wt_config_parser;
    typedef struct __wt_config_parser WT_CONFIG_PARSER;
struct __wt_connection;     typedef struct __wt_connection WT_CONNECTION;
struct __wt_cursor;     typedef struct __wt_cursor WT_CURSOR;
struct __wt_data_source;    typedef struct __wt_data_source WT_DATA_SOURCE;
struct __wt_encryptor;      typedef struct __wt_encryptor WT_ENCRYPTOR;
struct __wt_event_handler;  typedef struct __wt_event_handler WT_EVENT_HANDLER;
struct __wt_extension_api;  typedef struct __wt_extension_api WT_EXTENSION_API;
struct __wt_file_handle;    typedef struct __wt_file_handle WT_FILE_HANDLE;
struct __wt_file_system;    typedef struct __wt_file_system WT_FILE_SYSTEM;
struct __wt_item;       typedef struct __wt_item WT_ITEM;
struct __wt_modify;     typedef struct __wt_modify WT_MODIFY;
#if !defined(DOXYGEN)
struct __wt_page_log; typedef struct __wt_page_log WT_PAGE_LOG;
struct __wt_page_log_get_args; typedef struct __wt_page_log_get_args WT_PAGE_LOG_GET_ARGS;
struct __wt_page_log_put_args; typedef struct __wt_page_log_put_args WT_PAGE_LOG_PUT_ARGS;
struct __wt_page_log_handle; typedef struct __wt_page_log_handle WT_PAGE_LOG_HANDLE;
#endif
struct __wt_session;        typedef struct __wt_session WT_SESSION;
#if !defined(DOXYGEN)
struct __wt_storage_source; typedef struct __wt_storage_source WT_STORAGE_SOURCE;
#endif

/*!
 * A raw item of data to be managed, including a pointer to the data and a
 * length.
 *
 * WT_ITEM structures do not need to be cleared before use.
 */
struct __wt_item {
    /*!
     * The memory reference of the data item.
     *
     * For items returned by a WT_CURSOR, the pointer is only valid until
     * the next operation on that cursor.  Applications that need to keep
     * an item across multiple cursor operations must make a copy.
     */
    const void *data;

    /*!
     * The number of bytes in the data item.
     *
     * The maximum length of a single column stored in a table is not fixed
     * (as it partially depends on the underlying file configuration), but
     * is always a small number of bytes less than 4GB.
     */
    size_t size;

#ifndef DOXYGEN
    /*! Managed memory chunk (internal use). */
    void *mem;

    /*! Managed memory size (internal use). */
    size_t memsize;

    /*! Object flags (internal use). */
/* AUTOMATIC FLAG VALUE GENERATION START 0 */
#define WT_ITEM_INUSE   0x1u
/* AUTOMATIC FLAG VALUE GENERATION STOP 32 */
    uint32_t flags;
#endif
};

/*!
 * A set of modifications for a value, including a pointer to new data and a
 * length, plus a target offset in the value and an optional length of data
 * in the value to be replaced.
 *
 * WT_MODIFY structures do not need to be cleared before use.
 */
struct __wt_modify {
    /*!
     * New data. The size of the new data may be zero when no new data is
     * provided.
     */
    WT_ITEM data;

    /*!
     * The zero-based byte offset in the value where the new data is placed.
     *
     * If the offset is past the end of the value, padding bytes are
     * appended to the value up to the specified offset. If the value is a
     * string (value format \c S), the padding byte is a space. If the value
     * is a raw byte array accessed using a WT_ITEM structure (value format
     * \c u), the padding byte is a nul.
     */
     size_t offset;

    /*!
     * The number of bytes in the value to be replaced.
     *
     * If the size is zero, no bytes from the value are replaced and the new
     * data is inserted.
     *
     * If the offset is past the end of the value, the size is ignored.
     *
     * If the offset plus the size overlaps the end of the previous value,
     * bytes from the offset to the end of the value are replaced and any
     * remaining new data is appended.
     */
     size_t size;
};

/*!
 * The maximum packed size of a 64-bit integer.  The ::wiredtiger_struct_pack
 * function will pack single long integers into at most this many bytes.
 */
#define WT_INTPACK64_MAXSIZE    ((int)sizeof(int64_t) + 1)

/*!
 * The maximum packed size of a 32-bit integer.  The ::wiredtiger_struct_pack
 * function will pack single integers into at most this many bytes.
 */
#define WT_INTPACK32_MAXSIZE    ((int)sizeof(int32_t) + 1)

/*!
 * A WT_CURSOR handle is the interface to a cursor.
 *
 * Cursors allow data to be searched, iterated and modified, implementing the
 * CRUD (create, read, update and delete) operations.  Cursors are opened in
 * the context of a session.  If a transaction is started, cursors operate in
 * the context of the transaction until the transaction is resolved.
 *
 * Raw data is represented by key/value pairs of WT_ITEM structures, but
 * cursors can also provide access to fields within the key and value if the
 * formats are described in the WT_SESSION::create method.
 *
 * In the common case, a cursor is used to access records in a table.  However,
 * cursors can be used on subsets of tables (such as a single column or a
 * projection of multiple columns), as an interface to statistics, configuration
 * data or application-specific data sources.  See WT_SESSION::open_cursor for
 * more information.
 *
 * <b>Thread safety:</b> A WT_CURSOR handle is not usually shared between
 * threads. See @ref threads for more information.
 */
struct __wt_cursor {
    WT_SESSION *session;    /*!< The session handle for this cursor. */

    /*!
     * The name of the data source for the cursor, matches the \c uri
     * parameter to WT_SESSION::open_cursor used to open the cursor.
     */
    const char *uri;

    /*!
     * The format of the data packed into key items.  See @ref packing for
     * details.  If not set, a default value of "u" is assumed, and
     * applications must use WT_ITEM structures to manipulate untyped byte
     * arrays.
     */
    const char *key_format;

    /*!
     * The format of the data packed into value items.  See @ref packing
     * for details.  If not set, a default value of "u" is assumed, and
     * applications must use WT_ITEM structures to manipulate untyped byte
     * arrays.
     */
    const char *value_format;

    /*!
     * @name Data access
     * @{
     */
    /*!
     * Get the key for the current record.
     *
     * @snippet ex_all.c Get the cursor's string key
     *
     * @snippet ex_all.c Get the cursor's record number key
     *
     * @param cursor the cursor handle
     * @param ... pointers to hold key fields corresponding to
     * WT_CURSOR::key_format.
     * The API does not validate the argument types passed in; the caller is
     * responsible for passing the correct argument types according to
     * WT_CURSOR::key_format.
     * @errors
     */
    int __F(get_key)(WT_CURSOR *cursor, ...);

    /*!
     * Get the value for the current record.
     *
     * @snippet ex_all.c Get the cursor's string value
     *
     * @snippet ex_all.c Get the cursor's raw value
     *
     * @param cursor the cursor handle
     * @param ... pointers to hold value fields corresponding to
     * WT_CURSOR::value_format.
     * The API does not validate the argument types passed in; the caller is
     * responsible for passing the correct argument types according to
     * WT_CURSOR::value_format.
     * @errors
     */
    int __F(get_value)(WT_CURSOR *cursor, ...);

    /*!
     * Get the raw key and value for the current record.
     *
     * @snippet ex_all.c Get the raw key and value for the current record.
     *
     * @snippet ex_all.c Set the cursor's record number key
     *
     * @param cursor the cursor handle
     * @param key pointer to an item that will contains the current record's raw key
     * @param value pointer to an item that will contains the current record's raw value
     *
     * The caller can optionally pass in NULL for either key or value to retrieve only
     * the other of the key or value.
     *
     * If an error occurs during this operation, a flag will be set in the
     * cursor, and the next operation to access the key will fail.  This
     * simplifies error handling in applications.
     * @errors
     */
        int __F(get_raw_key_value)(WT_CURSOR *cursor, WT_ITEM* key, WT_ITEM* value);

    /*!
     * Set the key for the next operation.
     *
     * @snippet ex_all.c Set the cursor's string key
     *
     * @snippet ex_all.c Set the cursor's record number key
     *
     * @param cursor the cursor handle
     * @param ... key fields corresponding to WT_CURSOR::key_format.
     *
     * If an error occurs during this operation, a flag will be set in the
     * cursor, and the next operation to access the key will fail.  This
     * simplifies error handling in applications.
     */
    void __F(set_key)(WT_CURSOR *cursor, ...);

    /*!
     * Set the value for the next operation.
     *
     * @snippet ex_all.c Set the cursor's string value
     *
     * @snippet ex_all.c Set the cursor's raw value
     *
     * @param cursor the cursor handle
     * @param ... value fields corresponding to WT_CURSOR::value_format.
     *
     * If an error occurs during this operation, a flag will be set in the
     * cursor, and the next operation to access the value will fail.  This
     * simplifies error handling in applications.
     */
    void __F(set_value)(WT_CURSOR *cursor, ...);
    /*! @} */

    /*!
     * @name Cursor positioning
     * @{
     */
    /*!
     * Return the ordering relationship between two cursors: both cursors
     * must have the same data source and have valid keys. (When testing
     * only for equality, WT_CURSOR::equals may be faster.)
     *
     * @snippet ex_all.c Cursor comparison
     *
     * @param cursor the cursor handle
     * @param other another cursor handle
     * @param comparep the status of the comparison: < 0 if
     * <code>cursor</code> refers to a key that appears before
     * <code>other</code>, 0 if the cursors refer to the same key,
     * and > 0 if <code>cursor</code> refers to a key that appears after
     * <code>other</code>.
     * @errors
     */
    int __F(compare)(WT_CURSOR *cursor, WT_CURSOR *other, int *comparep);

    /*!
     * Return the ordering relationship between two cursors, testing only
     * for equality: both cursors must have the same data source and have
     * valid keys.
     *
     * @snippet ex_all.c Cursor equality
     *
     * @param cursor the cursor handle
     * @param other another cursor handle
     * @param[out] equalp the status of the comparison: 1 if the cursors
     * refer to the same key, otherwise 0.
     * @errors
     */
    int __F(equals)(WT_CURSOR *cursor, WT_CURSOR *other, int *equalp);

    /*!
     * Return the next record.
     *
     * @snippet ex_all.c Return the next record
     *
     * @param cursor the cursor handle
     * @errors
     */
    int __F(next)(WT_CURSOR *cursor);

    /*!
     * Return the previous record.
     *
     * @snippet ex_all.c Return the previous record
     *
     * @param cursor the cursor handle
     * @errors
     */
    int __F(prev)(WT_CURSOR *cursor);

    /*!
     * Reset the cursor. Any resources held by the cursor are released,
     * and the cursor's key and position are no longer valid. Subsequent
     * iterations with WT_CURSOR::next will move to the first record, or
     * with WT_CURSOR::prev will move to the last record.
     *
     * In the case of a statistics cursor, resetting the cursor refreshes
     * the statistics information returned. Resetting a session statistics
     * cursor resets all the session statistics values to zero.
     *
     * @snippet ex_all.c Reset the cursor
     *
     * @param cursor the cursor handle
     * @errors
     */
    int __F(reset)(WT_CURSOR *cursor);

    /*!
     * Return the record matching the key. The key must first be set.
     *
     * @snippet ex_all.c Search for an exact match
     *
     * On success, the cursor ends positioned at the returned record; to
     * minimize cursor resources, the WT_CURSOR::reset method should be
     * called as soon as the record has been retrieved and the cursor no
     * longer needs that position.
     *
     * @param cursor the cursor handle
     * @errors
     */
    int __F(search)(WT_CURSOR *cursor);

    /*!
     * Return the record matching the key if it exists, or an adjacent
     * record.  An adjacent record is either the smallest record larger
     * than the key or the largest record smaller than the key (in other
     * words, a logically adjacent key).
     *
     * The key must first be set.
     *
     * An example of a search for an exact or adjacent match:
     *
     * @snippet ex_all.c Search for an exact or adjacent match
     *
     * An example of a forward scan through the table, where all keys
     * greater than or equal to a specified prefix are included in the
     * scan:
     *
     * @snippet ex_all.c Forward scan greater than or equal
     *
     * An example of a backward scan through the table, where all keys
     * less than a specified prefix are included in the scan:
     *
     * @snippet ex_all.c Backward scan less than
     *
     * On success, the cursor ends positioned at the returned record; to
     * minimize cursor resources, the WT_CURSOR::reset method should be
     * called as soon as the record has been retrieved and the cursor no
     * longer needs that position.
     *
     * @param cursor the cursor handle
     * @param exactp the status of the search: 0 if an exact match is
     * found, < 0 if a smaller key is returned, > 0 if a larger key is
     * returned
     * @errors
     */
    int __F(search_near)(WT_CURSOR *cursor, int *exactp);
    /*! @} */

    /*!
     * @name Data modification
     * @{
     */
    /*!
     * Insert a record and optionally update an existing record.
     *
     * If the cursor was configured with "overwrite=true" (the default),
     * both the key and value must be set; if the record already exists,
     * the key's value will be updated, otherwise, the record will be
     * inserted.
     *
     * @snippet ex_all.c Insert a new record or overwrite an existing record
     *
     * If the cursor was not configured with "overwrite=true", both the key
     * and value must be set and the record must not already exist; the
     * record will be inserted. If the record already exists, the
     * ::WT_DUPLICATE_KEY error is returned and the value found in the tree
     * can be retrieved using WT_CURSOR::get_value.
     *
     * @snippet ex_all.c Insert a new record and fail if the record exists
     *
     * If a cursor with record number keys was configured with
     * "append=true" (not the default), the value must be set; a new record
     * will be appended and the new record number can be retrieved using
     * WT_CURSOR::get_key.
     *
     * @snippet ex_all.c Insert a new record and assign a record number
     *
     * The cursor ends with no position, and a subsequent call to the
     * WT_CURSOR::next (WT_CURSOR::prev) method will iterate from the
     * beginning (end) of the table.
     *
     * If the cursor does not have record number keys or was not configured
     * with "append=true", the cursor ends with no key set and a subsequent
     * call to the WT_CURSOR::get_key method will fail. The cursor ends with
     * no value set and a subsequent call to the WT_CURSOR::get_value method
     * will fail, except for the ::WT_DUPLICATE_KEY error return, in which
     * case the value currently stored for the key can be retrieved.
     *
     * Inserting a new record after the current maximum record in a
     * fixed-length bit field column-store (that is, a store with an
     * 'r' type key and 't' type value) will implicitly create the missing
     * records as records with a value of 0.
     *
     * When loading a large amount of data into a new object, using
     * a cursor with the \c bulk configuration string enabled and
     * loading the data in sorted order will be much faster than doing
     * out-of-order inserts.  See @ref tune_bulk_load for more information.
     *
     * The maximum length of a single column stored in a table is not fixed
     * (as it partially depends on the underlying file configuration), but
     * is always a small number of bytes less than 4GB.
     *
     * The WT_CURSOR::insert method can only be used at snapshot isolation.
     *
     * @param cursor the cursor handle
     * @errors
     * In particular, if \c overwrite=false is configured and a record with
     * the specified key already exists, ::WT_DUPLICATE_KEY is returned.
     * Also, if \c in_memory is configured for the database and the insert
     * requires more than the configured cache size to complete,
     * ::WT_CACHE_FULL is returned.
     */
    int __F(insert)(WT_CURSOR *cursor);

    /*!
     * Modify an existing record. Both the key and value must be set and the record must
     * already exist.
     *
     * Modifications are specified in WT_MODIFY structures. Modifications
     * are applied in order and later modifications can update earlier ones.
     *
     * The modify method is only supported on strings (value format type
     * \c S), or raw byte arrays accessed using a WT_ITEM structure (value
     * format type \c u).
     *
     * The WT_CURSOR::modify method stores a change record in cache and writes a change record
     * to the log instead of the usual complete values. Using WT_CURSOR::modify will result in
     * slower reads, and slower writes than the WT_CURSOR::insert or WT_CURSOR::update methods,
     * because of the need to assemble the complete value in both the read and write paths. The
     * WT_CURSOR::modify method is intended for applications where memory and log amplification
     * are issues (in other words, applications where there is cache or I/O pressure and the
     * application wants to trade performance for a smaller working set in cache and smaller
     * log records).
     *
     * @snippet ex_all.c Modify an existing record
     *
     * On success, the cursor ends positioned at the modified record; to
     * minimize cursor resources, the WT_CURSOR::reset method should be
     * called as soon as the cursor no longer needs that position.
     *
     * The maximum length of a single column stored in a table is not fixed
     * (as it partially depends on the underlying file configuration), but
     * is always a small number of bytes less than 4GB.
     *
     * The WT_CURSOR::modify method can only be used at snapshot isolation.
     *
     * @param cursor the cursor handle
     * @param entries an array of modification data structures
     * @param nentries the number of modification data structures
     * @errors
     * In particular, if \c in_memory is configured for the database and
     * the modify requires more than the configured cache size to complete,
     * ::WT_CACHE_FULL is returned.
     */
    int __F(modify)(WT_CURSOR *cursor, WT_MODIFY *entries, int nentries);

    /*!
     * Update an existing record and optionally insert a record.
     *
     * If the cursor was configured with "overwrite=true" (the default),
     * both the key and value must be set; if the record already exists, the
     * key's value will be updated, otherwise, the record will be inserted.
     *
     * @snippet ex_all.c Update an existing record or insert a new record
     *
     * If the cursor was not configured with "overwrite=true", both the key
     * and value must be set and the record must already exist; the
     * record will be updated.
     *
     * @snippet ex_all.c Update an existing record and fail if DNE
     *
     * On success, the cursor ends positioned at the modified record; to
     * minimize cursor resources, the WT_CURSOR::reset method should be
     * called as soon as the cursor no longer needs that position. (The
     * WT_CURSOR::insert method never keeps a cursor position and may be
     * more efficient for that reason.)
     *
     * The maximum length of a single column stored in a table is not fixed
     * (as it partially depends on the underlying file configuration), but
     * is always a small number of bytes less than 4GB.
     *
     * The WT_CURSOR::update method can only be used at snapshot isolation.
     *
     * @param cursor the cursor handle
     * @errors
     * In particular, if \c overwrite=false is configured and no record with
     * the specified key exists, ::WT_NOTFOUND is returned.
     * Also, if \c in_memory is configured for the database and the update
     * requires more than the configured cache size to complete,
     * ::WT_CACHE_FULL is returned.
     */
    int __F(update)(WT_CURSOR *cursor);

    /*!
     * Remove a record.
     *
     * The key must be set; the key's record will be removed if it exists.
     *
     * @snippet ex_all.c Remove a record
     *
     * Any cursor position does not change: if the cursor was positioned
     * before the WT_CURSOR::remove call, the cursor remains positioned
     * at the removed record; to minimize cursor resources, the
     * WT_CURSOR::reset method should be called as soon as the cursor no
     * longer needs that position. If the cursor was not positioned before
     * the WT_CURSOR::remove call, the cursor ends with no position, and a
     * subsequent call to the WT_CURSOR::next (WT_CURSOR::prev) method will
     * iterate from the beginning (end) of the table.
     *
     * @snippet ex_all.c Remove a record and fail if DNE
     *
     * Removing a record in a fixed-length bit field column-store
     * (that is, a store with an 'r' type key and 't' type value) is
     * identical to setting the record's value to 0.
     *
     * The WT_CURSOR::remove method can only be used at snapshot isolation.
     *
     * @param cursor the cursor handle
     * @errors
     */
    int __F(remove)(WT_CURSOR *cursor);

    /*!
     * Reserve an existing record so a subsequent write is less likely to
     * fail due to a conflict between concurrent operations.
     *
     * The key must first be set and the record must already exist.
     *
     * Note that reserve works by doing a special update operation that is
     * not logged and does not change the value of the record. This update
     * is aborted when the enclosing transaction ends regardless of whether
     * it commits or rolls back. Given that, reserve can only be used to
     * detect conflicts between transactions that execute concurrently. It
     * cannot detect all logical conflicts between transactions. For that,
     * some update to the record must be committed.
     *
     * @snippet ex_all.c Reserve a record
     *
     * On success, the cursor ends positioned at the specified record; to
     * minimize cursor resources, the WT_CURSOR::reset method should be
     * called as soon as the cursor no longer needs that position.
     *
     * @param cursor the cursor handle
     * @errors
     */
    int __F(reserve)(WT_CURSOR *cursor);
    /*! @} */

#ifndef DOXYGEN
    /*!
     * If the cursor is opened on a checkpoint, return a unique identifier for the checkpoint;
     * otherwise return 0.
     *
     * This allows applications to confirm that checkpoint cursors opened on default checkpoints
     * in different objects reference the same database checkpoint.
     *
     * @param cursor the cursor handle
     * @errors
     */
    uint64_t __F(checkpoint_id)(WT_CURSOR *cursor);
#endif

    /*!
     * Close the cursor.
     *
     * This releases the resources associated with the cursor handle.
     * Cursors are closed implicitly by ending the enclosing connection or
     * closing the session in which they were opened.
     *
     * @snippet ex_all.c Close the cursor
     *
     * @param cursor the cursor handle
     * @errors
     */
    int __F(close)(WT_CURSOR *cursor);

    /*!
     * Get the table's largest key, ignoring visibility. This method is only supported by
     * file: or table: objects. The cursor ends with no position.
     *
     * @snippet ex_all.c Get the table's largest key
     *
     * @param cursor the cursor handle
     * @errors
     */
    int __F(largest_key)(WT_CURSOR *cursor);

    /*!
     * Reconfigure the cursor.
     *
     * The cursor is reset.
     *
     * @snippet ex_all.c Reconfigure a cursor
     *
     * @param cursor the cursor handle
     * @configstart{WT_CURSOR.reconfigure, see dist/api_data.py}
     * @config{append, append written values as new records\, giving each a new record number key;
     * valid only for cursors with record number keys., a boolean flag; default \c false.}
     * @config{overwrite, configures whether the cursor's insert and update methods check the
     * existing state of the record.  If \c overwrite is \c false\, WT_CURSOR::insert fails with
     * ::WT_DUPLICATE_KEY if the record exists\, and WT_CURSOR::update fails with ::WT_NOTFOUND if
     * the record does not exist., a boolean flag; default \c true.}
     * @configend
     * @errors
     */
    int __F(reconfigure)(WT_CURSOR *cursor, const char *config);

    /*!
     * Set range bounds on the cursor.
     *
     * @param cursor the cursor handle
     * @configstart{WT_CURSOR.bound, see dist/api_data.py}
     * @config{action, configures whether this call into the API will set or clear range bounds on
     * the given cursor.  It takes one of two values\, "set" or "clear". If "set" is specified then
     * "bound" must also be specified.  The keys relevant to the given bound must have been set
     * prior to the call using WT_CURSOR::set_key., a string\, chosen from the following options: \c
     * "clear"\, \c "set"; default \c set.}
     * @config{bound, configures which bound is being operated on.  It takes one of two values\,
     * "lower" or "upper"., a string\, chosen from the following options: \c "lower"\, \c "upper";
     * default empty.}
     * @config{inclusive, configures whether the given bound is inclusive or not., a boolean flag;
     * default \c true.}
     * @configend
     * @errors
     */
    int __F(bound)(WT_CURSOR *cursor, const char *config);

    /*
     * Protected fields, only to be used by cursor implementations.
     */
#if !defined(SWIG) && !defined(DOXYGEN)
    int __F(cache)(WT_CURSOR *cursor);  /* Cache the cursor */
                        /* Reopen a cached cursor */
    int __F(reopen)(WT_CURSOR *cursor, bool check_only);

    uint64_t uri_hash;          /* Hash of URI */

    /*
     * !!!
     * Explicit representations of structures from queue.h.
     * TAILQ_ENTRY(wt_cursor) q;
     */
    struct {
        WT_CURSOR *tqe_next;
        WT_CURSOR **tqe_prev;
    } q;                /* Linked list of WT_CURSORs. */

    uint64_t recno;         /* Record number, normal and raw mode */
    uint8_t raw_recno_buf[WT_INTPACK64_MAXSIZE];

    void    *json_private;      /* JSON specific storage */
    void    *lang_private;      /* Language specific private storage */

    WT_ITEM key, value;
    int saved_err;          /* Saved error in set_{key,value}. */
    /*
     * URI used internally, may differ from the URI provided by the
     * user on open.
     */
    const char *internal_uri;

    /*
     * Lower bound and upper bound buffers that is used for the bound API. Store the key set for
     * either the lower bound and upper bound such that cursor operations can limit the returned key
     * to be within the bounded ranges.
     */
    WT_ITEM lower_bound, upper_bound;

/* AUTOMATIC FLAG VALUE GENERATION START 0 */
#define WT_CURSTD_APPEND        0x000000001ull
#define WT_CURSTD_BOUND_LOWER    0x000000002ull       /* Lower bound. */
#define WT_CURSTD_BOUND_LOWER_INCLUSIVE 0x000000004ull /* Inclusive lower bound. */
#define WT_CURSTD_BOUND_UPPER           0x000000008ull /* Upper bound. */
#define WT_CURSTD_BOUND_UPPER_INCLUSIVE 0x000000010ull /* Inclusive upper bound. */
#define WT_CURSTD_BULK          0x000000020ull
#define WT_CURSTD_CACHEABLE     0x000000040ull
#define WT_CURSTD_CACHED        0x000000080ull
#define WT_CURSTD_CACHED_WITH_MEM 0x000000100ull /* A cached cursor with allocated memory. */
#define WT_CURSTD_DEAD          0x000000200ull
#define WT_CURSTD_DEBUG_COPY_KEY    0x000000400ull
#define WT_CURSTD_DEBUG_COPY_VALUE  0x000000800ull
#define WT_CURSTD_DEBUG_RESET_EVICT 0x000001000ull
#define WT_CURSTD_DUMP_HEX      0x000002000ull
#define WT_CURSTD_DUMP_JSON     0x000004000ull
#define WT_CURSTD_DUMP_PRETTY       0x000008000ull
#define WT_CURSTD_DUMP_PRINT        0x000010000ull
#define WT_CURSTD_DUP_NO_VALUE          0x000020000ull
#define WT_CURSTD_EVICT_REPOSITION     0x000040000ull
#define WT_CURSTD_HS_READ_ACROSS_BTREE 0x000080000ull
#define WT_CURSTD_HS_READ_ALL       0x000100000ull
#define WT_CURSTD_HS_READ_COMMITTED 0x000200000ull
#define WT_CURSTD_IGNORE_TOMBSTONE  0x000400000ull
#define WT_CURSTD_KEY_EXT       0x000800000ull /* Key points out of tree. */
#define WT_CURSTD_KEY_INT       0x001000000ull /* Key points into tree. */
#define WT_CURSTD_KEY_ONLY      0x002000000ull
#define WT_CURSTD_META_INUSE        0x004000000ull
#define WT_CURSTD_OPEN          0x008000000ull
#define WT_CURSTD_OVERWRITE     0x010000000ull
#define WT_CURSTD_RAW           0x020000000ull
#define WT_CURSTD_RAW_SEARCH        0x040000000ull
#define WT_CURSTD_VALUE_EXT     0x080000000ull /* Value points out of tree. */
#define WT_CURSTD_VALUE_INT     0x100000000ull /* Value points into tree. */
#define WT_CURSTD_VERSION_CURSOR    0x200000000ull /* Version cursor. */
/* AUTOMATIC FLAG VALUE GENERATION STOP 64 */
#define WT_CURSTD_KEY_SET   (WT_CURSTD_KEY_EXT | WT_CURSTD_KEY_INT)
#define WT_CURSTD_VALUE_SET (WT_CURSTD_VALUE_EXT | WT_CURSTD_VALUE_INT)
#define WT_CURSTD_BOUND_ALL (WT_CURSTD_BOUND_UPPER | WT_CURSTD_BOUND_UPPER_INCLUSIVE \
| WT_CURSTD_BOUND_LOWER | WT_CURSTD_BOUND_LOWER_INCLUSIVE)
    uint64_t flags;
#endif
};

/*! WT_SESSION::timestamp_transaction_uint timestamp types */
typedef enum {
    WT_TS_TXN_TYPE_COMMIT, /*!< Commit timestamp. */
    WT_TS_TXN_TYPE_DURABLE, /*!< Durable timestamp. */
    WT_TS_TXN_TYPE_PREPARE, /*!< Prepare timestamp. */
    WT_TS_TXN_TYPE_READ /*!< Read timestamp. */
} WT_TS_TXN_TYPE;

/*!
 * All data operations are performed in the context of a WT_SESSION.  This
 * encapsulates the thread and transactional context of the operation.
 *
 * <b>Thread safety:</b> A WT_SESSION handle is not usually shared between
 * threads, see @ref threads for more information.
 */
struct __wt_session {
    /*! The connection for this session. */
    WT_CONNECTION *connection;

    /*
     * Don't expose app_private to non-C language bindings - they have
     * their own way to attach data to an operation.
     */
#if !defined(SWIG)
    /*!
     * A location for applications to store information that will be
     * available in callbacks taking a WT_SESSION handle.
     */
    void *app_private;
#endif

    /*!
     * Close the session handle.
     *
     * This will release the resources associated with the session handle,
     * including rolling back any active transactions and closing any
     * cursors that remain open in the session.
     *
     * @snippet ex_all.c Close a session
     *
     * @param session the session handle
     * @configempty{WT_SESSION.close, see dist/api_data.py}
     * @errors
     */
    int __F(close)(WT_SESSION *session, const char *config);

    /*!
     * Reconfigure a session handle.
     *
     * Only configurations listed in the method arguments are modified, other configurations
     * remain in their current state. This method additionally resets the cursors associated
     * with the session. Transaction-related configurations can only be modified when no transaction
     * is active.
     *
     * @snippet ex_all.c Reconfigure a session
     *
     * @param session the session handle
     * @configstart{WT_SESSION.reconfigure, see dist/api_data.py}
     * @config{cache_cursors, enable caching of cursors for reuse.  Any calls to WT_CURSOR::close
     * for a cursor created in this session will mark the cursor as cached and keep it available to
     * be reused for later calls to WT_SESSION::open_cursor.  Cached cursors may be eventually
     * closed.  This value is inherited from ::wiredtiger_open \c cache_cursors., a boolean flag;
     * default \c true.}
     * @config{cache_max_wait_ms, the maximum number of milliseconds an application thread will wait
     * for space to be available in cache before giving up.  Default value will be the global
     * setting of the connection config.  0 will wait forever.  1 will never wait., an integer
     * greater than or equal to \c 0; default \c 0.}
     * @config{debug = (, configure debug specific behavior on a session.  Generally only used for
     * internal testing purposes., a set of related configuration options defined as follows.}
     * @config{&nbsp;&nbsp;&nbsp;&nbsp;checkpoint_fail_before_turtle_update, Fail before writing a
     * turtle file at the end of a checkpoint., a boolean flag; default \c false.}
     * @config{&nbsp;&nbsp;&nbsp;&nbsp;release_evict_page, Configure the session to evict the page
     * when it is released and no longer needed., a boolean flag; default \c false.}
     * @config{ ),,}
     * @config{ignore_cache_size, when set\, operations performed by this session ignore the cache
     * size and are not blocked when the cache is full.  Note that use of this option for operations
     * that create cache pressure can starve ordinary sessions that obey the cache size., a boolean
     * flag; default \c false.}
     * @config{isolation, the default isolation level for operations in this session., a string\,
     * chosen from the following options: \c "read-uncommitted"\, \c "read-committed"\, \c
     * "snapshot"; default \c snapshot.}
     * @config{prefetch = (, Enable automatic detection of scans by applications\, and attempt to
     * pre-fetch future content into the cache., a set of related configuration options defined as
     * follows.}
     * @config{&nbsp;&nbsp;&nbsp;&nbsp;enabled, whether pre-fetch is enabled for this
     * session., a boolean flag; default \c false.}
     * @config{ ),,}
     * @configend
     * @errors
     */
    int __F(reconfigure)(WT_SESSION *session, const char *config);

    /*!
     * Return information about an error as a string.
     *
     * @snippet ex_all.c Display an error thread safe
     *
     * @param session the session handle
     * @param error a return value from a WiredTiger, ISO C, or POSIX
     * standard API call
     * @returns a string representation of the error
     */
    const char *__F(strerror)(WT_SESSION *session, int error);

    /*!
     * @name Cursor handles
     * @{
     */

    /*!
     * Open a new cursor on a data source or duplicate an existing cursor.
     *
     * @snippet ex_all.c Open a cursor
     *
     * An existing cursor can be duplicated by passing it as the \c to_dup
     * parameter and setting the \c uri parameter to \c NULL:
     *
     * @snippet ex_all.c Duplicate a cursor
     *
     * Cursors being duplicated must have a key set, and successfully
     * duplicated cursors are positioned at the same place in the data
     * source as the original.
     *
     * Cursor handles should be discarded by calling WT_CURSOR::close.
     *
     * Cursors capable of supporting transactional operations operate in the
     * context of the current transaction, if any.
     *
     * WT_SESSION::rollback_transaction implicitly resets all cursors associated with the
         * session.
     *
     * Cursors are relatively light-weight objects but may hold references
     * to heavier-weight objects; applications should re-use cursors when
     * possible, but instantiating new cursors is not so expensive that
     * applications need to cache cursors at all cost.
     *
     * @param session the session handle
     * @param uri the data source on which the cursor operates; cursors
     *  are usually opened on tables, however, cursors can be opened on
     *  any data source, regardless of whether it is ultimately stored
     *  in a table.  Some cursor types may have limited functionality
     *  (for example, they may be read-only or not support transactional
     *  updates).  See @ref data_sources for more information.
     *  <br>
     *  @copydoc doc_cursor_types
     * @param to_dup a cursor to duplicate or gather statistics on
     * @configstart{WT_SESSION.open_cursor, see dist/api_data.py}
     * @config{append, append written values as new records\, giving each a new record number key;
     * valid only for cursors with record number keys., a boolean flag; default \c false.}
     * @config{bulk, configure the cursor for bulk-loading\, a fast\, initial load path (see @ref
     * tune_bulk_load for more information). Bulk-load may only be used for newly created objects
     * and applications should use the WT_CURSOR::insert method to insert rows.  When bulk-loading\,
     * rows must be loaded in sorted order.  The value is usually a true/false flag; when
     * bulk-loading fixed-length column store objects\, the special value \c bitmap allows chunks of
     * a memory resident bitmap to be loaded directly into a file by passing a \c WT_ITEM to
     * WT_CURSOR::set_value where the \c size field indicates the number of records in the bitmap
     * (as specified by the object's \c value_format configuration). Bulk-loaded bitmap values must
     * end on a byte boundary relative to the bit count (except for the last set of values loaded).,
     * a string; default \c false.}
     * @config{checkpoint, the name of a checkpoint to open.  (The reserved name
     * "WiredTigerCheckpoint" opens the most recent checkpoint taken for the object.) The cursor
     * does not support data modification., a string; default empty.}
     * @config{debug = (, configure debug specific behavior on a cursor.  Generally only used for
     * internal testing purposes., a set of related configuration options defined as follows.}
     * @config{&nbsp;&nbsp;&nbsp;&nbsp;dump_version, open a version cursor\, which is a debug cursor
     * on a table that enables iteration through the history of values for a given key., a boolean
     * flag; default \c false.}
     * @config{&nbsp;&nbsp;&nbsp;&nbsp;release_evict, Configure the cursor
     * to evict the page positioned on when the reset API call is used., a boolean flag; default \c
     * false.}
     * @config{ ),,}
     * @config{dump, configure the cursor for dump format inputs and outputs: "hex" selects a simple
     * hexadecimal format\, "json" selects a JSON format with each record formatted as fields named
     * by column names if available\, "pretty" selects a human-readable format (making it
     * incompatible with the "load")\, "pretty_hex" is similar to "pretty" (also incompatible with
     * "load") except raw byte data elements will be printed like "hex" format\, and "print" selects
     * a format where only non-printing characters are hexadecimal encoded.  These formats are
     * compatible with the @ref util_dump and @ref util_load commands., a string\, chosen from the
     * following options: \c "hex"\, \c "json"\, \c "pretty"\, \c "pretty_hex"\, \c "print"; default
     * empty.}
     * @config{incremental = (, configure the cursor for block incremental backup usage.  These
     * formats are only compatible with the backup data source; see @ref backup., a set of related
     * configuration options defined as follows.}
     * @config{&nbsp;&nbsp;&nbsp;&nbsp;consolidate,
     * causes block incremental backup information to be consolidated if adjacent granularity blocks
     * are modified.  If false\, information will be returned in granularity sized blocks only.
     * This must be set on the primary backup cursor and it applies to all files for this backup., a
     * boolean flag; default \c false.}
     * @config{&nbsp;&nbsp;&nbsp;&nbsp;enabled, whether to
     * configure this backup as the starting point for a subsequent incremental backup., a boolean
     * flag; default \c false.}
     * @config{&nbsp;&nbsp;&nbsp;&nbsp;file, the file name when opening a
     * duplicate incremental backup cursor.  That duplicate cursor will return the block
     * modifications relevant to the given file name., a string; default empty.}
     * @config{&nbsp;&nbsp;&nbsp;&nbsp;force_stop, causes all block incremental backup information
     * to be released.  This is on an open_cursor call and the resources will be released when this
     * cursor is closed.  No other operations should be done on this open cursor., a boolean flag;
     * default \c false.}
     * @config{&nbsp;&nbsp;&nbsp;&nbsp;granularity, this setting manages the
     * granularity of how WiredTiger maintains modification maps internally.  The larger the
     * granularity\, the smaller amount of information WiredTiger need to maintain., an integer
     * between \c 4KB and \c 2GB; default \c 16MB.}
     * @config{&nbsp;&nbsp;&nbsp;&nbsp;src_id, a string
     * that identifies a previous checkpoint backup source as the source of this incremental backup.
     * This identifier must have already been created by use of the 'this_id' configuration in an
     * earlier backup.  A source id is required to begin an incremental backup., a string; default
     * empty.}
     * @config{&nbsp;&nbsp;&nbsp;&nbsp;this_id, a string that identifies the current system
     * state as a future backup source for an incremental backup via \c src_id.  This identifier is
     * required when opening an incremental backup cursor and an error will be returned if one is
     * not provided.  The identifiers can be any text string\, but should be unique., a string;
     * default empty.}
     * @config{ ),,}
     * @config{next_random, configure the cursor to return a pseudo-random record from the object
     * when the WT_CURSOR::next method is called; valid only for row-store cursors.  See @ref
     * cursor_random for details., a boolean flag; default \c false.}
     * @config{next_random_sample_size, cursors configured by \c next_random to return pseudo-random
     * records from the object randomly select from the entire object\, by default.  Setting \c
     * next_random_sample_size to a non-zero value sets the number of samples the application
     * expects to take using the \c next_random cursor.  A cursor configured with both \c
     * next_random and \c next_random_sample_size attempts to divide the object into \c
     * next_random_sample_size equal-sized pieces\, and each retrieval returns a record from one of
     * those pieces.  See @ref cursor_random for details., a string; default \c 0.}
     * @config{next_random_seed, configure the cursor to set an initial random seed when using \c
     * next_random configuration.  This is used for testing purposes only.  See @ref cursor_random
     * for details., a string; default \c 0.}
     * @config{overwrite, configures whether the cursor's insert and update methods check the
     * existing state of the record.  If \c overwrite is \c false\, WT_CURSOR::insert fails with
     * ::WT_DUPLICATE_KEY if the record exists\, and WT_CURSOR::update fails with ::WT_NOTFOUND if
     * the record does not exist., a boolean flag; default \c true.}
     * @config{raw, ignore the encodings for the key and value\, manage data as if the formats were
     * \c "u". See @ref cursor_raw for details., a boolean flag; default \c false.}
     * @config{read_once, results that are brought into cache from disk by this cursor will be given
     * less priority in the cache., a boolean flag; default \c false.}
     * @config{readonly, only query operations are supported by this cursor.  An error is returned
     * if a modification is attempted using the cursor.  The default is false for all cursor types
     * except for metadata cursors and checkpoint cursors., a boolean flag; default \c false.}
     * @config{statistics, Specify the statistics to be gathered.  Choosing "all" gathers statistics
     * regardless of cost and may include traversing on-disk files; "fast" gathers a subset of
     * relatively inexpensive statistics.  The selection must agree with the database \c statistics
     * configuration specified to ::wiredtiger_open or WT_CONNECTION::reconfigure.  For example\,
     * "all" or "fast" can be configured when the database is configured with "all"\, but the cursor
     * open will fail if "all" is specified when the database is configured with "fast"\, and the
     * cursor open will fail in all cases when the database is configured with "none". If "size" is
     * configured\, only the underlying size of the object on disk is filled in and the object is
     * not opened.  If \c statistics is not configured\, the default configuration is the database
     * configuration.  The "clear" configuration resets statistics after gathering them\, where
     * appropriate (for example\, a cache size statistic is not cleared\, while the count of cursor
     * insert operations will be cleared). See @ref statistics for more information., a list\, with
     * values chosen from the following options: \c "all"\, \c "cache_walk"\, \c "fast"\, \c
     * "clear"\, \c "size"\, \c "tree_walk"; default empty.}
     * @config{target, if non-empty\, back up the given list of objects; valid only for a backup
     * data source., a list of strings; default empty.}
     * @configend
     * @param[out] cursorp a pointer to the newly opened cursor
     * @errors
     */
    int __F(open_cursor)(WT_SESSION *session,
        const char *uri, WT_CURSOR *to_dup, const char *config, WT_CURSOR **cursorp);
    /*! @} */

    /*!
     * @name Table operations
     * @{
     */
    /*!
     * Alter a table.
     *
     * This will allow modification of some table settings after
     * creation.
     *
     * @exclusive
     *
     * @snippet ex_all.c Alter a table
     *
     * @param session the session handle
     * @param name the URI of the object to alter, such as \c "table:stock"
     * @configstart{WT_SESSION.alter, see dist/api_data.py}
     * @config{access_pattern_hint, It is recommended that workloads that consist primarily of
     * updates and/or point queries specify \c random.  Workloads that do many cursor scans through
     * large ranges of data should specify \c sequential and other workloads should specify \c none.
     * The option leads to an appropriate operating system advisory call where available., a
     * string\, chosen from the following options: \c "none"\, \c "random"\, \c "sequential";
     * default \c none.}
     * @config{app_metadata, application-owned metadata for this object., a string; default empty.}
     * @config{assert = (, declare timestamp usage., a set of related configuration options defined
     * as follows.}
     * @config{&nbsp;&nbsp;&nbsp;&nbsp;read_timestamp, if set\, check that timestamps
     * are \c always or \c never used on reads with this table\, writing an error message if the
     * policy is violated.  If the library was built in diagnostic mode\, drop core at the failing
     * check., a string\, chosen from the following options: \c "always"\, \c "never"\, \c "none";
     * default \c none.}
     * @config{ ),,}
     * @config{cache_resident, do not ever evict the object's pages from cache\, see @ref
     * tuning_cache_resident for more information., a boolean flag; default \c false.}
     * @config{log = (, the transaction log configuration for this object.  Only valid if \c log is
     * enabled in ::wiredtiger_open., a set of related configuration options defined as follows.}
     * @config{&nbsp;&nbsp;&nbsp;&nbsp;enabled, if false\, this object has checkpoint-level
     * durability., a boolean flag; default \c true.}
     * @config{ ),,}
     * @config{os_cache_dirty_max, maximum dirty system buffer cache usage\, in bytes.  If
     * non-zero\, schedule writes for dirty blocks belonging to this object in the system buffer
     * cache after that many bytes from this object are written into the buffer cache., an integer
     * greater than or equal to \c 0; default \c 0.}
     * @config{os_cache_max, maximum system buffer cache usage\, in bytes.  If non-zero\, evict
     * object blocks from the system buffer cache after that many bytes from this object are read or
     * written into the buffer cache., an integer greater than or equal to \c 0; default \c 0.}
     * @config{write_timestamp_usage, describe how timestamps are expected to be used on table
     * modifications.  The choices are the default\, which ensures that once timestamps are used for
     * a key\, they are always used\, and also that multiple updates to a key never use decreasing
     * timestamps and \c never which enforces that timestamps are never used for a table.  (The \c
     * always\, \c key_consistent\, \c mixed_mode and \c ordered choices should not be used\, and
     * are retained for backward compatibility.)., a string\, chosen from the following options: \c
     * "always"\, \c "key_consistent"\, \c "mixed_mode"\, \c "never"\, \c "none"\, \c "ordered";
     * default \c none.}
     * @configend
     * @ebusy_errors
     */
    int __F(alter)(WT_SESSION *session,
        const char *name, const char *config);

    /*!
     * Bind values for a compiled configuration.  The bindings hold for API calls in this
     * session that use the compiled string.  Strings passed into this call are not duplicated,
     * the application must ensure that strings remain valid while the bindings are being
     * used.
     *
     * This API may change in future releases.
     *
     * @param session the session handle
     * @param compiled a string returned from WT_CONNECTION::compile_configuration
     * @errors
     */
    int __F(bind_configuration)(WT_SESSION *session, const char *compiled, ...);

    /*!
     * Create a table, column group, index or file.
     *
     * @not_transactional
     *
     * @snippet ex_all.c Create a table
     *
     * @param session the session handle
     * @param name the URI of the object to create, such as
     * \c "table:stock". For a description of URI formats
     * see @ref data_sources.
     * @configstart{WT_SESSION.create, see dist/api_data.py}
     * @config{access_pattern_hint, It is recommended that workloads that consist primarily of
     * updates and/or point queries specify \c random.  Workloads that do many cursor scans through
     * large ranges of data should specify \c sequential and other workloads should specify \c none.
     * The option leads to an appropriate operating system advisory call where available., a
     * string\, chosen from the following options: \c "none"\, \c "random"\, \c "sequential";
     * default \c none.}
     * @config{allocation_size, the file unit allocation size\, in bytes\, must be a power of two;
     * smaller values decrease the file space required by overflow items\, and the default value of
     * 4KB is a good choice absent requirements from the operating system or storage device., an
     * integer between \c 512B and \c 128MB; default \c 4KB.}
     * @config{app_metadata, application-owned metadata for this object., a string; default empty.}
     * @config{assert = (, declare timestamp usage., a set of related configuration options defined
     * as follows.}
     * @config{&nbsp;&nbsp;&nbsp;&nbsp;read_timestamp, if set\, check that timestamps
     * are \c always or \c never used on reads with this table\, writing an error message if the
     * policy is violated.  If the library was built in diagnostic mode\, drop core at the failing
     * check., a string\, chosen from the following options: \c "always"\, \c "never"\, \c "none";
     * default \c none.}
     * @config{ ),,}
     * @config{block_allocation, configure block allocation.  Permitted values are \c "best" or \c
     * "first"; the \c "best" configuration uses a best-fit algorithm\, the \c "first" configuration
     * uses a first-available algorithm during block allocation., a string\, chosen from the
     * following options: \c "best"\, \c "first"; default \c best.}
     * @config{block_compressor, configure a compressor for file blocks.  Permitted values are \c
     * "none" or a custom compression engine name created with WT_CONNECTION::add_compressor.  If
     * WiredTiger has builtin support for \c "lz4"\, \c "snappy"\, \c "zlib" or \c "zstd"
     * compression\, these names are also available.  See @ref compression for more information., a
     * string; default \c none.}
     * @config{cache_resident, do not ever evict the object's pages from cache\, see @ref
     * tuning_cache_resident for more information., a boolean flag; default \c false.}
     * @config{checksum, configure block checksums; the permitted values are \c on\, \c off\, \c
     * uncompressed and \c unencrypted.  The default is \c on\, in which case all block writes
     * include a checksum subsequently verified when the block is read.  The \c off setting does no
     * checksums\, the \c uncompressed setting only checksums blocks that are not compressed\, and
     * the \c unencrypted setting only checksums blocks that are not encrypted.  See @ref
     * tune_checksum for more information., a string\, chosen from the following options: \c "on"\,
     * \c "off"\, \c "uncompressed"\, \c "unencrypted"; default \c on.}
     * @config{colgroups, comma-separated list of names of column groups.  Each column group is
     * stored separately\, keyed by the primary key of the table.  If no column groups are
     * specified\, all columns are stored together in a single file.  All value columns in the table
     * must appear in at least one column group.  Each column group must be created with a separate
     * call to WT_SESSION::create using a \c colgroup: URI., a list of strings; default empty.}
     * @config{collator, configure custom collation for keys.  Permitted values are \c "none" or a
     * custom collator name created with WT_CONNECTION::add_collator., a string; default \c none.}
     * @config{columns, list of the column names.  Comma-separated list of the form
     * <code>(column[\,...])</code>. For tables\, the number of entries must match the total number
     * of values in \c key_format and \c value_format.  For colgroups and indices\, all column names
     * must appear in the list of columns for the table., a list of strings; default empty.}
     * @config{dictionary, the maximum number of unique values remembered in the
     * row-store/variable-length column-store leaf page value dictionary; see @ref
     * file_formats_compression for more information., an integer greater than or equal to \c 0;
     * default \c 0.}
     * @config{encryption = (, configure an encryptor for file blocks.  When a table is created\,
     * its encryptor is not implicitly used for any related indices or column groups., a set of
     * related configuration options defined as follows.}
     * @config{&nbsp;&nbsp;&nbsp;&nbsp;keyid, An
     * identifier that identifies a unique instance of the encryptor.  It is stored in clear text\,
     * and thus is available when the WiredTiger database is reopened.  On the first use of a
     * (name\, keyid) combination\, the WT_ENCRYPTOR::customize function is called with the keyid as
     * an argument., a string; default empty.}
     * @config{&nbsp;&nbsp;&nbsp;&nbsp;name, Permitted
     * values are \c "none" or a custom encryption engine name created with
     * WT_CONNECTION::add_encryptor.  See @ref encryption for more information., a string; default
     * \c none.}
     * @config{ ),,}
     * @config{exclusive, explicitly fail with EEXIST if the object exists.  When false (the
     * default)\, if the object exists\, silently fail without creating a new object., a boolean
     * flag; default \c false.}
     * @config{format, the file format., a string\, chosen from the following options: \c "btree";
     * default \c btree.}
     * @config{ignore_in_memory_cache_size, allow update and insert operations to proceed even if
     * the cache is already at capacity.  Only valid in conjunction with in-memory databases.
     * Should be used with caution - this configuration allows WiredTiger to consume memory over the
     * configured cache limit., a boolean flag; default \c false.}
     * @config{immutable, configure the index to be immutable -- that is\, the index is not changed
     * by any update to a record in the table., a boolean flag; default \c false.}
     * @config{import = (, configure import of an existing object into the currently running
     * database., a set of related configuration options defined as follows.}
     * @config{&nbsp;&nbsp;&nbsp;&nbsp;compare_timestamp, allow importing files with timestamps
     * smaller or equal to the configured global timestamps.  Note the history of the files are not
     * imported together and thus snapshot read of historical data will not work with the option
     * "stable_timestamp". (The \c oldest and \c stable arguments are deprecated short-hand for \c
     * oldest_timestamp and \c stable_timestamp\, respectively)., a string\, chosen from the
     * following options: \c "oldest"\, \c "oldest_timestamp"\, \c "stable"\, \c "stable_timestamp";
     * default \c oldest_timestamp.}
     * @config{&nbsp;&nbsp;&nbsp;&nbsp;enabled, whether to import the
     * input URI from disk., a boolean flag; default \c false.}
     * @config{&nbsp;&nbsp;&nbsp;&nbsp;
     * file_metadata, the file configuration extracted from the metadata of the export database., a
     * string; default empty.}
     * @config{&nbsp;&nbsp;&nbsp;&nbsp;metadata_file, a text file that
     * contains all the relevant metadata information for the URI to import.  The file is generated
     * by backup:export cursor., a string; default empty.}
     * @config{&nbsp;&nbsp;&nbsp;&nbsp;
     * panic_corrupt, whether to panic if the metadata given is no longer valid for the table.  Not
     * valid with \c repair=true., a boolean flag; default \c true.}
     * @config{&nbsp;&nbsp;&nbsp;&nbsp;repair, whether to reconstruct the metadata from the raw file
     * content., a boolean flag; default \c false.}
     * @config{ ),,}
     * @config{internal_key_max, This option is no longer supported\, retained for backward
     * compatibility., an integer greater than or equal to \c 0; default \c 0.}
     * @config{internal_key_truncate, configure internal key truncation\, discarding unnecessary
     * trailing bytes on internal keys (ignored for custom collators)., a boolean flag; default \c
     * true.}
     * @config{internal_page_max, the maximum page size for internal nodes\, in bytes; the size must
     * be a multiple of the allocation size and is significant for applications wanting to avoid
     * excessive L2 cache misses while searching the tree.  The page maximum is the bytes of
     * uncompressed data\, that is\, the limit is applied before any block compression is done., an
     * integer between \c 512B and \c 512MB; default \c 4KB.}
     * @config{key_format, the format of the data packed into key items.  See @ref
     * schema_format_types for details.  By default\, the key_format is \c 'u' and applications use
     * WT_ITEM structures to manipulate raw byte arrays.  By default\, records are stored in
     * row-store files: keys of type \c 'r' are record numbers and records referenced by record
     * number are stored in column-store files., a format string; default \c u.}
     * @config{key_gap, This option is no longer supported\, retained for backward compatibility.,
     * an integer greater than or equal to \c 0; default \c 10.}
     * @config{leaf_key_max, the largest key stored in a leaf node\, in bytes.  If set\, keys larger
     * than the specified size are stored as overflow items (which may require additional I/O to
     * access). The default value is one-tenth the size of a newly split leaf page., an integer
     * greater than or equal to \c 0; default \c 0.}
     * @config{leaf_page_max, the maximum page size for leaf nodes\, in bytes; the size must be a
     * multiple of the allocation size\, and is significant for applications wanting to maximize
     * sequential data transfer from a storage device.  The page maximum is the bytes of
     * uncompressed data\, that is\, the limit is applied before any block compression is done.  For
     * fixed-length column store\, the size includes only the bitmap data; pages containing
     * timestamp information can be larger\, and the size is limited to 128KB rather than 512MB., an
     * integer between \c 512B and \c 512MB; default \c 32KB.}
     * @config{leaf_value_max, the largest value stored in a leaf node\, in bytes.  If set\, values
     * larger than the specified size are stored as overflow items (which may require additional I/O
     * to access). If the size is larger than the maximum leaf page size\, the page size is
     * temporarily ignored when large values are written.  The default is one-half the size of a
     * newly split leaf page., an integer greater than or equal to \c 0; default \c 0.}
     * @config{log = (, the transaction log configuration for this object.  Only valid if \c log is
     * enabled in ::wiredtiger_open., a set of related configuration options defined as follows.}
     * @config{&nbsp;&nbsp;&nbsp;&nbsp;enabled, if false\, this object has checkpoint-level
     * durability., a boolean flag; default \c true.}
     * @config{ ),,}
     * @config{memory_page_image_max, the maximum in-memory page image represented by a single
     * storage block.  Depending on compression efficiency\, compression can create storage blocks
     * which require significant resources to re-instantiate in the cache\, penalizing the
     * performance of future point updates.  The value limits the maximum in-memory page image a
     * storage block will need.  If set to 0\, a default of 4 times \c leaf_page_max is used., an
     * integer greater than or equal to \c 0; default \c 0.}
     * @config{memory_page_max, the maximum size a page can grow to in memory before being
     * reconciled to disk.  The specified size will be adjusted to a lower bound of
     * <code>leaf_page_max</code>\, and an upper bound of <code>cache_size / 10</code>. This limit
     * is soft - it is possible for pages to be temporarily larger than this value., an integer
     * between \c 512B and \c 10TB; default \c 5MB.}
     * @config{os_cache_dirty_max, maximum dirty system buffer cache usage\, in bytes.  If
     * non-zero\, schedule writes for dirty blocks belonging to this object in the system buffer
     * cache after that many bytes from this object are written into the buffer cache., an integer
     * greater than or equal to \c 0; default \c 0.}
     * @config{os_cache_max, maximum system buffer cache usage\, in bytes.  If non-zero\, evict
     * object blocks from the system buffer cache after that many bytes from this object are read or
     * written into the buffer cache., an integer greater than or equal to \c 0; default \c 0.}
     * @config{prefix_compression, configure prefix compression on row-store leaf pages., a boolean
     * flag; default \c false.}
     * @config{prefix_compression_min, minimum gain before prefix compression will be used on
     * row-store leaf pages., an integer greater than or equal to \c 0; default \c 4.}
     * @config{split_pct, the Btree page split size as a percentage of the maximum Btree page size\,
     * that is\, when a Btree page is split\, it will be split into smaller pages\, where each page
     * is the specified percentage of the maximum Btree page size., an integer between \c 50 and \c
     * 100; default \c 90.}
     * @config{tiered_storage = (, configure a storage source for this table., a set of related
     * configuration options defined as follows.}
     * @config{&nbsp;&nbsp;&nbsp;&nbsp;auth_token,
     * authentication string identifier., a string; default empty.}
     * @config{&nbsp;&nbsp;&nbsp;&nbsp;
     * bucket, the bucket indicating the location for this table., a string; default empty.}
     * @config{&nbsp;&nbsp;&nbsp;&nbsp;bucket_prefix, the unique bucket prefix for this table., a
     * string; default empty.}
     * @config{&nbsp;&nbsp;&nbsp;&nbsp;cache_directory, a directory to store
     * locally cached versions of files in the storage source.  By default\, it is named with \c
     * "-cache" appended to the bucket name.  A relative directory name is relative to the home
     * directory., a string; default empty.}
     * @config{&nbsp;&nbsp;&nbsp;&nbsp;local_retention, time
     * in seconds to retain data on tiered storage on the local tier for faster read access., an
     * integer between \c 0 and \c 10000; default \c 300.}
     * @config{&nbsp;&nbsp;&nbsp;&nbsp;name,
     * permitted values are \c "none" or a custom storage source name created with
     * WT_CONNECTION::add_storage_source.  See @ref custom_storage_sources for more information., a
     * string; default \c none.}
     * @config{&nbsp;&nbsp;&nbsp;&nbsp;shared, enable sharing tiered
     * tables across other WiredTiger instances., a boolean flag; default \c false.}
     * @config{ ),,}
     * @config{type, set the type of data source used to store a column group\, index or simple
     * table.  By default\, a \c "file:" URI is derived from the object name.  The \c type
     * configuration can be used to switch to a different data source or an extension configured by
     * the application., a string; default \c file.}
     * @config{value_format, the format of the data packed into value items.  See @ref
     * schema_format_types for details.  By default\, the value_format is \c 'u' and applications
     * use a WT_ITEM structure to manipulate raw byte arrays.  Value items of type 't' are
     * bitfields\, and when configured with record number type keys\, will be stored using a
     * fixed-length store., a format string; default \c u.}
     * @config{write_timestamp_usage, describe how timestamps are expected to be used on table
     * modifications.  The choices are the default\, which ensures that once timestamps are used for
     * a key\, they are always used\, and also that multiple updates to a key never use decreasing
     * timestamps and \c never which enforces that timestamps are never used for a table.  (The \c
     * always\, \c key_consistent\, \c mixed_mode and \c ordered choices should not be used\, and
     * are retained for backward compatibility.)., a string\, chosen from the following options: \c
     * "always"\, \c "key_consistent"\, \c "mixed_mode"\, \c "never"\, \c "none"\, \c "ordered";
     * default \c none.}
     * @configend
     * @errors
     */
    int __F(create)(WT_SESSION *session,
        const char *name, const char *config);

    /*!
     * Compact a live row- or column-store btree.
     *
     * @snippet ex_all.c Compact a table
     *
     * @param session the session handle
     * @param name the URI of the object to compact, such as
     * \c "table:stock"
     * @configstart{WT_SESSION.compact, see dist/api_data.py}
     * @config{background, enable/disabled the background compaction server., a boolean flag;
     * default empty.}
     * @config{dryrun, run only the estimation phase of compact., a boolean flag; default \c false.}
     * @config{exclude, list of table objects to be excluded from background compaction.  The list
     * is immutable and only applied when the background compaction gets enabled.  The list is not
     * saved between the calls and needs to be reapplied each time the service is enabled.  The
     * individual objects in the list can only be of the \c table: URI type., a list of strings;
     * default empty.}
     * @config{free_space_target, minimum amount of space recoverable for compaction to proceed., an
     * integer greater than or equal to \c 1MB; default \c 20MB.}
     * @config{run_once, configure background compaction server to run once.  In this mode\,
     * compaction is always attempted on each table unless explicitly excluded., a boolean flag;
     * default \c false.}
     * @config{timeout, maximum amount of time to allow for compact in seconds.  The actual amount
     * of time spent in compact may exceed the configured value.  A value of zero disables the
     * timeout., an integer; default \c 1200.}
     * @configend
     * @errors
     */
    int __F(compact)(WT_SESSION *session,
        const char *name, const char *config);

    /*!
     * Drop (delete) a table.
     *
     * @exclusive
     *
     * @not_transactional
     *
     * @snippet ex_all.c Drop a table
     *
     * @param session the session handle
     * @param name the URI of the object to drop, such as \c "table:stock"
     * @configstart{WT_SESSION.drop, see dist/api_data.py}
     * @config{force, return success if the object does not exist., a boolean flag; default \c
     * false.}
     * @config{remove_files, if the underlying files should be removed., a boolean flag; default \c
     * true.}
     * @configend
     * @ebusy_errors
     */
    int __F(drop)(WT_SESSION *session,
        const char *name, const char *config);

    /*!
     * Flush the log.
     *
     * WT_SESSION::log_flush will fail if logging is not enabled.
     *
     * @param session the session handle
     * @configstart{WT_SESSION.log_flush, see dist/api_data.py}
     * @config{sync, forcibly flush the log and wait for it to achieve the synchronization level
     * specified.  The \c off setting forces any buffered log records to be written to the file
     * system.  The \c on setting forces log records to be written to the storage device., a
     * string\, chosen from the following options: \c "off"\, \c "on"; default \c on.}
     * @configend
     * @errors
     */
    int __F(log_flush)(WT_SESSION *session, const char *config);

    /*!
     * Insert a ::WT_LOGREC_MESSAGE type record in the database log files
     * (the database must be configured for logging when this method is
     * called).
     *
     * @param session the session handle
     * @param format a printf format specifier
     * @errors
     */
    int __F(log_printf)(WT_SESSION *session, const char *format, ...);

    /*!
     * Reset the session handle.
     *
     * This method resets the cursors associated with the session, clears session statistics and
     * discards cached resources. No session configurations are modified (or reset to their
     * default values). WT_SESSION::reset will fail if a transaction is in progress in the
     * session.
     *
     * @snippet ex_all.c Reset the session
     *
     * @param session the session handle
     * @errors
     */
    int __F(reset)(WT_SESSION *session);

    /*!
     * Salvage a table.
     *
     * Salvage rebuilds the file or files which comprise a table,
     * discarding any corrupted file blocks.
     *
     * When salvage is done, previously deleted records may re-appear, and
     * inserted records may disappear, so salvage should not be run
     * unless it is known to be necessary.  Normally, salvage should be
     * called after a table or file has been corrupted, as reported by the
     * WT_SESSION::verify method.
     *
     * Files are rebuilt in place. The salvage method overwrites the
     * existing files.
     *
     * @exclusive
     *
     * @snippet ex_all.c Salvage a table
     *
     * @param session the session handle
     * @param name the URI of the table or file to salvage
     * @configstart{WT_SESSION.salvage, see dist/api_data.py}
     * @config{force, force salvage even of files that do not appear to be WiredTiger files., a
     * boolean flag; default \c false.}
     * @configend
     * @ebusy_errors
     */
    int __F(salvage)(WT_SESSION *session,
        const char *name, const char *config);

    /*!
     * Truncate a file, table, cursor range, or backup cursor
     *
     * Truncate a table or file.
     * @snippet ex_all.c Truncate a table
     *
     * Truncate a cursor range.  When truncating based on a cursor position,
     * it is not required the cursor reference a record in the object, only
     * that the key be set.  This allows applications to discard portions of
     * the object name space without knowing exactly what records the object
     * contains. The start and stop points are both inclusive; that is, the
     * key set in the start cursor is the first record to be deleted and the
     * key set in the stop cursor is the last.
     *
     * @snippet ex_all.c Truncate a range
     *
     * Range truncate is implemented as a "scan and write" operation, specifically without range
     * locks. Inserts or other operations in the range, as well as operations before or after
     * the range when no explicit starting or ending key is set, are not well defined: conflicts
     * may be detected or both transactions may commit. If both commit, there's a failure and
     * recovery runs, the result may be different than what was in cache before the crash.
     *
     * The WT_CURSOR::truncate range truncate operation can only be used at snapshot isolation.
     *
     * Any specified cursors end with no position, and subsequent calls to
     * the WT_CURSOR::next (WT_CURSOR::prev) method will iterate from the
     * beginning (end) of the table.
     *
     * @param session the session handle
     * @param name the URI of the table or file to truncate, or \c "log:"
     * for a backup cursor
     * @param start optional cursor marking the first record discarded;
     * if <code>NULL</code>, the truncate starts from the beginning of
     * the object; must be provided when truncating a backup cursor
     * @param stop optional cursor marking the last record discarded;
     * if <code>NULL</code>, the truncate continues to the end of the
     * object; ignored when truncating a backup cursor
     * @configempty{WT_SESSION.truncate, see dist/api_data.py}
     * @errors
     */
    int __F(truncate)(WT_SESSION *session,
        const char *name, WT_CURSOR *start, WT_CURSOR *stop, const char *config);

    /*!
     * Verify a table.
     *
     * Verify reports if a file, or the files that comprise a table, have been corrupted.
     * The WT_SESSION::salvage method can be used to repair a corrupted file.
     *
     * @snippet ex_all.c Verify a table
     *
     * @exclusive
     *
     * @param session the session handle
     * @param name the URI of the table or file to verify, optional if verifying the history
     * store
     * @configstart{WT_SESSION.verify, see dist/api_data.py}
     * @config{do_not_clear_txn_id, Turn off transaction id clearing\, intended for debugging and
     * better diagnosis of crashes or failures.  Note: History store validation is disabled when the
     * configuration is set as visibility rules may not work correctly because the transaction ids
     * are not cleared., a boolean flag; default \c false.}
     * @config{dump_address, Display page addresses\, time windows\, and page types as pages are
     * verified\, using the application's message handler\, intended for debugging., a boolean flag;
     * default \c false.}
     * @config{dump_all_data, Display application data as pages or blocks are verified\, using the
     * application's message handler\, intended for debugging.  Disabling this does not guarantee
     * that no user data will be output., a boolean flag; default \c false.}
     * @config{dump_blocks, Display the contents of on-disk blocks as they are verified\, using the
     * application's message handler\, intended for debugging., a boolean flag; default \c false.}
     * @config{dump_key_data, Display application data keys as pages or blocks are verified\, using
     * the application's message handler\, intended for debugging.  Disabling this does not
     * guarantee that no user data will be output., a boolean flag; default \c false.}
     * @config{dump_layout, Display the layout of the files as they are verified\, using the
     * application's message handler\, intended for debugging; requires optional support from the
     * block manager., a boolean flag; default \c false.}
     * @config{dump_offsets, Display the contents of specific on-disk blocks\, using the
     * application's message handler\, intended for debugging., a list of strings; default empty.}
     * @config{dump_pages, Display the contents of in-memory pages as they are verified\, using the
     * application's message handler\, intended for debugging., a boolean flag; default \c false.}
     * @config{dump_tree_shape, Display the btree shapes as they are verified\, using the
     * application's message handler\, intended for debugging; requires optional support from the
     * block manager., a boolean flag; default \c false.}
     * @config{read_corrupt, A mode that allows verify to continue reading after encountering a
     * checksum error.  It will skip past the corrupt block and continue with the verification
     * process., a boolean flag; default \c false.}
     * @config{stable_timestamp, Ensure that no data has a start timestamp after the stable
     * timestamp\, to be run after rollback_to_stable., a boolean flag; default \c false.}
     * @config{strict, Treat any verification problem as an error; by default\, verify will warn\,
     * but not fail\, in the case of errors that won't affect future behavior (for example\, a
     * leaked block)., a boolean flag; default \c false.}
     * @configend
     * @ebusy_errors
     */
    int __F(verify)(WT_SESSION *session,
        const char *name, const char *config);
    /*! @} */

    /*!
     * @name Transactions
     * @{
     */
    /*!
     * Start a transaction in this session.
     *
     * The transaction remains active until ended by
     * WT_SESSION::commit_transaction or WT_SESSION::rollback_transaction.
     * Operations performed on cursors capable of supporting transactional
     * operations that are already open in this session, or which are opened
     * before the transaction ends, will operate in the context of the
     * transaction.
     *
     * @requires_notransaction
     *
     * @snippet ex_all.c transaction commit/rollback
     *
     * @param session the session handle
     * @configstart{WT_SESSION.begin_transaction, see dist/api_data.py}
     * @config{ignore_prepare, whether to ignore updates by other prepared transactions when doing
     * of read operations of this transaction.  When \c true\, forces the transaction to be
     * read-only.  Use \c force to ignore prepared updates and permit writes (see @ref
     * timestamp_prepare_ignore_prepare for more information)., a string\, chosen from the following
     * options: \c "false"\, \c "force"\, \c "true"; default \c false.}
     * @config{isolation, the isolation level for this transaction; defaults to the session's
     * isolation level., a string\, chosen from the following options: \c "read-uncommitted"\, \c
     * "read-committed"\, \c "snapshot"; default empty.}
     * @config{name, name of the transaction for tracing and debugging., a string; default empty.}
     * @config{no_timestamp, allow a commit without a timestamp\, creating values that have "always
     * existed" and are visible regardless of timestamp.  See @ref timestamp_txn_api., a boolean
     * flag; default \c false.}
     * @config{operation_timeout_ms, when non-zero\, a requested limit on the time taken to complete
     * operations in this transaction.  Time is measured in real time milliseconds from the start of
     * each WiredTiger API call.  There is no guarantee any operation will not take longer than this
     * amount of time.  If WiredTiger notices the limit has been exceeded\, an operation may return
     * a WT_ROLLBACK error.  Default is to have no limit., an integer greater than or equal to \c 0;
     * default \c 0.}
     * @config{priority, priority of the transaction for resolving conflicts.  Transactions with
     * higher values are less likely to abort., an integer between \c -100 and \c 100; default \c
     * 0.}
     * @config{read_timestamp, read using the specified timestamp.  The value must not be older than
     * the current oldest timestamp.  See @ref timestamp_txn_api., a string; default empty.}
     * @config{roundup_timestamps = (, round up timestamps of the transaction., a set of related
     * configuration options defined as follows.}
     * @config{&nbsp;&nbsp;&nbsp;&nbsp;prepared,
     * applicable only for prepared transactions\, and intended only for special-purpose use.  See
     * @ref timestamp_prepare_roundup.  Allows the prepare timestamp and the commit timestamp of
     * this transaction to be rounded up to be no older than the oldest timestamp\, and allows
     * violating the usual restriction that the prepare timestamp must be newer than the stable
     * timestamp.  Specifically: at transaction prepare\, if the prepare timestamp is less than or
     * equal to the oldest timestamp\, the prepare timestamp will be rounded to the oldest
     * timestamp.  Subsequently\, at commit time\, if the commit timestamp is less than the (now
     * rounded) prepare timestamp\, the commit timestamp will be rounded up to it and thus to at
     * least oldest.  Neither timestamp will be checked against the stable timestamp., a boolean
     * flag; default \c false.}
     * @config{&nbsp;&nbsp;&nbsp;&nbsp;read, if the read timestamp is less
     * than the oldest timestamp\, the read timestamp will be rounded up to the oldest timestamp.
     * See @ref timestamp_read_roundup., a boolean flag; default \c false.}
     * @config{ ),,}
     * @config{sync, whether to sync log records when the transaction commits\, inherited from
     * ::wiredtiger_open \c transaction_sync., a boolean flag; default empty.}
     * @configend
     * @errors
     */
    int __F(begin_transaction)(WT_SESSION *session, const char *config);

    /*!
     * Commit the current transaction.
     *
     * A transaction must be in progress when this method is called.
     *
     * If WT_SESSION::commit_transaction returns an error, the transaction
     * was rolled back, not committed, and all cursors associated with the session are reset.
     *
     * @requires_transaction
     *
     * @snippet ex_all.c transaction commit/rollback
     *
     * @param session the session handle
     * @configstart{WT_SESSION.commit_transaction, see dist/api_data.py}
     * @config{commit_timestamp, set the commit timestamp for the current transaction.  For
     * non-prepared transactions\, the value must not be older than the first commit timestamp
     * already set for the current transaction (if any)\, must not be older than the current oldest
     * timestamp\, and must be after the current stable timestamp.  For prepared transactions\, a
     * commit timestamp is required\, must not be older than the prepare timestamp\, and can be set
     * only once.  See @ref timestamp_txn_api and @ref timestamp_prepare., a string; default empty.}
     * @config{durable_timestamp, set the durable timestamp for the current transaction.  Required
     * for the commit of a prepared transaction\, and otherwise not permitted.  The value must also
     * be after the current oldest and stable timestamps and must not be older than the commit
     * timestamp.  See @ref timestamp_prepare., a string; default empty.}
     * @config{operation_timeout_ms, when non-zero\, a requested limit on the time taken to complete
     * operations in this transaction.  Time is measured in real time milliseconds from the start of
     * each WiredTiger API call.  There is no guarantee any operation will not take longer than this
     * amount of time.  If WiredTiger notices the limit has been exceeded\, an operation may return
     * a WT_ROLLBACK error.  Default is to have no limit., an integer greater than or equal to \c 0;
     * default \c 0.}
     * @config{sync, override whether to sync log records when the transaction commits.  The default
     * is inherited from ::wiredtiger_open \c transaction_sync.  The \c off setting does not wait
     * for records to be written or synchronized.  The \c on setting forces log records to be
     * written to the storage device., a string\, chosen from the following options: \c "off"\, \c
     * "on"; default empty.}
     * @configend
     * @errors
     */
    int __F(commit_transaction)(WT_SESSION *session, const char *config);

    /*!
     * Prepare the current transaction.
     *
     * A transaction must be in progress when this method is called.
     *
     * Preparing a transaction will guarantee a subsequent commit will
     * succeed. Only commit and rollback are allowed on a transaction after
     * it has been prepared. The transaction prepare API is designed to
     * support MongoDB exclusively, and guarantees update conflicts have
     * been resolved, but does not guarantee durability.
     *
     * @requires_transaction
     *
     * @snippet ex_all.c transaction prepare
     *
     * @param session the session handle
     * @configstart{WT_SESSION.prepare_transaction, see dist/api_data.py}
     * @config{prepare_timestamp, set the prepare timestamp for the updates of the current
     * transaction.  The value must not be older than any active read timestamps\, and must be newer
     * than the current stable timestamp.  See @ref timestamp_prepare., a string; default empty.}
     * @configend
     * @errors
     */
    int __F(prepare_transaction)(WT_SESSION *session, const char *config);

    /*!
     * Roll back the current transaction.
     *
     * A transaction must be in progress when this method is called.
     *
     * All cursors associated with the session are reset.
     *
     * @requires_transaction
     *
     * @snippet ex_all.c transaction commit/rollback
     *
     * @param session the session handle
     * @configstart{WT_SESSION.rollback_transaction, see dist/api_data.py}
     * @config{operation_timeout_ms, when non-zero\, a requested limit on the time taken to complete
     * operations in this transaction.  Time is measured in real time milliseconds from the start of
     * each WiredTiger API call.  There is no guarantee any operation will not take longer than this
     * amount of time.  If WiredTiger notices the limit has been exceeded\, an operation may return
     * a WT_ROLLBACK error.  Default is to have no limit., an integer greater than or equal to \c 0;
     * default \c 0.}
     * @configend
     * @errors
     */
    int __F(rollback_transaction)(WT_SESSION *session, const char *config);
    /*! @} */

    /*!
     * @name Transaction timestamps
     * @{
     */
    /*!
     * Query the session's transaction timestamp state.
     *
     * The WT_SESSION.query_timestamp method can only be used at snapshot isolation.
     *
     * @param session the session handle
     * @param[out] hex_timestamp a buffer that will be set to the
     * hexadecimal encoding of the timestamp being queried.  Must be large
     * enough to hold a NUL terminated, hex-encoded 8B timestamp (17 bytes).
     * @configstart{WT_SESSION.query_timestamp, see dist/api_data.py}
     * @config{get, specify which timestamp to query: \c commit returns the most recently set
     * commit_timestamp; \c first_commit returns the first set commit_timestamp; \c prepare returns
     * the timestamp used in preparing a transaction; \c read returns the timestamp at which the
     * transaction is reading.  See @ref timestamp_txn_api., a string\, chosen from the following
     * options: \c "commit"\, \c "first_commit"\, \c "prepare"\, \c "read"; default \c read.}
     * @configend
     *
     * A timestamp of 0 is returned if the timestamp is not available or has not been set.
     * @errors
     */
    int __F(query_timestamp)(
        WT_SESSION *session, char *hex_timestamp, const char *config);

    /*!
     * Set a timestamp on a transaction.
     *
     * The WT_SESSION.timestamp_transaction method can only be used at snapshot isolation.
     *
     * @snippet ex_all.c transaction timestamp
     *
     * @requires_transaction
     *
     * @param session the session handle
     * @configstart{WT_SESSION.timestamp_transaction, see dist/api_data.py}
     * @config{commit_timestamp, set the commit timestamp for the current transaction.  For
     * non-prepared transactions\, the value must not be older than the first commit timestamp
     * already set for the current transaction\, if any\, must not be older than the current oldest
     * timestamp and must be after the current stable timestamp.  For prepared transactions\, a
     * commit timestamp is required\, must not be older than the prepare timestamp\, can be set only
     * once\, and must not be set until after the transaction has successfully prepared.  See @ref
     * timestamp_txn_api and @ref timestamp_prepare., a string; default empty.}
     * @config{durable_timestamp, set the durable timestamp for the current transaction.  Required
     * for the commit of a prepared transaction\, and otherwise not permitted.  Can only be set
     * after the transaction has been prepared and a commit timestamp has been set.  The value must
     * be after the current oldest and stable timestamps and must not be older than the commit
     * timestamp.  See @ref timestamp_prepare., a string; default empty.}
     * @config{prepare_timestamp, set the prepare timestamp for the updates of the current
     * transaction.  The value must not be older than any active read timestamps\, and must be newer
     * than the current stable timestamp.  Can be set only once per transaction.  Setting the
     * prepare timestamp does not by itself prepare the transaction\, but does oblige the
     * application to eventually prepare the transaction before committing it.  See @ref
     * timestamp_prepare., a string; default empty.}
     * @config{read_timestamp, read using the specified timestamp.  The value must not be older than
     * the current oldest timestamp.  This can only be set once for a transaction.  See @ref
     * timestamp_txn_api., a string; default empty.}
     * @configend
     * @errors
     */
    int __F(timestamp_transaction)(WT_SESSION *session, const char *config);

    /*!
     * Set a timestamp on a transaction numerically.  Prefer this method over
     * WT_SESSION::timestamp_transaction if the hexadecimal string parsing done in that method
     * becomes a bottleneck.
     *
     * The WT_SESSION.timestamp_transaction_uint method can only be used at snapshot isolation.
     *
     * @snippet ex_all.c transaction timestamp_uint
     *
     * @requires_transaction
     *
     * @param session the session handle
     * @param which the timestamp being set (see ::WT_TS_TXN_TYPE for available options, and
     * WT_SESSION::timestamp_transaction for constraints on the timestamps).
     * @param ts the timestamp.
     * @errors
     */
    int __F(timestamp_transaction_uint)(WT_SESSION *session, WT_TS_TXN_TYPE which,
            uint64_t ts);
    /*! @} */

    /*!
     * @name Transaction support
     * @{
     */
    /*!
     * Write a transactionally consistent snapshot of a database or set of individual objects.
     *
     * When timestamps are not in use, the checkpoint includes all transactions committed
     * before the checkpoint starts. When timestamps are in use and the checkpoint runs with
     * \c use_timestamp=true (the default), updates committed with a timestamp after the
     * \c stable timestamp, in tables configured for checkpoint-level durability, are not
     * included in the checkpoint. Updates committed in tables configured for commit-level
     * durability are always included in the checkpoint. See @ref durability_checkpoint and
     * @ref durability_log for more information.
     *
     * Calling the checkpoint method multiple times serializes the checkpoints; new checkpoint
     * calls wait for running checkpoint calls to complete.
     *
     * Existing named checkpoints may optionally be discarded.
     *
     * @requires_notransaction
     *
     * @snippet ex_all.c Checkpoint examples
     *
     * @param session the session handle
     * @configstart{WT_SESSION.checkpoint, see dist/api_data.py}
     * @config{debug = (, configure debug specific behavior on a checkpoint.  Generally only used
     * for internal testing purposes., a set of related configuration options defined as follows.}
     * @config{&nbsp;&nbsp;&nbsp;&nbsp;checkpoint_cleanup, if true\, checkpoint cleanup thread is
     * triggered to perform the checkpoint cleanup., a boolean flag; default \c false.}
     * @config{&nbsp;&nbsp;&nbsp;&nbsp;checkpoint_crash_point, non-negative number between 0 and
     * 1000 will trigger a controlled crash during the checkpoint process.  Lower values will
     * trigger crashes in the initial phase of checkpoint\, while higher values will result in
     * crashes in the final phase of the checkpoint process., an integer; default \c -1.}
     * @config{
     * ),,}
     * @config{drop, specify a list of checkpoints to drop.  The list may additionally contain one
     * of the following keys: \c "from=all" to drop all checkpoints\, \c "from=<checkpoint>" to drop
     * all checkpoints after and including the named checkpoint\, or \c "to=<checkpoint>" to drop
     * all checkpoints before and including the named checkpoint.  Checkpoints cannot be dropped if
     * open in a cursor.  While a hot backup is in progress\, checkpoints created prior to the start
     * of the backup cannot be dropped., a list of strings; default empty.}
     * @config{flush_tier = (, configure flushing objects to tiered storage after checkpoint.  See
     * @ref tiered_storage., a set of related configuration options defined as follows.}
     * @config{&nbsp;&nbsp;&nbsp;&nbsp;enabled, if true and tiered storage is in use\, perform one
     * iteration of object switching and flushing objects to tiered storage., a boolean flag;
     * default \c false.}
     * @config{&nbsp;&nbsp;&nbsp;&nbsp;force, if false (the default)\, flush_tier
     * of any individual object may be skipped if the underlying object has not been modified since
     * the previous flush_tier.  If true\, this option forces the flush_tier., a boolean flag;
     * default \c false.}
     * @config{&nbsp;&nbsp;&nbsp;&nbsp;sync, wait for all objects to be flushed
     * to the shared storage to the level specified.  When false\, do not wait for any objects to be
     * written to the tiered storage system but return immediately after generating the objects and
     * work units for an internal thread.  When true\, the caller waits until all work queued for
     * this call to be completely processed before returning., a boolean flag; default \c true.}
     * @config{&nbsp;&nbsp;&nbsp;&nbsp;timeout, amount of time\, in seconds\, to wait for flushing
     * of objects to complete.  WiredTiger returns EBUSY if the timeout is reached.  A value of zero
     * disables the timeout., an integer; default \c 0.}
     * @config{ ),,}
     * @config{force, if false (the default)\, checkpoints may be skipped if the underlying object
     * has not been modified.  If true\, this option forces the checkpoint., a boolean flag; default
     * \c false.}
     * @config{name, if set\, specify a name for the checkpoint., a string; default empty.}
     * @config{use_timestamp, if true (the default)\, create the checkpoint as of the last stable
     * timestamp if timestamps are in use\, or with all committed updates if there is no stable
     * timestamp set.  If false\, always generate a checkpoint with all committed updates\, ignoring
     * any stable timestamp., a boolean flag; default \c true.}
     * @configend
     * @errors
     */
    int __F(checkpoint)(WT_SESSION *session, const char *config);

    /*!
     * Reset the snapshot used for database visibility.
     *
     * For transactions running with snapshot isolation, this method releases the existing
     * snapshot of the database and gets a new one. This makes newer commits visible. The
     * call can be used to avoid pinning old and no-longer-needed content in the database.
     * Applications not using read timestamps for search may see different results after the
     * snapshot is updated.
     *
     * It is an error to call this method when using an isolation level other than snapshot
     * isolation, or if the current transaction has already written any data.
     *
     * @requires_transaction
     *
     * @snippet ex_all.c reset snapshot
     *
     * @param session the session handle
     * @errors
     */
    int __F(reset_snapshot)(WT_SESSION *session);

    /*!
     * Return the transaction ID range pinned by the session handle.
     *
     * The ID range is an approximate count of transactions and is calculated
     * based on the oldest ID needed for the active transaction in this session,
     * compared to the newest transaction in the system.
     *
     * @snippet ex_all.c transaction pinned range
     *
     * @param session the session handle
     * @param[out] range the range of IDs pinned by this session. Zero if
     * there is no active transaction.
     * @errors
     */
    int __F(transaction_pinned_range)(WT_SESSION* session, uint64_t *range);
    /*! @} */

    /*!
     * @name Error info
     * @{
     */
    /*!
     * Return verbose information about the last session API call.
     * After every session API call (excluding this one), the error, sub-level error and error
     * message is reset. See @ref error_handling for more details.
     *
     * @param session the session handle
     * @param[out] err The return value of the last session API call.
     * @param[out] sub_level_err An optional sub-level error code to provide contextual information.
     * @param[out] err_msg An optional error message to provide contextual information.
     */
    void __F(get_last_error)(WT_SESSION *session,
        int *err, int *sub_level_err, const char **err_msg);
    /*! @} */

#ifndef DOXYGEN

    /*!
     * Call into the library.
     *
     * This method is used for breakpoints and to set other configuration
     * when debugging layers not directly supporting those features.
     *
     * @param session the session handle
     * @errors
     */
    int __F(breakpoint)(WT_SESSION *session);
#endif
};

/*!
 * A connection to a WiredTiger database.  The connection may be opened within
 * the same address space as the caller or accessed over a socket connection.
 *
 * Most applications will open a single connection to a database for each
 * process.  The first process to open a connection to a database will access
 * the database in its own address space.  Subsequent connections (if allowed)
 * will communicate with the first process over a socket connection to perform
 * their operations.
 *
 * <b>Thread safety:</b> A WT_CONNECTION handle may be shared between threads.
 * See @ref threads for more information.
 */
struct __wt_connection {
    /*!
     * Close a connection.
     *
     * Any open sessions will be closed. This will release the resources
     * associated with the session handle, including rolling back any
     * active transactions and closing any cursors that remain open in the
     * session.
     *
     * @snippet ex_all.c Close a connection
     *
     * @param connection the connection handle
     * @configstart{WT_CONNECTION.close, see dist/api_data.py}
     * @config{leak_memory, don't free memory during close., a boolean flag; default \c false.}
     * @config{use_timestamp, by default\, create the close checkpoint as of the last stable
     * timestamp if timestamps are in use\, or all current updates if there is no stable timestamp
     * set.  If false\, this option generates a checkpoint with all updates., a boolean flag;
     * default \c true.}
     * @configend
     * @errors
     */
    int __F(close)(WT_CONNECTION *connection, const char *config);

#ifndef DOXYGEN
    /*!
     * Output debug information for various subsystems. The output format
     * may change over time, gathering the debug information may be
     * invasive, and the information reported may not provide a point in
     * time view of the system.
     *
     * @param connection the connection handle
     * @configstart{WT_CONNECTION.debug_info, see dist/api_data.py}
     * @config{backup, print incremental backup information., a boolean flag; default \c false.}
     * @config{cache, print cache information., a boolean flag; default \c false.}
     * @config{cursors, print all open cursor information., a boolean flag; default \c false.}
     * @config{handles, print open handles information., a boolean flag; default \c false.}
     * @config{log, print log information., a boolean flag; default \c false.}
     * @config{sessions, print open session information., a boolean flag; default \c false.}
     * @config{txn, print global txn information., a boolean flag; default \c false.}
     * @configend
     * @errors
     */
    int __F(debug_info)(WT_CONNECTION *connection, const char *config);
#endif

    /*!
     * Reconfigure a connection handle.
     *
     * @snippet ex_all.c Reconfigure a connection
     *
     * @param connection the connection handle
     * @configstart{WT_CONNECTION.reconfigure, see dist/api_data.py}
     * @config{block_cache = (, block cache configuration options., a set of related configuration
     * options defined as follows.}
     * @config{&nbsp;&nbsp;&nbsp;&nbsp;blkcache_eviction_aggression,
     * seconds an unused block remains in the cache before it is evicted., an integer between \c 1
     * and \c 7200; default \c 1800.}
     * @config{&nbsp;&nbsp;&nbsp;&nbsp;cache_on_checkpoint, cache
     * blocks written by a checkpoint., a boolean flag; default \c true.}
     * @config{&nbsp;&nbsp;&nbsp;&nbsp;cache_on_writes, cache blocks as they are written (other than
     * checkpoint blocks)., a boolean flag; default \c true.}
     * @config{&nbsp;&nbsp;&nbsp;&nbsp;
     * enabled, enable block cache., a boolean flag; default \c false.}
     * @config{&nbsp;&nbsp;&nbsp;&nbsp;full_target, the fraction of the block cache that must be
     * full before eviction will remove unused blocks., an integer between \c 30 and \c 100; default
     * \c 95.}
     * @config{&nbsp;&nbsp;&nbsp;&nbsp;hashsize, number of buckets in the hashtable that
     * keeps track of blocks., an integer between \c 512 and \c 256K; default \c 32768.}
     * @config{&nbsp;&nbsp;&nbsp;&nbsp;max_percent_overhead, maximum tolerated overhead expressed as
     * the number of blocks added and removed as percent of blocks looked up; cache population and
     * eviction will be suppressed if the overhead exceeds the threshold., an integer between \c 1
     * and \c 500; default \c 10.}
     * @config{&nbsp;&nbsp;&nbsp;&nbsp;nvram_path, the absolute path to
     * the file system mounted on the NVRAM device., a string; default empty.}
     * @config{&nbsp;&nbsp;&nbsp;&nbsp;percent_file_in_dram, bypass cache for a file if the set
     * percentage of the file fits in system DRAM (as specified by block_cache.system_ram)., an
     * integer between \c 0 and \c 100; default \c 50.}
     * @config{&nbsp;&nbsp;&nbsp;&nbsp;size,
     * maximum memory to allocate for the block cache., an integer between \c 0 and \c 10TB; default
     * \c 0.}
     * @config{&nbsp;&nbsp;&nbsp;&nbsp;system_ram, the bytes of system DRAM available for
     * caching filesystem blocks., an integer between \c 0 and \c 1024GB; default \c 0.}
     * @config{&nbsp;&nbsp;&nbsp;&nbsp;type, cache location: DRAM or NVRAM., a string; default
     * empty.}
     * @config{ ),,}
     * @config{cache_max_wait_ms, the maximum number of milliseconds an application thread will wait
     * for space to be available in cache before giving up.  Default or 0 will wait forever.  1 will
     * never wait., an integer greater than or equal to \c 0; default \c 0.}
     * @config{cache_overhead, assume the heap allocator overhead is the specified percentage\, and
     * adjust the cache usage by that amount (for example\, if there is 10GB of data in cache\, a
     * percentage of 10 means WiredTiger treats this as 11GB). This value is configurable because
     * different heap allocators have different overhead and different workloads will have different
     * heap allocation sizes and patterns\, therefore applications may need to adjust this value
     * based on allocator choice and behavior in measured workloads., an integer between \c 0 and \c
     * 30; default \c 8.}
     * @config{cache_size, maximum heap memory to allocate for the cache.  A database should
     * configure either \c cache_size or \c shared_cache but not both., an integer between \c 1MB
     * and \c 10TB; default \c 100MB.}
     * @config{cache_stuck_timeout_ms, the number of milliseconds to wait before a stuck cache times
     * out in diagnostic mode.  Default will wait for 5 minutes\, 0 will wait forever., an integer
     * greater than or equal to \c 0; default \c 300000.}
     * @config{checkpoint = (, periodically checkpoint the database.  Enabling the checkpoint server
     * uses a session from the configured \c session_max., a set of related configuration options
     * defined as follows.}
     * @config{&nbsp;&nbsp;&nbsp;&nbsp;log_size, wait for this amount of log
     * record bytes to be written to the log between each checkpoint.  If non-zero\, this value will
     * use a minimum of the log file size.  A database can configure both log_size and wait to set
     * an upper bound for checkpoints; setting this value above 0 configures periodic checkpoints.,
     * an integer between \c 0 and \c 2GB; default \c 0.}
     * @config{&nbsp;&nbsp;&nbsp;&nbsp;wait,
     * seconds to wait between each checkpoint; setting this value above 0 configures periodic
     * checkpoints., an integer between \c 0 and \c 100000; default \c 0.}
     * @config{ ),,}
     * @config{checkpoint_cleanup = (, periodically checkpoint cleanup the database., a set of
     * related configuration options defined as follows.}
     * @config{&nbsp;&nbsp;&nbsp;&nbsp;method,
     * control how aggressively obsolete content is removed by reading the internal pages.  Default
     * to none\, which means no additional work is done to find obsolete content., a string\, chosen
     * from the following options: \c "none"\, \c "reclaim_space"; default \c none.}
     * @config{&nbsp;&nbsp;&nbsp;&nbsp;wait, seconds to wait between each checkpoint cleanup., an
     * integer between \c 1 and \c 100000; default \c 300.}
     * @config{ ),,}
     * @config{chunk_cache = (, chunk cache reconfiguration options., a set of related configuration
     * options defined as follows.}
     * @config{&nbsp;&nbsp;&nbsp;&nbsp;pinned, List of "table:" URIs
     * exempt from cache eviction.  Capacity config overrides this\, tables exceeding capacity will
     * not be fully retained.  Table names can appear in both this and the preload list\, but not in
     * both this and the exclude list.  Duplicate names are allowed., a list of strings; default
     * empty.}
     * @config{ ),,}
     * @config{compatibility = (, set compatibility version of database.  Changing the compatibility
     * version requires that there are no active operations for the duration of the call., a set of
     * related configuration options defined as follows.}
     * @config{&nbsp;&nbsp;&nbsp;&nbsp;release,
     * compatibility release version string., a string; default empty.}
     * @config{ ),,}
     * @config{debug_mode = (, control the settings of various extended debugging features., a set
     * of related configuration options defined as follows.}
     * @config{&nbsp;&nbsp;&nbsp;&nbsp;
     * background_compact, if true\, background compact aggressively removes compact statistics for
     * a file and decreases the max amount of time a file can be skipped for., a boolean flag;
     * default \c false.}
     * @config{&nbsp;&nbsp;&nbsp;&nbsp;checkpoint_retention, adjust log removal
     * to retain the log records of this number of checkpoints.  Zero or one means perform normal
     * removal., an integer between \c 0 and \c 1024; default \c 0.}
     * @config{&nbsp;&nbsp;&nbsp;&nbsp;configuration, if true\, display invalid cache configuration
     * warnings., a boolean flag; default \c false.}
     * @config{&nbsp;&nbsp;&nbsp;&nbsp;
     * corruption_abort, if true and built in diagnostic mode\, dump core in the case of data
     * corruption., a boolean flag; default \c true.}
     * @config{&nbsp;&nbsp;&nbsp;&nbsp;cursor_copy,
     * if true\, use the system allocator to make a copy of any data returned by a cursor operation
     * and return the copy instead.  The copy is freed on the next cursor operation.  This allows
     * memory sanitizers to detect inappropriate references to memory owned by cursors., a boolean
     * flag; default \c false.}
     * @config{&nbsp;&nbsp;&nbsp;&nbsp;cursor_reposition, if true\, for
     * operations with snapshot isolation the cursor temporarily releases any page that requires
     * force eviction\, then repositions back to the page for further operations.  A page release
     * encourages eviction of hot or large pages\, which is more likely to succeed without a cursor
     * keeping the page pinned., a boolean flag; default \c false.}
     * @config{&nbsp;&nbsp;&nbsp;&nbsp;
     * eviction, if true\, modify internal algorithms to change skew to force history store eviction
     * to happen more aggressively.  This includes but is not limited to not skewing newest\, not
     * favoring leaf pages\, and modifying the eviction score mechanism., a boolean flag; default \c
     * false.}
     * @config{&nbsp;&nbsp;&nbsp;&nbsp;eviction_checkpoint_ts_ordering, if true\, act as if
     * eviction is being run in parallel to checkpoint.  We should return EBUSY in eviction if we
     * detect any timestamp ordering issue., a boolean flag; default \c false.}
     * @config{&nbsp;&nbsp;&nbsp;&nbsp;log_retention, adjust log removal to retain at least this
     * number of log files.  (Warning: this option can remove log files required for recovery if no
     * checkpoints have yet been done and the number of log files exceeds the configured value.  As
     * WiredTiger cannot detect the difference between a system that has not yet checkpointed and
     * one that will never checkpoint\, it might discard log files before any checkpoint is done.)
     * Ignored if set to 0., an integer between \c 0 and \c 1024; default \c 0.}
     * @config{&nbsp;&nbsp;&nbsp;&nbsp;realloc_exact, if true\, reallocation of memory will only
     * provide the exact amount requested.  This will help with spotting memory allocation issues
     * more easily., a boolean flag; default \c false.}
     * @config{&nbsp;&nbsp;&nbsp;&nbsp;
     * realloc_malloc, if true\, every realloc call will force a new memory allocation by using
     * malloc., a boolean flag; default \c false.}
     * @config{&nbsp;&nbsp;&nbsp;&nbsp;rollback_error,
     * return a WT_ROLLBACK error from a transaction operation about every Nth operation to simulate
     * a collision., an integer between \c 0 and \c 10M; default \c 0.}
     * @config{&nbsp;&nbsp;&nbsp;&nbsp;slow_checkpoint, if true\, slow down checkpoint creation by
     * slowing down internal page processing., a boolean flag; default \c false.}
     * @config{&nbsp;&nbsp;&nbsp;&nbsp;stress_skiplist, Configure various internal parameters to
     * encourage race conditions and other issues with internal skip lists\, e.g.  using a more
     * dense representation., a boolean flag; default \c false.}
     * @config{&nbsp;&nbsp;&nbsp;&nbsp;
     * table_logging, if true\, write transaction related information to the log for all
     * operations\, even operations for tables with logging turned off.  This additional logging
     * information is intended for debugging and is informational only\, that is\, it is ignored
     * during recovery., a boolean flag; default \c false.}
     * @config{&nbsp;&nbsp;&nbsp;&nbsp;
     * tiered_flush_error_continue, on a write to tiered storage\, continue when an error occurs., a
     * boolean flag; default \c false.}
     * @config{&nbsp;&nbsp;&nbsp;&nbsp;update_restore_evict, if
     * true\, control all dirty page evictions through forcing update restore eviction., a boolean
     * flag; default \c false.}
     * @config{ ),,}
     * @config{disaggregated = (, configure disaggregated storage for this connection., a set of
     * related configuration options defined as follows.}
     * @config{ ),,}
     * @config{error_prefix, prefix string for error messages., a string; default empty.}
     * @config{eviction = (, eviction configuration options., a set of related configuration options
     * defined as follows.}
     * @config{&nbsp;&nbsp;&nbsp;&nbsp;evict_sample_inmem, If no in-memory ref
     * is found on the root page\, attempt to locate a random in-memory page by examining all
     * entries on the root page., a boolean flag; default \c true.}
     * @config{&nbsp;&nbsp;&nbsp;&nbsp;
     * legacy_page_visit_strategy, Use legacy page visit strategy for eviction.  Using this option
     * is highly discouraged as it will re-introduce the bug described in WT-9121., a boolean flag;
     * default \c false.}
     * @config{&nbsp;&nbsp;&nbsp;&nbsp;threads_max, maximum number of threads
     * WiredTiger will start to help evict pages from cache.  The number of threads started will
     * vary depending on the current eviction load.  Each eviction worker thread uses a session from
     * the configured session_max., an integer between \c 1 and \c 20; default \c 8.}
     * @config{&nbsp;&nbsp;&nbsp;&nbsp;threads_min, minimum number of threads WiredTiger will start
     * to help evict pages from cache.  The number of threads currently running will vary depending
     * on the current eviction load., an integer between \c 1 and \c 20; default \c 1.}
     * @config{
     * ),,}
     * @config{eviction_checkpoint_target, perform eviction at the beginning of checkpoints to bring
     * the dirty content in cache to this level.  It is a percentage of the cache size if the value
     * is within the range of 0 to 100 or an absolute size when greater than 100. The value is not
     * allowed to exceed the \c cache_size.  Ignored if set to zero., an integer between \c 0 and \c
     * 10TB; default \c 1.}
     * @config{eviction_dirty_target, perform eviction in worker threads when the cache contains at
     * least this much dirty content.  It is a percentage of the cache size if the value is within
     * the range of 1 to 100 or an absolute size when greater than 100. The value is not allowed to
     * exceed the \c cache_size and has to be lower than its counterpart \c eviction_dirty_trigger.,
     * an integer between \c 1 and \c 10TB; default \c 5.}
     * @config{eviction_dirty_trigger, trigger application threads to perform eviction when the
     * cache contains at least this much dirty content.  It is a percentage of the cache size if the
     * value is within the range of 1 to 100 or an absolute size when greater than 100. The value is
     * not allowed to exceed the \c cache_size and has to be greater than its counterpart \c
     * eviction_dirty_target.  This setting only alters behavior if it is lower than
     * eviction_trigger., an integer between \c 1 and \c 10TB; default \c 20.}
     * @config{eviction_target, perform eviction in worker threads when the cache contains at least
     * this much content.  It is a percentage of the cache size if the value is within the range of
     * 10 to 100 or an absolute size when greater than 100. The value is not allowed to exceed the
     * \c cache_size and has to be lower than its counterpart \c eviction_trigger., an integer
     * between \c 10 and \c 10TB; default \c 80.}
     * @config{eviction_trigger, trigger application threads to perform eviction when the cache
     * contains at least this much content.  It is a percentage of the cache size if the value is
     * within the range of 10 to 100 or an absolute size when greater than 100. The value is not
     * allowed to exceed the \c cache_size and has to be greater than its counterpart \c
     * eviction_target., an integer between \c 10 and \c 10TB; default \c 95.}
     * @config{eviction_updates_target, perform eviction in worker threads when the cache contains
     * at least this many bytes of updates.  It is a percentage of the cache size if the value is
     * within the range of 0 to 100 or an absolute size when greater than 100. Calculated as half of
     * \c eviction_dirty_target by default.  The value is not allowed to exceed the \c cache_size
     * and has to be lower than its counterpart \c eviction_updates_trigger., an integer between \c
     * 0 and \c 10TB; default \c 0.}
     * @config{eviction_updates_trigger, trigger application threads to perform eviction when the
     * cache contains at least this many bytes of updates.  It is a percentage of the cache size if
     * the value is within the range of 1 to 100 or an absolute size when greater than 100\.
     * Calculated as half of \c eviction_dirty_trigger by default.  The value is not allowed to
     * exceed the \c cache_size and has to be greater than its counterpart \c
     * eviction_updates_target.  This setting only alters behavior if it is lower than \c
     * eviction_trigger., an integer between \c 0 and \c 10TB; default \c 0.}
     * @config{extra_diagnostics, enable additional diagnostics in WiredTiger.  These additional
     * diagnostics include diagnostic assertions that can cause WiredTiger to abort when an invalid
     * state is detected.  Options are given as a list\, such as
     * <code>"extra_diagnostics=[out_of_order\,visibility]"</code>. Choosing \c all enables all
     * assertions.  When WiredTiger is compiled with \c HAVE_DIAGNOSTIC=1 all assertions are enabled
     * and cannot be reconfigured., a list\, with values chosen from the following options: \c
     * "all"\, \c "checkpoint_validate"\, \c "cursor_check"\, \c "disk_validate"\, \c
     * "eviction_check"\, \c "generation_check"\, \c "hs_validate"\, \c "key_out_of_order"\, \c
     * "log_validate"\, \c "prepared"\, \c "slow_operation"\, \c "txn_visibility"; default \c [].}
     * @config{file_manager = (, control how file handles are managed., a set of related
     * configuration options defined as follows.}
     * @config{&nbsp;&nbsp;&nbsp;&nbsp;
     * close_handle_minimum, number of handles open before the file manager will look for handles to
     * close., an integer greater than or equal to \c 0; default \c 250.}
     * @config{&nbsp;&nbsp;&nbsp;&nbsp;close_idle_time, amount of time in seconds a file handle
     * needs to be idle before attempting to close it.  A setting of 0 means that idle handles are
     * not closed., an integer between \c 0 and \c 100000; default \c 30.}
     * @config{&nbsp;&nbsp;&nbsp;&nbsp;close_scan_interval, interval in seconds at which to check
     * for files that are inactive and close them., an integer between \c 1 and \c 100000; default
     * \c 10.}
     * @config{ ),,}
     * @config{generation_drain_timeout_ms, the number of milliseconds to wait for a resource to
     * drain before timing out in diagnostic mode.  Default will wait for 4 minutes\, 0 will wait
     * forever., an integer greater than or equal to \c 0; default \c 240000.}
     * @config{heuristic_controls = (, control the behavior of various optimizations.  This is
     * primarily used as a mechanism for rolling out changes to internal heuristics while providing
     * a mechanism for quickly reverting to prior behavior in the field., a set of related
     * configuration options defined as follows.}
     * @config{&nbsp;&nbsp;&nbsp;&nbsp;
     * checkpoint_cleanup_obsolete_tw_pages_dirty_max, maximum number of obsolete time window pages
     * that can be marked as dirty per btree in a single checkpoint by the checkpoint cleanup., an
     * integer between \c 0 and \c 100000; default \c 100.}
     * @config{&nbsp;&nbsp;&nbsp;&nbsp;
     * eviction_obsolete_tw_pages_dirty_max, maximum number of obsolete time window pages that can
     * be marked dirty per btree in a single checkpoint by the eviction threads., an integer between
     * \c 0 and \c 100000; default \c 100.}
     * @config{&nbsp;&nbsp;&nbsp;&nbsp;obsolete_tw_btree_max,
     * maximum number of btrees that can be checked for obsolete time window cleanup in a single
     * checkpoint., an integer between \c 0 and \c 500000; default \c 100.}
     * @config{ ),,}
     * @config{history_store = (, history store configuration options., a set of related
     * configuration options defined as follows.}
     * @config{&nbsp;&nbsp;&nbsp;&nbsp;file_max, the
     * maximum number of bytes that WiredTiger is allowed to use for its history store mechanism.
     * If the history store file exceeds this size\, a panic will be triggered.  The default value
     * means that the history store file is unbounded and may use as much space as the filesystem
     * will accommodate.  The minimum non-zero setting is 100MB., an integer greater than or equal
     * to \c 0; default \c 0.}
     * @config{ ),,}
     * @config{io_capacity = (, control how many bytes per second are written and read.  Exceeding
     * the capacity results in throttling., a set of related configuration options defined as
     * follows.}
     * @config{&nbsp;&nbsp;&nbsp;&nbsp;chunk_cache, number of bytes per second available
     * to the chunk cache.  The minimum non-zero setting is 1MB., an integer between \c 0 and \c
     * 1TB; default \c 0.}
     * @config{&nbsp;&nbsp;&nbsp;&nbsp;total, number of bytes per second
     * available to all subsystems in total.  When set\, decisions about what subsystems are
     * throttled\, and in what proportion\, are made internally.  The minimum non-zero setting is
     * 1MB., an integer between \c 0 and \c 1TB; default \c 0.}
     * @config{ ),,}
     * @config{json_output, enable JSON formatted messages on the event handler interface.  Options
     * are given as a list\, where each option specifies an event handler category e.g.  'error'
     * represents the messages from the WT_EVENT_HANDLER::handle_error method., a list\, with values
     * chosen from the following options: \c "error"\, \c "message"; default \c [].}
     * @config{log = (, enable logging.  Enabling logging uses three sessions from the configured
     * session_max., a set of related configuration options defined as follows.}
     * @config{&nbsp;&nbsp;&nbsp;&nbsp;os_cache_dirty_pct, maximum dirty system buffer cache usage\,
     * as a percentage of the log's \c file_max.  If non-zero\, schedule writes for dirty blocks
     * belonging to the log in the system buffer cache after that percentage of the log has been
     * written into the buffer cache without an intervening file sync., an integer between \c 0 and
     * \c 100; default \c 0.}
     * @config{&nbsp;&nbsp;&nbsp;&nbsp;prealloc, pre-allocate log files., a
     * boolean flag; default \c true.}
     * @config{&nbsp;&nbsp;&nbsp;&nbsp;prealloc_init_count, initial
     * number of pre-allocated log files., an integer between \c 1 and \c 500; default \c 1.}
     * @config{&nbsp;&nbsp;&nbsp;&nbsp;remove, automatically remove unneeded log files., a boolean
     * flag; default \c true.}
     * @config{&nbsp;&nbsp;&nbsp;&nbsp;zero_fill, manually write zeroes into
     * log files., a boolean flag; default \c false.}
     * @config{ ),,}
     * @config{operation_timeout_ms, this option is no longer supported\, retained for backward
     * compatibility., an integer greater than or equal to \c 0; default \c 0.}
     * @config{operation_tracking = (, enable tracking of performance-critical functions.  See @ref
     * operation_tracking for more information., a set of related configuration options defined as
     * follows.}
     * @config{&nbsp;&nbsp;&nbsp;&nbsp;enabled, enable operation tracking subsystem., a
     * boolean flag; default \c false.}
     * @config{&nbsp;&nbsp;&nbsp;&nbsp;path, the name of a
     * directory into which operation tracking files are written.  The directory must already exist.
     * If the value is not an absolute path\, the path is relative to the database home (see @ref
     * absolute_path for more information)., a string; default \c ".".}
     * @config{ ),,}
     * @config{rollback_to_stable = (, rollback tables to an earlier point in time\, discarding all
     * updates to checkpoint durable tables that have durable times more recent than the current
     * global stable timestamp., a set of related configuration options defined as follows.}
     * @config{&nbsp;&nbsp;&nbsp;&nbsp;threads, maximum number of threads WiredTiger will start to
     * help RTS. Each RTS worker thread uses a session from the configured WT_RTS_MAX_WORKERS., an
     * integer between \c 0 and \c 10; default \c 4.}
     * @config{ ),,}
     * @config{shared_cache = (, shared cache configuration options.  A database should configure
     * either a cache_size or a shared_cache not both.  Enabling a shared cache uses a session from
     * the configured session_max.  A shared cache can not have absolute values configured for cache
     * eviction settings., a set of related configuration options defined as follows.}
     * @config{&nbsp;&nbsp;&nbsp;&nbsp;chunk, the granularity that a shared cache is redistributed.,
     * an integer between \c 1MB and \c 10TB; default \c 10MB.}
     * @config{&nbsp;&nbsp;&nbsp;&nbsp;
     * name, the name of a cache that is shared between databases or \c "none" when no shared cache
     * is configured., a string; default \c none.}
     * @config{&nbsp;&nbsp;&nbsp;&nbsp;quota, maximum
     * size of cache this database can be allocated from the shared cache.  Defaults to the entire
     * shared cache size., an integer; default \c 0.}
     * @config{&nbsp;&nbsp;&nbsp;&nbsp;reserve,
     * amount of cache this database is guaranteed to have available from the shared cache.  This
     * setting is per database.  Defaults to the chunk size., an integer; default \c 0.}
     * @config{&nbsp;&nbsp;&nbsp;&nbsp;size, maximum memory to allocate for the shared cache.
     * Setting this will update the value if one is already set., an integer between \c 1MB and \c
     * 10TB; default \c 500MB.}
     * @config{ ),,}
     * @config{statistics, Maintain database statistics\, which may impact performance.  Choosing
     * "all" maintains all statistics regardless of cost\, "fast" maintains a subset of statistics
     * that are relatively inexpensive\, "none" turns off all statistics.  The "clear" configuration
     * resets statistics after they are gathered\, where appropriate (for example\, a cache size
     * statistic is not cleared\, while the count of cursor insert operations will be cleared). When
     * "clear" is configured for the database\, gathered statistics are reset each time a statistics
     * cursor is used to gather statistics\, as well as each time statistics are logged using the \c
     * statistics_log configuration.  See @ref statistics for more information., a list\, with
     * values chosen from the following options: \c "all"\, \c "cache_walk"\, \c "fast"\, \c
     * "none"\, \c "clear"\, \c "tree_walk"; default \c none.}
     * @config{statistics_log = (, log any statistics the database is configured to maintain\, to a
     * file.  See @ref statistics for more information.  Enabling the statistics log server uses a
     * session from the configured session_max., a set of related configuration options defined as
     * follows.}
     * @config{&nbsp;&nbsp;&nbsp;&nbsp;json, encode statistics in JSON format., a boolean
     * flag; default \c false.}
     * @config{&nbsp;&nbsp;&nbsp;&nbsp;on_close, log statistics on database
     * close., a boolean flag; default \c false.}
     * @config{&nbsp;&nbsp;&nbsp;&nbsp;sources, if
     * non-empty\, include statistics for the list of "file:" data source URIs\, if they are open at
     * the time of the statistics logging., a list of strings; default empty.}
     * @config{&nbsp;&nbsp;&nbsp;&nbsp;timestamp, a timestamp prepended to each log record.  May
     * contain \c strftime conversion specifications.  When \c json is configured\, defaults to \c
     * "%Y-%m-%dT%H:%M:%S.000Z"., a string; default \c "%b %d %H:%M:%S".}
     * @config{&nbsp;&nbsp;&nbsp;&nbsp;wait, seconds to wait between each write of the log records;
     * setting this value above 0 configures statistics logging., an integer between \c 0 and \c
     * 100000; default \c 0.}
     * @config{ ),,}
     * @config{tiered_storage = (, enable tiered storage.  Enabling tiered storage may use one
     * session from the configured session_max., a set of related configuration options defined as
     * follows.}
     * @config{&nbsp;&nbsp;&nbsp;&nbsp;local_retention, time in seconds to retain data on
     * tiered storage on the local tier for faster read access., an integer between \c 0 and \c
     * 10000; default \c 300.}
     * @config{ ),,}
     * @config{verbose, enable messages for various subsystems and operations.  Options are given as
     * a list\, where each message type can optionally define an associated verbosity level\, such
     * as <code>"verbose=[eviction\,read:1\,rts:0]"</code>. Verbosity levels that can be provided
     * include <code>0</code> (INFO) and <code>1</code> through <code>5</code>\, corresponding to
     * (DEBUG_1) to (DEBUG_5). \c all is a special case that defines the verbosity level for all
     * categories not explicitly set in the config string., a list\, with values chosen from the
     * following options: \c "all"\, \c "api"\, \c "backup"\, \c "block"\, \c "block_cache"\, \c
     * "checkpoint"\, \c "checkpoint_cleanup"\, \c "checkpoint_progress"\, \c "chunkcache"\, \c
     * "compact"\, \c "compact_progress"\, \c "configuration"\, \c "error_returns"\, \c "eviction"\,
     * \c "fileops"\, \c "generation"\, \c "handleops"\, \c "history_store"\, \c
     * "history_store_activity"\, \c "live_restore"\, \c "live_restore_progress"\, \c "log"\, \c
     * "metadata"\, \c "mutex"\, \c "out_of_order"\, \c "overflow"\, \c "prefetch"\, \c "read"\, \c
     * "reconcile"\, \c "recovery"\, \c "recovery_progress"\, \c "rts"\, \c "salvage"\, \c
     * "shared_cache"\, \c "split"\, \c "temporary"\, \c "thread_group"\, \c "tiered"\, \c
     * "timestamp"\, \c "transaction"\, \c "verify"\, \c "version"\, \c "write"; default \c [].}
     * @configend
     * @errors
     */
    int __F(reconfigure)(WT_CONNECTION *connection, const char *config);

    /*!
     * The home directory of the connection.
     *
     * @snippet ex_all.c Get the database home directory
     *
     * @param connection the connection handle
     * @returns a pointer to a string naming the home directory
     */
    const char *__F(get_home)(WT_CONNECTION *connection);

    /*!
     * Compile a configuration string to be used with an API.  The string returned by this
     * method can be used with the indicated API call as its configuration argument.
     * Precompiled strings should be used where configuration parsing has proved to be a
     * performance bottleneck. The lifetime of a configuration string ends when the connection
     * is closed. The number of compilation strings that can be made is limited by
     * the \c compile_configuration_count configuration in ::wiredtiger_open .
     *
     * Configuration strings containing '%d' or '%s' can have values bound, see
     * WT_SESSION::bind_configuration.
     *
     * This API may change in future releases.
     *
     * @param connection the connection handle
     * @param method the API to the configuration string applies to, e.g.
     * \c "WT_SESSION.open_cursor"
     * @param str the configuration string to compile
     * @param compiled the returned configuration string
     * @errors
     */
    int __F(compile_configuration)(WT_CONNECTION *connection, const char *method,
        const char *str, const char **compiled);

    /*!
     * Add configuration options for a method.  See
     * @ref custom_ds_config_add for more information.
     *
     * @snippet ex_all.c Configure method configuration
     *
     * @param connection the connection handle
     * @param method the method being configured
     * @param uri the object type or NULL for all object types
     * @param config the additional configuration's name and default value
     * @param type the additional configuration's type (must be one of
     * \c "boolean"\, \c "int", \c "list" or \c "string")
     * @param check the additional configuration check string, or NULL if
     * none
     * @errors
     */
    int __F(configure_method)(WT_CONNECTION *connection,
        const char *method, const char *uri,
        const char *config, const char *type, const char *check);

    /*!
     * Return if opening this handle created the database.
     *
     * @snippet ex_all.c Check if the database is newly created
     *
     * @param connection the connection handle
     * @returns false (zero) if the connection existed before the call to
     * ::wiredtiger_open, true (non-zero) if it was created by opening this
     * handle.
     */
    int __F(is_new)(WT_CONNECTION *connection);

    /*!
     * @name Session handles
     * @{
     */
    /*!
     * Open a session.
     *
     * @snippet ex_all.c Open a session
     *
     * @param connection the connection handle
     * @param event_handler An event handler. If <code>NULL</code>, the
     * connection's event handler is used. See @ref event_message_handling
     * for more information.
     * @configstart{WT_CONNECTION.open_session, see dist/api_data.py}
     * @config{cache_cursors, enable caching of cursors for reuse.  Any calls to WT_CURSOR::close
     * for a cursor created in this session will mark the cursor as cached and keep it available to
     * be reused for later calls to WT_SESSION::open_cursor.  Cached cursors may be eventually
     * closed.  This value is inherited from ::wiredtiger_open \c cache_cursors., a boolean flag;
     * default \c true.}
     * @config{cache_max_wait_ms, the maximum number of milliseconds an application thread will wait
     * for space to be available in cache before giving up.  Default value will be the global
     * setting of the connection config.  0 will wait forever.  1 will never wait., an integer
     * greater than or equal to \c 0; default \c 0.}
     * @config{debug = (, configure debug specific behavior on a session.  Generally only used for
     * internal testing purposes., a set of related configuration options defined as follows.}
     * @config{&nbsp;&nbsp;&nbsp;&nbsp;checkpoint_fail_before_turtle_update, Fail before writing a
     * turtle file at the end of a checkpoint., a boolean flag; default \c false.}
     * @config{&nbsp;&nbsp;&nbsp;&nbsp;release_evict_page, Configure the session to evict the page
     * when it is released and no longer needed., a boolean flag; default \c false.}
     * @config{ ),,}
     * @config{ignore_cache_size, when set\, operations performed by this session ignore the cache
     * size and are not blocked when the cache is full.  Note that use of this option for operations
     * that create cache pressure can starve ordinary sessions that obey the cache size., a boolean
     * flag; default \c false.}
     * @config{isolation, the default isolation level for operations in this session., a string\,
     * chosen from the following options: \c "read-uncommitted"\, \c "read-committed"\, \c
     * "snapshot"; default \c snapshot.}
     * @config{prefetch = (, Enable automatic detection of scans by applications\, and attempt to
     * pre-fetch future content into the cache., a set of related configuration options defined as
     * follows.}
     * @config{&nbsp;&nbsp;&nbsp;&nbsp;enabled, whether pre-fetch is enabled for this
     * session., a boolean flag; default \c false.}
     * @config{ ),,}
     * @configend
     * @param[out] sessionp the new session handle
     * @errors
     */
    int __F(open_session)(WT_CONNECTION *connection,
        WT_EVENT_HANDLER *event_handler, const char *config,
        WT_SESSION **sessionp);
    /*! @} */

    /*!
     * @name Transactions
     * @{
     */
    /*!
     * Query the global transaction timestamp state.
     *
     * @snippet ex_all.c query timestamp
     *
     * @param connection the connection handle
     * @param[out] hex_timestamp a buffer that will be set to the
     * hexadecimal encoding of the timestamp being queried.  Must be large
     * enough to hold a NUL terminated, hex-encoded 8B timestamp (17 bytes).
     * @configstart{WT_CONNECTION.query_timestamp, see dist/api_data.py}
     * @config{get, specify which timestamp to query: \c all_durable returns the largest timestamp
     * such that all timestamps up to and including that value have been committed (possibly bounded
     * by the application-set \c durable timestamp); \c backup_checkpoint returns the stable
     * timestamp of the checkpoint pinned for an open backup cursor; \c last_checkpoint returns the
     * timestamp of the most recent stable checkpoint; \c oldest_timestamp returns the most recent
     * \c oldest_timestamp set with WT_CONNECTION::set_timestamp; \c oldest_reader returns the
     * minimum of the read timestamps of all active readers; \c pinned returns the minimum of the \c
     * oldest_timestamp and the read timestamps of all active readers; \c recovery returns the
     * timestamp of the most recent stable checkpoint taken prior to a shutdown; \c stable_timestamp
     * returns the most recent \c stable_timestamp set with WT_CONNECTION::set_timestamp.  (The \c
     * oldest and \c stable arguments are deprecated short-hand for \c oldest_timestamp and \c
     * stable_timestamp\, respectively.) See @ref timestamp_global_api., a string\, chosen from the
     * following options: \c "all_durable"\, \c "backup_checkpoint"\, \c "last_checkpoint"\, \c
     * "oldest"\, \c "oldest_reader"\, \c "oldest_timestamp"\, \c "pinned"\, \c "recovery"\, \c
     * "stable"\, \c "stable_timestamp"; default \c all_durable.}
     * @configend
     *
     * A timestamp of 0 is returned if the timestamp is not available or has not been set.
     * @errors
     */
    int __F(query_timestamp)(
        WT_CONNECTION *connection, char *hex_timestamp, const char *config);

    /*!
     * Set a global transaction timestamp.
     *
     * @snippet ex_all.c set durable timestamp
     *
     * @snippet ex_all.c set oldest timestamp
     *
     * @snippet ex_all.c set stable timestamp
     *
     * @param connection the connection handle
     * @configstart{WT_CONNECTION.set_timestamp, see dist/api_data.py}
     * @config{durable_timestamp, temporarily set the system's maximum durable timestamp\, bounding
     * the timestamp returned by WT_CONNECTION::query_timestamp with the \c all_durable
     * configuration.  Calls to WT_CONNECTION::query_timestamp will ignore durable timestamps
     * greater than the specified value until a subsequent transaction commit advances the maximum
     * durable timestamp\, or rollback-to-stable resets the value.  See @ref timestamp_global_api.,
     * a string; default empty.}
     * @config{oldest_timestamp, future commits and queries will be no earlier than the specified
     * timestamp.  Values must be monotonically increasing.  The value must not be newer than the
     * current stable timestamp.  See @ref timestamp_global_api., a string; default empty.}
     * @config{stable_timestamp, checkpoints will not include commits that are newer than the
     * specified timestamp in tables configured with \c "log=(enabled=false)". Values must be
     * monotonically increasing.  The value must not be older than the current oldest timestamp.
     * See @ref timestamp_global_api., a string; default empty.}
     * @configend
     * @errors
     */
    int __F(set_timestamp)(
        WT_CONNECTION *connection, const char *config);

    /*!
     * Rollback tables to an earlier point in time, discarding all updates to checkpoint durable
     * tables that have commit times more recent than the current global stable timestamp.
     *
     * No updates made to logged tables or updates made without an associated commit timestamp
     * will be discarded. See @ref timestamp_misc.
     *
     * Applications must resolve all running transactions and close or reset all open cursors
     * before the call, and no other API calls should be made for the duration of the call.
     *
     * @snippet ex_all.c rollback to stable
     *
     * @param connection the connection handle
     * @configstart{WT_CONNECTION.rollback_to_stable, see dist/api_data.py}
     * @config{dryrun, perform the checks associated with RTS\, but don't modify any data., a
     * boolean flag; default \c false.}
     * @config{threads, maximum number of threads WiredTiger will start to help RTS. Each RTS worker
     * thread uses a session from the configured WT_RTS_MAX_WORKERS., an integer between \c 0 and \c
     * 10; default \c 4.}
     * @configend
     * @errors
     * An error should occur only in the case of a system problem, and an application typically
     * will retry WT_CONNECTION::rollback_to_stable on error, or fail outright.
     */
    int __F(rollback_to_stable)(
        WT_CONNECTION *connection, const char *config);

    /*! @} */

    /*!
     * @name Extensions
     * @{
     */
    /*!
     * Load an extension.
     *
     * @snippet ex_all.c Load an extension
     *
     * @param connection the connection handle
     * @param path the filename of the extension module, or \c "local" to
     * search the current application binary for the initialization
     * function, see @ref extensions for more details.
     * @configstart{WT_CONNECTION.load_extension, see dist/api_data.py}
     * @config{config, configuration string passed to the entry point of the extension as its
     * WT_CONFIG_ARG argument., a string; default empty.}
     * @config{early_load, whether this extension should be loaded at the beginning of
     * ::wiredtiger_open.  Only applicable to extensions loaded via the wiredtiger_open
     * configurations string., a boolean flag; default \c false.}
     * @config{entry, the entry point of the extension\, called to initialize the extension when it
     * is loaded.  The signature of the function must match ::wiredtiger_extension_init., a string;
     * default \c wiredtiger_extension_init.}
     * @config{terminate, an optional function in the extension that is called before the extension
     * is unloaded during WT_CONNECTION::close.  The signature of the function must match
     * ::wiredtiger_extension_terminate., a string; default \c wiredtiger_extension_terminate.}
     * @configend
     * @errors
     */
    int __F(load_extension)(WT_CONNECTION *connection,
        const char *path, const char *config);

    /*!
     * Add a custom data source.  See @ref custom_data_sources for more
     * information.
     *
     * The application must first implement the WT_DATA_SOURCE interface
     * and then register the implementation with WiredTiger:
     *
     * @snippet ex_data_source.c WT_DATA_SOURCE register
     *
     * @param connection the connection handle
     * @param prefix the URI prefix for this data source, e.g., "file:"
     * @param data_source the application-supplied implementation of
     *  WT_DATA_SOURCE to manage this data source.
     * @configempty{WT_CONNECTION.add_data_source, see dist/api_data.py}
     * @errors
     */
    int __F(add_data_source)(WT_CONNECTION *connection, const char *prefix,
        WT_DATA_SOURCE *data_source, const char *config);

    /*!
     * Add a custom collation function.
     *
     * The application must first implement the WT_COLLATOR interface and
     * then register the implementation with WiredTiger:
     *
     * @snippet ex_all.c WT_COLLATOR register
     *
     * @param connection the connection handle
     * @param name the name of the collation to be used in calls to
     *  WT_SESSION::create, may not be \c "none"
     * @param collator the application-supplied collation handler
     * @configempty{WT_CONNECTION.add_collator, see dist/api_data.py}
     * @errors
     */
    int __F(add_collator)(WT_CONNECTION *connection,
        const char *name, WT_COLLATOR *collator, const char *config);

    /*!
     * Add a compression function.
     *
     * The application must first implement the WT_COMPRESSOR interface
     * and then register the implementation with WiredTiger:
     *
     * @snippet nop_compress.c WT_COMPRESSOR initialization structure
     *
     * @snippet nop_compress.c WT_COMPRESSOR initialization function
     *
     * @param connection the connection handle
     * @param name the name of the compression function to be used in calls
     *  to WT_SESSION::create, may not be \c "none"
     * @param compressor the application-supplied compression handler
     * @configempty{WT_CONNECTION.add_compressor, see dist/api_data.py}
     * @errors
     */
    int __F(add_compressor)(WT_CONNECTION *connection,
        const char *name, WT_COMPRESSOR *compressor, const char *config);

    /*!
     * Add an encryption function.
     *
     * The application must first implement the WT_ENCRYPTOR interface
     * and then register the implementation with WiredTiger:
     *
     * @snippet nop_encrypt.c WT_ENCRYPTOR initialization structure
     *
     * @snippet nop_encrypt.c WT_ENCRYPTOR initialization function
     *
     * @param connection the connection handle
     * @param name the name of the encryption function to be used in calls
     *  to WT_SESSION::create, may not be \c "none"
     * @param encryptor the application-supplied encryption handler
     * @configempty{WT_CONNECTION.add_encryptor, see dist/api_data.py}
     * @errors
     */
    int __F(add_encryptor)(WT_CONNECTION *connection,
        const char *name, WT_ENCRYPTOR *encryptor, const char *config);

    /*!
     * Configure a custom file system.
     *
     * This method can only be called from an early loaded extension
     * module. The application must first implement the WT_FILE_SYSTEM
     * interface and then register the implementation with WiredTiger:
     *
     * @snippet ex_file_system.c WT_FILE_SYSTEM register
     *
     * @param connection the connection handle
     * @param fs the populated file system structure
     * @configempty{WT_CONNECTION.set_file_system, see dist/api_data.py}
     * @errors
     */
    int __F(set_file_system)(
        WT_CONNECTION *connection, WT_FILE_SYSTEM *fs, const char *config);

#if !defined(DOXYGEN)
#if !defined(SWIG)
    /*!
     * Add a page and log service implementation.
     *
     * The application must first implement the WT_PAGE_LOG
     * interface and then register the implementation with WiredTiger:
     *
     * @param connection the connection handle
     * @param name the name of the storage source implementation
     * @param page_log the populated page log service structure
     * @configempty{WT_CONNECTION.add_page_log, see dist/api_data.py}
     * @errors
     */
    int __F(add_page_log)(WT_CONNECTION *connection, const char *name,
        WT_PAGE_LOG *page_log, const char *config);

    /*!
     * Add a storage source implementation.
     *
     * The application must first implement the WT_STORAGE_SOURCE
     * interface and then register the implementation with WiredTiger:
     *
     * @snippet ex_storage_source.c WT_STORAGE_SOURCE register
     *
     * @param connection the connection handle
     * @param name the name of the storage source implementation
     * @param storage_source the populated storage source structure
     * @configempty{WT_CONNECTION.add_storage_source, see dist/api_data.py}
     * @errors
     */
    int __F(add_storage_source)(WT_CONNECTION *connection, const char *name,
        WT_STORAGE_SOURCE *storage_source, const char *config);
#endif

    /*!
     * Get a page log service implementation.
     *
     * Look up a page log service by name and return it. The returned page log service
     * must be released by calling WT_PAGE_LOG::terminate.
     *
     * @snippet ex_storage_source.c WT_PAGE_LOG register
     *
     * @param connection the connection handle
     * @param name the name of the page log service implementation
     * @param storage_source the page log service structure
     * @errors
     */
    int __F(get_page_log)(WT_CONNECTION *connection, const char *name,
        WT_PAGE_LOG **page_logp);

    /*!
     * Get a storage source implementation.
     *
     * Look up a storage source by name and return it. The returned storage source
     * must be released by calling WT_STORAGE_SOURCE::terminate.
     *
     * @snippet ex_storage_source.c WT_STORAGE_SOURCE register
     *
     * @param connection the connection handle
     * @param name the name of the storage source implementation
     * @param storage_source the storage source structure
     * @errors
     */
    int __F(get_storage_source)(WT_CONNECTION *connection, const char *name,
        WT_STORAGE_SOURCE **storage_sourcep);
#endif

    /*!
     * Return a reference to the WiredTiger extension functions.
     *
     * @snippet ex_data_source.c WT_EXTENSION_API declaration
     *
     * @param wt_conn the WT_CONNECTION handle
     * @returns a reference to a WT_EXTENSION_API structure.
     */
    WT_EXTENSION_API *__F(get_extension_api)(WT_CONNECTION *wt_conn);
    /*! @} */
};

/*!
 * Open a connection to a database.
 *
 * @snippet ex_all.c Open a connection
 *
 * @param home The path to the database home directory.  See @ref home
 * for more information.
 * @param event_handler An event handler. If <code>NULL</code>, a default
 * event handler is installed that writes error messages to stderr. See
 * @ref event_message_handling for more information.
 * @configstart{wiredtiger_open, see dist/api_data.py}
 * @config{backup_restore_target, If non-empty and restoring from a backup\, restore only the table
 * object targets listed.  WiredTiger will remove all the metadata entries for the tables that are
 * not listed in the list from the reconstructed metadata.  The target list must include URIs of
 * type \c table:., a list of strings; default empty.}
 * @config{block_cache = (, block cache configuration options., a set of related configuration
 * options defined as follows.}
 * @config{&nbsp;&nbsp;&nbsp;&nbsp;blkcache_eviction_aggression,
 * seconds an unused block remains in the cache before it is evicted., an integer between \c 1 and
 * \c 7200; default \c 1800.}
 * @config{&nbsp;&nbsp;&nbsp;&nbsp;cache_on_checkpoint, cache blocks
 * written by a checkpoint., a boolean flag; default \c true.}
 * @config{&nbsp;&nbsp;&nbsp;&nbsp;
 * cache_on_writes, cache blocks as they are written (other than checkpoint blocks)., a boolean
 * flag; default \c true.}
 * @config{&nbsp;&nbsp;&nbsp;&nbsp;enabled, enable block cache., a boolean
 * flag; default \c false.}
 * @config{&nbsp;&nbsp;&nbsp;&nbsp;full_target, the fraction of the block
 * cache that must be full before eviction will remove unused blocks., an integer between \c 30 and
 * \c 100; default \c 95.}
 * @config{&nbsp;&nbsp;&nbsp;&nbsp;hashsize, number of buckets in the
 * hashtable that keeps track of blocks., an integer between \c 512 and \c 256K; default \c 32768.}
 * @config{&nbsp;&nbsp;&nbsp;&nbsp;max_percent_overhead, maximum tolerated overhead expressed as the
 * number of blocks added and removed as percent of blocks looked up; cache population and eviction
 * will be suppressed if the overhead exceeds the threshold., an integer between \c 1 and \c 500;
 * default \c 10.}
 * @config{&nbsp;&nbsp;&nbsp;&nbsp;nvram_path, the absolute path to the file system
 * mounted on the NVRAM device., a string; default empty.}
 * @config{&nbsp;&nbsp;&nbsp;&nbsp;
 * percent_file_in_dram, bypass cache for a file if the set percentage of the file fits in system
 * DRAM (as specified by block_cache.system_ram)., an integer between \c 0 and \c 100; default \c
 * 50.}
 * @config{&nbsp;&nbsp;&nbsp;&nbsp;size, maximum memory to allocate for the block cache., an
 * integer between \c 0 and \c 10TB; default \c 0.}
 * @config{&nbsp;&nbsp;&nbsp;&nbsp;system_ram, the
 * bytes of system DRAM available for caching filesystem blocks., an integer between \c 0 and \c
 * 1024GB; default \c 0.}
 * @config{&nbsp;&nbsp;&nbsp;&nbsp;type, cache location: DRAM or NVRAM., a
 * string; default empty.}
 * @config{ ),,}
 * @config{builtin_extension_config, A structure where the keys are the names of builtin extensions
 * and the values are passed to WT_CONNECTION::load_extension as the \c config parameter (for
 * example\, <code>builtin_extension_config={zlib={compression_level=3}}</code>)., a string; default
 * empty.}
 * @config{cache_cursors, enable caching of cursors for reuse.  This is the default value for any
 * sessions created\, and can be overridden in configuring \c cache_cursors in
 * WT_CONNECTION.open_session., a boolean flag; default \c true.}
 * @config{cache_max_wait_ms, the maximum number of milliseconds an application thread will wait for
 * space to be available in cache before giving up.  Default or 0 will wait forever.  1 will never
 * wait., an integer greater than or equal to \c 0; default \c 0.}
 * @config{cache_overhead, assume the heap allocator overhead is the specified percentage\, and
 * adjust the cache usage by that amount (for example\, if there is 10GB of data in cache\, a
 * percentage of 10 means WiredTiger treats this as 11GB). This value is configurable because
 * different heap allocators have different overhead and different workloads will have different
 * heap allocation sizes and patterns\, therefore applications may need to adjust this value based
 * on allocator choice and behavior in measured workloads., an integer between \c 0 and \c 30;
 * default \c 8.}
 * @config{cache_size, maximum heap memory to allocate for the cache.  A database should configure
 * either \c cache_size or \c shared_cache but not both., an integer between \c 1MB and \c 10TB;
 * default \c 100MB.}
 * @config{cache_stuck_timeout_ms, the number of milliseconds to wait before a stuck cache times out
 * in diagnostic mode.  Default will wait for 5 minutes\, 0 will wait forever., an integer greater
 * than or equal to \c 0; default \c 300000.}
 * @config{checkpoint = (, periodically checkpoint the database.  Enabling the checkpoint server
 * uses a session from the configured \c session_max., a set of related configuration options
 * defined as follows.}
 * @config{&nbsp;&nbsp;&nbsp;&nbsp;log_size, wait for this amount of log record
 * bytes to be written to the log between each checkpoint.  If non-zero\, this value will use a
 * minimum of the log file size.  A database can configure both log_size and wait to set an upper
 * bound for checkpoints; setting this value above 0 configures periodic checkpoints., an integer
 * between \c 0 and \c 2GB; default \c 0.}
 * @config{&nbsp;&nbsp;&nbsp;&nbsp;wait, seconds to wait
 * between each checkpoint; setting this value above 0 configures periodic checkpoints., an integer
 * between \c 0 and \c 100000; default \c 0.}
 * @config{ ),,}
 * @config{checkpoint_cleanup = (, periodically checkpoint cleanup the database., a set of related
 * configuration options defined as follows.}
 * @config{&nbsp;&nbsp;&nbsp;&nbsp;method, control how
 * aggressively obsolete content is removed by reading the internal pages.  Default to none\, which
 * means no additional work is done to find obsolete content., a string\, chosen from the following
 * options: \c "none"\, \c "reclaim_space"; default \c none.}
 * @config{&nbsp;&nbsp;&nbsp;&nbsp;wait,
 * seconds to wait between each checkpoint cleanup., an integer between \c 1 and \c 100000; default
 * \c 300.}
 * @config{ ),,}
 * @config{checkpoint_sync, flush files to stable storage when closing or writing checkpoints., a
 * boolean flag; default \c true.}
 * @config{chunk_cache = (, chunk cache configuration options., a set of related configuration
 * options defined as follows.}
 * @config{&nbsp;&nbsp;&nbsp;&nbsp;capacity, maximum memory or storage
 * to use for the chunk cache., an integer between \c 512KB and \c 100TB; default \c 10GB.}
 * @config{&nbsp;&nbsp;&nbsp;&nbsp;chunk_cache_evict_trigger, chunk cache percent full that triggers
 * eviction., an integer between \c 0 and \c 100; default \c 90.}
 * @config{&nbsp;&nbsp;&nbsp;&nbsp;
 * chunk_size, size of cached chunks., an integer between \c 512KB and \c 100GB; default \c 1MB.}
 * @config{&nbsp;&nbsp;&nbsp;&nbsp;enabled, enable chunk cache., a boolean flag; default \c false.}
 * @config{&nbsp;&nbsp;&nbsp;&nbsp;hashsize, number of buckets in the hashtable that keeps track of
 * objects., an integer between \c 64 and \c 1048576; default \c 1024.}
 * @config{&nbsp;&nbsp;&nbsp;&nbsp;pinned, List of "table:" URIs exempt from cache eviction.
 * Capacity config overrides this\, tables exceeding capacity will not be fully retained.  Table
 * names can appear in both this and the preload list\, but not in both this and the exclude list.
 * Duplicate names are allowed., a list of strings; default empty.}
 * @config{&nbsp;&nbsp;&nbsp;&nbsp;
 * storage_path, the path (absolute or relative) to the file used as cache location.  This should be
 * on a filesystem that supports file truncation.  All filesystems in common use meet this
 * criteria., a string; default empty.}
 * @config{ ),,}
 * @config{compatibility = (, set compatibility version of database.  Changing the compatibility
 * version requires that there are no active operations for the duration of the call., a set of
 * related configuration options defined as follows.}
 * @config{&nbsp;&nbsp;&nbsp;&nbsp;release,
 * compatibility release version string., a string; default empty.}
 * @config{&nbsp;&nbsp;&nbsp;&nbsp;
 * require_max, required maximum compatibility version of existing data files.  Must be greater than
 * or equal to any release version set in the \c release setting.  Has no effect if creating the
 * database., a string; default empty.}
 * @config{&nbsp;&nbsp;&nbsp;&nbsp;require_min, required
 * minimum compatibility version of existing data files.  Must be less than or equal to any release
 * version set in the \c release setting.  Has no effect if creating the database., a string;
 * default empty.}
 * @config{ ),,}
 * @config{compile_configuration_count, the number of configuration strings that can be precompiled.
 * Some configuration strings are compiled internally when the connection is opened., an integer
 * greater than or equal to \c 500; default \c 1000.}
 * @config{config_base, write the base configuration file if creating the database.  If \c false in
 * the config passed directly to ::wiredtiger_open\, will ignore any existing base configuration
 * file in addition to not creating one.  See @ref config_base for more information., a boolean
 * flag; default \c true.}
 * @config{create, create the database if it does not exist., a boolean flag; default \c false.}
 * @config{debug_mode = (, control the settings of various extended debugging features., a set of
 * related configuration options defined as follows.}
 * @config{&nbsp;&nbsp;&nbsp;&nbsp;
 * background_compact, if true\, background compact aggressively removes compact statistics for a
 * file and decreases the max amount of time a file can be skipped for., a boolean flag; default \c
 * false.}
 * @config{&nbsp;&nbsp;&nbsp;&nbsp;checkpoint_retention, adjust log removal to retain the
 * log records of this number of checkpoints.  Zero or one means perform normal removal., an integer
 * between \c 0 and \c 1024; default \c 0.}
 * @config{&nbsp;&nbsp;&nbsp;&nbsp;configuration, if true\,
 * display invalid cache configuration warnings., a boolean flag; default \c false.}
 * @config{&nbsp;&nbsp;&nbsp;&nbsp;corruption_abort, if true and built in diagnostic mode\, dump
 * core in the case of data corruption., a boolean flag; default \c true.}
 * @config{&nbsp;&nbsp;&nbsp;&nbsp;cursor_copy, if true\, use the system allocator to make a copy of
 * any data returned by a cursor operation and return the copy instead.  The copy is freed on the
 * next cursor operation.  This allows memory sanitizers to detect inappropriate references to
 * memory owned by cursors., a boolean flag; default \c false.}
 * @config{&nbsp;&nbsp;&nbsp;&nbsp;
 * cursor_reposition, if true\, for operations with snapshot isolation the cursor temporarily
 * releases any page that requires force eviction\, then repositions back to the page for further
 * operations.  A page release encourages eviction of hot or large pages\, which is more likely to
 * succeed without a cursor keeping the page pinned., a boolean flag; default \c false.}
 * @config{&nbsp;&nbsp;&nbsp;&nbsp;eviction, if true\, modify internal algorithms to change skew to
 * force history store eviction to happen more aggressively.  This includes but is not limited to
 * not skewing newest\, not favoring leaf pages\, and modifying the eviction score mechanism., a
 * boolean flag; default \c false.}
 * @config{&nbsp;&nbsp;&nbsp;&nbsp;eviction_checkpoint_ts_ordering,
 * if true\, act as if eviction is being run in parallel to checkpoint.  We should return EBUSY in
 * eviction if we detect any timestamp ordering issue., a boolean flag; default \c false.}
 * @config{&nbsp;&nbsp;&nbsp;&nbsp;log_retention, adjust log removal to retain at least this number
 * of log files.  (Warning: this option can remove log files required for recovery if no checkpoints
 * have yet been done and the number of log files exceeds the configured value.  As WiredTiger
 * cannot detect the difference between a system that has not yet checkpointed and one that will
 * never checkpoint\, it might discard log files before any checkpoint is done.) Ignored if set to
 * 0., an integer between \c 0 and \c 1024; default \c 0.}
 * @config{&nbsp;&nbsp;&nbsp;&nbsp;
 * realloc_exact, if true\, reallocation of memory will only provide the exact amount requested.
 * This will help with spotting memory allocation issues more easily., a boolean flag; default \c
 * false.}
 * @config{&nbsp;&nbsp;&nbsp;&nbsp;realloc_malloc, if true\, every realloc call will force a
 * new memory allocation by using malloc., a boolean flag; default \c false.}
 * @config{&nbsp;&nbsp;&nbsp;&nbsp;rollback_error, return a WT_ROLLBACK error from a transaction
 * operation about every Nth operation to simulate a collision., an integer between \c 0 and \c 10M;
 * default \c 0.}
 * @config{&nbsp;&nbsp;&nbsp;&nbsp;slow_checkpoint, if true\, slow down checkpoint
 * creation by slowing down internal page processing., a boolean flag; default \c false.}
 * @config{&nbsp;&nbsp;&nbsp;&nbsp;stress_skiplist, Configure various internal parameters to
 * encourage race conditions and other issues with internal skip lists\, e.g.  using a more dense
 * representation., a boolean flag; default \c false.}
 * @config{&nbsp;&nbsp;&nbsp;&nbsp;
 * table_logging, if true\, write transaction related information to the log for all operations\,
 * even operations for tables with logging turned off.  This additional logging information is
 * intended for debugging and is informational only\, that is\, it is ignored during recovery., a
 * boolean flag; default \c false.}
 * @config{&nbsp;&nbsp;&nbsp;&nbsp;tiered_flush_error_continue, on
 * a write to tiered storage\, continue when an error occurs., a boolean flag; default \c false.}
 * @config{&nbsp;&nbsp;&nbsp;&nbsp;update_restore_evict, if true\, control all dirty page evictions
 * through forcing update restore eviction., a boolean flag; default \c false.}
 * @config{ ),,}
 * @config{disaggregated = (, configure disaggregated storage for this connection., a set of related
 * configuration options defined as follows.}
 * @config{ ),,}
 * @config{encryption = (, configure an encryptor for system wide metadata and logs.  If a system
 * wide encryptor is set\, it is also used for encrypting data files and tables\, unless encryption
 * configuration is explicitly set for them when they are created with WT_SESSION::create., a set of
 * related configuration options defined as follows.}
 * @config{&nbsp;&nbsp;&nbsp;&nbsp;keyid, An
 * identifier that identifies a unique instance of the encryptor.  It is stored in clear text\, and
 * thus is available when the WiredTiger database is reopened.  On the first use of a (name\, keyid)
 * combination\, the WT_ENCRYPTOR::customize function is called with the keyid as an argument., a
 * string; default empty.}
 * @config{&nbsp;&nbsp;&nbsp;&nbsp;name, Permitted values are \c "none" or a
 * custom encryption engine name created with WT_CONNECTION::add_encryptor.  See @ref encryption for
 * more information., a string; default \c none.}
 * @config{&nbsp;&nbsp;&nbsp;&nbsp;secretkey, A
 * string that is passed to the WT_ENCRYPTOR::customize function.  It is never stored in clear
 * text\, so must be given to any subsequent ::wiredtiger_open calls to reopen the database.  It
 * must also be provided to any "wt" commands used with this database., a string; default empty.}
 * @config{ ),,}
 * @config{error_prefix, prefix string for error messages., a string; default empty.}
 * @config{eviction = (, eviction configuration options., a set of related configuration options
 * defined as follows.}
 * @config{&nbsp;&nbsp;&nbsp;&nbsp;evict_sample_inmem, If no in-memory ref is
 * found on the root page\, attempt to locate a random in-memory page by examining all entries on
 * the root page., a boolean flag; default \c true.}
 * @config{&nbsp;&nbsp;&nbsp;&nbsp;
 * legacy_page_visit_strategy, Use legacy page visit strategy for eviction.  Using this option is
 * highly discouraged as it will re-introduce the bug described in WT-9121., a boolean flag; default
 * \c false.}
 * @config{&nbsp;&nbsp;&nbsp;&nbsp;threads_max, maximum number of threads WiredTiger will
 * start to help evict pages from cache.  The number of threads started will vary depending on the
 * current eviction load.  Each eviction worker thread uses a session from the configured
 * session_max., an integer between \c 1 and \c 20; default \c 8.}
 * @config{&nbsp;&nbsp;&nbsp;&nbsp;
 * threads_min, minimum number of threads WiredTiger will start to help evict pages from cache.  The
 * number of threads currently running will vary depending on the current eviction load., an integer
 * between \c 1 and \c 20; default \c 1.}
 * @config{ ),,}
 * @config{eviction_checkpoint_target, perform eviction at the beginning of checkpoints to bring the
 * dirty content in cache to this level.  It is a percentage of the cache size if the value is
 * within the range of 0 to 100 or an absolute size when greater than 100. The value is not allowed
 * to exceed the \c cache_size.  Ignored if set to zero., an integer between \c 0 and \c 10TB;
 * default \c 1.}
 * @config{eviction_dirty_target, perform eviction in worker threads when the cache contains at
 * least this much dirty content.  It is a percentage of the cache size if the value is within the
 * range of 1 to 100 or an absolute size when greater than 100. The value is not allowed to exceed
 * the \c cache_size and has to be lower than its counterpart \c eviction_dirty_trigger., an integer
 * between \c 1 and \c 10TB; default \c 5.}
 * @config{eviction_dirty_trigger, trigger application threads to perform eviction when the cache
 * contains at least this much dirty content.  It is a percentage of the cache size if the value is
 * within the range of 1 to 100 or an absolute size when greater than 100. The value is not allowed
 * to exceed the \c cache_size and has to be greater than its counterpart \c eviction_dirty_target.
 * This setting only alters behavior if it is lower than eviction_trigger., an integer between \c 1
 * and \c 10TB; default \c 20.}
 * @config{eviction_target, perform eviction in worker threads when the cache contains at least this
 * much content.  It is a percentage of the cache size if the value is within the range of 10 to 100
 * or an absolute size when greater than 100. The value is not allowed to exceed the \c cache_size
 * and has to be lower than its counterpart \c eviction_trigger., an integer between \c 10 and \c
 * 10TB; default \c 80.}
 * @config{eviction_trigger, trigger application threads to perform eviction when the cache contains
 * at least this much content.  It is a percentage of the cache size if the value is within the
 * range of 10 to 100 or an absolute size when greater than 100. The value is not allowed to exceed
 * the \c cache_size and has to be greater than its counterpart \c eviction_target., an integer
 * between \c 10 and \c 10TB; default \c 95.}
 * @config{eviction_updates_target, perform eviction in worker threads when the cache contains at
 * least this many bytes of updates.  It is a percentage of the cache size if the value is within
 * the range of 0 to 100 or an absolute size when greater than 100. Calculated as half of \c
 * eviction_dirty_target by default.  The value is not allowed to exceed the \c cache_size and has
 * to be lower than its counterpart \c eviction_updates_trigger., an integer between \c 0 and \c
 * 10TB; default \c 0.}
 * @config{eviction_updates_trigger, trigger application threads to perform eviction when the cache
 * contains at least this many bytes of updates.  It is a percentage of the cache size if the value
 * is within the range of 1 to 100 or an absolute size when greater than 100\. Calculated as half of
 * \c eviction_dirty_trigger by default.  The value is not allowed to exceed the \c cache_size and
 * has to be greater than its counterpart \c eviction_updates_target.  This setting only alters
 * behavior if it is lower than \c eviction_trigger., an integer between \c 0 and \c 10TB; default
 * \c 0.}
 * @config{exclusive, fail if the database already exists\, generally used with the \c create
 * option., a boolean flag; default \c false.}
 * @config{extensions, list of shared library extensions to load (using dlopen). Any values
 * specified to a library extension are passed to WT_CONNECTION::load_extension as the \c config
 * parameter (for example\, <code>extensions=(/path/ext.so={entry=my_entry})</code>)., a list of
 * strings; default empty.}
 * @config{extra_diagnostics, enable additional diagnostics in WiredTiger.  These additional
 * diagnostics include diagnostic assertions that can cause WiredTiger to abort when an invalid
 * state is detected.  Options are given as a list\, such as
 * <code>"extra_diagnostics=[out_of_order\,visibility]"</code>. Choosing \c all enables all
 * assertions.  When WiredTiger is compiled with \c HAVE_DIAGNOSTIC=1 all assertions are enabled and
 * cannot be reconfigured., a list\, with values chosen from the following options: \c "all"\, \c
 * "checkpoint_validate"\, \c "cursor_check"\, \c "disk_validate"\, \c "eviction_check"\, \c
 * "generation_check"\, \c "hs_validate"\, \c "key_out_of_order"\, \c "log_validate"\, \c
 * "prepared"\, \c "slow_operation"\, \c "txn_visibility"; default \c [].}
 * @config{file_extend, file size extension configuration.  If set\, extend files of the given type
 * in allocations of the given size\, instead of a block at a time as each new block is written.
 * For example\, <code>file_extend=(data=16MB)</code>. If set to 0\, disable file size extension for
 * the given type.  For log files\, the allowed range is between 100KB and 2GB; values larger than
 * the configured maximum log size and the default config would extend log files in allocations of
 * the maximum log file size., a list\, with values chosen from the following options: \c "data"\,
 * \c "log"; default empty.}
 * @config{file_manager = (, control how file handles are managed., a set of related configuration
 * options defined as follows.}
 * @config{&nbsp;&nbsp;&nbsp;&nbsp;close_handle_minimum, number of
 * handles open before the file manager will look for handles to close., an integer greater than or
 * equal to \c 0; default \c 250.}
 * @config{&nbsp;&nbsp;&nbsp;&nbsp;close_idle_time, amount of time
 * in seconds a file handle needs to be idle before attempting to close it.  A setting of 0 means
 * that idle handles are not closed., an integer between \c 0 and \c 100000; default \c 30.}
 * @config{&nbsp;&nbsp;&nbsp;&nbsp;close_scan_interval, interval in seconds at which to check for
 * files that are inactive and close them., an integer between \c 1 and \c 100000; default \c 10.}
 * @config{ ),,}
 * @config{generation_drain_timeout_ms, the number of milliseconds to wait for a resource to drain
 * before timing out in diagnostic mode.  Default will wait for 4 minutes\, 0 will wait forever., an
 * integer greater than or equal to \c 0; default \c 240000.}
 * @config{hash = (, manage resources used by hash bucket arrays.  All values must be a power of
 * two.  Note that setting large values can significantly increase memory usage inside WiredTiger.,
 * a set of related configuration options defined as follows.}
 * @config{&nbsp;&nbsp;&nbsp;&nbsp;
 * buckets, configure the number of hash buckets for most system hash arrays., an integer between \c
 * 64 and \c 65536; default \c 512.}
 * @config{&nbsp;&nbsp;&nbsp;&nbsp;dhandle_buckets, configure the
 * number of hash buckets for hash arrays relating to data handles., an integer between \c 64 and \c
 * 65536; default \c 512.}
 * @config{ ),,}
 * @config{heuristic_controls = (, control the behavior of various optimizations.  This is primarily
 * used as a mechanism for rolling out changes to internal heuristics while providing a mechanism
 * for quickly reverting to prior behavior in the field., a set of related configuration options
 * defined as follows.}
 * @config{&nbsp;&nbsp;&nbsp;&nbsp;
 * checkpoint_cleanup_obsolete_tw_pages_dirty_max, maximum number of obsolete time window pages that
 * can be marked as dirty per btree in a single checkpoint by the checkpoint cleanup., an integer
 * between \c 0 and \c 100000; default \c 100.}
 * @config{&nbsp;&nbsp;&nbsp;&nbsp;
 * eviction_obsolete_tw_pages_dirty_max, maximum number of obsolete time window pages that can be
 * marked dirty per btree in a single checkpoint by the eviction threads., an integer between \c 0
 * and \c 100000; default \c 100.}
 * @config{&nbsp;&nbsp;&nbsp;&nbsp;obsolete_tw_btree_max, maximum
 * number of btrees that can be checked for obsolete time window cleanup in a single checkpoint., an
 * integer between \c 0 and \c 500000; default \c 100.}
 * @config{ ),,}
 * @config{history_store = (, history store configuration options., a set of related configuration
 * options defined as follows.}
 * @config{&nbsp;&nbsp;&nbsp;&nbsp;file_max, the maximum number of
 * bytes that WiredTiger is allowed to use for its history store mechanism.  If the history store
 * file exceeds this size\, a panic will be triggered.  The default value means that the history
 * store file is unbounded and may use as much space as the filesystem will accommodate.  The
 * minimum non-zero setting is 100MB., an integer greater than or equal to \c 0; default \c 0.}
 * @config{ ),,}
 * @config{in_memory, keep data in memory only.  See @ref in_memory for more information., a boolean
 * flag; default \c false.}
 * @config{io_capacity = (, control how many bytes per second are written and read.  Exceeding the
 * capacity results in throttling., a set of related configuration options defined as follows.}
 * @config{&nbsp;&nbsp;&nbsp;&nbsp;chunk_cache, number of bytes per second available to the chunk
 * cache.  The minimum non-zero setting is 1MB., an integer between \c 0 and \c 1TB; default \c 0.}
 * @config{&nbsp;&nbsp;&nbsp;&nbsp;total, number of bytes per second available to all subsystems in
 * total.  When set\, decisions about what subsystems are throttled\, and in what proportion\, are
 * made internally.  The minimum non-zero setting is 1MB., an integer between \c 0 and \c 1TB;
 * default \c 0.}
 * @config{ ),,}
 * @config{json_output, enable JSON formatted messages on the event handler interface.  Options are
 * given as a list\, where each option specifies an event handler category e.g.  'error' represents
 * the messages from the WT_EVENT_HANDLER::handle_error method., a list\, with values chosen from
 * the following options: \c "error"\, \c "message"; default \c [].}
 * @config{live_restore = (, Live restore configuration options.  These options control the behavior
 * of WiredTiger when live restoring from a backup., a set of related configuration options defined
 * as follows.}
 * @config{&nbsp;&nbsp;&nbsp;&nbsp;enabled, whether live restore is enabled or not., a
 * boolean flag; default \c false.}
 * @config{&nbsp;&nbsp;&nbsp;&nbsp;path, the path to the backup
 * that will be restored from., a string; default empty.}
 * @config{&nbsp;&nbsp;&nbsp;&nbsp;read_size,
 * the read size for data migration\, in bytes\, must be a power of two.  This setting is a best
 * effort.  It does not force every read to be this size., an integer between \c 512B and \c 16MB;
 * default \c 1MB.}
 * @config{&nbsp;&nbsp;&nbsp;&nbsp;threads_max, maximum number of threads
 * WiredTiger will start to migrate data from the backup to the running WiredTiger database.  Each
 * worker thread uses a session handle from the configured session_max., an integer between \c 0 and
 * \c 12; default \c 8.}
 * @config{ ),,}
 * @config{log = (, enable logging.  Enabling logging uses three sessions from the configured
 * session_max., a set of related configuration options defined as follows.}
 * @config{&nbsp;&nbsp;&nbsp;&nbsp;compressor, configure a compressor for log records.  Permitted
 * values are \c "none" or a custom compression engine name created with
 * WT_CONNECTION::add_compressor.  If WiredTiger has builtin support for \c "lz4"\, \c "snappy"\, \c
 * "zlib" or \c "zstd" compression\, these names are also available.  See @ref compression for more
 * information., a string; default \c none.}
 * @config{&nbsp;&nbsp;&nbsp;&nbsp;enabled, enable logging
 * subsystem., a boolean flag; default \c false.}
 * @config{&nbsp;&nbsp;&nbsp;&nbsp;file_max, the
 * maximum size of log files., an integer between \c 100KB and \c 2GB; default \c 100MB.}
 * @config{&nbsp;&nbsp;&nbsp;&nbsp;os_cache_dirty_pct, maximum dirty system buffer cache usage\, as
 * a percentage of the log's \c file_max.  If non-zero\, schedule writes for dirty blocks belonging
 * to the log in the system buffer cache after that percentage of the log has been written into the
 * buffer cache without an intervening file sync., an integer between \c 0 and \c 100; default \c
 * 0.}
 * @config{&nbsp;&nbsp;&nbsp;&nbsp;path, the name of a directory into which log files are
 * written.  The directory must already exist.  If the value is not an absolute path\, the path is
 * relative to the database home (see @ref absolute_path for more information)., a string; default
 * \c ".".}
 * @config{&nbsp;&nbsp;&nbsp;&nbsp;prealloc, pre-allocate log files., a boolean flag;
 * default \c true.}
 * @config{&nbsp;&nbsp;&nbsp;&nbsp;prealloc_init_count, initial number of
 * pre-allocated log files., an integer between \c 1 and \c 500; default \c 1.}
 * @config{&nbsp;&nbsp;&nbsp;&nbsp;recover, run recovery or fail with an error if recovery needs to
 * run after an unclean shutdown., a string\, chosen from the following options: \c "error"\, \c
 * "on"; default \c on.}
 * @config{&nbsp;&nbsp;&nbsp;&nbsp;remove, automatically remove unneeded log
 * files., a boolean flag; default \c true.}
 * @config{&nbsp;&nbsp;&nbsp;&nbsp;zero_fill, manually
 * write zeroes into log files., a boolean flag; default \c false.}
 * @config{ ),,}
 * @config{mmap, Use memory mapping when accessing files in a read-only mode., a boolean flag;
 * default \c true.}
 * @config{mmap_all, Use memory mapping to read and write all data files., a boolean flag; default
 * \c false.}
 * @config{multiprocess, permit sharing between processes (will automatically start an RPC server
 * for primary processes and use RPC for secondary processes). <b>Not yet supported in
 * WiredTiger</b>., a boolean flag; default \c false.}
 * @config{operation_timeout_ms, this option is no longer supported\, retained for backward
 * compatibility., an integer greater than or equal to \c 0; default \c 0.}
 * @config{operation_tracking = (, enable tracking of performance-critical functions.  See @ref
 * operation_tracking for more information., a set of related configuration options defined as
 * follows.}
 * @config{&nbsp;&nbsp;&nbsp;&nbsp;enabled, enable operation tracking subsystem., a
 * boolean flag; default \c false.}
 * @config{&nbsp;&nbsp;&nbsp;&nbsp;path, the name of a directory
 * into which operation tracking files are written.  The directory must already exist.  If the value
 * is not an absolute path\, the path is relative to the database home (see @ref absolute_path for
 * more information)., a string; default \c ".".}
 * @config{ ),,}
 * @config{prefetch = (, Enable automatic detection of scans by applications\, and attempt to
 * pre-fetch future content into the cache., a set of related configuration options defined as
 * follows.}
 * @config{&nbsp;&nbsp;&nbsp;&nbsp;available, whether the thread pool for the pre-fetch
 * functionality is started., a boolean flag; default \c false.}
 * @config{&nbsp;&nbsp;&nbsp;&nbsp;
 * default, whether pre-fetch is enabled for all sessions by default., a boolean flag; default \c
 * false.}
 * @config{ ),,}
 * @config{readonly, open connection in read-only mode.  The database must exist.  All methods that
 * may modify a database are disabled.  See @ref readonly for more information., a boolean flag;
 * default \c false.}
 * @config{rollback_to_stable = (, rollback tables to an earlier point in time\, discarding all
 * updates to checkpoint durable tables that have durable times more recent than the current global
 * stable timestamp., a set of related configuration options defined as follows.}
 * @config{&nbsp;&nbsp;&nbsp;&nbsp;threads, maximum number of threads WiredTiger will start to help
 * RTS. Each RTS worker thread uses a session from the configured WT_RTS_MAX_WORKERS., an integer
 * between \c 0 and \c 10; default \c 4.}
 * @config{ ),,}
 * @config{salvage, open connection and salvage any WiredTiger-owned database and log files that it
 * detects as corrupted.  This call should only be used after getting an error return of
 * WT_TRY_SALVAGE. Salvage rebuilds files in place\, overwriting existing files.  We recommend
 * making a backup copy of all files with the WiredTiger prefix prior to passing this flag., a
 * boolean flag; default \c false.}
 * @config{session_max, maximum expected number of sessions (including server threads)., an integer
 * greater than or equal to \c 1; default \c 100.}
 * @config{shared_cache = (, shared cache configuration options.  A database should configure either
 * a cache_size or a shared_cache not both.  Enabling a shared cache uses a session from the
 * configured session_max.  A shared cache can not have absolute values configured for cache
 * eviction settings., a set of related configuration options defined as follows.}
 * @config{&nbsp;&nbsp;&nbsp;&nbsp;chunk, the granularity that a shared cache is redistributed., an
 * integer between \c 1MB and \c 10TB; default \c 10MB.}
 * @config{&nbsp;&nbsp;&nbsp;&nbsp;name, the
 * name of a cache that is shared between databases or \c "none" when no shared cache is
 * configured., a string; default \c none.}
 * @config{&nbsp;&nbsp;&nbsp;&nbsp;quota, maximum size of
 * cache this database can be allocated from the shared cache.  Defaults to the entire shared cache
 * size., an integer; default \c 0.}
 * @config{&nbsp;&nbsp;&nbsp;&nbsp;reserve, amount of cache this
 * database is guaranteed to have available from the shared cache.  This setting is per database.
 * Defaults to the chunk size., an integer; default \c 0.}
 * @config{&nbsp;&nbsp;&nbsp;&nbsp;size,
 * maximum memory to allocate for the shared cache.  Setting this will update the value if one is
 * already set., an integer between \c 1MB and \c 10TB; default \c 500MB.}
 * @config{ ),,}
 * @config{statistics, Maintain database statistics\, which may impact performance.  Choosing "all"
 * maintains all statistics regardless of cost\, "fast" maintains a subset of statistics that are
 * relatively inexpensive\, "none" turns off all statistics.  The "clear" configuration resets
 * statistics after they are gathered\, where appropriate (for example\, a cache size statistic is
 * not cleared\, while the count of cursor insert operations will be cleared). When "clear" is
 * configured for the database\, gathered statistics are reset each time a statistics cursor is used
 * to gather statistics\, as well as each time statistics are logged using the \c statistics_log
 * configuration.  See @ref statistics for more information., a list\, with values chosen from the
 * following options: \c "all"\, \c "cache_walk"\, \c "fast"\, \c "none"\, \c "clear"\, \c
 * "tree_walk"; default \c none.}
 * @config{statistics_log = (, log any statistics the database is configured to maintain\, to a
 * file.  See @ref statistics for more information.  Enabling the statistics log server uses a
 * session from the configured session_max., a set of related configuration options defined as
 * follows.}
 * @config{&nbsp;&nbsp;&nbsp;&nbsp;json, encode statistics in JSON format., a boolean
 * flag; default \c false.}
 * @config{&nbsp;&nbsp;&nbsp;&nbsp;on_close, log statistics on database
 * close., a boolean flag; default \c false.}
 * @config{&nbsp;&nbsp;&nbsp;&nbsp;path, the name of a
 * directory into which statistics files are written.  The directory must already exist.  If the
 * value is not an absolute path\, the path is relative to the database home (see @ref absolute_path
 * for more information)., a string; default \c ".".}
 * @config{&nbsp;&nbsp;&nbsp;&nbsp;sources, if
 * non-empty\, include statistics for the list of "file:" data source URIs\, if they are open at the
 * time of the statistics logging., a list of strings; default empty.}
 * @config{&nbsp;&nbsp;&nbsp;&nbsp;timestamp, a timestamp prepended to each log record.  May contain
 * \c strftime conversion specifications.  When \c json is configured\, defaults to \c
 * "%Y-%m-%dT%H:%M:%S.000Z"., a string; default \c "%b %d %H:%M:%S".}
 * @config{&nbsp;&nbsp;&nbsp;&nbsp;wait, seconds to wait between each write of the log records;
 * setting this value above 0 configures statistics logging., an integer between \c 0 and \c 100000;
 * default \c 0.}
 * @config{ ),,}
 * @config{transaction_sync = (, how to sync log records when the transaction commits., a set of
 * related configuration options defined as follows.}
 * @config{&nbsp;&nbsp;&nbsp;&nbsp;enabled,
 * whether to sync the log on every commit by default\, can be overridden by the \c sync setting to
 * WT_SESSION::commit_transaction., a boolean flag; default \c false.}
 * @config{&nbsp;&nbsp;&nbsp;&nbsp;method, the method used to ensure log records are stable on
 * disk\, see @ref tune_durability for more information., a string\, chosen from the following
 * options: \c "dsync"\, \c "fsync"\, \c "none"; default \c fsync.}
 * @config{ ),,}
 * @config{use_environment, use the \c WIREDTIGER_CONFIG and \c WIREDTIGER_HOME environment
 * variables if the process is not running with special privileges.  See @ref home for more
 * information., a boolean flag; default \c true.}
 * @config{use_environment_priv, use the \c WIREDTIGER_CONFIG and \c WIREDTIGER_HOME environment
 * variables even if the process is running with special privileges.  See @ref home for more
 * information., a boolean flag; default \c false.}
 * @config{verbose, enable messages for various subsystems and operations.  Options are given as a
 * list\, where each message type can optionally define an associated verbosity level\, such as
 * <code>"verbose=[eviction\,read:1\,rts:0]"</code>. Verbosity levels that can be provided include
 * <code>0</code> (INFO) and <code>1</code> through <code>5</code>\, corresponding to (DEBUG_1) to
 * (DEBUG_5). \c all is a special case that defines the verbosity level for all categories not
 * explicitly set in the config string., a list\, with values chosen from the following options: \c
 * "all"\, \c "api"\, \c "backup"\, \c "block"\, \c "block_cache"\, \c "checkpoint"\, \c
 * "checkpoint_cleanup"\, \c "checkpoint_progress"\, \c "chunkcache"\, \c "compact"\, \c
 * "compact_progress"\, \c "configuration"\, \c "error_returns"\, \c "eviction"\, \c "fileops"\, \c
 * "generation"\, \c "handleops"\, \c "history_store"\, \c "history_store_activity"\, \c
 * "live_restore"\, \c "live_restore_progress"\, \c "log"\, \c "metadata"\, \c "mutex"\, \c
 * "out_of_order"\, \c "overflow"\, \c "prefetch"\, \c "read"\, \c "reconcile"\, \c "recovery"\, \c
 * "recovery_progress"\, \c "rts"\, \c "salvage"\, \c "shared_cache"\, \c "split"\, \c "temporary"\,
 * \c "thread_group"\, \c "tiered"\, \c "timestamp"\, \c "transaction"\, \c "verify"\, \c
 * "version"\, \c "write"; default \c [].}
 * @config{verify_metadata, open connection and verify any WiredTiger metadata.  Not supported when
 * opening a connection from a backup.  This API allows verification and detection of corruption in
 * WiredTiger metadata., a boolean flag; default \c false.}
 * @config{write_through, Use \c FILE_FLAG_WRITE_THROUGH on Windows to write to files.  Ignored on
 * non-Windows systems.  Options are given as a list\, such as <code>"write_through=[data]"</code>.
 * Configuring \c write_through requires care; see @ref write_through Including \c "data" will cause
 * WiredTiger data files to write through cache\, including \c "log" will cause WiredTiger log files
 * to write through cache., a list\, with values chosen from the following options: \c "data"\, \c
 * "log"; default empty.}
 * @configend
 * Additionally, if files named \c WiredTiger.config or \c WiredTiger.basecfg
 * appear in the WiredTiger home directory, they are read for configuration
 * values (see @ref config_file and @ref config_base for details).
 * See @ref config_order for ordering of the configuration mechanisms.
 * @param[out] connectionp A pointer to the newly opened connection handle
 * @errors
 */
int wiredtiger_open(const char *home,
    WT_EVENT_HANDLER *event_handler, const char *config,
    WT_CONNECTION **connectionp) WT_ATTRIBUTE_LIBRARY_VISIBLE;

/*!
 * Return information about a WiredTiger error as a string (see
 * WT_SESSION::strerror for a thread-safe API).
 *
 * @snippet ex_all.c Display an error
 *
 * @param error a return value from a WiredTiger, ISO C, or POSIX standard API call
 * @returns a string representation of the error
 */
const char *wiredtiger_strerror(int error) WT_ATTRIBUTE_LIBRARY_VISIBLE;

/*! WT_EVENT_HANDLER::special event types */
typedef enum {
    WT_EVENT_COMPACT_CHECK, /*!< Compact check iteration. */
    WT_EVENT_CONN_CLOSE,    /*!< Connection closing. */
    WT_EVENT_CONN_READY,    /*!< Connection is ready. */
    WT_EVENT_EVICTION,      /*!< The user session is about to be involved into eviction.
                             *   Non-zero return code stops eviction loop. */
} WT_EVENT_TYPE;

/*!
 * The interface implemented by applications to handle error, informational and
 * progress messages.  Entries set to NULL are ignored and the default handlers
 * will continue to be used.
 */
struct __wt_event_handler {
    /*!
     * Callback to handle error messages; by default, error messages are
     * written to the stderr stream. See @ref event_message_handling for
     * more information.
     *
     * Errors that require the application to exit and restart will have
     * their \c error value set to \c WT_PANIC. The application can exit
     * immediately when \c WT_PANIC is passed to an event handler; there
     * is no reason to return into WiredTiger.
     *
     * Event handler returns are not ignored: if the handler returns
     * non-zero, the error may cause the WiredTiger function posting the
     * event to fail, and may even cause operation or library failure.
     *
     * @param session the WiredTiger session handle in use when the error
     * was generated. The handle may have been created by the application
     * or automatically by WiredTiger.
     * @param error a return value from a WiredTiger, ISO C, or
     * POSIX standard API call, which can be converted to a string using
     * WT_SESSION::strerror
     * @param message an error string
     */
    int (*handle_error)(WT_EVENT_HANDLER *handler,
        WT_SESSION *session, int error, const char *message);

    /*!
     * Callback to handle informational messages; by default, informational
     * messages are written to the stdout stream. See
     * @ref event_message_handling for more information.
     *
     * Message handler returns are not ignored: if the handler returns
     * non-zero, the error may cause the WiredTiger function posting the
     * event to fail, and may even cause operation or library failure.
     *
     * @param session the WiredTiger session handle in use when the message
     * was generated. The handle may have been created by the application
     * or automatically by WiredTiger.
     * @param message an informational string
     */
    int (*handle_message)(WT_EVENT_HANDLER *handler,
        WT_SESSION *session, const char *message);

    /*!
     * Callback to handle progress messages; by default, progress messages
     * are not written. See @ref event_message_handling for more
     * information.
     *
     * Progress handler returns are not ignored: if the handler returns
     * non-zero, the error may cause the WiredTiger function posting the
     * event to fail, and may even cause operation or library failure.
     *
     * @param session the WiredTiger session handle in use when the
     * progress message was generated. The handle may have been created by
     * the application or automatically by WiredTiger.
     * @param operation a string representation of the operation
     * @param progress a counter
     */
    int (*handle_progress)(WT_EVENT_HANDLER *handler,
        WT_SESSION *session, const char *operation, uint64_t progress);

    /*!
     * Callback to handle automatic close of a WiredTiger handle.
     *
     * Close handler returns are not ignored: if the handler returns
     * non-zero, the error may cause the WiredTiger function posting the
     * event to fail, and may even cause operation or library failure.
     *
     * @param session The session handle that is being closed if the
     * cursor parameter is NULL.
     * @param cursor The cursor handle that is being closed, or NULL if
     * it is a session handle being closed.
     */
    int (*handle_close)(WT_EVENT_HANDLER *handler,
        WT_SESSION *session, WT_CURSOR *cursor);

    /*!
     * Callback to handle general events. The application may choose to handle
     * only some types of events. An unhandled event should return 0.
     *
     * General event returns are not ignored in most cases. If the handler
     * returns non-zero, the error may cause the WiredTiger function posting
     * the event to fail.
     *
     * @param wt_conn The connection handle for the database.
     * @param session the WiredTiger session handle in use when the
     * progress message was generated. The handle may have been created by
     * the application or automatically by WiredTiger or may be NULL.
     * @param type A type indicator for what special event occurred.
         * @param arg A generic argument that has a specific meaning
         * depending on the event type.
     * (see ::WT_EVENT_TYPE for available options.)
     */
        int (*handle_general)(WT_EVENT_HANDLER *handler,
            WT_CONNECTION *wt_conn, WT_SESSION *session, WT_EVENT_TYPE type, void *arg);
};

/*!
 * @name Data packing and unpacking
 * @{
 */

/*!
 * Pack a structure into a buffer.
 *
 * See @ref packing for a description of the permitted format strings.
 *
 * @section pack_examples Packing Examples
 *
 * For example, the string <code>"iSh"</code> will pack a 32-bit integer
 * followed by a NUL-terminated string, followed by a 16-bit integer.  The
 * default, big-endian encoding will be used, with no alignment.  This could be
 * used in C as follows:
 *
 * @snippet ex_all.c Pack fields into a buffer
 *
 * Then later, the values can be unpacked as follows:
 *
 * @snippet ex_all.c Unpack fields from a buffer
 *
 * @param session the session handle
 * @param buffer a pointer to a packed byte array
 * @param len the number of valid bytes in the buffer
 * @param format the data format, see @ref packing
 * @errors
 */
int wiredtiger_struct_pack(WT_SESSION *session,
    void *buffer, size_t len, const char *format, ...)
    WT_ATTRIBUTE_LIBRARY_VISIBLE;

/*!
 * Calculate the size required to pack a structure.
 *
 * Note that for variable-sized fields including variable-sized strings and
 * integers, the calculated sized merely reflects the expected sizes specified
 * in the format string itself.
 *
 * @snippet ex_all.c Get the packed size
 *
 * @param session the session handle
 * @param lenp a location where the number of bytes needed for the
 * matching call to ::wiredtiger_struct_pack is returned
 * @param format the data format, see @ref packing
 * @errors
 */
int wiredtiger_struct_size(WT_SESSION *session,
    size_t *lenp, const char *format, ...) WT_ATTRIBUTE_LIBRARY_VISIBLE;

/*!
 * Unpack a structure from a buffer.
 *
 * Reverse of ::wiredtiger_struct_pack: gets values out of a
 * packed byte string.
 *
 * @snippet ex_all.c Unpack fields from a buffer
 *
 * @param session the session handle
 * @param buffer a pointer to a packed byte array
 * @param len the number of valid bytes in the buffer
 * @param format the data format, see @ref packing
 * @errors
 */
int wiredtiger_struct_unpack(WT_SESSION *session,
    const void *buffer, size_t len, const char *format, ...)
    WT_ATTRIBUTE_LIBRARY_VISIBLE;

#if !defined(SWIG)

/*!
 * Streaming interface to packing.
 *
 * This allows applications to pack or unpack records one field at a time.
 * This is an opaque handle returned by ::wiredtiger_pack_start or
 * ::wiredtiger_unpack_start.  It must be closed with ::wiredtiger_pack_close.
 */
typedef struct __wt_pack_stream WT_PACK_STREAM;

/*!
 * Start a packing operation into a buffer with the given format string.  This
 * should be followed by a series of calls to ::wiredtiger_pack_item,
 * ::wiredtiger_pack_int, ::wiredtiger_pack_str or ::wiredtiger_pack_uint
 * to fill in the values.
 *
 * @param session the session handle
 * @param format the data format, see @ref packing
 * @param buffer a pointer to memory to hold the packed data
 * @param size the size of the buffer
 * @param[out] psp the new packing stream handle
 * @errors
 */
int wiredtiger_pack_start(WT_SESSION *session,
    const char *format, void *buffer, size_t size, WT_PACK_STREAM **psp)
    WT_ATTRIBUTE_LIBRARY_VISIBLE;

/*!
 * Start an unpacking operation from a buffer with the given format string.
 * This should be followed by a series of calls to ::wiredtiger_unpack_item,
 * ::wiredtiger_unpack_int, ::wiredtiger_unpack_str or ::wiredtiger_unpack_uint
 * to retrieve the packed values.
 *
 * @param session the session handle
 * @param format the data format, see @ref packing
 * @param buffer a pointer to memory holding the packed data
 * @param size the size of the buffer
 * @param[out] psp the new packing stream handle
 * @errors
 */
int wiredtiger_unpack_start(WT_SESSION *session,
    const char *format, const void *buffer, size_t size, WT_PACK_STREAM **psp)
    WT_ATTRIBUTE_LIBRARY_VISIBLE;

/*!
 * Close a packing stream.
 *
 * @param ps the packing stream handle
 * @param[out] usedp the number of bytes in the buffer used by the stream
 * @errors
 */
int wiredtiger_pack_close(WT_PACK_STREAM *ps, size_t *usedp)
    WT_ATTRIBUTE_LIBRARY_VISIBLE;

/*!
 * Pack an item into a packing stream.
 *
 * @param ps the packing stream handle
 * @param item an item to pack
 * @errors
 */
int wiredtiger_pack_item(WT_PACK_STREAM *ps, WT_ITEM *item)
    WT_ATTRIBUTE_LIBRARY_VISIBLE;

/*!
 * Pack a signed integer into a packing stream.
 *
 * @param ps the packing stream handle
 * @param i a signed integer to pack
 * @errors
 */
int wiredtiger_pack_int(WT_PACK_STREAM *ps, int64_t i)
    WT_ATTRIBUTE_LIBRARY_VISIBLE;

/*!
 * Pack a string into a packing stream.
 *
 * @param ps the packing stream handle
 * @param s a string to pack
 * @errors
 */
int wiredtiger_pack_str(WT_PACK_STREAM *ps, const char *s)
    WT_ATTRIBUTE_LIBRARY_VISIBLE;

/*!
 * Pack an unsigned integer into a packing stream.
 *
 * @param ps the packing stream handle
 * @param u an unsigned integer to pack
 * @errors
 */
int wiredtiger_pack_uint(WT_PACK_STREAM *ps, uint64_t u)
    WT_ATTRIBUTE_LIBRARY_VISIBLE;

/*!
 * Unpack an item from a packing stream.
 *
 * @param ps the packing stream handle
 * @param item an item to unpack
 * @errors
 */
int wiredtiger_unpack_item(WT_PACK_STREAM *ps, WT_ITEM *item)
    WT_ATTRIBUTE_LIBRARY_VISIBLE;

/*!
 * Unpack a signed integer from a packing stream.
 *
 * @param ps the packing stream handle
 * @param[out] ip the unpacked signed integer
 * @errors
 */
int wiredtiger_unpack_int(WT_PACK_STREAM *ps, int64_t *ip)
    WT_ATTRIBUTE_LIBRARY_VISIBLE;

/*!
 * Unpack a string from a packing stream.
 *
 * @param ps the packing stream handle
 * @param[out] sp the unpacked string
 * @errors
 */
int wiredtiger_unpack_str(WT_PACK_STREAM *ps, const char **sp)
    WT_ATTRIBUTE_LIBRARY_VISIBLE;

/*!
 * Unpack an unsigned integer from a packing stream.
 *
 * @param ps the packing stream handle
 * @param[out] up the unpacked unsigned integer
 * @errors
 */
int wiredtiger_unpack_uint(WT_PACK_STREAM *ps, uint64_t *up)
    WT_ATTRIBUTE_LIBRARY_VISIBLE;
/*! @} */

/*!
 * @name Configuration strings
 * @{
 */

/*!
 * The configuration information returned by the WiredTiger configuration
 * parsing functions in the WT_EXTENSION_API and the public API.
 */
struct __wt_config_item {
    /*!
     * The value of a configuration string.
     *
     * Regardless of the type of the configuration string (boolean, int,
     * list or string), the \c str field will reference the value of the
     * configuration string.
     *
     * The bytes referenced by \c str are <b>not</b> nul-terminated.
     * Use the \c len field instead of a terminating nul byte.
     */
    const char *str;

    /*! The number of bytes in the value referenced by \c str. */
    size_t len;

    /*!
     * The numeric value of a configuration boolean or integer.
     *
     * If the configuration string's value is "true" or "false", the
     * \c val field will be set to 1 (true), or 0 (false).
     *
     * If the configuration string can be legally interpreted as an integer,
     * using the \c strtoll function rules as specified in ISO/IEC 9899:1990
     * ("ISO C90"), that integer will be stored in the \c val field.
     */
    int64_t val;

    /*! Permitted values of the \c type field. */
    enum WT_CONFIG_ITEM_TYPE {
        /*! A string value with quotes stripped. */
        WT_CONFIG_ITEM_STRING,
        /*! A boolean literal ("true" or "false"). */
        WT_CONFIG_ITEM_BOOL,
        /*! An unquoted identifier: a string value without quotes. */
        WT_CONFIG_ITEM_ID,
        /*! A numeric value. */
        WT_CONFIG_ITEM_NUM,
        /*! A nested structure or list, including brackets. */
        WT_CONFIG_ITEM_STRUCT
    }
    /*!
     * The type of value determined by the parser.  In all cases,
     * the \c str and \c len fields are set.
     */
    type;
};

/*
 * This is needed for compatible usage of this embedded enum type.
 */
#if !defined(SWIG) && !defined(DOXYGEN)
#if defined(__cplusplus)
typedef enum __wt_config_item::WT_CONFIG_ITEM_TYPE WT_CONFIG_ITEM_TYPE;
#else
typedef enum WT_CONFIG_ITEM_TYPE WT_CONFIG_ITEM_TYPE;
#endif
#endif

#if !defined(SWIG) && !defined(DOXYGEN)
/*!
 * Validate a configuration string for a WiredTiger API call.
 * This call is outside the scope of a WiredTiger connection handle, since
 * applications may need to validate configuration strings prior to calling
 * ::wiredtiger_open.
 * @param session the session handle (may be \c NULL if the database not yet
 * opened).
 * @param event_handler An event handler (used if \c session is \c NULL; if both
 * \c session and \c event_handler are \c NULL, error messages will be written
 * to stderr).
 * @param name the WiredTiger function or method to validate.
 * @param config the configuration string being parsed.
 * @returns zero for success, non-zero to indicate an error.
 *
 * @snippet ex_all.c Validate a configuration string
 */
int wiredtiger_config_validate(WT_SESSION *session,
    WT_EVENT_HANDLER *event_handler, const char *name, const char *config)
    WT_ATTRIBUTE_LIBRARY_VISIBLE;

#endif

/*!
 * Create a handle that can be used to parse or create configuration strings
 * compatible with the WiredTiger API.
 * This call is outside the scope of a WiredTiger connection handle, since
 * applications may need to generate configuration strings prior to calling
 * ::wiredtiger_open.
 * @param session the session handle to be used for error reporting (if NULL,
 *  error messages will be written to stderr).
 * @param config the configuration string being parsed. The string must
 *  remain valid for the lifetime of the parser handle.
 * @param len the number of valid bytes in \c config
 * @param[out] config_parserp A pointer to the newly opened handle
 * @errors
 *
 * @snippet ex_config_parse.c Create a configuration parser
 */
int wiredtiger_config_parser_open(WT_SESSION *session,
    const char *config, size_t len, WT_CONFIG_PARSER **config_parserp)
    WT_ATTRIBUTE_LIBRARY_VISIBLE;

/*!
 * A handle that can be used to search and traverse configuration strings
 * compatible with the WiredTiger API.
 * To parse the contents of a list or nested configuration string use a new
 * configuration parser handle based on the content of the ::WT_CONFIG_ITEM
 * retrieved from the parent configuration string.
 *
 * @section config_parse_examples Configuration String Parsing examples
 *
 * This could be used in C to create a configuration parser as follows:
 *
 * @snippet ex_config_parse.c Create a configuration parser
 *
 * Once the parser has been created the content can be queried directly:
 *
 * @snippet ex_config_parse.c get
 *
 * Or the content can be traversed linearly:
 *
 * @snippet ex_config_parse.c next
 *
 * Nested configuration values can be queried using a shorthand notation:
 *
 * @snippet ex_config_parse.c nested get
 *
 * Nested configuration values can be traversed using multiple
 * ::WT_CONFIG_PARSER handles:
 *
 * @snippet ex_config_parse.c nested traverse
 */
struct __wt_config_parser {

    /*!
     * Close the configuration scanner releasing any resources.
     *
     * @param config_parser the configuration parser handle
     * @errors
     *
     */
    int __F(close)(WT_CONFIG_PARSER *config_parser);

    /*!
     * Return the next key/value pair.
     *
     * If an item has no explicitly assigned value, the item will be
     * returned in \c key and the \c value will be set to the boolean
     * \c "true" value.
     *
     * @param config_parser the configuration parser handle
     * @param key the returned key
     * @param value the returned value
     * @errors
     * When iteration would pass the end of the configuration string
     * ::WT_NOTFOUND will be returned.
     */
    int __F(next)(WT_CONFIG_PARSER *config_parser,
        WT_CONFIG_ITEM *key, WT_CONFIG_ITEM *value);

    /*!
     * Return the value of an item in the configuration string.
     *
     * @param config_parser the configuration parser handle
     * @param key configuration key string
     * @param value the returned value
     * @errors
     *
     */
    int __F(get)(WT_CONFIG_PARSER *config_parser,
        const char *key, WT_CONFIG_ITEM *value);
};

/*! @} */

/*!
 * @name Support functions
 * @anchor support_functions
 * @{
 */

/*!
 * Return a pointer to a function that calculates a CRC32C checksum.
 *
 * The WiredTiger library CRC32C checksum function uses hardware support where available, else it
 * falls back to a software implementation. Selecting a CRC32C checksum function can be slow, so the
 * return value should be cached by the caller for repeated use.
 *
 * @snippet ex_all.c Checksum a buffer
 *
 * @returns a pointer to a function that takes a buffer and length and returns the CRC32C checksum
 */
uint32_t (*wiredtiger_crc32c_func(void))(const void *, size_t)
    WT_ATTRIBUTE_LIBRARY_VISIBLE;

/*!
 * Return a pointer to a function that calculates a CRC32C checksum given a starting CRC seed.
 *
 * The WiredTiger library CRC32C checksum function uses hardware support where available, else it
 * falls back to a software implementation. Selecting a CRC32C checksum function can be slow, so the
 * return value should be cached by the caller for repeated use. This version returns a function
 * that accepts a starting seed value for the CRC. This version is useful where an application wants
 * to calculate the CRC of a large buffer in smaller incremental pieces. The starting seed to
 * calculate the CRC of a piece is then the cumulative CRC of all the previous pieces.
 *
 * @snippet ex_all.c Checksum a large buffer in smaller pieces
 *
 * @returns a pointer to a function that takes a starting seed, a buffer and length and returns the
 * CRC32C checksum
 */
uint32_t (*wiredtiger_crc32c_with_seed_func(void))(uint32_t seed, const void *, size_t)
    WT_ATTRIBUTE_LIBRARY_VISIBLE;

#endif /* !defined(SWIG) */

/*!
 * Calculate a set of WT_MODIFY operations to represent an update.
 * This call will calculate a set of modifications to an old value that produce
 * the new value.  If more modifications are required than fit in the array
 * passed in by the caller, or if more bytes have changed than the \c maxdiff
 * parameter, the call will fail.  The matching algorithm is approximate, so it
 * may fail and return WT_NOTFOUND if a matching set of WT_MODIFY operations
 * is not found.
 *
 * The \c maxdiff parameter bounds how much work will be done searching for a
 * match: to ensure a match is found, it may need to be set larger than actual
 * number of bytes that differ between the old and new values.  In particular,
 * repeated patterns of bytes in the values can lead to suboptimal matching,
 * and matching ranges less than 64 bytes long will not be detected.
 *
 * If the call succeeds, the WT_MODIFY operations will point into \c newv,
 * which must remain valid until WT_CURSOR::modify is called.
 *
 * @snippet ex_all.c Calculate a modify operation
 *
 * @param session the current WiredTiger session (may be NULL)
 * @param oldv old value
 * @param newv new value
 * @param maxdiff maximum bytes difference
 * @param[out] entries array of modifications producing the new value
 * @param[in,out] nentriesp size of \c entries array passed in,
 *  set to the number of entries used
 * @errors
 */
int wiredtiger_calc_modify(WT_SESSION *session,
    const WT_ITEM *oldv, const WT_ITEM *newv,
    size_t maxdiff, WT_MODIFY *entries, int *nentriesp)
    WT_ATTRIBUTE_LIBRARY_VISIBLE;

/*!
 * Get version information.
 *
 * @snippet ex_all.c Get the WiredTiger library version #1
 * @snippet ex_all.c Get the WiredTiger library version #2
 *
 * @param majorp a location where the major version number is returned
 * @param minorp a location where the minor version number is returned
 * @param patchp a location where the patch version number is returned
 * @returns a string representation of the version
 */
const char *wiredtiger_version(int *majorp, int *minorp, int *patchp)
    WT_ATTRIBUTE_LIBRARY_VISIBLE;

/*! @} */

/*******************************************
 * Error returns
 *******************************************/
/*!
 * @name Error returns
 * Most functions and methods in WiredTiger return an integer code indicating
 * whether the operation succeeded or failed.  A return of zero indicates
 * success; all non-zero return values indicate some kind of failure.
 *
 * WiredTiger reserves all values from -31,800 to -31,999 as possible error
 * return values.  WiredTiger may also return C99/POSIX error codes such as
 * \c ENOMEM, \c EINVAL and \c ENOTSUP, with the usual meanings.
 *
 * The following are all of the WiredTiger-specific error returns:
 * @{
 */
/*
 * DO NOT EDIT: automatically built by dist/api_err.py.
 * Error return section: BEGIN
 */
/*!
 * Conflict between concurrent operations.
 * This error is generated when an operation cannot be completed due to a
 * conflict with concurrent operations.  The operation may be retried; if a
 * transaction is in progress, it should be rolled back and the operation
 * retried in a new transaction.
 */
#define	WT_ROLLBACK	(-31800)
/*!
 * Attempt to insert an existing key.
 * This error is generated when the application attempts to insert a record with
 * the same key as an existing record without the 'overwrite' configuration to
 * WT_SESSION::open_cursor.
 */
#define	WT_DUPLICATE_KEY	(-31801)
/*!
 * Non-specific WiredTiger error.
 * This error is returned when an error is not covered by a specific error
 * return. The operation may be retried; if a transaction is in progress, it
 * should be rolled back and the operation retried in a new transaction.
 */
#define	WT_ERROR	(-31802)
/*!
 * Item not found.
 * This error indicates an operation did not find a value to return.  This
 * includes cursor search and other operations where no record matched the
 * cursor's search key such as WT_CURSOR::update or WT_CURSOR::remove.
 */
#define	WT_NOTFOUND	(-31803)
/*!
 * WiredTiger library panic.
 * This error indicates an underlying problem that requires a database restart.
 * The application may exit immediately, no further WiredTiger calls are
 * required (and further calls will themselves immediately fail).
 */
#define	WT_PANIC	(-31804)
/*! @cond internal */
/*! Restart the operation (internal). */
#define	WT_RESTART	(-31805)
/*! @endcond */
/*!
 * Recovery must be run to continue.
 * This error is generated when ::wiredtiger_open is configured to return an
 * error if recovery is required to use the database.
 */
#define	WT_RUN_RECOVERY	(-31806)
/*!
 * Operation would overflow cache.
 * This error is generated when wiredtiger_open is configured to run in-memory,
 * and a data modification operation requires more than the configured cache
 * size to complete. The operation may be retried; if a transaction is in
 * progress, it should be rolled back and the operation retried in a new
 * transaction.
 */
#define	WT_CACHE_FULL	(-31807)
/*!
 * Conflict with a prepared update.
 * This error is generated when the application attempts to read an updated
 * record which is part of a transaction that has been prepared but not yet
 * resolved.
 */
#define	WT_PREPARE_CONFLICT	(-31808)
/*!
 * Database corruption detected.
 * This error is generated when corruption is detected in an on-disk file.
 * During normal operations, this may occur in rare circumstances as a result of
 * a system crash. The application may choose to salvage the file or retry
 * wiredtiger_open with the 'salvage=true' configuration setting.
 */
#define	WT_TRY_SALVAGE	(-31809)
/*
 * Error return section: END
 * DO NOT EDIT: automatically built by dist/api_err.py.
 */
/*! @} */

/*******************************************
 * Sub-level error returns
 *******************************************/
/*!
 * @name Sub-level error returns
 * Along with error returns, WiredTiger can return an integer code indicating
 * a more specific error. A return of -32,000 indicates that there is no more
 * specific error; all other return values indicate a more specific error which
 * provides greater context into the failure.
 *
 * WiredTiger reserves all values from -32,000 to -32,199 as possible sub-level
 * error return values.
 *
 * The following are all of the WiredTiger-specific sub-level error returns:
 * @{
 */
/*
 * DO NOT EDIT: automatically built by dist/api_err.py.
 * Sub-level error return section: BEGIN
 */
/*!
 * No additional context.
 * This sub-level error code is returned by default and indicates that no
 * further context exists or is necessary.
 */
#define	WT_NONE	(-32000)
/*!
 * Background compaction is already running.
 * This sub-level error returns when the user tries to reconfigure background
 * compaction while it is already running.
 */
#define	WT_BACKGROUND_COMPACT_ALREADY_RUNNING	(-32001)
/*!
 * Cache capacity has overflown.
 * This sub-level error indicates that the configured cache has exceeded full
 * capacity.
 */
#define	WT_CACHE_OVERFLOW	(-32002)
/*!
 * Write conflict between concurrent operations.
 * This sub-level error indicates that there is a write conflict on the same
 * page between concurrent operations.
 */
#define	WT_WRITE_CONFLICT	(-32003)
/*!
 * Transaction has the oldest pinned transaction ID.
 * This sub-level error indicates that a given transaction has the oldest
 * transaction ID and needs to be rolled back.
 */
#define	WT_OLDEST_FOR_EVICTION	(-32004)
/*!
 * Conflict performing operation due to running backup.
 * This sub-level error indicates that there is a conflict performing the
 * operation because of a running backup in the system.
 */
#define	WT_CONFLICT_BACKUP	(-32005)
/*!
 * Another thread currently holds the data handle of the table.
 * This sub-level error indicates that a concurrent operation is holding the
 * data handle of the table.
 */
#define	WT_CONFLICT_DHANDLE	(-32006)
/*!
 * Conflict performing schema operation.
 * This sub-level error indicates that a concurrent operation is performing a
 * schema type operation or currently holds the schema lock.
 */
#define	WT_CONFLICT_SCHEMA_LOCK	(-32007)
/*!
 * Table has uncommitted data.
 * This sub-level error returns when the table has uncommitted data.
 */
#define	WT_UNCOMMITTED_DATA	(-32008)
/*!
 * Table has dirty data.
 * This sub-level error returns when the table has dirty content.
 */
#define	WT_DIRTY_DATA	(-32009)
/*!
 * Another thread currently holds the table lock.
 * This sub-level error indicates that a concurrent operation is performing a
 * table operation.
 */
#define	WT_CONFLICT_TABLE_LOCK	(-32010)
/*!
 * Another thread currently holds the checkpoint lock.
 * This sub-level error indicates that a concurrent operation is performing a
 * checkpoint.
 */
#define	WT_CONFLICT_CHECKPOINT_LOCK	(-32011)
/*!
 * Read-uncommitted readers do not support reconstructing a record with modifies.
 * This sub-level error indicates that a reader with uncommitted isolation  is
 * trying to reconstruct a record with modifies. This is not supported.
 */
#define	WT_MODIFY_READ_UNCOMMITTED	(-32012)
/*!
 * Conflict performing operation due to an in-progress live restore.
 * This sub-level error indicates that there is a conflict performing the
 * operation because of a running live restore in the system.
 */
#define	WT_CONFLICT_LIVE_RESTORE	(-32013)
/*
 * Sub-level error return section: END
 * DO NOT EDIT: automatically built by dist/api_err.py.
 */
/*! @} */

#ifndef DOXYGEN
#define WT_DEADLOCK WT_ROLLBACK     /* Backward compatibility */
#endif

/*! @} */

/*!
 * @defgroup wt_ext WiredTiger Extension API
 * The functions and interfaces applications use to customize and extend the
 * behavior of WiredTiger.
 * @{
 */

/*******************************************
 * Forward structure declarations for the extension API
 *******************************************/
struct __wt_config_arg; typedef struct __wt_config_arg WT_CONFIG_ARG;

/*!
 * The interface implemented by applications to provide custom ordering of
 * records.
 *
 * Applications register their implementation with WiredTiger by calling
 * WT_CONNECTION::add_collator.  See @ref custom_collators for more
 * information.
 *
 * @snippet ex_extending.c add collator nocase
 *
 * @snippet ex_extending.c add collator prefix10
 */
struct __wt_collator {
    /*!
     * Callback to compare keys.
     *
     * @param[out] cmp set to -1 if <code>key1 < key2</code>,
     *  0 if <code>key1 == key2</code>,
     *  1 if <code>key1 > key2</code>.
     * @returns zero for success, non-zero to indicate an error.
     *
     * @snippet ex_all.c Implement WT_COLLATOR
     *
     * @snippet ex_extending.c case insensitive comparator
     *
     * @snippet ex_extending.c n character comparator
     */
    int (*compare)(WT_COLLATOR *collator, WT_SESSION *session,
        const WT_ITEM *key1, const WT_ITEM *key2, int *cmp);

    /*!
     * If non-NULL, this callback is called to customize the collator
     * for each data source.  If the callback returns a non-NULL
     * collator, that instance is used instead of this one for all
     * comparisons.
     */
    int (*customize)(WT_COLLATOR *collator, WT_SESSION *session,
        const char *uri, WT_CONFIG_ITEM *passcfg, WT_COLLATOR **customp);

    /*!
     * If non-NULL a callback performed when the data source is closed
     * for customized collators otherwise when the database is closed.
     *
     * The WT_COLLATOR::terminate callback is intended to allow cleanup;
     * the handle will not be subsequently accessed by WiredTiger.
     */
    int (*terminate)(WT_COLLATOR *collator, WT_SESSION *session);
};

/*!
 * The interface implemented by applications to provide custom compression.
 *
 * Compressors must implement the WT_COMPRESSOR interface: the
 * WT_COMPRESSOR::compress and WT_COMPRESSOR::decompress callbacks must be
 * specified, and WT_COMPRESSOR::pre_size is optional.  To build your own
 * compressor, use one of the compressors in \c ext/compressors as a template:
 * \c ext/nop_compress is a simple compressor that passes through data
 * unchanged, and is a reasonable starting point.
 *
 * Applications register their implementation with WiredTiger by calling
 * WT_CONNECTION::add_compressor.
 *
 * @snippet nop_compress.c WT_COMPRESSOR initialization structure
 * @snippet nop_compress.c WT_COMPRESSOR initialization function
 */
struct __wt_compressor {
    /*!
     * Callback to compress a chunk of data.
     *
     * WT_COMPRESSOR::compress takes a source buffer and a destination
     * buffer, by default of the same size.  If the callback can compress
     * the buffer to a smaller size in the destination, it does so, sets
     * the \c compression_failed return to 0 and returns 0.  If compression
     * does not produce a smaller result, the callback sets the
     * \c compression_failed return to 1 and returns 0. If another
     * error occurs, it returns an errno or WiredTiger error code.
     *
     * On entry, \c src will point to memory, with the length of the memory
     * in \c src_len.  After successful completion, the callback should
     * return \c 0 and set \c result_lenp to the number of bytes required
     * for the compressed representation.
     *
     * On entry, \c dst points to the destination buffer with a length
     * of \c dst_len.  If the WT_COMPRESSOR::pre_size method is specified,
     * the destination buffer will be at least the size returned by that
     * method; otherwise, the destination buffer will be at least as large
     * as the length of the data to compress.
     *
     * If compression would not shrink the data or the \c dst buffer is not
     * large enough to hold the compressed data, the callback should set
     * \c compression_failed to a non-zero value and return 0.
     *
     * @param[in] src the data to compress
     * @param[in] src_len the length of the data to compress
     * @param[in] dst the destination buffer
     * @param[in] dst_len the length of the destination buffer
     * @param[out] result_lenp the length of the compressed data
     * @param[out] compression_failed non-zero if compression did not
     * decrease the length of the data (compression may not have completed)
     * @returns zero for success, non-zero to indicate an error.
     *
     * @snippet nop_compress.c WT_COMPRESSOR compress
     */
    int (*compress)(WT_COMPRESSOR *compressor, WT_SESSION *session,
        uint8_t *src, size_t src_len,
        uint8_t *dst, size_t dst_len,
        size_t *result_lenp, int *compression_failed);

    /*!
     * Callback to decompress a chunk of data.
     *
     * WT_COMPRESSOR::decompress takes a source buffer and a destination
     * buffer.  The contents are switched from \c compress: the
     * source buffer is the compressed value, and the destination buffer is
     * sized to be the original size.  If the callback successfully
     * decompresses the source buffer to the destination buffer, it returns
     * 0.  If an error occurs, it returns an errno or WiredTiger error code.
     * The source buffer that WT_COMPRESSOR::decompress takes may have a
     * size that is rounded up from the size originally produced by
     * WT_COMPRESSOR::compress, with the remainder of the buffer set to
     * zeroes. Most compressors do not care about this difference if the
     * size to be decompressed can be implicitly discovered from the
     * compressed data.  If your compressor cares, you may need to allocate
     * space for, and store, the actual size in the compressed buffer.  See
     * the source code for the included snappy compressor for an example.
     *
     * On entry, \c src will point to memory, with the length of the memory
     * in \c src_len.  After successful completion, the callback should
     * return \c 0 and set \c result_lenp to the number of bytes required
     * for the decompressed representation.
     *
     * If the \c dst buffer is not big enough to hold the decompressed
     * data, the callback should return an error.
     *
     * @param[in] src the data to decompress
     * @param[in] src_len the length of the data to decompress
     * @param[in] dst the destination buffer
     * @param[in] dst_len the length of the destination buffer
     * @param[out] result_lenp the length of the decompressed data
     * @returns zero for success, non-zero to indicate an error.
     *
     * @snippet nop_compress.c WT_COMPRESSOR decompress
     */
    int (*decompress)(WT_COMPRESSOR *compressor, WT_SESSION *session,
        uint8_t *src, size_t src_len,
        uint8_t *dst, size_t dst_len,
        size_t *result_lenp);

    /*!
     * Callback to size a destination buffer for compression
     *
     * WT_COMPRESSOR::pre_size is an optional callback that, given the
     * source buffer and size, produces the size of the destination buffer
     * to be given to WT_COMPRESSOR::compress.  This is useful for
     * compressors that assume that the output buffer is sized for the
     * worst case and thus no overrun checks are made.  If your compressor
     * works like this, WT_COMPRESSOR::pre_size will need to be defined.
     * See the source code for the snappy compressor for an example.
     * However, if your compressor detects and avoids overruns against its
     * target buffer, you will not need to define WT_COMPRESSOR::pre_size.
     * When WT_COMPRESSOR::pre_size is set to NULL, the destination buffer
     * is sized the same as the source buffer.  This is always sufficient,
     * since a compression result that is larger than the source buffer is
     * discarded by WiredTiger.
     *
     * If not NULL, this callback is called before each call to
     * WT_COMPRESSOR::compress to determine the size of the destination
     * buffer to provide.  If the callback is NULL, the destination
     * buffer will be the same size as the source buffer.
     *
     * The callback should set \c result_lenp to a suitable buffer size
     * for compression, typically the maximum length required by
     * WT_COMPRESSOR::compress.
     *
     * This callback function is for compressors that require an output
     * buffer larger than the source buffer (for example, that do not
     * check for buffer overflow during compression).
     *
     * @param[in] src the data to compress
     * @param[in] src_len the length of the data to compress
     * @param[out] result_lenp the required destination buffer size
     * @returns zero for success, non-zero to indicate an error.
     *
     * @snippet nop_compress.c WT_COMPRESSOR presize
     */
    int (*pre_size)(WT_COMPRESSOR *compressor, WT_SESSION *session,
        uint8_t *src, size_t src_len, size_t *result_lenp);

    /*!
     * If non-NULL, a callback performed when the database is closed.
     *
     * The WT_COMPRESSOR::terminate callback is intended to allow cleanup;
     * the handle will not be subsequently accessed by WiredTiger.
     *
     * @snippet nop_compress.c WT_COMPRESSOR terminate
     */
    int (*terminate)(WT_COMPRESSOR *compressor, WT_SESSION *session);
};

/*!
 * Applications can extend WiredTiger by providing new implementations of the
 * WT_DATA_SOURCE class.  Each data source supports a different URI scheme for
 * data sources to WT_SESSION::create, WT_SESSION::open_cursor and related
 * methods.  See @ref custom_data_sources for more information.
 *
 * <b>Thread safety:</b> WiredTiger may invoke methods on the WT_DATA_SOURCE
 * interface from multiple threads concurrently.  It is the responsibility of
 * the implementation to protect any shared data.
 *
 * Applications register their implementation with WiredTiger by calling
 * WT_CONNECTION::add_data_source.
 *
 * @snippet ex_data_source.c WT_DATA_SOURCE register
 */
struct __wt_data_source {
    /*!
     * Callback to alter an object.
     *
     * @snippet ex_data_source.c WT_DATA_SOURCE alter
     */
    int (*alter)(WT_DATA_SOURCE *dsrc, WT_SESSION *session,
        const char *uri, WT_CONFIG_ARG *config);

    /*!
     * Callback to create a new object.
     *
     * @snippet ex_data_source.c WT_DATA_SOURCE create
     */
    int (*create)(WT_DATA_SOURCE *dsrc, WT_SESSION *session,
        const char *uri, WT_CONFIG_ARG *config);

    /*!
     * Callback to compact an object.
     *
     * @snippet ex_data_source.c WT_DATA_SOURCE compact
     */
    int (*compact)(WT_DATA_SOURCE *dsrc, WT_SESSION *session,
        const char *uri, WT_CONFIG_ARG *config);

    /*!
     * Callback to drop an object.
     *
     * @snippet ex_data_source.c WT_DATA_SOURCE drop
     */
    int (*drop)(WT_DATA_SOURCE *dsrc, WT_SESSION *session,
        const char *uri, WT_CONFIG_ARG *config);

    /*!
     * Callback to initialize a cursor.
     *
     * @snippet ex_data_source.c WT_DATA_SOURCE open_cursor
     */
    int (*open_cursor)(WT_DATA_SOURCE *dsrc, WT_SESSION *session,
        const char *uri, WT_CONFIG_ARG *config, WT_CURSOR **new_cursor);

    /*!
     * Callback to rename an object.
     *
     * @snippet ex_data_source.c WT_DATA_SOURCE rename
     */
    int (*rename)(WT_DATA_SOURCE *dsrc, WT_SESSION *session,
        const char *uri, const char *newuri, WT_CONFIG_ARG *config);

    /*!
     * Callback to salvage an object.
     *
     * @snippet ex_data_source.c WT_DATA_SOURCE salvage
     */
    int (*salvage)(WT_DATA_SOURCE *dsrc, WT_SESSION *session,
        const char *uri, WT_CONFIG_ARG *config);

    /*!
     * Callback to get the size of an object.
     *
     * @snippet ex_data_source.c WT_DATA_SOURCE size
     */
    int (*size)(WT_DATA_SOURCE *dsrc, WT_SESSION *session,
        const char *uri, wt_off_t *size);

    /*!
     * Callback to truncate an object.
     *
     * @snippet ex_data_source.c WT_DATA_SOURCE truncate
     */
    int (*truncate)(WT_DATA_SOURCE *dsrc, WT_SESSION *session,
        const char *uri, WT_CONFIG_ARG *config);

    /*!
     * Callback to truncate a range of an object.
     *
     * @snippet ex_data_source.c WT_DATA_SOURCE range truncate
     */
    int (*range_truncate)(WT_DATA_SOURCE *dsrc, WT_SESSION *session,
        WT_CURSOR *start, WT_CURSOR *stop);

    /*!
     * Callback to verify an object.
     *
     * @snippet ex_data_source.c WT_DATA_SOURCE verify
     */
    int (*verify)(WT_DATA_SOURCE *dsrc, WT_SESSION *session,
        const char *uri, WT_CONFIG_ARG *config);

    /*!
     * Callback to checkpoint the database.
     *
     * @snippet ex_data_source.c WT_DATA_SOURCE checkpoint
     */
    int (*checkpoint)(
        WT_DATA_SOURCE *dsrc, WT_SESSION *session, WT_CONFIG_ARG *config);

    /*!
     * If non-NULL, a callback performed when the database is closed.
     *
     * The WT_DATA_SOURCE::terminate callback is intended to allow cleanup;
     * the handle will not be subsequently accessed by WiredTiger.
     *
     * @snippet ex_data_source.c WT_DATA_SOURCE terminate
     */
    int (*terminate)(WT_DATA_SOURCE *dsrc, WT_SESSION *session);
};

/*!
 * The interface implemented by applications to provide custom encryption.
 *
 * Encryptors must implement the WT_ENCRYPTOR interface: the WT_ENCRYPTOR::encrypt,
 * WT_ENCRYPTOR::decrypt and WT_ENCRYPTOR::sizing callbacks must be specified,
 * WT_ENCRYPTOR::customize and WT_ENCRYPTOR::terminate are optional.  To build your own
 * encryptor, use one of the encryptors in \c ext/encryptors as a template: \c
 * ext/encryptors/sodium_encrypt uses the open-source libsodium cryptographic library, and
 * \c ext/encryptors/nop_encrypt is a simple template that passes through data unchanged,
 * and is a reasonable starting point.  \c ext/encryptors/rotn_encrypt is an encryptor
 * implementing a simple (insecure) rotation cipher meant for testing.  See @ref
 * encryption "the encryptors page" for further information.
 *
 * Applications register their implementation with WiredTiger by calling
 * WT_CONNECTION::add_encryptor.
 *
 * @snippet nop_encrypt.c WT_ENCRYPTOR initialization structure
 * @snippet nop_encrypt.c WT_ENCRYPTOR initialization function
 */
struct __wt_encryptor {
    /*!
     * Callback to encrypt a chunk of data.
     *
     * WT_ENCRYPTOR::encrypt takes a source buffer and a destination buffer. The
     * callback encrypts the source buffer (plain text) into the destination buffer.
     *
     * On entry, \c src will point to a block of memory to encrypt, with the length of
     * the block in \c src_len.
     *
     * On entry, \c dst points to the destination buffer with a length of \c dst_len.
     * The destination buffer will be at least src_len plus the size returned by that
     * WT_ENCRYPT::sizing.
     *
     * After successful completion, the callback should return \c 0 and set \c
     * result_lenp to the number of bytes required for the encrypted representation,
     * which should be less than or equal to \c dst_len.
     *
     * This callback cannot be NULL.
     *
     * @param[in] src the data to encrypt
     * @param[in] src_len the length of the data to encrypt
     * @param[in] dst the destination buffer
     * @param[in] dst_len the length of the destination buffer
     * @param[out] result_lenp the length of the encrypted data
     * @returns zero for success, non-zero to indicate an error.
     *
     * @snippet nop_encrypt.c WT_ENCRYPTOR encrypt
     */
    int (*encrypt)(WT_ENCRYPTOR *encryptor, WT_SESSION *session,
        uint8_t *src, size_t src_len,
        uint8_t *dst, size_t dst_len,
        size_t *result_lenp);

    /*!
     * Callback to decrypt a chunk of data.
     *
     * WT_ENCRYPTOR::decrypt takes a source buffer and a destination buffer. The
     * contents are switched from \c encrypt: the source buffer is the encrypted
     * value, and the destination buffer is sized to be the original size of the
     * decrypted data. If the callback successfully decrypts the source buffer to the
     * destination buffer, it returns 0. If an error occurs, it returns an errno or
     * WiredTiger error code.
     *
     * On entry, \c src will point to memory, with the length of the memory in \c
     * src_len. After successful completion, the callback should return \c 0 and set
     * \c result_lenp to the number of bytes required for the decrypted
     * representation.
     *
     * If the \c dst buffer is not big enough to hold the decrypted data, the callback
     * should return an error.
     *
     * This callback cannot be NULL.
     *
     * @param[in] src the data to decrypt
     * @param[in] src_len the length of the data to decrypt
     * @param[in] dst the destination buffer
     * @param[in] dst_len the length of the destination buffer
     * @param[out] result_lenp the length of the decrypted data
     * @returns zero for success, non-zero to indicate an error.
     *
     * @snippet nop_encrypt.c WT_ENCRYPTOR decrypt
     */
    int (*decrypt)(WT_ENCRYPTOR *encryptor, WT_SESSION *session,
        uint8_t *src, size_t src_len,
        uint8_t *dst, size_t dst_len,
        size_t *result_lenp);

    /*!
     * Callback to size a destination buffer for encryption.
     *
     * WT_ENCRYPTOR::sizing is an callback that returns the number of additional bytes
     * that is needed when encrypting a data block. This is always necessary, since
     * encryptors should always generate some sort of cryptographic checksum as well
     * as the ciphertext. Without such a call, WiredTiger would have no way to know
     * the worst case for the encrypted buffer size.
     *
     * The WiredTiger encryption infrastructure assumes that buffer sizing is not
     * dependent on the number of bytes of input, that there is a one-to-one
     * relationship in number of bytes needed between input and output. This means
     * that if the encryption uses a block cipher in such a way that the input size
     * needs to be padded to the cipher block size, the sizing method should return
     * the worst case to ensure enough space is available.
     *
     * This callback cannot be NULL.
     *
     * The callback should set \c expansion_constantp to the additional number of
     * bytes needed.
     *
     * @param[out] expansion_constantp the additional number of bytes needed when
     *    encrypting.
     * @returns zero for success, non-zero to indicate an error.
     *
     * @snippet nop_encrypt.c WT_ENCRYPTOR sizing
     */
    int (*sizing)(WT_ENCRYPTOR *encryptor, WT_SESSION *session,
        size_t *expansion_constantp);

    /*!
     * If non-NULL, this callback is called to load keys into the encryptor. (That
     * is, "customize" it for a given key.) The customize function is called whenever
     * a new keyid is used for the first time with this encryptor, whether it be in
     * the ::wiredtiger_open call or the WT_SESSION::create call. This should create a
     * new encryptor instance and insert the requested key in it.
     *
     * The key may be specified either via \c keyid or \c secretkey in the \c
     * encrypt_config parameter. In the former case, the encryptor should look up the
     * requested key ID with whatever key management service is in use and install it
     * in the new encryptor. In the latter case, the encryptor should save the
     * provided secret key (or some transformation of it) in the new
     * encryptor. Further encryption with the same \c keyid will use this new
     * encryptor instance. (In the case of \c secretkey, only one key can be
     * configured, for the system encryption, and the new encryptor will be used for
     * all encryption involving it.) See @ref encryption for more information.
     *
     * This callback may return NULL as the new encryptor, in which case the original
     * encryptor will be used for further operations on the selected key. Unless this
     * happens, the original encryptor structure created during extension
     * initialization will never be used for encryption or decryption.
     *
     * This callback may itself be NULL, in which case it is not called, but in that
     * case there is no way to configure a key. This may be suitable for an
     * environment where a key management service returns a single key under a
     * well-known name that can be compiled in, but in a more general environment is
     * not a useful approach. One should of course never compile in actual keys!
     *
     * @param[in] encrypt_config the "encryption" portion of the configuration from
     *    the wiredtiger_open or WT_SESSION::create call, containing the \c keyid or
     *    \c secretkey setting.
     * @param[out] customp the new modified encryptor, or NULL.
     * @returns zero for success, non-zero to indicate an error.
     */
    int (*customize)(WT_ENCRYPTOR *encryptor, WT_SESSION *session,
        WT_CONFIG_ARG *encrypt_config, WT_ENCRYPTOR **customp);

    /*!
     * If non-NULL, a callback performed when the database is closed. It is called for
     * each encryptor that was added using WT_CONNECTION::add_encryptor or returned by
     * the WT_ENCRYPTOR::customize callback.
     *
     * The WT_ENCRYPTOR::terminate callback is intended to allow cleanup; the handle
     * will not be subsequently accessed by WiredTiger.
     *
     * @snippet nop_encrypt.c WT_ENCRYPTOR terminate
     */
    int (*terminate)(WT_ENCRYPTOR *encryptor, WT_SESSION *session);
};

/*! WT_FILE_SYSTEM::open_file file types */
typedef enum {
    WT_FS_OPEN_FILE_TYPE_CHECKPOINT,/*!< open a data file checkpoint */
    WT_FS_OPEN_FILE_TYPE_DATA,  /*!< open a data file */
    WT_FS_OPEN_FILE_TYPE_DIRECTORY, /*!< open a directory */
    WT_FS_OPEN_FILE_TYPE_LOG,   /*!< open a log file */
    WT_FS_OPEN_FILE_TYPE_REGULAR    /*!< open a regular file */
} WT_FS_OPEN_FILE_TYPE;

#ifdef DOXYGEN
/*! WT_FILE_SYSTEM::open_file flags: random access pattern */
#define WT_FS_OPEN_ACCESS_RAND  0x0
/*! WT_FILE_SYSTEM::open_file flags: sequential access pattern */
#define WT_FS_OPEN_ACCESS_SEQ   0x0
/*! WT_FILE_SYSTEM::open_file flags: create if does not exist */
#define WT_FS_OPEN_CREATE   0x0
/*! WT_FILE_SYSTEM::open_file flags: file creation must be durable */
#define WT_FS_OPEN_DURABLE  0x0
/*!
 * WT_FILE_SYSTEM::open_file flags: return EBUSY if exclusive use not available
 */
#define WT_FS_OPEN_EXCLUSIVE    0x0
/*! WT_FILE_SYSTEM::open_file flags: open is read-only */
#define WT_FS_OPEN_READONLY 0x0

/*!
 * WT_FILE_SYSTEM::remove or WT_FILE_SYSTEM::rename flags: the remove or rename
 * operation must be durable
 */
#define WT_FS_DURABLE       0x0
#else
/* AUTOMATIC FLAG VALUE GENERATION START 0 */
#define WT_FS_OPEN_ACCESS_RAND  0x01u
#define WT_FS_OPEN_ACCESS_SEQ   0x02u
#define WT_FS_OPEN_CREATE   0x04u
#define WT_FS_OPEN_DURABLE  0x08u
#define WT_FS_OPEN_EXCLUSIVE    0x10u
#define WT_FS_OPEN_FIXED    0x20u   /* Path not home relative (internal) */
#define WT_FS_OPEN_FORCE_MMAP 0x40u
#define WT_FS_OPEN_READONLY 0x80u
/* AUTOMATIC FLAG VALUE GENERATION STOP 32 */

/* AUTOMATIC FLAG VALUE GENERATION START 0 */
#define WT_FS_DURABLE       0x1u
/* AUTOMATIC FLAG VALUE GENERATION STOP 32 */
#endif

/*!
 * The interface implemented by applications to provide a custom file system
 * implementation.
 *
 * <b>Thread safety:</b> WiredTiger may invoke methods on the WT_FILE_SYSTEM
 * interface from multiple threads concurrently. It is the responsibility of
 * the implementation to protect any shared data.
 *
 * Applications register implementations with WiredTiger by calling
 * WT_CONNECTION::set_file_system.  See @ref custom_file_systems for more
 * information.
 *
 * @snippet ex_file_system.c WT_FILE_SYSTEM register
 */
struct __wt_file_system {
    /*!
     * Return a list of file names for the named directory.
     *
     * @errors
     *
     * @param file_system the WT_FILE_SYSTEM
     * @param session the current WiredTiger session
     * @param directory the name of the directory
     * @param prefix if not NULL, only files with names matching the prefix
     *    are returned
     * @param[out] dirlist the method returns an allocated array of
     *    individually allocated strings, one for each entry in the
     *    directory.
     * @param[out] countp the number of entries returned
     */
    int (*fs_directory_list)(WT_FILE_SYSTEM *file_system,
        WT_SESSION *session, const char *directory, const char *prefix,
        char ***dirlist, uint32_t *countp);

#if !defined(DOXYGEN)
    /*
     * Return a single file name for the named directory.
     */
    int (*fs_directory_list_single)(WT_FILE_SYSTEM *file_system,
        WT_SESSION *session, const char *directory, const char *prefix,
        char ***dirlist, uint32_t *countp);
#endif

    /*!
     * Free memory allocated by WT_FILE_SYSTEM::directory_list.
     *
     * @errors
     *
     * @param file_system the WT_FILE_SYSTEM
     * @param session the current WiredTiger session
     * @param dirlist array returned by WT_FILE_SYSTEM::directory_list
     * @param count count returned by WT_FILE_SYSTEM::directory_list
     */
    int (*fs_directory_list_free)(WT_FILE_SYSTEM *file_system,
        WT_SESSION *session, char **dirlist, uint32_t count);

    /*!
     * Return if the named file system object exists.
     *
     * @errors
     *
     * @param file_system the WT_FILE_SYSTEM
     * @param session the current WiredTiger session
     * @param name the name of the file
     * @param[out] existp If the named file system object exists
     */
    int (*fs_exist)(WT_FILE_SYSTEM *file_system,
        WT_SESSION *session, const char *name, bool *existp);

    /*!
     * Open a handle for a named file system object
     *
     * The method should return ENOENT if the file is not being created and
     * does not exist.
     *
     * The method should return EACCES if the file cannot be opened in the
     * requested mode (for example, a file opened for writing in a readonly
     * file system).
     *
     * The method should return EBUSY if ::WT_FS_OPEN_EXCLUSIVE is set and
     * the file is in use.
     *
     * @errors
     *
     * @param file_system the WT_FILE_SYSTEM
     * @param session the current WiredTiger session
     * @param name the name of the file system object
     * @param file_type the type of the file
     *    The file type is provided to allow optimization for different file
     *    access patterns.
     * @param flags flags indicating how to open the file, one or more of
     *    ::WT_FS_OPEN_CREATE, ::, ::WT_FS_OPEN_DURABLE,
     *    ::WT_FS_OPEN_EXCLUSIVE or ::WT_FS_OPEN_READONLY.
     * @param[out] file_handlep the handle to the newly opened file. File
     *    system implementations must allocate memory for the handle and
     *    the WT_FILE_HANDLE::name field, and fill in the WT_FILE_HANDLE::
     *    fields. Applications wanting to associate private information
     *    with the WT_FILE_HANDLE:: structure should declare and allocate
     *    their own structure as a superset of a WT_FILE_HANDLE:: structure.
     */
    int (*fs_open_file)(WT_FILE_SYSTEM *file_system, WT_SESSION *session,
        const char *name, WT_FS_OPEN_FILE_TYPE file_type, uint32_t flags,
        WT_FILE_HANDLE **file_handlep);

    /*!
     * Remove a named file system object
     *
     * This method is not required for readonly file systems and should be
     * set to NULL when not required by the file system.
     *
     * @errors
     *
     * @param file_system the WT_FILE_SYSTEM
     * @param session the current WiredTiger session
     * @param name the name of the file system object
     * @param flags 0 or ::WT_FS_DURABLE
     */
    int (*fs_remove)(WT_FILE_SYSTEM *file_system,
        WT_SESSION *session, const char *name, uint32_t flags);

    /*!
     * Rename a named file system object
     *
     * This method is not required for readonly file systems and should be
     * set to NULL when not required by the file system.
     *
     * @errors
     *
     * @param file_system the WT_FILE_SYSTEM
     * @param session the current WiredTiger session
     * @param from the original name of the object
     * @param to the new name for the object
     * @param flags 0 or ::WT_FS_DURABLE
     */
    int (*fs_rename)(WT_FILE_SYSTEM *file_system, WT_SESSION *session,
        const char *from, const char *to, uint32_t flags);

    /*!
     * Return the size of a named file system object
     *
     * @errors
     *
     * @param file_system the WT_FILE_SYSTEM
     * @param session the current WiredTiger session
     * @param name the name of the file system object
     * @param[out] sizep the size of the file system entry
     */
    int (*fs_size)(WT_FILE_SYSTEM *file_system,
        WT_SESSION *session, const char *name, wt_off_t *sizep);

    /*!
     * A callback performed when the file system is closed and will no
     * longer be accessed by the WiredTiger database.
     *
     * This method is not required and should be set to NULL when not
     * required by the file system.
     *
     * The WT_FILE_SYSTEM::terminate callback is intended to allow cleanup;
     * the handle will not be subsequently accessed by WiredTiger.
     */
    int (*terminate)(WT_FILE_SYSTEM *file_system, WT_SESSION *session);
};

/*! WT_FILE_HANDLE::fadvise flags: no longer need */
#define WT_FILE_HANDLE_DONTNEED 1
/*! WT_FILE_HANDLE::fadvise flags: will need */
#define WT_FILE_HANDLE_WILLNEED 2

/*!
 * A file handle implementation returned by WT_FILE_SYSTEM::fs_open_file.
 *
 * <b>Thread safety:</b> Unless explicitly stated otherwise, WiredTiger may
 * invoke methods on the WT_FILE_HANDLE interface from multiple threads
 * concurrently. It is the responsibility of the implementation to protect
 * any shared data.
 *
 * See @ref custom_file_systems for more information.
 */
struct __wt_file_handle {
    /*!
     * The enclosing file system, set by WT_FILE_SYSTEM::fs_open_file.
     */
    WT_FILE_SYSTEM *file_system;

    /*!
     * The name of the file, set by WT_FILE_SYSTEM::fs_open_file.
     */
    char *name;

    /*!
     * Close a file handle. The handle will not be further accessed by
     * WiredTiger.
     *
     * @errors
     *
     * @param file_handle the WT_FILE_HANDLE
     * @param session the current WiredTiger session
     */
    int (*close)(WT_FILE_HANDLE *file_handle, WT_SESSION *session);

    /*!
     * Indicate expected future use of file ranges, based on the POSIX
     * 1003.1 standard fadvise.
     *
     * This method is not required, and should be set to NULL when not
     * supported by the file.
     *
     * @errors
     *
     * @param file_handle the WT_FILE_HANDLE
     * @param session the current WiredTiger session
     * @param offset the file offset
     * @param len the size of the advisory
     * @param advice one of ::WT_FILE_HANDLE_WILLNEED or
     *    ::WT_FILE_HANDLE_DONTNEED.
     */
    int (*fh_advise)(WT_FILE_HANDLE *file_handle,
        WT_SESSION *session, wt_off_t offset, wt_off_t len, int advice);

    /*!
     * Extend the file.
     *
     * This method is not required, and should be set to NULL when not
     * supported by the file.
     *
     * Any allocated disk space must read as 0 bytes, and no existing file
     * data may change. Allocating all necessary underlying storage (not
     * changing just the file's metadata), is likely to result in increased
     * performance.
     *
     * This method is not called by multiple threads concurrently (on the
     * same file handle). If the file handle's extension method supports
     * concurrent calls, set the WT_FILE_HANDLE::fh_extend_nolock method
     * instead. See @ref custom_file_systems for more information.
     *
     * @errors
     *
     * @param file_handle the WT_FILE_HANDLE
     * @param session the current WiredTiger session
     * @param offset desired file size after extension
     */
    int (*fh_extend)(
        WT_FILE_HANDLE *file_handle, WT_SESSION *session, wt_off_t offset);

    /*!
     * Extend the file.
     *
     * This method is not required, and should be set to NULL when not
     * supported by the file.
     *
     * Any allocated disk space must read as 0 bytes, and no existing file
     * data may change. Allocating all necessary underlying storage (not
     * only changing the file's metadata), is likely to result in increased
     * performance.
     *
     * This method may be called by multiple threads concurrently (on the
     * same file handle). If the file handle's extension method does not
     * support concurrent calls, set the WT_FILE_HANDLE::fh_extend method
     * instead. See @ref custom_file_systems for more information.
     *
     * @errors
     *
     * @param file_handle the WT_FILE_HANDLE
     * @param session the current WiredTiger session
     * @param offset desired file size after extension
     */
    int (*fh_extend_nolock)(
        WT_FILE_HANDLE *file_handle, WT_SESSION *session, wt_off_t offset);

    /*!
     * Lock/unlock a file from the perspective of other processes running
     * in the system, where necessary.
     *
     * @errors
     *
     * @param file_handle the WT_FILE_HANDLE
     * @param session the current WiredTiger session
     * @param lock whether to lock or unlock
     */
    int (*fh_lock)(
        WT_FILE_HANDLE *file_handle, WT_SESSION *session, bool lock);

    /*!
     * Map a file into memory, based on the POSIX 1003.1 standard mmap.
     *
     * This method is not required, and should be set to NULL when not
     * supported by the file.
     *
     * @errors
     *
     * @param file_handle the WT_FILE_HANDLE
     * @param session the current WiredTiger session
     * @param[out] mapped_regionp a reference to a memory location into
     *    which should be stored a pointer to the start of the mapped region
     * @param[out] lengthp a reference to a memory location into which
     *    should be stored the length of the region
     * @param[out] mapped_cookiep a reference to a memory location into
     *    which can be optionally stored a pointer to an opaque cookie
     *    which is subsequently passed to WT_FILE_HANDLE::unmap.
     */
    int (*fh_map)(WT_FILE_HANDLE *file_handle, WT_SESSION *session,
        void **mapped_regionp, size_t *lengthp, void **mapped_cookiep);

    /*!
     * Unmap part of a memory mapped file, based on the POSIX 1003.1
     * standard madvise.
     *
     * This method is not required, and should be set to NULL when not
     * supported by the file.
     *
     * @errors
     *
     * @param file_handle the WT_FILE_HANDLE
     * @param session the current WiredTiger session
     * @param map a location in the mapped region unlikely to be used in the
     *    near future
     * @param length the length of the mapped region to discard
     * @param mapped_cookie any cookie set by the WT_FILE_HANDLE::map method
     */
    int (*fh_map_discard)(WT_FILE_HANDLE *file_handle,
        WT_SESSION *session, void *map, size_t length, void *mapped_cookie);

    /*!
     * Preload part of a memory mapped file, based on the POSIX 1003.1
     * standard madvise.
     *
     * This method is not required, and should be set to NULL when not
     * supported by the file.
     *
     * @errors
     *
     * @param file_handle the WT_FILE_HANDLE
     * @param session the current WiredTiger session
     * @param map a location in the mapped region likely to be used in the
     *    near future
     * @param length the size of the mapped region to preload
     * @param mapped_cookie any cookie set by the WT_FILE_HANDLE::map method
     */
    int (*fh_map_preload)(WT_FILE_HANDLE *file_handle, WT_SESSION *session,
        const void *map, size_t length, void *mapped_cookie);

    /*!
     * Unmap a memory mapped file, based on the POSIX 1003.1 standard
     * munmap.
     *
     * This method is only required if a valid implementation of map is
     * provided by the file, and should be set to NULL otherwise.
     *
     * @errors
     *
     * @param file_handle the WT_FILE_HANDLE
     * @param session the current WiredTiger session
     * @param mapped_region a pointer to the start of the mapped region
     * @param length the length of the mapped region
     * @param mapped_cookie any cookie set by the WT_FILE_HANDLE::map method
     */
    int (*fh_unmap)(WT_FILE_HANDLE *file_handle, WT_SESSION *session,
        void *mapped_region, size_t length, void *mapped_cookie);

    /*!
     * Read from a file, based on the POSIX 1003.1 standard pread.
     *
     * @errors
     *
     * @param file_handle the WT_FILE_HANDLE
     * @param session the current WiredTiger session
     * @param offset the offset in the file to start reading from
     * @param len the amount to read
     * @param[out] buf buffer to hold the content read from file
     */
    int (*fh_read)(WT_FILE_HANDLE *file_handle,
        WT_SESSION *session, wt_off_t offset, size_t len, void *buf);

    /*!
     * Return the size of a file.
     *
     * @errors
     *
     * @param file_handle the WT_FILE_HANDLE
     * @param session the current WiredTiger session
     * @param sizep the size of the file
     */
    int (*fh_size)(
        WT_FILE_HANDLE *file_handle, WT_SESSION *session, wt_off_t *sizep);

    /*!
     * Make outstanding file writes durable and do not return until writes
     * are complete.
     *
     * This method is not required for read-only files, and should be set
     * to NULL when not supported by the file.
     *
     * @errors
     *
     * @param file_handle the WT_FILE_HANDLE
     * @param session the current WiredTiger session
     */
    int (*fh_sync)(WT_FILE_HANDLE *file_handle, WT_SESSION *session);

    /*!
     * Schedule the outstanding file writes required for durability and
     * return immediately.
     *
     * This method is not required, and should be set to NULL when not
     * supported by the file.
     *
     * @errors
     *
     * @param file_handle the WT_FILE_HANDLE
     * @param session the current WiredTiger session
     */
    int (*fh_sync_nowait)(WT_FILE_HANDLE *file_handle, WT_SESSION *session);

    /*!
     * Truncate the file.
     *
     * This method is not required, and should be set to NULL when not
     * supported by the file.
     *
     * This method is not called by multiple threads concurrently (on the
     * same file handle).
     *
     * @errors
     *
     * @param file_handle the WT_FILE_HANDLE
     * @param session the current WiredTiger session
     * @param offset desired file size after truncate
     */
    int (*fh_truncate)(
        WT_FILE_HANDLE *file_handle, WT_SESSION *session, wt_off_t offset);

    /*!
     * Write to a file, based on the POSIX 1003.1 standard pwrite.
     *
     * This method is not required for read-only files, and should be set
     * to NULL when not supported by the file.
     *
     * @errors
     *
     * @param file_handle the WT_FILE_HANDLE
     * @param session the current WiredTiger session
     * @param offset offset at which to start writing
     * @param length amount of data to write
     * @param buf content to be written to the file
     */
    int (*fh_write)(WT_FILE_HANDLE *file_handle, WT_SESSION *session,
        wt_off_t offset, size_t length, const void *buf);
};

#if !defined(DOXYGEN)
/* This interface is not yet public. */

/*!
 * The interface implemented by applications to provide a storage source
 * implementation. This documentation refers to "object" and "bucket"
 * to mean a "file-like object" and a "container of objects", respectively.
 *
 * <b>Thread safety:</b> WiredTiger may invoke methods on the WT_STORAGE_SOURCE
 * interface from multiple threads concurrently. It is the responsibility of
 * the implementation to protect any shared data.
 *
 * Applications register implementations with WiredTiger by calling
 * WT_CONNECTION::add_storage_source.
 *
 * @snippet ex_storage_source.c WT_STORAGE_SOURCE register
 */
struct __wt_storage_source {
    /*!
     * A reference is added to the storage source.  The reference is released by a
     * call to WT_STORAGE_SOURCE::terminate.  A reference is added as a side effect
     * of calling WT_CONNECTION::get_storage_source.
     *
     * @errors
     *
     * @param storage_source the WT_STORAGE_SOURCE
     */
    int (*ss_add_reference)(WT_STORAGE_SOURCE *storage_source);

    /*!
     * Create a customized file system to access the storage source
     * objects.
     *
     * The file system returned behaves as if objects in the specified buckets are
     * files in the file system.  In particular, the fs_open_file method requires
     * its flags argument to include either WT_FS_OPEN_CREATE or WT_FS_OPEN_READONLY.
     * Objects being created are not deemed to "exist" and be visible to
     * WT_FILE_SYSTEM::fs_exist and other file system methods until the new handle has
     * been closed.  Objects once created are immutable. That is, only objects that
     * do not already exist can be opened with the create flag, and objects that
     * already exist can only be opened with the readonly flag.  Only objects that
     * exist can be transferred to the underlying shared object storage.  This can
     * happen at any time after an object is created, and can be forced to happen using
     * WT_STORAGE_SOURCE::ss_flush.
     *
     * Additionally file handles returned by the file system behave as file handles to a
     * local file.  For example, WT_FILE_HANDLE::fh_sync synchronizes writes to the
     * local file, and does not imply any transferring of data to the shared object store.
     *
     * The directory argument to the WT_FILE_SYSTEM::fs_directory_list method is normally
     * the empty string as the cloud equivalent (bucket) has already been given when
     * customizing the file system.  If specified, the directory path is interpreted
     * as another prefix, which is removed from the results.
     *
     * Names used by the file system methods are generally flat.  However, in some
     * implementations of a file system returned by a storage source, "..", ".", "/"
     * may have a particular meaning, as in a POSIX file system.  We suggest that
     * these constructs be avoided when a caller chooses file names within the returned
     * file system; they may be rejected by the implementation.  Within a bucket name,
     * these characters may or may not be acceptable. That is implementation dependent.
     * In the prefix, "/" is specifically allowed, as this may have performance or
     * administrative benefits.  That said, within a prefix, certain combinations
     * involving "/" may be rejected, for example "/../".
     *
     * @errors
     *
     * @param storage_source the WT_STORAGE_SOURCE
     * @param session the current WiredTiger session
     * @param bucket_name the name of the bucket.  Use of '/' is implementation dependent.
     * @param auth_token the authorization identifier.
     * @param config additional configuration. The only allowable value is \c cache_directory,
     *    the name of a directory holding cached objects. Its default is
     *    \c "<home>/cache-<bucket>" with \c <home> replaced by the @ref home, and
     *    \c <bucket> replaced by the bucket_name.
     * @param[out] file_system the customized file system returned
     */
    int (*ss_customize_file_system)(WT_STORAGE_SOURCE *storage_source, WT_SESSION *session,
        const char *bucket_name, const char *auth_token, const char *config,
        WT_FILE_SYSTEM **file_system);

    /*!
     * Copy a file from the default file system to an object name in shared object storage.
     *
     * @errors
     *
     * @param storage_source the WT_STORAGE_SOURCE
     * @param session the current WiredTiger session
     * @param file_system the destination bucket and credentials
     * @param source the name of the source input file
     * @param object the name of the destination object
     * @param config additional configuration, currently must be NULL
     */
    int (*ss_flush)(WT_STORAGE_SOURCE *storage_source, WT_SESSION *session,
        WT_FILE_SYSTEM *file_system, const char *source, const char *object,
            const char *config);

    /*!
     * After a flush, rename the source file from the default file system to be cached in
     * the shared object storage.
     *
     * @errors
     *
     * @param storage_source the WT_STORAGE_SOURCE
     * @param session the current WiredTiger session
     * @param file_system the destination bucket and credentials
     * @param source the name of the source input file
     * @param object the name of the destination object
     * @param config additional configuration, currently must be NULL
     */
    int (*ss_flush_finish)(WT_STORAGE_SOURCE *storage_source, WT_SESSION *session,
        WT_FILE_SYSTEM *file_system, const char *source, const char *object,
        const char *config);

    /*!
     * A callback performed when the storage source or reference is closed
     * and will no longer be used.  The initial creation of the storage source
     * counts as a reference, and each call to WT_STORAGE_SOURCE::add_reference
     * increase the number of references.  When all references are released, the
     * storage source and any resources associated with it are released.
     *
     * This method is not required and should be set to NULL when not
     * required by the storage source implementation.
     *
     * The WT_STORAGE_SOURCE::terminate callback is intended to allow cleanup;
     * the handle will not be subsequently accessed by WiredTiger.
     */
    int (*terminate)(WT_STORAGE_SOURCE *storage_source, WT_SESSION *session);
};

/*!
 * The interface implemented by applications to provide a page log service
 * implementation.
 *
 * <b>Thread safety:</b> WiredTiger may invoke methods on the WT_PAGE_LOG
 * interface from multiple threads concurrently. It is the responsibility of
 * the implementation to protect any shared data.
 *
 * <b>Reentrancy:</b>Methods on the WT_PAGE_LOG interface are not expected to
 * support reentrant use.
 *
 * Applications register implementations with WiredTiger by calling
 * WT_CONNECTION::add_page_log.
 *
 * @snippet ex_page_log.c WT_PAGE_LOG register
 */
struct __wt_page_log {

    /*!
     * A reference is added to the page log service.  The reference is released by a
     * call to WT_PAGE_LOG::terminate.  A reference is added as a side effect
     * of calling WT_CONNECTION::get_page_log.
     *
     * @errors
     *
     * @param page_log the WT_PAGE_LOG
     */
    int (*pl_add_reference)(WT_PAGE_LOG *page_log);

    /*!
     * Begin checkpointing using the given checkpoint_id.  After this call, any handle
     * can put or get using the checkpoint id.  The checkpoint id must be greater than
     * any previous checkpoint id used with this call.
     *
     * @errors
     *
     * @param page_log the WT_PAGE_LOG
     * @param session the current WiredTiger session
     * @param checkpoint_id the checkpoint id to use. Must be greater than any other
     *        checkpoint_id used with this call.
     */
    int (*pl_begin_checkpoint)(WT_PAGE_LOG *page_log, WT_SESSION *session, uint64_t checkpoint_id);

    /*!
     * Complete checkpointing using the given checkpoint_id. This implies that other
     * nodes can now use the given checkpoint_id. (Do not use - will be deprecated.)
     *
     * @errors
     *
     * @param page_log the WT_PAGE_LOG
     * @param session the current WiredTiger session
     * @param checkpoint_id the checkpoint id to use. Must be greater than any other
     *        checkpoint_id used with this call.
     */
    int (*pl_complete_checkpoint)(WT_PAGE_LOG *page_log, WT_SESSION *session,
        uint64_t checkpoint_id);

    /*!
     * Complete checkpointing using the given checkpoint_id. This implies that other
     * nodes can now use the given checkpoint_id.
     *
     * @errors
     *
     * @param page_log the WT_PAGE_LOG
     * @param session the current WiredTiger session
     * @param checkpoint_id the checkpoint id to use. Must be greater than any other
     *        checkpoint_id used with this call.
     * @param checkpoint_timestamp the stable timestamp associated with the checkpoint
     * @param checkpoint_metadata the buffer with checkpoint metadata
     * @param lsnp an optional output argument for the checkpoint completion record's LSN
     */
    int (*pl_complete_checkpoint_ext)(WT_PAGE_LOG *page_log, WT_SESSION *session,
        uint64_t checkpoint_id, uint64_t checkpoint_timestamp, const WT_ITEM *checkpoint_metadata,
        uint64_t *lsnp);

    /*!
     * Get the most recent completed checkpoint number.
     *
     * @errors
     *
     * @param page_log the WT_PAGE_LOG
     * @param session the current WiredTiger session
     * @param checkpoint_id the checkpoint id returned
     */
    int (*pl_get_complete_checkpoint)(WT_PAGE_LOG *page_log, WT_SESSION *session,
        uint64_t *checkpoint_id);

    /*!
     * Get information about the most recently completed checkpoint.
     *
     * @errors
     *
     * @param page_log the WT_PAGE_LOG
     * @param session the current WiredTiger session
     * @param checkpoint_lsn the checkpoint LSN
     * @param checkpoint_id the checkpoint ID
     * @param checkpoint_timestamp the checkpoint timestamp
     * @param checkpoint_metadata the checkpoint metadata
     */
    int (*pl_get_complete_checkpoint_ext)(WT_PAGE_LOG *page_log, WT_SESSION *session,
        uint64_t *checkpoint_lsn, uint64_t *checkpoint_id, uint64_t *checkpoint_timestamp,
        WT_ITEM *checkpoint_metadata);

    /*!
     * Get the last written page LSN. This is an optional function used for testing only.
     *
     * @errors
     *
     * @param page_log the WT_PAGE_LOG
     * @param session the current WiredTiger session
     * @param lsn the LSN returned
     */
    int (*pl_get_last_lsn)(WT_PAGE_LOG *page_log, WT_SESSION *session, uint64_t *lsn);

    /*!
     * Get the most recently opened checkpoint number.
     *
     * @errors
     *
     * @param page_log the WT_PAGE_LOG
     * @param session the current WiredTiger session
     * @param checkpoint_id the checkpoint id returned
     */
    int (*pl_get_open_checkpoint)(WT_PAGE_LOG *page_log, WT_SESSION *session,
        uint64_t *checkpoint_id);

    /*!
     * Open a handle for further operations on a table.
     *
     * @errors
     *
     * @param page_log the WT_PAGE_LOG
     * @param session the current WiredTiger session
     * @param table_id the unique table id for the given table
     * @param plh the returned handle
     */
    int (*pl_open_handle)(WT_PAGE_LOG *page_log, WT_SESSION *session, uint64_t table_id,
        WT_PAGE_LOG_HANDLE **plh);

    /*!
     * Set the last materialized LSN. This is an optional method used for testing only.
     *
     * @errors
     *
     * @param page_log the WT_PAGE_LOG
     * @param session the current WiredTiger session
     * @param lsn the last materialized LSN
     */
    int (*pl_set_last_materialized_lsn)(WT_PAGE_LOG *page_log, WT_SESSION *session, uint64_t lsn);

    /*!
     * A callback performed when the page log service or reference is closed
     * and will no longer be used.  The initial creation of the page log service
     * counts as a reference, and each call to WT_PAGE_LOG::add_reference
     * increase the number of references.  When all references are released, the
     * page log service and any resources associated with it are released.
     *
     * This method is not required and should be set to NULL when not
     * required by the page log service implementation.
     *
     * The WT_PAGE_LOG::terminate callback is intended to allow cleanup;
     * the handle will not be subsequently accessed by WiredTiger.
     */
    int (*terminate)(WT_PAGE_LOG *page_log, WT_SESSION *session);
};

/*!
 * Values given to, or returned by the WT_PAGE_LOG_HANDLE::plh_put interface.
 */
struct __wt_page_log_put_args {
       /*
        * Input arguments
        */
       uint64_t backlink_lsn;
       uint64_t base_lsn;
       uint64_t backlink_checkpoint_id;
       uint64_t base_checkpoint_id;

       /* AUTOMATIC FLAG VALUE GENERATION START 0 */
#define WT_PAGE_LOG_COMPRESSED 0x1u
#define WT_PAGE_LOG_DELTA 0x2u
#define WT_PAGE_LOG_ENCRYPTED 0x4u
        /* AUTOMATIC FLAG VALUE GENERATION STOP 32 */
       uint32_t flags;

       /*
        * Output arguments, returned by the call
        */
       uint64_t lsn;
};

/*!
 * Values given to, or returned by the WT_PAGE_LOG_HANDLE::plh_get interface.
 */
struct __wt_page_log_get_args {
       /*
        * Input/output arguments
        */
       uint64_t lsn;    /* If non-zero, we are asking for a specific LSN */

       /*
        * Output arguments, returned by the call
        */
       uint64_t backlink_lsn;
       uint64_t base_lsn;
       uint64_t backlink_checkpoint_id;
       uint64_t base_checkpoint_id;
       uint32_t delta_count;
};

/*!
 * The interface implemented by applications to provide handles used
 * by a page log service implementation. This interface is returned by
 * WT_PAGE_LOG::pl_open_handle .
 *
 * <b>Thread safety:</b> WiredTiger may invoke methods on the WT_PAGE_LOG_HANDLES
 * interface from multiple threads concurrently. It is the responsibility of
 * the implementation to protect any shared data.
 *
 * <b>Reentrancy:</b>Methods on the WT_PAGE_LOG_HANDLE interface are not expected to
 * support reentrant use.
 */
struct __wt_page_log_handle {

    /*
     * The containing page log service.
     */
    WT_PAGE_LOG *page_log;

    /*!
     * Put an object into the paging/logging service.
     *
     * @errors
     *
     * @param plh the WT_PAGE_LOG_HANDLE
     * @param session the current WiredTiger session
     * @param page_id the page to be written
     * @param checkpoint_id the checkpoint to be written to
     * @param args additional arguments used or returned by the call, memory owned by caller
     * @param buf content to be written
     */
    int (*plh_put)(WT_PAGE_LOG_HANDLE *plh, WT_SESSION *session,
        uint64_t page_id, uint64_t checkpoint_id, WT_PAGE_LOG_PUT_ARGS *args,
        const WT_ITEM *buf);

    /*!
     * Get an object from the paging/logging service.
     *
     * @errors
     *
     * @param plh the WT_PAGE_LOG_HANDLE
     * @param session the current WiredTiger session
     * @param page_id the page to be read
     * @param checkpoint_id the checkpoint to use
     * @param args additional arguments returned by the call, memory owned by caller
     * @param results_array an array of results allocated by the
     *        caller. Each result, up to the returned count, must be
     *        filled in by the implementation.  The implementation
     *        may allocate storage to hold results using the WT_ITEM::mem field,
     *        if that is done, the caller will call free to dispose of the memory
     *        when done.
     * @param results_count on input, the size of allocated results_array.
     *        On output, the number of items filled by the call.
     */
    int (*plh_get)(WT_PAGE_LOG_HANDLE *plh, WT_SESSION *session,
        uint64_t page_id, uint64_t checkpoint_id, WT_PAGE_LOG_GET_ARGS *args,
        WT_ITEM *results_array, uint32_t *results_count);

    /*!
     * Close the handle
     *
     * @errors
     *
     * @param plh the WT_PAGE_LOG_HANDLE
     * @param session the current WiredTiger session
     */
    int (*plh_close)(WT_PAGE_LOG_HANDLE *plh, WT_SESSION *session);
};

#endif

/*!
 * Entry point to an extension, called when the extension is loaded.
 *
 * @param connection the connection handle
 * @param config the config information passed to WT_CONNECTION::load_extension
 * @errors
 */
extern int wiredtiger_extension_init(
    WT_CONNECTION *connection, WT_CONFIG_ARG *config);

/*!
 * Optional cleanup function for an extension, called during
 * WT_CONNECTION::close.
 *
 * @param connection the connection handle
 * @errors
 */
extern int wiredtiger_extension_terminate(WT_CONNECTION *connection);

/*! @} */

/*!
 * @addtogroup wt
 * @{
 */
/*!
 * @name Incremental backup types
 * @anchor backup_types
 * @{
 */
/*! Invalid backup type. */
#define WT_BACKUP_INVALID   0
/*! Whole file. */
#define WT_BACKUP_FILE      1
/*! File range. */
#define WT_BACKUP_RANGE     2
/*! @} */

/*!
 * @name Live restore states reported to the application
 * @anchor live_restore_types
 * @{
 */
/*! Live Restore is initializing. */
#define WT_LIVE_RESTORE_INIT 0x0
/*! The database is operational and files are being migrated from the source to the destination. */
#define WT_LIVE_RESTORE_IN_PROGRESS 0x1
/*! Live restore has completed and WiredTiger can be restarted in non-live restore mode. */
#define WT_LIVE_RESTORE_COMPLETE 0x2
/*! @} */

/*!
 * @name Log record and operation types
 * @anchor log_types
 * @{
 */
/*
 * NOTE:  The values of these record types and operations must
 * never change because they're written into the log.  Append
 * any new records or operations to the appropriate set.
 */
/*! Checkpoint. */
#define WT_LOGREC_CHECKPOINT    0
/*! Transaction commit. */
#define WT_LOGREC_COMMIT    1
/*! File sync. */
#define WT_LOGREC_FILE_SYNC 2
/*! Message. */
#define WT_LOGREC_MESSAGE   3
/*! System/internal record. */
#define WT_LOGREC_SYSTEM    4
/*! Invalid operation. */
#define WT_LOGOP_INVALID    0
/*! Column-store put. */
#define WT_LOGOP_COL_PUT    1
/*! Column-store remove. */
#define WT_LOGOP_COL_REMOVE 2
/*! Column-store truncate. */
#define WT_LOGOP_COL_TRUNCATE   3
/*! Row-store put. */
#define WT_LOGOP_ROW_PUT    4
/*! Row-store remove. */
#define WT_LOGOP_ROW_REMOVE 5
/*! Row-store truncate. */
#define WT_LOGOP_ROW_TRUNCATE   6
/*! Checkpoint start. */
#define WT_LOGOP_CHECKPOINT_START   7
/*! Previous LSN. */
#define WT_LOGOP_PREV_LSN   8
/*! Column-store modify. */
#define WT_LOGOP_COL_MODIFY 9
/*! Row-store modify. */
#define WT_LOGOP_ROW_MODIFY 10
/*
 * NOTE: Diagnostic-only log operations should have values in
 * the ignore range.
 */
/*! Diagnostic: transaction timestamps */
#define WT_LOGOP_TXN_TIMESTAMP  (WT_LOGOP_IGNORE | 11)
/*! Incremental backup IDs. */
#define WT_LOGOP_BACKUP_ID 12
/*! @} */

/*******************************************
 * Statistic reference.
 *******************************************/
/*
 * DO NOT EDIT: automatically built by dist/stat.py.
 * Statistics section: BEGIN
 */

/*!
 * @name Connection statistics
 * @anchor statistics_keys
 * @anchor statistics_conn
 * Statistics are accessed through cursors with \c "statistics:" URIs.
 * Individual statistics can be queried through the cursor using the following
 * keys.  See @ref data_statistics for more information.
 * @{
 */
/*! autocommit: retries for readonly operations */
#define	WT_STAT_CONN_AUTOCOMMIT_READONLY_RETRY		1000
/*! autocommit: retries for update operations */
#define	WT_STAT_CONN_AUTOCOMMIT_UPDATE_RETRY		1001
/*! background-compact: background compact failed calls */
#define	WT_STAT_CONN_BACKGROUND_COMPACT_FAIL		1002
/*!
 * background-compact: background compact failed calls due to cache
 * pressure
 */
#define	WT_STAT_CONN_BACKGROUND_COMPACT_FAIL_CACHE_PRESSURE	1003
/*! background-compact: background compact interrupted */
#define	WT_STAT_CONN_BACKGROUND_COMPACT_INTERRUPTED	1004
/*!
 * background-compact: background compact moving average of bytes
 * rewritten
 */
#define	WT_STAT_CONN_BACKGROUND_COMPACT_EMA		1005
/*! background-compact: background compact recovered bytes */
#define	WT_STAT_CONN_BACKGROUND_COMPACT_BYTES_RECOVERED	1006
/*! background-compact: background compact running */
#define	WT_STAT_CONN_BACKGROUND_COMPACT_RUNNING		1007
/*!
 * background-compact: background compact skipped file as it is part of
 * the exclude list
 */
#define	WT_STAT_CONN_BACKGROUND_COMPACT_EXCLUDE		1008
/*!
 * background-compact: background compact skipped file as not meeting
 * requirements for compaction
 */
#define	WT_STAT_CONN_BACKGROUND_COMPACT_SKIPPED		1009
/*! background-compact: background compact sleeps due to cache pressure */
#define	WT_STAT_CONN_BACKGROUND_COMPACT_SLEEP_CACHE_PRESSURE	1010
/*! background-compact: background compact successful calls */
#define	WT_STAT_CONN_BACKGROUND_COMPACT_SUCCESS		1011
/*! background-compact: background compact timeout */
#define	WT_STAT_CONN_BACKGROUND_COMPACT_TIMEOUT		1012
/*! background-compact: number of files tracked by background compaction */
#define	WT_STAT_CONN_BACKGROUND_COMPACT_FILES_TRACKED	1013
/*! backup: backup cursor open */
#define	WT_STAT_CONN_BACKUP_CURSOR_OPEN			1014
/*! backup: backup duplicate cursor open */
#define	WT_STAT_CONN_BACKUP_DUP_OPEN			1015
/*! backup: backup granularity size */
#define	WT_STAT_CONN_BACKUP_GRANULARITY			1016
/*! backup: backup total bits cleared */
#define	WT_STAT_CONN_BACKUP_BITS_CLR			1017
/*! backup: incremental backup enabled */
#define	WT_STAT_CONN_BACKUP_INCREMENTAL			1018
/*! backup: opening the backup cursor in progress */
#define	WT_STAT_CONN_BACKUP_START			1019
/*! backup: total modified incremental blocks */
#define	WT_STAT_CONN_BACKUP_BLOCKS			1020
/*! backup: total modified incremental blocks with compressed data */
#define	WT_STAT_CONN_BACKUP_BLOCKS_COMPRESSED		1021
/*! backup: total modified incremental blocks without compressed data */
#define	WT_STAT_CONN_BACKUP_BLOCKS_UNCOMPRESSED		1022
/*! block-cache: cached blocks updated */
#define	WT_STAT_CONN_BLOCK_CACHE_BLOCKS_UPDATE		1023
/*! block-cache: cached bytes updated */
#define	WT_STAT_CONN_BLOCK_CACHE_BYTES_UPDATE		1024
/*! block-cache: evicted blocks */
#define	WT_STAT_CONN_BLOCK_CACHE_BLOCKS_EVICTED		1025
/*! block-cache: file size causing bypass */
#define	WT_STAT_CONN_BLOCK_CACHE_BYPASS_FILESIZE	1026
/*! block-cache: lookups */
#define	WT_STAT_CONN_BLOCK_CACHE_LOOKUPS		1027
/*! block-cache: number of blocks not evicted due to overhead */
#define	WT_STAT_CONN_BLOCK_CACHE_NOT_EVICTED_OVERHEAD	1028
/*!
 * block-cache: number of bypasses because no-write-allocate setting was
 * on
 */
#define	WT_STAT_CONN_BLOCK_CACHE_BYPASS_WRITEALLOC	1029
/*! block-cache: number of bypasses due to overhead on put */
#define	WT_STAT_CONN_BLOCK_CACHE_BYPASS_OVERHEAD_PUT	1030
/*! block-cache: number of bypasses on get */
#define	WT_STAT_CONN_BLOCK_CACHE_BYPASS_GET		1031
/*! block-cache: number of bypasses on put because file is too small */
#define	WT_STAT_CONN_BLOCK_CACHE_BYPASS_PUT		1032
/*! block-cache: number of eviction passes */
#define	WT_STAT_CONN_BLOCK_CACHE_EVICTION_PASSES	1033
/*! block-cache: number of hits */
#define	WT_STAT_CONN_BLOCK_CACHE_HITS			1034
/*! block-cache: number of misses */
#define	WT_STAT_CONN_BLOCK_CACHE_MISSES			1035
/*! block-cache: number of put bypasses on checkpoint I/O */
#define	WT_STAT_CONN_BLOCK_CACHE_BYPASS_CHKPT		1036
/*! block-cache: removed blocks */
#define	WT_STAT_CONN_BLOCK_CACHE_BLOCKS_REMOVED		1037
/*! block-cache: time sleeping to remove block (usecs) */
#define	WT_STAT_CONN_BLOCK_CACHE_BLOCKS_REMOVED_BLOCKED	1038
/*! block-cache: total blocks */
#define	WT_STAT_CONN_BLOCK_CACHE_BLOCKS			1039
/*! block-cache: total blocks inserted on read path */
#define	WT_STAT_CONN_BLOCK_CACHE_BLOCKS_INSERT_READ	1040
/*! block-cache: total blocks inserted on write path */
#define	WT_STAT_CONN_BLOCK_CACHE_BLOCKS_INSERT_WRITE	1041
/*! block-cache: total bytes */
#define	WT_STAT_CONN_BLOCK_CACHE_BYTES			1042
/*! block-cache: total bytes inserted on read path */
#define	WT_STAT_CONN_BLOCK_CACHE_BYTES_INSERT_READ	1043
/*! block-cache: total bytes inserted on write path */
#define	WT_STAT_CONN_BLOCK_CACHE_BYTES_INSERT_WRITE	1044
/*! block-disagg: Bytes read from the shared history store in SLS */
#define	WT_STAT_CONN_DISAGG_BLOCK_HS_BYTE_READ		1045
/*! block-disagg: Bytes written to the shared history store in SLS */
#define	WT_STAT_CONN_DISAGG_BLOCK_HS_BYTE_WRITE		1046
/*! block-disagg: Disaggregated block manager get */
#define	WT_STAT_CONN_DISAGG_BLOCK_GET			1047
/*!
 * block-disagg: Disaggregated block manager get from the shared history
 * store in SLS
 */
#define	WT_STAT_CONN_DISAGG_BLOCK_HS_GET		1048
/*! block-disagg: Disaggregated block manager put  */
#define	WT_STAT_CONN_DISAGG_BLOCK_PUT			1049
/*!
 * block-disagg: Disaggregated block manager put to the shared history
 * store in SLS
 */
#define	WT_STAT_CONN_DISAGG_BLOCK_HS_PUT		1050
/*! block-manager: blocks pre-loaded */
#define	WT_STAT_CONN_BLOCK_PRELOAD			1051
/*! block-manager: blocks read */
#define	WT_STAT_CONN_BLOCK_READ				1052
/*! block-manager: blocks written */
#define	WT_STAT_CONN_BLOCK_WRITE			1053
/*! block-manager: bytes read */
#define	WT_STAT_CONN_BLOCK_BYTE_READ			1054
/*! block-manager: bytes read for internal pages */
#define	WT_STAT_CONN_BLOCK_BYTE_READ_INTL		1055
/*!
 * block-manager: bytes read for internal pages before decompression and
 * decryption
 */
#define	WT_STAT_CONN_BLOCK_BYTE_READ_INTL_DISK		1056
/*! block-manager: bytes read for leaf pages */
#define	WT_STAT_CONN_BLOCK_BYTE_READ_LEAF		1057
/*!
 * block-manager: bytes read for leaf pages before decompression and
 * decryption
 */
#define	WT_STAT_CONN_BLOCK_BYTE_READ_LEAF_DISK		1058
/*! block-manager: bytes read via memory map API */
#define	WT_STAT_CONN_BLOCK_BYTE_READ_MMAP		1059
/*! block-manager: bytes read via system call API */
#define	WT_STAT_CONN_BLOCK_BYTE_READ_SYSCALL		1060
/*! block-manager: bytes written */
#define	WT_STAT_CONN_BLOCK_BYTE_WRITE			1061
/*! block-manager: bytes written by compaction */
#define	WT_STAT_CONN_BLOCK_BYTE_WRITE_COMPACT		1062
/*! block-manager: bytes written for checkpoint */
#define	WT_STAT_CONN_BLOCK_BYTE_WRITE_CHECKPOINT	1063
/*!
 * block-manager: bytes written for internal pages after compression and
 * encryption
 */
#define	WT_STAT_CONN_BLOCK_BYTE_WRITE_INTL_DISK		1064
/*!
 * block-manager: bytes written for internal pages before compression and
 * encryption
 */
#define	WT_STAT_CONN_BLOCK_BYTE_WRITE_INTL		1065
/*!
 * block-manager: bytes written for leaf pages after compression and
 * encryption
 */
#define	WT_STAT_CONN_BLOCK_BYTE_WRITE_LEAF_DISK		1066
/*!
 * block-manager: bytes written for leaf pages before compression and
 * encryption
 */
#define	WT_STAT_CONN_BLOCK_BYTE_WRITE_LEAF		1067
/*! block-manager: bytes written via memory map API */
#define	WT_STAT_CONN_BLOCK_BYTE_WRITE_MMAP		1068
/*! block-manager: bytes written via system call API */
#define	WT_STAT_CONN_BLOCK_BYTE_WRITE_SYSCALL		1069
/*! block-manager: mapped blocks read */
#define	WT_STAT_CONN_BLOCK_MAP_READ			1070
/*! block-manager: mapped bytes read */
<<<<<<< HEAD
#define	WT_STAT_CONN_BLOCK_BYTE_MAP_READ		1065
/*! block-manager: number of extents last walked during allocation */
#define	WT_STAT_CONN_BLOCK_EXT_WALKED			1066
=======
#define	WT_STAT_CONN_BLOCK_BYTE_MAP_READ		1071
>>>>>>> a1e9823f
/*!
 * block-manager: number of times the file was remapped because it
 * changed size via fallocate or truncate
 */
<<<<<<< HEAD
#define	WT_STAT_CONN_BLOCK_REMAP_FILE_RESIZE		1067
/*! block-manager: number of times the region was remapped via write */
#define	WT_STAT_CONN_BLOCK_REMAP_FILE_WRITE		1068
/*! cache: application requested eviction interrupt */
#define	WT_STAT_CONN_EVICTION_INTERUPTED_BY_APP		1069
/*! cache: application thread time evicting (usecs) */
#define	WT_STAT_CONN_EVICTION_APP_TIME			1070
/*! cache: application threads page read from disk to cache count */
#define	WT_STAT_CONN_CACHE_READ_APP_COUNT		1071
/*! cache: application threads page read from disk to cache time (usecs) */
#define	WT_STAT_CONN_CACHE_READ_APP_TIME		1072
/*! cache: application threads page write from cache to disk count */
#define	WT_STAT_CONN_CACHE_WRITE_APP_COUNT		1073
/*! cache: application threads page write from cache to disk time (usecs) */
#define	WT_STAT_CONN_CACHE_WRITE_APP_TIME		1074
/*! cache: bytes allocated for updates */
#define	WT_STAT_CONN_CACHE_BYTES_UPDATES		1075
/*! cache: bytes belonging to page images in the cache */
#define	WT_STAT_CONN_CACHE_BYTES_IMAGE			1076
/*! cache: bytes belonging to the history store table in the cache */
#define	WT_STAT_CONN_CACHE_BYTES_HS			1077
/*! cache: bytes currently in the cache */
#define	WT_STAT_CONN_CACHE_BYTES_INUSE			1078
/*! cache: bytes dirty in the cache cumulative */
#define	WT_STAT_CONN_CACHE_BYTES_DIRTY_TOTAL		1079
/*! cache: bytes not belonging to page images in the cache */
#define	WT_STAT_CONN_CACHE_BYTES_OTHER			1080
/*! cache: bytes read into cache */
#define	WT_STAT_CONN_CACHE_BYTES_READ			1081
/*! cache: bytes written from cache */
#define	WT_STAT_CONN_CACHE_BYTES_WRITE			1082
/*! cache: checkpoint blocked page eviction */
#define	WT_STAT_CONN_CACHE_EVICTION_BLOCKED_CHECKPOINT	1083
=======
#define	WT_STAT_CONN_BLOCK_REMAP_FILE_RESIZE		1072
/*! block-manager: number of times the region was remapped via write */
#define	WT_STAT_CONN_BLOCK_REMAP_FILE_WRITE		1073
/*! cache: application requested eviction interrupt */
#define	WT_STAT_CONN_EVICTION_INTERUPTED_BY_APP		1074
/*! cache: application thread time evicting (usecs) */
#define	WT_STAT_CONN_EVICTION_APP_TIME			1075
/*!
 * cache: application threads eviction requested with cache fill ratio <
 * 25%
 */
#define	WT_STAT_CONN_CACHE_EVICTION_APP_THREADS_FILL_RATIO_LT_25	1076
/*!
 * cache: application threads eviction requested with cache fill ratio >=
 * 25% and < 50%
 */
#define	WT_STAT_CONN_CACHE_EVICTION_APP_THREADS_FILL_RATIO_25_50	1077
/*!
 * cache: application threads eviction requested with cache fill ratio >=
 * 50% and < 75%
 */
#define	WT_STAT_CONN_CACHE_EVICTION_APP_THREADS_FILL_RATIO_50_75	1078
/*!
 * cache: application threads eviction requested with cache fill ratio >=
 * 75%
 */
#define	WT_STAT_CONN_CACHE_EVICTION_APP_THREADS_FILL_RATIO_GT_75	1079
/*! cache: application threads page read from disk to cache count */
#define	WT_STAT_CONN_CACHE_READ_APP_COUNT		1080
/*! cache: application threads page read from disk to cache time (usecs) */
#define	WT_STAT_CONN_CACHE_READ_APP_TIME		1081
/*! cache: application threads page write from cache to disk count */
#define	WT_STAT_CONN_CACHE_WRITE_APP_COUNT		1082
/*! cache: application threads page write from cache to disk time (usecs) */
#define	WT_STAT_CONN_CACHE_WRITE_APP_TIME		1083
/*! cache: bytes allocated for updates */
#define	WT_STAT_CONN_CACHE_BYTES_UPDATES		1084
/*! cache: bytes belonging to page images in the cache */
#define	WT_STAT_CONN_CACHE_BYTES_IMAGE			1085
/*! cache: bytes belonging to the history store table in the cache */
#define	WT_STAT_CONN_CACHE_BYTES_HS			1086
/*! cache: bytes currently in the cache */
#define	WT_STAT_CONN_CACHE_BYTES_INUSE			1087
/*! cache: bytes dirty in the cache cumulative */
#define	WT_STAT_CONN_CACHE_BYTES_DIRTY_TOTAL		1088
/*! cache: bytes not belonging to page images in the cache */
#define	WT_STAT_CONN_CACHE_BYTES_OTHER			1089
/*! cache: bytes read into cache */
#define	WT_STAT_CONN_CACHE_BYTES_READ			1090
/*! cache: bytes written from cache */
#define	WT_STAT_CONN_CACHE_BYTES_WRITE			1091
/*! cache: checkpoint blocked page eviction */
#define	WT_STAT_CONN_CACHE_EVICTION_BLOCKED_CHECKPOINT	1092
>>>>>>> a1e9823f
/*!
 * cache: checkpoint of history store file blocked non-history store page
 * eviction
 */
<<<<<<< HEAD
#define	WT_STAT_CONN_CACHE_EVICTION_BLOCKED_CHECKPOINT_HS	1084
/*! cache: evict page attempts by eviction server */
#define	WT_STAT_CONN_EVICTION_SERVER_EVICT_ATTEMPT	1085
/*! cache: evict page attempts by eviction worker threads */
#define	WT_STAT_CONN_EVICTION_WORKER_EVICT_ATTEMPT	1086
/*! cache: evict page failures by eviction server */
#define	WT_STAT_CONN_EVICTION_SERVER_EVICT_FAIL		1087
/*! cache: evict page failures by eviction worker threads */
#define	WT_STAT_CONN_EVICTION_WORKER_EVICT_FAIL		1088
/*! cache: eviction calls to get a page found queue empty */
#define	WT_STAT_CONN_EVICTION_GET_REF_EMPTY		1089
/*! cache: eviction calls to get a page found queue empty after locking */
#define	WT_STAT_CONN_EVICTION_GET_REF_EMPTY2		1090
/*! cache: eviction currently operating in aggressive mode */
#define	WT_STAT_CONN_EVICTION_AGGRESSIVE_SET		1091
/*! cache: eviction empty score */
#define	WT_STAT_CONN_EVICTION_EMPTY_SCORE		1092
=======
#define	WT_STAT_CONN_CACHE_EVICTION_BLOCKED_CHECKPOINT_HS	1093
/*! cache: dirty bytes belonging to the history store table in the cache */
#define	WT_STAT_CONN_CACHE_BYTES_HS_DIRTY		1094
/*! cache: evict page attempts by eviction server */
#define	WT_STAT_CONN_EVICTION_SERVER_EVICT_ATTEMPT	1095
/*! cache: evict page attempts by eviction worker threads */
#define	WT_STAT_CONN_EVICTION_WORKER_EVICT_ATTEMPT	1096
/*! cache: evict page failures by eviction server */
#define	WT_STAT_CONN_EVICTION_SERVER_EVICT_FAIL		1097
/*! cache: evict page failures by eviction worker threads */
#define	WT_STAT_CONN_EVICTION_WORKER_EVICT_FAIL		1098
/*! cache: eviction calls to get a page found queue empty */
#define	WT_STAT_CONN_EVICTION_GET_REF_EMPTY		1099
/*! cache: eviction calls to get a page found queue empty after locking */
#define	WT_STAT_CONN_EVICTION_GET_REF_EMPTY2		1100
/*! cache: eviction currently operating in aggressive mode */
#define	WT_STAT_CONN_EVICTION_AGGRESSIVE_SET		1101
/*! cache: eviction empty score */
#define	WT_STAT_CONN_EVICTION_EMPTY_SCORE		1102
>>>>>>> a1e9823f
/*!
 * cache: eviction gave up due to detecting a disk value without a
 * timestamp behind the last update on the chain
 */
<<<<<<< HEAD
#define	WT_STAT_CONN_CACHE_EVICTION_BLOCKED_NO_TS_CHECKPOINT_RACE_1	1093
=======
#define	WT_STAT_CONN_CACHE_EVICTION_BLOCKED_NO_TS_CHECKPOINT_RACE_1	1103
>>>>>>> a1e9823f
/*!
 * cache: eviction gave up due to detecting a tombstone without a
 * timestamp ahead of the selected on disk update
 */
<<<<<<< HEAD
#define	WT_STAT_CONN_CACHE_EVICTION_BLOCKED_NO_TS_CHECKPOINT_RACE_2	1094
=======
#define	WT_STAT_CONN_CACHE_EVICTION_BLOCKED_NO_TS_CHECKPOINT_RACE_2	1104
>>>>>>> a1e9823f
/*!
 * cache: eviction gave up due to detecting a tombstone without a
 * timestamp ahead of the selected on disk update after validating the
 * update chain
 */
<<<<<<< HEAD
#define	WT_STAT_CONN_CACHE_EVICTION_BLOCKED_NO_TS_CHECKPOINT_RACE_3	1095
=======
#define	WT_STAT_CONN_CACHE_EVICTION_BLOCKED_NO_TS_CHECKPOINT_RACE_3	1105
>>>>>>> a1e9823f
/*!
 * cache: eviction gave up due to detecting update chain entries without
 * timestamps after the selected on disk update
 */
<<<<<<< HEAD
#define	WT_STAT_CONN_CACHE_EVICTION_BLOCKED_NO_TS_CHECKPOINT_RACE_4	1096
=======
#define	WT_STAT_CONN_CACHE_EVICTION_BLOCKED_NO_TS_CHECKPOINT_RACE_4	1106
>>>>>>> a1e9823f
/*!
 * cache: eviction gave up due to needing to remove a record from the
 * history store but checkpoint is running
 */
<<<<<<< HEAD
#define	WT_STAT_CONN_CACHE_EVICTION_BLOCKED_REMOVE_HS_RACE_WITH_CHECKPOINT	1097
/*! cache: eviction gave up due to no progress being made */
#define	WT_STAT_CONN_CACHE_EVICTION_BLOCKED_NO_PROGRESS	1098
/*! cache: eviction passes of a file */
#define	WT_STAT_CONN_EVICTION_WALK_PASSES		1099
/*! cache: eviction server candidate queue empty when topping up */
#define	WT_STAT_CONN_EVICTION_QUEUE_EMPTY		1100
/*! cache: eviction server candidate queue not empty when topping up */
#define	WT_STAT_CONN_EVICTION_QUEUE_NOT_EMPTY		1101
/*! cache: eviction server skips dirty pages during a running checkpoint */
#define	WT_STAT_CONN_EVICTION_SERVER_SKIP_DIRTY_PAGES_DURING_CHECKPOINT	1102
/*! cache: eviction server skips internal pages as it has an active child. */
#define	WT_STAT_CONN_EVICTION_SERVER_SKIP_INTL_PAGE_WITH_ACTIVE_CHILD	1103
/*! cache: eviction server skips metadata pages with history */
#define	WT_STAT_CONN_EVICTION_SERVER_SKIP_METATDATA_WITH_HISTORY	1104
=======
#define	WT_STAT_CONN_CACHE_EVICTION_BLOCKED_REMOVE_HS_RACE_WITH_CHECKPOINT	1107
/*! cache: eviction gave up due to no progress being made */
#define	WT_STAT_CONN_CACHE_EVICTION_BLOCKED_NO_PROGRESS	1108
/*! cache: eviction passes of a file */
#define	WT_STAT_CONN_EVICTION_WALK_PASSES		1109
/*! cache: eviction server candidate queue empty when topping up */
#define	WT_STAT_CONN_EVICTION_QUEUE_EMPTY		1110
/*! cache: eviction server candidate queue not empty when topping up */
#define	WT_STAT_CONN_EVICTION_QUEUE_NOT_EMPTY		1111
/*! cache: eviction server skips dirty pages during a running checkpoint */
#define	WT_STAT_CONN_EVICTION_SERVER_SKIP_DIRTY_PAGES_DURING_CHECKPOINT	1112
/*! cache: eviction server skips internal pages as it has an active child. */
#define	WT_STAT_CONN_EVICTION_SERVER_SKIP_INTL_PAGE_WITH_ACTIVE_CHILD	1113
/*! cache: eviction server skips metadata pages with history */
#define	WT_STAT_CONN_EVICTION_SERVER_SKIP_METATDATA_WITH_HISTORY	1114
>>>>>>> a1e9823f
/*!
 * cache: eviction server skips pages that are written with transactions
 * greater than the last running
 */
<<<<<<< HEAD
#define	WT_STAT_CONN_EVICTION_SERVER_SKIP_PAGES_LAST_RUNNING	1105
=======
#define	WT_STAT_CONN_EVICTION_SERVER_SKIP_PAGES_LAST_RUNNING	1115
>>>>>>> a1e9823f
/*!
 * cache: eviction server skips pages that previously failed eviction and
 * likely will again
 */
<<<<<<< HEAD
#define	WT_STAT_CONN_EVICTION_SERVER_SKIP_PAGES_RETRY	1106
/*! cache: eviction server skips pages that we do not want to evict */
#define	WT_STAT_CONN_EVICTION_SERVER_SKIP_UNWANTED_PAGES	1107
/*! cache: eviction server skips tree that we do not want to evict */
#define	WT_STAT_CONN_EVICTION_SERVER_SKIP_UNWANTED_TREE	1108
=======
#define	WT_STAT_CONN_EVICTION_SERVER_SKIP_PAGES_RETRY	1116
/*! cache: eviction server skips pages that we do not want to evict */
#define	WT_STAT_CONN_EVICTION_SERVER_SKIP_UNWANTED_PAGES	1117
/*! cache: eviction server skips tree that we do not want to evict */
#define	WT_STAT_CONN_EVICTION_SERVER_SKIP_UNWANTED_TREE	1118
>>>>>>> a1e9823f
/*!
 * cache: eviction server skips trees because there are too many active
 * walks
 */
<<<<<<< HEAD
#define	WT_STAT_CONN_EVICTION_SERVER_SKIP_TREES_TOO_MANY_ACTIVE_WALKS	1109
/*! cache: eviction server skips trees that are being checkpointed */
#define	WT_STAT_CONN_EVICTION_SERVER_SKIP_CHECKPOINTING_TREES	1110
=======
#define	WT_STAT_CONN_EVICTION_SERVER_SKIP_TREES_TOO_MANY_ACTIVE_WALKS	1119
/*! cache: eviction server skips trees that are being checkpointed */
#define	WT_STAT_CONN_EVICTION_SERVER_SKIP_CHECKPOINTING_TREES	1120
>>>>>>> a1e9823f
/*!
 * cache: eviction server skips trees that are configured to stick in
 * cache
 */
<<<<<<< HEAD
#define	WT_STAT_CONN_EVICTION_SERVER_SKIP_TREES_STICK_IN_CACHE	1111
/*! cache: eviction server skips trees that disable eviction */
#define	WT_STAT_CONN_EVICTION_SERVER_SKIP_TREES_EVICTION_DISABLED	1112
/*! cache: eviction server skips trees that were not useful before */
#define	WT_STAT_CONN_EVICTION_SERVER_SKIP_TREES_NOT_USEFUL_BEFORE	1113
=======
#define	WT_STAT_CONN_EVICTION_SERVER_SKIP_TREES_STICK_IN_CACHE	1121
/*! cache: eviction server skips trees that disable eviction */
#define	WT_STAT_CONN_EVICTION_SERVER_SKIP_TREES_EVICTION_DISABLED	1122
/*! cache: eviction server skips trees that were not useful before */
#define	WT_STAT_CONN_EVICTION_SERVER_SKIP_TREES_NOT_USEFUL_BEFORE	1123
>>>>>>> a1e9823f
/*!
 * cache: eviction server slept, because we did not make progress with
 * eviction
 */
<<<<<<< HEAD
#define	WT_STAT_CONN_EVICTION_SERVER_SLEPT		1114
/*! cache: eviction server unable to reach eviction goal */
#define	WT_STAT_CONN_EVICTION_SLOW			1115
/*! cache: eviction server waiting for a leaf page */
#define	WT_STAT_CONN_EVICTION_WALK_LEAF_NOTFOUND	1116
/*! cache: eviction state */
#define	WT_STAT_CONN_EVICTION_STATE			1117
=======
#define	WT_STAT_CONN_EVICTION_SERVER_SLEPT		1124
/*! cache: eviction server unable to reach eviction goal */
#define	WT_STAT_CONN_EVICTION_SLOW			1125
/*! cache: eviction server waiting for a leaf page */
#define	WT_STAT_CONN_EVICTION_WALK_LEAF_NOTFOUND	1126
/*! cache: eviction state */
#define	WT_STAT_CONN_EVICTION_STATE			1127
>>>>>>> a1e9823f
/*!
 * cache: eviction walk most recent sleeps for checkpoint handle
 * gathering
 */
<<<<<<< HEAD
#define	WT_STAT_CONN_EVICTION_WALK_SLEEPS		1118
/*! cache: eviction walk restored - had to walk this many pages */
#define	WT_STAT_CONN_NPOS_EVICT_WALK_MAX		1119
/*! cache: eviction walk restored position */
#define	WT_STAT_CONN_EVICTION_RESTORED_POS		1120
/*! cache: eviction walk restored position differs from the saved one */
#define	WT_STAT_CONN_EVICTION_RESTORED_POS_DIFFER	1121
/*! cache: eviction walk target pages histogram - 0-9 */
#define	WT_STAT_CONN_CACHE_EVICTION_TARGET_PAGE_LT10	1122
/*! cache: eviction walk target pages histogram - 10-31 */
#define	WT_STAT_CONN_CACHE_EVICTION_TARGET_PAGE_LT32	1123
/*! cache: eviction walk target pages histogram - 128 and higher */
#define	WT_STAT_CONN_CACHE_EVICTION_TARGET_PAGE_GE128	1124
/*! cache: eviction walk target pages histogram - 32-63 */
#define	WT_STAT_CONN_CACHE_EVICTION_TARGET_PAGE_LT64	1125
/*! cache: eviction walk target pages histogram - 64-128 */
#define	WT_STAT_CONN_CACHE_EVICTION_TARGET_PAGE_LT128	1126
=======
#define	WT_STAT_CONN_EVICTION_WALK_SLEEPS		1128
/*! cache: eviction walk restored - had to walk this many pages */
#define	WT_STAT_CONN_NPOS_EVICT_WALK_MAX		1129
/*! cache: eviction walk restored position */
#define	WT_STAT_CONN_EVICTION_RESTORED_POS		1130
/*! cache: eviction walk restored position differs from the saved one */
#define	WT_STAT_CONN_EVICTION_RESTORED_POS_DIFFER	1131
/*! cache: eviction walk target pages histogram - 0-9 */
#define	WT_STAT_CONN_CACHE_EVICTION_TARGET_PAGE_LT10	1132
/*! cache: eviction walk target pages histogram - 10-31 */
#define	WT_STAT_CONN_CACHE_EVICTION_TARGET_PAGE_LT32	1133
/*! cache: eviction walk target pages histogram - 128 and higher */
#define	WT_STAT_CONN_CACHE_EVICTION_TARGET_PAGE_GE128	1134
/*! cache: eviction walk target pages histogram - 32-63 */
#define	WT_STAT_CONN_CACHE_EVICTION_TARGET_PAGE_LT64	1135
/*! cache: eviction walk target pages histogram - 64-128 */
#define	WT_STAT_CONN_CACHE_EVICTION_TARGET_PAGE_LT128	1136
>>>>>>> a1e9823f
/*!
 * cache: eviction walk target pages reduced due to history store cache
 * pressure
 */
<<<<<<< HEAD
#define	WT_STAT_CONN_CACHE_EVICTION_TARGET_PAGE_REDUCED	1127
/*! cache: eviction walk target strategy both clean and dirty pages */
#define	WT_STAT_CONN_EVICTION_TARGET_STRATEGY_BOTH_CLEAN_AND_DIRTY	1128
/*! cache: eviction walk target strategy only clean pages */
#define	WT_STAT_CONN_EVICTION_TARGET_STRATEGY_CLEAN	1129
/*! cache: eviction walk target strategy only dirty pages */
#define	WT_STAT_CONN_EVICTION_TARGET_STRATEGY_DIRTY	1130
/*! cache: eviction walks abandoned */
#define	WT_STAT_CONN_EVICTION_WALKS_ABANDONED		1131
/*! cache: eviction walks gave up because they restarted their walk twice */
#define	WT_STAT_CONN_EVICTION_WALKS_STOPPED		1132
=======
#define	WT_STAT_CONN_CACHE_EVICTION_TARGET_PAGE_REDUCED	1137
/*! cache: eviction walk target strategy clean pages */
#define	WT_STAT_CONN_EVICTION_TARGET_STRATEGY_CLEAN	1138
/*! cache: eviction walk target strategy dirty pages */
#define	WT_STAT_CONN_EVICTION_TARGET_STRATEGY_DIRTY	1139
/*! cache: eviction walk target strategy pages with updates */
#define	WT_STAT_CONN_EVICTION_TARGET_STRATEGY_UPDATES	1140
/*! cache: eviction walks abandoned */
#define	WT_STAT_CONN_EVICTION_WALKS_ABANDONED		1141
/*! cache: eviction walks gave up because they restarted their walk twice */
#define	WT_STAT_CONN_EVICTION_WALKS_STOPPED		1142
>>>>>>> a1e9823f
/*!
 * cache: eviction walks gave up because they saw too many pages and
 * found no candidates
 */
<<<<<<< HEAD
#define	WT_STAT_CONN_EVICTION_WALKS_GAVE_UP_NO_TARGETS	1133
=======
#define	WT_STAT_CONN_EVICTION_WALKS_GAVE_UP_NO_TARGETS	1143
>>>>>>> a1e9823f
/*!
 * cache: eviction walks gave up because they saw too many pages and
 * found too few candidates
 */
<<<<<<< HEAD
#define	WT_STAT_CONN_EVICTION_WALKS_GAVE_UP_RATIO	1134
=======
#define	WT_STAT_CONN_EVICTION_WALKS_GAVE_UP_RATIO	1144
>>>>>>> a1e9823f
/*!
 * cache: eviction walks random search fails to locate a page, results in
 * a null position
 */
<<<<<<< HEAD
#define	WT_STAT_CONN_EVICTION_WALK_RANDOM_RETURNS_NULL_POSITION	1135
/*! cache: eviction walks reached end of tree */
#define	WT_STAT_CONN_EVICTION_WALKS_ENDED		1136
/*! cache: eviction walks restarted */
#define	WT_STAT_CONN_EVICTION_WALK_RESTART		1137
/*! cache: eviction walks started from root of tree */
#define	WT_STAT_CONN_EVICTION_WALK_FROM_ROOT		1138
/*! cache: eviction walks started from saved location in tree */
#define	WT_STAT_CONN_EVICTION_WALK_SAVED_POS		1139
/*! cache: eviction worker thread active */
#define	WT_STAT_CONN_EVICTION_ACTIVE_WORKERS		1140
/*! cache: eviction worker thread stable number */
#define	WT_STAT_CONN_EVICTION_STABLE_STATE_WORKERS	1141
/*! cache: files with active eviction walks */
#define	WT_STAT_CONN_EVICTION_WALKS_ACTIVE		1142
/*! cache: files with new eviction walks started */
#define	WT_STAT_CONN_EVICTION_WALKS_STARTED		1143
=======
#define	WT_STAT_CONN_EVICTION_WALK_RANDOM_RETURNS_NULL_POSITION	1145
/*! cache: eviction walks reached end of tree */
#define	WT_STAT_CONN_EVICTION_WALKS_ENDED		1146
/*! cache: eviction walks restarted */
#define	WT_STAT_CONN_EVICTION_WALK_RESTART		1147
/*! cache: eviction walks started from root of tree */
#define	WT_STAT_CONN_EVICTION_WALK_FROM_ROOT		1148
/*! cache: eviction walks started from saved location in tree */
#define	WT_STAT_CONN_EVICTION_WALK_SAVED_POS		1149
/*! cache: eviction worker thread active */
#define	WT_STAT_CONN_EVICTION_ACTIVE_WORKERS		1150
/*! cache: eviction worker thread stable number */
#define	WT_STAT_CONN_EVICTION_STABLE_STATE_WORKERS	1151
/*! cache: files with active eviction walks */
#define	WT_STAT_CONN_EVICTION_WALKS_ACTIVE		1152
/*! cache: files with new eviction walks started */
#define	WT_STAT_CONN_EVICTION_WALKS_STARTED		1153
>>>>>>> a1e9823f
/*!
 * cache: forced eviction - do not retry count to evict pages selected to
 * evict during reconciliation
 */
<<<<<<< HEAD
#define	WT_STAT_CONN_EVICTION_FORCE_NO_RETRY		1144
=======
#define	WT_STAT_CONN_EVICTION_FORCE_NO_RETRY		1154
>>>>>>> a1e9823f
/*!
 * cache: forced eviction - history store pages failed to evict while
 * session has history store cursor open
 */
<<<<<<< HEAD
#define	WT_STAT_CONN_EVICTION_FORCE_HS_FAIL		1145
=======
#define	WT_STAT_CONN_EVICTION_FORCE_HS_FAIL		1155
>>>>>>> a1e9823f
/*!
 * cache: forced eviction - history store pages selected while session
 * has history store cursor open
 */
<<<<<<< HEAD
#define	WT_STAT_CONN_EVICTION_FORCE_HS			1146
=======
#define	WT_STAT_CONN_EVICTION_FORCE_HS			1156
>>>>>>> a1e9823f
/*!
 * cache: forced eviction - history store pages successfully evicted
 * while session has history store cursor open
 */
<<<<<<< HEAD
#define	WT_STAT_CONN_EVICTION_FORCE_HS_SUCCESS		1147
/*! cache: forced eviction - pages evicted that were clean count */
#define	WT_STAT_CONN_EVICTION_FORCE_CLEAN		1148
/*! cache: forced eviction - pages evicted that were dirty count */
#define	WT_STAT_CONN_EVICTION_FORCE_DIRTY		1149
=======
#define	WT_STAT_CONN_EVICTION_FORCE_HS_SUCCESS		1157
/*! cache: forced eviction - pages evicted that were clean count */
#define	WT_STAT_CONN_EVICTION_FORCE_CLEAN		1158
/*! cache: forced eviction - pages evicted that were dirty count */
#define	WT_STAT_CONN_EVICTION_FORCE_DIRTY		1159
>>>>>>> a1e9823f
/*!
 * cache: forced eviction - pages selected because of a large number of
 * updates to a single item
 */
<<<<<<< HEAD
#define	WT_STAT_CONN_EVICTION_FORCE_LONG_UPDATE_LIST	1150
=======
#define	WT_STAT_CONN_EVICTION_FORCE_LONG_UPDATE_LIST	1160
>>>>>>> a1e9823f
/*!
 * cache: forced eviction - pages selected because of too many deleted
 * items count
 */
<<<<<<< HEAD
#define	WT_STAT_CONN_EVICTION_FORCE_DELETE		1151
/*! cache: forced eviction - pages selected count */
#define	WT_STAT_CONN_EVICTION_FORCE			1152
/*! cache: forced eviction - pages selected unable to be evicted count */
#define	WT_STAT_CONN_EVICTION_FORCE_FAIL		1153
/*! cache: hazard pointer blocked page eviction */
#define	WT_STAT_CONN_CACHE_EVICTION_BLOCKED_HAZARD	1154
/*! cache: hazard pointer check calls */
#define	WT_STAT_CONN_CACHE_HAZARD_CHECKS		1155
/*! cache: hazard pointer check entries walked */
#define	WT_STAT_CONN_CACHE_HAZARD_WALKS			1156
/*! cache: hazard pointer maximum array length */
#define	WT_STAT_CONN_CACHE_HAZARD_MAX			1157
/*! cache: history store table insert calls */
#define	WT_STAT_CONN_CACHE_HS_INSERT			1158
/*! cache: history store table insert calls that returned restart */
#define	WT_STAT_CONN_CACHE_HS_INSERT_RESTART		1159
/*! cache: history store table max on-disk size */
#define	WT_STAT_CONN_CACHE_HS_ONDISK_MAX		1160
/*! cache: history store table on-disk size */
#define	WT_STAT_CONN_CACHE_HS_ONDISK			1161
/*! cache: history store table reads */
#define	WT_STAT_CONN_CACHE_HS_READ			1162
/*! cache: history store table reads missed */
#define	WT_STAT_CONN_CACHE_HS_READ_MISS			1163
/*! cache: history store table reads requiring squashed modifies */
#define	WT_STAT_CONN_CACHE_HS_READ_SQUASH		1164
=======
#define	WT_STAT_CONN_EVICTION_FORCE_DELETE		1161
/*! cache: forced eviction - pages selected count */
#define	WT_STAT_CONN_EVICTION_FORCE			1162
/*! cache: forced eviction - pages selected unable to be evicted count */
#define	WT_STAT_CONN_EVICTION_FORCE_FAIL		1163
/*! cache: hazard pointer blocked page eviction */
#define	WT_STAT_CONN_CACHE_EVICTION_BLOCKED_HAZARD	1164
/*! cache: hazard pointer check calls */
#define	WT_STAT_CONN_CACHE_HAZARD_CHECKS		1165
/*! cache: hazard pointer check entries walked */
#define	WT_STAT_CONN_CACHE_HAZARD_WALKS			1166
/*! cache: hazard pointer maximum array length */
#define	WT_STAT_CONN_CACHE_HAZARD_MAX			1167
/*! cache: history store table insert calls */
#define	WT_STAT_CONN_CACHE_HS_INSERT			1168
/*! cache: history store table insert calls that returned restart */
#define	WT_STAT_CONN_CACHE_HS_INSERT_RESTART		1169
/*! cache: history store table max on-disk size */
#define	WT_STAT_CONN_CACHE_HS_ONDISK_MAX		1170
/*! cache: history store table on-disk size */
#define	WT_STAT_CONN_CACHE_HS_ONDISK			1171
/*! cache: history store table reads */
#define	WT_STAT_CONN_CACHE_HS_READ			1172
/*! cache: history store table reads missed */
#define	WT_STAT_CONN_CACHE_HS_READ_MISS			1173
/*! cache: history store table reads requiring squashed modifies */
#define	WT_STAT_CONN_CACHE_HS_READ_SQUASH		1174
>>>>>>> a1e9823f
/*!
 * cache: history store table resolved updates without timestamps that
 * lose their durable timestamp
 */
<<<<<<< HEAD
#define	WT_STAT_CONN_CACHE_HS_ORDER_LOSE_DURABLE_TIMESTAMP	1165
=======
#define	WT_STAT_CONN_CACHE_HS_ORDER_LOSE_DURABLE_TIMESTAMP	1175
>>>>>>> a1e9823f
/*!
 * cache: history store table truncation by rollback to stable to remove
 * an unstable update
 */
<<<<<<< HEAD
#define	WT_STAT_CONN_CACHE_HS_KEY_TRUNCATE_RTS_UNSTABLE	1166
=======
#define	WT_STAT_CONN_CACHE_HS_KEY_TRUNCATE_RTS_UNSTABLE	1176
>>>>>>> a1e9823f
/*!
 * cache: history store table truncation by rollback to stable to remove
 * an update
 */
<<<<<<< HEAD
#define	WT_STAT_CONN_CACHE_HS_KEY_TRUNCATE_RTS		1167
=======
#define	WT_STAT_CONN_CACHE_HS_KEY_TRUNCATE_RTS		1177
>>>>>>> a1e9823f
/*!
 * cache: history store table truncation to remove all the keys of a
 * btree
 */
<<<<<<< HEAD
#define	WT_STAT_CONN_CACHE_HS_BTREE_TRUNCATE		1168
/*! cache: history store table truncation to remove an update */
#define	WT_STAT_CONN_CACHE_HS_KEY_TRUNCATE		1169
=======
#define	WT_STAT_CONN_CACHE_HS_BTREE_TRUNCATE		1178
/*! cache: history store table truncation to remove an update */
#define	WT_STAT_CONN_CACHE_HS_KEY_TRUNCATE		1179
>>>>>>> a1e9823f
/*!
 * cache: history store table truncation to remove range of updates due
 * to an update without a timestamp on data page
 */
<<<<<<< HEAD
#define	WT_STAT_CONN_CACHE_HS_ORDER_REMOVE		1170
=======
#define	WT_STAT_CONN_CACHE_HS_ORDER_REMOVE		1180
>>>>>>> a1e9823f
/*!
 * cache: history store table truncation to remove range of updates due
 * to key being removed from the data page during reconciliation
 */
<<<<<<< HEAD
#define	WT_STAT_CONN_CACHE_HS_KEY_TRUNCATE_ONPAGE_REMOVAL	1171
=======
#define	WT_STAT_CONN_CACHE_HS_KEY_TRUNCATE_ONPAGE_REMOVAL	1181
>>>>>>> a1e9823f
/*!
 * cache: history store table truncations that would have happened in
 * non-dryrun mode
 */
<<<<<<< HEAD
#define	WT_STAT_CONN_CACHE_HS_BTREE_TRUNCATE_DRYRUN	1172
=======
#define	WT_STAT_CONN_CACHE_HS_BTREE_TRUNCATE_DRYRUN	1182
>>>>>>> a1e9823f
/*!
 * cache: history store table truncations to remove an unstable update
 * that would have happened in non-dryrun mode
 */
<<<<<<< HEAD
#define	WT_STAT_CONN_CACHE_HS_KEY_TRUNCATE_RTS_UNSTABLE_DRYRUN	1173
=======
#define	WT_STAT_CONN_CACHE_HS_KEY_TRUNCATE_RTS_UNSTABLE_DRYRUN	1183
>>>>>>> a1e9823f
/*!
 * cache: history store table truncations to remove an update that would
 * have happened in non-dryrun mode
 */
<<<<<<< HEAD
#define	WT_STAT_CONN_CACHE_HS_KEY_TRUNCATE_RTS_DRYRUN	1174
=======
#define	WT_STAT_CONN_CACHE_HS_KEY_TRUNCATE_RTS_DRYRUN	1184
>>>>>>> a1e9823f
/*!
 * cache: history store table updates without timestamps fixed up by
 * reinserting with the fixed timestamp
 */
<<<<<<< HEAD
#define	WT_STAT_CONN_CACHE_HS_ORDER_REINSERT		1175
/*! cache: history store table writes requiring squashed modifies */
#define	WT_STAT_CONN_CACHE_HS_WRITE_SQUASH		1176
/*! cache: in-memory page passed criteria to be split */
#define	WT_STAT_CONN_CACHE_INMEM_SPLITTABLE		1177
/*! cache: in-memory page splits */
#define	WT_STAT_CONN_CACHE_INMEM_SPLIT			1178
/*! cache: internal page split blocked its eviction */
#define	WT_STAT_CONN_CACHE_EVICTION_BLOCKED_INTERNAL_PAGE_SPLIT	1179
/*! cache: internal pages evicted */
#define	WT_STAT_CONN_CACHE_EVICTION_INTERNAL		1180
/*! cache: internal pages queued for eviction */
#define	WT_STAT_CONN_EVICTION_INTERNAL_PAGES_QUEUED	1181
/*! cache: internal pages seen by eviction walk */
#define	WT_STAT_CONN_EVICTION_INTERNAL_PAGES_SEEN	1182
/*! cache: internal pages seen by eviction walk that are already queued */
#define	WT_STAT_CONN_EVICTION_INTERNAL_PAGES_ALREADY_QUEUED	1183
/*! cache: internal pages split during eviction */
#define	WT_STAT_CONN_CACHE_EVICTION_SPLIT_INTERNAL	1184
/*! cache: leaf pages split during eviction */
#define	WT_STAT_CONN_CACHE_EVICTION_SPLIT_LEAF		1185
=======
#define	WT_STAT_CONN_CACHE_HS_ORDER_REINSERT		1185
/*! cache: history store table writes requiring squashed modifies */
#define	WT_STAT_CONN_CACHE_HS_WRITE_SQUASH		1186
/*! cache: in-memory page passed criteria to be split */
#define	WT_STAT_CONN_CACHE_INMEM_SPLITTABLE		1187
/*! cache: in-memory page splits */
#define	WT_STAT_CONN_CACHE_INMEM_SPLIT			1188
/*! cache: internal page split blocked its eviction */
#define	WT_STAT_CONN_CACHE_EVICTION_BLOCKED_INTERNAL_PAGE_SPLIT	1189
/*! cache: internal pages evicted */
#define	WT_STAT_CONN_CACHE_EVICTION_INTERNAL		1190
/*! cache: internal pages queued for eviction */
#define	WT_STAT_CONN_EVICTION_INTERNAL_PAGES_QUEUED	1191
/*! cache: internal pages seen by eviction walk */
#define	WT_STAT_CONN_EVICTION_INTERNAL_PAGES_SEEN	1192
/*! cache: internal pages seen by eviction walk that are already queued */
#define	WT_STAT_CONN_EVICTION_INTERNAL_PAGES_ALREADY_QUEUED	1193
/*! cache: internal pages split during eviction */
#define	WT_STAT_CONN_CACHE_EVICTION_SPLIT_INTERNAL	1194
/*! cache: leaf pages split during eviction */
#define	WT_STAT_CONN_CACHE_EVICTION_SPLIT_LEAF		1195
>>>>>>> a1e9823f
/*!
 * cache: locate a random in-mem ref by examining all entries on the root
 * page
 */
<<<<<<< HEAD
#define	WT_STAT_CONN_CACHE_EVICTION_RANDOM_SAMPLE_INMEM_ROOT	1186
/*! cache: maximum bytes configured */
#define	WT_STAT_CONN_CACHE_BYTES_MAX			1187
/*! cache: maximum milliseconds spent at a single eviction */
#define	WT_STAT_CONN_EVICTION_MAXIMUM_MILLISECONDS	1188
/*! cache: maximum page size seen at eviction */
#define	WT_STAT_CONN_EVICTION_MAXIMUM_PAGE_SIZE		1189
/*! cache: modified page evict attempts by application threads */
#define	WT_STAT_CONN_EVICTION_APP_DIRTY_ATTEMPT		1190
/*! cache: modified page evict failures by application threads */
#define	WT_STAT_CONN_EVICTION_APP_DIRTY_FAIL		1191
/*! cache: modified pages evicted */
#define	WT_STAT_CONN_CACHE_EVICTION_DIRTY		1192
/*! cache: multi-block reconciliation blocked whilst checkpoint is running */
#define	WT_STAT_CONN_CACHE_EVICTION_BLOCKED_MULTI_BLOCK_RECONCILIATION_DURING_CHECKPOINT	1193
/*! cache: npos read - had to walk this many pages */
#define	WT_STAT_CONN_NPOS_READ_WALK_MAX			1194
/*! cache: operations timed out waiting for space in cache */
#define	WT_STAT_CONN_EVICTION_TIMED_OUT_OPS		1195
=======
#define	WT_STAT_CONN_CACHE_EVICTION_RANDOM_SAMPLE_INMEM_ROOT	1196
/*! cache: maximum bytes configured */
#define	WT_STAT_CONN_CACHE_BYTES_MAX			1197
/*!
 * cache: maximum gap between page and connection evict pass generation
 * seen at eviction
 */
#define	WT_STAT_CONN_EVICTION_MAXIMUM_GEN_GAP		1198
/*! cache: maximum milliseconds spent at a single eviction */
#define	WT_STAT_CONN_EVICTION_MAXIMUM_MILLISECONDS	1199
/*! cache: maximum page size seen at eviction */
#define	WT_STAT_CONN_EVICTION_MAXIMUM_PAGE_SIZE		1200
/*! cache: modified page evict attempts by application threads */
#define	WT_STAT_CONN_EVICTION_APP_DIRTY_ATTEMPT		1201
/*! cache: modified page evict failures by application threads */
#define	WT_STAT_CONN_EVICTION_APP_DIRTY_FAIL		1202
/*! cache: modified pages evicted */
#define	WT_STAT_CONN_CACHE_EVICTION_DIRTY		1203
/*! cache: multi-block reconciliation blocked whilst checkpoint is running */
#define	WT_STAT_CONN_CACHE_EVICTION_BLOCKED_MULTI_BLOCK_RECONCILIATION_DURING_CHECKPOINT	1204
/*! cache: npos read - had to walk this many pages */
#define	WT_STAT_CONN_NPOS_READ_WALK_MAX			1205
/*! cache: number of times dirty trigger was reached */
#define	WT_STAT_CONN_CACHE_EVICTION_TRIGGER_DIRTY_REACHED	1206
/*! cache: number of times eviction trigger was reached */
#define	WT_STAT_CONN_CACHE_EVICTION_TRIGGER_REACHED	1207
/*! cache: number of times updates trigger was reached */
#define	WT_STAT_CONN_CACHE_EVICTION_TRIGGER_UPDATES_REACHED	1208
/*! cache: operations timed out waiting for space in cache */
#define	WT_STAT_CONN_EVICTION_TIMED_OUT_OPS		1209
>>>>>>> a1e9823f
/*!
 * cache: overflow keys on a multiblock row-store page blocked its
 * eviction
 */
<<<<<<< HEAD
#define	WT_STAT_CONN_CACHE_EVICTION_BLOCKED_OVERFLOW_KEYS	1196
/*! cache: overflow pages read into cache */
#define	WT_STAT_CONN_CACHE_READ_OVERFLOW		1197
/*! cache: page evict attempts by application threads */
#define	WT_STAT_CONN_EVICTION_APP_ATTEMPT		1198
/*! cache: page evict failures by application threads */
#define	WT_STAT_CONN_EVICTION_APP_FAIL			1199
/*! cache: page split during eviction deepened the tree */
#define	WT_STAT_CONN_CACHE_EVICTION_DEEPEN		1200
/*! cache: page written requiring history store records */
#define	WT_STAT_CONN_CACHE_WRITE_HS			1201
/*! cache: pages considered for eviction that were brought in by pre-fetch */
#define	WT_STAT_CONN_EVICTION_CONSIDER_PREFETCH		1202
/*! cache: pages currently held in the cache */
#define	WT_STAT_CONN_CACHE_PAGES_INUSE			1203
/*! cache: pages dirtied due to obsolete time window by eviction */
#define	WT_STAT_CONN_CACHE_EVICTION_DIRTY_OBSOLETE_TW	1204
/*! cache: pages evicted in parallel with checkpoint */
#define	WT_STAT_CONN_EVICTION_PAGES_IN_PARALLEL_WITH_CHECKPOINT	1205
/*! cache: pages queued for eviction */
#define	WT_STAT_CONN_EVICTION_PAGES_ORDINARY_QUEUED	1206
/*! cache: pages queued for eviction post lru sorting */
#define	WT_STAT_CONN_EVICTION_PAGES_QUEUED_POST_LRU	1207
/*! cache: pages queued for urgent eviction */
#define	WT_STAT_CONN_EVICTION_PAGES_QUEUED_URGENT	1208
/*! cache: pages queued for urgent eviction during walk */
#define	WT_STAT_CONN_EVICTION_PAGES_QUEUED_OLDEST	1209
=======
#define	WT_STAT_CONN_CACHE_EVICTION_BLOCKED_OVERFLOW_KEYS	1210
/*! cache: overflow pages read into cache */
#define	WT_STAT_CONN_CACHE_READ_OVERFLOW		1211
/*! cache: page evict attempts by application threads */
#define	WT_STAT_CONN_EVICTION_APP_ATTEMPT		1212
/*! cache: page evict failures by application threads */
#define	WT_STAT_CONN_EVICTION_APP_FAIL			1213
/*! cache: page split during eviction deepened the tree */
#define	WT_STAT_CONN_CACHE_EVICTION_DEEPEN		1214
/*! cache: page written requiring history store records */
#define	WT_STAT_CONN_CACHE_WRITE_HS			1215
/*! cache: pages considered for eviction that were brought in by pre-fetch */
#define	WT_STAT_CONN_EVICTION_CONSIDER_PREFETCH		1216
/*! cache: pages currently held in the cache */
#define	WT_STAT_CONN_CACHE_PAGES_INUSE			1217
/*! cache: pages dirtied due to obsolete time window by eviction */
#define	WT_STAT_CONN_CACHE_EVICTION_DIRTY_OBSOLETE_TW	1218
/*! cache: pages evicted in parallel with checkpoint */
#define	WT_STAT_CONN_EVICTION_PAGES_IN_PARALLEL_WITH_CHECKPOINT	1219
/*! cache: pages queued for eviction */
#define	WT_STAT_CONN_EVICTION_PAGES_ORDINARY_QUEUED	1220
/*! cache: pages queued for eviction post lru sorting */
#define	WT_STAT_CONN_EVICTION_PAGES_QUEUED_POST_LRU	1221
/*! cache: pages queued for urgent eviction */
#define	WT_STAT_CONN_EVICTION_PAGES_QUEUED_URGENT	1222
/*! cache: pages queued for urgent eviction during walk */
#define	WT_STAT_CONN_EVICTION_PAGES_QUEUED_OLDEST	1223
>>>>>>> a1e9823f
/*!
 * cache: pages queued for urgent eviction from history store due to high
 * dirty content
 */
<<<<<<< HEAD
#define	WT_STAT_CONN_EVICTION_PAGES_QUEUED_URGENT_HS_DIRTY	1210
/*! cache: pages read into cache */
#define	WT_STAT_CONN_CACHE_READ				1211
/*! cache: pages read into cache after truncate */
#define	WT_STAT_CONN_CACHE_READ_DELETED			1212
/*! cache: pages read into cache after truncate in prepare state */
#define	WT_STAT_CONN_CACHE_READ_DELETED_PREPARED	1213
/*! cache: pages read into cache by checkpoint */
#define	WT_STAT_CONN_CACHE_READ_CHECKPOINT		1214
=======
#define	WT_STAT_CONN_EVICTION_PAGES_QUEUED_URGENT_HS_DIRTY	1224
/*! cache: pages read into cache */
#define	WT_STAT_CONN_CACHE_READ				1225
/*! cache: pages read into cache after truncate */
#define	WT_STAT_CONN_CACHE_READ_DELETED			1226
/*! cache: pages read into cache after truncate in prepare state */
#define	WT_STAT_CONN_CACHE_READ_DELETED_PREPARED	1227
/*! cache: pages read into cache by checkpoint */
#define	WT_STAT_CONN_CACHE_READ_CHECKPOINT		1228
>>>>>>> a1e9823f
/*!
 * cache: pages removed from the ordinary queue to be queued for urgent
 * eviction
 */
<<<<<<< HEAD
#define	WT_STAT_CONN_EVICTION_CLEAR_ORDINARY		1215
/*! cache: pages requested from the cache */
#define	WT_STAT_CONN_CACHE_PAGES_REQUESTED		1216
/*! cache: pages requested from the cache due to pre-fetch */
#define	WT_STAT_CONN_CACHE_PAGES_PREFETCH		1217
/*! cache: pages seen by eviction walk */
#define	WT_STAT_CONN_CACHE_EVICTION_PAGES_SEEN		1218
/*! cache: pages seen by eviction walk that are already queued */
#define	WT_STAT_CONN_EVICTION_PAGES_ALREADY_QUEUED	1219
/*! cache: pages selected for eviction unable to be evicted */
#define	WT_STAT_CONN_EVICTION_FAIL			1220
=======
#define	WT_STAT_CONN_EVICTION_CLEAR_ORDINARY		1229
/*! cache: pages requested from the cache */
#define	WT_STAT_CONN_CACHE_PAGES_REQUESTED		1230
/*! cache: pages requested from the cache due to pre-fetch */
#define	WT_STAT_CONN_CACHE_PAGES_PREFETCH		1231
/*! cache: pages seen by eviction walk */
#define	WT_STAT_CONN_CACHE_EVICTION_PAGES_SEEN		1232
/*! cache: pages seen by eviction walk that are already queued */
#define	WT_STAT_CONN_EVICTION_PAGES_ALREADY_QUEUED	1233
/*! cache: pages selected for eviction unable to be evicted */
#define	WT_STAT_CONN_EVICTION_FAIL			1234
>>>>>>> a1e9823f
/*!
 * cache: pages selected for eviction unable to be evicted because of
 * active children on an internal page
 */
<<<<<<< HEAD
#define	WT_STAT_CONN_EVICTION_FAIL_ACTIVE_CHILDREN_ON_AN_INTERNAL_PAGE	1221
=======
#define	WT_STAT_CONN_EVICTION_FAIL_ACTIVE_CHILDREN_ON_AN_INTERNAL_PAGE	1235
>>>>>>> a1e9823f
/*!
 * cache: pages selected for eviction unable to be evicted because of
 * failure in reconciliation
 */
<<<<<<< HEAD
#define	WT_STAT_CONN_EVICTION_FAIL_IN_RECONCILIATION	1222
=======
#define	WT_STAT_CONN_EVICTION_FAIL_IN_RECONCILIATION	1236
>>>>>>> a1e9823f
/*!
 * cache: pages selected for eviction unable to be evicted because of
 * race between checkpoint and updates without timestamps
 */
<<<<<<< HEAD
#define	WT_STAT_CONN_EVICTION_FAIL_CHECKPOINT_NO_TS	1223
/*! cache: pages walked for eviction */
#define	WT_STAT_CONN_EVICTION_WALK			1224
/*! cache: pages written from cache */
#define	WT_STAT_CONN_CACHE_WRITE			1225
/*! cache: pages written requiring in-memory restoration */
#define	WT_STAT_CONN_CACHE_WRITE_RESTORE		1226
/*! cache: percentage overhead */
#define	WT_STAT_CONN_CACHE_OVERHEAD			1227
/*! cache: recent modification of a page blocked its eviction */
#define	WT_STAT_CONN_CACHE_EVICTION_BLOCKED_RECENTLY_MODIFIED	1228
/*! cache: reverse splits performed */
#define	WT_STAT_CONN_CACHE_REVERSE_SPLITS		1229
=======
#define	WT_STAT_CONN_EVICTION_FAIL_CHECKPOINT_NO_TS	1237
/*! cache: pages walked for eviction */
#define	WT_STAT_CONN_EVICTION_WALK			1238
/*! cache: pages written from cache */
#define	WT_STAT_CONN_CACHE_WRITE			1239
/*! cache: pages written requiring in-memory restoration */
#define	WT_STAT_CONN_CACHE_WRITE_RESTORE		1240
/*! cache: percentage overhead */
#define	WT_STAT_CONN_CACHE_OVERHEAD			1241
/*! cache: recent modification of a page blocked its eviction */
#define	WT_STAT_CONN_CACHE_EVICTION_BLOCKED_RECENTLY_MODIFIED	1242
/*! cache: reverse splits performed */
#define	WT_STAT_CONN_CACHE_REVERSE_SPLITS		1243
>>>>>>> a1e9823f
/*!
 * cache: reverse splits skipped because of VLCS namespace gap
 * restrictions
 */
<<<<<<< HEAD
#define	WT_STAT_CONN_CACHE_REVERSE_SPLITS_SKIPPED_VLCS	1230
/*! cache: the number of times full update inserted to history store */
#define	WT_STAT_CONN_CACHE_HS_INSERT_FULL_UPDATE	1231
/*! cache: the number of times reverse modify inserted to history store */
#define	WT_STAT_CONN_CACHE_HS_INSERT_REVERSE_MODIFY	1232
=======
#define	WT_STAT_CONN_CACHE_REVERSE_SPLITS_SKIPPED_VLCS	1244
/*! cache: the number of times full update inserted to history store */
#define	WT_STAT_CONN_CACHE_HS_INSERT_FULL_UPDATE	1245
/*! cache: the number of times reverse modify inserted to history store */
#define	WT_STAT_CONN_CACHE_HS_INSERT_REVERSE_MODIFY	1246
>>>>>>> a1e9823f
/*!
 * cache: total milliseconds spent inside reentrant history store
 * evictions in a reconciliation
 */
<<<<<<< HEAD
#define	WT_STAT_CONN_EVICTION_REENTRY_HS_EVICTION_MILLISECONDS	1233
/*! cache: tracked bytes belonging to internal pages in the cache */
#define	WT_STAT_CONN_CACHE_BYTES_INTERNAL		1234
/*! cache: tracked bytes belonging to leaf pages in the cache */
#define	WT_STAT_CONN_CACHE_BYTES_LEAF			1235
/*! cache: tracked dirty bytes in the cache */
#define	WT_STAT_CONN_CACHE_BYTES_DIRTY			1236
/*! cache: tracked dirty internal page bytes in the cache */
#define	WT_STAT_CONN_CACHE_BYTES_DIRTY_INTERNAL		1237
/*! cache: tracked dirty leaf page bytes in the cache */
#define	WT_STAT_CONN_CACHE_BYTES_DIRTY_LEAF		1238
/*! cache: tracked dirty pages in the cache */
#define	WT_STAT_CONN_CACHE_PAGES_DIRTY			1239
/*! cache: uncommitted truncate blocked page eviction */
#define	WT_STAT_CONN_CACHE_EVICTION_BLOCKED_UNCOMMITTED_TRUNCATE	1240
/*! cache: unmodified pages evicted */
#define	WT_STAT_CONN_CACHE_EVICTION_CLEAN		1241
/*! cache: updates in uncommitted txn - bytes */
#define	WT_STAT_CONN_CACHE_UPDATES_TXN_UNCOMMITTED_BYTES	1242
/*! cache: updates in uncommitted txn - count */
#define	WT_STAT_CONN_CACHE_UPDATES_TXN_UNCOMMITTED_COUNT	1243
/*! capacity: background fsync file handles considered */
#define	WT_STAT_CONN_FSYNC_ALL_FH_TOTAL			1244
/*! capacity: background fsync file handles synced */
#define	WT_STAT_CONN_FSYNC_ALL_FH			1245
/*! capacity: background fsync time (msecs) */
#define	WT_STAT_CONN_FSYNC_ALL_TIME			1246
/*! capacity: bytes read */
#define	WT_STAT_CONN_CAPACITY_BYTES_READ		1247
/*! capacity: bytes written for checkpoint */
#define	WT_STAT_CONN_CAPACITY_BYTES_CKPT		1248
/*! capacity: bytes written for chunk cache */
#define	WT_STAT_CONN_CAPACITY_BYTES_CHUNKCACHE		1249
/*! capacity: bytes written for eviction */
#define	WT_STAT_CONN_CAPACITY_BYTES_EVICT		1250
/*! capacity: bytes written for log */
#define	WT_STAT_CONN_CAPACITY_BYTES_LOG			1251
/*! capacity: bytes written total */
#define	WT_STAT_CONN_CAPACITY_BYTES_WRITTEN		1252
/*! capacity: threshold to call fsync */
#define	WT_STAT_CONN_CAPACITY_THRESHOLD			1253
/*! capacity: time waiting due to total capacity (usecs) */
#define	WT_STAT_CONN_CAPACITY_TIME_TOTAL		1254
/*! capacity: time waiting during checkpoint (usecs) */
#define	WT_STAT_CONN_CAPACITY_TIME_CKPT			1255
/*! capacity: time waiting during eviction (usecs) */
#define	WT_STAT_CONN_CAPACITY_TIME_EVICT		1256
/*! capacity: time waiting during logging (usecs) */
#define	WT_STAT_CONN_CAPACITY_TIME_LOG			1257
/*! capacity: time waiting during read (usecs) */
#define	WT_STAT_CONN_CAPACITY_TIME_READ			1258
/*! capacity: time waiting for chunk cache IO bandwidth (usecs) */
#define	WT_STAT_CONN_CAPACITY_TIME_CHUNKCACHE		1259
/*! checkpoint: checkpoint cleanup successful calls */
#define	WT_STAT_CONN_CHECKPOINT_CLEANUP_SUCCESS		1260
/*! checkpoint: checkpoint has acquired a snapshot for its transaction */
#define	WT_STAT_CONN_CHECKPOINT_SNAPSHOT_ACQUIRED	1261
/*! checkpoint: checkpoints skipped because database was clean */
#define	WT_STAT_CONN_CHECKPOINT_SKIPPED			1262
/*! checkpoint: fsync calls after allocating the transaction ID */
#define	WT_STAT_CONN_CHECKPOINT_FSYNC_POST		1263
/*! checkpoint: fsync duration after allocating the transaction ID (usecs) */
#define	WT_STAT_CONN_CHECKPOINT_FSYNC_POST_DURATION	1264
/*! checkpoint: generation */
#define	WT_STAT_CONN_CHECKPOINT_GENERATION		1265
/*! checkpoint: max time (msecs) */
#define	WT_STAT_CONN_CHECKPOINT_TIME_MAX		1266
/*! checkpoint: min time (msecs) */
#define	WT_STAT_CONN_CHECKPOINT_TIME_MIN		1267
=======
#define	WT_STAT_CONN_EVICTION_REENTRY_HS_EVICTION_MILLISECONDS	1247
/*! cache: tracked bytes belonging to internal pages in the cache */
#define	WT_STAT_CONN_CACHE_BYTES_INTERNAL		1248
/*! cache: tracked bytes belonging to leaf pages in the cache */
#define	WT_STAT_CONN_CACHE_BYTES_LEAF			1249
/*! cache: tracked dirty bytes in the cache */
#define	WT_STAT_CONN_CACHE_BYTES_DIRTY			1250
/*! cache: tracked dirty internal page bytes in the cache */
#define	WT_STAT_CONN_CACHE_BYTES_DIRTY_INTERNAL		1251
/*! cache: tracked dirty leaf page bytes in the cache */
#define	WT_STAT_CONN_CACHE_BYTES_DIRTY_LEAF		1252
/*! cache: tracked dirty pages in the cache */
#define	WT_STAT_CONN_CACHE_PAGES_DIRTY			1253
/*! cache: uncommitted truncate blocked page eviction */
#define	WT_STAT_CONN_CACHE_EVICTION_BLOCKED_UNCOMMITTED_TRUNCATE	1254
/*! cache: unmodified pages evicted */
#define	WT_STAT_CONN_CACHE_EVICTION_CLEAN		1255
/*! cache: update bytes belonging to the history store table in the cache */
#define	WT_STAT_CONN_CACHE_BYTES_HS_UPDATES		1256
/*! cache: updates in uncommitted txn - bytes */
#define	WT_STAT_CONN_CACHE_UPDATES_TXN_UNCOMMITTED_BYTES	1257
/*! cache: updates in uncommitted txn - count */
#define	WT_STAT_CONN_CACHE_UPDATES_TXN_UNCOMMITTED_COUNT	1258
/*! capacity: background fsync file handles considered */
#define	WT_STAT_CONN_FSYNC_ALL_FH_TOTAL			1259
/*! capacity: background fsync file handles synced */
#define	WT_STAT_CONN_FSYNC_ALL_FH			1260
/*! capacity: background fsync time (msecs) */
#define	WT_STAT_CONN_FSYNC_ALL_TIME			1261
/*! capacity: bytes read */
#define	WT_STAT_CONN_CAPACITY_BYTES_READ		1262
/*! capacity: bytes written for checkpoint */
#define	WT_STAT_CONN_CAPACITY_BYTES_CKPT		1263
/*! capacity: bytes written for chunk cache */
#define	WT_STAT_CONN_CAPACITY_BYTES_CHUNKCACHE		1264
/*! capacity: bytes written for eviction */
#define	WT_STAT_CONN_CAPACITY_BYTES_EVICT		1265
/*! capacity: bytes written for log */
#define	WT_STAT_CONN_CAPACITY_BYTES_LOG			1266
/*! capacity: bytes written total */
#define	WT_STAT_CONN_CAPACITY_BYTES_WRITTEN		1267
/*! capacity: threshold to call fsync */
#define	WT_STAT_CONN_CAPACITY_THRESHOLD			1268
/*! capacity: time waiting due to total capacity (usecs) */
#define	WT_STAT_CONN_CAPACITY_TIME_TOTAL		1269
/*! capacity: time waiting during checkpoint (usecs) */
#define	WT_STAT_CONN_CAPACITY_TIME_CKPT			1270
/*! capacity: time waiting during eviction (usecs) */
#define	WT_STAT_CONN_CAPACITY_TIME_EVICT		1271
/*! capacity: time waiting during logging (usecs) */
#define	WT_STAT_CONN_CAPACITY_TIME_LOG			1272
/*! capacity: time waiting during read (usecs) */
#define	WT_STAT_CONN_CAPACITY_TIME_READ			1273
/*! capacity: time waiting for chunk cache IO bandwidth (usecs) */
#define	WT_STAT_CONN_CAPACITY_TIME_CHUNKCACHE		1274
/*! checkpoint: checkpoint cleanup successful calls */
#define	WT_STAT_CONN_CHECKPOINT_CLEANUP_SUCCESS		1275
/*! checkpoint: checkpoint has acquired a snapshot for its transaction */
#define	WT_STAT_CONN_CHECKPOINT_SNAPSHOT_ACQUIRED	1276
/*! checkpoint: checkpoints skipped because database was clean */
#define	WT_STAT_CONN_CHECKPOINT_SKIPPED			1277
/*! checkpoint: fsync calls after allocating the transaction ID */
#define	WT_STAT_CONN_CHECKPOINT_FSYNC_POST		1278
/*! checkpoint: fsync duration after allocating the transaction ID (usecs) */
#define	WT_STAT_CONN_CHECKPOINT_FSYNC_POST_DURATION	1279
/*! checkpoint: generation */
#define	WT_STAT_CONN_CHECKPOINT_GENERATION		1280
/*! checkpoint: max time (msecs) */
#define	WT_STAT_CONN_CHECKPOINT_TIME_MAX		1281
/*! checkpoint: min time (msecs) */
#define	WT_STAT_CONN_CHECKPOINT_TIME_MIN		1282
>>>>>>> a1e9823f
/*!
 * checkpoint: most recent duration for checkpoint dropping all handles
 * (usecs)
 */
<<<<<<< HEAD
#define	WT_STAT_CONN_CHECKPOINT_HANDLE_DROP_DURATION	1268
/*! checkpoint: most recent duration for gathering all handles (usecs) */
#define	WT_STAT_CONN_CHECKPOINT_HANDLE_DURATION		1269
/*! checkpoint: most recent duration for gathering applied handles (usecs) */
#define	WT_STAT_CONN_CHECKPOINT_HANDLE_APPLY_DURATION	1270
/*! checkpoint: most recent duration for gathering skipped handles (usecs) */
#define	WT_STAT_CONN_CHECKPOINT_HANDLE_SKIP_DURATION	1271
/*! checkpoint: most recent duration for handles metadata checked (usecs) */
#define	WT_STAT_CONN_CHECKPOINT_HANDLE_META_CHECK_DURATION	1272
/*! checkpoint: most recent duration for locking the handles (usecs) */
#define	WT_STAT_CONN_CHECKPOINT_HANDLE_LOCK_DURATION	1273
/*! checkpoint: most recent handles applied */
#define	WT_STAT_CONN_CHECKPOINT_HANDLE_APPLIED		1274
/*! checkpoint: most recent handles checkpoint dropped */
#define	WT_STAT_CONN_CHECKPOINT_HANDLE_DROPPED		1275
/*! checkpoint: most recent handles metadata checked */
#define	WT_STAT_CONN_CHECKPOINT_HANDLE_META_CHECKED	1276
/*! checkpoint: most recent handles metadata locked */
#define	WT_STAT_CONN_CHECKPOINT_HANDLE_LOCKED		1277
/*! checkpoint: most recent handles skipped */
#define	WT_STAT_CONN_CHECKPOINT_HANDLE_SKIPPED		1278
/*! checkpoint: most recent handles walked */
#define	WT_STAT_CONN_CHECKPOINT_HANDLE_WALKED		1279
/*! checkpoint: most recent time (msecs) */
#define	WT_STAT_CONN_CHECKPOINT_TIME_RECENT		1280
/*! checkpoint: number of checkpoints started by api */
#define	WT_STAT_CONN_CHECKPOINTS_API			1281
/*! checkpoint: number of checkpoints started by compaction */
#define	WT_STAT_CONN_CHECKPOINTS_COMPACT		1282
/*! checkpoint: number of files synced */
#define	WT_STAT_CONN_CHECKPOINT_SYNC			1283
/*! checkpoint: number of handles visited after writes complete */
#define	WT_STAT_CONN_CHECKPOINT_PRESYNC			1284
/*! checkpoint: number of history store pages caused to be reconciled */
#define	WT_STAT_CONN_CHECKPOINT_HS_PAGES_RECONCILED	1285
/*! checkpoint: number of internal pages visited */
#define	WT_STAT_CONN_CHECKPOINT_PAGES_VISITED_INTERNAL	1286
/*! checkpoint: number of leaf pages visited */
#define	WT_STAT_CONN_CHECKPOINT_PAGES_VISITED_LEAF	1287
/*! checkpoint: number of pages caused to be reconciled */
#define	WT_STAT_CONN_CHECKPOINT_PAGES_RECONCILED	1288
/*! checkpoint: pages added for eviction during checkpoint cleanup */
#define	WT_STAT_CONN_CHECKPOINT_CLEANUP_PAGES_EVICT	1289
=======
#define	WT_STAT_CONN_CHECKPOINT_HANDLE_DROP_DURATION	1283
/*! checkpoint: most recent duration for gathering all handles (usecs) */
#define	WT_STAT_CONN_CHECKPOINT_HANDLE_DURATION		1284
/*! checkpoint: most recent duration for gathering applied handles (usecs) */
#define	WT_STAT_CONN_CHECKPOINT_HANDLE_APPLY_DURATION	1285
/*! checkpoint: most recent duration for gathering skipped handles (usecs) */
#define	WT_STAT_CONN_CHECKPOINT_HANDLE_SKIP_DURATION	1286
/*! checkpoint: most recent duration for handles metadata checked (usecs) */
#define	WT_STAT_CONN_CHECKPOINT_HANDLE_META_CHECK_DURATION	1287
/*! checkpoint: most recent duration for locking the handles (usecs) */
#define	WT_STAT_CONN_CHECKPOINT_HANDLE_LOCK_DURATION	1288
/*! checkpoint: most recent handles applied */
#define	WT_STAT_CONN_CHECKPOINT_HANDLE_APPLIED		1289
/*! checkpoint: most recent handles checkpoint dropped */
#define	WT_STAT_CONN_CHECKPOINT_HANDLE_DROPPED		1290
/*! checkpoint: most recent handles metadata checked */
#define	WT_STAT_CONN_CHECKPOINT_HANDLE_META_CHECKED	1291
/*! checkpoint: most recent handles metadata locked */
#define	WT_STAT_CONN_CHECKPOINT_HANDLE_LOCKED		1292
/*! checkpoint: most recent handles skipped */
#define	WT_STAT_CONN_CHECKPOINT_HANDLE_SKIPPED		1293
/*! checkpoint: most recent handles walked */
#define	WT_STAT_CONN_CHECKPOINT_HANDLE_WALKED		1294
/*! checkpoint: most recent time (msecs) */
#define	WT_STAT_CONN_CHECKPOINT_TIME_RECENT		1295
/*! checkpoint: number of checkpoints started by api */
#define	WT_STAT_CONN_CHECKPOINTS_API			1296
/*! checkpoint: number of checkpoints started by compaction */
#define	WT_STAT_CONN_CHECKPOINTS_COMPACT		1297
/*! checkpoint: number of files synced */
#define	WT_STAT_CONN_CHECKPOINT_SYNC			1298
/*! checkpoint: number of handles visited after writes complete */
#define	WT_STAT_CONN_CHECKPOINT_PRESYNC			1299
/*! checkpoint: number of history store pages caused to be reconciled */
#define	WT_STAT_CONN_CHECKPOINT_HS_PAGES_RECONCILED	1300
/*! checkpoint: number of internal pages visited */
#define	WT_STAT_CONN_CHECKPOINT_PAGES_VISITED_INTERNAL	1301
/*! checkpoint: number of leaf pages visited */
#define	WT_STAT_CONN_CHECKPOINT_PAGES_VISITED_LEAF	1302
/*! checkpoint: number of pages caused to be reconciled */
#define	WT_STAT_CONN_CHECKPOINT_PAGES_RECONCILED	1303
/*! checkpoint: pages added for eviction during checkpoint cleanup */
#define	WT_STAT_CONN_CHECKPOINT_CLEANUP_PAGES_EVICT	1304
>>>>>>> a1e9823f
/*!
 * checkpoint: pages dirtied due to obsolete time window by checkpoint
 * cleanup
 */
<<<<<<< HEAD
#define	WT_STAT_CONN_CHECKPOINT_CLEANUP_PAGES_OBSOLETE_TW	1290
=======
#define	WT_STAT_CONN_CHECKPOINT_CLEANUP_PAGES_OBSOLETE_TW	1305
>>>>>>> a1e9823f
/*!
 * checkpoint: pages read into cache during checkpoint cleanup
 * (reclaim_space)
 */
<<<<<<< HEAD
#define	WT_STAT_CONN_CHECKPOINT_CLEANUP_PAGES_READ_RECLAIM_SPACE	1291
=======
#define	WT_STAT_CONN_CHECKPOINT_CLEANUP_PAGES_READ_RECLAIM_SPACE	1306
>>>>>>> a1e9823f
/*!
 * checkpoint: pages read into cache during checkpoint cleanup due to
 * obsolete time window
 */
<<<<<<< HEAD
#define	WT_STAT_CONN_CHECKPOINT_CLEANUP_PAGES_READ_OBSOLETE_TW	1292
/*! checkpoint: pages removed during checkpoint cleanup */
#define	WT_STAT_CONN_CHECKPOINT_CLEANUP_PAGES_REMOVED	1293
/*! checkpoint: pages skipped during checkpoint cleanup tree walk */
#define	WT_STAT_CONN_CHECKPOINT_CLEANUP_PAGES_WALK_SKIPPED	1294
/*! checkpoint: pages visited during checkpoint cleanup */
#define	WT_STAT_CONN_CHECKPOINT_CLEANUP_PAGES_VISITED	1295
/*! checkpoint: prepare currently running */
#define	WT_STAT_CONN_CHECKPOINT_PREP_RUNNING		1296
/*! checkpoint: prepare max time (msecs) */
#define	WT_STAT_CONN_CHECKPOINT_PREP_MAX		1297
/*! checkpoint: prepare min time (msecs) */
#define	WT_STAT_CONN_CHECKPOINT_PREP_MIN		1298
/*! checkpoint: prepare most recent time (msecs) */
#define	WT_STAT_CONN_CHECKPOINT_PREP_RECENT		1299
/*! checkpoint: prepare total time (msecs) */
#define	WT_STAT_CONN_CHECKPOINT_PREP_TOTAL		1300
/*! checkpoint: progress state */
#define	WT_STAT_CONN_CHECKPOINT_STATE			1301
/*! checkpoint: scrub dirty target */
#define	WT_STAT_CONN_CHECKPOINT_SCRUB_TARGET		1302
/*! checkpoint: scrub max time (msecs) */
#define	WT_STAT_CONN_CHECKPOINT_SCRUB_MAX		1303
/*! checkpoint: scrub min time (msecs) */
#define	WT_STAT_CONN_CHECKPOINT_SCRUB_MIN		1304
/*! checkpoint: scrub most recent time (msecs) */
#define	WT_STAT_CONN_CHECKPOINT_SCRUB_RECENT		1305
/*! checkpoint: scrub total time (msecs) */
#define	WT_STAT_CONN_CHECKPOINT_SCRUB_TOTAL		1306
/*! checkpoint: stop timing stress active */
#define	WT_STAT_CONN_CHECKPOINT_STOP_STRESS_ACTIVE	1307
/*! checkpoint: time spent on per-tree checkpoint work (usecs) */
#define	WT_STAT_CONN_CHECKPOINT_TREE_DURATION		1308
/*! checkpoint: total failed number of checkpoints */
#define	WT_STAT_CONN_CHECKPOINTS_TOTAL_FAILED		1309
/*! checkpoint: total succeed number of checkpoints */
#define	WT_STAT_CONN_CHECKPOINTS_TOTAL_SUCCEED		1310
/*! checkpoint: total time (msecs) */
#define	WT_STAT_CONN_CHECKPOINT_TIME_TOTAL		1311
/*! checkpoint: wait cycles while cache dirty level is decreasing */
#define	WT_STAT_CONN_CHECKPOINT_WAIT_REDUCE_DIRTY	1312
/*! chunk-cache: aggregate number of spanned chunks on read */
#define	WT_STAT_CONN_CHUNKCACHE_SPANS_CHUNKS_READ	1313
/*! chunk-cache: chunks evicted */
#define	WT_STAT_CONN_CHUNKCACHE_CHUNKS_EVICTED		1314
/*! chunk-cache: could not allocate due to exceeding bitmap capacity */
#define	WT_STAT_CONN_CHUNKCACHE_EXCEEDED_BITMAP_CAPACITY	1315
/*! chunk-cache: could not allocate due to exceeding capacity */
#define	WT_STAT_CONN_CHUNKCACHE_EXCEEDED_CAPACITY	1316
/*! chunk-cache: lookups */
#define	WT_STAT_CONN_CHUNKCACHE_LOOKUPS			1317
=======
#define	WT_STAT_CONN_CHECKPOINT_CLEANUP_PAGES_READ_OBSOLETE_TW	1307
/*! checkpoint: pages removed during checkpoint cleanup */
#define	WT_STAT_CONN_CHECKPOINT_CLEANUP_PAGES_REMOVED	1308
/*! checkpoint: pages skipped during checkpoint cleanup tree walk */
#define	WT_STAT_CONN_CHECKPOINT_CLEANUP_PAGES_WALK_SKIPPED	1309
/*! checkpoint: pages visited during checkpoint cleanup */
#define	WT_STAT_CONN_CHECKPOINT_CLEANUP_PAGES_VISITED	1310
/*! checkpoint: prepare currently running */
#define	WT_STAT_CONN_CHECKPOINT_PREP_RUNNING		1311
/*! checkpoint: prepare max time (msecs) */
#define	WT_STAT_CONN_CHECKPOINT_PREP_MAX		1312
/*! checkpoint: prepare min time (msecs) */
#define	WT_STAT_CONN_CHECKPOINT_PREP_MIN		1313
/*! checkpoint: prepare most recent time (msecs) */
#define	WT_STAT_CONN_CHECKPOINT_PREP_RECENT		1314
/*! checkpoint: prepare total time (msecs) */
#define	WT_STAT_CONN_CHECKPOINT_PREP_TOTAL		1315
/*! checkpoint: progress state */
#define	WT_STAT_CONN_CHECKPOINT_STATE			1316
/*! checkpoint: scrub dirty target */
#define	WT_STAT_CONN_CHECKPOINT_SCRUB_TARGET		1317
/*! checkpoint: scrub max time (msecs) */
#define	WT_STAT_CONN_CHECKPOINT_SCRUB_MAX		1318
/*! checkpoint: scrub min time (msecs) */
#define	WT_STAT_CONN_CHECKPOINT_SCRUB_MIN		1319
/*! checkpoint: scrub most recent time (msecs) */
#define	WT_STAT_CONN_CHECKPOINT_SCRUB_RECENT		1320
/*! checkpoint: scrub total time (msecs) */
#define	WT_STAT_CONN_CHECKPOINT_SCRUB_TOTAL		1321
/*! checkpoint: stop timing stress active */
#define	WT_STAT_CONN_CHECKPOINT_STOP_STRESS_ACTIVE	1322
/*! checkpoint: time spent on per-tree checkpoint work (usecs) */
#define	WT_STAT_CONN_CHECKPOINT_TREE_DURATION		1323
/*! checkpoint: total failed number of checkpoints */
#define	WT_STAT_CONN_CHECKPOINTS_TOTAL_FAILED		1324
/*! checkpoint: total succeed number of checkpoints */
#define	WT_STAT_CONN_CHECKPOINTS_TOTAL_SUCCEED		1325
/*! checkpoint: total time (msecs) */
#define	WT_STAT_CONN_CHECKPOINT_TIME_TOTAL		1326
/*! checkpoint: wait cycles while cache dirty level is decreasing */
#define	WT_STAT_CONN_CHECKPOINT_WAIT_REDUCE_DIRTY	1327
/*! chunk-cache: aggregate number of spanned chunks on read */
#define	WT_STAT_CONN_CHUNKCACHE_SPANS_CHUNKS_READ	1328
/*! chunk-cache: chunks evicted */
#define	WT_STAT_CONN_CHUNKCACHE_CHUNKS_EVICTED		1329
/*! chunk-cache: could not allocate due to exceeding bitmap capacity */
#define	WT_STAT_CONN_CHUNKCACHE_EXCEEDED_BITMAP_CAPACITY	1330
/*! chunk-cache: could not allocate due to exceeding capacity */
#define	WT_STAT_CONN_CHUNKCACHE_EXCEEDED_CAPACITY	1331
/*! chunk-cache: lookups */
#define	WT_STAT_CONN_CHUNKCACHE_LOOKUPS			1332
>>>>>>> a1e9823f
/*!
 * chunk-cache: number of chunks loaded from flushed tables in chunk
 * cache
 */
<<<<<<< HEAD
#define	WT_STAT_CONN_CHUNKCACHE_CHUNKS_LOADED_FROM_FLUSHED_TABLES	1318
/*! chunk-cache: number of metadata entries inserted */
#define	WT_STAT_CONN_CHUNKCACHE_METADATA_INSERTED	1319
/*! chunk-cache: number of metadata entries removed */
#define	WT_STAT_CONN_CHUNKCACHE_METADATA_REMOVED	1320
=======
#define	WT_STAT_CONN_CHUNKCACHE_CHUNKS_LOADED_FROM_FLUSHED_TABLES	1333
/*! chunk-cache: number of metadata entries inserted */
#define	WT_STAT_CONN_CHUNKCACHE_METADATA_INSERTED	1334
/*! chunk-cache: number of metadata entries removed */
#define	WT_STAT_CONN_CHUNKCACHE_METADATA_REMOVED	1335
>>>>>>> a1e9823f
/*!
 * chunk-cache: number of metadata inserts/deletes dropped by the worker
 * thread
 */
<<<<<<< HEAD
#define	WT_STAT_CONN_CHUNKCACHE_METADATA_WORK_UNITS_DROPPED	1321
=======
#define	WT_STAT_CONN_CHUNKCACHE_METADATA_WORK_UNITS_DROPPED	1336
>>>>>>> a1e9823f
/*!
 * chunk-cache: number of metadata inserts/deletes pushed to the worker
 * thread
 */
<<<<<<< HEAD
#define	WT_STAT_CONN_CHUNKCACHE_METADATA_WORK_UNITS_CREATED	1322
=======
#define	WT_STAT_CONN_CHUNKCACHE_METADATA_WORK_UNITS_CREATED	1337
>>>>>>> a1e9823f
/*!
 * chunk-cache: number of metadata inserts/deletes read by the worker
 * thread
 */
<<<<<<< HEAD
#define	WT_STAT_CONN_CHUNKCACHE_METADATA_WORK_UNITS_DEQUEUED	1323
/*! chunk-cache: number of misses */
#define	WT_STAT_CONN_CHUNKCACHE_MISSES			1324
/*! chunk-cache: number of times a read from storage failed */
#define	WT_STAT_CONN_CHUNKCACHE_IO_FAILED		1325
/*! chunk-cache: retried accessing a chunk while I/O was in progress */
#define	WT_STAT_CONN_CHUNKCACHE_RETRIES			1326
/*! chunk-cache: retries from a chunk cache checksum mismatch */
#define	WT_STAT_CONN_CHUNKCACHE_RETRIES_CHECKSUM_MISMATCH	1327
/*! chunk-cache: timed out due to too many retries */
#define	WT_STAT_CONN_CHUNKCACHE_TOOMANY_RETRIES		1328
/*! chunk-cache: total bytes read from persistent content */
#define	WT_STAT_CONN_CHUNKCACHE_BYTES_READ_PERSISTENT	1329
/*! chunk-cache: total bytes used by the cache */
#define	WT_STAT_CONN_CHUNKCACHE_BYTES_INUSE		1330
/*! chunk-cache: total bytes used by the cache for pinned chunks */
#define	WT_STAT_CONN_CHUNKCACHE_BYTES_INUSE_PINNED	1331
/*! chunk-cache: total chunks held by the chunk cache */
#define	WT_STAT_CONN_CHUNKCACHE_CHUNKS_INUSE		1332
=======
#define	WT_STAT_CONN_CHUNKCACHE_METADATA_WORK_UNITS_DEQUEUED	1338
/*! chunk-cache: number of misses */
#define	WT_STAT_CONN_CHUNKCACHE_MISSES			1339
/*! chunk-cache: number of times a read from storage failed */
#define	WT_STAT_CONN_CHUNKCACHE_IO_FAILED		1340
/*! chunk-cache: retried accessing a chunk while I/O was in progress */
#define	WT_STAT_CONN_CHUNKCACHE_RETRIES			1341
/*! chunk-cache: retries from a chunk cache checksum mismatch */
#define	WT_STAT_CONN_CHUNKCACHE_RETRIES_CHECKSUM_MISMATCH	1342
/*! chunk-cache: timed out due to too many retries */
#define	WT_STAT_CONN_CHUNKCACHE_TOOMANY_RETRIES		1343
/*! chunk-cache: total bytes read from persistent content */
#define	WT_STAT_CONN_CHUNKCACHE_BYTES_READ_PERSISTENT	1344
/*! chunk-cache: total bytes used by the cache */
#define	WT_STAT_CONN_CHUNKCACHE_BYTES_INUSE		1345
/*! chunk-cache: total bytes used by the cache for pinned chunks */
#define	WT_STAT_CONN_CHUNKCACHE_BYTES_INUSE_PINNED	1346
/*! chunk-cache: total chunks held by the chunk cache */
#define	WT_STAT_CONN_CHUNKCACHE_CHUNKS_INUSE		1347
>>>>>>> a1e9823f
/*!
 * chunk-cache: total number of chunks inserted on startup from persisted
 * metadata.
 */
<<<<<<< HEAD
#define	WT_STAT_CONN_CHUNKCACHE_CREATED_FROM_METADATA	1333
/*! chunk-cache: total pinned chunks held by the chunk cache */
#define	WT_STAT_CONN_CHUNKCACHE_CHUNKS_PINNED		1334
/*! connection: auto adjusting condition resets */
#define	WT_STAT_CONN_COND_AUTO_WAIT_RESET		1335
/*! connection: auto adjusting condition wait calls */
#define	WT_STAT_CONN_COND_AUTO_WAIT			1336
=======
#define	WT_STAT_CONN_CHUNKCACHE_CREATED_FROM_METADATA	1348
/*! chunk-cache: total pinned chunks held by the chunk cache */
#define	WT_STAT_CONN_CHUNKCACHE_CHUNKS_PINNED		1349
/*! connection: auto adjusting condition resets */
#define	WT_STAT_CONN_COND_AUTO_WAIT_RESET		1350
/*! connection: auto adjusting condition wait calls */
#define	WT_STAT_CONN_COND_AUTO_WAIT			1351
>>>>>>> a1e9823f
/*!
 * connection: auto adjusting condition wait raced to update timeout and
 * skipped updating
 */
<<<<<<< HEAD
#define	WT_STAT_CONN_COND_AUTO_WAIT_SKIPPED		1337
/*! connection: detected system time went backwards */
#define	WT_STAT_CONN_TIME_TRAVEL			1338
/*! connection: files currently open */
#define	WT_STAT_CONN_FILE_OPEN				1339
/*! connection: hash bucket array size for data handles */
#define	WT_STAT_CONN_BUCKETS_DH				1340
/*! connection: hash bucket array size general */
#define	WT_STAT_CONN_BUCKETS				1341
/*! connection: memory allocations */
#define	WT_STAT_CONN_MEMORY_ALLOCATION			1342
/*! connection: memory frees */
#define	WT_STAT_CONN_MEMORY_FREE			1343
/*! connection: memory re-allocations */
#define	WT_STAT_CONN_MEMORY_GROW			1344
/*! connection: number of sessions without a sweep for 5+ minutes */
#define	WT_STAT_CONN_NO_SESSION_SWEEP_5MIN		1345
/*! connection: number of sessions without a sweep for 60+ minutes */
#define	WT_STAT_CONN_NO_SESSION_SWEEP_60MIN		1346
/*! connection: pthread mutex condition wait calls */
#define	WT_STAT_CONN_COND_WAIT				1347
/*! connection: pthread mutex shared lock read-lock calls */
#define	WT_STAT_CONN_RWLOCK_READ			1348
/*! connection: pthread mutex shared lock write-lock calls */
#define	WT_STAT_CONN_RWLOCK_WRITE			1349
/*! connection: total fsync I/Os */
#define	WT_STAT_CONN_FSYNC_IO				1350
/*! connection: total read I/Os */
#define	WT_STAT_CONN_READ_IO				1351
/*! connection: total write I/Os */
#define	WT_STAT_CONN_WRITE_IO				1352
/*! cursor: Total number of deleted pages skipped during tree walk */
#define	WT_STAT_CONN_CURSOR_TREE_WALK_DEL_PAGE_SKIP	1353
/*! cursor: Total number of entries skipped by cursor next calls */
#define	WT_STAT_CONN_CURSOR_NEXT_SKIP_TOTAL		1354
/*! cursor: Total number of entries skipped by cursor prev calls */
#define	WT_STAT_CONN_CURSOR_PREV_SKIP_TOTAL		1355
=======
#define	WT_STAT_CONN_COND_AUTO_WAIT_SKIPPED		1352
/*! connection: detected system time went backwards */
#define	WT_STAT_CONN_TIME_TRAVEL			1353
/*! connection: files currently open */
#define	WT_STAT_CONN_FILE_OPEN				1354
/*! connection: hash bucket array size for data handles */
#define	WT_STAT_CONN_BUCKETS_DH				1355
/*! connection: hash bucket array size general */
#define	WT_STAT_CONN_BUCKETS				1356
/*! connection: memory allocations */
#define	WT_STAT_CONN_MEMORY_ALLOCATION			1357
/*! connection: memory frees */
#define	WT_STAT_CONN_MEMORY_FREE			1358
/*! connection: memory re-allocations */
#define	WT_STAT_CONN_MEMORY_GROW			1359
/*! connection: number of sessions without a sweep for 5+ minutes */
#define	WT_STAT_CONN_NO_SESSION_SWEEP_5MIN		1360
/*! connection: number of sessions without a sweep for 60+ minutes */
#define	WT_STAT_CONN_NO_SESSION_SWEEP_60MIN		1361
/*! connection: pthread mutex condition wait calls */
#define	WT_STAT_CONN_COND_WAIT				1362
/*! connection: pthread mutex shared lock read-lock calls */
#define	WT_STAT_CONN_RWLOCK_READ			1363
/*! connection: pthread mutex shared lock write-lock calls */
#define	WT_STAT_CONN_RWLOCK_WRITE			1364
/*! connection: total fsync I/Os */
#define	WT_STAT_CONN_FSYNC_IO				1365
/*! connection: total read I/Os */
#define	WT_STAT_CONN_READ_IO				1366
/*! connection: total write I/Os */
#define	WT_STAT_CONN_WRITE_IO				1367
/*! cursor: Total number of deleted pages skipped during tree walk */
#define	WT_STAT_CONN_CURSOR_TREE_WALK_DEL_PAGE_SKIP	1368
/*! cursor: Total number of entries skipped by cursor next calls */
#define	WT_STAT_CONN_CURSOR_NEXT_SKIP_TOTAL		1369
/*! cursor: Total number of entries skipped by cursor prev calls */
#define	WT_STAT_CONN_CURSOR_PREV_SKIP_TOTAL		1370
>>>>>>> a1e9823f
/*!
 * cursor: Total number of entries skipped to position the history store
 * cursor
 */
<<<<<<< HEAD
#define	WT_STAT_CONN_CURSOR_SKIP_HS_CUR_POSITION	1356
=======
#define	WT_STAT_CONN_CURSOR_SKIP_HS_CUR_POSITION	1371
>>>>>>> a1e9823f
/*!
 * cursor: Total number of in-memory deleted pages skipped during tree
 * walk
 */
<<<<<<< HEAD
#define	WT_STAT_CONN_CURSOR_TREE_WALK_INMEM_DEL_PAGE_SKIP	1357
/*! cursor: Total number of on-disk deleted pages skipped during tree walk */
#define	WT_STAT_CONN_CURSOR_TREE_WALK_ONDISK_DEL_PAGE_SKIP	1358
=======
#define	WT_STAT_CONN_CURSOR_TREE_WALK_INMEM_DEL_PAGE_SKIP	1372
/*! cursor: Total number of on-disk deleted pages skipped during tree walk */
#define	WT_STAT_CONN_CURSOR_TREE_WALK_ONDISK_DEL_PAGE_SKIP	1373
>>>>>>> a1e9823f
/*!
 * cursor: Total number of times a search near has exited due to prefix
 * config
 */
<<<<<<< HEAD
#define	WT_STAT_CONN_CURSOR_SEARCH_NEAR_PREFIX_FAST_PATHS	1359
=======
#define	WT_STAT_CONN_CURSOR_SEARCH_NEAR_PREFIX_FAST_PATHS	1374
>>>>>>> a1e9823f
/*!
 * cursor: Total number of times cursor fails to temporarily release
 * pinned page to encourage eviction of hot or large page
 */
<<<<<<< HEAD
#define	WT_STAT_CONN_CURSOR_REPOSITION_FAILED		1360
=======
#define	WT_STAT_CONN_CURSOR_REPOSITION_FAILED		1375
>>>>>>> a1e9823f
/*!
 * cursor: Total number of times cursor temporarily releases pinned page
 * to encourage eviction of hot or large page
 */
<<<<<<< HEAD
#define	WT_STAT_CONN_CURSOR_REPOSITION			1361
/*! cursor: bulk cursor count */
#define	WT_STAT_CONN_CURSOR_BULK_COUNT			1362
/*! cursor: cached cursor count */
#define	WT_STAT_CONN_CURSOR_CACHED_COUNT		1363
/*! cursor: cursor bound calls that return an error */
#define	WT_STAT_CONN_CURSOR_BOUND_ERROR			1364
/*! cursor: cursor bounds cleared from reset */
#define	WT_STAT_CONN_CURSOR_BOUNDS_RESET		1365
/*! cursor: cursor bounds comparisons performed */
#define	WT_STAT_CONN_CURSOR_BOUNDS_COMPARISONS		1366
/*! cursor: cursor bounds next called on an unpositioned cursor */
#define	WT_STAT_CONN_CURSOR_BOUNDS_NEXT_UNPOSITIONED	1367
/*! cursor: cursor bounds next early exit */
#define	WT_STAT_CONN_CURSOR_BOUNDS_NEXT_EARLY_EXIT	1368
/*! cursor: cursor bounds prev called on an unpositioned cursor */
#define	WT_STAT_CONN_CURSOR_BOUNDS_PREV_UNPOSITIONED	1369
/*! cursor: cursor bounds prev early exit */
#define	WT_STAT_CONN_CURSOR_BOUNDS_PREV_EARLY_EXIT	1370
/*! cursor: cursor bounds search early exit */
#define	WT_STAT_CONN_CURSOR_BOUNDS_SEARCH_EARLY_EXIT	1371
/*! cursor: cursor bounds search near call repositioned cursor */
#define	WT_STAT_CONN_CURSOR_BOUNDS_SEARCH_NEAR_REPOSITIONED_CURSOR	1372
/*! cursor: cursor bulk loaded cursor insert calls */
#define	WT_STAT_CONN_CURSOR_INSERT_BULK			1373
/*! cursor: cursor cache calls that return an error */
#define	WT_STAT_CONN_CURSOR_CACHE_ERROR			1374
/*! cursor: cursor close calls that result in cache */
#define	WT_STAT_CONN_CURSOR_CACHE			1375
/*! cursor: cursor close calls that return an error */
#define	WT_STAT_CONN_CURSOR_CLOSE_ERROR			1376
/*! cursor: cursor compare calls that return an error */
#define	WT_STAT_CONN_CURSOR_COMPARE_ERROR		1377
/*! cursor: cursor create calls */
#define	WT_STAT_CONN_CURSOR_CREATE			1378
/*! cursor: cursor equals calls that return an error */
#define	WT_STAT_CONN_CURSOR_EQUALS_ERROR		1379
/*! cursor: cursor get key calls that return an error */
#define	WT_STAT_CONN_CURSOR_GET_KEY_ERROR		1380
/*! cursor: cursor get value calls that return an error */
#define	WT_STAT_CONN_CURSOR_GET_VALUE_ERROR		1381
/*! cursor: cursor insert calls */
#define	WT_STAT_CONN_CURSOR_INSERT			1382
/*! cursor: cursor insert calls that return an error */
#define	WT_STAT_CONN_CURSOR_INSERT_ERROR		1383
/*! cursor: cursor insert check calls that return an error */
#define	WT_STAT_CONN_CURSOR_INSERT_CHECK_ERROR		1384
/*! cursor: cursor insert key and value bytes */
#define	WT_STAT_CONN_CURSOR_INSERT_BYTES		1385
/*! cursor: cursor largest key calls that return an error */
#define	WT_STAT_CONN_CURSOR_LARGEST_KEY_ERROR		1386
/*! cursor: cursor modify calls */
#define	WT_STAT_CONN_CURSOR_MODIFY			1387
/*! cursor: cursor modify calls that return an error */
#define	WT_STAT_CONN_CURSOR_MODIFY_ERROR		1388
/*! cursor: cursor modify key and value bytes affected */
#define	WT_STAT_CONN_CURSOR_MODIFY_BYTES		1389
/*! cursor: cursor modify value bytes modified */
#define	WT_STAT_CONN_CURSOR_MODIFY_BYTES_TOUCH		1390
/*! cursor: cursor next calls */
#define	WT_STAT_CONN_CURSOR_NEXT			1391
/*! cursor: cursor next calls that return an error */
#define	WT_STAT_CONN_CURSOR_NEXT_ERROR			1392
=======
#define	WT_STAT_CONN_CURSOR_REPOSITION			1376
/*! cursor: bulk cursor count */
#define	WT_STAT_CONN_CURSOR_BULK_COUNT			1377
/*! cursor: cached cursor count */
#define	WT_STAT_CONN_CURSOR_CACHED_COUNT		1378
/*! cursor: cursor bound calls that return an error */
#define	WT_STAT_CONN_CURSOR_BOUND_ERROR			1379
/*! cursor: cursor bounds cleared from reset */
#define	WT_STAT_CONN_CURSOR_BOUNDS_RESET		1380
/*! cursor: cursor bounds comparisons performed */
#define	WT_STAT_CONN_CURSOR_BOUNDS_COMPARISONS		1381
/*! cursor: cursor bounds next called on an unpositioned cursor */
#define	WT_STAT_CONN_CURSOR_BOUNDS_NEXT_UNPOSITIONED	1382
/*! cursor: cursor bounds next early exit */
#define	WT_STAT_CONN_CURSOR_BOUNDS_NEXT_EARLY_EXIT	1383
/*! cursor: cursor bounds prev called on an unpositioned cursor */
#define	WT_STAT_CONN_CURSOR_BOUNDS_PREV_UNPOSITIONED	1384
/*! cursor: cursor bounds prev early exit */
#define	WT_STAT_CONN_CURSOR_BOUNDS_PREV_EARLY_EXIT	1385
/*! cursor: cursor bounds search early exit */
#define	WT_STAT_CONN_CURSOR_BOUNDS_SEARCH_EARLY_EXIT	1386
/*! cursor: cursor bounds search near call repositioned cursor */
#define	WT_STAT_CONN_CURSOR_BOUNDS_SEARCH_NEAR_REPOSITIONED_CURSOR	1387
/*! cursor: cursor bulk loaded cursor insert calls */
#define	WT_STAT_CONN_CURSOR_INSERT_BULK			1388
/*! cursor: cursor cache calls that return an error */
#define	WT_STAT_CONN_CURSOR_CACHE_ERROR			1389
/*! cursor: cursor close calls that result in cache */
#define	WT_STAT_CONN_CURSOR_CACHE			1390
/*! cursor: cursor close calls that return an error */
#define	WT_STAT_CONN_CURSOR_CLOSE_ERROR			1391
/*! cursor: cursor compare calls that return an error */
#define	WT_STAT_CONN_CURSOR_COMPARE_ERROR		1392
/*! cursor: cursor create calls */
#define	WT_STAT_CONN_CURSOR_CREATE			1393
/*! cursor: cursor equals calls that return an error */
#define	WT_STAT_CONN_CURSOR_EQUALS_ERROR		1394
/*! cursor: cursor get key calls that return an error */
#define	WT_STAT_CONN_CURSOR_GET_KEY_ERROR		1395
/*! cursor: cursor get value calls that return an error */
#define	WT_STAT_CONN_CURSOR_GET_VALUE_ERROR		1396
/*! cursor: cursor insert calls */
#define	WT_STAT_CONN_CURSOR_INSERT			1397
/*! cursor: cursor insert calls that return an error */
#define	WT_STAT_CONN_CURSOR_INSERT_ERROR		1398
/*! cursor: cursor insert check calls that return an error */
#define	WT_STAT_CONN_CURSOR_INSERT_CHECK_ERROR		1399
/*! cursor: cursor insert key and value bytes */
#define	WT_STAT_CONN_CURSOR_INSERT_BYTES		1400
/*! cursor: cursor largest key calls that return an error */
#define	WT_STAT_CONN_CURSOR_LARGEST_KEY_ERROR		1401
/*! cursor: cursor modify calls */
#define	WT_STAT_CONN_CURSOR_MODIFY			1402
/*! cursor: cursor modify calls that return an error */
#define	WT_STAT_CONN_CURSOR_MODIFY_ERROR		1403
/*! cursor: cursor modify key and value bytes affected */
#define	WT_STAT_CONN_CURSOR_MODIFY_BYTES		1404
/*! cursor: cursor modify value bytes modified */
#define	WT_STAT_CONN_CURSOR_MODIFY_BYTES_TOUCH		1405
/*! cursor: cursor next calls */
#define	WT_STAT_CONN_CURSOR_NEXT			1406
/*! cursor: cursor next calls that return an error */
#define	WT_STAT_CONN_CURSOR_NEXT_ERROR			1407
>>>>>>> a1e9823f
/*!
 * cursor: cursor next calls that skip due to a globally visible history
 * store tombstone
 */
<<<<<<< HEAD
#define	WT_STAT_CONN_CURSOR_NEXT_HS_TOMBSTONE		1393
=======
#define	WT_STAT_CONN_CURSOR_NEXT_HS_TOMBSTONE		1408
>>>>>>> a1e9823f
/*!
 * cursor: cursor next calls that skip greater than 1 and fewer than 100
 * entries
 */
<<<<<<< HEAD
#define	WT_STAT_CONN_CURSOR_NEXT_SKIP_LT_100		1394
=======
#define	WT_STAT_CONN_CURSOR_NEXT_SKIP_LT_100		1409
>>>>>>> a1e9823f
/*!
 * cursor: cursor next calls that skip greater than or equal to 100
 * entries
 */
<<<<<<< HEAD
#define	WT_STAT_CONN_CURSOR_NEXT_SKIP_GE_100		1395
/*! cursor: cursor next random calls that return an error */
#define	WT_STAT_CONN_CURSOR_NEXT_RANDOM_ERROR		1396
/*! cursor: cursor operation restarted */
#define	WT_STAT_CONN_CURSOR_RESTART			1397
/*! cursor: cursor prev calls */
#define	WT_STAT_CONN_CURSOR_PREV			1398
/*! cursor: cursor prev calls that return an error */
#define	WT_STAT_CONN_CURSOR_PREV_ERROR			1399
=======
#define	WT_STAT_CONN_CURSOR_NEXT_SKIP_GE_100		1410
/*! cursor: cursor next random calls that return an error */
#define	WT_STAT_CONN_CURSOR_NEXT_RANDOM_ERROR		1411
/*! cursor: cursor operation restarted */
#define	WT_STAT_CONN_CURSOR_RESTART			1412
/*! cursor: cursor prev calls */
#define	WT_STAT_CONN_CURSOR_PREV			1413
/*! cursor: cursor prev calls that return an error */
#define	WT_STAT_CONN_CURSOR_PREV_ERROR			1414
>>>>>>> a1e9823f
/*!
 * cursor: cursor prev calls that skip due to a globally visible history
 * store tombstone
 */
<<<<<<< HEAD
#define	WT_STAT_CONN_CURSOR_PREV_HS_TOMBSTONE		1400
=======
#define	WT_STAT_CONN_CURSOR_PREV_HS_TOMBSTONE		1415
>>>>>>> a1e9823f
/*!
 * cursor: cursor prev calls that skip greater than or equal to 100
 * entries
 */
<<<<<<< HEAD
#define	WT_STAT_CONN_CURSOR_PREV_SKIP_GE_100		1401
/*! cursor: cursor prev calls that skip less than 100 entries */
#define	WT_STAT_CONN_CURSOR_PREV_SKIP_LT_100		1402
/*! cursor: cursor reconfigure calls that return an error */
#define	WT_STAT_CONN_CURSOR_RECONFIGURE_ERROR		1403
/*! cursor: cursor remove calls */
#define	WT_STAT_CONN_CURSOR_REMOVE			1404
/*! cursor: cursor remove calls that return an error */
#define	WT_STAT_CONN_CURSOR_REMOVE_ERROR		1405
/*! cursor: cursor remove key bytes removed */
#define	WT_STAT_CONN_CURSOR_REMOVE_BYTES		1406
/*! cursor: cursor reopen calls that return an error */
#define	WT_STAT_CONN_CURSOR_REOPEN_ERROR		1407
/*! cursor: cursor reserve calls */
#define	WT_STAT_CONN_CURSOR_RESERVE			1408
/*! cursor: cursor reserve calls that return an error */
#define	WT_STAT_CONN_CURSOR_RESERVE_ERROR		1409
/*! cursor: cursor reset calls */
#define	WT_STAT_CONN_CURSOR_RESET			1410
/*! cursor: cursor reset calls that return an error */
#define	WT_STAT_CONN_CURSOR_RESET_ERROR			1411
/*! cursor: cursor search calls */
#define	WT_STAT_CONN_CURSOR_SEARCH			1412
/*! cursor: cursor search calls that return an error */
#define	WT_STAT_CONN_CURSOR_SEARCH_ERROR		1413
/*! cursor: cursor search history store calls */
#define	WT_STAT_CONN_CURSOR_SEARCH_HS			1414
/*! cursor: cursor search near calls */
#define	WT_STAT_CONN_CURSOR_SEARCH_NEAR			1415
/*! cursor: cursor search near calls that return an error */
#define	WT_STAT_CONN_CURSOR_SEARCH_NEAR_ERROR		1416
/*! cursor: cursor sweep buckets */
#define	WT_STAT_CONN_CURSOR_SWEEP_BUCKETS		1417
/*! cursor: cursor sweep cursors closed */
#define	WT_STAT_CONN_CURSOR_SWEEP_CLOSED		1418
/*! cursor: cursor sweep cursors examined */
#define	WT_STAT_CONN_CURSOR_SWEEP_EXAMINED		1419
/*! cursor: cursor sweeps */
#define	WT_STAT_CONN_CURSOR_SWEEP			1420
/*! cursor: cursor truncate calls */
#define	WT_STAT_CONN_CURSOR_TRUNCATE			1421
/*! cursor: cursor truncates performed on individual keys */
#define	WT_STAT_CONN_CURSOR_TRUNCATE_KEYS_DELETED	1422
/*! cursor: cursor update calls */
#define	WT_STAT_CONN_CURSOR_UPDATE			1423
/*! cursor: cursor update calls that return an error */
#define	WT_STAT_CONN_CURSOR_UPDATE_ERROR		1424
/*! cursor: cursor update key and value bytes */
#define	WT_STAT_CONN_CURSOR_UPDATE_BYTES		1425
/*! cursor: cursor update value size change */
#define	WT_STAT_CONN_CURSOR_UPDATE_BYTES_CHANGED	1426
/*! cursor: cursors reused from cache */
#define	WT_STAT_CONN_CURSOR_REOPEN			1427
/*! cursor: open cursor count */
#define	WT_STAT_CONN_CURSOR_OPEN_COUNT			1428
/*! data-handle: Table connection data handles currently active */
#define	WT_STAT_CONN_DH_CONN_HANDLE_TABLE_COUNT		1429
/*! data-handle: Tiered connection data handles currently active */
#define	WT_STAT_CONN_DH_CONN_HANDLE_TIERED_COUNT	1430
/*! data-handle: Tiered_Tree connection data handles currently active */
#define	WT_STAT_CONN_DH_CONN_HANDLE_TIERED_TREE_COUNT	1431
/*! data-handle: btree connection data handles currently active */
#define	WT_STAT_CONN_DH_CONN_HANDLE_BTREE_COUNT		1432
/*! data-handle: checkpoint connection data handles currently active */
#define	WT_STAT_CONN_DH_CONN_HANDLE_CHECKPOINT_COUNT	1433
/*! data-handle: connection data handle size */
#define	WT_STAT_CONN_DH_CONN_HANDLE_SIZE		1434
/*! data-handle: connection data handles currently active */
#define	WT_STAT_CONN_DH_CONN_HANDLE_COUNT		1435
/*! data-handle: connection sweep candidate became referenced */
#define	WT_STAT_CONN_DH_SWEEP_REF			1436
/*! data-handle: connection sweep dead dhandles closed */
#define	WT_STAT_CONN_DH_SWEEP_DEAD_CLOSE		1437
/*! data-handle: connection sweep dhandles removed from hash list */
#define	WT_STAT_CONN_DH_SWEEP_REMOVE			1438
/*! data-handle: connection sweep expired dhandles closed */
#define	WT_STAT_CONN_DH_SWEEP_EXPIRED_CLOSE		1439
/*! data-handle: connection sweep time-of-death sets */
#define	WT_STAT_CONN_DH_SWEEP_TOD			1440
/*! data-handle: connection sweeps */
#define	WT_STAT_CONN_DH_SWEEPS				1441
=======
#define	WT_STAT_CONN_CURSOR_PREV_SKIP_GE_100		1416
/*! cursor: cursor prev calls that skip less than 100 entries */
#define	WT_STAT_CONN_CURSOR_PREV_SKIP_LT_100		1417
/*! cursor: cursor reconfigure calls that return an error */
#define	WT_STAT_CONN_CURSOR_RECONFIGURE_ERROR		1418
/*! cursor: cursor remove calls */
#define	WT_STAT_CONN_CURSOR_REMOVE			1419
/*! cursor: cursor remove calls that return an error */
#define	WT_STAT_CONN_CURSOR_REMOVE_ERROR		1420
/*! cursor: cursor remove key bytes removed */
#define	WT_STAT_CONN_CURSOR_REMOVE_BYTES		1421
/*! cursor: cursor reopen calls that return an error */
#define	WT_STAT_CONN_CURSOR_REOPEN_ERROR		1422
/*! cursor: cursor reserve calls */
#define	WT_STAT_CONN_CURSOR_RESERVE			1423
/*! cursor: cursor reserve calls that return an error */
#define	WT_STAT_CONN_CURSOR_RESERVE_ERROR		1424
/*! cursor: cursor reset calls */
#define	WT_STAT_CONN_CURSOR_RESET			1425
/*! cursor: cursor reset calls that return an error */
#define	WT_STAT_CONN_CURSOR_RESET_ERROR			1426
/*! cursor: cursor search calls */
#define	WT_STAT_CONN_CURSOR_SEARCH			1427
/*! cursor: cursor search calls that return an error */
#define	WT_STAT_CONN_CURSOR_SEARCH_ERROR		1428
/*! cursor: cursor search history store calls */
#define	WT_STAT_CONN_CURSOR_SEARCH_HS			1429
/*! cursor: cursor search near calls */
#define	WT_STAT_CONN_CURSOR_SEARCH_NEAR			1430
/*! cursor: cursor search near calls that return an error */
#define	WT_STAT_CONN_CURSOR_SEARCH_NEAR_ERROR		1431
/*! cursor: cursor sweep buckets */
#define	WT_STAT_CONN_CURSOR_SWEEP_BUCKETS		1432
/*! cursor: cursor sweep cursors closed */
#define	WT_STAT_CONN_CURSOR_SWEEP_CLOSED		1433
/*! cursor: cursor sweep cursors examined */
#define	WT_STAT_CONN_CURSOR_SWEEP_EXAMINED		1434
/*! cursor: cursor sweeps */
#define	WT_STAT_CONN_CURSOR_SWEEP			1435
/*! cursor: cursor truncate calls */
#define	WT_STAT_CONN_CURSOR_TRUNCATE			1436
/*! cursor: cursor truncates performed on individual keys */
#define	WT_STAT_CONN_CURSOR_TRUNCATE_KEYS_DELETED	1437
/*! cursor: cursor update calls */
#define	WT_STAT_CONN_CURSOR_UPDATE			1438
/*! cursor: cursor update calls that return an error */
#define	WT_STAT_CONN_CURSOR_UPDATE_ERROR		1439
/*! cursor: cursor update key and value bytes */
#define	WT_STAT_CONN_CURSOR_UPDATE_BYTES		1440
/*! cursor: cursor update value size change */
#define	WT_STAT_CONN_CURSOR_UPDATE_BYTES_CHANGED	1441
/*! cursor: cursors reused from cache */
#define	WT_STAT_CONN_CURSOR_REOPEN			1442
/*! cursor: open cursor count */
#define	WT_STAT_CONN_CURSOR_OPEN_COUNT			1443
/*! data-handle: Table connection data handles currently active */
#define	WT_STAT_CONN_DH_CONN_HANDLE_TABLE_COUNT		1444
/*! data-handle: Tiered connection data handles currently active */
#define	WT_STAT_CONN_DH_CONN_HANDLE_TIERED_COUNT	1445
/*! data-handle: Tiered_Tree connection data handles currently active */
#define	WT_STAT_CONN_DH_CONN_HANDLE_TIERED_TREE_COUNT	1446
/*! data-handle: btree connection data handles currently active */
#define	WT_STAT_CONN_DH_CONN_HANDLE_BTREE_COUNT		1447
/*! data-handle: checkpoint connection data handles currently active */
#define	WT_STAT_CONN_DH_CONN_HANDLE_CHECKPOINT_COUNT	1448
/*! data-handle: connection data handle size */
#define	WT_STAT_CONN_DH_CONN_HANDLE_SIZE		1449
/*! data-handle: connection data handles currently active */
#define	WT_STAT_CONN_DH_CONN_HANDLE_COUNT		1450
/*! data-handle: connection sweep candidate became referenced */
#define	WT_STAT_CONN_DH_SWEEP_REF			1451
/*! data-handle: connection sweep dead dhandles closed */
#define	WT_STAT_CONN_DH_SWEEP_DEAD_CLOSE		1452
/*! data-handle: connection sweep dhandles removed from hash list */
#define	WT_STAT_CONN_DH_SWEEP_REMOVE			1453
/*! data-handle: connection sweep expired dhandles closed */
#define	WT_STAT_CONN_DH_SWEEP_EXPIRED_CLOSE		1454
/*! data-handle: connection sweep time-of-death sets */
#define	WT_STAT_CONN_DH_SWEEP_TOD			1455
/*! data-handle: connection sweeps */
#define	WT_STAT_CONN_DH_SWEEPS				1456
>>>>>>> a1e9823f
/*!
 * data-handle: connection sweeps skipped due to checkpoint gathering
 * handles
 */
<<<<<<< HEAD
#define	WT_STAT_CONN_DH_SWEEP_SKIP_CKPT			1442
/*! data-handle: session dhandles swept */
#define	WT_STAT_CONN_DH_SESSION_HANDLES			1443
/*! data-handle: session sweep attempts */
#define	WT_STAT_CONN_DH_SESSION_SWEEPS			1444
=======
#define	WT_STAT_CONN_DH_SWEEP_SKIP_CKPT			1457
/*! data-handle: session dhandles swept */
#define	WT_STAT_CONN_DH_SESSION_HANDLES			1458
/*! data-handle: session sweep attempts */
#define	WT_STAT_CONN_DH_SESSION_SWEEPS			1459
>>>>>>> a1e9823f
/*!
 * live-restore: number of bytes copied from the source to the
 * destination
 */
<<<<<<< HEAD
#define	WT_STAT_CONN_LIVE_RESTORE_BYTES_COPIED		1445
/*! live-restore: number of files remaining for migration completion */
#define	WT_STAT_CONN_LIVE_RESTORE_WORK_REMAINING	1446
/*! live-restore: number of reads from the source database */
#define	WT_STAT_CONN_LIVE_RESTORE_SOURCE_READ_COUNT	1447
/*! live-restore: source read latency histogram (bucket 1) - 0-10ms */
#define	WT_STAT_CONN_LIVE_RESTORE_HIST_SOURCE_READ_LATENCY_LT10	1448
/*! live-restore: source read latency histogram (bucket 2) - 10-49ms */
#define	WT_STAT_CONN_LIVE_RESTORE_HIST_SOURCE_READ_LATENCY_LT50	1449
/*! live-restore: source read latency histogram (bucket 3) - 50-99ms */
#define	WT_STAT_CONN_LIVE_RESTORE_HIST_SOURCE_READ_LATENCY_LT100	1450
/*! live-restore: source read latency histogram (bucket 4) - 100-249ms */
#define	WT_STAT_CONN_LIVE_RESTORE_HIST_SOURCE_READ_LATENCY_LT250	1451
/*! live-restore: source read latency histogram (bucket 5) - 250-499ms */
#define	WT_STAT_CONN_LIVE_RESTORE_HIST_SOURCE_READ_LATENCY_LT500	1452
/*! live-restore: source read latency histogram (bucket 6) - 500-999ms */
#define	WT_STAT_CONN_LIVE_RESTORE_HIST_SOURCE_READ_LATENCY_LT1000	1453
/*! live-restore: source read latency histogram (bucket 7) - 1000ms+ */
#define	WT_STAT_CONN_LIVE_RESTORE_HIST_SOURCE_READ_LATENCY_GT1000	1454
/*! live-restore: source read latency histogram total (msecs) */
#define	WT_STAT_CONN_LIVE_RESTORE_HIST_SOURCE_READ_LATENCY_TOTAL_MSECS	1455
/*! live-restore: state */
#define	WT_STAT_CONN_LIVE_RESTORE_STATE			1456
/*! lock: btree page lock acquisitions */
#define	WT_STAT_CONN_LOCK_BTREE_PAGE_COUNT		1457
/*! lock: btree page lock application thread wait time (usecs) */
#define	WT_STAT_CONN_LOCK_BTREE_PAGE_WAIT_APPLICATION	1458
/*! lock: btree page lock internal thread wait time (usecs) */
#define	WT_STAT_CONN_LOCK_BTREE_PAGE_WAIT_INTERNAL	1459
/*! lock: checkpoint lock acquisitions */
#define	WT_STAT_CONN_LOCK_CHECKPOINT_COUNT		1460
/*! lock: checkpoint lock application thread wait time (usecs) */
#define	WT_STAT_CONN_LOCK_CHECKPOINT_WAIT_APPLICATION	1461
/*! lock: checkpoint lock internal thread wait time (usecs) */
#define	WT_STAT_CONN_LOCK_CHECKPOINT_WAIT_INTERNAL	1462
/*! lock: dhandle lock application thread time waiting (usecs) */
#define	WT_STAT_CONN_LOCK_DHANDLE_WAIT_APPLICATION	1463
/*! lock: dhandle lock internal thread time waiting (usecs) */
#define	WT_STAT_CONN_LOCK_DHANDLE_WAIT_INTERNAL		1464
/*! lock: dhandle read lock acquisitions */
#define	WT_STAT_CONN_LOCK_DHANDLE_READ_COUNT		1465
/*! lock: dhandle write lock acquisitions */
#define	WT_STAT_CONN_LOCK_DHANDLE_WRITE_COUNT		1466
/*! lock: metadata lock acquisitions */
#define	WT_STAT_CONN_LOCK_METADATA_COUNT		1467
/*! lock: metadata lock application thread wait time (usecs) */
#define	WT_STAT_CONN_LOCK_METADATA_WAIT_APPLICATION	1468
/*! lock: metadata lock internal thread wait time (usecs) */
#define	WT_STAT_CONN_LOCK_METADATA_WAIT_INTERNAL	1469
/*! lock: schema lock acquisitions */
#define	WT_STAT_CONN_LOCK_SCHEMA_COUNT			1470
/*! lock: schema lock application thread wait time (usecs) */
#define	WT_STAT_CONN_LOCK_SCHEMA_WAIT_APPLICATION	1471
/*! lock: schema lock internal thread wait time (usecs) */
#define	WT_STAT_CONN_LOCK_SCHEMA_WAIT_INTERNAL		1472
=======
#define	WT_STAT_CONN_LIVE_RESTORE_BYTES_COPIED		1460
/*! live-restore: number of files remaining for migration completion */
#define	WT_STAT_CONN_LIVE_RESTORE_WORK_REMAINING	1461
/*! live-restore: number of reads from the source database */
#define	WT_STAT_CONN_LIVE_RESTORE_SOURCE_READ_COUNT	1462
/*! live-restore: source read latency histogram (bucket 1) - 0-10ms */
#define	WT_STAT_CONN_LIVE_RESTORE_HIST_SOURCE_READ_LATENCY_LT10	1463
/*! live-restore: source read latency histogram (bucket 2) - 10-49ms */
#define	WT_STAT_CONN_LIVE_RESTORE_HIST_SOURCE_READ_LATENCY_LT50	1464
/*! live-restore: source read latency histogram (bucket 3) - 50-99ms */
#define	WT_STAT_CONN_LIVE_RESTORE_HIST_SOURCE_READ_LATENCY_LT100	1465
/*! live-restore: source read latency histogram (bucket 4) - 100-249ms */
#define	WT_STAT_CONN_LIVE_RESTORE_HIST_SOURCE_READ_LATENCY_LT250	1466
/*! live-restore: source read latency histogram (bucket 5) - 250-499ms */
#define	WT_STAT_CONN_LIVE_RESTORE_HIST_SOURCE_READ_LATENCY_LT500	1467
/*! live-restore: source read latency histogram (bucket 6) - 500-999ms */
#define	WT_STAT_CONN_LIVE_RESTORE_HIST_SOURCE_READ_LATENCY_LT1000	1468
/*! live-restore: source read latency histogram (bucket 7) - 1000ms+ */
#define	WT_STAT_CONN_LIVE_RESTORE_HIST_SOURCE_READ_LATENCY_GT1000	1469
/*! live-restore: source read latency histogram total (msecs) */
#define	WT_STAT_CONN_LIVE_RESTORE_HIST_SOURCE_READ_LATENCY_TOTAL_MSECS	1470
/*! live-restore: state */
#define	WT_STAT_CONN_LIVE_RESTORE_STATE			1471
/*! lock: btree page lock acquisitions */
#define	WT_STAT_CONN_LOCK_BTREE_PAGE_COUNT		1472
/*! lock: btree page lock application thread wait time (usecs) */
#define	WT_STAT_CONN_LOCK_BTREE_PAGE_WAIT_APPLICATION	1473
/*! lock: btree page lock internal thread wait time (usecs) */
#define	WT_STAT_CONN_LOCK_BTREE_PAGE_WAIT_INTERNAL	1474
/*! lock: checkpoint lock acquisitions */
#define	WT_STAT_CONN_LOCK_CHECKPOINT_COUNT		1475
/*! lock: checkpoint lock application thread wait time (usecs) */
#define	WT_STAT_CONN_LOCK_CHECKPOINT_WAIT_APPLICATION	1476
/*! lock: checkpoint lock internal thread wait time (usecs) */
#define	WT_STAT_CONN_LOCK_CHECKPOINT_WAIT_INTERNAL	1477
/*! lock: dhandle lock application thread time waiting (usecs) */
#define	WT_STAT_CONN_LOCK_DHANDLE_WAIT_APPLICATION	1478
/*! lock: dhandle lock internal thread time waiting (usecs) */
#define	WT_STAT_CONN_LOCK_DHANDLE_WAIT_INTERNAL		1479
/*! lock: dhandle read lock acquisitions */
#define	WT_STAT_CONN_LOCK_DHANDLE_READ_COUNT		1480
/*! lock: dhandle write lock acquisitions */
#define	WT_STAT_CONN_LOCK_DHANDLE_WRITE_COUNT		1481
/*! lock: metadata lock acquisitions */
#define	WT_STAT_CONN_LOCK_METADATA_COUNT		1482
/*! lock: metadata lock application thread wait time (usecs) */
#define	WT_STAT_CONN_LOCK_METADATA_WAIT_APPLICATION	1483
/*! lock: metadata lock internal thread wait time (usecs) */
#define	WT_STAT_CONN_LOCK_METADATA_WAIT_INTERNAL	1484
/*! lock: schema lock acquisitions */
#define	WT_STAT_CONN_LOCK_SCHEMA_COUNT			1485
/*! lock: schema lock application thread wait time (usecs) */
#define	WT_STAT_CONN_LOCK_SCHEMA_WAIT_APPLICATION	1486
/*! lock: schema lock internal thread wait time (usecs) */
#define	WT_STAT_CONN_LOCK_SCHEMA_WAIT_INTERNAL		1487
>>>>>>> a1e9823f
/*!
 * lock: table lock application thread time waiting for the table lock
 * (usecs)
 */
<<<<<<< HEAD
#define	WT_STAT_CONN_LOCK_TABLE_WAIT_APPLICATION	1473
=======
#define	WT_STAT_CONN_LOCK_TABLE_WAIT_APPLICATION	1488
>>>>>>> a1e9823f
/*!
 * lock: table lock internal thread time waiting for the table lock
 * (usecs)
 */
<<<<<<< HEAD
#define	WT_STAT_CONN_LOCK_TABLE_WAIT_INTERNAL		1474
/*! lock: table read lock acquisitions */
#define	WT_STAT_CONN_LOCK_TABLE_READ_COUNT		1475
/*! lock: table write lock acquisitions */
#define	WT_STAT_CONN_LOCK_TABLE_WRITE_COUNT		1476
/*! lock: txn global lock application thread time waiting (usecs) */
#define	WT_STAT_CONN_LOCK_TXN_GLOBAL_WAIT_APPLICATION	1477
/*! lock: txn global lock internal thread time waiting (usecs) */
#define	WT_STAT_CONN_LOCK_TXN_GLOBAL_WAIT_INTERNAL	1478
/*! lock: txn global read lock acquisitions */
#define	WT_STAT_CONN_LOCK_TXN_GLOBAL_READ_COUNT		1479
/*! lock: txn global write lock acquisitions */
#define	WT_STAT_CONN_LOCK_TXN_GLOBAL_WRITE_COUNT	1480
/*! log: busy returns attempting to switch slots */
#define	WT_STAT_CONN_LOG_SLOT_SWITCH_BUSY		1481
/*! log: force log remove time sleeping (usecs) */
#define	WT_STAT_CONN_LOG_FORCE_REMOVE_SLEEP		1482
/*! log: log bytes of payload data */
#define	WT_STAT_CONN_LOG_BYTES_PAYLOAD			1483
/*! log: log bytes written */
#define	WT_STAT_CONN_LOG_BYTES_WRITTEN			1484
/*! log: log files manually zero-filled */
#define	WT_STAT_CONN_LOG_ZERO_FILLS			1485
/*! log: log flush operations */
#define	WT_STAT_CONN_LOG_FLUSH				1486
/*! log: log force write operations */
#define	WT_STAT_CONN_LOG_FORCE_WRITE			1487
/*! log: log force write operations skipped */
#define	WT_STAT_CONN_LOG_FORCE_WRITE_SKIP		1488
/*! log: log records compressed */
#define	WT_STAT_CONN_LOG_COMPRESS_WRITES		1489
/*! log: log records not compressed */
#define	WT_STAT_CONN_LOG_COMPRESS_WRITE_FAILS		1490
/*! log: log records too small to compress */
#define	WT_STAT_CONN_LOG_COMPRESS_SMALL			1491
/*! log: log release advances write LSN */
#define	WT_STAT_CONN_LOG_RELEASE_WRITE_LSN		1492
/*! log: log scan operations */
#define	WT_STAT_CONN_LOG_SCANS				1493
/*! log: log scan records requiring two reads */
#define	WT_STAT_CONN_LOG_SCAN_REREADS			1494
/*! log: log server thread advances write LSN */
#define	WT_STAT_CONN_LOG_WRITE_LSN			1495
/*! log: log server thread write LSN walk skipped */
#define	WT_STAT_CONN_LOG_WRITE_LSN_SKIP			1496
/*! log: log sync operations */
#define	WT_STAT_CONN_LOG_SYNC				1497
/*! log: log sync time duration (usecs) */
#define	WT_STAT_CONN_LOG_SYNC_DURATION			1498
/*! log: log sync_dir operations */
#define	WT_STAT_CONN_LOG_SYNC_DIR			1499
/*! log: log sync_dir time duration (usecs) */
#define	WT_STAT_CONN_LOG_SYNC_DIR_DURATION		1500
/*! log: log write operations */
#define	WT_STAT_CONN_LOG_WRITES				1501
/*! log: logging bytes consolidated */
#define	WT_STAT_CONN_LOG_SLOT_CONSOLIDATED		1502
/*! log: maximum log file size */
#define	WT_STAT_CONN_LOG_MAX_FILESIZE			1503
/*! log: number of pre-allocated log files to create */
#define	WT_STAT_CONN_LOG_PREALLOC_MAX			1504
/*! log: pre-allocated log files not ready and missed */
#define	WT_STAT_CONN_LOG_PREALLOC_MISSED		1505
/*! log: pre-allocated log files prepared */
#define	WT_STAT_CONN_LOG_PREALLOC_FILES			1506
/*! log: pre-allocated log files used */
#define	WT_STAT_CONN_LOG_PREALLOC_USED			1507
/*! log: records processed by log scan */
#define	WT_STAT_CONN_LOG_SCAN_RECORDS			1508
/*! log: slot close lost race */
#define	WT_STAT_CONN_LOG_SLOT_CLOSE_RACE		1509
/*! log: slot close unbuffered waits */
#define	WT_STAT_CONN_LOG_SLOT_CLOSE_UNBUF		1510
/*! log: slot closures */
#define	WT_STAT_CONN_LOG_SLOT_CLOSES			1511
/*! log: slot join atomic update races */
#define	WT_STAT_CONN_LOG_SLOT_RACES			1512
/*! log: slot join calls atomic updates raced */
#define	WT_STAT_CONN_LOG_SLOT_YIELD_RACE		1513
/*! log: slot join calls did not yield */
#define	WT_STAT_CONN_LOG_SLOT_IMMEDIATE			1514
/*! log: slot join calls found active slot closed */
#define	WT_STAT_CONN_LOG_SLOT_YIELD_CLOSE		1515
/*! log: slot join calls slept */
#define	WT_STAT_CONN_LOG_SLOT_YIELD_SLEEP		1516
/*! log: slot join calls yielded */
#define	WT_STAT_CONN_LOG_SLOT_YIELD			1517
/*! log: slot join found active slot closed */
#define	WT_STAT_CONN_LOG_SLOT_ACTIVE_CLOSED		1518
/*! log: slot joins yield time (usecs) */
#define	WT_STAT_CONN_LOG_SLOT_YIELD_DURATION		1519
/*! log: slot transitions unable to find free slot */
#define	WT_STAT_CONN_LOG_SLOT_NO_FREE_SLOTS		1520
/*! log: slot unbuffered writes */
#define	WT_STAT_CONN_LOG_SLOT_UNBUFFERED		1521
/*! log: total in-memory size of compressed records */
#define	WT_STAT_CONN_LOG_COMPRESS_MEM			1522
/*! log: total log buffer size */
#define	WT_STAT_CONN_LOG_BUFFER_SIZE			1523
/*! log: total size of compressed records */
#define	WT_STAT_CONN_LOG_COMPRESS_LEN			1524
/*! log: written slots coalesced */
#define	WT_STAT_CONN_LOG_SLOT_COALESCED			1525
/*! log: yields waiting for previous log file close */
#define	WT_STAT_CONN_LOG_CLOSE_YIELDS			1526
/*! perf: file system read latency histogram (bucket 1) - 0-10ms */
#define	WT_STAT_CONN_PERF_HIST_FSREAD_LATENCY_LT10	1527
/*! perf: file system read latency histogram (bucket 2) - 10-49ms */
#define	WT_STAT_CONN_PERF_HIST_FSREAD_LATENCY_LT50	1528
/*! perf: file system read latency histogram (bucket 3) - 50-99ms */
#define	WT_STAT_CONN_PERF_HIST_FSREAD_LATENCY_LT100	1529
/*! perf: file system read latency histogram (bucket 4) - 100-249ms */
#define	WT_STAT_CONN_PERF_HIST_FSREAD_LATENCY_LT250	1530
/*! perf: file system read latency histogram (bucket 5) - 250-499ms */
#define	WT_STAT_CONN_PERF_HIST_FSREAD_LATENCY_LT500	1531
/*! perf: file system read latency histogram (bucket 6) - 500-999ms */
#define	WT_STAT_CONN_PERF_HIST_FSREAD_LATENCY_LT1000	1532
/*! perf: file system read latency histogram (bucket 7) - 1000ms+ */
#define	WT_STAT_CONN_PERF_HIST_FSREAD_LATENCY_GT1000	1533
/*! perf: file system read latency histogram total (msecs) */
#define	WT_STAT_CONN_PERF_HIST_FSREAD_LATENCY_TOTAL_MSECS	1534
/*! perf: file system write latency histogram (bucket 1) - 0-10ms */
#define	WT_STAT_CONN_PERF_HIST_FSWRITE_LATENCY_LT10	1535
/*! perf: file system write latency histogram (bucket 2) - 10-49ms */
#define	WT_STAT_CONN_PERF_HIST_FSWRITE_LATENCY_LT50	1536
/*! perf: file system write latency histogram (bucket 3) - 50-99ms */
#define	WT_STAT_CONN_PERF_HIST_FSWRITE_LATENCY_LT100	1537
/*! perf: file system write latency histogram (bucket 4) - 100-249ms */
#define	WT_STAT_CONN_PERF_HIST_FSWRITE_LATENCY_LT250	1538
/*! perf: file system write latency histogram (bucket 5) - 250-499ms */
#define	WT_STAT_CONN_PERF_HIST_FSWRITE_LATENCY_LT500	1539
/*! perf: file system write latency histogram (bucket 6) - 500-999ms */
#define	WT_STAT_CONN_PERF_HIST_FSWRITE_LATENCY_LT1000	1540
/*! perf: file system write latency histogram (bucket 7) - 1000ms+ */
#define	WT_STAT_CONN_PERF_HIST_FSWRITE_LATENCY_GT1000	1541
/*! perf: file system write latency histogram total (msecs) */
#define	WT_STAT_CONN_PERF_HIST_FSWRITE_LATENCY_TOTAL_MSECS	1542
/*! perf: operation read latency histogram (bucket 1) - 0-100us */
#define	WT_STAT_CONN_PERF_HIST_OPREAD_LATENCY_LT100	1543
/*! perf: operation read latency histogram (bucket 2) - 100-249us */
#define	WT_STAT_CONN_PERF_HIST_OPREAD_LATENCY_LT250	1544
/*! perf: operation read latency histogram (bucket 3) - 250-499us */
#define	WT_STAT_CONN_PERF_HIST_OPREAD_LATENCY_LT500	1545
/*! perf: operation read latency histogram (bucket 4) - 500-999us */
#define	WT_STAT_CONN_PERF_HIST_OPREAD_LATENCY_LT1000	1546
/*! perf: operation read latency histogram (bucket 5) - 1000-9999us */
#define	WT_STAT_CONN_PERF_HIST_OPREAD_LATENCY_LT10000	1547
/*! perf: operation read latency histogram (bucket 6) - 10000us+ */
#define	WT_STAT_CONN_PERF_HIST_OPREAD_LATENCY_GT10000	1548
/*! perf: operation read latency histogram total (usecs) */
#define	WT_STAT_CONN_PERF_HIST_OPREAD_LATENCY_TOTAL_USECS	1549
/*! perf: operation write latency histogram (bucket 1) - 0-100us */
#define	WT_STAT_CONN_PERF_HIST_OPWRITE_LATENCY_LT100	1550
/*! perf: operation write latency histogram (bucket 2) - 100-249us */
#define	WT_STAT_CONN_PERF_HIST_OPWRITE_LATENCY_LT250	1551
/*! perf: operation write latency histogram (bucket 3) - 250-499us */
#define	WT_STAT_CONN_PERF_HIST_OPWRITE_LATENCY_LT500	1552
/*! perf: operation write latency histogram (bucket 4) - 500-999us */
#define	WT_STAT_CONN_PERF_HIST_OPWRITE_LATENCY_LT1000	1553
/*! perf: operation write latency histogram (bucket 5) - 1000-9999us */
#define	WT_STAT_CONN_PERF_HIST_OPWRITE_LATENCY_LT10000	1554
/*! perf: operation write latency histogram (bucket 6) - 10000us+ */
#define	WT_STAT_CONN_PERF_HIST_OPWRITE_LATENCY_GT10000	1555
/*! perf: operation write latency histogram total (usecs) */
#define	WT_STAT_CONN_PERF_HIST_OPWRITE_LATENCY_TOTAL_USECS	1556
/*! prefetch: could not perform pre-fetch on internal page */
#define	WT_STAT_CONN_PREFETCH_SKIPPED_INTERNAL_PAGE	1557
=======
#define	WT_STAT_CONN_LOCK_TABLE_WAIT_INTERNAL		1489
/*! lock: table read lock acquisitions */
#define	WT_STAT_CONN_LOCK_TABLE_READ_COUNT		1490
/*! lock: table write lock acquisitions */
#define	WT_STAT_CONN_LOCK_TABLE_WRITE_COUNT		1491
/*! lock: txn global lock application thread time waiting (usecs) */
#define	WT_STAT_CONN_LOCK_TXN_GLOBAL_WAIT_APPLICATION	1492
/*! lock: txn global lock internal thread time waiting (usecs) */
#define	WT_STAT_CONN_LOCK_TXN_GLOBAL_WAIT_INTERNAL	1493
/*! lock: txn global read lock acquisitions */
#define	WT_STAT_CONN_LOCK_TXN_GLOBAL_READ_COUNT		1494
/*! lock: txn global write lock acquisitions */
#define	WT_STAT_CONN_LOCK_TXN_GLOBAL_WRITE_COUNT	1495
/*! log: busy returns attempting to switch slots */
#define	WT_STAT_CONN_LOG_SLOT_SWITCH_BUSY		1496
/*! log: force log remove time sleeping (usecs) */
#define	WT_STAT_CONN_LOG_FORCE_REMOVE_SLEEP		1497
/*! log: log bytes of payload data */
#define	WT_STAT_CONN_LOG_BYTES_PAYLOAD			1498
/*! log: log bytes written */
#define	WT_STAT_CONN_LOG_BYTES_WRITTEN			1499
/*! log: log files manually zero-filled */
#define	WT_STAT_CONN_LOG_ZERO_FILLS			1500
/*! log: log flush operations */
#define	WT_STAT_CONN_LOG_FLUSH				1501
/*! log: log force write operations */
#define	WT_STAT_CONN_LOG_FORCE_WRITE			1502
/*! log: log force write operations skipped */
#define	WT_STAT_CONN_LOG_FORCE_WRITE_SKIP		1503
/*! log: log records compressed */
#define	WT_STAT_CONN_LOG_COMPRESS_WRITES		1504
/*! log: log records not compressed */
#define	WT_STAT_CONN_LOG_COMPRESS_WRITE_FAILS		1505
/*! log: log records too small to compress */
#define	WT_STAT_CONN_LOG_COMPRESS_SMALL			1506
/*! log: log release advances write LSN */
#define	WT_STAT_CONN_LOG_RELEASE_WRITE_LSN		1507
/*! log: log scan operations */
#define	WT_STAT_CONN_LOG_SCANS				1508
/*! log: log scan records requiring two reads */
#define	WT_STAT_CONN_LOG_SCAN_REREADS			1509
/*! log: log server thread advances write LSN */
#define	WT_STAT_CONN_LOG_WRITE_LSN			1510
/*! log: log server thread write LSN walk skipped */
#define	WT_STAT_CONN_LOG_WRITE_LSN_SKIP			1511
/*! log: log sync operations */
#define	WT_STAT_CONN_LOG_SYNC				1512
/*! log: log sync time duration (usecs) */
#define	WT_STAT_CONN_LOG_SYNC_DURATION			1513
/*! log: log sync_dir operations */
#define	WT_STAT_CONN_LOG_SYNC_DIR			1514
/*! log: log sync_dir time duration (usecs) */
#define	WT_STAT_CONN_LOG_SYNC_DIR_DURATION		1515
/*! log: log write operations */
#define	WT_STAT_CONN_LOG_WRITES				1516
/*! log: logging bytes consolidated */
#define	WT_STAT_CONN_LOG_SLOT_CONSOLIDATED		1517
/*! log: maximum log file size */
#define	WT_STAT_CONN_LOG_MAX_FILESIZE			1518
/*! log: number of pre-allocated log files to create */
#define	WT_STAT_CONN_LOG_PREALLOC_MAX			1519
/*! log: pre-allocated log files not ready and missed */
#define	WT_STAT_CONN_LOG_PREALLOC_MISSED		1520
/*! log: pre-allocated log files prepared */
#define	WT_STAT_CONN_LOG_PREALLOC_FILES			1521
/*! log: pre-allocated log files used */
#define	WT_STAT_CONN_LOG_PREALLOC_USED			1522
/*! log: records processed by log scan */
#define	WT_STAT_CONN_LOG_SCAN_RECORDS			1523
/*! log: slot close lost race */
#define	WT_STAT_CONN_LOG_SLOT_CLOSE_RACE		1524
/*! log: slot close unbuffered waits */
#define	WT_STAT_CONN_LOG_SLOT_CLOSE_UNBUF		1525
/*! log: slot closures */
#define	WT_STAT_CONN_LOG_SLOT_CLOSES			1526
/*! log: slot join atomic update races */
#define	WT_STAT_CONN_LOG_SLOT_RACES			1527
/*! log: slot join calls atomic updates raced */
#define	WT_STAT_CONN_LOG_SLOT_YIELD_RACE		1528
/*! log: slot join calls did not yield */
#define	WT_STAT_CONN_LOG_SLOT_IMMEDIATE			1529
/*! log: slot join calls found active slot closed */
#define	WT_STAT_CONN_LOG_SLOT_YIELD_CLOSE		1530
/*! log: slot join calls slept */
#define	WT_STAT_CONN_LOG_SLOT_YIELD_SLEEP		1531
/*! log: slot join calls yielded */
#define	WT_STAT_CONN_LOG_SLOT_YIELD			1532
/*! log: slot join found active slot closed */
#define	WT_STAT_CONN_LOG_SLOT_ACTIVE_CLOSED		1533
/*! log: slot joins yield time (usecs) */
#define	WT_STAT_CONN_LOG_SLOT_YIELD_DURATION		1534
/*! log: slot transitions unable to find free slot */
#define	WT_STAT_CONN_LOG_SLOT_NO_FREE_SLOTS		1535
/*! log: slot unbuffered writes */
#define	WT_STAT_CONN_LOG_SLOT_UNBUFFERED		1536
/*! log: total in-memory size of compressed records */
#define	WT_STAT_CONN_LOG_COMPRESS_MEM			1537
/*! log: total log buffer size */
#define	WT_STAT_CONN_LOG_BUFFER_SIZE			1538
/*! log: total size of compressed records */
#define	WT_STAT_CONN_LOG_COMPRESS_LEN			1539
/*! log: written slots coalesced */
#define	WT_STAT_CONN_LOG_SLOT_COALESCED			1540
/*! log: yields waiting for previous log file close */
#define	WT_STAT_CONN_LOG_CLOSE_YIELDS			1541
/*! perf: block manager read latency histogram (bucket 1) - 0-10ms */
#define	WT_STAT_CONN_PERF_HIST_BMREAD_LATENCY_LT10	1542
/*! perf: block manager read latency histogram (bucket 2) - 10-49ms */
#define	WT_STAT_CONN_PERF_HIST_BMREAD_LATENCY_LT50	1543
/*! perf: block manager read latency histogram (bucket 3) - 50-99ms */
#define	WT_STAT_CONN_PERF_HIST_BMREAD_LATENCY_LT100	1544
/*! perf: block manager read latency histogram (bucket 4) - 100-249ms */
#define	WT_STAT_CONN_PERF_HIST_BMREAD_LATENCY_LT250	1545
/*! perf: block manager read latency histogram (bucket 5) - 250-499ms */
#define	WT_STAT_CONN_PERF_HIST_BMREAD_LATENCY_LT500	1546
/*! perf: block manager read latency histogram (bucket 6) - 500-999ms */
#define	WT_STAT_CONN_PERF_HIST_BMREAD_LATENCY_LT1000	1547
/*! perf: block manager read latency histogram (bucket 7) - 1000ms+ */
#define	WT_STAT_CONN_PERF_HIST_BMREAD_LATENCY_GT1000	1548
/*! perf: block manager read latency histogram total (msecs) */
#define	WT_STAT_CONN_PERF_HIST_BMREAD_LATENCY_TOTAL_MSECS	1549
/*! perf: block manager write latency histogram (bucket 1) - 0-10ms */
#define	WT_STAT_CONN_PERF_HIST_BMWRITE_LATENCY_LT10	1550
/*! perf: block manager write latency histogram (bucket 2) - 10-49ms */
#define	WT_STAT_CONN_PERF_HIST_BMWRITE_LATENCY_LT50	1551
/*! perf: block manager write latency histogram (bucket 3) - 50-99ms */
#define	WT_STAT_CONN_PERF_HIST_BMWRITE_LATENCY_LT100	1552
/*! perf: block manager write latency histogram (bucket 4) - 100-249ms */
#define	WT_STAT_CONN_PERF_HIST_BMWRITE_LATENCY_LT250	1553
/*! perf: block manager write latency histogram (bucket 5) - 250-499ms */
#define	WT_STAT_CONN_PERF_HIST_BMWRITE_LATENCY_LT500	1554
/*! perf: block manager write latency histogram (bucket 6) - 500-999ms */
#define	WT_STAT_CONN_PERF_HIST_BMWRITE_LATENCY_LT1000	1555
/*! perf: block manager write latency histogram (bucket 7) - 1000ms+ */
#define	WT_STAT_CONN_PERF_HIST_BMWRITE_LATENCY_GT1000	1556
/*! perf: block manager write latency histogram total (msecs) */
#define	WT_STAT_CONN_PERF_HIST_BMWRITE_LATENCY_TOTAL_MSECS	1557
/*! perf: disagg block manager read latency histogram (bucket 1) - 50-99us */
#define	WT_STAT_CONN_PERF_HIST_DISAGGBMREAD_LATENCY_LT100	1558
/*!
 * perf: disagg block manager read latency histogram (bucket 2) -
 * 100-249us
 */
#define	WT_STAT_CONN_PERF_HIST_DISAGGBMREAD_LATENCY_LT250	1559
/*!
 * perf: disagg block manager read latency histogram (bucket 3) -
 * 250-499us
 */
#define	WT_STAT_CONN_PERF_HIST_DISAGGBMREAD_LATENCY_LT500	1560
/*!
 * perf: disagg block manager read latency histogram (bucket 4) -
 * 500-999us
 */
#define	WT_STAT_CONN_PERF_HIST_DISAGGBMREAD_LATENCY_LT1000	1561
/*!
 * perf: disagg block manager read latency histogram (bucket 5) -
 * 1000-9999us
 */
#define	WT_STAT_CONN_PERF_HIST_DISAGGBMREAD_LATENCY_LT10000	1562
/*!
 * perf: disagg block manager read latency histogram (bucket 6) -
 * 10000us+
 */
#define	WT_STAT_CONN_PERF_HIST_DISAGGBMREAD_LATENCY_GT10000	1563
/*! perf: disagg block manager read latency histogram total (usecs) */
#define	WT_STAT_CONN_PERF_HIST_DISAGGBMREAD_LATENCY_TOTAL_USECS	1564
/*!
 * perf: disagg block manager write latency histogram (bucket 1) -
 * 50-99us
 */
#define	WT_STAT_CONN_PERF_HIST_DISAGGBMWRITE_LATENCY_LT100	1565
/*!
 * perf: disagg block manager write latency histogram (bucket 2) -
 * 100-249us
 */
#define	WT_STAT_CONN_PERF_HIST_DISAGGBMWRITE_LATENCY_LT250	1566
/*!
 * perf: disagg block manager write latency histogram (bucket 3) -
 * 250-499us
 */
#define	WT_STAT_CONN_PERF_HIST_DISAGGBMWRITE_LATENCY_LT500	1567
/*!
 * perf: disagg block manager write latency histogram (bucket 4) -
 * 500-999us
 */
#define	WT_STAT_CONN_PERF_HIST_DISAGGBMWRITE_LATENCY_LT1000	1568
/*!
 * perf: disagg block manager write latency histogram (bucket 5) -
 * 1000-9999us
 */
#define	WT_STAT_CONN_PERF_HIST_DISAGGBMWRITE_LATENCY_LT10000	1569
/*!
 * perf: disagg block manager write latency histogram (bucket 6) -
 * 10000us+
 */
#define	WT_STAT_CONN_PERF_HIST_DISAGGBMWRITE_LATENCY_GT10000	1570
/*! perf: disagg block manager write latency histogram total (usecs) */
#define	WT_STAT_CONN_PERF_HIST_DISAGGBMWRITE_LATENCY_TOTAL_USECS	1571
/*! perf: file system read latency histogram (bucket 1) - 0-10ms */
#define	WT_STAT_CONN_PERF_HIST_FSREAD_LATENCY_LT10	1572
/*! perf: file system read latency histogram (bucket 2) - 10-49ms */
#define	WT_STAT_CONN_PERF_HIST_FSREAD_LATENCY_LT50	1573
/*! perf: file system read latency histogram (bucket 3) - 50-99ms */
#define	WT_STAT_CONN_PERF_HIST_FSREAD_LATENCY_LT100	1574
/*! perf: file system read latency histogram (bucket 4) - 100-249ms */
#define	WT_STAT_CONN_PERF_HIST_FSREAD_LATENCY_LT250	1575
/*! perf: file system read latency histogram (bucket 5) - 250-499ms */
#define	WT_STAT_CONN_PERF_HIST_FSREAD_LATENCY_LT500	1576
/*! perf: file system read latency histogram (bucket 6) - 500-999ms */
#define	WT_STAT_CONN_PERF_HIST_FSREAD_LATENCY_LT1000	1577
/*! perf: file system read latency histogram (bucket 7) - 1000ms+ */
#define	WT_STAT_CONN_PERF_HIST_FSREAD_LATENCY_GT1000	1578
/*! perf: file system read latency histogram total (msecs) */
#define	WT_STAT_CONN_PERF_HIST_FSREAD_LATENCY_TOTAL_MSECS	1579
/*! perf: file system write latency histogram (bucket 1) - 0-10ms */
#define	WT_STAT_CONN_PERF_HIST_FSWRITE_LATENCY_LT10	1580
/*! perf: file system write latency histogram (bucket 2) - 10-49ms */
#define	WT_STAT_CONN_PERF_HIST_FSWRITE_LATENCY_LT50	1581
/*! perf: file system write latency histogram (bucket 3) - 50-99ms */
#define	WT_STAT_CONN_PERF_HIST_FSWRITE_LATENCY_LT100	1582
/*! perf: file system write latency histogram (bucket 4) - 100-249ms */
#define	WT_STAT_CONN_PERF_HIST_FSWRITE_LATENCY_LT250	1583
/*! perf: file system write latency histogram (bucket 5) - 250-499ms */
#define	WT_STAT_CONN_PERF_HIST_FSWRITE_LATENCY_LT500	1584
/*! perf: file system write latency histogram (bucket 6) - 500-999ms */
#define	WT_STAT_CONN_PERF_HIST_FSWRITE_LATENCY_LT1000	1585
/*! perf: file system write latency histogram (bucket 7) - 1000ms+ */
#define	WT_STAT_CONN_PERF_HIST_FSWRITE_LATENCY_GT1000	1586
/*! perf: file system write latency histogram total (msecs) */
#define	WT_STAT_CONN_PERF_HIST_FSWRITE_LATENCY_TOTAL_MSECS	1587
/*! perf: operation read latency histogram (bucket 1) - 0-100us */
#define	WT_STAT_CONN_PERF_HIST_OPREAD_LATENCY_LT100	1588
/*! perf: operation read latency histogram (bucket 2) - 100-249us */
#define	WT_STAT_CONN_PERF_HIST_OPREAD_LATENCY_LT250	1589
/*! perf: operation read latency histogram (bucket 3) - 250-499us */
#define	WT_STAT_CONN_PERF_HIST_OPREAD_LATENCY_LT500	1590
/*! perf: operation read latency histogram (bucket 4) - 500-999us */
#define	WT_STAT_CONN_PERF_HIST_OPREAD_LATENCY_LT1000	1591
/*! perf: operation read latency histogram (bucket 5) - 1000-9999us */
#define	WT_STAT_CONN_PERF_HIST_OPREAD_LATENCY_LT10000	1592
/*! perf: operation read latency histogram (bucket 6) - 10000us+ */
#define	WT_STAT_CONN_PERF_HIST_OPREAD_LATENCY_GT10000	1593
/*! perf: operation read latency histogram total (usecs) */
#define	WT_STAT_CONN_PERF_HIST_OPREAD_LATENCY_TOTAL_USECS	1594
/*! perf: operation write latency histogram (bucket 1) - 0-100us */
#define	WT_STAT_CONN_PERF_HIST_OPWRITE_LATENCY_LT100	1595
/*! perf: operation write latency histogram (bucket 2) - 100-249us */
#define	WT_STAT_CONN_PERF_HIST_OPWRITE_LATENCY_LT250	1596
/*! perf: operation write latency histogram (bucket 3) - 250-499us */
#define	WT_STAT_CONN_PERF_HIST_OPWRITE_LATENCY_LT500	1597
/*! perf: operation write latency histogram (bucket 4) - 500-999us */
#define	WT_STAT_CONN_PERF_HIST_OPWRITE_LATENCY_LT1000	1598
/*! perf: operation write latency histogram (bucket 5) - 1000-9999us */
#define	WT_STAT_CONN_PERF_HIST_OPWRITE_LATENCY_LT10000	1599
/*! perf: operation write latency histogram (bucket 6) - 10000us+ */
#define	WT_STAT_CONN_PERF_HIST_OPWRITE_LATENCY_GT10000	1600
/*! perf: operation write latency histogram total (usecs) */
#define	WT_STAT_CONN_PERF_HIST_OPWRITE_LATENCY_TOTAL_USECS	1601
/*! prefetch: could not perform pre-fetch on internal page */
#define	WT_STAT_CONN_PREFETCH_SKIPPED_INTERNAL_PAGE	1602
>>>>>>> a1e9823f
/*!
 * prefetch: could not perform pre-fetch on ref without the pre-fetch
 * flag set
 */
<<<<<<< HEAD
#define	WT_STAT_CONN_PREFETCH_SKIPPED_NO_FLAG_SET	1558
/*! prefetch: number of times pre-fetch failed to start */
#define	WT_STAT_CONN_PREFETCH_FAILED_START		1559
/*! prefetch: pre-fetch not repeating for recently pre-fetched ref */
#define	WT_STAT_CONN_PREFETCH_SKIPPED_SAME_REF		1560
/*! prefetch: pre-fetch not triggered after single disk read */
#define	WT_STAT_CONN_PREFETCH_DISK_ONE			1561
/*! prefetch: pre-fetch not triggered as there is no valid dhandle */
#define	WT_STAT_CONN_PREFETCH_SKIPPED_NO_VALID_DHANDLE	1562
/*! prefetch: pre-fetch not triggered by page read */
#define	WT_STAT_CONN_PREFETCH_SKIPPED			1563
/*! prefetch: pre-fetch not triggered due to disk read count */
#define	WT_STAT_CONN_PREFETCH_SKIPPED_DISK_READ_COUNT	1564
/*! prefetch: pre-fetch not triggered due to internal session */
#define	WT_STAT_CONN_PREFETCH_SKIPPED_INTERNAL_SESSION	1565
/*! prefetch: pre-fetch not triggered due to special btree handle */
#define	WT_STAT_CONN_PREFETCH_SKIPPED_SPECIAL_HANDLE	1566
/*! prefetch: pre-fetch page not on disk when reading */
#define	WT_STAT_CONN_PREFETCH_PAGES_FAIL		1567
/*! prefetch: pre-fetch pages queued */
#define	WT_STAT_CONN_PREFETCH_PAGES_QUEUED		1568
/*! prefetch: pre-fetch pages read in background */
#define	WT_STAT_CONN_PREFETCH_PAGES_READ		1569
/*! prefetch: pre-fetch skipped reading in a page due to harmless error */
#define	WT_STAT_CONN_PREFETCH_SKIPPED_ERROR_OK		1570
/*! prefetch: pre-fetch triggered by page read */
#define	WT_STAT_CONN_PREFETCH_ATTEMPTS			1571
/*! reconciliation: VLCS pages explicitly reconciled as empty */
#define	WT_STAT_CONN_REC_VLCS_EMPTIED_PAGES		1572
/*! reconciliation: approximate byte size of timestamps in pages written */
#define	WT_STAT_CONN_REC_TIME_WINDOW_BYTES_TS		1573
=======
#define	WT_STAT_CONN_PREFETCH_SKIPPED_NO_FLAG_SET	1603
/*! prefetch: number of times pre-fetch failed to start */
#define	WT_STAT_CONN_PREFETCH_FAILED_START		1604
/*! prefetch: pre-fetch not repeating for recently pre-fetched ref */
#define	WT_STAT_CONN_PREFETCH_SKIPPED_SAME_REF		1605
/*! prefetch: pre-fetch not triggered after single disk read */
#define	WT_STAT_CONN_PREFETCH_DISK_ONE			1606
/*! prefetch: pre-fetch not triggered as there is no valid dhandle */
#define	WT_STAT_CONN_PREFETCH_SKIPPED_NO_VALID_DHANDLE	1607
/*! prefetch: pre-fetch not triggered by page read */
#define	WT_STAT_CONN_PREFETCH_SKIPPED			1608
/*! prefetch: pre-fetch not triggered due to disk read count */
#define	WT_STAT_CONN_PREFETCH_SKIPPED_DISK_READ_COUNT	1609
/*! prefetch: pre-fetch not triggered due to internal session */
#define	WT_STAT_CONN_PREFETCH_SKIPPED_INTERNAL_SESSION	1610
/*! prefetch: pre-fetch not triggered due to special btree handle */
#define	WT_STAT_CONN_PREFETCH_SKIPPED_SPECIAL_HANDLE	1611
/*! prefetch: pre-fetch page not on disk when reading */
#define	WT_STAT_CONN_PREFETCH_PAGES_FAIL		1612
/*! prefetch: pre-fetch pages queued */
#define	WT_STAT_CONN_PREFETCH_PAGES_QUEUED		1613
/*! prefetch: pre-fetch pages read in background */
#define	WT_STAT_CONN_PREFETCH_PAGES_READ		1614
/*! prefetch: pre-fetch skipped reading in a page due to harmless error */
#define	WT_STAT_CONN_PREFETCH_SKIPPED_ERROR_OK		1615
/*! prefetch: pre-fetch triggered by page read */
#define	WT_STAT_CONN_PREFETCH_ATTEMPTS			1616
/*! reconciliation: VLCS pages explicitly reconciled as empty */
#define	WT_STAT_CONN_REC_VLCS_EMPTIED_PAGES		1617
/*! reconciliation: approximate byte size of timestamps in pages written */
#define	WT_STAT_CONN_REC_TIME_WINDOW_BYTES_TS		1618
>>>>>>> a1e9823f
/*!
 * reconciliation: approximate byte size of transaction IDs in pages
 * written
 */
<<<<<<< HEAD
#define	WT_STAT_CONN_REC_TIME_WINDOW_BYTES_TXN		1574
/*! reconciliation: fast-path pages deleted */
#define	WT_STAT_CONN_REC_PAGE_DELETE_FAST		1575
/*! reconciliation: leaf-page overflow keys */
#define	WT_STAT_CONN_REC_OVERFLOW_KEY_LEAF		1576
/*! reconciliation: maximum milliseconds spent in a reconciliation call */
#define	WT_STAT_CONN_REC_MAXIMUM_MILLISECONDS		1577
=======
#define	WT_STAT_CONN_REC_TIME_WINDOW_BYTES_TXN		1619
/*! reconciliation: fast-path pages deleted */
#define	WT_STAT_CONN_REC_PAGE_DELETE_FAST		1620
/*! reconciliation: leaf-page overflow keys */
#define	WT_STAT_CONN_REC_OVERFLOW_KEY_LEAF		1621
/*! reconciliation: maximum milliseconds spent in a reconciliation call */
#define	WT_STAT_CONN_REC_MAXIMUM_MILLISECONDS		1622
>>>>>>> a1e9823f
/*!
 * reconciliation: maximum milliseconds spent in building a disk image in
 * a reconciliation
 */
<<<<<<< HEAD
#define	WT_STAT_CONN_REC_MAXIMUM_IMAGE_BUILD_MILLISECONDS	1578
=======
#define	WT_STAT_CONN_REC_MAXIMUM_IMAGE_BUILD_MILLISECONDS	1623
>>>>>>> a1e9823f
/*!
 * reconciliation: maximum milliseconds spent in moving updates to the
 * history store in a reconciliation
 */
<<<<<<< HEAD
#define	WT_STAT_CONN_REC_MAXIMUM_HS_WRAPUP_MILLISECONDS	1579
/*! reconciliation: overflow values written */
#define	WT_STAT_CONN_REC_OVERFLOW_VALUE			1580
/*! reconciliation: page reconciliation calls */
#define	WT_STAT_CONN_REC_PAGES				1581
/*! reconciliation: page reconciliation calls for eviction */
#define	WT_STAT_CONN_REC_PAGES_EVICTION			1582
=======
#define	WT_STAT_CONN_REC_MAXIMUM_HS_WRAPUP_MILLISECONDS	1624
/*! reconciliation: overflow values written */
#define	WT_STAT_CONN_REC_OVERFLOW_VALUE			1625
/*! reconciliation: page reconciliation calls */
#define	WT_STAT_CONN_REC_PAGES				1626
/*! reconciliation: page reconciliation calls for eviction */
#define	WT_STAT_CONN_REC_PAGES_EVICTION			1627
>>>>>>> a1e9823f
/*!
 * reconciliation: page reconciliation calls that resulted in values with
 * prepared transaction metadata
 */
<<<<<<< HEAD
#define	WT_STAT_CONN_REC_PAGES_WITH_PREPARE		1583
=======
#define	WT_STAT_CONN_REC_PAGES_WITH_PREPARE		1628
>>>>>>> a1e9823f
/*!
 * reconciliation: page reconciliation calls that resulted in values with
 * timestamps
 */
<<<<<<< HEAD
#define	WT_STAT_CONN_REC_PAGES_WITH_TS			1584
=======
#define	WT_STAT_CONN_REC_PAGES_WITH_TS			1629
>>>>>>> a1e9823f
/*!
 * reconciliation: page reconciliation calls that resulted in values with
 * transaction ids
 */
<<<<<<< HEAD
#define	WT_STAT_CONN_REC_PAGES_WITH_TXN			1585
/*! reconciliation: pages deleted */
#define	WT_STAT_CONN_REC_PAGE_DELETE			1586
=======
#define	WT_STAT_CONN_REC_PAGES_WITH_TXN			1630
/*! reconciliation: pages deleted */
#define	WT_STAT_CONN_REC_PAGE_DELETE			1631
>>>>>>> a1e9823f
/*!
 * reconciliation: pages written including an aggregated newest start
 * durable timestamp
 */
<<<<<<< HEAD
#define	WT_STAT_CONN_REC_TIME_AGGR_NEWEST_START_DURABLE_TS	1587
=======
#define	WT_STAT_CONN_REC_TIME_AGGR_NEWEST_START_DURABLE_TS	1632
>>>>>>> a1e9823f
/*!
 * reconciliation: pages written including an aggregated newest stop
 * durable timestamp
 */
<<<<<<< HEAD
#define	WT_STAT_CONN_REC_TIME_AGGR_NEWEST_STOP_DURABLE_TS	1588
=======
#define	WT_STAT_CONN_REC_TIME_AGGR_NEWEST_STOP_DURABLE_TS	1633
>>>>>>> a1e9823f
/*!
 * reconciliation: pages written including an aggregated newest stop
 * timestamp
 */
<<<<<<< HEAD
#define	WT_STAT_CONN_REC_TIME_AGGR_NEWEST_STOP_TS	1589
=======
#define	WT_STAT_CONN_REC_TIME_AGGR_NEWEST_STOP_TS	1634
>>>>>>> a1e9823f
/*!
 * reconciliation: pages written including an aggregated newest stop
 * transaction ID
 */
<<<<<<< HEAD
#define	WT_STAT_CONN_REC_TIME_AGGR_NEWEST_STOP_TXN	1590
=======
#define	WT_STAT_CONN_REC_TIME_AGGR_NEWEST_STOP_TXN	1635
>>>>>>> a1e9823f
/*!
 * reconciliation: pages written including an aggregated newest
 * transaction ID
 */
<<<<<<< HEAD
#define	WT_STAT_CONN_REC_TIME_AGGR_NEWEST_TXN		1591
=======
#define	WT_STAT_CONN_REC_TIME_AGGR_NEWEST_TXN		1636
>>>>>>> a1e9823f
/*!
 * reconciliation: pages written including an aggregated oldest start
 * timestamp
 */
<<<<<<< HEAD
#define	WT_STAT_CONN_REC_TIME_AGGR_OLDEST_START_TS	1592
/*! reconciliation: pages written including an aggregated prepare */
#define	WT_STAT_CONN_REC_TIME_AGGR_PREPARED		1593
/*! reconciliation: pages written including at least one prepare state */
#define	WT_STAT_CONN_REC_TIME_WINDOW_PAGES_PREPARED	1594
=======
#define	WT_STAT_CONN_REC_TIME_AGGR_OLDEST_START_TS	1637
/*! reconciliation: pages written including an aggregated prepare */
#define	WT_STAT_CONN_REC_TIME_AGGR_PREPARED		1638
/*! reconciliation: pages written including at least one prepare state */
#define	WT_STAT_CONN_REC_TIME_WINDOW_PAGES_PREPARED	1639
>>>>>>> a1e9823f
/*!
 * reconciliation: pages written including at least one start durable
 * timestamp
 */
<<<<<<< HEAD
#define	WT_STAT_CONN_REC_TIME_WINDOW_PAGES_DURABLE_START_TS	1595
/*! reconciliation: pages written including at least one start timestamp */
#define	WT_STAT_CONN_REC_TIME_WINDOW_PAGES_START_TS	1596
=======
#define	WT_STAT_CONN_REC_TIME_WINDOW_PAGES_DURABLE_START_TS	1640
/*! reconciliation: pages written including at least one start timestamp */
#define	WT_STAT_CONN_REC_TIME_WINDOW_PAGES_START_TS	1641
>>>>>>> a1e9823f
/*!
 * reconciliation: pages written including at least one start transaction
 * ID
 */
<<<<<<< HEAD
#define	WT_STAT_CONN_REC_TIME_WINDOW_PAGES_START_TXN	1597
=======
#define	WT_STAT_CONN_REC_TIME_WINDOW_PAGES_START_TXN	1642
>>>>>>> a1e9823f
/*!
 * reconciliation: pages written including at least one stop durable
 * timestamp
 */
<<<<<<< HEAD
#define	WT_STAT_CONN_REC_TIME_WINDOW_PAGES_DURABLE_STOP_TS	1598
/*! reconciliation: pages written including at least one stop timestamp */
#define	WT_STAT_CONN_REC_TIME_WINDOW_PAGES_STOP_TS	1599
=======
#define	WT_STAT_CONN_REC_TIME_WINDOW_PAGES_DURABLE_STOP_TS	1643
/*! reconciliation: pages written including at least one stop timestamp */
#define	WT_STAT_CONN_REC_TIME_WINDOW_PAGES_STOP_TS	1644
>>>>>>> a1e9823f
/*!
 * reconciliation: pages written including at least one stop transaction
 * ID
 */
<<<<<<< HEAD
#define	WT_STAT_CONN_REC_TIME_WINDOW_PAGES_STOP_TXN	1600
/*! reconciliation: records written including a prepare state */
#define	WT_STAT_CONN_REC_TIME_WINDOW_PREPARED		1601
/*! reconciliation: records written including a start durable timestamp */
#define	WT_STAT_CONN_REC_TIME_WINDOW_DURABLE_START_TS	1602
/*! reconciliation: records written including a start timestamp */
#define	WT_STAT_CONN_REC_TIME_WINDOW_START_TS		1603
/*! reconciliation: records written including a start transaction ID */
#define	WT_STAT_CONN_REC_TIME_WINDOW_START_TXN		1604
/*! reconciliation: records written including a stop durable timestamp */
#define	WT_STAT_CONN_REC_TIME_WINDOW_DURABLE_STOP_TS	1605
/*! reconciliation: records written including a stop timestamp */
#define	WT_STAT_CONN_REC_TIME_WINDOW_STOP_TS		1606
/*! reconciliation: records written including a stop transaction ID */
#define	WT_STAT_CONN_REC_TIME_WINDOW_STOP_TXN		1607
/*! reconciliation: split bytes currently awaiting free */
#define	WT_STAT_CONN_REC_SPLIT_STASHED_BYTES		1608
/*! reconciliation: split objects currently awaiting free */
#define	WT_STAT_CONN_REC_SPLIT_STASHED_OBJECTS		1609
/*! session: attempts to remove a local object and the object is in use */
#define	WT_STAT_CONN_LOCAL_OBJECTS_INUSE		1610
/*! session: flush_tier failed calls */
#define	WT_STAT_CONN_FLUSH_TIER_FAIL			1611
/*! session: flush_tier operation calls */
#define	WT_STAT_CONN_FLUSH_TIER				1612
/*! session: flush_tier tables skipped due to no checkpoint */
#define	WT_STAT_CONN_FLUSH_TIER_SKIPPED			1613
/*! session: flush_tier tables switched */
#define	WT_STAT_CONN_FLUSH_TIER_SWITCHED		1614
/*! session: local objects removed */
#define	WT_STAT_CONN_LOCAL_OBJECTS_REMOVED		1615
/*! session: open session count */
#define	WT_STAT_CONN_SESSION_OPEN			1616
/*! session: session query timestamp calls */
#define	WT_STAT_CONN_SESSION_QUERY_TS			1617
/*! session: table alter failed calls */
#define	WT_STAT_CONN_SESSION_TABLE_ALTER_FAIL		1618
/*! session: table alter successful calls */
#define	WT_STAT_CONN_SESSION_TABLE_ALTER_SUCCESS	1619
/*! session: table alter triggering checkpoint calls */
#define	WT_STAT_CONN_SESSION_TABLE_ALTER_TRIGGER_CHECKPOINT	1620
/*! session: table alter unchanged and skipped */
#define	WT_STAT_CONN_SESSION_TABLE_ALTER_SKIP		1621
/*! session: table compact conflicted with checkpoint */
#define	WT_STAT_CONN_SESSION_TABLE_COMPACT_CONFLICTING_CHECKPOINT	1622
/*! session: table compact dhandle successful calls */
#define	WT_STAT_CONN_SESSION_TABLE_COMPACT_DHANDLE_SUCCESS	1623
/*! session: table compact failed calls */
#define	WT_STAT_CONN_SESSION_TABLE_COMPACT_FAIL		1624
/*! session: table compact failed calls due to cache pressure */
#define	WT_STAT_CONN_SESSION_TABLE_COMPACT_FAIL_CACHE_PRESSURE	1625
/*! session: table compact passes */
#define	WT_STAT_CONN_SESSION_TABLE_COMPACT_PASSES	1626
/*! session: table compact pulled into eviction */
#define	WT_STAT_CONN_SESSION_TABLE_COMPACT_EVICTION	1627
/*! session: table compact running */
#define	WT_STAT_CONN_SESSION_TABLE_COMPACT_RUNNING	1628
/*! session: table compact skipped as process would not reduce file size */
#define	WT_STAT_CONN_SESSION_TABLE_COMPACT_SKIPPED	1629
/*! session: table compact successful calls */
#define	WT_STAT_CONN_SESSION_TABLE_COMPACT_SUCCESS	1630
/*! session: table compact timeout */
#define	WT_STAT_CONN_SESSION_TABLE_COMPACT_TIMEOUT	1631
/*! session: table create failed calls */
#define	WT_STAT_CONN_SESSION_TABLE_CREATE_FAIL		1632
/*! session: table create successful calls */
#define	WT_STAT_CONN_SESSION_TABLE_CREATE_SUCCESS	1633
/*! session: table create with import failed calls */
#define	WT_STAT_CONN_SESSION_TABLE_CREATE_IMPORT_FAIL	1634
/*! session: table create with import repair calls */
#define	WT_STAT_CONN_SESSION_TABLE_CREATE_IMPORT_REPAIR	1635
/*! session: table create with import successful calls */
#define	WT_STAT_CONN_SESSION_TABLE_CREATE_IMPORT_SUCCESS	1636
/*! session: table drop failed calls */
#define	WT_STAT_CONN_SESSION_TABLE_DROP_FAIL		1637
/*! session: table drop successful calls */
#define	WT_STAT_CONN_SESSION_TABLE_DROP_SUCCESS		1638
/*! session: table salvage failed calls */
#define	WT_STAT_CONN_SESSION_TABLE_SALVAGE_FAIL		1639
/*! session: table salvage successful calls */
#define	WT_STAT_CONN_SESSION_TABLE_SALVAGE_SUCCESS	1640
/*! session: table truncate failed calls */
#define	WT_STAT_CONN_SESSION_TABLE_TRUNCATE_FAIL	1641
/*! session: table truncate successful calls */
#define	WT_STAT_CONN_SESSION_TABLE_TRUNCATE_SUCCESS	1642
/*! session: table verify failed calls */
#define	WT_STAT_CONN_SESSION_TABLE_VERIFY_FAIL		1643
/*! session: table verify successful calls */
#define	WT_STAT_CONN_SESSION_TABLE_VERIFY_SUCCESS	1644
/*! session: tiered operations dequeued and processed */
#define	WT_STAT_CONN_TIERED_WORK_UNITS_DEQUEUED		1645
/*! session: tiered operations removed without processing */
#define	WT_STAT_CONN_TIERED_WORK_UNITS_REMOVED		1646
/*! session: tiered operations scheduled */
#define	WT_STAT_CONN_TIERED_WORK_UNITS_CREATED		1647
/*! session: tiered storage local retention time (secs) */
#define	WT_STAT_CONN_TIERED_RETENTION			1648
/*! thread-state: active filesystem fsync calls */
#define	WT_STAT_CONN_THREAD_FSYNC_ACTIVE		1649
/*! thread-state: active filesystem read calls */
#define	WT_STAT_CONN_THREAD_READ_ACTIVE			1650
/*! thread-state: active filesystem write calls */
#define	WT_STAT_CONN_THREAD_WRITE_ACTIVE		1651
/*! thread-yield: application thread operations waiting for cache */
#define	WT_STAT_CONN_APPLICATION_CACHE_OPS		1652
=======
#define	WT_STAT_CONN_REC_TIME_WINDOW_PAGES_STOP_TXN	1645
/*! reconciliation: records written including a prepare state */
#define	WT_STAT_CONN_REC_TIME_WINDOW_PREPARED		1646
/*! reconciliation: records written including a start durable timestamp */
#define	WT_STAT_CONN_REC_TIME_WINDOW_DURABLE_START_TS	1647
/*! reconciliation: records written including a start timestamp */
#define	WT_STAT_CONN_REC_TIME_WINDOW_START_TS		1648
/*! reconciliation: records written including a start transaction ID */
#define	WT_STAT_CONN_REC_TIME_WINDOW_START_TXN		1649
/*! reconciliation: records written including a stop durable timestamp */
#define	WT_STAT_CONN_REC_TIME_WINDOW_DURABLE_STOP_TS	1650
/*! reconciliation: records written including a stop timestamp */
#define	WT_STAT_CONN_REC_TIME_WINDOW_STOP_TS		1651
/*! reconciliation: records written including a stop transaction ID */
#define	WT_STAT_CONN_REC_TIME_WINDOW_STOP_TXN		1652
/*! reconciliation: split bytes currently awaiting free */
#define	WT_STAT_CONN_REC_SPLIT_STASHED_BYTES		1653
/*! reconciliation: split objects currently awaiting free */
#define	WT_STAT_CONN_REC_SPLIT_STASHED_OBJECTS		1654
/*! session: attempts to remove a local object and the object is in use */
#define	WT_STAT_CONN_LOCAL_OBJECTS_INUSE		1655
/*! session: flush_tier failed calls */
#define	WT_STAT_CONN_FLUSH_TIER_FAIL			1656
/*! session: flush_tier operation calls */
#define	WT_STAT_CONN_FLUSH_TIER				1657
/*! session: flush_tier tables skipped due to no checkpoint */
#define	WT_STAT_CONN_FLUSH_TIER_SKIPPED			1658
/*! session: flush_tier tables switched */
#define	WT_STAT_CONN_FLUSH_TIER_SWITCHED		1659
/*! session: local objects removed */
#define	WT_STAT_CONN_LOCAL_OBJECTS_REMOVED		1660
/*! session: open session count */
#define	WT_STAT_CONN_SESSION_OPEN			1661
/*! session: session query timestamp calls */
#define	WT_STAT_CONN_SESSION_QUERY_TS			1662
/*! session: table alter failed calls */
#define	WT_STAT_CONN_SESSION_TABLE_ALTER_FAIL		1663
/*! session: table alter successful calls */
#define	WT_STAT_CONN_SESSION_TABLE_ALTER_SUCCESS	1664
/*! session: table alter triggering checkpoint calls */
#define	WT_STAT_CONN_SESSION_TABLE_ALTER_TRIGGER_CHECKPOINT	1665
/*! session: table alter unchanged and skipped */
#define	WT_STAT_CONN_SESSION_TABLE_ALTER_SKIP		1666
/*! session: table compact conflicted with checkpoint */
#define	WT_STAT_CONN_SESSION_TABLE_COMPACT_CONFLICTING_CHECKPOINT	1667
/*! session: table compact dhandle successful calls */
#define	WT_STAT_CONN_SESSION_TABLE_COMPACT_DHANDLE_SUCCESS	1668
/*! session: table compact failed calls */
#define	WT_STAT_CONN_SESSION_TABLE_COMPACT_FAIL		1669
/*! session: table compact failed calls due to cache pressure */
#define	WT_STAT_CONN_SESSION_TABLE_COMPACT_FAIL_CACHE_PRESSURE	1670
/*! session: table compact passes */
#define	WT_STAT_CONN_SESSION_TABLE_COMPACT_PASSES	1671
/*! session: table compact pulled into eviction */
#define	WT_STAT_CONN_SESSION_TABLE_COMPACT_EVICTION	1672
/*! session: table compact running */
#define	WT_STAT_CONN_SESSION_TABLE_COMPACT_RUNNING	1673
/*! session: table compact skipped as process would not reduce file size */
#define	WT_STAT_CONN_SESSION_TABLE_COMPACT_SKIPPED	1674
/*! session: table compact successful calls */
#define	WT_STAT_CONN_SESSION_TABLE_COMPACT_SUCCESS	1675
/*! session: table compact timeout */
#define	WT_STAT_CONN_SESSION_TABLE_COMPACT_TIMEOUT	1676
/*! session: table create failed calls */
#define	WT_STAT_CONN_SESSION_TABLE_CREATE_FAIL		1677
/*! session: table create successful calls */
#define	WT_STAT_CONN_SESSION_TABLE_CREATE_SUCCESS	1678
/*! session: table create with import failed calls */
#define	WT_STAT_CONN_SESSION_TABLE_CREATE_IMPORT_FAIL	1679
/*! session: table create with import repair calls */
#define	WT_STAT_CONN_SESSION_TABLE_CREATE_IMPORT_REPAIR	1680
/*! session: table create with import successful calls */
#define	WT_STAT_CONN_SESSION_TABLE_CREATE_IMPORT_SUCCESS	1681
/*! session: table drop failed calls */
#define	WT_STAT_CONN_SESSION_TABLE_DROP_FAIL		1682
/*! session: table drop successful calls */
#define	WT_STAT_CONN_SESSION_TABLE_DROP_SUCCESS		1683
/*! session: table salvage failed calls */
#define	WT_STAT_CONN_SESSION_TABLE_SALVAGE_FAIL		1684
/*! session: table salvage successful calls */
#define	WT_STAT_CONN_SESSION_TABLE_SALVAGE_SUCCESS	1685
/*! session: table truncate failed calls */
#define	WT_STAT_CONN_SESSION_TABLE_TRUNCATE_FAIL	1686
/*! session: table truncate successful calls */
#define	WT_STAT_CONN_SESSION_TABLE_TRUNCATE_SUCCESS	1687
/*! session: table verify failed calls */
#define	WT_STAT_CONN_SESSION_TABLE_VERIFY_FAIL		1688
/*! session: table verify successful calls */
#define	WT_STAT_CONN_SESSION_TABLE_VERIFY_SUCCESS	1689
/*! session: tiered operations dequeued and processed */
#define	WT_STAT_CONN_TIERED_WORK_UNITS_DEQUEUED		1690
/*! session: tiered operations removed without processing */
#define	WT_STAT_CONN_TIERED_WORK_UNITS_REMOVED		1691
/*! session: tiered operations scheduled */
#define	WT_STAT_CONN_TIERED_WORK_UNITS_CREATED		1692
/*! session: tiered storage local retention time (secs) */
#define	WT_STAT_CONN_TIERED_RETENTION			1693
/*! thread-state: active filesystem fsync calls */
#define	WT_STAT_CONN_THREAD_FSYNC_ACTIVE		1694
/*! thread-state: active filesystem read calls */
#define	WT_STAT_CONN_THREAD_READ_ACTIVE			1695
/*! thread-state: active filesystem write calls */
#define	WT_STAT_CONN_THREAD_WRITE_ACTIVE		1696
/*! thread-yield: application thread operations waiting for cache */
#define	WT_STAT_CONN_APPLICATION_CACHE_OPS		1697
>>>>>>> a1e9823f
/*!
 * thread-yield: application thread operations waiting for interruptible
 * cache eviction
 */
<<<<<<< HEAD
#define	WT_STAT_CONN_APPLICATION_CACHE_INTERRUPTIBLE_OPS	1653
=======
#define	WT_STAT_CONN_APPLICATION_CACHE_INTERRUPTIBLE_OPS	1698
>>>>>>> a1e9823f
/*!
 * thread-yield: application thread operations waiting for mandatory
 * cache eviction
 */
<<<<<<< HEAD
#define	WT_STAT_CONN_APPLICATION_CACHE_UNINTERRUPTIBLE_OPS	1654
/*! thread-yield: application thread snapshot refreshed for eviction */
#define	WT_STAT_CONN_APPLICATION_EVICT_SNAPSHOT_REFRESHED	1655
/*! thread-yield: application thread time waiting for cache (usecs) */
#define	WT_STAT_CONN_APPLICATION_CACHE_TIME		1656
=======
#define	WT_STAT_CONN_APPLICATION_CACHE_UNINTERRUPTIBLE_OPS	1699
/*! thread-yield: application thread snapshot refreshed for eviction */
#define	WT_STAT_CONN_APPLICATION_EVICT_SNAPSHOT_REFRESHED	1700
/*! thread-yield: application thread time waiting for cache (usecs) */
#define	WT_STAT_CONN_APPLICATION_CACHE_TIME		1701
>>>>>>> a1e9823f
/*!
 * thread-yield: application thread time waiting for interruptible cache
 * eviction (usecs)
 */
<<<<<<< HEAD
#define	WT_STAT_CONN_APPLICATION_CACHE_INTERRUPTIBLE_TIME	1657
=======
#define	WT_STAT_CONN_APPLICATION_CACHE_INTERRUPTIBLE_TIME	1702
>>>>>>> a1e9823f
/*!
 * thread-yield: application thread time waiting for mandatory cache
 * eviction (usecs)
 */
<<<<<<< HEAD
#define	WT_STAT_CONN_APPLICATION_CACHE_UNINTERRUPTIBLE_TIME	1658
=======
#define	WT_STAT_CONN_APPLICATION_CACHE_UNINTERRUPTIBLE_TIME	1703
>>>>>>> a1e9823f
/*!
 * thread-yield: connection close blocked waiting for transaction state
 * stabilization
 */
<<<<<<< HEAD
#define	WT_STAT_CONN_TXN_RELEASE_BLOCKED		1659
/*! thread-yield: data handle lock yielded */
#define	WT_STAT_CONN_DHANDLE_LOCK_BLOCKED		1660
=======
#define	WT_STAT_CONN_TXN_RELEASE_BLOCKED		1704
/*! thread-yield: data handle lock yielded */
#define	WT_STAT_CONN_DHANDLE_LOCK_BLOCKED		1705
>>>>>>> a1e9823f
/*!
 * thread-yield: get reference for page index and slot time sleeping
 * (usecs)
 */
<<<<<<< HEAD
#define	WT_STAT_CONN_PAGE_INDEX_SLOT_REF_BLOCKED	1661
/*! thread-yield: page access yielded due to prepare state change */
#define	WT_STAT_CONN_PREPARED_TRANSITION_BLOCKED_PAGE	1662
/*! thread-yield: page acquire busy blocked */
#define	WT_STAT_CONN_PAGE_BUSY_BLOCKED			1663
/*! thread-yield: page acquire eviction blocked */
#define	WT_STAT_CONN_PAGE_FORCIBLE_EVICT_BLOCKED	1664
/*! thread-yield: page acquire locked blocked */
#define	WT_STAT_CONN_PAGE_LOCKED_BLOCKED		1665
/*! thread-yield: page acquire read blocked */
#define	WT_STAT_CONN_PAGE_READ_BLOCKED			1666
/*! thread-yield: page acquire time sleeping (usecs) */
#define	WT_STAT_CONN_PAGE_SLEEP				1667
=======
#define	WT_STAT_CONN_PAGE_INDEX_SLOT_REF_BLOCKED	1706
/*! thread-yield: page access yielded due to prepare state change */
#define	WT_STAT_CONN_PREPARED_TRANSITION_BLOCKED_PAGE	1707
/*! thread-yield: page acquire busy blocked */
#define	WT_STAT_CONN_PAGE_BUSY_BLOCKED			1708
/*! thread-yield: page acquire eviction blocked */
#define	WT_STAT_CONN_PAGE_FORCIBLE_EVICT_BLOCKED	1709
/*! thread-yield: page acquire locked blocked */
#define	WT_STAT_CONN_PAGE_LOCKED_BLOCKED		1710
/*! thread-yield: page acquire read blocked */
#define	WT_STAT_CONN_PAGE_READ_BLOCKED			1711
/*! thread-yield: page acquire time sleeping (usecs) */
#define	WT_STAT_CONN_PAGE_SLEEP				1712
>>>>>>> a1e9823f
/*!
 * thread-yield: page delete rollback time sleeping for state change
 * (usecs)
 */
<<<<<<< HEAD
#define	WT_STAT_CONN_PAGE_DEL_ROLLBACK_BLOCKED		1668
/*! thread-yield: page reconciliation yielded due to child modification */
#define	WT_STAT_CONN_CHILD_MODIFY_BLOCKED_PAGE		1669
/*! transaction: Number of prepared updates */
#define	WT_STAT_CONN_TXN_PREPARED_UPDATES		1670
/*! transaction: Number of prepared updates committed */
#define	WT_STAT_CONN_TXN_PREPARED_UPDATES_COMMITTED	1671
/*! transaction: Number of prepared updates repeated on the same key */
#define	WT_STAT_CONN_TXN_PREPARED_UPDATES_KEY_REPEATED	1672
/*! transaction: Number of prepared updates rolled back */
#define	WT_STAT_CONN_TXN_PREPARED_UPDATES_ROLLEDBACK	1673
=======
#define	WT_STAT_CONN_PAGE_DEL_ROLLBACK_BLOCKED		1713
/*! thread-yield: page reconciliation yielded due to child modification */
#define	WT_STAT_CONN_CHILD_MODIFY_BLOCKED_PAGE		1714
/*! transaction: Number of prepared updates */
#define	WT_STAT_CONN_TXN_PREPARED_UPDATES		1715
/*! transaction: Number of prepared updates committed */
#define	WT_STAT_CONN_TXN_PREPARED_UPDATES_COMMITTED	1716
/*! transaction: Number of prepared updates repeated on the same key */
#define	WT_STAT_CONN_TXN_PREPARED_UPDATES_KEY_REPEATED	1717
/*! transaction: Number of prepared updates rolled back */
#define	WT_STAT_CONN_TXN_PREPARED_UPDATES_ROLLEDBACK	1718
>>>>>>> a1e9823f
/*!
 * transaction: a reader raced with a prepared transaction commit and
 * skipped an update or updates
 */
<<<<<<< HEAD
#define	WT_STAT_CONN_TXN_READ_RACE_PREPARE_COMMIT	1674
/*! transaction: number of times overflow removed value is read */
#define	WT_STAT_CONN_TXN_READ_OVERFLOW_REMOVE		1675
/*! transaction: oldest pinned transaction ID rolled back for eviction */
#define	WT_STAT_CONN_TXN_ROLLBACK_OLDEST_PINNED		1676
/*! transaction: prepared transactions */
#define	WT_STAT_CONN_TXN_PREPARE			1677
/*! transaction: prepared transactions committed */
#define	WT_STAT_CONN_TXN_PREPARE_COMMIT			1678
/*! transaction: prepared transactions currently active */
#define	WT_STAT_CONN_TXN_PREPARE_ACTIVE			1679
/*! transaction: prepared transactions rolled back */
#define	WT_STAT_CONN_TXN_PREPARE_ROLLBACK		1680
/*! transaction: query timestamp calls */
#define	WT_STAT_CONN_TXN_QUERY_TS			1681
/*! transaction: race to read prepared update retry */
#define	WT_STAT_CONN_TXN_READ_RACE_PREPARE_UPDATE	1682
/*! transaction: rollback to stable calls */
#define	WT_STAT_CONN_TXN_RTS				1683
=======
#define	WT_STAT_CONN_TXN_READ_RACE_PREPARE_COMMIT	1719
/*! transaction: number of times overflow removed value is read */
#define	WT_STAT_CONN_TXN_READ_OVERFLOW_REMOVE		1720
/*! transaction: oldest pinned transaction ID rolled back for eviction */
#define	WT_STAT_CONN_TXN_ROLLBACK_OLDEST_PINNED		1721
/*! transaction: oldest transaction ID rolled back for eviction */
#define	WT_STAT_CONN_TXN_ROLLBACK_OLDEST_ID		1722
/*! transaction: prepared transactions */
#define	WT_STAT_CONN_TXN_PREPARE			1723
/*! transaction: prepared transactions committed */
#define	WT_STAT_CONN_TXN_PREPARE_COMMIT			1724
/*! transaction: prepared transactions currently active */
#define	WT_STAT_CONN_TXN_PREPARE_ACTIVE			1725
/*! transaction: prepared transactions rolled back */
#define	WT_STAT_CONN_TXN_PREPARE_ROLLBACK		1726
/*! transaction: query timestamp calls */
#define	WT_STAT_CONN_TXN_QUERY_TS			1727
/*! transaction: race to read prepared update retry */
#define	WT_STAT_CONN_TXN_READ_RACE_PREPARE_UPDATE	1728
/*! transaction: rollback to stable calls */
#define	WT_STAT_CONN_TXN_RTS				1729
>>>>>>> a1e9823f
/*!
 * transaction: rollback to stable history store keys that would have
 * been swept in non-dryrun mode
 */
<<<<<<< HEAD
#define	WT_STAT_CONN_TXN_RTS_SWEEP_HS_KEYS_DRYRUN	1684
=======
#define	WT_STAT_CONN_TXN_RTS_SWEEP_HS_KEYS_DRYRUN	1730
>>>>>>> a1e9823f
/*!
 * transaction: rollback to stable history store records with stop
 * timestamps older than newer records
 */
<<<<<<< HEAD
#define	WT_STAT_CONN_TXN_RTS_HS_STOP_OLDER_THAN_NEWER_START	1685
/*! transaction: rollback to stable inconsistent checkpoint */
#define	WT_STAT_CONN_TXN_RTS_INCONSISTENT_CKPT		1686
/*! transaction: rollback to stable keys removed */
#define	WT_STAT_CONN_TXN_RTS_KEYS_REMOVED		1687
/*! transaction: rollback to stable keys restored */
#define	WT_STAT_CONN_TXN_RTS_KEYS_RESTORED		1688
=======
#define	WT_STAT_CONN_TXN_RTS_HS_STOP_OLDER_THAN_NEWER_START	1731
/*! transaction: rollback to stable inconsistent checkpoint */
#define	WT_STAT_CONN_TXN_RTS_INCONSISTENT_CKPT		1732
/*! transaction: rollback to stable keys removed */
#define	WT_STAT_CONN_TXN_RTS_KEYS_REMOVED		1733
/*! transaction: rollback to stable keys restored */
#define	WT_STAT_CONN_TXN_RTS_KEYS_RESTORED		1734
>>>>>>> a1e9823f
/*!
 * transaction: rollback to stable keys that would have been removed in
 * non-dryrun mode
 */
<<<<<<< HEAD
#define	WT_STAT_CONN_TXN_RTS_KEYS_REMOVED_DRYRUN	1689
=======
#define	WT_STAT_CONN_TXN_RTS_KEYS_REMOVED_DRYRUN	1735
>>>>>>> a1e9823f
/*!
 * transaction: rollback to stable keys that would have been restored in
 * non-dryrun mode
 */
<<<<<<< HEAD
#define	WT_STAT_CONN_TXN_RTS_KEYS_RESTORED_DRYRUN	1690
/*! transaction: rollback to stable pages visited */
#define	WT_STAT_CONN_TXN_RTS_PAGES_VISITED		1691
/*! transaction: rollback to stable restored tombstones from history store */
#define	WT_STAT_CONN_TXN_RTS_HS_RESTORE_TOMBSTONES	1692
/*! transaction: rollback to stable restored updates from history store */
#define	WT_STAT_CONN_TXN_RTS_HS_RESTORE_UPDATES		1693
/*! transaction: rollback to stable skipping delete rle */
#define	WT_STAT_CONN_TXN_RTS_DELETE_RLE_SKIPPED		1694
/*! transaction: rollback to stable skipping stable rle */
#define	WT_STAT_CONN_TXN_RTS_STABLE_RLE_SKIPPED		1695
/*! transaction: rollback to stable sweeping history store keys */
#define	WT_STAT_CONN_TXN_RTS_SWEEP_HS_KEYS		1696
=======
#define	WT_STAT_CONN_TXN_RTS_KEYS_RESTORED_DRYRUN	1736
/*! transaction: rollback to stable pages visited */
#define	WT_STAT_CONN_TXN_RTS_PAGES_VISITED		1737
/*! transaction: rollback to stable restored tombstones from history store */
#define	WT_STAT_CONN_TXN_RTS_HS_RESTORE_TOMBSTONES	1738
/*! transaction: rollback to stable restored updates from history store */
#define	WT_STAT_CONN_TXN_RTS_HS_RESTORE_UPDATES		1739
/*! transaction: rollback to stable skipping delete rle */
#define	WT_STAT_CONN_TXN_RTS_DELETE_RLE_SKIPPED		1740
/*! transaction: rollback to stable skipping stable rle */
#define	WT_STAT_CONN_TXN_RTS_STABLE_RLE_SKIPPED		1741
/*! transaction: rollback to stable sweeping history store keys */
#define	WT_STAT_CONN_TXN_RTS_SWEEP_HS_KEYS		1742
>>>>>>> a1e9823f
/*!
 * transaction: rollback to stable tombstones from history store that
 * would have been restored in non-dryrun mode
 */
<<<<<<< HEAD
#define	WT_STAT_CONN_TXN_RTS_HS_RESTORE_TOMBSTONES_DRYRUN	1697
/*! transaction: rollback to stable tree walk skipping pages */
#define	WT_STAT_CONN_TXN_RTS_TREE_WALK_SKIP_PAGES	1698
/*! transaction: rollback to stable updates aborted */
#define	WT_STAT_CONN_TXN_RTS_UPD_ABORTED		1699
=======
#define	WT_STAT_CONN_TXN_RTS_HS_RESTORE_TOMBSTONES_DRYRUN	1743
/*! transaction: rollback to stable tree walk skipping pages */
#define	WT_STAT_CONN_TXN_RTS_TREE_WALK_SKIP_PAGES	1744
/*! transaction: rollback to stable updates aborted */
#define	WT_STAT_CONN_TXN_RTS_UPD_ABORTED		1745
>>>>>>> a1e9823f
/*!
 * transaction: rollback to stable updates from history store that would
 * have been restored in non-dryrun mode
 */
<<<<<<< HEAD
#define	WT_STAT_CONN_TXN_RTS_HS_RESTORE_UPDATES_DRYRUN	1700
/*! transaction: rollback to stable updates removed from history store */
#define	WT_STAT_CONN_TXN_RTS_HS_REMOVED			1701
=======
#define	WT_STAT_CONN_TXN_RTS_HS_RESTORE_UPDATES_DRYRUN	1746
/*! transaction: rollback to stable updates removed from history store */
#define	WT_STAT_CONN_TXN_RTS_HS_REMOVED			1747
>>>>>>> a1e9823f
/*!
 * transaction: rollback to stable updates that would have been aborted
 * in non-dryrun mode
 */
<<<<<<< HEAD
#define	WT_STAT_CONN_TXN_RTS_UPD_ABORTED_DRYRUN		1702
=======
#define	WT_STAT_CONN_TXN_RTS_UPD_ABORTED_DRYRUN		1748
>>>>>>> a1e9823f
/*!
 * transaction: rollback to stable updates that would have been removed
 * from history store in non-dryrun mode
 */
<<<<<<< HEAD
#define	WT_STAT_CONN_TXN_RTS_HS_REMOVED_DRYRUN		1703
/*! transaction: sessions scanned in each walk of concurrent sessions */
#define	WT_STAT_CONN_TXN_SESSIONS_WALKED		1704
/*! transaction: set timestamp calls */
#define	WT_STAT_CONN_TXN_SET_TS				1705
/*! transaction: set timestamp durable calls */
#define	WT_STAT_CONN_TXN_SET_TS_DURABLE			1706
/*! transaction: set timestamp durable updates */
#define	WT_STAT_CONN_TXN_SET_TS_DURABLE_UPD		1707
/*! transaction: set timestamp force calls */
#define	WT_STAT_CONN_TXN_SET_TS_FORCE			1708
=======
#define	WT_STAT_CONN_TXN_RTS_HS_REMOVED_DRYRUN		1749
/*! transaction: sessions scanned in each walk of concurrent sessions */
#define	WT_STAT_CONN_TXN_SESSIONS_WALKED		1750
/*! transaction: set timestamp calls */
#define	WT_STAT_CONN_TXN_SET_TS				1751
/*! transaction: set timestamp durable calls */
#define	WT_STAT_CONN_TXN_SET_TS_DURABLE			1752
/*! transaction: set timestamp durable updates */
#define	WT_STAT_CONN_TXN_SET_TS_DURABLE_UPD		1753
/*! transaction: set timestamp force calls */
#define	WT_STAT_CONN_TXN_SET_TS_FORCE			1754
>>>>>>> a1e9823f
/*!
 * transaction: set timestamp global oldest timestamp set to be more
 * recent than the global stable timestamp
 */
<<<<<<< HEAD
#define	WT_STAT_CONN_TXN_SET_TS_OUT_OF_ORDER		1709
/*! transaction: set timestamp oldest calls */
#define	WT_STAT_CONN_TXN_SET_TS_OLDEST			1710
/*! transaction: set timestamp oldest updates */
#define	WT_STAT_CONN_TXN_SET_TS_OLDEST_UPD		1711
/*! transaction: set timestamp stable calls */
#define	WT_STAT_CONN_TXN_SET_TS_STABLE			1712
/*! transaction: set timestamp stable updates */
#define	WT_STAT_CONN_TXN_SET_TS_STABLE_UPD		1713
/*! transaction: transaction begins */
#define	WT_STAT_CONN_TXN_BEGIN				1714
=======
#define	WT_STAT_CONN_TXN_SET_TS_OUT_OF_ORDER		1755
/*! transaction: set timestamp oldest calls */
#define	WT_STAT_CONN_TXN_SET_TS_OLDEST			1756
/*! transaction: set timestamp oldest updates */
#define	WT_STAT_CONN_TXN_SET_TS_OLDEST_UPD		1757
/*! transaction: set timestamp stable calls */
#define	WT_STAT_CONN_TXN_SET_TS_STABLE			1758
/*! transaction: set timestamp stable updates */
#define	WT_STAT_CONN_TXN_SET_TS_STABLE_UPD		1759
/*! transaction: transaction begins */
#define	WT_STAT_CONN_TXN_BEGIN				1760
>>>>>>> a1e9823f
/*!
 * transaction: transaction checkpoint history store file duration
 * (usecs)
 */
<<<<<<< HEAD
#define	WT_STAT_CONN_TXN_HS_CKPT_DURATION		1715
/*! transaction: transaction range of IDs currently pinned */
#define	WT_STAT_CONN_TXN_PINNED_RANGE			1716
/*! transaction: transaction range of IDs currently pinned by a checkpoint */
#define	WT_STAT_CONN_TXN_PINNED_CHECKPOINT_RANGE	1717
/*! transaction: transaction range of timestamps currently pinned */
#define	WT_STAT_CONN_TXN_PINNED_TIMESTAMP		1718
/*! transaction: transaction range of timestamps pinned by a checkpoint */
#define	WT_STAT_CONN_TXN_PINNED_TIMESTAMP_CHECKPOINT	1719
=======
#define	WT_STAT_CONN_TXN_HS_CKPT_DURATION		1761
/*! transaction: transaction range of IDs currently pinned */
#define	WT_STAT_CONN_TXN_PINNED_RANGE			1762
/*! transaction: transaction range of IDs currently pinned by a checkpoint */
#define	WT_STAT_CONN_TXN_PINNED_CHECKPOINT_RANGE	1763
/*! transaction: transaction range of timestamps currently pinned */
#define	WT_STAT_CONN_TXN_PINNED_TIMESTAMP		1764
/*! transaction: transaction range of timestamps pinned by a checkpoint */
#define	WT_STAT_CONN_TXN_PINNED_TIMESTAMP_CHECKPOINT	1765
>>>>>>> a1e9823f
/*!
 * transaction: transaction range of timestamps pinned by the oldest
 * active read timestamp
 */
<<<<<<< HEAD
#define	WT_STAT_CONN_TXN_PINNED_TIMESTAMP_READER	1720
=======
#define	WT_STAT_CONN_TXN_PINNED_TIMESTAMP_READER	1766
>>>>>>> a1e9823f
/*!
 * transaction: transaction range of timestamps pinned by the oldest
 * timestamp
 */
<<<<<<< HEAD
#define	WT_STAT_CONN_TXN_PINNED_TIMESTAMP_OLDEST	1721
/*! transaction: transaction read timestamp of the oldest active reader */
#define	WT_STAT_CONN_TXN_TIMESTAMP_OLDEST_ACTIVE_READ	1722
/*! transaction: transaction rollback to stable currently running */
#define	WT_STAT_CONN_TXN_ROLLBACK_TO_STABLE_RUNNING	1723
/*! transaction: transaction walk of concurrent sessions */
#define	WT_STAT_CONN_TXN_WALK_SESSIONS			1724
/*! transaction: transactions committed */
#define	WT_STAT_CONN_TXN_COMMIT				1725
/*! transaction: transactions rolled back */
#define	WT_STAT_CONN_TXN_ROLLBACK			1726
/*! transaction: update conflicts */
#define	WT_STAT_CONN_TXN_UPDATE_CONFLICT		1727
=======
#define	WT_STAT_CONN_TXN_PINNED_TIMESTAMP_OLDEST	1767
/*! transaction: transaction read timestamp of the oldest active reader */
#define	WT_STAT_CONN_TXN_TIMESTAMP_OLDEST_ACTIVE_READ	1768
/*! transaction: transaction rollback to stable currently running */
#define	WT_STAT_CONN_TXN_ROLLBACK_TO_STABLE_RUNNING	1769
/*! transaction: transaction walk of concurrent sessions */
#define	WT_STAT_CONN_TXN_WALK_SESSIONS			1770
/*! transaction: transactions committed */
#define	WT_STAT_CONN_TXN_COMMIT				1771
/*! transaction: transactions rolled back */
#define	WT_STAT_CONN_TXN_ROLLBACK			1772
/*! transaction: update conflicts */
#define	WT_STAT_CONN_TXN_UPDATE_CONFLICT		1773
>>>>>>> a1e9823f

/*!
 * @}
 * @name Statistics for data sources
 * @anchor statistics_dsrc
 * @{
 */
/*! autocommit: retries for readonly operations */
#define	WT_STAT_DSRC_AUTOCOMMIT_READONLY_RETRY		2000
/*! autocommit: retries for update operations */
#define	WT_STAT_DSRC_AUTOCOMMIT_UPDATE_RETRY		2001
/*! backup: total modified incremental blocks with compressed data */
#define	WT_STAT_DSRC_BACKUP_BLOCKS_COMPRESSED		2002
/*! backup: total modified incremental blocks without compressed data */
#define	WT_STAT_DSRC_BACKUP_BLOCKS_UNCOMPRESSED		2003
/*! block-disagg: Bytes read from the shared history store in SLS */
#define	WT_STAT_DSRC_DISAGG_BLOCK_HS_BYTE_READ		2004
/*! block-disagg: Bytes written to the shared history store in SLS */
#define	WT_STAT_DSRC_DISAGG_BLOCK_HS_BYTE_WRITE		2005
/*! block-disagg: Disaggregated block manager get */
#define	WT_STAT_DSRC_DISAGG_BLOCK_GET			2006
/*!
 * block-disagg: Disaggregated block manager get from the shared history
 * store in SLS
 */
#define	WT_STAT_DSRC_DISAGG_BLOCK_HS_GET		2007
/*! block-disagg: Disaggregated block manager put  */
#define	WT_STAT_DSRC_DISAGG_BLOCK_PUT			2008
/*!
 * block-disagg: Disaggregated block manager put to the shared history
 * store in SLS
 */
#define	WT_STAT_DSRC_DISAGG_BLOCK_HS_PUT		2009
/*! block-manager: allocations requiring file extension */
#define	WT_STAT_DSRC_BLOCK_EXTENSION			2010
/*! block-manager: blocks allocated */
#define	WT_STAT_DSRC_BLOCK_ALLOC			2011
/*! block-manager: blocks freed */
#define	WT_STAT_DSRC_BLOCK_FREE				2012
/*! block-manager: checkpoint size */
#define	WT_STAT_DSRC_BLOCK_CHECKPOINT_SIZE		2013
/*! block-manager: file allocation unit size */
#define	WT_STAT_DSRC_ALLOCATION_SIZE			2014
/*! block-manager: file bytes available for reuse */
#define	WT_STAT_DSRC_BLOCK_REUSE_BYTES			2015
/*! block-manager: file magic number */
#define	WT_STAT_DSRC_BLOCK_MAGIC			2016
/*! block-manager: file major version number */
#define	WT_STAT_DSRC_BLOCK_MAJOR			2017
/*! block-manager: file size in bytes */
#define	WT_STAT_DSRC_BLOCK_SIZE				2018
/*! block-manager: minor version number */
#define	WT_STAT_DSRC_BLOCK_MINOR			2019
/*! btree: btree checkpoint generation */
#define	WT_STAT_DSRC_BTREE_CHECKPOINT_GENERATION	2020
/*! btree: btree clean tree checkpoint expiration time */
#define	WT_STAT_DSRC_BTREE_CLEAN_CHECKPOINT_TIMER	2021
/*! btree: btree compact pages reviewed */
#define	WT_STAT_DSRC_BTREE_COMPACT_PAGES_REVIEWED	2022
/*! btree: btree compact pages rewritten */
#define	WT_STAT_DSRC_BTREE_COMPACT_PAGES_REWRITTEN	2023
/*! btree: btree compact pages skipped */
#define	WT_STAT_DSRC_BTREE_COMPACT_PAGES_SKIPPED	2024
/*! btree: btree expected number of compact bytes rewritten */
#define	WT_STAT_DSRC_BTREE_COMPACT_BYTES_REWRITTEN_EXPECTED	2025
/*! btree: btree expected number of compact pages rewritten */
#define	WT_STAT_DSRC_BTREE_COMPACT_PAGES_REWRITTEN_EXPECTED	2026
/*! btree: btree number of pages reconciled during checkpoint */
#define	WT_STAT_DSRC_BTREE_CHECKPOINT_PAGES_RECONCILED	2027
/*! btree: btree skipped by compaction as process would not reduce size */
#define	WT_STAT_DSRC_BTREE_COMPACT_SKIPPED		2028
/*!
 * btree: column-store fixed-size leaf pages, only reported if tree_walk
 * or all statistics are enabled
 */
#define	WT_STAT_DSRC_BTREE_COLUMN_FIX			2029
/*!
 * btree: column-store fixed-size time windows, only reported if
 * tree_walk or all statistics are enabled
 */
#define	WT_STAT_DSRC_BTREE_COLUMN_TWS			2030
/*!
 * btree: column-store internal pages, only reported if tree_walk or all
 * statistics are enabled
 */
#define	WT_STAT_DSRC_BTREE_COLUMN_INTERNAL		2031
/*!
 * btree: column-store variable-size RLE encoded values, only reported if
 * tree_walk or all statistics are enabled
 */
#define	WT_STAT_DSRC_BTREE_COLUMN_RLE			2032
/*!
 * btree: column-store variable-size deleted values, only reported if
 * tree_walk or all statistics are enabled
 */
#define	WT_STAT_DSRC_BTREE_COLUMN_DELETED		2033
/*!
 * btree: column-store variable-size leaf pages, only reported if
 * tree_walk or all statistics are enabled
 */
#define	WT_STAT_DSRC_BTREE_COLUMN_VARIABLE		2034
/*! btree: fixed-record size */
#define	WT_STAT_DSRC_BTREE_FIXED_LEN			2035
/*! btree: maximum internal page size */
#define	WT_STAT_DSRC_BTREE_MAXINTLPAGE			2036
/*! btree: maximum leaf page key size */
#define	WT_STAT_DSRC_BTREE_MAXLEAFKEY			2037
/*! btree: maximum leaf page size */
#define	WT_STAT_DSRC_BTREE_MAXLEAFPAGE			2038
/*! btree: maximum leaf page value size */
#define	WT_STAT_DSRC_BTREE_MAXLEAFVALUE			2039
/*! btree: maximum tree depth */
#define	WT_STAT_DSRC_BTREE_MAXIMUM_DEPTH		2040
/*!
 * btree: number of key/value pairs, only reported if tree_walk or all
 * statistics are enabled
 */
#define	WT_STAT_DSRC_BTREE_ENTRIES			2041
/*!
 * btree: overflow pages, only reported if tree_walk or all statistics
 * are enabled
 */
#define	WT_STAT_DSRC_BTREE_OVERFLOW			2042
/*!
 * btree: row-store empty values, only reported if tree_walk or all
 * statistics are enabled
 */
#define	WT_STAT_DSRC_BTREE_ROW_EMPTY_VALUES		2043
/*!
 * btree: row-store internal pages, only reported if tree_walk or all
 * statistics are enabled
 */
#define	WT_STAT_DSRC_BTREE_ROW_INTERNAL			2044
/*!
 * btree: row-store leaf pages, only reported if tree_walk or all
 * statistics are enabled
 */
#define	WT_STAT_DSRC_BTREE_ROW_LEAF			2045
/*!
 * cache: application threads eviction requested with cache fill ratio <
 * 25%
 */
#define	WT_STAT_DSRC_CACHE_EVICTION_APP_THREADS_FILL_RATIO_LT_25	2046
/*!
 * cache: application threads eviction requested with cache fill ratio >=
 * 25% and < 50%
 */
#define	WT_STAT_DSRC_CACHE_EVICTION_APP_THREADS_FILL_RATIO_25_50	2047
/*!
 * cache: application threads eviction requested with cache fill ratio >=
 * 50% and < 75%
 */
#define	WT_STAT_DSRC_CACHE_EVICTION_APP_THREADS_FILL_RATIO_50_75	2048
/*!
 * cache: application threads eviction requested with cache fill ratio >=
 * 75%
 */
#define	WT_STAT_DSRC_CACHE_EVICTION_APP_THREADS_FILL_RATIO_GT_75	2049
/*! cache: bytes currently in the cache */
#define	WT_STAT_DSRC_CACHE_BYTES_INUSE			2050
/*! cache: bytes dirty in the cache cumulative */
#define	WT_STAT_DSRC_CACHE_BYTES_DIRTY_TOTAL		2051
/*! cache: bytes read into cache */
#define	WT_STAT_DSRC_CACHE_BYTES_READ			2052
/*! cache: bytes written from cache */
#define	WT_STAT_DSRC_CACHE_BYTES_WRITE			2053
/*! cache: checkpoint blocked page eviction */
#define	WT_STAT_DSRC_CACHE_EVICTION_BLOCKED_CHECKPOINT	2054
/*!
 * cache: checkpoint of history store file blocked non-history store page
 * eviction
 */
#define	WT_STAT_DSRC_CACHE_EVICTION_BLOCKED_CHECKPOINT_HS	2055
/*! cache: data source pages selected for eviction unable to be evicted */
#define	WT_STAT_DSRC_EVICTION_FAIL			2056
/*!
 * cache: eviction gave up due to detecting a disk value without a
 * timestamp behind the last update on the chain
 */
#define	WT_STAT_DSRC_CACHE_EVICTION_BLOCKED_NO_TS_CHECKPOINT_RACE_1	2057
/*!
 * cache: eviction gave up due to detecting a tombstone without a
 * timestamp ahead of the selected on disk update
 */
#define	WT_STAT_DSRC_CACHE_EVICTION_BLOCKED_NO_TS_CHECKPOINT_RACE_2	2058
/*!
 * cache: eviction gave up due to detecting a tombstone without a
 * timestamp ahead of the selected on disk update after validating the
 * update chain
 */
#define	WT_STAT_DSRC_CACHE_EVICTION_BLOCKED_NO_TS_CHECKPOINT_RACE_3	2059
/*!
 * cache: eviction gave up due to detecting update chain entries without
 * timestamps after the selected on disk update
 */
#define	WT_STAT_DSRC_CACHE_EVICTION_BLOCKED_NO_TS_CHECKPOINT_RACE_4	2060
/*!
 * cache: eviction gave up due to needing to remove a record from the
 * history store but checkpoint is running
 */
#define	WT_STAT_DSRC_CACHE_EVICTION_BLOCKED_REMOVE_HS_RACE_WITH_CHECKPOINT	2061
/*! cache: eviction gave up due to no progress being made */
#define	WT_STAT_DSRC_CACHE_EVICTION_BLOCKED_NO_PROGRESS	2062
/*! cache: eviction walk passes of a file */
#define	WT_STAT_DSRC_EVICTION_WALK_PASSES		2063
/*! cache: eviction walk target pages histogram - 0-9 */
#define	WT_STAT_DSRC_CACHE_EVICTION_TARGET_PAGE_LT10	2064
/*! cache: eviction walk target pages histogram - 10-31 */
#define	WT_STAT_DSRC_CACHE_EVICTION_TARGET_PAGE_LT32	2065
/*! cache: eviction walk target pages histogram - 128 and higher */
#define	WT_STAT_DSRC_CACHE_EVICTION_TARGET_PAGE_GE128	2066
/*! cache: eviction walk target pages histogram - 32-63 */
#define	WT_STAT_DSRC_CACHE_EVICTION_TARGET_PAGE_LT64	2067
/*! cache: eviction walk target pages histogram - 64-128 */
#define	WT_STAT_DSRC_CACHE_EVICTION_TARGET_PAGE_LT128	2068
/*!
 * cache: eviction walk target pages reduced due to history store cache
 * pressure
 */
#define	WT_STAT_DSRC_CACHE_EVICTION_TARGET_PAGE_REDUCED	2069
/*! cache: hazard pointer blocked page eviction */
#define	WT_STAT_DSRC_CACHE_EVICTION_BLOCKED_HAZARD	2070
/*! cache: history store table insert calls */
#define	WT_STAT_DSRC_CACHE_HS_INSERT			2071
/*! cache: history store table insert calls that returned restart */
#define	WT_STAT_DSRC_CACHE_HS_INSERT_RESTART		2072
/*! cache: history store table reads */
#define	WT_STAT_DSRC_CACHE_HS_READ			2073
/*! cache: history store table reads missed */
#define	WT_STAT_DSRC_CACHE_HS_READ_MISS			2074
/*! cache: history store table reads requiring squashed modifies */
#define	WT_STAT_DSRC_CACHE_HS_READ_SQUASH		2075
/*!
 * cache: history store table resolved updates without timestamps that
 * lose their durable timestamp
 */
#define	WT_STAT_DSRC_CACHE_HS_ORDER_LOSE_DURABLE_TIMESTAMP	2076
/*!
 * cache: history store table truncation by rollback to stable to remove
 * an unstable update
 */
#define	WT_STAT_DSRC_CACHE_HS_KEY_TRUNCATE_RTS_UNSTABLE	2077
/*!
 * cache: history store table truncation by rollback to stable to remove
 * an update
 */
#define	WT_STAT_DSRC_CACHE_HS_KEY_TRUNCATE_RTS		2078
/*!
 * cache: history store table truncation to remove all the keys of a
 * btree
 */
#define	WT_STAT_DSRC_CACHE_HS_BTREE_TRUNCATE		2079
/*! cache: history store table truncation to remove an update */
#define	WT_STAT_DSRC_CACHE_HS_KEY_TRUNCATE		2080
/*!
 * cache: history store table truncation to remove range of updates due
 * to an update without a timestamp on data page
 */
#define	WT_STAT_DSRC_CACHE_HS_ORDER_REMOVE		2081
/*!
 * cache: history store table truncation to remove range of updates due
 * to key being removed from the data page during reconciliation
 */
#define	WT_STAT_DSRC_CACHE_HS_KEY_TRUNCATE_ONPAGE_REMOVAL	2082
/*!
 * cache: history store table truncations that would have happened in
 * non-dryrun mode
 */
#define	WT_STAT_DSRC_CACHE_HS_BTREE_TRUNCATE_DRYRUN	2083
/*!
 * cache: history store table truncations to remove an unstable update
 * that would have happened in non-dryrun mode
 */
#define	WT_STAT_DSRC_CACHE_HS_KEY_TRUNCATE_RTS_UNSTABLE_DRYRUN	2084
/*!
 * cache: history store table truncations to remove an update that would
 * have happened in non-dryrun mode
 */
#define	WT_STAT_DSRC_CACHE_HS_KEY_TRUNCATE_RTS_DRYRUN	2085
/*!
 * cache: history store table updates without timestamps fixed up by
 * reinserting with the fixed timestamp
 */
#define	WT_STAT_DSRC_CACHE_HS_ORDER_REINSERT		2086
/*! cache: history store table writes requiring squashed modifies */
#define	WT_STAT_DSRC_CACHE_HS_WRITE_SQUASH		2087
/*! cache: in-memory page passed criteria to be split */
#define	WT_STAT_DSRC_CACHE_INMEM_SPLITTABLE		2088
/*! cache: in-memory page splits */
#define	WT_STAT_DSRC_CACHE_INMEM_SPLIT			2089
/*! cache: internal page split blocked its eviction */
#define	WT_STAT_DSRC_CACHE_EVICTION_BLOCKED_INTERNAL_PAGE_SPLIT	2090
/*! cache: internal pages evicted */
#define	WT_STAT_DSRC_CACHE_EVICTION_INTERNAL		2091
/*! cache: internal pages split during eviction */
#define	WT_STAT_DSRC_CACHE_EVICTION_SPLIT_INTERNAL	2092
/*! cache: leaf pages split during eviction */
#define	WT_STAT_DSRC_CACHE_EVICTION_SPLIT_LEAF		2093
/*!
 * cache: locate a random in-mem ref by examining all entries on the root
 * page
 */
#define	WT_STAT_DSRC_CACHE_EVICTION_RANDOM_SAMPLE_INMEM_ROOT	2094
/*! cache: modified pages evicted */
#define	WT_STAT_DSRC_CACHE_EVICTION_DIRTY		2095
/*! cache: multi-block reconciliation blocked whilst checkpoint is running */
#define	WT_STAT_DSRC_CACHE_EVICTION_BLOCKED_MULTI_BLOCK_RECONCILIATION_DURING_CHECKPOINT	2096
/*! cache: number of times dirty trigger was reached */
#define	WT_STAT_DSRC_CACHE_EVICTION_TRIGGER_DIRTY_REACHED	2097
/*! cache: number of times eviction trigger was reached */
#define	WT_STAT_DSRC_CACHE_EVICTION_TRIGGER_REACHED	2098
/*! cache: number of times updates trigger was reached */
#define	WT_STAT_DSRC_CACHE_EVICTION_TRIGGER_UPDATES_REACHED	2099
/*!
 * cache: overflow keys on a multiblock row-store page blocked its
 * eviction
 */
#define	WT_STAT_DSRC_CACHE_EVICTION_BLOCKED_OVERFLOW_KEYS	2100
/*! cache: overflow pages read into cache */
#define	WT_STAT_DSRC_CACHE_READ_OVERFLOW		2101
/*! cache: page split during eviction deepened the tree */
#define	WT_STAT_DSRC_CACHE_EVICTION_DEEPEN		2102
/*! cache: page written requiring history store records */
#define	WT_STAT_DSRC_CACHE_WRITE_HS			2103
/*! cache: pages dirtied due to obsolete time window by eviction */
#define	WT_STAT_DSRC_CACHE_EVICTION_DIRTY_OBSOLETE_TW	2104
/*! cache: pages read into cache */
#define	WT_STAT_DSRC_CACHE_READ				2105
/*! cache: pages read into cache after truncate */
#define	WT_STAT_DSRC_CACHE_READ_DELETED			2106
/*! cache: pages read into cache after truncate in prepare state */
#define	WT_STAT_DSRC_CACHE_READ_DELETED_PREPARED	2107
/*! cache: pages read into cache by checkpoint */
#define	WT_STAT_DSRC_CACHE_READ_CHECKPOINT		2108
/*! cache: pages requested from the cache */
#define	WT_STAT_DSRC_CACHE_PAGES_REQUESTED		2109
/*! cache: pages requested from the cache due to pre-fetch */
#define	WT_STAT_DSRC_CACHE_PAGES_PREFETCH		2110
/*! cache: pages seen by eviction walk */
#define	WT_STAT_DSRC_CACHE_EVICTION_PAGES_SEEN		2111
/*! cache: pages written from cache */
#define	WT_STAT_DSRC_CACHE_WRITE			2112
/*! cache: pages written requiring in-memory restoration */
#define	WT_STAT_DSRC_CACHE_WRITE_RESTORE		2113
/*! cache: recent modification of a page blocked its eviction */
#define	WT_STAT_DSRC_CACHE_EVICTION_BLOCKED_RECENTLY_MODIFIED	2114
/*! cache: reverse splits performed */
#define	WT_STAT_DSRC_CACHE_REVERSE_SPLITS		2115
/*!
 * cache: reverse splits skipped because of VLCS namespace gap
 * restrictions
 */
#define	WT_STAT_DSRC_CACHE_REVERSE_SPLITS_SKIPPED_VLCS	2116
/*! cache: the number of times full update inserted to history store */
#define	WT_STAT_DSRC_CACHE_HS_INSERT_FULL_UPDATE	2117
/*! cache: the number of times reverse modify inserted to history store */
#define	WT_STAT_DSRC_CACHE_HS_INSERT_REVERSE_MODIFY	2118
/*! cache: tracked dirty bytes in the cache */
#define	WT_STAT_DSRC_CACHE_BYTES_DIRTY			2119
/*! cache: tracked dirty internal page bytes in the cache */
#define	WT_STAT_DSRC_CACHE_BYTES_DIRTY_INTERNAL		2120
/*! cache: tracked dirty leaf page bytes in the cache */
#define	WT_STAT_DSRC_CACHE_BYTES_DIRTY_LEAF		2121
/*! cache: uncommitted truncate blocked page eviction */
#define	WT_STAT_DSRC_CACHE_EVICTION_BLOCKED_UNCOMMITTED_TRUNCATE	2122
/*! cache: unmodified pages evicted */
#define	WT_STAT_DSRC_CACHE_EVICTION_CLEAN		2123
/*!
 * cache_walk: Average difference between current eviction generation
 * when the page was last considered, only reported if cache_walk or all
 * statistics are enabled
 */
#define	WT_STAT_DSRC_CACHE_STATE_GEN_AVG_GAP		2124
/*!
 * cache_walk: Average on-disk page image size seen, only reported if
 * cache_walk or all statistics are enabled
 */
#define	WT_STAT_DSRC_CACHE_STATE_AVG_WRITTEN_SIZE	2125
/*!
 * cache_walk: Average time in cache for pages that have been visited by
 * the eviction server, only reported if cache_walk or all statistics are
 * enabled
 */
#define	WT_STAT_DSRC_CACHE_STATE_AVG_VISITED_AGE	2126
/*!
 * cache_walk: Average time in cache for pages that have not been visited
 * by the eviction server, only reported if cache_walk or all statistics
 * are enabled
 */
#define	WT_STAT_DSRC_CACHE_STATE_AVG_UNVISITED_AGE	2127
/*!
 * cache_walk: Clean pages currently in cache, only reported if
 * cache_walk or all statistics are enabled
 */
#define	WT_STAT_DSRC_CACHE_STATE_PAGES_CLEAN		2128
/*!
 * cache_walk: Current eviction generation, only reported if cache_walk
 * or all statistics are enabled
 */
#define	WT_STAT_DSRC_CACHE_STATE_GEN_CURRENT		2129
/*!
 * cache_walk: Dirty pages currently in cache, only reported if
 * cache_walk or all statistics are enabled
 */
#define	WT_STAT_DSRC_CACHE_STATE_PAGES_DIRTY		2130
/*!
 * cache_walk: Entries in the root page, only reported if cache_walk or
 * all statistics are enabled
 */
#define	WT_STAT_DSRC_CACHE_STATE_ROOT_ENTRIES		2131
/*!
 * cache_walk: Internal pages currently in cache, only reported if
 * cache_walk or all statistics are enabled
 */
#define	WT_STAT_DSRC_CACHE_STATE_PAGES_INTERNAL		2132
/*!
 * cache_walk: Leaf pages currently in cache, only reported if cache_walk
 * or all statistics are enabled
 */
#define	WT_STAT_DSRC_CACHE_STATE_PAGES_LEAF		2133
/*!
 * cache_walk: Maximum difference between current eviction generation
 * when the page was last considered, only reported if cache_walk or all
 * statistics are enabled
 */
#define	WT_STAT_DSRC_CACHE_STATE_GEN_MAX_GAP		2134
/*!
 * cache_walk: Maximum page size seen, only reported if cache_walk or all
 * statistics are enabled
 */
#define	WT_STAT_DSRC_CACHE_STATE_MAX_PAGESIZE		2135
/*!
 * cache_walk: Minimum on-disk page image size seen, only reported if
 * cache_walk or all statistics are enabled
 */
#define	WT_STAT_DSRC_CACHE_STATE_MIN_WRITTEN_SIZE	2136
/*!
 * cache_walk: Number of pages never visited by eviction server, only
 * reported if cache_walk or all statistics are enabled
 */
#define	WT_STAT_DSRC_CACHE_STATE_UNVISITED_COUNT	2137
/*!
 * cache_walk: On-disk page image sizes smaller than a single allocation
 * unit, only reported if cache_walk or all statistics are enabled
 */
#define	WT_STAT_DSRC_CACHE_STATE_SMALLER_ALLOC_SIZE	2138
/*!
 * cache_walk: Pages created in memory and never written, only reported
 * if cache_walk or all statistics are enabled
 */
#define	WT_STAT_DSRC_CACHE_STATE_MEMORY			2139
/*!
 * cache_walk: Pages currently queued for eviction, only reported if
 * cache_walk or all statistics are enabled
 */
#define	WT_STAT_DSRC_CACHE_STATE_QUEUED			2140
/*!
 * cache_walk: Pages that could not be queued for eviction, only reported
 * if cache_walk or all statistics are enabled
 */
#define	WT_STAT_DSRC_CACHE_STATE_NOT_QUEUEABLE		2141
/*!
 * cache_walk: Refs skipped during cache traversal, only reported if
 * cache_walk or all statistics are enabled
 */
#define	WT_STAT_DSRC_CACHE_STATE_REFS_SKIPPED		2142
/*!
 * cache_walk: Size of the root page, only reported if cache_walk or all
 * statistics are enabled
 */
#define	WT_STAT_DSRC_CACHE_STATE_ROOT_SIZE		2143
/*!
 * cache_walk: Total number of pages currently in cache, only reported if
 * cache_walk or all statistics are enabled
 */
#define	WT_STAT_DSRC_CACHE_STATE_PAGES			2144
/*! checkpoint: checkpoint has acquired a snapshot for its transaction */
#define	WT_STAT_DSRC_CHECKPOINT_SNAPSHOT_ACQUIRED	2145
/*! checkpoint: pages added for eviction during checkpoint cleanup */
#define	WT_STAT_DSRC_CHECKPOINT_CLEANUP_PAGES_EVICT	2146
/*!
 * checkpoint: pages dirtied due to obsolete time window by checkpoint
 * cleanup
 */
#define	WT_STAT_DSRC_CHECKPOINT_CLEANUP_PAGES_OBSOLETE_TW	2147
/*!
 * checkpoint: pages read into cache during checkpoint cleanup
 * (reclaim_space)
 */
#define	WT_STAT_DSRC_CHECKPOINT_CLEANUP_PAGES_READ_RECLAIM_SPACE	2148
/*!
 * checkpoint: pages read into cache during checkpoint cleanup due to
 * obsolete time window
 */
#define	WT_STAT_DSRC_CHECKPOINT_CLEANUP_PAGES_READ_OBSOLETE_TW	2149
/*! checkpoint: pages removed during checkpoint cleanup */
#define	WT_STAT_DSRC_CHECKPOINT_CLEANUP_PAGES_REMOVED	2150
/*! checkpoint: pages skipped during checkpoint cleanup tree walk */
#define	WT_STAT_DSRC_CHECKPOINT_CLEANUP_PAGES_WALK_SKIPPED	2151
/*! checkpoint: pages visited during checkpoint cleanup */
#define	WT_STAT_DSRC_CHECKPOINT_CLEANUP_PAGES_VISITED	2152
/*!
 * compression: compressed page maximum internal page size prior to
 * compression
 */
#define	WT_STAT_DSRC_COMPRESS_PRECOMP_INTL_MAX_PAGE_SIZE	2153
/*!
 * compression: compressed page maximum leaf page size prior to
 * compression
 */
#define	WT_STAT_DSRC_COMPRESS_PRECOMP_LEAF_MAX_PAGE_SIZE	2154
/*! compression: page written to disk failed to compress */
#define	WT_STAT_DSRC_COMPRESS_WRITE_FAIL		2155
/*! compression: page written to disk was too small to compress */
#define	WT_STAT_DSRC_COMPRESS_WRITE_TOO_SMALL		2156
/*! compression: pages read from disk */
#define	WT_STAT_DSRC_COMPRESS_READ			2157
/*!
 * compression: pages read from disk with compression ratio greater than
 * 64
 */
#define	WT_STAT_DSRC_COMPRESS_READ_RATIO_HIST_MAX	2158
/*!
 * compression: pages read from disk with compression ratio smaller than
 * 2
 */
#define	WT_STAT_DSRC_COMPRESS_READ_RATIO_HIST_2		2159
/*!
 * compression: pages read from disk with compression ratio smaller than
 * 4
 */
#define	WT_STAT_DSRC_COMPRESS_READ_RATIO_HIST_4		2160
/*!
 * compression: pages read from disk with compression ratio smaller than
 * 8
 */
#define	WT_STAT_DSRC_COMPRESS_READ_RATIO_HIST_8		2161
/*!
 * compression: pages read from disk with compression ratio smaller than
 * 16
 */
#define	WT_STAT_DSRC_COMPRESS_READ_RATIO_HIST_16	2162
/*!
 * compression: pages read from disk with compression ratio smaller than
 * 32
 */
#define	WT_STAT_DSRC_COMPRESS_READ_RATIO_HIST_32	2163
/*!
 * compression: pages read from disk with compression ratio smaller than
 * 64
 */
#define	WT_STAT_DSRC_COMPRESS_READ_RATIO_HIST_64	2164
/*! compression: pages written to disk */
#define	WT_STAT_DSRC_COMPRESS_WRITE			2165
/*!
 * compression: pages written to disk with compression ratio greater than
 * 64
 */
#define	WT_STAT_DSRC_COMPRESS_WRITE_RATIO_HIST_MAX	2166
/*!
 * compression: pages written to disk with compression ratio smaller than
 * 2
 */
#define	WT_STAT_DSRC_COMPRESS_WRITE_RATIO_HIST_2	2167
/*!
 * compression: pages written to disk with compression ratio smaller than
 * 4
 */
#define	WT_STAT_DSRC_COMPRESS_WRITE_RATIO_HIST_4	2168
/*!
 * compression: pages written to disk with compression ratio smaller than
 * 8
 */
#define	WT_STAT_DSRC_COMPRESS_WRITE_RATIO_HIST_8	2169
/*!
 * compression: pages written to disk with compression ratio smaller than
 * 16
 */
#define	WT_STAT_DSRC_COMPRESS_WRITE_RATIO_HIST_16	2170
/*!
 * compression: pages written to disk with compression ratio smaller than
 * 32
 */
#define	WT_STAT_DSRC_COMPRESS_WRITE_RATIO_HIST_32	2171
/*!
 * compression: pages written to disk with compression ratio smaller than
 * 64
 */
#define	WT_STAT_DSRC_COMPRESS_WRITE_RATIO_HIST_64	2172
/*! cursor: Total number of deleted pages skipped during tree walk */
#define	WT_STAT_DSRC_CURSOR_TREE_WALK_DEL_PAGE_SKIP	2173
/*! cursor: Total number of entries skipped by cursor next calls */
#define	WT_STAT_DSRC_CURSOR_NEXT_SKIP_TOTAL		2174
/*! cursor: Total number of entries skipped by cursor prev calls */
#define	WT_STAT_DSRC_CURSOR_PREV_SKIP_TOTAL		2175
/*!
 * cursor: Total number of entries skipped to position the history store
 * cursor
 */
#define	WT_STAT_DSRC_CURSOR_SKIP_HS_CUR_POSITION	2176
/*!
 * cursor: Total number of in-memory deleted pages skipped during tree
 * walk
 */
#define	WT_STAT_DSRC_CURSOR_TREE_WALK_INMEM_DEL_PAGE_SKIP	2177
/*! cursor: Total number of on-disk deleted pages skipped during tree walk */
#define	WT_STAT_DSRC_CURSOR_TREE_WALK_ONDISK_DEL_PAGE_SKIP	2178
/*!
 * cursor: Total number of times a search near has exited due to prefix
 * config
 */
#define	WT_STAT_DSRC_CURSOR_SEARCH_NEAR_PREFIX_FAST_PATHS	2179
/*!
 * cursor: Total number of times cursor fails to temporarily release
 * pinned page to encourage eviction of hot or large page
 */
#define	WT_STAT_DSRC_CURSOR_REPOSITION_FAILED		2180
/*!
 * cursor: Total number of times cursor temporarily releases pinned page
 * to encourage eviction of hot or large page
 */
#define	WT_STAT_DSRC_CURSOR_REPOSITION			2181
/*! cursor: bulk loaded cursor insert calls */
#define	WT_STAT_DSRC_CURSOR_INSERT_BULK			2182
/*! cursor: cache cursors reuse count */
#define	WT_STAT_DSRC_CURSOR_REOPEN			2183
/*! cursor: close calls that result in cache */
#define	WT_STAT_DSRC_CURSOR_CACHE			2184
/*! cursor: create calls */
#define	WT_STAT_DSRC_CURSOR_CREATE			2185
/*! cursor: cursor bound calls that return an error */
#define	WT_STAT_DSRC_CURSOR_BOUND_ERROR			2186
/*! cursor: cursor bounds cleared from reset */
#define	WT_STAT_DSRC_CURSOR_BOUNDS_RESET		2187
/*! cursor: cursor bounds comparisons performed */
#define	WT_STAT_DSRC_CURSOR_BOUNDS_COMPARISONS		2188
/*! cursor: cursor bounds next called on an unpositioned cursor */
#define	WT_STAT_DSRC_CURSOR_BOUNDS_NEXT_UNPOSITIONED	2189
/*! cursor: cursor bounds next early exit */
#define	WT_STAT_DSRC_CURSOR_BOUNDS_NEXT_EARLY_EXIT	2190
/*! cursor: cursor bounds prev called on an unpositioned cursor */
#define	WT_STAT_DSRC_CURSOR_BOUNDS_PREV_UNPOSITIONED	2191
/*! cursor: cursor bounds prev early exit */
#define	WT_STAT_DSRC_CURSOR_BOUNDS_PREV_EARLY_EXIT	2192
/*! cursor: cursor bounds search early exit */
#define	WT_STAT_DSRC_CURSOR_BOUNDS_SEARCH_EARLY_EXIT	2193
/*! cursor: cursor bounds search near call repositioned cursor */
#define	WT_STAT_DSRC_CURSOR_BOUNDS_SEARCH_NEAR_REPOSITIONED_CURSOR	2194
/*! cursor: cursor cache calls that return an error */
#define	WT_STAT_DSRC_CURSOR_CACHE_ERROR			2195
/*! cursor: cursor close calls that return an error */
#define	WT_STAT_DSRC_CURSOR_CLOSE_ERROR			2196
/*! cursor: cursor compare calls that return an error */
#define	WT_STAT_DSRC_CURSOR_COMPARE_ERROR		2197
/*! cursor: cursor equals calls that return an error */
#define	WT_STAT_DSRC_CURSOR_EQUALS_ERROR		2198
/*! cursor: cursor get key calls that return an error */
#define	WT_STAT_DSRC_CURSOR_GET_KEY_ERROR		2199
/*! cursor: cursor get value calls that return an error */
#define	WT_STAT_DSRC_CURSOR_GET_VALUE_ERROR		2200
/*! cursor: cursor insert calls that return an error */
#define	WT_STAT_DSRC_CURSOR_INSERT_ERROR		2201
/*! cursor: cursor insert check calls that return an error */
#define	WT_STAT_DSRC_CURSOR_INSERT_CHECK_ERROR		2202
/*! cursor: cursor largest key calls that return an error */
#define	WT_STAT_DSRC_CURSOR_LARGEST_KEY_ERROR		2203
/*! cursor: cursor modify calls that return an error */
#define	WT_STAT_DSRC_CURSOR_MODIFY_ERROR		2204
/*! cursor: cursor next calls that return an error */
#define	WT_STAT_DSRC_CURSOR_NEXT_ERROR			2205
/*!
 * cursor: cursor next calls that skip due to a globally visible history
 * store tombstone
 */
#define	WT_STAT_DSRC_CURSOR_NEXT_HS_TOMBSTONE		2206
/*!
 * cursor: cursor next calls that skip greater than 1 and fewer than 100
 * entries
 */
#define	WT_STAT_DSRC_CURSOR_NEXT_SKIP_LT_100		2207
/*!
 * cursor: cursor next calls that skip greater than or equal to 100
 * entries
 */
#define	WT_STAT_DSRC_CURSOR_NEXT_SKIP_GE_100		2208
/*! cursor: cursor next random calls that return an error */
#define	WT_STAT_DSRC_CURSOR_NEXT_RANDOM_ERROR		2209
/*! cursor: cursor prev calls that return an error */
#define	WT_STAT_DSRC_CURSOR_PREV_ERROR			2210
/*!
 * cursor: cursor prev calls that skip due to a globally visible history
 * store tombstone
 */
#define	WT_STAT_DSRC_CURSOR_PREV_HS_TOMBSTONE		2211
/*!
 * cursor: cursor prev calls that skip greater than or equal to 100
 * entries
 */
#define	WT_STAT_DSRC_CURSOR_PREV_SKIP_GE_100		2212
/*! cursor: cursor prev calls that skip less than 100 entries */
#define	WT_STAT_DSRC_CURSOR_PREV_SKIP_LT_100		2213
/*! cursor: cursor reconfigure calls that return an error */
#define	WT_STAT_DSRC_CURSOR_RECONFIGURE_ERROR		2214
/*! cursor: cursor remove calls that return an error */
#define	WT_STAT_DSRC_CURSOR_REMOVE_ERROR		2215
/*! cursor: cursor reopen calls that return an error */
#define	WT_STAT_DSRC_CURSOR_REOPEN_ERROR		2216
/*! cursor: cursor reserve calls that return an error */
#define	WT_STAT_DSRC_CURSOR_RESERVE_ERROR		2217
/*! cursor: cursor reset calls that return an error */
#define	WT_STAT_DSRC_CURSOR_RESET_ERROR			2218
/*! cursor: cursor search calls that return an error */
#define	WT_STAT_DSRC_CURSOR_SEARCH_ERROR		2219
/*! cursor: cursor search near calls that return an error */
#define	WT_STAT_DSRC_CURSOR_SEARCH_NEAR_ERROR		2220
/*! cursor: cursor update calls that return an error */
#define	WT_STAT_DSRC_CURSOR_UPDATE_ERROR		2221
/*! cursor: insert calls */
#define	WT_STAT_DSRC_CURSOR_INSERT			2222
/*! cursor: insert key and value bytes */
#define	WT_STAT_DSRC_CURSOR_INSERT_BYTES		2223
/*! cursor: modify */
#define	WT_STAT_DSRC_CURSOR_MODIFY			2224
/*! cursor: modify key and value bytes affected */
#define	WT_STAT_DSRC_CURSOR_MODIFY_BYTES		2225
/*! cursor: modify value bytes modified */
#define	WT_STAT_DSRC_CURSOR_MODIFY_BYTES_TOUCH		2226
/*! cursor: next calls */
#define	WT_STAT_DSRC_CURSOR_NEXT			2227
/*! cursor: open cursor count */
#define	WT_STAT_DSRC_CURSOR_OPEN_COUNT			2228
/*! cursor: operation restarted */
#define	WT_STAT_DSRC_CURSOR_RESTART			2229
/*! cursor: prev calls */
#define	WT_STAT_DSRC_CURSOR_PREV			2230
/*! cursor: remove calls */
#define	WT_STAT_DSRC_CURSOR_REMOVE			2231
/*! cursor: remove key bytes removed */
#define	WT_STAT_DSRC_CURSOR_REMOVE_BYTES		2232
/*! cursor: reserve calls */
#define	WT_STAT_DSRC_CURSOR_RESERVE			2233
/*! cursor: reset calls */
#define	WT_STAT_DSRC_CURSOR_RESET			2234
/*! cursor: search calls */
#define	WT_STAT_DSRC_CURSOR_SEARCH			2235
/*! cursor: search history store calls */
#define	WT_STAT_DSRC_CURSOR_SEARCH_HS			2236
/*! cursor: search near calls */
#define	WT_STAT_DSRC_CURSOR_SEARCH_NEAR			2237
/*! cursor: truncate calls */
#define	WT_STAT_DSRC_CURSOR_TRUNCATE			2238
/*! cursor: update calls */
#define	WT_STAT_DSRC_CURSOR_UPDATE			2239
/*! cursor: update key and value bytes */
#define	WT_STAT_DSRC_CURSOR_UPDATE_BYTES		2240
/*! cursor: update value size change */
#define	WT_STAT_DSRC_CURSOR_UPDATE_BYTES_CHANGED	2241
/*! reconciliation: VLCS pages explicitly reconciled as empty */
#define	WT_STAT_DSRC_REC_VLCS_EMPTIED_PAGES		2242
/*! reconciliation: approximate byte size of timestamps in pages written */
#define	WT_STAT_DSRC_REC_TIME_WINDOW_BYTES_TS		2243
/*!
 * reconciliation: approximate byte size of transaction IDs in pages
 * written
 */
#define	WT_STAT_DSRC_REC_TIME_WINDOW_BYTES_TXN		2244
/*! reconciliation: dictionary matches */
#define	WT_STAT_DSRC_REC_DICTIONARY			2245
/*! reconciliation: fast-path pages deleted */
#define	WT_STAT_DSRC_REC_PAGE_DELETE_FAST		2246
/*!
 * reconciliation: internal page key bytes discarded using suffix
 * compression
 */
#define	WT_STAT_DSRC_REC_SUFFIX_COMPRESSION		2247
/*! reconciliation: internal page multi-block writes */
#define	WT_STAT_DSRC_REC_MULTIBLOCK_INTERNAL		2248
/*! reconciliation: leaf page key bytes discarded using prefix compression */
#define	WT_STAT_DSRC_REC_PREFIX_COMPRESSION		2249
/*! reconciliation: leaf page multi-block writes */
#define	WT_STAT_DSRC_REC_MULTIBLOCK_LEAF		2250
/*! reconciliation: leaf-page overflow keys */
#define	WT_STAT_DSRC_REC_OVERFLOW_KEY_LEAF		2251
/*! reconciliation: maximum blocks required for a page */
#define	WT_STAT_DSRC_REC_MULTIBLOCK_MAX			2252
/*! reconciliation: overflow values written */
#define	WT_STAT_DSRC_REC_OVERFLOW_VALUE			2253
/*! reconciliation: page reconciliation calls */
#define	WT_STAT_DSRC_REC_PAGES				2254
/*! reconciliation: page reconciliation calls for eviction */
#define	WT_STAT_DSRC_REC_PAGES_EVICTION			2255
/*! reconciliation: pages deleted */
#define	WT_STAT_DSRC_REC_PAGE_DELETE			2256
/*!
 * reconciliation: pages written including an aggregated newest start
 * durable timestamp
 */
#define	WT_STAT_DSRC_REC_TIME_AGGR_NEWEST_START_DURABLE_TS	2257
/*!
 * reconciliation: pages written including an aggregated newest stop
 * durable timestamp
 */
#define	WT_STAT_DSRC_REC_TIME_AGGR_NEWEST_STOP_DURABLE_TS	2258
/*!
 * reconciliation: pages written including an aggregated newest stop
 * timestamp
 */
#define	WT_STAT_DSRC_REC_TIME_AGGR_NEWEST_STOP_TS	2259
/*!
 * reconciliation: pages written including an aggregated newest stop
 * transaction ID
 */
#define	WT_STAT_DSRC_REC_TIME_AGGR_NEWEST_STOP_TXN	2260
/*!
 * reconciliation: pages written including an aggregated newest
 * transaction ID
 */
#define	WT_STAT_DSRC_REC_TIME_AGGR_NEWEST_TXN		2261
/*!
 * reconciliation: pages written including an aggregated oldest start
 * timestamp
 */
#define	WT_STAT_DSRC_REC_TIME_AGGR_OLDEST_START_TS	2262
/*! reconciliation: pages written including an aggregated prepare */
#define	WT_STAT_DSRC_REC_TIME_AGGR_PREPARED		2263
/*! reconciliation: pages written including at least one prepare */
#define	WT_STAT_DSRC_REC_TIME_WINDOW_PAGES_PREPARED	2264
/*!
 * reconciliation: pages written including at least one start durable
 * timestamp
 */
#define	WT_STAT_DSRC_REC_TIME_WINDOW_PAGES_DURABLE_START_TS	2265
/*! reconciliation: pages written including at least one start timestamp */
#define	WT_STAT_DSRC_REC_TIME_WINDOW_PAGES_START_TS	2266
/*!
 * reconciliation: pages written including at least one start transaction
 * ID
 */
#define	WT_STAT_DSRC_REC_TIME_WINDOW_PAGES_START_TXN	2267
/*!
 * reconciliation: pages written including at least one stop durable
 * timestamp
 */
#define	WT_STAT_DSRC_REC_TIME_WINDOW_PAGES_DURABLE_STOP_TS	2268
/*! reconciliation: pages written including at least one stop timestamp */
#define	WT_STAT_DSRC_REC_TIME_WINDOW_PAGES_STOP_TS	2269
/*!
 * reconciliation: pages written including at least one stop transaction
 * ID
 */
#define	WT_STAT_DSRC_REC_TIME_WINDOW_PAGES_STOP_TXN	2270
/*! reconciliation: records written including a prepare */
#define	WT_STAT_DSRC_REC_TIME_WINDOW_PREPARED		2271
/*! reconciliation: records written including a start durable timestamp */
#define	WT_STAT_DSRC_REC_TIME_WINDOW_DURABLE_START_TS	2272
/*! reconciliation: records written including a start timestamp */
#define	WT_STAT_DSRC_REC_TIME_WINDOW_START_TS		2273
/*! reconciliation: records written including a start transaction ID */
#define	WT_STAT_DSRC_REC_TIME_WINDOW_START_TXN		2274
/*! reconciliation: records written including a stop durable timestamp */
#define	WT_STAT_DSRC_REC_TIME_WINDOW_DURABLE_STOP_TS	2275
/*! reconciliation: records written including a stop timestamp */
#define	WT_STAT_DSRC_REC_TIME_WINDOW_STOP_TS		2276
/*! reconciliation: records written including a stop transaction ID */
#define	WT_STAT_DSRC_REC_TIME_WINDOW_STOP_TXN		2277
/*! session: object compaction */
#define	WT_STAT_DSRC_SESSION_COMPACT			2278
/*!
 * transaction: a reader raced with a prepared transaction commit and
 * skipped an update or updates
 */
#define	WT_STAT_DSRC_TXN_READ_RACE_PREPARE_COMMIT	2279
/*! transaction: number of times overflow removed value is read */
#define	WT_STAT_DSRC_TXN_READ_OVERFLOW_REMOVE		2280
/*! transaction: race to read prepared update retry */
#define	WT_STAT_DSRC_TXN_READ_RACE_PREPARE_UPDATE	2281
/*!
 * transaction: rollback to stable history store keys that would have
 * been swept in non-dryrun mode
 */
#define	WT_STAT_DSRC_TXN_RTS_SWEEP_HS_KEYS_DRYRUN	2282
/*!
 * transaction: rollback to stable history store records with stop
 * timestamps older than newer records
 */
#define	WT_STAT_DSRC_TXN_RTS_HS_STOP_OLDER_THAN_NEWER_START	2283
/*! transaction: rollback to stable inconsistent checkpoint */
#define	WT_STAT_DSRC_TXN_RTS_INCONSISTENT_CKPT		2284
/*! transaction: rollback to stable keys removed */
#define	WT_STAT_DSRC_TXN_RTS_KEYS_REMOVED		2285
/*! transaction: rollback to stable keys restored */
#define	WT_STAT_DSRC_TXN_RTS_KEYS_RESTORED		2286
/*!
 * transaction: rollback to stable keys that would have been removed in
 * non-dryrun mode
 */
#define	WT_STAT_DSRC_TXN_RTS_KEYS_REMOVED_DRYRUN	2287
/*!
 * transaction: rollback to stable keys that would have been restored in
 * non-dryrun mode
 */
#define	WT_STAT_DSRC_TXN_RTS_KEYS_RESTORED_DRYRUN	2288
/*! transaction: rollback to stable restored tombstones from history store */
#define	WT_STAT_DSRC_TXN_RTS_HS_RESTORE_TOMBSTONES	2289
/*! transaction: rollback to stable restored updates from history store */
#define	WT_STAT_DSRC_TXN_RTS_HS_RESTORE_UPDATES		2290
/*! transaction: rollback to stable skipping delete rle */
#define	WT_STAT_DSRC_TXN_RTS_DELETE_RLE_SKIPPED		2291
/*! transaction: rollback to stable skipping stable rle */
#define	WT_STAT_DSRC_TXN_RTS_STABLE_RLE_SKIPPED		2292
/*! transaction: rollback to stable sweeping history store keys */
#define	WT_STAT_DSRC_TXN_RTS_SWEEP_HS_KEYS		2293
/*!
 * transaction: rollback to stable tombstones from history store that
 * would have been restored in non-dryrun mode
 */
#define	WT_STAT_DSRC_TXN_RTS_HS_RESTORE_TOMBSTONES_DRYRUN	2294
/*!
 * transaction: rollback to stable updates from history store that would
 * have been restored in non-dryrun mode
 */
#define	WT_STAT_DSRC_TXN_RTS_HS_RESTORE_UPDATES_DRYRUN	2295
/*! transaction: rollback to stable updates removed from history store */
#define	WT_STAT_DSRC_TXN_RTS_HS_REMOVED			2296
/*!
 * transaction: rollback to stable updates that would have been removed
 * from history store in non-dryrun mode
 */
#define	WT_STAT_DSRC_TXN_RTS_HS_REMOVED_DRYRUN		2297
/*! transaction: update conflicts */
#define	WT_STAT_DSRC_TXN_UPDATE_CONFLICT		2298

/*!
 * @}
 * @name Statistics for session
 * @anchor statistics_session
 * @{
 */
/*! session: bytes read into cache */
#define	WT_STAT_SESSION_BYTES_READ			4000
/*! session: bytes written from cache */
#define	WT_STAT_SESSION_BYTES_WRITE			4001
/*! session: dhandle lock wait time (usecs) */
#define	WT_STAT_SESSION_LOCK_DHANDLE_WAIT		4002
/*! session: dirty bytes in this txn */
#define	WT_STAT_SESSION_TXN_BYTES_DIRTY			4003
/*! session: number of updates in this txn */
#define	WT_STAT_SESSION_TXN_UPDATES			4004
/*! session: page read from disk to cache time (usecs) */
#define	WT_STAT_SESSION_READ_TIME			4005
/*! session: page write from cache to disk time (usecs) */
#define	WT_STAT_SESSION_WRITE_TIME			4006
/*! session: schema lock wait time (usecs) */
#define	WT_STAT_SESSION_LOCK_SCHEMA_WAIT		4007
/*! session: time waiting for cache (usecs) */
#define	WT_STAT_SESSION_CACHE_TIME			4008
/*! session: time waiting for cache interruptible eviction (usecs) */
#define	WT_STAT_SESSION_CACHE_TIME_INTERRUPTIBLE	4009
/*! session: time waiting for mandatory cache eviction (usecs) */
#define	WT_STAT_SESSION_CACHE_TIME_MANDATORY		4010
/*! @} */
/*
 * Statistics section: END
 * DO NOT EDIT: automatically built by dist/stat.py.
 */
/*! @} */

/*******************************************
 * Verbose categories
 *******************************************/
/*!
 * @addtogroup wt
 * @{
 */
/*!
 * @name Verbose categories
 * @anchor verbose_categories
 * @{
 */
/*!
 * WiredTiger verbose event categories.
 * Note that the verbose categories cover a wide set of sub-systems and operations
 * within WiredTiger. As such, the categories are subject to change and evolve
 * between different WiredTiger releases.
 */
typedef enum {
/* VERBOSE ENUM START */
    WT_VERB_ALL,                  /*!< ALL module messages. */
    WT_VERB_API,                  /*!< API messages. */
    WT_VERB_BACKUP,               /*!< Backup messages. */
    WT_VERB_BLKCACHE,
    WT_VERB_BLOCK,                /*!< Block manager messages. */
    WT_VERB_CHECKPOINT,           /*!< Checkpoint messages. */
    WT_VERB_CHECKPOINT_CLEANUP,
    WT_VERB_CHECKPOINT_PROGRESS,  /*!< Checkpoint progress messages. */
    WT_VERB_CHUNKCACHE,           /*!< Chunk cache messages. */
    WT_VERB_COMPACT,              /*!< Compact messages. */
    WT_VERB_COMPACT_PROGRESS,     /*!< Compact progress messages. */
    WT_VERB_CONFIGURATION,
    WT_VERB_DEFAULT,
    WT_VERB_DISAGGREGATED_STORAGE,
    WT_VERB_ERROR_RETURNS,
    WT_VERB_EVICTION,             /*!< Eviction messages. */
    WT_VERB_EXTENSION,            /*!< Extension messages. */
    WT_VERB_FILEOPS,
    WT_VERB_GENERATION,
    WT_VERB_HANDLEOPS,
    WT_VERB_HS,                   /*!< History store messages. */
    WT_VERB_HS_ACTIVITY,          /*!< History store activity messages. */
    WT_VERB_LIVE_RESTORE,
    WT_VERB_LIVE_RESTORE_PROGRESS,
    WT_VERB_LOG,                  /*!< Log messages. */
    WT_VERB_MUTEX,
    WT_VERB_METADATA,             /*!< Metadata messages. */
    WT_VERB_OUT_OF_ORDER,
    WT_VERB_OVERFLOW,
    WT_VERB_PREFETCH,
    WT_VERB_READ,
    WT_VERB_RECONCILE,            /*!< Reconcile messages. */
    WT_VERB_RECOVERY,             /*!< Recovery messages. */
    WT_VERB_RECOVERY_PROGRESS,    /*!< Recovery progress messages. */
    WT_VERB_RTS,                  /*!< RTS messages. */
    WT_VERB_SALVAGE,              /*!< Salvage messages. */
    WT_VERB_SHARED_CACHE,
    WT_VERB_SPLIT,
    WT_VERB_TEMPORARY,
    WT_VERB_THREAD_GROUP,
    WT_VERB_TIERED,               /*!< Tiered storage messages. */
    WT_VERB_TIMESTAMP,            /*!< Timestamp messages. */
    WT_VERB_TRANSACTION,          /*!< Transaction messages. */
    WT_VERB_VERIFY,               /*!< Verify messages. */
    WT_VERB_VERSION,              /*!< Version messages. */
    WT_VERB_WRITE,
/* VERBOSE ENUM STOP */
    WT_VERB_NUM_CATEGORIES
} WT_VERBOSE_CATEGORY;
/*! @} */

/*******************************************
 * Verbose levels
 *******************************************/
/*!
 * @name Verbose levels
 * @anchor verbose_levels
 * @{
 */
/*!
 * WiredTiger verbosity levels. The levels define a range of severity categories, with
 * \c WT_VERBOSE_ERROR being the lowest, most critical level (used by messages on critical error
 * paths) and \c WT_VERBOSE_DEBUG_5 being the highest verbosity/informational level (mostly adopted
 * for debugging).
 */
typedef enum {
    WT_VERBOSE_ERROR = -3,  /*!< Error conditions triggered in WiredTiger. */
    WT_VERBOSE_WARNING,     /*!< Warning conditions potentially signaling non-imminent errors and
                            behaviors. */
    WT_VERBOSE_NOTICE,      /*!< Messages for significant events in WiredTiger, usually worth
                            noting. */
    WT_VERBOSE_INFO,        /*!< Informational style messages. */
    WT_VERBOSE_DEBUG_1,     /*!< Low severity messages, useful for debugging purposes. This is
                            the default level when debugging. */
    WT_VERBOSE_DEBUG_2,     /*!< Low severity messages, an increase in verbosity from
                            the previous level. */
    WT_VERBOSE_DEBUG_3,     /*!< Low severity messages. */
    WT_VERBOSE_DEBUG_4,     /*!< Low severity messages. */
    WT_VERBOSE_DEBUG_5      /*!< Lowest severity messages. */
} WT_VERBOSE_LEVEL;
/*! @} */
/*
 * Verbose section: END
 */
/*! @} */

#undef __F

#if defined(__cplusplus)
}
#endif
#endif /* __WIREDTIGER_H_ */<|MERGE_RESOLUTION|>--- conflicted
+++ resolved
@@ -5911,52 +5911,11 @@
 /*! block-manager: mapped blocks read */
 #define	WT_STAT_CONN_BLOCK_MAP_READ			1070
 /*! block-manager: mapped bytes read */
-<<<<<<< HEAD
-#define	WT_STAT_CONN_BLOCK_BYTE_MAP_READ		1065
-/*! block-manager: number of extents last walked during allocation */
-#define	WT_STAT_CONN_BLOCK_EXT_WALKED			1066
-=======
 #define	WT_STAT_CONN_BLOCK_BYTE_MAP_READ		1071
->>>>>>> a1e9823f
 /*!
  * block-manager: number of times the file was remapped because it
  * changed size via fallocate or truncate
  */
-<<<<<<< HEAD
-#define	WT_STAT_CONN_BLOCK_REMAP_FILE_RESIZE		1067
-/*! block-manager: number of times the region was remapped via write */
-#define	WT_STAT_CONN_BLOCK_REMAP_FILE_WRITE		1068
-/*! cache: application requested eviction interrupt */
-#define	WT_STAT_CONN_EVICTION_INTERUPTED_BY_APP		1069
-/*! cache: application thread time evicting (usecs) */
-#define	WT_STAT_CONN_EVICTION_APP_TIME			1070
-/*! cache: application threads page read from disk to cache count */
-#define	WT_STAT_CONN_CACHE_READ_APP_COUNT		1071
-/*! cache: application threads page read from disk to cache time (usecs) */
-#define	WT_STAT_CONN_CACHE_READ_APP_TIME		1072
-/*! cache: application threads page write from cache to disk count */
-#define	WT_STAT_CONN_CACHE_WRITE_APP_COUNT		1073
-/*! cache: application threads page write from cache to disk time (usecs) */
-#define	WT_STAT_CONN_CACHE_WRITE_APP_TIME		1074
-/*! cache: bytes allocated for updates */
-#define	WT_STAT_CONN_CACHE_BYTES_UPDATES		1075
-/*! cache: bytes belonging to page images in the cache */
-#define	WT_STAT_CONN_CACHE_BYTES_IMAGE			1076
-/*! cache: bytes belonging to the history store table in the cache */
-#define	WT_STAT_CONN_CACHE_BYTES_HS			1077
-/*! cache: bytes currently in the cache */
-#define	WT_STAT_CONN_CACHE_BYTES_INUSE			1078
-/*! cache: bytes dirty in the cache cumulative */
-#define	WT_STAT_CONN_CACHE_BYTES_DIRTY_TOTAL		1079
-/*! cache: bytes not belonging to page images in the cache */
-#define	WT_STAT_CONN_CACHE_BYTES_OTHER			1080
-/*! cache: bytes read into cache */
-#define	WT_STAT_CONN_CACHE_BYTES_READ			1081
-/*! cache: bytes written from cache */
-#define	WT_STAT_CONN_CACHE_BYTES_WRITE			1082
-/*! cache: checkpoint blocked page eviction */
-#define	WT_STAT_CONN_CACHE_EVICTION_BLOCKED_CHECKPOINT	1083
-=======
 #define	WT_STAT_CONN_BLOCK_REMAP_FILE_RESIZE		1072
 /*! block-manager: number of times the region was remapped via write */
 #define	WT_STAT_CONN_BLOCK_REMAP_FILE_WRITE		1073
@@ -6010,30 +5969,10 @@
 #define	WT_STAT_CONN_CACHE_BYTES_WRITE			1091
 /*! cache: checkpoint blocked page eviction */
 #define	WT_STAT_CONN_CACHE_EVICTION_BLOCKED_CHECKPOINT	1092
->>>>>>> a1e9823f
 /*!
  * cache: checkpoint of history store file blocked non-history store page
  * eviction
  */
-<<<<<<< HEAD
-#define	WT_STAT_CONN_CACHE_EVICTION_BLOCKED_CHECKPOINT_HS	1084
-/*! cache: evict page attempts by eviction server */
-#define	WT_STAT_CONN_EVICTION_SERVER_EVICT_ATTEMPT	1085
-/*! cache: evict page attempts by eviction worker threads */
-#define	WT_STAT_CONN_EVICTION_WORKER_EVICT_ATTEMPT	1086
-/*! cache: evict page failures by eviction server */
-#define	WT_STAT_CONN_EVICTION_SERVER_EVICT_FAIL		1087
-/*! cache: evict page failures by eviction worker threads */
-#define	WT_STAT_CONN_EVICTION_WORKER_EVICT_FAIL		1088
-/*! cache: eviction calls to get a page found queue empty */
-#define	WT_STAT_CONN_EVICTION_GET_REF_EMPTY		1089
-/*! cache: eviction calls to get a page found queue empty after locking */
-#define	WT_STAT_CONN_EVICTION_GET_REF_EMPTY2		1090
-/*! cache: eviction currently operating in aggressive mode */
-#define	WT_STAT_CONN_EVICTION_AGGRESSIVE_SET		1091
-/*! cache: eviction empty score */
-#define	WT_STAT_CONN_EVICTION_EMPTY_SCORE		1092
-=======
 #define	WT_STAT_CONN_CACHE_EVICTION_BLOCKED_CHECKPOINT_HS	1093
 /*! cache: dirty bytes belonging to the history store table in the cache */
 #define	WT_STAT_CONN_CACHE_BYTES_HS_DIRTY		1094
@@ -6053,65 +5992,31 @@
 #define	WT_STAT_CONN_EVICTION_AGGRESSIVE_SET		1101
 /*! cache: eviction empty score */
 #define	WT_STAT_CONN_EVICTION_EMPTY_SCORE		1102
->>>>>>> a1e9823f
 /*!
  * cache: eviction gave up due to detecting a disk value without a
  * timestamp behind the last update on the chain
  */
-<<<<<<< HEAD
-#define	WT_STAT_CONN_CACHE_EVICTION_BLOCKED_NO_TS_CHECKPOINT_RACE_1	1093
-=======
 #define	WT_STAT_CONN_CACHE_EVICTION_BLOCKED_NO_TS_CHECKPOINT_RACE_1	1103
->>>>>>> a1e9823f
 /*!
  * cache: eviction gave up due to detecting a tombstone without a
  * timestamp ahead of the selected on disk update
  */
-<<<<<<< HEAD
-#define	WT_STAT_CONN_CACHE_EVICTION_BLOCKED_NO_TS_CHECKPOINT_RACE_2	1094
-=======
 #define	WT_STAT_CONN_CACHE_EVICTION_BLOCKED_NO_TS_CHECKPOINT_RACE_2	1104
->>>>>>> a1e9823f
 /*!
  * cache: eviction gave up due to detecting a tombstone without a
  * timestamp ahead of the selected on disk update after validating the
  * update chain
  */
-<<<<<<< HEAD
-#define	WT_STAT_CONN_CACHE_EVICTION_BLOCKED_NO_TS_CHECKPOINT_RACE_3	1095
-=======
 #define	WT_STAT_CONN_CACHE_EVICTION_BLOCKED_NO_TS_CHECKPOINT_RACE_3	1105
->>>>>>> a1e9823f
 /*!
  * cache: eviction gave up due to detecting update chain entries without
  * timestamps after the selected on disk update
  */
-<<<<<<< HEAD
-#define	WT_STAT_CONN_CACHE_EVICTION_BLOCKED_NO_TS_CHECKPOINT_RACE_4	1096
-=======
 #define	WT_STAT_CONN_CACHE_EVICTION_BLOCKED_NO_TS_CHECKPOINT_RACE_4	1106
->>>>>>> a1e9823f
 /*!
  * cache: eviction gave up due to needing to remove a record from the
  * history store but checkpoint is running
  */
-<<<<<<< HEAD
-#define	WT_STAT_CONN_CACHE_EVICTION_BLOCKED_REMOVE_HS_RACE_WITH_CHECKPOINT	1097
-/*! cache: eviction gave up due to no progress being made */
-#define	WT_STAT_CONN_CACHE_EVICTION_BLOCKED_NO_PROGRESS	1098
-/*! cache: eviction passes of a file */
-#define	WT_STAT_CONN_EVICTION_WALK_PASSES		1099
-/*! cache: eviction server candidate queue empty when topping up */
-#define	WT_STAT_CONN_EVICTION_QUEUE_EMPTY		1100
-/*! cache: eviction server candidate queue not empty when topping up */
-#define	WT_STAT_CONN_EVICTION_QUEUE_NOT_EMPTY		1101
-/*! cache: eviction server skips dirty pages during a running checkpoint */
-#define	WT_STAT_CONN_EVICTION_SERVER_SKIP_DIRTY_PAGES_DURING_CHECKPOINT	1102
-/*! cache: eviction server skips internal pages as it has an active child. */
-#define	WT_STAT_CONN_EVICTION_SERVER_SKIP_INTL_PAGE_WITH_ACTIVE_CHILD	1103
-/*! cache: eviction server skips metadata pages with history */
-#define	WT_STAT_CONN_EVICTION_SERVER_SKIP_METATDATA_WITH_HISTORY	1104
-=======
 #define	WT_STAT_CONN_CACHE_EVICTION_BLOCKED_REMOVE_HS_RACE_WITH_CHECKPOINT	1107
 /*! cache: eviction gave up due to no progress being made */
 #define	WT_STAT_CONN_CACHE_EVICTION_BLOCKED_NO_PROGRESS	1108
@@ -6127,76 +6032,40 @@
 #define	WT_STAT_CONN_EVICTION_SERVER_SKIP_INTL_PAGE_WITH_ACTIVE_CHILD	1113
 /*! cache: eviction server skips metadata pages with history */
 #define	WT_STAT_CONN_EVICTION_SERVER_SKIP_METATDATA_WITH_HISTORY	1114
->>>>>>> a1e9823f
 /*!
  * cache: eviction server skips pages that are written with transactions
  * greater than the last running
  */
-<<<<<<< HEAD
-#define	WT_STAT_CONN_EVICTION_SERVER_SKIP_PAGES_LAST_RUNNING	1105
-=======
 #define	WT_STAT_CONN_EVICTION_SERVER_SKIP_PAGES_LAST_RUNNING	1115
->>>>>>> a1e9823f
 /*!
  * cache: eviction server skips pages that previously failed eviction and
  * likely will again
  */
-<<<<<<< HEAD
-#define	WT_STAT_CONN_EVICTION_SERVER_SKIP_PAGES_RETRY	1106
-/*! cache: eviction server skips pages that we do not want to evict */
-#define	WT_STAT_CONN_EVICTION_SERVER_SKIP_UNWANTED_PAGES	1107
-/*! cache: eviction server skips tree that we do not want to evict */
-#define	WT_STAT_CONN_EVICTION_SERVER_SKIP_UNWANTED_TREE	1108
-=======
 #define	WT_STAT_CONN_EVICTION_SERVER_SKIP_PAGES_RETRY	1116
 /*! cache: eviction server skips pages that we do not want to evict */
 #define	WT_STAT_CONN_EVICTION_SERVER_SKIP_UNWANTED_PAGES	1117
 /*! cache: eviction server skips tree that we do not want to evict */
 #define	WT_STAT_CONN_EVICTION_SERVER_SKIP_UNWANTED_TREE	1118
->>>>>>> a1e9823f
 /*!
  * cache: eviction server skips trees because there are too many active
  * walks
  */
-<<<<<<< HEAD
-#define	WT_STAT_CONN_EVICTION_SERVER_SKIP_TREES_TOO_MANY_ACTIVE_WALKS	1109
-/*! cache: eviction server skips trees that are being checkpointed */
-#define	WT_STAT_CONN_EVICTION_SERVER_SKIP_CHECKPOINTING_TREES	1110
-=======
 #define	WT_STAT_CONN_EVICTION_SERVER_SKIP_TREES_TOO_MANY_ACTIVE_WALKS	1119
 /*! cache: eviction server skips trees that are being checkpointed */
 #define	WT_STAT_CONN_EVICTION_SERVER_SKIP_CHECKPOINTING_TREES	1120
->>>>>>> a1e9823f
 /*!
  * cache: eviction server skips trees that are configured to stick in
  * cache
  */
-<<<<<<< HEAD
-#define	WT_STAT_CONN_EVICTION_SERVER_SKIP_TREES_STICK_IN_CACHE	1111
-/*! cache: eviction server skips trees that disable eviction */
-#define	WT_STAT_CONN_EVICTION_SERVER_SKIP_TREES_EVICTION_DISABLED	1112
-/*! cache: eviction server skips trees that were not useful before */
-#define	WT_STAT_CONN_EVICTION_SERVER_SKIP_TREES_NOT_USEFUL_BEFORE	1113
-=======
 #define	WT_STAT_CONN_EVICTION_SERVER_SKIP_TREES_STICK_IN_CACHE	1121
 /*! cache: eviction server skips trees that disable eviction */
 #define	WT_STAT_CONN_EVICTION_SERVER_SKIP_TREES_EVICTION_DISABLED	1122
 /*! cache: eviction server skips trees that were not useful before */
 #define	WT_STAT_CONN_EVICTION_SERVER_SKIP_TREES_NOT_USEFUL_BEFORE	1123
->>>>>>> a1e9823f
 /*!
  * cache: eviction server slept, because we did not make progress with
  * eviction
  */
-<<<<<<< HEAD
-#define	WT_STAT_CONN_EVICTION_SERVER_SLEPT		1114
-/*! cache: eviction server unable to reach eviction goal */
-#define	WT_STAT_CONN_EVICTION_SLOW			1115
-/*! cache: eviction server waiting for a leaf page */
-#define	WT_STAT_CONN_EVICTION_WALK_LEAF_NOTFOUND	1116
-/*! cache: eviction state */
-#define	WT_STAT_CONN_EVICTION_STATE			1117
-=======
 #define	WT_STAT_CONN_EVICTION_SERVER_SLEPT		1124
 /*! cache: eviction server unable to reach eviction goal */
 #define	WT_STAT_CONN_EVICTION_SLOW			1125
@@ -6204,30 +6073,10 @@
 #define	WT_STAT_CONN_EVICTION_WALK_LEAF_NOTFOUND	1126
 /*! cache: eviction state */
 #define	WT_STAT_CONN_EVICTION_STATE			1127
->>>>>>> a1e9823f
 /*!
  * cache: eviction walk most recent sleeps for checkpoint handle
  * gathering
  */
-<<<<<<< HEAD
-#define	WT_STAT_CONN_EVICTION_WALK_SLEEPS		1118
-/*! cache: eviction walk restored - had to walk this many pages */
-#define	WT_STAT_CONN_NPOS_EVICT_WALK_MAX		1119
-/*! cache: eviction walk restored position */
-#define	WT_STAT_CONN_EVICTION_RESTORED_POS		1120
-/*! cache: eviction walk restored position differs from the saved one */
-#define	WT_STAT_CONN_EVICTION_RESTORED_POS_DIFFER	1121
-/*! cache: eviction walk target pages histogram - 0-9 */
-#define	WT_STAT_CONN_CACHE_EVICTION_TARGET_PAGE_LT10	1122
-/*! cache: eviction walk target pages histogram - 10-31 */
-#define	WT_STAT_CONN_CACHE_EVICTION_TARGET_PAGE_LT32	1123
-/*! cache: eviction walk target pages histogram - 128 and higher */
-#define	WT_STAT_CONN_CACHE_EVICTION_TARGET_PAGE_GE128	1124
-/*! cache: eviction walk target pages histogram - 32-63 */
-#define	WT_STAT_CONN_CACHE_EVICTION_TARGET_PAGE_LT64	1125
-/*! cache: eviction walk target pages histogram - 64-128 */
-#define	WT_STAT_CONN_CACHE_EVICTION_TARGET_PAGE_LT128	1126
-=======
 #define	WT_STAT_CONN_EVICTION_WALK_SLEEPS		1128
 /*! cache: eviction walk restored - had to walk this many pages */
 #define	WT_STAT_CONN_NPOS_EVICT_WALK_MAX		1129
@@ -6245,24 +6094,10 @@
 #define	WT_STAT_CONN_CACHE_EVICTION_TARGET_PAGE_LT64	1135
 /*! cache: eviction walk target pages histogram - 64-128 */
 #define	WT_STAT_CONN_CACHE_EVICTION_TARGET_PAGE_LT128	1136
->>>>>>> a1e9823f
 /*!
  * cache: eviction walk target pages reduced due to history store cache
  * pressure
  */
-<<<<<<< HEAD
-#define	WT_STAT_CONN_CACHE_EVICTION_TARGET_PAGE_REDUCED	1127
-/*! cache: eviction walk target strategy both clean and dirty pages */
-#define	WT_STAT_CONN_EVICTION_TARGET_STRATEGY_BOTH_CLEAN_AND_DIRTY	1128
-/*! cache: eviction walk target strategy only clean pages */
-#define	WT_STAT_CONN_EVICTION_TARGET_STRATEGY_CLEAN	1129
-/*! cache: eviction walk target strategy only dirty pages */
-#define	WT_STAT_CONN_EVICTION_TARGET_STRATEGY_DIRTY	1130
-/*! cache: eviction walks abandoned */
-#define	WT_STAT_CONN_EVICTION_WALKS_ABANDONED		1131
-/*! cache: eviction walks gave up because they restarted their walk twice */
-#define	WT_STAT_CONN_EVICTION_WALKS_STOPPED		1132
-=======
 #define	WT_STAT_CONN_CACHE_EVICTION_TARGET_PAGE_REDUCED	1137
 /*! cache: eviction walk target strategy clean pages */
 #define	WT_STAT_CONN_EVICTION_TARGET_STRATEGY_CLEAN	1138
@@ -6274,48 +6109,20 @@
 #define	WT_STAT_CONN_EVICTION_WALKS_ABANDONED		1141
 /*! cache: eviction walks gave up because they restarted their walk twice */
 #define	WT_STAT_CONN_EVICTION_WALKS_STOPPED		1142
->>>>>>> a1e9823f
 /*!
  * cache: eviction walks gave up because they saw too many pages and
  * found no candidates
  */
-<<<<<<< HEAD
-#define	WT_STAT_CONN_EVICTION_WALKS_GAVE_UP_NO_TARGETS	1133
-=======
 #define	WT_STAT_CONN_EVICTION_WALKS_GAVE_UP_NO_TARGETS	1143
->>>>>>> a1e9823f
 /*!
  * cache: eviction walks gave up because they saw too many pages and
  * found too few candidates
  */
-<<<<<<< HEAD
-#define	WT_STAT_CONN_EVICTION_WALKS_GAVE_UP_RATIO	1134
-=======
 #define	WT_STAT_CONN_EVICTION_WALKS_GAVE_UP_RATIO	1144
->>>>>>> a1e9823f
 /*!
  * cache: eviction walks random search fails to locate a page, results in
  * a null position
  */
-<<<<<<< HEAD
-#define	WT_STAT_CONN_EVICTION_WALK_RANDOM_RETURNS_NULL_POSITION	1135
-/*! cache: eviction walks reached end of tree */
-#define	WT_STAT_CONN_EVICTION_WALKS_ENDED		1136
-/*! cache: eviction walks restarted */
-#define	WT_STAT_CONN_EVICTION_WALK_RESTART		1137
-/*! cache: eviction walks started from root of tree */
-#define	WT_STAT_CONN_EVICTION_WALK_FROM_ROOT		1138
-/*! cache: eviction walks started from saved location in tree */
-#define	WT_STAT_CONN_EVICTION_WALK_SAVED_POS		1139
-/*! cache: eviction worker thread active */
-#define	WT_STAT_CONN_EVICTION_ACTIVE_WORKERS		1140
-/*! cache: eviction worker thread stable number */
-#define	WT_STAT_CONN_EVICTION_STABLE_STATE_WORKERS	1141
-/*! cache: files with active eviction walks */
-#define	WT_STAT_CONN_EVICTION_WALKS_ACTIVE		1142
-/*! cache: files with new eviction walks started */
-#define	WT_STAT_CONN_EVICTION_WALKS_STARTED		1143
-=======
 #define	WT_STAT_CONN_EVICTION_WALK_RANDOM_RETURNS_NULL_POSITION	1145
 /*! cache: eviction walks reached end of tree */
 #define	WT_STAT_CONN_EVICTION_WALKS_ENDED		1146
@@ -6333,93 +6140,39 @@
 #define	WT_STAT_CONN_EVICTION_WALKS_ACTIVE		1152
 /*! cache: files with new eviction walks started */
 #define	WT_STAT_CONN_EVICTION_WALKS_STARTED		1153
->>>>>>> a1e9823f
 /*!
  * cache: forced eviction - do not retry count to evict pages selected to
  * evict during reconciliation
  */
-<<<<<<< HEAD
-#define	WT_STAT_CONN_EVICTION_FORCE_NO_RETRY		1144
-=======
 #define	WT_STAT_CONN_EVICTION_FORCE_NO_RETRY		1154
->>>>>>> a1e9823f
 /*!
  * cache: forced eviction - history store pages failed to evict while
  * session has history store cursor open
  */
-<<<<<<< HEAD
-#define	WT_STAT_CONN_EVICTION_FORCE_HS_FAIL		1145
-=======
 #define	WT_STAT_CONN_EVICTION_FORCE_HS_FAIL		1155
->>>>>>> a1e9823f
 /*!
  * cache: forced eviction - history store pages selected while session
  * has history store cursor open
  */
-<<<<<<< HEAD
-#define	WT_STAT_CONN_EVICTION_FORCE_HS			1146
-=======
 #define	WT_STAT_CONN_EVICTION_FORCE_HS			1156
->>>>>>> a1e9823f
 /*!
  * cache: forced eviction - history store pages successfully evicted
  * while session has history store cursor open
  */
-<<<<<<< HEAD
-#define	WT_STAT_CONN_EVICTION_FORCE_HS_SUCCESS		1147
-/*! cache: forced eviction - pages evicted that were clean count */
-#define	WT_STAT_CONN_EVICTION_FORCE_CLEAN		1148
-/*! cache: forced eviction - pages evicted that were dirty count */
-#define	WT_STAT_CONN_EVICTION_FORCE_DIRTY		1149
-=======
 #define	WT_STAT_CONN_EVICTION_FORCE_HS_SUCCESS		1157
 /*! cache: forced eviction - pages evicted that were clean count */
 #define	WT_STAT_CONN_EVICTION_FORCE_CLEAN		1158
 /*! cache: forced eviction - pages evicted that were dirty count */
 #define	WT_STAT_CONN_EVICTION_FORCE_DIRTY		1159
->>>>>>> a1e9823f
 /*!
  * cache: forced eviction - pages selected because of a large number of
  * updates to a single item
  */
-<<<<<<< HEAD
-#define	WT_STAT_CONN_EVICTION_FORCE_LONG_UPDATE_LIST	1150
-=======
 #define	WT_STAT_CONN_EVICTION_FORCE_LONG_UPDATE_LIST	1160
->>>>>>> a1e9823f
 /*!
  * cache: forced eviction - pages selected because of too many deleted
  * items count
  */
-<<<<<<< HEAD
-#define	WT_STAT_CONN_EVICTION_FORCE_DELETE		1151
-/*! cache: forced eviction - pages selected count */
-#define	WT_STAT_CONN_EVICTION_FORCE			1152
-/*! cache: forced eviction - pages selected unable to be evicted count */
-#define	WT_STAT_CONN_EVICTION_FORCE_FAIL		1153
-/*! cache: hazard pointer blocked page eviction */
-#define	WT_STAT_CONN_CACHE_EVICTION_BLOCKED_HAZARD	1154
-/*! cache: hazard pointer check calls */
-#define	WT_STAT_CONN_CACHE_HAZARD_CHECKS		1155
-/*! cache: hazard pointer check entries walked */
-#define	WT_STAT_CONN_CACHE_HAZARD_WALKS			1156
-/*! cache: hazard pointer maximum array length */
-#define	WT_STAT_CONN_CACHE_HAZARD_MAX			1157
-/*! cache: history store table insert calls */
-#define	WT_STAT_CONN_CACHE_HS_INSERT			1158
-/*! cache: history store table insert calls that returned restart */
-#define	WT_STAT_CONN_CACHE_HS_INSERT_RESTART		1159
-/*! cache: history store table max on-disk size */
-#define	WT_STAT_CONN_CACHE_HS_ONDISK_MAX		1160
-/*! cache: history store table on-disk size */
-#define	WT_STAT_CONN_CACHE_HS_ONDISK			1161
-/*! cache: history store table reads */
-#define	WT_STAT_CONN_CACHE_HS_READ			1162
-/*! cache: history store table reads missed */
-#define	WT_STAT_CONN_CACHE_HS_READ_MISS			1163
-/*! cache: history store table reads requiring squashed modifies */
-#define	WT_STAT_CONN_CACHE_HS_READ_SQUASH		1164
-=======
 #define	WT_STAT_CONN_EVICTION_FORCE_DELETE		1161
 /*! cache: forced eviction - pages selected count */
 #define	WT_STAT_CONN_EVICTION_FORCE			1162
@@ -6447,119 +6200,57 @@
 #define	WT_STAT_CONN_CACHE_HS_READ_MISS			1173
 /*! cache: history store table reads requiring squashed modifies */
 #define	WT_STAT_CONN_CACHE_HS_READ_SQUASH		1174
->>>>>>> a1e9823f
 /*!
  * cache: history store table resolved updates without timestamps that
  * lose their durable timestamp
  */
-<<<<<<< HEAD
-#define	WT_STAT_CONN_CACHE_HS_ORDER_LOSE_DURABLE_TIMESTAMP	1165
-=======
 #define	WT_STAT_CONN_CACHE_HS_ORDER_LOSE_DURABLE_TIMESTAMP	1175
->>>>>>> a1e9823f
 /*!
  * cache: history store table truncation by rollback to stable to remove
  * an unstable update
  */
-<<<<<<< HEAD
-#define	WT_STAT_CONN_CACHE_HS_KEY_TRUNCATE_RTS_UNSTABLE	1166
-=======
 #define	WT_STAT_CONN_CACHE_HS_KEY_TRUNCATE_RTS_UNSTABLE	1176
->>>>>>> a1e9823f
 /*!
  * cache: history store table truncation by rollback to stable to remove
  * an update
  */
-<<<<<<< HEAD
-#define	WT_STAT_CONN_CACHE_HS_KEY_TRUNCATE_RTS		1167
-=======
 #define	WT_STAT_CONN_CACHE_HS_KEY_TRUNCATE_RTS		1177
->>>>>>> a1e9823f
 /*!
  * cache: history store table truncation to remove all the keys of a
  * btree
  */
-<<<<<<< HEAD
-#define	WT_STAT_CONN_CACHE_HS_BTREE_TRUNCATE		1168
-/*! cache: history store table truncation to remove an update */
-#define	WT_STAT_CONN_CACHE_HS_KEY_TRUNCATE		1169
-=======
 #define	WT_STAT_CONN_CACHE_HS_BTREE_TRUNCATE		1178
 /*! cache: history store table truncation to remove an update */
 #define	WT_STAT_CONN_CACHE_HS_KEY_TRUNCATE		1179
->>>>>>> a1e9823f
 /*!
  * cache: history store table truncation to remove range of updates due
  * to an update without a timestamp on data page
  */
-<<<<<<< HEAD
-#define	WT_STAT_CONN_CACHE_HS_ORDER_REMOVE		1170
-=======
 #define	WT_STAT_CONN_CACHE_HS_ORDER_REMOVE		1180
->>>>>>> a1e9823f
 /*!
  * cache: history store table truncation to remove range of updates due
  * to key being removed from the data page during reconciliation
  */
-<<<<<<< HEAD
-#define	WT_STAT_CONN_CACHE_HS_KEY_TRUNCATE_ONPAGE_REMOVAL	1171
-=======
 #define	WT_STAT_CONN_CACHE_HS_KEY_TRUNCATE_ONPAGE_REMOVAL	1181
->>>>>>> a1e9823f
 /*!
  * cache: history store table truncations that would have happened in
  * non-dryrun mode
  */
-<<<<<<< HEAD
-#define	WT_STAT_CONN_CACHE_HS_BTREE_TRUNCATE_DRYRUN	1172
-=======
 #define	WT_STAT_CONN_CACHE_HS_BTREE_TRUNCATE_DRYRUN	1182
->>>>>>> a1e9823f
 /*!
  * cache: history store table truncations to remove an unstable update
  * that would have happened in non-dryrun mode
  */
-<<<<<<< HEAD
-#define	WT_STAT_CONN_CACHE_HS_KEY_TRUNCATE_RTS_UNSTABLE_DRYRUN	1173
-=======
 #define	WT_STAT_CONN_CACHE_HS_KEY_TRUNCATE_RTS_UNSTABLE_DRYRUN	1183
->>>>>>> a1e9823f
 /*!
  * cache: history store table truncations to remove an update that would
  * have happened in non-dryrun mode
  */
-<<<<<<< HEAD
-#define	WT_STAT_CONN_CACHE_HS_KEY_TRUNCATE_RTS_DRYRUN	1174
-=======
 #define	WT_STAT_CONN_CACHE_HS_KEY_TRUNCATE_RTS_DRYRUN	1184
->>>>>>> a1e9823f
 /*!
  * cache: history store table updates without timestamps fixed up by
  * reinserting with the fixed timestamp
  */
-<<<<<<< HEAD
-#define	WT_STAT_CONN_CACHE_HS_ORDER_REINSERT		1175
-/*! cache: history store table writes requiring squashed modifies */
-#define	WT_STAT_CONN_CACHE_HS_WRITE_SQUASH		1176
-/*! cache: in-memory page passed criteria to be split */
-#define	WT_STAT_CONN_CACHE_INMEM_SPLITTABLE		1177
-/*! cache: in-memory page splits */
-#define	WT_STAT_CONN_CACHE_INMEM_SPLIT			1178
-/*! cache: internal page split blocked its eviction */
-#define	WT_STAT_CONN_CACHE_EVICTION_BLOCKED_INTERNAL_PAGE_SPLIT	1179
-/*! cache: internal pages evicted */
-#define	WT_STAT_CONN_CACHE_EVICTION_INTERNAL		1180
-/*! cache: internal pages queued for eviction */
-#define	WT_STAT_CONN_EVICTION_INTERNAL_PAGES_QUEUED	1181
-/*! cache: internal pages seen by eviction walk */
-#define	WT_STAT_CONN_EVICTION_INTERNAL_PAGES_SEEN	1182
-/*! cache: internal pages seen by eviction walk that are already queued */
-#define	WT_STAT_CONN_EVICTION_INTERNAL_PAGES_ALREADY_QUEUED	1183
-/*! cache: internal pages split during eviction */
-#define	WT_STAT_CONN_CACHE_EVICTION_SPLIT_INTERNAL	1184
-/*! cache: leaf pages split during eviction */
-#define	WT_STAT_CONN_CACHE_EVICTION_SPLIT_LEAF		1185
-=======
 #define	WT_STAT_CONN_CACHE_HS_ORDER_REINSERT		1185
 /*! cache: history store table writes requiring squashed modifies */
 #define	WT_STAT_CONN_CACHE_HS_WRITE_SQUASH		1186
@@ -6581,32 +6272,10 @@
 #define	WT_STAT_CONN_CACHE_EVICTION_SPLIT_INTERNAL	1194
 /*! cache: leaf pages split during eviction */
 #define	WT_STAT_CONN_CACHE_EVICTION_SPLIT_LEAF		1195
->>>>>>> a1e9823f
 /*!
  * cache: locate a random in-mem ref by examining all entries on the root
  * page
  */
-<<<<<<< HEAD
-#define	WT_STAT_CONN_CACHE_EVICTION_RANDOM_SAMPLE_INMEM_ROOT	1186
-/*! cache: maximum bytes configured */
-#define	WT_STAT_CONN_CACHE_BYTES_MAX			1187
-/*! cache: maximum milliseconds spent at a single eviction */
-#define	WT_STAT_CONN_EVICTION_MAXIMUM_MILLISECONDS	1188
-/*! cache: maximum page size seen at eviction */
-#define	WT_STAT_CONN_EVICTION_MAXIMUM_PAGE_SIZE		1189
-/*! cache: modified page evict attempts by application threads */
-#define	WT_STAT_CONN_EVICTION_APP_DIRTY_ATTEMPT		1190
-/*! cache: modified page evict failures by application threads */
-#define	WT_STAT_CONN_EVICTION_APP_DIRTY_FAIL		1191
-/*! cache: modified pages evicted */
-#define	WT_STAT_CONN_CACHE_EVICTION_DIRTY		1192
-/*! cache: multi-block reconciliation blocked whilst checkpoint is running */
-#define	WT_STAT_CONN_CACHE_EVICTION_BLOCKED_MULTI_BLOCK_RECONCILIATION_DURING_CHECKPOINT	1193
-/*! cache: npos read - had to walk this many pages */
-#define	WT_STAT_CONN_NPOS_READ_WALK_MAX			1194
-/*! cache: operations timed out waiting for space in cache */
-#define	WT_STAT_CONN_EVICTION_TIMED_OUT_OPS		1195
-=======
 #define	WT_STAT_CONN_CACHE_EVICTION_RANDOM_SAMPLE_INMEM_ROOT	1196
 /*! cache: maximum bytes configured */
 #define	WT_STAT_CONN_CACHE_BYTES_MAX			1197
@@ -6637,40 +6306,10 @@
 #define	WT_STAT_CONN_CACHE_EVICTION_TRIGGER_UPDATES_REACHED	1208
 /*! cache: operations timed out waiting for space in cache */
 #define	WT_STAT_CONN_EVICTION_TIMED_OUT_OPS		1209
->>>>>>> a1e9823f
 /*!
  * cache: overflow keys on a multiblock row-store page blocked its
  * eviction
  */
-<<<<<<< HEAD
-#define	WT_STAT_CONN_CACHE_EVICTION_BLOCKED_OVERFLOW_KEYS	1196
-/*! cache: overflow pages read into cache */
-#define	WT_STAT_CONN_CACHE_READ_OVERFLOW		1197
-/*! cache: page evict attempts by application threads */
-#define	WT_STAT_CONN_EVICTION_APP_ATTEMPT		1198
-/*! cache: page evict failures by application threads */
-#define	WT_STAT_CONN_EVICTION_APP_FAIL			1199
-/*! cache: page split during eviction deepened the tree */
-#define	WT_STAT_CONN_CACHE_EVICTION_DEEPEN		1200
-/*! cache: page written requiring history store records */
-#define	WT_STAT_CONN_CACHE_WRITE_HS			1201
-/*! cache: pages considered for eviction that were brought in by pre-fetch */
-#define	WT_STAT_CONN_EVICTION_CONSIDER_PREFETCH		1202
-/*! cache: pages currently held in the cache */
-#define	WT_STAT_CONN_CACHE_PAGES_INUSE			1203
-/*! cache: pages dirtied due to obsolete time window by eviction */
-#define	WT_STAT_CONN_CACHE_EVICTION_DIRTY_OBSOLETE_TW	1204
-/*! cache: pages evicted in parallel with checkpoint */
-#define	WT_STAT_CONN_EVICTION_PAGES_IN_PARALLEL_WITH_CHECKPOINT	1205
-/*! cache: pages queued for eviction */
-#define	WT_STAT_CONN_EVICTION_PAGES_ORDINARY_QUEUED	1206
-/*! cache: pages queued for eviction post lru sorting */
-#define	WT_STAT_CONN_EVICTION_PAGES_QUEUED_POST_LRU	1207
-/*! cache: pages queued for urgent eviction */
-#define	WT_STAT_CONN_EVICTION_PAGES_QUEUED_URGENT	1208
-/*! cache: pages queued for urgent eviction during walk */
-#define	WT_STAT_CONN_EVICTION_PAGES_QUEUED_OLDEST	1209
-=======
 #define	WT_STAT_CONN_CACHE_EVICTION_BLOCKED_OVERFLOW_KEYS	1210
 /*! cache: overflow pages read into cache */
 #define	WT_STAT_CONN_CACHE_READ_OVERFLOW		1211
@@ -6698,22 +6337,10 @@
 #define	WT_STAT_CONN_EVICTION_PAGES_QUEUED_URGENT	1222
 /*! cache: pages queued for urgent eviction during walk */
 #define	WT_STAT_CONN_EVICTION_PAGES_QUEUED_OLDEST	1223
->>>>>>> a1e9823f
 /*!
  * cache: pages queued for urgent eviction from history store due to high
  * dirty content
  */
-<<<<<<< HEAD
-#define	WT_STAT_CONN_EVICTION_PAGES_QUEUED_URGENT_HS_DIRTY	1210
-/*! cache: pages read into cache */
-#define	WT_STAT_CONN_CACHE_READ				1211
-/*! cache: pages read into cache after truncate */
-#define	WT_STAT_CONN_CACHE_READ_DELETED			1212
-/*! cache: pages read into cache after truncate in prepare state */
-#define	WT_STAT_CONN_CACHE_READ_DELETED_PREPARED	1213
-/*! cache: pages read into cache by checkpoint */
-#define	WT_STAT_CONN_CACHE_READ_CHECKPOINT		1214
-=======
 #define	WT_STAT_CONN_EVICTION_PAGES_QUEUED_URGENT_HS_DIRTY	1224
 /*! cache: pages read into cache */
 #define	WT_STAT_CONN_CACHE_READ				1225
@@ -6723,24 +6350,10 @@
 #define	WT_STAT_CONN_CACHE_READ_DELETED_PREPARED	1227
 /*! cache: pages read into cache by checkpoint */
 #define	WT_STAT_CONN_CACHE_READ_CHECKPOINT		1228
->>>>>>> a1e9823f
 /*!
  * cache: pages removed from the ordinary queue to be queued for urgent
  * eviction
  */
-<<<<<<< HEAD
-#define	WT_STAT_CONN_EVICTION_CLEAR_ORDINARY		1215
-/*! cache: pages requested from the cache */
-#define	WT_STAT_CONN_CACHE_PAGES_REQUESTED		1216
-/*! cache: pages requested from the cache due to pre-fetch */
-#define	WT_STAT_CONN_CACHE_PAGES_PREFETCH		1217
-/*! cache: pages seen by eviction walk */
-#define	WT_STAT_CONN_CACHE_EVICTION_PAGES_SEEN		1218
-/*! cache: pages seen by eviction walk that are already queued */
-#define	WT_STAT_CONN_EVICTION_PAGES_ALREADY_QUEUED	1219
-/*! cache: pages selected for eviction unable to be evicted */
-#define	WT_STAT_CONN_EVICTION_FAIL			1220
-=======
 #define	WT_STAT_CONN_EVICTION_CLEAR_ORDINARY		1229
 /*! cache: pages requested from the cache */
 #define	WT_STAT_CONN_CACHE_PAGES_REQUESTED		1230
@@ -6752,44 +6365,20 @@
 #define	WT_STAT_CONN_EVICTION_PAGES_ALREADY_QUEUED	1233
 /*! cache: pages selected for eviction unable to be evicted */
 #define	WT_STAT_CONN_EVICTION_FAIL			1234
->>>>>>> a1e9823f
 /*!
  * cache: pages selected for eviction unable to be evicted because of
  * active children on an internal page
  */
-<<<<<<< HEAD
-#define	WT_STAT_CONN_EVICTION_FAIL_ACTIVE_CHILDREN_ON_AN_INTERNAL_PAGE	1221
-=======
 #define	WT_STAT_CONN_EVICTION_FAIL_ACTIVE_CHILDREN_ON_AN_INTERNAL_PAGE	1235
->>>>>>> a1e9823f
 /*!
  * cache: pages selected for eviction unable to be evicted because of
  * failure in reconciliation
  */
-<<<<<<< HEAD
-#define	WT_STAT_CONN_EVICTION_FAIL_IN_RECONCILIATION	1222
-=======
 #define	WT_STAT_CONN_EVICTION_FAIL_IN_RECONCILIATION	1236
->>>>>>> a1e9823f
 /*!
  * cache: pages selected for eviction unable to be evicted because of
  * race between checkpoint and updates without timestamps
  */
-<<<<<<< HEAD
-#define	WT_STAT_CONN_EVICTION_FAIL_CHECKPOINT_NO_TS	1223
-/*! cache: pages walked for eviction */
-#define	WT_STAT_CONN_EVICTION_WALK			1224
-/*! cache: pages written from cache */
-#define	WT_STAT_CONN_CACHE_WRITE			1225
-/*! cache: pages written requiring in-memory restoration */
-#define	WT_STAT_CONN_CACHE_WRITE_RESTORE		1226
-/*! cache: percentage overhead */
-#define	WT_STAT_CONN_CACHE_OVERHEAD			1227
-/*! cache: recent modification of a page blocked its eviction */
-#define	WT_STAT_CONN_CACHE_EVICTION_BLOCKED_RECENTLY_MODIFIED	1228
-/*! cache: reverse splits performed */
-#define	WT_STAT_CONN_CACHE_REVERSE_SPLITS		1229
-=======
 #define	WT_STAT_CONN_EVICTION_FAIL_CHECKPOINT_NO_TS	1237
 /*! cache: pages walked for eviction */
 #define	WT_STAT_CONN_EVICTION_WALK			1238
@@ -6803,99 +6392,19 @@
 #define	WT_STAT_CONN_CACHE_EVICTION_BLOCKED_RECENTLY_MODIFIED	1242
 /*! cache: reverse splits performed */
 #define	WT_STAT_CONN_CACHE_REVERSE_SPLITS		1243
->>>>>>> a1e9823f
 /*!
  * cache: reverse splits skipped because of VLCS namespace gap
  * restrictions
  */
-<<<<<<< HEAD
-#define	WT_STAT_CONN_CACHE_REVERSE_SPLITS_SKIPPED_VLCS	1230
-/*! cache: the number of times full update inserted to history store */
-#define	WT_STAT_CONN_CACHE_HS_INSERT_FULL_UPDATE	1231
-/*! cache: the number of times reverse modify inserted to history store */
-#define	WT_STAT_CONN_CACHE_HS_INSERT_REVERSE_MODIFY	1232
-=======
 #define	WT_STAT_CONN_CACHE_REVERSE_SPLITS_SKIPPED_VLCS	1244
 /*! cache: the number of times full update inserted to history store */
 #define	WT_STAT_CONN_CACHE_HS_INSERT_FULL_UPDATE	1245
 /*! cache: the number of times reverse modify inserted to history store */
 #define	WT_STAT_CONN_CACHE_HS_INSERT_REVERSE_MODIFY	1246
->>>>>>> a1e9823f
 /*!
  * cache: total milliseconds spent inside reentrant history store
  * evictions in a reconciliation
  */
-<<<<<<< HEAD
-#define	WT_STAT_CONN_EVICTION_REENTRY_HS_EVICTION_MILLISECONDS	1233
-/*! cache: tracked bytes belonging to internal pages in the cache */
-#define	WT_STAT_CONN_CACHE_BYTES_INTERNAL		1234
-/*! cache: tracked bytes belonging to leaf pages in the cache */
-#define	WT_STAT_CONN_CACHE_BYTES_LEAF			1235
-/*! cache: tracked dirty bytes in the cache */
-#define	WT_STAT_CONN_CACHE_BYTES_DIRTY			1236
-/*! cache: tracked dirty internal page bytes in the cache */
-#define	WT_STAT_CONN_CACHE_BYTES_DIRTY_INTERNAL		1237
-/*! cache: tracked dirty leaf page bytes in the cache */
-#define	WT_STAT_CONN_CACHE_BYTES_DIRTY_LEAF		1238
-/*! cache: tracked dirty pages in the cache */
-#define	WT_STAT_CONN_CACHE_PAGES_DIRTY			1239
-/*! cache: uncommitted truncate blocked page eviction */
-#define	WT_STAT_CONN_CACHE_EVICTION_BLOCKED_UNCOMMITTED_TRUNCATE	1240
-/*! cache: unmodified pages evicted */
-#define	WT_STAT_CONN_CACHE_EVICTION_CLEAN		1241
-/*! cache: updates in uncommitted txn - bytes */
-#define	WT_STAT_CONN_CACHE_UPDATES_TXN_UNCOMMITTED_BYTES	1242
-/*! cache: updates in uncommitted txn - count */
-#define	WT_STAT_CONN_CACHE_UPDATES_TXN_UNCOMMITTED_COUNT	1243
-/*! capacity: background fsync file handles considered */
-#define	WT_STAT_CONN_FSYNC_ALL_FH_TOTAL			1244
-/*! capacity: background fsync file handles synced */
-#define	WT_STAT_CONN_FSYNC_ALL_FH			1245
-/*! capacity: background fsync time (msecs) */
-#define	WT_STAT_CONN_FSYNC_ALL_TIME			1246
-/*! capacity: bytes read */
-#define	WT_STAT_CONN_CAPACITY_BYTES_READ		1247
-/*! capacity: bytes written for checkpoint */
-#define	WT_STAT_CONN_CAPACITY_BYTES_CKPT		1248
-/*! capacity: bytes written for chunk cache */
-#define	WT_STAT_CONN_CAPACITY_BYTES_CHUNKCACHE		1249
-/*! capacity: bytes written for eviction */
-#define	WT_STAT_CONN_CAPACITY_BYTES_EVICT		1250
-/*! capacity: bytes written for log */
-#define	WT_STAT_CONN_CAPACITY_BYTES_LOG			1251
-/*! capacity: bytes written total */
-#define	WT_STAT_CONN_CAPACITY_BYTES_WRITTEN		1252
-/*! capacity: threshold to call fsync */
-#define	WT_STAT_CONN_CAPACITY_THRESHOLD			1253
-/*! capacity: time waiting due to total capacity (usecs) */
-#define	WT_STAT_CONN_CAPACITY_TIME_TOTAL		1254
-/*! capacity: time waiting during checkpoint (usecs) */
-#define	WT_STAT_CONN_CAPACITY_TIME_CKPT			1255
-/*! capacity: time waiting during eviction (usecs) */
-#define	WT_STAT_CONN_CAPACITY_TIME_EVICT		1256
-/*! capacity: time waiting during logging (usecs) */
-#define	WT_STAT_CONN_CAPACITY_TIME_LOG			1257
-/*! capacity: time waiting during read (usecs) */
-#define	WT_STAT_CONN_CAPACITY_TIME_READ			1258
-/*! capacity: time waiting for chunk cache IO bandwidth (usecs) */
-#define	WT_STAT_CONN_CAPACITY_TIME_CHUNKCACHE		1259
-/*! checkpoint: checkpoint cleanup successful calls */
-#define	WT_STAT_CONN_CHECKPOINT_CLEANUP_SUCCESS		1260
-/*! checkpoint: checkpoint has acquired a snapshot for its transaction */
-#define	WT_STAT_CONN_CHECKPOINT_SNAPSHOT_ACQUIRED	1261
-/*! checkpoint: checkpoints skipped because database was clean */
-#define	WT_STAT_CONN_CHECKPOINT_SKIPPED			1262
-/*! checkpoint: fsync calls after allocating the transaction ID */
-#define	WT_STAT_CONN_CHECKPOINT_FSYNC_POST		1263
-/*! checkpoint: fsync duration after allocating the transaction ID (usecs) */
-#define	WT_STAT_CONN_CHECKPOINT_FSYNC_POST_DURATION	1264
-/*! checkpoint: generation */
-#define	WT_STAT_CONN_CHECKPOINT_GENERATION		1265
-/*! checkpoint: max time (msecs) */
-#define	WT_STAT_CONN_CHECKPOINT_TIME_MAX		1266
-/*! checkpoint: min time (msecs) */
-#define	WT_STAT_CONN_CHECKPOINT_TIME_MIN		1267
-=======
 #define	WT_STAT_CONN_EVICTION_REENTRY_HS_EVICTION_MILLISECONDS	1247
 /*! cache: tracked bytes belonging to internal pages in the cache */
 #define	WT_STAT_CONN_CACHE_BYTES_INTERNAL		1248
@@ -6967,56 +6476,10 @@
 #define	WT_STAT_CONN_CHECKPOINT_TIME_MAX		1281
 /*! checkpoint: min time (msecs) */
 #define	WT_STAT_CONN_CHECKPOINT_TIME_MIN		1282
->>>>>>> a1e9823f
 /*!
  * checkpoint: most recent duration for checkpoint dropping all handles
  * (usecs)
  */
-<<<<<<< HEAD
-#define	WT_STAT_CONN_CHECKPOINT_HANDLE_DROP_DURATION	1268
-/*! checkpoint: most recent duration for gathering all handles (usecs) */
-#define	WT_STAT_CONN_CHECKPOINT_HANDLE_DURATION		1269
-/*! checkpoint: most recent duration for gathering applied handles (usecs) */
-#define	WT_STAT_CONN_CHECKPOINT_HANDLE_APPLY_DURATION	1270
-/*! checkpoint: most recent duration for gathering skipped handles (usecs) */
-#define	WT_STAT_CONN_CHECKPOINT_HANDLE_SKIP_DURATION	1271
-/*! checkpoint: most recent duration for handles metadata checked (usecs) */
-#define	WT_STAT_CONN_CHECKPOINT_HANDLE_META_CHECK_DURATION	1272
-/*! checkpoint: most recent duration for locking the handles (usecs) */
-#define	WT_STAT_CONN_CHECKPOINT_HANDLE_LOCK_DURATION	1273
-/*! checkpoint: most recent handles applied */
-#define	WT_STAT_CONN_CHECKPOINT_HANDLE_APPLIED		1274
-/*! checkpoint: most recent handles checkpoint dropped */
-#define	WT_STAT_CONN_CHECKPOINT_HANDLE_DROPPED		1275
-/*! checkpoint: most recent handles metadata checked */
-#define	WT_STAT_CONN_CHECKPOINT_HANDLE_META_CHECKED	1276
-/*! checkpoint: most recent handles metadata locked */
-#define	WT_STAT_CONN_CHECKPOINT_HANDLE_LOCKED		1277
-/*! checkpoint: most recent handles skipped */
-#define	WT_STAT_CONN_CHECKPOINT_HANDLE_SKIPPED		1278
-/*! checkpoint: most recent handles walked */
-#define	WT_STAT_CONN_CHECKPOINT_HANDLE_WALKED		1279
-/*! checkpoint: most recent time (msecs) */
-#define	WT_STAT_CONN_CHECKPOINT_TIME_RECENT		1280
-/*! checkpoint: number of checkpoints started by api */
-#define	WT_STAT_CONN_CHECKPOINTS_API			1281
-/*! checkpoint: number of checkpoints started by compaction */
-#define	WT_STAT_CONN_CHECKPOINTS_COMPACT		1282
-/*! checkpoint: number of files synced */
-#define	WT_STAT_CONN_CHECKPOINT_SYNC			1283
-/*! checkpoint: number of handles visited after writes complete */
-#define	WT_STAT_CONN_CHECKPOINT_PRESYNC			1284
-/*! checkpoint: number of history store pages caused to be reconciled */
-#define	WT_STAT_CONN_CHECKPOINT_HS_PAGES_RECONCILED	1285
-/*! checkpoint: number of internal pages visited */
-#define	WT_STAT_CONN_CHECKPOINT_PAGES_VISITED_INTERNAL	1286
-/*! checkpoint: number of leaf pages visited */
-#define	WT_STAT_CONN_CHECKPOINT_PAGES_VISITED_LEAF	1287
-/*! checkpoint: number of pages caused to be reconciled */
-#define	WT_STAT_CONN_CHECKPOINT_PAGES_RECONCILED	1288
-/*! checkpoint: pages added for eviction during checkpoint cleanup */
-#define	WT_STAT_CONN_CHECKPOINT_CLEANUP_PAGES_EVICT	1289
-=======
 #define	WT_STAT_CONN_CHECKPOINT_HANDLE_DROP_DURATION	1283
 /*! checkpoint: most recent duration for gathering all handles (usecs) */
 #define	WT_STAT_CONN_CHECKPOINT_HANDLE_DURATION		1284
@@ -7060,82 +6523,20 @@
 #define	WT_STAT_CONN_CHECKPOINT_PAGES_RECONCILED	1303
 /*! checkpoint: pages added for eviction during checkpoint cleanup */
 #define	WT_STAT_CONN_CHECKPOINT_CLEANUP_PAGES_EVICT	1304
->>>>>>> a1e9823f
 /*!
  * checkpoint: pages dirtied due to obsolete time window by checkpoint
  * cleanup
  */
-<<<<<<< HEAD
-#define	WT_STAT_CONN_CHECKPOINT_CLEANUP_PAGES_OBSOLETE_TW	1290
-=======
 #define	WT_STAT_CONN_CHECKPOINT_CLEANUP_PAGES_OBSOLETE_TW	1305
->>>>>>> a1e9823f
 /*!
  * checkpoint: pages read into cache during checkpoint cleanup
  * (reclaim_space)
  */
-<<<<<<< HEAD
-#define	WT_STAT_CONN_CHECKPOINT_CLEANUP_PAGES_READ_RECLAIM_SPACE	1291
-=======
 #define	WT_STAT_CONN_CHECKPOINT_CLEANUP_PAGES_READ_RECLAIM_SPACE	1306
->>>>>>> a1e9823f
 /*!
  * checkpoint: pages read into cache during checkpoint cleanup due to
  * obsolete time window
  */
-<<<<<<< HEAD
-#define	WT_STAT_CONN_CHECKPOINT_CLEANUP_PAGES_READ_OBSOLETE_TW	1292
-/*! checkpoint: pages removed during checkpoint cleanup */
-#define	WT_STAT_CONN_CHECKPOINT_CLEANUP_PAGES_REMOVED	1293
-/*! checkpoint: pages skipped during checkpoint cleanup tree walk */
-#define	WT_STAT_CONN_CHECKPOINT_CLEANUP_PAGES_WALK_SKIPPED	1294
-/*! checkpoint: pages visited during checkpoint cleanup */
-#define	WT_STAT_CONN_CHECKPOINT_CLEANUP_PAGES_VISITED	1295
-/*! checkpoint: prepare currently running */
-#define	WT_STAT_CONN_CHECKPOINT_PREP_RUNNING		1296
-/*! checkpoint: prepare max time (msecs) */
-#define	WT_STAT_CONN_CHECKPOINT_PREP_MAX		1297
-/*! checkpoint: prepare min time (msecs) */
-#define	WT_STAT_CONN_CHECKPOINT_PREP_MIN		1298
-/*! checkpoint: prepare most recent time (msecs) */
-#define	WT_STAT_CONN_CHECKPOINT_PREP_RECENT		1299
-/*! checkpoint: prepare total time (msecs) */
-#define	WT_STAT_CONN_CHECKPOINT_PREP_TOTAL		1300
-/*! checkpoint: progress state */
-#define	WT_STAT_CONN_CHECKPOINT_STATE			1301
-/*! checkpoint: scrub dirty target */
-#define	WT_STAT_CONN_CHECKPOINT_SCRUB_TARGET		1302
-/*! checkpoint: scrub max time (msecs) */
-#define	WT_STAT_CONN_CHECKPOINT_SCRUB_MAX		1303
-/*! checkpoint: scrub min time (msecs) */
-#define	WT_STAT_CONN_CHECKPOINT_SCRUB_MIN		1304
-/*! checkpoint: scrub most recent time (msecs) */
-#define	WT_STAT_CONN_CHECKPOINT_SCRUB_RECENT		1305
-/*! checkpoint: scrub total time (msecs) */
-#define	WT_STAT_CONN_CHECKPOINT_SCRUB_TOTAL		1306
-/*! checkpoint: stop timing stress active */
-#define	WT_STAT_CONN_CHECKPOINT_STOP_STRESS_ACTIVE	1307
-/*! checkpoint: time spent on per-tree checkpoint work (usecs) */
-#define	WT_STAT_CONN_CHECKPOINT_TREE_DURATION		1308
-/*! checkpoint: total failed number of checkpoints */
-#define	WT_STAT_CONN_CHECKPOINTS_TOTAL_FAILED		1309
-/*! checkpoint: total succeed number of checkpoints */
-#define	WT_STAT_CONN_CHECKPOINTS_TOTAL_SUCCEED		1310
-/*! checkpoint: total time (msecs) */
-#define	WT_STAT_CONN_CHECKPOINT_TIME_TOTAL		1311
-/*! checkpoint: wait cycles while cache dirty level is decreasing */
-#define	WT_STAT_CONN_CHECKPOINT_WAIT_REDUCE_DIRTY	1312
-/*! chunk-cache: aggregate number of spanned chunks on read */
-#define	WT_STAT_CONN_CHUNKCACHE_SPANS_CHUNKS_READ	1313
-/*! chunk-cache: chunks evicted */
-#define	WT_STAT_CONN_CHUNKCACHE_CHUNKS_EVICTED		1314
-/*! chunk-cache: could not allocate due to exceeding bitmap capacity */
-#define	WT_STAT_CONN_CHUNKCACHE_EXCEEDED_BITMAP_CAPACITY	1315
-/*! chunk-cache: could not allocate due to exceeding capacity */
-#define	WT_STAT_CONN_CHUNKCACHE_EXCEEDED_CAPACITY	1316
-/*! chunk-cache: lookups */
-#define	WT_STAT_CONN_CHUNKCACHE_LOOKUPS			1317
-=======
 #define	WT_STAT_CONN_CHECKPOINT_CLEANUP_PAGES_READ_OBSOLETE_TW	1307
 /*! checkpoint: pages removed during checkpoint cleanup */
 #define	WT_STAT_CONN_CHECKPOINT_CLEANUP_PAGES_REMOVED	1308
@@ -7187,67 +6588,29 @@
 #define	WT_STAT_CONN_CHUNKCACHE_EXCEEDED_CAPACITY	1331
 /*! chunk-cache: lookups */
 #define	WT_STAT_CONN_CHUNKCACHE_LOOKUPS			1332
->>>>>>> a1e9823f
 /*!
  * chunk-cache: number of chunks loaded from flushed tables in chunk
  * cache
  */
-<<<<<<< HEAD
-#define	WT_STAT_CONN_CHUNKCACHE_CHUNKS_LOADED_FROM_FLUSHED_TABLES	1318
-/*! chunk-cache: number of metadata entries inserted */
-#define	WT_STAT_CONN_CHUNKCACHE_METADATA_INSERTED	1319
-/*! chunk-cache: number of metadata entries removed */
-#define	WT_STAT_CONN_CHUNKCACHE_METADATA_REMOVED	1320
-=======
 #define	WT_STAT_CONN_CHUNKCACHE_CHUNKS_LOADED_FROM_FLUSHED_TABLES	1333
 /*! chunk-cache: number of metadata entries inserted */
 #define	WT_STAT_CONN_CHUNKCACHE_METADATA_INSERTED	1334
 /*! chunk-cache: number of metadata entries removed */
 #define	WT_STAT_CONN_CHUNKCACHE_METADATA_REMOVED	1335
->>>>>>> a1e9823f
 /*!
  * chunk-cache: number of metadata inserts/deletes dropped by the worker
  * thread
  */
-<<<<<<< HEAD
-#define	WT_STAT_CONN_CHUNKCACHE_METADATA_WORK_UNITS_DROPPED	1321
-=======
 #define	WT_STAT_CONN_CHUNKCACHE_METADATA_WORK_UNITS_DROPPED	1336
->>>>>>> a1e9823f
 /*!
  * chunk-cache: number of metadata inserts/deletes pushed to the worker
  * thread
  */
-<<<<<<< HEAD
-#define	WT_STAT_CONN_CHUNKCACHE_METADATA_WORK_UNITS_CREATED	1322
-=======
 #define	WT_STAT_CONN_CHUNKCACHE_METADATA_WORK_UNITS_CREATED	1337
->>>>>>> a1e9823f
 /*!
  * chunk-cache: number of metadata inserts/deletes read by the worker
  * thread
  */
-<<<<<<< HEAD
-#define	WT_STAT_CONN_CHUNKCACHE_METADATA_WORK_UNITS_DEQUEUED	1323
-/*! chunk-cache: number of misses */
-#define	WT_STAT_CONN_CHUNKCACHE_MISSES			1324
-/*! chunk-cache: number of times a read from storage failed */
-#define	WT_STAT_CONN_CHUNKCACHE_IO_FAILED		1325
-/*! chunk-cache: retried accessing a chunk while I/O was in progress */
-#define	WT_STAT_CONN_CHUNKCACHE_RETRIES			1326
-/*! chunk-cache: retries from a chunk cache checksum mismatch */
-#define	WT_STAT_CONN_CHUNKCACHE_RETRIES_CHECKSUM_MISMATCH	1327
-/*! chunk-cache: timed out due to too many retries */
-#define	WT_STAT_CONN_CHUNKCACHE_TOOMANY_RETRIES		1328
-/*! chunk-cache: total bytes read from persistent content */
-#define	WT_STAT_CONN_CHUNKCACHE_BYTES_READ_PERSISTENT	1329
-/*! chunk-cache: total bytes used by the cache */
-#define	WT_STAT_CONN_CHUNKCACHE_BYTES_INUSE		1330
-/*! chunk-cache: total bytes used by the cache for pinned chunks */
-#define	WT_STAT_CONN_CHUNKCACHE_BYTES_INUSE_PINNED	1331
-/*! chunk-cache: total chunks held by the chunk cache */
-#define	WT_STAT_CONN_CHUNKCACHE_CHUNKS_INUSE		1332
-=======
 #define	WT_STAT_CONN_CHUNKCACHE_METADATA_WORK_UNITS_DEQUEUED	1338
 /*! chunk-cache: number of misses */
 #define	WT_STAT_CONN_CHUNKCACHE_MISSES			1339
@@ -7267,20 +6630,10 @@
 #define	WT_STAT_CONN_CHUNKCACHE_BYTES_INUSE_PINNED	1346
 /*! chunk-cache: total chunks held by the chunk cache */
 #define	WT_STAT_CONN_CHUNKCACHE_CHUNKS_INUSE		1347
->>>>>>> a1e9823f
 /*!
  * chunk-cache: total number of chunks inserted on startup from persisted
  * metadata.
  */
-<<<<<<< HEAD
-#define	WT_STAT_CONN_CHUNKCACHE_CREATED_FROM_METADATA	1333
-/*! chunk-cache: total pinned chunks held by the chunk cache */
-#define	WT_STAT_CONN_CHUNKCACHE_CHUNKS_PINNED		1334
-/*! connection: auto adjusting condition resets */
-#define	WT_STAT_CONN_COND_AUTO_WAIT_RESET		1335
-/*! connection: auto adjusting condition wait calls */
-#define	WT_STAT_CONN_COND_AUTO_WAIT			1336
-=======
 #define	WT_STAT_CONN_CHUNKCACHE_CREATED_FROM_METADATA	1348
 /*! chunk-cache: total pinned chunks held by the chunk cache */
 #define	WT_STAT_CONN_CHUNKCACHE_CHUNKS_PINNED		1349
@@ -7288,50 +6641,10 @@
 #define	WT_STAT_CONN_COND_AUTO_WAIT_RESET		1350
 /*! connection: auto adjusting condition wait calls */
 #define	WT_STAT_CONN_COND_AUTO_WAIT			1351
->>>>>>> a1e9823f
 /*!
  * connection: auto adjusting condition wait raced to update timeout and
  * skipped updating
  */
-<<<<<<< HEAD
-#define	WT_STAT_CONN_COND_AUTO_WAIT_SKIPPED		1337
-/*! connection: detected system time went backwards */
-#define	WT_STAT_CONN_TIME_TRAVEL			1338
-/*! connection: files currently open */
-#define	WT_STAT_CONN_FILE_OPEN				1339
-/*! connection: hash bucket array size for data handles */
-#define	WT_STAT_CONN_BUCKETS_DH				1340
-/*! connection: hash bucket array size general */
-#define	WT_STAT_CONN_BUCKETS				1341
-/*! connection: memory allocations */
-#define	WT_STAT_CONN_MEMORY_ALLOCATION			1342
-/*! connection: memory frees */
-#define	WT_STAT_CONN_MEMORY_FREE			1343
-/*! connection: memory re-allocations */
-#define	WT_STAT_CONN_MEMORY_GROW			1344
-/*! connection: number of sessions without a sweep for 5+ minutes */
-#define	WT_STAT_CONN_NO_SESSION_SWEEP_5MIN		1345
-/*! connection: number of sessions without a sweep for 60+ minutes */
-#define	WT_STAT_CONN_NO_SESSION_SWEEP_60MIN		1346
-/*! connection: pthread mutex condition wait calls */
-#define	WT_STAT_CONN_COND_WAIT				1347
-/*! connection: pthread mutex shared lock read-lock calls */
-#define	WT_STAT_CONN_RWLOCK_READ			1348
-/*! connection: pthread mutex shared lock write-lock calls */
-#define	WT_STAT_CONN_RWLOCK_WRITE			1349
-/*! connection: total fsync I/Os */
-#define	WT_STAT_CONN_FSYNC_IO				1350
-/*! connection: total read I/Os */
-#define	WT_STAT_CONN_READ_IO				1351
-/*! connection: total write I/Os */
-#define	WT_STAT_CONN_WRITE_IO				1352
-/*! cursor: Total number of deleted pages skipped during tree walk */
-#define	WT_STAT_CONN_CURSOR_TREE_WALK_DEL_PAGE_SKIP	1353
-/*! cursor: Total number of entries skipped by cursor next calls */
-#define	WT_STAT_CONN_CURSOR_NEXT_SKIP_TOTAL		1354
-/*! cursor: Total number of entries skipped by cursor prev calls */
-#define	WT_STAT_CONN_CURSOR_PREV_SKIP_TOTAL		1355
-=======
 #define	WT_STAT_CONN_COND_AUTO_WAIT_SKIPPED		1352
 /*! connection: detected system time went backwards */
 #define	WT_STAT_CONN_TIME_TRAVEL			1353
@@ -7369,116 +6682,32 @@
 #define	WT_STAT_CONN_CURSOR_NEXT_SKIP_TOTAL		1369
 /*! cursor: Total number of entries skipped by cursor prev calls */
 #define	WT_STAT_CONN_CURSOR_PREV_SKIP_TOTAL		1370
->>>>>>> a1e9823f
 /*!
  * cursor: Total number of entries skipped to position the history store
  * cursor
  */
-<<<<<<< HEAD
-#define	WT_STAT_CONN_CURSOR_SKIP_HS_CUR_POSITION	1356
-=======
 #define	WT_STAT_CONN_CURSOR_SKIP_HS_CUR_POSITION	1371
->>>>>>> a1e9823f
 /*!
  * cursor: Total number of in-memory deleted pages skipped during tree
  * walk
  */
-<<<<<<< HEAD
-#define	WT_STAT_CONN_CURSOR_TREE_WALK_INMEM_DEL_PAGE_SKIP	1357
-/*! cursor: Total number of on-disk deleted pages skipped during tree walk */
-#define	WT_STAT_CONN_CURSOR_TREE_WALK_ONDISK_DEL_PAGE_SKIP	1358
-=======
 #define	WT_STAT_CONN_CURSOR_TREE_WALK_INMEM_DEL_PAGE_SKIP	1372
 /*! cursor: Total number of on-disk deleted pages skipped during tree walk */
 #define	WT_STAT_CONN_CURSOR_TREE_WALK_ONDISK_DEL_PAGE_SKIP	1373
->>>>>>> a1e9823f
 /*!
  * cursor: Total number of times a search near has exited due to prefix
  * config
  */
-<<<<<<< HEAD
-#define	WT_STAT_CONN_CURSOR_SEARCH_NEAR_PREFIX_FAST_PATHS	1359
-=======
 #define	WT_STAT_CONN_CURSOR_SEARCH_NEAR_PREFIX_FAST_PATHS	1374
->>>>>>> a1e9823f
 /*!
  * cursor: Total number of times cursor fails to temporarily release
  * pinned page to encourage eviction of hot or large page
  */
-<<<<<<< HEAD
-#define	WT_STAT_CONN_CURSOR_REPOSITION_FAILED		1360
-=======
 #define	WT_STAT_CONN_CURSOR_REPOSITION_FAILED		1375
->>>>>>> a1e9823f
 /*!
  * cursor: Total number of times cursor temporarily releases pinned page
  * to encourage eviction of hot or large page
  */
-<<<<<<< HEAD
-#define	WT_STAT_CONN_CURSOR_REPOSITION			1361
-/*! cursor: bulk cursor count */
-#define	WT_STAT_CONN_CURSOR_BULK_COUNT			1362
-/*! cursor: cached cursor count */
-#define	WT_STAT_CONN_CURSOR_CACHED_COUNT		1363
-/*! cursor: cursor bound calls that return an error */
-#define	WT_STAT_CONN_CURSOR_BOUND_ERROR			1364
-/*! cursor: cursor bounds cleared from reset */
-#define	WT_STAT_CONN_CURSOR_BOUNDS_RESET		1365
-/*! cursor: cursor bounds comparisons performed */
-#define	WT_STAT_CONN_CURSOR_BOUNDS_COMPARISONS		1366
-/*! cursor: cursor bounds next called on an unpositioned cursor */
-#define	WT_STAT_CONN_CURSOR_BOUNDS_NEXT_UNPOSITIONED	1367
-/*! cursor: cursor bounds next early exit */
-#define	WT_STAT_CONN_CURSOR_BOUNDS_NEXT_EARLY_EXIT	1368
-/*! cursor: cursor bounds prev called on an unpositioned cursor */
-#define	WT_STAT_CONN_CURSOR_BOUNDS_PREV_UNPOSITIONED	1369
-/*! cursor: cursor bounds prev early exit */
-#define	WT_STAT_CONN_CURSOR_BOUNDS_PREV_EARLY_EXIT	1370
-/*! cursor: cursor bounds search early exit */
-#define	WT_STAT_CONN_CURSOR_BOUNDS_SEARCH_EARLY_EXIT	1371
-/*! cursor: cursor bounds search near call repositioned cursor */
-#define	WT_STAT_CONN_CURSOR_BOUNDS_SEARCH_NEAR_REPOSITIONED_CURSOR	1372
-/*! cursor: cursor bulk loaded cursor insert calls */
-#define	WT_STAT_CONN_CURSOR_INSERT_BULK			1373
-/*! cursor: cursor cache calls that return an error */
-#define	WT_STAT_CONN_CURSOR_CACHE_ERROR			1374
-/*! cursor: cursor close calls that result in cache */
-#define	WT_STAT_CONN_CURSOR_CACHE			1375
-/*! cursor: cursor close calls that return an error */
-#define	WT_STAT_CONN_CURSOR_CLOSE_ERROR			1376
-/*! cursor: cursor compare calls that return an error */
-#define	WT_STAT_CONN_CURSOR_COMPARE_ERROR		1377
-/*! cursor: cursor create calls */
-#define	WT_STAT_CONN_CURSOR_CREATE			1378
-/*! cursor: cursor equals calls that return an error */
-#define	WT_STAT_CONN_CURSOR_EQUALS_ERROR		1379
-/*! cursor: cursor get key calls that return an error */
-#define	WT_STAT_CONN_CURSOR_GET_KEY_ERROR		1380
-/*! cursor: cursor get value calls that return an error */
-#define	WT_STAT_CONN_CURSOR_GET_VALUE_ERROR		1381
-/*! cursor: cursor insert calls */
-#define	WT_STAT_CONN_CURSOR_INSERT			1382
-/*! cursor: cursor insert calls that return an error */
-#define	WT_STAT_CONN_CURSOR_INSERT_ERROR		1383
-/*! cursor: cursor insert check calls that return an error */
-#define	WT_STAT_CONN_CURSOR_INSERT_CHECK_ERROR		1384
-/*! cursor: cursor insert key and value bytes */
-#define	WT_STAT_CONN_CURSOR_INSERT_BYTES		1385
-/*! cursor: cursor largest key calls that return an error */
-#define	WT_STAT_CONN_CURSOR_LARGEST_KEY_ERROR		1386
-/*! cursor: cursor modify calls */
-#define	WT_STAT_CONN_CURSOR_MODIFY			1387
-/*! cursor: cursor modify calls that return an error */
-#define	WT_STAT_CONN_CURSOR_MODIFY_ERROR		1388
-/*! cursor: cursor modify key and value bytes affected */
-#define	WT_STAT_CONN_CURSOR_MODIFY_BYTES		1389
-/*! cursor: cursor modify value bytes modified */
-#define	WT_STAT_CONN_CURSOR_MODIFY_BYTES_TOUCH		1390
-/*! cursor: cursor next calls */
-#define	WT_STAT_CONN_CURSOR_NEXT			1391
-/*! cursor: cursor next calls that return an error */
-#define	WT_STAT_CONN_CURSOR_NEXT_ERROR			1392
-=======
 #define	WT_STAT_CONN_CURSOR_REPOSITION			1376
 /*! cursor: bulk cursor count */
 #define	WT_STAT_CONN_CURSOR_BULK_COUNT			1377
@@ -7542,40 +6771,20 @@
 #define	WT_STAT_CONN_CURSOR_NEXT			1406
 /*! cursor: cursor next calls that return an error */
 #define	WT_STAT_CONN_CURSOR_NEXT_ERROR			1407
->>>>>>> a1e9823f
 /*!
  * cursor: cursor next calls that skip due to a globally visible history
  * store tombstone
  */
-<<<<<<< HEAD
-#define	WT_STAT_CONN_CURSOR_NEXT_HS_TOMBSTONE		1393
-=======
 #define	WT_STAT_CONN_CURSOR_NEXT_HS_TOMBSTONE		1408
->>>>>>> a1e9823f
 /*!
  * cursor: cursor next calls that skip greater than 1 and fewer than 100
  * entries
  */
-<<<<<<< HEAD
-#define	WT_STAT_CONN_CURSOR_NEXT_SKIP_LT_100		1394
-=======
 #define	WT_STAT_CONN_CURSOR_NEXT_SKIP_LT_100		1409
->>>>>>> a1e9823f
 /*!
  * cursor: cursor next calls that skip greater than or equal to 100
  * entries
  */
-<<<<<<< HEAD
-#define	WT_STAT_CONN_CURSOR_NEXT_SKIP_GE_100		1395
-/*! cursor: cursor next random calls that return an error */
-#define	WT_STAT_CONN_CURSOR_NEXT_RANDOM_ERROR		1396
-/*! cursor: cursor operation restarted */
-#define	WT_STAT_CONN_CURSOR_RESTART			1397
-/*! cursor: cursor prev calls */
-#define	WT_STAT_CONN_CURSOR_PREV			1398
-/*! cursor: cursor prev calls that return an error */
-#define	WT_STAT_CONN_CURSOR_PREV_ERROR			1399
-=======
 #define	WT_STAT_CONN_CURSOR_NEXT_SKIP_GE_100		1410
 /*! cursor: cursor next random calls that return an error */
 #define	WT_STAT_CONN_CURSOR_NEXT_RANDOM_ERROR		1411
@@ -7585,103 +6794,15 @@
 #define	WT_STAT_CONN_CURSOR_PREV			1413
 /*! cursor: cursor prev calls that return an error */
 #define	WT_STAT_CONN_CURSOR_PREV_ERROR			1414
->>>>>>> a1e9823f
 /*!
  * cursor: cursor prev calls that skip due to a globally visible history
  * store tombstone
  */
-<<<<<<< HEAD
-#define	WT_STAT_CONN_CURSOR_PREV_HS_TOMBSTONE		1400
-=======
 #define	WT_STAT_CONN_CURSOR_PREV_HS_TOMBSTONE		1415
->>>>>>> a1e9823f
 /*!
  * cursor: cursor prev calls that skip greater than or equal to 100
  * entries
  */
-<<<<<<< HEAD
-#define	WT_STAT_CONN_CURSOR_PREV_SKIP_GE_100		1401
-/*! cursor: cursor prev calls that skip less than 100 entries */
-#define	WT_STAT_CONN_CURSOR_PREV_SKIP_LT_100		1402
-/*! cursor: cursor reconfigure calls that return an error */
-#define	WT_STAT_CONN_CURSOR_RECONFIGURE_ERROR		1403
-/*! cursor: cursor remove calls */
-#define	WT_STAT_CONN_CURSOR_REMOVE			1404
-/*! cursor: cursor remove calls that return an error */
-#define	WT_STAT_CONN_CURSOR_REMOVE_ERROR		1405
-/*! cursor: cursor remove key bytes removed */
-#define	WT_STAT_CONN_CURSOR_REMOVE_BYTES		1406
-/*! cursor: cursor reopen calls that return an error */
-#define	WT_STAT_CONN_CURSOR_REOPEN_ERROR		1407
-/*! cursor: cursor reserve calls */
-#define	WT_STAT_CONN_CURSOR_RESERVE			1408
-/*! cursor: cursor reserve calls that return an error */
-#define	WT_STAT_CONN_CURSOR_RESERVE_ERROR		1409
-/*! cursor: cursor reset calls */
-#define	WT_STAT_CONN_CURSOR_RESET			1410
-/*! cursor: cursor reset calls that return an error */
-#define	WT_STAT_CONN_CURSOR_RESET_ERROR			1411
-/*! cursor: cursor search calls */
-#define	WT_STAT_CONN_CURSOR_SEARCH			1412
-/*! cursor: cursor search calls that return an error */
-#define	WT_STAT_CONN_CURSOR_SEARCH_ERROR		1413
-/*! cursor: cursor search history store calls */
-#define	WT_STAT_CONN_CURSOR_SEARCH_HS			1414
-/*! cursor: cursor search near calls */
-#define	WT_STAT_CONN_CURSOR_SEARCH_NEAR			1415
-/*! cursor: cursor search near calls that return an error */
-#define	WT_STAT_CONN_CURSOR_SEARCH_NEAR_ERROR		1416
-/*! cursor: cursor sweep buckets */
-#define	WT_STAT_CONN_CURSOR_SWEEP_BUCKETS		1417
-/*! cursor: cursor sweep cursors closed */
-#define	WT_STAT_CONN_CURSOR_SWEEP_CLOSED		1418
-/*! cursor: cursor sweep cursors examined */
-#define	WT_STAT_CONN_CURSOR_SWEEP_EXAMINED		1419
-/*! cursor: cursor sweeps */
-#define	WT_STAT_CONN_CURSOR_SWEEP			1420
-/*! cursor: cursor truncate calls */
-#define	WT_STAT_CONN_CURSOR_TRUNCATE			1421
-/*! cursor: cursor truncates performed on individual keys */
-#define	WT_STAT_CONN_CURSOR_TRUNCATE_KEYS_DELETED	1422
-/*! cursor: cursor update calls */
-#define	WT_STAT_CONN_CURSOR_UPDATE			1423
-/*! cursor: cursor update calls that return an error */
-#define	WT_STAT_CONN_CURSOR_UPDATE_ERROR		1424
-/*! cursor: cursor update key and value bytes */
-#define	WT_STAT_CONN_CURSOR_UPDATE_BYTES		1425
-/*! cursor: cursor update value size change */
-#define	WT_STAT_CONN_CURSOR_UPDATE_BYTES_CHANGED	1426
-/*! cursor: cursors reused from cache */
-#define	WT_STAT_CONN_CURSOR_REOPEN			1427
-/*! cursor: open cursor count */
-#define	WT_STAT_CONN_CURSOR_OPEN_COUNT			1428
-/*! data-handle: Table connection data handles currently active */
-#define	WT_STAT_CONN_DH_CONN_HANDLE_TABLE_COUNT		1429
-/*! data-handle: Tiered connection data handles currently active */
-#define	WT_STAT_CONN_DH_CONN_HANDLE_TIERED_COUNT	1430
-/*! data-handle: Tiered_Tree connection data handles currently active */
-#define	WT_STAT_CONN_DH_CONN_HANDLE_TIERED_TREE_COUNT	1431
-/*! data-handle: btree connection data handles currently active */
-#define	WT_STAT_CONN_DH_CONN_HANDLE_BTREE_COUNT		1432
-/*! data-handle: checkpoint connection data handles currently active */
-#define	WT_STAT_CONN_DH_CONN_HANDLE_CHECKPOINT_COUNT	1433
-/*! data-handle: connection data handle size */
-#define	WT_STAT_CONN_DH_CONN_HANDLE_SIZE		1434
-/*! data-handle: connection data handles currently active */
-#define	WT_STAT_CONN_DH_CONN_HANDLE_COUNT		1435
-/*! data-handle: connection sweep candidate became referenced */
-#define	WT_STAT_CONN_DH_SWEEP_REF			1436
-/*! data-handle: connection sweep dead dhandles closed */
-#define	WT_STAT_CONN_DH_SWEEP_DEAD_CLOSE		1437
-/*! data-handle: connection sweep dhandles removed from hash list */
-#define	WT_STAT_CONN_DH_SWEEP_REMOVE			1438
-/*! data-handle: connection sweep expired dhandles closed */
-#define	WT_STAT_CONN_DH_SWEEP_EXPIRED_CLOSE		1439
-/*! data-handle: connection sweep time-of-death sets */
-#define	WT_STAT_CONN_DH_SWEEP_TOD			1440
-/*! data-handle: connection sweeps */
-#define	WT_STAT_CONN_DH_SWEEPS				1441
-=======
 #define	WT_STAT_CONN_CURSOR_PREV_SKIP_GE_100		1416
 /*! cursor: cursor prev calls that skip less than 100 entries */
 #define	WT_STAT_CONN_CURSOR_PREV_SKIP_LT_100		1417
@@ -7763,85 +6884,19 @@
 #define	WT_STAT_CONN_DH_SWEEP_TOD			1455
 /*! data-handle: connection sweeps */
 #define	WT_STAT_CONN_DH_SWEEPS				1456
->>>>>>> a1e9823f
 /*!
  * data-handle: connection sweeps skipped due to checkpoint gathering
  * handles
  */
-<<<<<<< HEAD
-#define	WT_STAT_CONN_DH_SWEEP_SKIP_CKPT			1442
-/*! data-handle: session dhandles swept */
-#define	WT_STAT_CONN_DH_SESSION_HANDLES			1443
-/*! data-handle: session sweep attempts */
-#define	WT_STAT_CONN_DH_SESSION_SWEEPS			1444
-=======
 #define	WT_STAT_CONN_DH_SWEEP_SKIP_CKPT			1457
 /*! data-handle: session dhandles swept */
 #define	WT_STAT_CONN_DH_SESSION_HANDLES			1458
 /*! data-handle: session sweep attempts */
 #define	WT_STAT_CONN_DH_SESSION_SWEEPS			1459
->>>>>>> a1e9823f
 /*!
  * live-restore: number of bytes copied from the source to the
  * destination
  */
-<<<<<<< HEAD
-#define	WT_STAT_CONN_LIVE_RESTORE_BYTES_COPIED		1445
-/*! live-restore: number of files remaining for migration completion */
-#define	WT_STAT_CONN_LIVE_RESTORE_WORK_REMAINING	1446
-/*! live-restore: number of reads from the source database */
-#define	WT_STAT_CONN_LIVE_RESTORE_SOURCE_READ_COUNT	1447
-/*! live-restore: source read latency histogram (bucket 1) - 0-10ms */
-#define	WT_STAT_CONN_LIVE_RESTORE_HIST_SOURCE_READ_LATENCY_LT10	1448
-/*! live-restore: source read latency histogram (bucket 2) - 10-49ms */
-#define	WT_STAT_CONN_LIVE_RESTORE_HIST_SOURCE_READ_LATENCY_LT50	1449
-/*! live-restore: source read latency histogram (bucket 3) - 50-99ms */
-#define	WT_STAT_CONN_LIVE_RESTORE_HIST_SOURCE_READ_LATENCY_LT100	1450
-/*! live-restore: source read latency histogram (bucket 4) - 100-249ms */
-#define	WT_STAT_CONN_LIVE_RESTORE_HIST_SOURCE_READ_LATENCY_LT250	1451
-/*! live-restore: source read latency histogram (bucket 5) - 250-499ms */
-#define	WT_STAT_CONN_LIVE_RESTORE_HIST_SOURCE_READ_LATENCY_LT500	1452
-/*! live-restore: source read latency histogram (bucket 6) - 500-999ms */
-#define	WT_STAT_CONN_LIVE_RESTORE_HIST_SOURCE_READ_LATENCY_LT1000	1453
-/*! live-restore: source read latency histogram (bucket 7) - 1000ms+ */
-#define	WT_STAT_CONN_LIVE_RESTORE_HIST_SOURCE_READ_LATENCY_GT1000	1454
-/*! live-restore: source read latency histogram total (msecs) */
-#define	WT_STAT_CONN_LIVE_RESTORE_HIST_SOURCE_READ_LATENCY_TOTAL_MSECS	1455
-/*! live-restore: state */
-#define	WT_STAT_CONN_LIVE_RESTORE_STATE			1456
-/*! lock: btree page lock acquisitions */
-#define	WT_STAT_CONN_LOCK_BTREE_PAGE_COUNT		1457
-/*! lock: btree page lock application thread wait time (usecs) */
-#define	WT_STAT_CONN_LOCK_BTREE_PAGE_WAIT_APPLICATION	1458
-/*! lock: btree page lock internal thread wait time (usecs) */
-#define	WT_STAT_CONN_LOCK_BTREE_PAGE_WAIT_INTERNAL	1459
-/*! lock: checkpoint lock acquisitions */
-#define	WT_STAT_CONN_LOCK_CHECKPOINT_COUNT		1460
-/*! lock: checkpoint lock application thread wait time (usecs) */
-#define	WT_STAT_CONN_LOCK_CHECKPOINT_WAIT_APPLICATION	1461
-/*! lock: checkpoint lock internal thread wait time (usecs) */
-#define	WT_STAT_CONN_LOCK_CHECKPOINT_WAIT_INTERNAL	1462
-/*! lock: dhandle lock application thread time waiting (usecs) */
-#define	WT_STAT_CONN_LOCK_DHANDLE_WAIT_APPLICATION	1463
-/*! lock: dhandle lock internal thread time waiting (usecs) */
-#define	WT_STAT_CONN_LOCK_DHANDLE_WAIT_INTERNAL		1464
-/*! lock: dhandle read lock acquisitions */
-#define	WT_STAT_CONN_LOCK_DHANDLE_READ_COUNT		1465
-/*! lock: dhandle write lock acquisitions */
-#define	WT_STAT_CONN_LOCK_DHANDLE_WRITE_COUNT		1466
-/*! lock: metadata lock acquisitions */
-#define	WT_STAT_CONN_LOCK_METADATA_COUNT		1467
-/*! lock: metadata lock application thread wait time (usecs) */
-#define	WT_STAT_CONN_LOCK_METADATA_WAIT_APPLICATION	1468
-/*! lock: metadata lock internal thread wait time (usecs) */
-#define	WT_STAT_CONN_LOCK_METADATA_WAIT_INTERNAL	1469
-/*! lock: schema lock acquisitions */
-#define	WT_STAT_CONN_LOCK_SCHEMA_COUNT			1470
-/*! lock: schema lock application thread wait time (usecs) */
-#define	WT_STAT_CONN_LOCK_SCHEMA_WAIT_APPLICATION	1471
-/*! lock: schema lock internal thread wait time (usecs) */
-#define	WT_STAT_CONN_LOCK_SCHEMA_WAIT_INTERNAL		1472
-=======
 #define	WT_STAT_CONN_LIVE_RESTORE_BYTES_COPIED		1460
 /*! live-restore: number of files remaining for migration completion */
 #define	WT_STAT_CONN_LIVE_RESTORE_WORK_REMAINING	1461
@@ -7897,189 +6952,15 @@
 #define	WT_STAT_CONN_LOCK_SCHEMA_WAIT_APPLICATION	1486
 /*! lock: schema lock internal thread wait time (usecs) */
 #define	WT_STAT_CONN_LOCK_SCHEMA_WAIT_INTERNAL		1487
->>>>>>> a1e9823f
 /*!
  * lock: table lock application thread time waiting for the table lock
  * (usecs)
  */
-<<<<<<< HEAD
-#define	WT_STAT_CONN_LOCK_TABLE_WAIT_APPLICATION	1473
-=======
 #define	WT_STAT_CONN_LOCK_TABLE_WAIT_APPLICATION	1488
->>>>>>> a1e9823f
 /*!
  * lock: table lock internal thread time waiting for the table lock
  * (usecs)
  */
-<<<<<<< HEAD
-#define	WT_STAT_CONN_LOCK_TABLE_WAIT_INTERNAL		1474
-/*! lock: table read lock acquisitions */
-#define	WT_STAT_CONN_LOCK_TABLE_READ_COUNT		1475
-/*! lock: table write lock acquisitions */
-#define	WT_STAT_CONN_LOCK_TABLE_WRITE_COUNT		1476
-/*! lock: txn global lock application thread time waiting (usecs) */
-#define	WT_STAT_CONN_LOCK_TXN_GLOBAL_WAIT_APPLICATION	1477
-/*! lock: txn global lock internal thread time waiting (usecs) */
-#define	WT_STAT_CONN_LOCK_TXN_GLOBAL_WAIT_INTERNAL	1478
-/*! lock: txn global read lock acquisitions */
-#define	WT_STAT_CONN_LOCK_TXN_GLOBAL_READ_COUNT		1479
-/*! lock: txn global write lock acquisitions */
-#define	WT_STAT_CONN_LOCK_TXN_GLOBAL_WRITE_COUNT	1480
-/*! log: busy returns attempting to switch slots */
-#define	WT_STAT_CONN_LOG_SLOT_SWITCH_BUSY		1481
-/*! log: force log remove time sleeping (usecs) */
-#define	WT_STAT_CONN_LOG_FORCE_REMOVE_SLEEP		1482
-/*! log: log bytes of payload data */
-#define	WT_STAT_CONN_LOG_BYTES_PAYLOAD			1483
-/*! log: log bytes written */
-#define	WT_STAT_CONN_LOG_BYTES_WRITTEN			1484
-/*! log: log files manually zero-filled */
-#define	WT_STAT_CONN_LOG_ZERO_FILLS			1485
-/*! log: log flush operations */
-#define	WT_STAT_CONN_LOG_FLUSH				1486
-/*! log: log force write operations */
-#define	WT_STAT_CONN_LOG_FORCE_WRITE			1487
-/*! log: log force write operations skipped */
-#define	WT_STAT_CONN_LOG_FORCE_WRITE_SKIP		1488
-/*! log: log records compressed */
-#define	WT_STAT_CONN_LOG_COMPRESS_WRITES		1489
-/*! log: log records not compressed */
-#define	WT_STAT_CONN_LOG_COMPRESS_WRITE_FAILS		1490
-/*! log: log records too small to compress */
-#define	WT_STAT_CONN_LOG_COMPRESS_SMALL			1491
-/*! log: log release advances write LSN */
-#define	WT_STAT_CONN_LOG_RELEASE_WRITE_LSN		1492
-/*! log: log scan operations */
-#define	WT_STAT_CONN_LOG_SCANS				1493
-/*! log: log scan records requiring two reads */
-#define	WT_STAT_CONN_LOG_SCAN_REREADS			1494
-/*! log: log server thread advances write LSN */
-#define	WT_STAT_CONN_LOG_WRITE_LSN			1495
-/*! log: log server thread write LSN walk skipped */
-#define	WT_STAT_CONN_LOG_WRITE_LSN_SKIP			1496
-/*! log: log sync operations */
-#define	WT_STAT_CONN_LOG_SYNC				1497
-/*! log: log sync time duration (usecs) */
-#define	WT_STAT_CONN_LOG_SYNC_DURATION			1498
-/*! log: log sync_dir operations */
-#define	WT_STAT_CONN_LOG_SYNC_DIR			1499
-/*! log: log sync_dir time duration (usecs) */
-#define	WT_STAT_CONN_LOG_SYNC_DIR_DURATION		1500
-/*! log: log write operations */
-#define	WT_STAT_CONN_LOG_WRITES				1501
-/*! log: logging bytes consolidated */
-#define	WT_STAT_CONN_LOG_SLOT_CONSOLIDATED		1502
-/*! log: maximum log file size */
-#define	WT_STAT_CONN_LOG_MAX_FILESIZE			1503
-/*! log: number of pre-allocated log files to create */
-#define	WT_STAT_CONN_LOG_PREALLOC_MAX			1504
-/*! log: pre-allocated log files not ready and missed */
-#define	WT_STAT_CONN_LOG_PREALLOC_MISSED		1505
-/*! log: pre-allocated log files prepared */
-#define	WT_STAT_CONN_LOG_PREALLOC_FILES			1506
-/*! log: pre-allocated log files used */
-#define	WT_STAT_CONN_LOG_PREALLOC_USED			1507
-/*! log: records processed by log scan */
-#define	WT_STAT_CONN_LOG_SCAN_RECORDS			1508
-/*! log: slot close lost race */
-#define	WT_STAT_CONN_LOG_SLOT_CLOSE_RACE		1509
-/*! log: slot close unbuffered waits */
-#define	WT_STAT_CONN_LOG_SLOT_CLOSE_UNBUF		1510
-/*! log: slot closures */
-#define	WT_STAT_CONN_LOG_SLOT_CLOSES			1511
-/*! log: slot join atomic update races */
-#define	WT_STAT_CONN_LOG_SLOT_RACES			1512
-/*! log: slot join calls atomic updates raced */
-#define	WT_STAT_CONN_LOG_SLOT_YIELD_RACE		1513
-/*! log: slot join calls did not yield */
-#define	WT_STAT_CONN_LOG_SLOT_IMMEDIATE			1514
-/*! log: slot join calls found active slot closed */
-#define	WT_STAT_CONN_LOG_SLOT_YIELD_CLOSE		1515
-/*! log: slot join calls slept */
-#define	WT_STAT_CONN_LOG_SLOT_YIELD_SLEEP		1516
-/*! log: slot join calls yielded */
-#define	WT_STAT_CONN_LOG_SLOT_YIELD			1517
-/*! log: slot join found active slot closed */
-#define	WT_STAT_CONN_LOG_SLOT_ACTIVE_CLOSED		1518
-/*! log: slot joins yield time (usecs) */
-#define	WT_STAT_CONN_LOG_SLOT_YIELD_DURATION		1519
-/*! log: slot transitions unable to find free slot */
-#define	WT_STAT_CONN_LOG_SLOT_NO_FREE_SLOTS		1520
-/*! log: slot unbuffered writes */
-#define	WT_STAT_CONN_LOG_SLOT_UNBUFFERED		1521
-/*! log: total in-memory size of compressed records */
-#define	WT_STAT_CONN_LOG_COMPRESS_MEM			1522
-/*! log: total log buffer size */
-#define	WT_STAT_CONN_LOG_BUFFER_SIZE			1523
-/*! log: total size of compressed records */
-#define	WT_STAT_CONN_LOG_COMPRESS_LEN			1524
-/*! log: written slots coalesced */
-#define	WT_STAT_CONN_LOG_SLOT_COALESCED			1525
-/*! log: yields waiting for previous log file close */
-#define	WT_STAT_CONN_LOG_CLOSE_YIELDS			1526
-/*! perf: file system read latency histogram (bucket 1) - 0-10ms */
-#define	WT_STAT_CONN_PERF_HIST_FSREAD_LATENCY_LT10	1527
-/*! perf: file system read latency histogram (bucket 2) - 10-49ms */
-#define	WT_STAT_CONN_PERF_HIST_FSREAD_LATENCY_LT50	1528
-/*! perf: file system read latency histogram (bucket 3) - 50-99ms */
-#define	WT_STAT_CONN_PERF_HIST_FSREAD_LATENCY_LT100	1529
-/*! perf: file system read latency histogram (bucket 4) - 100-249ms */
-#define	WT_STAT_CONN_PERF_HIST_FSREAD_LATENCY_LT250	1530
-/*! perf: file system read latency histogram (bucket 5) - 250-499ms */
-#define	WT_STAT_CONN_PERF_HIST_FSREAD_LATENCY_LT500	1531
-/*! perf: file system read latency histogram (bucket 6) - 500-999ms */
-#define	WT_STAT_CONN_PERF_HIST_FSREAD_LATENCY_LT1000	1532
-/*! perf: file system read latency histogram (bucket 7) - 1000ms+ */
-#define	WT_STAT_CONN_PERF_HIST_FSREAD_LATENCY_GT1000	1533
-/*! perf: file system read latency histogram total (msecs) */
-#define	WT_STAT_CONN_PERF_HIST_FSREAD_LATENCY_TOTAL_MSECS	1534
-/*! perf: file system write latency histogram (bucket 1) - 0-10ms */
-#define	WT_STAT_CONN_PERF_HIST_FSWRITE_LATENCY_LT10	1535
-/*! perf: file system write latency histogram (bucket 2) - 10-49ms */
-#define	WT_STAT_CONN_PERF_HIST_FSWRITE_LATENCY_LT50	1536
-/*! perf: file system write latency histogram (bucket 3) - 50-99ms */
-#define	WT_STAT_CONN_PERF_HIST_FSWRITE_LATENCY_LT100	1537
-/*! perf: file system write latency histogram (bucket 4) - 100-249ms */
-#define	WT_STAT_CONN_PERF_HIST_FSWRITE_LATENCY_LT250	1538
-/*! perf: file system write latency histogram (bucket 5) - 250-499ms */
-#define	WT_STAT_CONN_PERF_HIST_FSWRITE_LATENCY_LT500	1539
-/*! perf: file system write latency histogram (bucket 6) - 500-999ms */
-#define	WT_STAT_CONN_PERF_HIST_FSWRITE_LATENCY_LT1000	1540
-/*! perf: file system write latency histogram (bucket 7) - 1000ms+ */
-#define	WT_STAT_CONN_PERF_HIST_FSWRITE_LATENCY_GT1000	1541
-/*! perf: file system write latency histogram total (msecs) */
-#define	WT_STAT_CONN_PERF_HIST_FSWRITE_LATENCY_TOTAL_MSECS	1542
-/*! perf: operation read latency histogram (bucket 1) - 0-100us */
-#define	WT_STAT_CONN_PERF_HIST_OPREAD_LATENCY_LT100	1543
-/*! perf: operation read latency histogram (bucket 2) - 100-249us */
-#define	WT_STAT_CONN_PERF_HIST_OPREAD_LATENCY_LT250	1544
-/*! perf: operation read latency histogram (bucket 3) - 250-499us */
-#define	WT_STAT_CONN_PERF_HIST_OPREAD_LATENCY_LT500	1545
-/*! perf: operation read latency histogram (bucket 4) - 500-999us */
-#define	WT_STAT_CONN_PERF_HIST_OPREAD_LATENCY_LT1000	1546
-/*! perf: operation read latency histogram (bucket 5) - 1000-9999us */
-#define	WT_STAT_CONN_PERF_HIST_OPREAD_LATENCY_LT10000	1547
-/*! perf: operation read latency histogram (bucket 6) - 10000us+ */
-#define	WT_STAT_CONN_PERF_HIST_OPREAD_LATENCY_GT10000	1548
-/*! perf: operation read latency histogram total (usecs) */
-#define	WT_STAT_CONN_PERF_HIST_OPREAD_LATENCY_TOTAL_USECS	1549
-/*! perf: operation write latency histogram (bucket 1) - 0-100us */
-#define	WT_STAT_CONN_PERF_HIST_OPWRITE_LATENCY_LT100	1550
-/*! perf: operation write latency histogram (bucket 2) - 100-249us */
-#define	WT_STAT_CONN_PERF_HIST_OPWRITE_LATENCY_LT250	1551
-/*! perf: operation write latency histogram (bucket 3) - 250-499us */
-#define	WT_STAT_CONN_PERF_HIST_OPWRITE_LATENCY_LT500	1552
-/*! perf: operation write latency histogram (bucket 4) - 500-999us */
-#define	WT_STAT_CONN_PERF_HIST_OPWRITE_LATENCY_LT1000	1553
-/*! perf: operation write latency histogram (bucket 5) - 1000-9999us */
-#define	WT_STAT_CONN_PERF_HIST_OPWRITE_LATENCY_LT10000	1554
-/*! perf: operation write latency histogram (bucket 6) - 10000us+ */
-#define	WT_STAT_CONN_PERF_HIST_OPWRITE_LATENCY_GT10000	1555
-/*! perf: operation write latency histogram total (usecs) */
-#define	WT_STAT_CONN_PERF_HIST_OPWRITE_LATENCY_TOTAL_USECS	1556
-/*! prefetch: could not perform pre-fetch on internal page */
-#define	WT_STAT_CONN_PREFETCH_SKIPPED_INTERNAL_PAGE	1557
-=======
 #define	WT_STAT_CONN_LOCK_TABLE_WAIT_INTERNAL		1489
 /*! lock: table read lock acquisitions */
 #define	WT_STAT_CONN_LOCK_TABLE_READ_COUNT		1490
@@ -8340,44 +7221,10 @@
 #define	WT_STAT_CONN_PERF_HIST_OPWRITE_LATENCY_TOTAL_USECS	1601
 /*! prefetch: could not perform pre-fetch on internal page */
 #define	WT_STAT_CONN_PREFETCH_SKIPPED_INTERNAL_PAGE	1602
->>>>>>> a1e9823f
 /*!
  * prefetch: could not perform pre-fetch on ref without the pre-fetch
  * flag set
  */
-<<<<<<< HEAD
-#define	WT_STAT_CONN_PREFETCH_SKIPPED_NO_FLAG_SET	1558
-/*! prefetch: number of times pre-fetch failed to start */
-#define	WT_STAT_CONN_PREFETCH_FAILED_START		1559
-/*! prefetch: pre-fetch not repeating for recently pre-fetched ref */
-#define	WT_STAT_CONN_PREFETCH_SKIPPED_SAME_REF		1560
-/*! prefetch: pre-fetch not triggered after single disk read */
-#define	WT_STAT_CONN_PREFETCH_DISK_ONE			1561
-/*! prefetch: pre-fetch not triggered as there is no valid dhandle */
-#define	WT_STAT_CONN_PREFETCH_SKIPPED_NO_VALID_DHANDLE	1562
-/*! prefetch: pre-fetch not triggered by page read */
-#define	WT_STAT_CONN_PREFETCH_SKIPPED			1563
-/*! prefetch: pre-fetch not triggered due to disk read count */
-#define	WT_STAT_CONN_PREFETCH_SKIPPED_DISK_READ_COUNT	1564
-/*! prefetch: pre-fetch not triggered due to internal session */
-#define	WT_STAT_CONN_PREFETCH_SKIPPED_INTERNAL_SESSION	1565
-/*! prefetch: pre-fetch not triggered due to special btree handle */
-#define	WT_STAT_CONN_PREFETCH_SKIPPED_SPECIAL_HANDLE	1566
-/*! prefetch: pre-fetch page not on disk when reading */
-#define	WT_STAT_CONN_PREFETCH_PAGES_FAIL		1567
-/*! prefetch: pre-fetch pages queued */
-#define	WT_STAT_CONN_PREFETCH_PAGES_QUEUED		1568
-/*! prefetch: pre-fetch pages read in background */
-#define	WT_STAT_CONN_PREFETCH_PAGES_READ		1569
-/*! prefetch: pre-fetch skipped reading in a page due to harmless error */
-#define	WT_STAT_CONN_PREFETCH_SKIPPED_ERROR_OK		1570
-/*! prefetch: pre-fetch triggered by page read */
-#define	WT_STAT_CONN_PREFETCH_ATTEMPTS			1571
-/*! reconciliation: VLCS pages explicitly reconciled as empty */
-#define	WT_STAT_CONN_REC_VLCS_EMPTIED_PAGES		1572
-/*! reconciliation: approximate byte size of timestamps in pages written */
-#define	WT_STAT_CONN_REC_TIME_WINDOW_BYTES_TS		1573
-=======
 #define	WT_STAT_CONN_PREFETCH_SKIPPED_NO_FLAG_SET	1603
 /*! prefetch: number of times pre-fetch failed to start */
 #define	WT_STAT_CONN_PREFETCH_FAILED_START		1604
@@ -8409,20 +7256,10 @@
 #define	WT_STAT_CONN_REC_VLCS_EMPTIED_PAGES		1617
 /*! reconciliation: approximate byte size of timestamps in pages written */
 #define	WT_STAT_CONN_REC_TIME_WINDOW_BYTES_TS		1618
->>>>>>> a1e9823f
 /*!
  * reconciliation: approximate byte size of transaction IDs in pages
  * written
  */
-<<<<<<< HEAD
-#define	WT_STAT_CONN_REC_TIME_WINDOW_BYTES_TXN		1574
-/*! reconciliation: fast-path pages deleted */
-#define	WT_STAT_CONN_REC_PAGE_DELETE_FAST		1575
-/*! reconciliation: leaf-page overflow keys */
-#define	WT_STAT_CONN_REC_OVERFLOW_KEY_LEAF		1576
-/*! reconciliation: maximum milliseconds spent in a reconciliation call */
-#define	WT_STAT_CONN_REC_MAXIMUM_MILLISECONDS		1577
-=======
 #define	WT_STAT_CONN_REC_TIME_WINDOW_BYTES_TXN		1619
 /*! reconciliation: fast-path pages deleted */
 #define	WT_STAT_CONN_REC_PAGE_DELETE_FAST		1620
@@ -8430,29 +7267,15 @@
 #define	WT_STAT_CONN_REC_OVERFLOW_KEY_LEAF		1621
 /*! reconciliation: maximum milliseconds spent in a reconciliation call */
 #define	WT_STAT_CONN_REC_MAXIMUM_MILLISECONDS		1622
->>>>>>> a1e9823f
 /*!
  * reconciliation: maximum milliseconds spent in building a disk image in
  * a reconciliation
  */
-<<<<<<< HEAD
-#define	WT_STAT_CONN_REC_MAXIMUM_IMAGE_BUILD_MILLISECONDS	1578
-=======
 #define	WT_STAT_CONN_REC_MAXIMUM_IMAGE_BUILD_MILLISECONDS	1623
->>>>>>> a1e9823f
 /*!
  * reconciliation: maximum milliseconds spent in moving updates to the
  * history store in a reconciliation
  */
-<<<<<<< HEAD
-#define	WT_STAT_CONN_REC_MAXIMUM_HS_WRAPUP_MILLISECONDS	1579
-/*! reconciliation: overflow values written */
-#define	WT_STAT_CONN_REC_OVERFLOW_VALUE			1580
-/*! reconciliation: page reconciliation calls */
-#define	WT_STAT_CONN_REC_PAGES				1581
-/*! reconciliation: page reconciliation calls for eviction */
-#define	WT_STAT_CONN_REC_PAGES_EVICTION			1582
-=======
 #define	WT_STAT_CONN_REC_MAXIMUM_HS_WRAPUP_MILLISECONDS	1624
 /*! reconciliation: overflow values written */
 #define	WT_STAT_CONN_REC_OVERFLOW_VALUE			1625
@@ -8460,246 +7283,80 @@
 #define	WT_STAT_CONN_REC_PAGES				1626
 /*! reconciliation: page reconciliation calls for eviction */
 #define	WT_STAT_CONN_REC_PAGES_EVICTION			1627
->>>>>>> a1e9823f
 /*!
  * reconciliation: page reconciliation calls that resulted in values with
  * prepared transaction metadata
  */
-<<<<<<< HEAD
-#define	WT_STAT_CONN_REC_PAGES_WITH_PREPARE		1583
-=======
 #define	WT_STAT_CONN_REC_PAGES_WITH_PREPARE		1628
->>>>>>> a1e9823f
 /*!
  * reconciliation: page reconciliation calls that resulted in values with
  * timestamps
  */
-<<<<<<< HEAD
-#define	WT_STAT_CONN_REC_PAGES_WITH_TS			1584
-=======
 #define	WT_STAT_CONN_REC_PAGES_WITH_TS			1629
->>>>>>> a1e9823f
 /*!
  * reconciliation: page reconciliation calls that resulted in values with
  * transaction ids
  */
-<<<<<<< HEAD
-#define	WT_STAT_CONN_REC_PAGES_WITH_TXN			1585
-/*! reconciliation: pages deleted */
-#define	WT_STAT_CONN_REC_PAGE_DELETE			1586
-=======
 #define	WT_STAT_CONN_REC_PAGES_WITH_TXN			1630
 /*! reconciliation: pages deleted */
 #define	WT_STAT_CONN_REC_PAGE_DELETE			1631
->>>>>>> a1e9823f
 /*!
  * reconciliation: pages written including an aggregated newest start
  * durable timestamp
  */
-<<<<<<< HEAD
-#define	WT_STAT_CONN_REC_TIME_AGGR_NEWEST_START_DURABLE_TS	1587
-=======
 #define	WT_STAT_CONN_REC_TIME_AGGR_NEWEST_START_DURABLE_TS	1632
->>>>>>> a1e9823f
 /*!
  * reconciliation: pages written including an aggregated newest stop
  * durable timestamp
  */
-<<<<<<< HEAD
-#define	WT_STAT_CONN_REC_TIME_AGGR_NEWEST_STOP_DURABLE_TS	1588
-=======
 #define	WT_STAT_CONN_REC_TIME_AGGR_NEWEST_STOP_DURABLE_TS	1633
->>>>>>> a1e9823f
 /*!
  * reconciliation: pages written including an aggregated newest stop
  * timestamp
  */
-<<<<<<< HEAD
-#define	WT_STAT_CONN_REC_TIME_AGGR_NEWEST_STOP_TS	1589
-=======
 #define	WT_STAT_CONN_REC_TIME_AGGR_NEWEST_STOP_TS	1634
->>>>>>> a1e9823f
 /*!
  * reconciliation: pages written including an aggregated newest stop
  * transaction ID
  */
-<<<<<<< HEAD
-#define	WT_STAT_CONN_REC_TIME_AGGR_NEWEST_STOP_TXN	1590
-=======
 #define	WT_STAT_CONN_REC_TIME_AGGR_NEWEST_STOP_TXN	1635
->>>>>>> a1e9823f
 /*!
  * reconciliation: pages written including an aggregated newest
  * transaction ID
  */
-<<<<<<< HEAD
-#define	WT_STAT_CONN_REC_TIME_AGGR_NEWEST_TXN		1591
-=======
 #define	WT_STAT_CONN_REC_TIME_AGGR_NEWEST_TXN		1636
->>>>>>> a1e9823f
 /*!
  * reconciliation: pages written including an aggregated oldest start
  * timestamp
  */
-<<<<<<< HEAD
-#define	WT_STAT_CONN_REC_TIME_AGGR_OLDEST_START_TS	1592
-/*! reconciliation: pages written including an aggregated prepare */
-#define	WT_STAT_CONN_REC_TIME_AGGR_PREPARED		1593
-/*! reconciliation: pages written including at least one prepare state */
-#define	WT_STAT_CONN_REC_TIME_WINDOW_PAGES_PREPARED	1594
-=======
 #define	WT_STAT_CONN_REC_TIME_AGGR_OLDEST_START_TS	1637
 /*! reconciliation: pages written including an aggregated prepare */
 #define	WT_STAT_CONN_REC_TIME_AGGR_PREPARED		1638
 /*! reconciliation: pages written including at least one prepare state */
 #define	WT_STAT_CONN_REC_TIME_WINDOW_PAGES_PREPARED	1639
->>>>>>> a1e9823f
 /*!
  * reconciliation: pages written including at least one start durable
  * timestamp
  */
-<<<<<<< HEAD
-#define	WT_STAT_CONN_REC_TIME_WINDOW_PAGES_DURABLE_START_TS	1595
-/*! reconciliation: pages written including at least one start timestamp */
-#define	WT_STAT_CONN_REC_TIME_WINDOW_PAGES_START_TS	1596
-=======
 #define	WT_STAT_CONN_REC_TIME_WINDOW_PAGES_DURABLE_START_TS	1640
 /*! reconciliation: pages written including at least one start timestamp */
 #define	WT_STAT_CONN_REC_TIME_WINDOW_PAGES_START_TS	1641
->>>>>>> a1e9823f
 /*!
  * reconciliation: pages written including at least one start transaction
  * ID
  */
-<<<<<<< HEAD
-#define	WT_STAT_CONN_REC_TIME_WINDOW_PAGES_START_TXN	1597
-=======
 #define	WT_STAT_CONN_REC_TIME_WINDOW_PAGES_START_TXN	1642
->>>>>>> a1e9823f
 /*!
  * reconciliation: pages written including at least one stop durable
  * timestamp
  */
-<<<<<<< HEAD
-#define	WT_STAT_CONN_REC_TIME_WINDOW_PAGES_DURABLE_STOP_TS	1598
-/*! reconciliation: pages written including at least one stop timestamp */
-#define	WT_STAT_CONN_REC_TIME_WINDOW_PAGES_STOP_TS	1599
-=======
 #define	WT_STAT_CONN_REC_TIME_WINDOW_PAGES_DURABLE_STOP_TS	1643
 /*! reconciliation: pages written including at least one stop timestamp */
 #define	WT_STAT_CONN_REC_TIME_WINDOW_PAGES_STOP_TS	1644
->>>>>>> a1e9823f
 /*!
  * reconciliation: pages written including at least one stop transaction
  * ID
  */
-<<<<<<< HEAD
-#define	WT_STAT_CONN_REC_TIME_WINDOW_PAGES_STOP_TXN	1600
-/*! reconciliation: records written including a prepare state */
-#define	WT_STAT_CONN_REC_TIME_WINDOW_PREPARED		1601
-/*! reconciliation: records written including a start durable timestamp */
-#define	WT_STAT_CONN_REC_TIME_WINDOW_DURABLE_START_TS	1602
-/*! reconciliation: records written including a start timestamp */
-#define	WT_STAT_CONN_REC_TIME_WINDOW_START_TS		1603
-/*! reconciliation: records written including a start transaction ID */
-#define	WT_STAT_CONN_REC_TIME_WINDOW_START_TXN		1604
-/*! reconciliation: records written including a stop durable timestamp */
-#define	WT_STAT_CONN_REC_TIME_WINDOW_DURABLE_STOP_TS	1605
-/*! reconciliation: records written including a stop timestamp */
-#define	WT_STAT_CONN_REC_TIME_WINDOW_STOP_TS		1606
-/*! reconciliation: records written including a stop transaction ID */
-#define	WT_STAT_CONN_REC_TIME_WINDOW_STOP_TXN		1607
-/*! reconciliation: split bytes currently awaiting free */
-#define	WT_STAT_CONN_REC_SPLIT_STASHED_BYTES		1608
-/*! reconciliation: split objects currently awaiting free */
-#define	WT_STAT_CONN_REC_SPLIT_STASHED_OBJECTS		1609
-/*! session: attempts to remove a local object and the object is in use */
-#define	WT_STAT_CONN_LOCAL_OBJECTS_INUSE		1610
-/*! session: flush_tier failed calls */
-#define	WT_STAT_CONN_FLUSH_TIER_FAIL			1611
-/*! session: flush_tier operation calls */
-#define	WT_STAT_CONN_FLUSH_TIER				1612
-/*! session: flush_tier tables skipped due to no checkpoint */
-#define	WT_STAT_CONN_FLUSH_TIER_SKIPPED			1613
-/*! session: flush_tier tables switched */
-#define	WT_STAT_CONN_FLUSH_TIER_SWITCHED		1614
-/*! session: local objects removed */
-#define	WT_STAT_CONN_LOCAL_OBJECTS_REMOVED		1615
-/*! session: open session count */
-#define	WT_STAT_CONN_SESSION_OPEN			1616
-/*! session: session query timestamp calls */
-#define	WT_STAT_CONN_SESSION_QUERY_TS			1617
-/*! session: table alter failed calls */
-#define	WT_STAT_CONN_SESSION_TABLE_ALTER_FAIL		1618
-/*! session: table alter successful calls */
-#define	WT_STAT_CONN_SESSION_TABLE_ALTER_SUCCESS	1619
-/*! session: table alter triggering checkpoint calls */
-#define	WT_STAT_CONN_SESSION_TABLE_ALTER_TRIGGER_CHECKPOINT	1620
-/*! session: table alter unchanged and skipped */
-#define	WT_STAT_CONN_SESSION_TABLE_ALTER_SKIP		1621
-/*! session: table compact conflicted with checkpoint */
-#define	WT_STAT_CONN_SESSION_TABLE_COMPACT_CONFLICTING_CHECKPOINT	1622
-/*! session: table compact dhandle successful calls */
-#define	WT_STAT_CONN_SESSION_TABLE_COMPACT_DHANDLE_SUCCESS	1623
-/*! session: table compact failed calls */
-#define	WT_STAT_CONN_SESSION_TABLE_COMPACT_FAIL		1624
-/*! session: table compact failed calls due to cache pressure */
-#define	WT_STAT_CONN_SESSION_TABLE_COMPACT_FAIL_CACHE_PRESSURE	1625
-/*! session: table compact passes */
-#define	WT_STAT_CONN_SESSION_TABLE_COMPACT_PASSES	1626
-/*! session: table compact pulled into eviction */
-#define	WT_STAT_CONN_SESSION_TABLE_COMPACT_EVICTION	1627
-/*! session: table compact running */
-#define	WT_STAT_CONN_SESSION_TABLE_COMPACT_RUNNING	1628
-/*! session: table compact skipped as process would not reduce file size */
-#define	WT_STAT_CONN_SESSION_TABLE_COMPACT_SKIPPED	1629
-/*! session: table compact successful calls */
-#define	WT_STAT_CONN_SESSION_TABLE_COMPACT_SUCCESS	1630
-/*! session: table compact timeout */
-#define	WT_STAT_CONN_SESSION_TABLE_COMPACT_TIMEOUT	1631
-/*! session: table create failed calls */
-#define	WT_STAT_CONN_SESSION_TABLE_CREATE_FAIL		1632
-/*! session: table create successful calls */
-#define	WT_STAT_CONN_SESSION_TABLE_CREATE_SUCCESS	1633
-/*! session: table create with import failed calls */
-#define	WT_STAT_CONN_SESSION_TABLE_CREATE_IMPORT_FAIL	1634
-/*! session: table create with import repair calls */
-#define	WT_STAT_CONN_SESSION_TABLE_CREATE_IMPORT_REPAIR	1635
-/*! session: table create with import successful calls */
-#define	WT_STAT_CONN_SESSION_TABLE_CREATE_IMPORT_SUCCESS	1636
-/*! session: table drop failed calls */
-#define	WT_STAT_CONN_SESSION_TABLE_DROP_FAIL		1637
-/*! session: table drop successful calls */
-#define	WT_STAT_CONN_SESSION_TABLE_DROP_SUCCESS		1638
-/*! session: table salvage failed calls */
-#define	WT_STAT_CONN_SESSION_TABLE_SALVAGE_FAIL		1639
-/*! session: table salvage successful calls */
-#define	WT_STAT_CONN_SESSION_TABLE_SALVAGE_SUCCESS	1640
-/*! session: table truncate failed calls */
-#define	WT_STAT_CONN_SESSION_TABLE_TRUNCATE_FAIL	1641
-/*! session: table truncate successful calls */
-#define	WT_STAT_CONN_SESSION_TABLE_TRUNCATE_SUCCESS	1642
-/*! session: table verify failed calls */
-#define	WT_STAT_CONN_SESSION_TABLE_VERIFY_FAIL		1643
-/*! session: table verify successful calls */
-#define	WT_STAT_CONN_SESSION_TABLE_VERIFY_SUCCESS	1644
-/*! session: tiered operations dequeued and processed */
-#define	WT_STAT_CONN_TIERED_WORK_UNITS_DEQUEUED		1645
-/*! session: tiered operations removed without processing */
-#define	WT_STAT_CONN_TIERED_WORK_UNITS_REMOVED		1646
-/*! session: tiered operations scheduled */
-#define	WT_STAT_CONN_TIERED_WORK_UNITS_CREATED		1647
-/*! session: tiered storage local retention time (secs) */
-#define	WT_STAT_CONN_TIERED_RETENTION			1648
-/*! thread-state: active filesystem fsync calls */
-#define	WT_STAT_CONN_THREAD_FSYNC_ACTIVE		1649
-/*! thread-state: active filesystem read calls */
-#define	WT_STAT_CONN_THREAD_READ_ACTIVE			1650
-/*! thread-state: active filesystem write calls */
-#define	WT_STAT_CONN_THREAD_WRITE_ACTIVE		1651
-/*! thread-yield: application thread operations waiting for cache */
-#define	WT_STAT_CONN_APPLICATION_CACHE_OPS		1652
-=======
 #define	WT_STAT_CONN_REC_TIME_WINDOW_PAGES_STOP_TXN	1645
 /*! reconciliation: records written including a prepare state */
 #define	WT_STAT_CONN_REC_TIME_WINDOW_PREPARED		1646
@@ -8805,83 +7462,41 @@
 #define	WT_STAT_CONN_THREAD_WRITE_ACTIVE		1696
 /*! thread-yield: application thread operations waiting for cache */
 #define	WT_STAT_CONN_APPLICATION_CACHE_OPS		1697
->>>>>>> a1e9823f
 /*!
  * thread-yield: application thread operations waiting for interruptible
  * cache eviction
  */
-<<<<<<< HEAD
-#define	WT_STAT_CONN_APPLICATION_CACHE_INTERRUPTIBLE_OPS	1653
-=======
 #define	WT_STAT_CONN_APPLICATION_CACHE_INTERRUPTIBLE_OPS	1698
->>>>>>> a1e9823f
 /*!
  * thread-yield: application thread operations waiting for mandatory
  * cache eviction
  */
-<<<<<<< HEAD
-#define	WT_STAT_CONN_APPLICATION_CACHE_UNINTERRUPTIBLE_OPS	1654
-/*! thread-yield: application thread snapshot refreshed for eviction */
-#define	WT_STAT_CONN_APPLICATION_EVICT_SNAPSHOT_REFRESHED	1655
-/*! thread-yield: application thread time waiting for cache (usecs) */
-#define	WT_STAT_CONN_APPLICATION_CACHE_TIME		1656
-=======
 #define	WT_STAT_CONN_APPLICATION_CACHE_UNINTERRUPTIBLE_OPS	1699
 /*! thread-yield: application thread snapshot refreshed for eviction */
 #define	WT_STAT_CONN_APPLICATION_EVICT_SNAPSHOT_REFRESHED	1700
 /*! thread-yield: application thread time waiting for cache (usecs) */
 #define	WT_STAT_CONN_APPLICATION_CACHE_TIME		1701
->>>>>>> a1e9823f
 /*!
  * thread-yield: application thread time waiting for interruptible cache
  * eviction (usecs)
  */
-<<<<<<< HEAD
-#define	WT_STAT_CONN_APPLICATION_CACHE_INTERRUPTIBLE_TIME	1657
-=======
 #define	WT_STAT_CONN_APPLICATION_CACHE_INTERRUPTIBLE_TIME	1702
->>>>>>> a1e9823f
 /*!
  * thread-yield: application thread time waiting for mandatory cache
  * eviction (usecs)
  */
-<<<<<<< HEAD
-#define	WT_STAT_CONN_APPLICATION_CACHE_UNINTERRUPTIBLE_TIME	1658
-=======
 #define	WT_STAT_CONN_APPLICATION_CACHE_UNINTERRUPTIBLE_TIME	1703
->>>>>>> a1e9823f
 /*!
  * thread-yield: connection close blocked waiting for transaction state
  * stabilization
  */
-<<<<<<< HEAD
-#define	WT_STAT_CONN_TXN_RELEASE_BLOCKED		1659
-/*! thread-yield: data handle lock yielded */
-#define	WT_STAT_CONN_DHANDLE_LOCK_BLOCKED		1660
-=======
 #define	WT_STAT_CONN_TXN_RELEASE_BLOCKED		1704
 /*! thread-yield: data handle lock yielded */
 #define	WT_STAT_CONN_DHANDLE_LOCK_BLOCKED		1705
->>>>>>> a1e9823f
 /*!
  * thread-yield: get reference for page index and slot time sleeping
  * (usecs)
  */
-<<<<<<< HEAD
-#define	WT_STAT_CONN_PAGE_INDEX_SLOT_REF_BLOCKED	1661
-/*! thread-yield: page access yielded due to prepare state change */
-#define	WT_STAT_CONN_PREPARED_TRANSITION_BLOCKED_PAGE	1662
-/*! thread-yield: page acquire busy blocked */
-#define	WT_STAT_CONN_PAGE_BUSY_BLOCKED			1663
-/*! thread-yield: page acquire eviction blocked */
-#define	WT_STAT_CONN_PAGE_FORCIBLE_EVICT_BLOCKED	1664
-/*! thread-yield: page acquire locked blocked */
-#define	WT_STAT_CONN_PAGE_LOCKED_BLOCKED		1665
-/*! thread-yield: page acquire read blocked */
-#define	WT_STAT_CONN_PAGE_READ_BLOCKED			1666
-/*! thread-yield: page acquire time sleeping (usecs) */
-#define	WT_STAT_CONN_PAGE_SLEEP				1667
-=======
 #define	WT_STAT_CONN_PAGE_INDEX_SLOT_REF_BLOCKED	1706
 /*! thread-yield: page access yielded due to prepare state change */
 #define	WT_STAT_CONN_PREPARED_TRANSITION_BLOCKED_PAGE	1707
@@ -8895,24 +7510,10 @@
 #define	WT_STAT_CONN_PAGE_READ_BLOCKED			1711
 /*! thread-yield: page acquire time sleeping (usecs) */
 #define	WT_STAT_CONN_PAGE_SLEEP				1712
->>>>>>> a1e9823f
 /*!
  * thread-yield: page delete rollback time sleeping for state change
  * (usecs)
  */
-<<<<<<< HEAD
-#define	WT_STAT_CONN_PAGE_DEL_ROLLBACK_BLOCKED		1668
-/*! thread-yield: page reconciliation yielded due to child modification */
-#define	WT_STAT_CONN_CHILD_MODIFY_BLOCKED_PAGE		1669
-/*! transaction: Number of prepared updates */
-#define	WT_STAT_CONN_TXN_PREPARED_UPDATES		1670
-/*! transaction: Number of prepared updates committed */
-#define	WT_STAT_CONN_TXN_PREPARED_UPDATES_COMMITTED	1671
-/*! transaction: Number of prepared updates repeated on the same key */
-#define	WT_STAT_CONN_TXN_PREPARED_UPDATES_KEY_REPEATED	1672
-/*! transaction: Number of prepared updates rolled back */
-#define	WT_STAT_CONN_TXN_PREPARED_UPDATES_ROLLEDBACK	1673
-=======
 #define	WT_STAT_CONN_PAGE_DEL_ROLLBACK_BLOCKED		1713
 /*! thread-yield: page reconciliation yielded due to child modification */
 #define	WT_STAT_CONN_CHILD_MODIFY_BLOCKED_PAGE		1714
@@ -8924,32 +7525,10 @@
 #define	WT_STAT_CONN_TXN_PREPARED_UPDATES_KEY_REPEATED	1717
 /*! transaction: Number of prepared updates rolled back */
 #define	WT_STAT_CONN_TXN_PREPARED_UPDATES_ROLLEDBACK	1718
->>>>>>> a1e9823f
 /*!
  * transaction: a reader raced with a prepared transaction commit and
  * skipped an update or updates
  */
-<<<<<<< HEAD
-#define	WT_STAT_CONN_TXN_READ_RACE_PREPARE_COMMIT	1674
-/*! transaction: number of times overflow removed value is read */
-#define	WT_STAT_CONN_TXN_READ_OVERFLOW_REMOVE		1675
-/*! transaction: oldest pinned transaction ID rolled back for eviction */
-#define	WT_STAT_CONN_TXN_ROLLBACK_OLDEST_PINNED		1676
-/*! transaction: prepared transactions */
-#define	WT_STAT_CONN_TXN_PREPARE			1677
-/*! transaction: prepared transactions committed */
-#define	WT_STAT_CONN_TXN_PREPARE_COMMIT			1678
-/*! transaction: prepared transactions currently active */
-#define	WT_STAT_CONN_TXN_PREPARE_ACTIVE			1679
-/*! transaction: prepared transactions rolled back */
-#define	WT_STAT_CONN_TXN_PREPARE_ROLLBACK		1680
-/*! transaction: query timestamp calls */
-#define	WT_STAT_CONN_TXN_QUERY_TS			1681
-/*! transaction: race to read prepared update retry */
-#define	WT_STAT_CONN_TXN_READ_RACE_PREPARE_UPDATE	1682
-/*! transaction: rollback to stable calls */
-#define	WT_STAT_CONN_TXN_RTS				1683
-=======
 #define	WT_STAT_CONN_TXN_READ_RACE_PREPARE_COMMIT	1719
 /*! transaction: number of times overflow removed value is read */
 #define	WT_STAT_CONN_TXN_READ_OVERFLOW_REMOVE		1720
@@ -8971,29 +7550,15 @@
 #define	WT_STAT_CONN_TXN_READ_RACE_PREPARE_UPDATE	1728
 /*! transaction: rollback to stable calls */
 #define	WT_STAT_CONN_TXN_RTS				1729
->>>>>>> a1e9823f
 /*!
  * transaction: rollback to stable history store keys that would have
  * been swept in non-dryrun mode
  */
-<<<<<<< HEAD
-#define	WT_STAT_CONN_TXN_RTS_SWEEP_HS_KEYS_DRYRUN	1684
-=======
 #define	WT_STAT_CONN_TXN_RTS_SWEEP_HS_KEYS_DRYRUN	1730
->>>>>>> a1e9823f
 /*!
  * transaction: rollback to stable history store records with stop
  * timestamps older than newer records
  */
-<<<<<<< HEAD
-#define	WT_STAT_CONN_TXN_RTS_HS_STOP_OLDER_THAN_NEWER_START	1685
-/*! transaction: rollback to stable inconsistent checkpoint */
-#define	WT_STAT_CONN_TXN_RTS_INCONSISTENT_CKPT		1686
-/*! transaction: rollback to stable keys removed */
-#define	WT_STAT_CONN_TXN_RTS_KEYS_REMOVED		1687
-/*! transaction: rollback to stable keys restored */
-#define	WT_STAT_CONN_TXN_RTS_KEYS_RESTORED		1688
-=======
 #define	WT_STAT_CONN_TXN_RTS_HS_STOP_OLDER_THAN_NEWER_START	1731
 /*! transaction: rollback to stable inconsistent checkpoint */
 #define	WT_STAT_CONN_TXN_RTS_INCONSISTENT_CKPT		1732
@@ -9001,35 +7566,15 @@
 #define	WT_STAT_CONN_TXN_RTS_KEYS_REMOVED		1733
 /*! transaction: rollback to stable keys restored */
 #define	WT_STAT_CONN_TXN_RTS_KEYS_RESTORED		1734
->>>>>>> a1e9823f
 /*!
  * transaction: rollback to stable keys that would have been removed in
  * non-dryrun mode
  */
-<<<<<<< HEAD
-#define	WT_STAT_CONN_TXN_RTS_KEYS_REMOVED_DRYRUN	1689
-=======
 #define	WT_STAT_CONN_TXN_RTS_KEYS_REMOVED_DRYRUN	1735
->>>>>>> a1e9823f
 /*!
  * transaction: rollback to stable keys that would have been restored in
  * non-dryrun mode
  */
-<<<<<<< HEAD
-#define	WT_STAT_CONN_TXN_RTS_KEYS_RESTORED_DRYRUN	1690
-/*! transaction: rollback to stable pages visited */
-#define	WT_STAT_CONN_TXN_RTS_PAGES_VISITED		1691
-/*! transaction: rollback to stable restored tombstones from history store */
-#define	WT_STAT_CONN_TXN_RTS_HS_RESTORE_TOMBSTONES	1692
-/*! transaction: rollback to stable restored updates from history store */
-#define	WT_STAT_CONN_TXN_RTS_HS_RESTORE_UPDATES		1693
-/*! transaction: rollback to stable skipping delete rle */
-#define	WT_STAT_CONN_TXN_RTS_DELETE_RLE_SKIPPED		1694
-/*! transaction: rollback to stable skipping stable rle */
-#define	WT_STAT_CONN_TXN_RTS_STABLE_RLE_SKIPPED		1695
-/*! transaction: rollback to stable sweeping history store keys */
-#define	WT_STAT_CONN_TXN_RTS_SWEEP_HS_KEYS		1696
-=======
 #define	WT_STAT_CONN_TXN_RTS_KEYS_RESTORED_DRYRUN	1736
 /*! transaction: rollback to stable pages visited */
 #define	WT_STAT_CONN_TXN_RTS_PAGES_VISITED		1737
@@ -9043,63 +7588,31 @@
 #define	WT_STAT_CONN_TXN_RTS_STABLE_RLE_SKIPPED		1741
 /*! transaction: rollback to stable sweeping history store keys */
 #define	WT_STAT_CONN_TXN_RTS_SWEEP_HS_KEYS		1742
->>>>>>> a1e9823f
 /*!
  * transaction: rollback to stable tombstones from history store that
  * would have been restored in non-dryrun mode
  */
-<<<<<<< HEAD
-#define	WT_STAT_CONN_TXN_RTS_HS_RESTORE_TOMBSTONES_DRYRUN	1697
-/*! transaction: rollback to stable tree walk skipping pages */
-#define	WT_STAT_CONN_TXN_RTS_TREE_WALK_SKIP_PAGES	1698
-/*! transaction: rollback to stable updates aborted */
-#define	WT_STAT_CONN_TXN_RTS_UPD_ABORTED		1699
-=======
 #define	WT_STAT_CONN_TXN_RTS_HS_RESTORE_TOMBSTONES_DRYRUN	1743
 /*! transaction: rollback to stable tree walk skipping pages */
 #define	WT_STAT_CONN_TXN_RTS_TREE_WALK_SKIP_PAGES	1744
 /*! transaction: rollback to stable updates aborted */
 #define	WT_STAT_CONN_TXN_RTS_UPD_ABORTED		1745
->>>>>>> a1e9823f
 /*!
  * transaction: rollback to stable updates from history store that would
  * have been restored in non-dryrun mode
  */
-<<<<<<< HEAD
-#define	WT_STAT_CONN_TXN_RTS_HS_RESTORE_UPDATES_DRYRUN	1700
-/*! transaction: rollback to stable updates removed from history store */
-#define	WT_STAT_CONN_TXN_RTS_HS_REMOVED			1701
-=======
 #define	WT_STAT_CONN_TXN_RTS_HS_RESTORE_UPDATES_DRYRUN	1746
 /*! transaction: rollback to stable updates removed from history store */
 #define	WT_STAT_CONN_TXN_RTS_HS_REMOVED			1747
->>>>>>> a1e9823f
 /*!
  * transaction: rollback to stable updates that would have been aborted
  * in non-dryrun mode
  */
-<<<<<<< HEAD
-#define	WT_STAT_CONN_TXN_RTS_UPD_ABORTED_DRYRUN		1702
-=======
 #define	WT_STAT_CONN_TXN_RTS_UPD_ABORTED_DRYRUN		1748
->>>>>>> a1e9823f
 /*!
  * transaction: rollback to stable updates that would have been removed
  * from history store in non-dryrun mode
  */
-<<<<<<< HEAD
-#define	WT_STAT_CONN_TXN_RTS_HS_REMOVED_DRYRUN		1703
-/*! transaction: sessions scanned in each walk of concurrent sessions */
-#define	WT_STAT_CONN_TXN_SESSIONS_WALKED		1704
-/*! transaction: set timestamp calls */
-#define	WT_STAT_CONN_TXN_SET_TS				1705
-/*! transaction: set timestamp durable calls */
-#define	WT_STAT_CONN_TXN_SET_TS_DURABLE			1706
-/*! transaction: set timestamp durable updates */
-#define	WT_STAT_CONN_TXN_SET_TS_DURABLE_UPD		1707
-/*! transaction: set timestamp force calls */
-#define	WT_STAT_CONN_TXN_SET_TS_FORCE			1708
-=======
 #define	WT_STAT_CONN_TXN_RTS_HS_REMOVED_DRYRUN		1749
 /*! transaction: sessions scanned in each walk of concurrent sessions */
 #define	WT_STAT_CONN_TXN_SESSIONS_WALKED		1750
@@ -9111,24 +7624,10 @@
 #define	WT_STAT_CONN_TXN_SET_TS_DURABLE_UPD		1753
 /*! transaction: set timestamp force calls */
 #define	WT_STAT_CONN_TXN_SET_TS_FORCE			1754
->>>>>>> a1e9823f
 /*!
  * transaction: set timestamp global oldest timestamp set to be more
  * recent than the global stable timestamp
  */
-<<<<<<< HEAD
-#define	WT_STAT_CONN_TXN_SET_TS_OUT_OF_ORDER		1709
-/*! transaction: set timestamp oldest calls */
-#define	WT_STAT_CONN_TXN_SET_TS_OLDEST			1710
-/*! transaction: set timestamp oldest updates */
-#define	WT_STAT_CONN_TXN_SET_TS_OLDEST_UPD		1711
-/*! transaction: set timestamp stable calls */
-#define	WT_STAT_CONN_TXN_SET_TS_STABLE			1712
-/*! transaction: set timestamp stable updates */
-#define	WT_STAT_CONN_TXN_SET_TS_STABLE_UPD		1713
-/*! transaction: transaction begins */
-#define	WT_STAT_CONN_TXN_BEGIN				1714
-=======
 #define	WT_STAT_CONN_TXN_SET_TS_OUT_OF_ORDER		1755
 /*! transaction: set timestamp oldest calls */
 #define	WT_STAT_CONN_TXN_SET_TS_OLDEST			1756
@@ -9140,22 +7639,10 @@
 #define	WT_STAT_CONN_TXN_SET_TS_STABLE_UPD		1759
 /*! transaction: transaction begins */
 #define	WT_STAT_CONN_TXN_BEGIN				1760
->>>>>>> a1e9823f
 /*!
  * transaction: transaction checkpoint history store file duration
  * (usecs)
  */
-<<<<<<< HEAD
-#define	WT_STAT_CONN_TXN_HS_CKPT_DURATION		1715
-/*! transaction: transaction range of IDs currently pinned */
-#define	WT_STAT_CONN_TXN_PINNED_RANGE			1716
-/*! transaction: transaction range of IDs currently pinned by a checkpoint */
-#define	WT_STAT_CONN_TXN_PINNED_CHECKPOINT_RANGE	1717
-/*! transaction: transaction range of timestamps currently pinned */
-#define	WT_STAT_CONN_TXN_PINNED_TIMESTAMP		1718
-/*! transaction: transaction range of timestamps pinned by a checkpoint */
-#define	WT_STAT_CONN_TXN_PINNED_TIMESTAMP_CHECKPOINT	1719
-=======
 #define	WT_STAT_CONN_TXN_HS_CKPT_DURATION		1761
 /*! transaction: transaction range of IDs currently pinned */
 #define	WT_STAT_CONN_TXN_PINNED_RANGE			1762
@@ -9165,35 +7652,15 @@
 #define	WT_STAT_CONN_TXN_PINNED_TIMESTAMP		1764
 /*! transaction: transaction range of timestamps pinned by a checkpoint */
 #define	WT_STAT_CONN_TXN_PINNED_TIMESTAMP_CHECKPOINT	1765
->>>>>>> a1e9823f
 /*!
  * transaction: transaction range of timestamps pinned by the oldest
  * active read timestamp
  */
-<<<<<<< HEAD
-#define	WT_STAT_CONN_TXN_PINNED_TIMESTAMP_READER	1720
-=======
 #define	WT_STAT_CONN_TXN_PINNED_TIMESTAMP_READER	1766
->>>>>>> a1e9823f
 /*!
  * transaction: transaction range of timestamps pinned by the oldest
  * timestamp
  */
-<<<<<<< HEAD
-#define	WT_STAT_CONN_TXN_PINNED_TIMESTAMP_OLDEST	1721
-/*! transaction: transaction read timestamp of the oldest active reader */
-#define	WT_STAT_CONN_TXN_TIMESTAMP_OLDEST_ACTIVE_READ	1722
-/*! transaction: transaction rollback to stable currently running */
-#define	WT_STAT_CONN_TXN_ROLLBACK_TO_STABLE_RUNNING	1723
-/*! transaction: transaction walk of concurrent sessions */
-#define	WT_STAT_CONN_TXN_WALK_SESSIONS			1724
-/*! transaction: transactions committed */
-#define	WT_STAT_CONN_TXN_COMMIT				1725
-/*! transaction: transactions rolled back */
-#define	WT_STAT_CONN_TXN_ROLLBACK			1726
-/*! transaction: update conflicts */
-#define	WT_STAT_CONN_TXN_UPDATE_CONFLICT		1727
-=======
 #define	WT_STAT_CONN_TXN_PINNED_TIMESTAMP_OLDEST	1767
 /*! transaction: transaction read timestamp of the oldest active reader */
 #define	WT_STAT_CONN_TXN_TIMESTAMP_OLDEST_ACTIVE_READ	1768
@@ -9207,7 +7674,6 @@
 #define	WT_STAT_CONN_TXN_ROLLBACK			1772
 /*! transaction: update conflicts */
 #define	WT_STAT_CONN_TXN_UPDATE_CONFLICT		1773
->>>>>>> a1e9823f
 
 /*!
  * @}
