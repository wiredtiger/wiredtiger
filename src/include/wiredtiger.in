/*-
 * Copyright (c) 2014-present MongoDB, Inc.
 * Copyright (c) 2008-2014 WiredTiger, Inc.
 *  All rights reserved.
 *
 * See the file LICENSE for redistribution information.
 */

#ifndef __WIREDTIGER_H_
#define __WIREDTIGER_H_

#if defined(__cplusplus)
extern "C" {
#endif

/*******************************************
 * Version information
 *******************************************/
#define WIREDTIGER_VERSION_MAJOR    @VERSION_MAJOR@
#define WIREDTIGER_VERSION_MINOR    @VERSION_MINOR@
#define WIREDTIGER_VERSION_PATCH    @VERSION_PATCH@
#define WIREDTIGER_VERSION_STRING   @VERSION_STRING@

/*******************************************
 * Required includes
 *******************************************/
@wiredtiger_includes_decl@

/*******************************************
 * Portable type names
 *******************************************/
@off_t_decl@
@uintmax_t_decl@
@uintptr_t_decl@

#if defined(DOXYGEN) || defined(SWIG)
#define __F(func) func
#else
/* NOLINTNEXTLINE(misc-macro-parentheses) */
#define __F(func) (*func)
#endif

/*
 * We support configuring WiredTiger with the gcc/clang -fvisibility=hidden
 * flags, but that requires public APIs be specifically marked.
 */
#if defined(DOXYGEN) || defined(SWIG) || !defined(__GNUC__)
#define WT_ATTRIBUTE_LIBRARY_VISIBLE
#else
#define WT_ATTRIBUTE_LIBRARY_VISIBLE    __attribute__((visibility("default")))
#endif

/*!
 * @defgroup wt WiredTiger API
 * The functions, handles and methods applications use to access and manage
 * data with WiredTiger.
 *
 * @{
 */

/*******************************************
 * Public forward structure declarations
 *******************************************/
struct __wt_collator;       typedef struct __wt_collator WT_COLLATOR;
struct __wt_compressor;     typedef struct __wt_compressor WT_COMPRESSOR;
struct __wt_config_item;    typedef struct __wt_config_item WT_CONFIG_ITEM;
struct __wt_config_parser;
    typedef struct __wt_config_parser WT_CONFIG_PARSER;
struct __wt_connection;     typedef struct __wt_connection WT_CONNECTION;
struct __wt_cursor;     typedef struct __wt_cursor WT_CURSOR;
struct __wt_data_source;    typedef struct __wt_data_source WT_DATA_SOURCE;
struct __wt_encryptor;      typedef struct __wt_encryptor WT_ENCRYPTOR;
struct __wt_event_handler;  typedef struct __wt_event_handler WT_EVENT_HANDLER;
struct __wt_extension_api;  typedef struct __wt_extension_api WT_EXTENSION_API;
struct __wt_extractor;      typedef struct __wt_extractor WT_EXTRACTOR;
struct __wt_file_handle;    typedef struct __wt_file_handle WT_FILE_HANDLE;
struct __wt_file_system;    typedef struct __wt_file_system WT_FILE_SYSTEM;
struct __wt_item;       typedef struct __wt_item WT_ITEM;
struct __wt_modify;     typedef struct __wt_modify WT_MODIFY;
struct __wt_session;        typedef struct __wt_session WT_SESSION;
#if !defined(DOXYGEN)
struct __wt_storage_source; typedef struct __wt_storage_source WT_STORAGE_SOURCE;
#endif

/*!
 * A raw item of data to be managed, including a pointer to the data and a
 * length.
 *
 * WT_ITEM structures do not need to be cleared before use.
 */
struct __wt_item {
    /*!
     * The memory reference of the data item.
     *
     * For items returned by a WT_CURSOR, the pointer is only valid until
     * the next operation on that cursor.  Applications that need to keep
     * an item across multiple cursor operations must make a copy.
     */
    const void *data;

    /*!
     * The number of bytes in the data item.
     *
     * The maximum length of a single column stored in a table is not fixed
     * (as it partially depends on the underlying file configuration), but
     * is always a small number of bytes less than 4GB.
     */
    size_t size;

#ifndef DOXYGEN
    /*! Managed memory chunk (internal use). */
    void *mem;

    /*! Managed memory size (internal use). */
    size_t memsize;

    /*! Object flags (internal use). */
/* AUTOMATIC FLAG VALUE GENERATION START 0 */
#define WT_ITEM_ALIGNED 0x1u
#define WT_ITEM_INUSE   0x2u
/* AUTOMATIC FLAG VALUE GENERATION STOP 32 */
    uint32_t flags;
#endif
};

/*!
 * A set of modifications for a value, including a pointer to new data and a
 * length, plus a target offset in the value and an optional length of data
 * in the value to be replaced.
 *
 * WT_MODIFY structures do not need to be cleared before use.
 */
struct __wt_modify {
    /*!
     * New data. The size of the new data may be zero when no new data is
     * provided.
     */
    WT_ITEM data;

    /*!
     * The zero-based byte offset in the value where the new data is placed.
     *
     * If the offset is past the end of the value, padding bytes are
     * appended to the value up to the specified offset. If the value is a
     * string (value format \c S), the padding byte is a space. If the value
     * is a raw byte array accessed using a WT_ITEM structure (value format
     * \c u), the padding byte is a nul.
     */
     size_t offset;

    /*!
     * The number of bytes in the value to be replaced.
     *
     * If the size is zero, no bytes from the value are replaced and the new
     * data is inserted.
     *
     * If the offset is past the end of the value, the size is ignored.
     *
     * If the offset plus the size overlaps the end of the previous value,
     * bytes from the offset to the end of the value are replaced and any
     * remaining new data is appended.
     */
     size_t size;
};

/*!
 * The maximum packed size of a 64-bit integer.  The ::wiredtiger_struct_pack
 * function will pack single long integers into at most this many bytes.
 */
#define WT_INTPACK64_MAXSIZE    ((int)sizeof(int64_t) + 1)

/*!
 * The maximum packed size of a 32-bit integer.  The ::wiredtiger_struct_pack
 * function will pack single integers into at most this many bytes.
 */
#define WT_INTPACK32_MAXSIZE    ((int)sizeof(int32_t) + 1)

/*!
 * A WT_CURSOR handle is the interface to a cursor.
 *
 * Cursors allow data to be searched, iterated and modified, implementing the
 * CRUD (create, read, update and delete) operations.  Cursors are opened in
 * the context of a session.  If a transaction is started, cursors operate in
 * the context of the transaction until the transaction is resolved.
 *
 * Raw data is represented by key/value pairs of WT_ITEM structures, but
 * cursors can also provide access to fields within the key and value if the
 * formats are described in the WT_SESSION::create method.
 *
 * In the common case, a cursor is used to access records in a table.  However,
 * cursors can be used on subsets of tables (such as a single column or a
 * projection of multiple columns), as an interface to statistics, configuration
 * data or application-specific data sources.  See WT_SESSION::open_cursor for
 * more information.
 *
 * <b>Thread safety:</b> A WT_CURSOR handle is not usually shared between
 * threads. See @ref threads for more information.
 */
struct __wt_cursor {
    WT_SESSION *session;    /*!< The session handle for this cursor. */

    /*!
     * The name of the data source for the cursor, matches the \c uri
     * parameter to WT_SESSION::open_cursor used to open the cursor.
     */
    const char *uri;

    /*!
     * The format of the data packed into key items.  See @ref packing for
     * details.  If not set, a default value of "u" is assumed, and
     * applications must use WT_ITEM structures to manipulate untyped byte
     * arrays.
     */
    const char *key_format;

    /*!
     * The format of the data packed into value items.  See @ref packing
     * for details.  If not set, a default value of "u" is assumed, and
     * applications must use WT_ITEM structures to manipulate untyped byte
     * arrays.
     */
    const char *value_format;

    /*!
     * @name Data access
     * @{
     */
    /*!
     * Get the key for the current record.
     *
     * @snippet ex_all.c Get the cursor's string key
     *
     * @snippet ex_all.c Get the cursor's record number key
     *
     * @param cursor the cursor handle
     * @param ... pointers to hold key fields corresponding to
     * WT_CURSOR::key_format.
     * The API does not validate the argument types passed in; the caller is
     * responsible for passing the correct argument types according to
     * WT_CURSOR::key_format.
     * @errors
     */
    int __F(get_key)(WT_CURSOR *cursor, ...);

    /*!
     * Get the value for the current record.
     *
     * @snippet ex_all.c Get the cursor's string value
     *
     * @snippet ex_all.c Get the cursor's raw value
     *
     * @param cursor the cursor handle
     * @param ... pointers to hold value fields corresponding to
     * WT_CURSOR::value_format.
     * The API does not validate the argument types passed in; the caller is
     * responsible for passing the correct argument types according to
     * WT_CURSOR::value_format.
     * @errors
     */
    int __F(get_value)(WT_CURSOR *cursor, ...);

    /*!
     * Get the raw key and value for the current record.
     *
     * @snippet ex_all.c Get the raw key and value for the current record.
     *
     * @snippet ex_all.c Set the cursor's record number key
     *
     * @param cursor the cursor handle
     * @param key pointer to an item that will contains the current record's raw key
     * @param value pointer to an item that will contains the current record's raw value
     *
     * The caller can optionally pass in NULL for either key or value to retrieve only
     * the other of the key or value.
     *
     * If an error occurs during this operation, a flag will be set in the
     * cursor, and the next operation to access the key will fail.  This
     * simplifies error handling in applications.
     * @errors
     */
        int __F(get_raw_key_value)(WT_CURSOR *cursor, WT_ITEM* key, WT_ITEM* value);

    /*!
     * Set the key for the next operation.
     *
     * @snippet ex_all.c Set the cursor's string key
     *
     * @snippet ex_all.c Set the cursor's record number key
     *
     * @param cursor the cursor handle
     * @param ... key fields corresponding to WT_CURSOR::key_format.
     *
     * If an error occurs during this operation, a flag will be set in the
     * cursor, and the next operation to access the key will fail.  This
     * simplifies error handling in applications.
     */
    void __F(set_key)(WT_CURSOR *cursor, ...);

    /*!
     * Set the value for the next operation.
     *
     * @snippet ex_all.c Set the cursor's string value
     *
     * @snippet ex_all.c Set the cursor's raw value
     *
     * @param cursor the cursor handle
     * @param ... value fields corresponding to WT_CURSOR::value_format.
     *
     * If an error occurs during this operation, a flag will be set in the
     * cursor, and the next operation to access the value will fail.  This
     * simplifies error handling in applications.
     */
    void __F(set_value)(WT_CURSOR *cursor, ...);
    /*! @} */

    /*!
     * @name Cursor positioning
     * @{
     */
    /*!
     * Return the ordering relationship between two cursors: both cursors
     * must have the same data source and have valid keys. (When testing
     * only for equality, WT_CURSOR::equals may be faster.)
     *
     * @snippet ex_all.c Cursor comparison
     *
     * @param cursor the cursor handle
     * @param other another cursor handle
     * @param comparep the status of the comparison: < 0 if
     * <code>cursor</code> refers to a key that appears before
     * <code>other</code>, 0 if the cursors refer to the same key,
     * and > 0 if <code>cursor</code> refers to a key that appears after
     * <code>other</code>.
     * @errors
     */
    int __F(compare)(WT_CURSOR *cursor, WT_CURSOR *other, int *comparep);

    /*!
     * Return the ordering relationship between two cursors, testing only
     * for equality: both cursors must have the same data source and have
     * valid keys.
     *
     * @snippet ex_all.c Cursor equality
     *
     * @param cursor the cursor handle
     * @param other another cursor handle
     * @param[out] equalp the status of the comparison: 1 if the cursors
     * refer to the same key, otherwise 0.
     * @errors
     */
    int __F(equals)(WT_CURSOR *cursor, WT_CURSOR *other, int *equalp);

    /*!
     * Return the next record.
     *
     * @snippet ex_all.c Return the next record
     *
     * @param cursor the cursor handle
     * @errors
     */
    int __F(next)(WT_CURSOR *cursor);

    /*!
     * Return the previous record.
     *
     * @snippet ex_all.c Return the previous record
     *
     * @param cursor the cursor handle
     * @errors
     */
    int __F(prev)(WT_CURSOR *cursor);

    /*!
     * Reset the cursor. Any resources held by the cursor are released,
     * and the cursor's key and position are no longer valid. Subsequent
     * iterations with WT_CURSOR::next will move to the first record, or
     * with WT_CURSOR::prev will move to the last record.
     *
     * In the case of a statistics cursor, resetting the cursor refreshes
     * the statistics information returned. Resetting a session statistics
     * cursor resets all the session statistics values to zero.
     *
     * @snippet ex_all.c Reset the cursor
     *
     * @param cursor the cursor handle
     * @errors
     */
    int __F(reset)(WT_CURSOR *cursor);

    /*!
     * Return the record matching the key. The key must first be set.
     *
     * @snippet ex_all.c Search for an exact match
     *
     * On success, the cursor ends positioned at the returned record; to
     * minimize cursor resources, the WT_CURSOR::reset method should be
     * called as soon as the record has been retrieved and the cursor no
     * longer needs that position.
     *
     * @param cursor the cursor handle
     * @errors
     */
    int __F(search)(WT_CURSOR *cursor);

    /*!
     * Return the record matching the key if it exists, or an adjacent
     * record.  An adjacent record is either the smallest record larger
     * than the key or the largest record smaller than the key (in other
     * words, a logically adjacent key).
     *
     * The key must first be set.
     *
     * An example of a search for an exact or adjacent match:
     *
     * @snippet ex_all.c Search for an exact or adjacent match
     *
     * An example of a forward scan through the table, where all keys
     * greater than or equal to a specified prefix are included in the
     * scan:
     *
     * @snippet ex_all.c Forward scan greater than or equal
     *
     * An example of a backward scan through the table, where all keys
     * less than a specified prefix are included in the scan:
     *
     * @snippet ex_all.c Backward scan less than
     *
     * On success, the cursor ends positioned at the returned record; to
     * minimize cursor resources, the WT_CURSOR::reset method should be
     * called as soon as the record has been retrieved and the cursor no
     * longer needs that position.
     *
     * @param cursor the cursor handle
     * @param exactp the status of the search: 0 if an exact match is
     * found, < 0 if a smaller key is returned, > 0 if a larger key is
     * returned
     * @errors
     */
    int __F(search_near)(WT_CURSOR *cursor, int *exactp);
    /*! @} */

    /*!
     * @name Data modification
     * @{
     */
    /*!
     * Insert a record and optionally update an existing record.
     *
     * If the cursor was configured with "overwrite=true" (the default),
     * both the key and value must be set; if the record already exists,
     * the key's value will be updated, otherwise, the record will be
     * inserted.
     *
     * @snippet ex_all.c Insert a new record or overwrite an existing record
     *
     * If the cursor was not configured with "overwrite=true", both the key
     * and value must be set and the record must not already exist; the
     * record will be inserted. If the record already exists, the
     * ::WT_DUPLICATE_KEY error is returned and the value found in the tree
     * can be retrieved using WT_CURSOR::get_value.
     *
     * @snippet ex_all.c Insert a new record and fail if the record exists
     *
     * If a cursor with record number keys was configured with
     * "append=true" (not the default), the value must be set; a new record
     * will be appended and the new record number can be retrieved using
     * WT_CURSOR::get_key.
     *
     * @snippet ex_all.c Insert a new record and assign a record number
     *
     * The cursor ends with no position, and a subsequent call to the
     * WT_CURSOR::next (WT_CURSOR::prev) method will iterate from the
     * beginning (end) of the table.
     *
     * If the cursor does not have record number keys or was not configured
     * with "append=true", the cursor ends with no key set and a subsequent
     * call to the WT_CURSOR::get_key method will fail. The cursor ends with
     * no value set and a subsequent call to the WT_CURSOR::get_value method
     * will fail, except for the ::WT_DUPLICATE_KEY error return, in which
     * case the value currently stored for the key can be retrieved.
     *
     * Inserting a new record after the current maximum record in a
     * fixed-length bit field column-store (that is, a store with an
     * 'r' type key and 't' type value) will implicitly create the missing
     * records as records with a value of 0.
     *
     * When loading a large amount of data into a new object, using
     * a cursor with the \c bulk configuration string enabled and
     * loading the data in sorted order will be much faster than doing
     * out-of-order inserts.  See @ref tune_bulk_load for more information.
     *
     * The maximum length of a single column stored in a table is not fixed
     * (as it partially depends on the underlying file configuration), but
     * is always a small number of bytes less than 4GB.
     *
     * The WT_CURSOR::insert method can only be used at snapshot isolation.
     *
     * @param cursor the cursor handle
     * @errors
     * In particular, if \c overwrite=false is configured and a record with
     * the specified key already exists, ::WT_DUPLICATE_KEY is returned.
     * Also, if \c in_memory is configured for the database and the insert
     * requires more than the configured cache size to complete,
     * ::WT_CACHE_FULL is returned.
     */
    int __F(insert)(WT_CURSOR *cursor);

    /*!
     * Modify an existing record. Both the key and value must be set and the record must
     * already exist.
     *
     * Modifications are specified in WT_MODIFY structures. Modifications
     * are applied in order and later modifications can update earlier ones.
     *
     * The modify method is only supported on strings (value format type
     * \c S), or raw byte arrays accessed using a WT_ITEM structure (value
     * format type \c u).
     *
     * The WT_CURSOR::modify method stores a change record in cache and writes a change record
     * to the log instead of the usual complete values. Using WT_CURSOR::modify will result in
     * slower reads, and slower writes than the WT_CURSOR::insert or WT_CURSOR::update methods,
     * because of the need to assemble the complete value in both the read and write paths. The
     * WT_CURSOR::modify method is intended for applications where memory and log amplification
     * are issues (in other words, applications where there is cache or I/O pressure and the
     * application wants to trade performance for a smaller working set in cache and smaller
     * log records).
     *
     * @snippet ex_all.c Modify an existing record
     *
     * On success, the cursor ends positioned at the modified record; to
     * minimize cursor resources, the WT_CURSOR::reset method should be
     * called as soon as the cursor no longer needs that position.
     *
     * The maximum length of a single column stored in a table is not fixed
     * (as it partially depends on the underlying file configuration), but
     * is always a small number of bytes less than 4GB.
     *
     * The WT_CURSOR::modify method can only be used at snapshot isolation.
     *
     * @param cursor the cursor handle
     * @param entries an array of modification data structures
     * @param nentries the number of modification data structures
     * @errors
     * In particular, if \c in_memory is configured for the database and
     * the modify requires more than the configured cache size to complete,
     * ::WT_CACHE_FULL is returned.
     */
    int __F(modify)(WT_CURSOR *cursor, WT_MODIFY *entries, int nentries);

    /*!
     * Update an existing record and optionally insert a record.
     *
     * If the cursor was configured with "overwrite=true" (the default),
     * both the key and value must be set; if the record already exists, the
     * key's value will be updated, otherwise, the record will be inserted.
     *
     * @snippet ex_all.c Update an existing record or insert a new record
     *
     * If the cursor was not configured with "overwrite=true", both the key
     * and value must be set and the record must already exist; the
     * record will be updated.
     *
     * @snippet ex_all.c Update an existing record and fail if DNE
     *
     * On success, the cursor ends positioned at the modified record; to
     * minimize cursor resources, the WT_CURSOR::reset method should be
     * called as soon as the cursor no longer needs that position. (The
     * WT_CURSOR::insert method never keeps a cursor position and may be
     * more efficient for that reason.)
     *
     * The maximum length of a single column stored in a table is not fixed
     * (as it partially depends on the underlying file configuration), but
     * is always a small number of bytes less than 4GB.
     *
     * The WT_CURSOR::update method can only be used at snapshot isolation.
     *
     * @param cursor the cursor handle
     * @errors
     * In particular, if \c overwrite=false is configured and no record with
     * the specified key exists, ::WT_NOTFOUND is returned.
     * Also, if \c in_memory is configured for the database and the update
     * requires more than the configured cache size to complete,
     * ::WT_CACHE_FULL is returned.
     */
    int __F(update)(WT_CURSOR *cursor);

    /*!
     * Remove a record.
     *
     * The key must be set; the key's record will be removed if it exists.
     *
     * @snippet ex_all.c Remove a record
     *
     * Any cursor position does not change: if the cursor was positioned
     * before the WT_CURSOR::remove call, the cursor remains positioned
     * at the removed record; to minimize cursor resources, the
     * WT_CURSOR::reset method should be called as soon as the cursor no
     * longer needs that position. If the cursor was not positioned before
     * the WT_CURSOR::remove call, the cursor ends with no position, and a
     * subsequent call to the WT_CURSOR::next (WT_CURSOR::prev) method will
     * iterate from the beginning (end) of the table.
     *
     * @snippet ex_all.c Remove a record and fail if DNE
     *
     * Removing a record in a fixed-length bit field column-store
     * (that is, a store with an 'r' type key and 't' type value) is
     * identical to setting the record's value to 0.
     *
     * The WT_CURSOR::remove method can only be used at snapshot isolation.
     *
     * @param cursor the cursor handle
     * @errors
     */
    int __F(remove)(WT_CURSOR *cursor);

    /*!
     * Reserve an existing record so a subsequent write is less likely to
     * fail due to a conflict between concurrent operations.
     *
     * The key must first be set and the record must already exist.
     *
     * Note that reserve works by doing a special update operation that is
     * not logged and does not change the value of the record. This update
     * is aborted when the enclosing transaction ends regardless of whether
     * it commits or rolls back. Given that, reserve can only be used to
     * detect conflicts between transactions that execute concurrently. It
     * cannot detect all logical conflicts between transactions. For that,
     * some update to the record must be committed.
     *
     * @snippet ex_all.c Reserve a record
     *
     * On success, the cursor ends positioned at the specified record; to
     * minimize cursor resources, the WT_CURSOR::reset method should be
     * called as soon as the cursor no longer needs that position.
     *
     * @param cursor the cursor handle
     * @errors
     */
    int __F(reserve)(WT_CURSOR *cursor);
    /*! @} */

#ifndef DOXYGEN
    /*!
     * If the cursor is opened on a checkpoint, return a unique identifier for the checkpoint;
     * otherwise return 0.
     *
     * This allows applications to confirm that checkpoint cursors opened on default checkpoints
     * in different objects reference the same database checkpoint.
     *
     * @param cursor the cursor handle
     * @errors
     */
    uint64_t __F(checkpoint_id)(WT_CURSOR *cursor);
#endif

    /*!
     * Close the cursor.
     *
     * This releases the resources associated with the cursor handle.
     * Cursors are closed implicitly by ending the enclosing connection or
     * closing the session in which they were opened.
     *
     * @snippet ex_all.c Close the cursor
     *
     * @param cursor the cursor handle
     * @errors
     */
    int __F(close)(WT_CURSOR *cursor);

    /*!
     * Get the table's largest key, ignoring visibility. This method is only supported by
     * file: or table: objects. The cursor ends with no position.
     *
     * @snippet ex_all.c Get the table's largest key
     *
     * @param cursor the cursor handle
     * @errors
     */
    int __F(largest_key)(WT_CURSOR *cursor);

    /*!
     * Reconfigure the cursor.
     *
     * The cursor is reset.
     *
     * @snippet ex_all.c Reconfigure a cursor
     *
     * @param cursor the cursor handle
     * @configstart{WT_CURSOR.reconfigure, see dist/api_data.py}
     * @config{append, append written values as new records\, giving each a new record number key;
     * valid only for cursors with record number keys., a boolean flag; default \c false.}
     * @config{overwrite, configures whether the cursor's insert and update methods check the
     * existing state of the record.  If \c overwrite is \c false\, WT_CURSOR::insert fails with
     * ::WT_DUPLICATE_KEY if the record exists\, and WT_CURSOR::update fails with ::WT_NOTFOUND if
     * the record does not exist., a boolean flag; default \c true.}
     * @configend
     * @errors
     */
    int __F(reconfigure)(WT_CURSOR *cursor, const char *config);

    /*!
     * Set range bounds on the cursor.
     *
     * @param cursor the cursor handle
     * @configstart{WT_CURSOR.bound, see dist/api_data.py}
     * @config{action, configures whether this call into the API will set or clear range bounds on
     * the given cursor.  It takes one of two values\, "set" or "clear". If "set" is specified then
     * "bound" must also be specified.  The keys relevant to the given bound must have been set
     * prior to the call using WT_CURSOR::set_key., a string\, chosen from the following options: \c
     * "clear"\, \c "set"; default \c set.}
     * @config{bound, configures which bound is being operated on.  It takes one of two values\,
     * "lower" or "upper"., a string\, chosen from the following options: \c "lower"\, \c "upper";
     * default empty.}
     * @config{inclusive, configures whether the given bound is inclusive or not., a boolean flag;
     * default \c true.}
     * @configend
     * @errors
     */
    int __F(bound)(WT_CURSOR *cursor, const char *config);

    /*
     * Protected fields, only to be used by cursor implementations.
     */
#if !defined(SWIG) && !defined(DOXYGEN)
    int __F(cache)(WT_CURSOR *cursor);  /* Cache the cursor */
                        /* Reopen a cached cursor */
    int __F(reopen)(WT_CURSOR *cursor, bool check_only);

    uint64_t uri_hash;          /* Hash of URI */

    /*
     * !!!
     * Explicit representations of structures from queue.h.
     * TAILQ_ENTRY(wt_cursor) q;
     */
    struct {
        WT_CURSOR *tqe_next;
        WT_CURSOR **tqe_prev;
    } q;                /* Linked list of WT_CURSORs. */

    uint64_t recno;         /* Record number, normal and raw mode */
    uint8_t raw_recno_buf[WT_INTPACK64_MAXSIZE];

    void    *json_private;      /* JSON specific storage */
    void    *lang_private;      /* Language specific private storage */

    WT_ITEM key, value;
    int saved_err;          /* Saved error in set_{key,value}. */
    /*
     * URI used internally, may differ from the URI provided by the
     * user on open.
     */
    const char *internal_uri;

    /*
     * Lower bound and upper bound buffers that is used for the bound API. Store the key set for
     * either the lower bound and upper bound such that cursor operations can limit the returned key
     * to be within the bounded ranges.
     */
    WT_ITEM lower_bound, upper_bound;

/* AUTOMATIC FLAG VALUE GENERATION START 0 */
#define WT_CURSTD_APPEND        0x000000001ull
#define WT_CURSTD_BOUND_LOWER    0x000000002ull       /* Lower bound. */
#define WT_CURSTD_BOUND_LOWER_INCLUSIVE 0x000000004ull /* Inclusive lower bound. */
#define WT_CURSTD_BOUND_UPPER           0x000000008ull /* Upper bound. */
#define WT_CURSTD_BOUND_UPPER_INCLUSIVE 0x000000010ull /* Inclusive upper bound. */
#define WT_CURSTD_BULK          0x000000020ull
#define WT_CURSTD_CACHEABLE     0x000000040ull
#define WT_CURSTD_CACHED        0x000000080ull
#define WT_CURSTD_CACHED_WITH_MEM 0x000000100ull /* A cached cursor with allocated memory. */
#define WT_CURSTD_DEAD          0x000000200ull
#define WT_CURSTD_DEBUG_COPY_KEY    0x000000400ull
#define WT_CURSTD_DEBUG_COPY_VALUE  0x000000800ull
#define WT_CURSTD_DEBUG_RESET_EVICT 0x000001000ull
#define WT_CURSTD_DUMP_HEX      0x000002000ull
#define WT_CURSTD_DUMP_JSON     0x000004000ull
#define WT_CURSTD_DUMP_PRETTY       0x000008000ull
#define WT_CURSTD_DUMP_PRINT        0x000010000ull
#define WT_CURSTD_DUP_NO_VALUE          0x000020000ull
#define WT_CURSTD_EVICT_REPOSITION     0x000040000ull
#define WT_CURSTD_HS_READ_ACROSS_BTREE 0x000080000ull
#define WT_CURSTD_HS_READ_ALL       0x000100000ull
#define WT_CURSTD_HS_READ_COMMITTED 0x000200000ull
#define WT_CURSTD_IGNORE_TOMBSTONE  0x000400000ull
#define WT_CURSTD_JOINED        0x000800000ull
#define WT_CURSTD_KEY_EXT       0x001000000ull /* Key points out of tree. */
#define WT_CURSTD_KEY_INT       0x002000000ull /* Key points into tree. */
#define WT_CURSTD_KEY_ONLY      0x004000000ull
#define WT_CURSTD_META_INUSE        0x008000000ull
#define WT_CURSTD_OPEN          0x010000000ull
#define WT_CURSTD_OVERWRITE     0x020000000ull
#define WT_CURSTD_RAW           0x040000000ull
#define WT_CURSTD_RAW_SEARCH        0x080000000ull
#define WT_CURSTD_VALUE_EXT     0x100000000ull /* Value points out of tree. */
#define WT_CURSTD_VALUE_INT     0x200000000ull /* Value points into tree. */
#define WT_CURSTD_VERSION_CURSOR    0x400000000ull /* Version cursor. */
/* AUTOMATIC FLAG VALUE GENERATION STOP 64 */
#define WT_CURSTD_KEY_SET   (WT_CURSTD_KEY_EXT | WT_CURSTD_KEY_INT)
#define WT_CURSTD_VALUE_SET (WT_CURSTD_VALUE_EXT | WT_CURSTD_VALUE_INT)
#define WT_CURSTD_BOUND_ALL (WT_CURSTD_BOUND_UPPER | WT_CURSTD_BOUND_UPPER_INCLUSIVE \
| WT_CURSTD_BOUND_LOWER | WT_CURSTD_BOUND_LOWER_INCLUSIVE)
    uint64_t flags;
#endif
};

/*! WT_SESSION::timestamp_transaction_uint timestamp types */
typedef enum {
    WT_TS_TXN_TYPE_COMMIT, /*!< Commit timestamp. */
    WT_TS_TXN_TYPE_DURABLE, /*!< Durable timestamp. */
    WT_TS_TXN_TYPE_PREPARE, /*!< Prepare timestamp. */
    WT_TS_TXN_TYPE_READ /*!< Read timestamp. */
} WT_TS_TXN_TYPE;

/*!
 * All data operations are performed in the context of a WT_SESSION.  This
 * encapsulates the thread and transactional context of the operation.
 *
 * <b>Thread safety:</b> A WT_SESSION handle is not usually shared between
 * threads, see @ref threads for more information.
 */
struct __wt_session {
    /*! The connection for this session. */
    WT_CONNECTION *connection;

    /*
     * Don't expose app_private to non-C language bindings - they have
     * their own way to attach data to an operation.
     */
#if !defined(SWIG)
    /*!
     * A location for applications to store information that will be
     * available in callbacks taking a WT_SESSION handle.
     */
    void *app_private;
#endif

    /*!
     * Close the session handle.
     *
     * This will release the resources associated with the session handle,
     * including rolling back any active transactions and closing any
     * cursors that remain open in the session.
     *
     * @snippet ex_all.c Close a session
     *
     * @param session the session handle
     * @configempty{WT_SESSION.close, see dist/api_data.py}
     * @errors
     */
    int __F(close)(WT_SESSION *session, const char *config);

    /*!
     * Reconfigure a session handle.
     *
     * Only configurations listed in the method arguments are modified, other configurations
     * remain in their current state. This method additionally resets the cursors associated
     * with the session. WT_SESSION::reconfigure will fail if a transaction is in progress in
     * the session.
     *
     * @snippet ex_all.c Reconfigure a session
     *
     * @param session the session handle
     * @configstart{WT_SESSION.reconfigure, see dist/api_data.py}
     * @config{cache_cursors, enable caching of cursors for reuse.  Any calls to WT_CURSOR::close
     * for a cursor created in this session will mark the cursor as cached and keep it available to
     * be reused for later calls to WT_SESSION::open_cursor.  Cached cursors may be eventually
     * closed.  This value is inherited from ::wiredtiger_open \c cache_cursors., a boolean flag;
     * default \c true.}
     * @config{cache_max_wait_ms, the maximum number of milliseconds an application thread will wait
     * for space to be available in cache before giving up.  Default value will be the global
     * setting of the connection config., an integer greater than or equal to \c 0; default \c 0.}
     * @config{debug = (, configure debug specific behavior on a session.  Generally only used for
     * internal testing purposes., a set of related configuration options defined as follows.}
     * @config{&nbsp;&nbsp;&nbsp;&nbsp;checkpoint_fail_before_turtle_update, Fail before writing a
     * turtle file at the end of a checkpoint., a boolean flag; default \c false.}
     * @config{&nbsp;&nbsp;&nbsp;&nbsp;release_evict_page, Configure the session to evict the page
     * when it is released and no longer needed., a boolean flag; default \c false.}
     * @config{ ),,}
     * @config{ignore_cache_size, when set\, operations performed by this session ignore the cache
     * size and are not blocked when the cache is full.  Note that use of this option for operations
     * that create cache pressure can starve ordinary sessions that obey the cache size., a boolean
     * flag; default \c false.}
     * @config{isolation, the default isolation level for operations in this session., a string\,
     * chosen from the following options: \c "read-uncommitted"\, \c "read-committed"\, \c
     * "snapshot"; default \c snapshot.}
     * @config{prefetch = (, Enable automatic detection of scans by applications\, and attempt to
     * pre-fetch future content into the cache., a set of related configuration options defined as
     * follows.}
     * @config{&nbsp;&nbsp;&nbsp;&nbsp;enabled, whether pre-fetch is enabled for this
     * session., a boolean flag; default \c false.}
     * @config{ ),,}
     * @configend
     * @errors
     */
    int __F(reconfigure)(WT_SESSION *session, const char *config);

    /*!
     * Return information about an error as a string.
     *
     * @snippet ex_all.c Display an error thread safe
     *
     * @param session the session handle
     * @param error a return value from a WiredTiger, ISO C, or POSIX
     * standard API call
     * @returns a string representation of the error
     */
    const char *__F(strerror)(WT_SESSION *session, int error);

    /*!
     * @name Cursor handles
     * @{
     */

    /*!
     * Open a new cursor on a data source or duplicate an existing cursor.
     *
     * @snippet ex_all.c Open a cursor
     *
     * An existing cursor can be duplicated by passing it as the \c to_dup
     * parameter and setting the \c uri parameter to \c NULL:
     *
     * @snippet ex_all.c Duplicate a cursor
     *
     * Cursors being duplicated must have a key set, and successfully
     * duplicated cursors are positioned at the same place in the data
     * source as the original.
     *
     * Cursor handles should be discarded by calling WT_CURSOR::close.
     *
     * Cursors capable of supporting transactional operations operate in the
     * context of the current transaction, if any.
     *
     * WT_SESSION::rollback_transaction implicitly resets all cursors associated with the
         * session.
     *
     * Cursors are relatively light-weight objects but may hold references
     * to heavier-weight objects; applications should re-use cursors when
     * possible, but instantiating new cursors is not so expensive that
     * applications need to cache cursors at all cost.
     *
     * @param session the session handle
     * @param uri the data source on which the cursor operates; cursors
     *  are usually opened on tables, however, cursors can be opened on
     *  any data source, regardless of whether it is ultimately stored
     *  in a table.  Some cursor types may have limited functionality
     *  (for example, they may be read-only or not support transactional
     *  updates).  See @ref data_sources for more information.
     *  <br>
     *  @copydoc doc_cursor_types
     * @param to_dup a cursor to duplicate or gather statistics on
     * @configstart{WT_SESSION.open_cursor, see dist/api_data.py}
     * @config{append, append written values as new records\, giving each a new record number key;
     * valid only for cursors with record number keys., a boolean flag; default \c false.}
     * @config{bulk, configure the cursor for bulk-loading\, a fast\, initial load path (see @ref
     * tune_bulk_load for more information). Bulk-load may only be used for newly created objects
     * and applications should use the WT_CURSOR::insert method to insert rows.  When bulk-loading\,
     * rows must be loaded in sorted order.  The value is usually a true/false flag; when
     * bulk-loading fixed-length column store objects\, the special value \c bitmap allows chunks of
     * a memory resident bitmap to be loaded directly into a file by passing a \c WT_ITEM to
     * WT_CURSOR::set_value where the \c size field indicates the number of records in the bitmap
     * (as specified by the object's \c value_format configuration). Bulk-loaded bitmap values must
     * end on a byte boundary relative to the bit count (except for the last set of values loaded).,
     * a string; default \c false.}
     * @config{checkpoint, the name of a checkpoint to open.  (The reserved name
     * "WiredTigerCheckpoint" opens the most recent checkpoint taken for the object.) The cursor
     * does not support data modification., a string; default empty.}
     * @config{debug = (, configure debug specific behavior on a cursor.  Generally only used for
     * internal testing purposes., a set of related configuration options defined as follows.}
     * @config{&nbsp;&nbsp;&nbsp;&nbsp;dump_version, open a version cursor\, which is a debug cursor
     * on a table that enables iteration through the history of values for a given key., a boolean
     * flag; default \c false.}
     * @config{&nbsp;&nbsp;&nbsp;&nbsp;release_evict, Configure the cursor
     * to evict the page positioned on when the reset API call is used., a boolean flag; default \c
     * false.}
     * @config{ ),,}
     * @config{dump, configure the cursor for dump format inputs and outputs: "hex" selects a simple
     * hexadecimal format\, "json" selects a JSON format with each record formatted as fields named
     * by column names if available\, "pretty" selects a human-readable format (making it
     * incompatible with the "load")\, "pretty_hex" is similar to "pretty" (also incompatible with
     * "load") except raw byte data elements will be printed like "hex" format\, and "print" selects
     * a format where only non-printing characters are hexadecimal encoded.  These formats are
     * compatible with the @ref util_dump and @ref util_load commands., a string\, chosen from the
     * following options: \c "hex"\, \c "json"\, \c "pretty"\, \c "pretty_hex"\, \c "print"; default
     * empty.}
     * @config{incremental = (, configure the cursor for block incremental backup usage.  These
     * formats are only compatible with the backup data source; see @ref backup., a set of related
     * configuration options defined as follows.}
     * @config{&nbsp;&nbsp;&nbsp;&nbsp;consolidate,
     * causes block incremental backup information to be consolidated if adjacent granularity blocks
     * are modified.  If false\, information will be returned in granularity sized blocks only.
     * This must be set on the primary backup cursor and it applies to all files for this backup., a
     * boolean flag; default \c false.}
     * @config{&nbsp;&nbsp;&nbsp;&nbsp;enabled, whether to
     * configure this backup as the starting point for a subsequent incremental backup., a boolean
     * flag; default \c false.}
     * @config{&nbsp;&nbsp;&nbsp;&nbsp;file, the file name when opening a
     * duplicate incremental backup cursor.  That duplicate cursor will return the block
     * modifications relevant to the given file name., a string; default empty.}
     * @config{&nbsp;&nbsp;&nbsp;&nbsp;force_stop, causes all block incremental backup information
     * to be released.  This is on an open_cursor call and the resources will be released when this
     * cursor is closed.  No other operations should be done on this open cursor., a boolean flag;
     * default \c false.}
     * @config{&nbsp;&nbsp;&nbsp;&nbsp;granularity, this setting manages the
     * granularity of how WiredTiger maintains modification maps internally.  The larger the
     * granularity\, the smaller amount of information WiredTiger need to maintain., an integer
     * between \c 4KB and \c 2GB; default \c 16MB.}
     * @config{&nbsp;&nbsp;&nbsp;&nbsp;src_id, a string
     * that identifies a previous checkpoint backup source as the source of this incremental backup.
     * This identifier must have already been created by use of the 'this_id' configuration in an
     * earlier backup.  A source id is required to begin an incremental backup., a string; default
     * empty.}
     * @config{&nbsp;&nbsp;&nbsp;&nbsp;this_id, a string that identifies the current system
     * state as a future backup source for an incremental backup via \c src_id.  This identifier is
     * required when opening an incremental backup cursor and an error will be returned if one is
     * not provided.  The identifiers can be any text string\, but should be unique., a string;
     * default empty.}
     * @config{ ),,}
     * @config{next_random, configure the cursor to return a pseudo-random record from the object
     * when the WT_CURSOR::next method is called; valid only for row-store cursors.  See @ref
     * cursor_random for details., a boolean flag; default \c false.}
     * @config{next_random_sample_size, cursors configured by \c next_random to return pseudo-random
     * records from the object randomly select from the entire object\, by default.  Setting \c
     * next_random_sample_size to a non-zero value sets the number of samples the application
     * expects to take using the \c next_random cursor.  A cursor configured with both \c
     * next_random and \c next_random_sample_size attempts to divide the object into \c
     * next_random_sample_size equal-sized pieces\, and each retrieval returns a record from one of
     * those pieces.  See @ref cursor_random for details., a string; default \c 0.}
     * @config{next_random_seed, configure the cursor to set an initial random seed when using \c
     * next_random configuration.  This is used for testing purposes only.  See @ref cursor_random
     * for details., a string; default \c 0.}
     * @config{overwrite, configures whether the cursor's insert and update methods check the
     * existing state of the record.  If \c overwrite is \c false\, WT_CURSOR::insert fails with
     * ::WT_DUPLICATE_KEY if the record exists\, and WT_CURSOR::update fails with ::WT_NOTFOUND if
     * the record does not exist., a boolean flag; default \c true.}
     * @config{raw, ignore the encodings for the key and value\, manage data as if the formats were
     * \c "u". See @ref cursor_raw for details., a boolean flag; default \c false.}
     * @config{read_once, results that are brought into cache from disk by this cursor will be given
     * less priority in the cache., a boolean flag; default \c false.}
     * @config{readonly, only query operations are supported by this cursor.  An error is returned
     * if a modification is attempted using the cursor.  The default is false for all cursor types
     * except for metadata cursors and checkpoint cursors., a boolean flag; default \c false.}
     * @config{statistics, Specify the statistics to be gathered.  Choosing "all" gathers statistics
     * regardless of cost and may include traversing on-disk files; "fast" gathers a subset of
     * relatively inexpensive statistics.  The selection must agree with the database \c statistics
     * configuration specified to ::wiredtiger_open or WT_CONNECTION::reconfigure.  For example\,
     * "all" or "fast" can be configured when the database is configured with "all"\, but the cursor
     * open will fail if "all" is specified when the database is configured with "fast"\, and the
     * cursor open will fail in all cases when the database is configured with "none". If "size" is
     * configured\, only the underlying size of the object on disk is filled in and the object is
     * not opened.  If \c statistics is not configured\, the default configuration is the database
     * configuration.  The "clear" configuration resets statistics after gathering them\, where
     * appropriate (for example\, a cache size statistic is not cleared\, while the count of cursor
     * insert operations will be cleared). See @ref statistics for more information., a list\, with
     * values chosen from the following options: \c "all"\, \c "cache_walk"\, \c "fast"\, \c
     * "clear"\, \c "size"\, \c "tree_walk"; default empty.}
     * @config{target, if non-empty\, back up the given list of objects; valid only for a backup
     * data source., a list of strings; default empty.}
     * @configend
     * @param[out] cursorp a pointer to the newly opened cursor
     * @errors
     */
    int __F(open_cursor)(WT_SESSION *session,
        const char *uri, WT_CURSOR *to_dup, const char *config, WT_CURSOR **cursorp);
    /*! @} */

    /*!
     * @name Table operations
     * @{
     */
    /*!
     * Alter a table.
     *
     * This will allow modification of some table settings after
     * creation.
     *
     * @exclusive
     *
     * @snippet ex_all.c Alter a table
     *
     * @param session the session handle
     * @param name the URI of the object to alter, such as \c "table:stock"
     * @configstart{WT_SESSION.alter, see dist/api_data.py}
     * @config{access_pattern_hint, It is recommended that workloads that consist primarily of
     * updates and/or point queries specify \c random.  Workloads that do many cursor scans through
     * large ranges of data should specify \c sequential and other workloads should specify \c none.
     * The option leads to an appropriate operating system advisory call where available., a
     * string\, chosen from the following options: \c "none"\, \c "random"\, \c "sequential";
     * default \c none.}
     * @config{app_metadata, application-owned metadata for this object., a string; default empty.}
     * @config{assert = (, declare timestamp usage., a set of related configuration options defined
     * as follows.}
     * @config{&nbsp;&nbsp;&nbsp;&nbsp;read_timestamp, if set\, check that timestamps
     * are \c always or \c never used on reads with this table\, writing an error message if the
     * policy is violated.  If the library was built in diagnostic mode\, drop core at the failing
     * check., a string\, chosen from the following options: \c "always"\, \c "never"\, \c "none";
     * default \c none.}
     * @config{ ),,}
     * @config{cache_resident, do not ever evict the object's pages from cache.  Not compatible with
     * LSM tables; see @ref tuning_cache_resident for more information., a boolean flag; default \c
     * false.}
     * @config{log = (, the transaction log configuration for this object.  Only valid if \c log is
     * enabled in ::wiredtiger_open., a set of related configuration options defined as follows.}
     * @config{&nbsp;&nbsp;&nbsp;&nbsp;enabled, if false\, this object has checkpoint-level
     * durability., a boolean flag; default \c true.}
     * @config{ ),,}
     * @config{os_cache_dirty_max, maximum dirty system buffer cache usage\, in bytes.  If
     * non-zero\, schedule writes for dirty blocks belonging to this object in the system buffer
     * cache after that many bytes from this object are written into the buffer cache., an integer
     * greater than or equal to \c 0; default \c 0.}
     * @config{os_cache_max, maximum system buffer cache usage\, in bytes.  If non-zero\, evict
     * object blocks from the system buffer cache after that many bytes from this object are read or
     * written into the buffer cache., an integer greater than or equal to \c 0; default \c 0.}
     * @config{write_timestamp_usage, describe how timestamps are expected to be used on table
     * modifications.  The choices are the default\, which ensures that once timestamps are used for
     * a key\, they are always used\, and also that multiple updates to a key never use decreasing
     * timestamps and \c never which enforces that timestamps are never used for a table.  (The \c
     * always\, \c key_consistent\, \c mixed_mode and \c ordered choices should not be used\, and
     * are retained for backward compatibility.)., a string\, chosen from the following options: \c
     * "always"\, \c "key_consistent"\, \c "mixed_mode"\, \c "never"\, \c "none"\, \c "ordered";
     * default \c none.}
     * @configend
     * @ebusy_errors
     */
    int __F(alter)(WT_SESSION *session,
        const char *name, const char *config);

    /*!
     * Bind values for a compiled configuration.  The bindings hold for API calls in this
     * session that use the compiled string.  Strings passed into this call are not duplicated,
     * the application must ensure that strings remain valid while the bindings are being
     * used.
     *
     * This API may change in future releases.
     *
     * @param session the session handle
     * @param compiled a string returned from WT_CONNECTION::compile_configuration
     * @errors
     */
    int __F(bind_configuration)(WT_SESSION *session, const char *compiled, ...);

    /*!
     * Create a table, column group, index or file.
     *
     * @not_transactional
     *
     * @snippet ex_all.c Create a table
     *
     * @param session the session handle
     * @param name the URI of the object to create, such as
     * \c "table:stock". For a description of URI formats
     * see @ref data_sources.
     * @configstart{WT_SESSION.create, see dist/api_data.py}
     * @config{access_pattern_hint, It is recommended that workloads that consist primarily of
     * updates and/or point queries specify \c random.  Workloads that do many cursor scans through
     * large ranges of data should specify \c sequential and other workloads should specify \c none.
     * The option leads to an appropriate operating system advisory call where available., a
     * string\, chosen from the following options: \c "none"\, \c "random"\, \c "sequential";
     * default \c none.}
     * @config{allocation_size, the file unit allocation size\, in bytes\, must be a power of two;
     * smaller values decrease the file space required by overflow items\, and the default value of
     * 4KB is a good choice absent requirements from the operating system or storage device., an
     * integer between \c 512B and \c 128MB; default \c 4KB.}
     * @config{app_metadata, application-owned metadata for this object., a string; default empty.}
     * @config{assert = (, declare timestamp usage., a set of related configuration options defined
     * as follows.}
     * @config{&nbsp;&nbsp;&nbsp;&nbsp;read_timestamp, if set\, check that timestamps
     * are \c always or \c never used on reads with this table\, writing an error message if the
     * policy is violated.  If the library was built in diagnostic mode\, drop core at the failing
     * check., a string\, chosen from the following options: \c "always"\, \c "never"\, \c "none";
     * default \c none.}
     * @config{ ),,}
     * @config{block_allocation, configure block allocation.  Permitted values are \c "best" or \c
     * "first"; the \c "best" configuration uses a best-fit algorithm\, the \c "first" configuration
     * uses a first-available algorithm during block allocation., a string\, chosen from the
     * following options: \c "best"\, \c "first"; default \c best.}
     * @config{block_compressor, configure a compressor for file blocks.  Permitted values are \c
     * "none" or a custom compression engine name created with WT_CONNECTION::add_compressor.  If
     * WiredTiger has builtin support for \c "lz4"\, \c "snappy"\, \c "zlib" or \c "zstd"
     * compression\, these names are also available.  See @ref compression for more information., a
     * string; default \c none.}
     * @config{cache_resident, do not ever evict the object's pages from cache.  Not compatible with
     * LSM tables; see @ref tuning_cache_resident for more information., a boolean flag; default \c
     * false.}
     * @config{checksum, configure block checksums; the permitted values are \c on\, \c off\, \c
     * uncompressed and \c unencrypted.  The default is \c on\, in which case all block writes
     * include a checksum subsequently verified when the block is read.  The \c off setting does no
     * checksums\, the \c uncompressed setting only checksums blocks that are not compressed\, and
     * the \c unencrypted setting only checksums blocks that are not encrypted.  See @ref
     * tune_checksum for more information., a string\, chosen from the following options: \c "on"\,
     * \c "off"\, \c "uncompressed"\, \c "unencrypted"; default \c on.}
     * @config{colgroups, comma-separated list of names of column groups.  Each column group is
     * stored separately\, keyed by the primary key of the table.  If no column groups are
     * specified\, all columns are stored together in a single file.  All value columns in the table
     * must appear in at least one column group.  Each column group must be created with a separate
     * call to WT_SESSION::create using a \c colgroup: URI., a list of strings; default empty.}
     * @config{collator, configure custom collation for keys.  Permitted values are \c "none" or a
     * custom collator name created with WT_CONNECTION::add_collator., a string; default \c none.}
     * @config{columns, list of the column names.  Comma-separated list of the form
     * <code>(column[\,...])</code>. For tables\, the number of entries must match the total number
     * of values in \c key_format and \c value_format.  For colgroups and indices\, all column names
     * must appear in the list of columns for the table., a list of strings; default empty.}
     * @config{dictionary, the maximum number of unique values remembered in the
     * row-store/variable-length column-store leaf page value dictionary; see @ref
     * file_formats_compression for more information., an integer greater than or equal to \c 0;
     * default \c 0.}
     * @config{encryption = (, configure an encryptor for file blocks.  When a table is created\,
     * its encryptor is not implicitly used for any related indices or column groups., a set of
     * related configuration options defined as follows.}
     * @config{&nbsp;&nbsp;&nbsp;&nbsp;keyid, An
     * identifier that identifies a unique instance of the encryptor.  It is stored in clear text\,
     * and thus is available when the WiredTiger database is reopened.  On the first use of a
     * (name\, keyid) combination\, the WT_ENCRYPTOR::customize function is called with the keyid as
     * an argument., a string; default empty.}
     * @config{&nbsp;&nbsp;&nbsp;&nbsp;name, Permitted
     * values are \c "none" or a custom encryption engine name created with
     * WT_CONNECTION::add_encryptor.  See @ref encryption for more information., a string; default
     * \c none.}
     * @config{ ),,}
     * @config{exclusive, fail if the object exists.  When false (the default)\, if the object
     * exists\, check that its settings match the specified configuration., a boolean flag; default
     * \c false.}
     * @config{extractor, configure a custom extractor for indices.  Permitted values are \c "none"
     * or an extractor name created with WT_CONNECTION::add_extractor., a string; default \c none.}
     * @config{format, the file format., a string\, chosen from the following options: \c "btree";
     * default \c btree.}
     * @config{ignore_in_memory_cache_size, allow update and insert operations to proceed even if
     * the cache is already at capacity.  Only valid in conjunction with in-memory databases.
     * Should be used with caution - this configuration allows WiredTiger to consume memory over the
     * configured cache limit., a boolean flag; default \c false.}
     * @config{immutable, configure the index to be immutable -- that is\, the index is not changed
     * by any update to a record in the table., a boolean flag; default \c false.}
     * @config{import = (, configure import of an existing object into the currently running
     * database., a set of related configuration options defined as follows.}
     * @config{&nbsp;&nbsp;&nbsp;&nbsp;compare_timestamp, allow importing files with timestamps
     * smaller or equal to the configured global timestamps.  Note the history of the files are not
     * imported together and thus snapshot read of historical data will not work with the option
     * "stable_timestamp". (The \c oldest and \c stable arguments are deprecated short-hand for \c
     * oldest_timestamp and \c stable_timestamp\, respectively)., a string\, chosen from the
     * following options: \c "oldest"\, \c "oldest_timestamp"\, \c "stable"\, \c "stable_timestamp";
     * default \c oldest_timestamp.}
     * @config{&nbsp;&nbsp;&nbsp;&nbsp;enabled, whether to import the
     * input URI from disk., a boolean flag; default \c false.}
     * @config{&nbsp;&nbsp;&nbsp;&nbsp;
     * file_metadata, the file configuration extracted from the metadata of the export database., a
     * string; default empty.}
     * @config{&nbsp;&nbsp;&nbsp;&nbsp;metadata_file, a text file that
     * contains all the relevant metadata information for the URI to import.  The file is generated
     * by backup:export cursor., a string; default empty.}
     * @config{&nbsp;&nbsp;&nbsp;&nbsp;repair,
     * whether to reconstruct the metadata from the raw file content., a boolean flag; default \c
     * false.}
     * @config{ ),,}
     * @config{internal_key_max, This option is no longer supported\, retained for backward
     * compatibility., an integer greater than or equal to \c 0; default \c 0.}
     * @config{internal_key_truncate, configure internal key truncation\, discarding unnecessary
     * trailing bytes on internal keys (ignored for custom collators)., a boolean flag; default \c
     * true.}
     * @config{internal_page_max, the maximum page size for internal nodes\, in bytes; the size must
     * be a multiple of the allocation size and is significant for applications wanting to avoid
     * excessive L2 cache misses while searching the tree.  The page maximum is the bytes of
     * uncompressed data\, that is\, the limit is applied before any block compression is done., an
     * integer between \c 512B and \c 512MB; default \c 4KB.}
     * @config{key_format, the format of the data packed into key items.  See @ref
     * schema_format_types for details.  By default\, the key_format is \c 'u' and applications use
     * WT_ITEM structures to manipulate raw byte arrays.  By default\, records are stored in
     * row-store files: keys of type \c 'r' are record numbers and records referenced by record
     * number are stored in column-store files., a format string; default \c u.}
     * @config{key_gap, This option is no longer supported\, retained for backward compatibility.,
     * an integer greater than or equal to \c 0; default \c 10.}
     * @config{leaf_key_max, the largest key stored in a leaf node\, in bytes.  If set\, keys larger
     * than the specified size are stored as overflow items (which may require additional I/O to
     * access). The default value is one-tenth the size of a newly split leaf page., an integer
     * greater than or equal to \c 0; default \c 0.}
     * @config{leaf_page_max, the maximum page size for leaf nodes\, in bytes; the size must be a
     * multiple of the allocation size\, and is significant for applications wanting to maximize
     * sequential data transfer from a storage device.  The page maximum is the bytes of
     * uncompressed data\, that is\, the limit is applied before any block compression is done.  For
     * fixed-length column store\, the size includes only the bitmap data; pages containing
     * timestamp information can be larger\, and the size is limited to 128KB rather than 512MB., an
     * integer between \c 512B and \c 512MB; default \c 32KB.}
     * @config{leaf_value_max, the largest value stored in a leaf node\, in bytes.  If set\, values
     * larger than the specified size are stored as overflow items (which may require additional I/O
     * to access). If the size is larger than the maximum leaf page size\, the page size is
     * temporarily ignored when large values are written.  The default is one-half the size of a
     * newly split leaf page., an integer greater than or equal to \c 0; default \c 0.}
     * @config{log = (, the transaction log configuration for this object.  Only valid if \c log is
     * enabled in ::wiredtiger_open., a set of related configuration options defined as follows.}
     * @config{&nbsp;&nbsp;&nbsp;&nbsp;enabled, if false\, this object has checkpoint-level
     * durability., a boolean flag; default \c true.}
     * @config{ ),,}
     * @config{lsm = (, options only relevant for LSM data sources., a set of related configuration
     * options defined as follows.}
     * @config{&nbsp;&nbsp;&nbsp;&nbsp;auto_throttle, Throttle inserts
     * into LSM trees if flushing to disk isn't keeping up., a boolean flag; default \c true.}
     * @config{&nbsp;&nbsp;&nbsp;&nbsp;bloom, create Bloom filters on LSM tree chunks as they are
     * merged., a boolean flag; default \c true.}
     * @config{&nbsp;&nbsp;&nbsp;&nbsp;bloom_bit_count,
     * the number of bits used per item for LSM Bloom filters., an integer between \c 2 and \c 1000;
     * default \c 16.}
     * @config{&nbsp;&nbsp;&nbsp;&nbsp;bloom_config, config string used when
     * creating Bloom filter files\, passed to WT_SESSION::create., a string; default empty.}
     * @config{&nbsp;&nbsp;&nbsp;&nbsp;bloom_hash_count, the number of hash values per item used for
     * LSM Bloom filters., an integer between \c 2 and \c 100; default \c 8.}
     * @config{&nbsp;&nbsp;&nbsp;&nbsp;bloom_oldest, create a Bloom filter on the oldest LSM tree
     * chunk.  Only supported if Bloom filters are enabled., a boolean flag; default \c false.}
     * @config{&nbsp;&nbsp;&nbsp;&nbsp;chunk_count_limit, the maximum number of chunks to allow in
     * an LSM tree.  This option automatically times out old data.  As new chunks are added old
     * chunks will be removed.  Enabling this option disables LSM background merges., an integer;
     * default \c 0.}
     * @config{&nbsp;&nbsp;&nbsp;&nbsp;chunk_max, the maximum size a single chunk can
     * be.  Chunks larger than this size are not considered for further merges.  This is a soft
     * limit\, and chunks larger than this value can be created.  Must be larger than chunk_size.,
     * an integer between \c 100MB and \c 10TB; default \c 5GB.}
     * @config{&nbsp;&nbsp;&nbsp;&nbsp;
     * chunk_size, the maximum size of the in-memory chunk of an LSM tree.  This limit is soft\, it
     * is possible for chunks to be temporarily larger than this value.  This overrides the \c
     * memory_page_max setting., an integer between \c 512K and \c 500MB; default \c 10MB.}
     * @config{&nbsp;&nbsp;&nbsp;&nbsp;merge_custom = (, configure the tree to merge into a custom
     * data source., a set of related configuration options defined as follows.}
     * @config{&nbsp;&nbsp;&nbsp;&nbsp;&nbsp;&nbsp;&nbsp;&nbsp;prefix, custom data source prefix
     * instead of \c "file"., a string; default empty.}
     * @config{&nbsp;&nbsp;&nbsp;&nbsp;&nbsp;&nbsp;&nbsp;&nbsp;start_generation, merge generation at
     * which the custom data source is used (zero indicates no custom data source)., an integer
     * between \c 0 and \c 10; default \c 0.}
     * @config{&nbsp;&nbsp;&nbsp;&nbsp;&nbsp;&nbsp;&nbsp;&nbsp;suffix, custom data source suffix
     * instead of \c ".lsm"., a string; default empty.}
     * @config{&nbsp;&nbsp;&nbsp;&nbsp; ),,}
     * @config{&nbsp;&nbsp;&nbsp;&nbsp;merge_max, the maximum number of chunks to include in a merge
     * operation., an integer between \c 2 and \c 100; default \c 15.}
     * @config{&nbsp;&nbsp;&nbsp;&nbsp;merge_min, the minimum number of chunks to include in a merge
     * operation.  If set to 0 or 1 half the value of merge_max is used., an integer no more than \c
     * 100; default \c 0.}
     * @config{ ),,}
     * @config{memory_page_image_max, the maximum in-memory page image represented by a single
     * storage block.  Depending on compression efficiency\, compression can create storage blocks
     * which require significant resources to re-instantiate in the cache\, penalizing the
     * performance of future point updates.  The value limits the maximum in-memory page image a
     * storage block will need.  If set to 0\, a default of 4 times \c leaf_page_max is used., an
     * integer greater than or equal to \c 0; default \c 0.}
     * @config{memory_page_max, the maximum size a page can grow to in memory before being
     * reconciled to disk.  The specified size will be adjusted to a lower bound of
     * <code>leaf_page_max</code>\, and an upper bound of <code>cache_size / 10</code>. This limit
     * is soft - it is possible for pages to be temporarily larger than this value.  This setting is
     * ignored for LSM trees\, see \c chunk_size., an integer between \c 512B and \c 10TB; default
     * \c 5MB.}
     * @config{os_cache_dirty_max, maximum dirty system buffer cache usage\, in bytes.  If
     * non-zero\, schedule writes for dirty blocks belonging to this object in the system buffer
     * cache after that many bytes from this object are written into the buffer cache., an integer
     * greater than or equal to \c 0; default \c 0.}
     * @config{os_cache_max, maximum system buffer cache usage\, in bytes.  If non-zero\, evict
     * object blocks from the system buffer cache after that many bytes from this object are read or
     * written into the buffer cache., an integer greater than or equal to \c 0; default \c 0.}
     * @config{prefix_compression, configure prefix compression on row-store leaf pages., a boolean
     * flag; default \c false.}
     * @config{prefix_compression_min, minimum gain before prefix compression will be used on
     * row-store leaf pages., an integer greater than or equal to \c 0; default \c 4.}
     * @config{split_pct, the Btree page split size as a percentage of the maximum Btree page size\,
     * that is\, when a Btree page is split\, it will be split into smaller pages\, where each page
     * is the specified percentage of the maximum Btree page size., an integer between \c 50 and \c
     * 100; default \c 90.}
     * @config{tiered_storage = (, configure a storage source for this table., a set of related
     * configuration options defined as follows.}
     * @config{&nbsp;&nbsp;&nbsp;&nbsp;auth_token,
     * authentication string identifier., a string; default empty.}
     * @config{&nbsp;&nbsp;&nbsp;&nbsp;
     * bucket, the bucket indicating the location for this table., a string; default empty.}
     * @config{&nbsp;&nbsp;&nbsp;&nbsp;bucket_prefix, the unique bucket prefix for this table., a
     * string; default empty.}
     * @config{&nbsp;&nbsp;&nbsp;&nbsp;cache_directory, a directory to store
     * locally cached versions of files in the storage source.  By default\, it is named with \c
     * "-cache" appended to the bucket name.  A relative directory name is relative to the home
     * directory., a string; default empty.}
     * @config{&nbsp;&nbsp;&nbsp;&nbsp;local_retention, time
     * in seconds to retain data on tiered storage on the local tier for faster read access., an
     * integer between \c 0 and \c 10000; default \c 300.}
     * @config{&nbsp;&nbsp;&nbsp;&nbsp;name,
     * permitted values are \c "none" or a custom storage source name created with
     * WT_CONNECTION::add_storage_source.  See @ref custom_storage_sources for more information., a
     * string; default \c none.}
     * @config{&nbsp;&nbsp;&nbsp;&nbsp;shared, enable sharing tiered
     * tables across other WiredTiger instances., a boolean flag; default \c false.}
     * @config{ ),,}
     * @config{type, set the type of data source used to store a column group\, index or simple
     * table.  By default\, a \c "file:" URI is derived from the object name.  The \c type
     * configuration can be used to switch to a different data source\, such as LSM or an extension
     * configured by the application., a string; default \c file.}
     * @config{value_format, the format of the data packed into value items.  See @ref
     * schema_format_types for details.  By default\, the value_format is \c 'u' and applications
     * use a WT_ITEM structure to manipulate raw byte arrays.  Value items of type 't' are
     * bitfields\, and when configured with record number type keys\, will be stored using a
     * fixed-length store., a format string; default \c u.}
     * @config{write_timestamp_usage, describe how timestamps are expected to be used on table
     * modifications.  The choices are the default\, which ensures that once timestamps are used for
     * a key\, they are always used\, and also that multiple updates to a key never use decreasing
     * timestamps and \c never which enforces that timestamps are never used for a table.  (The \c
     * always\, \c key_consistent\, \c mixed_mode and \c ordered choices should not be used\, and
     * are retained for backward compatibility.)., a string\, chosen from the following options: \c
     * "always"\, \c "key_consistent"\, \c "mixed_mode"\, \c "never"\, \c "none"\, \c "ordered";
     * default \c none.}
     * @configend
     * @errors
     */
    int __F(create)(WT_SESSION *session,
        const char *name, const char *config);

    /*!
     * Compact a live row- or column-store btree or LSM tree.
     *
     * @snippet ex_all.c Compact a table
     *
     * @param session the session handle
     * @param name the URI of the object to compact, such as
     * \c "table:stock"
     * @configstart{WT_SESSION.compact, see dist/api_data.py}
     * @config{background, enable/disabled the background compaction server., a boolean flag;
     * default empty.}
     * @config{dryrun, run only the estimation phase of compact., a boolean flag; default \c false.}
     * @config{exclude, list of table objects to be excluded from background compaction.  The list
     * is immutable and only applied when the background compaction gets enabled.  The list is not
     * saved between the calls and needs to be reapplied each time the service is enabled.  The
     * individual objects in the list can only be of the \c table: URI type., a list of strings;
     * default empty.}
     * @config{free_space_target, minimum amount of space recoverable for compaction to proceed., an
     * integer greater than or equal to \c 1MB; default \c 20MB.}
     * @config{run_once, configure background compaction server to run once.  In this mode\,
     * compaction is always attempted on each table unless explicitly excluded., a boolean flag;
     * default \c false.}
     * @config{timeout, maximum amount of time to allow for compact in seconds.  The actual amount
     * of time spent in compact may exceed the configured value.  A value of zero disables the
     * timeout., an integer; default \c 1200.}
     * @configend
     * @errors
     */
    int __F(compact)(WT_SESSION *session,
        const char *name, const char *config);

    /*!
     * Drop (delete) a table.
     *
     * @exclusive
     *
     * @not_transactional
     *
     * @snippet ex_all.c Drop a table
     *
     * @param session the session handle
     * @param name the URI of the object to drop, such as \c "table:stock"
     * @configstart{WT_SESSION.drop, see dist/api_data.py}
     * @config{force, return success if the object does not exist., a boolean flag; default \c
     * false.}
     * @config{remove_files, if the underlying files should be removed., a boolean flag; default \c
     * true.}
     * @configend
     * @ebusy_errors
     */
    int __F(drop)(WT_SESSION *session,
        const char *name, const char *config);

    /*!
     * Join a join cursor with a reference cursor.
     *
     * @snippet ex_schema.c Join cursors
     *
     * @param session the session handle
     * @param join_cursor a cursor that was opened using a
     * \c "join:" URI. It may not have been used for any operations
     * other than other join calls.
     * @param ref_cursor an index cursor having the same base table
     * as the join_cursor, or a table cursor open on the same base table,
     * or another join cursor. Unless the ref_cursor is another join
     * cursor, it must be positioned.
     *
     * The ref_cursor limits the results seen by iterating the
     * join_cursor to table items referred to by the key in this
     * index. The set of keys referred to is modified by the compare
     * config option.
     *
     * Multiple join calls builds up a set of ref_cursors, and
     * by default, the results seen by iteration are the intersection
     * of the cursor ranges participating in the join. When configured
     * with \c "operation=or", the results seen are the union of
     * the participating cursor ranges.
     *
     * After the join call completes, the ref_cursor cursor may not be
     * used for any purpose other than get_key and get_value. Any other
     * cursor method (e.g. next, prev,close) will fail. When the
     * join_cursor is closed, the ref_cursor is made available for
     * general use again. The application should close ref_cursor when
     * finished with it, although not before the join_cursor is closed.
     *
     * @configstart{WT_SESSION.join, see dist/api_data.py}
     * @config{bloom_bit_count, the number of bits used per item for the Bloom filter., an integer
     * between \c 2 and \c 1000; default \c 16.}
     * @config{bloom_false_positives, return all values that pass the Bloom filter\, without
     * eliminating any false positives., a boolean flag; default \c false.}
     * @config{bloom_hash_count, the number of hash values per item for the Bloom filter., an
     * integer between \c 2 and \c 100; default \c 8.}
     * @config{compare, modifies the set of items to be returned so that the index key satisfies the
     * given comparison relative to the key set in this cursor., a string\, chosen from the
     * following options: \c "eq"\, \c "ge"\, \c "gt"\, \c "le"\, \c "lt"; default \c "eq".}
     * @config{count, set an approximate count of the elements that would be included in the join.
     * This is used in sizing the Bloom filter\, and also influences evaluation order for cursors in
     * the join.  When the count is equal for multiple Bloom filters in a composition of joins\, the
     * Bloom filter may be shared., an integer; default \c 0.}
     * @config{operation, the operation applied between this and other joined cursors.  When
     * "operation=and" is specified\, all the conditions implied by joins must be satisfied for an
     * entry to be returned by the join cursor; when "operation=or" is specified\, only one must be
     * satisfied.  All cursors joined to a join cursor must have matching operations., a string\,
     * chosen from the following options: \c "and"\, \c "or"; default \c "and".}
     * @config{strategy, when set to \c bloom\, a Bloom filter is created and populated for this
     * index.  This has an up front cost but may reduce the number of accesses to the main table
     * when iterating the joined cursor.  The \c bloom setting requires that \c count be set., a
     * string\, chosen from the following options: \c "bloom"\, \c "default"; default empty.}
     * @configend
     * @errors
     */
    int __F(join)(WT_SESSION *session, WT_CURSOR *join_cursor,
        WT_CURSOR *ref_cursor, const char *config);

    /*!
     * Flush the log.
     *
     * WT_SESSION::log_flush will fail if logging is not enabled.
     *
     * @param session the session handle
     * @configstart{WT_SESSION.log_flush, see dist/api_data.py}
     * @config{sync, forcibly flush the log and wait for it to achieve the synchronization level
     * specified.  The \c off setting forces any buffered log records to be written to the file
     * system.  The \c on setting forces log records to be written to the storage device., a
     * string\, chosen from the following options: \c "off"\, \c "on"; default \c on.}
     * @configend
     * @errors
     */
    int __F(log_flush)(WT_SESSION *session, const char *config);

    /*!
     * Insert a ::WT_LOGREC_MESSAGE type record in the database log files
     * (the database must be configured for logging when this method is
     * called).
     *
     * @param session the session handle
     * @param format a printf format specifier
     * @errors
     */
    int __F(log_printf)(WT_SESSION *session, const char *format, ...);

    /*!
     * Rename an object.
     *
     * @not_transactional
     *
     * @snippet ex_all.c Rename a table
     *
     * @exclusive
     *
     * @param session the session handle
     * @param uri the current URI of the object, such as \c "table:old"
     * @param newuri the new URI of the object, such as \c "table:new"
     * @configempty{WT_SESSION.rename, see dist/api_data.py}
     * @ebusy_errors
     */
    int __F(rename)(WT_SESSION *session,
        const char *uri, const char *newuri, const char *config);

    /*!
     * Reset the session handle.
     *
     * This method resets the cursors associated with the session, clears session statistics and
     * discards cached resources. No session configurations are modified (or reset to their
     * default values). WT_SESSION::reset will fail if a transaction is in progress in the
     * session.
     *
     * @snippet ex_all.c Reset the session
     *
     * @param session the session handle
     * @errors
     */
    int __F(reset)(WT_SESSION *session);

    /*!
     * Salvage a table.
     *
     * Salvage rebuilds the file or files which comprise a table,
     * discarding any corrupted file blocks.
     *
     * When salvage is done, previously deleted records may re-appear, and
     * inserted records may disappear, so salvage should not be run
     * unless it is known to be necessary.  Normally, salvage should be
     * called after a table or file has been corrupted, as reported by the
     * WT_SESSION::verify method.
     *
     * Files are rebuilt in place. The salvage method overwrites the
     * existing files.
     *
     * @exclusive
     *
     * @snippet ex_all.c Salvage a table
     *
     * @param session the session handle
     * @param name the URI of the table or file to salvage
     * @configstart{WT_SESSION.salvage, see dist/api_data.py}
     * @config{force, force salvage even of files that do not appear to be WiredTiger files., a
     * boolean flag; default \c false.}
     * @configend
     * @ebusy_errors
     */
    int __F(salvage)(WT_SESSION *session,
        const char *name, const char *config);

    /*!
     * Truncate a file, table, cursor range, or backup cursor
     *
     * Truncate a table or file.
     * @snippet ex_all.c Truncate a table
     *
     * Truncate a cursor range.  When truncating based on a cursor position,
     * it is not required the cursor reference a record in the object, only
     * that the key be set.  This allows applications to discard portions of
     * the object name space without knowing exactly what records the object
     * contains. The start and stop points are both inclusive; that is, the
     * key set in the start cursor is the first record to be deleted and the
     * key set in the stop cursor is the last.
     *
     * @snippet ex_all.c Truncate a range
     *
     * Range truncate is implemented as a "scan and write" operation, specifically without range
     * locks. Inserts or other operations in the range, as well as operations before or after
     * the range when no explicit starting or ending key is set, are not well defined: conflicts
     * may be detected or both transactions may commit. If both commit, there's a failure and
     * recovery runs, the result may be different than what was in cache before the crash.
     *
     * The WT_CURSOR::truncate range truncate operation can only be used at snapshot isolation.
     *
     * Any specified cursors end with no position, and subsequent calls to
     * the WT_CURSOR::next (WT_CURSOR::prev) method will iterate from the
     * beginning (end) of the table.
     *
     * Example: truncate a backup cursor.  This operation removes all log files that
     * have been returned by the backup cursor.  It can be used to remove log
     * files after copying them during @ref backup_incremental.
     * @snippet ex_backup.c Truncate a backup cursor
     *
     * @param session the session handle
     * @param name the URI of the table or file to truncate, or \c "log:"
     * for a backup cursor
     * @param start optional cursor marking the first record discarded;
     * if <code>NULL</code>, the truncate starts from the beginning of
     * the object; must be provided when truncating a backup cursor
     * @param stop optional cursor marking the last record discarded;
     * if <code>NULL</code>, the truncate continues to the end of the
     * object; ignored when truncating a backup cursor
     * @configempty{WT_SESSION.truncate, see dist/api_data.py}
     * @errors
     */
    int __F(truncate)(WT_SESSION *session,
        const char *name, WT_CURSOR *start, WT_CURSOR *stop, const char *config);

    /*!
     * Verify a table.
     *
     * Verify reports if a file, or the files that comprise a table, have been corrupted.
     * The WT_SESSION::salvage method can be used to repair a corrupted file.
     *
     * @snippet ex_all.c Verify a table
     *
     * @exclusive
     *
     * @param session the session handle
     * @param name the URI of the table or file to verify, optional if verifying the history
     * store
     * @configstart{WT_SESSION.verify, see dist/api_data.py}
     * @config{do_not_clear_txn_id, Turn off transaction id clearing\, intended for debugging and
     * better diagnosis of crashes or failures.  Note: History store validation is disabled when the
     * configuration is set as visibility rules may not work correctly because the transaction ids
     * are not cleared., a boolean flag; default \c false.}
     * @config{dump_address, Display page addresses\, time windows\, and page types as pages are
     * verified\, using the application's message handler\, intended for debugging., a boolean flag;
     * default \c false.}
     * @config{dump_all_data, Display application data as pages or blocks are verified\, using the
     * application's message handler\, intended for debugging.  Disabling this does not guarantee
     * that no user data will be output., a boolean flag; default \c false.}
     * @config{dump_blocks, Display the contents of on-disk blocks as they are verified\, using the
     * application's message handler\, intended for debugging., a boolean flag; default \c false.}
     * @config{dump_key_data, Display application data keys as pages or blocks are verified\, using
     * the application's message handler\, intended for debugging.  Disabling this does not
     * guarantee that no user data will be output., a boolean flag; default \c false.}
     * @config{dump_layout, Display the layout of the files as they are verified\, using the
     * application's message handler\, intended for debugging; requires optional support from the
     * block manager., a boolean flag; default \c false.}
     * @config{dump_offsets, Display the contents of specific on-disk blocks\, using the
     * application's message handler\, intended for debugging., a list of strings; default empty.}
     * @config{dump_pages, Display the contents of in-memory pages as they are verified\, using the
     * application's message handler\, intended for debugging., a boolean flag; default \c false.}
     * @config{dump_tree_shape, Display the btree shapes as they are verified\, using the
     * application's message handler\, intended for debugging; requires optional support from the
     * block manager., a boolean flag; default \c false.}
     * @config{read_corrupt, A mode that allows verify to continue reading after encountering a
     * checksum error.  It will skip past the corrupt block and continue with the verification
     * process., a boolean flag; default \c false.}
     * @config{stable_timestamp, Ensure that no data has a start timestamp after the stable
     * timestamp\, to be run after rollback_to_stable., a boolean flag; default \c false.}
     * @config{strict, Treat any verification problem as an error; by default\, verify will warn\,
     * but not fail\, in the case of errors that won't affect future behavior (for example\, a
     * leaked block)., a boolean flag; default \c false.}
     * @configend
     * @ebusy_errors
     */
    int __F(verify)(WT_SESSION *session,
        const char *name, const char *config);
    /*! @} */

    /*!
     * @name Transactions
     * @{
     */
    /*!
     * Start a transaction in this session.
     *
     * The transaction remains active until ended by
     * WT_SESSION::commit_transaction or WT_SESSION::rollback_transaction.
     * Operations performed on cursors capable of supporting transactional
     * operations that are already open in this session, or which are opened
     * before the transaction ends, will operate in the context of the
     * transaction.
     *
     * @requires_notransaction
     *
     * @snippet ex_all.c transaction commit/rollback
     *
     * @param session the session handle
     * @configstart{WT_SESSION.begin_transaction, see dist/api_data.py}
     * @config{ignore_prepare, whether to ignore updates by other prepared transactions when doing
     * of read operations of this transaction.  When \c true\, forces the transaction to be
     * read-only.  Use \c force to ignore prepared updates and permit writes (see @ref
     * timestamp_prepare_ignore_prepare for more information)., a string\, chosen from the following
     * options: \c "false"\, \c "force"\, \c "true"; default \c false.}
     * @config{isolation, the isolation level for this transaction; defaults to the session's
     * isolation level., a string\, chosen from the following options: \c "read-uncommitted"\, \c
     * "read-committed"\, \c "snapshot"; default empty.}
     * @config{name, name of the transaction for tracing and debugging., a string; default empty.}
     * @config{no_timestamp, allow a commit without a timestamp\, creating values that have "always
     * existed" and are visible regardless of timestamp.  See @ref timestamp_txn_api., a boolean
     * flag; default \c false.}
     * @config{operation_timeout_ms, when non-zero\, a requested limit on the time taken to complete
     * operations in this transaction.  Time is measured in real time milliseconds from the start of
     * each WiredTiger API call.  There is no guarantee any operation will not take longer than this
     * amount of time.  If WiredTiger notices the limit has been exceeded\, an operation may return
     * a WT_ROLLBACK error.  Default is to have no limit., an integer greater than or equal to \c 0;
     * default \c 0.}
     * @config{priority, priority of the transaction for resolving conflicts.  Transactions with
     * higher values are less likely to abort., an integer between \c -100 and \c 100; default \c
     * 0.}
     * @config{read_timestamp, read using the specified timestamp.  The value must not be older than
     * the current oldest timestamp.  See @ref timestamp_txn_api., a string; default empty.}
     * @config{roundup_timestamps = (, round up timestamps of the transaction., a set of related
     * configuration options defined as follows.}
     * @config{&nbsp;&nbsp;&nbsp;&nbsp;prepared,
     * applicable only for prepared transactions\, and intended only for special-purpose use.  See
     * @ref timestamp_prepare_roundup.  Allows the prepare timestamp and the commit timestamp of
     * this transaction to be rounded up to be no older than the oldest timestamp\, and allows
     * violating the usual restriction that the prepare timestamp must be newer than the stable
     * timestamp.  Specifically: at transaction prepare\, if the prepare timestamp is less than or
     * equal to the oldest timestamp\, the prepare timestamp will be rounded to the oldest
     * timestamp.  Subsequently\, at commit time\, if the commit timestamp is less than the (now
     * rounded) prepare timestamp\, the commit timestamp will be rounded up to it and thus to at
     * least oldest.  Neither timestamp will be checked against the stable timestamp., a boolean
     * flag; default \c false.}
     * @config{&nbsp;&nbsp;&nbsp;&nbsp;read, if the read timestamp is less
     * than the oldest timestamp\, the read timestamp will be rounded up to the oldest timestamp.
     * See @ref timestamp_read_roundup., a boolean flag; default \c false.}
     * @config{ ),,}
     * @config{sync, whether to sync log records when the transaction commits\, inherited from
     * ::wiredtiger_open \c transaction_sync., a boolean flag; default empty.}
     * @configend
     * @errors
     */
    int __F(begin_transaction)(WT_SESSION *session, const char *config);

    /*!
     * Commit the current transaction.
     *
     * A transaction must be in progress when this method is called.
     *
     * If WT_SESSION::commit_transaction returns an error, the transaction
     * was rolled back, not committed, and all cursors associated with the session are reset.
     *
     * @requires_transaction
     *
     * @snippet ex_all.c transaction commit/rollback
     *
     * @param session the session handle
     * @configstart{WT_SESSION.commit_transaction, see dist/api_data.py}
     * @config{commit_timestamp, set the commit timestamp for the current transaction.  For
     * non-prepared transactions\, the value must not be older than the first commit timestamp
     * already set for the current transaction (if any)\, must not be older than the current oldest
     * timestamp\, and must be after the current stable timestamp.  For prepared transactions\, a
     * commit timestamp is required\, must not be older than the prepare timestamp\, and can be set
     * only once.  See @ref timestamp_txn_api and @ref timestamp_prepare., a string; default empty.}
     * @config{durable_timestamp, set the durable timestamp for the current transaction.  Required
     * for the commit of a prepared transaction\, and otherwise not permitted.  The value must also
     * be after the current oldest and stable timestamps and must not be older than the commit
     * timestamp.  See @ref timestamp_prepare., a string; default empty.}
     * @config{operation_timeout_ms, when non-zero\, a requested limit on the time taken to complete
     * operations in this transaction.  Time is measured in real time milliseconds from the start of
     * each WiredTiger API call.  There is no guarantee any operation will not take longer than this
     * amount of time.  If WiredTiger notices the limit has been exceeded\, an operation may return
     * a WT_ROLLBACK error.  Default is to have no limit., an integer greater than or equal to \c 0;
     * default \c 0.}
     * @config{sync, override whether to sync log records when the transaction commits.  The default
     * is inherited from ::wiredtiger_open \c transaction_sync.  The \c off setting does not wait
     * for records to be written or synchronized.  The \c on setting forces log records to be
     * written to the storage device., a string\, chosen from the following options: \c "off"\, \c
     * "on"; default empty.}
     * @configend
     * @errors
     */
    int __F(commit_transaction)(WT_SESSION *session, const char *config);

    /*!
     * Prepare the current transaction.
     *
     * A transaction must be in progress when this method is called.
     *
     * Preparing a transaction will guarantee a subsequent commit will
     * succeed. Only commit and rollback are allowed on a transaction after
     * it has been prepared. The transaction prepare API is designed to
     * support MongoDB exclusively, and guarantees update conflicts have
     * been resolved, but does not guarantee durability.
     *
     * @requires_transaction
     *
     * @snippet ex_all.c transaction prepare
     *
     * @param session the session handle
     * @configstart{WT_SESSION.prepare_transaction, see dist/api_data.py}
     * @config{prepare_timestamp, set the prepare timestamp for the updates of the current
     * transaction.  The value must not be older than any active read timestamps\, and must be newer
     * than the current stable timestamp.  See @ref timestamp_prepare., a string; default empty.}
     * @configend
     * @errors
     */
    int __F(prepare_transaction)(WT_SESSION *session, const char *config);

    /*!
     * Roll back the current transaction.
     *
     * A transaction must be in progress when this method is called.
     *
     * All cursors associated with the session are reset.
     *
     * @requires_transaction
     *
     * @snippet ex_all.c transaction commit/rollback
     *
     * @param session the session handle
     * @configstart{WT_SESSION.rollback_transaction, see dist/api_data.py}
     * @config{operation_timeout_ms, when non-zero\, a requested limit on the time taken to complete
     * operations in this transaction.  Time is measured in real time milliseconds from the start of
     * each WiredTiger API call.  There is no guarantee any operation will not take longer than this
     * amount of time.  If WiredTiger notices the limit has been exceeded\, an operation may return
     * a WT_ROLLBACK error.  Default is to have no limit., an integer greater than or equal to \c 0;
     * default \c 0.}
     * @configend
     * @errors
     */
    int __F(rollback_transaction)(WT_SESSION *session, const char *config);
    /*! @} */

    /*!
     * @name Transaction timestamps
     * @{
     */
    /*!
     * Query the session's transaction timestamp state.
     *
     * The WT_SESSION.query_timestamp method can only be used at snapshot isolation.
     *
     * @param session the session handle
     * @param[out] hex_timestamp a buffer that will be set to the
     * hexadecimal encoding of the timestamp being queried.  Must be large
     * enough to hold a NUL terminated, hex-encoded 8B timestamp (17 bytes).
     * @configstart{WT_SESSION.query_timestamp, see dist/api_data.py}
     * @config{get, specify which timestamp to query: \c commit returns the most recently set
     * commit_timestamp; \c first_commit returns the first set commit_timestamp; \c prepare returns
     * the timestamp used in preparing a transaction; \c read returns the timestamp at which the
     * transaction is reading.  See @ref timestamp_txn_api., a string\, chosen from the following
     * options: \c "commit"\, \c "first_commit"\, \c "prepare"\, \c "read"; default \c read.}
     * @configend
     *
     * A timestamp of 0 is returned if the timestamp is not available or has not been set.
     * @errors
     */
    int __F(query_timestamp)(
        WT_SESSION *session, char *hex_timestamp, const char *config);

    /*!
     * Set a timestamp on a transaction.
     *
     * The WT_SESSION.timestamp_transaction method can only be used at snapshot isolation.
     *
     * @snippet ex_all.c transaction timestamp
     *
     * @requires_transaction
     *
     * @param session the session handle
     * @configstart{WT_SESSION.timestamp_transaction, see dist/api_data.py}
     * @config{commit_timestamp, set the commit timestamp for the current transaction.  For
     * non-prepared transactions\, the value must not be older than the first commit timestamp
     * already set for the current transaction\, if any\, must not be older than the current oldest
     * timestamp and must be after the current stable timestamp.  For prepared transactions\, a
     * commit timestamp is required\, must not be older than the prepare timestamp\, can be set only
     * once\, and must not be set until after the transaction has successfully prepared.  See @ref
     * timestamp_txn_api and @ref timestamp_prepare., a string; default empty.}
     * @config{durable_timestamp, set the durable timestamp for the current transaction.  Required
     * for the commit of a prepared transaction\, and otherwise not permitted.  Can only be set
     * after the transaction has been prepared and a commit timestamp has been set.  The value must
     * be after the current oldest and stable timestamps and must not be older than the commit
     * timestamp.  See @ref timestamp_prepare., a string; default empty.}
     * @config{prepare_timestamp, set the prepare timestamp for the updates of the current
     * transaction.  The value must not be older than any active read timestamps\, and must be newer
     * than the current stable timestamp.  Can be set only once per transaction.  Setting the
     * prepare timestamp does not by itself prepare the transaction\, but does oblige the
     * application to eventually prepare the transaction before committing it.  See @ref
     * timestamp_prepare., a string; default empty.}
     * @config{read_timestamp, read using the specified timestamp.  The value must not be older than
     * the current oldest timestamp.  This can only be set once for a transaction.  See @ref
     * timestamp_txn_api., a string; default empty.}
     * @configend
     * @errors
     */
    int __F(timestamp_transaction)(WT_SESSION *session, const char *config);

    /*!
     * Set a timestamp on a transaction numerically.  Prefer this method over
     * WT_SESSION::timestamp_transaction if the hexadecimal string parsing done in that method
     * becomes a bottleneck.
     *
     * The WT_SESSION.timestamp_transaction_uint method can only be used at snapshot isolation.
     *
     * @snippet ex_all.c transaction timestamp_uint
     *
     * @requires_transaction
     *
     * @param session the session handle
     * @param which the timestamp being set (see ::WT_TS_TXN_TYPE for available options, and
     * WT_SESSION::timestamp_transaction for constraints on the timestamps).
     * @param ts the timestamp.
     * @errors
     */
    int __F(timestamp_transaction_uint)(WT_SESSION *session, WT_TS_TXN_TYPE which,
            uint64_t ts);
    /*! @} */

    /*!
     * @name Transaction support
     * @{
     */
    /*!
     * Write a transactionally consistent snapshot of a database or set of individual objects.
     *
     * When timestamps are not in use, the checkpoint includes all transactions committed
     * before the checkpoint starts. When timestamps are in use and the checkpoint runs with
     * \c use_timestamp=true (the default), updates committed with a timestamp after the
     * \c stable timestamp, in tables configured for checkpoint-level durability, are not
     * included in the checkpoint. Updates committed in tables configured for commit-level
     * durability are always included in the checkpoint. See @ref durability_checkpoint and
     * @ref durability_log for more information.
     *
     * Calling the checkpoint method multiple times serializes the checkpoints; new checkpoint
     * calls wait for running checkpoint calls to complete.
     *
     * Existing named checkpoints may optionally be discarded.
     *
     * @requires_notransaction
     *
     * @snippet ex_all.c Checkpoint examples
     *
     * @param session the session handle
     * @configstart{WT_SESSION.checkpoint, see dist/api_data.py}
     * @config{debug = (, configure debug specific behavior on a checkpoint.  Generally only used
     * for internal testing purposes., a set of related configuration options defined as follows.}
     * @config{&nbsp;&nbsp;&nbsp;&nbsp;checkpoint_cleanup, if true\, checkpoint cleanup thread is
     * triggered to perform the checkpoint cleanup., a boolean flag; default \c false.}
     * @config{
     * ),,}
     * @config{drop, specify a list of checkpoints to drop.  The list may additionally contain one
     * of the following keys: \c "from=all" to drop all checkpoints\, \c "from=<checkpoint>" to drop
     * all checkpoints after and including the named checkpoint\, or \c "to=<checkpoint>" to drop
     * all checkpoints before and including the named checkpoint.  Checkpoints cannot be dropped if
     * open in a cursor.  While a hot backup is in progress\, checkpoints created prior to the start
     * of the backup cannot be dropped., a list of strings; default empty.}
     * @config{flush_tier = (, configure flushing objects to tiered storage after checkpoint.  See
     * @ref tiered_storage., a set of related configuration options defined as follows.}
     * @config{&nbsp;&nbsp;&nbsp;&nbsp;enabled, if true and tiered storage is in use\, perform one
     * iteration of object switching and flushing objects to tiered storage., a boolean flag;
     * default \c false.}
     * @config{&nbsp;&nbsp;&nbsp;&nbsp;force, if false (the default)\, flush_tier
     * of any individual object may be skipped if the underlying object has not been modified since
     * the previous flush_tier.  If true\, this option forces the flush_tier., a boolean flag;
     * default \c false.}
     * @config{&nbsp;&nbsp;&nbsp;&nbsp;sync, wait for all objects to be flushed
     * to the shared storage to the level specified.  When false\, do not wait for any objects to be
     * written to the tiered storage system but return immediately after generating the objects and
     * work units for an internal thread.  When true\, the caller waits until all work queued for
     * this call to be completely processed before returning., a boolean flag; default \c true.}
     * @config{&nbsp;&nbsp;&nbsp;&nbsp;timeout, amount of time\, in seconds\, to wait for flushing
     * of objects to complete.  WiredTiger returns EBUSY if the timeout is reached.  A value of zero
     * disables the timeout., an integer; default \c 0.}
     * @config{ ),,}
     * @config{force, if false (the default)\, checkpoints may be skipped if the underlying object
     * has not been modified.  If true\, this option forces the checkpoint., a boolean flag; default
     * \c false.}
     * @config{name, if set\, specify a name for the checkpoint (note that checkpoints including LSM
     * trees may not be named)., a string; default empty.}
     * @config{target, if non-empty\, checkpoint the list of objects.  Checkpointing a list of
     * objects separately from a database-wide checkpoint can lead to data inconsistencies; see @ref
     * checkpoint_target for more information., a list of strings; default empty.}
     * @config{use_timestamp, if true (the default)\, create the checkpoint as of the last stable
     * timestamp if timestamps are in use\, or with all committed updates if there is no stable
     * timestamp set.  If false\, always generate a checkpoint with all committed updates\, ignoring
     * any stable timestamp., a boolean flag; default \c true.}
     * @configend
     * @errors
     */
    int __F(checkpoint)(WT_SESSION *session, const char *config);

    /*!
     * Reset the snapshot used for database visibility.
     *
     * For transactions running with snapshot isolation, this method releases the existing
     * snapshot of the database and gets a new one. This makes newer commits visible. The
     * call can be used to avoid pinning old and no-longer-needed content in the database.
     * Applications not using read timestamps for search may see different results after the
     * snapshot is updated.
     *
     * It is an error to call this method when using an isolation level other than snapshot
     * isolation, or if the current transaction has already written any data.
     *
     * @requires_transaction
     *
     * @snippet ex_all.c reset snapshot
     *
     * @param session the session handle
     * @errors
     */
    int __F(reset_snapshot)(WT_SESSION *session);

    /*!
     * Return the transaction ID range pinned by the session handle.
     *
     * The ID range is an approximate count of transactions and is calculated
     * based on the oldest ID needed for the active transaction in this session,
     * compared to the newest transaction in the system.
     *
     * @snippet ex_all.c transaction pinned range
     *
     * @param session the session handle
     * @param[out] range the range of IDs pinned by this session. Zero if
     * there is no active transaction.
     * @errors
     */
    int __F(transaction_pinned_range)(WT_SESSION* session, uint64_t *range);
    /*! @} */

#ifndef DOXYGEN
    /*!
     * Optionally returns the reason for the most recent rollback error returned from the API.
     *
     * There is no guarantee a rollback reason will be set and thus the caller
     * must check for a NULL pointer.
     *
     * @param session the session handle
     * @returns an optional string indicating the reason for the rollback
     */
    const char * __F(get_rollback_reason)(WT_SESSION *session);

    /*!
     * Call into the library.
     *
     * This method is used for breakpoints and to set other configuration
     * when debugging layers not directly supporting those features.
     *
     * @param session the session handle
     * @errors
     */
    int __F(breakpoint)(WT_SESSION *session);
#endif
};

/*!
 * A connection to a WiredTiger database.  The connection may be opened within
 * the same address space as the caller or accessed over a socket connection.
 *
 * Most applications will open a single connection to a database for each
 * process.  The first process to open a connection to a database will access
 * the database in its own address space.  Subsequent connections (if allowed)
 * will communicate with the first process over a socket connection to perform
 * their operations.
 *
 * <b>Thread safety:</b> A WT_CONNECTION handle may be shared between threads.
 * See @ref threads for more information.
 */
struct __wt_connection {
    /*!
     * Close a connection.
     *
     * Any open sessions will be closed. This will release the resources
     * associated with the session handle, including rolling back any
     * active transactions and closing any cursors that remain open in the
     * session.
     *
     * @snippet ex_all.c Close a connection
     *
     * @param connection the connection handle
     * @configstart{WT_CONNECTION.close, see dist/api_data.py}
     * @config{leak_memory, don't free memory during close., a boolean flag; default \c false.}
     * @config{use_timestamp, by default\, create the close checkpoint as of the last stable
     * timestamp if timestamps are in use\, or all current updates if there is no stable timestamp
     * set.  If false\, this option generates a checkpoint with all updates., a boolean flag;
     * default \c true.}
     * @configend
     * @errors
     */
    int __F(close)(WT_CONNECTION *connection, const char *config);

#ifndef DOXYGEN
    /*!
     * Output debug information for various subsystems. The output format
     * may change over time, gathering the debug information may be
     * invasive, and the information reported may not provide a point in
     * time view of the system.
     *
     * @param connection the connection handle
     * @configstart{WT_CONNECTION.debug_info, see dist/api_data.py}
     * @config{backup, print incremental backup information., a boolean flag; default \c false.}
     * @config{cache, print cache information., a boolean flag; default \c false.}
     * @config{cursors, print all open cursor information., a boolean flag; default \c false.}
     * @config{handles, print open handles information., a boolean flag; default \c false.}
     * @config{log, print log information., a boolean flag; default \c false.}
     * @config{sessions, print open session information., a boolean flag; default \c false.}
     * @config{txn, print global txn information., a boolean flag; default \c false.}
     * @configend
     * @errors
     */
    int __F(debug_info)(WT_CONNECTION *connection, const char *config);
#endif

    /*!
     * Reconfigure a connection handle.
     *
     * @snippet ex_all.c Reconfigure a connection
     *
     * @param connection the connection handle
     * @configstart{WT_CONNECTION.reconfigure, see dist/api_data.py}
     * @config{block_cache = (, block cache configuration options., a set of related configuration
     * options defined as follows.}
     * @config{&nbsp;&nbsp;&nbsp;&nbsp;blkcache_eviction_aggression,
     * seconds an unused block remains in the cache before it is evicted., an integer between \c 1
     * and \c 7200; default \c 1800.}
     * @config{&nbsp;&nbsp;&nbsp;&nbsp;cache_on_checkpoint, cache
     * blocks written by a checkpoint., a boolean flag; default \c true.}
     * @config{&nbsp;&nbsp;&nbsp;&nbsp;cache_on_writes, cache blocks as they are written (other than
     * checkpoint blocks)., a boolean flag; default \c true.}
     * @config{&nbsp;&nbsp;&nbsp;&nbsp;
     * enabled, enable block cache., a boolean flag; default \c false.}
     * @config{&nbsp;&nbsp;&nbsp;&nbsp;full_target, the fraction of the block cache that must be
     * full before eviction will remove unused blocks., an integer between \c 30 and \c 100; default
     * \c 95.}
     * @config{&nbsp;&nbsp;&nbsp;&nbsp;hashsize, number of buckets in the hashtable that
     * keeps track of blocks., an integer between \c 512 and \c 256K; default \c 32768.}
     * @config{&nbsp;&nbsp;&nbsp;&nbsp;max_percent_overhead, maximum tolerated overhead expressed as
     * the number of blocks added and removed as percent of blocks looked up; cache population and
     * eviction will be suppressed if the overhead exceeds the threshold., an integer between \c 1
     * and \c 500; default \c 10.}
     * @config{&nbsp;&nbsp;&nbsp;&nbsp;nvram_path, the absolute path to
     * the file system mounted on the NVRAM device., a string; default empty.}
     * @config{&nbsp;&nbsp;&nbsp;&nbsp;percent_file_in_dram, bypass cache for a file if the set
     * percentage of the file fits in system DRAM (as specified by block_cache.system_ram)., an
     * integer between \c 0 and \c 100; default \c 50.}
     * @config{&nbsp;&nbsp;&nbsp;&nbsp;size,
     * maximum memory to allocate for the block cache., an integer between \c 0 and \c 10TB; default
     * \c 0.}
     * @config{&nbsp;&nbsp;&nbsp;&nbsp;system_ram, the bytes of system DRAM available for
     * caching filesystem blocks., an integer between \c 0 and \c 1024GB; default \c 0.}
     * @config{&nbsp;&nbsp;&nbsp;&nbsp;type, cache location: DRAM or NVRAM., a string; default
     * empty.}
     * @config{ ),,}
     * @config{cache_max_wait_ms, the maximum number of milliseconds an application thread will wait
     * for space to be available in cache before giving up.  Default will wait forever., an integer
     * greater than or equal to \c 0; default \c 0.}
     * @config{cache_overhead, assume the heap allocator overhead is the specified percentage\, and
     * adjust the cache usage by that amount (for example\, if there is 10GB of data in cache\, a
     * percentage of 10 means WiredTiger treats this as 11GB). This value is configurable because
     * different heap allocators have different overhead and different workloads will have different
     * heap allocation sizes and patterns\, therefore applications may need to adjust this value
     * based on allocator choice and behavior in measured workloads., an integer between \c 0 and \c
     * 30; default \c 8.}
     * @config{cache_size, maximum heap memory to allocate for the cache.  A database should
     * configure either \c cache_size or \c shared_cache but not both., an integer between \c 1MB
     * and \c 10TB; default \c 100MB.}
     * @config{cache_stuck_timeout_ms, the number of milliseconds to wait before a stuck cache times
     * out in diagnostic mode.  Default will wait for 5 minutes\, 0 will wait forever., an integer
     * greater than or equal to \c 0; default \c 300000.}
     * @config{checkpoint = (, periodically checkpoint the database.  Enabling the checkpoint server
     * uses a session from the configured \c session_max., a set of related configuration options
     * defined as follows.}
     * @config{&nbsp;&nbsp;&nbsp;&nbsp;log_size, wait for this amount of log
     * record bytes to be written to the log between each checkpoint.  If non-zero\, this value will
     * use a minimum of the log file size.  A database can configure both log_size and wait to set
     * an upper bound for checkpoints; setting this value above 0 configures periodic checkpoints.,
     * an integer between \c 0 and \c 2GB; default \c 0.}
     * @config{&nbsp;&nbsp;&nbsp;&nbsp;wait,
     * seconds to wait between each checkpoint; setting this value above 0 configures periodic
     * checkpoints., an integer between \c 0 and \c 100000; default \c 0.}
     * @config{ ),,}
     * @config{checkpoint_cleanup = (, periodically checkpoint cleanup the database., a set of
     * related configuration options defined as follows.}
     * @config{&nbsp;&nbsp;&nbsp;&nbsp;method,
     * control how aggressively obsolete content is removed by reading the internal pages.  Default
     * to none\, which means no additional work is done to find obsolete content., a string\, chosen
     * from the following options: \c "none"\, \c "reclaim_space"; default \c none.}
     * @config{&nbsp;&nbsp;&nbsp;&nbsp;wait, seconds to wait between each checkpoint cleanup., an
     * integer between \c 60 and \c 100000; default \c 300.}
     * @config{ ),,}
     * @config{chunk_cache = (, chunk cache reconfiguration options., a set of related configuration
     * options defined as follows.}
     * @config{&nbsp;&nbsp;&nbsp;&nbsp;pinned, List of "table:" URIs
     * exempt from cache eviction.  Capacity config overrides this\, tables exceeding capacity will
     * not be fully retained.  Table names can appear in both this and the preload list\, but not in
     * both this and the exclude list.  Duplicate names are allowed., a list of strings; default
     * empty.}
     * @config{ ),,}
     * @config{compatibility = (, set compatibility version of database.  Changing the compatibility
     * version requires that there are no active operations for the duration of the call., a set of
     * related configuration options defined as follows.}
     * @config{&nbsp;&nbsp;&nbsp;&nbsp;release,
     * compatibility release version string., a string; default empty.}
     * @config{ ),,}
     * @config{debug_mode = (, control the settings of various extended debugging features., a set
     * of related configuration options defined as follows.}
     * @config{&nbsp;&nbsp;&nbsp;&nbsp;
     * background_compact, if true\, background compact aggressively removes compact statistics for
     * a file and decreases the max amount of time a file can be skipped for., a boolean flag;
     * default \c false.}
     * @config{&nbsp;&nbsp;&nbsp;&nbsp;checkpoint_retention, adjust log removal
     * to retain the log records of this number of checkpoints.  Zero or one means perform normal
     * removal., an integer between \c 0 and \c 1024; default \c 0.}
     * @config{&nbsp;&nbsp;&nbsp;&nbsp;configuration, if true\, display invalid cache configuration
     * warnings., a boolean flag; default \c false.}
     * @config{&nbsp;&nbsp;&nbsp;&nbsp;
     * corruption_abort, if true and built in diagnostic mode\, dump core in the case of data
     * corruption., a boolean flag; default \c true.}
     * @config{&nbsp;&nbsp;&nbsp;&nbsp;cursor_copy,
     * if true\, use the system allocator to make a copy of any data returned by a cursor operation
     * and return the copy instead.  The copy is freed on the next cursor operation.  This allows
     * memory sanitizers to detect inappropriate references to memory owned by cursors., a boolean
     * flag; default \c false.}
     * @config{&nbsp;&nbsp;&nbsp;&nbsp;cursor_reposition, if true\, for
     * operations with snapshot isolation the cursor temporarily releases any page that requires
     * force eviction\, then repositions back to the page for further operations.  A page release
     * encourages eviction of hot or large pages\, which is more likely to succeed without a cursor
     * keeping the page pinned., a boolean flag; default \c false.}
     * @config{&nbsp;&nbsp;&nbsp;&nbsp;
     * eviction, if true\, modify internal algorithms to change skew to force history store eviction
     * to happen more aggressively.  This includes but is not limited to not skewing newest\, not
     * favoring leaf pages\, and modifying the eviction score mechanism., a boolean flag; default \c
     * false.}
     * @config{&nbsp;&nbsp;&nbsp;&nbsp;eviction_checkpoint_ts_ordering, if true\, act as if
     * eviction is being run in parallel to checkpoint.  We should return EBUSY in eviction if we
     * detect any timestamp ordering issue., a boolean flag; default \c false.}
     * @config{&nbsp;&nbsp;&nbsp;&nbsp;log_retention, adjust log removal to retain at least this
     * number of log files.  (Warning: this option can remove log files required for recovery if no
     * checkpoints have yet been done and the number of log files exceeds the configured value.  As
     * WiredTiger cannot detect the difference between a system that has not yet checkpointed and
     * one that will never checkpoint\, it might discard log files before any checkpoint is done.)
     * Ignored if set to 0., an integer between \c 0 and \c 1024; default \c 0.}
     * @config{&nbsp;&nbsp;&nbsp;&nbsp;realloc_exact, if true\, reallocation of memory will only
     * provide the exact amount requested.  This will help with spotting memory allocation issues
     * more easily., a boolean flag; default \c false.}
     * @config{&nbsp;&nbsp;&nbsp;&nbsp;
     * realloc_malloc, if true\, every realloc call will force a new memory allocation by using
     * malloc., a boolean flag; default \c false.}
     * @config{&nbsp;&nbsp;&nbsp;&nbsp;rollback_error,
     * return a WT_ROLLBACK error from a transaction operation about every Nth operation to simulate
     * a collision., an integer between \c 0 and \c 10M; default \c 0.}
     * @config{&nbsp;&nbsp;&nbsp;&nbsp;slow_checkpoint, if true\, slow down checkpoint creation by
     * slowing down internal page processing., a boolean flag; default \c false.}
     * @config{&nbsp;&nbsp;&nbsp;&nbsp;stress_skiplist, Configure various internal parameters to
     * encourage race conditions and other issues with internal skip lists\, e.g.  using a more
     * dense representation., a boolean flag; default \c false.}
     * @config{&nbsp;&nbsp;&nbsp;&nbsp;
     * table_logging, if true\, write transaction related information to the log for all
     * operations\, even operations for tables with logging turned off.  This additional logging
     * information is intended for debugging and is informational only\, that is\, it is ignored
     * during recovery., a boolean flag; default \c false.}
     * @config{&nbsp;&nbsp;&nbsp;&nbsp;
     * tiered_flush_error_continue, on a write to tiered storage\, continue when an error occurs., a
     * boolean flag; default \c false.}
     * @config{&nbsp;&nbsp;&nbsp;&nbsp;update_restore_evict, if
     * true\, control all dirty page evictions through forcing update restore eviction., a boolean
     * flag; default \c false.}
     * @config{ ),,}
     * @config{error_prefix, prefix string for error messages., a string; default empty.}
     * @config{eviction = (, eviction configuration options., a set of related configuration options
     * defined as follows.}
     * @config{&nbsp;&nbsp;&nbsp;&nbsp;evict_sample_inmem, If no in-memory ref
     * is found on the root page\, attempt to locate a random in-memory page by examining all
     * entries on the root page., a boolean flag; default \c true.}
     * @config{&nbsp;&nbsp;&nbsp;&nbsp;
     * threads_max, maximum number of threads WiredTiger will start to help evict pages from cache.
     * The number of threads started will vary depending on the current eviction load.  Each
     * eviction worker thread uses a session from the configured session_max., an integer between \c
     * 1 and \c 20; default \c 8.}
     * @config{&nbsp;&nbsp;&nbsp;&nbsp;threads_min, minimum number of
     * threads WiredTiger will start to help evict pages from cache.  The number of threads
     * currently running will vary depending on the current eviction load., an integer between \c 1
     * and \c 20; default \c 1.}
     * @config{ ),,}
     * @config{eviction_checkpoint_target, perform eviction at the beginning of checkpoints to bring
     * the dirty content in cache to this level.  It is a percentage of the cache size if the value
     * is within the range of 0 to 100 or an absolute size when greater than 100. The value is not
     * allowed to exceed the \c cache_size.  Ignored if set to zero., an integer between \c 0 and \c
     * 10TB; default \c 1.}
     * @config{eviction_dirty_target, perform eviction in worker threads when the cache contains at
     * least this much dirty content.  It is a percentage of the cache size if the value is within
     * the range of 1 to 100 or an absolute size when greater than 100. The value is not allowed to
     * exceed the \c cache_size and has to be lower than its counterpart \c eviction_dirty_trigger.,
     * an integer between \c 1 and \c 10TB; default \c 5.}
     * @config{eviction_dirty_trigger, trigger application threads to perform eviction when the
     * cache contains at least this much dirty content.  It is a percentage of the cache size if the
     * value is within the range of 1 to 100 or an absolute size when greater than 100. The value is
     * not allowed to exceed the \c cache_size and has to be greater than its counterpart \c
     * eviction_dirty_target.  This setting only alters behavior if it is lower than
     * eviction_trigger., an integer between \c 1 and \c 10TB; default \c 20.}
     * @config{eviction_target, perform eviction in worker threads when the cache contains at least
     * this much content.  It is a percentage of the cache size if the value is within the range of
     * 10 to 100 or an absolute size when greater than 100. The value is not allowed to exceed the
     * \c cache_size and has to be lower than its counterpart \c eviction_trigger., an integer
     * between \c 10 and \c 10TB; default \c 80.}
     * @config{eviction_trigger, trigger application threads to perform eviction when the cache
     * contains at least this much content.  It is a percentage of the cache size if the value is
     * within the range of 10 to 100 or an absolute size when greater than 100. The value is not
     * allowed to exceed the \c cache_size and has to be greater than its counterpart \c
     * eviction_target., an integer between \c 10 and \c 10TB; default \c 95.}
     * @config{eviction_updates_target, perform eviction in worker threads when the cache contains
     * at least this many bytes of updates.  It is a percentage of the cache size if the value is
     * within the range of 0 to 100 or an absolute size when greater than 100. Calculated as half of
     * \c eviction_dirty_target by default.  The value is not allowed to exceed the \c cache_size
     * and has to be lower than its counterpart \c eviction_updates_trigger., an integer between \c
     * 0 and \c 10TB; default \c 0.}
     * @config{eviction_updates_trigger, trigger application threads to perform eviction when the
     * cache contains at least this many bytes of updates.  It is a percentage of the cache size if
     * the value is within the range of 1 to 100 or an absolute size when greater than 100\.
     * Calculated as half of \c eviction_dirty_trigger by default.  The value is not allowed to
     * exceed the \c cache_size and has to be greater than its counterpart \c
     * eviction_updates_target.  This setting only alters behavior if it is lower than \c
     * eviction_trigger., an integer between \c 0 and \c 10TB; default \c 0.}
     * @config{extra_diagnostics, enable additional diagnostics in WiredTiger.  These additional
     * diagnostics include diagnostic assertions that can cause WiredTiger to abort when an invalid
     * state is detected.  Options are given as a list\, such as
     * <code>"extra_diagnostics=[out_of_order\,visibility]"</code>. Choosing \c all enables all
     * assertions.  When WiredTiger is compiled with \c HAVE_DIAGNOSTIC=1 all assertions are enabled
     * and cannot be reconfigured., a list\, with values chosen from the following options: \c
     * "all"\, \c "checkpoint_validate"\, \c "cursor_check"\, \c "disk_validate"\, \c
     * "eviction_check"\, \c "generation_check"\, \c "hs_validate"\, \c "key_out_of_order"\, \c
     * "log_validate"\, \c "prepared"\, \c "slow_operation"\, \c "txn_visibility"; default \c [].}
     * @config{file_manager = (, control how file handles are managed., a set of related
     * configuration options defined as follows.}
     * @config{&nbsp;&nbsp;&nbsp;&nbsp;
     * close_handle_minimum, number of handles open before the file manager will look for handles to
     * close., an integer greater than or equal to \c 0; default \c 250.}
     * @config{&nbsp;&nbsp;&nbsp;&nbsp;close_idle_time, amount of time in seconds a file handle
     * needs to be idle before attempting to close it.  A setting of 0 means that idle handles are
     * not closed., an integer between \c 0 and \c 100000; default \c 30.}
     * @config{&nbsp;&nbsp;&nbsp;&nbsp;close_scan_interval, interval in seconds at which to check
     * for files that are inactive and close them., an integer between \c 1 and \c 100000; default
     * \c 10.}
     * @config{ ),,}
     * @config{generation_drain_timeout_ms, the number of milliseconds to wait for a resource to
     * drain before timing out in diagnostic mode.  Default will wait for 4 minutes\, 0 will wait
     * forever., an integer greater than or equal to \c 0; default \c 240000.}
     * @config{heuristic_controls = (, control the behavior of various optimizations.  This is
     * primarily used as a mechanism for rolling out changes to internal heuristics while providing
     * a mechanism for quickly reverting to prior behavior in the field., a set of related
     * configuration options defined as follows.}
     * @config{&nbsp;&nbsp;&nbsp;&nbsp;
     * checkpoint_cleanup_obsolete_tw_pages_dirty_max, maximum number of obsolete time window pages
     * that can be marked as dirty per btree in a single checkpoint by the checkpoint cleanup., an
     * integer between \c 0 and \c 100000; default \c 100.}
     * @config{&nbsp;&nbsp;&nbsp;&nbsp;
     * eviction_obsolete_tw_pages_dirty_max, maximum number of obsolete time window pages that can
     * be marked dirty per btree in a single checkpoint by the eviction threads., an integer between
     * \c 0 and \c 100000; default \c 100.}
     * @config{&nbsp;&nbsp;&nbsp;&nbsp;obsolete_tw_btree_max,
     * maximum number of btrees that can be checked for obsolete time window cleanup in a single
     * checkpoint., an integer between \c 0 and \c 500000; default \c 100.}
     * @config{ ),,}
     * @config{history_store = (, history store configuration options., a set of related
     * configuration options defined as follows.}
     * @config{&nbsp;&nbsp;&nbsp;&nbsp;file_max, the
     * maximum number of bytes that WiredTiger is allowed to use for its history store mechanism.
     * If the history store file exceeds this size\, a panic will be triggered.  The default value
     * means that the history store file is unbounded and may use as much space as the filesystem
     * will accommodate.  The minimum non-zero setting is 100MB., an integer greater than or equal
     * to \c 0; default \c 0.}
     * @config{ ),,}
     * @config{io_capacity = (, control how many bytes per second are written and read.  Exceeding
     * the capacity results in throttling., a set of related configuration options defined as
     * follows.}
     * @config{&nbsp;&nbsp;&nbsp;&nbsp;chunk_cache, number of bytes per second available
     * to the chunk cache.  The minimum non-zero setting is 1MB., an integer between \c 0 and \c
     * 1TB; default \c 0.}
     * @config{&nbsp;&nbsp;&nbsp;&nbsp;total, number of bytes per second
     * available to all subsystems in total.  When set\, decisions about what subsystems are
     * throttled\, and in what proportion\, are made internally.  The minimum non-zero setting is
     * 1MB., an integer between \c 0 and \c 1TB; default \c 0.}
     * @config{ ),,}
     * @config{json_output, enable JSON formatted messages on the event handler interface.  Options
     * are given as a list\, where each option specifies an event handler category e.g.  'error'
     * represents the messages from the WT_EVENT_HANDLER::handle_error method., a list\, with values
     * chosen from the following options: \c "error"\, \c "message"; default \c [].}
     * @config{log = (, enable logging.  Enabling logging uses three sessions from the configured
     * session_max., a set of related configuration options defined as follows.}
     * @config{&nbsp;&nbsp;&nbsp;&nbsp;os_cache_dirty_pct, maximum dirty system buffer cache usage\,
     * as a percentage of the log's \c file_max.  If non-zero\, schedule writes for dirty blocks
     * belonging to the log in the system buffer cache after that percentage of the log has been
     * written into the buffer cache without an intervening file sync., an integer between \c 0 and
     * \c 100; default \c 0.}
     * @config{&nbsp;&nbsp;&nbsp;&nbsp;prealloc, pre-allocate log files., a
     * boolean flag; default \c true.}
     * @config{&nbsp;&nbsp;&nbsp;&nbsp;prealloc_init_count, initial
     * number of pre-allocated log files., an integer between \c 1 and \c 500; default \c 1.}
     * @config{&nbsp;&nbsp;&nbsp;&nbsp;remove, automatically remove unneeded log files., a boolean
     * flag; default \c true.}
     * @config{&nbsp;&nbsp;&nbsp;&nbsp;zero_fill, manually write zeroes into
     * log files., a boolean flag; default \c false.}
     * @config{ ),,}
     * @config{lsm_manager = (, configure database wide options for LSM tree management.  The LSM
     * manager is started automatically the first time an LSM tree is opened.  The LSM manager uses
     * a session from the configured session_max., a set of related configuration options defined as
     * follows.}
     * @config{&nbsp;&nbsp;&nbsp;&nbsp;merge, merge LSM chunks where possible., a boolean
     * flag; default \c true.}
     * @config{&nbsp;&nbsp;&nbsp;&nbsp;worker_thread_max, Configure a set of
     * threads to manage merging LSM trees in the database.  Each worker thread uses a session
     * handle from the configured session_max., an integer between \c 3 and \c 20; default \c 4.}
     * @config{ ),,}
     * @config{operation_timeout_ms, this option is no longer supported\, retained for backward
     * compatibility., an integer greater than or equal to \c 0; default \c 0.}
     * @config{operation_tracking = (, enable tracking of performance-critical functions.  See @ref
     * operation_tracking for more information., a set of related configuration options defined as
     * follows.}
     * @config{&nbsp;&nbsp;&nbsp;&nbsp;enabled, enable operation tracking subsystem., a
     * boolean flag; default \c false.}
     * @config{&nbsp;&nbsp;&nbsp;&nbsp;path, the name of a
     * directory into which operation tracking files are written.  The directory must already exist.
     * If the value is not an absolute path\, the path is relative to the database home (see @ref
     * absolute_path for more information)., a string; default \c ".".}
     * @config{ ),,}
     * @config{shared_cache = (, shared cache configuration options.  A database should configure
     * either a cache_size or a shared_cache not both.  Enabling a shared cache uses a session from
     * the configured session_max.  A shared cache can not have absolute values configured for cache
     * eviction settings., a set of related configuration options defined as follows.}
     * @config{&nbsp;&nbsp;&nbsp;&nbsp;chunk, the granularity that a shared cache is redistributed.,
     * an integer between \c 1MB and \c 10TB; default \c 10MB.}
     * @config{&nbsp;&nbsp;&nbsp;&nbsp;
     * name, the name of a cache that is shared between databases or \c "none" when no shared cache
     * is configured., a string; default \c none.}
     * @config{&nbsp;&nbsp;&nbsp;&nbsp;quota, maximum
     * size of cache this database can be allocated from the shared cache.  Defaults to the entire
     * shared cache size., an integer; default \c 0.}
     * @config{&nbsp;&nbsp;&nbsp;&nbsp;reserve,
     * amount of cache this database is guaranteed to have available from the shared cache.  This
     * setting is per database.  Defaults to the chunk size., an integer; default \c 0.}
     * @config{&nbsp;&nbsp;&nbsp;&nbsp;size, maximum memory to allocate for the shared cache.
     * Setting this will update the value if one is already set., an integer between \c 1MB and \c
     * 10TB; default \c 500MB.}
     * @config{ ),,}
     * @config{statistics, Maintain database statistics\, which may impact performance.  Choosing
     * "all" maintains all statistics regardless of cost\, "fast" maintains a subset of statistics
     * that are relatively inexpensive\, "none" turns off all statistics.  The "clear" configuration
     * resets statistics after they are gathered\, where appropriate (for example\, a cache size
     * statistic is not cleared\, while the count of cursor insert operations will be cleared). When
     * "clear" is configured for the database\, gathered statistics are reset each time a statistics
     * cursor is used to gather statistics\, as well as each time statistics are logged using the \c
     * statistics_log configuration.  See @ref statistics for more information., a list\, with
     * values chosen from the following options: \c "all"\, \c "cache_walk"\, \c "fast"\, \c
     * "none"\, \c "clear"\, \c "tree_walk"; default \c none.}
     * @config{statistics_log = (, log any statistics the database is configured to maintain\, to a
     * file.  See @ref statistics for more information.  Enabling the statistics log server uses a
     * session from the configured session_max., a set of related configuration options defined as
     * follows.}
     * @config{&nbsp;&nbsp;&nbsp;&nbsp;json, encode statistics in JSON format., a boolean
     * flag; default \c false.}
     * @config{&nbsp;&nbsp;&nbsp;&nbsp;on_close, log statistics on database
     * close., a boolean flag; default \c false.}
     * @config{&nbsp;&nbsp;&nbsp;&nbsp;sources, if
     * non-empty\, include statistics for the list of "file:" and "lsm:" data source URIs\, if they
     * are open at the time of the statistics logging., a list of strings; default empty.}
     * @config{&nbsp;&nbsp;&nbsp;&nbsp;timestamp, a timestamp prepended to each log record.  May
     * contain \c strftime conversion specifications.  When \c json is configured\, defaults to \c
     * "%Y-%m-%dT%H:%M:%S.000Z"., a string; default \c "%b %d %H:%M:%S".}
     * @config{&nbsp;&nbsp;&nbsp;&nbsp;wait, seconds to wait between each write of the log records;
     * setting this value above 0 configures statistics logging., an integer between \c 0 and \c
     * 100000; default \c 0.}
     * @config{ ),,}
     * @config{tiered_storage = (, enable tiered storage.  Enabling tiered storage may use one
     * session from the configured session_max., a set of related configuration options defined as
     * follows.}
     * @config{&nbsp;&nbsp;&nbsp;&nbsp;local_retention, time in seconds to retain data on
     * tiered storage on the local tier for faster read access., an integer between \c 0 and \c
     * 10000; default \c 300.}
     * @config{ ),,}
     * @config{verbose, enable messages for various subsystems and operations.  Options are given as
     * a list\, where each message type can optionally define an associated verbosity level\, such
     * as <code>"verbose=[eviction\,read:1\,rts:0]"</code>. Verbosity levels that can be provided
     * include <code>0</code> (INFO) and <code>1</code> through <code>5</code>\, corresponding to
     * (DEBUG_1) to (DEBUG_5). \c all is a special case that defines the verbosity level for all
     * categories not explicitly set in the config string., a list\, with values chosen from the
     * following options: \c "all"\, \c "api"\, \c "backup"\, \c "block"\, \c "block_cache"\, \c
     * "checkpoint"\, \c "checkpoint_cleanup"\, \c "checkpoint_progress"\, \c "chunkcache"\, \c
     * "compact"\, \c "compact_progress"\, \c "configuration"\, \c "error_returns"\, \c "eviction"\,
     * \c "fileops"\, \c "generation"\, \c "handleops"\, \c "history_store"\, \c
     * "history_store_activity"\, \c "log"\, \c "lsm"\, \c "lsm_manager"\, \c "metadata"\, \c
     * "mutex"\, \c "out_of_order"\, \c "overflow"\, \c "prefetch"\, \c "read"\, \c "reconcile"\, \c
     * "recovery"\, \c "recovery_progress"\, \c "rts"\, \c "salvage"\, \c "shared_cache"\, \c
     * "split"\, \c "temporary"\, \c "thread_group"\, \c "tiered"\, \c "timestamp"\, \c
     * "transaction"\, \c "verify"\, \c "version"\, \c "write"; default \c [].}
     * @configend
     * @errors
     */
    int __F(reconfigure)(WT_CONNECTION *connection, const char *config);

    /*!
     * The home directory of the connection.
     *
     * @snippet ex_all.c Get the database home directory
     *
     * @param connection the connection handle
     * @returns a pointer to a string naming the home directory
     */
    const char *__F(get_home)(WT_CONNECTION *connection);

    /*!
     * Compile a configuration string to be used with an API.  The string returned by this
     * method can be used with the indicated API call as its configuration argument.
     * Precompiled strings should be used where configuration parsing has proved to be a
     * performance bottleneck. The lifetime of a configuration string ends when the connection
     * is closed. The number of compilation strings that can be made is limited by
     * the \c compile_configuration_count configuration in ::wiredtiger_open .
     *
     * Configuration strings containing '%d' or '%s' can have values bound, see
     * WT_SESSION::bind_configuration.
     *
     * This API may change in future releases.
     *
     * @param connection the connection handle
     * @param method the API to the configuration string applies to, e.g.
     * \c "WT_SESSION.open_cursor"
     * @param str the configuration string to compile
     * @param compiled the returned configuration string
     * @errors
     */
    int __F(compile_configuration)(WT_CONNECTION *connection, const char *method,
        const char *str, const char **compiled);

    /*!
     * Add configuration options for a method.  See
     * @ref custom_ds_config_add for more information.
     *
     * @snippet ex_all.c Configure method configuration
     *
     * @param connection the connection handle
     * @param method the method being configured
     * @param uri the object type or NULL for all object types
     * @param config the additional configuration's name and default value
     * @param type the additional configuration's type (must be one of
     * \c "boolean"\, \c "int", \c "list" or \c "string")
     * @param check the additional configuration check string, or NULL if
     * none
     * @errors
     */
    int __F(configure_method)(WT_CONNECTION *connection,
        const char *method, const char *uri,
        const char *config, const char *type, const char *check);

    /*!
     * Return if opening this handle created the database.
     *
     * @snippet ex_all.c Check if the database is newly created
     *
     * @param connection the connection handle
     * @returns false (zero) if the connection existed before the call to
     * ::wiredtiger_open, true (non-zero) if it was created by opening this
     * handle.
     */
    int __F(is_new)(WT_CONNECTION *connection);

    /*!
     * @name Session handles
     * @{
     */
    /*!
     * Open a session.
     *
     * @snippet ex_all.c Open a session
     *
     * @param connection the connection handle
     * @param event_handler An event handler. If <code>NULL</code>, the
     * connection's event handler is used. See @ref event_message_handling
     * for more information.
     * @configstart{WT_CONNECTION.open_session, see dist/api_data.py}
     * @config{cache_cursors, enable caching of cursors for reuse.  Any calls to WT_CURSOR::close
     * for a cursor created in this session will mark the cursor as cached and keep it available to
     * be reused for later calls to WT_SESSION::open_cursor.  Cached cursors may be eventually
     * closed.  This value is inherited from ::wiredtiger_open \c cache_cursors., a boolean flag;
     * default \c true.}
     * @config{cache_max_wait_ms, the maximum number of milliseconds an application thread will wait
     * for space to be available in cache before giving up.  Default value will be the global
     * setting of the connection config., an integer greater than or equal to \c 0; default \c 0.}
     * @config{debug = (, configure debug specific behavior on a session.  Generally only used for
     * internal testing purposes., a set of related configuration options defined as follows.}
     * @config{&nbsp;&nbsp;&nbsp;&nbsp;checkpoint_fail_before_turtle_update, Fail before writing a
     * turtle file at the end of a checkpoint., a boolean flag; default \c false.}
     * @config{&nbsp;&nbsp;&nbsp;&nbsp;release_evict_page, Configure the session to evict the page
     * when it is released and no longer needed., a boolean flag; default \c false.}
     * @config{ ),,}
     * @config{ignore_cache_size, when set\, operations performed by this session ignore the cache
     * size and are not blocked when the cache is full.  Note that use of this option for operations
     * that create cache pressure can starve ordinary sessions that obey the cache size., a boolean
     * flag; default \c false.}
     * @config{isolation, the default isolation level for operations in this session., a string\,
     * chosen from the following options: \c "read-uncommitted"\, \c "read-committed"\, \c
     * "snapshot"; default \c snapshot.}
     * @config{prefetch = (, Enable automatic detection of scans by applications\, and attempt to
     * pre-fetch future content into the cache., a set of related configuration options defined as
     * follows.}
     * @config{&nbsp;&nbsp;&nbsp;&nbsp;enabled, whether pre-fetch is enabled for this
     * session., a boolean flag; default \c false.}
     * @config{ ),,}
     * @configend
     * @param[out] sessionp the new session handle
     * @errors
     */
    int __F(open_session)(WT_CONNECTION *connection,
        WT_EVENT_HANDLER *event_handler, const char *config,
        WT_SESSION **sessionp);
    /*! @} */

    /*!
     * @name Transactions
     * @{
     */
    /*!
     * Query the global transaction timestamp state.
     *
     * @snippet ex_all.c query timestamp
     *
     * @param connection the connection handle
     * @param[out] hex_timestamp a buffer that will be set to the
     * hexadecimal encoding of the timestamp being queried.  Must be large
     * enough to hold a NUL terminated, hex-encoded 8B timestamp (17 bytes).
     * @configstart{WT_CONNECTION.query_timestamp, see dist/api_data.py}
     * @config{get, specify which timestamp to query: \c all_durable returns the largest timestamp
     * such that all timestamps up to and including that value have been committed (possibly bounded
     * by the application-set \c durable timestamp); \c last_checkpoint returns the timestamp of the
     * most recent stable checkpoint; \c oldest_timestamp returns the most recent \c
     * oldest_timestamp set with WT_CONNECTION::set_timestamp; \c oldest_reader returns the minimum
     * of the read timestamps of all active readers; \c pinned returns the minimum of the \c
     * oldest_timestamp and the read timestamps of all active readers; \c recovery returns the
     * timestamp of the most recent stable checkpoint taken prior to a shutdown; \c stable_timestamp
     * returns the most recent \c stable_timestamp set with WT_CONNECTION::set_timestamp.  (The \c
     * oldest and \c stable arguments are deprecated short-hand for \c oldest_timestamp and \c
     * stable_timestamp\, respectively.) See @ref timestamp_global_api., a string\, chosen from the
     * following options: \c "all_durable"\, \c "last_checkpoint"\, \c "oldest"\, \c
     * "oldest_reader"\, \c "oldest_timestamp"\, \c "pinned"\, \c "recovery"\, \c "stable"\, \c
     * "stable_timestamp"; default \c all_durable.}
     * @configend
     *
     * A timestamp of 0 is returned if the timestamp is not available or has not been set.
     * @errors
     */
    int __F(query_timestamp)(
        WT_CONNECTION *connection, char *hex_timestamp, const char *config);

    /*!
     * Set a global transaction timestamp.
     *
     * @snippet ex_all.c set durable timestamp
     *
     * @snippet ex_all.c set oldest timestamp
     *
     * @snippet ex_all.c set stable timestamp
     *
     * @param connection the connection handle
     * @configstart{WT_CONNECTION.set_timestamp, see dist/api_data.py}
     * @config{durable_timestamp, temporarily set the system's maximum durable timestamp\, bounding
     * the timestamp returned by WT_CONNECTION::query_timestamp with the \c all_durable
     * configuration.  Calls to WT_CONNECTION::query_timestamp will ignore durable timestamps
     * greater than the specified value until a subsequent transaction commit advances the maximum
     * durable timestamp\, or rollback-to-stable resets the value.  See @ref timestamp_global_api.,
     * a string; default empty.}
     * @config{oldest_timestamp, future commits and queries will be no earlier than the specified
     * timestamp.  Values must be monotonically increasing.  The value must not be newer than the
     * current stable timestamp.  See @ref timestamp_global_api., a string; default empty.}
     * @config{stable_timestamp, checkpoints will not include commits that are newer than the
     * specified timestamp in tables configured with \c "log=(enabled=false)". Values must be
     * monotonically increasing.  The value must not be older than the current oldest timestamp.
     * See @ref timestamp_global_api., a string; default empty.}
     * @configend
     * @errors
     */
    int __F(set_timestamp)(
        WT_CONNECTION *connection, const char *config);

    /*!
     * Rollback tables to an earlier point in time, discarding all updates to checkpoint durable
     * tables that have commit times more recent than the current global stable timestamp.
     *
     * No updates made to logged tables or updates made without an associated commit timestamp
     * will be discarded. See @ref timestamp_misc.
     *
     * Applications must resolve all running transactions and close or reset all open cursors
     * before the call, and no other API calls should be made for the duration of the call.
     *
     * @snippet ex_all.c rollback to stable
     *
     * @param connection the connection handle
     * @configstart{WT_CONNECTION.rollback_to_stable, see dist/api_data.py}
     * @config{dryrun, perform the checks associated with RTS\, but don't modify any data., a
     * boolean flag; default \c false.}
     * @config{threads, maximum number of threads WiredTiger will start to help RTS. Each RTS worker
     * thread uses a session from the configured session_max., an integer between \c 0 and \c 10;
     * default \c 4.}
     * @configend
     * @errors
     * An error should occur only in the case of a system problem, and an application typically
     * will retry WT_CONNECTION::rollback_to_stable on error, or fail outright.
     */
    int __F(rollback_to_stable)(
        WT_CONNECTION *connection, const char *config);

    /*! @} */

    /*!
     * @name Extensions
     * @{
     */
    /*!
     * Load an extension.
     *
     * @snippet ex_all.c Load an extension
     *
     * @param connection the connection handle
     * @param path the filename of the extension module, or \c "local" to
     * search the current application binary for the initialization
     * function, see @ref extensions for more details.
     * @configstart{WT_CONNECTION.load_extension, see dist/api_data.py}
     * @config{config, configuration string passed to the entry point of the extension as its
     * WT_CONFIG_ARG argument., a string; default empty.}
     * @config{early_load, whether this extension should be loaded at the beginning of
     * ::wiredtiger_open.  Only applicable to extensions loaded via the wiredtiger_open
     * configurations string., a boolean flag; default \c false.}
     * @config{entry, the entry point of the extension\, called to initialize the extension when it
     * is loaded.  The signature of the function must match ::wiredtiger_extension_init., a string;
     * default \c wiredtiger_extension_init.}
     * @config{terminate, an optional function in the extension that is called before the extension
     * is unloaded during WT_CONNECTION::close.  The signature of the function must match
     * ::wiredtiger_extension_terminate., a string; default \c wiredtiger_extension_terminate.}
     * @configend
     * @errors
     */
    int __F(load_extension)(WT_CONNECTION *connection,
        const char *path, const char *config);

    /*!
     * Add a custom data source.  See @ref custom_data_sources for more
     * information.
     *
     * The application must first implement the WT_DATA_SOURCE interface
     * and then register the implementation with WiredTiger:
     *
     * @snippet ex_data_source.c WT_DATA_SOURCE register
     *
     * @param connection the connection handle
     * @param prefix the URI prefix for this data source, e.g., "file:"
     * @param data_source the application-supplied implementation of
     *  WT_DATA_SOURCE to manage this data source.
     * @configempty{WT_CONNECTION.add_data_source, see dist/api_data.py}
     * @errors
     */
    int __F(add_data_source)(WT_CONNECTION *connection, const char *prefix,
        WT_DATA_SOURCE *data_source, const char *config);

    /*!
     * Add a custom collation function.
     *
     * The application must first implement the WT_COLLATOR interface and
     * then register the implementation with WiredTiger:
     *
     * @snippet ex_all.c WT_COLLATOR register
     *
     * @param connection the connection handle
     * @param name the name of the collation to be used in calls to
     *  WT_SESSION::create, may not be \c "none"
     * @param collator the application-supplied collation handler
     * @configempty{WT_CONNECTION.add_collator, see dist/api_data.py}
     * @errors
     */
    int __F(add_collator)(WT_CONNECTION *connection,
        const char *name, WT_COLLATOR *collator, const char *config);

    /*!
     * Add a compression function.
     *
     * The application must first implement the WT_COMPRESSOR interface
     * and then register the implementation with WiredTiger:
     *
     * @snippet nop_compress.c WT_COMPRESSOR initialization structure
     *
     * @snippet nop_compress.c WT_COMPRESSOR initialization function
     *
     * @param connection the connection handle
     * @param name the name of the compression function to be used in calls
     *  to WT_SESSION::create, may not be \c "none"
     * @param compressor the application-supplied compression handler
     * @configempty{WT_CONNECTION.add_compressor, see dist/api_data.py}
     * @errors
     */
    int __F(add_compressor)(WT_CONNECTION *connection,
        const char *name, WT_COMPRESSOR *compressor, const char *config);

    /*!
     * Add an encryption function.
     *
     * The application must first implement the WT_ENCRYPTOR interface
     * and then register the implementation with WiredTiger:
     *
     * @snippet nop_encrypt.c WT_ENCRYPTOR initialization structure
     *
     * @snippet nop_encrypt.c WT_ENCRYPTOR initialization function
     *
     * @param connection the connection handle
     * @param name the name of the encryption function to be used in calls
     *  to WT_SESSION::create, may not be \c "none"
     * @param encryptor the application-supplied encryption handler
     * @configempty{WT_CONNECTION.add_encryptor, see dist/api_data.py}
     * @errors
     */
    int __F(add_encryptor)(WT_CONNECTION *connection,
        const char *name, WT_ENCRYPTOR *encryptor, const char *config);

    /*!
     * Add a custom extractor for index keys or column groups.
     *
     * The application must first implement the WT_EXTRACTOR interface and
     * then register the implementation with WiredTiger:
     *
     * @snippet ex_all.c WT_EXTRACTOR register
     *
     * @param connection the connection handle
     * @param name the name of the extractor to be used in calls to
     *  WT_SESSION::create, may not be \c "none"
     * @param extractor the application-supplied extractor
     * @configempty{WT_CONNECTION.add_extractor, see dist/api_data.py}
     * @errors
     */
    int __F(add_extractor)(WT_CONNECTION *connection, const char *name,
        WT_EXTRACTOR *extractor, const char *config);

    /*!
     * Configure a custom file system.
     *
     * This method can only be called from an early loaded extension
     * module. The application must first implement the WT_FILE_SYSTEM
     * interface and then register the implementation with WiredTiger:
     *
     * @snippet ex_file_system.c WT_FILE_SYSTEM register
     *
     * @param connection the connection handle
     * @param fs the populated file system structure
     * @configempty{WT_CONNECTION.set_file_system, see dist/api_data.py}
     * @errors
     */
    int __F(set_file_system)(
        WT_CONNECTION *connection, WT_FILE_SYSTEM *fs, const char *config);

#if !defined(DOXYGEN)
#if !defined(SWIG)
    /*!
     * Add a storage source implementation.
     *
     * The application must first implement the WT_STORAGE_SOURCE
     * interface and then register the implementation with WiredTiger:
     *
     * @snippet ex_storage_source.c WT_STORAGE_SOURCE register
     *
     * @param connection the connection handle
     * @param name the name of the storage source implementation
     * @param storage_source the populated storage source structure
     * @configempty{WT_CONNECTION.add_storage_source, see dist/api_data.py}
     * @errors
     */
    int __F(add_storage_source)(WT_CONNECTION *connection, const char *name,
        WT_STORAGE_SOURCE *storage_source, const char *config);
#endif

    /*!
     * Get a storage source implementation.
     *
     * Look up a storage source by name and return it. The returned storage source
     * must be released by calling WT_STORAGE_SOURCE::terminate.
     *
     * @snippet ex_storage_source.c WT_STORAGE_SOURCE register
     *
     * @param connection the connection handle
     * @param name the name of the storage source implementation
     * @param storage_source the storage source structure
     * @errors
     */
    int __F(get_storage_source)(WT_CONNECTION *connection, const char *name,
        WT_STORAGE_SOURCE **storage_sourcep);
#endif

    /*!
     * Return a reference to the WiredTiger extension functions.
     *
     * @snippet ex_data_source.c WT_EXTENSION_API declaration
     *
     * @param wt_conn the WT_CONNECTION handle
     * @returns a reference to a WT_EXTENSION_API structure.
     */
    WT_EXTENSION_API *__F(get_extension_api)(WT_CONNECTION *wt_conn);
    /*! @} */
};

/*!
 * Open a connection to a database.
 *
 * @snippet ex_all.c Open a connection
 *
 * @param home The path to the database home directory.  See @ref home
 * for more information.
 * @param event_handler An event handler. If <code>NULL</code>, a default
 * event handler is installed that writes error messages to stderr. See
 * @ref event_message_handling for more information.
 * @configstart{wiredtiger_open, see dist/api_data.py}
 * @config{backup_restore_target, If non-empty and restoring from a backup\, restore only the table
 * object targets listed.  WiredTiger will remove all the metadata entries for the tables that are
 * not listed in the list from the reconstructed metadata.  The target list must include URIs of
 * type \c table:., a list of strings; default empty.}
 * @config{block_cache = (, block cache configuration options., a set of related configuration
 * options defined as follows.}
 * @config{&nbsp;&nbsp;&nbsp;&nbsp;blkcache_eviction_aggression,
 * seconds an unused block remains in the cache before it is evicted., an integer between \c 1 and
 * \c 7200; default \c 1800.}
 * @config{&nbsp;&nbsp;&nbsp;&nbsp;cache_on_checkpoint, cache blocks
 * written by a checkpoint., a boolean flag; default \c true.}
 * @config{&nbsp;&nbsp;&nbsp;&nbsp;
 * cache_on_writes, cache blocks as they are written (other than checkpoint blocks)., a boolean
 * flag; default \c true.}
 * @config{&nbsp;&nbsp;&nbsp;&nbsp;enabled, enable block cache., a boolean
 * flag; default \c false.}
 * @config{&nbsp;&nbsp;&nbsp;&nbsp;full_target, the fraction of the block
 * cache that must be full before eviction will remove unused blocks., an integer between \c 30 and
 * \c 100; default \c 95.}
 * @config{&nbsp;&nbsp;&nbsp;&nbsp;hashsize, number of buckets in the
 * hashtable that keeps track of blocks., an integer between \c 512 and \c 256K; default \c 32768.}
 * @config{&nbsp;&nbsp;&nbsp;&nbsp;max_percent_overhead, maximum tolerated overhead expressed as the
 * number of blocks added and removed as percent of blocks looked up; cache population and eviction
 * will be suppressed if the overhead exceeds the threshold., an integer between \c 1 and \c 500;
 * default \c 10.}
 * @config{&nbsp;&nbsp;&nbsp;&nbsp;nvram_path, the absolute path to the file system
 * mounted on the NVRAM device., a string; default empty.}
 * @config{&nbsp;&nbsp;&nbsp;&nbsp;
 * percent_file_in_dram, bypass cache for a file if the set percentage of the file fits in system
 * DRAM (as specified by block_cache.system_ram)., an integer between \c 0 and \c 100; default \c
 * 50.}
 * @config{&nbsp;&nbsp;&nbsp;&nbsp;size, maximum memory to allocate for the block cache., an
 * integer between \c 0 and \c 10TB; default \c 0.}
 * @config{&nbsp;&nbsp;&nbsp;&nbsp;system_ram, the
 * bytes of system DRAM available for caching filesystem blocks., an integer between \c 0 and \c
 * 1024GB; default \c 0.}
 * @config{&nbsp;&nbsp;&nbsp;&nbsp;type, cache location: DRAM or NVRAM., a
 * string; default empty.}
 * @config{ ),,}
 * @config{buffer_alignment, in-memory alignment (in bytes) for buffers used for I/O. The default
 * value of -1 indicates a platform-specific alignment value should be used (4KB on Linux systems
 * when direct I/O is configured\, zero elsewhere). If the configured alignment is larger than
 * default or configured object page sizes\, file allocation and page sizes are silently increased
 * to the buffer alignment size.  Requires the \c posix_memalign API. See @ref
 * tuning_system_buffer_cache_direct_io., an integer between \c -1 and \c 1MB; default \c -1.}
 * @config{builtin_extension_config, A structure where the keys are the names of builtin extensions
 * and the values are passed to WT_CONNECTION::load_extension as the \c config parameter (for
 * example\, <code>builtin_extension_config={zlib={compression_level=3}}</code>)., a string; default
 * empty.}
 * @config{cache_cursors, enable caching of cursors for reuse.  This is the default value for any
 * sessions created\, and can be overridden in configuring \c cache_cursors in
 * WT_CONNECTION.open_session., a boolean flag; default \c true.}
 * @config{cache_max_wait_ms, the maximum number of milliseconds an application thread will wait for
 * space to be available in cache before giving up.  Default will wait forever., an integer greater
 * than or equal to \c 0; default \c 0.}
 * @config{cache_overhead, assume the heap allocator overhead is the specified percentage\, and
 * adjust the cache usage by that amount (for example\, if there is 10GB of data in cache\, a
 * percentage of 10 means WiredTiger treats this as 11GB). This value is configurable because
 * different heap allocators have different overhead and different workloads will have different
 * heap allocation sizes and patterns\, therefore applications may need to adjust this value based
 * on allocator choice and behavior in measured workloads., an integer between \c 0 and \c 30;
 * default \c 8.}
 * @config{cache_size, maximum heap memory to allocate for the cache.  A database should configure
 * either \c cache_size or \c shared_cache but not both., an integer between \c 1MB and \c 10TB;
 * default \c 100MB.}
 * @config{cache_stuck_timeout_ms, the number of milliseconds to wait before a stuck cache times out
 * in diagnostic mode.  Default will wait for 5 minutes\, 0 will wait forever., an integer greater
 * than or equal to \c 0; default \c 300000.}
 * @config{checkpoint = (, periodically checkpoint the database.  Enabling the checkpoint server
 * uses a session from the configured \c session_max., a set of related configuration options
 * defined as follows.}
 * @config{&nbsp;&nbsp;&nbsp;&nbsp;log_size, wait for this amount of log record
 * bytes to be written to the log between each checkpoint.  If non-zero\, this value will use a
 * minimum of the log file size.  A database can configure both log_size and wait to set an upper
 * bound for checkpoints; setting this value above 0 configures periodic checkpoints., an integer
 * between \c 0 and \c 2GB; default \c 0.}
 * @config{&nbsp;&nbsp;&nbsp;&nbsp;wait, seconds to wait
 * between each checkpoint; setting this value above 0 configures periodic checkpoints., an integer
 * between \c 0 and \c 100000; default \c 0.}
 * @config{ ),,}
 * @config{checkpoint_cleanup = (, periodically checkpoint cleanup the database., a set of related
 * configuration options defined as follows.}
 * @config{&nbsp;&nbsp;&nbsp;&nbsp;method, control how
 * aggressively obsolete content is removed by reading the internal pages.  Default to none\, which
 * means no additional work is done to find obsolete content., a string\, chosen from the following
 * options: \c "none"\, \c "reclaim_space"; default \c none.}
 * @config{&nbsp;&nbsp;&nbsp;&nbsp;wait,
 * seconds to wait between each checkpoint cleanup., an integer between \c 60 and \c 100000; default
 * \c 300.}
 * @config{ ),,}
 * @config{checkpoint_sync, flush files to stable storage when closing or writing checkpoints., a
 * boolean flag; default \c true.}
 * @config{chunk_cache = (, chunk cache configuration options., a set of related configuration
 * options defined as follows.}
 * @config{&nbsp;&nbsp;&nbsp;&nbsp;capacity, maximum memory or storage
 * to use for the chunk cache., an integer between \c 512KB and \c 100TB; default \c 10GB.}
 * @config{&nbsp;&nbsp;&nbsp;&nbsp;chunk_cache_evict_trigger, chunk cache percent full that triggers
 * eviction., an integer between \c 0 and \c 100; default \c 90.}
 * @config{&nbsp;&nbsp;&nbsp;&nbsp;
 * chunk_size, size of cached chunks., an integer between \c 512KB and \c 100GB; default \c 1MB.}
 * @config{&nbsp;&nbsp;&nbsp;&nbsp;enabled, enable chunk cache., a boolean flag; default \c false.}
 * @config{&nbsp;&nbsp;&nbsp;&nbsp;hashsize, number of buckets in the hashtable that keeps track of
 * objects., an integer between \c 64 and \c 1048576; default \c 1024.}
 * @config{&nbsp;&nbsp;&nbsp;&nbsp;pinned, List of "table:" URIs exempt from cache eviction.
 * Capacity config overrides this\, tables exceeding capacity will not be fully retained.  Table
 * names can appear in both this and the preload list\, but not in both this and the exclude list.
 * Duplicate names are allowed., a list of strings; default empty.}
 * @config{&nbsp;&nbsp;&nbsp;&nbsp;
 * storage_path, the path (absolute or relative) to the file used as cache location.  This should be
 * on a filesystem that supports file truncation.  All filesystems in common use meet this
 * criteria., a string; default empty.}
 * @config{ ),,}
 * @config{compatibility = (, set compatibility version of database.  Changing the compatibility
 * version requires that there are no active operations for the duration of the call., a set of
 * related configuration options defined as follows.}
 * @config{&nbsp;&nbsp;&nbsp;&nbsp;release,
 * compatibility release version string., a string; default empty.}
 * @config{&nbsp;&nbsp;&nbsp;&nbsp;
 * require_max, required maximum compatibility version of existing data files.  Must be greater than
 * or equal to any release version set in the \c release setting.  Has no effect if creating the
 * database., a string; default empty.}
 * @config{&nbsp;&nbsp;&nbsp;&nbsp;require_min, required
 * minimum compatibility version of existing data files.  Must be less than or equal to any release
 * version set in the \c release setting.  Has no effect if creating the database., a string;
 * default empty.}
 * @config{ ),,}
 * @config{compile_configuration_count, the number of configuration strings that can be precompiled.
 * Some configuration strings are compiled internally when the connection is opened., an integer
 * greater than or equal to \c 500; default \c 1000.}
 * @config{config_base, write the base configuration file if creating the database.  If \c false in
 * the config passed directly to ::wiredtiger_open\, will ignore any existing base configuration
 * file in addition to not creating one.  See @ref config_base for more information., a boolean
 * flag; default \c true.}
 * @config{create, create the database if it does not exist., a boolean flag; default \c false.}
 * @config{debug_mode = (, control the settings of various extended debugging features., a set of
 * related configuration options defined as follows.}
 * @config{&nbsp;&nbsp;&nbsp;&nbsp;
 * background_compact, if true\, background compact aggressively removes compact statistics for a
 * file and decreases the max amount of time a file can be skipped for., a boolean flag; default \c
 * false.}
 * @config{&nbsp;&nbsp;&nbsp;&nbsp;checkpoint_retention, adjust log removal to retain the
 * log records of this number of checkpoints.  Zero or one means perform normal removal., an integer
 * between \c 0 and \c 1024; default \c 0.}
 * @config{&nbsp;&nbsp;&nbsp;&nbsp;configuration, if true\,
 * display invalid cache configuration warnings., a boolean flag; default \c false.}
 * @config{&nbsp;&nbsp;&nbsp;&nbsp;corruption_abort, if true and built in diagnostic mode\, dump
 * core in the case of data corruption., a boolean flag; default \c true.}
 * @config{&nbsp;&nbsp;&nbsp;&nbsp;cursor_copy, if true\, use the system allocator to make a copy of
 * any data returned by a cursor operation and return the copy instead.  The copy is freed on the
 * next cursor operation.  This allows memory sanitizers to detect inappropriate references to
 * memory owned by cursors., a boolean flag; default \c false.}
 * @config{&nbsp;&nbsp;&nbsp;&nbsp;
 * cursor_reposition, if true\, for operations with snapshot isolation the cursor temporarily
 * releases any page that requires force eviction\, then repositions back to the page for further
 * operations.  A page release encourages eviction of hot or large pages\, which is more likely to
 * succeed without a cursor keeping the page pinned., a boolean flag; default \c false.}
 * @config{&nbsp;&nbsp;&nbsp;&nbsp;eviction, if true\, modify internal algorithms to change skew to
 * force history store eviction to happen more aggressively.  This includes but is not limited to
 * not skewing newest\, not favoring leaf pages\, and modifying the eviction score mechanism., a
 * boolean flag; default \c false.}
 * @config{&nbsp;&nbsp;&nbsp;&nbsp;eviction_checkpoint_ts_ordering,
 * if true\, act as if eviction is being run in parallel to checkpoint.  We should return EBUSY in
 * eviction if we detect any timestamp ordering issue., a boolean flag; default \c false.}
 * @config{&nbsp;&nbsp;&nbsp;&nbsp;log_retention, adjust log removal to retain at least this number
 * of log files.  (Warning: this option can remove log files required for recovery if no checkpoints
 * have yet been done and the number of log files exceeds the configured value.  As WiredTiger
 * cannot detect the difference between a system that has not yet checkpointed and one that will
 * never checkpoint\, it might discard log files before any checkpoint is done.) Ignored if set to
 * 0., an integer between \c 0 and \c 1024; default \c 0.}
 * @config{&nbsp;&nbsp;&nbsp;&nbsp;
 * realloc_exact, if true\, reallocation of memory will only provide the exact amount requested.
 * This will help with spotting memory allocation issues more easily., a boolean flag; default \c
 * false.}
 * @config{&nbsp;&nbsp;&nbsp;&nbsp;realloc_malloc, if true\, every realloc call will force a
 * new memory allocation by using malloc., a boolean flag; default \c false.}
 * @config{&nbsp;&nbsp;&nbsp;&nbsp;rollback_error, return a WT_ROLLBACK error from a transaction
 * operation about every Nth operation to simulate a collision., an integer between \c 0 and \c 10M;
 * default \c 0.}
 * @config{&nbsp;&nbsp;&nbsp;&nbsp;slow_checkpoint, if true\, slow down checkpoint
 * creation by slowing down internal page processing., a boolean flag; default \c false.}
 * @config{&nbsp;&nbsp;&nbsp;&nbsp;stress_skiplist, Configure various internal parameters to
 * encourage race conditions and other issues with internal skip lists\, e.g.  using a more dense
 * representation., a boolean flag; default \c false.}
 * @config{&nbsp;&nbsp;&nbsp;&nbsp;
 * table_logging, if true\, write transaction related information to the log for all operations\,
 * even operations for tables with logging turned off.  This additional logging information is
 * intended for debugging and is informational only\, that is\, it is ignored during recovery., a
 * boolean flag; default \c false.}
 * @config{&nbsp;&nbsp;&nbsp;&nbsp;tiered_flush_error_continue, on
 * a write to tiered storage\, continue when an error occurs., a boolean flag; default \c false.}
 * @config{&nbsp;&nbsp;&nbsp;&nbsp;update_restore_evict, if true\, control all dirty page evictions
 * through forcing update restore eviction., a boolean flag; default \c false.}
 * @config{ ),,}
 * @config{direct_io, Use \c O_DIRECT on POSIX systems\, and \c FILE_FLAG_NO_BUFFERING on Windows to
 * access files.  Options are given as a list\, such as <code>"direct_io=[data]"</code>. Configuring
 * \c direct_io requires care; see @ref tuning_system_buffer_cache_direct_io for important warnings.
 * Including \c "data" will cause WiredTiger data files\, including WiredTiger internal data files\,
 * to use direct I/O; including \c "log" will cause WiredTiger log files to use direct I/O;
 * including \c "checkpoint" will cause WiredTiger data files opened using a (read-only) checkpoint
 * cursor to use direct I/O. \c direct_io should be combined with \c write_through to get the
 * equivalent of \c O_DIRECT on Windows., a list\, with values chosen from the following options: \c
 * "checkpoint"\, \c "data"\, \c "log"; default empty.}
 * @config{encryption = (, configure an encryptor for system wide metadata and logs.  If a system
 * wide encryptor is set\, it is also used for encrypting data files and tables\, unless encryption
 * configuration is explicitly set for them when they are created with WT_SESSION::create., a set of
 * related configuration options defined as follows.}
 * @config{&nbsp;&nbsp;&nbsp;&nbsp;keyid, An
 * identifier that identifies a unique instance of the encryptor.  It is stored in clear text\, and
 * thus is available when the WiredTiger database is reopened.  On the first use of a (name\, keyid)
 * combination\, the WT_ENCRYPTOR::customize function is called with the keyid as an argument., a
 * string; default empty.}
 * @config{&nbsp;&nbsp;&nbsp;&nbsp;name, Permitted values are \c "none" or a
 * custom encryption engine name created with WT_CONNECTION::add_encryptor.  See @ref encryption for
 * more information., a string; default \c none.}
 * @config{&nbsp;&nbsp;&nbsp;&nbsp;secretkey, A
 * string that is passed to the WT_ENCRYPTOR::customize function.  It is never stored in clear
 * text\, so must be given to any subsequent ::wiredtiger_open calls to reopen the database.  It
 * must also be provided to any "wt" commands used with this database., a string; default empty.}
 * @config{ ),,}
 * @config{error_prefix, prefix string for error messages., a string; default empty.}
 * @config{eviction = (, eviction configuration options., a set of related configuration options
 * defined as follows.}
 * @config{&nbsp;&nbsp;&nbsp;&nbsp;evict_sample_inmem, If no in-memory ref is
 * found on the root page\, attempt to locate a random in-memory page by examining all entries on
 * the root page., a boolean flag; default \c true.}
 * @config{&nbsp;&nbsp;&nbsp;&nbsp;threads_max,
 * maximum number of threads WiredTiger will start to help evict pages from cache.  The number of
 * threads started will vary depending on the current eviction load.  Each eviction worker thread
 * uses a session from the configured session_max., an integer between \c 1 and \c 20; default \c
 * 8.}
 * @config{&nbsp;&nbsp;&nbsp;&nbsp;threads_min, minimum number of threads WiredTiger will start
 * to help evict pages from cache.  The number of threads currently running will vary depending on
 * the current eviction load., an integer between \c 1 and \c 20; default \c 1.}
 * @config{ ),,}
 * @config{eviction_checkpoint_target, perform eviction at the beginning of checkpoints to bring the
 * dirty content in cache to this level.  It is a percentage of the cache size if the value is
 * within the range of 0 to 100 or an absolute size when greater than 100. The value is not allowed
 * to exceed the \c cache_size.  Ignored if set to zero., an integer between \c 0 and \c 10TB;
 * default \c 1.}
 * @config{eviction_dirty_target, perform eviction in worker threads when the cache contains at
 * least this much dirty content.  It is a percentage of the cache size if the value is within the
 * range of 1 to 100 or an absolute size when greater than 100. The value is not allowed to exceed
 * the \c cache_size and has to be lower than its counterpart \c eviction_dirty_trigger., an integer
 * between \c 1 and \c 10TB; default \c 5.}
 * @config{eviction_dirty_trigger, trigger application threads to perform eviction when the cache
 * contains at least this much dirty content.  It is a percentage of the cache size if the value is
 * within the range of 1 to 100 or an absolute size when greater than 100. The value is not allowed
 * to exceed the \c cache_size and has to be greater than its counterpart \c eviction_dirty_target.
 * This setting only alters behavior if it is lower than eviction_trigger., an integer between \c 1
 * and \c 10TB; default \c 20.}
 * @config{eviction_target, perform eviction in worker threads when the cache contains at least this
 * much content.  It is a percentage of the cache size if the value is within the range of 10 to 100
 * or an absolute size when greater than 100. The value is not allowed to exceed the \c cache_size
 * and has to be lower than its counterpart \c eviction_trigger., an integer between \c 10 and \c
 * 10TB; default \c 80.}
 * @config{eviction_trigger, trigger application threads to perform eviction when the cache contains
 * at least this much content.  It is a percentage of the cache size if the value is within the
 * range of 10 to 100 or an absolute size when greater than 100. The value is not allowed to exceed
 * the \c cache_size and has to be greater than its counterpart \c eviction_target., an integer
 * between \c 10 and \c 10TB; default \c 95.}
 * @config{eviction_updates_target, perform eviction in worker threads when the cache contains at
 * least this many bytes of updates.  It is a percentage of the cache size if the value is within
 * the range of 0 to 100 or an absolute size when greater than 100. Calculated as half of \c
 * eviction_dirty_target by default.  The value is not allowed to exceed the \c cache_size and has
 * to be lower than its counterpart \c eviction_updates_trigger., an integer between \c 0 and \c
 * 10TB; default \c 0.}
 * @config{eviction_updates_trigger, trigger application threads to perform eviction when the cache
 * contains at least this many bytes of updates.  It is a percentage of the cache size if the value
 * is within the range of 1 to 100 or an absolute size when greater than 100\. Calculated as half of
 * \c eviction_dirty_trigger by default.  The value is not allowed to exceed the \c cache_size and
 * has to be greater than its counterpart \c eviction_updates_target.  This setting only alters
 * behavior if it is lower than \c eviction_trigger., an integer between \c 0 and \c 10TB; default
 * \c 0.}
 * @config{exclusive, fail if the database already exists\, generally used with the \c create
 * option., a boolean flag; default \c false.}
 * @config{extensions, list of shared library extensions to load (using dlopen). Any values
 * specified to a library extension are passed to WT_CONNECTION::load_extension as the \c config
 * parameter (for example\, <code>extensions=(/path/ext.so={entry=my_entry})</code>)., a list of
 * strings; default empty.}
 * @config{extra_diagnostics, enable additional diagnostics in WiredTiger.  These additional
 * diagnostics include diagnostic assertions that can cause WiredTiger to abort when an invalid
 * state is detected.  Options are given as a list\, such as
 * <code>"extra_diagnostics=[out_of_order\,visibility]"</code>. Choosing \c all enables all
 * assertions.  When WiredTiger is compiled with \c HAVE_DIAGNOSTIC=1 all assertions are enabled and
 * cannot be reconfigured., a list\, with values chosen from the following options: \c "all"\, \c
 * "checkpoint_validate"\, \c "cursor_check"\, \c "disk_validate"\, \c "eviction_check"\, \c
 * "generation_check"\, \c "hs_validate"\, \c "key_out_of_order"\, \c "log_validate"\, \c
 * "prepared"\, \c "slow_operation"\, \c "txn_visibility"; default \c [].}
 * @config{file_extend, file size extension configuration.  If set\, extend files of the given type
 * in allocations of the given size\, instead of a block at a time as each new block is written.
 * For example\, <code>file_extend=(data=16MB)</code>. If set to 0\, disable file size extension for
 * the given type.  For log files\, the allowed range is between 100KB and 2GB; values larger than
 * the configured maximum log size and the default config would extend log files in allocations of
 * the maximum log file size., a list\, with values chosen from the following options: \c "data"\,
 * \c "log"; default empty.}
 * @config{file_manager = (, control how file handles are managed., a set of related configuration
 * options defined as follows.}
 * @config{&nbsp;&nbsp;&nbsp;&nbsp;close_handle_minimum, number of
 * handles open before the file manager will look for handles to close., an integer greater than or
 * equal to \c 0; default \c 250.}
 * @config{&nbsp;&nbsp;&nbsp;&nbsp;close_idle_time, amount of time
 * in seconds a file handle needs to be idle before attempting to close it.  A setting of 0 means
 * that idle handles are not closed., an integer between \c 0 and \c 100000; default \c 30.}
 * @config{&nbsp;&nbsp;&nbsp;&nbsp;close_scan_interval, interval in seconds at which to check for
 * files that are inactive and close them., an integer between \c 1 and \c 100000; default \c 10.}
 * @config{ ),,}
 * @config{generation_drain_timeout_ms, the number of milliseconds to wait for a resource to drain
 * before timing out in diagnostic mode.  Default will wait for 4 minutes\, 0 will wait forever., an
 * integer greater than or equal to \c 0; default \c 240000.}
 * @config{hash = (, manage resources used by hash bucket arrays.  All values must be a power of
 * two.  Note that setting large values can significantly increase memory usage inside WiredTiger.,
 * a set of related configuration options defined as follows.}
 * @config{&nbsp;&nbsp;&nbsp;&nbsp;
 * buckets, configure the number of hash buckets for most system hash arrays., an integer between \c
 * 64 and \c 65536; default \c 512.}
 * @config{&nbsp;&nbsp;&nbsp;&nbsp;dhandle_buckets, configure the
 * number of hash buckets for hash arrays relating to data handles., an integer between \c 64 and \c
 * 65536; default \c 512.}
 * @config{ ),,}
 * @config{heuristic_controls = (, control the behavior of various optimizations.  This is primarily
 * used as a mechanism for rolling out changes to internal heuristics while providing a mechanism
 * for quickly reverting to prior behavior in the field., a set of related configuration options
 * defined as follows.}
 * @config{&nbsp;&nbsp;&nbsp;&nbsp;
 * checkpoint_cleanup_obsolete_tw_pages_dirty_max, maximum number of obsolete time window pages that
 * can be marked as dirty per btree in a single checkpoint by the checkpoint cleanup., an integer
 * between \c 0 and \c 100000; default \c 100.}
 * @config{&nbsp;&nbsp;&nbsp;&nbsp;
 * eviction_obsolete_tw_pages_dirty_max, maximum number of obsolete time window pages that can be
 * marked dirty per btree in a single checkpoint by the eviction threads., an integer between \c 0
 * and \c 100000; default \c 100.}
 * @config{&nbsp;&nbsp;&nbsp;&nbsp;obsolete_tw_btree_max, maximum
 * number of btrees that can be checked for obsolete time window cleanup in a single checkpoint., an
 * integer between \c 0 and \c 500000; default \c 100.}
 * @config{ ),,}
 * @config{history_store = (, history store configuration options., a set of related configuration
 * options defined as follows.}
 * @config{&nbsp;&nbsp;&nbsp;&nbsp;file_max, the maximum number of
 * bytes that WiredTiger is allowed to use for its history store mechanism.  If the history store
 * file exceeds this size\, a panic will be triggered.  The default value means that the history
 * store file is unbounded and may use as much space as the filesystem will accommodate.  The
 * minimum non-zero setting is 100MB., an integer greater than or equal to \c 0; default \c 0.}
 * @config{ ),,}
 * @config{in_memory, keep data in memory only.  See @ref in_memory for more information., a boolean
 * flag; default \c false.}
 * @config{io_capacity = (, control how many bytes per second are written and read.  Exceeding the
 * capacity results in throttling., a set of related configuration options defined as follows.}
 * @config{&nbsp;&nbsp;&nbsp;&nbsp;chunk_cache, number of bytes per second available to the chunk
 * cache.  The minimum non-zero setting is 1MB., an integer between \c 0 and \c 1TB; default \c 0.}
 * @config{&nbsp;&nbsp;&nbsp;&nbsp;total, number of bytes per second available to all subsystems in
 * total.  When set\, decisions about what subsystems are throttled\, and in what proportion\, are
 * made internally.  The minimum non-zero setting is 1MB., an integer between \c 0 and \c 1TB;
 * default \c 0.}
 * @config{ ),,}
 * @config{json_output, enable JSON formatted messages on the event handler interface.  Options are
 * given as a list\, where each option specifies an event handler category e.g.  'error' represents
 * the messages from the WT_EVENT_HANDLER::handle_error method., a list\, with values chosen from
 * the following options: \c "error"\, \c "message"; default \c [].}
 * @config{log = (, enable logging.  Enabling logging uses three sessions from the configured
 * session_max., a set of related configuration options defined as follows.}
 * @config{&nbsp;&nbsp;&nbsp;&nbsp;compressor, configure a compressor for log records.  Permitted
 * values are \c "none" or a custom compression engine name created with
 * WT_CONNECTION::add_compressor.  If WiredTiger has builtin support for \c "lz4"\, \c "snappy"\, \c
 * "zlib" or \c "zstd" compression\, these names are also available.  See @ref compression for more
 * information., a string; default \c none.}
 * @config{&nbsp;&nbsp;&nbsp;&nbsp;enabled, enable logging
 * subsystem., a boolean flag; default \c false.}
 * @config{&nbsp;&nbsp;&nbsp;&nbsp;file_max, the
 * maximum size of log files., an integer between \c 100KB and \c 2GB; default \c 100MB.}
 * @config{&nbsp;&nbsp;&nbsp;&nbsp;os_cache_dirty_pct, maximum dirty system buffer cache usage\, as
 * a percentage of the log's \c file_max.  If non-zero\, schedule writes for dirty blocks belonging
 * to the log in the system buffer cache after that percentage of the log has been written into the
 * buffer cache without an intervening file sync., an integer between \c 0 and \c 100; default \c
 * 0.}
 * @config{&nbsp;&nbsp;&nbsp;&nbsp;path, the name of a directory into which log files are
 * written.  The directory must already exist.  If the value is not an absolute path\, the path is
 * relative to the database home (see @ref absolute_path for more information)., a string; default
 * \c ".".}
 * @config{&nbsp;&nbsp;&nbsp;&nbsp;prealloc, pre-allocate log files., a boolean flag;
 * default \c true.}
 * @config{&nbsp;&nbsp;&nbsp;&nbsp;prealloc_init_count, initial number of
 * pre-allocated log files., an integer between \c 1 and \c 500; default \c 1.}
 * @config{&nbsp;&nbsp;&nbsp;&nbsp;recover, run recovery or fail with an error if recovery needs to
 * run after an unclean shutdown., a string\, chosen from the following options: \c "error"\, \c
 * "on"; default \c on.}
 * @config{&nbsp;&nbsp;&nbsp;&nbsp;remove, automatically remove unneeded log
 * files., a boolean flag; default \c true.}
 * @config{&nbsp;&nbsp;&nbsp;&nbsp;zero_fill, manually
 * write zeroes into log files., a boolean flag; default \c false.}
 * @config{ ),,}
 * @config{lsm_manager = (, configure database wide options for LSM tree management.  The LSM
 * manager is started automatically the first time an LSM tree is opened.  The LSM manager uses a
 * session from the configured session_max., a set of related configuration options defined as
 * follows.}
 * @config{&nbsp;&nbsp;&nbsp;&nbsp;merge, merge LSM chunks where possible., a boolean
 * flag; default \c true.}
 * @config{&nbsp;&nbsp;&nbsp;&nbsp;worker_thread_max, Configure a set of
 * threads to manage merging LSM trees in the database.  Each worker thread uses a session handle
 * from the configured session_max., an integer between \c 3 and \c 20; default \c 4.}
 * @config{ ),,}
 * @config{mmap, Use memory mapping when accessing files in a read-only mode., a boolean flag;
 * default \c true.}
 * @config{mmap_all, Use memory mapping to read and write all data files.  May not be configured
 * with direct I/O., a boolean flag; default \c false.}
 * @config{multiprocess, permit sharing between processes (will automatically start an RPC server
 * for primary processes and use RPC for secondary processes). <b>Not yet supported in
 * WiredTiger</b>., a boolean flag; default \c false.}
 * @config{operation_timeout_ms, this option is no longer supported\, retained for backward
 * compatibility., an integer greater than or equal to \c 0; default \c 0.}
 * @config{operation_tracking = (, enable tracking of performance-critical functions.  See @ref
 * operation_tracking for more information., a set of related configuration options defined as
 * follows.}
 * @config{&nbsp;&nbsp;&nbsp;&nbsp;enabled, enable operation tracking subsystem., a
 * boolean flag; default \c false.}
 * @config{&nbsp;&nbsp;&nbsp;&nbsp;path, the name of a directory
 * into which operation tracking files are written.  The directory must already exist.  If the value
 * is not an absolute path\, the path is relative to the database home (see @ref absolute_path for
 * more information)., a string; default \c ".".}
 * @config{ ),,}
 * @config{prefetch = (, Enable automatic detection of scans by applications\, and attempt to
 * pre-fetch future content into the cache., a set of related configuration options defined as
 * follows.}
 * @config{&nbsp;&nbsp;&nbsp;&nbsp;available, whether the thread pool for the pre-fetch
 * functionality is started., a boolean flag; default \c false.}
 * @config{&nbsp;&nbsp;&nbsp;&nbsp;
 * default, whether pre-fetch is enabled for all sessions by default., a boolean flag; default \c
 * false.}
 * @config{ ),,}
 * @config{readonly, open connection in read-only mode.  The database must exist.  All methods that
 * may modify a database are disabled.  See @ref readonly for more information., a boolean flag;
 * default \c false.}
 * @config{salvage, open connection and salvage any WiredTiger-owned database and log files that it
 * detects as corrupted.  This call should only be used after getting an error return of
 * WT_TRY_SALVAGE. Salvage rebuilds files in place\, overwriting existing files.  We recommend
 * making a backup copy of all files with the WiredTiger prefix prior to passing this flag., a
 * boolean flag; default \c false.}
 * @config{session_max, maximum expected number of sessions (including server threads)., an integer
 * greater than or equal to \c 1; default \c 100.}
 * @config{shared_cache = (, shared cache configuration options.  A database should configure either
 * a cache_size or a shared_cache not both.  Enabling a shared cache uses a session from the
 * configured session_max.  A shared cache can not have absolute values configured for cache
 * eviction settings., a set of related configuration options defined as follows.}
 * @config{&nbsp;&nbsp;&nbsp;&nbsp;chunk, the granularity that a shared cache is redistributed., an
 * integer between \c 1MB and \c 10TB; default \c 10MB.}
 * @config{&nbsp;&nbsp;&nbsp;&nbsp;name, the
 * name of a cache that is shared between databases or \c "none" when no shared cache is
 * configured., a string; default \c none.}
 * @config{&nbsp;&nbsp;&nbsp;&nbsp;quota, maximum size of
 * cache this database can be allocated from the shared cache.  Defaults to the entire shared cache
 * size., an integer; default \c 0.}
 * @config{&nbsp;&nbsp;&nbsp;&nbsp;reserve, amount of cache this
 * database is guaranteed to have available from the shared cache.  This setting is per database.
 * Defaults to the chunk size., an integer; default \c 0.}
 * @config{&nbsp;&nbsp;&nbsp;&nbsp;size,
 * maximum memory to allocate for the shared cache.  Setting this will update the value if one is
 * already set., an integer between \c 1MB and \c 10TB; default \c 500MB.}
 * @config{ ),,}
 * @config{statistics, Maintain database statistics\, which may impact performance.  Choosing "all"
 * maintains all statistics regardless of cost\, "fast" maintains a subset of statistics that are
 * relatively inexpensive\, "none" turns off all statistics.  The "clear" configuration resets
 * statistics after they are gathered\, where appropriate (for example\, a cache size statistic is
 * not cleared\, while the count of cursor insert operations will be cleared). When "clear" is
 * configured for the database\, gathered statistics are reset each time a statistics cursor is used
 * to gather statistics\, as well as each time statistics are logged using the \c statistics_log
 * configuration.  See @ref statistics for more information., a list\, with values chosen from the
 * following options: \c "all"\, \c "cache_walk"\, \c "fast"\, \c "none"\, \c "clear"\, \c
 * "tree_walk"; default \c none.}
 * @config{statistics_log = (, log any statistics the database is configured to maintain\, to a
 * file.  See @ref statistics for more information.  Enabling the statistics log server uses a
 * session from the configured session_max., a set of related configuration options defined as
 * follows.}
 * @config{&nbsp;&nbsp;&nbsp;&nbsp;json, encode statistics in JSON format., a boolean
 * flag; default \c false.}
 * @config{&nbsp;&nbsp;&nbsp;&nbsp;on_close, log statistics on database
 * close., a boolean flag; default \c false.}
 * @config{&nbsp;&nbsp;&nbsp;&nbsp;path, the name of a
 * directory into which statistics files are written.  The directory must already exist.  If the
 * value is not an absolute path\, the path is relative to the database home (see @ref absolute_path
 * for more information)., a string; default \c ".".}
 * @config{&nbsp;&nbsp;&nbsp;&nbsp;sources, if
 * non-empty\, include statistics for the list of "file:" and "lsm:" data source URIs\, if they are
 * open at the time of the statistics logging., a list of strings; default empty.}
 * @config{&nbsp;&nbsp;&nbsp;&nbsp;timestamp, a timestamp prepended to each log record.  May contain
 * \c strftime conversion specifications.  When \c json is configured\, defaults to \c
 * "%Y-%m-%dT%H:%M:%S.000Z"., a string; default \c "%b %d %H:%M:%S".}
 * @config{&nbsp;&nbsp;&nbsp;&nbsp;wait, seconds to wait between each write of the log records;
 * setting this value above 0 configures statistics logging., an integer between \c 0 and \c 100000;
 * default \c 0.}
 * @config{ ),,}
 * @config{transaction_sync = (, how to sync log records when the transaction commits., a set of
 * related configuration options defined as follows.}
 * @config{&nbsp;&nbsp;&nbsp;&nbsp;enabled,
 * whether to sync the log on every commit by default\, can be overridden by the \c sync setting to
 * WT_SESSION::commit_transaction., a boolean flag; default \c false.}
 * @config{&nbsp;&nbsp;&nbsp;&nbsp;method, the method used to ensure log records are stable on
 * disk\, see @ref tune_durability for more information., a string\, chosen from the following
 * options: \c "dsync"\, \c "fsync"\, \c "none"; default \c fsync.}
 * @config{ ),,}
 * @config{use_environment, use the \c WIREDTIGER_CONFIG and \c WIREDTIGER_HOME environment
 * variables if the process is not running with special privileges.  See @ref home for more
 * information., a boolean flag; default \c true.}
 * @config{use_environment_priv, use the \c WIREDTIGER_CONFIG and \c WIREDTIGER_HOME environment
 * variables even if the process is running with special privileges.  See @ref home for more
 * information., a boolean flag; default \c false.}
 * @config{verbose, enable messages for various subsystems and operations.  Options are given as a
 * list\, where each message type can optionally define an associated verbosity level\, such as
 * <code>"verbose=[eviction\,read:1\,rts:0]"</code>. Verbosity levels that can be provided include
 * <code>0</code> (INFO) and <code>1</code> through <code>5</code>\, corresponding to (DEBUG_1) to
 * (DEBUG_5). \c all is a special case that defines the verbosity level for all categories not
 * explicitly set in the config string., a list\, with values chosen from the following options: \c
 * "all"\, \c "api"\, \c "backup"\, \c "block"\, \c "block_cache"\, \c "checkpoint"\, \c
 * "checkpoint_cleanup"\, \c "checkpoint_progress"\, \c "chunkcache"\, \c "compact"\, \c
 * "compact_progress"\, \c "configuration"\, \c "error_returns"\, \c "eviction"\, \c "fileops"\, \c
 * "generation"\, \c "handleops"\, \c "history_store"\, \c "history_store_activity"\, \c "log"\, \c
 * "lsm"\, \c "lsm_manager"\, \c "metadata"\, \c "mutex"\, \c "out_of_order"\, \c "overflow"\, \c
 * "prefetch"\, \c "read"\, \c "reconcile"\, \c "recovery"\, \c "recovery_progress"\, \c "rts"\, \c
 * "salvage"\, \c "shared_cache"\, \c "split"\, \c "temporary"\, \c "thread_group"\, \c "tiered"\,
 * \c "timestamp"\, \c "transaction"\, \c "verify"\, \c "version"\, \c "write"; default \c [].}
 * @config{verify_metadata, open connection and verify any WiredTiger metadata.  Not supported when
 * opening a connection from a backup.  This API allows verification and detection of corruption in
 * WiredTiger metadata., a boolean flag; default \c false.}
 * @config{write_through, Use \c FILE_FLAG_WRITE_THROUGH on Windows to write to files.  Ignored on
 * non-Windows systems.  Options are given as a list\, such as <code>"write_through=[data]"</code>.
 * Configuring \c write_through requires care; see @ref tuning_system_buffer_cache_direct_io for
 * important warnings.  Including \c "data" will cause WiredTiger data files to write through
 * cache\, including \c "log" will cause WiredTiger log files to write through cache.  \c
 * write_through should be combined with \c direct_io to get the equivalent of POSIX \c O_DIRECT on
 * Windows., a list\, with values chosen from the following options: \c "data"\, \c "log"; default
 * empty.}
 * @configend
 * Additionally, if files named \c WiredTiger.config or \c WiredTiger.basecfg
 * appear in the WiredTiger home directory, they are read for configuration
 * values (see @ref config_file and @ref config_base for details).
 * See @ref config_order for ordering of the configuration mechanisms.
 * @param[out] connectionp A pointer to the newly opened connection handle
 * @errors
 */
int wiredtiger_open(const char *home,
    WT_EVENT_HANDLER *event_handler, const char *config,
    WT_CONNECTION **connectionp) WT_ATTRIBUTE_LIBRARY_VISIBLE;

/*!
 * Return information about a WiredTiger error as a string (see
 * WT_SESSION::strerror for a thread-safe API).
 *
 * @snippet ex_all.c Display an error
 *
 * @param error a return value from a WiredTiger, ISO C, or POSIX standard API call
 * @returns a string representation of the error
 */
const char *wiredtiger_strerror(int error) WT_ATTRIBUTE_LIBRARY_VISIBLE;

/*! WT_EVENT_HANDLER::special event types */
typedef enum {
    WT_EVENT_COMPACT_CHECK, /*!< Compact check iteration. */
    WT_EVENT_CONN_CLOSE, /*!< Connection closing. */
    WT_EVENT_CONN_READY /*!< Connection is ready. */
} WT_EVENT_TYPE;

/*!
 * The interface implemented by applications to handle error, informational and
 * progress messages.  Entries set to NULL are ignored and the default handlers
 * will continue to be used.
 */
struct __wt_event_handler {
    /*!
     * Callback to handle error messages; by default, error messages are
     * written to the stderr stream. See @ref event_message_handling for
     * more information.
     *
     * Errors that require the application to exit and restart will have
     * their \c error value set to \c WT_PANIC. The application can exit
     * immediately when \c WT_PANIC is passed to an event handler; there
     * is no reason to return into WiredTiger.
     *
     * Event handler returns are not ignored: if the handler returns
     * non-zero, the error may cause the WiredTiger function posting the
     * event to fail, and may even cause operation or library failure.
     *
     * @param session the WiredTiger session handle in use when the error
     * was generated. The handle may have been created by the application
     * or automatically by WiredTiger.
     * @param error a return value from a WiredTiger, ISO C, or
     * POSIX standard API call, which can be converted to a string using
     * WT_SESSION::strerror
     * @param message an error string
     */
    int (*handle_error)(WT_EVENT_HANDLER *handler,
        WT_SESSION *session, int error, const char *message);

    /*!
     * Callback to handle informational messages; by default, informational
     * messages are written to the stdout stream. See
     * @ref event_message_handling for more information.
     *
     * Message handler returns are not ignored: if the handler returns
     * non-zero, the error may cause the WiredTiger function posting the
     * event to fail, and may even cause operation or library failure.
     *
     * @param session the WiredTiger session handle in use when the message
     * was generated. The handle may have been created by the application
     * or automatically by WiredTiger.
     * @param message an informational string
     */
    int (*handle_message)(WT_EVENT_HANDLER *handler,
        WT_SESSION *session, const char *message);

    /*!
     * Callback to handle progress messages; by default, progress messages
     * are not written. See @ref event_message_handling for more
     * information.
     *
     * Progress handler returns are not ignored: if the handler returns
     * non-zero, the error may cause the WiredTiger function posting the
     * event to fail, and may even cause operation or library failure.
     *
     * @param session the WiredTiger session handle in use when the
     * progress message was generated. The handle may have been created by
     * the application or automatically by WiredTiger.
     * @param operation a string representation of the operation
     * @param progress a counter
     */
    int (*handle_progress)(WT_EVENT_HANDLER *handler,
        WT_SESSION *session, const char *operation, uint64_t progress);

    /*!
     * Callback to handle automatic close of a WiredTiger handle.
     *
     * Close handler returns are not ignored: if the handler returns
     * non-zero, the error may cause the WiredTiger function posting the
     * event to fail, and may even cause operation or library failure.
     *
     * @param session The session handle that is being closed if the
     * cursor parameter is NULL.
     * @param cursor The cursor handle that is being closed, or NULL if
     * it is a session handle being closed.
     */
    int (*handle_close)(WT_EVENT_HANDLER *handler,
        WT_SESSION *session, WT_CURSOR *cursor);

    /*!
     * Callback to handle general events. The application may choose to handle
     * only some types of events. An unhandled event should return 0.
     *
     * General event returns are not ignored in most cases. If the handler
     * returns non-zero, the error may cause the WiredTiger function posting
     * the event to fail.
     *
     * @param wt_conn The connection handle for the database.
     * @param session the WiredTiger session handle in use when the
     * progress message was generated. The handle may have been created by
     * the application or automatically by WiredTiger or may be NULL.
     * @param type A type indicator for what special event occurred.
         * @param arg A generic argument that has a specific meaning
         * depending on the event type.
     * (see ::WT_EVENT_TYPE for available options.)
     */
        int (*handle_general)(WT_EVENT_HANDLER *handler,
            WT_CONNECTION *wt_conn, WT_SESSION *session, WT_EVENT_TYPE type, void *arg);
};

/*!
 * @name Data packing and unpacking
 * @{
 */

/*!
 * Pack a structure into a buffer.
 *
 * See @ref packing for a description of the permitted format strings.
 *
 * @section pack_examples Packing Examples
 *
 * For example, the string <code>"iSh"</code> will pack a 32-bit integer
 * followed by a NUL-terminated string, followed by a 16-bit integer.  The
 * default, big-endian encoding will be used, with no alignment.  This could be
 * used in C as follows:
 *
 * @snippet ex_all.c Pack fields into a buffer
 *
 * Then later, the values can be unpacked as follows:
 *
 * @snippet ex_all.c Unpack fields from a buffer
 *
 * @param session the session handle
 * @param buffer a pointer to a packed byte array
 * @param len the number of valid bytes in the buffer
 * @param format the data format, see @ref packing
 * @errors
 */
int wiredtiger_struct_pack(WT_SESSION *session,
    void *buffer, size_t len, const char *format, ...)
    WT_ATTRIBUTE_LIBRARY_VISIBLE;

/*!
 * Calculate the size required to pack a structure.
 *
 * Note that for variable-sized fields including variable-sized strings and
 * integers, the calculated sized merely reflects the expected sizes specified
 * in the format string itself.
 *
 * @snippet ex_all.c Get the packed size
 *
 * @param session the session handle
 * @param lenp a location where the number of bytes needed for the
 * matching call to ::wiredtiger_struct_pack is returned
 * @param format the data format, see @ref packing
 * @errors
 */
int wiredtiger_struct_size(WT_SESSION *session,
    size_t *lenp, const char *format, ...) WT_ATTRIBUTE_LIBRARY_VISIBLE;

/*!
 * Unpack a structure from a buffer.
 *
 * Reverse of ::wiredtiger_struct_pack: gets values out of a
 * packed byte string.
 *
 * @snippet ex_all.c Unpack fields from a buffer
 *
 * @param session the session handle
 * @param buffer a pointer to a packed byte array
 * @param len the number of valid bytes in the buffer
 * @param format the data format, see @ref packing
 * @errors
 */
int wiredtiger_struct_unpack(WT_SESSION *session,
    const void *buffer, size_t len, const char *format, ...)
    WT_ATTRIBUTE_LIBRARY_VISIBLE;

#if !defined(SWIG)

/*!
 * Streaming interface to packing.
 *
 * This allows applications to pack or unpack records one field at a time.
 * This is an opaque handle returned by ::wiredtiger_pack_start or
 * ::wiredtiger_unpack_start.  It must be closed with ::wiredtiger_pack_close.
 */
typedef struct __wt_pack_stream WT_PACK_STREAM;

/*!
 * Start a packing operation into a buffer with the given format string.  This
 * should be followed by a series of calls to ::wiredtiger_pack_item,
 * ::wiredtiger_pack_int, ::wiredtiger_pack_str or ::wiredtiger_pack_uint
 * to fill in the values.
 *
 * @param session the session handle
 * @param format the data format, see @ref packing
 * @param buffer a pointer to memory to hold the packed data
 * @param size the size of the buffer
 * @param[out] psp the new packing stream handle
 * @errors
 */
int wiredtiger_pack_start(WT_SESSION *session,
    const char *format, void *buffer, size_t size, WT_PACK_STREAM **psp)
    WT_ATTRIBUTE_LIBRARY_VISIBLE;

/*!
 * Start an unpacking operation from a buffer with the given format string.
 * This should be followed by a series of calls to ::wiredtiger_unpack_item,
 * ::wiredtiger_unpack_int, ::wiredtiger_unpack_str or ::wiredtiger_unpack_uint
 * to retrieve the packed values.
 *
 * @param session the session handle
 * @param format the data format, see @ref packing
 * @param buffer a pointer to memory holding the packed data
 * @param size the size of the buffer
 * @param[out] psp the new packing stream handle
 * @errors
 */
int wiredtiger_unpack_start(WT_SESSION *session,
    const char *format, const void *buffer, size_t size, WT_PACK_STREAM **psp)
    WT_ATTRIBUTE_LIBRARY_VISIBLE;

/*!
 * Close a packing stream.
 *
 * @param ps the packing stream handle
 * @param[out] usedp the number of bytes in the buffer used by the stream
 * @errors
 */
int wiredtiger_pack_close(WT_PACK_STREAM *ps, size_t *usedp)
    WT_ATTRIBUTE_LIBRARY_VISIBLE;

/*!
 * Pack an item into a packing stream.
 *
 * @param ps the packing stream handle
 * @param item an item to pack
 * @errors
 */
int wiredtiger_pack_item(WT_PACK_STREAM *ps, WT_ITEM *item)
    WT_ATTRIBUTE_LIBRARY_VISIBLE;

/*!
 * Pack a signed integer into a packing stream.
 *
 * @param ps the packing stream handle
 * @param i a signed integer to pack
 * @errors
 */
int wiredtiger_pack_int(WT_PACK_STREAM *ps, int64_t i)
    WT_ATTRIBUTE_LIBRARY_VISIBLE;

/*!
 * Pack a string into a packing stream.
 *
 * @param ps the packing stream handle
 * @param s a string to pack
 * @errors
 */
int wiredtiger_pack_str(WT_PACK_STREAM *ps, const char *s)
    WT_ATTRIBUTE_LIBRARY_VISIBLE;

/*!
 * Pack an unsigned integer into a packing stream.
 *
 * @param ps the packing stream handle
 * @param u an unsigned integer to pack
 * @errors
 */
int wiredtiger_pack_uint(WT_PACK_STREAM *ps, uint64_t u)
    WT_ATTRIBUTE_LIBRARY_VISIBLE;

/*!
 * Unpack an item from a packing stream.
 *
 * @param ps the packing stream handle
 * @param item an item to unpack
 * @errors
 */
int wiredtiger_unpack_item(WT_PACK_STREAM *ps, WT_ITEM *item)
    WT_ATTRIBUTE_LIBRARY_VISIBLE;

/*!
 * Unpack a signed integer from a packing stream.
 *
 * @param ps the packing stream handle
 * @param[out] ip the unpacked signed integer
 * @errors
 */
int wiredtiger_unpack_int(WT_PACK_STREAM *ps, int64_t *ip)
    WT_ATTRIBUTE_LIBRARY_VISIBLE;

/*!
 * Unpack a string from a packing stream.
 *
 * @param ps the packing stream handle
 * @param[out] sp the unpacked string
 * @errors
 */
int wiredtiger_unpack_str(WT_PACK_STREAM *ps, const char **sp)
    WT_ATTRIBUTE_LIBRARY_VISIBLE;

/*!
 * Unpack an unsigned integer from a packing stream.
 *
 * @param ps the packing stream handle
 * @param[out] up the unpacked unsigned integer
 * @errors
 */
int wiredtiger_unpack_uint(WT_PACK_STREAM *ps, uint64_t *up)
    WT_ATTRIBUTE_LIBRARY_VISIBLE;
/*! @} */

/*!
 * @name Configuration strings
 * @{
 */

/*!
 * The configuration information returned by the WiredTiger configuration
 * parsing functions in the WT_EXTENSION_API and the public API.
 */
struct __wt_config_item {
    /*!
     * The value of a configuration string.
     *
     * Regardless of the type of the configuration string (boolean, int,
     * list or string), the \c str field will reference the value of the
     * configuration string.
     *
     * The bytes referenced by \c str are <b>not</b> nul-terminated.
     * Use the \c len field instead of a terminating nul byte.
     */
    const char *str;

    /*! The number of bytes in the value referenced by \c str. */
    size_t len;

    /*!
     * The numeric value of a configuration boolean or integer.
     *
     * If the configuration string's value is "true" or "false", the
     * \c val field will be set to 1 (true), or 0 (false).
     *
     * If the configuration string can be legally interpreted as an integer,
     * using the \c strtoll function rules as specified in ISO/IEC 9899:1990
     * ("ISO C90"), that integer will be stored in the \c val field.
     */
    int64_t val;

    /*! Permitted values of the \c type field. */
    enum WT_CONFIG_ITEM_TYPE {
        /*! A string value with quotes stripped. */
        WT_CONFIG_ITEM_STRING,
        /*! A boolean literal ("true" or "false"). */
        WT_CONFIG_ITEM_BOOL,
        /*! An unquoted identifier: a string value without quotes. */
        WT_CONFIG_ITEM_ID,
        /*! A numeric value. */
        WT_CONFIG_ITEM_NUM,
        /*! A nested structure or list, including brackets. */
        WT_CONFIG_ITEM_STRUCT
    }
    /*!
     * The type of value determined by the parser.  In all cases,
     * the \c str and \c len fields are set.
     */
    type;
};

/*
 * This is needed for compatible usage of this embedded enum type.
 */
#if !defined(SWIG) && !defined(DOXYGEN)
#if defined(__cplusplus)
typedef enum __wt_config_item::WT_CONFIG_ITEM_TYPE WT_CONFIG_ITEM_TYPE;
#else
typedef enum WT_CONFIG_ITEM_TYPE WT_CONFIG_ITEM_TYPE;
#endif
#endif

#if !defined(SWIG) && !defined(DOXYGEN)
/*!
 * Validate a configuration string for a WiredTiger API call.
 * This call is outside the scope of a WiredTiger connection handle, since
 * applications may need to validate configuration strings prior to calling
 * ::wiredtiger_open.
 * @param session the session handle (may be \c NULL if the database not yet
 * opened).
 * @param event_handler An event handler (used if \c session is \c NULL; if both
 * \c session and \c event_handler are \c NULL, error messages will be written
 * to stderr).
 * @param name the WiredTiger function or method to validate.
 * @param config the configuration string being parsed.
 * @returns zero for success, non-zero to indicate an error.
 *
 * @snippet ex_all.c Validate a configuration string
 */
int wiredtiger_config_validate(WT_SESSION *session,
    WT_EVENT_HANDLER *event_handler, const char *name, const char *config)
    WT_ATTRIBUTE_LIBRARY_VISIBLE;

#endif

/*!
 * Create a handle that can be used to parse or create configuration strings
 * compatible with the WiredTiger API.
 * This call is outside the scope of a WiredTiger connection handle, since
 * applications may need to generate configuration strings prior to calling
 * ::wiredtiger_open.
 * @param session the session handle to be used for error reporting (if NULL,
 *  error messages will be written to stderr).
 * @param config the configuration string being parsed. The string must
 *  remain valid for the lifetime of the parser handle.
 * @param len the number of valid bytes in \c config
 * @param[out] config_parserp A pointer to the newly opened handle
 * @errors
 *
 * @snippet ex_config_parse.c Create a configuration parser
 */
int wiredtiger_config_parser_open(WT_SESSION *session,
    const char *config, size_t len, WT_CONFIG_PARSER **config_parserp)
    WT_ATTRIBUTE_LIBRARY_VISIBLE;

/*!
 * A handle that can be used to search and traverse configuration strings
 * compatible with the WiredTiger API.
 * To parse the contents of a list or nested configuration string use a new
 * configuration parser handle based on the content of the ::WT_CONFIG_ITEM
 * retrieved from the parent configuration string.
 *
 * @section config_parse_examples Configuration String Parsing examples
 *
 * This could be used in C to create a configuration parser as follows:
 *
 * @snippet ex_config_parse.c Create a configuration parser
 *
 * Once the parser has been created the content can be queried directly:
 *
 * @snippet ex_config_parse.c get
 *
 * Or the content can be traversed linearly:
 *
 * @snippet ex_config_parse.c next
 *
 * Nested configuration values can be queried using a shorthand notation:
 *
 * @snippet ex_config_parse.c nested get
 *
 * Nested configuration values can be traversed using multiple
 * ::WT_CONFIG_PARSER handles:
 *
 * @snippet ex_config_parse.c nested traverse
 */
struct __wt_config_parser {

    /*!
     * Close the configuration scanner releasing any resources.
     *
     * @param config_parser the configuration parser handle
     * @errors
     *
     */
    int __F(close)(WT_CONFIG_PARSER *config_parser);

    /*!
     * Return the next key/value pair.
     *
     * If an item has no explicitly assigned value, the item will be
     * returned in \c key and the \c value will be set to the boolean
     * \c "true" value.
     *
     * @param config_parser the configuration parser handle
     * @param key the returned key
     * @param value the returned value
     * @errors
     * When iteration would pass the end of the configuration string
     * ::WT_NOTFOUND will be returned.
     */
    int __F(next)(WT_CONFIG_PARSER *config_parser,
        WT_CONFIG_ITEM *key, WT_CONFIG_ITEM *value);

    /*!
     * Return the value of an item in the configuration string.
     *
     * @param config_parser the configuration parser handle
     * @param key configuration key string
     * @param value the returned value
     * @errors
     *
     */
    int __F(get)(WT_CONFIG_PARSER *config_parser,
        const char *key, WT_CONFIG_ITEM *value);
};

/*! @} */

/*!
 * @name Support functions
 * @anchor support_functions
 * @{
 */

/*!
 * Return a pointer to a function that calculates a CRC32C checksum.
 *
 * The WiredTiger library CRC32C checksum function uses hardware support where available, else it
 * falls back to a software implementation. Selecting a CRC32C checksum function can be slow, so the
 * return value should be cached by the caller for repeated use.
 *
 * @snippet ex_all.c Checksum a buffer
 *
 * @returns a pointer to a function that takes a buffer and length and returns the CRC32C checksum
 */
uint32_t (*wiredtiger_crc32c_func(void))(const void *, size_t)
    WT_ATTRIBUTE_LIBRARY_VISIBLE;

/*!
 * Return a pointer to a function that calculates a CRC32C checksum given a starting CRC seed.
 *
 * The WiredTiger library CRC32C checksum function uses hardware support where available, else it
 * falls back to a software implementation. Selecting a CRC32C checksum function can be slow, so the
 * return value should be cached by the caller for repeated use. This version returns a function
 * that accepts a starting seed value for the CRC. This version is useful where an application wants
 * to calculate the CRC of a large buffer in smaller incremental pieces. The starting seed to
 * calculate the CRC of a piece is then the cumulative CRC of all the previous pieces.
 *
 * @snippet ex_all.c Checksum a large buffer in smaller pieces
 *
 * @returns a pointer to a function that takes a starting seed, a buffer and length and returns the
 * CRC32C checksum
 */
uint32_t (*wiredtiger_crc32c_with_seed_func(void))(uint32_t seed, const void *, size_t)
    WT_ATTRIBUTE_LIBRARY_VISIBLE;

#endif /* !defined(SWIG) */

/*!
 * Calculate a set of WT_MODIFY operations to represent an update.
 * This call will calculate a set of modifications to an old value that produce
 * the new value.  If more modifications are required than fit in the array
 * passed in by the caller, or if more bytes have changed than the \c maxdiff
 * parameter, the call will fail.  The matching algorithm is approximate, so it
 * may fail and return WT_NOTFOUND if a matching set of WT_MODIFY operations
 * is not found.
 *
 * The \c maxdiff parameter bounds how much work will be done searching for a
 * match: to ensure a match is found, it may need to be set larger than actual
 * number of bytes that differ between the old and new values.  In particular,
 * repeated patterns of bytes in the values can lead to suboptimal matching,
 * and matching ranges less than 64 bytes long will not be detected.
 *
 * If the call succeeds, the WT_MODIFY operations will point into \c newv,
 * which must remain valid until WT_CURSOR::modify is called.
 *
 * @snippet ex_all.c Calculate a modify operation
 *
 * @param session the current WiredTiger session (may be NULL)
 * @param oldv old value
 * @param newv new value
 * @param maxdiff maximum bytes difference
 * @param[out] entries array of modifications producing the new value
 * @param[in,out] nentriesp size of \c entries array passed in,
 *  set to the number of entries used
 * @errors
 */
int wiredtiger_calc_modify(WT_SESSION *session,
    const WT_ITEM *oldv, const WT_ITEM *newv,
    size_t maxdiff, WT_MODIFY *entries, int *nentriesp)
    WT_ATTRIBUTE_LIBRARY_VISIBLE;

/*!
 * Get version information.
 *
 * @snippet ex_all.c Get the WiredTiger library version #1
 * @snippet ex_all.c Get the WiredTiger library version #2
 *
 * @param majorp a location where the major version number is returned
 * @param minorp a location where the minor version number is returned
 * @param patchp a location where the patch version number is returned
 * @returns a string representation of the version
 */
const char *wiredtiger_version(int *majorp, int *minorp, int *patchp)
    WT_ATTRIBUTE_LIBRARY_VISIBLE;

/*! @} */

/*******************************************
 * Error returns
 *******************************************/
/*!
 * @name Error returns
 * Most functions and methods in WiredTiger return an integer code indicating
 * whether the operation succeeded or failed.  A return of zero indicates
 * success; all non-zero return values indicate some kind of failure.
 *
 * WiredTiger reserves all values from -31,800 to -31,999 as possible error
 * return values.  WiredTiger may also return C99/POSIX error codes such as
 * \c ENOMEM, \c EINVAL and \c ENOTSUP, with the usual meanings.
 *
 * The following are all of the WiredTiger-specific error returns:
 * @{
 */
/*
 * DO NOT EDIT: automatically built by dist/api_err.py.
 * Error return section: BEGIN
 */
/*!
 * Conflict between concurrent operations.
 * This error is generated when an operation cannot be completed due to a
 * conflict with concurrent operations.  The operation may be retried; if a
 * transaction is in progress, it should be rolled back and the operation
 * retried in a new transaction.
 */
#define	WT_ROLLBACK	(-31800)
/*!
 * Attempt to insert an existing key.
 * This error is generated when the application attempts to insert a record with
 * the same key as an existing record without the 'overwrite' configuration to
 * WT_SESSION::open_cursor.
 */
#define	WT_DUPLICATE_KEY	(-31801)
/*!
 * Non-specific WiredTiger error.
 * This error is returned when an error is not covered by a specific error
 * return. The operation may be retried; if a transaction is in progress, it
 * should be rolled back and the operation retried in a new transaction.
 */
#define	WT_ERROR	(-31802)
/*!
 * Item not found.
 * This error indicates an operation did not find a value to return.  This
 * includes cursor search and other operations where no record matched the
 * cursor's search key such as WT_CURSOR::update or WT_CURSOR::remove.
 */
#define	WT_NOTFOUND	(-31803)
/*!
 * WiredTiger library panic.
 * This error indicates an underlying problem that requires a database restart.
 * The application may exit immediately, no further WiredTiger calls are
 * required (and further calls will themselves immediately fail).
 */
#define	WT_PANIC	(-31804)
/*! @cond internal */
/*! Restart the operation (internal). */
#define	WT_RESTART	(-31805)
/*! @endcond */
/*!
 * Recovery must be run to continue.
 * This error is generated when ::wiredtiger_open is configured to return an
 * error if recovery is required to use the database.
 */
#define	WT_RUN_RECOVERY	(-31806)
/*!
 * Operation would overflow cache.
 * This error is generated when wiredtiger_open is configured to run in-memory,
 * and a data modification operation requires more than the configured cache
 * size to complete. The operation may be retried; if a transaction is in
 * progress, it should be rolled back and the operation retried in a new
 * transaction.
 */
#define	WT_CACHE_FULL	(-31807)
/*!
 * Conflict with a prepared update.
 * This error is generated when the application attempts to read an updated
 * record which is part of a transaction that has been prepared but not yet
 * resolved.
 */
#define	WT_PREPARE_CONFLICT	(-31808)
/*!
 * Database corruption detected.
 * This error is generated when corruption is detected in an on-disk file.
 * During normal operations, this may occur in rare circumstances as a result of
 * a system crash. The application may choose to salvage the file or retry
 * wiredtiger_open with the 'salvage=true' configuration setting.
 */
#define	WT_TRY_SALVAGE	(-31809)
/*
 * Error return section: END
 * DO NOT EDIT: automatically built by dist/api_err.py.
 */
/*! @} */

#ifndef DOXYGEN
#define WT_DEADLOCK WT_ROLLBACK     /* Backward compatibility */
#endif

/*! @} */

/*!
 * @defgroup wt_ext WiredTiger Extension API
 * The functions and interfaces applications use to customize and extend the
 * behavior of WiredTiger.
 * @{
 */

/*******************************************
 * Forward structure declarations for the extension API
 *******************************************/
struct __wt_config_arg; typedef struct __wt_config_arg WT_CONFIG_ARG;

/*!
 * The interface implemented by applications to provide custom ordering of
 * records.
 *
 * Applications register their implementation with WiredTiger by calling
 * WT_CONNECTION::add_collator.  See @ref custom_collators for more
 * information.
 *
 * @snippet ex_extending.c add collator nocase
 *
 * @snippet ex_extending.c add collator prefix10
 */
struct __wt_collator {
    /*!
     * Callback to compare keys.
     *
     * @param[out] cmp set to -1 if <code>key1 < key2</code>,
     *  0 if <code>key1 == key2</code>,
     *  1 if <code>key1 > key2</code>.
     * @returns zero for success, non-zero to indicate an error.
     *
     * @snippet ex_all.c Implement WT_COLLATOR
     *
     * @snippet ex_extending.c case insensitive comparator
     *
     * @snippet ex_extending.c n character comparator
     */
    int (*compare)(WT_COLLATOR *collator, WT_SESSION *session,
        const WT_ITEM *key1, const WT_ITEM *key2, int *cmp);

    /*!
     * If non-NULL, this callback is called to customize the collator
     * for each data source.  If the callback returns a non-NULL
     * collator, that instance is used instead of this one for all
     * comparisons.
     */
    int (*customize)(WT_COLLATOR *collator, WT_SESSION *session,
        const char *uri, WT_CONFIG_ITEM *passcfg, WT_COLLATOR **customp);

    /*!
     * If non-NULL a callback performed when the data source is closed
     * for customized extractors otherwise when the database is closed.
     *
     * The WT_COLLATOR::terminate callback is intended to allow cleanup;
     * the handle will not be subsequently accessed by WiredTiger.
     */
    int (*terminate)(WT_COLLATOR *collator, WT_SESSION *session);
};

/*!
 * The interface implemented by applications to provide custom compression.
 *
 * Compressors must implement the WT_COMPRESSOR interface: the
 * WT_COMPRESSOR::compress and WT_COMPRESSOR::decompress callbacks must be
 * specified, and WT_COMPRESSOR::pre_size is optional.  To build your own
 * compressor, use one of the compressors in \c ext/compressors as a template:
 * \c ext/nop_compress is a simple compressor that passes through data
 * unchanged, and is a reasonable starting point.
 *
 * Applications register their implementation with WiredTiger by calling
 * WT_CONNECTION::add_compressor.
 *
 * @snippet nop_compress.c WT_COMPRESSOR initialization structure
 * @snippet nop_compress.c WT_COMPRESSOR initialization function
 */
struct __wt_compressor {
    /*!
     * Callback to compress a chunk of data.
     *
     * WT_COMPRESSOR::compress takes a source buffer and a destination
     * buffer, by default of the same size.  If the callback can compress
     * the buffer to a smaller size in the destination, it does so, sets
     * the \c compression_failed return to 0 and returns 0.  If compression
     * does not produce a smaller result, the callback sets the
     * \c compression_failed return to 1 and returns 0. If another
     * error occurs, it returns an errno or WiredTiger error code.
     *
     * On entry, \c src will point to memory, with the length of the memory
     * in \c src_len.  After successful completion, the callback should
     * return \c 0 and set \c result_lenp to the number of bytes required
     * for the compressed representation.
     *
     * On entry, \c dst points to the destination buffer with a length
     * of \c dst_len.  If the WT_COMPRESSOR::pre_size method is specified,
     * the destination buffer will be at least the size returned by that
     * method; otherwise, the destination buffer will be at least as large
     * as the length of the data to compress.
     *
     * If compression would not shrink the data or the \c dst buffer is not
     * large enough to hold the compressed data, the callback should set
     * \c compression_failed to a non-zero value and return 0.
     *
     * @param[in] src the data to compress
     * @param[in] src_len the length of the data to compress
     * @param[in] dst the destination buffer
     * @param[in] dst_len the length of the destination buffer
     * @param[out] result_lenp the length of the compressed data
     * @param[out] compression_failed non-zero if compression did not
     * decrease the length of the data (compression may not have completed)
     * @returns zero for success, non-zero to indicate an error.
     *
     * @snippet nop_compress.c WT_COMPRESSOR compress
     */
    int (*compress)(WT_COMPRESSOR *compressor, WT_SESSION *session,
        uint8_t *src, size_t src_len,
        uint8_t *dst, size_t dst_len,
        size_t *result_lenp, int *compression_failed);

    /*!
     * Callback to decompress a chunk of data.
     *
     * WT_COMPRESSOR::decompress takes a source buffer and a destination
     * buffer.  The contents are switched from \c compress: the
     * source buffer is the compressed value, and the destination buffer is
     * sized to be the original size.  If the callback successfully
     * decompresses the source buffer to the destination buffer, it returns
     * 0.  If an error occurs, it returns an errno or WiredTiger error code.
     * The source buffer that WT_COMPRESSOR::decompress takes may have a
     * size that is rounded up from the size originally produced by
     * WT_COMPRESSOR::compress, with the remainder of the buffer set to
     * zeroes. Most compressors do not care about this difference if the
     * size to be decompressed can be implicitly discovered from the
     * compressed data.  If your compressor cares, you may need to allocate
     * space for, and store, the actual size in the compressed buffer.  See
     * the source code for the included snappy compressor for an example.
     *
     * On entry, \c src will point to memory, with the length of the memory
     * in \c src_len.  After successful completion, the callback should
     * return \c 0 and set \c result_lenp to the number of bytes required
     * for the decompressed representation.
     *
     * If the \c dst buffer is not big enough to hold the decompressed
     * data, the callback should return an error.
     *
     * @param[in] src the data to decompress
     * @param[in] src_len the length of the data to decompress
     * @param[in] dst the destination buffer
     * @param[in] dst_len the length of the destination buffer
     * @param[out] result_lenp the length of the decompressed data
     * @returns zero for success, non-zero to indicate an error.
     *
     * @snippet nop_compress.c WT_COMPRESSOR decompress
     */
    int (*decompress)(WT_COMPRESSOR *compressor, WT_SESSION *session,
        uint8_t *src, size_t src_len,
        uint8_t *dst, size_t dst_len,
        size_t *result_lenp);

    /*!
     * Callback to size a destination buffer for compression
     *
     * WT_COMPRESSOR::pre_size is an optional callback that, given the
     * source buffer and size, produces the size of the destination buffer
     * to be given to WT_COMPRESSOR::compress.  This is useful for
     * compressors that assume that the output buffer is sized for the
     * worst case and thus no overrun checks are made.  If your compressor
     * works like this, WT_COMPRESSOR::pre_size will need to be defined.
     * See the source code for the snappy compressor for an example.
     * However, if your compressor detects and avoids overruns against its
     * target buffer, you will not need to define WT_COMPRESSOR::pre_size.
     * When WT_COMPRESSOR::pre_size is set to NULL, the destination buffer
     * is sized the same as the source buffer.  This is always sufficient,
     * since a compression result that is larger than the source buffer is
     * discarded by WiredTiger.
     *
     * If not NULL, this callback is called before each call to
     * WT_COMPRESSOR::compress to determine the size of the destination
     * buffer to provide.  If the callback is NULL, the destination
     * buffer will be the same size as the source buffer.
     *
     * The callback should set \c result_lenp to a suitable buffer size
     * for compression, typically the maximum length required by
     * WT_COMPRESSOR::compress.
     *
     * This callback function is for compressors that require an output
     * buffer larger than the source buffer (for example, that do not
     * check for buffer overflow during compression).
     *
     * @param[in] src the data to compress
     * @param[in] src_len the length of the data to compress
     * @param[out] result_lenp the required destination buffer size
     * @returns zero for success, non-zero to indicate an error.
     *
     * @snippet nop_compress.c WT_COMPRESSOR presize
     */
    int (*pre_size)(WT_COMPRESSOR *compressor, WT_SESSION *session,
        uint8_t *src, size_t src_len, size_t *result_lenp);

    /*!
     * If non-NULL, a callback performed when the database is closed.
     *
     * The WT_COMPRESSOR::terminate callback is intended to allow cleanup;
     * the handle will not be subsequently accessed by WiredTiger.
     *
     * @snippet nop_compress.c WT_COMPRESSOR terminate
     */
    int (*terminate)(WT_COMPRESSOR *compressor, WT_SESSION *session);
};

/*!
 * Applications can extend WiredTiger by providing new implementations of the
 * WT_DATA_SOURCE class.  Each data source supports a different URI scheme for
 * data sources to WT_SESSION::create, WT_SESSION::open_cursor and related
 * methods.  See @ref custom_data_sources for more information.
 *
 * <b>Thread safety:</b> WiredTiger may invoke methods on the WT_DATA_SOURCE
 * interface from multiple threads concurrently.  It is the responsibility of
 * the implementation to protect any shared data.
 *
 * Applications register their implementation with WiredTiger by calling
 * WT_CONNECTION::add_data_source.
 *
 * @snippet ex_data_source.c WT_DATA_SOURCE register
 */
struct __wt_data_source {
    /*!
     * Callback to alter an object.
     *
     * @snippet ex_data_source.c WT_DATA_SOURCE alter
     */
    int (*alter)(WT_DATA_SOURCE *dsrc, WT_SESSION *session,
        const char *uri, WT_CONFIG_ARG *config);

    /*!
     * Callback to create a new object.
     *
     * @snippet ex_data_source.c WT_DATA_SOURCE create
     */
    int (*create)(WT_DATA_SOURCE *dsrc, WT_SESSION *session,
        const char *uri, WT_CONFIG_ARG *config);

    /*!
     * Callback to compact an object.
     *
     * @snippet ex_data_source.c WT_DATA_SOURCE compact
     */
    int (*compact)(WT_DATA_SOURCE *dsrc, WT_SESSION *session,
        const char *uri, WT_CONFIG_ARG *config);

    /*!
     * Callback to drop an object.
     *
     * @snippet ex_data_source.c WT_DATA_SOURCE drop
     */
    int (*drop)(WT_DATA_SOURCE *dsrc, WT_SESSION *session,
        const char *uri, WT_CONFIG_ARG *config);

    /*!
     * Callback to initialize a cursor.
     *
     * @snippet ex_data_source.c WT_DATA_SOURCE open_cursor
     */
    int (*open_cursor)(WT_DATA_SOURCE *dsrc, WT_SESSION *session,
        const char *uri, WT_CONFIG_ARG *config, WT_CURSOR **new_cursor);

    /*!
     * Callback to rename an object.
     *
     * @snippet ex_data_source.c WT_DATA_SOURCE rename
     */
    int (*rename)(WT_DATA_SOURCE *dsrc, WT_SESSION *session,
        const char *uri, const char *newuri, WT_CONFIG_ARG *config);

    /*!
     * Callback to salvage an object.
     *
     * @snippet ex_data_source.c WT_DATA_SOURCE salvage
     */
    int (*salvage)(WT_DATA_SOURCE *dsrc, WT_SESSION *session,
        const char *uri, WT_CONFIG_ARG *config);

    /*!
     * Callback to get the size of an object.
     *
     * @snippet ex_data_source.c WT_DATA_SOURCE size
     */
    int (*size)(WT_DATA_SOURCE *dsrc, WT_SESSION *session,
        const char *uri, wt_off_t *size);

    /*!
     * Callback to truncate an object.
     *
     * @snippet ex_data_source.c WT_DATA_SOURCE truncate
     */
    int (*truncate)(WT_DATA_SOURCE *dsrc, WT_SESSION *session,
        const char *uri, WT_CONFIG_ARG *config);

    /*!
     * Callback to truncate a range of an object.
     *
     * @snippet ex_data_source.c WT_DATA_SOURCE range truncate
     */
    int (*range_truncate)(WT_DATA_SOURCE *dsrc, WT_SESSION *session,
        WT_CURSOR *start, WT_CURSOR *stop);

    /*!
     * Callback to verify an object.
     *
     * @snippet ex_data_source.c WT_DATA_SOURCE verify
     */
    int (*verify)(WT_DATA_SOURCE *dsrc, WT_SESSION *session,
        const char *uri, WT_CONFIG_ARG *config);

    /*!
     * Callback to checkpoint the database.
     *
     * @snippet ex_data_source.c WT_DATA_SOURCE checkpoint
     */
    int (*checkpoint)(
        WT_DATA_SOURCE *dsrc, WT_SESSION *session, WT_CONFIG_ARG *config);

    /*!
     * If non-NULL, a callback performed when the database is closed.
     *
     * The WT_DATA_SOURCE::terminate callback is intended to allow cleanup;
     * the handle will not be subsequently accessed by WiredTiger.
     *
     * @snippet ex_data_source.c WT_DATA_SOURCE terminate
     */
    int (*terminate)(WT_DATA_SOURCE *dsrc, WT_SESSION *session);

    /*!
     * If non-NULL, a callback performed before an LSM merge.
     *
     * @param[in] source a cursor configured with the data being merged
     * @param[in] dest a cursor on the new object being filled by the merge
     *
     * @snippet ex_data_source.c WT_DATA_SOURCE lsm_pre_merge
     */
    int (*lsm_pre_merge)(
        WT_DATA_SOURCE *dsrc, WT_CURSOR *source, WT_CURSOR *dest);
};

/*!
 * The interface implemented by applications to provide custom encryption.
 *
 * Encryptors must implement the WT_ENCRYPTOR interface: the WT_ENCRYPTOR::encrypt,
 * WT_ENCRYPTOR::decrypt and WT_ENCRYPTOR::sizing callbacks must be specified,
 * WT_ENCRYPTOR::customize and WT_ENCRYPTOR::terminate are optional.  To build your own
 * encryptor, use one of the encryptors in \c ext/encryptors as a template: \c
 * ext/encryptors/sodium_encrypt uses the open-source libsodium cryptographic library, and
 * \c ext/encryptors/nop_encrypt is a simple template that passes through data unchanged,
 * and is a reasonable starting point.  \c ext/encryptors/rotn_encrypt is an encryptor
 * implementing a simple (insecure) rotation cipher meant for testing.  See @ref
 * encryption "the encryptors page" for further information.
 *
 * Applications register their implementation with WiredTiger by calling
 * WT_CONNECTION::add_encryptor.
 *
 * @snippet nop_encrypt.c WT_ENCRYPTOR initialization structure
 * @snippet nop_encrypt.c WT_ENCRYPTOR initialization function
 */
struct __wt_encryptor {
    /*!
     * Callback to encrypt a chunk of data.
     *
     * WT_ENCRYPTOR::encrypt takes a source buffer and a destination buffer. The
     * callback encrypts the source buffer (plain text) into the destination buffer.
     *
     * On entry, \c src will point to a block of memory to encrypt, with the length of
     * the block in \c src_len.
     *
     * On entry, \c dst points to the destination buffer with a length of \c dst_len.
     * The destination buffer will be at least src_len plus the size returned by that
     * WT_ENCRYPT::sizing.
     *
     * After successful completion, the callback should return \c 0 and set \c
     * result_lenp to the number of bytes required for the encrypted representation,
     * which should be less than or equal to \c dst_len.
     *
     * This callback cannot be NULL.
     *
     * @param[in] src the data to encrypt
     * @param[in] src_len the length of the data to encrypt
     * @param[in] dst the destination buffer
     * @param[in] dst_len the length of the destination buffer
     * @param[out] result_lenp the length of the encrypted data
     * @returns zero for success, non-zero to indicate an error.
     *
     * @snippet nop_encrypt.c WT_ENCRYPTOR encrypt
     */
    int (*encrypt)(WT_ENCRYPTOR *encryptor, WT_SESSION *session,
        uint8_t *src, size_t src_len,
        uint8_t *dst, size_t dst_len,
        size_t *result_lenp);

    /*!
     * Callback to decrypt a chunk of data.
     *
     * WT_ENCRYPTOR::decrypt takes a source buffer and a destination buffer. The
     * contents are switched from \c encrypt: the source buffer is the encrypted
     * value, and the destination buffer is sized to be the original size of the
     * decrypted data. If the callback successfully decrypts the source buffer to the
     * destination buffer, it returns 0. If an error occurs, it returns an errno or
     * WiredTiger error code.
     *
     * On entry, \c src will point to memory, with the length of the memory in \c
     * src_len. After successful completion, the callback should return \c 0 and set
     * \c result_lenp to the number of bytes required for the decrypted
     * representation.
     *
     * If the \c dst buffer is not big enough to hold the decrypted data, the callback
     * should return an error.
     *
     * This callback cannot be NULL.
     *
     * @param[in] src the data to decrypt
     * @param[in] src_len the length of the data to decrypt
     * @param[in] dst the destination buffer
     * @param[in] dst_len the length of the destination buffer
     * @param[out] result_lenp the length of the decrypted data
     * @returns zero for success, non-zero to indicate an error.
     *
     * @snippet nop_encrypt.c WT_ENCRYPTOR decrypt
     */
    int (*decrypt)(WT_ENCRYPTOR *encryptor, WT_SESSION *session,
        uint8_t *src, size_t src_len,
        uint8_t *dst, size_t dst_len,
        size_t *result_lenp);

    /*!
     * Callback to size a destination buffer for encryption.
     *
     * WT_ENCRYPTOR::sizing is an callback that returns the number of additional bytes
     * that is needed when encrypting a data block. This is always necessary, since
     * encryptors should always generate some sort of cryptographic checksum as well
     * as the ciphertext. Without such a call, WiredTiger would have no way to know
     * the worst case for the encrypted buffer size.
     *
     * The WiredTiger encryption infrastructure assumes that buffer sizing is not
     * dependent on the number of bytes of input, that there is a one-to-one
     * relationship in number of bytes needed between input and output. This means
     * that if the encryption uses a block cipher in such a way that the input size
     * needs to be padded to the cipher block size, the sizing method should return
     * the worst case to ensure enough space is available.
     *
     * This callback cannot be NULL.
     *
     * The callback should set \c expansion_constantp to the additional number of
     * bytes needed.
     *
     * @param[out] expansion_constantp the additional number of bytes needed when
     *    encrypting.
     * @returns zero for success, non-zero to indicate an error.
     *
     * @snippet nop_encrypt.c WT_ENCRYPTOR sizing
     */
    int (*sizing)(WT_ENCRYPTOR *encryptor, WT_SESSION *session,
        size_t *expansion_constantp);

    /*!
     * If non-NULL, this callback is called to load keys into the encryptor. (That
     * is, "customize" it for a given key.) The customize function is called whenever
     * a new keyid is used for the first time with this encryptor, whether it be in
     * the ::wiredtiger_open call or the WT_SESSION::create call. This should create a
     * new encryptor instance and insert the requested key in it.
     *
     * The key may be specified either via \c keyid or \c secretkey in the \c
     * encrypt_config parameter. In the former case, the encryptor should look up the
     * requested key ID with whatever key management service is in use and install it
     * in the new encryptor. In the latter case, the encryptor should save the
     * provided secret key (or some transformation of it) in the new
     * encryptor. Further encryption with the same \c keyid will use this new
     * encryptor instance. (In the case of \c secretkey, only one key can be
     * configured, for the system encryption, and the new encryptor will be used for
     * all encryption involving it.) See @ref encryption for more information.
     *
     * This callback may return NULL as the new encryptor, in which case the original
     * encryptor will be used for further operations on the selected key. Unless this
     * happens, the original encryptor structure created during extension
     * initialization will never be used for encryption or decryption.
     *
     * This callback may itself be NULL, in which case it is not called, but in that
     * case there is no way to configure a key. This may be suitable for an
     * environment where a key management service returns a single key under a
     * well-known name that can be compiled in, but in a more general environment is
     * not a useful approach. One should of course never compile in actual keys!
     *
     * @param[in] encrypt_config the "encryption" portion of the configuration from
     *    the wiredtiger_open or WT_SESSION::create call, containing the \c keyid or
     *    \c secretkey setting.
     * @param[out] customp the new modified encryptor, or NULL.
     * @returns zero for success, non-zero to indicate an error.
     */
    int (*customize)(WT_ENCRYPTOR *encryptor, WT_SESSION *session,
        WT_CONFIG_ARG *encrypt_config, WT_ENCRYPTOR **customp);

    /*!
     * If non-NULL, a callback performed when the database is closed. It is called for
     * each encryptor that was added using WT_CONNECTION::add_encryptor or returned by
     * the WT_ENCRYPTOR::customize callback.
     *
     * The WT_ENCRYPTOR::terminate callback is intended to allow cleanup; the handle
     * will not be subsequently accessed by WiredTiger.
     *
     * @snippet nop_encrypt.c WT_ENCRYPTOR terminate
     */
    int (*terminate)(WT_ENCRYPTOR *encryptor, WT_SESSION *session);
};

/*!
 * The interface implemented by applications to provide custom extraction of
 * index keys or column group values.
 *
 * Applications register implementations with WiredTiger by calling
 * WT_CONNECTION::add_extractor.  See @ref custom_extractors for more
 * information.
 *
 * @snippet ex_all.c WT_EXTRACTOR register
 */
struct __wt_extractor {
    /*!
     * Callback to extract a value for an index or column group.
     *
     * @errors
     *
     * @snippet ex_all.c WT_EXTRACTOR
     *
     * @param extractor the WT_EXTRACTOR implementation
     * @param session the current WiredTiger session
     * @param key the table key in raw format, see @ref cursor_raw for
     *  details
     * @param value the table value in raw format, see @ref cursor_raw for
     *  details
     * @param[out] result_cursor the method should call WT_CURSOR::set_key
     *  and WT_CURSOR::insert on this cursor to return a key.  The \c
     *  key_format of the cursor will match that passed to
     *  WT_SESSION::create for the index.  Multiple index keys can be
     *  created for each record by calling WT_CURSOR::insert multiple
     *  times.
     */
    int (*extract)(WT_EXTRACTOR *extractor, WT_SESSION *session,
        const WT_ITEM *key, const WT_ITEM *value,
        WT_CURSOR *result_cursor);

    /*!
     * If non-NULL, this callback is called to customize the extractor for
     * each index.  If the callback returns a non-NULL extractor, that
     * instance is used instead of this one for all comparisons.
     */
    int (*customize)(WT_EXTRACTOR *extractor, WT_SESSION *session,
        const char *uri, WT_CONFIG_ITEM *appcfg, WT_EXTRACTOR **customp);

    /*!
     * If non-NULL a callback performed when the index or column group
     * is closed for customized extractors otherwise when the database
     * is closed.
     *
     * The WT_EXTRACTOR::terminate callback is intended to allow cleanup;
     * the handle will not be subsequently accessed by WiredTiger.
     */
    int (*terminate)(WT_EXTRACTOR *extractor, WT_SESSION *session);
};

/*! WT_FILE_SYSTEM::open_file file types */
typedef enum {
    WT_FS_OPEN_FILE_TYPE_CHECKPOINT,/*!< open a data file checkpoint */
    WT_FS_OPEN_FILE_TYPE_DATA,  /*!< open a data file */
    WT_FS_OPEN_FILE_TYPE_DIRECTORY, /*!< open a directory */
    WT_FS_OPEN_FILE_TYPE_LOG,   /*!< open a log file */
    WT_FS_OPEN_FILE_TYPE_REGULAR    /*!< open a regular file */
} WT_FS_OPEN_FILE_TYPE;

#ifdef DOXYGEN
/*! WT_FILE_SYSTEM::open_file flags: random access pattern */
#define WT_FS_OPEN_ACCESS_RAND  0x0
/*! WT_FILE_SYSTEM::open_file flags: sequential access pattern */
#define WT_FS_OPEN_ACCESS_SEQ   0x0
/*! WT_FILE_SYSTEM::open_file flags: create if does not exist */
#define WT_FS_OPEN_CREATE   0x0
/*! WT_FILE_SYSTEM::open_file flags: direct I/O requested */
#define WT_FS_OPEN_DIRECTIO 0x0
/*! WT_FILE_SYSTEM::open_file flags: file creation must be durable */
#define WT_FS_OPEN_DURABLE  0x0
/*!
 * WT_FILE_SYSTEM::open_file flags: return EBUSY if exclusive use not available
 */
#define WT_FS_OPEN_EXCLUSIVE    0x0
/*! WT_FILE_SYSTEM::open_file flags: open is read-only */
#define WT_FS_OPEN_READONLY 0x0

/*!
 * WT_FILE_SYSTEM::remove or WT_FILE_SYSTEM::rename flags: the remove or rename
 * operation must be durable
 */
#define WT_FS_DURABLE       0x0
#else
/* AUTOMATIC FLAG VALUE GENERATION START 0 */
#define WT_FS_OPEN_ACCESS_RAND  0x001u
#define WT_FS_OPEN_ACCESS_SEQ   0x002u
#define WT_FS_OPEN_CREATE   0x004u
#define WT_FS_OPEN_DIRECTIO 0x008u
#define WT_FS_OPEN_DURABLE  0x010u
#define WT_FS_OPEN_EXCLUSIVE    0x020u
#define WT_FS_OPEN_FIXED    0x040u   /* Path not home relative (internal) */
#define WT_FS_OPEN_FORCE_MMAP 0x080u
#define WT_FS_OPEN_READONLY 0x100u
/* AUTOMATIC FLAG VALUE GENERATION STOP 32 */

/* AUTOMATIC FLAG VALUE GENERATION START 0 */
#define WT_FS_DURABLE       0x1u
/* AUTOMATIC FLAG VALUE GENERATION STOP 32 */
#endif

/*!
 * The interface implemented by applications to provide a custom file system
 * implementation.
 *
 * <b>Thread safety:</b> WiredTiger may invoke methods on the WT_FILE_SYSTEM
 * interface from multiple threads concurrently. It is the responsibility of
 * the implementation to protect any shared data.
 *
 * Applications register implementations with WiredTiger by calling
 * WT_CONNECTION::set_file_system.  See @ref custom_file_systems for more
 * information.
 *
 * @snippet ex_file_system.c WT_FILE_SYSTEM register
 */
struct __wt_file_system {
    /*!
     * Return a list of file names for the named directory.
     *
     * @errors
     *
     * @param file_system the WT_FILE_SYSTEM
     * @param session the current WiredTiger session
     * @param directory the name of the directory
     * @param prefix if not NULL, only files with names matching the prefix
     *    are returned
     * @param[out] dirlist the method returns an allocated array of
     *    individually allocated strings, one for each entry in the
     *    directory.
     * @param[out] countp the number of entries returned
     */
    int (*fs_directory_list)(WT_FILE_SYSTEM *file_system,
        WT_SESSION *session, const char *directory, const char *prefix,
        char ***dirlist, uint32_t *countp);

#if !defined(DOXYGEN)
    /*
     * Return a single file name for the named directory.
     */
    int (*fs_directory_list_single)(WT_FILE_SYSTEM *file_system,
        WT_SESSION *session, const char *directory, const char *prefix,
        char ***dirlist, uint32_t *countp);
#endif

    /*!
     * Free memory allocated by WT_FILE_SYSTEM::directory_list.
     *
     * @errors
     *
     * @param file_system the WT_FILE_SYSTEM
     * @param session the current WiredTiger session
     * @param dirlist array returned by WT_FILE_SYSTEM::directory_list
     * @param count count returned by WT_FILE_SYSTEM::directory_list
     */
    int (*fs_directory_list_free)(WT_FILE_SYSTEM *file_system,
        WT_SESSION *session, char **dirlist, uint32_t count);

    /*!
     * Return if the named file system object exists.
     *
     * @errors
     *
     * @param file_system the WT_FILE_SYSTEM
     * @param session the current WiredTiger session
     * @param name the name of the file
     * @param[out] existp If the named file system object exists
     */
    int (*fs_exist)(WT_FILE_SYSTEM *file_system,
        WT_SESSION *session, const char *name, bool *existp);

    /*!
     * Open a handle for a named file system object
     *
     * The method should return ENOENT if the file is not being created and
     * does not exist.
     *
     * The method should return EACCES if the file cannot be opened in the
     * requested mode (for example, a file opened for writing in a readonly
     * file system).
     *
     * The method should return EBUSY if ::WT_FS_OPEN_EXCLUSIVE is set and
     * the file is in use.
     *
     * @errors
     *
     * @param file_system the WT_FILE_SYSTEM
     * @param session the current WiredTiger session
     * @param name the name of the file system object
     * @param file_type the type of the file
     *    The file type is provided to allow optimization for different file
     *    access patterns.
     * @param flags flags indicating how to open the file, one or more of
     *    ::WT_FS_OPEN_CREATE, ::WT_FS_OPEN_DIRECTIO, ::WT_FS_OPEN_DURABLE,
     *    ::WT_FS_OPEN_EXCLUSIVE or ::WT_FS_OPEN_READONLY.
     * @param[out] file_handlep the handle to the newly opened file. File
     *    system implementations must allocate memory for the handle and
     *    the WT_FILE_HANDLE::name field, and fill in the WT_FILE_HANDLE::
     *    fields. Applications wanting to associate private information
     *    with the WT_FILE_HANDLE:: structure should declare and allocate
     *    their own structure as a superset of a WT_FILE_HANDLE:: structure.
     */
    int (*fs_open_file)(WT_FILE_SYSTEM *file_system, WT_SESSION *session,
        const char *name, WT_FS_OPEN_FILE_TYPE file_type, uint32_t flags,
        WT_FILE_HANDLE **file_handlep);

    /*!
     * Remove a named file system object
     *
     * This method is not required for readonly file systems and should be
     * set to NULL when not required by the file system.
     *
     * @errors
     *
     * @param file_system the WT_FILE_SYSTEM
     * @param session the current WiredTiger session
     * @param name the name of the file system object
     * @param flags 0 or ::WT_FS_DURABLE
     */
    int (*fs_remove)(WT_FILE_SYSTEM *file_system,
        WT_SESSION *session, const char *name, uint32_t flags);

    /*!
     * Rename a named file system object
     *
     * This method is not required for readonly file systems and should be
     * set to NULL when not required by the file system.
     *
     * @errors
     *
     * @param file_system the WT_FILE_SYSTEM
     * @param session the current WiredTiger session
     * @param from the original name of the object
     * @param to the new name for the object
     * @param flags 0 or ::WT_FS_DURABLE
     */
    int (*fs_rename)(WT_FILE_SYSTEM *file_system, WT_SESSION *session,
        const char *from, const char *to, uint32_t flags);

    /*!
     * Return the size of a named file system object
     *
     * @errors
     *
     * @param file_system the WT_FILE_SYSTEM
     * @param session the current WiredTiger session
     * @param name the name of the file system object
     * @param[out] sizep the size of the file system entry
     */
    int (*fs_size)(WT_FILE_SYSTEM *file_system,
        WT_SESSION *session, const char *name, wt_off_t *sizep);

    /*!
     * A callback performed when the file system is closed and will no
     * longer be accessed by the WiredTiger database.
     *
     * This method is not required and should be set to NULL when not
     * required by the file system.
     *
     * The WT_FILE_SYSTEM::terminate callback is intended to allow cleanup;
     * the handle will not be subsequently accessed by WiredTiger.
     */
    int (*terminate)(WT_FILE_SYSTEM *file_system, WT_SESSION *session);
};

/*! WT_FILE_HANDLE::fadvise flags: no longer need */
#define WT_FILE_HANDLE_DONTNEED 1
/*! WT_FILE_HANDLE::fadvise flags: will need */
#define WT_FILE_HANDLE_WILLNEED 2

/*!
 * A file handle implementation returned by WT_FILE_SYSTEM::fs_open_file.
 *
 * <b>Thread safety:</b> Unless explicitly stated otherwise, WiredTiger may
 * invoke methods on the WT_FILE_HANDLE interface from multiple threads
 * concurrently. It is the responsibility of the implementation to protect
 * any shared data.
 *
 * See @ref custom_file_systems for more information.
 */
struct __wt_file_handle {
    /*!
     * The enclosing file system, set by WT_FILE_SYSTEM::fs_open_file.
     */
    WT_FILE_SYSTEM *file_system;

    /*!
     * The name of the file, set by WT_FILE_SYSTEM::fs_open_file.
     */
    char *name;

    /*!
     * Close a file handle. The handle will not be further accessed by
     * WiredTiger.
     *
     * @errors
     *
     * @param file_handle the WT_FILE_HANDLE
     * @param session the current WiredTiger session
     */
    int (*close)(WT_FILE_HANDLE *file_handle, WT_SESSION *session);

    /*!
     * Indicate expected future use of file ranges, based on the POSIX
     * 1003.1 standard fadvise.
     *
     * This method is not required, and should be set to NULL when not
     * supported by the file.
     *
     * @errors
     *
     * @param file_handle the WT_FILE_HANDLE
     * @param session the current WiredTiger session
     * @param offset the file offset
     * @param len the size of the advisory
     * @param advice one of ::WT_FILE_HANDLE_WILLNEED or
     *    ::WT_FILE_HANDLE_DONTNEED.
     */
    int (*fh_advise)(WT_FILE_HANDLE *file_handle,
        WT_SESSION *session, wt_off_t offset, wt_off_t len, int advice);

    /*!
     * Extend the file.
     *
     * This method is not required, and should be set to NULL when not
     * supported by the file.
     *
     * Any allocated disk space must read as 0 bytes, and no existing file
     * data may change. Allocating all necessary underlying storage (not
     * changing just the file's metadata), is likely to result in increased
     * performance.
     *
     * This method is not called by multiple threads concurrently (on the
     * same file handle). If the file handle's extension method supports
     * concurrent calls, set the WT_FILE_HANDLE::fh_extend_nolock method
     * instead. See @ref custom_file_systems for more information.
     *
     * @errors
     *
     * @param file_handle the WT_FILE_HANDLE
     * @param session the current WiredTiger session
     * @param offset desired file size after extension
     */
    int (*fh_extend)(
        WT_FILE_HANDLE *file_handle, WT_SESSION *session, wt_off_t offset);

    /*!
     * Extend the file.
     *
     * This method is not required, and should be set to NULL when not
     * supported by the file.
     *
     * Any allocated disk space must read as 0 bytes, and no existing file
     * data may change. Allocating all necessary underlying storage (not
     * only changing the file's metadata), is likely to result in increased
     * performance.
     *
     * This method may be called by multiple threads concurrently (on the
     * same file handle). If the file handle's extension method does not
     * support concurrent calls, set the WT_FILE_HANDLE::fh_extend method
     * instead. See @ref custom_file_systems for more information.
     *
     * @errors
     *
     * @param file_handle the WT_FILE_HANDLE
     * @param session the current WiredTiger session
     * @param offset desired file size after extension
     */
    int (*fh_extend_nolock)(
        WT_FILE_HANDLE *file_handle, WT_SESSION *session, wt_off_t offset);

    /*!
     * Lock/unlock a file from the perspective of other processes running
     * in the system, where necessary.
     *
     * @errors
     *
     * @param file_handle the WT_FILE_HANDLE
     * @param session the current WiredTiger session
     * @param lock whether to lock or unlock
     */
    int (*fh_lock)(
        WT_FILE_HANDLE *file_handle, WT_SESSION *session, bool lock);

    /*!
     * Map a file into memory, based on the POSIX 1003.1 standard mmap.
     *
     * This method is not required, and should be set to NULL when not
     * supported by the file.
     *
     * @errors
     *
     * @param file_handle the WT_FILE_HANDLE
     * @param session the current WiredTiger session
     * @param[out] mapped_regionp a reference to a memory location into
     *    which should be stored a pointer to the start of the mapped region
     * @param[out] lengthp a reference to a memory location into which
     *    should be stored the length of the region
     * @param[out] mapped_cookiep a reference to a memory location into
     *    which can be optionally stored a pointer to an opaque cookie
     *    which is subsequently passed to WT_FILE_HANDLE::unmap.
     */
    int (*fh_map)(WT_FILE_HANDLE *file_handle, WT_SESSION *session,
        void **mapped_regionp, size_t *lengthp, void **mapped_cookiep);

    /*!
     * Unmap part of a memory mapped file, based on the POSIX 1003.1
     * standard madvise.
     *
     * This method is not required, and should be set to NULL when not
     * supported by the file.
     *
     * @errors
     *
     * @param file_handle the WT_FILE_HANDLE
     * @param session the current WiredTiger session
     * @param map a location in the mapped region unlikely to be used in the
     *    near future
     * @param length the length of the mapped region to discard
     * @param mapped_cookie any cookie set by the WT_FILE_HANDLE::map method
     */
    int (*fh_map_discard)(WT_FILE_HANDLE *file_handle,
        WT_SESSION *session, void *map, size_t length, void *mapped_cookie);

    /*!
     * Preload part of a memory mapped file, based on the POSIX 1003.1
     * standard madvise.
     *
     * This method is not required, and should be set to NULL when not
     * supported by the file.
     *
     * @errors
     *
     * @param file_handle the WT_FILE_HANDLE
     * @param session the current WiredTiger session
     * @param map a location in the mapped region likely to be used in the
     *    near future
     * @param length the size of the mapped region to preload
     * @param mapped_cookie any cookie set by the WT_FILE_HANDLE::map method
     */
    int (*fh_map_preload)(WT_FILE_HANDLE *file_handle, WT_SESSION *session,
        const void *map, size_t length, void *mapped_cookie);

    /*!
     * Unmap a memory mapped file, based on the POSIX 1003.1 standard
     * munmap.
     *
     * This method is only required if a valid implementation of map is
     * provided by the file, and should be set to NULL otherwise.
     *
     * @errors
     *
     * @param file_handle the WT_FILE_HANDLE
     * @param session the current WiredTiger session
     * @param mapped_region a pointer to the start of the mapped region
     * @param length the length of the mapped region
     * @param mapped_cookie any cookie set by the WT_FILE_HANDLE::map method
     */
    int (*fh_unmap)(WT_FILE_HANDLE *file_handle, WT_SESSION *session,
        void *mapped_region, size_t length, void *mapped_cookie);

    /*!
     * Read from a file, based on the POSIX 1003.1 standard pread.
     *
     * @errors
     *
     * @param file_handle the WT_FILE_HANDLE
     * @param session the current WiredTiger session
     * @param offset the offset in the file to start reading from
     * @param len the amount to read
     * @param[out] buf buffer to hold the content read from file
     */
    int (*fh_read)(WT_FILE_HANDLE *file_handle,
        WT_SESSION *session, wt_off_t offset, size_t len, void *buf);

    /*!
     * Return the size of a file.
     *
     * @errors
     *
     * @param file_handle the WT_FILE_HANDLE
     * @param session the current WiredTiger session
     * @param sizep the size of the file
     */
    int (*fh_size)(
        WT_FILE_HANDLE *file_handle, WT_SESSION *session, wt_off_t *sizep);

    /*!
     * Make outstanding file writes durable and do not return until writes
     * are complete.
     *
     * This method is not required for read-only files, and should be set
     * to NULL when not supported by the file.
     *
     * @errors
     *
     * @param file_handle the WT_FILE_HANDLE
     * @param session the current WiredTiger session
     */
    int (*fh_sync)(WT_FILE_HANDLE *file_handle, WT_SESSION *session);

    /*!
     * Schedule the outstanding file writes required for durability and
     * return immediately.
     *
     * This method is not required, and should be set to NULL when not
     * supported by the file.
     *
     * @errors
     *
     * @param file_handle the WT_FILE_HANDLE
     * @param session the current WiredTiger session
     */
    int (*fh_sync_nowait)(WT_FILE_HANDLE *file_handle, WT_SESSION *session);

    /*!
     * Truncate the file.
     *
     * This method is not required, and should be set to NULL when not
     * supported by the file.
     *
     * This method is not called by multiple threads concurrently (on the
     * same file handle).
     *
     * @errors
     *
     * @param file_handle the WT_FILE_HANDLE
     * @param session the current WiredTiger session
     * @param offset desired file size after truncate
     */
    int (*fh_truncate)(
        WT_FILE_HANDLE *file_handle, WT_SESSION *session, wt_off_t offset);

    /*!
     * Write to a file, based on the POSIX 1003.1 standard pwrite.
     *
     * This method is not required for read-only files, and should be set
     * to NULL when not supported by the file.
     *
     * @errors
     *
     * @param file_handle the WT_FILE_HANDLE
     * @param session the current WiredTiger session
     * @param offset offset at which to start writing
     * @param length amount of data to write
     * @param buf content to be written to the file
     */
    int (*fh_write)(WT_FILE_HANDLE *file_handle, WT_SESSION *session,
        wt_off_t offset, size_t length, const void *buf);
};

#if !defined(DOXYGEN)
/* This interface is not yet public. */

/*!
 * The interface implemented by applications to provide a storage source
 * implementation. This documentation refers to "object" and "bucket"
 * to mean a "file-like object" and a "container of objects", respectively.
 *
 * <b>Thread safety:</b> WiredTiger may invoke methods on the WT_STORAGE_SOURCE
 * interface from multiple threads concurrently. It is the responsibility of
 * the implementation to protect any shared data.
 *
 * Applications register implementations with WiredTiger by calling
 * WT_CONNECTION::add_storage_source.
 *
 * @snippet ex_storage_source.c WT_STORAGE_SOURCE register
 */
struct __wt_storage_source {
    /*!
     * A reference is added to the storage source.  The reference is released by a
     * call to WT_STORAGE_SOURCE::terminate.  A reference is added as a side effect
     * of calling WT_CONNECTION::get_storage_source.
     *
     * @errors
     *
     * @param storage_source the WT_STORAGE_SOURCE
     */
    int (*ss_add_reference)(WT_STORAGE_SOURCE *storage_source);

    /*!
     * Create a customized file system to access the storage source
     * objects.
     *
     * The file system returned behaves as if objects in the specified buckets are
     * files in the file system.  In particular, the fs_open_file method requires
     * its flags argument to include either WT_FS_OPEN_CREATE or WT_FS_OPEN_READONLY.
     * Objects being created are not deemed to "exist" and be visible to
     * WT_FILE_SYSTEM::fs_exist and other file system methods until the new handle has
     * been closed.  Objects once created are immutable. That is, only objects that
     * do not already exist can be opened with the create flag, and objects that
     * already exist can only be opened with the readonly flag.  Only objects that
     * exist can be transferred to the underlying shared object storage.  This can
     * happen at any time after an object is created, and can be forced to happen using
     * WT_STORAGE_SOURCE::ss_flush.
     *
     * Additionally file handles returned by the file system behave as file handles to a
     * local file.  For example, WT_FILE_HANDLE::fh_sync synchronizes writes to the
     * local file, and does not imply any transferring of data to the shared object store.
     *
     * The directory argument to the WT_FILE_SYSTEM::fs_directory_list method is normally
     * the empty string as the cloud equivalent (bucket) has already been given when
     * customizing the file system.  If specified, the directory path is interpreted
     * as another prefix, which is removed from the results.
     *
     * Names used by the file system methods are generally flat.  However, in some
     * implementations of a file system returned by a storage source, "..", ".", "/"
     * may have a particular meaning, as in a POSIX file system.  We suggest that
     * these constructs be avoided when a caller chooses file names within the returned
     * file system; they may be rejected by the implementation.  Within a bucket name,
     * these characters may or may not be acceptable. That is implementation dependent.
     * In the prefix, "/" is specifically allowed, as this may have performance or
     * administrative benefits.  That said, within a prefix, certain combinations
     * involving "/" may be rejected, for example "/../".
     *
     * @errors
     *
     * @param storage_source the WT_STORAGE_SOURCE
     * @param session the current WiredTiger session
     * @param bucket_name the name of the bucket.  Use of '/' is implementation dependent.
     * @param auth_token the authorization identifier.
     * @param config additional configuration. The only allowable value is \c cache_directory,
     *    the name of a directory holding cached objects. Its default is
     *    \c "<home>/cache-<bucket>" with \c <home> replaced by the @ref home, and
     *    \c <bucket> replaced by the bucket_name.
     * @param[out] file_system the customized file system returned
     */
    int (*ss_customize_file_system)(WT_STORAGE_SOURCE *storage_source, WT_SESSION *session,
        const char *bucket_name, const char *auth_token, const char *config,
        WT_FILE_SYSTEM **file_system);

    /*!
     * Copy a file from the default file system to an object name in shared object storage.
     *
     * @errors
     *
     * @param storage_source the WT_STORAGE_SOURCE
     * @param session the current WiredTiger session
     * @param file_system the destination bucket and credentials
     * @param source the name of the source input file
     * @param object the name of the destination object
     * @param config additional configuration, currently must be NULL
     */
    int (*ss_flush)(WT_STORAGE_SOURCE *storage_source, WT_SESSION *session,
        WT_FILE_SYSTEM *file_system, const char *source, const char *object,
            const char *config);

    /*!
     * After a flush, rename the source file from the default file system to be cached in
     * the shared object storage.
     *
     * @errors
     *
     * @param storage_source the WT_STORAGE_SOURCE
     * @param session the current WiredTiger session
     * @param file_system the destination bucket and credentials
     * @param source the name of the source input file
     * @param object the name of the destination object
     * @param config additional configuration, currently must be NULL
     */
    int (*ss_flush_finish)(WT_STORAGE_SOURCE *storage_source, WT_SESSION *session,
        WT_FILE_SYSTEM *file_system, const char *source, const char *object,
        const char *config);

    /*!
     * A callback performed when the storage source or reference is closed
     * and will no longer be used.  The initial creation of the storage source
     * counts as a reference, and each call to WT_STORAGE_SOURCE::add_reference
     * increase the number of references.  When all references are released, the
     * storage source and any resources associated with it are released.
     *
     * This method is not required and should be set to NULL when not
     * required by the storage source implementation.
     *
     * The WT_STORAGE_SOURCE::terminate callback is intended to allow cleanup;
     * the handle will not be subsequently accessed by WiredTiger.
     */
    int (*terminate)(WT_STORAGE_SOURCE *storage_source, WT_SESSION *session);
};
#endif

/*!
 * Entry point to an extension, called when the extension is loaded.
 *
 * @param connection the connection handle
 * @param config the config information passed to WT_CONNECTION::load_extension
 * @errors
 */
extern int wiredtiger_extension_init(
    WT_CONNECTION *connection, WT_CONFIG_ARG *config);

/*!
 * Optional cleanup function for an extension, called during
 * WT_CONNECTION::close.
 *
 * @param connection the connection handle
 * @errors
 */
extern int wiredtiger_extension_terminate(WT_CONNECTION *connection);

/*! @} */

/*!
 * @addtogroup wt
 * @{
 */
/*!
 * @name Incremental backup types
 * @anchor backup_types
 * @{
 */
/*! Invalid backup type. */
#define WT_BACKUP_INVALID   0
/*! Whole file. */
#define WT_BACKUP_FILE      1
/*! File range. */
#define WT_BACKUP_RANGE     2
/*! @} */

/*!
 * @name Log record and operation types
 * @anchor log_types
 * @{
 */
/*
 * NOTE:  The values of these record types and operations must
 * never change because they're written into the log.  Append
 * any new records or operations to the appropriate set.
 */
/*! Checkpoint. */
#define WT_LOGREC_CHECKPOINT    0
/*! Transaction commit. */
#define WT_LOGREC_COMMIT    1
/*! File sync. */
#define WT_LOGREC_FILE_SYNC 2
/*! Message. */
#define WT_LOGREC_MESSAGE   3
/*! System/internal record. */
#define WT_LOGREC_SYSTEM    4
/*! Invalid operation. */
#define WT_LOGOP_INVALID    0
/*! Column-store put. */
#define WT_LOGOP_COL_PUT    1
/*! Column-store remove. */
#define WT_LOGOP_COL_REMOVE 2
/*! Column-store truncate. */
#define WT_LOGOP_COL_TRUNCATE   3
/*! Row-store put. */
#define WT_LOGOP_ROW_PUT    4
/*! Row-store remove. */
#define WT_LOGOP_ROW_REMOVE 5
/*! Row-store truncate. */
#define WT_LOGOP_ROW_TRUNCATE   6
/*! Checkpoint start. */
#define WT_LOGOP_CHECKPOINT_START   7
/*! Previous LSN. */
#define WT_LOGOP_PREV_LSN   8
/*! Column-store modify. */
#define WT_LOGOP_COL_MODIFY 9
/*! Row-store modify. */
#define WT_LOGOP_ROW_MODIFY 10
/*
 * NOTE: Diagnostic-only log operations should have values in
 * the ignore range.
 */
/*! Diagnostic: transaction timestamps */
#define WT_LOGOP_TXN_TIMESTAMP  (WT_LOGOP_IGNORE | 11)
/*! Incremental backup IDs. */
#define WT_LOGOP_BACKUP_ID 12
/*! @} */

/*******************************************
 * Statistic reference.
 *******************************************/
/*
 * DO NOT EDIT: automatically built by dist/stat.py.
 * Statistics section: BEGIN
 */

/*!
 * @name Connection statistics
 * @anchor statistics_keys
 * @anchor statistics_conn
 * Statistics are accessed through cursors with \c "statistics:" URIs.
 * Individual statistics can be queried through the cursor using the following
 * keys.  See @ref data_statistics for more information.
 * @{
 */
/*! LSM: application work units currently queued */
#define	WT_STAT_CONN_LSM_WORK_QUEUE_APP			1000
/*! LSM: merge work units currently queued */
#define	WT_STAT_CONN_LSM_WORK_QUEUE_MANAGER		1001
/*! LSM: rows merged in an LSM tree */
#define	WT_STAT_CONN_LSM_ROWS_MERGED			1002
/*! LSM: sleep for LSM checkpoint throttle */
#define	WT_STAT_CONN_LSM_CHECKPOINT_THROTTLE		1003
/*! LSM: sleep for LSM merge throttle */
#define	WT_STAT_CONN_LSM_MERGE_THROTTLE			1004
/*! LSM: switch work units currently queued */
#define	WT_STAT_CONN_LSM_WORK_QUEUE_SWITCH		1005
/*! LSM: tree maintenance operations discarded */
#define	WT_STAT_CONN_LSM_WORK_UNITS_DISCARDED		1006
/*! LSM: tree maintenance operations executed */
#define	WT_STAT_CONN_LSM_WORK_UNITS_DONE		1007
/*! LSM: tree maintenance operations scheduled */
#define	WT_STAT_CONN_LSM_WORK_UNITS_CREATED		1008
/*! LSM: tree queue hit maximum */
#define	WT_STAT_CONN_LSM_WORK_QUEUE_MAX			1009
/*! autocommit: retries for readonly operations */
#define	WT_STAT_CONN_AUTOCOMMIT_READONLY_RETRY		1010
/*! autocommit: retries for update operations */
#define	WT_STAT_CONN_AUTOCOMMIT_UPDATE_RETRY		1011
/*! background-compact: background compact failed calls */
#define	WT_STAT_CONN_BACKGROUND_COMPACT_FAIL		1012
/*!
 * background-compact: background compact failed calls due to cache
 * pressure
 */
#define	WT_STAT_CONN_BACKGROUND_COMPACT_FAIL_CACHE_PRESSURE	1013
/*! background-compact: background compact interrupted */
#define	WT_STAT_CONN_BACKGROUND_COMPACT_INTERRUPTED	1014
/*!
 * background-compact: background compact moving average of bytes
 * rewritten
 */
#define	WT_STAT_CONN_BACKGROUND_COMPACT_EMA		1015
/*! background-compact: background compact recovered bytes */
#define	WT_STAT_CONN_BACKGROUND_COMPACT_BYTES_RECOVERED	1016
/*! background-compact: background compact running */
#define	WT_STAT_CONN_BACKGROUND_COMPACT_RUNNING		1017
/*!
 * background-compact: background compact skipped file as it is part of
 * the exclude list
 */
#define	WT_STAT_CONN_BACKGROUND_COMPACT_EXCLUDE		1018
/*!
 * background-compact: background compact skipped file as not meeting
 * requirements for compaction
 */
#define	WT_STAT_CONN_BACKGROUND_COMPACT_SKIPPED		1019
/*! background-compact: background compact sleeps due to cache pressure */
#define	WT_STAT_CONN_BACKGROUND_COMPACT_SLEEP_CACHE_PRESSURE	1020
/*! background-compact: background compact successful calls */
#define	WT_STAT_CONN_BACKGROUND_COMPACT_SUCCESS		1021
/*! background-compact: background compact timeout */
#define	WT_STAT_CONN_BACKGROUND_COMPACT_TIMEOUT		1022
/*! background-compact: number of files tracked by background compaction */
#define	WT_STAT_CONN_BACKGROUND_COMPACT_FILES_TRACKED	1023
/*! backup: backup cursor open */
#define	WT_STAT_CONN_BACKUP_CURSOR_OPEN			1024
/*! backup: backup duplicate cursor open */
#define	WT_STAT_CONN_BACKUP_DUP_OPEN			1025
/*! backup: backup granularity size */
#define	WT_STAT_CONN_BACKUP_GRANULARITY			1026
/*! backup: incremental backup enabled */
#define	WT_STAT_CONN_BACKUP_INCREMENTAL			1027
/*! backup: opening the backup cursor in progress */
#define	WT_STAT_CONN_BACKUP_START			1028
/*! backup: total modified incremental blocks */
#define	WT_STAT_CONN_BACKUP_BLOCKS			1029
/*! backup: total modified incremental blocks with compressed data */
#define	WT_STAT_CONN_BACKUP_BLOCKS_COMPRESSED		1030
/*! backup: total modified incremental blocks without compressed data */
#define	WT_STAT_CONN_BACKUP_BLOCKS_UNCOMPRESSED		1031
/*! block-cache: cached blocks updated */
#define	WT_STAT_CONN_BLOCK_CACHE_BLOCKS_UPDATE		1032
/*! block-cache: cached bytes updated */
#define	WT_STAT_CONN_BLOCK_CACHE_BYTES_UPDATE		1033
/*! block-cache: evicted blocks */
#define	WT_STAT_CONN_BLOCK_CACHE_BLOCKS_EVICTED		1034
/*! block-cache: file size causing bypass */
#define	WT_STAT_CONN_BLOCK_CACHE_BYPASS_FILESIZE	1035
/*! block-cache: lookups */
#define	WT_STAT_CONN_BLOCK_CACHE_LOOKUPS		1036
/*! block-cache: number of blocks not evicted due to overhead */
#define	WT_STAT_CONN_BLOCK_CACHE_NOT_EVICTED_OVERHEAD	1037
/*!
 * block-cache: number of bypasses because no-write-allocate setting was
 * on
 */
#define	WT_STAT_CONN_BLOCK_CACHE_BYPASS_WRITEALLOC	1038
/*! block-cache: number of bypasses due to overhead on put */
#define	WT_STAT_CONN_BLOCK_CACHE_BYPASS_OVERHEAD_PUT	1039
/*! block-cache: number of bypasses on get */
#define	WT_STAT_CONN_BLOCK_CACHE_BYPASS_GET		1040
/*! block-cache: number of bypasses on put because file is too small */
#define	WT_STAT_CONN_BLOCK_CACHE_BYPASS_PUT		1041
/*! block-cache: number of eviction passes */
#define	WT_STAT_CONN_BLOCK_CACHE_EVICTION_PASSES	1042
/*! block-cache: number of hits */
#define	WT_STAT_CONN_BLOCK_CACHE_HITS			1043
/*! block-cache: number of misses */
#define	WT_STAT_CONN_BLOCK_CACHE_MISSES			1044
/*! block-cache: number of put bypasses on checkpoint I/O */
#define	WT_STAT_CONN_BLOCK_CACHE_BYPASS_CHKPT		1045
/*! block-cache: removed blocks */
#define	WT_STAT_CONN_BLOCK_CACHE_BLOCKS_REMOVED		1046
/*! block-cache: time sleeping to remove block (usecs) */
#define	WT_STAT_CONN_BLOCK_CACHE_BLOCKS_REMOVED_BLOCKED	1047
/*! block-cache: total blocks */
#define	WT_STAT_CONN_BLOCK_CACHE_BLOCKS			1048
/*! block-cache: total blocks inserted on read path */
#define	WT_STAT_CONN_BLOCK_CACHE_BLOCKS_INSERT_READ	1049
/*! block-cache: total blocks inserted on write path */
#define	WT_STAT_CONN_BLOCK_CACHE_BLOCKS_INSERT_WRITE	1050
/*! block-cache: total bytes */
#define	WT_STAT_CONN_BLOCK_CACHE_BYTES			1051
/*! block-cache: total bytes inserted on read path */
#define	WT_STAT_CONN_BLOCK_CACHE_BYTES_INSERT_READ	1052
/*! block-cache: total bytes inserted on write path */
#define	WT_STAT_CONN_BLOCK_CACHE_BYTES_INSERT_WRITE	1053
/*! block-manager: blocks pre-loaded */
#define	WT_STAT_CONN_BLOCK_PRELOAD			1054
/*! block-manager: blocks read */
#define	WT_STAT_CONN_BLOCK_READ				1055
/*! block-manager: blocks written */
#define	WT_STAT_CONN_BLOCK_WRITE			1056
/*! block-manager: bytes read */
#define	WT_STAT_CONN_BLOCK_BYTE_READ			1057
/*! block-manager: bytes read via memory map API */
#define	WT_STAT_CONN_BLOCK_BYTE_READ_MMAP		1058
/*! block-manager: bytes read via system call API */
#define	WT_STAT_CONN_BLOCK_BYTE_READ_SYSCALL		1059
/*! block-manager: bytes written */
#define	WT_STAT_CONN_BLOCK_BYTE_WRITE			1060
/*! block-manager: bytes written by compaction */
#define	WT_STAT_CONN_BLOCK_BYTE_WRITE_COMPACT		1061
/*! block-manager: bytes written for checkpoint */
#define	WT_STAT_CONN_BLOCK_BYTE_WRITE_CHECKPOINT	1062
/*! block-manager: bytes written via memory map API */
#define	WT_STAT_CONN_BLOCK_BYTE_WRITE_MMAP		1063
/*! block-manager: bytes written via system call API */
#define	WT_STAT_CONN_BLOCK_BYTE_WRITE_SYSCALL		1064
/*! block-manager: mapped blocks read */
#define	WT_STAT_CONN_BLOCK_MAP_READ			1065
/*! block-manager: mapped bytes read */
#define	WT_STAT_CONN_BLOCK_BYTE_MAP_READ		1066
/*!
 * block-manager: number of times the file was remapped because it
 * changed size via fallocate or truncate
 */
#define	WT_STAT_CONN_BLOCK_REMAP_FILE_RESIZE		1067
/*! block-manager: number of times the region was remapped via write */
#define	WT_STAT_CONN_BLOCK_REMAP_FILE_WRITE		1068
/*! cache: application threads page read from disk to cache count */
#define	WT_STAT_CONN_CACHE_READ_APP_COUNT		1069
/*! cache: application threads page read from disk to cache time (usecs) */
#define	WT_STAT_CONN_CACHE_READ_APP_TIME		1070
/*! cache: application threads page write from cache to disk count */
#define	WT_STAT_CONN_CACHE_WRITE_APP_COUNT		1071
/*! cache: application threads page write from cache to disk time (usecs) */
#define	WT_STAT_CONN_CACHE_WRITE_APP_TIME		1072
/*! cache: bytes allocated for updates */
#define	WT_STAT_CONN_CACHE_BYTES_UPDATES		1073
/*! cache: bytes belonging to page images in the cache */
#define	WT_STAT_CONN_CACHE_BYTES_IMAGE			1074
/*! cache: bytes belonging to the history store table in the cache */
#define	WT_STAT_CONN_CACHE_BYTES_HS			1075
/*! cache: bytes currently in the cache */
#define	WT_STAT_CONN_CACHE_BYTES_INUSE			1076
/*! cache: bytes dirty in the cache cumulative */
#define	WT_STAT_CONN_CACHE_BYTES_DIRTY_TOTAL		1077
/*! cache: bytes not belonging to page images in the cache */
#define	WT_STAT_CONN_CACHE_BYTES_OTHER			1078
/*! cache: bytes read into cache */
#define	WT_STAT_CONN_CACHE_BYTES_READ			1079
/*! cache: bytes written from cache */
#define	WT_STAT_CONN_CACHE_BYTES_WRITE			1080
/*! cache: checkpoint blocked page eviction */
#define	WT_STAT_CONN_CACHE_EVICTION_BLOCKED_CHECKPOINT	1081
/*!
 * cache: checkpoint of history store file blocked non-history store page
 * eviction
 */
#define	WT_STAT_CONN_CACHE_EVICTION_BLOCKED_CHECKPOINT_HS	1082
/*! cache: eviction currently operating in aggressive mode */
#define	WT_STAT_CONN_CACHE_EVICTION_AGGRESSIVE_SET	1083
/*! cache: eviction empty score */
#define	WT_STAT_CONN_CACHE_EVICTION_EMPTY_SCORE		1084
/*!
 * cache: eviction gave up due to detecting a disk value without a
 * timestamp behind the last update on the chain
 */
#define	WT_STAT_CONN_CACHE_EVICTION_BLOCKED_NO_TS_CHECKPOINT_RACE_1	1085
/*!
 * cache: eviction gave up due to detecting a tombstone without a
 * timestamp ahead of the selected on disk update
 */
#define	WT_STAT_CONN_CACHE_EVICTION_BLOCKED_NO_TS_CHECKPOINT_RACE_2	1086
/*!
 * cache: eviction gave up due to detecting a tombstone without a
 * timestamp ahead of the selected on disk update after validating the
 * update chain
 */
#define	WT_STAT_CONN_CACHE_EVICTION_BLOCKED_NO_TS_CHECKPOINT_RACE_3	1087
/*!
 * cache: eviction gave up due to detecting update chain entries without
 * timestamps after the selected on disk update
 */
#define	WT_STAT_CONN_CACHE_EVICTION_BLOCKED_NO_TS_CHECKPOINT_RACE_4	1088
/*!
 * cache: eviction gave up due to needing to remove a record from the
 * history store but checkpoint is running
 */
#define	WT_STAT_CONN_CACHE_EVICTION_BLOCKED_REMOVE_HS_RACE_WITH_CHECKPOINT	1089
/*! cache: eviction gave up due to no progress being made */
#define	WT_STAT_CONN_CACHE_EVICTION_BLOCKED_NO_PROGRESS	1090
/*! cache: eviction state */
#define	WT_STAT_CONN_CACHE_EVICTION_STATE		1091
/*! cache: eviction walk target pages histogram - 0-9 */
#define	WT_STAT_CONN_CACHE_EVICTION_TARGET_PAGE_LT10	1092
/*! cache: eviction walk target pages histogram - 10-31 */
#define	WT_STAT_CONN_CACHE_EVICTION_TARGET_PAGE_LT32	1093
/*! cache: eviction walk target pages histogram - 128 and higher */
#define	WT_STAT_CONN_CACHE_EVICTION_TARGET_PAGE_GE128	1094
/*! cache: eviction walk target pages histogram - 32-63 */
#define	WT_STAT_CONN_CACHE_EVICTION_TARGET_PAGE_LT64	1095
/*! cache: eviction walk target pages histogram - 64-128 */
#define	WT_STAT_CONN_CACHE_EVICTION_TARGET_PAGE_LT128	1096
/*!
 * cache: eviction walk target pages reduced due to history store cache
 * pressure
 */
#define	WT_STAT_CONN_CACHE_EVICTION_TARGET_PAGE_REDUCED	1097
/*! cache: eviction walks abandoned */
#define	WT_STAT_CONN_CACHE_EVICTION_WALKS_ABANDONED	1098
/*! cache: eviction walks gave up because they restarted their walk twice */
#define	WT_STAT_CONN_CACHE_EVICTION_WALKS_STOPPED	1099
/*!
 * cache: eviction walks gave up because they saw too many pages and
 * found no candidates
 */
#define	WT_STAT_CONN_CACHE_EVICTION_WALKS_GAVE_UP_NO_TARGETS	1100
/*!
 * cache: eviction walks gave up because they saw too many pages and
 * found too few candidates
 */
#define	WT_STAT_CONN_CACHE_EVICTION_WALKS_GAVE_UP_RATIO	1101
/*!
 * cache: eviction walks random search fails to locate a page, results in
 * a null position
 */
#define	WT_STAT_CONN_CACHE_EVICTION_WALK_RANDOM_RETURNS_NULL_POSITION	1102
/*! cache: eviction walks reached end of tree */
#define	WT_STAT_CONN_CACHE_EVICTION_WALKS_ENDED		1103
/*! cache: eviction walks restarted */
#define	WT_STAT_CONN_CACHE_EVICTION_WALK_RESTART	1104
/*! cache: eviction walks started from root of tree */
#define	WT_STAT_CONN_CACHE_EVICTION_WALK_FROM_ROOT	1105
/*! cache: eviction walks started from saved location in tree */
#define	WT_STAT_CONN_CACHE_EVICTION_WALK_SAVED_POS	1106
/*! cache: eviction worker thread active */
#define	WT_STAT_CONN_CACHE_EVICTION_ACTIVE_WORKERS	1107
/*! cache: eviction worker thread stable number */
#define	WT_STAT_CONN_CACHE_EVICTION_STABLE_STATE_WORKERS	1108
/*! cache: hazard pointer blocked page eviction */
#define	WT_STAT_CONN_CACHE_EVICTION_BLOCKED_HAZARD	1109
/*! cache: hazard pointer check calls */
#define	WT_STAT_CONN_CACHE_HAZARD_CHECKS		1110
/*! cache: hazard pointer check entries walked */
#define	WT_STAT_CONN_CACHE_HAZARD_WALKS			1111
/*! cache: hazard pointer maximum array length */
#define	WT_STAT_CONN_CACHE_HAZARD_MAX			1112
/*! cache: history store table insert calls */
#define	WT_STAT_CONN_CACHE_HS_INSERT			1113
/*! cache: history store table insert calls that returned restart */
#define	WT_STAT_CONN_CACHE_HS_INSERT_RESTART		1114
/*! cache: history store table max on-disk size */
#define	WT_STAT_CONN_CACHE_HS_ONDISK_MAX		1115
/*! cache: history store table on-disk size */
#define	WT_STAT_CONN_CACHE_HS_ONDISK			1116
/*! cache: history store table reads */
#define	WT_STAT_CONN_CACHE_HS_READ			1117
/*! cache: history store table reads missed */
#define	WT_STAT_CONN_CACHE_HS_READ_MISS			1118
/*! cache: history store table reads requiring squashed modifies */
#define	WT_STAT_CONN_CACHE_HS_READ_SQUASH		1119
/*!
 * cache: history store table resolved updates without timestamps that
 * lose their durable timestamp
 */
#define	WT_STAT_CONN_CACHE_HS_ORDER_LOSE_DURABLE_TIMESTAMP	1120
/*!
 * cache: history store table truncation by rollback to stable to remove
 * an unstable update
 */
#define	WT_STAT_CONN_CACHE_HS_KEY_TRUNCATE_RTS_UNSTABLE	1121
/*!
 * cache: history store table truncation by rollback to stable to remove
 * an update
 */
#define	WT_STAT_CONN_CACHE_HS_KEY_TRUNCATE_RTS		1122
/*!
 * cache: history store table truncation to remove all the keys of a
 * btree
 */
#define	WT_STAT_CONN_CACHE_HS_BTREE_TRUNCATE		1123
/*! cache: history store table truncation to remove an update */
#define	WT_STAT_CONN_CACHE_HS_KEY_TRUNCATE		1124
/*!
 * cache: history store table truncation to remove range of updates due
 * to an update without a timestamp on data page
 */
#define	WT_STAT_CONN_CACHE_HS_ORDER_REMOVE		1125
/*!
 * cache: history store table truncation to remove range of updates due
 * to key being removed from the data page during reconciliation
 */
#define	WT_STAT_CONN_CACHE_HS_KEY_TRUNCATE_ONPAGE_REMOVAL	1126
/*!
 * cache: history store table truncations that would have happened in
 * non-dryrun mode
 */
#define	WT_STAT_CONN_CACHE_HS_BTREE_TRUNCATE_DRYRUN	1127
/*!
 * cache: history store table truncations to remove an unstable update
 * that would have happened in non-dryrun mode
 */
#define	WT_STAT_CONN_CACHE_HS_KEY_TRUNCATE_RTS_UNSTABLE_DRYRUN	1128
/*!
 * cache: history store table truncations to remove an update that would
 * have happened in non-dryrun mode
 */
#define	WT_STAT_CONN_CACHE_HS_KEY_TRUNCATE_RTS_DRYRUN	1129
/*!
 * cache: history store table updates without timestamps fixed up by
 * reinserting with the fixed timestamp
 */
#define	WT_STAT_CONN_CACHE_HS_ORDER_REINSERT		1130
/*! cache: history store table writes requiring squashed modifies */
#define	WT_STAT_CONN_CACHE_HS_WRITE_SQUASH		1131
/*! cache: in-memory page passed criteria to be split */
#define	WT_STAT_CONN_CACHE_INMEM_SPLITTABLE		1132
/*! cache: in-memory page splits */
#define	WT_STAT_CONN_CACHE_INMEM_SPLIT			1133
/*! cache: internal page split blocked its eviction */
#define	WT_STAT_CONN_CACHE_EVICTION_BLOCKED_INTERNAL_PAGE_SPLIT	1134
/*! cache: internal pages evicted */
#define	WT_STAT_CONN_CACHE_EVICTION_INTERNAL		1135
/*! cache: internal pages split during eviction */
#define	WT_STAT_CONN_CACHE_EVICTION_SPLIT_INTERNAL	1136
/*! cache: leaf pages split during eviction */
#define	WT_STAT_CONN_CACHE_EVICTION_SPLIT_LEAF		1137
/*!
 * cache: locate a random in-mem ref by examining all entries on the root
 * page
 */
#define	WT_STAT_CONN_CACHE_EVICTION_RANDOM_SAMPLE_INMEM_ROOT	1138
/*! cache: maximum bytes configured */
#define	WT_STAT_CONN_CACHE_BYTES_MAX			1139
/*! cache: maximum milliseconds spent at a single eviction */
#define	WT_STAT_CONN_CACHE_EVICTION_MAXIMUM_MILLISECONDS	1140
/*! cache: maximum page size seen at eviction */
#define	WT_STAT_CONN_CACHE_EVICTION_MAXIMUM_PAGE_SIZE	1141
/*! cache: modified pages evicted */
#define	WT_STAT_CONN_CACHE_EVICTION_DIRTY		1142
/*! cache: multi-block reconciliation blocked whilst checkpoint is running */
#define	WT_STAT_CONN_CACHE_EVICTION_BLOCKED_MULTI_BLOCK_RECONCILIATION_DURING_CHECKPOINT	1143
/*! cache: operations timed out waiting for space in cache */
#define	WT_STAT_CONN_CACHE_TIMED_OUT_OPS		1144
/*!
 * cache: overflow keys on a multiblock row-store page blocked its
 * eviction
 */
#define	WT_STAT_CONN_CACHE_EVICTION_BLOCKED_OVERFLOW_KEYS	1145
/*! cache: overflow pages read into cache */
#define	WT_STAT_CONN_CACHE_READ_OVERFLOW		1146
/*! cache: page split during eviction deepened the tree */
#define	WT_STAT_CONN_CACHE_EVICTION_DEEPEN		1147
/*! cache: page written requiring history store records */
#define	WT_STAT_CONN_CACHE_WRITE_HS			1148
/*! cache: pages considered for eviction that were brought in by pre-fetch */
#define	WT_STAT_CONN_CACHE_EVICTION_CONSIDER_PREFETCH	1149
/*! cache: pages currently held in the cache */
#define	WT_STAT_CONN_CACHE_PAGES_INUSE			1150
/*! cache: pages dirtied due to obsolete time window by eviction */
<<<<<<< HEAD
#define	WT_STAT_CONN_CACHE_EVICTION_DIRTY_OBSOLETE_TW	1151
=======
#define	WT_STAT_CONN_CACHE_EVICTION_DIRTY_OBSOLETE_TW	1199
/*! cache: pages evicted in parallel with checkpoint */
#define	WT_STAT_CONN_CACHE_EVICTION_PAGES_IN_PARALLEL_WITH_CHECKPOINT	1200
/*! cache: pages queued for eviction */
#define	WT_STAT_CONN_CACHE_EVICTION_PAGES_ORDINARY_QUEUED	1201
/*! cache: pages queued for eviction post lru sorting */
#define	WT_STAT_CONN_CACHE_EVICTION_PAGES_QUEUED_POST_LRU	1202
/*! cache: pages queued for urgent eviction */
#define	WT_STAT_CONN_CACHE_EVICTION_PAGES_QUEUED_URGENT	1203
/*! cache: pages queued for urgent eviction during walk */
#define	WT_STAT_CONN_CACHE_EVICTION_PAGES_QUEUED_OLDEST	1204
/*!
 * cache: pages queued for urgent eviction from history store due to high
 * dirty content
 */
#define	WT_STAT_CONN_CACHE_EVICTION_PAGES_QUEUED_URGENT_HS_DIRTY	1205
>>>>>>> b6e59b64
/*! cache: pages read into cache */
#define	WT_STAT_CONN_CACHE_READ				1152
/*! cache: pages read into cache after truncate */
#define	WT_STAT_CONN_CACHE_READ_DELETED			1153
/*! cache: pages read into cache after truncate in prepare state */
#define	WT_STAT_CONN_CACHE_READ_DELETED_PREPARED	1154
/*! cache: pages read into cache by checkpoint */
#define	WT_STAT_CONN_CACHE_READ_CHECKPOINT		1155
/*!
 * cache: pages removed from the ordinary queue to be queued for urgent
 * eviction
 */
#define	WT_STAT_CONN_CACHE_EVICTION_CLEAR_ORDINARY	1156
/*! cache: pages requested from the cache */
#define	WT_STAT_CONN_CACHE_PAGES_REQUESTED		1157
/*! cache: pages requested from the cache due to pre-fetch */
#define	WT_STAT_CONN_CACHE_PAGES_PREFETCH		1158
/*! cache: pages seen by eviction walk */
#define	WT_STAT_CONN_CACHE_EVICTION_PAGES_SEEN		1159
/*! cache: pages written from cache */
#define	WT_STAT_CONN_CACHE_WRITE			1160
/*! cache: pages written requiring in-memory restoration */
#define	WT_STAT_CONN_CACHE_WRITE_RESTORE		1161
/*! cache: percentage overhead */
#define	WT_STAT_CONN_CACHE_OVERHEAD			1162
/*! cache: recent modification of a page blocked its eviction */
#define	WT_STAT_CONN_CACHE_EVICTION_BLOCKED_RECENTLY_MODIFIED	1163
/*! cache: reverse splits performed */
#define	WT_STAT_CONN_CACHE_REVERSE_SPLITS		1164
/*!
 * cache: reverse splits skipped because of VLCS namespace gap
 * restrictions
 */
#define	WT_STAT_CONN_CACHE_REVERSE_SPLITS_SKIPPED_VLCS	1165
/*! cache: the number of times full update inserted to history store */
#define	WT_STAT_CONN_CACHE_HS_INSERT_FULL_UPDATE	1166
/*! cache: the number of times reverse modify inserted to history store */
#define	WT_STAT_CONN_CACHE_HS_INSERT_REVERSE_MODIFY	1167
/*!
 * cache: total milliseconds spent inside reentrant history store
 * evictions in a reconciliation
 */
#define	WT_STAT_CONN_CACHE_REENTRY_HS_EVICTION_MILLISECONDS	1168
/*! cache: tracked bytes belonging to internal pages in the cache */
#define	WT_STAT_CONN_CACHE_BYTES_INTERNAL		1169
/*! cache: tracked bytes belonging to leaf pages in the cache */
#define	WT_STAT_CONN_CACHE_BYTES_LEAF			1170
/*! cache: tracked dirty bytes in the cache */
#define	WT_STAT_CONN_CACHE_BYTES_DIRTY			1171
/*! cache: tracked dirty pages in the cache */
#define	WT_STAT_CONN_CACHE_PAGES_DIRTY			1172
/*! cache: uncommitted truncate blocked page eviction */
#define	WT_STAT_CONN_CACHE_EVICTION_BLOCKED_UNCOMMITTED_TRUNCATE	1173
/*! cache: unmodified pages evicted */
#define	WT_STAT_CONN_CACHE_EVICTION_CLEAN		1174
/*! capacity: background fsync file handles considered */
#define	WT_STAT_CONN_FSYNC_ALL_FH_TOTAL			1175
/*! capacity: background fsync file handles synced */
#define	WT_STAT_CONN_FSYNC_ALL_FH			1176
/*! capacity: background fsync time (msecs) */
#define	WT_STAT_CONN_FSYNC_ALL_TIME			1177
/*! capacity: bytes read */
#define	WT_STAT_CONN_CAPACITY_BYTES_READ		1178
/*! capacity: bytes written for checkpoint */
#define	WT_STAT_CONN_CAPACITY_BYTES_CKPT		1179
/*! capacity: bytes written for chunk cache */
#define	WT_STAT_CONN_CAPACITY_BYTES_CHUNKCACHE		1180
/*! capacity: bytes written for eviction */
#define	WT_STAT_CONN_CAPACITY_BYTES_EVICT		1181
/*! capacity: bytes written for log */
#define	WT_STAT_CONN_CAPACITY_BYTES_LOG			1182
/*! capacity: bytes written total */
#define	WT_STAT_CONN_CAPACITY_BYTES_WRITTEN		1183
/*! capacity: threshold to call fsync */
#define	WT_STAT_CONN_CAPACITY_THRESHOLD			1184
/*! capacity: time waiting due to total capacity (usecs) */
#define	WT_STAT_CONN_CAPACITY_TIME_TOTAL		1185
/*! capacity: time waiting during checkpoint (usecs) */
#define	WT_STAT_CONN_CAPACITY_TIME_CKPT			1186
/*! capacity: time waiting during eviction (usecs) */
#define	WT_STAT_CONN_CAPACITY_TIME_EVICT		1187
/*! capacity: time waiting during logging (usecs) */
#define	WT_STAT_CONN_CAPACITY_TIME_LOG			1188
/*! capacity: time waiting during read (usecs) */
#define	WT_STAT_CONN_CAPACITY_TIME_READ			1189
/*! capacity: time waiting for chunk cache IO bandwidth (usecs) */
#define	WT_STAT_CONN_CAPACITY_TIME_CHUNKCACHE		1190
/*! checkpoint: checkpoint cleanup successful calls */
#define	WT_STAT_CONN_CHECKPOINT_CLEANUP_SUCCESS		1191
/*! checkpoint: checkpoint has acquired a snapshot for its transaction */
#define	WT_STAT_CONN_CHECKPOINT_SNAPSHOT_ACQUIRED	1192
/*! checkpoint: checkpoints skipped because database was clean */
#define	WT_STAT_CONN_CHECKPOINT_SKIPPED			1193
/*! checkpoint: fsync calls after allocating the transaction ID */
#define	WT_STAT_CONN_CHECKPOINT_FSYNC_POST		1194
/*! checkpoint: fsync duration after allocating the transaction ID (usecs) */
#define	WT_STAT_CONN_CHECKPOINT_FSYNC_POST_DURATION	1195
/*! checkpoint: generation */
#define	WT_STAT_CONN_CHECKPOINT_GENERATION		1196
/*! checkpoint: max time (msecs) */
#define	WT_STAT_CONN_CHECKPOINT_TIME_MAX		1197
/*! checkpoint: min time (msecs) */
#define	WT_STAT_CONN_CHECKPOINT_TIME_MIN		1198
/*!
 * checkpoint: most recent duration for checkpoint dropping all handles
 * (usecs)
 */
#define	WT_STAT_CONN_CHECKPOINT_HANDLE_DROP_DURATION	1199
/*! checkpoint: most recent duration for gathering all handles (usecs) */
#define	WT_STAT_CONN_CHECKPOINT_HANDLE_DURATION		1200
/*! checkpoint: most recent duration for gathering applied handles (usecs) */
#define	WT_STAT_CONN_CHECKPOINT_HANDLE_APPLY_DURATION	1201
/*! checkpoint: most recent duration for gathering skipped handles (usecs) */
#define	WT_STAT_CONN_CHECKPOINT_HANDLE_SKIP_DURATION	1202
/*! checkpoint: most recent duration for handles metadata checked (usecs) */
#define	WT_STAT_CONN_CHECKPOINT_HANDLE_META_CHECK_DURATION	1203
/*! checkpoint: most recent duration for locking the handles (usecs) */
#define	WT_STAT_CONN_CHECKPOINT_HANDLE_LOCK_DURATION	1204
/*! checkpoint: most recent handles applied */
#define	WT_STAT_CONN_CHECKPOINT_HANDLE_APPLIED		1205
/*! checkpoint: most recent handles checkpoint dropped */
#define	WT_STAT_CONN_CHECKPOINT_HANDLE_DROPPED		1206
/*! checkpoint: most recent handles metadata checked */
#define	WT_STAT_CONN_CHECKPOINT_HANDLE_META_CHECKED	1207
/*! checkpoint: most recent handles metadata locked */
#define	WT_STAT_CONN_CHECKPOINT_HANDLE_LOCKED		1208
/*! checkpoint: most recent handles skipped */
#define	WT_STAT_CONN_CHECKPOINT_HANDLE_SKIPPED		1209
/*! checkpoint: most recent handles walked */
#define	WT_STAT_CONN_CHECKPOINT_HANDLE_WALKED		1210
/*! checkpoint: most recent time (msecs) */
#define	WT_STAT_CONN_CHECKPOINT_TIME_RECENT		1211
/*! checkpoint: number of checkpoints started by api */
#define	WT_STAT_CONN_CHECKPOINTS_API			1212
/*! checkpoint: number of checkpoints started by compaction */
#define	WT_STAT_CONN_CHECKPOINTS_COMPACT		1213
/*! checkpoint: number of files synced */
#define	WT_STAT_CONN_CHECKPOINT_SYNC			1214
/*! checkpoint: number of handles visited after writes complete */
#define	WT_STAT_CONN_CHECKPOINT_PRESYNC			1215
/*! checkpoint: number of history store pages caused to be reconciled */
#define	WT_STAT_CONN_CHECKPOINT_HS_PAGES_RECONCILED	1216
/*! checkpoint: number of internal pages visited */
#define	WT_STAT_CONN_CHECKPOINT_PAGES_VISITED_INTERNAL	1217
/*! checkpoint: number of leaf pages visited */
#define	WT_STAT_CONN_CHECKPOINT_PAGES_VISITED_LEAF	1218
/*! checkpoint: number of pages caused to be reconciled */
#define	WT_STAT_CONN_CHECKPOINT_PAGES_RECONCILED	1219
/*! checkpoint: pages added for eviction during checkpoint cleanup */
#define	WT_STAT_CONN_CHECKPOINT_CLEANUP_PAGES_EVICT	1220
/*!
 * checkpoint: pages dirtied due to obsolete time window by checkpoint
 * cleanup
 */
#define	WT_STAT_CONN_CHECKPOINT_CLEANUP_PAGES_OBSOLETE_TW	1221
/*!
 * checkpoint: pages read into cache during checkpoint cleanup
 * (reclaim_space)
 */
#define	WT_STAT_CONN_CHECKPOINT_CLEANUP_PAGES_READ_RECLAIM_SPACE	1222
/*!
 * checkpoint: pages read into cache during checkpoint cleanup due to
 * obsolete time window
 */
#define	WT_STAT_CONN_CHECKPOINT_CLEANUP_PAGES_READ_OBSOLETE_TW	1223
/*! checkpoint: pages removed during checkpoint cleanup */
#define	WT_STAT_CONN_CHECKPOINT_CLEANUP_PAGES_REMOVED	1224
/*! checkpoint: pages skipped during checkpoint cleanup tree walk */
#define	WT_STAT_CONN_CHECKPOINT_CLEANUP_PAGES_WALK_SKIPPED	1225
/*! checkpoint: pages visited during checkpoint cleanup */
#define	WT_STAT_CONN_CHECKPOINT_CLEANUP_PAGES_VISITED	1226
/*! checkpoint: prepare currently running */
#define	WT_STAT_CONN_CHECKPOINT_PREP_RUNNING		1227
/*! checkpoint: prepare max time (msecs) */
#define	WT_STAT_CONN_CHECKPOINT_PREP_MAX		1228
/*! checkpoint: prepare min time (msecs) */
#define	WT_STAT_CONN_CHECKPOINT_PREP_MIN		1229
/*! checkpoint: prepare most recent time (msecs) */
#define	WT_STAT_CONN_CHECKPOINT_PREP_RECENT		1230
/*! checkpoint: prepare total time (msecs) */
#define	WT_STAT_CONN_CHECKPOINT_PREP_TOTAL		1231
/*! checkpoint: progress state */
#define	WT_STAT_CONN_CHECKPOINT_STATE			1232
/*! checkpoint: scrub dirty target */
#define	WT_STAT_CONN_CHECKPOINT_SCRUB_TARGET		1233
/*! checkpoint: scrub max time (msecs) */
#define	WT_STAT_CONN_CHECKPOINT_SCRUB_MAX		1234
/*! checkpoint: scrub min time (msecs) */
#define	WT_STAT_CONN_CHECKPOINT_SCRUB_MIN		1235
/*! checkpoint: scrub most recent time (msecs) */
#define	WT_STAT_CONN_CHECKPOINT_SCRUB_RECENT		1236
/*! checkpoint: scrub total time (msecs) */
#define	WT_STAT_CONN_CHECKPOINT_SCRUB_TOTAL		1237
/*! checkpoint: stop timing stress active */
#define	WT_STAT_CONN_CHECKPOINT_STOP_STRESS_ACTIVE	1238
/*! checkpoint: time spent on per-tree checkpoint work (usecs) */
#define	WT_STAT_CONN_CHECKPOINT_TREE_DURATION		1239
/*! checkpoint: total failed number of checkpoints */
#define	WT_STAT_CONN_CHECKPOINTS_TOTAL_FAILED		1240
/*! checkpoint: total succeed number of checkpoints */
#define	WT_STAT_CONN_CHECKPOINTS_TOTAL_SUCCEED		1241
/*! checkpoint: total time (msecs) */
#define	WT_STAT_CONN_CHECKPOINT_TIME_TOTAL		1242
/*! checkpoint: transaction checkpoints due to obsolete pages */
#define	WT_STAT_CONN_CHECKPOINT_OBSOLETE_APPLIED	1243
/*! checkpoint: wait cycles while cache dirty level is decreasing */
#define	WT_STAT_CONN_CHECKPOINT_WAIT_REDUCE_DIRTY	1244
/*! chunk-cache: aggregate number of spanned chunks on read */
#define	WT_STAT_CONN_CHUNKCACHE_SPANS_CHUNKS_READ	1245
/*! chunk-cache: chunks evicted */
#define	WT_STAT_CONN_CHUNKCACHE_CHUNKS_EVICTED		1246
/*! chunk-cache: could not allocate due to exceeding bitmap capacity */
#define	WT_STAT_CONN_CHUNKCACHE_EXCEEDED_BITMAP_CAPACITY	1247
/*! chunk-cache: could not allocate due to exceeding capacity */
#define	WT_STAT_CONN_CHUNKCACHE_EXCEEDED_CAPACITY	1248
/*! chunk-cache: lookups */
#define	WT_STAT_CONN_CHUNKCACHE_LOOKUPS			1249
/*!
 * chunk-cache: number of chunks loaded from flushed tables in chunk
 * cache
 */
#define	WT_STAT_CONN_CHUNKCACHE_CHUNKS_LOADED_FROM_FLUSHED_TABLES	1250
/*! chunk-cache: number of metadata entries inserted */
#define	WT_STAT_CONN_CHUNKCACHE_METADATA_INSERTED	1251
/*! chunk-cache: number of metadata entries removed */
#define	WT_STAT_CONN_CHUNKCACHE_METADATA_REMOVED	1252
/*!
 * chunk-cache: number of metadata inserts/deletes dropped by the worker
 * thread
 */
#define	WT_STAT_CONN_CHUNKCACHE_METADATA_WORK_UNITS_DROPPED	1253
/*!
 * chunk-cache: number of metadata inserts/deletes pushed to the worker
 * thread
 */
#define	WT_STAT_CONN_CHUNKCACHE_METADATA_WORK_UNITS_CREATED	1254
/*!
 * chunk-cache: number of metadata inserts/deletes read by the worker
 * thread
 */
#define	WT_STAT_CONN_CHUNKCACHE_METADATA_WORK_UNITS_DEQUEUED	1255
/*! chunk-cache: number of misses */
#define	WT_STAT_CONN_CHUNKCACHE_MISSES			1256
/*! chunk-cache: number of times a read from storage failed */
#define	WT_STAT_CONN_CHUNKCACHE_IO_FAILED		1257
/*! chunk-cache: retried accessing a chunk while I/O was in progress */
#define	WT_STAT_CONN_CHUNKCACHE_RETRIES			1258
/*! chunk-cache: retries from a chunk cache checksum mismatch */
#define	WT_STAT_CONN_CHUNKCACHE_RETRIES_CHECKSUM_MISMATCH	1259
/*! chunk-cache: timed out due to too many retries */
#define	WT_STAT_CONN_CHUNKCACHE_TOOMANY_RETRIES		1260
/*! chunk-cache: total bytes read from persistent content */
#define	WT_STAT_CONN_CHUNKCACHE_BYTES_READ_PERSISTENT	1261
/*! chunk-cache: total bytes used by the cache */
#define	WT_STAT_CONN_CHUNKCACHE_BYTES_INUSE		1262
/*! chunk-cache: total bytes used by the cache for pinned chunks */
#define	WT_STAT_CONN_CHUNKCACHE_BYTES_INUSE_PINNED	1263
/*! chunk-cache: total chunks held by the chunk cache */
#define	WT_STAT_CONN_CHUNKCACHE_CHUNKS_INUSE		1264
/*!
 * chunk-cache: total number of chunks inserted on startup from persisted
 * metadata.
 */
#define	WT_STAT_CONN_CHUNKCACHE_CREATED_FROM_METADATA	1265
/*! chunk-cache: total pinned chunks held by the chunk cache */
#define	WT_STAT_CONN_CHUNKCACHE_CHUNKS_PINNED		1266
/*! connection: auto adjusting condition resets */
#define	WT_STAT_CONN_COND_AUTO_WAIT_RESET		1267
/*! connection: auto adjusting condition wait calls */
#define	WT_STAT_CONN_COND_AUTO_WAIT			1268
/*!
 * connection: auto adjusting condition wait raced to update timeout and
 * skipped updating
 */
#define	WT_STAT_CONN_COND_AUTO_WAIT_SKIPPED		1269
/*! connection: detected system time went backwards */
#define	WT_STAT_CONN_TIME_TRAVEL			1270
/*! connection: files currently open */
#define	WT_STAT_CONN_FILE_OPEN				1271
/*! connection: hash bucket array size for data handles */
#define	WT_STAT_CONN_BUCKETS_DH				1272
/*! connection: hash bucket array size general */
#define	WT_STAT_CONN_BUCKETS				1273
/*! connection: memory allocations */
#define	WT_STAT_CONN_MEMORY_ALLOCATION			1274
/*! connection: memory frees */
#define	WT_STAT_CONN_MEMORY_FREE			1275
/*! connection: memory re-allocations */
#define	WT_STAT_CONN_MEMORY_GROW			1276
/*! connection: number of sessions without a sweep for 5+ minutes */
#define	WT_STAT_CONN_NO_SESSION_SWEEP_5MIN		1277
/*! connection: number of sessions without a sweep for 60+ minutes */
#define	WT_STAT_CONN_NO_SESSION_SWEEP_60MIN		1278
/*! connection: pthread mutex condition wait calls */
#define	WT_STAT_CONN_COND_WAIT				1279
/*! connection: pthread mutex shared lock read-lock calls */
#define	WT_STAT_CONN_RWLOCK_READ			1280
/*! connection: pthread mutex shared lock write-lock calls */
#define	WT_STAT_CONN_RWLOCK_WRITE			1281
/*! connection: total fsync I/Os */
#define	WT_STAT_CONN_FSYNC_IO				1282
/*! connection: total read I/Os */
#define	WT_STAT_CONN_READ_IO				1283
/*! connection: total write I/Os */
#define	WT_STAT_CONN_WRITE_IO				1284
/*! cursor: Total number of deleted pages skipped during tree walk */
#define	WT_STAT_CONN_CURSOR_TREE_WALK_DEL_PAGE_SKIP	1285
/*! cursor: Total number of entries skipped by cursor next calls */
#define	WT_STAT_CONN_CURSOR_NEXT_SKIP_TOTAL		1286
/*! cursor: Total number of entries skipped by cursor prev calls */
#define	WT_STAT_CONN_CURSOR_PREV_SKIP_TOTAL		1287
/*!
 * cursor: Total number of entries skipped to position the history store
 * cursor
 */
#define	WT_STAT_CONN_CURSOR_SKIP_HS_CUR_POSITION	1288
/*!
 * cursor: Total number of in-memory deleted pages skipped during tree
 * walk
 */
#define	WT_STAT_CONN_CURSOR_TREE_WALK_INMEM_DEL_PAGE_SKIP	1289
/*! cursor: Total number of on-disk deleted pages skipped during tree walk */
#define	WT_STAT_CONN_CURSOR_TREE_WALK_ONDISK_DEL_PAGE_SKIP	1290
/*!
 * cursor: Total number of times a search near has exited due to prefix
 * config
 */
#define	WT_STAT_CONN_CURSOR_SEARCH_NEAR_PREFIX_FAST_PATHS	1291
/*!
 * cursor: Total number of times cursor fails to temporarily release
 * pinned page to encourage eviction of hot or large page
 */
#define	WT_STAT_CONN_CURSOR_REPOSITION_FAILED		1292
/*!
 * cursor: Total number of times cursor temporarily releases pinned page
 * to encourage eviction of hot or large page
 */
#define	WT_STAT_CONN_CURSOR_REPOSITION			1293
/*! cursor: bulk cursor count */
#define	WT_STAT_CONN_CURSOR_BULK_COUNT			1294
/*! cursor: cached cursor count */
#define	WT_STAT_CONN_CURSOR_CACHED_COUNT		1295
/*! cursor: cursor bound calls that return an error */
#define	WT_STAT_CONN_CURSOR_BOUND_ERROR			1296
/*! cursor: cursor bounds cleared from reset */
#define	WT_STAT_CONN_CURSOR_BOUNDS_RESET		1297
/*! cursor: cursor bounds comparisons performed */
#define	WT_STAT_CONN_CURSOR_BOUNDS_COMPARISONS		1298
/*! cursor: cursor bounds next called on an unpositioned cursor */
#define	WT_STAT_CONN_CURSOR_BOUNDS_NEXT_UNPOSITIONED	1299
/*! cursor: cursor bounds next early exit */
#define	WT_STAT_CONN_CURSOR_BOUNDS_NEXT_EARLY_EXIT	1300
/*! cursor: cursor bounds prev called on an unpositioned cursor */
#define	WT_STAT_CONN_CURSOR_BOUNDS_PREV_UNPOSITIONED	1301
/*! cursor: cursor bounds prev early exit */
#define	WT_STAT_CONN_CURSOR_BOUNDS_PREV_EARLY_EXIT	1302
/*! cursor: cursor bounds search early exit */
#define	WT_STAT_CONN_CURSOR_BOUNDS_SEARCH_EARLY_EXIT	1303
/*! cursor: cursor bounds search near call repositioned cursor */
#define	WT_STAT_CONN_CURSOR_BOUNDS_SEARCH_NEAR_REPOSITIONED_CURSOR	1304
/*! cursor: cursor bulk loaded cursor insert calls */
#define	WT_STAT_CONN_CURSOR_INSERT_BULK			1305
/*! cursor: cursor cache calls that return an error */
#define	WT_STAT_CONN_CURSOR_CACHE_ERROR			1306
/*! cursor: cursor close calls that result in cache */
#define	WT_STAT_CONN_CURSOR_CACHE			1307
/*! cursor: cursor close calls that return an error */
#define	WT_STAT_CONN_CURSOR_CLOSE_ERROR			1308
/*! cursor: cursor compare calls that return an error */
#define	WT_STAT_CONN_CURSOR_COMPARE_ERROR		1309
/*! cursor: cursor create calls */
#define	WT_STAT_CONN_CURSOR_CREATE			1310
/*! cursor: cursor equals calls that return an error */
#define	WT_STAT_CONN_CURSOR_EQUALS_ERROR		1311
/*! cursor: cursor get key calls that return an error */
#define	WT_STAT_CONN_CURSOR_GET_KEY_ERROR		1312
/*! cursor: cursor get value calls that return an error */
#define	WT_STAT_CONN_CURSOR_GET_VALUE_ERROR		1313
/*! cursor: cursor insert calls */
#define	WT_STAT_CONN_CURSOR_INSERT			1314
/*! cursor: cursor insert calls that return an error */
#define	WT_STAT_CONN_CURSOR_INSERT_ERROR		1315
/*! cursor: cursor insert check calls that return an error */
#define	WT_STAT_CONN_CURSOR_INSERT_CHECK_ERROR		1316
/*! cursor: cursor insert key and value bytes */
#define	WT_STAT_CONN_CURSOR_INSERT_BYTES		1317
/*! cursor: cursor largest key calls that return an error */
#define	WT_STAT_CONN_CURSOR_LARGEST_KEY_ERROR		1318
/*! cursor: cursor modify calls */
#define	WT_STAT_CONN_CURSOR_MODIFY			1319
/*! cursor: cursor modify calls that return an error */
#define	WT_STAT_CONN_CURSOR_MODIFY_ERROR		1320
/*! cursor: cursor modify key and value bytes affected */
#define	WT_STAT_CONN_CURSOR_MODIFY_BYTES		1321
/*! cursor: cursor modify value bytes modified */
#define	WT_STAT_CONN_CURSOR_MODIFY_BYTES_TOUCH		1322
/*! cursor: cursor next calls */
#define	WT_STAT_CONN_CURSOR_NEXT			1323
/*! cursor: cursor next calls that return an error */
#define	WT_STAT_CONN_CURSOR_NEXT_ERROR			1324
/*!
 * cursor: cursor next calls that skip due to a globally visible history
 * store tombstone
 */
#define	WT_STAT_CONN_CURSOR_NEXT_HS_TOMBSTONE		1325
/*!
 * cursor: cursor next calls that skip greater than 1 and fewer than 100
 * entries
 */
#define	WT_STAT_CONN_CURSOR_NEXT_SKIP_LT_100		1326
/*!
 * cursor: cursor next calls that skip greater than or equal to 100
 * entries
 */
#define	WT_STAT_CONN_CURSOR_NEXT_SKIP_GE_100		1327
/*! cursor: cursor next random calls that return an error */
#define	WT_STAT_CONN_CURSOR_NEXT_RANDOM_ERROR		1328
/*! cursor: cursor operation restarted */
#define	WT_STAT_CONN_CURSOR_RESTART			1329
/*! cursor: cursor prev calls */
#define	WT_STAT_CONN_CURSOR_PREV			1330
/*! cursor: cursor prev calls that return an error */
#define	WT_STAT_CONN_CURSOR_PREV_ERROR			1331
/*!
 * cursor: cursor prev calls that skip due to a globally visible history
 * store tombstone
 */
#define	WT_STAT_CONN_CURSOR_PREV_HS_TOMBSTONE		1332
/*!
 * cursor: cursor prev calls that skip greater than or equal to 100
 * entries
 */
#define	WT_STAT_CONN_CURSOR_PREV_SKIP_GE_100		1333
/*! cursor: cursor prev calls that skip less than 100 entries */
#define	WT_STAT_CONN_CURSOR_PREV_SKIP_LT_100		1334
/*! cursor: cursor reconfigure calls that return an error */
#define	WT_STAT_CONN_CURSOR_RECONFIGURE_ERROR		1335
/*! cursor: cursor remove calls */
#define	WT_STAT_CONN_CURSOR_REMOVE			1336
/*! cursor: cursor remove calls that return an error */
#define	WT_STAT_CONN_CURSOR_REMOVE_ERROR		1337
/*! cursor: cursor remove key bytes removed */
#define	WT_STAT_CONN_CURSOR_REMOVE_BYTES		1338
/*! cursor: cursor reopen calls that return an error */
#define	WT_STAT_CONN_CURSOR_REOPEN_ERROR		1339
/*! cursor: cursor reserve calls */
#define	WT_STAT_CONN_CURSOR_RESERVE			1340
/*! cursor: cursor reserve calls that return an error */
#define	WT_STAT_CONN_CURSOR_RESERVE_ERROR		1341
/*! cursor: cursor reset calls */
#define	WT_STAT_CONN_CURSOR_RESET			1342
/*! cursor: cursor reset calls that return an error */
#define	WT_STAT_CONN_CURSOR_RESET_ERROR			1343
/*! cursor: cursor search calls */
#define	WT_STAT_CONN_CURSOR_SEARCH			1344
/*! cursor: cursor search calls that return an error */
#define	WT_STAT_CONN_CURSOR_SEARCH_ERROR		1345
/*! cursor: cursor search history store calls */
#define	WT_STAT_CONN_CURSOR_SEARCH_HS			1346
/*! cursor: cursor search near calls */
#define	WT_STAT_CONN_CURSOR_SEARCH_NEAR			1347
/*! cursor: cursor search near calls that return an error */
#define	WT_STAT_CONN_CURSOR_SEARCH_NEAR_ERROR		1348
/*! cursor: cursor sweep buckets */
#define	WT_STAT_CONN_CURSOR_SWEEP_BUCKETS		1349
/*! cursor: cursor sweep cursors closed */
#define	WT_STAT_CONN_CURSOR_SWEEP_CLOSED		1350
/*! cursor: cursor sweep cursors examined */
#define	WT_STAT_CONN_CURSOR_SWEEP_EXAMINED		1351
/*! cursor: cursor sweeps */
#define	WT_STAT_CONN_CURSOR_SWEEP			1352
/*! cursor: cursor truncate calls */
#define	WT_STAT_CONN_CURSOR_TRUNCATE			1353
/*! cursor: cursor truncates performed on individual keys */
#define	WT_STAT_CONN_CURSOR_TRUNCATE_KEYS_DELETED	1354
/*! cursor: cursor update calls */
#define	WT_STAT_CONN_CURSOR_UPDATE			1355
/*! cursor: cursor update calls that return an error */
#define	WT_STAT_CONN_CURSOR_UPDATE_ERROR		1356
/*! cursor: cursor update key and value bytes */
#define	WT_STAT_CONN_CURSOR_UPDATE_BYTES		1357
/*! cursor: cursor update value size change */
#define	WT_STAT_CONN_CURSOR_UPDATE_BYTES_CHANGED	1358
/*! cursor: cursors reused from cache */
#define	WT_STAT_CONN_CURSOR_REOPEN			1359
/*! cursor: open cursor count */
#define	WT_STAT_CONN_CURSOR_OPEN_COUNT			1360
/*! data-handle: Table connection data handles currently active */
#define	WT_STAT_CONN_DH_CONN_HANDLE_TABLE_COUNT		1361
/*! data-handle: Tiered connection data handles currently active */
#define	WT_STAT_CONN_DH_CONN_HANDLE_TIERED_COUNT	1362
/*! data-handle: Tiered_Tree connection data handles currently active */
#define	WT_STAT_CONN_DH_CONN_HANDLE_TIERED_TREE_COUNT	1363
/*! data-handle: btree connection data handles currently active */
#define	WT_STAT_CONN_DH_CONN_HANDLE_BTREE_COUNT		1364
/*! data-handle: checkpoint connection data handles currently active */
#define	WT_STAT_CONN_DH_CONN_HANDLE_CHECKPOINT_COUNT	1365
/*! data-handle: connection data handle size */
#define	WT_STAT_CONN_DH_CONN_HANDLE_SIZE		1366
/*! data-handle: connection data handles currently active */
#define	WT_STAT_CONN_DH_CONN_HANDLE_COUNT		1367
/*! data-handle: connection sweep candidate became referenced */
#define	WT_STAT_CONN_DH_SWEEP_REF			1368
/*! data-handle: connection sweep dead dhandles closed */
#define	WT_STAT_CONN_DH_SWEEP_DEAD_CLOSE		1369
/*! data-handle: connection sweep dhandles removed from hash list */
#define	WT_STAT_CONN_DH_SWEEP_REMOVE			1370
/*! data-handle: connection sweep expired dhandles closed */
#define	WT_STAT_CONN_DH_SWEEP_EXPIRED_CLOSE		1371
/*! data-handle: connection sweep time-of-death sets */
#define	WT_STAT_CONN_DH_SWEEP_TOD			1372
/*! data-handle: connection sweeps */
#define	WT_STAT_CONN_DH_SWEEPS				1373
/*!
 * data-handle: connection sweeps skipped due to checkpoint gathering
 * handles
 */
#define	WT_STAT_CONN_DH_SWEEP_SKIP_CKPT			1374
/*! data-handle: session dhandles swept */
#define	WT_STAT_CONN_DH_SESSION_HANDLES			1375
/*! data-handle: session sweep attempts */
#define	WT_STAT_CONN_DH_SESSION_SWEEPS			1376
/*! evict-server: candidate queue empty when topping up */
#define	WT_STAT_CONN_CACHE_EVICTION_QUEUE_EMPTY		1377
/*! evict-server: candidate queue not empty when topping up */
#define	WT_STAT_CONN_CACHE_EVICTION_QUEUE_NOT_EMPTY	1378
/*! evict-server: evict page attempts */
#define	WT_STAT_CONN_CACHE_EVICTION_SERVER_EVICT_ATTEMPT	1379
/*! evict-server: evict page failures */
#define	WT_STAT_CONN_CACHE_EVICTION_SERVER_EVICT_FAIL	1380
/*! evict-server: eviction passes of a file */
#define	WT_STAT_CONN_CACHE_EVICTION_WALK_PASSES		1381
/*!
 * evict-server: eviction walk most recent sleeps for checkpoint handle
 * gathering
 */
#define	WT_STAT_CONN_CACHE_EVICTION_WALK_SLEEPS		1382
/*! evict-server: eviction walk target strategy both clean and dirty pages */
#define	WT_STAT_CONN_CACHE_EVICTION_TARGET_STRATEGY_BOTH_CLEAN_AND_DIRTY	1383
/*! evict-server: eviction walk target strategy only clean pages */
#define	WT_STAT_CONN_CACHE_EVICTION_TARGET_STRATEGY_CLEAN	1384
/*! evict-server: eviction walk target strategy only dirty pages */
#define	WT_STAT_CONN_CACHE_EVICTION_TARGET_STRATEGY_DIRTY	1385
/*! evict-server: files with active eviction walks */
#define	WT_STAT_CONN_CACHE_EVICTION_WALKS_ACTIVE	1386
/*! evict-server: files with new eviction walks started */
#define	WT_STAT_CONN_CACHE_EVICTION_WALKS_STARTED	1387
/*! evict-server: internal pages queued for eviction */
#define	WT_STAT_CONN_CACHE_EVICTION_INTERNAL_PAGES_QUEUED	1388
/*! evict-server: internal pages seen by eviction walk */
#define	WT_STAT_CONN_CACHE_EVICTION_INTERNAL_PAGES_SEEN	1389
/*!
 * evict-server: internal pages seen by eviction walk that are already
 * queued
 */
#define	WT_STAT_CONN_CACHE_EVICTION_INTERNAL_PAGES_ALREADY_QUEUED	1390
/*! evict-server: pages queued for eviction */
#define	WT_STAT_CONN_CACHE_EVICTION_PAGES_QUEUED	1391
/*! evict-server: pages queued for eviction post lru sorting */
#define	WT_STAT_CONN_CACHE_EVICTION_PAGES_QUEUED_POST_LRU	1392
/*! evict-server: pages queued for urgent eviction */
#define	WT_STAT_CONN_CACHE_EVICTION_PAGES_QUEUED_URGENT	1393
/*! evict-server: pages queued for urgent eviction during walk */
#define	WT_STAT_CONN_CACHE_EVICTION_PAGES_QUEUED_OLDEST	1394
/*!
 * evict-server: pages queued for urgent eviction from history store due
 * to high dirty content
 */
#define	WT_STAT_CONN_CACHE_EVICTION_PAGES_QUEUED_URGENT_HS_DIRTY	1395
/*! evict-server: pages seen by eviction walk that are already queued */
#define	WT_STAT_CONN_CACHE_EVICTION_PAGES_ALREADY_QUEUED	1396
/*! evict-server: pages walked for eviction */
#define	WT_STAT_CONN_CACHE_EVICTION_WALK		1397
/*! evict-server: skips dirty pages during a running checkpoint */
#define	WT_STAT_CONN_CACHE_EVICTION_SERVER_SKIP_DIRTY_PAGES_DURING_CHECKPOINT	1398
/*! evict-server: skips internal pages as it has an active child. */
#define	WT_STAT_CONN_CACHE_EVICTION_SERVER_SKIP_INTL_PAGE_WITH_ACTIVE_CHILD	1399
/*! evict-server: skips metadata pages with history */
#define	WT_STAT_CONN_CACHE_EVICTION_SERVER_SKIP_METATDATA_WITH_HISTORY	1400
/*!
 * evict-server: skips pages that are written with transactions greater
 * than the last running
 */
#define	WT_STAT_CONN_CACHE_EVICTION_SERVER_SKIP_PAGES_LAST_RUNNING	1401
/*!
 * evict-server: skips pages that previously failed eviction and likely
 * will again
 */
#define	WT_STAT_CONN_CACHE_EVICTION_SERVER_SKIP_PAGES_RETRY	1402
/*! evict-server: skips pages that we do not want to evict */
#define	WT_STAT_CONN_CACHE_EVICTION_SERVER_SKIP_UNWANTED_PAGES	1403
/*! evict-server: skips tree that we do not want to evict */
#define	WT_STAT_CONN_CACHE_EVICTION_SERVER_SKIP_UNWANTED_TREE	1404
/*! evict-server: skips trees because there are too many active walks */
#define	WT_STAT_CONN_CACHE_EVICTION_SERVER_SKIP_TREES_TOO_MANY_ACTIVE_WALKS	1405
/*! evict-server: skips trees that are being checkpointed */
#define	WT_STAT_CONN_CACHE_EVICTION_SERVER_SKIP_CHECKPOINTING_TREES	1406
/*! evict-server: skips trees that are configured to stick in cache */
#define	WT_STAT_CONN_CACHE_EVICTION_SERVER_SKIP_TREES_STICK_IN_CACHE	1407
/*! evict-server: skips trees that disable eviction */
#define	WT_STAT_CONN_CACHE_EVICTION_SERVER_SKIP_TREES_EVICTION_DISABLED	1408
/*! evict-server: skips trees that were not useful before */
#define	WT_STAT_CONN_CACHE_EVICTION_SERVER_SKIP_TREES_NOT_USEFUL_BEFORE	1409
/*! evict-server: slept, because we did not make progress with eviction */
#define	WT_STAT_CONN_CACHE_EVICTION_SERVER_SLEPT	1410
/*! evict-server: unable to reach eviction goal */
#define	WT_STAT_CONN_CACHE_EVICTION_SLOW		1411
/*! evict-server: waiting for a leaf page */
#define	WT_STAT_CONN_CACHE_EVICTION_WALK_LEAF_NOTFOUND	1412
/*!
 * eviction-app-thread: forced eviction - do not retry count to evict
 * pages selected to evict during reconciliation
 */
#define	WT_STAT_CONN_CACHE_EVICTION_FORCE_NO_RETRY	1413
/*!
 * eviction-app-thread: forced eviction - history store pages failed to
 * evict while session has history store cursor open
 */
#define	WT_STAT_CONN_CACHE_EVICTION_FORCE_HS_FAIL	1414
/*!
 * eviction-app-thread: forced eviction - history store pages selected
 * while session has history store cursor open
 */
#define	WT_STAT_CONN_CACHE_EVICTION_FORCE_HS		1415
/*!
 * eviction-app-thread: forced eviction - history store pages
 * successfully evicted while session has history store cursor open
 */
#define	WT_STAT_CONN_CACHE_EVICTION_FORCE_HS_SUCCESS	1416
/*!
 * eviction-app-thread: forced eviction - pages evicted that were clean
 * count
 */
#define	WT_STAT_CONN_CACHE_EVICTION_FORCE_CLEAN		1417
/*!
 * eviction-app-thread: forced eviction - pages evicted that were dirty
 * count
 */
#define	WT_STAT_CONN_CACHE_EVICTION_FORCE_DIRTY		1418
/*!
 * eviction-app-thread: forced eviction - pages selected because of a
 * large number of updates to a single item
 */
#define	WT_STAT_CONN_CACHE_EVICTION_FORCE_LONG_UPDATE_LIST	1419
/*!
 * eviction-app-thread: forced eviction - pages selected because of too
 * many deleted items count
 */
#define	WT_STAT_CONN_CACHE_EVICTION_FORCE_DELETE	1420
/*! eviction-app-thread: forced eviction - pages selected count */
#define	WT_STAT_CONN_CACHE_EVICTION_FORCE		1421
/*!
 * eviction-app-thread: forced eviction - pages selected unable to be
 * evicted count
 */
#define	WT_STAT_CONN_CACHE_EVICTION_FORCE_FAIL		1422
/*! eviction-app-thread: modified page evict attempts */
#define	WT_STAT_CONN_CACHE_EVICTION_APP_DIRTY_ATTEMPT	1423
/*! eviction-app-thread: modified page evict failures */
#define	WT_STAT_CONN_CACHE_EVICTION_APP_DIRTY_FAIL	1424
/*! eviction-app-thread: page evict attempts */
#define	WT_STAT_CONN_CACHE_EVICTION_APP_ATTEMPT		1425
/*! eviction-app-thread: page evict failures */
#define	WT_STAT_CONN_CACHE_EVICTION_APP_FAIL		1426
/*! eviction-app-thread: time evicting (usecs) */
#define	WT_STAT_CONN_CACHE_EVICTION_APP_TIME		1427
/*! eviction-thread: evict page attempts by eviction worker threads */
#define	WT_STAT_CONN_CACHE_EVICTION_WORKER_EVICT_ATTEMPT	1428
/*! eviction-thread: evict page failures by eviction worker threads */
#define	WT_STAT_CONN_CACHE_EVICTION_WORKER_EVICT_FAIL	1429
/*! eviction-thread: eviction calls to get a page found queue empty */
#define	WT_STAT_CONN_CACHE_EVICTION_GET_REF_EMPTY	1430
/*!
 * eviction-thread: eviction calls to get a page found queue empty after
 * locking
 */
#define	WT_STAT_CONN_CACHE_EVICTION_GET_REF_EMPTY2	1431
/*! eviction-thread: pages evicted in parallel with checkpoint */
#define	WT_STAT_CONN_CACHE_EVICTION_PAGES_IN_PARALLEL_WITH_CHECKPOINT	1432
/*! eviction-thread: pages selected for eviction unable to be evicted */
#define	WT_STAT_CONN_CACHE_EVICTION_FAIL		1433
/*!
 * eviction-thread: pages selected for eviction unable to be evicted
 * because of active children on an internal page
 */
#define	WT_STAT_CONN_CACHE_EVICTION_FAIL_ACTIVE_CHILDREN_ON_AN_INTERNAL_PAGE	1434
/*!
 * eviction-thread: pages selected for eviction unable to be evicted
 * because of failure in reconciliation
 */
#define	WT_STAT_CONN_CACHE_EVICTION_FAIL_IN_RECONCILIATION	1435
/*!
 * eviction-thread: pages selected for eviction unable to be evicted
 * because of race between checkpoint and updates without timestamps
 */
#define	WT_STAT_CONN_CACHE_EVICTION_FAIL_CHECKPOINT_NO_TS	1436
/*! lock: btree page lock acquisitions */
#define	WT_STAT_CONN_LOCK_BTREE_PAGE_COUNT		1437
/*! lock: btree page lock application thread wait time (usecs) */
#define	WT_STAT_CONN_LOCK_BTREE_PAGE_WAIT_APPLICATION	1438
/*! lock: btree page lock internal thread wait time (usecs) */
#define	WT_STAT_CONN_LOCK_BTREE_PAGE_WAIT_INTERNAL	1439
/*! lock: checkpoint lock acquisitions */
#define	WT_STAT_CONN_LOCK_CHECKPOINT_COUNT		1440
/*! lock: checkpoint lock application thread wait time (usecs) */
#define	WT_STAT_CONN_LOCK_CHECKPOINT_WAIT_APPLICATION	1441
/*! lock: checkpoint lock internal thread wait time (usecs) */
#define	WT_STAT_CONN_LOCK_CHECKPOINT_WAIT_INTERNAL	1442
/*! lock: dhandle lock application thread time waiting (usecs) */
#define	WT_STAT_CONN_LOCK_DHANDLE_WAIT_APPLICATION	1443
/*! lock: dhandle lock internal thread time waiting (usecs) */
#define	WT_STAT_CONN_LOCK_DHANDLE_WAIT_INTERNAL		1444
/*! lock: dhandle read lock acquisitions */
#define	WT_STAT_CONN_LOCK_DHANDLE_READ_COUNT		1445
/*! lock: dhandle write lock acquisitions */
#define	WT_STAT_CONN_LOCK_DHANDLE_WRITE_COUNT		1446
/*! lock: metadata lock acquisitions */
#define	WT_STAT_CONN_LOCK_METADATA_COUNT		1447
/*! lock: metadata lock application thread wait time (usecs) */
#define	WT_STAT_CONN_LOCK_METADATA_WAIT_APPLICATION	1448
/*! lock: metadata lock internal thread wait time (usecs) */
#define	WT_STAT_CONN_LOCK_METADATA_WAIT_INTERNAL	1449
/*! lock: schema lock acquisitions */
#define	WT_STAT_CONN_LOCK_SCHEMA_COUNT			1450
/*! lock: schema lock application thread wait time (usecs) */
#define	WT_STAT_CONN_LOCK_SCHEMA_WAIT_APPLICATION	1451
/*! lock: schema lock internal thread wait time (usecs) */
#define	WT_STAT_CONN_LOCK_SCHEMA_WAIT_INTERNAL		1452
/*!
 * lock: table lock application thread time waiting for the table lock
 * (usecs)
 */
#define	WT_STAT_CONN_LOCK_TABLE_WAIT_APPLICATION	1453
/*!
 * lock: table lock internal thread time waiting for the table lock
 * (usecs)
 */
#define	WT_STAT_CONN_LOCK_TABLE_WAIT_INTERNAL		1454
/*! lock: table read lock acquisitions */
#define	WT_STAT_CONN_LOCK_TABLE_READ_COUNT		1455
/*! lock: table write lock acquisitions */
#define	WT_STAT_CONN_LOCK_TABLE_WRITE_COUNT		1456
/*! lock: txn global lock application thread time waiting (usecs) */
#define	WT_STAT_CONN_LOCK_TXN_GLOBAL_WAIT_APPLICATION	1457
/*! lock: txn global lock internal thread time waiting (usecs) */
#define	WT_STAT_CONN_LOCK_TXN_GLOBAL_WAIT_INTERNAL	1458
/*! lock: txn global read lock acquisitions */
#define	WT_STAT_CONN_LOCK_TXN_GLOBAL_READ_COUNT		1459
/*! lock: txn global write lock acquisitions */
#define	WT_STAT_CONN_LOCK_TXN_GLOBAL_WRITE_COUNT	1460
/*! log: busy returns attempting to switch slots */
#define	WT_STAT_CONN_LOG_SLOT_SWITCH_BUSY		1461
/*! log: force log remove time sleeping (usecs) */
#define	WT_STAT_CONN_LOG_FORCE_REMOVE_SLEEP		1462
/*! log: log bytes of payload data */
#define	WT_STAT_CONN_LOG_BYTES_PAYLOAD			1463
/*! log: log bytes written */
#define	WT_STAT_CONN_LOG_BYTES_WRITTEN			1464
/*! log: log files manually zero-filled */
#define	WT_STAT_CONN_LOG_ZERO_FILLS			1465
/*! log: log flush operations */
#define	WT_STAT_CONN_LOG_FLUSH				1466
/*! log: log force write operations */
#define	WT_STAT_CONN_LOG_FORCE_WRITE			1467
/*! log: log force write operations skipped */
#define	WT_STAT_CONN_LOG_FORCE_WRITE_SKIP		1468
/*! log: log records compressed */
#define	WT_STAT_CONN_LOG_COMPRESS_WRITES		1469
/*! log: log records not compressed */
#define	WT_STAT_CONN_LOG_COMPRESS_WRITE_FAILS		1470
/*! log: log records too small to compress */
#define	WT_STAT_CONN_LOG_COMPRESS_SMALL			1471
/*! log: log release advances write LSN */
#define	WT_STAT_CONN_LOG_RELEASE_WRITE_LSN		1472
/*! log: log scan operations */
#define	WT_STAT_CONN_LOG_SCANS				1473
/*! log: log scan records requiring two reads */
#define	WT_STAT_CONN_LOG_SCAN_REREADS			1474
/*! log: log server thread advances write LSN */
#define	WT_STAT_CONN_LOG_WRITE_LSN			1475
/*! log: log server thread write LSN walk skipped */
#define	WT_STAT_CONN_LOG_WRITE_LSN_SKIP			1476
/*! log: log sync operations */
#define	WT_STAT_CONN_LOG_SYNC				1477
/*! log: log sync time duration (usecs) */
#define	WT_STAT_CONN_LOG_SYNC_DURATION			1478
/*! log: log sync_dir operations */
#define	WT_STAT_CONN_LOG_SYNC_DIR			1479
/*! log: log sync_dir time duration (usecs) */
#define	WT_STAT_CONN_LOG_SYNC_DIR_DURATION		1480
/*! log: log write operations */
#define	WT_STAT_CONN_LOG_WRITES				1481
/*! log: logging bytes consolidated */
#define	WT_STAT_CONN_LOG_SLOT_CONSOLIDATED		1482
/*! log: maximum log file size */
#define	WT_STAT_CONN_LOG_MAX_FILESIZE			1483
/*! log: number of pre-allocated log files to create */
#define	WT_STAT_CONN_LOG_PREALLOC_MAX			1484
/*! log: pre-allocated log files not ready and missed */
#define	WT_STAT_CONN_LOG_PREALLOC_MISSED		1485
/*! log: pre-allocated log files prepared */
#define	WT_STAT_CONN_LOG_PREALLOC_FILES			1486
/*! log: pre-allocated log files used */
#define	WT_STAT_CONN_LOG_PREALLOC_USED			1487
/*! log: records processed by log scan */
#define	WT_STAT_CONN_LOG_SCAN_RECORDS			1488
/*! log: slot close lost race */
#define	WT_STAT_CONN_LOG_SLOT_CLOSE_RACE		1489
/*! log: slot close unbuffered waits */
#define	WT_STAT_CONN_LOG_SLOT_CLOSE_UNBUF		1490
/*! log: slot closures */
#define	WT_STAT_CONN_LOG_SLOT_CLOSES			1491
/*! log: slot join atomic update races */
#define	WT_STAT_CONN_LOG_SLOT_RACES			1492
/*! log: slot join calls atomic updates raced */
#define	WT_STAT_CONN_LOG_SLOT_YIELD_RACE		1493
/*! log: slot join calls did not yield */
#define	WT_STAT_CONN_LOG_SLOT_IMMEDIATE			1494
/*! log: slot join calls found active slot closed */
#define	WT_STAT_CONN_LOG_SLOT_YIELD_CLOSE		1495
/*! log: slot join calls slept */
#define	WT_STAT_CONN_LOG_SLOT_YIELD_SLEEP		1496
/*! log: slot join calls yielded */
#define	WT_STAT_CONN_LOG_SLOT_YIELD			1497
/*! log: slot join found active slot closed */
#define	WT_STAT_CONN_LOG_SLOT_ACTIVE_CLOSED		1498
/*! log: slot joins yield time (usecs) */
#define	WT_STAT_CONN_LOG_SLOT_YIELD_DURATION		1499
/*! log: slot transitions unable to find free slot */
#define	WT_STAT_CONN_LOG_SLOT_NO_FREE_SLOTS		1500
/*! log: slot unbuffered writes */
#define	WT_STAT_CONN_LOG_SLOT_UNBUFFERED		1501
/*! log: total in-memory size of compressed records */
#define	WT_STAT_CONN_LOG_COMPRESS_MEM			1502
/*! log: total log buffer size */
#define	WT_STAT_CONN_LOG_BUFFER_SIZE			1503
/*! log: total size of compressed records */
#define	WT_STAT_CONN_LOG_COMPRESS_LEN			1504
/*! log: written slots coalesced */
#define	WT_STAT_CONN_LOG_SLOT_COALESCED			1505
/*! log: yields waiting for previous log file close */
#define	WT_STAT_CONN_LOG_CLOSE_YIELDS			1506
/*! perf: file system read latency histogram (bucket 1) - 0-10ms */
#define	WT_STAT_CONN_PERF_HIST_FSREAD_LATENCY_LT10	1507
/*! perf: file system read latency histogram (bucket 2) - 10-49ms */
#define	WT_STAT_CONN_PERF_HIST_FSREAD_LATENCY_LT50	1508
/*! perf: file system read latency histogram (bucket 3) - 50-99ms */
#define	WT_STAT_CONN_PERF_HIST_FSREAD_LATENCY_LT100	1509
/*! perf: file system read latency histogram (bucket 4) - 100-249ms */
#define	WT_STAT_CONN_PERF_HIST_FSREAD_LATENCY_LT250	1510
/*! perf: file system read latency histogram (bucket 5) - 250-499ms */
#define	WT_STAT_CONN_PERF_HIST_FSREAD_LATENCY_LT500	1511
/*! perf: file system read latency histogram (bucket 6) - 500-999ms */
#define	WT_STAT_CONN_PERF_HIST_FSREAD_LATENCY_LT1000	1512
/*! perf: file system read latency histogram (bucket 7) - 1000ms+ */
#define	WT_STAT_CONN_PERF_HIST_FSREAD_LATENCY_GT1000	1513
/*! perf: file system read latency histogram total (msecs) */
#define	WT_STAT_CONN_PERF_HIST_FSREAD_LATENCY_TOTAL_MSECS	1514
/*! perf: file system write latency histogram (bucket 1) - 0-10ms */
#define	WT_STAT_CONN_PERF_HIST_FSWRITE_LATENCY_LT10	1515
/*! perf: file system write latency histogram (bucket 2) - 10-49ms */
#define	WT_STAT_CONN_PERF_HIST_FSWRITE_LATENCY_LT50	1516
/*! perf: file system write latency histogram (bucket 3) - 50-99ms */
#define	WT_STAT_CONN_PERF_HIST_FSWRITE_LATENCY_LT100	1517
/*! perf: file system write latency histogram (bucket 4) - 100-249ms */
#define	WT_STAT_CONN_PERF_HIST_FSWRITE_LATENCY_LT250	1518
/*! perf: file system write latency histogram (bucket 5) - 250-499ms */
#define	WT_STAT_CONN_PERF_HIST_FSWRITE_LATENCY_LT500	1519
/*! perf: file system write latency histogram (bucket 6) - 500-999ms */
#define	WT_STAT_CONN_PERF_HIST_FSWRITE_LATENCY_LT1000	1520
/*! perf: file system write latency histogram (bucket 7) - 1000ms+ */
#define	WT_STAT_CONN_PERF_HIST_FSWRITE_LATENCY_GT1000	1521
/*! perf: file system write latency histogram total (msecs) */
#define	WT_STAT_CONN_PERF_HIST_FSWRITE_LATENCY_TOTAL_MSECS	1522
/*! perf: operation read latency histogram (bucket 1) - 0-100us */
#define	WT_STAT_CONN_PERF_HIST_OPREAD_LATENCY_LT100	1523
/*! perf: operation read latency histogram (bucket 2) - 100-249us */
#define	WT_STAT_CONN_PERF_HIST_OPREAD_LATENCY_LT250	1524
/*! perf: operation read latency histogram (bucket 3) - 250-499us */
#define	WT_STAT_CONN_PERF_HIST_OPREAD_LATENCY_LT500	1525
/*! perf: operation read latency histogram (bucket 4) - 500-999us */
#define	WT_STAT_CONN_PERF_HIST_OPREAD_LATENCY_LT1000	1526
/*! perf: operation read latency histogram (bucket 5) - 1000-9999us */
#define	WT_STAT_CONN_PERF_HIST_OPREAD_LATENCY_LT10000	1527
/*! perf: operation read latency histogram (bucket 6) - 10000us+ */
#define	WT_STAT_CONN_PERF_HIST_OPREAD_LATENCY_GT10000	1528
/*! perf: operation read latency histogram total (usecs) */
#define	WT_STAT_CONN_PERF_HIST_OPREAD_LATENCY_TOTAL_USECS	1529
/*! perf: operation write latency histogram (bucket 1) - 0-100us */
#define	WT_STAT_CONN_PERF_HIST_OPWRITE_LATENCY_LT100	1530
/*! perf: operation write latency histogram (bucket 2) - 100-249us */
#define	WT_STAT_CONN_PERF_HIST_OPWRITE_LATENCY_LT250	1531
/*! perf: operation write latency histogram (bucket 3) - 250-499us */
#define	WT_STAT_CONN_PERF_HIST_OPWRITE_LATENCY_LT500	1532
/*! perf: operation write latency histogram (bucket 4) - 500-999us */
#define	WT_STAT_CONN_PERF_HIST_OPWRITE_LATENCY_LT1000	1533
/*! perf: operation write latency histogram (bucket 5) - 1000-9999us */
#define	WT_STAT_CONN_PERF_HIST_OPWRITE_LATENCY_LT10000	1534
/*! perf: operation write latency histogram (bucket 6) - 10000us+ */
#define	WT_STAT_CONN_PERF_HIST_OPWRITE_LATENCY_GT10000	1535
/*! perf: operation write latency histogram total (usecs) */
#define	WT_STAT_CONN_PERF_HIST_OPWRITE_LATENCY_TOTAL_USECS	1536
/*! prefetch: could not perform pre-fetch on internal page */
#define	WT_STAT_CONN_PREFETCH_SKIPPED_INTERNAL_PAGE	1537
/*!
 * prefetch: could not perform pre-fetch on ref without the pre-fetch
 * flag set
 */
#define	WT_STAT_CONN_PREFETCH_SKIPPED_NO_FLAG_SET	1538
/*! prefetch: number of times pre-fetch failed to start */
#define	WT_STAT_CONN_PREFETCH_FAILED_START		1539
/*! prefetch: pre-fetch not repeating for recently pre-fetched ref */
#define	WT_STAT_CONN_PREFETCH_SKIPPED_SAME_REF		1540
/*! prefetch: pre-fetch not triggered after single disk read */
#define	WT_STAT_CONN_PREFETCH_DISK_ONE			1541
/*! prefetch: pre-fetch not triggered as there is no valid dhandle */
#define	WT_STAT_CONN_PREFETCH_SKIPPED_NO_VALID_DHANDLE	1542
/*! prefetch: pre-fetch not triggered by page read */
#define	WT_STAT_CONN_PREFETCH_SKIPPED			1543
/*! prefetch: pre-fetch not triggered due to disk read count */
#define	WT_STAT_CONN_PREFETCH_SKIPPED_DISK_READ_COUNT	1544
/*! prefetch: pre-fetch not triggered due to internal session */
#define	WT_STAT_CONN_PREFETCH_SKIPPED_INTERNAL_SESSION	1545
/*! prefetch: pre-fetch not triggered due to special btree handle */
#define	WT_STAT_CONN_PREFETCH_SKIPPED_SPECIAL_HANDLE	1546
/*! prefetch: pre-fetch page not on disk when reading */
#define	WT_STAT_CONN_PREFETCH_PAGES_FAIL		1547
/*! prefetch: pre-fetch pages queued */
#define	WT_STAT_CONN_PREFETCH_PAGES_QUEUED		1548
/*! prefetch: pre-fetch pages read in background */
#define	WT_STAT_CONN_PREFETCH_PAGES_READ		1549
/*! prefetch: pre-fetch skipped reading in a page due to harmless error */
#define	WT_STAT_CONN_PREFETCH_SKIPPED_ERROR_OK		1550
/*! prefetch: pre-fetch triggered by page read */
#define	WT_STAT_CONN_PREFETCH_ATTEMPTS			1551
/*! reconciliation: VLCS pages explicitly reconciled as empty */
#define	WT_STAT_CONN_REC_VLCS_EMPTIED_PAGES		1552
/*! reconciliation: approximate byte size of timestamps in pages written */
#define	WT_STAT_CONN_REC_TIME_WINDOW_BYTES_TS		1553
/*!
 * reconciliation: approximate byte size of transaction IDs in pages
 * written
 */
#define	WT_STAT_CONN_REC_TIME_WINDOW_BYTES_TXN		1554
/*! reconciliation: fast-path pages deleted */
#define	WT_STAT_CONN_REC_PAGE_DELETE_FAST		1555
/*! reconciliation: leaf-page overflow keys */
#define	WT_STAT_CONN_REC_OVERFLOW_KEY_LEAF		1556
/*! reconciliation: maximum milliseconds spent in a reconciliation call */
#define	WT_STAT_CONN_REC_MAXIMUM_MILLISECONDS		1557
/*!
 * reconciliation: maximum milliseconds spent in building a disk image in
 * a reconciliation
 */
#define	WT_STAT_CONN_REC_MAXIMUM_IMAGE_BUILD_MILLISECONDS	1558
/*!
 * reconciliation: maximum milliseconds spent in moving updates to the
 * history store in a reconciliation
 */
#define	WT_STAT_CONN_REC_MAXIMUM_HS_WRAPUP_MILLISECONDS	1559
/*! reconciliation: overflow values written */
#define	WT_STAT_CONN_REC_OVERFLOW_VALUE			1560
/*! reconciliation: page reconciliation calls */
#define	WT_STAT_CONN_REC_PAGES				1561
/*! reconciliation: page reconciliation calls for eviction */
#define	WT_STAT_CONN_REC_PAGES_EVICTION			1562
/*!
 * reconciliation: page reconciliation calls that resulted in values with
 * prepared transaction metadata
 */
#define	WT_STAT_CONN_REC_PAGES_WITH_PREPARE		1563
/*!
 * reconciliation: page reconciliation calls that resulted in values with
 * timestamps
 */
#define	WT_STAT_CONN_REC_PAGES_WITH_TS			1564
/*!
 * reconciliation: page reconciliation calls that resulted in values with
 * transaction ids
 */
#define	WT_STAT_CONN_REC_PAGES_WITH_TXN			1565
/*! reconciliation: pages deleted */
#define	WT_STAT_CONN_REC_PAGE_DELETE			1566
/*!
 * reconciliation: pages written including an aggregated newest start
 * durable timestamp
 */
#define	WT_STAT_CONN_REC_TIME_AGGR_NEWEST_START_DURABLE_TS	1567
/*!
 * reconciliation: pages written including an aggregated newest stop
 * durable timestamp
 */
#define	WT_STAT_CONN_REC_TIME_AGGR_NEWEST_STOP_DURABLE_TS	1568
/*!
 * reconciliation: pages written including an aggregated newest stop
 * timestamp
 */
#define	WT_STAT_CONN_REC_TIME_AGGR_NEWEST_STOP_TS	1569
/*!
 * reconciliation: pages written including an aggregated newest stop
 * transaction ID
 */
#define	WT_STAT_CONN_REC_TIME_AGGR_NEWEST_STOP_TXN	1570
/*!
 * reconciliation: pages written including an aggregated newest
 * transaction ID
 */
#define	WT_STAT_CONN_REC_TIME_AGGR_NEWEST_TXN		1571
/*!
 * reconciliation: pages written including an aggregated oldest start
 * timestamp
 */
#define	WT_STAT_CONN_REC_TIME_AGGR_OLDEST_START_TS	1572
/*! reconciliation: pages written including an aggregated prepare */
#define	WT_STAT_CONN_REC_TIME_AGGR_PREPARED		1573
/*! reconciliation: pages written including at least one prepare state */
#define	WT_STAT_CONN_REC_TIME_WINDOW_PAGES_PREPARED	1574
/*!
 * reconciliation: pages written including at least one start durable
 * timestamp
 */
#define	WT_STAT_CONN_REC_TIME_WINDOW_PAGES_DURABLE_START_TS	1575
/*! reconciliation: pages written including at least one start timestamp */
#define	WT_STAT_CONN_REC_TIME_WINDOW_PAGES_START_TS	1576
/*!
 * reconciliation: pages written including at least one start transaction
 * ID
 */
#define	WT_STAT_CONN_REC_TIME_WINDOW_PAGES_START_TXN	1577
/*!
 * reconciliation: pages written including at least one stop durable
 * timestamp
 */
#define	WT_STAT_CONN_REC_TIME_WINDOW_PAGES_DURABLE_STOP_TS	1578
/*! reconciliation: pages written including at least one stop timestamp */
#define	WT_STAT_CONN_REC_TIME_WINDOW_PAGES_STOP_TS	1579
/*!
 * reconciliation: pages written including at least one stop transaction
 * ID
 */
#define	WT_STAT_CONN_REC_TIME_WINDOW_PAGES_STOP_TXN	1580
/*! reconciliation: records written including a prepare state */
#define	WT_STAT_CONN_REC_TIME_WINDOW_PREPARED		1581
/*! reconciliation: records written including a start durable timestamp */
#define	WT_STAT_CONN_REC_TIME_WINDOW_DURABLE_START_TS	1582
/*! reconciliation: records written including a start timestamp */
#define	WT_STAT_CONN_REC_TIME_WINDOW_START_TS		1583
/*! reconciliation: records written including a start transaction ID */
#define	WT_STAT_CONN_REC_TIME_WINDOW_START_TXN		1584
/*! reconciliation: records written including a stop durable timestamp */
#define	WT_STAT_CONN_REC_TIME_WINDOW_DURABLE_STOP_TS	1585
/*! reconciliation: records written including a stop timestamp */
#define	WT_STAT_CONN_REC_TIME_WINDOW_STOP_TS		1586
/*! reconciliation: records written including a stop transaction ID */
#define	WT_STAT_CONN_REC_TIME_WINDOW_STOP_TXN		1587
/*! reconciliation: split bytes currently awaiting free */
#define	WT_STAT_CONN_REC_SPLIT_STASHED_BYTES		1588
/*! reconciliation: split objects currently awaiting free */
#define	WT_STAT_CONN_REC_SPLIT_STASHED_OBJECTS		1589
/*! session: attempts to remove a local object and the object is in use */
#define	WT_STAT_CONN_LOCAL_OBJECTS_INUSE		1590
/*! session: flush_tier failed calls */
#define	WT_STAT_CONN_FLUSH_TIER_FAIL			1591
/*! session: flush_tier operation calls */
#define	WT_STAT_CONN_FLUSH_TIER				1592
/*! session: flush_tier tables skipped due to no checkpoint */
#define	WT_STAT_CONN_FLUSH_TIER_SKIPPED			1593
/*! session: flush_tier tables switched */
#define	WT_STAT_CONN_FLUSH_TIER_SWITCHED		1594
/*! session: local objects removed */
#define	WT_STAT_CONN_LOCAL_OBJECTS_REMOVED		1595
/*! session: open session count */
#define	WT_STAT_CONN_SESSION_OPEN			1596
/*! session: session query timestamp calls */
#define	WT_STAT_CONN_SESSION_QUERY_TS			1597
/*! session: table alter failed calls */
#define	WT_STAT_CONN_SESSION_TABLE_ALTER_FAIL		1598
/*! session: table alter successful calls */
#define	WT_STAT_CONN_SESSION_TABLE_ALTER_SUCCESS	1599
/*! session: table alter triggering checkpoint calls */
#define	WT_STAT_CONN_SESSION_TABLE_ALTER_TRIGGER_CHECKPOINT	1600
/*! session: table alter unchanged and skipped */
#define	WT_STAT_CONN_SESSION_TABLE_ALTER_SKIP		1601
/*! session: table compact conflicted with checkpoint */
#define	WT_STAT_CONN_SESSION_TABLE_COMPACT_CONFLICTING_CHECKPOINT	1602
/*! session: table compact dhandle successful calls */
#define	WT_STAT_CONN_SESSION_TABLE_COMPACT_DHANDLE_SUCCESS	1603
/*! session: table compact failed calls */
#define	WT_STAT_CONN_SESSION_TABLE_COMPACT_FAIL		1604
/*! session: table compact failed calls due to cache pressure */
#define	WT_STAT_CONN_SESSION_TABLE_COMPACT_FAIL_CACHE_PRESSURE	1605
/*! session: table compact passes */
#define	WT_STAT_CONN_SESSION_TABLE_COMPACT_PASSES	1606
/*! session: table compact pulled into eviction */
#define	WT_STAT_CONN_SESSION_TABLE_COMPACT_EVICTION	1607
/*! session: table compact running */
#define	WT_STAT_CONN_SESSION_TABLE_COMPACT_RUNNING	1608
/*! session: table compact skipped as process would not reduce file size */
#define	WT_STAT_CONN_SESSION_TABLE_COMPACT_SKIPPED	1609
/*! session: table compact successful calls */
#define	WT_STAT_CONN_SESSION_TABLE_COMPACT_SUCCESS	1610
/*! session: table compact timeout */
#define	WT_STAT_CONN_SESSION_TABLE_COMPACT_TIMEOUT	1611
/*! session: table create failed calls */
#define	WT_STAT_CONN_SESSION_TABLE_CREATE_FAIL		1612
/*! session: table create successful calls */
#define	WT_STAT_CONN_SESSION_TABLE_CREATE_SUCCESS	1613
/*! session: table create with import failed calls */
#define	WT_STAT_CONN_SESSION_TABLE_CREATE_IMPORT_FAIL	1614
/*! session: table create with import successful calls */
#define	WT_STAT_CONN_SESSION_TABLE_CREATE_IMPORT_SUCCESS	1615
/*! session: table drop failed calls */
#define	WT_STAT_CONN_SESSION_TABLE_DROP_FAIL		1616
/*! session: table drop successful calls */
#define	WT_STAT_CONN_SESSION_TABLE_DROP_SUCCESS		1617
/*! session: table rename failed calls */
#define	WT_STAT_CONN_SESSION_TABLE_RENAME_FAIL		1618
/*! session: table rename successful calls */
#define	WT_STAT_CONN_SESSION_TABLE_RENAME_SUCCESS	1619
/*! session: table salvage failed calls */
#define	WT_STAT_CONN_SESSION_TABLE_SALVAGE_FAIL		1620
/*! session: table salvage successful calls */
#define	WT_STAT_CONN_SESSION_TABLE_SALVAGE_SUCCESS	1621
/*! session: table truncate failed calls */
#define	WT_STAT_CONN_SESSION_TABLE_TRUNCATE_FAIL	1622
/*! session: table truncate successful calls */
#define	WT_STAT_CONN_SESSION_TABLE_TRUNCATE_SUCCESS	1623
/*! session: table verify failed calls */
#define	WT_STAT_CONN_SESSION_TABLE_VERIFY_FAIL		1624
/*! session: table verify successful calls */
#define	WT_STAT_CONN_SESSION_TABLE_VERIFY_SUCCESS	1625
/*! session: tiered operations dequeued and processed */
#define	WT_STAT_CONN_TIERED_WORK_UNITS_DEQUEUED		1626
/*! session: tiered operations removed without processing */
#define	WT_STAT_CONN_TIERED_WORK_UNITS_REMOVED		1627
/*! session: tiered operations scheduled */
#define	WT_STAT_CONN_TIERED_WORK_UNITS_CREATED		1628
/*! session: tiered storage local retention time (secs) */
#define	WT_STAT_CONN_TIERED_RETENTION			1629
/*! thread-state: active filesystem fsync calls */
#define	WT_STAT_CONN_THREAD_FSYNC_ACTIVE		1630
/*! thread-state: active filesystem read calls */
#define	WT_STAT_CONN_THREAD_READ_ACTIVE			1631
/*! thread-state: active filesystem write calls */
#define	WT_STAT_CONN_THREAD_WRITE_ACTIVE		1632
/*! thread-yield: application thread operations waiting for cache */
#define	WT_STAT_CONN_APPLICATION_CACHE_OPS		1633
/*! thread-yield: application thread snapshot refreshed for eviction */
#define	WT_STAT_CONN_APPLICATION_EVICT_SNAPSHOT_REFRESHED	1634
/*! thread-yield: application thread time waiting for cache (usecs) */
#define	WT_STAT_CONN_APPLICATION_CACHE_TIME		1635
/*!
 * thread-yield: connection close blocked waiting for transaction state
 * stabilization
 */
#define	WT_STAT_CONN_TXN_RELEASE_BLOCKED		1636
/*! thread-yield: connection close yielded for lsm manager shutdown */
#define	WT_STAT_CONN_CONN_CLOSE_BLOCKED_LSM		1637
/*! thread-yield: data handle lock yielded */
#define	WT_STAT_CONN_DHANDLE_LOCK_BLOCKED		1638
/*!
 * thread-yield: get reference for page index and slot time sleeping
 * (usecs)
 */
#define	WT_STAT_CONN_PAGE_INDEX_SLOT_REF_BLOCKED	1639
/*! thread-yield: page access yielded due to prepare state change */
#define	WT_STAT_CONN_PREPARED_TRANSITION_BLOCKED_PAGE	1640
/*! thread-yield: page acquire busy blocked */
#define	WT_STAT_CONN_PAGE_BUSY_BLOCKED			1641
/*! thread-yield: page acquire eviction blocked */
#define	WT_STAT_CONN_PAGE_FORCIBLE_EVICT_BLOCKED	1642
/*! thread-yield: page acquire locked blocked */
#define	WT_STAT_CONN_PAGE_LOCKED_BLOCKED		1643
/*! thread-yield: page acquire read blocked */
#define	WT_STAT_CONN_PAGE_READ_BLOCKED			1644
/*! thread-yield: page acquire time sleeping (usecs) */
#define	WT_STAT_CONN_PAGE_SLEEP				1645
/*!
 * thread-yield: page delete rollback time sleeping for state change
 * (usecs)
 */
#define	WT_STAT_CONN_PAGE_DEL_ROLLBACK_BLOCKED		1646
/*! thread-yield: page reconciliation yielded due to child modification */
#define	WT_STAT_CONN_CHILD_MODIFY_BLOCKED_PAGE		1647
/*! transaction: Number of prepared updates */
#define	WT_STAT_CONN_TXN_PREPARED_UPDATES		1648
/*! transaction: Number of prepared updates committed */
#define	WT_STAT_CONN_TXN_PREPARED_UPDATES_COMMITTED	1649
/*! transaction: Number of prepared updates repeated on the same key */
#define	WT_STAT_CONN_TXN_PREPARED_UPDATES_KEY_REPEATED	1650
/*! transaction: Number of prepared updates rolled back */
#define	WT_STAT_CONN_TXN_PREPARED_UPDATES_ROLLEDBACK	1651
/*!
 * transaction: a reader raced with a prepared transaction commit and
 * skipped an update or updates
 */
#define	WT_STAT_CONN_TXN_READ_RACE_PREPARE_COMMIT	1652
/*! transaction: number of times overflow removed value is read */
#define	WT_STAT_CONN_TXN_READ_OVERFLOW_REMOVE		1653
/*! transaction: oldest pinned transaction ID rolled back for eviction */
#define	WT_STAT_CONN_TXN_ROLLBACK_OLDEST_PINNED		1654
/*! transaction: prepared transactions */
#define	WT_STAT_CONN_TXN_PREPARE			1655
/*! transaction: prepared transactions committed */
#define	WT_STAT_CONN_TXN_PREPARE_COMMIT			1656
/*! transaction: prepared transactions currently active */
#define	WT_STAT_CONN_TXN_PREPARE_ACTIVE			1657
/*! transaction: prepared transactions rolled back */
#define	WT_STAT_CONN_TXN_PREPARE_ROLLBACK		1658
/*! transaction: query timestamp calls */
#define	WT_STAT_CONN_TXN_QUERY_TS			1659
/*! transaction: race to read prepared update retry */
#define	WT_STAT_CONN_TXN_READ_RACE_PREPARE_UPDATE	1660
/*! transaction: rollback to stable calls */
#define	WT_STAT_CONN_TXN_RTS				1661
/*!
 * transaction: rollback to stable history store keys that would have
 * been swept in non-dryrun mode
 */
#define	WT_STAT_CONN_TXN_RTS_SWEEP_HS_KEYS_DRYRUN	1662
/*!
 * transaction: rollback to stable history store records with stop
 * timestamps older than newer records
 */
#define	WT_STAT_CONN_TXN_RTS_HS_STOP_OLDER_THAN_NEWER_START	1663
/*! transaction: rollback to stable inconsistent checkpoint */
#define	WT_STAT_CONN_TXN_RTS_INCONSISTENT_CKPT		1664
/*! transaction: rollback to stable keys removed */
#define	WT_STAT_CONN_TXN_RTS_KEYS_REMOVED		1665
/*! transaction: rollback to stable keys restored */
#define	WT_STAT_CONN_TXN_RTS_KEYS_RESTORED		1666
/*!
 * transaction: rollback to stable keys that would have been removed in
 * non-dryrun mode
 */
#define	WT_STAT_CONN_TXN_RTS_KEYS_REMOVED_DRYRUN	1667
/*!
 * transaction: rollback to stable keys that would have been restored in
 * non-dryrun mode
 */
#define	WT_STAT_CONN_TXN_RTS_KEYS_RESTORED_DRYRUN	1668
/*! transaction: rollback to stable pages visited */
#define	WT_STAT_CONN_TXN_RTS_PAGES_VISITED		1669
/*! transaction: rollback to stable restored tombstones from history store */
#define	WT_STAT_CONN_TXN_RTS_HS_RESTORE_TOMBSTONES	1670
/*! transaction: rollback to stable restored updates from history store */
#define	WT_STAT_CONN_TXN_RTS_HS_RESTORE_UPDATES		1671
/*! transaction: rollback to stable skipping delete rle */
#define	WT_STAT_CONN_TXN_RTS_DELETE_RLE_SKIPPED		1672
/*! transaction: rollback to stable skipping stable rle */
#define	WT_STAT_CONN_TXN_RTS_STABLE_RLE_SKIPPED		1673
/*! transaction: rollback to stable sweeping history store keys */
#define	WT_STAT_CONN_TXN_RTS_SWEEP_HS_KEYS		1674
/*!
 * transaction: rollback to stable tombstones from history store that
 * would have been restored in non-dryrun mode
 */
#define	WT_STAT_CONN_TXN_RTS_HS_RESTORE_TOMBSTONES_DRYRUN	1675
/*! transaction: rollback to stable tree walk skipping pages */
#define	WT_STAT_CONN_TXN_RTS_TREE_WALK_SKIP_PAGES	1676
/*! transaction: rollback to stable updates aborted */
#define	WT_STAT_CONN_TXN_RTS_UPD_ABORTED		1677
/*!
 * transaction: rollback to stable updates from history store that would
 * have been restored in non-dryrun mode
 */
#define	WT_STAT_CONN_TXN_RTS_HS_RESTORE_UPDATES_DRYRUN	1678
/*! transaction: rollback to stable updates removed from history store */
#define	WT_STAT_CONN_TXN_RTS_HS_REMOVED			1679
/*!
 * transaction: rollback to stable updates that would have been aborted
 * in non-dryrun mode
 */
#define	WT_STAT_CONN_TXN_RTS_UPD_ABORTED_DRYRUN		1680
/*!
 * transaction: rollback to stable updates that would have been removed
 * from history store in non-dryrun mode
 */
#define	WT_STAT_CONN_TXN_RTS_HS_REMOVED_DRYRUN		1681
/*! transaction: sessions scanned in each walk of concurrent sessions */
#define	WT_STAT_CONN_TXN_SESSIONS_WALKED		1682
/*! transaction: set timestamp calls */
#define	WT_STAT_CONN_TXN_SET_TS				1683
/*! transaction: set timestamp durable calls */
#define	WT_STAT_CONN_TXN_SET_TS_DURABLE			1684
/*! transaction: set timestamp durable updates */
#define	WT_STAT_CONN_TXN_SET_TS_DURABLE_UPD		1685
/*! transaction: set timestamp force calls */
#define	WT_STAT_CONN_TXN_SET_TS_FORCE			1686
/*!
 * transaction: set timestamp global oldest timestamp set to be more
 * recent than the global stable timestamp
 */
#define	WT_STAT_CONN_TXN_SET_TS_OUT_OF_ORDER		1687
/*! transaction: set timestamp oldest calls */
#define	WT_STAT_CONN_TXN_SET_TS_OLDEST			1688
/*! transaction: set timestamp oldest updates */
#define	WT_STAT_CONN_TXN_SET_TS_OLDEST_UPD		1689
/*! transaction: set timestamp stable calls */
#define	WT_STAT_CONN_TXN_SET_TS_STABLE			1690
/*! transaction: set timestamp stable updates */
#define	WT_STAT_CONN_TXN_SET_TS_STABLE_UPD		1691
/*! transaction: transaction begins */
#define	WT_STAT_CONN_TXN_BEGIN				1692
/*!
 * transaction: transaction checkpoint history store file duration
 * (usecs)
 */
#define	WT_STAT_CONN_TXN_HS_CKPT_DURATION		1693
/*! transaction: transaction range of IDs currently pinned */
#define	WT_STAT_CONN_TXN_PINNED_RANGE			1694
/*! transaction: transaction range of IDs currently pinned by a checkpoint */
#define	WT_STAT_CONN_TXN_PINNED_CHECKPOINT_RANGE	1695
/*! transaction: transaction range of timestamps currently pinned */
#define	WT_STAT_CONN_TXN_PINNED_TIMESTAMP		1696
/*! transaction: transaction range of timestamps pinned by a checkpoint */
#define	WT_STAT_CONN_TXN_PINNED_TIMESTAMP_CHECKPOINT	1697
/*!
 * transaction: transaction range of timestamps pinned by the oldest
 * active read timestamp
 */
#define	WT_STAT_CONN_TXN_PINNED_TIMESTAMP_READER	1698
/*!
 * transaction: transaction range of timestamps pinned by the oldest
 * timestamp
 */
#define	WT_STAT_CONN_TXN_PINNED_TIMESTAMP_OLDEST	1699
/*! transaction: transaction read timestamp of the oldest active reader */
#define	WT_STAT_CONN_TXN_TIMESTAMP_OLDEST_ACTIVE_READ	1700
/*! transaction: transaction rollback to stable currently running */
#define	WT_STAT_CONN_TXN_ROLLBACK_TO_STABLE_RUNNING	1701
/*! transaction: transaction walk of concurrent sessions */
#define	WT_STAT_CONN_TXN_WALK_SESSIONS			1702
/*! transaction: transactions committed */
#define	WT_STAT_CONN_TXN_COMMIT				1703
/*! transaction: transactions rolled back */
#define	WT_STAT_CONN_TXN_ROLLBACK			1704
/*! transaction: update conflicts */
#define	WT_STAT_CONN_TXN_UPDATE_CONFLICT		1705

/*!
 * @}
 * @name Statistics for data sources
 * @anchor statistics_dsrc
 * @{
 */
/*! LSM: bloom filter false positives */
#define	WT_STAT_DSRC_BLOOM_FALSE_POSITIVE		2000
/*! LSM: bloom filter hits */
#define	WT_STAT_DSRC_BLOOM_HIT				2001
/*! LSM: bloom filter misses */
#define	WT_STAT_DSRC_BLOOM_MISS				2002
/*! LSM: bloom filter pages evicted from cache */
#define	WT_STAT_DSRC_BLOOM_PAGE_EVICT			2003
/*! LSM: bloom filter pages read into cache */
#define	WT_STAT_DSRC_BLOOM_PAGE_READ			2004
/*! LSM: bloom filters in the LSM tree */
#define	WT_STAT_DSRC_BLOOM_COUNT			2005
/*! LSM: chunks in the LSM tree */
#define	WT_STAT_DSRC_LSM_CHUNK_COUNT			2006
/*! LSM: highest merge generation in the LSM tree */
#define	WT_STAT_DSRC_LSM_GENERATION_MAX			2007
/*!
 * LSM: queries that could have benefited from a Bloom filter that did
 * not exist
 */
#define	WT_STAT_DSRC_LSM_LOOKUP_NO_BLOOM		2008
/*! LSM: sleep for LSM checkpoint throttle */
#define	WT_STAT_DSRC_LSM_CHECKPOINT_THROTTLE		2009
/*! LSM: sleep for LSM merge throttle */
#define	WT_STAT_DSRC_LSM_MERGE_THROTTLE			2010
/*! LSM: total size of bloom filters */
#define	WT_STAT_DSRC_BLOOM_SIZE				2011
/*! autocommit: retries for readonly operations */
#define	WT_STAT_DSRC_AUTOCOMMIT_READONLY_RETRY		2012
/*! autocommit: retries for update operations */
#define	WT_STAT_DSRC_AUTOCOMMIT_UPDATE_RETRY		2013
/*! backup: total modified incremental blocks with compressed data */
#define	WT_STAT_DSRC_BACKUP_BLOCKS_COMPRESSED		2014
/*! backup: total modified incremental blocks without compressed data */
#define	WT_STAT_DSRC_BACKUP_BLOCKS_UNCOMPRESSED		2015
/*! block-manager: allocations requiring file extension */
#define	WT_STAT_DSRC_BLOCK_EXTENSION			2016
/*! block-manager: blocks allocated */
#define	WT_STAT_DSRC_BLOCK_ALLOC			2017
/*! block-manager: blocks freed */
#define	WT_STAT_DSRC_BLOCK_FREE				2018
/*! block-manager: checkpoint size */
#define	WT_STAT_DSRC_BLOCK_CHECKPOINT_SIZE		2019
/*! block-manager: file allocation unit size */
#define	WT_STAT_DSRC_ALLOCATION_SIZE			2020
/*! block-manager: file bytes available for reuse */
#define	WT_STAT_DSRC_BLOCK_REUSE_BYTES			2021
/*! block-manager: file magic number */
#define	WT_STAT_DSRC_BLOCK_MAGIC			2022
/*! block-manager: file major version number */
#define	WT_STAT_DSRC_BLOCK_MAJOR			2023
/*! block-manager: file size in bytes */
#define	WT_STAT_DSRC_BLOCK_SIZE				2024
/*! block-manager: minor version number */
#define	WT_STAT_DSRC_BLOCK_MINOR			2025
/*! btree: btree checkpoint generation */
#define	WT_STAT_DSRC_BTREE_CHECKPOINT_GENERATION	2026
/*! btree: btree clean tree checkpoint expiration time */
#define	WT_STAT_DSRC_BTREE_CLEAN_CHECKPOINT_TIMER	2027
/*! btree: btree compact pages reviewed */
#define	WT_STAT_DSRC_BTREE_COMPACT_PAGES_REVIEWED	2028
/*! btree: btree compact pages rewritten */
#define	WT_STAT_DSRC_BTREE_COMPACT_PAGES_REWRITTEN	2029
/*! btree: btree compact pages skipped */
#define	WT_STAT_DSRC_BTREE_COMPACT_PAGES_SKIPPED	2030
/*! btree: btree expected number of compact bytes rewritten */
#define	WT_STAT_DSRC_BTREE_COMPACT_BYTES_REWRITTEN_EXPECTED	2031
/*! btree: btree expected number of compact pages rewritten */
#define	WT_STAT_DSRC_BTREE_COMPACT_PAGES_REWRITTEN_EXPECTED	2032
/*! btree: btree number of pages reconciled during checkpoint */
#define	WT_STAT_DSRC_BTREE_CHECKPOINT_PAGES_RECONCILED	2033
/*! btree: btree skipped by compaction as process would not reduce size */
#define	WT_STAT_DSRC_BTREE_COMPACT_SKIPPED		2034
/*!
 * btree: column-store fixed-size leaf pages, only reported if tree_walk
 * or all statistics are enabled
 */
#define	WT_STAT_DSRC_BTREE_COLUMN_FIX			2035
/*!
 * btree: column-store fixed-size time windows, only reported if
 * tree_walk or all statistics are enabled
 */
#define	WT_STAT_DSRC_BTREE_COLUMN_TWS			2036
/*!
 * btree: column-store internal pages, only reported if tree_walk or all
 * statistics are enabled
 */
#define	WT_STAT_DSRC_BTREE_COLUMN_INTERNAL		2037
/*!
 * btree: column-store variable-size RLE encoded values, only reported if
 * tree_walk or all statistics are enabled
 */
#define	WT_STAT_DSRC_BTREE_COLUMN_RLE			2038
/*!
 * btree: column-store variable-size deleted values, only reported if
 * tree_walk or all statistics are enabled
 */
#define	WT_STAT_DSRC_BTREE_COLUMN_DELETED		2039
/*!
 * btree: column-store variable-size leaf pages, only reported if
 * tree_walk or all statistics are enabled
 */
#define	WT_STAT_DSRC_BTREE_COLUMN_VARIABLE		2040
/*! btree: fixed-record size */
#define	WT_STAT_DSRC_BTREE_FIXED_LEN			2041
/*! btree: maximum internal page size */
#define	WT_STAT_DSRC_BTREE_MAXINTLPAGE			2042
/*! btree: maximum leaf page key size */
#define	WT_STAT_DSRC_BTREE_MAXLEAFKEY			2043
/*! btree: maximum leaf page size */
#define	WT_STAT_DSRC_BTREE_MAXLEAFPAGE			2044
/*! btree: maximum leaf page value size */
#define	WT_STAT_DSRC_BTREE_MAXLEAFVALUE			2045
/*! btree: maximum tree depth */
#define	WT_STAT_DSRC_BTREE_MAXIMUM_DEPTH		2046
/*!
 * btree: number of key/value pairs, only reported if tree_walk or all
 * statistics are enabled
 */
#define	WT_STAT_DSRC_BTREE_ENTRIES			2047
/*!
 * btree: overflow pages, only reported if tree_walk or all statistics
 * are enabled
 */
#define	WT_STAT_DSRC_BTREE_OVERFLOW			2048
/*!
 * btree: row-store empty values, only reported if tree_walk or all
 * statistics are enabled
 */
#define	WT_STAT_DSRC_BTREE_ROW_EMPTY_VALUES		2049
/*!
 * btree: row-store internal pages, only reported if tree_walk or all
 * statistics are enabled
 */
#define	WT_STAT_DSRC_BTREE_ROW_INTERNAL			2050
/*!
 * btree: row-store leaf pages, only reported if tree_walk or all
 * statistics are enabled
 */
#define	WT_STAT_DSRC_BTREE_ROW_LEAF			2051
/*! cache: bytes currently in the cache */
#define	WT_STAT_DSRC_CACHE_BYTES_INUSE			2052
/*! cache: bytes dirty in the cache cumulative */
#define	WT_STAT_DSRC_CACHE_BYTES_DIRTY_TOTAL		2053
/*! cache: bytes read into cache */
#define	WT_STAT_DSRC_CACHE_BYTES_READ			2054
/*! cache: bytes written from cache */
#define	WT_STAT_DSRC_CACHE_BYTES_WRITE			2055
/*! cache: checkpoint blocked page eviction */
#define	WT_STAT_DSRC_CACHE_EVICTION_BLOCKED_CHECKPOINT	2056
/*!
 * cache: checkpoint of history store file blocked non-history store page
 * eviction
 */
#define	WT_STAT_DSRC_CACHE_EVICTION_BLOCKED_CHECKPOINT_HS	2057
/*! cache: data source pages selected for eviction unable to be evicted */
#define	WT_STAT_DSRC_CACHE_EVICTION_FAIL		2058
/*!
 * cache: eviction gave up due to detecting a disk value without a
 * timestamp behind the last update on the chain
 */
#define	WT_STAT_DSRC_CACHE_EVICTION_BLOCKED_NO_TS_CHECKPOINT_RACE_1	2059
/*!
 * cache: eviction gave up due to detecting a tombstone without a
 * timestamp ahead of the selected on disk update
 */
#define	WT_STAT_DSRC_CACHE_EVICTION_BLOCKED_NO_TS_CHECKPOINT_RACE_2	2060
/*!
 * cache: eviction gave up due to detecting a tombstone without a
 * timestamp ahead of the selected on disk update after validating the
 * update chain
 */
#define	WT_STAT_DSRC_CACHE_EVICTION_BLOCKED_NO_TS_CHECKPOINT_RACE_3	2061
/*!
 * cache: eviction gave up due to detecting update chain entries without
 * timestamps after the selected on disk update
 */
#define	WT_STAT_DSRC_CACHE_EVICTION_BLOCKED_NO_TS_CHECKPOINT_RACE_4	2062
/*!
 * cache: eviction gave up due to needing to remove a record from the
 * history store but checkpoint is running
 */
#define	WT_STAT_DSRC_CACHE_EVICTION_BLOCKED_REMOVE_HS_RACE_WITH_CHECKPOINT	2063
/*! cache: eviction gave up due to no progress being made */
#define	WT_STAT_DSRC_CACHE_EVICTION_BLOCKED_NO_PROGRESS	2064
/*! cache: eviction walk passes of a file */
#define	WT_STAT_DSRC_CACHE_EVICTION_WALK_PASSES		2065
/*! cache: eviction walk target pages histogram - 0-9 */
#define	WT_STAT_DSRC_CACHE_EVICTION_TARGET_PAGE_LT10	2066
/*! cache: eviction walk target pages histogram - 10-31 */
#define	WT_STAT_DSRC_CACHE_EVICTION_TARGET_PAGE_LT32	2067
/*! cache: eviction walk target pages histogram - 128 and higher */
#define	WT_STAT_DSRC_CACHE_EVICTION_TARGET_PAGE_GE128	2068
/*! cache: eviction walk target pages histogram - 32-63 */
#define	WT_STAT_DSRC_CACHE_EVICTION_TARGET_PAGE_LT64	2069
/*! cache: eviction walk target pages histogram - 64-128 */
#define	WT_STAT_DSRC_CACHE_EVICTION_TARGET_PAGE_LT128	2070
/*!
 * cache: eviction walk target pages reduced due to history store cache
 * pressure
 */
#define	WT_STAT_DSRC_CACHE_EVICTION_TARGET_PAGE_REDUCED	2071
/*! cache: eviction walks abandoned */
#define	WT_STAT_DSRC_CACHE_EVICTION_WALKS_ABANDONED	2072
/*! cache: eviction walks gave up because they restarted their walk twice */
#define	WT_STAT_DSRC_CACHE_EVICTION_WALKS_STOPPED	2073
/*!
 * cache: eviction walks gave up because they saw too many pages and
 * found no candidates
 */
#define	WT_STAT_DSRC_CACHE_EVICTION_WALKS_GAVE_UP_NO_TARGETS	2074
/*!
 * cache: eviction walks gave up because they saw too many pages and
 * found too few candidates
 */
#define	WT_STAT_DSRC_CACHE_EVICTION_WALKS_GAVE_UP_RATIO	2075
/*!
 * cache: eviction walks random search fails to locate a page, results in
 * a null position
 */
#define	WT_STAT_DSRC_CACHE_EVICTION_WALK_RANDOM_RETURNS_NULL_POSITION	2076
/*! cache: eviction walks reached end of tree */
#define	WT_STAT_DSRC_CACHE_EVICTION_WALKS_ENDED		2077
/*! cache: eviction walks restarted */
#define	WT_STAT_DSRC_CACHE_EVICTION_WALK_RESTART	2078
/*! cache: eviction walks started from root of tree */
#define	WT_STAT_DSRC_CACHE_EVICTION_WALK_FROM_ROOT	2079
/*! cache: eviction walks started from saved location in tree */
#define	WT_STAT_DSRC_CACHE_EVICTION_WALK_SAVED_POS	2080
/*! cache: hazard pointer blocked page eviction */
#define	WT_STAT_DSRC_CACHE_EVICTION_BLOCKED_HAZARD	2081
/*! cache: history store table insert calls */
#define	WT_STAT_DSRC_CACHE_HS_INSERT			2082
/*! cache: history store table insert calls that returned restart */
#define	WT_STAT_DSRC_CACHE_HS_INSERT_RESTART		2083
/*! cache: history store table reads */
#define	WT_STAT_DSRC_CACHE_HS_READ			2084
/*! cache: history store table reads missed */
#define	WT_STAT_DSRC_CACHE_HS_READ_MISS			2085
/*! cache: history store table reads requiring squashed modifies */
#define	WT_STAT_DSRC_CACHE_HS_READ_SQUASH		2086
/*!
 * cache: history store table resolved updates without timestamps that
 * lose their durable timestamp
 */
#define	WT_STAT_DSRC_CACHE_HS_ORDER_LOSE_DURABLE_TIMESTAMP	2087
/*!
 * cache: history store table truncation by rollback to stable to remove
 * an unstable update
 */
#define	WT_STAT_DSRC_CACHE_HS_KEY_TRUNCATE_RTS_UNSTABLE	2088
/*!
 * cache: history store table truncation by rollback to stable to remove
 * an update
 */
#define	WT_STAT_DSRC_CACHE_HS_KEY_TRUNCATE_RTS		2089
/*!
 * cache: history store table truncation to remove all the keys of a
 * btree
 */
#define	WT_STAT_DSRC_CACHE_HS_BTREE_TRUNCATE		2090
/*! cache: history store table truncation to remove an update */
#define	WT_STAT_DSRC_CACHE_HS_KEY_TRUNCATE		2091
/*!
 * cache: history store table truncation to remove range of updates due
 * to an update without a timestamp on data page
 */
#define	WT_STAT_DSRC_CACHE_HS_ORDER_REMOVE		2092
/*!
 * cache: history store table truncation to remove range of updates due
 * to key being removed from the data page during reconciliation
 */
#define	WT_STAT_DSRC_CACHE_HS_KEY_TRUNCATE_ONPAGE_REMOVAL	2093
/*!
 * cache: history store table truncations that would have happened in
 * non-dryrun mode
 */
#define	WT_STAT_DSRC_CACHE_HS_BTREE_TRUNCATE_DRYRUN	2094
/*!
 * cache: history store table truncations to remove an unstable update
 * that would have happened in non-dryrun mode
 */
#define	WT_STAT_DSRC_CACHE_HS_KEY_TRUNCATE_RTS_UNSTABLE_DRYRUN	2095
/*!
 * cache: history store table truncations to remove an update that would
 * have happened in non-dryrun mode
 */
#define	WT_STAT_DSRC_CACHE_HS_KEY_TRUNCATE_RTS_DRYRUN	2096
/*!
 * cache: history store table updates without timestamps fixed up by
 * reinserting with the fixed timestamp
 */
#define	WT_STAT_DSRC_CACHE_HS_ORDER_REINSERT		2097
/*! cache: history store table writes requiring squashed modifies */
#define	WT_STAT_DSRC_CACHE_HS_WRITE_SQUASH		2098
/*! cache: in-memory page passed criteria to be split */
#define	WT_STAT_DSRC_CACHE_INMEM_SPLITTABLE		2099
/*! cache: in-memory page splits */
#define	WT_STAT_DSRC_CACHE_INMEM_SPLIT			2100
/*! cache: internal page split blocked its eviction */
#define	WT_STAT_DSRC_CACHE_EVICTION_BLOCKED_INTERNAL_PAGE_SPLIT	2101
/*! cache: internal pages evicted */
#define	WT_STAT_DSRC_CACHE_EVICTION_INTERNAL		2102
/*! cache: internal pages split during eviction */
#define	WT_STAT_DSRC_CACHE_EVICTION_SPLIT_INTERNAL	2103
/*! cache: leaf pages split during eviction */
#define	WT_STAT_DSRC_CACHE_EVICTION_SPLIT_LEAF		2104
/*!
 * cache: locate a random in-mem ref by examining all entries on the root
 * page
 */
#define	WT_STAT_DSRC_CACHE_EVICTION_RANDOM_SAMPLE_INMEM_ROOT	2105
/*! cache: modified pages evicted */
#define	WT_STAT_DSRC_CACHE_EVICTION_DIRTY		2106
/*! cache: multi-block reconciliation blocked whilst checkpoint is running */
#define	WT_STAT_DSRC_CACHE_EVICTION_BLOCKED_MULTI_BLOCK_RECONCILIATION_DURING_CHECKPOINT	2107
/*!
 * cache: overflow keys on a multiblock row-store page blocked its
 * eviction
 */
#define	WT_STAT_DSRC_CACHE_EVICTION_BLOCKED_OVERFLOW_KEYS	2108
/*! cache: overflow pages read into cache */
#define	WT_STAT_DSRC_CACHE_READ_OVERFLOW		2109
/*! cache: page split during eviction deepened the tree */
#define	WT_STAT_DSRC_CACHE_EVICTION_DEEPEN		2110
/*! cache: page written requiring history store records */
#define	WT_STAT_DSRC_CACHE_WRITE_HS			2111
/*! cache: pages dirtied due to obsolete time window by eviction */
#define	WT_STAT_DSRC_CACHE_EVICTION_DIRTY_OBSOLETE_TW	2112
/*! cache: pages read into cache */
#define	WT_STAT_DSRC_CACHE_READ				2113
/*! cache: pages read into cache after truncate */
#define	WT_STAT_DSRC_CACHE_READ_DELETED			2114
/*! cache: pages read into cache after truncate in prepare state */
#define	WT_STAT_DSRC_CACHE_READ_DELETED_PREPARED	2115
/*! cache: pages read into cache by checkpoint */
#define	WT_STAT_DSRC_CACHE_READ_CHECKPOINT		2116
/*! cache: pages requested from the cache */
#define	WT_STAT_DSRC_CACHE_PAGES_REQUESTED		2117
/*! cache: pages requested from the cache due to pre-fetch */
#define	WT_STAT_DSRC_CACHE_PAGES_PREFETCH		2118
/*! cache: pages seen by eviction walk */
#define	WT_STAT_DSRC_CACHE_EVICTION_PAGES_SEEN		2119
/*! cache: pages written from cache */
#define	WT_STAT_DSRC_CACHE_WRITE			2120
/*! cache: pages written requiring in-memory restoration */
#define	WT_STAT_DSRC_CACHE_WRITE_RESTORE		2121
/*! cache: recent modification of a page blocked its eviction */
#define	WT_STAT_DSRC_CACHE_EVICTION_BLOCKED_RECENTLY_MODIFIED	2122
/*! cache: reverse splits performed */
#define	WT_STAT_DSRC_CACHE_REVERSE_SPLITS		2123
/*!
 * cache: reverse splits skipped because of VLCS namespace gap
 * restrictions
 */
#define	WT_STAT_DSRC_CACHE_REVERSE_SPLITS_SKIPPED_VLCS	2124
/*! cache: the number of times full update inserted to history store */
#define	WT_STAT_DSRC_CACHE_HS_INSERT_FULL_UPDATE	2125
/*! cache: the number of times reverse modify inserted to history store */
#define	WT_STAT_DSRC_CACHE_HS_INSERT_REVERSE_MODIFY	2126
/*! cache: tracked dirty bytes in the cache */
#define	WT_STAT_DSRC_CACHE_BYTES_DIRTY			2127
/*! cache: uncommitted truncate blocked page eviction */
#define	WT_STAT_DSRC_CACHE_EVICTION_BLOCKED_UNCOMMITTED_TRUNCATE	2128
/*! cache: unmodified pages evicted */
#define	WT_STAT_DSRC_CACHE_EVICTION_CLEAN		2129
/*!
 * cache_walk: Average difference between current eviction generation
 * when the page was last considered, only reported if cache_walk or all
 * statistics are enabled
 */
#define	WT_STAT_DSRC_CACHE_STATE_GEN_AVG_GAP		2130
/*!
 * cache_walk: Average on-disk page image size seen, only reported if
 * cache_walk or all statistics are enabled
 */
#define	WT_STAT_DSRC_CACHE_STATE_AVG_WRITTEN_SIZE	2131
/*!
 * cache_walk: Average time in cache for pages that have been visited by
 * the eviction server, only reported if cache_walk or all statistics are
 * enabled
 */
#define	WT_STAT_DSRC_CACHE_STATE_AVG_VISITED_AGE	2132
/*!
 * cache_walk: Average time in cache for pages that have not been visited
 * by the eviction server, only reported if cache_walk or all statistics
 * are enabled
 */
#define	WT_STAT_DSRC_CACHE_STATE_AVG_UNVISITED_AGE	2133
/*!
 * cache_walk: Clean pages currently in cache, only reported if
 * cache_walk or all statistics are enabled
 */
#define	WT_STAT_DSRC_CACHE_STATE_PAGES_CLEAN		2134
/*!
 * cache_walk: Current eviction generation, only reported if cache_walk
 * or all statistics are enabled
 */
#define	WT_STAT_DSRC_CACHE_STATE_GEN_CURRENT		2135
/*!
 * cache_walk: Dirty pages currently in cache, only reported if
 * cache_walk or all statistics are enabled
 */
#define	WT_STAT_DSRC_CACHE_STATE_PAGES_DIRTY		2136
/*!
 * cache_walk: Entries in the root page, only reported if cache_walk or
 * all statistics are enabled
 */
#define	WT_STAT_DSRC_CACHE_STATE_ROOT_ENTRIES		2137
/*!
 * cache_walk: Internal pages currently in cache, only reported if
 * cache_walk or all statistics are enabled
 */
#define	WT_STAT_DSRC_CACHE_STATE_PAGES_INTERNAL		2138
/*!
 * cache_walk: Leaf pages currently in cache, only reported if cache_walk
 * or all statistics are enabled
 */
#define	WT_STAT_DSRC_CACHE_STATE_PAGES_LEAF		2139
/*!
 * cache_walk: Maximum difference between current eviction generation
 * when the page was last considered, only reported if cache_walk or all
 * statistics are enabled
 */
#define	WT_STAT_DSRC_CACHE_STATE_GEN_MAX_GAP		2140
/*!
 * cache_walk: Maximum page size seen, only reported if cache_walk or all
 * statistics are enabled
 */
#define	WT_STAT_DSRC_CACHE_STATE_MAX_PAGESIZE		2141
/*!
 * cache_walk: Minimum on-disk page image size seen, only reported if
 * cache_walk or all statistics are enabled
 */
#define	WT_STAT_DSRC_CACHE_STATE_MIN_WRITTEN_SIZE	2142
/*!
 * cache_walk: Number of pages never visited by eviction server, only
 * reported if cache_walk or all statistics are enabled
 */
#define	WT_STAT_DSRC_CACHE_STATE_UNVISITED_COUNT	2143
/*!
 * cache_walk: On-disk page image sizes smaller than a single allocation
 * unit, only reported if cache_walk or all statistics are enabled
 */
#define	WT_STAT_DSRC_CACHE_STATE_SMALLER_ALLOC_SIZE	2144
/*!
 * cache_walk: Pages created in memory and never written, only reported
 * if cache_walk or all statistics are enabled
 */
#define	WT_STAT_DSRC_CACHE_STATE_MEMORY			2145
/*!
 * cache_walk: Pages currently queued for eviction, only reported if
 * cache_walk or all statistics are enabled
 */
#define	WT_STAT_DSRC_CACHE_STATE_QUEUED			2146
/*!
 * cache_walk: Pages that could not be queued for eviction, only reported
 * if cache_walk or all statistics are enabled
 */
#define	WT_STAT_DSRC_CACHE_STATE_NOT_QUEUEABLE		2147
/*!
 * cache_walk: Refs skipped during cache traversal, only reported if
 * cache_walk or all statistics are enabled
 */
#define	WT_STAT_DSRC_CACHE_STATE_REFS_SKIPPED		2148
/*!
 * cache_walk: Size of the root page, only reported if cache_walk or all
 * statistics are enabled
 */
#define	WT_STAT_DSRC_CACHE_STATE_ROOT_SIZE		2149
/*!
 * cache_walk: Total number of pages currently in cache, only reported if
 * cache_walk or all statistics are enabled
 */
#define	WT_STAT_DSRC_CACHE_STATE_PAGES			2150
/*! checkpoint: checkpoint has acquired a snapshot for its transaction */
#define	WT_STAT_DSRC_CHECKPOINT_SNAPSHOT_ACQUIRED	2151
/*! checkpoint: pages added for eviction during checkpoint cleanup */
#define	WT_STAT_DSRC_CHECKPOINT_CLEANUP_PAGES_EVICT	2152
/*!
 * checkpoint: pages dirtied due to obsolete time window by checkpoint
 * cleanup
 */
#define	WT_STAT_DSRC_CHECKPOINT_CLEANUP_PAGES_OBSOLETE_TW	2153
/*!
 * checkpoint: pages read into cache during checkpoint cleanup
 * (reclaim_space)
 */
#define	WT_STAT_DSRC_CHECKPOINT_CLEANUP_PAGES_READ_RECLAIM_SPACE	2154
/*!
 * checkpoint: pages read into cache during checkpoint cleanup due to
 * obsolete time window
 */
#define	WT_STAT_DSRC_CHECKPOINT_CLEANUP_PAGES_READ_OBSOLETE_TW	2155
/*! checkpoint: pages removed during checkpoint cleanup */
#define	WT_STAT_DSRC_CHECKPOINT_CLEANUP_PAGES_REMOVED	2156
/*! checkpoint: pages skipped during checkpoint cleanup tree walk */
#define	WT_STAT_DSRC_CHECKPOINT_CLEANUP_PAGES_WALK_SKIPPED	2157
/*! checkpoint: pages visited during checkpoint cleanup */
#define	WT_STAT_DSRC_CHECKPOINT_CLEANUP_PAGES_VISITED	2158
/*! checkpoint: transaction checkpoints due to obsolete pages */
#define	WT_STAT_DSRC_CHECKPOINT_OBSOLETE_APPLIED	2159
/*!
 * compression: compressed page maximum internal page size prior to
 * compression
 */
#define	WT_STAT_DSRC_COMPRESS_PRECOMP_INTL_MAX_PAGE_SIZE	2160
/*!
 * compression: compressed page maximum leaf page size prior to
 * compression
 */
#define	WT_STAT_DSRC_COMPRESS_PRECOMP_LEAF_MAX_PAGE_SIZE	2161
/*! compression: page written to disk failed to compress */
#define	WT_STAT_DSRC_COMPRESS_WRITE_FAIL		2162
/*! compression: page written to disk was too small to compress */
#define	WT_STAT_DSRC_COMPRESS_WRITE_TOO_SMALL		2163
/*! compression: pages read from disk */
#define	WT_STAT_DSRC_COMPRESS_READ			2164
/*!
 * compression: pages read from disk with compression ratio greater than
 * 64
 */
#define	WT_STAT_DSRC_COMPRESS_READ_RATIO_HIST_MAX	2165
/*!
 * compression: pages read from disk with compression ratio smaller than
 * 2
 */
#define	WT_STAT_DSRC_COMPRESS_READ_RATIO_HIST_2		2166
/*!
 * compression: pages read from disk with compression ratio smaller than
 * 4
 */
#define	WT_STAT_DSRC_COMPRESS_READ_RATIO_HIST_4		2167
/*!
 * compression: pages read from disk with compression ratio smaller than
 * 8
 */
#define	WT_STAT_DSRC_COMPRESS_READ_RATIO_HIST_8		2168
/*!
 * compression: pages read from disk with compression ratio smaller than
 * 16
 */
#define	WT_STAT_DSRC_COMPRESS_READ_RATIO_HIST_16	2169
/*!
 * compression: pages read from disk with compression ratio smaller than
 * 32
 */
#define	WT_STAT_DSRC_COMPRESS_READ_RATIO_HIST_32	2170
/*!
 * compression: pages read from disk with compression ratio smaller than
 * 64
 */
#define	WT_STAT_DSRC_COMPRESS_READ_RATIO_HIST_64	2171
/*! compression: pages written to disk */
#define	WT_STAT_DSRC_COMPRESS_WRITE			2172
/*!
 * compression: pages written to disk with compression ratio greater than
 * 64
 */
#define	WT_STAT_DSRC_COMPRESS_WRITE_RATIO_HIST_MAX	2173
/*!
 * compression: pages written to disk with compression ratio smaller than
 * 2
 */
#define	WT_STAT_DSRC_COMPRESS_WRITE_RATIO_HIST_2	2174
/*!
 * compression: pages written to disk with compression ratio smaller than
 * 4
 */
#define	WT_STAT_DSRC_COMPRESS_WRITE_RATIO_HIST_4	2175
/*!
 * compression: pages written to disk with compression ratio smaller than
 * 8
 */
#define	WT_STAT_DSRC_COMPRESS_WRITE_RATIO_HIST_8	2176
/*!
 * compression: pages written to disk with compression ratio smaller than
 * 16
 */
#define	WT_STAT_DSRC_COMPRESS_WRITE_RATIO_HIST_16	2177
/*!
 * compression: pages written to disk with compression ratio smaller than
 * 32
 */
#define	WT_STAT_DSRC_COMPRESS_WRITE_RATIO_HIST_32	2178
/*!
 * compression: pages written to disk with compression ratio smaller than
 * 64
 */
#define	WT_STAT_DSRC_COMPRESS_WRITE_RATIO_HIST_64	2179
/*! cursor: Total number of deleted pages skipped during tree walk */
#define	WT_STAT_DSRC_CURSOR_TREE_WALK_DEL_PAGE_SKIP	2180
/*! cursor: Total number of entries skipped by cursor next calls */
#define	WT_STAT_DSRC_CURSOR_NEXT_SKIP_TOTAL		2181
/*! cursor: Total number of entries skipped by cursor prev calls */
#define	WT_STAT_DSRC_CURSOR_PREV_SKIP_TOTAL		2182
/*!
 * cursor: Total number of entries skipped to position the history store
 * cursor
 */
#define	WT_STAT_DSRC_CURSOR_SKIP_HS_CUR_POSITION	2183
/*!
 * cursor: Total number of in-memory deleted pages skipped during tree
 * walk
 */
#define	WT_STAT_DSRC_CURSOR_TREE_WALK_INMEM_DEL_PAGE_SKIP	2184
/*! cursor: Total number of on-disk deleted pages skipped during tree walk */
#define	WT_STAT_DSRC_CURSOR_TREE_WALK_ONDISK_DEL_PAGE_SKIP	2185
/*!
 * cursor: Total number of times a search near has exited due to prefix
 * config
 */
#define	WT_STAT_DSRC_CURSOR_SEARCH_NEAR_PREFIX_FAST_PATHS	2186
/*!
 * cursor: Total number of times cursor fails to temporarily release
 * pinned page to encourage eviction of hot or large page
 */
#define	WT_STAT_DSRC_CURSOR_REPOSITION_FAILED		2187
/*!
 * cursor: Total number of times cursor temporarily releases pinned page
 * to encourage eviction of hot or large page
 */
#define	WT_STAT_DSRC_CURSOR_REPOSITION			2188
/*! cursor: bulk loaded cursor insert calls */
#define	WT_STAT_DSRC_CURSOR_INSERT_BULK			2189
/*! cursor: cache cursors reuse count */
#define	WT_STAT_DSRC_CURSOR_REOPEN			2190
/*! cursor: close calls that result in cache */
#define	WT_STAT_DSRC_CURSOR_CACHE			2191
/*! cursor: create calls */
#define	WT_STAT_DSRC_CURSOR_CREATE			2192
/*! cursor: cursor bound calls that return an error */
#define	WT_STAT_DSRC_CURSOR_BOUND_ERROR			2193
/*! cursor: cursor bounds cleared from reset */
#define	WT_STAT_DSRC_CURSOR_BOUNDS_RESET		2194
/*! cursor: cursor bounds comparisons performed */
#define	WT_STAT_DSRC_CURSOR_BOUNDS_COMPARISONS		2195
/*! cursor: cursor bounds next called on an unpositioned cursor */
#define	WT_STAT_DSRC_CURSOR_BOUNDS_NEXT_UNPOSITIONED	2196
/*! cursor: cursor bounds next early exit */
#define	WT_STAT_DSRC_CURSOR_BOUNDS_NEXT_EARLY_EXIT	2197
/*! cursor: cursor bounds prev called on an unpositioned cursor */
#define	WT_STAT_DSRC_CURSOR_BOUNDS_PREV_UNPOSITIONED	2198
/*! cursor: cursor bounds prev early exit */
#define	WT_STAT_DSRC_CURSOR_BOUNDS_PREV_EARLY_EXIT	2199
/*! cursor: cursor bounds search early exit */
#define	WT_STAT_DSRC_CURSOR_BOUNDS_SEARCH_EARLY_EXIT	2200
/*! cursor: cursor bounds search near call repositioned cursor */
#define	WT_STAT_DSRC_CURSOR_BOUNDS_SEARCH_NEAR_REPOSITIONED_CURSOR	2201
/*! cursor: cursor cache calls that return an error */
#define	WT_STAT_DSRC_CURSOR_CACHE_ERROR			2202
/*! cursor: cursor close calls that return an error */
#define	WT_STAT_DSRC_CURSOR_CLOSE_ERROR			2203
/*! cursor: cursor compare calls that return an error */
#define	WT_STAT_DSRC_CURSOR_COMPARE_ERROR		2204
/*! cursor: cursor equals calls that return an error */
#define	WT_STAT_DSRC_CURSOR_EQUALS_ERROR		2205
/*! cursor: cursor get key calls that return an error */
#define	WT_STAT_DSRC_CURSOR_GET_KEY_ERROR		2206
/*! cursor: cursor get value calls that return an error */
#define	WT_STAT_DSRC_CURSOR_GET_VALUE_ERROR		2207
/*! cursor: cursor insert calls that return an error */
#define	WT_STAT_DSRC_CURSOR_INSERT_ERROR		2208
/*! cursor: cursor insert check calls that return an error */
#define	WT_STAT_DSRC_CURSOR_INSERT_CHECK_ERROR		2209
/*! cursor: cursor largest key calls that return an error */
#define	WT_STAT_DSRC_CURSOR_LARGEST_KEY_ERROR		2210
/*! cursor: cursor modify calls that return an error */
#define	WT_STAT_DSRC_CURSOR_MODIFY_ERROR		2211
/*! cursor: cursor next calls that return an error */
#define	WT_STAT_DSRC_CURSOR_NEXT_ERROR			2212
/*!
 * cursor: cursor next calls that skip due to a globally visible history
 * store tombstone
 */
#define	WT_STAT_DSRC_CURSOR_NEXT_HS_TOMBSTONE		2213
/*!
 * cursor: cursor next calls that skip greater than 1 and fewer than 100
 * entries
 */
#define	WT_STAT_DSRC_CURSOR_NEXT_SKIP_LT_100		2214
/*!
 * cursor: cursor next calls that skip greater than or equal to 100
 * entries
 */
#define	WT_STAT_DSRC_CURSOR_NEXT_SKIP_GE_100		2215
/*! cursor: cursor next random calls that return an error */
#define	WT_STAT_DSRC_CURSOR_NEXT_RANDOM_ERROR		2216
/*! cursor: cursor prev calls that return an error */
#define	WT_STAT_DSRC_CURSOR_PREV_ERROR			2217
/*!
 * cursor: cursor prev calls that skip due to a globally visible history
 * store tombstone
 */
#define	WT_STAT_DSRC_CURSOR_PREV_HS_TOMBSTONE		2218
/*!
 * cursor: cursor prev calls that skip greater than or equal to 100
 * entries
 */
#define	WT_STAT_DSRC_CURSOR_PREV_SKIP_GE_100		2219
/*! cursor: cursor prev calls that skip less than 100 entries */
#define	WT_STAT_DSRC_CURSOR_PREV_SKIP_LT_100		2220
/*! cursor: cursor reconfigure calls that return an error */
#define	WT_STAT_DSRC_CURSOR_RECONFIGURE_ERROR		2221
/*! cursor: cursor remove calls that return an error */
#define	WT_STAT_DSRC_CURSOR_REMOVE_ERROR		2222
/*! cursor: cursor reopen calls that return an error */
#define	WT_STAT_DSRC_CURSOR_REOPEN_ERROR		2223
/*! cursor: cursor reserve calls that return an error */
#define	WT_STAT_DSRC_CURSOR_RESERVE_ERROR		2224
/*! cursor: cursor reset calls that return an error */
#define	WT_STAT_DSRC_CURSOR_RESET_ERROR			2225
/*! cursor: cursor search calls that return an error */
#define	WT_STAT_DSRC_CURSOR_SEARCH_ERROR		2226
/*! cursor: cursor search near calls that return an error */
#define	WT_STAT_DSRC_CURSOR_SEARCH_NEAR_ERROR		2227
/*! cursor: cursor update calls that return an error */
#define	WT_STAT_DSRC_CURSOR_UPDATE_ERROR		2228
/*! cursor: insert calls */
#define	WT_STAT_DSRC_CURSOR_INSERT			2229
/*! cursor: insert key and value bytes */
#define	WT_STAT_DSRC_CURSOR_INSERT_BYTES		2230
/*! cursor: modify */
#define	WT_STAT_DSRC_CURSOR_MODIFY			2231
/*! cursor: modify key and value bytes affected */
#define	WT_STAT_DSRC_CURSOR_MODIFY_BYTES		2232
/*! cursor: modify value bytes modified */
#define	WT_STAT_DSRC_CURSOR_MODIFY_BYTES_TOUCH		2233
/*! cursor: next calls */
#define	WT_STAT_DSRC_CURSOR_NEXT			2234
/*! cursor: open cursor count */
#define	WT_STAT_DSRC_CURSOR_OPEN_COUNT			2235
/*! cursor: operation restarted */
#define	WT_STAT_DSRC_CURSOR_RESTART			2236
/*! cursor: prev calls */
#define	WT_STAT_DSRC_CURSOR_PREV			2237
/*! cursor: remove calls */
#define	WT_STAT_DSRC_CURSOR_REMOVE			2238
/*! cursor: remove key bytes removed */
#define	WT_STAT_DSRC_CURSOR_REMOVE_BYTES		2239
/*! cursor: reserve calls */
#define	WT_STAT_DSRC_CURSOR_RESERVE			2240
/*! cursor: reset calls */
#define	WT_STAT_DSRC_CURSOR_RESET			2241
/*! cursor: search calls */
#define	WT_STAT_DSRC_CURSOR_SEARCH			2242
/*! cursor: search history store calls */
#define	WT_STAT_DSRC_CURSOR_SEARCH_HS			2243
/*! cursor: search near calls */
#define	WT_STAT_DSRC_CURSOR_SEARCH_NEAR			2244
/*! cursor: truncate calls */
#define	WT_STAT_DSRC_CURSOR_TRUNCATE			2245
/*! cursor: update calls */
#define	WT_STAT_DSRC_CURSOR_UPDATE			2246
/*! cursor: update key and value bytes */
#define	WT_STAT_DSRC_CURSOR_UPDATE_BYTES		2247
/*! cursor: update value size change */
#define	WT_STAT_DSRC_CURSOR_UPDATE_BYTES_CHANGED	2248
/*! reconciliation: VLCS pages explicitly reconciled as empty */
#define	WT_STAT_DSRC_REC_VLCS_EMPTIED_PAGES		2249
/*! reconciliation: approximate byte size of timestamps in pages written */
#define	WT_STAT_DSRC_REC_TIME_WINDOW_BYTES_TS		2250
/*!
 * reconciliation: approximate byte size of transaction IDs in pages
 * written
 */
#define	WT_STAT_DSRC_REC_TIME_WINDOW_BYTES_TXN		2251
/*! reconciliation: dictionary matches */
#define	WT_STAT_DSRC_REC_DICTIONARY			2252
/*! reconciliation: fast-path pages deleted */
#define	WT_STAT_DSRC_REC_PAGE_DELETE_FAST		2253
/*!
 * reconciliation: internal page key bytes discarded using suffix
 * compression
 */
#define	WT_STAT_DSRC_REC_SUFFIX_COMPRESSION		2254
/*! reconciliation: internal page multi-block writes */
#define	WT_STAT_DSRC_REC_MULTIBLOCK_INTERNAL		2255
/*! reconciliation: leaf page key bytes discarded using prefix compression */
#define	WT_STAT_DSRC_REC_PREFIX_COMPRESSION		2256
/*! reconciliation: leaf page multi-block writes */
#define	WT_STAT_DSRC_REC_MULTIBLOCK_LEAF		2257
/*! reconciliation: leaf-page overflow keys */
#define	WT_STAT_DSRC_REC_OVERFLOW_KEY_LEAF		2258
/*! reconciliation: maximum blocks required for a page */
#define	WT_STAT_DSRC_REC_MULTIBLOCK_MAX			2259
/*! reconciliation: overflow values written */
#define	WT_STAT_DSRC_REC_OVERFLOW_VALUE			2260
/*! reconciliation: page reconciliation calls */
#define	WT_STAT_DSRC_REC_PAGES				2261
/*! reconciliation: page reconciliation calls for eviction */
#define	WT_STAT_DSRC_REC_PAGES_EVICTION			2262
/*! reconciliation: pages deleted */
#define	WT_STAT_DSRC_REC_PAGE_DELETE			2263
/*!
 * reconciliation: pages written including an aggregated newest start
 * durable timestamp
 */
#define	WT_STAT_DSRC_REC_TIME_AGGR_NEWEST_START_DURABLE_TS	2264
/*!
 * reconciliation: pages written including an aggregated newest stop
 * durable timestamp
 */
#define	WT_STAT_DSRC_REC_TIME_AGGR_NEWEST_STOP_DURABLE_TS	2265
/*!
 * reconciliation: pages written including an aggregated newest stop
 * timestamp
 */
#define	WT_STAT_DSRC_REC_TIME_AGGR_NEWEST_STOP_TS	2266
/*!
 * reconciliation: pages written including an aggregated newest stop
 * transaction ID
 */
#define	WT_STAT_DSRC_REC_TIME_AGGR_NEWEST_STOP_TXN	2267
/*!
 * reconciliation: pages written including an aggregated newest
 * transaction ID
 */
#define	WT_STAT_DSRC_REC_TIME_AGGR_NEWEST_TXN		2268
/*!
 * reconciliation: pages written including an aggregated oldest start
 * timestamp
 */
#define	WT_STAT_DSRC_REC_TIME_AGGR_OLDEST_START_TS	2269
/*! reconciliation: pages written including an aggregated prepare */
#define	WT_STAT_DSRC_REC_TIME_AGGR_PREPARED		2270
/*! reconciliation: pages written including at least one prepare */
#define	WT_STAT_DSRC_REC_TIME_WINDOW_PAGES_PREPARED	2271
/*!
 * reconciliation: pages written including at least one start durable
 * timestamp
 */
#define	WT_STAT_DSRC_REC_TIME_WINDOW_PAGES_DURABLE_START_TS	2272
/*! reconciliation: pages written including at least one start timestamp */
#define	WT_STAT_DSRC_REC_TIME_WINDOW_PAGES_START_TS	2273
/*!
 * reconciliation: pages written including at least one start transaction
 * ID
 */
#define	WT_STAT_DSRC_REC_TIME_WINDOW_PAGES_START_TXN	2274
/*!
 * reconciliation: pages written including at least one stop durable
 * timestamp
 */
#define	WT_STAT_DSRC_REC_TIME_WINDOW_PAGES_DURABLE_STOP_TS	2275
/*! reconciliation: pages written including at least one stop timestamp */
#define	WT_STAT_DSRC_REC_TIME_WINDOW_PAGES_STOP_TS	2276
/*!
 * reconciliation: pages written including at least one stop transaction
 * ID
 */
#define	WT_STAT_DSRC_REC_TIME_WINDOW_PAGES_STOP_TXN	2277
/*! reconciliation: records written including a prepare */
#define	WT_STAT_DSRC_REC_TIME_WINDOW_PREPARED		2278
/*! reconciliation: records written including a start durable timestamp */
#define	WT_STAT_DSRC_REC_TIME_WINDOW_DURABLE_START_TS	2279
/*! reconciliation: records written including a start timestamp */
#define	WT_STAT_DSRC_REC_TIME_WINDOW_START_TS		2280
/*! reconciliation: records written including a start transaction ID */
#define	WT_STAT_DSRC_REC_TIME_WINDOW_START_TXN		2281
/*! reconciliation: records written including a stop durable timestamp */
#define	WT_STAT_DSRC_REC_TIME_WINDOW_DURABLE_STOP_TS	2282
/*! reconciliation: records written including a stop timestamp */
#define	WT_STAT_DSRC_REC_TIME_WINDOW_STOP_TS		2283
/*! reconciliation: records written including a stop transaction ID */
#define	WT_STAT_DSRC_REC_TIME_WINDOW_STOP_TXN		2284
/*! session: object compaction */
#define	WT_STAT_DSRC_SESSION_COMPACT			2285
/*!
 * transaction: a reader raced with a prepared transaction commit and
 * skipped an update or updates
 */
#define	WT_STAT_DSRC_TXN_READ_RACE_PREPARE_COMMIT	2286
/*! transaction: number of times overflow removed value is read */
#define	WT_STAT_DSRC_TXN_READ_OVERFLOW_REMOVE		2287
/*! transaction: race to read prepared update retry */
#define	WT_STAT_DSRC_TXN_READ_RACE_PREPARE_UPDATE	2288
/*!
 * transaction: rollback to stable history store keys that would have
 * been swept in non-dryrun mode
 */
#define	WT_STAT_DSRC_TXN_RTS_SWEEP_HS_KEYS_DRYRUN	2289
/*!
 * transaction: rollback to stable history store records with stop
 * timestamps older than newer records
 */
#define	WT_STAT_DSRC_TXN_RTS_HS_STOP_OLDER_THAN_NEWER_START	2290
/*! transaction: rollback to stable inconsistent checkpoint */
#define	WT_STAT_DSRC_TXN_RTS_INCONSISTENT_CKPT		2291
/*! transaction: rollback to stable keys removed */
#define	WT_STAT_DSRC_TXN_RTS_KEYS_REMOVED		2292
/*! transaction: rollback to stable keys restored */
#define	WT_STAT_DSRC_TXN_RTS_KEYS_RESTORED		2293
/*!
 * transaction: rollback to stable keys that would have been removed in
 * non-dryrun mode
 */
#define	WT_STAT_DSRC_TXN_RTS_KEYS_REMOVED_DRYRUN	2294
/*!
 * transaction: rollback to stable keys that would have been restored in
 * non-dryrun mode
 */
#define	WT_STAT_DSRC_TXN_RTS_KEYS_RESTORED_DRYRUN	2295
/*! transaction: rollback to stable restored tombstones from history store */
#define	WT_STAT_DSRC_TXN_RTS_HS_RESTORE_TOMBSTONES	2296
/*! transaction: rollback to stable restored updates from history store */
#define	WT_STAT_DSRC_TXN_RTS_HS_RESTORE_UPDATES		2297
/*! transaction: rollback to stable skipping delete rle */
#define	WT_STAT_DSRC_TXN_RTS_DELETE_RLE_SKIPPED		2298
/*! transaction: rollback to stable skipping stable rle */
#define	WT_STAT_DSRC_TXN_RTS_STABLE_RLE_SKIPPED		2299
/*! transaction: rollback to stable sweeping history store keys */
#define	WT_STAT_DSRC_TXN_RTS_SWEEP_HS_KEYS		2300
/*!
 * transaction: rollback to stable tombstones from history store that
 * would have been restored in non-dryrun mode
 */
#define	WT_STAT_DSRC_TXN_RTS_HS_RESTORE_TOMBSTONES_DRYRUN	2301
/*!
 * transaction: rollback to stable updates from history store that would
 * have been restored in non-dryrun mode
 */
#define	WT_STAT_DSRC_TXN_RTS_HS_RESTORE_UPDATES_DRYRUN	2302
/*! transaction: rollback to stable updates removed from history store */
#define	WT_STAT_DSRC_TXN_RTS_HS_REMOVED			2303
/*!
 * transaction: rollback to stable updates that would have been removed
 * from history store in non-dryrun mode
 */
#define	WT_STAT_DSRC_TXN_RTS_HS_REMOVED_DRYRUN		2304
/*! transaction: update conflicts */
#define	WT_STAT_DSRC_TXN_UPDATE_CONFLICT		2305

/*!
 * @}
 * @name Statistics for join cursors
 * @anchor statistics_join
 * @{
 */
/*! join: accesses to the main table */
#define	WT_STAT_JOIN_MAIN_ACCESS			3000
/*! join: bloom filter false positives */
#define	WT_STAT_JOIN_BLOOM_FALSE_POSITIVE		3001
/*! join: checks that conditions of membership are satisfied */
#define	WT_STAT_JOIN_MEMBERSHIP_CHECK			3002
/*! join: items inserted into a bloom filter */
#define	WT_STAT_JOIN_BLOOM_INSERT			3003
/*! join: items iterated */
#define	WT_STAT_JOIN_ITERATED				3004

/*!
 * @}
 * @name Statistics for session
 * @anchor statistics_session
 * @{
 */
/*! session: bytes read into cache */
#define	WT_STAT_SESSION_BYTES_READ			4000
/*! session: bytes written from cache */
#define	WT_STAT_SESSION_BYTES_WRITE			4001
/*! session: dhandle lock wait time (usecs) */
#define	WT_STAT_SESSION_LOCK_DHANDLE_WAIT		4002
/*! session: dirty bytes in this txn */
#define	WT_STAT_SESSION_TXN_BYTES_DIRTY			4003
/*! session: page read from disk to cache time (usecs) */
#define	WT_STAT_SESSION_READ_TIME			4004
/*! session: page write from cache to disk time (usecs) */
#define	WT_STAT_SESSION_WRITE_TIME			4005
/*! session: schema lock wait time (usecs) */
#define	WT_STAT_SESSION_LOCK_SCHEMA_WAIT		4006
/*! session: time waiting for cache (usecs) */
#define	WT_STAT_SESSION_CACHE_TIME			4007
/*! @} */
/*
 * Statistics section: END
 * DO NOT EDIT: automatically built by dist/stat.py.
 */
/*! @} */

/*******************************************
 * Verbose categories
 *******************************************/
/*!
 * @addtogroup wt
 * @{
 */
/*!
 * @name Verbose categories
 * @anchor verbose_categories
 * @{
 */
/*!
 * WiredTiger verbose event categories.
 * Note that the verbose categories cover a wide set of sub-systems and operations
 * within WiredTiger. As such, the categories are subject to change and evolve
 * between different WiredTiger releases.
 */
typedef enum {
/* VERBOSE ENUM START */
    WT_VERB_ALL,                  /*!< ALL module messages. */
    WT_VERB_API,                  /*!< API messages. */
    WT_VERB_BACKUP,               /*!< Backup messages. */
    WT_VERB_BLKCACHE,
    WT_VERB_BLOCK,                /*!< Block manager messages. */
    WT_VERB_CHECKPOINT,           /*!< Checkpoint messages. */
    WT_VERB_CHECKPOINT_CLEANUP,
    WT_VERB_CHECKPOINT_PROGRESS,  /*!< Checkpoint progress messages. */
    WT_VERB_CHUNKCACHE,           /*!< Chunk cache messages. */
    WT_VERB_COMPACT,              /*!< Compact messages. */
    WT_VERB_COMPACT_PROGRESS,     /*!< Compact progress messages. */
    WT_VERB_CONFIGURATION,
    WT_VERB_DEFAULT,
    WT_VERB_ERROR_RETURNS,
    WT_VERB_EVICTION,                /*!< Eviction messages. */
    WT_VERB_EXTENSION,            /*!< Extension messages. */
    WT_VERB_FILEOPS,
    WT_VERB_GENERATION,
    WT_VERB_HANDLEOPS,
    WT_VERB_HS,                   /*!< History store messages. */
    WT_VERB_HS_ACTIVITY,          /*!< History store activity messages. */
    WT_VERB_LOG,                  /*!< Log messages. */
    WT_VERB_LSM,                  /*!< LSM messages. */
    WT_VERB_LSM_MANAGER,
    WT_VERB_MUTEX,
    WT_VERB_METADATA,             /*!< Metadata messages. */
    WT_VERB_OUT_OF_ORDER,
    WT_VERB_OVERFLOW,
    WT_VERB_PREFETCH,
    WT_VERB_READ,
    WT_VERB_RECONCILE,            /*!< Reconcile messages. */
    WT_VERB_RECOVERY,             /*!< Recovery messages. */
    WT_VERB_RECOVERY_PROGRESS,    /*!< Recovery progress messages. */
    WT_VERB_RTS,                  /*!< RTS messages. */
    WT_VERB_SALVAGE,              /*!< Salvage messages. */
    WT_VERB_SHARED_CACHE,
    WT_VERB_SPLIT,
    WT_VERB_TEMPORARY,
    WT_VERB_THREAD_GROUP,
    WT_VERB_TIERED,               /*!< Tiered storage messages. */
    WT_VERB_TIMESTAMP,            /*!< Timestamp messages. */
    WT_VERB_TRANSACTION,          /*!< Transaction messages. */
    WT_VERB_VERIFY,               /*!< Verify messages. */
    WT_VERB_VERSION,              /*!< Version messages. */
    WT_VERB_WRITE,
/* VERBOSE ENUM STOP */
    WT_VERB_NUM_CATEGORIES
} WT_VERBOSE_CATEGORY;
/*! @} */

/*******************************************
 * Verbose levels
 *******************************************/
/*!
 * @name Verbose levels
 * @anchor verbose_levels
 * @{
 */
/*!
 * WiredTiger verbosity levels. The levels define a range of severity categories, with
 * \c WT_VERBOSE_ERROR being the lowest, most critical level (used by messages on critical error
 * paths) and \c WT_VERBOSE_DEBUG_5 being the highest verbosity/informational level (mostly adopted
 * for debugging).
 */
typedef enum {
    WT_VERBOSE_ERROR = -3,  /*!< Error conditions triggered in WiredTiger. */
    WT_VERBOSE_WARNING,     /*!< Warning conditions potentially signaling non-imminent errors and
                            behaviors. */
    WT_VERBOSE_NOTICE,      /*!< Messages for significant events in WiredTiger, usually worth
                            noting. */
    WT_VERBOSE_INFO,        /*!< Informational style messages. */
    WT_VERBOSE_DEBUG_1,     /*!< Low severity messages, useful for debugging purposes. This is
                            the default level when debugging. */
    WT_VERBOSE_DEBUG_2,     /*!< Low severity messages, an increase in verbosity from
                            the previous level. */
    WT_VERBOSE_DEBUG_3,     /*!< Low severity messages. */
    WT_VERBOSE_DEBUG_4,     /*!< Low severity messages. */
    WT_VERBOSE_DEBUG_5      /*!< Lowest severity messages. */
} WT_VERBOSE_LEVEL;
/*! @} */
/*
 * Verbose section: END
 */
/*! @} */

#undef __F

#if defined(__cplusplus)
}
#endif
#endif /* __WIREDTIGER_H_ */<|MERGE_RESOLUTION|>--- conflicted
+++ resolved
@@ -5878,26 +5878,7 @@
 /*! cache: pages currently held in the cache */
 #define	WT_STAT_CONN_CACHE_PAGES_INUSE			1150
 /*! cache: pages dirtied due to obsolete time window by eviction */
-<<<<<<< HEAD
 #define	WT_STAT_CONN_CACHE_EVICTION_DIRTY_OBSOLETE_TW	1151
-=======
-#define	WT_STAT_CONN_CACHE_EVICTION_DIRTY_OBSOLETE_TW	1199
-/*! cache: pages evicted in parallel with checkpoint */
-#define	WT_STAT_CONN_CACHE_EVICTION_PAGES_IN_PARALLEL_WITH_CHECKPOINT	1200
-/*! cache: pages queued for eviction */
-#define	WT_STAT_CONN_CACHE_EVICTION_PAGES_ORDINARY_QUEUED	1201
-/*! cache: pages queued for eviction post lru sorting */
-#define	WT_STAT_CONN_CACHE_EVICTION_PAGES_QUEUED_POST_LRU	1202
-/*! cache: pages queued for urgent eviction */
-#define	WT_STAT_CONN_CACHE_EVICTION_PAGES_QUEUED_URGENT	1203
-/*! cache: pages queued for urgent eviction during walk */
-#define	WT_STAT_CONN_CACHE_EVICTION_PAGES_QUEUED_OLDEST	1204
-/*!
- * cache: pages queued for urgent eviction from history store due to high
- * dirty content
- */
-#define	WT_STAT_CONN_CACHE_EVICTION_PAGES_QUEUED_URGENT_HS_DIRTY	1205
->>>>>>> b6e59b64
 /*! cache: pages read into cache */
 #define	WT_STAT_CONN_CACHE_READ				1152
 /*! cache: pages read into cache after truncate */
@@ -6455,7 +6436,7 @@
  */
 #define	WT_STAT_CONN_CACHE_EVICTION_INTERNAL_PAGES_ALREADY_QUEUED	1390
 /*! evict-server: pages queued for eviction */
-#define	WT_STAT_CONN_CACHE_EVICTION_PAGES_QUEUED	1391
+#define	WT_STAT_CONN_CACHE_EVICTION_PAGES_ORDINARY_QUEUED	1391
 /*! evict-server: pages queued for eviction post lru sorting */
 #define	WT_STAT_CONN_CACHE_EVICTION_PAGES_QUEUED_POST_LRU	1392
 /*! evict-server: pages queued for urgent eviction */
