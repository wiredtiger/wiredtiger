--- conflicted
+++ resolved
@@ -6034,1611 +6034,941 @@
  */
 #define	WT_STAT_CONN_BLOCK_REMAP_FILE_RESIZE		1081
 /*! block-manager: number of times the region was remapped via write */
-<<<<<<< HEAD
 #define	WT_STAT_CONN_BLOCK_REMAP_FILE_WRITE		1082
-/*! cache: application thread time evicting (usecs) */
-#define	WT_STAT_CONN_CACHE_EVICTION_APP_TIME		1083
 /*! cache: application threads page read from disk to cache count */
-#define	WT_STAT_CONN_CACHE_READ_APP_COUNT		1084
+#define	WT_STAT_CONN_CACHE_READ_APP_COUNT		1083
 /*! cache: application threads page read from disk to cache time (usecs) */
-#define	WT_STAT_CONN_CACHE_READ_APP_TIME		1085
+#define	WT_STAT_CONN_CACHE_READ_APP_TIME		1084
 /*! cache: application threads page write from cache to disk count */
-#define	WT_STAT_CONN_CACHE_WRITE_APP_COUNT		1086
+#define	WT_STAT_CONN_CACHE_WRITE_APP_COUNT		1085
 /*! cache: application threads page write from cache to disk time (usecs) */
-#define	WT_STAT_CONN_CACHE_WRITE_APP_TIME		1087
+#define	WT_STAT_CONN_CACHE_WRITE_APP_TIME		1086
 /*! cache: bytes allocated for updates */
-#define	WT_STAT_CONN_CACHE_BYTES_UPDATES		1088
+#define	WT_STAT_CONN_CACHE_BYTES_UPDATES		1087
 /*! cache: bytes belonging to page images in the cache */
-#define	WT_STAT_CONN_CACHE_BYTES_IMAGE			1089
+#define	WT_STAT_CONN_CACHE_BYTES_IMAGE			1088
 /*! cache: bytes belonging to the history store table in the cache */
-#define	WT_STAT_CONN_CACHE_BYTES_HS			1090
+#define	WT_STAT_CONN_CACHE_BYTES_HS			1089
 /*! cache: bytes currently in the cache */
-#define	WT_STAT_CONN_CACHE_BYTES_INUSE			1091
+#define	WT_STAT_CONN_CACHE_BYTES_INUSE			1090
 /*! cache: bytes dirty in the cache cumulative */
-#define	WT_STAT_CONN_CACHE_BYTES_DIRTY_TOTAL		1092
+#define	WT_STAT_CONN_CACHE_BYTES_DIRTY_TOTAL		1091
 /*! cache: bytes not belonging to page images in the cache */
-#define	WT_STAT_CONN_CACHE_BYTES_OTHER			1093
+#define	WT_STAT_CONN_CACHE_BYTES_OTHER			1092
 /*! cache: bytes read into cache */
-#define	WT_STAT_CONN_CACHE_BYTES_READ			1094
+#define	WT_STAT_CONN_CACHE_BYTES_READ			1093
 /*! cache: bytes written from cache */
-#define	WT_STAT_CONN_CACHE_BYTES_WRITE			1095
+#define	WT_STAT_CONN_CACHE_BYTES_WRITE			1094
 /*! cache: checkpoint blocked page eviction */
-#define	WT_STAT_CONN_CACHE_EVICTION_BLOCKED_CHECKPOINT	1096
-=======
-#define	WT_STAT_CONN_BLOCK_REMAP_FILE_WRITE		1068
-/*! cache: application threads page read from disk to cache count */
-#define	WT_STAT_CONN_CACHE_READ_APP_COUNT		1069
-/*! cache: application threads page read from disk to cache time (usecs) */
-#define	WT_STAT_CONN_CACHE_READ_APP_TIME		1070
-/*! cache: application threads page write from cache to disk count */
-#define	WT_STAT_CONN_CACHE_WRITE_APP_COUNT		1071
-/*! cache: application threads page write from cache to disk time (usecs) */
-#define	WT_STAT_CONN_CACHE_WRITE_APP_TIME		1072
-/*! cache: bytes allocated for updates */
-#define	WT_STAT_CONN_CACHE_BYTES_UPDATES		1073
-/*! cache: bytes belonging to page images in the cache */
-#define	WT_STAT_CONN_CACHE_BYTES_IMAGE			1074
-/*! cache: bytes belonging to the history store table in the cache */
-#define	WT_STAT_CONN_CACHE_BYTES_HS			1075
-/*! cache: bytes currently in the cache */
-#define	WT_STAT_CONN_CACHE_BYTES_INUSE			1076
-/*! cache: bytes dirty in the cache cumulative */
-#define	WT_STAT_CONN_CACHE_BYTES_DIRTY_TOTAL		1077
-/*! cache: bytes not belonging to page images in the cache */
-#define	WT_STAT_CONN_CACHE_BYTES_OTHER			1078
-/*! cache: bytes read into cache */
-#define	WT_STAT_CONN_CACHE_BYTES_READ			1079
-/*! cache: bytes written from cache */
-#define	WT_STAT_CONN_CACHE_BYTES_WRITE			1080
-/*! cache: checkpoint blocked page eviction */
-#define	WT_STAT_CONN_CACHE_EVICTION_BLOCKED_CHECKPOINT	1081
->>>>>>> c12c796f
+#define	WT_STAT_CONN_CACHE_EVICTION_BLOCKED_CHECKPOINT	1095
 /*!
  * cache: checkpoint of history store file blocked non-history store page
  * eviction
  */
-<<<<<<< HEAD
-#define	WT_STAT_CONN_CACHE_EVICTION_BLOCKED_CHECKPOINT_HS	1097
-/*! cache: evict page attempts by eviction server */
-#define	WT_STAT_CONN_CACHE_EVICTION_SERVER_EVICT_ATTEMPT	1098
-/*! cache: evict page attempts by eviction worker threads */
-#define	WT_STAT_CONN_CACHE_EVICTION_WORKER_EVICT_ATTEMPT	1099
-/*! cache: evict page failures by eviction server */
-#define	WT_STAT_CONN_CACHE_EVICTION_SERVER_EVICT_FAIL	1100
-/*! cache: evict page failures by eviction worker threads */
-#define	WT_STAT_CONN_CACHE_EVICTION_WORKER_EVICT_FAIL	1101
-/*! cache: eviction calls to get a page found queue empty */
-#define	WT_STAT_CONN_CACHE_EVICTION_GET_REF_EMPTY	1102
-/*! cache: eviction calls to get a page found queue empty after locking */
-#define	WT_STAT_CONN_CACHE_EVICTION_GET_REF_EMPTY2	1103
-/*! cache: eviction currently operating in aggressive mode */
-#define	WT_STAT_CONN_CACHE_EVICTION_AGGRESSIVE_SET	1104
-/*! cache: eviction empty score */
-#define	WT_STAT_CONN_CACHE_EVICTION_EMPTY_SCORE		1105
-=======
-#define	WT_STAT_CONN_CACHE_EVICTION_BLOCKED_CHECKPOINT_HS	1082
->>>>>>> c12c796f
+#define	WT_STAT_CONN_CACHE_EVICTION_BLOCKED_CHECKPOINT_HS	1096
 /*!
  * cache: eviction gave up due to detecting a disk value without a
  * timestamp behind the last update on the chain
  */
-<<<<<<< HEAD
-#define	WT_STAT_CONN_CACHE_EVICTION_BLOCKED_NO_TS_CHECKPOINT_RACE_1	1106
-=======
-#define	WT_STAT_CONN_CACHE_EVICTION_BLOCKED_NO_TS_CHECKPOINT_RACE_1	1083
->>>>>>> c12c796f
+#define	WT_STAT_CONN_CACHE_EVICTION_BLOCKED_NO_TS_CHECKPOINT_RACE_1	1097
 /*!
  * cache: eviction gave up due to detecting a tombstone without a
  * timestamp ahead of the selected on disk update
  */
-<<<<<<< HEAD
-#define	WT_STAT_CONN_CACHE_EVICTION_BLOCKED_NO_TS_CHECKPOINT_RACE_2	1107
-=======
-#define	WT_STAT_CONN_CACHE_EVICTION_BLOCKED_NO_TS_CHECKPOINT_RACE_2	1084
->>>>>>> c12c796f
+#define	WT_STAT_CONN_CACHE_EVICTION_BLOCKED_NO_TS_CHECKPOINT_RACE_2	1098
 /*!
  * cache: eviction gave up due to detecting a tombstone without a
  * timestamp ahead of the selected on disk update after validating the
  * update chain
  */
-<<<<<<< HEAD
-#define	WT_STAT_CONN_CACHE_EVICTION_BLOCKED_NO_TS_CHECKPOINT_RACE_3	1108
-=======
-#define	WT_STAT_CONN_CACHE_EVICTION_BLOCKED_NO_TS_CHECKPOINT_RACE_3	1085
->>>>>>> c12c796f
+#define	WT_STAT_CONN_CACHE_EVICTION_BLOCKED_NO_TS_CHECKPOINT_RACE_3	1099
 /*!
  * cache: eviction gave up due to detecting update chain entries without
  * timestamps after the selected on disk update
  */
-<<<<<<< HEAD
-#define	WT_STAT_CONN_CACHE_EVICTION_BLOCKED_NO_TS_CHECKPOINT_RACE_4	1109
-=======
-#define	WT_STAT_CONN_CACHE_EVICTION_BLOCKED_NO_TS_CHECKPOINT_RACE_4	1086
->>>>>>> c12c796f
+#define	WT_STAT_CONN_CACHE_EVICTION_BLOCKED_NO_TS_CHECKPOINT_RACE_4	1100
 /*!
  * cache: eviction gave up due to needing to remove a record from the
  * history store but checkpoint is running
  */
-<<<<<<< HEAD
-#define	WT_STAT_CONN_CACHE_EVICTION_BLOCKED_REMOVE_HS_RACE_WITH_CHECKPOINT	1110
+#define	WT_STAT_CONN_CACHE_EVICTION_BLOCKED_REMOVE_HS_RACE_WITH_CHECKPOINT	1101
 /*! cache: eviction gave up due to no progress being made */
-#define	WT_STAT_CONN_CACHE_EVICTION_BLOCKED_NO_PROGRESS	1111
-/*! cache: eviction passes of a file */
-#define	WT_STAT_CONN_CACHE_EVICTION_WALK_PASSES		1112
-/*! cache: eviction server candidate queue empty when topping up */
-#define	WT_STAT_CONN_CACHE_EVICTION_QUEUE_EMPTY		1113
-/*! cache: eviction server candidate queue not empty when topping up */
-#define	WT_STAT_CONN_CACHE_EVICTION_QUEUE_NOT_EMPTY	1114
-/*! cache: eviction server skips dirty pages during a running checkpoint */
-#define	WT_STAT_CONN_CACHE_EVICTION_SERVER_SKIP_DIRTY_PAGES_DURING_CHECKPOINT	1115
-/*! cache: eviction server skips internal pages as it has an active child. */
-#define	WT_STAT_CONN_CACHE_EVICTION_SERVER_SKIP_INTL_PAGE_WITH_ACTIVE_CHILD	1116
-/*! cache: eviction server skips metadata pages with history */
-#define	WT_STAT_CONN_CACHE_EVICTION_SERVER_SKIP_METATDATA_WITH_HISTORY	1117
-/*!
- * cache: eviction server skips pages that are written with transactions
- * greater than the last running
- */
-#define	WT_STAT_CONN_CACHE_EVICTION_SERVER_SKIP_PAGES_LAST_RUNNING	1118
-/*!
- * cache: eviction server skips pages that previously failed eviction and
- * likely will again
- */
-#define	WT_STAT_CONN_CACHE_EVICTION_SERVER_SKIP_PAGES_RETRY	1119
-/*! cache: eviction server skips pages that we do not want to evict */
-#define	WT_STAT_CONN_CACHE_EVICTION_SERVER_SKIP_UNWANTED_PAGES	1120
-/*! cache: eviction server skips tree that we do not want to evict */
-#define	WT_STAT_CONN_CACHE_EVICTION_SERVER_SKIP_UNWANTED_TREE	1121
-/*!
- * cache: eviction server skips trees because there are too many active
- * walks
- */
-#define	WT_STAT_CONN_CACHE_EVICTION_SERVER_SKIP_TREES_TOO_MANY_ACTIVE_WALKS	1122
-/*! cache: eviction server skips trees that are being checkpointed */
-#define	WT_STAT_CONN_CACHE_EVICTION_SERVER_SKIP_CHECKPOINTING_TREES	1123
-/*!
- * cache: eviction server skips trees that are configured to stick in
- * cache
- */
-#define	WT_STAT_CONN_CACHE_EVICTION_SERVER_SKIP_TREES_STICK_IN_CACHE	1124
-/*! cache: eviction server skips trees that disable eviction */
-#define	WT_STAT_CONN_CACHE_EVICTION_SERVER_SKIP_TREES_EVICTION_DISABLED	1125
-/*! cache: eviction server skips trees that were not useful before */
-#define	WT_STAT_CONN_CACHE_EVICTION_SERVER_SKIP_TREES_NOT_USEFUL_BEFORE	1126
-/*!
- * cache: eviction server slept, because we did not make progress with
- * eviction
- */
-#define	WT_STAT_CONN_CACHE_EVICTION_SERVER_SLEPT	1127
-/*! cache: eviction server unable to reach eviction goal */
-#define	WT_STAT_CONN_CACHE_EVICTION_SLOW		1128
-/*! cache: eviction server waiting for a leaf page */
-#define	WT_STAT_CONN_CACHE_EVICTION_WALK_LEAF_NOTFOUND	1129
-/*! cache: eviction state */
-#define	WT_STAT_CONN_CACHE_EVICTION_STATE		1130
-/*!
- * cache: eviction walk most recent sleeps for checkpoint handle
- * gathering
- */
-#define	WT_STAT_CONN_CACHE_EVICTION_WALK_SLEEPS		1131
+#define	WT_STAT_CONN_CACHE_EVICTION_BLOCKED_NO_PROGRESS	1102
 /*! cache: eviction walk target pages histogram - 0-9 */
-#define	WT_STAT_CONN_CACHE_EVICTION_TARGET_PAGE_LT10	1132
+#define	WT_STAT_CONN_CACHE_EVICTION_TARGET_PAGE_LT10	1103
 /*! cache: eviction walk target pages histogram - 10-31 */
-#define	WT_STAT_CONN_CACHE_EVICTION_TARGET_PAGE_LT32	1133
+#define	WT_STAT_CONN_CACHE_EVICTION_TARGET_PAGE_LT32	1104
 /*! cache: eviction walk target pages histogram - 128 and higher */
-#define	WT_STAT_CONN_CACHE_EVICTION_TARGET_PAGE_GE128	1134
+#define	WT_STAT_CONN_CACHE_EVICTION_TARGET_PAGE_GE128	1105
 /*! cache: eviction walk target pages histogram - 32-63 */
-#define	WT_STAT_CONN_CACHE_EVICTION_TARGET_PAGE_LT64	1135
+#define	WT_STAT_CONN_CACHE_EVICTION_TARGET_PAGE_LT64	1106
 /*! cache: eviction walk target pages histogram - 64-128 */
-#define	WT_STAT_CONN_CACHE_EVICTION_TARGET_PAGE_LT128	1136
-=======
-#define	WT_STAT_CONN_CACHE_EVICTION_BLOCKED_REMOVE_HS_RACE_WITH_CHECKPOINT	1087
-/*! cache: eviction gave up due to no progress being made */
-#define	WT_STAT_CONN_CACHE_EVICTION_BLOCKED_NO_PROGRESS	1088
-/*! cache: eviction walk target pages histogram - 0-9 */
-#define	WT_STAT_CONN_CACHE_EVICTION_TARGET_PAGE_LT10	1089
-/*! cache: eviction walk target pages histogram - 10-31 */
-#define	WT_STAT_CONN_CACHE_EVICTION_TARGET_PAGE_LT32	1090
-/*! cache: eviction walk target pages histogram - 128 and higher */
-#define	WT_STAT_CONN_CACHE_EVICTION_TARGET_PAGE_GE128	1091
-/*! cache: eviction walk target pages histogram - 32-63 */
-#define	WT_STAT_CONN_CACHE_EVICTION_TARGET_PAGE_LT64	1092
-/*! cache: eviction walk target pages histogram - 64-128 */
-#define	WT_STAT_CONN_CACHE_EVICTION_TARGET_PAGE_LT128	1093
->>>>>>> c12c796f
+#define	WT_STAT_CONN_CACHE_EVICTION_TARGET_PAGE_LT128	1107
 /*!
  * cache: eviction walk target pages reduced due to history store cache
  * pressure
  */
-<<<<<<< HEAD
-#define	WT_STAT_CONN_CACHE_EVICTION_TARGET_PAGE_REDUCED	1137
-/*! cache: eviction walk target strategy both clean and dirty pages */
-#define	WT_STAT_CONN_CACHE_EVICTION_TARGET_STRATEGY_BOTH_CLEAN_AND_DIRTY	1138
-/*! cache: eviction walk target strategy only clean pages */
-#define	WT_STAT_CONN_CACHE_EVICTION_TARGET_STRATEGY_CLEAN	1139
-/*! cache: eviction walk target strategy only dirty pages */
-#define	WT_STAT_CONN_CACHE_EVICTION_TARGET_STRATEGY_DIRTY	1140
+#define	WT_STAT_CONN_CACHE_EVICTION_TARGET_PAGE_REDUCED	1108
 /*! cache: eviction walks abandoned */
-#define	WT_STAT_CONN_CACHE_EVICTION_WALKS_ABANDONED	1141
+#define	WT_STAT_CONN_CACHE_EVICTION_WALKS_ABANDONED	1109
 /*! cache: eviction walks gave up because they restarted their walk twice */
-#define	WT_STAT_CONN_CACHE_EVICTION_WALKS_STOPPED	1142
-=======
-#define	WT_STAT_CONN_CACHE_EVICTION_TARGET_PAGE_REDUCED	1094
-/*! cache: eviction walks abandoned */
-#define	WT_STAT_CONN_CACHE_EVICTION_WALKS_ABANDONED	1095
-/*! cache: eviction walks gave up because they restarted their walk twice */
-#define	WT_STAT_CONN_CACHE_EVICTION_WALKS_STOPPED	1096
->>>>>>> c12c796f
+#define	WT_STAT_CONN_CACHE_EVICTION_WALKS_STOPPED	1110
 /*!
  * cache: eviction walks gave up because they saw too many pages and
  * found no candidates
  */
-<<<<<<< HEAD
-#define	WT_STAT_CONN_CACHE_EVICTION_WALKS_GAVE_UP_NO_TARGETS	1143
-=======
-#define	WT_STAT_CONN_CACHE_EVICTION_WALKS_GAVE_UP_NO_TARGETS	1097
->>>>>>> c12c796f
+#define	WT_STAT_CONN_CACHE_EVICTION_WALKS_GAVE_UP_NO_TARGETS	1111
 /*!
  * cache: eviction walks gave up because they saw too many pages and
  * found too few candidates
  */
-<<<<<<< HEAD
-#define	WT_STAT_CONN_CACHE_EVICTION_WALKS_GAVE_UP_RATIO	1144
-=======
-#define	WT_STAT_CONN_CACHE_EVICTION_WALKS_GAVE_UP_RATIO	1098
->>>>>>> c12c796f
+#define	WT_STAT_CONN_CACHE_EVICTION_WALKS_GAVE_UP_RATIO	1112
 /*!
  * cache: eviction walks random search fails to locate a page, results in
  * a null position
  */
-<<<<<<< HEAD
-#define	WT_STAT_CONN_CACHE_EVICTION_WALK_RANDOM_RETURNS_NULL_POSITION	1145
+#define	WT_STAT_CONN_CACHE_EVICTION_WALK_RANDOM_RETURNS_NULL_POSITION	1113
 /*! cache: eviction walks reached end of tree */
-#define	WT_STAT_CONN_CACHE_EVICTION_WALKS_ENDED		1146
+#define	WT_STAT_CONN_CACHE_EVICTION_WALKS_ENDED		1114
 /*! cache: eviction walks restarted */
-#define	WT_STAT_CONN_CACHE_EVICTION_WALK_RESTART	1147
+#define	WT_STAT_CONN_CACHE_EVICTION_WALK_RESTART	1115
 /*! cache: eviction walks started from root of tree */
-#define	WT_STAT_CONN_CACHE_EVICTION_WALK_FROM_ROOT	1148
+#define	WT_STAT_CONN_CACHE_EVICTION_WALK_FROM_ROOT	1116
 /*! cache: eviction walks started from saved location in tree */
-#define	WT_STAT_CONN_CACHE_EVICTION_WALK_SAVED_POS	1149
-/*! cache: eviction worker thread active */
-#define	WT_STAT_CONN_CACHE_EVICTION_ACTIVE_WORKERS	1150
-/*! cache: eviction worker thread stable number */
-#define	WT_STAT_CONN_CACHE_EVICTION_STABLE_STATE_WORKERS	1151
-/*! cache: files with active eviction walks */
-#define	WT_STAT_CONN_CACHE_EVICTION_WALKS_ACTIVE	1152
-/*! cache: files with new eviction walks started */
-#define	WT_STAT_CONN_CACHE_EVICTION_WALKS_STARTED	1153
-/*!
- * cache: forced eviction - do not retry count to evict pages selected to
- * evict during reconciliation
- */
-#define	WT_STAT_CONN_CACHE_EVICTION_FORCE_NO_RETRY	1154
-/*!
- * cache: forced eviction - history store pages failed to evict while
- * session has history store cursor open
- */
-#define	WT_STAT_CONN_CACHE_EVICTION_FORCE_HS_FAIL	1155
-/*!
- * cache: forced eviction - history store pages selected while session
- * has history store cursor open
- */
-#define	WT_STAT_CONN_CACHE_EVICTION_FORCE_HS		1156
-/*!
- * cache: forced eviction - history store pages successfully evicted
- * while session has history store cursor open
- */
-#define	WT_STAT_CONN_CACHE_EVICTION_FORCE_HS_SUCCESS	1157
-/*! cache: forced eviction - pages evicted that were clean count */
-#define	WT_STAT_CONN_CACHE_EVICTION_FORCE_CLEAN		1158
-/*! cache: forced eviction - pages evicted that were dirty count */
-#define	WT_STAT_CONN_CACHE_EVICTION_FORCE_DIRTY		1159
-/*!
- * cache: forced eviction - pages selected because of a large number of
- * updates to a single item
- */
-#define	WT_STAT_CONN_CACHE_EVICTION_FORCE_LONG_UPDATE_LIST	1160
-/*!
- * cache: forced eviction - pages selected because of too many deleted
- * items count
- */
-#define	WT_STAT_CONN_CACHE_EVICTION_FORCE_DELETE	1161
-/*! cache: forced eviction - pages selected count */
-#define	WT_STAT_CONN_CACHE_EVICTION_FORCE		1162
-/*! cache: forced eviction - pages selected unable to be evicted count */
-#define	WT_STAT_CONN_CACHE_EVICTION_FORCE_FAIL		1163
+#define	WT_STAT_CONN_CACHE_EVICTION_WALK_SAVED_POS	1117
 /*! cache: hazard pointer blocked page eviction */
-#define	WT_STAT_CONN_CACHE_EVICTION_BLOCKED_HAZARD	1164
+#define	WT_STAT_CONN_CACHE_EVICTION_BLOCKED_HAZARD	1118
 /*! cache: hazard pointer check calls */
-#define	WT_STAT_CONN_CACHE_HAZARD_CHECKS		1165
+#define	WT_STAT_CONN_CACHE_HAZARD_CHECKS		1119
 /*! cache: hazard pointer check entries walked */
-#define	WT_STAT_CONN_CACHE_HAZARD_WALKS			1166
+#define	WT_STAT_CONN_CACHE_HAZARD_WALKS			1120
 /*! cache: hazard pointer maximum array length */
-#define	WT_STAT_CONN_CACHE_HAZARD_MAX			1167
+#define	WT_STAT_CONN_CACHE_HAZARD_MAX			1121
 /*! cache: history store table insert calls */
-#define	WT_STAT_CONN_CACHE_HS_INSERT			1168
+#define	WT_STAT_CONN_CACHE_HS_INSERT			1122
 /*! cache: history store table insert calls that returned restart */
-#define	WT_STAT_CONN_CACHE_HS_INSERT_RESTART		1169
+#define	WT_STAT_CONN_CACHE_HS_INSERT_RESTART		1123
 /*! cache: history store table max on-disk size */
-#define	WT_STAT_CONN_CACHE_HS_ONDISK_MAX		1170
+#define	WT_STAT_CONN_CACHE_HS_ONDISK_MAX		1124
 /*! cache: history store table on-disk size */
-#define	WT_STAT_CONN_CACHE_HS_ONDISK			1171
+#define	WT_STAT_CONN_CACHE_HS_ONDISK			1125
 /*! cache: history store table reads */
-#define	WT_STAT_CONN_CACHE_HS_READ			1172
+#define	WT_STAT_CONN_CACHE_HS_READ			1126
 /*! cache: history store table reads missed */
-#define	WT_STAT_CONN_CACHE_HS_READ_MISS			1173
+#define	WT_STAT_CONN_CACHE_HS_READ_MISS			1127
 /*! cache: history store table reads requiring squashed modifies */
-#define	WT_STAT_CONN_CACHE_HS_READ_SQUASH		1174
-=======
-#define	WT_STAT_CONN_CACHE_EVICTION_WALK_RANDOM_RETURNS_NULL_POSITION	1099
-/*! cache: eviction walks reached end of tree */
-#define	WT_STAT_CONN_CACHE_EVICTION_WALKS_ENDED		1100
-/*! cache: eviction walks restarted */
-#define	WT_STAT_CONN_CACHE_EVICTION_WALK_RESTART	1101
-/*! cache: eviction walks started from root of tree */
-#define	WT_STAT_CONN_CACHE_EVICTION_WALK_FROM_ROOT	1102
-/*! cache: eviction walks started from saved location in tree */
-#define	WT_STAT_CONN_CACHE_EVICTION_WALK_SAVED_POS	1103
-/*! cache: hazard pointer blocked page eviction */
-#define	WT_STAT_CONN_CACHE_EVICTION_BLOCKED_HAZARD	1104
-/*! cache: hazard pointer check calls */
-#define	WT_STAT_CONN_CACHE_HAZARD_CHECKS		1105
-/*! cache: hazard pointer check entries walked */
-#define	WT_STAT_CONN_CACHE_HAZARD_WALKS			1106
-/*! cache: hazard pointer maximum array length */
-#define	WT_STAT_CONN_CACHE_HAZARD_MAX			1107
-/*! cache: history store table insert calls */
-#define	WT_STAT_CONN_CACHE_HS_INSERT			1108
-/*! cache: history store table insert calls that returned restart */
-#define	WT_STAT_CONN_CACHE_HS_INSERT_RESTART		1109
-/*! cache: history store table max on-disk size */
-#define	WT_STAT_CONN_CACHE_HS_ONDISK_MAX		1110
-/*! cache: history store table on-disk size */
-#define	WT_STAT_CONN_CACHE_HS_ONDISK			1111
-/*! cache: history store table reads */
-#define	WT_STAT_CONN_CACHE_HS_READ			1112
-/*! cache: history store table reads missed */
-#define	WT_STAT_CONN_CACHE_HS_READ_MISS			1113
-/*! cache: history store table reads requiring squashed modifies */
-#define	WT_STAT_CONN_CACHE_HS_READ_SQUASH		1114
->>>>>>> c12c796f
+#define	WT_STAT_CONN_CACHE_HS_READ_SQUASH		1128
 /*!
  * cache: history store table resolved updates without timestamps that
  * lose their durable timestamp
  */
-<<<<<<< HEAD
-#define	WT_STAT_CONN_CACHE_HS_ORDER_LOSE_DURABLE_TIMESTAMP	1175
-=======
-#define	WT_STAT_CONN_CACHE_HS_ORDER_LOSE_DURABLE_TIMESTAMP	1115
->>>>>>> c12c796f
+#define	WT_STAT_CONN_CACHE_HS_ORDER_LOSE_DURABLE_TIMESTAMP	1129
 /*!
  * cache: history store table truncation by rollback to stable to remove
  * an unstable update
  */
-<<<<<<< HEAD
-#define	WT_STAT_CONN_CACHE_HS_KEY_TRUNCATE_RTS_UNSTABLE	1176
-=======
-#define	WT_STAT_CONN_CACHE_HS_KEY_TRUNCATE_RTS_UNSTABLE	1116
->>>>>>> c12c796f
+#define	WT_STAT_CONN_CACHE_HS_KEY_TRUNCATE_RTS_UNSTABLE	1130
 /*!
  * cache: history store table truncation by rollback to stable to remove
  * an update
  */
-<<<<<<< HEAD
-#define	WT_STAT_CONN_CACHE_HS_KEY_TRUNCATE_RTS		1177
-=======
-#define	WT_STAT_CONN_CACHE_HS_KEY_TRUNCATE_RTS		1117
->>>>>>> c12c796f
+#define	WT_STAT_CONN_CACHE_HS_KEY_TRUNCATE_RTS		1131
 /*!
  * cache: history store table truncation to remove all the keys of a
  * btree
  */
-<<<<<<< HEAD
-#define	WT_STAT_CONN_CACHE_HS_BTREE_TRUNCATE		1178
+#define	WT_STAT_CONN_CACHE_HS_BTREE_TRUNCATE		1132
 /*! cache: history store table truncation to remove an update */
-#define	WT_STAT_CONN_CACHE_HS_KEY_TRUNCATE		1179
-=======
-#define	WT_STAT_CONN_CACHE_HS_BTREE_TRUNCATE		1118
-/*! cache: history store table truncation to remove an update */
-#define	WT_STAT_CONN_CACHE_HS_KEY_TRUNCATE		1119
->>>>>>> c12c796f
+#define	WT_STAT_CONN_CACHE_HS_KEY_TRUNCATE		1133
 /*!
  * cache: history store table truncation to remove range of updates due
  * to an update without a timestamp on data page
  */
-<<<<<<< HEAD
-#define	WT_STAT_CONN_CACHE_HS_ORDER_REMOVE		1180
-=======
-#define	WT_STAT_CONN_CACHE_HS_ORDER_REMOVE		1120
->>>>>>> c12c796f
+#define	WT_STAT_CONN_CACHE_HS_ORDER_REMOVE		1134
 /*!
  * cache: history store table truncation to remove range of updates due
  * to key being removed from the data page during reconciliation
  */
-<<<<<<< HEAD
-#define	WT_STAT_CONN_CACHE_HS_KEY_TRUNCATE_ONPAGE_REMOVAL	1181
-=======
-#define	WT_STAT_CONN_CACHE_HS_KEY_TRUNCATE_ONPAGE_REMOVAL	1121
->>>>>>> c12c796f
+#define	WT_STAT_CONN_CACHE_HS_KEY_TRUNCATE_ONPAGE_REMOVAL	1135
 /*!
  * cache: history store table truncations that would have happened in
  * non-dryrun mode
  */
-<<<<<<< HEAD
-#define	WT_STAT_CONN_CACHE_HS_BTREE_TRUNCATE_DRYRUN	1182
-=======
-#define	WT_STAT_CONN_CACHE_HS_BTREE_TRUNCATE_DRYRUN	1122
->>>>>>> c12c796f
+#define	WT_STAT_CONN_CACHE_HS_BTREE_TRUNCATE_DRYRUN	1136
 /*!
  * cache: history store table truncations to remove an unstable update
  * that would have happened in non-dryrun mode
  */
-<<<<<<< HEAD
-#define	WT_STAT_CONN_CACHE_HS_KEY_TRUNCATE_RTS_UNSTABLE_DRYRUN	1183
-=======
-#define	WT_STAT_CONN_CACHE_HS_KEY_TRUNCATE_RTS_UNSTABLE_DRYRUN	1123
->>>>>>> c12c796f
+#define	WT_STAT_CONN_CACHE_HS_KEY_TRUNCATE_RTS_UNSTABLE_DRYRUN	1137
 /*!
  * cache: history store table truncations to remove an update that would
  * have happened in non-dryrun mode
  */
-<<<<<<< HEAD
-#define	WT_STAT_CONN_CACHE_HS_KEY_TRUNCATE_RTS_DRYRUN	1184
-=======
-#define	WT_STAT_CONN_CACHE_HS_KEY_TRUNCATE_RTS_DRYRUN	1124
->>>>>>> c12c796f
+#define	WT_STAT_CONN_CACHE_HS_KEY_TRUNCATE_RTS_DRYRUN	1138
 /*!
  * cache: history store table updates without timestamps fixed up by
  * reinserting with the fixed timestamp
  */
-<<<<<<< HEAD
-#define	WT_STAT_CONN_CACHE_HS_ORDER_REINSERT		1185
+#define	WT_STAT_CONN_CACHE_HS_ORDER_REINSERT		1139
 /*! cache: history store table writes requiring squashed modifies */
-#define	WT_STAT_CONN_CACHE_HS_WRITE_SQUASH		1186
+#define	WT_STAT_CONN_CACHE_HS_WRITE_SQUASH		1140
 /*! cache: in-memory page passed criteria to be split */
-#define	WT_STAT_CONN_CACHE_INMEM_SPLITTABLE		1187
+#define	WT_STAT_CONN_CACHE_INMEM_SPLITTABLE		1141
 /*! cache: in-memory page splits */
-#define	WT_STAT_CONN_CACHE_INMEM_SPLIT			1188
+#define	WT_STAT_CONN_CACHE_INMEM_SPLIT			1142
 /*! cache: internal page split blocked its eviction */
-#define	WT_STAT_CONN_CACHE_EVICTION_BLOCKED_INTERNAL_PAGE_SPLIT	1189
+#define	WT_STAT_CONN_CACHE_EVICTION_BLOCKED_INTERNAL_PAGE_SPLIT	1143
 /*! cache: internal pages evicted */
-#define	WT_STAT_CONN_CACHE_EVICTION_INTERNAL		1190
-/*! cache: internal pages queued for eviction */
-#define	WT_STAT_CONN_CACHE_EVICTION_INTERNAL_PAGES_QUEUED	1191
-/*! cache: internal pages seen by eviction walk */
-#define	WT_STAT_CONN_CACHE_EVICTION_INTERNAL_PAGES_SEEN	1192
-/*! cache: internal pages seen by eviction walk that are already queued */
-#define	WT_STAT_CONN_CACHE_EVICTION_INTERNAL_PAGES_ALREADY_QUEUED	1193
+#define	WT_STAT_CONN_CACHE_EVICTION_INTERNAL		1144
 /*! cache: internal pages split during eviction */
-#define	WT_STAT_CONN_CACHE_EVICTION_SPLIT_INTERNAL	1194
+#define	WT_STAT_CONN_CACHE_EVICTION_SPLIT_INTERNAL	1145
 /*! cache: leaf pages split during eviction */
-#define	WT_STAT_CONN_CACHE_EVICTION_SPLIT_LEAF		1195
-=======
-#define	WT_STAT_CONN_CACHE_HS_ORDER_REINSERT		1125
-/*! cache: history store table writes requiring squashed modifies */
-#define	WT_STAT_CONN_CACHE_HS_WRITE_SQUASH		1126
-/*! cache: in-memory page passed criteria to be split */
-#define	WT_STAT_CONN_CACHE_INMEM_SPLITTABLE		1127
-/*! cache: in-memory page splits */
-#define	WT_STAT_CONN_CACHE_INMEM_SPLIT			1128
-/*! cache: internal page split blocked its eviction */
-#define	WT_STAT_CONN_CACHE_EVICTION_BLOCKED_INTERNAL_PAGE_SPLIT	1129
-/*! cache: internal pages evicted */
-#define	WT_STAT_CONN_CACHE_EVICTION_INTERNAL		1130
-/*! cache: internal pages split during eviction */
-#define	WT_STAT_CONN_CACHE_EVICTION_SPLIT_INTERNAL	1131
-/*! cache: leaf pages split during eviction */
-#define	WT_STAT_CONN_CACHE_EVICTION_SPLIT_LEAF		1132
->>>>>>> c12c796f
+#define	WT_STAT_CONN_CACHE_EVICTION_SPLIT_LEAF		1146
 /*!
  * cache: locate a random in-mem ref by examining all entries on the root
  * page
  */
-<<<<<<< HEAD
-#define	WT_STAT_CONN_CACHE_EVICTION_RANDOM_SAMPLE_INMEM_ROOT	1196
+#define	WT_STAT_CONN_CACHE_EVICTION_RANDOM_SAMPLE_INMEM_ROOT	1147
 /*! cache: maximum bytes configured */
-#define	WT_STAT_CONN_CACHE_BYTES_MAX			1197
-/*! cache: maximum milliseconds spent at a single eviction */
-#define	WT_STAT_CONN_CACHE_EVICTION_MAXIMUM_MILLISECONDS	1198
-/*! cache: maximum page size seen at eviction */
-#define	WT_STAT_CONN_CACHE_EVICTION_MAXIMUM_PAGE_SIZE	1199
-/*! cache: modified page evict attempts by application threads */
-#define	WT_STAT_CONN_CACHE_EVICTION_APP_DIRTY_ATTEMPT	1200
-/*! cache: modified page evict failures by application threads */
-#define	WT_STAT_CONN_CACHE_EVICTION_APP_DIRTY_FAIL	1201
+#define	WT_STAT_CONN_CACHE_BYTES_MAX			1148
 /*! cache: modified pages evicted */
-#define	WT_STAT_CONN_CACHE_EVICTION_DIRTY		1202
+#define	WT_STAT_CONN_CACHE_EVICTION_DIRTY		1149
 /*! cache: multi-block reconciliation blocked whilst checkpoint is running */
-#define	WT_STAT_CONN_CACHE_EVICTION_BLOCKED_MULTI_BLOCK_RECONCILIATION_DURING_CHECKPOINT	1203
+#define	WT_STAT_CONN_CACHE_EVICTION_BLOCKED_MULTI_BLOCK_RECONCILIATION_DURING_CHECKPOINT	1150
 /*! cache: number of pages read that had deltas attached */
-#define	WT_STAT_CONN_CACHE_READ_DELTA			1204
-/*! cache: operations timed out waiting for space in cache */
-#define	WT_STAT_CONN_CACHE_TIMED_OUT_OPS		1205
-=======
-#define	WT_STAT_CONN_CACHE_EVICTION_RANDOM_SAMPLE_INMEM_ROOT	1133
-/*! cache: maximum bytes configured */
-#define	WT_STAT_CONN_CACHE_BYTES_MAX			1134
-/*! cache: modified pages evicted */
-#define	WT_STAT_CONN_CACHE_EVICTION_DIRTY		1135
-/*! cache: multi-block reconciliation blocked whilst checkpoint is running */
-#define	WT_STAT_CONN_CACHE_EVICTION_BLOCKED_MULTI_BLOCK_RECONCILIATION_DURING_CHECKPOINT	1136
->>>>>>> c12c796f
+#define	WT_STAT_CONN_CACHE_READ_DELTA			1151
 /*!
  * cache: overflow keys on a multiblock row-store page blocked its
  * eviction
  */
-<<<<<<< HEAD
-#define	WT_STAT_CONN_CACHE_EVICTION_BLOCKED_OVERFLOW_KEYS	1206
+#define	WT_STAT_CONN_CACHE_EVICTION_BLOCKED_OVERFLOW_KEYS	1152
 /*! cache: overflow pages read into cache */
-#define	WT_STAT_CONN_CACHE_READ_OVERFLOW		1207
-/*! cache: page evict attempts by application threads */
-#define	WT_STAT_CONN_CACHE_EVICTION_APP_ATTEMPT		1208
-/*! cache: page evict failures by application threads */
-#define	WT_STAT_CONN_CACHE_EVICTION_APP_FAIL		1209
+#define	WT_STAT_CONN_CACHE_READ_OVERFLOW		1153
 /*! cache: page split during eviction deepened the tree */
-#define	WT_STAT_CONN_CACHE_EVICTION_DEEPEN		1210
+#define	WT_STAT_CONN_CACHE_EVICTION_DEEPEN		1154
 /*! cache: page written requiring history store records */
-#define	WT_STAT_CONN_CACHE_WRITE_HS			1211
-/*! cache: pages considered for eviction that were brought in by pre-fetch */
-#define	WT_STAT_CONN_CACHE_EVICTION_CONSIDER_PREFETCH	1212
+#define	WT_STAT_CONN_CACHE_WRITE_HS			1155
 /*! cache: pages currently held in the cache */
-#define	WT_STAT_CONN_CACHE_PAGES_INUSE			1213
+#define	WT_STAT_CONN_CACHE_PAGES_INUSE			1156
 /*! cache: pages dirtied due to obsolete time window by eviction */
-#define	WT_STAT_CONN_CACHE_EVICTION_DIRTY_OBSOLETE_TW	1214
-/*! cache: pages evicted in parallel with checkpoint */
-#define	WT_STAT_CONN_CACHE_EVICTION_PAGES_IN_PARALLEL_WITH_CHECKPOINT	1215
-/*! cache: pages queued for eviction */
-#define	WT_STAT_CONN_CACHE_EVICTION_PAGES_ORDINARY_QUEUED	1216
-/*! cache: pages queued for eviction post lru sorting */
-#define	WT_STAT_CONN_CACHE_EVICTION_PAGES_QUEUED_POST_LRU	1217
-/*! cache: pages queued for urgent eviction */
-#define	WT_STAT_CONN_CACHE_EVICTION_PAGES_QUEUED_URGENT	1218
-/*! cache: pages queued for urgent eviction during walk */
-#define	WT_STAT_CONN_CACHE_EVICTION_PAGES_QUEUED_OLDEST	1219
-/*!
- * cache: pages queued for urgent eviction from history store due to high
- * dirty content
- */
-#define	WT_STAT_CONN_CACHE_EVICTION_PAGES_QUEUED_URGENT_HS_DIRTY	1220
+#define	WT_STAT_CONN_CACHE_EVICTION_DIRTY_OBSOLETE_TW	1157
 /*! cache: pages read into cache */
-#define	WT_STAT_CONN_CACHE_READ				1221
+#define	WT_STAT_CONN_CACHE_READ				1158
 /*! cache: pages read into cache after truncate */
-#define	WT_STAT_CONN_CACHE_READ_DELETED			1222
+#define	WT_STAT_CONN_CACHE_READ_DELETED			1159
 /*! cache: pages read into cache after truncate in prepare state */
-#define	WT_STAT_CONN_CACHE_READ_DELETED_PREPARED	1223
+#define	WT_STAT_CONN_CACHE_READ_DELETED_PREPARED	1160
 /*! cache: pages read into cache by checkpoint */
-#define	WT_STAT_CONN_CACHE_READ_CHECKPOINT		1224
-/*!
- * cache: pages removed from the ordinary queue to be queued for urgent
- * eviction
- */
-#define	WT_STAT_CONN_CACHE_EVICTION_CLEAR_ORDINARY	1225
+#define	WT_STAT_CONN_CACHE_READ_CHECKPOINT		1161
 /*! cache: pages requested from the cache */
-#define	WT_STAT_CONN_CACHE_PAGES_REQUESTED		1226
+#define	WT_STAT_CONN_CACHE_PAGES_REQUESTED		1162
 /*! cache: pages requested from the cache due to pre-fetch */
-#define	WT_STAT_CONN_CACHE_PAGES_PREFETCH		1227
+#define	WT_STAT_CONN_CACHE_PAGES_PREFETCH		1163
 /*! cache: pages seen by eviction walk */
-#define	WT_STAT_CONN_CACHE_EVICTION_PAGES_SEEN		1228
-/*! cache: pages seen by eviction walk that are already queued */
-#define	WT_STAT_CONN_CACHE_EVICTION_PAGES_ALREADY_QUEUED	1229
-/*! cache: pages selected for eviction unable to be evicted */
-#define	WT_STAT_CONN_CACHE_EVICTION_FAIL		1230
-/*!
- * cache: pages selected for eviction unable to be evicted because of
- * active children on an internal page
- */
-#define	WT_STAT_CONN_CACHE_EVICTION_FAIL_ACTIVE_CHILDREN_ON_AN_INTERNAL_PAGE	1231
-/*!
- * cache: pages selected for eviction unable to be evicted because of
- * failure in reconciliation
- */
-#define	WT_STAT_CONN_CACHE_EVICTION_FAIL_IN_RECONCILIATION	1232
-/*!
- * cache: pages selected for eviction unable to be evicted because of
- * race between checkpoint and updates without timestamps
- */
-#define	WT_STAT_CONN_CACHE_EVICTION_FAIL_CHECKPOINT_NO_TS	1233
-/*! cache: pages walked for eviction */
-#define	WT_STAT_CONN_CACHE_EVICTION_WALK		1234
+#define	WT_STAT_CONN_CACHE_EVICTION_PAGES_SEEN		1164
 /*! cache: pages written from cache */
-#define	WT_STAT_CONN_CACHE_WRITE			1235
+#define	WT_STAT_CONN_CACHE_WRITE			1165
 /*! cache: pages written requiring in-memory restoration */
-#define	WT_STAT_CONN_CACHE_WRITE_RESTORE		1236
+#define	WT_STAT_CONN_CACHE_WRITE_RESTORE		1166
 /*! cache: percentage overhead */
-#define	WT_STAT_CONN_CACHE_OVERHEAD			1237
+#define	WT_STAT_CONN_CACHE_OVERHEAD			1167
 /*! cache: recent modification of a page blocked its eviction */
-#define	WT_STAT_CONN_CACHE_EVICTION_BLOCKED_RECENTLY_MODIFIED	1238
+#define	WT_STAT_CONN_CACHE_EVICTION_BLOCKED_RECENTLY_MODIFIED	1168
 /*! cache: reverse splits performed */
-#define	WT_STAT_CONN_CACHE_REVERSE_SPLITS		1239
-=======
-#define	WT_STAT_CONN_CACHE_EVICTION_BLOCKED_OVERFLOW_KEYS	1137
-/*! cache: overflow pages read into cache */
-#define	WT_STAT_CONN_CACHE_READ_OVERFLOW		1138
-/*! cache: page split during eviction deepened the tree */
-#define	WT_STAT_CONN_CACHE_EVICTION_DEEPEN		1139
-/*! cache: page written requiring history store records */
-#define	WT_STAT_CONN_CACHE_WRITE_HS			1140
-/*! cache: pages currently held in the cache */
-#define	WT_STAT_CONN_CACHE_PAGES_INUSE			1141
-/*! cache: pages dirtied due to obsolete time window by eviction */
-#define	WT_STAT_CONN_CACHE_EVICTION_DIRTY_OBSOLETE_TW	1142
-/*! cache: pages read into cache */
-#define	WT_STAT_CONN_CACHE_READ				1143
-/*! cache: pages read into cache after truncate */
-#define	WT_STAT_CONN_CACHE_READ_DELETED			1144
-/*! cache: pages read into cache after truncate in prepare state */
-#define	WT_STAT_CONN_CACHE_READ_DELETED_PREPARED	1145
-/*! cache: pages read into cache by checkpoint */
-#define	WT_STAT_CONN_CACHE_READ_CHECKPOINT		1146
-/*! cache: pages requested from the cache */
-#define	WT_STAT_CONN_CACHE_PAGES_REQUESTED		1147
-/*! cache: pages requested from the cache due to pre-fetch */
-#define	WT_STAT_CONN_CACHE_PAGES_PREFETCH		1148
-/*! cache: pages seen by eviction walk */
-#define	WT_STAT_CONN_CACHE_EVICTION_PAGES_SEEN		1149
-/*! cache: pages written from cache */
-#define	WT_STAT_CONN_CACHE_WRITE			1150
-/*! cache: pages written requiring in-memory restoration */
-#define	WT_STAT_CONN_CACHE_WRITE_RESTORE		1151
-/*! cache: percentage overhead */
-#define	WT_STAT_CONN_CACHE_OVERHEAD			1152
-/*! cache: recent modification of a page blocked its eviction */
-#define	WT_STAT_CONN_CACHE_EVICTION_BLOCKED_RECENTLY_MODIFIED	1153
-/*! cache: reverse splits performed */
-#define	WT_STAT_CONN_CACHE_REVERSE_SPLITS		1154
->>>>>>> c12c796f
+#define	WT_STAT_CONN_CACHE_REVERSE_SPLITS		1169
 /*!
  * cache: reverse splits skipped because of VLCS namespace gap
  * restrictions
  */
-<<<<<<< HEAD
-#define	WT_STAT_CONN_CACHE_REVERSE_SPLITS_SKIPPED_VLCS	1240
+#define	WT_STAT_CONN_CACHE_REVERSE_SPLITS_SKIPPED_VLCS	1170
 /*! cache: the number of times full update inserted to history store */
-#define	WT_STAT_CONN_CACHE_HS_INSERT_FULL_UPDATE	1241
+#define	WT_STAT_CONN_CACHE_HS_INSERT_FULL_UPDATE	1171
 /*! cache: the number of times reverse modify inserted to history store */
-#define	WT_STAT_CONN_CACHE_HS_INSERT_REVERSE_MODIFY	1242
-/*!
- * cache: total milliseconds spent inside reentrant history store
- * evictions in a reconciliation
- */
-#define	WT_STAT_CONN_CACHE_REENTRY_HS_EVICTION_MILLISECONDS	1243
+#define	WT_STAT_CONN_CACHE_HS_INSERT_REVERSE_MODIFY	1172
 /*! cache: tracked bytes belonging to internal pages in the cache */
-#define	WT_STAT_CONN_CACHE_BYTES_INTERNAL		1244
+#define	WT_STAT_CONN_CACHE_BYTES_INTERNAL		1173
 /*! cache: tracked bytes belonging to leaf pages in the cache */
-#define	WT_STAT_CONN_CACHE_BYTES_LEAF			1245
+#define	WT_STAT_CONN_CACHE_BYTES_LEAF			1174
 /*! cache: tracked dirty bytes in the cache */
-#define	WT_STAT_CONN_CACHE_BYTES_DIRTY			1246
+#define	WT_STAT_CONN_CACHE_BYTES_DIRTY			1175
 /*! cache: tracked dirty pages in the cache */
-#define	WT_STAT_CONN_CACHE_PAGES_DIRTY			1247
+#define	WT_STAT_CONN_CACHE_PAGES_DIRTY			1176
 /*! cache: uncommitted truncate blocked page eviction */
-#define	WT_STAT_CONN_CACHE_EVICTION_BLOCKED_UNCOMMITTED_TRUNCATE	1248
+#define	WT_STAT_CONN_CACHE_EVICTION_BLOCKED_UNCOMMITTED_TRUNCATE	1177
 /*! cache: unmodified pages evicted */
-#define	WT_STAT_CONN_CACHE_EVICTION_CLEAN		1249
+#define	WT_STAT_CONN_CACHE_EVICTION_CLEAN		1178
 /*! capacity: background fsync file handles considered */
-#define	WT_STAT_CONN_FSYNC_ALL_FH_TOTAL			1250
+#define	WT_STAT_CONN_FSYNC_ALL_FH_TOTAL			1179
 /*! capacity: background fsync file handles synced */
-#define	WT_STAT_CONN_FSYNC_ALL_FH			1251
+#define	WT_STAT_CONN_FSYNC_ALL_FH			1180
 /*! capacity: background fsync time (msecs) */
-#define	WT_STAT_CONN_FSYNC_ALL_TIME			1252
+#define	WT_STAT_CONN_FSYNC_ALL_TIME			1181
 /*! capacity: bytes read */
-#define	WT_STAT_CONN_CAPACITY_BYTES_READ		1253
+#define	WT_STAT_CONN_CAPACITY_BYTES_READ		1182
 /*! capacity: bytes written for checkpoint */
-#define	WT_STAT_CONN_CAPACITY_BYTES_CKPT		1254
+#define	WT_STAT_CONN_CAPACITY_BYTES_CKPT		1183
 /*! capacity: bytes written for chunk cache */
-#define	WT_STAT_CONN_CAPACITY_BYTES_CHUNKCACHE		1255
+#define	WT_STAT_CONN_CAPACITY_BYTES_CHUNKCACHE		1184
 /*! capacity: bytes written for eviction */
-#define	WT_STAT_CONN_CAPACITY_BYTES_EVICT		1256
+#define	WT_STAT_CONN_CAPACITY_BYTES_EVICT		1185
 /*! capacity: bytes written for log */
-#define	WT_STAT_CONN_CAPACITY_BYTES_LOG			1257
+#define	WT_STAT_CONN_CAPACITY_BYTES_LOG			1186
 /*! capacity: bytes written total */
-#define	WT_STAT_CONN_CAPACITY_BYTES_WRITTEN		1258
+#define	WT_STAT_CONN_CAPACITY_BYTES_WRITTEN		1187
 /*! capacity: threshold to call fsync */
-#define	WT_STAT_CONN_CAPACITY_THRESHOLD			1259
+#define	WT_STAT_CONN_CAPACITY_THRESHOLD			1188
 /*! capacity: time waiting due to total capacity (usecs) */
-#define	WT_STAT_CONN_CAPACITY_TIME_TOTAL		1260
+#define	WT_STAT_CONN_CAPACITY_TIME_TOTAL		1189
 /*! capacity: time waiting during checkpoint (usecs) */
-#define	WT_STAT_CONN_CAPACITY_TIME_CKPT			1261
+#define	WT_STAT_CONN_CAPACITY_TIME_CKPT			1190
 /*! capacity: time waiting during eviction (usecs) */
-#define	WT_STAT_CONN_CAPACITY_TIME_EVICT		1262
+#define	WT_STAT_CONN_CAPACITY_TIME_EVICT		1191
 /*! capacity: time waiting during logging (usecs) */
-#define	WT_STAT_CONN_CAPACITY_TIME_LOG			1263
+#define	WT_STAT_CONN_CAPACITY_TIME_LOG			1192
 /*! capacity: time waiting during read (usecs) */
-#define	WT_STAT_CONN_CAPACITY_TIME_READ			1264
+#define	WT_STAT_CONN_CAPACITY_TIME_READ			1193
 /*! capacity: time waiting for chunk cache IO bandwidth (usecs) */
-#define	WT_STAT_CONN_CAPACITY_TIME_CHUNKCACHE		1265
+#define	WT_STAT_CONN_CAPACITY_TIME_CHUNKCACHE		1194
 /*! checkpoint: checkpoint cleanup successful calls */
-#define	WT_STAT_CONN_CHECKPOINT_CLEANUP_SUCCESS		1266
+#define	WT_STAT_CONN_CHECKPOINT_CLEANUP_SUCCESS		1195
 /*! checkpoint: checkpoint has acquired a snapshot for its transaction */
-#define	WT_STAT_CONN_CHECKPOINT_SNAPSHOT_ACQUIRED	1267
+#define	WT_STAT_CONN_CHECKPOINT_SNAPSHOT_ACQUIRED	1196
 /*! checkpoint: checkpoints skipped because database was clean */
-#define	WT_STAT_CONN_CHECKPOINT_SKIPPED			1268
+#define	WT_STAT_CONN_CHECKPOINT_SKIPPED			1197
 /*! checkpoint: fsync calls after allocating the transaction ID */
-#define	WT_STAT_CONN_CHECKPOINT_FSYNC_POST		1269
+#define	WT_STAT_CONN_CHECKPOINT_FSYNC_POST		1198
 /*! checkpoint: fsync duration after allocating the transaction ID (usecs) */
-#define	WT_STAT_CONN_CHECKPOINT_FSYNC_POST_DURATION	1270
+#define	WT_STAT_CONN_CHECKPOINT_FSYNC_POST_DURATION	1199
 /*! checkpoint: generation */
-#define	WT_STAT_CONN_CHECKPOINT_GENERATION		1271
+#define	WT_STAT_CONN_CHECKPOINT_GENERATION		1200
 /*! checkpoint: max time (msecs) */
-#define	WT_STAT_CONN_CHECKPOINT_TIME_MAX		1272
+#define	WT_STAT_CONN_CHECKPOINT_TIME_MAX		1201
 /*! checkpoint: min time (msecs) */
-#define	WT_STAT_CONN_CHECKPOINT_TIME_MIN		1273
-=======
-#define	WT_STAT_CONN_CACHE_REVERSE_SPLITS_SKIPPED_VLCS	1155
-/*! cache: the number of times full update inserted to history store */
-#define	WT_STAT_CONN_CACHE_HS_INSERT_FULL_UPDATE	1156
-/*! cache: the number of times reverse modify inserted to history store */
-#define	WT_STAT_CONN_CACHE_HS_INSERT_REVERSE_MODIFY	1157
-/*! cache: tracked bytes belonging to internal pages in the cache */
-#define	WT_STAT_CONN_CACHE_BYTES_INTERNAL		1158
-/*! cache: tracked bytes belonging to leaf pages in the cache */
-#define	WT_STAT_CONN_CACHE_BYTES_LEAF			1159
-/*! cache: tracked dirty bytes in the cache */
-#define	WT_STAT_CONN_CACHE_BYTES_DIRTY			1160
-/*! cache: tracked dirty pages in the cache */
-#define	WT_STAT_CONN_CACHE_PAGES_DIRTY			1161
-/*! cache: uncommitted truncate blocked page eviction */
-#define	WT_STAT_CONN_CACHE_EVICTION_BLOCKED_UNCOMMITTED_TRUNCATE	1162
-/*! cache: unmodified pages evicted */
-#define	WT_STAT_CONN_CACHE_EVICTION_CLEAN		1163
-/*! capacity: background fsync file handles considered */
-#define	WT_STAT_CONN_FSYNC_ALL_FH_TOTAL			1164
-/*! capacity: background fsync file handles synced */
-#define	WT_STAT_CONN_FSYNC_ALL_FH			1165
-/*! capacity: background fsync time (msecs) */
-#define	WT_STAT_CONN_FSYNC_ALL_TIME			1166
-/*! capacity: bytes read */
-#define	WT_STAT_CONN_CAPACITY_BYTES_READ		1167
-/*! capacity: bytes written for checkpoint */
-#define	WT_STAT_CONN_CAPACITY_BYTES_CKPT		1168
-/*! capacity: bytes written for chunk cache */
-#define	WT_STAT_CONN_CAPACITY_BYTES_CHUNKCACHE		1169
-/*! capacity: bytes written for eviction */
-#define	WT_STAT_CONN_CAPACITY_BYTES_EVICT		1170
-/*! capacity: bytes written for log */
-#define	WT_STAT_CONN_CAPACITY_BYTES_LOG			1171
-/*! capacity: bytes written total */
-#define	WT_STAT_CONN_CAPACITY_BYTES_WRITTEN		1172
-/*! capacity: threshold to call fsync */
-#define	WT_STAT_CONN_CAPACITY_THRESHOLD			1173
-/*! capacity: time waiting due to total capacity (usecs) */
-#define	WT_STAT_CONN_CAPACITY_TIME_TOTAL		1174
-/*! capacity: time waiting during checkpoint (usecs) */
-#define	WT_STAT_CONN_CAPACITY_TIME_CKPT			1175
-/*! capacity: time waiting during eviction (usecs) */
-#define	WT_STAT_CONN_CAPACITY_TIME_EVICT		1176
-/*! capacity: time waiting during logging (usecs) */
-#define	WT_STAT_CONN_CAPACITY_TIME_LOG			1177
-/*! capacity: time waiting during read (usecs) */
-#define	WT_STAT_CONN_CAPACITY_TIME_READ			1178
-/*! capacity: time waiting for chunk cache IO bandwidth (usecs) */
-#define	WT_STAT_CONN_CAPACITY_TIME_CHUNKCACHE		1179
-/*! checkpoint: checkpoint cleanup successful calls */
-#define	WT_STAT_CONN_CHECKPOINT_CLEANUP_SUCCESS		1180
-/*! checkpoint: checkpoint has acquired a snapshot for its transaction */
-#define	WT_STAT_CONN_CHECKPOINT_SNAPSHOT_ACQUIRED	1181
-/*! checkpoint: checkpoints skipped because database was clean */
-#define	WT_STAT_CONN_CHECKPOINT_SKIPPED			1182
-/*! checkpoint: fsync calls after allocating the transaction ID */
-#define	WT_STAT_CONN_CHECKPOINT_FSYNC_POST		1183
-/*! checkpoint: fsync duration after allocating the transaction ID (usecs) */
-#define	WT_STAT_CONN_CHECKPOINT_FSYNC_POST_DURATION	1184
-/*! checkpoint: generation */
-#define	WT_STAT_CONN_CHECKPOINT_GENERATION		1185
-/*! checkpoint: max time (msecs) */
-#define	WT_STAT_CONN_CHECKPOINT_TIME_MAX		1186
-/*! checkpoint: min time (msecs) */
-#define	WT_STAT_CONN_CHECKPOINT_TIME_MIN		1187
->>>>>>> c12c796f
+#define	WT_STAT_CONN_CHECKPOINT_TIME_MIN		1202
 /*!
  * checkpoint: most recent duration for checkpoint dropping all handles
  * (usecs)
  */
-<<<<<<< HEAD
-#define	WT_STAT_CONN_CHECKPOINT_HANDLE_DROP_DURATION	1274
+#define	WT_STAT_CONN_CHECKPOINT_HANDLE_DROP_DURATION	1203
 /*! checkpoint: most recent duration for gathering all handles (usecs) */
-#define	WT_STAT_CONN_CHECKPOINT_HANDLE_DURATION		1275
+#define	WT_STAT_CONN_CHECKPOINT_HANDLE_DURATION		1204
 /*! checkpoint: most recent duration for gathering applied handles (usecs) */
-#define	WT_STAT_CONN_CHECKPOINT_HANDLE_APPLY_DURATION	1276
+#define	WT_STAT_CONN_CHECKPOINT_HANDLE_APPLY_DURATION	1205
 /*! checkpoint: most recent duration for gathering skipped handles (usecs) */
-#define	WT_STAT_CONN_CHECKPOINT_HANDLE_SKIP_DURATION	1277
+#define	WT_STAT_CONN_CHECKPOINT_HANDLE_SKIP_DURATION	1206
 /*! checkpoint: most recent duration for handles metadata checked (usecs) */
-#define	WT_STAT_CONN_CHECKPOINT_HANDLE_META_CHECK_DURATION	1278
+#define	WT_STAT_CONN_CHECKPOINT_HANDLE_META_CHECK_DURATION	1207
 /*! checkpoint: most recent duration for locking the handles (usecs) */
-#define	WT_STAT_CONN_CHECKPOINT_HANDLE_LOCK_DURATION	1279
+#define	WT_STAT_CONN_CHECKPOINT_HANDLE_LOCK_DURATION	1208
 /*! checkpoint: most recent handles applied */
-#define	WT_STAT_CONN_CHECKPOINT_HANDLE_APPLIED		1280
+#define	WT_STAT_CONN_CHECKPOINT_HANDLE_APPLIED		1209
 /*! checkpoint: most recent handles checkpoint dropped */
-#define	WT_STAT_CONN_CHECKPOINT_HANDLE_DROPPED		1281
+#define	WT_STAT_CONN_CHECKPOINT_HANDLE_DROPPED		1210
 /*! checkpoint: most recent handles metadata checked */
-#define	WT_STAT_CONN_CHECKPOINT_HANDLE_META_CHECKED	1282
+#define	WT_STAT_CONN_CHECKPOINT_HANDLE_META_CHECKED	1211
 /*! checkpoint: most recent handles metadata locked */
-#define	WT_STAT_CONN_CHECKPOINT_HANDLE_LOCKED		1283
+#define	WT_STAT_CONN_CHECKPOINT_HANDLE_LOCKED		1212
 /*! checkpoint: most recent handles skipped */
-#define	WT_STAT_CONN_CHECKPOINT_HANDLE_SKIPPED		1284
+#define	WT_STAT_CONN_CHECKPOINT_HANDLE_SKIPPED		1213
 /*! checkpoint: most recent handles walked */
-#define	WT_STAT_CONN_CHECKPOINT_HANDLE_WALKED		1285
+#define	WT_STAT_CONN_CHECKPOINT_HANDLE_WALKED		1214
 /*! checkpoint: most recent time (msecs) */
-#define	WT_STAT_CONN_CHECKPOINT_TIME_RECENT		1286
+#define	WT_STAT_CONN_CHECKPOINT_TIME_RECENT		1215
 /*! checkpoint: number of checkpoints started by api */
-#define	WT_STAT_CONN_CHECKPOINTS_API			1287
+#define	WT_STAT_CONN_CHECKPOINTS_API			1216
 /*! checkpoint: number of checkpoints started by compaction */
-#define	WT_STAT_CONN_CHECKPOINTS_COMPACT		1288
+#define	WT_STAT_CONN_CHECKPOINTS_COMPACT		1217
 /*! checkpoint: number of files synced */
-#define	WT_STAT_CONN_CHECKPOINT_SYNC			1289
+#define	WT_STAT_CONN_CHECKPOINT_SYNC			1218
 /*! checkpoint: number of handles visited after writes complete */
-#define	WT_STAT_CONN_CHECKPOINT_PRESYNC			1290
+#define	WT_STAT_CONN_CHECKPOINT_PRESYNC			1219
 /*! checkpoint: number of history store pages caused to be reconciled */
-#define	WT_STAT_CONN_CHECKPOINT_HS_PAGES_RECONCILED	1291
+#define	WT_STAT_CONN_CHECKPOINT_HS_PAGES_RECONCILED	1220
 /*! checkpoint: number of internal pages visited */
-#define	WT_STAT_CONN_CHECKPOINT_PAGES_VISITED_INTERNAL	1292
+#define	WT_STAT_CONN_CHECKPOINT_PAGES_VISITED_INTERNAL	1221
 /*! checkpoint: number of leaf pages visited */
-#define	WT_STAT_CONN_CHECKPOINT_PAGES_VISITED_LEAF	1293
+#define	WT_STAT_CONN_CHECKPOINT_PAGES_VISITED_LEAF	1222
 /*! checkpoint: number of pages caused to be reconciled */
-#define	WT_STAT_CONN_CHECKPOINT_PAGES_RECONCILED	1294
+#define	WT_STAT_CONN_CHECKPOINT_PAGES_RECONCILED	1223
 /*! checkpoint: pages added for eviction during checkpoint cleanup */
-#define	WT_STAT_CONN_CHECKPOINT_CLEANUP_PAGES_EVICT	1295
-=======
-#define	WT_STAT_CONN_CHECKPOINT_HANDLE_DROP_DURATION	1188
-/*! checkpoint: most recent duration for gathering all handles (usecs) */
-#define	WT_STAT_CONN_CHECKPOINT_HANDLE_DURATION		1189
-/*! checkpoint: most recent duration for gathering applied handles (usecs) */
-#define	WT_STAT_CONN_CHECKPOINT_HANDLE_APPLY_DURATION	1190
-/*! checkpoint: most recent duration for gathering skipped handles (usecs) */
-#define	WT_STAT_CONN_CHECKPOINT_HANDLE_SKIP_DURATION	1191
-/*! checkpoint: most recent duration for handles metadata checked (usecs) */
-#define	WT_STAT_CONN_CHECKPOINT_HANDLE_META_CHECK_DURATION	1192
-/*! checkpoint: most recent duration for locking the handles (usecs) */
-#define	WT_STAT_CONN_CHECKPOINT_HANDLE_LOCK_DURATION	1193
-/*! checkpoint: most recent handles applied */
-#define	WT_STAT_CONN_CHECKPOINT_HANDLE_APPLIED		1194
-/*! checkpoint: most recent handles checkpoint dropped */
-#define	WT_STAT_CONN_CHECKPOINT_HANDLE_DROPPED		1195
-/*! checkpoint: most recent handles metadata checked */
-#define	WT_STAT_CONN_CHECKPOINT_HANDLE_META_CHECKED	1196
-/*! checkpoint: most recent handles metadata locked */
-#define	WT_STAT_CONN_CHECKPOINT_HANDLE_LOCKED		1197
-/*! checkpoint: most recent handles skipped */
-#define	WT_STAT_CONN_CHECKPOINT_HANDLE_SKIPPED		1198
-/*! checkpoint: most recent handles walked */
-#define	WT_STAT_CONN_CHECKPOINT_HANDLE_WALKED		1199
-/*! checkpoint: most recent time (msecs) */
-#define	WT_STAT_CONN_CHECKPOINT_TIME_RECENT		1200
-/*! checkpoint: number of checkpoints started by api */
-#define	WT_STAT_CONN_CHECKPOINTS_API			1201
-/*! checkpoint: number of checkpoints started by compaction */
-#define	WT_STAT_CONN_CHECKPOINTS_COMPACT		1202
-/*! checkpoint: number of files synced */
-#define	WT_STAT_CONN_CHECKPOINT_SYNC			1203
-/*! checkpoint: number of handles visited after writes complete */
-#define	WT_STAT_CONN_CHECKPOINT_PRESYNC			1204
-/*! checkpoint: number of history store pages caused to be reconciled */
-#define	WT_STAT_CONN_CHECKPOINT_HS_PAGES_RECONCILED	1205
-/*! checkpoint: number of internal pages visited */
-#define	WT_STAT_CONN_CHECKPOINT_PAGES_VISITED_INTERNAL	1206
-/*! checkpoint: number of leaf pages visited */
-#define	WT_STAT_CONN_CHECKPOINT_PAGES_VISITED_LEAF	1207
-/*! checkpoint: number of pages caused to be reconciled */
-#define	WT_STAT_CONN_CHECKPOINT_PAGES_RECONCILED	1208
-/*! checkpoint: pages added for eviction during checkpoint cleanup */
-#define	WT_STAT_CONN_CHECKPOINT_CLEANUP_PAGES_EVICT	1209
->>>>>>> c12c796f
+#define	WT_STAT_CONN_CHECKPOINT_CLEANUP_PAGES_EVICT	1224
 /*!
  * checkpoint: pages dirtied due to obsolete time window by checkpoint
  * cleanup
  */
-<<<<<<< HEAD
-#define	WT_STAT_CONN_CHECKPOINT_CLEANUP_PAGES_OBSOLETE_TW	1296
-=======
-#define	WT_STAT_CONN_CHECKPOINT_CLEANUP_PAGES_OBSOLETE_TW	1210
->>>>>>> c12c796f
+#define	WT_STAT_CONN_CHECKPOINT_CLEANUP_PAGES_OBSOLETE_TW	1225
 /*!
  * checkpoint: pages read into cache during checkpoint cleanup
  * (reclaim_space)
  */
-<<<<<<< HEAD
-#define	WT_STAT_CONN_CHECKPOINT_CLEANUP_PAGES_READ_RECLAIM_SPACE	1297
-=======
-#define	WT_STAT_CONN_CHECKPOINT_CLEANUP_PAGES_READ_RECLAIM_SPACE	1211
->>>>>>> c12c796f
+#define	WT_STAT_CONN_CHECKPOINT_CLEANUP_PAGES_READ_RECLAIM_SPACE	1226
 /*!
  * checkpoint: pages read into cache during checkpoint cleanup due to
  * obsolete time window
  */
-<<<<<<< HEAD
-#define	WT_STAT_CONN_CHECKPOINT_CLEANUP_PAGES_READ_OBSOLETE_TW	1298
+#define	WT_STAT_CONN_CHECKPOINT_CLEANUP_PAGES_READ_OBSOLETE_TW	1227
 /*! checkpoint: pages removed during checkpoint cleanup */
-#define	WT_STAT_CONN_CHECKPOINT_CLEANUP_PAGES_REMOVED	1299
+#define	WT_STAT_CONN_CHECKPOINT_CLEANUP_PAGES_REMOVED	1228
 /*! checkpoint: pages skipped during checkpoint cleanup tree walk */
-#define	WT_STAT_CONN_CHECKPOINT_CLEANUP_PAGES_WALK_SKIPPED	1300
+#define	WT_STAT_CONN_CHECKPOINT_CLEANUP_PAGES_WALK_SKIPPED	1229
 /*! checkpoint: pages visited during checkpoint cleanup */
-#define	WT_STAT_CONN_CHECKPOINT_CLEANUP_PAGES_VISITED	1301
+#define	WT_STAT_CONN_CHECKPOINT_CLEANUP_PAGES_VISITED	1230
 /*! checkpoint: prepare currently running */
-#define	WT_STAT_CONN_CHECKPOINT_PREP_RUNNING		1302
+#define	WT_STAT_CONN_CHECKPOINT_PREP_RUNNING		1231
 /*! checkpoint: prepare max time (msecs) */
-#define	WT_STAT_CONN_CHECKPOINT_PREP_MAX		1303
+#define	WT_STAT_CONN_CHECKPOINT_PREP_MAX		1232
 /*! checkpoint: prepare min time (msecs) */
-#define	WT_STAT_CONN_CHECKPOINT_PREP_MIN		1304
+#define	WT_STAT_CONN_CHECKPOINT_PREP_MIN		1233
 /*! checkpoint: prepare most recent time (msecs) */
-#define	WT_STAT_CONN_CHECKPOINT_PREP_RECENT		1305
+#define	WT_STAT_CONN_CHECKPOINT_PREP_RECENT		1234
 /*! checkpoint: prepare total time (msecs) */
-#define	WT_STAT_CONN_CHECKPOINT_PREP_TOTAL		1306
+#define	WT_STAT_CONN_CHECKPOINT_PREP_TOTAL		1235
 /*! checkpoint: progress state */
-#define	WT_STAT_CONN_CHECKPOINT_STATE			1307
+#define	WT_STAT_CONN_CHECKPOINT_STATE			1236
 /*! checkpoint: scrub dirty target */
-#define	WT_STAT_CONN_CHECKPOINT_SCRUB_TARGET		1308
+#define	WT_STAT_CONN_CHECKPOINT_SCRUB_TARGET		1237
 /*! checkpoint: scrub max time (msecs) */
-#define	WT_STAT_CONN_CHECKPOINT_SCRUB_MAX		1309
+#define	WT_STAT_CONN_CHECKPOINT_SCRUB_MAX		1238
 /*! checkpoint: scrub min time (msecs) */
-#define	WT_STAT_CONN_CHECKPOINT_SCRUB_MIN		1310
+#define	WT_STAT_CONN_CHECKPOINT_SCRUB_MIN		1239
 /*! checkpoint: scrub most recent time (msecs) */
-#define	WT_STAT_CONN_CHECKPOINT_SCRUB_RECENT		1311
+#define	WT_STAT_CONN_CHECKPOINT_SCRUB_RECENT		1240
 /*! checkpoint: scrub total time (msecs) */
-#define	WT_STAT_CONN_CHECKPOINT_SCRUB_TOTAL		1312
+#define	WT_STAT_CONN_CHECKPOINT_SCRUB_TOTAL		1241
 /*! checkpoint: stop timing stress active */
-#define	WT_STAT_CONN_CHECKPOINT_STOP_STRESS_ACTIVE	1313
+#define	WT_STAT_CONN_CHECKPOINT_STOP_STRESS_ACTIVE	1242
 /*! checkpoint: time spent on per-tree checkpoint work (usecs) */
-#define	WT_STAT_CONN_CHECKPOINT_TREE_DURATION		1314
+#define	WT_STAT_CONN_CHECKPOINT_TREE_DURATION		1243
 /*! checkpoint: total failed number of checkpoints */
-#define	WT_STAT_CONN_CHECKPOINTS_TOTAL_FAILED		1315
+#define	WT_STAT_CONN_CHECKPOINTS_TOTAL_FAILED		1244
 /*! checkpoint: total succeed number of checkpoints */
-#define	WT_STAT_CONN_CHECKPOINTS_TOTAL_SUCCEED		1316
+#define	WT_STAT_CONN_CHECKPOINTS_TOTAL_SUCCEED		1245
 /*! checkpoint: total time (msecs) */
-#define	WT_STAT_CONN_CHECKPOINT_TIME_TOTAL		1317
+#define	WT_STAT_CONN_CHECKPOINT_TIME_TOTAL		1246
 /*! checkpoint: transaction checkpoints due to obsolete pages */
-#define	WT_STAT_CONN_CHECKPOINT_OBSOLETE_APPLIED	1318
+#define	WT_STAT_CONN_CHECKPOINT_OBSOLETE_APPLIED	1247
 /*! checkpoint: wait cycles while cache dirty level is decreasing */
-#define	WT_STAT_CONN_CHECKPOINT_WAIT_REDUCE_DIRTY	1319
+#define	WT_STAT_CONN_CHECKPOINT_WAIT_REDUCE_DIRTY	1248
 /*! chunk-cache: aggregate number of spanned chunks on read */
-#define	WT_STAT_CONN_CHUNKCACHE_SPANS_CHUNKS_READ	1320
+#define	WT_STAT_CONN_CHUNKCACHE_SPANS_CHUNKS_READ	1249
 /*! chunk-cache: chunks evicted */
-#define	WT_STAT_CONN_CHUNKCACHE_CHUNKS_EVICTED		1321
+#define	WT_STAT_CONN_CHUNKCACHE_CHUNKS_EVICTED		1250
 /*! chunk-cache: could not allocate due to exceeding bitmap capacity */
-#define	WT_STAT_CONN_CHUNKCACHE_EXCEEDED_BITMAP_CAPACITY	1322
+#define	WT_STAT_CONN_CHUNKCACHE_EXCEEDED_BITMAP_CAPACITY	1251
 /*! chunk-cache: could not allocate due to exceeding capacity */
-#define	WT_STAT_CONN_CHUNKCACHE_EXCEEDED_CAPACITY	1323
+#define	WT_STAT_CONN_CHUNKCACHE_EXCEEDED_CAPACITY	1252
 /*! chunk-cache: lookups */
-#define	WT_STAT_CONN_CHUNKCACHE_LOOKUPS			1324
-=======
-#define	WT_STAT_CONN_CHECKPOINT_CLEANUP_PAGES_READ_OBSOLETE_TW	1212
-/*! checkpoint: pages removed during checkpoint cleanup */
-#define	WT_STAT_CONN_CHECKPOINT_CLEANUP_PAGES_REMOVED	1213
-/*! checkpoint: pages skipped during checkpoint cleanup tree walk */
-#define	WT_STAT_CONN_CHECKPOINT_CLEANUP_PAGES_WALK_SKIPPED	1214
-/*! checkpoint: pages visited during checkpoint cleanup */
-#define	WT_STAT_CONN_CHECKPOINT_CLEANUP_PAGES_VISITED	1215
-/*! checkpoint: prepare currently running */
-#define	WT_STAT_CONN_CHECKPOINT_PREP_RUNNING		1216
-/*! checkpoint: prepare max time (msecs) */
-#define	WT_STAT_CONN_CHECKPOINT_PREP_MAX		1217
-/*! checkpoint: prepare min time (msecs) */
-#define	WT_STAT_CONN_CHECKPOINT_PREP_MIN		1218
-/*! checkpoint: prepare most recent time (msecs) */
-#define	WT_STAT_CONN_CHECKPOINT_PREP_RECENT		1219
-/*! checkpoint: prepare total time (msecs) */
-#define	WT_STAT_CONN_CHECKPOINT_PREP_TOTAL		1220
-/*! checkpoint: progress state */
-#define	WT_STAT_CONN_CHECKPOINT_STATE			1221
-/*! checkpoint: scrub dirty target */
-#define	WT_STAT_CONN_CHECKPOINT_SCRUB_TARGET		1222
-/*! checkpoint: scrub max time (msecs) */
-#define	WT_STAT_CONN_CHECKPOINT_SCRUB_MAX		1223
-/*! checkpoint: scrub min time (msecs) */
-#define	WT_STAT_CONN_CHECKPOINT_SCRUB_MIN		1224
-/*! checkpoint: scrub most recent time (msecs) */
-#define	WT_STAT_CONN_CHECKPOINT_SCRUB_RECENT		1225
-/*! checkpoint: scrub total time (msecs) */
-#define	WT_STAT_CONN_CHECKPOINT_SCRUB_TOTAL		1226
-/*! checkpoint: stop timing stress active */
-#define	WT_STAT_CONN_CHECKPOINT_STOP_STRESS_ACTIVE	1227
-/*! checkpoint: time spent on per-tree checkpoint work (usecs) */
-#define	WT_STAT_CONN_CHECKPOINT_TREE_DURATION		1228
-/*! checkpoint: total failed number of checkpoints */
-#define	WT_STAT_CONN_CHECKPOINTS_TOTAL_FAILED		1229
-/*! checkpoint: total succeed number of checkpoints */
-#define	WT_STAT_CONN_CHECKPOINTS_TOTAL_SUCCEED		1230
-/*! checkpoint: total time (msecs) */
-#define	WT_STAT_CONN_CHECKPOINT_TIME_TOTAL		1231
-/*! checkpoint: transaction checkpoints due to obsolete pages */
-#define	WT_STAT_CONN_CHECKPOINT_OBSOLETE_APPLIED	1232
-/*! checkpoint: wait cycles while cache dirty level is decreasing */
-#define	WT_STAT_CONN_CHECKPOINT_WAIT_REDUCE_DIRTY	1233
-/*! chunk-cache: aggregate number of spanned chunks on read */
-#define	WT_STAT_CONN_CHUNKCACHE_SPANS_CHUNKS_READ	1234
-/*! chunk-cache: chunks evicted */
-#define	WT_STAT_CONN_CHUNKCACHE_CHUNKS_EVICTED		1235
-/*! chunk-cache: could not allocate due to exceeding bitmap capacity */
-#define	WT_STAT_CONN_CHUNKCACHE_EXCEEDED_BITMAP_CAPACITY	1236
-/*! chunk-cache: could not allocate due to exceeding capacity */
-#define	WT_STAT_CONN_CHUNKCACHE_EXCEEDED_CAPACITY	1237
-/*! chunk-cache: lookups */
-#define	WT_STAT_CONN_CHUNKCACHE_LOOKUPS			1238
->>>>>>> c12c796f
+#define	WT_STAT_CONN_CHUNKCACHE_LOOKUPS			1253
 /*!
  * chunk-cache: number of chunks loaded from flushed tables in chunk
  * cache
  */
-<<<<<<< HEAD
-#define	WT_STAT_CONN_CHUNKCACHE_CHUNKS_LOADED_FROM_FLUSHED_TABLES	1325
+#define	WT_STAT_CONN_CHUNKCACHE_CHUNKS_LOADED_FROM_FLUSHED_TABLES	1254
 /*! chunk-cache: number of metadata entries inserted */
-#define	WT_STAT_CONN_CHUNKCACHE_METADATA_INSERTED	1326
+#define	WT_STAT_CONN_CHUNKCACHE_METADATA_INSERTED	1255
 /*! chunk-cache: number of metadata entries removed */
-#define	WT_STAT_CONN_CHUNKCACHE_METADATA_REMOVED	1327
-=======
-#define	WT_STAT_CONN_CHUNKCACHE_CHUNKS_LOADED_FROM_FLUSHED_TABLES	1239
-/*! chunk-cache: number of metadata entries inserted */
-#define	WT_STAT_CONN_CHUNKCACHE_METADATA_INSERTED	1240
-/*! chunk-cache: number of metadata entries removed */
-#define	WT_STAT_CONN_CHUNKCACHE_METADATA_REMOVED	1241
->>>>>>> c12c796f
+#define	WT_STAT_CONN_CHUNKCACHE_METADATA_REMOVED	1256
 /*!
  * chunk-cache: number of metadata inserts/deletes dropped by the worker
  * thread
  */
-<<<<<<< HEAD
-#define	WT_STAT_CONN_CHUNKCACHE_METADATA_WORK_UNITS_DROPPED	1328
-=======
-#define	WT_STAT_CONN_CHUNKCACHE_METADATA_WORK_UNITS_DROPPED	1242
->>>>>>> c12c796f
+#define	WT_STAT_CONN_CHUNKCACHE_METADATA_WORK_UNITS_DROPPED	1257
 /*!
  * chunk-cache: number of metadata inserts/deletes pushed to the worker
  * thread
  */
-<<<<<<< HEAD
-#define	WT_STAT_CONN_CHUNKCACHE_METADATA_WORK_UNITS_CREATED	1329
-=======
-#define	WT_STAT_CONN_CHUNKCACHE_METADATA_WORK_UNITS_CREATED	1243
->>>>>>> c12c796f
+#define	WT_STAT_CONN_CHUNKCACHE_METADATA_WORK_UNITS_CREATED	1258
 /*!
  * chunk-cache: number of metadata inserts/deletes read by the worker
  * thread
  */
-<<<<<<< HEAD
-#define	WT_STAT_CONN_CHUNKCACHE_METADATA_WORK_UNITS_DEQUEUED	1330
+#define	WT_STAT_CONN_CHUNKCACHE_METADATA_WORK_UNITS_DEQUEUED	1259
 /*! chunk-cache: number of misses */
-#define	WT_STAT_CONN_CHUNKCACHE_MISSES			1331
+#define	WT_STAT_CONN_CHUNKCACHE_MISSES			1260
 /*! chunk-cache: number of times a read from storage failed */
-#define	WT_STAT_CONN_CHUNKCACHE_IO_FAILED		1332
+#define	WT_STAT_CONN_CHUNKCACHE_IO_FAILED		1261
 /*! chunk-cache: retried accessing a chunk while I/O was in progress */
-#define	WT_STAT_CONN_CHUNKCACHE_RETRIES			1333
+#define	WT_STAT_CONN_CHUNKCACHE_RETRIES			1262
 /*! chunk-cache: retries from a chunk cache checksum mismatch */
-#define	WT_STAT_CONN_CHUNKCACHE_RETRIES_CHECKSUM_MISMATCH	1334
+#define	WT_STAT_CONN_CHUNKCACHE_RETRIES_CHECKSUM_MISMATCH	1263
 /*! chunk-cache: timed out due to too many retries */
-#define	WT_STAT_CONN_CHUNKCACHE_TOOMANY_RETRIES		1335
+#define	WT_STAT_CONN_CHUNKCACHE_TOOMANY_RETRIES		1264
 /*! chunk-cache: total bytes read from persistent content */
-#define	WT_STAT_CONN_CHUNKCACHE_BYTES_READ_PERSISTENT	1336
+#define	WT_STAT_CONN_CHUNKCACHE_BYTES_READ_PERSISTENT	1265
 /*! chunk-cache: total bytes used by the cache */
-#define	WT_STAT_CONN_CHUNKCACHE_BYTES_INUSE		1337
+#define	WT_STAT_CONN_CHUNKCACHE_BYTES_INUSE		1266
 /*! chunk-cache: total bytes used by the cache for pinned chunks */
-#define	WT_STAT_CONN_CHUNKCACHE_BYTES_INUSE_PINNED	1338
+#define	WT_STAT_CONN_CHUNKCACHE_BYTES_INUSE_PINNED	1267
 /*! chunk-cache: total chunks held by the chunk cache */
-#define	WT_STAT_CONN_CHUNKCACHE_CHUNKS_INUSE		1339
-=======
-#define	WT_STAT_CONN_CHUNKCACHE_METADATA_WORK_UNITS_DEQUEUED	1244
-/*! chunk-cache: number of misses */
-#define	WT_STAT_CONN_CHUNKCACHE_MISSES			1245
-/*! chunk-cache: number of times a read from storage failed */
-#define	WT_STAT_CONN_CHUNKCACHE_IO_FAILED		1246
-/*! chunk-cache: retried accessing a chunk while I/O was in progress */
-#define	WT_STAT_CONN_CHUNKCACHE_RETRIES			1247
-/*! chunk-cache: retries from a chunk cache checksum mismatch */
-#define	WT_STAT_CONN_CHUNKCACHE_RETRIES_CHECKSUM_MISMATCH	1248
-/*! chunk-cache: timed out due to too many retries */
-#define	WT_STAT_CONN_CHUNKCACHE_TOOMANY_RETRIES		1249
-/*! chunk-cache: total bytes read from persistent content */
-#define	WT_STAT_CONN_CHUNKCACHE_BYTES_READ_PERSISTENT	1250
-/*! chunk-cache: total bytes used by the cache */
-#define	WT_STAT_CONN_CHUNKCACHE_BYTES_INUSE		1251
-/*! chunk-cache: total bytes used by the cache for pinned chunks */
-#define	WT_STAT_CONN_CHUNKCACHE_BYTES_INUSE_PINNED	1252
-/*! chunk-cache: total chunks held by the chunk cache */
-#define	WT_STAT_CONN_CHUNKCACHE_CHUNKS_INUSE		1253
->>>>>>> c12c796f
+#define	WT_STAT_CONN_CHUNKCACHE_CHUNKS_INUSE		1268
 /*!
  * chunk-cache: total number of chunks inserted on startup from persisted
  * metadata.
  */
-<<<<<<< HEAD
-#define	WT_STAT_CONN_CHUNKCACHE_CREATED_FROM_METADATA	1340
+#define	WT_STAT_CONN_CHUNKCACHE_CREATED_FROM_METADATA	1269
 /*! chunk-cache: total pinned chunks held by the chunk cache */
-#define	WT_STAT_CONN_CHUNKCACHE_CHUNKS_PINNED		1341
+#define	WT_STAT_CONN_CHUNKCACHE_CHUNKS_PINNED		1270
 /*! connection: auto adjusting condition resets */
-#define	WT_STAT_CONN_COND_AUTO_WAIT_RESET		1342
+#define	WT_STAT_CONN_COND_AUTO_WAIT_RESET		1271
 /*! connection: auto adjusting condition wait calls */
-#define	WT_STAT_CONN_COND_AUTO_WAIT			1343
-=======
-#define	WT_STAT_CONN_CHUNKCACHE_CREATED_FROM_METADATA	1254
-/*! chunk-cache: total pinned chunks held by the chunk cache */
-#define	WT_STAT_CONN_CHUNKCACHE_CHUNKS_PINNED		1255
-/*! connection: auto adjusting condition resets */
-#define	WT_STAT_CONN_COND_AUTO_WAIT_RESET		1256
-/*! connection: auto adjusting condition wait calls */
-#define	WT_STAT_CONN_COND_AUTO_WAIT			1257
->>>>>>> c12c796f
+#define	WT_STAT_CONN_COND_AUTO_WAIT			1272
 /*!
  * connection: auto adjusting condition wait raced to update timeout and
  * skipped updating
  */
-<<<<<<< HEAD
-#define	WT_STAT_CONN_COND_AUTO_WAIT_SKIPPED		1344
+#define	WT_STAT_CONN_COND_AUTO_WAIT_SKIPPED		1273
 /*! connection: detected system time went backwards */
-#define	WT_STAT_CONN_TIME_TRAVEL			1345
+#define	WT_STAT_CONN_TIME_TRAVEL			1274
 /*! connection: files currently open */
-#define	WT_STAT_CONN_FILE_OPEN				1346
+#define	WT_STAT_CONN_FILE_OPEN				1275
 /*! connection: hash bucket array size for data handles */
-#define	WT_STAT_CONN_BUCKETS_DH				1347
+#define	WT_STAT_CONN_BUCKETS_DH				1276
 /*! connection: hash bucket array size general */
-#define	WT_STAT_CONN_BUCKETS				1348
+#define	WT_STAT_CONN_BUCKETS				1277
 /*! connection: memory allocations */
-#define	WT_STAT_CONN_MEMORY_ALLOCATION			1349
+#define	WT_STAT_CONN_MEMORY_ALLOCATION			1278
 /*! connection: memory frees */
-#define	WT_STAT_CONN_MEMORY_FREE			1350
+#define	WT_STAT_CONN_MEMORY_FREE			1279
 /*! connection: memory re-allocations */
-#define	WT_STAT_CONN_MEMORY_GROW			1351
+#define	WT_STAT_CONN_MEMORY_GROW			1280
 /*! connection: number of sessions without a sweep for 5+ minutes */
-#define	WT_STAT_CONN_NO_SESSION_SWEEP_5MIN		1352
+#define	WT_STAT_CONN_NO_SESSION_SWEEP_5MIN		1281
 /*! connection: number of sessions without a sweep for 60+ minutes */
-#define	WT_STAT_CONN_NO_SESSION_SWEEP_60MIN		1353
+#define	WT_STAT_CONN_NO_SESSION_SWEEP_60MIN		1282
 /*! connection: pthread mutex condition wait calls */
-#define	WT_STAT_CONN_COND_WAIT				1354
+#define	WT_STAT_CONN_COND_WAIT				1283
 /*! connection: pthread mutex shared lock read-lock calls */
-#define	WT_STAT_CONN_RWLOCK_READ			1355
+#define	WT_STAT_CONN_RWLOCK_READ			1284
 /*! connection: pthread mutex shared lock write-lock calls */
-#define	WT_STAT_CONN_RWLOCK_WRITE			1356
+#define	WT_STAT_CONN_RWLOCK_WRITE			1285
 /*! connection: total fsync I/Os */
-#define	WT_STAT_CONN_FSYNC_IO				1357
+#define	WT_STAT_CONN_FSYNC_IO				1286
 /*! connection: total read I/Os */
-#define	WT_STAT_CONN_READ_IO				1358
+#define	WT_STAT_CONN_READ_IO				1287
 /*! connection: total write I/Os */
-#define	WT_STAT_CONN_WRITE_IO				1359
+#define	WT_STAT_CONN_WRITE_IO				1288
 /*! cursor: Total number of deleted pages skipped during tree walk */
-#define	WT_STAT_CONN_CURSOR_TREE_WALK_DEL_PAGE_SKIP	1360
+#define	WT_STAT_CONN_CURSOR_TREE_WALK_DEL_PAGE_SKIP	1289
 /*! cursor: Total number of entries skipped by cursor next calls */
-#define	WT_STAT_CONN_CURSOR_NEXT_SKIP_TOTAL		1361
+#define	WT_STAT_CONN_CURSOR_NEXT_SKIP_TOTAL		1290
 /*! cursor: Total number of entries skipped by cursor prev calls */
-#define	WT_STAT_CONN_CURSOR_PREV_SKIP_TOTAL		1362
-=======
-#define	WT_STAT_CONN_COND_AUTO_WAIT_SKIPPED		1258
-/*! connection: detected system time went backwards */
-#define	WT_STAT_CONN_TIME_TRAVEL			1259
-/*! connection: files currently open */
-#define	WT_STAT_CONN_FILE_OPEN				1260
-/*! connection: hash bucket array size for data handles */
-#define	WT_STAT_CONN_BUCKETS_DH				1261
-/*! connection: hash bucket array size general */
-#define	WT_STAT_CONN_BUCKETS				1262
-/*! connection: memory allocations */
-#define	WT_STAT_CONN_MEMORY_ALLOCATION			1263
-/*! connection: memory frees */
-#define	WT_STAT_CONN_MEMORY_FREE			1264
-/*! connection: memory re-allocations */
-#define	WT_STAT_CONN_MEMORY_GROW			1265
-/*! connection: number of sessions without a sweep for 5+ minutes */
-#define	WT_STAT_CONN_NO_SESSION_SWEEP_5MIN		1266
-/*! connection: number of sessions without a sweep for 60+ minutes */
-#define	WT_STAT_CONN_NO_SESSION_SWEEP_60MIN		1267
-/*! connection: pthread mutex condition wait calls */
-#define	WT_STAT_CONN_COND_WAIT				1268
-/*! connection: pthread mutex shared lock read-lock calls */
-#define	WT_STAT_CONN_RWLOCK_READ			1269
-/*! connection: pthread mutex shared lock write-lock calls */
-#define	WT_STAT_CONN_RWLOCK_WRITE			1270
-/*! connection: total fsync I/Os */
-#define	WT_STAT_CONN_FSYNC_IO				1271
-/*! connection: total read I/Os */
-#define	WT_STAT_CONN_READ_IO				1272
-/*! connection: total write I/Os */
-#define	WT_STAT_CONN_WRITE_IO				1273
-/*! cursor: Total number of deleted pages skipped during tree walk */
-#define	WT_STAT_CONN_CURSOR_TREE_WALK_DEL_PAGE_SKIP	1274
-/*! cursor: Total number of entries skipped by cursor next calls */
-#define	WT_STAT_CONN_CURSOR_NEXT_SKIP_TOTAL		1275
-/*! cursor: Total number of entries skipped by cursor prev calls */
-#define	WT_STAT_CONN_CURSOR_PREV_SKIP_TOTAL		1276
->>>>>>> c12c796f
+#define	WT_STAT_CONN_CURSOR_PREV_SKIP_TOTAL		1291
 /*!
  * cursor: Total number of entries skipped to position the history store
  * cursor
  */
-<<<<<<< HEAD
-#define	WT_STAT_CONN_CURSOR_SKIP_HS_CUR_POSITION	1363
-=======
-#define	WT_STAT_CONN_CURSOR_SKIP_HS_CUR_POSITION	1277
->>>>>>> c12c796f
+#define	WT_STAT_CONN_CURSOR_SKIP_HS_CUR_POSITION	1292
 /*!
  * cursor: Total number of in-memory deleted pages skipped during tree
  * walk
  */
-<<<<<<< HEAD
-#define	WT_STAT_CONN_CURSOR_TREE_WALK_INMEM_DEL_PAGE_SKIP	1364
+#define	WT_STAT_CONN_CURSOR_TREE_WALK_INMEM_DEL_PAGE_SKIP	1293
 /*! cursor: Total number of on-disk deleted pages skipped during tree walk */
-#define	WT_STAT_CONN_CURSOR_TREE_WALK_ONDISK_DEL_PAGE_SKIP	1365
-=======
-#define	WT_STAT_CONN_CURSOR_TREE_WALK_INMEM_DEL_PAGE_SKIP	1278
-/*! cursor: Total number of on-disk deleted pages skipped during tree walk */
-#define	WT_STAT_CONN_CURSOR_TREE_WALK_ONDISK_DEL_PAGE_SKIP	1279
->>>>>>> c12c796f
+#define	WT_STAT_CONN_CURSOR_TREE_WALK_ONDISK_DEL_PAGE_SKIP	1294
 /*!
  * cursor: Total number of times a search near has exited due to prefix
  * config
  */
-<<<<<<< HEAD
-#define	WT_STAT_CONN_CURSOR_SEARCH_NEAR_PREFIX_FAST_PATHS	1366
-=======
-#define	WT_STAT_CONN_CURSOR_SEARCH_NEAR_PREFIX_FAST_PATHS	1280
->>>>>>> c12c796f
+#define	WT_STAT_CONN_CURSOR_SEARCH_NEAR_PREFIX_FAST_PATHS	1295
 /*!
  * cursor: Total number of times cursor fails to temporarily release
  * pinned page to encourage eviction of hot or large page
  */
-<<<<<<< HEAD
-#define	WT_STAT_CONN_CURSOR_REPOSITION_FAILED		1367
-=======
-#define	WT_STAT_CONN_CURSOR_REPOSITION_FAILED		1281
->>>>>>> c12c796f
+#define	WT_STAT_CONN_CURSOR_REPOSITION_FAILED		1296
 /*!
  * cursor: Total number of times cursor temporarily releases pinned page
  * to encourage eviction of hot or large page
  */
-<<<<<<< HEAD
-#define	WT_STAT_CONN_CURSOR_REPOSITION			1368
+#define	WT_STAT_CONN_CURSOR_REPOSITION			1297
 /*! cursor: bulk cursor count */
-#define	WT_STAT_CONN_CURSOR_BULK_COUNT			1369
+#define	WT_STAT_CONN_CURSOR_BULK_COUNT			1298
 /*! cursor: cached cursor count */
-#define	WT_STAT_CONN_CURSOR_CACHED_COUNT		1370
+#define	WT_STAT_CONN_CURSOR_CACHED_COUNT		1299
 /*! cursor: cursor bound calls that return an error */
-#define	WT_STAT_CONN_CURSOR_BOUND_ERROR			1371
+#define	WT_STAT_CONN_CURSOR_BOUND_ERROR			1300
 /*! cursor: cursor bounds cleared from reset */
-#define	WT_STAT_CONN_CURSOR_BOUNDS_RESET		1372
+#define	WT_STAT_CONN_CURSOR_BOUNDS_RESET		1301
 /*! cursor: cursor bounds comparisons performed */
-#define	WT_STAT_CONN_CURSOR_BOUNDS_COMPARISONS		1373
+#define	WT_STAT_CONN_CURSOR_BOUNDS_COMPARISONS		1302
 /*! cursor: cursor bounds next called on an unpositioned cursor */
-#define	WT_STAT_CONN_CURSOR_BOUNDS_NEXT_UNPOSITIONED	1374
+#define	WT_STAT_CONN_CURSOR_BOUNDS_NEXT_UNPOSITIONED	1303
 /*! cursor: cursor bounds next early exit */
-#define	WT_STAT_CONN_CURSOR_BOUNDS_NEXT_EARLY_EXIT	1375
+#define	WT_STAT_CONN_CURSOR_BOUNDS_NEXT_EARLY_EXIT	1304
 /*! cursor: cursor bounds prev called on an unpositioned cursor */
-#define	WT_STAT_CONN_CURSOR_BOUNDS_PREV_UNPOSITIONED	1376
+#define	WT_STAT_CONN_CURSOR_BOUNDS_PREV_UNPOSITIONED	1305
 /*! cursor: cursor bounds prev early exit */
-#define	WT_STAT_CONN_CURSOR_BOUNDS_PREV_EARLY_EXIT	1377
+#define	WT_STAT_CONN_CURSOR_BOUNDS_PREV_EARLY_EXIT	1306
 /*! cursor: cursor bounds search early exit */
-#define	WT_STAT_CONN_CURSOR_BOUNDS_SEARCH_EARLY_EXIT	1378
+#define	WT_STAT_CONN_CURSOR_BOUNDS_SEARCH_EARLY_EXIT	1307
 /*! cursor: cursor bounds search near call repositioned cursor */
-#define	WT_STAT_CONN_CURSOR_BOUNDS_SEARCH_NEAR_REPOSITIONED_CURSOR	1379
+#define	WT_STAT_CONN_CURSOR_BOUNDS_SEARCH_NEAR_REPOSITIONED_CURSOR	1308
 /*! cursor: cursor bulk loaded cursor insert calls */
-#define	WT_STAT_CONN_CURSOR_INSERT_BULK			1380
+#define	WT_STAT_CONN_CURSOR_INSERT_BULK			1309
 /*! cursor: cursor cache calls that return an error */
-#define	WT_STAT_CONN_CURSOR_CACHE_ERROR			1381
+#define	WT_STAT_CONN_CURSOR_CACHE_ERROR			1310
 /*! cursor: cursor close calls that result in cache */
-#define	WT_STAT_CONN_CURSOR_CACHE			1382
+#define	WT_STAT_CONN_CURSOR_CACHE			1311
 /*! cursor: cursor close calls that return an error */
-#define	WT_STAT_CONN_CURSOR_CLOSE_ERROR			1383
+#define	WT_STAT_CONN_CURSOR_CLOSE_ERROR			1312
 /*! cursor: cursor compare calls that return an error */
-#define	WT_STAT_CONN_CURSOR_COMPARE_ERROR		1384
+#define	WT_STAT_CONN_CURSOR_COMPARE_ERROR		1313
 /*! cursor: cursor create calls */
-#define	WT_STAT_CONN_CURSOR_CREATE			1385
+#define	WT_STAT_CONN_CURSOR_CREATE			1314
 /*! cursor: cursor equals calls that return an error */
-#define	WT_STAT_CONN_CURSOR_EQUALS_ERROR		1386
+#define	WT_STAT_CONN_CURSOR_EQUALS_ERROR		1315
 /*! cursor: cursor get key calls that return an error */
-#define	WT_STAT_CONN_CURSOR_GET_KEY_ERROR		1387
+#define	WT_STAT_CONN_CURSOR_GET_KEY_ERROR		1316
 /*! cursor: cursor get value calls that return an error */
-#define	WT_STAT_CONN_CURSOR_GET_VALUE_ERROR		1388
+#define	WT_STAT_CONN_CURSOR_GET_VALUE_ERROR		1317
 /*! cursor: cursor insert calls */
-#define	WT_STAT_CONN_CURSOR_INSERT			1389
+#define	WT_STAT_CONN_CURSOR_INSERT			1318
 /*! cursor: cursor insert calls that return an error */
-#define	WT_STAT_CONN_CURSOR_INSERT_ERROR		1390
+#define	WT_STAT_CONN_CURSOR_INSERT_ERROR		1319
 /*! cursor: cursor insert check calls that return an error */
-#define	WT_STAT_CONN_CURSOR_INSERT_CHECK_ERROR		1391
+#define	WT_STAT_CONN_CURSOR_INSERT_CHECK_ERROR		1320
 /*! cursor: cursor insert key and value bytes */
-#define	WT_STAT_CONN_CURSOR_INSERT_BYTES		1392
+#define	WT_STAT_CONN_CURSOR_INSERT_BYTES		1321
 /*! cursor: cursor largest key calls that return an error */
-#define	WT_STAT_CONN_CURSOR_LARGEST_KEY_ERROR		1393
+#define	WT_STAT_CONN_CURSOR_LARGEST_KEY_ERROR		1322
 /*! cursor: cursor modify calls */
-#define	WT_STAT_CONN_CURSOR_MODIFY			1394
+#define	WT_STAT_CONN_CURSOR_MODIFY			1323
 /*! cursor: cursor modify calls that return an error */
-#define	WT_STAT_CONN_CURSOR_MODIFY_ERROR		1395
+#define	WT_STAT_CONN_CURSOR_MODIFY_ERROR		1324
 /*! cursor: cursor modify key and value bytes affected */
-#define	WT_STAT_CONN_CURSOR_MODIFY_BYTES		1396
+#define	WT_STAT_CONN_CURSOR_MODIFY_BYTES		1325
 /*! cursor: cursor modify value bytes modified */
-#define	WT_STAT_CONN_CURSOR_MODIFY_BYTES_TOUCH		1397
+#define	WT_STAT_CONN_CURSOR_MODIFY_BYTES_TOUCH		1326
 /*! cursor: cursor next calls */
-#define	WT_STAT_CONN_CURSOR_NEXT			1398
+#define	WT_STAT_CONN_CURSOR_NEXT			1327
 /*! cursor: cursor next calls that return an error */
-#define	WT_STAT_CONN_CURSOR_NEXT_ERROR			1399
-=======
-#define	WT_STAT_CONN_CURSOR_REPOSITION			1282
-/*! cursor: bulk cursor count */
-#define	WT_STAT_CONN_CURSOR_BULK_COUNT			1283
-/*! cursor: cached cursor count */
-#define	WT_STAT_CONN_CURSOR_CACHED_COUNT		1284
-/*! cursor: cursor bound calls that return an error */
-#define	WT_STAT_CONN_CURSOR_BOUND_ERROR			1285
-/*! cursor: cursor bounds cleared from reset */
-#define	WT_STAT_CONN_CURSOR_BOUNDS_RESET		1286
-/*! cursor: cursor bounds comparisons performed */
-#define	WT_STAT_CONN_CURSOR_BOUNDS_COMPARISONS		1287
-/*! cursor: cursor bounds next called on an unpositioned cursor */
-#define	WT_STAT_CONN_CURSOR_BOUNDS_NEXT_UNPOSITIONED	1288
-/*! cursor: cursor bounds next early exit */
-#define	WT_STAT_CONN_CURSOR_BOUNDS_NEXT_EARLY_EXIT	1289
-/*! cursor: cursor bounds prev called on an unpositioned cursor */
-#define	WT_STAT_CONN_CURSOR_BOUNDS_PREV_UNPOSITIONED	1290
-/*! cursor: cursor bounds prev early exit */
-#define	WT_STAT_CONN_CURSOR_BOUNDS_PREV_EARLY_EXIT	1291
-/*! cursor: cursor bounds search early exit */
-#define	WT_STAT_CONN_CURSOR_BOUNDS_SEARCH_EARLY_EXIT	1292
-/*! cursor: cursor bounds search near call repositioned cursor */
-#define	WT_STAT_CONN_CURSOR_BOUNDS_SEARCH_NEAR_REPOSITIONED_CURSOR	1293
-/*! cursor: cursor bulk loaded cursor insert calls */
-#define	WT_STAT_CONN_CURSOR_INSERT_BULK			1294
-/*! cursor: cursor cache calls that return an error */
-#define	WT_STAT_CONN_CURSOR_CACHE_ERROR			1295
-/*! cursor: cursor close calls that result in cache */
-#define	WT_STAT_CONN_CURSOR_CACHE			1296
-/*! cursor: cursor close calls that return an error */
-#define	WT_STAT_CONN_CURSOR_CLOSE_ERROR			1297
-/*! cursor: cursor compare calls that return an error */
-#define	WT_STAT_CONN_CURSOR_COMPARE_ERROR		1298
-/*! cursor: cursor create calls */
-#define	WT_STAT_CONN_CURSOR_CREATE			1299
-/*! cursor: cursor equals calls that return an error */
-#define	WT_STAT_CONN_CURSOR_EQUALS_ERROR		1300
-/*! cursor: cursor get key calls that return an error */
-#define	WT_STAT_CONN_CURSOR_GET_KEY_ERROR		1301
-/*! cursor: cursor get value calls that return an error */
-#define	WT_STAT_CONN_CURSOR_GET_VALUE_ERROR		1302
-/*! cursor: cursor insert calls */
-#define	WT_STAT_CONN_CURSOR_INSERT			1303
-/*! cursor: cursor insert calls that return an error */
-#define	WT_STAT_CONN_CURSOR_INSERT_ERROR		1304
-/*! cursor: cursor insert check calls that return an error */
-#define	WT_STAT_CONN_CURSOR_INSERT_CHECK_ERROR		1305
-/*! cursor: cursor insert key and value bytes */
-#define	WT_STAT_CONN_CURSOR_INSERT_BYTES		1306
-/*! cursor: cursor largest key calls that return an error */
-#define	WT_STAT_CONN_CURSOR_LARGEST_KEY_ERROR		1307
-/*! cursor: cursor modify calls */
-#define	WT_STAT_CONN_CURSOR_MODIFY			1308
-/*! cursor: cursor modify calls that return an error */
-#define	WT_STAT_CONN_CURSOR_MODIFY_ERROR		1309
-/*! cursor: cursor modify key and value bytes affected */
-#define	WT_STAT_CONN_CURSOR_MODIFY_BYTES		1310
-/*! cursor: cursor modify value bytes modified */
-#define	WT_STAT_CONN_CURSOR_MODIFY_BYTES_TOUCH		1311
-/*! cursor: cursor next calls */
-#define	WT_STAT_CONN_CURSOR_NEXT			1312
-/*! cursor: cursor next calls that return an error */
-#define	WT_STAT_CONN_CURSOR_NEXT_ERROR			1313
->>>>>>> c12c796f
+#define	WT_STAT_CONN_CURSOR_NEXT_ERROR			1328
 /*!
  * cursor: cursor next calls that skip due to a globally visible history
  * store tombstone
  */
-<<<<<<< HEAD
-#define	WT_STAT_CONN_CURSOR_NEXT_HS_TOMBSTONE		1400
-=======
-#define	WT_STAT_CONN_CURSOR_NEXT_HS_TOMBSTONE		1314
->>>>>>> c12c796f
+#define	WT_STAT_CONN_CURSOR_NEXT_HS_TOMBSTONE		1329
 /*!
  * cursor: cursor next calls that skip greater than 1 and fewer than 100
  * entries
  */
-<<<<<<< HEAD
-#define	WT_STAT_CONN_CURSOR_NEXT_SKIP_LT_100		1401
-=======
-#define	WT_STAT_CONN_CURSOR_NEXT_SKIP_LT_100		1315
->>>>>>> c12c796f
+#define	WT_STAT_CONN_CURSOR_NEXT_SKIP_LT_100		1330
 /*!
  * cursor: cursor next calls that skip greater than or equal to 100
  * entries
  */
-<<<<<<< HEAD
-#define	WT_STAT_CONN_CURSOR_NEXT_SKIP_GE_100		1402
+#define	WT_STAT_CONN_CURSOR_NEXT_SKIP_GE_100		1331
 /*! cursor: cursor next random calls that return an error */
-#define	WT_STAT_CONN_CURSOR_NEXT_RANDOM_ERROR		1403
+#define	WT_STAT_CONN_CURSOR_NEXT_RANDOM_ERROR		1332
 /*! cursor: cursor operation restarted */
-#define	WT_STAT_CONN_CURSOR_RESTART			1404
+#define	WT_STAT_CONN_CURSOR_RESTART			1333
 /*! cursor: cursor prev calls */
-#define	WT_STAT_CONN_CURSOR_PREV			1405
+#define	WT_STAT_CONN_CURSOR_PREV			1334
 /*! cursor: cursor prev calls that return an error */
-#define	WT_STAT_CONN_CURSOR_PREV_ERROR			1406
-=======
-#define	WT_STAT_CONN_CURSOR_NEXT_SKIP_GE_100		1316
-/*! cursor: cursor next random calls that return an error */
-#define	WT_STAT_CONN_CURSOR_NEXT_RANDOM_ERROR		1317
-/*! cursor: cursor operation restarted */
-#define	WT_STAT_CONN_CURSOR_RESTART			1318
-/*! cursor: cursor prev calls */
-#define	WT_STAT_CONN_CURSOR_PREV			1319
-/*! cursor: cursor prev calls that return an error */
-#define	WT_STAT_CONN_CURSOR_PREV_ERROR			1320
->>>>>>> c12c796f
+#define	WT_STAT_CONN_CURSOR_PREV_ERROR			1335
 /*!
  * cursor: cursor prev calls that skip due to a globally visible history
  * store tombstone
  */
-<<<<<<< HEAD
-#define	WT_STAT_CONN_CURSOR_PREV_HS_TOMBSTONE		1407
-=======
-#define	WT_STAT_CONN_CURSOR_PREV_HS_TOMBSTONE		1321
->>>>>>> c12c796f
+#define	WT_STAT_CONN_CURSOR_PREV_HS_TOMBSTONE		1336
 /*!
  * cursor: cursor prev calls that skip greater than or equal to 100
  * entries
  */
-<<<<<<< HEAD
-#define	WT_STAT_CONN_CURSOR_PREV_SKIP_GE_100		1408
+#define	WT_STAT_CONN_CURSOR_PREV_SKIP_GE_100		1337
 /*! cursor: cursor prev calls that skip less than 100 entries */
-#define	WT_STAT_CONN_CURSOR_PREV_SKIP_LT_100		1409
+#define	WT_STAT_CONN_CURSOR_PREV_SKIP_LT_100		1338
 /*! cursor: cursor reconfigure calls that return an error */
-#define	WT_STAT_CONN_CURSOR_RECONFIGURE_ERROR		1410
+#define	WT_STAT_CONN_CURSOR_RECONFIGURE_ERROR		1339
 /*! cursor: cursor remove calls */
-#define	WT_STAT_CONN_CURSOR_REMOVE			1411
+#define	WT_STAT_CONN_CURSOR_REMOVE			1340
 /*! cursor: cursor remove calls that return an error */
-#define	WT_STAT_CONN_CURSOR_REMOVE_ERROR		1412
+#define	WT_STAT_CONN_CURSOR_REMOVE_ERROR		1341
 /*! cursor: cursor remove key bytes removed */
-#define	WT_STAT_CONN_CURSOR_REMOVE_BYTES		1413
+#define	WT_STAT_CONN_CURSOR_REMOVE_BYTES		1342
 /*! cursor: cursor reopen calls that return an error */
-#define	WT_STAT_CONN_CURSOR_REOPEN_ERROR		1414
+#define	WT_STAT_CONN_CURSOR_REOPEN_ERROR		1343
 /*! cursor: cursor reserve calls */
-#define	WT_STAT_CONN_CURSOR_RESERVE			1415
+#define	WT_STAT_CONN_CURSOR_RESERVE			1344
 /*! cursor: cursor reserve calls that return an error */
-#define	WT_STAT_CONN_CURSOR_RESERVE_ERROR		1416
+#define	WT_STAT_CONN_CURSOR_RESERVE_ERROR		1345
 /*! cursor: cursor reset calls */
-#define	WT_STAT_CONN_CURSOR_RESET			1417
+#define	WT_STAT_CONN_CURSOR_RESET			1346
 /*! cursor: cursor reset calls that return an error */
-#define	WT_STAT_CONN_CURSOR_RESET_ERROR			1418
+#define	WT_STAT_CONN_CURSOR_RESET_ERROR			1347
 /*! cursor: cursor search calls */
-#define	WT_STAT_CONN_CURSOR_SEARCH			1419
+#define	WT_STAT_CONN_CURSOR_SEARCH			1348
 /*! cursor: cursor search calls that return an error */
-#define	WT_STAT_CONN_CURSOR_SEARCH_ERROR		1420
+#define	WT_STAT_CONN_CURSOR_SEARCH_ERROR		1349
 /*! cursor: cursor search history store calls */
-#define	WT_STAT_CONN_CURSOR_SEARCH_HS			1421
+#define	WT_STAT_CONN_CURSOR_SEARCH_HS			1350
 /*! cursor: cursor search near calls */
-#define	WT_STAT_CONN_CURSOR_SEARCH_NEAR			1422
+#define	WT_STAT_CONN_CURSOR_SEARCH_NEAR			1351
 /*! cursor: cursor search near calls that return an error */
-#define	WT_STAT_CONN_CURSOR_SEARCH_NEAR_ERROR		1423
+#define	WT_STAT_CONN_CURSOR_SEARCH_NEAR_ERROR		1352
 /*! cursor: cursor sweep buckets */
-#define	WT_STAT_CONN_CURSOR_SWEEP_BUCKETS		1424
+#define	WT_STAT_CONN_CURSOR_SWEEP_BUCKETS		1353
 /*! cursor: cursor sweep cursors closed */
-#define	WT_STAT_CONN_CURSOR_SWEEP_CLOSED		1425
+#define	WT_STAT_CONN_CURSOR_SWEEP_CLOSED		1354
 /*! cursor: cursor sweep cursors examined */
-#define	WT_STAT_CONN_CURSOR_SWEEP_EXAMINED		1426
+#define	WT_STAT_CONN_CURSOR_SWEEP_EXAMINED		1355
 /*! cursor: cursor sweeps */
-#define	WT_STAT_CONN_CURSOR_SWEEP			1427
+#define	WT_STAT_CONN_CURSOR_SWEEP			1356
 /*! cursor: cursor truncate calls */
-#define	WT_STAT_CONN_CURSOR_TRUNCATE			1428
+#define	WT_STAT_CONN_CURSOR_TRUNCATE			1357
 /*! cursor: cursor truncates performed on individual keys */
-#define	WT_STAT_CONN_CURSOR_TRUNCATE_KEYS_DELETED	1429
+#define	WT_STAT_CONN_CURSOR_TRUNCATE_KEYS_DELETED	1358
 /*! cursor: cursor update calls */
-#define	WT_STAT_CONN_CURSOR_UPDATE			1430
+#define	WT_STAT_CONN_CURSOR_UPDATE			1359
 /*! cursor: cursor update calls that return an error */
-#define	WT_STAT_CONN_CURSOR_UPDATE_ERROR		1431
+#define	WT_STAT_CONN_CURSOR_UPDATE_ERROR		1360
 /*! cursor: cursor update key and value bytes */
-#define	WT_STAT_CONN_CURSOR_UPDATE_BYTES		1432
+#define	WT_STAT_CONN_CURSOR_UPDATE_BYTES		1361
 /*! cursor: cursor update value size change */
-#define	WT_STAT_CONN_CURSOR_UPDATE_BYTES_CHANGED	1433
+#define	WT_STAT_CONN_CURSOR_UPDATE_BYTES_CHANGED	1362
 /*! cursor: cursors reused from cache */
-#define	WT_STAT_CONN_CURSOR_REOPEN			1434
+#define	WT_STAT_CONN_CURSOR_REOPEN			1363
 /*! cursor: open cursor count */
-#define	WT_STAT_CONN_CURSOR_OPEN_COUNT			1435
+#define	WT_STAT_CONN_CURSOR_OPEN_COUNT			1364
 /*! data-handle: Table connection data handles currently active */
-#define	WT_STAT_CONN_DH_CONN_HANDLE_TABLE_COUNT		1436
+#define	WT_STAT_CONN_DH_CONN_HANDLE_TABLE_COUNT		1365
 /*! data-handle: Tiered connection data handles currently active */
-#define	WT_STAT_CONN_DH_CONN_HANDLE_TIERED_COUNT	1437
+#define	WT_STAT_CONN_DH_CONN_HANDLE_TIERED_COUNT	1366
 /*! data-handle: Tiered_Tree connection data handles currently active */
-#define	WT_STAT_CONN_DH_CONN_HANDLE_TIERED_TREE_COUNT	1438
+#define	WT_STAT_CONN_DH_CONN_HANDLE_TIERED_TREE_COUNT	1367
 /*! data-handle: btree connection data handles currently active */
-#define	WT_STAT_CONN_DH_CONN_HANDLE_BTREE_COUNT		1439
+#define	WT_STAT_CONN_DH_CONN_HANDLE_BTREE_COUNT		1368
 /*! data-handle: checkpoint connection data handles currently active */
-#define	WT_STAT_CONN_DH_CONN_HANDLE_CHECKPOINT_COUNT	1440
+#define	WT_STAT_CONN_DH_CONN_HANDLE_CHECKPOINT_COUNT	1369
 /*! data-handle: connection data handle size */
-#define	WT_STAT_CONN_DH_CONN_HANDLE_SIZE		1441
+#define	WT_STAT_CONN_DH_CONN_HANDLE_SIZE		1370
 /*! data-handle: connection data handles currently active */
-#define	WT_STAT_CONN_DH_CONN_HANDLE_COUNT		1442
+#define	WT_STAT_CONN_DH_CONN_HANDLE_COUNT		1371
 /*! data-handle: connection sweep candidate became referenced */
-#define	WT_STAT_CONN_DH_SWEEP_REF			1443
+#define	WT_STAT_CONN_DH_SWEEP_REF			1372
 /*! data-handle: connection sweep dead dhandles closed */
-#define	WT_STAT_CONN_DH_SWEEP_DEAD_CLOSE		1444
+#define	WT_STAT_CONN_DH_SWEEP_DEAD_CLOSE		1373
 /*! data-handle: connection sweep dhandles removed from hash list */
-#define	WT_STAT_CONN_DH_SWEEP_REMOVE			1445
+#define	WT_STAT_CONN_DH_SWEEP_REMOVE			1374
 /*! data-handle: connection sweep expired dhandles closed */
-#define	WT_STAT_CONN_DH_SWEEP_EXPIRED_CLOSE		1446
+#define	WT_STAT_CONN_DH_SWEEP_EXPIRED_CLOSE		1375
 /*! data-handle: connection sweep time-of-death sets */
-#define	WT_STAT_CONN_DH_SWEEP_TOD			1447
+#define	WT_STAT_CONN_DH_SWEEP_TOD			1376
 /*! data-handle: connection sweeps */
-#define	WT_STAT_CONN_DH_SWEEPS				1448
-=======
-#define	WT_STAT_CONN_CURSOR_PREV_SKIP_GE_100		1322
-/*! cursor: cursor prev calls that skip less than 100 entries */
-#define	WT_STAT_CONN_CURSOR_PREV_SKIP_LT_100		1323
-/*! cursor: cursor reconfigure calls that return an error */
-#define	WT_STAT_CONN_CURSOR_RECONFIGURE_ERROR		1324
-/*! cursor: cursor remove calls */
-#define	WT_STAT_CONN_CURSOR_REMOVE			1325
-/*! cursor: cursor remove calls that return an error */
-#define	WT_STAT_CONN_CURSOR_REMOVE_ERROR		1326
-/*! cursor: cursor remove key bytes removed */
-#define	WT_STAT_CONN_CURSOR_REMOVE_BYTES		1327
-/*! cursor: cursor reopen calls that return an error */
-#define	WT_STAT_CONN_CURSOR_REOPEN_ERROR		1328
-/*! cursor: cursor reserve calls */
-#define	WT_STAT_CONN_CURSOR_RESERVE			1329
-/*! cursor: cursor reserve calls that return an error */
-#define	WT_STAT_CONN_CURSOR_RESERVE_ERROR		1330
-/*! cursor: cursor reset calls */
-#define	WT_STAT_CONN_CURSOR_RESET			1331
-/*! cursor: cursor reset calls that return an error */
-#define	WT_STAT_CONN_CURSOR_RESET_ERROR			1332
-/*! cursor: cursor search calls */
-#define	WT_STAT_CONN_CURSOR_SEARCH			1333
-/*! cursor: cursor search calls that return an error */
-#define	WT_STAT_CONN_CURSOR_SEARCH_ERROR		1334
-/*! cursor: cursor search history store calls */
-#define	WT_STAT_CONN_CURSOR_SEARCH_HS			1335
-/*! cursor: cursor search near calls */
-#define	WT_STAT_CONN_CURSOR_SEARCH_NEAR			1336
-/*! cursor: cursor search near calls that return an error */
-#define	WT_STAT_CONN_CURSOR_SEARCH_NEAR_ERROR		1337
-/*! cursor: cursor sweep buckets */
-#define	WT_STAT_CONN_CURSOR_SWEEP_BUCKETS		1338
-/*! cursor: cursor sweep cursors closed */
-#define	WT_STAT_CONN_CURSOR_SWEEP_CLOSED		1339
-/*! cursor: cursor sweep cursors examined */
-#define	WT_STAT_CONN_CURSOR_SWEEP_EXAMINED		1340
-/*! cursor: cursor sweeps */
-#define	WT_STAT_CONN_CURSOR_SWEEP			1341
-/*! cursor: cursor truncate calls */
-#define	WT_STAT_CONN_CURSOR_TRUNCATE			1342
-/*! cursor: cursor truncates performed on individual keys */
-#define	WT_STAT_CONN_CURSOR_TRUNCATE_KEYS_DELETED	1343
-/*! cursor: cursor update calls */
-#define	WT_STAT_CONN_CURSOR_UPDATE			1344
-/*! cursor: cursor update calls that return an error */
-#define	WT_STAT_CONN_CURSOR_UPDATE_ERROR		1345
-/*! cursor: cursor update key and value bytes */
-#define	WT_STAT_CONN_CURSOR_UPDATE_BYTES		1346
-/*! cursor: cursor update value size change */
-#define	WT_STAT_CONN_CURSOR_UPDATE_BYTES_CHANGED	1347
-/*! cursor: cursors reused from cache */
-#define	WT_STAT_CONN_CURSOR_REOPEN			1348
-/*! cursor: open cursor count */
-#define	WT_STAT_CONN_CURSOR_OPEN_COUNT			1349
-/*! data-handle: Table connection data handles currently active */
-#define	WT_STAT_CONN_DH_CONN_HANDLE_TABLE_COUNT		1350
-/*! data-handle: Tiered connection data handles currently active */
-#define	WT_STAT_CONN_DH_CONN_HANDLE_TIERED_COUNT	1351
-/*! data-handle: Tiered_Tree connection data handles currently active */
-#define	WT_STAT_CONN_DH_CONN_HANDLE_TIERED_TREE_COUNT	1352
-/*! data-handle: btree connection data handles currently active */
-#define	WT_STAT_CONN_DH_CONN_HANDLE_BTREE_COUNT		1353
-/*! data-handle: checkpoint connection data handles currently active */
-#define	WT_STAT_CONN_DH_CONN_HANDLE_CHECKPOINT_COUNT	1354
-/*! data-handle: connection data handle size */
-#define	WT_STAT_CONN_DH_CONN_HANDLE_SIZE		1355
-/*! data-handle: connection data handles currently active */
-#define	WT_STAT_CONN_DH_CONN_HANDLE_COUNT		1356
-/*! data-handle: connection sweep candidate became referenced */
-#define	WT_STAT_CONN_DH_SWEEP_REF			1357
-/*! data-handle: connection sweep dead dhandles closed */
-#define	WT_STAT_CONN_DH_SWEEP_DEAD_CLOSE		1358
-/*! data-handle: connection sweep dhandles removed from hash list */
-#define	WT_STAT_CONN_DH_SWEEP_REMOVE			1359
-/*! data-handle: connection sweep expired dhandles closed */
-#define	WT_STAT_CONN_DH_SWEEP_EXPIRED_CLOSE		1360
-/*! data-handle: connection sweep time-of-death sets */
-#define	WT_STAT_CONN_DH_SWEEP_TOD			1361
-/*! data-handle: connection sweeps */
-#define	WT_STAT_CONN_DH_SWEEPS				1362
->>>>>>> c12c796f
+#define	WT_STAT_CONN_DH_SWEEPS				1377
 /*!
  * data-handle: connection sweeps skipped due to checkpoint gathering
  * handles
  */
-<<<<<<< HEAD
-#define	WT_STAT_CONN_DH_SWEEP_SKIP_CKPT			1449
+#define	WT_STAT_CONN_DH_SWEEP_SKIP_CKPT			1378
 /*! data-handle: session dhandles swept */
-#define	WT_STAT_CONN_DH_SESSION_HANDLES			1450
+#define	WT_STAT_CONN_DH_SESSION_HANDLES			1379
 /*! data-handle: session sweep attempts */
-#define	WT_STAT_CONN_DH_SESSION_SWEEPS			1451
+#define	WT_STAT_CONN_DH_SESSION_SWEEPS			1380
+/*! eviction: application thread time evicting (usecs) */
+#define	WT_STAT_CONN_EVICTION_APP_TIME			1381
+/*! eviction: evict page attempts by eviction server */
+#define	WT_STAT_CONN_EVICTION_SERVER_EVICT_ATTEMPT	1382
+/*! eviction: evict page attempts by eviction worker threads */
+#define	WT_STAT_CONN_EVICTION_WORKER_EVICT_ATTEMPT	1383
+/*! eviction: evict page failures by eviction server */
+#define	WT_STAT_CONN_EVICTION_SERVER_EVICT_FAIL		1384
+/*! eviction: evict page failures by eviction worker threads */
+#define	WT_STAT_CONN_EVICTION_WORKER_EVICT_FAIL		1385
+/*! eviction: eviction calls to get a page found queue empty */
+#define	WT_STAT_CONN_EVICTION_GET_REF_EMPTY		1386
+/*! eviction: eviction calls to get a page found queue empty after locking */
+#define	WT_STAT_CONN_EVICTION_GET_REF_EMPTY2		1387
+/*! eviction: eviction currently operating in aggressive mode */
+#define	WT_STAT_CONN_EVICTION_AGGRESSIVE_SET		1388
+/*! eviction: eviction empty score */
+#define	WT_STAT_CONN_EVICTION_EMPTY_SCORE		1389
+/*! eviction: eviction passes of a file */
+#define	WT_STAT_CONN_EVICTION_WALK_PASSES		1390
+/*! eviction: eviction server candidate queue empty when topping up */
+#define	WT_STAT_CONN_EVICTION_QUEUE_EMPTY		1391
+/*! eviction: eviction server candidate queue not empty when topping up */
+#define	WT_STAT_CONN_EVICTION_QUEUE_NOT_EMPTY		1392
+/*!
+ * eviction: eviction server skips dirty pages during a running
+ * checkpoint
+ */
+#define	WT_STAT_CONN_EVICTION_SERVER_SKIP_DIRTY_PAGES_DURING_CHECKPOINT	1393
+/*!
+ * eviction: eviction server skips internal pages as it has an active
+ * child.
+ */
+#define	WT_STAT_CONN_EVICTION_SERVER_SKIP_INTL_PAGE_WITH_ACTIVE_CHILD	1394
+/*! eviction: eviction server skips metadata pages with history */
+#define	WT_STAT_CONN_EVICTION_SERVER_SKIP_METATDATA_WITH_HISTORY	1395
+/*!
+ * eviction: eviction server skips pages that are written with
+ * transactions greater than the last running
+ */
+#define	WT_STAT_CONN_EVICTION_SERVER_SKIP_PAGES_LAST_RUNNING	1396
+/*!
+ * eviction: eviction server skips pages that previously failed eviction
+ * and likely will again
+ */
+#define	WT_STAT_CONN_EVICTION_SERVER_SKIP_PAGES_RETRY	1397
+/*! eviction: eviction server skips pages that we do not want to evict */
+#define	WT_STAT_CONN_EVICTION_SERVER_SKIP_UNWANTED_PAGES	1398
+/*! eviction: eviction server skips tree that we do not want to evict */
+#define	WT_STAT_CONN_EVICTION_SERVER_SKIP_UNWANTED_TREE	1399
+/*!
+ * eviction: eviction server skips trees because there are too many
+ * active walks
+ */
+#define	WT_STAT_CONN_EVICTION_SERVER_SKIP_TREES_TOO_MANY_ACTIVE_WALKS	1400
+/*! eviction: eviction server skips trees that are being checkpointed */
+#define	WT_STAT_CONN_EVICTION_SERVER_SKIP_CHECKPOINTING_TREES	1401
+/*!
+ * eviction: eviction server skips trees that are configured to stick in
+ * cache
+ */
+#define	WT_STAT_CONN_EVICTION_SERVER_SKIP_TREES_STICK_IN_CACHE	1402
+/*! eviction: eviction server skips trees that disable eviction */
+#define	WT_STAT_CONN_EVICTION_SERVER_SKIP_TREES_EVICTION_DISABLED	1403
+/*! eviction: eviction server skips trees that were not useful before */
+#define	WT_STAT_CONN_EVICTION_SERVER_SKIP_TREES_NOT_USEFUL_BEFORE	1404
+/*!
+ * eviction: eviction server slept, because we did not make progress with
+ * eviction
+ */
+#define	WT_STAT_CONN_EVICTION_SERVER_SLEPT		1405
+/*! eviction: eviction server unable to reach eviction goal */
+#define	WT_STAT_CONN_EVICTION_SLOW			1406
+/*! eviction: eviction server waiting for a leaf page */
+#define	WT_STAT_CONN_EVICTION_WALK_LEAF_NOTFOUND	1407
+/*! eviction: eviction state */
+#define	WT_STAT_CONN_EVICTION_STATE			1408
+/*!
+ * eviction: eviction walk most recent sleeps for checkpoint handle
+ * gathering
+ */
+#define	WT_STAT_CONN_EVICTION_WALK_SLEEPS		1409
+/*! eviction: eviction walk target strategy both clean and dirty pages */
+#define	WT_STAT_CONN_EVICTION_TARGET_STRATEGY_BOTH_CLEAN_AND_DIRTY	1410
+/*! eviction: eviction walk target strategy only clean pages */
+#define	WT_STAT_CONN_EVICTION_TARGET_STRATEGY_CLEAN	1411
+/*! eviction: eviction walk target strategy only dirty pages */
+#define	WT_STAT_CONN_EVICTION_TARGET_STRATEGY_DIRTY	1412
+/*! eviction: eviction worker thread active */
+#define	WT_STAT_CONN_EVICTION_ACTIVE_WORKERS		1413
+/*! eviction: eviction worker thread stable number */
+#define	WT_STAT_CONN_EVICTION_STABLE_STATE_WORKERS	1414
+/*! eviction: files with active eviction walks */
+#define	WT_STAT_CONN_EVICTION_WALKS_ACTIVE		1415
+/*! eviction: files with new eviction walks started */
+#define	WT_STAT_CONN_EVICTION_WALKS_STARTED		1416
+/*!
+ * eviction: forced eviction - do not retry count to evict pages selected
+ * to evict during reconciliation
+ */
+#define	WT_STAT_CONN_EVICTION_FORCE_NO_RETRY		1417
+/*!
+ * eviction: forced eviction - history store pages failed to evict while
+ * session has history store cursor open
+ */
+#define	WT_STAT_CONN_EVICTION_FORCE_HS_FAIL		1418
+/*!
+ * eviction: forced eviction - history store pages selected while session
+ * has history store cursor open
+ */
+#define	WT_STAT_CONN_EVICTION_FORCE_HS			1419
+/*!
+ * eviction: forced eviction - history store pages successfully evicted
+ * while session has history store cursor open
+ */
+#define	WT_STAT_CONN_EVICTION_FORCE_HS_SUCCESS		1420
+/*! eviction: forced eviction - pages evicted that were clean count */
+#define	WT_STAT_CONN_EVICTION_FORCE_CLEAN		1421
+/*! eviction: forced eviction - pages evicted that were dirty count */
+#define	WT_STAT_CONN_EVICTION_FORCE_DIRTY		1422
+/*!
+ * eviction: forced eviction - pages selected because of a large number
+ * of updates to a single item
+ */
+#define	WT_STAT_CONN_EVICTION_FORCE_LONG_UPDATE_LIST	1423
+/*!
+ * eviction: forced eviction - pages selected because of too many deleted
+ * items count
+ */
+#define	WT_STAT_CONN_EVICTION_FORCE_DELETE		1424
+/*! eviction: forced eviction - pages selected count */
+#define	WT_STAT_CONN_EVICTION_FORCE			1425
+/*! eviction: forced eviction - pages selected unable to be evicted count */
+#define	WT_STAT_CONN_EVICTION_FORCE_FAIL		1426
+/*! eviction: internal pages queued for eviction */
+#define	WT_STAT_CONN_EVICTION_INTERNAL_PAGES_QUEUED	1427
+/*! eviction: internal pages seen by eviction walk */
+#define	WT_STAT_CONN_EVICTION_INTERNAL_PAGES_SEEN	1428
+/*! eviction: internal pages seen by eviction walk that are already queued */
+#define	WT_STAT_CONN_EVICTION_INTERNAL_PAGES_ALREADY_QUEUED	1429
+/*! eviction: maximum milliseconds spent at a single eviction */
+#define	WT_STAT_CONN_EVICTION_MAXIMUM_MILLISECONDS	1430
+/*! eviction: maximum page size seen at eviction */
+#define	WT_STAT_CONN_EVICTION_MAXIMUM_PAGE_SIZE		1431
+/*! eviction: modified page evict attempts by application threads */
+#define	WT_STAT_CONN_EVICTION_APP_DIRTY_ATTEMPT		1432
+/*! eviction: modified page evict failures by application threads */
+#define	WT_STAT_CONN_EVICTION_APP_DIRTY_FAIL		1433
+/*! eviction: operations timed out waiting for space in cache */
+#define	WT_STAT_CONN_EVICTION_TIMED_OUT_OPS		1434
+/*! eviction: page evict attempts by application threads */
+#define	WT_STAT_CONN_EVICTION_APP_ATTEMPT		1435
+/*! eviction: page evict failures by application threads */
+#define	WT_STAT_CONN_EVICTION_APP_FAIL			1436
+/*!
+ * eviction: pages considered for eviction that were brought in by pre-
+ * fetch
+ */
+#define	WT_STAT_CONN_EVICTION_CONSIDER_PREFETCH		1437
+/*! eviction: pages evicted in parallel with checkpoint */
+#define	WT_STAT_CONN_EVICTION_PAGES_IN_PARALLEL_WITH_CHECKPOINT	1438
+/*! eviction: pages queued for eviction */
+#define	WT_STAT_CONN_EVICTION_PAGES_ORDINARY_QUEUED	1439
+/*! eviction: pages queued for eviction post lru sorting */
+#define	WT_STAT_CONN_EVICTION_PAGES_QUEUED_POST_LRU	1440
+/*! eviction: pages queued for urgent eviction */
+#define	WT_STAT_CONN_EVICTION_PAGES_QUEUED_URGENT	1441
+/*! eviction: pages queued for urgent eviction during walk */
+#define	WT_STAT_CONN_EVICTION_PAGES_QUEUED_OLDEST	1442
+/*!
+ * eviction: pages queued for urgent eviction from history store due to
+ * high dirty content
+ */
+#define	WT_STAT_CONN_EVICTION_PAGES_QUEUED_URGENT_HS_DIRTY	1443
+/*!
+ * eviction: pages removed from the ordinary queue to be queued for
+ * urgent eviction
+ */
+#define	WT_STAT_CONN_EVICTION_CLEAR_ORDINARY		1444
+/*! eviction: pages seen by eviction walk that are already queued */
+#define	WT_STAT_CONN_EVICTION_PAGES_ALREADY_QUEUED	1445
+/*! eviction: pages selected for eviction unable to be evicted */
+#define	WT_STAT_CONN_EVICTION_FAIL			1446
+/*!
+ * eviction: pages selected for eviction unable to be evicted because of
+ * active children on an internal page
+ */
+#define	WT_STAT_CONN_EVICTION_FAIL_ACTIVE_CHILDREN_ON_AN_INTERNAL_PAGE	1447
+/*!
+ * eviction: pages selected for eviction unable to be evicted because of
+ * failure in reconciliation
+ */
+#define	WT_STAT_CONN_EVICTION_FAIL_IN_RECONCILIATION	1448
+/*!
+ * eviction: pages selected for eviction unable to be evicted because of
+ * race between checkpoint and updates without timestamps
+ */
+#define	WT_STAT_CONN_EVICTION_FAIL_CHECKPOINT_NO_TS	1449
+/*! eviction: pages walked for eviction */
+#define	WT_STAT_CONN_EVICTION_WALK			1450
+/*!
+ * eviction: total milliseconds spent inside reentrant history store
+ * evictions in a reconciliation
+ */
+#define	WT_STAT_CONN_EVICTION_REENTRY_HS_EVICTION_MILLISECONDS	1451
 /*! layered: Layered table cursor insert operations */
 #define	WT_STAT_CONN_LAYERED_CURS_INSERT		1452
 /*! layered: Layered table cursor next operations */
@@ -7700,218 +7030,6 @@
  * doing work
  */
 #define	WT_STAT_CONN_LAYERED_TABLE_MANAGER_ACTIVE	1474
-=======
-#define	WT_STAT_CONN_DH_SWEEP_SKIP_CKPT			1363
-/*! data-handle: session dhandles swept */
-#define	WT_STAT_CONN_DH_SESSION_HANDLES			1364
-/*! data-handle: session sweep attempts */
-#define	WT_STAT_CONN_DH_SESSION_SWEEPS			1365
-/*! eviction: application thread time evicting (usecs) */
-#define	WT_STAT_CONN_EVICTION_APP_TIME			1366
-/*! eviction: evict page attempts by eviction server */
-#define	WT_STAT_CONN_EVICTION_SERVER_EVICT_ATTEMPT	1367
-/*! eviction: evict page attempts by eviction worker threads */
-#define	WT_STAT_CONN_EVICTION_WORKER_EVICT_ATTEMPT	1368
-/*! eviction: evict page failures by eviction server */
-#define	WT_STAT_CONN_EVICTION_SERVER_EVICT_FAIL		1369
-/*! eviction: evict page failures by eviction worker threads */
-#define	WT_STAT_CONN_EVICTION_WORKER_EVICT_FAIL		1370
-/*! eviction: eviction calls to get a page found queue empty */
-#define	WT_STAT_CONN_EVICTION_GET_REF_EMPTY		1371
-/*! eviction: eviction calls to get a page found queue empty after locking */
-#define	WT_STAT_CONN_EVICTION_GET_REF_EMPTY2		1372
-/*! eviction: eviction currently operating in aggressive mode */
-#define	WT_STAT_CONN_EVICTION_AGGRESSIVE_SET		1373
-/*! eviction: eviction empty score */
-#define	WT_STAT_CONN_EVICTION_EMPTY_SCORE		1374
-/*! eviction: eviction passes of a file */
-#define	WT_STAT_CONN_EVICTION_WALK_PASSES		1375
-/*! eviction: eviction server candidate queue empty when topping up */
-#define	WT_STAT_CONN_EVICTION_QUEUE_EMPTY		1376
-/*! eviction: eviction server candidate queue not empty when topping up */
-#define	WT_STAT_CONN_EVICTION_QUEUE_NOT_EMPTY		1377
-/*!
- * eviction: eviction server skips dirty pages during a running
- * checkpoint
- */
-#define	WT_STAT_CONN_EVICTION_SERVER_SKIP_DIRTY_PAGES_DURING_CHECKPOINT	1378
-/*!
- * eviction: eviction server skips internal pages as it has an active
- * child.
- */
-#define	WT_STAT_CONN_EVICTION_SERVER_SKIP_INTL_PAGE_WITH_ACTIVE_CHILD	1379
-/*! eviction: eviction server skips metadata pages with history */
-#define	WT_STAT_CONN_EVICTION_SERVER_SKIP_METATDATA_WITH_HISTORY	1380
-/*!
- * eviction: eviction server skips pages that are written with
- * transactions greater than the last running
- */
-#define	WT_STAT_CONN_EVICTION_SERVER_SKIP_PAGES_LAST_RUNNING	1381
-/*!
- * eviction: eviction server skips pages that previously failed eviction
- * and likely will again
- */
-#define	WT_STAT_CONN_EVICTION_SERVER_SKIP_PAGES_RETRY	1382
-/*! eviction: eviction server skips pages that we do not want to evict */
-#define	WT_STAT_CONN_EVICTION_SERVER_SKIP_UNWANTED_PAGES	1383
-/*! eviction: eviction server skips tree that we do not want to evict */
-#define	WT_STAT_CONN_EVICTION_SERVER_SKIP_UNWANTED_TREE	1384
-/*!
- * eviction: eviction server skips trees because there are too many
- * active walks
- */
-#define	WT_STAT_CONN_EVICTION_SERVER_SKIP_TREES_TOO_MANY_ACTIVE_WALKS	1385
-/*! eviction: eviction server skips trees that are being checkpointed */
-#define	WT_STAT_CONN_EVICTION_SERVER_SKIP_CHECKPOINTING_TREES	1386
-/*!
- * eviction: eviction server skips trees that are configured to stick in
- * cache
- */
-#define	WT_STAT_CONN_EVICTION_SERVER_SKIP_TREES_STICK_IN_CACHE	1387
-/*! eviction: eviction server skips trees that disable eviction */
-#define	WT_STAT_CONN_EVICTION_SERVER_SKIP_TREES_EVICTION_DISABLED	1388
-/*! eviction: eviction server skips trees that were not useful before */
-#define	WT_STAT_CONN_EVICTION_SERVER_SKIP_TREES_NOT_USEFUL_BEFORE	1389
-/*!
- * eviction: eviction server slept, because we did not make progress with
- * eviction
- */
-#define	WT_STAT_CONN_EVICTION_SERVER_SLEPT		1390
-/*! eviction: eviction server unable to reach eviction goal */
-#define	WT_STAT_CONN_EVICTION_SLOW			1391
-/*! eviction: eviction server waiting for a leaf page */
-#define	WT_STAT_CONN_EVICTION_WALK_LEAF_NOTFOUND	1392
-/*! eviction: eviction state */
-#define	WT_STAT_CONN_EVICTION_STATE			1393
-/*!
- * eviction: eviction walk most recent sleeps for checkpoint handle
- * gathering
- */
-#define	WT_STAT_CONN_EVICTION_WALK_SLEEPS		1394
-/*! eviction: eviction walk target strategy both clean and dirty pages */
-#define	WT_STAT_CONN_EVICTION_TARGET_STRATEGY_BOTH_CLEAN_AND_DIRTY	1395
-/*! eviction: eviction walk target strategy only clean pages */
-#define	WT_STAT_CONN_EVICTION_TARGET_STRATEGY_CLEAN	1396
-/*! eviction: eviction walk target strategy only dirty pages */
-#define	WT_STAT_CONN_EVICTION_TARGET_STRATEGY_DIRTY	1397
-/*! eviction: eviction worker thread active */
-#define	WT_STAT_CONN_EVICTION_ACTIVE_WORKERS		1398
-/*! eviction: eviction worker thread stable number */
-#define	WT_STAT_CONN_EVICTION_STABLE_STATE_WORKERS	1399
-/*! eviction: files with active eviction walks */
-#define	WT_STAT_CONN_EVICTION_WALKS_ACTIVE		1400
-/*! eviction: files with new eviction walks started */
-#define	WT_STAT_CONN_EVICTION_WALKS_STARTED		1401
-/*!
- * eviction: forced eviction - do not retry count to evict pages selected
- * to evict during reconciliation
- */
-#define	WT_STAT_CONN_EVICTION_FORCE_NO_RETRY		1402
-/*!
- * eviction: forced eviction - history store pages failed to evict while
- * session has history store cursor open
- */
-#define	WT_STAT_CONN_EVICTION_FORCE_HS_FAIL		1403
-/*!
- * eviction: forced eviction - history store pages selected while session
- * has history store cursor open
- */
-#define	WT_STAT_CONN_EVICTION_FORCE_HS			1404
-/*!
- * eviction: forced eviction - history store pages successfully evicted
- * while session has history store cursor open
- */
-#define	WT_STAT_CONN_EVICTION_FORCE_HS_SUCCESS		1405
-/*! eviction: forced eviction - pages evicted that were clean count */
-#define	WT_STAT_CONN_EVICTION_FORCE_CLEAN		1406
-/*! eviction: forced eviction - pages evicted that were dirty count */
-#define	WT_STAT_CONN_EVICTION_FORCE_DIRTY		1407
-/*!
- * eviction: forced eviction - pages selected because of a large number
- * of updates to a single item
- */
-#define	WT_STAT_CONN_EVICTION_FORCE_LONG_UPDATE_LIST	1408
-/*!
- * eviction: forced eviction - pages selected because of too many deleted
- * items count
- */
-#define	WT_STAT_CONN_EVICTION_FORCE_DELETE		1409
-/*! eviction: forced eviction - pages selected count */
-#define	WT_STAT_CONN_EVICTION_FORCE			1410
-/*! eviction: forced eviction - pages selected unable to be evicted count */
-#define	WT_STAT_CONN_EVICTION_FORCE_FAIL		1411
-/*! eviction: internal pages queued for eviction */
-#define	WT_STAT_CONN_EVICTION_INTERNAL_PAGES_QUEUED	1412
-/*! eviction: internal pages seen by eviction walk */
-#define	WT_STAT_CONN_EVICTION_INTERNAL_PAGES_SEEN	1413
-/*! eviction: internal pages seen by eviction walk that are already queued */
-#define	WT_STAT_CONN_EVICTION_INTERNAL_PAGES_ALREADY_QUEUED	1414
-/*! eviction: maximum milliseconds spent at a single eviction */
-#define	WT_STAT_CONN_EVICTION_MAXIMUM_MILLISECONDS	1415
-/*! eviction: maximum page size seen at eviction */
-#define	WT_STAT_CONN_EVICTION_MAXIMUM_PAGE_SIZE		1416
-/*! eviction: modified page evict attempts by application threads */
-#define	WT_STAT_CONN_EVICTION_APP_DIRTY_ATTEMPT		1417
-/*! eviction: modified page evict failures by application threads */
-#define	WT_STAT_CONN_EVICTION_APP_DIRTY_FAIL		1418
-/*! eviction: operations timed out waiting for space in cache */
-#define	WT_STAT_CONN_EVICTION_TIMED_OUT_OPS		1419
-/*! eviction: page evict attempts by application threads */
-#define	WT_STAT_CONN_EVICTION_APP_ATTEMPT		1420
-/*! eviction: page evict failures by application threads */
-#define	WT_STAT_CONN_EVICTION_APP_FAIL			1421
-/*!
- * eviction: pages considered for eviction that were brought in by pre-
- * fetch
- */
-#define	WT_STAT_CONN_EVICTION_CONSIDER_PREFETCH		1422
-/*! eviction: pages evicted in parallel with checkpoint */
-#define	WT_STAT_CONN_EVICTION_PAGES_IN_PARALLEL_WITH_CHECKPOINT	1423
-/*! eviction: pages queued for eviction */
-#define	WT_STAT_CONN_EVICTION_PAGES_ORDINARY_QUEUED	1424
-/*! eviction: pages queued for eviction post lru sorting */
-#define	WT_STAT_CONN_EVICTION_PAGES_QUEUED_POST_LRU	1425
-/*! eviction: pages queued for urgent eviction */
-#define	WT_STAT_CONN_EVICTION_PAGES_QUEUED_URGENT	1426
-/*! eviction: pages queued for urgent eviction during walk */
-#define	WT_STAT_CONN_EVICTION_PAGES_QUEUED_OLDEST	1427
-/*!
- * eviction: pages queued for urgent eviction from history store due to
- * high dirty content
- */
-#define	WT_STAT_CONN_EVICTION_PAGES_QUEUED_URGENT_HS_DIRTY	1428
-/*!
- * eviction: pages removed from the ordinary queue to be queued for
- * urgent eviction
- */
-#define	WT_STAT_CONN_EVICTION_CLEAR_ORDINARY		1429
-/*! eviction: pages seen by eviction walk that are already queued */
-#define	WT_STAT_CONN_EVICTION_PAGES_ALREADY_QUEUED	1430
-/*! eviction: pages selected for eviction unable to be evicted */
-#define	WT_STAT_CONN_EVICTION_FAIL			1431
-/*!
- * eviction: pages selected for eviction unable to be evicted because of
- * active children on an internal page
- */
-#define	WT_STAT_CONN_EVICTION_FAIL_ACTIVE_CHILDREN_ON_AN_INTERNAL_PAGE	1432
-/*!
- * eviction: pages selected for eviction unable to be evicted because of
- * failure in reconciliation
- */
-#define	WT_STAT_CONN_EVICTION_FAIL_IN_RECONCILIATION	1433
-/*!
- * eviction: pages selected for eviction unable to be evicted because of
- * race between checkpoint and updates without timestamps
- */
-#define	WT_STAT_CONN_EVICTION_FAIL_CHECKPOINT_NO_TS	1434
-/*! eviction: pages walked for eviction */
-#define	WT_STAT_CONN_EVICTION_WALK			1435
-/*!
- * eviction: total milliseconds spent inside reentrant history store
- * evictions in a reconciliation
- */
-#define	WT_STAT_CONN_EVICTION_REENTRY_HS_EVICTION_MILLISECONDS	1436
->>>>>>> c12c796f
 /*! lock: btree page lock acquisitions */
 #define	WT_STAT_CONN_LOCK_BTREE_PAGE_COUNT		1475
 /*! lock: btree page lock application thread wait time (usecs) */
@@ -8766,1077 +7884,612 @@
  * cache: checkpoint of history store file blocked non-history store page
  * eviction
  */
-<<<<<<< HEAD
 #define	WT_STAT_DSRC_CACHE_EVICTION_BLOCKED_CHECKPOINT_HS	2063
-/*! cache: data source pages selected for eviction unable to be evicted */
-#define	WT_STAT_DSRC_CACHE_EVICTION_FAIL		2064
-=======
-#define	WT_STAT_DSRC_CACHE_EVICTION_BLOCKED_CHECKPOINT_HS	2057
->>>>>>> c12c796f
 /*!
  * cache: eviction gave up due to detecting a disk value without a
  * timestamp behind the last update on the chain
  */
-<<<<<<< HEAD
-#define	WT_STAT_DSRC_CACHE_EVICTION_BLOCKED_NO_TS_CHECKPOINT_RACE_1	2065
-=======
-#define	WT_STAT_DSRC_CACHE_EVICTION_BLOCKED_NO_TS_CHECKPOINT_RACE_1	2058
->>>>>>> c12c796f
+#define	WT_STAT_DSRC_CACHE_EVICTION_BLOCKED_NO_TS_CHECKPOINT_RACE_1	2064
 /*!
  * cache: eviction gave up due to detecting a tombstone without a
  * timestamp ahead of the selected on disk update
  */
-<<<<<<< HEAD
-#define	WT_STAT_DSRC_CACHE_EVICTION_BLOCKED_NO_TS_CHECKPOINT_RACE_2	2066
-=======
-#define	WT_STAT_DSRC_CACHE_EVICTION_BLOCKED_NO_TS_CHECKPOINT_RACE_2	2059
->>>>>>> c12c796f
+#define	WT_STAT_DSRC_CACHE_EVICTION_BLOCKED_NO_TS_CHECKPOINT_RACE_2	2065
 /*!
  * cache: eviction gave up due to detecting a tombstone without a
  * timestamp ahead of the selected on disk update after validating the
  * update chain
  */
-<<<<<<< HEAD
-#define	WT_STAT_DSRC_CACHE_EVICTION_BLOCKED_NO_TS_CHECKPOINT_RACE_3	2067
-=======
-#define	WT_STAT_DSRC_CACHE_EVICTION_BLOCKED_NO_TS_CHECKPOINT_RACE_3	2060
->>>>>>> c12c796f
+#define	WT_STAT_DSRC_CACHE_EVICTION_BLOCKED_NO_TS_CHECKPOINT_RACE_3	2066
 /*!
  * cache: eviction gave up due to detecting update chain entries without
  * timestamps after the selected on disk update
  */
-<<<<<<< HEAD
-#define	WT_STAT_DSRC_CACHE_EVICTION_BLOCKED_NO_TS_CHECKPOINT_RACE_4	2068
-=======
-#define	WT_STAT_DSRC_CACHE_EVICTION_BLOCKED_NO_TS_CHECKPOINT_RACE_4	2061
->>>>>>> c12c796f
+#define	WT_STAT_DSRC_CACHE_EVICTION_BLOCKED_NO_TS_CHECKPOINT_RACE_4	2067
 /*!
  * cache: eviction gave up due to needing to remove a record from the
  * history store but checkpoint is running
  */
-<<<<<<< HEAD
-#define	WT_STAT_DSRC_CACHE_EVICTION_BLOCKED_REMOVE_HS_RACE_WITH_CHECKPOINT	2069
+#define	WT_STAT_DSRC_CACHE_EVICTION_BLOCKED_REMOVE_HS_RACE_WITH_CHECKPOINT	2068
 /*! cache: eviction gave up due to no progress being made */
-#define	WT_STAT_DSRC_CACHE_EVICTION_BLOCKED_NO_PROGRESS	2070
-/*! cache: eviction walk passes of a file */
-#define	WT_STAT_DSRC_CACHE_EVICTION_WALK_PASSES		2071
+#define	WT_STAT_DSRC_CACHE_EVICTION_BLOCKED_NO_PROGRESS	2069
 /*! cache: eviction walk target pages histogram - 0-9 */
-#define	WT_STAT_DSRC_CACHE_EVICTION_TARGET_PAGE_LT10	2072
+#define	WT_STAT_DSRC_CACHE_EVICTION_TARGET_PAGE_LT10	2070
 /*! cache: eviction walk target pages histogram - 10-31 */
-#define	WT_STAT_DSRC_CACHE_EVICTION_TARGET_PAGE_LT32	2073
+#define	WT_STAT_DSRC_CACHE_EVICTION_TARGET_PAGE_LT32	2071
 /*! cache: eviction walk target pages histogram - 128 and higher */
-#define	WT_STAT_DSRC_CACHE_EVICTION_TARGET_PAGE_GE128	2074
+#define	WT_STAT_DSRC_CACHE_EVICTION_TARGET_PAGE_GE128	2072
 /*! cache: eviction walk target pages histogram - 32-63 */
-#define	WT_STAT_DSRC_CACHE_EVICTION_TARGET_PAGE_LT64	2075
+#define	WT_STAT_DSRC_CACHE_EVICTION_TARGET_PAGE_LT64	2073
 /*! cache: eviction walk target pages histogram - 64-128 */
-#define	WT_STAT_DSRC_CACHE_EVICTION_TARGET_PAGE_LT128	2076
-=======
-#define	WT_STAT_DSRC_CACHE_EVICTION_BLOCKED_REMOVE_HS_RACE_WITH_CHECKPOINT	2062
-/*! cache: eviction gave up due to no progress being made */
-#define	WT_STAT_DSRC_CACHE_EVICTION_BLOCKED_NO_PROGRESS	2063
-/*! cache: eviction walk target pages histogram - 0-9 */
-#define	WT_STAT_DSRC_CACHE_EVICTION_TARGET_PAGE_LT10	2064
-/*! cache: eviction walk target pages histogram - 10-31 */
-#define	WT_STAT_DSRC_CACHE_EVICTION_TARGET_PAGE_LT32	2065
-/*! cache: eviction walk target pages histogram - 128 and higher */
-#define	WT_STAT_DSRC_CACHE_EVICTION_TARGET_PAGE_GE128	2066
-/*! cache: eviction walk target pages histogram - 32-63 */
-#define	WT_STAT_DSRC_CACHE_EVICTION_TARGET_PAGE_LT64	2067
-/*! cache: eviction walk target pages histogram - 64-128 */
-#define	WT_STAT_DSRC_CACHE_EVICTION_TARGET_PAGE_LT128	2068
->>>>>>> c12c796f
+#define	WT_STAT_DSRC_CACHE_EVICTION_TARGET_PAGE_LT128	2074
 /*!
  * cache: eviction walk target pages reduced due to history store cache
  * pressure
  */
-<<<<<<< HEAD
-#define	WT_STAT_DSRC_CACHE_EVICTION_TARGET_PAGE_REDUCED	2077
+#define	WT_STAT_DSRC_CACHE_EVICTION_TARGET_PAGE_REDUCED	2075
 /*! cache: eviction walks abandoned */
-#define	WT_STAT_DSRC_CACHE_EVICTION_WALKS_ABANDONED	2078
+#define	WT_STAT_DSRC_CACHE_EVICTION_WALKS_ABANDONED	2076
 /*! cache: eviction walks gave up because they restarted their walk twice */
-#define	WT_STAT_DSRC_CACHE_EVICTION_WALKS_STOPPED	2079
-=======
-#define	WT_STAT_DSRC_CACHE_EVICTION_TARGET_PAGE_REDUCED	2069
-/*! cache: eviction walks abandoned */
-#define	WT_STAT_DSRC_CACHE_EVICTION_WALKS_ABANDONED	2070
-/*! cache: eviction walks gave up because they restarted their walk twice */
-#define	WT_STAT_DSRC_CACHE_EVICTION_WALKS_STOPPED	2071
->>>>>>> c12c796f
+#define	WT_STAT_DSRC_CACHE_EVICTION_WALKS_STOPPED	2077
 /*!
  * cache: eviction walks gave up because they saw too many pages and
  * found no candidates
  */
-<<<<<<< HEAD
-#define	WT_STAT_DSRC_CACHE_EVICTION_WALKS_GAVE_UP_NO_TARGETS	2080
-=======
-#define	WT_STAT_DSRC_CACHE_EVICTION_WALKS_GAVE_UP_NO_TARGETS	2072
->>>>>>> c12c796f
+#define	WT_STAT_DSRC_CACHE_EVICTION_WALKS_GAVE_UP_NO_TARGETS	2078
 /*!
  * cache: eviction walks gave up because they saw too many pages and
  * found too few candidates
  */
-<<<<<<< HEAD
-#define	WT_STAT_DSRC_CACHE_EVICTION_WALKS_GAVE_UP_RATIO	2081
-=======
-#define	WT_STAT_DSRC_CACHE_EVICTION_WALKS_GAVE_UP_RATIO	2073
->>>>>>> c12c796f
+#define	WT_STAT_DSRC_CACHE_EVICTION_WALKS_GAVE_UP_RATIO	2079
 /*!
  * cache: eviction walks random search fails to locate a page, results in
  * a null position
  */
-<<<<<<< HEAD
-#define	WT_STAT_DSRC_CACHE_EVICTION_WALK_RANDOM_RETURNS_NULL_POSITION	2082
+#define	WT_STAT_DSRC_CACHE_EVICTION_WALK_RANDOM_RETURNS_NULL_POSITION	2080
 /*! cache: eviction walks reached end of tree */
-#define	WT_STAT_DSRC_CACHE_EVICTION_WALKS_ENDED		2083
+#define	WT_STAT_DSRC_CACHE_EVICTION_WALKS_ENDED		2081
 /*! cache: eviction walks restarted */
-#define	WT_STAT_DSRC_CACHE_EVICTION_WALK_RESTART	2084
+#define	WT_STAT_DSRC_CACHE_EVICTION_WALK_RESTART	2082
 /*! cache: eviction walks started from root of tree */
-#define	WT_STAT_DSRC_CACHE_EVICTION_WALK_FROM_ROOT	2085
+#define	WT_STAT_DSRC_CACHE_EVICTION_WALK_FROM_ROOT	2083
 /*! cache: eviction walks started from saved location in tree */
-#define	WT_STAT_DSRC_CACHE_EVICTION_WALK_SAVED_POS	2086
+#define	WT_STAT_DSRC_CACHE_EVICTION_WALK_SAVED_POS	2084
 /*! cache: hazard pointer blocked page eviction */
-#define	WT_STAT_DSRC_CACHE_EVICTION_BLOCKED_HAZARD	2087
+#define	WT_STAT_DSRC_CACHE_EVICTION_BLOCKED_HAZARD	2085
 /*! cache: history store table insert calls */
-#define	WT_STAT_DSRC_CACHE_HS_INSERT			2088
+#define	WT_STAT_DSRC_CACHE_HS_INSERT			2086
 /*! cache: history store table insert calls that returned restart */
-#define	WT_STAT_DSRC_CACHE_HS_INSERT_RESTART		2089
+#define	WT_STAT_DSRC_CACHE_HS_INSERT_RESTART		2087
 /*! cache: history store table reads */
-#define	WT_STAT_DSRC_CACHE_HS_READ			2090
+#define	WT_STAT_DSRC_CACHE_HS_READ			2088
 /*! cache: history store table reads missed */
-#define	WT_STAT_DSRC_CACHE_HS_READ_MISS			2091
+#define	WT_STAT_DSRC_CACHE_HS_READ_MISS			2089
 /*! cache: history store table reads requiring squashed modifies */
-#define	WT_STAT_DSRC_CACHE_HS_READ_SQUASH		2092
-=======
-#define	WT_STAT_DSRC_CACHE_EVICTION_WALK_RANDOM_RETURNS_NULL_POSITION	2074
-/*! cache: eviction walks reached end of tree */
-#define	WT_STAT_DSRC_CACHE_EVICTION_WALKS_ENDED		2075
-/*! cache: eviction walks restarted */
-#define	WT_STAT_DSRC_CACHE_EVICTION_WALK_RESTART	2076
-/*! cache: eviction walks started from root of tree */
-#define	WT_STAT_DSRC_CACHE_EVICTION_WALK_FROM_ROOT	2077
-/*! cache: eviction walks started from saved location in tree */
-#define	WT_STAT_DSRC_CACHE_EVICTION_WALK_SAVED_POS	2078
-/*! cache: hazard pointer blocked page eviction */
-#define	WT_STAT_DSRC_CACHE_EVICTION_BLOCKED_HAZARD	2079
-/*! cache: history store table insert calls */
-#define	WT_STAT_DSRC_CACHE_HS_INSERT			2080
-/*! cache: history store table insert calls that returned restart */
-#define	WT_STAT_DSRC_CACHE_HS_INSERT_RESTART		2081
-/*! cache: history store table reads */
-#define	WT_STAT_DSRC_CACHE_HS_READ			2082
-/*! cache: history store table reads missed */
-#define	WT_STAT_DSRC_CACHE_HS_READ_MISS			2083
-/*! cache: history store table reads requiring squashed modifies */
-#define	WT_STAT_DSRC_CACHE_HS_READ_SQUASH		2084
->>>>>>> c12c796f
+#define	WT_STAT_DSRC_CACHE_HS_READ_SQUASH		2090
 /*!
  * cache: history store table resolved updates without timestamps that
  * lose their durable timestamp
  */
-<<<<<<< HEAD
-#define	WT_STAT_DSRC_CACHE_HS_ORDER_LOSE_DURABLE_TIMESTAMP	2093
-=======
-#define	WT_STAT_DSRC_CACHE_HS_ORDER_LOSE_DURABLE_TIMESTAMP	2085
->>>>>>> c12c796f
+#define	WT_STAT_DSRC_CACHE_HS_ORDER_LOSE_DURABLE_TIMESTAMP	2091
 /*!
  * cache: history store table truncation by rollback to stable to remove
  * an unstable update
  */
-<<<<<<< HEAD
-#define	WT_STAT_DSRC_CACHE_HS_KEY_TRUNCATE_RTS_UNSTABLE	2094
-=======
-#define	WT_STAT_DSRC_CACHE_HS_KEY_TRUNCATE_RTS_UNSTABLE	2086
->>>>>>> c12c796f
+#define	WT_STAT_DSRC_CACHE_HS_KEY_TRUNCATE_RTS_UNSTABLE	2092
 /*!
  * cache: history store table truncation by rollback to stable to remove
  * an update
  */
-<<<<<<< HEAD
-#define	WT_STAT_DSRC_CACHE_HS_KEY_TRUNCATE_RTS		2095
-=======
-#define	WT_STAT_DSRC_CACHE_HS_KEY_TRUNCATE_RTS		2087
->>>>>>> c12c796f
+#define	WT_STAT_DSRC_CACHE_HS_KEY_TRUNCATE_RTS		2093
 /*!
  * cache: history store table truncation to remove all the keys of a
  * btree
  */
-<<<<<<< HEAD
-#define	WT_STAT_DSRC_CACHE_HS_BTREE_TRUNCATE		2096
+#define	WT_STAT_DSRC_CACHE_HS_BTREE_TRUNCATE		2094
 /*! cache: history store table truncation to remove an update */
-#define	WT_STAT_DSRC_CACHE_HS_KEY_TRUNCATE		2097
-=======
-#define	WT_STAT_DSRC_CACHE_HS_BTREE_TRUNCATE		2088
-/*! cache: history store table truncation to remove an update */
-#define	WT_STAT_DSRC_CACHE_HS_KEY_TRUNCATE		2089
->>>>>>> c12c796f
+#define	WT_STAT_DSRC_CACHE_HS_KEY_TRUNCATE		2095
 /*!
  * cache: history store table truncation to remove range of updates due
  * to an update without a timestamp on data page
  */
-<<<<<<< HEAD
-#define	WT_STAT_DSRC_CACHE_HS_ORDER_REMOVE		2098
-=======
-#define	WT_STAT_DSRC_CACHE_HS_ORDER_REMOVE		2090
->>>>>>> c12c796f
+#define	WT_STAT_DSRC_CACHE_HS_ORDER_REMOVE		2096
 /*!
  * cache: history store table truncation to remove range of updates due
  * to key being removed from the data page during reconciliation
  */
-<<<<<<< HEAD
-#define	WT_STAT_DSRC_CACHE_HS_KEY_TRUNCATE_ONPAGE_REMOVAL	2099
-=======
-#define	WT_STAT_DSRC_CACHE_HS_KEY_TRUNCATE_ONPAGE_REMOVAL	2091
->>>>>>> c12c796f
+#define	WT_STAT_DSRC_CACHE_HS_KEY_TRUNCATE_ONPAGE_REMOVAL	2097
 /*!
  * cache: history store table truncations that would have happened in
  * non-dryrun mode
  */
-<<<<<<< HEAD
-#define	WT_STAT_DSRC_CACHE_HS_BTREE_TRUNCATE_DRYRUN	2100
-=======
-#define	WT_STAT_DSRC_CACHE_HS_BTREE_TRUNCATE_DRYRUN	2092
->>>>>>> c12c796f
+#define	WT_STAT_DSRC_CACHE_HS_BTREE_TRUNCATE_DRYRUN	2098
 /*!
  * cache: history store table truncations to remove an unstable update
  * that would have happened in non-dryrun mode
  */
-<<<<<<< HEAD
-#define	WT_STAT_DSRC_CACHE_HS_KEY_TRUNCATE_RTS_UNSTABLE_DRYRUN	2101
-=======
-#define	WT_STAT_DSRC_CACHE_HS_KEY_TRUNCATE_RTS_UNSTABLE_DRYRUN	2093
->>>>>>> c12c796f
+#define	WT_STAT_DSRC_CACHE_HS_KEY_TRUNCATE_RTS_UNSTABLE_DRYRUN	2099
 /*!
  * cache: history store table truncations to remove an update that would
  * have happened in non-dryrun mode
  */
-<<<<<<< HEAD
-#define	WT_STAT_DSRC_CACHE_HS_KEY_TRUNCATE_RTS_DRYRUN	2102
-=======
-#define	WT_STAT_DSRC_CACHE_HS_KEY_TRUNCATE_RTS_DRYRUN	2094
->>>>>>> c12c796f
+#define	WT_STAT_DSRC_CACHE_HS_KEY_TRUNCATE_RTS_DRYRUN	2100
 /*!
  * cache: history store table updates without timestamps fixed up by
  * reinserting with the fixed timestamp
  */
-<<<<<<< HEAD
-#define	WT_STAT_DSRC_CACHE_HS_ORDER_REINSERT		2103
+#define	WT_STAT_DSRC_CACHE_HS_ORDER_REINSERT		2101
 /*! cache: history store table writes requiring squashed modifies */
-#define	WT_STAT_DSRC_CACHE_HS_WRITE_SQUASH		2104
+#define	WT_STAT_DSRC_CACHE_HS_WRITE_SQUASH		2102
 /*! cache: in-memory page passed criteria to be split */
-#define	WT_STAT_DSRC_CACHE_INMEM_SPLITTABLE		2105
+#define	WT_STAT_DSRC_CACHE_INMEM_SPLITTABLE		2103
 /*! cache: in-memory page splits */
-#define	WT_STAT_DSRC_CACHE_INMEM_SPLIT			2106
+#define	WT_STAT_DSRC_CACHE_INMEM_SPLIT			2104
 /*! cache: internal page split blocked its eviction */
-#define	WT_STAT_DSRC_CACHE_EVICTION_BLOCKED_INTERNAL_PAGE_SPLIT	2107
+#define	WT_STAT_DSRC_CACHE_EVICTION_BLOCKED_INTERNAL_PAGE_SPLIT	2105
 /*! cache: internal pages evicted */
-#define	WT_STAT_DSRC_CACHE_EVICTION_INTERNAL		2108
+#define	WT_STAT_DSRC_CACHE_EVICTION_INTERNAL		2106
 /*! cache: internal pages split during eviction */
-#define	WT_STAT_DSRC_CACHE_EVICTION_SPLIT_INTERNAL	2109
+#define	WT_STAT_DSRC_CACHE_EVICTION_SPLIT_INTERNAL	2107
 /*! cache: leaf pages split during eviction */
-#define	WT_STAT_DSRC_CACHE_EVICTION_SPLIT_LEAF		2110
-=======
-#define	WT_STAT_DSRC_CACHE_HS_ORDER_REINSERT		2095
-/*! cache: history store table writes requiring squashed modifies */
-#define	WT_STAT_DSRC_CACHE_HS_WRITE_SQUASH		2096
-/*! cache: in-memory page passed criteria to be split */
-#define	WT_STAT_DSRC_CACHE_INMEM_SPLITTABLE		2097
-/*! cache: in-memory page splits */
-#define	WT_STAT_DSRC_CACHE_INMEM_SPLIT			2098
-/*! cache: internal page split blocked its eviction */
-#define	WT_STAT_DSRC_CACHE_EVICTION_BLOCKED_INTERNAL_PAGE_SPLIT	2099
-/*! cache: internal pages evicted */
-#define	WT_STAT_DSRC_CACHE_EVICTION_INTERNAL		2100
-/*! cache: internal pages split during eviction */
-#define	WT_STAT_DSRC_CACHE_EVICTION_SPLIT_INTERNAL	2101
-/*! cache: leaf pages split during eviction */
-#define	WT_STAT_DSRC_CACHE_EVICTION_SPLIT_LEAF		2102
->>>>>>> c12c796f
+#define	WT_STAT_DSRC_CACHE_EVICTION_SPLIT_LEAF		2108
 /*!
  * cache: locate a random in-mem ref by examining all entries on the root
  * page
  */
-<<<<<<< HEAD
-#define	WT_STAT_DSRC_CACHE_EVICTION_RANDOM_SAMPLE_INMEM_ROOT	2111
+#define	WT_STAT_DSRC_CACHE_EVICTION_RANDOM_SAMPLE_INMEM_ROOT	2109
 /*! cache: modified pages evicted */
-#define	WT_STAT_DSRC_CACHE_EVICTION_DIRTY		2112
+#define	WT_STAT_DSRC_CACHE_EVICTION_DIRTY		2110
 /*! cache: multi-block reconciliation blocked whilst checkpoint is running */
-#define	WT_STAT_DSRC_CACHE_EVICTION_BLOCKED_MULTI_BLOCK_RECONCILIATION_DURING_CHECKPOINT	2113
+#define	WT_STAT_DSRC_CACHE_EVICTION_BLOCKED_MULTI_BLOCK_RECONCILIATION_DURING_CHECKPOINT	2111
 /*! cache: number of pages read that had deltas attached */
-#define	WT_STAT_DSRC_CACHE_READ_DELTA			2114
-=======
-#define	WT_STAT_DSRC_CACHE_EVICTION_RANDOM_SAMPLE_INMEM_ROOT	2103
-/*! cache: modified pages evicted */
-#define	WT_STAT_DSRC_CACHE_EVICTION_DIRTY		2104
-/*! cache: multi-block reconciliation blocked whilst checkpoint is running */
-#define	WT_STAT_DSRC_CACHE_EVICTION_BLOCKED_MULTI_BLOCK_RECONCILIATION_DURING_CHECKPOINT	2105
->>>>>>> c12c796f
+#define	WT_STAT_DSRC_CACHE_READ_DELTA			2112
 /*!
  * cache: overflow keys on a multiblock row-store page blocked its
  * eviction
  */
-<<<<<<< HEAD
-#define	WT_STAT_DSRC_CACHE_EVICTION_BLOCKED_OVERFLOW_KEYS	2115
+#define	WT_STAT_DSRC_CACHE_EVICTION_BLOCKED_OVERFLOW_KEYS	2113
 /*! cache: overflow pages read into cache */
-#define	WT_STAT_DSRC_CACHE_READ_OVERFLOW		2116
+#define	WT_STAT_DSRC_CACHE_READ_OVERFLOW		2114
 /*! cache: page split during eviction deepened the tree */
-#define	WT_STAT_DSRC_CACHE_EVICTION_DEEPEN		2117
+#define	WT_STAT_DSRC_CACHE_EVICTION_DEEPEN		2115
 /*! cache: page written requiring history store records */
-#define	WT_STAT_DSRC_CACHE_WRITE_HS			2118
+#define	WT_STAT_DSRC_CACHE_WRITE_HS			2116
 /*! cache: pages dirtied due to obsolete time window by eviction */
-#define	WT_STAT_DSRC_CACHE_EVICTION_DIRTY_OBSOLETE_TW	2119
+#define	WT_STAT_DSRC_CACHE_EVICTION_DIRTY_OBSOLETE_TW	2117
 /*! cache: pages read into cache */
-#define	WT_STAT_DSRC_CACHE_READ				2120
+#define	WT_STAT_DSRC_CACHE_READ				2118
 /*! cache: pages read into cache after truncate */
-#define	WT_STAT_DSRC_CACHE_READ_DELETED			2121
+#define	WT_STAT_DSRC_CACHE_READ_DELETED			2119
 /*! cache: pages read into cache after truncate in prepare state */
-#define	WT_STAT_DSRC_CACHE_READ_DELETED_PREPARED	2122
+#define	WT_STAT_DSRC_CACHE_READ_DELETED_PREPARED	2120
 /*! cache: pages read into cache by checkpoint */
-#define	WT_STAT_DSRC_CACHE_READ_CHECKPOINT		2123
+#define	WT_STAT_DSRC_CACHE_READ_CHECKPOINT		2121
 /*! cache: pages requested from the cache */
-#define	WT_STAT_DSRC_CACHE_PAGES_REQUESTED		2124
+#define	WT_STAT_DSRC_CACHE_PAGES_REQUESTED		2122
 /*! cache: pages requested from the cache due to pre-fetch */
-#define	WT_STAT_DSRC_CACHE_PAGES_PREFETCH		2125
+#define	WT_STAT_DSRC_CACHE_PAGES_PREFETCH		2123
 /*! cache: pages seen by eviction walk */
-#define	WT_STAT_DSRC_CACHE_EVICTION_PAGES_SEEN		2126
+#define	WT_STAT_DSRC_CACHE_EVICTION_PAGES_SEEN		2124
 /*! cache: pages written from cache */
-#define	WT_STAT_DSRC_CACHE_WRITE			2127
+#define	WT_STAT_DSRC_CACHE_WRITE			2125
 /*! cache: pages written requiring in-memory restoration */
-#define	WT_STAT_DSRC_CACHE_WRITE_RESTORE		2128
+#define	WT_STAT_DSRC_CACHE_WRITE_RESTORE		2126
 /*! cache: recent modification of a page blocked its eviction */
-#define	WT_STAT_DSRC_CACHE_EVICTION_BLOCKED_RECENTLY_MODIFIED	2129
+#define	WT_STAT_DSRC_CACHE_EVICTION_BLOCKED_RECENTLY_MODIFIED	2127
 /*! cache: reverse splits performed */
-#define	WT_STAT_DSRC_CACHE_REVERSE_SPLITS		2130
-=======
-#define	WT_STAT_DSRC_CACHE_EVICTION_BLOCKED_OVERFLOW_KEYS	2106
-/*! cache: overflow pages read into cache */
-#define	WT_STAT_DSRC_CACHE_READ_OVERFLOW		2107
-/*! cache: page split during eviction deepened the tree */
-#define	WT_STAT_DSRC_CACHE_EVICTION_DEEPEN		2108
-/*! cache: page written requiring history store records */
-#define	WT_STAT_DSRC_CACHE_WRITE_HS			2109
-/*! cache: pages dirtied due to obsolete time window by eviction */
-#define	WT_STAT_DSRC_CACHE_EVICTION_DIRTY_OBSOLETE_TW	2110
-/*! cache: pages read into cache */
-#define	WT_STAT_DSRC_CACHE_READ				2111
-/*! cache: pages read into cache after truncate */
-#define	WT_STAT_DSRC_CACHE_READ_DELETED			2112
-/*! cache: pages read into cache after truncate in prepare state */
-#define	WT_STAT_DSRC_CACHE_READ_DELETED_PREPARED	2113
-/*! cache: pages read into cache by checkpoint */
-#define	WT_STAT_DSRC_CACHE_READ_CHECKPOINT		2114
-/*! cache: pages requested from the cache */
-#define	WT_STAT_DSRC_CACHE_PAGES_REQUESTED		2115
-/*! cache: pages requested from the cache due to pre-fetch */
-#define	WT_STAT_DSRC_CACHE_PAGES_PREFETCH		2116
-/*! cache: pages seen by eviction walk */
-#define	WT_STAT_DSRC_CACHE_EVICTION_PAGES_SEEN		2117
-/*! cache: pages written from cache */
-#define	WT_STAT_DSRC_CACHE_WRITE			2118
-/*! cache: pages written requiring in-memory restoration */
-#define	WT_STAT_DSRC_CACHE_WRITE_RESTORE		2119
-/*! cache: recent modification of a page blocked its eviction */
-#define	WT_STAT_DSRC_CACHE_EVICTION_BLOCKED_RECENTLY_MODIFIED	2120
-/*! cache: reverse splits performed */
-#define	WT_STAT_DSRC_CACHE_REVERSE_SPLITS		2121
->>>>>>> c12c796f
+#define	WT_STAT_DSRC_CACHE_REVERSE_SPLITS		2128
 /*!
  * cache: reverse splits skipped because of VLCS namespace gap
  * restrictions
  */
-<<<<<<< HEAD
-#define	WT_STAT_DSRC_CACHE_REVERSE_SPLITS_SKIPPED_VLCS	2131
+#define	WT_STAT_DSRC_CACHE_REVERSE_SPLITS_SKIPPED_VLCS	2129
 /*! cache: the number of times full update inserted to history store */
-#define	WT_STAT_DSRC_CACHE_HS_INSERT_FULL_UPDATE	2132
+#define	WT_STAT_DSRC_CACHE_HS_INSERT_FULL_UPDATE	2130
 /*! cache: the number of times reverse modify inserted to history store */
-#define	WT_STAT_DSRC_CACHE_HS_INSERT_REVERSE_MODIFY	2133
+#define	WT_STAT_DSRC_CACHE_HS_INSERT_REVERSE_MODIFY	2131
 /*! cache: tracked dirty bytes in the cache */
-#define	WT_STAT_DSRC_CACHE_BYTES_DIRTY			2134
+#define	WT_STAT_DSRC_CACHE_BYTES_DIRTY			2132
 /*! cache: uncommitted truncate blocked page eviction */
-#define	WT_STAT_DSRC_CACHE_EVICTION_BLOCKED_UNCOMMITTED_TRUNCATE	2135
+#define	WT_STAT_DSRC_CACHE_EVICTION_BLOCKED_UNCOMMITTED_TRUNCATE	2133
 /*! cache: unmodified pages evicted */
-#define	WT_STAT_DSRC_CACHE_EVICTION_CLEAN		2136
-=======
-#define	WT_STAT_DSRC_CACHE_REVERSE_SPLITS_SKIPPED_VLCS	2122
-/*! cache: the number of times full update inserted to history store */
-#define	WT_STAT_DSRC_CACHE_HS_INSERT_FULL_UPDATE	2123
-/*! cache: the number of times reverse modify inserted to history store */
-#define	WT_STAT_DSRC_CACHE_HS_INSERT_REVERSE_MODIFY	2124
-/*! cache: tracked dirty bytes in the cache */
-#define	WT_STAT_DSRC_CACHE_BYTES_DIRTY			2125
-/*! cache: uncommitted truncate blocked page eviction */
-#define	WT_STAT_DSRC_CACHE_EVICTION_BLOCKED_UNCOMMITTED_TRUNCATE	2126
-/*! cache: unmodified pages evicted */
-#define	WT_STAT_DSRC_CACHE_EVICTION_CLEAN		2127
->>>>>>> c12c796f
+#define	WT_STAT_DSRC_CACHE_EVICTION_CLEAN		2134
 /*!
  * cache_walk: Average difference between current eviction generation
  * when the page was last considered, only reported if cache_walk or all
  * statistics are enabled
  */
-<<<<<<< HEAD
-#define	WT_STAT_DSRC_CACHE_STATE_GEN_AVG_GAP		2137
-=======
-#define	WT_STAT_DSRC_CACHE_STATE_GEN_AVG_GAP		2128
->>>>>>> c12c796f
+#define	WT_STAT_DSRC_CACHE_STATE_GEN_AVG_GAP		2135
 /*!
  * cache_walk: Average on-disk page image size seen, only reported if
  * cache_walk or all statistics are enabled
  */
-<<<<<<< HEAD
-#define	WT_STAT_DSRC_CACHE_STATE_AVG_WRITTEN_SIZE	2138
-=======
-#define	WT_STAT_DSRC_CACHE_STATE_AVG_WRITTEN_SIZE	2129
->>>>>>> c12c796f
+#define	WT_STAT_DSRC_CACHE_STATE_AVG_WRITTEN_SIZE	2136
 /*!
  * cache_walk: Average time in cache for pages that have been visited by
  * the eviction server, only reported if cache_walk or all statistics are
  * enabled
  */
-<<<<<<< HEAD
-#define	WT_STAT_DSRC_CACHE_STATE_AVG_VISITED_AGE	2139
-=======
-#define	WT_STAT_DSRC_CACHE_STATE_AVG_VISITED_AGE	2130
->>>>>>> c12c796f
+#define	WT_STAT_DSRC_CACHE_STATE_AVG_VISITED_AGE	2137
 /*!
  * cache_walk: Average time in cache for pages that have not been visited
  * by the eviction server, only reported if cache_walk or all statistics
  * are enabled
  */
-<<<<<<< HEAD
-#define	WT_STAT_DSRC_CACHE_STATE_AVG_UNVISITED_AGE	2140
-=======
-#define	WT_STAT_DSRC_CACHE_STATE_AVG_UNVISITED_AGE	2131
->>>>>>> c12c796f
+#define	WT_STAT_DSRC_CACHE_STATE_AVG_UNVISITED_AGE	2138
 /*!
  * cache_walk: Clean pages currently in cache, only reported if
  * cache_walk or all statistics are enabled
  */
-<<<<<<< HEAD
-#define	WT_STAT_DSRC_CACHE_STATE_PAGES_CLEAN		2141
-=======
-#define	WT_STAT_DSRC_CACHE_STATE_PAGES_CLEAN		2132
->>>>>>> c12c796f
+#define	WT_STAT_DSRC_CACHE_STATE_PAGES_CLEAN		2139
 /*!
  * cache_walk: Current eviction generation, only reported if cache_walk
  * or all statistics are enabled
  */
-<<<<<<< HEAD
-#define	WT_STAT_DSRC_CACHE_STATE_GEN_CURRENT		2142
-=======
-#define	WT_STAT_DSRC_CACHE_STATE_GEN_CURRENT		2133
->>>>>>> c12c796f
+#define	WT_STAT_DSRC_CACHE_STATE_GEN_CURRENT		2140
 /*!
  * cache_walk: Dirty pages currently in cache, only reported if
  * cache_walk or all statistics are enabled
  */
-<<<<<<< HEAD
-#define	WT_STAT_DSRC_CACHE_STATE_PAGES_DIRTY		2143
-=======
-#define	WT_STAT_DSRC_CACHE_STATE_PAGES_DIRTY		2134
->>>>>>> c12c796f
+#define	WT_STAT_DSRC_CACHE_STATE_PAGES_DIRTY		2141
 /*!
  * cache_walk: Entries in the root page, only reported if cache_walk or
  * all statistics are enabled
  */
-<<<<<<< HEAD
-#define	WT_STAT_DSRC_CACHE_STATE_ROOT_ENTRIES		2144
-=======
-#define	WT_STAT_DSRC_CACHE_STATE_ROOT_ENTRIES		2135
->>>>>>> c12c796f
+#define	WT_STAT_DSRC_CACHE_STATE_ROOT_ENTRIES		2142
 /*!
  * cache_walk: Internal pages currently in cache, only reported if
  * cache_walk or all statistics are enabled
  */
-<<<<<<< HEAD
-#define	WT_STAT_DSRC_CACHE_STATE_PAGES_INTERNAL		2145
-=======
-#define	WT_STAT_DSRC_CACHE_STATE_PAGES_INTERNAL		2136
->>>>>>> c12c796f
+#define	WT_STAT_DSRC_CACHE_STATE_PAGES_INTERNAL		2143
 /*!
  * cache_walk: Leaf pages currently in cache, only reported if cache_walk
  * or all statistics are enabled
  */
-<<<<<<< HEAD
-#define	WT_STAT_DSRC_CACHE_STATE_PAGES_LEAF		2146
-=======
-#define	WT_STAT_DSRC_CACHE_STATE_PAGES_LEAF		2137
->>>>>>> c12c796f
+#define	WT_STAT_DSRC_CACHE_STATE_PAGES_LEAF		2144
 /*!
  * cache_walk: Maximum difference between current eviction generation
  * when the page was last considered, only reported if cache_walk or all
  * statistics are enabled
  */
-<<<<<<< HEAD
-#define	WT_STAT_DSRC_CACHE_STATE_GEN_MAX_GAP		2147
-=======
-#define	WT_STAT_DSRC_CACHE_STATE_GEN_MAX_GAP		2138
->>>>>>> c12c796f
+#define	WT_STAT_DSRC_CACHE_STATE_GEN_MAX_GAP		2145
 /*!
  * cache_walk: Maximum page size seen, only reported if cache_walk or all
  * statistics are enabled
  */
-<<<<<<< HEAD
-#define	WT_STAT_DSRC_CACHE_STATE_MAX_PAGESIZE		2148
-=======
-#define	WT_STAT_DSRC_CACHE_STATE_MAX_PAGESIZE		2139
->>>>>>> c12c796f
+#define	WT_STAT_DSRC_CACHE_STATE_MAX_PAGESIZE		2146
 /*!
  * cache_walk: Minimum on-disk page image size seen, only reported if
  * cache_walk or all statistics are enabled
  */
-<<<<<<< HEAD
-#define	WT_STAT_DSRC_CACHE_STATE_MIN_WRITTEN_SIZE	2149
-=======
-#define	WT_STAT_DSRC_CACHE_STATE_MIN_WRITTEN_SIZE	2140
->>>>>>> c12c796f
+#define	WT_STAT_DSRC_CACHE_STATE_MIN_WRITTEN_SIZE	2147
 /*!
  * cache_walk: Number of pages never visited by eviction server, only
  * reported if cache_walk or all statistics are enabled
  */
-<<<<<<< HEAD
-#define	WT_STAT_DSRC_CACHE_STATE_UNVISITED_COUNT	2150
-=======
-#define	WT_STAT_DSRC_CACHE_STATE_UNVISITED_COUNT	2141
->>>>>>> c12c796f
+#define	WT_STAT_DSRC_CACHE_STATE_UNVISITED_COUNT	2148
 /*!
  * cache_walk: On-disk page image sizes smaller than a single allocation
  * unit, only reported if cache_walk or all statistics are enabled
  */
-<<<<<<< HEAD
-#define	WT_STAT_DSRC_CACHE_STATE_SMALLER_ALLOC_SIZE	2151
-=======
-#define	WT_STAT_DSRC_CACHE_STATE_SMALLER_ALLOC_SIZE	2142
->>>>>>> c12c796f
+#define	WT_STAT_DSRC_CACHE_STATE_SMALLER_ALLOC_SIZE	2149
 /*!
  * cache_walk: Pages created in memory and never written, only reported
  * if cache_walk or all statistics are enabled
  */
-<<<<<<< HEAD
-#define	WT_STAT_DSRC_CACHE_STATE_MEMORY			2152
-=======
-#define	WT_STAT_DSRC_CACHE_STATE_MEMORY			2143
->>>>>>> c12c796f
+#define	WT_STAT_DSRC_CACHE_STATE_MEMORY			2150
 /*!
  * cache_walk: Pages currently queued for eviction, only reported if
  * cache_walk or all statistics are enabled
  */
-<<<<<<< HEAD
-#define	WT_STAT_DSRC_CACHE_STATE_QUEUED			2153
-=======
-#define	WT_STAT_DSRC_CACHE_STATE_QUEUED			2144
->>>>>>> c12c796f
+#define	WT_STAT_DSRC_CACHE_STATE_QUEUED			2151
 /*!
  * cache_walk: Pages that could not be queued for eviction, only reported
  * if cache_walk or all statistics are enabled
  */
-<<<<<<< HEAD
-#define	WT_STAT_DSRC_CACHE_STATE_NOT_QUEUEABLE		2154
-=======
-#define	WT_STAT_DSRC_CACHE_STATE_NOT_QUEUEABLE		2145
->>>>>>> c12c796f
+#define	WT_STAT_DSRC_CACHE_STATE_NOT_QUEUEABLE		2152
 /*!
  * cache_walk: Refs skipped during cache traversal, only reported if
  * cache_walk or all statistics are enabled
  */
-<<<<<<< HEAD
-#define	WT_STAT_DSRC_CACHE_STATE_REFS_SKIPPED		2155
-=======
-#define	WT_STAT_DSRC_CACHE_STATE_REFS_SKIPPED		2146
->>>>>>> c12c796f
+#define	WT_STAT_DSRC_CACHE_STATE_REFS_SKIPPED		2153
 /*!
  * cache_walk: Size of the root page, only reported if cache_walk or all
  * statistics are enabled
  */
-<<<<<<< HEAD
-#define	WT_STAT_DSRC_CACHE_STATE_ROOT_SIZE		2156
-=======
-#define	WT_STAT_DSRC_CACHE_STATE_ROOT_SIZE		2147
->>>>>>> c12c796f
+#define	WT_STAT_DSRC_CACHE_STATE_ROOT_SIZE		2154
 /*!
  * cache_walk: Total number of pages currently in cache, only reported if
  * cache_walk or all statistics are enabled
  */
-<<<<<<< HEAD
-#define	WT_STAT_DSRC_CACHE_STATE_PAGES			2157
+#define	WT_STAT_DSRC_CACHE_STATE_PAGES			2155
 /*! checkpoint: checkpoint has acquired a snapshot for its transaction */
-#define	WT_STAT_DSRC_CHECKPOINT_SNAPSHOT_ACQUIRED	2158
+#define	WT_STAT_DSRC_CHECKPOINT_SNAPSHOT_ACQUIRED	2156
 /*! checkpoint: pages added for eviction during checkpoint cleanup */
-#define	WT_STAT_DSRC_CHECKPOINT_CLEANUP_PAGES_EVICT	2159
-=======
-#define	WT_STAT_DSRC_CACHE_STATE_PAGES			2148
-/*! checkpoint: checkpoint has acquired a snapshot for its transaction */
-#define	WT_STAT_DSRC_CHECKPOINT_SNAPSHOT_ACQUIRED	2149
-/*! checkpoint: pages added for eviction during checkpoint cleanup */
-#define	WT_STAT_DSRC_CHECKPOINT_CLEANUP_PAGES_EVICT	2150
->>>>>>> c12c796f
+#define	WT_STAT_DSRC_CHECKPOINT_CLEANUP_PAGES_EVICT	2157
 /*!
  * checkpoint: pages dirtied due to obsolete time window by checkpoint
  * cleanup
  */
-<<<<<<< HEAD
-#define	WT_STAT_DSRC_CHECKPOINT_CLEANUP_PAGES_OBSOLETE_TW	2160
-=======
-#define	WT_STAT_DSRC_CHECKPOINT_CLEANUP_PAGES_OBSOLETE_TW	2151
->>>>>>> c12c796f
+#define	WT_STAT_DSRC_CHECKPOINT_CLEANUP_PAGES_OBSOLETE_TW	2158
 /*!
  * checkpoint: pages read into cache during checkpoint cleanup
  * (reclaim_space)
  */
-<<<<<<< HEAD
-#define	WT_STAT_DSRC_CHECKPOINT_CLEANUP_PAGES_READ_RECLAIM_SPACE	2161
-=======
-#define	WT_STAT_DSRC_CHECKPOINT_CLEANUP_PAGES_READ_RECLAIM_SPACE	2152
->>>>>>> c12c796f
+#define	WT_STAT_DSRC_CHECKPOINT_CLEANUP_PAGES_READ_RECLAIM_SPACE	2159
 /*!
  * checkpoint: pages read into cache during checkpoint cleanup due to
  * obsolete time window
  */
-<<<<<<< HEAD
-#define	WT_STAT_DSRC_CHECKPOINT_CLEANUP_PAGES_READ_OBSOLETE_TW	2162
+#define	WT_STAT_DSRC_CHECKPOINT_CLEANUP_PAGES_READ_OBSOLETE_TW	2160
 /*! checkpoint: pages removed during checkpoint cleanup */
-#define	WT_STAT_DSRC_CHECKPOINT_CLEANUP_PAGES_REMOVED	2163
+#define	WT_STAT_DSRC_CHECKPOINT_CLEANUP_PAGES_REMOVED	2161
 /*! checkpoint: pages skipped during checkpoint cleanup tree walk */
-#define	WT_STAT_DSRC_CHECKPOINT_CLEANUP_PAGES_WALK_SKIPPED	2164
+#define	WT_STAT_DSRC_CHECKPOINT_CLEANUP_PAGES_WALK_SKIPPED	2162
 /*! checkpoint: pages visited during checkpoint cleanup */
-#define	WT_STAT_DSRC_CHECKPOINT_CLEANUP_PAGES_VISITED	2165
+#define	WT_STAT_DSRC_CHECKPOINT_CLEANUP_PAGES_VISITED	2163
 /*! checkpoint: transaction checkpoints due to obsolete pages */
-#define	WT_STAT_DSRC_CHECKPOINT_OBSOLETE_APPLIED	2166
-=======
-#define	WT_STAT_DSRC_CHECKPOINT_CLEANUP_PAGES_READ_OBSOLETE_TW	2153
-/*! checkpoint: pages removed during checkpoint cleanup */
-#define	WT_STAT_DSRC_CHECKPOINT_CLEANUP_PAGES_REMOVED	2154
-/*! checkpoint: pages skipped during checkpoint cleanup tree walk */
-#define	WT_STAT_DSRC_CHECKPOINT_CLEANUP_PAGES_WALK_SKIPPED	2155
-/*! checkpoint: pages visited during checkpoint cleanup */
-#define	WT_STAT_DSRC_CHECKPOINT_CLEANUP_PAGES_VISITED	2156
-/*! checkpoint: transaction checkpoints due to obsolete pages */
-#define	WT_STAT_DSRC_CHECKPOINT_OBSOLETE_APPLIED	2157
->>>>>>> c12c796f
+#define	WT_STAT_DSRC_CHECKPOINT_OBSOLETE_APPLIED	2164
 /*!
  * compression: compressed page maximum internal page size prior to
  * compression
  */
-<<<<<<< HEAD
-#define	WT_STAT_DSRC_COMPRESS_PRECOMP_INTL_MAX_PAGE_SIZE	2167
-=======
-#define	WT_STAT_DSRC_COMPRESS_PRECOMP_INTL_MAX_PAGE_SIZE	2158
->>>>>>> c12c796f
+#define	WT_STAT_DSRC_COMPRESS_PRECOMP_INTL_MAX_PAGE_SIZE	2165
 /*!
  * compression: compressed page maximum leaf page size prior to
  * compression
  */
-<<<<<<< HEAD
-#define	WT_STAT_DSRC_COMPRESS_PRECOMP_LEAF_MAX_PAGE_SIZE	2168
+#define	WT_STAT_DSRC_COMPRESS_PRECOMP_LEAF_MAX_PAGE_SIZE	2166
 /*! compression: page written to disk failed to compress */
-#define	WT_STAT_DSRC_COMPRESS_WRITE_FAIL		2169
+#define	WT_STAT_DSRC_COMPRESS_WRITE_FAIL		2167
 /*! compression: page written to disk was too small to compress */
-#define	WT_STAT_DSRC_COMPRESS_WRITE_TOO_SMALL		2170
+#define	WT_STAT_DSRC_COMPRESS_WRITE_TOO_SMALL		2168
 /*! compression: pages read from disk */
-#define	WT_STAT_DSRC_COMPRESS_READ			2171
-=======
-#define	WT_STAT_DSRC_COMPRESS_PRECOMP_LEAF_MAX_PAGE_SIZE	2159
-/*! compression: page written to disk failed to compress */
-#define	WT_STAT_DSRC_COMPRESS_WRITE_FAIL		2160
-/*! compression: page written to disk was too small to compress */
-#define	WT_STAT_DSRC_COMPRESS_WRITE_TOO_SMALL		2161
-/*! compression: pages read from disk */
-#define	WT_STAT_DSRC_COMPRESS_READ			2162
->>>>>>> c12c796f
+#define	WT_STAT_DSRC_COMPRESS_READ			2169
 /*!
  * compression: pages read from disk with compression ratio greater than
  * 64
  */
-<<<<<<< HEAD
-#define	WT_STAT_DSRC_COMPRESS_READ_RATIO_HIST_MAX	2172
-=======
-#define	WT_STAT_DSRC_COMPRESS_READ_RATIO_HIST_MAX	2163
->>>>>>> c12c796f
+#define	WT_STAT_DSRC_COMPRESS_READ_RATIO_HIST_MAX	2170
 /*!
  * compression: pages read from disk with compression ratio smaller than
  * 2
  */
-<<<<<<< HEAD
-#define	WT_STAT_DSRC_COMPRESS_READ_RATIO_HIST_2		2173
-=======
-#define	WT_STAT_DSRC_COMPRESS_READ_RATIO_HIST_2		2164
->>>>>>> c12c796f
+#define	WT_STAT_DSRC_COMPRESS_READ_RATIO_HIST_2		2171
 /*!
  * compression: pages read from disk with compression ratio smaller than
  * 4
  */
-<<<<<<< HEAD
-#define	WT_STAT_DSRC_COMPRESS_READ_RATIO_HIST_4		2174
-=======
-#define	WT_STAT_DSRC_COMPRESS_READ_RATIO_HIST_4		2165
->>>>>>> c12c796f
+#define	WT_STAT_DSRC_COMPRESS_READ_RATIO_HIST_4		2172
 /*!
  * compression: pages read from disk with compression ratio smaller than
  * 8
  */
-<<<<<<< HEAD
-#define	WT_STAT_DSRC_COMPRESS_READ_RATIO_HIST_8		2175
-=======
-#define	WT_STAT_DSRC_COMPRESS_READ_RATIO_HIST_8		2166
->>>>>>> c12c796f
+#define	WT_STAT_DSRC_COMPRESS_READ_RATIO_HIST_8		2173
 /*!
  * compression: pages read from disk with compression ratio smaller than
  * 16
  */
-<<<<<<< HEAD
-#define	WT_STAT_DSRC_COMPRESS_READ_RATIO_HIST_16	2176
-=======
-#define	WT_STAT_DSRC_COMPRESS_READ_RATIO_HIST_16	2167
->>>>>>> c12c796f
+#define	WT_STAT_DSRC_COMPRESS_READ_RATIO_HIST_16	2174
 /*!
  * compression: pages read from disk with compression ratio smaller than
  * 32
  */
-<<<<<<< HEAD
-#define	WT_STAT_DSRC_COMPRESS_READ_RATIO_HIST_32	2177
-=======
-#define	WT_STAT_DSRC_COMPRESS_READ_RATIO_HIST_32	2168
->>>>>>> c12c796f
+#define	WT_STAT_DSRC_COMPRESS_READ_RATIO_HIST_32	2175
 /*!
  * compression: pages read from disk with compression ratio smaller than
  * 64
  */
-<<<<<<< HEAD
-#define	WT_STAT_DSRC_COMPRESS_READ_RATIO_HIST_64	2178
+#define	WT_STAT_DSRC_COMPRESS_READ_RATIO_HIST_64	2176
 /*! compression: pages written to disk */
-#define	WT_STAT_DSRC_COMPRESS_WRITE			2179
-=======
-#define	WT_STAT_DSRC_COMPRESS_READ_RATIO_HIST_64	2169
-/*! compression: pages written to disk */
-#define	WT_STAT_DSRC_COMPRESS_WRITE			2170
->>>>>>> c12c796f
+#define	WT_STAT_DSRC_COMPRESS_WRITE			2177
 /*!
  * compression: pages written to disk with compression ratio greater than
  * 64
  */
-<<<<<<< HEAD
-#define	WT_STAT_DSRC_COMPRESS_WRITE_RATIO_HIST_MAX	2180
-=======
-#define	WT_STAT_DSRC_COMPRESS_WRITE_RATIO_HIST_MAX	2171
->>>>>>> c12c796f
+#define	WT_STAT_DSRC_COMPRESS_WRITE_RATIO_HIST_MAX	2178
 /*!
  * compression: pages written to disk with compression ratio smaller than
  * 2
  */
-<<<<<<< HEAD
-#define	WT_STAT_DSRC_COMPRESS_WRITE_RATIO_HIST_2	2181
-=======
-#define	WT_STAT_DSRC_COMPRESS_WRITE_RATIO_HIST_2	2172
->>>>>>> c12c796f
+#define	WT_STAT_DSRC_COMPRESS_WRITE_RATIO_HIST_2	2179
 /*!
  * compression: pages written to disk with compression ratio smaller than
  * 4
  */
-<<<<<<< HEAD
-#define	WT_STAT_DSRC_COMPRESS_WRITE_RATIO_HIST_4	2182
-=======
-#define	WT_STAT_DSRC_COMPRESS_WRITE_RATIO_HIST_4	2173
->>>>>>> c12c796f
+#define	WT_STAT_DSRC_COMPRESS_WRITE_RATIO_HIST_4	2180
 /*!
  * compression: pages written to disk with compression ratio smaller than
  * 8
  */
-<<<<<<< HEAD
-#define	WT_STAT_DSRC_COMPRESS_WRITE_RATIO_HIST_8	2183
-=======
-#define	WT_STAT_DSRC_COMPRESS_WRITE_RATIO_HIST_8	2174
->>>>>>> c12c796f
+#define	WT_STAT_DSRC_COMPRESS_WRITE_RATIO_HIST_8	2181
 /*!
  * compression: pages written to disk with compression ratio smaller than
  * 16
  */
-<<<<<<< HEAD
-#define	WT_STAT_DSRC_COMPRESS_WRITE_RATIO_HIST_16	2184
-=======
-#define	WT_STAT_DSRC_COMPRESS_WRITE_RATIO_HIST_16	2175
->>>>>>> c12c796f
+#define	WT_STAT_DSRC_COMPRESS_WRITE_RATIO_HIST_16	2182
 /*!
  * compression: pages written to disk with compression ratio smaller than
  * 32
  */
-<<<<<<< HEAD
-#define	WT_STAT_DSRC_COMPRESS_WRITE_RATIO_HIST_32	2185
-=======
-#define	WT_STAT_DSRC_COMPRESS_WRITE_RATIO_HIST_32	2176
->>>>>>> c12c796f
+#define	WT_STAT_DSRC_COMPRESS_WRITE_RATIO_HIST_32	2183
 /*!
  * compression: pages written to disk with compression ratio smaller than
  * 64
  */
-<<<<<<< HEAD
-#define	WT_STAT_DSRC_COMPRESS_WRITE_RATIO_HIST_64	2186
+#define	WT_STAT_DSRC_COMPRESS_WRITE_RATIO_HIST_64	2184
 /*! cursor: Total number of deleted pages skipped during tree walk */
-#define	WT_STAT_DSRC_CURSOR_TREE_WALK_DEL_PAGE_SKIP	2187
+#define	WT_STAT_DSRC_CURSOR_TREE_WALK_DEL_PAGE_SKIP	2185
 /*! cursor: Total number of entries skipped by cursor next calls */
-#define	WT_STAT_DSRC_CURSOR_NEXT_SKIP_TOTAL		2188
+#define	WT_STAT_DSRC_CURSOR_NEXT_SKIP_TOTAL		2186
 /*! cursor: Total number of entries skipped by cursor prev calls */
-#define	WT_STAT_DSRC_CURSOR_PREV_SKIP_TOTAL		2189
-=======
-#define	WT_STAT_DSRC_COMPRESS_WRITE_RATIO_HIST_64	2177
-/*! cursor: Total number of deleted pages skipped during tree walk */
-#define	WT_STAT_DSRC_CURSOR_TREE_WALK_DEL_PAGE_SKIP	2178
-/*! cursor: Total number of entries skipped by cursor next calls */
-#define	WT_STAT_DSRC_CURSOR_NEXT_SKIP_TOTAL		2179
-/*! cursor: Total number of entries skipped by cursor prev calls */
-#define	WT_STAT_DSRC_CURSOR_PREV_SKIP_TOTAL		2180
->>>>>>> c12c796f
+#define	WT_STAT_DSRC_CURSOR_PREV_SKIP_TOTAL		2187
 /*!
  * cursor: Total number of entries skipped to position the history store
  * cursor
  */
-<<<<<<< HEAD
-#define	WT_STAT_DSRC_CURSOR_SKIP_HS_CUR_POSITION	2190
-=======
-#define	WT_STAT_DSRC_CURSOR_SKIP_HS_CUR_POSITION	2181
->>>>>>> c12c796f
+#define	WT_STAT_DSRC_CURSOR_SKIP_HS_CUR_POSITION	2188
 /*!
  * cursor: Total number of in-memory deleted pages skipped during tree
  * walk
  */
-<<<<<<< HEAD
-#define	WT_STAT_DSRC_CURSOR_TREE_WALK_INMEM_DEL_PAGE_SKIP	2191
+#define	WT_STAT_DSRC_CURSOR_TREE_WALK_INMEM_DEL_PAGE_SKIP	2189
 /*! cursor: Total number of on-disk deleted pages skipped during tree walk */
-#define	WT_STAT_DSRC_CURSOR_TREE_WALK_ONDISK_DEL_PAGE_SKIP	2192
-=======
-#define	WT_STAT_DSRC_CURSOR_TREE_WALK_INMEM_DEL_PAGE_SKIP	2182
-/*! cursor: Total number of on-disk deleted pages skipped during tree walk */
-#define	WT_STAT_DSRC_CURSOR_TREE_WALK_ONDISK_DEL_PAGE_SKIP	2183
->>>>>>> c12c796f
+#define	WT_STAT_DSRC_CURSOR_TREE_WALK_ONDISK_DEL_PAGE_SKIP	2190
 /*!
  * cursor: Total number of times a search near has exited due to prefix
  * config
  */
-<<<<<<< HEAD
-#define	WT_STAT_DSRC_CURSOR_SEARCH_NEAR_PREFIX_FAST_PATHS	2193
-=======
-#define	WT_STAT_DSRC_CURSOR_SEARCH_NEAR_PREFIX_FAST_PATHS	2184
->>>>>>> c12c796f
+#define	WT_STAT_DSRC_CURSOR_SEARCH_NEAR_PREFIX_FAST_PATHS	2191
 /*!
  * cursor: Total number of times cursor fails to temporarily release
  * pinned page to encourage eviction of hot or large page
  */
-<<<<<<< HEAD
-#define	WT_STAT_DSRC_CURSOR_REPOSITION_FAILED		2194
-=======
-#define	WT_STAT_DSRC_CURSOR_REPOSITION_FAILED		2185
->>>>>>> c12c796f
+#define	WT_STAT_DSRC_CURSOR_REPOSITION_FAILED		2192
 /*!
  * cursor: Total number of times cursor temporarily releases pinned page
  * to encourage eviction of hot or large page
  */
-<<<<<<< HEAD
-#define	WT_STAT_DSRC_CURSOR_REPOSITION			2195
+#define	WT_STAT_DSRC_CURSOR_REPOSITION			2193
 /*! cursor: bulk loaded cursor insert calls */
-#define	WT_STAT_DSRC_CURSOR_INSERT_BULK			2196
+#define	WT_STAT_DSRC_CURSOR_INSERT_BULK			2194
 /*! cursor: cache cursors reuse count */
-#define	WT_STAT_DSRC_CURSOR_REOPEN			2197
+#define	WT_STAT_DSRC_CURSOR_REOPEN			2195
 /*! cursor: close calls that result in cache */
-#define	WT_STAT_DSRC_CURSOR_CACHE			2198
+#define	WT_STAT_DSRC_CURSOR_CACHE			2196
 /*! cursor: create calls */
-#define	WT_STAT_DSRC_CURSOR_CREATE			2199
+#define	WT_STAT_DSRC_CURSOR_CREATE			2197
 /*! cursor: cursor bound calls that return an error */
-#define	WT_STAT_DSRC_CURSOR_BOUND_ERROR			2200
+#define	WT_STAT_DSRC_CURSOR_BOUND_ERROR			2198
 /*! cursor: cursor bounds cleared from reset */
-#define	WT_STAT_DSRC_CURSOR_BOUNDS_RESET		2201
+#define	WT_STAT_DSRC_CURSOR_BOUNDS_RESET		2199
 /*! cursor: cursor bounds comparisons performed */
-#define	WT_STAT_DSRC_CURSOR_BOUNDS_COMPARISONS		2202
+#define	WT_STAT_DSRC_CURSOR_BOUNDS_COMPARISONS		2200
 /*! cursor: cursor bounds next called on an unpositioned cursor */
-#define	WT_STAT_DSRC_CURSOR_BOUNDS_NEXT_UNPOSITIONED	2203
+#define	WT_STAT_DSRC_CURSOR_BOUNDS_NEXT_UNPOSITIONED	2201
 /*! cursor: cursor bounds next early exit */
-#define	WT_STAT_DSRC_CURSOR_BOUNDS_NEXT_EARLY_EXIT	2204
+#define	WT_STAT_DSRC_CURSOR_BOUNDS_NEXT_EARLY_EXIT	2202
 /*! cursor: cursor bounds prev called on an unpositioned cursor */
-#define	WT_STAT_DSRC_CURSOR_BOUNDS_PREV_UNPOSITIONED	2205
+#define	WT_STAT_DSRC_CURSOR_BOUNDS_PREV_UNPOSITIONED	2203
 /*! cursor: cursor bounds prev early exit */
-#define	WT_STAT_DSRC_CURSOR_BOUNDS_PREV_EARLY_EXIT	2206
+#define	WT_STAT_DSRC_CURSOR_BOUNDS_PREV_EARLY_EXIT	2204
 /*! cursor: cursor bounds search early exit */
-#define	WT_STAT_DSRC_CURSOR_BOUNDS_SEARCH_EARLY_EXIT	2207
+#define	WT_STAT_DSRC_CURSOR_BOUNDS_SEARCH_EARLY_EXIT	2205
 /*! cursor: cursor bounds search near call repositioned cursor */
-#define	WT_STAT_DSRC_CURSOR_BOUNDS_SEARCH_NEAR_REPOSITIONED_CURSOR	2208
+#define	WT_STAT_DSRC_CURSOR_BOUNDS_SEARCH_NEAR_REPOSITIONED_CURSOR	2206
 /*! cursor: cursor cache calls that return an error */
-#define	WT_STAT_DSRC_CURSOR_CACHE_ERROR			2209
+#define	WT_STAT_DSRC_CURSOR_CACHE_ERROR			2207
 /*! cursor: cursor close calls that return an error */
-#define	WT_STAT_DSRC_CURSOR_CLOSE_ERROR			2210
+#define	WT_STAT_DSRC_CURSOR_CLOSE_ERROR			2208
 /*! cursor: cursor compare calls that return an error */
-#define	WT_STAT_DSRC_CURSOR_COMPARE_ERROR		2211
+#define	WT_STAT_DSRC_CURSOR_COMPARE_ERROR		2209
 /*! cursor: cursor equals calls that return an error */
-#define	WT_STAT_DSRC_CURSOR_EQUALS_ERROR		2212
+#define	WT_STAT_DSRC_CURSOR_EQUALS_ERROR		2210
 /*! cursor: cursor get key calls that return an error */
-#define	WT_STAT_DSRC_CURSOR_GET_KEY_ERROR		2213
+#define	WT_STAT_DSRC_CURSOR_GET_KEY_ERROR		2211
 /*! cursor: cursor get value calls that return an error */
-#define	WT_STAT_DSRC_CURSOR_GET_VALUE_ERROR		2214
+#define	WT_STAT_DSRC_CURSOR_GET_VALUE_ERROR		2212
 /*! cursor: cursor insert calls that return an error */
-#define	WT_STAT_DSRC_CURSOR_INSERT_ERROR		2215
+#define	WT_STAT_DSRC_CURSOR_INSERT_ERROR		2213
 /*! cursor: cursor insert check calls that return an error */
-#define	WT_STAT_DSRC_CURSOR_INSERT_CHECK_ERROR		2216
+#define	WT_STAT_DSRC_CURSOR_INSERT_CHECK_ERROR		2214
 /*! cursor: cursor largest key calls that return an error */
-#define	WT_STAT_DSRC_CURSOR_LARGEST_KEY_ERROR		2217
+#define	WT_STAT_DSRC_CURSOR_LARGEST_KEY_ERROR		2215
 /*! cursor: cursor modify calls that return an error */
-#define	WT_STAT_DSRC_CURSOR_MODIFY_ERROR		2218
+#define	WT_STAT_DSRC_CURSOR_MODIFY_ERROR		2216
 /*! cursor: cursor next calls that return an error */
-#define	WT_STAT_DSRC_CURSOR_NEXT_ERROR			2219
-=======
-#define	WT_STAT_DSRC_CURSOR_REPOSITION			2186
-/*! cursor: bulk loaded cursor insert calls */
-#define	WT_STAT_DSRC_CURSOR_INSERT_BULK			2187
-/*! cursor: cache cursors reuse count */
-#define	WT_STAT_DSRC_CURSOR_REOPEN			2188
-/*! cursor: close calls that result in cache */
-#define	WT_STAT_DSRC_CURSOR_CACHE			2189
-/*! cursor: create calls */
-#define	WT_STAT_DSRC_CURSOR_CREATE			2190
-/*! cursor: cursor bound calls that return an error */
-#define	WT_STAT_DSRC_CURSOR_BOUND_ERROR			2191
-/*! cursor: cursor bounds cleared from reset */
-#define	WT_STAT_DSRC_CURSOR_BOUNDS_RESET		2192
-/*! cursor: cursor bounds comparisons performed */
-#define	WT_STAT_DSRC_CURSOR_BOUNDS_COMPARISONS		2193
-/*! cursor: cursor bounds next called on an unpositioned cursor */
-#define	WT_STAT_DSRC_CURSOR_BOUNDS_NEXT_UNPOSITIONED	2194
-/*! cursor: cursor bounds next early exit */
-#define	WT_STAT_DSRC_CURSOR_BOUNDS_NEXT_EARLY_EXIT	2195
-/*! cursor: cursor bounds prev called on an unpositioned cursor */
-#define	WT_STAT_DSRC_CURSOR_BOUNDS_PREV_UNPOSITIONED	2196
-/*! cursor: cursor bounds prev early exit */
-#define	WT_STAT_DSRC_CURSOR_BOUNDS_PREV_EARLY_EXIT	2197
-/*! cursor: cursor bounds search early exit */
-#define	WT_STAT_DSRC_CURSOR_BOUNDS_SEARCH_EARLY_EXIT	2198
-/*! cursor: cursor bounds search near call repositioned cursor */
-#define	WT_STAT_DSRC_CURSOR_BOUNDS_SEARCH_NEAR_REPOSITIONED_CURSOR	2199
-/*! cursor: cursor cache calls that return an error */
-#define	WT_STAT_DSRC_CURSOR_CACHE_ERROR			2200
-/*! cursor: cursor close calls that return an error */
-#define	WT_STAT_DSRC_CURSOR_CLOSE_ERROR			2201
-/*! cursor: cursor compare calls that return an error */
-#define	WT_STAT_DSRC_CURSOR_COMPARE_ERROR		2202
-/*! cursor: cursor equals calls that return an error */
-#define	WT_STAT_DSRC_CURSOR_EQUALS_ERROR		2203
-/*! cursor: cursor get key calls that return an error */
-#define	WT_STAT_DSRC_CURSOR_GET_KEY_ERROR		2204
-/*! cursor: cursor get value calls that return an error */
-#define	WT_STAT_DSRC_CURSOR_GET_VALUE_ERROR		2205
-/*! cursor: cursor insert calls that return an error */
-#define	WT_STAT_DSRC_CURSOR_INSERT_ERROR		2206
-/*! cursor: cursor insert check calls that return an error */
-#define	WT_STAT_DSRC_CURSOR_INSERT_CHECK_ERROR		2207
-/*! cursor: cursor largest key calls that return an error */
-#define	WT_STAT_DSRC_CURSOR_LARGEST_KEY_ERROR		2208
-/*! cursor: cursor modify calls that return an error */
-#define	WT_STAT_DSRC_CURSOR_MODIFY_ERROR		2209
-/*! cursor: cursor next calls that return an error */
-#define	WT_STAT_DSRC_CURSOR_NEXT_ERROR			2210
->>>>>>> c12c796f
+#define	WT_STAT_DSRC_CURSOR_NEXT_ERROR			2217
 /*!
  * cursor: cursor next calls that skip due to a globally visible history
  * store tombstone
  */
-<<<<<<< HEAD
-#define	WT_STAT_DSRC_CURSOR_NEXT_HS_TOMBSTONE		2220
-=======
-#define	WT_STAT_DSRC_CURSOR_NEXT_HS_TOMBSTONE		2211
->>>>>>> c12c796f
+#define	WT_STAT_DSRC_CURSOR_NEXT_HS_TOMBSTONE		2218
 /*!
  * cursor: cursor next calls that skip greater than 1 and fewer than 100
  * entries
  */
-<<<<<<< HEAD
-#define	WT_STAT_DSRC_CURSOR_NEXT_SKIP_LT_100		2221
-=======
-#define	WT_STAT_DSRC_CURSOR_NEXT_SKIP_LT_100		2212
->>>>>>> c12c796f
+#define	WT_STAT_DSRC_CURSOR_NEXT_SKIP_LT_100		2219
 /*!
  * cursor: cursor next calls that skip greater than or equal to 100
  * entries
  */
-<<<<<<< HEAD
-#define	WT_STAT_DSRC_CURSOR_NEXT_SKIP_GE_100		2222
+#define	WT_STAT_DSRC_CURSOR_NEXT_SKIP_GE_100		2220
 /*! cursor: cursor next random calls that return an error */
-#define	WT_STAT_DSRC_CURSOR_NEXT_RANDOM_ERROR		2223
+#define	WT_STAT_DSRC_CURSOR_NEXT_RANDOM_ERROR		2221
 /*! cursor: cursor prev calls that return an error */
-#define	WT_STAT_DSRC_CURSOR_PREV_ERROR			2224
-=======
-#define	WT_STAT_DSRC_CURSOR_NEXT_SKIP_GE_100		2213
-/*! cursor: cursor next random calls that return an error */
-#define	WT_STAT_DSRC_CURSOR_NEXT_RANDOM_ERROR		2214
-/*! cursor: cursor prev calls that return an error */
-#define	WT_STAT_DSRC_CURSOR_PREV_ERROR			2215
->>>>>>> c12c796f
+#define	WT_STAT_DSRC_CURSOR_PREV_ERROR			2222
 /*!
  * cursor: cursor prev calls that skip due to a globally visible history
  * store tombstone
  */
-<<<<<<< HEAD
-#define	WT_STAT_DSRC_CURSOR_PREV_HS_TOMBSTONE		2225
-=======
-#define	WT_STAT_DSRC_CURSOR_PREV_HS_TOMBSTONE		2216
->>>>>>> c12c796f
+#define	WT_STAT_DSRC_CURSOR_PREV_HS_TOMBSTONE		2223
 /*!
  * cursor: cursor prev calls that skip greater than or equal to 100
  * entries
  */
-<<<<<<< HEAD
-#define	WT_STAT_DSRC_CURSOR_PREV_SKIP_GE_100		2226
+#define	WT_STAT_DSRC_CURSOR_PREV_SKIP_GE_100		2224
 /*! cursor: cursor prev calls that skip less than 100 entries */
-#define	WT_STAT_DSRC_CURSOR_PREV_SKIP_LT_100		2227
+#define	WT_STAT_DSRC_CURSOR_PREV_SKIP_LT_100		2225
 /*! cursor: cursor reconfigure calls that return an error */
-#define	WT_STAT_DSRC_CURSOR_RECONFIGURE_ERROR		2228
+#define	WT_STAT_DSRC_CURSOR_RECONFIGURE_ERROR		2226
 /*! cursor: cursor remove calls that return an error */
-#define	WT_STAT_DSRC_CURSOR_REMOVE_ERROR		2229
+#define	WT_STAT_DSRC_CURSOR_REMOVE_ERROR		2227
 /*! cursor: cursor reopen calls that return an error */
-#define	WT_STAT_DSRC_CURSOR_REOPEN_ERROR		2230
+#define	WT_STAT_DSRC_CURSOR_REOPEN_ERROR		2228
 /*! cursor: cursor reserve calls that return an error */
-#define	WT_STAT_DSRC_CURSOR_RESERVE_ERROR		2231
+#define	WT_STAT_DSRC_CURSOR_RESERVE_ERROR		2229
 /*! cursor: cursor reset calls that return an error */
-#define	WT_STAT_DSRC_CURSOR_RESET_ERROR			2232
+#define	WT_STAT_DSRC_CURSOR_RESET_ERROR			2230
 /*! cursor: cursor search calls that return an error */
-#define	WT_STAT_DSRC_CURSOR_SEARCH_ERROR		2233
+#define	WT_STAT_DSRC_CURSOR_SEARCH_ERROR		2231
 /*! cursor: cursor search near calls that return an error */
-#define	WT_STAT_DSRC_CURSOR_SEARCH_NEAR_ERROR		2234
+#define	WT_STAT_DSRC_CURSOR_SEARCH_NEAR_ERROR		2232
 /*! cursor: cursor update calls that return an error */
-#define	WT_STAT_DSRC_CURSOR_UPDATE_ERROR		2235
+#define	WT_STAT_DSRC_CURSOR_UPDATE_ERROR		2233
 /*! cursor: insert calls */
-#define	WT_STAT_DSRC_CURSOR_INSERT			2236
+#define	WT_STAT_DSRC_CURSOR_INSERT			2234
 /*! cursor: insert key and value bytes */
-#define	WT_STAT_DSRC_CURSOR_INSERT_BYTES		2237
+#define	WT_STAT_DSRC_CURSOR_INSERT_BYTES		2235
 /*! cursor: modify */
-#define	WT_STAT_DSRC_CURSOR_MODIFY			2238
+#define	WT_STAT_DSRC_CURSOR_MODIFY			2236
 /*! cursor: modify key and value bytes affected */
-#define	WT_STAT_DSRC_CURSOR_MODIFY_BYTES		2239
+#define	WT_STAT_DSRC_CURSOR_MODIFY_BYTES		2237
 /*! cursor: modify value bytes modified */
-#define	WT_STAT_DSRC_CURSOR_MODIFY_BYTES_TOUCH		2240
+#define	WT_STAT_DSRC_CURSOR_MODIFY_BYTES_TOUCH		2238
 /*! cursor: next calls */
-#define	WT_STAT_DSRC_CURSOR_NEXT			2241
+#define	WT_STAT_DSRC_CURSOR_NEXT			2239
 /*! cursor: open cursor count */
-#define	WT_STAT_DSRC_CURSOR_OPEN_COUNT			2242
+#define	WT_STAT_DSRC_CURSOR_OPEN_COUNT			2240
 /*! cursor: operation restarted */
-#define	WT_STAT_DSRC_CURSOR_RESTART			2243
+#define	WT_STAT_DSRC_CURSOR_RESTART			2241
 /*! cursor: prev calls */
-#define	WT_STAT_DSRC_CURSOR_PREV			2244
+#define	WT_STAT_DSRC_CURSOR_PREV			2242
 /*! cursor: remove calls */
-#define	WT_STAT_DSRC_CURSOR_REMOVE			2245
+#define	WT_STAT_DSRC_CURSOR_REMOVE			2243
 /*! cursor: remove key bytes removed */
-#define	WT_STAT_DSRC_CURSOR_REMOVE_BYTES		2246
+#define	WT_STAT_DSRC_CURSOR_REMOVE_BYTES		2244
 /*! cursor: reserve calls */
-#define	WT_STAT_DSRC_CURSOR_RESERVE			2247
+#define	WT_STAT_DSRC_CURSOR_RESERVE			2245
 /*! cursor: reset calls */
-#define	WT_STAT_DSRC_CURSOR_RESET			2248
+#define	WT_STAT_DSRC_CURSOR_RESET			2246
 /*! cursor: search calls */
-#define	WT_STAT_DSRC_CURSOR_SEARCH			2249
+#define	WT_STAT_DSRC_CURSOR_SEARCH			2247
 /*! cursor: search history store calls */
-#define	WT_STAT_DSRC_CURSOR_SEARCH_HS			2250
+#define	WT_STAT_DSRC_CURSOR_SEARCH_HS			2248
 /*! cursor: search near calls */
-#define	WT_STAT_DSRC_CURSOR_SEARCH_NEAR			2251
+#define	WT_STAT_DSRC_CURSOR_SEARCH_NEAR			2249
 /*! cursor: truncate calls */
-#define	WT_STAT_DSRC_CURSOR_TRUNCATE			2252
+#define	WT_STAT_DSRC_CURSOR_TRUNCATE			2250
 /*! cursor: update calls */
-#define	WT_STAT_DSRC_CURSOR_UPDATE			2253
+#define	WT_STAT_DSRC_CURSOR_UPDATE			2251
 /*! cursor: update key and value bytes */
-#define	WT_STAT_DSRC_CURSOR_UPDATE_BYTES		2254
+#define	WT_STAT_DSRC_CURSOR_UPDATE_BYTES		2252
 /*! cursor: update value size change */
-#define	WT_STAT_DSRC_CURSOR_UPDATE_BYTES_CHANGED	2255
+#define	WT_STAT_DSRC_CURSOR_UPDATE_BYTES_CHANGED	2253
+/*! eviction: data source pages selected for eviction unable to be evicted */
+#define	WT_STAT_DSRC_EVICTION_FAIL			2254
+/*! eviction: eviction walk passes of a file */
+#define	WT_STAT_DSRC_EVICTION_WALK_PASSES		2255
 /*! layered: Layered table cursor insert operations */
 #define	WT_STAT_DSRC_LAYERED_CURS_INSERT		2256
 /*! layered: Layered table cursor next operations */
@@ -9889,71 +8542,6 @@
  * skipped on this tree
  */
 #define	WT_STAT_DSRC_LAYERED_TABLE_MANAGER_SKIP_LSN	2275
-=======
-#define	WT_STAT_DSRC_CURSOR_PREV_SKIP_GE_100		2217
-/*! cursor: cursor prev calls that skip less than 100 entries */
-#define	WT_STAT_DSRC_CURSOR_PREV_SKIP_LT_100		2218
-/*! cursor: cursor reconfigure calls that return an error */
-#define	WT_STAT_DSRC_CURSOR_RECONFIGURE_ERROR		2219
-/*! cursor: cursor remove calls that return an error */
-#define	WT_STAT_DSRC_CURSOR_REMOVE_ERROR		2220
-/*! cursor: cursor reopen calls that return an error */
-#define	WT_STAT_DSRC_CURSOR_REOPEN_ERROR		2221
-/*! cursor: cursor reserve calls that return an error */
-#define	WT_STAT_DSRC_CURSOR_RESERVE_ERROR		2222
-/*! cursor: cursor reset calls that return an error */
-#define	WT_STAT_DSRC_CURSOR_RESET_ERROR			2223
-/*! cursor: cursor search calls that return an error */
-#define	WT_STAT_DSRC_CURSOR_SEARCH_ERROR		2224
-/*! cursor: cursor search near calls that return an error */
-#define	WT_STAT_DSRC_CURSOR_SEARCH_NEAR_ERROR		2225
-/*! cursor: cursor update calls that return an error */
-#define	WT_STAT_DSRC_CURSOR_UPDATE_ERROR		2226
-/*! cursor: insert calls */
-#define	WT_STAT_DSRC_CURSOR_INSERT			2227
-/*! cursor: insert key and value bytes */
-#define	WT_STAT_DSRC_CURSOR_INSERT_BYTES		2228
-/*! cursor: modify */
-#define	WT_STAT_DSRC_CURSOR_MODIFY			2229
-/*! cursor: modify key and value bytes affected */
-#define	WT_STAT_DSRC_CURSOR_MODIFY_BYTES		2230
-/*! cursor: modify value bytes modified */
-#define	WT_STAT_DSRC_CURSOR_MODIFY_BYTES_TOUCH		2231
-/*! cursor: next calls */
-#define	WT_STAT_DSRC_CURSOR_NEXT			2232
-/*! cursor: open cursor count */
-#define	WT_STAT_DSRC_CURSOR_OPEN_COUNT			2233
-/*! cursor: operation restarted */
-#define	WT_STAT_DSRC_CURSOR_RESTART			2234
-/*! cursor: prev calls */
-#define	WT_STAT_DSRC_CURSOR_PREV			2235
-/*! cursor: remove calls */
-#define	WT_STAT_DSRC_CURSOR_REMOVE			2236
-/*! cursor: remove key bytes removed */
-#define	WT_STAT_DSRC_CURSOR_REMOVE_BYTES		2237
-/*! cursor: reserve calls */
-#define	WT_STAT_DSRC_CURSOR_RESERVE			2238
-/*! cursor: reset calls */
-#define	WT_STAT_DSRC_CURSOR_RESET			2239
-/*! cursor: search calls */
-#define	WT_STAT_DSRC_CURSOR_SEARCH			2240
-/*! cursor: search history store calls */
-#define	WT_STAT_DSRC_CURSOR_SEARCH_HS			2241
-/*! cursor: search near calls */
-#define	WT_STAT_DSRC_CURSOR_SEARCH_NEAR			2242
-/*! cursor: truncate calls */
-#define	WT_STAT_DSRC_CURSOR_TRUNCATE			2243
-/*! cursor: update calls */
-#define	WT_STAT_DSRC_CURSOR_UPDATE			2244
-/*! cursor: update key and value bytes */
-#define	WT_STAT_DSRC_CURSOR_UPDATE_BYTES		2245
-/*! cursor: update value size change */
-#define	WT_STAT_DSRC_CURSOR_UPDATE_BYTES_CHANGED	2246
-/*! eviction: data source pages selected for eviction unable to be evicted */
-#define	WT_STAT_DSRC_EVICTION_FAIL			2247
-/*! eviction: eviction walk passes of a file */
-#define	WT_STAT_DSRC_EVICTION_WALK_PASSES		2248
->>>>>>> c12c796f
 /*! reconciliation: VLCS pages explicitly reconciled as empty */
 #define	WT_STAT_DSRC_REC_VLCS_EMPTIED_PAGES		2276
 /*! reconciliation: approximate byte size of timestamps in pages written */
