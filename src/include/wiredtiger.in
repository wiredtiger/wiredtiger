--- conflicted
+++ resolved
@@ -6027,3567 +6027,1897 @@
 /*! cache: application threads page write from cache to disk count */
 #define	WT_STAT_CONN_CACHE_WRITE_APP_COUNT		1092
 /*! cache: application threads page write from cache to disk time (usecs) */
-<<<<<<< HEAD
 #define	WT_STAT_CONN_CACHE_WRITE_APP_TIME		1093
+/*! cache: bytes allocated for delta updates */
+#define	WT_STAT_CONN_CACHE_BYTES_DELTA_UPDATES		1094
 /*! cache: bytes allocated for updates */
-#define	WT_STAT_CONN_CACHE_BYTES_UPDATES		1094
+#define	WT_STAT_CONN_CACHE_BYTES_UPDATES		1095
 /*! cache: bytes belonging to page images in the cache */
-#define	WT_STAT_CONN_CACHE_BYTES_IMAGE			1095
+#define	WT_STAT_CONN_CACHE_BYTES_IMAGE			1096
 /*! cache: bytes belonging to the history store table in the cache */
-#define	WT_STAT_CONN_CACHE_BYTES_HS			1096
+#define	WT_STAT_CONN_CACHE_BYTES_HS			1097
 /*! cache: bytes currently in the cache */
-#define	WT_STAT_CONN_CACHE_BYTES_INUSE			1097
+#define	WT_STAT_CONN_CACHE_BYTES_INUSE			1098
 /*! cache: bytes dirty in the cache cumulative */
-#define	WT_STAT_CONN_CACHE_BYTES_DIRTY_TOTAL		1098
+#define	WT_STAT_CONN_CACHE_BYTES_DIRTY_TOTAL		1099
 /*! cache: bytes not belonging to page images in the cache */
-#define	WT_STAT_CONN_CACHE_BYTES_OTHER			1099
+#define	WT_STAT_CONN_CACHE_BYTES_OTHER			1100
 /*! cache: bytes read into cache */
-#define	WT_STAT_CONN_CACHE_BYTES_READ			1100
+#define	WT_STAT_CONN_CACHE_BYTES_READ			1101
 /*! cache: bytes written from cache */
-#define	WT_STAT_CONN_CACHE_BYTES_WRITE			1101
+#define	WT_STAT_CONN_CACHE_BYTES_WRITE			1102
 /*! cache: checkpoint blocked page eviction */
-#define	WT_STAT_CONN_CACHE_EVICTION_BLOCKED_CHECKPOINT	1102
-=======
-#define	WT_STAT_CONN_CACHE_WRITE_APP_TIME		1101
-/*! cache: bytes allocated for delta updates */
-#define	WT_STAT_CONN_CACHE_BYTES_DELTA_UPDATES		1102
-/*! cache: bytes allocated for updates */
-#define	WT_STAT_CONN_CACHE_BYTES_UPDATES		1103
-/*! cache: bytes belonging to page images in the cache */
-#define	WT_STAT_CONN_CACHE_BYTES_IMAGE			1104
-/*! cache: bytes belonging to the history store table in the cache */
-#define	WT_STAT_CONN_CACHE_BYTES_HS			1105
-/*! cache: bytes currently in the cache */
-#define	WT_STAT_CONN_CACHE_BYTES_INUSE			1106
-/*! cache: bytes dirty in the cache cumulative */
-#define	WT_STAT_CONN_CACHE_BYTES_DIRTY_TOTAL		1107
-/*! cache: bytes not belonging to page images in the cache */
-#define	WT_STAT_CONN_CACHE_BYTES_OTHER			1108
-/*! cache: bytes read into cache */
-#define	WT_STAT_CONN_CACHE_BYTES_READ			1109
-/*! cache: bytes written from cache */
-#define	WT_STAT_CONN_CACHE_BYTES_WRITE			1110
-/*! cache: checkpoint blocked page eviction */
-#define	WT_STAT_CONN_CACHE_EVICTION_BLOCKED_CHECKPOINT	1111
->>>>>>> e46435ac
+#define	WT_STAT_CONN_CACHE_EVICTION_BLOCKED_CHECKPOINT	1103
 /*!
  * cache: checkpoint of history store file blocked non-history store page
  * eviction
  */
-<<<<<<< HEAD
-#define	WT_STAT_CONN_CACHE_EVICTION_BLOCKED_CHECKPOINT_HS	1103
+#define	WT_STAT_CONN_CACHE_EVICTION_BLOCKED_CHECKPOINT_HS	1104
 /*! cache: evict page attempts by eviction server */
-#define	WT_STAT_CONN_EVICTION_SERVER_EVICT_ATTEMPT	1104
+#define	WT_STAT_CONN_EVICTION_SERVER_EVICT_ATTEMPT	1105
 /*! cache: evict page attempts by eviction worker threads */
-#define	WT_STAT_CONN_EVICTION_WORKER_EVICT_ATTEMPT	1105
+#define	WT_STAT_CONN_EVICTION_WORKER_EVICT_ATTEMPT	1106
 /*! cache: evict page failures by eviction server */
-#define	WT_STAT_CONN_EVICTION_SERVER_EVICT_FAIL		1106
+#define	WT_STAT_CONN_EVICTION_SERVER_EVICT_FAIL		1107
 /*! cache: evict page failures by eviction worker threads */
-#define	WT_STAT_CONN_EVICTION_WORKER_EVICT_FAIL		1107
+#define	WT_STAT_CONN_EVICTION_WORKER_EVICT_FAIL		1108
 /*! cache: eviction calls to get a page found queue empty */
-#define	WT_STAT_CONN_EVICTION_GET_REF_EMPTY		1108
+#define	WT_STAT_CONN_EVICTION_GET_REF_EMPTY		1109
 /*! cache: eviction calls to get a page found queue empty after locking */
-#define	WT_STAT_CONN_EVICTION_GET_REF_EMPTY2		1109
+#define	WT_STAT_CONN_EVICTION_GET_REF_EMPTY2		1110
 /*! cache: eviction currently operating in aggressive mode */
-#define	WT_STAT_CONN_EVICTION_AGGRESSIVE_SET		1110
+#define	WT_STAT_CONN_EVICTION_AGGRESSIVE_SET		1111
 /*! cache: eviction empty score */
-#define	WT_STAT_CONN_EVICTION_EMPTY_SCORE		1111
-=======
-#define	WT_STAT_CONN_CACHE_EVICTION_BLOCKED_CHECKPOINT_HS	1112
-/*! cache: eviction calls to get a page */
-#define	WT_STAT_CONN_CACHE_EVICTION_GET_REF		1113
-/*! cache: eviction calls to get a page found queue empty */
-#define	WT_STAT_CONN_CACHE_EVICTION_GET_REF_EMPTY	1114
-/*! cache: eviction calls to get a page found queue empty after locking */
-#define	WT_STAT_CONN_CACHE_EVICTION_GET_REF_EMPTY2	1115
-/*! cache: eviction currently operating in aggressive mode */
-#define	WT_STAT_CONN_CACHE_EVICTION_AGGRESSIVE_SET	1116
-/*! cache: eviction empty score */
-#define	WT_STAT_CONN_CACHE_EVICTION_EMPTY_SCORE		1117
->>>>>>> e46435ac
+#define	WT_STAT_CONN_EVICTION_EMPTY_SCORE		1112
 /*!
  * cache: eviction gave up due to detecting a disk value without a
  * timestamp behind the last update on the chain
  */
-<<<<<<< HEAD
-#define	WT_STAT_CONN_CACHE_EVICTION_BLOCKED_NO_TS_CHECKPOINT_RACE_1	1112
-=======
-#define	WT_STAT_CONN_CACHE_EVICTION_BLOCKED_NO_TS_CHECKPOINT_RACE_1	1118
->>>>>>> e46435ac
+#define	WT_STAT_CONN_CACHE_EVICTION_BLOCKED_NO_TS_CHECKPOINT_RACE_1	1113
 /*!
  * cache: eviction gave up due to detecting a tombstone without a
  * timestamp ahead of the selected on disk update
  */
-<<<<<<< HEAD
-#define	WT_STAT_CONN_CACHE_EVICTION_BLOCKED_NO_TS_CHECKPOINT_RACE_2	1113
-=======
-#define	WT_STAT_CONN_CACHE_EVICTION_BLOCKED_NO_TS_CHECKPOINT_RACE_2	1119
->>>>>>> e46435ac
+#define	WT_STAT_CONN_CACHE_EVICTION_BLOCKED_NO_TS_CHECKPOINT_RACE_2	1114
 /*!
  * cache: eviction gave up due to detecting a tombstone without a
  * timestamp ahead of the selected on disk update after validating the
  * update chain
  */
-<<<<<<< HEAD
-#define	WT_STAT_CONN_CACHE_EVICTION_BLOCKED_NO_TS_CHECKPOINT_RACE_3	1114
-=======
-#define	WT_STAT_CONN_CACHE_EVICTION_BLOCKED_NO_TS_CHECKPOINT_RACE_3	1120
->>>>>>> e46435ac
+#define	WT_STAT_CONN_CACHE_EVICTION_BLOCKED_NO_TS_CHECKPOINT_RACE_3	1115
 /*!
  * cache: eviction gave up due to detecting update chain entries without
  * timestamps after the selected on disk update
  */
-<<<<<<< HEAD
-#define	WT_STAT_CONN_CACHE_EVICTION_BLOCKED_NO_TS_CHECKPOINT_RACE_4	1115
-=======
-#define	WT_STAT_CONN_CACHE_EVICTION_BLOCKED_NO_TS_CHECKPOINT_RACE_4	1121
->>>>>>> e46435ac
+#define	WT_STAT_CONN_CACHE_EVICTION_BLOCKED_NO_TS_CHECKPOINT_RACE_4	1116
 /*!
  * cache: eviction gave up due to needing to remove a record from the
  * history store but checkpoint is running
  */
-<<<<<<< HEAD
-#define	WT_STAT_CONN_CACHE_EVICTION_BLOCKED_REMOVE_HS_RACE_WITH_CHECKPOINT	1116
+#define	WT_STAT_CONN_CACHE_EVICTION_BLOCKED_REMOVE_HS_RACE_WITH_CHECKPOINT	1117
 /*! cache: eviction gave up due to no progress being made */
-#define	WT_STAT_CONN_CACHE_EVICTION_BLOCKED_NO_PROGRESS	1117
+#define	WT_STAT_CONN_CACHE_EVICTION_BLOCKED_NO_PROGRESS	1118
 /*! cache: eviction passes of a file */
-#define	WT_STAT_CONN_EVICTION_WALK_PASSES		1118
+#define	WT_STAT_CONN_EVICTION_WALK_PASSES		1119
 /*! cache: eviction server candidate queue empty when topping up */
-#define	WT_STAT_CONN_EVICTION_QUEUE_EMPTY		1119
+#define	WT_STAT_CONN_EVICTION_QUEUE_EMPTY		1120
 /*! cache: eviction server candidate queue not empty when topping up */
-#define	WT_STAT_CONN_EVICTION_QUEUE_NOT_EMPTY		1120
+#define	WT_STAT_CONN_EVICTION_QUEUE_NOT_EMPTY		1121
 /*! cache: eviction server skips dirty pages during a running checkpoint */
-#define	WT_STAT_CONN_EVICTION_SERVER_SKIP_DIRTY_PAGES_DURING_CHECKPOINT	1121
+#define	WT_STAT_CONN_EVICTION_SERVER_SKIP_DIRTY_PAGES_DURING_CHECKPOINT	1122
 /*! cache: eviction server skips internal pages as it has an active child. */
-#define	WT_STAT_CONN_EVICTION_SERVER_SKIP_INTL_PAGE_WITH_ACTIVE_CHILD	1122
+#define	WT_STAT_CONN_EVICTION_SERVER_SKIP_INTL_PAGE_WITH_ACTIVE_CHILD	1123
 /*! cache: eviction server skips metadata pages with history */
-#define	WT_STAT_CONN_EVICTION_SERVER_SKIP_METATDATA_WITH_HISTORY	1123
-=======
-#define	WT_STAT_CONN_CACHE_EVICTION_BLOCKED_REMOVE_HS_RACE_WITH_CHECKPOINT	1122
-/*! cache: eviction gave up due to no progress being made */
-#define	WT_STAT_CONN_CACHE_EVICTION_BLOCKED_NO_PROGRESS	1123
-/*! cache: eviction passes of a file */
-#define	WT_STAT_CONN_CACHE_EVICTION_WALK_PASSES		1124
-/*! cache: eviction server candidate queue empty when topping up */
-#define	WT_STAT_CONN_CACHE_EVICTION_QUEUE_EMPTY		1125
-/*! cache: eviction server candidate queue not empty when topping up */
-#define	WT_STAT_CONN_CACHE_EVICTION_QUEUE_NOT_EMPTY	1126
-/*! cache: eviction server evicting pages */
-#define	WT_STAT_CONN_CACHE_EVICTION_SERVER_EVICTING	1127
-/*! cache: eviction server skips dirty pages during a running checkpoint */
-#define	WT_STAT_CONN_CACHE_EVICTION_SERVER_SKIP_DIRTY_PAGES_DURING_CHECKPOINT	1128
-/*! cache: eviction server skips internal pages as it has an active child. */
-#define	WT_STAT_CONN_CACHE_EVICTION_SERVER_SKIP_INTL_PAGE_WITH_ACTIVE_CHILD	1129
-/*! cache: eviction server skips metadata pages with history */
-#define	WT_STAT_CONN_CACHE_EVICTION_SERVER_SKIP_METATDATA_WITH_HISTORY	1130
->>>>>>> e46435ac
+#define	WT_STAT_CONN_EVICTION_SERVER_SKIP_METATDATA_WITH_HISTORY	1124
 /*!
  * cache: eviction server skips pages that are written with transactions
  * greater than the last running
  */
-<<<<<<< HEAD
-#define	WT_STAT_CONN_EVICTION_SERVER_SKIP_PAGES_LAST_RUNNING	1124
-=======
-#define	WT_STAT_CONN_CACHE_EVICTION_SERVER_SKIP_PAGES_LAST_RUNNING	1131
->>>>>>> e46435ac
+#define	WT_STAT_CONN_EVICTION_SERVER_SKIP_PAGES_LAST_RUNNING	1125
 /*!
  * cache: eviction server skips pages that previously failed eviction and
  * likely will again
  */
-<<<<<<< HEAD
-#define	WT_STAT_CONN_EVICTION_SERVER_SKIP_PAGES_RETRY	1125
+#define	WT_STAT_CONN_EVICTION_SERVER_SKIP_PAGES_RETRY	1126
 /*! cache: eviction server skips pages that we do not want to evict */
-#define	WT_STAT_CONN_EVICTION_SERVER_SKIP_UNWANTED_PAGES	1126
+#define	WT_STAT_CONN_EVICTION_SERVER_SKIP_UNWANTED_PAGES	1127
 /*! cache: eviction server skips tree that we do not want to evict */
-#define	WT_STAT_CONN_EVICTION_SERVER_SKIP_UNWANTED_TREE	1127
-=======
-#define	WT_STAT_CONN_CACHE_EVICTION_SERVER_SKIP_PAGES_RETRY	1132
-/*! cache: eviction server skips pages that we do not want to evict */
-#define	WT_STAT_CONN_CACHE_EVICTION_SERVER_SKIP_UNWANTED_PAGES	1133
-/*! cache: eviction server skips tree that we do not want to evict */
-#define	WT_STAT_CONN_CACHE_EVICTION_SERVER_SKIP_UNWANTED_TREE	1134
->>>>>>> e46435ac
+#define	WT_STAT_CONN_EVICTION_SERVER_SKIP_UNWANTED_TREE	1128
 /*!
  * cache: eviction server skips trees because there are too many active
  * walks
  */
-<<<<<<< HEAD
-#define	WT_STAT_CONN_EVICTION_SERVER_SKIP_TREES_TOO_MANY_ACTIVE_WALKS	1128
+#define	WT_STAT_CONN_EVICTION_SERVER_SKIP_TREES_TOO_MANY_ACTIVE_WALKS	1129
 /*! cache: eviction server skips trees that are being checkpointed */
-#define	WT_STAT_CONN_EVICTION_SERVER_SKIP_CHECKPOINTING_TREES	1129
-=======
-#define	WT_STAT_CONN_CACHE_EVICTION_SERVER_SKIP_TREES_TOO_MANY_ACTIVE_WALKS	1135
-/*! cache: eviction server skips trees that are being checkpointed */
-#define	WT_STAT_CONN_CACHE_EVICTION_SERVER_SKIP_CHECKPOINTING_TREES	1136
->>>>>>> e46435ac
+#define	WT_STAT_CONN_EVICTION_SERVER_SKIP_CHECKPOINTING_TREES	1130
 /*!
  * cache: eviction server skips trees that are configured to stick in
  * cache
  */
-<<<<<<< HEAD
-#define	WT_STAT_CONN_EVICTION_SERVER_SKIP_TREES_STICK_IN_CACHE	1130
+#define	WT_STAT_CONN_EVICTION_SERVER_SKIP_TREES_STICK_IN_CACHE	1131
 /*! cache: eviction server skips trees that disable eviction */
-#define	WT_STAT_CONN_EVICTION_SERVER_SKIP_TREES_EVICTION_DISABLED	1131
+#define	WT_STAT_CONN_EVICTION_SERVER_SKIP_TREES_EVICTION_DISABLED	1132
 /*! cache: eviction server skips trees that were not useful before */
-#define	WT_STAT_CONN_EVICTION_SERVER_SKIP_TREES_NOT_USEFUL_BEFORE	1132
-=======
-#define	WT_STAT_CONN_CACHE_EVICTION_SERVER_SKIP_TREES_STICK_IN_CACHE	1137
-/*! cache: eviction server skips trees that disable eviction */
-#define	WT_STAT_CONN_CACHE_EVICTION_SERVER_SKIP_TREES_EVICTION_DISABLED	1138
-/*! cache: eviction server skips trees that were not useful before */
-#define	WT_STAT_CONN_CACHE_EVICTION_SERVER_SKIP_TREES_NOT_USEFUL_BEFORE	1139
->>>>>>> e46435ac
+#define	WT_STAT_CONN_EVICTION_SERVER_SKIP_TREES_NOT_USEFUL_BEFORE	1133
 /*!
  * cache: eviction server slept, because we did not make progress with
  * eviction
  */
-<<<<<<< HEAD
-#define	WT_STAT_CONN_EVICTION_SERVER_SLEPT		1133
+#define	WT_STAT_CONN_EVICTION_SERVER_SLEPT		1134
 /*! cache: eviction server unable to reach eviction goal */
-#define	WT_STAT_CONN_EVICTION_SLOW			1134
+#define	WT_STAT_CONN_EVICTION_SLOW			1135
 /*! cache: eviction server waiting for a leaf page */
-#define	WT_STAT_CONN_EVICTION_WALK_LEAF_NOTFOUND	1135
+#define	WT_STAT_CONN_EVICTION_WALK_LEAF_NOTFOUND	1136
 /*! cache: eviction state */
-#define	WT_STAT_CONN_EVICTION_STATE			1136
-=======
-#define	WT_STAT_CONN_CACHE_EVICTION_SERVER_SLEPT	1140
-/*! cache: eviction server unable to reach eviction goal */
-#define	WT_STAT_CONN_CACHE_EVICTION_SLOW		1141
-/*! cache: eviction server waiting for a leaf page */
-#define	WT_STAT_CONN_CACHE_EVICTION_WALK_LEAF_NOTFOUND	1142
-/*! cache: eviction state */
-#define	WT_STAT_CONN_CACHE_EVICTION_STATE		1143
->>>>>>> e46435ac
+#define	WT_STAT_CONN_EVICTION_STATE			1137
 /*!
  * cache: eviction walk most recent sleeps for checkpoint handle
  * gathering
  */
-<<<<<<< HEAD
-#define	WT_STAT_CONN_EVICTION_WALK_SLEEPS		1137
+#define	WT_STAT_CONN_EVICTION_WALK_SLEEPS		1138
 /*! cache: eviction walk restored - had to walk this many pages */
-#define	WT_STAT_CONN_NPOS_EVICT_WALK_MAX		1138
+#define	WT_STAT_CONN_NPOS_EVICT_WALK_MAX		1139
 /*! cache: eviction walk restored position */
-#define	WT_STAT_CONN_EVICTION_RESTORED_POS		1139
+#define	WT_STAT_CONN_EVICTION_RESTORED_POS		1140
 /*! cache: eviction walk restored position differs from the saved one */
-#define	WT_STAT_CONN_EVICTION_RESTORED_POS_DIFFER	1140
+#define	WT_STAT_CONN_EVICTION_RESTORED_POS_DIFFER	1141
 /*! cache: eviction walk target pages histogram - 0-9 */
-#define	WT_STAT_CONN_CACHE_EVICTION_TARGET_PAGE_LT10	1141
+#define	WT_STAT_CONN_CACHE_EVICTION_TARGET_PAGE_LT10	1142
 /*! cache: eviction walk target pages histogram - 10-31 */
-#define	WT_STAT_CONN_CACHE_EVICTION_TARGET_PAGE_LT32	1142
+#define	WT_STAT_CONN_CACHE_EVICTION_TARGET_PAGE_LT32	1143
 /*! cache: eviction walk target pages histogram - 128 and higher */
-#define	WT_STAT_CONN_CACHE_EVICTION_TARGET_PAGE_GE128	1143
+#define	WT_STAT_CONN_CACHE_EVICTION_TARGET_PAGE_GE128	1144
 /*! cache: eviction walk target pages histogram - 32-63 */
-#define	WT_STAT_CONN_CACHE_EVICTION_TARGET_PAGE_LT64	1144
+#define	WT_STAT_CONN_CACHE_EVICTION_TARGET_PAGE_LT64	1145
 /*! cache: eviction walk target pages histogram - 64-128 */
-#define	WT_STAT_CONN_CACHE_EVICTION_TARGET_PAGE_LT128	1145
-=======
-#define	WT_STAT_CONN_CACHE_EVICTION_WALK_SLEEPS		1144
-/*! cache: eviction walk target pages histogram - 0-9 */
-#define	WT_STAT_CONN_CACHE_EVICTION_TARGET_PAGE_LT10	1145
-/*! cache: eviction walk target pages histogram - 10-31 */
-#define	WT_STAT_CONN_CACHE_EVICTION_TARGET_PAGE_LT32	1146
-/*! cache: eviction walk target pages histogram - 128 and higher */
-#define	WT_STAT_CONN_CACHE_EVICTION_TARGET_PAGE_GE128	1147
-/*! cache: eviction walk target pages histogram - 32-63 */
-#define	WT_STAT_CONN_CACHE_EVICTION_TARGET_PAGE_LT64	1148
-/*! cache: eviction walk target pages histogram - 64-128 */
-#define	WT_STAT_CONN_CACHE_EVICTION_TARGET_PAGE_LT128	1149
->>>>>>> e46435ac
+#define	WT_STAT_CONN_CACHE_EVICTION_TARGET_PAGE_LT128	1146
 /*!
  * cache: eviction walk target pages reduced due to history store cache
  * pressure
  */
-<<<<<<< HEAD
-#define	WT_STAT_CONN_CACHE_EVICTION_TARGET_PAGE_REDUCED	1146
+#define	WT_STAT_CONN_CACHE_EVICTION_TARGET_PAGE_REDUCED	1147
 /*! cache: eviction walk target strategy both clean and dirty pages */
-#define	WT_STAT_CONN_EVICTION_TARGET_STRATEGY_BOTH_CLEAN_AND_DIRTY	1147
+#define	WT_STAT_CONN_EVICTION_TARGET_STRATEGY_BOTH_CLEAN_AND_DIRTY	1148
 /*! cache: eviction walk target strategy only clean pages */
-#define	WT_STAT_CONN_EVICTION_TARGET_STRATEGY_CLEAN	1148
+#define	WT_STAT_CONN_EVICTION_TARGET_STRATEGY_CLEAN	1149
 /*! cache: eviction walk target strategy only dirty pages */
-#define	WT_STAT_CONN_EVICTION_TARGET_STRATEGY_DIRTY	1149
+#define	WT_STAT_CONN_EVICTION_TARGET_STRATEGY_DIRTY	1150
 /*! cache: eviction walks abandoned */
-#define	WT_STAT_CONN_EVICTION_WALKS_ABANDONED		1150
+#define	WT_STAT_CONN_EVICTION_WALKS_ABANDONED		1151
 /*! cache: eviction walks gave up because they restarted their walk twice */
-#define	WT_STAT_CONN_EVICTION_WALKS_STOPPED		1151
-=======
-#define	WT_STAT_CONN_CACHE_EVICTION_TARGET_PAGE_REDUCED	1150
-/*! cache: eviction walk target strategy both clean and dirty pages */
-#define	WT_STAT_CONN_CACHE_EVICTION_TARGET_STRATEGY_BOTH_CLEAN_AND_DIRTY	1151
-/*! cache: eviction walk target strategy only clean pages */
-#define	WT_STAT_CONN_CACHE_EVICTION_TARGET_STRATEGY_CLEAN	1152
-/*! cache: eviction walk target strategy only dirty pages */
-#define	WT_STAT_CONN_CACHE_EVICTION_TARGET_STRATEGY_DIRTY	1153
-/*! cache: eviction walks abandoned */
-#define	WT_STAT_CONN_CACHE_EVICTION_WALKS_ABANDONED	1154
-/*! cache: eviction walks gave up because they restarted their walk twice */
-#define	WT_STAT_CONN_CACHE_EVICTION_WALKS_STOPPED	1155
->>>>>>> e46435ac
+#define	WT_STAT_CONN_EVICTION_WALKS_STOPPED		1152
 /*!
  * cache: eviction walks gave up because they saw too many pages and
  * found no candidates
  */
-<<<<<<< HEAD
-#define	WT_STAT_CONN_EVICTION_WALKS_GAVE_UP_NO_TARGETS	1152
-=======
-#define	WT_STAT_CONN_CACHE_EVICTION_WALKS_GAVE_UP_NO_TARGETS	1156
->>>>>>> e46435ac
+#define	WT_STAT_CONN_EVICTION_WALKS_GAVE_UP_NO_TARGETS	1153
 /*!
  * cache: eviction walks gave up because they saw too many pages and
  * found too few candidates
  */
-<<<<<<< HEAD
-#define	WT_STAT_CONN_EVICTION_WALKS_GAVE_UP_RATIO	1153
-=======
-#define	WT_STAT_CONN_CACHE_EVICTION_WALKS_GAVE_UP_RATIO	1157
->>>>>>> e46435ac
+#define	WT_STAT_CONN_EVICTION_WALKS_GAVE_UP_RATIO	1154
 /*!
  * cache: eviction walks random search fails to locate a page, results in
  * a null position
  */
-<<<<<<< HEAD
-#define	WT_STAT_CONN_EVICTION_WALK_RANDOM_RETURNS_NULL_POSITION	1154
+#define	WT_STAT_CONN_EVICTION_WALK_RANDOM_RETURNS_NULL_POSITION	1155
 /*! cache: eviction walks reached end of tree */
-#define	WT_STAT_CONN_EVICTION_WALKS_ENDED		1155
+#define	WT_STAT_CONN_EVICTION_WALKS_ENDED		1156
 /*! cache: eviction walks restarted */
-#define	WT_STAT_CONN_EVICTION_WALK_RESTART		1156
+#define	WT_STAT_CONN_EVICTION_WALK_RESTART		1157
 /*! cache: eviction walks started from root of tree */
-#define	WT_STAT_CONN_EVICTION_WALK_FROM_ROOT		1157
+#define	WT_STAT_CONN_EVICTION_WALK_FROM_ROOT		1158
 /*! cache: eviction walks started from saved location in tree */
-#define	WT_STAT_CONN_EVICTION_WALK_SAVED_POS		1158
+#define	WT_STAT_CONN_EVICTION_WALK_SAVED_POS		1159
 /*! cache: eviction worker thread active */
-#define	WT_STAT_CONN_EVICTION_ACTIVE_WORKERS		1159
+#define	WT_STAT_CONN_EVICTION_ACTIVE_WORKERS		1160
 /*! cache: eviction worker thread stable number */
-#define	WT_STAT_CONN_EVICTION_STABLE_STATE_WORKERS	1160
+#define	WT_STAT_CONN_EVICTION_STABLE_STATE_WORKERS	1161
 /*! cache: files with active eviction walks */
-#define	WT_STAT_CONN_EVICTION_WALKS_ACTIVE		1161
+#define	WT_STAT_CONN_EVICTION_WALKS_ACTIVE		1162
 /*! cache: files with new eviction walks started */
-#define	WT_STAT_CONN_EVICTION_WALKS_STARTED		1162
-=======
-#define	WT_STAT_CONN_CACHE_EVICTION_WALK_RANDOM_RETURNS_NULL_POSITION	1158
-/*! cache: eviction walks reached end of tree */
-#define	WT_STAT_CONN_CACHE_EVICTION_WALKS_ENDED		1159
-/*! cache: eviction walks restarted */
-#define	WT_STAT_CONN_CACHE_EVICTION_WALK_RESTART	1160
-/*! cache: eviction walks started from root of tree */
-#define	WT_STAT_CONN_CACHE_EVICTION_WALK_FROM_ROOT	1161
-/*! cache: eviction walks started from saved location in tree */
-#define	WT_STAT_CONN_CACHE_EVICTION_WALK_SAVED_POS	1162
-/*! cache: eviction worker thread active */
-#define	WT_STAT_CONN_CACHE_EVICTION_ACTIVE_WORKERS	1163
-/*! cache: eviction worker thread created */
-#define	WT_STAT_CONN_CACHE_EVICTION_WORKER_CREATED	1164
-/*! cache: eviction worker thread evicting pages */
-#define	WT_STAT_CONN_CACHE_EVICTION_WORKER_EVICTING	1165
-/*! cache: eviction worker thread removed */
-#define	WT_STAT_CONN_CACHE_EVICTION_WORKER_REMOVED	1166
-/*! cache: eviction worker thread stable number */
-#define	WT_STAT_CONN_CACHE_EVICTION_STABLE_STATE_WORKERS	1167
-/*! cache: files with active eviction walks */
-#define	WT_STAT_CONN_CACHE_EVICTION_WALKS_ACTIVE	1168
-/*! cache: files with new eviction walks started */
-#define	WT_STAT_CONN_CACHE_EVICTION_WALKS_STARTED	1169
-/*! cache: force re-tuning of eviction workers once in a while */
-#define	WT_STAT_CONN_CACHE_EVICTION_FORCE_RETUNE	1170
->>>>>>> e46435ac
+#define	WT_STAT_CONN_EVICTION_WALKS_STARTED		1163
 /*!
  * cache: forced eviction - do not retry count to evict pages selected to
  * evict during reconciliation
  */
-<<<<<<< HEAD
-#define	WT_STAT_CONN_EVICTION_FORCE_NO_RETRY		1163
-=======
-#define	WT_STAT_CONN_CACHE_EVICTION_FORCE_NO_RETRY	1171
->>>>>>> e46435ac
+#define	WT_STAT_CONN_EVICTION_FORCE_NO_RETRY		1164
 /*!
  * cache: forced eviction - history store pages failed to evict while
  * session has history store cursor open
  */
-<<<<<<< HEAD
-#define	WT_STAT_CONN_EVICTION_FORCE_HS_FAIL		1164
-=======
-#define	WT_STAT_CONN_CACHE_EVICTION_FORCE_HS_FAIL	1172
->>>>>>> e46435ac
+#define	WT_STAT_CONN_EVICTION_FORCE_HS_FAIL		1165
 /*!
  * cache: forced eviction - history store pages selected while session
  * has history store cursor open
  */
-<<<<<<< HEAD
-#define	WT_STAT_CONN_EVICTION_FORCE_HS			1165
-=======
-#define	WT_STAT_CONN_CACHE_EVICTION_FORCE_HS		1173
->>>>>>> e46435ac
+#define	WT_STAT_CONN_EVICTION_FORCE_HS			1166
 /*!
  * cache: forced eviction - history store pages successfully evicted
  * while session has history store cursor open
  */
-<<<<<<< HEAD
-#define	WT_STAT_CONN_EVICTION_FORCE_HS_SUCCESS		1166
+#define	WT_STAT_CONN_EVICTION_FORCE_HS_SUCCESS		1167
 /*! cache: forced eviction - pages evicted that were clean count */
-#define	WT_STAT_CONN_EVICTION_FORCE_CLEAN		1167
+#define	WT_STAT_CONN_EVICTION_FORCE_CLEAN		1168
 /*! cache: forced eviction - pages evicted that were dirty count */
-#define	WT_STAT_CONN_EVICTION_FORCE_DIRTY		1168
-=======
-#define	WT_STAT_CONN_CACHE_EVICTION_FORCE_HS_SUCCESS	1174
-/*! cache: forced eviction - pages evicted that were clean count */
-#define	WT_STAT_CONN_CACHE_EVICTION_FORCE_CLEAN		1175
-/*! cache: forced eviction - pages evicted that were clean time (usecs) */
-#define	WT_STAT_CONN_CACHE_EVICTION_FORCE_CLEAN_TIME	1176
-/*! cache: forced eviction - pages evicted that were dirty count */
-#define	WT_STAT_CONN_CACHE_EVICTION_FORCE_DIRTY		1177
-/*! cache: forced eviction - pages evicted that were dirty time (usecs) */
-#define	WT_STAT_CONN_CACHE_EVICTION_FORCE_DIRTY_TIME	1178
->>>>>>> e46435ac
+#define	WT_STAT_CONN_EVICTION_FORCE_DIRTY		1169
 /*!
  * cache: forced eviction - pages selected because of a large number of
  * updates to a single item
  */
-<<<<<<< HEAD
-#define	WT_STAT_CONN_EVICTION_FORCE_LONG_UPDATE_LIST	1169
-=======
-#define	WT_STAT_CONN_CACHE_EVICTION_FORCE_LONG_UPDATE_LIST	1179
->>>>>>> e46435ac
+#define	WT_STAT_CONN_EVICTION_FORCE_LONG_UPDATE_LIST	1170
 /*!
  * cache: forced eviction - pages selected because of too many deleted
  * items count
  */
-<<<<<<< HEAD
-#define	WT_STAT_CONN_EVICTION_FORCE_DELETE		1170
+#define	WT_STAT_CONN_EVICTION_FORCE_DELETE		1171
 /*! cache: forced eviction - pages selected count */
-#define	WT_STAT_CONN_EVICTION_FORCE			1171
+#define	WT_STAT_CONN_EVICTION_FORCE			1172
 /*! cache: forced eviction - pages selected unable to be evicted count */
-#define	WT_STAT_CONN_EVICTION_FORCE_FAIL		1172
+#define	WT_STAT_CONN_EVICTION_FORCE_FAIL		1173
 /*! cache: hazard pointer blocked page eviction */
-#define	WT_STAT_CONN_CACHE_EVICTION_BLOCKED_HAZARD	1173
+#define	WT_STAT_CONN_CACHE_EVICTION_BLOCKED_HAZARD	1174
 /*! cache: hazard pointer check calls */
-#define	WT_STAT_CONN_CACHE_HAZARD_CHECKS		1174
+#define	WT_STAT_CONN_CACHE_HAZARD_CHECKS		1175
 /*! cache: hazard pointer check entries walked */
-#define	WT_STAT_CONN_CACHE_HAZARD_WALKS			1175
+#define	WT_STAT_CONN_CACHE_HAZARD_WALKS			1176
 /*! cache: hazard pointer maximum array length */
-#define	WT_STAT_CONN_CACHE_HAZARD_MAX			1176
+#define	WT_STAT_CONN_CACHE_HAZARD_MAX			1177
 /*! cache: history store table insert calls */
-#define	WT_STAT_CONN_CACHE_HS_INSERT			1177
+#define	WT_STAT_CONN_CACHE_HS_INSERT			1178
 /*! cache: history store table insert calls that returned restart */
-#define	WT_STAT_CONN_CACHE_HS_INSERT_RESTART		1178
+#define	WT_STAT_CONN_CACHE_HS_INSERT_RESTART		1179
 /*! cache: history store table max on-disk size */
-#define	WT_STAT_CONN_CACHE_HS_ONDISK_MAX		1179
+#define	WT_STAT_CONN_CACHE_HS_ONDISK_MAX		1180
 /*! cache: history store table on-disk size */
-#define	WT_STAT_CONN_CACHE_HS_ONDISK			1180
+#define	WT_STAT_CONN_CACHE_HS_ONDISK			1181
 /*! cache: history store table reads */
-#define	WT_STAT_CONN_CACHE_HS_READ			1181
+#define	WT_STAT_CONN_CACHE_HS_READ			1182
 /*! cache: history store table reads missed */
-#define	WT_STAT_CONN_CACHE_HS_READ_MISS			1182
+#define	WT_STAT_CONN_CACHE_HS_READ_MISS			1183
 /*! cache: history store table reads requiring squashed modifies */
-#define	WT_STAT_CONN_CACHE_HS_READ_SQUASH		1183
-=======
-#define	WT_STAT_CONN_CACHE_EVICTION_FORCE_DELETE	1180
-/*! cache: forced eviction - pages selected count */
-#define	WT_STAT_CONN_CACHE_EVICTION_FORCE		1181
-/*! cache: forced eviction - pages selected unable to be evicted count */
-#define	WT_STAT_CONN_CACHE_EVICTION_FORCE_FAIL		1182
-/*! cache: forced eviction - pages selected unable to be evicted time */
-#define	WT_STAT_CONN_CACHE_EVICTION_FORCE_FAIL_TIME	1183
-/*! cache: hazard pointer blocked page eviction */
-#define	WT_STAT_CONN_CACHE_EVICTION_BLOCKED_HAZARD	1184
-/*! cache: hazard pointer check calls */
-#define	WT_STAT_CONN_CACHE_HAZARD_CHECKS		1185
-/*! cache: hazard pointer check entries walked */
-#define	WT_STAT_CONN_CACHE_HAZARD_WALKS			1186
-/*! cache: hazard pointer maximum array length */
-#define	WT_STAT_CONN_CACHE_HAZARD_MAX			1187
-/*! cache: history store table insert calls */
-#define	WT_STAT_CONN_CACHE_HS_INSERT			1188
-/*! cache: history store table insert calls that returned restart */
-#define	WT_STAT_CONN_CACHE_HS_INSERT_RESTART		1189
-/*! cache: history store table max on-disk size */
-#define	WT_STAT_CONN_CACHE_HS_ONDISK_MAX		1190
-/*! cache: history store table on-disk size */
-#define	WT_STAT_CONN_CACHE_HS_ONDISK			1191
-/*! cache: history store table reads */
-#define	WT_STAT_CONN_CACHE_HS_READ			1192
-/*! cache: history store table reads missed */
-#define	WT_STAT_CONN_CACHE_HS_READ_MISS			1193
-/*! cache: history store table reads requiring squashed modifies */
-#define	WT_STAT_CONN_CACHE_HS_READ_SQUASH		1194
->>>>>>> e46435ac
+#define	WT_STAT_CONN_CACHE_HS_READ_SQUASH		1184
 /*!
  * cache: history store table resolved updates without timestamps that
  * lose their durable timestamp
  */
-<<<<<<< HEAD
-#define	WT_STAT_CONN_CACHE_HS_ORDER_LOSE_DURABLE_TIMESTAMP	1184
-=======
-#define	WT_STAT_CONN_CACHE_HS_ORDER_LOSE_DURABLE_TIMESTAMP	1195
->>>>>>> e46435ac
+#define	WT_STAT_CONN_CACHE_HS_ORDER_LOSE_DURABLE_TIMESTAMP	1185
 /*!
  * cache: history store table truncation by rollback to stable to remove
  * an unstable update
  */
-<<<<<<< HEAD
-#define	WT_STAT_CONN_CACHE_HS_KEY_TRUNCATE_RTS_UNSTABLE	1185
-=======
-#define	WT_STAT_CONN_CACHE_HS_KEY_TRUNCATE_RTS_UNSTABLE	1196
->>>>>>> e46435ac
+#define	WT_STAT_CONN_CACHE_HS_KEY_TRUNCATE_RTS_UNSTABLE	1186
 /*!
  * cache: history store table truncation by rollback to stable to remove
  * an update
  */
-<<<<<<< HEAD
-#define	WT_STAT_CONN_CACHE_HS_KEY_TRUNCATE_RTS		1186
-=======
-#define	WT_STAT_CONN_CACHE_HS_KEY_TRUNCATE_RTS		1197
->>>>>>> e46435ac
+#define	WT_STAT_CONN_CACHE_HS_KEY_TRUNCATE_RTS		1187
 /*!
  * cache: history store table truncation to remove all the keys of a
  * btree
  */
-<<<<<<< HEAD
-#define	WT_STAT_CONN_CACHE_HS_BTREE_TRUNCATE		1187
+#define	WT_STAT_CONN_CACHE_HS_BTREE_TRUNCATE		1188
 /*! cache: history store table truncation to remove an update */
-#define	WT_STAT_CONN_CACHE_HS_KEY_TRUNCATE		1188
-=======
-#define	WT_STAT_CONN_CACHE_HS_BTREE_TRUNCATE		1198
-/*! cache: history store table truncation to remove an update */
-#define	WT_STAT_CONN_CACHE_HS_KEY_TRUNCATE		1199
->>>>>>> e46435ac
+#define	WT_STAT_CONN_CACHE_HS_KEY_TRUNCATE		1189
 /*!
  * cache: history store table truncation to remove range of updates due
  * to an update without a timestamp on data page
  */
-<<<<<<< HEAD
-#define	WT_STAT_CONN_CACHE_HS_ORDER_REMOVE		1189
-=======
-#define	WT_STAT_CONN_CACHE_HS_ORDER_REMOVE		1200
->>>>>>> e46435ac
+#define	WT_STAT_CONN_CACHE_HS_ORDER_REMOVE		1190
 /*!
  * cache: history store table truncation to remove range of updates due
  * to key being removed from the data page during reconciliation
  */
-<<<<<<< HEAD
-#define	WT_STAT_CONN_CACHE_HS_KEY_TRUNCATE_ONPAGE_REMOVAL	1190
-=======
-#define	WT_STAT_CONN_CACHE_HS_KEY_TRUNCATE_ONPAGE_REMOVAL	1201
->>>>>>> e46435ac
+#define	WT_STAT_CONN_CACHE_HS_KEY_TRUNCATE_ONPAGE_REMOVAL	1191
 /*!
  * cache: history store table truncations that would have happened in
  * non-dryrun mode
  */
-<<<<<<< HEAD
-#define	WT_STAT_CONN_CACHE_HS_BTREE_TRUNCATE_DRYRUN	1191
-=======
-#define	WT_STAT_CONN_CACHE_HS_BTREE_TRUNCATE_DRYRUN	1202
->>>>>>> e46435ac
+#define	WT_STAT_CONN_CACHE_HS_BTREE_TRUNCATE_DRYRUN	1192
 /*!
  * cache: history store table truncations to remove an unstable update
  * that would have happened in non-dryrun mode
  */
-<<<<<<< HEAD
-#define	WT_STAT_CONN_CACHE_HS_KEY_TRUNCATE_RTS_UNSTABLE_DRYRUN	1192
-=======
-#define	WT_STAT_CONN_CACHE_HS_KEY_TRUNCATE_RTS_UNSTABLE_DRYRUN	1203
->>>>>>> e46435ac
+#define	WT_STAT_CONN_CACHE_HS_KEY_TRUNCATE_RTS_UNSTABLE_DRYRUN	1193
 /*!
  * cache: history store table truncations to remove an update that would
  * have happened in non-dryrun mode
  */
-<<<<<<< HEAD
-#define	WT_STAT_CONN_CACHE_HS_KEY_TRUNCATE_RTS_DRYRUN	1193
-=======
-#define	WT_STAT_CONN_CACHE_HS_KEY_TRUNCATE_RTS_DRYRUN	1204
->>>>>>> e46435ac
+#define	WT_STAT_CONN_CACHE_HS_KEY_TRUNCATE_RTS_DRYRUN	1194
 /*!
  * cache: history store table updates without timestamps fixed up by
  * reinserting with the fixed timestamp
  */
-<<<<<<< HEAD
-#define	WT_STAT_CONN_CACHE_HS_ORDER_REINSERT		1194
+#define	WT_STAT_CONN_CACHE_HS_ORDER_REINSERT		1195
 /*! cache: history store table writes requiring squashed modifies */
-#define	WT_STAT_CONN_CACHE_HS_WRITE_SQUASH		1195
+#define	WT_STAT_CONN_CACHE_HS_WRITE_SQUASH		1196
 /*! cache: in-memory page passed criteria to be split */
-#define	WT_STAT_CONN_CACHE_INMEM_SPLITTABLE		1196
+#define	WT_STAT_CONN_CACHE_INMEM_SPLITTABLE		1197
 /*! cache: in-memory page splits */
-#define	WT_STAT_CONN_CACHE_INMEM_SPLIT			1197
+#define	WT_STAT_CONN_CACHE_INMEM_SPLIT			1198
 /*! cache: internal page split blocked its eviction */
-#define	WT_STAT_CONN_CACHE_EVICTION_BLOCKED_INTERNAL_PAGE_SPLIT	1198
+#define	WT_STAT_CONN_CACHE_EVICTION_BLOCKED_INTERNAL_PAGE_SPLIT	1199
 /*! cache: internal pages evicted */
-#define	WT_STAT_CONN_CACHE_EVICTION_INTERNAL		1199
+#define	WT_STAT_CONN_CACHE_EVICTION_INTERNAL		1200
 /*! cache: internal pages queued for eviction */
-#define	WT_STAT_CONN_EVICTION_INTERNAL_PAGES_QUEUED	1200
+#define	WT_STAT_CONN_EVICTION_INTERNAL_PAGES_QUEUED	1201
 /*! cache: internal pages seen by eviction walk */
-#define	WT_STAT_CONN_EVICTION_INTERNAL_PAGES_SEEN	1201
+#define	WT_STAT_CONN_EVICTION_INTERNAL_PAGES_SEEN	1202
 /*! cache: internal pages seen by eviction walk that are already queued */
-#define	WT_STAT_CONN_EVICTION_INTERNAL_PAGES_ALREADY_QUEUED	1202
+#define	WT_STAT_CONN_EVICTION_INTERNAL_PAGES_ALREADY_QUEUED	1203
 /*! cache: internal pages split during eviction */
-#define	WT_STAT_CONN_CACHE_EVICTION_SPLIT_INTERNAL	1203
+#define	WT_STAT_CONN_CACHE_EVICTION_SPLIT_INTERNAL	1204
 /*! cache: leaf pages split during eviction */
-#define	WT_STAT_CONN_CACHE_EVICTION_SPLIT_LEAF		1204
-=======
-#define	WT_STAT_CONN_CACHE_HS_ORDER_REINSERT		1205
-/*! cache: history store table writes requiring squashed modifies */
-#define	WT_STAT_CONN_CACHE_HS_WRITE_SQUASH		1206
-/*! cache: in-memory page passed criteria to be split */
-#define	WT_STAT_CONN_CACHE_INMEM_SPLITTABLE		1207
-/*! cache: in-memory page splits */
-#define	WT_STAT_CONN_CACHE_INMEM_SPLIT			1208
-/*! cache: internal page split blocked its eviction */
-#define	WT_STAT_CONN_CACHE_EVICTION_BLOCKED_INTERNAL_PAGE_SPLIT	1209
-/*! cache: internal pages evicted */
-#define	WT_STAT_CONN_CACHE_EVICTION_INTERNAL		1210
-/*! cache: internal pages queued for eviction */
-#define	WT_STAT_CONN_CACHE_EVICTION_INTERNAL_PAGES_QUEUED	1211
-/*! cache: internal pages seen by eviction walk */
-#define	WT_STAT_CONN_CACHE_EVICTION_INTERNAL_PAGES_SEEN	1212
-/*! cache: internal pages seen by eviction walk that are already queued */
-#define	WT_STAT_CONN_CACHE_EVICTION_INTERNAL_PAGES_ALREADY_QUEUED	1213
-/*! cache: internal pages split during eviction */
-#define	WT_STAT_CONN_CACHE_EVICTION_SPLIT_INTERNAL	1214
-/*! cache: leaf pages split during eviction */
-#define	WT_STAT_CONN_CACHE_EVICTION_SPLIT_LEAF		1215
->>>>>>> e46435ac
+#define	WT_STAT_CONN_CACHE_EVICTION_SPLIT_LEAF		1205
 /*!
  * cache: locate a random in-mem ref by examining all entries on the root
  * page
  */
-<<<<<<< HEAD
-#define	WT_STAT_CONN_CACHE_EVICTION_RANDOM_SAMPLE_INMEM_ROOT	1205
+#define	WT_STAT_CONN_CACHE_EVICTION_RANDOM_SAMPLE_INMEM_ROOT	1206
 /*! cache: maximum bytes configured */
-#define	WT_STAT_CONN_CACHE_BYTES_MAX			1206
+#define	WT_STAT_CONN_CACHE_BYTES_MAX			1207
 /*! cache: maximum milliseconds spent at a single eviction */
-#define	WT_STAT_CONN_EVICTION_MAXIMUM_MILLISECONDS	1207
+#define	WT_STAT_CONN_EVICTION_MAXIMUM_MILLISECONDS	1208
 /*! cache: maximum page size seen at eviction */
-#define	WT_STAT_CONN_EVICTION_MAXIMUM_PAGE_SIZE		1208
+#define	WT_STAT_CONN_EVICTION_MAXIMUM_PAGE_SIZE		1209
 /*! cache: modified page evict attempts by application threads */
-#define	WT_STAT_CONN_EVICTION_APP_DIRTY_ATTEMPT		1209
+#define	WT_STAT_CONN_EVICTION_APP_DIRTY_ATTEMPT		1210
 /*! cache: modified page evict failures by application threads */
-#define	WT_STAT_CONN_EVICTION_APP_DIRTY_FAIL		1210
+#define	WT_STAT_CONN_EVICTION_APP_DIRTY_FAIL		1211
 /*! cache: modified pages evicted */
-#define	WT_STAT_CONN_CACHE_EVICTION_DIRTY		1211
+#define	WT_STAT_CONN_CACHE_EVICTION_DIRTY		1212
 /*! cache: multi-block reconciliation blocked whilst checkpoint is running */
-#define	WT_STAT_CONN_CACHE_EVICTION_BLOCKED_MULTI_BLOCK_RECONCILIATION_DURING_CHECKPOINT	1212
+#define	WT_STAT_CONN_CACHE_EVICTION_BLOCKED_MULTI_BLOCK_RECONCILIATION_DURING_CHECKPOINT	1213
 /*! cache: npos read - had to walk this many pages */
-#define	WT_STAT_CONN_NPOS_READ_WALK_MAX			1213
+#define	WT_STAT_CONN_NPOS_READ_WALK_MAX			1214
 /*! cache: number of internal pages read that had deltas attached */
-#define	WT_STAT_CONN_CACHE_READ_INTERNAL_DELTA		1214
+#define	WT_STAT_CONN_CACHE_READ_INTERNAL_DELTA		1215
 /*! cache: number of leaf pages read that had deltas attached */
-#define	WT_STAT_CONN_CACHE_READ_LEAF_DELTA		1215
+#define	WT_STAT_CONN_CACHE_READ_LEAF_DELTA		1216
 /*! cache: operations timed out waiting for space in cache */
-#define	WT_STAT_CONN_EVICTION_TIMED_OUT_OPS		1216
-=======
-#define	WT_STAT_CONN_CACHE_EVICTION_RANDOM_SAMPLE_INMEM_ROOT	1216
-/*! cache: maximum bytes configured */
-#define	WT_STAT_CONN_CACHE_BYTES_MAX			1217
-/*! cache: maximum milliseconds spent at a single eviction */
-#define	WT_STAT_CONN_CACHE_EVICTION_MAXIMUM_MILLISECONDS	1218
-/*! cache: maximum page size seen at eviction */
-#define	WT_STAT_CONN_CACHE_EVICTION_MAXIMUM_PAGE_SIZE	1219
-/*! cache: modified pages evicted */
-#define	WT_STAT_CONN_CACHE_EVICTION_DIRTY		1220
-/*! cache: modified pages evicted by application threads */
-#define	WT_STAT_CONN_CACHE_EVICTION_APP_DIRTY		1221
-/*! cache: multi-block reconciliation blocked whilst checkpoint is running */
-#define	WT_STAT_CONN_CACHE_EVICTION_BLOCKED_MULTI_BLOCK_RECONCILATION_DURING_CHECKPOINT	1222
-/*! cache: number of internal pages read that had deltas attached */
-#define	WT_STAT_CONN_CACHE_READ_INTERNAL_DELTA		1223
-/*! cache: number of leaf pages read that had deltas attached */
-#define	WT_STAT_CONN_CACHE_READ_LEAF_DELTA		1224
-/*! cache: operations timed out waiting for space in cache */
-#define	WT_STAT_CONN_CACHE_TIMED_OUT_OPS		1225
->>>>>>> e46435ac
+#define	WT_STAT_CONN_EVICTION_TIMED_OUT_OPS		1217
 /*!
  * cache: overflow keys on a multiblock row-store page blocked its
  * eviction
  */
-<<<<<<< HEAD
-#define	WT_STAT_CONN_CACHE_EVICTION_BLOCKED_OVERFLOW_KEYS	1217
+#define	WT_STAT_CONN_CACHE_EVICTION_BLOCKED_OVERFLOW_KEYS	1218
 /*! cache: overflow pages read into cache */
-#define	WT_STAT_CONN_CACHE_READ_OVERFLOW		1218
+#define	WT_STAT_CONN_CACHE_READ_OVERFLOW		1219
 /*! cache: page evict attempts by application threads */
-#define	WT_STAT_CONN_EVICTION_APP_ATTEMPT		1219
+#define	WT_STAT_CONN_EVICTION_APP_ATTEMPT		1220
 /*! cache: page evict failures by application threads */
-#define	WT_STAT_CONN_EVICTION_APP_FAIL			1220
+#define	WT_STAT_CONN_EVICTION_APP_FAIL			1221
+/*! cache: page eviction blocked due to materialization frontier */
+#define	WT_STAT_CONN_CACHE_EVICTION_BLOCKED_MATERIALIZATION	1222
 /*! cache: page split during eviction deepened the tree */
-#define	WT_STAT_CONN_CACHE_EVICTION_DEEPEN		1221
+#define	WT_STAT_CONN_CACHE_EVICTION_DEEPEN		1223
 /*! cache: page written requiring history store records */
-#define	WT_STAT_CONN_CACHE_WRITE_HS			1222
+#define	WT_STAT_CONN_CACHE_WRITE_HS			1224
 /*! cache: pages considered for eviction that were brought in by pre-fetch */
-#define	WT_STAT_CONN_EVICTION_CONSIDER_PREFETCH		1223
+#define	WT_STAT_CONN_EVICTION_CONSIDER_PREFETCH		1225
 /*! cache: pages currently held in the cache */
-#define	WT_STAT_CONN_CACHE_PAGES_INUSE			1224
+#define	WT_STAT_CONN_CACHE_PAGES_INUSE			1226
 /*! cache: pages dirtied due to obsolete time window by eviction */
-#define	WT_STAT_CONN_CACHE_EVICTION_DIRTY_OBSOLETE_TW	1225
+#define	WT_STAT_CONN_CACHE_EVICTION_DIRTY_OBSOLETE_TW	1227
 /*! cache: pages evicted ahead of the page materialization frontier */
-#define	WT_STAT_CONN_CACHE_EVICTION_AHEAD_OF_LAST_MATERIALIZED_LSN	1226
+#define	WT_STAT_CONN_CACHE_EVICTION_AHEAD_OF_LAST_MATERIALIZED_LSN	1228
 /*! cache: pages evicted in parallel with checkpoint */
-#define	WT_STAT_CONN_EVICTION_PAGES_IN_PARALLEL_WITH_CHECKPOINT	1227
+#define	WT_STAT_CONN_EVICTION_PAGES_IN_PARALLEL_WITH_CHECKPOINT	1229
 /*! cache: pages queued for eviction */
-#define	WT_STAT_CONN_EVICTION_PAGES_ORDINARY_QUEUED	1228
+#define	WT_STAT_CONN_EVICTION_PAGES_ORDINARY_QUEUED	1230
 /*! cache: pages queued for eviction post lru sorting */
-#define	WT_STAT_CONN_EVICTION_PAGES_QUEUED_POST_LRU	1229
+#define	WT_STAT_CONN_EVICTION_PAGES_QUEUED_POST_LRU	1231
 /*! cache: pages queued for urgent eviction */
-#define	WT_STAT_CONN_EVICTION_PAGES_QUEUED_URGENT	1230
+#define	WT_STAT_CONN_EVICTION_PAGES_QUEUED_URGENT	1232
 /*! cache: pages queued for urgent eviction during walk */
-#define	WT_STAT_CONN_EVICTION_PAGES_QUEUED_OLDEST	1231
-=======
-#define	WT_STAT_CONN_CACHE_EVICTION_BLOCKED_OVERFLOW_KEYS	1226
-/*! cache: overflow pages read into cache */
-#define	WT_STAT_CONN_CACHE_READ_OVERFLOW		1227
-/*! cache: page eviction blocked due to materialization frontier */
-#define	WT_STAT_CONN_CACHE_EVICTION_BLOCKED_MATERIALIZATION	1228
-/*! cache: page split during eviction deepened the tree */
-#define	WT_STAT_CONN_CACHE_EVICTION_DEEPEN		1229
-/*! cache: page written requiring history store records */
-#define	WT_STAT_CONN_CACHE_WRITE_HS			1230
-/*! cache: pages considered for eviction that were brought in by pre-fetch */
-#define	WT_STAT_CONN_CACHE_EVICTION_CONSIDER_PREFETCH	1231
-/*! cache: pages currently held in the cache */
-#define	WT_STAT_CONN_CACHE_PAGES_INUSE			1232
-/*! cache: pages evicted ahead of the page materialization frontier */
-#define	WT_STAT_CONN_CACHE_EVICTION_AHEAD_OF_LAST_MATERIALIZED_LSN	1233
-/*! cache: pages evicted by application threads */
-#define	WT_STAT_CONN_CACHE_EVICTION_APP			1234
-/*! cache: pages evicted in parallel with checkpoint */
-#define	WT_STAT_CONN_CACHE_EVICTION_PAGES_IN_PARALLEL_WITH_CHECKPOINT	1235
-/*! cache: pages queued for eviction */
-#define	WT_STAT_CONN_CACHE_EVICTION_PAGES_QUEUED	1236
-/*! cache: pages queued for eviction post lru sorting */
-#define	WT_STAT_CONN_CACHE_EVICTION_PAGES_QUEUED_POST_LRU	1237
-/*! cache: pages queued for urgent eviction */
-#define	WT_STAT_CONN_CACHE_EVICTION_PAGES_QUEUED_URGENT	1238
-/*! cache: pages queued for urgent eviction during walk */
-#define	WT_STAT_CONN_CACHE_EVICTION_PAGES_QUEUED_OLDEST	1239
->>>>>>> e46435ac
+#define	WT_STAT_CONN_EVICTION_PAGES_QUEUED_OLDEST	1233
 /*!
  * cache: pages queued for urgent eviction from history store due to high
  * dirty content
  */
-<<<<<<< HEAD
-#define	WT_STAT_CONN_EVICTION_PAGES_QUEUED_URGENT_HS_DIRTY	1232
+#define	WT_STAT_CONN_EVICTION_PAGES_QUEUED_URGENT_HS_DIRTY	1234
 /*! cache: pages read into cache */
-#define	WT_STAT_CONN_CACHE_READ				1233
+#define	WT_STAT_CONN_CACHE_READ				1235
 /*! cache: pages read into cache after truncate */
-#define	WT_STAT_CONN_CACHE_READ_DELETED			1234
+#define	WT_STAT_CONN_CACHE_READ_DELETED			1236
 /*! cache: pages read into cache after truncate in prepare state */
-#define	WT_STAT_CONN_CACHE_READ_DELETED_PREPARED	1235
+#define	WT_STAT_CONN_CACHE_READ_DELETED_PREPARED	1237
 /*! cache: pages read into cache by checkpoint */
-#define	WT_STAT_CONN_CACHE_READ_CHECKPOINT		1236
-=======
-#define	WT_STAT_CONN_CACHE_EVICTION_PAGES_QUEUED_URGENT_HS_DIRTY	1240
-/*! cache: pages read into cache */
-#define	WT_STAT_CONN_CACHE_READ				1241
-/*! cache: pages read into cache after truncate */
-#define	WT_STAT_CONN_CACHE_READ_DELETED			1242
-/*! cache: pages read into cache after truncate in prepare state */
-#define	WT_STAT_CONN_CACHE_READ_DELETED_PREPARED	1243
-/*! cache: pages read into cache by checkpoint */
-#define	WT_STAT_CONN_CACHE_READ_CHECKPOINT		1244
->>>>>>> e46435ac
+#define	WT_STAT_CONN_CACHE_READ_CHECKPOINT		1238
 /*!
  * cache: pages removed from the ordinary queue to be queued for urgent
  * eviction
  */
-<<<<<<< HEAD
-#define	WT_STAT_CONN_EVICTION_CLEAR_ORDINARY		1237
+#define	WT_STAT_CONN_EVICTION_CLEAR_ORDINARY		1239
 /*! cache: pages requested from the cache */
-#define	WT_STAT_CONN_CACHE_PAGES_REQUESTED		1238
+#define	WT_STAT_CONN_CACHE_PAGES_REQUESTED		1240
 /*! cache: pages requested from the cache due to pre-fetch */
-#define	WT_STAT_CONN_CACHE_PAGES_PREFETCH		1239
+#define	WT_STAT_CONN_CACHE_PAGES_PREFETCH		1241
 /*! cache: pages seen by eviction walk */
-#define	WT_STAT_CONN_CACHE_EVICTION_PAGES_SEEN		1240
+#define	WT_STAT_CONN_CACHE_EVICTION_PAGES_SEEN		1242
 /*! cache: pages seen by eviction walk that are already queued */
-#define	WT_STAT_CONN_EVICTION_PAGES_ALREADY_QUEUED	1241
+#define	WT_STAT_CONN_EVICTION_PAGES_ALREADY_QUEUED	1243
 /*! cache: pages selected for eviction unable to be evicted */
-#define	WT_STAT_CONN_EVICTION_FAIL			1242
-=======
-#define	WT_STAT_CONN_CACHE_EVICTION_CLEAR_ORDINARY	1245
-/*! cache: pages requested from the cache */
-#define	WT_STAT_CONN_CACHE_PAGES_REQUESTED		1246
-/*! cache: pages requested from the cache due to pre-fetch */
-#define	WT_STAT_CONN_CACHE_PAGES_PREFETCH		1247
-/*! cache: pages seen by eviction walk */
-#define	WT_STAT_CONN_CACHE_EVICTION_PAGES_SEEN		1248
-/*! cache: pages seen by eviction walk that are already queued */
-#define	WT_STAT_CONN_CACHE_EVICTION_PAGES_ALREADY_QUEUED	1249
-/*! cache: pages selected for eviction unable to be evicted */
-#define	WT_STAT_CONN_CACHE_EVICTION_FAIL		1250
->>>>>>> e46435ac
+#define	WT_STAT_CONN_EVICTION_FAIL			1244
 /*!
  * cache: pages selected for eviction unable to be evicted because of
  * active children on an internal page
  */
-<<<<<<< HEAD
-#define	WT_STAT_CONN_EVICTION_FAIL_ACTIVE_CHILDREN_ON_AN_INTERNAL_PAGE	1243
-=======
-#define	WT_STAT_CONN_CACHE_EVICTION_FAIL_ACTIVE_CHILDREN_ON_AN_INTERNAL_PAGE	1251
->>>>>>> e46435ac
+#define	WT_STAT_CONN_EVICTION_FAIL_ACTIVE_CHILDREN_ON_AN_INTERNAL_PAGE	1245
 /*!
  * cache: pages selected for eviction unable to be evicted because of
  * failure in reconciliation
  */
-<<<<<<< HEAD
-#define	WT_STAT_CONN_EVICTION_FAIL_IN_RECONCILIATION	1244
-=======
-#define	WT_STAT_CONN_CACHE_EVICTION_FAIL_IN_RECONCILIATION	1252
->>>>>>> e46435ac
+#define	WT_STAT_CONN_EVICTION_FAIL_IN_RECONCILIATION	1246
 /*!
  * cache: pages selected for eviction unable to be evicted because of
  * race between checkpoint and updates without timestamps
  */
-<<<<<<< HEAD
-#define	WT_STAT_CONN_EVICTION_FAIL_CHECKPOINT_NO_TS	1245
+#define	WT_STAT_CONN_EVICTION_FAIL_CHECKPOINT_NO_TS	1247
 /*! cache: pages walked for eviction */
-#define	WT_STAT_CONN_EVICTION_WALK			1246
+#define	WT_STAT_CONN_EVICTION_WALK			1248
 /*! cache: pages written from cache */
-#define	WT_STAT_CONN_CACHE_WRITE			1247
+#define	WT_STAT_CONN_CACHE_WRITE			1249
 /*! cache: pages written requiring in-memory restoration */
-#define	WT_STAT_CONN_CACHE_WRITE_RESTORE		1248
+#define	WT_STAT_CONN_CACHE_WRITE_RESTORE		1250
 /*! cache: percentage overhead */
-#define	WT_STAT_CONN_CACHE_OVERHEAD			1249
-=======
-#define	WT_STAT_CONN_CACHE_EVICTION_FAIL_CHECKPOINT_NO_TS	1253
-/*! cache: pages walked for eviction */
-#define	WT_STAT_CONN_CACHE_EVICTION_WALK		1254
-/*! cache: pages written from cache */
-#define	WT_STAT_CONN_CACHE_WRITE			1255
-/*! cache: pages written requiring in-memory restoration */
-#define	WT_STAT_CONN_CACHE_WRITE_RESTORE		1256
-/*! cache: percentage overhead */
-#define	WT_STAT_CONN_CACHE_OVERHEAD			1257
->>>>>>> e46435ac
+#define	WT_STAT_CONN_CACHE_OVERHEAD			1251
 /*!
  * cache: precise checkpoint caused an eviction to be skipped because any
  * dirty content needs to remain in cache
  */
-<<<<<<< HEAD
-#define	WT_STAT_CONN_CACHE_EVICTION_BLOCKED_CHECKPOINT_PRECISE	1250
+#define	WT_STAT_CONN_CACHE_EVICTION_BLOCKED_CHECKPOINT_PRECISE	1252
 /*! cache: recent modification of a page blocked its eviction */
-#define	WT_STAT_CONN_CACHE_EVICTION_BLOCKED_RECENTLY_MODIFIED	1251
+#define	WT_STAT_CONN_CACHE_EVICTION_BLOCKED_RECENTLY_MODIFIED	1253
 /*! cache: reconciled pages scrubbed and added back to the cache clean */
-#define	WT_STAT_CONN_CACHE_SCRUB_RESTORE		1252
+#define	WT_STAT_CONN_CACHE_SCRUB_RESTORE		1254
 /*! cache: reverse splits performed */
-#define	WT_STAT_CONN_CACHE_REVERSE_SPLITS		1253
-=======
-#define	WT_STAT_CONN_CACHE_EVICTION_BLOCKED_CHECKPOINT_PRECISE	1258
-/*! cache: recent modification of a page blocked its eviction */
-#define	WT_STAT_CONN_CACHE_EVICTION_BLOCKED_RECENTLY_MODIFIED	1259
-/*! cache: reconciled pages scrubbed and added back to the cache clean */
-#define	WT_STAT_CONN_CACHE_SCRUB_RESTORE		1260
-/*! cache: reverse splits performed */
-#define	WT_STAT_CONN_CACHE_REVERSE_SPLITS		1261
->>>>>>> e46435ac
+#define	WT_STAT_CONN_CACHE_REVERSE_SPLITS		1255
 /*!
  * cache: reverse splits skipped because of VLCS namespace gap
  * restrictions
  */
-<<<<<<< HEAD
-#define	WT_STAT_CONN_CACHE_REVERSE_SPLITS_SKIPPED_VLCS	1254
+#define	WT_STAT_CONN_CACHE_REVERSE_SPLITS_SKIPPED_VLCS	1256
+/*! cache: size of delta updates reconstructed on the base page */
+#define	WT_STAT_CONN_CACHE_READ_DELTA_UPDATES		1257
+/*! cache: size of tombstones restored when reading a page */
+#define	WT_STAT_CONN_CACHE_READ_RESTORED_TOMBSTONE_BYTES	1258
 /*! cache: the number of times full update inserted to history store */
-#define	WT_STAT_CONN_CACHE_HS_INSERT_FULL_UPDATE	1255
+#define	WT_STAT_CONN_CACHE_HS_INSERT_FULL_UPDATE	1259
 /*! cache: the number of times reverse modify inserted to history store */
-#define	WT_STAT_CONN_CACHE_HS_INSERT_REVERSE_MODIFY	1256
-=======
-#define	WT_STAT_CONN_CACHE_REVERSE_SPLITS_SKIPPED_VLCS	1262
-/*! cache: size of delta updates reconstructed on the base page */
-#define	WT_STAT_CONN_CACHE_READ_DELTA_UPDATES		1263
-/*! cache: size of tombstones restored when reading a page */
-#define	WT_STAT_CONN_CACHE_READ_RESTORED_TOMBSTONE_BYTES	1264
-/*! cache: the number of times full update inserted to history store */
-#define	WT_STAT_CONN_CACHE_HS_INSERT_FULL_UPDATE	1265
-/*! cache: the number of times reverse modify inserted to history store */
-#define	WT_STAT_CONN_CACHE_HS_INSERT_REVERSE_MODIFY	1266
->>>>>>> e46435ac
+#define	WT_STAT_CONN_CACHE_HS_INSERT_REVERSE_MODIFY	1260
 /*!
  * cache: total milliseconds spent inside reentrant history store
  * evictions in a reconciliation
  */
-<<<<<<< HEAD
-#define	WT_STAT_CONN_EVICTION_REENTRY_HS_EVICTION_MILLISECONDS	1257
+#define	WT_STAT_CONN_EVICTION_REENTRY_HS_EVICTION_MILLISECONDS	1261
 /*! cache: tracked bytes belonging to internal pages in the cache */
-#define	WT_STAT_CONN_CACHE_BYTES_INTERNAL		1258
+#define	WT_STAT_CONN_CACHE_BYTES_INTERNAL		1262
 /*! cache: tracked bytes belonging to leaf pages in the cache */
-#define	WT_STAT_CONN_CACHE_BYTES_LEAF			1259
+#define	WT_STAT_CONN_CACHE_BYTES_LEAF			1263
 /*! cache: tracked dirty bytes in the cache */
-#define	WT_STAT_CONN_CACHE_BYTES_DIRTY			1260
+#define	WT_STAT_CONN_CACHE_BYTES_DIRTY			1264
 /*! cache: tracked dirty internal page bytes in the cache */
-#define	WT_STAT_CONN_CACHE_BYTES_DIRTY_INTERNAL		1261
+#define	WT_STAT_CONN_CACHE_BYTES_DIRTY_INTERNAL		1265
 /*! cache: tracked dirty leaf page bytes in the cache */
-#define	WT_STAT_CONN_CACHE_BYTES_DIRTY_LEAF		1262
+#define	WT_STAT_CONN_CACHE_BYTES_DIRTY_LEAF		1266
 /*! cache: tracked dirty pages in the cache */
-#define	WT_STAT_CONN_CACHE_PAGES_DIRTY			1263
+#define	WT_STAT_CONN_CACHE_PAGES_DIRTY			1267
 /*! cache: uncommitted truncate blocked page eviction */
-#define	WT_STAT_CONN_CACHE_EVICTION_BLOCKED_UNCOMMITTED_TRUNCATE	1264
+#define	WT_STAT_CONN_CACHE_EVICTION_BLOCKED_UNCOMMITTED_TRUNCATE	1268
 /*! cache: unmodified pages evicted */
-#define	WT_STAT_CONN_CACHE_EVICTION_CLEAN		1265
+#define	WT_STAT_CONN_CACHE_EVICTION_CLEAN		1269
 /*! cache: updates in uncommitted txn - bytes */
-#define	WT_STAT_CONN_CACHE_UPDATES_TXN_UNCOMMITTED_BYTES	1266
+#define	WT_STAT_CONN_CACHE_UPDATES_TXN_UNCOMMITTED_BYTES	1270
 /*! cache: updates in uncommitted txn - count */
-#define	WT_STAT_CONN_CACHE_UPDATES_TXN_UNCOMMITTED_COUNT	1267
+#define	WT_STAT_CONN_CACHE_UPDATES_TXN_UNCOMMITTED_COUNT	1271
 /*! capacity: background fsync file handles considered */
-#define	WT_STAT_CONN_FSYNC_ALL_FH_TOTAL			1268
+#define	WT_STAT_CONN_FSYNC_ALL_FH_TOTAL			1272
 /*! capacity: background fsync file handles synced */
-#define	WT_STAT_CONN_FSYNC_ALL_FH			1269
+#define	WT_STAT_CONN_FSYNC_ALL_FH			1273
 /*! capacity: background fsync time (msecs) */
-#define	WT_STAT_CONN_FSYNC_ALL_TIME			1270
+#define	WT_STAT_CONN_FSYNC_ALL_TIME			1274
 /*! capacity: bytes read */
-#define	WT_STAT_CONN_CAPACITY_BYTES_READ		1271
+#define	WT_STAT_CONN_CAPACITY_BYTES_READ		1275
 /*! capacity: bytes written for checkpoint */
-#define	WT_STAT_CONN_CAPACITY_BYTES_CKPT		1272
+#define	WT_STAT_CONN_CAPACITY_BYTES_CKPT		1276
 /*! capacity: bytes written for chunk cache */
-#define	WT_STAT_CONN_CAPACITY_BYTES_CHUNKCACHE		1273
+#define	WT_STAT_CONN_CAPACITY_BYTES_CHUNKCACHE		1277
 /*! capacity: bytes written for eviction */
-#define	WT_STAT_CONN_CAPACITY_BYTES_EVICT		1274
+#define	WT_STAT_CONN_CAPACITY_BYTES_EVICT		1278
 /*! capacity: bytes written for log */
-#define	WT_STAT_CONN_CAPACITY_BYTES_LOG			1275
+#define	WT_STAT_CONN_CAPACITY_BYTES_LOG			1279
 /*! capacity: bytes written total */
-#define	WT_STAT_CONN_CAPACITY_BYTES_WRITTEN		1276
+#define	WT_STAT_CONN_CAPACITY_BYTES_WRITTEN		1280
 /*! capacity: threshold to call fsync */
-#define	WT_STAT_CONN_CAPACITY_THRESHOLD			1277
+#define	WT_STAT_CONN_CAPACITY_THRESHOLD			1281
 /*! capacity: time waiting due to total capacity (usecs) */
-#define	WT_STAT_CONN_CAPACITY_TIME_TOTAL		1278
+#define	WT_STAT_CONN_CAPACITY_TIME_TOTAL		1282
 /*! capacity: time waiting during checkpoint (usecs) */
-#define	WT_STAT_CONN_CAPACITY_TIME_CKPT			1279
+#define	WT_STAT_CONN_CAPACITY_TIME_CKPT			1283
 /*! capacity: time waiting during eviction (usecs) */
-#define	WT_STAT_CONN_CAPACITY_TIME_EVICT		1280
+#define	WT_STAT_CONN_CAPACITY_TIME_EVICT		1284
 /*! capacity: time waiting during logging (usecs) */
-#define	WT_STAT_CONN_CAPACITY_TIME_LOG			1281
+#define	WT_STAT_CONN_CAPACITY_TIME_LOG			1285
 /*! capacity: time waiting during read (usecs) */
-#define	WT_STAT_CONN_CAPACITY_TIME_READ			1282
+#define	WT_STAT_CONN_CAPACITY_TIME_READ			1286
 /*! capacity: time waiting for chunk cache IO bandwidth (usecs) */
-#define	WT_STAT_CONN_CAPACITY_TIME_CHUNKCACHE		1283
+#define	WT_STAT_CONN_CAPACITY_TIME_CHUNKCACHE		1287
 /*! checkpoint: checkpoint cleanup successful calls */
-#define	WT_STAT_CONN_CHECKPOINT_CLEANUP_SUCCESS		1284
+#define	WT_STAT_CONN_CHECKPOINT_CLEANUP_SUCCESS		1288
 /*! checkpoint: checkpoint has acquired a snapshot for its transaction */
-#define	WT_STAT_CONN_CHECKPOINT_SNAPSHOT_ACQUIRED	1285
+#define	WT_STAT_CONN_CHECKPOINT_SNAPSHOT_ACQUIRED	1289
 /*! checkpoint: checkpoints skipped because database was clean */
-#define	WT_STAT_CONN_CHECKPOINT_SKIPPED			1286
+#define	WT_STAT_CONN_CHECKPOINT_SKIPPED			1290
 /*! checkpoint: fsync calls after allocating the transaction ID */
-#define	WT_STAT_CONN_CHECKPOINT_FSYNC_POST		1287
+#define	WT_STAT_CONN_CHECKPOINT_FSYNC_POST		1291
 /*! checkpoint: fsync duration after allocating the transaction ID (usecs) */
-#define	WT_STAT_CONN_CHECKPOINT_FSYNC_POST_DURATION	1288
+#define	WT_STAT_CONN_CHECKPOINT_FSYNC_POST_DURATION	1292
 /*! checkpoint: generation */
-#define	WT_STAT_CONN_CHECKPOINT_GENERATION		1289
+#define	WT_STAT_CONN_CHECKPOINT_GENERATION		1293
 /*! checkpoint: max time (msecs) */
-#define	WT_STAT_CONN_CHECKPOINT_TIME_MAX		1290
+#define	WT_STAT_CONN_CHECKPOINT_TIME_MAX		1294
 /*! checkpoint: min time (msecs) */
-#define	WT_STAT_CONN_CHECKPOINT_TIME_MIN		1291
-=======
-#define	WT_STAT_CONN_CACHE_REENTRY_HS_EVICTION_MILLISECONDS	1267
-/*! cache: tracked bytes belonging to internal pages in the cache */
-#define	WT_STAT_CONN_CACHE_BYTES_INTERNAL		1268
-/*! cache: tracked bytes belonging to leaf pages in the cache */
-#define	WT_STAT_CONN_CACHE_BYTES_LEAF			1269
-/*! cache: tracked dirty bytes in the cache */
-#define	WT_STAT_CONN_CACHE_BYTES_DIRTY			1270
-/*! cache: tracked dirty pages in the cache */
-#define	WT_STAT_CONN_CACHE_PAGES_DIRTY			1271
-/*! cache: uncommitted truncate blocked page eviction */
-#define	WT_STAT_CONN_CACHE_EVICTION_BLOCKED_UNCOMMITTED_TRUNCATE	1272
-/*! cache: unmodified pages evicted */
-#define	WT_STAT_CONN_CACHE_EVICTION_CLEAN		1273
-/*! capacity: background fsync file handles considered */
-#define	WT_STAT_CONN_FSYNC_ALL_FH_TOTAL			1274
-/*! capacity: background fsync file handles synced */
-#define	WT_STAT_CONN_FSYNC_ALL_FH			1275
-/*! capacity: background fsync time (msecs) */
-#define	WT_STAT_CONN_FSYNC_ALL_TIME			1276
-/*! capacity: bytes read */
-#define	WT_STAT_CONN_CAPACITY_BYTES_READ		1277
-/*! capacity: bytes written for checkpoint */
-#define	WT_STAT_CONN_CAPACITY_BYTES_CKPT		1278
-/*! capacity: bytes written for chunk cache */
-#define	WT_STAT_CONN_CAPACITY_BYTES_CHUNKCACHE		1279
-/*! capacity: bytes written for eviction */
-#define	WT_STAT_CONN_CAPACITY_BYTES_EVICT		1280
-/*! capacity: bytes written for log */
-#define	WT_STAT_CONN_CAPACITY_BYTES_LOG			1281
-/*! capacity: bytes written total */
-#define	WT_STAT_CONN_CAPACITY_BYTES_WRITTEN		1282
-/*! capacity: threshold to call fsync */
-#define	WT_STAT_CONN_CAPACITY_THRESHOLD			1283
-/*! capacity: time waiting due to total capacity (usecs) */
-#define	WT_STAT_CONN_CAPACITY_TIME_TOTAL		1284
-/*! capacity: time waiting during checkpoint (usecs) */
-#define	WT_STAT_CONN_CAPACITY_TIME_CKPT			1285
-/*! capacity: time waiting during eviction (usecs) */
-#define	WT_STAT_CONN_CAPACITY_TIME_EVICT		1286
-/*! capacity: time waiting during logging (usecs) */
-#define	WT_STAT_CONN_CAPACITY_TIME_LOG			1287
-/*! capacity: time waiting during read (usecs) */
-#define	WT_STAT_CONN_CAPACITY_TIME_READ			1288
-/*! capacity: time waiting for chunk cache IO bandwidth (usecs) */
-#define	WT_STAT_CONN_CAPACITY_TIME_CHUNKCACHE		1289
-/*! checkpoint: checkpoint cleanup successful calls */
-#define	WT_STAT_CONN_CHECKPOINT_CLEANUP_SUCCESS		1290
-/*! checkpoint: checkpoint has acquired a snapshot for its transaction */
-#define	WT_STAT_CONN_CHECKPOINT_SNAPSHOT_ACQUIRED	1291
-/*! checkpoint: checkpoints skipped because database was clean */
-#define	WT_STAT_CONN_CHECKPOINT_SKIPPED			1292
-/*! checkpoint: fsync calls after allocating the transaction ID */
-#define	WT_STAT_CONN_CHECKPOINT_FSYNC_POST		1293
-/*! checkpoint: fsync duration after allocating the transaction ID (usecs) */
-#define	WT_STAT_CONN_CHECKPOINT_FSYNC_POST_DURATION	1294
-/*! checkpoint: generation */
-#define	WT_STAT_CONN_CHECKPOINT_GENERATION		1295
-/*! checkpoint: max time (msecs) */
-#define	WT_STAT_CONN_CHECKPOINT_TIME_MAX		1296
-/*! checkpoint: min time (msecs) */
-#define	WT_STAT_CONN_CHECKPOINT_TIME_MIN		1297
->>>>>>> e46435ac
+#define	WT_STAT_CONN_CHECKPOINT_TIME_MIN		1295
 /*!
  * checkpoint: most recent duration for checkpoint dropping all handles
  * (usecs)
  */
-<<<<<<< HEAD
-#define	WT_STAT_CONN_CHECKPOINT_HANDLE_DROP_DURATION	1292
+#define	WT_STAT_CONN_CHECKPOINT_HANDLE_DROP_DURATION	1296
 /*! checkpoint: most recent duration for gathering all handles (usecs) */
-#define	WT_STAT_CONN_CHECKPOINT_HANDLE_DURATION		1293
+#define	WT_STAT_CONN_CHECKPOINT_HANDLE_DURATION		1297
 /*! checkpoint: most recent duration for gathering applied handles (usecs) */
-#define	WT_STAT_CONN_CHECKPOINT_HANDLE_APPLY_DURATION	1294
+#define	WT_STAT_CONN_CHECKPOINT_HANDLE_APPLY_DURATION	1298
 /*! checkpoint: most recent duration for gathering skipped handles (usecs) */
-#define	WT_STAT_CONN_CHECKPOINT_HANDLE_SKIP_DURATION	1295
+#define	WT_STAT_CONN_CHECKPOINT_HANDLE_SKIP_DURATION	1299
 /*! checkpoint: most recent duration for handles metadata checked (usecs) */
-#define	WT_STAT_CONN_CHECKPOINT_HANDLE_META_CHECK_DURATION	1296
+#define	WT_STAT_CONN_CHECKPOINT_HANDLE_META_CHECK_DURATION	1300
 /*! checkpoint: most recent duration for locking the handles (usecs) */
-#define	WT_STAT_CONN_CHECKPOINT_HANDLE_LOCK_DURATION	1297
+#define	WT_STAT_CONN_CHECKPOINT_HANDLE_LOCK_DURATION	1301
 /*! checkpoint: most recent handles applied */
-#define	WT_STAT_CONN_CHECKPOINT_HANDLE_APPLIED		1298
+#define	WT_STAT_CONN_CHECKPOINT_HANDLE_APPLIED		1302
 /*! checkpoint: most recent handles checkpoint dropped */
-#define	WT_STAT_CONN_CHECKPOINT_HANDLE_DROPPED		1299
+#define	WT_STAT_CONN_CHECKPOINT_HANDLE_DROPPED		1303
 /*! checkpoint: most recent handles metadata checked */
-#define	WT_STAT_CONN_CHECKPOINT_HANDLE_META_CHECKED	1300
+#define	WT_STAT_CONN_CHECKPOINT_HANDLE_META_CHECKED	1304
 /*! checkpoint: most recent handles metadata locked */
-#define	WT_STAT_CONN_CHECKPOINT_HANDLE_LOCKED		1301
+#define	WT_STAT_CONN_CHECKPOINT_HANDLE_LOCKED		1305
 /*! checkpoint: most recent handles skipped */
-#define	WT_STAT_CONN_CHECKPOINT_HANDLE_SKIPPED		1302
+#define	WT_STAT_CONN_CHECKPOINT_HANDLE_SKIPPED		1306
 /*! checkpoint: most recent handles walked */
-#define	WT_STAT_CONN_CHECKPOINT_HANDLE_WALKED		1303
+#define	WT_STAT_CONN_CHECKPOINT_HANDLE_WALKED		1307
 /*! checkpoint: most recent time (msecs) */
-#define	WT_STAT_CONN_CHECKPOINT_TIME_RECENT		1304
+#define	WT_STAT_CONN_CHECKPOINT_TIME_RECENT		1308
 /*! checkpoint: number of bytes caused to be reconciled */
-#define	WT_STAT_CONN_CHECKPOINT_PAGES_RECONCILED_BYTES	1305
+#define	WT_STAT_CONN_CHECKPOINT_PAGES_RECONCILED_BYTES	1309
 /*! checkpoint: number of checkpoints started by api */
-#define	WT_STAT_CONN_CHECKPOINTS_API			1306
+#define	WT_STAT_CONN_CHECKPOINTS_API			1310
 /*! checkpoint: number of checkpoints started by compaction */
-#define	WT_STAT_CONN_CHECKPOINTS_COMPACT		1307
+#define	WT_STAT_CONN_CHECKPOINTS_COMPACT		1311
 /*! checkpoint: number of files synced */
-#define	WT_STAT_CONN_CHECKPOINT_SYNC			1308
+#define	WT_STAT_CONN_CHECKPOINT_SYNC			1312
 /*! checkpoint: number of handles visited after writes complete */
-#define	WT_STAT_CONN_CHECKPOINT_PRESYNC			1309
+#define	WT_STAT_CONN_CHECKPOINT_PRESYNC			1313
 /*! checkpoint: number of history store pages caused to be reconciled */
-#define	WT_STAT_CONN_CHECKPOINT_HS_PAGES_RECONCILED	1310
+#define	WT_STAT_CONN_CHECKPOINT_HS_PAGES_RECONCILED	1314
 /*! checkpoint: number of internal pages visited */
-#define	WT_STAT_CONN_CHECKPOINT_PAGES_VISITED_INTERNAL	1311
+#define	WT_STAT_CONN_CHECKPOINT_PAGES_VISITED_INTERNAL	1315
 /*! checkpoint: number of leaf pages visited */
-#define	WT_STAT_CONN_CHECKPOINT_PAGES_VISITED_LEAF	1312
+#define	WT_STAT_CONN_CHECKPOINT_PAGES_VISITED_LEAF	1316
 /*! checkpoint: number of pages caused to be reconciled */
-#define	WT_STAT_CONN_CHECKPOINT_PAGES_RECONCILED	1313
+#define	WT_STAT_CONN_CHECKPOINT_PAGES_RECONCILED	1317
 /*! checkpoint: pages added for eviction during checkpoint cleanup */
-#define	WT_STAT_CONN_CHECKPOINT_CLEANUP_PAGES_EVICT	1314
+#define	WT_STAT_CONN_CHECKPOINT_CLEANUP_PAGES_EVICT	1318
 /*!
  * checkpoint: pages dirtied due to obsolete time window by checkpoint
  * cleanup
  */
-#define	WT_STAT_CONN_CHECKPOINT_CLEANUP_PAGES_OBSOLETE_TW	1315
+#define	WT_STAT_CONN_CHECKPOINT_CLEANUP_PAGES_OBSOLETE_TW	1319
 /*!
  * checkpoint: pages read into cache during checkpoint cleanup
  * (reclaim_space)
  */
-#define	WT_STAT_CONN_CHECKPOINT_CLEANUP_PAGES_READ_RECLAIM_SPACE	1316
+#define	WT_STAT_CONN_CHECKPOINT_CLEANUP_PAGES_READ_RECLAIM_SPACE	1320
 /*!
  * checkpoint: pages read into cache during checkpoint cleanup due to
  * obsolete time window
  */
-#define	WT_STAT_CONN_CHECKPOINT_CLEANUP_PAGES_READ_OBSOLETE_TW	1317
+#define	WT_STAT_CONN_CHECKPOINT_CLEANUP_PAGES_READ_OBSOLETE_TW	1321
 /*! checkpoint: pages removed during checkpoint cleanup */
-#define	WT_STAT_CONN_CHECKPOINT_CLEANUP_PAGES_REMOVED	1318
+#define	WT_STAT_CONN_CHECKPOINT_CLEANUP_PAGES_REMOVED	1322
 /*! checkpoint: pages skipped during checkpoint cleanup tree walk */
-#define	WT_STAT_CONN_CHECKPOINT_CLEANUP_PAGES_WALK_SKIPPED	1319
+#define	WT_STAT_CONN_CHECKPOINT_CLEANUP_PAGES_WALK_SKIPPED	1323
 /*! checkpoint: pages visited during checkpoint cleanup */
-#define	WT_STAT_CONN_CHECKPOINT_CLEANUP_PAGES_VISITED	1320
+#define	WT_STAT_CONN_CHECKPOINT_CLEANUP_PAGES_VISITED	1324
 /*! checkpoint: prepare currently running */
-#define	WT_STAT_CONN_CHECKPOINT_PREP_RUNNING		1321
+#define	WT_STAT_CONN_CHECKPOINT_PREP_RUNNING		1325
 /*! checkpoint: prepare max time (msecs) */
-#define	WT_STAT_CONN_CHECKPOINT_PREP_MAX		1322
+#define	WT_STAT_CONN_CHECKPOINT_PREP_MAX		1326
 /*! checkpoint: prepare min time (msecs) */
-#define	WT_STAT_CONN_CHECKPOINT_PREP_MIN		1323
+#define	WT_STAT_CONN_CHECKPOINT_PREP_MIN		1327
 /*! checkpoint: prepare most recent time (msecs) */
-#define	WT_STAT_CONN_CHECKPOINT_PREP_RECENT		1324
+#define	WT_STAT_CONN_CHECKPOINT_PREP_RECENT		1328
 /*! checkpoint: prepare total time (msecs) */
-#define	WT_STAT_CONN_CHECKPOINT_PREP_TOTAL		1325
+#define	WT_STAT_CONN_CHECKPOINT_PREP_TOTAL		1329
 /*! checkpoint: progress state */
-#define	WT_STAT_CONN_CHECKPOINT_STATE			1326
+#define	WT_STAT_CONN_CHECKPOINT_STATE			1330
 /*! checkpoint: scrub dirty target */
-#define	WT_STAT_CONN_CHECKPOINT_SCRUB_TARGET		1327
+#define	WT_STAT_CONN_CHECKPOINT_SCRUB_TARGET		1331
 /*! checkpoint: scrub max time (msecs) */
-#define	WT_STAT_CONN_CHECKPOINT_SCRUB_MAX		1328
+#define	WT_STAT_CONN_CHECKPOINT_SCRUB_MAX		1332
 /*! checkpoint: scrub min time (msecs) */
-#define	WT_STAT_CONN_CHECKPOINT_SCRUB_MIN		1329
+#define	WT_STAT_CONN_CHECKPOINT_SCRUB_MIN		1333
 /*! checkpoint: scrub most recent time (msecs) */
-#define	WT_STAT_CONN_CHECKPOINT_SCRUB_RECENT		1330
+#define	WT_STAT_CONN_CHECKPOINT_SCRUB_RECENT		1334
 /*! checkpoint: scrub total time (msecs) */
-#define	WT_STAT_CONN_CHECKPOINT_SCRUB_TOTAL		1331
+#define	WT_STAT_CONN_CHECKPOINT_SCRUB_TOTAL		1335
 /*! checkpoint: stop timing stress active */
-#define	WT_STAT_CONN_CHECKPOINT_STOP_STRESS_ACTIVE	1332
+#define	WT_STAT_CONN_CHECKPOINT_STOP_STRESS_ACTIVE	1336
 /*! checkpoint: time spent on per-tree checkpoint work (usecs) */
-#define	WT_STAT_CONN_CHECKPOINT_TREE_DURATION		1333
+#define	WT_STAT_CONN_CHECKPOINT_TREE_DURATION		1337
 /*! checkpoint: total failed number of checkpoints */
-#define	WT_STAT_CONN_CHECKPOINTS_TOTAL_FAILED		1334
+#define	WT_STAT_CONN_CHECKPOINTS_TOTAL_FAILED		1338
 /*! checkpoint: total succeed number of checkpoints */
-#define	WT_STAT_CONN_CHECKPOINTS_TOTAL_SUCCEED		1335
+#define	WT_STAT_CONN_CHECKPOINTS_TOTAL_SUCCEED		1339
 /*! checkpoint: total time (msecs) */
-#define	WT_STAT_CONN_CHECKPOINT_TIME_TOTAL		1336
+#define	WT_STAT_CONN_CHECKPOINT_TIME_TOTAL		1340
 /*! checkpoint: transaction checkpoints due to obsolete pages */
-#define	WT_STAT_CONN_CHECKPOINT_OBSOLETE_APPLIED	1337
+#define	WT_STAT_CONN_CHECKPOINT_OBSOLETE_APPLIED	1341
 /*! checkpoint: wait cycles while cache dirty level is decreasing */
-#define	WT_STAT_CONN_CHECKPOINT_WAIT_REDUCE_DIRTY	1338
+#define	WT_STAT_CONN_CHECKPOINT_WAIT_REDUCE_DIRTY	1342
 /*! chunk-cache: aggregate number of spanned chunks on read */
-#define	WT_STAT_CONN_CHUNKCACHE_SPANS_CHUNKS_READ	1339
+#define	WT_STAT_CONN_CHUNKCACHE_SPANS_CHUNKS_READ	1343
 /*! chunk-cache: chunks evicted */
-#define	WT_STAT_CONN_CHUNKCACHE_CHUNKS_EVICTED		1340
+#define	WT_STAT_CONN_CHUNKCACHE_CHUNKS_EVICTED		1344
 /*! chunk-cache: could not allocate due to exceeding bitmap capacity */
-#define	WT_STAT_CONN_CHUNKCACHE_EXCEEDED_BITMAP_CAPACITY	1341
+#define	WT_STAT_CONN_CHUNKCACHE_EXCEEDED_BITMAP_CAPACITY	1345
 /*! chunk-cache: could not allocate due to exceeding capacity */
-#define	WT_STAT_CONN_CHUNKCACHE_EXCEEDED_CAPACITY	1342
+#define	WT_STAT_CONN_CHUNKCACHE_EXCEEDED_CAPACITY	1346
 /*! chunk-cache: lookups */
-#define	WT_STAT_CONN_CHUNKCACHE_LOOKUPS			1343
-=======
-#define	WT_STAT_CONN_CHECKPOINT_HANDLE_DROP_DURATION	1298
-/*! checkpoint: most recent duration for gathering all handles (usecs) */
-#define	WT_STAT_CONN_CHECKPOINT_HANDLE_DURATION		1299
-/*! checkpoint: most recent duration for gathering applied handles (usecs) */
-#define	WT_STAT_CONN_CHECKPOINT_HANDLE_APPLY_DURATION	1300
-/*! checkpoint: most recent duration for gathering skipped handles (usecs) */
-#define	WT_STAT_CONN_CHECKPOINT_HANDLE_SKIP_DURATION	1301
-/*! checkpoint: most recent duration for handles metadata checked (usecs) */
-#define	WT_STAT_CONN_CHECKPOINT_HANDLE_META_CHECK_DURATION	1302
-/*! checkpoint: most recent duration for locking the handles (usecs) */
-#define	WT_STAT_CONN_CHECKPOINT_HANDLE_LOCK_DURATION	1303
-/*! checkpoint: most recent handles applied */
-#define	WT_STAT_CONN_CHECKPOINT_HANDLE_APPLIED		1304
-/*! checkpoint: most recent handles checkpoint dropped */
-#define	WT_STAT_CONN_CHECKPOINT_HANDLE_DROPPED		1305
-/*! checkpoint: most recent handles metadata checked */
-#define	WT_STAT_CONN_CHECKPOINT_HANDLE_META_CHECKED	1306
-/*! checkpoint: most recent handles metadata locked */
-#define	WT_STAT_CONN_CHECKPOINT_HANDLE_LOCKED		1307
-/*! checkpoint: most recent handles skipped */
-#define	WT_STAT_CONN_CHECKPOINT_HANDLE_SKIPPED		1308
-/*! checkpoint: most recent handles walked */
-#define	WT_STAT_CONN_CHECKPOINT_HANDLE_WALKED		1309
-/*! checkpoint: most recent time (msecs) */
-#define	WT_STAT_CONN_CHECKPOINT_TIME_RECENT		1310
-/*! checkpoint: number of bytes caused to be reconciled */
-#define	WT_STAT_CONN_CHECKPOINT_PAGES_RECONCILED_BYTES	1311
-/*! checkpoint: number of checkpoints started by api */
-#define	WT_STAT_CONN_CHECKPOINTS_API			1312
-/*! checkpoint: number of checkpoints started by compaction */
-#define	WT_STAT_CONN_CHECKPOINTS_COMPACT		1313
-/*! checkpoint: number of files synced */
-#define	WT_STAT_CONN_CHECKPOINT_SYNC			1314
-/*! checkpoint: number of handles visited after writes complete */
-#define	WT_STAT_CONN_CHECKPOINT_PRESYNC			1315
-/*! checkpoint: number of history store pages caused to be reconciled */
-#define	WT_STAT_CONN_CHECKPOINT_HS_PAGES_RECONCILED	1316
-/*! checkpoint: number of internal pages visited */
-#define	WT_STAT_CONN_CHECKPOINT_PAGES_VISITED_INTERNAL	1317
-/*! checkpoint: number of leaf pages visited */
-#define	WT_STAT_CONN_CHECKPOINT_PAGES_VISITED_LEAF	1318
-/*! checkpoint: number of pages caused to be reconciled */
-#define	WT_STAT_CONN_CHECKPOINT_PAGES_RECONCILED	1319
-/*! checkpoint: pages added for eviction during checkpoint cleanup */
-#define	WT_STAT_CONN_CHECKPOINT_CLEANUP_PAGES_EVICT	1320
-/*! checkpoint: pages removed during checkpoint cleanup */
-#define	WT_STAT_CONN_CHECKPOINT_CLEANUP_PAGES_REMOVED	1321
-/*! checkpoint: pages skipped during checkpoint cleanup tree walk */
-#define	WT_STAT_CONN_CHECKPOINT_CLEANUP_PAGES_WALK_SKIPPED	1322
-/*! checkpoint: pages visited during checkpoint cleanup */
-#define	WT_STAT_CONN_CHECKPOINT_CLEANUP_PAGES_VISITED	1323
-/*! checkpoint: prepare currently running */
-#define	WT_STAT_CONN_CHECKPOINT_PREP_RUNNING		1324
-/*! checkpoint: prepare max time (msecs) */
-#define	WT_STAT_CONN_CHECKPOINT_PREP_MAX		1325
-/*! checkpoint: prepare min time (msecs) */
-#define	WT_STAT_CONN_CHECKPOINT_PREP_MIN		1326
-/*! checkpoint: prepare most recent time (msecs) */
-#define	WT_STAT_CONN_CHECKPOINT_PREP_RECENT		1327
-/*! checkpoint: prepare total time (msecs) */
-#define	WT_STAT_CONN_CHECKPOINT_PREP_TOTAL		1328
-/*! checkpoint: progress state */
-#define	WT_STAT_CONN_CHECKPOINT_STATE			1329
-/*! checkpoint: scrub dirty target */
-#define	WT_STAT_CONN_CHECKPOINT_SCRUB_TARGET		1330
-/*! checkpoint: scrub max time (msecs) */
-#define	WT_STAT_CONN_CHECKPOINT_SCRUB_MAX		1331
-/*! checkpoint: scrub min time (msecs) */
-#define	WT_STAT_CONN_CHECKPOINT_SCRUB_MIN		1332
-/*! checkpoint: scrub most recent time (msecs) */
-#define	WT_STAT_CONN_CHECKPOINT_SCRUB_RECENT		1333
-/*! checkpoint: scrub total time (msecs) */
-#define	WT_STAT_CONN_CHECKPOINT_SCRUB_TOTAL		1334
-/*! checkpoint: stop timing stress active */
-#define	WT_STAT_CONN_CHECKPOINT_STOP_STRESS_ACTIVE	1335
-/*! checkpoint: time spent on per-tree checkpoint work (usecs) */
-#define	WT_STAT_CONN_CHECKPOINT_TREE_DURATION		1336
-/*! checkpoint: total failed number of checkpoints */
-#define	WT_STAT_CONN_CHECKPOINTS_TOTAL_FAILED		1337
-/*! checkpoint: total succeed number of checkpoints */
-#define	WT_STAT_CONN_CHECKPOINTS_TOTAL_SUCCEED		1338
-/*! checkpoint: total time (msecs) */
-#define	WT_STAT_CONN_CHECKPOINT_TIME_TOTAL		1339
-/*! checkpoint: transaction checkpoints due to obsolete pages */
-#define	WT_STAT_CONN_CHECKPOINT_OBSOLETE_APPLIED	1340
-/*! checkpoint: wait cycles while cache dirty level is decreasing */
-#define	WT_STAT_CONN_CHECKPOINT_WAIT_REDUCE_DIRTY	1341
-/*! chunk-cache: aggregate number of spanned chunks on read */
-#define	WT_STAT_CONN_CHUNKCACHE_SPANS_CHUNKS_READ	1342
-/*! chunk-cache: chunks evicted */
-#define	WT_STAT_CONN_CHUNKCACHE_CHUNKS_EVICTED		1343
-/*! chunk-cache: could not allocate due to exceeding bitmap capacity */
-#define	WT_STAT_CONN_CHUNKCACHE_EXCEEDED_BITMAP_CAPACITY	1344
-/*! chunk-cache: could not allocate due to exceeding capacity */
-#define	WT_STAT_CONN_CHUNKCACHE_EXCEEDED_CAPACITY	1345
-/*! chunk-cache: lookups */
-#define	WT_STAT_CONN_CHUNKCACHE_LOOKUPS			1346
->>>>>>> e46435ac
+#define	WT_STAT_CONN_CHUNKCACHE_LOOKUPS			1347
 /*!
  * chunk-cache: number of chunks loaded from flushed tables in chunk
  * cache
  */
-<<<<<<< HEAD
-#define	WT_STAT_CONN_CHUNKCACHE_CHUNKS_LOADED_FROM_FLUSHED_TABLES	1344
+#define	WT_STAT_CONN_CHUNKCACHE_CHUNKS_LOADED_FROM_FLUSHED_TABLES	1348
 /*! chunk-cache: number of metadata entries inserted */
-#define	WT_STAT_CONN_CHUNKCACHE_METADATA_INSERTED	1345
+#define	WT_STAT_CONN_CHUNKCACHE_METADATA_INSERTED	1349
 /*! chunk-cache: number of metadata entries removed */
-#define	WT_STAT_CONN_CHUNKCACHE_METADATA_REMOVED	1346
-=======
-#define	WT_STAT_CONN_CHUNKCACHE_CHUNKS_LOADED_FROM_FLUSHED_TABLES	1347
-/*! chunk-cache: number of metadata entries inserted */
-#define	WT_STAT_CONN_CHUNKCACHE_METADATA_INSERTED	1348
-/*! chunk-cache: number of metadata entries removed */
-#define	WT_STAT_CONN_CHUNKCACHE_METADATA_REMOVED	1349
->>>>>>> e46435ac
+#define	WT_STAT_CONN_CHUNKCACHE_METADATA_REMOVED	1350
 /*!
  * chunk-cache: number of metadata inserts/deletes dropped by the worker
  * thread
  */
-<<<<<<< HEAD
-#define	WT_STAT_CONN_CHUNKCACHE_METADATA_WORK_UNITS_DROPPED	1347
-=======
-#define	WT_STAT_CONN_CHUNKCACHE_METADATA_WORK_UNITS_DROPPED	1350
->>>>>>> e46435ac
+#define	WT_STAT_CONN_CHUNKCACHE_METADATA_WORK_UNITS_DROPPED	1351
 /*!
  * chunk-cache: number of metadata inserts/deletes pushed to the worker
  * thread
  */
-<<<<<<< HEAD
-#define	WT_STAT_CONN_CHUNKCACHE_METADATA_WORK_UNITS_CREATED	1348
-=======
-#define	WT_STAT_CONN_CHUNKCACHE_METADATA_WORK_UNITS_CREATED	1351
->>>>>>> e46435ac
+#define	WT_STAT_CONN_CHUNKCACHE_METADATA_WORK_UNITS_CREATED	1352
 /*!
  * chunk-cache: number of metadata inserts/deletes read by the worker
  * thread
  */
-<<<<<<< HEAD
-#define	WT_STAT_CONN_CHUNKCACHE_METADATA_WORK_UNITS_DEQUEUED	1349
+#define	WT_STAT_CONN_CHUNKCACHE_METADATA_WORK_UNITS_DEQUEUED	1353
 /*! chunk-cache: number of misses */
-#define	WT_STAT_CONN_CHUNKCACHE_MISSES			1350
+#define	WT_STAT_CONN_CHUNKCACHE_MISSES			1354
 /*! chunk-cache: number of times a read from storage failed */
-#define	WT_STAT_CONN_CHUNKCACHE_IO_FAILED		1351
+#define	WT_STAT_CONN_CHUNKCACHE_IO_FAILED		1355
 /*! chunk-cache: retried accessing a chunk while I/O was in progress */
-#define	WT_STAT_CONN_CHUNKCACHE_RETRIES			1352
+#define	WT_STAT_CONN_CHUNKCACHE_RETRIES			1356
 /*! chunk-cache: retries from a chunk cache checksum mismatch */
-#define	WT_STAT_CONN_CHUNKCACHE_RETRIES_CHECKSUM_MISMATCH	1353
+#define	WT_STAT_CONN_CHUNKCACHE_RETRIES_CHECKSUM_MISMATCH	1357
 /*! chunk-cache: timed out due to too many retries */
-#define	WT_STAT_CONN_CHUNKCACHE_TOOMANY_RETRIES		1354
+#define	WT_STAT_CONN_CHUNKCACHE_TOOMANY_RETRIES		1358
 /*! chunk-cache: total bytes read from persistent content */
-#define	WT_STAT_CONN_CHUNKCACHE_BYTES_READ_PERSISTENT	1355
+#define	WT_STAT_CONN_CHUNKCACHE_BYTES_READ_PERSISTENT	1359
 /*! chunk-cache: total bytes used by the cache */
-#define	WT_STAT_CONN_CHUNKCACHE_BYTES_INUSE		1356
+#define	WT_STAT_CONN_CHUNKCACHE_BYTES_INUSE		1360
 /*! chunk-cache: total bytes used by the cache for pinned chunks */
-#define	WT_STAT_CONN_CHUNKCACHE_BYTES_INUSE_PINNED	1357
+#define	WT_STAT_CONN_CHUNKCACHE_BYTES_INUSE_PINNED	1361
 /*! chunk-cache: total chunks held by the chunk cache */
-#define	WT_STAT_CONN_CHUNKCACHE_CHUNKS_INUSE		1358
-=======
-#define	WT_STAT_CONN_CHUNKCACHE_METADATA_WORK_UNITS_DEQUEUED	1352
-/*! chunk-cache: number of misses */
-#define	WT_STAT_CONN_CHUNKCACHE_MISSES			1353
-/*! chunk-cache: number of times a read from storage failed */
-#define	WT_STAT_CONN_CHUNKCACHE_IO_FAILED		1354
-/*! chunk-cache: retried accessing a chunk while I/O was in progress */
-#define	WT_STAT_CONN_CHUNKCACHE_RETRIES			1355
-/*! chunk-cache: retries from a chunk cache checksum mismatch */
-#define	WT_STAT_CONN_CHUNKCACHE_RETRIES_CHECKSUM_MISMATCH	1356
-/*! chunk-cache: timed out due to too many retries */
-#define	WT_STAT_CONN_CHUNKCACHE_TOOMANY_RETRIES		1357
-/*! chunk-cache: total bytes read from persistent content */
-#define	WT_STAT_CONN_CHUNKCACHE_BYTES_READ_PERSISTENT	1358
-/*! chunk-cache: total bytes used by the cache */
-#define	WT_STAT_CONN_CHUNKCACHE_BYTES_INUSE		1359
-/*! chunk-cache: total bytes used by the cache for pinned chunks */
-#define	WT_STAT_CONN_CHUNKCACHE_BYTES_INUSE_PINNED	1360
-/*! chunk-cache: total chunks held by the chunk cache */
-#define	WT_STAT_CONN_CHUNKCACHE_CHUNKS_INUSE		1361
->>>>>>> e46435ac
+#define	WT_STAT_CONN_CHUNKCACHE_CHUNKS_INUSE		1362
 /*!
  * chunk-cache: total number of chunks inserted on startup from persisted
  * metadata.
  */
-<<<<<<< HEAD
-#define	WT_STAT_CONN_CHUNKCACHE_CREATED_FROM_METADATA	1359
+#define	WT_STAT_CONN_CHUNKCACHE_CREATED_FROM_METADATA	1363
 /*! chunk-cache: total pinned chunks held by the chunk cache */
-#define	WT_STAT_CONN_CHUNKCACHE_CHUNKS_PINNED		1360
+#define	WT_STAT_CONN_CHUNKCACHE_CHUNKS_PINNED		1364
 /*! connection: auto adjusting condition resets */
-#define	WT_STAT_CONN_COND_AUTO_WAIT_RESET		1361
+#define	WT_STAT_CONN_COND_AUTO_WAIT_RESET		1365
 /*! connection: auto adjusting condition wait calls */
-#define	WT_STAT_CONN_COND_AUTO_WAIT			1362
-=======
-#define	WT_STAT_CONN_CHUNKCACHE_CREATED_FROM_METADATA	1362
-/*! chunk-cache: total pinned chunks held by the chunk cache */
-#define	WT_STAT_CONN_CHUNKCACHE_CHUNKS_PINNED		1363
-/*! connection: auto adjusting condition resets */
-#define	WT_STAT_CONN_COND_AUTO_WAIT_RESET		1364
-/*! connection: auto adjusting condition wait calls */
-#define	WT_STAT_CONN_COND_AUTO_WAIT			1365
->>>>>>> e46435ac
+#define	WT_STAT_CONN_COND_AUTO_WAIT			1366
 /*!
  * connection: auto adjusting condition wait raced to update timeout and
  * skipped updating
  */
-<<<<<<< HEAD
-#define	WT_STAT_CONN_COND_AUTO_WAIT_SKIPPED		1363
+#define	WT_STAT_CONN_COND_AUTO_WAIT_SKIPPED		1367
 /*! connection: detected system time went backwards */
-#define	WT_STAT_CONN_TIME_TRAVEL			1364
+#define	WT_STAT_CONN_TIME_TRAVEL			1368
 /*! connection: files currently open */
-#define	WT_STAT_CONN_FILE_OPEN				1365
+#define	WT_STAT_CONN_FILE_OPEN				1369
 /*! connection: hash bucket array size for data handles */
-#define	WT_STAT_CONN_BUCKETS_DH				1366
+#define	WT_STAT_CONN_BUCKETS_DH				1370
 /*! connection: hash bucket array size general */
-#define	WT_STAT_CONN_BUCKETS				1367
+#define	WT_STAT_CONN_BUCKETS				1371
 /*! connection: memory allocations */
-#define	WT_STAT_CONN_MEMORY_ALLOCATION			1368
+#define	WT_STAT_CONN_MEMORY_ALLOCATION			1372
 /*! connection: memory frees */
-#define	WT_STAT_CONN_MEMORY_FREE			1369
+#define	WT_STAT_CONN_MEMORY_FREE			1373
 /*! connection: memory re-allocations */
-#define	WT_STAT_CONN_MEMORY_GROW			1370
+#define	WT_STAT_CONN_MEMORY_GROW			1374
 /*! connection: number of sessions without a sweep for 5+ minutes */
-#define	WT_STAT_CONN_NO_SESSION_SWEEP_5MIN		1371
+#define	WT_STAT_CONN_NO_SESSION_SWEEP_5MIN		1375
 /*! connection: number of sessions without a sweep for 60+ minutes */
-#define	WT_STAT_CONN_NO_SESSION_SWEEP_60MIN		1372
+#define	WT_STAT_CONN_NO_SESSION_SWEEP_60MIN		1376
 /*! connection: pthread mutex condition wait calls */
-#define	WT_STAT_CONN_COND_WAIT				1373
+#define	WT_STAT_CONN_COND_WAIT				1377
 /*! connection: pthread mutex shared lock read-lock calls */
-#define	WT_STAT_CONN_RWLOCK_READ			1374
+#define	WT_STAT_CONN_RWLOCK_READ			1378
 /*! connection: pthread mutex shared lock write-lock calls */
-#define	WT_STAT_CONN_RWLOCK_WRITE			1375
+#define	WT_STAT_CONN_RWLOCK_WRITE			1379
 /*! connection: total fsync I/Os */
-#define	WT_STAT_CONN_FSYNC_IO				1376
+#define	WT_STAT_CONN_FSYNC_IO				1380
 /*! connection: total read I/Os */
-#define	WT_STAT_CONN_READ_IO				1377
+#define	WT_STAT_CONN_READ_IO				1381
 /*! connection: total write I/Os */
-#define	WT_STAT_CONN_WRITE_IO				1378
+#define	WT_STAT_CONN_WRITE_IO				1382
 /*! cursor: Total number of deleted pages skipped during tree walk */
-#define	WT_STAT_CONN_CURSOR_TREE_WALK_DEL_PAGE_SKIP	1379
+#define	WT_STAT_CONN_CURSOR_TREE_WALK_DEL_PAGE_SKIP	1383
 /*! cursor: Total number of entries skipped by cursor next calls */
-#define	WT_STAT_CONN_CURSOR_NEXT_SKIP_TOTAL		1380
+#define	WT_STAT_CONN_CURSOR_NEXT_SKIP_TOTAL		1384
 /*! cursor: Total number of entries skipped by cursor prev calls */
-#define	WT_STAT_CONN_CURSOR_PREV_SKIP_TOTAL		1381
-=======
-#define	WT_STAT_CONN_COND_AUTO_WAIT_SKIPPED		1366
-/*! connection: detected system time went backwards */
-#define	WT_STAT_CONN_TIME_TRAVEL			1367
-/*! connection: files currently open */
-#define	WT_STAT_CONN_FILE_OPEN				1368
-/*! connection: hash bucket array size for data handles */
-#define	WT_STAT_CONN_BUCKETS_DH				1369
-/*! connection: hash bucket array size general */
-#define	WT_STAT_CONN_BUCKETS				1370
-/*! connection: memory allocations */
-#define	WT_STAT_CONN_MEMORY_ALLOCATION			1371
-/*! connection: memory frees */
-#define	WT_STAT_CONN_MEMORY_FREE			1372
-/*! connection: memory re-allocations */
-#define	WT_STAT_CONN_MEMORY_GROW			1373
-/*! connection: number of sessions without a sweep for 5+ minutes */
-#define	WT_STAT_CONN_NO_SESSION_SWEEP_5MIN		1374
-/*! connection: number of sessions without a sweep for 60+ minutes */
-#define	WT_STAT_CONN_NO_SESSION_SWEEP_60MIN		1375
-/*! connection: pthread mutex condition wait calls */
-#define	WT_STAT_CONN_COND_WAIT				1376
-/*! connection: pthread mutex shared lock read-lock calls */
-#define	WT_STAT_CONN_RWLOCK_READ			1377
-/*! connection: pthread mutex shared lock write-lock calls */
-#define	WT_STAT_CONN_RWLOCK_WRITE			1378
-/*! connection: total fsync I/Os */
-#define	WT_STAT_CONN_FSYNC_IO				1379
-/*! connection: total read I/Os */
-#define	WT_STAT_CONN_READ_IO				1380
-/*! connection: total write I/Os */
-#define	WT_STAT_CONN_WRITE_IO				1381
-/*! cursor: Total number of deleted pages skipped during tree walk */
-#define	WT_STAT_CONN_CURSOR_TREE_WALK_DEL_PAGE_SKIP	1382
-/*! cursor: Total number of entries skipped by cursor next calls */
-#define	WT_STAT_CONN_CURSOR_NEXT_SKIP_TOTAL		1383
-/*! cursor: Total number of entries skipped by cursor prev calls */
-#define	WT_STAT_CONN_CURSOR_PREV_SKIP_TOTAL		1384
->>>>>>> e46435ac
+#define	WT_STAT_CONN_CURSOR_PREV_SKIP_TOTAL		1385
 /*!
  * cursor: Total number of entries skipped to position the history store
  * cursor
  */
-<<<<<<< HEAD
-#define	WT_STAT_CONN_CURSOR_SKIP_HS_CUR_POSITION	1382
-=======
-#define	WT_STAT_CONN_CURSOR_SKIP_HS_CUR_POSITION	1385
->>>>>>> e46435ac
+#define	WT_STAT_CONN_CURSOR_SKIP_HS_CUR_POSITION	1386
 /*!
  * cursor: Total number of in-memory deleted pages skipped during tree
  * walk
  */
-<<<<<<< HEAD
-#define	WT_STAT_CONN_CURSOR_TREE_WALK_INMEM_DEL_PAGE_SKIP	1383
+#define	WT_STAT_CONN_CURSOR_TREE_WALK_INMEM_DEL_PAGE_SKIP	1387
 /*! cursor: Total number of on-disk deleted pages skipped during tree walk */
-#define	WT_STAT_CONN_CURSOR_TREE_WALK_ONDISK_DEL_PAGE_SKIP	1384
-=======
-#define	WT_STAT_CONN_CURSOR_TREE_WALK_INMEM_DEL_PAGE_SKIP	1386
-/*! cursor: Total number of on-disk deleted pages skipped during tree walk */
-#define	WT_STAT_CONN_CURSOR_TREE_WALK_ONDISK_DEL_PAGE_SKIP	1387
->>>>>>> e46435ac
+#define	WT_STAT_CONN_CURSOR_TREE_WALK_ONDISK_DEL_PAGE_SKIP	1388
 /*!
  * cursor: Total number of times a search near has exited due to prefix
  * config
  */
-<<<<<<< HEAD
-#define	WT_STAT_CONN_CURSOR_SEARCH_NEAR_PREFIX_FAST_PATHS	1385
-=======
-#define	WT_STAT_CONN_CURSOR_SEARCH_NEAR_PREFIX_FAST_PATHS	1388
->>>>>>> e46435ac
+#define	WT_STAT_CONN_CURSOR_SEARCH_NEAR_PREFIX_FAST_PATHS	1389
 /*!
  * cursor: Total number of times cursor fails to temporarily release
  * pinned page to encourage eviction of hot or large page
  */
-<<<<<<< HEAD
-#define	WT_STAT_CONN_CURSOR_REPOSITION_FAILED		1386
-=======
-#define	WT_STAT_CONN_CURSOR_REPOSITION_FAILED		1389
->>>>>>> e46435ac
+#define	WT_STAT_CONN_CURSOR_REPOSITION_FAILED		1390
 /*!
  * cursor: Total number of times cursor temporarily releases pinned page
  * to encourage eviction of hot or large page
  */
-<<<<<<< HEAD
-#define	WT_STAT_CONN_CURSOR_REPOSITION			1387
+#define	WT_STAT_CONN_CURSOR_REPOSITION			1391
 /*! cursor: bulk cursor count */
-#define	WT_STAT_CONN_CURSOR_BULK_COUNT			1388
+#define	WT_STAT_CONN_CURSOR_BULK_COUNT			1392
 /*! cursor: cached cursor count */
-#define	WT_STAT_CONN_CURSOR_CACHED_COUNT		1389
+#define	WT_STAT_CONN_CURSOR_CACHED_COUNT		1393
 /*! cursor: cursor bound calls that return an error */
-#define	WT_STAT_CONN_CURSOR_BOUND_ERROR			1390
+#define	WT_STAT_CONN_CURSOR_BOUND_ERROR			1394
 /*! cursor: cursor bounds cleared from reset */
-#define	WT_STAT_CONN_CURSOR_BOUNDS_RESET		1391
+#define	WT_STAT_CONN_CURSOR_BOUNDS_RESET		1395
 /*! cursor: cursor bounds comparisons performed */
-#define	WT_STAT_CONN_CURSOR_BOUNDS_COMPARISONS		1392
+#define	WT_STAT_CONN_CURSOR_BOUNDS_COMPARISONS		1396
 /*! cursor: cursor bounds next called on an unpositioned cursor */
-#define	WT_STAT_CONN_CURSOR_BOUNDS_NEXT_UNPOSITIONED	1393
+#define	WT_STAT_CONN_CURSOR_BOUNDS_NEXT_UNPOSITIONED	1397
 /*! cursor: cursor bounds next early exit */
-#define	WT_STAT_CONN_CURSOR_BOUNDS_NEXT_EARLY_EXIT	1394
+#define	WT_STAT_CONN_CURSOR_BOUNDS_NEXT_EARLY_EXIT	1398
 /*! cursor: cursor bounds prev called on an unpositioned cursor */
-#define	WT_STAT_CONN_CURSOR_BOUNDS_PREV_UNPOSITIONED	1395
+#define	WT_STAT_CONN_CURSOR_BOUNDS_PREV_UNPOSITIONED	1399
 /*! cursor: cursor bounds prev early exit */
-#define	WT_STAT_CONN_CURSOR_BOUNDS_PREV_EARLY_EXIT	1396
+#define	WT_STAT_CONN_CURSOR_BOUNDS_PREV_EARLY_EXIT	1400
 /*! cursor: cursor bounds search early exit */
-#define	WT_STAT_CONN_CURSOR_BOUNDS_SEARCH_EARLY_EXIT	1397
+#define	WT_STAT_CONN_CURSOR_BOUNDS_SEARCH_EARLY_EXIT	1401
 /*! cursor: cursor bounds search near call repositioned cursor */
-#define	WT_STAT_CONN_CURSOR_BOUNDS_SEARCH_NEAR_REPOSITIONED_CURSOR	1398
+#define	WT_STAT_CONN_CURSOR_BOUNDS_SEARCH_NEAR_REPOSITIONED_CURSOR	1402
 /*! cursor: cursor bulk loaded cursor insert calls */
-#define	WT_STAT_CONN_CURSOR_INSERT_BULK			1399
+#define	WT_STAT_CONN_CURSOR_INSERT_BULK			1403
 /*! cursor: cursor cache calls that return an error */
-#define	WT_STAT_CONN_CURSOR_CACHE_ERROR			1400
+#define	WT_STAT_CONN_CURSOR_CACHE_ERROR			1404
 /*! cursor: cursor close calls that result in cache */
-#define	WT_STAT_CONN_CURSOR_CACHE			1401
+#define	WT_STAT_CONN_CURSOR_CACHE			1405
 /*! cursor: cursor close calls that return an error */
-#define	WT_STAT_CONN_CURSOR_CLOSE_ERROR			1402
+#define	WT_STAT_CONN_CURSOR_CLOSE_ERROR			1406
 /*! cursor: cursor compare calls that return an error */
-#define	WT_STAT_CONN_CURSOR_COMPARE_ERROR		1403
+#define	WT_STAT_CONN_CURSOR_COMPARE_ERROR		1407
 /*! cursor: cursor create calls */
-#define	WT_STAT_CONN_CURSOR_CREATE			1404
+#define	WT_STAT_CONN_CURSOR_CREATE			1408
 /*! cursor: cursor equals calls that return an error */
-#define	WT_STAT_CONN_CURSOR_EQUALS_ERROR		1405
+#define	WT_STAT_CONN_CURSOR_EQUALS_ERROR		1409
 /*! cursor: cursor get key calls that return an error */
-#define	WT_STAT_CONN_CURSOR_GET_KEY_ERROR		1406
+#define	WT_STAT_CONN_CURSOR_GET_KEY_ERROR		1410
 /*! cursor: cursor get value calls that return an error */
-#define	WT_STAT_CONN_CURSOR_GET_VALUE_ERROR		1407
+#define	WT_STAT_CONN_CURSOR_GET_VALUE_ERROR		1411
 /*! cursor: cursor insert calls */
-#define	WT_STAT_CONN_CURSOR_INSERT			1408
+#define	WT_STAT_CONN_CURSOR_INSERT			1412
 /*! cursor: cursor insert calls that return an error */
-#define	WT_STAT_CONN_CURSOR_INSERT_ERROR		1409
+#define	WT_STAT_CONN_CURSOR_INSERT_ERROR		1413
 /*! cursor: cursor insert check calls that return an error */
-#define	WT_STAT_CONN_CURSOR_INSERT_CHECK_ERROR		1410
+#define	WT_STAT_CONN_CURSOR_INSERT_CHECK_ERROR		1414
 /*! cursor: cursor insert key and value bytes */
-#define	WT_STAT_CONN_CURSOR_INSERT_BYTES		1411
+#define	WT_STAT_CONN_CURSOR_INSERT_BYTES		1415
 /*! cursor: cursor largest key calls that return an error */
-#define	WT_STAT_CONN_CURSOR_LARGEST_KEY_ERROR		1412
+#define	WT_STAT_CONN_CURSOR_LARGEST_KEY_ERROR		1416
 /*! cursor: cursor modify calls */
-#define	WT_STAT_CONN_CURSOR_MODIFY			1413
+#define	WT_STAT_CONN_CURSOR_MODIFY			1417
 /*! cursor: cursor modify calls that return an error */
-#define	WT_STAT_CONN_CURSOR_MODIFY_ERROR		1414
+#define	WT_STAT_CONN_CURSOR_MODIFY_ERROR		1418
 /*! cursor: cursor modify key and value bytes affected */
-#define	WT_STAT_CONN_CURSOR_MODIFY_BYTES		1415
+#define	WT_STAT_CONN_CURSOR_MODIFY_BYTES		1419
 /*! cursor: cursor modify value bytes modified */
-#define	WT_STAT_CONN_CURSOR_MODIFY_BYTES_TOUCH		1416
+#define	WT_STAT_CONN_CURSOR_MODIFY_BYTES_TOUCH		1420
 /*! cursor: cursor next calls */
-#define	WT_STAT_CONN_CURSOR_NEXT			1417
+#define	WT_STAT_CONN_CURSOR_NEXT			1421
 /*! cursor: cursor next calls that return an error */
-#define	WT_STAT_CONN_CURSOR_NEXT_ERROR			1418
-=======
-#define	WT_STAT_CONN_CURSOR_REPOSITION			1390
-/*! cursor: bulk cursor count */
-#define	WT_STAT_CONN_CURSOR_BULK_COUNT			1391
-/*! cursor: cached cursor count */
-#define	WT_STAT_CONN_CURSOR_CACHED_COUNT		1392
-/*! cursor: cursor bound calls that return an error */
-#define	WT_STAT_CONN_CURSOR_BOUND_ERROR			1393
-/*! cursor: cursor bounds cleared from reset */
-#define	WT_STAT_CONN_CURSOR_BOUNDS_RESET		1394
-/*! cursor: cursor bounds comparisons performed */
-#define	WT_STAT_CONN_CURSOR_BOUNDS_COMPARISONS		1395
-/*! cursor: cursor bounds next called on an unpositioned cursor */
-#define	WT_STAT_CONN_CURSOR_BOUNDS_NEXT_UNPOSITIONED	1396
-/*! cursor: cursor bounds next early exit */
-#define	WT_STAT_CONN_CURSOR_BOUNDS_NEXT_EARLY_EXIT	1397
-/*! cursor: cursor bounds prev called on an unpositioned cursor */
-#define	WT_STAT_CONN_CURSOR_BOUNDS_PREV_UNPOSITIONED	1398
-/*! cursor: cursor bounds prev early exit */
-#define	WT_STAT_CONN_CURSOR_BOUNDS_PREV_EARLY_EXIT	1399
-/*! cursor: cursor bounds search early exit */
-#define	WT_STAT_CONN_CURSOR_BOUNDS_SEARCH_EARLY_EXIT	1400
-/*! cursor: cursor bounds search near call repositioned cursor */
-#define	WT_STAT_CONN_CURSOR_BOUNDS_SEARCH_NEAR_REPOSITIONED_CURSOR	1401
-/*! cursor: cursor bulk loaded cursor insert calls */
-#define	WT_STAT_CONN_CURSOR_INSERT_BULK			1402
-/*! cursor: cursor cache calls that return an error */
-#define	WT_STAT_CONN_CURSOR_CACHE_ERROR			1403
-/*! cursor: cursor close calls that result in cache */
-#define	WT_STAT_CONN_CURSOR_CACHE			1404
-/*! cursor: cursor close calls that return an error */
-#define	WT_STAT_CONN_CURSOR_CLOSE_ERROR			1405
-/*! cursor: cursor compare calls that return an error */
-#define	WT_STAT_CONN_CURSOR_COMPARE_ERROR		1406
-/*! cursor: cursor create calls */
-#define	WT_STAT_CONN_CURSOR_CREATE			1407
-/*! cursor: cursor equals calls that return an error */
-#define	WT_STAT_CONN_CURSOR_EQUALS_ERROR		1408
-/*! cursor: cursor get key calls that return an error */
-#define	WT_STAT_CONN_CURSOR_GET_KEY_ERROR		1409
-/*! cursor: cursor get value calls that return an error */
-#define	WT_STAT_CONN_CURSOR_GET_VALUE_ERROR		1410
-/*! cursor: cursor insert calls */
-#define	WT_STAT_CONN_CURSOR_INSERT			1411
-/*! cursor: cursor insert calls that return an error */
-#define	WT_STAT_CONN_CURSOR_INSERT_ERROR		1412
-/*! cursor: cursor insert check calls that return an error */
-#define	WT_STAT_CONN_CURSOR_INSERT_CHECK_ERROR		1413
-/*! cursor: cursor insert key and value bytes */
-#define	WT_STAT_CONN_CURSOR_INSERT_BYTES		1414
-/*! cursor: cursor largest key calls that return an error */
-#define	WT_STAT_CONN_CURSOR_LARGEST_KEY_ERROR		1415
-/*! cursor: cursor modify calls */
-#define	WT_STAT_CONN_CURSOR_MODIFY			1416
-/*! cursor: cursor modify calls that return an error */
-#define	WT_STAT_CONN_CURSOR_MODIFY_ERROR		1417
-/*! cursor: cursor modify key and value bytes affected */
-#define	WT_STAT_CONN_CURSOR_MODIFY_BYTES		1418
-/*! cursor: cursor modify value bytes modified */
-#define	WT_STAT_CONN_CURSOR_MODIFY_BYTES_TOUCH		1419
-/*! cursor: cursor next calls */
-#define	WT_STAT_CONN_CURSOR_NEXT			1420
-/*! cursor: cursor next calls that return an error */
-#define	WT_STAT_CONN_CURSOR_NEXT_ERROR			1421
->>>>>>> e46435ac
+#define	WT_STAT_CONN_CURSOR_NEXT_ERROR			1422
 /*!
  * cursor: cursor next calls that skip due to a globally visible history
  * store tombstone
  */
-<<<<<<< HEAD
-#define	WT_STAT_CONN_CURSOR_NEXT_HS_TOMBSTONE		1419
-=======
-#define	WT_STAT_CONN_CURSOR_NEXT_HS_TOMBSTONE		1422
->>>>>>> e46435ac
+#define	WT_STAT_CONN_CURSOR_NEXT_HS_TOMBSTONE		1423
 /*!
  * cursor: cursor next calls that skip greater than 1 and fewer than 100
  * entries
  */
-<<<<<<< HEAD
-#define	WT_STAT_CONN_CURSOR_NEXT_SKIP_LT_100		1420
-=======
-#define	WT_STAT_CONN_CURSOR_NEXT_SKIP_LT_100		1423
->>>>>>> e46435ac
+#define	WT_STAT_CONN_CURSOR_NEXT_SKIP_LT_100		1424
 /*!
  * cursor: cursor next calls that skip greater than or equal to 100
  * entries
  */
-<<<<<<< HEAD
-#define	WT_STAT_CONN_CURSOR_NEXT_SKIP_GE_100		1421
+#define	WT_STAT_CONN_CURSOR_NEXT_SKIP_GE_100		1425
 /*! cursor: cursor next random calls that return an error */
-#define	WT_STAT_CONN_CURSOR_NEXT_RANDOM_ERROR		1422
+#define	WT_STAT_CONN_CURSOR_NEXT_RANDOM_ERROR		1426
 /*! cursor: cursor operation restarted */
-#define	WT_STAT_CONN_CURSOR_RESTART			1423
+#define	WT_STAT_CONN_CURSOR_RESTART			1427
 /*! cursor: cursor prev calls */
-#define	WT_STAT_CONN_CURSOR_PREV			1424
+#define	WT_STAT_CONN_CURSOR_PREV			1428
 /*! cursor: cursor prev calls that return an error */
-#define	WT_STAT_CONN_CURSOR_PREV_ERROR			1425
-=======
-#define	WT_STAT_CONN_CURSOR_NEXT_SKIP_GE_100		1424
-/*! cursor: cursor next random calls that return an error */
-#define	WT_STAT_CONN_CURSOR_NEXT_RANDOM_ERROR		1425
-/*! cursor: cursor operation restarted */
-#define	WT_STAT_CONN_CURSOR_RESTART			1426
-/*! cursor: cursor prev calls */
-#define	WT_STAT_CONN_CURSOR_PREV			1427
-/*! cursor: cursor prev calls that return an error */
-#define	WT_STAT_CONN_CURSOR_PREV_ERROR			1428
->>>>>>> e46435ac
+#define	WT_STAT_CONN_CURSOR_PREV_ERROR			1429
 /*!
  * cursor: cursor prev calls that skip due to a globally visible history
  * store tombstone
  */
-<<<<<<< HEAD
-#define	WT_STAT_CONN_CURSOR_PREV_HS_TOMBSTONE		1426
-=======
-#define	WT_STAT_CONN_CURSOR_PREV_HS_TOMBSTONE		1429
->>>>>>> e46435ac
+#define	WT_STAT_CONN_CURSOR_PREV_HS_TOMBSTONE		1430
 /*!
  * cursor: cursor prev calls that skip greater than or equal to 100
  * entries
  */
-<<<<<<< HEAD
-#define	WT_STAT_CONN_CURSOR_PREV_SKIP_GE_100		1427
+#define	WT_STAT_CONN_CURSOR_PREV_SKIP_GE_100		1431
 /*! cursor: cursor prev calls that skip less than 100 entries */
-#define	WT_STAT_CONN_CURSOR_PREV_SKIP_LT_100		1428
+#define	WT_STAT_CONN_CURSOR_PREV_SKIP_LT_100		1432
 /*! cursor: cursor reconfigure calls that return an error */
-#define	WT_STAT_CONN_CURSOR_RECONFIGURE_ERROR		1429
+#define	WT_STAT_CONN_CURSOR_RECONFIGURE_ERROR		1433
 /*! cursor: cursor remove calls */
-#define	WT_STAT_CONN_CURSOR_REMOVE			1430
+#define	WT_STAT_CONN_CURSOR_REMOVE			1434
 /*! cursor: cursor remove calls that return an error */
-#define	WT_STAT_CONN_CURSOR_REMOVE_ERROR		1431
+#define	WT_STAT_CONN_CURSOR_REMOVE_ERROR		1435
 /*! cursor: cursor remove key bytes removed */
-#define	WT_STAT_CONN_CURSOR_REMOVE_BYTES		1432
+#define	WT_STAT_CONN_CURSOR_REMOVE_BYTES		1436
 /*! cursor: cursor reopen calls that return an error */
-#define	WT_STAT_CONN_CURSOR_REOPEN_ERROR		1433
+#define	WT_STAT_CONN_CURSOR_REOPEN_ERROR		1437
 /*! cursor: cursor reserve calls */
-#define	WT_STAT_CONN_CURSOR_RESERVE			1434
+#define	WT_STAT_CONN_CURSOR_RESERVE			1438
 /*! cursor: cursor reserve calls that return an error */
-#define	WT_STAT_CONN_CURSOR_RESERVE_ERROR		1435
+#define	WT_STAT_CONN_CURSOR_RESERVE_ERROR		1439
 /*! cursor: cursor reset calls */
-#define	WT_STAT_CONN_CURSOR_RESET			1436
+#define	WT_STAT_CONN_CURSOR_RESET			1440
 /*! cursor: cursor reset calls that return an error */
-#define	WT_STAT_CONN_CURSOR_RESET_ERROR			1437
+#define	WT_STAT_CONN_CURSOR_RESET_ERROR			1441
 /*! cursor: cursor search calls */
-#define	WT_STAT_CONN_CURSOR_SEARCH			1438
+#define	WT_STAT_CONN_CURSOR_SEARCH			1442
 /*! cursor: cursor search calls that return an error */
-#define	WT_STAT_CONN_CURSOR_SEARCH_ERROR		1439
+#define	WT_STAT_CONN_CURSOR_SEARCH_ERROR		1443
 /*! cursor: cursor search history store calls */
-#define	WT_STAT_CONN_CURSOR_SEARCH_HS			1440
+#define	WT_STAT_CONN_CURSOR_SEARCH_HS			1444
 /*! cursor: cursor search near calls */
-#define	WT_STAT_CONN_CURSOR_SEARCH_NEAR			1441
+#define	WT_STAT_CONN_CURSOR_SEARCH_NEAR			1445
 /*! cursor: cursor search near calls that return an error */
-#define	WT_STAT_CONN_CURSOR_SEARCH_NEAR_ERROR		1442
+#define	WT_STAT_CONN_CURSOR_SEARCH_NEAR_ERROR		1446
 /*! cursor: cursor sweep buckets */
-#define	WT_STAT_CONN_CURSOR_SWEEP_BUCKETS		1443
+#define	WT_STAT_CONN_CURSOR_SWEEP_BUCKETS		1447
 /*! cursor: cursor sweep cursors closed */
-#define	WT_STAT_CONN_CURSOR_SWEEP_CLOSED		1444
+#define	WT_STAT_CONN_CURSOR_SWEEP_CLOSED		1448
 /*! cursor: cursor sweep cursors examined */
-#define	WT_STAT_CONN_CURSOR_SWEEP_EXAMINED		1445
+#define	WT_STAT_CONN_CURSOR_SWEEP_EXAMINED		1449
 /*! cursor: cursor sweeps */
-#define	WT_STAT_CONN_CURSOR_SWEEP			1446
+#define	WT_STAT_CONN_CURSOR_SWEEP			1450
 /*! cursor: cursor truncate calls */
-#define	WT_STAT_CONN_CURSOR_TRUNCATE			1447
+#define	WT_STAT_CONN_CURSOR_TRUNCATE			1451
 /*! cursor: cursor truncates performed on individual keys */
-#define	WT_STAT_CONN_CURSOR_TRUNCATE_KEYS_DELETED	1448
+#define	WT_STAT_CONN_CURSOR_TRUNCATE_KEYS_DELETED	1452
 /*! cursor: cursor update calls */
-#define	WT_STAT_CONN_CURSOR_UPDATE			1449
+#define	WT_STAT_CONN_CURSOR_UPDATE			1453
 /*! cursor: cursor update calls that return an error */
-#define	WT_STAT_CONN_CURSOR_UPDATE_ERROR		1450
+#define	WT_STAT_CONN_CURSOR_UPDATE_ERROR		1454
 /*! cursor: cursor update key and value bytes */
-#define	WT_STAT_CONN_CURSOR_UPDATE_BYTES		1451
+#define	WT_STAT_CONN_CURSOR_UPDATE_BYTES		1455
 /*! cursor: cursor update value size change */
-#define	WT_STAT_CONN_CURSOR_UPDATE_BYTES_CHANGED	1452
+#define	WT_STAT_CONN_CURSOR_UPDATE_BYTES_CHANGED	1456
 /*! cursor: cursors reused from cache */
-#define	WT_STAT_CONN_CURSOR_REOPEN			1453
+#define	WT_STAT_CONN_CURSOR_REOPEN			1457
 /*! cursor: open cursor count */
-#define	WT_STAT_CONN_CURSOR_OPEN_COUNT			1454
+#define	WT_STAT_CONN_CURSOR_OPEN_COUNT			1458
 /*! data-handle: Table connection data handles currently active */
-#define	WT_STAT_CONN_DH_CONN_HANDLE_TABLE_COUNT		1455
+#define	WT_STAT_CONN_DH_CONN_HANDLE_TABLE_COUNT		1459
 /*! data-handle: Tiered connection data handles currently active */
-#define	WT_STAT_CONN_DH_CONN_HANDLE_TIERED_COUNT	1456
+#define	WT_STAT_CONN_DH_CONN_HANDLE_TIERED_COUNT	1460
 /*! data-handle: Tiered_Tree connection data handles currently active */
-#define	WT_STAT_CONN_DH_CONN_HANDLE_TIERED_TREE_COUNT	1457
+#define	WT_STAT_CONN_DH_CONN_HANDLE_TIERED_TREE_COUNT	1461
 /*! data-handle: btree connection data handles currently active */
-#define	WT_STAT_CONN_DH_CONN_HANDLE_BTREE_COUNT		1458
+#define	WT_STAT_CONN_DH_CONN_HANDLE_BTREE_COUNT		1462
 /*! data-handle: checkpoint connection data handles currently active */
-#define	WT_STAT_CONN_DH_CONN_HANDLE_CHECKPOINT_COUNT	1459
+#define	WT_STAT_CONN_DH_CONN_HANDLE_CHECKPOINT_COUNT	1463
 /*! data-handle: connection data handle size */
-#define	WT_STAT_CONN_DH_CONN_HANDLE_SIZE		1460
+#define	WT_STAT_CONN_DH_CONN_HANDLE_SIZE		1464
 /*! data-handle: connection data handles currently active */
-#define	WT_STAT_CONN_DH_CONN_HANDLE_COUNT		1461
+#define	WT_STAT_CONN_DH_CONN_HANDLE_COUNT		1465
 /*! data-handle: connection sweep candidate became referenced */
-#define	WT_STAT_CONN_DH_SWEEP_REF			1462
+#define	WT_STAT_CONN_DH_SWEEP_REF			1466
 /*! data-handle: connection sweep dead dhandles closed */
-#define	WT_STAT_CONN_DH_SWEEP_DEAD_CLOSE		1463
+#define	WT_STAT_CONN_DH_SWEEP_DEAD_CLOSE		1467
 /*! data-handle: connection sweep dhandles removed from hash list */
-#define	WT_STAT_CONN_DH_SWEEP_REMOVE			1464
+#define	WT_STAT_CONN_DH_SWEEP_REMOVE			1468
 /*! data-handle: connection sweep expired dhandles closed */
-#define	WT_STAT_CONN_DH_SWEEP_EXPIRED_CLOSE		1465
+#define	WT_STAT_CONN_DH_SWEEP_EXPIRED_CLOSE		1469
 /*! data-handle: connection sweep time-of-death sets */
-#define	WT_STAT_CONN_DH_SWEEP_TOD			1466
+#define	WT_STAT_CONN_DH_SWEEP_TOD			1470
 /*! data-handle: connection sweeps */
-#define	WT_STAT_CONN_DH_SWEEPS				1467
-=======
-#define	WT_STAT_CONN_CURSOR_PREV_SKIP_GE_100		1430
-/*! cursor: cursor prev calls that skip less than 100 entries */
-#define	WT_STAT_CONN_CURSOR_PREV_SKIP_LT_100		1431
-/*! cursor: cursor reconfigure calls that return an error */
-#define	WT_STAT_CONN_CURSOR_RECONFIGURE_ERROR		1432
-/*! cursor: cursor remove calls */
-#define	WT_STAT_CONN_CURSOR_REMOVE			1433
-/*! cursor: cursor remove calls that return an error */
-#define	WT_STAT_CONN_CURSOR_REMOVE_ERROR		1434
-/*! cursor: cursor remove key bytes removed */
-#define	WT_STAT_CONN_CURSOR_REMOVE_BYTES		1435
-/*! cursor: cursor reopen calls that return an error */
-#define	WT_STAT_CONN_CURSOR_REOPEN_ERROR		1436
-/*! cursor: cursor reserve calls */
-#define	WT_STAT_CONN_CURSOR_RESERVE			1437
-/*! cursor: cursor reserve calls that return an error */
-#define	WT_STAT_CONN_CURSOR_RESERVE_ERROR		1438
-/*! cursor: cursor reset calls */
-#define	WT_STAT_CONN_CURSOR_RESET			1439
-/*! cursor: cursor reset calls that return an error */
-#define	WT_STAT_CONN_CURSOR_RESET_ERROR			1440
-/*! cursor: cursor search calls */
-#define	WT_STAT_CONN_CURSOR_SEARCH			1441
-/*! cursor: cursor search calls that return an error */
-#define	WT_STAT_CONN_CURSOR_SEARCH_ERROR		1442
-/*! cursor: cursor search history store calls */
-#define	WT_STAT_CONN_CURSOR_SEARCH_HS			1443
-/*! cursor: cursor search near calls */
-#define	WT_STAT_CONN_CURSOR_SEARCH_NEAR			1444
-/*! cursor: cursor search near calls that return an error */
-#define	WT_STAT_CONN_CURSOR_SEARCH_NEAR_ERROR		1445
-/*! cursor: cursor sweep buckets */
-#define	WT_STAT_CONN_CURSOR_SWEEP_BUCKETS		1446
-/*! cursor: cursor sweep cursors closed */
-#define	WT_STAT_CONN_CURSOR_SWEEP_CLOSED		1447
-/*! cursor: cursor sweep cursors examined */
-#define	WT_STAT_CONN_CURSOR_SWEEP_EXAMINED		1448
-/*! cursor: cursor sweeps */
-#define	WT_STAT_CONN_CURSOR_SWEEP			1449
-/*! cursor: cursor truncate calls */
-#define	WT_STAT_CONN_CURSOR_TRUNCATE			1450
-/*! cursor: cursor truncates performed on individual keys */
-#define	WT_STAT_CONN_CURSOR_TRUNCATE_KEYS_DELETED	1451
-/*! cursor: cursor update calls */
-#define	WT_STAT_CONN_CURSOR_UPDATE			1452
-/*! cursor: cursor update calls that return an error */
-#define	WT_STAT_CONN_CURSOR_UPDATE_ERROR		1453
-/*! cursor: cursor update key and value bytes */
-#define	WT_STAT_CONN_CURSOR_UPDATE_BYTES		1454
-/*! cursor: cursor update value size change */
-#define	WT_STAT_CONN_CURSOR_UPDATE_BYTES_CHANGED	1455
-/*! cursor: cursors reused from cache */
-#define	WT_STAT_CONN_CURSOR_REOPEN			1456
-/*! cursor: open cursor count */
-#define	WT_STAT_CONN_CURSOR_OPEN_COUNT			1457
-/*! data-handle: connection data handle size */
-#define	WT_STAT_CONN_DH_CONN_HANDLE_SIZE		1458
-/*! data-handle: connection data handles currently active */
-#define	WT_STAT_CONN_DH_CONN_HANDLE_COUNT		1459
-/*! data-handle: connection sweep candidate became referenced */
-#define	WT_STAT_CONN_DH_SWEEP_REF			1460
-/*! data-handle: connection sweep dhandles closed */
-#define	WT_STAT_CONN_DH_SWEEP_CLOSE			1461
-/*! data-handle: connection sweep dhandles removed from hash list */
-#define	WT_STAT_CONN_DH_SWEEP_REMOVE			1462
-/*! data-handle: connection sweep time-of-death sets */
-#define	WT_STAT_CONN_DH_SWEEP_TOD			1463
-/*! data-handle: connection sweeps */
-#define	WT_STAT_CONN_DH_SWEEPS				1464
->>>>>>> e46435ac
+#define	WT_STAT_CONN_DH_SWEEPS				1471
 /*!
  * data-handle: connection sweeps skipped due to checkpoint gathering
  * handles
  */
-<<<<<<< HEAD
-#define	WT_STAT_CONN_DH_SWEEP_SKIP_CKPT			1468
+#define	WT_STAT_CONN_DH_SWEEP_SKIP_CKPT			1472
 /*! data-handle: session dhandles swept */
-#define	WT_STAT_CONN_DH_SESSION_HANDLES			1469
+#define	WT_STAT_CONN_DH_SESSION_HANDLES			1473
 /*! data-handle: session sweep attempts */
-#define	WT_STAT_CONN_DH_SESSION_SWEEPS			1470
+#define	WT_STAT_CONN_DH_SESSION_SWEEPS			1474
 /*! layered: Layered table cursor insert operations */
-#define	WT_STAT_CONN_LAYERED_CURS_INSERT		1471
+#define	WT_STAT_CONN_LAYERED_CURS_INSERT		1475
 /*! layered: Layered table cursor next operations */
-#define	WT_STAT_CONN_LAYERED_CURS_NEXT			1472
+#define	WT_STAT_CONN_LAYERED_CURS_NEXT			1476
 /*! layered: Layered table cursor next operations from ingest table */
-#define	WT_STAT_CONN_LAYERED_CURS_NEXT_INGEST		1473
+#define	WT_STAT_CONN_LAYERED_CURS_NEXT_INGEST		1477
 /*! layered: Layered table cursor next operations from stable table */
-#define	WT_STAT_CONN_LAYERED_CURS_NEXT_STABLE		1474
+#define	WT_STAT_CONN_LAYERED_CURS_NEXT_STABLE		1478
 /*! layered: Layered table cursor prev operations */
-#define	WT_STAT_CONN_LAYERED_CURS_PREV			1475
+#define	WT_STAT_CONN_LAYERED_CURS_PREV			1479
 /*! layered: Layered table cursor prev operations from ingest table */
-#define	WT_STAT_CONN_LAYERED_CURS_PREV_INGEST		1476
+#define	WT_STAT_CONN_LAYERED_CURS_PREV_INGEST		1480
 /*! layered: Layered table cursor prev operations from stable table */
-#define	WT_STAT_CONN_LAYERED_CURS_PREV_STABLE		1477
+#define	WT_STAT_CONN_LAYERED_CURS_PREV_STABLE		1481
 /*! layered: Layered table cursor remove operations */
-#define	WT_STAT_CONN_LAYERED_CURS_REMOVE		1478
+#define	WT_STAT_CONN_LAYERED_CURS_REMOVE		1482
 /*! layered: Layered table cursor search near operations */
-#define	WT_STAT_CONN_LAYERED_CURS_SEARCH_NEAR		1479
+#define	WT_STAT_CONN_LAYERED_CURS_SEARCH_NEAR		1483
 /*! layered: Layered table cursor search near operations from ingest table */
-#define	WT_STAT_CONN_LAYERED_CURS_SEARCH_NEAR_INGEST	1480
+#define	WT_STAT_CONN_LAYERED_CURS_SEARCH_NEAR_INGEST	1484
 /*! layered: Layered table cursor search near operations from stable table */
-#define	WT_STAT_CONN_LAYERED_CURS_SEARCH_NEAR_STABLE	1481
+#define	WT_STAT_CONN_LAYERED_CURS_SEARCH_NEAR_STABLE	1485
 /*! layered: Layered table cursor search operations */
-#define	WT_STAT_CONN_LAYERED_CURS_SEARCH		1482
+#define	WT_STAT_CONN_LAYERED_CURS_SEARCH		1486
 /*! layered: Layered table cursor search operations from ingest table */
-#define	WT_STAT_CONN_LAYERED_CURS_SEARCH_INGEST		1483
+#define	WT_STAT_CONN_LAYERED_CURS_SEARCH_INGEST		1487
 /*! layered: Layered table cursor search operations from stable table */
-#define	WT_STAT_CONN_LAYERED_CURS_SEARCH_STABLE		1484
+#define	WT_STAT_CONN_LAYERED_CURS_SEARCH_STABLE		1488
 /*! layered: Layered table cursor update operations */
-#define	WT_STAT_CONN_LAYERED_CURS_UPDATE		1485
+#define	WT_STAT_CONN_LAYERED_CURS_UPDATE		1489
 /*! layered: Layered table cursor upgrade state for ingest table */
-#define	WT_STAT_CONN_LAYERED_CURS_UPGRADE_INGEST	1486
+#define	WT_STAT_CONN_LAYERED_CURS_UPGRADE_INGEST	1490
 /*! layered: Layered table cursor upgrade state for stable table */
-#define	WT_STAT_CONN_LAYERED_CURS_UPGRADE_STABLE	1487
-=======
-#define	WT_STAT_CONN_DH_SWEEP_SKIP_CKPT			1465
-/*! data-handle: session dhandles swept */
-#define	WT_STAT_CONN_DH_SESSION_HANDLES			1466
-/*! data-handle: session sweep attempts */
-#define	WT_STAT_CONN_DH_SESSION_SWEEPS			1467
-/*! layered: Layered table cursor insert operations */
-#define	WT_STAT_CONN_LAYERED_CURS_INSERT		1468
-/*! layered: Layered table cursor next operations */
-#define	WT_STAT_CONN_LAYERED_CURS_NEXT			1469
-/*! layered: Layered table cursor next operations from ingest table */
-#define	WT_STAT_CONN_LAYERED_CURS_NEXT_INGEST		1470
-/*! layered: Layered table cursor next operations from stable table */
-#define	WT_STAT_CONN_LAYERED_CURS_NEXT_STABLE		1471
-/*! layered: Layered table cursor prev operations */
-#define	WT_STAT_CONN_LAYERED_CURS_PREV			1472
-/*! layered: Layered table cursor prev operations from ingest table */
-#define	WT_STAT_CONN_LAYERED_CURS_PREV_INGEST		1473
-/*! layered: Layered table cursor prev operations from stable table */
-#define	WT_STAT_CONN_LAYERED_CURS_PREV_STABLE		1474
-/*! layered: Layered table cursor remove operations */
-#define	WT_STAT_CONN_LAYERED_CURS_REMOVE		1475
-/*! layered: Layered table cursor search near operations */
-#define	WT_STAT_CONN_LAYERED_CURS_SEARCH_NEAR		1476
-/*! layered: Layered table cursor search near operations from ingest table */
-#define	WT_STAT_CONN_LAYERED_CURS_SEARCH_NEAR_INGEST	1477
-/*! layered: Layered table cursor search near operations from stable table */
-#define	WT_STAT_CONN_LAYERED_CURS_SEARCH_NEAR_STABLE	1478
-/*! layered: Layered table cursor search operations */
-#define	WT_STAT_CONN_LAYERED_CURS_SEARCH		1479
-/*! layered: Layered table cursor search operations from ingest table */
-#define	WT_STAT_CONN_LAYERED_CURS_SEARCH_INGEST		1480
-/*! layered: Layered table cursor search operations from stable table */
-#define	WT_STAT_CONN_LAYERED_CURS_SEARCH_STABLE		1481
-/*! layered: Layered table cursor update operations */
-#define	WT_STAT_CONN_LAYERED_CURS_UPDATE		1482
-/*! layered: Layered table cursor upgrade state for ingest table */
-#define	WT_STAT_CONN_LAYERED_CURS_UPGRADE_INGEST	1483
-/*! layered: Layered table cursor upgrade state for stable table */
-#define	WT_STAT_CONN_LAYERED_CURS_UPGRADE_STABLE	1484
->>>>>>> e46435ac
+#define	WT_STAT_CONN_LAYERED_CURS_UPGRADE_STABLE	1491
 /*!
  * layered: checkpoints performed on this table by the layered table
  * manager
  */
-<<<<<<< HEAD
-#define	WT_STAT_CONN_LAYERED_TABLE_MANAGER_CHECKPOINTS	1488
+#define	WT_STAT_CONN_LAYERED_TABLE_MANAGER_CHECKPOINTS	1492
 /*! layered: checkpoints refreshed on shared layered constituents */
-#define	WT_STAT_CONN_LAYERED_TABLE_MANAGER_CHECKPOINTS_REFRESHED	1489
-=======
-#define	WT_STAT_CONN_LAYERED_TABLE_MANAGER_CHECKPOINTS	1485
-/*! layered: checkpoints refreshed on shared layered constituents */
-#define	WT_STAT_CONN_LAYERED_TABLE_MANAGER_CHECKPOINTS_REFRESHED	1486
->>>>>>> e46435ac
+#define	WT_STAT_CONN_LAYERED_TABLE_MANAGER_CHECKPOINTS_REFRESHED	1493
 /*!
  * layered: how many log applications the layered table manager applied
  * on this tree
  */
-<<<<<<< HEAD
-#define	WT_STAT_CONN_LAYERED_TABLE_MANAGER_LOGOPS_APPLIED	1490
-=======
-#define	WT_STAT_CONN_LAYERED_TABLE_MANAGER_LOGOPS_APPLIED	1487
->>>>>>> e46435ac
+#define	WT_STAT_CONN_LAYERED_TABLE_MANAGER_LOGOPS_APPLIED	1494
 /*!
  * layered: how many log applications the layered table manager skipped
  * on this tree
  */
-<<<<<<< HEAD
-#define	WT_STAT_CONN_LAYERED_TABLE_MANAGER_LOGOPS_SKIPPED	1491
-=======
-#define	WT_STAT_CONN_LAYERED_TABLE_MANAGER_LOGOPS_SKIPPED	1488
->>>>>>> e46435ac
+#define	WT_STAT_CONN_LAYERED_TABLE_MANAGER_LOGOPS_SKIPPED	1495
 /*!
  * layered: how many previously-applied LSNs the layered table manager
  * skipped on this tree
  */
-<<<<<<< HEAD
-#define	WT_STAT_CONN_LAYERED_TABLE_MANAGER_SKIP_LSN	1492
+#define	WT_STAT_CONN_LAYERED_TABLE_MANAGER_SKIP_LSN	1496
 /*! layered: the number of tables the layered table manager has open */
-#define	WT_STAT_CONN_LAYERED_TABLE_MANAGER_TABLES	1493
+#define	WT_STAT_CONN_LAYERED_TABLE_MANAGER_TABLES	1497
 /*! layered: whether the layered table manager thread has been started */
-#define	WT_STAT_CONN_LAYERED_TABLE_MANAGER_RUNNING	1494
-=======
-#define	WT_STAT_CONN_LAYERED_TABLE_MANAGER_SKIP_LSN	1489
-/*! layered: the number of tables the layered table manager has open */
-#define	WT_STAT_CONN_LAYERED_TABLE_MANAGER_TABLES	1490
-/*! layered: whether the layered table manager thread has been started */
-#define	WT_STAT_CONN_LAYERED_TABLE_MANAGER_RUNNING	1491
->>>>>>> e46435ac
+#define	WT_STAT_CONN_LAYERED_TABLE_MANAGER_RUNNING	1498
 /*!
  * layered: whether the layered table manager thread is currently busy
  * doing work
  */
-<<<<<<< HEAD
-#define	WT_STAT_CONN_LAYERED_TABLE_MANAGER_ACTIVE	1495
+#define	WT_STAT_CONN_LAYERED_TABLE_MANAGER_ACTIVE	1499
 /*! live-restore: live restore state */
-#define	WT_STAT_CONN_LIVE_RESTORE_STATE			1496
+#define	WT_STAT_CONN_LIVE_RESTORE_STATE			1500
 /*! live-restore: number of reads from the source database */
-#define	WT_STAT_CONN_LIVE_RESTORE_SOURCE_READ_COUNT	1497
+#define	WT_STAT_CONN_LIVE_RESTORE_SOURCE_READ_COUNT	1501
 /*! live-restore: source read latency histogram (bucket 1) - 0-10ms */
-#define	WT_STAT_CONN_LIVE_RESTORE_HIST_SOURCE_READ_LATENCY_LT10	1498
+#define	WT_STAT_CONN_LIVE_RESTORE_HIST_SOURCE_READ_LATENCY_LT10	1502
 /*! live-restore: source read latency histogram (bucket 2) - 10-49ms */
-#define	WT_STAT_CONN_LIVE_RESTORE_HIST_SOURCE_READ_LATENCY_LT50	1499
+#define	WT_STAT_CONN_LIVE_RESTORE_HIST_SOURCE_READ_LATENCY_LT50	1503
 /*! live-restore: source read latency histogram (bucket 3) - 50-99ms */
-#define	WT_STAT_CONN_LIVE_RESTORE_HIST_SOURCE_READ_LATENCY_LT100	1500
+#define	WT_STAT_CONN_LIVE_RESTORE_HIST_SOURCE_READ_LATENCY_LT100	1504
 /*! live-restore: source read latency histogram (bucket 4) - 100-249ms */
-#define	WT_STAT_CONN_LIVE_RESTORE_HIST_SOURCE_READ_LATENCY_LT250	1501
+#define	WT_STAT_CONN_LIVE_RESTORE_HIST_SOURCE_READ_LATENCY_LT250	1505
 /*! live-restore: source read latency histogram (bucket 5) - 250-499ms */
-#define	WT_STAT_CONN_LIVE_RESTORE_HIST_SOURCE_READ_LATENCY_LT500	1502
+#define	WT_STAT_CONN_LIVE_RESTORE_HIST_SOURCE_READ_LATENCY_LT500	1506
 /*! live-restore: source read latency histogram (bucket 6) - 500-999ms */
-#define	WT_STAT_CONN_LIVE_RESTORE_HIST_SOURCE_READ_LATENCY_LT1000	1503
+#define	WT_STAT_CONN_LIVE_RESTORE_HIST_SOURCE_READ_LATENCY_LT1000	1507
 /*! live-restore: source read latency histogram (bucket 7) - 1000ms+ */
-#define	WT_STAT_CONN_LIVE_RESTORE_HIST_SOURCE_READ_LATENCY_GT1000	1504
+#define	WT_STAT_CONN_LIVE_RESTORE_HIST_SOURCE_READ_LATENCY_GT1000	1508
 /*! live-restore: source read latency histogram total (msecs) */
-#define	WT_STAT_CONN_LIVE_RESTORE_HIST_SOURCE_READ_LATENCY_TOTAL_MSECS	1505
+#define	WT_STAT_CONN_LIVE_RESTORE_HIST_SOURCE_READ_LATENCY_TOTAL_MSECS	1509
 /*!
  * live-restore: the number of bytes copied from the source to the
  * destination
  */
-#define	WT_STAT_CONN_LIVE_RESTORE_BYTES_COPIED		1506
+#define	WT_STAT_CONN_LIVE_RESTORE_BYTES_COPIED		1510
 /*! live-restore: the number of files remaining for migration completion */
-#define	WT_STAT_CONN_LIVE_RESTORE_WORK_REMAINING	1507
+#define	WT_STAT_CONN_LIVE_RESTORE_WORK_REMAINING	1511
 /*! lock: btree page lock acquisitions */
-#define	WT_STAT_CONN_LOCK_BTREE_PAGE_COUNT		1508
+#define	WT_STAT_CONN_LOCK_BTREE_PAGE_COUNT		1512
 /*! lock: btree page lock application thread wait time (usecs) */
-#define	WT_STAT_CONN_LOCK_BTREE_PAGE_WAIT_APPLICATION	1509
+#define	WT_STAT_CONN_LOCK_BTREE_PAGE_WAIT_APPLICATION	1513
 /*! lock: btree page lock internal thread wait time (usecs) */
-#define	WT_STAT_CONN_LOCK_BTREE_PAGE_WAIT_INTERNAL	1510
+#define	WT_STAT_CONN_LOCK_BTREE_PAGE_WAIT_INTERNAL	1514
 /*! lock: checkpoint lock acquisitions */
-#define	WT_STAT_CONN_LOCK_CHECKPOINT_COUNT		1511
+#define	WT_STAT_CONN_LOCK_CHECKPOINT_COUNT		1515
 /*! lock: checkpoint lock application thread wait time (usecs) */
-#define	WT_STAT_CONN_LOCK_CHECKPOINT_WAIT_APPLICATION	1512
+#define	WT_STAT_CONN_LOCK_CHECKPOINT_WAIT_APPLICATION	1516
 /*! lock: checkpoint lock internal thread wait time (usecs) */
-#define	WT_STAT_CONN_LOCK_CHECKPOINT_WAIT_INTERNAL	1513
+#define	WT_STAT_CONN_LOCK_CHECKPOINT_WAIT_INTERNAL	1517
 /*! lock: dhandle lock application thread time waiting (usecs) */
-#define	WT_STAT_CONN_LOCK_DHANDLE_WAIT_APPLICATION	1514
+#define	WT_STAT_CONN_LOCK_DHANDLE_WAIT_APPLICATION	1518
 /*! lock: dhandle lock internal thread time waiting (usecs) */
-#define	WT_STAT_CONN_LOCK_DHANDLE_WAIT_INTERNAL		1515
+#define	WT_STAT_CONN_LOCK_DHANDLE_WAIT_INTERNAL		1519
 /*! lock: dhandle read lock acquisitions */
-#define	WT_STAT_CONN_LOCK_DHANDLE_READ_COUNT		1516
+#define	WT_STAT_CONN_LOCK_DHANDLE_READ_COUNT		1520
 /*! lock: dhandle write lock acquisitions */
-#define	WT_STAT_CONN_LOCK_DHANDLE_WRITE_COUNT		1517
+#define	WT_STAT_CONN_LOCK_DHANDLE_WRITE_COUNT		1521
 /*! lock: metadata lock acquisitions */
-#define	WT_STAT_CONN_LOCK_METADATA_COUNT		1518
+#define	WT_STAT_CONN_LOCK_METADATA_COUNT		1522
 /*! lock: metadata lock application thread wait time (usecs) */
-#define	WT_STAT_CONN_LOCK_METADATA_WAIT_APPLICATION	1519
+#define	WT_STAT_CONN_LOCK_METADATA_WAIT_APPLICATION	1523
 /*! lock: metadata lock internal thread wait time (usecs) */
-#define	WT_STAT_CONN_LOCK_METADATA_WAIT_INTERNAL	1520
+#define	WT_STAT_CONN_LOCK_METADATA_WAIT_INTERNAL	1524
 /*! lock: schema lock acquisitions */
-#define	WT_STAT_CONN_LOCK_SCHEMA_COUNT			1521
+#define	WT_STAT_CONN_LOCK_SCHEMA_COUNT			1525
 /*! lock: schema lock application thread wait time (usecs) */
-#define	WT_STAT_CONN_LOCK_SCHEMA_WAIT_APPLICATION	1522
+#define	WT_STAT_CONN_LOCK_SCHEMA_WAIT_APPLICATION	1526
 /*! lock: schema lock internal thread wait time (usecs) */
-#define	WT_STAT_CONN_LOCK_SCHEMA_WAIT_INTERNAL		1523
-=======
-#define	WT_STAT_CONN_LAYERED_TABLE_MANAGER_ACTIVE	1492
-/*! lock: checkpoint lock acquisitions */
-#define	WT_STAT_CONN_LOCK_CHECKPOINT_COUNT		1493
-/*! lock: checkpoint lock application thread wait time (usecs) */
-#define	WT_STAT_CONN_LOCK_CHECKPOINT_WAIT_APPLICATION	1494
-/*! lock: checkpoint lock internal thread wait time (usecs) */
-#define	WT_STAT_CONN_LOCK_CHECKPOINT_WAIT_INTERNAL	1495
-/*! lock: dhandle lock application thread time waiting (usecs) */
-#define	WT_STAT_CONN_LOCK_DHANDLE_WAIT_APPLICATION	1496
-/*! lock: dhandle lock internal thread time waiting (usecs) */
-#define	WT_STAT_CONN_LOCK_DHANDLE_WAIT_INTERNAL		1497
-/*! lock: dhandle read lock acquisitions */
-#define	WT_STAT_CONN_LOCK_DHANDLE_READ_COUNT		1498
-/*! lock: dhandle write lock acquisitions */
-#define	WT_STAT_CONN_LOCK_DHANDLE_WRITE_COUNT		1499
-/*! lock: metadata lock acquisitions */
-#define	WT_STAT_CONN_LOCK_METADATA_COUNT		1500
-/*! lock: metadata lock application thread wait time (usecs) */
-#define	WT_STAT_CONN_LOCK_METADATA_WAIT_APPLICATION	1501
-/*! lock: metadata lock internal thread wait time (usecs) */
-#define	WT_STAT_CONN_LOCK_METADATA_WAIT_INTERNAL	1502
-/*! lock: schema lock acquisitions */
-#define	WT_STAT_CONN_LOCK_SCHEMA_COUNT			1503
-/*! lock: schema lock application thread wait time (usecs) */
-#define	WT_STAT_CONN_LOCK_SCHEMA_WAIT_APPLICATION	1504
-/*! lock: schema lock internal thread wait time (usecs) */
-#define	WT_STAT_CONN_LOCK_SCHEMA_WAIT_INTERNAL		1505
->>>>>>> e46435ac
+#define	WT_STAT_CONN_LOCK_SCHEMA_WAIT_INTERNAL		1527
 /*!
  * lock: table lock application thread time waiting for the table lock
  * (usecs)
  */
-<<<<<<< HEAD
-#define	WT_STAT_CONN_LOCK_TABLE_WAIT_APPLICATION	1524
-=======
-#define	WT_STAT_CONN_LOCK_TABLE_WAIT_APPLICATION	1506
->>>>>>> e46435ac
+#define	WT_STAT_CONN_LOCK_TABLE_WAIT_APPLICATION	1528
 /*!
  * lock: table lock internal thread time waiting for the table lock
  * (usecs)
  */
-<<<<<<< HEAD
-#define	WT_STAT_CONN_LOCK_TABLE_WAIT_INTERNAL		1525
+#define	WT_STAT_CONN_LOCK_TABLE_WAIT_INTERNAL		1529
 /*! lock: table read lock acquisitions */
-#define	WT_STAT_CONN_LOCK_TABLE_READ_COUNT		1526
+#define	WT_STAT_CONN_LOCK_TABLE_READ_COUNT		1530
 /*! lock: table write lock acquisitions */
-#define	WT_STAT_CONN_LOCK_TABLE_WRITE_COUNT		1527
+#define	WT_STAT_CONN_LOCK_TABLE_WRITE_COUNT		1531
 /*! lock: txn global lock application thread time waiting (usecs) */
-#define	WT_STAT_CONN_LOCK_TXN_GLOBAL_WAIT_APPLICATION	1528
+#define	WT_STAT_CONN_LOCK_TXN_GLOBAL_WAIT_APPLICATION	1532
 /*! lock: txn global lock internal thread time waiting (usecs) */
-#define	WT_STAT_CONN_LOCK_TXN_GLOBAL_WAIT_INTERNAL	1529
+#define	WT_STAT_CONN_LOCK_TXN_GLOBAL_WAIT_INTERNAL	1533
 /*! lock: txn global read lock acquisitions */
-#define	WT_STAT_CONN_LOCK_TXN_GLOBAL_READ_COUNT		1530
+#define	WT_STAT_CONN_LOCK_TXN_GLOBAL_READ_COUNT		1534
 /*! lock: txn global write lock acquisitions */
-#define	WT_STAT_CONN_LOCK_TXN_GLOBAL_WRITE_COUNT	1531
+#define	WT_STAT_CONN_LOCK_TXN_GLOBAL_WRITE_COUNT	1535
 /*! log: busy returns attempting to switch slots */
-#define	WT_STAT_CONN_LOG_SLOT_SWITCH_BUSY		1532
+#define	WT_STAT_CONN_LOG_SLOT_SWITCH_BUSY		1536
 /*! log: force log remove time sleeping (usecs) */
-#define	WT_STAT_CONN_LOG_FORCE_REMOVE_SLEEP		1533
+#define	WT_STAT_CONN_LOG_FORCE_REMOVE_SLEEP		1537
 /*! log: log bytes of payload data */
-#define	WT_STAT_CONN_LOG_BYTES_PAYLOAD			1534
+#define	WT_STAT_CONN_LOG_BYTES_PAYLOAD			1538
 /*! log: log bytes written */
-#define	WT_STAT_CONN_LOG_BYTES_WRITTEN			1535
+#define	WT_STAT_CONN_LOG_BYTES_WRITTEN			1539
 /*! log: log files manually zero-filled */
-#define	WT_STAT_CONN_LOG_ZERO_FILLS			1536
+#define	WT_STAT_CONN_LOG_ZERO_FILLS			1540
 /*! log: log flush operations */
-#define	WT_STAT_CONN_LOG_FLUSH				1537
+#define	WT_STAT_CONN_LOG_FLUSH				1541
 /*! log: log force write operations */
-#define	WT_STAT_CONN_LOG_FORCE_WRITE			1538
+#define	WT_STAT_CONN_LOG_FORCE_WRITE			1542
 /*! log: log force write operations skipped */
-#define	WT_STAT_CONN_LOG_FORCE_WRITE_SKIP		1539
+#define	WT_STAT_CONN_LOG_FORCE_WRITE_SKIP		1543
 /*! log: log records compressed */
-#define	WT_STAT_CONN_LOG_COMPRESS_WRITES		1540
+#define	WT_STAT_CONN_LOG_COMPRESS_WRITES		1544
 /*! log: log records not compressed */
-#define	WT_STAT_CONN_LOG_COMPRESS_WRITE_FAILS		1541
+#define	WT_STAT_CONN_LOG_COMPRESS_WRITE_FAILS		1545
 /*! log: log records too small to compress */
-#define	WT_STAT_CONN_LOG_COMPRESS_SMALL			1542
+#define	WT_STAT_CONN_LOG_COMPRESS_SMALL			1546
 /*! log: log release advances write LSN */
-#define	WT_STAT_CONN_LOG_RELEASE_WRITE_LSN		1543
+#define	WT_STAT_CONN_LOG_RELEASE_WRITE_LSN		1547
 /*! log: log scan operations */
-#define	WT_STAT_CONN_LOG_SCANS				1544
+#define	WT_STAT_CONN_LOG_SCANS				1548
 /*! log: log scan records requiring two reads */
-#define	WT_STAT_CONN_LOG_SCAN_REREADS			1545
+#define	WT_STAT_CONN_LOG_SCAN_REREADS			1549
 /*! log: log server thread advances write LSN */
-#define	WT_STAT_CONN_LOG_WRITE_LSN			1546
+#define	WT_STAT_CONN_LOG_WRITE_LSN			1550
 /*! log: log server thread write LSN walk skipped */
-#define	WT_STAT_CONN_LOG_WRITE_LSN_SKIP			1547
+#define	WT_STAT_CONN_LOG_WRITE_LSN_SKIP			1551
 /*! log: log sync operations */
-#define	WT_STAT_CONN_LOG_SYNC				1548
+#define	WT_STAT_CONN_LOG_SYNC				1552
 /*! log: log sync time duration (usecs) */
-#define	WT_STAT_CONN_LOG_SYNC_DURATION			1549
+#define	WT_STAT_CONN_LOG_SYNC_DURATION			1553
 /*! log: log sync_dir operations */
-#define	WT_STAT_CONN_LOG_SYNC_DIR			1550
+#define	WT_STAT_CONN_LOG_SYNC_DIR			1554
 /*! log: log sync_dir time duration (usecs) */
-#define	WT_STAT_CONN_LOG_SYNC_DIR_DURATION		1551
+#define	WT_STAT_CONN_LOG_SYNC_DIR_DURATION		1555
 /*! log: log write operations */
-#define	WT_STAT_CONN_LOG_WRITES				1552
+#define	WT_STAT_CONN_LOG_WRITES				1556
 /*! log: logging bytes consolidated */
-#define	WT_STAT_CONN_LOG_SLOT_CONSOLIDATED		1553
+#define	WT_STAT_CONN_LOG_SLOT_CONSOLIDATED		1557
 /*! log: maximum log file size */
-#define	WT_STAT_CONN_LOG_MAX_FILESIZE			1554
+#define	WT_STAT_CONN_LOG_MAX_FILESIZE			1558
 /*! log: number of pre-allocated log files to create */
-#define	WT_STAT_CONN_LOG_PREALLOC_MAX			1555
+#define	WT_STAT_CONN_LOG_PREALLOC_MAX			1559
 /*! log: pre-allocated log files not ready and missed */
-#define	WT_STAT_CONN_LOG_PREALLOC_MISSED		1556
+#define	WT_STAT_CONN_LOG_PREALLOC_MISSED		1560
 /*! log: pre-allocated log files prepared */
-#define	WT_STAT_CONN_LOG_PREALLOC_FILES			1557
+#define	WT_STAT_CONN_LOG_PREALLOC_FILES			1561
 /*! log: pre-allocated log files used */
-#define	WT_STAT_CONN_LOG_PREALLOC_USED			1558
+#define	WT_STAT_CONN_LOG_PREALLOC_USED			1562
 /*! log: records processed by log scan */
-#define	WT_STAT_CONN_LOG_SCAN_RECORDS			1559
+#define	WT_STAT_CONN_LOG_SCAN_RECORDS			1563
 /*! log: slot close lost race */
-#define	WT_STAT_CONN_LOG_SLOT_CLOSE_RACE		1560
+#define	WT_STAT_CONN_LOG_SLOT_CLOSE_RACE		1564
 /*! log: slot close unbuffered waits */
-#define	WT_STAT_CONN_LOG_SLOT_CLOSE_UNBUF		1561
+#define	WT_STAT_CONN_LOG_SLOT_CLOSE_UNBUF		1565
 /*! log: slot closures */
-#define	WT_STAT_CONN_LOG_SLOT_CLOSES			1562
+#define	WT_STAT_CONN_LOG_SLOT_CLOSES			1566
 /*! log: slot join atomic update races */
-#define	WT_STAT_CONN_LOG_SLOT_RACES			1563
+#define	WT_STAT_CONN_LOG_SLOT_RACES			1567
 /*! log: slot join calls atomic updates raced */
-#define	WT_STAT_CONN_LOG_SLOT_YIELD_RACE		1564
+#define	WT_STAT_CONN_LOG_SLOT_YIELD_RACE		1568
 /*! log: slot join calls did not yield */
-#define	WT_STAT_CONN_LOG_SLOT_IMMEDIATE			1565
+#define	WT_STAT_CONN_LOG_SLOT_IMMEDIATE			1569
 /*! log: slot join calls found active slot closed */
-#define	WT_STAT_CONN_LOG_SLOT_YIELD_CLOSE		1566
+#define	WT_STAT_CONN_LOG_SLOT_YIELD_CLOSE		1570
 /*! log: slot join calls slept */
-#define	WT_STAT_CONN_LOG_SLOT_YIELD_SLEEP		1567
+#define	WT_STAT_CONN_LOG_SLOT_YIELD_SLEEP		1571
 /*! log: slot join calls yielded */
-#define	WT_STAT_CONN_LOG_SLOT_YIELD			1568
+#define	WT_STAT_CONN_LOG_SLOT_YIELD			1572
 /*! log: slot join found active slot closed */
-#define	WT_STAT_CONN_LOG_SLOT_ACTIVE_CLOSED		1569
+#define	WT_STAT_CONN_LOG_SLOT_ACTIVE_CLOSED		1573
 /*! log: slot joins yield time (usecs) */
-#define	WT_STAT_CONN_LOG_SLOT_YIELD_DURATION		1570
+#define	WT_STAT_CONN_LOG_SLOT_YIELD_DURATION		1574
 /*! log: slot transitions unable to find free slot */
-#define	WT_STAT_CONN_LOG_SLOT_NO_FREE_SLOTS		1571
+#define	WT_STAT_CONN_LOG_SLOT_NO_FREE_SLOTS		1575
 /*! log: slot unbuffered writes */
-#define	WT_STAT_CONN_LOG_SLOT_UNBUFFERED		1572
+#define	WT_STAT_CONN_LOG_SLOT_UNBUFFERED		1576
 /*! log: total in-memory size of compressed records */
-#define	WT_STAT_CONN_LOG_COMPRESS_MEM			1573
+#define	WT_STAT_CONN_LOG_COMPRESS_MEM			1577
 /*! log: total log buffer size */
-#define	WT_STAT_CONN_LOG_BUFFER_SIZE			1574
+#define	WT_STAT_CONN_LOG_BUFFER_SIZE			1578
 /*! log: total size of compressed records */
-#define	WT_STAT_CONN_LOG_COMPRESS_LEN			1575
+#define	WT_STAT_CONN_LOG_COMPRESS_LEN			1579
 /*! log: written slots coalesced */
-#define	WT_STAT_CONN_LOG_SLOT_COALESCED			1576
+#define	WT_STAT_CONN_LOG_SLOT_COALESCED			1580
 /*! log: yields waiting for previous log file close */
-#define	WT_STAT_CONN_LOG_CLOSE_YIELDS			1577
+#define	WT_STAT_CONN_LOG_CLOSE_YIELDS			1581
 /*! perf: block manager read latency histogram (bucket 1) - 0-10ms */
-#define	WT_STAT_CONN_PERF_HIST_BMREAD_LATENCY_LT10	1578
+#define	WT_STAT_CONN_PERF_HIST_BMREAD_LATENCY_LT10	1582
 /*! perf: block manager read latency histogram (bucket 2) - 10-49ms */
-#define	WT_STAT_CONN_PERF_HIST_BMREAD_LATENCY_LT50	1579
+#define	WT_STAT_CONN_PERF_HIST_BMREAD_LATENCY_LT50	1583
 /*! perf: block manager read latency histogram (bucket 3) - 50-99ms */
-#define	WT_STAT_CONN_PERF_HIST_BMREAD_LATENCY_LT100	1580
+#define	WT_STAT_CONN_PERF_HIST_BMREAD_LATENCY_LT100	1584
 /*! perf: block manager read latency histogram (bucket 4) - 100-249ms */
-#define	WT_STAT_CONN_PERF_HIST_BMREAD_LATENCY_LT250	1581
+#define	WT_STAT_CONN_PERF_HIST_BMREAD_LATENCY_LT250	1585
 /*! perf: block manager read latency histogram (bucket 5) - 250-499ms */
-#define	WT_STAT_CONN_PERF_HIST_BMREAD_LATENCY_LT500	1582
+#define	WT_STAT_CONN_PERF_HIST_BMREAD_LATENCY_LT500	1586
 /*! perf: block manager read latency histogram (bucket 6) - 500-999ms */
-#define	WT_STAT_CONN_PERF_HIST_BMREAD_LATENCY_LT1000	1583
+#define	WT_STAT_CONN_PERF_HIST_BMREAD_LATENCY_LT1000	1587
 /*! perf: block manager read latency histogram (bucket 7) - 1000ms+ */
-#define	WT_STAT_CONN_PERF_HIST_BMREAD_LATENCY_GT1000	1584
+#define	WT_STAT_CONN_PERF_HIST_BMREAD_LATENCY_GT1000	1588
 /*! perf: block manager read latency histogram total (msecs) */
-#define	WT_STAT_CONN_PERF_HIST_BMREAD_LATENCY_TOTAL_MSECS	1585
+#define	WT_STAT_CONN_PERF_HIST_BMREAD_LATENCY_TOTAL_MSECS	1589
 /*! perf: block manager write latency histogram (bucket 1) - 0-10ms */
-#define	WT_STAT_CONN_PERF_HIST_BMWRITE_LATENCY_LT10	1586
+#define	WT_STAT_CONN_PERF_HIST_BMWRITE_LATENCY_LT10	1590
 /*! perf: block manager write latency histogram (bucket 2) - 10-49ms */
-#define	WT_STAT_CONN_PERF_HIST_BMWRITE_LATENCY_LT50	1587
+#define	WT_STAT_CONN_PERF_HIST_BMWRITE_LATENCY_LT50	1591
 /*! perf: block manager write latency histogram (bucket 3) - 50-99ms */
-#define	WT_STAT_CONN_PERF_HIST_BMWRITE_LATENCY_LT100	1588
+#define	WT_STAT_CONN_PERF_HIST_BMWRITE_LATENCY_LT100	1592
 /*! perf: block manager write latency histogram (bucket 4) - 100-249ms */
-#define	WT_STAT_CONN_PERF_HIST_BMWRITE_LATENCY_LT250	1589
+#define	WT_STAT_CONN_PERF_HIST_BMWRITE_LATENCY_LT250	1593
 /*! perf: block manager write latency histogram (bucket 5) - 250-499ms */
-#define	WT_STAT_CONN_PERF_HIST_BMWRITE_LATENCY_LT500	1590
+#define	WT_STAT_CONN_PERF_HIST_BMWRITE_LATENCY_LT500	1594
 /*! perf: block manager write latency histogram (bucket 6) - 500-999ms */
-#define	WT_STAT_CONN_PERF_HIST_BMWRITE_LATENCY_LT1000	1591
+#define	WT_STAT_CONN_PERF_HIST_BMWRITE_LATENCY_LT1000	1595
 /*! perf: block manager write latency histogram (bucket 7) - 1000ms+ */
-#define	WT_STAT_CONN_PERF_HIST_BMWRITE_LATENCY_GT1000	1592
+#define	WT_STAT_CONN_PERF_HIST_BMWRITE_LATENCY_GT1000	1596
 /*! perf: block manager write latency histogram total (msecs) */
-#define	WT_STAT_CONN_PERF_HIST_BMWRITE_LATENCY_TOTAL_MSECS	1593
+#define	WT_STAT_CONN_PERF_HIST_BMWRITE_LATENCY_TOTAL_MSECS	1597
 /*! perf: disagg block manager read latency histogram (bucket 1) - 50-99us */
-#define	WT_STAT_CONN_PERF_HIST_DISAGGBMREAD_LATENCY_LT100	1594
-=======
-#define	WT_STAT_CONN_LOCK_TABLE_WAIT_INTERNAL		1507
-/*! lock: table read lock acquisitions */
-#define	WT_STAT_CONN_LOCK_TABLE_READ_COUNT		1508
-/*! lock: table write lock acquisitions */
-#define	WT_STAT_CONN_LOCK_TABLE_WRITE_COUNT		1509
-/*! lock: txn global lock application thread time waiting (usecs) */
-#define	WT_STAT_CONN_LOCK_TXN_GLOBAL_WAIT_APPLICATION	1510
-/*! lock: txn global lock internal thread time waiting (usecs) */
-#define	WT_STAT_CONN_LOCK_TXN_GLOBAL_WAIT_INTERNAL	1511
-/*! lock: txn global read lock acquisitions */
-#define	WT_STAT_CONN_LOCK_TXN_GLOBAL_READ_COUNT		1512
-/*! lock: txn global write lock acquisitions */
-#define	WT_STAT_CONN_LOCK_TXN_GLOBAL_WRITE_COUNT	1513
-/*! log: busy returns attempting to switch slots */
-#define	WT_STAT_CONN_LOG_SLOT_SWITCH_BUSY		1514
-/*! log: force log remove time sleeping (usecs) */
-#define	WT_STAT_CONN_LOG_FORCE_REMOVE_SLEEP		1515
-/*! log: log bytes of payload data */
-#define	WT_STAT_CONN_LOG_BYTES_PAYLOAD			1516
-/*! log: log bytes written */
-#define	WT_STAT_CONN_LOG_BYTES_WRITTEN			1517
-/*! log: log files manually zero-filled */
-#define	WT_STAT_CONN_LOG_ZERO_FILLS			1518
-/*! log: log flush operations */
-#define	WT_STAT_CONN_LOG_FLUSH				1519
-/*! log: log force write operations */
-#define	WT_STAT_CONN_LOG_FORCE_WRITE			1520
-/*! log: log force write operations skipped */
-#define	WT_STAT_CONN_LOG_FORCE_WRITE_SKIP		1521
-/*! log: log records compressed */
-#define	WT_STAT_CONN_LOG_COMPRESS_WRITES		1522
-/*! log: log records not compressed */
-#define	WT_STAT_CONN_LOG_COMPRESS_WRITE_FAILS		1523
-/*! log: log records too small to compress */
-#define	WT_STAT_CONN_LOG_COMPRESS_SMALL			1524
-/*! log: log release advances write LSN */
-#define	WT_STAT_CONN_LOG_RELEASE_WRITE_LSN		1525
-/*! log: log scan operations */
-#define	WT_STAT_CONN_LOG_SCANS				1526
-/*! log: log scan records requiring two reads */
-#define	WT_STAT_CONN_LOG_SCAN_REREADS			1527
-/*! log: log server thread advances write LSN */
-#define	WT_STAT_CONN_LOG_WRITE_LSN			1528
-/*! log: log server thread write LSN walk skipped */
-#define	WT_STAT_CONN_LOG_WRITE_LSN_SKIP			1529
-/*! log: log sync operations */
-#define	WT_STAT_CONN_LOG_SYNC				1530
-/*! log: log sync time duration (usecs) */
-#define	WT_STAT_CONN_LOG_SYNC_DURATION			1531
-/*! log: log sync_dir operations */
-#define	WT_STAT_CONN_LOG_SYNC_DIR			1532
-/*! log: log sync_dir time duration (usecs) */
-#define	WT_STAT_CONN_LOG_SYNC_DIR_DURATION		1533
-/*! log: log write operations */
-#define	WT_STAT_CONN_LOG_WRITES				1534
-/*! log: logging bytes consolidated */
-#define	WT_STAT_CONN_LOG_SLOT_CONSOLIDATED		1535
-/*! log: maximum log file size */
-#define	WT_STAT_CONN_LOG_MAX_FILESIZE			1536
-/*! log: number of pre-allocated log files to create */
-#define	WT_STAT_CONN_LOG_PREALLOC_MAX			1537
-/*! log: pre-allocated log files not ready and missed */
-#define	WT_STAT_CONN_LOG_PREALLOC_MISSED		1538
-/*! log: pre-allocated log files prepared */
-#define	WT_STAT_CONN_LOG_PREALLOC_FILES			1539
-/*! log: pre-allocated log files used */
-#define	WT_STAT_CONN_LOG_PREALLOC_USED			1540
-/*! log: records processed by log scan */
-#define	WT_STAT_CONN_LOG_SCAN_RECORDS			1541
-/*! log: slot close lost race */
-#define	WT_STAT_CONN_LOG_SLOT_CLOSE_RACE		1542
-/*! log: slot close unbuffered waits */
-#define	WT_STAT_CONN_LOG_SLOT_CLOSE_UNBUF		1543
-/*! log: slot closures */
-#define	WT_STAT_CONN_LOG_SLOT_CLOSES			1544
-/*! log: slot join atomic update races */
-#define	WT_STAT_CONN_LOG_SLOT_RACES			1545
-/*! log: slot join calls atomic updates raced */
-#define	WT_STAT_CONN_LOG_SLOT_YIELD_RACE		1546
-/*! log: slot join calls did not yield */
-#define	WT_STAT_CONN_LOG_SLOT_IMMEDIATE			1547
-/*! log: slot join calls found active slot closed */
-#define	WT_STAT_CONN_LOG_SLOT_YIELD_CLOSE		1548
-/*! log: slot join calls slept */
-#define	WT_STAT_CONN_LOG_SLOT_YIELD_SLEEP		1549
-/*! log: slot join calls yielded */
-#define	WT_STAT_CONN_LOG_SLOT_YIELD			1550
-/*! log: slot join found active slot closed */
-#define	WT_STAT_CONN_LOG_SLOT_ACTIVE_CLOSED		1551
-/*! log: slot joins yield time (usecs) */
-#define	WT_STAT_CONN_LOG_SLOT_YIELD_DURATION		1552
-/*! log: slot transitions unable to find free slot */
-#define	WT_STAT_CONN_LOG_SLOT_NO_FREE_SLOTS		1553
-/*! log: slot unbuffered writes */
-#define	WT_STAT_CONN_LOG_SLOT_UNBUFFERED		1554
-/*! log: total in-memory size of compressed records */
-#define	WT_STAT_CONN_LOG_COMPRESS_MEM			1555
-/*! log: total log buffer size */
-#define	WT_STAT_CONN_LOG_BUFFER_SIZE			1556
-/*! log: total size of compressed records */
-#define	WT_STAT_CONN_LOG_COMPRESS_LEN			1557
-/*! log: written slots coalesced */
-#define	WT_STAT_CONN_LOG_SLOT_COALESCED			1558
-/*! log: yields waiting for previous log file close */
-#define	WT_STAT_CONN_LOG_CLOSE_YIELDS			1559
-/*! perf: block manager read latency histogram (bucket 1) - 0-10ms */
-#define	WT_STAT_CONN_PERF_HIST_BMREAD_LATENCY_LT10	1560
-/*! perf: block manager read latency histogram (bucket 2) - 10-49ms */
-#define	WT_STAT_CONN_PERF_HIST_BMREAD_LATENCY_LT50	1561
-/*! perf: block manager read latency histogram (bucket 3) - 50-99ms */
-#define	WT_STAT_CONN_PERF_HIST_BMREAD_LATENCY_LT100	1562
-/*! perf: block manager read latency histogram (bucket 4) - 100-249ms */
-#define	WT_STAT_CONN_PERF_HIST_BMREAD_LATENCY_LT250	1563
-/*! perf: block manager read latency histogram (bucket 5) - 250-499ms */
-#define	WT_STAT_CONN_PERF_HIST_BMREAD_LATENCY_LT500	1564
-/*! perf: block manager read latency histogram (bucket 6) - 500-999ms */
-#define	WT_STAT_CONN_PERF_HIST_BMREAD_LATENCY_LT1000	1565
-/*! perf: block manager read latency histogram (bucket 7) - 1000ms+ */
-#define	WT_STAT_CONN_PERF_HIST_BMREAD_LATENCY_GT1000	1566
-/*! perf: block manager read latency histogram total (msecs) */
-#define	WT_STAT_CONN_PERF_HIST_BMREAD_LATENCY_TOTAL_MSECS	1567
-/*! perf: block manager write latency histogram (bucket 1) - 0-10ms */
-#define	WT_STAT_CONN_PERF_HIST_BMWRITE_LATENCY_LT10	1568
-/*! perf: block manager write latency histogram (bucket 2) - 10-49ms */
-#define	WT_STAT_CONN_PERF_HIST_BMWRITE_LATENCY_LT50	1569
-/*! perf: block manager write latency histogram (bucket 3) - 50-99ms */
-#define	WT_STAT_CONN_PERF_HIST_BMWRITE_LATENCY_LT100	1570
-/*! perf: block manager write latency histogram (bucket 4) - 100-249ms */
-#define	WT_STAT_CONN_PERF_HIST_BMWRITE_LATENCY_LT250	1571
-/*! perf: block manager write latency histogram (bucket 5) - 250-499ms */
-#define	WT_STAT_CONN_PERF_HIST_BMWRITE_LATENCY_LT500	1572
-/*! perf: block manager write latency histogram (bucket 6) - 500-999ms */
-#define	WT_STAT_CONN_PERF_HIST_BMWRITE_LATENCY_LT1000	1573
-/*! perf: block manager write latency histogram (bucket 7) - 1000ms+ */
-#define	WT_STAT_CONN_PERF_HIST_BMWRITE_LATENCY_GT1000	1574
-/*! perf: block manager write latency histogram total (msecs) */
-#define	WT_STAT_CONN_PERF_HIST_BMWRITE_LATENCY_TOTAL_MSECS	1575
-/*! perf: disagg block manager read latency histogram (bucket 1) - 50-99us */
-#define	WT_STAT_CONN_PERF_HIST_DISAGGBMREAD_LATENCY_LT100	1576
->>>>>>> e46435ac
+#define	WT_STAT_CONN_PERF_HIST_DISAGGBMREAD_LATENCY_LT100	1598
 /*!
  * perf: disagg block manager read latency histogram (bucket 2) -
  * 100-249us
  */
-<<<<<<< HEAD
-#define	WT_STAT_CONN_PERF_HIST_DISAGGBMREAD_LATENCY_LT250	1595
-=======
-#define	WT_STAT_CONN_PERF_HIST_DISAGGBMREAD_LATENCY_LT250	1577
->>>>>>> e46435ac
+#define	WT_STAT_CONN_PERF_HIST_DISAGGBMREAD_LATENCY_LT250	1599
 /*!
  * perf: disagg block manager read latency histogram (bucket 3) -
  * 250-499us
  */
-<<<<<<< HEAD
-#define	WT_STAT_CONN_PERF_HIST_DISAGGBMREAD_LATENCY_LT500	1596
-=======
-#define	WT_STAT_CONN_PERF_HIST_DISAGGBMREAD_LATENCY_LT500	1578
->>>>>>> e46435ac
+#define	WT_STAT_CONN_PERF_HIST_DISAGGBMREAD_LATENCY_LT500	1600
 /*!
  * perf: disagg block manager read latency histogram (bucket 4) -
  * 500-999us
  */
-<<<<<<< HEAD
-#define	WT_STAT_CONN_PERF_HIST_DISAGGBMREAD_LATENCY_LT1000	1597
-=======
-#define	WT_STAT_CONN_PERF_HIST_DISAGGBMREAD_LATENCY_LT1000	1579
->>>>>>> e46435ac
+#define	WT_STAT_CONN_PERF_HIST_DISAGGBMREAD_LATENCY_LT1000	1601
 /*!
  * perf: disagg block manager read latency histogram (bucket 5) -
  * 1000-9999us
  */
-<<<<<<< HEAD
-#define	WT_STAT_CONN_PERF_HIST_DISAGGBMREAD_LATENCY_LT10000	1598
-=======
-#define	WT_STAT_CONN_PERF_HIST_DISAGGBMREAD_LATENCY_LT10000	1580
->>>>>>> e46435ac
+#define	WT_STAT_CONN_PERF_HIST_DISAGGBMREAD_LATENCY_LT10000	1602
 /*!
  * perf: disagg block manager read latency histogram (bucket 6) -
  * 10000us+
  */
-<<<<<<< HEAD
-#define	WT_STAT_CONN_PERF_HIST_DISAGGBMREAD_LATENCY_GT10000	1599
+#define	WT_STAT_CONN_PERF_HIST_DISAGGBMREAD_LATENCY_GT10000	1603
 /*! perf: disagg block manager read latency histogram total (usecs) */
-#define	WT_STAT_CONN_PERF_HIST_DISAGGBMREAD_LATENCY_TOTAL_USECS	1600
-=======
-#define	WT_STAT_CONN_PERF_HIST_DISAGGBMREAD_LATENCY_GT10000	1581
-/*! perf: disagg block manager read latency histogram total (usecs) */
-#define	WT_STAT_CONN_PERF_HIST_DISAGGBMREAD_LATENCY_TOTAL_USECS	1582
->>>>>>> e46435ac
+#define	WT_STAT_CONN_PERF_HIST_DISAGGBMREAD_LATENCY_TOTAL_USECS	1604
 /*!
  * perf: disagg block manager write latency histogram (bucket 1) -
  * 50-99us
  */
-<<<<<<< HEAD
-#define	WT_STAT_CONN_PERF_HIST_DISAGGBMWRITE_LATENCY_LT100	1601
-=======
-#define	WT_STAT_CONN_PERF_HIST_DISAGGBMWRITE_LATENCY_LT100	1583
->>>>>>> e46435ac
+#define	WT_STAT_CONN_PERF_HIST_DISAGGBMWRITE_LATENCY_LT100	1605
 /*!
  * perf: disagg block manager write latency histogram (bucket 2) -
  * 100-249us
  */
-<<<<<<< HEAD
-#define	WT_STAT_CONN_PERF_HIST_DISAGGBMWRITE_LATENCY_LT250	1602
-=======
-#define	WT_STAT_CONN_PERF_HIST_DISAGGBMWRITE_LATENCY_LT250	1584
->>>>>>> e46435ac
+#define	WT_STAT_CONN_PERF_HIST_DISAGGBMWRITE_LATENCY_LT250	1606
 /*!
  * perf: disagg block manager write latency histogram (bucket 3) -
  * 250-499us
  */
-<<<<<<< HEAD
-#define	WT_STAT_CONN_PERF_HIST_DISAGGBMWRITE_LATENCY_LT500	1603
-=======
-#define	WT_STAT_CONN_PERF_HIST_DISAGGBMWRITE_LATENCY_LT500	1585
->>>>>>> e46435ac
+#define	WT_STAT_CONN_PERF_HIST_DISAGGBMWRITE_LATENCY_LT500	1607
 /*!
  * perf: disagg block manager write latency histogram (bucket 4) -
  * 500-999us
  */
-<<<<<<< HEAD
-#define	WT_STAT_CONN_PERF_HIST_DISAGGBMWRITE_LATENCY_LT1000	1604
-=======
-#define	WT_STAT_CONN_PERF_HIST_DISAGGBMWRITE_LATENCY_LT1000	1586
->>>>>>> e46435ac
+#define	WT_STAT_CONN_PERF_HIST_DISAGGBMWRITE_LATENCY_LT1000	1608
 /*!
  * perf: disagg block manager write latency histogram (bucket 5) -
  * 1000-9999us
  */
-<<<<<<< HEAD
-#define	WT_STAT_CONN_PERF_HIST_DISAGGBMWRITE_LATENCY_LT10000	1605
-=======
-#define	WT_STAT_CONN_PERF_HIST_DISAGGBMWRITE_LATENCY_LT10000	1587
->>>>>>> e46435ac
+#define	WT_STAT_CONN_PERF_HIST_DISAGGBMWRITE_LATENCY_LT10000	1609
 /*!
  * perf: disagg block manager write latency histogram (bucket 6) -
  * 10000us+
  */
-<<<<<<< HEAD
-#define	WT_STAT_CONN_PERF_HIST_DISAGGBMWRITE_LATENCY_GT10000	1606
+#define	WT_STAT_CONN_PERF_HIST_DISAGGBMWRITE_LATENCY_GT10000	1610
 /*! perf: disagg block manager write latency histogram total (usecs) */
-#define	WT_STAT_CONN_PERF_HIST_DISAGGBMWRITE_LATENCY_TOTAL_USECS	1607
+#define	WT_STAT_CONN_PERF_HIST_DISAGGBMWRITE_LATENCY_TOTAL_USECS	1611
 /*! perf: file system read latency histogram (bucket 1) - 0-10ms */
-#define	WT_STAT_CONN_PERF_HIST_FSREAD_LATENCY_LT10	1608
+#define	WT_STAT_CONN_PERF_HIST_FSREAD_LATENCY_LT10	1612
 /*! perf: file system read latency histogram (bucket 2) - 10-49ms */
-#define	WT_STAT_CONN_PERF_HIST_FSREAD_LATENCY_LT50	1609
+#define	WT_STAT_CONN_PERF_HIST_FSREAD_LATENCY_LT50	1613
 /*! perf: file system read latency histogram (bucket 3) - 50-99ms */
-#define	WT_STAT_CONN_PERF_HIST_FSREAD_LATENCY_LT100	1610
+#define	WT_STAT_CONN_PERF_HIST_FSREAD_LATENCY_LT100	1614
 /*! perf: file system read latency histogram (bucket 4) - 100-249ms */
-#define	WT_STAT_CONN_PERF_HIST_FSREAD_LATENCY_LT250	1611
+#define	WT_STAT_CONN_PERF_HIST_FSREAD_LATENCY_LT250	1615
 /*! perf: file system read latency histogram (bucket 5) - 250-499ms */
-#define	WT_STAT_CONN_PERF_HIST_FSREAD_LATENCY_LT500	1612
+#define	WT_STAT_CONN_PERF_HIST_FSREAD_LATENCY_LT500	1616
 /*! perf: file system read latency histogram (bucket 6) - 500-999ms */
-#define	WT_STAT_CONN_PERF_HIST_FSREAD_LATENCY_LT1000	1613
+#define	WT_STAT_CONN_PERF_HIST_FSREAD_LATENCY_LT1000	1617
 /*! perf: file system read latency histogram (bucket 7) - 1000ms+ */
-#define	WT_STAT_CONN_PERF_HIST_FSREAD_LATENCY_GT1000	1614
+#define	WT_STAT_CONN_PERF_HIST_FSREAD_LATENCY_GT1000	1618
 /*! perf: file system read latency histogram total (msecs) */
-#define	WT_STAT_CONN_PERF_HIST_FSREAD_LATENCY_TOTAL_MSECS	1615
+#define	WT_STAT_CONN_PERF_HIST_FSREAD_LATENCY_TOTAL_MSECS	1619
 /*! perf: file system write latency histogram (bucket 1) - 0-10ms */
-#define	WT_STAT_CONN_PERF_HIST_FSWRITE_LATENCY_LT10	1616
+#define	WT_STAT_CONN_PERF_HIST_FSWRITE_LATENCY_LT10	1620
 /*! perf: file system write latency histogram (bucket 2) - 10-49ms */
-#define	WT_STAT_CONN_PERF_HIST_FSWRITE_LATENCY_LT50	1617
+#define	WT_STAT_CONN_PERF_HIST_FSWRITE_LATENCY_LT50	1621
 /*! perf: file system write latency histogram (bucket 3) - 50-99ms */
-#define	WT_STAT_CONN_PERF_HIST_FSWRITE_LATENCY_LT100	1618
+#define	WT_STAT_CONN_PERF_HIST_FSWRITE_LATENCY_LT100	1622
 /*! perf: file system write latency histogram (bucket 4) - 100-249ms */
-#define	WT_STAT_CONN_PERF_HIST_FSWRITE_LATENCY_LT250	1619
+#define	WT_STAT_CONN_PERF_HIST_FSWRITE_LATENCY_LT250	1623
 /*! perf: file system write latency histogram (bucket 5) - 250-499ms */
-#define	WT_STAT_CONN_PERF_HIST_FSWRITE_LATENCY_LT500	1620
+#define	WT_STAT_CONN_PERF_HIST_FSWRITE_LATENCY_LT500	1624
 /*! perf: file system write latency histogram (bucket 6) - 500-999ms */
-#define	WT_STAT_CONN_PERF_HIST_FSWRITE_LATENCY_LT1000	1621
+#define	WT_STAT_CONN_PERF_HIST_FSWRITE_LATENCY_LT1000	1625
 /*! perf: file system write latency histogram (bucket 7) - 1000ms+ */
-#define	WT_STAT_CONN_PERF_HIST_FSWRITE_LATENCY_GT1000	1622
+#define	WT_STAT_CONN_PERF_HIST_FSWRITE_LATENCY_GT1000	1626
 /*! perf: file system write latency histogram total (msecs) */
-#define	WT_STAT_CONN_PERF_HIST_FSWRITE_LATENCY_TOTAL_MSECS	1623
-=======
-#define	WT_STAT_CONN_PERF_HIST_DISAGGBMWRITE_LATENCY_GT10000	1588
-/*! perf: disagg block manager write latency histogram total (usecs) */
-#define	WT_STAT_CONN_PERF_HIST_DISAGGBMWRITE_LATENCY_TOTAL_USECS	1589
-/*! perf: file system read latency histogram (bucket 1) - 0-10ms */
-#define	WT_STAT_CONN_PERF_HIST_FSREAD_LATENCY_LT10	1590
-/*! perf: file system read latency histogram (bucket 2) - 10-49ms */
-#define	WT_STAT_CONN_PERF_HIST_FSREAD_LATENCY_LT50	1591
-/*! perf: file system read latency histogram (bucket 3) - 50-99ms */
-#define	WT_STAT_CONN_PERF_HIST_FSREAD_LATENCY_LT100	1592
-/*! perf: file system read latency histogram (bucket 4) - 100-249ms */
-#define	WT_STAT_CONN_PERF_HIST_FSREAD_LATENCY_LT250	1593
-/*! perf: file system read latency histogram (bucket 5) - 250-499ms */
-#define	WT_STAT_CONN_PERF_HIST_FSREAD_LATENCY_LT500	1594
-/*! perf: file system read latency histogram (bucket 6) - 500-999ms */
-#define	WT_STAT_CONN_PERF_HIST_FSREAD_LATENCY_LT1000	1595
-/*! perf: file system read latency histogram (bucket 7) - 1000ms+ */
-#define	WT_STAT_CONN_PERF_HIST_FSREAD_LATENCY_GT1000	1596
-/*! perf: file system read latency histogram total (msecs) */
-#define	WT_STAT_CONN_PERF_HIST_FSREAD_LATENCY_TOTAL_MSECS	1597
-/*! perf: file system write latency histogram (bucket 1) - 0-10ms */
-#define	WT_STAT_CONN_PERF_HIST_FSWRITE_LATENCY_LT10	1598
-/*! perf: file system write latency histogram (bucket 2) - 10-49ms */
-#define	WT_STAT_CONN_PERF_HIST_FSWRITE_LATENCY_LT50	1599
-/*! perf: file system write latency histogram (bucket 3) - 50-99ms */
-#define	WT_STAT_CONN_PERF_HIST_FSWRITE_LATENCY_LT100	1600
-/*! perf: file system write latency histogram (bucket 4) - 100-249ms */
-#define	WT_STAT_CONN_PERF_HIST_FSWRITE_LATENCY_LT250	1601
-/*! perf: file system write latency histogram (bucket 5) - 250-499ms */
-#define	WT_STAT_CONN_PERF_HIST_FSWRITE_LATENCY_LT500	1602
-/*! perf: file system write latency histogram (bucket 6) - 500-999ms */
-#define	WT_STAT_CONN_PERF_HIST_FSWRITE_LATENCY_LT1000	1603
-/*! perf: file system write latency histogram (bucket 7) - 1000ms+ */
-#define	WT_STAT_CONN_PERF_HIST_FSWRITE_LATENCY_GT1000	1604
-/*! perf: file system write latency histogram total (msecs) */
-#define	WT_STAT_CONN_PERF_HIST_FSWRITE_LATENCY_TOTAL_MSECS	1605
->>>>>>> e46435ac
+#define	WT_STAT_CONN_PERF_HIST_FSWRITE_LATENCY_TOTAL_MSECS	1627
 /*!
  * perf: internal page deltas reconstruct latency histogram (bucket 1) -
  * 0-100us
  */
-<<<<<<< HEAD
-#define	WT_STAT_CONN_PERF_HIST_INTERNAL_RECONSTRUCT_LATENCY_LT100	1624
-=======
-#define	WT_STAT_CONN_PERF_HIST_INTERNAL_RECONSTRUCT_LATENCY_LT100	1606
->>>>>>> e46435ac
+#define	WT_STAT_CONN_PERF_HIST_INTERNAL_RECONSTRUCT_LATENCY_LT100	1628
 /*!
  * perf: internal page deltas reconstruct latency histogram (bucket 2) -
  * 100-249us
  */
-<<<<<<< HEAD
-#define	WT_STAT_CONN_PERF_HIST_INTERNAL_RECONSTRUCT_LATENCY_LT250	1625
-=======
-#define	WT_STAT_CONN_PERF_HIST_INTERNAL_RECONSTRUCT_LATENCY_LT250	1607
->>>>>>> e46435ac
+#define	WT_STAT_CONN_PERF_HIST_INTERNAL_RECONSTRUCT_LATENCY_LT250	1629
 /*!
  * perf: internal page deltas reconstruct latency histogram (bucket 3) -
  * 250-499us
  */
-<<<<<<< HEAD
-#define	WT_STAT_CONN_PERF_HIST_INTERNAL_RECONSTRUCT_LATENCY_LT500	1626
-=======
-#define	WT_STAT_CONN_PERF_HIST_INTERNAL_RECONSTRUCT_LATENCY_LT500	1608
->>>>>>> e46435ac
+#define	WT_STAT_CONN_PERF_HIST_INTERNAL_RECONSTRUCT_LATENCY_LT500	1630
 /*!
  * perf: internal page deltas reconstruct latency histogram (bucket 4) -
  * 500-999us
  */
-<<<<<<< HEAD
-#define	WT_STAT_CONN_PERF_HIST_INTERNAL_RECONSTRUCT_LATENCY_LT1000	1627
-=======
-#define	WT_STAT_CONN_PERF_HIST_INTERNAL_RECONSTRUCT_LATENCY_LT1000	1609
->>>>>>> e46435ac
+#define	WT_STAT_CONN_PERF_HIST_INTERNAL_RECONSTRUCT_LATENCY_LT1000	1631
 /*!
  * perf: internal page deltas reconstruct latency histogram (bucket 5) -
  * 1000-9999us
  */
-<<<<<<< HEAD
-#define	WT_STAT_CONN_PERF_HIST_INTERNAL_RECONSTRUCT_LATENCY_LT10000	1628
-=======
-#define	WT_STAT_CONN_PERF_HIST_INTERNAL_RECONSTRUCT_LATENCY_LT10000	1610
->>>>>>> e46435ac
+#define	WT_STAT_CONN_PERF_HIST_INTERNAL_RECONSTRUCT_LATENCY_LT10000	1632
 /*!
  * perf: internal page deltas reconstruct latency histogram (bucket 6) -
  * 10000us+
  */
-<<<<<<< HEAD
-#define	WT_STAT_CONN_PERF_HIST_INTERNAL_RECONSTRUCT_LATENCY_GT10000	1629
+#define	WT_STAT_CONN_PERF_HIST_INTERNAL_RECONSTRUCT_LATENCY_GT10000	1633
 /*! perf: internal page deltas reconstruct latency histogram total (usecs) */
-#define	WT_STAT_CONN_PERF_HIST_INTERNAL_RECONSTRUCT_LATENCY_TOTAL_USECS	1630
-=======
-#define	WT_STAT_CONN_PERF_HIST_INTERNAL_RECONSTRUCT_LATENCY_GT10000	1611
-/*! perf: internal page deltas reconstruct latency histogram total (usecs) */
-#define	WT_STAT_CONN_PERF_HIST_INTERNAL_RECONSTRUCT_LATENCY_TOTAL_USECS	1612
->>>>>>> e46435ac
+#define	WT_STAT_CONN_PERF_HIST_INTERNAL_RECONSTRUCT_LATENCY_TOTAL_USECS	1634
 /*!
  * perf: leaf page deltas reconstruct latency histogram (bucket 1) -
  * 0-100us
  */
-<<<<<<< HEAD
-#define	WT_STAT_CONN_PERF_HIST_LEAF_RECONSTRUCT_LATENCY_LT100	1631
-=======
-#define	WT_STAT_CONN_PERF_HIST_LEAF_RECONSTRUCT_LATENCY_LT100	1613
->>>>>>> e46435ac
+#define	WT_STAT_CONN_PERF_HIST_LEAF_RECONSTRUCT_LATENCY_LT100	1635
 /*!
  * perf: leaf page deltas reconstruct latency histogram (bucket 2) -
  * 100-249us
  */
-<<<<<<< HEAD
-#define	WT_STAT_CONN_PERF_HIST_LEAF_RECONSTRUCT_LATENCY_LT250	1632
-=======
-#define	WT_STAT_CONN_PERF_HIST_LEAF_RECONSTRUCT_LATENCY_LT250	1614
->>>>>>> e46435ac
+#define	WT_STAT_CONN_PERF_HIST_LEAF_RECONSTRUCT_LATENCY_LT250	1636
 /*!
  * perf: leaf page deltas reconstruct latency histogram (bucket 3) -
  * 250-499us
  */
-<<<<<<< HEAD
-#define	WT_STAT_CONN_PERF_HIST_LEAF_RECONSTRUCT_LATENCY_LT500	1633
-=======
-#define	WT_STAT_CONN_PERF_HIST_LEAF_RECONSTRUCT_LATENCY_LT500	1615
->>>>>>> e46435ac
+#define	WT_STAT_CONN_PERF_HIST_LEAF_RECONSTRUCT_LATENCY_LT500	1637
 /*!
  * perf: leaf page deltas reconstruct latency histogram (bucket 4) -
  * 500-999us
  */
-<<<<<<< HEAD
-#define	WT_STAT_CONN_PERF_HIST_LEAF_RECONSTRUCT_LATENCY_LT1000	1634
-=======
-#define	WT_STAT_CONN_PERF_HIST_LEAF_RECONSTRUCT_LATENCY_LT1000	1616
->>>>>>> e46435ac
+#define	WT_STAT_CONN_PERF_HIST_LEAF_RECONSTRUCT_LATENCY_LT1000	1638
 /*!
  * perf: leaf page deltas reconstruct latency histogram (bucket 5) -
  * 1000-9999us
  */
-<<<<<<< HEAD
-#define	WT_STAT_CONN_PERF_HIST_LEAF_RECONSTRUCT_LATENCY_LT10000	1635
-=======
-#define	WT_STAT_CONN_PERF_HIST_LEAF_RECONSTRUCT_LATENCY_LT10000	1617
->>>>>>> e46435ac
+#define	WT_STAT_CONN_PERF_HIST_LEAF_RECONSTRUCT_LATENCY_LT10000	1639
 /*!
  * perf: leaf page deltas reconstruct latency histogram (bucket 6) -
  * 10000us+
  */
-<<<<<<< HEAD
-#define	WT_STAT_CONN_PERF_HIST_LEAF_RECONSTRUCT_LATENCY_GT10000	1636
+#define	WT_STAT_CONN_PERF_HIST_LEAF_RECONSTRUCT_LATENCY_GT10000	1640
 /*! perf: leaf page deltas reconstruct latency histogram total (usecs) */
-#define	WT_STAT_CONN_PERF_HIST_LEAF_RECONSTRUCT_LATENCY_TOTAL_USECS	1637
+#define	WT_STAT_CONN_PERF_HIST_LEAF_RECONSTRUCT_LATENCY_TOTAL_USECS	1641
 /*! perf: operation read latency histogram (bucket 1) - 0-100us */
-#define	WT_STAT_CONN_PERF_HIST_OPREAD_LATENCY_LT100	1638
+#define	WT_STAT_CONN_PERF_HIST_OPREAD_LATENCY_LT100	1642
 /*! perf: operation read latency histogram (bucket 2) - 100-249us */
-#define	WT_STAT_CONN_PERF_HIST_OPREAD_LATENCY_LT250	1639
+#define	WT_STAT_CONN_PERF_HIST_OPREAD_LATENCY_LT250	1643
 /*! perf: operation read latency histogram (bucket 3) - 250-499us */
-#define	WT_STAT_CONN_PERF_HIST_OPREAD_LATENCY_LT500	1640
+#define	WT_STAT_CONN_PERF_HIST_OPREAD_LATENCY_LT500	1644
 /*! perf: operation read latency histogram (bucket 4) - 500-999us */
-#define	WT_STAT_CONN_PERF_HIST_OPREAD_LATENCY_LT1000	1641
+#define	WT_STAT_CONN_PERF_HIST_OPREAD_LATENCY_LT1000	1645
 /*! perf: operation read latency histogram (bucket 5) - 1000-9999us */
-#define	WT_STAT_CONN_PERF_HIST_OPREAD_LATENCY_LT10000	1642
+#define	WT_STAT_CONN_PERF_HIST_OPREAD_LATENCY_LT10000	1646
 /*! perf: operation read latency histogram (bucket 6) - 10000us+ */
-#define	WT_STAT_CONN_PERF_HIST_OPREAD_LATENCY_GT10000	1643
+#define	WT_STAT_CONN_PERF_HIST_OPREAD_LATENCY_GT10000	1647
 /*! perf: operation read latency histogram total (usecs) */
-#define	WT_STAT_CONN_PERF_HIST_OPREAD_LATENCY_TOTAL_USECS	1644
+#define	WT_STAT_CONN_PERF_HIST_OPREAD_LATENCY_TOTAL_USECS	1648
 /*! perf: operation write latency histogram (bucket 1) - 0-100us */
-#define	WT_STAT_CONN_PERF_HIST_OPWRITE_LATENCY_LT100	1645
+#define	WT_STAT_CONN_PERF_HIST_OPWRITE_LATENCY_LT100	1649
 /*! perf: operation write latency histogram (bucket 2) - 100-249us */
-#define	WT_STAT_CONN_PERF_HIST_OPWRITE_LATENCY_LT250	1646
+#define	WT_STAT_CONN_PERF_HIST_OPWRITE_LATENCY_LT250	1650
 /*! perf: operation write latency histogram (bucket 3) - 250-499us */
-#define	WT_STAT_CONN_PERF_HIST_OPWRITE_LATENCY_LT500	1647
+#define	WT_STAT_CONN_PERF_HIST_OPWRITE_LATENCY_LT500	1651
 /*! perf: operation write latency histogram (bucket 4) - 500-999us */
-#define	WT_STAT_CONN_PERF_HIST_OPWRITE_LATENCY_LT1000	1648
+#define	WT_STAT_CONN_PERF_HIST_OPWRITE_LATENCY_LT1000	1652
 /*! perf: operation write latency histogram (bucket 5) - 1000-9999us */
-#define	WT_STAT_CONN_PERF_HIST_OPWRITE_LATENCY_LT10000	1649
+#define	WT_STAT_CONN_PERF_HIST_OPWRITE_LATENCY_LT10000	1653
 /*! perf: operation write latency histogram (bucket 6) - 10000us+ */
-#define	WT_STAT_CONN_PERF_HIST_OPWRITE_LATENCY_GT10000	1650
+#define	WT_STAT_CONN_PERF_HIST_OPWRITE_LATENCY_GT10000	1654
 /*! perf: operation write latency histogram total (usecs) */
-#define	WT_STAT_CONN_PERF_HIST_OPWRITE_LATENCY_TOTAL_USECS	1651
+#define	WT_STAT_CONN_PERF_HIST_OPWRITE_LATENCY_TOTAL_USECS	1655
 /*! prefetch: could not perform pre-fetch on internal page */
-#define	WT_STAT_CONN_PREFETCH_SKIPPED_INTERNAL_PAGE	1652
-=======
-#define	WT_STAT_CONN_PERF_HIST_LEAF_RECONSTRUCT_LATENCY_GT10000	1618
-/*! perf: leaf page deltas reconstruct latency histogram total (usecs) */
-#define	WT_STAT_CONN_PERF_HIST_LEAF_RECONSTRUCT_LATENCY_TOTAL_USECS	1619
-/*! perf: operation read latency histogram (bucket 1) - 0-100us */
-#define	WT_STAT_CONN_PERF_HIST_OPREAD_LATENCY_LT100	1620
-/*! perf: operation read latency histogram (bucket 2) - 100-249us */
-#define	WT_STAT_CONN_PERF_HIST_OPREAD_LATENCY_LT250	1621
-/*! perf: operation read latency histogram (bucket 3) - 250-499us */
-#define	WT_STAT_CONN_PERF_HIST_OPREAD_LATENCY_LT500	1622
-/*! perf: operation read latency histogram (bucket 4) - 500-999us */
-#define	WT_STAT_CONN_PERF_HIST_OPREAD_LATENCY_LT1000	1623
-/*! perf: operation read latency histogram (bucket 5) - 1000-9999us */
-#define	WT_STAT_CONN_PERF_HIST_OPREAD_LATENCY_LT10000	1624
-/*! perf: operation read latency histogram (bucket 6) - 10000us+ */
-#define	WT_STAT_CONN_PERF_HIST_OPREAD_LATENCY_GT10000	1625
-/*! perf: operation read latency histogram total (usecs) */
-#define	WT_STAT_CONN_PERF_HIST_OPREAD_LATENCY_TOTAL_USECS	1626
-/*! perf: operation write latency histogram (bucket 1) - 0-100us */
-#define	WT_STAT_CONN_PERF_HIST_OPWRITE_LATENCY_LT100	1627
-/*! perf: operation write latency histogram (bucket 2) - 100-249us */
-#define	WT_STAT_CONN_PERF_HIST_OPWRITE_LATENCY_LT250	1628
-/*! perf: operation write latency histogram (bucket 3) - 250-499us */
-#define	WT_STAT_CONN_PERF_HIST_OPWRITE_LATENCY_LT500	1629
-/*! perf: operation write latency histogram (bucket 4) - 500-999us */
-#define	WT_STAT_CONN_PERF_HIST_OPWRITE_LATENCY_LT1000	1630
-/*! perf: operation write latency histogram (bucket 5) - 1000-9999us */
-#define	WT_STAT_CONN_PERF_HIST_OPWRITE_LATENCY_LT10000	1631
-/*! perf: operation write latency histogram (bucket 6) - 10000us+ */
-#define	WT_STAT_CONN_PERF_HIST_OPWRITE_LATENCY_GT10000	1632
-/*! perf: operation write latency histogram total (usecs) */
-#define	WT_STAT_CONN_PERF_HIST_OPWRITE_LATENCY_TOTAL_USECS	1633
-/*! prefetch: could not perform pre-fetch on internal page */
-#define	WT_STAT_CONN_PREFETCH_SKIPPED_INTERNAL_PAGE	1634
->>>>>>> e46435ac
+#define	WT_STAT_CONN_PREFETCH_SKIPPED_INTERNAL_PAGE	1656
 /*!
  * prefetch: could not perform pre-fetch on ref without the pre-fetch
  * flag set
  */
-<<<<<<< HEAD
-#define	WT_STAT_CONN_PREFETCH_SKIPPED_NO_FLAG_SET	1653
+#define	WT_STAT_CONN_PREFETCH_SKIPPED_NO_FLAG_SET	1657
 /*! prefetch: number of times pre-fetch failed to start */
-#define	WT_STAT_CONN_PREFETCH_FAILED_START		1654
+#define	WT_STAT_CONN_PREFETCH_FAILED_START		1658
 /*! prefetch: pre-fetch not repeating for recently pre-fetched ref */
-#define	WT_STAT_CONN_PREFETCH_SKIPPED_SAME_REF		1655
+#define	WT_STAT_CONN_PREFETCH_SKIPPED_SAME_REF		1659
 /*! prefetch: pre-fetch not triggered after single disk read */
-#define	WT_STAT_CONN_PREFETCH_DISK_ONE			1656
+#define	WT_STAT_CONN_PREFETCH_DISK_ONE			1660
 /*! prefetch: pre-fetch not triggered as there is no valid dhandle */
-#define	WT_STAT_CONN_PREFETCH_SKIPPED_NO_VALID_DHANDLE	1657
+#define	WT_STAT_CONN_PREFETCH_SKIPPED_NO_VALID_DHANDLE	1661
 /*! prefetch: pre-fetch not triggered by page read */
-#define	WT_STAT_CONN_PREFETCH_SKIPPED			1658
+#define	WT_STAT_CONN_PREFETCH_SKIPPED			1662
 /*! prefetch: pre-fetch not triggered due to disk read count */
-#define	WT_STAT_CONN_PREFETCH_SKIPPED_DISK_READ_COUNT	1659
+#define	WT_STAT_CONN_PREFETCH_SKIPPED_DISK_READ_COUNT	1663
 /*! prefetch: pre-fetch not triggered due to internal session */
-#define	WT_STAT_CONN_PREFETCH_SKIPPED_INTERNAL_SESSION	1660
+#define	WT_STAT_CONN_PREFETCH_SKIPPED_INTERNAL_SESSION	1664
 /*! prefetch: pre-fetch not triggered due to special btree handle */
-#define	WT_STAT_CONN_PREFETCH_SKIPPED_SPECIAL_HANDLE	1661
+#define	WT_STAT_CONN_PREFETCH_SKIPPED_SPECIAL_HANDLE	1665
 /*! prefetch: pre-fetch page not on disk when reading */
-#define	WT_STAT_CONN_PREFETCH_PAGES_FAIL		1662
+#define	WT_STAT_CONN_PREFETCH_PAGES_FAIL		1666
 /*! prefetch: pre-fetch pages queued */
-#define	WT_STAT_CONN_PREFETCH_PAGES_QUEUED		1663
+#define	WT_STAT_CONN_PREFETCH_PAGES_QUEUED		1667
 /*! prefetch: pre-fetch pages read in background */
-#define	WT_STAT_CONN_PREFETCH_PAGES_READ		1664
+#define	WT_STAT_CONN_PREFETCH_PAGES_READ		1668
 /*! prefetch: pre-fetch skipped reading in a page due to harmless error */
-#define	WT_STAT_CONN_PREFETCH_SKIPPED_ERROR_OK		1665
+#define	WT_STAT_CONN_PREFETCH_SKIPPED_ERROR_OK		1669
 /*! prefetch: pre-fetch triggered by page read */
-#define	WT_STAT_CONN_PREFETCH_ATTEMPTS			1666
+#define	WT_STAT_CONN_PREFETCH_ATTEMPTS			1670
 /*! reconciliation: VLCS pages explicitly reconciled as empty */
-#define	WT_STAT_CONN_REC_VLCS_EMPTIED_PAGES		1667
+#define	WT_STAT_CONN_REC_VLCS_EMPTIED_PAGES		1671
 /*! reconciliation: approximate byte size of timestamps in pages written */
-#define	WT_STAT_CONN_REC_TIME_WINDOW_BYTES_TS		1668
-=======
-#define	WT_STAT_CONN_PREFETCH_SKIPPED_NO_FLAG_SET	1635
-/*! prefetch: number of times pre-fetch failed to start */
-#define	WT_STAT_CONN_PREFETCH_FAILED_START		1636
-/*! prefetch: pre-fetch not repeating for recently pre-fetched ref */
-#define	WT_STAT_CONN_PREFETCH_SKIPPED_SAME_REF		1637
-/*! prefetch: pre-fetch not triggered after single disk read */
-#define	WT_STAT_CONN_PREFETCH_DISK_ONE			1638
-/*! prefetch: pre-fetch not triggered as there is no valid dhandle */
-#define	WT_STAT_CONN_PREFETCH_SKIPPED_NO_VALID_DHANDLE	1639
-/*! prefetch: pre-fetch not triggered by page read */
-#define	WT_STAT_CONN_PREFETCH_SKIPPED			1640
-/*! prefetch: pre-fetch not triggered due to disk read count */
-#define	WT_STAT_CONN_PREFETCH_SKIPPED_DISK_READ_COUNT	1641
-/*! prefetch: pre-fetch not triggered due to internal session */
-#define	WT_STAT_CONN_PREFETCH_SKIPPED_INTERNAL_SESSION	1642
-/*! prefetch: pre-fetch not triggered due to special btree handle */
-#define	WT_STAT_CONN_PREFETCH_SKIPPED_SPECIAL_HANDLE	1643
-/*! prefetch: pre-fetch page not on disk when reading */
-#define	WT_STAT_CONN_PREFETCH_PAGES_FAIL		1644
-/*! prefetch: pre-fetch pages queued */
-#define	WT_STAT_CONN_PREFETCH_PAGES_QUEUED		1645
-/*! prefetch: pre-fetch pages read in background */
-#define	WT_STAT_CONN_PREFETCH_PAGES_READ		1646
-/*! prefetch: pre-fetch skipped reading in a page due to harmless error */
-#define	WT_STAT_CONN_PREFETCH_SKIPPED_ERROR_OK		1647
-/*! prefetch: pre-fetch triggered by page read */
-#define	WT_STAT_CONN_PREFETCH_ATTEMPTS			1648
-/*! reconciliation: VLCS pages explicitly reconciled as empty */
-#define	WT_STAT_CONN_REC_VLCS_EMPTIED_PAGES		1649
-/*! reconciliation: approximate byte size of timestamps in pages written */
-#define	WT_STAT_CONN_REC_TIME_WINDOW_BYTES_TS		1650
->>>>>>> e46435ac
+#define	WT_STAT_CONN_REC_TIME_WINDOW_BYTES_TS		1672
 /*!
  * reconciliation: approximate byte size of transaction IDs in pages
  * written
  */
-<<<<<<< HEAD
-#define	WT_STAT_CONN_REC_TIME_WINDOW_BYTES_TXN		1669
-=======
-#define	WT_STAT_CONN_REC_TIME_WINDOW_BYTES_TXN		1651
->>>>>>> e46435ac
+#define	WT_STAT_CONN_REC_TIME_WINDOW_BYTES_TXN		1673
 /*!
  * reconciliation: average length of delta chain on internal page with
  * deltas
  */
-<<<<<<< HEAD
-#define	WT_STAT_CONN_REC_AVERAGE_INTERNAL_PAGE_DELTA_CHAIN_LENGTH	1670
+#define	WT_STAT_CONN_REC_AVERAGE_INTERNAL_PAGE_DELTA_CHAIN_LENGTH	1674
 /*! reconciliation: average length of delta chain on leaf page with deltas */
-#define	WT_STAT_CONN_REC_AVERAGE_LEAF_PAGE_DELTA_CHAIN_LENGTH	1671
+#define	WT_STAT_CONN_REC_AVERAGE_LEAF_PAGE_DELTA_CHAIN_LENGTH	1675
 /*! reconciliation: empty deltas skipped in disaggregated storage */
-#define	WT_STAT_CONN_REC_SKIP_EMPTY_DELTAS		1672
+#define	WT_STAT_CONN_REC_SKIP_EMPTY_DELTAS		1676
 /*! reconciliation: fast-path pages deleted */
-#define	WT_STAT_CONN_REC_PAGE_DELETE_FAST		1673
+#define	WT_STAT_CONN_REC_PAGE_DELETE_FAST		1677
 /*! reconciliation: full internal pages written instead of a page delta */
-#define	WT_STAT_CONN_REC_PAGE_FULL_IMAGE_INTERNAL	1674
+#define	WT_STAT_CONN_REC_PAGE_FULL_IMAGE_INTERNAL	1678
 /*! reconciliation: full leaf pages written instead of a page delta */
-#define	WT_STAT_CONN_REC_PAGE_FULL_IMAGE_LEAF		1675
+#define	WT_STAT_CONN_REC_PAGE_FULL_IMAGE_LEAF		1679
 /*! reconciliation: internal page deltas written */
-#define	WT_STAT_CONN_REC_PAGE_DELTA_INTERNAL		1676
+#define	WT_STAT_CONN_REC_PAGE_DELTA_INTERNAL		1680
 /*! reconciliation: leaf page deltas written */
-#define	WT_STAT_CONN_REC_PAGE_DELTA_LEAF		1677
+#define	WT_STAT_CONN_REC_PAGE_DELTA_LEAF		1681
 /*! reconciliation: leaf-page overflow keys */
-#define	WT_STAT_CONN_REC_OVERFLOW_KEY_LEAF		1678
+#define	WT_STAT_CONN_REC_OVERFLOW_KEY_LEAF		1682
 /*! reconciliation: max deltas seen on internal page during reconciliation */
-#define	WT_STAT_CONN_REC_MAX_INTERNAL_PAGE_DELTAS	1679
+#define	WT_STAT_CONN_REC_MAX_INTERNAL_PAGE_DELTAS	1683
 /*! reconciliation: max deltas seen on leaf page during reconciliation */
-#define	WT_STAT_CONN_REC_MAX_LEAF_PAGE_DELTAS		1680
+#define	WT_STAT_CONN_REC_MAX_LEAF_PAGE_DELTAS		1684
 /*! reconciliation: maximum milliseconds spent in a reconciliation call */
-#define	WT_STAT_CONN_REC_MAXIMUM_MILLISECONDS		1681
-=======
-#define	WT_STAT_CONN_REC_AVERAGE_INTERNAL_PAGE_DELTA_CHAIN_LENGTH	1652
-/*! reconciliation: average length of delta chain on leaf page with deltas */
-#define	WT_STAT_CONN_REC_AVERAGE_LEAF_PAGE_DELTA_CHAIN_LENGTH	1653
-/*! reconciliation: empty deltas skipped in disaggregated storage */
-#define	WT_STAT_CONN_REC_SKIP_EMPTY_DELTAS		1654
-/*! reconciliation: fast-path pages deleted */
-#define	WT_STAT_CONN_REC_PAGE_DELETE_FAST		1655
-/*! reconciliation: full internal pages written instead of a page delta */
-#define	WT_STAT_CONN_REC_PAGE_FULL_IMAGE_INTERNAL	1656
-/*! reconciliation: full leaf pages written instead of a page delta */
-#define	WT_STAT_CONN_REC_PAGE_FULL_IMAGE_LEAF		1657
-/*! reconciliation: internal page deltas written */
-#define	WT_STAT_CONN_REC_PAGE_DELTA_INTERNAL		1658
-/*! reconciliation: leaf page deltas written */
-#define	WT_STAT_CONN_REC_PAGE_DELTA_LEAF		1659
-/*! reconciliation: leaf-page overflow keys */
-#define	WT_STAT_CONN_REC_OVERFLOW_KEY_LEAF		1660
-/*! reconciliation: max deltas seen on internal page during reconciliation */
-#define	WT_STAT_CONN_REC_MAX_INTERNAL_PAGE_DELTAS	1661
-/*! reconciliation: max deltas seen on leaf page during reconciliation */
-#define	WT_STAT_CONN_REC_MAX_LEAF_PAGE_DELTAS		1662
-/*! reconciliation: maximum milliseconds spent in a reconciliation call */
-#define	WT_STAT_CONN_REC_MAXIMUM_MILLISECONDS		1663
->>>>>>> e46435ac
+#define	WT_STAT_CONN_REC_MAXIMUM_MILLISECONDS		1685
 /*!
  * reconciliation: maximum milliseconds spent in building a disk image in
  * a reconciliation
  */
-<<<<<<< HEAD
-#define	WT_STAT_CONN_REC_MAXIMUM_IMAGE_BUILD_MILLISECONDS	1682
-=======
-#define	WT_STAT_CONN_REC_MAXIMUM_IMAGE_BUILD_MILLISECONDS	1664
->>>>>>> e46435ac
+#define	WT_STAT_CONN_REC_MAXIMUM_IMAGE_BUILD_MILLISECONDS	1686
 /*!
  * reconciliation: maximum milliseconds spent in moving updates to the
  * history store in a reconciliation
  */
-<<<<<<< HEAD
-#define	WT_STAT_CONN_REC_MAXIMUM_HS_WRAPUP_MILLISECONDS	1683
-=======
-#define	WT_STAT_CONN_REC_MAXIMUM_HS_WRAPUP_MILLISECONDS	1665
->>>>>>> e46435ac
+#define	WT_STAT_CONN_REC_MAXIMUM_HS_WRAPUP_MILLISECONDS	1687
 /*!
  * reconciliation: number of keys that are garbage collected in the
  * ingest table for disaggregated storage
  */
-<<<<<<< HEAD
-#define	WT_STAT_CONN_REC_INGEST_GARBAGE_COLLECTION_KEYS	1684
+#define	WT_STAT_CONN_REC_INGEST_GARBAGE_COLLECTION_KEYS	1688
 /*! reconciliation: overflow values written */
-#define	WT_STAT_CONN_REC_OVERFLOW_VALUE			1685
+#define	WT_STAT_CONN_REC_OVERFLOW_VALUE			1689
 /*! reconciliation: page reconciliation calls */
-#define	WT_STAT_CONN_REC_PAGES				1686
+#define	WT_STAT_CONN_REC_PAGES				1690
 /*! reconciliation: page reconciliation calls for eviction */
-#define	WT_STAT_CONN_REC_PAGES_EVICTION			1687
-=======
-#define	WT_STAT_CONN_REC_INGEST_GARBAGE_COLLECTION_KEYS	1666
-/*! reconciliation: overflow values written */
-#define	WT_STAT_CONN_REC_OVERFLOW_VALUE			1667
-/*! reconciliation: page reconciliation calls */
-#define	WT_STAT_CONN_REC_PAGES				1668
-/*! reconciliation: page reconciliation calls for eviction */
-#define	WT_STAT_CONN_REC_PAGES_EVICTION			1669
->>>>>>> e46435ac
+#define	WT_STAT_CONN_REC_PAGES_EVICTION			1691
 /*!
  * reconciliation: page reconciliation calls that resulted in values with
  * prepared transaction metadata
  */
-<<<<<<< HEAD
-#define	WT_STAT_CONN_REC_PAGES_WITH_PREPARE		1688
-=======
-#define	WT_STAT_CONN_REC_PAGES_WITH_PREPARE		1670
->>>>>>> e46435ac
+#define	WT_STAT_CONN_REC_PAGES_WITH_PREPARE		1692
 /*!
  * reconciliation: page reconciliation calls that resulted in values with
  * timestamps
  */
-<<<<<<< HEAD
-#define	WT_STAT_CONN_REC_PAGES_WITH_TS			1689
-=======
-#define	WT_STAT_CONN_REC_PAGES_WITH_TS			1671
->>>>>>> e46435ac
+#define	WT_STAT_CONN_REC_PAGES_WITH_TS			1693
 /*!
  * reconciliation: page reconciliation calls that resulted in values with
  * transaction ids
  */
-<<<<<<< HEAD
-#define	WT_STAT_CONN_REC_PAGES_WITH_TXN			1690
+#define	WT_STAT_CONN_REC_PAGES_WITH_TXN			1694
 /*! reconciliation: pages deleted */
-#define	WT_STAT_CONN_REC_PAGE_DELETE			1691
-=======
-#define	WT_STAT_CONN_REC_PAGES_WITH_TXN			1672
-/*! reconciliation: pages deleted */
-#define	WT_STAT_CONN_REC_PAGE_DELETE			1673
->>>>>>> e46435ac
+#define	WT_STAT_CONN_REC_PAGE_DELETE			1695
 /*!
  * reconciliation: pages written including an aggregated newest start
  * durable timestamp
  */
-<<<<<<< HEAD
-#define	WT_STAT_CONN_REC_TIME_AGGR_NEWEST_START_DURABLE_TS	1692
-=======
-#define	WT_STAT_CONN_REC_TIME_AGGR_NEWEST_START_DURABLE_TS	1674
->>>>>>> e46435ac
+#define	WT_STAT_CONN_REC_TIME_AGGR_NEWEST_START_DURABLE_TS	1696
 /*!
  * reconciliation: pages written including an aggregated newest stop
  * durable timestamp
  */
-<<<<<<< HEAD
-#define	WT_STAT_CONN_REC_TIME_AGGR_NEWEST_STOP_DURABLE_TS	1693
-=======
-#define	WT_STAT_CONN_REC_TIME_AGGR_NEWEST_STOP_DURABLE_TS	1675
->>>>>>> e46435ac
+#define	WT_STAT_CONN_REC_TIME_AGGR_NEWEST_STOP_DURABLE_TS	1697
 /*!
  * reconciliation: pages written including an aggregated newest stop
  * timestamp
  */
-<<<<<<< HEAD
-#define	WT_STAT_CONN_REC_TIME_AGGR_NEWEST_STOP_TS	1694
-=======
-#define	WT_STAT_CONN_REC_TIME_AGGR_NEWEST_STOP_TS	1676
->>>>>>> e46435ac
+#define	WT_STAT_CONN_REC_TIME_AGGR_NEWEST_STOP_TS	1698
 /*!
  * reconciliation: pages written including an aggregated newest stop
  * transaction ID
  */
-<<<<<<< HEAD
-#define	WT_STAT_CONN_REC_TIME_AGGR_NEWEST_STOP_TXN	1695
-=======
-#define	WT_STAT_CONN_REC_TIME_AGGR_NEWEST_STOP_TXN	1677
->>>>>>> e46435ac
+#define	WT_STAT_CONN_REC_TIME_AGGR_NEWEST_STOP_TXN	1699
 /*!
  * reconciliation: pages written including an aggregated newest
  * transaction ID
  */
-<<<<<<< HEAD
-#define	WT_STAT_CONN_REC_TIME_AGGR_NEWEST_TXN		1696
-=======
-#define	WT_STAT_CONN_REC_TIME_AGGR_NEWEST_TXN		1678
->>>>>>> e46435ac
+#define	WT_STAT_CONN_REC_TIME_AGGR_NEWEST_TXN		1700
 /*!
  * reconciliation: pages written including an aggregated oldest start
  * timestamp
  */
-<<<<<<< HEAD
-#define	WT_STAT_CONN_REC_TIME_AGGR_OLDEST_START_TS	1697
+#define	WT_STAT_CONN_REC_TIME_AGGR_OLDEST_START_TS	1701
 /*! reconciliation: pages written including an aggregated prepare */
-#define	WT_STAT_CONN_REC_TIME_AGGR_PREPARED		1698
+#define	WT_STAT_CONN_REC_TIME_AGGR_PREPARED		1702
 /*! reconciliation: pages written including at least one prepare state */
-#define	WT_STAT_CONN_REC_TIME_WINDOW_PAGES_PREPARED	1699
-=======
-#define	WT_STAT_CONN_REC_TIME_AGGR_OLDEST_START_TS	1679
-/*! reconciliation: pages written including an aggregated prepare */
-#define	WT_STAT_CONN_REC_TIME_AGGR_PREPARED		1680
-/*! reconciliation: pages written including at least one prepare state */
-#define	WT_STAT_CONN_REC_TIME_WINDOW_PAGES_PREPARED	1681
->>>>>>> e46435ac
+#define	WT_STAT_CONN_REC_TIME_WINDOW_PAGES_PREPARED	1703
 /*!
  * reconciliation: pages written including at least one start durable
  * timestamp
  */
-<<<<<<< HEAD
-#define	WT_STAT_CONN_REC_TIME_WINDOW_PAGES_DURABLE_START_TS	1700
+#define	WT_STAT_CONN_REC_TIME_WINDOW_PAGES_DURABLE_START_TS	1704
 /*! reconciliation: pages written including at least one start timestamp */
-#define	WT_STAT_CONN_REC_TIME_WINDOW_PAGES_START_TS	1701
-=======
-#define	WT_STAT_CONN_REC_TIME_WINDOW_PAGES_DURABLE_START_TS	1682
-/*! reconciliation: pages written including at least one start timestamp */
-#define	WT_STAT_CONN_REC_TIME_WINDOW_PAGES_START_TS	1683
->>>>>>> e46435ac
+#define	WT_STAT_CONN_REC_TIME_WINDOW_PAGES_START_TS	1705
 /*!
  * reconciliation: pages written including at least one start transaction
  * ID
  */
-<<<<<<< HEAD
-#define	WT_STAT_CONN_REC_TIME_WINDOW_PAGES_START_TXN	1702
-=======
-#define	WT_STAT_CONN_REC_TIME_WINDOW_PAGES_START_TXN	1684
->>>>>>> e46435ac
+#define	WT_STAT_CONN_REC_TIME_WINDOW_PAGES_START_TXN	1706
 /*!
  * reconciliation: pages written including at least one stop durable
  * timestamp
  */
-<<<<<<< HEAD
-#define	WT_STAT_CONN_REC_TIME_WINDOW_PAGES_DURABLE_STOP_TS	1703
+#define	WT_STAT_CONN_REC_TIME_WINDOW_PAGES_DURABLE_STOP_TS	1707
 /*! reconciliation: pages written including at least one stop timestamp */
-#define	WT_STAT_CONN_REC_TIME_WINDOW_PAGES_STOP_TS	1704
-=======
-#define	WT_STAT_CONN_REC_TIME_WINDOW_PAGES_DURABLE_STOP_TS	1685
-/*! reconciliation: pages written including at least one stop timestamp */
-#define	WT_STAT_CONN_REC_TIME_WINDOW_PAGES_STOP_TS	1686
->>>>>>> e46435ac
+#define	WT_STAT_CONN_REC_TIME_WINDOW_PAGES_STOP_TS	1708
 /*!
  * reconciliation: pages written including at least one stop transaction
  * ID
  */
-<<<<<<< HEAD
-#define	WT_STAT_CONN_REC_TIME_WINDOW_PAGES_STOP_TXN	1705
+#define	WT_STAT_CONN_REC_TIME_WINDOW_PAGES_STOP_TXN	1709
 /*! reconciliation: pages written with at least one internal page delta */
-#define	WT_STAT_CONN_REC_PAGES_WITH_INTERNAL_DELTAS	1706
+#define	WT_STAT_CONN_REC_PAGES_WITH_INTERNAL_DELTAS	1710
 /*! reconciliation: pages written with at least one leaf page delta */
-#define	WT_STAT_CONN_REC_PAGES_WITH_LEAF_DELTAS		1707
+#define	WT_STAT_CONN_REC_PAGES_WITH_LEAF_DELTAS		1711
 /*! reconciliation: records written including a prepare state */
-#define	WT_STAT_CONN_REC_TIME_WINDOW_PREPARED		1708
+#define	WT_STAT_CONN_REC_TIME_WINDOW_PREPARED		1712
 /*! reconciliation: records written including a start durable timestamp */
-#define	WT_STAT_CONN_REC_TIME_WINDOW_DURABLE_START_TS	1709
+#define	WT_STAT_CONN_REC_TIME_WINDOW_DURABLE_START_TS	1713
 /*! reconciliation: records written including a start timestamp */
-#define	WT_STAT_CONN_REC_TIME_WINDOW_START_TS		1710
+#define	WT_STAT_CONN_REC_TIME_WINDOW_START_TS		1714
 /*! reconciliation: records written including a start transaction ID */
-#define	WT_STAT_CONN_REC_TIME_WINDOW_START_TXN		1711
+#define	WT_STAT_CONN_REC_TIME_WINDOW_START_TXN		1715
 /*! reconciliation: records written including a stop durable timestamp */
-#define	WT_STAT_CONN_REC_TIME_WINDOW_DURABLE_STOP_TS	1712
+#define	WT_STAT_CONN_REC_TIME_WINDOW_DURABLE_STOP_TS	1716
 /*! reconciliation: records written including a stop timestamp */
-#define	WT_STAT_CONN_REC_TIME_WINDOW_STOP_TS		1713
+#define	WT_STAT_CONN_REC_TIME_WINDOW_STOP_TS		1717
 /*! reconciliation: records written including a stop transaction ID */
-#define	WT_STAT_CONN_REC_TIME_WINDOW_STOP_TXN		1714
+#define	WT_STAT_CONN_REC_TIME_WINDOW_STOP_TXN		1718
 /*! reconciliation: split bytes currently awaiting free */
-#define	WT_STAT_CONN_REC_SPLIT_STASHED_BYTES		1715
+#define	WT_STAT_CONN_REC_SPLIT_STASHED_BYTES		1719
 /*! reconciliation: split objects currently awaiting free */
-#define	WT_STAT_CONN_REC_SPLIT_STASHED_OBJECTS		1716
+#define	WT_STAT_CONN_REC_SPLIT_STASHED_OBJECTS		1720
 /*! session: attempts to remove a local object and the object is in use */
-#define	WT_STAT_CONN_LOCAL_OBJECTS_INUSE		1717
+#define	WT_STAT_CONN_LOCAL_OBJECTS_INUSE		1721
 /*! session: flush_tier failed calls */
-#define	WT_STAT_CONN_FLUSH_TIER_FAIL			1718
+#define	WT_STAT_CONN_FLUSH_TIER_FAIL			1722
 /*! session: flush_tier operation calls */
-#define	WT_STAT_CONN_FLUSH_TIER				1719
+#define	WT_STAT_CONN_FLUSH_TIER				1723
 /*! session: flush_tier tables skipped due to no checkpoint */
-#define	WT_STAT_CONN_FLUSH_TIER_SKIPPED			1720
+#define	WT_STAT_CONN_FLUSH_TIER_SKIPPED			1724
 /*! session: flush_tier tables switched */
-#define	WT_STAT_CONN_FLUSH_TIER_SWITCHED		1721
+#define	WT_STAT_CONN_FLUSH_TIER_SWITCHED		1725
 /*! session: local objects removed */
-#define	WT_STAT_CONN_LOCAL_OBJECTS_REMOVED		1722
+#define	WT_STAT_CONN_LOCAL_OBJECTS_REMOVED		1726
 /*! session: open session count */
-#define	WT_STAT_CONN_SESSION_OPEN			1723
+#define	WT_STAT_CONN_SESSION_OPEN			1727
 /*! session: session query timestamp calls */
-#define	WT_STAT_CONN_SESSION_QUERY_TS			1724
+#define	WT_STAT_CONN_SESSION_QUERY_TS			1728
 /*! session: table alter failed calls */
-#define	WT_STAT_CONN_SESSION_TABLE_ALTER_FAIL		1725
+#define	WT_STAT_CONN_SESSION_TABLE_ALTER_FAIL		1729
 /*! session: table alter successful calls */
-#define	WT_STAT_CONN_SESSION_TABLE_ALTER_SUCCESS	1726
+#define	WT_STAT_CONN_SESSION_TABLE_ALTER_SUCCESS	1730
 /*! session: table alter triggering checkpoint calls */
-#define	WT_STAT_CONN_SESSION_TABLE_ALTER_TRIGGER_CHECKPOINT	1727
+#define	WT_STAT_CONN_SESSION_TABLE_ALTER_TRIGGER_CHECKPOINT	1731
 /*! session: table alter unchanged and skipped */
-#define	WT_STAT_CONN_SESSION_TABLE_ALTER_SKIP		1728
+#define	WT_STAT_CONN_SESSION_TABLE_ALTER_SKIP		1732
 /*! session: table compact conflicted with checkpoint */
-#define	WT_STAT_CONN_SESSION_TABLE_COMPACT_CONFLICTING_CHECKPOINT	1729
+#define	WT_STAT_CONN_SESSION_TABLE_COMPACT_CONFLICTING_CHECKPOINT	1733
 /*! session: table compact dhandle successful calls */
-#define	WT_STAT_CONN_SESSION_TABLE_COMPACT_DHANDLE_SUCCESS	1730
+#define	WT_STAT_CONN_SESSION_TABLE_COMPACT_DHANDLE_SUCCESS	1734
 /*! session: table compact failed calls */
-#define	WT_STAT_CONN_SESSION_TABLE_COMPACT_FAIL		1731
+#define	WT_STAT_CONN_SESSION_TABLE_COMPACT_FAIL		1735
 /*! session: table compact failed calls due to cache pressure */
-#define	WT_STAT_CONN_SESSION_TABLE_COMPACT_FAIL_CACHE_PRESSURE	1732
+#define	WT_STAT_CONN_SESSION_TABLE_COMPACT_FAIL_CACHE_PRESSURE	1736
 /*! session: table compact passes */
-#define	WT_STAT_CONN_SESSION_TABLE_COMPACT_PASSES	1733
+#define	WT_STAT_CONN_SESSION_TABLE_COMPACT_PASSES	1737
 /*! session: table compact pulled into eviction */
-#define	WT_STAT_CONN_SESSION_TABLE_COMPACT_EVICTION	1734
+#define	WT_STAT_CONN_SESSION_TABLE_COMPACT_EVICTION	1738
 /*! session: table compact running */
-#define	WT_STAT_CONN_SESSION_TABLE_COMPACT_RUNNING	1735
+#define	WT_STAT_CONN_SESSION_TABLE_COMPACT_RUNNING	1739
 /*! session: table compact skipped as process would not reduce file size */
-#define	WT_STAT_CONN_SESSION_TABLE_COMPACT_SKIPPED	1736
+#define	WT_STAT_CONN_SESSION_TABLE_COMPACT_SKIPPED	1740
 /*! session: table compact successful calls */
-#define	WT_STAT_CONN_SESSION_TABLE_COMPACT_SUCCESS	1737
+#define	WT_STAT_CONN_SESSION_TABLE_COMPACT_SUCCESS	1741
 /*! session: table compact timeout */
-#define	WT_STAT_CONN_SESSION_TABLE_COMPACT_TIMEOUT	1738
+#define	WT_STAT_CONN_SESSION_TABLE_COMPACT_TIMEOUT	1742
 /*! session: table create failed calls */
-#define	WT_STAT_CONN_SESSION_TABLE_CREATE_FAIL		1739
+#define	WT_STAT_CONN_SESSION_TABLE_CREATE_FAIL		1743
 /*! session: table create successful calls */
-#define	WT_STAT_CONN_SESSION_TABLE_CREATE_SUCCESS	1740
+#define	WT_STAT_CONN_SESSION_TABLE_CREATE_SUCCESS	1744
 /*! session: table create with import failed calls */
-#define	WT_STAT_CONN_SESSION_TABLE_CREATE_IMPORT_FAIL	1741
+#define	WT_STAT_CONN_SESSION_TABLE_CREATE_IMPORT_FAIL	1745
 /*! session: table create with import repair calls */
-#define	WT_STAT_CONN_SESSION_TABLE_CREATE_IMPORT_REPAIR	1742
+#define	WT_STAT_CONN_SESSION_TABLE_CREATE_IMPORT_REPAIR	1746
 /*! session: table create with import successful calls */
-#define	WT_STAT_CONN_SESSION_TABLE_CREATE_IMPORT_SUCCESS	1743
+#define	WT_STAT_CONN_SESSION_TABLE_CREATE_IMPORT_SUCCESS	1747
 /*! session: table drop failed calls */
-#define	WT_STAT_CONN_SESSION_TABLE_DROP_FAIL		1744
+#define	WT_STAT_CONN_SESSION_TABLE_DROP_FAIL		1748
 /*! session: table drop successful calls */
-#define	WT_STAT_CONN_SESSION_TABLE_DROP_SUCCESS		1745
+#define	WT_STAT_CONN_SESSION_TABLE_DROP_SUCCESS		1749
 /*! session: table salvage failed calls */
-#define	WT_STAT_CONN_SESSION_TABLE_SALVAGE_FAIL		1746
+#define	WT_STAT_CONN_SESSION_TABLE_SALVAGE_FAIL		1750
 /*! session: table salvage successful calls */
-#define	WT_STAT_CONN_SESSION_TABLE_SALVAGE_SUCCESS	1747
+#define	WT_STAT_CONN_SESSION_TABLE_SALVAGE_SUCCESS	1751
 /*! session: table truncate failed calls */
-#define	WT_STAT_CONN_SESSION_TABLE_TRUNCATE_FAIL	1748
+#define	WT_STAT_CONN_SESSION_TABLE_TRUNCATE_FAIL	1752
 /*! session: table truncate successful calls */
-#define	WT_STAT_CONN_SESSION_TABLE_TRUNCATE_SUCCESS	1749
+#define	WT_STAT_CONN_SESSION_TABLE_TRUNCATE_SUCCESS	1753
 /*! session: table verify failed calls */
-#define	WT_STAT_CONN_SESSION_TABLE_VERIFY_FAIL		1750
+#define	WT_STAT_CONN_SESSION_TABLE_VERIFY_FAIL		1754
 /*! session: table verify successful calls */
-#define	WT_STAT_CONN_SESSION_TABLE_VERIFY_SUCCESS	1751
+#define	WT_STAT_CONN_SESSION_TABLE_VERIFY_SUCCESS	1755
 /*! session: tiered operations dequeued and processed */
-#define	WT_STAT_CONN_TIERED_WORK_UNITS_DEQUEUED		1752
+#define	WT_STAT_CONN_TIERED_WORK_UNITS_DEQUEUED		1756
 /*! session: tiered operations removed without processing */
-#define	WT_STAT_CONN_TIERED_WORK_UNITS_REMOVED		1753
+#define	WT_STAT_CONN_TIERED_WORK_UNITS_REMOVED		1757
 /*! session: tiered operations scheduled */
-#define	WT_STAT_CONN_TIERED_WORK_UNITS_CREATED		1754
+#define	WT_STAT_CONN_TIERED_WORK_UNITS_CREATED		1758
 /*! session: tiered storage local retention time (secs) */
-#define	WT_STAT_CONN_TIERED_RETENTION			1755
+#define	WT_STAT_CONN_TIERED_RETENTION			1759
 /*! thread-state: active filesystem fsync calls */
-#define	WT_STAT_CONN_THREAD_FSYNC_ACTIVE		1756
+#define	WT_STAT_CONN_THREAD_FSYNC_ACTIVE		1760
 /*! thread-state: active filesystem read calls */
-#define	WT_STAT_CONN_THREAD_READ_ACTIVE			1757
+#define	WT_STAT_CONN_THREAD_READ_ACTIVE			1761
 /*! thread-state: active filesystem write calls */
-#define	WT_STAT_CONN_THREAD_WRITE_ACTIVE		1758
+#define	WT_STAT_CONN_THREAD_WRITE_ACTIVE		1762
 /*! thread-yield: application thread operations waiting for cache */
-#define	WT_STAT_CONN_APPLICATION_CACHE_OPS		1759
+#define	WT_STAT_CONN_APPLICATION_CACHE_OPS		1763
 /*!
  * thread-yield: application thread operations waiting for interruptible
  * cache eviction
  */
-#define	WT_STAT_CONN_APPLICATION_CACHE_INTERRUPTIBLE_OPS	1760
+#define	WT_STAT_CONN_APPLICATION_CACHE_INTERRUPTIBLE_OPS	1764
 /*!
  * thread-yield: application thread operations waiting for mandatory
  * cache eviction
  */
-#define	WT_STAT_CONN_APPLICATION_CACHE_UNINTERRUPTIBLE_OPS	1761
+#define	WT_STAT_CONN_APPLICATION_CACHE_UNINTERRUPTIBLE_OPS	1765
 /*! thread-yield: application thread snapshot refreshed for eviction */
-#define	WT_STAT_CONN_APPLICATION_EVICT_SNAPSHOT_REFRESHED	1762
+#define	WT_STAT_CONN_APPLICATION_EVICT_SNAPSHOT_REFRESHED	1766
 /*! thread-yield: application thread time waiting for cache (usecs) */
-#define	WT_STAT_CONN_APPLICATION_CACHE_TIME		1763
+#define	WT_STAT_CONN_APPLICATION_CACHE_TIME		1767
 /*!
  * thread-yield: application thread time waiting for interruptible cache
  * eviction (usecs)
  */
-#define	WT_STAT_CONN_APPLICATION_CACHE_INTERRUPTIBLE_TIME	1764
+#define	WT_STAT_CONN_APPLICATION_CACHE_INTERRUPTIBLE_TIME	1768
 /*!
  * thread-yield: application thread time waiting for mandatory cache
  * eviction (usecs)
  */
-#define	WT_STAT_CONN_APPLICATION_CACHE_UNINTERRUPTIBLE_TIME	1765
-=======
-#define	WT_STAT_CONN_REC_TIME_WINDOW_PAGES_STOP_TXN	1687
-/*! reconciliation: pages written with at least one internal page delta */
-#define	WT_STAT_CONN_REC_PAGES_WITH_INTERNAL_DELTAS	1688
-/*! reconciliation: pages written with at least one leaf page delta */
-#define	WT_STAT_CONN_REC_PAGES_WITH_LEAF_DELTAS		1689
-/*! reconciliation: records written including a prepare state */
-#define	WT_STAT_CONN_REC_TIME_WINDOW_PREPARED		1690
-/*! reconciliation: records written including a start durable timestamp */
-#define	WT_STAT_CONN_REC_TIME_WINDOW_DURABLE_START_TS	1691
-/*! reconciliation: records written including a start timestamp */
-#define	WT_STAT_CONN_REC_TIME_WINDOW_START_TS		1692
-/*! reconciliation: records written including a start transaction ID */
-#define	WT_STAT_CONN_REC_TIME_WINDOW_START_TXN		1693
-/*! reconciliation: records written including a stop durable timestamp */
-#define	WT_STAT_CONN_REC_TIME_WINDOW_DURABLE_STOP_TS	1694
-/*! reconciliation: records written including a stop timestamp */
-#define	WT_STAT_CONN_REC_TIME_WINDOW_STOP_TS		1695
-/*! reconciliation: records written including a stop transaction ID */
-#define	WT_STAT_CONN_REC_TIME_WINDOW_STOP_TXN		1696
-/*! reconciliation: split bytes currently awaiting free */
-#define	WT_STAT_CONN_REC_SPLIT_STASHED_BYTES		1697
-/*! reconciliation: split objects currently awaiting free */
-#define	WT_STAT_CONN_REC_SPLIT_STASHED_OBJECTS		1698
-/*! session: attempts to remove a local object and the object is in use */
-#define	WT_STAT_CONN_LOCAL_OBJECTS_INUSE		1699
-/*! session: flush_tier failed calls */
-#define	WT_STAT_CONN_FLUSH_TIER_FAIL			1700
-/*! session: flush_tier operation calls */
-#define	WT_STAT_CONN_FLUSH_TIER				1701
-/*! session: flush_tier tables skipped due to no checkpoint */
-#define	WT_STAT_CONN_FLUSH_TIER_SKIPPED			1702
-/*! session: flush_tier tables switched */
-#define	WT_STAT_CONN_FLUSH_TIER_SWITCHED		1703
-/*! session: local objects removed */
-#define	WT_STAT_CONN_LOCAL_OBJECTS_REMOVED		1704
-/*! session: open session count */
-#define	WT_STAT_CONN_SESSION_OPEN			1705
-/*! session: session query timestamp calls */
-#define	WT_STAT_CONN_SESSION_QUERY_TS			1706
-/*! session: table alter failed calls */
-#define	WT_STAT_CONN_SESSION_TABLE_ALTER_FAIL		1707
-/*! session: table alter successful calls */
-#define	WT_STAT_CONN_SESSION_TABLE_ALTER_SUCCESS	1708
-/*! session: table alter triggering checkpoint calls */
-#define	WT_STAT_CONN_SESSION_TABLE_ALTER_TRIGGER_CHECKPOINT	1709
-/*! session: table alter unchanged and skipped */
-#define	WT_STAT_CONN_SESSION_TABLE_ALTER_SKIP		1710
-/*! session: table compact conflicted with checkpoint */
-#define	WT_STAT_CONN_SESSION_TABLE_COMPACT_CONFLICTING_CHECKPOINT	1711
-/*! session: table compact dhandle successful calls */
-#define	WT_STAT_CONN_SESSION_TABLE_COMPACT_DHANDLE_SUCCESS	1712
-/*! session: table compact failed calls */
-#define	WT_STAT_CONN_SESSION_TABLE_COMPACT_FAIL		1713
-/*! session: table compact failed calls due to cache pressure */
-#define	WT_STAT_CONN_SESSION_TABLE_COMPACT_FAIL_CACHE_PRESSURE	1714
-/*! session: table compact passes */
-#define	WT_STAT_CONN_SESSION_TABLE_COMPACT_PASSES	1715
-/*! session: table compact running */
-#define	WT_STAT_CONN_SESSION_TABLE_COMPACT_RUNNING	1716
-/*! session: table compact skipped as process would not reduce file size */
-#define	WT_STAT_CONN_SESSION_TABLE_COMPACT_SKIPPED	1717
-/*! session: table compact successful calls */
-#define	WT_STAT_CONN_SESSION_TABLE_COMPACT_SUCCESS	1718
-/*! session: table compact timeout */
-#define	WT_STAT_CONN_SESSION_TABLE_COMPACT_TIMEOUT	1719
-/*! session: table create failed calls */
-#define	WT_STAT_CONN_SESSION_TABLE_CREATE_FAIL		1720
-/*! session: table create successful calls */
-#define	WT_STAT_CONN_SESSION_TABLE_CREATE_SUCCESS	1721
-/*! session: table create with import failed calls */
-#define	WT_STAT_CONN_SESSION_TABLE_CREATE_IMPORT_FAIL	1722
-/*! session: table create with import successful calls */
-#define	WT_STAT_CONN_SESSION_TABLE_CREATE_IMPORT_SUCCESS	1723
-/*! session: table drop failed calls */
-#define	WT_STAT_CONN_SESSION_TABLE_DROP_FAIL		1724
-/*! session: table drop successful calls */
-#define	WT_STAT_CONN_SESSION_TABLE_DROP_SUCCESS		1725
-/*! session: table rename failed calls */
-#define	WT_STAT_CONN_SESSION_TABLE_RENAME_FAIL		1726
-/*! session: table rename successful calls */
-#define	WT_STAT_CONN_SESSION_TABLE_RENAME_SUCCESS	1727
-/*! session: table salvage failed calls */
-#define	WT_STAT_CONN_SESSION_TABLE_SALVAGE_FAIL		1728
-/*! session: table salvage successful calls */
-#define	WT_STAT_CONN_SESSION_TABLE_SALVAGE_SUCCESS	1729
-/*! session: table truncate failed calls */
-#define	WT_STAT_CONN_SESSION_TABLE_TRUNCATE_FAIL	1730
-/*! session: table truncate successful calls */
-#define	WT_STAT_CONN_SESSION_TABLE_TRUNCATE_SUCCESS	1731
-/*! session: table verify failed calls */
-#define	WT_STAT_CONN_SESSION_TABLE_VERIFY_FAIL		1732
-/*! session: table verify successful calls */
-#define	WT_STAT_CONN_SESSION_TABLE_VERIFY_SUCCESS	1733
-/*! session: tiered operations dequeued and processed */
-#define	WT_STAT_CONN_TIERED_WORK_UNITS_DEQUEUED		1734
-/*! session: tiered operations removed without processing */
-#define	WT_STAT_CONN_TIERED_WORK_UNITS_REMOVED		1735
-/*! session: tiered operations scheduled */
-#define	WT_STAT_CONN_TIERED_WORK_UNITS_CREATED		1736
-/*! session: tiered storage local retention time (secs) */
-#define	WT_STAT_CONN_TIERED_RETENTION			1737
-/*! thread-state: active filesystem fsync calls */
-#define	WT_STAT_CONN_THREAD_FSYNC_ACTIVE		1738
-/*! thread-state: active filesystem read calls */
-#define	WT_STAT_CONN_THREAD_READ_ACTIVE			1739
-/*! thread-state: active filesystem write calls */
-#define	WT_STAT_CONN_THREAD_WRITE_ACTIVE		1740
-/*! thread-yield: application thread operations waiting for cache */
-#define	WT_STAT_CONN_APPLICATION_CACHE_OPS		1741
-/*! thread-yield: application thread snapshot refreshed for eviction */
-#define	WT_STAT_CONN_APPLICATION_EVICT_SNAPSHOT_REFRESHED	1742
-/*! thread-yield: application thread time waiting for cache (usecs) */
-#define	WT_STAT_CONN_APPLICATION_CACHE_TIME		1743
->>>>>>> e46435ac
+#define	WT_STAT_CONN_APPLICATION_CACHE_UNINTERRUPTIBLE_TIME	1769
 /*!
  * thread-yield: connection close blocked waiting for transaction state
  * stabilization
  */
-<<<<<<< HEAD
-#define	WT_STAT_CONN_TXN_RELEASE_BLOCKED		1766
+#define	WT_STAT_CONN_TXN_RELEASE_BLOCKED		1770
 /*! thread-yield: data handle lock yielded */
-#define	WT_STAT_CONN_DHANDLE_LOCK_BLOCKED		1767
-=======
-#define	WT_STAT_CONN_TXN_RELEASE_BLOCKED		1744
-/*! thread-yield: connection close yielded for lsm manager shutdown */
-#define	WT_STAT_CONN_CONN_CLOSE_BLOCKED_LSM		1745
-/*! thread-yield: data handle lock yielded */
-#define	WT_STAT_CONN_DHANDLE_LOCK_BLOCKED		1746
->>>>>>> e46435ac
+#define	WT_STAT_CONN_DHANDLE_LOCK_BLOCKED		1771
 /*!
  * thread-yield: get reference for page index and slot time sleeping
  * (usecs)
  */
-<<<<<<< HEAD
-#define	WT_STAT_CONN_PAGE_INDEX_SLOT_REF_BLOCKED	1768
+#define	WT_STAT_CONN_PAGE_INDEX_SLOT_REF_BLOCKED	1772
 /*! thread-yield: page access yielded due to prepare state change */
-#define	WT_STAT_CONN_PREPARED_TRANSITION_BLOCKED_PAGE	1769
+#define	WT_STAT_CONN_PREPARED_TRANSITION_BLOCKED_PAGE	1773
 /*! thread-yield: page acquire busy blocked */
-#define	WT_STAT_CONN_PAGE_BUSY_BLOCKED			1770
+#define	WT_STAT_CONN_PAGE_BUSY_BLOCKED			1774
 /*! thread-yield: page acquire eviction blocked */
-#define	WT_STAT_CONN_PAGE_FORCIBLE_EVICT_BLOCKED	1771
+#define	WT_STAT_CONN_PAGE_FORCIBLE_EVICT_BLOCKED	1775
 /*! thread-yield: page acquire locked blocked */
-#define	WT_STAT_CONN_PAGE_LOCKED_BLOCKED		1772
+#define	WT_STAT_CONN_PAGE_LOCKED_BLOCKED		1776
 /*! thread-yield: page acquire read blocked */
-#define	WT_STAT_CONN_PAGE_READ_BLOCKED			1773
+#define	WT_STAT_CONN_PAGE_READ_BLOCKED			1777
 /*! thread-yield: page acquire time sleeping (usecs) */
-#define	WT_STAT_CONN_PAGE_SLEEP				1774
-=======
-#define	WT_STAT_CONN_PAGE_INDEX_SLOT_REF_BLOCKED	1747
-/*! thread-yield: page access yielded due to prepare state change */
-#define	WT_STAT_CONN_PREPARED_TRANSITION_BLOCKED_PAGE	1748
-/*! thread-yield: page acquire busy blocked */
-#define	WT_STAT_CONN_PAGE_BUSY_BLOCKED			1749
-/*! thread-yield: page acquire eviction blocked */
-#define	WT_STAT_CONN_PAGE_FORCIBLE_EVICT_BLOCKED	1750
-/*! thread-yield: page acquire locked blocked */
-#define	WT_STAT_CONN_PAGE_LOCKED_BLOCKED		1751
-/*! thread-yield: page acquire read blocked */
-#define	WT_STAT_CONN_PAGE_READ_BLOCKED			1752
-/*! thread-yield: page acquire time sleeping (usecs) */
-#define	WT_STAT_CONN_PAGE_SLEEP				1753
->>>>>>> e46435ac
+#define	WT_STAT_CONN_PAGE_SLEEP				1778
 /*!
  * thread-yield: page delete rollback time sleeping for state change
  * (usecs)
  */
-<<<<<<< HEAD
-#define	WT_STAT_CONN_PAGE_DEL_ROLLBACK_BLOCKED		1775
+#define	WT_STAT_CONN_PAGE_DEL_ROLLBACK_BLOCKED		1779
 /*! thread-yield: page reconciliation yielded due to child modification */
-#define	WT_STAT_CONN_CHILD_MODIFY_BLOCKED_PAGE		1776
+#define	WT_STAT_CONN_CHILD_MODIFY_BLOCKED_PAGE		1780
 /*! transaction: Number of prepared updates */
-#define	WT_STAT_CONN_TXN_PREPARED_UPDATES		1777
+#define	WT_STAT_CONN_TXN_PREPARED_UPDATES		1781
 /*! transaction: Number of prepared updates committed */
-#define	WT_STAT_CONN_TXN_PREPARED_UPDATES_COMMITTED	1778
+#define	WT_STAT_CONN_TXN_PREPARED_UPDATES_COMMITTED	1782
 /*! transaction: Number of prepared updates repeated on the same key */
-#define	WT_STAT_CONN_TXN_PREPARED_UPDATES_KEY_REPEATED	1779
+#define	WT_STAT_CONN_TXN_PREPARED_UPDATES_KEY_REPEATED	1783
 /*! transaction: Number of prepared updates rolled back */
-#define	WT_STAT_CONN_TXN_PREPARED_UPDATES_ROLLEDBACK	1780
-=======
-#define	WT_STAT_CONN_PAGE_DEL_ROLLBACK_BLOCKED		1754
-/*! thread-yield: page reconciliation yielded due to child modification */
-#define	WT_STAT_CONN_CHILD_MODIFY_BLOCKED_PAGE		1755
-/*! transaction: Number of prepared updates */
-#define	WT_STAT_CONN_TXN_PREPARED_UPDATES		1756
-/*! transaction: Number of prepared updates committed */
-#define	WT_STAT_CONN_TXN_PREPARED_UPDATES_COMMITTED	1757
-/*! transaction: Number of prepared updates repeated on the same key */
-#define	WT_STAT_CONN_TXN_PREPARED_UPDATES_KEY_REPEATED	1758
-/*! transaction: Number of prepared updates rolled back */
-#define	WT_STAT_CONN_TXN_PREPARED_UPDATES_ROLLEDBACK	1759
->>>>>>> e46435ac
+#define	WT_STAT_CONN_TXN_PREPARED_UPDATES_ROLLEDBACK	1784
 /*!
  * transaction: a reader raced with a prepared transaction commit and
  * skipped an update or updates
  */
-<<<<<<< HEAD
-#define	WT_STAT_CONN_TXN_READ_RACE_PREPARE_COMMIT	1781
+#define	WT_STAT_CONN_TXN_READ_RACE_PREPARE_COMMIT	1785
 /*! transaction: number of times overflow removed value is read */
-#define	WT_STAT_CONN_TXN_READ_OVERFLOW_REMOVE		1782
+#define	WT_STAT_CONN_TXN_READ_OVERFLOW_REMOVE		1786
 /*! transaction: oldest pinned transaction ID rolled back for eviction */
-#define	WT_STAT_CONN_TXN_ROLLBACK_OLDEST_PINNED		1783
+#define	WT_STAT_CONN_TXN_ROLLBACK_OLDEST_PINNED		1787
 /*! transaction: prepared transactions */
-#define	WT_STAT_CONN_TXN_PREPARE			1784
+#define	WT_STAT_CONN_TXN_PREPARE			1788
 /*! transaction: prepared transactions committed */
-#define	WT_STAT_CONN_TXN_PREPARE_COMMIT			1785
+#define	WT_STAT_CONN_TXN_PREPARE_COMMIT			1789
 /*! transaction: prepared transactions currently active */
-#define	WT_STAT_CONN_TXN_PREPARE_ACTIVE			1786
+#define	WT_STAT_CONN_TXN_PREPARE_ACTIVE			1790
 /*! transaction: prepared transactions rolled back */
-#define	WT_STAT_CONN_TXN_PREPARE_ROLLBACK		1787
+#define	WT_STAT_CONN_TXN_PREPARE_ROLLBACK		1791
 /*! transaction: query timestamp calls */
-#define	WT_STAT_CONN_TXN_QUERY_TS			1788
+#define	WT_STAT_CONN_TXN_QUERY_TS			1792
 /*! transaction: race to read prepared update retry */
-#define	WT_STAT_CONN_TXN_READ_RACE_PREPARE_UPDATE	1789
+#define	WT_STAT_CONN_TXN_READ_RACE_PREPARE_UPDATE	1793
 /*! transaction: rollback to stable calls */
-#define	WT_STAT_CONN_TXN_RTS				1790
-=======
-#define	WT_STAT_CONN_TXN_READ_RACE_PREPARE_COMMIT	1760
-/*! transaction: number of times overflow removed value is read */
-#define	WT_STAT_CONN_TXN_READ_OVERFLOW_REMOVE		1761
-/*! transaction: oldest pinned transaction ID rolled back for eviction */
-#define	WT_STAT_CONN_TXN_ROLLBACK_OLDEST_PINNED		1762
-/*! transaction: prepared transactions */
-#define	WT_STAT_CONN_TXN_PREPARE			1763
-/*! transaction: prepared transactions committed */
-#define	WT_STAT_CONN_TXN_PREPARE_COMMIT			1764
-/*! transaction: prepared transactions currently active */
-#define	WT_STAT_CONN_TXN_PREPARE_ACTIVE			1765
-/*! transaction: prepared transactions rolled back */
-#define	WT_STAT_CONN_TXN_PREPARE_ROLLBACK		1766
-/*! transaction: query timestamp calls */
-#define	WT_STAT_CONN_TXN_QUERY_TS			1767
-/*! transaction: race to read prepared update retry */
-#define	WT_STAT_CONN_TXN_READ_RACE_PREPARE_UPDATE	1768
-/*! transaction: rollback to stable calls */
-#define	WT_STAT_CONN_TXN_RTS				1769
->>>>>>> e46435ac
+#define	WT_STAT_CONN_TXN_RTS				1794
 /*!
  * transaction: rollback to stable history store keys that would have
  * been swept in non-dryrun mode
  */
-<<<<<<< HEAD
-#define	WT_STAT_CONN_TXN_RTS_SWEEP_HS_KEYS_DRYRUN	1791
-=======
-#define	WT_STAT_CONN_TXN_RTS_SWEEP_HS_KEYS_DRYRUN	1770
->>>>>>> e46435ac
+#define	WT_STAT_CONN_TXN_RTS_SWEEP_HS_KEYS_DRYRUN	1795
 /*!
  * transaction: rollback to stable history store records with stop
  * timestamps older than newer records
  */
-<<<<<<< HEAD
-#define	WT_STAT_CONN_TXN_RTS_HS_STOP_OLDER_THAN_NEWER_START	1792
+#define	WT_STAT_CONN_TXN_RTS_HS_STOP_OLDER_THAN_NEWER_START	1796
 /*! transaction: rollback to stable inconsistent checkpoint */
-#define	WT_STAT_CONN_TXN_RTS_INCONSISTENT_CKPT		1793
+#define	WT_STAT_CONN_TXN_RTS_INCONSISTENT_CKPT		1797
 /*! transaction: rollback to stable keys removed */
-#define	WT_STAT_CONN_TXN_RTS_KEYS_REMOVED		1794
+#define	WT_STAT_CONN_TXN_RTS_KEYS_REMOVED		1798
 /*! transaction: rollback to stable keys restored */
-#define	WT_STAT_CONN_TXN_RTS_KEYS_RESTORED		1795
-=======
-#define	WT_STAT_CONN_TXN_RTS_HS_STOP_OLDER_THAN_NEWER_START	1771
-/*! transaction: rollback to stable inconsistent checkpoint */
-#define	WT_STAT_CONN_TXN_RTS_INCONSISTENT_CKPT		1772
-/*! transaction: rollback to stable keys removed */
-#define	WT_STAT_CONN_TXN_RTS_KEYS_REMOVED		1773
-/*! transaction: rollback to stable keys restored */
-#define	WT_STAT_CONN_TXN_RTS_KEYS_RESTORED		1774
->>>>>>> e46435ac
+#define	WT_STAT_CONN_TXN_RTS_KEYS_RESTORED		1799
 /*!
  * transaction: rollback to stable keys that would have been removed in
  * non-dryrun mode
  */
-<<<<<<< HEAD
-#define	WT_STAT_CONN_TXN_RTS_KEYS_REMOVED_DRYRUN	1796
-=======
-#define	WT_STAT_CONN_TXN_RTS_KEYS_REMOVED_DRYRUN	1775
->>>>>>> e46435ac
+#define	WT_STAT_CONN_TXN_RTS_KEYS_REMOVED_DRYRUN	1800
 /*!
  * transaction: rollback to stable keys that would have been restored in
  * non-dryrun mode
  */
-<<<<<<< HEAD
-#define	WT_STAT_CONN_TXN_RTS_KEYS_RESTORED_DRYRUN	1797
+#define	WT_STAT_CONN_TXN_RTS_KEYS_RESTORED_DRYRUN	1801
 /*! transaction: rollback to stable pages visited */
-#define	WT_STAT_CONN_TXN_RTS_PAGES_VISITED		1798
+#define	WT_STAT_CONN_TXN_RTS_PAGES_VISITED		1802
 /*! transaction: rollback to stable restored tombstones from history store */
-#define	WT_STAT_CONN_TXN_RTS_HS_RESTORE_TOMBSTONES	1799
+#define	WT_STAT_CONN_TXN_RTS_HS_RESTORE_TOMBSTONES	1803
 /*! transaction: rollback to stable restored updates from history store */
-#define	WT_STAT_CONN_TXN_RTS_HS_RESTORE_UPDATES		1800
+#define	WT_STAT_CONN_TXN_RTS_HS_RESTORE_UPDATES		1804
 /*! transaction: rollback to stable skipping delete rle */
-#define	WT_STAT_CONN_TXN_RTS_DELETE_RLE_SKIPPED		1801
+#define	WT_STAT_CONN_TXN_RTS_DELETE_RLE_SKIPPED		1805
 /*! transaction: rollback to stable skipping stable rle */
-#define	WT_STAT_CONN_TXN_RTS_STABLE_RLE_SKIPPED		1802
+#define	WT_STAT_CONN_TXN_RTS_STABLE_RLE_SKIPPED		1806
 /*! transaction: rollback to stable sweeping history store keys */
-#define	WT_STAT_CONN_TXN_RTS_SWEEP_HS_KEYS		1803
-=======
-#define	WT_STAT_CONN_TXN_RTS_KEYS_RESTORED_DRYRUN	1776
-/*! transaction: rollback to stable pages visited */
-#define	WT_STAT_CONN_TXN_RTS_PAGES_VISITED		1777
-/*! transaction: rollback to stable restored tombstones from history store */
-#define	WT_STAT_CONN_TXN_RTS_HS_RESTORE_TOMBSTONES	1778
-/*! transaction: rollback to stable restored updates from history store */
-#define	WT_STAT_CONN_TXN_RTS_HS_RESTORE_UPDATES		1779
-/*! transaction: rollback to stable skipping delete rle */
-#define	WT_STAT_CONN_TXN_RTS_DELETE_RLE_SKIPPED		1780
-/*! transaction: rollback to stable skipping stable rle */
-#define	WT_STAT_CONN_TXN_RTS_STABLE_RLE_SKIPPED		1781
-/*! transaction: rollback to stable sweeping history store keys */
-#define	WT_STAT_CONN_TXN_RTS_SWEEP_HS_KEYS		1782
->>>>>>> e46435ac
+#define	WT_STAT_CONN_TXN_RTS_SWEEP_HS_KEYS		1807
 /*!
  * transaction: rollback to stable tombstones from history store that
  * would have been restored in non-dryrun mode
  */
-<<<<<<< HEAD
-#define	WT_STAT_CONN_TXN_RTS_HS_RESTORE_TOMBSTONES_DRYRUN	1804
+#define	WT_STAT_CONN_TXN_RTS_HS_RESTORE_TOMBSTONES_DRYRUN	1808
 /*! transaction: rollback to stable tree walk skipping pages */
-#define	WT_STAT_CONN_TXN_RTS_TREE_WALK_SKIP_PAGES	1805
+#define	WT_STAT_CONN_TXN_RTS_TREE_WALK_SKIP_PAGES	1809
 /*! transaction: rollback to stable updates aborted */
-#define	WT_STAT_CONN_TXN_RTS_UPD_ABORTED		1806
-=======
-#define	WT_STAT_CONN_TXN_RTS_HS_RESTORE_TOMBSTONES_DRYRUN	1783
-/*! transaction: rollback to stable tree walk skipping pages */
-#define	WT_STAT_CONN_TXN_RTS_TREE_WALK_SKIP_PAGES	1784
-/*! transaction: rollback to stable updates aborted */
-#define	WT_STAT_CONN_TXN_RTS_UPD_ABORTED		1785
->>>>>>> e46435ac
+#define	WT_STAT_CONN_TXN_RTS_UPD_ABORTED		1810
 /*!
  * transaction: rollback to stable updates from history store that would
  * have been restored in non-dryrun mode
  */
-<<<<<<< HEAD
-#define	WT_STAT_CONN_TXN_RTS_HS_RESTORE_UPDATES_DRYRUN	1807
+#define	WT_STAT_CONN_TXN_RTS_HS_RESTORE_UPDATES_DRYRUN	1811
 /*! transaction: rollback to stable updates removed from history store */
-#define	WT_STAT_CONN_TXN_RTS_HS_REMOVED			1808
-=======
-#define	WT_STAT_CONN_TXN_RTS_HS_RESTORE_UPDATES_DRYRUN	1786
-/*! transaction: rollback to stable updates removed from history store */
-#define	WT_STAT_CONN_TXN_RTS_HS_REMOVED			1787
->>>>>>> e46435ac
+#define	WT_STAT_CONN_TXN_RTS_HS_REMOVED			1812
 /*!
  * transaction: rollback to stable updates that would have been aborted
  * in non-dryrun mode
  */
-<<<<<<< HEAD
-#define	WT_STAT_CONN_TXN_RTS_UPD_ABORTED_DRYRUN		1809
-=======
-#define	WT_STAT_CONN_TXN_RTS_UPD_ABORTED_DRYRUN		1788
->>>>>>> e46435ac
+#define	WT_STAT_CONN_TXN_RTS_UPD_ABORTED_DRYRUN		1813
 /*!
  * transaction: rollback to stable updates that would have been removed
  * from history store in non-dryrun mode
  */
-<<<<<<< HEAD
-#define	WT_STAT_CONN_TXN_RTS_HS_REMOVED_DRYRUN		1810
+#define	WT_STAT_CONN_TXN_RTS_HS_REMOVED_DRYRUN		1814
 /*! transaction: sessions scanned in each walk of concurrent sessions */
-#define	WT_STAT_CONN_TXN_SESSIONS_WALKED		1811
+#define	WT_STAT_CONN_TXN_SESSIONS_WALKED		1815
 /*! transaction: set timestamp calls */
-#define	WT_STAT_CONN_TXN_SET_TS				1812
+#define	WT_STAT_CONN_TXN_SET_TS				1816
 /*! transaction: set timestamp durable calls */
-#define	WT_STAT_CONN_TXN_SET_TS_DURABLE			1813
+#define	WT_STAT_CONN_TXN_SET_TS_DURABLE			1817
 /*! transaction: set timestamp durable updates */
-#define	WT_STAT_CONN_TXN_SET_TS_DURABLE_UPD		1814
+#define	WT_STAT_CONN_TXN_SET_TS_DURABLE_UPD		1818
 /*! transaction: set timestamp force calls */
-#define	WT_STAT_CONN_TXN_SET_TS_FORCE			1815
-=======
-#define	WT_STAT_CONN_TXN_RTS_HS_REMOVED_DRYRUN		1789
-/*! transaction: sessions scanned in each walk of concurrent sessions */
-#define	WT_STAT_CONN_TXN_SESSIONS_WALKED		1790
-/*! transaction: set timestamp calls */
-#define	WT_STAT_CONN_TXN_SET_TS				1791
-/*! transaction: set timestamp durable calls */
-#define	WT_STAT_CONN_TXN_SET_TS_DURABLE			1792
-/*! transaction: set timestamp durable updates */
-#define	WT_STAT_CONN_TXN_SET_TS_DURABLE_UPD		1793
-/*! transaction: set timestamp force calls */
-#define	WT_STAT_CONN_TXN_SET_TS_FORCE			1794
->>>>>>> e46435ac
+#define	WT_STAT_CONN_TXN_SET_TS_FORCE			1819
 /*!
  * transaction: set timestamp global oldest timestamp set to be more
  * recent than the global stable timestamp
  */
-<<<<<<< HEAD
-#define	WT_STAT_CONN_TXN_SET_TS_OUT_OF_ORDER		1816
+#define	WT_STAT_CONN_TXN_SET_TS_OUT_OF_ORDER		1820
 /*! transaction: set timestamp oldest calls */
-#define	WT_STAT_CONN_TXN_SET_TS_OLDEST			1817
+#define	WT_STAT_CONN_TXN_SET_TS_OLDEST			1821
 /*! transaction: set timestamp oldest updates */
-#define	WT_STAT_CONN_TXN_SET_TS_OLDEST_UPD		1818
+#define	WT_STAT_CONN_TXN_SET_TS_OLDEST_UPD		1822
 /*! transaction: set timestamp stable calls */
-#define	WT_STAT_CONN_TXN_SET_TS_STABLE			1819
+#define	WT_STAT_CONN_TXN_SET_TS_STABLE			1823
 /*! transaction: set timestamp stable updates */
-#define	WT_STAT_CONN_TXN_SET_TS_STABLE_UPD		1820
+#define	WT_STAT_CONN_TXN_SET_TS_STABLE_UPD		1824
 /*! transaction: transaction begins */
-#define	WT_STAT_CONN_TXN_BEGIN				1821
-=======
-#define	WT_STAT_CONN_TXN_SET_TS_OUT_OF_ORDER		1795
-/*! transaction: set timestamp oldest calls */
-#define	WT_STAT_CONN_TXN_SET_TS_OLDEST			1796
-/*! transaction: set timestamp oldest updates */
-#define	WT_STAT_CONN_TXN_SET_TS_OLDEST_UPD		1797
-/*! transaction: set timestamp stable calls */
-#define	WT_STAT_CONN_TXN_SET_TS_STABLE			1798
-/*! transaction: set timestamp stable updates */
-#define	WT_STAT_CONN_TXN_SET_TS_STABLE_UPD		1799
-/*! transaction: transaction begins */
-#define	WT_STAT_CONN_TXN_BEGIN				1800
->>>>>>> e46435ac
+#define	WT_STAT_CONN_TXN_BEGIN				1825
 /*!
  * transaction: transaction checkpoint history store file duration
  * (usecs)
  */
-<<<<<<< HEAD
-#define	WT_STAT_CONN_TXN_HS_CKPT_DURATION		1822
+#define	WT_STAT_CONN_TXN_HS_CKPT_DURATION		1826
 /*! transaction: transaction range of IDs currently pinned */
-#define	WT_STAT_CONN_TXN_PINNED_RANGE			1823
+#define	WT_STAT_CONN_TXN_PINNED_RANGE			1827
 /*! transaction: transaction range of IDs currently pinned by a checkpoint */
-#define	WT_STAT_CONN_TXN_PINNED_CHECKPOINT_RANGE	1824
+#define	WT_STAT_CONN_TXN_PINNED_CHECKPOINT_RANGE	1828
 /*! transaction: transaction range of timestamps currently pinned */
-#define	WT_STAT_CONN_TXN_PINNED_TIMESTAMP		1825
+#define	WT_STAT_CONN_TXN_PINNED_TIMESTAMP		1829
 /*! transaction: transaction range of timestamps pinned by a checkpoint */
-#define	WT_STAT_CONN_TXN_PINNED_TIMESTAMP_CHECKPOINT	1826
-=======
-#define	WT_STAT_CONN_TXN_HS_CKPT_DURATION		1801
-/*! transaction: transaction range of IDs currently pinned */
-#define	WT_STAT_CONN_TXN_PINNED_RANGE			1802
-/*! transaction: transaction range of IDs currently pinned by a checkpoint */
-#define	WT_STAT_CONN_TXN_PINNED_CHECKPOINT_RANGE	1803
-/*! transaction: transaction range of timestamps currently pinned */
-#define	WT_STAT_CONN_TXN_PINNED_TIMESTAMP		1804
-/*! transaction: transaction range of timestamps pinned by a checkpoint */
-#define	WT_STAT_CONN_TXN_PINNED_TIMESTAMP_CHECKPOINT	1805
->>>>>>> e46435ac
+#define	WT_STAT_CONN_TXN_PINNED_TIMESTAMP_CHECKPOINT	1830
 /*!
  * transaction: transaction range of timestamps pinned by the oldest
  * active read timestamp
  */
-<<<<<<< HEAD
-#define	WT_STAT_CONN_TXN_PINNED_TIMESTAMP_READER	1827
-=======
-#define	WT_STAT_CONN_TXN_PINNED_TIMESTAMP_READER	1806
->>>>>>> e46435ac
+#define	WT_STAT_CONN_TXN_PINNED_TIMESTAMP_READER	1831
 /*!
  * transaction: transaction range of timestamps pinned by the oldest
  * timestamp
  */
-<<<<<<< HEAD
-#define	WT_STAT_CONN_TXN_PINNED_TIMESTAMP_OLDEST	1828
+#define	WT_STAT_CONN_TXN_PINNED_TIMESTAMP_OLDEST	1832
 /*! transaction: transaction read timestamp of the oldest active reader */
-#define	WT_STAT_CONN_TXN_TIMESTAMP_OLDEST_ACTIVE_READ	1829
+#define	WT_STAT_CONN_TXN_TIMESTAMP_OLDEST_ACTIVE_READ	1833
 /*! transaction: transaction rollback to stable currently running */
-#define	WT_STAT_CONN_TXN_ROLLBACK_TO_STABLE_RUNNING	1830
+#define	WT_STAT_CONN_TXN_ROLLBACK_TO_STABLE_RUNNING	1834
 /*! transaction: transaction walk of concurrent sessions */
-#define	WT_STAT_CONN_TXN_WALK_SESSIONS			1831
+#define	WT_STAT_CONN_TXN_WALK_SESSIONS			1835
 /*! transaction: transactions committed */
-#define	WT_STAT_CONN_TXN_COMMIT				1832
+#define	WT_STAT_CONN_TXN_COMMIT				1836
 /*! transaction: transactions rolled back */
-#define	WT_STAT_CONN_TXN_ROLLBACK			1833
+#define	WT_STAT_CONN_TXN_ROLLBACK			1837
 /*! transaction: update conflicts */
-#define	WT_STAT_CONN_TXN_UPDATE_CONFLICT		1834
-=======
-#define	WT_STAT_CONN_TXN_PINNED_TIMESTAMP_OLDEST	1807
-/*! transaction: transaction read timestamp of the oldest active reader */
-#define	WT_STAT_CONN_TXN_TIMESTAMP_OLDEST_ACTIVE_READ	1808
-/*! transaction: transaction rollback to stable currently running */
-#define	WT_STAT_CONN_TXN_ROLLBACK_TO_STABLE_RUNNING	1809
-/*! transaction: transaction walk of concurrent sessions */
-#define	WT_STAT_CONN_TXN_WALK_SESSIONS			1810
-/*! transaction: transactions committed */
-#define	WT_STAT_CONN_TXN_COMMIT				1811
-/*! transaction: transactions rolled back */
-#define	WT_STAT_CONN_TXN_ROLLBACK			1812
-/*! transaction: update conflicts */
-#define	WT_STAT_CONN_TXN_UPDATE_CONFLICT		1813
->>>>>>> e46435ac
+#define	WT_STAT_CONN_TXN_UPDATE_CONFLICT		1838
 
 /*!
  * @}
@@ -9885,1350 +8215,721 @@
  */
 #define	WT_STAT_DSRC_CACHE_EVICTION_BLOCKED_OVERFLOW_KEYS	2095
 /*! cache: overflow pages read into cache */
-<<<<<<< HEAD
 #define	WT_STAT_DSRC_CACHE_READ_OVERFLOW		2096
+/*! cache: page eviction blocked due to materialization frontier */
+#define	WT_STAT_DSRC_CACHE_EVICTION_BLOCKED_MATERIALIZATION	2097
 /*! cache: page split during eviction deepened the tree */
-#define	WT_STAT_DSRC_CACHE_EVICTION_DEEPEN		2097
+#define	WT_STAT_DSRC_CACHE_EVICTION_DEEPEN		2098
 /*! cache: page written requiring history store records */
-#define	WT_STAT_DSRC_CACHE_WRITE_HS			2098
+#define	WT_STAT_DSRC_CACHE_WRITE_HS			2099
 /*! cache: pages dirtied due to obsolete time window by eviction */
-#define	WT_STAT_DSRC_CACHE_EVICTION_DIRTY_OBSOLETE_TW	2099
+#define	WT_STAT_DSRC_CACHE_EVICTION_DIRTY_OBSOLETE_TW	2100
 /*! cache: pages evicted ahead of the page materialization frontier */
-#define	WT_STAT_DSRC_CACHE_EVICTION_AHEAD_OF_LAST_MATERIALIZED_LSN	2100
+#define	WT_STAT_DSRC_CACHE_EVICTION_AHEAD_OF_LAST_MATERIALIZED_LSN	2101
 /*! cache: pages read into cache */
-#define	WT_STAT_DSRC_CACHE_READ				2101
+#define	WT_STAT_DSRC_CACHE_READ				2102
 /*! cache: pages read into cache after truncate */
-#define	WT_STAT_DSRC_CACHE_READ_DELETED			2102
+#define	WT_STAT_DSRC_CACHE_READ_DELETED			2103
 /*! cache: pages read into cache after truncate in prepare state */
-#define	WT_STAT_DSRC_CACHE_READ_DELETED_PREPARED	2103
+#define	WT_STAT_DSRC_CACHE_READ_DELETED_PREPARED	2104
 /*! cache: pages read into cache by checkpoint */
-#define	WT_STAT_DSRC_CACHE_READ_CHECKPOINT		2104
+#define	WT_STAT_DSRC_CACHE_READ_CHECKPOINT		2105
 /*! cache: pages requested from the cache */
-#define	WT_STAT_DSRC_CACHE_PAGES_REQUESTED		2105
+#define	WT_STAT_DSRC_CACHE_PAGES_REQUESTED		2106
 /*! cache: pages requested from the cache due to pre-fetch */
-#define	WT_STAT_DSRC_CACHE_PAGES_PREFETCH		2106
+#define	WT_STAT_DSRC_CACHE_PAGES_PREFETCH		2107
 /*! cache: pages seen by eviction walk */
-#define	WT_STAT_DSRC_CACHE_EVICTION_PAGES_SEEN		2107
+#define	WT_STAT_DSRC_CACHE_EVICTION_PAGES_SEEN		2108
 /*! cache: pages written from cache */
-#define	WT_STAT_DSRC_CACHE_WRITE			2108
+#define	WT_STAT_DSRC_CACHE_WRITE			2109
 /*! cache: pages written requiring in-memory restoration */
-#define	WT_STAT_DSRC_CACHE_WRITE_RESTORE		2109
-=======
-#define	WT_STAT_DSRC_CACHE_READ_OVERFLOW		2117
-/*! cache: page eviction blocked due to materialization frontier */
-#define	WT_STAT_DSRC_CACHE_EVICTION_BLOCKED_MATERIALIZATION	2118
-/*! cache: page split during eviction deepened the tree */
-#define	WT_STAT_DSRC_CACHE_EVICTION_DEEPEN		2119
-/*! cache: page written requiring history store records */
-#define	WT_STAT_DSRC_CACHE_WRITE_HS			2120
-/*! cache: pages evicted ahead of the page materialization frontier */
-#define	WT_STAT_DSRC_CACHE_EVICTION_AHEAD_OF_LAST_MATERIALIZED_LSN	2121
-/*! cache: pages read into cache */
-#define	WT_STAT_DSRC_CACHE_READ				2122
-/*! cache: pages read into cache after truncate */
-#define	WT_STAT_DSRC_CACHE_READ_DELETED			2123
-/*! cache: pages read into cache after truncate in prepare state */
-#define	WT_STAT_DSRC_CACHE_READ_DELETED_PREPARED	2124
-/*! cache: pages read into cache by checkpoint */
-#define	WT_STAT_DSRC_CACHE_READ_CHECKPOINT		2125
-/*! cache: pages requested from the cache */
-#define	WT_STAT_DSRC_CACHE_PAGES_REQUESTED		2126
-/*! cache: pages requested from the cache due to pre-fetch */
-#define	WT_STAT_DSRC_CACHE_PAGES_PREFETCH		2127
-/*! cache: pages seen by eviction walk */
-#define	WT_STAT_DSRC_CACHE_EVICTION_PAGES_SEEN		2128
-/*! cache: pages written from cache */
-#define	WT_STAT_DSRC_CACHE_WRITE			2129
-/*! cache: pages written requiring in-memory restoration */
-#define	WT_STAT_DSRC_CACHE_WRITE_RESTORE		2130
->>>>>>> e46435ac
+#define	WT_STAT_DSRC_CACHE_WRITE_RESTORE		2110
 /*!
  * cache: precise checkpoint caused an eviction to be skipped because any
  * dirty content needs to remain in cache
  */
-<<<<<<< HEAD
-#define	WT_STAT_DSRC_CACHE_EVICTION_BLOCKED_CHECKPOINT_PRECISE	2110
+#define	WT_STAT_DSRC_CACHE_EVICTION_BLOCKED_CHECKPOINT_PRECISE	2111
 /*! cache: recent modification of a page blocked its eviction */
-#define	WT_STAT_DSRC_CACHE_EVICTION_BLOCKED_RECENTLY_MODIFIED	2111
+#define	WT_STAT_DSRC_CACHE_EVICTION_BLOCKED_RECENTLY_MODIFIED	2112
 /*! cache: reconciled pages scrubbed and added back to the cache clean */
-#define	WT_STAT_DSRC_CACHE_SCRUB_RESTORE		2112
+#define	WT_STAT_DSRC_CACHE_SCRUB_RESTORE		2113
 /*! cache: reverse splits performed */
-#define	WT_STAT_DSRC_CACHE_REVERSE_SPLITS		2113
-=======
-#define	WT_STAT_DSRC_CACHE_EVICTION_BLOCKED_CHECKPOINT_PRECISE	2131
-/*! cache: recent modification of a page blocked its eviction */
-#define	WT_STAT_DSRC_CACHE_EVICTION_BLOCKED_RECENTLY_MODIFIED	2132
-/*! cache: reconciled pages scrubbed and added back to the cache clean */
-#define	WT_STAT_DSRC_CACHE_SCRUB_RESTORE		2133
-/*! cache: reverse splits performed */
-#define	WT_STAT_DSRC_CACHE_REVERSE_SPLITS		2134
->>>>>>> e46435ac
+#define	WT_STAT_DSRC_CACHE_REVERSE_SPLITS		2114
 /*!
  * cache: reverse splits skipped because of VLCS namespace gap
  * restrictions
  */
-<<<<<<< HEAD
-#define	WT_STAT_DSRC_CACHE_REVERSE_SPLITS_SKIPPED_VLCS	2114
+#define	WT_STAT_DSRC_CACHE_REVERSE_SPLITS_SKIPPED_VLCS	2115
+/*! cache: size of delta updates reconstructed on the base page */
+#define	WT_STAT_DSRC_CACHE_READ_DELTA_UPDATES		2116
+/*! cache: size of tombstones restored when reading a page */
+#define	WT_STAT_DSRC_CACHE_READ_RESTORED_TOMBSTONE_BYTES	2117
 /*! cache: the number of times full update inserted to history store */
-#define	WT_STAT_DSRC_CACHE_HS_INSERT_FULL_UPDATE	2115
+#define	WT_STAT_DSRC_CACHE_HS_INSERT_FULL_UPDATE	2118
 /*! cache: the number of times reverse modify inserted to history store */
-#define	WT_STAT_DSRC_CACHE_HS_INSERT_REVERSE_MODIFY	2116
+#define	WT_STAT_DSRC_CACHE_HS_INSERT_REVERSE_MODIFY	2119
 /*! cache: tracked dirty bytes in the cache */
-#define	WT_STAT_DSRC_CACHE_BYTES_DIRTY			2117
+#define	WT_STAT_DSRC_CACHE_BYTES_DIRTY			2120
 /*! cache: tracked dirty internal page bytes in the cache */
-#define	WT_STAT_DSRC_CACHE_BYTES_DIRTY_INTERNAL		2118
+#define	WT_STAT_DSRC_CACHE_BYTES_DIRTY_INTERNAL		2121
 /*! cache: tracked dirty leaf page bytes in the cache */
-#define	WT_STAT_DSRC_CACHE_BYTES_DIRTY_LEAF		2119
+#define	WT_STAT_DSRC_CACHE_BYTES_DIRTY_LEAF		2122
 /*! cache: uncommitted truncate blocked page eviction */
-#define	WT_STAT_DSRC_CACHE_EVICTION_BLOCKED_UNCOMMITTED_TRUNCATE	2120
+#define	WT_STAT_DSRC_CACHE_EVICTION_BLOCKED_UNCOMMITTED_TRUNCATE	2123
 /*! cache: unmodified pages evicted */
-#define	WT_STAT_DSRC_CACHE_EVICTION_CLEAN		2121
-=======
-#define	WT_STAT_DSRC_CACHE_REVERSE_SPLITS_SKIPPED_VLCS	2135
-/*! cache: size of delta updates reconstructed on the base page */
-#define	WT_STAT_DSRC_CACHE_READ_DELTA_UPDATES		2136
-/*! cache: size of tombstones restored when reading a page */
-#define	WT_STAT_DSRC_CACHE_READ_RESTORED_TOMBSTONE_BYTES	2137
-/*! cache: the number of times full update inserted to history store */
-#define	WT_STAT_DSRC_CACHE_HS_INSERT_FULL_UPDATE	2138
-/*! cache: the number of times reverse modify inserted to history store */
-#define	WT_STAT_DSRC_CACHE_HS_INSERT_REVERSE_MODIFY	2139
-/*! cache: tracked dirty bytes in the cache */
-#define	WT_STAT_DSRC_CACHE_BYTES_DIRTY			2140
-/*! cache: uncommitted truncate blocked page eviction */
-#define	WT_STAT_DSRC_CACHE_EVICTION_BLOCKED_UNCOMMITTED_TRUNCATE	2141
-/*! cache: unmodified pages evicted */
-#define	WT_STAT_DSRC_CACHE_EVICTION_CLEAN		2142
->>>>>>> e46435ac
+#define	WT_STAT_DSRC_CACHE_EVICTION_CLEAN		2124
 /*!
  * cache_walk: Average difference between current eviction generation
  * when the page was last considered, only reported if cache_walk or all
  * statistics are enabled
  */
-<<<<<<< HEAD
-#define	WT_STAT_DSRC_CACHE_STATE_GEN_AVG_GAP		2122
-=======
-#define	WT_STAT_DSRC_CACHE_STATE_GEN_AVG_GAP		2143
->>>>>>> e46435ac
+#define	WT_STAT_DSRC_CACHE_STATE_GEN_AVG_GAP		2125
 /*!
  * cache_walk: Average on-disk page image size seen, only reported if
  * cache_walk or all statistics are enabled
  */
-<<<<<<< HEAD
-#define	WT_STAT_DSRC_CACHE_STATE_AVG_WRITTEN_SIZE	2123
-=======
-#define	WT_STAT_DSRC_CACHE_STATE_AVG_WRITTEN_SIZE	2144
->>>>>>> e46435ac
+#define	WT_STAT_DSRC_CACHE_STATE_AVG_WRITTEN_SIZE	2126
 /*!
  * cache_walk: Average time in cache for pages that have been visited by
  * the eviction server, only reported if cache_walk or all statistics are
  * enabled
  */
-<<<<<<< HEAD
-#define	WT_STAT_DSRC_CACHE_STATE_AVG_VISITED_AGE	2124
-=======
-#define	WT_STAT_DSRC_CACHE_STATE_AVG_VISITED_AGE	2145
->>>>>>> e46435ac
+#define	WT_STAT_DSRC_CACHE_STATE_AVG_VISITED_AGE	2127
 /*!
  * cache_walk: Average time in cache for pages that have not been visited
  * by the eviction server, only reported if cache_walk or all statistics
  * are enabled
  */
-<<<<<<< HEAD
-#define	WT_STAT_DSRC_CACHE_STATE_AVG_UNVISITED_AGE	2125
-=======
-#define	WT_STAT_DSRC_CACHE_STATE_AVG_UNVISITED_AGE	2146
->>>>>>> e46435ac
+#define	WT_STAT_DSRC_CACHE_STATE_AVG_UNVISITED_AGE	2128
 /*!
  * cache_walk: Clean pages currently in cache, only reported if
  * cache_walk or all statistics are enabled
  */
-<<<<<<< HEAD
-#define	WT_STAT_DSRC_CACHE_STATE_PAGES_CLEAN		2126
-=======
-#define	WT_STAT_DSRC_CACHE_STATE_PAGES_CLEAN		2147
->>>>>>> e46435ac
+#define	WT_STAT_DSRC_CACHE_STATE_PAGES_CLEAN		2129
 /*!
  * cache_walk: Current eviction generation, only reported if cache_walk
  * or all statistics are enabled
  */
-<<<<<<< HEAD
-#define	WT_STAT_DSRC_CACHE_STATE_GEN_CURRENT		2127
-=======
-#define	WT_STAT_DSRC_CACHE_STATE_GEN_CURRENT		2148
->>>>>>> e46435ac
+#define	WT_STAT_DSRC_CACHE_STATE_GEN_CURRENT		2130
 /*!
  * cache_walk: Dirty pages currently in cache, only reported if
  * cache_walk or all statistics are enabled
  */
-<<<<<<< HEAD
-#define	WT_STAT_DSRC_CACHE_STATE_PAGES_DIRTY		2128
-=======
-#define	WT_STAT_DSRC_CACHE_STATE_PAGES_DIRTY		2149
->>>>>>> e46435ac
+#define	WT_STAT_DSRC_CACHE_STATE_PAGES_DIRTY		2131
 /*!
  * cache_walk: Entries in the root page, only reported if cache_walk or
  * all statistics are enabled
  */
-<<<<<<< HEAD
-#define	WT_STAT_DSRC_CACHE_STATE_ROOT_ENTRIES		2129
-=======
-#define	WT_STAT_DSRC_CACHE_STATE_ROOT_ENTRIES		2150
->>>>>>> e46435ac
+#define	WT_STAT_DSRC_CACHE_STATE_ROOT_ENTRIES		2132
 /*!
  * cache_walk: Internal pages currently in cache, only reported if
  * cache_walk or all statistics are enabled
  */
-<<<<<<< HEAD
-#define	WT_STAT_DSRC_CACHE_STATE_PAGES_INTERNAL		2130
-=======
-#define	WT_STAT_DSRC_CACHE_STATE_PAGES_INTERNAL		2151
->>>>>>> e46435ac
+#define	WT_STAT_DSRC_CACHE_STATE_PAGES_INTERNAL		2133
 /*!
  * cache_walk: Leaf pages currently in cache, only reported if cache_walk
  * or all statistics are enabled
  */
-<<<<<<< HEAD
-#define	WT_STAT_DSRC_CACHE_STATE_PAGES_LEAF		2131
-=======
-#define	WT_STAT_DSRC_CACHE_STATE_PAGES_LEAF		2152
->>>>>>> e46435ac
+#define	WT_STAT_DSRC_CACHE_STATE_PAGES_LEAF		2134
 /*!
  * cache_walk: Maximum difference between current eviction generation
  * when the page was last considered, only reported if cache_walk or all
  * statistics are enabled
  */
-<<<<<<< HEAD
-#define	WT_STAT_DSRC_CACHE_STATE_GEN_MAX_GAP		2132
-=======
-#define	WT_STAT_DSRC_CACHE_STATE_GEN_MAX_GAP		2153
->>>>>>> e46435ac
+#define	WT_STAT_DSRC_CACHE_STATE_GEN_MAX_GAP		2135
 /*!
  * cache_walk: Maximum page size seen, only reported if cache_walk or all
  * statistics are enabled
  */
-<<<<<<< HEAD
-#define	WT_STAT_DSRC_CACHE_STATE_MAX_PAGESIZE		2133
-=======
-#define	WT_STAT_DSRC_CACHE_STATE_MAX_PAGESIZE		2154
->>>>>>> e46435ac
+#define	WT_STAT_DSRC_CACHE_STATE_MAX_PAGESIZE		2136
 /*!
  * cache_walk: Minimum on-disk page image size seen, only reported if
  * cache_walk or all statistics are enabled
  */
-<<<<<<< HEAD
-#define	WT_STAT_DSRC_CACHE_STATE_MIN_WRITTEN_SIZE	2134
-=======
-#define	WT_STAT_DSRC_CACHE_STATE_MIN_WRITTEN_SIZE	2155
->>>>>>> e46435ac
+#define	WT_STAT_DSRC_CACHE_STATE_MIN_WRITTEN_SIZE	2137
 /*!
  * cache_walk: Number of pages never visited by eviction server, only
  * reported if cache_walk or all statistics are enabled
  */
-<<<<<<< HEAD
-#define	WT_STAT_DSRC_CACHE_STATE_UNVISITED_COUNT	2135
-=======
-#define	WT_STAT_DSRC_CACHE_STATE_UNVISITED_COUNT	2156
->>>>>>> e46435ac
+#define	WT_STAT_DSRC_CACHE_STATE_UNVISITED_COUNT	2138
 /*!
  * cache_walk: On-disk page image sizes smaller than a single allocation
  * unit, only reported if cache_walk or all statistics are enabled
  */
-<<<<<<< HEAD
-#define	WT_STAT_DSRC_CACHE_STATE_SMALLER_ALLOC_SIZE	2136
-=======
-#define	WT_STAT_DSRC_CACHE_STATE_SMALLER_ALLOC_SIZE	2157
->>>>>>> e46435ac
+#define	WT_STAT_DSRC_CACHE_STATE_SMALLER_ALLOC_SIZE	2139
 /*!
  * cache_walk: Pages created in memory and never written, only reported
  * if cache_walk or all statistics are enabled
  */
-<<<<<<< HEAD
-#define	WT_STAT_DSRC_CACHE_STATE_MEMORY			2137
-=======
-#define	WT_STAT_DSRC_CACHE_STATE_MEMORY			2158
->>>>>>> e46435ac
+#define	WT_STAT_DSRC_CACHE_STATE_MEMORY			2140
 /*!
  * cache_walk: Pages currently queued for eviction, only reported if
  * cache_walk or all statistics are enabled
  */
-<<<<<<< HEAD
-#define	WT_STAT_DSRC_CACHE_STATE_QUEUED			2138
-=======
-#define	WT_STAT_DSRC_CACHE_STATE_QUEUED			2159
->>>>>>> e46435ac
+#define	WT_STAT_DSRC_CACHE_STATE_QUEUED			2141
 /*!
  * cache_walk: Pages that could not be queued for eviction, only reported
  * if cache_walk or all statistics are enabled
  */
-<<<<<<< HEAD
-#define	WT_STAT_DSRC_CACHE_STATE_NOT_QUEUEABLE		2139
-=======
-#define	WT_STAT_DSRC_CACHE_STATE_NOT_QUEUEABLE		2160
->>>>>>> e46435ac
+#define	WT_STAT_DSRC_CACHE_STATE_NOT_QUEUEABLE		2142
 /*!
  * cache_walk: Refs skipped during cache traversal, only reported if
  * cache_walk or all statistics are enabled
  */
-<<<<<<< HEAD
-#define	WT_STAT_DSRC_CACHE_STATE_REFS_SKIPPED		2140
-=======
-#define	WT_STAT_DSRC_CACHE_STATE_REFS_SKIPPED		2161
->>>>>>> e46435ac
+#define	WT_STAT_DSRC_CACHE_STATE_REFS_SKIPPED		2143
 /*!
  * cache_walk: Size of the root page, only reported if cache_walk or all
  * statistics are enabled
  */
-<<<<<<< HEAD
-#define	WT_STAT_DSRC_CACHE_STATE_ROOT_SIZE		2141
-=======
-#define	WT_STAT_DSRC_CACHE_STATE_ROOT_SIZE		2162
->>>>>>> e46435ac
+#define	WT_STAT_DSRC_CACHE_STATE_ROOT_SIZE		2144
 /*!
  * cache_walk: Total number of pages currently in cache, only reported if
  * cache_walk or all statistics are enabled
  */
-<<<<<<< HEAD
-#define	WT_STAT_DSRC_CACHE_STATE_PAGES			2142
+#define	WT_STAT_DSRC_CACHE_STATE_PAGES			2145
 /*! checkpoint: checkpoint has acquired a snapshot for its transaction */
-#define	WT_STAT_DSRC_CHECKPOINT_SNAPSHOT_ACQUIRED	2143
+#define	WT_STAT_DSRC_CHECKPOINT_SNAPSHOT_ACQUIRED	2146
 /*! checkpoint: pages added for eviction during checkpoint cleanup */
-#define	WT_STAT_DSRC_CHECKPOINT_CLEANUP_PAGES_EVICT	2144
+#define	WT_STAT_DSRC_CHECKPOINT_CLEANUP_PAGES_EVICT	2147
 /*!
  * checkpoint: pages dirtied due to obsolete time window by checkpoint
  * cleanup
  */
-#define	WT_STAT_DSRC_CHECKPOINT_CLEANUP_PAGES_OBSOLETE_TW	2145
+#define	WT_STAT_DSRC_CHECKPOINT_CLEANUP_PAGES_OBSOLETE_TW	2148
 /*!
  * checkpoint: pages read into cache during checkpoint cleanup
  * (reclaim_space)
  */
-#define	WT_STAT_DSRC_CHECKPOINT_CLEANUP_PAGES_READ_RECLAIM_SPACE	2146
+#define	WT_STAT_DSRC_CHECKPOINT_CLEANUP_PAGES_READ_RECLAIM_SPACE	2149
 /*!
  * checkpoint: pages read into cache during checkpoint cleanup due to
  * obsolete time window
  */
-#define	WT_STAT_DSRC_CHECKPOINT_CLEANUP_PAGES_READ_OBSOLETE_TW	2147
+#define	WT_STAT_DSRC_CHECKPOINT_CLEANUP_PAGES_READ_OBSOLETE_TW	2150
 /*! checkpoint: pages removed during checkpoint cleanup */
-#define	WT_STAT_DSRC_CHECKPOINT_CLEANUP_PAGES_REMOVED	2148
+#define	WT_STAT_DSRC_CHECKPOINT_CLEANUP_PAGES_REMOVED	2151
 /*! checkpoint: pages skipped during checkpoint cleanup tree walk */
-#define	WT_STAT_DSRC_CHECKPOINT_CLEANUP_PAGES_WALK_SKIPPED	2149
+#define	WT_STAT_DSRC_CHECKPOINT_CLEANUP_PAGES_WALK_SKIPPED	2152
 /*! checkpoint: pages visited during checkpoint cleanup */
-#define	WT_STAT_DSRC_CHECKPOINT_CLEANUP_PAGES_VISITED	2150
+#define	WT_STAT_DSRC_CHECKPOINT_CLEANUP_PAGES_VISITED	2153
 /*! checkpoint: transaction checkpoints due to obsolete pages */
-#define	WT_STAT_DSRC_CHECKPOINT_OBSOLETE_APPLIED	2151
-=======
-#define	WT_STAT_DSRC_CACHE_STATE_PAGES			2163
-/*! checkpoint: checkpoint has acquired a snapshot for its transaction */
-#define	WT_STAT_DSRC_CHECKPOINT_SNAPSHOT_ACQUIRED	2164
-/*! checkpoint: pages added for eviction during checkpoint cleanup */
-#define	WT_STAT_DSRC_CHECKPOINT_CLEANUP_PAGES_EVICT	2165
-/*! checkpoint: pages removed during checkpoint cleanup */
-#define	WT_STAT_DSRC_CHECKPOINT_CLEANUP_PAGES_REMOVED	2166
-/*! checkpoint: pages skipped during checkpoint cleanup tree walk */
-#define	WT_STAT_DSRC_CHECKPOINT_CLEANUP_PAGES_WALK_SKIPPED	2167
-/*! checkpoint: pages visited during checkpoint cleanup */
-#define	WT_STAT_DSRC_CHECKPOINT_CLEANUP_PAGES_VISITED	2168
-/*! checkpoint: transaction checkpoints due to obsolete pages */
-#define	WT_STAT_DSRC_CHECKPOINT_OBSOLETE_APPLIED	2169
->>>>>>> e46435ac
+#define	WT_STAT_DSRC_CHECKPOINT_OBSOLETE_APPLIED	2154
 /*!
  * compression: compressed page maximum internal page size prior to
  * compression
  */
-<<<<<<< HEAD
-#define	WT_STAT_DSRC_COMPRESS_PRECOMP_INTL_MAX_PAGE_SIZE	2152
-=======
-#define	WT_STAT_DSRC_COMPRESS_PRECOMP_INTL_MAX_PAGE_SIZE	2170
->>>>>>> e46435ac
+#define	WT_STAT_DSRC_COMPRESS_PRECOMP_INTL_MAX_PAGE_SIZE	2155
 /*!
  * compression: compressed page maximum leaf page size prior to
  * compression
  */
-<<<<<<< HEAD
-#define	WT_STAT_DSRC_COMPRESS_PRECOMP_LEAF_MAX_PAGE_SIZE	2153
+#define	WT_STAT_DSRC_COMPRESS_PRECOMP_LEAF_MAX_PAGE_SIZE	2156
 /*! compression: page written to disk failed to compress */
-#define	WT_STAT_DSRC_COMPRESS_WRITE_FAIL		2154
+#define	WT_STAT_DSRC_COMPRESS_WRITE_FAIL		2157
 /*! compression: page written to disk was too small to compress */
-#define	WT_STAT_DSRC_COMPRESS_WRITE_TOO_SMALL		2155
+#define	WT_STAT_DSRC_COMPRESS_WRITE_TOO_SMALL		2158
 /*! compression: pages read from disk */
-#define	WT_STAT_DSRC_COMPRESS_READ			2156
-=======
-#define	WT_STAT_DSRC_COMPRESS_PRECOMP_LEAF_MAX_PAGE_SIZE	2171
-/*! compression: page written to disk failed to compress */
-#define	WT_STAT_DSRC_COMPRESS_WRITE_FAIL		2172
-/*! compression: page written to disk was too small to compress */
-#define	WT_STAT_DSRC_COMPRESS_WRITE_TOO_SMALL		2173
-/*! compression: pages read from disk */
-#define	WT_STAT_DSRC_COMPRESS_READ			2174
->>>>>>> e46435ac
+#define	WT_STAT_DSRC_COMPRESS_READ			2159
 /*!
  * compression: pages read from disk with compression ratio greater than
  * 64
  */
-<<<<<<< HEAD
-#define	WT_STAT_DSRC_COMPRESS_READ_RATIO_HIST_MAX	2157
-=======
-#define	WT_STAT_DSRC_COMPRESS_READ_RATIO_HIST_MAX	2175
->>>>>>> e46435ac
+#define	WT_STAT_DSRC_COMPRESS_READ_RATIO_HIST_MAX	2160
 /*!
  * compression: pages read from disk with compression ratio smaller than
  * 2
  */
-<<<<<<< HEAD
-#define	WT_STAT_DSRC_COMPRESS_READ_RATIO_HIST_2		2158
-=======
-#define	WT_STAT_DSRC_COMPRESS_READ_RATIO_HIST_2		2176
->>>>>>> e46435ac
+#define	WT_STAT_DSRC_COMPRESS_READ_RATIO_HIST_2		2161
 /*!
  * compression: pages read from disk with compression ratio smaller than
  * 4
  */
-<<<<<<< HEAD
-#define	WT_STAT_DSRC_COMPRESS_READ_RATIO_HIST_4		2159
-=======
-#define	WT_STAT_DSRC_COMPRESS_READ_RATIO_HIST_4		2177
->>>>>>> e46435ac
+#define	WT_STAT_DSRC_COMPRESS_READ_RATIO_HIST_4		2162
 /*!
  * compression: pages read from disk with compression ratio smaller than
  * 8
  */
-<<<<<<< HEAD
-#define	WT_STAT_DSRC_COMPRESS_READ_RATIO_HIST_8		2160
-=======
-#define	WT_STAT_DSRC_COMPRESS_READ_RATIO_HIST_8		2178
->>>>>>> e46435ac
+#define	WT_STAT_DSRC_COMPRESS_READ_RATIO_HIST_8		2163
 /*!
  * compression: pages read from disk with compression ratio smaller than
  * 16
  */
-<<<<<<< HEAD
-#define	WT_STAT_DSRC_COMPRESS_READ_RATIO_HIST_16	2161
-=======
-#define	WT_STAT_DSRC_COMPRESS_READ_RATIO_HIST_16	2179
->>>>>>> e46435ac
+#define	WT_STAT_DSRC_COMPRESS_READ_RATIO_HIST_16	2164
 /*!
  * compression: pages read from disk with compression ratio smaller than
  * 32
  */
-<<<<<<< HEAD
-#define	WT_STAT_DSRC_COMPRESS_READ_RATIO_HIST_32	2162
-=======
-#define	WT_STAT_DSRC_COMPRESS_READ_RATIO_HIST_32	2180
->>>>>>> e46435ac
+#define	WT_STAT_DSRC_COMPRESS_READ_RATIO_HIST_32	2165
 /*!
  * compression: pages read from disk with compression ratio smaller than
  * 64
  */
-<<<<<<< HEAD
-#define	WT_STAT_DSRC_COMPRESS_READ_RATIO_HIST_64	2163
+#define	WT_STAT_DSRC_COMPRESS_READ_RATIO_HIST_64	2166
 /*! compression: pages written to disk */
-#define	WT_STAT_DSRC_COMPRESS_WRITE			2164
-=======
-#define	WT_STAT_DSRC_COMPRESS_READ_RATIO_HIST_64	2181
-/*! compression: pages written to disk */
-#define	WT_STAT_DSRC_COMPRESS_WRITE			2182
->>>>>>> e46435ac
+#define	WT_STAT_DSRC_COMPRESS_WRITE			2167
 /*!
  * compression: pages written to disk with compression ratio greater than
  * 64
  */
-<<<<<<< HEAD
-#define	WT_STAT_DSRC_COMPRESS_WRITE_RATIO_HIST_MAX	2165
-=======
-#define	WT_STAT_DSRC_COMPRESS_WRITE_RATIO_HIST_MAX	2183
->>>>>>> e46435ac
+#define	WT_STAT_DSRC_COMPRESS_WRITE_RATIO_HIST_MAX	2168
 /*!
  * compression: pages written to disk with compression ratio smaller than
  * 2
  */
-<<<<<<< HEAD
-#define	WT_STAT_DSRC_COMPRESS_WRITE_RATIO_HIST_2	2166
-=======
-#define	WT_STAT_DSRC_COMPRESS_WRITE_RATIO_HIST_2	2184
->>>>>>> e46435ac
+#define	WT_STAT_DSRC_COMPRESS_WRITE_RATIO_HIST_2	2169
 /*!
  * compression: pages written to disk with compression ratio smaller than
  * 4
  */
-<<<<<<< HEAD
-#define	WT_STAT_DSRC_COMPRESS_WRITE_RATIO_HIST_4	2167
-=======
-#define	WT_STAT_DSRC_COMPRESS_WRITE_RATIO_HIST_4	2185
->>>>>>> e46435ac
+#define	WT_STAT_DSRC_COMPRESS_WRITE_RATIO_HIST_4	2170
 /*!
  * compression: pages written to disk with compression ratio smaller than
  * 8
  */
-<<<<<<< HEAD
-#define	WT_STAT_DSRC_COMPRESS_WRITE_RATIO_HIST_8	2168
-=======
-#define	WT_STAT_DSRC_COMPRESS_WRITE_RATIO_HIST_8	2186
->>>>>>> e46435ac
+#define	WT_STAT_DSRC_COMPRESS_WRITE_RATIO_HIST_8	2171
 /*!
  * compression: pages written to disk with compression ratio smaller than
  * 16
  */
-<<<<<<< HEAD
-#define	WT_STAT_DSRC_COMPRESS_WRITE_RATIO_HIST_16	2169
-=======
-#define	WT_STAT_DSRC_COMPRESS_WRITE_RATIO_HIST_16	2187
->>>>>>> e46435ac
+#define	WT_STAT_DSRC_COMPRESS_WRITE_RATIO_HIST_16	2172
 /*!
  * compression: pages written to disk with compression ratio smaller than
  * 32
  */
-<<<<<<< HEAD
-#define	WT_STAT_DSRC_COMPRESS_WRITE_RATIO_HIST_32	2170
-=======
-#define	WT_STAT_DSRC_COMPRESS_WRITE_RATIO_HIST_32	2188
->>>>>>> e46435ac
+#define	WT_STAT_DSRC_COMPRESS_WRITE_RATIO_HIST_32	2173
 /*!
  * compression: pages written to disk with compression ratio smaller than
  * 64
  */
-<<<<<<< HEAD
-#define	WT_STAT_DSRC_COMPRESS_WRITE_RATIO_HIST_64	2171
+#define	WT_STAT_DSRC_COMPRESS_WRITE_RATIO_HIST_64	2174
 /*! cursor: Total number of deleted pages skipped during tree walk */
-#define	WT_STAT_DSRC_CURSOR_TREE_WALK_DEL_PAGE_SKIP	2172
+#define	WT_STAT_DSRC_CURSOR_TREE_WALK_DEL_PAGE_SKIP	2175
 /*! cursor: Total number of entries skipped by cursor next calls */
-#define	WT_STAT_DSRC_CURSOR_NEXT_SKIP_TOTAL		2173
+#define	WT_STAT_DSRC_CURSOR_NEXT_SKIP_TOTAL		2176
 /*! cursor: Total number of entries skipped by cursor prev calls */
-#define	WT_STAT_DSRC_CURSOR_PREV_SKIP_TOTAL		2174
-=======
-#define	WT_STAT_DSRC_COMPRESS_WRITE_RATIO_HIST_64	2189
-/*! cursor: Total number of deleted pages skipped during tree walk */
-#define	WT_STAT_DSRC_CURSOR_TREE_WALK_DEL_PAGE_SKIP	2190
-/*! cursor: Total number of entries skipped by cursor next calls */
-#define	WT_STAT_DSRC_CURSOR_NEXT_SKIP_TOTAL		2191
-/*! cursor: Total number of entries skipped by cursor prev calls */
-#define	WT_STAT_DSRC_CURSOR_PREV_SKIP_TOTAL		2192
->>>>>>> e46435ac
+#define	WT_STAT_DSRC_CURSOR_PREV_SKIP_TOTAL		2177
 /*!
  * cursor: Total number of entries skipped to position the history store
  * cursor
  */
-<<<<<<< HEAD
-#define	WT_STAT_DSRC_CURSOR_SKIP_HS_CUR_POSITION	2175
-=======
-#define	WT_STAT_DSRC_CURSOR_SKIP_HS_CUR_POSITION	2193
->>>>>>> e46435ac
+#define	WT_STAT_DSRC_CURSOR_SKIP_HS_CUR_POSITION	2178
 /*!
  * cursor: Total number of in-memory deleted pages skipped during tree
  * walk
  */
-<<<<<<< HEAD
-#define	WT_STAT_DSRC_CURSOR_TREE_WALK_INMEM_DEL_PAGE_SKIP	2176
+#define	WT_STAT_DSRC_CURSOR_TREE_WALK_INMEM_DEL_PAGE_SKIP	2179
 /*! cursor: Total number of on-disk deleted pages skipped during tree walk */
-#define	WT_STAT_DSRC_CURSOR_TREE_WALK_ONDISK_DEL_PAGE_SKIP	2177
-=======
-#define	WT_STAT_DSRC_CURSOR_TREE_WALK_INMEM_DEL_PAGE_SKIP	2194
-/*! cursor: Total number of on-disk deleted pages skipped during tree walk */
-#define	WT_STAT_DSRC_CURSOR_TREE_WALK_ONDISK_DEL_PAGE_SKIP	2195
->>>>>>> e46435ac
+#define	WT_STAT_DSRC_CURSOR_TREE_WALK_ONDISK_DEL_PAGE_SKIP	2180
 /*!
  * cursor: Total number of times a search near has exited due to prefix
  * config
  */
-<<<<<<< HEAD
-#define	WT_STAT_DSRC_CURSOR_SEARCH_NEAR_PREFIX_FAST_PATHS	2178
-=======
-#define	WT_STAT_DSRC_CURSOR_SEARCH_NEAR_PREFIX_FAST_PATHS	2196
->>>>>>> e46435ac
+#define	WT_STAT_DSRC_CURSOR_SEARCH_NEAR_PREFIX_FAST_PATHS	2181
 /*!
  * cursor: Total number of times cursor fails to temporarily release
  * pinned page to encourage eviction of hot or large page
  */
-<<<<<<< HEAD
-#define	WT_STAT_DSRC_CURSOR_REPOSITION_FAILED		2179
-=======
-#define	WT_STAT_DSRC_CURSOR_REPOSITION_FAILED		2197
->>>>>>> e46435ac
+#define	WT_STAT_DSRC_CURSOR_REPOSITION_FAILED		2182
 /*!
  * cursor: Total number of times cursor temporarily releases pinned page
  * to encourage eviction of hot or large page
  */
-<<<<<<< HEAD
-#define	WT_STAT_DSRC_CURSOR_REPOSITION			2180
+#define	WT_STAT_DSRC_CURSOR_REPOSITION			2183
 /*! cursor: bulk loaded cursor insert calls */
-#define	WT_STAT_DSRC_CURSOR_INSERT_BULK			2181
+#define	WT_STAT_DSRC_CURSOR_INSERT_BULK			2184
 /*! cursor: cache cursors reuse count */
-#define	WT_STAT_DSRC_CURSOR_REOPEN			2182
+#define	WT_STAT_DSRC_CURSOR_REOPEN			2185
 /*! cursor: close calls that result in cache */
-#define	WT_STAT_DSRC_CURSOR_CACHE			2183
+#define	WT_STAT_DSRC_CURSOR_CACHE			2186
 /*! cursor: create calls */
-#define	WT_STAT_DSRC_CURSOR_CREATE			2184
+#define	WT_STAT_DSRC_CURSOR_CREATE			2187
 /*! cursor: cursor bound calls that return an error */
-#define	WT_STAT_DSRC_CURSOR_BOUND_ERROR			2185
+#define	WT_STAT_DSRC_CURSOR_BOUND_ERROR			2188
 /*! cursor: cursor bounds cleared from reset */
-#define	WT_STAT_DSRC_CURSOR_BOUNDS_RESET		2186
+#define	WT_STAT_DSRC_CURSOR_BOUNDS_RESET		2189
 /*! cursor: cursor bounds comparisons performed */
-#define	WT_STAT_DSRC_CURSOR_BOUNDS_COMPARISONS		2187
+#define	WT_STAT_DSRC_CURSOR_BOUNDS_COMPARISONS		2190
 /*! cursor: cursor bounds next called on an unpositioned cursor */
-#define	WT_STAT_DSRC_CURSOR_BOUNDS_NEXT_UNPOSITIONED	2188
+#define	WT_STAT_DSRC_CURSOR_BOUNDS_NEXT_UNPOSITIONED	2191
 /*! cursor: cursor bounds next early exit */
-#define	WT_STAT_DSRC_CURSOR_BOUNDS_NEXT_EARLY_EXIT	2189
+#define	WT_STAT_DSRC_CURSOR_BOUNDS_NEXT_EARLY_EXIT	2192
 /*! cursor: cursor bounds prev called on an unpositioned cursor */
-#define	WT_STAT_DSRC_CURSOR_BOUNDS_PREV_UNPOSITIONED	2190
+#define	WT_STAT_DSRC_CURSOR_BOUNDS_PREV_UNPOSITIONED	2193
 /*! cursor: cursor bounds prev early exit */
-#define	WT_STAT_DSRC_CURSOR_BOUNDS_PREV_EARLY_EXIT	2191
+#define	WT_STAT_DSRC_CURSOR_BOUNDS_PREV_EARLY_EXIT	2194
 /*! cursor: cursor bounds search early exit */
-#define	WT_STAT_DSRC_CURSOR_BOUNDS_SEARCH_EARLY_EXIT	2192
+#define	WT_STAT_DSRC_CURSOR_BOUNDS_SEARCH_EARLY_EXIT	2195
 /*! cursor: cursor bounds search near call repositioned cursor */
-#define	WT_STAT_DSRC_CURSOR_BOUNDS_SEARCH_NEAR_REPOSITIONED_CURSOR	2193
+#define	WT_STAT_DSRC_CURSOR_BOUNDS_SEARCH_NEAR_REPOSITIONED_CURSOR	2196
 /*! cursor: cursor cache calls that return an error */
-#define	WT_STAT_DSRC_CURSOR_CACHE_ERROR			2194
+#define	WT_STAT_DSRC_CURSOR_CACHE_ERROR			2197
 /*! cursor: cursor close calls that return an error */
-#define	WT_STAT_DSRC_CURSOR_CLOSE_ERROR			2195
+#define	WT_STAT_DSRC_CURSOR_CLOSE_ERROR			2198
 /*! cursor: cursor compare calls that return an error */
-#define	WT_STAT_DSRC_CURSOR_COMPARE_ERROR		2196
+#define	WT_STAT_DSRC_CURSOR_COMPARE_ERROR		2199
 /*! cursor: cursor equals calls that return an error */
-#define	WT_STAT_DSRC_CURSOR_EQUALS_ERROR		2197
+#define	WT_STAT_DSRC_CURSOR_EQUALS_ERROR		2200
 /*! cursor: cursor get key calls that return an error */
-#define	WT_STAT_DSRC_CURSOR_GET_KEY_ERROR		2198
+#define	WT_STAT_DSRC_CURSOR_GET_KEY_ERROR		2201
 /*! cursor: cursor get value calls that return an error */
-#define	WT_STAT_DSRC_CURSOR_GET_VALUE_ERROR		2199
+#define	WT_STAT_DSRC_CURSOR_GET_VALUE_ERROR		2202
 /*! cursor: cursor insert calls that return an error */
-#define	WT_STAT_DSRC_CURSOR_INSERT_ERROR		2200
+#define	WT_STAT_DSRC_CURSOR_INSERT_ERROR		2203
 /*! cursor: cursor insert check calls that return an error */
-#define	WT_STAT_DSRC_CURSOR_INSERT_CHECK_ERROR		2201
+#define	WT_STAT_DSRC_CURSOR_INSERT_CHECK_ERROR		2204
 /*! cursor: cursor largest key calls that return an error */
-#define	WT_STAT_DSRC_CURSOR_LARGEST_KEY_ERROR		2202
+#define	WT_STAT_DSRC_CURSOR_LARGEST_KEY_ERROR		2205
 /*! cursor: cursor modify calls that return an error */
-#define	WT_STAT_DSRC_CURSOR_MODIFY_ERROR		2203
+#define	WT_STAT_DSRC_CURSOR_MODIFY_ERROR		2206
 /*! cursor: cursor next calls that return an error */
-#define	WT_STAT_DSRC_CURSOR_NEXT_ERROR			2204
-=======
-#define	WT_STAT_DSRC_CURSOR_REPOSITION			2198
-/*! cursor: bulk loaded cursor insert calls */
-#define	WT_STAT_DSRC_CURSOR_INSERT_BULK			2199
-/*! cursor: cache cursors reuse count */
-#define	WT_STAT_DSRC_CURSOR_REOPEN			2200
-/*! cursor: close calls that result in cache */
-#define	WT_STAT_DSRC_CURSOR_CACHE			2201
-/*! cursor: create calls */
-#define	WT_STAT_DSRC_CURSOR_CREATE			2202
-/*! cursor: cursor bound calls that return an error */
-#define	WT_STAT_DSRC_CURSOR_BOUND_ERROR			2203
-/*! cursor: cursor bounds cleared from reset */
-#define	WT_STAT_DSRC_CURSOR_BOUNDS_RESET		2204
-/*! cursor: cursor bounds comparisons performed */
-#define	WT_STAT_DSRC_CURSOR_BOUNDS_COMPARISONS		2205
-/*! cursor: cursor bounds next called on an unpositioned cursor */
-#define	WT_STAT_DSRC_CURSOR_BOUNDS_NEXT_UNPOSITIONED	2206
-/*! cursor: cursor bounds next early exit */
-#define	WT_STAT_DSRC_CURSOR_BOUNDS_NEXT_EARLY_EXIT	2207
-/*! cursor: cursor bounds prev called on an unpositioned cursor */
-#define	WT_STAT_DSRC_CURSOR_BOUNDS_PREV_UNPOSITIONED	2208
-/*! cursor: cursor bounds prev early exit */
-#define	WT_STAT_DSRC_CURSOR_BOUNDS_PREV_EARLY_EXIT	2209
-/*! cursor: cursor bounds search early exit */
-#define	WT_STAT_DSRC_CURSOR_BOUNDS_SEARCH_EARLY_EXIT	2210
-/*! cursor: cursor bounds search near call repositioned cursor */
-#define	WT_STAT_DSRC_CURSOR_BOUNDS_SEARCH_NEAR_REPOSITIONED_CURSOR	2211
-/*! cursor: cursor cache calls that return an error */
-#define	WT_STAT_DSRC_CURSOR_CACHE_ERROR			2212
-/*! cursor: cursor close calls that return an error */
-#define	WT_STAT_DSRC_CURSOR_CLOSE_ERROR			2213
-/*! cursor: cursor compare calls that return an error */
-#define	WT_STAT_DSRC_CURSOR_COMPARE_ERROR		2214
-/*! cursor: cursor equals calls that return an error */
-#define	WT_STAT_DSRC_CURSOR_EQUALS_ERROR		2215
-/*! cursor: cursor get key calls that return an error */
-#define	WT_STAT_DSRC_CURSOR_GET_KEY_ERROR		2216
-/*! cursor: cursor get value calls that return an error */
-#define	WT_STAT_DSRC_CURSOR_GET_VALUE_ERROR		2217
-/*! cursor: cursor insert calls that return an error */
-#define	WT_STAT_DSRC_CURSOR_INSERT_ERROR		2218
-/*! cursor: cursor insert check calls that return an error */
-#define	WT_STAT_DSRC_CURSOR_INSERT_CHECK_ERROR		2219
-/*! cursor: cursor largest key calls that return an error */
-#define	WT_STAT_DSRC_CURSOR_LARGEST_KEY_ERROR		2220
-/*! cursor: cursor modify calls that return an error */
-#define	WT_STAT_DSRC_CURSOR_MODIFY_ERROR		2221
-/*! cursor: cursor next calls that return an error */
-#define	WT_STAT_DSRC_CURSOR_NEXT_ERROR			2222
->>>>>>> e46435ac
+#define	WT_STAT_DSRC_CURSOR_NEXT_ERROR			2207
 /*!
  * cursor: cursor next calls that skip due to a globally visible history
  * store tombstone
  */
-<<<<<<< HEAD
-#define	WT_STAT_DSRC_CURSOR_NEXT_HS_TOMBSTONE		2205
-=======
-#define	WT_STAT_DSRC_CURSOR_NEXT_HS_TOMBSTONE		2223
->>>>>>> e46435ac
+#define	WT_STAT_DSRC_CURSOR_NEXT_HS_TOMBSTONE		2208
 /*!
  * cursor: cursor next calls that skip greater than 1 and fewer than 100
  * entries
  */
-<<<<<<< HEAD
-#define	WT_STAT_DSRC_CURSOR_NEXT_SKIP_LT_100		2206
-=======
-#define	WT_STAT_DSRC_CURSOR_NEXT_SKIP_LT_100		2224
->>>>>>> e46435ac
+#define	WT_STAT_DSRC_CURSOR_NEXT_SKIP_LT_100		2209
 /*!
  * cursor: cursor next calls that skip greater than or equal to 100
  * entries
  */
-<<<<<<< HEAD
-#define	WT_STAT_DSRC_CURSOR_NEXT_SKIP_GE_100		2207
+#define	WT_STAT_DSRC_CURSOR_NEXT_SKIP_GE_100		2210
 /*! cursor: cursor next random calls that return an error */
-#define	WT_STAT_DSRC_CURSOR_NEXT_RANDOM_ERROR		2208
+#define	WT_STAT_DSRC_CURSOR_NEXT_RANDOM_ERROR		2211
 /*! cursor: cursor prev calls that return an error */
-#define	WT_STAT_DSRC_CURSOR_PREV_ERROR			2209
-=======
-#define	WT_STAT_DSRC_CURSOR_NEXT_SKIP_GE_100		2225
-/*! cursor: cursor next random calls that return an error */
-#define	WT_STAT_DSRC_CURSOR_NEXT_RANDOM_ERROR		2226
-/*! cursor: cursor prev calls that return an error */
-#define	WT_STAT_DSRC_CURSOR_PREV_ERROR			2227
->>>>>>> e46435ac
+#define	WT_STAT_DSRC_CURSOR_PREV_ERROR			2212
 /*!
  * cursor: cursor prev calls that skip due to a globally visible history
  * store tombstone
  */
-<<<<<<< HEAD
-#define	WT_STAT_DSRC_CURSOR_PREV_HS_TOMBSTONE		2210
-=======
-#define	WT_STAT_DSRC_CURSOR_PREV_HS_TOMBSTONE		2228
->>>>>>> e46435ac
+#define	WT_STAT_DSRC_CURSOR_PREV_HS_TOMBSTONE		2213
 /*!
  * cursor: cursor prev calls that skip greater than or equal to 100
  * entries
  */
-<<<<<<< HEAD
-#define	WT_STAT_DSRC_CURSOR_PREV_SKIP_GE_100		2211
+#define	WT_STAT_DSRC_CURSOR_PREV_SKIP_GE_100		2214
 /*! cursor: cursor prev calls that skip less than 100 entries */
-#define	WT_STAT_DSRC_CURSOR_PREV_SKIP_LT_100		2212
+#define	WT_STAT_DSRC_CURSOR_PREV_SKIP_LT_100		2215
 /*! cursor: cursor reconfigure calls that return an error */
-#define	WT_STAT_DSRC_CURSOR_RECONFIGURE_ERROR		2213
+#define	WT_STAT_DSRC_CURSOR_RECONFIGURE_ERROR		2216
 /*! cursor: cursor remove calls that return an error */
-#define	WT_STAT_DSRC_CURSOR_REMOVE_ERROR		2214
+#define	WT_STAT_DSRC_CURSOR_REMOVE_ERROR		2217
 /*! cursor: cursor reopen calls that return an error */
-#define	WT_STAT_DSRC_CURSOR_REOPEN_ERROR		2215
+#define	WT_STAT_DSRC_CURSOR_REOPEN_ERROR		2218
 /*! cursor: cursor reserve calls that return an error */
-#define	WT_STAT_DSRC_CURSOR_RESERVE_ERROR		2216
+#define	WT_STAT_DSRC_CURSOR_RESERVE_ERROR		2219
 /*! cursor: cursor reset calls that return an error */
-#define	WT_STAT_DSRC_CURSOR_RESET_ERROR			2217
+#define	WT_STAT_DSRC_CURSOR_RESET_ERROR			2220
 /*! cursor: cursor search calls that return an error */
-#define	WT_STAT_DSRC_CURSOR_SEARCH_ERROR		2218
+#define	WT_STAT_DSRC_CURSOR_SEARCH_ERROR		2221
 /*! cursor: cursor search near calls that return an error */
-#define	WT_STAT_DSRC_CURSOR_SEARCH_NEAR_ERROR		2219
+#define	WT_STAT_DSRC_CURSOR_SEARCH_NEAR_ERROR		2222
 /*! cursor: cursor update calls that return an error */
-#define	WT_STAT_DSRC_CURSOR_UPDATE_ERROR		2220
+#define	WT_STAT_DSRC_CURSOR_UPDATE_ERROR		2223
 /*! cursor: insert calls */
-#define	WT_STAT_DSRC_CURSOR_INSERT			2221
+#define	WT_STAT_DSRC_CURSOR_INSERT			2224
 /*! cursor: insert key and value bytes */
-#define	WT_STAT_DSRC_CURSOR_INSERT_BYTES		2222
+#define	WT_STAT_DSRC_CURSOR_INSERT_BYTES		2225
 /*! cursor: modify */
-#define	WT_STAT_DSRC_CURSOR_MODIFY			2223
+#define	WT_STAT_DSRC_CURSOR_MODIFY			2226
 /*! cursor: modify key and value bytes affected */
-#define	WT_STAT_DSRC_CURSOR_MODIFY_BYTES		2224
+#define	WT_STAT_DSRC_CURSOR_MODIFY_BYTES		2227
 /*! cursor: modify value bytes modified */
-#define	WT_STAT_DSRC_CURSOR_MODIFY_BYTES_TOUCH		2225
+#define	WT_STAT_DSRC_CURSOR_MODIFY_BYTES_TOUCH		2228
 /*! cursor: next calls */
-#define	WT_STAT_DSRC_CURSOR_NEXT			2226
+#define	WT_STAT_DSRC_CURSOR_NEXT			2229
 /*! cursor: open cursor count */
-#define	WT_STAT_DSRC_CURSOR_OPEN_COUNT			2227
+#define	WT_STAT_DSRC_CURSOR_OPEN_COUNT			2230
 /*! cursor: operation restarted */
-#define	WT_STAT_DSRC_CURSOR_RESTART			2228
+#define	WT_STAT_DSRC_CURSOR_RESTART			2231
 /*! cursor: prev calls */
-#define	WT_STAT_DSRC_CURSOR_PREV			2229
+#define	WT_STAT_DSRC_CURSOR_PREV			2232
 /*! cursor: remove calls */
-#define	WT_STAT_DSRC_CURSOR_REMOVE			2230
+#define	WT_STAT_DSRC_CURSOR_REMOVE			2233
 /*! cursor: remove key bytes removed */
-#define	WT_STAT_DSRC_CURSOR_REMOVE_BYTES		2231
+#define	WT_STAT_DSRC_CURSOR_REMOVE_BYTES		2234
 /*! cursor: reserve calls */
-#define	WT_STAT_DSRC_CURSOR_RESERVE			2232
+#define	WT_STAT_DSRC_CURSOR_RESERVE			2235
 /*! cursor: reset calls */
-#define	WT_STAT_DSRC_CURSOR_RESET			2233
+#define	WT_STAT_DSRC_CURSOR_RESET			2236
 /*! cursor: search calls */
-#define	WT_STAT_DSRC_CURSOR_SEARCH			2234
+#define	WT_STAT_DSRC_CURSOR_SEARCH			2237
 /*! cursor: search history store calls */
-#define	WT_STAT_DSRC_CURSOR_SEARCH_HS			2235
+#define	WT_STAT_DSRC_CURSOR_SEARCH_HS			2238
 /*! cursor: search near calls */
-#define	WT_STAT_DSRC_CURSOR_SEARCH_NEAR			2236
+#define	WT_STAT_DSRC_CURSOR_SEARCH_NEAR			2239
 /*! cursor: truncate calls */
-#define	WT_STAT_DSRC_CURSOR_TRUNCATE			2237
+#define	WT_STAT_DSRC_CURSOR_TRUNCATE			2240
 /*! cursor: update calls */
-#define	WT_STAT_DSRC_CURSOR_UPDATE			2238
+#define	WT_STAT_DSRC_CURSOR_UPDATE			2241
 /*! cursor: update key and value bytes */
-#define	WT_STAT_DSRC_CURSOR_UPDATE_BYTES		2239
+#define	WT_STAT_DSRC_CURSOR_UPDATE_BYTES		2242
 /*! cursor: update value size change */
-#define	WT_STAT_DSRC_CURSOR_UPDATE_BYTES_CHANGED	2240
+#define	WT_STAT_DSRC_CURSOR_UPDATE_BYTES_CHANGED	2243
 /*! layered: Layered table cursor insert operations */
-#define	WT_STAT_DSRC_LAYERED_CURS_INSERT		2241
+#define	WT_STAT_DSRC_LAYERED_CURS_INSERT		2244
 /*! layered: Layered table cursor next operations */
-#define	WT_STAT_DSRC_LAYERED_CURS_NEXT			2242
+#define	WT_STAT_DSRC_LAYERED_CURS_NEXT			2245
 /*! layered: Layered table cursor next operations from ingest table */
-#define	WT_STAT_DSRC_LAYERED_CURS_NEXT_INGEST		2243
+#define	WT_STAT_DSRC_LAYERED_CURS_NEXT_INGEST		2246
 /*! layered: Layered table cursor next operations from stable table */
-#define	WT_STAT_DSRC_LAYERED_CURS_NEXT_STABLE		2244
+#define	WT_STAT_DSRC_LAYERED_CURS_NEXT_STABLE		2247
 /*! layered: Layered table cursor prev operations */
-#define	WT_STAT_DSRC_LAYERED_CURS_PREV			2245
+#define	WT_STAT_DSRC_LAYERED_CURS_PREV			2248
 /*! layered: Layered table cursor prev operations from ingest table */
-#define	WT_STAT_DSRC_LAYERED_CURS_PREV_INGEST		2246
+#define	WT_STAT_DSRC_LAYERED_CURS_PREV_INGEST		2249
 /*! layered: Layered table cursor prev operations from stable table */
-#define	WT_STAT_DSRC_LAYERED_CURS_PREV_STABLE		2247
+#define	WT_STAT_DSRC_LAYERED_CURS_PREV_STABLE		2250
 /*! layered: Layered table cursor remove operations */
-#define	WT_STAT_DSRC_LAYERED_CURS_REMOVE		2248
+#define	WT_STAT_DSRC_LAYERED_CURS_REMOVE		2251
 /*! layered: Layered table cursor search near operations */
-#define	WT_STAT_DSRC_LAYERED_CURS_SEARCH_NEAR		2249
+#define	WT_STAT_DSRC_LAYERED_CURS_SEARCH_NEAR		2252
 /*! layered: Layered table cursor search near operations from ingest table */
-#define	WT_STAT_DSRC_LAYERED_CURS_SEARCH_NEAR_INGEST	2250
+#define	WT_STAT_DSRC_LAYERED_CURS_SEARCH_NEAR_INGEST	2253
 /*! layered: Layered table cursor search near operations from stable table */
-#define	WT_STAT_DSRC_LAYERED_CURS_SEARCH_NEAR_STABLE	2251
+#define	WT_STAT_DSRC_LAYERED_CURS_SEARCH_NEAR_STABLE	2254
 /*! layered: Layered table cursor search operations */
-#define	WT_STAT_DSRC_LAYERED_CURS_SEARCH		2252
+#define	WT_STAT_DSRC_LAYERED_CURS_SEARCH		2255
 /*! layered: Layered table cursor search operations from ingest table */
-#define	WT_STAT_DSRC_LAYERED_CURS_SEARCH_INGEST		2253
+#define	WT_STAT_DSRC_LAYERED_CURS_SEARCH_INGEST		2256
 /*! layered: Layered table cursor search operations from stable table */
-#define	WT_STAT_DSRC_LAYERED_CURS_SEARCH_STABLE		2254
+#define	WT_STAT_DSRC_LAYERED_CURS_SEARCH_STABLE		2257
 /*! layered: Layered table cursor update operations */
-#define	WT_STAT_DSRC_LAYERED_CURS_UPDATE		2255
+#define	WT_STAT_DSRC_LAYERED_CURS_UPDATE		2258
 /*! layered: Layered table cursor upgrade state for ingest table */
-#define	WT_STAT_DSRC_LAYERED_CURS_UPGRADE_INGEST	2256
+#define	WT_STAT_DSRC_LAYERED_CURS_UPGRADE_INGEST	2259
 /*! layered: Layered table cursor upgrade state for stable table */
-#define	WT_STAT_DSRC_LAYERED_CURS_UPGRADE_STABLE	2257
-=======
-#define	WT_STAT_DSRC_CURSOR_PREV_SKIP_GE_100		2229
-/*! cursor: cursor prev calls that skip less than 100 entries */
-#define	WT_STAT_DSRC_CURSOR_PREV_SKIP_LT_100		2230
-/*! cursor: cursor reconfigure calls that return an error */
-#define	WT_STAT_DSRC_CURSOR_RECONFIGURE_ERROR		2231
-/*! cursor: cursor remove calls that return an error */
-#define	WT_STAT_DSRC_CURSOR_REMOVE_ERROR		2232
-/*! cursor: cursor reopen calls that return an error */
-#define	WT_STAT_DSRC_CURSOR_REOPEN_ERROR		2233
-/*! cursor: cursor reserve calls that return an error */
-#define	WT_STAT_DSRC_CURSOR_RESERVE_ERROR		2234
-/*! cursor: cursor reset calls that return an error */
-#define	WT_STAT_DSRC_CURSOR_RESET_ERROR			2235
-/*! cursor: cursor search calls that return an error */
-#define	WT_STAT_DSRC_CURSOR_SEARCH_ERROR		2236
-/*! cursor: cursor search near calls that return an error */
-#define	WT_STAT_DSRC_CURSOR_SEARCH_NEAR_ERROR		2237
-/*! cursor: cursor update calls that return an error */
-#define	WT_STAT_DSRC_CURSOR_UPDATE_ERROR		2238
-/*! cursor: insert calls */
-#define	WT_STAT_DSRC_CURSOR_INSERT			2239
-/*! cursor: insert key and value bytes */
-#define	WT_STAT_DSRC_CURSOR_INSERT_BYTES		2240
-/*! cursor: modify */
-#define	WT_STAT_DSRC_CURSOR_MODIFY			2241
-/*! cursor: modify key and value bytes affected */
-#define	WT_STAT_DSRC_CURSOR_MODIFY_BYTES		2242
-/*! cursor: modify value bytes modified */
-#define	WT_STAT_DSRC_CURSOR_MODIFY_BYTES_TOUCH		2243
-/*! cursor: next calls */
-#define	WT_STAT_DSRC_CURSOR_NEXT			2244
-/*! cursor: open cursor count */
-#define	WT_STAT_DSRC_CURSOR_OPEN_COUNT			2245
-/*! cursor: operation restarted */
-#define	WT_STAT_DSRC_CURSOR_RESTART			2246
-/*! cursor: prev calls */
-#define	WT_STAT_DSRC_CURSOR_PREV			2247
-/*! cursor: remove calls */
-#define	WT_STAT_DSRC_CURSOR_REMOVE			2248
-/*! cursor: remove key bytes removed */
-#define	WT_STAT_DSRC_CURSOR_REMOVE_BYTES		2249
-/*! cursor: reserve calls */
-#define	WT_STAT_DSRC_CURSOR_RESERVE			2250
-/*! cursor: reset calls */
-#define	WT_STAT_DSRC_CURSOR_RESET			2251
-/*! cursor: search calls */
-#define	WT_STAT_DSRC_CURSOR_SEARCH			2252
-/*! cursor: search history store calls */
-#define	WT_STAT_DSRC_CURSOR_SEARCH_HS			2253
-/*! cursor: search near calls */
-#define	WT_STAT_DSRC_CURSOR_SEARCH_NEAR			2254
-/*! cursor: truncate calls */
-#define	WT_STAT_DSRC_CURSOR_TRUNCATE			2255
-/*! cursor: update calls */
-#define	WT_STAT_DSRC_CURSOR_UPDATE			2256
-/*! cursor: update key and value bytes */
-#define	WT_STAT_DSRC_CURSOR_UPDATE_BYTES		2257
-/*! cursor: update value size change */
-#define	WT_STAT_DSRC_CURSOR_UPDATE_BYTES_CHANGED	2258
-/*! layered: Layered table cursor insert operations */
-#define	WT_STAT_DSRC_LAYERED_CURS_INSERT		2259
-/*! layered: Layered table cursor next operations */
-#define	WT_STAT_DSRC_LAYERED_CURS_NEXT			2260
-/*! layered: Layered table cursor next operations from ingest table */
-#define	WT_STAT_DSRC_LAYERED_CURS_NEXT_INGEST		2261
-/*! layered: Layered table cursor next operations from stable table */
-#define	WT_STAT_DSRC_LAYERED_CURS_NEXT_STABLE		2262
-/*! layered: Layered table cursor prev operations */
-#define	WT_STAT_DSRC_LAYERED_CURS_PREV			2263
-/*! layered: Layered table cursor prev operations from ingest table */
-#define	WT_STAT_DSRC_LAYERED_CURS_PREV_INGEST		2264
-/*! layered: Layered table cursor prev operations from stable table */
-#define	WT_STAT_DSRC_LAYERED_CURS_PREV_STABLE		2265
-/*! layered: Layered table cursor remove operations */
-#define	WT_STAT_DSRC_LAYERED_CURS_REMOVE		2266
-/*! layered: Layered table cursor search near operations */
-#define	WT_STAT_DSRC_LAYERED_CURS_SEARCH_NEAR		2267
-/*! layered: Layered table cursor search near operations from ingest table */
-#define	WT_STAT_DSRC_LAYERED_CURS_SEARCH_NEAR_INGEST	2268
-/*! layered: Layered table cursor search near operations from stable table */
-#define	WT_STAT_DSRC_LAYERED_CURS_SEARCH_NEAR_STABLE	2269
-/*! layered: Layered table cursor search operations */
-#define	WT_STAT_DSRC_LAYERED_CURS_SEARCH		2270
-/*! layered: Layered table cursor search operations from ingest table */
-#define	WT_STAT_DSRC_LAYERED_CURS_SEARCH_INGEST		2271
-/*! layered: Layered table cursor search operations from stable table */
-#define	WT_STAT_DSRC_LAYERED_CURS_SEARCH_STABLE		2272
-/*! layered: Layered table cursor update operations */
-#define	WT_STAT_DSRC_LAYERED_CURS_UPDATE		2273
-/*! layered: Layered table cursor upgrade state for ingest table */
-#define	WT_STAT_DSRC_LAYERED_CURS_UPGRADE_INGEST	2274
-/*! layered: Layered table cursor upgrade state for stable table */
-#define	WT_STAT_DSRC_LAYERED_CURS_UPGRADE_STABLE	2275
->>>>>>> e46435ac
+#define	WT_STAT_DSRC_LAYERED_CURS_UPGRADE_STABLE	2260
 /*!
  * layered: checkpoints performed on this table by the layered table
  * manager
  */
-<<<<<<< HEAD
-#define	WT_STAT_DSRC_LAYERED_TABLE_MANAGER_CHECKPOINTS	2258
+#define	WT_STAT_DSRC_LAYERED_TABLE_MANAGER_CHECKPOINTS	2261
 /*! layered: checkpoints refreshed on shared layered constituents */
-#define	WT_STAT_DSRC_LAYERED_TABLE_MANAGER_CHECKPOINTS_REFRESHED	2259
-=======
-#define	WT_STAT_DSRC_LAYERED_TABLE_MANAGER_CHECKPOINTS	2276
-/*! layered: checkpoints refreshed on shared layered constituents */
-#define	WT_STAT_DSRC_LAYERED_TABLE_MANAGER_CHECKPOINTS_REFRESHED	2277
->>>>>>> e46435ac
+#define	WT_STAT_DSRC_LAYERED_TABLE_MANAGER_CHECKPOINTS_REFRESHED	2262
 /*!
  * layered: how many log applications the layered table manager applied
  * on this tree
  */
-<<<<<<< HEAD
-#define	WT_STAT_DSRC_LAYERED_TABLE_MANAGER_LOGOPS_APPLIED	2260
-=======
-#define	WT_STAT_DSRC_LAYERED_TABLE_MANAGER_LOGOPS_APPLIED	2278
->>>>>>> e46435ac
+#define	WT_STAT_DSRC_LAYERED_TABLE_MANAGER_LOGOPS_APPLIED	2263
 /*!
  * layered: how many log applications the layered table manager skipped
  * on this tree
  */
-<<<<<<< HEAD
-#define	WT_STAT_DSRC_LAYERED_TABLE_MANAGER_LOGOPS_SKIPPED	2261
-=======
-#define	WT_STAT_DSRC_LAYERED_TABLE_MANAGER_LOGOPS_SKIPPED	2279
->>>>>>> e46435ac
+#define	WT_STAT_DSRC_LAYERED_TABLE_MANAGER_LOGOPS_SKIPPED	2264
 /*!
  * layered: how many previously-applied LSNs the layered table manager
  * skipped on this tree
  */
-<<<<<<< HEAD
-#define	WT_STAT_DSRC_LAYERED_TABLE_MANAGER_SKIP_LSN	2262
+#define	WT_STAT_DSRC_LAYERED_TABLE_MANAGER_SKIP_LSN	2265
 /*! reconciliation: VLCS pages explicitly reconciled as empty */
-#define	WT_STAT_DSRC_REC_VLCS_EMPTIED_PAGES		2263
+#define	WT_STAT_DSRC_REC_VLCS_EMPTIED_PAGES		2266
 /*! reconciliation: approximate byte size of timestamps in pages written */
-#define	WT_STAT_DSRC_REC_TIME_WINDOW_BYTES_TS		2264
-=======
-#define	WT_STAT_DSRC_LAYERED_TABLE_MANAGER_SKIP_LSN	2280
-/*! reconciliation: VLCS pages explicitly reconciled as empty */
-#define	WT_STAT_DSRC_REC_VLCS_EMPTIED_PAGES		2281
-/*! reconciliation: approximate byte size of timestamps in pages written */
-#define	WT_STAT_DSRC_REC_TIME_WINDOW_BYTES_TS		2282
->>>>>>> e46435ac
+#define	WT_STAT_DSRC_REC_TIME_WINDOW_BYTES_TS		2267
 /*!
  * reconciliation: approximate byte size of transaction IDs in pages
  * written
  */
-<<<<<<< HEAD
-#define	WT_STAT_DSRC_REC_TIME_WINDOW_BYTES_TXN		2265
-=======
-#define	WT_STAT_DSRC_REC_TIME_WINDOW_BYTES_TXN		2283
->>>>>>> e46435ac
+#define	WT_STAT_DSRC_REC_TIME_WINDOW_BYTES_TXN		2268
 /*!
  * reconciliation: average length of delta chain on internal page with
  * deltas
  */
-<<<<<<< HEAD
-#define	WT_STAT_DSRC_REC_AVERAGE_INTERNAL_PAGE_DELTA_CHAIN_LENGTH	2266
+#define	WT_STAT_DSRC_REC_AVERAGE_INTERNAL_PAGE_DELTA_CHAIN_LENGTH	2269
 /*! reconciliation: average length of delta chain on leaf page with deltas */
-#define	WT_STAT_DSRC_REC_AVERAGE_LEAF_PAGE_DELTA_CHAIN_LENGTH	2267
+#define	WT_STAT_DSRC_REC_AVERAGE_LEAF_PAGE_DELTA_CHAIN_LENGTH	2270
 /*! reconciliation: dictionary matches */
-#define	WT_STAT_DSRC_REC_DICTIONARY			2268
+#define	WT_STAT_DSRC_REC_DICTIONARY			2271
 /*! reconciliation: empty deltas skipped in disaggregated storage */
-#define	WT_STAT_DSRC_REC_SKIP_EMPTY_DELTAS		2269
+#define	WT_STAT_DSRC_REC_SKIP_EMPTY_DELTAS		2272
 /*! reconciliation: fast-path pages deleted */
-#define	WT_STAT_DSRC_REC_PAGE_DELETE_FAST		2270
+#define	WT_STAT_DSRC_REC_PAGE_DELETE_FAST		2273
 /*! reconciliation: full internal pages written instead of a page delta */
-#define	WT_STAT_DSRC_REC_PAGE_FULL_IMAGE_INTERNAL	2271
+#define	WT_STAT_DSRC_REC_PAGE_FULL_IMAGE_INTERNAL	2274
 /*! reconciliation: full leaf pages written instead of a page delta */
-#define	WT_STAT_DSRC_REC_PAGE_FULL_IMAGE_LEAF		2272
+#define	WT_STAT_DSRC_REC_PAGE_FULL_IMAGE_LEAF		2275
 /*! reconciliation: internal page deltas written */
-#define	WT_STAT_DSRC_REC_PAGE_DELTA_INTERNAL		2273
-=======
-#define	WT_STAT_DSRC_REC_AVERAGE_INTERNAL_PAGE_DELTA_CHAIN_LENGTH	2284
-/*! reconciliation: average length of delta chain on leaf page with deltas */
-#define	WT_STAT_DSRC_REC_AVERAGE_LEAF_PAGE_DELTA_CHAIN_LENGTH	2285
-/*! reconciliation: dictionary matches */
-#define	WT_STAT_DSRC_REC_DICTIONARY			2286
-/*! reconciliation: empty deltas skipped in disaggregated storage */
-#define	WT_STAT_DSRC_REC_SKIP_EMPTY_DELTAS		2287
-/*! reconciliation: fast-path pages deleted */
-#define	WT_STAT_DSRC_REC_PAGE_DELETE_FAST		2288
-/*! reconciliation: full internal pages written instead of a page delta */
-#define	WT_STAT_DSRC_REC_PAGE_FULL_IMAGE_INTERNAL	2289
-/*! reconciliation: full leaf pages written instead of a page delta */
-#define	WT_STAT_DSRC_REC_PAGE_FULL_IMAGE_LEAF		2290
-/*! reconciliation: internal page deltas written */
-#define	WT_STAT_DSRC_REC_PAGE_DELTA_INTERNAL		2291
->>>>>>> e46435ac
+#define	WT_STAT_DSRC_REC_PAGE_DELTA_INTERNAL		2276
 /*!
  * reconciliation: internal page key bytes discarded using suffix
  * compression
  */
-<<<<<<< HEAD
-#define	WT_STAT_DSRC_REC_SUFFIX_COMPRESSION		2274
+#define	WT_STAT_DSRC_REC_SUFFIX_COMPRESSION		2277
 /*! reconciliation: internal page multi-block writes */
-#define	WT_STAT_DSRC_REC_MULTIBLOCK_INTERNAL		2275
+#define	WT_STAT_DSRC_REC_MULTIBLOCK_INTERNAL		2278
 /*! reconciliation: leaf page deltas written */
-#define	WT_STAT_DSRC_REC_PAGE_DELTA_LEAF		2276
+#define	WT_STAT_DSRC_REC_PAGE_DELTA_LEAF		2279
 /*! reconciliation: leaf page key bytes discarded using prefix compression */
-#define	WT_STAT_DSRC_REC_PREFIX_COMPRESSION		2277
+#define	WT_STAT_DSRC_REC_PREFIX_COMPRESSION		2280
 /*! reconciliation: leaf page multi-block writes */
-#define	WT_STAT_DSRC_REC_MULTIBLOCK_LEAF		2278
+#define	WT_STAT_DSRC_REC_MULTIBLOCK_LEAF		2281
 /*! reconciliation: leaf-page overflow keys */
-#define	WT_STAT_DSRC_REC_OVERFLOW_KEY_LEAF		2279
+#define	WT_STAT_DSRC_REC_OVERFLOW_KEY_LEAF		2282
 /*! reconciliation: max deltas seen on internal page during reconciliation */
-#define	WT_STAT_DSRC_REC_MAX_INTERNAL_PAGE_DELTAS	2280
+#define	WT_STAT_DSRC_REC_MAX_INTERNAL_PAGE_DELTAS	2283
 /*! reconciliation: max deltas seen on leaf page during reconciliation */
-#define	WT_STAT_DSRC_REC_MAX_LEAF_PAGE_DELTAS		2281
+#define	WT_STAT_DSRC_REC_MAX_LEAF_PAGE_DELTAS		2284
 /*! reconciliation: maximum blocks required for a page */
-#define	WT_STAT_DSRC_REC_MULTIBLOCK_MAX			2282
-=======
-#define	WT_STAT_DSRC_REC_SUFFIX_COMPRESSION		2292
-/*! reconciliation: internal page multi-block writes */
-#define	WT_STAT_DSRC_REC_MULTIBLOCK_INTERNAL		2293
-/*! reconciliation: leaf page deltas written */
-#define	WT_STAT_DSRC_REC_PAGE_DELTA_LEAF		2294
-/*! reconciliation: leaf page key bytes discarded using prefix compression */
-#define	WT_STAT_DSRC_REC_PREFIX_COMPRESSION		2295
-/*! reconciliation: leaf page multi-block writes */
-#define	WT_STAT_DSRC_REC_MULTIBLOCK_LEAF		2296
-/*! reconciliation: leaf-page overflow keys */
-#define	WT_STAT_DSRC_REC_OVERFLOW_KEY_LEAF		2297
-/*! reconciliation: max deltas seen on internal page during reconciliation */
-#define	WT_STAT_DSRC_REC_MAX_INTERNAL_PAGE_DELTAS	2298
-/*! reconciliation: max deltas seen on leaf page during reconciliation */
-#define	WT_STAT_DSRC_REC_MAX_LEAF_PAGE_DELTAS		2299
-/*! reconciliation: maximum blocks required for a page */
-#define	WT_STAT_DSRC_REC_MULTIBLOCK_MAX			2300
->>>>>>> e46435ac
+#define	WT_STAT_DSRC_REC_MULTIBLOCK_MAX			2285
 /*!
  * reconciliation: number of keys that are garbage collected in the
  * ingest table for disaggregated storage
  */
-<<<<<<< HEAD
-#define	WT_STAT_DSRC_REC_INGEST_GARBAGE_COLLECTION_KEYS	2283
+#define	WT_STAT_DSRC_REC_INGEST_GARBAGE_COLLECTION_KEYS	2286
 /*! reconciliation: overflow values written */
-#define	WT_STAT_DSRC_REC_OVERFLOW_VALUE			2284
+#define	WT_STAT_DSRC_REC_OVERFLOW_VALUE			2287
 /*! reconciliation: page reconciliation calls */
-#define	WT_STAT_DSRC_REC_PAGES				2285
+#define	WT_STAT_DSRC_REC_PAGES				2288
 /*! reconciliation: page reconciliation calls for eviction */
-#define	WT_STAT_DSRC_REC_PAGES_EVICTION			2286
+#define	WT_STAT_DSRC_REC_PAGES_EVICTION			2289
 /*! reconciliation: pages deleted */
-#define	WT_STAT_DSRC_REC_PAGE_DELETE			2287
-=======
-#define	WT_STAT_DSRC_REC_INGEST_GARBAGE_COLLECTION_KEYS	2301
-/*! reconciliation: overflow values written */
-#define	WT_STAT_DSRC_REC_OVERFLOW_VALUE			2302
-/*! reconciliation: page reconciliation calls */
-#define	WT_STAT_DSRC_REC_PAGES				2303
-/*! reconciliation: page reconciliation calls for eviction */
-#define	WT_STAT_DSRC_REC_PAGES_EVICTION			2304
-/*! reconciliation: pages deleted */
-#define	WT_STAT_DSRC_REC_PAGE_DELETE			2305
->>>>>>> e46435ac
+#define	WT_STAT_DSRC_REC_PAGE_DELETE			2290
 /*!
  * reconciliation: pages written including an aggregated newest start
  * durable timestamp
  */
-<<<<<<< HEAD
-#define	WT_STAT_DSRC_REC_TIME_AGGR_NEWEST_START_DURABLE_TS	2288
-=======
-#define	WT_STAT_DSRC_REC_TIME_AGGR_NEWEST_START_DURABLE_TS	2306
->>>>>>> e46435ac
+#define	WT_STAT_DSRC_REC_TIME_AGGR_NEWEST_START_DURABLE_TS	2291
 /*!
  * reconciliation: pages written including an aggregated newest stop
  * durable timestamp
  */
-<<<<<<< HEAD
-#define	WT_STAT_DSRC_REC_TIME_AGGR_NEWEST_STOP_DURABLE_TS	2289
-=======
-#define	WT_STAT_DSRC_REC_TIME_AGGR_NEWEST_STOP_DURABLE_TS	2307
->>>>>>> e46435ac
+#define	WT_STAT_DSRC_REC_TIME_AGGR_NEWEST_STOP_DURABLE_TS	2292
 /*!
  * reconciliation: pages written including an aggregated newest stop
  * timestamp
  */
-<<<<<<< HEAD
-#define	WT_STAT_DSRC_REC_TIME_AGGR_NEWEST_STOP_TS	2290
-=======
-#define	WT_STAT_DSRC_REC_TIME_AGGR_NEWEST_STOP_TS	2308
->>>>>>> e46435ac
+#define	WT_STAT_DSRC_REC_TIME_AGGR_NEWEST_STOP_TS	2293
 /*!
  * reconciliation: pages written including an aggregated newest stop
  * transaction ID
  */
-<<<<<<< HEAD
-#define	WT_STAT_DSRC_REC_TIME_AGGR_NEWEST_STOP_TXN	2291
-=======
-#define	WT_STAT_DSRC_REC_TIME_AGGR_NEWEST_STOP_TXN	2309
->>>>>>> e46435ac
+#define	WT_STAT_DSRC_REC_TIME_AGGR_NEWEST_STOP_TXN	2294
 /*!
  * reconciliation: pages written including an aggregated newest
  * transaction ID
  */
-<<<<<<< HEAD
-#define	WT_STAT_DSRC_REC_TIME_AGGR_NEWEST_TXN		2292
-=======
-#define	WT_STAT_DSRC_REC_TIME_AGGR_NEWEST_TXN		2310
->>>>>>> e46435ac
+#define	WT_STAT_DSRC_REC_TIME_AGGR_NEWEST_TXN		2295
 /*!
  * reconciliation: pages written including an aggregated oldest start
  * timestamp
  */
-<<<<<<< HEAD
-#define	WT_STAT_DSRC_REC_TIME_AGGR_OLDEST_START_TS	2293
+#define	WT_STAT_DSRC_REC_TIME_AGGR_OLDEST_START_TS	2296
 /*! reconciliation: pages written including an aggregated prepare */
-#define	WT_STAT_DSRC_REC_TIME_AGGR_PREPARED		2294
+#define	WT_STAT_DSRC_REC_TIME_AGGR_PREPARED		2297
 /*! reconciliation: pages written including at least one prepare state */
-#define	WT_STAT_DSRC_REC_TIME_WINDOW_PAGES_PREPARED	2295
-=======
-#define	WT_STAT_DSRC_REC_TIME_AGGR_OLDEST_START_TS	2311
-/*! reconciliation: pages written including an aggregated prepare */
-#define	WT_STAT_DSRC_REC_TIME_AGGR_PREPARED		2312
-/*! reconciliation: pages written including at least one prepare state */
-#define	WT_STAT_DSRC_REC_TIME_WINDOW_PAGES_PREPARED	2313
->>>>>>> e46435ac
+#define	WT_STAT_DSRC_REC_TIME_WINDOW_PAGES_PREPARED	2298
 /*!
  * reconciliation: pages written including at least one start durable
  * timestamp
  */
-<<<<<<< HEAD
-#define	WT_STAT_DSRC_REC_TIME_WINDOW_PAGES_DURABLE_START_TS	2296
+#define	WT_STAT_DSRC_REC_TIME_WINDOW_PAGES_DURABLE_START_TS	2299
 /*! reconciliation: pages written including at least one start timestamp */
-#define	WT_STAT_DSRC_REC_TIME_WINDOW_PAGES_START_TS	2297
-=======
-#define	WT_STAT_DSRC_REC_TIME_WINDOW_PAGES_DURABLE_START_TS	2314
-/*! reconciliation: pages written including at least one start timestamp */
-#define	WT_STAT_DSRC_REC_TIME_WINDOW_PAGES_START_TS	2315
->>>>>>> e46435ac
+#define	WT_STAT_DSRC_REC_TIME_WINDOW_PAGES_START_TS	2300
 /*!
  * reconciliation: pages written including at least one start transaction
  * ID
  */
-<<<<<<< HEAD
-#define	WT_STAT_DSRC_REC_TIME_WINDOW_PAGES_START_TXN	2298
-=======
-#define	WT_STAT_DSRC_REC_TIME_WINDOW_PAGES_START_TXN	2316
->>>>>>> e46435ac
+#define	WT_STAT_DSRC_REC_TIME_WINDOW_PAGES_START_TXN	2301
 /*!
  * reconciliation: pages written including at least one stop durable
  * timestamp
  */
-<<<<<<< HEAD
-#define	WT_STAT_DSRC_REC_TIME_WINDOW_PAGES_DURABLE_STOP_TS	2299
+#define	WT_STAT_DSRC_REC_TIME_WINDOW_PAGES_DURABLE_STOP_TS	2302
 /*! reconciliation: pages written including at least one stop timestamp */
-#define	WT_STAT_DSRC_REC_TIME_WINDOW_PAGES_STOP_TS	2300
-=======
-#define	WT_STAT_DSRC_REC_TIME_WINDOW_PAGES_DURABLE_STOP_TS	2317
-/*! reconciliation: pages written including at least one stop timestamp */
-#define	WT_STAT_DSRC_REC_TIME_WINDOW_PAGES_STOP_TS	2318
->>>>>>> e46435ac
+#define	WT_STAT_DSRC_REC_TIME_WINDOW_PAGES_STOP_TS	2303
 /*!
  * reconciliation: pages written including at least one stop transaction
  * ID
  */
-<<<<<<< HEAD
-#define	WT_STAT_DSRC_REC_TIME_WINDOW_PAGES_STOP_TXN	2301
+#define	WT_STAT_DSRC_REC_TIME_WINDOW_PAGES_STOP_TXN	2304
 /*! reconciliation: pages written with at least one internal page delta */
-#define	WT_STAT_DSRC_REC_PAGES_WITH_INTERNAL_DELTAS	2302
+#define	WT_STAT_DSRC_REC_PAGES_WITH_INTERNAL_DELTAS	2305
 /*! reconciliation: pages written with at least one leaf page delta */
-#define	WT_STAT_DSRC_REC_PAGES_WITH_LEAF_DELTAS		2303
+#define	WT_STAT_DSRC_REC_PAGES_WITH_LEAF_DELTAS		2306
 /*! reconciliation: records written including a prepare state */
-#define	WT_STAT_DSRC_REC_TIME_WINDOW_PREPARED		2304
+#define	WT_STAT_DSRC_REC_TIME_WINDOW_PREPARED		2307
 /*! reconciliation: records written including a start durable timestamp */
-#define	WT_STAT_DSRC_REC_TIME_WINDOW_DURABLE_START_TS	2305
+#define	WT_STAT_DSRC_REC_TIME_WINDOW_DURABLE_START_TS	2308
 /*! reconciliation: records written including a start timestamp */
-#define	WT_STAT_DSRC_REC_TIME_WINDOW_START_TS		2306
+#define	WT_STAT_DSRC_REC_TIME_WINDOW_START_TS		2309
 /*! reconciliation: records written including a start transaction ID */
-#define	WT_STAT_DSRC_REC_TIME_WINDOW_START_TXN		2307
+#define	WT_STAT_DSRC_REC_TIME_WINDOW_START_TXN		2310
 /*! reconciliation: records written including a stop durable timestamp */
-#define	WT_STAT_DSRC_REC_TIME_WINDOW_DURABLE_STOP_TS	2308
+#define	WT_STAT_DSRC_REC_TIME_WINDOW_DURABLE_STOP_TS	2311
 /*! reconciliation: records written including a stop timestamp */
-#define	WT_STAT_DSRC_REC_TIME_WINDOW_STOP_TS		2309
+#define	WT_STAT_DSRC_REC_TIME_WINDOW_STOP_TS		2312
 /*! reconciliation: records written including a stop transaction ID */
-#define	WT_STAT_DSRC_REC_TIME_WINDOW_STOP_TXN		2310
+#define	WT_STAT_DSRC_REC_TIME_WINDOW_STOP_TXN		2313
 /*! session: object compaction */
-#define	WT_STAT_DSRC_SESSION_COMPACT			2311
-=======
-#define	WT_STAT_DSRC_REC_TIME_WINDOW_PAGES_STOP_TXN	2319
-/*! reconciliation: pages written with at least one internal page delta */
-#define	WT_STAT_DSRC_REC_PAGES_WITH_INTERNAL_DELTAS	2320
-/*! reconciliation: pages written with at least one leaf page delta */
-#define	WT_STAT_DSRC_REC_PAGES_WITH_LEAF_DELTAS		2321
-/*! reconciliation: records written including a prepare state */
-#define	WT_STAT_DSRC_REC_TIME_WINDOW_PREPARED		2322
-/*! reconciliation: records written including a start durable timestamp */
-#define	WT_STAT_DSRC_REC_TIME_WINDOW_DURABLE_START_TS	2323
-/*! reconciliation: records written including a start timestamp */
-#define	WT_STAT_DSRC_REC_TIME_WINDOW_START_TS		2324
-/*! reconciliation: records written including a start transaction ID */
-#define	WT_STAT_DSRC_REC_TIME_WINDOW_START_TXN		2325
-/*! reconciliation: records written including a stop durable timestamp */
-#define	WT_STAT_DSRC_REC_TIME_WINDOW_DURABLE_STOP_TS	2326
-/*! reconciliation: records written including a stop timestamp */
-#define	WT_STAT_DSRC_REC_TIME_WINDOW_STOP_TS		2327
-/*! reconciliation: records written including a stop transaction ID */
-#define	WT_STAT_DSRC_REC_TIME_WINDOW_STOP_TXN		2328
-/*! session: object compaction */
-#define	WT_STAT_DSRC_SESSION_COMPACT			2329
->>>>>>> e46435ac
+#define	WT_STAT_DSRC_SESSION_COMPACT			2314
 /*!
  * transaction: a reader raced with a prepared transaction commit and
  * skipped an update or updates
  */
-<<<<<<< HEAD
-#define	WT_STAT_DSRC_TXN_READ_RACE_PREPARE_COMMIT	2312
+#define	WT_STAT_DSRC_TXN_READ_RACE_PREPARE_COMMIT	2315
 /*! transaction: number of times overflow removed value is read */
-#define	WT_STAT_DSRC_TXN_READ_OVERFLOW_REMOVE		2313
+#define	WT_STAT_DSRC_TXN_READ_OVERFLOW_REMOVE		2316
 /*! transaction: race to read prepared update retry */
-#define	WT_STAT_DSRC_TXN_READ_RACE_PREPARE_UPDATE	2314
-=======
-#define	WT_STAT_DSRC_TXN_READ_RACE_PREPARE_COMMIT	2330
-/*! transaction: number of times overflow removed value is read */
-#define	WT_STAT_DSRC_TXN_READ_OVERFLOW_REMOVE		2331
-/*! transaction: race to read prepared update retry */
-#define	WT_STAT_DSRC_TXN_READ_RACE_PREPARE_UPDATE	2332
->>>>>>> e46435ac
+#define	WT_STAT_DSRC_TXN_READ_RACE_PREPARE_UPDATE	2317
 /*!
  * transaction: rollback to stable history store keys that would have
  * been swept in non-dryrun mode
  */
-<<<<<<< HEAD
-#define	WT_STAT_DSRC_TXN_RTS_SWEEP_HS_KEYS_DRYRUN	2315
-=======
-#define	WT_STAT_DSRC_TXN_RTS_SWEEP_HS_KEYS_DRYRUN	2333
->>>>>>> e46435ac
+#define	WT_STAT_DSRC_TXN_RTS_SWEEP_HS_KEYS_DRYRUN	2318
 /*!
  * transaction: rollback to stable history store records with stop
  * timestamps older than newer records
  */
-<<<<<<< HEAD
-#define	WT_STAT_DSRC_TXN_RTS_HS_STOP_OLDER_THAN_NEWER_START	2316
+#define	WT_STAT_DSRC_TXN_RTS_HS_STOP_OLDER_THAN_NEWER_START	2319
 /*! transaction: rollback to stable inconsistent checkpoint */
-#define	WT_STAT_DSRC_TXN_RTS_INCONSISTENT_CKPT		2317
+#define	WT_STAT_DSRC_TXN_RTS_INCONSISTENT_CKPT		2320
 /*! transaction: rollback to stable keys removed */
-#define	WT_STAT_DSRC_TXN_RTS_KEYS_REMOVED		2318
+#define	WT_STAT_DSRC_TXN_RTS_KEYS_REMOVED		2321
 /*! transaction: rollback to stable keys restored */
-#define	WT_STAT_DSRC_TXN_RTS_KEYS_RESTORED		2319
-=======
-#define	WT_STAT_DSRC_TXN_RTS_HS_STOP_OLDER_THAN_NEWER_START	2334
-/*! transaction: rollback to stable inconsistent checkpoint */
-#define	WT_STAT_DSRC_TXN_RTS_INCONSISTENT_CKPT		2335
-/*! transaction: rollback to stable keys removed */
-#define	WT_STAT_DSRC_TXN_RTS_KEYS_REMOVED		2336
-/*! transaction: rollback to stable keys restored */
-#define	WT_STAT_DSRC_TXN_RTS_KEYS_RESTORED		2337
->>>>>>> e46435ac
+#define	WT_STAT_DSRC_TXN_RTS_KEYS_RESTORED		2322
 /*!
  * transaction: rollback to stable keys that would have been removed in
  * non-dryrun mode
  */
-<<<<<<< HEAD
-#define	WT_STAT_DSRC_TXN_RTS_KEYS_REMOVED_DRYRUN	2320
-=======
-#define	WT_STAT_DSRC_TXN_RTS_KEYS_REMOVED_DRYRUN	2338
->>>>>>> e46435ac
+#define	WT_STAT_DSRC_TXN_RTS_KEYS_REMOVED_DRYRUN	2323
 /*!
  * transaction: rollback to stable keys that would have been restored in
  * non-dryrun mode
  */
-<<<<<<< HEAD
-#define	WT_STAT_DSRC_TXN_RTS_KEYS_RESTORED_DRYRUN	2321
+#define	WT_STAT_DSRC_TXN_RTS_KEYS_RESTORED_DRYRUN	2324
 /*! transaction: rollback to stable restored tombstones from history store */
-#define	WT_STAT_DSRC_TXN_RTS_HS_RESTORE_TOMBSTONES	2322
+#define	WT_STAT_DSRC_TXN_RTS_HS_RESTORE_TOMBSTONES	2325
 /*! transaction: rollback to stable restored updates from history store */
-#define	WT_STAT_DSRC_TXN_RTS_HS_RESTORE_UPDATES		2323
+#define	WT_STAT_DSRC_TXN_RTS_HS_RESTORE_UPDATES		2326
 /*! transaction: rollback to stable skipping delete rle */
-#define	WT_STAT_DSRC_TXN_RTS_DELETE_RLE_SKIPPED		2324
+#define	WT_STAT_DSRC_TXN_RTS_DELETE_RLE_SKIPPED		2327
 /*! transaction: rollback to stable skipping stable rle */
-#define	WT_STAT_DSRC_TXN_RTS_STABLE_RLE_SKIPPED		2325
+#define	WT_STAT_DSRC_TXN_RTS_STABLE_RLE_SKIPPED		2328
 /*! transaction: rollback to stable sweeping history store keys */
-#define	WT_STAT_DSRC_TXN_RTS_SWEEP_HS_KEYS		2326
-=======
-#define	WT_STAT_DSRC_TXN_RTS_KEYS_RESTORED_DRYRUN	2339
-/*! transaction: rollback to stable restored tombstones from history store */
-#define	WT_STAT_DSRC_TXN_RTS_HS_RESTORE_TOMBSTONES	2340
-/*! transaction: rollback to stable restored updates from history store */
-#define	WT_STAT_DSRC_TXN_RTS_HS_RESTORE_UPDATES		2341
-/*! transaction: rollback to stable skipping delete rle */
-#define	WT_STAT_DSRC_TXN_RTS_DELETE_RLE_SKIPPED		2342
-/*! transaction: rollback to stable skipping stable rle */
-#define	WT_STAT_DSRC_TXN_RTS_STABLE_RLE_SKIPPED		2343
-/*! transaction: rollback to stable sweeping history store keys */
-#define	WT_STAT_DSRC_TXN_RTS_SWEEP_HS_KEYS		2344
->>>>>>> e46435ac
+#define	WT_STAT_DSRC_TXN_RTS_SWEEP_HS_KEYS		2329
 /*!
  * transaction: rollback to stable tombstones from history store that
  * would have been restored in non-dryrun mode
  */
-<<<<<<< HEAD
-#define	WT_STAT_DSRC_TXN_RTS_HS_RESTORE_TOMBSTONES_DRYRUN	2327
-=======
-#define	WT_STAT_DSRC_TXN_RTS_HS_RESTORE_TOMBSTONES_DRYRUN	2345
->>>>>>> e46435ac
+#define	WT_STAT_DSRC_TXN_RTS_HS_RESTORE_TOMBSTONES_DRYRUN	2330
 /*!
  * transaction: rollback to stable updates from history store that would
  * have been restored in non-dryrun mode
  */
-<<<<<<< HEAD
-#define	WT_STAT_DSRC_TXN_RTS_HS_RESTORE_UPDATES_DRYRUN	2328
+#define	WT_STAT_DSRC_TXN_RTS_HS_RESTORE_UPDATES_DRYRUN	2331
 /*! transaction: rollback to stable updates removed from history store */
-#define	WT_STAT_DSRC_TXN_RTS_HS_REMOVED			2329
-=======
-#define	WT_STAT_DSRC_TXN_RTS_HS_RESTORE_UPDATES_DRYRUN	2346
-/*! transaction: rollback to stable updates removed from history store */
-#define	WT_STAT_DSRC_TXN_RTS_HS_REMOVED			2347
->>>>>>> e46435ac
+#define	WT_STAT_DSRC_TXN_RTS_HS_REMOVED			2332
 /*!
  * transaction: rollback to stable updates that would have been removed
  * from history store in non-dryrun mode
  */
-<<<<<<< HEAD
-#define	WT_STAT_DSRC_TXN_RTS_HS_REMOVED_DRYRUN		2330
+#define	WT_STAT_DSRC_TXN_RTS_HS_REMOVED_DRYRUN		2333
 /*! transaction: update conflicts */
-#define	WT_STAT_DSRC_TXN_UPDATE_CONFLICT		2331
-=======
-#define	WT_STAT_DSRC_TXN_RTS_HS_REMOVED_DRYRUN		2348
-/*! transaction: update conflicts */
-#define	WT_STAT_DSRC_TXN_UPDATE_CONFLICT		2349
-
-/*!
- * @}
- * @name Statistics for join cursors
- * @anchor statistics_join
- * @{
- */
-/*! join: accesses to the main table */
-#define	WT_STAT_JOIN_MAIN_ACCESS			3000
-/*! join: bloom filter false positives */
-#define	WT_STAT_JOIN_BLOOM_FALSE_POSITIVE		3001
-/*! join: checks that conditions of membership are satisfied */
-#define	WT_STAT_JOIN_MEMBERSHIP_CHECK			3002
-/*! join: items inserted into a bloom filter */
-#define	WT_STAT_JOIN_BLOOM_INSERT			3003
-/*! join: items iterated */
-#define	WT_STAT_JOIN_ITERATED				3004
->>>>>>> e46435ac
+#define	WT_STAT_DSRC_TXN_UPDATE_CONFLICT		2334
 
 /*!
  * @}
