/*-
 * Copyright (c) 2014-2020 MongoDB, Inc.
 * Copyright (c) 2008-2014 WiredTiger, Inc.
 *	All rights reserved.
 *
 * See the file LICENSE for redistribution information.
 */

#ifndef	__WIREDTIGER_H_
#define	__WIREDTIGER_H_

#if defined(__cplusplus)
extern "C" {
#endif

/*******************************************
 * Version information
 *******************************************/
#define	WIREDTIGER_VERSION_MAJOR	@VERSION_MAJOR@
#define	WIREDTIGER_VERSION_MINOR	@VERSION_MINOR@
#define	WIREDTIGER_VERSION_PATCH	@VERSION_PATCH@
#define	WIREDTIGER_VERSION_STRING	@VERSION_STRING@

/*******************************************
 * Required includes
 *******************************************/
@wiredtiger_includes_decl@

/*******************************************
 * Portable type names
 *******************************************/
@off_t_decl@
@uintmax_t_decl@
@uintptr_t_decl@

#if defined(DOXYGEN) || defined(SWIG)
#define	__F(func) func
#else
/* NOLINTNEXTLINE(misc-macro-parentheses) */
#define	__F(func) (*func)
#endif

/*
 * We support configuring WiredTiger with the gcc/clang -fvisibility=hidden
 * flags, but that requires public APIs be specifically marked.
 */
#if defined(DOXYGEN) || defined(SWIG) || !defined(__GNUC__)
#define	WT_ATTRIBUTE_LIBRARY_VISIBLE
#else
#define	WT_ATTRIBUTE_LIBRARY_VISIBLE	__attribute__((visibility("default")))
#endif

/*!
 * @defgroup wt WiredTiger API
 * The functions, handles and methods applications use to access and manage
 * data with WiredTiger.
 *
 * @{
 */

/*******************************************
 * Public forward structure declarations
 *******************************************/
struct __wt_async_callback;
	typedef struct __wt_async_callback WT_ASYNC_CALLBACK;
struct __wt_async_op;	    typedef struct __wt_async_op WT_ASYNC_OP;
struct __wt_collator;	    typedef struct __wt_collator WT_COLLATOR;
struct __wt_compressor;	    typedef struct __wt_compressor WT_COMPRESSOR;
struct __wt_config_item;    typedef struct __wt_config_item WT_CONFIG_ITEM;
struct __wt_config_parser;
	typedef struct __wt_config_parser WT_CONFIG_PARSER;
struct __wt_connection;	    typedef struct __wt_connection WT_CONNECTION;
struct __wt_cursor;	    typedef struct __wt_cursor WT_CURSOR;
struct __wt_data_source;    typedef struct __wt_data_source WT_DATA_SOURCE;
struct __wt_encryptor;	    typedef struct __wt_encryptor WT_ENCRYPTOR;
struct __wt_event_handler;  typedef struct __wt_event_handler WT_EVENT_HANDLER;
struct __wt_extension_api;  typedef struct __wt_extension_api WT_EXTENSION_API;
struct __wt_extractor;	    typedef struct __wt_extractor WT_EXTRACTOR;
struct __wt_file_handle;    typedef struct __wt_file_handle WT_FILE_HANDLE;
struct __wt_file_system;    typedef struct __wt_file_system WT_FILE_SYSTEM;
struct __wt_item;	    typedef struct __wt_item WT_ITEM;
struct __wt_modify;	    typedef struct __wt_modify WT_MODIFY;
struct __wt_session;	    typedef struct __wt_session WT_SESSION;

#if defined(SWIGJAVA)
#define	WT_HANDLE_NULLABLE(typename)	typename##_NULLABLE
#define	WT_HANDLE_CLOSED(typename)	typename##_CLOSED
typedef WT_CURSOR			WT_CURSOR_NULLABLE;
typedef WT_CURSOR			WT_CURSOR_CLOSED;
typedef WT_SESSION			WT_SESSION_CLOSED;
typedef WT_CONNECTION			WT_CONNECTION_CLOSED;
#elif !defined(DOXYGEN)
#define	WT_HANDLE_NULLABLE(typename)	typename
#define	WT_HANDLE_CLOSED(typename)	typename
#endif

/*!
 * A raw item of data to be managed, including a pointer to the data and a
 * length.
 *
 * WT_ITEM structures do not need to be cleared before use.
 */
struct __wt_item {
	/*!
	 * The memory reference of the data item.
	 *
	 * For items returned by a WT_CURSOR, the pointer is only valid until
	 * the next operation on that cursor.  Applications that need to keep
	 * an item across multiple cursor operations must make a copy.
	 */
	const void *data;

	/*!
	 * The number of bytes in the data item.
	 *
	 * The maximum length of a single column stored in a table is not fixed
	 * (as it partially depends on the underlying file configuration), but
	 * is always a small number of bytes less than 4GB.
	 */
	size_t size;

#ifndef DOXYGEN
	/*! Managed memory chunk (internal use). */
	void *mem;

	/*! Managed memory size (internal use). */
	size_t memsize;

	/*! Object flags (internal use). */
/* AUTOMATIC FLAG VALUE GENERATION START */
#define	WT_ITEM_ALIGNED	0x1u
#define	WT_ITEM_INUSE	0x2u
/* AUTOMATIC FLAG VALUE GENERATION STOP */
	uint32_t flags;
#endif
};

/*!
 * A set of modifications for a value, including a pointer to new data and a
 * length, plus a target offset in the value and an optional length of data
 * in the value to be replaced.
 *
 * WT_MODIFY structures do not need to be cleared before use.
 */
struct __wt_modify {
	/*!
	 * New data. The size of the new data may be zero when no new data is
	 * provided.
	 */
	WT_ITEM data;

	/*!
	 * The zero-based byte offset in the value where the new data is placed.
	 *
	 * If the offset is past the end of the value, padding bytes are
	 * appended to the value up to the specified offset. If the value is a
	 * string (value format \c S), the padding byte is a space. If the value
	 * is a raw byte array accessed using a WT_ITEM structure (value format
	 * \c u), the padding byte is a nul.
	 */
	 size_t offset;

	/*!
	 * The number of bytes in the value to be replaced.
	 *
	 * If the size is zero, no bytes from the value are replaced and the new
	 * data is inserted.
	 *
	 * If the offset is past the end of the value, the size is ignored.
	 *
	 * If the offset plus the size overlaps the end of the previous value,
	 * bytes from the offset to the end of the value are replaced and any
	 * remaining new data is appended.
	 */
	 size_t size;
};

/*!
 * The maximum packed size of a 64-bit integer.  The ::wiredtiger_struct_pack
 * function will pack single long integers into at most this many bytes.
 */
#define	WT_INTPACK64_MAXSIZE	((int)sizeof(int64_t) + 1)

/*!
 * The maximum packed size of a 32-bit integer.  The ::wiredtiger_struct_pack
 * function will pack single integers into at most this many bytes.
 */
#define	WT_INTPACK32_MAXSIZE	((int)sizeof(int32_t) + 1)

/*!
 * A WT_CURSOR handle is the interface to a cursor.
 *
 * Cursors allow data to be searched, iterated and modified, implementing the
 * CRUD (create, read, update and delete) operations.  Cursors are opened in
 * the context of a session.  If a transaction is started, cursors operate in
 * the context of the transaction until the transaction is resolved.
 *
 * Raw data is represented by key/value pairs of WT_ITEM structures, but
 * cursors can also provide access to fields within the key and value if the
 * formats are described in the WT_SESSION::create method.
 *
 * In the common case, a cursor is used to access records in a table.  However,
 * cursors can be used on subsets of tables (such as a single column or a
 * projection of multiple columns), as an interface to statistics, configuration
 * data or application-specific data sources.  See WT_SESSION::open_cursor for
 * more information.
 *
 * <b>Thread safety:</b> A WT_CURSOR handle is not usually shared between
 * threads, see @ref threads for more information.
 */
struct __wt_cursor {
	WT_SESSION *session;	/*!< The session handle for this cursor. */

	/*!
	 * The name of the data source for the cursor, matches the \c uri
	 * parameter to WT_SESSION::open_cursor used to open the cursor.
	 */
	const char *uri;

	/*!
	 * The format of the data packed into key items.  See @ref packing for
	 * details.  If not set, a default value of "u" is assumed, and
	 * applications must use WT_ITEM structures to manipulate untyped byte
	 * arrays.
	 */
	const char *key_format;

	/*!
	 * The format of the data packed into value items.  See @ref packing
	 * for details.  If not set, a default value of "u" is assumed, and
	 * applications must use WT_ITEM structures to manipulate untyped byte
	 * arrays.
	 */
	const char *value_format;

	/*!
	 * @name Data access
	 * @{
	 */
	/*!
	 * Get the key for the current record.
	 *
	 * @snippet ex_all.c Get the cursor's string key
	 *
	 * @snippet ex_all.c Get the cursor's record number key
	 *
	 * @param cursor the cursor handle
	 * @param ... pointers to hold key fields corresponding to
	 * WT_CURSOR::key_format.
	 * The API does not validate the argument types passed in, the caller is
	 * responsible for passing the correct argument types according to
	 * WT_CURSOR::key_format.
	 * @errors
	 */
	int __F(get_key)(WT_CURSOR *cursor, ...);

	/*!
	 * Get the value for the current record.
	 *
	 * @snippet ex_all.c Get the cursor's string value
	 *
	 * @snippet ex_all.c Get the cursor's raw value
	 *
	 * @param cursor the cursor handle
	 * @param ... pointers to hold value fields corresponding to
	 * WT_CURSOR::value_format.
	 * The API does not validate the argument types passed in, the caller is
	 * responsible for passing the correct argument types according to
	 * WT_CURSOR::value_format.
	 * @errors
	 */
	int __F(get_value)(WT_CURSOR *cursor, ...);

	/*!
	 * Set the key for the next operation.
	 *
	 * @snippet ex_all.c Set the cursor's string key
	 *
	 * @snippet ex_all.c Set the cursor's record number key
	 *
	 * @param cursor the cursor handle
	 * @param ... key fields corresponding to WT_CURSOR::key_format.
	 *
	 * If an error occurs during this operation, a flag will be set in the
	 * cursor, and the next operation to access the key will fail.  This
	 * simplifies error handling in applications.
	 */
	void __F(set_key)(WT_CURSOR *cursor, ...);

	/*!
	 * Set the value for the next operation.
	 *
	 * @snippet ex_all.c Set the cursor's string value
	 *
	 * @snippet ex_all.c Set the cursor's raw value
	 *
	 * @param cursor the cursor handle
	 * @param ... value fields corresponding to WT_CURSOR::value_format.
	 *
	 * If an error occurs during this operation, a flag will be set in the
	 * cursor, and the next operation to access the value will fail.  This
	 * simplifies error handling in applications.
	 */
	void __F(set_value)(WT_CURSOR *cursor, ...);
	/*! @} */

	/*!
	 * @name Cursor positioning
	 * @{
	 */
	/*!
	 * Return the ordering relationship between two cursors: both cursors
	 * must have the same data source and have valid keys. (When testing
	 * only for equality, WT_CURSOR::equals may be faster.)
	 *
	 * @snippet ex_all.c Cursor comparison
	 *
	 * @param cursor the cursor handle
	 * @param other another cursor handle
	 * @param comparep the status of the comparison: < 0 if
	 * <code>cursor</code> refers to a key that appears before
	 * <code>other</code>, 0 if the cursors refer to the same key,
	 * and > 0 if <code>cursor</code> refers to a key that appears after
	 * <code>other</code>.
	 * @errors
	 */
	int __F(compare)(WT_CURSOR *cursor, WT_CURSOR *other, int *comparep);

	/*!
	 * Return the ordering relationship between two cursors, testing only
	 * for equality: both cursors must have the same data source and have
	 * valid keys.
	 *
	 * @snippet ex_all.c Cursor equality
	 *
	 * @param cursor the cursor handle
	 * @param other another cursor handle
	 * @param[out] equalp the status of the comparison: 1 if the cursors
	 * refer to the same key, otherwise 0.
	 * @errors
	 */
	int __F(equals)(WT_CURSOR *cursor, WT_CURSOR *other, int *equalp);

	/*!
	 * Return the next record.
	 *
	 * @snippet ex_all.c Return the next record
	 *
	 * @param cursor the cursor handle
	 * @errors
	 */
	int __F(next)(WT_CURSOR *cursor);

	/*!
	 * Return the previous record.
	 *
	 * @snippet ex_all.c Return the previous record
	 *
	 * @param cursor the cursor handle
	 * @errors
	 */
	int __F(prev)(WT_CURSOR *cursor);

	/*!
	 * Reset the cursor. Any resources held by the cursor are released,
	 * and the cursor's key and position are no longer valid. Subsequent
	 * iterations with WT_CURSOR::next will move to the first record, or
	 * with WT_CURSOR::prev will move to the last record.
	 *
	 * In the case of a statistics cursor, resetting the cursor refreshes
	 * the statistics information returned. Resetting a session statistics
	 * cursor resets all the session statistics values to zero.
	 *
	 * @snippet ex_all.c Reset the cursor
	 *
	 * @param cursor the cursor handle
	 * @errors
	 */
	int __F(reset)(WT_CURSOR *cursor);

	/*!
	 * Return the record matching the key. The key must first be set.
	 *
	 * @snippet ex_all.c Search for an exact match
	 *
	 * On success, the cursor ends positioned at the returned record; to
	 * minimize cursor resources, the WT_CURSOR::reset method should be
	 * called as soon as the record has been retrieved and the cursor no
	 * longer needs that position.
	 *
	 * @param cursor the cursor handle
	 * @errors
	 */
	int __F(search)(WT_CURSOR *cursor);

	/*!
	 * Return the record matching the key if it exists, or an adjacent
	 * record.  An adjacent record is either the smallest record larger
	 * than the key or the largest record smaller than the key (in other
	 * words, a logically adjacent key).
	 *
	 * The key must first be set.
	 *
	 * An example of a search for an exact or adjacent match:
	 *
	 * @snippet ex_all.c Search for an exact or adjacent match
	 *
	 * An example of a forward scan through the table, where all keys
	 * greater than or equal to a specified prefix are included in the
	 * scan:
	 *
	 * @snippet ex_all.c Forward scan greater than or equal
	 *
	 * An example of a backward scan through the table, where all keys
	 * less than a specified prefix are included in the scan:
	 *
	 * @snippet ex_all.c Backward scan less than
	 *
	 * On success, the cursor ends positioned at the returned record; to
	 * minimize cursor resources, the WT_CURSOR::reset method should be
	 * called as soon as the record has been retrieved and the cursor no
	 * longer needs that position.
	 *
	 * @param cursor the cursor handle
	 * @param exactp the status of the search: 0 if an exact match is
	 * found, < 0 if a smaller key is returned, > 0 if a larger key is
	 * returned
	 * @errors
	 */
	int __F(search_near)(WT_CURSOR *cursor, int *exactp);
	/*! @} */

	/*!
	 * @name Data modification
	 * @{
	 */
	/*!
	 * Insert a record and optionally update an existing record.
	 *
	 * If the cursor was configured with "overwrite=true" (the default),
	 * both the key and value must be set; if the record already exists,
	 * the key's value will be updated, otherwise, the record will be
	 * inserted.
	 *
	 * @snippet ex_all.c Insert a new record or overwrite an existing record
	 *
	 * If the cursor was not configured with "overwrite=true", both the key
	 * and value must be set and the record must not already exist; the
	 * record will be inserted.
	 *
	 * @snippet ex_all.c Insert a new record and fail if the record exists
	 *
	 * If a cursor with record number keys was configured with
	 * "append=true" (not the default), the value must be set; a new record
	 * will be appended and the record number set as the cursor key value.
	 *
	 * @snippet ex_all.c Insert a new record and assign a record number
	 *
	 * The cursor ends with no position, and a subsequent call to the
	 * WT_CURSOR::next (WT_CURSOR::prev) method will iterate from the
	 * beginning (end) of the table.
	 *
	 * If the cursor does not have record number keys or was not configured
	 * with "append=true", the cursor ends with no key set and a subsequent
	 * call to the WT_CURSOR::get_key method will fail. The cursor ends with
	 * no value set and a subsequent call to the WT_CURSOR::get_value method
	 * will fail.
	 *
	 * Inserting a new record after the current maximum record in a
	 * fixed-length bit field column-store (that is, a store with an
	 * 'r' type key and 't' type value) may implicitly create the missing
	 * records as records with a value of 0.
	 *
	 * When loading a large amount of data into a new object, using
	 * a cursor with the \c bulk configuration string enabled and
	 * loading the data in sorted order will be much faster than doing
	 * out-of-order inserts.  See @ref tune_bulk_load for more information.
	 *
	 * The maximum length of a single column stored in a table is not fixed
	 * (as it partially depends on the underlying file configuration), but
	 * is always a small number of bytes less than 4GB.
	 *
	 * @param cursor the cursor handle
	 * @errors
	 * In particular, if \c overwrite=false is configured and a record with
	 * the specified key already exists, ::WT_DUPLICATE_KEY is returned.
	 * Also, if \c in_memory is configured for the database and the insert
	 * requires more than the configured cache size to complete,
	 * ::WT_CACHE_FULL is returned.
	 */
	int __F(insert)(WT_CURSOR *cursor);

	/*!
	 * Modify an existing record.
	 *
	 * Both the key and value must be set and the record must already exist;
	 * the record will be updated.
	 *
	 * Modifications are specified in WT_MODIFY structures. Modifications
	 * are applied in order and later modifications can update earlier ones.
	 *
	 * The modify method is only supported on strings (value format type
	 * \c S), or raw byte arrays accessed using a WT_ITEM structure (value
	 * format type \c u).
	 *
	 * The WT_CURSOR::modify method can only be called from within an
	 * explicit transaction configured at the snapshot isolation level.
	 *
	 * The WT_CURSOR::modify method stores a change record in cache and
	 * writes a change record to the log instead of the usual complete
	 * values. Note that WT_CURSOR::modify is generally slower than the
	 * WT_CURSOR::update method, and can result in slower reads because
	 * the complete value must be assembled during retrieval. The
	 * WT_CURSOR::modify method is intended for applications modifying
	 * large records where there is cache or I/O pressure, that is,
	 * applications that will benefit when data updates require less cache
	 * and they write less logging information.
	 *
	 * @snippet ex_all.c Modify an existing record
	 *
	 * On success, the cursor ends positioned at the modified record; to
	 * minimize cursor resources, the WT_CURSOR::reset method should be
	 * called as soon as the cursor no longer needs that position.
	 *
	 * The maximum length of a single column stored in a table is not fixed
	 * (as it partially depends on the underlying file configuration), but
	 * is always a small number of bytes less than 4GB.
	 *
	 * @param cursor the cursor handle
	 * @param entries an array of modification data structures
	 * @param nentries the number of modification data structures
	 * @errors
	 * In particular, if \c in_memory is configured for the database and
	 * the modify requires more than the configured cache size to complete,
	 * ::WT_CACHE_FULL is returned.
	 */
	int __F(modify)(WT_CURSOR *cursor, WT_MODIFY *entries, int nentries);

	/*!
	 * Update an existing record and optionally insert a record.
	 *
	 * If the cursor was configured with "overwrite=true" (the default),
	 * both the key and value must be set; if the record already exists, the
	 * key's value will be updated, otherwise, the record will be inserted.
	 *
	 * @snippet ex_all.c Update an existing record or insert a new record
	 *
	 * If the cursor was not configured with "overwrite=true", both the key
	 * and value must be set and the record must already exist; the
	 * record will be updated.
	 *
	 * @snippet ex_all.c Update an existing record and fail if DNE
	 *
	 * On success, the cursor ends positioned at the modified record; to
	 * minimize cursor resources, the WT_CURSOR::reset method should be
	 * called as soon as the cursor no longer needs that position. (The
	 * WT_CURSOR::insert method never keeps a cursor position and may be
	 * more efficient for that reason.)
	 *
	 * The maximum length of a single column stored in a table is not fixed
	 * (as it partially depends on the underlying file configuration), but
	 * is always a small number of bytes less than 4GB.
	 *
	 * @param cursor the cursor handle
	 * @errors
	 * In particular, if \c overwrite=false is configured and no record with
	 * the specified key exists, ::WT_NOTFOUND is returned.
	 * Also, if \c in_memory is configured for the database and the update
	 * requires more than the configured cache size to complete,
	 * ::WT_CACHE_FULL is returned.
	 */
	int __F(update)(WT_CURSOR *cursor);

	/*!
	 * Remove a record.
	 *
	 * If the cursor was configured with "overwrite=true" (the default),
	 * the key must be set; the key's record will be removed if it exists,
	 * no error will be returned if the record does not exist.
	 *
	 * @snippet ex_all.c Remove a record
	 *
	 * If the cursor was configured with "overwrite=false" (not the
	 * default), the key must be set and the key's record must exist; the
	 * record will be removed.
	 *
	 * Any cursor position does not change: if the cursor was positioned
	 * before the WT_CURSOR::remove call, the cursor remains positioned
	 * at the removed record; to minimize cursor resources, the
	 * WT_CURSOR::reset method should be called as soon as the cursor no
	 * longer needs that position. If the cursor was not positioned before
	 * the WT_CURSOR::remove call, the cursor ends with no position, and a
	 * subsequent call to the WT_CURSOR::next (WT_CURSOR::prev) method will
	 * iterate from the beginning (end) of the table.
	 *
	 * @snippet ex_all.c Remove a record and fail if DNE
	 *
	 * Removing a record in a fixed-length bit field column-store
	 * (that is, a store with an 'r' type key and 't' type value) is
	 * identical to setting the record's value to 0.
	 *
	 * @param cursor the cursor handle
	 * @errors
	 * In particular, if \c overwrite=false is configured and no record
	 * with the specified key exists, ::WT_NOTFOUND is returned.
	 */
	int __F(remove)(WT_CURSOR *cursor);

	/*!
	 * Reserve an existing record so a subsequent write is less likely to
	 * fail due to a conflict between concurrent operations.
	 *
	 * The key must first be set and the record must already exist.
	 *
	 * Note that reserve works by doing a special update operation that is
	 * not logged and does not change the value of the record. This update
	 * is aborted when the enclosing transaction ends regardless of whether
	 * it commits or rolls back. Given that, reserve can only be used to
	 * detect conflicts between transactions that execute concurrently. It
	 * cannot detect all logical conflicts between transactions. For that,
	 * some update to the record must be committed.
	 *
	 * @snippet ex_all.c Reserve a record
	 *
	 * On success, the cursor ends positioned at the specified record; to
	 * minimize cursor resources, the WT_CURSOR::reset method should be
	 * called as soon as the cursor no longer needs that position.
	 *
	 * @param cursor the cursor handle
	 * @errors
	 */
	int __F(reserve)(WT_CURSOR *cursor);
	/*! @} */

	/*!
	 * Close the cursor.
	 *
	 * This releases the resources associated with the cursor handle.
	 * Cursors are closed implicitly by ending the enclosing connection or
	 * closing the session in which they were opened.
	 *
	 * @snippet ex_all.c Close the cursor
	 *
	 * @param cursor the cursor handle
	 * @errors
	 */
	int __F(close)(WT_HANDLE_CLOSED(WT_CURSOR) *cursor);

	/*!
	 * Reconfigure the cursor.
	 *
	 * The cursor is reset.
	 *
	 * @snippet ex_all.c Reconfigure a cursor
	 *
	 * @param cursor the cursor handle
	 * @configstart{WT_CURSOR.reconfigure, see dist/api_data.py}
	 * @config{append, append the value as a new record\, creating a new record number key;
	 * valid only for cursors with record number keys., a boolean flag; default \c false.}
	 * @config{overwrite, configures whether the cursor's insert\, update and remove methods
	 * check the existing state of the record.  If \c overwrite is \c false\, WT_CURSOR::insert
	 * fails with ::WT_DUPLICATE_KEY if the record exists\, WT_CURSOR::update and
	 * WT_CURSOR::remove fail with ::WT_NOTFOUND if the record does not exist., a boolean flag;
	 * default \c true.}
	 * @configend
	 * @errors
	 */
	int __F(reconfigure)(WT_CURSOR *cursor, const char *config);

	/*
	 * Protected fields, only to be used by cursor implementations.
	 */
#if !defined(SWIG) && !defined(DOXYGEN)
	int __F(cache)(WT_CURSOR *cursor);	/* Cache the cursor */
						/* Reopen a cached cursor */
	int __F(reopen)(WT_CURSOR *cursor, bool check_only);

	uint64_t uri_hash;			/* Hash of URI */

	/*
	 * !!!
	 * Explicit representations of structures from queue.h.
	 * TAILQ_ENTRY(wt_cursor) q;
	 */
	struct {
		WT_CURSOR *tqe_next;
		WT_CURSOR **tqe_prev;
	} q;				/* Linked list of WT_CURSORs. */

	uint64_t recno;			/* Record number, normal and raw mode */
	uint8_t raw_recno_buf[WT_INTPACK64_MAXSIZE];

	void	*json_private;		/* JSON specific storage */
	void	*lang_private;		/* Language specific private storage */

	WT_ITEM key, value;
	int saved_err;			/* Saved error in set_{key,value}. */
	/*
	 * URI used internally, may differ from the URI provided by the
	 * user on open.
	 */
	const char *internal_uri;

/* AUTOMATIC FLAG VALUE GENERATION START */
#define	WT_CURSTD_APPEND		0x000001u
#define	WT_CURSTD_BULK			0x000002u
#define	WT_CURSTD_CACHEABLE		0x000004u
#define	WT_CURSTD_CACHED		0x000008u
#define	WT_CURSTD_DEAD			0x000010u
#define	WT_CURSTD_DEBUG_COPY_KEY	0x000020u
#define	WT_CURSTD_DEBUG_COPY_VALUE	0x000040u
<<<<<<< HEAD
#define	WT_CURSTD_DEBUG_RESET_EVICT	0x000080u
#define	WT_CURSTD_DUMP_HEX		0x000100u
#define	WT_CURSTD_DUMP_JSON		0x000200u
=======
#define	WT_CURSTD_DUMP_HEX		0x000080u
#define	WT_CURSTD_DUMP_JSON		0x000100u
#define	WT_CURSTD_DUMP_PRETTY		0x000200u
>>>>>>> 5909c41b
#define	WT_CURSTD_DUMP_PRINT		0x000400u
#define	WT_CURSTD_IGNORE_TOMBSTONE	0x000800u
#define	WT_CURSTD_JOINED		0x001000u
#define	WT_CURSTD_KEY_EXT		0x002000u	/* Key points out of tree. */
#define	WT_CURSTD_KEY_INT		0x004000u	/* Key points into tree. */
#define	WT_CURSTD_META_INUSE		0x008000u
#define	WT_CURSTD_OPEN			0x010000u
#define	WT_CURSTD_OVERWRITE		0x020000u
#define	WT_CURSTD_RAW			0x040000u
#define	WT_CURSTD_RAW_SEARCH		0x080000u
#define	WT_CURSTD_UPDATE_LOCAL		0x100000u
#define	WT_CURSTD_VALUE_EXT		0x200000u	/* Value points out of tree. */
#define	WT_CURSTD_VALUE_INT		0x400000u	/* Value points into tree. */
/* AUTOMATIC FLAG VALUE GENERATION STOP */
#define	WT_CURSTD_KEY_SET	(WT_CURSTD_KEY_EXT | WT_CURSTD_KEY_INT)
#define	WT_CURSTD_VALUE_SET	(WT_CURSTD_VALUE_EXT | WT_CURSTD_VALUE_INT)
	uint32_t flags;
#endif
};

/*! Asynchronous operation types. */
typedef enum {
	WT_AOP_NONE=0,	/*!< No operation type set */
	WT_AOP_COMPACT, /*!< WT_ASYNC_OP::compact */
	WT_AOP_INSERT,	/*!< WT_ASYNC_OP::insert */
	WT_AOP_REMOVE,	/*!< WT_ASYNC_OP::remove */
	WT_AOP_SEARCH,	/*!< WT_ASYNC_OP::search */
	WT_AOP_UPDATE	/*!< WT_ASYNC_OP::update */
} WT_ASYNC_OPTYPE;

/*!
 * A WT_ASYNC_OP handle is the interface to an asynchronous operation.
 *
 * An asynchronous operation describes a data manipulation to be performed
 * asynchronously by a WiredTiger worker thread.  These operations implement
 * the CRUD (create, read, update and delete) operations.  Each operation
 * is a self-contained work unit.  The operation will be performed in the
 * context of the worker thread's session.  Each operation is performed
 * within the context of a transaction.  The application is notified of its
 * completion with a callback.  The transaction is resolved once the callback
 * returns.
 *
 * The table referenced in an operation must already exist.
 *
 * Raw data is represented by key/value pairs of WT_ITEM structures, but
 * operations can also provide access to fields within the key and value if
 * the formats are described in the WT_SESSION::create method.
 *
 * <b>Thread safety:</b> A WT_ASYNC_OP handle may not be shared between
 * threads, see @ref threads for more information.
 */
struct __wt_async_op {
	/*! The connection for this operation. */
	WT_CONNECTION *connection;

	/*!
	 * The format of the data packed into key items.  See @ref packing for
	 * details.  If not set, a default value of "u" is assumed, and
	 * applications must use WT_ITEM structures to manipulate untyped byte
	 * arrays.
	 */
	const char *key_format;

	/*!
	 * The format of the data packed into value items.  See @ref packing
	 * for details.  If not set, a default value of "u" is assumed, and
	 * applications must use WT_ITEM structures to manipulate untyped byte
	 * arrays.
	 */
	const char *value_format;

	/*
	 * Don't expose app_private to non-C language bindings - they have
	 * their own way to attach data to an operation.
	 */
#if !defined(SWIG)
	/*!
	 * A location for applications to store information that will be
	 * available in the callback from an async operation.
	 */
	void *app_private;
#endif

	/*!
	 * @name Data access
	 * @{
	 */
	/*!
	 * Invoke the underlying WT_CURSOR::get_key method; see that method
	 * for configuration, return and error values.
	 *
	 * @param op the operation handle
	 * @returns as described for WT_CURSOR::get_key
	 */
	int __F(get_key)(WT_ASYNC_OP *op, ...);

	/*!
	 * Invoke the underlying WT_CURSOR::get_value method; see that method
	 * for configuration, return and error values.
	 *
	 * @param op the operation handle
	 * @returns as described for WT_CURSOR::get_value
	 */
	int __F(get_value)(WT_ASYNC_OP *op, ...);

	/*!
	 * Invoke the underlying WT_CURSOR::set_key method; see that method
	 * for configuration, return and error values.
	 *
	 * @param op the operation handle
	 */
	void __F(set_key)(WT_ASYNC_OP *op, ...);

	/*!
	 * Invoke the underlying WT_CURSOR::set_value method; see that method
	 * for configuration, return and error values.
	 *
	 * @param op the operation handle
	 */
	void __F(set_value)(WT_ASYNC_OP *op, ...);
	/*! @} */

	/*!
	 * @name Positioning
	 * @{
	 */
	/*!
	 * Invoke the underlying WT_CURSOR::search method; see that method
	 * for configuration, return and error values.
	 *
	 * @param op the operation handle
	 * @returns via the callback as described for WT_CURSOR::search
	 */
	int __F(search)(WT_ASYNC_OP *op);
	/*! @} */

	/*!
	 * @name Data modification
	 * @{
	 */
	/*!
	 * Invoke the underlying WT_CURSOR::insert method; see that method
	 * for configuration, return and error values.
	 *
	 * @param op the operation handle
	 * @returns via the callback as described for WT_CURSOR::insert
	 */
	int __F(insert)(WT_ASYNC_OP *op);

	/*!
	 * Invoke the underlying WT_CURSOR::update method; see that method
	 * for configuration, return and error values.
	 *
	 * @param op the operation handle
	 * @returns via the callback as described for WT_CURSOR::update
	 */
	int __F(update)(WT_ASYNC_OP *op);

	/*!
	 * Invoke the underlying WT_CURSOR::remove method; see that method
	 * for configuration, return and error values.
	 *
	 * @param op the operation handle
	 * @returns via the callback as described for WT_CURSOR::remove
	 */
	int __F(remove)(WT_ASYNC_OP *op);
	/*! @} */

	/*!
	 * @name Table operations
	 * @{
	 */
	/*!
	 * Invoke the underlying WT_SESSION::compact method; see that method
	 * for configuration, return and error values.
	 *
	 * @param op the operation handle
	 * @returns via the callback as described for WT_SESSION::compact
	 */
	int __F(compact)(WT_ASYNC_OP *op);
	/*! @} */

	/*!
	 * Get the unique identifier for this operation.
	 *
	 * @snippet ex_async.c async get identifier
	 *
	 * @param op the operation handle
	 * @returns the id of the operation
	 */
	uint64_t __F(get_id)(WT_ASYNC_OP *op);

	/*!
	 * Get the type for this operation.
	 *
	 * @snippet ex_async.c async get type
	 *
	 * @param op the operation handle
	 * @returns the ::WT_ASYNC_OPTYPE of the operation
	 */
	WT_ASYNC_OPTYPE __F(get_type)(WT_ASYNC_OP *op);

	/*
	 * Protected fields, only to be used by internal implementation.
	 * Everything we need for maintaining the key/value is part of
	 * a cursor.  So, include one here so that we can use the cursor
	 * functions to manage them.
	 */
#if !defined(SWIG) && !defined(DOXYGEN)
	WT_CURSOR	c;
#endif
};

/*!
 * All data operations are performed in the context of a WT_SESSION.  This
 * encapsulates the thread and transactional context of the operation.
 *
 * <b>Thread safety:</b> A WT_SESSION handle is not usually shared between
 * threads, see @ref threads for more information.
 */
struct __wt_session {
	/*! The connection for this session. */
	WT_CONNECTION *connection;

	/*
	 * Don't expose app_private to non-C language bindings - they have
	 * their own way to attach data to an operation.
	 */
#if !defined(SWIG)
	/*!
	 * A location for applications to store information that will be
	 * available in callbacks taking a WT_SESSION handle.
	 */
	void *app_private;
#endif

	/*!
	 * Close the session handle.
	 *
	 * This will release the resources associated with the session handle,
	 * including rolling back any active transactions and closing any
	 * cursors that remain open in the session.
	 *
	 * @snippet ex_all.c Close a session
	 *
	 * @param session the session handle
	 * @configempty{WT_SESSION.close, see dist/api_data.py}
	 * @errors
	 */
	int __F(close)(WT_HANDLE_CLOSED(WT_SESSION) *session,
	    const char *config);

	/*!
	 * Reconfigure a session handle.
	 *
	 * @snippet ex_all.c Reconfigure a session
	 *
	 * WT_SESSION::reconfigure will fail if a transaction is in progress
	 * in the session.
	 *
	 * All cursors are reset.
	 *
	 * @param session the session handle
	 * @configstart{WT_SESSION.reconfigure, see dist/api_data.py}
	 * @config{cache_cursors, enable caching of cursors for reuse.  Any calls to
	 * WT_CURSOR::close for a cursor created in this session will mark the cursor as cached and
	 * keep it available to be reused for later calls to WT_SESSION::open_cursor.  Cached
	 * cursors may be eventually closed.  This value is inherited from ::wiredtiger_open \c
	 * cache_cursors., a boolean flag; default \c true.}
	 * @config{ignore_cache_size, when set\, operations performed by this session ignore the
	 * cache size and are not blocked when the cache is full.  Note that use of this option for
	 * operations that create cache pressure can starve ordinary sessions that obey the cache
	 * size., a boolean flag; default \c false.}
	 * @config{isolation, the default isolation level for operations in this session., a
	 * string\, chosen from the following options: \c "read-uncommitted"\, \c "read-committed"\,
	 * \c "snapshot"; default \c read-committed.}
	 * @configend
	 * @errors
	 */
	int __F(reconfigure)(WT_SESSION *session, const char *config);

	/*!
	 * Return information about an error as a string.
	 *
	 * @snippet ex_all.c Display an error thread safe
	 *
	 * @param session the session handle
	 * @param error a return value from a WiredTiger, ISO C, or POSIX
	 * standard API
	 * @returns a string representation of the error
	 */
	const char *__F(strerror)(WT_SESSION *session, int error);

	/*!
	 * @name Cursor handles
	 * @{
	 */

	/*!
	 * Open a new cursor on a data source or duplicate an existing cursor.
	 *
	 * @snippet ex_all.c Open a cursor
	 *
	 * An existing cursor can be duplicated by passing it as the \c to_dup
	 * parameter and setting the \c uri parameter to \c NULL:
	 *
	 * @snippet ex_all.c Duplicate a cursor
	 *
	 * Cursors being duplicated must have a key set, and successfully
	 * duplicated cursors are positioned at the same place in the data
	 * source as the original.
	 *
	 * Cursor handles should be discarded by calling WT_CURSOR::close.
	 *
	 * Cursors capable of supporting transactional operations operate in the
	 * context of the current transaction, if any.
	 *
	 * WT_SESSION::rollback_transaction implicitly resets all cursors.
	 *
	 * Cursors are relatively light-weight objects but may hold references
	 * to heavier-weight objects; applications should re-use cursors when
	 * possible, but instantiating new cursors is not so expensive that
	 * applications need to cache cursors at all cost.
	 *
	 * @param session the session handle
	 * @param uri the data source on which the cursor operates; cursors
	 *  are usually opened on tables, however, cursors can be opened on
	 *  any data source, regardless of whether it is ultimately stored
	 *  in a table.  Some cursor types may have limited functionality
	 *  (for example, they may be read-only or not support transactional
	 *  updates).  See @ref data_sources for more information.
	 *  <br>
	 *  @copydoc doc_cursor_types
	 * @param to_dup a cursor to duplicate or gather statistics on
	 * @configstart{WT_SESSION.open_cursor, see dist/api_data.py}
	 * @config{append, append the value as a new record\, creating a new record number key;
	 * valid only for cursors with record number keys., a boolean flag; default \c false.}
	 * @config{bulk, configure the cursor for bulk-loading\, a fast\, initial load path (see
	 * @ref tune_bulk_load for more information). Bulk-load may only be used for newly created
	 * objects and applications should use the WT_CURSOR::insert method to insert rows.  When
	 * bulk-loading\, rows must be loaded in sorted order.  The value is usually a true/false
	 * flag; when bulk-loading fixed-length column store objects\, the special value \c bitmap
	 * allows chunks of a memory resident bitmap to be loaded directly into a file by passing a
	 * \c WT_ITEM to WT_CURSOR::set_value where the \c size field indicates the number of
	 * records in the bitmap (as specified by the object's \c value_format configuration).
	 * Bulk-loaded bitmap values must end on a byte boundary relative to the bit count (except
	 * for the last set of values loaded)., a string; default \c false.}
	 * @config{checkpoint, the name of a checkpoint to open (the reserved name
	 * "WiredTigerCheckpoint" opens the most recent internal checkpoint taken for the object).
	 * The cursor does not support data modification., a string; default empty.}
	 * @config{dump, configure the cursor for dump format inputs and outputs: "hex" selects a
	 * simple hexadecimal format\, "json" selects a JSON format with each record formatted as
	 * fields named by column names if available\, "pretty" selects a human-readable format
	 * (making it incompatible with the "load") and "print" selects a format where only
	 * non-printing characters are hexadecimal encoded.  These formats are compatible with the
	 * @ref util_dump and @ref util_load commands., a string\, chosen from the following
	 * options: \c "hex"\, \c "json"\, \c "pretty"\, \c "print"; default empty.}
	 * @config{incremental = (, configure the cursor for block incremental backup usage.  These
	 * formats are only compatible with the backup data source; see @ref backup., a set of
	 * related configuration options defined below.}
	 * @config{&nbsp;&nbsp;&nbsp;&nbsp;enabled,
	 * whether to configure this backup as the starting point for a subsequent incremental
	 * backup., a boolean flag; default \c false.}
	 * @config{&nbsp;&nbsp;&nbsp;&nbsp;file, the
	 * file name when opening a duplicate incremental backup cursor.  That duplicate cursor will
	 * return the block modifications relevant to the given file name., a string; default
	 * empty.}
	 * @config{&nbsp;&nbsp;&nbsp;&nbsp;force_stop, causes all block incremental backup
	 * information to be released.  This is on an open_cursor call and the resources will be
	 * released when this cursor is closed.  No other operations should be done on this open
	 * cursor., a boolean flag; default \c false.}
	 * @config{&nbsp;&nbsp;&nbsp;&nbsp;granularity,
	 * this setting manages the granularity of how WiredTiger maintains modification maps
	 * internally.  The larger the granularity\, the smaller amount of information WiredTiger
	 * need to maintain., an integer between 1MB and 2GB; default \c 16MB.}
	 * @config{&nbsp;&nbsp;&nbsp;&nbsp;src_id, a string that identifies a previous checkpoint
	 * backup source as the source of this incremental backup.  This identifier must have
	 * already been created by use of the 'this_id' configuration in an earlier backup.  A
	 * source id is required to begin an incremental backup., a string; default empty.}
	 * @config{&nbsp;&nbsp;&nbsp;&nbsp;this_id, a string that identifies the current system
	 * state as a future backup source for an incremental backup via 'src_id'. This identifier
	 * is required when opening an incremental backup cursor and an error will be returned if
	 * one is not provided., a string; default empty.}
	 * @config{ ),,}
	 * @config{next_random, configure the cursor to return a pseudo-random record from the
	 * object when the WT_CURSOR::next method is called; valid only for row-store cursors.  See
	 * @ref cursor_random for details., a boolean flag; default \c false.}
	 * @config{next_random_sample_size, cursors configured by \c next_random to return
	 * pseudo-random records from the object randomly select from the entire object\, by
	 * default.  Setting \c next_random_sample_size to a non-zero value sets the number of
	 * samples the application expects to take using the \c next_random cursor.  A cursor
	 * configured with both \c next_random and \c next_random_sample_size attempts to divide the
	 * object into \c next_random_sample_size equal-sized pieces\, and each retrieval returns a
	 * record from one of those pieces.  See @ref cursor_random for details., a string; default
	 * \c 0.}
	 * @config{overwrite, configures whether the cursor's insert\, update and remove methods
	 * check the existing state of the record.  If \c overwrite is \c false\, WT_CURSOR::insert
	 * fails with ::WT_DUPLICATE_KEY if the record exists\, WT_CURSOR::update and
	 * WT_CURSOR::remove fail with ::WT_NOTFOUND if the record does not exist., a boolean flag;
	 * default \c true.}
	 * @config{raw, ignore the encodings for the key and value\, manage data as if the formats
	 * were \c "u". See @ref cursor_raw for details., a boolean flag; default \c false.}
	 * @config{read_once, results that are brought into cache from disk by this cursor will be
	 * given less priority in the cache., a boolean flag; default \c false.}
	 * @config{readonly, only query operations are supported by this cursor.  An error is
	 * returned if a modification is attempted using the cursor.  The default is false for all
	 * cursor types except for log and metadata cursors., a boolean flag; default \c false.}
	 * @config{statistics, Specify the statistics to be gathered.  Choosing "all" gathers
	 * statistics regardless of cost and may include traversing on-disk files; "fast" gathers a
	 * subset of relatively inexpensive statistics.  The selection must agree with the database
	 * \c statistics configuration specified to ::wiredtiger_open or WT_CONNECTION::reconfigure.
	 * For example\, "all" or "fast" can be configured when the database is configured with
	 * "all"\, but the cursor open will fail if "all" is specified when the database is
	 * configured with "fast"\, and the cursor open will fail in all cases when the database is
	 * configured with "none". If "size" is configured\, only the underlying size of the object
	 * on disk is filled in and the object is not opened.  If \c statistics is not configured\,
	 * the default configuration is the database configuration.  The "clear" configuration
	 * resets statistics after gathering them\, where appropriate (for example\, a cache size
	 * statistic is not cleared\, while the count of cursor insert operations will be cleared).
	 * See @ref statistics for more information., a list\, with values chosen from the following
	 * options: \c "all"\, \c "cache_walk"\, \c "fast"\, \c "clear"\, \c "size"\, \c
	 * "tree_walk"; default empty.}
	 * @config{target, if non-empty\, backup the list of objects; valid only for a backup data
	 * source., a list of strings; default empty.}
	 * @configend
	 * @param[out] cursorp a pointer to the newly opened cursor
	 * @errors
	 */
	int __F(open_cursor)(WT_SESSION *session,
	    const char *uri, WT_HANDLE_NULLABLE(WT_CURSOR) *to_dup,
	    const char *config, WT_CURSOR **cursorp);
	/*! @} */

	/*!
	 * @name Table operations
	 * @{
	 */
	/*!
	 * Alter a table.
	 *
	 * This will allow modification of some table settings after
	 * creation.
	 *
	 * @exclusive
	 *
	 * @snippet ex_all.c Alter a table
	 *
	 * @param session the session handle
	 * @param name the URI of the object to alter, such as \c "table:stock"
	 * @configstart{WT_SESSION.alter, see dist/api_data.py}
	 * @config{access_pattern_hint, It is recommended that workloads that consist primarily of
	 * updates and/or point queries specify \c random.  Workloads that do many cursor scans
	 * through large ranges of data specify \c sequential and other workloads specify \c none.
	 * The option leads to an advisory call to an appropriate operating system API where
	 * available., a string\, chosen from the following options: \c "none"\, \c "random"\, \c
	 * "sequential"; default \c none.}
	 * @config{app_metadata, application-owned metadata for this object., a string; default
	 * empty.}
	 * @config{cache_resident, do not ever evict the object's pages from cache.  Not compatible
	 * with LSM tables; see @ref tuning_cache_resident for more information., a boolean flag;
	 * default \c false.}
	 * @config{log = (, the transaction log configuration for this object.  Only valid if log is
	 * enabled in ::wiredtiger_open., a set of related configuration options defined below.}
	 * @config{&nbsp;&nbsp;&nbsp;&nbsp;enabled, if false\, this object has checkpoint-level
	 * durability., a boolean flag; default \c true.}
	 * @config{ ),,}
	 * @config{os_cache_dirty_max, maximum dirty system buffer cache usage\, in bytes.  If
	 * non-zero\, schedule writes for dirty blocks belonging to this object in the system buffer
	 * cache after that many bytes from this object are written into the buffer cache., an
	 * integer greater than or equal to 0; default \c 0.}
	 * @config{os_cache_max, maximum system buffer cache usage\, in bytes.  If non-zero\, evict
	 * object blocks from the system buffer cache after that many bytes from this object are
	 * read or written into the buffer cache., an integer greater than or equal to 0; default \c
	 * 0.}
	 * @configend
	 * @errors
	 */
	int __F(alter)(WT_SESSION *session,
	    const char *name, const char *config);

	/*!
	 * Create a table, column group, index or file.
	 *
	 * @not_transactional
	 *
	 * @snippet ex_all.c Create a table
	 *
	 * @param session the session handle
	 * @param name the URI of the object to create, such as
	 * \c "table:stock". For a description of URI formats
	 * see @ref data_sources.
	 * @configstart{WT_SESSION.create, see dist/api_data.py}
	 * @config{access_pattern_hint, It is recommended that workloads that consist primarily of
	 * updates and/or point queries specify \c random.  Workloads that do many cursor scans
	 * through large ranges of data specify \c sequential and other workloads specify \c none.
	 * The option leads to an advisory call to an appropriate operating system API where
	 * available., a string\, chosen from the following options: \c "none"\, \c "random"\, \c
	 * "sequential"; default \c none.}
	 * @config{allocation_size, the file unit allocation size\, in bytes\, must a power-of-two;
	 * smaller values decrease the file space required by overflow items\, and the default value
	 * of 4KB is a good choice absent requirements from the operating system or storage device.,
	 * an integer between 512B and 128MB; default \c 4KB.}
	 * @config{app_metadata, application-owned metadata for this object., a string; default
	 * empty.}
	 * @config{block_allocation, configure block allocation.  Permitted values are \c "first" or
	 * \c "best"; the \c "first" configuration uses a first-available algorithm during block
	 * allocation\, the \c "best" configuration uses a best-fit algorithm., a string\, chosen
	 * from the following options: \c "first"\, \c "best"; default \c best.}
	 * @config{block_compressor, configure a compressor for file blocks.  Permitted values are
	 * \c "none" or custom compression engine name created with WT_CONNECTION::add_compressor.
	 * If WiredTiger has builtin support for \c "lz4"\, \c "snappy"\, \c "zlib" or \c "zstd"
	 * compression\, these names are also available.  See @ref compression for more
	 * information., a string; default \c none.}
	 * @config{cache_resident, do not ever evict the object's pages from cache.  Not compatible
	 * with LSM tables; see @ref tuning_cache_resident for more information., a boolean flag;
	 * default \c false.}
	 * @config{checksum, configure block checksums; permitted values are <code>on</code>
	 * (checksum all blocks)\, <code>off</code> (checksum no blocks) and
	 * <code>uncompresssed</code> (checksum only blocks which are not compressed for any
	 * reason). The \c uncompressed setting is for applications which can rely on decompression
	 * to fail if a block has been corrupted., a string\, chosen from the following options: \c
	 * "on"\, \c "off"\, \c "uncompressed"; default \c uncompressed.}
	 * @config{colgroups, comma-separated list of names of column groups.  Each column group is
	 * stored separately\, keyed by the primary key of the table.  If no column groups are
	 * specified\, all columns are stored together in a single file.  All value columns in the
	 * table must appear in at least one column group.  Each column group must be created with a
	 * separate call to WT_SESSION::create., a list of strings; default empty.}
	 * @config{collator, configure custom collation for keys.  Permitted values are \c "none" or
	 * a custom collator name created with WT_CONNECTION::add_collator., a string; default \c
	 * none.}
	 * @config{columns, list of the column names.  Comma-separated list of the form
	 * <code>(column[\,...])</code>. For tables\, the number of entries must match the total
	 * number of values in \c key_format and \c value_format.  For colgroups and indices\, all
	 * column names must appear in the list of columns for the table., a list of strings;
	 * default empty.}
	 * @config{dictionary, the maximum number of unique values remembered in the Btree row-store
	 * leaf page value dictionary; see @ref file_formats_compression for more information., an
	 * integer greater than or equal to 0; default \c 0.}
	 * @config{encryption = (, configure an encryptor for file blocks.  When a table is
	 * created\, its encryptor is not implicitly used for any related indices or column groups.,
	 * a set of related configuration options defined below.}
	 * @config{&nbsp;&nbsp;&nbsp;&nbsp;
	 * keyid, An identifier that identifies a unique instance of the encryptor.  It is stored in
	 * clear text\, and thus is available when the wiredtiger database is reopened.  On the
	 * first use of a (name\, keyid) combination\, the WT_ENCRYPTOR::customize function is
	 * called with the keyid as an argument., a string; default empty.}
	 * @config{&nbsp;&nbsp;&nbsp;&nbsp;name, Permitted values are \c "none" or custom encryption
	 * engine name created with WT_CONNECTION::add_encryptor.  See @ref encryption for more
	 * information., a string; default \c none.}
	 * @config{ ),,}
	 * @config{exclusive, fail if the object exists.  When false (the default)\, if the object
	 * exists\, check that its settings match the specified configuration., a boolean flag;
	 * default \c false.}
	 * @config{extractor, configure custom extractor for indices.  Permitted values are \c
	 * "none" or an extractor name created with WT_CONNECTION::add_extractor., a string; default
	 * \c none.}
	 * @config{format, the file format., a string\, chosen from the following options: \c
	 * "btree"; default \c btree.}
	 * @config{huffman_key, configure Huffman encoding for keys.  Permitted values are \c
	 * "none"\, \c "english"\, \c "utf8<file>" or \c "utf16<file>". See @ref huffman for more
	 * information., a string; default \c none.}
	 * @config{huffman_value, configure Huffman encoding for values.  Permitted values are \c
	 * "none"\, \c "english"\, \c "utf8<file>" or \c "utf16<file>". See @ref huffman for more
	 * information., a string; default \c none.}
	 * @config{ignore_in_memory_cache_size, allow update and insert operations to proceed even
	 * if the cache is already at capacity.  Only valid in conjunction with in-memory databases.
	 * Should be used with caution - this configuration allows WiredTiger to consume memory over
	 * the configured cache limit., a boolean flag; default \c false.}
	 * @config{immutable, configure the index to be immutable - that is an index is not changed
	 * by any update to a record in the table., a boolean flag; default \c false.}
	 * @config{internal_key_max, the largest key stored in an internal node\, in bytes.  If
	 * set\, keys larger than the specified size are stored as overflow items (which may require
	 * additional I/O to access). The default and the maximum allowed value are both one-tenth
	 * the size of a newly split internal page., an integer greater than or equal to 0; default
	 * \c 0.}
	 * @config{internal_key_truncate, configure internal key truncation\, discarding unnecessary
	 * trailing bytes on internal keys (ignored for custom collators)., a boolean flag; default
	 * \c true.}
	 * @config{internal_page_max, the maximum page size for internal nodes\, in bytes; the size
	 * must be a multiple of the allocation size and is significant for applications wanting to
	 * avoid excessive L2 cache misses while searching the tree.  The page maximum is the bytes
	 * of uncompressed data\, that is\, the limit is applied before any block compression is
	 * done., an integer between 512B and 512MB; default \c 4KB.}
	 * @config{key_format, the format of the data packed into key items.  See @ref
	 * schema_format_types for details.  By default\, the key_format is \c 'u' and applications
	 * use WT_ITEM structures to manipulate raw byte arrays.  By default\, records are stored in
	 * row-store files: keys of type \c 'r' are record numbers and records referenced by record
	 * number are stored in column-store files., a format string; default \c u.}
	 * @config{leaf_key_max, the largest key stored in a leaf node\, in bytes.  If set\, keys
	 * larger than the specified size are stored as overflow items (which may require additional
	 * I/O to access). The default value is one-tenth the size of a newly split leaf page., an
	 * integer greater than or equal to 0; default \c 0.}
	 * @config{leaf_page_max, the maximum page size for leaf nodes\, in bytes; the size must be
	 * a multiple of the allocation size\, and is significant for applications wanting to
	 * maximize sequential data transfer from a storage device.  The page maximum is the bytes
	 * of uncompressed data\, that is\, the limit is applied before any block compression is
	 * done., an integer between 512B and 512MB; default \c 32KB.}
	 * @config{leaf_value_max, the largest value stored in a leaf node\, in bytes.  If set\,
	 * values larger than the specified size are stored as overflow items (which may require
	 * additional I/O to access). If the size is larger than the maximum leaf page size\, the
	 * page size is temporarily ignored when large values are written.  The default is one-half
	 * the size of a newly split leaf page., an integer greater than or equal to 0; default \c
	 * 0.}
	 * @config{log = (, the transaction log configuration for this object.  Only valid if log is
	 * enabled in ::wiredtiger_open., a set of related configuration options defined below.}
	 * @config{&nbsp;&nbsp;&nbsp;&nbsp;enabled, if false\, this object has checkpoint-level
	 * durability., a boolean flag; default \c true.}
	 * @config{ ),,}
	 * @config{lsm = (, options only relevant for LSM data sources., a set of related
	 * configuration options defined below.}
	 * @config{&nbsp;&nbsp;&nbsp;&nbsp;auto_throttle,
	 * Throttle inserts into LSM trees if flushing to disk isn't keeping up., a boolean flag;
	 * default \c true.}
	 * @config{&nbsp;&nbsp;&nbsp;&nbsp;bloom, create bloom filters on LSM tree
	 * chunks as they are merged., a boolean flag; default \c true.}
	 * @config{&nbsp;&nbsp;&nbsp;&nbsp;bloom_bit_count, the number of bits used per item for LSM
	 * bloom filters., an integer between 2 and 1000; default \c 16.}
	 * @config{&nbsp;&nbsp;&nbsp;&nbsp;bloom_config, config string used when creating Bloom
	 * filter files\, passed to WT_SESSION::create., a string; default empty.}
	 * @config{&nbsp;&nbsp;&nbsp;&nbsp;bloom_hash_count, the number of hash values per item used
	 * for LSM bloom filters., an integer between 2 and 100; default \c 8.}
	 * @config{&nbsp;&nbsp;&nbsp;&nbsp;bloom_oldest, create a bloom filter on the oldest LSM
	 * tree chunk.  Only supported if bloom filters are enabled., a boolean flag; default \c
	 * false.}
	 * @config{&nbsp;&nbsp;&nbsp;&nbsp;chunk_count_limit, the maximum number of chunks
	 * to allow in an LSM tree.  This option automatically times out old data.  As new chunks
	 * are added old chunks will be removed.  Enabling this option disables LSM background
	 * merges., an integer; default \c 0.}
	 * @config{&nbsp;&nbsp;&nbsp;&nbsp;chunk_max, the
	 * maximum size a single chunk can be.  Chunks larger than this size are not considered for
	 * further merges.  This is a soft limit\, and chunks larger than this value can be created.
	 * Must be larger than chunk_size., an integer between 100MB and 10TB; default \c 5GB.}
	 * @config{&nbsp;&nbsp;&nbsp;&nbsp;chunk_size, the maximum size of the in-memory chunk of an
	 * LSM tree.  This limit is soft - it is possible for chunks to be temporarily larger than
	 * this value.  This overrides the \c memory_page_max setting., an integer between 512K and
	 * 500MB; default \c 10MB.}
	 * @config{&nbsp;&nbsp;&nbsp;&nbsp;merge_custom = (, configure the
	 * tree to merge into a custom data source., a set of related configuration options defined
	 * below.}
	 * @config{&nbsp;&nbsp;&nbsp;&nbsp;&nbsp;&nbsp;&nbsp;&nbsp;prefix, custom data
	 * source prefix instead of \c "file"., a string; default empty.}
	 * @config{&nbsp;&nbsp;&nbsp;&nbsp;&nbsp;&nbsp;&nbsp;&nbsp;start_generation, merge
	 * generation at which the custom data source is used (zero indicates no custom data
	 * source)., an integer between 0 and 10; default \c 0.}
	 * @config{&nbsp;&nbsp;&nbsp;&nbsp;&nbsp;&nbsp;&nbsp;&nbsp;suffix, custom data source suffix
	 * instead of \c ".lsm"., a string; default empty.}
	 * @config{ ),,}
	 * @config{&nbsp;&nbsp;&nbsp;&nbsp;merge_max, the maximum number of chunks to include in a
	 * merge operation., an integer between 2 and 100; default \c 15.}
	 * @config{&nbsp;&nbsp;&nbsp;&nbsp;merge_min, the minimum number of chunks to include in a
	 * merge operation.  If set to 0 or 1 half the value of merge_max is used., an integer no
	 * more than 100; default \c 0.}
	 * @config{ ),,}
	 * @config{memory_page_image_max, the maximum in-memory page image represented by a single
	 * storage block.  Depending on compression efficiency\, compression can create storage
	 * blocks which require significant resources to re-instantiate in the cache\, penalizing
	 * the performance of future point updates.  The value limits the maximum in-memory page
	 * image a storage block will need.  If set to 0\, a default of 4 times \c leaf_page_max is
	 * used., an integer greater than or equal to 0; default \c 0.}
	 * @config{memory_page_max, the maximum size a page can grow to in memory before being
	 * reconciled to disk.  The specified size will be adjusted to a lower bound of
	 * <code>leaf_page_max</code>\, and an upper bound of <code>cache_size / 10</code>. This
	 * limit is soft - it is possible for pages to be temporarily larger than this value.  This
	 * setting is ignored for LSM trees\, see \c chunk_size., an integer between 512B and 10TB;
	 * default \c 5MB.}
	 * @config{os_cache_dirty_max, maximum dirty system buffer cache usage\, in bytes.  If
	 * non-zero\, schedule writes for dirty blocks belonging to this object in the system buffer
	 * cache after that many bytes from this object are written into the buffer cache., an
	 * integer greater than or equal to 0; default \c 0.}
	 * @config{os_cache_max, maximum system buffer cache usage\, in bytes.  If non-zero\, evict
	 * object blocks from the system buffer cache after that many bytes from this object are
	 * read or written into the buffer cache., an integer greater than or equal to 0; default \c
	 * 0.}
	 * @config{prefix_compression, configure prefix compression on row-store leaf pages., a
	 * boolean flag; default \c false.}
	 * @config{prefix_compression_min, minimum gain before prefix compression will be used on
	 * row-store leaf pages., an integer greater than or equal to 0; default \c 4.}
	 * @config{split_pct, the Btree page split size as a percentage of the maximum Btree page
	 * size\, that is\, when a Btree page is split\, it will be split into smaller pages\, where
	 * each page is the specified percentage of the maximum Btree page size., an integer between
	 * 50 and 100; default \c 90.}
	 * @config{type, set the type of data source used to store a column group\, index or simple
	 * table.  By default\, a \c "file:" URI is derived from the object name.  The \c type
	 * configuration can be used to switch to a different data source\, such as LSM or an
	 * extension configured by the application., a string; default \c file.}
	 * @config{value_format, the format of the data packed into value items.  See @ref
	 * schema_format_types for details.  By default\, the value_format is \c 'u' and
	 * applications use a WT_ITEM structure to manipulate raw byte arrays.  Value items of type
	 * 't' are bitfields\, and when configured with record number type keys\, will be stored
	 * using a fixed-length store., a format string; default \c u.}
	 * @configend
	 * @errors
	 */
	int __F(create)(WT_SESSION *session,
	    const char *name, const char *config);

#if !defined(SWIG) && !defined(DOXYGEN)
	/*!
	 * Import a file.
	 *
	 * @snippet ex_all.c Import a file
	 *
	 * @param session the session handle
	 * @param name the URI of the object to import
	 * @configempty{WT_SESSION.import, see dist/api_data.py}
	 * @errors
	 */
	int __F(import)(WT_SESSION *session,
	    const char *name, const char *config);
#endif

	/*!
	 * Compact a live row- or column-store btree or LSM tree.
	 *
	 * @snippet ex_all.c Compact a table
	 *
	 * @param session the session handle
	 * @param name the URI of the object to compact, such as
	 * \c "table:stock"
	 * @configstart{WT_SESSION.compact, see dist/api_data.py}
	 * @config{timeout, maximum amount of time to allow for compact in seconds.  The actual
	 * amount of time spent in compact may exceed the configured value.  A value of zero
	 * disables the timeout., an integer; default \c 1200.}
	 * @configend
	 * @errors
	 */
	int __F(compact)(WT_SESSION *session,
	    const char *name, const char *config);

	/*!
	 * Drop (delete) an object.
	 *
	 * @exclusive
	 *
	 * @not_transactional
	 *
	 * @snippet ex_all.c Drop a table
	 *
	 * @param session the session handle
	 * @param name the URI of the object to drop, such as \c "table:stock"
	 * @configstart{WT_SESSION.drop, see dist/api_data.py}
	 * @config{force, return success if the object does not exist., a boolean flag; default \c
	 * false.}
	 * @config{remove_files, if the underlying files should be removed., a boolean flag; default
	 * \c true.}
	 * @configend
	 * @ebusy_errors
	 */
	int __F(drop)(WT_SESSION *session,
	    const char *name, const char *config);

	/*!
	 * Join a join cursor with a reference cursor.
	 *
	 * @snippet ex_schema.c Join cursors
	 *
	 * @param session the session handle
	 * @param join_cursor a cursor that was opened using a
	 * \c "join:" URI. It may not have been used for any operations
	 * other than other join calls.
	 * @param ref_cursor an index cursor having the same base table
	 * as the join_cursor, or a table cursor open on the same base table,
	 * or another join cursor. Unless the ref_cursor is another join
	 * cursor, it must be positioned.
	 *
	 * The ref_cursor limits the results seen by iterating the
	 * join_cursor to table items referred to by the key in this
	 * index. The set of keys referred to is modified by the compare
	 * config option.
	 *
	 * Multiple join calls builds up a set of ref_cursors, and
	 * by default, the results seen by iteration are the intersection
	 * of the cursor ranges participating in the join. When configured
	 * with \c "operation=or", the results seen are the union of
	 * the participating cursor ranges.
	 *
	 * After the join call completes, the ref_cursor cursor may not be
	 * used for any purpose other than get_key and get_value. Any other
	 * cursor method (e.g. next, prev,close) will fail. When the
	 * join_cursor is closed, the ref_cursor is made available for
	 * general use again. The application should close ref_cursor when
	 * finished with it, although not before the join_cursor is closed.
	 *
	 * @configstart{WT_SESSION.join, see dist/api_data.py}
	 * @config{bloom_bit_count, the number of bits used per item for the bloom filter., an
	 * integer between 2 and 1000; default \c 16.}
	 * @config{bloom_false_positives, return all values that pass the bloom filter\, without
	 * eliminating any false positives., a boolean flag; default \c false.}
	 * @config{bloom_hash_count, the number of hash values per item for the bloom filter., an
	 * integer between 2 and 100; default \c 8.}
	 * @config{compare, modifies the set of items to be returned so that the index key satisfies
	 * the given comparison relative to the key set in this cursor., a string\, chosen from the
	 * following options: \c "eq"\, \c "ge"\, \c "gt"\, \c "le"\, \c "lt"; default \c "eq".}
	 * @config{count, set an approximate count of the elements that would be included in the
	 * join.  This is used in sizing the bloom filter\, and also influences evaluation order for
	 * cursors in the join.  When the count is equal for multiple bloom filters in a composition
	 * of joins\, the bloom filter may be shared., an integer; default \c .}
	 * @config{operation, the operation applied between this and other joined cursors.  When
	 * "operation=and" is specified\, all the conditions implied by joins must be satisfied for
	 * an entry to be returned by the join cursor; when "operation=or" is specified\, only one
	 * must be satisfied.  All cursors joined to a join cursor must have matching operations., a
	 * string\, chosen from the following options: \c "and"\, \c "or"; default \c "and".}
	 * @config{strategy, when set to bloom\, a bloom filter is created and populated for this
	 * index.  This has an up front cost but may reduce the number of accesses to the main table
	 * when iterating the joined cursor.  The bloom setting requires that count be set., a
	 * string\, chosen from the following options: \c "bloom"\, \c "default"; default empty.}
	 * @configend
	 * @errors
	 */
	int __F(join)(WT_SESSION *session, WT_CURSOR *join_cursor,
	    WT_CURSOR *ref_cursor, const char *config);

	/*!
	 * Flush the log.
	 *
	 * @param session the session handle
	 * @configstart{WT_SESSION.log_flush, see dist/api_data.py}
	 * @config{sync, forcibly flush the log and wait for it to achieve the synchronization level
	 * specified.  The \c background setting initiates a background synchronization intended to
	 * be used with a later call to WT_SESSION::transaction_sync.  The \c off setting forces any
	 * buffered log records to be written to the file system.  The \c on setting forces log
	 * records to be written to the storage device., a string\, chosen from the following
	 * options: \c "background"\, \c "off"\, \c "on"; default \c on.}
	 * @configend
	 * @errors
	 */
	int __F(log_flush)(WT_SESSION *session, const char *config);

	/*!
	 * Insert a ::WT_LOGREC_MESSAGE type record in the database log files
	 * (the database must be configured for logging when this method is
	 * called).
	 *
	 * @param session the session handle
	 * @param format a printf format specifier
	 * @errors
	 */
	int __F(log_printf)(WT_SESSION *session, const char *format, ...);

	/*!
	 * Rebalance a table or file, see @ref rebalance.
	 *
	 * @exclusive
	 *
	 * @snippet ex_all.c Rebalance a table
	 *
	 * @param session the session handle
	 * @param uri the current URI of the object, such as \c "table:mytable"
	 * @configempty{WT_SESSION.rebalance, see dist/api_data.py}
	 * @ebusy_errors
	 */
	int __F(rebalance)(
	    WT_SESSION *session, const char *uri, const char *config);

	/*!
	 * Rename an object.
	 *
	 * @not_transactional
	 *
	 * @snippet ex_all.c Rename a table
	 *
	 * @exclusive
	 *
	 * @param session the session handle
	 * @param uri the current URI of the object, such as \c "table:old"
	 * @param newuri the new URI of the object, such as \c "table:new"
	 * @configempty{WT_SESSION.rename, see dist/api_data.py}
	 * @ebusy_errors
	 */
	int __F(rename)(WT_SESSION *session,
	    const char *uri, const char *newuri, const char *config);

	/*!
	 * Reset the session handle.
	 *
	 * This method resets all cursors associated with this session and
	 * discards cached resources.  The session can be re-used immediately
	 * after this call returns. If a transaction is running on this
	 * session, then this call takes no action and return an error.
	 *
	 * @snippet ex_all.c Reset the session
	 *
	 * @param session the session handle
	 * @errors
	 */
	int __F(reset)(WT_SESSION *session);

	/*!
	 * Salvage a table or file.
	 *
	 * Salvage rebuilds the file, or files of which a table is comprised,
	 * discarding any corrupted file blocks.
	 *
	 * Previously deleted records may re-appear, and inserted records may
	 * disappear, when salvage is done, so salvage should not be run
	 * unless it is known to be necessary.  Normally, salvage should be
	 * called after a table or file has been corrupted, as reported by the
	 * WT_SESSION::verify method.
	 *
	 * Files are rebuilt in place, the salvage method overwrites the
	 * existing files.
	 *
	 * @exclusive
	 *
	 * @snippet ex_all.c Salvage a table
	 *
	 * @param session the session handle
	 * @param name the URI of the table or file to salvage
	 * @configstart{WT_SESSION.salvage, see dist/api_data.py}
	 * @config{force, force salvage even of files that do not appear to be WiredTiger files., a
	 * boolean flag; default \c false.}
	 * @configend
	 * @ebusy_errors
	 */
	int __F(salvage)(WT_SESSION *session,
	    const char *name, const char *config);

	/*!
	 * Truncate a file, table, cursor range, or backup cursor
	 *
	 * Truncate a table or file.
	 * @snippet ex_all.c Truncate a table
	 *
	 * Truncate a cursor range.  When truncating based on a cursor position,
	 * it is not required the cursor reference a record in the object, only
	 * that the key be set.  This allows applications to discard portions of
	 * the object name space without knowing exactly what records the object
	 * contains.
	 * @snippet ex_all.c Truncate a range
	 *
	 * Any specified cursors end with no position, and subsequent calls to
	 * the WT_CURSOR::next (WT_CURSOR::prev) method will iterate from the
	 * beginning (end) of the table.
	 *
	 * When a range truncate is in progress, and another transaction inserts
	 * a key into that range, the behavior is not well defined - a conflict
	 * may be detected or both transactions may be permitted to commit. If
	 * they do commit, and if there is a crash and recovery runs, the result
	 * may be different than what was in cache before the crash.
	 *
	 * Truncate a backup cursor.  This operation removes all log files that
	 * have been returned by the backup cursor.  It can be used to remove log
	 * files after copying them during @ref backup_incremental.
	 * @snippet ex_backup.c Truncate a backup cursor
	 *
	 * @param session the session handle
	 * @param name the URI of the table or file to truncate, or \c "log:"
	 * for a backup cursor
	 * @param start optional cursor marking the first record discarded;
	 * if <code>NULL</code>, the truncate starts from the beginning of
	 * the object; must be provided when truncating a backup cursor
	 * @param stop optional cursor marking the last record discarded;
	 * if <code>NULL</code>, the truncate continues to the end of the
	 * object; ignored when truncating a backup cursor
	 * @configempty{WT_SESSION.truncate, see dist/api_data.py}
	 * @errors
	 */
	int __F(truncate)(WT_SESSION *session,
	    const char *name,
	    WT_HANDLE_NULLABLE(WT_CURSOR) *start,
	    WT_HANDLE_NULLABLE(WT_CURSOR) *stop,
	    const char *config);

	/*!
	 * Upgrade a table or file.
	 *
	 * Upgrade upgrades a table or file, if upgrade is required.
	 *
	 * @exclusive
	 *
	 * @snippet ex_all.c Upgrade a table
	 *
	 * @param session the session handle
	 * @param name the URI of the table or file to upgrade
	 * @configempty{WT_SESSION.upgrade, see dist/api_data.py}
	 * @ebusy_errors
	 */
	int __F(upgrade)(WT_SESSION *session,
	    const char *name, const char *config);

	/*!
	 * Verify a table or file.
	 *
	 * Verify reports if a file, or the files of which a table is
	 * comprised, have been corrupted.  The WT_SESSION::salvage method
	 * can be used to repair a corrupted file,
	 *
	 * @snippet ex_all.c Verify a table
	 *
	 * @exclusive
	 *
	 * @param session the session handle
	 * @param name the URI of the table or file to verify, optional if verifying the history
	 * store
	 * @configstart{WT_SESSION.verify, see dist/api_data.py}
	 * @config{dump_address, Display page addresses\, time windows\, and page types as pages are
	 * verified\, using the application's message handler\, intended for debugging., a boolean
	 * flag; default \c false.}
	 * @config{dump_blocks, Display the contents of on-disk blocks as they are verified\, using
	 * the application's message handler\, intended for debugging., a boolean flag; default \c
	 * false.}
	 * @config{dump_layout, Display the layout of the files as they are verified\, using the
	 * application's message handler\, intended for debugging; requires optional support from
	 * the block manager., a boolean flag; default \c false.}
	 * @config{dump_offsets, Display the contents of specific on-disk blocks\, using the
	 * application's message handler\, intended for debugging., a list of strings; default
	 * empty.}
	 * @config{dump_pages, Display the contents of in-memory pages as they are verified\, using
	 * the application's message handler\, intended for debugging., a boolean flag; default \c
	 * false.}
	 * @config{stable_timestamp, Ensure that no data has a start timestamp after the stable
	 * timestamp\, to be run after rollback_to_stable., a boolean flag; default \c false.}
	 * @config{strict, Treat any verification problem as an error; by default\, verify will
	 * warn\, but not fail\, in the case of errors that won't affect future behavior (for
	 * example\, a leaked block)., a boolean flag; default \c false.}
	 * @configend
	 * @ebusy_errors
	 */
	int __F(verify)(WT_SESSION *session,
	    const char *name, const char *config);
	/*! @} */

	/*!
	 * @name Transactions
	 * @{
	 */
	/*!
	 * Start a transaction in this session.
	 *
	 * The transaction remains active until ended by
	 * WT_SESSION::commit_transaction or WT_SESSION::rollback_transaction.
	 * Operations performed on cursors capable of supporting transactional
	 * operations that are already open in this session, or which are opened
	 * before the transaction ends, will operate in the context of the
	 * transaction.
	 *
	 * @requires_notransaction
	 *
	 * @snippet ex_all.c transaction commit/rollback
	 *
	 * @param session the session handle
	 * @configstart{WT_SESSION.begin_transaction, see dist/api_data.py}
	 * @config{ignore_prepare, whether to ignore the updates by other prepared transactions as
	 * part of read operations of this transaction.  When \c true\, forces the transaction to be
	 * read-only.  Use \c force to ignore prepared updates and permit writes (which can cause
	 * lost updates unless the application knows something about the relationship between
	 * prepared transactions and the updates that are ignoring them)., a string\, chosen from
	 * the following options: \c "false"\, \c "force"\, \c "true"; default \c false.}
	 * @config{isolation, the isolation level for this transaction; defaults to the session's
	 * isolation level., a string\, chosen from the following options: \c "read-uncommitted"\,
	 * \c "read-committed"\, \c "snapshot"; default empty.}
	 * @config{name, name of the transaction for tracing and debugging., a string; default
	 * empty.}
	 * @config{operation_timeout_ms, when non-zero\, a requested limit on the number of elapsed
	 * real time milliseconds taken to complete database operations in this transaction.  Time
	 * is measured from the start of each WiredTiger API call.  There is no guarantee any
	 * operation will not take longer than this amount of time.  If WiredTiger notices the limit
	 * has been exceeded\, an operation may return a WT_ROLLBACK error.  Default is to have no
	 * limit., an integer greater than or equal to 1; default \c 0.}
	 * @config{priority, priority of the transaction for resolving conflicts.  Transactions with
	 * higher values are less likely to abort., an integer between -100 and 100; default \c 0.}
	 * @config{read_timestamp, read using the specified timestamp.  The supplied value must not
	 * be older than the current oldest timestamp.  See @ref transaction_timestamps., a string;
	 * default empty.}
	 * @config{roundup_timestamps = (, round up timestamps of the transaction.  This setting
	 * alters the visibility expected in a transaction.  See @ref transaction_timestamps., a set
	 * of related configuration options defined below.}
	 * @config{&nbsp;&nbsp;&nbsp;&nbsp;
	 * prepared, applicable only for prepared transactions.  Indicates if the prepare timestamp
	 * and the commit timestamp of this transaction can be rounded up.  If the prepare timestamp
	 * is less than the oldest timestamp\, the prepare timestamp will be rounded to the oldest
	 * timestamp.  If the commit timestamp is less than the prepare timestamp\, the commit
	 * timestamp will be rounded up to the prepare timestamp., a boolean flag; default \c
	 * false.}
	 * @config{&nbsp;&nbsp;&nbsp;&nbsp;read, if the read timestamp is less than the
	 * oldest timestamp\, the read timestamp will be rounded up to the oldest timestamp., a
	 * boolean flag; default \c false.}
	 * @config{ ),,}
	 * @config{sync, whether to sync log records when the transaction commits\, inherited from
	 * ::wiredtiger_open \c transaction_sync., a boolean flag; default empty.}
	 * @configend
	 * @errors
	 */
	int __F(begin_transaction)(WT_SESSION *session, const char *config);

	/*!
	 * Commit the current transaction.
	 *
	 * A transaction must be in progress when this method is called.
	 *
	 * If WT_SESSION::commit_transaction returns an error, the transaction
	 * was rolled back, not committed.
	 *
	 * @requires_transaction
	 *
	 * @snippet ex_all.c transaction commit/rollback
	 *
	 * @param session the session handle
	 * @configstart{WT_SESSION.commit_transaction, see dist/api_data.py}
	 * @config{commit_timestamp, set the commit timestamp for the current transaction.  The
	 * supplied value must not be older than the first commit timestamp set for the current
	 * transaction.  The value must also not be older than the current oldest and stable
	 * timestamps.  See @ref transaction_timestamps., a string; default empty.}
	 * @config{durable_timestamp, set the durable timestamp for the current transaction.  The
	 * supplied value must not be older than the commit timestamp set for the current
	 * transaction.  The value must also not be older than the current stable timestamp.  See
	 * @ref transaction_timestamps., a string; default empty.}
	 * @config{sync, override whether to sync log records when the transaction commits\,
	 * inherited from ::wiredtiger_open \c transaction_sync.  The \c background setting
	 * initiates a background synchronization intended to be used with a later call to
	 * WT_SESSION::transaction_sync.  The \c off setting does not wait for record to be written
	 * or synchronized.  The \c on setting forces log records to be written to the storage
	 * device., a string\, chosen from the following options: \c "background"\, \c "off"\, \c
	 * "on"; default empty.}
	 * @configend
	 * @errors
	 */
	int __F(commit_transaction)(WT_SESSION *session, const char *config);

	/*!
	 * Prepare the current transaction.
	 *
	 * A transaction must be in progress when this method is called.
	 *
	 * Preparing a transaction will guarantee a subsequent commit will
	 * succeed. Only commit and rollback are allowed on a transaction after
	 * it has been prepared. The transaction prepare API is designed to
	 * support MongoDB exclusively, and guarantees update conflicts have
	 * been resolved, but does not guarantee durability.
	 *
	 * @requires_transaction
	 *
	 * @snippet ex_all.c transaction prepare
	 *
	 * @param session the session handle
	 * @configstart{WT_SESSION.prepare_transaction, see dist/api_data.py}
	 * @config{prepare_timestamp, set the prepare timestamp for the updates of the current
	 * transaction.  The supplied value must not be older than any active read timestamps.  See
	 * @ref transaction_timestamps., a string; default empty.}
	 * @configend
	 * @errors
	 */
	int __F(prepare_transaction)(WT_SESSION *session, const char *config);

	/*!
	 * Roll back the current transaction.
	 *
	 * A transaction must be in progress when this method is called.
	 *
	 * All cursors are reset.
	 *
	 * @requires_transaction
	 *
	 * @snippet ex_all.c transaction commit/rollback
	 *
	 * @param session the session handle
	 * @configempty{WT_SESSION.rollback_transaction, see dist/api_data.py}
	 * @errors
	 */
	int __F(rollback_transaction)(WT_SESSION *session, const char *config);

	/*!
	 * Set a timestamp on a transaction.
	 *
	 * @snippet ex_all.c transaction timestamp
	 *
	 * @requires_transaction
	 *
	 * @param session the session handle
	 * @configstart{WT_SESSION.timestamp_transaction, see dist/api_data.py}
	 * @config{commit_timestamp, set the commit timestamp for the current transaction.  The
	 * supplied value must not be older than the first commit timestamp set for the current
	 * transaction.  The value must also not be older than the current oldest and stable
	 * timestamps.  See @ref transaction_timestamps., a string; default empty.}
	 * @config{durable_timestamp, set the durable timestamp for the current transaction.  The
	 * supplied value must not be older than the commit timestamp set for the current
	 * transaction.  The value must also not be older than the current stable timestamp.  See
	 * @ref transaction_timestamps., a string; default empty.}
	 * @config{prepare_timestamp, set the prepare timestamp for the updates of the current
	 * transaction.  The supplied value must not be older than any active read timestamps.  See
	 * @ref transaction_timestamps., a string; default empty.}
	 * @config{read_timestamp, read using the specified timestamp.  The supplied value must not
	 * be older than the current oldest timestamp.  This can only be set once for a transaction.
	 * See @ref transaction_timestamps., a string; default empty.}
	 * @configend
	 * @errors
	 */
	int __F(timestamp_transaction)(WT_SESSION *session, const char *config);

	/*!
	 * Query the session's transaction timestamp state.
	 *
	 * @param session the session handle
	 * @param[out] hex_timestamp a buffer that will be set to the
	 * hexadecimal encoding of the timestamp being queried.  Must be large
	 * enough to hold a NUL terminated, hex-encoded 8B timestamp (17 bytes).
	 * @configstart{WT_SESSION.query_timestamp, see dist/api_data.py}
	 * @config{get, specify which timestamp to query: \c commit returns the most recently set
	 * commit_timestamp.  \c first_commit returns the first set commit_timestamp.  \c prepare
	 * returns the timestamp used in preparing a transaction.  \c read returns the timestamp at
	 * which the transaction is reading at.  See @ref transaction_timestamps., a string\, chosen
	 * from the following options: \c "commit"\, \c "first_commit"\, \c "prepare"\, \c "read";
	 * default \c read.}
	 * @configend
	 * @errors
	 * If the session is not in a transaction ::WT_NOTFOUND will be
	 * returned.
	 */
	int __F(query_timestamp)(
	    WT_SESSION *session, char *hex_timestamp, const char *config);

	/*!
	 * Write a transactionally consistent snapshot of a database or set of
	 * objects.  In the absence of transaction timestamps, the checkpoint
	 * includes all transactions committed before the checkpoint starts.
	 *
	 * When timestamps are in use and a \c stable_timestamp has been set
	 * via WT_CONNECTION::set_timestamp and the checkpoint runs with
	 * \c use_timestamp=true (the default), updates committed with a
	 * timestamp larger than the \c stable_timestamp will not be included
	 * in the checkpoint for tables configured with \c log=(enabled=false).
	 * For tables with logging enabled, all committed changes will be
	 * included in the checkpoint (since recovery would roll them forward
	 * anyway).
	 *
	 * Additionally, existing named checkpoints may optionally be
	 * discarded.
	 *
	 * @requires_notransaction
	 *
	 * @snippet ex_all.c Checkpoint examples
	 *
	 * @param session the session handle
	 * @configstart{WT_SESSION.checkpoint, see dist/api_data.py}
	 * @config{drop, specify a list of checkpoints to drop.  The list may additionally contain
	 * one of the following keys: \c "from=all" to drop all checkpoints\, \c "from=<checkpoint>"
	 * to drop all checkpoints after and including the named checkpoint\, or \c
	 * "to=<checkpoint>" to drop all checkpoints before and including the named checkpoint.
	 * Checkpoints cannot be dropped if open in a cursor.  While a hot backup is in progress\,
	 * checkpoints created prior to the start of the backup cannot be dropped., a list of
	 * strings; default empty.}
	 * @config{force, if false (the default)\, checkpoints may be skipped if the underlying
	 * object has not been modified\, if true\, this option forces the checkpoint., a boolean
	 * flag; default \c false.}
	 * @config{name, if set\, specify a name for the checkpoint (note that checkpoints including
	 * LSM trees may not be named)., a string; default empty.}
	 * @config{target, if non-empty\, checkpoint the list of objects., a list of strings;
	 * default empty.}
	 * @config{use_timestamp, if true (the default)\, create the checkpoint as of the last
	 * stable timestamp if timestamps are in use\, or all current updates if there is no stable
	 * timestamp set.  If false\, this option generates a checkpoint with all updates including
	 * those later than the timestamp., a boolean flag; default \c true.}
	 * @configend
	 * @errors
	 */
	int __F(checkpoint)(WT_SESSION *session, const char *config);

	/*!
	 * Return the transaction ID range pinned by the session handle.
	 *
	 * The ID range is approximate and is calculated based on the oldest
	 * ID needed for the active transaction in this session, compared
	 * to the newest transaction in the system.
	 *
	 * @snippet ex_all.c transaction pinned range
	 *
	 * @param session the session handle
	 * @param[out] range the range of IDs pinned by this session. Zero if
	 * there is no active transaction.
	 * @errors
	 */
	int __F(transaction_pinned_range)(WT_SESSION* session, uint64_t *range);

	/*!
	 * Wait for a transaction to become synchronized.  This method is
	 * only useful when ::wiredtiger_open is configured with the
	 * \c transaction_sync setting disabled.
	 *
	 * @requires_notransaction
	 *
	 * @snippet ex_all.c Transaction sync
	 *
	 * @param session the session handle
	 * @configstart{WT_SESSION.transaction_sync, see dist/api_data.py}
	 * @config{timeout_ms, maximum amount of time to wait for background sync to complete in
	 * milliseconds.  A value of zero disables the timeout and returns immediately., an integer;
	 * default \c 1200000.}
	 * @configend
	 * @errors
	 */
	int __F(transaction_sync)(WT_SESSION *session, const char *config);
	/*! @} */

#ifndef DOXYGEN
	/*!
	 * Call into the library.
	 *
	 * This method is used for breakpoints and to set other configuration
	 * when debugging layers not directly supporting those features.
	 *
	 * @param session the session handle
	 * @errors
	 */
	int __F(breakpoint)(WT_SESSION *session);
#endif
};

/*!
 * A connection to a WiredTiger database.  The connection may be opened within
 * the same address space as the caller or accessed over a socket connection.
 *
 * Most applications will open a single connection to a database for each
 * process.  The first process to open a connection to a database will access
 * the database in its own address space.  Subsequent connections (if allowed)
 * will communicate with the first process over a socket connection to perform
 * their operations.
 *
 * <b>Thread safety:</b> A WT_CONNECTION handle may be shared between threads,
 * see @ref threads for more information.
 */
struct __wt_connection {
	/*!
	 * @name Async operation handles
	 * @{
	 */
	/*!
	 * Wait for all outstanding operations to complete.
	 *
	 * @snippet ex_async.c async flush
	 *
	 * @param connection the connection handle
	 * @errors
	 */
	int __F(async_flush)(WT_CONNECTION *connection);

	/*!
	 * Return an async operation handle
	 *
	 * @snippet ex_async.c async handle allocation
	 *
	 * @param connection the connection handle
	 * @param uri the connection handle
	 * @configstart{WT_CONNECTION.async_new_op, see dist/api_data.py}
	 * @config{append, append the value as a new record\, creating a new record number key;
	 * valid only for operations with record number keys., a boolean flag; default \c false.}
	 * @config{overwrite, configures whether the cursor's insert\, update and remove methods
	 * check the existing state of the record.  If \c overwrite is \c false\, WT_CURSOR::insert
	 * fails with ::WT_DUPLICATE_KEY if the record exists\, WT_CURSOR::update and
	 * WT_CURSOR::remove fail with ::WT_NOTFOUND if the record does not exist., a boolean flag;
	 * default \c true.}
	 * @config{raw, ignore the encodings for the key and value\, manage data as if the formats
	 * were \c "u". See @ref cursor_raw for details., a boolean flag; default \c false.}
	 * @config{timeout, maximum amount of time to allow for compact in seconds.  The actual
	 * amount of time spent in compact may exceed the configured value.  A value of zero
	 * disables the timeout., an integer; default \c 1200.}
	 * @configend
	 * @param callback the operation callback
	 * @param[out] asyncopp the new op handle
	 * @errors
	 * If there are no available handles, \c EBUSY is returned.
	 */
	int __F(async_new_op)(WT_CONNECTION *connection,
	    const char *uri, const char *config, WT_ASYNC_CALLBACK *callback,
	    WT_ASYNC_OP **asyncopp);
	/*! @} */

	/*!
	 * Close a connection.
	 *
	 * Any open sessions will be closed. This will release the resources
	 * associated with the session handle, including rolling back any
	 * active transactions and closing any cursors that remain open in the
	 * session.
	 *
	 * @snippet ex_all.c Close a connection
	 *
	 * @param connection the connection handle
	 * @configstart{WT_CONNECTION.close, see dist/api_data.py}
	 * @config{leak_memory, don't free memory during close., a boolean flag; default \c false.}
	 * @config{use_timestamp, by default\, create the close checkpoint as of the last stable
	 * timestamp if timestamps are in use\, or all current updates if there is no stable
	 * timestamp set.  If false\, this option generates a checkpoint with all updates., a
	 * boolean flag; default \c true.}
	 * @configend
	 * @errors
	 */
	int __F(close)(WT_HANDLE_CLOSED(WT_CONNECTION) *connection,
	    const char *config);

#ifndef DOXYGEN
	/*!
	 * Output debug information for various subsystems. The output format
	 * may change over time, gathering the debug information may be
	 * invasive, and the information reported may not provide a point in
	 * time view of the system.
	 *
	 * @param connection the connection handle
	 * @configstart{WT_CONNECTION.debug_info, see dist/api_data.py}
	 * @config{cache, print cache information., a boolean flag; default \c false.}
	 * @config{cursors, print all open cursor information., a boolean flag; default \c false.}
	 * @config{handles, print open handles information., a boolean flag; default \c false.}
	 * @config{log, print log information., a boolean flag; default \c false.}
	 * @config{sessions, print open session information., a boolean flag; default \c false.}
	 * @config{txn, print global txn information., a boolean flag; default \c false.}
	 * @configend
	 * @errors
	 */
	int __F(debug_info)(WT_CONNECTION *connection, const char *config);
#endif

	/*!
	 * Reconfigure a connection handle.
	 *
	 * @snippet ex_all.c Reconfigure a connection
	 *
	 * @param connection the connection handle
	 * @configstart{WT_CONNECTION.reconfigure, see dist/api_data.py}
	 * @config{async = (, asynchronous operations configuration options., a set of related
	 * configuration options defined below.}
	 * @config{&nbsp;&nbsp;&nbsp;&nbsp;enabled, enable
	 * asynchronous operation., a boolean flag; default \c false.}
	 * @config{&nbsp;&nbsp;&nbsp;&nbsp;ops_max, maximum number of expected simultaneous
	 * asynchronous operations., an integer between 1 and 4096; default \c 1024.}
	 * @config{&nbsp;&nbsp;&nbsp;&nbsp;threads, the number of worker threads to service
	 * asynchronous requests.  Each worker thread uses a session from the configured
	 * session_max., an integer between 1 and 20; default \c 2.}
	 * @config{ ),,}
	 * @config{cache_max_wait_ms, the maximum number of milliseconds an application thread will
	 * wait for space to be available in cache before giving up.  Default will wait forever., an
	 * integer greater than or equal to 0; default \c 0.}
	 * @config{cache_overflow = (, cache overflow configuration options., a set of related
	 * configuration options defined below.}
	 * @config{&nbsp;&nbsp;&nbsp;&nbsp;file_max, The
	 * maximum number of bytes that WiredTiger is allowed to use for its cache overflow
	 * mechanism.  If the cache overflow file exceeds this size\, a panic will be triggered.
	 * The default value means that the cache overflow file is unbounded and may use as much
	 * space as the filesystem will accommodate.  The minimum non-zero setting is 100MB., an
	 * integer greater than or equal to 0; default \c 0.}
	 * @config{ ),,}
	 * @config{cache_overhead, assume the heap allocator overhead is the specified percentage\,
	 * and adjust the cache usage by that amount (for example\, if there is 10GB of data in
	 * cache\, a percentage of 10 means WiredTiger treats this as 11GB). This value is
	 * configurable because different heap allocators have different overhead and different
	 * workloads will have different heap allocation sizes and patterns\, therefore applications
	 * may need to adjust this value based on allocator choice and behavior in measured
	 * workloads., an integer between 0 and 30; default \c 8.}
	 * @config{cache_size, maximum heap memory to allocate for the cache.  A database should
	 * configure either \c cache_size or \c shared_cache but not both., an integer between 1MB
	 * and 10TB; default \c 100MB.}
	 * @config{checkpoint = (, periodically checkpoint the database.  Enabling the checkpoint
	 * server uses a session from the configured session_max., a set of related configuration
	 * options defined below.}
	 * @config{&nbsp;&nbsp;&nbsp;&nbsp;log_size, wait for this amount of
	 * log record bytes to be written to the log between each checkpoint.  If non-zero\, this
	 * value will use a minimum of the log file size.  A database can configure both log_size
	 * and wait to set an upper bound for checkpoints; setting this value above 0 configures
	 * periodic checkpoints., an integer between 0 and 2GB; default \c 0.}
	 * @config{&nbsp;&nbsp;&nbsp;&nbsp;wait, seconds to wait between each checkpoint; setting
	 * this value above 0 configures periodic checkpoints., an integer between 0 and 100000;
	 * default \c 0.}
	 * @config{ ),,}
	 * @config{compatibility = (, set compatibility version of database.  Changing the
	 * compatibility version requires that there are no active operations for the duration of
	 * the call., a set of related configuration options defined below.}
	 * @config{&nbsp;&nbsp;&nbsp;&nbsp;release, compatibility release version string., a string;
	 * default empty.}
	 * @config{ ),,}
	 * @config{debug_mode = (, control the settings of various extended debugging features., a
	 * set of related configuration options defined below.}
	 * @config{&nbsp;&nbsp;&nbsp;&nbsp;
	 * checkpoint_retention, adjust log archiving to retain the log records of this number of
	 * checkpoints.  Zero or one means perform normal archiving., an integer between 0 and 1024;
	 * default \c 0.}
	 * @config{&nbsp;&nbsp;&nbsp;&nbsp;cursor_copy, if true\, use the system
	 * allocator to make a copy of any data returned by a cursor operation and return the copy
	 * instead.  The copy is freed on the next cursor operation.  This allows memory sanitizers
	 * to detect inappropriate references to memory owned by cursors., a boolean flag; default
	 * \c false.}
	 * @config{&nbsp;&nbsp;&nbsp;&nbsp;eviction, if true\, modify internal algorithms
	 * to change skew to force history store eviction to happen more aggressively.  This
	 * includes but is not limited to not skewing newest\, not favoring leaf pages\, and
	 * modifying the eviction score mechanism., a boolean flag; default \c false.}
	 * @config{&nbsp;&nbsp;&nbsp;&nbsp;log_retention, adjust log archiving to retain at least
	 * this number of log files\, ignored if set to 0. (Warning: this option can remove log
	 * files required for recovery if no checkpoints have yet been done and the number of log
	 * files exceeds the configured value.  As WiredTiger cannot detect the difference between a
	 * system that has not yet checkpointed and one that will never checkpoint\, it might
	 * discard log files before any checkpoint is done.)., an integer between 0 and 1024;
	 * default \c 0.}
	 * @config{&nbsp;&nbsp;&nbsp;&nbsp;realloc_exact, if true\, reallocation of
	 * memory will only provide the exact amount requested.  This will help with spotting memory
	 * allocation issues more easily., a boolean flag; default \c false.}
	 * @config{&nbsp;&nbsp;&nbsp;&nbsp;rollback_error, return a WT_ROLLBACK error from a
	 * transaction operation about every Nth operation to simulate a collision., an integer
	 * between 0 and 10M; default \c 0.}
	 * @config{&nbsp;&nbsp;&nbsp;&nbsp;slow_checkpoint, if
	 * true\, slow down checkpoint creation by slowing down internal page processing., a boolean
	 * flag; default \c false.}
	 * @config{&nbsp;&nbsp;&nbsp;&nbsp;table_logging, if true\, write
	 * transaction related information to the log for all operations\, even operations for
	 * tables with logging turned off.  This setting introduces a log format change that may
	 * break older versions of WiredTiger.  These operations are informational and skipped in
	 * recovery., a boolean flag; default \c false.}
	 * @config{ ),,}
	 * @config{error_prefix, prefix string for error messages., a string; default empty.}
	 * @config{eviction = (, eviction configuration options., a set of related configuration
	 * options defined below.}
	 * @config{&nbsp;&nbsp;&nbsp;&nbsp;threads_max, maximum number of
	 * threads WiredTiger will start to help evict pages from cache.  The number of threads
	 * started will vary depending on the current eviction load.  Each eviction worker thread
	 * uses a session from the configured session_max., an integer between 1 and 20; default \c
	 * 8.}
	 * @config{&nbsp;&nbsp;&nbsp;&nbsp;threads_min, minimum number of threads WiredTiger
	 * will start to help evict pages from cache.  The number of threads currently running will
	 * vary depending on the current eviction load., an integer between 1 and 20; default \c 1.}
	 * @config{ ),,}
	 * @config{eviction_checkpoint_target, perform eviction at the beginning of checkpoints to
	 * bring the dirty content in cache to this level.  It is a percentage of the cache size if
	 * the value is within the range of 0 to 100 or an absolute size when greater than 100. The
	 * value is not allowed to exceed the \c cache_size.  Ignored if set to zero or \c in_memory
	 * is \c true., an integer between 0 and 10TB; default \c 1.}
	 * @config{eviction_dirty_target, perform eviction in worker threads when the cache contains
	 * at least this much dirty content.  It is a percentage of the cache size if the value is
	 * within the range of 1 to 100 or an absolute size when greater than 100. The value is not
	 * allowed to exceed the \c cache_size., an integer between 1 and 10TB; default \c 5.}
	 * @config{eviction_dirty_trigger, trigger application threads to perform eviction when the
	 * cache contains at least this much dirty content.  It is a percentage of the cache size if
	 * the value is within the range of 1 to 100 or an absolute size when greater than 100. The
	 * value is not allowed to exceed the \c cache_size.  This setting only alters behavior if
	 * it is lower than eviction_trigger., an integer between 1 and 10TB; default \c 20.}
	 * @config{eviction_target, perform eviction in worker threads when the cache contains at
	 * least this much content.  It is a percentage of the cache size if the value is within the
	 * range of 10 to 100 or an absolute size when greater than 100. The value is not allowed to
	 * exceed the \c cache_size., an integer between 10 and 10TB; default \c 80.}
	 * @config{eviction_trigger, trigger application threads to perform eviction when the cache
	 * contains at least this much content.  It is a percentage of the cache size if the value
	 * is within the range of 10 to 100 or an absolute size when greater than 100. The value is
	 * not allowed to exceed the \c cache_size., an integer between 10 and 10TB; default \c 95.}
	 * @config{file_manager = (, control how file handles are managed., a set of related
	 * configuration options defined below.}
	 * @config{&nbsp;&nbsp;&nbsp;&nbsp;
	 * close_handle_minimum, number of handles open before the file manager will look for
	 * handles to close., an integer greater than or equal to 0; default \c 250.}
	 * @config{&nbsp;&nbsp;&nbsp;&nbsp;close_idle_time, amount of time in seconds a file handle
	 * needs to be idle before attempting to close it.  A setting of 0 means that idle handles
	 * are not closed., an integer between 0 and 100000; default \c 30.}
	 * @config{&nbsp;&nbsp;&nbsp;&nbsp;close_scan_interval, interval in seconds at which to
	 * check for files that are inactive and close them., an integer between 1 and 100000;
	 * default \c 10.}
	 * @config{ ),,}
	 * @config{history_store = (, history store configuration options., a set of related
	 * configuration options defined below.}
	 * @config{&nbsp;&nbsp;&nbsp;&nbsp;file_max, The
	 * maximum number of bytes that WiredTiger is allowed to use for its history store
	 * mechanism.  If the history store file exceeds this size\, a panic will be triggered.  The
	 * default value means that the history store file is unbounded and may use as much space as
	 * the filesystem will accommodate.  The minimum non-zero setting is 100MB., an integer
	 * greater than or equal to 0; default \c 0.}
	 * @config{ ),,}
	 * @config{io_capacity = (, control how many bytes per second are written and read.
	 * Exceeding the capacity results in throttling., a set of related configuration options
	 * defined below.}
	 * @config{&nbsp;&nbsp;&nbsp;&nbsp;total, number of bytes per second
	 * available to all subsystems in total.  When set\, decisions about what subsystems are
	 * throttled\, and in what proportion\, are made internally.  The minimum non-zero setting
	 * is 1MB., an integer between 0 and 1TB; default \c 0.}
	 * @config{ ),,}
	 * @config{log = (, enable logging.  Enabling logging uses three sessions from the
	 * configured session_max., a set of related configuration options defined below.}
	 * @config{&nbsp;&nbsp;&nbsp;&nbsp;archive, automatically archive unneeded log files., a
	 * boolean flag; default \c true.}
	 * @config{&nbsp;&nbsp;&nbsp;&nbsp;os_cache_dirty_pct,
	 * maximum dirty system buffer cache usage\, as a percentage of the log's \c file_max.  If
	 * non-zero\, schedule writes for dirty blocks belonging to the log in the system buffer
	 * cache after that percentage of the log has been written into the buffer cache without an
	 * intervening file sync., an integer between 0 and 100; default \c 0.}
	 * @config{&nbsp;&nbsp;&nbsp;&nbsp;prealloc, pre-allocate log files., a boolean flag;
	 * default \c true.}
	 * @config{&nbsp;&nbsp;&nbsp;&nbsp;zero_fill, manually write zeroes into
	 * log files., a boolean flag; default \c false.}
	 * @config{ ),,}
	 * @config{lsm_manager = (, configure database wide options for LSM tree management.  The
	 * LSM manager is started automatically the first time an LSM tree is opened.  The LSM
	 * manager uses a session from the configured session_max., a set of related configuration
	 * options defined below.}
	 * @config{&nbsp;&nbsp;&nbsp;&nbsp;merge, merge LSM chunks where
	 * possible., a boolean flag; default \c true.}
	 * @config{&nbsp;&nbsp;&nbsp;&nbsp;
	 * worker_thread_max, Configure a set of threads to manage merging LSM trees in the
	 * database.  Each worker thread uses a session handle from the configured session_max., an
	 * integer between 3 and 20; default \c 4.}
	 * @config{ ),,}
	 * @config{operation_timeout_ms, when non-zero\, a requested limit on the number of elapsed
	 * real time milliseconds application threads will take to complete database operations.
	 * Time is measured from the start of each WiredTiger API call.  There is no guarantee any
	 * operation will not take longer than this amount of time.  If WiredTiger notices the limit
	 * has been exceeded\, an operation may return a WT_ROLLBACK error.  Default is to have no
	 * limit., an integer greater than or equal to 1; default \c 0.}
	 * @config{operation_tracking = (, enable tracking of performance-critical functions.  See
	 * @ref operation_tracking for more information., a set of related configuration options
	 * defined below.}
	 * @config{&nbsp;&nbsp;&nbsp;&nbsp;enabled, enable operation tracking
	 * subsystem., a boolean flag; default \c false.}
	 * @config{&nbsp;&nbsp;&nbsp;&nbsp;path, the
	 * name of a directory into which operation tracking files are written.  The directory must
	 * already exist.  If the value is not an absolute path\, the path is relative to the
	 * database home (see @ref absolute_path for more information)., a string; default \c ".".}
	 * @config{ ),,}
	 * @config{shared_cache = (, shared cache configuration options.  A database should
	 * configure either a cache_size or a shared_cache not both.  Enabling a shared cache uses a
	 * session from the configured session_max.  A shared cache can not have absolute values
	 * configured for cache eviction settings., a set of related configuration options defined
	 * below.}
	 * @config{&nbsp;&nbsp;&nbsp;&nbsp;chunk, the granularity that a shared cache is
	 * redistributed., an integer between 1MB and 10TB; default \c 10MB.}
	 * @config{&nbsp;&nbsp;&nbsp;&nbsp;name, the name of a cache that is shared between
	 * databases or \c "none" when no shared cache is configured., a string; default \c none.}
	 * @config{&nbsp;&nbsp;&nbsp;&nbsp;quota, maximum size of cache this database can be
	 * allocated from the shared cache.  Defaults to the entire shared cache size., an integer;
	 * default \c 0.}
	 * @config{&nbsp;&nbsp;&nbsp;&nbsp;reserve, amount of cache this database is
	 * guaranteed to have available from the shared cache.  This setting is per database.
	 * Defaults to the chunk size., an integer; default \c 0.}
	 * @config{&nbsp;&nbsp;&nbsp;&nbsp;
	 * size, maximum memory to allocate for the shared cache.  Setting this will update the
	 * value if one is already set., an integer between 1MB and 10TB; default \c 500MB.}
	 * @config{ ),,}
	 * @config{statistics, Maintain database statistics\, which may impact performance.
	 * Choosing "all" maintains all statistics regardless of cost\, "fast" maintains a subset of
	 * statistics that are relatively inexpensive\, "none" turns off all statistics.  The
	 * "clear" configuration resets statistics after they are gathered\, where appropriate (for
	 * example\, a cache size statistic is not cleared\, while the count of cursor insert
	 * operations will be cleared). When "clear" is configured for the database\, gathered
	 * statistics are reset each time a statistics cursor is used to gather statistics\, as well
	 * as each time statistics are logged using the \c statistics_log configuration.  See @ref
	 * statistics for more information., a list\, with values chosen from the following options:
	 * \c "all"\, \c "cache_walk"\, \c "fast"\, \c "none"\, \c "clear"\, \c "tree_walk"; default
	 * \c none.}
	 * @config{statistics_log = (, log any statistics the database is configured to maintain\,
	 * to a file.  See @ref statistics for more information.  Enabling the statistics log server
	 * uses a session from the configured session_max., a set of related configuration options
	 * defined below.}
	 * @config{&nbsp;&nbsp;&nbsp;&nbsp;json, encode statistics in JSON format.,
	 * a boolean flag; default \c false.}
	 * @config{&nbsp;&nbsp;&nbsp;&nbsp;on_close, log
	 * statistics on database close., a boolean flag; default \c false.}
	 * @config{&nbsp;&nbsp;&nbsp;&nbsp;sources, if non-empty\, include statistics for the list
	 * of data source URIs\, if they are open at the time of the statistics logging.  The list
	 * may include URIs matching a single data source ("table:mytable")\, or a URI matching all
	 * data sources of a particular type ("table:")., a list of strings; default empty.}
	 * @config{&nbsp;&nbsp;&nbsp;&nbsp;timestamp, a timestamp prepended to each log record\, may
	 * contain strftime conversion specifications\, when \c json is configured\, defaults to \c
	 * "%FT%Y.000Z"., a string; default \c "%b %d %H:%M:%S".}
	 * @config{&nbsp;&nbsp;&nbsp;&nbsp;
	 * wait, seconds to wait between each write of the log records; setting this value above 0
	 * configures statistics logging., an integer between 0 and 100000; default \c 0.}
	 * @config{
	 * ),,}
	 * @config{verbose, enable messages for various events.  Options are given as a list\, such
	 * as <code>"verbose=[evictserver\,read]"</code>., a list\, with values chosen from the
	 * following options: \c "api"\, \c "backup"\, \c "block"\, \c "checkpoint"\, \c
	 * "checkpoint_gc"\, \c "checkpoint_progress"\, \c "compact"\, \c "compact_progress"\, \c
	 * "error_returns"\, \c "evict"\, \c "evict_stuck"\, \c "evictserver"\, \c "fileops"\, \c
	 * "handleops"\, \c "log"\, \c "history_store"\, \c "history_store_activity"\, \c "lsm"\, \c
	 * "lsm_manager"\, \c "metadata"\, \c "mutex"\, \c "overflow"\, \c "read"\, \c "rebalance"\,
	 * \c "reconcile"\, \c "recovery"\, \c "recovery_progress"\, \c "rts"\, \c "salvage"\, \c
	 * "shared_cache"\, \c "split"\, \c "temporary"\, \c "thread_group"\, \c "timestamp"\, \c
	 * "transaction"\, \c "verify"\, \c "version"\, \c "write"; default empty.}
	 * @configend
	 * @errors
	 */
	int __F(reconfigure)(WT_CONNECTION *connection, const char *config);

	/*!
	 * The home directory of the connection.
	 *
	 * @snippet ex_all.c Get the database home directory
	 *
	 * @param connection the connection handle
	 * @returns a pointer to a string naming the home directory
	 */
	const char *__F(get_home)(WT_CONNECTION *connection);

	/*!
	 * Add configuration options for a method.  See
	 * @ref custom_ds_config_add for more information.
	 *
	 * @snippet ex_all.c Configure method configuration
	 *
	 * @param connection the connection handle
	 * @param method the method being configured
	 * @param uri the object type or NULL for all object types
	 * @param config the additional configuration's name and default value
	 * @param type the additional configuration's type (must be one of
	 * \c "boolean"\, \c "int", \c "list" or \c "string")
	 * @param check the additional configuration check string, or NULL if
	 * none
	 * @errors
	 */
	int __F(configure_method)(WT_CONNECTION *connection,
	    const char *method, const char *uri,
	    const char *config, const char *type, const char *check);

	/*!
	 * Return if opening this handle created the database.
	 *
	 * @snippet ex_all.c Check if the database is newly created
	 *
	 * @param connection the connection handle
	 * @returns false (zero) if the connection existed before the call to
	 * ::wiredtiger_open, true (non-zero) if it was created by opening this
	 * handle.
	 */
	int __F(is_new)(WT_CONNECTION *connection);

	/*!
	 * @name Session handles
	 * @{
	 */
	/*!
	 * Open a session.
	 *
	 * @snippet ex_all.c Open a session
	 *
	 * @param connection the connection handle
	 * @param event_handler An event handler. If <code>NULL</code>, the
	 * connection's event handler is used. See @ref event_message_handling
	 * for more information.
	 * @configstart{WT_CONNECTION.open_session, see dist/api_data.py}
	 * @config{cache_cursors, enable caching of cursors for reuse.  Any calls to
	 * WT_CURSOR::close for a cursor created in this session will mark the cursor as cached and
	 * keep it available to be reused for later calls to WT_SESSION::open_cursor.  Cached
	 * cursors may be eventually closed.  This value is inherited from ::wiredtiger_open \c
	 * cache_cursors., a boolean flag; default \c true.}
	 * @config{ignore_cache_size, when set\, operations performed by this session ignore the
	 * cache size and are not blocked when the cache is full.  Note that use of this option for
	 * operations that create cache pressure can starve ordinary sessions that obey the cache
	 * size., a boolean flag; default \c false.}
	 * @config{isolation, the default isolation level for operations in this session., a
	 * string\, chosen from the following options: \c "read-uncommitted"\, \c "read-committed"\,
	 * \c "snapshot"; default \c read-committed.}
	 * @configend
	 * @param[out] sessionp the new session handle
	 * @errors
	 */
	int __F(open_session)(WT_CONNECTION *connection,
	    WT_EVENT_HANDLER *event_handler, const char *config,
	    WT_SESSION **sessionp);
	/*! @} */

	/*!
	 * @name Transactions
	 * @{
	 */
	/*!
	 * Query the global transaction timestamp state.
	 *
	 * @snippet ex_all.c query timestamp
	 *
	 * @param connection the connection handle
	 * @param[out] hex_timestamp a buffer that will be set to the
	 * hexadecimal encoding of the timestamp being queried.  Must be large
	 * enough to hold a NUL terminated, hex-encoded 8B timestamp (17 bytes).
	 * @configstart{WT_CONNECTION.query_timestamp, see dist/api_data.py}
	 * @config{get, specify which timestamp to query: \c all_durable returns the largest
	 * timestamp such that all timestamps up to that value have been made durable\, \c
	 * last_checkpoint returns the timestamp of the most recent stable checkpoint\, \c oldest
	 * returns the most recent \c oldest_timestamp set with WT_CONNECTION::set_timestamp\, \c
	 * oldest_reader returns the minimum of the read timestamps of all active readers \c pinned
	 * returns the minimum of the \c oldest_timestamp and the read timestamps of all active
	 * readers\, \c recovery returns the timestamp of the most recent stable checkpoint taken
	 * prior to a shutdown and \c stable returns the most recent \c stable_timestamp set with
	 * WT_CONNECTION::set_timestamp.  See @ref transaction_timestamps., a string\, chosen from
	 * the following options: \c "all_durable"\, \c "last_checkpoint"\, \c "oldest"\, \c
	 * "oldest_reader"\, \c "pinned"\, \c "recovery"\, \c "stable"; default \c all_durable.}
	 * @configend
	 * @errors
	 * If there is no matching timestamp (e.g., if this method is called
	 * before timestamps are used) ::WT_NOTFOUND will be returned.
	 */
	int __F(query_timestamp)(
	    WT_CONNECTION *connection, char *hex_timestamp, const char *config);

	/*!
	 * Set a global transaction timestamp.
	 *
	 * @snippet ex_all.c set commit timestamp
	 *
	 * @snippet ex_all.c set oldest timestamp
	 *
	 * @snippet ex_all.c set stable timestamp
	 *
	 * @param connection the connection handle
	 * @configstart{WT_CONNECTION.set_timestamp, see dist/api_data.py}
	 * @config{commit_timestamp, (deprecated) reset the maximum commit timestamp tracked by
	 * WiredTiger.  This will cause future calls to WT_CONNECTION::query_timestamp to ignore
	 * commit timestamps greater than the specified value until the next commit moves the
	 * tracked commit timestamp forwards.  This is only intended for use where the application
	 * is rolling back locally committed transactions.  The supplied value must not be older
	 * than the current oldest and stable timestamps.  See @ref transaction_timestamps., a
	 * string; default empty.}
	 * @config{durable_timestamp, reset the maximum durable timestamp tracked by WiredTiger.
	 * This will cause future calls to WT_CONNECTION::query_timestamp to ignore durable
	 * timestamps greater than the specified value until the next durable timestamp moves the
	 * tracked durable timestamp forwards.  This is only intended for use where the application
	 * is rolling back locally committed transactions.  The supplied value must not be older
	 * than the current oldest and stable timestamps.  See @ref transaction_timestamps., a
	 * string; default empty.}
	 * @config{force, set timestamps even if they violate normal ordering requirements.  For
	 * example allow the \c oldest_timestamp to move backwards., a boolean flag; default \c
	 * false.}
	 * @config{oldest_timestamp, future commits and queries will be no earlier than the
	 * specified timestamp.  Supplied values must be monotonically increasing\, any attempt to
	 * set the value to older than the current is silently ignored.  The supplied value must not
	 * be newer than the current stable timestamp.  See @ref transaction_timestamps., a string;
	 * default empty.}
	 * @config{stable_timestamp, checkpoints will not include commits that are newer than the
	 * specified timestamp in tables configured with \c log=(enabled=false). Supplied values
	 * must be monotonically increasing\, any attempt to set the value to older than the current
	 * is silently ignored.  The supplied value must not be older than the current oldest
	 * timestamp.  See @ref transaction_timestamps., a string; default empty.}
	 * @configend
	 * @errors
	 */
	int __F(set_timestamp)(
	    WT_CONNECTION *connection, const char *config);

	/*!
	 * Rollback in-memory non-logged state to an earlier point in time.
	 *
	 * This method uses a timestamp to define the rollback point, and requires the application
	 * use timestamps, the stable_timestamp have been set via a call to
	 * WT_CONNECTION::set_timestamp, and a checkpoint operating on the last stable timestamp
	 * to have completed. Any updates to checkpoint durable tables that are more recent than
	 * the stable timestamp are removed.
	 *
	 * This method requires that there are no active operations for the duration of the call.
	 *
	 * Any updates made to logged tables will not be rolled back. Any updates made without an
	 * associated timestamp will not be rolled back. See @ref transaction_timestamps.
	 *
	 * @snippet ex_all.c rollback to stable
	 *
	 * @param connection the connection handle
	 * @configempty{WT_CONNECTION.rollback_to_stable, see dist/api_data.py}
	 * @errors
	 */
	int __F(rollback_to_stable)(
	    WT_CONNECTION *connection, const char *config);

	/*! @} */

	/*!
	 * @name Extensions
	 * @{
	 */
	/*!
	 * Load an extension.
	 *
	 * @snippet ex_all.c Load an extension
	 *
	 * @param connection the connection handle
	 * @param path the filename of the extension module, or \c "local" to
	 * search the current application binary for the initialization
	 * function, see @ref extensions for more details.
	 * @configstart{WT_CONNECTION.load_extension, see dist/api_data.py}
	 * @config{config, configuration string passed to the entry point of the extension as its
	 * WT_CONFIG_ARG argument., a string; default empty.}
	 * @config{early_load, whether this extension should be loaded at the beginning of
	 * ::wiredtiger_open.  Only applicable to extensions loaded via the wiredtiger_open
	 * configurations string., a boolean flag; default \c false.}
	 * @config{entry, the entry point of the extension\, called to initialize the extension when
	 * it is loaded.  The signature of the function must match ::wiredtiger_extension_init., a
	 * string; default \c wiredtiger_extension_init.}
	 * @config{terminate, an optional function in the extension that is called before the
	 * extension is unloaded during WT_CONNECTION::close.  The signature of the function must
	 * match ::wiredtiger_extension_terminate., a string; default \c
	 * wiredtiger_extension_terminate.}
	 * @configend
	 * @errors
	 */
	int __F(load_extension)(WT_CONNECTION *connection,
	    const char *path, const char *config);

	/*!
	 * Add a custom data source.  See @ref custom_data_sources for more
	 * information.
	 *
	 * The application must first implement the WT_DATA_SOURCE interface
	 * and then register the implementation with WiredTiger:
	 *
	 * @snippet ex_data_source.c WT_DATA_SOURCE register
	 *
	 * @param connection the connection handle
	 * @param prefix the URI prefix for this data source, e.g., "file:"
	 * @param data_source the application-supplied implementation of
	 *	WT_DATA_SOURCE to manage this data source.
	 * @configempty{WT_CONNECTION.add_data_source, see dist/api_data.py}
	 * @errors
	 */
	int __F(add_data_source)(WT_CONNECTION *connection, const char *prefix,
	    WT_DATA_SOURCE *data_source, const char *config);

	/*!
	 * Add a custom collation function.
	 *
	 * The application must first implement the WT_COLLATOR interface and
	 * then register the implementation with WiredTiger:
	 *
	 * @snippet ex_all.c WT_COLLATOR register
	 *
	 * @param connection the connection handle
	 * @param name the name of the collation to be used in calls to
	 * 	WT_SESSION::create, may not be \c "none"
	 * @param collator the application-supplied collation handler
	 * @configempty{WT_CONNECTION.add_collator, see dist/api_data.py}
	 * @errors
	 */
	int __F(add_collator)(WT_CONNECTION *connection,
	    const char *name, WT_COLLATOR *collator, const char *config);

	/*!
	 * Add a compression function.
	 *
	 * The application must first implement the WT_COMPRESSOR interface
	 * and then register the implementation with WiredTiger:
	 *
	 * @snippet nop_compress.c WT_COMPRESSOR initialization structure
	 *
	 * @snippet nop_compress.c WT_COMPRESSOR initialization function
	 *
	 * @param connection the connection handle
	 * @param name the name of the compression function to be used in calls
	 *	to WT_SESSION::create, may not be \c "none"
	 * @param compressor the application-supplied compression handler
	 * @configempty{WT_CONNECTION.add_compressor, see dist/api_data.py}
	 * @errors
	 */
	int __F(add_compressor)(WT_CONNECTION *connection,
	    const char *name, WT_COMPRESSOR *compressor, const char *config);

	/*!
	 * Add an encryption function.
	 *
	 * The application must first implement the WT_ENCRYPTOR interface
	 * and then register the implementation with WiredTiger:
	 *
	 * @snippet nop_encrypt.c WT_ENCRYPTOR initialization structure
	 *
	 * @snippet nop_encrypt.c WT_ENCRYPTOR initialization function
	 *
	 * @param connection the connection handle
	 * @param name the name of the encryption function to be used in calls
	 *	to WT_SESSION::create, may not be \c "none"
	 * @param encryptor the application-supplied encryption handler
	 * @configempty{WT_CONNECTION.add_encryptor, see dist/api_data.py}
	 * @errors
	 */
	int __F(add_encryptor)(WT_CONNECTION *connection,
	    const char *name, WT_ENCRYPTOR *encryptor, const char *config);

	/*!
	 * Add a custom extractor for index keys or column groups.
	 *
	 * The application must first implement the WT_EXTRACTOR interface and
	 * then register the implementation with WiredTiger:
	 *
	 * @snippet ex_all.c WT_EXTRACTOR register
	 *
	 * @param connection the connection handle
	 * @param name the name of the extractor to be used in calls to
	 * 	WT_SESSION::create, may not be \c "none"
	 * @param extractor the application-supplied extractor
	 * @configempty{WT_CONNECTION.add_extractor, see dist/api_data.py}
	 * @errors
	 */
	int __F(add_extractor)(WT_CONNECTION *connection, const char *name,
	    WT_EXTRACTOR *extractor, const char *config);

	/*!
	 * Configure a custom file system.
	 *
	 * This method can only be called from an early loaded extension
	 * module. The application must first implement the WT_FILE_SYSTEM
	 * interface and then register the implementation with WiredTiger:
	 *
	 * @snippet ex_file_system.c WT_FILE_SYSTEM register
	 *
	 * @param connection the connection handle
	 * @param fs the populated file system structure
	 * @configempty{WT_CONNECTION.set_file_system, see dist/api_data.py}
	 * @errors
	 */
	int __F(set_file_system)(
	    WT_CONNECTION *connection, WT_FILE_SYSTEM *fs, const char *config);

	/*!
	 * Return a reference to the WiredTiger extension functions.
	 *
	 * @snippet ex_data_source.c WT_EXTENSION_API declaration
	 *
	 * @param wt_conn the WT_CONNECTION handle
	 * @returns a reference to a WT_EXTENSION_API structure.
	 */
	WT_EXTENSION_API *__F(get_extension_api)(WT_CONNECTION *wt_conn);
	/*! @} */
};

/*!
 * Open a connection to a database.
 *
 * @snippet ex_all.c Open a connection
 *
 * @param home The path to the database home directory.  See @ref home
 * for more information.
 * @param event_handler An event handler. If <code>NULL</code>, a default
 * event handler is installed that writes error messages to stderr. See
 * @ref event_message_handling for more information.
 * @configstart{wiredtiger_open, see dist/api_data.py}
 * @config{async = (, asynchronous operations configuration options., a set of related configuration
 * options defined below.}
 * @config{&nbsp;&nbsp;&nbsp;&nbsp;enabled, enable asynchronous operation.,
 * a boolean flag; default \c false.}
 * @config{&nbsp;&nbsp;&nbsp;&nbsp;ops_max, maximum number of
 * expected simultaneous asynchronous operations., an integer between 1 and 4096; default \c 1024.}
 * @config{&nbsp;&nbsp;&nbsp;&nbsp;threads, the number of worker threads to service asynchronous
 * requests.  Each worker thread uses a session from the configured session_max., an integer between
 * 1 and 20; default \c 2.}
 * @config{ ),,}
 * @config{buffer_alignment, in-memory alignment (in bytes) for buffers used for I/O. The default
 * value of -1 indicates a platform-specific alignment value should be used (4KB on Linux systems
 * when direct I/O is configured\, zero elsewhere)., an integer between -1 and 1MB; default \c -1.}
 * @config{builtin_extension_config, A structure where the keys are the names of builtin extensions
 * and the values are passed to WT_CONNECTION::load_extension as the \c config parameter (for
 * example\, <code>builtin_extension_config={zlib={compression_level=3}}</code>)., a string; default
 * empty.}
 * @config{cache_cursors, enable caching of cursors for reuse.  This is the default value for any
 * sessions created\, and can be overridden in configuring \c cache_cursors in
 * WT_CONNECTION.open_session., a boolean flag; default \c true.}
 * @config{cache_max_wait_ms, the maximum number of milliseconds an application thread will wait for
 * space to be available in cache before giving up.  Default will wait forever., an integer greater
 * than or equal to 0; default \c 0.}
 * @config{cache_overflow = (, cache overflow configuration options., a set of related configuration
 * options defined below.}
 * @config{&nbsp;&nbsp;&nbsp;&nbsp;file_max, The maximum number of bytes
 * that WiredTiger is allowed to use for its cache overflow mechanism.  If the cache overflow file
 * exceeds this size\, a panic will be triggered.  The default value means that the cache overflow
 * file is unbounded and may use as much space as the filesystem will accommodate.  The minimum
 * non-zero setting is 100MB., an integer greater than or equal to 0; default \c 0.}
 * @config{ ),,}
 * @config{cache_overhead, assume the heap allocator overhead is the specified percentage\, and
 * adjust the cache usage by that amount (for example\, if there is 10GB of data in cache\, a
 * percentage of 10 means WiredTiger treats this as 11GB). This value is configurable because
 * different heap allocators have different overhead and different workloads will have different
 * heap allocation sizes and patterns\, therefore applications may need to adjust this value based
 * on allocator choice and behavior in measured workloads., an integer between 0 and 30; default \c
 * 8.}
 * @config{cache_size, maximum heap memory to allocate for the cache.  A database should configure
 * either \c cache_size or \c shared_cache but not both., an integer between 1MB and 10TB; default
 * \c 100MB.}
 * @config{checkpoint = (, periodically checkpoint the database.  Enabling the checkpoint server
 * uses a session from the configured session_max., a set of related configuration options defined
 * below.}
 * @config{&nbsp;&nbsp;&nbsp;&nbsp;log_size, wait for this amount of log record bytes to be
 * written to the log between each checkpoint.  If non-zero\, this value will use a minimum of the
 * log file size.  A database can configure both log_size and wait to set an upper bound for
 * checkpoints; setting this value above 0 configures periodic checkpoints., an integer between 0
 * and 2GB; default \c 0.}
 * @config{&nbsp;&nbsp;&nbsp;&nbsp;wait, seconds to wait between each
 * checkpoint; setting this value above 0 configures periodic checkpoints., an integer between 0 and
 * 100000; default \c 0.}
 * @config{ ),,}
 * @config{checkpoint_sync, flush files to stable storage when closing or writing checkpoints., a
 * boolean flag; default \c true.}
 * @config{compatibility = (, set compatibility version of database.  Changing the compatibility
 * version requires that there are no active operations for the duration of the call., a set of
 * related configuration options defined below.}
 * @config{&nbsp;&nbsp;&nbsp;&nbsp;release,
 * compatibility release version string., a string; default empty.}
 * @config{&nbsp;&nbsp;&nbsp;&nbsp;
 * require_max, required maximum compatibility version of existing data files.  Must be greater than
 * or equal to any release version set in the \c release setting.  Has no effect if creating the
 * database., a string; default empty.}
 * @config{&nbsp;&nbsp;&nbsp;&nbsp;require_min, required
 * minimum compatibility version of existing data files.  Must be less than or equal to any release
 * version set in the \c release setting.  Has no effect if creating the database., a string;
 * default empty.}
 * @config{ ),,}
 * @config{config_base, write the base configuration file if creating the database.  If \c false in
 * the config passed directly to ::wiredtiger_open\, will ignore any existing base configuration
 * file in addition to not creating one.  See @ref config_base for more information., a boolean
 * flag; default \c true.}
 * @config{create, create the database if it does not exist., a boolean flag; default \c false.}
 * @config{debug_mode = (, control the settings of various extended debugging features., a set of
 * related configuration options defined below.}
 * @config{&nbsp;&nbsp;&nbsp;&nbsp;
 * checkpoint_retention, adjust log archiving to retain the log records of this number of
 * checkpoints.  Zero or one means perform normal archiving., an integer between 0 and 1024; default
 * \c 0.}
 * @config{&nbsp;&nbsp;&nbsp;&nbsp;cursor_copy, if true\, use the system allocator to make a
 * copy of any data returned by a cursor operation and return the copy instead.  The copy is freed
 * on the next cursor operation.  This allows memory sanitizers to detect inappropriate references
 * to memory owned by cursors., a boolean flag; default \c false.}
 * @config{&nbsp;&nbsp;&nbsp;&nbsp;
 * eviction, if true\, modify internal algorithms to change skew to force history store eviction to
 * happen more aggressively.  This includes but is not limited to not skewing newest\, not favoring
 * leaf pages\, and modifying the eviction score mechanism., a boolean flag; default \c false.}
 * @config{&nbsp;&nbsp;&nbsp;&nbsp;log_retention, adjust log archiving to retain at least this
 * number of log files\, ignored if set to 0. (Warning: this option can remove log files required
 * for recovery if no checkpoints have yet been done and the number of log files exceeds the
 * configured value.  As WiredTiger cannot detect the difference between a system that has not yet
 * checkpointed and one that will never checkpoint\, it might discard log files before any
 * checkpoint is done.)., an integer between 0 and 1024; default \c 0.}
 * @config{&nbsp;&nbsp;&nbsp;&nbsp;realloc_exact, if true\, reallocation of memory will only provide
 * the exact amount requested.  This will help with spotting memory allocation issues more easily.,
 * a boolean flag; default \c false.}
 * @config{&nbsp;&nbsp;&nbsp;&nbsp;rollback_error, return a
 * WT_ROLLBACK error from a transaction operation about every Nth operation to simulate a
 * collision., an integer between 0 and 10M; default \c 0.}
 * @config{&nbsp;&nbsp;&nbsp;&nbsp;
 * slow_checkpoint, if true\, slow down checkpoint creation by slowing down internal page
 * processing., a boolean flag; default \c false.}
 * @config{&nbsp;&nbsp;&nbsp;&nbsp;table_logging, if
 * true\, write transaction related information to the log for all operations\, even operations for
 * tables with logging turned off.  This setting introduces a log format change that may break older
 * versions of WiredTiger.  These operations are informational and skipped in recovery., a boolean
 * flag; default \c false.}
 * @config{ ),,}
 * @config{direct_io, Use \c O_DIRECT on POSIX systems\, and \c FILE_FLAG_NO_BUFFERING on Windows to
 * access files.  Options are given as a list\, such as <code>"direct_io=[data]"</code>. Configuring
 * \c direct_io requires care\, see @ref tuning_system_buffer_cache_direct_io for important
 * warnings.  Including \c "data" will cause WiredTiger data files to use direct I/O\, including \c
 * "log" will cause WiredTiger log files to use direct I/O\, and including \c "checkpoint" will
 * cause WiredTiger data files opened at a checkpoint (i.e: read-only) to use direct I/O. \c
 * direct_io should be combined with \c write_through to get the equivalent of \c O_DIRECT on
 * Windows., a list\, with values chosen from the following options: \c "checkpoint"\, \c "data"\,
 * \c "log"; default empty.}
 * @config{encryption = (, configure an encryptor for system wide metadata and logs.  If a system
 * wide encryptor is set\, it is also used for encrypting data files and tables\, unless encryption
 * configuration is explicitly set for them when they are created with WT_SESSION::create., a set of
 * related configuration options defined below.}
 * @config{&nbsp;&nbsp;&nbsp;&nbsp;keyid, An
 * identifier that identifies a unique instance of the encryptor.  It is stored in clear text\, and
 * thus is available when the wiredtiger database is reopened.  On the first use of a (name\, keyid)
 * combination\, the WT_ENCRYPTOR::customize function is called with the keyid as an argument., a
 * string; default empty.}
 * @config{&nbsp;&nbsp;&nbsp;&nbsp;name, Permitted values are \c "none" or
 * custom encryption engine name created with WT_CONNECTION::add_encryptor.  See @ref encryption for
 * more information., a string; default \c none.}
 * @config{&nbsp;&nbsp;&nbsp;&nbsp;secretkey, A
 * string that is passed to the WT_ENCRYPTOR::customize function.  It is never stored in clear
 * text\, so must be given to any subsequent ::wiredtiger_open calls to reopen the database.  It
 * must also be provided to any "wt" commands used with this database., a string; default empty.}
 * @config{ ),,}
 * @config{error_prefix, prefix string for error messages., a string; default empty.}
 * @config{eviction = (, eviction configuration options., a set of related configuration options
 * defined below.}
 * @config{&nbsp;&nbsp;&nbsp;&nbsp;threads_max, maximum number of threads WiredTiger
 * will start to help evict pages from cache.  The number of threads started will vary depending on
 * the current eviction load.  Each eviction worker thread uses a session from the configured
 * session_max., an integer between 1 and 20; default \c 8.}
 * @config{&nbsp;&nbsp;&nbsp;&nbsp;
 * threads_min, minimum number of threads WiredTiger will start to help evict pages from cache.  The
 * number of threads currently running will vary depending on the current eviction load., an integer
 * between 1 and 20; default \c 1.}
 * @config{ ),,}
 * @config{eviction_checkpoint_target, perform eviction at the beginning of checkpoints to bring the
 * dirty content in cache to this level.  It is a percentage of the cache size if the value is
 * within the range of 0 to 100 or an absolute size when greater than 100. The value is not allowed
 * to exceed the \c cache_size.  Ignored if set to zero or \c in_memory is \c true., an integer
 * between 0 and 10TB; default \c 1.}
 * @config{eviction_dirty_target, perform eviction in worker threads when the cache contains at
 * least this much dirty content.  It is a percentage of the cache size if the value is within the
 * range of 1 to 100 or an absolute size when greater than 100. The value is not allowed to exceed
 * the \c cache_size., an integer between 1 and 10TB; default \c 5.}
 * @config{eviction_dirty_trigger, trigger application threads to perform eviction when the cache
 * contains at least this much dirty content.  It is a percentage of the cache size if the value is
 * within the range of 1 to 100 or an absolute size when greater than 100. The value is not allowed
 * to exceed the \c cache_size.  This setting only alters behavior if it is lower than
 * eviction_trigger., an integer between 1 and 10TB; default \c 20.}
 * @config{eviction_target, perform eviction in worker threads when the cache contains at least this
 * much content.  It is a percentage of the cache size if the value is within the range of 10 to 100
 * or an absolute size when greater than 100. The value is not allowed to exceed the \c cache_size.,
 * an integer between 10 and 10TB; default \c 80.}
 * @config{eviction_trigger, trigger application threads to perform eviction when the cache contains
 * at least this much content.  It is a percentage of the cache size if the value is within the
 * range of 10 to 100 or an absolute size when greater than 100. The value is not allowed to exceed
 * the \c cache_size., an integer between 10 and 10TB; default \c 95.}
 * @config{exclusive, fail if the database already exists\, generally used with the \c create
 * option., a boolean flag; default \c false.}
 * @config{extensions, list of shared library extensions to load (using dlopen). Any values
 * specified to a library extension are passed to WT_CONNECTION::load_extension as the \c config
 * parameter (for example\, <code>extensions=(/path/ext.so={entry=my_entry})</code>)., a list of
 * strings; default empty.}
 * @config{file_close_sync, control whether to flush modified files to storage independent of a
 * global checkpoint when closing file handles to acquire exclusive access to a table.  If set to
 * false\, and logging is disabled\, API calls that require exclusive access to tables will return
 * EBUSY if there have been changes made to the table since the last global checkpoint.  When
 * logging is enabled\, the value for <code>file_close_sync</code> has no effect\, and\, modified
 * file is always flushed to storage when closing file handles to acquire exclusive access to the
 * table., a boolean flag; default \c true.}
 * @config{file_extend, file extension configuration.  If set\, extend files of the set type in
 * allocations of the set size\, instead of a block at a time as each new block is written.  For
 * example\, <code>file_extend=(data=16MB)</code>. If set to 0\, disable the file extension for the
 * set type.  For log files\, the allowed range is between 100KB and 2GB; values larger than the
 * configured maximum log size and the default config would extend log files in allocations of the
 * maximum log file size., a list\, with values chosen from the following options: \c "data"\, \c
 * "log"; default empty.}
 * @config{file_manager = (, control how file handles are managed., a set of related configuration
 * options defined below.}
 * @config{&nbsp;&nbsp;&nbsp;&nbsp;close_handle_minimum, number of handles
 * open before the file manager will look for handles to close., an integer greater than or equal to
 * 0; default \c 250.}
 * @config{&nbsp;&nbsp;&nbsp;&nbsp;close_idle_time, amount of time in seconds a
 * file handle needs to be idle before attempting to close it.  A setting of 0 means that idle
 * handles are not closed., an integer between 0 and 100000; default \c 30.}
 * @config{&nbsp;&nbsp;&nbsp;&nbsp;close_scan_interval, interval in seconds at which to check for
 * files that are inactive and close them., an integer between 1 and 100000; default \c 10.}
 * @config{ ),,}
 * @config{history_store = (, history store configuration options., a set of related configuration
 * options defined below.}
 * @config{&nbsp;&nbsp;&nbsp;&nbsp;file_max, The maximum number of bytes
 * that WiredTiger is allowed to use for its history store mechanism.  If the history store file
 * exceeds this size\, a panic will be triggered.  The default value means that the history store
 * file is unbounded and may use as much space as the filesystem will accommodate.  The minimum
 * non-zero setting is 100MB., an integer greater than or equal to 0; default \c 0.}
 * @config{ ),,}
 * @config{in_memory, keep data in-memory only.  See @ref in_memory for more information., a boolean
 * flag; default \c false.}
 * @config{io_capacity = (, control how many bytes per second are written and read.  Exceeding the
 * capacity results in throttling., a set of related configuration options defined below.}
 * @config{&nbsp;&nbsp;&nbsp;&nbsp;total, number of bytes per second available to all subsystems in
 * total.  When set\, decisions about what subsystems are throttled\, and in what proportion\, are
 * made internally.  The minimum non-zero setting is 1MB., an integer between 0 and 1TB; default \c
 * 0.}
 * @config{ ),,}
 * @config{log = (, enable logging.  Enabling logging uses three sessions from the configured
 * session_max., a set of related configuration options defined below.}
 * @config{&nbsp;&nbsp;&nbsp;&nbsp;archive, automatically archive unneeded log files., a boolean
 * flag; default \c true.}
 * @config{&nbsp;&nbsp;&nbsp;&nbsp;compressor, configure a compressor for
 * log records.  Permitted values are \c "none" or custom compression engine name created with
 * WT_CONNECTION::add_compressor.  If WiredTiger has builtin support for \c "lz4"\, \c "snappy"\, \c
 * "zlib" or \c "zstd" compression\, these names are also available.  See @ref compression for more
 * information., a string; default \c none.}
 * @config{&nbsp;&nbsp;&nbsp;&nbsp;enabled, enable logging
 * subsystem., a boolean flag; default \c false.}
 * @config{&nbsp;&nbsp;&nbsp;&nbsp;file_max, the
 * maximum size of log files., an integer between 100KB and 2GB; default \c 100MB.}
 * @config{&nbsp;&nbsp;&nbsp;&nbsp;os_cache_dirty_pct, maximum dirty system buffer cache usage\, as
 * a percentage of the log's \c file_max.  If non-zero\, schedule writes for dirty blocks belonging
 * to the log in the system buffer cache after that percentage of the log has been written into the
 * buffer cache without an intervening file sync., an integer between 0 and 100; default \c 0.}
 * @config{&nbsp;&nbsp;&nbsp;&nbsp;path, the name of a directory into which log files are written.
 * The directory must already exist.  If the value is not an absolute path\, the path is relative to
 * the database home (see @ref absolute_path for more information)., a string; default \c ".".}
 * @config{&nbsp;&nbsp;&nbsp;&nbsp;prealloc, pre-allocate log files., a boolean flag; default \c
 * true.}
 * @config{&nbsp;&nbsp;&nbsp;&nbsp;recover, run recovery or error if recovery needs to run
 * after an unclean shutdown., a string\, chosen from the following options: \c "error"\, \c "on";
 * default \c on.}
 * @config{&nbsp;&nbsp;&nbsp;&nbsp;zero_fill, manually write zeroes into log files.,
 * a boolean flag; default \c false.}
 * @config{ ),,}
 * @config{lsm_manager = (, configure database wide options for LSM tree management.  The LSM
 * manager is started automatically the first time an LSM tree is opened.  The LSM manager uses a
 * session from the configured session_max., a set of related configuration options defined below.}
 * @config{&nbsp;&nbsp;&nbsp;&nbsp;merge, merge LSM chunks where possible., a boolean flag; default
 * \c true.}
 * @config{&nbsp;&nbsp;&nbsp;&nbsp;worker_thread_max, Configure a set of threads to manage
 * merging LSM trees in the database.  Each worker thread uses a session handle from the configured
 * session_max., an integer between 3 and 20; default \c 4.}
 * @config{ ),,}
 * @config{mmap, Use memory mapping when accessing files in a read-only mode., a boolean flag;
 * default \c true.}
 * @config{mmap_all, Use memory mapping to read and write all data files\, may not be configured
 * with direct I/O., a boolean flag; default \c false.}
 * @config{multiprocess, permit sharing between processes (will automatically start an RPC server
 * for primary processes and use RPC for secondary processes). <b>Not yet supported in
 * WiredTiger</b>., a boolean flag; default \c false.}
 * @config{operation_timeout_ms, when non-zero\, a requested limit on the number of elapsed real
 * time milliseconds application threads will take to complete database operations.  Time is
 * measured from the start of each WiredTiger API call.  There is no guarantee any operation will
 * not take longer than this amount of time.  If WiredTiger notices the limit has been exceeded\, an
 * operation may return a WT_ROLLBACK error.  Default is to have no limit., an integer greater than
 * or equal to 1; default \c 0.}
 * @config{operation_tracking = (, enable tracking of performance-critical functions.  See @ref
 * operation_tracking for more information., a set of related configuration options defined below.}
 * @config{&nbsp;&nbsp;&nbsp;&nbsp;enabled, enable operation tracking subsystem., a boolean flag;
 * default \c false.}
 * @config{&nbsp;&nbsp;&nbsp;&nbsp;path, the name of a directory into which
 * operation tracking files are written.  The directory must already exist.  If the value is not an
 * absolute path\, the path is relative to the database home (see @ref absolute_path for more
 * information)., a string; default \c ".".}
 * @config{ ),,}
 * @config{readonly, open connection in read-only mode.  The database must exist.  All methods that
 * may modify a database are disabled.  See @ref readonly for more information., a boolean flag;
 * default \c false.}
 * @config{salvage, open connection and salvage any WiredTiger-owned database and log files that it
 * detects as corrupted.  This API should only be used after getting an error return of
 * WT_TRY_SALVAGE. Salvage rebuilds files in place\, overwriting existing files.  We recommend
 * making a backup copy of all files with the WiredTiger prefix prior to passing this flag., a
 * boolean flag; default \c false.}
 * @config{session_max, maximum expected number of sessions (including server threads)., an integer
 * greater than or equal to 1; default \c 100.}
 * @config{shared_cache = (, shared cache configuration options.  A database should configure either
 * a cache_size or a shared_cache not both.  Enabling a shared cache uses a session from the
 * configured session_max.  A shared cache can not have absolute values configured for cache
 * eviction settings., a set of related configuration options defined below.}
 * @config{&nbsp;&nbsp;&nbsp;&nbsp;chunk, the granularity that a shared cache is redistributed., an
 * integer between 1MB and 10TB; default \c 10MB.}
 * @config{&nbsp;&nbsp;&nbsp;&nbsp;name, the name of
 * a cache that is shared between databases or \c "none" when no shared cache is configured., a
 * string; default \c none.}
 * @config{&nbsp;&nbsp;&nbsp;&nbsp;quota, maximum size of cache this
 * database can be allocated from the shared cache.  Defaults to the entire shared cache size., an
 * integer; default \c 0.}
 * @config{&nbsp;&nbsp;&nbsp;&nbsp;reserve, amount of cache this database is
 * guaranteed to have available from the shared cache.  This setting is per database.  Defaults to
 * the chunk size., an integer; default \c 0.}
 * @config{&nbsp;&nbsp;&nbsp;&nbsp;size, maximum memory
 * to allocate for the shared cache.  Setting this will update the value if one is already set., an
 * integer between 1MB and 10TB; default \c 500MB.}
 * @config{ ),,}
 * @config{statistics, Maintain database statistics\, which may impact performance.  Choosing "all"
 * maintains all statistics regardless of cost\, "fast" maintains a subset of statistics that are
 * relatively inexpensive\, "none" turns off all statistics.  The "clear" configuration resets
 * statistics after they are gathered\, where appropriate (for example\, a cache size statistic is
 * not cleared\, while the count of cursor insert operations will be cleared). When "clear" is
 * configured for the database\, gathered statistics are reset each time a statistics cursor is used
 * to gather statistics\, as well as each time statistics are logged using the \c statistics_log
 * configuration.  See @ref statistics for more information., a list\, with values chosen from the
 * following options: \c "all"\, \c "cache_walk"\, \c "fast"\, \c "none"\, \c "clear"\, \c
 * "tree_walk"; default \c none.}
 * @config{statistics_log = (, log any statistics the database is configured to maintain\, to a
 * file.  See @ref statistics for more information.  Enabling the statistics log server uses a
 * session from the configured session_max., a set of related configuration options defined below.}
 * @config{&nbsp;&nbsp;&nbsp;&nbsp;json, encode statistics in JSON format., a boolean flag; default
 * \c false.}
 * @config{&nbsp;&nbsp;&nbsp;&nbsp;on_close, log statistics on database close., a boolean
 * flag; default \c false.}
 * @config{&nbsp;&nbsp;&nbsp;&nbsp;path, the name of a directory into which
 * statistics files are written.  The directory must already exist.  If the value is not an absolute
 * path\, the path is relative to the database home (see @ref absolute_path for more information).,
 * a string; default \c ".".}
 * @config{&nbsp;&nbsp;&nbsp;&nbsp;sources, if non-empty\, include
 * statistics for the list of data source URIs\, if they are open at the time of the statistics
 * logging.  The list may include URIs matching a single data source ("table:mytable")\, or a URI
 * matching all data sources of a particular type ("table:")., a list of strings; default empty.}
 * @config{&nbsp;&nbsp;&nbsp;&nbsp;timestamp, a timestamp prepended to each log record\, may contain
 * strftime conversion specifications\, when \c json is configured\, defaults to \c "%FT%Y.000Z"., a
 * string; default \c "%b %d %H:%M:%S".}
 * @config{&nbsp;&nbsp;&nbsp;&nbsp;wait, seconds to wait
 * between each write of the log records; setting this value above 0 configures statistics logging.,
 * an integer between 0 and 100000; default \c 0.}
 * @config{ ),,}
 * @config{transaction_sync = (, how to sync log records when the transaction commits., a set of
 * related configuration options defined below.}
 * @config{&nbsp;&nbsp;&nbsp;&nbsp;enabled, whether to
 * sync the log on every commit by default\, can be overridden by the \c sync setting to
 * WT_SESSION::commit_transaction., a boolean flag; default \c false.}
 * @config{&nbsp;&nbsp;&nbsp;&nbsp;method, the method used to ensure log records are stable on
 * disk\, see @ref tune_durability for more information., a string\, chosen from the following
 * options: \c "dsync"\, \c "fsync"\, \c "none"; default \c fsync.}
 * @config{ ),,}
 * @config{use_environment, use the \c WIREDTIGER_CONFIG and \c WIREDTIGER_HOME environment
 * variables if the process is not running with special privileges.  See @ref home for more
 * information., a boolean flag; default \c true.}
 * @config{use_environment_priv, use the \c WIREDTIGER_CONFIG and \c WIREDTIGER_HOME environment
 * variables even if the process is running with special privileges.  See @ref home for more
 * information., a boolean flag; default \c false.}
 * @config{verbose, enable messages for various events.  Options are given as a list\, such as
 * <code>"verbose=[evictserver\,read]"</code>., a list\, with values chosen from the following
 * options: \c "api"\, \c "backup"\, \c "block"\, \c "checkpoint"\, \c "checkpoint_gc"\, \c
 * "checkpoint_progress"\, \c "compact"\, \c "compact_progress"\, \c "error_returns"\, \c "evict"\,
 * \c "evict_stuck"\, \c "evictserver"\, \c "fileops"\, \c "handleops"\, \c "log"\, \c
 * "history_store"\, \c "history_store_activity"\, \c "lsm"\, \c "lsm_manager"\, \c "metadata"\, \c
 * "mutex"\, \c "overflow"\, \c "read"\, \c "rebalance"\, \c "reconcile"\, \c "recovery"\, \c
 * "recovery_progress"\, \c "rts"\, \c "salvage"\, \c "shared_cache"\, \c "split"\, \c "temporary"\,
 * \c "thread_group"\, \c "timestamp"\, \c "transaction"\, \c "verify"\, \c "version"\, \c "write";
 * default empty.}
 * @config{verify_metadata, open connection and verify any WiredTiger metadata.  This API allows
 * verification and detection of corruption in WiredTiger metadata., a boolean flag; default \c
 * false.}
 * @config{write_through, Use \c FILE_FLAG_WRITE_THROUGH on Windows to write to files.  Ignored on
 * non-Windows systems.  Options are given as a list\, such as <code>"write_through=[data]"</code>.
 * Configuring \c write_through requires care\, see @ref tuning_system_buffer_cache_direct_io for
 * important warnings.  Including \c "data" will cause WiredTiger data files to write through
 * cache\, including \c "log" will cause WiredTiger log files to write through cache.  \c
 * write_through should be combined with \c direct_io to get the equivalent of POSIX \c O_DIRECT on
 * Windows., a list\, with values chosen from the following options: \c "data"\, \c "log"; default
 * empty.}
 * @configend
 * Additionally, if files named \c WiredTiger.config or \c WiredTiger.basecfg
 * appear in the WiredTiger home directory, they are read for configuration
 * values (see @ref config_file and @ref config_base for details).
 * See @ref config_order for ordering of the configuration mechanisms.
 * @param[out] connectionp A pointer to the newly opened connection handle
 * @errors
 */
int wiredtiger_open(const char *home,
    WT_EVENT_HANDLER *event_handler, const char *config,
    WT_CONNECTION **connectionp) WT_ATTRIBUTE_LIBRARY_VISIBLE;

/*!
 * Return information about a WiredTiger error as a string (see
 * WT_SESSION::strerror for a thread-safe API).
 *
 * @snippet ex_all.c Display an error
 *
 * @param error a return value from a WiredTiger, ISO C, or POSIX standard API
 * @returns a string representation of the error
 */
const char *wiredtiger_strerror(int error) WT_ATTRIBUTE_LIBRARY_VISIBLE;

#if !defined(SWIG)
/*!
 * The interface implemented by applications to accept notifications
 * of the completion of asynchronous operations.
 *
 * Applications register their implementation with WiredTiger by calling
 * WT_CONNECTION::async_new_op.
 *
 * @snippet ex_async.c async handle allocation
 */
struct __wt_async_callback {
	/*!
	 * Callback to receive completion notification.
	 *
	 * @param[in] op the operation handle
	 * @param[in] op_ret the result of the async operation
	 * @param[in] flags currently unused
	 * @returns zero for success, non-zero to indicate an error.
	 *
	 * @snippet ex_async.c async example callback implementation
	 */
	int (*notify)(WT_ASYNC_CALLBACK *cb, WT_ASYNC_OP *op,
	    int op_ret, uint32_t flags);
};
#endif

/*!
 * The interface implemented by applications to handle error, informational and
 * progress messages.  Entries set to NULL are ignored and the default handlers
 * will continue to be used.
 */
struct __wt_event_handler {
	/*!
	 * Callback to handle error messages; by default, error messages are
	 * written to the stderr stream. See @ref event_message_handling for
	 * more information.
	 *
	 * Errors that require the application to exit and restart will have
	 * their \c error value set to \c WT_PANIC. The application can exit
	 * immediately when \c WT_PANIC is passed to an event handler, there
	 * is no reason to return into WiredTiger.
	 *
	 * Event handler returns are not ignored: if the handler returns
	 * non-zero, the error may cause the WiredTiger function posting the
	 * event to fail, and may even cause operation or library failure.
	 *
	 * @param session the WiredTiger session handle in use when the error
	 * was generated. The handle may have been created by the application
	 * or automatically by WiredTiger.
	 * @param error a return value from a WiredTiger, ISO C, or
	 * POSIX standard API, which can be converted to a string using
	 * WT_SESSION::strerror
	 * @param message an error string
	 */
	int (*handle_error)(WT_EVENT_HANDLER *handler,
	    WT_SESSION *session, int error, const char *message);

	/*!
	 * Callback to handle informational messages; by default, informational
	 * messages are written to the stdout stream. See
	 * @ref event_message_handling for more information.
	 *
	 * Message handler returns are not ignored: if the handler returns
	 * non-zero, the error may cause the WiredTiger function posting the
	 * event to fail, and may even cause operation or library failure.
	 *
	 * @param session the WiredTiger session handle in use when the message
	 * was generated. The handle may have been created by the application
	 * or automatically by WiredTiger.
	 * @param message an informational string
	 */
	int (*handle_message)(WT_EVENT_HANDLER *handler,
	    WT_SESSION *session, const char *message);

	/*!
	 * Callback to handle progress messages; by default, progress messages
	 * are not written. See @ref event_message_handling for more
	 * information.
	 *
	 * Progress handler returns are not ignored: if the handler returns
	 * non-zero, the error may cause the WiredTiger function posting the
	 * event to fail, and may even cause operation or library failure.
	 *
	 * @param session the WiredTiger session handle in use when the
	 * progress message was generated. The handle may have been created by
	 * the application or automatically by WiredTiger.
	 * @param operation a string representation of the operation
	 * @param progress a counter
	 */
	int (*handle_progress)(WT_EVENT_HANDLER *handler,
	    WT_SESSION *session, const char *operation, uint64_t progress);

	/*!
	 * Callback to handle automatic close of a WiredTiger handle.
	 *
	 * Close handler returns are not ignored: if the handler returns
	 * non-zero, the error may cause the WiredTiger function posting the
	 * event to fail, and may even cause operation or library failure.
	 *
	 * @param session The session handle that is being closed if the
	 * cursor parameter is NULL.
	 * @param cursor The cursor handle that is being closed, or NULL if
	 * it is a session handle being closed.
	 */
	int (*handle_close)(WT_EVENT_HANDLER *handler,
	    WT_SESSION *session, WT_CURSOR *cursor);
};

/*!
 * @name Data packing and unpacking
 * @{
 */

/*!
 * Pack a structure into a buffer.
 *
 * See @ref packing for a description of the permitted format strings.
 *
 * @section pack_examples Packing Examples
 *
 * For example, the string <code>"iSh"</code> will pack a 32-bit integer
 * followed by a NUL-terminated string, followed by a 16-bit integer.  The
 * default, big-endian encoding will be used, with no alignment.  This could be
 * used in C as follows:
 *
 * @snippet ex_all.c Pack fields into a buffer
 *
 * Then later, the values can be unpacked as follows:
 *
 * @snippet ex_all.c Unpack fields from a buffer
 *
 * @param session the session handle
 * @param buffer a pointer to a packed byte array
 * @param len the number of valid bytes in the buffer
 * @param format the data format, see @ref packing
 * @errors
 */
int wiredtiger_struct_pack(WT_SESSION *session,
    void *buffer, size_t len, const char *format, ...)
    WT_ATTRIBUTE_LIBRARY_VISIBLE;

/*!
 * Calculate the size required to pack a structure.
 *
 * Note that for variable-sized fields including variable-sized strings and
 * integers, the calculated sized merely reflects the expected sizes specified
 * in the format string itself.
 *
 * @snippet ex_all.c Get the packed size
 *
 * @param session the session handle
 * @param lenp a location where the number of bytes needed for the
 * matching call to ::wiredtiger_struct_pack is returned
 * @param format the data format, see @ref packing
 * @errors
 */
int wiredtiger_struct_size(WT_SESSION *session,
    size_t *lenp, const char *format, ...) WT_ATTRIBUTE_LIBRARY_VISIBLE;

/*!
 * Unpack a structure from a buffer.
 *
 * Reverse of ::wiredtiger_struct_pack: gets values out of a
 * packed byte string.
 *
 * @snippet ex_all.c Unpack fields from a buffer
 *
 * @param session the session handle
 * @param buffer a pointer to a packed byte array
 * @param len the number of valid bytes in the buffer
 * @param format the data format, see @ref packing
 * @errors
 */
int wiredtiger_struct_unpack(WT_SESSION *session,
    const void *buffer, size_t len, const char *format, ...)
    WT_ATTRIBUTE_LIBRARY_VISIBLE;

#if !defined(SWIG)

/*!
 * Streaming interface to packing.
 *
 * This allows applications to pack or unpack records one field at a time.
 * This is an opaque handle returned by ::wiredtiger_pack_start or
 * ::wiredtiger_unpack_start.  It must be closed with ::wiredtiger_pack_close.
 */
typedef struct __wt_pack_stream WT_PACK_STREAM;

/*!
 * Start a packing operation into a buffer with the given format string.  This
 * should be followed by a series of calls to ::wiredtiger_pack_item,
 * ::wiredtiger_pack_int, ::wiredtiger_pack_str or ::wiredtiger_pack_uint
 * to fill in the values.
 *
 * @param session the session handle
 * @param format the data format, see @ref packing
 * @param buffer a pointer to memory to hold the packed data
 * @param size the size of the buffer
 * @param[out] psp the new packing stream handle
 * @errors
 */
int wiredtiger_pack_start(WT_SESSION *session,
    const char *format, void *buffer, size_t size, WT_PACK_STREAM **psp)
    WT_ATTRIBUTE_LIBRARY_VISIBLE;

/*!
 * Start an unpacking operation from a buffer with the given format string.
 * This should be followed by a series of calls to ::wiredtiger_unpack_item,
 * ::wiredtiger_unpack_int, ::wiredtiger_unpack_str or ::wiredtiger_unpack_uint
 * to retrieve the packed values.
 *
 * @param session the session handle
 * @param format the data format, see @ref packing
 * @param buffer a pointer to memory holding the packed data
 * @param size the size of the buffer
 * @param[out] psp the new packing stream handle
 * @errors
 */
int wiredtiger_unpack_start(WT_SESSION *session,
    const char *format, const void *buffer, size_t size, WT_PACK_STREAM **psp)
    WT_ATTRIBUTE_LIBRARY_VISIBLE;

/*!
 * Close a packing stream.
 *
 * @param ps the packing stream handle
 * @param[out] usedp the number of bytes in the buffer used by the stream
 * @errors
 */
int wiredtiger_pack_close(WT_PACK_STREAM *ps, size_t *usedp)
    WT_ATTRIBUTE_LIBRARY_VISIBLE;

/*!
 * Pack an item into a packing stream.
 *
 * @param ps the packing stream handle
 * @param item an item to pack
 * @errors
 */
int wiredtiger_pack_item(WT_PACK_STREAM *ps, WT_ITEM *item)
    WT_ATTRIBUTE_LIBRARY_VISIBLE;

/*!
 * Pack a signed integer into a packing stream.
 *
 * @param ps the packing stream handle
 * @param i a signed integer to pack
 * @errors
 */
int wiredtiger_pack_int(WT_PACK_STREAM *ps, int64_t i)
    WT_ATTRIBUTE_LIBRARY_VISIBLE;

/*!
 * Pack a string into a packing stream.
 *
 * @param ps the packing stream handle
 * @param s a string to pack
 * @errors
 */
int wiredtiger_pack_str(WT_PACK_STREAM *ps, const char *s)
    WT_ATTRIBUTE_LIBRARY_VISIBLE;

/*!
 * Pack an unsigned integer into a packing stream.
 *
 * @param ps the packing stream handle
 * @param u an unsigned integer to pack
 * @errors
 */
int wiredtiger_pack_uint(WT_PACK_STREAM *ps, uint64_t u)
    WT_ATTRIBUTE_LIBRARY_VISIBLE;

/*!
 * Unpack an item from a packing stream.
 *
 * @param ps the packing stream handle
 * @param item an item to unpack
 * @errors
 */
int wiredtiger_unpack_item(WT_PACK_STREAM *ps, WT_ITEM *item)
    WT_ATTRIBUTE_LIBRARY_VISIBLE;

/*!
 * Unpack a signed integer from a packing stream.
 *
 * @param ps the packing stream handle
 * @param[out] ip the unpacked signed integer
 * @errors
 */
int wiredtiger_unpack_int(WT_PACK_STREAM *ps, int64_t *ip)
    WT_ATTRIBUTE_LIBRARY_VISIBLE;

/*!
 * Unpack a string from a packing stream.
 *
 * @param ps the packing stream handle
 * @param[out] sp the unpacked string
 * @errors
 */
int wiredtiger_unpack_str(WT_PACK_STREAM *ps, const char **sp)
    WT_ATTRIBUTE_LIBRARY_VISIBLE;

/*!
 * Unpack an unsigned integer from a packing stream.
 *
 * @param ps the packing stream handle
 * @param[out] up the unpacked unsigned integer
 * @errors
 */
int wiredtiger_unpack_uint(WT_PACK_STREAM *ps, uint64_t *up)
    WT_ATTRIBUTE_LIBRARY_VISIBLE;
/*! @} */

/*!
 * @name Configuration strings
 * @{
 */

/*!
 * The configuration information returned by the WiredTiger configuration
 * parsing functions in the WT_EXTENSION_API and the public API.
 */
struct __wt_config_item {
	/*!
	 * The value of a configuration string.
	 *
	 * Regardless of the type of the configuration string (boolean, int,
	 * list or string), the \c str field will reference the value of the
	 * configuration string.
	 *
	 * The bytes referenced by \c str are <b>not</b> nul-terminated,
	 * use the \c len field instead of a terminating nul byte.
	 */
	const char *str;

	/*! The number of bytes in the value referenced by \c str. */
	size_t len;

	/*!
	 * The numeric value of a configuration boolean or integer.
	 *
	 * If the configuration string's value is "true" or "false", the
	 * \c val field will be set to 1 (true), or 0 (false).
	 *
	 * If the configuration string can be legally interpreted as an integer,
	 * using the strtoll function rules as specified in ISO/IEC 9899:1990
	 * ("ISO C90"), that integer will be stored in the \c val field.
	 */
	int64_t val;

	/*! Permitted values of the \c type field. */
	enum {
		/*! A string value with quotes stripped. */
		WT_CONFIG_ITEM_STRING,
		/*! A boolean literal ("true" or "false"). */
		WT_CONFIG_ITEM_BOOL,
		/*! An unquoted identifier: a string value without quotes. */
		WT_CONFIG_ITEM_ID,
		/*! A numeric value. */
		WT_CONFIG_ITEM_NUM,
		/*! A nested structure or list, including brackets. */
		WT_CONFIG_ITEM_STRUCT
	}
	/*!
	 * The type of value determined by the parser.  In all cases,
	 * the \c str and \c len fields are set.
	 */
	type;
};

#if !defined(SWIG) && !defined(DOXYGEN)
/*!
 * Validate a configuration string for a WiredTiger API.
 * This API is outside the scope of a WiredTiger connection handle, since
 * applications may need to validate configuration strings prior to calling
 * ::wiredtiger_open.
 * @param session the session handle (may be \c NULL if the database not yet
 * opened).
 * @param event_handler An event handler (used if \c session is \c NULL; if both
 * \c session and \c event_handler are \c NULL, error messages will be written
 * to stderr).
 * @param name the WiredTiger function or method to validate.
 * @param config the configuration string being parsed.
 * @returns zero for success, non-zero to indicate an error.
 *
 * @snippet ex_all.c Validate a configuration string
 */
int wiredtiger_config_validate(WT_SESSION *session,
    WT_EVENT_HANDLER *event_handler, const char *name, const char *config)
    WT_ATTRIBUTE_LIBRARY_VISIBLE;
#endif

/*!
 * Create a handle that can be used to parse or create configuration strings
 * compatible with WiredTiger APIs.
 * This API is outside the scope of a WiredTiger connection handle, since
 * applications may need to generate configuration strings prior to calling
 * ::wiredtiger_open.
 * @param session the session handle to be used for error reporting (if NULL,
 *	error messages will be written to stderr).
 * @param config the configuration string being parsed. The string must
 *	remain valid for the lifetime of the parser handle.
 * @param len the number of valid bytes in \c config
 * @param[out] config_parserp A pointer to the newly opened handle
 * @errors
 *
 * @snippet ex_config_parse.c Create a configuration parser
 */
int wiredtiger_config_parser_open(WT_SESSION *session,
    const char *config, size_t len, WT_CONFIG_PARSER **config_parserp)
    WT_ATTRIBUTE_LIBRARY_VISIBLE;

/*!
 * A handle that can be used to search and traverse configuration strings
 * compatible with WiredTiger APIs.
 * To parse the contents of a list or nested configuration string use a new
 * configuration parser handle based on the content of the ::WT_CONFIG_ITEM
 * retrieved from the parent configuration string.
 *
 * @section config_parse_examples Configuration String Parsing examples
 *
 * This could be used in C to create a configuration parser as follows:
 *
 * @snippet ex_config_parse.c Create a configuration parser
 *
 * Once the parser has been created the content can be queried directly:
 *
 * @snippet ex_config_parse.c get
 *
 * Or the content can be traversed linearly:
 *
 * @snippet ex_config_parse.c next
 *
 * Nested configuration values can be queried using a shorthand notation:
 *
 * @snippet ex_config_parse.c nested get
 *
 * Nested configuration values can be traversed using multiple
 * ::WT_CONFIG_PARSER handles:
 *
 * @snippet ex_config_parse.c nested traverse
 */
struct __wt_config_parser {

	/*!
	 * Close the configuration scanner releasing any resources.
	 *
	 * @param config_parser the configuration parser handle
	 * @errors
	 *
	 */
	int __F(close)(WT_CONFIG_PARSER *config_parser);

	/*!
	 * Return the next key/value pair.
	 *
	 * If an item has no explicitly assigned value, the item will be
	 * returned in \c key and the \c value will be set to the boolean
	 * \c "true" value.
	 *
	 * @param config_parser the configuration parser handle
	 * @param key the returned key
	 * @param value the returned value
	 * @errors
	 * When iteration would pass the end of the configuration string
	 * ::WT_NOTFOUND will be returned.
	 */
	int __F(next)(WT_CONFIG_PARSER *config_parser,
	    WT_CONFIG_ITEM *key, WT_CONFIG_ITEM *value);

	/*!
	 * Return the value of an item in the configuration string.
	 *
	 * @param config_parser the configuration parser handle
	 * @param key configuration key string
	 * @param value the returned value
	 * @errors
	 *
	 */
	int __F(get)(WT_CONFIG_PARSER *config_parser,
	    const char *key, WT_CONFIG_ITEM *value);
};

/*! @} */

/*!
 * @name Support functions
 * @anchor support_functions
 * @{
 */

/*!
 * Return a pointer to a function that calculates a CRC32C checksum.
 *
 * The WiredTiger library CRC32C checksum function uses hardware support where
 * available, else it falls back to a software implementation.
 *
 * @snippet ex_all.c Checksum a buffer
 *
 * @returns a pointer to a function that takes a buffer and length and returns
 * the CRC32C checksum
 */
uint32_t (*wiredtiger_crc32c_func(void))(const void *, size_t)
    WT_ATTRIBUTE_LIBRARY_VISIBLE;

#endif /* !defined(SWIG) */

/*!
 * Calculate a set of WT_MODIFY operations to represent an update.
 * This call will calculate a set of modifications to an old value that produce
 * the new value.  If more modifications are required than fit in the array
 * passed in by the caller, or if more bytes have changed than the \c maxdiff
 * parameter, the call will fail.  The matching algorithm is approximate, so it
 * may fail and return WT_NOTFOUND if a matching set of WT_MODIFY operations
 * is not found.
 *
 * The \c maxdiff parameter bounds how much work will be done searching for a
 * match: to ensure a match is found, it may need to be set larger than actual
 * number of bytes that differ between the old and new values.  In particular,
 * repeated patterns of bytes in the values can lead to suboptimal matching,
 * and matching ranges less than 64 bytes long will not be detected.
 *
 * If the call succeeds, the WT_MODIFY operations will point into \c newv,
 * which must remain valid until WT_CURSOR::modify is called.
 *
 * @snippet ex_all.c Calculate a modify operation
 *
 * @param session the current WiredTiger session (may be NULL)
 * @param oldv old value
 * @param newv new value
 * @param maxdiff maximum bytes difference
 * @param[out] entries array of modifications producing the new value
 * @param[in,out] nentriesp size of \c entries array passed in,
 *	set to the number of entries used
 * @errors
 */
int wiredtiger_calc_modify(WT_SESSION *session,
    const WT_ITEM *oldv, const WT_ITEM *newv,
    size_t maxdiff, WT_MODIFY *entries, int *nentriesp)
    WT_ATTRIBUTE_LIBRARY_VISIBLE;

/*!
 * Get version information.
 *
 * @snippet ex_all.c Get the WiredTiger library version #1
 * @snippet ex_all.c Get the WiredTiger library version #2
 *
 * @param majorp a location where the major version number is returned
 * @param minorp a location where the minor version number is returned
 * @param patchp a location where the patch version number is returned
 * @returns a string representation of the version
 */
const char *wiredtiger_version(int *majorp, int *minorp, int *patchp)
    WT_ATTRIBUTE_LIBRARY_VISIBLE;

/*! @} */

/*******************************************
 * Error returns
 *******************************************/
/*!
 * @name Error returns
 * Most functions and methods in WiredTiger return an integer code indicating
 * whether the operation succeeded or failed.  A return of zero indicates
 * success, all non-zero return values indicate some kind of failure.
 *
 * WiredTiger reserves all values from -31,800 to -31,999 as possible error
 * return values.  WiredTiger may also return C99/POSIX error codes such as
 * \c ENOMEM, \c EINVAL and \c ENOTSUP, with the usual meanings.
 *
 * The following are all of the WiredTiger-specific error returns:
 * @{
 */
/*
 * DO NOT EDIT: automatically built by dist/api_err.py.
 * Error return section: BEGIN
 */
/*!
 * Conflict between concurrent operations.
 * This error is generated when an operation cannot be completed due to a
 * conflict with concurrent operations.  The operation may be retried; if a
 * transaction is in progress, it should be rolled back and the operation
 * retried in a new transaction.
 */
#define	WT_ROLLBACK	(-31800)
/*!
 * Attempt to insert an existing key.
 * This error is generated when the application attempts to insert a record with
 * the same key as an existing record without the 'overwrite' configuration to
 * WT_SESSION::open_cursor.
 */
#define	WT_DUPLICATE_KEY	(-31801)
/*!
 * Non-specific WiredTiger error.
 * This error is returned when an error is not covered by a specific error
 * return.
 */
#define	WT_ERROR	(-31802)
/*!
 * Item not found.
 * This error indicates an operation did not find a value to return.  This
 * includes cursor search and other operations where no record matched the
 * cursor's search key such as WT_CURSOR::update or WT_CURSOR::remove.
 */
#define	WT_NOTFOUND	(-31803)
/*!
 * WiredTiger library panic.
 * This error indicates an underlying problem that requires a database restart.
 * The application may exit immediately, no further WiredTiger calls are
 * required (and further calls will themselves immediately fail).
 */
#define	WT_PANIC	(-31804)
/*! @cond internal */
/*! Restart the operation (internal). */
#define	WT_RESTART	(-31805)
/*! @endcond */
/*!
 * Recovery must be run to continue.
 * This error is generated when wiredtiger_open is configured to return an error
 * if recovery is required to use the database.
 */
#define	WT_RUN_RECOVERY	(-31806)
/*!
 * Operation would overflow cache.
 * This error is only generated when wiredtiger_open is configured to run in-
 * memory, and an insert or update operation requires more than the configured
 * cache size to complete. The operation may be retried; if a transaction is in
 * progress, it should be rolled back and the operation retried in a new
 * transaction.
 */
#define	WT_CACHE_FULL	(-31807)
/*!
 * Conflict with a prepared update.
 * This error is generated when the application attempts to update an already
 * updated record which is in prepared state. An updated record will be in
 * prepared state, when the transaction that performed the update is in prepared
 * state.
 */
#define	WT_PREPARE_CONFLICT	(-31808)
/*!
 * Database corruption detected.
 * This error is generated when corruption is detected in an on-disk file.
 * During normal operations, this may occur in rare circumstances as a result of
 * a system crash. The application may choose to salvage the file or retry
 * wiredtiger_open with the 'salvage=true' configuration setting.
 */
#define	WT_TRY_SALVAGE	(-31809)
/*
 * Error return section: END
 * DO NOT EDIT: automatically built by dist/api_err.py.
 */
/*! @} */

#ifndef DOXYGEN
#define	WT_DEADLOCK	WT_ROLLBACK		/* Backward compatibility */
#endif

/*! @} */

/*!
 * @defgroup wt_ext WiredTiger Extension API
 * The functions and interfaces applications use to customize and extend the
 * behavior of WiredTiger.
 * @{
 */

/*******************************************
 * Forward structure declarations for the extension API
 *******************************************/
struct __wt_config_arg;	typedef struct __wt_config_arg WT_CONFIG_ARG;

/*!
 * The interface implemented by applications to provide custom ordering of
 * records.
 *
 * Applications register their implementation with WiredTiger by calling
 * WT_CONNECTION::add_collator.  See @ref custom_collators for more
 * information.
 *
 * @snippet ex_extending.c add collator nocase
 *
 * @snippet ex_extending.c add collator prefix10
 */
struct __wt_collator {
	/*!
	 * Callback to compare keys.
	 *
	 * @param[out] cmp set to -1 if <code>key1 < key2</code>,
	 * 	0 if <code>key1 == key2</code>,
	 * 	1 if <code>key1 > key2</code>.
	 * @returns zero for success, non-zero to indicate an error.
	 *
	 * @snippet ex_all.c Implement WT_COLLATOR
	 *
	 * @snippet ex_extending.c case insensitive comparator
	 *
	 * @snippet ex_extending.c n character comparator
	 */
	int (*compare)(WT_COLLATOR *collator, WT_SESSION *session,
	    const WT_ITEM *key1, const WT_ITEM *key2, int *cmp);

	/*!
	 * If non-NULL, this callback is called to customize the collator
	 * for each data source.  If the callback returns a non-NULL
	 * collator, that instance is used instead of this one for all
	 * comparisons.
	 */
	int (*customize)(WT_COLLATOR *collator, WT_SESSION *session,
	    const char *uri, WT_CONFIG_ITEM *passcfg, WT_COLLATOR **customp);

	/*!
	 * If non-NULL a callback performed when the data source is closed
	 * for customized extractors otherwise when the database is closed.
	 *
	 * The WT_COLLATOR::terminate callback is intended to allow cleanup,
	 * the handle will not be subsequently accessed by WiredTiger.
	 */
	int (*terminate)(WT_COLLATOR *collator, WT_SESSION *session);
};

/*!
 * The interface implemented by applications to provide custom compression.
 *
 * Compressors must implement the WT_COMPRESSOR interface: the
 * WT_COMPRESSOR::compress and WT_COMPRESSOR::decompress callbacks must be
 * specified, and WT_COMPRESSOR::pre_size is optional.  To build your own
 * compressor, use one of the compressors in \c ext/compressors as a template:
 * \c ext/nop_compress is a simple compressor that passes through data
 * unchanged, and is a reasonable starting point.
 *
 * Applications register their implementation with WiredTiger by calling
 * WT_CONNECTION::add_compressor.
 *
 * @snippet nop_compress.c WT_COMPRESSOR initialization structure
 * @snippet nop_compress.c WT_COMPRESSOR initialization function
 */
struct __wt_compressor {
	/*!
	 * Callback to compress a chunk of data.
	 *
	 * WT_COMPRESSOR::compress takes a source buffer and a destination
	 * buffer, by default of the same size.  If the callback can compress
	 * the buffer to a smaller size in the destination, it does so, sets
	 * the \c compression_failed return to 0 and returns 0.  If compression
	 * does not produce a smaller result, the callback sets the
	 * \c compression_failed return to 1 and returns 0. If another
	 * error occurs, it returns an errno or WiredTiger error code.
	 *
	 * On entry, \c src will point to memory, with the length of the memory
	 * in \c src_len.  After successful completion, the callback should
	 * return \c 0 and set \c result_lenp to the number of bytes required
	 * for the compressed representation.
	 *
	 * On entry, \c dst points to the destination buffer with a length
	 * of \c dst_len.  If the WT_COMPRESSOR::pre_size method is specified,
	 * the destination buffer will be at least the size returned by that
	 * method; otherwise, the destination buffer will be at least as large
	 * as the length of the data to compress.
	 *
	 * If compression would not shrink the data or the \c dst buffer is not
	 * large enough to hold the compressed data, the callback should set
	 * \c compression_failed to a non-zero value and return 0.
	 *
	 * @param[in] src the data to compress
	 * @param[in] src_len the length of the data to compress
	 * @param[in] dst the destination buffer
	 * @param[in] dst_len the length of the destination buffer
	 * @param[out] result_lenp the length of the compressed data
	 * @param[out] compression_failed non-zero if compression did not
	 * decrease the length of the data (compression may not have completed)
	 * @returns zero for success, non-zero to indicate an error.
	 *
	 * @snippet nop_compress.c WT_COMPRESSOR compress
	 */
	int (*compress)(WT_COMPRESSOR *compressor, WT_SESSION *session,
	    uint8_t *src, size_t src_len,
	    uint8_t *dst, size_t dst_len,
	    size_t *result_lenp, int *compression_failed);

	/*!
	 * Callback to decompress a chunk of data.
	 *
	 * WT_COMPRESSOR::decompress takes a source buffer and a destination
	 * buffer.  The contents are switched from \c compress: the
	 * source buffer is the compressed value, and the destination buffer is
	 * sized to be the original size.  If the callback successfully
	 * decompresses the source buffer to the destination buffer, it returns
	 * 0.  If an error occurs, it returns an errno or WiredTiger error code.
	 * The source buffer that WT_COMPRESSOR::decompress takes may have a
	 * size that is rounded up from the size originally produced by
	 * WT_COMPRESSOR::compress, with the remainder of the buffer set to
	 * zeroes. Most compressors do not care about this difference if the
	 * size to be decompressed can be implicitly discovered from the
	 * compressed data.  If your compressor cares, you may need to allocate
	 * space for, and store, the actual size in the compressed buffer.  See
	 * the source code for the included snappy compressor for an example.
	 *
	 * On entry, \c src will point to memory, with the length of the memory
	 * in \c src_len.  After successful completion, the callback should
	 * return \c 0 and set \c result_lenp to the number of bytes required
	 * for the decompressed representation.
	 *
	 * If the \c dst buffer is not big enough to hold the decompressed
	 * data, the callback should return an error.
	 *
	 * @param[in] src the data to decompress
	 * @param[in] src_len the length of the data to decompress
	 * @param[in] dst the destination buffer
	 * @param[in] dst_len the length of the destination buffer
	 * @param[out] result_lenp the length of the decompressed data
	 * @returns zero for success, non-zero to indicate an error.
	 *
	 * @snippet nop_compress.c WT_COMPRESSOR decompress
	 */
	int (*decompress)(WT_COMPRESSOR *compressor, WT_SESSION *session,
	    uint8_t *src, size_t src_len,
	    uint8_t *dst, size_t dst_len,
	    size_t *result_lenp);

	/*!
	 * Callback to size a destination buffer for compression
	 *
	 * WT_COMPRESSOR::pre_size is an optional callback that, given the
	 * source buffer and size, produces the size of the destination buffer
	 * to be given to WT_COMPRESSOR::compress.  This is useful for
	 * compressors that assume that the output buffer is sized for the
	 * worst case and thus no overrun checks are made.  If your compressor
	 * works like this, WT_COMPRESSOR::pre_size will need to be defined.
	 * See the source code for the snappy compressor for an example.
	 * However, if your compressor detects and avoids overruns against its
	 * target buffer, you will not need to define WT_COMPRESSOR::pre_size.
	 * When WT_COMPRESSOR::pre_size is set to NULL, the destination buffer
	 * is sized the same as the source buffer.  This is always sufficient,
	 * since a compression result that is larger than the source buffer is
	 * discarded by WiredTiger.
	 *
	 * If not NULL, this callback is called before each call to
	 * WT_COMPRESSOR::compress to determine the size of the destination
	 * buffer to provide.  If the callback is NULL, the destination
	 * buffer will be the same size as the source buffer.
	 *
	 * The callback should set \c result_lenp to a suitable buffer size
	 * for compression, typically the maximum length required by
	 * WT_COMPRESSOR::compress.
	 *
	 * This callback function is for compressors that require an output
	 * buffer larger than the source buffer (for example, that do not
	 * check for buffer overflow during compression).
	 *
	 * @param[in] src the data to compress
	 * @param[in] src_len the length of the data to compress
	 * @param[out] result_lenp the required destination buffer size
	 * @returns zero for success, non-zero to indicate an error.
	 *
	 * @snippet nop_compress.c WT_COMPRESSOR presize
	 */
	int (*pre_size)(WT_COMPRESSOR *compressor, WT_SESSION *session,
	    uint8_t *src, size_t src_len, size_t *result_lenp);

	/*!
	 * If non-NULL, a callback performed when the database is closed.
	 *
	 * The WT_COMPRESSOR::terminate callback is intended to allow cleanup,
	 * the handle will not be subsequently accessed by WiredTiger.
	 *
	 * @snippet nop_compress.c WT_COMPRESSOR terminate
	 */
	int (*terminate)(WT_COMPRESSOR *compressor, WT_SESSION *session);
};

/*!
 * Applications can extend WiredTiger by providing new implementations of the
 * WT_DATA_SOURCE class.  Each data source supports a different URI scheme for
 * data sources to WT_SESSION::create, WT_SESSION::open_cursor and related
 * methods.  See @ref custom_data_sources for more information.
 *
 * <b>Thread safety:</b> WiredTiger may invoke methods on the WT_DATA_SOURCE
 * interface from multiple threads concurrently.  It is the responsibility of
 * the implementation to protect any shared data.
 *
 * Applications register their implementation with WiredTiger by calling
 * WT_CONNECTION::add_data_source.
 *
 * @snippet ex_data_source.c WT_DATA_SOURCE register
 */
struct __wt_data_source {
	/*!
	 * Callback to alter an object.
	 *
	 * @snippet ex_data_source.c WT_DATA_SOURCE alter
	 */
	int (*alter)(WT_DATA_SOURCE *dsrc, WT_SESSION *session,
	    const char *uri, WT_CONFIG_ARG *config);

	/*!
	 * Callback to create a new object.
	 *
	 * @snippet ex_data_source.c WT_DATA_SOURCE create
	 */
	int (*create)(WT_DATA_SOURCE *dsrc, WT_SESSION *session,
	    const char *uri, WT_CONFIG_ARG *config);

	/*!
	 * Callback to compact an object.
	 *
	 * @snippet ex_data_source.c WT_DATA_SOURCE compact
	 */
	int (*compact)(WT_DATA_SOURCE *dsrc, WT_SESSION *session,
	    const char *uri, WT_CONFIG_ARG *config);

	/*!
	 * Callback to drop an object.
	 *
	 * @snippet ex_data_source.c WT_DATA_SOURCE drop
	 */
	int (*drop)(WT_DATA_SOURCE *dsrc, WT_SESSION *session,
	    const char *uri, WT_CONFIG_ARG *config);

	/*!
	 * Callback to initialize a cursor.
	 *
	 * @snippet ex_data_source.c WT_DATA_SOURCE open_cursor
	 */
	int (*open_cursor)(WT_DATA_SOURCE *dsrc, WT_SESSION *session,
	    const char *uri, WT_CONFIG_ARG *config, WT_CURSOR **new_cursor);

	/*!
	 * Callback to rename an object.
	 *
	 * @snippet ex_data_source.c WT_DATA_SOURCE rename
	 */
	int (*rename)(WT_DATA_SOURCE *dsrc, WT_SESSION *session,
	    const char *uri, const char *newuri, WT_CONFIG_ARG *config);

	/*!
	 * Callback to salvage an object.
	 *
	 * @snippet ex_data_source.c WT_DATA_SOURCE salvage
	 */
	int (*salvage)(WT_DATA_SOURCE *dsrc, WT_SESSION *session,
	    const char *uri, WT_CONFIG_ARG *config);

	/*!
	 * Callback to get the size of an object.
	 *
	 * @snippet ex_data_source.c WT_DATA_SOURCE size
	 */
	int (*size)(WT_DATA_SOURCE *dsrc, WT_SESSION *session,
	    const char *uri, wt_off_t *size);

	/*!
	 * Callback to truncate an object.
	 *
	 * @snippet ex_data_source.c WT_DATA_SOURCE truncate
	 */
	int (*truncate)(WT_DATA_SOURCE *dsrc, WT_SESSION *session,
	    const char *uri, WT_CONFIG_ARG *config);

	/*!
	 * Callback to truncate a range of an object.
	 *
	 * @snippet ex_data_source.c WT_DATA_SOURCE range truncate
	 */
	int (*range_truncate)(WT_DATA_SOURCE *dsrc, WT_SESSION *session,
	    WT_CURSOR *start, WT_CURSOR *stop);

	/*!
	 * Callback to verify an object.
	 *
	 * @snippet ex_data_source.c WT_DATA_SOURCE verify
	 */
	int (*verify)(WT_DATA_SOURCE *dsrc, WT_SESSION *session,
	    const char *uri, WT_CONFIG_ARG *config);

	/*!
	 * Callback to checkpoint the database.
	 *
	 * @snippet ex_data_source.c WT_DATA_SOURCE checkpoint
	 */
	int (*checkpoint)(
	    WT_DATA_SOURCE *dsrc, WT_SESSION *session, WT_CONFIG_ARG *config);

	/*!
	 * If non-NULL, a callback performed when the database is closed.
	 *
	 * The WT_DATA_SOURCE::terminate callback is intended to allow cleanup,
	 * the handle will not be subsequently accessed by WiredTiger.
	 *
	 * @snippet ex_data_source.c WT_DATA_SOURCE terminate
	 */
	int (*terminate)(WT_DATA_SOURCE *dsrc, WT_SESSION *session);

	/*!
	 * If non-NULL, a callback performed before an LSM merge.
	 *
	 * @param[in] source a cursor configured with the data being merged
	 * @param[in] dest a cursor on the new object being filled by the merge
	 *
	 * @snippet ex_data_source.c WT_DATA_SOURCE lsm_pre_merge
	 */
	int (*lsm_pre_merge)(
	    WT_DATA_SOURCE *dsrc, WT_CURSOR *source, WT_CURSOR *dest);
};

/*!
 * The interface implemented by applications to provide custom encryption.
 *
 * Encryptors must implement the WT_ENCRYPTOR interface: the
 * WT_ENCRYPTOR::encrypt, WT_ENCRYPTOR::decrypt and WT_ENCRYPTOR::sizing
 * callbacks must be specified, WT_ENCRYPTOR::customize and
 * WT_ENCRYPTOR::terminate are optional.  To build your own encryptor, use
 * one of the encryptors in \c ext/encryptors as a template:
 * \c ext/encryptors/nop_encrypt is a simple encryptor that passes through
 * data unchanged, and is a reasonable starting point;
 * \c ext/encryptors/rotn_encrypt is an encryptor implementing
 * a simple rotation cipher, it shows the use of \c keyid, \c secretkey,
 * and implements the WT_ENCRYPTOR::customize and
 * WT_ENCRYPTOR::terminate callbacks.
 *
 * Applications register their implementation with WiredTiger by calling
 * WT_CONNECTION::add_encryptor.
 *
 * @snippet nop_encrypt.c WT_ENCRYPTOR initialization structure
 * @snippet nop_encrypt.c WT_ENCRYPTOR initialization function
 */
struct __wt_encryptor {
	/*!
	 * Callback to encrypt a chunk of data.
	 *
	 * WT_ENCRYPTOR::encrypt takes a source buffer and a destination
	 * buffer.  The callback encrypts the source buffer (plain text)
	 * into the destination buffer.
	 *
	 * On entry, \c src will point to memory, with the length of the memory
	 * in \c src_len.  After successful completion, the callback should
	 * return \c 0 and set \c result_lenp to the number of bytes required
	 * for the encrypted representation.
	 *
	 * On entry, \c dst points to the destination buffer with a length
	 * of \c dst_len.  The destination buffer will be at least src_len
	 * plus the size returned by that WT_ENCRYPT::sizing.
	 *
	 * This callback cannot be NULL.
	 *
	 * @param[in] src the data to encrypt
	 * @param[in] src_len the length of the data to encrypt
	 * @param[in] dst the destination buffer
	 * @param[in] dst_len the length of the destination buffer
	 * @param[out] result_lenp the length of the encrypted data
	 * @returns zero for success, non-zero to indicate an error.
	 *
	 * @snippet nop_encrypt.c WT_ENCRYPTOR encrypt
	 */
	int (*encrypt)(WT_ENCRYPTOR *encryptor, WT_SESSION *session,
	    uint8_t *src, size_t src_len,
	    uint8_t *dst, size_t dst_len,
	    size_t *result_lenp);

	/*!
	 * Callback to decrypt a chunk of data.
	 *
	 * WT_ENCRYPTOR::decrypt takes a source buffer and a destination
	 * buffer.  The contents are switched from \c encrypt: the
	 * source buffer is the encrypted value, and the destination buffer is
	 * sized to be the original size.  If the callback successfully
	 * decrypts the source buffer to the destination buffer, it returns
	 * 0.  If an error occurs, it returns an errno or WiredTiger error code.
	 *
	 * On entry, \c src will point to memory, with the length of the memory
	 * in \c src_len.  After successful completion, the callback should
	 * return \c 0 and set \c result_lenp to the number of bytes required
	 * for the decrypted representation.
	 *
	 * If the \c dst buffer is not big enough to hold the decrypted
	 * data, the callback should return an error.
	 *
	 * This callback cannot be NULL.
	 *
	 * @param[in] src the data to decrypt
	 * @param[in] src_len the length of the data to decrypt
	 * @param[in] dst the destination buffer
	 * @param[in] dst_len the length of the destination buffer
	 * @param[out] result_lenp the length of the decrypted data
	 * @returns zero for success, non-zero to indicate an error.
	 *
	 * @snippet nop_encrypt.c WT_ENCRYPTOR decrypt
	 */
	int (*decrypt)(WT_ENCRYPTOR *encryptor, WT_SESSION *session,
	    uint8_t *src, size_t src_len,
	    uint8_t *dst, size_t dst_len,
	    size_t *result_lenp);

	/*!
	 * Callback to size a destination buffer for encryption.
	 *
	 * WT_ENCRYPTOR::sizing is an callback that returns the number
	 * of additional bytes that is needed when encrypting a
	 * text buffer.  This is always necessary, since encryptors
	 * typically generate encrypted text that is larger than the
	 * plain text input. Without such a call, WiredTiger would
	 * have no way to know the worst case for the encrypted buffer size.
	 * The WiredTiger encryption infrastructure assumes that
	 * buffer sizing is not dependent on the number of bytes
	 * of input, that there is a one to one relationship in number
	 * of bytes needed between input and output.
	 *
	 * This callback cannot be NULL.
	 *
	 * The callback should set \c expansion_constantp to the additional
	 * number of bytes needed.
	 *
	 * @param[out] expansion_constantp the additional number of bytes needed
	 *    when encrypting.
	 * @returns zero for success, non-zero to indicate an error.
	 *
	 * @snippet nop_encrypt.c WT_ENCRYPTOR sizing
	 */
	int (*sizing)(WT_ENCRYPTOR *encryptor, WT_SESSION *session,
	    size_t *expansion_constantp);

	/*!
	 * If non-NULL, this callback is called to customize the encryptor.
	 * The customize function is called whenever a keyid is used for the
	 * first time with this encryptor, whether it be in
	 * the ::wiredtiger_open call or the WT_SESSION::create
	 * call. This gives the algorithm an
	 * opportunity to retrieve and save keys in a customized encryptor.
	 * If the callback returns a non-NULL encryptor, that instance
	 * is used instead of this one for any callbacks.
	 *
	 * @param[in] encrypt_config the "encryption" portion of the
	 *    configuration from the wiredtiger_open or WT_SESSION::create call
	 * @param[out] customp the new modified encryptor, or NULL.
	 * @returns zero for success, non-zero to indicate an error.
	 */
	int (*customize)(WT_ENCRYPTOR *encryptor, WT_SESSION *session,
	    WT_CONFIG_ARG *encrypt_config, WT_ENCRYPTOR **customp);

	/*!
	 * If non-NULL, a callback performed when the database is closed.
	 * It is called for each encryptor that was added using
	 * WT_CONNECTION::add_encryptor or returned by the
	 * WT_ENCRYPTOR::customize callback.
	 *
	 * The WT_ENCRYPTOR::terminate callback is intended to allow cleanup,
	 * the handle will not be subsequently accessed by WiredTiger.
	 *
	 * @snippet nop_encrypt.c WT_ENCRYPTOR terminate
	 */
	int (*terminate)(WT_ENCRYPTOR *encryptor, WT_SESSION *session);
};

/*!
 * The interface implemented by applications to provide custom extraction of
 * index keys or column group values.
 *
 * Applications register implementations with WiredTiger by calling
 * WT_CONNECTION::add_extractor.  See @ref custom_extractors for more
 * information.
 *
 * @snippet ex_all.c WT_EXTRACTOR register
 */
struct __wt_extractor {
	/*!
	 * Callback to extract a value for an index or column group.
	 *
	 * @errors
	 *
	 * @snippet ex_all.c WT_EXTRACTOR
	 *
	 * @param extractor the WT_EXTRACTOR implementation
	 * @param session the current WiredTiger session
	 * @param key the table key in raw format, see @ref cursor_raw for
	 *	details
	 * @param value the table value in raw format, see @ref cursor_raw for
	 *	details
	 * @param[out] result_cursor the method should call WT_CURSOR::set_key
	 *	and WT_CURSOR::insert on this cursor to return a key.  The \c
	 *	key_format of the cursor will match that passed to
	 *	WT_SESSION::create for the index.  Multiple index keys can be
	 *	created for each record by calling WT_CURSOR::insert multiple
	 *	times.
	 */
	int (*extract)(WT_EXTRACTOR *extractor, WT_SESSION *session,
	    const WT_ITEM *key, const WT_ITEM *value,
	    WT_CURSOR *result_cursor);

	/*!
	 * If non-NULL, this callback is called to customize the extractor for
	 * each index.  If the callback returns a non-NULL extractor, that
	 * instance is used instead of this one for all comparisons.
	 */
	int (*customize)(WT_EXTRACTOR *extractor, WT_SESSION *session,
	    const char *uri, WT_CONFIG_ITEM *appcfg, WT_EXTRACTOR **customp);

	/*!
	 * If non-NULL a callback performed when the index or column group
	 * is closed for customized extractors otherwise when the database
	 * is closed.
	 *
	 * The WT_EXTRACTOR::terminate callback is intended to allow cleanup,
	 * the handle will not be subsequently accessed by WiredTiger.
	 */
	int (*terminate)(WT_EXTRACTOR *extractor, WT_SESSION *session);
};

#if !defined(SWIG)
/*! WT_FILE_SYSTEM::open_file file types */
typedef enum {
	WT_FS_OPEN_FILE_TYPE_CHECKPOINT,/*!< open a data file checkpoint */
	WT_FS_OPEN_FILE_TYPE_DATA,	/*!< open a data file */
	WT_FS_OPEN_FILE_TYPE_DIRECTORY,	/*!< open a directory */
	WT_FS_OPEN_FILE_TYPE_LOG,	/*!< open a log file */
	WT_FS_OPEN_FILE_TYPE_REGULAR	/*!< open a regular file */
} WT_FS_OPEN_FILE_TYPE;

#ifdef DOXYGEN
/*! WT_FILE_SYSTEM::open_file flags: random access pattern */
#define	WT_FS_OPEN_ACCESS_RAND	0x0
/*! WT_FILE_SYSTEM::open_file flags: sequential access pattern */
#define	WT_FS_OPEN_ACCESS_SEQ	0x0
/*! WT_FILE_SYSTEM::open_file flags: create if does not exist */
#define	WT_FS_OPEN_CREATE	0x0
/*! WT_FILE_SYSTEM::open_file flags: direct I/O requested */
#define	WT_FS_OPEN_DIRECTIO	0x0
/*! WT_FILE_SYSTEM::open_file flags: file creation must be durable */
#define	WT_FS_OPEN_DURABLE	0x0
/*!
 * WT_FILE_SYSTEM::open_file flags: return EBUSY if exclusive use not available
 */
#define	WT_FS_OPEN_EXCLUSIVE	0x0
/*! WT_FILE_SYSTEM::open_file flags: open is read-only */
#define	WT_FS_OPEN_READONLY	0x0

/*!
 * WT_FILE_SYSTEM::remove or WT_FILE_SYSTEM::rename flags: the remove or rename
 * operation must be durable
 */
#define	WT_FS_DURABLE		0x0
#else
/* AUTOMATIC FLAG VALUE GENERATION START */
#define	WT_FS_OPEN_ACCESS_RAND	0x01u
#define	WT_FS_OPEN_ACCESS_SEQ	0x02u
#define	WT_FS_OPEN_CREATE	0x04u
#define	WT_FS_OPEN_DIRECTIO	0x08u
#define	WT_FS_OPEN_DURABLE	0x10u
#define	WT_FS_OPEN_EXCLUSIVE	0x20u
#define	WT_FS_OPEN_FIXED	0x40u	/* Path not home relative (internal) */
#define	WT_FS_OPEN_READONLY	0x80u
/* AUTOMATIC FLAG VALUE GENERATION STOP */

/* AUTOMATIC FLAG VALUE GENERATION START */
#define	WT_FS_DURABLE		0x1u
/* AUTOMATIC FLAG VALUE GENERATION STOP */
#endif

/*!
 * The interface implemented by applications to provide a custom file system
 * implementation.
 *
 * <b>Thread safety:</b> WiredTiger may invoke methods on the WT_FILE_SYSTEM
 * interface from multiple threads concurrently. It is the responsibility of
 * the implementation to protect any shared data.
 *
 * Applications register implementations with WiredTiger by calling
 * WT_CONNECTION::add_file_system.  See @ref custom_file_systems for more
 * information.
 *
 * @snippet ex_file_system.c WT_FILE_SYSTEM register
 */
struct __wt_file_system {
	/*!
	 * Return a list of file names for the named directory.
	 *
	 * @errors
	 *
	 * @param file_system the WT_FILE_SYSTEM
	 * @param session the current WiredTiger session
	 * @param directory the name of the directory
	 * @param prefix if not NULL, only files with names matching the prefix
	 *    are returned
	 * @param[out] dirlist the method returns an allocated array of
	 *    individually allocated strings, one for each entry in the
	 *    directory.
	 * @param[out] countp the number of entries returned
	 */
	int (*fs_directory_list)(WT_FILE_SYSTEM *file_system,
	    WT_SESSION *session, const char *directory, const char *prefix,
	    char ***dirlist, uint32_t *countp);

#if !defined(DOXYGEN)
	/*
	 * Return a single file name for the named directory.
	 */
	int (*fs_directory_list_single)(WT_FILE_SYSTEM *file_system,
	    WT_SESSION *session, const char *directory, const char *prefix,
	    char ***dirlist, uint32_t *countp);
#endif

	/*!
	 * Free memory allocated by WT_FILE_SYSTEM::directory_list.
	 *
	 * @errors
	 *
	 * @param file_system the WT_FILE_SYSTEM
	 * @param session the current WiredTiger session
	 * @param dirlist array returned by WT_FILE_SYSTEM::directory_list
	 * @param count count returned by WT_FILE_SYSTEM::directory_list
	 */
	int (*fs_directory_list_free)(WT_FILE_SYSTEM *file_system,
	    WT_SESSION *session, char **dirlist, uint32_t count);

	/*!
	 * Return if the named file system object exists.
	 *
	 * @errors
	 *
	 * @param file_system the WT_FILE_SYSTEM
	 * @param session the current WiredTiger session
	 * @param name the name of the file
	 * @param[out] existp If the named file system object exists
	 */
	int (*fs_exist)(WT_FILE_SYSTEM *file_system,
	    WT_SESSION *session, const char *name, bool *existp);

	/*!
	 * Open a handle for a named file system object
	 *
	 * The method should return ENOENT if the file is not being created and
	 * does not exist.
	 *
	 * The method should return EACCES if the file cannot be opened in the
	 * requested mode (for example, a file opened for writing in a readonly
	 * file system).
	 *
	 * The method should return EBUSY if ::WT_FS_OPEN_EXCLUSIVE is set and
	 * the file is in use.
	 *
	 * @errors
	 *
	 * @param file_system the WT_FILE_SYSTEM
	 * @param session the current WiredTiger session
	 * @param name the name of the file system object
	 * @param file_type the type of the file
	 *    The file type is provided to allow optimization for different file
	 *    access patterns.
	 * @param flags flags indicating how to open the file, one or more of
	 *    ::WT_FS_OPEN_CREATE, ::WT_FS_OPEN_DIRECTIO, ::WT_FS_OPEN_DURABLE,
	 *    ::WT_FS_OPEN_EXCLUSIVE or ::WT_FS_OPEN_READONLY.
	 * @param[out] file_handlep the handle to the newly opened file. File
	 *    system implementations must allocate memory for the handle and
	 *    the WT_FILE_HANDLE::name field, and fill in the WT_FILE_HANDLE::
	 *    fields. Applications wanting to associate private information
	 *    with the WT_FILE_HANDLE:: structure should declare and allocate
	 *    their own structure as a superset of a WT_FILE_HANDLE:: structure.
	 */
	int (*fs_open_file)(WT_FILE_SYSTEM *file_system, WT_SESSION *session,
	    const char *name, WT_FS_OPEN_FILE_TYPE file_type, uint32_t flags,
	    WT_FILE_HANDLE **file_handlep);

	/*!
	 * Remove a named file system object
	 *
	 * This method is not required for readonly file systems and should be
	 * set to NULL when not required by the file system.
	 *
	 * @errors
	 *
	 * @param file_system the WT_FILE_SYSTEM
	 * @param session the current WiredTiger session
	 * @param name the name of the file system object
	 * @param durable if the operation requires durability
	 * @param flags 0 or ::WT_FS_DURABLE
	 */
	int (*fs_remove)(WT_FILE_SYSTEM *file_system,
	    WT_SESSION *session, const char *name, uint32_t flags);

	/*!
	 * Rename a named file system object
	 *
	 * This method is not required for readonly file systems and should be
	 * set to NULL when not required by the file system.
	 *
	 * @errors
	 *
	 * @param file_system the WT_FILE_SYSTEM
	 * @param session the current WiredTiger session
	 * @param from the original name of the object
	 * @param to the new name for the object
	 * @param flags 0 or ::WT_FS_DURABLE
	 */
	int (*fs_rename)(WT_FILE_SYSTEM *file_system, WT_SESSION *session,
	    const char *from, const char *to, uint32_t flags);

	/*!
	 * Return the size of a named file system object
	 *
	 * @errors
	 *
	 * @param file_system the WT_FILE_SYSTEM
	 * @param session the current WiredTiger session
	 * @param name the name of the file system object
	 * @param[out] sizep the size of the file system entry
	 */
	int (*fs_size)(WT_FILE_SYSTEM *file_system,
	    WT_SESSION *session, const char *name, wt_off_t *sizep);

	/*!
	 * A callback performed when the file system is closed and will no
	 * longer be accessed by the WiredTiger database.
	 *
	 * This method is not required and should be set to NULL when not
	 * required by the file system.
	 *
	 * The WT_FILE_SYSTEM::terminate callback is intended to allow cleanup,
	 * the handle will not be subsequently accessed by WiredTiger.
	 */
	int (*terminate)(WT_FILE_SYSTEM *file_system, WT_SESSION *session);
};

/*! WT_FILE_HANDLE::fadvise flags: no longer need */
#define	WT_FILE_HANDLE_DONTNEED	1
/*! WT_FILE_HANDLE::fadvise flags: will need */
#define	WT_FILE_HANDLE_WILLNEED	2

/*!
 * A file handle implementation returned by WT_FILE_SYSTEM::open_file.
 *
 * <b>Thread safety:</b> Unless explicitly stated otherwise, WiredTiger may
 * invoke methods on the WT_FILE_HANDLE interface from multiple threads
 * concurrently. It is the responsibility of the implementation to protect
 * any shared data.
 *
 * See @ref custom_file_systems for more information.
 */
struct __wt_file_handle {
	/*!
	 * The enclosing file system, set by WT_FILE_SYSTEM::open_file.
	 */
	WT_FILE_SYSTEM *file_system;

	/*!
	 * The name of the file, set by WT_FILE_SYSTEM::open_file.
	 */
	char *name;

	/*!
	 * Close a file handle, the handle will not be further accessed by
	 * WiredTiger.
	 *
	 * @errors
	 *
	 * @param file_handle the WT_FILE_HANDLE
	 * @param session the current WiredTiger session
	 */
	int (*close)(WT_FILE_HANDLE *file_handle, WT_SESSION *session);

	/*!
	 * Indicate expected future use of file ranges, based on the POSIX
	 * 1003.1 standard fadvise.
	 *
	 * This method is not required, and should be set to NULL when not
	 * supported by the file.
	 *
	 * @errors
	 *
	 * @param file_handle the WT_FILE_HANDLE
	 * @param session the current WiredTiger session
	 * @param offset the file offset
	 * @param len the size of the advisory
	 * @param advice one of ::WT_FILE_HANDLE_WILLNEED or
	 *    ::WT_FILE_HANDLE_DONTNEED.
	 */
	int (*fh_advise)(WT_FILE_HANDLE *file_handle,
	    WT_SESSION *session, wt_off_t offset, wt_off_t len, int advice);

	/*!
	 * Extend the file.
	 *
	 * This method is not required, and should be set to NULL when not
	 * supported by the file.
	 *
	 * Any allocated disk space must read as 0 bytes, and no existing file
	 * data may change. Allocating all necessary underlying storage (not
	 * changing just the file's metadata), is likely to result in increased
	 * performance.
	 *
	 * This method is not called by multiple threads concurrently (on the
	 * same file handle). If the file handle's extension method supports
	 * concurrent calls, set the WT_FILE_HANDLE::fh_extend_nolock method
	 * instead. See @ref custom_file_systems for more information.
	 *
	 * @errors
	 *
	 * @param file_handle the WT_FILE_HANDLE
	 * @param session the current WiredTiger session
	 * @param offset desired file size after extension
	 */
	int (*fh_extend)(
	    WT_FILE_HANDLE *file_handle, WT_SESSION *session, wt_off_t offset);

	/*!
	 * Extend the file.
	 *
	 * This method is not required, and should be set to NULL when not
	 * supported by the file.
	 *
	 * Any allocated disk space must read as 0 bytes, and no existing file
	 * data may change. Allocating all necessary underlying storage (not
	 * only changing the file's metadata), is likely to result in increased
	 * performance.
	 *
	 * This method may be called by multiple threads concurrently (on the
	 * same file handle). If the file handle's extension method does not
	 * support concurrent calls, set the WT_FILE_HANDLE::fh_extend method
	 * instead. See @ref custom_file_systems for more information.
	 *
	 * @errors
	 *
	 * @param file_handle the WT_FILE_HANDLE
	 * @param session the current WiredTiger session
	 * @param offset desired file size after extension
	 */
	int (*fh_extend_nolock)(
	    WT_FILE_HANDLE *file_handle, WT_SESSION *session, wt_off_t offset);

	/*!
	 * Lock/unlock a file from the perspective of other processes running
	 * in the system, where necessary.
	 *
	 * @errors
	 *
	 * @param file_handle the WT_FILE_HANDLE
	 * @param session the current WiredTiger session
	 * @param lock whether to lock or unlock
	 */
	int (*fh_lock)(
	    WT_FILE_HANDLE *file_handle, WT_SESSION *session, bool lock);

	/*!
	 * Map a file into memory, based on the POSIX 1003.1 standard mmap.
	 *
	 * This method is not required, and should be set to NULL when not
	 * supported by the file.
	 *
	 * @errors
	 *
	 * @param file_handle the WT_FILE_HANDLE
	 * @param session the current WiredTiger session
	 * @param[out] mapped_regionp a reference to a memory location into
	 *    which should be stored a pointer to the start of the mapped region
	 * @param[out] lengthp a reference to a memory location into which
	 *    should be stored the length of the region
	 * @param[out] mapped_cookiep a reference to a memory location into
	 *    which can be optionally stored a pointer to an opaque cookie
	 *    which is subsequently passed to WT_FILE_HANDLE::unmap.
	 */
	int (*fh_map)(WT_FILE_HANDLE *file_handle, WT_SESSION *session,
	    void *mapped_regionp, size_t *lengthp, void *mapped_cookiep);

	/*!
	 * Unmap part of a memory mapped file, based on the POSIX 1003.1
	 * standard madvise.
	 *
	 * This method is not required, and should be set to NULL when not
	 * supported by the file.
	 *
	 * @errors
	 *
	 * @param file_handle the WT_FILE_HANDLE
	 * @param session the current WiredTiger session
	 * @param map a location in the mapped region unlikely to be used in the
	 *    near future
	 * @param length the length of the mapped region to discard
	 * @param mapped_cookie any cookie set by the WT_FILE_HANDLE::map method
	 */
	int (*fh_map_discard)(WT_FILE_HANDLE *file_handle,
	    WT_SESSION *session, void *map, size_t length, void *mapped_cookie);

	/*!
	 * Preload part of a memory mapped file, based on the POSIX 1003.1
	 * standard madvise.
	 *
	 * This method is not required, and should be set to NULL when not
	 * supported by the file.
	 *
	 * @errors
	 *
	 * @param file_handle the WT_FILE_HANDLE
	 * @param session the current WiredTiger session
	 * @param map a location in the mapped region likely to be used in the
	 *    near future
	 * @param length the size of the mapped region to preload
	 * @param mapped_cookie any cookie set by the WT_FILE_HANDLE::map method
	 */
	int (*fh_map_preload)(WT_FILE_HANDLE *file_handle, WT_SESSION *session,
	    const void *map, size_t length, void *mapped_cookie);

	/*!
	 * Unmap a memory mapped file, based on the POSIX 1003.1 standard
	 * munmap.
	 *
	 * This method is only required if a valid implementation of map is
	 * provided by the file, and should be set to NULL otherwise.
	 *
	 * @errors
	 *
	 * @param file_handle the WT_FILE_HANDLE
	 * @param session the current WiredTiger session
	 * @param mapped_region a pointer to the start of the mapped region
	 * @param length the length of the mapped region
	 * @param mapped_cookie any cookie set by the WT_FILE_HANDLE::map method
	 */
	int (*fh_unmap)(WT_FILE_HANDLE *file_handle, WT_SESSION *session,
	    void *mapped_region, size_t length, void *mapped_cookie);

	/*!
	 * Read from a file, based on the POSIX 1003.1 standard pread.
	 *
	 * @errors
	 *
	 * @param file_handle the WT_FILE_HANDLE
	 * @param session the current WiredTiger session
	 * @param offset the offset in the file to start reading from
	 * @param len the amount to read
	 * @param[out] buf buffer to hold the content read from file
	 */
	int (*fh_read)(WT_FILE_HANDLE *file_handle,
	    WT_SESSION *session, wt_off_t offset, size_t len, void *buf);

	/*!
	 * Return the size of a file.
	 *
	 * @errors
	 *
	 * @param file_handle the WT_FILE_HANDLE
	 * @param session the current WiredTiger session
	 * @param sizep the size of the file
	 */
	int (*fh_size)(
	    WT_FILE_HANDLE *file_handle, WT_SESSION *session, wt_off_t *sizep);

	/*!
	 * Make outstanding file writes durable and do not return until writes
	 * are complete.
	 *
	 * This method is not required for read-only files, and should be set
	 * to NULL when not supported by the file.
	 *
	 * @errors
	 *
	 * @param file_handle the WT_FILE_HANDLE
	 * @param session the current WiredTiger session
	 */
	int (*fh_sync)(WT_FILE_HANDLE *file_handle, WT_SESSION *session);

	/*!
	 * Schedule the outstanding file writes required for durability and
	 * return immediately.
	 *
	 * This method is not required, and should be set to NULL when not
	 * supported by the file.
	 *
	 * @errors
	 *
	 * @param file_handle the WT_FILE_HANDLE
	 * @param session the current WiredTiger session
	 */
	int (*fh_sync_nowait)(WT_FILE_HANDLE *file_handle, WT_SESSION *session);

	/*!
	 * Truncate the file.
	 *
	 * This method is not required, and should be set to NULL when not
	 * supported by the file.
	 *
	 * This method is not called by multiple threads concurrently (on the
	 * same file handle).
	 *
	 * @errors
	 *
	 * @param file_handle the WT_FILE_HANDLE
	 * @param session the current WiredTiger session
	 * @param offset desired file size after truncate
	 */
	int (*fh_truncate)(
	    WT_FILE_HANDLE *file_handle, WT_SESSION *session, wt_off_t offset);

	/*!
	 * Write to a file, based on the POSIX 1003.1 standard pwrite.
	 *
	 * This method is not required for read-only files, and should be set
	 * to NULL when not supported by the file.
	 *
	 * @errors
	 *
	 * @param file_handle the WT_FILE_HANDLE
	 * @param session the current WiredTiger session
	 * @param offset offset at which to start writing
	 * @param length amount of data to write
	 * @param buf content to be written to the file
	 */
	int (*fh_write)(WT_FILE_HANDLE *file_handle, WT_SESSION *session,
	    wt_off_t offset, size_t length, const void *buf);
};
#endif /* !defined(SWIG) */

/*!
 * Entry point to an extension, called when the extension is loaded.
 *
 * @param connection the connection handle
 * @param config the config information passed to WT_CONNECTION::load_extension
 * @errors
 */
extern int wiredtiger_extension_init(
    WT_CONNECTION *connection, WT_CONFIG_ARG *config);

/*!
 * Optional cleanup function for an extension, called during
 * WT_CONNECTION::close.
 *
 * @param connection the connection handle
 * @errors
 */
extern int wiredtiger_extension_terminate(WT_CONNECTION *connection);

/*! @} */

/*!
 * @addtogroup wt
 * @{
 */
/*!
 * @name Incremental backup types
 * @anchor backup_types
 * @{
 */
/*! invalid type */
#define WT_BACKUP_INVALID	0
/*! whole file */
#define WT_BACKUP_FILE		1
/*! file range */
#define WT_BACKUP_RANGE		2
/*! @} */

/*!
 * @name Log record and operation types
 * @anchor log_types
 * @{
 */
/*
 * NOTE:  The values of these record types and operations must
 * never change because they're written into the log.  Append
 * any new records or operations to the appropriate set.
 */
/*! checkpoint */
#define	WT_LOGREC_CHECKPOINT	0
/*! transaction commit */
#define	WT_LOGREC_COMMIT	1
/*! file sync */
#define	WT_LOGREC_FILE_SYNC	2
/*! message */
#define	WT_LOGREC_MESSAGE	3
/*! system/internal record */
#define	WT_LOGREC_SYSTEM	4
/*! invalid operation */
#define	WT_LOGOP_INVALID	0
/*! column-store put */
#define	WT_LOGOP_COL_PUT	1
/*! column-store remove */
#define	WT_LOGOP_COL_REMOVE	2
/*! column-store truncate */
#define	WT_LOGOP_COL_TRUNCATE	3
/*! row-store put */
#define	WT_LOGOP_ROW_PUT	4
/*! row-store remove */
#define	WT_LOGOP_ROW_REMOVE	5
/*! row-store truncate */
#define	WT_LOGOP_ROW_TRUNCATE	6
/*! checkpoint start */
#define	WT_LOGOP_CHECKPOINT_START	7
/*! previous LSN */
#define	WT_LOGOP_PREV_LSN	8
/*! column-store modify */
#define	WT_LOGOP_COL_MODIFY	9
/*! row-store modify */
#define	WT_LOGOP_ROW_MODIFY	10
/*
 * NOTE: Diagnostic-only log operations should have values in
 * the ignore range.
 */
/*! Diagnostic: transaction timestamps */
#define	WT_LOGOP_TXN_TIMESTAMP	(WT_LOGOP_IGNORE | 11)
/*! @} */

/*******************************************
 * Statistic reference.
 *******************************************/
/*
 * DO NOT EDIT: automatically built by dist/stat.py.
 * Statistics section: BEGIN
 */

/*!
 * @name Connection statistics
 * @anchor statistics_keys
 * @anchor statistics_conn
 * Statistics are accessed through cursors with \c "statistics:" URIs.
 * Individual statistics can be queried through the cursor using the following
 * keys.  See @ref data_statistics for more information.
 * @{
 */
/*! LSM: application work units currently queued */
#define	WT_STAT_CONN_LSM_WORK_QUEUE_APP			1000
/*! LSM: merge work units currently queued */
#define	WT_STAT_CONN_LSM_WORK_QUEUE_MANAGER		1001
/*! LSM: rows merged in an LSM tree */
#define	WT_STAT_CONN_LSM_ROWS_MERGED			1002
/*! LSM: sleep for LSM checkpoint throttle */
#define	WT_STAT_CONN_LSM_CHECKPOINT_THROTTLE		1003
/*! LSM: sleep for LSM merge throttle */
#define	WT_STAT_CONN_LSM_MERGE_THROTTLE			1004
/*! LSM: switch work units currently queued */
#define	WT_STAT_CONN_LSM_WORK_QUEUE_SWITCH		1005
/*! LSM: tree maintenance operations discarded */
#define	WT_STAT_CONN_LSM_WORK_UNITS_DISCARDED		1006
/*! LSM: tree maintenance operations executed */
#define	WT_STAT_CONN_LSM_WORK_UNITS_DONE		1007
/*! LSM: tree maintenance operations scheduled */
#define	WT_STAT_CONN_LSM_WORK_UNITS_CREATED		1008
/*! LSM: tree queue hit maximum */
#define	WT_STAT_CONN_LSM_WORK_QUEUE_MAX			1009
/*! async: current work queue length */
#define	WT_STAT_CONN_ASYNC_CUR_QUEUE			1010
/*! async: maximum work queue length */
#define	WT_STAT_CONN_ASYNC_MAX_QUEUE			1011
/*! async: number of allocation state races */
#define	WT_STAT_CONN_ASYNC_ALLOC_RACE			1012
/*! async: number of flush calls */
#define	WT_STAT_CONN_ASYNC_FLUSH			1013
/*! async: number of operation slots viewed for allocation */
#define	WT_STAT_CONN_ASYNC_ALLOC_VIEW			1014
/*! async: number of times operation allocation failed */
#define	WT_STAT_CONN_ASYNC_FULL				1015
/*! async: number of times worker found no work */
#define	WT_STAT_CONN_ASYNC_NOWORK			1016
/*! async: total allocations */
#define	WT_STAT_CONN_ASYNC_OP_ALLOC			1017
/*! async: total compact calls */
#define	WT_STAT_CONN_ASYNC_OP_COMPACT			1018
/*! async: total insert calls */
#define	WT_STAT_CONN_ASYNC_OP_INSERT			1019
/*! async: total remove calls */
#define	WT_STAT_CONN_ASYNC_OP_REMOVE			1020
/*! async: total search calls */
#define	WT_STAT_CONN_ASYNC_OP_SEARCH			1021
/*! async: total update calls */
#define	WT_STAT_CONN_ASYNC_OP_UPDATE			1022
/*! block-manager: blocks pre-loaded */
#define	WT_STAT_CONN_BLOCK_PRELOAD			1023
/*! block-manager: blocks read */
#define	WT_STAT_CONN_BLOCK_READ				1024
/*! block-manager: blocks written */
#define	WT_STAT_CONN_BLOCK_WRITE			1025
/*! block-manager: bytes read */
#define	WT_STAT_CONN_BLOCK_BYTE_READ			1026
/*! block-manager: bytes read via memory map API */
#define	WT_STAT_CONN_BLOCK_BYTE_READ_MMAP		1027
/*! block-manager: bytes read via system call API */
#define	WT_STAT_CONN_BLOCK_BYTE_READ_SYSCALL		1028
/*! block-manager: bytes written */
#define	WT_STAT_CONN_BLOCK_BYTE_WRITE			1029
/*! block-manager: bytes written for checkpoint */
#define	WT_STAT_CONN_BLOCK_BYTE_WRITE_CHECKPOINT	1030
/*! block-manager: bytes written via memory map API */
#define	WT_STAT_CONN_BLOCK_BYTE_WRITE_MMAP		1031
/*! block-manager: bytes written via system call API */
#define	WT_STAT_CONN_BLOCK_BYTE_WRITE_SYSCALL		1032
/*! block-manager: mapped blocks read */
#define	WT_STAT_CONN_BLOCK_MAP_READ			1033
/*! block-manager: mapped bytes read */
#define	WT_STAT_CONN_BLOCK_BYTE_MAP_READ		1034
/*!
 * block-manager: number of times the file was remapped because it
 * changed size via fallocate or truncate
 */
#define	WT_STAT_CONN_BLOCK_REMAP_FILE_RESIZE		1035
/*! block-manager: number of times the region was remapped via write */
#define	WT_STAT_CONN_BLOCK_REMAP_FILE_WRITE		1036
/*! cache: application threads page read from disk to cache count */
#define	WT_STAT_CONN_CACHE_READ_APP_COUNT		1037
/*! cache: application threads page read from disk to cache time (usecs) */
#define	WT_STAT_CONN_CACHE_READ_APP_TIME		1038
/*! cache: application threads page write from cache to disk count */
#define	WT_STAT_CONN_CACHE_WRITE_APP_COUNT		1039
/*! cache: application threads page write from cache to disk time (usecs) */
#define	WT_STAT_CONN_CACHE_WRITE_APP_TIME		1040
/*! cache: bytes belonging to page images in the cache */
#define	WT_STAT_CONN_CACHE_BYTES_IMAGE			1041
/*! cache: bytes belonging to the history store table in the cache */
#define	WT_STAT_CONN_CACHE_BYTES_HS			1042
/*! cache: bytes currently in the cache */
#define	WT_STAT_CONN_CACHE_BYTES_INUSE			1043
/*! cache: bytes dirty in the cache cumulative */
#define	WT_STAT_CONN_CACHE_BYTES_DIRTY_TOTAL		1044
/*! cache: bytes not belonging to page images in the cache */
#define	WT_STAT_CONN_CACHE_BYTES_OTHER			1045
/*! cache: bytes read into cache */
#define	WT_STAT_CONN_CACHE_BYTES_READ			1046
/*! cache: bytes written from cache */
#define	WT_STAT_CONN_CACHE_BYTES_WRITE			1047
/*! cache: cache overflow score */
#define	WT_STAT_CONN_CACHE_LOOKASIDE_SCORE		1048
/*! cache: checkpoint blocked page eviction */
#define	WT_STAT_CONN_CACHE_EVICTION_CHECKPOINT		1049
/*! cache: eviction calls to get a page */
#define	WT_STAT_CONN_CACHE_EVICTION_GET_REF		1050
/*! cache: eviction calls to get a page found queue empty */
#define	WT_STAT_CONN_CACHE_EVICTION_GET_REF_EMPTY	1051
/*! cache: eviction calls to get a page found queue empty after locking */
#define	WT_STAT_CONN_CACHE_EVICTION_GET_REF_EMPTY2	1052
/*! cache: eviction currently operating in aggressive mode */
#define	WT_STAT_CONN_CACHE_EVICTION_AGGRESSIVE_SET	1053
/*! cache: eviction empty score */
#define	WT_STAT_CONN_CACHE_EVICTION_EMPTY_SCORE		1054
/*! cache: eviction passes of a file */
#define	WT_STAT_CONN_CACHE_EVICTION_WALK_PASSES		1055
/*! cache: eviction server candidate queue empty when topping up */
#define	WT_STAT_CONN_CACHE_EVICTION_QUEUE_EMPTY		1056
/*! cache: eviction server candidate queue not empty when topping up */
#define	WT_STAT_CONN_CACHE_EVICTION_QUEUE_NOT_EMPTY	1057
/*! cache: eviction server evicting pages */
#define	WT_STAT_CONN_CACHE_EVICTION_SERVER_EVICTING	1058
/*!
 * cache: eviction server slept, because we did not make progress with
 * eviction
 */
#define	WT_STAT_CONN_CACHE_EVICTION_SERVER_SLEPT	1059
/*! cache: eviction server unable to reach eviction goal */
#define	WT_STAT_CONN_CACHE_EVICTION_SLOW		1060
/*! cache: eviction server waiting for a leaf page */
#define	WT_STAT_CONN_CACHE_EVICTION_WALK_LEAF_NOTFOUND	1061
/*! cache: eviction state */
#define	WT_STAT_CONN_CACHE_EVICTION_STATE		1062
/*! cache: eviction walk target pages histogram - 0-9 */
#define	WT_STAT_CONN_CACHE_EVICTION_TARGET_PAGE_LT10	1063
/*! cache: eviction walk target pages histogram - 10-31 */
#define	WT_STAT_CONN_CACHE_EVICTION_TARGET_PAGE_LT32	1064
/*! cache: eviction walk target pages histogram - 128 and higher */
#define	WT_STAT_CONN_CACHE_EVICTION_TARGET_PAGE_GE128	1065
/*! cache: eviction walk target pages histogram - 32-63 */
#define	WT_STAT_CONN_CACHE_EVICTION_TARGET_PAGE_LT64	1066
/*! cache: eviction walk target pages histogram - 64-128 */
#define	WT_STAT_CONN_CACHE_EVICTION_TARGET_PAGE_LT128	1067
/*! cache: eviction walk target strategy both clean and dirty pages */
#define	WT_STAT_CONN_CACHE_EVICTION_TARGET_STRATEGY_BOTH_CLEAN_AND_DIRTY	1068
/*! cache: eviction walk target strategy only clean pages */
#define	WT_STAT_CONN_CACHE_EVICTION_TARGET_STRATEGY_CLEAN	1069
/*! cache: eviction walk target strategy only dirty pages */
#define	WT_STAT_CONN_CACHE_EVICTION_TARGET_STRATEGY_DIRTY	1070
/*! cache: eviction walks abandoned */
#define	WT_STAT_CONN_CACHE_EVICTION_WALKS_ABANDONED	1071
/*! cache: eviction walks gave up because they restarted their walk twice */
#define	WT_STAT_CONN_CACHE_EVICTION_WALKS_STOPPED	1072
/*!
 * cache: eviction walks gave up because they saw too many pages and
 * found no candidates
 */
#define	WT_STAT_CONN_CACHE_EVICTION_WALKS_GAVE_UP_NO_TARGETS	1073
/*!
 * cache: eviction walks gave up because they saw too many pages and
 * found too few candidates
 */
#define	WT_STAT_CONN_CACHE_EVICTION_WALKS_GAVE_UP_RATIO	1074
/*! cache: eviction walks reached end of tree */
#define	WT_STAT_CONN_CACHE_EVICTION_WALKS_ENDED		1075
/*! cache: eviction walks started from root of tree */
#define	WT_STAT_CONN_CACHE_EVICTION_WALK_FROM_ROOT	1076
/*! cache: eviction walks started from saved location in tree */
#define	WT_STAT_CONN_CACHE_EVICTION_WALK_SAVED_POS	1077
/*! cache: eviction worker thread active */
#define	WT_STAT_CONN_CACHE_EVICTION_ACTIVE_WORKERS	1078
/*! cache: eviction worker thread created */
#define	WT_STAT_CONN_CACHE_EVICTION_WORKER_CREATED	1079
/*! cache: eviction worker thread evicting pages */
#define	WT_STAT_CONN_CACHE_EVICTION_WORKER_EVICTING	1080
/*! cache: eviction worker thread removed */
#define	WT_STAT_CONN_CACHE_EVICTION_WORKER_REMOVED	1081
/*! cache: eviction worker thread stable number */
#define	WT_STAT_CONN_CACHE_EVICTION_STABLE_STATE_WORKERS	1082
/*! cache: files with active eviction walks */
#define	WT_STAT_CONN_CACHE_EVICTION_WALKS_ACTIVE	1083
/*! cache: files with new eviction walks started */
#define	WT_STAT_CONN_CACHE_EVICTION_WALKS_STARTED	1084
/*! cache: force re-tuning of eviction workers once in a while */
#define	WT_STAT_CONN_CACHE_EVICTION_FORCE_RETUNE	1085
/*!
 * cache: forced eviction - history store pages failed to evict while
 * session has history store cursor open
 */
#define	WT_STAT_CONN_CACHE_EVICTION_FORCE_HS_FAIL	1086
/*!
 * cache: forced eviction - history store pages selected while session
 * has history store cursor open
 */
#define	WT_STAT_CONN_CACHE_EVICTION_FORCE_HS		1087
/*!
 * cache: forced eviction - history store pages successfully evicted
 * while session has history store cursor open
 */
#define	WT_STAT_CONN_CACHE_EVICTION_FORCE_HS_SUCCESS	1088
/*! cache: forced eviction - pages evicted that were clean count */
#define	WT_STAT_CONN_CACHE_EVICTION_FORCE_CLEAN		1089
/*! cache: forced eviction - pages evicted that were clean time (usecs) */
#define	WT_STAT_CONN_CACHE_EVICTION_FORCE_CLEAN_TIME	1090
/*! cache: forced eviction - pages evicted that were dirty count */
#define	WT_STAT_CONN_CACHE_EVICTION_FORCE_DIRTY		1091
/*! cache: forced eviction - pages evicted that were dirty time (usecs) */
#define	WT_STAT_CONN_CACHE_EVICTION_FORCE_DIRTY_TIME	1092
/*!
 * cache: forced eviction - pages selected because of too many deleted
 * items count
 */
#define	WT_STAT_CONN_CACHE_EVICTION_FORCE_DELETE	1093
/*! cache: forced eviction - pages selected count */
#define	WT_STAT_CONN_CACHE_EVICTION_FORCE		1094
/*! cache: forced eviction - pages selected unable to be evicted count */
#define	WT_STAT_CONN_CACHE_EVICTION_FORCE_FAIL		1095
/*! cache: forced eviction - pages selected unable to be evicted time */
#define	WT_STAT_CONN_CACHE_EVICTION_FORCE_FAIL_TIME	1096
/*! cache: hazard pointer blocked page eviction */
#define	WT_STAT_CONN_CACHE_EVICTION_HAZARD		1097
/*! cache: hazard pointer check calls */
#define	WT_STAT_CONN_CACHE_HAZARD_CHECKS		1098
/*! cache: hazard pointer check entries walked */
#define	WT_STAT_CONN_CACHE_HAZARD_WALKS			1099
/*! cache: hazard pointer maximum array length */
#define	WT_STAT_CONN_CACHE_HAZARD_MAX			1100
/*! cache: history store key truncation calls that returned restart */
#define	WT_STAT_CONN_CACHE_HS_KEY_TRUNCATE_MIX_TS_RESTART	1101
/*! cache: history store key truncation due to mixed timestamps */
#define	WT_STAT_CONN_CACHE_HS_KEY_TRUNCATE_MIX_TS	1102
/*!
 * cache: history store key truncation due to the key being removed from
 * the data page
 */
#define	WT_STAT_CONN_CACHE_HS_KEY_TRUNCATE_ONPAGE_REMOVAL	1103
/*! cache: history store score */
#define	WT_STAT_CONN_CACHE_HS_SCORE			1104
/*! cache: history store table insert calls */
#define	WT_STAT_CONN_CACHE_HS_INSERT			1105
/*! cache: history store table insert calls that returned restart */
#define	WT_STAT_CONN_CACHE_HS_INSERT_RESTART		1106
/*! cache: history store table max on-disk size */
#define	WT_STAT_CONN_CACHE_HS_ONDISK_MAX		1107
/*! cache: history store table on-disk size */
#define	WT_STAT_CONN_CACHE_HS_ONDISK			1108
/*! cache: history store table reads */
#define	WT_STAT_CONN_CACHE_HS_READ			1109
/*! cache: history store table reads missed */
#define	WT_STAT_CONN_CACHE_HS_READ_MISS			1110
/*! cache: history store table reads requiring squashed modifies */
#define	WT_STAT_CONN_CACHE_HS_READ_SQUASH		1111
/*! cache: history store table remove calls due to key truncation */
#define	WT_STAT_CONN_CACHE_HS_REMOVE_KEY_TRUNCATE	1112
/*! cache: history store table writes requiring squashed modifies */
#define	WT_STAT_CONN_CACHE_HS_WRITE_SQUASH		1113
/*! cache: in-memory page passed criteria to be split */
#define	WT_STAT_CONN_CACHE_INMEM_SPLITTABLE		1114
/*! cache: in-memory page splits */
#define	WT_STAT_CONN_CACHE_INMEM_SPLIT			1115
/*! cache: internal pages evicted */
#define	WT_STAT_CONN_CACHE_EVICTION_INTERNAL		1116
/*! cache: internal pages queued for eviction */
#define	WT_STAT_CONN_CACHE_EVICTION_INTERNAL_PAGES_QUEUED	1117
/*! cache: internal pages seen by eviction walk */
#define	WT_STAT_CONN_CACHE_EVICTION_INTERNAL_PAGES_SEEN	1118
/*! cache: internal pages seen by eviction walk that are already queued */
#define	WT_STAT_CONN_CACHE_EVICTION_INTERNAL_PAGES_ALREADY_QUEUED	1119
/*! cache: internal pages split during eviction */
#define	WT_STAT_CONN_CACHE_EVICTION_SPLIT_INTERNAL	1120
/*! cache: leaf pages split during eviction */
#define	WT_STAT_CONN_CACHE_EVICTION_SPLIT_LEAF		1121
/*! cache: maximum bytes configured */
#define	WT_STAT_CONN_CACHE_BYTES_MAX			1122
/*! cache: maximum page size at eviction */
#define	WT_STAT_CONN_CACHE_EVICTION_MAXIMUM_PAGE_SIZE	1123
/*! cache: modified pages evicted */
#define	WT_STAT_CONN_CACHE_EVICTION_DIRTY		1124
/*! cache: modified pages evicted by application threads */
#define	WT_STAT_CONN_CACHE_EVICTION_APP_DIRTY		1125
/*! cache: operations timed out waiting for space in cache */
#define	WT_STAT_CONN_CACHE_TIMED_OUT_OPS		1126
/*! cache: overflow pages read into cache */
#define	WT_STAT_CONN_CACHE_READ_OVERFLOW		1127
/*! cache: page split during eviction deepened the tree */
#define	WT_STAT_CONN_CACHE_EVICTION_DEEPEN		1128
/*! cache: page written requiring history store records */
#define	WT_STAT_CONN_CACHE_WRITE_HS			1129
/*! cache: pages currently held in the cache */
#define	WT_STAT_CONN_CACHE_PAGES_INUSE			1130
/*! cache: pages evicted by application threads */
#define	WT_STAT_CONN_CACHE_EVICTION_APP			1131
/*! cache: pages queued for eviction */
#define	WT_STAT_CONN_CACHE_EVICTION_PAGES_QUEUED	1132
/*! cache: pages queued for eviction post lru sorting */
#define	WT_STAT_CONN_CACHE_EVICTION_PAGES_QUEUED_POST_LRU	1133
/*! cache: pages queued for urgent eviction */
#define	WT_STAT_CONN_CACHE_EVICTION_PAGES_QUEUED_URGENT	1134
/*! cache: pages queued for urgent eviction during walk */
#define	WT_STAT_CONN_CACHE_EVICTION_PAGES_QUEUED_OLDEST	1135
/*! cache: pages read into cache */
#define	WT_STAT_CONN_CACHE_READ				1136
/*! cache: pages read into cache after truncate */
#define	WT_STAT_CONN_CACHE_READ_DELETED			1137
/*! cache: pages read into cache after truncate in prepare state */
#define	WT_STAT_CONN_CACHE_READ_DELETED_PREPARED	1138
/*! cache: pages requested from the cache */
#define	WT_STAT_CONN_CACHE_PAGES_REQUESTED		1139
/*! cache: pages seen by eviction walk */
#define	WT_STAT_CONN_CACHE_EVICTION_PAGES_SEEN		1140
/*! cache: pages seen by eviction walk that are already queued */
#define	WT_STAT_CONN_CACHE_EVICTION_PAGES_ALREADY_QUEUED	1141
/*! cache: pages selected for eviction unable to be evicted */
#define	WT_STAT_CONN_CACHE_EVICTION_FAIL		1142
/*!
 * cache: pages selected for eviction unable to be evicted as the parent
 * page has overflow items
 */
#define	WT_STAT_CONN_CACHE_EVICTION_FAIL_PARENT_HAS_OVERFLOW_ITEMS	1143
/*!
 * cache: pages selected for eviction unable to be evicted because of
 * active children on an internal page
 */
#define	WT_STAT_CONN_CACHE_EVICTION_FAIL_ACTIVE_CHILDREN_ON_AN_INTERNAL_PAGE	1144
/*!
 * cache: pages selected for eviction unable to be evicted because of
 * failure in reconciliation
 */
#define	WT_STAT_CONN_CACHE_EVICTION_FAIL_IN_RECONCILIATION	1145
/*! cache: pages walked for eviction */
#define	WT_STAT_CONN_CACHE_EVICTION_WALK		1146
/*! cache: pages written from cache */
#define	WT_STAT_CONN_CACHE_WRITE			1147
/*! cache: pages written requiring in-memory restoration */
#define	WT_STAT_CONN_CACHE_WRITE_RESTORE		1148
/*! cache: percentage overhead */
#define	WT_STAT_CONN_CACHE_OVERHEAD			1149
/*! cache: tracked bytes belonging to internal pages in the cache */
#define	WT_STAT_CONN_CACHE_BYTES_INTERNAL		1150
/*! cache: tracked bytes belonging to leaf pages in the cache */
#define	WT_STAT_CONN_CACHE_BYTES_LEAF			1151
/*! cache: tracked dirty bytes in the cache */
#define	WT_STAT_CONN_CACHE_BYTES_DIRTY			1152
/*! cache: tracked dirty pages in the cache */
#define	WT_STAT_CONN_CACHE_PAGES_DIRTY			1153
/*! cache: unmodified pages evicted */
#define	WT_STAT_CONN_CACHE_EVICTION_CLEAN		1154
/*! capacity: background fsync file handles considered */
#define	WT_STAT_CONN_FSYNC_ALL_FH_TOTAL			1155
/*! capacity: background fsync file handles synced */
#define	WT_STAT_CONN_FSYNC_ALL_FH			1156
/*! capacity: background fsync time (msecs) */
#define	WT_STAT_CONN_FSYNC_ALL_TIME			1157
/*! capacity: bytes read */
#define	WT_STAT_CONN_CAPACITY_BYTES_READ		1158
/*! capacity: bytes written for checkpoint */
#define	WT_STAT_CONN_CAPACITY_BYTES_CKPT		1159
/*! capacity: bytes written for eviction */
#define	WT_STAT_CONN_CAPACITY_BYTES_EVICT		1160
/*! capacity: bytes written for log */
#define	WT_STAT_CONN_CAPACITY_BYTES_LOG			1161
/*! capacity: bytes written total */
#define	WT_STAT_CONN_CAPACITY_BYTES_WRITTEN		1162
/*! capacity: threshold to call fsync */
#define	WT_STAT_CONN_CAPACITY_THRESHOLD			1163
/*! capacity: time waiting due to total capacity (usecs) */
#define	WT_STAT_CONN_CAPACITY_TIME_TOTAL		1164
/*! capacity: time waiting during checkpoint (usecs) */
#define	WT_STAT_CONN_CAPACITY_TIME_CKPT			1165
/*! capacity: time waiting during eviction (usecs) */
#define	WT_STAT_CONN_CAPACITY_TIME_EVICT		1166
/*! capacity: time waiting during logging (usecs) */
#define	WT_STAT_CONN_CAPACITY_TIME_LOG			1167
/*! capacity: time waiting during read (usecs) */
#define	WT_STAT_CONN_CAPACITY_TIME_READ			1168
/*! connection: auto adjusting condition resets */
#define	WT_STAT_CONN_COND_AUTO_WAIT_RESET		1169
/*! connection: auto adjusting condition wait calls */
#define	WT_STAT_CONN_COND_AUTO_WAIT			1170
/*! connection: detected system time went backwards */
#define	WT_STAT_CONN_TIME_TRAVEL			1171
/*! connection: files currently open */
#define	WT_STAT_CONN_FILE_OPEN				1172
/*! connection: memory allocations */
#define	WT_STAT_CONN_MEMORY_ALLOCATION			1173
/*! connection: memory frees */
#define	WT_STAT_CONN_MEMORY_FREE			1174
/*! connection: memory re-allocations */
#define	WT_STAT_CONN_MEMORY_GROW			1175
/*! connection: pthread mutex condition wait calls */
#define	WT_STAT_CONN_COND_WAIT				1176
/*! connection: pthread mutex shared lock read-lock calls */
#define	WT_STAT_CONN_RWLOCK_READ			1177
/*! connection: pthread mutex shared lock write-lock calls */
#define	WT_STAT_CONN_RWLOCK_WRITE			1178
/*! connection: total fsync I/Os */
#define	WT_STAT_CONN_FSYNC_IO				1179
/*! connection: total read I/Os */
#define	WT_STAT_CONN_READ_IO				1180
/*! connection: total write I/Os */
#define	WT_STAT_CONN_WRITE_IO				1181
/*! cursor: Total number of entries skipped by cursor next calls */
#define	WT_STAT_CONN_CURSOR_NEXT_SKIP_TOTAL		1182
/*! cursor: Total number of entries skipped by cursor prev calls */
#define	WT_STAT_CONN_CURSOR_PREV_SKIP_TOTAL		1183
/*! cursor: cached cursor count */
#define	WT_STAT_CONN_CURSOR_CACHED_COUNT		1184
/*! cursor: cursor bulk loaded cursor insert calls */
#define	WT_STAT_CONN_CURSOR_INSERT_BULK			1185
/*! cursor: cursor close calls that result in cache */
#define	WT_STAT_CONN_CURSOR_CACHE			1186
/*! cursor: cursor create calls */
#define	WT_STAT_CONN_CURSOR_CREATE			1187
/*! cursor: cursor insert calls */
#define	WT_STAT_CONN_CURSOR_INSERT			1188
/*! cursor: cursor insert key and value bytes */
#define	WT_STAT_CONN_CURSOR_INSERT_BYTES		1189
/*! cursor: cursor modify calls */
#define	WT_STAT_CONN_CURSOR_MODIFY			1190
/*! cursor: cursor modify key and value bytes affected */
#define	WT_STAT_CONN_CURSOR_MODIFY_BYTES		1191
/*! cursor: cursor modify value bytes modified */
#define	WT_STAT_CONN_CURSOR_MODIFY_BYTES_TOUCH		1192
/*! cursor: cursor next calls */
#define	WT_STAT_CONN_CURSOR_NEXT			1193
/*!
 * cursor: cursor next calls that skip greater than or equal to 100
 * entries
 */
#define	WT_STAT_CONN_CURSOR_NEXT_SKIP_GE_100		1194
/*! cursor: cursor next calls that skip less than 100 entries */
#define	WT_STAT_CONN_CURSOR_NEXT_SKIP_LT_100		1195
/*! cursor: cursor operation restarted */
#define	WT_STAT_CONN_CURSOR_RESTART			1196
/*! cursor: cursor prev calls */
#define	WT_STAT_CONN_CURSOR_PREV			1197
/*!
 * cursor: cursor prev calls that skip greater than or equal to 100
 * entries
 */
#define	WT_STAT_CONN_CURSOR_PREV_SKIP_GE_100		1198
/*! cursor: cursor prev calls that skip less than 100 entries */
#define	WT_STAT_CONN_CURSOR_PREV_SKIP_LT_100		1199
/*! cursor: cursor remove calls */
#define	WT_STAT_CONN_CURSOR_REMOVE			1200
/*! cursor: cursor remove key bytes removed */
#define	WT_STAT_CONN_CURSOR_REMOVE_BYTES		1201
/*! cursor: cursor reserve calls */
#define	WT_STAT_CONN_CURSOR_RESERVE			1202
/*! cursor: cursor reset calls */
#define	WT_STAT_CONN_CURSOR_RESET			1203
/*! cursor: cursor search calls */
#define	WT_STAT_CONN_CURSOR_SEARCH			1204
/*! cursor: cursor search near calls */
#define	WT_STAT_CONN_CURSOR_SEARCH_NEAR			1205
/*! cursor: cursor sweep buckets */
#define	WT_STAT_CONN_CURSOR_SWEEP_BUCKETS		1206
/*! cursor: cursor sweep cursors closed */
#define	WT_STAT_CONN_CURSOR_SWEEP_CLOSED		1207
/*! cursor: cursor sweep cursors examined */
#define	WT_STAT_CONN_CURSOR_SWEEP_EXAMINED		1208
/*! cursor: cursor sweeps */
#define	WT_STAT_CONN_CURSOR_SWEEP			1209
/*! cursor: cursor truncate calls */
#define	WT_STAT_CONN_CURSOR_TRUNCATE			1210
/*! cursor: cursor update calls */
#define	WT_STAT_CONN_CURSOR_UPDATE			1211
/*! cursor: cursor update key and value bytes */
#define	WT_STAT_CONN_CURSOR_UPDATE_BYTES		1212
/*! cursor: cursor update value size change */
#define	WT_STAT_CONN_CURSOR_UPDATE_BYTES_CHANGED	1213
/*! cursor: cursors reused from cache */
#define	WT_STAT_CONN_CURSOR_REOPEN			1214
/*! cursor: open cursor count */
#define	WT_STAT_CONN_CURSOR_OPEN_COUNT			1215
/*! data-handle: connection data handle size */
#define	WT_STAT_CONN_DH_CONN_HANDLE_SIZE		1216
/*! data-handle: connection data handles currently active */
#define	WT_STAT_CONN_DH_CONN_HANDLE_COUNT		1217
/*! data-handle: connection sweep candidate became referenced */
#define	WT_STAT_CONN_DH_SWEEP_REF			1218
/*! data-handle: connection sweep dhandles closed */
#define	WT_STAT_CONN_DH_SWEEP_CLOSE			1219
/*! data-handle: connection sweep dhandles removed from hash list */
#define	WT_STAT_CONN_DH_SWEEP_REMOVE			1220
/*! data-handle: connection sweep time-of-death sets */
#define	WT_STAT_CONN_DH_SWEEP_TOD			1221
/*! data-handle: connection sweeps */
#define	WT_STAT_CONN_DH_SWEEPS				1222
/*! data-handle: session dhandles swept */
#define	WT_STAT_CONN_DH_SESSION_HANDLES			1223
/*! data-handle: session sweep attempts */
#define	WT_STAT_CONN_DH_SESSION_SWEEPS			1224
/*! history: history pages added for eviction during garbage collection */
#define	WT_STAT_CONN_HS_GC_PAGES_EVICT			1225
/*! history: history pages removed for garbage collection */
#define	WT_STAT_CONN_HS_GC_PAGES_REMOVED		1226
/*! history: history pages visited for garbage collection */
#define	WT_STAT_CONN_HS_GC_PAGES_VISITED		1227
/*! lock: checkpoint lock acquisitions */
#define	WT_STAT_CONN_LOCK_CHECKPOINT_COUNT		1228
/*! lock: checkpoint lock application thread wait time (usecs) */
#define	WT_STAT_CONN_LOCK_CHECKPOINT_WAIT_APPLICATION	1229
/*! lock: checkpoint lock internal thread wait time (usecs) */
#define	WT_STAT_CONN_LOCK_CHECKPOINT_WAIT_INTERNAL	1230
/*! lock: dhandle lock application thread time waiting (usecs) */
#define	WT_STAT_CONN_LOCK_DHANDLE_WAIT_APPLICATION	1231
/*! lock: dhandle lock internal thread time waiting (usecs) */
#define	WT_STAT_CONN_LOCK_DHANDLE_WAIT_INTERNAL		1232
/*! lock: dhandle read lock acquisitions */
#define	WT_STAT_CONN_LOCK_DHANDLE_READ_COUNT		1233
/*! lock: dhandle write lock acquisitions */
#define	WT_STAT_CONN_LOCK_DHANDLE_WRITE_COUNT		1234
/*!
 * lock: durable timestamp queue lock application thread time waiting
 * (usecs)
 */
#define	WT_STAT_CONN_LOCK_DURABLE_TIMESTAMP_WAIT_APPLICATION	1235
/*!
 * lock: durable timestamp queue lock internal thread time waiting
 * (usecs)
 */
#define	WT_STAT_CONN_LOCK_DURABLE_TIMESTAMP_WAIT_INTERNAL	1236
/*! lock: durable timestamp queue read lock acquisitions */
#define	WT_STAT_CONN_LOCK_DURABLE_TIMESTAMP_READ_COUNT	1237
/*! lock: durable timestamp queue write lock acquisitions */
#define	WT_STAT_CONN_LOCK_DURABLE_TIMESTAMP_WRITE_COUNT	1238
/*! lock: metadata lock acquisitions */
#define	WT_STAT_CONN_LOCK_METADATA_COUNT		1239
/*! lock: metadata lock application thread wait time (usecs) */
#define	WT_STAT_CONN_LOCK_METADATA_WAIT_APPLICATION	1240
/*! lock: metadata lock internal thread wait time (usecs) */
#define	WT_STAT_CONN_LOCK_METADATA_WAIT_INTERNAL	1241
/*!
 * lock: read timestamp queue lock application thread time waiting
 * (usecs)
 */
#define	WT_STAT_CONN_LOCK_READ_TIMESTAMP_WAIT_APPLICATION	1242
/*! lock: read timestamp queue lock internal thread time waiting (usecs) */
#define	WT_STAT_CONN_LOCK_READ_TIMESTAMP_WAIT_INTERNAL	1243
/*! lock: read timestamp queue read lock acquisitions */
#define	WT_STAT_CONN_LOCK_READ_TIMESTAMP_READ_COUNT	1244
/*! lock: read timestamp queue write lock acquisitions */
#define	WT_STAT_CONN_LOCK_READ_TIMESTAMP_WRITE_COUNT	1245
/*! lock: schema lock acquisitions */
#define	WT_STAT_CONN_LOCK_SCHEMA_COUNT			1246
/*! lock: schema lock application thread wait time (usecs) */
#define	WT_STAT_CONN_LOCK_SCHEMA_WAIT_APPLICATION	1247
/*! lock: schema lock internal thread wait time (usecs) */
#define	WT_STAT_CONN_LOCK_SCHEMA_WAIT_INTERNAL		1248
/*!
 * lock: table lock application thread time waiting for the table lock
 * (usecs)
 */
#define	WT_STAT_CONN_LOCK_TABLE_WAIT_APPLICATION	1249
/*!
 * lock: table lock internal thread time waiting for the table lock
 * (usecs)
 */
#define	WT_STAT_CONN_LOCK_TABLE_WAIT_INTERNAL		1250
/*! lock: table read lock acquisitions */
#define	WT_STAT_CONN_LOCK_TABLE_READ_COUNT		1251
/*! lock: table write lock acquisitions */
#define	WT_STAT_CONN_LOCK_TABLE_WRITE_COUNT		1252
/*! lock: txn global lock application thread time waiting (usecs) */
#define	WT_STAT_CONN_LOCK_TXN_GLOBAL_WAIT_APPLICATION	1253
/*! lock: txn global lock internal thread time waiting (usecs) */
#define	WT_STAT_CONN_LOCK_TXN_GLOBAL_WAIT_INTERNAL	1254
/*! lock: txn global read lock acquisitions */
#define	WT_STAT_CONN_LOCK_TXN_GLOBAL_READ_COUNT		1255
/*! lock: txn global write lock acquisitions */
#define	WT_STAT_CONN_LOCK_TXN_GLOBAL_WRITE_COUNT	1256
/*! log: busy returns attempting to switch slots */
#define	WT_STAT_CONN_LOG_SLOT_SWITCH_BUSY		1257
/*! log: force archive time sleeping (usecs) */
#define	WT_STAT_CONN_LOG_FORCE_ARCHIVE_SLEEP		1258
/*! log: log bytes of payload data */
#define	WT_STAT_CONN_LOG_BYTES_PAYLOAD			1259
/*! log: log bytes written */
#define	WT_STAT_CONN_LOG_BYTES_WRITTEN			1260
/*! log: log files manually zero-filled */
#define	WT_STAT_CONN_LOG_ZERO_FILLS			1261
/*! log: log flush operations */
#define	WT_STAT_CONN_LOG_FLUSH				1262
/*! log: log force write operations */
#define	WT_STAT_CONN_LOG_FORCE_WRITE			1263
/*! log: log force write operations skipped */
#define	WT_STAT_CONN_LOG_FORCE_WRITE_SKIP		1264
/*! log: log records compressed */
#define	WT_STAT_CONN_LOG_COMPRESS_WRITES		1265
/*! log: log records not compressed */
#define	WT_STAT_CONN_LOG_COMPRESS_WRITE_FAILS		1266
/*! log: log records too small to compress */
#define	WT_STAT_CONN_LOG_COMPRESS_SMALL			1267
/*! log: log release advances write LSN */
#define	WT_STAT_CONN_LOG_RELEASE_WRITE_LSN		1268
/*! log: log scan operations */
#define	WT_STAT_CONN_LOG_SCANS				1269
/*! log: log scan records requiring two reads */
#define	WT_STAT_CONN_LOG_SCAN_REREADS			1270
/*! log: log server thread advances write LSN */
#define	WT_STAT_CONN_LOG_WRITE_LSN			1271
/*! log: log server thread write LSN walk skipped */
#define	WT_STAT_CONN_LOG_WRITE_LSN_SKIP			1272
/*! log: log sync operations */
#define	WT_STAT_CONN_LOG_SYNC				1273
/*! log: log sync time duration (usecs) */
#define	WT_STAT_CONN_LOG_SYNC_DURATION			1274
/*! log: log sync_dir operations */
#define	WT_STAT_CONN_LOG_SYNC_DIR			1275
/*! log: log sync_dir time duration (usecs) */
#define	WT_STAT_CONN_LOG_SYNC_DIR_DURATION		1276
/*! log: log write operations */
#define	WT_STAT_CONN_LOG_WRITES				1277
/*! log: logging bytes consolidated */
#define	WT_STAT_CONN_LOG_SLOT_CONSOLIDATED		1278
/*! log: maximum log file size */
#define	WT_STAT_CONN_LOG_MAX_FILESIZE			1279
/*! log: number of pre-allocated log files to create */
#define	WT_STAT_CONN_LOG_PREALLOC_MAX			1280
/*! log: pre-allocated log files not ready and missed */
#define	WT_STAT_CONN_LOG_PREALLOC_MISSED		1281
/*! log: pre-allocated log files prepared */
#define	WT_STAT_CONN_LOG_PREALLOC_FILES			1282
/*! log: pre-allocated log files used */
#define	WT_STAT_CONN_LOG_PREALLOC_USED			1283
/*! log: records processed by log scan */
#define	WT_STAT_CONN_LOG_SCAN_RECORDS			1284
/*! log: slot close lost race */
#define	WT_STAT_CONN_LOG_SLOT_CLOSE_RACE		1285
/*! log: slot close unbuffered waits */
#define	WT_STAT_CONN_LOG_SLOT_CLOSE_UNBUF		1286
/*! log: slot closures */
#define	WT_STAT_CONN_LOG_SLOT_CLOSES			1287
/*! log: slot join atomic update races */
#define	WT_STAT_CONN_LOG_SLOT_RACES			1288
/*! log: slot join calls atomic updates raced */
#define	WT_STAT_CONN_LOG_SLOT_YIELD_RACE		1289
/*! log: slot join calls did not yield */
#define	WT_STAT_CONN_LOG_SLOT_IMMEDIATE			1290
/*! log: slot join calls found active slot closed */
#define	WT_STAT_CONN_LOG_SLOT_YIELD_CLOSE		1291
/*! log: slot join calls slept */
#define	WT_STAT_CONN_LOG_SLOT_YIELD_SLEEP		1292
/*! log: slot join calls yielded */
#define	WT_STAT_CONN_LOG_SLOT_YIELD			1293
/*! log: slot join found active slot closed */
#define	WT_STAT_CONN_LOG_SLOT_ACTIVE_CLOSED		1294
/*! log: slot joins yield time (usecs) */
#define	WT_STAT_CONN_LOG_SLOT_YIELD_DURATION		1295
/*! log: slot transitions unable to find free slot */
#define	WT_STAT_CONN_LOG_SLOT_NO_FREE_SLOTS		1296
/*! log: slot unbuffered writes */
#define	WT_STAT_CONN_LOG_SLOT_UNBUFFERED		1297
/*! log: total in-memory size of compressed records */
#define	WT_STAT_CONN_LOG_COMPRESS_MEM			1298
/*! log: total log buffer size */
#define	WT_STAT_CONN_LOG_BUFFER_SIZE			1299
/*! log: total size of compressed records */
#define	WT_STAT_CONN_LOG_COMPRESS_LEN			1300
/*! log: written slots coalesced */
#define	WT_STAT_CONN_LOG_SLOT_COALESCED			1301
/*! log: yields waiting for previous log file close */
#define	WT_STAT_CONN_LOG_CLOSE_YIELDS			1302
/*! perf: file system read latency histogram (bucket 1) - 10-49ms */
#define	WT_STAT_CONN_PERF_HIST_FSREAD_LATENCY_LT50	1303
/*! perf: file system read latency histogram (bucket 2) - 50-99ms */
#define	WT_STAT_CONN_PERF_HIST_FSREAD_LATENCY_LT100	1304
/*! perf: file system read latency histogram (bucket 3) - 100-249ms */
#define	WT_STAT_CONN_PERF_HIST_FSREAD_LATENCY_LT250	1305
/*! perf: file system read latency histogram (bucket 4) - 250-499ms */
#define	WT_STAT_CONN_PERF_HIST_FSREAD_LATENCY_LT500	1306
/*! perf: file system read latency histogram (bucket 5) - 500-999ms */
#define	WT_STAT_CONN_PERF_HIST_FSREAD_LATENCY_LT1000	1307
/*! perf: file system read latency histogram (bucket 6) - 1000ms+ */
#define	WT_STAT_CONN_PERF_HIST_FSREAD_LATENCY_GT1000	1308
/*! perf: file system write latency histogram (bucket 1) - 10-49ms */
#define	WT_STAT_CONN_PERF_HIST_FSWRITE_LATENCY_LT50	1309
/*! perf: file system write latency histogram (bucket 2) - 50-99ms */
#define	WT_STAT_CONN_PERF_HIST_FSWRITE_LATENCY_LT100	1310
/*! perf: file system write latency histogram (bucket 3) - 100-249ms */
#define	WT_STAT_CONN_PERF_HIST_FSWRITE_LATENCY_LT250	1311
/*! perf: file system write latency histogram (bucket 4) - 250-499ms */
#define	WT_STAT_CONN_PERF_HIST_FSWRITE_LATENCY_LT500	1312
/*! perf: file system write latency histogram (bucket 5) - 500-999ms */
#define	WT_STAT_CONN_PERF_HIST_FSWRITE_LATENCY_LT1000	1313
/*! perf: file system write latency histogram (bucket 6) - 1000ms+ */
#define	WT_STAT_CONN_PERF_HIST_FSWRITE_LATENCY_GT1000	1314
/*! perf: operation read latency histogram (bucket 1) - 100-249us */
#define	WT_STAT_CONN_PERF_HIST_OPREAD_LATENCY_LT250	1315
/*! perf: operation read latency histogram (bucket 2) - 250-499us */
#define	WT_STAT_CONN_PERF_HIST_OPREAD_LATENCY_LT500	1316
/*! perf: operation read latency histogram (bucket 3) - 500-999us */
#define	WT_STAT_CONN_PERF_HIST_OPREAD_LATENCY_LT1000	1317
/*! perf: operation read latency histogram (bucket 4) - 1000-9999us */
#define	WT_STAT_CONN_PERF_HIST_OPREAD_LATENCY_LT10000	1318
/*! perf: operation read latency histogram (bucket 5) - 10000us+ */
#define	WT_STAT_CONN_PERF_HIST_OPREAD_LATENCY_GT10000	1319
/*! perf: operation write latency histogram (bucket 1) - 100-249us */
#define	WT_STAT_CONN_PERF_HIST_OPWRITE_LATENCY_LT250	1320
/*! perf: operation write latency histogram (bucket 2) - 250-499us */
#define	WT_STAT_CONN_PERF_HIST_OPWRITE_LATENCY_LT500	1321
/*! perf: operation write latency histogram (bucket 3) - 500-999us */
#define	WT_STAT_CONN_PERF_HIST_OPWRITE_LATENCY_LT1000	1322
/*! perf: operation write latency histogram (bucket 4) - 1000-9999us */
#define	WT_STAT_CONN_PERF_HIST_OPWRITE_LATENCY_LT10000	1323
/*! perf: operation write latency histogram (bucket 5) - 10000us+ */
#define	WT_STAT_CONN_PERF_HIST_OPWRITE_LATENCY_GT10000	1324
/*! reconciliation: approximate byte size of timestamps in pages written */
#define	WT_STAT_CONN_REC_TIME_WINDOW_BYTES_TS		1325
/*!
 * reconciliation: approximate byte size of transaction IDs in pages
 * written
 */
#define	WT_STAT_CONN_REC_TIME_WINDOW_BYTES_TXN		1326
/*! reconciliation: fast-path pages deleted */
#define	WT_STAT_CONN_REC_PAGE_DELETE_FAST		1327
/*! reconciliation: maximum seconds spent in a reconciliation call */
#define	WT_STAT_CONN_REC_MAXIMUM_SECONDS		1328
/*! reconciliation: page reconciliation calls */
#define	WT_STAT_CONN_REC_PAGES				1329
/*! reconciliation: page reconciliation calls for eviction */
#define	WT_STAT_CONN_REC_PAGES_EVICTION			1330
/*!
 * reconciliation: page reconciliation calls that resulted in values with
 * prepared transaction metadata
 */
#define	WT_STAT_CONN_REC_PAGES_WITH_PREPARE		1331
/*!
 * reconciliation: page reconciliation calls that resulted in values with
 * timestamps
 */
#define	WT_STAT_CONN_REC_PAGES_WITH_TS			1332
/*!
 * reconciliation: page reconciliation calls that resulted in values with
 * transaction ids
 */
#define	WT_STAT_CONN_REC_PAGES_WITH_TXN			1333
/*! reconciliation: pages deleted */
#define	WT_STAT_CONN_REC_PAGE_DELETE			1334
/*!
 * reconciliation: pages written including an aggregated newest start
 * durable timestamp
 */
#define	WT_STAT_CONN_REC_TIME_AGGR_NEWEST_START_DURABLE_TS	1335
/*!
 * reconciliation: pages written including an aggregated newest stop
 * durable timestamp
 */
#define	WT_STAT_CONN_REC_TIME_AGGR_NEWEST_STOP_DURABLE_TS	1336
/*!
 * reconciliation: pages written including an aggregated newest stop
 * timestamp
 */
#define	WT_STAT_CONN_REC_TIME_AGGR_NEWEST_STOP_TS	1337
/*!
 * reconciliation: pages written including an aggregated newest stop
 * transaction ID
 */
#define	WT_STAT_CONN_REC_TIME_AGGR_NEWEST_STOP_TXN	1338
/*!
 * reconciliation: pages written including an aggregated oldest start
 * timestamp
 */
#define	WT_STAT_CONN_REC_TIME_AGGR_OLDEST_START_TS	1339
/*!
 * reconciliation: pages written including an aggregated oldest start
 * transaction ID
 */
#define	WT_STAT_CONN_REC_TIME_AGGR_OLDEST_START_TXN	1340
/*! reconciliation: pages written including an aggregated prepare */
#define	WT_STAT_CONN_REC_TIME_AGGR_PREPARED		1341
/*! reconciliation: pages written including at least one prepare state */
#define	WT_STAT_CONN_REC_TIME_WINDOW_PAGES_PREPARED	1342
/*!
 * reconciliation: pages written including at least one start durable
 * timestamp
 */
#define	WT_STAT_CONN_REC_TIME_WINDOW_PAGES_DURABLE_START_TS	1343
/*! reconciliation: pages written including at least one start timestamp */
#define	WT_STAT_CONN_REC_TIME_WINDOW_PAGES_START_TS	1344
/*!
 * reconciliation: pages written including at least one start transaction
 * ID
 */
#define	WT_STAT_CONN_REC_TIME_WINDOW_PAGES_START_TXN	1345
/*!
 * reconciliation: pages written including at least one stop durable
 * timestamp
 */
#define	WT_STAT_CONN_REC_TIME_WINDOW_PAGES_DURABLE_STOP_TS	1346
/*! reconciliation: pages written including at least one stop timestamp */
#define	WT_STAT_CONN_REC_TIME_WINDOW_PAGES_STOP_TS	1347
/*!
 * reconciliation: pages written including at least one stop transaction
 * ID
 */
#define	WT_STAT_CONN_REC_TIME_WINDOW_PAGES_STOP_TXN	1348
/*! reconciliation: records written including a prepare state */
#define	WT_STAT_CONN_REC_TIME_WINDOW_PREPARED		1349
/*! reconciliation: records written including a start durable timestamp */
#define	WT_STAT_CONN_REC_TIME_WINDOW_DURABLE_START_TS	1350
/*! reconciliation: records written including a start timestamp */
#define	WT_STAT_CONN_REC_TIME_WINDOW_START_TS		1351
/*! reconciliation: records written including a start transaction ID */
#define	WT_STAT_CONN_REC_TIME_WINDOW_START_TXN		1352
/*! reconciliation: records written including a stop durable timestamp */
#define	WT_STAT_CONN_REC_TIME_WINDOW_DURABLE_STOP_TS	1353
/*! reconciliation: records written including a stop timestamp */
#define	WT_STAT_CONN_REC_TIME_WINDOW_STOP_TS		1354
/*! reconciliation: records written including a stop transaction ID */
#define	WT_STAT_CONN_REC_TIME_WINDOW_STOP_TXN		1355
/*! reconciliation: split bytes currently awaiting free */
#define	WT_STAT_CONN_REC_SPLIT_STASHED_BYTES		1356
/*! reconciliation: split objects currently awaiting free */
#define	WT_STAT_CONN_REC_SPLIT_STASHED_OBJECTS		1357
/*! session: open session count */
#define	WT_STAT_CONN_SESSION_OPEN			1358
/*! session: session query timestamp calls */
#define	WT_STAT_CONN_SESSION_QUERY_TS			1359
/*! session: table alter failed calls */
#define	WT_STAT_CONN_SESSION_TABLE_ALTER_FAIL		1360
/*! session: table alter successful calls */
#define	WT_STAT_CONN_SESSION_TABLE_ALTER_SUCCESS	1361
/*! session: table alter unchanged and skipped */
#define	WT_STAT_CONN_SESSION_TABLE_ALTER_SKIP		1362
/*! session: table compact failed calls */
#define	WT_STAT_CONN_SESSION_TABLE_COMPACT_FAIL		1363
/*! session: table compact successful calls */
#define	WT_STAT_CONN_SESSION_TABLE_COMPACT_SUCCESS	1364
/*! session: table create failed calls */
#define	WT_STAT_CONN_SESSION_TABLE_CREATE_FAIL		1365
/*! session: table create successful calls */
#define	WT_STAT_CONN_SESSION_TABLE_CREATE_SUCCESS	1366
/*! session: table drop failed calls */
#define	WT_STAT_CONN_SESSION_TABLE_DROP_FAIL		1367
/*! session: table drop successful calls */
#define	WT_STAT_CONN_SESSION_TABLE_DROP_SUCCESS		1368
/*! session: table import failed calls */
#define	WT_STAT_CONN_SESSION_TABLE_IMPORT_FAIL		1369
/*! session: table import successful calls */
#define	WT_STAT_CONN_SESSION_TABLE_IMPORT_SUCCESS	1370
/*! session: table rebalance failed calls */
#define	WT_STAT_CONN_SESSION_TABLE_REBALANCE_FAIL	1371
/*! session: table rebalance successful calls */
#define	WT_STAT_CONN_SESSION_TABLE_REBALANCE_SUCCESS	1372
/*! session: table rename failed calls */
#define	WT_STAT_CONN_SESSION_TABLE_RENAME_FAIL		1373
/*! session: table rename successful calls */
#define	WT_STAT_CONN_SESSION_TABLE_RENAME_SUCCESS	1374
/*! session: table salvage failed calls */
#define	WT_STAT_CONN_SESSION_TABLE_SALVAGE_FAIL		1375
/*! session: table salvage successful calls */
#define	WT_STAT_CONN_SESSION_TABLE_SALVAGE_SUCCESS	1376
/*! session: table truncate failed calls */
#define	WT_STAT_CONN_SESSION_TABLE_TRUNCATE_FAIL	1377
/*! session: table truncate successful calls */
#define	WT_STAT_CONN_SESSION_TABLE_TRUNCATE_SUCCESS	1378
/*! session: table verify failed calls */
#define	WT_STAT_CONN_SESSION_TABLE_VERIFY_FAIL		1379
/*! session: table verify successful calls */
#define	WT_STAT_CONN_SESSION_TABLE_VERIFY_SUCCESS	1380
/*! thread-state: active filesystem fsync calls */
#define	WT_STAT_CONN_THREAD_FSYNC_ACTIVE		1381
/*! thread-state: active filesystem read calls */
#define	WT_STAT_CONN_THREAD_READ_ACTIVE			1382
/*! thread-state: active filesystem write calls */
#define	WT_STAT_CONN_THREAD_WRITE_ACTIVE		1383
/*! thread-yield: application thread time evicting (usecs) */
#define	WT_STAT_CONN_APPLICATION_EVICT_TIME		1384
/*! thread-yield: application thread time waiting for cache (usecs) */
#define	WT_STAT_CONN_APPLICATION_CACHE_TIME		1385
/*!
 * thread-yield: connection close blocked waiting for transaction state
 * stabilization
 */
#define	WT_STAT_CONN_TXN_RELEASE_BLOCKED		1386
/*! thread-yield: connection close yielded for lsm manager shutdown */
#define	WT_STAT_CONN_CONN_CLOSE_BLOCKED_LSM		1387
/*! thread-yield: data handle lock yielded */
#define	WT_STAT_CONN_DHANDLE_LOCK_BLOCKED		1388
/*!
 * thread-yield: get reference for page index and slot time sleeping
 * (usecs)
 */
#define	WT_STAT_CONN_PAGE_INDEX_SLOT_REF_BLOCKED	1389
/*! thread-yield: log server sync yielded for log write */
#define	WT_STAT_CONN_LOG_SERVER_SYNC_BLOCKED		1390
/*! thread-yield: page access yielded due to prepare state change */
#define	WT_STAT_CONN_PREPARED_TRANSITION_BLOCKED_PAGE	1391
/*! thread-yield: page acquire busy blocked */
#define	WT_STAT_CONN_PAGE_BUSY_BLOCKED			1392
/*! thread-yield: page acquire eviction blocked */
#define	WT_STAT_CONN_PAGE_FORCIBLE_EVICT_BLOCKED	1393
/*! thread-yield: page acquire locked blocked */
#define	WT_STAT_CONN_PAGE_LOCKED_BLOCKED		1394
/*! thread-yield: page acquire read blocked */
#define	WT_STAT_CONN_PAGE_READ_BLOCKED			1395
/*! thread-yield: page acquire time sleeping (usecs) */
#define	WT_STAT_CONN_PAGE_SLEEP				1396
/*!
 * thread-yield: page delete rollback time sleeping for state change
 * (usecs)
 */
#define	WT_STAT_CONN_PAGE_DEL_ROLLBACK_BLOCKED		1397
/*! thread-yield: page reconciliation yielded due to child modification */
#define	WT_STAT_CONN_CHILD_MODIFY_BLOCKED_PAGE		1398
/*! transaction: Number of prepared updates */
#define	WT_STAT_CONN_TXN_PREPARED_UPDATES_COUNT		1399
/*! transaction: durable timestamp queue entries walked */
#define	WT_STAT_CONN_TXN_DURABLE_QUEUE_WALKED		1400
/*! transaction: durable timestamp queue insert to empty */
#define	WT_STAT_CONN_TXN_DURABLE_QUEUE_EMPTY		1401
/*! transaction: durable timestamp queue inserts to head */
#define	WT_STAT_CONN_TXN_DURABLE_QUEUE_HEAD		1402
/*! transaction: durable timestamp queue inserts total */
#define	WT_STAT_CONN_TXN_DURABLE_QUEUE_INSERTS		1403
/*! transaction: durable timestamp queue length */
#define	WT_STAT_CONN_TXN_DURABLE_QUEUE_LEN		1404
/*! transaction: prepared transactions */
#define	WT_STAT_CONN_TXN_PREPARE			1405
/*! transaction: prepared transactions committed */
#define	WT_STAT_CONN_TXN_PREPARE_COMMIT			1406
/*! transaction: prepared transactions currently active */
#define	WT_STAT_CONN_TXN_PREPARE_ACTIVE			1407
/*! transaction: prepared transactions rolled back */
#define	WT_STAT_CONN_TXN_PREPARE_ROLLBACK		1408
/*! transaction: query timestamp calls */
#define	WT_STAT_CONN_TXN_QUERY_TS			1409
/*! transaction: read timestamp queue entries walked */
#define	WT_STAT_CONN_TXN_READ_QUEUE_WALKED		1410
/*! transaction: read timestamp queue insert to empty */
#define	WT_STAT_CONN_TXN_READ_QUEUE_EMPTY		1411
/*! transaction: read timestamp queue inserts to head */
#define	WT_STAT_CONN_TXN_READ_QUEUE_HEAD		1412
/*! transaction: read timestamp queue inserts total */
#define	WT_STAT_CONN_TXN_READ_QUEUE_INSERTS		1413
/*! transaction: read timestamp queue length */
#define	WT_STAT_CONN_TXN_READ_QUEUE_LEN			1414
/*! transaction: rollback to stable calls */
#define	WT_STAT_CONN_TXN_RTS				1415
/*! transaction: rollback to stable keys removed */
#define	WT_STAT_CONN_TXN_RTS_KEYS_REMOVED		1416
/*! transaction: rollback to stable keys restored */
#define	WT_STAT_CONN_TXN_RTS_KEYS_RESTORED		1417
/*! transaction: rollback to stable pages visited */
#define	WT_STAT_CONN_TXN_RTS_PAGES_VISITED		1418
/*! transaction: rollback to stable updates aborted */
#define	WT_STAT_CONN_TXN_RTS_UPD_ABORTED		1419
/*! transaction: rollback to stable updates removed from history store */
#define	WT_STAT_CONN_TXN_RTS_HS_REMOVED			1420
/*! transaction: set timestamp calls */
#define	WT_STAT_CONN_TXN_SET_TS				1421
/*! transaction: set timestamp durable calls */
#define	WT_STAT_CONN_TXN_SET_TS_DURABLE			1422
/*! transaction: set timestamp durable updates */
#define	WT_STAT_CONN_TXN_SET_TS_DURABLE_UPD		1423
/*! transaction: set timestamp oldest calls */
#define	WT_STAT_CONN_TXN_SET_TS_OLDEST			1424
/*! transaction: set timestamp oldest updates */
#define	WT_STAT_CONN_TXN_SET_TS_OLDEST_UPD		1425
/*! transaction: set timestamp stable calls */
#define	WT_STAT_CONN_TXN_SET_TS_STABLE			1426
/*! transaction: set timestamp stable updates */
#define	WT_STAT_CONN_TXN_SET_TS_STABLE_UPD		1427
/*! transaction: transaction begins */
#define	WT_STAT_CONN_TXN_BEGIN				1428
/*! transaction: transaction checkpoint currently running */
#define	WT_STAT_CONN_TXN_CHECKPOINT_RUNNING		1429
/*! transaction: transaction checkpoint generation */
#define	WT_STAT_CONN_TXN_CHECKPOINT_GENERATION		1430
/*!
 * transaction: transaction checkpoint history store file duration
 * (usecs)
 */
#define	WT_STAT_CONN_TXN_HS_CKPT_DURATION		1431
/*! transaction: transaction checkpoint max time (msecs) */
#define	WT_STAT_CONN_TXN_CHECKPOINT_TIME_MAX		1432
/*! transaction: transaction checkpoint min time (msecs) */
#define	WT_STAT_CONN_TXN_CHECKPOINT_TIME_MIN		1433
/*! transaction: transaction checkpoint most recent time (msecs) */
#define	WT_STAT_CONN_TXN_CHECKPOINT_TIME_RECENT		1434
/*! transaction: transaction checkpoint prepare currently running */
#define	WT_STAT_CONN_TXN_CHECKPOINT_PREP_RUNNING	1435
/*! transaction: transaction checkpoint prepare max time (msecs) */
#define	WT_STAT_CONN_TXN_CHECKPOINT_PREP_MAX		1436
/*! transaction: transaction checkpoint prepare min time (msecs) */
#define	WT_STAT_CONN_TXN_CHECKPOINT_PREP_MIN		1437
/*! transaction: transaction checkpoint prepare most recent time (msecs) */
#define	WT_STAT_CONN_TXN_CHECKPOINT_PREP_RECENT		1438
/*! transaction: transaction checkpoint prepare total time (msecs) */
#define	WT_STAT_CONN_TXN_CHECKPOINT_PREP_TOTAL		1439
/*! transaction: transaction checkpoint scrub dirty target */
#define	WT_STAT_CONN_TXN_CHECKPOINT_SCRUB_TARGET	1440
/*! transaction: transaction checkpoint scrub time (msecs) */
#define	WT_STAT_CONN_TXN_CHECKPOINT_SCRUB_TIME		1441
/*! transaction: transaction checkpoint total time (msecs) */
#define	WT_STAT_CONN_TXN_CHECKPOINT_TIME_TOTAL		1442
/*! transaction: transaction checkpoints */
#define	WT_STAT_CONN_TXN_CHECKPOINT			1443
/*!
 * transaction: transaction checkpoints skipped because database was
 * clean
 */
#define	WT_STAT_CONN_TXN_CHECKPOINT_SKIPPED		1444
/*! transaction: transaction failures due to history store */
#define	WT_STAT_CONN_TXN_FAIL_CACHE			1445
/*!
 * transaction: transaction fsync calls for checkpoint after allocating
 * the transaction ID
 */
#define	WT_STAT_CONN_TXN_CHECKPOINT_FSYNC_POST		1446
/*!
 * transaction: transaction fsync duration for checkpoint after
 * allocating the transaction ID (usecs)
 */
#define	WT_STAT_CONN_TXN_CHECKPOINT_FSYNC_POST_DURATION	1447
/*! transaction: transaction range of IDs currently pinned */
#define	WT_STAT_CONN_TXN_PINNED_RANGE			1448
/*! transaction: transaction range of IDs currently pinned by a checkpoint */
#define	WT_STAT_CONN_TXN_PINNED_CHECKPOINT_RANGE	1449
/*! transaction: transaction range of timestamps currently pinned */
#define	WT_STAT_CONN_TXN_PINNED_TIMESTAMP		1450
/*! transaction: transaction range of timestamps pinned by a checkpoint */
#define	WT_STAT_CONN_TXN_PINNED_TIMESTAMP_CHECKPOINT	1451
/*!
 * transaction: transaction range of timestamps pinned by the oldest
 * active read timestamp
 */
#define	WT_STAT_CONN_TXN_PINNED_TIMESTAMP_READER	1452
/*!
 * transaction: transaction range of timestamps pinned by the oldest
 * timestamp
 */
#define	WT_STAT_CONN_TXN_PINNED_TIMESTAMP_OLDEST	1453
/*! transaction: transaction read timestamp of the oldest active reader */
#define	WT_STAT_CONN_TXN_TIMESTAMP_OLDEST_ACTIVE_READ	1454
/*! transaction: transaction sync calls */
#define	WT_STAT_CONN_TXN_SYNC				1455
/*! transaction: transactions committed */
#define	WT_STAT_CONN_TXN_COMMIT				1456
/*! transaction: transactions rolled back */
#define	WT_STAT_CONN_TXN_ROLLBACK			1457
/*! transaction: update conflicts */
#define	WT_STAT_CONN_TXN_UPDATE_CONFLICT		1458

/*!
 * @}
 * @name Statistics for data sources
 * @anchor statistics_dsrc
 * @{
 */
/*! LSM: bloom filter false positives */
#define	WT_STAT_DSRC_BLOOM_FALSE_POSITIVE		2000
/*! LSM: bloom filter hits */
#define	WT_STAT_DSRC_BLOOM_HIT				2001
/*! LSM: bloom filter misses */
#define	WT_STAT_DSRC_BLOOM_MISS				2002
/*! LSM: bloom filter pages evicted from cache */
#define	WT_STAT_DSRC_BLOOM_PAGE_EVICT			2003
/*! LSM: bloom filter pages read into cache */
#define	WT_STAT_DSRC_BLOOM_PAGE_READ			2004
/*! LSM: bloom filters in the LSM tree */
#define	WT_STAT_DSRC_BLOOM_COUNT			2005
/*! LSM: chunks in the LSM tree */
#define	WT_STAT_DSRC_LSM_CHUNK_COUNT			2006
/*! LSM: highest merge generation in the LSM tree */
#define	WT_STAT_DSRC_LSM_GENERATION_MAX			2007
/*!
 * LSM: queries that could have benefited from a Bloom filter that did
 * not exist
 */
#define	WT_STAT_DSRC_LSM_LOOKUP_NO_BLOOM		2008
/*! LSM: sleep for LSM checkpoint throttle */
#define	WT_STAT_DSRC_LSM_CHECKPOINT_THROTTLE		2009
/*! LSM: sleep for LSM merge throttle */
#define	WT_STAT_DSRC_LSM_MERGE_THROTTLE			2010
/*! LSM: total size of bloom filters */
#define	WT_STAT_DSRC_BLOOM_SIZE				2011
/*! block-manager: allocations requiring file extension */
#define	WT_STAT_DSRC_BLOCK_EXTENSION			2012
/*! block-manager: blocks allocated */
#define	WT_STAT_DSRC_BLOCK_ALLOC			2013
/*! block-manager: blocks freed */
#define	WT_STAT_DSRC_BLOCK_FREE				2014
/*! block-manager: checkpoint size */
#define	WT_STAT_DSRC_BLOCK_CHECKPOINT_SIZE		2015
/*! block-manager: file allocation unit size */
#define	WT_STAT_DSRC_ALLOCATION_SIZE			2016
/*! block-manager: file bytes available for reuse */
#define	WT_STAT_DSRC_BLOCK_REUSE_BYTES			2017
/*! block-manager: file magic number */
#define	WT_STAT_DSRC_BLOCK_MAGIC			2018
/*! block-manager: file major version number */
#define	WT_STAT_DSRC_BLOCK_MAJOR			2019
/*! block-manager: file size in bytes */
#define	WT_STAT_DSRC_BLOCK_SIZE				2020
/*! block-manager: minor version number */
#define	WT_STAT_DSRC_BLOCK_MINOR			2021
/*! btree: btree checkpoint generation */
#define	WT_STAT_DSRC_BTREE_CHECKPOINT_GENERATION	2022
/*!
 * btree: column-store fixed-size leaf pages, only reported if tree_walk
 * or all statistics are enabled
 */
#define	WT_STAT_DSRC_BTREE_COLUMN_FIX			2023
/*!
 * btree: column-store internal pages, only reported if tree_walk or all
 * statistics are enabled
 */
#define	WT_STAT_DSRC_BTREE_COLUMN_INTERNAL		2024
/*!
 * btree: column-store variable-size RLE encoded values, only reported if
 * tree_walk or all statistics are enabled
 */
#define	WT_STAT_DSRC_BTREE_COLUMN_RLE			2025
/*!
 * btree: column-store variable-size deleted values, only reported if
 * tree_walk or all statistics are enabled
 */
#define	WT_STAT_DSRC_BTREE_COLUMN_DELETED		2026
/*!
 * btree: column-store variable-size leaf pages, only reported if
 * tree_walk or all statistics are enabled
 */
#define	WT_STAT_DSRC_BTREE_COLUMN_VARIABLE		2027
/*! btree: fixed-record size */
#define	WT_STAT_DSRC_BTREE_FIXED_LEN			2028
/*! btree: maximum internal page key size */
#define	WT_STAT_DSRC_BTREE_MAXINTLKEY			2029
/*! btree: maximum internal page size */
#define	WT_STAT_DSRC_BTREE_MAXINTLPAGE			2030
/*! btree: maximum leaf page key size */
#define	WT_STAT_DSRC_BTREE_MAXLEAFKEY			2031
/*! btree: maximum leaf page size */
#define	WT_STAT_DSRC_BTREE_MAXLEAFPAGE			2032
/*! btree: maximum leaf page value size */
#define	WT_STAT_DSRC_BTREE_MAXLEAFVALUE			2033
/*! btree: maximum tree depth */
#define	WT_STAT_DSRC_BTREE_MAXIMUM_DEPTH		2034
/*!
 * btree: number of key/value pairs, only reported if tree_walk or all
 * statistics are enabled
 */
#define	WT_STAT_DSRC_BTREE_ENTRIES			2035
/*!
 * btree: overflow pages, only reported if tree_walk or all statistics
 * are enabled
 */
#define	WT_STAT_DSRC_BTREE_OVERFLOW			2036
/*! btree: pages rewritten by compaction */
#define	WT_STAT_DSRC_BTREE_COMPACT_REWRITE		2037
/*!
 * btree: row-store empty values, only reported if tree_walk or all
 * statistics are enabled
 */
#define	WT_STAT_DSRC_BTREE_ROW_EMPTY_VALUES		2038
/*!
 * btree: row-store internal pages, only reported if tree_walk or all
 * statistics are enabled
 */
#define	WT_STAT_DSRC_BTREE_ROW_INTERNAL			2039
/*!
 * btree: row-store leaf pages, only reported if tree_walk or all
 * statistics are enabled
 */
#define	WT_STAT_DSRC_BTREE_ROW_LEAF			2040
/*! cache: bytes currently in the cache */
#define	WT_STAT_DSRC_CACHE_BYTES_INUSE			2041
/*! cache: bytes dirty in the cache cumulative */
#define	WT_STAT_DSRC_CACHE_BYTES_DIRTY_TOTAL		2042
/*! cache: bytes read into cache */
#define	WT_STAT_DSRC_CACHE_BYTES_READ			2043
/*! cache: bytes written from cache */
#define	WT_STAT_DSRC_CACHE_BYTES_WRITE			2044
/*! cache: checkpoint blocked page eviction */
#define	WT_STAT_DSRC_CACHE_EVICTION_CHECKPOINT		2045
/*! cache: data source pages selected for eviction unable to be evicted */
#define	WT_STAT_DSRC_CACHE_EVICTION_FAIL		2046
/*! cache: eviction walk passes of a file */
#define	WT_STAT_DSRC_CACHE_EVICTION_WALK_PASSES		2047
/*! cache: eviction walk target pages histogram - 0-9 */
#define	WT_STAT_DSRC_CACHE_EVICTION_TARGET_PAGE_LT10	2048
/*! cache: eviction walk target pages histogram - 10-31 */
#define	WT_STAT_DSRC_CACHE_EVICTION_TARGET_PAGE_LT32	2049
/*! cache: eviction walk target pages histogram - 128 and higher */
#define	WT_STAT_DSRC_CACHE_EVICTION_TARGET_PAGE_GE128	2050
/*! cache: eviction walk target pages histogram - 32-63 */
#define	WT_STAT_DSRC_CACHE_EVICTION_TARGET_PAGE_LT64	2051
/*! cache: eviction walk target pages histogram - 64-128 */
#define	WT_STAT_DSRC_CACHE_EVICTION_TARGET_PAGE_LT128	2052
/*! cache: eviction walks abandoned */
#define	WT_STAT_DSRC_CACHE_EVICTION_WALKS_ABANDONED	2053
/*! cache: eviction walks gave up because they restarted their walk twice */
#define	WT_STAT_DSRC_CACHE_EVICTION_WALKS_STOPPED	2054
/*!
 * cache: eviction walks gave up because they saw too many pages and
 * found no candidates
 */
#define	WT_STAT_DSRC_CACHE_EVICTION_WALKS_GAVE_UP_NO_TARGETS	2055
/*!
 * cache: eviction walks gave up because they saw too many pages and
 * found too few candidates
 */
#define	WT_STAT_DSRC_CACHE_EVICTION_WALKS_GAVE_UP_RATIO	2056
/*! cache: eviction walks reached end of tree */
#define	WT_STAT_DSRC_CACHE_EVICTION_WALKS_ENDED		2057
/*! cache: eviction walks started from root of tree */
#define	WT_STAT_DSRC_CACHE_EVICTION_WALK_FROM_ROOT	2058
/*! cache: eviction walks started from saved location in tree */
#define	WT_STAT_DSRC_CACHE_EVICTION_WALK_SAVED_POS	2059
/*! cache: hazard pointer blocked page eviction */
#define	WT_STAT_DSRC_CACHE_EVICTION_HAZARD		2060
/*! cache: history store table reads */
#define	WT_STAT_DSRC_CACHE_HS_READ			2061
/*! cache: in-memory page passed criteria to be split */
#define	WT_STAT_DSRC_CACHE_INMEM_SPLITTABLE		2062
/*! cache: in-memory page splits */
#define	WT_STAT_DSRC_CACHE_INMEM_SPLIT			2063
/*! cache: internal pages evicted */
#define	WT_STAT_DSRC_CACHE_EVICTION_INTERNAL		2064
/*! cache: internal pages split during eviction */
#define	WT_STAT_DSRC_CACHE_EVICTION_SPLIT_INTERNAL	2065
/*! cache: leaf pages split during eviction */
#define	WT_STAT_DSRC_CACHE_EVICTION_SPLIT_LEAF		2066
/*! cache: modified pages evicted */
#define	WT_STAT_DSRC_CACHE_EVICTION_DIRTY		2067
/*! cache: overflow pages read into cache */
#define	WT_STAT_DSRC_CACHE_READ_OVERFLOW		2068
/*! cache: page split during eviction deepened the tree */
#define	WT_STAT_DSRC_CACHE_EVICTION_DEEPEN		2069
/*! cache: page written requiring history store records */
#define	WT_STAT_DSRC_CACHE_WRITE_HS			2070
/*! cache: pages read into cache */
#define	WT_STAT_DSRC_CACHE_READ				2071
/*! cache: pages read into cache after truncate */
#define	WT_STAT_DSRC_CACHE_READ_DELETED			2072
/*! cache: pages read into cache after truncate in prepare state */
#define	WT_STAT_DSRC_CACHE_READ_DELETED_PREPARED	2073
/*! cache: pages requested from the cache */
#define	WT_STAT_DSRC_CACHE_PAGES_REQUESTED		2074
/*! cache: pages seen by eviction walk */
#define	WT_STAT_DSRC_CACHE_EVICTION_PAGES_SEEN		2075
/*! cache: pages written from cache */
#define	WT_STAT_DSRC_CACHE_WRITE			2076
/*! cache: pages written requiring in-memory restoration */
#define	WT_STAT_DSRC_CACHE_WRITE_RESTORE		2077
/*! cache: tracked dirty bytes in the cache */
#define	WT_STAT_DSRC_CACHE_BYTES_DIRTY			2078
/*! cache: unmodified pages evicted */
#define	WT_STAT_DSRC_CACHE_EVICTION_CLEAN		2079
/*!
 * cache_walk: Average difference between current eviction generation
 * when the page was last considered, only reported if cache_walk or all
 * statistics are enabled
 */
#define	WT_STAT_DSRC_CACHE_STATE_GEN_AVG_GAP		2080
/*!
 * cache_walk: Average on-disk page image size seen, only reported if
 * cache_walk or all statistics are enabled
 */
#define	WT_STAT_DSRC_CACHE_STATE_AVG_WRITTEN_SIZE	2081
/*!
 * cache_walk: Average time in cache for pages that have been visited by
 * the eviction server, only reported if cache_walk or all statistics are
 * enabled
 */
#define	WT_STAT_DSRC_CACHE_STATE_AVG_VISITED_AGE	2082
/*!
 * cache_walk: Average time in cache for pages that have not been visited
 * by the eviction server, only reported if cache_walk or all statistics
 * are enabled
 */
#define	WT_STAT_DSRC_CACHE_STATE_AVG_UNVISITED_AGE	2083
/*!
 * cache_walk: Clean pages currently in cache, only reported if
 * cache_walk or all statistics are enabled
 */
#define	WT_STAT_DSRC_CACHE_STATE_PAGES_CLEAN		2084
/*!
 * cache_walk: Current eviction generation, only reported if cache_walk
 * or all statistics are enabled
 */
#define	WT_STAT_DSRC_CACHE_STATE_GEN_CURRENT		2085
/*!
 * cache_walk: Dirty pages currently in cache, only reported if
 * cache_walk or all statistics are enabled
 */
#define	WT_STAT_DSRC_CACHE_STATE_PAGES_DIRTY		2086
/*!
 * cache_walk: Entries in the root page, only reported if cache_walk or
 * all statistics are enabled
 */
#define	WT_STAT_DSRC_CACHE_STATE_ROOT_ENTRIES		2087
/*!
 * cache_walk: Internal pages currently in cache, only reported if
 * cache_walk or all statistics are enabled
 */
#define	WT_STAT_DSRC_CACHE_STATE_PAGES_INTERNAL		2088
/*!
 * cache_walk: Leaf pages currently in cache, only reported if cache_walk
 * or all statistics are enabled
 */
#define	WT_STAT_DSRC_CACHE_STATE_PAGES_LEAF		2089
/*!
 * cache_walk: Maximum difference between current eviction generation
 * when the page was last considered, only reported if cache_walk or all
 * statistics are enabled
 */
#define	WT_STAT_DSRC_CACHE_STATE_GEN_MAX_GAP		2090
/*!
 * cache_walk: Maximum page size seen, only reported if cache_walk or all
 * statistics are enabled
 */
#define	WT_STAT_DSRC_CACHE_STATE_MAX_PAGESIZE		2091
/*!
 * cache_walk: Minimum on-disk page image size seen, only reported if
 * cache_walk or all statistics are enabled
 */
#define	WT_STAT_DSRC_CACHE_STATE_MIN_WRITTEN_SIZE	2092
/*!
 * cache_walk: Number of pages never visited by eviction server, only
 * reported if cache_walk or all statistics are enabled
 */
#define	WT_STAT_DSRC_CACHE_STATE_UNVISITED_COUNT	2093
/*!
 * cache_walk: On-disk page image sizes smaller than a single allocation
 * unit, only reported if cache_walk or all statistics are enabled
 */
#define	WT_STAT_DSRC_CACHE_STATE_SMALLER_ALLOC_SIZE	2094
/*!
 * cache_walk: Pages created in memory and never written, only reported
 * if cache_walk or all statistics are enabled
 */
#define	WT_STAT_DSRC_CACHE_STATE_MEMORY			2095
/*!
 * cache_walk: Pages currently queued for eviction, only reported if
 * cache_walk or all statistics are enabled
 */
#define	WT_STAT_DSRC_CACHE_STATE_QUEUED			2096
/*!
 * cache_walk: Pages that could not be queued for eviction, only reported
 * if cache_walk or all statistics are enabled
 */
#define	WT_STAT_DSRC_CACHE_STATE_NOT_QUEUEABLE		2097
/*!
 * cache_walk: Refs skipped during cache traversal, only reported if
 * cache_walk or all statistics are enabled
 */
#define	WT_STAT_DSRC_CACHE_STATE_REFS_SKIPPED		2098
/*!
 * cache_walk: Size of the root page, only reported if cache_walk or all
 * statistics are enabled
 */
#define	WT_STAT_DSRC_CACHE_STATE_ROOT_SIZE		2099
/*!
 * cache_walk: Total number of pages currently in cache, only reported if
 * cache_walk or all statistics are enabled
 */
#define	WT_STAT_DSRC_CACHE_STATE_PAGES			2100
/*!
 * compression: compressed page maximum internal page size prior to
 * compression
 */
#define	WT_STAT_DSRC_COMPRESS_PRECOMP_INTL_MAX_PAGE_SIZE	2101
/*!
 * compression: compressed page maximum leaf page size prior to
 * compression
 */
#define	WT_STAT_DSRC_COMPRESS_PRECOMP_LEAF_MAX_PAGE_SIZE	2102
/*! compression: compressed pages read */
#define	WT_STAT_DSRC_COMPRESS_READ			2103
/*! compression: compressed pages written */
#define	WT_STAT_DSRC_COMPRESS_WRITE			2104
/*! compression: page written failed to compress */
#define	WT_STAT_DSRC_COMPRESS_WRITE_FAIL		2105
/*! compression: page written was too small to compress */
#define	WT_STAT_DSRC_COMPRESS_WRITE_TOO_SMALL		2106
/*! cursor: Total number of entries skipped by cursor next calls */
#define	WT_STAT_DSRC_CURSOR_NEXT_SKIP_TOTAL		2107
/*! cursor: Total number of entries skipped by cursor prev calls */
#define	WT_STAT_DSRC_CURSOR_PREV_SKIP_TOTAL		2108
/*! cursor: bulk loaded cursor insert calls */
#define	WT_STAT_DSRC_CURSOR_INSERT_BULK			2109
/*! cursor: cache cursors reuse count */
#define	WT_STAT_DSRC_CURSOR_REOPEN			2110
/*! cursor: close calls that result in cache */
#define	WT_STAT_DSRC_CURSOR_CACHE			2111
/*! cursor: create calls */
#define	WT_STAT_DSRC_CURSOR_CREATE			2112
/*!
 * cursor: cursor next calls that skip greater than or equal to 100
 * entries
 */
#define	WT_STAT_DSRC_CURSOR_NEXT_SKIP_GE_100		2113
/*! cursor: cursor next calls that skip less than 100 entries */
#define	WT_STAT_DSRC_CURSOR_NEXT_SKIP_LT_100		2114
/*!
 * cursor: cursor prev calls that skip greater than or equal to 100
 * entries
 */
#define	WT_STAT_DSRC_CURSOR_PREV_SKIP_GE_100		2115
/*! cursor: cursor prev calls that skip less than 100 entries */
#define	WT_STAT_DSRC_CURSOR_PREV_SKIP_LT_100		2116
/*! cursor: insert calls */
#define	WT_STAT_DSRC_CURSOR_INSERT			2117
/*! cursor: insert key and value bytes */
#define	WT_STAT_DSRC_CURSOR_INSERT_BYTES		2118
/*! cursor: modify */
#define	WT_STAT_DSRC_CURSOR_MODIFY			2119
/*! cursor: modify key and value bytes affected */
#define	WT_STAT_DSRC_CURSOR_MODIFY_BYTES		2120
/*! cursor: modify value bytes modified */
#define	WT_STAT_DSRC_CURSOR_MODIFY_BYTES_TOUCH		2121
/*! cursor: next calls */
#define	WT_STAT_DSRC_CURSOR_NEXT			2122
/*! cursor: open cursor count */
#define	WT_STAT_DSRC_CURSOR_OPEN_COUNT			2123
/*! cursor: operation restarted */
#define	WT_STAT_DSRC_CURSOR_RESTART			2124
/*! cursor: prev calls */
#define	WT_STAT_DSRC_CURSOR_PREV			2125
/*! cursor: remove calls */
#define	WT_STAT_DSRC_CURSOR_REMOVE			2126
/*! cursor: remove key bytes removed */
#define	WT_STAT_DSRC_CURSOR_REMOVE_BYTES		2127
/*! cursor: reserve calls */
#define	WT_STAT_DSRC_CURSOR_RESERVE			2128
/*! cursor: reset calls */
#define	WT_STAT_DSRC_CURSOR_RESET			2129
/*! cursor: search calls */
#define	WT_STAT_DSRC_CURSOR_SEARCH			2130
/*! cursor: search near calls */
#define	WT_STAT_DSRC_CURSOR_SEARCH_NEAR			2131
/*! cursor: truncate calls */
#define	WT_STAT_DSRC_CURSOR_TRUNCATE			2132
/*! cursor: update calls */
#define	WT_STAT_DSRC_CURSOR_UPDATE			2133
/*! cursor: update key and value bytes */
#define	WT_STAT_DSRC_CURSOR_UPDATE_BYTES		2134
/*! cursor: update value size change */
#define	WT_STAT_DSRC_CURSOR_UPDATE_BYTES_CHANGED	2135
/*! history: history pages added for eviction during garbage collection */
#define	WT_STAT_DSRC_HS_GC_PAGES_EVICT			2136
/*! history: history pages removed for garbage collection */
#define	WT_STAT_DSRC_HS_GC_PAGES_REMOVED		2137
/*! history: history pages visited for garbage collection */
#define	WT_STAT_DSRC_HS_GC_PAGES_VISITED		2138
/*! reconciliation: approximate byte size of timestamps in pages written */
#define	WT_STAT_DSRC_REC_TIME_WINDOW_BYTES_TS		2139
/*!
 * reconciliation: approximate byte size of transaction IDs in pages
 * written
 */
#define	WT_STAT_DSRC_REC_TIME_WINDOW_BYTES_TXN		2140
/*! reconciliation: dictionary matches */
#define	WT_STAT_DSRC_REC_DICTIONARY			2141
/*! reconciliation: fast-path pages deleted */
#define	WT_STAT_DSRC_REC_PAGE_DELETE_FAST		2142
/*!
 * reconciliation: internal page key bytes discarded using suffix
 * compression
 */
#define	WT_STAT_DSRC_REC_SUFFIX_COMPRESSION		2143
/*! reconciliation: internal page multi-block writes */
#define	WT_STAT_DSRC_REC_MULTIBLOCK_INTERNAL		2144
/*! reconciliation: internal-page overflow keys */
#define	WT_STAT_DSRC_REC_OVERFLOW_KEY_INTERNAL		2145
/*! reconciliation: leaf page key bytes discarded using prefix compression */
#define	WT_STAT_DSRC_REC_PREFIX_COMPRESSION		2146
/*! reconciliation: leaf page multi-block writes */
#define	WT_STAT_DSRC_REC_MULTIBLOCK_LEAF		2147
/*! reconciliation: leaf-page overflow keys */
#define	WT_STAT_DSRC_REC_OVERFLOW_KEY_LEAF		2148
/*! reconciliation: maximum blocks required for a page */
#define	WT_STAT_DSRC_REC_MULTIBLOCK_MAX			2149
/*! reconciliation: overflow values written */
#define	WT_STAT_DSRC_REC_OVERFLOW_VALUE			2150
/*! reconciliation: page checksum matches */
#define	WT_STAT_DSRC_REC_PAGE_MATCH			2151
/*! reconciliation: page reconciliation calls */
#define	WT_STAT_DSRC_REC_PAGES				2152
/*! reconciliation: page reconciliation calls for eviction */
#define	WT_STAT_DSRC_REC_PAGES_EVICTION			2153
/*! reconciliation: pages deleted */
#define	WT_STAT_DSRC_REC_PAGE_DELETE			2154
/*!
 * reconciliation: pages written including an aggregated newest start
 * durable timestamp
 */
#define	WT_STAT_DSRC_REC_TIME_AGGR_NEWEST_START_DURABLE_TS	2155
/*!
 * reconciliation: pages written including an aggregated newest stop
 * durable timestamp
 */
#define	WT_STAT_DSRC_REC_TIME_AGGR_NEWEST_STOP_DURABLE_TS	2156
/*!
 * reconciliation: pages written including an aggregated newest stop
 * timestamp
 */
#define	WT_STAT_DSRC_REC_TIME_AGGR_NEWEST_STOP_TS	2157
/*!
 * reconciliation: pages written including an aggregated newest stop
 * transaction ID
 */
#define	WT_STAT_DSRC_REC_TIME_AGGR_NEWEST_STOP_TXN	2158
/*!
 * reconciliation: pages written including an aggregated oldest start
 * timestamp
 */
#define	WT_STAT_DSRC_REC_TIME_AGGR_OLDEST_START_TS	2159
/*!
 * reconciliation: pages written including an aggregated oldest start
 * transaction ID
 */
#define	WT_STAT_DSRC_REC_TIME_AGGR_OLDEST_START_TXN	2160
/*! reconciliation: pages written including an aggregated prepare */
#define	WT_STAT_DSRC_REC_TIME_AGGR_PREPARED		2161
/*! reconciliation: pages written including at least one prepare */
#define	WT_STAT_DSRC_REC_TIME_WINDOW_PAGES_PREPARED	2162
/*!
 * reconciliation: pages written including at least one start durable
 * timestamp
 */
#define	WT_STAT_DSRC_REC_TIME_WINDOW_PAGES_DURABLE_START_TS	2163
/*! reconciliation: pages written including at least one start timestamp */
#define	WT_STAT_DSRC_REC_TIME_WINDOW_PAGES_START_TS	2164
/*!
 * reconciliation: pages written including at least one start transaction
 * ID
 */
#define	WT_STAT_DSRC_REC_TIME_WINDOW_PAGES_START_TXN	2165
/*!
 * reconciliation: pages written including at least one stop durable
 * timestamp
 */
#define	WT_STAT_DSRC_REC_TIME_WINDOW_PAGES_DURABLE_STOP_TS	2166
/*! reconciliation: pages written including at least one stop timestamp */
#define	WT_STAT_DSRC_REC_TIME_WINDOW_PAGES_STOP_TS	2167
/*!
 * reconciliation: pages written including at least one stop transaction
 * ID
 */
#define	WT_STAT_DSRC_REC_TIME_WINDOW_PAGES_STOP_TXN	2168
/*! reconciliation: records written including a prepare */
#define	WT_STAT_DSRC_REC_TIME_WINDOW_PREPARED		2169
/*! reconciliation: records written including a start durable timestamp */
#define	WT_STAT_DSRC_REC_TIME_WINDOW_DURABLE_START_TS	2170
/*! reconciliation: records written including a start timestamp */
#define	WT_STAT_DSRC_REC_TIME_WINDOW_START_TS		2171
/*! reconciliation: records written including a start transaction ID */
#define	WT_STAT_DSRC_REC_TIME_WINDOW_START_TXN		2172
/*! reconciliation: records written including a stop durable timestamp */
#define	WT_STAT_DSRC_REC_TIME_WINDOW_DURABLE_STOP_TS	2173
/*! reconciliation: records written including a stop timestamp */
#define	WT_STAT_DSRC_REC_TIME_WINDOW_STOP_TS		2174
/*! reconciliation: records written including a stop transaction ID */
#define	WT_STAT_DSRC_REC_TIME_WINDOW_STOP_TXN		2175
/*! session: object compaction */
#define	WT_STAT_DSRC_SESSION_COMPACT			2176
/*! transaction: update conflicts */
#define	WT_STAT_DSRC_TXN_UPDATE_CONFLICT		2177

/*!
 * @}
 * @name Statistics for join cursors
 * @anchor statistics_join
 * @{
 */
/*! : accesses to the main table */
#define	WT_STAT_JOIN_MAIN_ACCESS			3000
/*! : bloom filter false positives */
#define	WT_STAT_JOIN_BLOOM_FALSE_POSITIVE		3001
/*! : checks that conditions of membership are satisfied */
#define	WT_STAT_JOIN_MEMBERSHIP_CHECK			3002
/*! : items inserted into a bloom filter */
#define	WT_STAT_JOIN_BLOOM_INSERT			3003
/*! : items iterated */
#define	WT_STAT_JOIN_ITERATED				3004

/*!
 * @}
 * @name Statistics for session
 * @anchor statistics_session
 * @{
 */
/*! session: bytes read into cache */
#define	WT_STAT_SESSION_BYTES_READ			4000
/*! session: bytes written from cache */
#define	WT_STAT_SESSION_BYTES_WRITE			4001
/*! session: dhandle lock wait time (usecs) */
#define	WT_STAT_SESSION_LOCK_DHANDLE_WAIT		4002
/*! session: page read from disk to cache time (usecs) */
#define	WT_STAT_SESSION_READ_TIME			4003
/*! session: page write from cache to disk time (usecs) */
#define	WT_STAT_SESSION_WRITE_TIME			4004
/*! session: schema lock wait time (usecs) */
#define	WT_STAT_SESSION_LOCK_SCHEMA_WAIT		4005
/*! session: time waiting for cache (usecs) */
#define	WT_STAT_SESSION_CACHE_TIME			4006
/*! @} */
/*
 * Statistics section: END
 * DO NOT EDIT: automatically built by dist/stat.py.
 */
/*! @} */

#undef __F

#if defined(__cplusplus)
}
#endif
#endif /* __WIREDTIGER_H_ */<|MERGE_RESOLUTION|>--- conflicted
+++ resolved
@@ -709,28 +709,23 @@
 #define	WT_CURSTD_DEAD			0x000010u
 #define	WT_CURSTD_DEBUG_COPY_KEY	0x000020u
 #define	WT_CURSTD_DEBUG_COPY_VALUE	0x000040u
-<<<<<<< HEAD
 #define	WT_CURSTD_DEBUG_RESET_EVICT	0x000080u
 #define	WT_CURSTD_DUMP_HEX		0x000100u
 #define	WT_CURSTD_DUMP_JSON		0x000200u
-=======
-#define	WT_CURSTD_DUMP_HEX		0x000080u
-#define	WT_CURSTD_DUMP_JSON		0x000100u
-#define	WT_CURSTD_DUMP_PRETTY		0x000200u
->>>>>>> 5909c41b
-#define	WT_CURSTD_DUMP_PRINT		0x000400u
-#define	WT_CURSTD_IGNORE_TOMBSTONE	0x000800u
-#define	WT_CURSTD_JOINED		0x001000u
-#define	WT_CURSTD_KEY_EXT		0x002000u	/* Key points out of tree. */
-#define	WT_CURSTD_KEY_INT		0x004000u	/* Key points into tree. */
-#define	WT_CURSTD_META_INUSE		0x008000u
-#define	WT_CURSTD_OPEN			0x010000u
-#define	WT_CURSTD_OVERWRITE		0x020000u
-#define	WT_CURSTD_RAW			0x040000u
-#define	WT_CURSTD_RAW_SEARCH		0x080000u
-#define	WT_CURSTD_UPDATE_LOCAL		0x100000u
-#define	WT_CURSTD_VALUE_EXT		0x200000u	/* Value points out of tree. */
-#define	WT_CURSTD_VALUE_INT		0x400000u	/* Value points into tree. */
+#define	WT_CURSTD_DUMP_PRETTY		0x000400u
+#define	WT_CURSTD_DUMP_PRINT		0x000800u
+#define	WT_CURSTD_IGNORE_TOMBSTONE	0x001000u
+#define	WT_CURSTD_JOINED		0x002000u
+#define	WT_CURSTD_KEY_EXT		0x004000u	/* Key points out of tree. */
+#define	WT_CURSTD_KEY_INT		0x008000u	/* Key points into tree. */
+#define	WT_CURSTD_META_INUSE		0x010000u
+#define	WT_CURSTD_OPEN			0x020000u
+#define	WT_CURSTD_OVERWRITE		0x040000u
+#define	WT_CURSTD_RAW			0x080000u
+#define	WT_CURSTD_RAW_SEARCH		0x100000u
+#define	WT_CURSTD_UPDATE_LOCAL		0x200000u
+#define	WT_CURSTD_VALUE_EXT		0x400000u	/* Value points out of tree. */
+#define	WT_CURSTD_VALUE_INT		0x800000u	/* Value points into tree. */
 /* AUTOMATIC FLAG VALUE GENERATION STOP */
 #define	WT_CURSTD_KEY_SET	(WT_CURSTD_KEY_EXT | WT_CURSTD_KEY_INT)
 #define	WT_CURSTD_VALUE_SET	(WT_CURSTD_VALUE_EXT | WT_CURSTD_VALUE_INT)
