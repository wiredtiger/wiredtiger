--- conflicted
+++ resolved
@@ -2367,18 +2367,14 @@
 	 * ),,}
 	 * @config{verbose, enable messages for various events.  Options are given as a list\, such
 	 * as <code>"verbose=[evictserver\,read]"</code>., a list\, with values chosen from the
-<<<<<<< HEAD
-	 * following options: \c "api"\, \c "block"\, \c "checkpoint"\, \c "checkpoint_gc"\, \c
-=======
 	 * following options: \c "api"\, \c "backup"\, \c "block"\, \c "checkpoint"\, \c
->>>>>>> 1b694e59
-	 * "checkpoint_progress"\, \c "compact"\, \c "compact_progress"\, \c "error_returns"\, \c
-	 * "evict"\, \c "evict_stuck"\, \c "evictserver"\, \c "fileops"\, \c "handleops"\, \c
-	 * "log"\, \c "lookaside"\, \c "lookaside_activity"\, \c "lsm"\, \c "lsm_manager"\, \c
-	 * "metadata"\, \c "mutex"\, \c "overflow"\, \c "read"\, \c "rebalance"\, \c "reconcile"\,
-	 * \c "recovery"\, \c "recovery_progress"\, \c "salvage"\, \c "shared_cache"\, \c "split"\,
-	 * \c "temporary"\, \c "thread_group"\, \c "timestamp"\, \c "transaction"\, \c "verify"\, \c
-	 * "version"\, \c "write"; default empty.}
+	 * "checkpoint_gc"\, \c "checkpoint_progress"\, \c "compact"\, \c "compact_progress"\, \c
+	 * "error_returns"\, \c "evict"\, \c "evict_stuck"\, \c "evictserver"\, \c "fileops"\, \c
+	 * "handleops"\, \c "log"\, \c "lookaside"\, \c "lookaside_activity"\, \c "lsm"\, \c
+	 * "lsm_manager"\, \c "metadata"\, \c "mutex"\, \c "overflow"\, \c "read"\, \c "rebalance"\,
+	 * \c "reconcile"\, \c "recovery"\, \c "recovery_progress"\, \c "salvage"\, \c
+	 * "shared_cache"\, \c "split"\, \c "temporary"\, \c "thread_group"\, \c "timestamp"\, \c
+	 * "transaction"\, \c "verify"\, \c "version"\, \c "write"; default empty.}
 	 * @configend
 	 * @errors
 	 */
@@ -3055,8 +3051,7 @@
  * information., a boolean flag; default \c false.}
  * @config{verbose, enable messages for various events.  Options are given as a list\, such as
  * <code>"verbose=[evictserver\,read]"</code>., a list\, with values chosen from the following
-<<<<<<< HEAD
- * options: \c "api"\, \c "block"\, \c "checkpoint"\, \c "checkpoint_gc"\, \c
+ * options: \c "api"\, \c "backup"\, \c "block"\, \c "checkpoint"\, \c "checkpoint_gc"\, \c
  * "checkpoint_progress"\, \c "compact"\, \c "compact_progress"\, \c "error_returns"\, \c "evict"\,
  * \c "evict_stuck"\, \c "evictserver"\, \c "fileops"\, \c "handleops"\, \c "log"\, \c "lookaside"\,
  * \c "lookaside_activity"\, \c "lsm"\, \c "lsm_manager"\, \c "metadata"\, \c "mutex"\, \c
@@ -3064,15 +3059,6 @@
  * "recovery_progress"\, \c "salvage"\, \c "shared_cache"\, \c "split"\, \c "temporary"\, \c
  * "thread_group"\, \c "timestamp"\, \c "transaction"\, \c "verify"\, \c "version"\, \c "write";
  * default empty.}
-=======
- * options: \c "api"\, \c "backup"\, \c "block"\, \c "checkpoint"\, \c "checkpoint_progress"\, \c
- * "compact"\, \c "compact_progress"\, \c "error_returns"\, \c "evict"\, \c "evict_stuck"\, \c
- * "evictserver"\, \c "fileops"\, \c "handleops"\, \c "log"\, \c "lookaside"\, \c
- * "lookaside_activity"\, \c "lsm"\, \c "lsm_manager"\, \c "metadata"\, \c "mutex"\, \c "overflow"\,
- * \c "read"\, \c "rebalance"\, \c "reconcile"\, \c "recovery"\, \c "recovery_progress"\, \c
- * "salvage"\, \c "shared_cache"\, \c "split"\, \c "temporary"\, \c "thread_group"\, \c
- * "timestamp"\, \c "transaction"\, \c "verify"\, \c "version"\, \c "write"; default empty.}
->>>>>>> 1b694e59
  * @config{write_through, Use \c FILE_FLAG_WRITE_THROUGH on Windows to write to files.  Ignored on
  * non-Windows systems.  Options are given as a list\, such as <code>"write_through=[data]"</code>.
  * Configuring \c write_through requires care\, see @ref tuning_system_buffer_cache_direct_io for
