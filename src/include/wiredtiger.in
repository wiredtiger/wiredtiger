--- conflicted
+++ resolved
@@ -5485,1405 +5485,720 @@
  */
 #define	WT_STAT_CONN_CURSOR_SKIP_HS_CUR_POSITION	1196
 /*!
-<<<<<<< HEAD
- * cursor: Total number of pages skipped without reading by cursor next
- * calls
- */
-#define	WT_STAT_CONN_CURSOR_NEXT_SKIP_PAGE_COUNT	1197
-/*!
- * cursor: Total number of pages skipped without reading by cursor prev
- * calls
- */
-#define	WT_STAT_CONN_CURSOR_PREV_SKIP_PAGE_COUNT	1198
-/*!
  * cursor: Total number of times a search near has exited due to prefix
  * config
  */
-#define	WT_STAT_CONN_CURSOR_SEARCH_NEAR_PREFIX_FAST_PATHS	1199
+#define	WT_STAT_CONN_CURSOR_SEARCH_NEAR_PREFIX_FAST_PATHS	1197
 /*! cursor: cached cursor count */
-#define	WT_STAT_CONN_CURSOR_CACHED_COUNT		1200
+#define	WT_STAT_CONN_CURSOR_CACHED_COUNT		1198
 /*! cursor: cursor bulk loaded cursor insert calls */
-#define	WT_STAT_CONN_CURSOR_INSERT_BULK			1201
+#define	WT_STAT_CONN_CURSOR_INSERT_BULK			1199
 /*! cursor: cursor close calls that result in cache */
-#define	WT_STAT_CONN_CURSOR_CACHE			1202
+#define	WT_STAT_CONN_CURSOR_CACHE			1200
 /*! cursor: cursor create calls */
-#define	WT_STAT_CONN_CURSOR_CREATE			1203
+#define	WT_STAT_CONN_CURSOR_CREATE			1201
 /*! cursor: cursor insert calls */
-#define	WT_STAT_CONN_CURSOR_INSERT			1204
+#define	WT_STAT_CONN_CURSOR_INSERT			1202
 /*! cursor: cursor insert key and value bytes */
-#define	WT_STAT_CONN_CURSOR_INSERT_BYTES		1205
+#define	WT_STAT_CONN_CURSOR_INSERT_BYTES		1203
 /*! cursor: cursor modify calls */
-#define	WT_STAT_CONN_CURSOR_MODIFY			1206
+#define	WT_STAT_CONN_CURSOR_MODIFY			1204
 /*! cursor: cursor modify key and value bytes affected */
-#define	WT_STAT_CONN_CURSOR_MODIFY_BYTES		1207
+#define	WT_STAT_CONN_CURSOR_MODIFY_BYTES		1205
 /*! cursor: cursor modify value bytes modified */
-#define	WT_STAT_CONN_CURSOR_MODIFY_BYTES_TOUCH		1208
+#define	WT_STAT_CONN_CURSOR_MODIFY_BYTES_TOUCH		1206
 /*! cursor: cursor next calls */
-#define	WT_STAT_CONN_CURSOR_NEXT			1209
-=======
- * cursor: Total number of times a search near has exited due to prefix
- * config
- */
-#define	WT_STAT_CONN_CURSOR_SEARCH_NEAR_PREFIX_FAST_PATHS	1195
-/*! cursor: cached cursor count */
-#define	WT_STAT_CONN_CURSOR_CACHED_COUNT		1196
-/*! cursor: cursor bulk loaded cursor insert calls */
-#define	WT_STAT_CONN_CURSOR_INSERT_BULK			1197
-/*! cursor: cursor close calls that result in cache */
-#define	WT_STAT_CONN_CURSOR_CACHE			1198
-/*! cursor: cursor create calls */
-#define	WT_STAT_CONN_CURSOR_CREATE			1199
-/*! cursor: cursor insert calls */
-#define	WT_STAT_CONN_CURSOR_INSERT			1200
-/*! cursor: cursor insert key and value bytes */
-#define	WT_STAT_CONN_CURSOR_INSERT_BYTES		1201
-/*! cursor: cursor modify calls */
-#define	WT_STAT_CONN_CURSOR_MODIFY			1202
-/*! cursor: cursor modify key and value bytes affected */
-#define	WT_STAT_CONN_CURSOR_MODIFY_BYTES		1203
-/*! cursor: cursor modify value bytes modified */
-#define	WT_STAT_CONN_CURSOR_MODIFY_BYTES_TOUCH		1204
-/*! cursor: cursor next calls */
-#define	WT_STAT_CONN_CURSOR_NEXT			1205
->>>>>>> 36a1488c
+#define	WT_STAT_CONN_CURSOR_NEXT			1207
 /*!
  * cursor: cursor next calls that skip due to a globally visible history
  * store tombstone
  */
-<<<<<<< HEAD
-#define	WT_STAT_CONN_CURSOR_NEXT_HS_TOMBSTONE		1210
-=======
-#define	WT_STAT_CONN_CURSOR_NEXT_HS_TOMBSTONE		1206
->>>>>>> 36a1488c
+#define	WT_STAT_CONN_CURSOR_NEXT_HS_TOMBSTONE		1208
 /*!
  * cursor: cursor next calls that skip greater than or equal to 100
  * entries
  */
-<<<<<<< HEAD
-#define	WT_STAT_CONN_CURSOR_NEXT_SKIP_GE_100		1211
+#define	WT_STAT_CONN_CURSOR_NEXT_SKIP_GE_100		1209
 /*! cursor: cursor next calls that skip less than 100 entries */
-#define	WT_STAT_CONN_CURSOR_NEXT_SKIP_LT_100		1212
+#define	WT_STAT_CONN_CURSOR_NEXT_SKIP_LT_100		1210
 /*! cursor: cursor operation restarted */
-#define	WT_STAT_CONN_CURSOR_RESTART			1213
+#define	WT_STAT_CONN_CURSOR_RESTART			1211
 /*! cursor: cursor prev calls */
-#define	WT_STAT_CONN_CURSOR_PREV			1214
-=======
-#define	WT_STAT_CONN_CURSOR_NEXT_SKIP_GE_100		1207
-/*! cursor: cursor next calls that skip less than 100 entries */
-#define	WT_STAT_CONN_CURSOR_NEXT_SKIP_LT_100		1208
-/*! cursor: cursor operation restarted */
-#define	WT_STAT_CONN_CURSOR_RESTART			1209
-/*! cursor: cursor prev calls */
-#define	WT_STAT_CONN_CURSOR_PREV			1210
->>>>>>> 36a1488c
+#define	WT_STAT_CONN_CURSOR_PREV			1212
 /*!
  * cursor: cursor prev calls that skip due to a globally visible history
  * store tombstone
  */
-<<<<<<< HEAD
-#define	WT_STAT_CONN_CURSOR_PREV_HS_TOMBSTONE		1215
-=======
-#define	WT_STAT_CONN_CURSOR_PREV_HS_TOMBSTONE		1211
->>>>>>> 36a1488c
+#define	WT_STAT_CONN_CURSOR_PREV_HS_TOMBSTONE		1213
 /*!
  * cursor: cursor prev calls that skip greater than or equal to 100
  * entries
  */
-<<<<<<< HEAD
-#define	WT_STAT_CONN_CURSOR_PREV_SKIP_GE_100		1216
+#define	WT_STAT_CONN_CURSOR_PREV_SKIP_GE_100		1214
 /*! cursor: cursor prev calls that skip less than 100 entries */
-#define	WT_STAT_CONN_CURSOR_PREV_SKIP_LT_100		1217
+#define	WT_STAT_CONN_CURSOR_PREV_SKIP_LT_100		1215
 /*! cursor: cursor remove calls */
-#define	WT_STAT_CONN_CURSOR_REMOVE			1218
+#define	WT_STAT_CONN_CURSOR_REMOVE			1216
 /*! cursor: cursor remove key bytes removed */
-#define	WT_STAT_CONN_CURSOR_REMOVE_BYTES		1219
+#define	WT_STAT_CONN_CURSOR_REMOVE_BYTES		1217
 /*! cursor: cursor reserve calls */
-#define	WT_STAT_CONN_CURSOR_RESERVE			1220
+#define	WT_STAT_CONN_CURSOR_RESERVE			1218
 /*! cursor: cursor reset calls */
-#define	WT_STAT_CONN_CURSOR_RESET			1221
+#define	WT_STAT_CONN_CURSOR_RESET			1219
 /*! cursor: cursor search calls */
-#define	WT_STAT_CONN_CURSOR_SEARCH			1222
+#define	WT_STAT_CONN_CURSOR_SEARCH			1220
 /*! cursor: cursor search history store calls */
-#define	WT_STAT_CONN_CURSOR_SEARCH_HS			1223
+#define	WT_STAT_CONN_CURSOR_SEARCH_HS			1221
 /*! cursor: cursor search near calls */
-#define	WT_STAT_CONN_CURSOR_SEARCH_NEAR			1224
+#define	WT_STAT_CONN_CURSOR_SEARCH_NEAR			1222
 /*! cursor: cursor sweep buckets */
-#define	WT_STAT_CONN_CURSOR_SWEEP_BUCKETS		1225
+#define	WT_STAT_CONN_CURSOR_SWEEP_BUCKETS		1223
 /*! cursor: cursor sweep cursors closed */
-#define	WT_STAT_CONN_CURSOR_SWEEP_CLOSED		1226
+#define	WT_STAT_CONN_CURSOR_SWEEP_CLOSED		1224
 /*! cursor: cursor sweep cursors examined */
-#define	WT_STAT_CONN_CURSOR_SWEEP_EXAMINED		1227
+#define	WT_STAT_CONN_CURSOR_SWEEP_EXAMINED		1225
 /*! cursor: cursor sweeps */
-#define	WT_STAT_CONN_CURSOR_SWEEP			1228
+#define	WT_STAT_CONN_CURSOR_SWEEP			1226
 /*! cursor: cursor truncate calls */
-#define	WT_STAT_CONN_CURSOR_TRUNCATE			1229
+#define	WT_STAT_CONN_CURSOR_TRUNCATE			1227
 /*! cursor: cursor update calls */
-#define	WT_STAT_CONN_CURSOR_UPDATE			1230
+#define	WT_STAT_CONN_CURSOR_UPDATE			1228
 /*! cursor: cursor update key and value bytes */
-#define	WT_STAT_CONN_CURSOR_UPDATE_BYTES		1231
+#define	WT_STAT_CONN_CURSOR_UPDATE_BYTES		1229
 /*! cursor: cursor update value size change */
-#define	WT_STAT_CONN_CURSOR_UPDATE_BYTES_CHANGED	1232
+#define	WT_STAT_CONN_CURSOR_UPDATE_BYTES_CHANGED	1230
 /*! cursor: cursors reused from cache */
-#define	WT_STAT_CONN_CURSOR_REOPEN			1233
+#define	WT_STAT_CONN_CURSOR_REOPEN			1231
 /*! cursor: open cursor count */
-#define	WT_STAT_CONN_CURSOR_OPEN_COUNT			1234
+#define	WT_STAT_CONN_CURSOR_OPEN_COUNT			1232
 /*! data-handle: connection data handle size */
-#define	WT_STAT_CONN_DH_CONN_HANDLE_SIZE		1235
+#define	WT_STAT_CONN_DH_CONN_HANDLE_SIZE		1233
 /*! data-handle: connection data handles currently active */
-#define	WT_STAT_CONN_DH_CONN_HANDLE_COUNT		1236
+#define	WT_STAT_CONN_DH_CONN_HANDLE_COUNT		1234
 /*! data-handle: connection sweep candidate became referenced */
-#define	WT_STAT_CONN_DH_SWEEP_REF			1237
+#define	WT_STAT_CONN_DH_SWEEP_REF			1235
 /*! data-handle: connection sweep dhandles closed */
-#define	WT_STAT_CONN_DH_SWEEP_CLOSE			1238
+#define	WT_STAT_CONN_DH_SWEEP_CLOSE			1236
 /*! data-handle: connection sweep dhandles removed from hash list */
-#define	WT_STAT_CONN_DH_SWEEP_REMOVE			1239
+#define	WT_STAT_CONN_DH_SWEEP_REMOVE			1237
 /*! data-handle: connection sweep time-of-death sets */
-#define	WT_STAT_CONN_DH_SWEEP_TOD			1240
+#define	WT_STAT_CONN_DH_SWEEP_TOD			1238
 /*! data-handle: connection sweeps */
-#define	WT_STAT_CONN_DH_SWEEPS				1241
-=======
-#define	WT_STAT_CONN_CURSOR_PREV_SKIP_GE_100		1212
-/*! cursor: cursor prev calls that skip less than 100 entries */
-#define	WT_STAT_CONN_CURSOR_PREV_SKIP_LT_100		1213
-/*! cursor: cursor remove calls */
-#define	WT_STAT_CONN_CURSOR_REMOVE			1214
-/*! cursor: cursor remove key bytes removed */
-#define	WT_STAT_CONN_CURSOR_REMOVE_BYTES		1215
-/*! cursor: cursor reserve calls */
-#define	WT_STAT_CONN_CURSOR_RESERVE			1216
-/*! cursor: cursor reset calls */
-#define	WT_STAT_CONN_CURSOR_RESET			1217
-/*! cursor: cursor search calls */
-#define	WT_STAT_CONN_CURSOR_SEARCH			1218
-/*! cursor: cursor search history store calls */
-#define	WT_STAT_CONN_CURSOR_SEARCH_HS			1219
-/*! cursor: cursor search near calls */
-#define	WT_STAT_CONN_CURSOR_SEARCH_NEAR			1220
-/*! cursor: cursor sweep buckets */
-#define	WT_STAT_CONN_CURSOR_SWEEP_BUCKETS		1221
-/*! cursor: cursor sweep cursors closed */
-#define	WT_STAT_CONN_CURSOR_SWEEP_CLOSED		1222
-/*! cursor: cursor sweep cursors examined */
-#define	WT_STAT_CONN_CURSOR_SWEEP_EXAMINED		1223
-/*! cursor: cursor sweeps */
-#define	WT_STAT_CONN_CURSOR_SWEEP			1224
-/*! cursor: cursor truncate calls */
-#define	WT_STAT_CONN_CURSOR_TRUNCATE			1225
-/*! cursor: cursor update calls */
-#define	WT_STAT_CONN_CURSOR_UPDATE			1226
-/*! cursor: cursor update key and value bytes */
-#define	WT_STAT_CONN_CURSOR_UPDATE_BYTES		1227
-/*! cursor: cursor update value size change */
-#define	WT_STAT_CONN_CURSOR_UPDATE_BYTES_CHANGED	1228
-/*! cursor: cursors reused from cache */
-#define	WT_STAT_CONN_CURSOR_REOPEN			1229
-/*! cursor: open cursor count */
-#define	WT_STAT_CONN_CURSOR_OPEN_COUNT			1230
-/*! data-handle: connection data handle size */
-#define	WT_STAT_CONN_DH_CONN_HANDLE_SIZE		1231
-/*! data-handle: connection data handles currently active */
-#define	WT_STAT_CONN_DH_CONN_HANDLE_COUNT		1232
-/*! data-handle: connection sweep candidate became referenced */
-#define	WT_STAT_CONN_DH_SWEEP_REF			1233
-/*! data-handle: connection sweep dhandles closed */
-#define	WT_STAT_CONN_DH_SWEEP_CLOSE			1234
-/*! data-handle: connection sweep dhandles removed from hash list */
-#define	WT_STAT_CONN_DH_SWEEP_REMOVE			1235
-/*! data-handle: connection sweep time-of-death sets */
-#define	WT_STAT_CONN_DH_SWEEP_TOD			1236
-/*! data-handle: connection sweeps */
-#define	WT_STAT_CONN_DH_SWEEPS				1237
->>>>>>> 36a1488c
+#define	WT_STAT_CONN_DH_SWEEPS				1239
 /*!
  * data-handle: connection sweeps skipped due to checkpoint gathering
  * handles
  */
-<<<<<<< HEAD
-#define	WT_STAT_CONN_DH_SWEEP_SKIP_CKPT			1242
+#define	WT_STAT_CONN_DH_SWEEP_SKIP_CKPT			1240
 /*! data-handle: session dhandles swept */
-#define	WT_STAT_CONN_DH_SESSION_HANDLES			1243
+#define	WT_STAT_CONN_DH_SESSION_HANDLES			1241
 /*! data-handle: session sweep attempts */
-#define	WT_STAT_CONN_DH_SESSION_SWEEPS			1244
+#define	WT_STAT_CONN_DH_SESSION_SWEEPS			1242
 /*! lock: checkpoint lock acquisitions */
-#define	WT_STAT_CONN_LOCK_CHECKPOINT_COUNT		1245
+#define	WT_STAT_CONN_LOCK_CHECKPOINT_COUNT		1243
 /*! lock: checkpoint lock application thread wait time (usecs) */
-#define	WT_STAT_CONN_LOCK_CHECKPOINT_WAIT_APPLICATION	1246
+#define	WT_STAT_CONN_LOCK_CHECKPOINT_WAIT_APPLICATION	1244
 /*! lock: checkpoint lock internal thread wait time (usecs) */
-#define	WT_STAT_CONN_LOCK_CHECKPOINT_WAIT_INTERNAL	1247
+#define	WT_STAT_CONN_LOCK_CHECKPOINT_WAIT_INTERNAL	1245
 /*! lock: dhandle lock application thread time waiting (usecs) */
-#define	WT_STAT_CONN_LOCK_DHANDLE_WAIT_APPLICATION	1248
+#define	WT_STAT_CONN_LOCK_DHANDLE_WAIT_APPLICATION	1246
 /*! lock: dhandle lock internal thread time waiting (usecs) */
-#define	WT_STAT_CONN_LOCK_DHANDLE_WAIT_INTERNAL		1249
+#define	WT_STAT_CONN_LOCK_DHANDLE_WAIT_INTERNAL		1247
 /*! lock: dhandle read lock acquisitions */
-#define	WT_STAT_CONN_LOCK_DHANDLE_READ_COUNT		1250
+#define	WT_STAT_CONN_LOCK_DHANDLE_READ_COUNT		1248
 /*! lock: dhandle write lock acquisitions */
-#define	WT_STAT_CONN_LOCK_DHANDLE_WRITE_COUNT		1251
-=======
-#define	WT_STAT_CONN_DH_SWEEP_SKIP_CKPT			1238
-/*! data-handle: session dhandles swept */
-#define	WT_STAT_CONN_DH_SESSION_HANDLES			1239
-/*! data-handle: session sweep attempts */
-#define	WT_STAT_CONN_DH_SESSION_SWEEPS			1240
-/*! lock: checkpoint lock acquisitions */
-#define	WT_STAT_CONN_LOCK_CHECKPOINT_COUNT		1241
-/*! lock: checkpoint lock application thread wait time (usecs) */
-#define	WT_STAT_CONN_LOCK_CHECKPOINT_WAIT_APPLICATION	1242
-/*! lock: checkpoint lock internal thread wait time (usecs) */
-#define	WT_STAT_CONN_LOCK_CHECKPOINT_WAIT_INTERNAL	1243
-/*! lock: dhandle lock application thread time waiting (usecs) */
-#define	WT_STAT_CONN_LOCK_DHANDLE_WAIT_APPLICATION	1244
-/*! lock: dhandle lock internal thread time waiting (usecs) */
-#define	WT_STAT_CONN_LOCK_DHANDLE_WAIT_INTERNAL		1245
-/*! lock: dhandle read lock acquisitions */
-#define	WT_STAT_CONN_LOCK_DHANDLE_READ_COUNT		1246
-/*! lock: dhandle write lock acquisitions */
-#define	WT_STAT_CONN_LOCK_DHANDLE_WRITE_COUNT		1247
->>>>>>> 36a1488c
+#define	WT_STAT_CONN_LOCK_DHANDLE_WRITE_COUNT		1249
 /*!
  * lock: durable timestamp queue lock application thread time waiting
  * (usecs)
  */
-<<<<<<< HEAD
-#define	WT_STAT_CONN_LOCK_DURABLE_TIMESTAMP_WAIT_APPLICATION	1252
-=======
-#define	WT_STAT_CONN_LOCK_DURABLE_TIMESTAMP_WAIT_APPLICATION	1248
->>>>>>> 36a1488c
+#define	WT_STAT_CONN_LOCK_DURABLE_TIMESTAMP_WAIT_APPLICATION	1250
 /*!
  * lock: durable timestamp queue lock internal thread time waiting
  * (usecs)
  */
-<<<<<<< HEAD
-#define	WT_STAT_CONN_LOCK_DURABLE_TIMESTAMP_WAIT_INTERNAL	1253
+#define	WT_STAT_CONN_LOCK_DURABLE_TIMESTAMP_WAIT_INTERNAL	1251
 /*! lock: durable timestamp queue read lock acquisitions */
-#define	WT_STAT_CONN_LOCK_DURABLE_TIMESTAMP_READ_COUNT	1254
+#define	WT_STAT_CONN_LOCK_DURABLE_TIMESTAMP_READ_COUNT	1252
 /*! lock: durable timestamp queue write lock acquisitions */
-#define	WT_STAT_CONN_LOCK_DURABLE_TIMESTAMP_WRITE_COUNT	1255
+#define	WT_STAT_CONN_LOCK_DURABLE_TIMESTAMP_WRITE_COUNT	1253
 /*! lock: metadata lock acquisitions */
-#define	WT_STAT_CONN_LOCK_METADATA_COUNT		1256
+#define	WT_STAT_CONN_LOCK_METADATA_COUNT		1254
 /*! lock: metadata lock application thread wait time (usecs) */
-#define	WT_STAT_CONN_LOCK_METADATA_WAIT_APPLICATION	1257
+#define	WT_STAT_CONN_LOCK_METADATA_WAIT_APPLICATION	1255
 /*! lock: metadata lock internal thread wait time (usecs) */
-#define	WT_STAT_CONN_LOCK_METADATA_WAIT_INTERNAL	1258
-=======
-#define	WT_STAT_CONN_LOCK_DURABLE_TIMESTAMP_WAIT_INTERNAL	1249
-/*! lock: durable timestamp queue read lock acquisitions */
-#define	WT_STAT_CONN_LOCK_DURABLE_TIMESTAMP_READ_COUNT	1250
-/*! lock: durable timestamp queue write lock acquisitions */
-#define	WT_STAT_CONN_LOCK_DURABLE_TIMESTAMP_WRITE_COUNT	1251
-/*! lock: metadata lock acquisitions */
-#define	WT_STAT_CONN_LOCK_METADATA_COUNT		1252
-/*! lock: metadata lock application thread wait time (usecs) */
-#define	WT_STAT_CONN_LOCK_METADATA_WAIT_APPLICATION	1253
-/*! lock: metadata lock internal thread wait time (usecs) */
-#define	WT_STAT_CONN_LOCK_METADATA_WAIT_INTERNAL	1254
->>>>>>> 36a1488c
+#define	WT_STAT_CONN_LOCK_METADATA_WAIT_INTERNAL	1256
 /*!
  * lock: read timestamp queue lock application thread time waiting
  * (usecs)
  */
-<<<<<<< HEAD
-#define	WT_STAT_CONN_LOCK_READ_TIMESTAMP_WAIT_APPLICATION	1259
+#define	WT_STAT_CONN_LOCK_READ_TIMESTAMP_WAIT_APPLICATION	1257
 /*! lock: read timestamp queue lock internal thread time waiting (usecs) */
-#define	WT_STAT_CONN_LOCK_READ_TIMESTAMP_WAIT_INTERNAL	1260
+#define	WT_STAT_CONN_LOCK_READ_TIMESTAMP_WAIT_INTERNAL	1258
 /*! lock: read timestamp queue read lock acquisitions */
-#define	WT_STAT_CONN_LOCK_READ_TIMESTAMP_READ_COUNT	1261
+#define	WT_STAT_CONN_LOCK_READ_TIMESTAMP_READ_COUNT	1259
 /*! lock: read timestamp queue write lock acquisitions */
-#define	WT_STAT_CONN_LOCK_READ_TIMESTAMP_WRITE_COUNT	1262
+#define	WT_STAT_CONN_LOCK_READ_TIMESTAMP_WRITE_COUNT	1260
 /*! lock: schema lock acquisitions */
-#define	WT_STAT_CONN_LOCK_SCHEMA_COUNT			1263
+#define	WT_STAT_CONN_LOCK_SCHEMA_COUNT			1261
 /*! lock: schema lock application thread wait time (usecs) */
-#define	WT_STAT_CONN_LOCK_SCHEMA_WAIT_APPLICATION	1264
+#define	WT_STAT_CONN_LOCK_SCHEMA_WAIT_APPLICATION	1262
 /*! lock: schema lock internal thread wait time (usecs) */
-#define	WT_STAT_CONN_LOCK_SCHEMA_WAIT_INTERNAL		1265
-=======
-#define	WT_STAT_CONN_LOCK_READ_TIMESTAMP_WAIT_APPLICATION	1255
-/*! lock: read timestamp queue lock internal thread time waiting (usecs) */
-#define	WT_STAT_CONN_LOCK_READ_TIMESTAMP_WAIT_INTERNAL	1256
-/*! lock: read timestamp queue read lock acquisitions */
-#define	WT_STAT_CONN_LOCK_READ_TIMESTAMP_READ_COUNT	1257
-/*! lock: read timestamp queue write lock acquisitions */
-#define	WT_STAT_CONN_LOCK_READ_TIMESTAMP_WRITE_COUNT	1258
-/*! lock: schema lock acquisitions */
-#define	WT_STAT_CONN_LOCK_SCHEMA_COUNT			1259
-/*! lock: schema lock application thread wait time (usecs) */
-#define	WT_STAT_CONN_LOCK_SCHEMA_WAIT_APPLICATION	1260
-/*! lock: schema lock internal thread wait time (usecs) */
-#define	WT_STAT_CONN_LOCK_SCHEMA_WAIT_INTERNAL		1261
->>>>>>> 36a1488c
+#define	WT_STAT_CONN_LOCK_SCHEMA_WAIT_INTERNAL		1263
 /*!
  * lock: table lock application thread time waiting for the table lock
  * (usecs)
  */
-<<<<<<< HEAD
-#define	WT_STAT_CONN_LOCK_TABLE_WAIT_APPLICATION	1266
-=======
-#define	WT_STAT_CONN_LOCK_TABLE_WAIT_APPLICATION	1262
->>>>>>> 36a1488c
+#define	WT_STAT_CONN_LOCK_TABLE_WAIT_APPLICATION	1264
 /*!
  * lock: table lock internal thread time waiting for the table lock
  * (usecs)
  */
-<<<<<<< HEAD
-#define	WT_STAT_CONN_LOCK_TABLE_WAIT_INTERNAL		1267
+#define	WT_STAT_CONN_LOCK_TABLE_WAIT_INTERNAL		1265
 /*! lock: table read lock acquisitions */
-#define	WT_STAT_CONN_LOCK_TABLE_READ_COUNT		1268
+#define	WT_STAT_CONN_LOCK_TABLE_READ_COUNT		1266
 /*! lock: table write lock acquisitions */
-#define	WT_STAT_CONN_LOCK_TABLE_WRITE_COUNT		1269
+#define	WT_STAT_CONN_LOCK_TABLE_WRITE_COUNT		1267
 /*! lock: txn global lock application thread time waiting (usecs) */
-#define	WT_STAT_CONN_LOCK_TXN_GLOBAL_WAIT_APPLICATION	1270
+#define	WT_STAT_CONN_LOCK_TXN_GLOBAL_WAIT_APPLICATION	1268
 /*! lock: txn global lock internal thread time waiting (usecs) */
-#define	WT_STAT_CONN_LOCK_TXN_GLOBAL_WAIT_INTERNAL	1271
+#define	WT_STAT_CONN_LOCK_TXN_GLOBAL_WAIT_INTERNAL	1269
 /*! lock: txn global read lock acquisitions */
-#define	WT_STAT_CONN_LOCK_TXN_GLOBAL_READ_COUNT		1272
+#define	WT_STAT_CONN_LOCK_TXN_GLOBAL_READ_COUNT		1270
 /*! lock: txn global write lock acquisitions */
-#define	WT_STAT_CONN_LOCK_TXN_GLOBAL_WRITE_COUNT	1273
+#define	WT_STAT_CONN_LOCK_TXN_GLOBAL_WRITE_COUNT	1271
 /*! log: busy returns attempting to switch slots */
-#define	WT_STAT_CONN_LOG_SLOT_SWITCH_BUSY		1274
+#define	WT_STAT_CONN_LOG_SLOT_SWITCH_BUSY		1272
 /*! log: force archive time sleeping (usecs) */
-#define	WT_STAT_CONN_LOG_FORCE_ARCHIVE_SLEEP		1275
+#define	WT_STAT_CONN_LOG_FORCE_ARCHIVE_SLEEP		1273
 /*! log: log bytes of payload data */
-#define	WT_STAT_CONN_LOG_BYTES_PAYLOAD			1276
+#define	WT_STAT_CONN_LOG_BYTES_PAYLOAD			1274
 /*! log: log bytes written */
-#define	WT_STAT_CONN_LOG_BYTES_WRITTEN			1277
+#define	WT_STAT_CONN_LOG_BYTES_WRITTEN			1275
 /*! log: log files manually zero-filled */
-#define	WT_STAT_CONN_LOG_ZERO_FILLS			1278
+#define	WT_STAT_CONN_LOG_ZERO_FILLS			1276
 /*! log: log flush operations */
-#define	WT_STAT_CONN_LOG_FLUSH				1279
+#define	WT_STAT_CONN_LOG_FLUSH				1277
 /*! log: log force write operations */
-#define	WT_STAT_CONN_LOG_FORCE_WRITE			1280
+#define	WT_STAT_CONN_LOG_FORCE_WRITE			1278
 /*! log: log force write operations skipped */
-#define	WT_STAT_CONN_LOG_FORCE_WRITE_SKIP		1281
+#define	WT_STAT_CONN_LOG_FORCE_WRITE_SKIP		1279
 /*! log: log records compressed */
-#define	WT_STAT_CONN_LOG_COMPRESS_WRITES		1282
+#define	WT_STAT_CONN_LOG_COMPRESS_WRITES		1280
 /*! log: log records not compressed */
-#define	WT_STAT_CONN_LOG_COMPRESS_WRITE_FAILS		1283
+#define	WT_STAT_CONN_LOG_COMPRESS_WRITE_FAILS		1281
 /*! log: log records too small to compress */
-#define	WT_STAT_CONN_LOG_COMPRESS_SMALL			1284
+#define	WT_STAT_CONN_LOG_COMPRESS_SMALL			1282
 /*! log: log release advances write LSN */
-#define	WT_STAT_CONN_LOG_RELEASE_WRITE_LSN		1285
+#define	WT_STAT_CONN_LOG_RELEASE_WRITE_LSN		1283
 /*! log: log scan operations */
-#define	WT_STAT_CONN_LOG_SCANS				1286
+#define	WT_STAT_CONN_LOG_SCANS				1284
 /*! log: log scan records requiring two reads */
-#define	WT_STAT_CONN_LOG_SCAN_REREADS			1287
+#define	WT_STAT_CONN_LOG_SCAN_REREADS			1285
 /*! log: log server thread advances write LSN */
-#define	WT_STAT_CONN_LOG_WRITE_LSN			1288
+#define	WT_STAT_CONN_LOG_WRITE_LSN			1286
 /*! log: log server thread write LSN walk skipped */
-#define	WT_STAT_CONN_LOG_WRITE_LSN_SKIP			1289
+#define	WT_STAT_CONN_LOG_WRITE_LSN_SKIP			1287
 /*! log: log sync operations */
-#define	WT_STAT_CONN_LOG_SYNC				1290
+#define	WT_STAT_CONN_LOG_SYNC				1288
 /*! log: log sync time duration (usecs) */
-#define	WT_STAT_CONN_LOG_SYNC_DURATION			1291
+#define	WT_STAT_CONN_LOG_SYNC_DURATION			1289
 /*! log: log sync_dir operations */
-#define	WT_STAT_CONN_LOG_SYNC_DIR			1292
+#define	WT_STAT_CONN_LOG_SYNC_DIR			1290
 /*! log: log sync_dir time duration (usecs) */
-#define	WT_STAT_CONN_LOG_SYNC_DIR_DURATION		1293
+#define	WT_STAT_CONN_LOG_SYNC_DIR_DURATION		1291
 /*! log: log write operations */
-#define	WT_STAT_CONN_LOG_WRITES				1294
+#define	WT_STAT_CONN_LOG_WRITES				1292
 /*! log: logging bytes consolidated */
-#define	WT_STAT_CONN_LOG_SLOT_CONSOLIDATED		1295
+#define	WT_STAT_CONN_LOG_SLOT_CONSOLIDATED		1293
 /*! log: maximum log file size */
-#define	WT_STAT_CONN_LOG_MAX_FILESIZE			1296
+#define	WT_STAT_CONN_LOG_MAX_FILESIZE			1294
 /*! log: number of pre-allocated log files to create */
-#define	WT_STAT_CONN_LOG_PREALLOC_MAX			1297
+#define	WT_STAT_CONN_LOG_PREALLOC_MAX			1295
 /*! log: pre-allocated log files not ready and missed */
-#define	WT_STAT_CONN_LOG_PREALLOC_MISSED		1298
+#define	WT_STAT_CONN_LOG_PREALLOC_MISSED		1296
 /*! log: pre-allocated log files prepared */
-#define	WT_STAT_CONN_LOG_PREALLOC_FILES			1299
+#define	WT_STAT_CONN_LOG_PREALLOC_FILES			1297
 /*! log: pre-allocated log files used */
-#define	WT_STAT_CONN_LOG_PREALLOC_USED			1300
+#define	WT_STAT_CONN_LOG_PREALLOC_USED			1298
 /*! log: records processed by log scan */
-#define	WT_STAT_CONN_LOG_SCAN_RECORDS			1301
+#define	WT_STAT_CONN_LOG_SCAN_RECORDS			1299
 /*! log: slot close lost race */
-#define	WT_STAT_CONN_LOG_SLOT_CLOSE_RACE		1302
+#define	WT_STAT_CONN_LOG_SLOT_CLOSE_RACE		1300
 /*! log: slot close unbuffered waits */
-#define	WT_STAT_CONN_LOG_SLOT_CLOSE_UNBUF		1303
+#define	WT_STAT_CONN_LOG_SLOT_CLOSE_UNBUF		1301
 /*! log: slot closures */
-#define	WT_STAT_CONN_LOG_SLOT_CLOSES			1304
+#define	WT_STAT_CONN_LOG_SLOT_CLOSES			1302
 /*! log: slot join atomic update races */
-#define	WT_STAT_CONN_LOG_SLOT_RACES			1305
+#define	WT_STAT_CONN_LOG_SLOT_RACES			1303
 /*! log: slot join calls atomic updates raced */
-#define	WT_STAT_CONN_LOG_SLOT_YIELD_RACE		1306
+#define	WT_STAT_CONN_LOG_SLOT_YIELD_RACE		1304
 /*! log: slot join calls did not yield */
-#define	WT_STAT_CONN_LOG_SLOT_IMMEDIATE			1307
+#define	WT_STAT_CONN_LOG_SLOT_IMMEDIATE			1305
 /*! log: slot join calls found active slot closed */
-#define	WT_STAT_CONN_LOG_SLOT_YIELD_CLOSE		1308
+#define	WT_STAT_CONN_LOG_SLOT_YIELD_CLOSE		1306
 /*! log: slot join calls slept */
-#define	WT_STAT_CONN_LOG_SLOT_YIELD_SLEEP		1309
+#define	WT_STAT_CONN_LOG_SLOT_YIELD_SLEEP		1307
 /*! log: slot join calls yielded */
-#define	WT_STAT_CONN_LOG_SLOT_YIELD			1310
+#define	WT_STAT_CONN_LOG_SLOT_YIELD			1308
 /*! log: slot join found active slot closed */
-#define	WT_STAT_CONN_LOG_SLOT_ACTIVE_CLOSED		1311
+#define	WT_STAT_CONN_LOG_SLOT_ACTIVE_CLOSED		1309
 /*! log: slot joins yield time (usecs) */
-#define	WT_STAT_CONN_LOG_SLOT_YIELD_DURATION		1312
+#define	WT_STAT_CONN_LOG_SLOT_YIELD_DURATION		1310
 /*! log: slot transitions unable to find free slot */
-#define	WT_STAT_CONN_LOG_SLOT_NO_FREE_SLOTS		1313
+#define	WT_STAT_CONN_LOG_SLOT_NO_FREE_SLOTS		1311
 /*! log: slot unbuffered writes */
-#define	WT_STAT_CONN_LOG_SLOT_UNBUFFERED		1314
+#define	WT_STAT_CONN_LOG_SLOT_UNBUFFERED		1312
 /*! log: total in-memory size of compressed records */
-#define	WT_STAT_CONN_LOG_COMPRESS_MEM			1315
+#define	WT_STAT_CONN_LOG_COMPRESS_MEM			1313
 /*! log: total log buffer size */
-#define	WT_STAT_CONN_LOG_BUFFER_SIZE			1316
+#define	WT_STAT_CONN_LOG_BUFFER_SIZE			1314
 /*! log: total size of compressed records */
-#define	WT_STAT_CONN_LOG_COMPRESS_LEN			1317
+#define	WT_STAT_CONN_LOG_COMPRESS_LEN			1315
 /*! log: written slots coalesced */
-#define	WT_STAT_CONN_LOG_SLOT_COALESCED			1318
+#define	WT_STAT_CONN_LOG_SLOT_COALESCED			1316
 /*! log: yields waiting for previous log file close */
-#define	WT_STAT_CONN_LOG_CLOSE_YIELDS			1319
+#define	WT_STAT_CONN_LOG_CLOSE_YIELDS			1317
 /*! perf: file system read latency histogram (bucket 1) - 10-49ms */
-#define	WT_STAT_CONN_PERF_HIST_FSREAD_LATENCY_LT50	1320
+#define	WT_STAT_CONN_PERF_HIST_FSREAD_LATENCY_LT50	1318
 /*! perf: file system read latency histogram (bucket 2) - 50-99ms */
-#define	WT_STAT_CONN_PERF_HIST_FSREAD_LATENCY_LT100	1321
+#define	WT_STAT_CONN_PERF_HIST_FSREAD_LATENCY_LT100	1319
 /*! perf: file system read latency histogram (bucket 3) - 100-249ms */
-#define	WT_STAT_CONN_PERF_HIST_FSREAD_LATENCY_LT250	1322
+#define	WT_STAT_CONN_PERF_HIST_FSREAD_LATENCY_LT250	1320
 /*! perf: file system read latency histogram (bucket 4) - 250-499ms */
-#define	WT_STAT_CONN_PERF_HIST_FSREAD_LATENCY_LT500	1323
+#define	WT_STAT_CONN_PERF_HIST_FSREAD_LATENCY_LT500	1321
 /*! perf: file system read latency histogram (bucket 5) - 500-999ms */
-#define	WT_STAT_CONN_PERF_HIST_FSREAD_LATENCY_LT1000	1324
+#define	WT_STAT_CONN_PERF_HIST_FSREAD_LATENCY_LT1000	1322
 /*! perf: file system read latency histogram (bucket 6) - 1000ms+ */
-#define	WT_STAT_CONN_PERF_HIST_FSREAD_LATENCY_GT1000	1325
+#define	WT_STAT_CONN_PERF_HIST_FSREAD_LATENCY_GT1000	1323
 /*! perf: file system write latency histogram (bucket 1) - 10-49ms */
-#define	WT_STAT_CONN_PERF_HIST_FSWRITE_LATENCY_LT50	1326
+#define	WT_STAT_CONN_PERF_HIST_FSWRITE_LATENCY_LT50	1324
 /*! perf: file system write latency histogram (bucket 2) - 50-99ms */
-#define	WT_STAT_CONN_PERF_HIST_FSWRITE_LATENCY_LT100	1327
+#define	WT_STAT_CONN_PERF_HIST_FSWRITE_LATENCY_LT100	1325
 /*! perf: file system write latency histogram (bucket 3) - 100-249ms */
-#define	WT_STAT_CONN_PERF_HIST_FSWRITE_LATENCY_LT250	1328
+#define	WT_STAT_CONN_PERF_HIST_FSWRITE_LATENCY_LT250	1326
 /*! perf: file system write latency histogram (bucket 4) - 250-499ms */
-#define	WT_STAT_CONN_PERF_HIST_FSWRITE_LATENCY_LT500	1329
+#define	WT_STAT_CONN_PERF_HIST_FSWRITE_LATENCY_LT500	1327
 /*! perf: file system write latency histogram (bucket 5) - 500-999ms */
-#define	WT_STAT_CONN_PERF_HIST_FSWRITE_LATENCY_LT1000	1330
+#define	WT_STAT_CONN_PERF_HIST_FSWRITE_LATENCY_LT1000	1328
 /*! perf: file system write latency histogram (bucket 6) - 1000ms+ */
-#define	WT_STAT_CONN_PERF_HIST_FSWRITE_LATENCY_GT1000	1331
+#define	WT_STAT_CONN_PERF_HIST_FSWRITE_LATENCY_GT1000	1329
 /*! perf: operation read latency histogram (bucket 1) - 100-249us */
-#define	WT_STAT_CONN_PERF_HIST_OPREAD_LATENCY_LT250	1332
+#define	WT_STAT_CONN_PERF_HIST_OPREAD_LATENCY_LT250	1330
 /*! perf: operation read latency histogram (bucket 2) - 250-499us */
-#define	WT_STAT_CONN_PERF_HIST_OPREAD_LATENCY_LT500	1333
+#define	WT_STAT_CONN_PERF_HIST_OPREAD_LATENCY_LT500	1331
 /*! perf: operation read latency histogram (bucket 3) - 500-999us */
-#define	WT_STAT_CONN_PERF_HIST_OPREAD_LATENCY_LT1000	1334
+#define	WT_STAT_CONN_PERF_HIST_OPREAD_LATENCY_LT1000	1332
 /*! perf: operation read latency histogram (bucket 4) - 1000-9999us */
-#define	WT_STAT_CONN_PERF_HIST_OPREAD_LATENCY_LT10000	1335
+#define	WT_STAT_CONN_PERF_HIST_OPREAD_LATENCY_LT10000	1333
 /*! perf: operation read latency histogram (bucket 5) - 10000us+ */
-#define	WT_STAT_CONN_PERF_HIST_OPREAD_LATENCY_GT10000	1336
+#define	WT_STAT_CONN_PERF_HIST_OPREAD_LATENCY_GT10000	1334
 /*! perf: operation write latency histogram (bucket 1) - 100-249us */
-#define	WT_STAT_CONN_PERF_HIST_OPWRITE_LATENCY_LT250	1337
+#define	WT_STAT_CONN_PERF_HIST_OPWRITE_LATENCY_LT250	1335
 /*! perf: operation write latency histogram (bucket 2) - 250-499us */
-#define	WT_STAT_CONN_PERF_HIST_OPWRITE_LATENCY_LT500	1338
+#define	WT_STAT_CONN_PERF_HIST_OPWRITE_LATENCY_LT500	1336
 /*! perf: operation write latency histogram (bucket 3) - 500-999us */
-#define	WT_STAT_CONN_PERF_HIST_OPWRITE_LATENCY_LT1000	1339
+#define	WT_STAT_CONN_PERF_HIST_OPWRITE_LATENCY_LT1000	1337
 /*! perf: operation write latency histogram (bucket 4) - 1000-9999us */
-#define	WT_STAT_CONN_PERF_HIST_OPWRITE_LATENCY_LT10000	1340
+#define	WT_STAT_CONN_PERF_HIST_OPWRITE_LATENCY_LT10000	1338
 /*! perf: operation write latency histogram (bucket 5) - 10000us+ */
-#define	WT_STAT_CONN_PERF_HIST_OPWRITE_LATENCY_GT10000	1341
+#define	WT_STAT_CONN_PERF_HIST_OPWRITE_LATENCY_GT10000	1339
 /*! reconciliation: approximate byte size of timestamps in pages written */
-#define	WT_STAT_CONN_REC_TIME_WINDOW_BYTES_TS		1342
-=======
-#define	WT_STAT_CONN_LOCK_TABLE_WAIT_INTERNAL		1263
-/*! lock: table read lock acquisitions */
-#define	WT_STAT_CONN_LOCK_TABLE_READ_COUNT		1264
-/*! lock: table write lock acquisitions */
-#define	WT_STAT_CONN_LOCK_TABLE_WRITE_COUNT		1265
-/*! lock: txn global lock application thread time waiting (usecs) */
-#define	WT_STAT_CONN_LOCK_TXN_GLOBAL_WAIT_APPLICATION	1266
-/*! lock: txn global lock internal thread time waiting (usecs) */
-#define	WT_STAT_CONN_LOCK_TXN_GLOBAL_WAIT_INTERNAL	1267
-/*! lock: txn global read lock acquisitions */
-#define	WT_STAT_CONN_LOCK_TXN_GLOBAL_READ_COUNT		1268
-/*! lock: txn global write lock acquisitions */
-#define	WT_STAT_CONN_LOCK_TXN_GLOBAL_WRITE_COUNT	1269
-/*! log: busy returns attempting to switch slots */
-#define	WT_STAT_CONN_LOG_SLOT_SWITCH_BUSY		1270
-/*! log: force archive time sleeping (usecs) */
-#define	WT_STAT_CONN_LOG_FORCE_ARCHIVE_SLEEP		1271
-/*! log: log bytes of payload data */
-#define	WT_STAT_CONN_LOG_BYTES_PAYLOAD			1272
-/*! log: log bytes written */
-#define	WT_STAT_CONN_LOG_BYTES_WRITTEN			1273
-/*! log: log files manually zero-filled */
-#define	WT_STAT_CONN_LOG_ZERO_FILLS			1274
-/*! log: log flush operations */
-#define	WT_STAT_CONN_LOG_FLUSH				1275
-/*! log: log force write operations */
-#define	WT_STAT_CONN_LOG_FORCE_WRITE			1276
-/*! log: log force write operations skipped */
-#define	WT_STAT_CONN_LOG_FORCE_WRITE_SKIP		1277
-/*! log: log records compressed */
-#define	WT_STAT_CONN_LOG_COMPRESS_WRITES		1278
-/*! log: log records not compressed */
-#define	WT_STAT_CONN_LOG_COMPRESS_WRITE_FAILS		1279
-/*! log: log records too small to compress */
-#define	WT_STAT_CONN_LOG_COMPRESS_SMALL			1280
-/*! log: log release advances write LSN */
-#define	WT_STAT_CONN_LOG_RELEASE_WRITE_LSN		1281
-/*! log: log scan operations */
-#define	WT_STAT_CONN_LOG_SCANS				1282
-/*! log: log scan records requiring two reads */
-#define	WT_STAT_CONN_LOG_SCAN_REREADS			1283
-/*! log: log server thread advances write LSN */
-#define	WT_STAT_CONN_LOG_WRITE_LSN			1284
-/*! log: log server thread write LSN walk skipped */
-#define	WT_STAT_CONN_LOG_WRITE_LSN_SKIP			1285
-/*! log: log sync operations */
-#define	WT_STAT_CONN_LOG_SYNC				1286
-/*! log: log sync time duration (usecs) */
-#define	WT_STAT_CONN_LOG_SYNC_DURATION			1287
-/*! log: log sync_dir operations */
-#define	WT_STAT_CONN_LOG_SYNC_DIR			1288
-/*! log: log sync_dir time duration (usecs) */
-#define	WT_STAT_CONN_LOG_SYNC_DIR_DURATION		1289
-/*! log: log write operations */
-#define	WT_STAT_CONN_LOG_WRITES				1290
-/*! log: logging bytes consolidated */
-#define	WT_STAT_CONN_LOG_SLOT_CONSOLIDATED		1291
-/*! log: maximum log file size */
-#define	WT_STAT_CONN_LOG_MAX_FILESIZE			1292
-/*! log: number of pre-allocated log files to create */
-#define	WT_STAT_CONN_LOG_PREALLOC_MAX			1293
-/*! log: pre-allocated log files not ready and missed */
-#define	WT_STAT_CONN_LOG_PREALLOC_MISSED		1294
-/*! log: pre-allocated log files prepared */
-#define	WT_STAT_CONN_LOG_PREALLOC_FILES			1295
-/*! log: pre-allocated log files used */
-#define	WT_STAT_CONN_LOG_PREALLOC_USED			1296
-/*! log: records processed by log scan */
-#define	WT_STAT_CONN_LOG_SCAN_RECORDS			1297
-/*! log: slot close lost race */
-#define	WT_STAT_CONN_LOG_SLOT_CLOSE_RACE		1298
-/*! log: slot close unbuffered waits */
-#define	WT_STAT_CONN_LOG_SLOT_CLOSE_UNBUF		1299
-/*! log: slot closures */
-#define	WT_STAT_CONN_LOG_SLOT_CLOSES			1300
-/*! log: slot join atomic update races */
-#define	WT_STAT_CONN_LOG_SLOT_RACES			1301
-/*! log: slot join calls atomic updates raced */
-#define	WT_STAT_CONN_LOG_SLOT_YIELD_RACE		1302
-/*! log: slot join calls did not yield */
-#define	WT_STAT_CONN_LOG_SLOT_IMMEDIATE			1303
-/*! log: slot join calls found active slot closed */
-#define	WT_STAT_CONN_LOG_SLOT_YIELD_CLOSE		1304
-/*! log: slot join calls slept */
-#define	WT_STAT_CONN_LOG_SLOT_YIELD_SLEEP		1305
-/*! log: slot join calls yielded */
-#define	WT_STAT_CONN_LOG_SLOT_YIELD			1306
-/*! log: slot join found active slot closed */
-#define	WT_STAT_CONN_LOG_SLOT_ACTIVE_CLOSED		1307
-/*! log: slot joins yield time (usecs) */
-#define	WT_STAT_CONN_LOG_SLOT_YIELD_DURATION		1308
-/*! log: slot transitions unable to find free slot */
-#define	WT_STAT_CONN_LOG_SLOT_NO_FREE_SLOTS		1309
-/*! log: slot unbuffered writes */
-#define	WT_STAT_CONN_LOG_SLOT_UNBUFFERED		1310
-/*! log: total in-memory size of compressed records */
-#define	WT_STAT_CONN_LOG_COMPRESS_MEM			1311
-/*! log: total log buffer size */
-#define	WT_STAT_CONN_LOG_BUFFER_SIZE			1312
-/*! log: total size of compressed records */
-#define	WT_STAT_CONN_LOG_COMPRESS_LEN			1313
-/*! log: written slots coalesced */
-#define	WT_STAT_CONN_LOG_SLOT_COALESCED			1314
-/*! log: yields waiting for previous log file close */
-#define	WT_STAT_CONN_LOG_CLOSE_YIELDS			1315
-/*! perf: file system read latency histogram (bucket 1) - 10-49ms */
-#define	WT_STAT_CONN_PERF_HIST_FSREAD_LATENCY_LT50	1316
-/*! perf: file system read latency histogram (bucket 2) - 50-99ms */
-#define	WT_STAT_CONN_PERF_HIST_FSREAD_LATENCY_LT100	1317
-/*! perf: file system read latency histogram (bucket 3) - 100-249ms */
-#define	WT_STAT_CONN_PERF_HIST_FSREAD_LATENCY_LT250	1318
-/*! perf: file system read latency histogram (bucket 4) - 250-499ms */
-#define	WT_STAT_CONN_PERF_HIST_FSREAD_LATENCY_LT500	1319
-/*! perf: file system read latency histogram (bucket 5) - 500-999ms */
-#define	WT_STAT_CONN_PERF_HIST_FSREAD_LATENCY_LT1000	1320
-/*! perf: file system read latency histogram (bucket 6) - 1000ms+ */
-#define	WT_STAT_CONN_PERF_HIST_FSREAD_LATENCY_GT1000	1321
-/*! perf: file system write latency histogram (bucket 1) - 10-49ms */
-#define	WT_STAT_CONN_PERF_HIST_FSWRITE_LATENCY_LT50	1322
-/*! perf: file system write latency histogram (bucket 2) - 50-99ms */
-#define	WT_STAT_CONN_PERF_HIST_FSWRITE_LATENCY_LT100	1323
-/*! perf: file system write latency histogram (bucket 3) - 100-249ms */
-#define	WT_STAT_CONN_PERF_HIST_FSWRITE_LATENCY_LT250	1324
-/*! perf: file system write latency histogram (bucket 4) - 250-499ms */
-#define	WT_STAT_CONN_PERF_HIST_FSWRITE_LATENCY_LT500	1325
-/*! perf: file system write latency histogram (bucket 5) - 500-999ms */
-#define	WT_STAT_CONN_PERF_HIST_FSWRITE_LATENCY_LT1000	1326
-/*! perf: file system write latency histogram (bucket 6) - 1000ms+ */
-#define	WT_STAT_CONN_PERF_HIST_FSWRITE_LATENCY_GT1000	1327
-/*! perf: operation read latency histogram (bucket 1) - 100-249us */
-#define	WT_STAT_CONN_PERF_HIST_OPREAD_LATENCY_LT250	1328
-/*! perf: operation read latency histogram (bucket 2) - 250-499us */
-#define	WT_STAT_CONN_PERF_HIST_OPREAD_LATENCY_LT500	1329
-/*! perf: operation read latency histogram (bucket 3) - 500-999us */
-#define	WT_STAT_CONN_PERF_HIST_OPREAD_LATENCY_LT1000	1330
-/*! perf: operation read latency histogram (bucket 4) - 1000-9999us */
-#define	WT_STAT_CONN_PERF_HIST_OPREAD_LATENCY_LT10000	1331
-/*! perf: operation read latency histogram (bucket 5) - 10000us+ */
-#define	WT_STAT_CONN_PERF_HIST_OPREAD_LATENCY_GT10000	1332
-/*! perf: operation write latency histogram (bucket 1) - 100-249us */
-#define	WT_STAT_CONN_PERF_HIST_OPWRITE_LATENCY_LT250	1333
-/*! perf: operation write latency histogram (bucket 2) - 250-499us */
-#define	WT_STAT_CONN_PERF_HIST_OPWRITE_LATENCY_LT500	1334
-/*! perf: operation write latency histogram (bucket 3) - 500-999us */
-#define	WT_STAT_CONN_PERF_HIST_OPWRITE_LATENCY_LT1000	1335
-/*! perf: operation write latency histogram (bucket 4) - 1000-9999us */
-#define	WT_STAT_CONN_PERF_HIST_OPWRITE_LATENCY_LT10000	1336
-/*! perf: operation write latency histogram (bucket 5) - 10000us+ */
-#define	WT_STAT_CONN_PERF_HIST_OPWRITE_LATENCY_GT10000	1337
-/*! reconciliation: approximate byte size of timestamps in pages written */
-#define	WT_STAT_CONN_REC_TIME_WINDOW_BYTES_TS		1338
->>>>>>> 36a1488c
+#define	WT_STAT_CONN_REC_TIME_WINDOW_BYTES_TS		1340
 /*!
  * reconciliation: approximate byte size of transaction IDs in pages
  * written
  */
-<<<<<<< HEAD
-#define	WT_STAT_CONN_REC_TIME_WINDOW_BYTES_TXN		1343
+#define	WT_STAT_CONN_REC_TIME_WINDOW_BYTES_TXN		1341
 /*! reconciliation: fast-path pages deleted */
-#define	WT_STAT_CONN_REC_PAGE_DELETE_FAST		1344
+#define	WT_STAT_CONN_REC_PAGE_DELETE_FAST		1342
 /*! reconciliation: internal-page overflow keys */
-#define	WT_STAT_CONN_REC_OVERFLOW_KEY_INTERNAL		1345
+#define	WT_STAT_CONN_REC_OVERFLOW_KEY_INTERNAL		1343
 /*! reconciliation: leaf-page overflow keys */
-#define	WT_STAT_CONN_REC_OVERFLOW_KEY_LEAF		1346
+#define	WT_STAT_CONN_REC_OVERFLOW_KEY_LEAF		1344
 /*! reconciliation: maximum seconds spent in a reconciliation call */
-#define	WT_STAT_CONN_REC_MAXIMUM_SECONDS		1347
+#define	WT_STAT_CONN_REC_MAXIMUM_SECONDS		1345
 /*! reconciliation: page reconciliation calls */
-#define	WT_STAT_CONN_REC_PAGES				1348
+#define	WT_STAT_CONN_REC_PAGES				1346
 /*! reconciliation: page reconciliation calls for eviction */
-#define	WT_STAT_CONN_REC_PAGES_EVICTION			1349
-=======
-#define	WT_STAT_CONN_REC_TIME_WINDOW_BYTES_TXN		1339
-/*! reconciliation: fast-path pages deleted */
-#define	WT_STAT_CONN_REC_PAGE_DELETE_FAST		1340
-/*! reconciliation: internal-page overflow keys */
-#define	WT_STAT_CONN_REC_OVERFLOW_KEY_INTERNAL		1341
-/*! reconciliation: leaf-page overflow keys */
-#define	WT_STAT_CONN_REC_OVERFLOW_KEY_LEAF		1342
-/*! reconciliation: maximum seconds spent in a reconciliation call */
-#define	WT_STAT_CONN_REC_MAXIMUM_SECONDS		1343
-/*! reconciliation: page reconciliation calls */
-#define	WT_STAT_CONN_REC_PAGES				1344
-/*! reconciliation: page reconciliation calls for eviction */
-#define	WT_STAT_CONN_REC_PAGES_EVICTION			1345
->>>>>>> 36a1488c
+#define	WT_STAT_CONN_REC_PAGES_EVICTION			1347
 /*!
  * reconciliation: page reconciliation calls that resulted in values with
  * prepared transaction metadata
  */
-<<<<<<< HEAD
-#define	WT_STAT_CONN_REC_PAGES_WITH_PREPARE		1350
-=======
-#define	WT_STAT_CONN_REC_PAGES_WITH_PREPARE		1346
->>>>>>> 36a1488c
+#define	WT_STAT_CONN_REC_PAGES_WITH_PREPARE		1348
 /*!
  * reconciliation: page reconciliation calls that resulted in values with
  * timestamps
  */
-<<<<<<< HEAD
-#define	WT_STAT_CONN_REC_PAGES_WITH_TS			1351
-=======
-#define	WT_STAT_CONN_REC_PAGES_WITH_TS			1347
->>>>>>> 36a1488c
+#define	WT_STAT_CONN_REC_PAGES_WITH_TS			1349
 /*!
  * reconciliation: page reconciliation calls that resulted in values with
  * transaction ids
  */
-<<<<<<< HEAD
-#define	WT_STAT_CONN_REC_PAGES_WITH_TXN			1352
+#define	WT_STAT_CONN_REC_PAGES_WITH_TXN			1350
 /*! reconciliation: pages deleted */
-#define	WT_STAT_CONN_REC_PAGE_DELETE			1353
-=======
-#define	WT_STAT_CONN_REC_PAGES_WITH_TXN			1348
-/*! reconciliation: pages deleted */
-#define	WT_STAT_CONN_REC_PAGE_DELETE			1349
->>>>>>> 36a1488c
+#define	WT_STAT_CONN_REC_PAGE_DELETE			1351
 /*!
  * reconciliation: pages written including an aggregated newest start
  * durable timestamp
  */
-<<<<<<< HEAD
-#define	WT_STAT_CONN_REC_TIME_AGGR_NEWEST_START_DURABLE_TS	1354
-=======
-#define	WT_STAT_CONN_REC_TIME_AGGR_NEWEST_START_DURABLE_TS	1350
->>>>>>> 36a1488c
+#define	WT_STAT_CONN_REC_TIME_AGGR_NEWEST_START_DURABLE_TS	1352
 /*!
  * reconciliation: pages written including an aggregated newest stop
  * durable timestamp
  */
-<<<<<<< HEAD
-#define	WT_STAT_CONN_REC_TIME_AGGR_NEWEST_STOP_DURABLE_TS	1355
-=======
-#define	WT_STAT_CONN_REC_TIME_AGGR_NEWEST_STOP_DURABLE_TS	1351
->>>>>>> 36a1488c
+#define	WT_STAT_CONN_REC_TIME_AGGR_NEWEST_STOP_DURABLE_TS	1353
 /*!
  * reconciliation: pages written including an aggregated newest stop
  * timestamp
  */
-<<<<<<< HEAD
-#define	WT_STAT_CONN_REC_TIME_AGGR_NEWEST_STOP_TS	1356
-=======
-#define	WT_STAT_CONN_REC_TIME_AGGR_NEWEST_STOP_TS	1352
->>>>>>> 36a1488c
+#define	WT_STAT_CONN_REC_TIME_AGGR_NEWEST_STOP_TS	1354
 /*!
  * reconciliation: pages written including an aggregated newest stop
  * transaction ID
  */
-<<<<<<< HEAD
-#define	WT_STAT_CONN_REC_TIME_AGGR_NEWEST_STOP_TXN	1357
-=======
-#define	WT_STAT_CONN_REC_TIME_AGGR_NEWEST_STOP_TXN	1353
->>>>>>> 36a1488c
+#define	WT_STAT_CONN_REC_TIME_AGGR_NEWEST_STOP_TXN	1355
 /*!
  * reconciliation: pages written including an aggregated newest
  * transaction ID
  */
-<<<<<<< HEAD
-#define	WT_STAT_CONN_REC_TIME_AGGR_NEWEST_TXN		1358
-=======
-#define	WT_STAT_CONN_REC_TIME_AGGR_NEWEST_TXN		1354
->>>>>>> 36a1488c
+#define	WT_STAT_CONN_REC_TIME_AGGR_NEWEST_TXN		1356
 /*!
  * reconciliation: pages written including an aggregated oldest start
  * timestamp
  */
-<<<<<<< HEAD
-#define	WT_STAT_CONN_REC_TIME_AGGR_OLDEST_START_TS	1359
+#define	WT_STAT_CONN_REC_TIME_AGGR_OLDEST_START_TS	1357
 /*! reconciliation: pages written including an aggregated prepare */
-#define	WT_STAT_CONN_REC_TIME_AGGR_PREPARED		1360
+#define	WT_STAT_CONN_REC_TIME_AGGR_PREPARED		1358
 /*! reconciliation: pages written including at least one prepare state */
-#define	WT_STAT_CONN_REC_TIME_WINDOW_PAGES_PREPARED	1361
-=======
-#define	WT_STAT_CONN_REC_TIME_AGGR_OLDEST_START_TS	1355
-/*! reconciliation: pages written including an aggregated prepare */
-#define	WT_STAT_CONN_REC_TIME_AGGR_PREPARED		1356
-/*! reconciliation: pages written including at least one prepare state */
-#define	WT_STAT_CONN_REC_TIME_WINDOW_PAGES_PREPARED	1357
->>>>>>> 36a1488c
+#define	WT_STAT_CONN_REC_TIME_WINDOW_PAGES_PREPARED	1359
 /*!
  * reconciliation: pages written including at least one start durable
  * timestamp
  */
-<<<<<<< HEAD
-#define	WT_STAT_CONN_REC_TIME_WINDOW_PAGES_DURABLE_START_TS	1362
+#define	WT_STAT_CONN_REC_TIME_WINDOW_PAGES_DURABLE_START_TS	1360
 /*! reconciliation: pages written including at least one start timestamp */
-#define	WT_STAT_CONN_REC_TIME_WINDOW_PAGES_START_TS	1363
-=======
-#define	WT_STAT_CONN_REC_TIME_WINDOW_PAGES_DURABLE_START_TS	1358
-/*! reconciliation: pages written including at least one start timestamp */
-#define	WT_STAT_CONN_REC_TIME_WINDOW_PAGES_START_TS	1359
->>>>>>> 36a1488c
+#define	WT_STAT_CONN_REC_TIME_WINDOW_PAGES_START_TS	1361
 /*!
  * reconciliation: pages written including at least one start transaction
  * ID
  */
-<<<<<<< HEAD
-#define	WT_STAT_CONN_REC_TIME_WINDOW_PAGES_START_TXN	1364
-=======
-#define	WT_STAT_CONN_REC_TIME_WINDOW_PAGES_START_TXN	1360
->>>>>>> 36a1488c
+#define	WT_STAT_CONN_REC_TIME_WINDOW_PAGES_START_TXN	1362
 /*!
  * reconciliation: pages written including at least one stop durable
  * timestamp
  */
-<<<<<<< HEAD
-#define	WT_STAT_CONN_REC_TIME_WINDOW_PAGES_DURABLE_STOP_TS	1365
+#define	WT_STAT_CONN_REC_TIME_WINDOW_PAGES_DURABLE_STOP_TS	1363
 /*! reconciliation: pages written including at least one stop timestamp */
-#define	WT_STAT_CONN_REC_TIME_WINDOW_PAGES_STOP_TS	1366
-=======
-#define	WT_STAT_CONN_REC_TIME_WINDOW_PAGES_DURABLE_STOP_TS	1361
-/*! reconciliation: pages written including at least one stop timestamp */
-#define	WT_STAT_CONN_REC_TIME_WINDOW_PAGES_STOP_TS	1362
->>>>>>> 36a1488c
+#define	WT_STAT_CONN_REC_TIME_WINDOW_PAGES_STOP_TS	1364
 /*!
  * reconciliation: pages written including at least one stop transaction
  * ID
  */
-<<<<<<< HEAD
-#define	WT_STAT_CONN_REC_TIME_WINDOW_PAGES_STOP_TXN	1367
+#define	WT_STAT_CONN_REC_TIME_WINDOW_PAGES_STOP_TXN	1365
 /*! reconciliation: records written including a prepare state */
-#define	WT_STAT_CONN_REC_TIME_WINDOW_PREPARED		1368
+#define	WT_STAT_CONN_REC_TIME_WINDOW_PREPARED		1366
 /*! reconciliation: records written including a start durable timestamp */
-#define	WT_STAT_CONN_REC_TIME_WINDOW_DURABLE_START_TS	1369
+#define	WT_STAT_CONN_REC_TIME_WINDOW_DURABLE_START_TS	1367
 /*! reconciliation: records written including a start timestamp */
-#define	WT_STAT_CONN_REC_TIME_WINDOW_START_TS		1370
+#define	WT_STAT_CONN_REC_TIME_WINDOW_START_TS		1368
 /*! reconciliation: records written including a start transaction ID */
-#define	WT_STAT_CONN_REC_TIME_WINDOW_START_TXN		1371
+#define	WT_STAT_CONN_REC_TIME_WINDOW_START_TXN		1369
 /*! reconciliation: records written including a stop durable timestamp */
-#define	WT_STAT_CONN_REC_TIME_WINDOW_DURABLE_STOP_TS	1372
+#define	WT_STAT_CONN_REC_TIME_WINDOW_DURABLE_STOP_TS	1370
 /*! reconciliation: records written including a stop timestamp */
-#define	WT_STAT_CONN_REC_TIME_WINDOW_STOP_TS		1373
+#define	WT_STAT_CONN_REC_TIME_WINDOW_STOP_TS		1371
 /*! reconciliation: records written including a stop transaction ID */
-#define	WT_STAT_CONN_REC_TIME_WINDOW_STOP_TXN		1374
+#define	WT_STAT_CONN_REC_TIME_WINDOW_STOP_TXN		1372
 /*! reconciliation: split bytes currently awaiting free */
-#define	WT_STAT_CONN_REC_SPLIT_STASHED_BYTES		1375
+#define	WT_STAT_CONN_REC_SPLIT_STASHED_BYTES		1373
 /*! reconciliation: split objects currently awaiting free */
-#define	WT_STAT_CONN_REC_SPLIT_STASHED_OBJECTS		1376
-/*! session: flush state races */
-#define	WT_STAT_CONN_FLUSH_STATE_RACES			1377
+#define	WT_STAT_CONN_REC_SPLIT_STASHED_OBJECTS		1374
+/*! session: attempts to remove a local object and the object is in use */
+#define	WT_STAT_CONN_LOCAL_OBJECTS_INUSE		1375
 /*! session: flush_tier operation calls */
-#define	WT_STAT_CONN_FLUSH_TIER				1378
+#define	WT_STAT_CONN_FLUSH_TIER				1376
+/*! session: local objects removed */
+#define	WT_STAT_CONN_LOCAL_OBJECTS_REMOVED		1377
 /*! session: open session count */
-#define	WT_STAT_CONN_SESSION_OPEN			1379
+#define	WT_STAT_CONN_SESSION_OPEN			1378
 /*! session: session query timestamp calls */
-#define	WT_STAT_CONN_SESSION_QUERY_TS			1380
+#define	WT_STAT_CONN_SESSION_QUERY_TS			1379
 /*! session: table alter failed calls */
-#define	WT_STAT_CONN_SESSION_TABLE_ALTER_FAIL		1381
+#define	WT_STAT_CONN_SESSION_TABLE_ALTER_FAIL		1380
 /*! session: table alter successful calls */
-#define	WT_STAT_CONN_SESSION_TABLE_ALTER_SUCCESS	1382
+#define	WT_STAT_CONN_SESSION_TABLE_ALTER_SUCCESS	1381
 /*! session: table alter triggering checkpoint calls */
-#define	WT_STAT_CONN_SESSION_TABLE_ALTER_TRIGGER_CHECKPOINT	1383
+#define	WT_STAT_CONN_SESSION_TABLE_ALTER_TRIGGER_CHECKPOINT	1382
 /*! session: table alter unchanged and skipped */
-#define	WT_STAT_CONN_SESSION_TABLE_ALTER_SKIP		1384
+#define	WT_STAT_CONN_SESSION_TABLE_ALTER_SKIP		1383
 /*! session: table compact failed calls */
-#define	WT_STAT_CONN_SESSION_TABLE_COMPACT_FAIL		1385
+#define	WT_STAT_CONN_SESSION_TABLE_COMPACT_FAIL		1384
 /*! session: table compact successful calls */
-#define	WT_STAT_CONN_SESSION_TABLE_COMPACT_SUCCESS	1386
+#define	WT_STAT_CONN_SESSION_TABLE_COMPACT_SUCCESS	1385
 /*! session: table create failed calls */
-#define	WT_STAT_CONN_SESSION_TABLE_CREATE_FAIL		1387
+#define	WT_STAT_CONN_SESSION_TABLE_CREATE_FAIL		1386
 /*! session: table create successful calls */
-#define	WT_STAT_CONN_SESSION_TABLE_CREATE_SUCCESS	1388
+#define	WT_STAT_CONN_SESSION_TABLE_CREATE_SUCCESS	1387
 /*! session: table drop failed calls */
-#define	WT_STAT_CONN_SESSION_TABLE_DROP_FAIL		1389
+#define	WT_STAT_CONN_SESSION_TABLE_DROP_FAIL		1388
 /*! session: table drop successful calls */
-#define	WT_STAT_CONN_SESSION_TABLE_DROP_SUCCESS		1390
+#define	WT_STAT_CONN_SESSION_TABLE_DROP_SUCCESS		1389
 /*! session: table rename failed calls */
-#define	WT_STAT_CONN_SESSION_TABLE_RENAME_FAIL		1391
+#define	WT_STAT_CONN_SESSION_TABLE_RENAME_FAIL		1390
 /*! session: table rename successful calls */
-#define	WT_STAT_CONN_SESSION_TABLE_RENAME_SUCCESS	1392
+#define	WT_STAT_CONN_SESSION_TABLE_RENAME_SUCCESS	1391
 /*! session: table salvage failed calls */
-#define	WT_STAT_CONN_SESSION_TABLE_SALVAGE_FAIL		1393
+#define	WT_STAT_CONN_SESSION_TABLE_SALVAGE_FAIL		1392
 /*! session: table salvage successful calls */
-#define	WT_STAT_CONN_SESSION_TABLE_SALVAGE_SUCCESS	1394
+#define	WT_STAT_CONN_SESSION_TABLE_SALVAGE_SUCCESS	1393
 /*! session: table truncate failed calls */
-#define	WT_STAT_CONN_SESSION_TABLE_TRUNCATE_FAIL	1395
+#define	WT_STAT_CONN_SESSION_TABLE_TRUNCATE_FAIL	1394
 /*! session: table truncate successful calls */
-#define	WT_STAT_CONN_SESSION_TABLE_TRUNCATE_SUCCESS	1396
+#define	WT_STAT_CONN_SESSION_TABLE_TRUNCATE_SUCCESS	1395
 /*! session: table verify failed calls */
-#define	WT_STAT_CONN_SESSION_TABLE_VERIFY_FAIL		1397
+#define	WT_STAT_CONN_SESSION_TABLE_VERIFY_FAIL		1396
 /*! session: table verify successful calls */
-#define	WT_STAT_CONN_SESSION_TABLE_VERIFY_SUCCESS	1398
+#define	WT_STAT_CONN_SESSION_TABLE_VERIFY_SUCCESS	1397
 /*! session: tiered operations dequeued and processed */
-#define	WT_STAT_CONN_TIERED_WORK_UNITS_DEQUEUED		1399
+#define	WT_STAT_CONN_TIERED_WORK_UNITS_DEQUEUED		1398
 /*! session: tiered operations scheduled */
-#define	WT_STAT_CONN_TIERED_WORK_UNITS_CREATED		1400
+#define	WT_STAT_CONN_TIERED_WORK_UNITS_CREATED		1399
 /*! session: tiered storage local retention time (secs) */
-#define	WT_STAT_CONN_TIERED_RETENTION			1401
+#define	WT_STAT_CONN_TIERED_RETENTION			1400
 /*! session: tiered storage object size */
-#define	WT_STAT_CONN_TIERED_OBJECT_SIZE			1402
+#define	WT_STAT_CONN_TIERED_OBJECT_SIZE			1401
 /*! thread-state: active filesystem fsync calls */
-#define	WT_STAT_CONN_THREAD_FSYNC_ACTIVE		1403
+#define	WT_STAT_CONN_THREAD_FSYNC_ACTIVE		1402
 /*! thread-state: active filesystem read calls */
-#define	WT_STAT_CONN_THREAD_READ_ACTIVE			1404
+#define	WT_STAT_CONN_THREAD_READ_ACTIVE			1403
 /*! thread-state: active filesystem write calls */
-#define	WT_STAT_CONN_THREAD_WRITE_ACTIVE		1405
+#define	WT_STAT_CONN_THREAD_WRITE_ACTIVE		1404
 /*! thread-yield: application thread time evicting (usecs) */
-#define	WT_STAT_CONN_APPLICATION_EVICT_TIME		1406
+#define	WT_STAT_CONN_APPLICATION_EVICT_TIME		1405
 /*! thread-yield: application thread time waiting for cache (usecs) */
-#define	WT_STAT_CONN_APPLICATION_CACHE_TIME		1407
-=======
-#define	WT_STAT_CONN_REC_TIME_WINDOW_PAGES_STOP_TXN	1363
-/*! reconciliation: records written including a prepare state */
-#define	WT_STAT_CONN_REC_TIME_WINDOW_PREPARED		1364
-/*! reconciliation: records written including a start durable timestamp */
-#define	WT_STAT_CONN_REC_TIME_WINDOW_DURABLE_START_TS	1365
-/*! reconciliation: records written including a start timestamp */
-#define	WT_STAT_CONN_REC_TIME_WINDOW_START_TS		1366
-/*! reconciliation: records written including a start transaction ID */
-#define	WT_STAT_CONN_REC_TIME_WINDOW_START_TXN		1367
-/*! reconciliation: records written including a stop durable timestamp */
-#define	WT_STAT_CONN_REC_TIME_WINDOW_DURABLE_STOP_TS	1368
-/*! reconciliation: records written including a stop timestamp */
-#define	WT_STAT_CONN_REC_TIME_WINDOW_STOP_TS		1369
-/*! reconciliation: records written including a stop transaction ID */
-#define	WT_STAT_CONN_REC_TIME_WINDOW_STOP_TXN		1370
-/*! reconciliation: split bytes currently awaiting free */
-#define	WT_STAT_CONN_REC_SPLIT_STASHED_BYTES		1371
-/*! reconciliation: split objects currently awaiting free */
-#define	WT_STAT_CONN_REC_SPLIT_STASHED_OBJECTS		1372
-/*! session: attempts to remove a local object and the object is in use */
-#define	WT_STAT_CONN_LOCAL_OBJECTS_INUSE		1373
-/*! session: flush_tier operation calls */
-#define	WT_STAT_CONN_FLUSH_TIER				1374
-/*! session: local objects removed */
-#define	WT_STAT_CONN_LOCAL_OBJECTS_REMOVED		1375
-/*! session: open session count */
-#define	WT_STAT_CONN_SESSION_OPEN			1376
-/*! session: session query timestamp calls */
-#define	WT_STAT_CONN_SESSION_QUERY_TS			1377
-/*! session: table alter failed calls */
-#define	WT_STAT_CONN_SESSION_TABLE_ALTER_FAIL		1378
-/*! session: table alter successful calls */
-#define	WT_STAT_CONN_SESSION_TABLE_ALTER_SUCCESS	1379
-/*! session: table alter triggering checkpoint calls */
-#define	WT_STAT_CONN_SESSION_TABLE_ALTER_TRIGGER_CHECKPOINT	1380
-/*! session: table alter unchanged and skipped */
-#define	WT_STAT_CONN_SESSION_TABLE_ALTER_SKIP		1381
-/*! session: table compact failed calls */
-#define	WT_STAT_CONN_SESSION_TABLE_COMPACT_FAIL		1382
-/*! session: table compact successful calls */
-#define	WT_STAT_CONN_SESSION_TABLE_COMPACT_SUCCESS	1383
-/*! session: table create failed calls */
-#define	WT_STAT_CONN_SESSION_TABLE_CREATE_FAIL		1384
-/*! session: table create successful calls */
-#define	WT_STAT_CONN_SESSION_TABLE_CREATE_SUCCESS	1385
-/*! session: table drop failed calls */
-#define	WT_STAT_CONN_SESSION_TABLE_DROP_FAIL		1386
-/*! session: table drop successful calls */
-#define	WT_STAT_CONN_SESSION_TABLE_DROP_SUCCESS		1387
-/*! session: table rename failed calls */
-#define	WT_STAT_CONN_SESSION_TABLE_RENAME_FAIL		1388
-/*! session: table rename successful calls */
-#define	WT_STAT_CONN_SESSION_TABLE_RENAME_SUCCESS	1389
-/*! session: table salvage failed calls */
-#define	WT_STAT_CONN_SESSION_TABLE_SALVAGE_FAIL		1390
-/*! session: table salvage successful calls */
-#define	WT_STAT_CONN_SESSION_TABLE_SALVAGE_SUCCESS	1391
-/*! session: table truncate failed calls */
-#define	WT_STAT_CONN_SESSION_TABLE_TRUNCATE_FAIL	1392
-/*! session: table truncate successful calls */
-#define	WT_STAT_CONN_SESSION_TABLE_TRUNCATE_SUCCESS	1393
-/*! session: table verify failed calls */
-#define	WT_STAT_CONN_SESSION_TABLE_VERIFY_FAIL		1394
-/*! session: table verify successful calls */
-#define	WT_STAT_CONN_SESSION_TABLE_VERIFY_SUCCESS	1395
-/*! session: tiered operations dequeued and processed */
-#define	WT_STAT_CONN_TIERED_WORK_UNITS_DEQUEUED		1396
-/*! session: tiered operations scheduled */
-#define	WT_STAT_CONN_TIERED_WORK_UNITS_CREATED		1397
-/*! session: tiered storage local retention time (secs) */
-#define	WT_STAT_CONN_TIERED_RETENTION			1398
-/*! session: tiered storage object size */
-#define	WT_STAT_CONN_TIERED_OBJECT_SIZE			1399
-/*! thread-state: active filesystem fsync calls */
-#define	WT_STAT_CONN_THREAD_FSYNC_ACTIVE		1400
-/*! thread-state: active filesystem read calls */
-#define	WT_STAT_CONN_THREAD_READ_ACTIVE			1401
-/*! thread-state: active filesystem write calls */
-#define	WT_STAT_CONN_THREAD_WRITE_ACTIVE		1402
-/*! thread-yield: application thread time evicting (usecs) */
-#define	WT_STAT_CONN_APPLICATION_EVICT_TIME		1403
-/*! thread-yield: application thread time waiting for cache (usecs) */
-#define	WT_STAT_CONN_APPLICATION_CACHE_TIME		1404
->>>>>>> 36a1488c
+#define	WT_STAT_CONN_APPLICATION_CACHE_TIME		1406
 /*!
  * thread-yield: connection close blocked waiting for transaction state
  * stabilization
  */
-<<<<<<< HEAD
-#define	WT_STAT_CONN_TXN_RELEASE_BLOCKED		1408
+#define	WT_STAT_CONN_TXN_RELEASE_BLOCKED		1407
 /*! thread-yield: connection close yielded for lsm manager shutdown */
-#define	WT_STAT_CONN_CONN_CLOSE_BLOCKED_LSM		1409
+#define	WT_STAT_CONN_CONN_CLOSE_BLOCKED_LSM		1408
 /*! thread-yield: data handle lock yielded */
-#define	WT_STAT_CONN_DHANDLE_LOCK_BLOCKED		1410
-=======
-#define	WT_STAT_CONN_TXN_RELEASE_BLOCKED		1405
-/*! thread-yield: connection close yielded for lsm manager shutdown */
-#define	WT_STAT_CONN_CONN_CLOSE_BLOCKED_LSM		1406
-/*! thread-yield: data handle lock yielded */
-#define	WT_STAT_CONN_DHANDLE_LOCK_BLOCKED		1407
->>>>>>> 36a1488c
+#define	WT_STAT_CONN_DHANDLE_LOCK_BLOCKED		1409
 /*!
  * thread-yield: get reference for page index and slot time sleeping
  * (usecs)
  */
-<<<<<<< HEAD
-#define	WT_STAT_CONN_PAGE_INDEX_SLOT_REF_BLOCKED	1411
+#define	WT_STAT_CONN_PAGE_INDEX_SLOT_REF_BLOCKED	1410
 /*! thread-yield: page access yielded due to prepare state change */
-#define	WT_STAT_CONN_PREPARED_TRANSITION_BLOCKED_PAGE	1412
+#define	WT_STAT_CONN_PREPARED_TRANSITION_BLOCKED_PAGE	1411
 /*! thread-yield: page acquire busy blocked */
-#define	WT_STAT_CONN_PAGE_BUSY_BLOCKED			1413
+#define	WT_STAT_CONN_PAGE_BUSY_BLOCKED			1412
 /*! thread-yield: page acquire eviction blocked */
-#define	WT_STAT_CONN_PAGE_FORCIBLE_EVICT_BLOCKED	1414
+#define	WT_STAT_CONN_PAGE_FORCIBLE_EVICT_BLOCKED	1413
 /*! thread-yield: page acquire locked blocked */
-#define	WT_STAT_CONN_PAGE_LOCKED_BLOCKED		1415
+#define	WT_STAT_CONN_PAGE_LOCKED_BLOCKED		1414
 /*! thread-yield: page acquire read blocked */
-#define	WT_STAT_CONN_PAGE_READ_BLOCKED			1416
+#define	WT_STAT_CONN_PAGE_READ_BLOCKED			1415
 /*! thread-yield: page acquire time sleeping (usecs) */
-#define	WT_STAT_CONN_PAGE_SLEEP				1417
-=======
-#define	WT_STAT_CONN_PAGE_INDEX_SLOT_REF_BLOCKED	1408
-/*! thread-yield: page access yielded due to prepare state change */
-#define	WT_STAT_CONN_PREPARED_TRANSITION_BLOCKED_PAGE	1409
-/*! thread-yield: page acquire busy blocked */
-#define	WT_STAT_CONN_PAGE_BUSY_BLOCKED			1410
-/*! thread-yield: page acquire eviction blocked */
-#define	WT_STAT_CONN_PAGE_FORCIBLE_EVICT_BLOCKED	1411
-/*! thread-yield: page acquire locked blocked */
-#define	WT_STAT_CONN_PAGE_LOCKED_BLOCKED		1412
-/*! thread-yield: page acquire read blocked */
-#define	WT_STAT_CONN_PAGE_READ_BLOCKED			1413
-/*! thread-yield: page acquire time sleeping (usecs) */
-#define	WT_STAT_CONN_PAGE_SLEEP				1414
->>>>>>> 36a1488c
+#define	WT_STAT_CONN_PAGE_SLEEP				1416
 /*!
  * thread-yield: page delete rollback time sleeping for state change
  * (usecs)
  */
-<<<<<<< HEAD
-#define	WT_STAT_CONN_PAGE_DEL_ROLLBACK_BLOCKED		1418
+#define	WT_STAT_CONN_PAGE_DEL_ROLLBACK_BLOCKED		1417
 /*! thread-yield: page reconciliation yielded due to child modification */
-#define	WT_STAT_CONN_CHILD_MODIFY_BLOCKED_PAGE		1419
+#define	WT_STAT_CONN_CHILD_MODIFY_BLOCKED_PAGE		1418
 /*! transaction: Number of prepared updates */
-#define	WT_STAT_CONN_TXN_PREPARED_UPDATES		1420
+#define	WT_STAT_CONN_TXN_PREPARED_UPDATES		1419
 /*! transaction: Number of prepared updates committed */
-#define	WT_STAT_CONN_TXN_PREPARED_UPDATES_COMMITTED	1421
+#define	WT_STAT_CONN_TXN_PREPARED_UPDATES_COMMITTED	1420
 /*! transaction: Number of prepared updates repeated on the same key */
-#define	WT_STAT_CONN_TXN_PREPARED_UPDATES_KEY_REPEATED	1422
+#define	WT_STAT_CONN_TXN_PREPARED_UPDATES_KEY_REPEATED	1421
 /*! transaction: Number of prepared updates rolled back */
-#define	WT_STAT_CONN_TXN_PREPARED_UPDATES_ROLLEDBACK	1423
+#define	WT_STAT_CONN_TXN_PREPARED_UPDATES_ROLLEDBACK	1422
 /*! transaction: prepared transactions */
-#define	WT_STAT_CONN_TXN_PREPARE			1424
+#define	WT_STAT_CONN_TXN_PREPARE			1423
 /*! transaction: prepared transactions committed */
-#define	WT_STAT_CONN_TXN_PREPARE_COMMIT			1425
+#define	WT_STAT_CONN_TXN_PREPARE_COMMIT			1424
 /*! transaction: prepared transactions currently active */
-#define	WT_STAT_CONN_TXN_PREPARE_ACTIVE			1426
+#define	WT_STAT_CONN_TXN_PREPARE_ACTIVE			1425
 /*! transaction: prepared transactions rolled back */
-#define	WT_STAT_CONN_TXN_PREPARE_ROLLBACK		1427
-=======
-#define	WT_STAT_CONN_PAGE_DEL_ROLLBACK_BLOCKED		1415
-/*! thread-yield: page reconciliation yielded due to child modification */
-#define	WT_STAT_CONN_CHILD_MODIFY_BLOCKED_PAGE		1416
-/*! transaction: Number of prepared updates */
-#define	WT_STAT_CONN_TXN_PREPARED_UPDATES		1417
-/*! transaction: Number of prepared updates committed */
-#define	WT_STAT_CONN_TXN_PREPARED_UPDATES_COMMITTED	1418
-/*! transaction: Number of prepared updates repeated on the same key */
-#define	WT_STAT_CONN_TXN_PREPARED_UPDATES_KEY_REPEATED	1419
-/*! transaction: Number of prepared updates rolled back */
-#define	WT_STAT_CONN_TXN_PREPARED_UPDATES_ROLLEDBACK	1420
-/*! transaction: prepared transactions */
-#define	WT_STAT_CONN_TXN_PREPARE			1421
-/*! transaction: prepared transactions committed */
-#define	WT_STAT_CONN_TXN_PREPARE_COMMIT			1422
-/*! transaction: prepared transactions currently active */
-#define	WT_STAT_CONN_TXN_PREPARE_ACTIVE			1423
-/*! transaction: prepared transactions rolled back */
-#define	WT_STAT_CONN_TXN_PREPARE_ROLLBACK		1424
->>>>>>> 36a1488c
+#define	WT_STAT_CONN_TXN_PREPARE_ROLLBACK		1426
 /*!
  * transaction: prepared transactions rolled back and do not remove the
  * history store entry
  */
-<<<<<<< HEAD
-#define	WT_STAT_CONN_TXN_PREPARE_ROLLBACK_DO_NOT_REMOVE_HS_UPDATE	1428
-=======
-#define	WT_STAT_CONN_TXN_PREPARE_ROLLBACK_DO_NOT_REMOVE_HS_UPDATE	1425
->>>>>>> 36a1488c
+#define	WT_STAT_CONN_TXN_PREPARE_ROLLBACK_DO_NOT_REMOVE_HS_UPDATE	1427
 /*!
  * transaction: prepared transactions rolled back and fix the history
  * store entry with checkpoint reserved transaction id
  */
-<<<<<<< HEAD
-#define	WT_STAT_CONN_TXN_PREPARE_ROLLBACK_FIX_HS_UPDATE_WITH_CKPT_RESERVED_TXNID	1429
+#define	WT_STAT_CONN_TXN_PREPARE_ROLLBACK_FIX_HS_UPDATE_WITH_CKPT_RESERVED_TXNID	1428
 /*! transaction: query timestamp calls */
-#define	WT_STAT_CONN_TXN_QUERY_TS			1430
+#define	WT_STAT_CONN_TXN_QUERY_TS			1429
 /*! transaction: race to read prepared update retry */
-#define	WT_STAT_CONN_TXN_READ_RACE_PREPARE_UPDATE	1431
+#define	WT_STAT_CONN_TXN_READ_RACE_PREPARE_UPDATE	1430
 /*! transaction: rollback to stable calls */
-#define	WT_STAT_CONN_TXN_RTS				1432
-=======
-#define	WT_STAT_CONN_TXN_PREPARE_ROLLBACK_FIX_HS_UPDATE_WITH_CKPT_RESERVED_TXNID	1426
-/*! transaction: query timestamp calls */
-#define	WT_STAT_CONN_TXN_QUERY_TS			1427
-/*! transaction: race to read prepared update retry */
-#define	WT_STAT_CONN_TXN_READ_RACE_PREPARE_UPDATE	1428
-/*! transaction: rollback to stable calls */
-#define	WT_STAT_CONN_TXN_RTS				1429
->>>>>>> 36a1488c
+#define	WT_STAT_CONN_TXN_RTS				1431
 /*!
  * transaction: rollback to stable history store records with stop
  * timestamps older than newer records
  */
-<<<<<<< HEAD
-#define	WT_STAT_CONN_TXN_RTS_HS_STOP_OLDER_THAN_NEWER_START	1433
+#define	WT_STAT_CONN_TXN_RTS_HS_STOP_OLDER_THAN_NEWER_START	1432
 /*! transaction: rollback to stable inconsistent checkpoint */
-#define	WT_STAT_CONN_TXN_RTS_INCONSISTENT_CKPT		1434
+#define	WT_STAT_CONN_TXN_RTS_INCONSISTENT_CKPT		1433
 /*! transaction: rollback to stable keys removed */
-#define	WT_STAT_CONN_TXN_RTS_KEYS_REMOVED		1435
+#define	WT_STAT_CONN_TXN_RTS_KEYS_REMOVED		1434
 /*! transaction: rollback to stable keys restored */
-#define	WT_STAT_CONN_TXN_RTS_KEYS_RESTORED		1436
+#define	WT_STAT_CONN_TXN_RTS_KEYS_RESTORED		1435
 /*! transaction: rollback to stable pages visited */
-#define	WT_STAT_CONN_TXN_RTS_PAGES_VISITED		1437
+#define	WT_STAT_CONN_TXN_RTS_PAGES_VISITED		1436
 /*! transaction: rollback to stable restored tombstones from history store */
-#define	WT_STAT_CONN_TXN_RTS_HS_RESTORE_TOMBSTONES	1438
+#define	WT_STAT_CONN_TXN_RTS_HS_RESTORE_TOMBSTONES	1437
 /*! transaction: rollback to stable restored updates from history store */
-#define	WT_STAT_CONN_TXN_RTS_HS_RESTORE_UPDATES		1439
+#define	WT_STAT_CONN_TXN_RTS_HS_RESTORE_UPDATES		1438
 /*! transaction: rollback to stable skipping delete rle */
-#define	WT_STAT_CONN_TXN_RTS_DELETE_RLE_SKIPPED		1440
+#define	WT_STAT_CONN_TXN_RTS_DELETE_RLE_SKIPPED		1439
 /*! transaction: rollback to stable skipping stable rle */
-#define	WT_STAT_CONN_TXN_RTS_STABLE_RLE_SKIPPED		1441
+#define	WT_STAT_CONN_TXN_RTS_STABLE_RLE_SKIPPED		1440
 /*! transaction: rollback to stable sweeping history store keys */
-#define	WT_STAT_CONN_TXN_RTS_SWEEP_HS_KEYS		1442
+#define	WT_STAT_CONN_TXN_RTS_SWEEP_HS_KEYS		1441
 /*! transaction: rollback to stable tree walk skipping pages */
-#define	WT_STAT_CONN_TXN_RTS_TREE_WALK_SKIP_PAGES	1443
+#define	WT_STAT_CONN_TXN_RTS_TREE_WALK_SKIP_PAGES	1442
 /*! transaction: rollback to stable updates aborted */
-#define	WT_STAT_CONN_TXN_RTS_UPD_ABORTED		1444
+#define	WT_STAT_CONN_TXN_RTS_UPD_ABORTED		1443
 /*! transaction: rollback to stable updates removed from history store */
-#define	WT_STAT_CONN_TXN_RTS_HS_REMOVED			1445
+#define	WT_STAT_CONN_TXN_RTS_HS_REMOVED			1444
 /*! transaction: sessions scanned in each walk of concurrent sessions */
-#define	WT_STAT_CONN_TXN_SESSIONS_WALKED		1446
+#define	WT_STAT_CONN_TXN_SESSIONS_WALKED		1445
 /*! transaction: set timestamp calls */
-#define	WT_STAT_CONN_TXN_SET_TS				1447
+#define	WT_STAT_CONN_TXN_SET_TS				1446
 /*! transaction: set timestamp durable calls */
-#define	WT_STAT_CONN_TXN_SET_TS_DURABLE			1448
+#define	WT_STAT_CONN_TXN_SET_TS_DURABLE			1447
 /*! transaction: set timestamp durable updates */
-#define	WT_STAT_CONN_TXN_SET_TS_DURABLE_UPD		1449
+#define	WT_STAT_CONN_TXN_SET_TS_DURABLE_UPD		1448
 /*! transaction: set timestamp oldest calls */
-#define	WT_STAT_CONN_TXN_SET_TS_OLDEST			1450
+#define	WT_STAT_CONN_TXN_SET_TS_OLDEST			1449
 /*! transaction: set timestamp oldest updates */
-#define	WT_STAT_CONN_TXN_SET_TS_OLDEST_UPD		1451
+#define	WT_STAT_CONN_TXN_SET_TS_OLDEST_UPD		1450
 /*! transaction: set timestamp stable calls */
-#define	WT_STAT_CONN_TXN_SET_TS_STABLE			1452
+#define	WT_STAT_CONN_TXN_SET_TS_STABLE			1451
 /*! transaction: set timestamp stable updates */
-#define	WT_STAT_CONN_TXN_SET_TS_STABLE_UPD		1453
+#define	WT_STAT_CONN_TXN_SET_TS_STABLE_UPD		1452
 /*! transaction: transaction begins */
-#define	WT_STAT_CONN_TXN_BEGIN				1454
+#define	WT_STAT_CONN_TXN_BEGIN				1453
 /*! transaction: transaction checkpoint currently running */
-#define	WT_STAT_CONN_TXN_CHECKPOINT_RUNNING		1455
-=======
-#define	WT_STAT_CONN_TXN_RTS_HS_STOP_OLDER_THAN_NEWER_START	1430
-/*! transaction: rollback to stable inconsistent checkpoint */
-#define	WT_STAT_CONN_TXN_RTS_INCONSISTENT_CKPT		1431
-/*! transaction: rollback to stable keys removed */
-#define	WT_STAT_CONN_TXN_RTS_KEYS_REMOVED		1432
-/*! transaction: rollback to stable keys restored */
-#define	WT_STAT_CONN_TXN_RTS_KEYS_RESTORED		1433
-/*! transaction: rollback to stable pages visited */
-#define	WT_STAT_CONN_TXN_RTS_PAGES_VISITED		1434
-/*! transaction: rollback to stable restored tombstones from history store */
-#define	WT_STAT_CONN_TXN_RTS_HS_RESTORE_TOMBSTONES	1435
-/*! transaction: rollback to stable restored updates from history store */
-#define	WT_STAT_CONN_TXN_RTS_HS_RESTORE_UPDATES		1436
-/*! transaction: rollback to stable skipping delete rle */
-#define	WT_STAT_CONN_TXN_RTS_DELETE_RLE_SKIPPED		1437
-/*! transaction: rollback to stable skipping stable rle */
-#define	WT_STAT_CONN_TXN_RTS_STABLE_RLE_SKIPPED		1438
-/*! transaction: rollback to stable sweeping history store keys */
-#define	WT_STAT_CONN_TXN_RTS_SWEEP_HS_KEYS		1439
-/*! transaction: rollback to stable tree walk skipping pages */
-#define	WT_STAT_CONN_TXN_RTS_TREE_WALK_SKIP_PAGES	1440
-/*! transaction: rollback to stable updates aborted */
-#define	WT_STAT_CONN_TXN_RTS_UPD_ABORTED		1441
-/*! transaction: rollback to stable updates removed from history store */
-#define	WT_STAT_CONN_TXN_RTS_HS_REMOVED			1442
-/*! transaction: sessions scanned in each walk of concurrent sessions */
-#define	WT_STAT_CONN_TXN_SESSIONS_WALKED		1443
-/*! transaction: set timestamp calls */
-#define	WT_STAT_CONN_TXN_SET_TS				1444
-/*! transaction: set timestamp durable calls */
-#define	WT_STAT_CONN_TXN_SET_TS_DURABLE			1445
-/*! transaction: set timestamp durable updates */
-#define	WT_STAT_CONN_TXN_SET_TS_DURABLE_UPD		1446
-/*! transaction: set timestamp oldest calls */
-#define	WT_STAT_CONN_TXN_SET_TS_OLDEST			1447
-/*! transaction: set timestamp oldest updates */
-#define	WT_STAT_CONN_TXN_SET_TS_OLDEST_UPD		1448
-/*! transaction: set timestamp stable calls */
-#define	WT_STAT_CONN_TXN_SET_TS_STABLE			1449
-/*! transaction: set timestamp stable updates */
-#define	WT_STAT_CONN_TXN_SET_TS_STABLE_UPD		1450
-/*! transaction: transaction begins */
-#define	WT_STAT_CONN_TXN_BEGIN				1451
-/*! transaction: transaction checkpoint currently running */
-#define	WT_STAT_CONN_TXN_CHECKPOINT_RUNNING		1452
->>>>>>> 36a1488c
+#define	WT_STAT_CONN_TXN_CHECKPOINT_RUNNING		1454
 /*!
  * transaction: transaction checkpoint currently running for history
  * store file
  */
-<<<<<<< HEAD
-#define	WT_STAT_CONN_TXN_CHECKPOINT_RUNNING_HS		1456
+#define	WT_STAT_CONN_TXN_CHECKPOINT_RUNNING_HS		1455
 /*! transaction: transaction checkpoint generation */
-#define	WT_STAT_CONN_TXN_CHECKPOINT_GENERATION		1457
-=======
-#define	WT_STAT_CONN_TXN_CHECKPOINT_RUNNING_HS		1453
-/*! transaction: transaction checkpoint generation */
-#define	WT_STAT_CONN_TXN_CHECKPOINT_GENERATION		1454
->>>>>>> 36a1488c
+#define	WT_STAT_CONN_TXN_CHECKPOINT_GENERATION		1456
 /*!
  * transaction: transaction checkpoint history store file duration
  * (usecs)
  */
-<<<<<<< HEAD
-#define	WT_STAT_CONN_TXN_HS_CKPT_DURATION		1458
+#define	WT_STAT_CONN_TXN_HS_CKPT_DURATION		1457
 /*! transaction: transaction checkpoint max time (msecs) */
-#define	WT_STAT_CONN_TXN_CHECKPOINT_TIME_MAX		1459
+#define	WT_STAT_CONN_TXN_CHECKPOINT_TIME_MAX		1458
 /*! transaction: transaction checkpoint min time (msecs) */
-#define	WT_STAT_CONN_TXN_CHECKPOINT_TIME_MIN		1460
-=======
-#define	WT_STAT_CONN_TXN_HS_CKPT_DURATION		1455
-/*! transaction: transaction checkpoint max time (msecs) */
-#define	WT_STAT_CONN_TXN_CHECKPOINT_TIME_MAX		1456
-/*! transaction: transaction checkpoint min time (msecs) */
-#define	WT_STAT_CONN_TXN_CHECKPOINT_TIME_MIN		1457
->>>>>>> 36a1488c
+#define	WT_STAT_CONN_TXN_CHECKPOINT_TIME_MIN		1459
 /*!
  * transaction: transaction checkpoint most recent duration for gathering
  * all handles (usecs)
  */
-<<<<<<< HEAD
-#define	WT_STAT_CONN_TXN_CHECKPOINT_HANDLE_DURATION	1461
-=======
-#define	WT_STAT_CONN_TXN_CHECKPOINT_HANDLE_DURATION	1458
->>>>>>> 36a1488c
+#define	WT_STAT_CONN_TXN_CHECKPOINT_HANDLE_DURATION	1460
 /*!
  * transaction: transaction checkpoint most recent duration for gathering
  * applied handles (usecs)
  */
-<<<<<<< HEAD
-#define	WT_STAT_CONN_TXN_CHECKPOINT_HANDLE_DURATION_APPLY	1462
-=======
-#define	WT_STAT_CONN_TXN_CHECKPOINT_HANDLE_DURATION_APPLY	1459
->>>>>>> 36a1488c
+#define	WT_STAT_CONN_TXN_CHECKPOINT_HANDLE_DURATION_APPLY	1461
 /*!
  * transaction: transaction checkpoint most recent duration for gathering
  * skipped handles (usecs)
  */
-<<<<<<< HEAD
-#define	WT_STAT_CONN_TXN_CHECKPOINT_HANDLE_DURATION_SKIP	1463
+#define	WT_STAT_CONN_TXN_CHECKPOINT_HANDLE_DURATION_SKIP	1462
 /*! transaction: transaction checkpoint most recent handles applied */
-#define	WT_STAT_CONN_TXN_CHECKPOINT_HANDLE_APPLIED	1464
+#define	WT_STAT_CONN_TXN_CHECKPOINT_HANDLE_APPLIED	1463
 /*! transaction: transaction checkpoint most recent handles skipped */
-#define	WT_STAT_CONN_TXN_CHECKPOINT_HANDLE_SKIPPED	1465
+#define	WT_STAT_CONN_TXN_CHECKPOINT_HANDLE_SKIPPED	1464
 /*! transaction: transaction checkpoint most recent handles walked */
-#define	WT_STAT_CONN_TXN_CHECKPOINT_HANDLE_WALKED	1466
+#define	WT_STAT_CONN_TXN_CHECKPOINT_HANDLE_WALKED	1465
 /*! transaction: transaction checkpoint most recent time (msecs) */
-#define	WT_STAT_CONN_TXN_CHECKPOINT_TIME_RECENT		1467
+#define	WT_STAT_CONN_TXN_CHECKPOINT_TIME_RECENT		1466
 /*! transaction: transaction checkpoint prepare currently running */
-#define	WT_STAT_CONN_TXN_CHECKPOINT_PREP_RUNNING	1468
+#define	WT_STAT_CONN_TXN_CHECKPOINT_PREP_RUNNING	1467
 /*! transaction: transaction checkpoint prepare max time (msecs) */
-#define	WT_STAT_CONN_TXN_CHECKPOINT_PREP_MAX		1469
+#define	WT_STAT_CONN_TXN_CHECKPOINT_PREP_MAX		1468
 /*! transaction: transaction checkpoint prepare min time (msecs) */
-#define	WT_STAT_CONN_TXN_CHECKPOINT_PREP_MIN		1470
+#define	WT_STAT_CONN_TXN_CHECKPOINT_PREP_MIN		1469
 /*! transaction: transaction checkpoint prepare most recent time (msecs) */
-#define	WT_STAT_CONN_TXN_CHECKPOINT_PREP_RECENT		1471
+#define	WT_STAT_CONN_TXN_CHECKPOINT_PREP_RECENT		1470
 /*! transaction: transaction checkpoint prepare total time (msecs) */
-#define	WT_STAT_CONN_TXN_CHECKPOINT_PREP_TOTAL		1472
+#define	WT_STAT_CONN_TXN_CHECKPOINT_PREP_TOTAL		1471
 /*! transaction: transaction checkpoint scrub dirty target */
-#define	WT_STAT_CONN_TXN_CHECKPOINT_SCRUB_TARGET	1473
+#define	WT_STAT_CONN_TXN_CHECKPOINT_SCRUB_TARGET	1472
 /*! transaction: transaction checkpoint scrub time (msecs) */
-#define	WT_STAT_CONN_TXN_CHECKPOINT_SCRUB_TIME		1474
+#define	WT_STAT_CONN_TXN_CHECKPOINT_SCRUB_TIME		1473
 /*! transaction: transaction checkpoint total time (msecs) */
-#define	WT_STAT_CONN_TXN_CHECKPOINT_TIME_TOTAL		1475
+#define	WT_STAT_CONN_TXN_CHECKPOINT_TIME_TOTAL		1474
 /*! transaction: transaction checkpoints */
-#define	WT_STAT_CONN_TXN_CHECKPOINT			1476
+#define	WT_STAT_CONN_TXN_CHECKPOINT			1475
 /*! transaction: transaction checkpoints due to obsolete pages */
-#define	WT_STAT_CONN_TXN_CHECKPOINT_OBSOLETE_APPLIED	1477
-=======
-#define	WT_STAT_CONN_TXN_CHECKPOINT_HANDLE_DURATION_SKIP	1460
-/*! transaction: transaction checkpoint most recent handles applied */
-#define	WT_STAT_CONN_TXN_CHECKPOINT_HANDLE_APPLIED	1461
-/*! transaction: transaction checkpoint most recent handles skipped */
-#define	WT_STAT_CONN_TXN_CHECKPOINT_HANDLE_SKIPPED	1462
-/*! transaction: transaction checkpoint most recent handles walked */
-#define	WT_STAT_CONN_TXN_CHECKPOINT_HANDLE_WALKED	1463
-/*! transaction: transaction checkpoint most recent time (msecs) */
-#define	WT_STAT_CONN_TXN_CHECKPOINT_TIME_RECENT		1464
-/*! transaction: transaction checkpoint prepare currently running */
-#define	WT_STAT_CONN_TXN_CHECKPOINT_PREP_RUNNING	1465
-/*! transaction: transaction checkpoint prepare max time (msecs) */
-#define	WT_STAT_CONN_TXN_CHECKPOINT_PREP_MAX		1466
-/*! transaction: transaction checkpoint prepare min time (msecs) */
-#define	WT_STAT_CONN_TXN_CHECKPOINT_PREP_MIN		1467
-/*! transaction: transaction checkpoint prepare most recent time (msecs) */
-#define	WT_STAT_CONN_TXN_CHECKPOINT_PREP_RECENT		1468
-/*! transaction: transaction checkpoint prepare total time (msecs) */
-#define	WT_STAT_CONN_TXN_CHECKPOINT_PREP_TOTAL		1469
-/*! transaction: transaction checkpoint scrub dirty target */
-#define	WT_STAT_CONN_TXN_CHECKPOINT_SCRUB_TARGET	1470
-/*! transaction: transaction checkpoint scrub time (msecs) */
-#define	WT_STAT_CONN_TXN_CHECKPOINT_SCRUB_TIME		1471
-/*! transaction: transaction checkpoint total time (msecs) */
-#define	WT_STAT_CONN_TXN_CHECKPOINT_TIME_TOTAL		1472
-/*! transaction: transaction checkpoints */
-#define	WT_STAT_CONN_TXN_CHECKPOINT			1473
-/*! transaction: transaction checkpoints due to obsolete pages */
-#define	WT_STAT_CONN_TXN_CHECKPOINT_OBSOLETE_APPLIED	1474
->>>>>>> 36a1488c
+#define	WT_STAT_CONN_TXN_CHECKPOINT_OBSOLETE_APPLIED	1476
 /*!
  * transaction: transaction checkpoints skipped because database was
  * clean
  */
-<<<<<<< HEAD
-#define	WT_STAT_CONN_TXN_CHECKPOINT_SKIPPED		1478
+#define	WT_STAT_CONN_TXN_CHECKPOINT_SKIPPED		1477
 /*! transaction: transaction failures due to history store */
-#define	WT_STAT_CONN_TXN_FAIL_CACHE			1479
-=======
-#define	WT_STAT_CONN_TXN_CHECKPOINT_SKIPPED		1475
-/*! transaction: transaction failures due to history store */
-#define	WT_STAT_CONN_TXN_FAIL_CACHE			1476
->>>>>>> 36a1488c
+#define	WT_STAT_CONN_TXN_FAIL_CACHE			1478
 /*!
  * transaction: transaction fsync calls for checkpoint after allocating
  * the transaction ID
  */
-<<<<<<< HEAD
-#define	WT_STAT_CONN_TXN_CHECKPOINT_FSYNC_POST		1480
-=======
-#define	WT_STAT_CONN_TXN_CHECKPOINT_FSYNC_POST		1477
->>>>>>> 36a1488c
+#define	WT_STAT_CONN_TXN_CHECKPOINT_FSYNC_POST		1479
 /*!
  * transaction: transaction fsync duration for checkpoint after
  * allocating the transaction ID (usecs)
  */
-<<<<<<< HEAD
-#define	WT_STAT_CONN_TXN_CHECKPOINT_FSYNC_POST_DURATION	1481
+#define	WT_STAT_CONN_TXN_CHECKPOINT_FSYNC_POST_DURATION	1480
 /*! transaction: transaction range of IDs currently pinned */
-#define	WT_STAT_CONN_TXN_PINNED_RANGE			1482
+#define	WT_STAT_CONN_TXN_PINNED_RANGE			1481
 /*! transaction: transaction range of IDs currently pinned by a checkpoint */
-#define	WT_STAT_CONN_TXN_PINNED_CHECKPOINT_RANGE	1483
+#define	WT_STAT_CONN_TXN_PINNED_CHECKPOINT_RANGE	1482
 /*! transaction: transaction range of timestamps currently pinned */
-#define	WT_STAT_CONN_TXN_PINNED_TIMESTAMP		1484
+#define	WT_STAT_CONN_TXN_PINNED_TIMESTAMP		1483
 /*! transaction: transaction range of timestamps pinned by a checkpoint */
-#define	WT_STAT_CONN_TXN_PINNED_TIMESTAMP_CHECKPOINT	1485
-=======
-#define	WT_STAT_CONN_TXN_CHECKPOINT_FSYNC_POST_DURATION	1478
-/*! transaction: transaction range of IDs currently pinned */
-#define	WT_STAT_CONN_TXN_PINNED_RANGE			1479
-/*! transaction: transaction range of IDs currently pinned by a checkpoint */
-#define	WT_STAT_CONN_TXN_PINNED_CHECKPOINT_RANGE	1480
-/*! transaction: transaction range of timestamps currently pinned */
-#define	WT_STAT_CONN_TXN_PINNED_TIMESTAMP		1481
-/*! transaction: transaction range of timestamps pinned by a checkpoint */
-#define	WT_STAT_CONN_TXN_PINNED_TIMESTAMP_CHECKPOINT	1482
->>>>>>> 36a1488c
+#define	WT_STAT_CONN_TXN_PINNED_TIMESTAMP_CHECKPOINT	1484
 /*!
  * transaction: transaction range of timestamps pinned by the oldest
  * active read timestamp
  */
-<<<<<<< HEAD
-#define	WT_STAT_CONN_TXN_PINNED_TIMESTAMP_READER	1486
-=======
-#define	WT_STAT_CONN_TXN_PINNED_TIMESTAMP_READER	1483
->>>>>>> 36a1488c
+#define	WT_STAT_CONN_TXN_PINNED_TIMESTAMP_READER	1485
 /*!
  * transaction: transaction range of timestamps pinned by the oldest
  * timestamp
  */
-<<<<<<< HEAD
-#define	WT_STAT_CONN_TXN_PINNED_TIMESTAMP_OLDEST	1487
+#define	WT_STAT_CONN_TXN_PINNED_TIMESTAMP_OLDEST	1486
 /*! transaction: transaction read timestamp of the oldest active reader */
-#define	WT_STAT_CONN_TXN_TIMESTAMP_OLDEST_ACTIVE_READ	1488
+#define	WT_STAT_CONN_TXN_TIMESTAMP_OLDEST_ACTIVE_READ	1487
 /*! transaction: transaction rollback to stable currently running */
-#define	WT_STAT_CONN_TXN_ROLLBACK_TO_STABLE_RUNNING	1489
+#define	WT_STAT_CONN_TXN_ROLLBACK_TO_STABLE_RUNNING	1488
 /*! transaction: transaction walk of concurrent sessions */
-#define	WT_STAT_CONN_TXN_WALK_SESSIONS			1490
+#define	WT_STAT_CONN_TXN_WALK_SESSIONS			1489
 /*! transaction: transactions committed */
-#define	WT_STAT_CONN_TXN_COMMIT				1491
+#define	WT_STAT_CONN_TXN_COMMIT				1490
 /*! transaction: transactions rolled back */
-#define	WT_STAT_CONN_TXN_ROLLBACK			1492
+#define	WT_STAT_CONN_TXN_ROLLBACK			1491
 /*! transaction: update conflicts */
-#define	WT_STAT_CONN_TXN_UPDATE_CONFLICT		1493
-=======
-#define	WT_STAT_CONN_TXN_PINNED_TIMESTAMP_OLDEST	1484
-/*! transaction: transaction read timestamp of the oldest active reader */
-#define	WT_STAT_CONN_TXN_TIMESTAMP_OLDEST_ACTIVE_READ	1485
-/*! transaction: transaction rollback to stable currently running */
-#define	WT_STAT_CONN_TXN_ROLLBACK_TO_STABLE_RUNNING	1486
-/*! transaction: transaction walk of concurrent sessions */
-#define	WT_STAT_CONN_TXN_WALK_SESSIONS			1487
-/*! transaction: transactions committed */
-#define	WT_STAT_CONN_TXN_COMMIT				1488
-/*! transaction: transactions rolled back */
-#define	WT_STAT_CONN_TXN_ROLLBACK			1489
-/*! transaction: update conflicts */
-#define	WT_STAT_CONN_TXN_UPDATE_CONFLICT		1490
->>>>>>> 36a1488c
+#define	WT_STAT_CONN_TXN_UPDATE_CONFLICT		1492
 
 /*!
  * @}
@@ -7315,452 +6630,231 @@
  */
 #define	WT_STAT_DSRC_CURSOR_SKIP_HS_CUR_POSITION	2135
 /*!
-<<<<<<< HEAD
- * cursor: Total number of pages skipped without reading by cursor next
- * calls
- */
-#define	WT_STAT_DSRC_CURSOR_NEXT_SKIP_PAGE_COUNT	2136
-/*!
- * cursor: Total number of pages skipped without reading by cursor prev
- * calls
- */
-#define	WT_STAT_DSRC_CURSOR_PREV_SKIP_PAGE_COUNT	2137
-/*!
  * cursor: Total number of times a search near has exited due to prefix
  * config
  */
-#define	WT_STAT_DSRC_CURSOR_SEARCH_NEAR_PREFIX_FAST_PATHS	2138
+#define	WT_STAT_DSRC_CURSOR_SEARCH_NEAR_PREFIX_FAST_PATHS	2136
 /*! cursor: bulk loaded cursor insert calls */
-#define	WT_STAT_DSRC_CURSOR_INSERT_BULK			2139
+#define	WT_STAT_DSRC_CURSOR_INSERT_BULK			2137
 /*! cursor: cache cursors reuse count */
-#define	WT_STAT_DSRC_CURSOR_REOPEN			2140
+#define	WT_STAT_DSRC_CURSOR_REOPEN			2138
 /*! cursor: close calls that result in cache */
-#define	WT_STAT_DSRC_CURSOR_CACHE			2141
+#define	WT_STAT_DSRC_CURSOR_CACHE			2139
 /*! cursor: create calls */
-#define	WT_STAT_DSRC_CURSOR_CREATE			2142
-=======
- * cursor: Total number of times a search near has exited due to prefix
- * config
- */
-#define	WT_STAT_DSRC_CURSOR_SEARCH_NEAR_PREFIX_FAST_PATHS	2134
-/*! cursor: bulk loaded cursor insert calls */
-#define	WT_STAT_DSRC_CURSOR_INSERT_BULK			2135
-/*! cursor: cache cursors reuse count */
-#define	WT_STAT_DSRC_CURSOR_REOPEN			2136
-/*! cursor: close calls that result in cache */
-#define	WT_STAT_DSRC_CURSOR_CACHE			2137
-/*! cursor: create calls */
-#define	WT_STAT_DSRC_CURSOR_CREATE			2138
->>>>>>> 36a1488c
+#define	WT_STAT_DSRC_CURSOR_CREATE			2140
 /*!
  * cursor: cursor next calls that skip due to a globally visible history
  * store tombstone
  */
-<<<<<<< HEAD
-#define	WT_STAT_DSRC_CURSOR_NEXT_HS_TOMBSTONE		2143
-=======
-#define	WT_STAT_DSRC_CURSOR_NEXT_HS_TOMBSTONE		2139
->>>>>>> 36a1488c
+#define	WT_STAT_DSRC_CURSOR_NEXT_HS_TOMBSTONE		2141
 /*!
  * cursor: cursor next calls that skip greater than or equal to 100
  * entries
  */
-<<<<<<< HEAD
-#define	WT_STAT_DSRC_CURSOR_NEXT_SKIP_GE_100		2144
+#define	WT_STAT_DSRC_CURSOR_NEXT_SKIP_GE_100		2142
 /*! cursor: cursor next calls that skip less than 100 entries */
-#define	WT_STAT_DSRC_CURSOR_NEXT_SKIP_LT_100		2145
-=======
-#define	WT_STAT_DSRC_CURSOR_NEXT_SKIP_GE_100		2140
-/*! cursor: cursor next calls that skip less than 100 entries */
-#define	WT_STAT_DSRC_CURSOR_NEXT_SKIP_LT_100		2141
->>>>>>> 36a1488c
+#define	WT_STAT_DSRC_CURSOR_NEXT_SKIP_LT_100		2143
 /*!
  * cursor: cursor prev calls that skip due to a globally visible history
  * store tombstone
  */
-<<<<<<< HEAD
-#define	WT_STAT_DSRC_CURSOR_PREV_HS_TOMBSTONE		2146
-=======
-#define	WT_STAT_DSRC_CURSOR_PREV_HS_TOMBSTONE		2142
->>>>>>> 36a1488c
+#define	WT_STAT_DSRC_CURSOR_PREV_HS_TOMBSTONE		2144
 /*!
  * cursor: cursor prev calls that skip greater than or equal to 100
  * entries
  */
-<<<<<<< HEAD
-#define	WT_STAT_DSRC_CURSOR_PREV_SKIP_GE_100		2147
+#define	WT_STAT_DSRC_CURSOR_PREV_SKIP_GE_100		2145
 /*! cursor: cursor prev calls that skip less than 100 entries */
-#define	WT_STAT_DSRC_CURSOR_PREV_SKIP_LT_100		2148
+#define	WT_STAT_DSRC_CURSOR_PREV_SKIP_LT_100		2146
 /*! cursor: insert calls */
-#define	WT_STAT_DSRC_CURSOR_INSERT			2149
+#define	WT_STAT_DSRC_CURSOR_INSERT			2147
 /*! cursor: insert key and value bytes */
-#define	WT_STAT_DSRC_CURSOR_INSERT_BYTES		2150
+#define	WT_STAT_DSRC_CURSOR_INSERT_BYTES		2148
 /*! cursor: modify */
-#define	WT_STAT_DSRC_CURSOR_MODIFY			2151
+#define	WT_STAT_DSRC_CURSOR_MODIFY			2149
 /*! cursor: modify key and value bytes affected */
-#define	WT_STAT_DSRC_CURSOR_MODIFY_BYTES		2152
+#define	WT_STAT_DSRC_CURSOR_MODIFY_BYTES		2150
 /*! cursor: modify value bytes modified */
-#define	WT_STAT_DSRC_CURSOR_MODIFY_BYTES_TOUCH		2153
+#define	WT_STAT_DSRC_CURSOR_MODIFY_BYTES_TOUCH		2151
 /*! cursor: next calls */
-#define	WT_STAT_DSRC_CURSOR_NEXT			2154
+#define	WT_STAT_DSRC_CURSOR_NEXT			2152
 /*! cursor: open cursor count */
-#define	WT_STAT_DSRC_CURSOR_OPEN_COUNT			2155
+#define	WT_STAT_DSRC_CURSOR_OPEN_COUNT			2153
 /*! cursor: operation restarted */
-#define	WT_STAT_DSRC_CURSOR_RESTART			2156
+#define	WT_STAT_DSRC_CURSOR_RESTART			2154
 /*! cursor: prev calls */
-#define	WT_STAT_DSRC_CURSOR_PREV			2157
+#define	WT_STAT_DSRC_CURSOR_PREV			2155
 /*! cursor: remove calls */
-#define	WT_STAT_DSRC_CURSOR_REMOVE			2158
+#define	WT_STAT_DSRC_CURSOR_REMOVE			2156
 /*! cursor: remove key bytes removed */
-#define	WT_STAT_DSRC_CURSOR_REMOVE_BYTES		2159
+#define	WT_STAT_DSRC_CURSOR_REMOVE_BYTES		2157
 /*! cursor: reserve calls */
-#define	WT_STAT_DSRC_CURSOR_RESERVE			2160
+#define	WT_STAT_DSRC_CURSOR_RESERVE			2158
 /*! cursor: reset calls */
-#define	WT_STAT_DSRC_CURSOR_RESET			2161
+#define	WT_STAT_DSRC_CURSOR_RESET			2159
 /*! cursor: search calls */
-#define	WT_STAT_DSRC_CURSOR_SEARCH			2162
+#define	WT_STAT_DSRC_CURSOR_SEARCH			2160
 /*! cursor: search history store calls */
-#define	WT_STAT_DSRC_CURSOR_SEARCH_HS			2163
+#define	WT_STAT_DSRC_CURSOR_SEARCH_HS			2161
 /*! cursor: search near calls */
-#define	WT_STAT_DSRC_CURSOR_SEARCH_NEAR			2164
+#define	WT_STAT_DSRC_CURSOR_SEARCH_NEAR			2162
 /*! cursor: truncate calls */
-#define	WT_STAT_DSRC_CURSOR_TRUNCATE			2165
+#define	WT_STAT_DSRC_CURSOR_TRUNCATE			2163
 /*! cursor: update calls */
-#define	WT_STAT_DSRC_CURSOR_UPDATE			2166
+#define	WT_STAT_DSRC_CURSOR_UPDATE			2164
 /*! cursor: update key and value bytes */
-#define	WT_STAT_DSRC_CURSOR_UPDATE_BYTES		2167
+#define	WT_STAT_DSRC_CURSOR_UPDATE_BYTES		2165
 /*! cursor: update value size change */
-#define	WT_STAT_DSRC_CURSOR_UPDATE_BYTES_CHANGED	2168
+#define	WT_STAT_DSRC_CURSOR_UPDATE_BYTES_CHANGED	2166
 /*! reconciliation: approximate byte size of timestamps in pages written */
-#define	WT_STAT_DSRC_REC_TIME_WINDOW_BYTES_TS		2169
-=======
-#define	WT_STAT_DSRC_CURSOR_PREV_SKIP_GE_100		2143
-/*! cursor: cursor prev calls that skip less than 100 entries */
-#define	WT_STAT_DSRC_CURSOR_PREV_SKIP_LT_100		2144
-/*! cursor: insert calls */
-#define	WT_STAT_DSRC_CURSOR_INSERT			2145
-/*! cursor: insert key and value bytes */
-#define	WT_STAT_DSRC_CURSOR_INSERT_BYTES		2146
-/*! cursor: modify */
-#define	WT_STAT_DSRC_CURSOR_MODIFY			2147
-/*! cursor: modify key and value bytes affected */
-#define	WT_STAT_DSRC_CURSOR_MODIFY_BYTES		2148
-/*! cursor: modify value bytes modified */
-#define	WT_STAT_DSRC_CURSOR_MODIFY_BYTES_TOUCH		2149
-/*! cursor: next calls */
-#define	WT_STAT_DSRC_CURSOR_NEXT			2150
-/*! cursor: open cursor count */
-#define	WT_STAT_DSRC_CURSOR_OPEN_COUNT			2151
-/*! cursor: operation restarted */
-#define	WT_STAT_DSRC_CURSOR_RESTART			2152
-/*! cursor: prev calls */
-#define	WT_STAT_DSRC_CURSOR_PREV			2153
-/*! cursor: remove calls */
-#define	WT_STAT_DSRC_CURSOR_REMOVE			2154
-/*! cursor: remove key bytes removed */
-#define	WT_STAT_DSRC_CURSOR_REMOVE_BYTES		2155
-/*! cursor: reserve calls */
-#define	WT_STAT_DSRC_CURSOR_RESERVE			2156
-/*! cursor: reset calls */
-#define	WT_STAT_DSRC_CURSOR_RESET			2157
-/*! cursor: search calls */
-#define	WT_STAT_DSRC_CURSOR_SEARCH			2158
-/*! cursor: search history store calls */
-#define	WT_STAT_DSRC_CURSOR_SEARCH_HS			2159
-/*! cursor: search near calls */
-#define	WT_STAT_DSRC_CURSOR_SEARCH_NEAR			2160
-/*! cursor: truncate calls */
-#define	WT_STAT_DSRC_CURSOR_TRUNCATE			2161
-/*! cursor: update calls */
-#define	WT_STAT_DSRC_CURSOR_UPDATE			2162
-/*! cursor: update key and value bytes */
-#define	WT_STAT_DSRC_CURSOR_UPDATE_BYTES		2163
-/*! cursor: update value size change */
-#define	WT_STAT_DSRC_CURSOR_UPDATE_BYTES_CHANGED	2164
-/*! reconciliation: approximate byte size of timestamps in pages written */
-#define	WT_STAT_DSRC_REC_TIME_WINDOW_BYTES_TS		2165
->>>>>>> 36a1488c
+#define	WT_STAT_DSRC_REC_TIME_WINDOW_BYTES_TS		2167
 /*!
  * reconciliation: approximate byte size of transaction IDs in pages
  * written
  */
-<<<<<<< HEAD
-#define	WT_STAT_DSRC_REC_TIME_WINDOW_BYTES_TXN		2170
+#define	WT_STAT_DSRC_REC_TIME_WINDOW_BYTES_TXN		2168
 /*! reconciliation: dictionary matches */
-#define	WT_STAT_DSRC_REC_DICTIONARY			2171
+#define	WT_STAT_DSRC_REC_DICTIONARY			2169
 /*! reconciliation: fast-path pages deleted */
-#define	WT_STAT_DSRC_REC_PAGE_DELETE_FAST		2172
-=======
-#define	WT_STAT_DSRC_REC_TIME_WINDOW_BYTES_TXN		2166
-/*! reconciliation: dictionary matches */
-#define	WT_STAT_DSRC_REC_DICTIONARY			2167
-/*! reconciliation: fast-path pages deleted */
-#define	WT_STAT_DSRC_REC_PAGE_DELETE_FAST		2168
->>>>>>> 36a1488c
+#define	WT_STAT_DSRC_REC_PAGE_DELETE_FAST		2170
 /*!
  * reconciliation: internal page key bytes discarded using suffix
  * compression
  */
-<<<<<<< HEAD
-#define	WT_STAT_DSRC_REC_SUFFIX_COMPRESSION		2173
+#define	WT_STAT_DSRC_REC_SUFFIX_COMPRESSION		2171
 /*! reconciliation: internal page multi-block writes */
-#define	WT_STAT_DSRC_REC_MULTIBLOCK_INTERNAL		2174
+#define	WT_STAT_DSRC_REC_MULTIBLOCK_INTERNAL		2172
 /*! reconciliation: internal-page overflow keys */
-#define	WT_STAT_DSRC_REC_OVERFLOW_KEY_INTERNAL		2175
+#define	WT_STAT_DSRC_REC_OVERFLOW_KEY_INTERNAL		2173
 /*! reconciliation: leaf page key bytes discarded using prefix compression */
-#define	WT_STAT_DSRC_REC_PREFIX_COMPRESSION		2176
+#define	WT_STAT_DSRC_REC_PREFIX_COMPRESSION		2174
 /*! reconciliation: leaf page multi-block writes */
-#define	WT_STAT_DSRC_REC_MULTIBLOCK_LEAF		2177
+#define	WT_STAT_DSRC_REC_MULTIBLOCK_LEAF		2175
 /*! reconciliation: leaf-page overflow keys */
-#define	WT_STAT_DSRC_REC_OVERFLOW_KEY_LEAF		2178
+#define	WT_STAT_DSRC_REC_OVERFLOW_KEY_LEAF		2176
 /*! reconciliation: maximum blocks required for a page */
-#define	WT_STAT_DSRC_REC_MULTIBLOCK_MAX			2179
+#define	WT_STAT_DSRC_REC_MULTIBLOCK_MAX			2177
 /*! reconciliation: overflow values written */
-#define	WT_STAT_DSRC_REC_OVERFLOW_VALUE			2180
+#define	WT_STAT_DSRC_REC_OVERFLOW_VALUE			2178
 /*! reconciliation: page checksum matches */
-#define	WT_STAT_DSRC_REC_PAGE_MATCH			2181
+#define	WT_STAT_DSRC_REC_PAGE_MATCH			2179
 /*! reconciliation: page reconciliation calls */
-#define	WT_STAT_DSRC_REC_PAGES				2182
+#define	WT_STAT_DSRC_REC_PAGES				2180
 /*! reconciliation: page reconciliation calls for eviction */
-#define	WT_STAT_DSRC_REC_PAGES_EVICTION			2183
+#define	WT_STAT_DSRC_REC_PAGES_EVICTION			2181
 /*! reconciliation: pages deleted */
-#define	WT_STAT_DSRC_REC_PAGE_DELETE			2184
-=======
-#define	WT_STAT_DSRC_REC_SUFFIX_COMPRESSION		2169
-/*! reconciliation: internal page multi-block writes */
-#define	WT_STAT_DSRC_REC_MULTIBLOCK_INTERNAL		2170
-/*! reconciliation: internal-page overflow keys */
-#define	WT_STAT_DSRC_REC_OVERFLOW_KEY_INTERNAL		2171
-/*! reconciliation: leaf page key bytes discarded using prefix compression */
-#define	WT_STAT_DSRC_REC_PREFIX_COMPRESSION		2172
-/*! reconciliation: leaf page multi-block writes */
-#define	WT_STAT_DSRC_REC_MULTIBLOCK_LEAF		2173
-/*! reconciliation: leaf-page overflow keys */
-#define	WT_STAT_DSRC_REC_OVERFLOW_KEY_LEAF		2174
-/*! reconciliation: maximum blocks required for a page */
-#define	WT_STAT_DSRC_REC_MULTIBLOCK_MAX			2175
-/*! reconciliation: overflow values written */
-#define	WT_STAT_DSRC_REC_OVERFLOW_VALUE			2176
-/*! reconciliation: page checksum matches */
-#define	WT_STAT_DSRC_REC_PAGE_MATCH			2177
-/*! reconciliation: page reconciliation calls */
-#define	WT_STAT_DSRC_REC_PAGES				2178
-/*! reconciliation: page reconciliation calls for eviction */
-#define	WT_STAT_DSRC_REC_PAGES_EVICTION			2179
-/*! reconciliation: pages deleted */
-#define	WT_STAT_DSRC_REC_PAGE_DELETE			2180
->>>>>>> 36a1488c
+#define	WT_STAT_DSRC_REC_PAGE_DELETE			2182
 /*!
  * reconciliation: pages written including an aggregated newest start
  * durable timestamp
  */
-<<<<<<< HEAD
-#define	WT_STAT_DSRC_REC_TIME_AGGR_NEWEST_START_DURABLE_TS	2185
-=======
-#define	WT_STAT_DSRC_REC_TIME_AGGR_NEWEST_START_DURABLE_TS	2181
->>>>>>> 36a1488c
+#define	WT_STAT_DSRC_REC_TIME_AGGR_NEWEST_START_DURABLE_TS	2183
 /*!
  * reconciliation: pages written including an aggregated newest stop
  * durable timestamp
  */
-<<<<<<< HEAD
-#define	WT_STAT_DSRC_REC_TIME_AGGR_NEWEST_STOP_DURABLE_TS	2186
-=======
-#define	WT_STAT_DSRC_REC_TIME_AGGR_NEWEST_STOP_DURABLE_TS	2182
->>>>>>> 36a1488c
+#define	WT_STAT_DSRC_REC_TIME_AGGR_NEWEST_STOP_DURABLE_TS	2184
 /*!
  * reconciliation: pages written including an aggregated newest stop
  * timestamp
  */
-<<<<<<< HEAD
-#define	WT_STAT_DSRC_REC_TIME_AGGR_NEWEST_STOP_TS	2187
-=======
-#define	WT_STAT_DSRC_REC_TIME_AGGR_NEWEST_STOP_TS	2183
->>>>>>> 36a1488c
+#define	WT_STAT_DSRC_REC_TIME_AGGR_NEWEST_STOP_TS	2185
 /*!
  * reconciliation: pages written including an aggregated newest stop
  * transaction ID
  */
-<<<<<<< HEAD
-#define	WT_STAT_DSRC_REC_TIME_AGGR_NEWEST_STOP_TXN	2188
-=======
-#define	WT_STAT_DSRC_REC_TIME_AGGR_NEWEST_STOP_TXN	2184
->>>>>>> 36a1488c
+#define	WT_STAT_DSRC_REC_TIME_AGGR_NEWEST_STOP_TXN	2186
 /*!
  * reconciliation: pages written including an aggregated newest
  * transaction ID
  */
-<<<<<<< HEAD
-#define	WT_STAT_DSRC_REC_TIME_AGGR_NEWEST_TXN		2189
-=======
-#define	WT_STAT_DSRC_REC_TIME_AGGR_NEWEST_TXN		2185
->>>>>>> 36a1488c
+#define	WT_STAT_DSRC_REC_TIME_AGGR_NEWEST_TXN		2187
 /*!
  * reconciliation: pages written including an aggregated oldest start
  * timestamp
  */
-<<<<<<< HEAD
-#define	WT_STAT_DSRC_REC_TIME_AGGR_OLDEST_START_TS	2190
+#define	WT_STAT_DSRC_REC_TIME_AGGR_OLDEST_START_TS	2188
 /*! reconciliation: pages written including an aggregated prepare */
-#define	WT_STAT_DSRC_REC_TIME_AGGR_PREPARED		2191
+#define	WT_STAT_DSRC_REC_TIME_AGGR_PREPARED		2189
 /*! reconciliation: pages written including at least one prepare */
-#define	WT_STAT_DSRC_REC_TIME_WINDOW_PAGES_PREPARED	2192
-=======
-#define	WT_STAT_DSRC_REC_TIME_AGGR_OLDEST_START_TS	2186
-/*! reconciliation: pages written including an aggregated prepare */
-#define	WT_STAT_DSRC_REC_TIME_AGGR_PREPARED		2187
-/*! reconciliation: pages written including at least one prepare */
-#define	WT_STAT_DSRC_REC_TIME_WINDOW_PAGES_PREPARED	2188
->>>>>>> 36a1488c
+#define	WT_STAT_DSRC_REC_TIME_WINDOW_PAGES_PREPARED	2190
 /*!
  * reconciliation: pages written including at least one start durable
  * timestamp
  */
-<<<<<<< HEAD
-#define	WT_STAT_DSRC_REC_TIME_WINDOW_PAGES_DURABLE_START_TS	2193
+#define	WT_STAT_DSRC_REC_TIME_WINDOW_PAGES_DURABLE_START_TS	2191
 /*! reconciliation: pages written including at least one start timestamp */
-#define	WT_STAT_DSRC_REC_TIME_WINDOW_PAGES_START_TS	2194
-=======
-#define	WT_STAT_DSRC_REC_TIME_WINDOW_PAGES_DURABLE_START_TS	2189
-/*! reconciliation: pages written including at least one start timestamp */
-#define	WT_STAT_DSRC_REC_TIME_WINDOW_PAGES_START_TS	2190
->>>>>>> 36a1488c
+#define	WT_STAT_DSRC_REC_TIME_WINDOW_PAGES_START_TS	2192
 /*!
  * reconciliation: pages written including at least one start transaction
  * ID
  */
-<<<<<<< HEAD
-#define	WT_STAT_DSRC_REC_TIME_WINDOW_PAGES_START_TXN	2195
-=======
-#define	WT_STAT_DSRC_REC_TIME_WINDOW_PAGES_START_TXN	2191
->>>>>>> 36a1488c
+#define	WT_STAT_DSRC_REC_TIME_WINDOW_PAGES_START_TXN	2193
 /*!
  * reconciliation: pages written including at least one stop durable
  * timestamp
  */
-<<<<<<< HEAD
-#define	WT_STAT_DSRC_REC_TIME_WINDOW_PAGES_DURABLE_STOP_TS	2196
+#define	WT_STAT_DSRC_REC_TIME_WINDOW_PAGES_DURABLE_STOP_TS	2194
 /*! reconciliation: pages written including at least one stop timestamp */
-#define	WT_STAT_DSRC_REC_TIME_WINDOW_PAGES_STOP_TS	2197
-=======
-#define	WT_STAT_DSRC_REC_TIME_WINDOW_PAGES_DURABLE_STOP_TS	2192
-/*! reconciliation: pages written including at least one stop timestamp */
-#define	WT_STAT_DSRC_REC_TIME_WINDOW_PAGES_STOP_TS	2193
->>>>>>> 36a1488c
+#define	WT_STAT_DSRC_REC_TIME_WINDOW_PAGES_STOP_TS	2195
 /*!
  * reconciliation: pages written including at least one stop transaction
  * ID
  */
-<<<<<<< HEAD
-#define	WT_STAT_DSRC_REC_TIME_WINDOW_PAGES_STOP_TXN	2198
+#define	WT_STAT_DSRC_REC_TIME_WINDOW_PAGES_STOP_TXN	2196
 /*! reconciliation: records written including a prepare */
-#define	WT_STAT_DSRC_REC_TIME_WINDOW_PREPARED		2199
+#define	WT_STAT_DSRC_REC_TIME_WINDOW_PREPARED		2197
 /*! reconciliation: records written including a start durable timestamp */
-#define	WT_STAT_DSRC_REC_TIME_WINDOW_DURABLE_START_TS	2200
+#define	WT_STAT_DSRC_REC_TIME_WINDOW_DURABLE_START_TS	2198
 /*! reconciliation: records written including a start timestamp */
-#define	WT_STAT_DSRC_REC_TIME_WINDOW_START_TS		2201
+#define	WT_STAT_DSRC_REC_TIME_WINDOW_START_TS		2199
 /*! reconciliation: records written including a start transaction ID */
-#define	WT_STAT_DSRC_REC_TIME_WINDOW_START_TXN		2202
+#define	WT_STAT_DSRC_REC_TIME_WINDOW_START_TXN		2200
 /*! reconciliation: records written including a stop durable timestamp */
-#define	WT_STAT_DSRC_REC_TIME_WINDOW_DURABLE_STOP_TS	2203
+#define	WT_STAT_DSRC_REC_TIME_WINDOW_DURABLE_STOP_TS	2201
 /*! reconciliation: records written including a stop timestamp */
-#define	WT_STAT_DSRC_REC_TIME_WINDOW_STOP_TS		2204
+#define	WT_STAT_DSRC_REC_TIME_WINDOW_STOP_TS		2202
 /*! reconciliation: records written including a stop transaction ID */
-#define	WT_STAT_DSRC_REC_TIME_WINDOW_STOP_TXN		2205
+#define	WT_STAT_DSRC_REC_TIME_WINDOW_STOP_TXN		2203
 /*! session: object compaction */
-#define	WT_STAT_DSRC_SESSION_COMPACT			2206
+#define	WT_STAT_DSRC_SESSION_COMPACT			2204
 /*! session: tiered operations dequeued and processed */
-#define	WT_STAT_DSRC_TIERED_WORK_UNITS_DEQUEUED		2207
+#define	WT_STAT_DSRC_TIERED_WORK_UNITS_DEQUEUED		2205
 /*! session: tiered operations scheduled */
-#define	WT_STAT_DSRC_TIERED_WORK_UNITS_CREATED		2208
+#define	WT_STAT_DSRC_TIERED_WORK_UNITS_CREATED		2206
 /*! session: tiered storage local retention time (secs) */
-#define	WT_STAT_DSRC_TIERED_RETENTION			2209
+#define	WT_STAT_DSRC_TIERED_RETENTION			2207
 /*! session: tiered storage object size */
-#define	WT_STAT_DSRC_TIERED_OBJECT_SIZE			2210
+#define	WT_STAT_DSRC_TIERED_OBJECT_SIZE			2208
 /*! transaction: race to read prepared update retry */
-#define	WT_STAT_DSRC_TXN_READ_RACE_PREPARE_UPDATE	2211
-=======
-#define	WT_STAT_DSRC_REC_TIME_WINDOW_PAGES_STOP_TXN	2194
-/*! reconciliation: records written including a prepare */
-#define	WT_STAT_DSRC_REC_TIME_WINDOW_PREPARED		2195
-/*! reconciliation: records written including a start durable timestamp */
-#define	WT_STAT_DSRC_REC_TIME_WINDOW_DURABLE_START_TS	2196
-/*! reconciliation: records written including a start timestamp */
-#define	WT_STAT_DSRC_REC_TIME_WINDOW_START_TS		2197
-/*! reconciliation: records written including a start transaction ID */
-#define	WT_STAT_DSRC_REC_TIME_WINDOW_START_TXN		2198
-/*! reconciliation: records written including a stop durable timestamp */
-#define	WT_STAT_DSRC_REC_TIME_WINDOW_DURABLE_STOP_TS	2199
-/*! reconciliation: records written including a stop timestamp */
-#define	WT_STAT_DSRC_REC_TIME_WINDOW_STOP_TS		2200
-/*! reconciliation: records written including a stop transaction ID */
-#define	WT_STAT_DSRC_REC_TIME_WINDOW_STOP_TXN		2201
-/*! session: object compaction */
-#define	WT_STAT_DSRC_SESSION_COMPACT			2202
-/*! session: tiered operations dequeued and processed */
-#define	WT_STAT_DSRC_TIERED_WORK_UNITS_DEQUEUED		2203
-/*! session: tiered operations scheduled */
-#define	WT_STAT_DSRC_TIERED_WORK_UNITS_CREATED		2204
-/*! session: tiered storage local retention time (secs) */
-#define	WT_STAT_DSRC_TIERED_RETENTION			2205
-/*! session: tiered storage object size */
-#define	WT_STAT_DSRC_TIERED_OBJECT_SIZE			2206
-/*! transaction: race to read prepared update retry */
-#define	WT_STAT_DSRC_TXN_READ_RACE_PREPARE_UPDATE	2207
->>>>>>> 36a1488c
+#define	WT_STAT_DSRC_TXN_READ_RACE_PREPARE_UPDATE	2209
 /*!
  * transaction: rollback to stable history store records with stop
  * timestamps older than newer records
  */
-<<<<<<< HEAD
-#define	WT_STAT_DSRC_TXN_RTS_HS_STOP_OLDER_THAN_NEWER_START	2212
+#define	WT_STAT_DSRC_TXN_RTS_HS_STOP_OLDER_THAN_NEWER_START	2210
 /*! transaction: rollback to stable inconsistent checkpoint */
-#define	WT_STAT_DSRC_TXN_RTS_INCONSISTENT_CKPT		2213
+#define	WT_STAT_DSRC_TXN_RTS_INCONSISTENT_CKPT		2211
 /*! transaction: rollback to stable keys removed */
-#define	WT_STAT_DSRC_TXN_RTS_KEYS_REMOVED		2214
+#define	WT_STAT_DSRC_TXN_RTS_KEYS_REMOVED		2212
 /*! transaction: rollback to stable keys restored */
-#define	WT_STAT_DSRC_TXN_RTS_KEYS_RESTORED		2215
+#define	WT_STAT_DSRC_TXN_RTS_KEYS_RESTORED		2213
 /*! transaction: rollback to stable restored tombstones from history store */
-#define	WT_STAT_DSRC_TXN_RTS_HS_RESTORE_TOMBSTONES	2216
+#define	WT_STAT_DSRC_TXN_RTS_HS_RESTORE_TOMBSTONES	2214
 /*! transaction: rollback to stable restored updates from history store */
-#define	WT_STAT_DSRC_TXN_RTS_HS_RESTORE_UPDATES		2217
+#define	WT_STAT_DSRC_TXN_RTS_HS_RESTORE_UPDATES		2215
 /*! transaction: rollback to stable skipping delete rle */
-#define	WT_STAT_DSRC_TXN_RTS_DELETE_RLE_SKIPPED		2218
+#define	WT_STAT_DSRC_TXN_RTS_DELETE_RLE_SKIPPED		2216
 /*! transaction: rollback to stable skipping stable rle */
-#define	WT_STAT_DSRC_TXN_RTS_STABLE_RLE_SKIPPED		2219
+#define	WT_STAT_DSRC_TXN_RTS_STABLE_RLE_SKIPPED		2217
 /*! transaction: rollback to stable sweeping history store keys */
-#define	WT_STAT_DSRC_TXN_RTS_SWEEP_HS_KEYS		2220
+#define	WT_STAT_DSRC_TXN_RTS_SWEEP_HS_KEYS		2218
 /*! transaction: rollback to stable updates removed from history store */
-#define	WT_STAT_DSRC_TXN_RTS_HS_REMOVED			2221
+#define	WT_STAT_DSRC_TXN_RTS_HS_REMOVED			2219
 /*! transaction: transaction checkpoints due to obsolete pages */
-#define	WT_STAT_DSRC_TXN_CHECKPOINT_OBSOLETE_APPLIED	2222
+#define	WT_STAT_DSRC_TXN_CHECKPOINT_OBSOLETE_APPLIED	2220
 /*! transaction: update conflicts */
-#define	WT_STAT_DSRC_TXN_UPDATE_CONFLICT		2223
-=======
-#define	WT_STAT_DSRC_TXN_RTS_HS_STOP_OLDER_THAN_NEWER_START	2208
-/*! transaction: rollback to stable inconsistent checkpoint */
-#define	WT_STAT_DSRC_TXN_RTS_INCONSISTENT_CKPT		2209
-/*! transaction: rollback to stable keys removed */
-#define	WT_STAT_DSRC_TXN_RTS_KEYS_REMOVED		2210
-/*! transaction: rollback to stable keys restored */
-#define	WT_STAT_DSRC_TXN_RTS_KEYS_RESTORED		2211
-/*! transaction: rollback to stable restored tombstones from history store */
-#define	WT_STAT_DSRC_TXN_RTS_HS_RESTORE_TOMBSTONES	2212
-/*! transaction: rollback to stable restored updates from history store */
-#define	WT_STAT_DSRC_TXN_RTS_HS_RESTORE_UPDATES		2213
-/*! transaction: rollback to stable skipping delete rle */
-#define	WT_STAT_DSRC_TXN_RTS_DELETE_RLE_SKIPPED		2214
-/*! transaction: rollback to stable skipping stable rle */
-#define	WT_STAT_DSRC_TXN_RTS_STABLE_RLE_SKIPPED		2215
-/*! transaction: rollback to stable sweeping history store keys */
-#define	WT_STAT_DSRC_TXN_RTS_SWEEP_HS_KEYS		2216
-/*! transaction: rollback to stable updates removed from history store */
-#define	WT_STAT_DSRC_TXN_RTS_HS_REMOVED			2217
-/*! transaction: transaction checkpoints due to obsolete pages */
-#define	WT_STAT_DSRC_TXN_CHECKPOINT_OBSOLETE_APPLIED	2218
-/*! transaction: update conflicts */
-#define	WT_STAT_DSRC_TXN_UPDATE_CONFLICT		2219
->>>>>>> 36a1488c
+#define	WT_STAT_DSRC_TXN_UPDATE_CONFLICT		2221
 
 /*!
  * @}
