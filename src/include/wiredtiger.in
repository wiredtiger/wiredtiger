--- conflicted
+++ resolved
@@ -6037,3030 +6037,1618 @@
  * cache: checkpoint of history store file blocked non-history store page
  * eviction
  */
-<<<<<<< HEAD
 #define	WT_STAT_CONN_CACHE_EVICTION_BLOCKED_CHECKPOINT_HS	1097
+/*! cache: evict page attempts by eviction server */
+#define	WT_STAT_CONN_CACHE_EVICTION_SERVER_EVICT_ATTEMPT	1098
+/*! cache: evict page attempts by eviction worker threads */
+#define	WT_STAT_CONN_CACHE_EVICTION_WORKER_EVICT_ATTEMPT	1099
+/*! cache: evict page failures by eviction server */
+#define	WT_STAT_CONN_CACHE_EVICTION_SERVER_EVICT_FAIL	1100
+/*! cache: evict page failures by eviction worker threads */
+#define	WT_STAT_CONN_CACHE_EVICTION_WORKER_EVICT_FAIL	1101
 /*! cache: eviction calls to get a page */
-#define	WT_STAT_CONN_CACHE_EVICTION_GET_REF		1098
+#define	WT_STAT_CONN_CACHE_EVICTION_GET_REF		1102
 /*! cache: eviction calls to get a page found queue empty */
-#define	WT_STAT_CONN_CACHE_EVICTION_GET_REF_EMPTY	1099
+#define	WT_STAT_CONN_CACHE_EVICTION_GET_REF_EMPTY	1103
 /*! cache: eviction calls to get a page found queue empty after locking */
-#define	WT_STAT_CONN_CACHE_EVICTION_GET_REF_EMPTY2	1100
+#define	WT_STAT_CONN_CACHE_EVICTION_GET_REF_EMPTY2	1104
 /*! cache: eviction currently operating in aggressive mode */
-#define	WT_STAT_CONN_CACHE_EVICTION_AGGRESSIVE_SET	1101
+#define	WT_STAT_CONN_CACHE_EVICTION_AGGRESSIVE_SET	1105
 /*! cache: eviction empty score */
-#define	WT_STAT_CONN_CACHE_EVICTION_EMPTY_SCORE		1102
-=======
-#define	WT_STAT_CONN_CACHE_EVICTION_BLOCKED_CHECKPOINT_HS	1082
-/*! cache: evict page attempts by eviction server */
-#define	WT_STAT_CONN_CACHE_EVICTION_SERVER_EVICT_ATTEMPT	1083
-/*! cache: evict page attempts by eviction worker threads */
-#define	WT_STAT_CONN_CACHE_EVICTION_WORKER_EVICT_ATTEMPT	1084
-/*! cache: evict page failures by eviction server */
-#define	WT_STAT_CONN_CACHE_EVICTION_SERVER_EVICT_FAIL	1085
-/*! cache: evict page failures by eviction worker threads */
-#define	WT_STAT_CONN_CACHE_EVICTION_WORKER_EVICT_FAIL	1086
-/*! cache: eviction calls to get a page */
-#define	WT_STAT_CONN_CACHE_EVICTION_GET_REF		1087
-/*! cache: eviction calls to get a page found queue empty */
-#define	WT_STAT_CONN_CACHE_EVICTION_GET_REF_EMPTY	1088
-/*! cache: eviction calls to get a page found queue empty after locking */
-#define	WT_STAT_CONN_CACHE_EVICTION_GET_REF_EMPTY2	1089
-/*! cache: eviction currently operating in aggressive mode */
-#define	WT_STAT_CONN_CACHE_EVICTION_AGGRESSIVE_SET	1090
-/*! cache: eviction empty score */
-#define	WT_STAT_CONN_CACHE_EVICTION_EMPTY_SCORE		1091
->>>>>>> 212a7f3c
+#define	WT_STAT_CONN_CACHE_EVICTION_EMPTY_SCORE		1106
 /*!
  * cache: eviction gave up due to detecting a disk value without a
  * timestamp behind the last update on the chain
  */
-<<<<<<< HEAD
-#define	WT_STAT_CONN_CACHE_EVICTION_BLOCKED_NO_TS_CHECKPOINT_RACE_1	1103
-=======
-#define	WT_STAT_CONN_CACHE_EVICTION_BLOCKED_NO_TS_CHECKPOINT_RACE_1	1092
->>>>>>> 212a7f3c
+#define	WT_STAT_CONN_CACHE_EVICTION_BLOCKED_NO_TS_CHECKPOINT_RACE_1	1107
 /*!
  * cache: eviction gave up due to detecting a tombstone without a
  * timestamp ahead of the selected on disk update
  */
-<<<<<<< HEAD
-#define	WT_STAT_CONN_CACHE_EVICTION_BLOCKED_NO_TS_CHECKPOINT_RACE_2	1104
-=======
-#define	WT_STAT_CONN_CACHE_EVICTION_BLOCKED_NO_TS_CHECKPOINT_RACE_2	1093
->>>>>>> 212a7f3c
+#define	WT_STAT_CONN_CACHE_EVICTION_BLOCKED_NO_TS_CHECKPOINT_RACE_2	1108
 /*!
  * cache: eviction gave up due to detecting a tombstone without a
  * timestamp ahead of the selected on disk update after validating the
  * update chain
  */
-<<<<<<< HEAD
-#define	WT_STAT_CONN_CACHE_EVICTION_BLOCKED_NO_TS_CHECKPOINT_RACE_3	1105
-=======
-#define	WT_STAT_CONN_CACHE_EVICTION_BLOCKED_NO_TS_CHECKPOINT_RACE_3	1094
->>>>>>> 212a7f3c
+#define	WT_STAT_CONN_CACHE_EVICTION_BLOCKED_NO_TS_CHECKPOINT_RACE_3	1109
 /*!
  * cache: eviction gave up due to detecting update chain entries without
  * timestamps after the selected on disk update
  */
-<<<<<<< HEAD
-#define	WT_STAT_CONN_CACHE_EVICTION_BLOCKED_NO_TS_CHECKPOINT_RACE_4	1106
-=======
-#define	WT_STAT_CONN_CACHE_EVICTION_BLOCKED_NO_TS_CHECKPOINT_RACE_4	1095
->>>>>>> 212a7f3c
+#define	WT_STAT_CONN_CACHE_EVICTION_BLOCKED_NO_TS_CHECKPOINT_RACE_4	1110
 /*!
  * cache: eviction gave up due to needing to remove a record from the
  * history store but checkpoint is running
  */
-<<<<<<< HEAD
-#define	WT_STAT_CONN_CACHE_EVICTION_BLOCKED_REMOVE_HS_RACE_WITH_CHECKPOINT	1107
+#define	WT_STAT_CONN_CACHE_EVICTION_BLOCKED_REMOVE_HS_RACE_WITH_CHECKPOINT	1111
 /*! cache: eviction gave up due to no progress being made */
-#define	WT_STAT_CONN_CACHE_EVICTION_BLOCKED_NO_PROGRESS	1108
+#define	WT_STAT_CONN_CACHE_EVICTION_BLOCKED_NO_PROGRESS	1112
 /*! cache: eviction passes of a file */
-#define	WT_STAT_CONN_CACHE_EVICTION_WALK_PASSES		1109
+#define	WT_STAT_CONN_CACHE_EVICTION_WALK_PASSES		1113
 /*! cache: eviction server candidate queue empty when topping up */
-#define	WT_STAT_CONN_CACHE_EVICTION_QUEUE_EMPTY		1110
+#define	WT_STAT_CONN_CACHE_EVICTION_QUEUE_EMPTY		1114
 /*! cache: eviction server candidate queue not empty when topping up */
-#define	WT_STAT_CONN_CACHE_EVICTION_QUEUE_NOT_EMPTY	1111
-/*! cache: eviction server evicting pages */
-#define	WT_STAT_CONN_CACHE_EVICTION_SERVER_EVICTING	1112
+#define	WT_STAT_CONN_CACHE_EVICTION_QUEUE_NOT_EMPTY	1115
 /*! cache: eviction server skips dirty pages during a running checkpoint */
-#define	WT_STAT_CONN_CACHE_EVICTION_SERVER_SKIP_DIRTY_PAGES_DURING_CHECKPOINT	1113
+#define	WT_STAT_CONN_CACHE_EVICTION_SERVER_SKIP_DIRTY_PAGES_DURING_CHECKPOINT	1116
 /*! cache: eviction server skips internal pages as it has an active child. */
-#define	WT_STAT_CONN_CACHE_EVICTION_SERVER_SKIP_INTL_PAGE_WITH_ACTIVE_CHILD	1114
+#define	WT_STAT_CONN_CACHE_EVICTION_SERVER_SKIP_INTL_PAGE_WITH_ACTIVE_CHILD	1117
 /*! cache: eviction server skips metadata pages with history */
-#define	WT_STAT_CONN_CACHE_EVICTION_SERVER_SKIP_METATDATA_WITH_HISTORY	1115
-=======
-#define	WT_STAT_CONN_CACHE_EVICTION_BLOCKED_REMOVE_HS_RACE_WITH_CHECKPOINT	1096
-/*! cache: eviction gave up due to no progress being made */
-#define	WT_STAT_CONN_CACHE_EVICTION_BLOCKED_NO_PROGRESS	1097
-/*! cache: eviction passes of a file */
-#define	WT_STAT_CONN_CACHE_EVICTION_WALK_PASSES		1098
-/*! cache: eviction server candidate queue empty when topping up */
-#define	WT_STAT_CONN_CACHE_EVICTION_QUEUE_EMPTY		1099
-/*! cache: eviction server candidate queue not empty when topping up */
-#define	WT_STAT_CONN_CACHE_EVICTION_QUEUE_NOT_EMPTY	1100
-/*! cache: eviction server skips dirty pages during a running checkpoint */
-#define	WT_STAT_CONN_CACHE_EVICTION_SERVER_SKIP_DIRTY_PAGES_DURING_CHECKPOINT	1101
-/*! cache: eviction server skips internal pages as it has an active child. */
-#define	WT_STAT_CONN_CACHE_EVICTION_SERVER_SKIP_INTL_PAGE_WITH_ACTIVE_CHILD	1102
-/*! cache: eviction server skips metadata pages with history */
-#define	WT_STAT_CONN_CACHE_EVICTION_SERVER_SKIP_METATDATA_WITH_HISTORY	1103
->>>>>>> 212a7f3c
+#define	WT_STAT_CONN_CACHE_EVICTION_SERVER_SKIP_METATDATA_WITH_HISTORY	1118
 /*!
  * cache: eviction server skips pages that are written with transactions
  * greater than the last running
  */
-<<<<<<< HEAD
-#define	WT_STAT_CONN_CACHE_EVICTION_SERVER_SKIP_PAGES_LAST_RUNNING	1116
-=======
-#define	WT_STAT_CONN_CACHE_EVICTION_SERVER_SKIP_PAGES_LAST_RUNNING	1104
->>>>>>> 212a7f3c
+#define	WT_STAT_CONN_CACHE_EVICTION_SERVER_SKIP_PAGES_LAST_RUNNING	1119
 /*!
  * cache: eviction server skips pages that previously failed eviction and
  * likely will again
  */
-<<<<<<< HEAD
-#define	WT_STAT_CONN_CACHE_EVICTION_SERVER_SKIP_PAGES_RETRY	1117
+#define	WT_STAT_CONN_CACHE_EVICTION_SERVER_SKIP_PAGES_RETRY	1120
 /*! cache: eviction server skips pages that we do not want to evict */
-#define	WT_STAT_CONN_CACHE_EVICTION_SERVER_SKIP_UNWANTED_PAGES	1118
+#define	WT_STAT_CONN_CACHE_EVICTION_SERVER_SKIP_UNWANTED_PAGES	1121
 /*! cache: eviction server skips tree that we do not want to evict */
-#define	WT_STAT_CONN_CACHE_EVICTION_SERVER_SKIP_UNWANTED_TREE	1119
-=======
-#define	WT_STAT_CONN_CACHE_EVICTION_SERVER_SKIP_PAGES_RETRY	1105
-/*! cache: eviction server skips pages that we do not want to evict */
-#define	WT_STAT_CONN_CACHE_EVICTION_SERVER_SKIP_UNWANTED_PAGES	1106
-/*! cache: eviction server skips tree that we do not want to evict */
-#define	WT_STAT_CONN_CACHE_EVICTION_SERVER_SKIP_UNWANTED_TREE	1107
->>>>>>> 212a7f3c
+#define	WT_STAT_CONN_CACHE_EVICTION_SERVER_SKIP_UNWANTED_TREE	1122
 /*!
  * cache: eviction server skips trees because there are too many active
  * walks
  */
-<<<<<<< HEAD
-#define	WT_STAT_CONN_CACHE_EVICTION_SERVER_SKIP_TREES_TOO_MANY_ACTIVE_WALKS	1120
+#define	WT_STAT_CONN_CACHE_EVICTION_SERVER_SKIP_TREES_TOO_MANY_ACTIVE_WALKS	1123
 /*! cache: eviction server skips trees that are being checkpointed */
-#define	WT_STAT_CONN_CACHE_EVICTION_SERVER_SKIP_CHECKPOINTING_TREES	1121
-=======
-#define	WT_STAT_CONN_CACHE_EVICTION_SERVER_SKIP_TREES_TOO_MANY_ACTIVE_WALKS	1108
-/*! cache: eviction server skips trees that are being checkpointed */
-#define	WT_STAT_CONN_CACHE_EVICTION_SERVER_SKIP_CHECKPOINTING_TREES	1109
->>>>>>> 212a7f3c
+#define	WT_STAT_CONN_CACHE_EVICTION_SERVER_SKIP_CHECKPOINTING_TREES	1124
 /*!
  * cache: eviction server skips trees that are configured to stick in
  * cache
  */
-<<<<<<< HEAD
-#define	WT_STAT_CONN_CACHE_EVICTION_SERVER_SKIP_TREES_STICK_IN_CACHE	1122
+#define	WT_STAT_CONN_CACHE_EVICTION_SERVER_SKIP_TREES_STICK_IN_CACHE	1125
 /*! cache: eviction server skips trees that disable eviction */
-#define	WT_STAT_CONN_CACHE_EVICTION_SERVER_SKIP_TREES_EVICTION_DISABLED	1123
+#define	WT_STAT_CONN_CACHE_EVICTION_SERVER_SKIP_TREES_EVICTION_DISABLED	1126
 /*! cache: eviction server skips trees that were not useful before */
-#define	WT_STAT_CONN_CACHE_EVICTION_SERVER_SKIP_TREES_NOT_USEFUL_BEFORE	1124
-=======
-#define	WT_STAT_CONN_CACHE_EVICTION_SERVER_SKIP_TREES_STICK_IN_CACHE	1110
-/*! cache: eviction server skips trees that disable eviction */
-#define	WT_STAT_CONN_CACHE_EVICTION_SERVER_SKIP_TREES_EVICTION_DISABLED	1111
-/*! cache: eviction server skips trees that were not useful before */
-#define	WT_STAT_CONN_CACHE_EVICTION_SERVER_SKIP_TREES_NOT_USEFUL_BEFORE	1112
->>>>>>> 212a7f3c
+#define	WT_STAT_CONN_CACHE_EVICTION_SERVER_SKIP_TREES_NOT_USEFUL_BEFORE	1127
 /*!
  * cache: eviction server slept, because we did not make progress with
  * eviction
  */
-<<<<<<< HEAD
-#define	WT_STAT_CONN_CACHE_EVICTION_SERVER_SLEPT	1125
+#define	WT_STAT_CONN_CACHE_EVICTION_SERVER_SLEPT	1128
 /*! cache: eviction server unable to reach eviction goal */
-#define	WT_STAT_CONN_CACHE_EVICTION_SLOW		1126
+#define	WT_STAT_CONN_CACHE_EVICTION_SLOW		1129
 /*! cache: eviction server waiting for a leaf page */
-#define	WT_STAT_CONN_CACHE_EVICTION_WALK_LEAF_NOTFOUND	1127
+#define	WT_STAT_CONN_CACHE_EVICTION_WALK_LEAF_NOTFOUND	1130
 /*! cache: eviction state */
-#define	WT_STAT_CONN_CACHE_EVICTION_STATE		1128
-=======
-#define	WT_STAT_CONN_CACHE_EVICTION_SERVER_SLEPT	1113
-/*! cache: eviction server unable to reach eviction goal */
-#define	WT_STAT_CONN_CACHE_EVICTION_SLOW		1114
-/*! cache: eviction server waiting for a leaf page */
-#define	WT_STAT_CONN_CACHE_EVICTION_WALK_LEAF_NOTFOUND	1115
-/*! cache: eviction state */
-#define	WT_STAT_CONN_CACHE_EVICTION_STATE		1116
->>>>>>> 212a7f3c
+#define	WT_STAT_CONN_CACHE_EVICTION_STATE		1131
 /*!
  * cache: eviction walk most recent sleeps for checkpoint handle
  * gathering
  */
-<<<<<<< HEAD
-#define	WT_STAT_CONN_CACHE_EVICTION_WALK_SLEEPS		1129
+#define	WT_STAT_CONN_CACHE_EVICTION_WALK_SLEEPS		1132
 /*! cache: eviction walk target pages histogram - 0-9 */
-#define	WT_STAT_CONN_CACHE_EVICTION_TARGET_PAGE_LT10	1130
+#define	WT_STAT_CONN_CACHE_EVICTION_TARGET_PAGE_LT10	1133
 /*! cache: eviction walk target pages histogram - 10-31 */
-#define	WT_STAT_CONN_CACHE_EVICTION_TARGET_PAGE_LT32	1131
+#define	WT_STAT_CONN_CACHE_EVICTION_TARGET_PAGE_LT32	1134
 /*! cache: eviction walk target pages histogram - 128 and higher */
-#define	WT_STAT_CONN_CACHE_EVICTION_TARGET_PAGE_GE128	1132
+#define	WT_STAT_CONN_CACHE_EVICTION_TARGET_PAGE_GE128	1135
 /*! cache: eviction walk target pages histogram - 32-63 */
-#define	WT_STAT_CONN_CACHE_EVICTION_TARGET_PAGE_LT64	1133
+#define	WT_STAT_CONN_CACHE_EVICTION_TARGET_PAGE_LT64	1136
 /*! cache: eviction walk target pages histogram - 64-128 */
-#define	WT_STAT_CONN_CACHE_EVICTION_TARGET_PAGE_LT128	1134
-=======
-#define	WT_STAT_CONN_CACHE_EVICTION_WALK_SLEEPS		1117
-/*! cache: eviction walk target pages histogram - 0-9 */
-#define	WT_STAT_CONN_CACHE_EVICTION_TARGET_PAGE_LT10	1118
-/*! cache: eviction walk target pages histogram - 10-31 */
-#define	WT_STAT_CONN_CACHE_EVICTION_TARGET_PAGE_LT32	1119
-/*! cache: eviction walk target pages histogram - 128 and higher */
-#define	WT_STAT_CONN_CACHE_EVICTION_TARGET_PAGE_GE128	1120
-/*! cache: eviction walk target pages histogram - 32-63 */
-#define	WT_STAT_CONN_CACHE_EVICTION_TARGET_PAGE_LT64	1121
-/*! cache: eviction walk target pages histogram - 64-128 */
-#define	WT_STAT_CONN_CACHE_EVICTION_TARGET_PAGE_LT128	1122
->>>>>>> 212a7f3c
+#define	WT_STAT_CONN_CACHE_EVICTION_TARGET_PAGE_LT128	1137
 /*!
  * cache: eviction walk target pages reduced due to history store cache
  * pressure
  */
-<<<<<<< HEAD
-#define	WT_STAT_CONN_CACHE_EVICTION_TARGET_PAGE_REDUCED	1135
+#define	WT_STAT_CONN_CACHE_EVICTION_TARGET_PAGE_REDUCED	1138
 /*! cache: eviction walk target strategy both clean and dirty pages */
-#define	WT_STAT_CONN_CACHE_EVICTION_TARGET_STRATEGY_BOTH_CLEAN_AND_DIRTY	1136
+#define	WT_STAT_CONN_CACHE_EVICTION_TARGET_STRATEGY_BOTH_CLEAN_AND_DIRTY	1139
 /*! cache: eviction walk target strategy only clean pages */
-#define	WT_STAT_CONN_CACHE_EVICTION_TARGET_STRATEGY_CLEAN	1137
+#define	WT_STAT_CONN_CACHE_EVICTION_TARGET_STRATEGY_CLEAN	1140
 /*! cache: eviction walk target strategy only dirty pages */
-#define	WT_STAT_CONN_CACHE_EVICTION_TARGET_STRATEGY_DIRTY	1138
+#define	WT_STAT_CONN_CACHE_EVICTION_TARGET_STRATEGY_DIRTY	1141
 /*! cache: eviction walks abandoned */
-#define	WT_STAT_CONN_CACHE_EVICTION_WALKS_ABANDONED	1139
+#define	WT_STAT_CONN_CACHE_EVICTION_WALKS_ABANDONED	1142
 /*! cache: eviction walks gave up because they restarted their walk twice */
-#define	WT_STAT_CONN_CACHE_EVICTION_WALKS_STOPPED	1140
-=======
-#define	WT_STAT_CONN_CACHE_EVICTION_TARGET_PAGE_REDUCED	1123
-/*! cache: eviction walk target strategy both clean and dirty pages */
-#define	WT_STAT_CONN_CACHE_EVICTION_TARGET_STRATEGY_BOTH_CLEAN_AND_DIRTY	1124
-/*! cache: eviction walk target strategy only clean pages */
-#define	WT_STAT_CONN_CACHE_EVICTION_TARGET_STRATEGY_CLEAN	1125
-/*! cache: eviction walk target strategy only dirty pages */
-#define	WT_STAT_CONN_CACHE_EVICTION_TARGET_STRATEGY_DIRTY	1126
-/*! cache: eviction walks abandoned */
-#define	WT_STAT_CONN_CACHE_EVICTION_WALKS_ABANDONED	1127
-/*! cache: eviction walks gave up because they restarted their walk twice */
-#define	WT_STAT_CONN_CACHE_EVICTION_WALKS_STOPPED	1128
->>>>>>> 212a7f3c
+#define	WT_STAT_CONN_CACHE_EVICTION_WALKS_STOPPED	1143
 /*!
  * cache: eviction walks gave up because they saw too many pages and
  * found no candidates
  */
-<<<<<<< HEAD
-#define	WT_STAT_CONN_CACHE_EVICTION_WALKS_GAVE_UP_NO_TARGETS	1141
-=======
-#define	WT_STAT_CONN_CACHE_EVICTION_WALKS_GAVE_UP_NO_TARGETS	1129
->>>>>>> 212a7f3c
+#define	WT_STAT_CONN_CACHE_EVICTION_WALKS_GAVE_UP_NO_TARGETS	1144
 /*!
  * cache: eviction walks gave up because they saw too many pages and
  * found too few candidates
  */
-<<<<<<< HEAD
-#define	WT_STAT_CONN_CACHE_EVICTION_WALKS_GAVE_UP_RATIO	1142
-=======
-#define	WT_STAT_CONN_CACHE_EVICTION_WALKS_GAVE_UP_RATIO	1130
->>>>>>> 212a7f3c
+#define	WT_STAT_CONN_CACHE_EVICTION_WALKS_GAVE_UP_RATIO	1145
 /*!
  * cache: eviction walks random search fails to locate a page, results in
  * a null position
  */
-<<<<<<< HEAD
-#define	WT_STAT_CONN_CACHE_EVICTION_WALK_RANDOM_RETURNS_NULL_POSITION	1143
+#define	WT_STAT_CONN_CACHE_EVICTION_WALK_RANDOM_RETURNS_NULL_POSITION	1146
 /*! cache: eviction walks reached end of tree */
-#define	WT_STAT_CONN_CACHE_EVICTION_WALKS_ENDED		1144
+#define	WT_STAT_CONN_CACHE_EVICTION_WALKS_ENDED		1147
 /*! cache: eviction walks restarted */
-#define	WT_STAT_CONN_CACHE_EVICTION_WALK_RESTART	1145
+#define	WT_STAT_CONN_CACHE_EVICTION_WALK_RESTART	1148
 /*! cache: eviction walks started from root of tree */
-#define	WT_STAT_CONN_CACHE_EVICTION_WALK_FROM_ROOT	1146
+#define	WT_STAT_CONN_CACHE_EVICTION_WALK_FROM_ROOT	1149
 /*! cache: eviction walks started from saved location in tree */
-#define	WT_STAT_CONN_CACHE_EVICTION_WALK_SAVED_POS	1147
+#define	WT_STAT_CONN_CACHE_EVICTION_WALK_SAVED_POS	1150
 /*! cache: eviction worker thread active */
-#define	WT_STAT_CONN_CACHE_EVICTION_ACTIVE_WORKERS	1148
+#define	WT_STAT_CONN_CACHE_EVICTION_ACTIVE_WORKERS	1151
 /*! cache: eviction worker thread created */
-#define	WT_STAT_CONN_CACHE_EVICTION_WORKER_CREATED	1149
-/*! cache: eviction worker thread evicting pages */
-#define	WT_STAT_CONN_CACHE_EVICTION_WORKER_EVICTING	1150
+#define	WT_STAT_CONN_CACHE_EVICTION_WORKER_CREATED	1152
 /*! cache: eviction worker thread removed */
-#define	WT_STAT_CONN_CACHE_EVICTION_WORKER_REMOVED	1151
+#define	WT_STAT_CONN_CACHE_EVICTION_WORKER_REMOVED	1153
 /*! cache: eviction worker thread stable number */
-#define	WT_STAT_CONN_CACHE_EVICTION_STABLE_STATE_WORKERS	1152
+#define	WT_STAT_CONN_CACHE_EVICTION_STABLE_STATE_WORKERS	1154
 /*! cache: files with active eviction walks */
-#define	WT_STAT_CONN_CACHE_EVICTION_WALKS_ACTIVE	1153
+#define	WT_STAT_CONN_CACHE_EVICTION_WALKS_ACTIVE	1155
 /*! cache: files with new eviction walks started */
-#define	WT_STAT_CONN_CACHE_EVICTION_WALKS_STARTED	1154
+#define	WT_STAT_CONN_CACHE_EVICTION_WALKS_STARTED	1156
 /*! cache: force re-tuning of eviction workers once in a while */
-#define	WT_STAT_CONN_CACHE_EVICTION_FORCE_RETUNE	1155
-=======
-#define	WT_STAT_CONN_CACHE_EVICTION_WALK_RANDOM_RETURNS_NULL_POSITION	1131
-/*! cache: eviction walks reached end of tree */
-#define	WT_STAT_CONN_CACHE_EVICTION_WALKS_ENDED		1132
-/*! cache: eviction walks restarted */
-#define	WT_STAT_CONN_CACHE_EVICTION_WALK_RESTART	1133
-/*! cache: eviction walks started from root of tree */
-#define	WT_STAT_CONN_CACHE_EVICTION_WALK_FROM_ROOT	1134
-/*! cache: eviction walks started from saved location in tree */
-#define	WT_STAT_CONN_CACHE_EVICTION_WALK_SAVED_POS	1135
-/*! cache: eviction worker thread active */
-#define	WT_STAT_CONN_CACHE_EVICTION_ACTIVE_WORKERS	1136
-/*! cache: eviction worker thread created */
-#define	WT_STAT_CONN_CACHE_EVICTION_WORKER_CREATED	1137
-/*! cache: eviction worker thread removed */
-#define	WT_STAT_CONN_CACHE_EVICTION_WORKER_REMOVED	1138
-/*! cache: eviction worker thread stable number */
-#define	WT_STAT_CONN_CACHE_EVICTION_STABLE_STATE_WORKERS	1139
-/*! cache: files with active eviction walks */
-#define	WT_STAT_CONN_CACHE_EVICTION_WALKS_ACTIVE	1140
-/*! cache: files with new eviction walks started */
-#define	WT_STAT_CONN_CACHE_EVICTION_WALKS_STARTED	1141
-/*! cache: force re-tuning of eviction workers once in a while */
-#define	WT_STAT_CONN_CACHE_EVICTION_FORCE_RETUNE	1142
->>>>>>> 212a7f3c
+#define	WT_STAT_CONN_CACHE_EVICTION_FORCE_RETUNE	1157
 /*!
  * cache: forced eviction - do not retry count to evict pages selected to
  * evict during reconciliation
  */
-<<<<<<< HEAD
-#define	WT_STAT_CONN_CACHE_EVICTION_FORCE_NO_RETRY	1156
-=======
-#define	WT_STAT_CONN_CACHE_EVICTION_FORCE_NO_RETRY	1143
->>>>>>> 212a7f3c
+#define	WT_STAT_CONN_CACHE_EVICTION_FORCE_NO_RETRY	1158
 /*!
  * cache: forced eviction - history store pages failed to evict while
  * session has history store cursor open
  */
-<<<<<<< HEAD
-#define	WT_STAT_CONN_CACHE_EVICTION_FORCE_HS_FAIL	1157
-=======
-#define	WT_STAT_CONN_CACHE_EVICTION_FORCE_HS_FAIL	1144
->>>>>>> 212a7f3c
+#define	WT_STAT_CONN_CACHE_EVICTION_FORCE_HS_FAIL	1159
 /*!
  * cache: forced eviction - history store pages selected while session
  * has history store cursor open
  */
-<<<<<<< HEAD
-#define	WT_STAT_CONN_CACHE_EVICTION_FORCE_HS		1158
-=======
-#define	WT_STAT_CONN_CACHE_EVICTION_FORCE_HS		1145
->>>>>>> 212a7f3c
+#define	WT_STAT_CONN_CACHE_EVICTION_FORCE_HS		1160
 /*!
  * cache: forced eviction - history store pages successfully evicted
  * while session has history store cursor open
  */
-<<<<<<< HEAD
-#define	WT_STAT_CONN_CACHE_EVICTION_FORCE_HS_SUCCESS	1159
+#define	WT_STAT_CONN_CACHE_EVICTION_FORCE_HS_SUCCESS	1161
 /*! cache: forced eviction - pages evicted that were clean count */
-#define	WT_STAT_CONN_CACHE_EVICTION_FORCE_CLEAN		1160
+#define	WT_STAT_CONN_CACHE_EVICTION_FORCE_CLEAN		1162
 /*! cache: forced eviction - pages evicted that were clean time (usecs) */
-#define	WT_STAT_CONN_CACHE_EVICTION_FORCE_CLEAN_TIME	1161
+#define	WT_STAT_CONN_CACHE_EVICTION_FORCE_CLEAN_TIME	1163
 /*! cache: forced eviction - pages evicted that were dirty count */
-#define	WT_STAT_CONN_CACHE_EVICTION_FORCE_DIRTY		1162
+#define	WT_STAT_CONN_CACHE_EVICTION_FORCE_DIRTY		1164
 /*! cache: forced eviction - pages evicted that were dirty time (usecs) */
-#define	WT_STAT_CONN_CACHE_EVICTION_FORCE_DIRTY_TIME	1163
-=======
-#define	WT_STAT_CONN_CACHE_EVICTION_FORCE_HS_SUCCESS	1146
-/*! cache: forced eviction - pages evicted that were clean count */
-#define	WT_STAT_CONN_CACHE_EVICTION_FORCE_CLEAN		1147
-/*! cache: forced eviction - pages evicted that were clean time (usecs) */
-#define	WT_STAT_CONN_CACHE_EVICTION_FORCE_CLEAN_TIME	1148
-/*! cache: forced eviction - pages evicted that were dirty count */
-#define	WT_STAT_CONN_CACHE_EVICTION_FORCE_DIRTY		1149
-/*! cache: forced eviction - pages evicted that were dirty time (usecs) */
-#define	WT_STAT_CONN_CACHE_EVICTION_FORCE_DIRTY_TIME	1150
->>>>>>> 212a7f3c
+#define	WT_STAT_CONN_CACHE_EVICTION_FORCE_DIRTY_TIME	1165
 /*!
  * cache: forced eviction - pages selected because of a large number of
  * updates to a single item
  */
-<<<<<<< HEAD
-#define	WT_STAT_CONN_CACHE_EVICTION_FORCE_LONG_UPDATE_LIST	1164
-=======
-#define	WT_STAT_CONN_CACHE_EVICTION_FORCE_LONG_UPDATE_LIST	1151
->>>>>>> 212a7f3c
+#define	WT_STAT_CONN_CACHE_EVICTION_FORCE_LONG_UPDATE_LIST	1166
 /*!
  * cache: forced eviction - pages selected because of too many deleted
  * items count
  */
-<<<<<<< HEAD
-#define	WT_STAT_CONN_CACHE_EVICTION_FORCE_DELETE	1165
+#define	WT_STAT_CONN_CACHE_EVICTION_FORCE_DELETE	1167
 /*! cache: forced eviction - pages selected count */
-#define	WT_STAT_CONN_CACHE_EVICTION_FORCE		1166
+#define	WT_STAT_CONN_CACHE_EVICTION_FORCE		1168
 /*! cache: forced eviction - pages selected unable to be evicted count */
-#define	WT_STAT_CONN_CACHE_EVICTION_FORCE_FAIL		1167
+#define	WT_STAT_CONN_CACHE_EVICTION_FORCE_FAIL		1169
 /*! cache: forced eviction - pages selected unable to be evicted time */
-#define	WT_STAT_CONN_CACHE_EVICTION_FORCE_FAIL_TIME	1168
+#define	WT_STAT_CONN_CACHE_EVICTION_FORCE_FAIL_TIME	1170
 /*! cache: hazard pointer blocked page eviction */
-#define	WT_STAT_CONN_CACHE_EVICTION_BLOCKED_HAZARD	1169
+#define	WT_STAT_CONN_CACHE_EVICTION_BLOCKED_HAZARD	1171
 /*! cache: hazard pointer check calls */
-#define	WT_STAT_CONN_CACHE_HAZARD_CHECKS		1170
+#define	WT_STAT_CONN_CACHE_HAZARD_CHECKS		1172
 /*! cache: hazard pointer check entries walked */
-#define	WT_STAT_CONN_CACHE_HAZARD_WALKS			1171
+#define	WT_STAT_CONN_CACHE_HAZARD_WALKS			1173
 /*! cache: hazard pointer maximum array length */
-#define	WT_STAT_CONN_CACHE_HAZARD_MAX			1172
+#define	WT_STAT_CONN_CACHE_HAZARD_MAX			1174
 /*! cache: history store table insert calls */
-#define	WT_STAT_CONN_CACHE_HS_INSERT			1173
+#define	WT_STAT_CONN_CACHE_HS_INSERT			1175
 /*! cache: history store table insert calls that returned restart */
-#define	WT_STAT_CONN_CACHE_HS_INSERT_RESTART		1174
+#define	WT_STAT_CONN_CACHE_HS_INSERT_RESTART		1176
 /*! cache: history store table max on-disk size */
-#define	WT_STAT_CONN_CACHE_HS_ONDISK_MAX		1175
+#define	WT_STAT_CONN_CACHE_HS_ONDISK_MAX		1177
 /*! cache: history store table on-disk size */
-#define	WT_STAT_CONN_CACHE_HS_ONDISK			1176
+#define	WT_STAT_CONN_CACHE_HS_ONDISK			1178
 /*! cache: history store table reads */
-#define	WT_STAT_CONN_CACHE_HS_READ			1177
+#define	WT_STAT_CONN_CACHE_HS_READ			1179
 /*! cache: history store table reads missed */
-#define	WT_STAT_CONN_CACHE_HS_READ_MISS			1178
+#define	WT_STAT_CONN_CACHE_HS_READ_MISS			1180
 /*! cache: history store table reads requiring squashed modifies */
-#define	WT_STAT_CONN_CACHE_HS_READ_SQUASH		1179
-=======
-#define	WT_STAT_CONN_CACHE_EVICTION_FORCE_DELETE	1152
-/*! cache: forced eviction - pages selected count */
-#define	WT_STAT_CONN_CACHE_EVICTION_FORCE		1153
-/*! cache: forced eviction - pages selected unable to be evicted count */
-#define	WT_STAT_CONN_CACHE_EVICTION_FORCE_FAIL		1154
-/*! cache: forced eviction - pages selected unable to be evicted time */
-#define	WT_STAT_CONN_CACHE_EVICTION_FORCE_FAIL_TIME	1155
-/*! cache: hazard pointer blocked page eviction */
-#define	WT_STAT_CONN_CACHE_EVICTION_BLOCKED_HAZARD	1156
-/*! cache: hazard pointer check calls */
-#define	WT_STAT_CONN_CACHE_HAZARD_CHECKS		1157
-/*! cache: hazard pointer check entries walked */
-#define	WT_STAT_CONN_CACHE_HAZARD_WALKS			1158
-/*! cache: hazard pointer maximum array length */
-#define	WT_STAT_CONN_CACHE_HAZARD_MAX			1159
-/*! cache: history store table insert calls */
-#define	WT_STAT_CONN_CACHE_HS_INSERT			1160
-/*! cache: history store table insert calls that returned restart */
-#define	WT_STAT_CONN_CACHE_HS_INSERT_RESTART		1161
-/*! cache: history store table max on-disk size */
-#define	WT_STAT_CONN_CACHE_HS_ONDISK_MAX		1162
-/*! cache: history store table on-disk size */
-#define	WT_STAT_CONN_CACHE_HS_ONDISK			1163
-/*! cache: history store table reads */
-#define	WT_STAT_CONN_CACHE_HS_READ			1164
-/*! cache: history store table reads missed */
-#define	WT_STAT_CONN_CACHE_HS_READ_MISS			1165
-/*! cache: history store table reads requiring squashed modifies */
-#define	WT_STAT_CONN_CACHE_HS_READ_SQUASH		1166
->>>>>>> 212a7f3c
+#define	WT_STAT_CONN_CACHE_HS_READ_SQUASH		1181
 /*!
  * cache: history store table resolved updates without timestamps that
  * lose their durable timestamp
  */
-<<<<<<< HEAD
-#define	WT_STAT_CONN_CACHE_HS_ORDER_LOSE_DURABLE_TIMESTAMP	1180
-=======
-#define	WT_STAT_CONN_CACHE_HS_ORDER_LOSE_DURABLE_TIMESTAMP	1167
->>>>>>> 212a7f3c
+#define	WT_STAT_CONN_CACHE_HS_ORDER_LOSE_DURABLE_TIMESTAMP	1182
 /*!
  * cache: history store table truncation by rollback to stable to remove
  * an unstable update
  */
-<<<<<<< HEAD
-#define	WT_STAT_CONN_CACHE_HS_KEY_TRUNCATE_RTS_UNSTABLE	1181
-=======
-#define	WT_STAT_CONN_CACHE_HS_KEY_TRUNCATE_RTS_UNSTABLE	1168
->>>>>>> 212a7f3c
+#define	WT_STAT_CONN_CACHE_HS_KEY_TRUNCATE_RTS_UNSTABLE	1183
 /*!
  * cache: history store table truncation by rollback to stable to remove
  * an update
  */
-<<<<<<< HEAD
-#define	WT_STAT_CONN_CACHE_HS_KEY_TRUNCATE_RTS		1182
-=======
-#define	WT_STAT_CONN_CACHE_HS_KEY_TRUNCATE_RTS		1169
->>>>>>> 212a7f3c
+#define	WT_STAT_CONN_CACHE_HS_KEY_TRUNCATE_RTS		1184
 /*!
  * cache: history store table truncation to remove all the keys of a
  * btree
  */
-<<<<<<< HEAD
-#define	WT_STAT_CONN_CACHE_HS_BTREE_TRUNCATE		1183
+#define	WT_STAT_CONN_CACHE_HS_BTREE_TRUNCATE		1185
 /*! cache: history store table truncation to remove an update */
-#define	WT_STAT_CONN_CACHE_HS_KEY_TRUNCATE		1184
-=======
-#define	WT_STAT_CONN_CACHE_HS_BTREE_TRUNCATE		1170
-/*! cache: history store table truncation to remove an update */
-#define	WT_STAT_CONN_CACHE_HS_KEY_TRUNCATE		1171
->>>>>>> 212a7f3c
+#define	WT_STAT_CONN_CACHE_HS_KEY_TRUNCATE		1186
 /*!
  * cache: history store table truncation to remove range of updates due
  * to an update without a timestamp on data page
  */
-<<<<<<< HEAD
-#define	WT_STAT_CONN_CACHE_HS_ORDER_REMOVE		1185
-=======
-#define	WT_STAT_CONN_CACHE_HS_ORDER_REMOVE		1172
->>>>>>> 212a7f3c
+#define	WT_STAT_CONN_CACHE_HS_ORDER_REMOVE		1187
 /*!
  * cache: history store table truncation to remove range of updates due
  * to key being removed from the data page during reconciliation
  */
-<<<<<<< HEAD
-#define	WT_STAT_CONN_CACHE_HS_KEY_TRUNCATE_ONPAGE_REMOVAL	1186
-=======
-#define	WT_STAT_CONN_CACHE_HS_KEY_TRUNCATE_ONPAGE_REMOVAL	1173
->>>>>>> 212a7f3c
+#define	WT_STAT_CONN_CACHE_HS_KEY_TRUNCATE_ONPAGE_REMOVAL	1188
 /*!
  * cache: history store table truncations that would have happened in
  * non-dryrun mode
  */
-<<<<<<< HEAD
-#define	WT_STAT_CONN_CACHE_HS_BTREE_TRUNCATE_DRYRUN	1187
-=======
-#define	WT_STAT_CONN_CACHE_HS_BTREE_TRUNCATE_DRYRUN	1174
->>>>>>> 212a7f3c
+#define	WT_STAT_CONN_CACHE_HS_BTREE_TRUNCATE_DRYRUN	1189
 /*!
  * cache: history store table truncations to remove an unstable update
  * that would have happened in non-dryrun mode
  */
-<<<<<<< HEAD
-#define	WT_STAT_CONN_CACHE_HS_KEY_TRUNCATE_RTS_UNSTABLE_DRYRUN	1188
-=======
-#define	WT_STAT_CONN_CACHE_HS_KEY_TRUNCATE_RTS_UNSTABLE_DRYRUN	1175
->>>>>>> 212a7f3c
+#define	WT_STAT_CONN_CACHE_HS_KEY_TRUNCATE_RTS_UNSTABLE_DRYRUN	1190
 /*!
  * cache: history store table truncations to remove an update that would
  * have happened in non-dryrun mode
  */
-<<<<<<< HEAD
-#define	WT_STAT_CONN_CACHE_HS_KEY_TRUNCATE_RTS_DRYRUN	1189
-=======
-#define	WT_STAT_CONN_CACHE_HS_KEY_TRUNCATE_RTS_DRYRUN	1176
->>>>>>> 212a7f3c
+#define	WT_STAT_CONN_CACHE_HS_KEY_TRUNCATE_RTS_DRYRUN	1191
 /*!
  * cache: history store table updates without timestamps fixed up by
  * reinserting with the fixed timestamp
  */
-<<<<<<< HEAD
-#define	WT_STAT_CONN_CACHE_HS_ORDER_REINSERT		1190
+#define	WT_STAT_CONN_CACHE_HS_ORDER_REINSERT		1192
 /*! cache: history store table writes requiring squashed modifies */
-#define	WT_STAT_CONN_CACHE_HS_WRITE_SQUASH		1191
+#define	WT_STAT_CONN_CACHE_HS_WRITE_SQUASH		1193
 /*! cache: in-memory page passed criteria to be split */
-#define	WT_STAT_CONN_CACHE_INMEM_SPLITTABLE		1192
+#define	WT_STAT_CONN_CACHE_INMEM_SPLITTABLE		1194
 /*! cache: in-memory page splits */
-#define	WT_STAT_CONN_CACHE_INMEM_SPLIT			1193
+#define	WT_STAT_CONN_CACHE_INMEM_SPLIT			1195
 /*! cache: internal page split blocked its eviction */
-#define	WT_STAT_CONN_CACHE_EVICTION_BLOCKED_INTERNAL_PAGE_SPLIT	1194
+#define	WT_STAT_CONN_CACHE_EVICTION_BLOCKED_INTERNAL_PAGE_SPLIT	1196
 /*! cache: internal pages evicted */
-#define	WT_STAT_CONN_CACHE_EVICTION_INTERNAL		1195
+#define	WT_STAT_CONN_CACHE_EVICTION_INTERNAL		1197
 /*! cache: internal pages queued for eviction */
-#define	WT_STAT_CONN_CACHE_EVICTION_INTERNAL_PAGES_QUEUED	1196
+#define	WT_STAT_CONN_CACHE_EVICTION_INTERNAL_PAGES_QUEUED	1198
 /*! cache: internal pages seen by eviction walk */
-#define	WT_STAT_CONN_CACHE_EVICTION_INTERNAL_PAGES_SEEN	1197
+#define	WT_STAT_CONN_CACHE_EVICTION_INTERNAL_PAGES_SEEN	1199
 /*! cache: internal pages seen by eviction walk that are already queued */
-#define	WT_STAT_CONN_CACHE_EVICTION_INTERNAL_PAGES_ALREADY_QUEUED	1198
+#define	WT_STAT_CONN_CACHE_EVICTION_INTERNAL_PAGES_ALREADY_QUEUED	1200
 /*! cache: internal pages split during eviction */
-#define	WT_STAT_CONN_CACHE_EVICTION_SPLIT_INTERNAL	1199
+#define	WT_STAT_CONN_CACHE_EVICTION_SPLIT_INTERNAL	1201
 /*! cache: leaf pages split during eviction */
-#define	WT_STAT_CONN_CACHE_EVICTION_SPLIT_LEAF		1200
-=======
-#define	WT_STAT_CONN_CACHE_HS_ORDER_REINSERT		1177
-/*! cache: history store table writes requiring squashed modifies */
-#define	WT_STAT_CONN_CACHE_HS_WRITE_SQUASH		1178
-/*! cache: in-memory page passed criteria to be split */
-#define	WT_STAT_CONN_CACHE_INMEM_SPLITTABLE		1179
-/*! cache: in-memory page splits */
-#define	WT_STAT_CONN_CACHE_INMEM_SPLIT			1180
-/*! cache: internal page split blocked its eviction */
-#define	WT_STAT_CONN_CACHE_EVICTION_BLOCKED_INTERNAL_PAGE_SPLIT	1181
-/*! cache: internal pages evicted */
-#define	WT_STAT_CONN_CACHE_EVICTION_INTERNAL		1182
-/*! cache: internal pages queued for eviction */
-#define	WT_STAT_CONN_CACHE_EVICTION_INTERNAL_PAGES_QUEUED	1183
-/*! cache: internal pages seen by eviction walk */
-#define	WT_STAT_CONN_CACHE_EVICTION_INTERNAL_PAGES_SEEN	1184
-/*! cache: internal pages seen by eviction walk that are already queued */
-#define	WT_STAT_CONN_CACHE_EVICTION_INTERNAL_PAGES_ALREADY_QUEUED	1185
-/*! cache: internal pages split during eviction */
-#define	WT_STAT_CONN_CACHE_EVICTION_SPLIT_INTERNAL	1186
-/*! cache: leaf pages split during eviction */
-#define	WT_STAT_CONN_CACHE_EVICTION_SPLIT_LEAF		1187
->>>>>>> 212a7f3c
+#define	WT_STAT_CONN_CACHE_EVICTION_SPLIT_LEAF		1202
 /*!
  * cache: locate a random in-mem ref by examining all entries on the root
  * page
  */
-<<<<<<< HEAD
-#define	WT_STAT_CONN_CACHE_EVICTION_RANDOM_SAMPLE_INMEM_ROOT	1201
+#define	WT_STAT_CONN_CACHE_EVICTION_RANDOM_SAMPLE_INMEM_ROOT	1203
 /*! cache: maximum bytes configured */
-#define	WT_STAT_CONN_CACHE_BYTES_MAX			1202
+#define	WT_STAT_CONN_CACHE_BYTES_MAX			1204
 /*! cache: maximum milliseconds spent at a single eviction */
-#define	WT_STAT_CONN_CACHE_EVICTION_MAXIMUM_MILLISECONDS	1203
+#define	WT_STAT_CONN_CACHE_EVICTION_MAXIMUM_MILLISECONDS	1205
 /*! cache: maximum page size seen at eviction */
-#define	WT_STAT_CONN_CACHE_EVICTION_MAXIMUM_PAGE_SIZE	1204
+#define	WT_STAT_CONN_CACHE_EVICTION_MAXIMUM_PAGE_SIZE	1206
+/*! cache: modified page evict attempts by application threads */
+#define	WT_STAT_CONN_CACHE_EVICTION_APP_DIRTY_ATTEMPT	1207
+/*! cache: modified page evict failures by application threads */
+#define	WT_STAT_CONN_CACHE_EVICTION_APP_DIRTY_FAIL	1208
 /*! cache: modified pages evicted */
-#define	WT_STAT_CONN_CACHE_EVICTION_DIRTY		1205
-/*! cache: modified pages evicted by application threads */
-#define	WT_STAT_CONN_CACHE_EVICTION_APP_DIRTY		1206
+#define	WT_STAT_CONN_CACHE_EVICTION_DIRTY		1209
 /*! cache: multi-block reconciliation blocked whilst checkpoint is running */
-#define	WT_STAT_CONN_CACHE_EVICTION_BLOCKED_MULTI_BLOCK_RECONCILATION_DURING_CHECKPOINT	1207
+#define	WT_STAT_CONN_CACHE_EVICTION_BLOCKED_MULTI_BLOCK_RECONCILATION_DURING_CHECKPOINT	1210
 /*! cache: number of pages read that had deltas attached */
-#define	WT_STAT_CONN_CACHE_READ_DELTA			1208
+#define	WT_STAT_CONN_CACHE_READ_DELTA			1211
 /*! cache: operations timed out waiting for space in cache */
-#define	WT_STAT_CONN_CACHE_TIMED_OUT_OPS		1209
-=======
-#define	WT_STAT_CONN_CACHE_EVICTION_RANDOM_SAMPLE_INMEM_ROOT	1188
-/*! cache: maximum bytes configured */
-#define	WT_STAT_CONN_CACHE_BYTES_MAX			1189
-/*! cache: maximum milliseconds spent at a single eviction */
-#define	WT_STAT_CONN_CACHE_EVICTION_MAXIMUM_MILLISECONDS	1190
-/*! cache: maximum page size seen at eviction */
-#define	WT_STAT_CONN_CACHE_EVICTION_MAXIMUM_PAGE_SIZE	1191
-/*! cache: modified page evict attempts by application threads */
-#define	WT_STAT_CONN_CACHE_EVICTION_APP_DIRTY_ATTEMPT	1192
-/*! cache: modified page evict failures by application threads */
-#define	WT_STAT_CONN_CACHE_EVICTION_APP_DIRTY_FAIL	1193
-/*! cache: modified pages evicted */
-#define	WT_STAT_CONN_CACHE_EVICTION_DIRTY		1194
-/*! cache: multi-block reconciliation blocked whilst checkpoint is running */
-#define	WT_STAT_CONN_CACHE_EVICTION_BLOCKED_MULTI_BLOCK_RECONCILATION_DURING_CHECKPOINT	1195
-/*! cache: operations timed out waiting for space in cache */
-#define	WT_STAT_CONN_CACHE_TIMED_OUT_OPS		1196
->>>>>>> 212a7f3c
+#define	WT_STAT_CONN_CACHE_TIMED_OUT_OPS		1212
 /*!
  * cache: overflow keys on a multiblock row-store page blocked its
  * eviction
  */
-<<<<<<< HEAD
-#define	WT_STAT_CONN_CACHE_EVICTION_BLOCKED_OVERFLOW_KEYS	1210
+#define	WT_STAT_CONN_CACHE_EVICTION_BLOCKED_OVERFLOW_KEYS	1213
 /*! cache: overflow pages read into cache */
-#define	WT_STAT_CONN_CACHE_READ_OVERFLOW		1211
+#define	WT_STAT_CONN_CACHE_READ_OVERFLOW		1214
+/*! cache: page evict attempts by application threads */
+#define	WT_STAT_CONN_CACHE_EVICTION_APP_ATTEMPT		1215
+/*! cache: page evict failures by application threads */
+#define	WT_STAT_CONN_CACHE_EVICTION_APP_FAIL		1216
 /*! cache: page split during eviction deepened the tree */
-#define	WT_STAT_CONN_CACHE_EVICTION_DEEPEN		1212
+#define	WT_STAT_CONN_CACHE_EVICTION_DEEPEN		1217
 /*! cache: page written requiring history store records */
-#define	WT_STAT_CONN_CACHE_WRITE_HS			1213
+#define	WT_STAT_CONN_CACHE_WRITE_HS			1218
 /*! cache: pages considered for eviction that were brought in by pre-fetch */
-#define	WT_STAT_CONN_CACHE_EVICTION_CONSIDER_PREFETCH	1214
+#define	WT_STAT_CONN_CACHE_EVICTION_CONSIDER_PREFETCH	1219
 /*! cache: pages currently held in the cache */
-#define	WT_STAT_CONN_CACHE_PAGES_INUSE			1215
-/*! cache: pages evicted by application threads */
-#define	WT_STAT_CONN_CACHE_EVICTION_APP			1216
+#define	WT_STAT_CONN_CACHE_PAGES_INUSE			1220
 /*! cache: pages evicted in parallel with checkpoint */
-#define	WT_STAT_CONN_CACHE_EVICTION_PAGES_IN_PARALLEL_WITH_CHECKPOINT	1217
+#define	WT_STAT_CONN_CACHE_EVICTION_PAGES_IN_PARALLEL_WITH_CHECKPOINT	1221
 /*! cache: pages queued for eviction */
-#define	WT_STAT_CONN_CACHE_EVICTION_PAGES_QUEUED	1218
+#define	WT_STAT_CONN_CACHE_EVICTION_PAGES_QUEUED	1222
 /*! cache: pages queued for eviction post lru sorting */
-#define	WT_STAT_CONN_CACHE_EVICTION_PAGES_QUEUED_POST_LRU	1219
+#define	WT_STAT_CONN_CACHE_EVICTION_PAGES_QUEUED_POST_LRU	1223
 /*! cache: pages queued for urgent eviction */
-#define	WT_STAT_CONN_CACHE_EVICTION_PAGES_QUEUED_URGENT	1220
+#define	WT_STAT_CONN_CACHE_EVICTION_PAGES_QUEUED_URGENT	1224
 /*! cache: pages queued for urgent eviction during walk */
-#define	WT_STAT_CONN_CACHE_EVICTION_PAGES_QUEUED_OLDEST	1221
-=======
-#define	WT_STAT_CONN_CACHE_EVICTION_BLOCKED_OVERFLOW_KEYS	1197
-/*! cache: overflow pages read into cache */
-#define	WT_STAT_CONN_CACHE_READ_OVERFLOW		1198
-/*! cache: page evict attempts by application threads */
-#define	WT_STAT_CONN_CACHE_EVICTION_APP_ATTEMPT		1199
-/*! cache: page evict failures by application threads */
-#define	WT_STAT_CONN_CACHE_EVICTION_APP_FAIL		1200
-/*! cache: page split during eviction deepened the tree */
-#define	WT_STAT_CONN_CACHE_EVICTION_DEEPEN		1201
-/*! cache: page written requiring history store records */
-#define	WT_STAT_CONN_CACHE_WRITE_HS			1202
-/*! cache: pages considered for eviction that were brought in by pre-fetch */
-#define	WT_STAT_CONN_CACHE_EVICTION_CONSIDER_PREFETCH	1203
-/*! cache: pages currently held in the cache */
-#define	WT_STAT_CONN_CACHE_PAGES_INUSE			1204
-/*! cache: pages evicted in parallel with checkpoint */
-#define	WT_STAT_CONN_CACHE_EVICTION_PAGES_IN_PARALLEL_WITH_CHECKPOINT	1205
-/*! cache: pages queued for eviction */
-#define	WT_STAT_CONN_CACHE_EVICTION_PAGES_QUEUED	1206
-/*! cache: pages queued for eviction post lru sorting */
-#define	WT_STAT_CONN_CACHE_EVICTION_PAGES_QUEUED_POST_LRU	1207
-/*! cache: pages queued for urgent eviction */
-#define	WT_STAT_CONN_CACHE_EVICTION_PAGES_QUEUED_URGENT	1208
-/*! cache: pages queued for urgent eviction during walk */
-#define	WT_STAT_CONN_CACHE_EVICTION_PAGES_QUEUED_OLDEST	1209
->>>>>>> 212a7f3c
+#define	WT_STAT_CONN_CACHE_EVICTION_PAGES_QUEUED_OLDEST	1225
 /*!
  * cache: pages queued for urgent eviction from history store due to high
  * dirty content
  */
-<<<<<<< HEAD
-#define	WT_STAT_CONN_CACHE_EVICTION_PAGES_QUEUED_URGENT_HS_DIRTY	1222
+#define	WT_STAT_CONN_CACHE_EVICTION_PAGES_QUEUED_URGENT_HS_DIRTY	1226
 /*! cache: pages read into cache */
-#define	WT_STAT_CONN_CACHE_READ				1223
+#define	WT_STAT_CONN_CACHE_READ				1227
 /*! cache: pages read into cache after truncate */
-#define	WT_STAT_CONN_CACHE_READ_DELETED			1224
+#define	WT_STAT_CONN_CACHE_READ_DELETED			1228
 /*! cache: pages read into cache after truncate in prepare state */
-#define	WT_STAT_CONN_CACHE_READ_DELETED_PREPARED	1225
+#define	WT_STAT_CONN_CACHE_READ_DELETED_PREPARED	1229
 /*! cache: pages read into cache by checkpoint */
-#define	WT_STAT_CONN_CACHE_READ_CHECKPOINT		1226
-=======
-#define	WT_STAT_CONN_CACHE_EVICTION_PAGES_QUEUED_URGENT_HS_DIRTY	1210
-/*! cache: pages read into cache */
-#define	WT_STAT_CONN_CACHE_READ				1211
-/*! cache: pages read into cache after truncate */
-#define	WT_STAT_CONN_CACHE_READ_DELETED			1212
-/*! cache: pages read into cache after truncate in prepare state */
-#define	WT_STAT_CONN_CACHE_READ_DELETED_PREPARED	1213
-/*! cache: pages read into cache by checkpoint */
-#define	WT_STAT_CONN_CACHE_READ_CHECKPOINT		1214
->>>>>>> 212a7f3c
+#define	WT_STAT_CONN_CACHE_READ_CHECKPOINT		1230
 /*!
  * cache: pages removed from the ordinary queue to be queued for urgent
  * eviction
  */
-<<<<<<< HEAD
-#define	WT_STAT_CONN_CACHE_EVICTION_CLEAR_ORDINARY	1227
+#define	WT_STAT_CONN_CACHE_EVICTION_CLEAR_ORDINARY	1231
 /*! cache: pages requested from the cache */
-#define	WT_STAT_CONN_CACHE_PAGES_REQUESTED		1228
+#define	WT_STAT_CONN_CACHE_PAGES_REQUESTED		1232
 /*! cache: pages requested from the cache due to pre-fetch */
-#define	WT_STAT_CONN_CACHE_PAGES_PREFETCH		1229
+#define	WT_STAT_CONN_CACHE_PAGES_PREFETCH		1233
 /*! cache: pages seen by eviction walk */
-#define	WT_STAT_CONN_CACHE_EVICTION_PAGES_SEEN		1230
+#define	WT_STAT_CONN_CACHE_EVICTION_PAGES_SEEN		1234
 /*! cache: pages seen by eviction walk that are already queued */
-#define	WT_STAT_CONN_CACHE_EVICTION_PAGES_ALREADY_QUEUED	1231
+#define	WT_STAT_CONN_CACHE_EVICTION_PAGES_ALREADY_QUEUED	1235
 /*! cache: pages selected for eviction unable to be evicted */
-#define	WT_STAT_CONN_CACHE_EVICTION_FAIL		1232
-=======
-#define	WT_STAT_CONN_CACHE_EVICTION_CLEAR_ORDINARY	1215
-/*! cache: pages requested from the cache */
-#define	WT_STAT_CONN_CACHE_PAGES_REQUESTED		1216
-/*! cache: pages requested from the cache due to pre-fetch */
-#define	WT_STAT_CONN_CACHE_PAGES_PREFETCH		1217
-/*! cache: pages seen by eviction walk */
-#define	WT_STAT_CONN_CACHE_EVICTION_PAGES_SEEN		1218
-/*! cache: pages seen by eviction walk that are already queued */
-#define	WT_STAT_CONN_CACHE_EVICTION_PAGES_ALREADY_QUEUED	1219
-/*! cache: pages selected for eviction unable to be evicted */
-#define	WT_STAT_CONN_CACHE_EVICTION_FAIL		1220
->>>>>>> 212a7f3c
+#define	WT_STAT_CONN_CACHE_EVICTION_FAIL		1236
 /*!
  * cache: pages selected for eviction unable to be evicted because of
  * active children on an internal page
  */
-<<<<<<< HEAD
-#define	WT_STAT_CONN_CACHE_EVICTION_FAIL_ACTIVE_CHILDREN_ON_AN_INTERNAL_PAGE	1233
-=======
-#define	WT_STAT_CONN_CACHE_EVICTION_FAIL_ACTIVE_CHILDREN_ON_AN_INTERNAL_PAGE	1221
->>>>>>> 212a7f3c
+#define	WT_STAT_CONN_CACHE_EVICTION_FAIL_ACTIVE_CHILDREN_ON_AN_INTERNAL_PAGE	1237
 /*!
  * cache: pages selected for eviction unable to be evicted because of
  * failure in reconciliation
  */
-<<<<<<< HEAD
-#define	WT_STAT_CONN_CACHE_EVICTION_FAIL_IN_RECONCILIATION	1234
-=======
-#define	WT_STAT_CONN_CACHE_EVICTION_FAIL_IN_RECONCILIATION	1222
->>>>>>> 212a7f3c
+#define	WT_STAT_CONN_CACHE_EVICTION_FAIL_IN_RECONCILIATION	1238
 /*!
  * cache: pages selected for eviction unable to be evicted because of
  * race between checkpoint and updates without timestamps
  */
-<<<<<<< HEAD
-#define	WT_STAT_CONN_CACHE_EVICTION_FAIL_CHECKPOINT_NO_TS	1235
+#define	WT_STAT_CONN_CACHE_EVICTION_FAIL_CHECKPOINT_NO_TS	1239
 /*! cache: pages walked for eviction */
-#define	WT_STAT_CONN_CACHE_EVICTION_WALK		1236
+#define	WT_STAT_CONN_CACHE_EVICTION_WALK		1240
 /*! cache: pages written from cache */
-#define	WT_STAT_CONN_CACHE_WRITE			1237
+#define	WT_STAT_CONN_CACHE_WRITE			1241
 /*! cache: pages written requiring in-memory restoration */
-#define	WT_STAT_CONN_CACHE_WRITE_RESTORE		1238
+#define	WT_STAT_CONN_CACHE_WRITE_RESTORE		1242
 /*! cache: percentage overhead */
-#define	WT_STAT_CONN_CACHE_OVERHEAD			1239
+#define	WT_STAT_CONN_CACHE_OVERHEAD			1243
 /*! cache: recent modification of a page blocked its eviction */
-#define	WT_STAT_CONN_CACHE_EVICTION_BLOCKED_RECENTLY_MODIFIED	1240
+#define	WT_STAT_CONN_CACHE_EVICTION_BLOCKED_RECENTLY_MODIFIED	1244
 /*! cache: reverse splits performed */
-#define	WT_STAT_CONN_CACHE_REVERSE_SPLITS		1241
-=======
-#define	WT_STAT_CONN_CACHE_EVICTION_FAIL_CHECKPOINT_NO_TS	1223
-/*! cache: pages walked for eviction */
-#define	WT_STAT_CONN_CACHE_EVICTION_WALK		1224
-/*! cache: pages written from cache */
-#define	WT_STAT_CONN_CACHE_WRITE			1225
-/*! cache: pages written requiring in-memory restoration */
-#define	WT_STAT_CONN_CACHE_WRITE_RESTORE		1226
-/*! cache: percentage overhead */
-#define	WT_STAT_CONN_CACHE_OVERHEAD			1227
-/*! cache: recent modification of a page blocked its eviction */
-#define	WT_STAT_CONN_CACHE_EVICTION_BLOCKED_RECENTLY_MODIFIED	1228
-/*! cache: reverse splits performed */
-#define	WT_STAT_CONN_CACHE_REVERSE_SPLITS		1229
->>>>>>> 212a7f3c
+#define	WT_STAT_CONN_CACHE_REVERSE_SPLITS		1245
 /*!
  * cache: reverse splits skipped because of VLCS namespace gap
  * restrictions
  */
-<<<<<<< HEAD
-#define	WT_STAT_CONN_CACHE_REVERSE_SPLITS_SKIPPED_VLCS	1242
+#define	WT_STAT_CONN_CACHE_REVERSE_SPLITS_SKIPPED_VLCS	1246
 /*! cache: the number of times full update inserted to history store */
-#define	WT_STAT_CONN_CACHE_HS_INSERT_FULL_UPDATE	1243
+#define	WT_STAT_CONN_CACHE_HS_INSERT_FULL_UPDATE	1247
 /*! cache: the number of times reverse modify inserted to history store */
-#define	WT_STAT_CONN_CACHE_HS_INSERT_REVERSE_MODIFY	1244
-=======
-#define	WT_STAT_CONN_CACHE_REVERSE_SPLITS_SKIPPED_VLCS	1230
-/*! cache: the number of times full update inserted to history store */
-#define	WT_STAT_CONN_CACHE_HS_INSERT_FULL_UPDATE	1231
-/*! cache: the number of times reverse modify inserted to history store */
-#define	WT_STAT_CONN_CACHE_HS_INSERT_REVERSE_MODIFY	1232
->>>>>>> 212a7f3c
+#define	WT_STAT_CONN_CACHE_HS_INSERT_REVERSE_MODIFY	1248
 /*!
  * cache: total milliseconds spent inside reentrant history store
  * evictions in a reconciliation
  */
-<<<<<<< HEAD
-#define	WT_STAT_CONN_CACHE_REENTRY_HS_EVICTION_MILLISECONDS	1245
+#define	WT_STAT_CONN_CACHE_REENTRY_HS_EVICTION_MILLISECONDS	1249
 /*! cache: tracked bytes belonging to internal pages in the cache */
-#define	WT_STAT_CONN_CACHE_BYTES_INTERNAL		1246
+#define	WT_STAT_CONN_CACHE_BYTES_INTERNAL		1250
 /*! cache: tracked bytes belonging to leaf pages in the cache */
-#define	WT_STAT_CONN_CACHE_BYTES_LEAF			1247
+#define	WT_STAT_CONN_CACHE_BYTES_LEAF			1251
 /*! cache: tracked dirty bytes in the cache */
-#define	WT_STAT_CONN_CACHE_BYTES_DIRTY			1248
+#define	WT_STAT_CONN_CACHE_BYTES_DIRTY			1252
 /*! cache: tracked dirty pages in the cache */
-#define	WT_STAT_CONN_CACHE_PAGES_DIRTY			1249
+#define	WT_STAT_CONN_CACHE_PAGES_DIRTY			1253
 /*! cache: uncommitted truncate blocked page eviction */
-#define	WT_STAT_CONN_CACHE_EVICTION_BLOCKED_UNCOMMITTED_TRUNCATE	1250
+#define	WT_STAT_CONN_CACHE_EVICTION_BLOCKED_UNCOMMITTED_TRUNCATE	1254
 /*! cache: unmodified pages evicted */
-#define	WT_STAT_CONN_CACHE_EVICTION_CLEAN		1251
+#define	WT_STAT_CONN_CACHE_EVICTION_CLEAN		1255
 /*! capacity: background fsync file handles considered */
-#define	WT_STAT_CONN_FSYNC_ALL_FH_TOTAL			1252
+#define	WT_STAT_CONN_FSYNC_ALL_FH_TOTAL			1256
 /*! capacity: background fsync file handles synced */
-#define	WT_STAT_CONN_FSYNC_ALL_FH			1253
+#define	WT_STAT_CONN_FSYNC_ALL_FH			1257
 /*! capacity: background fsync time (msecs) */
-#define	WT_STAT_CONN_FSYNC_ALL_TIME			1254
+#define	WT_STAT_CONN_FSYNC_ALL_TIME			1258
 /*! capacity: bytes read */
-#define	WT_STAT_CONN_CAPACITY_BYTES_READ		1255
+#define	WT_STAT_CONN_CAPACITY_BYTES_READ		1259
 /*! capacity: bytes written for checkpoint */
-#define	WT_STAT_CONN_CAPACITY_BYTES_CKPT		1256
+#define	WT_STAT_CONN_CAPACITY_BYTES_CKPT		1260
 /*! capacity: bytes written for chunk cache */
-#define	WT_STAT_CONN_CAPACITY_BYTES_CHUNKCACHE		1257
+#define	WT_STAT_CONN_CAPACITY_BYTES_CHUNKCACHE		1261
 /*! capacity: bytes written for eviction */
-#define	WT_STAT_CONN_CAPACITY_BYTES_EVICT		1258
+#define	WT_STAT_CONN_CAPACITY_BYTES_EVICT		1262
 /*! capacity: bytes written for log */
-#define	WT_STAT_CONN_CAPACITY_BYTES_LOG			1259
+#define	WT_STAT_CONN_CAPACITY_BYTES_LOG			1263
 /*! capacity: bytes written total */
-#define	WT_STAT_CONN_CAPACITY_BYTES_WRITTEN		1260
+#define	WT_STAT_CONN_CAPACITY_BYTES_WRITTEN		1264
 /*! capacity: threshold to call fsync */
-#define	WT_STAT_CONN_CAPACITY_THRESHOLD			1261
+#define	WT_STAT_CONN_CAPACITY_THRESHOLD			1265
 /*! capacity: time waiting due to total capacity (usecs) */
-#define	WT_STAT_CONN_CAPACITY_TIME_TOTAL		1262
+#define	WT_STAT_CONN_CAPACITY_TIME_TOTAL		1266
 /*! capacity: time waiting during checkpoint (usecs) */
-#define	WT_STAT_CONN_CAPACITY_TIME_CKPT			1263
+#define	WT_STAT_CONN_CAPACITY_TIME_CKPT			1267
 /*! capacity: time waiting during eviction (usecs) */
-#define	WT_STAT_CONN_CAPACITY_TIME_EVICT		1264
+#define	WT_STAT_CONN_CAPACITY_TIME_EVICT		1268
 /*! capacity: time waiting during logging (usecs) */
-#define	WT_STAT_CONN_CAPACITY_TIME_LOG			1265
+#define	WT_STAT_CONN_CAPACITY_TIME_LOG			1269
 /*! capacity: time waiting during read (usecs) */
-#define	WT_STAT_CONN_CAPACITY_TIME_READ			1266
+#define	WT_STAT_CONN_CAPACITY_TIME_READ			1270
 /*! capacity: time waiting for chunk cache IO bandwidth (usecs) */
-#define	WT_STAT_CONN_CAPACITY_TIME_CHUNKCACHE		1267
+#define	WT_STAT_CONN_CAPACITY_TIME_CHUNKCACHE		1271
 /*! checkpoint: checkpoint cleanup successful calls */
-#define	WT_STAT_CONN_CHECKPOINT_CLEANUP_SUCCESS		1268
+#define	WT_STAT_CONN_CHECKPOINT_CLEANUP_SUCCESS		1272
 /*! checkpoint: checkpoint has acquired a snapshot for its transaction */
-#define	WT_STAT_CONN_CHECKPOINT_SNAPSHOT_ACQUIRED	1269
+#define	WT_STAT_CONN_CHECKPOINT_SNAPSHOT_ACQUIRED	1273
 /*! checkpoint: checkpoints skipped because database was clean */
-#define	WT_STAT_CONN_CHECKPOINT_SKIPPED			1270
+#define	WT_STAT_CONN_CHECKPOINT_SKIPPED			1274
 /*! checkpoint: fsync calls after allocating the transaction ID */
-#define	WT_STAT_CONN_CHECKPOINT_FSYNC_POST		1271
+#define	WT_STAT_CONN_CHECKPOINT_FSYNC_POST		1275
 /*! checkpoint: fsync duration after allocating the transaction ID (usecs) */
-#define	WT_STAT_CONN_CHECKPOINT_FSYNC_POST_DURATION	1272
+#define	WT_STAT_CONN_CHECKPOINT_FSYNC_POST_DURATION	1276
 /*! checkpoint: generation */
-#define	WT_STAT_CONN_CHECKPOINT_GENERATION		1273
+#define	WT_STAT_CONN_CHECKPOINT_GENERATION		1277
 /*! checkpoint: max time (msecs) */
-#define	WT_STAT_CONN_CHECKPOINT_TIME_MAX		1274
+#define	WT_STAT_CONN_CHECKPOINT_TIME_MAX		1278
 /*! checkpoint: min time (msecs) */
-#define	WT_STAT_CONN_CHECKPOINT_TIME_MIN		1275
-=======
-#define	WT_STAT_CONN_CACHE_REENTRY_HS_EVICTION_MILLISECONDS	1233
-/*! cache: tracked bytes belonging to internal pages in the cache */
-#define	WT_STAT_CONN_CACHE_BYTES_INTERNAL		1234
-/*! cache: tracked bytes belonging to leaf pages in the cache */
-#define	WT_STAT_CONN_CACHE_BYTES_LEAF			1235
-/*! cache: tracked dirty bytes in the cache */
-#define	WT_STAT_CONN_CACHE_BYTES_DIRTY			1236
-/*! cache: tracked dirty pages in the cache */
-#define	WT_STAT_CONN_CACHE_PAGES_DIRTY			1237
-/*! cache: uncommitted truncate blocked page eviction */
-#define	WT_STAT_CONN_CACHE_EVICTION_BLOCKED_UNCOMMITTED_TRUNCATE	1238
-/*! cache: unmodified pages evicted */
-#define	WT_STAT_CONN_CACHE_EVICTION_CLEAN		1239
-/*! capacity: background fsync file handles considered */
-#define	WT_STAT_CONN_FSYNC_ALL_FH_TOTAL			1240
-/*! capacity: background fsync file handles synced */
-#define	WT_STAT_CONN_FSYNC_ALL_FH			1241
-/*! capacity: background fsync time (msecs) */
-#define	WT_STAT_CONN_FSYNC_ALL_TIME			1242
-/*! capacity: bytes read */
-#define	WT_STAT_CONN_CAPACITY_BYTES_READ		1243
-/*! capacity: bytes written for checkpoint */
-#define	WT_STAT_CONN_CAPACITY_BYTES_CKPT		1244
-/*! capacity: bytes written for chunk cache */
-#define	WT_STAT_CONN_CAPACITY_BYTES_CHUNKCACHE		1245
-/*! capacity: bytes written for eviction */
-#define	WT_STAT_CONN_CAPACITY_BYTES_EVICT		1246
-/*! capacity: bytes written for log */
-#define	WT_STAT_CONN_CAPACITY_BYTES_LOG			1247
-/*! capacity: bytes written total */
-#define	WT_STAT_CONN_CAPACITY_BYTES_WRITTEN		1248
-/*! capacity: threshold to call fsync */
-#define	WT_STAT_CONN_CAPACITY_THRESHOLD			1249
-/*! capacity: time waiting due to total capacity (usecs) */
-#define	WT_STAT_CONN_CAPACITY_TIME_TOTAL		1250
-/*! capacity: time waiting during checkpoint (usecs) */
-#define	WT_STAT_CONN_CAPACITY_TIME_CKPT			1251
-/*! capacity: time waiting during eviction (usecs) */
-#define	WT_STAT_CONN_CAPACITY_TIME_EVICT		1252
-/*! capacity: time waiting during logging (usecs) */
-#define	WT_STAT_CONN_CAPACITY_TIME_LOG			1253
-/*! capacity: time waiting during read (usecs) */
-#define	WT_STAT_CONN_CAPACITY_TIME_READ			1254
-/*! capacity: time waiting for chunk cache IO bandwidth (usecs) */
-#define	WT_STAT_CONN_CAPACITY_TIME_CHUNKCACHE		1255
-/*! checkpoint: checkpoint cleanup successful calls */
-#define	WT_STAT_CONN_CHECKPOINT_CLEANUP_SUCCESS		1256
-/*! checkpoint: checkpoint has acquired a snapshot for its transaction */
-#define	WT_STAT_CONN_CHECKPOINT_SNAPSHOT_ACQUIRED	1257
-/*! checkpoint: checkpoints skipped because database was clean */
-#define	WT_STAT_CONN_CHECKPOINT_SKIPPED			1258
-/*! checkpoint: fsync calls after allocating the transaction ID */
-#define	WT_STAT_CONN_CHECKPOINT_FSYNC_POST		1259
-/*! checkpoint: fsync duration after allocating the transaction ID (usecs) */
-#define	WT_STAT_CONN_CHECKPOINT_FSYNC_POST_DURATION	1260
-/*! checkpoint: generation */
-#define	WT_STAT_CONN_CHECKPOINT_GENERATION		1261
-/*! checkpoint: max time (msecs) */
-#define	WT_STAT_CONN_CHECKPOINT_TIME_MAX		1262
-/*! checkpoint: min time (msecs) */
-#define	WT_STAT_CONN_CHECKPOINT_TIME_MIN		1263
->>>>>>> 212a7f3c
+#define	WT_STAT_CONN_CHECKPOINT_TIME_MIN		1279
 /*!
  * checkpoint: most recent duration for checkpoint dropping all handles
  * (usecs)
  */
-<<<<<<< HEAD
-#define	WT_STAT_CONN_CHECKPOINT_HANDLE_DROP_DURATION	1276
+#define	WT_STAT_CONN_CHECKPOINT_HANDLE_DROP_DURATION	1280
 /*! checkpoint: most recent duration for gathering all handles (usecs) */
-#define	WT_STAT_CONN_CHECKPOINT_HANDLE_DURATION		1277
+#define	WT_STAT_CONN_CHECKPOINT_HANDLE_DURATION		1281
 /*! checkpoint: most recent duration for gathering applied handles (usecs) */
-#define	WT_STAT_CONN_CHECKPOINT_HANDLE_APPLY_DURATION	1278
+#define	WT_STAT_CONN_CHECKPOINT_HANDLE_APPLY_DURATION	1282
 /*! checkpoint: most recent duration for gathering skipped handles (usecs) */
-#define	WT_STAT_CONN_CHECKPOINT_HANDLE_SKIP_DURATION	1279
+#define	WT_STAT_CONN_CHECKPOINT_HANDLE_SKIP_DURATION	1283
 /*! checkpoint: most recent duration for handles metadata checked (usecs) */
-#define	WT_STAT_CONN_CHECKPOINT_HANDLE_META_CHECK_DURATION	1280
+#define	WT_STAT_CONN_CHECKPOINT_HANDLE_META_CHECK_DURATION	1284
 /*! checkpoint: most recent duration for locking the handles (usecs) */
-#define	WT_STAT_CONN_CHECKPOINT_HANDLE_LOCK_DURATION	1281
+#define	WT_STAT_CONN_CHECKPOINT_HANDLE_LOCK_DURATION	1285
 /*! checkpoint: most recent handles applied */
-#define	WT_STAT_CONN_CHECKPOINT_HANDLE_APPLIED		1282
+#define	WT_STAT_CONN_CHECKPOINT_HANDLE_APPLIED		1286
 /*! checkpoint: most recent handles checkpoint dropped */
-#define	WT_STAT_CONN_CHECKPOINT_HANDLE_DROPPED		1283
+#define	WT_STAT_CONN_CHECKPOINT_HANDLE_DROPPED		1287
 /*! checkpoint: most recent handles metadata checked */
-#define	WT_STAT_CONN_CHECKPOINT_HANDLE_META_CHECKED	1284
+#define	WT_STAT_CONN_CHECKPOINT_HANDLE_META_CHECKED	1288
 /*! checkpoint: most recent handles metadata locked */
-#define	WT_STAT_CONN_CHECKPOINT_HANDLE_LOCKED		1285
+#define	WT_STAT_CONN_CHECKPOINT_HANDLE_LOCKED		1289
 /*! checkpoint: most recent handles skipped */
-#define	WT_STAT_CONN_CHECKPOINT_HANDLE_SKIPPED		1286
+#define	WT_STAT_CONN_CHECKPOINT_HANDLE_SKIPPED		1290
 /*! checkpoint: most recent handles walked */
-#define	WT_STAT_CONN_CHECKPOINT_HANDLE_WALKED		1287
+#define	WT_STAT_CONN_CHECKPOINT_HANDLE_WALKED		1291
 /*! checkpoint: most recent time (msecs) */
-#define	WT_STAT_CONN_CHECKPOINT_TIME_RECENT		1288
+#define	WT_STAT_CONN_CHECKPOINT_TIME_RECENT		1292
 /*! checkpoint: number of checkpoints started by api */
-#define	WT_STAT_CONN_CHECKPOINTS_API			1289
+#define	WT_STAT_CONN_CHECKPOINTS_API			1293
 /*! checkpoint: number of checkpoints started by compaction */
-#define	WT_STAT_CONN_CHECKPOINTS_COMPACT		1290
+#define	WT_STAT_CONN_CHECKPOINTS_COMPACT		1294
 /*! checkpoint: number of files synced */
-#define	WT_STAT_CONN_CHECKPOINT_SYNC			1291
+#define	WT_STAT_CONN_CHECKPOINT_SYNC			1295
 /*! checkpoint: number of handles visited after writes complete */
-#define	WT_STAT_CONN_CHECKPOINT_PRESYNC			1292
+#define	WT_STAT_CONN_CHECKPOINT_PRESYNC			1296
 /*! checkpoint: number of history store pages caused to be reconciled */
-#define	WT_STAT_CONN_CHECKPOINT_HS_PAGES_RECONCILED	1293
+#define	WT_STAT_CONN_CHECKPOINT_HS_PAGES_RECONCILED	1297
 /*! checkpoint: number of internal pages visited */
-#define	WT_STAT_CONN_CHECKPOINT_PAGES_VISITED_INTERNAL	1294
+#define	WT_STAT_CONN_CHECKPOINT_PAGES_VISITED_INTERNAL	1298
 /*! checkpoint: number of leaf pages visited */
-#define	WT_STAT_CONN_CHECKPOINT_PAGES_VISITED_LEAF	1295
+#define	WT_STAT_CONN_CHECKPOINT_PAGES_VISITED_LEAF	1299
 /*! checkpoint: number of pages caused to be reconciled */
-#define	WT_STAT_CONN_CHECKPOINT_PAGES_RECONCILED	1296
+#define	WT_STAT_CONN_CHECKPOINT_PAGES_RECONCILED	1300
 /*! checkpoint: pages added for eviction during checkpoint cleanup */
-#define	WT_STAT_CONN_CHECKPOINT_CLEANUP_PAGES_EVICT	1297
+#define	WT_STAT_CONN_CHECKPOINT_CLEANUP_PAGES_EVICT	1301
 /*! checkpoint: pages removed during checkpoint cleanup */
-#define	WT_STAT_CONN_CHECKPOINT_CLEANUP_PAGES_REMOVED	1298
+#define	WT_STAT_CONN_CHECKPOINT_CLEANUP_PAGES_REMOVED	1302
 /*! checkpoint: pages skipped during checkpoint cleanup tree walk */
-#define	WT_STAT_CONN_CHECKPOINT_CLEANUP_PAGES_WALK_SKIPPED	1299
+#define	WT_STAT_CONN_CHECKPOINT_CLEANUP_PAGES_WALK_SKIPPED	1303
 /*! checkpoint: pages visited during checkpoint cleanup */
-#define	WT_STAT_CONN_CHECKPOINT_CLEANUP_PAGES_VISITED	1300
+#define	WT_STAT_CONN_CHECKPOINT_CLEANUP_PAGES_VISITED	1304
 /*! checkpoint: prepare currently running */
-#define	WT_STAT_CONN_CHECKPOINT_PREP_RUNNING		1301
+#define	WT_STAT_CONN_CHECKPOINT_PREP_RUNNING		1305
 /*! checkpoint: prepare max time (msecs) */
-#define	WT_STAT_CONN_CHECKPOINT_PREP_MAX		1302
+#define	WT_STAT_CONN_CHECKPOINT_PREP_MAX		1306
 /*! checkpoint: prepare min time (msecs) */
-#define	WT_STAT_CONN_CHECKPOINT_PREP_MIN		1303
+#define	WT_STAT_CONN_CHECKPOINT_PREP_MIN		1307
 /*! checkpoint: prepare most recent time (msecs) */
-#define	WT_STAT_CONN_CHECKPOINT_PREP_RECENT		1304
+#define	WT_STAT_CONN_CHECKPOINT_PREP_RECENT		1308
 /*! checkpoint: prepare total time (msecs) */
-#define	WT_STAT_CONN_CHECKPOINT_PREP_TOTAL		1305
+#define	WT_STAT_CONN_CHECKPOINT_PREP_TOTAL		1309
 /*! checkpoint: progress state */
-#define	WT_STAT_CONN_CHECKPOINT_STATE			1306
+#define	WT_STAT_CONN_CHECKPOINT_STATE			1310
 /*! checkpoint: scrub dirty target */
-#define	WT_STAT_CONN_CHECKPOINT_SCRUB_TARGET		1307
+#define	WT_STAT_CONN_CHECKPOINT_SCRUB_TARGET		1311
 /*! checkpoint: scrub max time (msecs) */
-#define	WT_STAT_CONN_CHECKPOINT_SCRUB_MAX		1308
+#define	WT_STAT_CONN_CHECKPOINT_SCRUB_MAX		1312
 /*! checkpoint: scrub min time (msecs) */
-#define	WT_STAT_CONN_CHECKPOINT_SCRUB_MIN		1309
+#define	WT_STAT_CONN_CHECKPOINT_SCRUB_MIN		1313
 /*! checkpoint: scrub most recent time (msecs) */
-#define	WT_STAT_CONN_CHECKPOINT_SCRUB_RECENT		1310
+#define	WT_STAT_CONN_CHECKPOINT_SCRUB_RECENT		1314
 /*! checkpoint: scrub total time (msecs) */
-#define	WT_STAT_CONN_CHECKPOINT_SCRUB_TOTAL		1311
+#define	WT_STAT_CONN_CHECKPOINT_SCRUB_TOTAL		1315
 /*! checkpoint: stop timing stress active */
-#define	WT_STAT_CONN_CHECKPOINT_STOP_STRESS_ACTIVE	1312
+#define	WT_STAT_CONN_CHECKPOINT_STOP_STRESS_ACTIVE	1316
 /*! checkpoint: time spent on per-tree checkpoint work (usecs) */
-#define	WT_STAT_CONN_CHECKPOINT_TREE_DURATION		1313
+#define	WT_STAT_CONN_CHECKPOINT_TREE_DURATION		1317
 /*! checkpoint: total failed number of checkpoints */
-#define	WT_STAT_CONN_CHECKPOINTS_TOTAL_FAILED		1314
+#define	WT_STAT_CONN_CHECKPOINTS_TOTAL_FAILED		1318
 /*! checkpoint: total succeed number of checkpoints */
-#define	WT_STAT_CONN_CHECKPOINTS_TOTAL_SUCCEED		1315
+#define	WT_STAT_CONN_CHECKPOINTS_TOTAL_SUCCEED		1319
 /*! checkpoint: total time (msecs) */
-#define	WT_STAT_CONN_CHECKPOINT_TIME_TOTAL		1316
+#define	WT_STAT_CONN_CHECKPOINT_TIME_TOTAL		1320
 /*! checkpoint: transaction checkpoints due to obsolete pages */
-#define	WT_STAT_CONN_CHECKPOINT_OBSOLETE_APPLIED	1317
+#define	WT_STAT_CONN_CHECKPOINT_OBSOLETE_APPLIED	1321
 /*! checkpoint: wait cycles while cache dirty level is decreasing */
-#define	WT_STAT_CONN_CHECKPOINT_WAIT_REDUCE_DIRTY	1318
+#define	WT_STAT_CONN_CHECKPOINT_WAIT_REDUCE_DIRTY	1322
 /*! chunk-cache: aggregate number of spanned chunks on read */
-#define	WT_STAT_CONN_CHUNKCACHE_SPANS_CHUNKS_READ	1319
+#define	WT_STAT_CONN_CHUNKCACHE_SPANS_CHUNKS_READ	1323
 /*! chunk-cache: chunks evicted */
-#define	WT_STAT_CONN_CHUNKCACHE_CHUNKS_EVICTED		1320
+#define	WT_STAT_CONN_CHUNKCACHE_CHUNKS_EVICTED		1324
 /*! chunk-cache: could not allocate due to exceeding bitmap capacity */
-#define	WT_STAT_CONN_CHUNKCACHE_EXCEEDED_BITMAP_CAPACITY	1321
+#define	WT_STAT_CONN_CHUNKCACHE_EXCEEDED_BITMAP_CAPACITY	1325
 /*! chunk-cache: could not allocate due to exceeding capacity */
-#define	WT_STAT_CONN_CHUNKCACHE_EXCEEDED_CAPACITY	1322
+#define	WT_STAT_CONN_CHUNKCACHE_EXCEEDED_CAPACITY	1326
 /*! chunk-cache: lookups */
-#define	WT_STAT_CONN_CHUNKCACHE_LOOKUPS			1323
-=======
-#define	WT_STAT_CONN_CHECKPOINT_HANDLE_DROP_DURATION	1264
-/*! checkpoint: most recent duration for gathering all handles (usecs) */
-#define	WT_STAT_CONN_CHECKPOINT_HANDLE_DURATION		1265
-/*! checkpoint: most recent duration for gathering applied handles (usecs) */
-#define	WT_STAT_CONN_CHECKPOINT_HANDLE_APPLY_DURATION	1266
-/*! checkpoint: most recent duration for gathering skipped handles (usecs) */
-#define	WT_STAT_CONN_CHECKPOINT_HANDLE_SKIP_DURATION	1267
-/*! checkpoint: most recent duration for handles metadata checked (usecs) */
-#define	WT_STAT_CONN_CHECKPOINT_HANDLE_META_CHECK_DURATION	1268
-/*! checkpoint: most recent duration for locking the handles (usecs) */
-#define	WT_STAT_CONN_CHECKPOINT_HANDLE_LOCK_DURATION	1269
-/*! checkpoint: most recent handles applied */
-#define	WT_STAT_CONN_CHECKPOINT_HANDLE_APPLIED		1270
-/*! checkpoint: most recent handles checkpoint dropped */
-#define	WT_STAT_CONN_CHECKPOINT_HANDLE_DROPPED		1271
-/*! checkpoint: most recent handles metadata checked */
-#define	WT_STAT_CONN_CHECKPOINT_HANDLE_META_CHECKED	1272
-/*! checkpoint: most recent handles metadata locked */
-#define	WT_STAT_CONN_CHECKPOINT_HANDLE_LOCKED		1273
-/*! checkpoint: most recent handles skipped */
-#define	WT_STAT_CONN_CHECKPOINT_HANDLE_SKIPPED		1274
-/*! checkpoint: most recent handles walked */
-#define	WT_STAT_CONN_CHECKPOINT_HANDLE_WALKED		1275
-/*! checkpoint: most recent time (msecs) */
-#define	WT_STAT_CONN_CHECKPOINT_TIME_RECENT		1276
-/*! checkpoint: number of checkpoints started by api */
-#define	WT_STAT_CONN_CHECKPOINTS_API			1277
-/*! checkpoint: number of checkpoints started by compaction */
-#define	WT_STAT_CONN_CHECKPOINTS_COMPACT		1278
-/*! checkpoint: number of files synced */
-#define	WT_STAT_CONN_CHECKPOINT_SYNC			1279
-/*! checkpoint: number of handles visited after writes complete */
-#define	WT_STAT_CONN_CHECKPOINT_PRESYNC			1280
-/*! checkpoint: number of history store pages caused to be reconciled */
-#define	WT_STAT_CONN_CHECKPOINT_HS_PAGES_RECONCILED	1281
-/*! checkpoint: number of internal pages visited */
-#define	WT_STAT_CONN_CHECKPOINT_PAGES_VISITED_INTERNAL	1282
-/*! checkpoint: number of leaf pages visited */
-#define	WT_STAT_CONN_CHECKPOINT_PAGES_VISITED_LEAF	1283
-/*! checkpoint: number of pages caused to be reconciled */
-#define	WT_STAT_CONN_CHECKPOINT_PAGES_RECONCILED	1284
-/*! checkpoint: pages added for eviction during checkpoint cleanup */
-#define	WT_STAT_CONN_CHECKPOINT_CLEANUP_PAGES_EVICT	1285
-/*! checkpoint: pages removed during checkpoint cleanup */
-#define	WT_STAT_CONN_CHECKPOINT_CLEANUP_PAGES_REMOVED	1286
-/*! checkpoint: pages skipped during checkpoint cleanup tree walk */
-#define	WT_STAT_CONN_CHECKPOINT_CLEANUP_PAGES_WALK_SKIPPED	1287
-/*! checkpoint: pages visited during checkpoint cleanup */
-#define	WT_STAT_CONN_CHECKPOINT_CLEANUP_PAGES_VISITED	1288
-/*! checkpoint: prepare currently running */
-#define	WT_STAT_CONN_CHECKPOINT_PREP_RUNNING		1289
-/*! checkpoint: prepare max time (msecs) */
-#define	WT_STAT_CONN_CHECKPOINT_PREP_MAX		1290
-/*! checkpoint: prepare min time (msecs) */
-#define	WT_STAT_CONN_CHECKPOINT_PREP_MIN		1291
-/*! checkpoint: prepare most recent time (msecs) */
-#define	WT_STAT_CONN_CHECKPOINT_PREP_RECENT		1292
-/*! checkpoint: prepare total time (msecs) */
-#define	WT_STAT_CONN_CHECKPOINT_PREP_TOTAL		1293
-/*! checkpoint: progress state */
-#define	WT_STAT_CONN_CHECKPOINT_STATE			1294
-/*! checkpoint: scrub dirty target */
-#define	WT_STAT_CONN_CHECKPOINT_SCRUB_TARGET		1295
-/*! checkpoint: scrub max time (msecs) */
-#define	WT_STAT_CONN_CHECKPOINT_SCRUB_MAX		1296
-/*! checkpoint: scrub min time (msecs) */
-#define	WT_STAT_CONN_CHECKPOINT_SCRUB_MIN		1297
-/*! checkpoint: scrub most recent time (msecs) */
-#define	WT_STAT_CONN_CHECKPOINT_SCRUB_RECENT		1298
-/*! checkpoint: scrub total time (msecs) */
-#define	WT_STAT_CONN_CHECKPOINT_SCRUB_TOTAL		1299
-/*! checkpoint: stop timing stress active */
-#define	WT_STAT_CONN_CHECKPOINT_STOP_STRESS_ACTIVE	1300
-/*! checkpoint: time spent on per-tree checkpoint work (usecs) */
-#define	WT_STAT_CONN_CHECKPOINT_TREE_DURATION		1301
-/*! checkpoint: total failed number of checkpoints */
-#define	WT_STAT_CONN_CHECKPOINTS_TOTAL_FAILED		1302
-/*! checkpoint: total succeed number of checkpoints */
-#define	WT_STAT_CONN_CHECKPOINTS_TOTAL_SUCCEED		1303
-/*! checkpoint: total time (msecs) */
-#define	WT_STAT_CONN_CHECKPOINT_TIME_TOTAL		1304
-/*! checkpoint: transaction checkpoints due to obsolete pages */
-#define	WT_STAT_CONN_CHECKPOINT_OBSOLETE_APPLIED	1305
-/*! checkpoint: wait cycles while cache dirty level is decreasing */
-#define	WT_STAT_CONN_CHECKPOINT_WAIT_REDUCE_DIRTY	1306
-/*! chunk-cache: aggregate number of spanned chunks on read */
-#define	WT_STAT_CONN_CHUNKCACHE_SPANS_CHUNKS_READ	1307
-/*! chunk-cache: chunks evicted */
-#define	WT_STAT_CONN_CHUNKCACHE_CHUNKS_EVICTED		1308
-/*! chunk-cache: could not allocate due to exceeding bitmap capacity */
-#define	WT_STAT_CONN_CHUNKCACHE_EXCEEDED_BITMAP_CAPACITY	1309
-/*! chunk-cache: could not allocate due to exceeding capacity */
-#define	WT_STAT_CONN_CHUNKCACHE_EXCEEDED_CAPACITY	1310
-/*! chunk-cache: lookups */
-#define	WT_STAT_CONN_CHUNKCACHE_LOOKUPS			1311
->>>>>>> 212a7f3c
+#define	WT_STAT_CONN_CHUNKCACHE_LOOKUPS			1327
 /*!
  * chunk-cache: number of chunks loaded from flushed tables in chunk
  * cache
  */
-<<<<<<< HEAD
-#define	WT_STAT_CONN_CHUNKCACHE_CHUNKS_LOADED_FROM_FLUSHED_TABLES	1324
+#define	WT_STAT_CONN_CHUNKCACHE_CHUNKS_LOADED_FROM_FLUSHED_TABLES	1328
 /*! chunk-cache: number of metadata entries inserted */
-#define	WT_STAT_CONN_CHUNKCACHE_METADATA_INSERTED	1325
+#define	WT_STAT_CONN_CHUNKCACHE_METADATA_INSERTED	1329
 /*! chunk-cache: number of metadata entries removed */
-#define	WT_STAT_CONN_CHUNKCACHE_METADATA_REMOVED	1326
-=======
-#define	WT_STAT_CONN_CHUNKCACHE_CHUNKS_LOADED_FROM_FLUSHED_TABLES	1312
-/*! chunk-cache: number of metadata entries inserted */
-#define	WT_STAT_CONN_CHUNKCACHE_METADATA_INSERTED	1313
-/*! chunk-cache: number of metadata entries removed */
-#define	WT_STAT_CONN_CHUNKCACHE_METADATA_REMOVED	1314
->>>>>>> 212a7f3c
+#define	WT_STAT_CONN_CHUNKCACHE_METADATA_REMOVED	1330
 /*!
  * chunk-cache: number of metadata inserts/deletes dropped by the worker
  * thread
  */
-<<<<<<< HEAD
-#define	WT_STAT_CONN_CHUNKCACHE_METADATA_WORK_UNITS_DROPPED	1327
-=======
-#define	WT_STAT_CONN_CHUNKCACHE_METADATA_WORK_UNITS_DROPPED	1315
->>>>>>> 212a7f3c
+#define	WT_STAT_CONN_CHUNKCACHE_METADATA_WORK_UNITS_DROPPED	1331
 /*!
  * chunk-cache: number of metadata inserts/deletes pushed to the worker
  * thread
  */
-<<<<<<< HEAD
-#define	WT_STAT_CONN_CHUNKCACHE_METADATA_WORK_UNITS_CREATED	1328
-=======
-#define	WT_STAT_CONN_CHUNKCACHE_METADATA_WORK_UNITS_CREATED	1316
->>>>>>> 212a7f3c
+#define	WT_STAT_CONN_CHUNKCACHE_METADATA_WORK_UNITS_CREATED	1332
 /*!
  * chunk-cache: number of metadata inserts/deletes read by the worker
  * thread
  */
-<<<<<<< HEAD
-#define	WT_STAT_CONN_CHUNKCACHE_METADATA_WORK_UNITS_DEQUEUED	1329
+#define	WT_STAT_CONN_CHUNKCACHE_METADATA_WORK_UNITS_DEQUEUED	1333
 /*! chunk-cache: number of misses */
-#define	WT_STAT_CONN_CHUNKCACHE_MISSES			1330
+#define	WT_STAT_CONN_CHUNKCACHE_MISSES			1334
 /*! chunk-cache: number of times a read from storage failed */
-#define	WT_STAT_CONN_CHUNKCACHE_IO_FAILED		1331
+#define	WT_STAT_CONN_CHUNKCACHE_IO_FAILED		1335
 /*! chunk-cache: retried accessing a chunk while I/O was in progress */
-#define	WT_STAT_CONN_CHUNKCACHE_RETRIES			1332
+#define	WT_STAT_CONN_CHUNKCACHE_RETRIES			1336
 /*! chunk-cache: retries from a chunk cache checksum mismatch */
-#define	WT_STAT_CONN_CHUNKCACHE_RETRIES_CHECKSUM_MISMATCH	1333
+#define	WT_STAT_CONN_CHUNKCACHE_RETRIES_CHECKSUM_MISMATCH	1337
 /*! chunk-cache: timed out due to too many retries */
-#define	WT_STAT_CONN_CHUNKCACHE_TOOMANY_RETRIES		1334
+#define	WT_STAT_CONN_CHUNKCACHE_TOOMANY_RETRIES		1338
 /*! chunk-cache: total bytes read from persistent content */
-#define	WT_STAT_CONN_CHUNKCACHE_BYTES_READ_PERSISTENT	1335
+#define	WT_STAT_CONN_CHUNKCACHE_BYTES_READ_PERSISTENT	1339
 /*! chunk-cache: total bytes used by the cache */
-#define	WT_STAT_CONN_CHUNKCACHE_BYTES_INUSE		1336
+#define	WT_STAT_CONN_CHUNKCACHE_BYTES_INUSE		1340
 /*! chunk-cache: total bytes used by the cache for pinned chunks */
-#define	WT_STAT_CONN_CHUNKCACHE_BYTES_INUSE_PINNED	1337
+#define	WT_STAT_CONN_CHUNKCACHE_BYTES_INUSE_PINNED	1341
 /*! chunk-cache: total chunks held by the chunk cache */
-#define	WT_STAT_CONN_CHUNKCACHE_CHUNKS_INUSE		1338
-=======
-#define	WT_STAT_CONN_CHUNKCACHE_METADATA_WORK_UNITS_DEQUEUED	1317
-/*! chunk-cache: number of misses */
-#define	WT_STAT_CONN_CHUNKCACHE_MISSES			1318
-/*! chunk-cache: number of times a read from storage failed */
-#define	WT_STAT_CONN_CHUNKCACHE_IO_FAILED		1319
-/*! chunk-cache: retried accessing a chunk while I/O was in progress */
-#define	WT_STAT_CONN_CHUNKCACHE_RETRIES			1320
-/*! chunk-cache: retries from a chunk cache checksum mismatch */
-#define	WT_STAT_CONN_CHUNKCACHE_RETRIES_CHECKSUM_MISMATCH	1321
-/*! chunk-cache: timed out due to too many retries */
-#define	WT_STAT_CONN_CHUNKCACHE_TOOMANY_RETRIES		1322
-/*! chunk-cache: total bytes read from persistent content */
-#define	WT_STAT_CONN_CHUNKCACHE_BYTES_READ_PERSISTENT	1323
-/*! chunk-cache: total bytes used by the cache */
-#define	WT_STAT_CONN_CHUNKCACHE_BYTES_INUSE		1324
-/*! chunk-cache: total bytes used by the cache for pinned chunks */
-#define	WT_STAT_CONN_CHUNKCACHE_BYTES_INUSE_PINNED	1325
-/*! chunk-cache: total chunks held by the chunk cache */
-#define	WT_STAT_CONN_CHUNKCACHE_CHUNKS_INUSE		1326
->>>>>>> 212a7f3c
+#define	WT_STAT_CONN_CHUNKCACHE_CHUNKS_INUSE		1342
 /*!
  * chunk-cache: total number of chunks inserted on startup from persisted
  * metadata.
  */
-<<<<<<< HEAD
-#define	WT_STAT_CONN_CHUNKCACHE_CREATED_FROM_METADATA	1339
+#define	WT_STAT_CONN_CHUNKCACHE_CREATED_FROM_METADATA	1343
 /*! chunk-cache: total pinned chunks held by the chunk cache */
-#define	WT_STAT_CONN_CHUNKCACHE_CHUNKS_PINNED		1340
+#define	WT_STAT_CONN_CHUNKCACHE_CHUNKS_PINNED		1344
 /*! connection: auto adjusting condition resets */
-#define	WT_STAT_CONN_COND_AUTO_WAIT_RESET		1341
+#define	WT_STAT_CONN_COND_AUTO_WAIT_RESET		1345
 /*! connection: auto adjusting condition wait calls */
-#define	WT_STAT_CONN_COND_AUTO_WAIT			1342
-=======
-#define	WT_STAT_CONN_CHUNKCACHE_CREATED_FROM_METADATA	1327
-/*! chunk-cache: total pinned chunks held by the chunk cache */
-#define	WT_STAT_CONN_CHUNKCACHE_CHUNKS_PINNED		1328
-/*! connection: auto adjusting condition resets */
-#define	WT_STAT_CONN_COND_AUTO_WAIT_RESET		1329
-/*! connection: auto adjusting condition wait calls */
-#define	WT_STAT_CONN_COND_AUTO_WAIT			1330
->>>>>>> 212a7f3c
+#define	WT_STAT_CONN_COND_AUTO_WAIT			1346
 /*!
  * connection: auto adjusting condition wait raced to update timeout and
  * skipped updating
  */
-<<<<<<< HEAD
-#define	WT_STAT_CONN_COND_AUTO_WAIT_SKIPPED		1343
+#define	WT_STAT_CONN_COND_AUTO_WAIT_SKIPPED		1347
 /*! connection: detected system time went backwards */
-#define	WT_STAT_CONN_TIME_TRAVEL			1344
+#define	WT_STAT_CONN_TIME_TRAVEL			1348
 /*! connection: files currently open */
-#define	WT_STAT_CONN_FILE_OPEN				1345
+#define	WT_STAT_CONN_FILE_OPEN				1349
 /*! connection: hash bucket array size for data handles */
-#define	WT_STAT_CONN_BUCKETS_DH				1346
+#define	WT_STAT_CONN_BUCKETS_DH				1350
 /*! connection: hash bucket array size general */
-#define	WT_STAT_CONN_BUCKETS				1347
+#define	WT_STAT_CONN_BUCKETS				1351
 /*! connection: memory allocations */
-#define	WT_STAT_CONN_MEMORY_ALLOCATION			1348
+#define	WT_STAT_CONN_MEMORY_ALLOCATION			1352
 /*! connection: memory frees */
-#define	WT_STAT_CONN_MEMORY_FREE			1349
+#define	WT_STAT_CONN_MEMORY_FREE			1353
 /*! connection: memory re-allocations */
-#define	WT_STAT_CONN_MEMORY_GROW			1350
+#define	WT_STAT_CONN_MEMORY_GROW			1354
 /*! connection: number of sessions without a sweep for 5+ minutes */
-#define	WT_STAT_CONN_NO_SESSION_SWEEP_5MIN		1351
+#define	WT_STAT_CONN_NO_SESSION_SWEEP_5MIN		1355
 /*! connection: number of sessions without a sweep for 60+ minutes */
-#define	WT_STAT_CONN_NO_SESSION_SWEEP_60MIN		1352
+#define	WT_STAT_CONN_NO_SESSION_SWEEP_60MIN		1356
 /*! connection: pthread mutex condition wait calls */
-#define	WT_STAT_CONN_COND_WAIT				1353
+#define	WT_STAT_CONN_COND_WAIT				1357
 /*! connection: pthread mutex shared lock read-lock calls */
-#define	WT_STAT_CONN_RWLOCK_READ			1354
+#define	WT_STAT_CONN_RWLOCK_READ			1358
 /*! connection: pthread mutex shared lock write-lock calls */
-#define	WT_STAT_CONN_RWLOCK_WRITE			1355
+#define	WT_STAT_CONN_RWLOCK_WRITE			1359
 /*! connection: total fsync I/Os */
-#define	WT_STAT_CONN_FSYNC_IO				1356
+#define	WT_STAT_CONN_FSYNC_IO				1360
 /*! connection: total read I/Os */
-#define	WT_STAT_CONN_READ_IO				1357
+#define	WT_STAT_CONN_READ_IO				1361
 /*! connection: total write I/Os */
-#define	WT_STAT_CONN_WRITE_IO				1358
+#define	WT_STAT_CONN_WRITE_IO				1362
 /*! cursor: Total number of deleted pages skipped during tree walk */
-#define	WT_STAT_CONN_CURSOR_TREE_WALK_DEL_PAGE_SKIP	1359
+#define	WT_STAT_CONN_CURSOR_TREE_WALK_DEL_PAGE_SKIP	1363
 /*! cursor: Total number of entries skipped by cursor next calls */
-#define	WT_STAT_CONN_CURSOR_NEXT_SKIP_TOTAL		1360
+#define	WT_STAT_CONN_CURSOR_NEXT_SKIP_TOTAL		1364
 /*! cursor: Total number of entries skipped by cursor prev calls */
-#define	WT_STAT_CONN_CURSOR_PREV_SKIP_TOTAL		1361
-=======
-#define	WT_STAT_CONN_COND_AUTO_WAIT_SKIPPED		1331
-/*! connection: detected system time went backwards */
-#define	WT_STAT_CONN_TIME_TRAVEL			1332
-/*! connection: files currently open */
-#define	WT_STAT_CONN_FILE_OPEN				1333
-/*! connection: hash bucket array size for data handles */
-#define	WT_STAT_CONN_BUCKETS_DH				1334
-/*! connection: hash bucket array size general */
-#define	WT_STAT_CONN_BUCKETS				1335
-/*! connection: memory allocations */
-#define	WT_STAT_CONN_MEMORY_ALLOCATION			1336
-/*! connection: memory frees */
-#define	WT_STAT_CONN_MEMORY_FREE			1337
-/*! connection: memory re-allocations */
-#define	WT_STAT_CONN_MEMORY_GROW			1338
-/*! connection: number of sessions without a sweep for 5+ minutes */
-#define	WT_STAT_CONN_NO_SESSION_SWEEP_5MIN		1339
-/*! connection: number of sessions without a sweep for 60+ minutes */
-#define	WT_STAT_CONN_NO_SESSION_SWEEP_60MIN		1340
-/*! connection: pthread mutex condition wait calls */
-#define	WT_STAT_CONN_COND_WAIT				1341
-/*! connection: pthread mutex shared lock read-lock calls */
-#define	WT_STAT_CONN_RWLOCK_READ			1342
-/*! connection: pthread mutex shared lock write-lock calls */
-#define	WT_STAT_CONN_RWLOCK_WRITE			1343
-/*! connection: total fsync I/Os */
-#define	WT_STAT_CONN_FSYNC_IO				1344
-/*! connection: total read I/Os */
-#define	WT_STAT_CONN_READ_IO				1345
-/*! connection: total write I/Os */
-#define	WT_STAT_CONN_WRITE_IO				1346
-/*! cursor: Total number of deleted pages skipped during tree walk */
-#define	WT_STAT_CONN_CURSOR_TREE_WALK_DEL_PAGE_SKIP	1347
-/*! cursor: Total number of entries skipped by cursor next calls */
-#define	WT_STAT_CONN_CURSOR_NEXT_SKIP_TOTAL		1348
-/*! cursor: Total number of entries skipped by cursor prev calls */
-#define	WT_STAT_CONN_CURSOR_PREV_SKIP_TOTAL		1349
->>>>>>> 212a7f3c
+#define	WT_STAT_CONN_CURSOR_PREV_SKIP_TOTAL		1365
 /*!
  * cursor: Total number of entries skipped to position the history store
  * cursor
  */
-<<<<<<< HEAD
-#define	WT_STAT_CONN_CURSOR_SKIP_HS_CUR_POSITION	1362
-=======
-#define	WT_STAT_CONN_CURSOR_SKIP_HS_CUR_POSITION	1350
->>>>>>> 212a7f3c
+#define	WT_STAT_CONN_CURSOR_SKIP_HS_CUR_POSITION	1366
 /*!
  * cursor: Total number of in-memory deleted pages skipped during tree
  * walk
  */
-<<<<<<< HEAD
-#define	WT_STAT_CONN_CURSOR_TREE_WALK_INMEM_DEL_PAGE_SKIP	1363
+#define	WT_STAT_CONN_CURSOR_TREE_WALK_INMEM_DEL_PAGE_SKIP	1367
 /*! cursor: Total number of on-disk deleted pages skipped during tree walk */
-#define	WT_STAT_CONN_CURSOR_TREE_WALK_ONDISK_DEL_PAGE_SKIP	1364
-=======
-#define	WT_STAT_CONN_CURSOR_TREE_WALK_INMEM_DEL_PAGE_SKIP	1351
-/*! cursor: Total number of on-disk deleted pages skipped during tree walk */
-#define	WT_STAT_CONN_CURSOR_TREE_WALK_ONDISK_DEL_PAGE_SKIP	1352
->>>>>>> 212a7f3c
+#define	WT_STAT_CONN_CURSOR_TREE_WALK_ONDISK_DEL_PAGE_SKIP	1368
 /*!
  * cursor: Total number of times a search near has exited due to prefix
  * config
  */
-<<<<<<< HEAD
-#define	WT_STAT_CONN_CURSOR_SEARCH_NEAR_PREFIX_FAST_PATHS	1365
-=======
-#define	WT_STAT_CONN_CURSOR_SEARCH_NEAR_PREFIX_FAST_PATHS	1353
->>>>>>> 212a7f3c
+#define	WT_STAT_CONN_CURSOR_SEARCH_NEAR_PREFIX_FAST_PATHS	1369
 /*!
  * cursor: Total number of times cursor fails to temporarily release
  * pinned page to encourage eviction of hot or large page
  */
-<<<<<<< HEAD
-#define	WT_STAT_CONN_CURSOR_REPOSITION_FAILED		1366
-=======
-#define	WT_STAT_CONN_CURSOR_REPOSITION_FAILED		1354
->>>>>>> 212a7f3c
+#define	WT_STAT_CONN_CURSOR_REPOSITION_FAILED		1370
 /*!
  * cursor: Total number of times cursor temporarily releases pinned page
  * to encourage eviction of hot or large page
  */
-<<<<<<< HEAD
-#define	WT_STAT_CONN_CURSOR_REPOSITION			1367
+#define	WT_STAT_CONN_CURSOR_REPOSITION			1371
 /*! cursor: bulk cursor count */
-#define	WT_STAT_CONN_CURSOR_BULK_COUNT			1368
+#define	WT_STAT_CONN_CURSOR_BULK_COUNT			1372
 /*! cursor: cached cursor count */
-#define	WT_STAT_CONN_CURSOR_CACHED_COUNT		1369
+#define	WT_STAT_CONN_CURSOR_CACHED_COUNT		1373
 /*! cursor: cursor bound calls that return an error */
-#define	WT_STAT_CONN_CURSOR_BOUND_ERROR			1370
+#define	WT_STAT_CONN_CURSOR_BOUND_ERROR			1374
 /*! cursor: cursor bounds cleared from reset */
-#define	WT_STAT_CONN_CURSOR_BOUNDS_RESET		1371
+#define	WT_STAT_CONN_CURSOR_BOUNDS_RESET		1375
 /*! cursor: cursor bounds comparisons performed */
-#define	WT_STAT_CONN_CURSOR_BOUNDS_COMPARISONS		1372
+#define	WT_STAT_CONN_CURSOR_BOUNDS_COMPARISONS		1376
 /*! cursor: cursor bounds next called on an unpositioned cursor */
-#define	WT_STAT_CONN_CURSOR_BOUNDS_NEXT_UNPOSITIONED	1373
+#define	WT_STAT_CONN_CURSOR_BOUNDS_NEXT_UNPOSITIONED	1377
 /*! cursor: cursor bounds next early exit */
-#define	WT_STAT_CONN_CURSOR_BOUNDS_NEXT_EARLY_EXIT	1374
+#define	WT_STAT_CONN_CURSOR_BOUNDS_NEXT_EARLY_EXIT	1378
 /*! cursor: cursor bounds prev called on an unpositioned cursor */
-#define	WT_STAT_CONN_CURSOR_BOUNDS_PREV_UNPOSITIONED	1375
+#define	WT_STAT_CONN_CURSOR_BOUNDS_PREV_UNPOSITIONED	1379
 /*! cursor: cursor bounds prev early exit */
-#define	WT_STAT_CONN_CURSOR_BOUNDS_PREV_EARLY_EXIT	1376
+#define	WT_STAT_CONN_CURSOR_BOUNDS_PREV_EARLY_EXIT	1380
 /*! cursor: cursor bounds search early exit */
-#define	WT_STAT_CONN_CURSOR_BOUNDS_SEARCH_EARLY_EXIT	1377
+#define	WT_STAT_CONN_CURSOR_BOUNDS_SEARCH_EARLY_EXIT	1381
 /*! cursor: cursor bounds search near call repositioned cursor */
-#define	WT_STAT_CONN_CURSOR_BOUNDS_SEARCH_NEAR_REPOSITIONED_CURSOR	1378
+#define	WT_STAT_CONN_CURSOR_BOUNDS_SEARCH_NEAR_REPOSITIONED_CURSOR	1382
 /*! cursor: cursor bulk loaded cursor insert calls */
-#define	WT_STAT_CONN_CURSOR_INSERT_BULK			1379
+#define	WT_STAT_CONN_CURSOR_INSERT_BULK			1383
 /*! cursor: cursor cache calls that return an error */
-#define	WT_STAT_CONN_CURSOR_CACHE_ERROR			1380
+#define	WT_STAT_CONN_CURSOR_CACHE_ERROR			1384
 /*! cursor: cursor close calls that result in cache */
-#define	WT_STAT_CONN_CURSOR_CACHE			1381
+#define	WT_STAT_CONN_CURSOR_CACHE			1385
 /*! cursor: cursor close calls that return an error */
-#define	WT_STAT_CONN_CURSOR_CLOSE_ERROR			1382
+#define	WT_STAT_CONN_CURSOR_CLOSE_ERROR			1386
 /*! cursor: cursor compare calls that return an error */
-#define	WT_STAT_CONN_CURSOR_COMPARE_ERROR		1383
+#define	WT_STAT_CONN_CURSOR_COMPARE_ERROR		1387
 /*! cursor: cursor create calls */
-#define	WT_STAT_CONN_CURSOR_CREATE			1384
+#define	WT_STAT_CONN_CURSOR_CREATE			1388
 /*! cursor: cursor equals calls that return an error */
-#define	WT_STAT_CONN_CURSOR_EQUALS_ERROR		1385
+#define	WT_STAT_CONN_CURSOR_EQUALS_ERROR		1389
 /*! cursor: cursor get key calls that return an error */
-#define	WT_STAT_CONN_CURSOR_GET_KEY_ERROR		1386
+#define	WT_STAT_CONN_CURSOR_GET_KEY_ERROR		1390
 /*! cursor: cursor get value calls that return an error */
-#define	WT_STAT_CONN_CURSOR_GET_VALUE_ERROR		1387
+#define	WT_STAT_CONN_CURSOR_GET_VALUE_ERROR		1391
 /*! cursor: cursor insert calls */
-#define	WT_STAT_CONN_CURSOR_INSERT			1388
+#define	WT_STAT_CONN_CURSOR_INSERT			1392
 /*! cursor: cursor insert calls that return an error */
-#define	WT_STAT_CONN_CURSOR_INSERT_ERROR		1389
+#define	WT_STAT_CONN_CURSOR_INSERT_ERROR		1393
 /*! cursor: cursor insert check calls that return an error */
-#define	WT_STAT_CONN_CURSOR_INSERT_CHECK_ERROR		1390
+#define	WT_STAT_CONN_CURSOR_INSERT_CHECK_ERROR		1394
 /*! cursor: cursor insert key and value bytes */
-#define	WT_STAT_CONN_CURSOR_INSERT_BYTES		1391
+#define	WT_STAT_CONN_CURSOR_INSERT_BYTES		1395
 /*! cursor: cursor largest key calls that return an error */
-#define	WT_STAT_CONN_CURSOR_LARGEST_KEY_ERROR		1392
+#define	WT_STAT_CONN_CURSOR_LARGEST_KEY_ERROR		1396
 /*! cursor: cursor modify calls */
-#define	WT_STAT_CONN_CURSOR_MODIFY			1393
+#define	WT_STAT_CONN_CURSOR_MODIFY			1397
 /*! cursor: cursor modify calls that return an error */
-#define	WT_STAT_CONN_CURSOR_MODIFY_ERROR		1394
+#define	WT_STAT_CONN_CURSOR_MODIFY_ERROR		1398
 /*! cursor: cursor modify key and value bytes affected */
-#define	WT_STAT_CONN_CURSOR_MODIFY_BYTES		1395
+#define	WT_STAT_CONN_CURSOR_MODIFY_BYTES		1399
 /*! cursor: cursor modify value bytes modified */
-#define	WT_STAT_CONN_CURSOR_MODIFY_BYTES_TOUCH		1396
+#define	WT_STAT_CONN_CURSOR_MODIFY_BYTES_TOUCH		1400
 /*! cursor: cursor next calls */
-#define	WT_STAT_CONN_CURSOR_NEXT			1397
+#define	WT_STAT_CONN_CURSOR_NEXT			1401
 /*! cursor: cursor next calls that return an error */
-#define	WT_STAT_CONN_CURSOR_NEXT_ERROR			1398
-=======
-#define	WT_STAT_CONN_CURSOR_REPOSITION			1355
-/*! cursor: bulk cursor count */
-#define	WT_STAT_CONN_CURSOR_BULK_COUNT			1356
-/*! cursor: cached cursor count */
-#define	WT_STAT_CONN_CURSOR_CACHED_COUNT		1357
-/*! cursor: cursor bound calls that return an error */
-#define	WT_STAT_CONN_CURSOR_BOUND_ERROR			1358
-/*! cursor: cursor bounds cleared from reset */
-#define	WT_STAT_CONN_CURSOR_BOUNDS_RESET		1359
-/*! cursor: cursor bounds comparisons performed */
-#define	WT_STAT_CONN_CURSOR_BOUNDS_COMPARISONS		1360
-/*! cursor: cursor bounds next called on an unpositioned cursor */
-#define	WT_STAT_CONN_CURSOR_BOUNDS_NEXT_UNPOSITIONED	1361
-/*! cursor: cursor bounds next early exit */
-#define	WT_STAT_CONN_CURSOR_BOUNDS_NEXT_EARLY_EXIT	1362
-/*! cursor: cursor bounds prev called on an unpositioned cursor */
-#define	WT_STAT_CONN_CURSOR_BOUNDS_PREV_UNPOSITIONED	1363
-/*! cursor: cursor bounds prev early exit */
-#define	WT_STAT_CONN_CURSOR_BOUNDS_PREV_EARLY_EXIT	1364
-/*! cursor: cursor bounds search early exit */
-#define	WT_STAT_CONN_CURSOR_BOUNDS_SEARCH_EARLY_EXIT	1365
-/*! cursor: cursor bounds search near call repositioned cursor */
-#define	WT_STAT_CONN_CURSOR_BOUNDS_SEARCH_NEAR_REPOSITIONED_CURSOR	1366
-/*! cursor: cursor bulk loaded cursor insert calls */
-#define	WT_STAT_CONN_CURSOR_INSERT_BULK			1367
-/*! cursor: cursor cache calls that return an error */
-#define	WT_STAT_CONN_CURSOR_CACHE_ERROR			1368
-/*! cursor: cursor close calls that result in cache */
-#define	WT_STAT_CONN_CURSOR_CACHE			1369
-/*! cursor: cursor close calls that return an error */
-#define	WT_STAT_CONN_CURSOR_CLOSE_ERROR			1370
-/*! cursor: cursor compare calls that return an error */
-#define	WT_STAT_CONN_CURSOR_COMPARE_ERROR		1371
-/*! cursor: cursor create calls */
-#define	WT_STAT_CONN_CURSOR_CREATE			1372
-/*! cursor: cursor equals calls that return an error */
-#define	WT_STAT_CONN_CURSOR_EQUALS_ERROR		1373
-/*! cursor: cursor get key calls that return an error */
-#define	WT_STAT_CONN_CURSOR_GET_KEY_ERROR		1374
-/*! cursor: cursor get value calls that return an error */
-#define	WT_STAT_CONN_CURSOR_GET_VALUE_ERROR		1375
-/*! cursor: cursor insert calls */
-#define	WT_STAT_CONN_CURSOR_INSERT			1376
-/*! cursor: cursor insert calls that return an error */
-#define	WT_STAT_CONN_CURSOR_INSERT_ERROR		1377
-/*! cursor: cursor insert check calls that return an error */
-#define	WT_STAT_CONN_CURSOR_INSERT_CHECK_ERROR		1378
-/*! cursor: cursor insert key and value bytes */
-#define	WT_STAT_CONN_CURSOR_INSERT_BYTES		1379
-/*! cursor: cursor largest key calls that return an error */
-#define	WT_STAT_CONN_CURSOR_LARGEST_KEY_ERROR		1380
-/*! cursor: cursor modify calls */
-#define	WT_STAT_CONN_CURSOR_MODIFY			1381
-/*! cursor: cursor modify calls that return an error */
-#define	WT_STAT_CONN_CURSOR_MODIFY_ERROR		1382
-/*! cursor: cursor modify key and value bytes affected */
-#define	WT_STAT_CONN_CURSOR_MODIFY_BYTES		1383
-/*! cursor: cursor modify value bytes modified */
-#define	WT_STAT_CONN_CURSOR_MODIFY_BYTES_TOUCH		1384
-/*! cursor: cursor next calls */
-#define	WT_STAT_CONN_CURSOR_NEXT			1385
-/*! cursor: cursor next calls that return an error */
-#define	WT_STAT_CONN_CURSOR_NEXT_ERROR			1386
->>>>>>> 212a7f3c
+#define	WT_STAT_CONN_CURSOR_NEXT_ERROR			1402
 /*!
  * cursor: cursor next calls that skip due to a globally visible history
  * store tombstone
  */
-<<<<<<< HEAD
-#define	WT_STAT_CONN_CURSOR_NEXT_HS_TOMBSTONE		1399
-=======
-#define	WT_STAT_CONN_CURSOR_NEXT_HS_TOMBSTONE		1387
->>>>>>> 212a7f3c
+#define	WT_STAT_CONN_CURSOR_NEXT_HS_TOMBSTONE		1403
 /*!
  * cursor: cursor next calls that skip greater than 1 and fewer than 100
  * entries
  */
-<<<<<<< HEAD
-#define	WT_STAT_CONN_CURSOR_NEXT_SKIP_LT_100		1400
-=======
-#define	WT_STAT_CONN_CURSOR_NEXT_SKIP_LT_100		1388
->>>>>>> 212a7f3c
+#define	WT_STAT_CONN_CURSOR_NEXT_SKIP_LT_100		1404
 /*!
  * cursor: cursor next calls that skip greater than or equal to 100
  * entries
  */
-<<<<<<< HEAD
-#define	WT_STAT_CONN_CURSOR_NEXT_SKIP_GE_100		1401
+#define	WT_STAT_CONN_CURSOR_NEXT_SKIP_GE_100		1405
 /*! cursor: cursor next random calls that return an error */
-#define	WT_STAT_CONN_CURSOR_NEXT_RANDOM_ERROR		1402
+#define	WT_STAT_CONN_CURSOR_NEXT_RANDOM_ERROR		1406
 /*! cursor: cursor operation restarted */
-#define	WT_STAT_CONN_CURSOR_RESTART			1403
+#define	WT_STAT_CONN_CURSOR_RESTART			1407
 /*! cursor: cursor prev calls */
-#define	WT_STAT_CONN_CURSOR_PREV			1404
+#define	WT_STAT_CONN_CURSOR_PREV			1408
 /*! cursor: cursor prev calls that return an error */
-#define	WT_STAT_CONN_CURSOR_PREV_ERROR			1405
-=======
-#define	WT_STAT_CONN_CURSOR_NEXT_SKIP_GE_100		1389
-/*! cursor: cursor next random calls that return an error */
-#define	WT_STAT_CONN_CURSOR_NEXT_RANDOM_ERROR		1390
-/*! cursor: cursor operation restarted */
-#define	WT_STAT_CONN_CURSOR_RESTART			1391
-/*! cursor: cursor prev calls */
-#define	WT_STAT_CONN_CURSOR_PREV			1392
-/*! cursor: cursor prev calls that return an error */
-#define	WT_STAT_CONN_CURSOR_PREV_ERROR			1393
->>>>>>> 212a7f3c
+#define	WT_STAT_CONN_CURSOR_PREV_ERROR			1409
 /*!
  * cursor: cursor prev calls that skip due to a globally visible history
  * store tombstone
  */
-<<<<<<< HEAD
-#define	WT_STAT_CONN_CURSOR_PREV_HS_TOMBSTONE		1406
-=======
-#define	WT_STAT_CONN_CURSOR_PREV_HS_TOMBSTONE		1394
->>>>>>> 212a7f3c
+#define	WT_STAT_CONN_CURSOR_PREV_HS_TOMBSTONE		1410
 /*!
  * cursor: cursor prev calls that skip greater than or equal to 100
  * entries
  */
-<<<<<<< HEAD
-#define	WT_STAT_CONN_CURSOR_PREV_SKIP_GE_100		1407
+#define	WT_STAT_CONN_CURSOR_PREV_SKIP_GE_100		1411
 /*! cursor: cursor prev calls that skip less than 100 entries */
-#define	WT_STAT_CONN_CURSOR_PREV_SKIP_LT_100		1408
+#define	WT_STAT_CONN_CURSOR_PREV_SKIP_LT_100		1412
 /*! cursor: cursor reconfigure calls that return an error */
-#define	WT_STAT_CONN_CURSOR_RECONFIGURE_ERROR		1409
+#define	WT_STAT_CONN_CURSOR_RECONFIGURE_ERROR		1413
 /*! cursor: cursor remove calls */
-#define	WT_STAT_CONN_CURSOR_REMOVE			1410
+#define	WT_STAT_CONN_CURSOR_REMOVE			1414
 /*! cursor: cursor remove calls that return an error */
-#define	WT_STAT_CONN_CURSOR_REMOVE_ERROR		1411
+#define	WT_STAT_CONN_CURSOR_REMOVE_ERROR		1415
 /*! cursor: cursor remove key bytes removed */
-#define	WT_STAT_CONN_CURSOR_REMOVE_BYTES		1412
+#define	WT_STAT_CONN_CURSOR_REMOVE_BYTES		1416
 /*! cursor: cursor reopen calls that return an error */
-#define	WT_STAT_CONN_CURSOR_REOPEN_ERROR		1413
+#define	WT_STAT_CONN_CURSOR_REOPEN_ERROR		1417
 /*! cursor: cursor reserve calls */
-#define	WT_STAT_CONN_CURSOR_RESERVE			1414
+#define	WT_STAT_CONN_CURSOR_RESERVE			1418
 /*! cursor: cursor reserve calls that return an error */
-#define	WT_STAT_CONN_CURSOR_RESERVE_ERROR		1415
+#define	WT_STAT_CONN_CURSOR_RESERVE_ERROR		1419
 /*! cursor: cursor reset calls */
-#define	WT_STAT_CONN_CURSOR_RESET			1416
+#define	WT_STAT_CONN_CURSOR_RESET			1420
 /*! cursor: cursor reset calls that return an error */
-#define	WT_STAT_CONN_CURSOR_RESET_ERROR			1417
+#define	WT_STAT_CONN_CURSOR_RESET_ERROR			1421
 /*! cursor: cursor search calls */
-#define	WT_STAT_CONN_CURSOR_SEARCH			1418
+#define	WT_STAT_CONN_CURSOR_SEARCH			1422
 /*! cursor: cursor search calls that return an error */
-#define	WT_STAT_CONN_CURSOR_SEARCH_ERROR		1419
+#define	WT_STAT_CONN_CURSOR_SEARCH_ERROR		1423
 /*! cursor: cursor search history store calls */
-#define	WT_STAT_CONN_CURSOR_SEARCH_HS			1420
+#define	WT_STAT_CONN_CURSOR_SEARCH_HS			1424
 /*! cursor: cursor search near calls */
-#define	WT_STAT_CONN_CURSOR_SEARCH_NEAR			1421
+#define	WT_STAT_CONN_CURSOR_SEARCH_NEAR			1425
 /*! cursor: cursor search near calls that return an error */
-#define	WT_STAT_CONN_CURSOR_SEARCH_NEAR_ERROR		1422
+#define	WT_STAT_CONN_CURSOR_SEARCH_NEAR_ERROR		1426
 /*! cursor: cursor sweep buckets */
-#define	WT_STAT_CONN_CURSOR_SWEEP_BUCKETS		1423
+#define	WT_STAT_CONN_CURSOR_SWEEP_BUCKETS		1427
 /*! cursor: cursor sweep cursors closed */
-#define	WT_STAT_CONN_CURSOR_SWEEP_CLOSED		1424
+#define	WT_STAT_CONN_CURSOR_SWEEP_CLOSED		1428
 /*! cursor: cursor sweep cursors examined */
-#define	WT_STAT_CONN_CURSOR_SWEEP_EXAMINED		1425
+#define	WT_STAT_CONN_CURSOR_SWEEP_EXAMINED		1429
 /*! cursor: cursor sweeps */
-#define	WT_STAT_CONN_CURSOR_SWEEP			1426
+#define	WT_STAT_CONN_CURSOR_SWEEP			1430
 /*! cursor: cursor truncate calls */
-#define	WT_STAT_CONN_CURSOR_TRUNCATE			1427
+#define	WT_STAT_CONN_CURSOR_TRUNCATE			1431
 /*! cursor: cursor truncates performed on individual keys */
-#define	WT_STAT_CONN_CURSOR_TRUNCATE_KEYS_DELETED	1428
+#define	WT_STAT_CONN_CURSOR_TRUNCATE_KEYS_DELETED	1432
 /*! cursor: cursor update calls */
-#define	WT_STAT_CONN_CURSOR_UPDATE			1429
+#define	WT_STAT_CONN_CURSOR_UPDATE			1433
 /*! cursor: cursor update calls that return an error */
-#define	WT_STAT_CONN_CURSOR_UPDATE_ERROR		1430
+#define	WT_STAT_CONN_CURSOR_UPDATE_ERROR		1434
 /*! cursor: cursor update key and value bytes */
-#define	WT_STAT_CONN_CURSOR_UPDATE_BYTES		1431
+#define	WT_STAT_CONN_CURSOR_UPDATE_BYTES		1435
 /*! cursor: cursor update value size change */
-#define	WT_STAT_CONN_CURSOR_UPDATE_BYTES_CHANGED	1432
+#define	WT_STAT_CONN_CURSOR_UPDATE_BYTES_CHANGED	1436
 /*! cursor: cursors reused from cache */
-#define	WT_STAT_CONN_CURSOR_REOPEN			1433
+#define	WT_STAT_CONN_CURSOR_REOPEN			1437
 /*! cursor: open cursor count */
-#define	WT_STAT_CONN_CURSOR_OPEN_COUNT			1434
+#define	WT_STAT_CONN_CURSOR_OPEN_COUNT			1438
 /*! data-handle: connection data handle size */
-#define	WT_STAT_CONN_DH_CONN_HANDLE_SIZE		1435
+#define	WT_STAT_CONN_DH_CONN_HANDLE_SIZE		1439
 /*! data-handle: connection data handles currently active */
-#define	WT_STAT_CONN_DH_CONN_HANDLE_COUNT		1436
+#define	WT_STAT_CONN_DH_CONN_HANDLE_COUNT		1440
 /*! data-handle: connection sweep candidate became referenced */
-#define	WT_STAT_CONN_DH_SWEEP_REF			1437
+#define	WT_STAT_CONN_DH_SWEEP_REF			1441
 /*! data-handle: connection sweep dhandles closed */
-#define	WT_STAT_CONN_DH_SWEEP_CLOSE			1438
+#define	WT_STAT_CONN_DH_SWEEP_CLOSE			1442
 /*! data-handle: connection sweep dhandles removed from hash list */
-#define	WT_STAT_CONN_DH_SWEEP_REMOVE			1439
+#define	WT_STAT_CONN_DH_SWEEP_REMOVE			1443
 /*! data-handle: connection sweep time-of-death sets */
-#define	WT_STAT_CONN_DH_SWEEP_TOD			1440
+#define	WT_STAT_CONN_DH_SWEEP_TOD			1444
 /*! data-handle: connection sweeps */
-#define	WT_STAT_CONN_DH_SWEEPS				1441
-=======
-#define	WT_STAT_CONN_CURSOR_PREV_SKIP_GE_100		1395
-/*! cursor: cursor prev calls that skip less than 100 entries */
-#define	WT_STAT_CONN_CURSOR_PREV_SKIP_LT_100		1396
-/*! cursor: cursor reconfigure calls that return an error */
-#define	WT_STAT_CONN_CURSOR_RECONFIGURE_ERROR		1397
-/*! cursor: cursor remove calls */
-#define	WT_STAT_CONN_CURSOR_REMOVE			1398
-/*! cursor: cursor remove calls that return an error */
-#define	WT_STAT_CONN_CURSOR_REMOVE_ERROR		1399
-/*! cursor: cursor remove key bytes removed */
-#define	WT_STAT_CONN_CURSOR_REMOVE_BYTES		1400
-/*! cursor: cursor reopen calls that return an error */
-#define	WT_STAT_CONN_CURSOR_REOPEN_ERROR		1401
-/*! cursor: cursor reserve calls */
-#define	WT_STAT_CONN_CURSOR_RESERVE			1402
-/*! cursor: cursor reserve calls that return an error */
-#define	WT_STAT_CONN_CURSOR_RESERVE_ERROR		1403
-/*! cursor: cursor reset calls */
-#define	WT_STAT_CONN_CURSOR_RESET			1404
-/*! cursor: cursor reset calls that return an error */
-#define	WT_STAT_CONN_CURSOR_RESET_ERROR			1405
-/*! cursor: cursor search calls */
-#define	WT_STAT_CONN_CURSOR_SEARCH			1406
-/*! cursor: cursor search calls that return an error */
-#define	WT_STAT_CONN_CURSOR_SEARCH_ERROR		1407
-/*! cursor: cursor search history store calls */
-#define	WT_STAT_CONN_CURSOR_SEARCH_HS			1408
-/*! cursor: cursor search near calls */
-#define	WT_STAT_CONN_CURSOR_SEARCH_NEAR			1409
-/*! cursor: cursor search near calls that return an error */
-#define	WT_STAT_CONN_CURSOR_SEARCH_NEAR_ERROR		1410
-/*! cursor: cursor sweep buckets */
-#define	WT_STAT_CONN_CURSOR_SWEEP_BUCKETS		1411
-/*! cursor: cursor sweep cursors closed */
-#define	WT_STAT_CONN_CURSOR_SWEEP_CLOSED		1412
-/*! cursor: cursor sweep cursors examined */
-#define	WT_STAT_CONN_CURSOR_SWEEP_EXAMINED		1413
-/*! cursor: cursor sweeps */
-#define	WT_STAT_CONN_CURSOR_SWEEP			1414
-/*! cursor: cursor truncate calls */
-#define	WT_STAT_CONN_CURSOR_TRUNCATE			1415
-/*! cursor: cursor truncates performed on individual keys */
-#define	WT_STAT_CONN_CURSOR_TRUNCATE_KEYS_DELETED	1416
-/*! cursor: cursor update calls */
-#define	WT_STAT_CONN_CURSOR_UPDATE			1417
-/*! cursor: cursor update calls that return an error */
-#define	WT_STAT_CONN_CURSOR_UPDATE_ERROR		1418
-/*! cursor: cursor update key and value bytes */
-#define	WT_STAT_CONN_CURSOR_UPDATE_BYTES		1419
-/*! cursor: cursor update value size change */
-#define	WT_STAT_CONN_CURSOR_UPDATE_BYTES_CHANGED	1420
-/*! cursor: cursors reused from cache */
-#define	WT_STAT_CONN_CURSOR_REOPEN			1421
-/*! cursor: open cursor count */
-#define	WT_STAT_CONN_CURSOR_OPEN_COUNT			1422
-/*! data-handle: connection data handle size */
-#define	WT_STAT_CONN_DH_CONN_HANDLE_SIZE		1423
-/*! data-handle: connection data handles currently active */
-#define	WT_STAT_CONN_DH_CONN_HANDLE_COUNT		1424
-/*! data-handle: connection sweep candidate became referenced */
-#define	WT_STAT_CONN_DH_SWEEP_REF			1425
-/*! data-handle: connection sweep dhandles closed */
-#define	WT_STAT_CONN_DH_SWEEP_CLOSE			1426
-/*! data-handle: connection sweep dhandles removed from hash list */
-#define	WT_STAT_CONN_DH_SWEEP_REMOVE			1427
-/*! data-handle: connection sweep time-of-death sets */
-#define	WT_STAT_CONN_DH_SWEEP_TOD			1428
-/*! data-handle: connection sweeps */
-#define	WT_STAT_CONN_DH_SWEEPS				1429
->>>>>>> 212a7f3c
+#define	WT_STAT_CONN_DH_SWEEPS				1445
 /*!
  * data-handle: connection sweeps skipped due to checkpoint gathering
  * handles
  */
-<<<<<<< HEAD
-#define	WT_STAT_CONN_DH_SWEEP_SKIP_CKPT			1442
+#define	WT_STAT_CONN_DH_SWEEP_SKIP_CKPT			1446
 /*! data-handle: session dhandles swept */
-#define	WT_STAT_CONN_DH_SESSION_HANDLES			1443
+#define	WT_STAT_CONN_DH_SESSION_HANDLES			1447
 /*! data-handle: session sweep attempts */
-#define	WT_STAT_CONN_DH_SESSION_SWEEPS			1444
+#define	WT_STAT_CONN_DH_SESSION_SWEEPS			1448
 /*! layered: Layered table cursor insert operations */
-#define	WT_STAT_CONN_LAYERED_CURS_INSERT		1445
+#define	WT_STAT_CONN_LAYERED_CURS_INSERT		1449
 /*! layered: Layered table cursor next operations */
-#define	WT_STAT_CONN_LAYERED_CURS_NEXT			1446
+#define	WT_STAT_CONN_LAYERED_CURS_NEXT			1450
 /*! layered: Layered table cursor next operations from ingest table */
-#define	WT_STAT_CONN_LAYERED_CURS_NEXT_INGEST		1447
+#define	WT_STAT_CONN_LAYERED_CURS_NEXT_INGEST		1451
 /*! layered: Layered table cursor next operations from stable table */
-#define	WT_STAT_CONN_LAYERED_CURS_NEXT_STABLE		1448
+#define	WT_STAT_CONN_LAYERED_CURS_NEXT_STABLE		1452
 /*! layered: Layered table cursor prev operations */
-#define	WT_STAT_CONN_LAYERED_CURS_PREV			1449
+#define	WT_STAT_CONN_LAYERED_CURS_PREV			1453
 /*! layered: Layered table cursor prev operations from ingest table */
-#define	WT_STAT_CONN_LAYERED_CURS_PREV_INGEST		1450
+#define	WT_STAT_CONN_LAYERED_CURS_PREV_INGEST		1454
 /*! layered: Layered table cursor prev operations from stable table */
-#define	WT_STAT_CONN_LAYERED_CURS_PREV_STABLE		1451
+#define	WT_STAT_CONN_LAYERED_CURS_PREV_STABLE		1455
 /*! layered: Layered table cursor remove operations */
-#define	WT_STAT_CONN_LAYERED_CURS_REMOVE		1452
+#define	WT_STAT_CONN_LAYERED_CURS_REMOVE		1456
 /*! layered: Layered table cursor search near operations */
-#define	WT_STAT_CONN_LAYERED_CURS_SEARCH_NEAR		1453
+#define	WT_STAT_CONN_LAYERED_CURS_SEARCH_NEAR		1457
 /*! layered: Layered table cursor search near operations from ingest table */
-#define	WT_STAT_CONN_LAYERED_CURS_SEARCH_NEAR_INGEST	1454
+#define	WT_STAT_CONN_LAYERED_CURS_SEARCH_NEAR_INGEST	1458
 /*! layered: Layered table cursor search near operations from stable table */
-#define	WT_STAT_CONN_LAYERED_CURS_SEARCH_NEAR_STABLE	1455
+#define	WT_STAT_CONN_LAYERED_CURS_SEARCH_NEAR_STABLE	1459
 /*! layered: Layered table cursor search operations */
-#define	WT_STAT_CONN_LAYERED_CURS_SEARCH		1456
+#define	WT_STAT_CONN_LAYERED_CURS_SEARCH		1460
 /*! layered: Layered table cursor search operations from ingest table */
-#define	WT_STAT_CONN_LAYERED_CURS_SEARCH_INGEST		1457
+#define	WT_STAT_CONN_LAYERED_CURS_SEARCH_INGEST		1461
 /*! layered: Layered table cursor search operations from stable table */
-#define	WT_STAT_CONN_LAYERED_CURS_SEARCH_STABLE		1458
+#define	WT_STAT_CONN_LAYERED_CURS_SEARCH_STABLE		1462
 /*! layered: Layered table cursor update operations */
-#define	WT_STAT_CONN_LAYERED_CURS_UPDATE		1459
+#define	WT_STAT_CONN_LAYERED_CURS_UPDATE		1463
 /*!
  * layered: checkpoints performed on this table by the layered table
  * manager
  */
-#define	WT_STAT_CONN_LAYERED_TABLE_MANAGER_CHECKPOINTS	1460
+#define	WT_STAT_CONN_LAYERED_TABLE_MANAGER_CHECKPOINTS	1464
 /*! layered: checkpoints refreshed on shared layered constituents */
-#define	WT_STAT_CONN_LAYERED_TABLE_MANAGER_CHECKPOINTS_REFRESHED	1461
+#define	WT_STAT_CONN_LAYERED_TABLE_MANAGER_CHECKPOINTS_REFRESHED	1465
 /*!
  * layered: how many log applications the layered table manager applied
  * on this tree
  */
-#define	WT_STAT_CONN_LAYERED_TABLE_MANAGER_LOGOPS_APPLIED	1462
+#define	WT_STAT_CONN_LAYERED_TABLE_MANAGER_LOGOPS_APPLIED	1466
 /*!
  * layered: how many log applications the layered table manager skipped
  * on this tree
  */
-#define	WT_STAT_CONN_LAYERED_TABLE_MANAGER_LOGOPS_SKIPPED	1463
+#define	WT_STAT_CONN_LAYERED_TABLE_MANAGER_LOGOPS_SKIPPED	1467
 /*!
  * layered: how many previously-applied LSNs the layered table manager
  * skipped on this tree
  */
-#define	WT_STAT_CONN_LAYERED_TABLE_MANAGER_SKIP_LSN	1464
+#define	WT_STAT_CONN_LAYERED_TABLE_MANAGER_SKIP_LSN	1468
 /*! layered: the number of tables the layered table manager has open */
-#define	WT_STAT_CONN_LAYERED_TABLE_MANAGER_TABLES	1465
+#define	WT_STAT_CONN_LAYERED_TABLE_MANAGER_TABLES	1469
 /*! layered: whether the layered table manager thread has been started */
-#define	WT_STAT_CONN_LAYERED_TABLE_MANAGER_RUNNING	1466
+#define	WT_STAT_CONN_LAYERED_TABLE_MANAGER_RUNNING	1470
 /*!
  * layered: whether the layered table manager thread is currently busy
  * doing work
  */
-#define	WT_STAT_CONN_LAYERED_TABLE_MANAGER_ACTIVE	1467
+#define	WT_STAT_CONN_LAYERED_TABLE_MANAGER_ACTIVE	1471
 /*! lock: btree page lock acquisitions */
-#define	WT_STAT_CONN_LOCK_BTREE_PAGE_COUNT		1468
+#define	WT_STAT_CONN_LOCK_BTREE_PAGE_COUNT		1472
 /*! lock: btree page lock application thread wait time (usecs) */
-#define	WT_STAT_CONN_LOCK_BTREE_PAGE_WAIT_APPLICATION	1469
+#define	WT_STAT_CONN_LOCK_BTREE_PAGE_WAIT_APPLICATION	1473
 /*! lock: btree page lock internal thread wait time (usecs) */
-#define	WT_STAT_CONN_LOCK_BTREE_PAGE_WAIT_INTERNAL	1470
+#define	WT_STAT_CONN_LOCK_BTREE_PAGE_WAIT_INTERNAL	1474
 /*! lock: checkpoint lock acquisitions */
-#define	WT_STAT_CONN_LOCK_CHECKPOINT_COUNT		1471
+#define	WT_STAT_CONN_LOCK_CHECKPOINT_COUNT		1475
 /*! lock: checkpoint lock application thread wait time (usecs) */
-#define	WT_STAT_CONN_LOCK_CHECKPOINT_WAIT_APPLICATION	1472
+#define	WT_STAT_CONN_LOCK_CHECKPOINT_WAIT_APPLICATION	1476
 /*! lock: checkpoint lock internal thread wait time (usecs) */
-#define	WT_STAT_CONN_LOCK_CHECKPOINT_WAIT_INTERNAL	1473
+#define	WT_STAT_CONN_LOCK_CHECKPOINT_WAIT_INTERNAL	1477
 /*! lock: dhandle lock application thread time waiting (usecs) */
-#define	WT_STAT_CONN_LOCK_DHANDLE_WAIT_APPLICATION	1474
+#define	WT_STAT_CONN_LOCK_DHANDLE_WAIT_APPLICATION	1478
 /*! lock: dhandle lock internal thread time waiting (usecs) */
-#define	WT_STAT_CONN_LOCK_DHANDLE_WAIT_INTERNAL		1475
+#define	WT_STAT_CONN_LOCK_DHANDLE_WAIT_INTERNAL		1479
 /*! lock: dhandle read lock acquisitions */
-#define	WT_STAT_CONN_LOCK_DHANDLE_READ_COUNT		1476
+#define	WT_STAT_CONN_LOCK_DHANDLE_READ_COUNT		1480
 /*! lock: dhandle write lock acquisitions */
-#define	WT_STAT_CONN_LOCK_DHANDLE_WRITE_COUNT		1477
+#define	WT_STAT_CONN_LOCK_DHANDLE_WRITE_COUNT		1481
 /*! lock: metadata lock acquisitions */
-#define	WT_STAT_CONN_LOCK_METADATA_COUNT		1478
+#define	WT_STAT_CONN_LOCK_METADATA_COUNT		1482
 /*! lock: metadata lock application thread wait time (usecs) */
-#define	WT_STAT_CONN_LOCK_METADATA_WAIT_APPLICATION	1479
+#define	WT_STAT_CONN_LOCK_METADATA_WAIT_APPLICATION	1483
 /*! lock: metadata lock internal thread wait time (usecs) */
-#define	WT_STAT_CONN_LOCK_METADATA_WAIT_INTERNAL	1480
+#define	WT_STAT_CONN_LOCK_METADATA_WAIT_INTERNAL	1484
 /*! lock: schema lock acquisitions */
-#define	WT_STAT_CONN_LOCK_SCHEMA_COUNT			1481
+#define	WT_STAT_CONN_LOCK_SCHEMA_COUNT			1485
 /*! lock: schema lock application thread wait time (usecs) */
-#define	WT_STAT_CONN_LOCK_SCHEMA_WAIT_APPLICATION	1482
+#define	WT_STAT_CONN_LOCK_SCHEMA_WAIT_APPLICATION	1486
 /*! lock: schema lock internal thread wait time (usecs) */
-#define	WT_STAT_CONN_LOCK_SCHEMA_WAIT_INTERNAL		1483
-=======
-#define	WT_STAT_CONN_DH_SWEEP_SKIP_CKPT			1430
-/*! data-handle: session dhandles swept */
-#define	WT_STAT_CONN_DH_SESSION_HANDLES			1431
-/*! data-handle: session sweep attempts */
-#define	WT_STAT_CONN_DH_SESSION_SWEEPS			1432
-/*! lock: btree page lock acquisitions */
-#define	WT_STAT_CONN_LOCK_BTREE_PAGE_COUNT		1433
-/*! lock: btree page lock application thread wait time (usecs) */
-#define	WT_STAT_CONN_LOCK_BTREE_PAGE_WAIT_APPLICATION	1434
-/*! lock: btree page lock internal thread wait time (usecs) */
-#define	WT_STAT_CONN_LOCK_BTREE_PAGE_WAIT_INTERNAL	1435
-/*! lock: checkpoint lock acquisitions */
-#define	WT_STAT_CONN_LOCK_CHECKPOINT_COUNT		1436
-/*! lock: checkpoint lock application thread wait time (usecs) */
-#define	WT_STAT_CONN_LOCK_CHECKPOINT_WAIT_APPLICATION	1437
-/*! lock: checkpoint lock internal thread wait time (usecs) */
-#define	WT_STAT_CONN_LOCK_CHECKPOINT_WAIT_INTERNAL	1438
-/*! lock: dhandle lock application thread time waiting (usecs) */
-#define	WT_STAT_CONN_LOCK_DHANDLE_WAIT_APPLICATION	1439
-/*! lock: dhandle lock internal thread time waiting (usecs) */
-#define	WT_STAT_CONN_LOCK_DHANDLE_WAIT_INTERNAL		1440
-/*! lock: dhandle read lock acquisitions */
-#define	WT_STAT_CONN_LOCK_DHANDLE_READ_COUNT		1441
-/*! lock: dhandle write lock acquisitions */
-#define	WT_STAT_CONN_LOCK_DHANDLE_WRITE_COUNT		1442
-/*! lock: metadata lock acquisitions */
-#define	WT_STAT_CONN_LOCK_METADATA_COUNT		1443
-/*! lock: metadata lock application thread wait time (usecs) */
-#define	WT_STAT_CONN_LOCK_METADATA_WAIT_APPLICATION	1444
-/*! lock: metadata lock internal thread wait time (usecs) */
-#define	WT_STAT_CONN_LOCK_METADATA_WAIT_INTERNAL	1445
-/*! lock: schema lock acquisitions */
-#define	WT_STAT_CONN_LOCK_SCHEMA_COUNT			1446
-/*! lock: schema lock application thread wait time (usecs) */
-#define	WT_STAT_CONN_LOCK_SCHEMA_WAIT_APPLICATION	1447
-/*! lock: schema lock internal thread wait time (usecs) */
-#define	WT_STAT_CONN_LOCK_SCHEMA_WAIT_INTERNAL		1448
->>>>>>> 212a7f3c
+#define	WT_STAT_CONN_LOCK_SCHEMA_WAIT_INTERNAL		1487
 /*!
  * lock: table lock application thread time waiting for the table lock
  * (usecs)
  */
-<<<<<<< HEAD
-#define	WT_STAT_CONN_LOCK_TABLE_WAIT_APPLICATION	1484
-=======
-#define	WT_STAT_CONN_LOCK_TABLE_WAIT_APPLICATION	1449
->>>>>>> 212a7f3c
+#define	WT_STAT_CONN_LOCK_TABLE_WAIT_APPLICATION	1488
 /*!
  * lock: table lock internal thread time waiting for the table lock
  * (usecs)
  */
-<<<<<<< HEAD
-#define	WT_STAT_CONN_LOCK_TABLE_WAIT_INTERNAL		1485
+#define	WT_STAT_CONN_LOCK_TABLE_WAIT_INTERNAL		1489
 /*! lock: table read lock acquisitions */
-#define	WT_STAT_CONN_LOCK_TABLE_READ_COUNT		1486
+#define	WT_STAT_CONN_LOCK_TABLE_READ_COUNT		1490
 /*! lock: table write lock acquisitions */
-#define	WT_STAT_CONN_LOCK_TABLE_WRITE_COUNT		1487
+#define	WT_STAT_CONN_LOCK_TABLE_WRITE_COUNT		1491
 /*! lock: txn global lock application thread time waiting (usecs) */
-#define	WT_STAT_CONN_LOCK_TXN_GLOBAL_WAIT_APPLICATION	1488
+#define	WT_STAT_CONN_LOCK_TXN_GLOBAL_WAIT_APPLICATION	1492
 /*! lock: txn global lock internal thread time waiting (usecs) */
-#define	WT_STAT_CONN_LOCK_TXN_GLOBAL_WAIT_INTERNAL	1489
+#define	WT_STAT_CONN_LOCK_TXN_GLOBAL_WAIT_INTERNAL	1493
 /*! lock: txn global read lock acquisitions */
-#define	WT_STAT_CONN_LOCK_TXN_GLOBAL_READ_COUNT		1490
+#define	WT_STAT_CONN_LOCK_TXN_GLOBAL_READ_COUNT		1494
 /*! lock: txn global write lock acquisitions */
-#define	WT_STAT_CONN_LOCK_TXN_GLOBAL_WRITE_COUNT	1491
+#define	WT_STAT_CONN_LOCK_TXN_GLOBAL_WRITE_COUNT	1495
 /*! log: busy returns attempting to switch slots */
-#define	WT_STAT_CONN_LOG_SLOT_SWITCH_BUSY		1492
+#define	WT_STAT_CONN_LOG_SLOT_SWITCH_BUSY		1496
 /*! log: force log remove time sleeping (usecs) */
-#define	WT_STAT_CONN_LOG_FORCE_REMOVE_SLEEP		1493
+#define	WT_STAT_CONN_LOG_FORCE_REMOVE_SLEEP		1497
 /*! log: log bytes of payload data */
-#define	WT_STAT_CONN_LOG_BYTES_PAYLOAD			1494
+#define	WT_STAT_CONN_LOG_BYTES_PAYLOAD			1498
 /*! log: log bytes written */
-#define	WT_STAT_CONN_LOG_BYTES_WRITTEN			1495
+#define	WT_STAT_CONN_LOG_BYTES_WRITTEN			1499
 /*! log: log files manually zero-filled */
-#define	WT_STAT_CONN_LOG_ZERO_FILLS			1496
+#define	WT_STAT_CONN_LOG_ZERO_FILLS			1500
 /*! log: log flush operations */
-#define	WT_STAT_CONN_LOG_FLUSH				1497
+#define	WT_STAT_CONN_LOG_FLUSH				1501
 /*! log: log force write operations */
-#define	WT_STAT_CONN_LOG_FORCE_WRITE			1498
+#define	WT_STAT_CONN_LOG_FORCE_WRITE			1502
 /*! log: log force write operations skipped */
-#define	WT_STAT_CONN_LOG_FORCE_WRITE_SKIP		1499
+#define	WT_STAT_CONN_LOG_FORCE_WRITE_SKIP		1503
 /*! log: log records compressed */
-#define	WT_STAT_CONN_LOG_COMPRESS_WRITES		1500
+#define	WT_STAT_CONN_LOG_COMPRESS_WRITES		1504
 /*! log: log records not compressed */
-#define	WT_STAT_CONN_LOG_COMPRESS_WRITE_FAILS		1501
+#define	WT_STAT_CONN_LOG_COMPRESS_WRITE_FAILS		1505
 /*! log: log records too small to compress */
-#define	WT_STAT_CONN_LOG_COMPRESS_SMALL			1502
+#define	WT_STAT_CONN_LOG_COMPRESS_SMALL			1506
 /*! log: log release advances write LSN */
-#define	WT_STAT_CONN_LOG_RELEASE_WRITE_LSN		1503
+#define	WT_STAT_CONN_LOG_RELEASE_WRITE_LSN		1507
 /*! log: log scan operations */
-#define	WT_STAT_CONN_LOG_SCANS				1504
+#define	WT_STAT_CONN_LOG_SCANS				1508
 /*! log: log scan records requiring two reads */
-#define	WT_STAT_CONN_LOG_SCAN_REREADS			1505
+#define	WT_STAT_CONN_LOG_SCAN_REREADS			1509
 /*! log: log server thread advances write LSN */
-#define	WT_STAT_CONN_LOG_WRITE_LSN			1506
+#define	WT_STAT_CONN_LOG_WRITE_LSN			1510
 /*! log: log server thread write LSN walk skipped */
-#define	WT_STAT_CONN_LOG_WRITE_LSN_SKIP			1507
+#define	WT_STAT_CONN_LOG_WRITE_LSN_SKIP			1511
 /*! log: log sync operations */
-#define	WT_STAT_CONN_LOG_SYNC				1508
+#define	WT_STAT_CONN_LOG_SYNC				1512
 /*! log: log sync time duration (usecs) */
-#define	WT_STAT_CONN_LOG_SYNC_DURATION			1509
+#define	WT_STAT_CONN_LOG_SYNC_DURATION			1513
 /*! log: log sync_dir operations */
-#define	WT_STAT_CONN_LOG_SYNC_DIR			1510
+#define	WT_STAT_CONN_LOG_SYNC_DIR			1514
 /*! log: log sync_dir time duration (usecs) */
-#define	WT_STAT_CONN_LOG_SYNC_DIR_DURATION		1511
+#define	WT_STAT_CONN_LOG_SYNC_DIR_DURATION		1515
 /*! log: log write operations */
-#define	WT_STAT_CONN_LOG_WRITES				1512
+#define	WT_STAT_CONN_LOG_WRITES				1516
 /*! log: logging bytes consolidated */
-#define	WT_STAT_CONN_LOG_SLOT_CONSOLIDATED		1513
+#define	WT_STAT_CONN_LOG_SLOT_CONSOLIDATED		1517
 /*! log: maximum log file size */
-#define	WT_STAT_CONN_LOG_MAX_FILESIZE			1514
+#define	WT_STAT_CONN_LOG_MAX_FILESIZE			1518
 /*! log: number of pre-allocated log files to create */
-#define	WT_STAT_CONN_LOG_PREALLOC_MAX			1515
+#define	WT_STAT_CONN_LOG_PREALLOC_MAX			1519
 /*! log: pre-allocated log files not ready and missed */
-#define	WT_STAT_CONN_LOG_PREALLOC_MISSED		1516
+#define	WT_STAT_CONN_LOG_PREALLOC_MISSED		1520
 /*! log: pre-allocated log files prepared */
-#define	WT_STAT_CONN_LOG_PREALLOC_FILES			1517
+#define	WT_STAT_CONN_LOG_PREALLOC_FILES			1521
 /*! log: pre-allocated log files used */
-#define	WT_STAT_CONN_LOG_PREALLOC_USED			1518
+#define	WT_STAT_CONN_LOG_PREALLOC_USED			1522
 /*! log: records processed by log scan */
-#define	WT_STAT_CONN_LOG_SCAN_RECORDS			1519
+#define	WT_STAT_CONN_LOG_SCAN_RECORDS			1523
 /*! log: slot close lost race */
-#define	WT_STAT_CONN_LOG_SLOT_CLOSE_RACE		1520
+#define	WT_STAT_CONN_LOG_SLOT_CLOSE_RACE		1524
 /*! log: slot close unbuffered waits */
-#define	WT_STAT_CONN_LOG_SLOT_CLOSE_UNBUF		1521
+#define	WT_STAT_CONN_LOG_SLOT_CLOSE_UNBUF		1525
 /*! log: slot closures */
-#define	WT_STAT_CONN_LOG_SLOT_CLOSES			1522
+#define	WT_STAT_CONN_LOG_SLOT_CLOSES			1526
 /*! log: slot join atomic update races */
-#define	WT_STAT_CONN_LOG_SLOT_RACES			1523
+#define	WT_STAT_CONN_LOG_SLOT_RACES			1527
 /*! log: slot join calls atomic updates raced */
-#define	WT_STAT_CONN_LOG_SLOT_YIELD_RACE		1524
+#define	WT_STAT_CONN_LOG_SLOT_YIELD_RACE		1528
 /*! log: slot join calls did not yield */
-#define	WT_STAT_CONN_LOG_SLOT_IMMEDIATE			1525
+#define	WT_STAT_CONN_LOG_SLOT_IMMEDIATE			1529
 /*! log: slot join calls found active slot closed */
-#define	WT_STAT_CONN_LOG_SLOT_YIELD_CLOSE		1526
+#define	WT_STAT_CONN_LOG_SLOT_YIELD_CLOSE		1530
 /*! log: slot join calls slept */
-#define	WT_STAT_CONN_LOG_SLOT_YIELD_SLEEP		1527
+#define	WT_STAT_CONN_LOG_SLOT_YIELD_SLEEP		1531
 /*! log: slot join calls yielded */
-#define	WT_STAT_CONN_LOG_SLOT_YIELD			1528
+#define	WT_STAT_CONN_LOG_SLOT_YIELD			1532
 /*! log: slot join found active slot closed */
-#define	WT_STAT_CONN_LOG_SLOT_ACTIVE_CLOSED		1529
+#define	WT_STAT_CONN_LOG_SLOT_ACTIVE_CLOSED		1533
 /*! log: slot joins yield time (usecs) */
-#define	WT_STAT_CONN_LOG_SLOT_YIELD_DURATION		1530
+#define	WT_STAT_CONN_LOG_SLOT_YIELD_DURATION		1534
 /*! log: slot transitions unable to find free slot */
-#define	WT_STAT_CONN_LOG_SLOT_NO_FREE_SLOTS		1531
+#define	WT_STAT_CONN_LOG_SLOT_NO_FREE_SLOTS		1535
 /*! log: slot unbuffered writes */
-#define	WT_STAT_CONN_LOG_SLOT_UNBUFFERED		1532
+#define	WT_STAT_CONN_LOG_SLOT_UNBUFFERED		1536
 /*! log: total in-memory size of compressed records */
-#define	WT_STAT_CONN_LOG_COMPRESS_MEM			1533
+#define	WT_STAT_CONN_LOG_COMPRESS_MEM			1537
 /*! log: total log buffer size */
-#define	WT_STAT_CONN_LOG_BUFFER_SIZE			1534
+#define	WT_STAT_CONN_LOG_BUFFER_SIZE			1538
 /*! log: total size of compressed records */
-#define	WT_STAT_CONN_LOG_COMPRESS_LEN			1535
+#define	WT_STAT_CONN_LOG_COMPRESS_LEN			1539
 /*! log: written slots coalesced */
-#define	WT_STAT_CONN_LOG_SLOT_COALESCED			1536
+#define	WT_STAT_CONN_LOG_SLOT_COALESCED			1540
 /*! log: yields waiting for previous log file close */
-#define	WT_STAT_CONN_LOG_CLOSE_YIELDS			1537
+#define	WT_STAT_CONN_LOG_CLOSE_YIELDS			1541
 /*! perf: block manager read latency histogram (bucket 1) - 0-10ms */
-#define	WT_STAT_CONN_PERF_HIST_BMREAD_LATENCY_LT10	1538
+#define	WT_STAT_CONN_PERF_HIST_BMREAD_LATENCY_LT10	1542
 /*! perf: block manager read latency histogram (bucket 2) - 10-49ms */
-#define	WT_STAT_CONN_PERF_HIST_BMREAD_LATENCY_LT50	1539
+#define	WT_STAT_CONN_PERF_HIST_BMREAD_LATENCY_LT50	1543
 /*! perf: block manager read latency histogram (bucket 3) - 50-99ms */
-#define	WT_STAT_CONN_PERF_HIST_BMREAD_LATENCY_LT100	1540
+#define	WT_STAT_CONN_PERF_HIST_BMREAD_LATENCY_LT100	1544
 /*! perf: block manager read latency histogram (bucket 4) - 100-249ms */
-#define	WT_STAT_CONN_PERF_HIST_BMREAD_LATENCY_LT250	1541
+#define	WT_STAT_CONN_PERF_HIST_BMREAD_LATENCY_LT250	1545
 /*! perf: block manager read latency histogram (bucket 5) - 250-499ms */
-#define	WT_STAT_CONN_PERF_HIST_BMREAD_LATENCY_LT500	1542
+#define	WT_STAT_CONN_PERF_HIST_BMREAD_LATENCY_LT500	1546
 /*! perf: block manager read latency histogram (bucket 6) - 500-999ms */
-#define	WT_STAT_CONN_PERF_HIST_BMREAD_LATENCY_LT1000	1543
+#define	WT_STAT_CONN_PERF_HIST_BMREAD_LATENCY_LT1000	1547
 /*! perf: block manager read latency histogram (bucket 7) - 1000ms+ */
-#define	WT_STAT_CONN_PERF_HIST_BMREAD_LATENCY_GT1000	1544
+#define	WT_STAT_CONN_PERF_HIST_BMREAD_LATENCY_GT1000	1548
 /*! perf: block manager read latency histogram total (msecs) */
-#define	WT_STAT_CONN_PERF_HIST_BMREAD_LATENCY_TOTAL_MSECS	1545
+#define	WT_STAT_CONN_PERF_HIST_BMREAD_LATENCY_TOTAL_MSECS	1549
 /*! perf: block manager write latency histogram (bucket 1) - 0-10ms */
-#define	WT_STAT_CONN_PERF_HIST_BMWRITE_LATENCY_LT10	1546
+#define	WT_STAT_CONN_PERF_HIST_BMWRITE_LATENCY_LT10	1550
 /*! perf: block manager write latency histogram (bucket 2) - 10-49ms */
-#define	WT_STAT_CONN_PERF_HIST_BMWRITE_LATENCY_LT50	1547
+#define	WT_STAT_CONN_PERF_HIST_BMWRITE_LATENCY_LT50	1551
 /*! perf: block manager write latency histogram (bucket 3) - 50-99ms */
-#define	WT_STAT_CONN_PERF_HIST_BMWRITE_LATENCY_LT100	1548
+#define	WT_STAT_CONN_PERF_HIST_BMWRITE_LATENCY_LT100	1552
 /*! perf: block manager write latency histogram (bucket 4) - 100-249ms */
-#define	WT_STAT_CONN_PERF_HIST_BMWRITE_LATENCY_LT250	1549
+#define	WT_STAT_CONN_PERF_HIST_BMWRITE_LATENCY_LT250	1553
 /*! perf: block manager write latency histogram (bucket 5) - 250-499ms */
-#define	WT_STAT_CONN_PERF_HIST_BMWRITE_LATENCY_LT500	1550
+#define	WT_STAT_CONN_PERF_HIST_BMWRITE_LATENCY_LT500	1554
 /*! perf: block manager write latency histogram (bucket 6) - 500-999ms */
-#define	WT_STAT_CONN_PERF_HIST_BMWRITE_LATENCY_LT1000	1551
+#define	WT_STAT_CONN_PERF_HIST_BMWRITE_LATENCY_LT1000	1555
 /*! perf: block manager write latency histogram (bucket 7) - 1000ms+ */
-#define	WT_STAT_CONN_PERF_HIST_BMWRITE_LATENCY_GT1000	1552
+#define	WT_STAT_CONN_PERF_HIST_BMWRITE_LATENCY_GT1000	1556
 /*! perf: block manager write latency histogram total (msecs) */
-#define	WT_STAT_CONN_PERF_HIST_BMWRITE_LATENCY_TOTAL_MSECS	1553
+#define	WT_STAT_CONN_PERF_HIST_BMWRITE_LATENCY_TOTAL_MSECS	1557
 /*! perf: file system read latency histogram (bucket 1) - 0-10ms */
-#define	WT_STAT_CONN_PERF_HIST_FSREAD_LATENCY_LT10	1554
+#define	WT_STAT_CONN_PERF_HIST_FSREAD_LATENCY_LT10	1558
 /*! perf: file system read latency histogram (bucket 2) - 10-49ms */
-#define	WT_STAT_CONN_PERF_HIST_FSREAD_LATENCY_LT50	1555
+#define	WT_STAT_CONN_PERF_HIST_FSREAD_LATENCY_LT50	1559
 /*! perf: file system read latency histogram (bucket 3) - 50-99ms */
-#define	WT_STAT_CONN_PERF_HIST_FSREAD_LATENCY_LT100	1556
+#define	WT_STAT_CONN_PERF_HIST_FSREAD_LATENCY_LT100	1560
 /*! perf: file system read latency histogram (bucket 4) - 100-249ms */
-#define	WT_STAT_CONN_PERF_HIST_FSREAD_LATENCY_LT250	1557
+#define	WT_STAT_CONN_PERF_HIST_FSREAD_LATENCY_LT250	1561
 /*! perf: file system read latency histogram (bucket 5) - 250-499ms */
-#define	WT_STAT_CONN_PERF_HIST_FSREAD_LATENCY_LT500	1558
+#define	WT_STAT_CONN_PERF_HIST_FSREAD_LATENCY_LT500	1562
 /*! perf: file system read latency histogram (bucket 6) - 500-999ms */
-#define	WT_STAT_CONN_PERF_HIST_FSREAD_LATENCY_LT1000	1559
+#define	WT_STAT_CONN_PERF_HIST_FSREAD_LATENCY_LT1000	1563
 /*! perf: file system read latency histogram (bucket 7) - 1000ms+ */
-#define	WT_STAT_CONN_PERF_HIST_FSREAD_LATENCY_GT1000	1560
+#define	WT_STAT_CONN_PERF_HIST_FSREAD_LATENCY_GT1000	1564
 /*! perf: file system read latency histogram total (msecs) */
-#define	WT_STAT_CONN_PERF_HIST_FSREAD_LATENCY_TOTAL_MSECS	1561
+#define	WT_STAT_CONN_PERF_HIST_FSREAD_LATENCY_TOTAL_MSECS	1565
 /*! perf: file system write latency histogram (bucket 1) - 0-10ms */
-#define	WT_STAT_CONN_PERF_HIST_FSWRITE_LATENCY_LT10	1562
+#define	WT_STAT_CONN_PERF_HIST_FSWRITE_LATENCY_LT10	1566
 /*! perf: file system write latency histogram (bucket 2) - 10-49ms */
-#define	WT_STAT_CONN_PERF_HIST_FSWRITE_LATENCY_LT50	1563
+#define	WT_STAT_CONN_PERF_HIST_FSWRITE_LATENCY_LT50	1567
 /*! perf: file system write latency histogram (bucket 3) - 50-99ms */
-#define	WT_STAT_CONN_PERF_HIST_FSWRITE_LATENCY_LT100	1564
+#define	WT_STAT_CONN_PERF_HIST_FSWRITE_LATENCY_LT100	1568
 /*! perf: file system write latency histogram (bucket 4) - 100-249ms */
-#define	WT_STAT_CONN_PERF_HIST_FSWRITE_LATENCY_LT250	1565
+#define	WT_STAT_CONN_PERF_HIST_FSWRITE_LATENCY_LT250	1569
 /*! perf: file system write latency histogram (bucket 5) - 250-499ms */
-#define	WT_STAT_CONN_PERF_HIST_FSWRITE_LATENCY_LT500	1566
+#define	WT_STAT_CONN_PERF_HIST_FSWRITE_LATENCY_LT500	1570
 /*! perf: file system write latency histogram (bucket 6) - 500-999ms */
-#define	WT_STAT_CONN_PERF_HIST_FSWRITE_LATENCY_LT1000	1567
+#define	WT_STAT_CONN_PERF_HIST_FSWRITE_LATENCY_LT1000	1571
 /*! perf: file system write latency histogram (bucket 7) - 1000ms+ */
-#define	WT_STAT_CONN_PERF_HIST_FSWRITE_LATENCY_GT1000	1568
+#define	WT_STAT_CONN_PERF_HIST_FSWRITE_LATENCY_GT1000	1572
 /*! perf: file system write latency histogram total (msecs) */
-#define	WT_STAT_CONN_PERF_HIST_FSWRITE_LATENCY_TOTAL_MSECS	1569
+#define	WT_STAT_CONN_PERF_HIST_FSWRITE_LATENCY_TOTAL_MSECS	1573
 /*! perf: operation read latency histogram (bucket 1) - 0-100us */
-#define	WT_STAT_CONN_PERF_HIST_OPREAD_LATENCY_LT100	1570
+#define	WT_STAT_CONN_PERF_HIST_OPREAD_LATENCY_LT100	1574
 /*! perf: operation read latency histogram (bucket 2) - 100-249us */
-#define	WT_STAT_CONN_PERF_HIST_OPREAD_LATENCY_LT250	1571
+#define	WT_STAT_CONN_PERF_HIST_OPREAD_LATENCY_LT250	1575
 /*! perf: operation read latency histogram (bucket 3) - 250-499us */
-#define	WT_STAT_CONN_PERF_HIST_OPREAD_LATENCY_LT500	1572
+#define	WT_STAT_CONN_PERF_HIST_OPREAD_LATENCY_LT500	1576
 /*! perf: operation read latency histogram (bucket 4) - 500-999us */
-#define	WT_STAT_CONN_PERF_HIST_OPREAD_LATENCY_LT1000	1573
+#define	WT_STAT_CONN_PERF_HIST_OPREAD_LATENCY_LT1000	1577
 /*! perf: operation read latency histogram (bucket 5) - 1000-9999us */
-#define	WT_STAT_CONN_PERF_HIST_OPREAD_LATENCY_LT10000	1574
+#define	WT_STAT_CONN_PERF_HIST_OPREAD_LATENCY_LT10000	1578
 /*! perf: operation read latency histogram (bucket 6) - 10000us+ */
-#define	WT_STAT_CONN_PERF_HIST_OPREAD_LATENCY_GT10000	1575
+#define	WT_STAT_CONN_PERF_HIST_OPREAD_LATENCY_GT10000	1579
 /*! perf: operation read latency histogram total (usecs) */
-#define	WT_STAT_CONN_PERF_HIST_OPREAD_LATENCY_TOTAL_USECS	1576
+#define	WT_STAT_CONN_PERF_HIST_OPREAD_LATENCY_TOTAL_USECS	1580
 /*! perf: operation write latency histogram (bucket 1) - 0-100us */
-#define	WT_STAT_CONN_PERF_HIST_OPWRITE_LATENCY_LT100	1577
+#define	WT_STAT_CONN_PERF_HIST_OPWRITE_LATENCY_LT100	1581
 /*! perf: operation write latency histogram (bucket 2) - 100-249us */
-#define	WT_STAT_CONN_PERF_HIST_OPWRITE_LATENCY_LT250	1578
+#define	WT_STAT_CONN_PERF_HIST_OPWRITE_LATENCY_LT250	1582
 /*! perf: operation write latency histogram (bucket 3) - 250-499us */
-#define	WT_STAT_CONN_PERF_HIST_OPWRITE_LATENCY_LT500	1579
+#define	WT_STAT_CONN_PERF_HIST_OPWRITE_LATENCY_LT500	1583
 /*! perf: operation write latency histogram (bucket 4) - 500-999us */
-#define	WT_STAT_CONN_PERF_HIST_OPWRITE_LATENCY_LT1000	1580
+#define	WT_STAT_CONN_PERF_HIST_OPWRITE_LATENCY_LT1000	1584
 /*! perf: operation write latency histogram (bucket 5) - 1000-9999us */
-#define	WT_STAT_CONN_PERF_HIST_OPWRITE_LATENCY_LT10000	1581
+#define	WT_STAT_CONN_PERF_HIST_OPWRITE_LATENCY_LT10000	1585
 /*! perf: operation write latency histogram (bucket 6) - 10000us+ */
-#define	WT_STAT_CONN_PERF_HIST_OPWRITE_LATENCY_GT10000	1582
+#define	WT_STAT_CONN_PERF_HIST_OPWRITE_LATENCY_GT10000	1586
 /*! perf: operation write latency histogram total (usecs) */
-#define	WT_STAT_CONN_PERF_HIST_OPWRITE_LATENCY_TOTAL_USECS	1583
+#define	WT_STAT_CONN_PERF_HIST_OPWRITE_LATENCY_TOTAL_USECS	1587
 /*! prefetch: could not perform pre-fetch on internal page */
-#define	WT_STAT_CONN_PREFETCH_SKIPPED_INTERNAL_PAGE	1584
-=======
-#define	WT_STAT_CONN_LOCK_TABLE_WAIT_INTERNAL		1450
-/*! lock: table read lock acquisitions */
-#define	WT_STAT_CONN_LOCK_TABLE_READ_COUNT		1451
-/*! lock: table write lock acquisitions */
-#define	WT_STAT_CONN_LOCK_TABLE_WRITE_COUNT		1452
-/*! lock: txn global lock application thread time waiting (usecs) */
-#define	WT_STAT_CONN_LOCK_TXN_GLOBAL_WAIT_APPLICATION	1453
-/*! lock: txn global lock internal thread time waiting (usecs) */
-#define	WT_STAT_CONN_LOCK_TXN_GLOBAL_WAIT_INTERNAL	1454
-/*! lock: txn global read lock acquisitions */
-#define	WT_STAT_CONN_LOCK_TXN_GLOBAL_READ_COUNT		1455
-/*! lock: txn global write lock acquisitions */
-#define	WT_STAT_CONN_LOCK_TXN_GLOBAL_WRITE_COUNT	1456
-/*! log: busy returns attempting to switch slots */
-#define	WT_STAT_CONN_LOG_SLOT_SWITCH_BUSY		1457
-/*! log: force log remove time sleeping (usecs) */
-#define	WT_STAT_CONN_LOG_FORCE_REMOVE_SLEEP		1458
-/*! log: log bytes of payload data */
-#define	WT_STAT_CONN_LOG_BYTES_PAYLOAD			1459
-/*! log: log bytes written */
-#define	WT_STAT_CONN_LOG_BYTES_WRITTEN			1460
-/*! log: log files manually zero-filled */
-#define	WT_STAT_CONN_LOG_ZERO_FILLS			1461
-/*! log: log flush operations */
-#define	WT_STAT_CONN_LOG_FLUSH				1462
-/*! log: log force write operations */
-#define	WT_STAT_CONN_LOG_FORCE_WRITE			1463
-/*! log: log force write operations skipped */
-#define	WT_STAT_CONN_LOG_FORCE_WRITE_SKIP		1464
-/*! log: log records compressed */
-#define	WT_STAT_CONN_LOG_COMPRESS_WRITES		1465
-/*! log: log records not compressed */
-#define	WT_STAT_CONN_LOG_COMPRESS_WRITE_FAILS		1466
-/*! log: log records too small to compress */
-#define	WT_STAT_CONN_LOG_COMPRESS_SMALL			1467
-/*! log: log release advances write LSN */
-#define	WT_STAT_CONN_LOG_RELEASE_WRITE_LSN		1468
-/*! log: log scan operations */
-#define	WT_STAT_CONN_LOG_SCANS				1469
-/*! log: log scan records requiring two reads */
-#define	WT_STAT_CONN_LOG_SCAN_REREADS			1470
-/*! log: log server thread advances write LSN */
-#define	WT_STAT_CONN_LOG_WRITE_LSN			1471
-/*! log: log server thread write LSN walk skipped */
-#define	WT_STAT_CONN_LOG_WRITE_LSN_SKIP			1472
-/*! log: log sync operations */
-#define	WT_STAT_CONN_LOG_SYNC				1473
-/*! log: log sync time duration (usecs) */
-#define	WT_STAT_CONN_LOG_SYNC_DURATION			1474
-/*! log: log sync_dir operations */
-#define	WT_STAT_CONN_LOG_SYNC_DIR			1475
-/*! log: log sync_dir time duration (usecs) */
-#define	WT_STAT_CONN_LOG_SYNC_DIR_DURATION		1476
-/*! log: log write operations */
-#define	WT_STAT_CONN_LOG_WRITES				1477
-/*! log: logging bytes consolidated */
-#define	WT_STAT_CONN_LOG_SLOT_CONSOLIDATED		1478
-/*! log: maximum log file size */
-#define	WT_STAT_CONN_LOG_MAX_FILESIZE			1479
-/*! log: number of pre-allocated log files to create */
-#define	WT_STAT_CONN_LOG_PREALLOC_MAX			1480
-/*! log: pre-allocated log files not ready and missed */
-#define	WT_STAT_CONN_LOG_PREALLOC_MISSED		1481
-/*! log: pre-allocated log files prepared */
-#define	WT_STAT_CONN_LOG_PREALLOC_FILES			1482
-/*! log: pre-allocated log files used */
-#define	WT_STAT_CONN_LOG_PREALLOC_USED			1483
-/*! log: records processed by log scan */
-#define	WT_STAT_CONN_LOG_SCAN_RECORDS			1484
-/*! log: slot close lost race */
-#define	WT_STAT_CONN_LOG_SLOT_CLOSE_RACE		1485
-/*! log: slot close unbuffered waits */
-#define	WT_STAT_CONN_LOG_SLOT_CLOSE_UNBUF		1486
-/*! log: slot closures */
-#define	WT_STAT_CONN_LOG_SLOT_CLOSES			1487
-/*! log: slot join atomic update races */
-#define	WT_STAT_CONN_LOG_SLOT_RACES			1488
-/*! log: slot join calls atomic updates raced */
-#define	WT_STAT_CONN_LOG_SLOT_YIELD_RACE		1489
-/*! log: slot join calls did not yield */
-#define	WT_STAT_CONN_LOG_SLOT_IMMEDIATE			1490
-/*! log: slot join calls found active slot closed */
-#define	WT_STAT_CONN_LOG_SLOT_YIELD_CLOSE		1491
-/*! log: slot join calls slept */
-#define	WT_STAT_CONN_LOG_SLOT_YIELD_SLEEP		1492
-/*! log: slot join calls yielded */
-#define	WT_STAT_CONN_LOG_SLOT_YIELD			1493
-/*! log: slot join found active slot closed */
-#define	WT_STAT_CONN_LOG_SLOT_ACTIVE_CLOSED		1494
-/*! log: slot joins yield time (usecs) */
-#define	WT_STAT_CONN_LOG_SLOT_YIELD_DURATION		1495
-/*! log: slot transitions unable to find free slot */
-#define	WT_STAT_CONN_LOG_SLOT_NO_FREE_SLOTS		1496
-/*! log: slot unbuffered writes */
-#define	WT_STAT_CONN_LOG_SLOT_UNBUFFERED		1497
-/*! log: total in-memory size of compressed records */
-#define	WT_STAT_CONN_LOG_COMPRESS_MEM			1498
-/*! log: total log buffer size */
-#define	WT_STAT_CONN_LOG_BUFFER_SIZE			1499
-/*! log: total size of compressed records */
-#define	WT_STAT_CONN_LOG_COMPRESS_LEN			1500
-/*! log: written slots coalesced */
-#define	WT_STAT_CONN_LOG_SLOT_COALESCED			1501
-/*! log: yields waiting for previous log file close */
-#define	WT_STAT_CONN_LOG_CLOSE_YIELDS			1502
-/*! perf: file system read latency histogram (bucket 1) - 0-10ms */
-#define	WT_STAT_CONN_PERF_HIST_FSREAD_LATENCY_LT10	1503
-/*! perf: file system read latency histogram (bucket 2) - 10-49ms */
-#define	WT_STAT_CONN_PERF_HIST_FSREAD_LATENCY_LT50	1504
-/*! perf: file system read latency histogram (bucket 3) - 50-99ms */
-#define	WT_STAT_CONN_PERF_HIST_FSREAD_LATENCY_LT100	1505
-/*! perf: file system read latency histogram (bucket 4) - 100-249ms */
-#define	WT_STAT_CONN_PERF_HIST_FSREAD_LATENCY_LT250	1506
-/*! perf: file system read latency histogram (bucket 5) - 250-499ms */
-#define	WT_STAT_CONN_PERF_HIST_FSREAD_LATENCY_LT500	1507
-/*! perf: file system read latency histogram (bucket 6) - 500-999ms */
-#define	WT_STAT_CONN_PERF_HIST_FSREAD_LATENCY_LT1000	1508
-/*! perf: file system read latency histogram (bucket 7) - 1000ms+ */
-#define	WT_STAT_CONN_PERF_HIST_FSREAD_LATENCY_GT1000	1509
-/*! perf: file system read latency histogram total (msecs) */
-#define	WT_STAT_CONN_PERF_HIST_FSREAD_LATENCY_TOTAL_MSECS	1510
-/*! perf: file system write latency histogram (bucket 1) - 0-10ms */
-#define	WT_STAT_CONN_PERF_HIST_FSWRITE_LATENCY_LT10	1511
-/*! perf: file system write latency histogram (bucket 2) - 10-49ms */
-#define	WT_STAT_CONN_PERF_HIST_FSWRITE_LATENCY_LT50	1512
-/*! perf: file system write latency histogram (bucket 3) - 50-99ms */
-#define	WT_STAT_CONN_PERF_HIST_FSWRITE_LATENCY_LT100	1513
-/*! perf: file system write latency histogram (bucket 4) - 100-249ms */
-#define	WT_STAT_CONN_PERF_HIST_FSWRITE_LATENCY_LT250	1514
-/*! perf: file system write latency histogram (bucket 5) - 250-499ms */
-#define	WT_STAT_CONN_PERF_HIST_FSWRITE_LATENCY_LT500	1515
-/*! perf: file system write latency histogram (bucket 6) - 500-999ms */
-#define	WT_STAT_CONN_PERF_HIST_FSWRITE_LATENCY_LT1000	1516
-/*! perf: file system write latency histogram (bucket 7) - 1000ms+ */
-#define	WT_STAT_CONN_PERF_HIST_FSWRITE_LATENCY_GT1000	1517
-/*! perf: file system write latency histogram total (msecs) */
-#define	WT_STAT_CONN_PERF_HIST_FSWRITE_LATENCY_TOTAL_MSECS	1518
-/*! perf: operation read latency histogram (bucket 1) - 0-100us */
-#define	WT_STAT_CONN_PERF_HIST_OPREAD_LATENCY_LT100	1519
-/*! perf: operation read latency histogram (bucket 2) - 100-249us */
-#define	WT_STAT_CONN_PERF_HIST_OPREAD_LATENCY_LT250	1520
-/*! perf: operation read latency histogram (bucket 3) - 250-499us */
-#define	WT_STAT_CONN_PERF_HIST_OPREAD_LATENCY_LT500	1521
-/*! perf: operation read latency histogram (bucket 4) - 500-999us */
-#define	WT_STAT_CONN_PERF_HIST_OPREAD_LATENCY_LT1000	1522
-/*! perf: operation read latency histogram (bucket 5) - 1000-9999us */
-#define	WT_STAT_CONN_PERF_HIST_OPREAD_LATENCY_LT10000	1523
-/*! perf: operation read latency histogram (bucket 6) - 10000us+ */
-#define	WT_STAT_CONN_PERF_HIST_OPREAD_LATENCY_GT10000	1524
-/*! perf: operation read latency histogram total (usecs) */
-#define	WT_STAT_CONN_PERF_HIST_OPREAD_LATENCY_TOTAL_USECS	1525
-/*! perf: operation write latency histogram (bucket 1) - 0-100us */
-#define	WT_STAT_CONN_PERF_HIST_OPWRITE_LATENCY_LT100	1526
-/*! perf: operation write latency histogram (bucket 2) - 100-249us */
-#define	WT_STAT_CONN_PERF_HIST_OPWRITE_LATENCY_LT250	1527
-/*! perf: operation write latency histogram (bucket 3) - 250-499us */
-#define	WT_STAT_CONN_PERF_HIST_OPWRITE_LATENCY_LT500	1528
-/*! perf: operation write latency histogram (bucket 4) - 500-999us */
-#define	WT_STAT_CONN_PERF_HIST_OPWRITE_LATENCY_LT1000	1529
-/*! perf: operation write latency histogram (bucket 5) - 1000-9999us */
-#define	WT_STAT_CONN_PERF_HIST_OPWRITE_LATENCY_LT10000	1530
-/*! perf: operation write latency histogram (bucket 6) - 10000us+ */
-#define	WT_STAT_CONN_PERF_HIST_OPWRITE_LATENCY_GT10000	1531
-/*! perf: operation write latency histogram total (usecs) */
-#define	WT_STAT_CONN_PERF_HIST_OPWRITE_LATENCY_TOTAL_USECS	1532
-/*! prefetch: could not perform pre-fetch on internal page */
-#define	WT_STAT_CONN_PREFETCH_SKIPPED_INTERNAL_PAGE	1533
->>>>>>> 212a7f3c
+#define	WT_STAT_CONN_PREFETCH_SKIPPED_INTERNAL_PAGE	1588
 /*!
  * prefetch: could not perform pre-fetch on ref without the pre-fetch
  * flag set
  */
-<<<<<<< HEAD
-#define	WT_STAT_CONN_PREFETCH_SKIPPED_NO_FLAG_SET	1585
+#define	WT_STAT_CONN_PREFETCH_SKIPPED_NO_FLAG_SET	1589
 /*! prefetch: number of times pre-fetch failed to start */
-#define	WT_STAT_CONN_PREFETCH_FAILED_START		1586
+#define	WT_STAT_CONN_PREFETCH_FAILED_START		1590
 /*! prefetch: pre-fetch not repeating for recently pre-fetched ref */
-#define	WT_STAT_CONN_PREFETCH_SKIPPED_SAME_REF		1587
+#define	WT_STAT_CONN_PREFETCH_SKIPPED_SAME_REF		1591
 /*! prefetch: pre-fetch not triggered after single disk read */
-#define	WT_STAT_CONN_PREFETCH_DISK_ONE			1588
+#define	WT_STAT_CONN_PREFETCH_DISK_ONE			1592
 /*! prefetch: pre-fetch not triggered as there is no valid dhandle */
-#define	WT_STAT_CONN_PREFETCH_SKIPPED_NO_VALID_DHANDLE	1589
+#define	WT_STAT_CONN_PREFETCH_SKIPPED_NO_VALID_DHANDLE	1593
 /*! prefetch: pre-fetch not triggered by page read */
-#define	WT_STAT_CONN_PREFETCH_SKIPPED			1590
+#define	WT_STAT_CONN_PREFETCH_SKIPPED			1594
 /*! prefetch: pre-fetch not triggered due to disk read count */
-#define	WT_STAT_CONN_PREFETCH_SKIPPED_DISK_READ_COUNT	1591
+#define	WT_STAT_CONN_PREFETCH_SKIPPED_DISK_READ_COUNT	1595
 /*! prefetch: pre-fetch not triggered due to internal session */
-#define	WT_STAT_CONN_PREFETCH_SKIPPED_INTERNAL_SESSION	1592
+#define	WT_STAT_CONN_PREFETCH_SKIPPED_INTERNAL_SESSION	1596
 /*! prefetch: pre-fetch not triggered due to special btree handle */
-#define	WT_STAT_CONN_PREFETCH_SKIPPED_SPECIAL_HANDLE	1593
+#define	WT_STAT_CONN_PREFETCH_SKIPPED_SPECIAL_HANDLE	1597
 /*! prefetch: pre-fetch page not on disk when reading */
-#define	WT_STAT_CONN_PREFETCH_PAGES_FAIL		1594
+#define	WT_STAT_CONN_PREFETCH_PAGES_FAIL		1598
 /*! prefetch: pre-fetch pages queued */
-#define	WT_STAT_CONN_PREFETCH_PAGES_QUEUED		1595
+#define	WT_STAT_CONN_PREFETCH_PAGES_QUEUED		1599
 /*! prefetch: pre-fetch pages read in background */
-#define	WT_STAT_CONN_PREFETCH_PAGES_READ		1596
+#define	WT_STAT_CONN_PREFETCH_PAGES_READ		1600
 /*! prefetch: pre-fetch skipped reading in a page due to harmless error */
-#define	WT_STAT_CONN_PREFETCH_SKIPPED_ERROR_OK		1597
+#define	WT_STAT_CONN_PREFETCH_SKIPPED_ERROR_OK		1601
 /*! prefetch: pre-fetch triggered by page read */
-#define	WT_STAT_CONN_PREFETCH_ATTEMPTS			1598
+#define	WT_STAT_CONN_PREFETCH_ATTEMPTS			1602
 /*! reconciliation: VLCS pages explicitly reconciled as empty */
-#define	WT_STAT_CONN_REC_VLCS_EMPTIED_PAGES		1599
+#define	WT_STAT_CONN_REC_VLCS_EMPTIED_PAGES		1603
 /*! reconciliation: approximate byte size of timestamps in pages written */
-#define	WT_STAT_CONN_REC_TIME_WINDOW_BYTES_TS		1600
-=======
-#define	WT_STAT_CONN_PREFETCH_SKIPPED_NO_FLAG_SET	1534
-/*! prefetch: number of times pre-fetch failed to start */
-#define	WT_STAT_CONN_PREFETCH_FAILED_START		1535
-/*! prefetch: pre-fetch not repeating for recently pre-fetched ref */
-#define	WT_STAT_CONN_PREFETCH_SKIPPED_SAME_REF		1536
-/*! prefetch: pre-fetch not triggered after single disk read */
-#define	WT_STAT_CONN_PREFETCH_DISK_ONE			1537
-/*! prefetch: pre-fetch not triggered as there is no valid dhandle */
-#define	WT_STAT_CONN_PREFETCH_SKIPPED_NO_VALID_DHANDLE	1538
-/*! prefetch: pre-fetch not triggered by page read */
-#define	WT_STAT_CONN_PREFETCH_SKIPPED			1539
-/*! prefetch: pre-fetch not triggered due to disk read count */
-#define	WT_STAT_CONN_PREFETCH_SKIPPED_DISK_READ_COUNT	1540
-/*! prefetch: pre-fetch not triggered due to internal session */
-#define	WT_STAT_CONN_PREFETCH_SKIPPED_INTERNAL_SESSION	1541
-/*! prefetch: pre-fetch not triggered due to special btree handle */
-#define	WT_STAT_CONN_PREFETCH_SKIPPED_SPECIAL_HANDLE	1542
-/*! prefetch: pre-fetch page not on disk when reading */
-#define	WT_STAT_CONN_PREFETCH_PAGES_FAIL		1543
-/*! prefetch: pre-fetch pages queued */
-#define	WT_STAT_CONN_PREFETCH_PAGES_QUEUED		1544
-/*! prefetch: pre-fetch pages read in background */
-#define	WT_STAT_CONN_PREFETCH_PAGES_READ		1545
-/*! prefetch: pre-fetch triggered by page read */
-#define	WT_STAT_CONN_PREFETCH_ATTEMPTS			1546
-/*! reconciliation: VLCS pages explicitly reconciled as empty */
-#define	WT_STAT_CONN_REC_VLCS_EMPTIED_PAGES		1547
-/*! reconciliation: approximate byte size of timestamps in pages written */
-#define	WT_STAT_CONN_REC_TIME_WINDOW_BYTES_TS		1548
->>>>>>> 212a7f3c
+#define	WT_STAT_CONN_REC_TIME_WINDOW_BYTES_TS		1604
 /*!
  * reconciliation: approximate byte size of transaction IDs in pages
  * written
  */
-<<<<<<< HEAD
-#define	WT_STAT_CONN_REC_TIME_WINDOW_BYTES_TXN		1601
+#define	WT_STAT_CONN_REC_TIME_WINDOW_BYTES_TXN		1605
 /*! reconciliation: fast-path pages deleted */
-#define	WT_STAT_CONN_REC_PAGE_DELETE_FAST		1602
+#define	WT_STAT_CONN_REC_PAGE_DELETE_FAST		1606
 /*! reconciliation: leaf-page overflow keys */
-#define	WT_STAT_CONN_REC_OVERFLOW_KEY_LEAF		1603
+#define	WT_STAT_CONN_REC_OVERFLOW_KEY_LEAF		1607
 /*! reconciliation: maximum milliseconds spent in a reconciliation call */
-#define	WT_STAT_CONN_REC_MAXIMUM_MILLISECONDS		1604
-=======
-#define	WT_STAT_CONN_REC_TIME_WINDOW_BYTES_TXN		1549
-/*! reconciliation: fast-path pages deleted */
-#define	WT_STAT_CONN_REC_PAGE_DELETE_FAST		1550
-/*! reconciliation: leaf-page overflow keys */
-#define	WT_STAT_CONN_REC_OVERFLOW_KEY_LEAF		1551
-/*! reconciliation: maximum milliseconds spent in a reconciliation call */
-#define	WT_STAT_CONN_REC_MAXIMUM_MILLISECONDS		1552
->>>>>>> 212a7f3c
+#define	WT_STAT_CONN_REC_MAXIMUM_MILLISECONDS		1608
 /*!
  * reconciliation: maximum milliseconds spent in building a disk image in
  * a reconciliation
  */
-<<<<<<< HEAD
-#define	WT_STAT_CONN_REC_MAXIMUM_IMAGE_BUILD_MILLISECONDS	1605
-=======
-#define	WT_STAT_CONN_REC_MAXIMUM_IMAGE_BUILD_MILLISECONDS	1553
->>>>>>> 212a7f3c
+#define	WT_STAT_CONN_REC_MAXIMUM_IMAGE_BUILD_MILLISECONDS	1609
 /*!
  * reconciliation: maximum milliseconds spent in moving updates to the
  * history store in a reconciliation
  */
-<<<<<<< HEAD
-#define	WT_STAT_CONN_REC_MAXIMUM_HS_WRAPUP_MILLISECONDS	1606
+#define	WT_STAT_CONN_REC_MAXIMUM_HS_WRAPUP_MILLISECONDS	1610
 /*! reconciliation: overflow values written */
-#define	WT_STAT_CONN_REC_OVERFLOW_VALUE			1607
+#define	WT_STAT_CONN_REC_OVERFLOW_VALUE			1611
 /*! reconciliation: page reconciliation calls */
-#define	WT_STAT_CONN_REC_PAGES				1608
+#define	WT_STAT_CONN_REC_PAGES				1612
 /*! reconciliation: page reconciliation calls for eviction */
-#define	WT_STAT_CONN_REC_PAGES_EVICTION			1609
-=======
-#define	WT_STAT_CONN_REC_MAXIMUM_HS_WRAPUP_MILLISECONDS	1554
-/*! reconciliation: overflow values written */
-#define	WT_STAT_CONN_REC_OVERFLOW_VALUE			1555
-/*! reconciliation: page reconciliation calls */
-#define	WT_STAT_CONN_REC_PAGES				1556
-/*! reconciliation: page reconciliation calls for eviction */
-#define	WT_STAT_CONN_REC_PAGES_EVICTION			1557
->>>>>>> 212a7f3c
+#define	WT_STAT_CONN_REC_PAGES_EVICTION			1613
 /*!
  * reconciliation: page reconciliation calls that resulted in values with
  * prepared transaction metadata
  */
-<<<<<<< HEAD
-#define	WT_STAT_CONN_REC_PAGES_WITH_PREPARE		1610
-=======
-#define	WT_STAT_CONN_REC_PAGES_WITH_PREPARE		1558
->>>>>>> 212a7f3c
+#define	WT_STAT_CONN_REC_PAGES_WITH_PREPARE		1614
 /*!
  * reconciliation: page reconciliation calls that resulted in values with
  * timestamps
  */
-<<<<<<< HEAD
-#define	WT_STAT_CONN_REC_PAGES_WITH_TS			1611
-=======
-#define	WT_STAT_CONN_REC_PAGES_WITH_TS			1559
->>>>>>> 212a7f3c
+#define	WT_STAT_CONN_REC_PAGES_WITH_TS			1615
 /*!
  * reconciliation: page reconciliation calls that resulted in values with
  * transaction ids
  */
-<<<<<<< HEAD
-#define	WT_STAT_CONN_REC_PAGES_WITH_TXN			1612
+#define	WT_STAT_CONN_REC_PAGES_WITH_TXN			1616
 /*! reconciliation: pages deleted */
-#define	WT_STAT_CONN_REC_PAGE_DELETE			1613
-=======
-#define	WT_STAT_CONN_REC_PAGES_WITH_TXN			1560
-/*! reconciliation: pages deleted */
-#define	WT_STAT_CONN_REC_PAGE_DELETE			1561
->>>>>>> 212a7f3c
+#define	WT_STAT_CONN_REC_PAGE_DELETE			1617
 /*!
  * reconciliation: pages written including an aggregated newest start
  * durable timestamp
  */
-<<<<<<< HEAD
-#define	WT_STAT_CONN_REC_TIME_AGGR_NEWEST_START_DURABLE_TS	1614
-=======
-#define	WT_STAT_CONN_REC_TIME_AGGR_NEWEST_START_DURABLE_TS	1562
->>>>>>> 212a7f3c
+#define	WT_STAT_CONN_REC_TIME_AGGR_NEWEST_START_DURABLE_TS	1618
 /*!
  * reconciliation: pages written including an aggregated newest stop
  * durable timestamp
  */
-<<<<<<< HEAD
-#define	WT_STAT_CONN_REC_TIME_AGGR_NEWEST_STOP_DURABLE_TS	1615
-=======
-#define	WT_STAT_CONN_REC_TIME_AGGR_NEWEST_STOP_DURABLE_TS	1563
->>>>>>> 212a7f3c
+#define	WT_STAT_CONN_REC_TIME_AGGR_NEWEST_STOP_DURABLE_TS	1619
 /*!
  * reconciliation: pages written including an aggregated newest stop
  * timestamp
  */
-<<<<<<< HEAD
-#define	WT_STAT_CONN_REC_TIME_AGGR_NEWEST_STOP_TS	1616
-=======
-#define	WT_STAT_CONN_REC_TIME_AGGR_NEWEST_STOP_TS	1564
->>>>>>> 212a7f3c
+#define	WT_STAT_CONN_REC_TIME_AGGR_NEWEST_STOP_TS	1620
 /*!
  * reconciliation: pages written including an aggregated newest stop
  * transaction ID
  */
-<<<<<<< HEAD
-#define	WT_STAT_CONN_REC_TIME_AGGR_NEWEST_STOP_TXN	1617
-=======
-#define	WT_STAT_CONN_REC_TIME_AGGR_NEWEST_STOP_TXN	1565
->>>>>>> 212a7f3c
+#define	WT_STAT_CONN_REC_TIME_AGGR_NEWEST_STOP_TXN	1621
 /*!
  * reconciliation: pages written including an aggregated newest
  * transaction ID
  */
-<<<<<<< HEAD
-#define	WT_STAT_CONN_REC_TIME_AGGR_NEWEST_TXN		1618
-=======
-#define	WT_STAT_CONN_REC_TIME_AGGR_NEWEST_TXN		1566
->>>>>>> 212a7f3c
+#define	WT_STAT_CONN_REC_TIME_AGGR_NEWEST_TXN		1622
 /*!
  * reconciliation: pages written including an aggregated oldest start
  * timestamp
  */
-<<<<<<< HEAD
-#define	WT_STAT_CONN_REC_TIME_AGGR_OLDEST_START_TS	1619
+#define	WT_STAT_CONN_REC_TIME_AGGR_OLDEST_START_TS	1623
 /*! reconciliation: pages written including an aggregated prepare */
-#define	WT_STAT_CONN_REC_TIME_AGGR_PREPARED		1620
+#define	WT_STAT_CONN_REC_TIME_AGGR_PREPARED		1624
 /*! reconciliation: pages written including at least one prepare state */
-#define	WT_STAT_CONN_REC_TIME_WINDOW_PAGES_PREPARED	1621
-=======
-#define	WT_STAT_CONN_REC_TIME_AGGR_OLDEST_START_TS	1567
-/*! reconciliation: pages written including an aggregated prepare */
-#define	WT_STAT_CONN_REC_TIME_AGGR_PREPARED		1568
-/*! reconciliation: pages written including at least one prepare state */
-#define	WT_STAT_CONN_REC_TIME_WINDOW_PAGES_PREPARED	1569
->>>>>>> 212a7f3c
+#define	WT_STAT_CONN_REC_TIME_WINDOW_PAGES_PREPARED	1625
 /*!
  * reconciliation: pages written including at least one start durable
  * timestamp
  */
-<<<<<<< HEAD
-#define	WT_STAT_CONN_REC_TIME_WINDOW_PAGES_DURABLE_START_TS	1622
+#define	WT_STAT_CONN_REC_TIME_WINDOW_PAGES_DURABLE_START_TS	1626
 /*! reconciliation: pages written including at least one start timestamp */
-#define	WT_STAT_CONN_REC_TIME_WINDOW_PAGES_START_TS	1623
-=======
-#define	WT_STAT_CONN_REC_TIME_WINDOW_PAGES_DURABLE_START_TS	1570
-/*! reconciliation: pages written including at least one start timestamp */
-#define	WT_STAT_CONN_REC_TIME_WINDOW_PAGES_START_TS	1571
->>>>>>> 212a7f3c
+#define	WT_STAT_CONN_REC_TIME_WINDOW_PAGES_START_TS	1627
 /*!
  * reconciliation: pages written including at least one start transaction
  * ID
  */
-<<<<<<< HEAD
-#define	WT_STAT_CONN_REC_TIME_WINDOW_PAGES_START_TXN	1624
-=======
-#define	WT_STAT_CONN_REC_TIME_WINDOW_PAGES_START_TXN	1572
->>>>>>> 212a7f3c
+#define	WT_STAT_CONN_REC_TIME_WINDOW_PAGES_START_TXN	1628
 /*!
  * reconciliation: pages written including at least one stop durable
  * timestamp
  */
-<<<<<<< HEAD
-#define	WT_STAT_CONN_REC_TIME_WINDOW_PAGES_DURABLE_STOP_TS	1625
+#define	WT_STAT_CONN_REC_TIME_WINDOW_PAGES_DURABLE_STOP_TS	1629
 /*! reconciliation: pages written including at least one stop timestamp */
-#define	WT_STAT_CONN_REC_TIME_WINDOW_PAGES_STOP_TS	1626
-=======
-#define	WT_STAT_CONN_REC_TIME_WINDOW_PAGES_DURABLE_STOP_TS	1573
-/*! reconciliation: pages written including at least one stop timestamp */
-#define	WT_STAT_CONN_REC_TIME_WINDOW_PAGES_STOP_TS	1574
->>>>>>> 212a7f3c
+#define	WT_STAT_CONN_REC_TIME_WINDOW_PAGES_STOP_TS	1630
 /*!
  * reconciliation: pages written including at least one stop transaction
  * ID
  */
-<<<<<<< HEAD
-#define	WT_STAT_CONN_REC_TIME_WINDOW_PAGES_STOP_TXN	1627
+#define	WT_STAT_CONN_REC_TIME_WINDOW_PAGES_STOP_TXN	1631
 /*! reconciliation: records written including a prepare state */
-#define	WT_STAT_CONN_REC_TIME_WINDOW_PREPARED		1628
+#define	WT_STAT_CONN_REC_TIME_WINDOW_PREPARED		1632
 /*! reconciliation: records written including a start durable timestamp */
-#define	WT_STAT_CONN_REC_TIME_WINDOW_DURABLE_START_TS	1629
+#define	WT_STAT_CONN_REC_TIME_WINDOW_DURABLE_START_TS	1633
 /*! reconciliation: records written including a start timestamp */
-#define	WT_STAT_CONN_REC_TIME_WINDOW_START_TS		1630
+#define	WT_STAT_CONN_REC_TIME_WINDOW_START_TS		1634
 /*! reconciliation: records written including a start transaction ID */
-#define	WT_STAT_CONN_REC_TIME_WINDOW_START_TXN		1631
+#define	WT_STAT_CONN_REC_TIME_WINDOW_START_TXN		1635
 /*! reconciliation: records written including a stop durable timestamp */
-#define	WT_STAT_CONN_REC_TIME_WINDOW_DURABLE_STOP_TS	1632
+#define	WT_STAT_CONN_REC_TIME_WINDOW_DURABLE_STOP_TS	1636
 /*! reconciliation: records written including a stop timestamp */
-#define	WT_STAT_CONN_REC_TIME_WINDOW_STOP_TS		1633
+#define	WT_STAT_CONN_REC_TIME_WINDOW_STOP_TS		1637
 /*! reconciliation: records written including a stop transaction ID */
-#define	WT_STAT_CONN_REC_TIME_WINDOW_STOP_TXN		1634
+#define	WT_STAT_CONN_REC_TIME_WINDOW_STOP_TXN		1638
 /*! reconciliation: split bytes currently awaiting free */
-#define	WT_STAT_CONN_REC_SPLIT_STASHED_BYTES		1635
+#define	WT_STAT_CONN_REC_SPLIT_STASHED_BYTES		1639
 /*! reconciliation: split objects currently awaiting free */
-#define	WT_STAT_CONN_REC_SPLIT_STASHED_OBJECTS		1636
+#define	WT_STAT_CONN_REC_SPLIT_STASHED_OBJECTS		1640
 /*! session: attempts to remove a local object and the object is in use */
-#define	WT_STAT_CONN_LOCAL_OBJECTS_INUSE		1637
+#define	WT_STAT_CONN_LOCAL_OBJECTS_INUSE		1641
 /*! session: flush_tier failed calls */
-#define	WT_STAT_CONN_FLUSH_TIER_FAIL			1638
+#define	WT_STAT_CONN_FLUSH_TIER_FAIL			1642
 /*! session: flush_tier operation calls */
-#define	WT_STAT_CONN_FLUSH_TIER				1639
+#define	WT_STAT_CONN_FLUSH_TIER				1643
 /*! session: flush_tier tables skipped due to no checkpoint */
-#define	WT_STAT_CONN_FLUSH_TIER_SKIPPED			1640
+#define	WT_STAT_CONN_FLUSH_TIER_SKIPPED			1644
 /*! session: flush_tier tables switched */
-#define	WT_STAT_CONN_FLUSH_TIER_SWITCHED		1641
+#define	WT_STAT_CONN_FLUSH_TIER_SWITCHED		1645
 /*! session: local objects removed */
-#define	WT_STAT_CONN_LOCAL_OBJECTS_REMOVED		1642
+#define	WT_STAT_CONN_LOCAL_OBJECTS_REMOVED		1646
 /*! session: open session count */
-#define	WT_STAT_CONN_SESSION_OPEN			1643
+#define	WT_STAT_CONN_SESSION_OPEN			1647
 /*! session: session query timestamp calls */
-#define	WT_STAT_CONN_SESSION_QUERY_TS			1644
+#define	WT_STAT_CONN_SESSION_QUERY_TS			1648
 /*! session: table alter failed calls */
-#define	WT_STAT_CONN_SESSION_TABLE_ALTER_FAIL		1645
+#define	WT_STAT_CONN_SESSION_TABLE_ALTER_FAIL		1649
 /*! session: table alter successful calls */
-#define	WT_STAT_CONN_SESSION_TABLE_ALTER_SUCCESS	1646
+#define	WT_STAT_CONN_SESSION_TABLE_ALTER_SUCCESS	1650
 /*! session: table alter triggering checkpoint calls */
-#define	WT_STAT_CONN_SESSION_TABLE_ALTER_TRIGGER_CHECKPOINT	1647
+#define	WT_STAT_CONN_SESSION_TABLE_ALTER_TRIGGER_CHECKPOINT	1651
 /*! session: table alter unchanged and skipped */
-#define	WT_STAT_CONN_SESSION_TABLE_ALTER_SKIP		1648
+#define	WT_STAT_CONN_SESSION_TABLE_ALTER_SKIP		1652
 /*! session: table compact conflicted with checkpoint */
-#define	WT_STAT_CONN_SESSION_TABLE_COMPACT_CONFLICTING_CHECKPOINT	1649
+#define	WT_STAT_CONN_SESSION_TABLE_COMPACT_CONFLICTING_CHECKPOINT	1653
 /*! session: table compact dhandle successful calls */
-#define	WT_STAT_CONN_SESSION_TABLE_COMPACT_DHANDLE_SUCCESS	1650
+#define	WT_STAT_CONN_SESSION_TABLE_COMPACT_DHANDLE_SUCCESS	1654
 /*! session: table compact failed calls */
-#define	WT_STAT_CONN_SESSION_TABLE_COMPACT_FAIL		1651
+#define	WT_STAT_CONN_SESSION_TABLE_COMPACT_FAIL		1655
 /*! session: table compact failed calls due to cache pressure */
-#define	WT_STAT_CONN_SESSION_TABLE_COMPACT_FAIL_CACHE_PRESSURE	1652
+#define	WT_STAT_CONN_SESSION_TABLE_COMPACT_FAIL_CACHE_PRESSURE	1656
 /*! session: table compact passes */
-#define	WT_STAT_CONN_SESSION_TABLE_COMPACT_PASSES	1653
+#define	WT_STAT_CONN_SESSION_TABLE_COMPACT_PASSES	1657
 /*! session: table compact running */
-#define	WT_STAT_CONN_SESSION_TABLE_COMPACT_RUNNING	1654
+#define	WT_STAT_CONN_SESSION_TABLE_COMPACT_RUNNING	1658
 /*! session: table compact skipped as process would not reduce file size */
-#define	WT_STAT_CONN_SESSION_TABLE_COMPACT_SKIPPED	1655
+#define	WT_STAT_CONN_SESSION_TABLE_COMPACT_SKIPPED	1659
 /*! session: table compact successful calls */
-#define	WT_STAT_CONN_SESSION_TABLE_COMPACT_SUCCESS	1656
+#define	WT_STAT_CONN_SESSION_TABLE_COMPACT_SUCCESS	1660
 /*! session: table compact timeout */
-#define	WT_STAT_CONN_SESSION_TABLE_COMPACT_TIMEOUT	1657
+#define	WT_STAT_CONN_SESSION_TABLE_COMPACT_TIMEOUT	1661
 /*! session: table create failed calls */
-#define	WT_STAT_CONN_SESSION_TABLE_CREATE_FAIL		1658
+#define	WT_STAT_CONN_SESSION_TABLE_CREATE_FAIL		1662
 /*! session: table create successful calls */
-#define	WT_STAT_CONN_SESSION_TABLE_CREATE_SUCCESS	1659
+#define	WT_STAT_CONN_SESSION_TABLE_CREATE_SUCCESS	1663
 /*! session: table create with import failed calls */
-#define	WT_STAT_CONN_SESSION_TABLE_CREATE_IMPORT_FAIL	1660
+#define	WT_STAT_CONN_SESSION_TABLE_CREATE_IMPORT_FAIL	1664
 /*! session: table create with import successful calls */
-#define	WT_STAT_CONN_SESSION_TABLE_CREATE_IMPORT_SUCCESS	1661
+#define	WT_STAT_CONN_SESSION_TABLE_CREATE_IMPORT_SUCCESS	1665
 /*! session: table drop failed calls */
-#define	WT_STAT_CONN_SESSION_TABLE_DROP_FAIL		1662
+#define	WT_STAT_CONN_SESSION_TABLE_DROP_FAIL		1666
 /*! session: table drop successful calls */
-#define	WT_STAT_CONN_SESSION_TABLE_DROP_SUCCESS		1663
+#define	WT_STAT_CONN_SESSION_TABLE_DROP_SUCCESS		1667
 /*! session: table rename failed calls */
-#define	WT_STAT_CONN_SESSION_TABLE_RENAME_FAIL		1664
+#define	WT_STAT_CONN_SESSION_TABLE_RENAME_FAIL		1668
 /*! session: table rename successful calls */
-#define	WT_STAT_CONN_SESSION_TABLE_RENAME_SUCCESS	1665
+#define	WT_STAT_CONN_SESSION_TABLE_RENAME_SUCCESS	1669
 /*! session: table salvage failed calls */
-#define	WT_STAT_CONN_SESSION_TABLE_SALVAGE_FAIL		1666
+#define	WT_STAT_CONN_SESSION_TABLE_SALVAGE_FAIL		1670
 /*! session: table salvage successful calls */
-#define	WT_STAT_CONN_SESSION_TABLE_SALVAGE_SUCCESS	1667
+#define	WT_STAT_CONN_SESSION_TABLE_SALVAGE_SUCCESS	1671
 /*! session: table truncate failed calls */
-#define	WT_STAT_CONN_SESSION_TABLE_TRUNCATE_FAIL	1668
+#define	WT_STAT_CONN_SESSION_TABLE_TRUNCATE_FAIL	1672
 /*! session: table truncate successful calls */
-#define	WT_STAT_CONN_SESSION_TABLE_TRUNCATE_SUCCESS	1669
+#define	WT_STAT_CONN_SESSION_TABLE_TRUNCATE_SUCCESS	1673
 /*! session: table verify failed calls */
-#define	WT_STAT_CONN_SESSION_TABLE_VERIFY_FAIL		1670
+#define	WT_STAT_CONN_SESSION_TABLE_VERIFY_FAIL		1674
 /*! session: table verify successful calls */
-#define	WT_STAT_CONN_SESSION_TABLE_VERIFY_SUCCESS	1671
+#define	WT_STAT_CONN_SESSION_TABLE_VERIFY_SUCCESS	1675
 /*! session: tiered operations dequeued and processed */
-#define	WT_STAT_CONN_TIERED_WORK_UNITS_DEQUEUED		1672
+#define	WT_STAT_CONN_TIERED_WORK_UNITS_DEQUEUED		1676
 /*! session: tiered operations removed without processing */
-#define	WT_STAT_CONN_TIERED_WORK_UNITS_REMOVED		1673
+#define	WT_STAT_CONN_TIERED_WORK_UNITS_REMOVED		1677
 /*! session: tiered operations scheduled */
-#define	WT_STAT_CONN_TIERED_WORK_UNITS_CREATED		1674
+#define	WT_STAT_CONN_TIERED_WORK_UNITS_CREATED		1678
 /*! session: tiered storage local retention time (secs) */
-#define	WT_STAT_CONN_TIERED_RETENTION			1675
+#define	WT_STAT_CONN_TIERED_RETENTION			1679
 /*! thread-state: active filesystem fsync calls */
-#define	WT_STAT_CONN_THREAD_FSYNC_ACTIVE		1676
+#define	WT_STAT_CONN_THREAD_FSYNC_ACTIVE		1680
 /*! thread-state: active filesystem read calls */
-#define	WT_STAT_CONN_THREAD_READ_ACTIVE			1677
+#define	WT_STAT_CONN_THREAD_READ_ACTIVE			1681
 /*! thread-state: active filesystem write calls */
-#define	WT_STAT_CONN_THREAD_WRITE_ACTIVE		1678
+#define	WT_STAT_CONN_THREAD_WRITE_ACTIVE		1682
 /*! thread-yield: application thread operations waiting for cache */
-#define	WT_STAT_CONN_APPLICATION_CACHE_OPS		1679
+#define	WT_STAT_CONN_APPLICATION_CACHE_OPS		1683
 /*! thread-yield: application thread snapshot refreshed for eviction */
-#define	WT_STAT_CONN_APPLICATION_EVICT_SNAPSHOT_REFRESHED	1680
+#define	WT_STAT_CONN_APPLICATION_EVICT_SNAPSHOT_REFRESHED	1684
 /*! thread-yield: application thread time waiting for cache (usecs) */
-#define	WT_STAT_CONN_APPLICATION_CACHE_TIME		1681
-=======
-#define	WT_STAT_CONN_REC_TIME_WINDOW_PAGES_STOP_TXN	1575
-/*! reconciliation: records written including a prepare state */
-#define	WT_STAT_CONN_REC_TIME_WINDOW_PREPARED		1576
-/*! reconciliation: records written including a start durable timestamp */
-#define	WT_STAT_CONN_REC_TIME_WINDOW_DURABLE_START_TS	1577
-/*! reconciliation: records written including a start timestamp */
-#define	WT_STAT_CONN_REC_TIME_WINDOW_START_TS		1578
-/*! reconciliation: records written including a start transaction ID */
-#define	WT_STAT_CONN_REC_TIME_WINDOW_START_TXN		1579
-/*! reconciliation: records written including a stop durable timestamp */
-#define	WT_STAT_CONN_REC_TIME_WINDOW_DURABLE_STOP_TS	1580
-/*! reconciliation: records written including a stop timestamp */
-#define	WT_STAT_CONN_REC_TIME_WINDOW_STOP_TS		1581
-/*! reconciliation: records written including a stop transaction ID */
-#define	WT_STAT_CONN_REC_TIME_WINDOW_STOP_TXN		1582
-/*! reconciliation: split bytes currently awaiting free */
-#define	WT_STAT_CONN_REC_SPLIT_STASHED_BYTES		1583
-/*! reconciliation: split objects currently awaiting free */
-#define	WT_STAT_CONN_REC_SPLIT_STASHED_OBJECTS		1584
-/*! session: attempts to remove a local object and the object is in use */
-#define	WT_STAT_CONN_LOCAL_OBJECTS_INUSE		1585
-/*! session: flush_tier failed calls */
-#define	WT_STAT_CONN_FLUSH_TIER_FAIL			1586
-/*! session: flush_tier operation calls */
-#define	WT_STAT_CONN_FLUSH_TIER				1587
-/*! session: flush_tier tables skipped due to no checkpoint */
-#define	WT_STAT_CONN_FLUSH_TIER_SKIPPED			1588
-/*! session: flush_tier tables switched */
-#define	WT_STAT_CONN_FLUSH_TIER_SWITCHED		1589
-/*! session: local objects removed */
-#define	WT_STAT_CONN_LOCAL_OBJECTS_REMOVED		1590
-/*! session: open session count */
-#define	WT_STAT_CONN_SESSION_OPEN			1591
-/*! session: session query timestamp calls */
-#define	WT_STAT_CONN_SESSION_QUERY_TS			1592
-/*! session: table alter failed calls */
-#define	WT_STAT_CONN_SESSION_TABLE_ALTER_FAIL		1593
-/*! session: table alter successful calls */
-#define	WT_STAT_CONN_SESSION_TABLE_ALTER_SUCCESS	1594
-/*! session: table alter triggering checkpoint calls */
-#define	WT_STAT_CONN_SESSION_TABLE_ALTER_TRIGGER_CHECKPOINT	1595
-/*! session: table alter unchanged and skipped */
-#define	WT_STAT_CONN_SESSION_TABLE_ALTER_SKIP		1596
-/*! session: table compact conflicted with checkpoint */
-#define	WT_STAT_CONN_SESSION_TABLE_COMPACT_CONFLICTING_CHECKPOINT	1597
-/*! session: table compact dhandle successful calls */
-#define	WT_STAT_CONN_SESSION_TABLE_COMPACT_DHANDLE_SUCCESS	1598
-/*! session: table compact failed calls */
-#define	WT_STAT_CONN_SESSION_TABLE_COMPACT_FAIL		1599
-/*! session: table compact failed calls due to cache pressure */
-#define	WT_STAT_CONN_SESSION_TABLE_COMPACT_FAIL_CACHE_PRESSURE	1600
-/*! session: table compact passes */
-#define	WT_STAT_CONN_SESSION_TABLE_COMPACT_PASSES	1601
-/*! session: table compact running */
-#define	WT_STAT_CONN_SESSION_TABLE_COMPACT_RUNNING	1602
-/*! session: table compact skipped as process would not reduce file size */
-#define	WT_STAT_CONN_SESSION_TABLE_COMPACT_SKIPPED	1603
-/*! session: table compact successful calls */
-#define	WT_STAT_CONN_SESSION_TABLE_COMPACT_SUCCESS	1604
-/*! session: table compact timeout */
-#define	WT_STAT_CONN_SESSION_TABLE_COMPACT_TIMEOUT	1605
-/*! session: table create failed calls */
-#define	WT_STAT_CONN_SESSION_TABLE_CREATE_FAIL		1606
-/*! session: table create successful calls */
-#define	WT_STAT_CONN_SESSION_TABLE_CREATE_SUCCESS	1607
-/*! session: table create with import failed calls */
-#define	WT_STAT_CONN_SESSION_TABLE_CREATE_IMPORT_FAIL	1608
-/*! session: table create with import successful calls */
-#define	WT_STAT_CONN_SESSION_TABLE_CREATE_IMPORT_SUCCESS	1609
-/*! session: table drop failed calls */
-#define	WT_STAT_CONN_SESSION_TABLE_DROP_FAIL		1610
-/*! session: table drop successful calls */
-#define	WT_STAT_CONN_SESSION_TABLE_DROP_SUCCESS		1611
-/*! session: table salvage failed calls */
-#define	WT_STAT_CONN_SESSION_TABLE_SALVAGE_FAIL		1612
-/*! session: table salvage successful calls */
-#define	WT_STAT_CONN_SESSION_TABLE_SALVAGE_SUCCESS	1613
-/*! session: table truncate failed calls */
-#define	WT_STAT_CONN_SESSION_TABLE_TRUNCATE_FAIL	1614
-/*! session: table truncate successful calls */
-#define	WT_STAT_CONN_SESSION_TABLE_TRUNCATE_SUCCESS	1615
-/*! session: table verify failed calls */
-#define	WT_STAT_CONN_SESSION_TABLE_VERIFY_FAIL		1616
-/*! session: table verify successful calls */
-#define	WT_STAT_CONN_SESSION_TABLE_VERIFY_SUCCESS	1617
-/*! session: tiered operations dequeued and processed */
-#define	WT_STAT_CONN_TIERED_WORK_UNITS_DEQUEUED		1618
-/*! session: tiered operations removed without processing */
-#define	WT_STAT_CONN_TIERED_WORK_UNITS_REMOVED		1619
-/*! session: tiered operations scheduled */
-#define	WT_STAT_CONN_TIERED_WORK_UNITS_CREATED		1620
-/*! session: tiered storage local retention time (secs) */
-#define	WT_STAT_CONN_TIERED_RETENTION			1621
-/*! thread-state: active filesystem fsync calls */
-#define	WT_STAT_CONN_THREAD_FSYNC_ACTIVE		1622
-/*! thread-state: active filesystem read calls */
-#define	WT_STAT_CONN_THREAD_READ_ACTIVE			1623
-/*! thread-state: active filesystem write calls */
-#define	WT_STAT_CONN_THREAD_WRITE_ACTIVE		1624
-/*! thread-yield: application thread operations waiting for cache */
-#define	WT_STAT_CONN_APPLICATION_CACHE_OPS		1625
-/*! thread-yield: application thread snapshot refreshed for eviction */
-#define	WT_STAT_CONN_APPLICATION_EVICT_SNAPSHOT_REFRESHED	1626
-/*! thread-yield: application thread time waiting for cache (usecs) */
-#define	WT_STAT_CONN_APPLICATION_CACHE_TIME		1627
->>>>>>> 212a7f3c
+#define	WT_STAT_CONN_APPLICATION_CACHE_TIME		1685
 /*!
  * thread-yield: connection close blocked waiting for transaction state
  * stabilization
  */
-<<<<<<< HEAD
-#define	WT_STAT_CONN_TXN_RELEASE_BLOCKED		1682
+#define	WT_STAT_CONN_TXN_RELEASE_BLOCKED		1686
 /*! thread-yield: connection close yielded for lsm manager shutdown */
-#define	WT_STAT_CONN_CONN_CLOSE_BLOCKED_LSM		1683
+#define	WT_STAT_CONN_CONN_CLOSE_BLOCKED_LSM		1687
 /*! thread-yield: data handle lock yielded */
-#define	WT_STAT_CONN_DHANDLE_LOCK_BLOCKED		1684
-=======
-#define	WT_STAT_CONN_TXN_RELEASE_BLOCKED		1628
-/*! thread-yield: connection close yielded for lsm manager shutdown */
-#define	WT_STAT_CONN_CONN_CLOSE_BLOCKED_LSM		1629
-/*! thread-yield: data handle lock yielded */
-#define	WT_STAT_CONN_DHANDLE_LOCK_BLOCKED		1630
->>>>>>> 212a7f3c
+#define	WT_STAT_CONN_DHANDLE_LOCK_BLOCKED		1688
 /*!
  * thread-yield: get reference for page index and slot time sleeping
  * (usecs)
  */
-<<<<<<< HEAD
-#define	WT_STAT_CONN_PAGE_INDEX_SLOT_REF_BLOCKED	1685
+#define	WT_STAT_CONN_PAGE_INDEX_SLOT_REF_BLOCKED	1689
 /*! thread-yield: page access yielded due to prepare state change */
-#define	WT_STAT_CONN_PREPARED_TRANSITION_BLOCKED_PAGE	1686
+#define	WT_STAT_CONN_PREPARED_TRANSITION_BLOCKED_PAGE	1690
 /*! thread-yield: page acquire busy blocked */
-#define	WT_STAT_CONN_PAGE_BUSY_BLOCKED			1687
+#define	WT_STAT_CONN_PAGE_BUSY_BLOCKED			1691
 /*! thread-yield: page acquire eviction blocked */
-#define	WT_STAT_CONN_PAGE_FORCIBLE_EVICT_BLOCKED	1688
+#define	WT_STAT_CONN_PAGE_FORCIBLE_EVICT_BLOCKED	1692
 /*! thread-yield: page acquire locked blocked */
-#define	WT_STAT_CONN_PAGE_LOCKED_BLOCKED		1689
+#define	WT_STAT_CONN_PAGE_LOCKED_BLOCKED		1693
 /*! thread-yield: page acquire read blocked */
-#define	WT_STAT_CONN_PAGE_READ_BLOCKED			1690
+#define	WT_STAT_CONN_PAGE_READ_BLOCKED			1694
 /*! thread-yield: page acquire time sleeping (usecs) */
-#define	WT_STAT_CONN_PAGE_SLEEP				1691
-=======
-#define	WT_STAT_CONN_PAGE_INDEX_SLOT_REF_BLOCKED	1631
-/*! thread-yield: page access yielded due to prepare state change */
-#define	WT_STAT_CONN_PREPARED_TRANSITION_BLOCKED_PAGE	1632
-/*! thread-yield: page acquire busy blocked */
-#define	WT_STAT_CONN_PAGE_BUSY_BLOCKED			1633
-/*! thread-yield: page acquire eviction blocked */
-#define	WT_STAT_CONN_PAGE_FORCIBLE_EVICT_BLOCKED	1634
-/*! thread-yield: page acquire locked blocked */
-#define	WT_STAT_CONN_PAGE_LOCKED_BLOCKED		1635
-/*! thread-yield: page acquire read blocked */
-#define	WT_STAT_CONN_PAGE_READ_BLOCKED			1636
-/*! thread-yield: page acquire time sleeping (usecs) */
-#define	WT_STAT_CONN_PAGE_SLEEP				1637
->>>>>>> 212a7f3c
+#define	WT_STAT_CONN_PAGE_SLEEP				1695
 /*!
  * thread-yield: page delete rollback time sleeping for state change
  * (usecs)
  */
-<<<<<<< HEAD
-#define	WT_STAT_CONN_PAGE_DEL_ROLLBACK_BLOCKED		1692
+#define	WT_STAT_CONN_PAGE_DEL_ROLLBACK_BLOCKED		1696
 /*! thread-yield: page reconciliation yielded due to child modification */
-#define	WT_STAT_CONN_CHILD_MODIFY_BLOCKED_PAGE		1693
+#define	WT_STAT_CONN_CHILD_MODIFY_BLOCKED_PAGE		1697
 /*! transaction: Number of prepared updates */
-#define	WT_STAT_CONN_TXN_PREPARED_UPDATES		1694
+#define	WT_STAT_CONN_TXN_PREPARED_UPDATES		1698
 /*! transaction: Number of prepared updates committed */
-#define	WT_STAT_CONN_TXN_PREPARED_UPDATES_COMMITTED	1695
+#define	WT_STAT_CONN_TXN_PREPARED_UPDATES_COMMITTED	1699
 /*! transaction: Number of prepared updates repeated on the same key */
-#define	WT_STAT_CONN_TXN_PREPARED_UPDATES_KEY_REPEATED	1696
+#define	WT_STAT_CONN_TXN_PREPARED_UPDATES_KEY_REPEATED	1700
 /*! transaction: Number of prepared updates rolled back */
-#define	WT_STAT_CONN_TXN_PREPARED_UPDATES_ROLLEDBACK	1697
-=======
-#define	WT_STAT_CONN_PAGE_DEL_ROLLBACK_BLOCKED		1638
-/*! thread-yield: page reconciliation yielded due to child modification */
-#define	WT_STAT_CONN_CHILD_MODIFY_BLOCKED_PAGE		1639
-/*! transaction: Number of prepared updates */
-#define	WT_STAT_CONN_TXN_PREPARED_UPDATES		1640
-/*! transaction: Number of prepared updates committed */
-#define	WT_STAT_CONN_TXN_PREPARED_UPDATES_COMMITTED	1641
-/*! transaction: Number of prepared updates repeated on the same key */
-#define	WT_STAT_CONN_TXN_PREPARED_UPDATES_KEY_REPEATED	1642
-/*! transaction: Number of prepared updates rolled back */
-#define	WT_STAT_CONN_TXN_PREPARED_UPDATES_ROLLEDBACK	1643
->>>>>>> 212a7f3c
+#define	WT_STAT_CONN_TXN_PREPARED_UPDATES_ROLLEDBACK	1701
 /*!
  * transaction: a reader raced with a prepared transaction commit and
  * skipped an update or updates
  */
-<<<<<<< HEAD
-#define	WT_STAT_CONN_TXN_READ_RACE_PREPARE_COMMIT	1698
+#define	WT_STAT_CONN_TXN_READ_RACE_PREPARE_COMMIT	1702
 /*! transaction: number of times overflow removed value is read */
-#define	WT_STAT_CONN_TXN_READ_OVERFLOW_REMOVE		1699
+#define	WT_STAT_CONN_TXN_READ_OVERFLOW_REMOVE		1703
 /*! transaction: oldest pinned transaction ID rolled back for eviction */
-#define	WT_STAT_CONN_TXN_ROLLBACK_OLDEST_PINNED		1700
+#define	WT_STAT_CONN_TXN_ROLLBACK_OLDEST_PINNED		1704
 /*! transaction: prepared transactions */
-#define	WT_STAT_CONN_TXN_PREPARE			1701
+#define	WT_STAT_CONN_TXN_PREPARE			1705
 /*! transaction: prepared transactions committed */
-#define	WT_STAT_CONN_TXN_PREPARE_COMMIT			1702
+#define	WT_STAT_CONN_TXN_PREPARE_COMMIT			1706
 /*! transaction: prepared transactions currently active */
-#define	WT_STAT_CONN_TXN_PREPARE_ACTIVE			1703
+#define	WT_STAT_CONN_TXN_PREPARE_ACTIVE			1707
 /*! transaction: prepared transactions rolled back */
-#define	WT_STAT_CONN_TXN_PREPARE_ROLLBACK		1704
+#define	WT_STAT_CONN_TXN_PREPARE_ROLLBACK		1708
 /*! transaction: query timestamp calls */
-#define	WT_STAT_CONN_TXN_QUERY_TS			1705
+#define	WT_STAT_CONN_TXN_QUERY_TS			1709
 /*! transaction: race to read prepared update retry */
-#define	WT_STAT_CONN_TXN_READ_RACE_PREPARE_UPDATE	1706
+#define	WT_STAT_CONN_TXN_READ_RACE_PREPARE_UPDATE	1710
 /*! transaction: rollback to stable calls */
-#define	WT_STAT_CONN_TXN_RTS				1707
-=======
-#define	WT_STAT_CONN_TXN_READ_RACE_PREPARE_COMMIT	1644
-/*! transaction: number of times overflow removed value is read */
-#define	WT_STAT_CONN_TXN_READ_OVERFLOW_REMOVE		1645
-/*! transaction: oldest pinned transaction ID rolled back for eviction */
-#define	WT_STAT_CONN_TXN_ROLLBACK_OLDEST_PINNED		1646
-/*! transaction: prepared transactions */
-#define	WT_STAT_CONN_TXN_PREPARE			1647
-/*! transaction: prepared transactions committed */
-#define	WT_STAT_CONN_TXN_PREPARE_COMMIT			1648
-/*! transaction: prepared transactions currently active */
-#define	WT_STAT_CONN_TXN_PREPARE_ACTIVE			1649
-/*! transaction: prepared transactions rolled back */
-#define	WT_STAT_CONN_TXN_PREPARE_ROLLBACK		1650
-/*! transaction: query timestamp calls */
-#define	WT_STAT_CONN_TXN_QUERY_TS			1651
-/*! transaction: race to read prepared update retry */
-#define	WT_STAT_CONN_TXN_READ_RACE_PREPARE_UPDATE	1652
-/*! transaction: rollback to stable calls */
-#define	WT_STAT_CONN_TXN_RTS				1653
->>>>>>> 212a7f3c
+#define	WT_STAT_CONN_TXN_RTS				1711
 /*!
  * transaction: rollback to stable history store keys that would have
  * been swept in non-dryrun mode
  */
-<<<<<<< HEAD
-#define	WT_STAT_CONN_TXN_RTS_SWEEP_HS_KEYS_DRYRUN	1708
-=======
-#define	WT_STAT_CONN_TXN_RTS_SWEEP_HS_KEYS_DRYRUN	1654
->>>>>>> 212a7f3c
+#define	WT_STAT_CONN_TXN_RTS_SWEEP_HS_KEYS_DRYRUN	1712
 /*!
  * transaction: rollback to stable history store records with stop
  * timestamps older than newer records
  */
-<<<<<<< HEAD
-#define	WT_STAT_CONN_TXN_RTS_HS_STOP_OLDER_THAN_NEWER_START	1709
+#define	WT_STAT_CONN_TXN_RTS_HS_STOP_OLDER_THAN_NEWER_START	1713
 /*! transaction: rollback to stable inconsistent checkpoint */
-#define	WT_STAT_CONN_TXN_RTS_INCONSISTENT_CKPT		1710
+#define	WT_STAT_CONN_TXN_RTS_INCONSISTENT_CKPT		1714
 /*! transaction: rollback to stable keys removed */
-#define	WT_STAT_CONN_TXN_RTS_KEYS_REMOVED		1711
+#define	WT_STAT_CONN_TXN_RTS_KEYS_REMOVED		1715
 /*! transaction: rollback to stable keys restored */
-#define	WT_STAT_CONN_TXN_RTS_KEYS_RESTORED		1712
-=======
-#define	WT_STAT_CONN_TXN_RTS_HS_STOP_OLDER_THAN_NEWER_START	1655
-/*! transaction: rollback to stable inconsistent checkpoint */
-#define	WT_STAT_CONN_TXN_RTS_INCONSISTENT_CKPT		1656
-/*! transaction: rollback to stable keys removed */
-#define	WT_STAT_CONN_TXN_RTS_KEYS_REMOVED		1657
-/*! transaction: rollback to stable keys restored */
-#define	WT_STAT_CONN_TXN_RTS_KEYS_RESTORED		1658
->>>>>>> 212a7f3c
+#define	WT_STAT_CONN_TXN_RTS_KEYS_RESTORED		1716
 /*!
  * transaction: rollback to stable keys that would have been removed in
  * non-dryrun mode
  */
-<<<<<<< HEAD
-#define	WT_STAT_CONN_TXN_RTS_KEYS_REMOVED_DRYRUN	1713
-=======
-#define	WT_STAT_CONN_TXN_RTS_KEYS_REMOVED_DRYRUN	1659
->>>>>>> 212a7f3c
+#define	WT_STAT_CONN_TXN_RTS_KEYS_REMOVED_DRYRUN	1717
 /*!
  * transaction: rollback to stable keys that would have been restored in
  * non-dryrun mode
  */
-<<<<<<< HEAD
-#define	WT_STAT_CONN_TXN_RTS_KEYS_RESTORED_DRYRUN	1714
+#define	WT_STAT_CONN_TXN_RTS_KEYS_RESTORED_DRYRUN	1718
 /*! transaction: rollback to stable pages visited */
-#define	WT_STAT_CONN_TXN_RTS_PAGES_VISITED		1715
+#define	WT_STAT_CONN_TXN_RTS_PAGES_VISITED		1719
 /*! transaction: rollback to stable restored tombstones from history store */
-#define	WT_STAT_CONN_TXN_RTS_HS_RESTORE_TOMBSTONES	1716
+#define	WT_STAT_CONN_TXN_RTS_HS_RESTORE_TOMBSTONES	1720
 /*! transaction: rollback to stable restored updates from history store */
-#define	WT_STAT_CONN_TXN_RTS_HS_RESTORE_UPDATES		1717
+#define	WT_STAT_CONN_TXN_RTS_HS_RESTORE_UPDATES		1721
 /*! transaction: rollback to stable skipping delete rle */
-#define	WT_STAT_CONN_TXN_RTS_DELETE_RLE_SKIPPED		1718
+#define	WT_STAT_CONN_TXN_RTS_DELETE_RLE_SKIPPED		1722
 /*! transaction: rollback to stable skipping stable rle */
-#define	WT_STAT_CONN_TXN_RTS_STABLE_RLE_SKIPPED		1719
+#define	WT_STAT_CONN_TXN_RTS_STABLE_RLE_SKIPPED		1723
 /*! transaction: rollback to stable sweeping history store keys */
-#define	WT_STAT_CONN_TXN_RTS_SWEEP_HS_KEYS		1720
-=======
-#define	WT_STAT_CONN_TXN_RTS_KEYS_RESTORED_DRYRUN	1660
-/*! transaction: rollback to stable pages visited */
-#define	WT_STAT_CONN_TXN_RTS_PAGES_VISITED		1661
-/*! transaction: rollback to stable restored tombstones from history store */
-#define	WT_STAT_CONN_TXN_RTS_HS_RESTORE_TOMBSTONES	1662
-/*! transaction: rollback to stable restored updates from history store */
-#define	WT_STAT_CONN_TXN_RTS_HS_RESTORE_UPDATES		1663
-/*! transaction: rollback to stable skipping delete rle */
-#define	WT_STAT_CONN_TXN_RTS_DELETE_RLE_SKIPPED		1664
-/*! transaction: rollback to stable skipping stable rle */
-#define	WT_STAT_CONN_TXN_RTS_STABLE_RLE_SKIPPED		1665
-/*! transaction: rollback to stable sweeping history store keys */
-#define	WT_STAT_CONN_TXN_RTS_SWEEP_HS_KEYS		1666
->>>>>>> 212a7f3c
+#define	WT_STAT_CONN_TXN_RTS_SWEEP_HS_KEYS		1724
 /*!
  * transaction: rollback to stable tombstones from history store that
  * would have been restored in non-dryrun mode
  */
-<<<<<<< HEAD
-#define	WT_STAT_CONN_TXN_RTS_HS_RESTORE_TOMBSTONES_DRYRUN	1721
+#define	WT_STAT_CONN_TXN_RTS_HS_RESTORE_TOMBSTONES_DRYRUN	1725
 /*! transaction: rollback to stable tree walk skipping pages */
-#define	WT_STAT_CONN_TXN_RTS_TREE_WALK_SKIP_PAGES	1722
+#define	WT_STAT_CONN_TXN_RTS_TREE_WALK_SKIP_PAGES	1726
 /*! transaction: rollback to stable updates aborted */
-#define	WT_STAT_CONN_TXN_RTS_UPD_ABORTED		1723
-=======
-#define	WT_STAT_CONN_TXN_RTS_HS_RESTORE_TOMBSTONES_DRYRUN	1667
-/*! transaction: rollback to stable tree walk skipping pages */
-#define	WT_STAT_CONN_TXN_RTS_TREE_WALK_SKIP_PAGES	1668
-/*! transaction: rollback to stable updates aborted */
-#define	WT_STAT_CONN_TXN_RTS_UPD_ABORTED		1669
->>>>>>> 212a7f3c
+#define	WT_STAT_CONN_TXN_RTS_UPD_ABORTED		1727
 /*!
  * transaction: rollback to stable updates from history store that would
  * have been restored in non-dryrun mode
  */
-<<<<<<< HEAD
-#define	WT_STAT_CONN_TXN_RTS_HS_RESTORE_UPDATES_DRYRUN	1724
+#define	WT_STAT_CONN_TXN_RTS_HS_RESTORE_UPDATES_DRYRUN	1728
 /*! transaction: rollback to stable updates removed from history store */
-#define	WT_STAT_CONN_TXN_RTS_HS_REMOVED			1725
-=======
-#define	WT_STAT_CONN_TXN_RTS_HS_RESTORE_UPDATES_DRYRUN	1670
-/*! transaction: rollback to stable updates removed from history store */
-#define	WT_STAT_CONN_TXN_RTS_HS_REMOVED			1671
->>>>>>> 212a7f3c
+#define	WT_STAT_CONN_TXN_RTS_HS_REMOVED			1729
 /*!
  * transaction: rollback to stable updates that would have been aborted
  * in non-dryrun mode
  */
-<<<<<<< HEAD
-#define	WT_STAT_CONN_TXN_RTS_UPD_ABORTED_DRYRUN		1726
-=======
-#define	WT_STAT_CONN_TXN_RTS_UPD_ABORTED_DRYRUN		1672
->>>>>>> 212a7f3c
+#define	WT_STAT_CONN_TXN_RTS_UPD_ABORTED_DRYRUN		1730
 /*!
  * transaction: rollback to stable updates that would have been removed
  * from history store in non-dryrun mode
  */
-<<<<<<< HEAD
-#define	WT_STAT_CONN_TXN_RTS_HS_REMOVED_DRYRUN		1727
+#define	WT_STAT_CONN_TXN_RTS_HS_REMOVED_DRYRUN		1731
 /*! transaction: sessions scanned in each walk of concurrent sessions */
-#define	WT_STAT_CONN_TXN_SESSIONS_WALKED		1728
+#define	WT_STAT_CONN_TXN_SESSIONS_WALKED		1732
 /*! transaction: set timestamp calls */
-#define	WT_STAT_CONN_TXN_SET_TS				1729
+#define	WT_STAT_CONN_TXN_SET_TS				1733
 /*! transaction: set timestamp durable calls */
-#define	WT_STAT_CONN_TXN_SET_TS_DURABLE			1730
+#define	WT_STAT_CONN_TXN_SET_TS_DURABLE			1734
 /*! transaction: set timestamp durable updates */
-#define	WT_STAT_CONN_TXN_SET_TS_DURABLE_UPD		1731
+#define	WT_STAT_CONN_TXN_SET_TS_DURABLE_UPD		1735
 /*! transaction: set timestamp force calls */
-#define	WT_STAT_CONN_TXN_SET_TS_FORCE			1732
-=======
-#define	WT_STAT_CONN_TXN_RTS_HS_REMOVED_DRYRUN		1673
-/*! transaction: sessions scanned in each walk of concurrent sessions */
-#define	WT_STAT_CONN_TXN_SESSIONS_WALKED		1674
-/*! transaction: set timestamp calls */
-#define	WT_STAT_CONN_TXN_SET_TS				1675
-/*! transaction: set timestamp durable calls */
-#define	WT_STAT_CONN_TXN_SET_TS_DURABLE			1676
-/*! transaction: set timestamp durable updates */
-#define	WT_STAT_CONN_TXN_SET_TS_DURABLE_UPD		1677
-/*! transaction: set timestamp force calls */
-#define	WT_STAT_CONN_TXN_SET_TS_FORCE			1678
->>>>>>> 212a7f3c
+#define	WT_STAT_CONN_TXN_SET_TS_FORCE			1736
 /*!
  * transaction: set timestamp global oldest timestamp set to be more
  * recent than the global stable timestamp
  */
-<<<<<<< HEAD
-#define	WT_STAT_CONN_TXN_SET_TS_OUT_OF_ORDER		1733
+#define	WT_STAT_CONN_TXN_SET_TS_OUT_OF_ORDER		1737
 /*! transaction: set timestamp oldest calls */
-#define	WT_STAT_CONN_TXN_SET_TS_OLDEST			1734
+#define	WT_STAT_CONN_TXN_SET_TS_OLDEST			1738
 /*! transaction: set timestamp oldest updates */
-#define	WT_STAT_CONN_TXN_SET_TS_OLDEST_UPD		1735
+#define	WT_STAT_CONN_TXN_SET_TS_OLDEST_UPD		1739
 /*! transaction: set timestamp stable calls */
-#define	WT_STAT_CONN_TXN_SET_TS_STABLE			1736
+#define	WT_STAT_CONN_TXN_SET_TS_STABLE			1740
 /*! transaction: set timestamp stable updates */
-#define	WT_STAT_CONN_TXN_SET_TS_STABLE_UPD		1737
+#define	WT_STAT_CONN_TXN_SET_TS_STABLE_UPD		1741
 /*! transaction: transaction begins */
-#define	WT_STAT_CONN_TXN_BEGIN				1738
-=======
-#define	WT_STAT_CONN_TXN_SET_TS_OUT_OF_ORDER		1679
-/*! transaction: set timestamp oldest calls */
-#define	WT_STAT_CONN_TXN_SET_TS_OLDEST			1680
-/*! transaction: set timestamp oldest updates */
-#define	WT_STAT_CONN_TXN_SET_TS_OLDEST_UPD		1681
-/*! transaction: set timestamp stable calls */
-#define	WT_STAT_CONN_TXN_SET_TS_STABLE			1682
-/*! transaction: set timestamp stable updates */
-#define	WT_STAT_CONN_TXN_SET_TS_STABLE_UPD		1683
-/*! transaction: transaction begins */
-#define	WT_STAT_CONN_TXN_BEGIN				1684
->>>>>>> 212a7f3c
+#define	WT_STAT_CONN_TXN_BEGIN				1742
 /*!
  * transaction: transaction checkpoint history store file duration
  * (usecs)
  */
-<<<<<<< HEAD
-#define	WT_STAT_CONN_TXN_HS_CKPT_DURATION		1739
+#define	WT_STAT_CONN_TXN_HS_CKPT_DURATION		1743
 /*! transaction: transaction range of IDs currently pinned */
-#define	WT_STAT_CONN_TXN_PINNED_RANGE			1740
+#define	WT_STAT_CONN_TXN_PINNED_RANGE			1744
 /*! transaction: transaction range of IDs currently pinned by a checkpoint */
-#define	WT_STAT_CONN_TXN_PINNED_CHECKPOINT_RANGE	1741
+#define	WT_STAT_CONN_TXN_PINNED_CHECKPOINT_RANGE	1745
 /*! transaction: transaction range of timestamps currently pinned */
-#define	WT_STAT_CONN_TXN_PINNED_TIMESTAMP		1742
+#define	WT_STAT_CONN_TXN_PINNED_TIMESTAMP		1746
 /*! transaction: transaction range of timestamps pinned by a checkpoint */
-#define	WT_STAT_CONN_TXN_PINNED_TIMESTAMP_CHECKPOINT	1743
-=======
-#define	WT_STAT_CONN_TXN_HS_CKPT_DURATION		1685
-/*! transaction: transaction range of IDs currently pinned */
-#define	WT_STAT_CONN_TXN_PINNED_RANGE			1686
-/*! transaction: transaction range of IDs currently pinned by a checkpoint */
-#define	WT_STAT_CONN_TXN_PINNED_CHECKPOINT_RANGE	1687
-/*! transaction: transaction range of timestamps currently pinned */
-#define	WT_STAT_CONN_TXN_PINNED_TIMESTAMP		1688
-/*! transaction: transaction range of timestamps pinned by a checkpoint */
-#define	WT_STAT_CONN_TXN_PINNED_TIMESTAMP_CHECKPOINT	1689
->>>>>>> 212a7f3c
+#define	WT_STAT_CONN_TXN_PINNED_TIMESTAMP_CHECKPOINT	1747
 /*!
  * transaction: transaction range of timestamps pinned by the oldest
  * active read timestamp
  */
-<<<<<<< HEAD
-#define	WT_STAT_CONN_TXN_PINNED_TIMESTAMP_READER	1744
-=======
-#define	WT_STAT_CONN_TXN_PINNED_TIMESTAMP_READER	1690
->>>>>>> 212a7f3c
+#define	WT_STAT_CONN_TXN_PINNED_TIMESTAMP_READER	1748
 /*!
  * transaction: transaction range of timestamps pinned by the oldest
  * timestamp
  */
-<<<<<<< HEAD
-#define	WT_STAT_CONN_TXN_PINNED_TIMESTAMP_OLDEST	1745
+#define	WT_STAT_CONN_TXN_PINNED_TIMESTAMP_OLDEST	1749
 /*! transaction: transaction read timestamp of the oldest active reader */
-#define	WT_STAT_CONN_TXN_TIMESTAMP_OLDEST_ACTIVE_READ	1746
+#define	WT_STAT_CONN_TXN_TIMESTAMP_OLDEST_ACTIVE_READ	1750
 /*! transaction: transaction rollback to stable currently running */
-#define	WT_STAT_CONN_TXN_ROLLBACK_TO_STABLE_RUNNING	1747
+#define	WT_STAT_CONN_TXN_ROLLBACK_TO_STABLE_RUNNING	1751
 /*! transaction: transaction walk of concurrent sessions */
-#define	WT_STAT_CONN_TXN_WALK_SESSIONS			1748
+#define	WT_STAT_CONN_TXN_WALK_SESSIONS			1752
 /*! transaction: transactions committed */
-#define	WT_STAT_CONN_TXN_COMMIT				1749
+#define	WT_STAT_CONN_TXN_COMMIT				1753
 /*! transaction: transactions rolled back */
-#define	WT_STAT_CONN_TXN_ROLLBACK			1750
+#define	WT_STAT_CONN_TXN_ROLLBACK			1754
 /*! transaction: update conflicts */
-#define	WT_STAT_CONN_TXN_UPDATE_CONFLICT		1751
-=======
-#define	WT_STAT_CONN_TXN_PINNED_TIMESTAMP_OLDEST	1691
-/*! transaction: transaction read timestamp of the oldest active reader */
-#define	WT_STAT_CONN_TXN_TIMESTAMP_OLDEST_ACTIVE_READ	1692
-/*! transaction: transaction rollback to stable currently running */
-#define	WT_STAT_CONN_TXN_ROLLBACK_TO_STABLE_RUNNING	1693
-/*! transaction: transaction walk of concurrent sessions */
-#define	WT_STAT_CONN_TXN_WALK_SESSIONS			1694
-/*! transaction: transactions committed */
-#define	WT_STAT_CONN_TXN_COMMIT				1695
-/*! transaction: transactions rolled back */
-#define	WT_STAT_CONN_TXN_ROLLBACK			1696
-/*! transaction: update conflicts */
-#define	WT_STAT_CONN_TXN_UPDATE_CONFLICT		1697
->>>>>>> 212a7f3c
+#define	WT_STAT_CONN_TXN_UPDATE_CONFLICT		1755
 
 /*!
  * @}
