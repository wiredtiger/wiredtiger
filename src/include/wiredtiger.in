--- conflicted
+++ resolved
@@ -6191,459 +6191,237 @@
 /*! session: tiered operations scheduled */
 #define	WT_STAT_CONN_TIERED_WORK_UNITS_CREATED		1424
 /*! session: tiered storage local retention time (secs) */
-<<<<<<< HEAD
 #define	WT_STAT_CONN_TIERED_RETENTION			1425
-/*! session: tiered storage object size */
-#define	WT_STAT_CONN_TIERED_OBJECT_SIZE			1426
 /*! thread-state: active filesystem fsync calls */
-#define	WT_STAT_CONN_THREAD_FSYNC_ACTIVE		1427
+#define	WT_STAT_CONN_THREAD_FSYNC_ACTIVE		1426
 /*! thread-state: active filesystem read calls */
-#define	WT_STAT_CONN_THREAD_READ_ACTIVE			1428
+#define	WT_STAT_CONN_THREAD_READ_ACTIVE			1427
 /*! thread-state: active filesystem write calls */
-#define	WT_STAT_CONN_THREAD_WRITE_ACTIVE		1429
+#define	WT_STAT_CONN_THREAD_WRITE_ACTIVE		1428
 /*! thread-yield: application thread time evicting (usecs) */
-#define	WT_STAT_CONN_APPLICATION_EVICT_TIME		1430
+#define	WT_STAT_CONN_APPLICATION_EVICT_TIME		1429
 /*! thread-yield: application thread time waiting for cache (usecs) */
-#define	WT_STAT_CONN_APPLICATION_CACHE_TIME		1431
-=======
-#define	WT_STAT_CONN_TIERED_RETENTION			1423
-/*! thread-state: active filesystem fsync calls */
-#define	WT_STAT_CONN_THREAD_FSYNC_ACTIVE		1424
-/*! thread-state: active filesystem read calls */
-#define	WT_STAT_CONN_THREAD_READ_ACTIVE			1425
-/*! thread-state: active filesystem write calls */
-#define	WT_STAT_CONN_THREAD_WRITE_ACTIVE		1426
-/*! thread-yield: application thread time evicting (usecs) */
-#define	WT_STAT_CONN_APPLICATION_EVICT_TIME		1427
-/*! thread-yield: application thread time waiting for cache (usecs) */
-#define	WT_STAT_CONN_APPLICATION_CACHE_TIME		1428
->>>>>>> 464649a9
+#define	WT_STAT_CONN_APPLICATION_CACHE_TIME		1430
 /*!
  * thread-yield: connection close blocked waiting for transaction state
  * stabilization
  */
-<<<<<<< HEAD
-#define	WT_STAT_CONN_TXN_RELEASE_BLOCKED		1432
+#define	WT_STAT_CONN_TXN_RELEASE_BLOCKED		1431
 /*! thread-yield: connection close yielded for lsm manager shutdown */
-#define	WT_STAT_CONN_CONN_CLOSE_BLOCKED_LSM		1433
+#define	WT_STAT_CONN_CONN_CLOSE_BLOCKED_LSM		1432
 /*! thread-yield: data handle lock yielded */
-#define	WT_STAT_CONN_DHANDLE_LOCK_BLOCKED		1434
-=======
-#define	WT_STAT_CONN_TXN_RELEASE_BLOCKED		1429
-/*! thread-yield: connection close yielded for lsm manager shutdown */
-#define	WT_STAT_CONN_CONN_CLOSE_BLOCKED_LSM		1430
-/*! thread-yield: data handle lock yielded */
-#define	WT_STAT_CONN_DHANDLE_LOCK_BLOCKED		1431
->>>>>>> 464649a9
+#define	WT_STAT_CONN_DHANDLE_LOCK_BLOCKED		1433
 /*!
  * thread-yield: get reference for page index and slot time sleeping
  * (usecs)
  */
-<<<<<<< HEAD
-#define	WT_STAT_CONN_PAGE_INDEX_SLOT_REF_BLOCKED	1435
+#define	WT_STAT_CONN_PAGE_INDEX_SLOT_REF_BLOCKED	1434
 /*! thread-yield: page access yielded due to prepare state change */
-#define	WT_STAT_CONN_PREPARED_TRANSITION_BLOCKED_PAGE	1436
+#define	WT_STAT_CONN_PREPARED_TRANSITION_BLOCKED_PAGE	1435
 /*! thread-yield: page acquire busy blocked */
-#define	WT_STAT_CONN_PAGE_BUSY_BLOCKED			1437
+#define	WT_STAT_CONN_PAGE_BUSY_BLOCKED			1436
 /*! thread-yield: page acquire eviction blocked */
-#define	WT_STAT_CONN_PAGE_FORCIBLE_EVICT_BLOCKED	1438
+#define	WT_STAT_CONN_PAGE_FORCIBLE_EVICT_BLOCKED	1437
 /*! thread-yield: page acquire locked blocked */
-#define	WT_STAT_CONN_PAGE_LOCKED_BLOCKED		1439
+#define	WT_STAT_CONN_PAGE_LOCKED_BLOCKED		1438
 /*! thread-yield: page acquire read blocked */
-#define	WT_STAT_CONN_PAGE_READ_BLOCKED			1440
+#define	WT_STAT_CONN_PAGE_READ_BLOCKED			1439
 /*! thread-yield: page acquire time sleeping (usecs) */
-#define	WT_STAT_CONN_PAGE_SLEEP				1441
-=======
-#define	WT_STAT_CONN_PAGE_INDEX_SLOT_REF_BLOCKED	1432
-/*! thread-yield: page access yielded due to prepare state change */
-#define	WT_STAT_CONN_PREPARED_TRANSITION_BLOCKED_PAGE	1433
-/*! thread-yield: page acquire busy blocked */
-#define	WT_STAT_CONN_PAGE_BUSY_BLOCKED			1434
-/*! thread-yield: page acquire eviction blocked */
-#define	WT_STAT_CONN_PAGE_FORCIBLE_EVICT_BLOCKED	1435
-/*! thread-yield: page acquire locked blocked */
-#define	WT_STAT_CONN_PAGE_LOCKED_BLOCKED		1436
-/*! thread-yield: page acquire read blocked */
-#define	WT_STAT_CONN_PAGE_READ_BLOCKED			1437
-/*! thread-yield: page acquire time sleeping (usecs) */
-#define	WT_STAT_CONN_PAGE_SLEEP				1438
->>>>>>> 464649a9
+#define	WT_STAT_CONN_PAGE_SLEEP				1440
 /*!
  * thread-yield: page delete rollback time sleeping for state change
  * (usecs)
  */
-<<<<<<< HEAD
-#define	WT_STAT_CONN_PAGE_DEL_ROLLBACK_BLOCKED		1442
+#define	WT_STAT_CONN_PAGE_DEL_ROLLBACK_BLOCKED		1441
 /*! thread-yield: page reconciliation yielded due to child modification */
-#define	WT_STAT_CONN_CHILD_MODIFY_BLOCKED_PAGE		1443
+#define	WT_STAT_CONN_CHILD_MODIFY_BLOCKED_PAGE		1442
 /*! transaction: Number of prepared updates */
-#define	WT_STAT_CONN_TXN_PREPARED_UPDATES		1444
+#define	WT_STAT_CONN_TXN_PREPARED_UPDATES		1443
 /*! transaction: Number of prepared updates committed */
-#define	WT_STAT_CONN_TXN_PREPARED_UPDATES_COMMITTED	1445
+#define	WT_STAT_CONN_TXN_PREPARED_UPDATES_COMMITTED	1444
 /*! transaction: Number of prepared updates repeated on the same key */
-#define	WT_STAT_CONN_TXN_PREPARED_UPDATES_KEY_REPEATED	1446
+#define	WT_STAT_CONN_TXN_PREPARED_UPDATES_KEY_REPEATED	1445
 /*! transaction: Number of prepared updates rolled back */
-#define	WT_STAT_CONN_TXN_PREPARED_UPDATES_ROLLEDBACK	1447
+#define	WT_STAT_CONN_TXN_PREPARED_UPDATES_ROLLEDBACK	1446
 /*! transaction: prepared transactions */
-#define	WT_STAT_CONN_TXN_PREPARE			1448
+#define	WT_STAT_CONN_TXN_PREPARE			1447
 /*! transaction: prepared transactions committed */
-#define	WT_STAT_CONN_TXN_PREPARE_COMMIT			1449
+#define	WT_STAT_CONN_TXN_PREPARE_COMMIT			1448
 /*! transaction: prepared transactions currently active */
-#define	WT_STAT_CONN_TXN_PREPARE_ACTIVE			1450
+#define	WT_STAT_CONN_TXN_PREPARE_ACTIVE			1449
 /*! transaction: prepared transactions rolled back */
-#define	WT_STAT_CONN_TXN_PREPARE_ROLLBACK		1451
-=======
-#define	WT_STAT_CONN_PAGE_DEL_ROLLBACK_BLOCKED		1439
-/*! thread-yield: page reconciliation yielded due to child modification */
-#define	WT_STAT_CONN_CHILD_MODIFY_BLOCKED_PAGE		1440
-/*! transaction: Number of prepared updates */
-#define	WT_STAT_CONN_TXN_PREPARED_UPDATES		1441
-/*! transaction: Number of prepared updates committed */
-#define	WT_STAT_CONN_TXN_PREPARED_UPDATES_COMMITTED	1442
-/*! transaction: Number of prepared updates repeated on the same key */
-#define	WT_STAT_CONN_TXN_PREPARED_UPDATES_KEY_REPEATED	1443
-/*! transaction: Number of prepared updates rolled back */
-#define	WT_STAT_CONN_TXN_PREPARED_UPDATES_ROLLEDBACK	1444
-/*! transaction: prepared transactions */
-#define	WT_STAT_CONN_TXN_PREPARE			1445
-/*! transaction: prepared transactions committed */
-#define	WT_STAT_CONN_TXN_PREPARE_COMMIT			1446
-/*! transaction: prepared transactions currently active */
-#define	WT_STAT_CONN_TXN_PREPARE_ACTIVE			1447
-/*! transaction: prepared transactions rolled back */
-#define	WT_STAT_CONN_TXN_PREPARE_ROLLBACK		1448
->>>>>>> 464649a9
+#define	WT_STAT_CONN_TXN_PREPARE_ROLLBACK		1450
 /*!
  * transaction: prepared transactions rolled back and do not remove the
  * history store entry
  */
-<<<<<<< HEAD
-#define	WT_STAT_CONN_TXN_PREPARE_ROLLBACK_DO_NOT_REMOVE_HS_UPDATE	1452
-=======
-#define	WT_STAT_CONN_TXN_PREPARE_ROLLBACK_DO_NOT_REMOVE_HS_UPDATE	1449
->>>>>>> 464649a9
+#define	WT_STAT_CONN_TXN_PREPARE_ROLLBACK_DO_NOT_REMOVE_HS_UPDATE	1451
 /*!
  * transaction: prepared transactions rolled back and fix the history
  * store entry with checkpoint reserved transaction id
  */
-<<<<<<< HEAD
-#define	WT_STAT_CONN_TXN_PREPARE_ROLLBACK_FIX_HS_UPDATE_WITH_CKPT_RESERVED_TXNID	1453
+#define	WT_STAT_CONN_TXN_PREPARE_ROLLBACK_FIX_HS_UPDATE_WITH_CKPT_RESERVED_TXNID	1452
 /*! transaction: query timestamp calls */
-#define	WT_STAT_CONN_TXN_QUERY_TS			1454
+#define	WT_STAT_CONN_TXN_QUERY_TS			1453
 /*! transaction: race to read prepared update retry */
-#define	WT_STAT_CONN_TXN_READ_RACE_PREPARE_UPDATE	1455
+#define	WT_STAT_CONN_TXN_READ_RACE_PREPARE_UPDATE	1454
 /*! transaction: rollback to stable calls */
-#define	WT_STAT_CONN_TXN_RTS				1456
-=======
-#define	WT_STAT_CONN_TXN_PREPARE_ROLLBACK_FIX_HS_UPDATE_WITH_CKPT_RESERVED_TXNID	1450
-/*! transaction: query timestamp calls */
-#define	WT_STAT_CONN_TXN_QUERY_TS			1451
-/*! transaction: race to read prepared update retry */
-#define	WT_STAT_CONN_TXN_READ_RACE_PREPARE_UPDATE	1452
-/*! transaction: rollback to stable calls */
-#define	WT_STAT_CONN_TXN_RTS				1453
->>>>>>> 464649a9
+#define	WT_STAT_CONN_TXN_RTS				1455
 /*!
  * transaction: rollback to stable history store records with stop
  * timestamps older than newer records
  */
-<<<<<<< HEAD
-#define	WT_STAT_CONN_TXN_RTS_HS_STOP_OLDER_THAN_NEWER_START	1457
+#define	WT_STAT_CONN_TXN_RTS_HS_STOP_OLDER_THAN_NEWER_START	1456
 /*! transaction: rollback to stable inconsistent checkpoint */
-#define	WT_STAT_CONN_TXN_RTS_INCONSISTENT_CKPT		1458
+#define	WT_STAT_CONN_TXN_RTS_INCONSISTENT_CKPT		1457
 /*! transaction: rollback to stable keys removed */
-#define	WT_STAT_CONN_TXN_RTS_KEYS_REMOVED		1459
+#define	WT_STAT_CONN_TXN_RTS_KEYS_REMOVED		1458
 /*! transaction: rollback to stable keys restored */
-#define	WT_STAT_CONN_TXN_RTS_KEYS_RESTORED		1460
+#define	WT_STAT_CONN_TXN_RTS_KEYS_RESTORED		1459
 /*! transaction: rollback to stable pages visited */
-#define	WT_STAT_CONN_TXN_RTS_PAGES_VISITED		1461
+#define	WT_STAT_CONN_TXN_RTS_PAGES_VISITED		1460
 /*! transaction: rollback to stable restored tombstones from history store */
-#define	WT_STAT_CONN_TXN_RTS_HS_RESTORE_TOMBSTONES	1462
+#define	WT_STAT_CONN_TXN_RTS_HS_RESTORE_TOMBSTONES	1461
 /*! transaction: rollback to stable restored updates from history store */
-#define	WT_STAT_CONN_TXN_RTS_HS_RESTORE_UPDATES		1463
+#define	WT_STAT_CONN_TXN_RTS_HS_RESTORE_UPDATES		1462
 /*! transaction: rollback to stable skipping delete rle */
-#define	WT_STAT_CONN_TXN_RTS_DELETE_RLE_SKIPPED		1464
+#define	WT_STAT_CONN_TXN_RTS_DELETE_RLE_SKIPPED		1463
 /*! transaction: rollback to stable skipping stable rle */
-#define	WT_STAT_CONN_TXN_RTS_STABLE_RLE_SKIPPED		1465
+#define	WT_STAT_CONN_TXN_RTS_STABLE_RLE_SKIPPED		1464
 /*! transaction: rollback to stable sweeping history store keys */
-#define	WT_STAT_CONN_TXN_RTS_SWEEP_HS_KEYS		1466
+#define	WT_STAT_CONN_TXN_RTS_SWEEP_HS_KEYS		1465
 /*! transaction: rollback to stable tree walk skipping pages */
-#define	WT_STAT_CONN_TXN_RTS_TREE_WALK_SKIP_PAGES	1467
+#define	WT_STAT_CONN_TXN_RTS_TREE_WALK_SKIP_PAGES	1466
 /*! transaction: rollback to stable updates aborted */
-#define	WT_STAT_CONN_TXN_RTS_UPD_ABORTED		1468
+#define	WT_STAT_CONN_TXN_RTS_UPD_ABORTED		1467
 /*! transaction: rollback to stable updates removed from history store */
-#define	WT_STAT_CONN_TXN_RTS_HS_REMOVED			1469
+#define	WT_STAT_CONN_TXN_RTS_HS_REMOVED			1468
 /*! transaction: sessions scanned in each walk of concurrent sessions */
-#define	WT_STAT_CONN_TXN_SESSIONS_WALKED		1470
+#define	WT_STAT_CONN_TXN_SESSIONS_WALKED		1469
 /*! transaction: set timestamp calls */
-#define	WT_STAT_CONN_TXN_SET_TS				1471
+#define	WT_STAT_CONN_TXN_SET_TS				1470
 /*! transaction: set timestamp durable calls */
-#define	WT_STAT_CONN_TXN_SET_TS_DURABLE			1472
+#define	WT_STAT_CONN_TXN_SET_TS_DURABLE			1471
 /*! transaction: set timestamp durable updates */
-#define	WT_STAT_CONN_TXN_SET_TS_DURABLE_UPD		1473
+#define	WT_STAT_CONN_TXN_SET_TS_DURABLE_UPD		1472
 /*! transaction: set timestamp oldest calls */
-#define	WT_STAT_CONN_TXN_SET_TS_OLDEST			1474
+#define	WT_STAT_CONN_TXN_SET_TS_OLDEST			1473
 /*! transaction: set timestamp oldest updates */
-#define	WT_STAT_CONN_TXN_SET_TS_OLDEST_UPD		1475
+#define	WT_STAT_CONN_TXN_SET_TS_OLDEST_UPD		1474
 /*! transaction: set timestamp stable calls */
-#define	WT_STAT_CONN_TXN_SET_TS_STABLE			1476
+#define	WT_STAT_CONN_TXN_SET_TS_STABLE			1475
 /*! transaction: set timestamp stable updates */
-#define	WT_STAT_CONN_TXN_SET_TS_STABLE_UPD		1477
+#define	WT_STAT_CONN_TXN_SET_TS_STABLE_UPD		1476
 /*! transaction: transaction begins */
-#define	WT_STAT_CONN_TXN_BEGIN				1478
+#define	WT_STAT_CONN_TXN_BEGIN				1477
 /*! transaction: transaction checkpoint currently running */
-#define	WT_STAT_CONN_TXN_CHECKPOINT_RUNNING		1479
-=======
-#define	WT_STAT_CONN_TXN_RTS_HS_STOP_OLDER_THAN_NEWER_START	1454
-/*! transaction: rollback to stable inconsistent checkpoint */
-#define	WT_STAT_CONN_TXN_RTS_INCONSISTENT_CKPT		1455
-/*! transaction: rollback to stable keys removed */
-#define	WT_STAT_CONN_TXN_RTS_KEYS_REMOVED		1456
-/*! transaction: rollback to stable keys restored */
-#define	WT_STAT_CONN_TXN_RTS_KEYS_RESTORED		1457
-/*! transaction: rollback to stable pages visited */
-#define	WT_STAT_CONN_TXN_RTS_PAGES_VISITED		1458
-/*! transaction: rollback to stable restored tombstones from history store */
-#define	WT_STAT_CONN_TXN_RTS_HS_RESTORE_TOMBSTONES	1459
-/*! transaction: rollback to stable restored updates from history store */
-#define	WT_STAT_CONN_TXN_RTS_HS_RESTORE_UPDATES		1460
-/*! transaction: rollback to stable skipping delete rle */
-#define	WT_STAT_CONN_TXN_RTS_DELETE_RLE_SKIPPED		1461
-/*! transaction: rollback to stable skipping stable rle */
-#define	WT_STAT_CONN_TXN_RTS_STABLE_RLE_SKIPPED		1462
-/*! transaction: rollback to stable sweeping history store keys */
-#define	WT_STAT_CONN_TXN_RTS_SWEEP_HS_KEYS		1463
-/*! transaction: rollback to stable tree walk skipping pages */
-#define	WT_STAT_CONN_TXN_RTS_TREE_WALK_SKIP_PAGES	1464
-/*! transaction: rollback to stable updates aborted */
-#define	WT_STAT_CONN_TXN_RTS_UPD_ABORTED		1465
-/*! transaction: rollback to stable updates removed from history store */
-#define	WT_STAT_CONN_TXN_RTS_HS_REMOVED			1466
-/*! transaction: sessions scanned in each walk of concurrent sessions */
-#define	WT_STAT_CONN_TXN_SESSIONS_WALKED		1467
-/*! transaction: set timestamp calls */
-#define	WT_STAT_CONN_TXN_SET_TS				1468
-/*! transaction: set timestamp durable calls */
-#define	WT_STAT_CONN_TXN_SET_TS_DURABLE			1469
-/*! transaction: set timestamp durable updates */
-#define	WT_STAT_CONN_TXN_SET_TS_DURABLE_UPD		1470
-/*! transaction: set timestamp oldest calls */
-#define	WT_STAT_CONN_TXN_SET_TS_OLDEST			1471
-/*! transaction: set timestamp oldest updates */
-#define	WT_STAT_CONN_TXN_SET_TS_OLDEST_UPD		1472
-/*! transaction: set timestamp stable calls */
-#define	WT_STAT_CONN_TXN_SET_TS_STABLE			1473
-/*! transaction: set timestamp stable updates */
-#define	WT_STAT_CONN_TXN_SET_TS_STABLE_UPD		1474
-/*! transaction: transaction begins */
-#define	WT_STAT_CONN_TXN_BEGIN				1475
-/*! transaction: transaction checkpoint currently running */
-#define	WT_STAT_CONN_TXN_CHECKPOINT_RUNNING		1476
->>>>>>> 464649a9
+#define	WT_STAT_CONN_TXN_CHECKPOINT_RUNNING		1478
 /*!
  * transaction: transaction checkpoint currently running for history
  * store file
  */
-<<<<<<< HEAD
-#define	WT_STAT_CONN_TXN_CHECKPOINT_RUNNING_HS		1480
+#define	WT_STAT_CONN_TXN_CHECKPOINT_RUNNING_HS		1479
 /*! transaction: transaction checkpoint generation */
-#define	WT_STAT_CONN_TXN_CHECKPOINT_GENERATION		1481
-=======
-#define	WT_STAT_CONN_TXN_CHECKPOINT_RUNNING_HS		1477
-/*! transaction: transaction checkpoint generation */
-#define	WT_STAT_CONN_TXN_CHECKPOINT_GENERATION		1478
->>>>>>> 464649a9
+#define	WT_STAT_CONN_TXN_CHECKPOINT_GENERATION		1480
 /*!
  * transaction: transaction checkpoint history store file duration
  * (usecs)
  */
-<<<<<<< HEAD
-#define	WT_STAT_CONN_TXN_HS_CKPT_DURATION		1482
+#define	WT_STAT_CONN_TXN_HS_CKPT_DURATION		1481
 /*! transaction: transaction checkpoint max time (msecs) */
-#define	WT_STAT_CONN_TXN_CHECKPOINT_TIME_MAX		1483
+#define	WT_STAT_CONN_TXN_CHECKPOINT_TIME_MAX		1482
 /*! transaction: transaction checkpoint min time (msecs) */
-#define	WT_STAT_CONN_TXN_CHECKPOINT_TIME_MIN		1484
-=======
-#define	WT_STAT_CONN_TXN_HS_CKPT_DURATION		1479
-/*! transaction: transaction checkpoint max time (msecs) */
-#define	WT_STAT_CONN_TXN_CHECKPOINT_TIME_MAX		1480
-/*! transaction: transaction checkpoint min time (msecs) */
-#define	WT_STAT_CONN_TXN_CHECKPOINT_TIME_MIN		1481
->>>>>>> 464649a9
+#define	WT_STAT_CONN_TXN_CHECKPOINT_TIME_MIN		1483
 /*!
  * transaction: transaction checkpoint most recent duration for gathering
  * all handles (usecs)
  */
-<<<<<<< HEAD
-#define	WT_STAT_CONN_TXN_CHECKPOINT_HANDLE_DURATION	1485
-=======
-#define	WT_STAT_CONN_TXN_CHECKPOINT_HANDLE_DURATION	1482
->>>>>>> 464649a9
+#define	WT_STAT_CONN_TXN_CHECKPOINT_HANDLE_DURATION	1484
 /*!
  * transaction: transaction checkpoint most recent duration for gathering
  * applied handles (usecs)
  */
-<<<<<<< HEAD
-#define	WT_STAT_CONN_TXN_CHECKPOINT_HANDLE_DURATION_APPLY	1486
-=======
-#define	WT_STAT_CONN_TXN_CHECKPOINT_HANDLE_DURATION_APPLY	1483
->>>>>>> 464649a9
+#define	WT_STAT_CONN_TXN_CHECKPOINT_HANDLE_DURATION_APPLY	1485
 /*!
  * transaction: transaction checkpoint most recent duration for gathering
  * skipped handles (usecs)
  */
-<<<<<<< HEAD
-#define	WT_STAT_CONN_TXN_CHECKPOINT_HANDLE_DURATION_SKIP	1487
+#define	WT_STAT_CONN_TXN_CHECKPOINT_HANDLE_DURATION_SKIP	1486
 /*! transaction: transaction checkpoint most recent handles applied */
-#define	WT_STAT_CONN_TXN_CHECKPOINT_HANDLE_APPLIED	1488
+#define	WT_STAT_CONN_TXN_CHECKPOINT_HANDLE_APPLIED	1487
 /*! transaction: transaction checkpoint most recent handles skipped */
-#define	WT_STAT_CONN_TXN_CHECKPOINT_HANDLE_SKIPPED	1489
+#define	WT_STAT_CONN_TXN_CHECKPOINT_HANDLE_SKIPPED	1488
 /*! transaction: transaction checkpoint most recent handles walked */
-#define	WT_STAT_CONN_TXN_CHECKPOINT_HANDLE_WALKED	1490
+#define	WT_STAT_CONN_TXN_CHECKPOINT_HANDLE_WALKED	1489
 /*! transaction: transaction checkpoint most recent time (msecs) */
-#define	WT_STAT_CONN_TXN_CHECKPOINT_TIME_RECENT		1491
+#define	WT_STAT_CONN_TXN_CHECKPOINT_TIME_RECENT		1490
 /*! transaction: transaction checkpoint prepare currently running */
-#define	WT_STAT_CONN_TXN_CHECKPOINT_PREP_RUNNING	1492
+#define	WT_STAT_CONN_TXN_CHECKPOINT_PREP_RUNNING	1491
 /*! transaction: transaction checkpoint prepare max time (msecs) */
-#define	WT_STAT_CONN_TXN_CHECKPOINT_PREP_MAX		1493
+#define	WT_STAT_CONN_TXN_CHECKPOINT_PREP_MAX		1492
 /*! transaction: transaction checkpoint prepare min time (msecs) */
-#define	WT_STAT_CONN_TXN_CHECKPOINT_PREP_MIN		1494
+#define	WT_STAT_CONN_TXN_CHECKPOINT_PREP_MIN		1493
 /*! transaction: transaction checkpoint prepare most recent time (msecs) */
-#define	WT_STAT_CONN_TXN_CHECKPOINT_PREP_RECENT		1495
+#define	WT_STAT_CONN_TXN_CHECKPOINT_PREP_RECENT		1494
 /*! transaction: transaction checkpoint prepare total time (msecs) */
-#define	WT_STAT_CONN_TXN_CHECKPOINT_PREP_TOTAL		1496
-/*! transaction: transaction checkpoint prepare wait time (msecs) */
-#define	WT_STAT_CONN_TXN_CHECKPOINT_PREP_WAIT		1497
+#define	WT_STAT_CONN_TXN_CHECKPOINT_PREP_TOTAL		1495
 /*! transaction: transaction checkpoint scrub dirty target */
-#define	WT_STAT_CONN_TXN_CHECKPOINT_SCRUB_TARGET	1498
+#define	WT_STAT_CONN_TXN_CHECKPOINT_SCRUB_TARGET	1496
 /*! transaction: transaction checkpoint scrub time (msecs) */
-#define	WT_STAT_CONN_TXN_CHECKPOINT_SCRUB_TIME		1499
+#define	WT_STAT_CONN_TXN_CHECKPOINT_SCRUB_TIME		1497
 /*! transaction: transaction checkpoint total time (msecs) */
-#define	WT_STAT_CONN_TXN_CHECKPOINT_TIME_TOTAL		1500
+#define	WT_STAT_CONN_TXN_CHECKPOINT_TIME_TOTAL		1498
 /*! transaction: transaction checkpoints */
-#define	WT_STAT_CONN_TXN_CHECKPOINT			1501
+#define	WT_STAT_CONN_TXN_CHECKPOINT			1499
 /*! transaction: transaction checkpoints due to obsolete pages */
-#define	WT_STAT_CONN_TXN_CHECKPOINT_OBSOLETE_APPLIED	1502
-=======
-#define	WT_STAT_CONN_TXN_CHECKPOINT_HANDLE_DURATION_SKIP	1484
-/*! transaction: transaction checkpoint most recent handles applied */
-#define	WT_STAT_CONN_TXN_CHECKPOINT_HANDLE_APPLIED	1485
-/*! transaction: transaction checkpoint most recent handles skipped */
-#define	WT_STAT_CONN_TXN_CHECKPOINT_HANDLE_SKIPPED	1486
-/*! transaction: transaction checkpoint most recent handles walked */
-#define	WT_STAT_CONN_TXN_CHECKPOINT_HANDLE_WALKED	1487
-/*! transaction: transaction checkpoint most recent time (msecs) */
-#define	WT_STAT_CONN_TXN_CHECKPOINT_TIME_RECENT		1488
-/*! transaction: transaction checkpoint prepare currently running */
-#define	WT_STAT_CONN_TXN_CHECKPOINT_PREP_RUNNING	1489
-/*! transaction: transaction checkpoint prepare max time (msecs) */
-#define	WT_STAT_CONN_TXN_CHECKPOINT_PREP_MAX		1490
-/*! transaction: transaction checkpoint prepare min time (msecs) */
-#define	WT_STAT_CONN_TXN_CHECKPOINT_PREP_MIN		1491
-/*! transaction: transaction checkpoint prepare most recent time (msecs) */
-#define	WT_STAT_CONN_TXN_CHECKPOINT_PREP_RECENT		1492
-/*! transaction: transaction checkpoint prepare total time (msecs) */
-#define	WT_STAT_CONN_TXN_CHECKPOINT_PREP_TOTAL		1493
-/*! transaction: transaction checkpoint scrub dirty target */
-#define	WT_STAT_CONN_TXN_CHECKPOINT_SCRUB_TARGET	1494
-/*! transaction: transaction checkpoint scrub time (msecs) */
-#define	WT_STAT_CONN_TXN_CHECKPOINT_SCRUB_TIME		1495
-/*! transaction: transaction checkpoint total time (msecs) */
-#define	WT_STAT_CONN_TXN_CHECKPOINT_TIME_TOTAL		1496
-/*! transaction: transaction checkpoints */
-#define	WT_STAT_CONN_TXN_CHECKPOINT			1497
-/*! transaction: transaction checkpoints due to obsolete pages */
-#define	WT_STAT_CONN_TXN_CHECKPOINT_OBSOLETE_APPLIED	1498
->>>>>>> 464649a9
+#define	WT_STAT_CONN_TXN_CHECKPOINT_OBSOLETE_APPLIED	1500
 /*!
  * transaction: transaction checkpoints skipped because database was
  * clean
  */
-<<<<<<< HEAD
-#define	WT_STAT_CONN_TXN_CHECKPOINT_SKIPPED		1503
+#define	WT_STAT_CONN_TXN_CHECKPOINT_SKIPPED		1501
 /*! transaction: transaction failures due to history store */
-#define	WT_STAT_CONN_TXN_FAIL_CACHE			1504
-=======
-#define	WT_STAT_CONN_TXN_CHECKPOINT_SKIPPED		1499
-/*! transaction: transaction failures due to history store */
-#define	WT_STAT_CONN_TXN_FAIL_CACHE			1500
->>>>>>> 464649a9
+#define	WT_STAT_CONN_TXN_FAIL_CACHE			1502
 /*!
  * transaction: transaction fsync calls for checkpoint after allocating
  * the transaction ID
  */
-<<<<<<< HEAD
-#define	WT_STAT_CONN_TXN_CHECKPOINT_FSYNC_POST		1505
-=======
-#define	WT_STAT_CONN_TXN_CHECKPOINT_FSYNC_POST		1501
->>>>>>> 464649a9
+#define	WT_STAT_CONN_TXN_CHECKPOINT_FSYNC_POST		1503
 /*!
  * transaction: transaction fsync duration for checkpoint after
  * allocating the transaction ID (usecs)
  */
-<<<<<<< HEAD
-#define	WT_STAT_CONN_TXN_CHECKPOINT_FSYNC_POST_DURATION	1506
+#define	WT_STAT_CONN_TXN_CHECKPOINT_FSYNC_POST_DURATION	1504
 /*! transaction: transaction range of IDs currently pinned */
-#define	WT_STAT_CONN_TXN_PINNED_RANGE			1507
+#define	WT_STAT_CONN_TXN_PINNED_RANGE			1505
 /*! transaction: transaction range of IDs currently pinned by a checkpoint */
-#define	WT_STAT_CONN_TXN_PINNED_CHECKPOINT_RANGE	1508
+#define	WT_STAT_CONN_TXN_PINNED_CHECKPOINT_RANGE	1506
 /*! transaction: transaction range of timestamps currently pinned */
-#define	WT_STAT_CONN_TXN_PINNED_TIMESTAMP		1509
+#define	WT_STAT_CONN_TXN_PINNED_TIMESTAMP		1507
 /*! transaction: transaction range of timestamps pinned by a checkpoint */
-#define	WT_STAT_CONN_TXN_PINNED_TIMESTAMP_CHECKPOINT	1510
-=======
-#define	WT_STAT_CONN_TXN_CHECKPOINT_FSYNC_POST_DURATION	1502
-/*! transaction: transaction range of IDs currently pinned */
-#define	WT_STAT_CONN_TXN_PINNED_RANGE			1503
-/*! transaction: transaction range of IDs currently pinned by a checkpoint */
-#define	WT_STAT_CONN_TXN_PINNED_CHECKPOINT_RANGE	1504
-/*! transaction: transaction range of timestamps currently pinned */
-#define	WT_STAT_CONN_TXN_PINNED_TIMESTAMP		1505
-/*! transaction: transaction range of timestamps pinned by a checkpoint */
-#define	WT_STAT_CONN_TXN_PINNED_TIMESTAMP_CHECKPOINT	1506
->>>>>>> 464649a9
+#define	WT_STAT_CONN_TXN_PINNED_TIMESTAMP_CHECKPOINT	1508
 /*!
  * transaction: transaction range of timestamps pinned by the oldest
  * active read timestamp
  */
-<<<<<<< HEAD
-#define	WT_STAT_CONN_TXN_PINNED_TIMESTAMP_READER	1511
-=======
-#define	WT_STAT_CONN_TXN_PINNED_TIMESTAMP_READER	1507
->>>>>>> 464649a9
+#define	WT_STAT_CONN_TXN_PINNED_TIMESTAMP_READER	1509
 /*!
  * transaction: transaction range of timestamps pinned by the oldest
  * timestamp
  */
-<<<<<<< HEAD
-#define	WT_STAT_CONN_TXN_PINNED_TIMESTAMP_OLDEST	1512
+#define	WT_STAT_CONN_TXN_PINNED_TIMESTAMP_OLDEST	1510
 /*! transaction: transaction read timestamp of the oldest active reader */
-#define	WT_STAT_CONN_TXN_TIMESTAMP_OLDEST_ACTIVE_READ	1513
+#define	WT_STAT_CONN_TXN_TIMESTAMP_OLDEST_ACTIVE_READ	1511
 /*! transaction: transaction rollback to stable currently running */
-#define	WT_STAT_CONN_TXN_ROLLBACK_TO_STABLE_RUNNING	1514
+#define	WT_STAT_CONN_TXN_ROLLBACK_TO_STABLE_RUNNING	1512
 /*! transaction: transaction walk of concurrent sessions */
-#define	WT_STAT_CONN_TXN_WALK_SESSIONS			1515
+#define	WT_STAT_CONN_TXN_WALK_SESSIONS			1513
 /*! transaction: transactions committed */
-#define	WT_STAT_CONN_TXN_COMMIT				1516
+#define	WT_STAT_CONN_TXN_COMMIT				1514
 /*! transaction: transactions rolled back */
-#define	WT_STAT_CONN_TXN_ROLLBACK			1517
+#define	WT_STAT_CONN_TXN_ROLLBACK			1515
 /*! transaction: update conflicts */
-#define	WT_STAT_CONN_TXN_UPDATE_CONFLICT		1518
-=======
-#define	WT_STAT_CONN_TXN_PINNED_TIMESTAMP_OLDEST	1508
-/*! transaction: transaction read timestamp of the oldest active reader */
-#define	WT_STAT_CONN_TXN_TIMESTAMP_OLDEST_ACTIVE_READ	1509
-/*! transaction: transaction rollback to stable currently running */
-#define	WT_STAT_CONN_TXN_ROLLBACK_TO_STABLE_RUNNING	1510
-/*! transaction: transaction walk of concurrent sessions */
-#define	WT_STAT_CONN_TXN_WALK_SESSIONS			1511
-/*! transaction: transactions committed */
-#define	WT_STAT_CONN_TXN_COMMIT				1512
-/*! transaction: transactions rolled back */
-#define	WT_STAT_CONN_TXN_ROLLBACK			1513
-/*! transaction: update conflicts */
-#define	WT_STAT_CONN_TXN_UPDATE_CONFLICT		1514
->>>>>>> 464649a9
+#define	WT_STAT_CONN_TXN_UPDATE_CONFLICT		1516
 
 /*!
  * @}
