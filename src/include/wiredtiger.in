/*-
 * Copyright (c) 2014-present MongoDB, Inc.
 * Copyright (c) 2008-2014 WiredTiger, Inc.
 *	All rights reserved.
 *
 * See the file LICENSE for redistribution information.
 */

#ifndef	__WIREDTIGER_H_
#define	__WIREDTIGER_H_

#if defined(__cplusplus)
extern "C" {
#endif

/*******************************************
 * Version information
 *******************************************/
#define	WIREDTIGER_VERSION_MAJOR	@VERSION_MAJOR@
#define	WIREDTIGER_VERSION_MINOR	@VERSION_MINOR@
#define	WIREDTIGER_VERSION_PATCH	@VERSION_PATCH@
#define	WIREDTIGER_VERSION_STRING	@VERSION_STRING@

/*******************************************
 * Required includes
 *******************************************/
@wiredtiger_includes_decl@

/*******************************************
 * Portable type names
 *******************************************/
@off_t_decl@
@uintmax_t_decl@
@uintptr_t_decl@

#if defined(DOXYGEN) || defined(SWIG)
#define	__F(func) func
#else
/* NOLINTNEXTLINE(misc-macro-parentheses) */
#define	__F(func) (*func)
#endif

/*
 * We support configuring WiredTiger with the gcc/clang -fvisibility=hidden
 * flags, but that requires public APIs be specifically marked.
 */
#if defined(DOXYGEN) || defined(SWIG) || !defined(__GNUC__)
#define	WT_ATTRIBUTE_LIBRARY_VISIBLE
#else
#define	WT_ATTRIBUTE_LIBRARY_VISIBLE	__attribute__((visibility("default")))
#endif

/*!
 * @defgroup wt WiredTiger API
 * The functions, handles and methods applications use to access and manage
 * data with WiredTiger.
 *
 * @{
 */

/*******************************************
 * Public forward structure declarations
 *******************************************/
struct __wt_collator;	    typedef struct __wt_collator WT_COLLATOR;
struct __wt_compressor;	    typedef struct __wt_compressor WT_COMPRESSOR;
struct __wt_config_item;    typedef struct __wt_config_item WT_CONFIG_ITEM;
struct __wt_config_parser;
	typedef struct __wt_config_parser WT_CONFIG_PARSER;
struct __wt_connection;	    typedef struct __wt_connection WT_CONNECTION;
struct __wt_cursor;	    typedef struct __wt_cursor WT_CURSOR;
struct __wt_data_source;    typedef struct __wt_data_source WT_DATA_SOURCE;
struct __wt_encryptor;	    typedef struct __wt_encryptor WT_ENCRYPTOR;
struct __wt_event_handler;  typedef struct __wt_event_handler WT_EVENT_HANDLER;
struct __wt_extension_api;  typedef struct __wt_extension_api WT_EXTENSION_API;
struct __wt_extractor;	    typedef struct __wt_extractor WT_EXTRACTOR;
struct __wt_file_handle;    typedef struct __wt_file_handle WT_FILE_HANDLE;
struct __wt_file_system;    typedef struct __wt_file_system WT_FILE_SYSTEM;
struct __wt_item;	    typedef struct __wt_item WT_ITEM;
struct __wt_modify;	    typedef struct __wt_modify WT_MODIFY;
struct __wt_session;	    typedef struct __wt_session WT_SESSION;
#if !defined(DOXYGEN)
struct __wt_storage_source; typedef struct __wt_storage_source WT_STORAGE_SOURCE;
#endif

#if defined(SWIGJAVA)
#define	WT_HANDLE_NULLABLE(typename)	typename##_NULLABLE
#define	WT_HANDLE_CLOSED(typename)	typename##_CLOSED
typedef WT_CURSOR			WT_CURSOR_NULLABLE;
typedef WT_CURSOR			WT_CURSOR_CLOSED;
typedef WT_SESSION			WT_SESSION_CLOSED;
typedef WT_CONNECTION			WT_CONNECTION_CLOSED;
#elif !defined(DOXYGEN)
#define	WT_HANDLE_NULLABLE(typename)	typename
#define	WT_HANDLE_CLOSED(typename)	typename
#endif

/*!
 * A raw item of data to be managed, including a pointer to the data and a
 * length.
 *
 * WT_ITEM structures do not need to be cleared before use.
 */
struct __wt_item {
	/*!
	 * The memory reference of the data item.
	 *
	 * For items returned by a WT_CURSOR, the pointer is only valid until
	 * the next operation on that cursor.  Applications that need to keep
	 * an item across multiple cursor operations must make a copy.
	 */
	const void *data;

	/*!
	 * The number of bytes in the data item.
	 *
	 * The maximum length of a single column stored in a table is not fixed
	 * (as it partially depends on the underlying file configuration), but
	 * is always a small number of bytes less than 4GB.
	 */
	size_t size;

#ifndef DOXYGEN
	/*! Managed memory chunk (internal use). */
	void *mem;

	/*! Managed memory size (internal use). */
	size_t memsize;

	/*! Object flags (internal use). */
/* AUTOMATIC FLAG VALUE GENERATION START 0 */
#define	WT_ITEM_ALIGNED	0x1u
#define	WT_ITEM_INUSE	0x2u
/* AUTOMATIC FLAG VALUE GENERATION STOP 32 */
	uint32_t flags;
#endif
};

/*!
 * A set of modifications for a value, including a pointer to new data and a
 * length, plus a target offset in the value and an optional length of data
 * in the value to be replaced.
 *
 * WT_MODIFY structures do not need to be cleared before use.
 */
struct __wt_modify {
	/*!
	 * New data. The size of the new data may be zero when no new data is
	 * provided.
	 */
	WT_ITEM data;

	/*!
	 * The zero-based byte offset in the value where the new data is placed.
	 *
	 * If the offset is past the end of the value, padding bytes are
	 * appended to the value up to the specified offset. If the value is a
	 * string (value format \c S), the padding byte is a space. If the value
	 * is a raw byte array accessed using a WT_ITEM structure (value format
	 * \c u), the padding byte is a nul.
	 */
	 size_t offset;

	/*!
	 * The number of bytes in the value to be replaced.
	 *
	 * If the size is zero, no bytes from the value are replaced and the new
	 * data is inserted.
	 *
	 * If the offset is past the end of the value, the size is ignored.
	 *
	 * If the offset plus the size overlaps the end of the previous value,
	 * bytes from the offset to the end of the value are replaced and any
	 * remaining new data is appended.
	 */
	 size_t size;
};

/*!
 * The maximum packed size of a 64-bit integer.  The ::wiredtiger_struct_pack
 * function will pack single long integers into at most this many bytes.
 */
#define	WT_INTPACK64_MAXSIZE	((int)sizeof(int64_t) + 1)

/*!
 * The maximum packed size of a 32-bit integer.  The ::wiredtiger_struct_pack
 * function will pack single integers into at most this many bytes.
 */
#define	WT_INTPACK32_MAXSIZE	((int)sizeof(int32_t) + 1)

/*!
 * A WT_CURSOR handle is the interface to a cursor.
 *
 * Cursors allow data to be searched, iterated and modified, implementing the
 * CRUD (create, read, update and delete) operations.  Cursors are opened in
 * the context of a session.  If a transaction is started, cursors operate in
 * the context of the transaction until the transaction is resolved.
 *
 * Raw data is represented by key/value pairs of WT_ITEM structures, but
 * cursors can also provide access to fields within the key and value if the
 * formats are described in the WT_SESSION::create method.
 *
 * In the common case, a cursor is used to access records in a table.  However,
 * cursors can be used on subsets of tables (such as a single column or a
 * projection of multiple columns), as an interface to statistics, configuration
 * data or application-specific data sources.  See WT_SESSION::open_cursor for
 * more information.
 *
 * <b>Thread safety:</b> A WT_CURSOR handle is not usually shared between
 * threads, see @ref threads for more information.
 */
struct __wt_cursor {
	WT_SESSION *session;	/*!< The session handle for this cursor. */

	/*!
	 * The name of the data source for the cursor, matches the \c uri
	 * parameter to WT_SESSION::open_cursor used to open the cursor.
	 */
	const char *uri;

	/*!
	 * The format of the data packed into key items.  See @ref packing for
	 * details.  If not set, a default value of "u" is assumed, and
	 * applications must use WT_ITEM structures to manipulate untyped byte
	 * arrays.
	 */
	const char *key_format;

	/*!
	 * The format of the data packed into value items.  See @ref packing
	 * for details.  If not set, a default value of "u" is assumed, and
	 * applications must use WT_ITEM structures to manipulate untyped byte
	 * arrays.
	 */
	const char *value_format;

	/*!
	 * @name Data access
	 * @{
	 */
	/*!
	 * Get the key for the current record.
	 *
	 * @snippet ex_all.c Get the cursor's string key
	 *
	 * @snippet ex_all.c Get the cursor's record number key
	 *
	 * @param cursor the cursor handle
	 * @param ... pointers to hold key fields corresponding to
	 * WT_CURSOR::key_format.
	 * The API does not validate the argument types passed in, the caller is
	 * responsible for passing the correct argument types according to
	 * WT_CURSOR::key_format.
	 * @errors
	 */
	int __F(get_key)(WT_CURSOR *cursor, ...);

	/*!
	 * Get the value for the current record.
	 *
	 * @snippet ex_all.c Get the cursor's string value
	 *
	 * @snippet ex_all.c Get the cursor's raw value
	 *
	 * @param cursor the cursor handle
	 * @param ... pointers to hold value fields corresponding to
	 * WT_CURSOR::value_format.
	 * The API does not validate the argument types passed in, the caller is
	 * responsible for passing the correct argument types according to
	 * WT_CURSOR::value_format.
	 * @errors
	 */
	int __F(get_value)(WT_CURSOR *cursor, ...);

	/*!
	 * Set the key for the next operation.
	 *
	 * @snippet ex_all.c Set the cursor's string key
	 *
	 * @snippet ex_all.c Set the cursor's record number key
	 *
	 * @param cursor the cursor handle
	 * @param ... key fields corresponding to WT_CURSOR::key_format.
	 *
	 * If an error occurs during this operation, a flag will be set in the
	 * cursor, and the next operation to access the key will fail.  This
	 * simplifies error handling in applications.
	 */
	void __F(set_key)(WT_CURSOR *cursor, ...);

	/*!
	 * Set the value for the next operation.
	 *
	 * @snippet ex_all.c Set the cursor's string value
	 *
	 * @snippet ex_all.c Set the cursor's raw value
	 *
	 * @param cursor the cursor handle
	 * @param ... value fields corresponding to WT_CURSOR::value_format.
	 *
	 * If an error occurs during this operation, a flag will be set in the
	 * cursor, and the next operation to access the value will fail.  This
	 * simplifies error handling in applications.
	 */
	void __F(set_value)(WT_CURSOR *cursor, ...);
	/*! @} */

	/*!
	 * @name Cursor positioning
	 * @{
	 */
	/*!
	 * Return the ordering relationship between two cursors: both cursors
	 * must have the same data source and have valid keys. (When testing
	 * only for equality, WT_CURSOR::equals may be faster.)
	 *
	 * @snippet ex_all.c Cursor comparison
	 *
	 * @param cursor the cursor handle
	 * @param other another cursor handle
	 * @param comparep the status of the comparison: < 0 if
	 * <code>cursor</code> refers to a key that appears before
	 * <code>other</code>, 0 if the cursors refer to the same key,
	 * and > 0 if <code>cursor</code> refers to a key that appears after
	 * <code>other</code>.
	 * @errors
	 */
	int __F(compare)(WT_CURSOR *cursor, WT_CURSOR *other, int *comparep);

	/*!
	 * Return the ordering relationship between two cursors, testing only
	 * for equality: both cursors must have the same data source and have
	 * valid keys.
	 *
	 * @snippet ex_all.c Cursor equality
	 *
	 * @param cursor the cursor handle
	 * @param other another cursor handle
	 * @param[out] equalp the status of the comparison: 1 if the cursors
	 * refer to the same key, otherwise 0.
	 * @errors
	 */
	int __F(equals)(WT_CURSOR *cursor, WT_CURSOR *other, int *equalp);

	/*!
	 * Return the next record.
	 *
	 * @snippet ex_all.c Return the next record
	 *
	 * @param cursor the cursor handle
	 * @errors
	 */
	int __F(next)(WT_CURSOR *cursor);

	/*!
	 * Return the previous record.
	 *
	 * @snippet ex_all.c Return the previous record
	 *
	 * @param cursor the cursor handle
	 * @errors
	 */
	int __F(prev)(WT_CURSOR *cursor);

	/*!
	 * Reset the cursor. Any resources held by the cursor are released,
	 * and the cursor's key and position are no longer valid. Subsequent
	 * iterations with WT_CURSOR::next will move to the first record, or
	 * with WT_CURSOR::prev will move to the last record.
	 *
	 * In the case of a statistics cursor, resetting the cursor refreshes
	 * the statistics information returned. Resetting a session statistics
	 * cursor resets all the session statistics values to zero.
	 *
	 * @snippet ex_all.c Reset the cursor
	 *
	 * @param cursor the cursor handle
	 * @errors
	 */
	int __F(reset)(WT_CURSOR *cursor);

	/*!
	 * Return the record matching the key. The key must first be set.
	 *
	 * @snippet ex_all.c Search for an exact match
	 *
	 * On success, the cursor ends positioned at the returned record; to
	 * minimize cursor resources, the WT_CURSOR::reset method should be
	 * called as soon as the record has been retrieved and the cursor no
	 * longer needs that position.
	 *
	 * @param cursor the cursor handle
	 * @errors
	 */
	int __F(search)(WT_CURSOR *cursor);

	/*!
	 * Return the record matching the key if it exists, or an adjacent
	 * record.  An adjacent record is either the smallest record larger
	 * than the key or the largest record smaller than the key (in other
	 * words, a logically adjacent key).
	 *
	 * The key must first be set.
	 *
	 * An example of a search for an exact or adjacent match:
	 *
	 * @snippet ex_all.c Search for an exact or adjacent match
	 *
	 * An example of a forward scan through the table, where all keys
	 * greater than or equal to a specified prefix are included in the
	 * scan:
	 *
	 * @snippet ex_all.c Forward scan greater than or equal
	 *
	 * An example of a backward scan through the table, where all keys
	 * less than a specified prefix are included in the scan:
	 *
	 * @snippet ex_all.c Backward scan less than
	 *
	 * On success, the cursor ends positioned at the returned record; to
	 * minimize cursor resources, the WT_CURSOR::reset method should be
	 * called as soon as the record has been retrieved and the cursor no
	 * longer needs that position.
	 *
	 * @param cursor the cursor handle
	 * @param exactp the status of the search: 0 if an exact match is
	 * found, < 0 if a smaller key is returned, > 0 if a larger key is
	 * returned
	 * @errors
	 */
	int __F(search_near)(WT_CURSOR *cursor, int *exactp);
	/*! @} */

	/*!
	 * @name Data modification
	 * @{
	 */
	/*!
	 * Insert a record and optionally update an existing record.
	 *
	 * If the cursor was configured with "overwrite=true" (the default),
	 * both the key and value must be set; if the record already exists,
	 * the key's value will be updated, otherwise, the record will be
	 * inserted.
	 *
	 * @snippet ex_all.c Insert a new record or overwrite an existing record
	 *
	 * If the cursor was not configured with "overwrite=true", both the key
	 * and value must be set and the record must not already exist; the
	 * record will be inserted.
	 *
	 * @snippet ex_all.c Insert a new record and fail if the record exists
	 *
	 * If a cursor with record number keys was configured with
	 * "append=true" (not the default), the value must be set; a new record
	 * will be appended and the record number set as the cursor key value.
	 *
	 * @snippet ex_all.c Insert a new record and assign a record number
	 *
	 * The cursor ends with no position, and a subsequent call to the
	 * WT_CURSOR::next (WT_CURSOR::prev) method will iterate from the
	 * beginning (end) of the table.
	 *
	 * If the cursor does not have record number keys or was not configured
	 * with "append=true", the cursor ends with no key set and a subsequent
	 * call to the WT_CURSOR::get_key method will fail. The cursor ends with
	 * no value set and a subsequent call to the WT_CURSOR::get_value method
	 * will fail.
	 *
	 * Inserting a new record after the current maximum record in a
	 * fixed-length bit field column-store (that is, a store with an
	 * 'r' type key and 't' type value) may implicitly create the missing
	 * records as records with a value of 0.
	 *
	 * When loading a large amount of data into a new object, using
	 * a cursor with the \c bulk configuration string enabled and
	 * loading the data in sorted order will be much faster than doing
	 * out-of-order inserts.  See @ref tune_bulk_load for more information.
	 *
	 * The maximum length of a single column stored in a table is not fixed
	 * (as it partially depends on the underlying file configuration), but
	 * is always a small number of bytes less than 4GB.
	 *
	 * The WT_CURSOR::insert method can only be used at snapshot isolation.
	 *
	 * @param cursor the cursor handle
	 * @errors
	 * In particular, if \c overwrite=false is configured and a record with
	 * the specified key already exists, ::WT_DUPLICATE_KEY is returned.
	 * Also, if \c in_memory is configured for the database and the insert
	 * requires more than the configured cache size to complete,
	 * ::WT_CACHE_FULL is returned.
	 */
	int __F(insert)(WT_CURSOR *cursor);

	/*!
	 * Modify an existing record. Both the key and value must be set and the record must
	 * already exist.
	 *
	 * Modifications are specified in WT_MODIFY structures. Modifications
	 * are applied in order and later modifications can update earlier ones.
	 *
	 * The modify method is only supported on strings (value format type
	 * \c S), or raw byte arrays accessed using a WT_ITEM structure (value
	 * format type \c u).
	 *
	 * The WT_CURSOR::modify method stores a change record in cache and writes a change record
	 * to the log instead of the usual complete values. Using WT_CURSOR::modify will result in
	 * slower reads, and slower writes than the WT_CURSOR::insert or WT_CURSOR::update methods,
	 * because of the need to assemble the complete value in both the read and write paths. The
	 * WT_CURSOR::modify method is intended for applications where memory and log amplification
	 * are issues (in other words, applications where there is cache or I/O pressure and the
	 * application wants to trade performance for a smaller working set in cache and smaller
	 * log records).
	 *
	 * @snippet ex_all.c Modify an existing record
	 *
	 * On success, the cursor ends positioned at the modified record; to
	 * minimize cursor resources, the WT_CURSOR::reset method should be
	 * called as soon as the cursor no longer needs that position.
	 *
	 * The maximum length of a single column stored in a table is not fixed
	 * (as it partially depends on the underlying file configuration), but
	 * is always a small number of bytes less than 4GB.
	 *
	 * The WT_CURSOR::modify method can only be used at snapshot isolation.
	 *
	 * @param cursor the cursor handle
	 * @param entries an array of modification data structures
	 * @param nentries the number of modification data structures
	 * @errors
	 * In particular, if \c in_memory is configured for the database and
	 * the modify requires more than the configured cache size to complete,
	 * ::WT_CACHE_FULL is returned.
	 */
	int __F(modify)(WT_CURSOR *cursor, WT_MODIFY *entries, int nentries);

	/*!
	 * Update an existing record and optionally insert a record.
	 *
	 * If the cursor was configured with "overwrite=true" (the default),
	 * both the key and value must be set; if the record already exists, the
	 * key's value will be updated, otherwise, the record will be inserted.
	 *
	 * @snippet ex_all.c Update an existing record or insert a new record
	 *
	 * If the cursor was not configured with "overwrite=true", both the key
	 * and value must be set and the record must already exist; the
	 * record will be updated.
	 *
	 * @snippet ex_all.c Update an existing record and fail if DNE
	 *
	 * On success, the cursor ends positioned at the modified record; to
	 * minimize cursor resources, the WT_CURSOR::reset method should be
	 * called as soon as the cursor no longer needs that position. (The
	 * WT_CURSOR::insert method never keeps a cursor position and may be
	 * more efficient for that reason.)
	 *
	 * The maximum length of a single column stored in a table is not fixed
	 * (as it partially depends on the underlying file configuration), but
	 * is always a small number of bytes less than 4GB.
	 *
	 * The WT_CURSOR::update method can only be used at snapshot isolation.
	 *
	 * @param cursor the cursor handle
	 * @errors
	 * In particular, if \c overwrite=false is configured and no record with
	 * the specified key exists, ::WT_NOTFOUND is returned.
	 * Also, if \c in_memory is configured for the database and the update
	 * requires more than the configured cache size to complete,
	 * ::WT_CACHE_FULL is returned.
	 */
	int __F(update)(WT_CURSOR *cursor);

	/*!
	 * Remove a record.
	 *
	 * The key must be set; the key's record will be removed if it exists,
	 * no error will be returned if the record does not exist.
	 *
	 * @snippet ex_all.c Remove a record
	 *
	 * Any cursor position does not change: if the cursor was positioned
	 * before the WT_CURSOR::remove call, the cursor remains positioned
	 * at the removed record; to minimize cursor resources, the
	 * WT_CURSOR::reset method should be called as soon as the cursor no
	 * longer needs that position. If the cursor was not positioned before
	 * the WT_CURSOR::remove call, the cursor ends with no position, and a
	 * subsequent call to the WT_CURSOR::next (WT_CURSOR::prev) method will
	 * iterate from the beginning (end) of the table.
	 *
	 * @snippet ex_all.c Remove a record and fail if DNE
	 *
	 * Removing a record in a fixed-length bit field column-store
	 * (that is, a store with an 'r' type key and 't' type value) is
	 * identical to setting the record's value to 0.
	 *
	 * The WT_CURSOR::remove method can only be used at snapshot isolation.
	 *
	 * @param cursor the cursor handle
	 * @errors
	 */
	int __F(remove)(WT_CURSOR *cursor);

	/*!
	 * Reserve an existing record so a subsequent write is less likely to
	 * fail due to a conflict between concurrent operations.
	 *
	 * The key must first be set and the record must already exist.
	 *
	 * Note that reserve works by doing a special update operation that is
	 * not logged and does not change the value of the record. This update
	 * is aborted when the enclosing transaction ends regardless of whether
	 * it commits or rolls back. Given that, reserve can only be used to
	 * detect conflicts between transactions that execute concurrently. It
	 * cannot detect all logical conflicts between transactions. For that,
	 * some update to the record must be committed.
	 *
	 * @snippet ex_all.c Reserve a record
	 *
	 * On success, the cursor ends positioned at the specified record; to
	 * minimize cursor resources, the WT_CURSOR::reset method should be
	 * called as soon as the cursor no longer needs that position.
	 *
	 * @param cursor the cursor handle
	 * @errors
	 */
	int __F(reserve)(WT_CURSOR *cursor);
	/*! @} */

	/*!
	 * Close the cursor.
	 *
	 * This releases the resources associated with the cursor handle.
	 * Cursors are closed implicitly by ending the enclosing connection or
	 * closing the session in which they were opened.
	 *
	 * @snippet ex_all.c Close the cursor
	 *
	 * @param cursor the cursor handle
	 * @errors
	 */
	int __F(close)(WT_HANDLE_CLOSED(WT_CURSOR) *cursor);

	/*!
	 * Reconfigure the cursor.
	 *
	 * The cursor is reset.
	 *
	 * @snippet ex_all.c Reconfigure a cursor
	 *
	 * @param cursor the cursor handle
	 * @configstart{WT_CURSOR.reconfigure, see dist/api_data.py}
	 * @config{append, append the value as a new record\, creating a new record number key;
	 * valid only for cursors with record number keys., a boolean flag; default \c false.}
	 * @config{overwrite, configures whether the cursor's insert\, update and remove methods
	 * check the existing state of the record.  If \c overwrite is \c false\, WT_CURSOR::insert
	 * fails with ::WT_DUPLICATE_KEY if the record exists\, WT_CURSOR::update fails with
	 * ::WT_NOTFOUND if the record does not exist., a boolean flag; default \c true.}
	 * @configend
	 * @errors
	 */
	int __F(reconfigure)(WT_CURSOR *cursor, const char *config);

	/*!
	 * Get the largest key of the cursor regardless of visibility.
	 * The cursor is not positioned after calling this api. Only supported by data cursors.
	 *
	 * @snippet ex_all.c Reset the cursor
	 *
	 * @param cursor the cursor handle
	 * @errors
	 * If \c read_timestamp is set, EINVAL is returned.
	 * Also, calling \c WT_CURSOR::get_key after this api call returns EINVAL.
	 */
	int __F(largest_key)(WT_CURSOR *cursor);

	/*
	 * Protected fields, only to be used by cursor implementations.
	 */
#if !defined(SWIG) && !defined(DOXYGEN)
	int __F(cache)(WT_CURSOR *cursor);	/* Cache the cursor */
						/* Reopen a cached cursor */
	int __F(reopen)(WT_CURSOR *cursor, bool check_only);

	uint64_t uri_hash;			/* Hash of URI */

	/*
	 * !!!
	 * Explicit representations of structures from queue.h.
	 * TAILQ_ENTRY(wt_cursor) q;
	 */
	struct {
		WT_CURSOR *tqe_next;
		WT_CURSOR **tqe_prev;
	} q;				/* Linked list of WT_CURSORs. */

	uint64_t recno;			/* Record number, normal and raw mode */
	uint8_t raw_recno_buf[WT_INTPACK64_MAXSIZE];

	void	*json_private;		/* JSON specific storage */
	void	*lang_private;		/* Language specific private storage */

	WT_ITEM key, value;
	int saved_err;			/* Saved error in set_{key,value}. */
	/*
	 * URI used internally, may differ from the URI provided by the
	 * user on open.
	 */
	const char *internal_uri;

/* AUTOMATIC FLAG VALUE GENERATION START 0 */
#define	WT_CURSTD_APPEND		0x0000001u
#define	WT_CURSTD_BULK			0x0000002u
#define	WT_CURSTD_CACHEABLE		0x0000004u
#define	WT_CURSTD_CACHED		0x0000008u
#define	WT_CURSTD_DEAD			0x0000010u
#define	WT_CURSTD_DEBUG_COPY_KEY	0x0000020u
#define	WT_CURSTD_DEBUG_COPY_VALUE	0x0000040u
#define	WT_CURSTD_DEBUG_RESET_EVICT	0x0000080u
#define	WT_CURSTD_DUMP_HEX		0x0000100u
#define	WT_CURSTD_DUMP_JSON		0x0000200u
#define	WT_CURSTD_DUMP_PRETTY		0x0000400u
#define	WT_CURSTD_DUMP_PRINT		0x0000800u
#define	WT_CURSTD_HS_READ_ALL	0x0001000u
#define	WT_CURSTD_HS_READ_COMMITTED	0x0002000u
#define	WT_CURSTD_IGNORE_TOMBSTONE	0x0004000u
#define	WT_CURSTD_JOINED		0x0008000u
#define	WT_CURSTD_KEY_EXT		0x0010000u	/* Key points out of tree. */
#define	WT_CURSTD_KEY_INT		0x0020000u	/* Key points into tree. */
#define	WT_CURSTD_META_INUSE		0x0040000u
#define	WT_CURSTD_OPEN			0x0080000u
#define	WT_CURSTD_OVERWRITE		0x0100000u
#define	WT_CURSTD_PREFIX_SEARCH		0x0200000u
#define	WT_CURSTD_RAW			0x0400000u
#define	WT_CURSTD_RAW_SEARCH		0x0800000u
#define	WT_CURSTD_VALUE_EXT		0x1000000u	/* Value points out of tree. */
#define	WT_CURSTD_VALUE_INT		0x2000000u	/* Value points into tree. */
#define	WT_CURSTD_VISIBLE_ALL		0x4000000u
/* AUTOMATIC FLAG VALUE GENERATION STOP 32 */
#define	WT_CURSTD_KEY_SET	(WT_CURSTD_KEY_EXT | WT_CURSTD_KEY_INT)
#define	WT_CURSTD_VALUE_SET	(WT_CURSTD_VALUE_EXT | WT_CURSTD_VALUE_INT)
	uint32_t flags;
#endif
};

/*!
 * All data operations are performed in the context of a WT_SESSION.  This
 * encapsulates the thread and transactional context of the operation.
 *
 * <b>Thread safety:</b> A WT_SESSION handle is not usually shared between
 * threads, see @ref threads for more information.
 */
struct __wt_session {
	/*! The connection for this session. */
	WT_CONNECTION *connection;

	/*
	 * Don't expose app_private to non-C language bindings - they have
	 * their own way to attach data to an operation.
	 */
#if !defined(SWIG)
	/*!
	 * A location for applications to store information that will be
	 * available in callbacks taking a WT_SESSION handle.
	 */
	void *app_private;
#endif

	/*!
	 * Close the session handle.
	 *
	 * This will release the resources associated with the session handle,
	 * including rolling back any active transactions and closing any
	 * cursors that remain open in the session.
	 *
	 * @snippet ex_all.c Close a session
	 *
	 * @param session the session handle
	 * @configempty{WT_SESSION.close, see dist/api_data.py}
	 * @errors
	 */
	int __F(close)(WT_HANDLE_CLOSED(WT_SESSION) *session,
	    const char *config);

	/*!
	 * Reconfigure a session handle.
	 *
	 * @snippet ex_all.c Reconfigure a session
	 *
	 * WT_SESSION::reconfigure will fail if a transaction is in progress
	 * in the session.
	 *
	 * All cursors are reset.
	 *
	 * @param session the session handle
	 * @configstart{WT_SESSION.reconfigure, see dist/api_data.py}
	 * @config{cache_cursors, enable caching of cursors for reuse.  Any calls to
	 * WT_CURSOR::close for a cursor created in this session will mark the cursor as cached and
	 * keep it available to be reused for later calls to WT_SESSION::open_cursor.  Cached
	 * cursors may be eventually closed.  This value is inherited from ::wiredtiger_open \c
	 * cache_cursors., a boolean flag; default \c true.}
	 * @config{ignore_cache_size, when set\, operations performed by this session ignore the
	 * cache size and are not blocked when the cache is full.  Note that use of this option for
	 * operations that create cache pressure can starve ordinary sessions that obey the cache
	 * size., a boolean flag; default \c false.}
	 * @config{isolation, the default isolation level for operations in this session., a
	 * string\, chosen from the following options: \c "read-uncommitted"\, \c "read-committed"\,
	 * \c "snapshot"; default \c snapshot.}
	 * @configend
	 * @errors
	 */
	int __F(reconfigure)(WT_SESSION *session, const char *config);

#ifndef DOXYGEN
	/*!
	 * Initiate a single operation to manage tiered storage.
	 *
	 * @param session the session handle
	 * @configstart{WT_SESSION.flush_tier, see dist/api_data.py}
	 * @config{flush_timestamp, flush objects to all storage sources using the specified
	 * timestamp.  The supplied value must not be older than the current oldest timestamp and it
	 * must not be newer than the stable timestamp., a string; default empty.}
	 * @config{force, force sharing of all data., a boolean flag; default \c false.}
	 * @config{lock_wait, wait for locks\, if \c lock_wait=false\, fail if any required locks
	 * are not available immediately., a boolean flag; default \c true.}
	 * @config{sync, wait for all objects to be flushed to the shared storage to the level
	 * specified.  The \c off setting does not wait for any objects to be written to the tiered
	 * storage system but returns immediately after generating the objects and work units for an
	 * internal thread.  The \c on setting causes the caller to wait until all work queued for
	 * this call to be completely processed before returning., a string\, chosen from the
	 * following options: \c "off"\, \c "on"; default \c on.}
	 * @config{timeout, maximum amount of time to allow for waiting for previous flushing of
	 * objects\, in seconds.  The actual amount of time spent waiting may exceed the configured
	 * value.  A value of zero disables the timeout., an integer; default \c 0.}
	 * @configend
	 * @errors
	 */
	int __F(flush_tier)(WT_SESSION *session, const char *config);
#endif

	/*!
	 * Return information about an error as a string.
	 *
	 * @snippet ex_all.c Display an error thread safe
	 *
	 * @param session the session handle
	 * @param error a return value from a WiredTiger, ISO C, or POSIX
	 * standard API
	 * @returns a string representation of the error
	 */
	const char *__F(strerror)(WT_SESSION *session, int error);

	/*!
	 * @name Cursor handles
	 * @{
	 */

	/*!
	 * Open a new cursor on a data source or duplicate an existing cursor.
	 *
	 * @snippet ex_all.c Open a cursor
	 *
	 * An existing cursor can be duplicated by passing it as the \c to_dup
	 * parameter and setting the \c uri parameter to \c NULL:
	 *
	 * @snippet ex_all.c Duplicate a cursor
	 *
	 * Cursors being duplicated must have a key set, and successfully
	 * duplicated cursors are positioned at the same place in the data
	 * source as the original.
	 *
	 * Cursor handles should be discarded by calling WT_CURSOR::close.
	 *
	 * Cursors capable of supporting transactional operations operate in the
	 * context of the current transaction, if any.
	 *
	 * WT_SESSION::rollback_transaction implicitly resets all cursors.
	 *
	 * Cursors are relatively light-weight objects but may hold references
	 * to heavier-weight objects; applications should re-use cursors when
	 * possible, but instantiating new cursors is not so expensive that
	 * applications need to cache cursors at all cost.
	 *
	 * @param session the session handle
	 * @param uri the data source on which the cursor operates; cursors
	 *  are usually opened on tables, however, cursors can be opened on
	 *  any data source, regardless of whether it is ultimately stored
	 *  in a table.  Some cursor types may have limited functionality
	 *  (for example, they may be read-only or not support transactional
	 *  updates).  See @ref data_sources for more information.
	 *  <br>
	 *  @copydoc doc_cursor_types
	 * @param to_dup a cursor to duplicate or gather statistics on
	 * @configstart{WT_SESSION.open_cursor, see dist/api_data.py}
	 * @config{append, append the value as a new record\, creating a new record number key;
	 * valid only for cursors with record number keys., a boolean flag; default \c false.}
	 * @config{bulk, configure the cursor for bulk-loading\, a fast\, initial load path (see
	 * @ref tune_bulk_load for more information). Bulk-load may only be used for newly created
	 * objects and applications should use the WT_CURSOR::insert method to insert rows.  When
	 * bulk-loading\, rows must be loaded in sorted order.  The value is usually a true/false
	 * flag; when bulk-loading fixed-length column store objects\, the special value \c bitmap
	 * allows chunks of a memory resident bitmap to be loaded directly into a file by passing a
	 * \c WT_ITEM to WT_CURSOR::set_value where the \c size field indicates the number of
	 * records in the bitmap (as specified by the object's \c value_format configuration).
	 * Bulk-loaded bitmap values must end on a byte boundary relative to the bit count (except
	 * for the last set of values loaded)., a string; default \c false.}
	 * @config{checkpoint, the name of a checkpoint to open (the reserved name
	 * "WiredTigerCheckpoint" opens the most recent internal checkpoint taken for the object).
	 * The cursor does not support data modification., a string; default empty.}
	 * @config{debug = (, configure debug specific behavior on a cursor.  Generally only used
	 * for internal testing purposes., a set of related configuration options defined below.}
	 * @config{&nbsp;&nbsp;&nbsp;&nbsp;release_evict, Configure the cursor to evict the page
	 * positioned on when the reset API is used., a boolean flag; default \c false.}
	 * @config{
	 * ),,}
	 * @config{dump, configure the cursor for dump format inputs and outputs: "hex" selects a
	 * simple hexadecimal format\, "json" selects a JSON format with each record formatted as
	 * fields named by column names if available\, "pretty" selects a human-readable format
	 * (making it incompatible with the "load")\, "pretty_hex" is similar to "pretty" (also
	 * incompatible with "load") except raw byte data elements will be printed like "hex"
	 * format\, and "print" selects a format where only non-printing characters are hexadecimal
	 * encoded.  These formats are compatible with the @ref util_dump and @ref util_load
	 * commands., a string\, chosen from the following options: \c "hex"\, \c "json"\, \c
	 * "pretty"\, \c "pretty_hex"\, \c "print"; default empty.}
	 * @config{incremental = (, configure the cursor for block incremental backup usage.  These
	 * formats are only compatible with the backup data source; see @ref backup., a set of
	 * related configuration options defined below.}
	 * @config{&nbsp;&nbsp;&nbsp;&nbsp;
	 * consolidate, causes block incremental backup information to be consolidated if adjacent
	 * granularity blocks are modified.  If false\, information will be returned in granularity
	 * sized blocks only.  This must be set on the primary backup cursor and it applies to all
	 * files for this backup., a boolean flag; default \c false.}
	 * @config{&nbsp;&nbsp;&nbsp;&nbsp;enabled, whether to configure this backup as the starting
	 * point for a subsequent incremental backup., a boolean flag; default \c false.}
	 * @config{&nbsp;&nbsp;&nbsp;&nbsp;file, the file name when opening a duplicate incremental
	 * backup cursor.  That duplicate cursor will return the block modifications relevant to the
	 * given file name., a string; default empty.}
	 * @config{&nbsp;&nbsp;&nbsp;&nbsp;force_stop,
	 * causes all block incremental backup information to be released.  This is on an
	 * open_cursor call and the resources will be released when this cursor is closed.  No other
	 * operations should be done on this open cursor., a boolean flag; default \c false.}
	 * @config{&nbsp;&nbsp;&nbsp;&nbsp;granularity, this setting manages the granularity of how
	 * WiredTiger maintains modification maps internally.  The larger the granularity\, the
	 * smaller amount of information WiredTiger need to maintain., an integer between 4KB and
	 * 2GB; default \c 16MB.}
	 * @config{&nbsp;&nbsp;&nbsp;&nbsp;src_id, a string that identifies a
	 * previous checkpoint backup source as the source of this incremental backup.  This
	 * identifier must have already been created by use of the 'this_id' configuration in an
	 * earlier backup.  A source id is required to begin an incremental backup., a string;
	 * default empty.}
	 * @config{&nbsp;&nbsp;&nbsp;&nbsp;this_id, a string that identifies the
	 * current system state as a future backup source for an incremental backup via 'src_id'.
	 * This identifier is required when opening an incremental backup cursor and an error will
	 * be returned if one is not provided., a string; default empty.}
	 * @config{ ),,}
	 * @config{next_random, configure the cursor to return a pseudo-random record from the
	 * object when the WT_CURSOR::next method is called; valid only for row-store cursors.  See
	 * @ref cursor_random for details., a boolean flag; default \c false.}
	 * @config{next_random_sample_size, cursors configured by \c next_random to return
	 * pseudo-random records from the object randomly select from the entire object\, by
	 * default.  Setting \c next_random_sample_size to a non-zero value sets the number of
	 * samples the application expects to take using the \c next_random cursor.  A cursor
	 * configured with both \c next_random and \c next_random_sample_size attempts to divide the
	 * object into \c next_random_sample_size equal-sized pieces\, and each retrieval returns a
	 * record from one of those pieces.  See @ref cursor_random for details., a string; default
	 * \c 0.}
	 * @config{overwrite, configures whether the cursor's insert\, update and remove methods
	 * check the existing state of the record.  If \c overwrite is \c false\, WT_CURSOR::insert
	 * fails with ::WT_DUPLICATE_KEY if the record exists\, WT_CURSOR::update fails with
	 * ::WT_NOTFOUND if the record does not exist., a boolean flag; default \c true.}
	 * @config{raw, ignore the encodings for the key and value\, manage data as if the formats
	 * were \c "u". See @ref cursor_raw for details., a boolean flag; default \c false.}
	 * @config{read_once, results that are brought into cache from disk by this cursor will be
	 * given less priority in the cache., a boolean flag; default \c false.}
	 * @config{readonly, only query operations are supported by this cursor.  An error is
	 * returned if a modification is attempted using the cursor.  The default is false for all
	 * cursor types except for metadata cursors., a boolean flag; default \c false.}
	 * @config{statistics, Specify the statistics to be gathered.  Choosing "all" gathers
	 * statistics regardless of cost and may include traversing on-disk files; "fast" gathers a
	 * subset of relatively inexpensive statistics.  The selection must agree with the database
	 * \c statistics configuration specified to ::wiredtiger_open or WT_CONNECTION::reconfigure.
	 * For example\, "all" or "fast" can be configured when the database is configured with
	 * "all"\, but the cursor open will fail if "all" is specified when the database is
	 * configured with "fast"\, and the cursor open will fail in all cases when the database is
	 * configured with "none". If "size" is configured\, only the underlying size of the object
	 * on disk is filled in and the object is not opened.  If \c statistics is not configured\,
	 * the default configuration is the database configuration.  The "clear" configuration
	 * resets statistics after gathering them\, where appropriate (for example\, a cache size
	 * statistic is not cleared\, while the count of cursor insert operations will be cleared).
	 * See @ref statistics for more information., a list\, with values chosen from the following
	 * options: \c "all"\, \c "cache_walk"\, \c "fast"\, \c "clear"\, \c "size"\, \c
	 * "tree_walk"; default empty.}
	 * @config{target, if non-empty\, backup the list of objects; valid only for a backup data
	 * source., a list of strings; default empty.}
	 * @configend
	 * @param[out] cursorp a pointer to the newly opened cursor
	 * @errors
	 */
	int __F(open_cursor)(WT_SESSION *session,
	    const char *uri, WT_HANDLE_NULLABLE(WT_CURSOR) *to_dup,
	    const char *config, WT_CURSOR **cursorp);
	/*! @} */

	/*!
	 * @name Table operations
	 * @{
	 */
	/*!
	 * Alter a table.
	 *
	 * This will allow modification of some table settings after
	 * creation.
	 *
	 * @exclusive
	 *
	 * @snippet ex_all.c Alter a table
	 *
	 * @param session the session handle
	 * @param name the URI of the object to alter, such as \c "table:stock"
	 * @configstart{WT_SESSION.alter, see dist/api_data.py}
	 * @config{access_pattern_hint, It is recommended that workloads that consist primarily of
	 * updates and/or point queries specify \c random.  Workloads that do many cursor scans
	 * through large ranges of data specify \c sequential and other workloads specify \c none.
	 * The option leads to an advisory call to an appropriate operating system API where
	 * available., a string\, chosen from the following options: \c "none"\, \c "random"\, \c
	 * "sequential"; default \c none.}
	 * @config{app_metadata, application-owned metadata for this object., a string; default
	 * empty.}
	 * @config{cache_resident, do not ever evict the object's pages from cache.  Not compatible
	 * with LSM tables; see @ref tuning_cache_resident for more information., a boolean flag;
	 * default \c false.}
	 * @config{log = (, the transaction log configuration for this object.  Only valid if log is
	 * enabled in ::wiredtiger_open., a set of related configuration options defined below.}
	 * @config{&nbsp;&nbsp;&nbsp;&nbsp;enabled, if false\, this object has checkpoint-level
	 * durability., a boolean flag; default \c true.}
	 * @config{ ),,}
	 * @config{os_cache_dirty_max, maximum dirty system buffer cache usage\, in bytes.  If
	 * non-zero\, schedule writes for dirty blocks belonging to this object in the system buffer
	 * cache after that many bytes from this object are written into the buffer cache., an
	 * integer greater than or equal to 0; default \c 0.}
	 * @config{os_cache_max, maximum system buffer cache usage\, in bytes.  If non-zero\, evict
	 * object blocks from the system buffer cache after that many bytes from this object are
	 * read or written into the buffer cache., an integer greater than or equal to 0; default \c
	 * 0.}
	 * @config{readonly, the file is read-only.  All methods that may modify a file are
	 * disabled.  See @ref readonly for more information., a boolean flag; default \c false.}
	 * @config{verbose, enable messages for various events.  Options are given as a list\, such
	 * as <code>"verbose=[write_timestamp]"</code>., a list\, with values chosen from the
	 * following options: \c "write_timestamp"; default \c [].}
	 * @config{write_timestamp_usage, describe how timestamps are expected to be used on
	 * modifications to the table.  This option should be used in conjunction with the
	 * corresponding \c write_timestamp configuration under the \c assert and \c verbose options
	 * to provide logging and assertions for incorrect timestamp usage.  The choices are \c
	 * always which ensures a timestamp is used for every operation on a table\, \c
	 * key_consistent to ensure that once timestamps are used for a key\, they are always used\,
	 * \c ordered is like \c key_consistent except it also enforces that subsequent updates to
	 * each key must use increasing timestamps\, \c mixed_mode is like \c ordered except that
	 * updates with no timestamp are allowed and have the effect of resetting the chain of
	 * updates once the transaction ID based snapshot is no longer relevant\, \c never enforces
	 * that timestamps are never used for a table and \c none does not enforce any expectation
	 * on timestamp usage meaning that no log message or assertions will be produced regardless
	 * of the corresponding \c assert and \c verbose settings., a string\, chosen from the
	 * following options: \c "always"\, \c "key_consistent"\, \c "mixed_mode"\, \c "never"\, \c
	 * "none"\, \c "ordered"; default \c none.}
	 * @configend
	 * @errors
	 */
	int __F(alter)(WT_SESSION *session,
	    const char *name, const char *config);

	/*!
	 * Create a table, column group, index or file.
	 *
	 * @not_transactional
	 *
	 * @snippet ex_all.c Create a table
	 *
	 * @param session the session handle
	 * @param name the URI of the object to create, such as
	 * \c "table:stock". For a description of URI formats
	 * see @ref data_sources.
	 * @configstart{WT_SESSION.create, see dist/api_data.py}
	 * @config{access_pattern_hint, It is recommended that workloads that consist primarily of
	 * updates and/or point queries specify \c random.  Workloads that do many cursor scans
	 * through large ranges of data specify \c sequential and other workloads specify \c none.
	 * The option leads to an advisory call to an appropriate operating system API where
	 * available., a string\, chosen from the following options: \c "none"\, \c "random"\, \c
	 * "sequential"; default \c none.}
	 * @config{allocation_size, the file unit allocation size\, in bytes\, must a power-of-two;
	 * smaller values decrease the file space required by overflow items\, and the default value
	 * of 4KB is a good choice absent requirements from the operating system or storage device.,
	 * an integer between 512B and 128MB; default \c 4KB.}
	 * @config{app_metadata, application-owned metadata for this object., a string; default
	 * empty.}
	 * @config{block_allocation, configure block allocation.  Permitted values are \c "best" or
	 * \c "first"; the \c "best" configuration uses a best-fit algorithm\, the \c "first"
	 * configuration uses a first-available algorithm during block allocation., a string\,
	 * chosen from the following options: \c "best"\, \c "first"; default \c best.}
	 * @config{block_compressor, configure a compressor for file blocks.  Permitted values are
	 * \c "none" or custom compression engine name created with WT_CONNECTION::add_compressor.
	 * If WiredTiger has builtin support for \c "lz4"\, \c "snappy"\, \c "zlib" or \c "zstd"
	 * compression\, these names are also available.  See @ref compression for more
	 * information., a string; default \c none.}
	 * @config{cache_resident, do not ever evict the object's pages from cache.  Not compatible
	 * with LSM tables; see @ref tuning_cache_resident for more information., a boolean flag;
	 * default \c false.}
	 * @config{checksum, configure block checksums; the permitted values are \c on\, \c off\, \c
	 * uncompressed and \c unencrypted.  The default is \c on\, in which case all block writes
	 * include a checksum subsequently verified when the block is read.  The \c off setting does
	 * no checksums\, the \c uncompressed setting only checksums blocks that are not
	 * compressed\, and the \c unencrypted setting only checksums blocks that are not encrypted.
	 * See @ref tune_checksum for more information., a string\, chosen from the following
	 * options: \c "on"\, \c "off"\, \c "uncompressed"\, \c "unencrypted"; default \c on.}
	 * @config{colgroups, comma-separated list of names of column groups.  Each column group is
	 * stored separately\, keyed by the primary key of the table.  If no column groups are
	 * specified\, all columns are stored together in a single file.  All value columns in the
	 * table must appear in at least one column group.  Each column group must be created with a
	 * separate call to WT_SESSION::create., a list of strings; default empty.}
	 * @config{collator, configure custom collation for keys.  Permitted values are \c "none" or
	 * a custom collator name created with WT_CONNECTION::add_collator., a string; default \c
	 * none.}
	 * @config{columns, list of the column names.  Comma-separated list of the form
	 * <code>(column[\,...])</code>. For tables\, the number of entries must match the total
	 * number of values in \c key_format and \c value_format.  For colgroups and indices\, all
	 * column names must appear in the list of columns for the table., a list of strings;
	 * default empty.}
	 * @config{dictionary, the maximum number of unique values remembered in the Btree row-store
	 * leaf page value dictionary; see @ref file_formats_compression for more information., an
	 * integer greater than or equal to 0; default \c 0.}
	 * @config{encryption = (, configure an encryptor for file blocks.  When a table is
	 * created\, its encryptor is not implicitly used for any related indices or column groups.,
	 * a set of related configuration options defined below.}
	 * @config{&nbsp;&nbsp;&nbsp;&nbsp;
	 * keyid, An identifier that identifies a unique instance of the encryptor.  It is stored in
	 * clear text\, and thus is available when the wiredtiger database is reopened.  On the
	 * first use of a (name\, keyid) combination\, the WT_ENCRYPTOR::customize function is
	 * called with the keyid as an argument., a string; default empty.}
	 * @config{&nbsp;&nbsp;&nbsp;&nbsp;name, Permitted values are \c "none" or custom encryption
	 * engine name created with WT_CONNECTION::add_encryptor.  See @ref encryption for more
	 * information., a string; default \c none.}
	 * @config{ ),,}
	 * @config{exclusive, fail if the object exists.  When false (the default)\, if the object
	 * exists\, check that its settings match the specified configuration., a boolean flag;
	 * default \c false.}
	 * @config{extractor, configure custom extractor for indices.  Permitted values are \c
	 * "none" or an extractor name created with WT_CONNECTION::add_extractor., a string; default
	 * \c none.}
	 * @config{format, the file format., a string\, chosen from the following options: \c
	 * "btree"; default \c btree.}
	 * @config{huffman_key, This option is no longer supported\, retained for backward
	 * compatibility., a string; default \c none.}
	 * @config{huffman_value, configure Huffman encoding for values.  Permitted values are \c
	 * "none"\, \c "english"\, \c "utf8<file>" or \c "utf16<file>". See @ref huffman for more
	 * information., a string; default \c none.}
	 * @config{ignore_in_memory_cache_size, allow update and insert operations to proceed even
	 * if the cache is already at capacity.  Only valid in conjunction with in-memory databases.
	 * Should be used with caution - this configuration allows WiredTiger to consume memory over
	 * the configured cache limit., a boolean flag; default \c false.}
	 * @config{immutable, configure the index to be immutable - that is an index is not changed
	 * by any update to a record in the table., a boolean flag; default \c false.}
	 * @config{import = (, configure import of an existing object into the currently running
	 * database., a set of related configuration options defined below.}
	 * @config{&nbsp;&nbsp;&nbsp;&nbsp;enabled, whether to import the input URI from disk., a
	 * boolean flag; default \c false.}
	 * @config{&nbsp;&nbsp;&nbsp;&nbsp;file_metadata, the file
	 * configuration extracted from the metadata of the export database., a string; default
	 * empty.}
	 * @config{&nbsp;&nbsp;&nbsp;&nbsp;repair, whether to reconstruct the metadata from
	 * the raw file content., a boolean flag; default \c false.}
	 * @config{ ),,}
	 * @config{internal_item_max, This option is no longer supported\, retained for backward
	 * compatibility., an integer greater than or equal to 0; default \c 0.}
	 * @config{internal_key_max, the largest key stored in an internal node\, in bytes.  If
	 * set\, keys larger than the specified size are stored as overflow items (which may require
	 * additional I/O to access). The default and the maximum allowed value are both one-tenth
	 * the size of a newly split internal page., an integer greater than or equal to 0; default
	 * \c 0.}
	 * @config{internal_key_truncate, configure internal key truncation\, discarding unnecessary
	 * trailing bytes on internal keys (ignored for custom collators)., a boolean flag; default
	 * \c true.}
	 * @config{internal_page_max, the maximum page size for internal nodes\, in bytes; the size
	 * must be a multiple of the allocation size and is significant for applications wanting to
	 * avoid excessive L2 cache misses while searching the tree.  The page maximum is the bytes
	 * of uncompressed data\, that is\, the limit is applied before any block compression is
	 * done., an integer between 512B and 512MB; default \c 4KB.}
	 * @config{key_format, the format of the data packed into key items.  See @ref
	 * schema_format_types for details.  By default\, the key_format is \c 'u' and applications
	 * use WT_ITEM structures to manipulate raw byte arrays.  By default\, records are stored in
	 * row-store files: keys of type \c 'r' are record numbers and records referenced by record
	 * number are stored in column-store files., a format string; default \c u.}
	 * @config{key_gap, This option is no longer supported\, retained for backward
	 * compatibility., an integer greater than or equal to 0; default \c 10.}
	 * @config{leaf_item_max, This option is no longer supported\, retained for backward
	 * compatibility., an integer greater than or equal to 0; default \c 0.}
	 * @config{leaf_key_max, the largest key stored in a leaf node\, in bytes.  If set\, keys
	 * larger than the specified size are stored as overflow items (which may require additional
	 * I/O to access). The default value is one-tenth the size of a newly split leaf page., an
	 * integer greater than or equal to 0; default \c 0.}
	 * @config{leaf_page_max, the maximum page size for leaf nodes\, in bytes; the size must be
	 * a multiple of the allocation size\, and is significant for applications wanting to
	 * maximize sequential data transfer from a storage device.  The page maximum is the bytes
	 * of uncompressed data\, that is\, the limit is applied before any block compression is
	 * done., an integer between 512B and 512MB; default \c 32KB.}
	 * @config{leaf_value_max, the largest value stored in a leaf node\, in bytes.  If set\,
	 * values larger than the specified size are stored as overflow items (which may require
	 * additional I/O to access). If the size is larger than the maximum leaf page size\, the
	 * page size is temporarily ignored when large values are written.  The default is one-half
	 * the size of a newly split leaf page., an integer greater than or equal to 0; default \c
	 * 0.}
	 * @config{log = (, the transaction log configuration for this object.  Only valid if log is
	 * enabled in ::wiredtiger_open., a set of related configuration options defined below.}
	 * @config{&nbsp;&nbsp;&nbsp;&nbsp;enabled, if false\, this object has checkpoint-level
	 * durability., a boolean flag; default \c true.}
	 * @config{ ),,}
	 * @config{lsm = (, options only relevant for LSM data sources., a set of related
	 * configuration options defined below.}
	 * @config{&nbsp;&nbsp;&nbsp;&nbsp;auto_throttle,
	 * Throttle inserts into LSM trees if flushing to disk isn't keeping up., a boolean flag;
	 * default \c true.}
	 * @config{&nbsp;&nbsp;&nbsp;&nbsp;bloom, create bloom filters on LSM tree
	 * chunks as they are merged., a boolean flag; default \c true.}
	 * @config{&nbsp;&nbsp;&nbsp;&nbsp;bloom_bit_count, the number of bits used per item for LSM
	 * bloom filters., an integer between 2 and 1000; default \c 16.}
	 * @config{&nbsp;&nbsp;&nbsp;&nbsp;bloom_config, config string used when creating Bloom
	 * filter files\, passed to WT_SESSION::create., a string; default empty.}
	 * @config{&nbsp;&nbsp;&nbsp;&nbsp;bloom_hash_count, the number of hash values per item used
	 * for LSM bloom filters., an integer between 2 and 100; default \c 8.}
	 * @config{&nbsp;&nbsp;&nbsp;&nbsp;bloom_oldest, create a bloom filter on the oldest LSM
	 * tree chunk.  Only supported if bloom filters are enabled., a boolean flag; default \c
	 * false.}
	 * @config{&nbsp;&nbsp;&nbsp;&nbsp;chunk_count_limit, the maximum number of chunks
	 * to allow in an LSM tree.  This option automatically times out old data.  As new chunks
	 * are added old chunks will be removed.  Enabling this option disables LSM background
	 * merges., an integer; default \c 0.}
	 * @config{&nbsp;&nbsp;&nbsp;&nbsp;chunk_max, the
	 * maximum size a single chunk can be.  Chunks larger than this size are not considered for
	 * further merges.  This is a soft limit\, and chunks larger than this value can be created.
	 * Must be larger than chunk_size., an integer between 100MB and 10TB; default \c 5GB.}
	 * @config{&nbsp;&nbsp;&nbsp;&nbsp;chunk_size, the maximum size of the in-memory chunk of an
	 * LSM tree.  This limit is soft - it is possible for chunks to be temporarily larger than
	 * this value.  This overrides the \c memory_page_max setting., an integer between 512K and
	 * 500MB; default \c 10MB.}
	 * @config{&nbsp;&nbsp;&nbsp;&nbsp;merge_custom = (, configure the
	 * tree to merge into a custom data source., a set of related configuration options defined
	 * below.}
	 * @config{&nbsp;&nbsp;&nbsp;&nbsp;&nbsp;&nbsp;&nbsp;&nbsp;prefix, custom data
	 * source prefix instead of \c "file"., a string; default empty.}
	 * @config{&nbsp;&nbsp;&nbsp;&nbsp;&nbsp;&nbsp;&nbsp;&nbsp;start_generation, merge
	 * generation at which the custom data source is used (zero indicates no custom data
	 * source)., an integer between 0 and 10; default \c 0.}
	 * @config{&nbsp;&nbsp;&nbsp;&nbsp;&nbsp;&nbsp;&nbsp;&nbsp;suffix, custom data source suffix
	 * instead of \c ".lsm"., a string; default empty.}
	 * @config{ ),,}
	 * @config{&nbsp;&nbsp;&nbsp;&nbsp;merge_max, the maximum number of chunks to include in a
	 * merge operation., an integer between 2 and 100; default \c 15.}
	 * @config{&nbsp;&nbsp;&nbsp;&nbsp;merge_min, the minimum number of chunks to include in a
	 * merge operation.  If set to 0 or 1 half the value of merge_max is used., an integer no
	 * more than 100; default \c 0.}
	 * @config{ ),,}
	 * @config{memory_page_image_max, the maximum in-memory page image represented by a single
	 * storage block.  Depending on compression efficiency\, compression can create storage
	 * blocks which require significant resources to re-instantiate in the cache\, penalizing
	 * the performance of future point updates.  The value limits the maximum in-memory page
	 * image a storage block will need.  If set to 0\, a default of 4 times \c leaf_page_max is
	 * used., an integer greater than or equal to 0; default \c 0.}
	 * @config{memory_page_max, the maximum size a page can grow to in memory before being
	 * reconciled to disk.  The specified size will be adjusted to a lower bound of
	 * <code>leaf_page_max</code>\, and an upper bound of <code>cache_size / 10</code>. This
	 * limit is soft - it is possible for pages to be temporarily larger than this value.  This
	 * setting is ignored for LSM trees\, see \c chunk_size., an integer between 512B and 10TB;
	 * default \c 5MB.}
	 * @config{os_cache_dirty_max, maximum dirty system buffer cache usage\, in bytes.  If
	 * non-zero\, schedule writes for dirty blocks belonging to this object in the system buffer
	 * cache after that many bytes from this object are written into the buffer cache., an
	 * integer greater than or equal to 0; default \c 0.}
	 * @config{os_cache_max, maximum system buffer cache usage\, in bytes.  If non-zero\, evict
	 * object blocks from the system buffer cache after that many bytes from this object are
	 * read or written into the buffer cache., an integer greater than or equal to 0; default \c
	 * 0.}
	 * @config{prefix_compression, configure prefix compression on row-store leaf pages., a
	 * boolean flag; default \c false.}
	 * @config{prefix_compression_min, minimum gain before prefix compression will be used on
	 * row-store leaf pages., an integer greater than or equal to 0; default \c 4.}
	 * @config{readonly, the file is read-only.  All methods that may modify a file are
	 * disabled.  See @ref readonly for more information., a boolean flag; default \c false.}
	 * @config{split_pct, the Btree page split size as a percentage of the maximum Btree page
	 * size\, that is\, when a Btree page is split\, it will be split into smaller pages\, where
	 * each page is the specified percentage of the maximum Btree page size., an integer between
	 * 50 and 100; default \c 90.}
	 * @config{tiered_storage = (, configure a storage source for this table., a set of related
	 * configuration options defined below.}
	 * @config{&nbsp;&nbsp;&nbsp;&nbsp;auth_token,
	 * authentication string identifier., a string; default empty.}
	 * @config{&nbsp;&nbsp;&nbsp;&nbsp;bucket, the bucket indicating the location for this
	 * table., a string; default empty.}
	 * @config{&nbsp;&nbsp;&nbsp;&nbsp;bucket_prefix, the
	 * unique bucket prefix for this table., a string; default empty.}
	 * @config{&nbsp;&nbsp;&nbsp;&nbsp;cache_directory, a directory to store locally cached
	 * versions of files in the storage source.  By default\, it is named with \c "-cache"
	 * appended to the bucket name.  A relative directory name is relative to the home
	 * directory., a string; default empty.}
	 * @config{&nbsp;&nbsp;&nbsp;&nbsp;local_retention,
	 * time in seconds to retain data on tiered storage on the local tier for faster read
	 * access., an integer between 0 and 10000; default \c 300.}
	 * @config{&nbsp;&nbsp;&nbsp;&nbsp;name, permitted values are \c "none" or custom storage
	 * source name created with WT_CONNECTION::add_storage_source.  See @ref
	 * custom_storage_sources for more information., a string; default \c none.}
	 * @config{&nbsp;&nbsp;&nbsp;&nbsp;object_target_size, the approximate size of objects
	 * before creating them on the tiered storage tier., an integer between 100K and 10TB;
	 * default \c 10M.}
	 * @config{ ),,}
	 * @config{type, set the type of data source used to store a column group\, index or simple
	 * table.  By default\, a \c "file:" URI is derived from the object name.  The \c type
	 * configuration can be used to switch to a different data source\, such as LSM or an
	 * extension configured by the application., a string; default \c file.}
	 * @config{value_format, the format of the data packed into value items.  See @ref
	 * schema_format_types for details.  By default\, the value_format is \c 'u' and
	 * applications use a WT_ITEM structure to manipulate raw byte arrays.  Value items of type
	 * 't' are bitfields\, and when configured with record number type keys\, will be stored
	 * using a fixed-length store., a format string; default \c u.}
	 * @config{verbose, enable messages for various events.  Options are given as a list\, such
	 * as <code>"verbose=[write_timestamp]"</code>., a list\, with values chosen from the
	 * following options: \c "write_timestamp"; default \c [].}
	 * @config{write_timestamp_usage, describe how timestamps are expected to be used on
	 * modifications to the table.  This option should be used in conjunction with the
	 * corresponding \c write_timestamp configuration under the \c assert and \c verbose options
	 * to provide logging and assertions for incorrect timestamp usage.  The choices are \c
	 * always which ensures a timestamp is used for every operation on a table\, \c
	 * key_consistent to ensure that once timestamps are used for a key\, they are always used\,
	 * \c ordered is like \c key_consistent except it also enforces that subsequent updates to
	 * each key must use increasing timestamps\, \c mixed_mode is like \c ordered except that
	 * updates with no timestamp are allowed and have the effect of resetting the chain of
	 * updates once the transaction ID based snapshot is no longer relevant\, \c never enforces
	 * that timestamps are never used for a table and \c none does not enforce any expectation
	 * on timestamp usage meaning that no log message or assertions will be produced regardless
	 * of the corresponding \c assert and \c verbose settings., a string\, chosen from the
	 * following options: \c "always"\, \c "key_consistent"\, \c "mixed_mode"\, \c "never"\, \c
	 * "none"\, \c "ordered"; default \c none.}
	 * @configend
	 * @errors
	 */
	int __F(create)(WT_SESSION *session,
	    const char *name, const char *config);

	/*!
	 * Compact a live row- or column-store btree or LSM tree.
	 *
	 * @snippet ex_all.c Compact a table
	 *
	 * @param session the session handle
	 * @param name the URI of the object to compact, such as
	 * \c "table:stock"
	 * @configstart{WT_SESSION.compact, see dist/api_data.py}
	 * @config{timeout, maximum amount of time to allow for compact in seconds.  The actual
	 * amount of time spent in compact may exceed the configured value.  A value of zero
	 * disables the timeout., an integer; default \c 1200.}
	 * @configend
	 * @errors
	 */
	int __F(compact)(WT_SESSION *session,
	    const char *name, const char *config);

	/*!
	 * Drop (delete) an object.
	 *
	 * @exclusive
	 *
	 * @not_transactional
	 *
	 * @snippet ex_all.c Drop a table
	 *
	 * @param session the session handle
	 * @param name the URI of the object to drop, such as \c "table:stock"
	 * @configstart{WT_SESSION.drop, see dist/api_data.py}
	 * @config{force, return success if the object does not exist., a boolean flag; default \c
	 * false.}
	 * @config{remove_files, if the underlying files should be removed., a boolean flag; default
	 * \c true.}
	 * @configend
	 * @ebusy_errors
	 */
	int __F(drop)(WT_SESSION *session,
	    const char *name, const char *config);

	/*!
	 * Join a join cursor with a reference cursor.
	 *
	 * @snippet ex_schema.c Join cursors
	 *
	 * @param session the session handle
	 * @param join_cursor a cursor that was opened using a
	 * \c "join:" URI. It may not have been used for any operations
	 * other than other join calls.
	 * @param ref_cursor an index cursor having the same base table
	 * as the join_cursor, or a table cursor open on the same base table,
	 * or another join cursor. Unless the ref_cursor is another join
	 * cursor, it must be positioned.
	 *
	 * The ref_cursor limits the results seen by iterating the
	 * join_cursor to table items referred to by the key in this
	 * index. The set of keys referred to is modified by the compare
	 * config option.
	 *
	 * Multiple join calls builds up a set of ref_cursors, and
	 * by default, the results seen by iteration are the intersection
	 * of the cursor ranges participating in the join. When configured
	 * with \c "operation=or", the results seen are the union of
	 * the participating cursor ranges.
	 *
	 * After the join call completes, the ref_cursor cursor may not be
	 * used for any purpose other than get_key and get_value. Any other
	 * cursor method (e.g. next, prev,close) will fail. When the
	 * join_cursor is closed, the ref_cursor is made available for
	 * general use again. The application should close ref_cursor when
	 * finished with it, although not before the join_cursor is closed.
	 *
	 * @configstart{WT_SESSION.join, see dist/api_data.py}
	 * @config{bloom_bit_count, the number of bits used per item for the bloom filter., an
	 * integer between 2 and 1000; default \c 16.}
	 * @config{bloom_false_positives, return all values that pass the bloom filter\, without
	 * eliminating any false positives., a boolean flag; default \c false.}
	 * @config{bloom_hash_count, the number of hash values per item for the bloom filter., an
	 * integer between 2 and 100; default \c 8.}
	 * @config{compare, modifies the set of items to be returned so that the index key satisfies
	 * the given comparison relative to the key set in this cursor., a string\, chosen from the
	 * following options: \c "eq"\, \c "ge"\, \c "gt"\, \c "le"\, \c "lt"; default \c "eq".}
	 * @config{count, set an approximate count of the elements that would be included in the
	 * join.  This is used in sizing the bloom filter\, and also influences evaluation order for
	 * cursors in the join.  When the count is equal for multiple bloom filters in a composition
	 * of joins\, the bloom filter may be shared., an integer; default \c .}
	 * @config{operation, the operation applied between this and other joined cursors.  When
	 * "operation=and" is specified\, all the conditions implied by joins must be satisfied for
	 * an entry to be returned by the join cursor; when "operation=or" is specified\, only one
	 * must be satisfied.  All cursors joined to a join cursor must have matching operations., a
	 * string\, chosen from the following options: \c "and"\, \c "or"; default \c "and".}
	 * @config{strategy, when set to bloom\, a bloom filter is created and populated for this
	 * index.  This has an up front cost but may reduce the number of accesses to the main table
	 * when iterating the joined cursor.  The bloom setting requires that count be set., a
	 * string\, chosen from the following options: \c "bloom"\, \c "default"; default empty.}
	 * @configend
	 * @errors
	 */
	int __F(join)(WT_SESSION *session, WT_CURSOR *join_cursor,
	    WT_CURSOR *ref_cursor, const char *config);

	/*!
	 * Flush the log.
	 *
	 * WT_SESSION::log_flush will fail if logging is not enabled.
	 *
	 * @param session the session handle
	 * @configstart{WT_SESSION.log_flush, see dist/api_data.py}
	 * @config{sync, forcibly flush the log and wait for it to achieve the synchronization level
	 * specified.  The \c off setting forces any buffered log records to be written to the file
	 * system.  The \c on setting forces log records to be written to the storage device., a
	 * string\, chosen from the following options: \c "off"\, \c "on"; default \c on.}
	 * @configend
	 * @errors
	 */
	int __F(log_flush)(WT_SESSION *session, const char *config);

	/*!
	 * Insert a ::WT_LOGREC_MESSAGE type record in the database log files
	 * (the database must be configured for logging when this method is
	 * called).
	 *
	 * @param session the session handle
	 * @param format a printf format specifier
	 * @errors
	 */
	int __F(log_printf)(WT_SESSION *session, const char *format, ...);

	/*!
	 * Rename an object.
	 *
	 * @not_transactional
	 *
	 * @snippet ex_all.c Rename a table
	 *
	 * @exclusive
	 *
	 * @param session the session handle
	 * @param uri the current URI of the object, such as \c "table:old"
	 * @param newuri the new URI of the object, such as \c "table:new"
	 * @configempty{WT_SESSION.rename, see dist/api_data.py}
	 * @ebusy_errors
	 */
	int __F(rename)(WT_SESSION *session,
	    const char *uri, const char *newuri, const char *config);

	/*!
	 * Reset the session handle.
	 *
	 * This method resets all cursors associated with this session,
	 * discards cached resources and resets session statistics.
	 * The session can be re-used immediately after this call returns.
	 * If a transaction is running on this session, then this call takes
	 * no action and return an error.
	 *
	 * @snippet ex_all.c Reset the session
	 *
	 * @param session the session handle
	 * @errors
	 */
	int __F(reset)(WT_SESSION *session);

	/*!
	 * Salvage a table or file.
	 *
	 * Salvage rebuilds the file, or files of which a table is comprised,
	 * discarding any corrupted file blocks.
	 *
	 * Previously deleted records may re-appear, and inserted records may
	 * disappear, when salvage is done, so salvage should not be run
	 * unless it is known to be necessary.  Normally, salvage should be
	 * called after a table or file has been corrupted, as reported by the
	 * WT_SESSION::verify method.
	 *
	 * Files are rebuilt in place, the salvage method overwrites the
	 * existing files.
	 *
	 * @exclusive
	 *
	 * @snippet ex_all.c Salvage a table
	 *
	 * @param session the session handle
	 * @param name the URI of the table or file to salvage
	 * @configstart{WT_SESSION.salvage, see dist/api_data.py}
	 * @config{force, force salvage even of files that do not appear to be WiredTiger files., a
	 * boolean flag; default \c false.}
	 * @configend
	 * @ebusy_errors
	 */
	int __F(salvage)(WT_SESSION *session,
	    const char *name, const char *config);

	/*!
	 * Truncate a file, table, cursor range, or backup cursor
	 *
	 * Truncate a table or file.
	 * @snippet ex_all.c Truncate a table
	 *
	 * Truncate a cursor range.  When truncating based on a cursor position,
	 * it is not required the cursor reference a record in the object, only
	 * that the key be set.  This allows applications to discard portions of
	 * the object name space without knowing exactly what records the object
	 * contains.
	 * @snippet ex_all.c Truncate a range
	 *
	 * When a range truncate is in progress, and another transaction inserts
	 * a key into that range, the behavior is not well defined - a conflict
	 * may be detected or both transactions may be permitted to commit. If
	 * they do commit, and if there is a crash and recovery runs, the result
	 * may be different than what was in cache before the crash.
	 *
	 * The WT_CURSOR::truncate range truncate operation can only be used at snapshot isolation.
	 *
	 * Any specified cursors end with no position, and subsequent calls to
	 * the WT_CURSOR::next (WT_CURSOR::prev) method will iterate from the
	 * beginning (end) of the table.
	 *
	 * Truncate a backup cursor.  This operation removes all log files that
	 * have been returned by the backup cursor.  It can be used to remove log
	 * files after copying them during @ref backup_incremental.
	 * @snippet ex_backup.c Truncate a backup cursor
	 *
	 * @param session the session handle
	 * @param name the URI of the table or file to truncate, or \c "log:"
	 * for a backup cursor
	 * @param start optional cursor marking the first record discarded;
	 * if <code>NULL</code>, the truncate starts from the beginning of
	 * the object; must be provided when truncating a backup cursor
	 * @param stop optional cursor marking the last record discarded;
	 * if <code>NULL</code>, the truncate continues to the end of the
	 * object; ignored when truncating a backup cursor
	 * @configempty{WT_SESSION.truncate, see dist/api_data.py}
	 * @errors
	 */
	int __F(truncate)(WT_SESSION *session,
	    const char *name,
	    WT_HANDLE_NULLABLE(WT_CURSOR) *start,
	    WT_HANDLE_NULLABLE(WT_CURSOR) *stop,
	    const char *config);

	/*!
	 * Upgrade a table or file.
	 *
	 * Upgrade upgrades a table or file, if upgrade is required.
	 *
	 * @exclusive
	 *
	 * @snippet ex_all.c Upgrade a table
	 *
	 * @param session the session handle
	 * @param name the URI of the table or file to upgrade
	 * @configempty{WT_SESSION.upgrade, see dist/api_data.py}
	 * @ebusy_errors
	 */
	int __F(upgrade)(WT_SESSION *session,
	    const char *name, const char *config);

	/*!
	 * Verify a table or file.
	 *
	 * Verify reports if a file, or the files of which a table is
	 * comprised, have been corrupted.  The WT_SESSION::salvage method
	 * can be used to repair a corrupted file,
	 *
	 * @snippet ex_all.c Verify a table
	 *
	 * @exclusive
	 *
	 * @param session the session handle
	 * @param name the URI of the table or file to verify, optional if verifying the history
	 * store
	 * @configstart{WT_SESSION.verify, see dist/api_data.py}
	 * @config{dump_address, Display page addresses\, time windows\, and page types as pages are
	 * verified\, using the application's message handler\, intended for debugging., a boolean
	 * flag; default \c false.}
	 * @config{dump_blocks, Display the contents of on-disk blocks as they are verified\, using
	 * the application's message handler\, intended for debugging., a boolean flag; default \c
	 * false.}
	 * @config{dump_layout, Display the layout of the files as they are verified\, using the
	 * application's message handler\, intended for debugging; requires optional support from
	 * the block manager., a boolean flag; default \c false.}
	 * @config{dump_offsets, Display the contents of specific on-disk blocks\, using the
	 * application's message handler\, intended for debugging., a list of strings; default
	 * empty.}
	 * @config{dump_pages, Display the contents of in-memory pages as they are verified\, using
	 * the application's message handler\, intended for debugging., a boolean flag; default \c
	 * false.}
	 * @config{stable_timestamp, Ensure that no data has a start timestamp after the stable
	 * timestamp\, to be run after rollback_to_stable., a boolean flag; default \c false.}
	 * @config{strict, Treat any verification problem as an error; by default\, verify will
	 * warn\, but not fail\, in the case of errors that won't affect future behavior (for
	 * example\, a leaked block)., a boolean flag; default \c false.}
	 * @configend
	 * @ebusy_errors
	 */
	int __F(verify)(WT_SESSION *session,
	    const char *name, const char *config);
	/*! @} */

	/*!
	 * @name Transactions
	 * @{
	 */
	/*!
	 * Start a transaction in this session.
	 *
	 * The transaction remains active until ended by
	 * WT_SESSION::commit_transaction or WT_SESSION::rollback_transaction.
	 * Operations performed on cursors capable of supporting transactional
	 * operations that are already open in this session, or which are opened
	 * before the transaction ends, will operate in the context of the
	 * transaction.
	 *
	 * @requires_notransaction
	 *
	 * @snippet ex_all.c transaction commit/rollback
	 *
	 * @param session the session handle
	 * @configstart{WT_SESSION.begin_transaction, see dist/api_data.py}
	 * @config{ignore_prepare, whether to ignore the updates by other prepared transactions as
	 * part of read operations of this transaction.  When \c true\, forces the transaction to be
	 * read-only.  Use \c force to ignore prepared updates and permit writes (which can cause
	 * lost updates unless the application knows something about the relationship between
	 * prepared transactions and the updates that are ignoring them)., a string\, chosen from
	 * the following options: \c "false"\, \c "force"\, \c "true"; default \c false.}
	 * @config{isolation, the isolation level for this transaction; defaults to the session's
	 * isolation level., a string\, chosen from the following options: \c "read-uncommitted"\,
	 * \c "read-committed"\, \c "snapshot"; default empty.}
	 * @config{name, name of the transaction for tracing and debugging., a string; default
	 * empty.}
	 * @config{operation_timeout_ms, when non-zero\, a requested limit on the time taken to
	 * complete operations in this transaction.  Time is measured in real time milliseconds from
	 * the start of each WiredTiger API call.  There is no guarantee any operation will not take
	 * longer than this amount of time.  If WiredTiger notices the limit has been exceeded\, an
	 * operation may return a WT_ROLLBACK error.  Default is to have no limit., an integer
	 * greater than or equal to 1; default \c 0.}
	 * @config{priority, priority of the transaction for resolving conflicts.  Transactions with
	 * higher values are less likely to abort., an integer between -100 and 100; default \c 0.}
	 * @config{read_before_oldest, allows the caller to specify a read timestamp less than the
	 * oldest timestamp but newer than or equal to the pinned timestamp.  Cannot be set to true
	 * while also rounding up the read timestamp.  See @ref transaction_timestamps., a boolean
	 * flag; default \c false.}
	 * @config{read_timestamp, read using the specified timestamp.  The supplied value must not
	 * be older than the current oldest timestamp.  See @ref transaction_timestamps., a string;
	 * default empty.}
	 * @config{roundup_timestamps = (, round up timestamps of the transaction.  This setting
	 * alters the visibility expected in a transaction.  See @ref transaction_timestamps., a set
	 * of related configuration options defined below.}
	 * @config{&nbsp;&nbsp;&nbsp;&nbsp;
	 * prepared, applicable only for prepared transactions.  Indicates if the prepare timestamp
	 * and the commit timestamp of this transaction can be rounded up.  If the prepare timestamp
	 * is less than the oldest timestamp\, the prepare timestamp will be rounded to the oldest
	 * timestamp.  If the commit timestamp is less than the prepare timestamp\, the commit
	 * timestamp will be rounded up to the prepare timestamp.  Allows setting the prepared
	 * timestamp smaller than or equal to the latest active read timestamp., a boolean flag;
	 * default \c false.}
	 * @config{&nbsp;&nbsp;&nbsp;&nbsp;read, if the read timestamp is less
	 * than the oldest timestamp\, the read timestamp will be rounded up to the oldest
	 * timestamp., a boolean flag; default \c false.}
	 * @config{ ),,}
	 * @config{sync, whether to sync log records when the transaction commits\, inherited from
	 * ::wiredtiger_open \c transaction_sync., a boolean flag; default empty.}
	 * @configend
	 * @errors
	 */
	int __F(begin_transaction)(WT_SESSION *session, const char *config);

	/*!
	 * Commit the current transaction.
	 *
	 * A transaction must be in progress when this method is called.
	 *
	 * If WT_SESSION::commit_transaction returns an error, the transaction
	 * was rolled back, not committed.
	 *
	 * @requires_transaction
	 *
	 * @snippet ex_all.c transaction commit/rollback
	 *
	 * @param session the session handle
	 * @configstart{WT_SESSION.commit_transaction, see dist/api_data.py}
	 * @config{commit_timestamp, set the commit timestamp for the current transaction.  The
	 * supplied value must not be older than the first commit timestamp set for the current
	 * transaction.  The value must also not be older than the current oldest and stable
	 * timestamps.  See @ref transaction_timestamps., a string; default empty.}
	 * @config{durable_timestamp, set the durable timestamp for the current transaction.  The
	 * supplied value must not be older than the commit timestamp set for the current
	 * transaction.  The value must also not be older than the current stable timestamp.  See
	 * @ref transaction_timestamps., a string; default empty.}
	 * @config{operation_timeout_ms, when non-zero\, a requested limit on the time taken to
	 * complete operations in this transaction.  Time is measured in real time milliseconds from
	 * the start of each WiredTiger API call.  There is no guarantee any operation will not take
	 * longer than this amount of time.  If WiredTiger notices the limit has been exceeded\, an
	 * operation may return a WT_ROLLBACK error.  Default is to have no limit., an integer
	 * greater than or equal to 1; default \c 0.}
	 * @config{sync, override whether to sync log records when the transaction commits\,
	 * inherited from ::wiredtiger_open \c transaction_sync.  The \c off setting does not wait
	 * for record to be written or synchronized.  The \c on setting forces log records to be
	 * written to the storage device., a string\, chosen from the following options: \c "off"\,
	 * \c "on"; default empty.}
	 * @configend
	 * @errors
	 */
	int __F(commit_transaction)(WT_SESSION *session, const char *config);

	/*!
	 * Prepare the current transaction.
	 *
	 * A transaction must be in progress when this method is called.
	 *
	 * Preparing a transaction will guarantee a subsequent commit will
	 * succeed. Only commit and rollback are allowed on a transaction after
	 * it has been prepared. The transaction prepare API is designed to
	 * support MongoDB exclusively, and guarantees update conflicts have
	 * been resolved, but does not guarantee durability.
	 *
	 * @requires_transaction
	 *
	 * @snippet ex_all.c transaction prepare
	 *
	 * @param session the session handle
	 * @configstart{WT_SESSION.prepare_transaction, see dist/api_data.py}
	 * @config{prepare_timestamp, set the prepare timestamp for the updates of the current
	 * transaction.  The supplied value must not be older than any active read timestamps.  See
	 * @ref transaction_timestamps., a string; default empty.}
	 * @configend
	 * @errors
	 */
	int __F(prepare_transaction)(WT_SESSION *session, const char *config);

	/*!
	 * Reset the snapshot.
	 *
	 * This method resets snapshots for snapshot isolation transactions to
	 * update their existing snapshot. It raises an error when this API
	 * is used for isolation other than snapshot isolation mode or when the session
	 * has performed any write operations.
	 * This API internally releases the current snapshot and gets the new running
	 * transactions snapshot to avoid pinning the content in the database that is no
	 * longer needed. Applications that don't use read_timestamp for the search may
	 * see different results compared to earlier with the updated snapshot.
	 *
	 * @requires_transaction
	 *
	 * @snippet ex_all.c reset snapshot
	 *
	 * @param session the session handle
	 * @errors
	 */
	int __F(reset_snapshot)(WT_SESSION *session);

	/*!
	 * Roll back the current transaction.
	 *
	 * A transaction must be in progress when this method is called.
	 *
	 * All cursors are reset.
	 *
	 * @requires_transaction
	 *
	 * @snippet ex_all.c transaction commit/rollback
	 *
	 * @param session the session handle
	 * @configstart{WT_SESSION.rollback_transaction, see dist/api_data.py}
	 * @config{operation_timeout_ms, when non-zero\, a requested limit on the time taken to
	 * complete operations in this transaction.  Time is measured in real time milliseconds from
	 * the start of each WiredTiger API call.  There is no guarantee any operation will not take
	 * longer than this amount of time.  If WiredTiger notices the limit has been exceeded\, an
	 * operation may return a WT_ROLLBACK error.  Default is to have no limit., an integer
	 * greater than or equal to 1; default \c 0.}
	 * @configend
	 * @errors
	 */
	int __F(rollback_transaction)(WT_SESSION *session, const char *config);

	/*!
	 * Set a timestamp on a transaction.
	 *
	 * The WT_SESSION.timestamp_transaction method can only be used at snapshot isolation.
	 *
	 * @snippet ex_all.c transaction timestamp
	 *
	 * @requires_transaction
	 *
	 * @param session the session handle
	 * @configstart{WT_SESSION.timestamp_transaction, see dist/api_data.py}
	 * @config{commit_timestamp, set the commit timestamp for the current transaction.  The
	 * supplied value must not be older than the first commit timestamp set for the current
	 * transaction.  The value must also not be older than the current oldest and stable
	 * timestamps.  See @ref transaction_timestamps., a string; default empty.}
	 * @config{durable_timestamp, set the durable timestamp for the current transaction.  The
	 * supplied value must not be older than the commit timestamp set for the current
	 * transaction.  The value must also not be older than the current stable timestamp.  See
	 * @ref transaction_timestamps., a string; default empty.}
	 * @config{prepare_timestamp, set the prepare timestamp for the updates of the current
	 * transaction.  The supplied value must not be older than any active read timestamps.  See
	 * @ref transaction_timestamps., a string; default empty.}
	 * @config{read_timestamp, read using the specified timestamp.  The supplied value must not
	 * be older than the current oldest timestamp.  This can only be set once for a transaction.
	 * See @ref transaction_timestamps., a string; default empty.}
	 * @configend
	 * @errors
	 */
	int __F(timestamp_transaction)(WT_SESSION *session, const char *config);

	/*!
	 * Query the session's transaction timestamp state.
	 *
	 * The WT_SESSION.query_timestamp method can only be used at snapshot isolation.
	 *
	 * @param session the session handle
	 * @param[out] hex_timestamp a buffer that will be set to the
	 * hexadecimal encoding of the timestamp being queried.  Must be large
	 * enough to hold a NUL terminated, hex-encoded 8B timestamp (17 bytes).
	 * @configstart{WT_SESSION.query_timestamp, see dist/api_data.py}
	 * @config{get, specify which timestamp to query: \c commit returns the most recently set
	 * commit_timestamp.  \c first_commit returns the first set commit_timestamp.  \c prepare
	 * returns the timestamp used in preparing a transaction.  \c read returns the timestamp at
	 * which the transaction is reading at.  See @ref transaction_timestamps., a string\, chosen
	 * from the following options: \c "commit"\, \c "first_commit"\, \c "prepare"\, \c "read";
	 * default \c read.}
	 * @configend
	 * @errors
	 * If the session is not in a transaction ::WT_NOTFOUND will be
	 * returned.
	 */
	int __F(query_timestamp)(
	    WT_SESSION *session, char *hex_timestamp, const char *config);

	/*!
	 * Write a transactionally consistent snapshot of a database or set of
	 * objects.  In the absence of transaction timestamps, the checkpoint
	 * includes all transactions committed before the checkpoint starts.
	 *
	 * When timestamps are in use and a \c stable_timestamp has been set
	 * via WT_CONNECTION::set_timestamp and the checkpoint runs with
	 * \c use_timestamp=true (the default), updates committed with a
	 * timestamp larger than the \c stable_timestamp will not be included
	 * in the checkpoint for tables configured with \c log=(enabled=false).
	 * For tables with logging enabled, all committed changes will be
	 * included in the checkpoint (since recovery would roll them forward
	 * anyway).
	 *
	 * Additionally, existing named checkpoints may optionally be
	 * discarded.
	 *
	 * @requires_notransaction
	 *
	 * @snippet ex_all.c Checkpoint examples
	 *
	 * @param session the session handle
	 * @configstart{WT_SESSION.checkpoint, see dist/api_data.py}
	 * @config{drop, specify a list of checkpoints to drop.  The list may additionally contain
	 * one of the following keys: \c "from=all" to drop all checkpoints\, \c "from=<checkpoint>"
	 * to drop all checkpoints after and including the named checkpoint\, or \c
	 * "to=<checkpoint>" to drop all checkpoints before and including the named checkpoint.
	 * Checkpoints cannot be dropped if open in a cursor.  While a hot backup is in progress\,
	 * checkpoints created prior to the start of the backup cannot be dropped., a list of
	 * strings; default empty.}
	 * @config{force, if false (the default)\, checkpoints may be skipped if the underlying
	 * object has not been modified\, if true\, this option forces the checkpoint., a boolean
	 * flag; default \c false.}
	 * @config{name, if set\, specify a name for the checkpoint (note that checkpoints including
	 * LSM trees may not be named)., a string; default empty.}
	 * @config{target, if non-empty\, checkpoint the list of objects., a list of strings;
	 * default empty.}
	 * @config{use_timestamp, if true (the default)\, create the checkpoint as of the last
	 * stable timestamp if timestamps are in use\, or all current updates if there is no stable
	 * timestamp set.  If false\, this option generates a checkpoint with all updates including
	 * those later than the timestamp., a boolean flag; default \c true.}
	 * @configend
	 * @errors
	 */
	int __F(checkpoint)(WT_SESSION *session, const char *config);

	/*!
	 * Return the transaction ID range pinned by the session handle.
	 *
	 * The ID range is approximate and is calculated based on the oldest
	 * ID needed for the active transaction in this session, compared
	 * to the newest transaction in the system.
	 *
	 * @snippet ex_all.c transaction pinned range
	 *
	 * @param session the session handle
	 * @param[out] range the range of IDs pinned by this session. Zero if
	 * there is no active transaction.
	 * @errors
	 */
	int __F(transaction_pinned_range)(WT_SESSION* session, uint64_t *range);

#ifndef DOXYGEN
	/*!
	 * Call into the library.
	 *
	 * This method is used for breakpoints and to set other configuration
	 * when debugging layers not directly supporting those features.
	 *
	 * @param session the session handle
	 * @errors
	 */
	int __F(breakpoint)(WT_SESSION *session);
#endif
};

/*!
 * A connection to a WiredTiger database.  The connection may be opened within
 * the same address space as the caller or accessed over a socket connection.
 *
 * Most applications will open a single connection to a database for each
 * process.  The first process to open a connection to a database will access
 * the database in its own address space.  Subsequent connections (if allowed)
 * will communicate with the first process over a socket connection to perform
 * their operations.
 *
 * <b>Thread safety:</b> A WT_CONNECTION handle may be shared between threads,
 * see @ref threads for more information.
 */
struct __wt_connection {
	/*!
	 * Close a connection.
	 *
	 * Any open sessions will be closed. This will release the resources
	 * associated with the session handle, including rolling back any
	 * active transactions and closing any cursors that remain open in the
	 * session.
	 *
	 * @snippet ex_all.c Close a connection
	 *
	 * @param connection the connection handle
	 * @configstart{WT_CONNECTION.close, see dist/api_data.py}
	 * @config{leak_memory, don't free memory during close., a boolean flag; default \c false.}
	 * @config{use_timestamp, by default\, create the close checkpoint as of the last stable
	 * timestamp if timestamps are in use\, or all current updates if there is no stable
	 * timestamp set.  If false\, this option generates a checkpoint with all updates., a
	 * boolean flag; default \c true.}
	 * @configend
	 * @errors
	 */
	int __F(close)(WT_HANDLE_CLOSED(WT_CONNECTION) *connection,
	    const char *config);

#ifndef DOXYGEN
	/*!
	 * Output debug information for various subsystems. The output format
	 * may change over time, gathering the debug information may be
	 * invasive, and the information reported may not provide a point in
	 * time view of the system.
	 *
	 * @param connection the connection handle
	 * @configstart{WT_CONNECTION.debug_info, see dist/api_data.py}
	 * @config{cache, print cache information., a boolean flag; default \c false.}
	 * @config{cursors, print all open cursor information., a boolean flag; default \c false.}
	 * @config{handles, print open handles information., a boolean flag; default \c false.}
	 * @config{log, print log information., a boolean flag; default \c false.}
	 * @config{sessions, print open session information., a boolean flag; default \c false.}
	 * @config{txn, print global txn information., a boolean flag; default \c false.}
	 * @configend
	 * @errors
	 */
	int __F(debug_info)(WT_CONNECTION *connection, const char *config);
#endif

	/*!
	 * Reconfigure a connection handle.
	 *
	 * @snippet ex_all.c Reconfigure a connection
	 *
	 * @param connection the connection handle
	 * @configstart{WT_CONNECTION.reconfigure, see dist/api_data.py}
	 * @config{block_cache = (, block cache configuration options., a set of related
	 * configuration options defined below.}
	 * @config{&nbsp;&nbsp;&nbsp;&nbsp;
	 * blkcache_eviction_aggression, how many seconds an unused block remains in the cache
	 * before it is evicted., an integer between 1 and 7200; default \c 1800.}
	 * @config{&nbsp;&nbsp;&nbsp;&nbsp;cache_on_checkpoint, Cache blocks that are written by a
	 * checkpoint., a boolean flag; default \c true.}
	 * @config{&nbsp;&nbsp;&nbsp;&nbsp;
	 * cache_on_writes, cache newly generated blocks., a boolean flag; default \c true.}
	 * @config{&nbsp;&nbsp;&nbsp;&nbsp;enabled, enable block cache., a boolean flag; default \c
	 * false.}
	 * @config{&nbsp;&nbsp;&nbsp;&nbsp;full_target, a fraction of cache that must be
	 * full before eviction will remove unused blocks., an integer between 30 and 100; default
	 * \c 95.}
	 * @config{&nbsp;&nbsp;&nbsp;&nbsp;hashsize, number of buckets in the hashtable that
	 * keeps track of blocks., an integer between 512 and 256K; default \c 0.}
	 * @config{&nbsp;&nbsp;&nbsp;&nbsp;max_percent_overhead, maximum tolerated overhead
	 * expressed as the number of blocks added and removed as percent of blocks looked up; cache
	 * population and eviction will be suppressed if the overhead exceeds the supplied
	 * threshold., an integer between 1 and 500; default \c 10.}
	 * @config{&nbsp;&nbsp;&nbsp;&nbsp;nvram_path, the absolute path to the file system mounted
	 * on the NVRAM device., a string; default empty.}
	 * @config{&nbsp;&nbsp;&nbsp;&nbsp;
	 * percent_file_in_dram, bypass cache if that percent of file fits in DRAM., an integer
	 * between 0 and 100; default \c 50.}
	 * @config{&nbsp;&nbsp;&nbsp;&nbsp;size, maximum memory
	 * to allocate for the block cache., an integer between 0 and 6155GB; default \c 0.}
	 * @config{&nbsp;&nbsp;&nbsp;&nbsp;system_ram, amount of DRAM expected to be available on
	 * the system., an integer between 0 and 1024GB; default \c 0.}
	 * @config{&nbsp;&nbsp;&nbsp;&nbsp;type, cache location: DRAM or NVRAM., a string; default
	 * empty.}
	 * @config{ ),,}
	 * @config{cache_max_wait_ms, the maximum number of milliseconds an application thread will
	 * wait for space to be available in cache before giving up.  Default will wait forever., an
	 * integer greater than or equal to 0; default \c 0.}
	 * @config{cache_overhead, assume the heap allocator overhead is the specified percentage\,
	 * and adjust the cache usage by that amount (for example\, if there is 10GB of data in
	 * cache\, a percentage of 10 means WiredTiger treats this as 11GB). This value is
	 * configurable because different heap allocators have different overhead and different
	 * workloads will have different heap allocation sizes and patterns\, therefore applications
	 * may need to adjust this value based on allocator choice and behavior in measured
	 * workloads., an integer between 0 and 30; default \c 8.}
	 * @config{cache_size, maximum heap memory to allocate for the cache.  A database should
	 * configure either \c cache_size or \c shared_cache but not both., an integer between 1MB
	 * and 10TB; default \c 100MB.}
	 * @config{checkpoint = (, periodically checkpoint the database.  Enabling the checkpoint
	 * server uses a session from the configured session_max., a set of related configuration
	 * options defined below.}
	 * @config{&nbsp;&nbsp;&nbsp;&nbsp;log_size, wait for this amount of
	 * log record bytes to be written to the log between each checkpoint.  If non-zero\, this
	 * value will use a minimum of the log file size.  A database can configure both log_size
	 * and wait to set an upper bound for checkpoints; setting this value above 0 configures
	 * periodic checkpoints., an integer between 0 and 2GB; default \c 0.}
	 * @config{&nbsp;&nbsp;&nbsp;&nbsp;wait, seconds to wait between each checkpoint; setting
	 * this value above 0 configures periodic checkpoints., an integer between 0 and 100000;
	 * default \c 0.}
	 * @config{ ),,}
	 * @config{compatibility = (, set compatibility version of database.  Changing the
	 * compatibility version requires that there are no active operations for the duration of
	 * the call., a set of related configuration options defined below.}
	 * @config{&nbsp;&nbsp;&nbsp;&nbsp;release, compatibility release version string., a string;
	 * default empty.}
	 * @config{ ),,}
	 * @config{debug_mode = (, control the settings of various extended debugging features., a
	 * set of related configuration options defined below.}
	 * @config{&nbsp;&nbsp;&nbsp;&nbsp;
	 * checkpoint_retention, adjust log archiving to retain the log records of this number of
	 * checkpoints.  Zero or one means perform normal archiving., an integer between 0 and 1024;
	 * default \c 0.}
	 * @config{&nbsp;&nbsp;&nbsp;&nbsp;corruption_abort, if true\, dump the core
	 * in the diagnostic mode on encountering the data corruption., a boolean flag; default \c
	 * true.}
	 * @config{&nbsp;&nbsp;&nbsp;&nbsp;cursor_copy, if true\, use the system allocator to
	 * make a copy of any data returned by a cursor operation and return the copy instead.  The
	 * copy is freed on the next cursor operation.  This allows memory sanitizers to detect
	 * inappropriate references to memory owned by cursors., a boolean flag; default \c false.}
	 * @config{&nbsp;&nbsp;&nbsp;&nbsp;eviction, if true\, modify internal algorithms to change
	 * skew to force history store eviction to happen more aggressively.  This includes but is
	 * not limited to not skewing newest\, not favoring leaf pages\, and modifying the eviction
	 * score mechanism., a boolean flag; default \c false.}
	 * @config{&nbsp;&nbsp;&nbsp;&nbsp;
	 * log_retention, adjust log archiving to retain at least this number of log files\, ignored
	 * if set to 0. (Warning: this option can remove log files required for recovery if no
	 * checkpoints have yet been done and the number of log files exceeds the configured value.
	 * As WiredTiger cannot detect the difference between a system that has not yet checkpointed
	 * and one that will never checkpoint\, it might discard log files before any checkpoint is
	 * done.)., an integer between 0 and 1024; default \c 0.}
	 * @config{&nbsp;&nbsp;&nbsp;&nbsp;
	 * realloc_exact, if true\, reallocation of memory will only provide the exact amount
	 * requested.  This will help with spotting memory allocation issues more easily., a boolean
	 * flag; default \c false.}
	 * @config{&nbsp;&nbsp;&nbsp;&nbsp;rollback_error, return a
	 * WT_ROLLBACK error from a transaction operation about every Nth operation to simulate a
	 * collision., an integer between 0 and 10M; default \c 0.}
	 * @config{&nbsp;&nbsp;&nbsp;&nbsp;
	 * slow_checkpoint, if true\, slow down checkpoint creation by slowing down internal page
	 * processing., a boolean flag; default \c false.}
	 * @config{&nbsp;&nbsp;&nbsp;&nbsp;
	 * table_logging, if true\, write transaction related information to the log for all
	 * operations\, even operations for tables with logging turned off.  This setting introduces
	 * a log format change that may break older versions of WiredTiger.  These operations are
	 * informational and skipped in recovery., a boolean flag; default \c false.}
	 * @config{&nbsp;&nbsp;&nbsp;&nbsp;update_restore_evict, if true\, control all dirty page
	 * evictions through forcing update restore eviction., a boolean flag; default \c false.}
	 * @config{ ),,}
	 * @config{error_prefix, prefix string for error messages., a string; default empty.}
	 * @config{eviction = (, eviction configuration options., a set of related configuration
	 * options defined below.}
	 * @config{&nbsp;&nbsp;&nbsp;&nbsp;threads_max, maximum number of
	 * threads WiredTiger will start to help evict pages from cache.  The number of threads
	 * started will vary depending on the current eviction load.  Each eviction worker thread
	 * uses a session from the configured session_max., an integer between 1 and 20; default \c
	 * 8.}
	 * @config{&nbsp;&nbsp;&nbsp;&nbsp;threads_min, minimum number of threads WiredTiger
	 * will start to help evict pages from cache.  The number of threads currently running will
	 * vary depending on the current eviction load., an integer between 1 and 20; default \c 1.}
	 * @config{ ),,}
	 * @config{eviction_checkpoint_target, perform eviction at the beginning of checkpoints to
	 * bring the dirty content in cache to this level.  It is a percentage of the cache size if
	 * the value is within the range of 0 to 100 or an absolute size when greater than 100. The
	 * value is not allowed to exceed the \c cache_size.  Ignored if set to zero., an integer
	 * between 0 and 10TB; default \c 1.}
	 * @config{eviction_dirty_target, perform eviction in worker threads when the cache contains
	 * at least this much dirty content.  It is a percentage of the cache size if the value is
	 * within the range of 1 to 100 or an absolute size when greater than 100. The value is not
	 * allowed to exceed the \c cache_size and has to be lower than its counterpart \c
	 * eviction_dirty_trigger., an integer between 1 and 10TB; default \c 5.}
	 * @config{eviction_dirty_trigger, trigger application threads to perform eviction when the
	 * cache contains at least this much dirty content.  It is a percentage of the cache size if
	 * the value is within the range of 1 to 100 or an absolute size when greater than 100. The
	 * value is not allowed to exceed the \c cache_size and has to be greater than its
	 * counterpart \c eviction_dirty_target.  This setting only alters behavior if it is lower
	 * than eviction_trigger., an integer between 1 and 10TB; default \c 20.}
	 * @config{eviction_target, perform eviction in worker threads when the cache contains at
	 * least this much content.  It is a percentage of the cache size if the value is within the
	 * range of 10 to 100 or an absolute size when greater than 100. The value is not allowed to
	 * exceed the \c cache_size and has to be lower than its counterpart \c eviction_trigger.,
	 * an integer between 10 and 10TB; default \c 80.}
	 * @config{eviction_trigger, trigger application threads to perform eviction when the cache
	 * contains at least this much content.  It is a percentage of the cache size if the value
	 * is within the range of 10 to 100 or an absolute size when greater than 100. The value is
	 * not allowed to exceed the \c cache_size and has to be greater than its counterpart \c
	 * eviction_target., an integer between 10 and 10TB; default \c 95.}
	 * @config{eviction_updates_target, perform eviction in worker threads when the cache
	 * contains at least this many bytes of updates.  It is a percentage of the cache size if
	 * the value is within the range of 0 to 100 or an absolute size when greater than 100.
	 * Calculated as half of \c eviction_dirty_target by default.  The value is not allowed to
	 * exceed the \c cache_size and has to be lower than its counterpart \c
	 * eviction_updates_trigger., an integer between 0 and 10TB; default \c 0.}
	 * @config{eviction_updates_trigger, trigger application threads to perform eviction when
	 * the cache contains at least this many bytes of updates.  It is a percentage of the cache
	 * size if the value is within the range of 1 to 100 or an absolute size when greater than
	 * 100\. Calculated as half of \c eviction_dirty_trigger by default.  The value is not
	 * allowed to exceed the \c cache_size and has to be greater than its counterpart \c
	 * eviction_updates_target.  This setting only alters behavior if it is lower than \c
	 * eviction_trigger., an integer between 0 and 10TB; default \c 0.}
	 * @config{file_manager = (, control how file handles are managed., a set of related
	 * configuration options defined below.}
	 * @config{&nbsp;&nbsp;&nbsp;&nbsp;
	 * close_handle_minimum, number of handles open before the file manager will look for
	 * handles to close., an integer greater than or equal to 0; default \c 250.}
	 * @config{&nbsp;&nbsp;&nbsp;&nbsp;close_idle_time, amount of time in seconds a file handle
	 * needs to be idle before attempting to close it.  A setting of 0 means that idle handles
	 * are not closed., an integer between 0 and 100000; default \c 30.}
	 * @config{&nbsp;&nbsp;&nbsp;&nbsp;close_scan_interval, interval in seconds at which to
	 * check for files that are inactive and close them., an integer between 1 and 100000;
	 * default \c 10.}
	 * @config{ ),,}
	 * @config{history_store = (, history store configuration options., a set of related
	 * configuration options defined below.}
	 * @config{&nbsp;&nbsp;&nbsp;&nbsp;file_max, The
	 * maximum number of bytes that WiredTiger is allowed to use for its history store
	 * mechanism.  If the history store file exceeds this size\, a panic will be triggered.  The
	 * default value means that the history store file is unbounded and may use as much space as
	 * the filesystem will accommodate.  The minimum non-zero setting is 100MB., an integer
	 * greater than or equal to 0; default \c 0.}
	 * @config{ ),,}
	 * @config{io_capacity = (, control how many bytes per second are written and read.
	 * Exceeding the capacity results in throttling., a set of related configuration options
	 * defined below.}
	 * @config{&nbsp;&nbsp;&nbsp;&nbsp;total, number of bytes per second
	 * available to all subsystems in total.  When set\, decisions about what subsystems are
	 * throttled\, and in what proportion\, are made internally.  The minimum non-zero setting
	 * is 1MB., an integer between 0 and 1TB; default \c 0.}
	 * @config{ ),,}
	 * @config{log = (, enable logging.  Enabling logging uses three sessions from the
	 * configured session_max., a set of related configuration options defined below.}
	 * @config{&nbsp;&nbsp;&nbsp;&nbsp;archive, automatically archive unneeded log files., a
	 * boolean flag; default \c true.}
	 * @config{&nbsp;&nbsp;&nbsp;&nbsp;os_cache_dirty_pct,
	 * maximum dirty system buffer cache usage\, as a percentage of the log's \c file_max.  If
	 * non-zero\, schedule writes for dirty blocks belonging to the log in the system buffer
	 * cache after that percentage of the log has been written into the buffer cache without an
	 * intervening file sync., an integer between 0 and 100; default \c 0.}
	 * @config{&nbsp;&nbsp;&nbsp;&nbsp;prealloc, pre-allocate log files., a boolean flag;
	 * default \c true.}
	 * @config{&nbsp;&nbsp;&nbsp;&nbsp;zero_fill, manually write zeroes into
	 * log files., a boolean flag; default \c false.}
	 * @config{ ),,}
	 * @config{lsm_manager = (, configure database wide options for LSM tree management.  The
	 * LSM manager is started automatically the first time an LSM tree is opened.  The LSM
	 * manager uses a session from the configured session_max., a set of related configuration
	 * options defined below.}
	 * @config{&nbsp;&nbsp;&nbsp;&nbsp;merge, merge LSM chunks where
	 * possible., a boolean flag; default \c true.}
	 * @config{&nbsp;&nbsp;&nbsp;&nbsp;
	 * worker_thread_max, Configure a set of threads to manage merging LSM trees in the
	 * database.  Each worker thread uses a session handle from the configured session_max., an
	 * integer between 3 and 20; default \c 4.}
	 * @config{ ),,}
	 * @config{operation_timeout_ms, when non-zero\, a requested limit on the number of elapsed
	 * real time milliseconds application threads will take to complete database operations.
	 * Time is measured from the start of each WiredTiger API call.  There is no guarantee any
	 * operation will not take longer than this amount of time.  If WiredTiger notices the limit
	 * has been exceeded\, an operation may return a WT_ROLLBACK error.  Default is to have no
	 * limit., an integer greater than or equal to 1; default \c 0.}
	 * @config{operation_tracking = (, enable tracking of performance-critical functions.  See
	 * @ref operation_tracking for more information., a set of related configuration options
	 * defined below.}
	 * @config{&nbsp;&nbsp;&nbsp;&nbsp;enabled, enable operation tracking
	 * subsystem., a boolean flag; default \c false.}
	 * @config{&nbsp;&nbsp;&nbsp;&nbsp;path, the
	 * name of a directory into which operation tracking files are written.  The directory must
	 * already exist.  If the value is not an absolute path\, the path is relative to the
	 * database home (see @ref absolute_path for more information)., a string; default \c ".".}
	 * @config{ ),,}
	 * @config{shared_cache = (, shared cache configuration options.  A database should
	 * configure either a cache_size or a shared_cache not both.  Enabling a shared cache uses a
	 * session from the configured session_max.  A shared cache can not have absolute values
	 * configured for cache eviction settings., a set of related configuration options defined
	 * below.}
	 * @config{&nbsp;&nbsp;&nbsp;&nbsp;chunk, the granularity that a shared cache is
	 * redistributed., an integer between 1MB and 10TB; default \c 10MB.}
	 * @config{&nbsp;&nbsp;&nbsp;&nbsp;name, the name of a cache that is shared between
	 * databases or \c "none" when no shared cache is configured., a string; default \c none.}
	 * @config{&nbsp;&nbsp;&nbsp;&nbsp;quota, maximum size of cache this database can be
	 * allocated from the shared cache.  Defaults to the entire shared cache size., an integer;
	 * default \c 0.}
	 * @config{&nbsp;&nbsp;&nbsp;&nbsp;reserve, amount of cache this database is
	 * guaranteed to have available from the shared cache.  This setting is per database.
	 * Defaults to the chunk size., an integer; default \c 0.}
	 * @config{&nbsp;&nbsp;&nbsp;&nbsp;
	 * size, maximum memory to allocate for the shared cache.  Setting this will update the
	 * value if one is already set., an integer between 1MB and 10TB; default \c 500MB.}
	 * @config{ ),,}
	 * @config{statistics, Maintain database statistics\, which may impact performance.
	 * Choosing "all" maintains all statistics regardless of cost\, "fast" maintains a subset of
	 * statistics that are relatively inexpensive\, "none" turns off all statistics.  The
	 * "clear" configuration resets statistics after they are gathered\, where appropriate (for
	 * example\, a cache size statistic is not cleared\, while the count of cursor insert
	 * operations will be cleared). When "clear" is configured for the database\, gathered
	 * statistics are reset each time a statistics cursor is used to gather statistics\, as well
	 * as each time statistics are logged using the \c statistics_log configuration.  See @ref
	 * statistics for more information., a list\, with values chosen from the following options:
	 * \c "all"\, \c "cache_walk"\, \c "fast"\, \c "none"\, \c "clear"\, \c "tree_walk"; default
	 * \c none.}
	 * @config{statistics_log = (, log any statistics the database is configured to maintain\,
	 * to a file.  See @ref statistics for more information.  Enabling the statistics log server
	 * uses a session from the configured session_max., a set of related configuration options
	 * defined below.}
	 * @config{&nbsp;&nbsp;&nbsp;&nbsp;json, encode statistics in JSON format.,
	 * a boolean flag; default \c false.}
	 * @config{&nbsp;&nbsp;&nbsp;&nbsp;on_close, log
	 * statistics on database close., a boolean flag; default \c false.}
	 * @config{&nbsp;&nbsp;&nbsp;&nbsp;sources, if non-empty\, include statistics for the list
	 * of data source URIs\, if they are open at the time of the statistics logging.  The list
	 * may include URIs matching a single data source ("table:mytable")\, or a URI matching all
	 * data sources of a particular type ("table:")., a list of strings; default empty.}
	 * @config{&nbsp;&nbsp;&nbsp;&nbsp;timestamp, a timestamp prepended to each log record\, may
	 * contain strftime conversion specifications\, when \c json is configured\, defaults to \c
	 * "%Y-%m-%dT%H:%M:%S.000Z"., a string; default \c "%b %d %H:%M:%S".}
	 * @config{&nbsp;&nbsp;&nbsp;&nbsp;wait, seconds to wait between each write of the log
	 * records; setting this value above 0 configures statistics logging., an integer between 0
	 * and 100000; default \c 0.}
	 * @config{ ),,}
	 * @config{tiered_storage = (, enable tiered storage.  Enabling tiered storage may use one
	 * session from the configured session_max., a set of related configuration options defined
	 * below.}
	 * @config{&nbsp;&nbsp;&nbsp;&nbsp;local_retention, time in seconds to retain data
	 * on tiered storage on the local tier for faster read access., an integer between 0 and
	 * 10000; default \c 300.}
	 * @config{&nbsp;&nbsp;&nbsp;&nbsp;object_target_size, the
	 * approximate size of objects before creating them on the tiered storage tier., an integer
	 * between 100K and 10TB; default \c 10M.}
	 * @config{ ),,}
<<<<<<< HEAD
	 * @config{verbose, enable messages for various events.  Options are given as a list\, such
	 * as <code>"verbose=[evictserver\,read]"</code>., a list\, with values chosen from the
	 * following options: \c "api"\, \c "backup"\, \c "block"\, \c "block_cache"\, \c
	 * "checkpoint"\, \c "checkpoint_cleanup"\, \c "checkpoint_progress"\, \c "compact"\, \c
	 * "compact_progress"\, \c "error_returns"\, \c "evict"\, \c "evict_stuck"\, \c
	 * "evictserver"\, \c "fileops"\, \c "handleops"\, \c "history_store"\, \c
	 * "history_store_activity"\, \c "log"\, \c "lsm"\, \c "lsm_manager"\, \c "metadata"\, \c
	 * "mutex"\, \c "overflow"\, \c "read"\, \c "reconcile"\, \c "recovery"\, \c
	 * "recovery_progress"\, \c "rts"\, \c "salvage"\, \c "shared_cache"\, \c "split"\, \c
	 * "temporary"\, \c "thread_group"\, \c "tiered"\, \c "timestamp"\, \c "transaction"\, \c
	 * "verify"\, \c "version"\, \c "write"; default \c [].}
=======
	 * @config{verbose, enable messages for various subsystems and operations.  Options are
	 * given as a list\, where each message type can optionally define an associated verbosity
	 * level\, such as <code>"verbose=[evictserver\,read:1\,rts:0]"</code>. Verbosity levels
	 * that can be provided include <code>0</code> (INFO) and <code>1</code> (DEBUG)., a list\,
	 * with values chosen from the following options: \c "api"\, \c "backup"\, \c "block"\, \c
	 * "checkpoint"\, \c "checkpoint_cleanup"\, \c "checkpoint_progress"\, \c "compact"\, \c
	 * "compact_progress"\, \c "error_returns"\, \c "evict"\, \c "evict_stuck"\, \c
	 * "evictserver"\, \c "fileops"\, \c "handleops"\, \c "log"\, \c "history_store"\, \c
	 * "history_store_activity"\, \c "lsm"\, \c "lsm_manager"\, \c "metadata"\, \c "mutex"\, \c
	 * "overflow"\, \c "read"\, \c "reconcile"\, \c "recovery"\, \c "recovery_progress"\, \c
	 * "rts"\, \c "salvage"\, \c "shared_cache"\, \c "split"\, \c "temporary"\, \c
	 * "thread_group"\, \c "tiered"\, \c "timestamp"\, \c "transaction"\, \c "verify"\, \c
	 * "version"\, \c "write"; default \c [].}
>>>>>>> 091f0351
	 * @configend
	 * @errors
	 */
	int __F(reconfigure)(WT_CONNECTION *connection, const char *config);

	/*!
	 * The home directory of the connection.
	 *
	 * @snippet ex_all.c Get the database home directory
	 *
	 * @param connection the connection handle
	 * @returns a pointer to a string naming the home directory
	 */
	const char *__F(get_home)(WT_CONNECTION *connection);

	/*!
	 * Add configuration options for a method.  See
	 * @ref custom_ds_config_add for more information.
	 *
	 * @snippet ex_all.c Configure method configuration
	 *
	 * @param connection the connection handle
	 * @param method the method being configured
	 * @param uri the object type or NULL for all object types
	 * @param config the additional configuration's name and default value
	 * @param type the additional configuration's type (must be one of
	 * \c "boolean"\, \c "int", \c "list" or \c "string")
	 * @param check the additional configuration check string, or NULL if
	 * none
	 * @errors
	 */
	int __F(configure_method)(WT_CONNECTION *connection,
	    const char *method, const char *uri,
	    const char *config, const char *type, const char *check);

	/*!
	 * Return if opening this handle created the database.
	 *
	 * @snippet ex_all.c Check if the database is newly created
	 *
	 * @param connection the connection handle
	 * @returns false (zero) if the connection existed before the call to
	 * ::wiredtiger_open, true (non-zero) if it was created by opening this
	 * handle.
	 */
	int __F(is_new)(WT_CONNECTION *connection);

	/*!
	 * @name Session handles
	 * @{
	 */
	/*!
	 * Open a session.
	 *
	 * @snippet ex_all.c Open a session
	 *
	 * @param connection the connection handle
	 * @param event_handler An event handler. If <code>NULL</code>, the
	 * connection's event handler is used. See @ref event_message_handling
	 * for more information.
	 * @configstart{WT_CONNECTION.open_session, see dist/api_data.py}
	 * @config{cache_cursors, enable caching of cursors for reuse.  Any calls to
	 * WT_CURSOR::close for a cursor created in this session will mark the cursor as cached and
	 * keep it available to be reused for later calls to WT_SESSION::open_cursor.  Cached
	 * cursors may be eventually closed.  This value is inherited from ::wiredtiger_open \c
	 * cache_cursors., a boolean flag; default \c true.}
	 * @config{ignore_cache_size, when set\, operations performed by this session ignore the
	 * cache size and are not blocked when the cache is full.  Note that use of this option for
	 * operations that create cache pressure can starve ordinary sessions that obey the cache
	 * size., a boolean flag; default \c false.}
	 * @config{isolation, the default isolation level for operations in this session., a
	 * string\, chosen from the following options: \c "read-uncommitted"\, \c "read-committed"\,
	 * \c "snapshot"; default \c snapshot.}
	 * @configend
	 * @param[out] sessionp the new session handle
	 * @errors
	 */
	int __F(open_session)(WT_CONNECTION *connection,
	    WT_EVENT_HANDLER *event_handler, const char *config,
	    WT_SESSION **sessionp);
	/*! @} */

	/*!
	 * @name Transactions
	 * @{
	 */
	/*!
	 * Query the global transaction timestamp state.
	 *
	 * @snippet ex_all.c query timestamp
	 *
	 * @param connection the connection handle
	 * @param[out] hex_timestamp a buffer that will be set to the
	 * hexadecimal encoding of the timestamp being queried.  Must be large
	 * enough to hold a NUL terminated, hex-encoded 8B timestamp (17 bytes).
	 * @configstart{WT_CONNECTION.query_timestamp, see dist/api_data.py}
	 * @config{get, specify which timestamp to query: \c all_durable returns the largest
	 * timestamp such that all timestamps up to that value have been made durable\, \c
	 * last_checkpoint returns the timestamp of the most recent stable checkpoint\, \c oldest
	 * returns the most recent \c oldest_timestamp set with WT_CONNECTION::set_timestamp\, \c
	 * oldest_reader returns the minimum of the read timestamps of all active readers \c pinned
	 * returns the minimum of the \c oldest_timestamp and the read timestamps of all active
	 * readers\, \c recovery returns the timestamp of the most recent stable checkpoint taken
	 * prior to a shutdown and \c stable returns the most recent \c stable_timestamp set with
	 * WT_CONNECTION::set_timestamp.  See @ref transaction_timestamps., a string\, chosen from
	 * the following options: \c "all_durable"\, \c "last_checkpoint"\, \c "oldest"\, \c
	 * "oldest_reader"\, \c "pinned"\, \c "recovery"\, \c "stable"; default \c all_durable.}
	 * @configend
	 * @errors
	 * If there is no matching timestamp (e.g., if this method is called
	 * before timestamps are used) ::WT_NOTFOUND will be returned.
	 */
	int __F(query_timestamp)(
	    WT_CONNECTION *connection, char *hex_timestamp, const char *config);

	/*!
	 * Set a global transaction timestamp.
	 *
	 * @snippet ex_all.c set commit timestamp
	 *
	 * @snippet ex_all.c set oldest timestamp
	 *
	 * @snippet ex_all.c set stable timestamp
	 *
	 * @param connection the connection handle
	 * @configstart{WT_CONNECTION.set_timestamp, see dist/api_data.py}
	 * @config{commit_timestamp, (deprecated) reset the maximum commit timestamp tracked by
	 * WiredTiger.  This will cause future calls to WT_CONNECTION::query_timestamp to ignore
	 * commit timestamps greater than the specified value until the next commit moves the
	 * tracked commit timestamp forwards.  This is only intended for use where the application
	 * is rolling back locally committed transactions.  The supplied value must not be older
	 * than the current oldest and stable timestamps.  See @ref transaction_timestamps., a
	 * string; default empty.}
	 * @config{durable_timestamp, reset the maximum durable timestamp tracked by WiredTiger.
	 * This will cause future calls to WT_CONNECTION::query_timestamp to ignore durable
	 * timestamps greater than the specified value until the next durable timestamp moves the
	 * tracked durable timestamp forwards.  This is only intended for use where the application
	 * is rolling back locally committed transactions.  The supplied value must not be older
	 * than the current oldest and stable timestamps.  See @ref transaction_timestamps., a
	 * string; default empty.}
	 * @config{force, set timestamps even if they violate normal ordering requirements.  For
	 * example allow the \c oldest_timestamp to move backwards., a boolean flag; default \c
	 * false.}
	 * @config{oldest_timestamp, future commits and queries will be no earlier than the
	 * specified timestamp.  Supplied values must be monotonically increasing\, any attempt to
	 * set the value to older than the current is silently ignored.  The supplied value must not
	 * be newer than the current stable timestamp.  See @ref transaction_timestamps., a string;
	 * default empty.}
	 * @config{stable_timestamp, checkpoints will not include commits that are newer than the
	 * specified timestamp in tables configured with \c log=(enabled=false). Supplied values
	 * must be monotonically increasing\, any attempt to set the value to older than the current
	 * is silently ignored.  The supplied value must not be older than the current oldest
	 * timestamp.  See @ref transaction_timestamps., a string; default empty.}
	 * @configend
	 * @errors
	 */
	int __F(set_timestamp)(
	    WT_CONNECTION *connection, const char *config);

	/*!
	 * Rollback in-memory non-logged state to an earlier point in time.
	 *
	 * This method uses a timestamp to define the rollback point, and requires the application
	 * use timestamps, the stable_timestamp have been set via a call to
	 * WT_CONNECTION::set_timestamp, and a checkpoint operating on the last stable timestamp
	 * to have completed. Any updates to checkpoint durable tables that are more recent than
	 * the stable timestamp are removed.
	 *
	 * This method requires that there are no open cursors or active operations for the duration
	 * of the call.
	 *
	 * Any updates made to logged tables will not be rolled back. Any updates made without an
	 * associated timestamp will not be rolled back. See @ref transaction_timestamps.
	 *
	 * @snippet ex_all.c rollback to stable
	 *
	 * @param connection the connection handle
	 * @configempty{WT_CONNECTION.rollback_to_stable, see dist/api_data.py}
	 * @errors
	 * An error should occur only in the case of a system problem, and an application typically
	 * will retry WT_CONNECTION::rollback_to_stable on error, or fail outright.
	 */
	int __F(rollback_to_stable)(
	    WT_CONNECTION *connection, const char *config);

	/*! @} */

	/*!
	 * @name Extensions
	 * @{
	 */
	/*!
	 * Load an extension.
	 *
	 * @snippet ex_all.c Load an extension
	 *
	 * @param connection the connection handle
	 * @param path the filename of the extension module, or \c "local" to
	 * search the current application binary for the initialization
	 * function, see @ref extensions for more details.
	 * @configstart{WT_CONNECTION.load_extension, see dist/api_data.py}
	 * @config{config, configuration string passed to the entry point of the extension as its
	 * WT_CONFIG_ARG argument., a string; default empty.}
	 * @config{early_load, whether this extension should be loaded at the beginning of
	 * ::wiredtiger_open.  Only applicable to extensions loaded via the wiredtiger_open
	 * configurations string., a boolean flag; default \c false.}
	 * @config{entry, the entry point of the extension\, called to initialize the extension when
	 * it is loaded.  The signature of the function must match ::wiredtiger_extension_init., a
	 * string; default \c wiredtiger_extension_init.}
	 * @config{terminate, an optional function in the extension that is called before the
	 * extension is unloaded during WT_CONNECTION::close.  The signature of the function must
	 * match ::wiredtiger_extension_terminate., a string; default \c
	 * wiredtiger_extension_terminate.}
	 * @configend
	 * @errors
	 */
	int __F(load_extension)(WT_CONNECTION *connection,
	    const char *path, const char *config);

	/*!
	 * Add a custom data source.  See @ref custom_data_sources for more
	 * information.
	 *
	 * The application must first implement the WT_DATA_SOURCE interface
	 * and then register the implementation with WiredTiger:
	 *
	 * @snippet ex_data_source.c WT_DATA_SOURCE register
	 *
	 * @param connection the connection handle
	 * @param prefix the URI prefix for this data source, e.g., "file:"
	 * @param data_source the application-supplied implementation of
	 *	WT_DATA_SOURCE to manage this data source.
	 * @configempty{WT_CONNECTION.add_data_source, see dist/api_data.py}
	 * @errors
	 */
	int __F(add_data_source)(WT_CONNECTION *connection, const char *prefix,
	    WT_DATA_SOURCE *data_source, const char *config);

	/*!
	 * Add a custom collation function.
	 *
	 * The application must first implement the WT_COLLATOR interface and
	 * then register the implementation with WiredTiger:
	 *
	 * @snippet ex_all.c WT_COLLATOR register
	 *
	 * @param connection the connection handle
	 * @param name the name of the collation to be used in calls to
	 * 	WT_SESSION::create, may not be \c "none"
	 * @param collator the application-supplied collation handler
	 * @configempty{WT_CONNECTION.add_collator, see dist/api_data.py}
	 * @errors
	 */
	int __F(add_collator)(WT_CONNECTION *connection,
	    const char *name, WT_COLLATOR *collator, const char *config);

	/*!
	 * Add a compression function.
	 *
	 * The application must first implement the WT_COMPRESSOR interface
	 * and then register the implementation with WiredTiger:
	 *
	 * @snippet nop_compress.c WT_COMPRESSOR initialization structure
	 *
	 * @snippet nop_compress.c WT_COMPRESSOR initialization function
	 *
	 * @param connection the connection handle
	 * @param name the name of the compression function to be used in calls
	 *	to WT_SESSION::create, may not be \c "none"
	 * @param compressor the application-supplied compression handler
	 * @configempty{WT_CONNECTION.add_compressor, see dist/api_data.py}
	 * @errors
	 */
	int __F(add_compressor)(WT_CONNECTION *connection,
	    const char *name, WT_COMPRESSOR *compressor, const char *config);

	/*!
	 * Add an encryption function.
	 *
	 * The application must first implement the WT_ENCRYPTOR interface
	 * and then register the implementation with WiredTiger:
	 *
	 * @snippet nop_encrypt.c WT_ENCRYPTOR initialization structure
	 *
	 * @snippet nop_encrypt.c WT_ENCRYPTOR initialization function
	 *
	 * @param connection the connection handle
	 * @param name the name of the encryption function to be used in calls
	 *	to WT_SESSION::create, may not be \c "none"
	 * @param encryptor the application-supplied encryption handler
	 * @configempty{WT_CONNECTION.add_encryptor, see dist/api_data.py}
	 * @errors
	 */
	int __F(add_encryptor)(WT_CONNECTION *connection,
	    const char *name, WT_ENCRYPTOR *encryptor, const char *config);

	/*!
	 * Add a custom extractor for index keys or column groups.
	 *
	 * The application must first implement the WT_EXTRACTOR interface and
	 * then register the implementation with WiredTiger:
	 *
	 * @snippet ex_all.c WT_EXTRACTOR register
	 *
	 * @param connection the connection handle
	 * @param name the name of the extractor to be used in calls to
	 * 	WT_SESSION::create, may not be \c "none"
	 * @param extractor the application-supplied extractor
	 * @configempty{WT_CONNECTION.add_extractor, see dist/api_data.py}
	 * @errors
	 */
	int __F(add_extractor)(WT_CONNECTION *connection, const char *name,
	    WT_EXTRACTOR *extractor, const char *config);

	/*!
	 * Configure a custom file system.
	 *
	 * This method can only be called from an early loaded extension
	 * module. The application must first implement the WT_FILE_SYSTEM
	 * interface and then register the implementation with WiredTiger:
	 *
	 * @snippet ex_file_system.c WT_FILE_SYSTEM register
	 *
	 * @param connection the connection handle
	 * @param fs the populated file system structure
	 * @configempty{WT_CONNECTION.set_file_system, see dist/api_data.py}
	 * @errors
	 */
	int __F(set_file_system)(
	    WT_CONNECTION *connection, WT_FILE_SYSTEM *fs, const char *config);

#if !defined(DOXYGEN)
#if !defined(SWIG)
	/*!
	 * Add a storage source implementation.
	 *
	 * The application must first implement the WT_STORAGE_SOURCE
	 * interface and then register the implementation with WiredTiger:
	 *
	 * @snippet ex_storage_source.c WT_STORAGE_SOURCE register
	 *
	 * @param connection the connection handle
	 * @param name the name of the storage source implementation
	 * @param storage_source the populated storage source structure
	 * @configempty{WT_CONNECTION.add_storage_source, see dist/api_data.py}
	 * @errors
	 */
	int __F(add_storage_source)(WT_CONNECTION *connection, const char *name,
	    WT_STORAGE_SOURCE *storage_source, const char *config);
#endif

	/*!
	 * Get a storage source implementation.
	 *
	 * Look up a storage source by name and return it. The returned storage source
	 * must be released by calling WT_STORAGE_SOURCE::terminate.
	 *
	 * @snippet ex_storage_source.c WT_STORAGE_SOURCE register
	 *
	 * @param connection the connection handle
	 * @param name the name of the storage source implementation
	 * @param storage_source the storage source structure
	 * @errors
	 */
	int __F(get_storage_source)(WT_CONNECTION *connection, const char *name,
	    WT_STORAGE_SOURCE **storage_sourcep);
#endif

	/*!
	 * Return a reference to the WiredTiger extension functions.
	 *
	 * @snippet ex_data_source.c WT_EXTENSION_API declaration
	 *
	 * @param wt_conn the WT_CONNECTION handle
	 * @returns a reference to a WT_EXTENSION_API structure.
	 */
	WT_EXTENSION_API *__F(get_extension_api)(WT_CONNECTION *wt_conn);
	/*! @} */
};

/*!
 * Open a connection to a database.
 *
 * @snippet ex_all.c Open a connection
 *
 * @param home The path to the database home directory.  See @ref home
 * for more information.
 * @param event_handler An event handler. If <code>NULL</code>, a default
 * event handler is installed that writes error messages to stderr. See
 * @ref event_message_handling for more information.
 * @configstart{wiredtiger_open, see dist/api_data.py}
 * @config{block_cache = (, block cache configuration options., a set of related configuration
 * options defined below.}
 * @config{&nbsp;&nbsp;&nbsp;&nbsp;blkcache_eviction_aggression, how many
 * seconds an unused block remains in the cache before it is evicted., an integer between 1 and
 * 7200; default \c 1800.}
 * @config{&nbsp;&nbsp;&nbsp;&nbsp;cache_on_checkpoint, Cache blocks that
 * are written by a checkpoint., a boolean flag; default \c true.}
 * @config{&nbsp;&nbsp;&nbsp;&nbsp;
 * cache_on_writes, cache newly generated blocks., a boolean flag; default \c true.}
 * @config{&nbsp;&nbsp;&nbsp;&nbsp;enabled, enable block cache., a boolean flag; default \c false.}
 * @config{&nbsp;&nbsp;&nbsp;&nbsp;full_target, a fraction of cache that must be full before
 * eviction will remove unused blocks., an integer between 30 and 100; default \c 95.}
 * @config{&nbsp;&nbsp;&nbsp;&nbsp;hashsize, number of buckets in the hashtable that keeps track of
 * blocks., an integer between 512 and 256K; default \c 0.}
 * @config{&nbsp;&nbsp;&nbsp;&nbsp;
 * max_percent_overhead, maximum tolerated overhead expressed as the number of blocks added and
 * removed as percent of blocks looked up; cache population and eviction will be suppressed if the
 * overhead exceeds the supplied threshold., an integer between 1 and 500; default \c 10.}
 * @config{&nbsp;&nbsp;&nbsp;&nbsp;nvram_path, the absolute path to the file system mounted on the
 * NVRAM device., a string; default empty.}
 * @config{&nbsp;&nbsp;&nbsp;&nbsp;percent_file_in_dram,
 * bypass cache if that percent of file fits in DRAM., an integer between 0 and 100; default \c 50.}
 * @config{&nbsp;&nbsp;&nbsp;&nbsp;size, maximum memory to allocate for the block cache., an integer
 * between 0 and 6155GB; default \c 0.}
 * @config{&nbsp;&nbsp;&nbsp;&nbsp;system_ram, amount of DRAM
 * expected to be available on the system., an integer between 0 and 1024GB; default \c 0.}
 * @config{&nbsp;&nbsp;&nbsp;&nbsp;type, cache location: DRAM or NVRAM., a string; default empty.}
 * @config{ ),,}
 * @config{buffer_alignment, in-memory alignment (in bytes) for buffers used for I/O. The default
 * value of -1 indicates a platform-specific alignment value should be used (4KB on Linux systems
 * when direct I/O is configured\, zero elsewhere)., an integer between -1 and 1MB; default \c -1.}
 * @config{builtin_extension_config, A structure where the keys are the names of builtin extensions
 * and the values are passed to WT_CONNECTION::load_extension as the \c config parameter (for
 * example\, <code>builtin_extension_config={zlib={compression_level=3}}</code>)., a string; default
 * empty.}
 * @config{cache_cursors, enable caching of cursors for reuse.  This is the default value for any
 * sessions created\, and can be overridden in configuring \c cache_cursors in
 * WT_CONNECTION.open_session., a boolean flag; default \c true.}
 * @config{cache_max_wait_ms, the maximum number of milliseconds an application thread will wait for
 * space to be available in cache before giving up.  Default will wait forever., an integer greater
 * than or equal to 0; default \c 0.}
 * @config{cache_overhead, assume the heap allocator overhead is the specified percentage\, and
 * adjust the cache usage by that amount (for example\, if there is 10GB of data in cache\, a
 * percentage of 10 means WiredTiger treats this as 11GB). This value is configurable because
 * different heap allocators have different overhead and different workloads will have different
 * heap allocation sizes and patterns\, therefore applications may need to adjust this value based
 * on allocator choice and behavior in measured workloads., an integer between 0 and 30; default \c
 * 8.}
 * @config{cache_size, maximum heap memory to allocate for the cache.  A database should configure
 * either \c cache_size or \c shared_cache but not both., an integer between 1MB and 10TB; default
 * \c 100MB.}
 * @config{checkpoint = (, periodically checkpoint the database.  Enabling the checkpoint server
 * uses a session from the configured session_max., a set of related configuration options defined
 * below.}
 * @config{&nbsp;&nbsp;&nbsp;&nbsp;log_size, wait for this amount of log record bytes to be
 * written to the log between each checkpoint.  If non-zero\, this value will use a minimum of the
 * log file size.  A database can configure both log_size and wait to set an upper bound for
 * checkpoints; setting this value above 0 configures periodic checkpoints., an integer between 0
 * and 2GB; default \c 0.}
 * @config{&nbsp;&nbsp;&nbsp;&nbsp;wait, seconds to wait between each
 * checkpoint; setting this value above 0 configures periodic checkpoints., an integer between 0 and
 * 100000; default \c 0.}
 * @config{ ),,}
 * @config{checkpoint_sync, flush files to stable storage when closing or writing checkpoints., a
 * boolean flag; default \c true.}
 * @config{compatibility = (, set compatibility version of database.  Changing the compatibility
 * version requires that there are no active operations for the duration of the call., a set of
 * related configuration options defined below.}
 * @config{&nbsp;&nbsp;&nbsp;&nbsp;release,
 * compatibility release version string., a string; default empty.}
 * @config{&nbsp;&nbsp;&nbsp;&nbsp;
 * require_max, required maximum compatibility version of existing data files.  Must be greater than
 * or equal to any release version set in the \c release setting.  Has no effect if creating the
 * database., a string; default empty.}
 * @config{&nbsp;&nbsp;&nbsp;&nbsp;require_min, required
 * minimum compatibility version of existing data files.  Must be less than or equal to any release
 * version set in the \c release setting.  Has no effect if creating the database., a string;
 * default empty.}
 * @config{ ),,}
 * @config{config_base, write the base configuration file if creating the database.  If \c false in
 * the config passed directly to ::wiredtiger_open\, will ignore any existing base configuration
 * file in addition to not creating one.  See @ref config_base for more information., a boolean
 * flag; default \c true.}
 * @config{create, create the database if it does not exist., a boolean flag; default \c false.}
 * @config{debug_mode = (, control the settings of various extended debugging features., a set of
 * related configuration options defined below.}
 * @config{&nbsp;&nbsp;&nbsp;&nbsp;
 * checkpoint_retention, adjust log archiving to retain the log records of this number of
 * checkpoints.  Zero or one means perform normal archiving., an integer between 0 and 1024; default
 * \c 0.}
 * @config{&nbsp;&nbsp;&nbsp;&nbsp;corruption_abort, if true\, dump the core in the
 * diagnostic mode on encountering the data corruption., a boolean flag; default \c true.}
 * @config{&nbsp;&nbsp;&nbsp;&nbsp;cursor_copy, if true\, use the system allocator to make a copy of
 * any data returned by a cursor operation and return the copy instead.  The copy is freed on the
 * next cursor operation.  This allows memory sanitizers to detect inappropriate references to
 * memory owned by cursors., a boolean flag; default \c false.}
 * @config{&nbsp;&nbsp;&nbsp;&nbsp;
 * eviction, if true\, modify internal algorithms to change skew to force history store eviction to
 * happen more aggressively.  This includes but is not limited to not skewing newest\, not favoring
 * leaf pages\, and modifying the eviction score mechanism., a boolean flag; default \c false.}
 * @config{&nbsp;&nbsp;&nbsp;&nbsp;log_retention, adjust log archiving to retain at least this
 * number of log files\, ignored if set to 0. (Warning: this option can remove log files required
 * for recovery if no checkpoints have yet been done and the number of log files exceeds the
 * configured value.  As WiredTiger cannot detect the difference between a system that has not yet
 * checkpointed and one that will never checkpoint\, it might discard log files before any
 * checkpoint is done.)., an integer between 0 and 1024; default \c 0.}
 * @config{&nbsp;&nbsp;&nbsp;&nbsp;realloc_exact, if true\, reallocation of memory will only provide
 * the exact amount requested.  This will help with spotting memory allocation issues more easily.,
 * a boolean flag; default \c false.}
 * @config{&nbsp;&nbsp;&nbsp;&nbsp;rollback_error, return a
 * WT_ROLLBACK error from a transaction operation about every Nth operation to simulate a
 * collision., an integer between 0 and 10M; default \c 0.}
 * @config{&nbsp;&nbsp;&nbsp;&nbsp;
 * slow_checkpoint, if true\, slow down checkpoint creation by slowing down internal page
 * processing., a boolean flag; default \c false.}
 * @config{&nbsp;&nbsp;&nbsp;&nbsp;table_logging, if
 * true\, write transaction related information to the log for all operations\, even operations for
 * tables with logging turned off.  This setting introduces a log format change that may break older
 * versions of WiredTiger.  These operations are informational and skipped in recovery., a boolean
 * flag; default \c false.}
 * @config{&nbsp;&nbsp;&nbsp;&nbsp;update_restore_evict, if true\, control
 * all dirty page evictions through forcing update restore eviction., a boolean flag; default \c
 * false.}
 * @config{ ),,}
 * @config{direct_io, Use \c O_DIRECT on POSIX systems\, and \c FILE_FLAG_NO_BUFFERING on Windows to
 * access files.  Options are given as a list\, such as <code>"direct_io=[data]"</code>. Configuring
 * \c direct_io requires care\, see @ref tuning_system_buffer_cache_direct_io for important
 * warnings.  Including \c "data" will cause WiredTiger data files to use direct I/O\, including \c
 * "log" will cause WiredTiger log files to use direct I/O\, and including \c "checkpoint" will
 * cause WiredTiger data files opened at a checkpoint (i.e: read-only) to use direct I/O. \c
 * direct_io should be combined with \c write_through to get the equivalent of \c O_DIRECT on
 * Windows., a list\, with values chosen from the following options: \c "checkpoint"\, \c "data"\,
 * \c "log"; default empty.}
 * @config{encryption = (, configure an encryptor for system wide metadata and logs.  If a system
 * wide encryptor is set\, it is also used for encrypting data files and tables\, unless encryption
 * configuration is explicitly set for them when they are created with WT_SESSION::create., a set of
 * related configuration options defined below.}
 * @config{&nbsp;&nbsp;&nbsp;&nbsp;keyid, An
 * identifier that identifies a unique instance of the encryptor.  It is stored in clear text\, and
 * thus is available when the wiredtiger database is reopened.  On the first use of a (name\, keyid)
 * combination\, the WT_ENCRYPTOR::customize function is called with the keyid as an argument., a
 * string; default empty.}
 * @config{&nbsp;&nbsp;&nbsp;&nbsp;name, Permitted values are \c "none" or
 * custom encryption engine name created with WT_CONNECTION::add_encryptor.  See @ref encryption for
 * more information., a string; default \c none.}
 * @config{&nbsp;&nbsp;&nbsp;&nbsp;secretkey, A
 * string that is passed to the WT_ENCRYPTOR::customize function.  It is never stored in clear
 * text\, so must be given to any subsequent ::wiredtiger_open calls to reopen the database.  It
 * must also be provided to any "wt" commands used with this database., a string; default empty.}
 * @config{ ),,}
 * @config{error_prefix, prefix string for error messages., a string; default empty.}
 * @config{eviction = (, eviction configuration options., a set of related configuration options
 * defined below.}
 * @config{&nbsp;&nbsp;&nbsp;&nbsp;threads_max, maximum number of threads WiredTiger
 * will start to help evict pages from cache.  The number of threads started will vary depending on
 * the current eviction load.  Each eviction worker thread uses a session from the configured
 * session_max., an integer between 1 and 20; default \c 8.}
 * @config{&nbsp;&nbsp;&nbsp;&nbsp;
 * threads_min, minimum number of threads WiredTiger will start to help evict pages from cache.  The
 * number of threads currently running will vary depending on the current eviction load., an integer
 * between 1 and 20; default \c 1.}
 * @config{ ),,}
 * @config{eviction_checkpoint_target, perform eviction at the beginning of checkpoints to bring the
 * dirty content in cache to this level.  It is a percentage of the cache size if the value is
 * within the range of 0 to 100 or an absolute size when greater than 100. The value is not allowed
 * to exceed the \c cache_size.  Ignored if set to zero., an integer between 0 and 10TB; default \c
 * 1.}
 * @config{eviction_dirty_target, perform eviction in worker threads when the cache contains at
 * least this much dirty content.  It is a percentage of the cache size if the value is within the
 * range of 1 to 100 or an absolute size when greater than 100. The value is not allowed to exceed
 * the \c cache_size and has to be lower than its counterpart \c eviction_dirty_trigger., an integer
 * between 1 and 10TB; default \c 5.}
 * @config{eviction_dirty_trigger, trigger application threads to perform eviction when the cache
 * contains at least this much dirty content.  It is a percentage of the cache size if the value is
 * within the range of 1 to 100 or an absolute size when greater than 100. The value is not allowed
 * to exceed the \c cache_size and has to be greater than its counterpart \c eviction_dirty_target.
 * This setting only alters behavior if it is lower than eviction_trigger., an integer between 1 and
 * 10TB; default \c 20.}
 * @config{eviction_target, perform eviction in worker threads when the cache contains at least this
 * much content.  It is a percentage of the cache size if the value is within the range of 10 to 100
 * or an absolute size when greater than 100. The value is not allowed to exceed the \c cache_size
 * and has to be lower than its counterpart \c eviction_trigger., an integer between 10 and 10TB;
 * default \c 80.}
 * @config{eviction_trigger, trigger application threads to perform eviction when the cache contains
 * at least this much content.  It is a percentage of the cache size if the value is within the
 * range of 10 to 100 or an absolute size when greater than 100. The value is not allowed to exceed
 * the \c cache_size and has to be greater than its counterpart \c eviction_target., an integer
 * between 10 and 10TB; default \c 95.}
 * @config{eviction_updates_target, perform eviction in worker threads when the cache contains at
 * least this many bytes of updates.  It is a percentage of the cache size if the value is within
 * the range of 0 to 100 or an absolute size when greater than 100. Calculated as half of \c
 * eviction_dirty_target by default.  The value is not allowed to exceed the \c cache_size and has
 * to be lower than its counterpart \c eviction_updates_trigger., an integer between 0 and 10TB;
 * default \c 0.}
 * @config{eviction_updates_trigger, trigger application threads to perform eviction when the cache
 * contains at least this many bytes of updates.  It is a percentage of the cache size if the value
 * is within the range of 1 to 100 or an absolute size when greater than 100\. Calculated as half of
 * \c eviction_dirty_trigger by default.  The value is not allowed to exceed the \c cache_size and
 * has to be greater than its counterpart \c eviction_updates_target.  This setting only alters
 * behavior if it is lower than \c eviction_trigger., an integer between 0 and 10TB; default \c 0.}
 * @config{exclusive, fail if the database already exists\, generally used with the \c create
 * option., a boolean flag; default \c false.}
 * @config{extensions, list of shared library extensions to load (using dlopen). Any values
 * specified to a library extension are passed to WT_CONNECTION::load_extension as the \c config
 * parameter (for example\, <code>extensions=(/path/ext.so={entry=my_entry})</code>)., a list of
 * strings; default empty.}
 * @config{file_close_sync, control whether to flush modified files to storage independent of a
 * global checkpoint when closing file handles to acquire exclusive access to a table.  If set to
 * false\, and logging is disabled\, API calls that require exclusive access to tables will return
 * EBUSY if there have been changes made to the table since the last global checkpoint.  When
 * logging is enabled\, the value for <code>file_close_sync</code> has no effect\, and\, modified
 * file is always flushed to storage when closing file handles to acquire exclusive access to the
 * table., a boolean flag; default \c true.}
 * @config{file_extend, file extension configuration.  If set\, extend files of the set type in
 * allocations of the set size\, instead of a block at a time as each new block is written.  For
 * example\, <code>file_extend=(data=16MB)</code>. If set to 0\, disable the file extension for the
 * set type.  For log files\, the allowed range is between 100KB and 2GB; values larger than the
 * configured maximum log size and the default config would extend log files in allocations of the
 * maximum log file size., a list\, with values chosen from the following options: \c "data"\, \c
 * "log"; default empty.}
 * @config{file_manager = (, control how file handles are managed., a set of related configuration
 * options defined below.}
 * @config{&nbsp;&nbsp;&nbsp;&nbsp;close_handle_minimum, number of handles
 * open before the file manager will look for handles to close., an integer greater than or equal to
 * 0; default \c 250.}
 * @config{&nbsp;&nbsp;&nbsp;&nbsp;close_idle_time, amount of time in seconds a
 * file handle needs to be idle before attempting to close it.  A setting of 0 means that idle
 * handles are not closed., an integer between 0 and 100000; default \c 30.}
 * @config{&nbsp;&nbsp;&nbsp;&nbsp;close_scan_interval, interval in seconds at which to check for
 * files that are inactive and close them., an integer between 1 and 100000; default \c 10.}
 * @config{ ),,}
 * @config{hash = (, manage resources around hash bucket arrays.  All values must be a power of two.
 * Note that setting large values can significantly increase memory usage inside WiredTiger., a set
 * of related configuration options defined below.}
 * @config{&nbsp;&nbsp;&nbsp;&nbsp;buckets,
 * configure the number of hash buckets for most system hash arrays., an integer between 64 and
 * 65536; default \c 512.}
 * @config{&nbsp;&nbsp;&nbsp;&nbsp;dhandle_buckets, configure the number of
 * hash buckets for hash arrays relating to data handles., an integer between 64 and 65536; default
 * \c 512.}
 * @config{ ),,}
 * @config{history_store = (, history store configuration options., a set of related configuration
 * options defined below.}
 * @config{&nbsp;&nbsp;&nbsp;&nbsp;file_max, The maximum number of bytes
 * that WiredTiger is allowed to use for its history store mechanism.  If the history store file
 * exceeds this size\, a panic will be triggered.  The default value means that the history store
 * file is unbounded and may use as much space as the filesystem will accommodate.  The minimum
 * non-zero setting is 100MB., an integer greater than or equal to 0; default \c 0.}
 * @config{ ),,}
 * @config{in_memory, keep data in-memory only.  See @ref in_memory for more information., a boolean
 * flag; default \c false.}
 * @config{io_capacity = (, control how many bytes per second are written and read.  Exceeding the
 * capacity results in throttling., a set of related configuration options defined below.}
 * @config{&nbsp;&nbsp;&nbsp;&nbsp;total, number of bytes per second available to all subsystems in
 * total.  When set\, decisions about what subsystems are throttled\, and in what proportion\, are
 * made internally.  The minimum non-zero setting is 1MB., an integer between 0 and 1TB; default \c
 * 0.}
 * @config{ ),,}
 * @config{log = (, enable logging.  Enabling logging uses three sessions from the configured
 * session_max., a set of related configuration options defined below.}
 * @config{&nbsp;&nbsp;&nbsp;&nbsp;archive, automatically archive unneeded log files., a boolean
 * flag; default \c true.}
 * @config{&nbsp;&nbsp;&nbsp;&nbsp;compressor, configure a compressor for
 * log records.  Permitted values are \c "none" or custom compression engine name created with
 * WT_CONNECTION::add_compressor.  If WiredTiger has builtin support for \c "lz4"\, \c "snappy"\, \c
 * "zlib" or \c "zstd" compression\, these names are also available.  See @ref compression for more
 * information., a string; default \c none.}
 * @config{&nbsp;&nbsp;&nbsp;&nbsp;enabled, enable logging
 * subsystem., a boolean flag; default \c false.}
 * @config{&nbsp;&nbsp;&nbsp;&nbsp;file_max, the
 * maximum size of log files., an integer between 100KB and 2GB; default \c 100MB.}
 * @config{&nbsp;&nbsp;&nbsp;&nbsp;os_cache_dirty_pct, maximum dirty system buffer cache usage\, as
 * a percentage of the log's \c file_max.  If non-zero\, schedule writes for dirty blocks belonging
 * to the log in the system buffer cache after that percentage of the log has been written into the
 * buffer cache without an intervening file sync., an integer between 0 and 100; default \c 0.}
 * @config{&nbsp;&nbsp;&nbsp;&nbsp;path, the name of a directory into which log files are written.
 * The directory must already exist.  If the value is not an absolute path\, the path is relative to
 * the database home (see @ref absolute_path for more information)., a string; default \c ".".}
 * @config{&nbsp;&nbsp;&nbsp;&nbsp;prealloc, pre-allocate log files., a boolean flag; default \c
 * true.}
 * @config{&nbsp;&nbsp;&nbsp;&nbsp;recover, run recovery or error if recovery needs to run
 * after an unclean shutdown., a string\, chosen from the following options: \c "error"\, \c "on";
 * default \c on.}
 * @config{&nbsp;&nbsp;&nbsp;&nbsp;zero_fill, manually write zeroes into log files.,
 * a boolean flag; default \c false.}
 * @config{ ),,}
 * @config{lsm_manager = (, configure database wide options for LSM tree management.  The LSM
 * manager is started automatically the first time an LSM tree is opened.  The LSM manager uses a
 * session from the configured session_max., a set of related configuration options defined below.}
 * @config{&nbsp;&nbsp;&nbsp;&nbsp;merge, merge LSM chunks where possible., a boolean flag; default
 * \c true.}
 * @config{&nbsp;&nbsp;&nbsp;&nbsp;worker_thread_max, Configure a set of threads to manage
 * merging LSM trees in the database.  Each worker thread uses a session handle from the configured
 * session_max., an integer between 3 and 20; default \c 4.}
 * @config{ ),,}
 * @config{mmap, Use memory mapping when accessing files in a read-only mode., a boolean flag;
 * default \c true.}
 * @config{mmap_all, Use memory mapping to read and write all data files\, may not be configured
 * with direct I/O., a boolean flag; default \c false.}
 * @config{multiprocess, permit sharing between processes (will automatically start an RPC server
 * for primary processes and use RPC for secondary processes). <b>Not yet supported in
 * WiredTiger</b>., a boolean flag; default \c false.}
 * @config{operation_timeout_ms, when non-zero\, a requested limit on the number of elapsed real
 * time milliseconds application threads will take to complete database operations.  Time is
 * measured from the start of each WiredTiger API call.  There is no guarantee any operation will
 * not take longer than this amount of time.  If WiredTiger notices the limit has been exceeded\, an
 * operation may return a WT_ROLLBACK error.  Default is to have no limit., an integer greater than
 * or equal to 1; default \c 0.}
 * @config{operation_tracking = (, enable tracking of performance-critical functions.  See @ref
 * operation_tracking for more information., a set of related configuration options defined below.}
 * @config{&nbsp;&nbsp;&nbsp;&nbsp;enabled, enable operation tracking subsystem., a boolean flag;
 * default \c false.}
 * @config{&nbsp;&nbsp;&nbsp;&nbsp;path, the name of a directory into which
 * operation tracking files are written.  The directory must already exist.  If the value is not an
 * absolute path\, the path is relative to the database home (see @ref absolute_path for more
 * information)., a string; default \c ".".}
 * @config{ ),,}
 * @config{readonly, open connection in read-only mode.  The database must exist.  All methods that
 * may modify a database are disabled.  See @ref readonly for more information., a boolean flag;
 * default \c false.}
 * @config{salvage, open connection and salvage any WiredTiger-owned database and log files that it
 * detects as corrupted.  This API should only be used after getting an error return of
 * WT_TRY_SALVAGE. Salvage rebuilds files in place\, overwriting existing files.  We recommend
 * making a backup copy of all files with the WiredTiger prefix prior to passing this flag., a
 * boolean flag; default \c false.}
 * @config{session_max, maximum expected number of sessions (including server threads)., an integer
 * greater than or equal to 1; default \c 100.}
 * @config{shared_cache = (, shared cache configuration options.  A database should configure either
 * a cache_size or a shared_cache not both.  Enabling a shared cache uses a session from the
 * configured session_max.  A shared cache can not have absolute values configured for cache
 * eviction settings., a set of related configuration options defined below.}
 * @config{&nbsp;&nbsp;&nbsp;&nbsp;chunk, the granularity that a shared cache is redistributed., an
 * integer between 1MB and 10TB; default \c 10MB.}
 * @config{&nbsp;&nbsp;&nbsp;&nbsp;name, the name of
 * a cache that is shared between databases or \c "none" when no shared cache is configured., a
 * string; default \c none.}
 * @config{&nbsp;&nbsp;&nbsp;&nbsp;quota, maximum size of cache this
 * database can be allocated from the shared cache.  Defaults to the entire shared cache size., an
 * integer; default \c 0.}
 * @config{&nbsp;&nbsp;&nbsp;&nbsp;reserve, amount of cache this database is
 * guaranteed to have available from the shared cache.  This setting is per database.  Defaults to
 * the chunk size., an integer; default \c 0.}
 * @config{&nbsp;&nbsp;&nbsp;&nbsp;size, maximum memory
 * to allocate for the shared cache.  Setting this will update the value if one is already set., an
 * integer between 1MB and 10TB; default \c 500MB.}
 * @config{ ),,}
 * @config{statistics, Maintain database statistics\, which may impact performance.  Choosing "all"
 * maintains all statistics regardless of cost\, "fast" maintains a subset of statistics that are
 * relatively inexpensive\, "none" turns off all statistics.  The "clear" configuration resets
 * statistics after they are gathered\, where appropriate (for example\, a cache size statistic is
 * not cleared\, while the count of cursor insert operations will be cleared). When "clear" is
 * configured for the database\, gathered statistics are reset each time a statistics cursor is used
 * to gather statistics\, as well as each time statistics are logged using the \c statistics_log
 * configuration.  See @ref statistics for more information., a list\, with values chosen from the
 * following options: \c "all"\, \c "cache_walk"\, \c "fast"\, \c "none"\, \c "clear"\, \c
 * "tree_walk"; default \c none.}
 * @config{statistics_log = (, log any statistics the database is configured to maintain\, to a
 * file.  See @ref statistics for more information.  Enabling the statistics log server uses a
 * session from the configured session_max., a set of related configuration options defined below.}
 * @config{&nbsp;&nbsp;&nbsp;&nbsp;json, encode statistics in JSON format., a boolean flag; default
 * \c false.}
 * @config{&nbsp;&nbsp;&nbsp;&nbsp;on_close, log statistics on database close., a boolean
 * flag; default \c false.}
 * @config{&nbsp;&nbsp;&nbsp;&nbsp;path, the name of a directory into which
 * statistics files are written.  The directory must already exist.  If the value is not an absolute
 * path\, the path is relative to the database home (see @ref absolute_path for more information).,
 * a string; default \c ".".}
 * @config{&nbsp;&nbsp;&nbsp;&nbsp;sources, if non-empty\, include
 * statistics for the list of data source URIs\, if they are open at the time of the statistics
 * logging.  The list may include URIs matching a single data source ("table:mytable")\, or a URI
 * matching all data sources of a particular type ("table:")., a list of strings; default empty.}
 * @config{&nbsp;&nbsp;&nbsp;&nbsp;timestamp, a timestamp prepended to each log record\, may contain
 * strftime conversion specifications\, when \c json is configured\, defaults to \c
 * "%Y-%m-%dT%H:%M:%S.000Z"., a string; default \c "%b %d %H:%M:%S".}
 * @config{&nbsp;&nbsp;&nbsp;&nbsp;wait, seconds to wait between each write of the log records;
 * setting this value above 0 configures statistics logging., an integer between 0 and 100000;
 * default \c 0.}
 * @config{ ),,}
 * @config{transaction_sync = (, how to sync log records when the transaction commits., a set of
 * related configuration options defined below.}
 * @config{&nbsp;&nbsp;&nbsp;&nbsp;enabled, whether to
 * sync the log on every commit by default\, can be overridden by the \c sync setting to
 * WT_SESSION::commit_transaction., a boolean flag; default \c false.}
 * @config{&nbsp;&nbsp;&nbsp;&nbsp;method, the method used to ensure log records are stable on
 * disk\, see @ref tune_durability for more information., a string\, chosen from the following
 * options: \c "dsync"\, \c "fsync"\, \c "none"; default \c fsync.}
 * @config{ ),,}
 * @config{use_environment, use the \c WIREDTIGER_CONFIG and \c WIREDTIGER_HOME environment
 * variables if the process is not running with special privileges.  See @ref home for more
 * information., a boolean flag; default \c true.}
 * @config{use_environment_priv, use the \c WIREDTIGER_CONFIG and \c WIREDTIGER_HOME environment
 * variables even if the process is running with special privileges.  See @ref home for more
 * information., a boolean flag; default \c false.}
<<<<<<< HEAD
 * @config{verbose, enable messages for various events.  Options are given as a list\, such as
 * <code>"verbose=[evictserver\,read]"</code>., a list\, with values chosen from the following
 * options: \c "api"\, \c "backup"\, \c "block"\, \c "block_cache"\, \c "checkpoint"\, \c
 * "checkpoint_cleanup"\, \c "checkpoint_progress"\, \c "compact"\, \c "compact_progress"\, \c
 * "error_returns"\, \c "evict"\, \c "evict_stuck"\, \c "evictserver"\, \c "fileops"\, \c
 * "handleops"\, \c "history_store"\, \c "history_store_activity"\, \c "log"\, \c "lsm"\, \c
=======
 * @config{verbose, enable messages for various subsystems and operations.  Options are given as a
 * list\, where each message type can optionally define an associated verbosity level\, such as
 * <code>"verbose=[evictserver\,read:1\,rts:0]"</code>. Verbosity levels that can be provided
 * include <code>0</code> (INFO) and <code>1</code> (DEBUG)., a list\, with values chosen from the
 * following options: \c "api"\, \c "backup"\, \c "block"\, \c "checkpoint"\, \c
 * "checkpoint_cleanup"\, \c "checkpoint_progress"\, \c "compact"\, \c "compact_progress"\, \c
 * "error_returns"\, \c "evict"\, \c "evict_stuck"\, \c "evictserver"\, \c "fileops"\, \c
 * "handleops"\, \c "log"\, \c "history_store"\, \c "history_store_activity"\, \c "lsm"\, \c
>>>>>>> 091f0351
 * "lsm_manager"\, \c "metadata"\, \c "mutex"\, \c "overflow"\, \c "read"\, \c "reconcile"\, \c
 * "recovery"\, \c "recovery_progress"\, \c "rts"\, \c "salvage"\, \c "shared_cache"\, \c "split"\,
 * \c "temporary"\, \c "thread_group"\, \c "tiered"\, \c "timestamp"\, \c "transaction"\, \c
 * "verify"\, \c "version"\, \c "write"; default \c [].}
 * @config{verify_metadata, open connection and verify any WiredTiger metadata.  This API allows
 * verification and detection of corruption in WiredTiger metadata., a boolean flag; default \c
 * false.}
 * @config{write_through, Use \c FILE_FLAG_WRITE_THROUGH on Windows to write to files.  Ignored on
 * non-Windows systems.  Options are given as a list\, such as <code>"write_through=[data]"</code>.
 * Configuring \c write_through requires care\, see @ref tuning_system_buffer_cache_direct_io for
 * important warnings.  Including \c "data" will cause WiredTiger data files to write through
 * cache\, including \c "log" will cause WiredTiger log files to write through cache.  \c
 * write_through should be combined with \c direct_io to get the equivalent of POSIX \c O_DIRECT on
 * Windows., a list\, with values chosen from the following options: \c "data"\, \c "log"; default
 * empty.}
 * @configend
 * Additionally, if files named \c WiredTiger.config or \c WiredTiger.basecfg
 * appear in the WiredTiger home directory, they are read for configuration
 * values (see @ref config_file and @ref config_base for details).
 * See @ref config_order for ordering of the configuration mechanisms.
 * @param[out] connectionp A pointer to the newly opened connection handle
 * @errors
 */
int wiredtiger_open(const char *home,
    WT_EVENT_HANDLER *event_handler, const char *config,
    WT_CONNECTION **connectionp) WT_ATTRIBUTE_LIBRARY_VISIBLE;

/*!
 * Return information about a WiredTiger error as a string (see
 * WT_SESSION::strerror for a thread-safe API).
 *
 * @snippet ex_all.c Display an error
 *
 * @param error a return value from a WiredTiger, ISO C, or POSIX standard API
 * @returns a string representation of the error
 */
const char *wiredtiger_strerror(int error) WT_ATTRIBUTE_LIBRARY_VISIBLE;

/*!
 * The interface implemented by applications to handle error, informational and
 * progress messages.  Entries set to NULL are ignored and the default handlers
 * will continue to be used.
 */
struct __wt_event_handler {
	/*!
	 * Callback to handle error messages; by default, error messages are
	 * written to the stderr stream. See @ref event_message_handling for
	 * more information.
	 *
	 * Errors that require the application to exit and restart will have
	 * their \c error value set to \c WT_PANIC. The application can exit
	 * immediately when \c WT_PANIC is passed to an event handler, there
	 * is no reason to return into WiredTiger.
	 *
	 * Event handler returns are not ignored: if the handler returns
	 * non-zero, the error may cause the WiredTiger function posting the
	 * event to fail, and may even cause operation or library failure.
	 *
	 * @param session the WiredTiger session handle in use when the error
	 * was generated. The handle may have been created by the application
	 * or automatically by WiredTiger.
	 * @param error a return value from a WiredTiger, ISO C, or
	 * POSIX standard API, which can be converted to a string using
	 * WT_SESSION::strerror
	 * @param message an error string
	 */
	int (*handle_error)(WT_EVENT_HANDLER *handler,
	    WT_SESSION *session, int error, const char *message);

	/*!
	 * Callback to handle informational messages; by default, informational
	 * messages are written to the stdout stream. See
	 * @ref event_message_handling for more information.
	 *
	 * Message handler returns are not ignored: if the handler returns
	 * non-zero, the error may cause the WiredTiger function posting the
	 * event to fail, and may even cause operation or library failure.
	 *
	 * @param session the WiredTiger session handle in use when the message
	 * was generated. The handle may have been created by the application
	 * or automatically by WiredTiger.
	 * @param message an informational string
	 */
	int (*handle_message)(WT_EVENT_HANDLER *handler,
	    WT_SESSION *session, const char *message);

	/*!
	 * Callback to handle progress messages; by default, progress messages
	 * are not written. See @ref event_message_handling for more
	 * information.
	 *
	 * Progress handler returns are not ignored: if the handler returns
	 * non-zero, the error may cause the WiredTiger function posting the
	 * event to fail, and may even cause operation or library failure.
	 *
	 * @param session the WiredTiger session handle in use when the
	 * progress message was generated. The handle may have been created by
	 * the application or automatically by WiredTiger.
	 * @param operation a string representation of the operation
	 * @param progress a counter
	 */
	int (*handle_progress)(WT_EVENT_HANDLER *handler,
	    WT_SESSION *session, const char *operation, uint64_t progress);

	/*!
	 * Callback to handle automatic close of a WiredTiger handle.
	 *
	 * Close handler returns are not ignored: if the handler returns
	 * non-zero, the error may cause the WiredTiger function posting the
	 * event to fail, and may even cause operation or library failure.
	 *
	 * @param session The session handle that is being closed if the
	 * cursor parameter is NULL.
	 * @param cursor The cursor handle that is being closed, or NULL if
	 * it is a session handle being closed.
	 */
	int (*handle_close)(WT_EVENT_HANDLER *handler,
	    WT_SESSION *session, WT_CURSOR *cursor);
};

/*!
 * @name Data packing and unpacking
 * @{
 */

/*!
 * Pack a structure into a buffer.
 *
 * See @ref packing for a description of the permitted format strings.
 *
 * @section pack_examples Packing Examples
 *
 * For example, the string <code>"iSh"</code> will pack a 32-bit integer
 * followed by a NUL-terminated string, followed by a 16-bit integer.  The
 * default, big-endian encoding will be used, with no alignment.  This could be
 * used in C as follows:
 *
 * @snippet ex_all.c Pack fields into a buffer
 *
 * Then later, the values can be unpacked as follows:
 *
 * @snippet ex_all.c Unpack fields from a buffer
 *
 * @param session the session handle
 * @param buffer a pointer to a packed byte array
 * @param len the number of valid bytes in the buffer
 * @param format the data format, see @ref packing
 * @errors
 */
int wiredtiger_struct_pack(WT_SESSION *session,
    void *buffer, size_t len, const char *format, ...)
    WT_ATTRIBUTE_LIBRARY_VISIBLE;

/*!
 * Calculate the size required to pack a structure.
 *
 * Note that for variable-sized fields including variable-sized strings and
 * integers, the calculated sized merely reflects the expected sizes specified
 * in the format string itself.
 *
 * @snippet ex_all.c Get the packed size
 *
 * @param session the session handle
 * @param lenp a location where the number of bytes needed for the
 * matching call to ::wiredtiger_struct_pack is returned
 * @param format the data format, see @ref packing
 * @errors
 */
int wiredtiger_struct_size(WT_SESSION *session,
    size_t *lenp, const char *format, ...) WT_ATTRIBUTE_LIBRARY_VISIBLE;

/*!
 * Unpack a structure from a buffer.
 *
 * Reverse of ::wiredtiger_struct_pack: gets values out of a
 * packed byte string.
 *
 * @snippet ex_all.c Unpack fields from a buffer
 *
 * @param session the session handle
 * @param buffer a pointer to a packed byte array
 * @param len the number of valid bytes in the buffer
 * @param format the data format, see @ref packing
 * @errors
 */
int wiredtiger_struct_unpack(WT_SESSION *session,
    const void *buffer, size_t len, const char *format, ...)
    WT_ATTRIBUTE_LIBRARY_VISIBLE;

#if !defined(SWIG)

/*!
 * Streaming interface to packing.
 *
 * This allows applications to pack or unpack records one field at a time.
 * This is an opaque handle returned by ::wiredtiger_pack_start or
 * ::wiredtiger_unpack_start.  It must be closed with ::wiredtiger_pack_close.
 */
typedef struct __wt_pack_stream WT_PACK_STREAM;

/*!
 * Start a packing operation into a buffer with the given format string.  This
 * should be followed by a series of calls to ::wiredtiger_pack_item,
 * ::wiredtiger_pack_int, ::wiredtiger_pack_str or ::wiredtiger_pack_uint
 * to fill in the values.
 *
 * @param session the session handle
 * @param format the data format, see @ref packing
 * @param buffer a pointer to memory to hold the packed data
 * @param size the size of the buffer
 * @param[out] psp the new packing stream handle
 * @errors
 */
int wiredtiger_pack_start(WT_SESSION *session,
    const char *format, void *buffer, size_t size, WT_PACK_STREAM **psp)
    WT_ATTRIBUTE_LIBRARY_VISIBLE;

/*!
 * Start an unpacking operation from a buffer with the given format string.
 * This should be followed by a series of calls to ::wiredtiger_unpack_item,
 * ::wiredtiger_unpack_int, ::wiredtiger_unpack_str or ::wiredtiger_unpack_uint
 * to retrieve the packed values.
 *
 * @param session the session handle
 * @param format the data format, see @ref packing
 * @param buffer a pointer to memory holding the packed data
 * @param size the size of the buffer
 * @param[out] psp the new packing stream handle
 * @errors
 */
int wiredtiger_unpack_start(WT_SESSION *session,
    const char *format, const void *buffer, size_t size, WT_PACK_STREAM **psp)
    WT_ATTRIBUTE_LIBRARY_VISIBLE;

/*!
 * Close a packing stream.
 *
 * @param ps the packing stream handle
 * @param[out] usedp the number of bytes in the buffer used by the stream
 * @errors
 */
int wiredtiger_pack_close(WT_PACK_STREAM *ps, size_t *usedp)
    WT_ATTRIBUTE_LIBRARY_VISIBLE;

/*!
 * Pack an item into a packing stream.
 *
 * @param ps the packing stream handle
 * @param item an item to pack
 * @errors
 */
int wiredtiger_pack_item(WT_PACK_STREAM *ps, WT_ITEM *item)
    WT_ATTRIBUTE_LIBRARY_VISIBLE;

/*!
 * Pack a signed integer into a packing stream.
 *
 * @param ps the packing stream handle
 * @param i a signed integer to pack
 * @errors
 */
int wiredtiger_pack_int(WT_PACK_STREAM *ps, int64_t i)
    WT_ATTRIBUTE_LIBRARY_VISIBLE;

/*!
 * Pack a string into a packing stream.
 *
 * @param ps the packing stream handle
 * @param s a string to pack
 * @errors
 */
int wiredtiger_pack_str(WT_PACK_STREAM *ps, const char *s)
    WT_ATTRIBUTE_LIBRARY_VISIBLE;

/*!
 * Pack an unsigned integer into a packing stream.
 *
 * @param ps the packing stream handle
 * @param u an unsigned integer to pack
 * @errors
 */
int wiredtiger_pack_uint(WT_PACK_STREAM *ps, uint64_t u)
    WT_ATTRIBUTE_LIBRARY_VISIBLE;

/*!
 * Unpack an item from a packing stream.
 *
 * @param ps the packing stream handle
 * @param item an item to unpack
 * @errors
 */
int wiredtiger_unpack_item(WT_PACK_STREAM *ps, WT_ITEM *item)
    WT_ATTRIBUTE_LIBRARY_VISIBLE;

/*!
 * Unpack a signed integer from a packing stream.
 *
 * @param ps the packing stream handle
 * @param[out] ip the unpacked signed integer
 * @errors
 */
int wiredtiger_unpack_int(WT_PACK_STREAM *ps, int64_t *ip)
    WT_ATTRIBUTE_LIBRARY_VISIBLE;

/*!
 * Unpack a string from a packing stream.
 *
 * @param ps the packing stream handle
 * @param[out] sp the unpacked string
 * @errors
 */
int wiredtiger_unpack_str(WT_PACK_STREAM *ps, const char **sp)
    WT_ATTRIBUTE_LIBRARY_VISIBLE;

/*!
 * Unpack an unsigned integer from a packing stream.
 *
 * @param ps the packing stream handle
 * @param[out] up the unpacked unsigned integer
 * @errors
 */
int wiredtiger_unpack_uint(WT_PACK_STREAM *ps, uint64_t *up)
    WT_ATTRIBUTE_LIBRARY_VISIBLE;
/*! @} */

/*!
 * @name Configuration strings
 * @{
 */

/*!
 * The configuration information returned by the WiredTiger configuration
 * parsing functions in the WT_EXTENSION_API and the public API.
 */
struct __wt_config_item {
	/*!
	 * The value of a configuration string.
	 *
	 * Regardless of the type of the configuration string (boolean, int,
	 * list or string), the \c str field will reference the value of the
	 * configuration string.
	 *
	 * The bytes referenced by \c str are <b>not</b> nul-terminated,
	 * use the \c len field instead of a terminating nul byte.
	 */
	const char *str;

	/*! The number of bytes in the value referenced by \c str. */
	size_t len;

	/*!
	 * The numeric value of a configuration boolean or integer.
	 *
	 * If the configuration string's value is "true" or "false", the
	 * \c val field will be set to 1 (true), or 0 (false).
	 *
	 * If the configuration string can be legally interpreted as an integer,
	 * using the strtoll function rules as specified in ISO/IEC 9899:1990
	 * ("ISO C90"), that integer will be stored in the \c val field.
	 */
	int64_t val;

	/*! Permitted values of the \c type field. */
	enum {
		/*! A string value with quotes stripped. */
		WT_CONFIG_ITEM_STRING,
		/*! A boolean literal ("true" or "false"). */
		WT_CONFIG_ITEM_BOOL,
		/*! An unquoted identifier: a string value without quotes. */
		WT_CONFIG_ITEM_ID,
		/*! A numeric value. */
		WT_CONFIG_ITEM_NUM,
		/*! A nested structure or list, including brackets. */
		WT_CONFIG_ITEM_STRUCT
	}
	/*!
	 * The type of value determined by the parser.  In all cases,
	 * the \c str and \c len fields are set.
	 */
	type;
};

#if !defined(SWIG) && !defined(DOXYGEN)
/*!
 * Validate a configuration string for a WiredTiger API.
 * This API is outside the scope of a WiredTiger connection handle, since
 * applications may need to validate configuration strings prior to calling
 * ::wiredtiger_open.
 * @param session the session handle (may be \c NULL if the database not yet
 * opened).
 * @param event_handler An event handler (used if \c session is \c NULL; if both
 * \c session and \c event_handler are \c NULL, error messages will be written
 * to stderr).
 * @param name the WiredTiger function or method to validate.
 * @param config the configuration string being parsed.
 * @returns zero for success, non-zero to indicate an error.
 *
 * @snippet ex_all.c Validate a configuration string
 */
int wiredtiger_config_validate(WT_SESSION *session,
    WT_EVENT_HANDLER *event_handler, const char *name, const char *config)
    WT_ATTRIBUTE_LIBRARY_VISIBLE;

/*
 * Validate a configuration string for a WiredTiger test program.
 */
int wiredtiger_test_config_validate(WT_SESSION *session,
    WT_EVENT_HANDLER *event_handler, const char *name, const char *config)
	WT_ATTRIBUTE_LIBRARY_VISIBLE;
#endif

/*!
 * Create a handle that can be used to parse or create configuration strings
 * compatible with WiredTiger APIs.
 * This API is outside the scope of a WiredTiger connection handle, since
 * applications may need to generate configuration strings prior to calling
 * ::wiredtiger_open.
 * @param session the session handle to be used for error reporting (if NULL,
 *	error messages will be written to stderr).
 * @param config the configuration string being parsed. The string must
 *	remain valid for the lifetime of the parser handle.
 * @param len the number of valid bytes in \c config
 * @param[out] config_parserp A pointer to the newly opened handle
 * @errors
 *
 * @snippet ex_config_parse.c Create a configuration parser
 */
int wiredtiger_config_parser_open(WT_SESSION *session,
    const char *config, size_t len, WT_CONFIG_PARSER **config_parserp)
    WT_ATTRIBUTE_LIBRARY_VISIBLE;

/*!
 * A handle that can be used to search and traverse configuration strings
 * compatible with WiredTiger APIs.
 * To parse the contents of a list or nested configuration string use a new
 * configuration parser handle based on the content of the ::WT_CONFIG_ITEM
 * retrieved from the parent configuration string.
 *
 * @section config_parse_examples Configuration String Parsing examples
 *
 * This could be used in C to create a configuration parser as follows:
 *
 * @snippet ex_config_parse.c Create a configuration parser
 *
 * Once the parser has been created the content can be queried directly:
 *
 * @snippet ex_config_parse.c get
 *
 * Or the content can be traversed linearly:
 *
 * @snippet ex_config_parse.c next
 *
 * Nested configuration values can be queried using a shorthand notation:
 *
 * @snippet ex_config_parse.c nested get
 *
 * Nested configuration values can be traversed using multiple
 * ::WT_CONFIG_PARSER handles:
 *
 * @snippet ex_config_parse.c nested traverse
 */
struct __wt_config_parser {

	/*!
	 * Close the configuration scanner releasing any resources.
	 *
	 * @param config_parser the configuration parser handle
	 * @errors
	 *
	 */
	int __F(close)(WT_CONFIG_PARSER *config_parser);

	/*!
	 * Return the next key/value pair.
	 *
	 * If an item has no explicitly assigned value, the item will be
	 * returned in \c key and the \c value will be set to the boolean
	 * \c "true" value.
	 *
	 * @param config_parser the configuration parser handle
	 * @param key the returned key
	 * @param value the returned value
	 * @errors
	 * When iteration would pass the end of the configuration string
	 * ::WT_NOTFOUND will be returned.
	 */
	int __F(next)(WT_CONFIG_PARSER *config_parser,
	    WT_CONFIG_ITEM *key, WT_CONFIG_ITEM *value);

	/*!
	 * Return the value of an item in the configuration string.
	 *
	 * @param config_parser the configuration parser handle
	 * @param key configuration key string
	 * @param value the returned value
	 * @errors
	 *
	 */
	int __F(get)(WT_CONFIG_PARSER *config_parser,
	    const char *key, WT_CONFIG_ITEM *value);
};

/*! @} */

/*!
 * @name Support functions
 * @anchor support_functions
 * @{
 */

/*!
 * Return a pointer to a function that calculates a CRC32C checksum.
 *
 * The WiredTiger library CRC32C checksum function uses hardware support where
 * available, else it falls back to a software implementation.
 *
 * @snippet ex_all.c Checksum a buffer
 *
 * @returns a pointer to a function that takes a buffer and length and returns
 * the CRC32C checksum
 */
uint32_t (*wiredtiger_crc32c_func(void))(const void *, size_t)
    WT_ATTRIBUTE_LIBRARY_VISIBLE;

#endif /* !defined(SWIG) */

/*!
 * Calculate a set of WT_MODIFY operations to represent an update.
 * This call will calculate a set of modifications to an old value that produce
 * the new value.  If more modifications are required than fit in the array
 * passed in by the caller, or if more bytes have changed than the \c maxdiff
 * parameter, the call will fail.  The matching algorithm is approximate, so it
 * may fail and return WT_NOTFOUND if a matching set of WT_MODIFY operations
 * is not found.
 *
 * The \c maxdiff parameter bounds how much work will be done searching for a
 * match: to ensure a match is found, it may need to be set larger than actual
 * number of bytes that differ between the old and new values.  In particular,
 * repeated patterns of bytes in the values can lead to suboptimal matching,
 * and matching ranges less than 64 bytes long will not be detected.
 *
 * If the call succeeds, the WT_MODIFY operations will point into \c newv,
 * which must remain valid until WT_CURSOR::modify is called.
 *
 * @snippet ex_all.c Calculate a modify operation
 *
 * @param session the current WiredTiger session (may be NULL)
 * @param oldv old value
 * @param newv new value
 * @param maxdiff maximum bytes difference
 * @param[out] entries array of modifications producing the new value
 * @param[in,out] nentriesp size of \c entries array passed in,
 *	set to the number of entries used
 * @errors
 */
int wiredtiger_calc_modify(WT_SESSION *session,
    const WT_ITEM *oldv, const WT_ITEM *newv,
    size_t maxdiff, WT_MODIFY *entries, int *nentriesp)
    WT_ATTRIBUTE_LIBRARY_VISIBLE;

/*!
 * Get version information.
 *
 * @snippet ex_all.c Get the WiredTiger library version #1
 * @snippet ex_all.c Get the WiredTiger library version #2
 *
 * @param majorp a location where the major version number is returned
 * @param minorp a location where the minor version number is returned
 * @param patchp a location where the patch version number is returned
 * @returns a string representation of the version
 */
const char *wiredtiger_version(int *majorp, int *minorp, int *patchp)
    WT_ATTRIBUTE_LIBRARY_VISIBLE;

/*! @} */

/*******************************************
 * Error returns
 *******************************************/
/*!
 * @name Error returns
 * Most functions and methods in WiredTiger return an integer code indicating
 * whether the operation succeeded or failed.  A return of zero indicates
 * success, all non-zero return values indicate some kind of failure.
 *
 * WiredTiger reserves all values from -31,800 to -31,999 as possible error
 * return values.  WiredTiger may also return C99/POSIX error codes such as
 * \c ENOMEM, \c EINVAL and \c ENOTSUP, with the usual meanings.
 *
 * The following are all of the WiredTiger-specific error returns:
 * @{
 */
/*
 * DO NOT EDIT: automatically built by dist/api_err.py.
 * Error return section: BEGIN
 */
/*!
 * Conflict between concurrent operations.
 * This error is generated when an operation cannot be completed due to a
 * conflict with concurrent operations.  The operation may be retried; if a
 * transaction is in progress, it should be rolled back and the operation
 * retried in a new transaction.
 */
#define	WT_ROLLBACK	(-31800)
/*!
 * Attempt to insert an existing key.
 * This error is generated when the application attempts to insert a record with
 * the same key as an existing record without the 'overwrite' configuration to
 * WT_SESSION::open_cursor.
 */
#define	WT_DUPLICATE_KEY	(-31801)
/*!
 * Non-specific WiredTiger error.
 * This error is returned when an error is not covered by a specific error
 * return.
 */
#define	WT_ERROR	(-31802)
/*!
 * Item not found.
 * This error indicates an operation did not find a value to return.  This
 * includes cursor search and other operations where no record matched the
 * cursor's search key such as WT_CURSOR::update or WT_CURSOR::remove.
 */
#define	WT_NOTFOUND	(-31803)
/*!
 * WiredTiger library panic.
 * This error indicates an underlying problem that requires a database restart.
 * The application may exit immediately, no further WiredTiger calls are
 * required (and further calls will themselves immediately fail).
 */
#define	WT_PANIC	(-31804)
/*! @cond internal */
/*! Restart the operation (internal). */
#define	WT_RESTART	(-31805)
/*! @endcond */
/*!
 * Recovery must be run to continue.
 * This error is generated when wiredtiger_open is configured to return an error
 * if recovery is required to use the database.
 */
#define	WT_RUN_RECOVERY	(-31806)
/*!
 * Operation would overflow cache.
 * This error is only generated when wiredtiger_open is configured to run in-
 * memory, and an insert or update operation requires more than the configured
 * cache size to complete, or when an application thread fails to do eviction
 * within cache_max_wait_ms. The operation may be retried; if a transaction is
 * in progress, it should be rolled back and the operation retried in a new
 * transaction.
 */
#define	WT_CACHE_FULL	(-31807)
/*!
 * Conflict with a prepared update.
 * This error is generated when the application attempts to update an already
 * updated record which is in prepared state. An updated record will be in
 * prepared state, when the transaction that performed the update is in prepared
 * state.
 */
#define	WT_PREPARE_CONFLICT	(-31808)
/*!
 * Database corruption detected.
 * This error is generated when corruption is detected in an on-disk file.
 * During normal operations, this may occur in rare circumstances as a result of
 * a system crash. The application may choose to salvage the file or retry
 * wiredtiger_open with the 'salvage=true' configuration setting.
 */
#define	WT_TRY_SALVAGE	(-31809)
/*
 * Error return section: END
 * DO NOT EDIT: automatically built by dist/api_err.py.
 */
/*! @} */

#ifndef DOXYGEN
#define	WT_DEADLOCK	WT_ROLLBACK		/* Backward compatibility */
#endif

/*! @} */

/*!
 * @defgroup wt_ext WiredTiger Extension API
 * The functions and interfaces applications use to customize and extend the
 * behavior of WiredTiger.
 * @{
 */

/*******************************************
 * Forward structure declarations for the extension API
 *******************************************/
struct __wt_config_arg;	typedef struct __wt_config_arg WT_CONFIG_ARG;

/*!
 * The interface implemented by applications to provide custom ordering of
 * records.
 *
 * Applications register their implementation with WiredTiger by calling
 * WT_CONNECTION::add_collator.  See @ref custom_collators for more
 * information.
 *
 * @snippet ex_extending.c add collator nocase
 *
 * @snippet ex_extending.c add collator prefix10
 */
struct __wt_collator {
	/*!
	 * Callback to compare keys.
	 *
	 * @param[out] cmp set to -1 if <code>key1 < key2</code>,
	 * 	0 if <code>key1 == key2</code>,
	 * 	1 if <code>key1 > key2</code>.
	 * @returns zero for success, non-zero to indicate an error.
	 *
	 * @snippet ex_all.c Implement WT_COLLATOR
	 *
	 * @snippet ex_extending.c case insensitive comparator
	 *
	 * @snippet ex_extending.c n character comparator
	 */
	int (*compare)(WT_COLLATOR *collator, WT_SESSION *session,
	    const WT_ITEM *key1, const WT_ITEM *key2, int *cmp);

	/*!
	 * If non-NULL, this callback is called to customize the collator
	 * for each data source.  If the callback returns a non-NULL
	 * collator, that instance is used instead of this one for all
	 * comparisons.
	 */
	int (*customize)(WT_COLLATOR *collator, WT_SESSION *session,
	    const char *uri, WT_CONFIG_ITEM *passcfg, WT_COLLATOR **customp);

	/*!
	 * If non-NULL a callback performed when the data source is closed
	 * for customized extractors otherwise when the database is closed.
	 *
	 * The WT_COLLATOR::terminate callback is intended to allow cleanup,
	 * the handle will not be subsequently accessed by WiredTiger.
	 */
	int (*terminate)(WT_COLLATOR *collator, WT_SESSION *session);
};

/*!
 * The interface implemented by applications to provide custom compression.
 *
 * Compressors must implement the WT_COMPRESSOR interface: the
 * WT_COMPRESSOR::compress and WT_COMPRESSOR::decompress callbacks must be
 * specified, and WT_COMPRESSOR::pre_size is optional.  To build your own
 * compressor, use one of the compressors in \c ext/compressors as a template:
 * \c ext/nop_compress is a simple compressor that passes through data
 * unchanged, and is a reasonable starting point.
 *
 * Applications register their implementation with WiredTiger by calling
 * WT_CONNECTION::add_compressor.
 *
 * @snippet nop_compress.c WT_COMPRESSOR initialization structure
 * @snippet nop_compress.c WT_COMPRESSOR initialization function
 */
struct __wt_compressor {
	/*!
	 * Callback to compress a chunk of data.
	 *
	 * WT_COMPRESSOR::compress takes a source buffer and a destination
	 * buffer, by default of the same size.  If the callback can compress
	 * the buffer to a smaller size in the destination, it does so, sets
	 * the \c compression_failed return to 0 and returns 0.  If compression
	 * does not produce a smaller result, the callback sets the
	 * \c compression_failed return to 1 and returns 0. If another
	 * error occurs, it returns an errno or WiredTiger error code.
	 *
	 * On entry, \c src will point to memory, with the length of the memory
	 * in \c src_len.  After successful completion, the callback should
	 * return \c 0 and set \c result_lenp to the number of bytes required
	 * for the compressed representation.
	 *
	 * On entry, \c dst points to the destination buffer with a length
	 * of \c dst_len.  If the WT_COMPRESSOR::pre_size method is specified,
	 * the destination buffer will be at least the size returned by that
	 * method; otherwise, the destination buffer will be at least as large
	 * as the length of the data to compress.
	 *
	 * If compression would not shrink the data or the \c dst buffer is not
	 * large enough to hold the compressed data, the callback should set
	 * \c compression_failed to a non-zero value and return 0.
	 *
	 * @param[in] src the data to compress
	 * @param[in] src_len the length of the data to compress
	 * @param[in] dst the destination buffer
	 * @param[in] dst_len the length of the destination buffer
	 * @param[out] result_lenp the length of the compressed data
	 * @param[out] compression_failed non-zero if compression did not
	 * decrease the length of the data (compression may not have completed)
	 * @returns zero for success, non-zero to indicate an error.
	 *
	 * @snippet nop_compress.c WT_COMPRESSOR compress
	 */
	int (*compress)(WT_COMPRESSOR *compressor, WT_SESSION *session,
	    uint8_t *src, size_t src_len,
	    uint8_t *dst, size_t dst_len,
	    size_t *result_lenp, int *compression_failed);

	/*!
	 * Callback to decompress a chunk of data.
	 *
	 * WT_COMPRESSOR::decompress takes a source buffer and a destination
	 * buffer.  The contents are switched from \c compress: the
	 * source buffer is the compressed value, and the destination buffer is
	 * sized to be the original size.  If the callback successfully
	 * decompresses the source buffer to the destination buffer, it returns
	 * 0.  If an error occurs, it returns an errno or WiredTiger error code.
	 * The source buffer that WT_COMPRESSOR::decompress takes may have a
	 * size that is rounded up from the size originally produced by
	 * WT_COMPRESSOR::compress, with the remainder of the buffer set to
	 * zeroes. Most compressors do not care about this difference if the
	 * size to be decompressed can be implicitly discovered from the
	 * compressed data.  If your compressor cares, you may need to allocate
	 * space for, and store, the actual size in the compressed buffer.  See
	 * the source code for the included snappy compressor for an example.
	 *
	 * On entry, \c src will point to memory, with the length of the memory
	 * in \c src_len.  After successful completion, the callback should
	 * return \c 0 and set \c result_lenp to the number of bytes required
	 * for the decompressed representation.
	 *
	 * If the \c dst buffer is not big enough to hold the decompressed
	 * data, the callback should return an error.
	 *
	 * @param[in] src the data to decompress
	 * @param[in] src_len the length of the data to decompress
	 * @param[in] dst the destination buffer
	 * @param[in] dst_len the length of the destination buffer
	 * @param[out] result_lenp the length of the decompressed data
	 * @returns zero for success, non-zero to indicate an error.
	 *
	 * @snippet nop_compress.c WT_COMPRESSOR decompress
	 */
	int (*decompress)(WT_COMPRESSOR *compressor, WT_SESSION *session,
	    uint8_t *src, size_t src_len,
	    uint8_t *dst, size_t dst_len,
	    size_t *result_lenp);

	/*!
	 * Callback to size a destination buffer for compression
	 *
	 * WT_COMPRESSOR::pre_size is an optional callback that, given the
	 * source buffer and size, produces the size of the destination buffer
	 * to be given to WT_COMPRESSOR::compress.  This is useful for
	 * compressors that assume that the output buffer is sized for the
	 * worst case and thus no overrun checks are made.  If your compressor
	 * works like this, WT_COMPRESSOR::pre_size will need to be defined.
	 * See the source code for the snappy compressor for an example.
	 * However, if your compressor detects and avoids overruns against its
	 * target buffer, you will not need to define WT_COMPRESSOR::pre_size.
	 * When WT_COMPRESSOR::pre_size is set to NULL, the destination buffer
	 * is sized the same as the source buffer.  This is always sufficient,
	 * since a compression result that is larger than the source buffer is
	 * discarded by WiredTiger.
	 *
	 * If not NULL, this callback is called before each call to
	 * WT_COMPRESSOR::compress to determine the size of the destination
	 * buffer to provide.  If the callback is NULL, the destination
	 * buffer will be the same size as the source buffer.
	 *
	 * The callback should set \c result_lenp to a suitable buffer size
	 * for compression, typically the maximum length required by
	 * WT_COMPRESSOR::compress.
	 *
	 * This callback function is for compressors that require an output
	 * buffer larger than the source buffer (for example, that do not
	 * check for buffer overflow during compression).
	 *
	 * @param[in] src the data to compress
	 * @param[in] src_len the length of the data to compress
	 * @param[out] result_lenp the required destination buffer size
	 * @returns zero for success, non-zero to indicate an error.
	 *
	 * @snippet nop_compress.c WT_COMPRESSOR presize
	 */
	int (*pre_size)(WT_COMPRESSOR *compressor, WT_SESSION *session,
	    uint8_t *src, size_t src_len, size_t *result_lenp);

	/*!
	 * If non-NULL, a callback performed when the database is closed.
	 *
	 * The WT_COMPRESSOR::terminate callback is intended to allow cleanup,
	 * the handle will not be subsequently accessed by WiredTiger.
	 *
	 * @snippet nop_compress.c WT_COMPRESSOR terminate
	 */
	int (*terminate)(WT_COMPRESSOR *compressor, WT_SESSION *session);
};

/*!
 * Applications can extend WiredTiger by providing new implementations of the
 * WT_DATA_SOURCE class.  Each data source supports a different URI scheme for
 * data sources to WT_SESSION::create, WT_SESSION::open_cursor and related
 * methods.  See @ref custom_data_sources for more information.
 *
 * <b>Thread safety:</b> WiredTiger may invoke methods on the WT_DATA_SOURCE
 * interface from multiple threads concurrently.  It is the responsibility of
 * the implementation to protect any shared data.
 *
 * Applications register their implementation with WiredTiger by calling
 * WT_CONNECTION::add_data_source.
 *
 * @snippet ex_data_source.c WT_DATA_SOURCE register
 */
struct __wt_data_source {
	/*!
	 * Callback to alter an object.
	 *
	 * @snippet ex_data_source.c WT_DATA_SOURCE alter
	 */
	int (*alter)(WT_DATA_SOURCE *dsrc, WT_SESSION *session,
	    const char *uri, WT_CONFIG_ARG *config);

	/*!
	 * Callback to create a new object.
	 *
	 * @snippet ex_data_source.c WT_DATA_SOURCE create
	 */
	int (*create)(WT_DATA_SOURCE *dsrc, WT_SESSION *session,
	    const char *uri, WT_CONFIG_ARG *config);

	/*!
	 * Callback to compact an object.
	 *
	 * @snippet ex_data_source.c WT_DATA_SOURCE compact
	 */
	int (*compact)(WT_DATA_SOURCE *dsrc, WT_SESSION *session,
	    const char *uri, WT_CONFIG_ARG *config);

	/*!
	 * Callback to drop an object.
	 *
	 * @snippet ex_data_source.c WT_DATA_SOURCE drop
	 */
	int (*drop)(WT_DATA_SOURCE *dsrc, WT_SESSION *session,
	    const char *uri, WT_CONFIG_ARG *config);

	/*!
	 * Callback to initialize a cursor.
	 *
	 * @snippet ex_data_source.c WT_DATA_SOURCE open_cursor
	 */
	int (*open_cursor)(WT_DATA_SOURCE *dsrc, WT_SESSION *session,
	    const char *uri, WT_CONFIG_ARG *config, WT_CURSOR **new_cursor);

	/*!
	 * Callback to rename an object.
	 *
	 * @snippet ex_data_source.c WT_DATA_SOURCE rename
	 */
	int (*rename)(WT_DATA_SOURCE *dsrc, WT_SESSION *session,
	    const char *uri, const char *newuri, WT_CONFIG_ARG *config);

	/*!
	 * Callback to salvage an object.
	 *
	 * @snippet ex_data_source.c WT_DATA_SOURCE salvage
	 */
	int (*salvage)(WT_DATA_SOURCE *dsrc, WT_SESSION *session,
	    const char *uri, WT_CONFIG_ARG *config);

	/*!
	 * Callback to get the size of an object.
	 *
	 * @snippet ex_data_source.c WT_DATA_SOURCE size
	 */
	int (*size)(WT_DATA_SOURCE *dsrc, WT_SESSION *session,
	    const char *uri, wt_off_t *size);

	/*!
	 * Callback to truncate an object.
	 *
	 * @snippet ex_data_source.c WT_DATA_SOURCE truncate
	 */
	int (*truncate)(WT_DATA_SOURCE *dsrc, WT_SESSION *session,
	    const char *uri, WT_CONFIG_ARG *config);

	/*!
	 * Callback to truncate a range of an object.
	 *
	 * @snippet ex_data_source.c WT_DATA_SOURCE range truncate
	 */
	int (*range_truncate)(WT_DATA_SOURCE *dsrc, WT_SESSION *session,
	    WT_CURSOR *start, WT_CURSOR *stop);

	/*!
	 * Callback to verify an object.
	 *
	 * @snippet ex_data_source.c WT_DATA_SOURCE verify
	 */
	int (*verify)(WT_DATA_SOURCE *dsrc, WT_SESSION *session,
	    const char *uri, WT_CONFIG_ARG *config);

	/*!
	 * Callback to checkpoint the database.
	 *
	 * @snippet ex_data_source.c WT_DATA_SOURCE checkpoint
	 */
	int (*checkpoint)(
	    WT_DATA_SOURCE *dsrc, WT_SESSION *session, WT_CONFIG_ARG *config);

	/*!
	 * If non-NULL, a callback performed when the database is closed.
	 *
	 * The WT_DATA_SOURCE::terminate callback is intended to allow cleanup,
	 * the handle will not be subsequently accessed by WiredTiger.
	 *
	 * @snippet ex_data_source.c WT_DATA_SOURCE terminate
	 */
	int (*terminate)(WT_DATA_SOURCE *dsrc, WT_SESSION *session);

	/*!
	 * If non-NULL, a callback performed before an LSM merge.
	 *
	 * @param[in] source a cursor configured with the data being merged
	 * @param[in] dest a cursor on the new object being filled by the merge
	 *
	 * @snippet ex_data_source.c WT_DATA_SOURCE lsm_pre_merge
	 */
	int (*lsm_pre_merge)(
	    WT_DATA_SOURCE *dsrc, WT_CURSOR *source, WT_CURSOR *dest);
};

/*!
 * The interface implemented by applications to provide custom encryption.
 *
 * Encryptors must implement the WT_ENCRYPTOR interface: the WT_ENCRYPTOR::encrypt,
 * WT_ENCRYPTOR::decrypt and WT_ENCRYPTOR::sizing callbacks must be specified,
 * WT_ENCRYPTOR::customize and WT_ENCRYPTOR::terminate are optional.  To build your own
 * encryptor, use one of the encryptors in \c ext/encryptors as a template: \c
 * ext/encryptors/sodium_encrypt uses the open-source libsodium cryptographic library, and
 * \c ext/encryptors/nop_encrypt is a simple template that passes through data unchanged,
 * and is a reasonable starting point.  \c ext/encryptors/rotn_encrypt is an encryptor
 * implementing a simple (insecure) rotation cipher meant for testing.  See @ref
 * encryption "the encryptors page" for further information.
 *
 * Applications register their implementation with WiredTiger by calling
 * WT_CONNECTION::add_encryptor.
 *
 * @snippet nop_encrypt.c WT_ENCRYPTOR initialization structure
 * @snippet nop_encrypt.c WT_ENCRYPTOR initialization function
 */
struct __wt_encryptor {
	/*!
	 * Callback to encrypt a chunk of data.
	 *
	 * WT_ENCRYPTOR::encrypt takes a source buffer and a destination buffer. The
	 * callback encrypts the source buffer (plain text) into the destination buffer.
	 *
	 * On entry, \c src will point to a block of memory to encrypt, with the length of
	 * the block in \c src_len.
	 *
	 * On entry, \c dst points to the destination buffer with a length of \c dst_len.
	 * The destination buffer will be at least src_len plus the size returned by that
	 * WT_ENCRYPT::sizing.
	 *
	 * After successful completion, the callback should return \c 0 and set \c
	 * result_lenp to the number of bytes required for the encrypted representation,
	 * which should be less than or equal to \c dst_len.
	 *
	 * This callback cannot be NULL.
	 *
	 * @param[in] src the data to encrypt
	 * @param[in] src_len the length of the data to encrypt
	 * @param[in] dst the destination buffer
	 * @param[in] dst_len the length of the destination buffer
	 * @param[out] result_lenp the length of the encrypted data
	 * @returns zero for success, non-zero to indicate an error.
	 *
	 * @snippet nop_encrypt.c WT_ENCRYPTOR encrypt
	 */
	int (*encrypt)(WT_ENCRYPTOR *encryptor, WT_SESSION *session,
	    uint8_t *src, size_t src_len,
	    uint8_t *dst, size_t dst_len,
	    size_t *result_lenp);

	/*!
	 * Callback to decrypt a chunk of data.
	 *
	 * WT_ENCRYPTOR::decrypt takes a source buffer and a destination buffer. The
	 * contents are switched from \c encrypt: the source buffer is the encrypted
	 * value, and the destination buffer is sized to be the original size of the
	 * decrypted data. If the callback successfully decrypts the source buffer to the
	 * destination buffer, it returns 0. If an error occurs, it returns an errno or
	 * WiredTiger error code.
	 *
	 * On entry, \c src will point to memory, with the length of the memory in \c
	 * src_len. After successful completion, the callback should return \c 0 and set
	 * \c result_lenp to the number of bytes required for the decrypted
	 * representation.
	 *
	 * If the \c dst buffer is not big enough to hold the decrypted data, the callback
	 * should return an error.
	 *
	 * This callback cannot be NULL.
	 *
	 * @param[in] src the data to decrypt
	 * @param[in] src_len the length of the data to decrypt
	 * @param[in] dst the destination buffer
	 * @param[in] dst_len the length of the destination buffer
	 * @param[out] result_lenp the length of the decrypted data
	 * @returns zero for success, non-zero to indicate an error.
	 *
	 * @snippet nop_encrypt.c WT_ENCRYPTOR decrypt
	 */
	int (*decrypt)(WT_ENCRYPTOR *encryptor, WT_SESSION *session,
	    uint8_t *src, size_t src_len,
	    uint8_t *dst, size_t dst_len,
	    size_t *result_lenp);

	/*!
	 * Callback to size a destination buffer for encryption.
	 *
	 * WT_ENCRYPTOR::sizing is an callback that returns the number of additional bytes
	 * that is needed when encrypting a data block. This is always necessary, since
	 * encryptors should always generate some sort of cryptographic checksum as well
	 * as the ciphertext. Without such a call, WiredTiger would have no way to know
	 * the worst case for the encrypted buffer size.
	 *
	 * The WiredTiger encryption infrastructure assumes that buffer sizing is not
	 * dependent on the number of bytes of input, that there is a one-to-one
	 * relationship in number of bytes needed between input and output. This means
	 * that if the encryption uses a block cipher in such a way that the input size
	 * needs to be padded to the cipher block size, the sizing method should return
	 * the worst case to ensure enough space is available.
	 *
	 * This callback cannot be NULL.
	 *
	 * The callback should set \c expansion_constantp to the additional number of
	 * bytes needed.
	 *
	 * @param[out] expansion_constantp the additional number of bytes needed when
	 *    encrypting.
	 * @returns zero for success, non-zero to indicate an error.
	 *
	 * @snippet nop_encrypt.c WT_ENCRYPTOR sizing
	 */
	int (*sizing)(WT_ENCRYPTOR *encryptor, WT_SESSION *session,
	    size_t *expansion_constantp);

	/*!
	 * If non-NULL, this callback is called to load keys into the encryptor. (That
	 * is, "customize" it for a given key.) The customize function is called whenever
	 * a new keyid is used for the first time with this encryptor, whether it be in
	 * the ::wiredtiger_open call or the WT_SESSION::create call. This should create a
	 * new encryptor instance and insert the requested key in it.
	 *
	 * The key may be specified either via \c keyid or \c secretkey in the \c
	 * encrypt_config parameter. In the former case, the encryptor should look up the
	 * requested key ID with whatever key management service is in use and install it
	 * in the new encryptor. In the latter case, the encryptor should save the
	 * provided secret key (or some transformation of it) in the new
	 * encryptor. Further encryption with the same \c keyid will use this new
	 * encryptor instance. (In the case of \c secretkey, only one key can be
	 * configured, for the system encryption, and the new encryptor will be used for
	 * all encryption involving it.) See @ref encryption for more information.
	 *
	 * This callback may return NULL as the new encryptor, in which case the original
	 * encryptor will be used for further operations on the selected key. Unless this
	 * happens, the original encryptor structure created during extension
	 * initialization will never be used for encryption or decryption.
	 *
	 * This callback may itself be NULL, in which case it is not called, but in that
	 * case there is no way to configure a key. This may be suitable for an
	 * environment where a key management service returns a single key under a
	 * well-known name that can be compiled in, but in a more general environment is
	 * not a useful approach. One should of course never compile in actual keys!
	 *
	 * @param[in] encrypt_config the "encryption" portion of the configuration from
	 *    the wiredtiger_open or WT_SESSION::create call, containing the \c keyid or
	 *    \c secretkey setting.
	 * @param[out] customp the new modified encryptor, or NULL.
	 * @returns zero for success, non-zero to indicate an error.
	 */
	int (*customize)(WT_ENCRYPTOR *encryptor, WT_SESSION *session,
	    WT_CONFIG_ARG *encrypt_config, WT_ENCRYPTOR **customp);

	/*!
	 * If non-NULL, a callback performed when the database is closed. It is called for
	 * each encryptor that was added using WT_CONNECTION::add_encryptor or returned by
	 * the WT_ENCRYPTOR::customize callback.
	 *
	 * The WT_ENCRYPTOR::terminate callback is intended to allow cleanup; the handle
	 * will not be subsequently accessed by WiredTiger.
	 *
	 * @snippet nop_encrypt.c WT_ENCRYPTOR terminate
	 */
	int (*terminate)(WT_ENCRYPTOR *encryptor, WT_SESSION *session);
};

/*!
 * The interface implemented by applications to provide custom extraction of
 * index keys or column group values.
 *
 * Applications register implementations with WiredTiger by calling
 * WT_CONNECTION::add_extractor.  See @ref custom_extractors for more
 * information.
 *
 * @snippet ex_all.c WT_EXTRACTOR register
 */
struct __wt_extractor {
	/*!
	 * Callback to extract a value for an index or column group.
	 *
	 * @errors
	 *
	 * @snippet ex_all.c WT_EXTRACTOR
	 *
	 * @param extractor the WT_EXTRACTOR implementation
	 * @param session the current WiredTiger session
	 * @param key the table key in raw format, see @ref cursor_raw for
	 *	details
	 * @param value the table value in raw format, see @ref cursor_raw for
	 *	details
	 * @param[out] result_cursor the method should call WT_CURSOR::set_key
	 *	and WT_CURSOR::insert on this cursor to return a key.  The \c
	 *	key_format of the cursor will match that passed to
	 *	WT_SESSION::create for the index.  Multiple index keys can be
	 *	created for each record by calling WT_CURSOR::insert multiple
	 *	times.
	 */
	int (*extract)(WT_EXTRACTOR *extractor, WT_SESSION *session,
	    const WT_ITEM *key, const WT_ITEM *value,
	    WT_CURSOR *result_cursor);

	/*!
	 * If non-NULL, this callback is called to customize the extractor for
	 * each index.  If the callback returns a non-NULL extractor, that
	 * instance is used instead of this one for all comparisons.
	 */
	int (*customize)(WT_EXTRACTOR *extractor, WT_SESSION *session,
	    const char *uri, WT_CONFIG_ITEM *appcfg, WT_EXTRACTOR **customp);

	/*!
	 * If non-NULL a callback performed when the index or column group
	 * is closed for customized extractors otherwise when the database
	 * is closed.
	 *
	 * The WT_EXTRACTOR::terminate callback is intended to allow cleanup,
	 * the handle will not be subsequently accessed by WiredTiger.
	 */
	int (*terminate)(WT_EXTRACTOR *extractor, WT_SESSION *session);
};

/*! WT_FILE_SYSTEM::open_file file types */
typedef enum {
	WT_FS_OPEN_FILE_TYPE_CHECKPOINT,/*!< open a data file checkpoint */
	WT_FS_OPEN_FILE_TYPE_DATA,	/*!< open a data file */
	WT_FS_OPEN_FILE_TYPE_DIRECTORY,	/*!< open a directory */
	WT_FS_OPEN_FILE_TYPE_LOG,	/*!< open a log file */
	WT_FS_OPEN_FILE_TYPE_REGULAR	/*!< open a regular file */
} WT_FS_OPEN_FILE_TYPE;

#ifdef DOXYGEN
/*! WT_FILE_SYSTEM::open_file flags: random access pattern */
#define	WT_FS_OPEN_ACCESS_RAND	0x0
/*! WT_FILE_SYSTEM::open_file flags: sequential access pattern */
#define	WT_FS_OPEN_ACCESS_SEQ	0x0
/*! WT_FILE_SYSTEM::open_file flags: create if does not exist */
#define	WT_FS_OPEN_CREATE	0x0
/*! WT_FILE_SYSTEM::open_file flags: direct I/O requested */
#define	WT_FS_OPEN_DIRECTIO	0x0
/*! WT_FILE_SYSTEM::open_file flags: file creation must be durable */
#define	WT_FS_OPEN_DURABLE	0x0
/*!
 * WT_FILE_SYSTEM::open_file flags: return EBUSY if exclusive use not available
 */
#define	WT_FS_OPEN_EXCLUSIVE	0x0
/*! WT_FILE_SYSTEM::open_file flags: open is read-only */
#define	WT_FS_OPEN_READONLY	0x0

/*!
 * WT_FILE_SYSTEM::remove or WT_FILE_SYSTEM::rename flags: the remove or rename
 * operation must be durable
 */
#define	WT_FS_DURABLE		0x0
#else
/* AUTOMATIC FLAG VALUE GENERATION START 0 */
#define	WT_FS_OPEN_ACCESS_RAND	0x01u
#define	WT_FS_OPEN_ACCESS_SEQ	0x02u
#define	WT_FS_OPEN_CREATE	0x04u
#define	WT_FS_OPEN_DIRECTIO	0x08u
#define	WT_FS_OPEN_DURABLE	0x10u
#define	WT_FS_OPEN_EXCLUSIVE	0x20u
#define	WT_FS_OPEN_FIXED	0x40u	/* Path not home relative (internal) */
#define	WT_FS_OPEN_READONLY	0x80u
/* AUTOMATIC FLAG VALUE GENERATION STOP 32 */

/* AUTOMATIC FLAG VALUE GENERATION START 0 */
#define	WT_FS_DURABLE		0x1u
/* AUTOMATIC FLAG VALUE GENERATION STOP 32 */
#endif

/*!
 * The interface implemented by applications to provide a custom file system
 * implementation.
 *
 * <b>Thread safety:</b> WiredTiger may invoke methods on the WT_FILE_SYSTEM
 * interface from multiple threads concurrently. It is the responsibility of
 * the implementation to protect any shared data.
 *
 * Applications register implementations with WiredTiger by calling
 * WT_CONNECTION::set_file_system.  See @ref custom_file_systems for more
 * information.
 *
 * @snippet ex_file_system.c WT_FILE_SYSTEM register
 */
struct __wt_file_system {
	/*!
	 * Return a list of file names for the named directory.
	 *
	 * @errors
	 *
	 * @param file_system the WT_FILE_SYSTEM
	 * @param session the current WiredTiger session
	 * @param directory the name of the directory
	 * @param prefix if not NULL, only files with names matching the prefix
	 *    are returned
	 * @param[out] dirlist the method returns an allocated array of
	 *    individually allocated strings, one for each entry in the
	 *    directory.
	 * @param[out] countp the number of entries returned
	 */
	int (*fs_directory_list)(WT_FILE_SYSTEM *file_system,
	    WT_SESSION *session, const char *directory, const char *prefix,
	    char ***dirlist, uint32_t *countp);

#if !defined(DOXYGEN)
	/*
	 * Return a single file name for the named directory.
	 */
	int (*fs_directory_list_single)(WT_FILE_SYSTEM *file_system,
	    WT_SESSION *session, const char *directory, const char *prefix,
	    char ***dirlist, uint32_t *countp);
#endif

	/*!
	 * Free memory allocated by WT_FILE_SYSTEM::directory_list.
	 *
	 * @errors
	 *
	 * @param file_system the WT_FILE_SYSTEM
	 * @param session the current WiredTiger session
	 * @param dirlist array returned by WT_FILE_SYSTEM::directory_list
	 * @param count count returned by WT_FILE_SYSTEM::directory_list
	 */
	int (*fs_directory_list_free)(WT_FILE_SYSTEM *file_system,
	    WT_SESSION *session, char **dirlist, uint32_t count);

	/*!
	 * Return if the named file system object exists.
	 *
	 * @errors
	 *
	 * @param file_system the WT_FILE_SYSTEM
	 * @param session the current WiredTiger session
	 * @param name the name of the file
	 * @param[out] existp If the named file system object exists
	 */
	int (*fs_exist)(WT_FILE_SYSTEM *file_system,
	    WT_SESSION *session, const char *name, bool *existp);

	/*!
	 * Open a handle for a named file system object
	 *
	 * The method should return ENOENT if the file is not being created and
	 * does not exist.
	 *
	 * The method should return EACCES if the file cannot be opened in the
	 * requested mode (for example, a file opened for writing in a readonly
	 * file system).
	 *
	 * The method should return EBUSY if ::WT_FS_OPEN_EXCLUSIVE is set and
	 * the file is in use.
	 *
	 * @errors
	 *
	 * @param file_system the WT_FILE_SYSTEM
	 * @param session the current WiredTiger session
	 * @param name the name of the file system object
	 * @param file_type the type of the file
	 *    The file type is provided to allow optimization for different file
	 *    access patterns.
	 * @param flags flags indicating how to open the file, one or more of
	 *    ::WT_FS_OPEN_CREATE, ::WT_FS_OPEN_DIRECTIO, ::WT_FS_OPEN_DURABLE,
	 *    ::WT_FS_OPEN_EXCLUSIVE or ::WT_FS_OPEN_READONLY.
	 * @param[out] file_handlep the handle to the newly opened file. File
	 *    system implementations must allocate memory for the handle and
	 *    the WT_FILE_HANDLE::name field, and fill in the WT_FILE_HANDLE::
	 *    fields. Applications wanting to associate private information
	 *    with the WT_FILE_HANDLE:: structure should declare and allocate
	 *    their own structure as a superset of a WT_FILE_HANDLE:: structure.
	 */
	int (*fs_open_file)(WT_FILE_SYSTEM *file_system, WT_SESSION *session,
	    const char *name, WT_FS_OPEN_FILE_TYPE file_type, uint32_t flags,
	    WT_FILE_HANDLE **file_handlep);

	/*!
	 * Remove a named file system object
	 *
	 * This method is not required for readonly file systems and should be
	 * set to NULL when not required by the file system.
	 *
	 * @errors
	 *
	 * @param file_system the WT_FILE_SYSTEM
	 * @param session the current WiredTiger session
	 * @param name the name of the file system object
	 * @param flags 0 or ::WT_FS_DURABLE
	 */
	int (*fs_remove)(WT_FILE_SYSTEM *file_system,
	    WT_SESSION *session, const char *name, uint32_t flags);

	/*!
	 * Rename a named file system object
	 *
	 * This method is not required for readonly file systems and should be
	 * set to NULL when not required by the file system.
	 *
	 * @errors
	 *
	 * @param file_system the WT_FILE_SYSTEM
	 * @param session the current WiredTiger session
	 * @param from the original name of the object
	 * @param to the new name for the object
	 * @param flags 0 or ::WT_FS_DURABLE
	 */
	int (*fs_rename)(WT_FILE_SYSTEM *file_system, WT_SESSION *session,
	    const char *from, const char *to, uint32_t flags);

	/*!
	 * Return the size of a named file system object
	 *
	 * @errors
	 *
	 * @param file_system the WT_FILE_SYSTEM
	 * @param session the current WiredTiger session
	 * @param name the name of the file system object
	 * @param[out] sizep the size of the file system entry
	 */
	int (*fs_size)(WT_FILE_SYSTEM *file_system,
	    WT_SESSION *session, const char *name, wt_off_t *sizep);

	/*!
	 * A callback performed when the file system is closed and will no
	 * longer be accessed by the WiredTiger database.
	 *
	 * This method is not required and should be set to NULL when not
	 * required by the file system.
	 *
	 * The WT_FILE_SYSTEM::terminate callback is intended to allow cleanup,
	 * the handle will not be subsequently accessed by WiredTiger.
	 */
	int (*terminate)(WT_FILE_SYSTEM *file_system, WT_SESSION *session);
};

/*! WT_FILE_HANDLE::fadvise flags: no longer need */
#define	WT_FILE_HANDLE_DONTNEED	1
/*! WT_FILE_HANDLE::fadvise flags: will need */
#define	WT_FILE_HANDLE_WILLNEED	2

/*!
 * A file handle implementation returned by WT_FILE_SYSTEM::open_file.
 *
 * <b>Thread safety:</b> Unless explicitly stated otherwise, WiredTiger may
 * invoke methods on the WT_FILE_HANDLE interface from multiple threads
 * concurrently. It is the responsibility of the implementation to protect
 * any shared data.
 *
 * See @ref custom_file_systems for more information.
 */
struct __wt_file_handle {
	/*!
	 * The enclosing file system, set by WT_FILE_SYSTEM::open_file.
	 */
	WT_FILE_SYSTEM *file_system;

	/*!
	 * The name of the file, set by WT_FILE_SYSTEM::open_file.
	 */
	char *name;

	/*!
	 * Close a file handle, the handle will not be further accessed by
	 * WiredTiger.
	 *
	 * @errors
	 *
	 * @param file_handle the WT_FILE_HANDLE
	 * @param session the current WiredTiger session
	 */
	int (*close)(WT_FILE_HANDLE *file_handle, WT_SESSION *session);

	/*!
	 * Indicate expected future use of file ranges, based on the POSIX
	 * 1003.1 standard fadvise.
	 *
	 * This method is not required, and should be set to NULL when not
	 * supported by the file.
	 *
	 * @errors
	 *
	 * @param file_handle the WT_FILE_HANDLE
	 * @param session the current WiredTiger session
	 * @param offset the file offset
	 * @param len the size of the advisory
	 * @param advice one of ::WT_FILE_HANDLE_WILLNEED or
	 *    ::WT_FILE_HANDLE_DONTNEED.
	 */
	int (*fh_advise)(WT_FILE_HANDLE *file_handle,
	    WT_SESSION *session, wt_off_t offset, wt_off_t len, int advice);

	/*!
	 * Extend the file.
	 *
	 * This method is not required, and should be set to NULL when not
	 * supported by the file.
	 *
	 * Any allocated disk space must read as 0 bytes, and no existing file
	 * data may change. Allocating all necessary underlying storage (not
	 * changing just the file's metadata), is likely to result in increased
	 * performance.
	 *
	 * This method is not called by multiple threads concurrently (on the
	 * same file handle). If the file handle's extension method supports
	 * concurrent calls, set the WT_FILE_HANDLE::fh_extend_nolock method
	 * instead. See @ref custom_file_systems for more information.
	 *
	 * @errors
	 *
	 * @param file_handle the WT_FILE_HANDLE
	 * @param session the current WiredTiger session
	 * @param offset desired file size after extension
	 */
	int (*fh_extend)(
	    WT_FILE_HANDLE *file_handle, WT_SESSION *session, wt_off_t offset);

	/*!
	 * Extend the file.
	 *
	 * This method is not required, and should be set to NULL when not
	 * supported by the file.
	 *
	 * Any allocated disk space must read as 0 bytes, and no existing file
	 * data may change. Allocating all necessary underlying storage (not
	 * only changing the file's metadata), is likely to result in increased
	 * performance.
	 *
	 * This method may be called by multiple threads concurrently (on the
	 * same file handle). If the file handle's extension method does not
	 * support concurrent calls, set the WT_FILE_HANDLE::fh_extend method
	 * instead. See @ref custom_file_systems for more information.
	 *
	 * @errors
	 *
	 * @param file_handle the WT_FILE_HANDLE
	 * @param session the current WiredTiger session
	 * @param offset desired file size after extension
	 */
	int (*fh_extend_nolock)(
	    WT_FILE_HANDLE *file_handle, WT_SESSION *session, wt_off_t offset);

	/*!
	 * Lock/unlock a file from the perspective of other processes running
	 * in the system, where necessary.
	 *
	 * @errors
	 *
	 * @param file_handle the WT_FILE_HANDLE
	 * @param session the current WiredTiger session
	 * @param lock whether to lock or unlock
	 */
	int (*fh_lock)(
	    WT_FILE_HANDLE *file_handle, WT_SESSION *session, bool lock);

	/*!
	 * Map a file into memory, based on the POSIX 1003.1 standard mmap.
	 *
	 * This method is not required, and should be set to NULL when not
	 * supported by the file.
	 *
	 * @errors
	 *
	 * @param file_handle the WT_FILE_HANDLE
	 * @param session the current WiredTiger session
	 * @param[out] mapped_regionp a reference to a memory location into
	 *    which should be stored a pointer to the start of the mapped region
	 * @param[out] lengthp a reference to a memory location into which
	 *    should be stored the length of the region
	 * @param[out] mapped_cookiep a reference to a memory location into
	 *    which can be optionally stored a pointer to an opaque cookie
	 *    which is subsequently passed to WT_FILE_HANDLE::unmap.
	 */
	int (*fh_map)(WT_FILE_HANDLE *file_handle, WT_SESSION *session,
	    void *mapped_regionp, size_t *lengthp, void *mapped_cookiep);

	/*!
	 * Unmap part of a memory mapped file, based on the POSIX 1003.1
	 * standard madvise.
	 *
	 * This method is not required, and should be set to NULL when not
	 * supported by the file.
	 *
	 * @errors
	 *
	 * @param file_handle the WT_FILE_HANDLE
	 * @param session the current WiredTiger session
	 * @param map a location in the mapped region unlikely to be used in the
	 *    near future
	 * @param length the length of the mapped region to discard
	 * @param mapped_cookie any cookie set by the WT_FILE_HANDLE::map method
	 */
	int (*fh_map_discard)(WT_FILE_HANDLE *file_handle,
	    WT_SESSION *session, void *map, size_t length, void *mapped_cookie);

	/*!
	 * Preload part of a memory mapped file, based on the POSIX 1003.1
	 * standard madvise.
	 *
	 * This method is not required, and should be set to NULL when not
	 * supported by the file.
	 *
	 * @errors
	 *
	 * @param file_handle the WT_FILE_HANDLE
	 * @param session the current WiredTiger session
	 * @param map a location in the mapped region likely to be used in the
	 *    near future
	 * @param length the size of the mapped region to preload
	 * @param mapped_cookie any cookie set by the WT_FILE_HANDLE::map method
	 */
	int (*fh_map_preload)(WT_FILE_HANDLE *file_handle, WT_SESSION *session,
	    const void *map, size_t length, void *mapped_cookie);

	/*!
	 * Unmap a memory mapped file, based on the POSIX 1003.1 standard
	 * munmap.
	 *
	 * This method is only required if a valid implementation of map is
	 * provided by the file, and should be set to NULL otherwise.
	 *
	 * @errors
	 *
	 * @param file_handle the WT_FILE_HANDLE
	 * @param session the current WiredTiger session
	 * @param mapped_region a pointer to the start of the mapped region
	 * @param length the length of the mapped region
	 * @param mapped_cookie any cookie set by the WT_FILE_HANDLE::map method
	 */
	int (*fh_unmap)(WT_FILE_HANDLE *file_handle, WT_SESSION *session,
	    void *mapped_region, size_t length, void *mapped_cookie);

	/*!
	 * Read from a file, based on the POSIX 1003.1 standard pread.
	 *
	 * @errors
	 *
	 * @param file_handle the WT_FILE_HANDLE
	 * @param session the current WiredTiger session
	 * @param offset the offset in the file to start reading from
	 * @param len the amount to read
	 * @param[out] buf buffer to hold the content read from file
	 */
	int (*fh_read)(WT_FILE_HANDLE *file_handle,
	    WT_SESSION *session, wt_off_t offset, size_t len, void *buf);

	/*!
	 * Return the size of a file.
	 *
	 * @errors
	 *
	 * @param file_handle the WT_FILE_HANDLE
	 * @param session the current WiredTiger session
	 * @param sizep the size of the file
	 */
	int (*fh_size)(
	    WT_FILE_HANDLE *file_handle, WT_SESSION *session, wt_off_t *sizep);

	/*!
	 * Make outstanding file writes durable and do not return until writes
	 * are complete.
	 *
	 * This method is not required for read-only files, and should be set
	 * to NULL when not supported by the file.
	 *
	 * @errors
	 *
	 * @param file_handle the WT_FILE_HANDLE
	 * @param session the current WiredTiger session
	 */
	int (*fh_sync)(WT_FILE_HANDLE *file_handle, WT_SESSION *session);

	/*!
	 * Schedule the outstanding file writes required for durability and
	 * return immediately.
	 *
	 * This method is not required, and should be set to NULL when not
	 * supported by the file.
	 *
	 * @errors
	 *
	 * @param file_handle the WT_FILE_HANDLE
	 * @param session the current WiredTiger session
	 */
	int (*fh_sync_nowait)(WT_FILE_HANDLE *file_handle, WT_SESSION *session);

	/*!
	 * Truncate the file.
	 *
	 * This method is not required, and should be set to NULL when not
	 * supported by the file.
	 *
	 * This method is not called by multiple threads concurrently (on the
	 * same file handle).
	 *
	 * @errors
	 *
	 * @param file_handle the WT_FILE_HANDLE
	 * @param session the current WiredTiger session
	 * @param offset desired file size after truncate
	 */
	int (*fh_truncate)(
	    WT_FILE_HANDLE *file_handle, WT_SESSION *session, wt_off_t offset);

	/*!
	 * Write to a file, based on the POSIX 1003.1 standard pwrite.
	 *
	 * This method is not required for read-only files, and should be set
	 * to NULL when not supported by the file.
	 *
	 * @errors
	 *
	 * @param file_handle the WT_FILE_HANDLE
	 * @param session the current WiredTiger session
	 * @param offset offset at which to start writing
	 * @param length amount of data to write
	 * @param buf content to be written to the file
	 */
	int (*fh_write)(WT_FILE_HANDLE *file_handle, WT_SESSION *session,
	    wt_off_t offset, size_t length, const void *buf);
};

#if !defined(DOXYGEN)
/* This interface is not yet public. */

/*!
 * The interface implemented by applications to provide a storage source
 * implementation. This documentation refers to "object" and "bucket"
 * to mean a "file-like object" and a "container of objects", respectively.
 *
 * <b>Thread safety:</b> WiredTiger may invoke methods on the WT_STORAGE_SOURCE
 * interface from multiple threads concurrently. It is the responsibility of
 * the implementation to protect any shared data.
 *
 * Applications register implementations with WiredTiger by calling
 * WT_CONNECTION::add_storage_source.
 *
 * @snippet ex_storage_source.c WT_STORAGE_SOURCE register
 */
struct __wt_storage_source {
	/*!
	 * A reference is added to the storage source.  The reference is released by a
	 * call to WT_STORAGE_SOURCE::terminate.  A reference is added as a side effect
	 * of calling WT_CONNECTION::get_storage_source.
	 *
	 * @errors
	 *
	 * @param storage_source the WT_STORAGE_SOURCE
	 */
	int (*ss_add_reference)(WT_STORAGE_SOURCE *storage_source);

	/*!
	 * Create a customized file system to access the storage source
	 * objects.
	 *
	 * The file system returned behaves as if objects in the specified buckets are
	 * files in the file system.  In particular, the fs_open_file method requires
	 * its flags argument to include either WT_FS_OPEN_CREATE or WT_FS_OPEN_READONLY.
	 * Objects being created are not deemed to "exist" and be visible to
	 * WT_FILE_SYSTEM::fs_exist and other file system methods until the new handle has
	 * been closed.  Objects once created are immutable. That is, only objects that
	 * do not already exist can be opened with the create flag, and objects that
	 * already exist can only be opened with the readonly flag.  Only objects that
	 * exist can be transferred to the underlying shared object storage.  This can
	 * happen at any time after an object is created, and can be forced to happen using
	 * WT_STORAGE_SOURCE::ss_flush.
	 *
	 * Additionally file handles returned by the file system behave as file handles to a
	 * local file.  For example, WT_FILE_HANDLE::fh_sync synchronizes writes to the
	 * local file, and does not imply any transferring of data to the shared object store.
	 *
	 * The directory argument to the WT_FILE_SYSTEM::fs_directory_list method is normally
	 * the empty string as the cloud equivalent (bucket) has already been given when
	 * customizing the file system.  If specified, the directory path is interpreted
	 * as another prefix, which is removed from the results.
	 *
	 * Names used by the file system methods are generally flat.  However, in some
	 * implementations of a file system returned by a storage source, "..", ".", "/"
	 * may have a particular meaning, as in a POSIX file system.  We suggest that
	 * these constructs be avoided when a caller chooses file names within the returned
	 * file system; they may be rejected by the implementation.  Within a bucket name,
	 * these characters may or may not be acceptable. That is implementation dependent.
	 * In the prefix, "/" is specifically allowed, as this may have performance or
	 * administrative benefits.  That said, within a prefix, certain combinations
	 * involving "/" may be rejected, for example "/../".
	 *
	 * @errors
	 *
	 * @param storage_source the WT_STORAGE_SOURCE
	 * @param session the current WiredTiger session
	 * @param bucket_name the name of the bucket.  Use of '/' is implementation dependent.
	 * @param auth_token the authorization identifier.
	 * @param config additional configuration. The only allowable value is \c cache_directory,
	 *    the name of a directory holding cached objects. Its default is
	 *    \c "<home>/cache-<bucket>" with \c <home> replaced by the @ref home, and
	 *    \c <bucket> replaced by the bucket_name.
	 * @param[out] file_system the customized file system returned
	 */
	int (*ss_customize_file_system)(WT_STORAGE_SOURCE *storage_source, WT_SESSION *session,
	    const char *bucket_name, const char *auth_token, const char *config,
	    WT_FILE_SYSTEM **file_system);

	/*!
	 * Copy a file from the default file system to an object name in shared object storage.
	 *
	 * @errors
	 *
	 * @param storage_source the WT_STORAGE_SOURCE
	 * @param session the current WiredTiger session
	 * @param file_system the destination bucket and credentials
	 * @param source the name of the source input file
	 * @param object the name of the destination object
	 * @param config additional configuration, currently must be NULL
	 */
	int (*ss_flush)(WT_STORAGE_SOURCE *storage_source, WT_SESSION *session,
	    WT_FILE_SYSTEM *file_system, const char *source, const char *object,
            const char *config);

	/*!
	 * After a flush, rename the source file from the default file system to be cached in
         * the shared object storage.
	 *
	 * @errors
	 *
	 * @param storage_source the WT_STORAGE_SOURCE
	 * @param session the current WiredTiger session
	 * @param file_system the destination bucket and credentials
	 * @param source the name of the source input file
	 * @param object the name of the destination object
	 * @param config additional configuration, currently must be NULL
	 */
	int (*ss_flush_finish)(WT_STORAGE_SOURCE *storage_source, WT_SESSION *session,
	    WT_FILE_SYSTEM *file_system, const char *source, const char *object,
	    const char *config);

	/*!
	 * A callback performed when the storage source or reference is closed
	 * and will no longer be used.  The initial creation of the storage source
	 * counts as a reference, and each call to WT_STORAGE_SOURCE::add_reference
	 * increase the number of references.  When all references are released, the
	 * storage source and any resources associated with it are released.
	 *
	 * This method is not required and should be set to NULL when not
	 * required by the storage source implementation.
	 *
	 * The WT_STORAGE_SOURCE::terminate callback is intended to allow cleanup,
	 * the handle will not be subsequently accessed by WiredTiger.
	 */
	int (*terminate)(WT_STORAGE_SOURCE *storage_source, WT_SESSION *session);
};
#endif

/*!
 * Entry point to an extension, called when the extension is loaded.
 *
 * @param connection the connection handle
 * @param config the config information passed to WT_CONNECTION::load_extension
 * @errors
 */
extern int wiredtiger_extension_init(
    WT_CONNECTION *connection, WT_CONFIG_ARG *config);

/*!
 * Optional cleanup function for an extension, called during
 * WT_CONNECTION::close.
 *
 * @param connection the connection handle
 * @errors
 */
extern int wiredtiger_extension_terminate(WT_CONNECTION *connection);

/*! @} */

/*!
 * @addtogroup wt
 * @{
 */
/*!
 * @name Incremental backup types
 * @anchor backup_types
 * @{
 */
/*! invalid type */
#define WT_BACKUP_INVALID	0
/*! whole file */
#define WT_BACKUP_FILE		1
/*! file range */
#define WT_BACKUP_RANGE		2
/*! @} */

/*!
 * @name Log record and operation types
 * @anchor log_types
 * @{
 */
/*
 * NOTE:  The values of these record types and operations must
 * never change because they're written into the log.  Append
 * any new records or operations to the appropriate set.
 */
/*! checkpoint */
#define	WT_LOGREC_CHECKPOINT	0
/*! transaction commit */
#define	WT_LOGREC_COMMIT	1
/*! file sync */
#define	WT_LOGREC_FILE_SYNC	2
/*! message */
#define	WT_LOGREC_MESSAGE	3
/*! system/internal record */
#define	WT_LOGREC_SYSTEM	4
/*! invalid operation */
#define	WT_LOGOP_INVALID	0
/*! column-store put */
#define	WT_LOGOP_COL_PUT	1
/*! column-store remove */
#define	WT_LOGOP_COL_REMOVE	2
/*! column-store truncate */
#define	WT_LOGOP_COL_TRUNCATE	3
/*! row-store put */
#define	WT_LOGOP_ROW_PUT	4
/*! row-store remove */
#define	WT_LOGOP_ROW_REMOVE	5
/*! row-store truncate */
#define	WT_LOGOP_ROW_TRUNCATE	6
/*! checkpoint start */
#define	WT_LOGOP_CHECKPOINT_START	7
/*! previous LSN */
#define	WT_LOGOP_PREV_LSN	8
/*! column-store modify */
#define	WT_LOGOP_COL_MODIFY	9
/*! row-store modify */
#define	WT_LOGOP_ROW_MODIFY	10
/*
 * NOTE: Diagnostic-only log operations should have values in
 * the ignore range.
 */
/*! Diagnostic: transaction timestamps */
#define	WT_LOGOP_TXN_TIMESTAMP	(WT_LOGOP_IGNORE | 11)
/*! @} */

/*******************************************
 * Statistic reference.
 *******************************************/
/*
 * DO NOT EDIT: automatically built by dist/stat.py.
 * Statistics section: BEGIN
 */

/*!
 * @name Connection statistics
 * @anchor statistics_keys
 * @anchor statistics_conn
 * Statistics are accessed through cursors with \c "statistics:" URIs.
 * Individual statistics can be queried through the cursor using the following
 * keys.  See @ref data_statistics for more information.
 * @{
 */
/*! LSM: application work units currently queued */
#define	WT_STAT_CONN_LSM_WORK_QUEUE_APP			1000
/*! LSM: merge work units currently queued */
#define	WT_STAT_CONN_LSM_WORK_QUEUE_MANAGER		1001
/*! LSM: rows merged in an LSM tree */
#define	WT_STAT_CONN_LSM_ROWS_MERGED			1002
/*! LSM: sleep for LSM checkpoint throttle */
#define	WT_STAT_CONN_LSM_CHECKPOINT_THROTTLE		1003
/*! LSM: sleep for LSM merge throttle */
#define	WT_STAT_CONN_LSM_MERGE_THROTTLE			1004
/*! LSM: switch work units currently queued */
#define	WT_STAT_CONN_LSM_WORK_QUEUE_SWITCH		1005
/*! LSM: tree maintenance operations discarded */
#define	WT_STAT_CONN_LSM_WORK_UNITS_DISCARDED		1006
/*! LSM: tree maintenance operations executed */
#define	WT_STAT_CONN_LSM_WORK_UNITS_DONE		1007
/*! LSM: tree maintenance operations scheduled */
#define	WT_STAT_CONN_LSM_WORK_UNITS_CREATED		1008
/*! LSM: tree queue hit maximum */
#define	WT_STAT_CONN_LSM_WORK_QUEUE_MAX			1009
/*! block-manager: block cache cached blocks updated */
#define	WT_STAT_CONN_BLOCK_CACHE_BLOCKS_UPDATE		1010
/*! block-manager: block cache cached bytes updated */
#define	WT_STAT_CONN_BLOCK_CACHE_BYTES_UPDATE		1011
/*! block-manager: block cache evicted blocks */
#define	WT_STAT_CONN_BLOCK_CACHE_BLOCKS_EVICTED		1012
/*! block-manager: block cache file size causing bypass */
#define	WT_STAT_CONN_BLOCK_CACHE_BYPASS_FILESIZE	1013
/*! block-manager: block cache lookups */
#define	WT_STAT_CONN_BLOCK_CACHE_DATA_REFS		1014
/*!
 * block-manager: block cache number of blocks not evicted due to
 * overhead
 */
#define	WT_STAT_CONN_BLOCK_CACHE_NOT_EVICTED_OVERHEAD	1015
/*!
 * block-manager: block cache number of bypasses because no-write-
 * allocate setting was on
 */
#define	WT_STAT_CONN_BLOCK_CACHE_BYPASS_WRITEALLOC	1016
/*! block-manager: block cache number of bypasses due to overhead on put */
#define	WT_STAT_CONN_BLOCK_CACHE_BYPASS_OVERHEAD_PUT	1017
/*! block-manager: block cache number of bypasses on get */
#define	WT_STAT_CONN_BLOCK_CACHE_BYPASS_GET		1018
/*!
 * block-manager: block cache number of bypasses on put because file is
 * too small
 */
#define	WT_STAT_CONN_BLOCK_CACHE_BYPASS_PUT		1019
/*! block-manager: block cache number of eviction passes */
#define	WT_STAT_CONN_BLOCK_CACHE_EVICTION_PASSES	1020
/*! block-manager: block cache number of hits including existence checks */
#define	WT_STAT_CONN_BLOCK_CACHE_HITS			1021
/*! block-manager: block cache number of misses including existence checks */
#define	WT_STAT_CONN_BLOCK_CACHE_MISSES			1022
/*! block-manager: block cache number of put bypasses on checkpoint I/O */
#define	WT_STAT_CONN_BLOCK_CACHE_BYPASS_CHKPT		1023
/*! block-manager: block cache removed blocks */
#define	WT_STAT_CONN_BLOCK_CACHE_BLOCKS_REMOVED		1024
/*! block-manager: block cache total blocks */
#define	WT_STAT_CONN_BLOCK_CACHE_BLOCKS			1025
/*! block-manager: block cache total blocks inserted on read path */
#define	WT_STAT_CONN_BLOCK_CACHE_BLOCKS_INSERT_READ	1026
/*! block-manager: block cache total blocks inserted on write path */
#define	WT_STAT_CONN_BLOCK_CACHE_BLOCKS_INSERT_WRITE	1027
/*! block-manager: block cache total bytes */
#define	WT_STAT_CONN_BLOCK_CACHE_BYTES			1028
/*! block-manager: block cache total bytes inserted on read path */
#define	WT_STAT_CONN_BLOCK_CACHE_BYTES_INSERT_READ	1029
/*! block-manager: block cache total bytes inserted on write path */
#define	WT_STAT_CONN_BLOCK_CACHE_BYTES_INSERT_WRITE	1030
/*! block-manager: blocks pre-loaded */
#define	WT_STAT_CONN_BLOCK_PRELOAD			1031
/*! block-manager: blocks read */
#define	WT_STAT_CONN_BLOCK_READ				1032
/*! block-manager: blocks written */
#define	WT_STAT_CONN_BLOCK_WRITE			1033
/*! block-manager: bytes read */
#define	WT_STAT_CONN_BLOCK_BYTE_READ			1034
/*! block-manager: bytes read via memory map API */
#define	WT_STAT_CONN_BLOCK_BYTE_READ_MMAP		1035
/*! block-manager: bytes read via system call API */
#define	WT_STAT_CONN_BLOCK_BYTE_READ_SYSCALL		1036
/*! block-manager: bytes written */
#define	WT_STAT_CONN_BLOCK_BYTE_WRITE			1037
/*! block-manager: bytes written for checkpoint */
#define	WT_STAT_CONN_BLOCK_BYTE_WRITE_CHECKPOINT	1038
/*! block-manager: bytes written via memory map API */
#define	WT_STAT_CONN_BLOCK_BYTE_WRITE_MMAP		1039
/*! block-manager: bytes written via system call API */
#define	WT_STAT_CONN_BLOCK_BYTE_WRITE_SYSCALL		1040
/*! block-manager: mapped blocks read */
#define	WT_STAT_CONN_BLOCK_MAP_READ			1041
/*! block-manager: mapped bytes read */
#define	WT_STAT_CONN_BLOCK_BYTE_MAP_READ		1042
/*!
 * block-manager: number of times the file was remapped because it
 * changed size via fallocate or truncate
 */
#define	WT_STAT_CONN_BLOCK_REMAP_FILE_RESIZE		1043
/*! block-manager: number of times the region was remapped via write */
#define	WT_STAT_CONN_BLOCK_REMAP_FILE_WRITE		1044
/*! cache: application threads page read from disk to cache count */
#define	WT_STAT_CONN_CACHE_READ_APP_COUNT		1045
/*! cache: application threads page read from disk to cache time (usecs) */
#define	WT_STAT_CONN_CACHE_READ_APP_TIME		1046
/*! cache: application threads page write from cache to disk count */
#define	WT_STAT_CONN_CACHE_WRITE_APP_COUNT		1047
/*! cache: application threads page write from cache to disk time (usecs) */
#define	WT_STAT_CONN_CACHE_WRITE_APP_TIME		1048
/*! cache: bytes allocated for updates */
#define	WT_STAT_CONN_CACHE_BYTES_UPDATES		1049
/*! cache: bytes belonging to page images in the cache */
#define	WT_STAT_CONN_CACHE_BYTES_IMAGE			1050
/*! cache: bytes belonging to the history store table in the cache */
#define	WT_STAT_CONN_CACHE_BYTES_HS			1051
/*! cache: bytes currently in the cache */
#define	WT_STAT_CONN_CACHE_BYTES_INUSE			1052
/*! cache: bytes dirty in the cache cumulative */
#define	WT_STAT_CONN_CACHE_BYTES_DIRTY_TOTAL		1053
/*! cache: bytes not belonging to page images in the cache */
#define	WT_STAT_CONN_CACHE_BYTES_OTHER			1054
/*! cache: bytes read into cache */
#define	WT_STAT_CONN_CACHE_BYTES_READ			1055
/*! cache: bytes written from cache */
#define	WT_STAT_CONN_CACHE_BYTES_WRITE			1056
/*! cache: cache overflow score */
#define	WT_STAT_CONN_CACHE_LOOKASIDE_SCORE		1057
/*! cache: checkpoint blocked page eviction */
#define	WT_STAT_CONN_CACHE_EVICTION_CHECKPOINT		1058
/*!
 * cache: checkpoint of history store file blocked non-history store page
 * eviction
 */
#define	WT_STAT_CONN_CACHE_EVICTION_BLOCKED_CHECKPOINT_HS	1059
/*! cache: eviction calls to get a page */
#define	WT_STAT_CONN_CACHE_EVICTION_GET_REF		1060
/*! cache: eviction calls to get a page found queue empty */
#define	WT_STAT_CONN_CACHE_EVICTION_GET_REF_EMPTY	1061
/*! cache: eviction calls to get a page found queue empty after locking */
#define	WT_STAT_CONN_CACHE_EVICTION_GET_REF_EMPTY2	1062
/*! cache: eviction currently operating in aggressive mode */
#define	WT_STAT_CONN_CACHE_EVICTION_AGGRESSIVE_SET	1063
/*! cache: eviction empty score */
#define	WT_STAT_CONN_CACHE_EVICTION_EMPTY_SCORE		1064
/*!
 * cache: eviction gave up due to detecting an out of order on disk value
 * behind the last update on the chain
 */
#define	WT_STAT_CONN_CACHE_EVICTION_BLOCKED_OOO_CHECKPOINT_RACE_1	1065
/*!
 * cache: eviction gave up due to detecting an out of order tombstone
 * ahead of the selected on disk update
 */
#define	WT_STAT_CONN_CACHE_EVICTION_BLOCKED_OOO_CHECKPOINT_RACE_2	1066
/*!
 * cache: eviction gave up due to detecting an out of order tombstone
 * ahead of the selected on disk update after validating the update chain
 */
#define	WT_STAT_CONN_CACHE_EVICTION_BLOCKED_OOO_CHECKPOINT_RACE_3	1067
/*!
 * cache: eviction gave up due to detecting out of order timestamps on
 * the update chain after the selected on disk update
 */
#define	WT_STAT_CONN_CACHE_EVICTION_BLOCKED_OOO_CHECKPOINT_RACE_4	1068
/*! cache: eviction passes of a file */
#define	WT_STAT_CONN_CACHE_EVICTION_WALK_PASSES		1069
/*! cache: eviction server candidate queue empty when topping up */
#define	WT_STAT_CONN_CACHE_EVICTION_QUEUE_EMPTY		1070
/*! cache: eviction server candidate queue not empty when topping up */
#define	WT_STAT_CONN_CACHE_EVICTION_QUEUE_NOT_EMPTY	1071
/*! cache: eviction server evicting pages */
#define	WT_STAT_CONN_CACHE_EVICTION_SERVER_EVICTING	1072
/*!
 * cache: eviction server slept, because we did not make progress with
 * eviction
 */
#define	WT_STAT_CONN_CACHE_EVICTION_SERVER_SLEPT	1073
/*! cache: eviction server unable to reach eviction goal */
#define	WT_STAT_CONN_CACHE_EVICTION_SLOW		1074
/*! cache: eviction server waiting for a leaf page */
#define	WT_STAT_CONN_CACHE_EVICTION_WALK_LEAF_NOTFOUND	1075
/*! cache: eviction state */
#define	WT_STAT_CONN_CACHE_EVICTION_STATE		1076
/*!
 * cache: eviction walk most recent sleeps for checkpoint handle
 * gathering
 */
#define	WT_STAT_CONN_CACHE_EVICTION_WALK_SLEEPS		1077
/*! cache: eviction walk target pages histogram - 0-9 */
#define	WT_STAT_CONN_CACHE_EVICTION_TARGET_PAGE_LT10	1078
/*! cache: eviction walk target pages histogram - 10-31 */
#define	WT_STAT_CONN_CACHE_EVICTION_TARGET_PAGE_LT32	1079
/*! cache: eviction walk target pages histogram - 128 and higher */
#define	WT_STAT_CONN_CACHE_EVICTION_TARGET_PAGE_GE128	1080
/*! cache: eviction walk target pages histogram - 32-63 */
#define	WT_STAT_CONN_CACHE_EVICTION_TARGET_PAGE_LT64	1081
/*! cache: eviction walk target pages histogram - 64-128 */
#define	WT_STAT_CONN_CACHE_EVICTION_TARGET_PAGE_LT128	1082
/*!
 * cache: eviction walk target pages reduced due to history store cache
 * pressure
 */
#define	WT_STAT_CONN_CACHE_EVICTION_TARGET_PAGE_REDUCED	1083
/*! cache: eviction walk target strategy both clean and dirty pages */
#define	WT_STAT_CONN_CACHE_EVICTION_TARGET_STRATEGY_BOTH_CLEAN_AND_DIRTY	1084
/*! cache: eviction walk target strategy only clean pages */
#define	WT_STAT_CONN_CACHE_EVICTION_TARGET_STRATEGY_CLEAN	1085
/*! cache: eviction walk target strategy only dirty pages */
#define	WT_STAT_CONN_CACHE_EVICTION_TARGET_STRATEGY_DIRTY	1086
/*! cache: eviction walks abandoned */
#define	WT_STAT_CONN_CACHE_EVICTION_WALKS_ABANDONED	1087
/*! cache: eviction walks gave up because they restarted their walk twice */
#define	WT_STAT_CONN_CACHE_EVICTION_WALKS_STOPPED	1088
/*!
 * cache: eviction walks gave up because they saw too many pages and
 * found no candidates
 */
#define	WT_STAT_CONN_CACHE_EVICTION_WALKS_GAVE_UP_NO_TARGETS	1089
/*!
 * cache: eviction walks gave up because they saw too many pages and
 * found too few candidates
 */
#define	WT_STAT_CONN_CACHE_EVICTION_WALKS_GAVE_UP_RATIO	1090
/*! cache: eviction walks reached end of tree */
#define	WT_STAT_CONN_CACHE_EVICTION_WALKS_ENDED		1091
/*! cache: eviction walks restarted */
#define	WT_STAT_CONN_CACHE_EVICTION_WALK_RESTART	1092
/*! cache: eviction walks started from root of tree */
#define	WT_STAT_CONN_CACHE_EVICTION_WALK_FROM_ROOT	1093
/*! cache: eviction walks started from saved location in tree */
#define	WT_STAT_CONN_CACHE_EVICTION_WALK_SAVED_POS	1094
/*! cache: eviction worker thread active */
#define	WT_STAT_CONN_CACHE_EVICTION_ACTIVE_WORKERS	1095
/*! cache: eviction worker thread created */
#define	WT_STAT_CONN_CACHE_EVICTION_WORKER_CREATED	1096
/*! cache: eviction worker thread evicting pages */
#define	WT_STAT_CONN_CACHE_EVICTION_WORKER_EVICTING	1097
/*! cache: eviction worker thread removed */
#define	WT_STAT_CONN_CACHE_EVICTION_WORKER_REMOVED	1098
/*! cache: eviction worker thread stable number */
#define	WT_STAT_CONN_CACHE_EVICTION_STABLE_STATE_WORKERS	1099
/*! cache: files with active eviction walks */
#define	WT_STAT_CONN_CACHE_EVICTION_WALKS_ACTIVE	1100
/*! cache: files with new eviction walks started */
#define	WT_STAT_CONN_CACHE_EVICTION_WALKS_STARTED	1101
/*! cache: force re-tuning of eviction workers once in a while */
#define	WT_STAT_CONN_CACHE_EVICTION_FORCE_RETUNE	1102
/*!
 * cache: forced eviction - history store pages failed to evict while
 * session has history store cursor open
 */
#define	WT_STAT_CONN_CACHE_EVICTION_FORCE_HS_FAIL	1103
/*!
 * cache: forced eviction - history store pages selected while session
 * has history store cursor open
 */
#define	WT_STAT_CONN_CACHE_EVICTION_FORCE_HS		1104
/*!
 * cache: forced eviction - history store pages successfully evicted
 * while session has history store cursor open
 */
#define	WT_STAT_CONN_CACHE_EVICTION_FORCE_HS_SUCCESS	1105
/*! cache: forced eviction - pages evicted that were clean count */
#define	WT_STAT_CONN_CACHE_EVICTION_FORCE_CLEAN		1106
/*! cache: forced eviction - pages evicted that were clean time (usecs) */
#define	WT_STAT_CONN_CACHE_EVICTION_FORCE_CLEAN_TIME	1107
/*! cache: forced eviction - pages evicted that were dirty count */
#define	WT_STAT_CONN_CACHE_EVICTION_FORCE_DIRTY		1108
/*! cache: forced eviction - pages evicted that were dirty time (usecs) */
#define	WT_STAT_CONN_CACHE_EVICTION_FORCE_DIRTY_TIME	1109
/*!
 * cache: forced eviction - pages selected because of a large number of
 * updates to a single item
 */
#define	WT_STAT_CONN_CACHE_EVICTION_FORCE_LONG_UPDATE_LIST	1110
/*!
 * cache: forced eviction - pages selected because of too many deleted
 * items count
 */
#define	WT_STAT_CONN_CACHE_EVICTION_FORCE_DELETE	1111
/*! cache: forced eviction - pages selected count */
#define	WT_STAT_CONN_CACHE_EVICTION_FORCE		1112
/*! cache: forced eviction - pages selected unable to be evicted count */
#define	WT_STAT_CONN_CACHE_EVICTION_FORCE_FAIL		1113
/*! cache: forced eviction - pages selected unable to be evicted time */
#define	WT_STAT_CONN_CACHE_EVICTION_FORCE_FAIL_TIME	1114
/*! cache: hazard pointer blocked page eviction */
#define	WT_STAT_CONN_CACHE_EVICTION_HAZARD		1115
/*! cache: hazard pointer check calls */
#define	WT_STAT_CONN_CACHE_HAZARD_CHECKS		1116
/*! cache: hazard pointer check entries walked */
#define	WT_STAT_CONN_CACHE_HAZARD_WALKS			1117
/*! cache: hazard pointer maximum array length */
#define	WT_STAT_CONN_CACHE_HAZARD_MAX			1118
/*! cache: history store score */
#define	WT_STAT_CONN_CACHE_HS_SCORE			1119
/*! cache: history store table insert calls */
#define	WT_STAT_CONN_CACHE_HS_INSERT			1120
/*! cache: history store table insert calls that returned restart */
#define	WT_STAT_CONN_CACHE_HS_INSERT_RESTART		1121
/*! cache: history store table max on-disk size */
#define	WT_STAT_CONN_CACHE_HS_ONDISK_MAX		1122
/*! cache: history store table on-disk size */
#define	WT_STAT_CONN_CACHE_HS_ONDISK			1123
/*!
 * cache: history store table out-of-order resolved updates that lose
 * their durable timestamp
 */
#define	WT_STAT_CONN_CACHE_HS_ORDER_LOSE_DURABLE_TIMESTAMP	1124
/*!
 * cache: history store table out-of-order updates that were fixed up by
 * reinserting with the fixed timestamp
 */
#define	WT_STAT_CONN_CACHE_HS_ORDER_REINSERT		1125
/*! cache: history store table reads */
#define	WT_STAT_CONN_CACHE_HS_READ			1126
/*! cache: history store table reads missed */
#define	WT_STAT_CONN_CACHE_HS_READ_MISS			1127
/*! cache: history store table reads requiring squashed modifies */
#define	WT_STAT_CONN_CACHE_HS_READ_SQUASH		1128
/*!
 * cache: history store table truncation by rollback to stable to remove
 * an unstable update
 */
#define	WT_STAT_CONN_CACHE_HS_KEY_TRUNCATE_RTS_UNSTABLE	1129
/*!
 * cache: history store table truncation by rollback to stable to remove
 * an update
 */
#define	WT_STAT_CONN_CACHE_HS_KEY_TRUNCATE_RTS		1130
/*! cache: history store table truncation to remove an update */
#define	WT_STAT_CONN_CACHE_HS_KEY_TRUNCATE		1131
/*!
 * cache: history store table truncation to remove range of updates due
 * to key being removed from the data page during reconciliation
 */
#define	WT_STAT_CONN_CACHE_HS_KEY_TRUNCATE_ONPAGE_REMOVAL	1132
/*!
 * cache: history store table truncation to remove range of updates due
 * to out-of-order timestamp update on data page
 */
#define	WT_STAT_CONN_CACHE_HS_ORDER_REMOVE		1133
/*! cache: history store table writes requiring squashed modifies */
#define	WT_STAT_CONN_CACHE_HS_WRITE_SQUASH		1134
/*! cache: in-memory page passed criteria to be split */
#define	WT_STAT_CONN_CACHE_INMEM_SPLITTABLE		1135
/*! cache: in-memory page splits */
#define	WT_STAT_CONN_CACHE_INMEM_SPLIT			1136
/*! cache: internal pages evicted */
#define	WT_STAT_CONN_CACHE_EVICTION_INTERNAL		1137
/*! cache: internal pages queued for eviction */
#define	WT_STAT_CONN_CACHE_EVICTION_INTERNAL_PAGES_QUEUED	1138
/*! cache: internal pages seen by eviction walk */
#define	WT_STAT_CONN_CACHE_EVICTION_INTERNAL_PAGES_SEEN	1139
/*! cache: internal pages seen by eviction walk that are already queued */
#define	WT_STAT_CONN_CACHE_EVICTION_INTERNAL_PAGES_ALREADY_QUEUED	1140
/*! cache: internal pages split during eviction */
#define	WT_STAT_CONN_CACHE_EVICTION_SPLIT_INTERNAL	1141
/*! cache: leaf pages split during eviction */
#define	WT_STAT_CONN_CACHE_EVICTION_SPLIT_LEAF		1142
/*! cache: maximum bytes configured */
#define	WT_STAT_CONN_CACHE_BYTES_MAX			1143
/*! cache: maximum page size at eviction */
#define	WT_STAT_CONN_CACHE_EVICTION_MAXIMUM_PAGE_SIZE	1144
/*! cache: modified pages evicted */
#define	WT_STAT_CONN_CACHE_EVICTION_DIRTY		1145
/*! cache: modified pages evicted by application threads */
#define	WT_STAT_CONN_CACHE_EVICTION_APP_DIRTY		1146
/*! cache: operations timed out waiting for space in cache */
#define	WT_STAT_CONN_CACHE_TIMED_OUT_OPS		1147
/*! cache: overflow pages read into cache */
#define	WT_STAT_CONN_CACHE_READ_OVERFLOW		1148
/*! cache: page split during eviction deepened the tree */
#define	WT_STAT_CONN_CACHE_EVICTION_DEEPEN		1149
/*! cache: page written requiring history store records */
#define	WT_STAT_CONN_CACHE_WRITE_HS			1150
/*! cache: pages currently held in the cache */
#define	WT_STAT_CONN_CACHE_PAGES_INUSE			1151
/*! cache: pages evicted by application threads */
#define	WT_STAT_CONN_CACHE_EVICTION_APP			1152
/*! cache: pages evicted in parallel with checkpoint */
#define	WT_STAT_CONN_CACHE_EVICTION_PAGES_IN_PARALLEL_WITH_CHECKPOINT	1153
/*! cache: pages queued for eviction */
#define	WT_STAT_CONN_CACHE_EVICTION_PAGES_QUEUED	1154
/*! cache: pages queued for eviction post lru sorting */
#define	WT_STAT_CONN_CACHE_EVICTION_PAGES_QUEUED_POST_LRU	1155
/*! cache: pages queued for urgent eviction */
#define	WT_STAT_CONN_CACHE_EVICTION_PAGES_QUEUED_URGENT	1156
/*! cache: pages queued for urgent eviction during walk */
#define	WT_STAT_CONN_CACHE_EVICTION_PAGES_QUEUED_OLDEST	1157
/*!
 * cache: pages queued for urgent eviction from history store due to high
 * dirty content
 */
#define	WT_STAT_CONN_CACHE_EVICTION_PAGES_QUEUED_URGENT_HS_DIRTY	1158
/*! cache: pages read into cache */
#define	WT_STAT_CONN_CACHE_READ				1159
/*! cache: pages read into cache after truncate */
#define	WT_STAT_CONN_CACHE_READ_DELETED			1160
/*! cache: pages read into cache after truncate in prepare state */
#define	WT_STAT_CONN_CACHE_READ_DELETED_PREPARED	1161
/*! cache: pages requested from the cache */
#define	WT_STAT_CONN_CACHE_PAGES_REQUESTED		1162
/*! cache: pages seen by eviction walk */
#define	WT_STAT_CONN_CACHE_EVICTION_PAGES_SEEN		1163
/*! cache: pages seen by eviction walk that are already queued */
#define	WT_STAT_CONN_CACHE_EVICTION_PAGES_ALREADY_QUEUED	1164
/*! cache: pages selected for eviction unable to be evicted */
#define	WT_STAT_CONN_CACHE_EVICTION_FAIL		1165
/*!
 * cache: pages selected for eviction unable to be evicted as the parent
 * page has overflow items
 */
#define	WT_STAT_CONN_CACHE_EVICTION_FAIL_PARENT_HAS_OVERFLOW_ITEMS	1166
/*!
 * cache: pages selected for eviction unable to be evicted because of
 * active children on an internal page
 */
#define	WT_STAT_CONN_CACHE_EVICTION_FAIL_ACTIVE_CHILDREN_ON_AN_INTERNAL_PAGE	1167
/*!
 * cache: pages selected for eviction unable to be evicted because of
 * failure in reconciliation
 */
#define	WT_STAT_CONN_CACHE_EVICTION_FAIL_IN_RECONCILIATION	1168
/*!
 * cache: pages selected for eviction unable to be evicted because of
 * race between checkpoint and out of order timestamps handling
 */
#define	WT_STAT_CONN_CACHE_EVICTION_FAIL_CHECKPOINT_OUT_OF_ORDER_TS	1169
/*! cache: pages walked for eviction */
#define	WT_STAT_CONN_CACHE_EVICTION_WALK		1170
/*! cache: pages written from cache */
#define	WT_STAT_CONN_CACHE_WRITE			1171
/*! cache: pages written requiring in-memory restoration */
#define	WT_STAT_CONN_CACHE_WRITE_RESTORE		1172
/*! cache: percentage overhead */
#define	WT_STAT_CONN_CACHE_OVERHEAD			1173
/*! cache: the number of times full update inserted to history store */
#define	WT_STAT_CONN_CACHE_HS_INSERT_FULL_UPDATE	1174
/*! cache: the number of times reverse modify inserted to history store */
#define	WT_STAT_CONN_CACHE_HS_INSERT_REVERSE_MODIFY	1175
/*! cache: tracked bytes belonging to internal pages in the cache */
#define	WT_STAT_CONN_CACHE_BYTES_INTERNAL		1176
/*! cache: tracked bytes belonging to leaf pages in the cache */
#define	WT_STAT_CONN_CACHE_BYTES_LEAF			1177
/*! cache: tracked dirty bytes in the cache */
#define	WT_STAT_CONN_CACHE_BYTES_DIRTY			1178
/*! cache: tracked dirty pages in the cache */
#define	WT_STAT_CONN_CACHE_PAGES_DIRTY			1179
/*! cache: unmodified pages evicted */
#define	WT_STAT_CONN_CACHE_EVICTION_CLEAN		1180
/*! capacity: background fsync file handles considered */
#define	WT_STAT_CONN_FSYNC_ALL_FH_TOTAL			1181
/*! capacity: background fsync file handles synced */
#define	WT_STAT_CONN_FSYNC_ALL_FH			1182
/*! capacity: background fsync time (msecs) */
#define	WT_STAT_CONN_FSYNC_ALL_TIME			1183
/*! capacity: bytes read */
#define	WT_STAT_CONN_CAPACITY_BYTES_READ		1184
/*! capacity: bytes written for checkpoint */
#define	WT_STAT_CONN_CAPACITY_BYTES_CKPT		1185
/*! capacity: bytes written for eviction */
#define	WT_STAT_CONN_CAPACITY_BYTES_EVICT		1186
/*! capacity: bytes written for log */
#define	WT_STAT_CONN_CAPACITY_BYTES_LOG			1187
/*! capacity: bytes written total */
#define	WT_STAT_CONN_CAPACITY_BYTES_WRITTEN		1188
/*! capacity: threshold to call fsync */
#define	WT_STAT_CONN_CAPACITY_THRESHOLD			1189
/*! capacity: time waiting due to total capacity (usecs) */
#define	WT_STAT_CONN_CAPACITY_TIME_TOTAL		1190
/*! capacity: time waiting during checkpoint (usecs) */
#define	WT_STAT_CONN_CAPACITY_TIME_CKPT			1191
/*! capacity: time waiting during eviction (usecs) */
#define	WT_STAT_CONN_CAPACITY_TIME_EVICT		1192
/*! capacity: time waiting during logging (usecs) */
#define	WT_STAT_CONN_CAPACITY_TIME_LOG			1193
/*! capacity: time waiting during read (usecs) */
#define	WT_STAT_CONN_CAPACITY_TIME_READ			1194
/*! checkpoint-cleanup: pages added for eviction */
#define	WT_STAT_CONN_CC_PAGES_EVICT			1195
/*! checkpoint-cleanup: pages removed */
#define	WT_STAT_CONN_CC_PAGES_REMOVED			1196
/*! checkpoint-cleanup: pages skipped during tree walk */
#define	WT_STAT_CONN_CC_PAGES_WALK_SKIPPED		1197
/*! checkpoint-cleanup: pages visited */
#define	WT_STAT_CONN_CC_PAGES_VISITED			1198
/*! connection: auto adjusting condition resets */
#define	WT_STAT_CONN_COND_AUTO_WAIT_RESET		1199
/*! connection: auto adjusting condition wait calls */
#define	WT_STAT_CONN_COND_AUTO_WAIT			1200
/*!
 * connection: auto adjusting condition wait raced to update timeout and
 * skipped updating
 */
#define	WT_STAT_CONN_COND_AUTO_WAIT_SKIPPED		1201
/*! connection: detected system time went backwards */
#define	WT_STAT_CONN_TIME_TRAVEL			1202
/*! connection: files currently open */
#define	WT_STAT_CONN_FILE_OPEN				1203
/*! connection: hash bucket array size for data handles */
#define	WT_STAT_CONN_BUCKETS_DH				1204
/*! connection: hash bucket array size general */
#define	WT_STAT_CONN_BUCKETS				1205
/*! connection: memory allocations */
#define	WT_STAT_CONN_MEMORY_ALLOCATION			1206
/*! connection: memory frees */
#define	WT_STAT_CONN_MEMORY_FREE			1207
/*! connection: memory re-allocations */
#define	WT_STAT_CONN_MEMORY_GROW			1208
/*! connection: pthread mutex condition wait calls */
#define	WT_STAT_CONN_COND_WAIT				1209
/*! connection: pthread mutex shared lock read-lock calls */
#define	WT_STAT_CONN_RWLOCK_READ			1210
/*! connection: pthread mutex shared lock write-lock calls */
#define	WT_STAT_CONN_RWLOCK_WRITE			1211
/*! connection: total fsync I/Os */
#define	WT_STAT_CONN_FSYNC_IO				1212
/*! connection: total read I/Os */
#define	WT_STAT_CONN_READ_IO				1213
/*! connection: total write I/Os */
#define	WT_STAT_CONN_WRITE_IO				1214
/*! cursor: Total number of entries skipped by cursor next calls */
#define	WT_STAT_CONN_CURSOR_NEXT_SKIP_TOTAL		1215
/*! cursor: Total number of entries skipped by cursor prev calls */
#define	WT_STAT_CONN_CURSOR_PREV_SKIP_TOTAL		1216
/*!
 * cursor: Total number of entries skipped to position the history store
 * cursor
 */
#define	WT_STAT_CONN_CURSOR_SKIP_HS_CUR_POSITION	1217
/*!
 * cursor: Total number of times a search near has exited due to prefix
 * config
 */
#define	WT_STAT_CONN_CURSOR_SEARCH_NEAR_PREFIX_FAST_PATHS	1218
/*! cursor: cached cursor count */
#define	WT_STAT_CONN_CURSOR_CACHED_COUNT		1219
/*! cursor: cursor bulk loaded cursor insert calls */
#define	WT_STAT_CONN_CURSOR_INSERT_BULK			1220
/*! cursor: cursor close calls that result in cache */
#define	WT_STAT_CONN_CURSOR_CACHE			1221
/*! cursor: cursor create calls */
#define	WT_STAT_CONN_CURSOR_CREATE			1222
/*! cursor: cursor insert calls */
#define	WT_STAT_CONN_CURSOR_INSERT			1223
/*! cursor: cursor insert key and value bytes */
#define	WT_STAT_CONN_CURSOR_INSERT_BYTES		1224
/*! cursor: cursor modify calls */
#define	WT_STAT_CONN_CURSOR_MODIFY			1225
/*! cursor: cursor modify key and value bytes affected */
#define	WT_STAT_CONN_CURSOR_MODIFY_BYTES		1226
/*! cursor: cursor modify value bytes modified */
#define	WT_STAT_CONN_CURSOR_MODIFY_BYTES_TOUCH		1227
/*! cursor: cursor next calls */
#define	WT_STAT_CONN_CURSOR_NEXT			1228
/*!
 * cursor: cursor next calls that skip due to a globally visible history
 * store tombstone
 */
#define	WT_STAT_CONN_CURSOR_NEXT_HS_TOMBSTONE		1229
/*!
 * cursor: cursor next calls that skip greater than or equal to 100
 * entries
 */
#define	WT_STAT_CONN_CURSOR_NEXT_SKIP_GE_100		1230
/*! cursor: cursor next calls that skip less than 100 entries */
#define	WT_STAT_CONN_CURSOR_NEXT_SKIP_LT_100		1231
/*! cursor: cursor operation restarted */
#define	WT_STAT_CONN_CURSOR_RESTART			1232
/*! cursor: cursor prev calls */
#define	WT_STAT_CONN_CURSOR_PREV			1233
/*!
 * cursor: cursor prev calls that skip due to a globally visible history
 * store tombstone
 */
#define	WT_STAT_CONN_CURSOR_PREV_HS_TOMBSTONE		1234
/*!
 * cursor: cursor prev calls that skip greater than or equal to 100
 * entries
 */
#define	WT_STAT_CONN_CURSOR_PREV_SKIP_GE_100		1235
/*! cursor: cursor prev calls that skip less than 100 entries */
#define	WT_STAT_CONN_CURSOR_PREV_SKIP_LT_100		1236
/*! cursor: cursor remove calls */
#define	WT_STAT_CONN_CURSOR_REMOVE			1237
/*! cursor: cursor remove key bytes removed */
#define	WT_STAT_CONN_CURSOR_REMOVE_BYTES		1238
/*! cursor: cursor reserve calls */
#define	WT_STAT_CONN_CURSOR_RESERVE			1239
/*! cursor: cursor reset calls */
#define	WT_STAT_CONN_CURSOR_RESET			1240
/*! cursor: cursor search calls */
#define	WT_STAT_CONN_CURSOR_SEARCH			1241
/*! cursor: cursor search history store calls */
#define	WT_STAT_CONN_CURSOR_SEARCH_HS			1242
/*! cursor: cursor search near calls */
#define	WT_STAT_CONN_CURSOR_SEARCH_NEAR			1243
/*! cursor: cursor sweep buckets */
#define	WT_STAT_CONN_CURSOR_SWEEP_BUCKETS		1244
/*! cursor: cursor sweep cursors closed */
#define	WT_STAT_CONN_CURSOR_SWEEP_CLOSED		1245
/*! cursor: cursor sweep cursors examined */
#define	WT_STAT_CONN_CURSOR_SWEEP_EXAMINED		1246
/*! cursor: cursor sweeps */
#define	WT_STAT_CONN_CURSOR_SWEEP			1247
/*! cursor: cursor truncate calls */
#define	WT_STAT_CONN_CURSOR_TRUNCATE			1248
/*! cursor: cursor update calls */
#define	WT_STAT_CONN_CURSOR_UPDATE			1249
/*! cursor: cursor update key and value bytes */
#define	WT_STAT_CONN_CURSOR_UPDATE_BYTES		1250
/*! cursor: cursor update value size change */
#define	WT_STAT_CONN_CURSOR_UPDATE_BYTES_CHANGED	1251
/*! cursor: cursors reused from cache */
#define	WT_STAT_CONN_CURSOR_REOPEN			1252
/*! cursor: open cursor count */
#define	WT_STAT_CONN_CURSOR_OPEN_COUNT			1253
/*! data-handle: connection data handle size */
#define	WT_STAT_CONN_DH_CONN_HANDLE_SIZE		1254
/*! data-handle: connection data handles currently active */
#define	WT_STAT_CONN_DH_CONN_HANDLE_COUNT		1255
/*! data-handle: connection sweep candidate became referenced */
#define	WT_STAT_CONN_DH_SWEEP_REF			1256
/*! data-handle: connection sweep dhandles closed */
#define	WT_STAT_CONN_DH_SWEEP_CLOSE			1257
/*! data-handle: connection sweep dhandles removed from hash list */
#define	WT_STAT_CONN_DH_SWEEP_REMOVE			1258
/*! data-handle: connection sweep time-of-death sets */
#define	WT_STAT_CONN_DH_SWEEP_TOD			1259
/*! data-handle: connection sweeps */
#define	WT_STAT_CONN_DH_SWEEPS				1260
/*!
 * data-handle: connection sweeps skipped due to checkpoint gathering
 * handles
 */
#define	WT_STAT_CONN_DH_SWEEP_SKIP_CKPT			1261
/*! data-handle: session dhandles swept */
#define	WT_STAT_CONN_DH_SESSION_HANDLES			1262
/*! data-handle: session sweep attempts */
#define	WT_STAT_CONN_DH_SESSION_SWEEPS			1263
/*! lock: checkpoint lock acquisitions */
#define	WT_STAT_CONN_LOCK_CHECKPOINT_COUNT		1264
/*! lock: checkpoint lock application thread wait time (usecs) */
#define	WT_STAT_CONN_LOCK_CHECKPOINT_WAIT_APPLICATION	1265
/*! lock: checkpoint lock internal thread wait time (usecs) */
#define	WT_STAT_CONN_LOCK_CHECKPOINT_WAIT_INTERNAL	1266
/*! lock: dhandle lock application thread time waiting (usecs) */
#define	WT_STAT_CONN_LOCK_DHANDLE_WAIT_APPLICATION	1267
/*! lock: dhandle lock internal thread time waiting (usecs) */
#define	WT_STAT_CONN_LOCK_DHANDLE_WAIT_INTERNAL		1268
/*! lock: dhandle read lock acquisitions */
#define	WT_STAT_CONN_LOCK_DHANDLE_READ_COUNT		1269
/*! lock: dhandle write lock acquisitions */
#define	WT_STAT_CONN_LOCK_DHANDLE_WRITE_COUNT		1270
/*!
 * lock: durable timestamp queue lock application thread time waiting
 * (usecs)
 */
#define	WT_STAT_CONN_LOCK_DURABLE_TIMESTAMP_WAIT_APPLICATION	1271
/*!
 * lock: durable timestamp queue lock internal thread time waiting
 * (usecs)
 */
#define	WT_STAT_CONN_LOCK_DURABLE_TIMESTAMP_WAIT_INTERNAL	1272
/*! lock: durable timestamp queue read lock acquisitions */
#define	WT_STAT_CONN_LOCK_DURABLE_TIMESTAMP_READ_COUNT	1273
/*! lock: durable timestamp queue write lock acquisitions */
#define	WT_STAT_CONN_LOCK_DURABLE_TIMESTAMP_WRITE_COUNT	1274
/*! lock: metadata lock acquisitions */
#define	WT_STAT_CONN_LOCK_METADATA_COUNT		1275
/*! lock: metadata lock application thread wait time (usecs) */
#define	WT_STAT_CONN_LOCK_METADATA_WAIT_APPLICATION	1276
/*! lock: metadata lock internal thread wait time (usecs) */
#define	WT_STAT_CONN_LOCK_METADATA_WAIT_INTERNAL	1277
/*!
 * lock: read timestamp queue lock application thread time waiting
 * (usecs)
 */
#define	WT_STAT_CONN_LOCK_READ_TIMESTAMP_WAIT_APPLICATION	1278
/*! lock: read timestamp queue lock internal thread time waiting (usecs) */
#define	WT_STAT_CONN_LOCK_READ_TIMESTAMP_WAIT_INTERNAL	1279
/*! lock: read timestamp queue read lock acquisitions */
#define	WT_STAT_CONN_LOCK_READ_TIMESTAMP_READ_COUNT	1280
/*! lock: read timestamp queue write lock acquisitions */
#define	WT_STAT_CONN_LOCK_READ_TIMESTAMP_WRITE_COUNT	1281
/*! lock: schema lock acquisitions */
#define	WT_STAT_CONN_LOCK_SCHEMA_COUNT			1282
/*! lock: schema lock application thread wait time (usecs) */
#define	WT_STAT_CONN_LOCK_SCHEMA_WAIT_APPLICATION	1283
/*! lock: schema lock internal thread wait time (usecs) */
#define	WT_STAT_CONN_LOCK_SCHEMA_WAIT_INTERNAL		1284
/*!
 * lock: table lock application thread time waiting for the table lock
 * (usecs)
 */
#define	WT_STAT_CONN_LOCK_TABLE_WAIT_APPLICATION	1285
/*!
 * lock: table lock internal thread time waiting for the table lock
 * (usecs)
 */
#define	WT_STAT_CONN_LOCK_TABLE_WAIT_INTERNAL		1286
/*! lock: table read lock acquisitions */
#define	WT_STAT_CONN_LOCK_TABLE_READ_COUNT		1287
/*! lock: table write lock acquisitions */
#define	WT_STAT_CONN_LOCK_TABLE_WRITE_COUNT		1288
/*! lock: txn global lock application thread time waiting (usecs) */
#define	WT_STAT_CONN_LOCK_TXN_GLOBAL_WAIT_APPLICATION	1289
/*! lock: txn global lock internal thread time waiting (usecs) */
#define	WT_STAT_CONN_LOCK_TXN_GLOBAL_WAIT_INTERNAL	1290
/*! lock: txn global read lock acquisitions */
#define	WT_STAT_CONN_LOCK_TXN_GLOBAL_READ_COUNT		1291
/*! lock: txn global write lock acquisitions */
#define	WT_STAT_CONN_LOCK_TXN_GLOBAL_WRITE_COUNT	1292
/*! log: busy returns attempting to switch slots */
#define	WT_STAT_CONN_LOG_SLOT_SWITCH_BUSY		1293
/*! log: force archive time sleeping (usecs) */
#define	WT_STAT_CONN_LOG_FORCE_ARCHIVE_SLEEP		1294
/*! log: log bytes of payload data */
#define	WT_STAT_CONN_LOG_BYTES_PAYLOAD			1295
/*! log: log bytes written */
#define	WT_STAT_CONN_LOG_BYTES_WRITTEN			1296
/*! log: log files manually zero-filled */
#define	WT_STAT_CONN_LOG_ZERO_FILLS			1297
/*! log: log flush operations */
#define	WT_STAT_CONN_LOG_FLUSH				1298
/*! log: log force write operations */
#define	WT_STAT_CONN_LOG_FORCE_WRITE			1299
/*! log: log force write operations skipped */
#define	WT_STAT_CONN_LOG_FORCE_WRITE_SKIP		1300
/*! log: log records compressed */
#define	WT_STAT_CONN_LOG_COMPRESS_WRITES		1301
/*! log: log records not compressed */
#define	WT_STAT_CONN_LOG_COMPRESS_WRITE_FAILS		1302
/*! log: log records too small to compress */
#define	WT_STAT_CONN_LOG_COMPRESS_SMALL			1303
/*! log: log release advances write LSN */
#define	WT_STAT_CONN_LOG_RELEASE_WRITE_LSN		1304
/*! log: log scan operations */
#define	WT_STAT_CONN_LOG_SCANS				1305
/*! log: log scan records requiring two reads */
#define	WT_STAT_CONN_LOG_SCAN_REREADS			1306
/*! log: log server thread advances write LSN */
#define	WT_STAT_CONN_LOG_WRITE_LSN			1307
/*! log: log server thread write LSN walk skipped */
#define	WT_STAT_CONN_LOG_WRITE_LSN_SKIP			1308
/*! log: log sync operations */
#define	WT_STAT_CONN_LOG_SYNC				1309
/*! log: log sync time duration (usecs) */
#define	WT_STAT_CONN_LOG_SYNC_DURATION			1310
/*! log: log sync_dir operations */
#define	WT_STAT_CONN_LOG_SYNC_DIR			1311
/*! log: log sync_dir time duration (usecs) */
#define	WT_STAT_CONN_LOG_SYNC_DIR_DURATION		1312
/*! log: log write operations */
#define	WT_STAT_CONN_LOG_WRITES				1313
/*! log: logging bytes consolidated */
#define	WT_STAT_CONN_LOG_SLOT_CONSOLIDATED		1314
/*! log: maximum log file size */
#define	WT_STAT_CONN_LOG_MAX_FILESIZE			1315
/*! log: number of pre-allocated log files to create */
#define	WT_STAT_CONN_LOG_PREALLOC_MAX			1316
/*! log: pre-allocated log files not ready and missed */
#define	WT_STAT_CONN_LOG_PREALLOC_MISSED		1317
/*! log: pre-allocated log files prepared */
#define	WT_STAT_CONN_LOG_PREALLOC_FILES			1318
/*! log: pre-allocated log files used */
#define	WT_STAT_CONN_LOG_PREALLOC_USED			1319
/*! log: records processed by log scan */
#define	WT_STAT_CONN_LOG_SCAN_RECORDS			1320
/*! log: slot close lost race */
#define	WT_STAT_CONN_LOG_SLOT_CLOSE_RACE		1321
/*! log: slot close unbuffered waits */
#define	WT_STAT_CONN_LOG_SLOT_CLOSE_UNBUF		1322
/*! log: slot closures */
#define	WT_STAT_CONN_LOG_SLOT_CLOSES			1323
/*! log: slot join atomic update races */
#define	WT_STAT_CONN_LOG_SLOT_RACES			1324
/*! log: slot join calls atomic updates raced */
#define	WT_STAT_CONN_LOG_SLOT_YIELD_RACE		1325
/*! log: slot join calls did not yield */
#define	WT_STAT_CONN_LOG_SLOT_IMMEDIATE			1326
/*! log: slot join calls found active slot closed */
#define	WT_STAT_CONN_LOG_SLOT_YIELD_CLOSE		1327
/*! log: slot join calls slept */
#define	WT_STAT_CONN_LOG_SLOT_YIELD_SLEEP		1328
/*! log: slot join calls yielded */
#define	WT_STAT_CONN_LOG_SLOT_YIELD			1329
/*! log: slot join found active slot closed */
#define	WT_STAT_CONN_LOG_SLOT_ACTIVE_CLOSED		1330
/*! log: slot joins yield time (usecs) */
#define	WT_STAT_CONN_LOG_SLOT_YIELD_DURATION		1331
/*! log: slot transitions unable to find free slot */
#define	WT_STAT_CONN_LOG_SLOT_NO_FREE_SLOTS		1332
/*! log: slot unbuffered writes */
#define	WT_STAT_CONN_LOG_SLOT_UNBUFFERED		1333
/*! log: total in-memory size of compressed records */
#define	WT_STAT_CONN_LOG_COMPRESS_MEM			1334
/*! log: total log buffer size */
#define	WT_STAT_CONN_LOG_BUFFER_SIZE			1335
/*! log: total size of compressed records */
#define	WT_STAT_CONN_LOG_COMPRESS_LEN			1336
/*! log: written slots coalesced */
#define	WT_STAT_CONN_LOG_SLOT_COALESCED			1337
/*! log: yields waiting for previous log file close */
#define	WT_STAT_CONN_LOG_CLOSE_YIELDS			1338
/*! perf: file system read latency histogram (bucket 1) - 10-49ms */
#define	WT_STAT_CONN_PERF_HIST_FSREAD_LATENCY_LT50	1339
/*! perf: file system read latency histogram (bucket 2) - 50-99ms */
#define	WT_STAT_CONN_PERF_HIST_FSREAD_LATENCY_LT100	1340
/*! perf: file system read latency histogram (bucket 3) - 100-249ms */
#define	WT_STAT_CONN_PERF_HIST_FSREAD_LATENCY_LT250	1341
/*! perf: file system read latency histogram (bucket 4) - 250-499ms */
#define	WT_STAT_CONN_PERF_HIST_FSREAD_LATENCY_LT500	1342
/*! perf: file system read latency histogram (bucket 5) - 500-999ms */
#define	WT_STAT_CONN_PERF_HIST_FSREAD_LATENCY_LT1000	1343
/*! perf: file system read latency histogram (bucket 6) - 1000ms+ */
#define	WT_STAT_CONN_PERF_HIST_FSREAD_LATENCY_GT1000	1344
/*! perf: file system write latency histogram (bucket 1) - 10-49ms */
#define	WT_STAT_CONN_PERF_HIST_FSWRITE_LATENCY_LT50	1345
/*! perf: file system write latency histogram (bucket 2) - 50-99ms */
#define	WT_STAT_CONN_PERF_HIST_FSWRITE_LATENCY_LT100	1346
/*! perf: file system write latency histogram (bucket 3) - 100-249ms */
#define	WT_STAT_CONN_PERF_HIST_FSWRITE_LATENCY_LT250	1347
/*! perf: file system write latency histogram (bucket 4) - 250-499ms */
#define	WT_STAT_CONN_PERF_HIST_FSWRITE_LATENCY_LT500	1348
/*! perf: file system write latency histogram (bucket 5) - 500-999ms */
#define	WT_STAT_CONN_PERF_HIST_FSWRITE_LATENCY_LT1000	1349
/*! perf: file system write latency histogram (bucket 6) - 1000ms+ */
#define	WT_STAT_CONN_PERF_HIST_FSWRITE_LATENCY_GT1000	1350
/*! perf: operation read latency histogram (bucket 1) - 100-249us */
#define	WT_STAT_CONN_PERF_HIST_OPREAD_LATENCY_LT250	1351
/*! perf: operation read latency histogram (bucket 2) - 250-499us */
#define	WT_STAT_CONN_PERF_HIST_OPREAD_LATENCY_LT500	1352
/*! perf: operation read latency histogram (bucket 3) - 500-999us */
#define	WT_STAT_CONN_PERF_HIST_OPREAD_LATENCY_LT1000	1353
/*! perf: operation read latency histogram (bucket 4) - 1000-9999us */
#define	WT_STAT_CONN_PERF_HIST_OPREAD_LATENCY_LT10000	1354
/*! perf: operation read latency histogram (bucket 5) - 10000us+ */
#define	WT_STAT_CONN_PERF_HIST_OPREAD_LATENCY_GT10000	1355
/*! perf: operation write latency histogram (bucket 1) - 100-249us */
#define	WT_STAT_CONN_PERF_HIST_OPWRITE_LATENCY_LT250	1356
/*! perf: operation write latency histogram (bucket 2) - 250-499us */
#define	WT_STAT_CONN_PERF_HIST_OPWRITE_LATENCY_LT500	1357
/*! perf: operation write latency histogram (bucket 3) - 500-999us */
#define	WT_STAT_CONN_PERF_HIST_OPWRITE_LATENCY_LT1000	1358
/*! perf: operation write latency histogram (bucket 4) - 1000-9999us */
#define	WT_STAT_CONN_PERF_HIST_OPWRITE_LATENCY_LT10000	1359
/*! perf: operation write latency histogram (bucket 5) - 10000us+ */
#define	WT_STAT_CONN_PERF_HIST_OPWRITE_LATENCY_GT10000	1360
/*! reconciliation: approximate byte size of timestamps in pages written */
#define	WT_STAT_CONN_REC_TIME_WINDOW_BYTES_TS		1361
/*!
 * reconciliation: approximate byte size of transaction IDs in pages
 * written
 */
#define	WT_STAT_CONN_REC_TIME_WINDOW_BYTES_TXN		1362
/*! reconciliation: fast-path pages deleted */
#define	WT_STAT_CONN_REC_PAGE_DELETE_FAST		1363
/*! reconciliation: internal-page overflow keys */
#define	WT_STAT_CONN_REC_OVERFLOW_KEY_INTERNAL		1364
/*! reconciliation: leaf-page overflow keys */
#define	WT_STAT_CONN_REC_OVERFLOW_KEY_LEAF		1365
/*! reconciliation: maximum seconds spent in a reconciliation call */
#define	WT_STAT_CONN_REC_MAXIMUM_SECONDS		1366
/*! reconciliation: page reconciliation calls */
#define	WT_STAT_CONN_REC_PAGES				1367
/*! reconciliation: page reconciliation calls for eviction */
#define	WT_STAT_CONN_REC_PAGES_EVICTION			1368
/*!
 * reconciliation: page reconciliation calls that resulted in values with
 * prepared transaction metadata
 */
#define	WT_STAT_CONN_REC_PAGES_WITH_PREPARE		1369
/*!
 * reconciliation: page reconciliation calls that resulted in values with
 * timestamps
 */
#define	WT_STAT_CONN_REC_PAGES_WITH_TS			1370
/*!
 * reconciliation: page reconciliation calls that resulted in values with
 * transaction ids
 */
#define	WT_STAT_CONN_REC_PAGES_WITH_TXN			1371
/*! reconciliation: pages deleted */
#define	WT_STAT_CONN_REC_PAGE_DELETE			1372
/*!
 * reconciliation: pages written including an aggregated newest start
 * durable timestamp
 */
#define	WT_STAT_CONN_REC_TIME_AGGR_NEWEST_START_DURABLE_TS	1373
/*!
 * reconciliation: pages written including an aggregated newest stop
 * durable timestamp
 */
#define	WT_STAT_CONN_REC_TIME_AGGR_NEWEST_STOP_DURABLE_TS	1374
/*!
 * reconciliation: pages written including an aggregated newest stop
 * timestamp
 */
#define	WT_STAT_CONN_REC_TIME_AGGR_NEWEST_STOP_TS	1375
/*!
 * reconciliation: pages written including an aggregated newest stop
 * transaction ID
 */
#define	WT_STAT_CONN_REC_TIME_AGGR_NEWEST_STOP_TXN	1376
/*!
 * reconciliation: pages written including an aggregated newest
 * transaction ID
 */
#define	WT_STAT_CONN_REC_TIME_AGGR_NEWEST_TXN		1377
/*!
 * reconciliation: pages written including an aggregated oldest start
 * timestamp
 */
#define	WT_STAT_CONN_REC_TIME_AGGR_OLDEST_START_TS	1378
/*! reconciliation: pages written including an aggregated prepare */
#define	WT_STAT_CONN_REC_TIME_AGGR_PREPARED		1379
/*! reconciliation: pages written including at least one prepare state */
#define	WT_STAT_CONN_REC_TIME_WINDOW_PAGES_PREPARED	1380
/*!
 * reconciliation: pages written including at least one start durable
 * timestamp
 */
#define	WT_STAT_CONN_REC_TIME_WINDOW_PAGES_DURABLE_START_TS	1381
/*! reconciliation: pages written including at least one start timestamp */
#define	WT_STAT_CONN_REC_TIME_WINDOW_PAGES_START_TS	1382
/*!
 * reconciliation: pages written including at least one start transaction
 * ID
 */
#define	WT_STAT_CONN_REC_TIME_WINDOW_PAGES_START_TXN	1383
/*!
 * reconciliation: pages written including at least one stop durable
 * timestamp
 */
#define	WT_STAT_CONN_REC_TIME_WINDOW_PAGES_DURABLE_STOP_TS	1384
/*! reconciliation: pages written including at least one stop timestamp */
#define	WT_STAT_CONN_REC_TIME_WINDOW_PAGES_STOP_TS	1385
/*!
 * reconciliation: pages written including at least one stop transaction
 * ID
 */
#define	WT_STAT_CONN_REC_TIME_WINDOW_PAGES_STOP_TXN	1386
/*! reconciliation: records written including a prepare state */
#define	WT_STAT_CONN_REC_TIME_WINDOW_PREPARED		1387
/*! reconciliation: records written including a start durable timestamp */
#define	WT_STAT_CONN_REC_TIME_WINDOW_DURABLE_START_TS	1388
/*! reconciliation: records written including a start timestamp */
#define	WT_STAT_CONN_REC_TIME_WINDOW_START_TS		1389
/*! reconciliation: records written including a start transaction ID */
#define	WT_STAT_CONN_REC_TIME_WINDOW_START_TXN		1390
/*! reconciliation: records written including a stop durable timestamp */
#define	WT_STAT_CONN_REC_TIME_WINDOW_DURABLE_STOP_TS	1391
/*! reconciliation: records written including a stop timestamp */
#define	WT_STAT_CONN_REC_TIME_WINDOW_STOP_TS		1392
/*! reconciliation: records written including a stop transaction ID */
#define	WT_STAT_CONN_REC_TIME_WINDOW_STOP_TXN		1393
/*! reconciliation: split bytes currently awaiting free */
#define	WT_STAT_CONN_REC_SPLIT_STASHED_BYTES		1394
/*! reconciliation: split objects currently awaiting free */
#define	WT_STAT_CONN_REC_SPLIT_STASHED_OBJECTS		1395
/*! session: attempts to remove a local object and the object is in use */
#define	WT_STAT_CONN_LOCAL_OBJECTS_INUSE		1396
/*! session: flush_tier operation calls */
#define	WT_STAT_CONN_FLUSH_TIER				1397
/*! session: local objects removed */
#define	WT_STAT_CONN_LOCAL_OBJECTS_REMOVED		1398
/*! session: open session count */
#define	WT_STAT_CONN_SESSION_OPEN			1399
/*! session: session query timestamp calls */
#define	WT_STAT_CONN_SESSION_QUERY_TS			1400
/*! session: table alter failed calls */
#define	WT_STAT_CONN_SESSION_TABLE_ALTER_FAIL		1401
/*! session: table alter successful calls */
#define	WT_STAT_CONN_SESSION_TABLE_ALTER_SUCCESS	1402
/*! session: table alter triggering checkpoint calls */
#define	WT_STAT_CONN_SESSION_TABLE_ALTER_TRIGGER_CHECKPOINT	1403
/*! session: table alter unchanged and skipped */
#define	WT_STAT_CONN_SESSION_TABLE_ALTER_SKIP		1404
/*! session: table compact failed calls */
<<<<<<< HEAD
#define	WT_STAT_CONN_SESSION_TABLE_COMPACT_FAIL		1405
/*! session: table compact successful calls */
#define	WT_STAT_CONN_SESSION_TABLE_COMPACT_SUCCESS	1406
/*! session: table create failed calls */
#define	WT_STAT_CONN_SESSION_TABLE_CREATE_FAIL		1407
/*! session: table create successful calls */
#define	WT_STAT_CONN_SESSION_TABLE_CREATE_SUCCESS	1408
/*! session: table drop failed calls */
#define	WT_STAT_CONN_SESSION_TABLE_DROP_FAIL		1409
/*! session: table drop successful calls */
#define	WT_STAT_CONN_SESSION_TABLE_DROP_SUCCESS		1410
/*! session: table rename failed calls */
#define	WT_STAT_CONN_SESSION_TABLE_RENAME_FAIL		1411
/*! session: table rename successful calls */
#define	WT_STAT_CONN_SESSION_TABLE_RENAME_SUCCESS	1412
/*! session: table salvage failed calls */
#define	WT_STAT_CONN_SESSION_TABLE_SALVAGE_FAIL		1413
/*! session: table salvage successful calls */
#define	WT_STAT_CONN_SESSION_TABLE_SALVAGE_SUCCESS	1414
/*! session: table truncate failed calls */
#define	WT_STAT_CONN_SESSION_TABLE_TRUNCATE_FAIL	1415
/*! session: table truncate successful calls */
#define	WT_STAT_CONN_SESSION_TABLE_TRUNCATE_SUCCESS	1416
/*! session: table verify failed calls */
#define	WT_STAT_CONN_SESSION_TABLE_VERIFY_FAIL		1417
/*! session: table verify successful calls */
#define	WT_STAT_CONN_SESSION_TABLE_VERIFY_SUCCESS	1418
/*! session: tiered operations dequeued and processed */
#define	WT_STAT_CONN_TIERED_WORK_UNITS_DEQUEUED		1419
/*! session: tiered operations scheduled */
#define	WT_STAT_CONN_TIERED_WORK_UNITS_CREATED		1420
/*! session: tiered storage local retention time (secs) */
#define	WT_STAT_CONN_TIERED_RETENTION			1421
/*! session: tiered storage object size */
#define	WT_STAT_CONN_TIERED_OBJECT_SIZE			1422
/*! thread-state: active filesystem fsync calls */
#define	WT_STAT_CONN_THREAD_FSYNC_ACTIVE		1423
/*! thread-state: active filesystem read calls */
#define	WT_STAT_CONN_THREAD_READ_ACTIVE			1424
/*! thread-state: active filesystem write calls */
#define	WT_STAT_CONN_THREAD_WRITE_ACTIVE		1425
/*! thread-yield: application thread time evicting (usecs) */
#define	WT_STAT_CONN_APPLICATION_EVICT_TIME		1426
/*! thread-yield: application thread time waiting for cache (usecs) */
#define	WT_STAT_CONN_APPLICATION_CACHE_TIME		1427
=======
#define	WT_STAT_CONN_SESSION_TABLE_COMPACT_FAIL		1384
/*! session: table compact failed calls due to cache pressure */
#define	WT_STAT_CONN_SESSION_TABLE_COMPACT_FAIL_CACHE_PRESSURE	1385
/*! session: table compact running */
#define	WT_STAT_CONN_SESSION_TABLE_COMPACT_RUNNING	1386
/*! session: table compact skipped as process would not reduce file size */
#define	WT_STAT_CONN_SESSION_TABLE_COMPACT_SKIPPED	1387
/*! session: table compact successful calls */
#define	WT_STAT_CONN_SESSION_TABLE_COMPACT_SUCCESS	1388
/*! session: table compact timeout */
#define	WT_STAT_CONN_SESSION_TABLE_COMPACT_TIMEOUT	1389
/*! session: table create failed calls */
#define	WT_STAT_CONN_SESSION_TABLE_CREATE_FAIL		1390
/*! session: table create successful calls */
#define	WT_STAT_CONN_SESSION_TABLE_CREATE_SUCCESS	1391
/*! session: table drop failed calls */
#define	WT_STAT_CONN_SESSION_TABLE_DROP_FAIL		1392
/*! session: table drop successful calls */
#define	WT_STAT_CONN_SESSION_TABLE_DROP_SUCCESS		1393
/*! session: table rename failed calls */
#define	WT_STAT_CONN_SESSION_TABLE_RENAME_FAIL		1394
/*! session: table rename successful calls */
#define	WT_STAT_CONN_SESSION_TABLE_RENAME_SUCCESS	1395
/*! session: table salvage failed calls */
#define	WT_STAT_CONN_SESSION_TABLE_SALVAGE_FAIL		1396
/*! session: table salvage successful calls */
#define	WT_STAT_CONN_SESSION_TABLE_SALVAGE_SUCCESS	1397
/*! session: table truncate failed calls */
#define	WT_STAT_CONN_SESSION_TABLE_TRUNCATE_FAIL	1398
/*! session: table truncate successful calls */
#define	WT_STAT_CONN_SESSION_TABLE_TRUNCATE_SUCCESS	1399
/*! session: table verify failed calls */
#define	WT_STAT_CONN_SESSION_TABLE_VERIFY_FAIL		1400
/*! session: table verify successful calls */
#define	WT_STAT_CONN_SESSION_TABLE_VERIFY_SUCCESS	1401
/*! session: tiered operations dequeued and processed */
#define	WT_STAT_CONN_TIERED_WORK_UNITS_DEQUEUED		1402
/*! session: tiered operations scheduled */
#define	WT_STAT_CONN_TIERED_WORK_UNITS_CREATED		1403
/*! session: tiered storage local retention time (secs) */
#define	WT_STAT_CONN_TIERED_RETENTION			1404
/*! session: tiered storage object size */
#define	WT_STAT_CONN_TIERED_OBJECT_SIZE			1405
/*! thread-state: active filesystem fsync calls */
#define	WT_STAT_CONN_THREAD_FSYNC_ACTIVE		1406
/*! thread-state: active filesystem read calls */
#define	WT_STAT_CONN_THREAD_READ_ACTIVE			1407
/*! thread-state: active filesystem write calls */
#define	WT_STAT_CONN_THREAD_WRITE_ACTIVE		1408
/*! thread-yield: application thread time evicting (usecs) */
#define	WT_STAT_CONN_APPLICATION_EVICT_TIME		1409
/*! thread-yield: application thread time waiting for cache (usecs) */
#define	WT_STAT_CONN_APPLICATION_CACHE_TIME		1410
>>>>>>> 091f0351
/*!
 * thread-yield: connection close blocked waiting for transaction state
 * stabilization
 */
<<<<<<< HEAD
#define	WT_STAT_CONN_TXN_RELEASE_BLOCKED		1428
/*! thread-yield: connection close yielded for lsm manager shutdown */
#define	WT_STAT_CONN_CONN_CLOSE_BLOCKED_LSM		1429
/*! thread-yield: data handle lock yielded */
#define	WT_STAT_CONN_DHANDLE_LOCK_BLOCKED		1430
=======
#define	WT_STAT_CONN_TXN_RELEASE_BLOCKED		1411
/*! thread-yield: connection close yielded for lsm manager shutdown */
#define	WT_STAT_CONN_CONN_CLOSE_BLOCKED_LSM		1412
/*! thread-yield: data handle lock yielded */
#define	WT_STAT_CONN_DHANDLE_LOCK_BLOCKED		1413
>>>>>>> 091f0351
/*!
 * thread-yield: get reference for page index and slot time sleeping
 * (usecs)
 */
<<<<<<< HEAD
#define	WT_STAT_CONN_PAGE_INDEX_SLOT_REF_BLOCKED	1431
/*! thread-yield: page access yielded due to prepare state change */
#define	WT_STAT_CONN_PREPARED_TRANSITION_BLOCKED_PAGE	1432
/*! thread-yield: page acquire busy blocked */
#define	WT_STAT_CONN_PAGE_BUSY_BLOCKED			1433
/*! thread-yield: page acquire eviction blocked */
#define	WT_STAT_CONN_PAGE_FORCIBLE_EVICT_BLOCKED	1434
/*! thread-yield: page acquire locked blocked */
#define	WT_STAT_CONN_PAGE_LOCKED_BLOCKED		1435
/*! thread-yield: page acquire read blocked */
#define	WT_STAT_CONN_PAGE_READ_BLOCKED			1436
/*! thread-yield: page acquire time sleeping (usecs) */
#define	WT_STAT_CONN_PAGE_SLEEP				1437
=======
#define	WT_STAT_CONN_PAGE_INDEX_SLOT_REF_BLOCKED	1414
/*! thread-yield: page access yielded due to prepare state change */
#define	WT_STAT_CONN_PREPARED_TRANSITION_BLOCKED_PAGE	1415
/*! thread-yield: page acquire busy blocked */
#define	WT_STAT_CONN_PAGE_BUSY_BLOCKED			1416
/*! thread-yield: page acquire eviction blocked */
#define	WT_STAT_CONN_PAGE_FORCIBLE_EVICT_BLOCKED	1417
/*! thread-yield: page acquire locked blocked */
#define	WT_STAT_CONN_PAGE_LOCKED_BLOCKED		1418
/*! thread-yield: page acquire read blocked */
#define	WT_STAT_CONN_PAGE_READ_BLOCKED			1419
/*! thread-yield: page acquire time sleeping (usecs) */
#define	WT_STAT_CONN_PAGE_SLEEP				1420
>>>>>>> 091f0351
/*!
 * thread-yield: page delete rollback time sleeping for state change
 * (usecs)
 */
<<<<<<< HEAD
#define	WT_STAT_CONN_PAGE_DEL_ROLLBACK_BLOCKED		1438
/*! thread-yield: page reconciliation yielded due to child modification */
#define	WT_STAT_CONN_CHILD_MODIFY_BLOCKED_PAGE		1439
/*! transaction: Number of prepared updates */
#define	WT_STAT_CONN_TXN_PREPARED_UPDATES		1440
/*! transaction: Number of prepared updates committed */
#define	WT_STAT_CONN_TXN_PREPARED_UPDATES_COMMITTED	1441
/*! transaction: Number of prepared updates repeated on the same key */
#define	WT_STAT_CONN_TXN_PREPARED_UPDATES_KEY_REPEATED	1442
/*! transaction: Number of prepared updates rolled back */
#define	WT_STAT_CONN_TXN_PREPARED_UPDATES_ROLLEDBACK	1443
/*! transaction: prepared transactions */
#define	WT_STAT_CONN_TXN_PREPARE			1444
/*! transaction: prepared transactions committed */
#define	WT_STAT_CONN_TXN_PREPARE_COMMIT			1445
/*! transaction: prepared transactions currently active */
#define	WT_STAT_CONN_TXN_PREPARE_ACTIVE			1446
/*! transaction: prepared transactions rolled back */
#define	WT_STAT_CONN_TXN_PREPARE_ROLLBACK		1447
=======
#define	WT_STAT_CONN_PAGE_DEL_ROLLBACK_BLOCKED		1421
/*! thread-yield: page reconciliation yielded due to child modification */
#define	WT_STAT_CONN_CHILD_MODIFY_BLOCKED_PAGE		1422
/*! transaction: Number of prepared updates */
#define	WT_STAT_CONN_TXN_PREPARED_UPDATES		1423
/*! transaction: Number of prepared updates committed */
#define	WT_STAT_CONN_TXN_PREPARED_UPDATES_COMMITTED	1424
/*! transaction: Number of prepared updates repeated on the same key */
#define	WT_STAT_CONN_TXN_PREPARED_UPDATES_KEY_REPEATED	1425
/*! transaction: Number of prepared updates rolled back */
#define	WT_STAT_CONN_TXN_PREPARED_UPDATES_ROLLEDBACK	1426
/*! transaction: prepared transactions */
#define	WT_STAT_CONN_TXN_PREPARE			1427
/*! transaction: prepared transactions committed */
#define	WT_STAT_CONN_TXN_PREPARE_COMMIT			1428
/*! transaction: prepared transactions currently active */
#define	WT_STAT_CONN_TXN_PREPARE_ACTIVE			1429
/*! transaction: prepared transactions rolled back */
#define	WT_STAT_CONN_TXN_PREPARE_ROLLBACK		1430
>>>>>>> 091f0351
/*!
 * transaction: prepared transactions rolled back and do not remove the
 * history store entry
 */
<<<<<<< HEAD
#define	WT_STAT_CONN_TXN_PREPARE_ROLLBACK_DO_NOT_REMOVE_HS_UPDATE	1448
=======
#define	WT_STAT_CONN_TXN_PREPARE_ROLLBACK_DO_NOT_REMOVE_HS_UPDATE	1431
>>>>>>> 091f0351
/*!
 * transaction: prepared transactions rolled back and fix the history
 * store entry with checkpoint reserved transaction id
 */
<<<<<<< HEAD
#define	WT_STAT_CONN_TXN_PREPARE_ROLLBACK_FIX_HS_UPDATE_WITH_CKPT_RESERVED_TXNID	1449
/*! transaction: query timestamp calls */
#define	WT_STAT_CONN_TXN_QUERY_TS			1450
/*! transaction: race to read prepared update retry */
#define	WT_STAT_CONN_TXN_READ_RACE_PREPARE_UPDATE	1451
/*! transaction: rollback to stable calls */
#define	WT_STAT_CONN_TXN_RTS				1452
=======
#define	WT_STAT_CONN_TXN_PREPARE_ROLLBACK_FIX_HS_UPDATE_WITH_CKPT_RESERVED_TXNID	1432
/*! transaction: query timestamp calls */
#define	WT_STAT_CONN_TXN_QUERY_TS			1433
/*! transaction: race to read prepared update retry */
#define	WT_STAT_CONN_TXN_READ_RACE_PREPARE_UPDATE	1434
/*! transaction: rollback to stable calls */
#define	WT_STAT_CONN_TXN_RTS				1435
>>>>>>> 091f0351
/*!
 * transaction: rollback to stable history store records with stop
 * timestamps older than newer records
 */
<<<<<<< HEAD
#define	WT_STAT_CONN_TXN_RTS_HS_STOP_OLDER_THAN_NEWER_START	1453
/*! transaction: rollback to stable inconsistent checkpoint */
#define	WT_STAT_CONN_TXN_RTS_INCONSISTENT_CKPT		1454
/*! transaction: rollback to stable keys removed */
#define	WT_STAT_CONN_TXN_RTS_KEYS_REMOVED		1455
/*! transaction: rollback to stable keys restored */
#define	WT_STAT_CONN_TXN_RTS_KEYS_RESTORED		1456
/*! transaction: rollback to stable pages visited */
#define	WT_STAT_CONN_TXN_RTS_PAGES_VISITED		1457
/*! transaction: rollback to stable restored tombstones from history store */
#define	WT_STAT_CONN_TXN_RTS_HS_RESTORE_TOMBSTONES	1458
/*! transaction: rollback to stable restored updates from history store */
#define	WT_STAT_CONN_TXN_RTS_HS_RESTORE_UPDATES		1459
/*! transaction: rollback to stable skipping delete rle */
#define	WT_STAT_CONN_TXN_RTS_DELETE_RLE_SKIPPED		1460
/*! transaction: rollback to stable skipping stable rle */
#define	WT_STAT_CONN_TXN_RTS_STABLE_RLE_SKIPPED		1461
/*! transaction: rollback to stable sweeping history store keys */
#define	WT_STAT_CONN_TXN_RTS_SWEEP_HS_KEYS		1462
/*! transaction: rollback to stable tree walk skipping pages */
#define	WT_STAT_CONN_TXN_RTS_TREE_WALK_SKIP_PAGES	1463
/*! transaction: rollback to stable updates aborted */
#define	WT_STAT_CONN_TXN_RTS_UPD_ABORTED		1464
/*! transaction: rollback to stable updates removed from history store */
#define	WT_STAT_CONN_TXN_RTS_HS_REMOVED			1465
/*! transaction: sessions scanned in each walk of concurrent sessions */
#define	WT_STAT_CONN_TXN_SESSIONS_WALKED		1466
/*! transaction: set timestamp calls */
#define	WT_STAT_CONN_TXN_SET_TS				1467
/*! transaction: set timestamp durable calls */
#define	WT_STAT_CONN_TXN_SET_TS_DURABLE			1468
/*! transaction: set timestamp durable updates */
#define	WT_STAT_CONN_TXN_SET_TS_DURABLE_UPD		1469
/*! transaction: set timestamp oldest calls */
#define	WT_STAT_CONN_TXN_SET_TS_OLDEST			1470
/*! transaction: set timestamp oldest updates */
#define	WT_STAT_CONN_TXN_SET_TS_OLDEST_UPD		1471
/*! transaction: set timestamp stable calls */
#define	WT_STAT_CONN_TXN_SET_TS_STABLE			1472
/*! transaction: set timestamp stable updates */
#define	WT_STAT_CONN_TXN_SET_TS_STABLE_UPD		1473
/*! transaction: transaction begins */
#define	WT_STAT_CONN_TXN_BEGIN				1474
/*! transaction: transaction checkpoint currently running */
#define	WT_STAT_CONN_TXN_CHECKPOINT_RUNNING		1475
=======
#define	WT_STAT_CONN_TXN_RTS_HS_STOP_OLDER_THAN_NEWER_START	1436
/*! transaction: rollback to stable inconsistent checkpoint */
#define	WT_STAT_CONN_TXN_RTS_INCONSISTENT_CKPT		1437
/*! transaction: rollback to stable keys removed */
#define	WT_STAT_CONN_TXN_RTS_KEYS_REMOVED		1438
/*! transaction: rollback to stable keys restored */
#define	WT_STAT_CONN_TXN_RTS_KEYS_RESTORED		1439
/*! transaction: rollback to stable pages visited */
#define	WT_STAT_CONN_TXN_RTS_PAGES_VISITED		1440
/*! transaction: rollback to stable restored tombstones from history store */
#define	WT_STAT_CONN_TXN_RTS_HS_RESTORE_TOMBSTONES	1441
/*! transaction: rollback to stable restored updates from history store */
#define	WT_STAT_CONN_TXN_RTS_HS_RESTORE_UPDATES		1442
/*! transaction: rollback to stable skipping delete rle */
#define	WT_STAT_CONN_TXN_RTS_DELETE_RLE_SKIPPED		1443
/*! transaction: rollback to stable skipping stable rle */
#define	WT_STAT_CONN_TXN_RTS_STABLE_RLE_SKIPPED		1444
/*! transaction: rollback to stable sweeping history store keys */
#define	WT_STAT_CONN_TXN_RTS_SWEEP_HS_KEYS		1445
/*! transaction: rollback to stable tree walk skipping pages */
#define	WT_STAT_CONN_TXN_RTS_TREE_WALK_SKIP_PAGES	1446
/*! transaction: rollback to stable updates aborted */
#define	WT_STAT_CONN_TXN_RTS_UPD_ABORTED		1447
/*! transaction: rollback to stable updates removed from history store */
#define	WT_STAT_CONN_TXN_RTS_HS_REMOVED			1448
/*! transaction: sessions scanned in each walk of concurrent sessions */
#define	WT_STAT_CONN_TXN_SESSIONS_WALKED		1449
/*! transaction: set timestamp calls */
#define	WT_STAT_CONN_TXN_SET_TS				1450
/*! transaction: set timestamp durable calls */
#define	WT_STAT_CONN_TXN_SET_TS_DURABLE			1451
/*! transaction: set timestamp durable updates */
#define	WT_STAT_CONN_TXN_SET_TS_DURABLE_UPD		1452
/*! transaction: set timestamp oldest calls */
#define	WT_STAT_CONN_TXN_SET_TS_OLDEST			1453
/*! transaction: set timestamp oldest updates */
#define	WT_STAT_CONN_TXN_SET_TS_OLDEST_UPD		1454
/*! transaction: set timestamp stable calls */
#define	WT_STAT_CONN_TXN_SET_TS_STABLE			1455
/*! transaction: set timestamp stable updates */
#define	WT_STAT_CONN_TXN_SET_TS_STABLE_UPD		1456
/*! transaction: transaction begins */
#define	WT_STAT_CONN_TXN_BEGIN				1457
/*! transaction: transaction checkpoint currently running */
#define	WT_STAT_CONN_TXN_CHECKPOINT_RUNNING		1458
>>>>>>> 091f0351
/*!
 * transaction: transaction checkpoint currently running for history
 * store file
 */
<<<<<<< HEAD
#define	WT_STAT_CONN_TXN_CHECKPOINT_RUNNING_HS		1476
/*! transaction: transaction checkpoint generation */
#define	WT_STAT_CONN_TXN_CHECKPOINT_GENERATION		1477
=======
#define	WT_STAT_CONN_TXN_CHECKPOINT_RUNNING_HS		1459
/*! transaction: transaction checkpoint generation */
#define	WT_STAT_CONN_TXN_CHECKPOINT_GENERATION		1460
>>>>>>> 091f0351
/*!
 * transaction: transaction checkpoint history store file duration
 * (usecs)
 */
<<<<<<< HEAD
#define	WT_STAT_CONN_TXN_HS_CKPT_DURATION		1478
/*! transaction: transaction checkpoint max time (msecs) */
#define	WT_STAT_CONN_TXN_CHECKPOINT_TIME_MAX		1479
/*! transaction: transaction checkpoint min time (msecs) */
#define	WT_STAT_CONN_TXN_CHECKPOINT_TIME_MIN		1480
=======
#define	WT_STAT_CONN_TXN_HS_CKPT_DURATION		1461
/*! transaction: transaction checkpoint max time (msecs) */
#define	WT_STAT_CONN_TXN_CHECKPOINT_TIME_MAX		1462
/*! transaction: transaction checkpoint min time (msecs) */
#define	WT_STAT_CONN_TXN_CHECKPOINT_TIME_MIN		1463
>>>>>>> 091f0351
/*!
 * transaction: transaction checkpoint most recent duration for gathering
 * all handles (usecs)
 */
<<<<<<< HEAD
#define	WT_STAT_CONN_TXN_CHECKPOINT_HANDLE_DURATION	1481
=======
#define	WT_STAT_CONN_TXN_CHECKPOINT_HANDLE_DURATION	1464
>>>>>>> 091f0351
/*!
 * transaction: transaction checkpoint most recent duration for gathering
 * applied handles (usecs)
 */
<<<<<<< HEAD
#define	WT_STAT_CONN_TXN_CHECKPOINT_HANDLE_DURATION_APPLY	1482
=======
#define	WT_STAT_CONN_TXN_CHECKPOINT_HANDLE_DURATION_APPLY	1465
>>>>>>> 091f0351
/*!
 * transaction: transaction checkpoint most recent duration for gathering
 * skipped handles (usecs)
 */
<<<<<<< HEAD
#define	WT_STAT_CONN_TXN_CHECKPOINT_HANDLE_DURATION_SKIP	1483
/*! transaction: transaction checkpoint most recent handles applied */
#define	WT_STAT_CONN_TXN_CHECKPOINT_HANDLE_APPLIED	1484
/*! transaction: transaction checkpoint most recent handles skipped */
#define	WT_STAT_CONN_TXN_CHECKPOINT_HANDLE_SKIPPED	1485
/*! transaction: transaction checkpoint most recent handles walked */
#define	WT_STAT_CONN_TXN_CHECKPOINT_HANDLE_WALKED	1486
/*! transaction: transaction checkpoint most recent time (msecs) */
#define	WT_STAT_CONN_TXN_CHECKPOINT_TIME_RECENT		1487
/*! transaction: transaction checkpoint prepare currently running */
#define	WT_STAT_CONN_TXN_CHECKPOINT_PREP_RUNNING	1488
/*! transaction: transaction checkpoint prepare max time (msecs) */
#define	WT_STAT_CONN_TXN_CHECKPOINT_PREP_MAX		1489
/*! transaction: transaction checkpoint prepare min time (msecs) */
#define	WT_STAT_CONN_TXN_CHECKPOINT_PREP_MIN		1490
/*! transaction: transaction checkpoint prepare most recent time (msecs) */
#define	WT_STAT_CONN_TXN_CHECKPOINT_PREP_RECENT		1491
/*! transaction: transaction checkpoint prepare total time (msecs) */
#define	WT_STAT_CONN_TXN_CHECKPOINT_PREP_TOTAL		1492
/*! transaction: transaction checkpoint scrub dirty target */
#define	WT_STAT_CONN_TXN_CHECKPOINT_SCRUB_TARGET	1493
/*! transaction: transaction checkpoint scrub time (msecs) */
#define	WT_STAT_CONN_TXN_CHECKPOINT_SCRUB_TIME		1494
/*! transaction: transaction checkpoint total time (msecs) */
#define	WT_STAT_CONN_TXN_CHECKPOINT_TIME_TOTAL		1495
/*! transaction: transaction checkpoints */
#define	WT_STAT_CONN_TXN_CHECKPOINT			1496
/*! transaction: transaction checkpoints due to obsolete pages */
#define	WT_STAT_CONN_TXN_CHECKPOINT_OBSOLETE_APPLIED	1497
=======
#define	WT_STAT_CONN_TXN_CHECKPOINT_HANDLE_DURATION_SKIP	1466
/*! transaction: transaction checkpoint most recent handles applied */
#define	WT_STAT_CONN_TXN_CHECKPOINT_HANDLE_APPLIED	1467
/*! transaction: transaction checkpoint most recent handles skipped */
#define	WT_STAT_CONN_TXN_CHECKPOINT_HANDLE_SKIPPED	1468
/*! transaction: transaction checkpoint most recent handles walked */
#define	WT_STAT_CONN_TXN_CHECKPOINT_HANDLE_WALKED	1469
/*! transaction: transaction checkpoint most recent time (msecs) */
#define	WT_STAT_CONN_TXN_CHECKPOINT_TIME_RECENT		1470
/*! transaction: transaction checkpoint prepare currently running */
#define	WT_STAT_CONN_TXN_CHECKPOINT_PREP_RUNNING	1471
/*! transaction: transaction checkpoint prepare max time (msecs) */
#define	WT_STAT_CONN_TXN_CHECKPOINT_PREP_MAX		1472
/*! transaction: transaction checkpoint prepare min time (msecs) */
#define	WT_STAT_CONN_TXN_CHECKPOINT_PREP_MIN		1473
/*! transaction: transaction checkpoint prepare most recent time (msecs) */
#define	WT_STAT_CONN_TXN_CHECKPOINT_PREP_RECENT		1474
/*! transaction: transaction checkpoint prepare total time (msecs) */
#define	WT_STAT_CONN_TXN_CHECKPOINT_PREP_TOTAL		1475
/*! transaction: transaction checkpoint scrub dirty target */
#define	WT_STAT_CONN_TXN_CHECKPOINT_SCRUB_TARGET	1476
/*! transaction: transaction checkpoint scrub time (msecs) */
#define	WT_STAT_CONN_TXN_CHECKPOINT_SCRUB_TIME		1477
/*! transaction: transaction checkpoint total time (msecs) */
#define	WT_STAT_CONN_TXN_CHECKPOINT_TIME_TOTAL		1478
/*! transaction: transaction checkpoints */
#define	WT_STAT_CONN_TXN_CHECKPOINT			1479
/*! transaction: transaction checkpoints due to obsolete pages */
#define	WT_STAT_CONN_TXN_CHECKPOINT_OBSOLETE_APPLIED	1480
>>>>>>> 091f0351
/*!
 * transaction: transaction checkpoints skipped because database was
 * clean
 */
<<<<<<< HEAD
#define	WT_STAT_CONN_TXN_CHECKPOINT_SKIPPED		1498
/*! transaction: transaction failures due to history store */
#define	WT_STAT_CONN_TXN_FAIL_CACHE			1499
=======
#define	WT_STAT_CONN_TXN_CHECKPOINT_SKIPPED		1481
/*! transaction: transaction failures due to history store */
#define	WT_STAT_CONN_TXN_FAIL_CACHE			1482
>>>>>>> 091f0351
/*!
 * transaction: transaction fsync calls for checkpoint after allocating
 * the transaction ID
 */
<<<<<<< HEAD
#define	WT_STAT_CONN_TXN_CHECKPOINT_FSYNC_POST		1500
=======
#define	WT_STAT_CONN_TXN_CHECKPOINT_FSYNC_POST		1483
>>>>>>> 091f0351
/*!
 * transaction: transaction fsync duration for checkpoint after
 * allocating the transaction ID (usecs)
 */
<<<<<<< HEAD
#define	WT_STAT_CONN_TXN_CHECKPOINT_FSYNC_POST_DURATION	1501
/*! transaction: transaction range of IDs currently pinned */
#define	WT_STAT_CONN_TXN_PINNED_RANGE			1502
/*! transaction: transaction range of IDs currently pinned by a checkpoint */
#define	WT_STAT_CONN_TXN_PINNED_CHECKPOINT_RANGE	1503
/*! transaction: transaction range of timestamps currently pinned */
#define	WT_STAT_CONN_TXN_PINNED_TIMESTAMP		1504
/*! transaction: transaction range of timestamps pinned by a checkpoint */
#define	WT_STAT_CONN_TXN_PINNED_TIMESTAMP_CHECKPOINT	1505
=======
#define	WT_STAT_CONN_TXN_CHECKPOINT_FSYNC_POST_DURATION	1484
/*! transaction: transaction range of IDs currently pinned */
#define	WT_STAT_CONN_TXN_PINNED_RANGE			1485
/*! transaction: transaction range of IDs currently pinned by a checkpoint */
#define	WT_STAT_CONN_TXN_PINNED_CHECKPOINT_RANGE	1486
/*! transaction: transaction range of timestamps currently pinned */
#define	WT_STAT_CONN_TXN_PINNED_TIMESTAMP		1487
/*! transaction: transaction range of timestamps pinned by a checkpoint */
#define	WT_STAT_CONN_TXN_PINNED_TIMESTAMP_CHECKPOINT	1488
>>>>>>> 091f0351
/*!
 * transaction: transaction range of timestamps pinned by the oldest
 * active read timestamp
 */
<<<<<<< HEAD
#define	WT_STAT_CONN_TXN_PINNED_TIMESTAMP_READER	1506
=======
#define	WT_STAT_CONN_TXN_PINNED_TIMESTAMP_READER	1489
>>>>>>> 091f0351
/*!
 * transaction: transaction range of timestamps pinned by the oldest
 * timestamp
 */
<<<<<<< HEAD
#define	WT_STAT_CONN_TXN_PINNED_TIMESTAMP_OLDEST	1507
/*! transaction: transaction read timestamp of the oldest active reader */
#define	WT_STAT_CONN_TXN_TIMESTAMP_OLDEST_ACTIVE_READ	1508
/*! transaction: transaction rollback to stable currently running */
#define	WT_STAT_CONN_TXN_ROLLBACK_TO_STABLE_RUNNING	1509
/*! transaction: transaction walk of concurrent sessions */
#define	WT_STAT_CONN_TXN_WALK_SESSIONS			1510
/*! transaction: transactions committed */
#define	WT_STAT_CONN_TXN_COMMIT				1511
/*! transaction: transactions rolled back */
#define	WT_STAT_CONN_TXN_ROLLBACK			1512
/*! transaction: update conflicts */
#define	WT_STAT_CONN_TXN_UPDATE_CONFLICT		1513
=======
#define	WT_STAT_CONN_TXN_PINNED_TIMESTAMP_OLDEST	1490
/*! transaction: transaction read timestamp of the oldest active reader */
#define	WT_STAT_CONN_TXN_TIMESTAMP_OLDEST_ACTIVE_READ	1491
/*! transaction: transaction rollback to stable currently running */
#define	WT_STAT_CONN_TXN_ROLLBACK_TO_STABLE_RUNNING	1492
/*! transaction: transaction walk of concurrent sessions */
#define	WT_STAT_CONN_TXN_WALK_SESSIONS			1493
/*! transaction: transactions committed */
#define	WT_STAT_CONN_TXN_COMMIT				1494
/*! transaction: transactions rolled back */
#define	WT_STAT_CONN_TXN_ROLLBACK			1495
/*! transaction: update conflicts */
#define	WT_STAT_CONN_TXN_UPDATE_CONFLICT		1496
>>>>>>> 091f0351

/*!
 * @}
 * @name Statistics for data sources
 * @anchor statistics_dsrc
 * @{
 */
/*! LSM: bloom filter false positives */
#define	WT_STAT_DSRC_BLOOM_FALSE_POSITIVE		2000
/*! LSM: bloom filter hits */
#define	WT_STAT_DSRC_BLOOM_HIT				2001
/*! LSM: bloom filter misses */
#define	WT_STAT_DSRC_BLOOM_MISS				2002
/*! LSM: bloom filter pages evicted from cache */
#define	WT_STAT_DSRC_BLOOM_PAGE_EVICT			2003
/*! LSM: bloom filter pages read into cache */
#define	WT_STAT_DSRC_BLOOM_PAGE_READ			2004
/*! LSM: bloom filters in the LSM tree */
#define	WT_STAT_DSRC_BLOOM_COUNT			2005
/*! LSM: chunks in the LSM tree */
#define	WT_STAT_DSRC_LSM_CHUNK_COUNT			2006
/*! LSM: highest merge generation in the LSM tree */
#define	WT_STAT_DSRC_LSM_GENERATION_MAX			2007
/*!
 * LSM: queries that could have benefited from a Bloom filter that did
 * not exist
 */
#define	WT_STAT_DSRC_LSM_LOOKUP_NO_BLOOM		2008
/*! LSM: sleep for LSM checkpoint throttle */
#define	WT_STAT_DSRC_LSM_CHECKPOINT_THROTTLE		2009
/*! LSM: sleep for LSM merge throttle */
#define	WT_STAT_DSRC_LSM_MERGE_THROTTLE			2010
/*! LSM: total size of bloom filters */
#define	WT_STAT_DSRC_BLOOM_SIZE				2011
/*! block-manager: allocations requiring file extension */
#define	WT_STAT_DSRC_BLOCK_EXTENSION			2012
/*! block-manager: blocks allocated */
#define	WT_STAT_DSRC_BLOCK_ALLOC			2013
/*! block-manager: blocks freed */
#define	WT_STAT_DSRC_BLOCK_FREE				2014
/*! block-manager: checkpoint size */
#define	WT_STAT_DSRC_BLOCK_CHECKPOINT_SIZE		2015
/*! block-manager: file allocation unit size */
#define	WT_STAT_DSRC_ALLOCATION_SIZE			2016
/*! block-manager: file bytes available for reuse */
#define	WT_STAT_DSRC_BLOCK_REUSE_BYTES			2017
/*! block-manager: file magic number */
#define	WT_STAT_DSRC_BLOCK_MAGIC			2018
/*! block-manager: file major version number */
#define	WT_STAT_DSRC_BLOCK_MAJOR			2019
/*! block-manager: file size in bytes */
#define	WT_STAT_DSRC_BLOCK_SIZE				2020
/*! block-manager: minor version number */
#define	WT_STAT_DSRC_BLOCK_MINOR			2021
/*! btree: btree checkpoint generation */
#define	WT_STAT_DSRC_BTREE_CHECKPOINT_GENERATION	2022
/*! btree: btree clean tree checkpoint expiration time */
#define	WT_STAT_DSRC_BTREE_CLEAN_CHECKPOINT_TIMER	2023
/*! btree: btree compact pages reviewed */
#define	WT_STAT_DSRC_BTREE_COMPACT_PAGES_REVIEWED	2024
/*! btree: btree compact pages selected to be rewritten */
#define	WT_STAT_DSRC_BTREE_COMPACT_PAGES_WRITE_SELECTED	2025
/*! btree: btree compact pages skipped */
#define	WT_STAT_DSRC_BTREE_COMPACT_PAGES_SKIPPED	2026
/*! btree: btree skipped by compaction as process would not reduce size */
#define	WT_STAT_DSRC_BTREE_COMPACT_SKIPPED		2027
/*!
 * btree: column-store fixed-size leaf pages, only reported if tree_walk
 * or all statistics are enabled
 */
#define	WT_STAT_DSRC_BTREE_COLUMN_FIX			2028
/*!
 * btree: column-store internal pages, only reported if tree_walk or all
 * statistics are enabled
 */
#define	WT_STAT_DSRC_BTREE_COLUMN_INTERNAL		2029
/*!
 * btree: column-store variable-size RLE encoded values, only reported if
 * tree_walk or all statistics are enabled
 */
#define	WT_STAT_DSRC_BTREE_COLUMN_RLE			2030
/*!
 * btree: column-store variable-size deleted values, only reported if
 * tree_walk or all statistics are enabled
 */
#define	WT_STAT_DSRC_BTREE_COLUMN_DELETED		2031
/*!
 * btree: column-store variable-size leaf pages, only reported if
 * tree_walk or all statistics are enabled
 */
#define	WT_STAT_DSRC_BTREE_COLUMN_VARIABLE		2032
/*! btree: fixed-record size */
#define	WT_STAT_DSRC_BTREE_FIXED_LEN			2033
/*! btree: maximum internal page key size */
#define	WT_STAT_DSRC_BTREE_MAXINTLKEY			2034
/*! btree: maximum internal page size */
#define	WT_STAT_DSRC_BTREE_MAXINTLPAGE			2035
/*! btree: maximum leaf page key size */
#define	WT_STAT_DSRC_BTREE_MAXLEAFKEY			2036
/*! btree: maximum leaf page size */
#define	WT_STAT_DSRC_BTREE_MAXLEAFPAGE			2037
/*! btree: maximum leaf page value size */
#define	WT_STAT_DSRC_BTREE_MAXLEAFVALUE			2038
/*! btree: maximum tree depth */
#define	WT_STAT_DSRC_BTREE_MAXIMUM_DEPTH		2039
/*!
 * btree: number of key/value pairs, only reported if tree_walk or all
 * statistics are enabled
 */
#define	WT_STAT_DSRC_BTREE_ENTRIES			2040
/*!
 * btree: overflow pages, only reported if tree_walk or all statistics
 * are enabled
 */
#define	WT_STAT_DSRC_BTREE_OVERFLOW			2041
/*! btree: pages rewritten by compaction */
#define	WT_STAT_DSRC_BTREE_COMPACT_PAGES_REWRITTEN	2042
/*!
 * btree: row-store empty values, only reported if tree_walk or all
 * statistics are enabled
 */
#define	WT_STAT_DSRC_BTREE_ROW_EMPTY_VALUES		2043
/*!
 * btree: row-store internal pages, only reported if tree_walk or all
 * statistics are enabled
 */
#define	WT_STAT_DSRC_BTREE_ROW_INTERNAL			2044
/*!
 * btree: row-store leaf pages, only reported if tree_walk or all
 * statistics are enabled
 */
#define	WT_STAT_DSRC_BTREE_ROW_LEAF			2045
/*! cache: bytes currently in the cache */
#define	WT_STAT_DSRC_CACHE_BYTES_INUSE			2046
/*! cache: bytes dirty in the cache cumulative */
#define	WT_STAT_DSRC_CACHE_BYTES_DIRTY_TOTAL		2047
/*! cache: bytes read into cache */
#define	WT_STAT_DSRC_CACHE_BYTES_READ			2048
/*! cache: bytes written from cache */
#define	WT_STAT_DSRC_CACHE_BYTES_WRITE			2049
/*! cache: checkpoint blocked page eviction */
#define	WT_STAT_DSRC_CACHE_EVICTION_CHECKPOINT		2050
/*!
 * cache: checkpoint of history store file blocked non-history store page
 * eviction
 */
#define	WT_STAT_DSRC_CACHE_EVICTION_BLOCKED_CHECKPOINT_HS	2051
/*! cache: data source pages selected for eviction unable to be evicted */
#define	WT_STAT_DSRC_CACHE_EVICTION_FAIL		2052
/*!
 * cache: eviction gave up due to detecting an out of order on disk value
 * behind the last update on the chain
 */
#define	WT_STAT_DSRC_CACHE_EVICTION_BLOCKED_OOO_CHECKPOINT_RACE_1	2053
/*!
 * cache: eviction gave up due to detecting an out of order tombstone
 * ahead of the selected on disk update
 */
#define	WT_STAT_DSRC_CACHE_EVICTION_BLOCKED_OOO_CHECKPOINT_RACE_2	2054
/*!
 * cache: eviction gave up due to detecting an out of order tombstone
 * ahead of the selected on disk update after validating the update chain
 */
#define	WT_STAT_DSRC_CACHE_EVICTION_BLOCKED_OOO_CHECKPOINT_RACE_3	2055
/*!
 * cache: eviction gave up due to detecting out of order timestamps on
 * the update chain after the selected on disk update
 */
#define	WT_STAT_DSRC_CACHE_EVICTION_BLOCKED_OOO_CHECKPOINT_RACE_4	2056
/*! cache: eviction walk passes of a file */
#define	WT_STAT_DSRC_CACHE_EVICTION_WALK_PASSES		2057
/*! cache: eviction walk target pages histogram - 0-9 */
#define	WT_STAT_DSRC_CACHE_EVICTION_TARGET_PAGE_LT10	2058
/*! cache: eviction walk target pages histogram - 10-31 */
#define	WT_STAT_DSRC_CACHE_EVICTION_TARGET_PAGE_LT32	2059
/*! cache: eviction walk target pages histogram - 128 and higher */
#define	WT_STAT_DSRC_CACHE_EVICTION_TARGET_PAGE_GE128	2060
/*! cache: eviction walk target pages histogram - 32-63 */
#define	WT_STAT_DSRC_CACHE_EVICTION_TARGET_PAGE_LT64	2061
/*! cache: eviction walk target pages histogram - 64-128 */
#define	WT_STAT_DSRC_CACHE_EVICTION_TARGET_PAGE_LT128	2062
/*!
 * cache: eviction walk target pages reduced due to history store cache
 * pressure
 */
#define	WT_STAT_DSRC_CACHE_EVICTION_TARGET_PAGE_REDUCED	2063
/*! cache: eviction walks abandoned */
#define	WT_STAT_DSRC_CACHE_EVICTION_WALKS_ABANDONED	2064
/*! cache: eviction walks gave up because they restarted their walk twice */
#define	WT_STAT_DSRC_CACHE_EVICTION_WALKS_STOPPED	2065
/*!
 * cache: eviction walks gave up because they saw too many pages and
 * found no candidates
 */
#define	WT_STAT_DSRC_CACHE_EVICTION_WALKS_GAVE_UP_NO_TARGETS	2066
/*!
 * cache: eviction walks gave up because they saw too many pages and
 * found too few candidates
 */
#define	WT_STAT_DSRC_CACHE_EVICTION_WALKS_GAVE_UP_RATIO	2067
/*! cache: eviction walks reached end of tree */
#define	WT_STAT_DSRC_CACHE_EVICTION_WALKS_ENDED		2068
/*! cache: eviction walks restarted */
#define	WT_STAT_DSRC_CACHE_EVICTION_WALK_RESTART	2069
/*! cache: eviction walks started from root of tree */
#define	WT_STAT_DSRC_CACHE_EVICTION_WALK_FROM_ROOT	2070
/*! cache: eviction walks started from saved location in tree */
#define	WT_STAT_DSRC_CACHE_EVICTION_WALK_SAVED_POS	2071
/*! cache: hazard pointer blocked page eviction */
#define	WT_STAT_DSRC_CACHE_EVICTION_HAZARD		2072
/*! cache: history store table insert calls */
#define	WT_STAT_DSRC_CACHE_HS_INSERT			2073
/*! cache: history store table insert calls that returned restart */
#define	WT_STAT_DSRC_CACHE_HS_INSERT_RESTART		2074
/*!
 * cache: history store table out-of-order resolved updates that lose
 * their durable timestamp
 */
#define	WT_STAT_DSRC_CACHE_HS_ORDER_LOSE_DURABLE_TIMESTAMP	2075
/*!
 * cache: history store table out-of-order updates that were fixed up by
 * reinserting with the fixed timestamp
 */
#define	WT_STAT_DSRC_CACHE_HS_ORDER_REINSERT		2076
/*! cache: history store table reads */
#define	WT_STAT_DSRC_CACHE_HS_READ			2077
/*! cache: history store table reads missed */
#define	WT_STAT_DSRC_CACHE_HS_READ_MISS			2078
/*! cache: history store table reads requiring squashed modifies */
#define	WT_STAT_DSRC_CACHE_HS_READ_SQUASH		2079
/*!
 * cache: history store table truncation by rollback to stable to remove
 * an unstable update
 */
#define	WT_STAT_DSRC_CACHE_HS_KEY_TRUNCATE_RTS_UNSTABLE	2080
/*!
 * cache: history store table truncation by rollback to stable to remove
 * an update
 */
#define	WT_STAT_DSRC_CACHE_HS_KEY_TRUNCATE_RTS		2081
/*! cache: history store table truncation to remove an update */
#define	WT_STAT_DSRC_CACHE_HS_KEY_TRUNCATE		2082
/*!
 * cache: history store table truncation to remove range of updates due
 * to key being removed from the data page during reconciliation
 */
#define	WT_STAT_DSRC_CACHE_HS_KEY_TRUNCATE_ONPAGE_REMOVAL	2083
/*!
 * cache: history store table truncation to remove range of updates due
 * to out-of-order timestamp update on data page
 */
#define	WT_STAT_DSRC_CACHE_HS_ORDER_REMOVE		2084
/*! cache: history store table writes requiring squashed modifies */
#define	WT_STAT_DSRC_CACHE_HS_WRITE_SQUASH		2085
/*! cache: in-memory page passed criteria to be split */
#define	WT_STAT_DSRC_CACHE_INMEM_SPLITTABLE		2086
/*! cache: in-memory page splits */
#define	WT_STAT_DSRC_CACHE_INMEM_SPLIT			2087
/*! cache: internal pages evicted */
#define	WT_STAT_DSRC_CACHE_EVICTION_INTERNAL		2088
/*! cache: internal pages split during eviction */
#define	WT_STAT_DSRC_CACHE_EVICTION_SPLIT_INTERNAL	2089
/*! cache: leaf pages split during eviction */
#define	WT_STAT_DSRC_CACHE_EVICTION_SPLIT_LEAF		2090
/*! cache: modified pages evicted */
#define	WT_STAT_DSRC_CACHE_EVICTION_DIRTY		2091
/*! cache: overflow pages read into cache */
#define	WT_STAT_DSRC_CACHE_READ_OVERFLOW		2092
/*! cache: page split during eviction deepened the tree */
#define	WT_STAT_DSRC_CACHE_EVICTION_DEEPEN		2093
/*! cache: page written requiring history store records */
#define	WT_STAT_DSRC_CACHE_WRITE_HS			2094
/*! cache: pages read into cache */
#define	WT_STAT_DSRC_CACHE_READ				2095
/*! cache: pages read into cache after truncate */
#define	WT_STAT_DSRC_CACHE_READ_DELETED			2096
/*! cache: pages read into cache after truncate in prepare state */
#define	WT_STAT_DSRC_CACHE_READ_DELETED_PREPARED	2097
/*! cache: pages requested from the cache */
#define	WT_STAT_DSRC_CACHE_PAGES_REQUESTED		2098
/*! cache: pages seen by eviction walk */
#define	WT_STAT_DSRC_CACHE_EVICTION_PAGES_SEEN		2099
/*! cache: pages written from cache */
#define	WT_STAT_DSRC_CACHE_WRITE			2100
/*! cache: pages written requiring in-memory restoration */
#define	WT_STAT_DSRC_CACHE_WRITE_RESTORE		2101
/*! cache: the number of times full update inserted to history store */
#define	WT_STAT_DSRC_CACHE_HS_INSERT_FULL_UPDATE	2102
/*! cache: the number of times reverse modify inserted to history store */
#define	WT_STAT_DSRC_CACHE_HS_INSERT_REVERSE_MODIFY	2103
/*! cache: tracked dirty bytes in the cache */
#define	WT_STAT_DSRC_CACHE_BYTES_DIRTY			2104
/*! cache: unmodified pages evicted */
#define	WT_STAT_DSRC_CACHE_EVICTION_CLEAN		2105
/*!
 * cache_walk: Average difference between current eviction generation
 * when the page was last considered, only reported if cache_walk or all
 * statistics are enabled
 */
#define	WT_STAT_DSRC_CACHE_STATE_GEN_AVG_GAP		2106
/*!
 * cache_walk: Average on-disk page image size seen, only reported if
 * cache_walk or all statistics are enabled
 */
#define	WT_STAT_DSRC_CACHE_STATE_AVG_WRITTEN_SIZE	2107
/*!
 * cache_walk: Average time in cache for pages that have been visited by
 * the eviction server, only reported if cache_walk or all statistics are
 * enabled
 */
#define	WT_STAT_DSRC_CACHE_STATE_AVG_VISITED_AGE	2108
/*!
 * cache_walk: Average time in cache for pages that have not been visited
 * by the eviction server, only reported if cache_walk or all statistics
 * are enabled
 */
#define	WT_STAT_DSRC_CACHE_STATE_AVG_UNVISITED_AGE	2109
/*!
 * cache_walk: Clean pages currently in cache, only reported if
 * cache_walk or all statistics are enabled
 */
#define	WT_STAT_DSRC_CACHE_STATE_PAGES_CLEAN		2110
/*!
 * cache_walk: Current eviction generation, only reported if cache_walk
 * or all statistics are enabled
 */
#define	WT_STAT_DSRC_CACHE_STATE_GEN_CURRENT		2111
/*!
 * cache_walk: Dirty pages currently in cache, only reported if
 * cache_walk or all statistics are enabled
 */
#define	WT_STAT_DSRC_CACHE_STATE_PAGES_DIRTY		2112
/*!
 * cache_walk: Entries in the root page, only reported if cache_walk or
 * all statistics are enabled
 */
#define	WT_STAT_DSRC_CACHE_STATE_ROOT_ENTRIES		2113
/*!
 * cache_walk: Internal pages currently in cache, only reported if
 * cache_walk or all statistics are enabled
 */
#define	WT_STAT_DSRC_CACHE_STATE_PAGES_INTERNAL		2114
/*!
 * cache_walk: Leaf pages currently in cache, only reported if cache_walk
 * or all statistics are enabled
 */
#define	WT_STAT_DSRC_CACHE_STATE_PAGES_LEAF		2115
/*!
 * cache_walk: Maximum difference between current eviction generation
 * when the page was last considered, only reported if cache_walk or all
 * statistics are enabled
 */
#define	WT_STAT_DSRC_CACHE_STATE_GEN_MAX_GAP		2116
/*!
 * cache_walk: Maximum page size seen, only reported if cache_walk or all
 * statistics are enabled
 */
#define	WT_STAT_DSRC_CACHE_STATE_MAX_PAGESIZE		2117
/*!
 * cache_walk: Minimum on-disk page image size seen, only reported if
 * cache_walk or all statistics are enabled
 */
#define	WT_STAT_DSRC_CACHE_STATE_MIN_WRITTEN_SIZE	2118
/*!
 * cache_walk: Number of pages never visited by eviction server, only
 * reported if cache_walk or all statistics are enabled
 */
#define	WT_STAT_DSRC_CACHE_STATE_UNVISITED_COUNT	2119
/*!
 * cache_walk: On-disk page image sizes smaller than a single allocation
 * unit, only reported if cache_walk or all statistics are enabled
 */
#define	WT_STAT_DSRC_CACHE_STATE_SMALLER_ALLOC_SIZE	2120
/*!
 * cache_walk: Pages created in memory and never written, only reported
 * if cache_walk or all statistics are enabled
 */
#define	WT_STAT_DSRC_CACHE_STATE_MEMORY			2121
/*!
 * cache_walk: Pages currently queued for eviction, only reported if
 * cache_walk or all statistics are enabled
 */
#define	WT_STAT_DSRC_CACHE_STATE_QUEUED			2122
/*!
 * cache_walk: Pages that could not be queued for eviction, only reported
 * if cache_walk or all statistics are enabled
 */
#define	WT_STAT_DSRC_CACHE_STATE_NOT_QUEUEABLE		2123
/*!
 * cache_walk: Refs skipped during cache traversal, only reported if
 * cache_walk or all statistics are enabled
 */
#define	WT_STAT_DSRC_CACHE_STATE_REFS_SKIPPED		2124
/*!
 * cache_walk: Size of the root page, only reported if cache_walk or all
 * statistics are enabled
 */
#define	WT_STAT_DSRC_CACHE_STATE_ROOT_SIZE		2125
/*!
 * cache_walk: Total number of pages currently in cache, only reported if
 * cache_walk or all statistics are enabled
 */
#define	WT_STAT_DSRC_CACHE_STATE_PAGES			2126
/*! checkpoint-cleanup: pages added for eviction */
#define	WT_STAT_DSRC_CC_PAGES_EVICT			2127
/*! checkpoint-cleanup: pages removed */
#define	WT_STAT_DSRC_CC_PAGES_REMOVED			2128
/*! checkpoint-cleanup: pages skipped during tree walk */
#define	WT_STAT_DSRC_CC_PAGES_WALK_SKIPPED		2129
/*! checkpoint-cleanup: pages visited */
#define	WT_STAT_DSRC_CC_PAGES_VISITED			2130
/*!
 * compression: compressed page maximum internal page size prior to
 * compression
 */
#define	WT_STAT_DSRC_COMPRESS_PRECOMP_INTL_MAX_PAGE_SIZE	2131
/*!
 * compression: compressed page maximum leaf page size prior to
 * compression
 */
#define	WT_STAT_DSRC_COMPRESS_PRECOMP_LEAF_MAX_PAGE_SIZE	2132
/*! compression: compressed pages read */
#define	WT_STAT_DSRC_COMPRESS_READ			2133
/*! compression: compressed pages written */
<<<<<<< HEAD
#define	WT_STAT_DSRC_COMPRESS_WRITE			2130
/*! compression: number of blocks with compress ratio greater than 64 */
#define	WT_STAT_DSRC_COMPRESS_HIST_RATIO_MAX		2131
/*! compression: number of blocks with compress ratio smaller than 16 */
#define	WT_STAT_DSRC_COMPRESS_HIST_RATIO_16		2132
/*! compression: number of blocks with compress ratio smaller than 2 */
#define	WT_STAT_DSRC_COMPRESS_HIST_RATIO_2		2133
/*! compression: number of blocks with compress ratio smaller than 32 */
#define	WT_STAT_DSRC_COMPRESS_HIST_RATIO_32		2134
/*! compression: number of blocks with compress ratio smaller than 4 */
#define	WT_STAT_DSRC_COMPRESS_HIST_RATIO_4		2135
/*! compression: number of blocks with compress ratio smaller than 64 */
#define	WT_STAT_DSRC_COMPRESS_HIST_RATIO_64		2136
/*! compression: number of blocks with compress ratio smaller than 8 */
#define	WT_STAT_DSRC_COMPRESS_HIST_RATIO_8		2137
/*! compression: page written failed to compress */
#define	WT_STAT_DSRC_COMPRESS_WRITE_FAIL		2138
/*! compression: page written was too small to compress */
#define	WT_STAT_DSRC_COMPRESS_WRITE_TOO_SMALL		2139
/*! cursor: Total number of entries skipped by cursor next calls */
#define	WT_STAT_DSRC_CURSOR_NEXT_SKIP_TOTAL		2140
/*! cursor: Total number of entries skipped by cursor prev calls */
#define	WT_STAT_DSRC_CURSOR_PREV_SKIP_TOTAL		2141
=======
#define	WT_STAT_DSRC_COMPRESS_WRITE			2134
/*! compression: page written failed to compress */
#define	WT_STAT_DSRC_COMPRESS_WRITE_FAIL		2135
/*! compression: page written was too small to compress */
#define	WT_STAT_DSRC_COMPRESS_WRITE_TOO_SMALL		2136
/*! cursor: Total number of entries skipped by cursor next calls */
#define	WT_STAT_DSRC_CURSOR_NEXT_SKIP_TOTAL		2137
/*! cursor: Total number of entries skipped by cursor prev calls */
#define	WT_STAT_DSRC_CURSOR_PREV_SKIP_TOTAL		2138
>>>>>>> 091f0351
/*!
 * cursor: Total number of entries skipped to position the history store
 * cursor
 */
<<<<<<< HEAD
#define	WT_STAT_DSRC_CURSOR_SKIP_HS_CUR_POSITION	2142
=======
#define	WT_STAT_DSRC_CURSOR_SKIP_HS_CUR_POSITION	2139
>>>>>>> 091f0351
/*!
 * cursor: Total number of times a search near has exited due to prefix
 * config
 */
<<<<<<< HEAD
#define	WT_STAT_DSRC_CURSOR_SEARCH_NEAR_PREFIX_FAST_PATHS	2143
/*! cursor: bulk loaded cursor insert calls */
#define	WT_STAT_DSRC_CURSOR_INSERT_BULK			2144
/*! cursor: cache cursors reuse count */
#define	WT_STAT_DSRC_CURSOR_REOPEN			2145
/*! cursor: close calls that result in cache */
#define	WT_STAT_DSRC_CURSOR_CACHE			2146
/*! cursor: create calls */
#define	WT_STAT_DSRC_CURSOR_CREATE			2147
=======
#define	WT_STAT_DSRC_CURSOR_SEARCH_NEAR_PREFIX_FAST_PATHS	2140
/*! cursor: bulk loaded cursor insert calls */
#define	WT_STAT_DSRC_CURSOR_INSERT_BULK			2141
/*! cursor: cache cursors reuse count */
#define	WT_STAT_DSRC_CURSOR_REOPEN			2142
/*! cursor: close calls that result in cache */
#define	WT_STAT_DSRC_CURSOR_CACHE			2143
/*! cursor: create calls */
#define	WT_STAT_DSRC_CURSOR_CREATE			2144
>>>>>>> 091f0351
/*!
 * cursor: cursor next calls that skip due to a globally visible history
 * store tombstone
 */
<<<<<<< HEAD
#define	WT_STAT_DSRC_CURSOR_NEXT_HS_TOMBSTONE		2148
=======
#define	WT_STAT_DSRC_CURSOR_NEXT_HS_TOMBSTONE		2145
>>>>>>> 091f0351
/*!
 * cursor: cursor next calls that skip greater than or equal to 100
 * entries
 */
<<<<<<< HEAD
#define	WT_STAT_DSRC_CURSOR_NEXT_SKIP_GE_100		2149
/*! cursor: cursor next calls that skip less than 100 entries */
#define	WT_STAT_DSRC_CURSOR_NEXT_SKIP_LT_100		2150
=======
#define	WT_STAT_DSRC_CURSOR_NEXT_SKIP_GE_100		2146
/*! cursor: cursor next calls that skip less than 100 entries */
#define	WT_STAT_DSRC_CURSOR_NEXT_SKIP_LT_100		2147
>>>>>>> 091f0351
/*!
 * cursor: cursor prev calls that skip due to a globally visible history
 * store tombstone
 */
<<<<<<< HEAD
#define	WT_STAT_DSRC_CURSOR_PREV_HS_TOMBSTONE		2151
=======
#define	WT_STAT_DSRC_CURSOR_PREV_HS_TOMBSTONE		2148
>>>>>>> 091f0351
/*!
 * cursor: cursor prev calls that skip greater than or equal to 100
 * entries
 */
<<<<<<< HEAD
#define	WT_STAT_DSRC_CURSOR_PREV_SKIP_GE_100		2152
/*! cursor: cursor prev calls that skip less than 100 entries */
#define	WT_STAT_DSRC_CURSOR_PREV_SKIP_LT_100		2153
/*! cursor: insert calls */
#define	WT_STAT_DSRC_CURSOR_INSERT			2154
/*! cursor: insert key and value bytes */
#define	WT_STAT_DSRC_CURSOR_INSERT_BYTES		2155
/*! cursor: modify */
#define	WT_STAT_DSRC_CURSOR_MODIFY			2156
/*! cursor: modify key and value bytes affected */
#define	WT_STAT_DSRC_CURSOR_MODIFY_BYTES		2157
/*! cursor: modify value bytes modified */
#define	WT_STAT_DSRC_CURSOR_MODIFY_BYTES_TOUCH		2158
/*! cursor: next calls */
#define	WT_STAT_DSRC_CURSOR_NEXT			2159
/*! cursor: open cursor count */
#define	WT_STAT_DSRC_CURSOR_OPEN_COUNT			2160
/*! cursor: operation restarted */
#define	WT_STAT_DSRC_CURSOR_RESTART			2161
/*! cursor: prev calls */
#define	WT_STAT_DSRC_CURSOR_PREV			2162
/*! cursor: remove calls */
#define	WT_STAT_DSRC_CURSOR_REMOVE			2163
/*! cursor: remove key bytes removed */
#define	WT_STAT_DSRC_CURSOR_REMOVE_BYTES		2164
/*! cursor: reserve calls */
#define	WT_STAT_DSRC_CURSOR_RESERVE			2165
/*! cursor: reset calls */
#define	WT_STAT_DSRC_CURSOR_RESET			2166
/*! cursor: search calls */
#define	WT_STAT_DSRC_CURSOR_SEARCH			2167
/*! cursor: search history store calls */
#define	WT_STAT_DSRC_CURSOR_SEARCH_HS			2168
/*! cursor: search near calls */
#define	WT_STAT_DSRC_CURSOR_SEARCH_NEAR			2169
/*! cursor: truncate calls */
#define	WT_STAT_DSRC_CURSOR_TRUNCATE			2170
/*! cursor: update calls */
#define	WT_STAT_DSRC_CURSOR_UPDATE			2171
/*! cursor: update key and value bytes */
#define	WT_STAT_DSRC_CURSOR_UPDATE_BYTES		2172
/*! cursor: update value size change */
#define	WT_STAT_DSRC_CURSOR_UPDATE_BYTES_CHANGED	2173
/*! reconciliation: approximate byte size of timestamps in pages written */
#define	WT_STAT_DSRC_REC_TIME_WINDOW_BYTES_TS		2174
=======
#define	WT_STAT_DSRC_CURSOR_PREV_SKIP_GE_100		2149
/*! cursor: cursor prev calls that skip less than 100 entries */
#define	WT_STAT_DSRC_CURSOR_PREV_SKIP_LT_100		2150
/*! cursor: insert calls */
#define	WT_STAT_DSRC_CURSOR_INSERT			2151
/*! cursor: insert key and value bytes */
#define	WT_STAT_DSRC_CURSOR_INSERT_BYTES		2152
/*! cursor: modify */
#define	WT_STAT_DSRC_CURSOR_MODIFY			2153
/*! cursor: modify key and value bytes affected */
#define	WT_STAT_DSRC_CURSOR_MODIFY_BYTES		2154
/*! cursor: modify value bytes modified */
#define	WT_STAT_DSRC_CURSOR_MODIFY_BYTES_TOUCH		2155
/*! cursor: next calls */
#define	WT_STAT_DSRC_CURSOR_NEXT			2156
/*! cursor: open cursor count */
#define	WT_STAT_DSRC_CURSOR_OPEN_COUNT			2157
/*! cursor: operation restarted */
#define	WT_STAT_DSRC_CURSOR_RESTART			2158
/*! cursor: prev calls */
#define	WT_STAT_DSRC_CURSOR_PREV			2159
/*! cursor: remove calls */
#define	WT_STAT_DSRC_CURSOR_REMOVE			2160
/*! cursor: remove key bytes removed */
#define	WT_STAT_DSRC_CURSOR_REMOVE_BYTES		2161
/*! cursor: reserve calls */
#define	WT_STAT_DSRC_CURSOR_RESERVE			2162
/*! cursor: reset calls */
#define	WT_STAT_DSRC_CURSOR_RESET			2163
/*! cursor: search calls */
#define	WT_STAT_DSRC_CURSOR_SEARCH			2164
/*! cursor: search history store calls */
#define	WT_STAT_DSRC_CURSOR_SEARCH_HS			2165
/*! cursor: search near calls */
#define	WT_STAT_DSRC_CURSOR_SEARCH_NEAR			2166
/*! cursor: truncate calls */
#define	WT_STAT_DSRC_CURSOR_TRUNCATE			2167
/*! cursor: update calls */
#define	WT_STAT_DSRC_CURSOR_UPDATE			2168
/*! cursor: update key and value bytes */
#define	WT_STAT_DSRC_CURSOR_UPDATE_BYTES		2169
/*! cursor: update value size change */
#define	WT_STAT_DSRC_CURSOR_UPDATE_BYTES_CHANGED	2170
/*! reconciliation: approximate byte size of timestamps in pages written */
#define	WT_STAT_DSRC_REC_TIME_WINDOW_BYTES_TS		2171
>>>>>>> 091f0351
/*!
 * reconciliation: approximate byte size of transaction IDs in pages
 * written
 */
<<<<<<< HEAD
#define	WT_STAT_DSRC_REC_TIME_WINDOW_BYTES_TXN		2175
/*! reconciliation: dictionary matches */
#define	WT_STAT_DSRC_REC_DICTIONARY			2176
/*! reconciliation: fast-path pages deleted */
#define	WT_STAT_DSRC_REC_PAGE_DELETE_FAST		2177
=======
#define	WT_STAT_DSRC_REC_TIME_WINDOW_BYTES_TXN		2172
/*! reconciliation: dictionary matches */
#define	WT_STAT_DSRC_REC_DICTIONARY			2173
/*! reconciliation: fast-path pages deleted */
#define	WT_STAT_DSRC_REC_PAGE_DELETE_FAST		2174
>>>>>>> 091f0351
/*!
 * reconciliation: internal page key bytes discarded using suffix
 * compression
 */
<<<<<<< HEAD
#define	WT_STAT_DSRC_REC_SUFFIX_COMPRESSION		2178
/*! reconciliation: internal page multi-block writes */
#define	WT_STAT_DSRC_REC_MULTIBLOCK_INTERNAL		2179
/*! reconciliation: internal-page overflow keys */
#define	WT_STAT_DSRC_REC_OVERFLOW_KEY_INTERNAL		2180
/*! reconciliation: leaf page key bytes discarded using prefix compression */
#define	WT_STAT_DSRC_REC_PREFIX_COMPRESSION		2181
/*! reconciliation: leaf page multi-block writes */
#define	WT_STAT_DSRC_REC_MULTIBLOCK_LEAF		2182
/*! reconciliation: leaf-page overflow keys */
#define	WT_STAT_DSRC_REC_OVERFLOW_KEY_LEAF		2183
/*! reconciliation: maximum blocks required for a page */
#define	WT_STAT_DSRC_REC_MULTIBLOCK_MAX			2184
/*! reconciliation: overflow values written */
#define	WT_STAT_DSRC_REC_OVERFLOW_VALUE			2185
/*! reconciliation: page checksum matches */
#define	WT_STAT_DSRC_REC_PAGE_MATCH			2186
/*! reconciliation: page reconciliation calls */
#define	WT_STAT_DSRC_REC_PAGES				2187
/*! reconciliation: page reconciliation calls for eviction */
#define	WT_STAT_DSRC_REC_PAGES_EVICTION			2188
/*! reconciliation: pages deleted */
#define	WT_STAT_DSRC_REC_PAGE_DELETE			2189
=======
#define	WT_STAT_DSRC_REC_SUFFIX_COMPRESSION		2175
/*! reconciliation: internal page multi-block writes */
#define	WT_STAT_DSRC_REC_MULTIBLOCK_INTERNAL		2176
/*! reconciliation: internal-page overflow keys */
#define	WT_STAT_DSRC_REC_OVERFLOW_KEY_INTERNAL		2177
/*! reconciliation: leaf page key bytes discarded using prefix compression */
#define	WT_STAT_DSRC_REC_PREFIX_COMPRESSION		2178
/*! reconciliation: leaf page multi-block writes */
#define	WT_STAT_DSRC_REC_MULTIBLOCK_LEAF		2179
/*! reconciliation: leaf-page overflow keys */
#define	WT_STAT_DSRC_REC_OVERFLOW_KEY_LEAF		2180
/*! reconciliation: maximum blocks required for a page */
#define	WT_STAT_DSRC_REC_MULTIBLOCK_MAX			2181
/*! reconciliation: overflow values written */
#define	WT_STAT_DSRC_REC_OVERFLOW_VALUE			2182
/*! reconciliation: page checksum matches */
#define	WT_STAT_DSRC_REC_PAGE_MATCH			2183
/*! reconciliation: page reconciliation calls */
#define	WT_STAT_DSRC_REC_PAGES				2184
/*! reconciliation: page reconciliation calls for eviction */
#define	WT_STAT_DSRC_REC_PAGES_EVICTION			2185
/*! reconciliation: pages deleted */
#define	WT_STAT_DSRC_REC_PAGE_DELETE			2186
>>>>>>> 091f0351
/*!
 * reconciliation: pages written including an aggregated newest start
 * durable timestamp
 */
<<<<<<< HEAD
#define	WT_STAT_DSRC_REC_TIME_AGGR_NEWEST_START_DURABLE_TS	2190
=======
#define	WT_STAT_DSRC_REC_TIME_AGGR_NEWEST_START_DURABLE_TS	2187
>>>>>>> 091f0351
/*!
 * reconciliation: pages written including an aggregated newest stop
 * durable timestamp
 */
<<<<<<< HEAD
#define	WT_STAT_DSRC_REC_TIME_AGGR_NEWEST_STOP_DURABLE_TS	2191
=======
#define	WT_STAT_DSRC_REC_TIME_AGGR_NEWEST_STOP_DURABLE_TS	2188
>>>>>>> 091f0351
/*!
 * reconciliation: pages written including an aggregated newest stop
 * timestamp
 */
<<<<<<< HEAD
#define	WT_STAT_DSRC_REC_TIME_AGGR_NEWEST_STOP_TS	2192
=======
#define	WT_STAT_DSRC_REC_TIME_AGGR_NEWEST_STOP_TS	2189
>>>>>>> 091f0351
/*!
 * reconciliation: pages written including an aggregated newest stop
 * transaction ID
 */
<<<<<<< HEAD
#define	WT_STAT_DSRC_REC_TIME_AGGR_NEWEST_STOP_TXN	2193
=======
#define	WT_STAT_DSRC_REC_TIME_AGGR_NEWEST_STOP_TXN	2190
>>>>>>> 091f0351
/*!
 * reconciliation: pages written including an aggregated newest
 * transaction ID
 */
<<<<<<< HEAD
#define	WT_STAT_DSRC_REC_TIME_AGGR_NEWEST_TXN		2194
=======
#define	WT_STAT_DSRC_REC_TIME_AGGR_NEWEST_TXN		2191
>>>>>>> 091f0351
/*!
 * reconciliation: pages written including an aggregated oldest start
 * timestamp
 */
<<<<<<< HEAD
#define	WT_STAT_DSRC_REC_TIME_AGGR_OLDEST_START_TS	2195
/*! reconciliation: pages written including an aggregated prepare */
#define	WT_STAT_DSRC_REC_TIME_AGGR_PREPARED		2196
/*! reconciliation: pages written including at least one prepare */
#define	WT_STAT_DSRC_REC_TIME_WINDOW_PAGES_PREPARED	2197
=======
#define	WT_STAT_DSRC_REC_TIME_AGGR_OLDEST_START_TS	2192
/*! reconciliation: pages written including an aggregated prepare */
#define	WT_STAT_DSRC_REC_TIME_AGGR_PREPARED		2193
/*! reconciliation: pages written including at least one prepare */
#define	WT_STAT_DSRC_REC_TIME_WINDOW_PAGES_PREPARED	2194
>>>>>>> 091f0351
/*!
 * reconciliation: pages written including at least one start durable
 * timestamp
 */
<<<<<<< HEAD
#define	WT_STAT_DSRC_REC_TIME_WINDOW_PAGES_DURABLE_START_TS	2198
/*! reconciliation: pages written including at least one start timestamp */
#define	WT_STAT_DSRC_REC_TIME_WINDOW_PAGES_START_TS	2199
=======
#define	WT_STAT_DSRC_REC_TIME_WINDOW_PAGES_DURABLE_START_TS	2195
/*! reconciliation: pages written including at least one start timestamp */
#define	WT_STAT_DSRC_REC_TIME_WINDOW_PAGES_START_TS	2196
>>>>>>> 091f0351
/*!
 * reconciliation: pages written including at least one start transaction
 * ID
 */
<<<<<<< HEAD
#define	WT_STAT_DSRC_REC_TIME_WINDOW_PAGES_START_TXN	2200
=======
#define	WT_STAT_DSRC_REC_TIME_WINDOW_PAGES_START_TXN	2197
>>>>>>> 091f0351
/*!
 * reconciliation: pages written including at least one stop durable
 * timestamp
 */
<<<<<<< HEAD
#define	WT_STAT_DSRC_REC_TIME_WINDOW_PAGES_DURABLE_STOP_TS	2201
/*! reconciliation: pages written including at least one stop timestamp */
#define	WT_STAT_DSRC_REC_TIME_WINDOW_PAGES_STOP_TS	2202
=======
#define	WT_STAT_DSRC_REC_TIME_WINDOW_PAGES_DURABLE_STOP_TS	2198
/*! reconciliation: pages written including at least one stop timestamp */
#define	WT_STAT_DSRC_REC_TIME_WINDOW_PAGES_STOP_TS	2199
>>>>>>> 091f0351
/*!
 * reconciliation: pages written including at least one stop transaction
 * ID
 */
<<<<<<< HEAD
#define	WT_STAT_DSRC_REC_TIME_WINDOW_PAGES_STOP_TXN	2203
/*! reconciliation: records written including a prepare */
#define	WT_STAT_DSRC_REC_TIME_WINDOW_PREPARED		2204
/*! reconciliation: records written including a start durable timestamp */
#define	WT_STAT_DSRC_REC_TIME_WINDOW_DURABLE_START_TS	2205
/*! reconciliation: records written including a start timestamp */
#define	WT_STAT_DSRC_REC_TIME_WINDOW_START_TS		2206
/*! reconciliation: records written including a start transaction ID */
#define	WT_STAT_DSRC_REC_TIME_WINDOW_START_TXN		2207
/*! reconciliation: records written including a stop durable timestamp */
#define	WT_STAT_DSRC_REC_TIME_WINDOW_DURABLE_STOP_TS	2208
/*! reconciliation: records written including a stop timestamp */
#define	WT_STAT_DSRC_REC_TIME_WINDOW_STOP_TS		2209
/*! reconciliation: records written including a stop transaction ID */
#define	WT_STAT_DSRC_REC_TIME_WINDOW_STOP_TXN		2210
/*! session: object compaction */
#define	WT_STAT_DSRC_SESSION_COMPACT			2211
/*! session: tiered operations dequeued and processed */
#define	WT_STAT_DSRC_TIERED_WORK_UNITS_DEQUEUED		2212
/*! session: tiered operations scheduled */
#define	WT_STAT_DSRC_TIERED_WORK_UNITS_CREATED		2213
/*! session: tiered storage local retention time (secs) */
#define	WT_STAT_DSRC_TIERED_RETENTION			2214
/*! session: tiered storage object size */
#define	WT_STAT_DSRC_TIERED_OBJECT_SIZE			2215
/*! transaction: race to read prepared update retry */
#define	WT_STAT_DSRC_TXN_READ_RACE_PREPARE_UPDATE	2216
=======
#define	WT_STAT_DSRC_REC_TIME_WINDOW_PAGES_STOP_TXN	2200
/*! reconciliation: records written including a prepare */
#define	WT_STAT_DSRC_REC_TIME_WINDOW_PREPARED		2201
/*! reconciliation: records written including a start durable timestamp */
#define	WT_STAT_DSRC_REC_TIME_WINDOW_DURABLE_START_TS	2202
/*! reconciliation: records written including a start timestamp */
#define	WT_STAT_DSRC_REC_TIME_WINDOW_START_TS		2203
/*! reconciliation: records written including a start transaction ID */
#define	WT_STAT_DSRC_REC_TIME_WINDOW_START_TXN		2204
/*! reconciliation: records written including a stop durable timestamp */
#define	WT_STAT_DSRC_REC_TIME_WINDOW_DURABLE_STOP_TS	2205
/*! reconciliation: records written including a stop timestamp */
#define	WT_STAT_DSRC_REC_TIME_WINDOW_STOP_TS		2206
/*! reconciliation: records written including a stop transaction ID */
#define	WT_STAT_DSRC_REC_TIME_WINDOW_STOP_TXN		2207
/*! session: object compaction */
#define	WT_STAT_DSRC_SESSION_COMPACT			2208
/*! session: tiered operations dequeued and processed */
#define	WT_STAT_DSRC_TIERED_WORK_UNITS_DEQUEUED		2209
/*! session: tiered operations scheduled */
#define	WT_STAT_DSRC_TIERED_WORK_UNITS_CREATED		2210
/*! session: tiered storage local retention time (secs) */
#define	WT_STAT_DSRC_TIERED_RETENTION			2211
/*! session: tiered storage object size */
#define	WT_STAT_DSRC_TIERED_OBJECT_SIZE			2212
/*! transaction: race to read prepared update retry */
#define	WT_STAT_DSRC_TXN_READ_RACE_PREPARE_UPDATE	2213
>>>>>>> 091f0351
/*!
 * transaction: rollback to stable history store records with stop
 * timestamps older than newer records
 */
<<<<<<< HEAD
#define	WT_STAT_DSRC_TXN_RTS_HS_STOP_OLDER_THAN_NEWER_START	2217
/*! transaction: rollback to stable inconsistent checkpoint */
#define	WT_STAT_DSRC_TXN_RTS_INCONSISTENT_CKPT		2218
/*! transaction: rollback to stable keys removed */
#define	WT_STAT_DSRC_TXN_RTS_KEYS_REMOVED		2219
/*! transaction: rollback to stable keys restored */
#define	WT_STAT_DSRC_TXN_RTS_KEYS_RESTORED		2220
/*! transaction: rollback to stable restored tombstones from history store */
#define	WT_STAT_DSRC_TXN_RTS_HS_RESTORE_TOMBSTONES	2221
/*! transaction: rollback to stable restored updates from history store */
#define	WT_STAT_DSRC_TXN_RTS_HS_RESTORE_UPDATES		2222
/*! transaction: rollback to stable skipping delete rle */
#define	WT_STAT_DSRC_TXN_RTS_DELETE_RLE_SKIPPED		2223
/*! transaction: rollback to stable skipping stable rle */
#define	WT_STAT_DSRC_TXN_RTS_STABLE_RLE_SKIPPED		2224
/*! transaction: rollback to stable sweeping history store keys */
#define	WT_STAT_DSRC_TXN_RTS_SWEEP_HS_KEYS		2225
/*! transaction: rollback to stable updates removed from history store */
#define	WT_STAT_DSRC_TXN_RTS_HS_REMOVED			2226
/*! transaction: transaction checkpoints due to obsolete pages */
#define	WT_STAT_DSRC_TXN_CHECKPOINT_OBSOLETE_APPLIED	2227
/*! transaction: update conflicts */
#define	WT_STAT_DSRC_TXN_UPDATE_CONFLICT		2228
=======
#define	WT_STAT_DSRC_TXN_RTS_HS_STOP_OLDER_THAN_NEWER_START	2214
/*! transaction: rollback to stable inconsistent checkpoint */
#define	WT_STAT_DSRC_TXN_RTS_INCONSISTENT_CKPT		2215
/*! transaction: rollback to stable keys removed */
#define	WT_STAT_DSRC_TXN_RTS_KEYS_REMOVED		2216
/*! transaction: rollback to stable keys restored */
#define	WT_STAT_DSRC_TXN_RTS_KEYS_RESTORED		2217
/*! transaction: rollback to stable restored tombstones from history store */
#define	WT_STAT_DSRC_TXN_RTS_HS_RESTORE_TOMBSTONES	2218
/*! transaction: rollback to stable restored updates from history store */
#define	WT_STAT_DSRC_TXN_RTS_HS_RESTORE_UPDATES		2219
/*! transaction: rollback to stable skipping delete rle */
#define	WT_STAT_DSRC_TXN_RTS_DELETE_RLE_SKIPPED		2220
/*! transaction: rollback to stable skipping stable rle */
#define	WT_STAT_DSRC_TXN_RTS_STABLE_RLE_SKIPPED		2221
/*! transaction: rollback to stable sweeping history store keys */
#define	WT_STAT_DSRC_TXN_RTS_SWEEP_HS_KEYS		2222
/*! transaction: rollback to stable updates removed from history store */
#define	WT_STAT_DSRC_TXN_RTS_HS_REMOVED			2223
/*! transaction: transaction checkpoints due to obsolete pages */
#define	WT_STAT_DSRC_TXN_CHECKPOINT_OBSOLETE_APPLIED	2224
/*! transaction: update conflicts */
#define	WT_STAT_DSRC_TXN_UPDATE_CONFLICT		2225
>>>>>>> 091f0351

/*!
 * @}
 * @name Statistics for join cursors
 * @anchor statistics_join
 * @{
 */
/*! : accesses to the main table */
#define	WT_STAT_JOIN_MAIN_ACCESS			3000
/*! : bloom filter false positives */
#define	WT_STAT_JOIN_BLOOM_FALSE_POSITIVE		3001
/*! : checks that conditions of membership are satisfied */
#define	WT_STAT_JOIN_MEMBERSHIP_CHECK			3002
/*! : items inserted into a bloom filter */
#define	WT_STAT_JOIN_BLOOM_INSERT			3003
/*! : items iterated */
#define	WT_STAT_JOIN_ITERATED				3004

/*!
 * @}
 * @name Statistics for session
 * @anchor statistics_session
 * @{
 */
/*! session: bytes read into cache */
#define	WT_STAT_SESSION_BYTES_READ			4000
/*! session: bytes written from cache */
#define	WT_STAT_SESSION_BYTES_WRITE			4001
/*! session: dhandle lock wait time (usecs) */
#define	WT_STAT_SESSION_LOCK_DHANDLE_WAIT		4002
/*! session: page read from disk to cache time (usecs) */
#define	WT_STAT_SESSION_READ_TIME			4003
/*! session: page write from cache to disk time (usecs) */
#define	WT_STAT_SESSION_WRITE_TIME			4004
/*! session: schema lock wait time (usecs) */
#define	WT_STAT_SESSION_LOCK_SCHEMA_WAIT		4005
/*! session: time waiting for cache (usecs) */
#define	WT_STAT_SESSION_CACHE_TIME			4006
/*! @} */
/*
 * Statistics section: END
 * DO NOT EDIT: automatically built by dist/stat.py.
 */
/*! @} */

#undef __F

#if defined(__cplusplus)
}
#endif
#endif /* __WIREDTIGER_H_ */<|MERGE_RESOLUTION|>--- conflicted
+++ resolved
@@ -2297,33 +2297,19 @@
 	 * approximate size of objects before creating them on the tiered storage tier., an integer
 	 * between 100K and 10TB; default \c 10M.}
 	 * @config{ ),,}
-<<<<<<< HEAD
-	 * @config{verbose, enable messages for various events.  Options are given as a list\, such
-	 * as <code>"verbose=[evictserver\,read]"</code>., a list\, with values chosen from the
-	 * following options: \c "api"\, \c "backup"\, \c "block"\, \c "block_cache"\, \c
-	 * "checkpoint"\, \c "checkpoint_cleanup"\, \c "checkpoint_progress"\, \c "compact"\, \c
-	 * "compact_progress"\, \c "error_returns"\, \c "evict"\, \c "evict_stuck"\, \c
-	 * "evictserver"\, \c "fileops"\, \c "handleops"\, \c "history_store"\, \c
+	 * @config{verbose, enable messages for various subsystems and operations.  Options are
+	 * given as a list\, where each message type can optionally define an associated verbosity
+	 * level\, such as <code>"verbose=[evictserver\,read:1\,rts:0]"</code>. Verbosity levels
+	 * that can be provided include <code>0</code> (INFO) and <code>1</code> (DEBUG)., a list\,
+	 * with values chosen from the following options: \c "api"\, \c "backup"\, \c "block"\, \c
+	 * "block_cache"\, \c "checkpoint"\, \c "checkpoint_cleanup"\, \c "checkpoint_progress"\, \c
+	 * "compact"\, \c "compact_progress"\, \c "error_returns"\, \c "evict"\, \c "evict_stuck"\,
+	 * \c "evictserver"\, \c "fileops"\, \c "handleops"\, \c "history_store"\, \c
 	 * "history_store_activity"\, \c "log"\, \c "lsm"\, \c "lsm_manager"\, \c "metadata"\, \c
 	 * "mutex"\, \c "overflow"\, \c "read"\, \c "reconcile"\, \c "recovery"\, \c
 	 * "recovery_progress"\, \c "rts"\, \c "salvage"\, \c "shared_cache"\, \c "split"\, \c
 	 * "temporary"\, \c "thread_group"\, \c "tiered"\, \c "timestamp"\, \c "transaction"\, \c
 	 * "verify"\, \c "version"\, \c "write"; default \c [].}
-=======
-	 * @config{verbose, enable messages for various subsystems and operations.  Options are
-	 * given as a list\, where each message type can optionally define an associated verbosity
-	 * level\, such as <code>"verbose=[evictserver\,read:1\,rts:0]"</code>. Verbosity levels
-	 * that can be provided include <code>0</code> (INFO) and <code>1</code> (DEBUG)., a list\,
-	 * with values chosen from the following options: \c "api"\, \c "backup"\, \c "block"\, \c
-	 * "checkpoint"\, \c "checkpoint_cleanup"\, \c "checkpoint_progress"\, \c "compact"\, \c
-	 * "compact_progress"\, \c "error_returns"\, \c "evict"\, \c "evict_stuck"\, \c
-	 * "evictserver"\, \c "fileops"\, \c "handleops"\, \c "log"\, \c "history_store"\, \c
-	 * "history_store_activity"\, \c "lsm"\, \c "lsm_manager"\, \c "metadata"\, \c "mutex"\, \c
-	 * "overflow"\, \c "read"\, \c "reconcile"\, \c "recovery"\, \c "recovery_progress"\, \c
-	 * "rts"\, \c "salvage"\, \c "shared_cache"\, \c "split"\, \c "temporary"\, \c
-	 * "thread_group"\, \c "tiered"\, \c "timestamp"\, \c "transaction"\, \c "verify"\, \c
-	 * "version"\, \c "write"; default \c [].}
->>>>>>> 091f0351
 	 * @configend
 	 * @errors
 	 */
@@ -3108,23 +3094,14 @@
  * @config{use_environment_priv, use the \c WIREDTIGER_CONFIG and \c WIREDTIGER_HOME environment
  * variables even if the process is running with special privileges.  See @ref home for more
  * information., a boolean flag; default \c false.}
-<<<<<<< HEAD
- * @config{verbose, enable messages for various events.  Options are given as a list\, such as
- * <code>"verbose=[evictserver\,read]"</code>., a list\, with values chosen from the following
- * options: \c "api"\, \c "backup"\, \c "block"\, \c "block_cache"\, \c "checkpoint"\, \c
- * "checkpoint_cleanup"\, \c "checkpoint_progress"\, \c "compact"\, \c "compact_progress"\, \c
- * "error_returns"\, \c "evict"\, \c "evict_stuck"\, \c "evictserver"\, \c "fileops"\, \c
- * "handleops"\, \c "history_store"\, \c "history_store_activity"\, \c "log"\, \c "lsm"\, \c
-=======
  * @config{verbose, enable messages for various subsystems and operations.  Options are given as a
  * list\, where each message type can optionally define an associated verbosity level\, such as
  * <code>"verbose=[evictserver\,read:1\,rts:0]"</code>. Verbosity levels that can be provided
  * include <code>0</code> (INFO) and <code>1</code> (DEBUG)., a list\, with values chosen from the
- * following options: \c "api"\, \c "backup"\, \c "block"\, \c "checkpoint"\, \c
+ * following options: \c "api"\, \c "backup"\, \c "block"\, \c "block_cache"\, \c "checkpoint"\, \c
  * "checkpoint_cleanup"\, \c "checkpoint_progress"\, \c "compact"\, \c "compact_progress"\, \c
  * "error_returns"\, \c "evict"\, \c "evict_stuck"\, \c "evictserver"\, \c "fileops"\, \c
- * "handleops"\, \c "log"\, \c "history_store"\, \c "history_store_activity"\, \c "lsm"\, \c
->>>>>>> 091f0351
+ * "handleops"\, \c "history_store"\, \c "history_store_activity"\, \c "log"\, \c "lsm"\, \c
  * "lsm_manager"\, \c "metadata"\, \c "mutex"\, \c "overflow"\, \c "read"\, \c "reconcile"\, \c
  * "recovery"\, \c "recovery_progress"\, \c "rts"\, \c "salvage"\, \c "shared_cache"\, \c "split"\,
  * \c "temporary"\, \c "thread_group"\, \c "tiered"\, \c "timestamp"\, \c "transaction"\, \c
@@ -6085,531 +6062,279 @@
 /*! session: table alter unchanged and skipped */
 #define	WT_STAT_CONN_SESSION_TABLE_ALTER_SKIP		1404
 /*! session: table compact failed calls */
-<<<<<<< HEAD
 #define	WT_STAT_CONN_SESSION_TABLE_COMPACT_FAIL		1405
+/*! session: table compact failed calls due to cache pressure */
+#define	WT_STAT_CONN_SESSION_TABLE_COMPACT_FAIL_CACHE_PRESSURE	1406
+/*! session: table compact running */
+#define	WT_STAT_CONN_SESSION_TABLE_COMPACT_RUNNING	1407
+/*! session: table compact skipped as process would not reduce file size */
+#define	WT_STAT_CONN_SESSION_TABLE_COMPACT_SKIPPED	1408
 /*! session: table compact successful calls */
-#define	WT_STAT_CONN_SESSION_TABLE_COMPACT_SUCCESS	1406
+#define	WT_STAT_CONN_SESSION_TABLE_COMPACT_SUCCESS	1409
+/*! session: table compact timeout */
+#define	WT_STAT_CONN_SESSION_TABLE_COMPACT_TIMEOUT	1410
 /*! session: table create failed calls */
-#define	WT_STAT_CONN_SESSION_TABLE_CREATE_FAIL		1407
+#define	WT_STAT_CONN_SESSION_TABLE_CREATE_FAIL		1411
 /*! session: table create successful calls */
-#define	WT_STAT_CONN_SESSION_TABLE_CREATE_SUCCESS	1408
+#define	WT_STAT_CONN_SESSION_TABLE_CREATE_SUCCESS	1412
 /*! session: table drop failed calls */
-#define	WT_STAT_CONN_SESSION_TABLE_DROP_FAIL		1409
+#define	WT_STAT_CONN_SESSION_TABLE_DROP_FAIL		1413
 /*! session: table drop successful calls */
-#define	WT_STAT_CONN_SESSION_TABLE_DROP_SUCCESS		1410
+#define	WT_STAT_CONN_SESSION_TABLE_DROP_SUCCESS		1414
 /*! session: table rename failed calls */
-#define	WT_STAT_CONN_SESSION_TABLE_RENAME_FAIL		1411
+#define	WT_STAT_CONN_SESSION_TABLE_RENAME_FAIL		1415
 /*! session: table rename successful calls */
-#define	WT_STAT_CONN_SESSION_TABLE_RENAME_SUCCESS	1412
+#define	WT_STAT_CONN_SESSION_TABLE_RENAME_SUCCESS	1416
 /*! session: table salvage failed calls */
-#define	WT_STAT_CONN_SESSION_TABLE_SALVAGE_FAIL		1413
+#define	WT_STAT_CONN_SESSION_TABLE_SALVAGE_FAIL		1417
 /*! session: table salvage successful calls */
-#define	WT_STAT_CONN_SESSION_TABLE_SALVAGE_SUCCESS	1414
+#define	WT_STAT_CONN_SESSION_TABLE_SALVAGE_SUCCESS	1418
 /*! session: table truncate failed calls */
-#define	WT_STAT_CONN_SESSION_TABLE_TRUNCATE_FAIL	1415
+#define	WT_STAT_CONN_SESSION_TABLE_TRUNCATE_FAIL	1419
 /*! session: table truncate successful calls */
-#define	WT_STAT_CONN_SESSION_TABLE_TRUNCATE_SUCCESS	1416
+#define	WT_STAT_CONN_SESSION_TABLE_TRUNCATE_SUCCESS	1420
 /*! session: table verify failed calls */
-#define	WT_STAT_CONN_SESSION_TABLE_VERIFY_FAIL		1417
+#define	WT_STAT_CONN_SESSION_TABLE_VERIFY_FAIL		1421
 /*! session: table verify successful calls */
-#define	WT_STAT_CONN_SESSION_TABLE_VERIFY_SUCCESS	1418
+#define	WT_STAT_CONN_SESSION_TABLE_VERIFY_SUCCESS	1422
 /*! session: tiered operations dequeued and processed */
-#define	WT_STAT_CONN_TIERED_WORK_UNITS_DEQUEUED		1419
+#define	WT_STAT_CONN_TIERED_WORK_UNITS_DEQUEUED		1423
 /*! session: tiered operations scheduled */
-#define	WT_STAT_CONN_TIERED_WORK_UNITS_CREATED		1420
+#define	WT_STAT_CONN_TIERED_WORK_UNITS_CREATED		1424
 /*! session: tiered storage local retention time (secs) */
-#define	WT_STAT_CONN_TIERED_RETENTION			1421
+#define	WT_STAT_CONN_TIERED_RETENTION			1425
 /*! session: tiered storage object size */
-#define	WT_STAT_CONN_TIERED_OBJECT_SIZE			1422
+#define	WT_STAT_CONN_TIERED_OBJECT_SIZE			1426
 /*! thread-state: active filesystem fsync calls */
-#define	WT_STAT_CONN_THREAD_FSYNC_ACTIVE		1423
+#define	WT_STAT_CONN_THREAD_FSYNC_ACTIVE		1427
 /*! thread-state: active filesystem read calls */
-#define	WT_STAT_CONN_THREAD_READ_ACTIVE			1424
+#define	WT_STAT_CONN_THREAD_READ_ACTIVE			1428
 /*! thread-state: active filesystem write calls */
-#define	WT_STAT_CONN_THREAD_WRITE_ACTIVE		1425
+#define	WT_STAT_CONN_THREAD_WRITE_ACTIVE		1429
 /*! thread-yield: application thread time evicting (usecs) */
-#define	WT_STAT_CONN_APPLICATION_EVICT_TIME		1426
+#define	WT_STAT_CONN_APPLICATION_EVICT_TIME		1430
 /*! thread-yield: application thread time waiting for cache (usecs) */
-#define	WT_STAT_CONN_APPLICATION_CACHE_TIME		1427
-=======
-#define	WT_STAT_CONN_SESSION_TABLE_COMPACT_FAIL		1384
-/*! session: table compact failed calls due to cache pressure */
-#define	WT_STAT_CONN_SESSION_TABLE_COMPACT_FAIL_CACHE_PRESSURE	1385
-/*! session: table compact running */
-#define	WT_STAT_CONN_SESSION_TABLE_COMPACT_RUNNING	1386
-/*! session: table compact skipped as process would not reduce file size */
-#define	WT_STAT_CONN_SESSION_TABLE_COMPACT_SKIPPED	1387
-/*! session: table compact successful calls */
-#define	WT_STAT_CONN_SESSION_TABLE_COMPACT_SUCCESS	1388
-/*! session: table compact timeout */
-#define	WT_STAT_CONN_SESSION_TABLE_COMPACT_TIMEOUT	1389
-/*! session: table create failed calls */
-#define	WT_STAT_CONN_SESSION_TABLE_CREATE_FAIL		1390
-/*! session: table create successful calls */
-#define	WT_STAT_CONN_SESSION_TABLE_CREATE_SUCCESS	1391
-/*! session: table drop failed calls */
-#define	WT_STAT_CONN_SESSION_TABLE_DROP_FAIL		1392
-/*! session: table drop successful calls */
-#define	WT_STAT_CONN_SESSION_TABLE_DROP_SUCCESS		1393
-/*! session: table rename failed calls */
-#define	WT_STAT_CONN_SESSION_TABLE_RENAME_FAIL		1394
-/*! session: table rename successful calls */
-#define	WT_STAT_CONN_SESSION_TABLE_RENAME_SUCCESS	1395
-/*! session: table salvage failed calls */
-#define	WT_STAT_CONN_SESSION_TABLE_SALVAGE_FAIL		1396
-/*! session: table salvage successful calls */
-#define	WT_STAT_CONN_SESSION_TABLE_SALVAGE_SUCCESS	1397
-/*! session: table truncate failed calls */
-#define	WT_STAT_CONN_SESSION_TABLE_TRUNCATE_FAIL	1398
-/*! session: table truncate successful calls */
-#define	WT_STAT_CONN_SESSION_TABLE_TRUNCATE_SUCCESS	1399
-/*! session: table verify failed calls */
-#define	WT_STAT_CONN_SESSION_TABLE_VERIFY_FAIL		1400
-/*! session: table verify successful calls */
-#define	WT_STAT_CONN_SESSION_TABLE_VERIFY_SUCCESS	1401
-/*! session: tiered operations dequeued and processed */
-#define	WT_STAT_CONN_TIERED_WORK_UNITS_DEQUEUED		1402
-/*! session: tiered operations scheduled */
-#define	WT_STAT_CONN_TIERED_WORK_UNITS_CREATED		1403
-/*! session: tiered storage local retention time (secs) */
-#define	WT_STAT_CONN_TIERED_RETENTION			1404
-/*! session: tiered storage object size */
-#define	WT_STAT_CONN_TIERED_OBJECT_SIZE			1405
-/*! thread-state: active filesystem fsync calls */
-#define	WT_STAT_CONN_THREAD_FSYNC_ACTIVE		1406
-/*! thread-state: active filesystem read calls */
-#define	WT_STAT_CONN_THREAD_READ_ACTIVE			1407
-/*! thread-state: active filesystem write calls */
-#define	WT_STAT_CONN_THREAD_WRITE_ACTIVE		1408
-/*! thread-yield: application thread time evicting (usecs) */
-#define	WT_STAT_CONN_APPLICATION_EVICT_TIME		1409
-/*! thread-yield: application thread time waiting for cache (usecs) */
-#define	WT_STAT_CONN_APPLICATION_CACHE_TIME		1410
->>>>>>> 091f0351
+#define	WT_STAT_CONN_APPLICATION_CACHE_TIME		1431
 /*!
  * thread-yield: connection close blocked waiting for transaction state
  * stabilization
  */
-<<<<<<< HEAD
-#define	WT_STAT_CONN_TXN_RELEASE_BLOCKED		1428
+#define	WT_STAT_CONN_TXN_RELEASE_BLOCKED		1432
 /*! thread-yield: connection close yielded for lsm manager shutdown */
-#define	WT_STAT_CONN_CONN_CLOSE_BLOCKED_LSM		1429
+#define	WT_STAT_CONN_CONN_CLOSE_BLOCKED_LSM		1433
 /*! thread-yield: data handle lock yielded */
-#define	WT_STAT_CONN_DHANDLE_LOCK_BLOCKED		1430
-=======
-#define	WT_STAT_CONN_TXN_RELEASE_BLOCKED		1411
-/*! thread-yield: connection close yielded for lsm manager shutdown */
-#define	WT_STAT_CONN_CONN_CLOSE_BLOCKED_LSM		1412
-/*! thread-yield: data handle lock yielded */
-#define	WT_STAT_CONN_DHANDLE_LOCK_BLOCKED		1413
->>>>>>> 091f0351
+#define	WT_STAT_CONN_DHANDLE_LOCK_BLOCKED		1434
 /*!
  * thread-yield: get reference for page index and slot time sleeping
  * (usecs)
  */
-<<<<<<< HEAD
-#define	WT_STAT_CONN_PAGE_INDEX_SLOT_REF_BLOCKED	1431
+#define	WT_STAT_CONN_PAGE_INDEX_SLOT_REF_BLOCKED	1435
 /*! thread-yield: page access yielded due to prepare state change */
-#define	WT_STAT_CONN_PREPARED_TRANSITION_BLOCKED_PAGE	1432
+#define	WT_STAT_CONN_PREPARED_TRANSITION_BLOCKED_PAGE	1436
 /*! thread-yield: page acquire busy blocked */
-#define	WT_STAT_CONN_PAGE_BUSY_BLOCKED			1433
+#define	WT_STAT_CONN_PAGE_BUSY_BLOCKED			1437
 /*! thread-yield: page acquire eviction blocked */
-#define	WT_STAT_CONN_PAGE_FORCIBLE_EVICT_BLOCKED	1434
+#define	WT_STAT_CONN_PAGE_FORCIBLE_EVICT_BLOCKED	1438
 /*! thread-yield: page acquire locked blocked */
-#define	WT_STAT_CONN_PAGE_LOCKED_BLOCKED		1435
+#define	WT_STAT_CONN_PAGE_LOCKED_BLOCKED		1439
 /*! thread-yield: page acquire read blocked */
-#define	WT_STAT_CONN_PAGE_READ_BLOCKED			1436
+#define	WT_STAT_CONN_PAGE_READ_BLOCKED			1440
 /*! thread-yield: page acquire time sleeping (usecs) */
-#define	WT_STAT_CONN_PAGE_SLEEP				1437
-=======
-#define	WT_STAT_CONN_PAGE_INDEX_SLOT_REF_BLOCKED	1414
-/*! thread-yield: page access yielded due to prepare state change */
-#define	WT_STAT_CONN_PREPARED_TRANSITION_BLOCKED_PAGE	1415
-/*! thread-yield: page acquire busy blocked */
-#define	WT_STAT_CONN_PAGE_BUSY_BLOCKED			1416
-/*! thread-yield: page acquire eviction blocked */
-#define	WT_STAT_CONN_PAGE_FORCIBLE_EVICT_BLOCKED	1417
-/*! thread-yield: page acquire locked blocked */
-#define	WT_STAT_CONN_PAGE_LOCKED_BLOCKED		1418
-/*! thread-yield: page acquire read blocked */
-#define	WT_STAT_CONN_PAGE_READ_BLOCKED			1419
-/*! thread-yield: page acquire time sleeping (usecs) */
-#define	WT_STAT_CONN_PAGE_SLEEP				1420
->>>>>>> 091f0351
+#define	WT_STAT_CONN_PAGE_SLEEP				1441
 /*!
  * thread-yield: page delete rollback time sleeping for state change
  * (usecs)
  */
-<<<<<<< HEAD
-#define	WT_STAT_CONN_PAGE_DEL_ROLLBACK_BLOCKED		1438
+#define	WT_STAT_CONN_PAGE_DEL_ROLLBACK_BLOCKED		1442
 /*! thread-yield: page reconciliation yielded due to child modification */
-#define	WT_STAT_CONN_CHILD_MODIFY_BLOCKED_PAGE		1439
+#define	WT_STAT_CONN_CHILD_MODIFY_BLOCKED_PAGE		1443
 /*! transaction: Number of prepared updates */
-#define	WT_STAT_CONN_TXN_PREPARED_UPDATES		1440
+#define	WT_STAT_CONN_TXN_PREPARED_UPDATES		1444
 /*! transaction: Number of prepared updates committed */
-#define	WT_STAT_CONN_TXN_PREPARED_UPDATES_COMMITTED	1441
+#define	WT_STAT_CONN_TXN_PREPARED_UPDATES_COMMITTED	1445
 /*! transaction: Number of prepared updates repeated on the same key */
-#define	WT_STAT_CONN_TXN_PREPARED_UPDATES_KEY_REPEATED	1442
+#define	WT_STAT_CONN_TXN_PREPARED_UPDATES_KEY_REPEATED	1446
 /*! transaction: Number of prepared updates rolled back */
-#define	WT_STAT_CONN_TXN_PREPARED_UPDATES_ROLLEDBACK	1443
+#define	WT_STAT_CONN_TXN_PREPARED_UPDATES_ROLLEDBACK	1447
 /*! transaction: prepared transactions */
-#define	WT_STAT_CONN_TXN_PREPARE			1444
+#define	WT_STAT_CONN_TXN_PREPARE			1448
 /*! transaction: prepared transactions committed */
-#define	WT_STAT_CONN_TXN_PREPARE_COMMIT			1445
+#define	WT_STAT_CONN_TXN_PREPARE_COMMIT			1449
 /*! transaction: prepared transactions currently active */
-#define	WT_STAT_CONN_TXN_PREPARE_ACTIVE			1446
+#define	WT_STAT_CONN_TXN_PREPARE_ACTIVE			1450
 /*! transaction: prepared transactions rolled back */
-#define	WT_STAT_CONN_TXN_PREPARE_ROLLBACK		1447
-=======
-#define	WT_STAT_CONN_PAGE_DEL_ROLLBACK_BLOCKED		1421
-/*! thread-yield: page reconciliation yielded due to child modification */
-#define	WT_STAT_CONN_CHILD_MODIFY_BLOCKED_PAGE		1422
-/*! transaction: Number of prepared updates */
-#define	WT_STAT_CONN_TXN_PREPARED_UPDATES		1423
-/*! transaction: Number of prepared updates committed */
-#define	WT_STAT_CONN_TXN_PREPARED_UPDATES_COMMITTED	1424
-/*! transaction: Number of prepared updates repeated on the same key */
-#define	WT_STAT_CONN_TXN_PREPARED_UPDATES_KEY_REPEATED	1425
-/*! transaction: Number of prepared updates rolled back */
-#define	WT_STAT_CONN_TXN_PREPARED_UPDATES_ROLLEDBACK	1426
-/*! transaction: prepared transactions */
-#define	WT_STAT_CONN_TXN_PREPARE			1427
-/*! transaction: prepared transactions committed */
-#define	WT_STAT_CONN_TXN_PREPARE_COMMIT			1428
-/*! transaction: prepared transactions currently active */
-#define	WT_STAT_CONN_TXN_PREPARE_ACTIVE			1429
-/*! transaction: prepared transactions rolled back */
-#define	WT_STAT_CONN_TXN_PREPARE_ROLLBACK		1430
->>>>>>> 091f0351
+#define	WT_STAT_CONN_TXN_PREPARE_ROLLBACK		1451
 /*!
  * transaction: prepared transactions rolled back and do not remove the
  * history store entry
  */
-<<<<<<< HEAD
-#define	WT_STAT_CONN_TXN_PREPARE_ROLLBACK_DO_NOT_REMOVE_HS_UPDATE	1448
-=======
-#define	WT_STAT_CONN_TXN_PREPARE_ROLLBACK_DO_NOT_REMOVE_HS_UPDATE	1431
->>>>>>> 091f0351
+#define	WT_STAT_CONN_TXN_PREPARE_ROLLBACK_DO_NOT_REMOVE_HS_UPDATE	1452
 /*!
  * transaction: prepared transactions rolled back and fix the history
  * store entry with checkpoint reserved transaction id
  */
-<<<<<<< HEAD
-#define	WT_STAT_CONN_TXN_PREPARE_ROLLBACK_FIX_HS_UPDATE_WITH_CKPT_RESERVED_TXNID	1449
+#define	WT_STAT_CONN_TXN_PREPARE_ROLLBACK_FIX_HS_UPDATE_WITH_CKPT_RESERVED_TXNID	1453
 /*! transaction: query timestamp calls */
-#define	WT_STAT_CONN_TXN_QUERY_TS			1450
+#define	WT_STAT_CONN_TXN_QUERY_TS			1454
 /*! transaction: race to read prepared update retry */
-#define	WT_STAT_CONN_TXN_READ_RACE_PREPARE_UPDATE	1451
+#define	WT_STAT_CONN_TXN_READ_RACE_PREPARE_UPDATE	1455
 /*! transaction: rollback to stable calls */
-#define	WT_STAT_CONN_TXN_RTS				1452
-=======
-#define	WT_STAT_CONN_TXN_PREPARE_ROLLBACK_FIX_HS_UPDATE_WITH_CKPT_RESERVED_TXNID	1432
-/*! transaction: query timestamp calls */
-#define	WT_STAT_CONN_TXN_QUERY_TS			1433
-/*! transaction: race to read prepared update retry */
-#define	WT_STAT_CONN_TXN_READ_RACE_PREPARE_UPDATE	1434
-/*! transaction: rollback to stable calls */
-#define	WT_STAT_CONN_TXN_RTS				1435
->>>>>>> 091f0351
+#define	WT_STAT_CONN_TXN_RTS				1456
 /*!
  * transaction: rollback to stable history store records with stop
  * timestamps older than newer records
  */
-<<<<<<< HEAD
-#define	WT_STAT_CONN_TXN_RTS_HS_STOP_OLDER_THAN_NEWER_START	1453
+#define	WT_STAT_CONN_TXN_RTS_HS_STOP_OLDER_THAN_NEWER_START	1457
 /*! transaction: rollback to stable inconsistent checkpoint */
-#define	WT_STAT_CONN_TXN_RTS_INCONSISTENT_CKPT		1454
+#define	WT_STAT_CONN_TXN_RTS_INCONSISTENT_CKPT		1458
 /*! transaction: rollback to stable keys removed */
-#define	WT_STAT_CONN_TXN_RTS_KEYS_REMOVED		1455
+#define	WT_STAT_CONN_TXN_RTS_KEYS_REMOVED		1459
 /*! transaction: rollback to stable keys restored */
-#define	WT_STAT_CONN_TXN_RTS_KEYS_RESTORED		1456
+#define	WT_STAT_CONN_TXN_RTS_KEYS_RESTORED		1460
 /*! transaction: rollback to stable pages visited */
-#define	WT_STAT_CONN_TXN_RTS_PAGES_VISITED		1457
+#define	WT_STAT_CONN_TXN_RTS_PAGES_VISITED		1461
 /*! transaction: rollback to stable restored tombstones from history store */
-#define	WT_STAT_CONN_TXN_RTS_HS_RESTORE_TOMBSTONES	1458
+#define	WT_STAT_CONN_TXN_RTS_HS_RESTORE_TOMBSTONES	1462
 /*! transaction: rollback to stable restored updates from history store */
-#define	WT_STAT_CONN_TXN_RTS_HS_RESTORE_UPDATES		1459
+#define	WT_STAT_CONN_TXN_RTS_HS_RESTORE_UPDATES		1463
 /*! transaction: rollback to stable skipping delete rle */
-#define	WT_STAT_CONN_TXN_RTS_DELETE_RLE_SKIPPED		1460
+#define	WT_STAT_CONN_TXN_RTS_DELETE_RLE_SKIPPED		1464
 /*! transaction: rollback to stable skipping stable rle */
-#define	WT_STAT_CONN_TXN_RTS_STABLE_RLE_SKIPPED		1461
+#define	WT_STAT_CONN_TXN_RTS_STABLE_RLE_SKIPPED		1465
 /*! transaction: rollback to stable sweeping history store keys */
-#define	WT_STAT_CONN_TXN_RTS_SWEEP_HS_KEYS		1462
+#define	WT_STAT_CONN_TXN_RTS_SWEEP_HS_KEYS		1466
 /*! transaction: rollback to stable tree walk skipping pages */
-#define	WT_STAT_CONN_TXN_RTS_TREE_WALK_SKIP_PAGES	1463
+#define	WT_STAT_CONN_TXN_RTS_TREE_WALK_SKIP_PAGES	1467
 /*! transaction: rollback to stable updates aborted */
-#define	WT_STAT_CONN_TXN_RTS_UPD_ABORTED		1464
+#define	WT_STAT_CONN_TXN_RTS_UPD_ABORTED		1468
 /*! transaction: rollback to stable updates removed from history store */
-#define	WT_STAT_CONN_TXN_RTS_HS_REMOVED			1465
+#define	WT_STAT_CONN_TXN_RTS_HS_REMOVED			1469
 /*! transaction: sessions scanned in each walk of concurrent sessions */
-#define	WT_STAT_CONN_TXN_SESSIONS_WALKED		1466
+#define	WT_STAT_CONN_TXN_SESSIONS_WALKED		1470
 /*! transaction: set timestamp calls */
-#define	WT_STAT_CONN_TXN_SET_TS				1467
+#define	WT_STAT_CONN_TXN_SET_TS				1471
 /*! transaction: set timestamp durable calls */
-#define	WT_STAT_CONN_TXN_SET_TS_DURABLE			1468
+#define	WT_STAT_CONN_TXN_SET_TS_DURABLE			1472
 /*! transaction: set timestamp durable updates */
-#define	WT_STAT_CONN_TXN_SET_TS_DURABLE_UPD		1469
+#define	WT_STAT_CONN_TXN_SET_TS_DURABLE_UPD		1473
 /*! transaction: set timestamp oldest calls */
-#define	WT_STAT_CONN_TXN_SET_TS_OLDEST			1470
+#define	WT_STAT_CONN_TXN_SET_TS_OLDEST			1474
 /*! transaction: set timestamp oldest updates */
-#define	WT_STAT_CONN_TXN_SET_TS_OLDEST_UPD		1471
+#define	WT_STAT_CONN_TXN_SET_TS_OLDEST_UPD		1475
 /*! transaction: set timestamp stable calls */
-#define	WT_STAT_CONN_TXN_SET_TS_STABLE			1472
+#define	WT_STAT_CONN_TXN_SET_TS_STABLE			1476
 /*! transaction: set timestamp stable updates */
-#define	WT_STAT_CONN_TXN_SET_TS_STABLE_UPD		1473
+#define	WT_STAT_CONN_TXN_SET_TS_STABLE_UPD		1477
 /*! transaction: transaction begins */
-#define	WT_STAT_CONN_TXN_BEGIN				1474
+#define	WT_STAT_CONN_TXN_BEGIN				1478
 /*! transaction: transaction checkpoint currently running */
-#define	WT_STAT_CONN_TXN_CHECKPOINT_RUNNING		1475
-=======
-#define	WT_STAT_CONN_TXN_RTS_HS_STOP_OLDER_THAN_NEWER_START	1436
-/*! transaction: rollback to stable inconsistent checkpoint */
-#define	WT_STAT_CONN_TXN_RTS_INCONSISTENT_CKPT		1437
-/*! transaction: rollback to stable keys removed */
-#define	WT_STAT_CONN_TXN_RTS_KEYS_REMOVED		1438
-/*! transaction: rollback to stable keys restored */
-#define	WT_STAT_CONN_TXN_RTS_KEYS_RESTORED		1439
-/*! transaction: rollback to stable pages visited */
-#define	WT_STAT_CONN_TXN_RTS_PAGES_VISITED		1440
-/*! transaction: rollback to stable restored tombstones from history store */
-#define	WT_STAT_CONN_TXN_RTS_HS_RESTORE_TOMBSTONES	1441
-/*! transaction: rollback to stable restored updates from history store */
-#define	WT_STAT_CONN_TXN_RTS_HS_RESTORE_UPDATES		1442
-/*! transaction: rollback to stable skipping delete rle */
-#define	WT_STAT_CONN_TXN_RTS_DELETE_RLE_SKIPPED		1443
-/*! transaction: rollback to stable skipping stable rle */
-#define	WT_STAT_CONN_TXN_RTS_STABLE_RLE_SKIPPED		1444
-/*! transaction: rollback to stable sweeping history store keys */
-#define	WT_STAT_CONN_TXN_RTS_SWEEP_HS_KEYS		1445
-/*! transaction: rollback to stable tree walk skipping pages */
-#define	WT_STAT_CONN_TXN_RTS_TREE_WALK_SKIP_PAGES	1446
-/*! transaction: rollback to stable updates aborted */
-#define	WT_STAT_CONN_TXN_RTS_UPD_ABORTED		1447
-/*! transaction: rollback to stable updates removed from history store */
-#define	WT_STAT_CONN_TXN_RTS_HS_REMOVED			1448
-/*! transaction: sessions scanned in each walk of concurrent sessions */
-#define	WT_STAT_CONN_TXN_SESSIONS_WALKED		1449
-/*! transaction: set timestamp calls */
-#define	WT_STAT_CONN_TXN_SET_TS				1450
-/*! transaction: set timestamp durable calls */
-#define	WT_STAT_CONN_TXN_SET_TS_DURABLE			1451
-/*! transaction: set timestamp durable updates */
-#define	WT_STAT_CONN_TXN_SET_TS_DURABLE_UPD		1452
-/*! transaction: set timestamp oldest calls */
-#define	WT_STAT_CONN_TXN_SET_TS_OLDEST			1453
-/*! transaction: set timestamp oldest updates */
-#define	WT_STAT_CONN_TXN_SET_TS_OLDEST_UPD		1454
-/*! transaction: set timestamp stable calls */
-#define	WT_STAT_CONN_TXN_SET_TS_STABLE			1455
-/*! transaction: set timestamp stable updates */
-#define	WT_STAT_CONN_TXN_SET_TS_STABLE_UPD		1456
-/*! transaction: transaction begins */
-#define	WT_STAT_CONN_TXN_BEGIN				1457
-/*! transaction: transaction checkpoint currently running */
-#define	WT_STAT_CONN_TXN_CHECKPOINT_RUNNING		1458
->>>>>>> 091f0351
+#define	WT_STAT_CONN_TXN_CHECKPOINT_RUNNING		1479
 /*!
  * transaction: transaction checkpoint currently running for history
  * store file
  */
-<<<<<<< HEAD
-#define	WT_STAT_CONN_TXN_CHECKPOINT_RUNNING_HS		1476
+#define	WT_STAT_CONN_TXN_CHECKPOINT_RUNNING_HS		1480
 /*! transaction: transaction checkpoint generation */
-#define	WT_STAT_CONN_TXN_CHECKPOINT_GENERATION		1477
-=======
-#define	WT_STAT_CONN_TXN_CHECKPOINT_RUNNING_HS		1459
-/*! transaction: transaction checkpoint generation */
-#define	WT_STAT_CONN_TXN_CHECKPOINT_GENERATION		1460
->>>>>>> 091f0351
+#define	WT_STAT_CONN_TXN_CHECKPOINT_GENERATION		1481
 /*!
  * transaction: transaction checkpoint history store file duration
  * (usecs)
  */
-<<<<<<< HEAD
-#define	WT_STAT_CONN_TXN_HS_CKPT_DURATION		1478
+#define	WT_STAT_CONN_TXN_HS_CKPT_DURATION		1482
 /*! transaction: transaction checkpoint max time (msecs) */
-#define	WT_STAT_CONN_TXN_CHECKPOINT_TIME_MAX		1479
+#define	WT_STAT_CONN_TXN_CHECKPOINT_TIME_MAX		1483
 /*! transaction: transaction checkpoint min time (msecs) */
-#define	WT_STAT_CONN_TXN_CHECKPOINT_TIME_MIN		1480
-=======
-#define	WT_STAT_CONN_TXN_HS_CKPT_DURATION		1461
-/*! transaction: transaction checkpoint max time (msecs) */
-#define	WT_STAT_CONN_TXN_CHECKPOINT_TIME_MAX		1462
-/*! transaction: transaction checkpoint min time (msecs) */
-#define	WT_STAT_CONN_TXN_CHECKPOINT_TIME_MIN		1463
->>>>>>> 091f0351
+#define	WT_STAT_CONN_TXN_CHECKPOINT_TIME_MIN		1484
 /*!
  * transaction: transaction checkpoint most recent duration for gathering
  * all handles (usecs)
  */
-<<<<<<< HEAD
-#define	WT_STAT_CONN_TXN_CHECKPOINT_HANDLE_DURATION	1481
-=======
-#define	WT_STAT_CONN_TXN_CHECKPOINT_HANDLE_DURATION	1464
->>>>>>> 091f0351
+#define	WT_STAT_CONN_TXN_CHECKPOINT_HANDLE_DURATION	1485
 /*!
  * transaction: transaction checkpoint most recent duration for gathering
  * applied handles (usecs)
  */
-<<<<<<< HEAD
-#define	WT_STAT_CONN_TXN_CHECKPOINT_HANDLE_DURATION_APPLY	1482
-=======
-#define	WT_STAT_CONN_TXN_CHECKPOINT_HANDLE_DURATION_APPLY	1465
->>>>>>> 091f0351
+#define	WT_STAT_CONN_TXN_CHECKPOINT_HANDLE_DURATION_APPLY	1486
 /*!
  * transaction: transaction checkpoint most recent duration for gathering
  * skipped handles (usecs)
  */
-<<<<<<< HEAD
-#define	WT_STAT_CONN_TXN_CHECKPOINT_HANDLE_DURATION_SKIP	1483
+#define	WT_STAT_CONN_TXN_CHECKPOINT_HANDLE_DURATION_SKIP	1487
 /*! transaction: transaction checkpoint most recent handles applied */
-#define	WT_STAT_CONN_TXN_CHECKPOINT_HANDLE_APPLIED	1484
+#define	WT_STAT_CONN_TXN_CHECKPOINT_HANDLE_APPLIED	1488
 /*! transaction: transaction checkpoint most recent handles skipped */
-#define	WT_STAT_CONN_TXN_CHECKPOINT_HANDLE_SKIPPED	1485
+#define	WT_STAT_CONN_TXN_CHECKPOINT_HANDLE_SKIPPED	1489
 /*! transaction: transaction checkpoint most recent handles walked */
-#define	WT_STAT_CONN_TXN_CHECKPOINT_HANDLE_WALKED	1486
+#define	WT_STAT_CONN_TXN_CHECKPOINT_HANDLE_WALKED	1490
 /*! transaction: transaction checkpoint most recent time (msecs) */
-#define	WT_STAT_CONN_TXN_CHECKPOINT_TIME_RECENT		1487
+#define	WT_STAT_CONN_TXN_CHECKPOINT_TIME_RECENT		1491
 /*! transaction: transaction checkpoint prepare currently running */
-#define	WT_STAT_CONN_TXN_CHECKPOINT_PREP_RUNNING	1488
+#define	WT_STAT_CONN_TXN_CHECKPOINT_PREP_RUNNING	1492
 /*! transaction: transaction checkpoint prepare max time (msecs) */
-#define	WT_STAT_CONN_TXN_CHECKPOINT_PREP_MAX		1489
+#define	WT_STAT_CONN_TXN_CHECKPOINT_PREP_MAX		1493
 /*! transaction: transaction checkpoint prepare min time (msecs) */
-#define	WT_STAT_CONN_TXN_CHECKPOINT_PREP_MIN		1490
+#define	WT_STAT_CONN_TXN_CHECKPOINT_PREP_MIN		1494
 /*! transaction: transaction checkpoint prepare most recent time (msecs) */
-#define	WT_STAT_CONN_TXN_CHECKPOINT_PREP_RECENT		1491
+#define	WT_STAT_CONN_TXN_CHECKPOINT_PREP_RECENT		1495
 /*! transaction: transaction checkpoint prepare total time (msecs) */
-#define	WT_STAT_CONN_TXN_CHECKPOINT_PREP_TOTAL		1492
+#define	WT_STAT_CONN_TXN_CHECKPOINT_PREP_TOTAL		1496
 /*! transaction: transaction checkpoint scrub dirty target */
-#define	WT_STAT_CONN_TXN_CHECKPOINT_SCRUB_TARGET	1493
+#define	WT_STAT_CONN_TXN_CHECKPOINT_SCRUB_TARGET	1497
 /*! transaction: transaction checkpoint scrub time (msecs) */
-#define	WT_STAT_CONN_TXN_CHECKPOINT_SCRUB_TIME		1494
+#define	WT_STAT_CONN_TXN_CHECKPOINT_SCRUB_TIME		1498
 /*! transaction: transaction checkpoint total time (msecs) */
-#define	WT_STAT_CONN_TXN_CHECKPOINT_TIME_TOTAL		1495
+#define	WT_STAT_CONN_TXN_CHECKPOINT_TIME_TOTAL		1499
 /*! transaction: transaction checkpoints */
-#define	WT_STAT_CONN_TXN_CHECKPOINT			1496
+#define	WT_STAT_CONN_TXN_CHECKPOINT			1500
 /*! transaction: transaction checkpoints due to obsolete pages */
-#define	WT_STAT_CONN_TXN_CHECKPOINT_OBSOLETE_APPLIED	1497
-=======
-#define	WT_STAT_CONN_TXN_CHECKPOINT_HANDLE_DURATION_SKIP	1466
-/*! transaction: transaction checkpoint most recent handles applied */
-#define	WT_STAT_CONN_TXN_CHECKPOINT_HANDLE_APPLIED	1467
-/*! transaction: transaction checkpoint most recent handles skipped */
-#define	WT_STAT_CONN_TXN_CHECKPOINT_HANDLE_SKIPPED	1468
-/*! transaction: transaction checkpoint most recent handles walked */
-#define	WT_STAT_CONN_TXN_CHECKPOINT_HANDLE_WALKED	1469
-/*! transaction: transaction checkpoint most recent time (msecs) */
-#define	WT_STAT_CONN_TXN_CHECKPOINT_TIME_RECENT		1470
-/*! transaction: transaction checkpoint prepare currently running */
-#define	WT_STAT_CONN_TXN_CHECKPOINT_PREP_RUNNING	1471
-/*! transaction: transaction checkpoint prepare max time (msecs) */
-#define	WT_STAT_CONN_TXN_CHECKPOINT_PREP_MAX		1472
-/*! transaction: transaction checkpoint prepare min time (msecs) */
-#define	WT_STAT_CONN_TXN_CHECKPOINT_PREP_MIN		1473
-/*! transaction: transaction checkpoint prepare most recent time (msecs) */
-#define	WT_STAT_CONN_TXN_CHECKPOINT_PREP_RECENT		1474
-/*! transaction: transaction checkpoint prepare total time (msecs) */
-#define	WT_STAT_CONN_TXN_CHECKPOINT_PREP_TOTAL		1475
-/*! transaction: transaction checkpoint scrub dirty target */
-#define	WT_STAT_CONN_TXN_CHECKPOINT_SCRUB_TARGET	1476
-/*! transaction: transaction checkpoint scrub time (msecs) */
-#define	WT_STAT_CONN_TXN_CHECKPOINT_SCRUB_TIME		1477
-/*! transaction: transaction checkpoint total time (msecs) */
-#define	WT_STAT_CONN_TXN_CHECKPOINT_TIME_TOTAL		1478
-/*! transaction: transaction checkpoints */
-#define	WT_STAT_CONN_TXN_CHECKPOINT			1479
-/*! transaction: transaction checkpoints due to obsolete pages */
-#define	WT_STAT_CONN_TXN_CHECKPOINT_OBSOLETE_APPLIED	1480
->>>>>>> 091f0351
+#define	WT_STAT_CONN_TXN_CHECKPOINT_OBSOLETE_APPLIED	1501
 /*!
  * transaction: transaction checkpoints skipped because database was
  * clean
  */
-<<<<<<< HEAD
-#define	WT_STAT_CONN_TXN_CHECKPOINT_SKIPPED		1498
+#define	WT_STAT_CONN_TXN_CHECKPOINT_SKIPPED		1502
 /*! transaction: transaction failures due to history store */
-#define	WT_STAT_CONN_TXN_FAIL_CACHE			1499
-=======
-#define	WT_STAT_CONN_TXN_CHECKPOINT_SKIPPED		1481
-/*! transaction: transaction failures due to history store */
-#define	WT_STAT_CONN_TXN_FAIL_CACHE			1482
->>>>>>> 091f0351
+#define	WT_STAT_CONN_TXN_FAIL_CACHE			1503
 /*!
  * transaction: transaction fsync calls for checkpoint after allocating
  * the transaction ID
  */
-<<<<<<< HEAD
-#define	WT_STAT_CONN_TXN_CHECKPOINT_FSYNC_POST		1500
-=======
-#define	WT_STAT_CONN_TXN_CHECKPOINT_FSYNC_POST		1483
->>>>>>> 091f0351
+#define	WT_STAT_CONN_TXN_CHECKPOINT_FSYNC_POST		1504
 /*!
  * transaction: transaction fsync duration for checkpoint after
  * allocating the transaction ID (usecs)
  */
-<<<<<<< HEAD
-#define	WT_STAT_CONN_TXN_CHECKPOINT_FSYNC_POST_DURATION	1501
+#define	WT_STAT_CONN_TXN_CHECKPOINT_FSYNC_POST_DURATION	1505
 /*! transaction: transaction range of IDs currently pinned */
-#define	WT_STAT_CONN_TXN_PINNED_RANGE			1502
+#define	WT_STAT_CONN_TXN_PINNED_RANGE			1506
 /*! transaction: transaction range of IDs currently pinned by a checkpoint */
-#define	WT_STAT_CONN_TXN_PINNED_CHECKPOINT_RANGE	1503
+#define	WT_STAT_CONN_TXN_PINNED_CHECKPOINT_RANGE	1507
 /*! transaction: transaction range of timestamps currently pinned */
-#define	WT_STAT_CONN_TXN_PINNED_TIMESTAMP		1504
+#define	WT_STAT_CONN_TXN_PINNED_TIMESTAMP		1508
 /*! transaction: transaction range of timestamps pinned by a checkpoint */
-#define	WT_STAT_CONN_TXN_PINNED_TIMESTAMP_CHECKPOINT	1505
-=======
-#define	WT_STAT_CONN_TXN_CHECKPOINT_FSYNC_POST_DURATION	1484
-/*! transaction: transaction range of IDs currently pinned */
-#define	WT_STAT_CONN_TXN_PINNED_RANGE			1485
-/*! transaction: transaction range of IDs currently pinned by a checkpoint */
-#define	WT_STAT_CONN_TXN_PINNED_CHECKPOINT_RANGE	1486
-/*! transaction: transaction range of timestamps currently pinned */
-#define	WT_STAT_CONN_TXN_PINNED_TIMESTAMP		1487
-/*! transaction: transaction range of timestamps pinned by a checkpoint */
-#define	WT_STAT_CONN_TXN_PINNED_TIMESTAMP_CHECKPOINT	1488
->>>>>>> 091f0351
+#define	WT_STAT_CONN_TXN_PINNED_TIMESTAMP_CHECKPOINT	1509
 /*!
  * transaction: transaction range of timestamps pinned by the oldest
  * active read timestamp
  */
-<<<<<<< HEAD
-#define	WT_STAT_CONN_TXN_PINNED_TIMESTAMP_READER	1506
-=======
-#define	WT_STAT_CONN_TXN_PINNED_TIMESTAMP_READER	1489
->>>>>>> 091f0351
+#define	WT_STAT_CONN_TXN_PINNED_TIMESTAMP_READER	1510
 /*!
  * transaction: transaction range of timestamps pinned by the oldest
  * timestamp
  */
-<<<<<<< HEAD
-#define	WT_STAT_CONN_TXN_PINNED_TIMESTAMP_OLDEST	1507
+#define	WT_STAT_CONN_TXN_PINNED_TIMESTAMP_OLDEST	1511
 /*! transaction: transaction read timestamp of the oldest active reader */
-#define	WT_STAT_CONN_TXN_TIMESTAMP_OLDEST_ACTIVE_READ	1508
+#define	WT_STAT_CONN_TXN_TIMESTAMP_OLDEST_ACTIVE_READ	1512
 /*! transaction: transaction rollback to stable currently running */
-#define	WT_STAT_CONN_TXN_ROLLBACK_TO_STABLE_RUNNING	1509
+#define	WT_STAT_CONN_TXN_ROLLBACK_TO_STABLE_RUNNING	1513
 /*! transaction: transaction walk of concurrent sessions */
-#define	WT_STAT_CONN_TXN_WALK_SESSIONS			1510
+#define	WT_STAT_CONN_TXN_WALK_SESSIONS			1514
 /*! transaction: transactions committed */
-#define	WT_STAT_CONN_TXN_COMMIT				1511
+#define	WT_STAT_CONN_TXN_COMMIT				1515
 /*! transaction: transactions rolled back */
-#define	WT_STAT_CONN_TXN_ROLLBACK			1512
+#define	WT_STAT_CONN_TXN_ROLLBACK			1516
 /*! transaction: update conflicts */
-#define	WT_STAT_CONN_TXN_UPDATE_CONFLICT		1513
-=======
-#define	WT_STAT_CONN_TXN_PINNED_TIMESTAMP_OLDEST	1490
-/*! transaction: transaction read timestamp of the oldest active reader */
-#define	WT_STAT_CONN_TXN_TIMESTAMP_OLDEST_ACTIVE_READ	1491
-/*! transaction: transaction rollback to stable currently running */
-#define	WT_STAT_CONN_TXN_ROLLBACK_TO_STABLE_RUNNING	1492
-/*! transaction: transaction walk of concurrent sessions */
-#define	WT_STAT_CONN_TXN_WALK_SESSIONS			1493
-/*! transaction: transactions committed */
-#define	WT_STAT_CONN_TXN_COMMIT				1494
-/*! transaction: transactions rolled back */
-#define	WT_STAT_CONN_TXN_ROLLBACK			1495
-/*! transaction: update conflicts */
-#define	WT_STAT_CONN_TXN_UPDATE_CONFLICT		1496
->>>>>>> 091f0351
+#define	WT_STAT_CONN_TXN_UPDATE_CONFLICT		1517
 
 /*!
  * @}
@@ -7034,484 +6759,260 @@
 /*! compression: compressed pages read */
 #define	WT_STAT_DSRC_COMPRESS_READ			2133
 /*! compression: compressed pages written */
-<<<<<<< HEAD
-#define	WT_STAT_DSRC_COMPRESS_WRITE			2130
+#define	WT_STAT_DSRC_COMPRESS_WRITE			2134
 /*! compression: number of blocks with compress ratio greater than 64 */
-#define	WT_STAT_DSRC_COMPRESS_HIST_RATIO_MAX		2131
+#define	WT_STAT_DSRC_COMPRESS_HIST_RATIO_MAX		2135
 /*! compression: number of blocks with compress ratio smaller than 16 */
-#define	WT_STAT_DSRC_COMPRESS_HIST_RATIO_16		2132
+#define	WT_STAT_DSRC_COMPRESS_HIST_RATIO_16		2136
 /*! compression: number of blocks with compress ratio smaller than 2 */
-#define	WT_STAT_DSRC_COMPRESS_HIST_RATIO_2		2133
+#define	WT_STAT_DSRC_COMPRESS_HIST_RATIO_2		2137
 /*! compression: number of blocks with compress ratio smaller than 32 */
-#define	WT_STAT_DSRC_COMPRESS_HIST_RATIO_32		2134
+#define	WT_STAT_DSRC_COMPRESS_HIST_RATIO_32		2138
 /*! compression: number of blocks with compress ratio smaller than 4 */
-#define	WT_STAT_DSRC_COMPRESS_HIST_RATIO_4		2135
+#define	WT_STAT_DSRC_COMPRESS_HIST_RATIO_4		2139
 /*! compression: number of blocks with compress ratio smaller than 64 */
-#define	WT_STAT_DSRC_COMPRESS_HIST_RATIO_64		2136
+#define	WT_STAT_DSRC_COMPRESS_HIST_RATIO_64		2140
 /*! compression: number of blocks with compress ratio smaller than 8 */
-#define	WT_STAT_DSRC_COMPRESS_HIST_RATIO_8		2137
+#define	WT_STAT_DSRC_COMPRESS_HIST_RATIO_8		2141
 /*! compression: page written failed to compress */
-#define	WT_STAT_DSRC_COMPRESS_WRITE_FAIL		2138
+#define	WT_STAT_DSRC_COMPRESS_WRITE_FAIL		2142
 /*! compression: page written was too small to compress */
-#define	WT_STAT_DSRC_COMPRESS_WRITE_TOO_SMALL		2139
+#define	WT_STAT_DSRC_COMPRESS_WRITE_TOO_SMALL		2143
 /*! cursor: Total number of entries skipped by cursor next calls */
-#define	WT_STAT_DSRC_CURSOR_NEXT_SKIP_TOTAL		2140
+#define	WT_STAT_DSRC_CURSOR_NEXT_SKIP_TOTAL		2144
 /*! cursor: Total number of entries skipped by cursor prev calls */
-#define	WT_STAT_DSRC_CURSOR_PREV_SKIP_TOTAL		2141
-=======
-#define	WT_STAT_DSRC_COMPRESS_WRITE			2134
-/*! compression: page written failed to compress */
-#define	WT_STAT_DSRC_COMPRESS_WRITE_FAIL		2135
-/*! compression: page written was too small to compress */
-#define	WT_STAT_DSRC_COMPRESS_WRITE_TOO_SMALL		2136
-/*! cursor: Total number of entries skipped by cursor next calls */
-#define	WT_STAT_DSRC_CURSOR_NEXT_SKIP_TOTAL		2137
-/*! cursor: Total number of entries skipped by cursor prev calls */
-#define	WT_STAT_DSRC_CURSOR_PREV_SKIP_TOTAL		2138
->>>>>>> 091f0351
+#define	WT_STAT_DSRC_CURSOR_PREV_SKIP_TOTAL		2145
 /*!
  * cursor: Total number of entries skipped to position the history store
  * cursor
  */
-<<<<<<< HEAD
-#define	WT_STAT_DSRC_CURSOR_SKIP_HS_CUR_POSITION	2142
-=======
-#define	WT_STAT_DSRC_CURSOR_SKIP_HS_CUR_POSITION	2139
->>>>>>> 091f0351
+#define	WT_STAT_DSRC_CURSOR_SKIP_HS_CUR_POSITION	2146
 /*!
  * cursor: Total number of times a search near has exited due to prefix
  * config
  */
-<<<<<<< HEAD
-#define	WT_STAT_DSRC_CURSOR_SEARCH_NEAR_PREFIX_FAST_PATHS	2143
+#define	WT_STAT_DSRC_CURSOR_SEARCH_NEAR_PREFIX_FAST_PATHS	2147
 /*! cursor: bulk loaded cursor insert calls */
-#define	WT_STAT_DSRC_CURSOR_INSERT_BULK			2144
+#define	WT_STAT_DSRC_CURSOR_INSERT_BULK			2148
 /*! cursor: cache cursors reuse count */
-#define	WT_STAT_DSRC_CURSOR_REOPEN			2145
+#define	WT_STAT_DSRC_CURSOR_REOPEN			2149
 /*! cursor: close calls that result in cache */
-#define	WT_STAT_DSRC_CURSOR_CACHE			2146
+#define	WT_STAT_DSRC_CURSOR_CACHE			2150
 /*! cursor: create calls */
-#define	WT_STAT_DSRC_CURSOR_CREATE			2147
-=======
-#define	WT_STAT_DSRC_CURSOR_SEARCH_NEAR_PREFIX_FAST_PATHS	2140
-/*! cursor: bulk loaded cursor insert calls */
-#define	WT_STAT_DSRC_CURSOR_INSERT_BULK			2141
-/*! cursor: cache cursors reuse count */
-#define	WT_STAT_DSRC_CURSOR_REOPEN			2142
-/*! cursor: close calls that result in cache */
-#define	WT_STAT_DSRC_CURSOR_CACHE			2143
-/*! cursor: create calls */
-#define	WT_STAT_DSRC_CURSOR_CREATE			2144
->>>>>>> 091f0351
+#define	WT_STAT_DSRC_CURSOR_CREATE			2151
 /*!
  * cursor: cursor next calls that skip due to a globally visible history
  * store tombstone
  */
-<<<<<<< HEAD
-#define	WT_STAT_DSRC_CURSOR_NEXT_HS_TOMBSTONE		2148
-=======
-#define	WT_STAT_DSRC_CURSOR_NEXT_HS_TOMBSTONE		2145
->>>>>>> 091f0351
+#define	WT_STAT_DSRC_CURSOR_NEXT_HS_TOMBSTONE		2152
 /*!
  * cursor: cursor next calls that skip greater than or equal to 100
  * entries
  */
-<<<<<<< HEAD
-#define	WT_STAT_DSRC_CURSOR_NEXT_SKIP_GE_100		2149
+#define	WT_STAT_DSRC_CURSOR_NEXT_SKIP_GE_100		2153
 /*! cursor: cursor next calls that skip less than 100 entries */
-#define	WT_STAT_DSRC_CURSOR_NEXT_SKIP_LT_100		2150
-=======
-#define	WT_STAT_DSRC_CURSOR_NEXT_SKIP_GE_100		2146
-/*! cursor: cursor next calls that skip less than 100 entries */
-#define	WT_STAT_DSRC_CURSOR_NEXT_SKIP_LT_100		2147
->>>>>>> 091f0351
+#define	WT_STAT_DSRC_CURSOR_NEXT_SKIP_LT_100		2154
 /*!
  * cursor: cursor prev calls that skip due to a globally visible history
  * store tombstone
  */
-<<<<<<< HEAD
-#define	WT_STAT_DSRC_CURSOR_PREV_HS_TOMBSTONE		2151
-=======
-#define	WT_STAT_DSRC_CURSOR_PREV_HS_TOMBSTONE		2148
->>>>>>> 091f0351
+#define	WT_STAT_DSRC_CURSOR_PREV_HS_TOMBSTONE		2155
 /*!
  * cursor: cursor prev calls that skip greater than or equal to 100
  * entries
  */
-<<<<<<< HEAD
-#define	WT_STAT_DSRC_CURSOR_PREV_SKIP_GE_100		2152
+#define	WT_STAT_DSRC_CURSOR_PREV_SKIP_GE_100		2156
 /*! cursor: cursor prev calls that skip less than 100 entries */
-#define	WT_STAT_DSRC_CURSOR_PREV_SKIP_LT_100		2153
+#define	WT_STAT_DSRC_CURSOR_PREV_SKIP_LT_100		2157
 /*! cursor: insert calls */
-#define	WT_STAT_DSRC_CURSOR_INSERT			2154
+#define	WT_STAT_DSRC_CURSOR_INSERT			2158
 /*! cursor: insert key and value bytes */
-#define	WT_STAT_DSRC_CURSOR_INSERT_BYTES		2155
+#define	WT_STAT_DSRC_CURSOR_INSERT_BYTES		2159
 /*! cursor: modify */
-#define	WT_STAT_DSRC_CURSOR_MODIFY			2156
+#define	WT_STAT_DSRC_CURSOR_MODIFY			2160
 /*! cursor: modify key and value bytes affected */
-#define	WT_STAT_DSRC_CURSOR_MODIFY_BYTES		2157
+#define	WT_STAT_DSRC_CURSOR_MODIFY_BYTES		2161
 /*! cursor: modify value bytes modified */
-#define	WT_STAT_DSRC_CURSOR_MODIFY_BYTES_TOUCH		2158
+#define	WT_STAT_DSRC_CURSOR_MODIFY_BYTES_TOUCH		2162
 /*! cursor: next calls */
-#define	WT_STAT_DSRC_CURSOR_NEXT			2159
+#define	WT_STAT_DSRC_CURSOR_NEXT			2163
 /*! cursor: open cursor count */
-#define	WT_STAT_DSRC_CURSOR_OPEN_COUNT			2160
+#define	WT_STAT_DSRC_CURSOR_OPEN_COUNT			2164
 /*! cursor: operation restarted */
-#define	WT_STAT_DSRC_CURSOR_RESTART			2161
+#define	WT_STAT_DSRC_CURSOR_RESTART			2165
 /*! cursor: prev calls */
-#define	WT_STAT_DSRC_CURSOR_PREV			2162
+#define	WT_STAT_DSRC_CURSOR_PREV			2166
 /*! cursor: remove calls */
-#define	WT_STAT_DSRC_CURSOR_REMOVE			2163
+#define	WT_STAT_DSRC_CURSOR_REMOVE			2167
 /*! cursor: remove key bytes removed */
-#define	WT_STAT_DSRC_CURSOR_REMOVE_BYTES		2164
+#define	WT_STAT_DSRC_CURSOR_REMOVE_BYTES		2168
 /*! cursor: reserve calls */
-#define	WT_STAT_DSRC_CURSOR_RESERVE			2165
+#define	WT_STAT_DSRC_CURSOR_RESERVE			2169
 /*! cursor: reset calls */
-#define	WT_STAT_DSRC_CURSOR_RESET			2166
+#define	WT_STAT_DSRC_CURSOR_RESET			2170
 /*! cursor: search calls */
-#define	WT_STAT_DSRC_CURSOR_SEARCH			2167
+#define	WT_STAT_DSRC_CURSOR_SEARCH			2171
 /*! cursor: search history store calls */
-#define	WT_STAT_DSRC_CURSOR_SEARCH_HS			2168
+#define	WT_STAT_DSRC_CURSOR_SEARCH_HS			2172
 /*! cursor: search near calls */
-#define	WT_STAT_DSRC_CURSOR_SEARCH_NEAR			2169
+#define	WT_STAT_DSRC_CURSOR_SEARCH_NEAR			2173
 /*! cursor: truncate calls */
-#define	WT_STAT_DSRC_CURSOR_TRUNCATE			2170
+#define	WT_STAT_DSRC_CURSOR_TRUNCATE			2174
 /*! cursor: update calls */
-#define	WT_STAT_DSRC_CURSOR_UPDATE			2171
+#define	WT_STAT_DSRC_CURSOR_UPDATE			2175
 /*! cursor: update key and value bytes */
-#define	WT_STAT_DSRC_CURSOR_UPDATE_BYTES		2172
+#define	WT_STAT_DSRC_CURSOR_UPDATE_BYTES		2176
 /*! cursor: update value size change */
-#define	WT_STAT_DSRC_CURSOR_UPDATE_BYTES_CHANGED	2173
+#define	WT_STAT_DSRC_CURSOR_UPDATE_BYTES_CHANGED	2177
 /*! reconciliation: approximate byte size of timestamps in pages written */
-#define	WT_STAT_DSRC_REC_TIME_WINDOW_BYTES_TS		2174
-=======
-#define	WT_STAT_DSRC_CURSOR_PREV_SKIP_GE_100		2149
-/*! cursor: cursor prev calls that skip less than 100 entries */
-#define	WT_STAT_DSRC_CURSOR_PREV_SKIP_LT_100		2150
-/*! cursor: insert calls */
-#define	WT_STAT_DSRC_CURSOR_INSERT			2151
-/*! cursor: insert key and value bytes */
-#define	WT_STAT_DSRC_CURSOR_INSERT_BYTES		2152
-/*! cursor: modify */
-#define	WT_STAT_DSRC_CURSOR_MODIFY			2153
-/*! cursor: modify key and value bytes affected */
-#define	WT_STAT_DSRC_CURSOR_MODIFY_BYTES		2154
-/*! cursor: modify value bytes modified */
-#define	WT_STAT_DSRC_CURSOR_MODIFY_BYTES_TOUCH		2155
-/*! cursor: next calls */
-#define	WT_STAT_DSRC_CURSOR_NEXT			2156
-/*! cursor: open cursor count */
-#define	WT_STAT_DSRC_CURSOR_OPEN_COUNT			2157
-/*! cursor: operation restarted */
-#define	WT_STAT_DSRC_CURSOR_RESTART			2158
-/*! cursor: prev calls */
-#define	WT_STAT_DSRC_CURSOR_PREV			2159
-/*! cursor: remove calls */
-#define	WT_STAT_DSRC_CURSOR_REMOVE			2160
-/*! cursor: remove key bytes removed */
-#define	WT_STAT_DSRC_CURSOR_REMOVE_BYTES		2161
-/*! cursor: reserve calls */
-#define	WT_STAT_DSRC_CURSOR_RESERVE			2162
-/*! cursor: reset calls */
-#define	WT_STAT_DSRC_CURSOR_RESET			2163
-/*! cursor: search calls */
-#define	WT_STAT_DSRC_CURSOR_SEARCH			2164
-/*! cursor: search history store calls */
-#define	WT_STAT_DSRC_CURSOR_SEARCH_HS			2165
-/*! cursor: search near calls */
-#define	WT_STAT_DSRC_CURSOR_SEARCH_NEAR			2166
-/*! cursor: truncate calls */
-#define	WT_STAT_DSRC_CURSOR_TRUNCATE			2167
-/*! cursor: update calls */
-#define	WT_STAT_DSRC_CURSOR_UPDATE			2168
-/*! cursor: update key and value bytes */
-#define	WT_STAT_DSRC_CURSOR_UPDATE_BYTES		2169
-/*! cursor: update value size change */
-#define	WT_STAT_DSRC_CURSOR_UPDATE_BYTES_CHANGED	2170
-/*! reconciliation: approximate byte size of timestamps in pages written */
-#define	WT_STAT_DSRC_REC_TIME_WINDOW_BYTES_TS		2171
->>>>>>> 091f0351
+#define	WT_STAT_DSRC_REC_TIME_WINDOW_BYTES_TS		2178
 /*!
  * reconciliation: approximate byte size of transaction IDs in pages
  * written
  */
-<<<<<<< HEAD
-#define	WT_STAT_DSRC_REC_TIME_WINDOW_BYTES_TXN		2175
+#define	WT_STAT_DSRC_REC_TIME_WINDOW_BYTES_TXN		2179
 /*! reconciliation: dictionary matches */
-#define	WT_STAT_DSRC_REC_DICTIONARY			2176
+#define	WT_STAT_DSRC_REC_DICTIONARY			2180
 /*! reconciliation: fast-path pages deleted */
-#define	WT_STAT_DSRC_REC_PAGE_DELETE_FAST		2177
-=======
-#define	WT_STAT_DSRC_REC_TIME_WINDOW_BYTES_TXN		2172
-/*! reconciliation: dictionary matches */
-#define	WT_STAT_DSRC_REC_DICTIONARY			2173
-/*! reconciliation: fast-path pages deleted */
-#define	WT_STAT_DSRC_REC_PAGE_DELETE_FAST		2174
->>>>>>> 091f0351
+#define	WT_STAT_DSRC_REC_PAGE_DELETE_FAST		2181
 /*!
  * reconciliation: internal page key bytes discarded using suffix
  * compression
  */
-<<<<<<< HEAD
-#define	WT_STAT_DSRC_REC_SUFFIX_COMPRESSION		2178
+#define	WT_STAT_DSRC_REC_SUFFIX_COMPRESSION		2182
 /*! reconciliation: internal page multi-block writes */
-#define	WT_STAT_DSRC_REC_MULTIBLOCK_INTERNAL		2179
+#define	WT_STAT_DSRC_REC_MULTIBLOCK_INTERNAL		2183
 /*! reconciliation: internal-page overflow keys */
-#define	WT_STAT_DSRC_REC_OVERFLOW_KEY_INTERNAL		2180
+#define	WT_STAT_DSRC_REC_OVERFLOW_KEY_INTERNAL		2184
 /*! reconciliation: leaf page key bytes discarded using prefix compression */
-#define	WT_STAT_DSRC_REC_PREFIX_COMPRESSION		2181
+#define	WT_STAT_DSRC_REC_PREFIX_COMPRESSION		2185
 /*! reconciliation: leaf page multi-block writes */
-#define	WT_STAT_DSRC_REC_MULTIBLOCK_LEAF		2182
+#define	WT_STAT_DSRC_REC_MULTIBLOCK_LEAF		2186
 /*! reconciliation: leaf-page overflow keys */
-#define	WT_STAT_DSRC_REC_OVERFLOW_KEY_LEAF		2183
+#define	WT_STAT_DSRC_REC_OVERFLOW_KEY_LEAF		2187
 /*! reconciliation: maximum blocks required for a page */
-#define	WT_STAT_DSRC_REC_MULTIBLOCK_MAX			2184
+#define	WT_STAT_DSRC_REC_MULTIBLOCK_MAX			2188
 /*! reconciliation: overflow values written */
-#define	WT_STAT_DSRC_REC_OVERFLOW_VALUE			2185
+#define	WT_STAT_DSRC_REC_OVERFLOW_VALUE			2189
 /*! reconciliation: page checksum matches */
-#define	WT_STAT_DSRC_REC_PAGE_MATCH			2186
+#define	WT_STAT_DSRC_REC_PAGE_MATCH			2190
 /*! reconciliation: page reconciliation calls */
-#define	WT_STAT_DSRC_REC_PAGES				2187
+#define	WT_STAT_DSRC_REC_PAGES				2191
 /*! reconciliation: page reconciliation calls for eviction */
-#define	WT_STAT_DSRC_REC_PAGES_EVICTION			2188
+#define	WT_STAT_DSRC_REC_PAGES_EVICTION			2192
 /*! reconciliation: pages deleted */
-#define	WT_STAT_DSRC_REC_PAGE_DELETE			2189
-=======
-#define	WT_STAT_DSRC_REC_SUFFIX_COMPRESSION		2175
-/*! reconciliation: internal page multi-block writes */
-#define	WT_STAT_DSRC_REC_MULTIBLOCK_INTERNAL		2176
-/*! reconciliation: internal-page overflow keys */
-#define	WT_STAT_DSRC_REC_OVERFLOW_KEY_INTERNAL		2177
-/*! reconciliation: leaf page key bytes discarded using prefix compression */
-#define	WT_STAT_DSRC_REC_PREFIX_COMPRESSION		2178
-/*! reconciliation: leaf page multi-block writes */
-#define	WT_STAT_DSRC_REC_MULTIBLOCK_LEAF		2179
-/*! reconciliation: leaf-page overflow keys */
-#define	WT_STAT_DSRC_REC_OVERFLOW_KEY_LEAF		2180
-/*! reconciliation: maximum blocks required for a page */
-#define	WT_STAT_DSRC_REC_MULTIBLOCK_MAX			2181
-/*! reconciliation: overflow values written */
-#define	WT_STAT_DSRC_REC_OVERFLOW_VALUE			2182
-/*! reconciliation: page checksum matches */
-#define	WT_STAT_DSRC_REC_PAGE_MATCH			2183
-/*! reconciliation: page reconciliation calls */
-#define	WT_STAT_DSRC_REC_PAGES				2184
-/*! reconciliation: page reconciliation calls for eviction */
-#define	WT_STAT_DSRC_REC_PAGES_EVICTION			2185
-/*! reconciliation: pages deleted */
-#define	WT_STAT_DSRC_REC_PAGE_DELETE			2186
->>>>>>> 091f0351
+#define	WT_STAT_DSRC_REC_PAGE_DELETE			2193
 /*!
  * reconciliation: pages written including an aggregated newest start
  * durable timestamp
  */
-<<<<<<< HEAD
-#define	WT_STAT_DSRC_REC_TIME_AGGR_NEWEST_START_DURABLE_TS	2190
-=======
-#define	WT_STAT_DSRC_REC_TIME_AGGR_NEWEST_START_DURABLE_TS	2187
->>>>>>> 091f0351
+#define	WT_STAT_DSRC_REC_TIME_AGGR_NEWEST_START_DURABLE_TS	2194
 /*!
  * reconciliation: pages written including an aggregated newest stop
  * durable timestamp
  */
-<<<<<<< HEAD
-#define	WT_STAT_DSRC_REC_TIME_AGGR_NEWEST_STOP_DURABLE_TS	2191
-=======
-#define	WT_STAT_DSRC_REC_TIME_AGGR_NEWEST_STOP_DURABLE_TS	2188
->>>>>>> 091f0351
+#define	WT_STAT_DSRC_REC_TIME_AGGR_NEWEST_STOP_DURABLE_TS	2195
 /*!
  * reconciliation: pages written including an aggregated newest stop
  * timestamp
  */
-<<<<<<< HEAD
-#define	WT_STAT_DSRC_REC_TIME_AGGR_NEWEST_STOP_TS	2192
-=======
-#define	WT_STAT_DSRC_REC_TIME_AGGR_NEWEST_STOP_TS	2189
->>>>>>> 091f0351
+#define	WT_STAT_DSRC_REC_TIME_AGGR_NEWEST_STOP_TS	2196
 /*!
  * reconciliation: pages written including an aggregated newest stop
  * transaction ID
  */
-<<<<<<< HEAD
-#define	WT_STAT_DSRC_REC_TIME_AGGR_NEWEST_STOP_TXN	2193
-=======
-#define	WT_STAT_DSRC_REC_TIME_AGGR_NEWEST_STOP_TXN	2190
->>>>>>> 091f0351
+#define	WT_STAT_DSRC_REC_TIME_AGGR_NEWEST_STOP_TXN	2197
 /*!
  * reconciliation: pages written including an aggregated newest
  * transaction ID
  */
-<<<<<<< HEAD
-#define	WT_STAT_DSRC_REC_TIME_AGGR_NEWEST_TXN		2194
-=======
-#define	WT_STAT_DSRC_REC_TIME_AGGR_NEWEST_TXN		2191
->>>>>>> 091f0351
+#define	WT_STAT_DSRC_REC_TIME_AGGR_NEWEST_TXN		2198
 /*!
  * reconciliation: pages written including an aggregated oldest start
  * timestamp
  */
-<<<<<<< HEAD
-#define	WT_STAT_DSRC_REC_TIME_AGGR_OLDEST_START_TS	2195
+#define	WT_STAT_DSRC_REC_TIME_AGGR_OLDEST_START_TS	2199
 /*! reconciliation: pages written including an aggregated prepare */
-#define	WT_STAT_DSRC_REC_TIME_AGGR_PREPARED		2196
+#define	WT_STAT_DSRC_REC_TIME_AGGR_PREPARED		2200
 /*! reconciliation: pages written including at least one prepare */
-#define	WT_STAT_DSRC_REC_TIME_WINDOW_PAGES_PREPARED	2197
-=======
-#define	WT_STAT_DSRC_REC_TIME_AGGR_OLDEST_START_TS	2192
-/*! reconciliation: pages written including an aggregated prepare */
-#define	WT_STAT_DSRC_REC_TIME_AGGR_PREPARED		2193
-/*! reconciliation: pages written including at least one prepare */
-#define	WT_STAT_DSRC_REC_TIME_WINDOW_PAGES_PREPARED	2194
->>>>>>> 091f0351
+#define	WT_STAT_DSRC_REC_TIME_WINDOW_PAGES_PREPARED	2201
 /*!
  * reconciliation: pages written including at least one start durable
  * timestamp
  */
-<<<<<<< HEAD
-#define	WT_STAT_DSRC_REC_TIME_WINDOW_PAGES_DURABLE_START_TS	2198
+#define	WT_STAT_DSRC_REC_TIME_WINDOW_PAGES_DURABLE_START_TS	2202
 /*! reconciliation: pages written including at least one start timestamp */
-#define	WT_STAT_DSRC_REC_TIME_WINDOW_PAGES_START_TS	2199
-=======
-#define	WT_STAT_DSRC_REC_TIME_WINDOW_PAGES_DURABLE_START_TS	2195
-/*! reconciliation: pages written including at least one start timestamp */
-#define	WT_STAT_DSRC_REC_TIME_WINDOW_PAGES_START_TS	2196
->>>>>>> 091f0351
+#define	WT_STAT_DSRC_REC_TIME_WINDOW_PAGES_START_TS	2203
 /*!
  * reconciliation: pages written including at least one start transaction
  * ID
  */
-<<<<<<< HEAD
-#define	WT_STAT_DSRC_REC_TIME_WINDOW_PAGES_START_TXN	2200
-=======
-#define	WT_STAT_DSRC_REC_TIME_WINDOW_PAGES_START_TXN	2197
->>>>>>> 091f0351
+#define	WT_STAT_DSRC_REC_TIME_WINDOW_PAGES_START_TXN	2204
 /*!
  * reconciliation: pages written including at least one stop durable
  * timestamp
  */
-<<<<<<< HEAD
-#define	WT_STAT_DSRC_REC_TIME_WINDOW_PAGES_DURABLE_STOP_TS	2201
+#define	WT_STAT_DSRC_REC_TIME_WINDOW_PAGES_DURABLE_STOP_TS	2205
 /*! reconciliation: pages written including at least one stop timestamp */
-#define	WT_STAT_DSRC_REC_TIME_WINDOW_PAGES_STOP_TS	2202
-=======
-#define	WT_STAT_DSRC_REC_TIME_WINDOW_PAGES_DURABLE_STOP_TS	2198
-/*! reconciliation: pages written including at least one stop timestamp */
-#define	WT_STAT_DSRC_REC_TIME_WINDOW_PAGES_STOP_TS	2199
->>>>>>> 091f0351
+#define	WT_STAT_DSRC_REC_TIME_WINDOW_PAGES_STOP_TS	2206
 /*!
  * reconciliation: pages written including at least one stop transaction
  * ID
  */
-<<<<<<< HEAD
-#define	WT_STAT_DSRC_REC_TIME_WINDOW_PAGES_STOP_TXN	2203
+#define	WT_STAT_DSRC_REC_TIME_WINDOW_PAGES_STOP_TXN	2207
 /*! reconciliation: records written including a prepare */
-#define	WT_STAT_DSRC_REC_TIME_WINDOW_PREPARED		2204
+#define	WT_STAT_DSRC_REC_TIME_WINDOW_PREPARED		2208
 /*! reconciliation: records written including a start durable timestamp */
-#define	WT_STAT_DSRC_REC_TIME_WINDOW_DURABLE_START_TS	2205
+#define	WT_STAT_DSRC_REC_TIME_WINDOW_DURABLE_START_TS	2209
 /*! reconciliation: records written including a start timestamp */
-#define	WT_STAT_DSRC_REC_TIME_WINDOW_START_TS		2206
+#define	WT_STAT_DSRC_REC_TIME_WINDOW_START_TS		2210
 /*! reconciliation: records written including a start transaction ID */
-#define	WT_STAT_DSRC_REC_TIME_WINDOW_START_TXN		2207
+#define	WT_STAT_DSRC_REC_TIME_WINDOW_START_TXN		2211
 /*! reconciliation: records written including a stop durable timestamp */
-#define	WT_STAT_DSRC_REC_TIME_WINDOW_DURABLE_STOP_TS	2208
+#define	WT_STAT_DSRC_REC_TIME_WINDOW_DURABLE_STOP_TS	2212
 /*! reconciliation: records written including a stop timestamp */
-#define	WT_STAT_DSRC_REC_TIME_WINDOW_STOP_TS		2209
+#define	WT_STAT_DSRC_REC_TIME_WINDOW_STOP_TS		2213
 /*! reconciliation: records written including a stop transaction ID */
-#define	WT_STAT_DSRC_REC_TIME_WINDOW_STOP_TXN		2210
+#define	WT_STAT_DSRC_REC_TIME_WINDOW_STOP_TXN		2214
 /*! session: object compaction */
-#define	WT_STAT_DSRC_SESSION_COMPACT			2211
+#define	WT_STAT_DSRC_SESSION_COMPACT			2215
 /*! session: tiered operations dequeued and processed */
-#define	WT_STAT_DSRC_TIERED_WORK_UNITS_DEQUEUED		2212
+#define	WT_STAT_DSRC_TIERED_WORK_UNITS_DEQUEUED		2216
 /*! session: tiered operations scheduled */
-#define	WT_STAT_DSRC_TIERED_WORK_UNITS_CREATED		2213
+#define	WT_STAT_DSRC_TIERED_WORK_UNITS_CREATED		2217
 /*! session: tiered storage local retention time (secs) */
-#define	WT_STAT_DSRC_TIERED_RETENTION			2214
+#define	WT_STAT_DSRC_TIERED_RETENTION			2218
 /*! session: tiered storage object size */
-#define	WT_STAT_DSRC_TIERED_OBJECT_SIZE			2215
+#define	WT_STAT_DSRC_TIERED_OBJECT_SIZE			2219
 /*! transaction: race to read prepared update retry */
-#define	WT_STAT_DSRC_TXN_READ_RACE_PREPARE_UPDATE	2216
-=======
-#define	WT_STAT_DSRC_REC_TIME_WINDOW_PAGES_STOP_TXN	2200
-/*! reconciliation: records written including a prepare */
-#define	WT_STAT_DSRC_REC_TIME_WINDOW_PREPARED		2201
-/*! reconciliation: records written including a start durable timestamp */
-#define	WT_STAT_DSRC_REC_TIME_WINDOW_DURABLE_START_TS	2202
-/*! reconciliation: records written including a start timestamp */
-#define	WT_STAT_DSRC_REC_TIME_WINDOW_START_TS		2203
-/*! reconciliation: records written including a start transaction ID */
-#define	WT_STAT_DSRC_REC_TIME_WINDOW_START_TXN		2204
-/*! reconciliation: records written including a stop durable timestamp */
-#define	WT_STAT_DSRC_REC_TIME_WINDOW_DURABLE_STOP_TS	2205
-/*! reconciliation: records written including a stop timestamp */
-#define	WT_STAT_DSRC_REC_TIME_WINDOW_STOP_TS		2206
-/*! reconciliation: records written including a stop transaction ID */
-#define	WT_STAT_DSRC_REC_TIME_WINDOW_STOP_TXN		2207
-/*! session: object compaction */
-#define	WT_STAT_DSRC_SESSION_COMPACT			2208
-/*! session: tiered operations dequeued and processed */
-#define	WT_STAT_DSRC_TIERED_WORK_UNITS_DEQUEUED		2209
-/*! session: tiered operations scheduled */
-#define	WT_STAT_DSRC_TIERED_WORK_UNITS_CREATED		2210
-/*! session: tiered storage local retention time (secs) */
-#define	WT_STAT_DSRC_TIERED_RETENTION			2211
-/*! session: tiered storage object size */
-#define	WT_STAT_DSRC_TIERED_OBJECT_SIZE			2212
-/*! transaction: race to read prepared update retry */
-#define	WT_STAT_DSRC_TXN_READ_RACE_PREPARE_UPDATE	2213
->>>>>>> 091f0351
+#define	WT_STAT_DSRC_TXN_READ_RACE_PREPARE_UPDATE	2220
 /*!
  * transaction: rollback to stable history store records with stop
  * timestamps older than newer records
  */
-<<<<<<< HEAD
-#define	WT_STAT_DSRC_TXN_RTS_HS_STOP_OLDER_THAN_NEWER_START	2217
+#define	WT_STAT_DSRC_TXN_RTS_HS_STOP_OLDER_THAN_NEWER_START	2221
 /*! transaction: rollback to stable inconsistent checkpoint */
-#define	WT_STAT_DSRC_TXN_RTS_INCONSISTENT_CKPT		2218
+#define	WT_STAT_DSRC_TXN_RTS_INCONSISTENT_CKPT		2222
 /*! transaction: rollback to stable keys removed */
-#define	WT_STAT_DSRC_TXN_RTS_KEYS_REMOVED		2219
+#define	WT_STAT_DSRC_TXN_RTS_KEYS_REMOVED		2223
 /*! transaction: rollback to stable keys restored */
-#define	WT_STAT_DSRC_TXN_RTS_KEYS_RESTORED		2220
+#define	WT_STAT_DSRC_TXN_RTS_KEYS_RESTORED		2224
 /*! transaction: rollback to stable restored tombstones from history store */
-#define	WT_STAT_DSRC_TXN_RTS_HS_RESTORE_TOMBSTONES	2221
+#define	WT_STAT_DSRC_TXN_RTS_HS_RESTORE_TOMBSTONES	2225
 /*! transaction: rollback to stable restored updates from history store */
-#define	WT_STAT_DSRC_TXN_RTS_HS_RESTORE_UPDATES		2222
+#define	WT_STAT_DSRC_TXN_RTS_HS_RESTORE_UPDATES		2226
 /*! transaction: rollback to stable skipping delete rle */
-#define	WT_STAT_DSRC_TXN_RTS_DELETE_RLE_SKIPPED		2223
+#define	WT_STAT_DSRC_TXN_RTS_DELETE_RLE_SKIPPED		2227
 /*! transaction: rollback to stable skipping stable rle */
-#define	WT_STAT_DSRC_TXN_RTS_STABLE_RLE_SKIPPED		2224
+#define	WT_STAT_DSRC_TXN_RTS_STABLE_RLE_SKIPPED		2228
 /*! transaction: rollback to stable sweeping history store keys */
-#define	WT_STAT_DSRC_TXN_RTS_SWEEP_HS_KEYS		2225
+#define	WT_STAT_DSRC_TXN_RTS_SWEEP_HS_KEYS		2229
 /*! transaction: rollback to stable updates removed from history store */
-#define	WT_STAT_DSRC_TXN_RTS_HS_REMOVED			2226
+#define	WT_STAT_DSRC_TXN_RTS_HS_REMOVED			2230
 /*! transaction: transaction checkpoints due to obsolete pages */
-#define	WT_STAT_DSRC_TXN_CHECKPOINT_OBSOLETE_APPLIED	2227
+#define	WT_STAT_DSRC_TXN_CHECKPOINT_OBSOLETE_APPLIED	2231
 /*! transaction: update conflicts */
-#define	WT_STAT_DSRC_TXN_UPDATE_CONFLICT		2228
-=======
-#define	WT_STAT_DSRC_TXN_RTS_HS_STOP_OLDER_THAN_NEWER_START	2214
-/*! transaction: rollback to stable inconsistent checkpoint */
-#define	WT_STAT_DSRC_TXN_RTS_INCONSISTENT_CKPT		2215
-/*! transaction: rollback to stable keys removed */
-#define	WT_STAT_DSRC_TXN_RTS_KEYS_REMOVED		2216
-/*! transaction: rollback to stable keys restored */
-#define	WT_STAT_DSRC_TXN_RTS_KEYS_RESTORED		2217
-/*! transaction: rollback to stable restored tombstones from history store */
-#define	WT_STAT_DSRC_TXN_RTS_HS_RESTORE_TOMBSTONES	2218
-/*! transaction: rollback to stable restored updates from history store */
-#define	WT_STAT_DSRC_TXN_RTS_HS_RESTORE_UPDATES		2219
-/*! transaction: rollback to stable skipping delete rle */
-#define	WT_STAT_DSRC_TXN_RTS_DELETE_RLE_SKIPPED		2220
-/*! transaction: rollback to stable skipping stable rle */
-#define	WT_STAT_DSRC_TXN_RTS_STABLE_RLE_SKIPPED		2221
-/*! transaction: rollback to stable sweeping history store keys */
-#define	WT_STAT_DSRC_TXN_RTS_SWEEP_HS_KEYS		2222
-/*! transaction: rollback to stable updates removed from history store */
-#define	WT_STAT_DSRC_TXN_RTS_HS_REMOVED			2223
-/*! transaction: transaction checkpoints due to obsolete pages */
-#define	WT_STAT_DSRC_TXN_CHECKPOINT_OBSOLETE_APPLIED	2224
-/*! transaction: update conflicts */
-#define	WT_STAT_DSRC_TXN_UPDATE_CONFLICT		2225
->>>>>>> 091f0351
+#define	WT_STAT_DSRC_TXN_UPDATE_CONFLICT		2232
 
 /*!
  * @}
