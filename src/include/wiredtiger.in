--- conflicted
+++ resolved
@@ -5130,456 +5130,452 @@
 /*! cursor: cursor search near calls */
 #define	WT_STAT_CONN_CURSOR_SEARCH_NEAR			1144
 /*! cursor: cursor update calls */
-<<<<<<< HEAD
-#define	WT_STAT_CONN_CURSOR_UPDATE			1143
+#define	WT_STAT_CONN_CURSOR_UPDATE			1145
 /*! cursor: cursors cached on close */
-#define	WT_STAT_CONN_CURSOR_CACHE			1144
+#define	WT_STAT_CONN_CURSOR_CACHE			1146
 /*! cursor: cursors reused from cache */
-#define	WT_STAT_CONN_CURSOR_REOPEN			1145
-=======
-#define	WT_STAT_CONN_CURSOR_UPDATE			1145
->>>>>>> d9c30830
+#define	WT_STAT_CONN_CURSOR_REOPEN			1147
 /*! cursor: truncate calls */
-#define	WT_STAT_CONN_CURSOR_TRUNCATE			1146
+#define	WT_STAT_CONN_CURSOR_TRUNCATE			1148
 /*! data-handle: connection data handles currently active */
-#define	WT_STAT_CONN_DH_CONN_HANDLE_COUNT		1147
+#define	WT_STAT_CONN_DH_CONN_HANDLE_COUNT		1149
 /*! data-handle: connection sweep candidate became referenced */
-#define	WT_STAT_CONN_DH_SWEEP_REF			1148
+#define	WT_STAT_CONN_DH_SWEEP_REF			1150
 /*! data-handle: connection sweep dhandles closed */
-#define	WT_STAT_CONN_DH_SWEEP_CLOSE			1149
+#define	WT_STAT_CONN_DH_SWEEP_CLOSE			1151
 /*! data-handle: connection sweep dhandles removed from hash list */
-#define	WT_STAT_CONN_DH_SWEEP_REMOVE			1150
+#define	WT_STAT_CONN_DH_SWEEP_REMOVE			1152
 /*! data-handle: connection sweep time-of-death sets */
-#define	WT_STAT_CONN_DH_SWEEP_TOD			1151
+#define	WT_STAT_CONN_DH_SWEEP_TOD			1153
 /*! data-handle: connection sweeps */
-#define	WT_STAT_CONN_DH_SWEEPS				1152
+#define	WT_STAT_CONN_DH_SWEEPS				1154
 /*! data-handle: session dhandles swept */
-#define	WT_STAT_CONN_DH_SESSION_HANDLES			1153
+#define	WT_STAT_CONN_DH_SESSION_HANDLES			1155
 /*! data-handle: session sweep attempts */
-#define	WT_STAT_CONN_DH_SESSION_SWEEPS			1154
+#define	WT_STAT_CONN_DH_SESSION_SWEEPS			1156
 /*! lock: checkpoint lock acquisitions */
-#define	WT_STAT_CONN_LOCK_CHECKPOINT_COUNT		1155
+#define	WT_STAT_CONN_LOCK_CHECKPOINT_COUNT		1157
 /*! lock: checkpoint lock application thread wait time (usecs) */
-#define	WT_STAT_CONN_LOCK_CHECKPOINT_WAIT_APPLICATION	1156
+#define	WT_STAT_CONN_LOCK_CHECKPOINT_WAIT_APPLICATION	1158
 /*! lock: checkpoint lock internal thread wait time (usecs) */
-#define	WT_STAT_CONN_LOCK_CHECKPOINT_WAIT_INTERNAL	1157
+#define	WT_STAT_CONN_LOCK_CHECKPOINT_WAIT_INTERNAL	1159
 /*!
  * lock: commit timestamp queue lock application thread time waiting for
  * the dhandle lock (usecs)
  */
-#define	WT_STAT_CONN_LOCK_COMMIT_TIMESTAMP_WAIT_APPLICATION	1158
+#define	WT_STAT_CONN_LOCK_COMMIT_TIMESTAMP_WAIT_APPLICATION	1160
 /*!
  * lock: commit timestamp queue lock internal thread time waiting for the
  * dhandle lock (usecs)
  */
-#define	WT_STAT_CONN_LOCK_COMMIT_TIMESTAMP_WAIT_INTERNAL	1159
+#define	WT_STAT_CONN_LOCK_COMMIT_TIMESTAMP_WAIT_INTERNAL	1161
 /*! lock: commit timestamp queue read lock acquisitions */
-#define	WT_STAT_CONN_LOCK_COMMIT_TIMESTAMP_READ_COUNT	1160
+#define	WT_STAT_CONN_LOCK_COMMIT_TIMESTAMP_READ_COUNT	1162
 /*! lock: commit timestamp queue write lock acquisitions */
-#define	WT_STAT_CONN_LOCK_COMMIT_TIMESTAMP_WRITE_COUNT	1161
+#define	WT_STAT_CONN_LOCK_COMMIT_TIMESTAMP_WRITE_COUNT	1163
 /*!
  * lock: dhandle lock application thread time waiting for the dhandle
  * lock (usecs)
  */
-#define	WT_STAT_CONN_LOCK_DHANDLE_WAIT_APPLICATION	1162
+#define	WT_STAT_CONN_LOCK_DHANDLE_WAIT_APPLICATION	1164
 /*!
  * lock: dhandle lock internal thread time waiting for the dhandle lock
  * (usecs)
  */
-#define	WT_STAT_CONN_LOCK_DHANDLE_WAIT_INTERNAL		1163
+#define	WT_STAT_CONN_LOCK_DHANDLE_WAIT_INTERNAL		1165
 /*! lock: dhandle read lock acquisitions */
-#define	WT_STAT_CONN_LOCK_DHANDLE_READ_COUNT		1164
+#define	WT_STAT_CONN_LOCK_DHANDLE_READ_COUNT		1166
 /*! lock: dhandle write lock acquisitions */
-#define	WT_STAT_CONN_LOCK_DHANDLE_WRITE_COUNT		1165
+#define	WT_STAT_CONN_LOCK_DHANDLE_WRITE_COUNT		1167
 /*! lock: metadata lock acquisitions */
-#define	WT_STAT_CONN_LOCK_METADATA_COUNT		1166
+#define	WT_STAT_CONN_LOCK_METADATA_COUNT		1168
 /*! lock: metadata lock application thread wait time (usecs) */
-#define	WT_STAT_CONN_LOCK_METADATA_WAIT_APPLICATION	1167
+#define	WT_STAT_CONN_LOCK_METADATA_WAIT_APPLICATION	1169
 /*! lock: metadata lock internal thread wait time (usecs) */
-#define	WT_STAT_CONN_LOCK_METADATA_WAIT_INTERNAL	1168
+#define	WT_STAT_CONN_LOCK_METADATA_WAIT_INTERNAL	1170
 /*!
  * lock: read timestamp queue lock application thread time waiting for
  * the dhandle lock (usecs)
  */
-#define	WT_STAT_CONN_LOCK_READ_TIMESTAMP_WAIT_APPLICATION	1169
+#define	WT_STAT_CONN_LOCK_READ_TIMESTAMP_WAIT_APPLICATION	1171
 /*!
  * lock: read timestamp queue lock internal thread time waiting for the
  * dhandle lock (usecs)
  */
-#define	WT_STAT_CONN_LOCK_READ_TIMESTAMP_WAIT_INTERNAL	1170
+#define	WT_STAT_CONN_LOCK_READ_TIMESTAMP_WAIT_INTERNAL	1172
 /*! lock: read timestamp queue read lock acquisitions */
-#define	WT_STAT_CONN_LOCK_READ_TIMESTAMP_READ_COUNT	1171
+#define	WT_STAT_CONN_LOCK_READ_TIMESTAMP_READ_COUNT	1173
 /*! lock: read timestamp queue write lock acquisitions */
-#define	WT_STAT_CONN_LOCK_READ_TIMESTAMP_WRITE_COUNT	1172
+#define	WT_STAT_CONN_LOCK_READ_TIMESTAMP_WRITE_COUNT	1174
 /*! lock: schema lock acquisitions */
-#define	WT_STAT_CONN_LOCK_SCHEMA_COUNT			1173
+#define	WT_STAT_CONN_LOCK_SCHEMA_COUNT			1175
 /*! lock: schema lock application thread wait time (usecs) */
-#define	WT_STAT_CONN_LOCK_SCHEMA_WAIT_APPLICATION	1174
+#define	WT_STAT_CONN_LOCK_SCHEMA_WAIT_APPLICATION	1176
 /*! lock: schema lock internal thread wait time (usecs) */
-#define	WT_STAT_CONN_LOCK_SCHEMA_WAIT_INTERNAL		1175
+#define	WT_STAT_CONN_LOCK_SCHEMA_WAIT_INTERNAL		1177
 /*!
  * lock: table lock application thread time waiting for the table lock
  * (usecs)
  */
-#define	WT_STAT_CONN_LOCK_TABLE_WAIT_APPLICATION	1176
+#define	WT_STAT_CONN_LOCK_TABLE_WAIT_APPLICATION	1178
 /*!
  * lock: table lock internal thread time waiting for the table lock
  * (usecs)
  */
-#define	WT_STAT_CONN_LOCK_TABLE_WAIT_INTERNAL		1177
+#define	WT_STAT_CONN_LOCK_TABLE_WAIT_INTERNAL		1179
 /*! lock: table read lock acquisitions */
-#define	WT_STAT_CONN_LOCK_TABLE_READ_COUNT		1178
+#define	WT_STAT_CONN_LOCK_TABLE_READ_COUNT		1180
 /*! lock: table write lock acquisitions */
-#define	WT_STAT_CONN_LOCK_TABLE_WRITE_COUNT		1179
+#define	WT_STAT_CONN_LOCK_TABLE_WRITE_COUNT		1181
 /*!
  * lock: txn global lock application thread time waiting for the dhandle
  * lock (usecs)
  */
-#define	WT_STAT_CONN_LOCK_TXN_GLOBAL_WAIT_APPLICATION	1180
+#define	WT_STAT_CONN_LOCK_TXN_GLOBAL_WAIT_APPLICATION	1182
 /*!
  * lock: txn global lock internal thread time waiting for the dhandle
  * lock (usecs)
  */
-#define	WT_STAT_CONN_LOCK_TXN_GLOBAL_WAIT_INTERNAL	1181
+#define	WT_STAT_CONN_LOCK_TXN_GLOBAL_WAIT_INTERNAL	1183
 /*! lock: txn global read lock acquisitions */
-#define	WT_STAT_CONN_LOCK_TXN_GLOBAL_READ_COUNT		1182
+#define	WT_STAT_CONN_LOCK_TXN_GLOBAL_READ_COUNT		1184
 /*! lock: txn global write lock acquisitions */
-#define	WT_STAT_CONN_LOCK_TXN_GLOBAL_WRITE_COUNT	1183
+#define	WT_STAT_CONN_LOCK_TXN_GLOBAL_WRITE_COUNT	1185
 /*! log: busy returns attempting to switch slots */
-#define	WT_STAT_CONN_LOG_SLOT_SWITCH_BUSY		1184
+#define	WT_STAT_CONN_LOG_SLOT_SWITCH_BUSY		1186
 /*! log: force checkpoint calls slept */
-#define	WT_STAT_CONN_LOG_FORCE_CKPT_SLEEP		1185
+#define	WT_STAT_CONN_LOG_FORCE_CKPT_SLEEP		1187
 /*! log: log bytes of payload data */
-#define	WT_STAT_CONN_LOG_BYTES_PAYLOAD			1186
+#define	WT_STAT_CONN_LOG_BYTES_PAYLOAD			1188
 /*! log: log bytes written */
-#define	WT_STAT_CONN_LOG_BYTES_WRITTEN			1187
+#define	WT_STAT_CONN_LOG_BYTES_WRITTEN			1189
 /*! log: log files manually zero-filled */
-#define	WT_STAT_CONN_LOG_ZERO_FILLS			1188
+#define	WT_STAT_CONN_LOG_ZERO_FILLS			1190
 /*! log: log flush operations */
-#define	WT_STAT_CONN_LOG_FLUSH				1189
+#define	WT_STAT_CONN_LOG_FLUSH				1191
 /*! log: log force write operations */
-#define	WT_STAT_CONN_LOG_FORCE_WRITE			1190
+#define	WT_STAT_CONN_LOG_FORCE_WRITE			1192
 /*! log: log force write operations skipped */
-#define	WT_STAT_CONN_LOG_FORCE_WRITE_SKIP		1191
+#define	WT_STAT_CONN_LOG_FORCE_WRITE_SKIP		1193
 /*! log: log records compressed */
-#define	WT_STAT_CONN_LOG_COMPRESS_WRITES		1192
+#define	WT_STAT_CONN_LOG_COMPRESS_WRITES		1194
 /*! log: log records not compressed */
-#define	WT_STAT_CONN_LOG_COMPRESS_WRITE_FAILS		1193
+#define	WT_STAT_CONN_LOG_COMPRESS_WRITE_FAILS		1195
 /*! log: log records too small to compress */
-#define	WT_STAT_CONN_LOG_COMPRESS_SMALL			1194
+#define	WT_STAT_CONN_LOG_COMPRESS_SMALL			1196
 /*! log: log release advances write LSN */
-#define	WT_STAT_CONN_LOG_RELEASE_WRITE_LSN		1195
+#define	WT_STAT_CONN_LOG_RELEASE_WRITE_LSN		1197
 /*! log: log scan operations */
-#define	WT_STAT_CONN_LOG_SCANS				1196
+#define	WT_STAT_CONN_LOG_SCANS				1198
 /*! log: log scan records requiring two reads */
-#define	WT_STAT_CONN_LOG_SCAN_REREADS			1197
+#define	WT_STAT_CONN_LOG_SCAN_REREADS			1199
 /*! log: log server thread advances write LSN */
-#define	WT_STAT_CONN_LOG_WRITE_LSN			1198
+#define	WT_STAT_CONN_LOG_WRITE_LSN			1200
 /*! log: log server thread write LSN walk skipped */
-#define	WT_STAT_CONN_LOG_WRITE_LSN_SKIP			1199
+#define	WT_STAT_CONN_LOG_WRITE_LSN_SKIP			1201
 /*! log: log sync operations */
-#define	WT_STAT_CONN_LOG_SYNC				1200
+#define	WT_STAT_CONN_LOG_SYNC				1202
 /*! log: log sync time duration (usecs) */
-#define	WT_STAT_CONN_LOG_SYNC_DURATION			1201
+#define	WT_STAT_CONN_LOG_SYNC_DURATION			1203
 /*! log: log sync_dir operations */
-#define	WT_STAT_CONN_LOG_SYNC_DIR			1202
+#define	WT_STAT_CONN_LOG_SYNC_DIR			1204
 /*! log: log sync_dir time duration (usecs) */
-#define	WT_STAT_CONN_LOG_SYNC_DIR_DURATION		1203
+#define	WT_STAT_CONN_LOG_SYNC_DIR_DURATION		1205
 /*! log: log write operations */
-#define	WT_STAT_CONN_LOG_WRITES				1204
+#define	WT_STAT_CONN_LOG_WRITES				1206
 /*! log: logging bytes consolidated */
-#define	WT_STAT_CONN_LOG_SLOT_CONSOLIDATED		1205
+#define	WT_STAT_CONN_LOG_SLOT_CONSOLIDATED		1207
 /*! log: maximum log file size */
-#define	WT_STAT_CONN_LOG_MAX_FILESIZE			1206
+#define	WT_STAT_CONN_LOG_MAX_FILESIZE			1208
 /*! log: number of pre-allocated log files to create */
-#define	WT_STAT_CONN_LOG_PREALLOC_MAX			1207
+#define	WT_STAT_CONN_LOG_PREALLOC_MAX			1209
 /*! log: pre-allocated log files not ready and missed */
-#define	WT_STAT_CONN_LOG_PREALLOC_MISSED		1208
+#define	WT_STAT_CONN_LOG_PREALLOC_MISSED		1210
 /*! log: pre-allocated log files prepared */
-#define	WT_STAT_CONN_LOG_PREALLOC_FILES			1209
+#define	WT_STAT_CONN_LOG_PREALLOC_FILES			1211
 /*! log: pre-allocated log files used */
-#define	WT_STAT_CONN_LOG_PREALLOC_USED			1210
+#define	WT_STAT_CONN_LOG_PREALLOC_USED			1212
 /*! log: records processed by log scan */
-#define	WT_STAT_CONN_LOG_SCAN_RECORDS			1211
+#define	WT_STAT_CONN_LOG_SCAN_RECORDS			1213
 /*! log: slot close lost race */
-#define	WT_STAT_CONN_LOG_SLOT_CLOSE_RACE		1212
+#define	WT_STAT_CONN_LOG_SLOT_CLOSE_RACE		1214
 /*! log: slot close unbuffered waits */
-#define	WT_STAT_CONN_LOG_SLOT_CLOSE_UNBUF		1213
+#define	WT_STAT_CONN_LOG_SLOT_CLOSE_UNBUF		1215
 /*! log: slot closures */
-#define	WT_STAT_CONN_LOG_SLOT_CLOSES			1214
+#define	WT_STAT_CONN_LOG_SLOT_CLOSES			1216
 /*! log: slot join atomic update races */
-#define	WT_STAT_CONN_LOG_SLOT_RACES			1215
+#define	WT_STAT_CONN_LOG_SLOT_RACES			1217
 /*! log: slot join calls atomic updates raced */
-#define	WT_STAT_CONN_LOG_SLOT_YIELD_RACE		1216
+#define	WT_STAT_CONN_LOG_SLOT_YIELD_RACE		1218
 /*! log: slot join calls did not yield */
-#define	WT_STAT_CONN_LOG_SLOT_IMMEDIATE			1217
+#define	WT_STAT_CONN_LOG_SLOT_IMMEDIATE			1219
 /*! log: slot join calls found active slot closed */
-#define	WT_STAT_CONN_LOG_SLOT_YIELD_CLOSE		1218
+#define	WT_STAT_CONN_LOG_SLOT_YIELD_CLOSE		1220
 /*! log: slot join calls slept */
-#define	WT_STAT_CONN_LOG_SLOT_YIELD_SLEEP		1219
+#define	WT_STAT_CONN_LOG_SLOT_YIELD_SLEEP		1221
 /*! log: slot join calls yielded */
-#define	WT_STAT_CONN_LOG_SLOT_YIELD			1220
+#define	WT_STAT_CONN_LOG_SLOT_YIELD			1222
 /*! log: slot join found active slot closed */
-#define	WT_STAT_CONN_LOG_SLOT_ACTIVE_CLOSED		1221
+#define	WT_STAT_CONN_LOG_SLOT_ACTIVE_CLOSED		1223
 /*! log: slot joins yield time (usecs) */
-#define	WT_STAT_CONN_LOG_SLOT_YIELD_DURATION		1222
+#define	WT_STAT_CONN_LOG_SLOT_YIELD_DURATION		1224
 /*! log: slot transitions unable to find free slot */
-#define	WT_STAT_CONN_LOG_SLOT_NO_FREE_SLOTS		1223
+#define	WT_STAT_CONN_LOG_SLOT_NO_FREE_SLOTS		1225
 /*! log: slot unbuffered writes */
-#define	WT_STAT_CONN_LOG_SLOT_UNBUFFERED		1224
+#define	WT_STAT_CONN_LOG_SLOT_UNBUFFERED		1226
 /*! log: total in-memory size of compressed records */
-#define	WT_STAT_CONN_LOG_COMPRESS_MEM			1225
+#define	WT_STAT_CONN_LOG_COMPRESS_MEM			1227
 /*! log: total log buffer size */
-#define	WT_STAT_CONN_LOG_BUFFER_SIZE			1226
+#define	WT_STAT_CONN_LOG_BUFFER_SIZE			1228
 /*! log: total size of compressed records */
-#define	WT_STAT_CONN_LOG_COMPRESS_LEN			1227
+#define	WT_STAT_CONN_LOG_COMPRESS_LEN			1229
 /*! log: written slots coalesced */
-#define	WT_STAT_CONN_LOG_SLOT_COALESCED			1228
+#define	WT_STAT_CONN_LOG_SLOT_COALESCED			1230
 /*! log: yields waiting for previous log file close */
-#define	WT_STAT_CONN_LOG_CLOSE_YIELDS			1229
+#define	WT_STAT_CONN_LOG_CLOSE_YIELDS			1231
 /*! perf: file system read latency histogram (bucket 1) - 10-49ms */
-#define	WT_STAT_CONN_PERF_HIST_FSREAD_LATENCY_LT50	1230
+#define	WT_STAT_CONN_PERF_HIST_FSREAD_LATENCY_LT50	1232
 /*! perf: file system read latency histogram (bucket 2) - 50-99ms */
-#define	WT_STAT_CONN_PERF_HIST_FSREAD_LATENCY_LT100	1231
+#define	WT_STAT_CONN_PERF_HIST_FSREAD_LATENCY_LT100	1233
 /*! perf: file system read latency histogram (bucket 3) - 100-249ms */
-#define	WT_STAT_CONN_PERF_HIST_FSREAD_LATENCY_LT250	1232
+#define	WT_STAT_CONN_PERF_HIST_FSREAD_LATENCY_LT250	1234
 /*! perf: file system read latency histogram (bucket 4) - 250-499ms */
-#define	WT_STAT_CONN_PERF_HIST_FSREAD_LATENCY_LT500	1233
+#define	WT_STAT_CONN_PERF_HIST_FSREAD_LATENCY_LT500	1235
 /*! perf: file system read latency histogram (bucket 5) - 500-999ms */
-#define	WT_STAT_CONN_PERF_HIST_FSREAD_LATENCY_LT1000	1234
+#define	WT_STAT_CONN_PERF_HIST_FSREAD_LATENCY_LT1000	1236
 /*! perf: file system read latency histogram (bucket 6) - 1000ms+ */
-#define	WT_STAT_CONN_PERF_HIST_FSREAD_LATENCY_GT1000	1235
+#define	WT_STAT_CONN_PERF_HIST_FSREAD_LATENCY_GT1000	1237
 /*! perf: file system write latency histogram (bucket 1) - 10-49ms */
-#define	WT_STAT_CONN_PERF_HIST_FSWRITE_LATENCY_LT50	1236
+#define	WT_STAT_CONN_PERF_HIST_FSWRITE_LATENCY_LT50	1238
 /*! perf: file system write latency histogram (bucket 2) - 50-99ms */
-#define	WT_STAT_CONN_PERF_HIST_FSWRITE_LATENCY_LT100	1237
+#define	WT_STAT_CONN_PERF_HIST_FSWRITE_LATENCY_LT100	1239
 /*! perf: file system write latency histogram (bucket 3) - 100-249ms */
-#define	WT_STAT_CONN_PERF_HIST_FSWRITE_LATENCY_LT250	1238
+#define	WT_STAT_CONN_PERF_HIST_FSWRITE_LATENCY_LT250	1240
 /*! perf: file system write latency histogram (bucket 4) - 250-499ms */
-#define	WT_STAT_CONN_PERF_HIST_FSWRITE_LATENCY_LT500	1239
+#define	WT_STAT_CONN_PERF_HIST_FSWRITE_LATENCY_LT500	1241
 /*! perf: file system write latency histogram (bucket 5) - 500-999ms */
-#define	WT_STAT_CONN_PERF_HIST_FSWRITE_LATENCY_LT1000	1240
+#define	WT_STAT_CONN_PERF_HIST_FSWRITE_LATENCY_LT1000	1242
 /*! perf: file system write latency histogram (bucket 6) - 1000ms+ */
-#define	WT_STAT_CONN_PERF_HIST_FSWRITE_LATENCY_GT1000	1241
+#define	WT_STAT_CONN_PERF_HIST_FSWRITE_LATENCY_GT1000	1243
 /*! perf: operation read latency histogram (bucket 1) - 100-249us */
-#define	WT_STAT_CONN_PERF_HIST_OPREAD_LATENCY_LT250	1242
+#define	WT_STAT_CONN_PERF_HIST_OPREAD_LATENCY_LT250	1244
 /*! perf: operation read latency histogram (bucket 2) - 250-499us */
-#define	WT_STAT_CONN_PERF_HIST_OPREAD_LATENCY_LT500	1243
+#define	WT_STAT_CONN_PERF_HIST_OPREAD_LATENCY_LT500	1245
 /*! perf: operation read latency histogram (bucket 3) - 500-999us */
-#define	WT_STAT_CONN_PERF_HIST_OPREAD_LATENCY_LT1000	1244
+#define	WT_STAT_CONN_PERF_HIST_OPREAD_LATENCY_LT1000	1246
 /*! perf: operation read latency histogram (bucket 4) - 1000-9999us */
-#define	WT_STAT_CONN_PERF_HIST_OPREAD_LATENCY_LT10000	1245
+#define	WT_STAT_CONN_PERF_HIST_OPREAD_LATENCY_LT10000	1247
 /*! perf: operation read latency histogram (bucket 5) - 10000us+ */
-#define	WT_STAT_CONN_PERF_HIST_OPREAD_LATENCY_GT10000	1246
+#define	WT_STAT_CONN_PERF_HIST_OPREAD_LATENCY_GT10000	1248
 /*! perf: operation write latency histogram (bucket 1) - 100-249us */
-#define	WT_STAT_CONN_PERF_HIST_OPWRITE_LATENCY_LT250	1247
+#define	WT_STAT_CONN_PERF_HIST_OPWRITE_LATENCY_LT250	1249
 /*! perf: operation write latency histogram (bucket 2) - 250-499us */
-#define	WT_STAT_CONN_PERF_HIST_OPWRITE_LATENCY_LT500	1248
+#define	WT_STAT_CONN_PERF_HIST_OPWRITE_LATENCY_LT500	1250
 /*! perf: operation write latency histogram (bucket 3) - 500-999us */
-#define	WT_STAT_CONN_PERF_HIST_OPWRITE_LATENCY_LT1000	1249
+#define	WT_STAT_CONN_PERF_HIST_OPWRITE_LATENCY_LT1000	1251
 /*! perf: operation write latency histogram (bucket 4) - 1000-9999us */
-#define	WT_STAT_CONN_PERF_HIST_OPWRITE_LATENCY_LT10000	1250
+#define	WT_STAT_CONN_PERF_HIST_OPWRITE_LATENCY_LT10000	1252
 /*! perf: operation write latency histogram (bucket 5) - 10000us+ */
-#define	WT_STAT_CONN_PERF_HIST_OPWRITE_LATENCY_GT10000	1251
+#define	WT_STAT_CONN_PERF_HIST_OPWRITE_LATENCY_GT10000	1253
 /*! reconciliation: fast-path pages deleted */
-#define	WT_STAT_CONN_REC_PAGE_DELETE_FAST		1252
+#define	WT_STAT_CONN_REC_PAGE_DELETE_FAST		1254
 /*! reconciliation: page reconciliation calls */
-#define	WT_STAT_CONN_REC_PAGES				1253
+#define	WT_STAT_CONN_REC_PAGES				1255
 /*! reconciliation: page reconciliation calls for eviction */
-#define	WT_STAT_CONN_REC_PAGES_EVICTION			1254
+#define	WT_STAT_CONN_REC_PAGES_EVICTION			1256
 /*! reconciliation: pages deleted */
-#define	WT_STAT_CONN_REC_PAGE_DELETE			1255
+#define	WT_STAT_CONN_REC_PAGE_DELETE			1257
 /*! reconciliation: split bytes currently awaiting free */
-#define	WT_STAT_CONN_REC_SPLIT_STASHED_BYTES		1256
+#define	WT_STAT_CONN_REC_SPLIT_STASHED_BYTES		1258
 /*! reconciliation: split objects currently awaiting free */
-#define	WT_STAT_CONN_REC_SPLIT_STASHED_OBJECTS		1257
+#define	WT_STAT_CONN_REC_SPLIT_STASHED_OBJECTS		1259
 /*! session: open cursor count */
-#define	WT_STAT_CONN_SESSION_CURSOR_OPEN		1258
+#define	WT_STAT_CONN_SESSION_CURSOR_OPEN		1260
 /*! session: open session count */
-#define	WT_STAT_CONN_SESSION_OPEN			1259
+#define	WT_STAT_CONN_SESSION_OPEN			1261
 /*! session: table alter failed calls */
-#define	WT_STAT_CONN_SESSION_TABLE_ALTER_FAIL		1260
+#define	WT_STAT_CONN_SESSION_TABLE_ALTER_FAIL		1262
 /*! session: table alter successful calls */
-#define	WT_STAT_CONN_SESSION_TABLE_ALTER_SUCCESS	1261
+#define	WT_STAT_CONN_SESSION_TABLE_ALTER_SUCCESS	1263
 /*! session: table alter unchanged and skipped */
-#define	WT_STAT_CONN_SESSION_TABLE_ALTER_SKIP		1262
+#define	WT_STAT_CONN_SESSION_TABLE_ALTER_SKIP		1264
 /*! session: table compact failed calls */
-#define	WT_STAT_CONN_SESSION_TABLE_COMPACT_FAIL		1263
+#define	WT_STAT_CONN_SESSION_TABLE_COMPACT_FAIL		1265
 /*! session: table compact successful calls */
-#define	WT_STAT_CONN_SESSION_TABLE_COMPACT_SUCCESS	1264
+#define	WT_STAT_CONN_SESSION_TABLE_COMPACT_SUCCESS	1266
 /*! session: table create failed calls */
-#define	WT_STAT_CONN_SESSION_TABLE_CREATE_FAIL		1265
+#define	WT_STAT_CONN_SESSION_TABLE_CREATE_FAIL		1267
 /*! session: table create successful calls */
-#define	WT_STAT_CONN_SESSION_TABLE_CREATE_SUCCESS	1266
+#define	WT_STAT_CONN_SESSION_TABLE_CREATE_SUCCESS	1268
 /*! session: table drop failed calls */
-#define	WT_STAT_CONN_SESSION_TABLE_DROP_FAIL		1267
+#define	WT_STAT_CONN_SESSION_TABLE_DROP_FAIL		1269
 /*! session: table drop successful calls */
-#define	WT_STAT_CONN_SESSION_TABLE_DROP_SUCCESS		1268
+#define	WT_STAT_CONN_SESSION_TABLE_DROP_SUCCESS		1270
 /*! session: table rebalance failed calls */
-#define	WT_STAT_CONN_SESSION_TABLE_REBALANCE_FAIL	1269
+#define	WT_STAT_CONN_SESSION_TABLE_REBALANCE_FAIL	1271
 /*! session: table rebalance successful calls */
-#define	WT_STAT_CONN_SESSION_TABLE_REBALANCE_SUCCESS	1270
+#define	WT_STAT_CONN_SESSION_TABLE_REBALANCE_SUCCESS	1272
 /*! session: table rename failed calls */
-#define	WT_STAT_CONN_SESSION_TABLE_RENAME_FAIL		1271
+#define	WT_STAT_CONN_SESSION_TABLE_RENAME_FAIL		1273
 /*! session: table rename successful calls */
-#define	WT_STAT_CONN_SESSION_TABLE_RENAME_SUCCESS	1272
+#define	WT_STAT_CONN_SESSION_TABLE_RENAME_SUCCESS	1274
 /*! session: table salvage failed calls */
-#define	WT_STAT_CONN_SESSION_TABLE_SALVAGE_FAIL		1273
+#define	WT_STAT_CONN_SESSION_TABLE_SALVAGE_FAIL		1275
 /*! session: table salvage successful calls */
-#define	WT_STAT_CONN_SESSION_TABLE_SALVAGE_SUCCESS	1274
+#define	WT_STAT_CONN_SESSION_TABLE_SALVAGE_SUCCESS	1276
 /*! session: table truncate failed calls */
-#define	WT_STAT_CONN_SESSION_TABLE_TRUNCATE_FAIL	1275
+#define	WT_STAT_CONN_SESSION_TABLE_TRUNCATE_FAIL	1277
 /*! session: table truncate successful calls */
-#define	WT_STAT_CONN_SESSION_TABLE_TRUNCATE_SUCCESS	1276
+#define	WT_STAT_CONN_SESSION_TABLE_TRUNCATE_SUCCESS	1278
 /*! session: table verify failed calls */
-#define	WT_STAT_CONN_SESSION_TABLE_VERIFY_FAIL		1277
+#define	WT_STAT_CONN_SESSION_TABLE_VERIFY_FAIL		1279
 /*! session: table verify successful calls */
-#define	WT_STAT_CONN_SESSION_TABLE_VERIFY_SUCCESS	1278
+#define	WT_STAT_CONN_SESSION_TABLE_VERIFY_SUCCESS	1280
 /*! thread-state: active filesystem fsync calls */
-#define	WT_STAT_CONN_THREAD_FSYNC_ACTIVE		1279
+#define	WT_STAT_CONN_THREAD_FSYNC_ACTIVE		1281
 /*! thread-state: active filesystem read calls */
-#define	WT_STAT_CONN_THREAD_READ_ACTIVE			1280
+#define	WT_STAT_CONN_THREAD_READ_ACTIVE			1282
 /*! thread-state: active filesystem write calls */
-#define	WT_STAT_CONN_THREAD_WRITE_ACTIVE		1281
+#define	WT_STAT_CONN_THREAD_WRITE_ACTIVE		1283
 /*! thread-yield: application thread time evicting (usecs) */
-#define	WT_STAT_CONN_APPLICATION_EVICT_TIME		1282
+#define	WT_STAT_CONN_APPLICATION_EVICT_TIME		1284
 /*! thread-yield: application thread time waiting for cache (usecs) */
-#define	WT_STAT_CONN_APPLICATION_CACHE_TIME		1283
+#define	WT_STAT_CONN_APPLICATION_CACHE_TIME		1285
 /*!
  * thread-yield: connection close blocked waiting for transaction state
  * stabilization
  */
-#define	WT_STAT_CONN_TXN_RELEASE_BLOCKED		1284
+#define	WT_STAT_CONN_TXN_RELEASE_BLOCKED		1286
 /*! thread-yield: connection close yielded for lsm manager shutdown */
-#define	WT_STAT_CONN_CONN_CLOSE_BLOCKED_LSM		1285
+#define	WT_STAT_CONN_CONN_CLOSE_BLOCKED_LSM		1287
 /*! thread-yield: data handle lock yielded */
-#define	WT_STAT_CONN_DHANDLE_LOCK_BLOCKED		1286
+#define	WT_STAT_CONN_DHANDLE_LOCK_BLOCKED		1288
 /*!
  * thread-yield: get reference for page index and slot time sleeping
  * (usecs)
  */
-#define	WT_STAT_CONN_PAGE_INDEX_SLOT_REF_BLOCKED	1287
+#define	WT_STAT_CONN_PAGE_INDEX_SLOT_REF_BLOCKED	1289
 /*! thread-yield: log server sync yielded for log write */
-#define	WT_STAT_CONN_LOG_SERVER_SYNC_BLOCKED		1288
+#define	WT_STAT_CONN_LOG_SERVER_SYNC_BLOCKED		1290
 /*! thread-yield: page acquire busy blocked */
-#define	WT_STAT_CONN_PAGE_BUSY_BLOCKED			1289
+#define	WT_STAT_CONN_PAGE_BUSY_BLOCKED			1291
 /*! thread-yield: page acquire eviction blocked */
-#define	WT_STAT_CONN_PAGE_FORCIBLE_EVICT_BLOCKED	1290
+#define	WT_STAT_CONN_PAGE_FORCIBLE_EVICT_BLOCKED	1292
 /*! thread-yield: page acquire locked blocked */
-#define	WT_STAT_CONN_PAGE_LOCKED_BLOCKED		1291
+#define	WT_STAT_CONN_PAGE_LOCKED_BLOCKED		1293
 /*! thread-yield: page acquire read blocked */
-#define	WT_STAT_CONN_PAGE_READ_BLOCKED			1292
+#define	WT_STAT_CONN_PAGE_READ_BLOCKED			1294
 /*! thread-yield: page acquire time sleeping (usecs) */
-#define	WT_STAT_CONN_PAGE_SLEEP				1293
+#define	WT_STAT_CONN_PAGE_SLEEP				1295
 /*!
  * thread-yield: page delete rollback time sleeping for state change
  * (usecs)
  */
-#define	WT_STAT_CONN_PAGE_DEL_ROLLBACK_BLOCKED		1294
+#define	WT_STAT_CONN_PAGE_DEL_ROLLBACK_BLOCKED		1296
 /*! thread-yield: page reconciliation yielded due to child modification */
-#define	WT_STAT_CONN_CHILD_MODIFY_BLOCKED_PAGE		1295
+#define	WT_STAT_CONN_CHILD_MODIFY_BLOCKED_PAGE		1297
 /*!
  * thread-yield: tree descend one level yielded for split page index
  * update
  */
-#define	WT_STAT_CONN_TREE_DESCEND_BLOCKED		1296
+#define	WT_STAT_CONN_TREE_DESCEND_BLOCKED		1298
 /*! transaction: commit timestamp queue insert to empty */
-#define	WT_STAT_CONN_TXN_COMMIT_QUEUE_EMPTY		1297
+#define	WT_STAT_CONN_TXN_COMMIT_QUEUE_EMPTY		1299
 /*! transaction: commit timestamp queue inserts to head */
-#define	WT_STAT_CONN_TXN_COMMIT_QUEUE_HEAD		1298
+#define	WT_STAT_CONN_TXN_COMMIT_QUEUE_HEAD		1300
 /*! transaction: commit timestamp queue inserts total */
-#define	WT_STAT_CONN_TXN_COMMIT_QUEUE_INSERTS		1299
+#define	WT_STAT_CONN_TXN_COMMIT_QUEUE_INSERTS		1301
 /*! transaction: commit timestamp queue length */
-#define	WT_STAT_CONN_TXN_COMMIT_QUEUE_LEN		1300
+#define	WT_STAT_CONN_TXN_COMMIT_QUEUE_LEN		1302
 /*! transaction: number of named snapshots created */
-#define	WT_STAT_CONN_TXN_SNAPSHOTS_CREATED		1301
+#define	WT_STAT_CONN_TXN_SNAPSHOTS_CREATED		1303
 /*! transaction: number of named snapshots dropped */
-#define	WT_STAT_CONN_TXN_SNAPSHOTS_DROPPED		1302
+#define	WT_STAT_CONN_TXN_SNAPSHOTS_DROPPED		1304
 /*! transaction: query timestamp calls */
-#define	WT_STAT_CONN_TXN_QUERY_TS			1303
+#define	WT_STAT_CONN_TXN_QUERY_TS			1305
 /*! transaction: read timestamp queue insert to empty */
-#define	WT_STAT_CONN_TXN_READ_QUEUE_EMPTY		1304
+#define	WT_STAT_CONN_TXN_READ_QUEUE_EMPTY		1306
 /*! transaction: read timestamp queue inserts to head */
-#define	WT_STAT_CONN_TXN_READ_QUEUE_HEAD		1305
+#define	WT_STAT_CONN_TXN_READ_QUEUE_HEAD		1307
 /*! transaction: read timestamp queue inserts total */
-#define	WT_STAT_CONN_TXN_READ_QUEUE_INSERTS		1306
+#define	WT_STAT_CONN_TXN_READ_QUEUE_INSERTS		1308
 /*! transaction: read timestamp queue length */
-#define	WT_STAT_CONN_TXN_READ_QUEUE_LEN			1307
+#define	WT_STAT_CONN_TXN_READ_QUEUE_LEN			1309
 /*! transaction: set timestamp calls */
-#define	WT_STAT_CONN_TXN_SET_TS				1308
+#define	WT_STAT_CONN_TXN_SET_TS				1310
 /*! transaction: set timestamp commit calls */
-#define	WT_STAT_CONN_TXN_SET_TS_COMMIT			1309
+#define	WT_STAT_CONN_TXN_SET_TS_COMMIT			1311
 /*! transaction: set timestamp commit updates */
-#define	WT_STAT_CONN_TXN_SET_TS_COMMIT_UPD		1310
+#define	WT_STAT_CONN_TXN_SET_TS_COMMIT_UPD		1312
 /*! transaction: set timestamp oldest calls */
-#define	WT_STAT_CONN_TXN_SET_TS_OLDEST			1311
+#define	WT_STAT_CONN_TXN_SET_TS_OLDEST			1313
 /*! transaction: set timestamp oldest updates */
-#define	WT_STAT_CONN_TXN_SET_TS_OLDEST_UPD		1312
+#define	WT_STAT_CONN_TXN_SET_TS_OLDEST_UPD		1314
 /*! transaction: set timestamp stable calls */
-#define	WT_STAT_CONN_TXN_SET_TS_STABLE			1313
+#define	WT_STAT_CONN_TXN_SET_TS_STABLE			1315
 /*! transaction: set timestamp stable updates */
-#define	WT_STAT_CONN_TXN_SET_TS_STABLE_UPD		1314
+#define	WT_STAT_CONN_TXN_SET_TS_STABLE_UPD		1316
 /*! transaction: transaction begins */
-#define	WT_STAT_CONN_TXN_BEGIN				1315
+#define	WT_STAT_CONN_TXN_BEGIN				1317
 /*! transaction: transaction checkpoint currently running */
-#define	WT_STAT_CONN_TXN_CHECKPOINT_RUNNING		1316
+#define	WT_STAT_CONN_TXN_CHECKPOINT_RUNNING		1318
 /*! transaction: transaction checkpoint generation */
-#define	WT_STAT_CONN_TXN_CHECKPOINT_GENERATION		1317
+#define	WT_STAT_CONN_TXN_CHECKPOINT_GENERATION		1319
 /*! transaction: transaction checkpoint max time (msecs) */
-#define	WT_STAT_CONN_TXN_CHECKPOINT_TIME_MAX		1318
+#define	WT_STAT_CONN_TXN_CHECKPOINT_TIME_MAX		1320
 /*! transaction: transaction checkpoint min time (msecs) */
-#define	WT_STAT_CONN_TXN_CHECKPOINT_TIME_MIN		1319
+#define	WT_STAT_CONN_TXN_CHECKPOINT_TIME_MIN		1321
 /*! transaction: transaction checkpoint most recent time (msecs) */
-#define	WT_STAT_CONN_TXN_CHECKPOINT_TIME_RECENT		1320
+#define	WT_STAT_CONN_TXN_CHECKPOINT_TIME_RECENT		1322
 /*! transaction: transaction checkpoint scrub dirty target */
-#define	WT_STAT_CONN_TXN_CHECKPOINT_SCRUB_TARGET	1321
+#define	WT_STAT_CONN_TXN_CHECKPOINT_SCRUB_TARGET	1323
 /*! transaction: transaction checkpoint scrub time (msecs) */
-#define	WT_STAT_CONN_TXN_CHECKPOINT_SCRUB_TIME		1322
+#define	WT_STAT_CONN_TXN_CHECKPOINT_SCRUB_TIME		1324
 /*! transaction: transaction checkpoint total time (msecs) */
-#define	WT_STAT_CONN_TXN_CHECKPOINT_TIME_TOTAL		1323
+#define	WT_STAT_CONN_TXN_CHECKPOINT_TIME_TOTAL		1325
 /*! transaction: transaction checkpoints */
-#define	WT_STAT_CONN_TXN_CHECKPOINT			1324
+#define	WT_STAT_CONN_TXN_CHECKPOINT			1326
 /*!
  * transaction: transaction checkpoints skipped because database was
  * clean
  */
-#define	WT_STAT_CONN_TXN_CHECKPOINT_SKIPPED		1325
+#define	WT_STAT_CONN_TXN_CHECKPOINT_SKIPPED		1327
 /*! transaction: transaction failures due to cache overflow */
-#define	WT_STAT_CONN_TXN_FAIL_CACHE			1326
+#define	WT_STAT_CONN_TXN_FAIL_CACHE			1328
 /*!
  * transaction: transaction fsync calls for checkpoint after allocating
  * the transaction ID
  */
-#define	WT_STAT_CONN_TXN_CHECKPOINT_FSYNC_POST		1327
+#define	WT_STAT_CONN_TXN_CHECKPOINT_FSYNC_POST		1329
 /*!
  * transaction: transaction fsync duration for checkpoint after
  * allocating the transaction ID (usecs)
  */
-#define	WT_STAT_CONN_TXN_CHECKPOINT_FSYNC_POST_DURATION	1328
+#define	WT_STAT_CONN_TXN_CHECKPOINT_FSYNC_POST_DURATION	1330
 /*! transaction: transaction range of IDs currently pinned */
-#define	WT_STAT_CONN_TXN_PINNED_RANGE			1329
+#define	WT_STAT_CONN_TXN_PINNED_RANGE			1331
 /*! transaction: transaction range of IDs currently pinned by a checkpoint */
-#define	WT_STAT_CONN_TXN_PINNED_CHECKPOINT_RANGE	1330
+#define	WT_STAT_CONN_TXN_PINNED_CHECKPOINT_RANGE	1332
 /*!
  * transaction: transaction range of IDs currently pinned by named
  * snapshots
  */
-#define	WT_STAT_CONN_TXN_PINNED_SNAPSHOT_RANGE		1331
+#define	WT_STAT_CONN_TXN_PINNED_SNAPSHOT_RANGE		1333
 /*! transaction: transaction range of timestamps currently pinned */
-#define	WT_STAT_CONN_TXN_PINNED_TIMESTAMP		1332
+#define	WT_STAT_CONN_TXN_PINNED_TIMESTAMP		1334
 /*!
  * transaction: transaction range of timestamps pinned by the oldest
  * timestamp
  */
-#define	WT_STAT_CONN_TXN_PINNED_TIMESTAMP_OLDEST	1333
+#define	WT_STAT_CONN_TXN_PINNED_TIMESTAMP_OLDEST	1335
 /*! transaction: transaction sync calls */
-#define	WT_STAT_CONN_TXN_SYNC				1334
+#define	WT_STAT_CONN_TXN_SYNC				1336
 /*! transaction: transactions committed */
-#define	WT_STAT_CONN_TXN_COMMIT				1335
+#define	WT_STAT_CONN_TXN_COMMIT				1337
 /*! transaction: transactions rolled back */
-#define	WT_STAT_CONN_TXN_ROLLBACK			1336
+#define	WT_STAT_CONN_TXN_ROLLBACK			1338
 /*! transaction: update conflicts */
-#define	WT_STAT_CONN_TXN_UPDATE_CONFLICT		1337
+#define	WT_STAT_CONN_TXN_UPDATE_CONFLICT		1339
 
 /*!
  * @}
