--- conflicted
+++ resolved
@@ -687,12 +687,12 @@
      *
      * @param cursor the cursor handle
      * @configstart{WT_CURSOR.reconfigure, see dist/api_data.py}
-     * @config{append, append written values as new records\, giving each a new record number key;
-     * valid only for cursors with record number keys., a boolean flag; default \c false.}
+     * @config{append, append written values as new records\, giving each a new record number
+     * key; valid only for cursors with record number keys., a boolean flag; default \c false.}
      * @config{overwrite, configures whether the cursor's insert and update methods check the
      * existing state of the record.  If \c overwrite is \c false\, WT_CURSOR::insert fails with
-     * ::WT_DUPLICATE_KEY if the record exists\, and WT_CURSOR::update fails with ::WT_NOTFOUND if
-     * the record does not exist., a boolean flag; default \c true.}
+     * ::WT_DUPLICATE_KEY if the record exists\, and WT_CURSOR::update fails with ::WT_NOTFOUND
+     * if the record does not exist., a boolean flag; default \c true.}
      * @configend
      * @errors
      */
@@ -703,16 +703,16 @@
      *
      * @param cursor the cursor handle
      * @configstart{WT_CURSOR.bound, see dist/api_data.py}
-     * @config{action, configures whether this call into the API will set or clear range bounds on
-     * the given cursor.  It takes one of two values\, "set" or "clear". If "set" is specified then
-     * "bound" must also be specified.  The keys relevant to the given bound must have been set
-     * prior to the call using WT_CURSOR::set_key., a string\, chosen from the following options: \c
-     * "clear"\, \c "set"; default \c set.}
+     * @config{action, configures whether this call into the API will set or clear range bounds
+     * on the given cursor.  It takes one of two values\, "set" or "clear". If "set" is
+     * specified then "bound" must also be specified.  The keys relevant to the given bound must
+     * have been set prior to the call using WT_CURSOR::set_key., a string\, chosen from the
+     * following options: \c "clear"\, \c "set"; default \c set.}
      * @config{bound, configures which bound is being operated on.  It takes one of two values\,
-     * "lower" or "upper"., a string\, chosen from the following options: \c "lower"\, \c "upper";
-     * default empty.}
-     * @config{inclusive, configures whether the given bound is inclusive or not., a boolean flag;
-     * default \c true.}
+     * "lower" or "upper"., a string\, chosen from the following options: \c "lower"\, \c
+     * "upper"; default empty.}
+     * @config{inclusive, configures whether the given bound is inclusive or not., a boolean
+     * flag; default \c true.}
      * @configend
      * @errors
      */
@@ -862,26 +862,29 @@
      *
      * @param session the session handle
      * @configstart{WT_SESSION.reconfigure, see dist/api_data.py}
-     * @config{cache_cursors, enable caching of cursors for reuse.  Any calls to WT_CURSOR::close
-     * for a cursor created in this session will mark the cursor as cached and keep it available to
-     * be reused for later calls to WT_SESSION::open_cursor.  Cached cursors may be eventually
-     * closed.  This value is inherited from ::wiredtiger_open \c cache_cursors., a boolean flag;
-     * default \c true.}
-     * @config{cache_max_wait_ms, the maximum number of milliseconds an application thread will wait
-     * for space to be available in cache before giving up.  Default value will be the global
-     * setting of the connection config., an integer greater than or equal to \c 0; default \c 0.}
-     * @config{debug = (, configure debug specific behavior on a session.  Generally only used for
-     * internal testing purposes., a set of related configuration options defined as follows.}
-     * @config{&nbsp;&nbsp;&nbsp;&nbsp;release_evict_page, Configure the session to evict the page
-     * when it is released and no longer needed., a boolean flag; default \c false.}
+     * @config{cache_cursors, enable caching of cursors for reuse.  Any calls to
+     * WT_CURSOR::close for a cursor created in this session will mark the cursor as cached and
+     * keep it available to be reused for later calls to WT_SESSION::open_cursor.  Cached
+     * cursors may be eventually closed.  This value is inherited from ::wiredtiger_open \c
+     * cache_cursors., a boolean flag; default \c true.}
+     * @config{cache_max_wait_ms, the maximum number of milliseconds an application thread will
+     * wait for space to be available in cache before giving up.  Default value will be the
+     * global setting of the connection config., an integer greater than or equal to \c 0;
+     * default \c 0.}
+     * @config{debug = (, configure debug specific behavior on a session.  Generally only used
+     * for internal testing purposes., a set of related configuration options defined as
+     * follows.}
+     * @config{&nbsp;&nbsp;&nbsp;&nbsp;release_evict_page, Configure the session to
+     * evict the page when it is released and no longer needed., a boolean flag; default \c
+     * false.}
      * @config{ ),,}
-     * @config{ignore_cache_size, when set\, operations performed by this session ignore the cache
-     * size and are not blocked when the cache is full.  Note that use of this option for operations
-     * that create cache pressure can starve ordinary sessions that obey the cache size., a boolean
-     * flag; default \c false.}
-     * @config{isolation, the default isolation level for operations in this session., a string\,
-     * chosen from the following options: \c "read-uncommitted"\, \c "read-committed"\, \c
-     * "snapshot"; default \c snapshot.}
+     * @config{ignore_cache_size, when set\, operations performed by this session ignore the
+     * cache size and are not blocked when the cache is full.  Note that use of this option for
+     * operations that create cache pressure can starve ordinary sessions that obey the cache
+     * size., a boolean flag; default \c false.}
+     * @config{isolation, the default isolation level for operations in this session., a
+     * string\, chosen from the following options: \c "read-uncommitted"\, \c "read-committed"\,
+     * \c "snapshot"; default \c snapshot.}
      * @configend
      * @errors
      */
@@ -894,14 +897,14 @@
      * @param session the session handle
      * @configstart{WT_SESSION.flush_tier, see dist/api_data.py}
      * @config{force, force sharing of all data., a boolean flag; default \c false.}
-     * @config{lock_wait, wait for locks\, if \c lock_wait=false\, fail if any required locks are
-     * not available immediately., a boolean flag; default \c true.}
+     * @config{lock_wait, wait for locks\, if \c lock_wait=false\, fail if any required locks
+     * are not available immediately., a boolean flag; default \c true.}
      * @config{sync, wait for all objects to be flushed to the shared storage to the level
      * specified.  The \c off setting does not wait for any objects to be written to the tiered
      * storage system but returns immediately after generating the objects and work units for an
-     * internal thread.  The \c on setting causes the caller to wait until all work queued for this
-     * call to be completely processed before returning., a string\, chosen from the following
-     * options: \c "off"\, \c "on"; default \c on.}
+     * internal thread.  The \c on setting causes the caller to wait until all work queued for
+     * this call to be completely processed before returning., a string\, chosen from the
+     * following options: \c "off"\, \c "on"; default \c on.}
      * @config{timeout, maximum amount of time to allow for waiting for previous flushing of
      * objects\, in seconds.  The actual amount of time spent waiting may exceed the configured
      * value.  A value of zero disables the timeout., an integer; default \c 0.}
@@ -966,107 +969,110 @@
      *  @copydoc doc_cursor_types
      * @param to_dup a cursor to duplicate or gather statistics on
      * @configstart{WT_SESSION.open_cursor, see dist/api_data.py}
-     * @config{append, append written values as new records\, giving each a new record number key;
-     * valid only for cursors with record number keys., a boolean flag; default \c false.}
-     * @config{bulk, configure the cursor for bulk-loading\, a fast\, initial load path (see @ref
-     * tune_bulk_load for more information). Bulk-load may only be used for newly created objects
-     * and applications should use the WT_CURSOR::insert method to insert rows.  When bulk-loading\,
-     * rows must be loaded in sorted order.  The value is usually a true/false flag; when
-     * bulk-loading fixed-length column store objects\, the special value \c bitmap allows chunks of
-     * a memory resident bitmap to be loaded directly into a file by passing a \c WT_ITEM to
-     * WT_CURSOR::set_value where the \c size field indicates the number of records in the bitmap
-     * (as specified by the object's \c value_format configuration). Bulk-loaded bitmap values must
-     * end on a byte boundary relative to the bit count (except for the last set of values loaded).,
-     * a string; default \c false.}
+     * @config{append, append written values as new records\, giving each a new record number
+     * key; valid only for cursors with record number keys., a boolean flag; default \c false.}
+     * @config{bulk, configure the cursor for bulk-loading\, a fast\, initial load path (see
+     * @ref tune_bulk_load for more information). Bulk-load may only be used for newly created
+     * objects and applications should use the WT_CURSOR::insert method to insert rows.  When
+     * bulk-loading\, rows must be loaded in sorted order.  The value is usually a true/false
+     * flag; when bulk-loading fixed-length column store objects\, the special value \c bitmap
+     * allows chunks of a memory resident bitmap to be loaded directly into a file by passing a
+     * \c WT_ITEM to WT_CURSOR::set_value where the \c size field indicates the number of
+     * records in the bitmap (as specified by the object's \c value_format configuration).
+     * Bulk-loaded bitmap values must end on a byte boundary relative to the bit count (except
+     * for the last set of values loaded)., a string; default \c false.}
      * @config{checkpoint, the name of a checkpoint to open.  (The reserved name
      * "WiredTigerCheckpoint" opens the most recent checkpoint taken for the object.) The cursor
      * does not support data modification., a string; default empty.}
-     * @config{debug = (, configure debug specific behavior on a cursor.  Generally only used for
-     * internal testing purposes., a set of related configuration options defined as follows.}
-     * @config{&nbsp;&nbsp;&nbsp;&nbsp;dump_version, open a version cursor\, which is a debug cursor
-     * on a table that enables iteration through the history of values for a given key., a boolean
-     * flag; default \c false.}
-     * @config{&nbsp;&nbsp;&nbsp;&nbsp;release_evict, Configure the cursor
-     * to evict the page positioned on when the reset API call is used., a boolean flag; default \c
-     * false.}
+     * @config{debug = (, configure debug specific behavior on a cursor.  Generally only used
+     * for internal testing purposes., a set of related configuration options defined as
+     * follows.}
+     * @config{&nbsp;&nbsp;&nbsp;&nbsp;dump_version, open a version cursor\, which is
+     * a debug cursor on a table that enables iteration through the history of values for a
+     * given key., a boolean flag; default \c false.}
+     * @config{&nbsp;&nbsp;&nbsp;&nbsp;
+     * release_evict, Configure the cursor to evict the page positioned on when the reset API
+     * call is used., a boolean flag; default \c false.}
      * @config{ ),,}
-     * @config{dump, configure the cursor for dump format inputs and outputs: "hex" selects a simple
-     * hexadecimal format\, "json" selects a JSON format with each record formatted as fields named
-     * by column names if available\, "pretty" selects a human-readable format (making it
-     * incompatible with the "load")\, "pretty_hex" is similar to "pretty" (also incompatible with
-     * "load") except raw byte data elements will be printed like "hex" format\, and "print" selects
-     * a format where only non-printing characters are hexadecimal encoded.  These formats are
-     * compatible with the @ref util_dump and @ref util_load commands., a string\, chosen from the
-     * following options: \c "hex"\, \c "json"\, \c "pretty"\, \c "pretty_hex"\, \c "print"; default
-     * empty.}
+     * @config{dump, configure the cursor for dump format inputs and outputs: "hex" selects a
+     * simple hexadecimal format\, "json" selects a JSON format with each record formatted as
+     * fields named by column names if available\, "pretty" selects a human-readable format
+     * (making it incompatible with the "load")\, "pretty_hex" is similar to "pretty" (also
+     * incompatible with "load") except raw byte data elements will be printed like "hex"
+     * format\, and "print" selects a format where only non-printing characters are hexadecimal
+     * encoded.  These formats are compatible with the @ref util_dump and @ref util_load
+     * commands., a string\, chosen from the following options: \c "hex"\, \c "json"\, \c
+     * "pretty"\, \c "pretty_hex"\, \c "print"; default empty.}
      * @config{incremental = (, configure the cursor for block incremental backup usage.  These
-     * formats are only compatible with the backup data source; see @ref backup., a set of related
-     * configuration options defined as follows.}
-     * @config{&nbsp;&nbsp;&nbsp;&nbsp;consolidate,
-     * causes block incremental backup information to be consolidated if adjacent granularity blocks
-     * are modified.  If false\, information will be returned in granularity sized blocks only.
-     * This must be set on the primary backup cursor and it applies to all files for this backup., a
-     * boolean flag; default \c false.}
-     * @config{&nbsp;&nbsp;&nbsp;&nbsp;enabled, whether to
-     * configure this backup as the starting point for a subsequent incremental backup., a boolean
-     * flag; default \c false.}
-     * @config{&nbsp;&nbsp;&nbsp;&nbsp;file, the file name when opening a
-     * duplicate incremental backup cursor.  That duplicate cursor will return the block
-     * modifications relevant to the given file name., a string; default empty.}
-     * @config{&nbsp;&nbsp;&nbsp;&nbsp;force_stop, causes all block incremental backup information
-     * to be released.  This is on an open_cursor call and the resources will be released when this
-     * cursor is closed.  No other operations should be done on this open cursor., a boolean flag;
-     * default \c false.}
-     * @config{&nbsp;&nbsp;&nbsp;&nbsp;granularity, this setting manages the
-     * granularity of how WiredTiger maintains modification maps internally.  The larger the
-     * granularity\, the smaller amount of information WiredTiger need to maintain., an integer
-     * between \c 4KB and \c 2GB; default \c 16MB.}
-     * @config{&nbsp;&nbsp;&nbsp;&nbsp;src_id, a string
-     * that identifies a previous checkpoint backup source as the source of this incremental backup.
-     * This identifier must have already been created by use of the 'this_id' configuration in an
-     * earlier backup.  A source id is required to begin an incremental backup., a string; default
-     * empty.}
-     * @config{&nbsp;&nbsp;&nbsp;&nbsp;this_id, a string that identifies the current system
-     * state as a future backup source for an incremental backup via \c src_id.  This identifier is
-     * required when opening an incremental backup cursor and an error will be returned if one is
-     * not provided.  The identifiers can be any text string\, but should be unique., a string;
+     * formats are only compatible with the backup data source; see @ref backup., a set of
+     * related configuration options defined as follows.}
+     * @config{&nbsp;&nbsp;&nbsp;&nbsp;
+     * consolidate, causes block incremental backup information to be consolidated if adjacent
+     * granularity blocks are modified.  If false\, information will be returned in granularity
+     * sized blocks only.  This must be set on the primary backup cursor and it applies to all
+     * files for this backup., a boolean flag; default \c false.}
+     * @config{&nbsp;&nbsp;&nbsp;&nbsp;enabled, whether to configure this backup as the starting
+     * point for a subsequent incremental backup., a boolean flag; default \c false.}
+     * @config{&nbsp;&nbsp;&nbsp;&nbsp;file, the file name when opening a duplicate incremental
+     * backup cursor.  That duplicate cursor will return the block modifications relevant to the
+     * given file name., a string; default empty.}
+     * @config{&nbsp;&nbsp;&nbsp;&nbsp;force_stop,
+     * causes all block incremental backup information to be released.  This is on an
+     * open_cursor call and the resources will be released when this cursor is closed.  No other
+     * operations should be done on this open cursor., a boolean flag; default \c false.}
+     * @config{&nbsp;&nbsp;&nbsp;&nbsp;granularity, this setting manages the granularity of how
+     * WiredTiger maintains modification maps internally.  The larger the granularity\, the
+     * smaller amount of information WiredTiger need to maintain., an integer between \c 4KB and
+     * \c 2GB; default \c 16MB.}
+     * @config{&nbsp;&nbsp;&nbsp;&nbsp;src_id, a string that
+     * identifies a previous checkpoint backup source as the source of this incremental backup.
+     * This identifier must have already been created by use of the 'this_id' configuration in
+     * an earlier backup.  A source id is required to begin an incremental backup., a string;
      * default empty.}
+     * @config{&nbsp;&nbsp;&nbsp;&nbsp;this_id, a string that identifies the
+     * current system state as a future backup source for an incremental backup via \c src_id.
+     * This identifier is required when opening an incremental backup cursor and an error will
+     * be returned if one is not provided.  The identifiers can be any text string\, but should
+     * be unique., a string; default empty.}
      * @config{ ),,}
-     * @config{next_random, configure the cursor to return a pseudo-random record from the object
-     * when the WT_CURSOR::next method is called; valid only for row-store cursors.  See @ref
-     * cursor_random for details., a boolean flag; default \c false.}
-     * @config{next_random_sample_size, cursors configured by \c next_random to return pseudo-random
-     * records from the object randomly select from the entire object\, by default.  Setting \c
-     * next_random_sample_size to a non-zero value sets the number of samples the application
-     * expects to take using the \c next_random cursor.  A cursor configured with both \c
-     * next_random and \c next_random_sample_size attempts to divide the object into \c
-     * next_random_sample_size equal-sized pieces\, and each retrieval returns a record from one of
-     * those pieces.  See @ref cursor_random for details., a string; default \c 0.}
+     * @config{next_random, configure the cursor to return a pseudo-random record from the
+     * object when the WT_CURSOR::next method is called; valid only for row-store cursors.  See
+     * @ref cursor_random for details., a boolean flag; default \c false.}
+     * @config{next_random_sample_size, cursors configured by \c next_random to return
+     * pseudo-random records from the object randomly select from the entire object\, by
+     * default.  Setting \c next_random_sample_size to a non-zero value sets the number of
+     * samples the application expects to take using the \c next_random cursor.  A cursor
+     * configured with both \c next_random and \c next_random_sample_size attempts to divide the
+     * object into \c next_random_sample_size equal-sized pieces\, and each retrieval returns a
+     * record from one of those pieces.  See @ref cursor_random for details., a string; default
+     * \c 0.}
      * @config{overwrite, configures whether the cursor's insert and update methods check the
      * existing state of the record.  If \c overwrite is \c false\, WT_CURSOR::insert fails with
-     * ::WT_DUPLICATE_KEY if the record exists\, and WT_CURSOR::update fails with ::WT_NOTFOUND if
-     * the record does not exist., a boolean flag; default \c true.}
-     * @config{raw, ignore the encodings for the key and value\, manage data as if the formats were
-     * \c "u". See @ref cursor_raw for details., a boolean flag; default \c false.}
-     * @config{read_once, results that are brought into cache from disk by this cursor will be given
-     * less priority in the cache., a boolean flag; default \c false.}
-     * @config{readonly, only query operations are supported by this cursor.  An error is returned
-     * if a modification is attempted using the cursor.  The default is false for all cursor types
-     * except for metadata cursors and checkpoint cursors., a boolean flag; default \c false.}
-     * @config{statistics, Specify the statistics to be gathered.  Choosing "all" gathers statistics
-     * regardless of cost and may include traversing on-disk files; "fast" gathers a subset of
-     * relatively inexpensive statistics.  The selection must agree with the database \c statistics
-     * configuration specified to ::wiredtiger_open or WT_CONNECTION::reconfigure.  For example\,
-     * "all" or "fast" can be configured when the database is configured with "all"\, but the cursor
-     * open will fail if "all" is specified when the database is configured with "fast"\, and the
-     * cursor open will fail in all cases when the database is configured with "none". If "size" is
-     * configured\, only the underlying size of the object on disk is filled in and the object is
-     * not opened.  If \c statistics is not configured\, the default configuration is the database
-     * configuration.  The "clear" configuration resets statistics after gathering them\, where
-     * appropriate (for example\, a cache size statistic is not cleared\, while the count of cursor
-     * insert operations will be cleared). See @ref statistics for more information., a list\, with
-     * values chosen from the following options: \c "all"\, \c "cache_walk"\, \c "fast"\, \c
-     * "clear"\, \c "size"\, \c "tree_walk"; default empty.}
+     * ::WT_DUPLICATE_KEY if the record exists\, and WT_CURSOR::update fails with ::WT_NOTFOUND
+     * if the record does not exist., a boolean flag; default \c true.}
+     * @config{raw, ignore the encodings for the key and value\, manage data as if the formats
+     * were \c "u". See @ref cursor_raw for details., a boolean flag; default \c false.}
+     * @config{read_once, results that are brought into cache from disk by this cursor will be
+     * given less priority in the cache., a boolean flag; default \c false.}
+     * @config{readonly, only query operations are supported by this cursor.  An error is
+     * returned if a modification is attempted using the cursor.  The default is false for all
+     * cursor types except for metadata cursors and checkpoint cursors., a boolean flag; default
+     * \c false.}
+     * @config{statistics, Specify the statistics to be gathered.  Choosing "all" gathers
+     * statistics regardless of cost and may include traversing on-disk files; "fast" gathers a
+     * subset of relatively inexpensive statistics.  The selection must agree with the database
+     * \c statistics configuration specified to ::wiredtiger_open or WT_CONNECTION::reconfigure.
+     * For example\, "all" or "fast" can be configured when the database is configured with
+     * "all"\, but the cursor open will fail if "all" is specified when the database is
+     * configured with "fast"\, and the cursor open will fail in all cases when the database is
+     * configured with "none". If "size" is configured\, only the underlying size of the object
+     * on disk is filled in and the object is not opened.  If \c statistics is not configured\,
+     * the default configuration is the database configuration.  The "clear" configuration
+     * resets statistics after gathering them\, where appropriate (for example\, a cache size
+     * statistic is not cleared\, while the count of cursor insert operations will be cleared).
+     * See @ref statistics for more information., a list\, with values chosen from the following
+     * options: \c "all"\, \c "cache_walk"\, \c "fast"\, \c "clear"\, \c "size"\, \c
+     * "tree_walk"; default empty.}
      * @config{target, if non-empty\, back up the given list of objects; valid only for a backup
      * data source., a list of strings; default empty.}
      * @configend
@@ -1095,43 +1101,46 @@
      * @param name the URI of the object to alter, such as \c "table:stock"
      * @configstart{WT_SESSION.alter, see dist/api_data.py}
      * @config{access_pattern_hint, It is recommended that workloads that consist primarily of
-     * updates and/or point queries specify \c random.  Workloads that do many cursor scans through
-     * large ranges of data should specify \c sequential and other workloads should specify \c none.
-     * The option leads to an appropriate operating system advisory call where available., a
-     * string\, chosen from the following options: \c "none"\, \c "random"\, \c "sequential";
-     * default \c none.}
-     * @config{app_metadata, application-owned metadata for this object., a string; default empty.}
-     * @config{assert = (, declare timestamp usage., a set of related configuration options defined
-     * as follows.}
-     * @config{&nbsp;&nbsp;&nbsp;&nbsp;read_timestamp, if set\, check that timestamps
-     * are \c always or \c never used on reads with this table\, writing an error message if the
-     * policy is violated.  If the library was built in diagnostic mode\, drop core at the failing
-     * check., a string\, chosen from the following options: \c "always"\, \c "never"\, \c "none";
-     * default \c none.}
+     * updates and/or point queries specify \c random.  Workloads that do many cursor scans
+     * through large ranges of data should specify \c sequential and other workloads should
+     * specify \c none.  The option leads to an appropriate operating system advisory call where
+     * available., a string\, chosen from the following options: \c "none"\, \c "random"\, \c
+     * "sequential"; default \c none.}
+     * @config{app_metadata, application-owned metadata for this object., a string; default
+     * empty.}
+     * @config{assert = (, declare timestamp usage., a set of related configuration options
+     * defined as follows.}
+     * @config{&nbsp;&nbsp;&nbsp;&nbsp;read_timestamp, if set\, check that
+     * timestamps are \c always or \c never used on reads with this table\, writing an error
+     * message if the policy is violated.  If the library was built in diagnostic mode\, drop
+     * core at the failing check., a string\, chosen from the following options: \c "always"\,
+     * \c "never"\, \c "none"; default \c none.}
      * @config{ ),,}
-     * @config{cache_resident, do not ever evict the object's pages from cache.  Not compatible with
-     * LSM tables; see @ref tuning_cache_resident for more information., a boolean flag; default \c
-     * false.}
-     * @config{log = (, the transaction log configuration for this object.  Only valid if \c log is
-     * enabled in ::wiredtiger_open., a set of related configuration options defined as follows.}
-     * @config{&nbsp;&nbsp;&nbsp;&nbsp;enabled, if false\, this object has checkpoint-level
-     * durability., a boolean flag; default \c true.}
+     * @config{cache_resident, do not ever evict the object's pages from cache.  Not compatible
+     * with LSM tables; see @ref tuning_cache_resident for more information., a boolean flag;
+     * default \c false.}
+     * @config{log = (, the transaction log configuration for this object.  Only valid if \c log
+     * is enabled in ::wiredtiger_open., a set of related configuration options defined as
+     * follows.}
+     * @config{&nbsp;&nbsp;&nbsp;&nbsp;enabled, if false\, this object has
+     * checkpoint-level durability., a boolean flag; default \c true.}
      * @config{ ),,}
      * @config{os_cache_dirty_max, maximum dirty system buffer cache usage\, in bytes.  If
      * non-zero\, schedule writes for dirty blocks belonging to this object in the system buffer
-     * cache after that many bytes from this object are written into the buffer cache., an integer
-     * greater than or equal to \c 0; default \c 0.}
+     * cache after that many bytes from this object are written into the buffer cache., an
+     * integer greater than or equal to \c 0; default \c 0.}
      * @config{os_cache_max, maximum system buffer cache usage\, in bytes.  If non-zero\, evict
-     * object blocks from the system buffer cache after that many bytes from this object are read or
-     * written into the buffer cache., an integer greater than or equal to \c 0; default \c 0.}
+     * object blocks from the system buffer cache after that many bytes from this object are
+     * read or written into the buffer cache., an integer greater than or equal to \c 0; default
+     * \c 0.}
      * @config{write_timestamp_usage, describe how timestamps are expected to be used on table
-     * modifications.  The choices are the default\, which ensures that once timestamps are used for
-     * a key\, they are always used\, and also that multiple updates to a key never use decreasing
-     * timestamps and \c never which enforces that timestamps are never used for a table.  (The \c
-     * always\, \c key_consistent\, \c mixed_mode and \c ordered choices should not be used\, and
-     * are retained for backward compatibility.)., a string\, chosen from the following options: \c
-     * "always"\, \c "key_consistent"\, \c "mixed_mode"\, \c "never"\, \c "none"\, \c "ordered";
-     * default \c none.}
+     * modifications.  The choices are the default\, which ensures that once timestamps are used
+     * for a key\, they are always used\, and also that multiple updates to a key never use
+     * decreasing timestamps and \c never which enforces that timestamps are never used for a
+     * table.  (The \c always\, \c key_consistent\, \c mixed_mode and \c ordered choices should
+     * not be used\, and are retained for backward compatibility.)., a string\, chosen from the
+     * following options: \c "always"\, \c "key_consistent"\, \c "mixed_mode"\, \c "never"\, \c
+     * "none"\, \c "ordered"; default \c none.}
      * @configend
      * @ebusy_errors
      */
@@ -1151,256 +1160,263 @@
      * see @ref data_sources.
      * @configstart{WT_SESSION.create, see dist/api_data.py}
      * @config{access_pattern_hint, It is recommended that workloads that consist primarily of
-     * updates and/or point queries specify \c random.  Workloads that do many cursor scans through
-     * large ranges of data should specify \c sequential and other workloads should specify \c none.
-     * The option leads to an appropriate operating system advisory call where available., a
-     * string\, chosen from the following options: \c "none"\, \c "random"\, \c "sequential";
-     * default \c none.}
-     * @config{allocation_size, the file unit allocation size\, in bytes\, must be a power of two;
-     * smaller values decrease the file space required by overflow items\, and the default value of
-     * 4KB is a good choice absent requirements from the operating system or storage device., an
-     * integer between \c 512B and \c 128MB; default \c 4KB.}
-     * @config{app_metadata, application-owned metadata for this object., a string; default empty.}
-     * @config{assert = (, declare timestamp usage., a set of related configuration options defined
-     * as follows.}
-     * @config{&nbsp;&nbsp;&nbsp;&nbsp;read_timestamp, if set\, check that timestamps
-     * are \c always or \c never used on reads with this table\, writing an error message if the
-     * policy is violated.  If the library was built in diagnostic mode\, drop core at the failing
-     * check., a string\, chosen from the following options: \c "always"\, \c "never"\, \c "none";
-     * default \c none.}
+     * updates and/or point queries specify \c random.  Workloads that do many cursor scans
+     * through large ranges of data should specify \c sequential and other workloads should
+     * specify \c none.  The option leads to an appropriate operating system advisory call where
+     * available., a string\, chosen from the following options: \c "none"\, \c "random"\, \c
+     * "sequential"; default \c none.}
+     * @config{allocation_size, the file unit allocation size\, in bytes\, must be a power of
+     * two; smaller values decrease the file space required by overflow items\, and the default
+     * value of 4KB is a good choice absent requirements from the operating system or storage
+     * device., an integer between \c 512B and \c 128MB; default \c 4KB.}
+     * @config{app_metadata, application-owned metadata for this object., a string; default
+     * empty.}
+     * @config{assert = (, declare timestamp usage., a set of related configuration options
+     * defined as follows.}
+     * @config{&nbsp;&nbsp;&nbsp;&nbsp;read_timestamp, if set\, check that
+     * timestamps are \c always or \c never used on reads with this table\, writing an error
+     * message if the policy is violated.  If the library was built in diagnostic mode\, drop
+     * core at the failing check., a string\, chosen from the following options: \c "always"\,
+     * \c "never"\, \c "none"; default \c none.}
      * @config{ ),,}
-     * @config{block_allocation, configure block allocation.  Permitted values are \c "best" or \c
-     * "first"; the \c "best" configuration uses a best-fit algorithm\, the \c "first" configuration
-     * uses a first-available algorithm during block allocation., a string\, chosen from the
-     * following options: \c "best"\, \c "first"; default \c best.}
-     * @config{block_compressor, configure a compressor for file blocks.  Permitted values are \c
-     * "none" or a custom compression engine name created with WT_CONNECTION::add_compressor.  If
-     * WiredTiger has builtin support for \c "lz4"\, \c "snappy"\, \c "zlib" or \c "zstd"
-     * compression\, these names are also available.  See @ref compression for more information., a
-     * string; default \c none.}
-     * @config{cache_resident, do not ever evict the object's pages from cache.  Not compatible with
-     * LSM tables; see @ref tuning_cache_resident for more information., a boolean flag; default \c
-     * false.}
+     * @config{block_allocation, configure block allocation.  Permitted values are \c "best" or
+     * \c "first"; the \c "best" configuration uses a best-fit algorithm\, the \c "first"
+     * configuration uses a first-available algorithm during block allocation., a string\,
+     * chosen from the following options: \c "best"\, \c "first"; default \c best.}
+     * @config{block_compressor, configure a compressor for file blocks.  Permitted values are
+     * \c "none" or a custom compression engine name created with WT_CONNECTION::add_compressor.
+     * If WiredTiger has builtin support for \c "lz4"\, \c "snappy"\, \c "zlib" or \c "zstd"
+     * compression\, these names are also available.  See @ref compression for more
+     * information., a string; default \c none.}
+     * @config{cache_resident, do not ever evict the object's pages from cache.  Not compatible
+     * with LSM tables; see @ref tuning_cache_resident for more information., a boolean flag;
+     * default \c false.}
      * @config{checksum, configure block checksums; the permitted values are \c on\, \c off\, \c
      * uncompressed and \c unencrypted.  The default is \c on\, in which case all block writes
-     * include a checksum subsequently verified when the block is read.  The \c off setting does no
-     * checksums\, the \c uncompressed setting only checksums blocks that are not compressed\, and
-     * the \c unencrypted setting only checksums blocks that are not encrypted.  See @ref
-     * tune_checksum for more information., a string\, chosen from the following options: \c "on"\,
-     * \c "off"\, \c "uncompressed"\, \c "unencrypted"; default \c on.}
+     * include a checksum subsequently verified when the block is read.  The \c off setting does
+     * no checksums\, the \c uncompressed setting only checksums blocks that are not
+     * compressed\, and the \c unencrypted setting only checksums blocks that are not encrypted.
+     * See @ref tune_checksum for more information., a string\, chosen from the following
+     * options: \c "on"\, \c "off"\, \c "uncompressed"\, \c "unencrypted"; default \c on.}
      * @config{colgroups, comma-separated list of names of column groups.  Each column group is
      * stored separately\, keyed by the primary key of the table.  If no column groups are
-     * specified\, all columns are stored together in a single file.  All value columns in the table
-     * must appear in at least one column group.  Each column group must be created with a separate
-     * call to WT_SESSION::create using a \c colgroup: URI., a list of strings; default empty.}
-     * @config{collator, configure custom collation for keys.  Permitted values are \c "none" or a
-     * custom collator name created with WT_CONNECTION::add_collator., a string; default \c none.}
+     * specified\, all columns are stored together in a single file.  All value columns in the
+     * table must appear in at least one column group.  Each column group must be created with a
+     * separate call to WT_SESSION::create using a \c colgroup: URI., a list of strings; default
+     * empty.}
+     * @config{collator, configure custom collation for keys.  Permitted values are \c "none" or
+     * a custom collator name created with WT_CONNECTION::add_collator., a string; default \c
+     * none.}
      * @config{columns, list of the column names.  Comma-separated list of the form
-     * <code>(column[\,...])</code>. For tables\, the number of entries must match the total number
-     * of values in \c key_format and \c value_format.  For colgroups and indices\, all column names
-     * must appear in the list of columns for the table., a list of strings; default empty.}
+     * <code>(column[\,...])</code>. For tables\, the number of entries must match the total
+     * number of values in \c key_format and \c value_format.  For colgroups and indices\, all
+     * column names must appear in the list of columns for the table., a list of strings;
+     * default empty.}
      * @config{dictionary, the maximum number of unique values remembered in the Btree row-store
      * leaf page value dictionary; see @ref file_formats_compression for more information., an
      * integer greater than or equal to \c 0; default \c 0.}
-     * @config{encryption = (, configure an encryptor for file blocks.  When a table is created\,
-     * its encryptor is not implicitly used for any related indices or column groups., a set of
-     * related configuration options defined as follows.}
-     * @config{&nbsp;&nbsp;&nbsp;&nbsp;keyid, An
-     * identifier that identifies a unique instance of the encryptor.  It is stored in clear text\,
-     * and thus is available when the WiredTiger database is reopened.  On the first use of a
-     * (name\, keyid) combination\, the WT_ENCRYPTOR::customize function is called with the keyid as
-     * an argument., a string; default empty.}
-     * @config{&nbsp;&nbsp;&nbsp;&nbsp;name, Permitted
-     * values are \c "none" or a custom encryption engine name created with
-     * WT_CONNECTION::add_encryptor.  See @ref encryption for more information., a string; default
-     * \c none.}
+     * @config{encryption = (, configure an encryptor for file blocks.  When a table is
+     * created\, its encryptor is not implicitly used for any related indices or column groups.,
+     * a set of related configuration options defined as follows.}
+     * @config{&nbsp;&nbsp;&nbsp;&nbsp;keyid, An identifier that identifies a unique instance of
+     * the encryptor.  It is stored in clear text\, and thus is available when the WiredTiger
+     * database is reopened.  On the first use of a (name\, keyid) combination\, the
+     * WT_ENCRYPTOR::customize function is called with the keyid as an argument., a string;
+     * default empty.}
+     * @config{&nbsp;&nbsp;&nbsp;&nbsp;name, Permitted values are \c "none" or a
+     * custom encryption engine name created with WT_CONNECTION::add_encryptor.  See @ref
+     * encryption for more information., a string; default \c none.}
      * @config{ ),,}
      * @config{exclusive, fail if the object exists.  When false (the default)\, if the object
-     * exists\, check that its settings match the specified configuration., a boolean flag; default
-     * \c false.}
-     * @config{extractor, configure a custom extractor for indices.  Permitted values are \c "none"
-     * or an extractor name created with WT_CONNECTION::add_extractor., a string; default \c none.}
-     * @config{format, the file format., a string\, chosen from the following options: \c "btree";
-     * default \c btree.}
+     * exists\, check that its settings match the specified configuration., a boolean flag;
+     * default \c false.}
+     * @config{extractor, configure a custom extractor for indices.  Permitted values are \c
+     * "none" or an extractor name created with WT_CONNECTION::add_extractor., a string; default
+     * \c none.}
+     * @config{format, the file format., a string\, chosen from the following options: \c
+     * "btree"; default \c btree.}
      * @config{huffman_key, This option is no longer supported\, retained for backward
      * compatibility., a string; default \c none.}
      * @config{huffman_value, configure Huffman encoding for values.  Permitted values are \c
      * "none"\, \c "english"\, \c "utf8<file>" or \c "utf16<file>". See @ref huffman for more
      * information., a string; default \c none.}
-     * @config{ignore_in_memory_cache_size, allow update and insert operations to proceed even if
-     * the cache is already at capacity.  Only valid in conjunction with in-memory databases.
-     * Should be used with caution - this configuration allows WiredTiger to consume memory over the
-     * configured cache limit., a boolean flag; default \c false.}
-     * @config{immutable, configure the index to be immutable -- that is\, the index is not changed
-     * by any update to a record in the table., a boolean flag; default \c false.}
+     * @config{ignore_in_memory_cache_size, allow update and insert operations to proceed even
+     * if the cache is already at capacity.  Only valid in conjunction with in-memory databases.
+     * Should be used with caution - this configuration allows WiredTiger to consume memory over
+     * the configured cache limit., a boolean flag; default \c false.}
+     * @config{immutable, configure the index to be immutable -- that is\, the index is not
+     * changed by any update to a record in the table., a boolean flag; default \c false.}
      * @config{import = (, configure import of an existing object into the currently running
      * database., a set of related configuration options defined as follows.}
      * @config{&nbsp;&nbsp;&nbsp;&nbsp;compare_timestamp, allow importing files with timestamps
-     * smaller or equal to the configured global timestamps.  Note the history of the files are not
-     * imported together and thus snapshot read of historical data will not work with the option
-     * "stable_timestamp". (The \c oldest and \c stable arguments are deprecated short-hand for \c
-     * oldest_timestamp and \c stable_timestamp\, respectively)., a string\, chosen from the
-     * following options: \c "oldest"\, \c "oldest_timestamp"\, \c "stable"\, \c "stable_timestamp";
-     * default \c oldest_timestamp.}
-     * @config{&nbsp;&nbsp;&nbsp;&nbsp;enabled, whether to import the
-     * input URI from disk., a boolean flag; default \c false.}
+     * smaller or equal to the configured global timestamps.  Note the history of the files are
+     * not imported together and thus snapshot read of historical data will not work with the
+     * option "stable_timestamp". (The \c oldest and \c stable arguments are deprecated
+     * short-hand for \c oldest_timestamp and \c stable_timestamp\, respectively)., a string\,
+     * chosen from the following options: \c "oldest"\, \c "oldest_timestamp"\, \c "stable"\, \c
+     * "stable_timestamp"; default \c oldest_timestamp.}
      * @config{&nbsp;&nbsp;&nbsp;&nbsp;
-     * file_metadata, the file configuration extracted from the metadata of the export database., a
-     * string; default empty.}
-     * @config{&nbsp;&nbsp;&nbsp;&nbsp;metadata_file, a text file that
-     * contains all the relevant metadata information for the URI to import.  The file is generated
-     * by backup:export cursor., a string; default empty.}
-     * @config{&nbsp;&nbsp;&nbsp;&nbsp;repair,
-     * whether to reconstruct the metadata from the raw file content., a boolean flag; default \c
-     * false.}
+     * enabled, whether to import the input URI from disk., a boolean flag; default \c false.}
+     * @config{&nbsp;&nbsp;&nbsp;&nbsp;file_metadata, the file configuration extracted from the
+     * metadata of the export database., a string; default empty.}
+     * @config{&nbsp;&nbsp;&nbsp;&nbsp;metadata_file, a text file that contains all the relevant
+     * metadata information for the URI to import.  The file is generated by backup:export
+     * cursor., a string; default empty.}
+     * @config{&nbsp;&nbsp;&nbsp;&nbsp;repair, whether to
+     * reconstruct the metadata from the raw file content., a boolean flag; default \c false.}
      * @config{ ),,}
      * @config{internal_key_max, This option is no longer supported\, retained for backward
      * compatibility., an integer greater than or equal to \c 0; default \c 0.}
      * @config{internal_key_truncate, configure internal key truncation\, discarding unnecessary
-     * trailing bytes on internal keys (ignored for custom collators)., a boolean flag; default \c
-     * true.}
-     * @config{internal_page_max, the maximum page size for internal nodes\, in bytes; the size must
-     * be a multiple of the allocation size and is significant for applications wanting to avoid
-     * excessive L2 cache misses while searching the tree.  The page maximum is the bytes of
-     * uncompressed data\, that is\, the limit is applied before any block compression is done., an
-     * integer between \c 512B and \c 512MB; default \c 4KB.}
+     * trailing bytes on internal keys (ignored for custom collators)., a boolean flag; default
+     * \c true.}
+     * @config{internal_page_max, the maximum page size for internal nodes\, in bytes; the size
+     * must be a multiple of the allocation size and is significant for applications wanting to
+     * avoid excessive L2 cache misses while searching the tree.  The page maximum is the bytes
+     * of uncompressed data\, that is\, the limit is applied before any block compression is
+     * done., an integer between \c 512B and \c 512MB; default \c 4KB.}
      * @config{key_format, the format of the data packed into key items.  See @ref
-     * schema_format_types for details.  By default\, the key_format is \c 'u' and applications use
-     * WT_ITEM structures to manipulate raw byte arrays.  By default\, records are stored in
+     * schema_format_types for details.  By default\, the key_format is \c 'u' and applications
+     * use WT_ITEM structures to manipulate raw byte arrays.  By default\, records are stored in
      * row-store files: keys of type \c 'r' are record numbers and records referenced by record
      * number are stored in column-store files., a format string; default \c u.}
-     * @config{key_gap, This option is no longer supported\, retained for backward compatibility.,
-     * an integer greater than or equal to \c 0; default \c 10.}
-     * @config{leaf_key_max, the largest key stored in a leaf node\, in bytes.  If set\, keys larger
-     * than the specified size are stored as overflow items (which may require additional I/O to
-     * access). The default value is one-tenth the size of a newly split leaf page., an integer
-     * greater than or equal to \c 0; default \c 0.}
-     * @config{leaf_page_max, the maximum page size for leaf nodes\, in bytes; the size must be a
-     * multiple of the allocation size\, and is significant for applications wanting to maximize
-     * sequential data transfer from a storage device.  The page maximum is the bytes of
-     * uncompressed data\, that is\, the limit is applied before any block compression is done.  For
-     * fixed-length column store\, the size includes only the bitmap data; pages containing
-     * timestamp information can be larger\, and the size is limited to 128KB rather than 512MB., an
-     * integer between \c 512B and \c 512MB; default \c 32KB.}
-     * @config{leaf_value_max, the largest value stored in a leaf node\, in bytes.  If set\, values
-     * larger than the specified size are stored as overflow items (which may require additional I/O
-     * to access). If the size is larger than the maximum leaf page size\, the page size is
-     * temporarily ignored when large values are written.  The default is one-half the size of a
-     * newly split leaf page., an integer greater than or equal to \c 0; default \c 0.}
-     * @config{log = (, the transaction log configuration for this object.  Only valid if \c log is
-     * enabled in ::wiredtiger_open., a set of related configuration options defined as follows.}
-     * @config{&nbsp;&nbsp;&nbsp;&nbsp;enabled, if false\, this object has checkpoint-level
-     * durability., a boolean flag; default \c true.}
+     * @config{key_gap, This option is no longer supported\, retained for backward
+     * compatibility., an integer greater than or equal to \c 0; default \c 10.}
+     * @config{leaf_key_max, the largest key stored in a leaf node\, in bytes.  If set\, keys
+     * larger than the specified size are stored as overflow items (which may require additional
+     * I/O to access). The default value is one-tenth the size of a newly split leaf page., an
+     * integer greater than or equal to \c 0; default \c 0.}
+     * @config{leaf_page_max, the maximum page size for leaf nodes\, in bytes; the size must be
+     * a multiple of the allocation size\, and is significant for applications wanting to
+     * maximize sequential data transfer from a storage device.  The page maximum is the bytes
+     * of uncompressed data\, that is\, the limit is applied before any block compression is
+     * done.  For fixed-length column store\, the size includes only the bitmap data; pages
+     * containing timestamp information can be larger\, and the size is limited to 128KB rather
+     * than 512MB., an integer between \c 512B and \c 512MB; default \c 32KB.}
+     * @config{leaf_value_max, the largest value stored in a leaf node\, in bytes.  If set\,
+     * values larger than the specified size are stored as overflow items (which may require
+     * additional I/O to access). If the size is larger than the maximum leaf page size\, the
+     * page size is temporarily ignored when large values are written.  The default is one-half
+     * the size of a newly split leaf page., an integer greater than or equal to \c 0; default
+     * \c 0.}
+     * @config{log = (, the transaction log configuration for this object.  Only valid if \c log
+     * is enabled in ::wiredtiger_open., a set of related configuration options defined as
+     * follows.}
+     * @config{&nbsp;&nbsp;&nbsp;&nbsp;enabled, if false\, this object has
+     * checkpoint-level durability., a boolean flag; default \c true.}
      * @config{ ),,}
-     * @config{lsm = (, options only relevant for LSM data sources., a set of related configuration
+     * @config{lsm = (, options only relevant for LSM data sources., a set of related
+     * configuration options defined as follows.}
+     * @config{&nbsp;&nbsp;&nbsp;&nbsp;auto_throttle,
+     * Throttle inserts into LSM trees if flushing to disk isn't keeping up., a boolean flag;
+     * default \c true.}
+     * @config{&nbsp;&nbsp;&nbsp;&nbsp;bloom, create Bloom filters on LSM tree
+     * chunks as they are merged., a boolean flag; default \c true.}
+     * @config{&nbsp;&nbsp;&nbsp;&nbsp;bloom_bit_count, the number of bits used per item for LSM
+     * Bloom filters., an integer between \c 2 and \c 1000; default \c 16.}
+     * @config{&nbsp;&nbsp;&nbsp;&nbsp;bloom_config, config string used when creating Bloom
+     * filter files\, passed to WT_SESSION::create., a string; default empty.}
+     * @config{&nbsp;&nbsp;&nbsp;&nbsp;bloom_hash_count, the number of hash values per item used
+     * for LSM Bloom filters., an integer between \c 2 and \c 100; default \c 8.}
+     * @config{&nbsp;&nbsp;&nbsp;&nbsp;bloom_oldest, create a Bloom filter on the oldest LSM
+     * tree chunk.  Only supported if Bloom filters are enabled., a boolean flag; default \c
+     * false.}
+     * @config{&nbsp;&nbsp;&nbsp;&nbsp;chunk_count_limit, the maximum number of chunks
+     * to allow in an LSM tree.  This option automatically times out old data.  As new chunks
+     * are added old chunks will be removed.  Enabling this option disables LSM background
+     * merges., an integer; default \c 0.}
+     * @config{&nbsp;&nbsp;&nbsp;&nbsp;chunk_max, the
+     * maximum size a single chunk can be.  Chunks larger than this size are not considered for
+     * further merges.  This is a soft limit\, and chunks larger than this value can be created.
+     * Must be larger than chunk_size., an integer between \c 100MB and \c 10TB; default \c
+     * 5GB.}
+     * @config{&nbsp;&nbsp;&nbsp;&nbsp;chunk_size, the maximum size of the in-memory chunk
+     * of an LSM tree.  This limit is soft\, it is possible for chunks to be temporarily larger
+     * than this value.  This overrides the \c memory_page_max setting., an integer between \c
+     * 512K and \c 500MB; default \c 10MB.}
+     * @config{&nbsp;&nbsp;&nbsp;&nbsp;merge_custom = (,
+     * configure the tree to merge into a custom data source., a set of related configuration
      * options defined as follows.}
-     * @config{&nbsp;&nbsp;&nbsp;&nbsp;auto_throttle, Throttle inserts
-     * into LSM trees if flushing to disk isn't keeping up., a boolean flag; default \c true.}
-     * @config{&nbsp;&nbsp;&nbsp;&nbsp;bloom, create Bloom filters on LSM tree chunks as they are
-     * merged., a boolean flag; default \c true.}
-     * @config{&nbsp;&nbsp;&nbsp;&nbsp;bloom_bit_count,
-     * the number of bits used per item for LSM Bloom filters., an integer between \c 2 and \c 1000;
-     * default \c 16.}
-     * @config{&nbsp;&nbsp;&nbsp;&nbsp;bloom_config, config string used when
-     * creating Bloom filter files\, passed to WT_SESSION::create., a string; default empty.}
-     * @config{&nbsp;&nbsp;&nbsp;&nbsp;bloom_hash_count, the number of hash values per item used for
-     * LSM Bloom filters., an integer between \c 2 and \c 100; default \c 8.}
-     * @config{&nbsp;&nbsp;&nbsp;&nbsp;bloom_oldest, create a Bloom filter on the oldest LSM tree
-     * chunk.  Only supported if Bloom filters are enabled., a boolean flag; default \c false.}
-     * @config{&nbsp;&nbsp;&nbsp;&nbsp;chunk_count_limit, the maximum number of chunks to allow in
-     * an LSM tree.  This option automatically times out old data.  As new chunks are added old
-     * chunks will be removed.  Enabling this option disables LSM background merges., an integer;
-     * default \c 0.}
-     * @config{&nbsp;&nbsp;&nbsp;&nbsp;chunk_max, the maximum size a single chunk can
-     * be.  Chunks larger than this size are not considered for further merges.  This is a soft
-     * limit\, and chunks larger than this value can be created.  Must be larger than chunk_size.,
-     * an integer between \c 100MB and \c 10TB; default \c 5GB.}
-     * @config{&nbsp;&nbsp;&nbsp;&nbsp;
-     * chunk_size, the maximum size of the in-memory chunk of an LSM tree.  This limit is soft\, it
-     * is possible for chunks to be temporarily larger than this value.  This overrides the \c
-     * memory_page_max setting., an integer between \c 512K and \c 500MB; default \c 10MB.}
-     * @config{&nbsp;&nbsp;&nbsp;&nbsp;merge_custom = (, configure the tree to merge into a custom
-     * data source., a set of related configuration options defined as follows.}
-     * @config{&nbsp;&nbsp;&nbsp;&nbsp;&nbsp;&nbsp;&nbsp;&nbsp;prefix, custom data source prefix
-     * instead of \c "file"., a string; default empty.}
-     * @config{&nbsp;&nbsp;&nbsp;&nbsp;&nbsp;&nbsp;&nbsp;&nbsp;start_generation, merge generation at
-     * which the custom data source is used (zero indicates no custom data source)., an integer
-     * between \c 0 and \c 10; default \c 0.}
+     * @config{&nbsp;&nbsp;&nbsp;&nbsp;&nbsp;&nbsp;&nbsp;&nbsp;
+     * prefix, custom data source prefix instead of \c "file"., a string; default empty.}
+     * @config{&nbsp;&nbsp;&nbsp;&nbsp;&nbsp;&nbsp;&nbsp;&nbsp;start_generation, merge
+     * generation at which the custom data source is used (zero indicates no custom data
+     * source)., an integer between \c 0 and \c 10; default \c 0.}
      * @config{&nbsp;&nbsp;&nbsp;&nbsp;&nbsp;&nbsp;&nbsp;&nbsp;suffix, custom data source suffix
      * instead of \c ".lsm"., a string; default empty.}
      * @config{&nbsp;&nbsp;&nbsp;&nbsp; ),,}
-     * @config{&nbsp;&nbsp;&nbsp;&nbsp;merge_max, the maximum number of chunks to include in a merge
-     * operation., an integer between \c 2 and \c 100; default \c 15.}
-     * @config{&nbsp;&nbsp;&nbsp;&nbsp;merge_min, the minimum number of chunks to include in a merge
-     * operation.  If set to 0 or 1 half the value of merge_max is used., an integer no more than \c
-     * 100; default \c 0.}
+     * @config{&nbsp;&nbsp;&nbsp;&nbsp;merge_max, the maximum number of chunks to include in a
+     * merge operation., an integer between \c 2 and \c 100; default \c 15.}
+     * @config{&nbsp;&nbsp;&nbsp;&nbsp;merge_min, the minimum number of chunks to include in a
+     * merge operation.  If set to 0 or 1 half the value of merge_max is used., an integer no
+     * more than \c 100; default \c 0.}
      * @config{ ),,}
      * @config{memory_page_image_max, the maximum in-memory page image represented by a single
-     * storage block.  Depending on compression efficiency\, compression can create storage blocks
-     * which require significant resources to re-instantiate in the cache\, penalizing the
-     * performance of future point updates.  The value limits the maximum in-memory page image a
-     * storage block will need.  If set to 0\, a default of 4 times \c leaf_page_max is used., an
-     * integer greater than or equal to \c 0; default \c 0.}
+     * storage block.  Depending on compression efficiency\, compression can create storage
+     * blocks which require significant resources to re-instantiate in the cache\, penalizing
+     * the performance of future point updates.  The value limits the maximum in-memory page
+     * image a storage block will need.  If set to 0\, a default of 4 times \c leaf_page_max is
+     * used., an integer greater than or equal to \c 0; default \c 0.}
      * @config{memory_page_max, the maximum size a page can grow to in memory before being
      * reconciled to disk.  The specified size will be adjusted to a lower bound of
-     * <code>leaf_page_max</code>\, and an upper bound of <code>cache_size / 10</code>. This limit
-     * is soft - it is possible for pages to be temporarily larger than this value.  This setting is
-     * ignored for LSM trees\, see \c chunk_size., an integer between \c 512B and \c 10TB; default
-     * \c 5MB.}
+     * <code>leaf_page_max</code>\, and an upper bound of <code>cache_size / 10</code>. This
+     * limit is soft - it is possible for pages to be temporarily larger than this value.  This
+     * setting is ignored for LSM trees\, see \c chunk_size., an integer between \c 512B and \c
+     * 10TB; default \c 5MB.}
      * @config{os_cache_dirty_max, maximum dirty system buffer cache usage\, in bytes.  If
      * non-zero\, schedule writes for dirty blocks belonging to this object in the system buffer
-     * cache after that many bytes from this object are written into the buffer cache., an integer
-     * greater than or equal to \c 0; default \c 0.}
+     * cache after that many bytes from this object are written into the buffer cache., an
+     * integer greater than or equal to \c 0; default \c 0.}
      * @config{os_cache_max, maximum system buffer cache usage\, in bytes.  If non-zero\, evict
-     * object blocks from the system buffer cache after that many bytes from this object are read or
-     * written into the buffer cache., an integer greater than or equal to \c 0; default \c 0.}
-     * @config{prefix_compression, configure prefix compression on row-store leaf pages., a boolean
-     * flag; default \c false.}
+     * object blocks from the system buffer cache after that many bytes from this object are
+     * read or written into the buffer cache., an integer greater than or equal to \c 0; default
+     * \c 0.}
+     * @config{prefix_compression, configure prefix compression on row-store leaf pages., a
+     * boolean flag; default \c false.}
      * @config{prefix_compression_min, minimum gain before prefix compression will be used on
      * row-store leaf pages., an integer greater than or equal to \c 0; default \c 4.}
-     * @config{split_pct, the Btree page split size as a percentage of the maximum Btree page size\,
-     * that is\, when a Btree page is split\, it will be split into smaller pages\, where each page
-     * is the specified percentage of the maximum Btree page size., an integer between \c 50 and \c
-     * 100; default \c 90.}
+     * @config{split_pct, the Btree page split size as a percentage of the maximum Btree page
+     * size\, that is\, when a Btree page is split\, it will be split into smaller pages\, where
+     * each page is the specified percentage of the maximum Btree page size., an integer between
+     * \c 50 and \c 100; default \c 90.}
      * @config{tiered_storage = (, configure a storage source for this table., a set of related
      * configuration options defined as follows.}
      * @config{&nbsp;&nbsp;&nbsp;&nbsp;auth_token,
      * authentication string identifier., a string; default empty.}
-     * @config{&nbsp;&nbsp;&nbsp;&nbsp;
-     * bucket, the bucket indicating the location for this table., a string; default empty.}
-     * @config{&nbsp;&nbsp;&nbsp;&nbsp;bucket_prefix, the unique bucket prefix for this table., a
-     * string; default empty.}
-     * @config{&nbsp;&nbsp;&nbsp;&nbsp;cache_directory, a directory to store
-     * locally cached versions of files in the storage source.  By default\, it is named with \c
-     * "-cache" appended to the bucket name.  A relative directory name is relative to the home
+     * @config{&nbsp;&nbsp;&nbsp;&nbsp;bucket, the bucket indicating the location for this
+     * table., a string; default empty.}
+     * @config{&nbsp;&nbsp;&nbsp;&nbsp;bucket_prefix, the
+     * unique bucket prefix for this table., a string; default empty.}
+     * @config{&nbsp;&nbsp;&nbsp;&nbsp;cache_directory, a directory to store locally cached
+     * versions of files in the storage source.  By default\, it is named with \c "-cache"
+     * appended to the bucket name.  A relative directory name is relative to the home
      * directory., a string; default empty.}
-     * @config{&nbsp;&nbsp;&nbsp;&nbsp;local_retention, time
-     * in seconds to retain data on tiered storage on the local tier for faster read access., an
-     * integer between \c 0 and \c 10000; default \c 300.}
-     * @config{&nbsp;&nbsp;&nbsp;&nbsp;name,
-     * permitted values are \c "none" or a custom storage source name created with
-     * WT_CONNECTION::add_storage_source.  See @ref custom_storage_sources for more information., a
-     * string; default \c none.}
-     * @config{&nbsp;&nbsp;&nbsp;&nbsp;shared, enable sharing tiered
-     * tables across other WiredTiger instances., a boolean flag; default \c false.}
+     * @config{&nbsp;&nbsp;&nbsp;&nbsp;local_retention,
+     * time in seconds to retain data on tiered storage on the local tier for faster read
+     * access., an integer between \c 0 and \c 10000; default \c 300.}
+     * @config{&nbsp;&nbsp;&nbsp;&nbsp;name, permitted values are \c "none" or a custom storage
+     * source name created with WT_CONNECTION::add_storage_source.  See @ref
+     * custom_storage_sources for more information., a string; default \c none.}
+     * @config{&nbsp;&nbsp;&nbsp;&nbsp;shared, enable sharing tiered tables across other
+     * WiredTiger instances., a boolean flag; default \c false.}
      * @config{ ),,}
      * @config{type, set the type of data source used to store a column group\, index or simple
      * table.  By default\, a \c "file:" URI is derived from the object name.  The \c type
-     * configuration can be used to switch to a different data source\, such as LSM or an extension
-     * configured by the application., a string; default \c file.}
+     * configuration can be used to switch to a different data source\, such as LSM or an
+     * extension configured by the application., a string; default \c file.}
      * @config{value_format, the format of the data packed into value items.  See @ref
-     * schema_format_types for details.  By default\, the value_format is \c 'u' and applications
-     * use a WT_ITEM structure to manipulate raw byte arrays.  Value items of type 't' are
-     * bitfields\, and when configured with record number type keys\, will be stored using a
-     * fixed-length store., a format string; default \c u.}
+     * schema_format_types for details.  By default\, the value_format is \c 'u' and
+     * applications use a WT_ITEM structure to manipulate raw byte arrays.  Value items of type
+     * 't' are bitfields\, and when configured with record number type keys\, will be stored
+     * using a fixed-length store., a format string; default \c u.}
      * @config{write_timestamp_usage, describe how timestamps are expected to be used on table
-     * modifications.  The choices are the default\, which ensures that once timestamps are used for
-     * a key\, they are always used\, and also that multiple updates to a key never use decreasing
-     * timestamps and \c never which enforces that timestamps are never used for a table.  (The \c
-     * always\, \c key_consistent\, \c mixed_mode and \c ordered choices should not be used\, and
-     * are retained for backward compatibility.)., a string\, chosen from the following options: \c
-     * "always"\, \c "key_consistent"\, \c "mixed_mode"\, \c "never"\, \c "none"\, \c "ordered";
-     * default \c none.}
+     * modifications.  The choices are the default\, which ensures that once timestamps are used
+     * for a key\, they are always used\, and also that multiple updates to a key never use
+     * decreasing timestamps and \c never which enforces that timestamps are never used for a
+     * table.  (The \c always\, \c key_consistent\, \c mixed_mode and \c ordered choices should
+     * not be used\, and are retained for backward compatibility.)., a string\, chosen from the
+     * following options: \c "always"\, \c "key_consistent"\, \c "mixed_mode"\, \c "never"\, \c
+     * "none"\, \c "ordered"; default \c none.}
      * @configend
      * @errors
      */
@@ -1416,9 +1432,9 @@
      * @param name the URI of the object to compact, such as
      * \c "table:stock"
      * @configstart{WT_SESSION.compact, see dist/api_data.py}
-     * @config{timeout, maximum amount of time to allow for compact in seconds.  The actual amount
-     * of time spent in compact may exceed the configured value.  A value of zero disables the
-     * timeout., an integer; default \c 1200.}
+     * @config{timeout, maximum amount of time to allow for compact in seconds.  The actual
+     * amount of time spent in compact may exceed the configured value.  A value of zero
+     * disables the timeout., an integer; default \c 1200.}
      * @configend
      * @errors
      */
@@ -1439,8 +1455,8 @@
      * @configstart{WT_SESSION.drop, see dist/api_data.py}
      * @config{force, return success if the object does not exist., a boolean flag; default \c
      * false.}
-     * @config{remove_files, if the underlying files should be removed., a boolean flag; default \c
-     * true.}
+     * @config{remove_files, if the underlying files should be removed., a boolean flag; default
+     * \c true.}
      * @configend
      * @ebusy_errors
      */
@@ -1480,24 +1496,24 @@
      * finished with it, although not before the join_cursor is closed.
      *
      * @configstart{WT_SESSION.join, see dist/api_data.py}
-     * @config{bloom_bit_count, the number of bits used per item for the Bloom filter., an integer
-     * between \c 2 and \c 1000; default \c 16.}
+     * @config{bloom_bit_count, the number of bits used per item for the Bloom filter., an
+     * integer between \c 2 and \c 1000; default \c 16.}
      * @config{bloom_false_positives, return all values that pass the Bloom filter\, without
      * eliminating any false positives., a boolean flag; default \c false.}
      * @config{bloom_hash_count, the number of hash values per item for the Bloom filter., an
      * integer between \c 2 and \c 100; default \c 8.}
-     * @config{compare, modifies the set of items to be returned so that the index key satisfies the
-     * given comparison relative to the key set in this cursor., a string\, chosen from the
+     * @config{compare, modifies the set of items to be returned so that the index key satisfies
+     * the given comparison relative to the key set in this cursor., a string\, chosen from the
      * following options: \c "eq"\, \c "ge"\, \c "gt"\, \c "le"\, \c "lt"; default \c "eq".}
-     * @config{count, set an approximate count of the elements that would be included in the join.
-     * This is used in sizing the Bloom filter\, and also influences evaluation order for cursors in
-     * the join.  When the count is equal for multiple Bloom filters in a composition of joins\, the
-     * Bloom filter may be shared., an integer; default \c 0.}
+     * @config{count, set an approximate count of the elements that would be included in the
+     * join.  This is used in sizing the Bloom filter\, and also influences evaluation order for
+     * cursors in the join.  When the count is equal for multiple Bloom filters in a composition
+     * of joins\, the Bloom filter may be shared., an integer; default \c 0.}
      * @config{operation, the operation applied between this and other joined cursors.  When
-     * "operation=and" is specified\, all the conditions implied by joins must be satisfied for an
-     * entry to be returned by the join cursor; when "operation=or" is specified\, only one must be
-     * satisfied.  All cursors joined to a join cursor must have matching operations., a string\,
-     * chosen from the following options: \c "and"\, \c "or"; default \c "and".}
+     * "operation=and" is specified\, all the conditions implied by joins must be satisfied for
+     * an entry to be returned by the join cursor; when "operation=or" is specified\, only one
+     * must be satisfied.  All cursors joined to a join cursor must have matching operations., a
+     * string\, chosen from the following options: \c "and"\, \c "or"; default \c "and".}
      * @config{strategy, when set to \c bloom\, a Bloom filter is created and populated for this
      * index.  This has an up front cost but may reduce the number of accesses to the main table
      * when iterating the joined cursor.  The \c bloom setting requires that \c count be set., a
@@ -1677,31 +1693,34 @@
      * @param name the URI of the table or file to verify, optional if verifying the history
      * store
      * @configstart{WT_SESSION.verify, see dist/api_data.py}
-     * @config{do_not_clear_txn_id, Turn off transaction id clearing\, intended for debugging and
-     * better diagnosis of crashes or failures., a boolean flag; default \c false.}
+     * @config{do_not_clear_txn_id, Turn off transaction id clearing\, intended for debugging
+     * and better diagnosis of crashes or failures., a boolean flag; default \c false.}
      * @config{dump_address, Display page addresses\, time windows\, and page types as pages are
-     * verified\, using the application's message handler\, intended for debugging., a boolean flag;
-     * default \c false.}
-     * @config{dump_app_data, Display application data as pages or blocks are verified\, using the
-     * application's message handler\, intended for debugging.  Disabling this does not guarantee
-     * that no user data will be output., a boolean flag; default \c false.}
-     * @config{dump_blocks, Display the contents of on-disk blocks as they are verified\, using the
-     * application's message handler\, intended for debugging., a boolean flag; default \c false.}
+     * verified\, using the application's message handler\, intended for debugging., a boolean
+     * flag; default \c false.}
+     * @config{dump_app_data, Display application data as pages or blocks are verified\, using
+     * the application's message handler\, intended for debugging.  Disabling this does not
+     * guarantee that no user data will be output., a boolean flag; default \c false.}
+     * @config{dump_blocks, Display the contents of on-disk blocks as they are verified\, using
+     * the application's message handler\, intended for debugging., a boolean flag; default \c
+     * false.}
      * @config{dump_layout, Display the layout of the files as they are verified\, using the
-     * application's message handler\, intended for debugging; requires optional support from the
-     * block manager., a boolean flag; default \c false.}
+     * application's message handler\, intended for debugging; requires optional support from
+     * the block manager., a boolean flag; default \c false.}
      * @config{dump_offsets, Display the contents of specific on-disk blocks\, using the
-     * application's message handler\, intended for debugging., a list of strings; default empty.}
-     * @config{dump_pages, Display the contents of in-memory pages as they are verified\, using the
-     * application's message handler\, intended for debugging., a boolean flag; default \c false.}
+     * application's message handler\, intended for debugging., a list of strings; default
+     * empty.}
+     * @config{dump_pages, Display the contents of in-memory pages as they are verified\, using
+     * the application's message handler\, intended for debugging., a boolean flag; default \c
+     * false.}
      * @config{read_corrupt, A mode that allows verify to continue reading after encountering a
      * checksum error.  It will skip past the corrupt block and continue with the verification
      * process., a boolean flag; default \c false.}
      * @config{stable_timestamp, Ensure that no data has a start timestamp after the stable
      * timestamp\, to be run after rollback_to_stable., a boolean flag; default \c false.}
-     * @config{strict, Treat any verification problem as an error; by default\, verify will warn\,
-     * but not fail\, in the case of errors that won't affect future behavior (for example\, a
-     * leaked block)., a boolean flag; default \c false.}
+     * @config{strict, Treat any verification problem as an error; by default\, verify will
+     * warn\, but not fail\, in the case of errors that won't affect future behavior (for
+     * example\, a leaked block)., a boolean flag; default \c false.}
      * @configend
      * @ebusy_errors
      */
@@ -1729,45 +1748,48 @@
      *
      * @param session the session handle
      * @configstart{WT_SESSION.begin_transaction, see dist/api_data.py}
-     * @config{ignore_prepare, whether to ignore updates by other prepared transactions when doing
-     * of read operations of this transaction.  When \c true\, forces the transaction to be
-     * read-only.  Use \c force to ignore prepared updates and permit writes (see @ref
-     * timestamp_prepare_ignore_prepare for more information)., a string\, chosen from the following
-     * options: \c "false"\, \c "force"\, \c "true"; default \c false.}
+     * @config{ignore_prepare, whether to ignore updates by other prepared transactions when
+     * doing of read operations of this transaction.  When \c true\, forces the transaction to
+     * be read-only.  Use \c force to ignore prepared updates and permit writes (see @ref
+     * timestamp_prepare_ignore_prepare for more information)., a string\, chosen from the
+     * following options: \c "false"\, \c "force"\, \c "true"; default \c false.}
      * @config{isolation, the isolation level for this transaction; defaults to the session's
-     * isolation level., a string\, chosen from the following options: \c "read-uncommitted"\, \c
-     * "read-committed"\, \c "snapshot"; default empty.}
-     * @config{name, name of the transaction for tracing and debugging., a string; default empty.}
-     * @config{no_timestamp, allow a commit without a timestamp\, creating values that have "always
-     * existed" and are visible regardless of timestamp.  See @ref timestamp_txn_api., a boolean
-     * flag; default \c false.}
-     * @config{operation_timeout_ms, when non-zero\, a requested limit on the time taken to complete
-     * operations in this transaction.  Time is measured in real time milliseconds from the start of
-     * each WiredTiger API call.  There is no guarantee any operation will not take longer than this
-     * amount of time.  If WiredTiger notices the limit has been exceeded\, an operation may return
-     * a WT_ROLLBACK error.  Default is to have no limit., an integer greater than or equal to \c 1;
-     * default \c 0.}
+     * isolation level., a string\, chosen from the following options: \c "read-uncommitted"\,
+     * \c "read-committed"\, \c "snapshot"; default empty.}
+     * @config{name, name of the transaction for tracing and debugging., a string; default
+     * empty.}
+     * @config{no_timestamp, allow a commit without a timestamp\, creating values that have
+     * "always existed" and are visible regardless of timestamp.  See @ref timestamp_txn_api., a
+     * boolean flag; default \c false.}
+     * @config{operation_timeout_ms, when non-zero\, a requested limit on the time taken to
+     * complete operations in this transaction.  Time is measured in real time milliseconds from
+     * the start of each WiredTiger API call.  There is no guarantee any operation will not take
+     * longer than this amount of time.  If WiredTiger notices the limit has been exceeded\, an
+     * operation may return a WT_ROLLBACK error.  Default is to have no limit., an integer
+     * greater than or equal to \c 1; default \c 0.}
      * @config{priority, priority of the transaction for resolving conflicts.  Transactions with
-     * higher values are less likely to abort., an integer between \c -100 and \c 100; default \c
-     * 0.}
-     * @config{read_timestamp, read using the specified timestamp.  The value must not be older than
-     * the current oldest timestamp.  See @ref timestamp_txn_api., a string; default empty.}
+     * higher values are less likely to abort., an integer between \c -100 and \c 100; default
+     * \c 0.}
+     * @config{read_timestamp, read using the specified timestamp.  The value must not be older
+     * than the current oldest timestamp.  See @ref timestamp_txn_api., a string; default
+     * empty.}
      * @config{roundup_timestamps = (, round up timestamps of the transaction., a set of related
      * configuration options defined as follows.}
      * @config{&nbsp;&nbsp;&nbsp;&nbsp;prepared,
-     * applicable only for prepared transactions\, and intended only for special-purpose use.  See
-     * @ref timestamp_prepare_roundup.  Allows the prepare timestamp and the commit timestamp of
-     * this transaction to be rounded up to be no older than the oldest timestamp\, and allows
-     * violating the usual restriction that the prepare timestamp must be newer than the stable
-     * timestamp.  Specifically: at transaction prepare\, if the prepare timestamp is less than or
-     * equal to the oldest timestamp\, the prepare timestamp will be rounded to the oldest
-     * timestamp.  Subsequently\, at commit time\, if the commit timestamp is less than the (now
-     * rounded) prepare timestamp\, the commit timestamp will be rounded up to it and thus to at
-     * least oldest.  Neither timestamp will be checked against the stable timestamp., a boolean
-     * flag; default \c false.}
-     * @config{&nbsp;&nbsp;&nbsp;&nbsp;read, if the read timestamp is less
-     * than the oldest timestamp\, the read timestamp will be rounded up to the oldest timestamp.
-     * See @ref timestamp_read_roundup., a boolean flag; default \c false.}
+     * applicable only for prepared transactions\, and intended only for special-purpose use.
+     * See @ref timestamp_prepare_roundup.  Allows the prepare timestamp and the commit
+     * timestamp of this transaction to be rounded up to be no older than the oldest timestamp\,
+     * and allows violating the usual restriction that the prepare timestamp must be newer than
+     * the stable timestamp.  Specifically: at transaction prepare\, if the prepare timestamp is
+     * less than or equal to the oldest timestamp\, the prepare timestamp will be rounded to the
+     * oldest timestamp.  Subsequently\, at commit time\, if the commit timestamp is less than
+     * the (now rounded) prepare timestamp\, the commit timestamp will be rounded up to it and
+     * thus to at least oldest.  Neither timestamp will be checked against the stable
+     * timestamp., a boolean flag; default \c false.}
+     * @config{&nbsp;&nbsp;&nbsp;&nbsp;read, if
+     * the read timestamp is less than the oldest timestamp\, the read timestamp will be rounded
+     * up to the oldest timestamp.  See @ref timestamp_read_roundup., a boolean flag; default \c
+     * false.}
      * @config{ ),,}
      * @config{sync, whether to sync log records when the transaction commits\, inherited from
      * ::wiredtiger_open \c transaction_sync., a boolean flag; default empty.}
@@ -1792,25 +1814,26 @@
      * @configstart{WT_SESSION.commit_transaction, see dist/api_data.py}
      * @config{commit_timestamp, set the commit timestamp for the current transaction.  For
      * non-prepared transactions\, the value must not be older than the first commit timestamp
-     * already set for the current transaction (if any)\, must not be older than the current oldest
-     * timestamp\, and must be after the current stable timestamp.  For prepared transactions\, a
-     * commit timestamp is required\, must not be older than the prepare timestamp\, and can be set
-     * only once.  See @ref timestamp_txn_api and @ref timestamp_prepare., a string; default empty.}
-     * @config{durable_timestamp, set the durable timestamp for the current transaction.  Required
-     * for the commit of a prepared transaction\, and otherwise not permitted.  The value must also
-     * be after the current oldest and stable timestamps and must not be older than the commit
-     * timestamp.  See @ref timestamp_prepare., a string; default empty.}
-     * @config{operation_timeout_ms, when non-zero\, a requested limit on the time taken to complete
-     * operations in this transaction.  Time is measured in real time milliseconds from the start of
-     * each WiredTiger API call.  There is no guarantee any operation will not take longer than this
-     * amount of time.  If WiredTiger notices the limit has been exceeded\, an operation may return
-     * a WT_ROLLBACK error.  Default is to have no limit., an integer greater than or equal to \c 1;
-     * default \c 0.}
-     * @config{sync, override whether to sync log records when the transaction commits.  The default
-     * is inherited from ::wiredtiger_open \c transaction_sync.  The \c off setting does not wait
-     * for records to be written or synchronized.  The \c on setting forces log records to be
-     * written to the storage device., a string\, chosen from the following options: \c "off"\, \c
-     * "on"; default empty.}
+     * already set for the current transaction (if any)\, must not be older than the current
+     * oldest timestamp\, and must be after the current stable timestamp.  For prepared
+     * transactions\, a commit timestamp is required\, must not be older than the prepare
+     * timestamp\, and can be set only once.  See @ref timestamp_txn_api and @ref
+     * timestamp_prepare., a string; default empty.}
+     * @config{durable_timestamp, set the durable timestamp for the current transaction.
+     * Required for the commit of a prepared transaction\, and otherwise not permitted.  The
+     * value must also be after the current oldest and stable timestamps and must not be older
+     * than the commit timestamp.  See @ref timestamp_prepare., a string; default empty.}
+     * @config{operation_timeout_ms, when non-zero\, a requested limit on the time taken to
+     * complete operations in this transaction.  Time is measured in real time milliseconds from
+     * the start of each WiredTiger API call.  There is no guarantee any operation will not take
+     * longer than this amount of time.  If WiredTiger notices the limit has been exceeded\, an
+     * operation may return a WT_ROLLBACK error.  Default is to have no limit., an integer
+     * greater than or equal to \c 1; default \c 0.}
+     * @config{sync, override whether to sync log records when the transaction commits.  The
+     * default is inherited from ::wiredtiger_open \c transaction_sync.  The \c off setting does
+     * not wait for records to be written or synchronized.  The \c on setting forces log records
+     * to be written to the storage device., a string\, chosen from the following options: \c
+     * "off"\, \c "on"; default empty.}
      * @configend
      * @errors
      */
@@ -1834,8 +1857,9 @@
      * @param session the session handle
      * @configstart{WT_SESSION.prepare_transaction, see dist/api_data.py}
      * @config{prepare_timestamp, set the prepare timestamp for the updates of the current
-     * transaction.  The value must not be older than any active read timestamps\, and must be newer
-     * than the current stable timestamp.  See @ref timestamp_prepare., a string; default empty.}
+     * transaction.  The value must not be older than any active read timestamps\, and must be
+     * newer than the current stable timestamp.  See @ref timestamp_prepare., a string; default
+     * empty.}
      * @configend
      * @errors
      */
@@ -1854,12 +1878,12 @@
      *
      * @param session the session handle
      * @configstart{WT_SESSION.rollback_transaction, see dist/api_data.py}
-     * @config{operation_timeout_ms, when non-zero\, a requested limit on the time taken to complete
-     * operations in this transaction.  Time is measured in real time milliseconds from the start of
-     * each WiredTiger API call.  There is no guarantee any operation will not take longer than this
-     * amount of time.  If WiredTiger notices the limit has been exceeded\, an operation may return
-     * a WT_ROLLBACK error.  Default is to have no limit., an integer greater than or equal to \c 1;
-     * default \c 0.}
+     * @config{operation_timeout_ms, when non-zero\, a requested limit on the time taken to
+     * complete operations in this transaction.  Time is measured in real time milliseconds from
+     * the start of each WiredTiger API call.  There is no guarantee any operation will not take
+     * longer than this amount of time.  If WiredTiger notices the limit has been exceeded\, an
+     * operation may return a WT_ROLLBACK error.  Default is to have no limit., an integer
+     * greater than or equal to \c 1; default \c 0.}
      * @configend
      * @errors
      */
@@ -1881,10 +1905,11 @@
      * enough to hold a NUL terminated, hex-encoded 8B timestamp (17 bytes).
      * @configstart{WT_SESSION.query_timestamp, see dist/api_data.py}
      * @config{get, specify which timestamp to query: \c commit returns the most recently set
-     * commit_timestamp; \c first_commit returns the first set commit_timestamp; \c prepare returns
-     * the timestamp used in preparing a transaction; \c read returns the timestamp at which the
-     * transaction is reading.  See @ref timestamp_txn_api., a string\, chosen from the following
-     * options: \c "commit"\, \c "first_commit"\, \c "prepare"\, \c "read"; default \c read.}
+     * commit_timestamp; \c first_commit returns the first set commit_timestamp; \c prepare
+     * returns the timestamp used in preparing a transaction; \c read returns the timestamp at
+     * which the transaction is reading.  See @ref timestamp_txn_api., a string\, chosen from
+     * the following options: \c "commit"\, \c "first_commit"\, \c "prepare"\, \c "read";
+     * default \c read.}
      * @configend
      *
      * A timestamp of 0 is returned if the timestamp is not available or has not been set.
@@ -1906,25 +1931,26 @@
      * @configstart{WT_SESSION.timestamp_transaction, see dist/api_data.py}
      * @config{commit_timestamp, set the commit timestamp for the current transaction.  For
      * non-prepared transactions\, the value must not be older than the first commit timestamp
-     * already set for the current transaction\, if any\, must not be older than the current oldest
-     * timestamp and must be after the current stable timestamp.  For prepared transactions\, a
-     * commit timestamp is required\, must not be older than the prepare timestamp\, can be set only
-     * once\, and must not be set until after the transaction has successfully prepared.  See @ref
-     * timestamp_txn_api and @ref timestamp_prepare., a string; default empty.}
-     * @config{durable_timestamp, set the durable timestamp for the current transaction.  Required
-     * for the commit of a prepared transaction\, and otherwise not permitted.  Can only be set
-     * after the transaction has been prepared and a commit timestamp has been set.  The value must
-     * be after the current oldest and stable timestamps and must not be older than the commit
-     * timestamp.  See @ref timestamp_prepare., a string; default empty.}
+     * already set for the current transaction\, if any\, must not be older than the current
+     * oldest timestamp and must be after the current stable timestamp.  For prepared
+     * transactions\, a commit timestamp is required\, must not be older than the prepare
+     * timestamp\, can be set only once\, and must not be set until after the transaction has
+     * successfully prepared.  See @ref timestamp_txn_api and @ref timestamp_prepare., a string;
+     * default empty.}
+     * @config{durable_timestamp, set the durable timestamp for the current transaction.
+     * Required for the commit of a prepared transaction\, and otherwise not permitted.  Can
+     * only be set after the transaction has been prepared and a commit timestamp has been set.
+     * The value must be after the current oldest and stable timestamps and must not be older
+     * than the commit timestamp.  See @ref timestamp_prepare., a string; default empty.}
      * @config{prepare_timestamp, set the prepare timestamp for the updates of the current
-     * transaction.  The value must not be older than any active read timestamps\, and must be newer
-     * than the current stable timestamp.  Can be set only once per transaction.  Setting the
-     * prepare timestamp does not by itself prepare the transaction\, but does oblige the
+     * transaction.  The value must not be older than any active read timestamps\, and must be
+     * newer than the current stable timestamp.  Can be set only once per transaction.  Setting
+     * the prepare timestamp does not by itself prepare the transaction\, but does oblige the
      * application to eventually prepare the transaction before committing it.  See @ref
      * timestamp_prepare., a string; default empty.}
-     * @config{read_timestamp, read using the specified timestamp.  The value must not be older than
-     * the current oldest timestamp.  This can only be set once for a transaction.  See @ref
-     * timestamp_txn_api., a string; default empty.}
+     * @config{read_timestamp, read using the specified timestamp.  The value must not be older
+     * than the current oldest timestamp.  This can only be set once for a transaction.  See
+     * @ref timestamp_txn_api., a string; default empty.}
      * @configend
      * @errors
      */
@@ -1977,43 +2003,44 @@
      *
      * @param session the session handle
      * @configstart{WT_SESSION.checkpoint, see dist/api_data.py}
-     * @config{drop, specify a list of checkpoints to drop.  The list may additionally contain one
-     * of the following keys: \c "from=all" to drop all checkpoints\, \c "from=<checkpoint>" to drop
-     * all checkpoints after and including the named checkpoint\, or \c "to=<checkpoint>" to drop
-     * all checkpoints before and including the named checkpoint.  Checkpoints cannot be dropped if
-     * open in a cursor.  While a hot backup is in progress\, checkpoints created prior to the start
-     * of the backup cannot be dropped., a list of strings; default empty.}
-     * @config{flush_tier = (, configure flushing objects to tiered storage after checkpoint., a set
-     * of related configuration options defined as follows.}
-     * @config{&nbsp;&nbsp;&nbsp;&nbsp;
-     * enabled, if true\, perform one iteration of object switching and flushing objects to tiered
-     * storage., a boolean flag; default \c false.}
-     * @config{&nbsp;&nbsp;&nbsp;&nbsp;force, if false
-     * (the default)\, flush_tier of any individual object may be skipped if the underlying object
-     * has not been modified since the previous flush_tier.  If true\, this option forces the
-     * flush_tier., a boolean flag; default \c false.}
-     * @config{&nbsp;&nbsp;&nbsp;&nbsp;sync, wait
-     * for all objects to be flushed to the shared storage to the level specified.  When false\, do
-     * not wait for any objects to be written to the tiered storage system but return immediately
-     * after generating the objects and work units for an internal thread.  When true\, the caller
+     * @config{drop, specify a list of checkpoints to drop.  The list may additionally contain
+     * one of the following keys: \c "from=all" to drop all checkpoints\, \c "from=<checkpoint>"
+     * to drop all checkpoints after and including the named checkpoint\, or \c
+     * "to=<checkpoint>" to drop all checkpoints before and including the named checkpoint.
+     * Checkpoints cannot be dropped if open in a cursor.  While a hot backup is in progress\,
+     * checkpoints created prior to the start of the backup cannot be dropped., a list of
+     * strings; default empty.}
+     * @config{flush_tier = (, configure flushing objects to tiered storage after checkpoint., a
+     * set of related configuration options defined as follows.}
+     * @config{&nbsp;&nbsp;&nbsp;&nbsp;enabled, if true\, perform one iteration of object
+     * switching and flushing objects to tiered storage., a boolean flag; default \c false.}
+     * @config{&nbsp;&nbsp;&nbsp;&nbsp;force, if false (the default)\, flush_tier of any
+     * individual object may be skipped if the underlying object has not been modified since the
+     * previous flush_tier.  If true\, this option forces the flush_tier., a boolean flag;
+     * default \c false.}
+     * @config{&nbsp;&nbsp;&nbsp;&nbsp;sync, wait for all objects to be
+     * flushed to the shared storage to the level specified.  When false\, do not wait for any
+     * objects to be written to the tiered storage system but return immediately after
+     * generating the objects and work units for an internal thread.  When true\, the caller
      * waits until all work queued for this call to be completely processed before returning., a
      * boolean flag; default \c true.}
-     * @config{&nbsp;&nbsp;&nbsp;&nbsp;timeout, amount of time\, in
-     * seconds\, to wait for flushing of objects to complete.  WiredTiger returns EBUSY if the
-     * timeout is reached.  A value of zero disables the timeout., an integer; default \c 0.}
+     * @config{&nbsp;&nbsp;&nbsp;&nbsp;timeout, amount of time\,
+     * in seconds\, to wait for flushing of objects to complete.  WiredTiger returns EBUSY if
+     * the timeout is reached.  A value of zero disables the timeout., an integer; default \c
+     * 0.}
      * @config{ ),,}
-     * @config{force, if false (the default)\, checkpoints may be skipped if the underlying object
-     * has not been modified.  If true\, this option forces the checkpoint., a boolean flag; default
-     * \c false.}
-     * @config{name, if set\, specify a name for the checkpoint (note that checkpoints including LSM
-     * trees may not be named)., a string; default empty.}
+     * @config{force, if false (the default)\, checkpoints may be skipped if the underlying
+     * object has not been modified.  If true\, this option forces the checkpoint., a boolean
+     * flag; default \c false.}
+     * @config{name, if set\, specify a name for the checkpoint (note that checkpoints including
+     * LSM trees may not be named)., a string; default empty.}
      * @config{target, if non-empty\, checkpoint the list of objects.  Checkpointing a list of
-     * objects separately from a database-wide checkpoint can lead to data inconsistencies; see @ref
-     * checkpoint_target for more information., a list of strings; default empty.}
-     * @config{use_timestamp, if true (the default)\, create the checkpoint as of the last stable
-     * timestamp if timestamps are in use\, or with all committed updates if there is no stable
-     * timestamp set.  If false\, always generate a checkpoint with all committed updates\, ignoring
-     * any stable timestamp., a boolean flag; default \c true.}
+     * objects separately from a database-wide checkpoint can lead to data inconsistencies; see
+     * @ref checkpoint_target for more information., a list of strings; default empty.}
+     * @config{use_timestamp, if true (the default)\, create the checkpoint as of the last
+     * stable timestamp if timestamps are in use\, or with all committed updates if there is no
+     * stable timestamp set.  If false\, always generate a checkpoint with all committed
+     * updates\, ignoring any stable timestamp., a boolean flag; default \c true.}
      * @configend
      * @errors
      */
@@ -2110,9 +2137,9 @@
      * @configstart{WT_CONNECTION.close, see dist/api_data.py}
      * @config{leak_memory, don't free memory during close., a boolean flag; default \c false.}
      * @config{use_timestamp, by default\, create the close checkpoint as of the last stable
-     * timestamp if timestamps are in use\, or all current updates if there is no stable timestamp
-     * set.  If false\, this option generates a checkpoint with all updates., a boolean flag;
-     * default \c true.}
+     * timestamp if timestamps are in use\, or all current updates if there is no stable
+     * timestamp set.  If false\, this option generates a checkpoint with all updates., a
+     * boolean flag; default \c true.}
      * @configend
      * @errors
      */
@@ -2139,7 +2166,6 @@
     int __F(debug_info)(WT_CONNECTION *connection, const char *config);
 #endif
 
-<<<<<<< HEAD
     /*!
      * Reconfigure a connection handle.
      *
@@ -2147,338 +2173,332 @@
      *
      * @param connection the connection handle
      * @configstart{WT_CONNECTION.reconfigure, see dist/api_data.py}
-     * @config{block_cache = (, block cache configuration options., a set of related configuration
+     * @config{block_cache = (, block cache configuration options., a set of related
+     * configuration options defined as follows.}
+     * @config{&nbsp;&nbsp;&nbsp;&nbsp;
+     * blkcache_eviction_aggression, seconds an unused block remains in the cache before it is
+     * evicted., an integer between \c 1 and \c 7200; default \c 1800.}
+     * @config{&nbsp;&nbsp;&nbsp;&nbsp;cache_on_checkpoint, cache blocks written by a
+     * checkpoint., a boolean flag; default \c true.}
+     * @config{&nbsp;&nbsp;&nbsp;&nbsp;
+     * cache_on_writes, cache blocks as they are written (other than checkpoint blocks)., a
+     * boolean flag; default \c true.}
+     * @config{&nbsp;&nbsp;&nbsp;&nbsp;enabled, enable block
+     * cache., a boolean flag; default \c false.}
+     * @config{&nbsp;&nbsp;&nbsp;&nbsp;full_target,
+     * the fraction of the block cache that must be full before eviction will remove unused
+     * blocks., an integer between \c 30 and \c 100; default \c 95.}
+     * @config{&nbsp;&nbsp;&nbsp;&nbsp;hashsize, number of buckets in the hashtable that keeps
+     * track of blocks., an integer between \c 512 and \c 256K; default \c 0.}
+     * @config{&nbsp;&nbsp;&nbsp;&nbsp;max_percent_overhead, maximum tolerated overhead
+     * expressed as the number of blocks added and removed as percent of blocks looked up; cache
+     * population and eviction will be suppressed if the overhead exceeds the threshold., an
+     * integer between \c 1 and \c 500; default \c 10.}
+     * @config{&nbsp;&nbsp;&nbsp;&nbsp;
+     * nvram_path, the absolute path to the file system mounted on the NVRAM device., a string;
+     * default empty.}
+     * @config{&nbsp;&nbsp;&nbsp;&nbsp;percent_file_in_dram, bypass cache for a
+     * file if the set percentage of the file fits in system DRAM (as specified by
+     * block_cache.system_ram)., an integer between \c 0 and \c 100; default \c 50.}
+     * @config{&nbsp;&nbsp;&nbsp;&nbsp;size, maximum memory to allocate for the block cache., an
+     * integer between \c 0 and \c 10TB; default \c 0.}
+     * @config{&nbsp;&nbsp;&nbsp;&nbsp;
+     * system_ram, the bytes of system DRAM available for caching filesystem blocks., an integer
+     * between \c 0 and \c 1024GB; default \c 0.}
+     * @config{&nbsp;&nbsp;&nbsp;&nbsp;type, cache
+     * location: DRAM or NVRAM., a string; default empty.}
+     * @config{ ),,}
+     * @config{cache_max_wait_ms, the maximum number of milliseconds an application thread will
+     * wait for space to be available in cache before giving up.  Default will wait forever., an
+     * integer greater than or equal to \c 0; default \c 0.}
+     * @config{cache_overhead, assume the heap allocator overhead is the specified percentage\,
+     * and adjust the cache usage by that amount (for example\, if there is 10GB of data in
+     * cache\, a percentage of 10 means WiredTiger treats this as 11GB). This value is
+     * configurable because different heap allocators have different overhead and different
+     * workloads will have different heap allocation sizes and patterns\, therefore applications
+     * may need to adjust this value based on allocator choice and behavior in measured
+     * workloads., an integer between \c 0 and \c 30; default \c 8.}
+     * @config{cache_size, maximum heap memory to allocate for the cache.  A database should
+     * configure either \c cache_size or \c shared_cache but not both., an integer between \c
+     * 1MB and \c 10TB; default \c 100MB.}
+     * @config{checkpoint = (, periodically checkpoint the database.  Enabling the checkpoint
+     * server uses a session from the configured \c session_max., a set of related configuration
      * options defined as follows.}
-     * @config{&nbsp;&nbsp;&nbsp;&nbsp;blkcache_eviction_aggression,
-     * seconds an unused block remains in the cache before it is evicted., an integer between \c 1
-     * and \c 7200; default \c 1800.}
-     * @config{&nbsp;&nbsp;&nbsp;&nbsp;cache_on_checkpoint, cache
-     * blocks written by a checkpoint., a boolean flag; default \c true.}
-     * @config{&nbsp;&nbsp;&nbsp;&nbsp;cache_on_writes, cache blocks as they are written (other than
-     * checkpoint blocks)., a boolean flag; default \c true.}
+     * @config{&nbsp;&nbsp;&nbsp;&nbsp;log_size, wait for this
+     * amount of log record bytes to be written to the log between each checkpoint.  If
+     * non-zero\, this value will use a minimum of the log file size.  A database can configure
+     * both log_size and wait to set an upper bound for checkpoints; setting this value above 0
+     * configures periodic checkpoints., an integer between \c 0 and \c 2GB; default \c 0.}
+     * @config{&nbsp;&nbsp;&nbsp;&nbsp;wait, seconds to wait between each checkpoint; setting
+     * this value above 0 configures periodic checkpoints., an integer between \c 0 and \c
+     * 100000; default \c 0.}
+     * @config{ ),,}
+     * @config{compatibility = (, set compatibility version of database.  Changing the
+     * compatibility version requires that there are no active operations for the duration of
+     * the call., a set of related configuration options defined as follows.}
+     * @config{&nbsp;&nbsp;&nbsp;&nbsp;release, compatibility release version string., a string;
+     * default empty.}
+     * @config{ ),,}
+     * @config{debug_mode = (, control the settings of various extended debugging features., a
+     * set of related configuration options defined as follows.}
+     * @config{&nbsp;&nbsp;&nbsp;&nbsp;checkpoint_retention, adjust log removal to retain the
+     * log records of this number of checkpoints.  Zero or one means perform normal removal., an
+     * integer between \c 0 and \c 1024; default \c 0.}
      * @config{&nbsp;&nbsp;&nbsp;&nbsp;
-     * enabled, enable block cache., a boolean flag; default \c false.}
-     * @config{&nbsp;&nbsp;&nbsp;&nbsp;full_target, the fraction of the block cache that must be
-     * full before eviction will remove unused blocks., an integer between \c 30 and \c 100; default
-     * \c 95.}
-     * @config{&nbsp;&nbsp;&nbsp;&nbsp;hashsize, number of buckets in the hashtable that
-     * keeps track of blocks., an integer between \c 512 and \c 256K; default \c 32768.}
-     * @config{&nbsp;&nbsp;&nbsp;&nbsp;max_percent_overhead, maximum tolerated overhead expressed as
-     * the number of blocks added and removed as percent of blocks looked up; cache population and
-     * eviction will be suppressed if the overhead exceeds the threshold., an integer between \c 1
-     * and \c 500; default \c 10.}
-     * @config{&nbsp;&nbsp;&nbsp;&nbsp;nvram_path, the absolute path to
-     * the file system mounted on the NVRAM device., a string; default empty.}
-     * @config{&nbsp;&nbsp;&nbsp;&nbsp;percent_file_in_dram, bypass cache for a file if the set
-     * percentage of the file fits in system DRAM (as specified by block_cache.system_ram)., an
-     * integer between \c 0 and \c 100; default \c 50.}
-     * @config{&nbsp;&nbsp;&nbsp;&nbsp;size,
-     * maximum memory to allocate for the block cache., an integer between \c 0 and \c 10TB; default
+     * corruption_abort, if true and built in diagnostic mode\, dump core in the case of data
+     * corruption., a boolean flag; default \c true.}
+     * @config{&nbsp;&nbsp;&nbsp;&nbsp;
+     * cursor_copy, if true\, use the system allocator to make a copy of any data returned by a
+     * cursor operation and return the copy instead.  The copy is freed on the next cursor
+     * operation.  This allows memory sanitizers to detect inappropriate references to memory
+     * owned by cursors., a boolean flag; default \c false.}
+     * @config{&nbsp;&nbsp;&nbsp;&nbsp;
+     * cursor_reposition, if true\, for operations with snapshot isolation the cursor
+     * temporarily releases any page that requires force eviction\, then repositions back to the
+     * page for further operations.  A page release encourages eviction of hot or large pages\,
+     * which is more likely to succeed without a cursor keeping the page pinned., a boolean
+     * flag; default \c false.}
+     * @config{&nbsp;&nbsp;&nbsp;&nbsp;eviction, if true\, modify
+     * internal algorithms to change skew to force history store eviction to happen more
+     * aggressively.  This includes but is not limited to not skewing newest\, not favoring leaf
+     * pages\, and modifying the eviction score mechanism., a boolean flag; default \c false.}
+     * @config{&nbsp;&nbsp;&nbsp;&nbsp;log_retention, adjust log removal to retain at least this
+     * number of log files.  (Warning: this option can remove log files required for recovery if
+     * no checkpoints have yet been done and the number of log files exceeds the configured
+     * value.  As WiredTiger cannot detect the difference between a system that has not yet
+     * checkpointed and one that will never checkpoint\, it might discard log files before any
+     * checkpoint is done.) Ignored if set to 0., an integer between \c 0 and \c 1024; default
      * \c 0.}
-     * @config{&nbsp;&nbsp;&nbsp;&nbsp;system_ram, the bytes of system DRAM available for
-     * caching filesystem blocks., an integer between \c 0 and \c 1024GB; default \c 0.}
-     * @config{&nbsp;&nbsp;&nbsp;&nbsp;type, cache location: DRAM or NVRAM., a string; default
-     * empty.}
-     * @config{ ),,}
-     * @config{cache_max_wait_ms, the maximum number of milliseconds an application thread will wait
-     * for space to be available in cache before giving up.  Default will wait forever., an integer
-     * greater than or equal to \c 0; default \c 0.}
-     * @config{cache_overhead, assume the heap allocator overhead is the specified percentage\, and
-     * adjust the cache usage by that amount (for example\, if there is 10GB of data in cache\, a
-     * percentage of 10 means WiredTiger treats this as 11GB). This value is configurable because
-     * different heap allocators have different overhead and different workloads will have different
-     * heap allocation sizes and patterns\, therefore applications may need to adjust this value
-     * based on allocator choice and behavior in measured workloads., an integer between \c 0 and \c
-     * 30; default \c 8.}
-     * @config{cache_size, maximum heap memory to allocate for the cache.  A database should
-     * configure either \c cache_size or \c shared_cache but not both., an integer between \c 1MB
-     * and \c 10TB; default \c 100MB.}
-     * @config{checkpoint = (, periodically checkpoint the database.  Enabling the checkpoint server
-     * uses a session from the configured \c session_max., a set of related configuration options
-     * defined as follows.}
-     * @config{&nbsp;&nbsp;&nbsp;&nbsp;log_size, wait for this amount of log
-     * record bytes to be written to the log between each checkpoint.  If non-zero\, this value will
-     * use a minimum of the log file size.  A database can configure both log_size and wait to set
-     * an upper bound for checkpoints; setting this value above 0 configures periodic checkpoints.,
-     * an integer between \c 0 and \c 2GB; default \c 0.}
-     * @config{&nbsp;&nbsp;&nbsp;&nbsp;wait,
-     * seconds to wait between each checkpoint; setting this value above 0 configures periodic
-     * checkpoints., an integer between \c 0 and \c 100000; default \c 0.}
-     * @config{ ),,}
-     * @config{chunk_cache = (, chunk cache configuration options., a set of related configuration
-     * options defined as follows.}
-     * @config{&nbsp;&nbsp;&nbsp;&nbsp;capacity, maximum memory to
-     * allocate for the chunk cache., an integer between \c 0 and \c 100TB; default \c 0.}
-     * @config{&nbsp;&nbsp;&nbsp;&nbsp;chunk_size, size of cached chunks., an integer between \c
-     * 512KB and \c 100GB; default \c 1MB.}
-     * @config{&nbsp;&nbsp;&nbsp;&nbsp;device_path, the
-     * absolute path to the file system or a block device used as cache location., a string; default
-     * empty.}
-     * @config{&nbsp;&nbsp;&nbsp;&nbsp;enabled, enable chunk cache., a boolean flag; default
+     * @config{&nbsp;&nbsp;&nbsp;&nbsp;realloc_exact, if true\, reallocation of memory
+     * will only provide the exact amount requested.  This will help with spotting memory
+     * allocation issues more easily., a boolean flag; default \c false.}
+     * @config{&nbsp;&nbsp;&nbsp;&nbsp;realloc_malloc, if true\, every realloc call will force a
+     * new memory allocation by using malloc., a boolean flag; default \c false.}
+     * @config{&nbsp;&nbsp;&nbsp;&nbsp;rollback_error, return a WT_ROLLBACK error from a
+     * transaction operation about every Nth operation to simulate a collision., an integer
+     * between \c 0 and \c 10M; default \c 0.}
+     * @config{&nbsp;&nbsp;&nbsp;&nbsp;slow_checkpoint,
+     * if true\, slow down checkpoint creation by slowing down internal page processing., a
+     * boolean flag; default \c false.}
+     * @config{&nbsp;&nbsp;&nbsp;&nbsp;stress_skiplist,
+     * Configure various internal parameters to encourage race conditions and other issues with
+     * internal skip lists\, e.g.  using a more dense representation., a boolean flag; default
      * \c false.}
-     * @config{&nbsp;&nbsp;&nbsp;&nbsp;evict_trigger, cache percent full that triggers
-     * eviction., an integer between \c 0 and \c 100; default \c 90.}
-     * @config{&nbsp;&nbsp;&nbsp;&nbsp;hashsize, number of buckets in the hashtable that keeps track
-     * of objects., an integer between \c 64 and \c 1048576; default \c 1024.}
-     * @config{&nbsp;&nbsp;&nbsp;&nbsp;type, cache location: DRAM or FILE (file system or block
-     * device)., a string; default empty.}
-     * @config{ ),,}
-     * @config{compatibility = (, set compatibility version of database.  Changing the compatibility
-     * version requires that there are no active operations for the duration of the call., a set of
-     * related configuration options defined as follows.}
-     * @config{&nbsp;&nbsp;&nbsp;&nbsp;release,
-     * compatibility release version string., a string; default empty.}
-     * @config{ ),,}
-     * @config{debug_mode = (, control the settings of various extended debugging features., a set
-     * of related configuration options defined as follows.}
-     * @config{&nbsp;&nbsp;&nbsp;&nbsp;
-     * checkpoint_retention, adjust log removal to retain the log records of this number of
-     * checkpoints.  Zero or one means perform normal removal., an integer between \c 0 and \c 1024;
-     * default \c 0.}
-     * @config{&nbsp;&nbsp;&nbsp;&nbsp;corruption_abort, if true and built in
-     * diagnostic mode\, dump core in the case of data corruption., a boolean flag; default \c
-     * true.}
-     * @config{&nbsp;&nbsp;&nbsp;&nbsp;cursor_copy, if true\, use the system allocator to
-     * make a copy of any data returned by a cursor operation and return the copy instead.  The copy
-     * is freed on the next cursor operation.  This allows memory sanitizers to detect inappropriate
-     * references to memory owned by cursors., a boolean flag; default \c false.}
-     * @config{&nbsp;&nbsp;&nbsp;&nbsp;cursor_reposition, if true\, for operations with snapshot
-     * isolation the cursor temporarily releases any page that requires force eviction\, then
-     * repositions back to the page for further operations.  A page release encourages eviction of
-     * hot or large pages\, which is more likely to succeed without a cursor keeping the page
-     * pinned., a boolean flag; default \c false.}
-     * @config{&nbsp;&nbsp;&nbsp;&nbsp;eviction, if
-     * true\, modify internal algorithms to change skew to force history store eviction to happen
-     * more aggressively.  This includes but is not limited to not skewing newest\, not favoring
-     * leaf pages\, and modifying the eviction score mechanism., a boolean flag; default \c false.}
-     * @config{&nbsp;&nbsp;&nbsp;&nbsp;log_retention, adjust log removal to retain at least this
-     * number of log files.  (Warning: this option can remove log files required for recovery if no
-     * checkpoints have yet been done and the number of log files exceeds the configured value.  As
-     * WiredTiger cannot detect the difference between a system that has not yet checkpointed and
-     * one that will never checkpoint\, it might discard log files before any checkpoint is done.)
-     * Ignored if set to 0., an integer between \c 0 and \c 1024; default \c 0.}
-     * @config{&nbsp;&nbsp;&nbsp;&nbsp;realloc_exact, if true\, reallocation of memory will only
-     * provide the exact amount requested.  This will help with spotting memory allocation issues
-     * more easily., a boolean flag; default \c false.}
-     * @config{&nbsp;&nbsp;&nbsp;&nbsp;
-     * realloc_malloc, if true\, every realloc call will force a new memory allocation by using
-     * malloc., a boolean flag; default \c false.}
-     * @config{&nbsp;&nbsp;&nbsp;&nbsp;rollback_error,
-     * return a WT_ROLLBACK error from a transaction operation about every Nth operation to simulate
-     * a collision., an integer between \c 0 and \c 10M; default \c 0.}
-     * @config{&nbsp;&nbsp;&nbsp;&nbsp;slow_checkpoint, if true\, slow down checkpoint creation by
-     * slowing down internal page processing., a boolean flag; default \c false.}
-     * @config{&nbsp;&nbsp;&nbsp;&nbsp;table_logging, if true\, write transaction related
-     * information to the log for all operations\, even operations for tables with logging turned
-     * off.  This additional logging information is intended for debugging and is informational
-     * only\, that is\, it is ignored during recovery., a boolean flag; default \c false.}
-     * @config{&nbsp;&nbsp;&nbsp;&nbsp;update_restore_evict, if true\, control all dirty page
-     * evictions through forcing update restore eviction., a boolean flag; default \c false.}
+     * @config{&nbsp;&nbsp;&nbsp;&nbsp;table_logging, if true\, write transaction
+     * related information to the log for all operations\, even operations for tables with
+     * logging turned off.  This additional logging information is intended for debugging and is
+     * informational only\, that is\, it is ignored during recovery., a boolean flag; default \c
+     * false.}
+     * @config{&nbsp;&nbsp;&nbsp;&nbsp;update_restore_evict, if true\, control all dirty
+     * page evictions through forcing update restore eviction., a boolean flag; default \c
+     * false.}
      * @config{ ),,}
      * @config{error_prefix, prefix string for error messages., a string; default empty.}
-     * @config{eviction = (, eviction configuration options., a set of related configuration options
-     * defined as follows.}
-     * @config{&nbsp;&nbsp;&nbsp;&nbsp;threads_max, maximum number of threads
-     * WiredTiger will start to help evict pages from cache.  The number of threads started will
-     * vary depending on the current eviction load.  Each eviction worker thread uses a session from
-     * the configured session_max., an integer between \c 1 and \c 20; default \c 8.}
-     * @config{&nbsp;&nbsp;&nbsp;&nbsp;threads_min, minimum number of threads WiredTiger will start
-     * to help evict pages from cache.  The number of threads currently running will vary depending
-     * on the current eviction load., an integer between \c 1 and \c 20; default \c 1.}
-     * @config{
-     * ),,}
-     * @config{eviction_checkpoint_target, perform eviction at the beginning of checkpoints to bring
-     * the dirty content in cache to this level.  It is a percentage of the cache size if the value
-     * is within the range of 0 to 100 or an absolute size when greater than 100. The value is not
-     * allowed to exceed the \c cache_size.  Ignored if set to zero., an integer between \c 0 and \c
-     * 10TB; default \c 1.}
-     * @config{eviction_dirty_target, perform eviction in worker threads when the cache contains at
-     * least this much dirty content.  It is a percentage of the cache size if the value is within
-     * the range of 1 to 100 or an absolute size when greater than 100. The value is not allowed to
-     * exceed the \c cache_size and has to be lower than its counterpart \c eviction_dirty_trigger.,
-     * an integer between \c 1 and \c 10TB; default \c 5.}
+     * @config{eviction = (, eviction configuration options., a set of related configuration
+     * options defined as follows.}
+     * @config{&nbsp;&nbsp;&nbsp;&nbsp;threads_max, maximum number
+     * of threads WiredTiger will start to help evict pages from cache.  The number of threads
+     * started will vary depending on the current eviction load.  Each eviction worker thread
+     * uses a session from the configured session_max., an integer between \c 1 and \c 20;
+     * default \c 8.}
+     * @config{&nbsp;&nbsp;&nbsp;&nbsp;threads_min, minimum number of threads
+     * WiredTiger will start to help evict pages from cache.  The number of threads currently
+     * running will vary depending on the current eviction load., an integer between \c 1 and \c
+     * 20; default \c 1.}
+     * @config{ ),,}
+     * @config{eviction_checkpoint_target, perform eviction at the beginning of checkpoints to
+     * bring the dirty content in cache to this level.  It is a percentage of the cache size if
+     * the value is within the range of 0 to 100 or an absolute size when greater than 100. The
+     * value is not allowed to exceed the \c cache_size.  Ignored if set to zero., an integer
+     * between \c 0 and \c 10TB; default \c 1.}
+     * @config{eviction_dirty_target, perform eviction in worker threads when the cache contains
+     * at least this much dirty content.  It is a percentage of the cache size if the value is
+     * within the range of 1 to 100 or an absolute size when greater than 100. The value is not
+     * allowed to exceed the \c cache_size and has to be lower than its counterpart \c
+     * eviction_dirty_trigger., an integer between \c 1 and \c 10TB; default \c 5.}
      * @config{eviction_dirty_trigger, trigger application threads to perform eviction when the
-     * cache contains at least this much dirty content.  It is a percentage of the cache size if the
-     * value is within the range of 1 to 100 or an absolute size when greater than 100. The value is
+     * cache contains at least this much dirty content.  It is a percentage of the cache size if
+     * the value is within the range of 1 to 100 or an absolute size when greater than 100. The
+     * value is not allowed to exceed the \c cache_size and has to be greater than its
+     * counterpart \c eviction_dirty_target.  This setting only alters behavior if it is lower
+     * than eviction_trigger., an integer between \c 1 and \c 10TB; default \c 20.}
+     * @config{eviction_target, perform eviction in worker threads when the cache contains at
+     * least this much content.  It is a percentage of the cache size if the value is within the
+     * range of 10 to 100 or an absolute size when greater than 100. The value is not allowed to
+     * exceed the \c cache_size and has to be lower than its counterpart \c eviction_trigger.,
+     * an integer between \c 10 and \c 10TB; default \c 80.}
+     * @config{eviction_trigger, trigger application threads to perform eviction when the cache
+     * contains at least this much content.  It is a percentage of the cache size if the value
+     * is within the range of 10 to 100 or an absolute size when greater than 100. The value is
      * not allowed to exceed the \c cache_size and has to be greater than its counterpart \c
-     * eviction_dirty_target.  This setting only alters behavior if it is lower than
-     * eviction_trigger., an integer between \c 1 and \c 10TB; default \c 20.}
-     * @config{eviction_target, perform eviction in worker threads when the cache contains at least
-     * this much content.  It is a percentage of the cache size if the value is within the range of
-     * 10 to 100 or an absolute size when greater than 100. The value is not allowed to exceed the
-     * \c cache_size and has to be lower than its counterpart \c eviction_trigger., an integer
-     * between \c 10 and \c 10TB; default \c 80.}
-     * @config{eviction_trigger, trigger application threads to perform eviction when the cache
-     * contains at least this much content.  It is a percentage of the cache size if the value is
-     * within the range of 10 to 100 or an absolute size when greater than 100. The value is not
+     * eviction_target., an integer between \c 10 and \c 10TB; default \c 95.}
+     * @config{eviction_updates_target, perform eviction in worker threads when the cache
+     * contains at least this many bytes of updates.  It is a percentage of the cache size if
+     * the value is within the range of 0 to 100 or an absolute size when greater than 100.
+     * Calculated as half of \c eviction_dirty_target by default.  The value is not allowed to
+     * exceed the \c cache_size and has to be lower than its counterpart \c
+     * eviction_updates_trigger., an integer between \c 0 and \c 10TB; default \c 0.}
+     * @config{eviction_updates_trigger, trigger application threads to perform eviction when
+     * the cache contains at least this many bytes of updates.  It is a percentage of the cache
+     * size if the value is within the range of 1 to 100 or an absolute size when greater than
+     * 100\. Calculated as half of \c eviction_dirty_trigger by default.  The value is not
      * allowed to exceed the \c cache_size and has to be greater than its counterpart \c
-     * eviction_target., an integer between \c 10 and \c 10TB; default \c 95.}
-     * @config{eviction_updates_target, perform eviction in worker threads when the cache contains
-     * at least this many bytes of updates.  It is a percentage of the cache size if the value is
-     * within the range of 0 to 100 or an absolute size when greater than 100. Calculated as half of
-     * \c eviction_dirty_target by default.  The value is not allowed to exceed the \c cache_size
-     * and has to be lower than its counterpart \c eviction_updates_trigger., an integer between \c
-     * 0 and \c 10TB; default \c 0.}
-     * @config{eviction_updates_trigger, trigger application threads to perform eviction when the
-     * cache contains at least this many bytes of updates.  It is a percentage of the cache size if
-     * the value is within the range of 1 to 100 or an absolute size when greater than 100\.
-     * Calculated as half of \c eviction_dirty_trigger by default.  The value is not allowed to
-     * exceed the \c cache_size and has to be greater than its counterpart \c
      * eviction_updates_target.  This setting only alters behavior if it is lower than \c
      * eviction_trigger., an integer between \c 0 and \c 10TB; default \c 0.}
      * @config{extra_diagnostics, enable additional diagnostics in WiredTiger.  These additional
-     * diagnostics include diagnostic assertions that can cause WiredTiger to abort when an invalid
-     * state is detected.  Options are given as a list\, such as
+     * diagnostics include diagnostic assertions that can cause WiredTiger to abort when an
+     * invalid state is detected.  Options are given as a list\, such as
      * <code>"extra_diagnostics=[out_of_order\,visibility]"</code>. Choosing \c all enables all
-     * assertions.  When WiredTiger is compiled with \c HAVE_DIAGNOSTIC=1 all assertions are enabled
-     * and cannot be reconfigured., a list\, with values chosen from the following options: \c
-     * "all"\, \c "concurrent_access"\, \c "data_validation"\, \c "invalid_op"\, \c "out_of_order"\,
-     * \c "panic"\, \c "slow_operation"\, \c "visibility"; default \c [].}
+     * assertions.  When WiredTiger is compiled with \c HAVE_DIAGNOSTIC=1 all assertions are
+     * enabled and cannot be reconfigured., a list\, with values chosen from the following
+     * options: \c "all"\, \c "checkpoint_validate"\, \c "cursor_check"\, \c "disk_validate"\,
+     * \c "eviction_check"\, \c "generation_check"\, \c "hs_validate"\, \c "key_out_of_order"\,
+     * \c "log_validate"\, \c "prepared"\, \c "slow_operation"\, \c "txn_visibility"; default \c
+     * [].}
      * @config{file_manager = (, control how file handles are managed., a set of related
      * configuration options defined as follows.}
      * @config{&nbsp;&nbsp;&nbsp;&nbsp;
-     * close_handle_minimum, number of handles open before the file manager will look for handles to
-     * close., an integer greater than or equal to \c 0; default \c 250.}
+     * close_handle_minimum, number of handles open before the file manager will look for
+     * handles to close., an integer greater than or equal to \c 0; default \c 250.}
      * @config{&nbsp;&nbsp;&nbsp;&nbsp;close_idle_time, amount of time in seconds a file handle
-     * needs to be idle before attempting to close it.  A setting of 0 means that idle handles are
-     * not closed., an integer between \c 0 and \c 100000; default \c 30.}
-     * @config{&nbsp;&nbsp;&nbsp;&nbsp;close_scan_interval, interval in seconds at which to check
-     * for files that are inactive and close them., an integer between \c 1 and \c 100000; default
-     * \c 10.}
+     * needs to be idle before attempting to close it.  A setting of 0 means that idle handles
+     * are not closed., an integer between \c 0 and \c 100000; default \c 30.}
+     * @config{&nbsp;&nbsp;&nbsp;&nbsp;close_scan_interval, interval in seconds at which to
+     * check for files that are inactive and close them., an integer between \c 1 and \c 100000;
+     * default \c 10.}
      * @config{ ),,}
      * @config{history_store = (, history store configuration options., a set of related
      * configuration options defined as follows.}
      * @config{&nbsp;&nbsp;&nbsp;&nbsp;file_max, the
-     * maximum number of bytes that WiredTiger is allowed to use for its history store mechanism.
-     * If the history store file exceeds this size\, a panic will be triggered.  The default value
-     * means that the history store file is unbounded and may use as much space as the filesystem
-     * will accommodate.  The minimum non-zero setting is 100MB., an integer greater than or equal
-     * to \c 0; default \c 0.}
+     * maximum number of bytes that WiredTiger is allowed to use for its history store
+     * mechanism.  If the history store file exceeds this size\, a panic will be triggered.  The
+     * default value means that the history store file is unbounded and may use as much space as
+     * the filesystem will accommodate.  The minimum non-zero setting is 100MB., an integer
+     * greater than or equal to \c 0; default \c 0.}
      * @config{ ),,}
-     * @config{io_capacity = (, control how many bytes per second are written and read.  Exceeding
-     * the capacity results in throttling., a set of related configuration options defined as
-     * follows.}
-     * @config{&nbsp;&nbsp;&nbsp;&nbsp;total, number of bytes per second available to all
-     * subsystems in total.  When set\, decisions about what subsystems are throttled\, and in what
-     * proportion\, are made internally.  The minimum non-zero setting is 1MB., an integer between
-     * \c 0 and \c 1TB; default \c 0.}
+     * @config{io_capacity = (, control how many bytes per second are written and read.
+     * Exceeding the capacity results in throttling., a set of related configuration options
+     * defined as follows.}
+     * @config{&nbsp;&nbsp;&nbsp;&nbsp;total, number of bytes per second
+     * available to all subsystems in total.  When set\, decisions about what subsystems are
+     * throttled\, and in what proportion\, are made internally.  The minimum non-zero setting
+     * is 1MB., an integer between \c 0 and \c 1TB; default \c 0.}
      * @config{ ),,}
-     * @config{json_output, enable JSON formatted messages on the event handler interface.  Options
-     * are given as a list\, where each option specifies an event handler category e.g.  'error'
-     * represents the messages from the WT_EVENT_HANDLER::handle_error method., a list\, with values
-     * chosen from the following options: \c "error"\, \c "message"; default \c [].}
-     * @config{log = (, enable logging.  Enabling logging uses three sessions from the configured
-     * session_max., a set of related configuration options defined as follows.}
-     * @config{&nbsp;&nbsp;&nbsp;&nbsp;os_cache_dirty_pct, maximum dirty system buffer cache usage\,
-     * as a percentage of the log's \c file_max.  If non-zero\, schedule writes for dirty blocks
-     * belonging to the log in the system buffer cache after that percentage of the log has been
-     * written into the buffer cache without an intervening file sync., an integer between \c 0 and
-     * \c 100; default \c 0.}
-     * @config{&nbsp;&nbsp;&nbsp;&nbsp;prealloc, pre-allocate log files., a
+     * @config{json_output, enable JSON formatted messages on the event handler interface.
+     * Options are given as a list\, where each option specifies an event handler category e.g.
+     * 'error' represents the messages from the WT_EVENT_HANDLER::handle_error method., a list\,
+     * with values chosen from the following options: \c "error"\, \c "message"; default \c [].}
+     * @config{log = (, enable logging.  Enabling logging uses three sessions from the
+     * configured session_max., a set of related configuration options defined as follows.}
+     * @config{&nbsp;&nbsp;&nbsp;&nbsp;os_cache_dirty_pct, maximum dirty system buffer cache
+     * usage\, as a percentage of the log's \c file_max.  If non-zero\, schedule writes for
+     * dirty blocks belonging to the log in the system buffer cache after that percentage of the
+     * log has been written into the buffer cache without an intervening file sync., an integer
+     * between \c 0 and \c 100; default \c 0.}
+     * @config{&nbsp;&nbsp;&nbsp;&nbsp;prealloc,
+     * pre-allocate log files., a boolean flag; default \c true.}
+     * @config{&nbsp;&nbsp;&nbsp;&nbsp;remove, automatically remove unneeded log files., a
      * boolean flag; default \c true.}
-     * @config{&nbsp;&nbsp;&nbsp;&nbsp;remove, automatically remove
-     * unneeded log files., a boolean flag; default \c true.}
+     * @config{&nbsp;&nbsp;&nbsp;&nbsp;zero_fill, manually write
+     * zeroes into log files., a boolean flag; default \c false.}
+     * @config{ ),,}
+     * @config{lsm_manager = (, configure database wide options for LSM tree management.  The
+     * LSM manager is started automatically the first time an LSM tree is opened.  The LSM
+     * manager uses a session from the configured session_max., a set of related configuration
+     * options defined as follows.}
+     * @config{&nbsp;&nbsp;&nbsp;&nbsp;merge, merge LSM chunks
+     * where possible., a boolean flag; default \c true.}
      * @config{&nbsp;&nbsp;&nbsp;&nbsp;
-     * zero_fill, manually write zeroes into log files., a boolean flag; default \c false.}
-     * @config{
-     * ),,}
-     * @config{lsm_manager = (, configure database wide options for LSM tree management.  The LSM
-     * manager is started automatically the first time an LSM tree is opened.  The LSM manager uses
-     * a session from the configured session_max., a set of related configuration options defined as
-     * follows.}
-     * @config{&nbsp;&nbsp;&nbsp;&nbsp;merge, merge LSM chunks where possible., a boolean
-     * flag; default \c true.}
-     * @config{&nbsp;&nbsp;&nbsp;&nbsp;worker_thread_max, Configure a set of
-     * threads to manage merging LSM trees in the database.  Each worker thread uses a session
-     * handle from the configured session_max., an integer between \c 3 and \c 20; default \c 4.}
+     * worker_thread_max, Configure a set of threads to manage merging LSM trees in the
+     * database.  Each worker thread uses a session handle from the configured session_max., an
+     * integer between \c 3 and \c 20; default \c 4.}
      * @config{ ),,}
-     * @config{operation_timeout_ms, if non-zero\, a requested limit on the number of elapsed real
-     * time milliseconds application threads will take to complete database operations.  Time is
-     * measured from the start of each WiredTiger API call.  There is no guarantee any operation
-     * will not take longer than this amount of time.  If WiredTiger notices the limit has been
-     * exceeded\, an operation may return a WT_ROLLBACK error.  The default of 0 is to have no
-     * limit., an integer greater than or equal to \c 0; default \c 0.}
-     * @config{operation_tracking = (, enable tracking of performance-critical functions.  See @ref
-     * operation_tracking for more information., a set of related configuration options defined as
-     * follows.}
-     * @config{&nbsp;&nbsp;&nbsp;&nbsp;enabled, enable operation tracking subsystem., a
-     * boolean flag; default \c false.}
-     * @config{&nbsp;&nbsp;&nbsp;&nbsp;path, the name of a
-     * directory into which operation tracking files are written.  The directory must already exist.
-     * If the value is not an absolute path\, the path is relative to the database home (see @ref
-     * absolute_path for more information)., a string; default \c ".".}
+     * @config{operation_timeout_ms, if non-zero\, a requested limit on the number of elapsed
+     * real time milliseconds application threads will take to complete database operations.
+     * Time is measured from the start of each WiredTiger API call.  There is no guarantee any
+     * operation will not take longer than this amount of time.  If WiredTiger notices the limit
+     * has been exceeded\, an operation may return a WT_ROLLBACK error.  The default of 0 is to
+     * have no limit., an integer greater than or equal to \c 0; default \c 0.}
+     * @config{operation_tracking = (, enable tracking of performance-critical functions.  See
+     * @ref operation_tracking for more information., a set of related configuration options
+     * defined as follows.}
+     * @config{&nbsp;&nbsp;&nbsp;&nbsp;enabled, enable operation tracking
+     * subsystem., a boolean flag; default \c false.}
+     * @config{&nbsp;&nbsp;&nbsp;&nbsp;path, the
+     * name of a directory into which operation tracking files are written.  The directory must
+     * already exist.  If the value is not an absolute path\, the path is relative to the
+     * database home (see @ref absolute_path for more information)., a string; default \c ".".}
      * @config{ ),,}
-     * @config{shared_cache = (, shared cache configuration options.  A database should configure
-     * either a cache_size or a shared_cache not both.  Enabling a shared cache uses a session from
-     * the configured session_max.  A shared cache can not have absolute values configured for cache
-     * eviction settings., a set of related configuration options defined as follows.}
-     * @config{&nbsp;&nbsp;&nbsp;&nbsp;chunk, the granularity that a shared cache is redistributed.,
-     * an integer between \c 1MB and \c 10TB; default \c 10MB.}
+     * @config{shared_cache = (, shared cache configuration options.  A database should
+     * configure either a cache_size or a shared_cache not both.  Enabling a shared cache uses a
+     * session from the configured session_max.  A shared cache can not have absolute values
+     * configured for cache eviction settings., a set of related configuration options defined
+     * as follows.}
+     * @config{&nbsp;&nbsp;&nbsp;&nbsp;chunk, the granularity that a shared cache
+     * is redistributed., an integer between \c 1MB and \c 10TB; default \c 10MB.}
+     * @config{&nbsp;&nbsp;&nbsp;&nbsp;name, the name of a cache that is shared between
+     * databases or \c "none" when no shared cache is configured., a string; default \c none.}
+     * @config{&nbsp;&nbsp;&nbsp;&nbsp;quota, maximum size of cache this database can be
+     * allocated from the shared cache.  Defaults to the entire shared cache size., an integer;
+     * default \c 0.}
+     * @config{&nbsp;&nbsp;&nbsp;&nbsp;reserve, amount of cache this database is
+     * guaranteed to have available from the shared cache.  This setting is per database.
+     * Defaults to the chunk size., an integer; default \c 0.}
      * @config{&nbsp;&nbsp;&nbsp;&nbsp;
-     * name, the name of a cache that is shared between databases or \c "none" when no shared cache
-     * is configured., a string; default \c none.}
-     * @config{&nbsp;&nbsp;&nbsp;&nbsp;quota, maximum
-     * size of cache this database can be allocated from the shared cache.  Defaults to the entire
-     * shared cache size., an integer; default \c 0.}
-     * @config{&nbsp;&nbsp;&nbsp;&nbsp;reserve,
-     * amount of cache this database is guaranteed to have available from the shared cache.  This
-     * setting is per database.  Defaults to the chunk size., an integer; default \c 0.}
-     * @config{&nbsp;&nbsp;&nbsp;&nbsp;size, maximum memory to allocate for the shared cache.
-     * Setting this will update the value if one is already set., an integer between \c 1MB and \c
-     * 10TB; default \c 500MB.}
+     * size, maximum memory to allocate for the shared cache.  Setting this will update the
+     * value if one is already set., an integer between \c 1MB and \c 10TB; default \c 500MB.}
      * @config{ ),,}
-     * @config{statistics, Maintain database statistics\, which may impact performance.  Choosing
-     * "all" maintains all statistics regardless of cost\, "fast" maintains a subset of statistics
-     * that are relatively inexpensive\, "none" turns off all statistics.  The "clear" configuration
-     * resets statistics after they are gathered\, where appropriate (for example\, a cache size
-     * statistic is not cleared\, while the count of cursor insert operations will be cleared). When
-     * "clear" is configured for the database\, gathered statistics are reset each time a statistics
-     * cursor is used to gather statistics\, as well as each time statistics are logged using the \c
-     * statistics_log configuration.  See @ref statistics for more information., a list\, with
-     * values chosen from the following options: \c "all"\, \c "cache_walk"\, \c "fast"\, \c
-     * "none"\, \c "clear"\, \c "tree_walk"; default \c none.}
-     * @config{statistics_log = (, log any statistics the database is configured to maintain\, to a
-     * file.  See @ref statistics for more information.  Enabling the statistics log server uses a
-     * session from the configured session_max., a set of related configuration options defined as
-     * follows.}
-     * @config{&nbsp;&nbsp;&nbsp;&nbsp;json, encode statistics in JSON format., a boolean
-     * flag; default \c false.}
-     * @config{&nbsp;&nbsp;&nbsp;&nbsp;on_close, log statistics on database
-     * close., a boolean flag; default \c false.}
-     * @config{&nbsp;&nbsp;&nbsp;&nbsp;sources, if
-     * non-empty\, include statistics for the list of data source URIs\, if they are open at the
-     * time of the statistics logging.  The list may include URIs matching a single data source
-     * ("table:mytable")\, or a URI matching all data sources of a particular type ("table:")., a
-     * list of strings; default empty.}
-     * @config{&nbsp;&nbsp;&nbsp;&nbsp;timestamp, a timestamp
-     * prepended to each log record.  May contain \c strftime conversion specifications.  When \c
-     * json is configured\, defaults to \c "%Y-%m-%dT%H:%M:%S.000Z"., a string; default \c "%b %d
-     * %H:%M:%S".}
-     * @config{&nbsp;&nbsp;&nbsp;&nbsp;wait, seconds to wait between each write of the
-     * log records; setting this value above 0 configures statistics logging., an integer between \c
+     * @config{statistics, Maintain database statistics\, which may impact performance.
+     * Choosing "all" maintains all statistics regardless of cost\, "fast" maintains a subset of
+     * statistics that are relatively inexpensive\, "none" turns off all statistics.  The
+     * "clear" configuration resets statistics after they are gathered\, where appropriate (for
+     * example\, a cache size statistic is not cleared\, while the count of cursor insert
+     * operations will be cleared). When "clear" is configured for the database\, gathered
+     * statistics are reset each time a statistics cursor is used to gather statistics\, as well
+     * as each time statistics are logged using the \c statistics_log configuration.  See @ref
+     * statistics for more information., a list\, with values chosen from the following options:
+     * \c "all"\, \c "cache_walk"\, \c "fast"\, \c "none"\, \c "clear"\, \c "tree_walk"; default
+     * \c none.}
+     * @config{statistics_log = (, log any statistics the database is configured to maintain\,
+     * to a file.  See @ref statistics for more information.  Enabling the statistics log server
+     * uses a session from the configured session_max., a set of related configuration options
+     * defined as follows.}
+     * @config{&nbsp;&nbsp;&nbsp;&nbsp;json, encode statistics in JSON
+     * format., a boolean flag; default \c false.}
+     * @config{&nbsp;&nbsp;&nbsp;&nbsp;on_close, log
+     * statistics on database close., a boolean flag; default \c false.}
+     * @config{&nbsp;&nbsp;&nbsp;&nbsp;sources, if non-empty\, include statistics for the list
+     * of data source URIs\, if they are open at the time of the statistics logging.  The list
+     * may include URIs matching a single data source ("table:mytable")\, or a URI matching all
+     * data sources of a particular type ("table:")., a list of strings; default empty.}
+     * @config{&nbsp;&nbsp;&nbsp;&nbsp;timestamp, a timestamp prepended to each log record.  May
+     * contain \c strftime conversion specifications.  When \c json is configured\, defaults to
+     * \c "%Y-%m-%dT%H:%M:%S.000Z"., a string; default \c "%b %d %H:%M:%S".}
+     * @config{&nbsp;&nbsp;&nbsp;&nbsp;wait, seconds to wait between each write of the log
+     * records; setting this value above 0 configures statistics logging., an integer between \c
      * 0 and \c 100000; default \c 0.}
      * @config{ ),,}
      * @config{tiered_storage = (, enable tiered storage.  Enabling tiered storage may use one
-     * session from the configured session_max., a set of related configuration options defined as
-     * follows.}
-     * @config{&nbsp;&nbsp;&nbsp;&nbsp;local_retention, time in seconds to retain data on
-     * tiered storage on the local tier for faster read access., an integer between \c 0 and \c
-     * 10000; default \c 300.}
+     * session from the configured session_max., a set of related configuration options defined
+     * as follows.}
+     * @config{&nbsp;&nbsp;&nbsp;&nbsp;local_retention, time in seconds to retain
+     * data on tiered storage on the local tier for faster read access., an integer between \c 0
+     * and \c 10000; default \c 300.}
      * @config{ ),,}
-     * @config{verbose, enable messages for various subsystems and operations.  Options are given as
-     * a list\, where each message type can optionally define an associated verbosity level\, such
-     * as <code>"verbose=[evictserver\,read:1\,rts:0]"</code>. Verbosity levels that can be provided
-     * include <code>0</code> (INFO) and <code>1</code> through <code>5</code>\, corresponding to
-     * (DEBUG_1) to (DEBUG_5)., a list\, with values chosen from the following options: \c "api"\,
-     * \c "backup"\, \c "block"\, \c "block_cache"\, \c "checkpoint"\, \c "checkpoint_cleanup"\, \c
-     * "checkpoint_progress"\, \c "chunkcache"\, \c "compact"\, \c "compact_progress"\, \c
-     * "error_returns"\, \c "evict"\, \c "evict_stuck"\, \c "evictserver"\, \c "fileops"\, \c
-     * "generation"\, \c "handleops"\, \c "history_store"\, \c "history_store_activity"\, \c "log"\,
-     * \c "lsm"\, \c "lsm_manager"\, \c "metadata"\, \c "mutex"\, \c "out_of_order"\, \c
-     * "overflow"\, \c "read"\, \c "reconcile"\, \c "recovery"\, \c "recovery_progress"\, \c "rts"\,
-     * \c "salvage"\, \c "shared_cache"\, \c "split"\, \c "temporary"\, \c "thread_group"\, \c
-     * "tiered"\, \c "timestamp"\, \c "transaction"\, \c "verify"\, \c "version"\, \c "write";
-     * default \c [].}
+     * @config{verbose, enable messages for various subsystems and operations.  Options are
+     * given as a list\, where each message type can optionally define an associated verbosity
+     * level\, such as <code>"verbose=[evictserver\,read:1\,rts:0]"</code>. Verbosity levels
+     * that can be provided include <code>0</code> (INFO) and <code>1</code> through
+     * <code>5</code>\, corresponding to (DEBUG_1) to (DEBUG_5)., a list\, with values chosen
+     * from the following options: \c "api"\, \c "backup"\, \c "block"\, \c "block_cache"\, \c
+     * "checkpoint"\, \c "checkpoint_cleanup"\, \c "checkpoint_progress"\, \c "compact"\, \c
+     * "compact_progress"\, \c "error_returns"\, \c "evict"\, \c "evict_stuck"\, \c
+     * "evictserver"\, \c "fileops"\, \c "generation"\, \c "handleops"\, \c "history_store"\, \c
+     * "history_store_activity"\, \c "log"\, \c "lsm"\, \c "lsm_manager"\, \c "metadata"\, \c
+     * "mutex"\, \c "out_of_order"\, \c "overflow"\, \c "read"\, \c "reconcile"\, \c
+     * "recovery"\, \c "recovery_progress"\, \c "rts"\, \c "salvage"\, \c "shared_cache"\, \c
+     * "split"\, \c "temporary"\, \c "thread_group"\, \c "tiered"\, \c "timestamp"\, \c
+     * "transaction"\, \c "verify"\, \c "version"\, \c "write"; default \c [].}
      * @configend
      * @errors
      */
@@ -2540,26 +2560,29 @@
      * connection's event handler is used. See @ref event_message_handling
      * for more information.
      * @configstart{WT_CONNECTION.open_session, see dist/api_data.py}
-     * @config{cache_cursors, enable caching of cursors for reuse.  Any calls to WT_CURSOR::close
-     * for a cursor created in this session will mark the cursor as cached and keep it available to
-     * be reused for later calls to WT_SESSION::open_cursor.  Cached cursors may be eventually
-     * closed.  This value is inherited from ::wiredtiger_open \c cache_cursors., a boolean flag;
-     * default \c true.}
-     * @config{cache_max_wait_ms, the maximum number of milliseconds an application thread will wait
-     * for space to be available in cache before giving up.  Default value will be the global
-     * setting of the connection config., an integer greater than or equal to \c 0; default \c 0.}
-     * @config{debug = (, configure debug specific behavior on a session.  Generally only used for
-     * internal testing purposes., a set of related configuration options defined as follows.}
-     * @config{&nbsp;&nbsp;&nbsp;&nbsp;release_evict_page, Configure the session to evict the page
-     * when it is released and no longer needed., a boolean flag; default \c false.}
+     * @config{cache_cursors, enable caching of cursors for reuse.  Any calls to
+     * WT_CURSOR::close for a cursor created in this session will mark the cursor as cached and
+     * keep it available to be reused for later calls to WT_SESSION::open_cursor.  Cached
+     * cursors may be eventually closed.  This value is inherited from ::wiredtiger_open \c
+     * cache_cursors., a boolean flag; default \c true.}
+     * @config{cache_max_wait_ms, the maximum number of milliseconds an application thread will
+     * wait for space to be available in cache before giving up.  Default value will be the
+     * global setting of the connection config., an integer greater than or equal to \c 0;
+     * default \c 0.}
+     * @config{debug = (, configure debug specific behavior on a session.  Generally only used
+     * for internal testing purposes., a set of related configuration options defined as
+     * follows.}
+     * @config{&nbsp;&nbsp;&nbsp;&nbsp;release_evict_page, Configure the session to
+     * evict the page when it is released and no longer needed., a boolean flag; default \c
+     * false.}
      * @config{ ),,}
-     * @config{ignore_cache_size, when set\, operations performed by this session ignore the cache
-     * size and are not blocked when the cache is full.  Note that use of this option for operations
-     * that create cache pressure can starve ordinary sessions that obey the cache size., a boolean
-     * flag; default \c false.}
-     * @config{isolation, the default isolation level for operations in this session., a string\,
-     * chosen from the following options: \c "read-uncommitted"\, \c "read-committed"\, \c
-     * "snapshot"; default \c snapshot.}
+     * @config{ignore_cache_size, when set\, operations performed by this session ignore the
+     * cache size and are not blocked when the cache is full.  Note that use of this option for
+     * operations that create cache pressure can starve ordinary sessions that obey the cache
+     * size., a boolean flag; default \c false.}
+     * @config{isolation, the default isolation level for operations in this session., a
+     * string\, chosen from the following options: \c "read-uncommitted"\, \c "read-committed"\,
+     * \c "snapshot"; default \c snapshot.}
      * @configend
      * @param[out] sessionp the new session handle
      * @errors
@@ -2583,20 +2606,20 @@
      * hexadecimal encoding of the timestamp being queried.  Must be large
      * enough to hold a NUL terminated, hex-encoded 8B timestamp (17 bytes).
      * @configstart{WT_CONNECTION.query_timestamp, see dist/api_data.py}
-     * @config{get, specify which timestamp to query: \c all_durable returns the largest timestamp
-     * such that all timestamps up to and including that value have been committed (possibly bounded
-     * by the application-set \c durable timestamp); \c last_checkpoint returns the timestamp of the
-     * most recent stable checkpoint; \c oldest_timestamp returns the most recent \c
-     * oldest_timestamp set with WT_CONNECTION::set_timestamp; \c oldest_reader returns the minimum
-     * of the read timestamps of all active readers; \c pinned returns the minimum of the \c
-     * oldest_timestamp and the read timestamps of all active readers; \c recovery returns the
-     * timestamp of the most recent stable checkpoint taken prior to a shutdown; \c stable_timestamp
-     * returns the most recent \c stable_timestamp set with WT_CONNECTION::set_timestamp.  (The \c
-     * oldest and \c stable arguments are deprecated short-hand for \c oldest_timestamp and \c
-     * stable_timestamp\, respectively.) See @ref timestamp_global_api., a string\, chosen from the
-     * following options: \c "all_durable"\, \c "last_checkpoint"\, \c "oldest"\, \c
-     * "oldest_reader"\, \c "oldest_timestamp"\, \c "pinned"\, \c "recovery"\, \c "stable"\, \c
-     * "stable_timestamp"; default \c all_durable.}
+     * @config{get, specify which timestamp to query: \c all_durable returns the largest
+     * timestamp such that all timestamps up to and including that value have been committed
+     * (possibly bounded by the application-set \c durable timestamp); \c last_checkpoint
+     * returns the timestamp of the most recent stable checkpoint; \c oldest_timestamp returns
+     * the most recent \c oldest_timestamp set with WT_CONNECTION::set_timestamp; \c
+     * oldest_reader returns the minimum of the read timestamps of all active readers; \c pinned
+     * returns the minimum of the \c oldest_timestamp and the read timestamps of all active
+     * readers; \c recovery returns the timestamp of the most recent stable checkpoint taken
+     * prior to a shutdown; \c stable_timestamp returns the most recent \c stable_timestamp set
+     * with WT_CONNECTION::set_timestamp.  (The \c oldest and \c stable arguments are deprecated
+     * short-hand for \c oldest_timestamp and \c stable_timestamp\, respectively.) See @ref
+     * timestamp_global_api., a string\, chosen from the following options: \c "all_durable"\,
+     * \c "last_checkpoint"\, \c "oldest"\, \c "oldest_reader"\, \c "oldest_timestamp"\, \c
+     * "pinned"\, \c "recovery"\, \c "stable"\, \c "stable_timestamp"; default \c all_durable.}
      * @configend
      *
      * A timestamp of 0 is returned if the timestamp is not available or has not been set.
@@ -2616,21 +2639,21 @@
      *
      * @param connection the connection handle
      * @configstart{WT_CONNECTION.set_timestamp, see dist/api_data.py}
-     * @config{durable_timestamp, temporarily set the system's maximum durable timestamp\, bounding
-     * the timestamp returned by WT_CONNECTION::query_timestamp with the \c all_durable
+     * @config{durable_timestamp, temporarily set the system's maximum durable timestamp\,
+     * bounding the timestamp returned by WT_CONNECTION::query_timestamp with the \c all_durable
      * configuration.  Calls to WT_CONNECTION::query_timestamp will ignore durable timestamps
-     * greater than the specified value until a subsequent transaction commit advances the maximum
-     * durable timestamp\, or rollback-to-stable resets the value.  See @ref timestamp_global_api.,
-     * a string; default empty.}
-     * @config{oldest_timestamp, future commits and queries will be no earlier than the specified
-     * timestamp.  Values must be monotonically increasing; any attempt to set the value to older
-     * than the current is silently ignored.  The value must not be newer than the current stable
-     * timestamp.  See @ref timestamp_global_api., a string; default empty.}
+     * greater than the specified value until a subsequent transaction commit advances the
+     * maximum durable timestamp\, or rollback-to-stable resets the value.  See @ref
+     * timestamp_global_api., a string; default empty.}
+     * @config{oldest_timestamp, future commits and queries will be no earlier than the
+     * specified timestamp.  Values must be monotonically increasing; any attempt to set the
+     * value to older than the current is silently ignored.  The value must not be newer than
+     * the current stable timestamp.  See @ref timestamp_global_api., a string; default empty.}
      * @config{stable_timestamp, checkpoints will not include commits that are newer than the
      * specified timestamp in tables configured with \c "log=(enabled=false)". Values must be
-     * monotonically increasing; any attempt to set the value to older than the current is silently
-     * ignored.  The value must not be older than the current oldest timestamp.  See @ref
-     * timestamp_global_api., a string; default empty.}
+     * monotonically increasing; any attempt to set the value to older than the current is
+     * silently ignored.  The value must not be older than the current oldest timestamp.  See
+     * @ref timestamp_global_api., a string; default empty.}
      * @configend
      * @errors
      */
@@ -2682,12 +2705,13 @@
      * @config{early_load, whether this extension should be loaded at the beginning of
      * ::wiredtiger_open.  Only applicable to extensions loaded via the wiredtiger_open
      * configurations string., a boolean flag; default \c false.}
-     * @config{entry, the entry point of the extension\, called to initialize the extension when it
-     * is loaded.  The signature of the function must match ::wiredtiger_extension_init., a string;
-     * default \c wiredtiger_extension_init.}
-     * @config{terminate, an optional function in the extension that is called before the extension
-     * is unloaded during WT_CONNECTION::close.  The signature of the function must match
-     * ::wiredtiger_extension_terminate., a string; default \c wiredtiger_extension_terminate.}
+     * @config{entry, the entry point of the extension\, called to initialize the extension when
+     * it is loaded.  The signature of the function must match ::wiredtiger_extension_init., a
+     * string; default \c wiredtiger_extension_init.}
+     * @config{terminate, an optional function in the extension that is called before the
+     * extension is unloaded during WT_CONNECTION::close.  The signature of the function must
+     * match ::wiredtiger_extension_terminate., a string; default \c
+     * wiredtiger_extension_terminate.}
      * @configend
      * @errors
      */
@@ -2805,671 +2829,6 @@
      */
     int __F(set_file_system)(
         WT_CONNECTION *connection, WT_FILE_SYSTEM *fs, const char *config);
-=======
-	/*!
-	 * Reconfigure a connection handle.
-	 *
-	 * @snippet ex_all.c Reconfigure a connection
-	 *
-	 * @param connection the connection handle
-	 * @configstart{WT_CONNECTION.reconfigure, see dist/api_data.py}
-	 * @config{block_cache = (, block cache configuration options., a set of related
-	 * configuration options defined as follows.}
-	 * @config{&nbsp;&nbsp;&nbsp;&nbsp;
-	 * blkcache_eviction_aggression, seconds an unused block remains in the cache before it is
-	 * evicted., an integer between \c 1 and \c 7200; default \c 1800.}
-	 * @config{&nbsp;&nbsp;&nbsp;&nbsp;cache_on_checkpoint, cache blocks written by a
-	 * checkpoint., a boolean flag; default \c true.}
-	 * @config{&nbsp;&nbsp;&nbsp;&nbsp;
-	 * cache_on_writes, cache blocks as they are written (other than checkpoint blocks)., a
-	 * boolean flag; default \c true.}
-	 * @config{&nbsp;&nbsp;&nbsp;&nbsp;enabled, enable block
-	 * cache., a boolean flag; default \c false.}
-	 * @config{&nbsp;&nbsp;&nbsp;&nbsp;full_target,
-	 * the fraction of the block cache that must be full before eviction will remove unused
-	 * blocks., an integer between \c 30 and \c 100; default \c 95.}
-	 * @config{&nbsp;&nbsp;&nbsp;&nbsp;hashsize, number of buckets in the hashtable that keeps
-	 * track of blocks., an integer between \c 512 and \c 256K; default \c 0.}
-	 * @config{&nbsp;&nbsp;&nbsp;&nbsp;max_percent_overhead, maximum tolerated overhead
-	 * expressed as the number of blocks added and removed as percent of blocks looked up; cache
-	 * population and eviction will be suppressed if the overhead exceeds the threshold., an
-	 * integer between \c 1 and \c 500; default \c 10.}
-	 * @config{&nbsp;&nbsp;&nbsp;&nbsp;
-	 * nvram_path, the absolute path to the file system mounted on the NVRAM device., a string;
-	 * default empty.}
-	 * @config{&nbsp;&nbsp;&nbsp;&nbsp;percent_file_in_dram, bypass cache for a
-	 * file if the set percentage of the file fits in system DRAM (as specified by
-	 * block_cache.system_ram)., an integer between \c 0 and \c 100; default \c 50.}
-	 * @config{&nbsp;&nbsp;&nbsp;&nbsp;size, maximum memory to allocate for the block cache., an
-	 * integer between \c 0 and \c 10TB; default \c 0.}
-	 * @config{&nbsp;&nbsp;&nbsp;&nbsp;
-	 * system_ram, the bytes of system DRAM available for caching filesystem blocks., an integer
-	 * between \c 0 and \c 1024GB; default \c 0.}
-	 * @config{&nbsp;&nbsp;&nbsp;&nbsp;type, cache
-	 * location: DRAM or NVRAM., a string; default empty.}
-	 * @config{ ),,}
-	 * @config{cache_max_wait_ms, the maximum number of milliseconds an application thread will
-	 * wait for space to be available in cache before giving up.  Default will wait forever., an
-	 * integer greater than or equal to \c 0; default \c 0.}
-	 * @config{cache_overhead, assume the heap allocator overhead is the specified percentage\,
-	 * and adjust the cache usage by that amount (for example\, if there is 10GB of data in
-	 * cache\, a percentage of 10 means WiredTiger treats this as 11GB). This value is
-	 * configurable because different heap allocators have different overhead and different
-	 * workloads will have different heap allocation sizes and patterns\, therefore applications
-	 * may need to adjust this value based on allocator choice and behavior in measured
-	 * workloads., an integer between \c 0 and \c 30; default \c 8.}
-	 * @config{cache_size, maximum heap memory to allocate for the cache.  A database should
-	 * configure either \c cache_size or \c shared_cache but not both., an integer between \c
-	 * 1MB and \c 10TB; default \c 100MB.}
-	 * @config{checkpoint = (, periodically checkpoint the database.  Enabling the checkpoint
-	 * server uses a session from the configured \c session_max., a set of related configuration
-	 * options defined as follows.}
-	 * @config{&nbsp;&nbsp;&nbsp;&nbsp;log_size, wait for this
-	 * amount of log record bytes to be written to the log between each checkpoint.  If
-	 * non-zero\, this value will use a minimum of the log file size.  A database can configure
-	 * both log_size and wait to set an upper bound for checkpoints; setting this value above 0
-	 * configures periodic checkpoints., an integer between \c 0 and \c 2GB; default \c 0.}
-	 * @config{&nbsp;&nbsp;&nbsp;&nbsp;wait, seconds to wait between each checkpoint; setting
-	 * this value above 0 configures periodic checkpoints., an integer between \c 0 and \c
-	 * 100000; default \c 0.}
-	 * @config{ ),,}
-	 * @config{compatibility = (, set compatibility version of database.  Changing the
-	 * compatibility version requires that there are no active operations for the duration of
-	 * the call., a set of related configuration options defined as follows.}
-	 * @config{&nbsp;&nbsp;&nbsp;&nbsp;release, compatibility release version string., a string;
-	 * default empty.}
-	 * @config{ ),,}
-	 * @config{debug_mode = (, control the settings of various extended debugging features., a
-	 * set of related configuration options defined as follows.}
-	 * @config{&nbsp;&nbsp;&nbsp;&nbsp;checkpoint_retention, adjust log removal to retain the
-	 * log records of this number of checkpoints.  Zero or one means perform normal removal., an
-	 * integer between \c 0 and \c 1024; default \c 0.}
-	 * @config{&nbsp;&nbsp;&nbsp;&nbsp;
-	 * corruption_abort, if true and built in diagnostic mode\, dump core in the case of data
-	 * corruption., a boolean flag; default \c true.}
-	 * @config{&nbsp;&nbsp;&nbsp;&nbsp;
-	 * cursor_copy, if true\, use the system allocator to make a copy of any data returned by a
-	 * cursor operation and return the copy instead.  The copy is freed on the next cursor
-	 * operation.  This allows memory sanitizers to detect inappropriate references to memory
-	 * owned by cursors., a boolean flag; default \c false.}
-	 * @config{&nbsp;&nbsp;&nbsp;&nbsp;
-	 * cursor_reposition, if true\, for operations with snapshot isolation the cursor
-	 * temporarily releases any page that requires force eviction\, then repositions back to the
-	 * page for further operations.  A page release encourages eviction of hot or large pages\,
-	 * which is more likely to succeed without a cursor keeping the page pinned., a boolean
-	 * flag; default \c false.}
-	 * @config{&nbsp;&nbsp;&nbsp;&nbsp;eviction, if true\, modify
-	 * internal algorithms to change skew to force history store eviction to happen more
-	 * aggressively.  This includes but is not limited to not skewing newest\, not favoring leaf
-	 * pages\, and modifying the eviction score mechanism., a boolean flag; default \c false.}
-	 * @config{&nbsp;&nbsp;&nbsp;&nbsp;log_retention, adjust log removal to retain at least this
-	 * number of log files.  (Warning: this option can remove log files required for recovery if
-	 * no checkpoints have yet been done and the number of log files exceeds the configured
-	 * value.  As WiredTiger cannot detect the difference between a system that has not yet
-	 * checkpointed and one that will never checkpoint\, it might discard log files before any
-	 * checkpoint is done.) Ignored if set to 0., an integer between \c 0 and \c 1024; default
-	 * \c 0.}
-	 * @config{&nbsp;&nbsp;&nbsp;&nbsp;realloc_exact, if true\, reallocation of memory
-	 * will only provide the exact amount requested.  This will help with spotting memory
-	 * allocation issues more easily., a boolean flag; default \c false.}
-	 * @config{&nbsp;&nbsp;&nbsp;&nbsp;realloc_malloc, if true\, every realloc call will force a
-	 * new memory allocation by using malloc., a boolean flag; default \c false.}
-	 * @config{&nbsp;&nbsp;&nbsp;&nbsp;rollback_error, return a WT_ROLLBACK error from a
-	 * transaction operation about every Nth operation to simulate a collision., an integer
-	 * between \c 0 and \c 10M; default \c 0.}
-	 * @config{&nbsp;&nbsp;&nbsp;&nbsp;slow_checkpoint,
-	 * if true\, slow down checkpoint creation by slowing down internal page processing., a
-	 * boolean flag; default \c false.}
-	 * @config{&nbsp;&nbsp;&nbsp;&nbsp;stress_skiplist,
-	 * Configure various internal parameters to encourage race conditions and other issues with
-	 * internal skip lists\, e.g.  using a more dense representation., a boolean flag; default
-	 * \c false.}
-	 * @config{&nbsp;&nbsp;&nbsp;&nbsp;table_logging, if true\, write transaction
-	 * related information to the log for all operations\, even operations for tables with
-	 * logging turned off.  This additional logging information is intended for debugging and is
-	 * informational only\, that is\, it is ignored during recovery., a boolean flag; default \c
-	 * false.}
-	 * @config{&nbsp;&nbsp;&nbsp;&nbsp;update_restore_evict, if true\, control all dirty
-	 * page evictions through forcing update restore eviction., a boolean flag; default \c
-	 * false.}
-	 * @config{ ),,}
-	 * @config{error_prefix, prefix string for error messages., a string; default empty.}
-	 * @config{eviction = (, eviction configuration options., a set of related configuration
-	 * options defined as follows.}
-	 * @config{&nbsp;&nbsp;&nbsp;&nbsp;threads_max, maximum number
-	 * of threads WiredTiger will start to help evict pages from cache.  The number of threads
-	 * started will vary depending on the current eviction load.  Each eviction worker thread
-	 * uses a session from the configured session_max., an integer between \c 1 and \c 20;
-	 * default \c 8.}
-	 * @config{&nbsp;&nbsp;&nbsp;&nbsp;threads_min, minimum number of threads
-	 * WiredTiger will start to help evict pages from cache.  The number of threads currently
-	 * running will vary depending on the current eviction load., an integer between \c 1 and \c
-	 * 20; default \c 1.}
-	 * @config{ ),,}
-	 * @config{eviction_checkpoint_target, perform eviction at the beginning of checkpoints to
-	 * bring the dirty content in cache to this level.  It is a percentage of the cache size if
-	 * the value is within the range of 0 to 100 or an absolute size when greater than 100. The
-	 * value is not allowed to exceed the \c cache_size.  Ignored if set to zero., an integer
-	 * between \c 0 and \c 10TB; default \c 1.}
-	 * @config{eviction_dirty_target, perform eviction in worker threads when the cache contains
-	 * at least this much dirty content.  It is a percentage of the cache size if the value is
-	 * within the range of 1 to 100 or an absolute size when greater than 100. The value is not
-	 * allowed to exceed the \c cache_size and has to be lower than its counterpart \c
-	 * eviction_dirty_trigger., an integer between \c 1 and \c 10TB; default \c 5.}
-	 * @config{eviction_dirty_trigger, trigger application threads to perform eviction when the
-	 * cache contains at least this much dirty content.  It is a percentage of the cache size if
-	 * the value is within the range of 1 to 100 or an absolute size when greater than 100. The
-	 * value is not allowed to exceed the \c cache_size and has to be greater than its
-	 * counterpart \c eviction_dirty_target.  This setting only alters behavior if it is lower
-	 * than eviction_trigger., an integer between \c 1 and \c 10TB; default \c 20.}
-	 * @config{eviction_target, perform eviction in worker threads when the cache contains at
-	 * least this much content.  It is a percentage of the cache size if the value is within the
-	 * range of 10 to 100 or an absolute size when greater than 100. The value is not allowed to
-	 * exceed the \c cache_size and has to be lower than its counterpart \c eviction_trigger.,
-	 * an integer between \c 10 and \c 10TB; default \c 80.}
-	 * @config{eviction_trigger, trigger application threads to perform eviction when the cache
-	 * contains at least this much content.  It is a percentage of the cache size if the value
-	 * is within the range of 10 to 100 or an absolute size when greater than 100. The value is
-	 * not allowed to exceed the \c cache_size and has to be greater than its counterpart \c
-	 * eviction_target., an integer between \c 10 and \c 10TB; default \c 95.}
-	 * @config{eviction_updates_target, perform eviction in worker threads when the cache
-	 * contains at least this many bytes of updates.  It is a percentage of the cache size if
-	 * the value is within the range of 0 to 100 or an absolute size when greater than 100.
-	 * Calculated as half of \c eviction_dirty_target by default.  The value is not allowed to
-	 * exceed the \c cache_size and has to be lower than its counterpart \c
-	 * eviction_updates_trigger., an integer between \c 0 and \c 10TB; default \c 0.}
-	 * @config{eviction_updates_trigger, trigger application threads to perform eviction when
-	 * the cache contains at least this many bytes of updates.  It is a percentage of the cache
-	 * size if the value is within the range of 1 to 100 or an absolute size when greater than
-	 * 100\. Calculated as half of \c eviction_dirty_trigger by default.  The value is not
-	 * allowed to exceed the \c cache_size and has to be greater than its counterpart \c
-	 * eviction_updates_target.  This setting only alters behavior if it is lower than \c
-	 * eviction_trigger., an integer between \c 0 and \c 10TB; default \c 0.}
-	 * @config{extra_diagnostics, enable additional diagnostics in WiredTiger.  These additional
-	 * diagnostics include diagnostic assertions that can cause WiredTiger to abort when an
-	 * invalid state is detected.  Options are given as a list\, such as
-	 * <code>"extra_diagnostics=[out_of_order\,visibility]"</code>. Choosing \c all enables all
-	 * assertions.  When WiredTiger is compiled with \c HAVE_DIAGNOSTIC=1 all assertions are
-	 * enabled and cannot be reconfigured., a list\, with values chosen from the following
-	 * options: \c "all"\, \c "checkpoint_validate"\, \c "cursor_check"\, \c "disk_validate"\,
-	 * \c "eviction_check"\, \c "generation_check"\, \c "hs_validate"\, \c "key_out_of_order"\,
-	 * \c "log_validate"\, \c "prepared"\, \c "slow_operation"\, \c "txn_visibility"; default \c
-	 * [].}
-	 * @config{file_manager = (, control how file handles are managed., a set of related
-	 * configuration options defined as follows.}
-	 * @config{&nbsp;&nbsp;&nbsp;&nbsp;
-	 * close_handle_minimum, number of handles open before the file manager will look for
-	 * handles to close., an integer greater than or equal to \c 0; default \c 250.}
-	 * @config{&nbsp;&nbsp;&nbsp;&nbsp;close_idle_time, amount of time in seconds a file handle
-	 * needs to be idle before attempting to close it.  A setting of 0 means that idle handles
-	 * are not closed., an integer between \c 0 and \c 100000; default \c 30.}
-	 * @config{&nbsp;&nbsp;&nbsp;&nbsp;close_scan_interval, interval in seconds at which to
-	 * check for files that are inactive and close them., an integer between \c 1 and \c 100000;
-	 * default \c 10.}
-	 * @config{ ),,}
-	 * @config{history_store = (, history store configuration options., a set of related
-	 * configuration options defined as follows.}
-	 * @config{&nbsp;&nbsp;&nbsp;&nbsp;file_max, the
-	 * maximum number of bytes that WiredTiger is allowed to use for its history store
-	 * mechanism.  If the history store file exceeds this size\, a panic will be triggered.  The
-	 * default value means that the history store file is unbounded and may use as much space as
-	 * the filesystem will accommodate.  The minimum non-zero setting is 100MB., an integer
-	 * greater than or equal to \c 0; default \c 0.}
-	 * @config{ ),,}
-	 * @config{io_capacity = (, control how many bytes per second are written and read.
-	 * Exceeding the capacity results in throttling., a set of related configuration options
-	 * defined as follows.}
-	 * @config{&nbsp;&nbsp;&nbsp;&nbsp;total, number of bytes per second
-	 * available to all subsystems in total.  When set\, decisions about what subsystems are
-	 * throttled\, and in what proportion\, are made internally.  The minimum non-zero setting
-	 * is 1MB., an integer between \c 0 and \c 1TB; default \c 0.}
-	 * @config{ ),,}
-	 * @config{json_output, enable JSON formatted messages on the event handler interface.
-	 * Options are given as a list\, where each option specifies an event handler category e.g.
-	 * 'error' represents the messages from the WT_EVENT_HANDLER::handle_error method., a list\,
-	 * with values chosen from the following options: \c "error"\, \c "message"; default \c [].}
-	 * @config{log = (, enable logging.  Enabling logging uses three sessions from the
-	 * configured session_max., a set of related configuration options defined as follows.}
-	 * @config{&nbsp;&nbsp;&nbsp;&nbsp;os_cache_dirty_pct, maximum dirty system buffer cache
-	 * usage\, as a percentage of the log's \c file_max.  If non-zero\, schedule writes for
-	 * dirty blocks belonging to the log in the system buffer cache after that percentage of the
-	 * log has been written into the buffer cache without an intervening file sync., an integer
-	 * between \c 0 and \c 100; default \c 0.}
-	 * @config{&nbsp;&nbsp;&nbsp;&nbsp;prealloc,
-	 * pre-allocate log files., a boolean flag; default \c true.}
-	 * @config{&nbsp;&nbsp;&nbsp;&nbsp;remove, automatically remove unneeded log files., a
-	 * boolean flag; default \c true.}
-	 * @config{&nbsp;&nbsp;&nbsp;&nbsp;zero_fill, manually write
-	 * zeroes into log files., a boolean flag; default \c false.}
-	 * @config{ ),,}
-	 * @config{lsm_manager = (, configure database wide options for LSM tree management.  The
-	 * LSM manager is started automatically the first time an LSM tree is opened.  The LSM
-	 * manager uses a session from the configured session_max., a set of related configuration
-	 * options defined as follows.}
-	 * @config{&nbsp;&nbsp;&nbsp;&nbsp;merge, merge LSM chunks
-	 * where possible., a boolean flag; default \c true.}
-	 * @config{&nbsp;&nbsp;&nbsp;&nbsp;
-	 * worker_thread_max, Configure a set of threads to manage merging LSM trees in the
-	 * database.  Each worker thread uses a session handle from the configured session_max., an
-	 * integer between \c 3 and \c 20; default \c 4.}
-	 * @config{ ),,}
-	 * @config{operation_timeout_ms, if non-zero\, a requested limit on the number of elapsed
-	 * real time milliseconds application threads will take to complete database operations.
-	 * Time is measured from the start of each WiredTiger API call.  There is no guarantee any
-	 * operation will not take longer than this amount of time.  If WiredTiger notices the limit
-	 * has been exceeded\, an operation may return a WT_ROLLBACK error.  The default of 0 is to
-	 * have no limit., an integer greater than or equal to \c 0; default \c 0.}
-	 * @config{operation_tracking = (, enable tracking of performance-critical functions.  See
-	 * @ref operation_tracking for more information., a set of related configuration options
-	 * defined as follows.}
-	 * @config{&nbsp;&nbsp;&nbsp;&nbsp;enabled, enable operation tracking
-	 * subsystem., a boolean flag; default \c false.}
-	 * @config{&nbsp;&nbsp;&nbsp;&nbsp;path, the
-	 * name of a directory into which operation tracking files are written.  The directory must
-	 * already exist.  If the value is not an absolute path\, the path is relative to the
-	 * database home (see @ref absolute_path for more information)., a string; default \c ".".}
-	 * @config{ ),,}
-	 * @config{shared_cache = (, shared cache configuration options.  A database should
-	 * configure either a cache_size or a shared_cache not both.  Enabling a shared cache uses a
-	 * session from the configured session_max.  A shared cache can not have absolute values
-	 * configured for cache eviction settings., a set of related configuration options defined
-	 * as follows.}
-	 * @config{&nbsp;&nbsp;&nbsp;&nbsp;chunk, the granularity that a shared cache
-	 * is redistributed., an integer between \c 1MB and \c 10TB; default \c 10MB.}
-	 * @config{&nbsp;&nbsp;&nbsp;&nbsp;name, the name of a cache that is shared between
-	 * databases or \c "none" when no shared cache is configured., a string; default \c none.}
-	 * @config{&nbsp;&nbsp;&nbsp;&nbsp;quota, maximum size of cache this database can be
-	 * allocated from the shared cache.  Defaults to the entire shared cache size., an integer;
-	 * default \c 0.}
-	 * @config{&nbsp;&nbsp;&nbsp;&nbsp;reserve, amount of cache this database is
-	 * guaranteed to have available from the shared cache.  This setting is per database.
-	 * Defaults to the chunk size., an integer; default \c 0.}
-	 * @config{&nbsp;&nbsp;&nbsp;&nbsp;
-	 * size, maximum memory to allocate for the shared cache.  Setting this will update the
-	 * value if one is already set., an integer between \c 1MB and \c 10TB; default \c 500MB.}
-	 * @config{ ),,}
-	 * @config{statistics, Maintain database statistics\, which may impact performance.
-	 * Choosing "all" maintains all statistics regardless of cost\, "fast" maintains a subset of
-	 * statistics that are relatively inexpensive\, "none" turns off all statistics.  The
-	 * "clear" configuration resets statistics after they are gathered\, where appropriate (for
-	 * example\, a cache size statistic is not cleared\, while the count of cursor insert
-	 * operations will be cleared). When "clear" is configured for the database\, gathered
-	 * statistics are reset each time a statistics cursor is used to gather statistics\, as well
-	 * as each time statistics are logged using the \c statistics_log configuration.  See @ref
-	 * statistics for more information., a list\, with values chosen from the following options:
-	 * \c "all"\, \c "cache_walk"\, \c "fast"\, \c "none"\, \c "clear"\, \c "tree_walk"; default
-	 * \c none.}
-	 * @config{statistics_log = (, log any statistics the database is configured to maintain\,
-	 * to a file.  See @ref statistics for more information.  Enabling the statistics log server
-	 * uses a session from the configured session_max., a set of related configuration options
-	 * defined as follows.}
-	 * @config{&nbsp;&nbsp;&nbsp;&nbsp;json, encode statistics in JSON
-	 * format., a boolean flag; default \c false.}
-	 * @config{&nbsp;&nbsp;&nbsp;&nbsp;on_close, log
-	 * statistics on database close., a boolean flag; default \c false.}
-	 * @config{&nbsp;&nbsp;&nbsp;&nbsp;sources, if non-empty\, include statistics for the list
-	 * of data source URIs\, if they are open at the time of the statistics logging.  The list
-	 * may include URIs matching a single data source ("table:mytable")\, or a URI matching all
-	 * data sources of a particular type ("table:")., a list of strings; default empty.}
-	 * @config{&nbsp;&nbsp;&nbsp;&nbsp;timestamp, a timestamp prepended to each log record.  May
-	 * contain \c strftime conversion specifications.  When \c json is configured\, defaults to
-	 * \c "%Y-%m-%dT%H:%M:%S.000Z"., a string; default \c "%b %d %H:%M:%S".}
-	 * @config{&nbsp;&nbsp;&nbsp;&nbsp;wait, seconds to wait between each write of the log
-	 * records; setting this value above 0 configures statistics logging., an integer between \c
-	 * 0 and \c 100000; default \c 0.}
-	 * @config{ ),,}
-	 * @config{tiered_storage = (, enable tiered storage.  Enabling tiered storage may use one
-	 * session from the configured session_max., a set of related configuration options defined
-	 * as follows.}
-	 * @config{&nbsp;&nbsp;&nbsp;&nbsp;local_retention, time in seconds to retain
-	 * data on tiered storage on the local tier for faster read access., an integer between \c 0
-	 * and \c 10000; default \c 300.}
-	 * @config{ ),,}
-	 * @config{verbose, enable messages for various subsystems and operations.  Options are
-	 * given as a list\, where each message type can optionally define an associated verbosity
-	 * level\, such as <code>"verbose=[evictserver\,read:1\,rts:0]"</code>. Verbosity levels
-	 * that can be provided include <code>0</code> (INFO) and <code>1</code> through
-	 * <code>5</code>\, corresponding to (DEBUG_1) to (DEBUG_5)., a list\, with values chosen
-	 * from the following options: \c "api"\, \c "backup"\, \c "block"\, \c "block_cache"\, \c
-	 * "checkpoint"\, \c "checkpoint_cleanup"\, \c "checkpoint_progress"\, \c "compact"\, \c
-	 * "compact_progress"\, \c "error_returns"\, \c "evict"\, \c "evict_stuck"\, \c
-	 * "evictserver"\, \c "fileops"\, \c "generation"\, \c "handleops"\, \c "history_store"\, \c
-	 * "history_store_activity"\, \c "log"\, \c "lsm"\, \c "lsm_manager"\, \c "metadata"\, \c
-	 * "mutex"\, \c "out_of_order"\, \c "overflow"\, \c "read"\, \c "reconcile"\, \c
-	 * "recovery"\, \c "recovery_progress"\, \c "rts"\, \c "salvage"\, \c "shared_cache"\, \c
-	 * "split"\, \c "temporary"\, \c "thread_group"\, \c "tiered"\, \c "timestamp"\, \c
-	 * "transaction"\, \c "verify"\, \c "version"\, \c "write"; default \c [].}
-	 * @configend
-	 * @errors
-	 */
-	int __F(reconfigure)(WT_CONNECTION *connection, const char *config);
-
-	/*!
-	 * The home directory of the connection.
-	 *
-	 * @snippet ex_all.c Get the database home directory
-	 *
-	 * @param connection the connection handle
-	 * @returns a pointer to a string naming the home directory
-	 */
-	const char *__F(get_home)(WT_CONNECTION *connection);
-
-	/*!
-	 * Add configuration options for a method.  See
-	 * @ref custom_ds_config_add for more information.
-	 *
-	 * @snippet ex_all.c Configure method configuration
-	 *
-	 * @param connection the connection handle
-	 * @param method the method being configured
-	 * @param uri the object type or NULL for all object types
-	 * @param config the additional configuration's name and default value
-	 * @param type the additional configuration's type (must be one of
-	 * \c "boolean"\, \c "int", \c "list" or \c "string")
-	 * @param check the additional configuration check string, or NULL if
-	 * none
-	 * @errors
-	 */
-	int __F(configure_method)(WT_CONNECTION *connection,
-	    const char *method, const char *uri,
-	    const char *config, const char *type, const char *check);
-
-	/*!
-	 * Return if opening this handle created the database.
-	 *
-	 * @snippet ex_all.c Check if the database is newly created
-	 *
-	 * @param connection the connection handle
-	 * @returns false (zero) if the connection existed before the call to
-	 * ::wiredtiger_open, true (non-zero) if it was created by opening this
-	 * handle.
-	 */
-	int __F(is_new)(WT_CONNECTION *connection);
-
-	/*!
-	 * @name Session handles
-	 * @{
-	 */
-	/*!
-	 * Open a session.
-	 *
-	 * @snippet ex_all.c Open a session
-	 *
-	 * @param connection the connection handle
-	 * @param event_handler An event handler. If <code>NULL</code>, the
-	 * connection's event handler is used. See @ref event_message_handling
-	 * for more information.
-	 * @configstart{WT_CONNECTION.open_session, see dist/api_data.py}
-	 * @config{cache_cursors, enable caching of cursors for reuse.  Any calls to
-	 * WT_CURSOR::close for a cursor created in this session will mark the cursor as cached and
-	 * keep it available to be reused for later calls to WT_SESSION::open_cursor.  Cached
-	 * cursors may be eventually closed.  This value is inherited from ::wiredtiger_open \c
-	 * cache_cursors., a boolean flag; default \c true.}
-	 * @config{cache_max_wait_ms, the maximum number of milliseconds an application thread will
-	 * wait for space to be available in cache before giving up.  Default value will be the
-	 * global setting of the connection config., an integer greater than or equal to \c 0;
-	 * default \c 0.}
-	 * @config{debug = (, configure debug specific behavior on a session.  Generally only used
-	 * for internal testing purposes., a set of related configuration options defined as
-	 * follows.}
-	 * @config{&nbsp;&nbsp;&nbsp;&nbsp;release_evict_page, Configure the session to
-	 * evict the page when it is released and no longer needed., a boolean flag; default \c
-	 * false.}
-	 * @config{ ),,}
-	 * @config{ignore_cache_size, when set\, operations performed by this session ignore the
-	 * cache size and are not blocked when the cache is full.  Note that use of this option for
-	 * operations that create cache pressure can starve ordinary sessions that obey the cache
-	 * size., a boolean flag; default \c false.}
-	 * @config{isolation, the default isolation level for operations in this session., a
-	 * string\, chosen from the following options: \c "read-uncommitted"\, \c "read-committed"\,
-	 * \c "snapshot"; default \c snapshot.}
-	 * @configend
-	 * @param[out] sessionp the new session handle
-	 * @errors
-	 */
-	int __F(open_session)(WT_CONNECTION *connection,
-	    WT_EVENT_HANDLER *event_handler, const char *config,
-	    WT_SESSION **sessionp);
-	/*! @} */
-
-	/*!
-	 * @name Transactions
-	 * @{
-	 */
-	/*!
-	 * Query the global transaction timestamp state.
-	 *
-	 * @snippet ex_all.c query timestamp
-	 *
-	 * @param connection the connection handle
-	 * @param[out] hex_timestamp a buffer that will be set to the
-	 * hexadecimal encoding of the timestamp being queried.  Must be large
-	 * enough to hold a NUL terminated, hex-encoded 8B timestamp (17 bytes).
-	 * @configstart{WT_CONNECTION.query_timestamp, see dist/api_data.py}
-	 * @config{get, specify which timestamp to query: \c all_durable returns the largest
-	 * timestamp such that all timestamps up to and including that value have been committed
-	 * (possibly bounded by the application-set \c durable timestamp); \c last_checkpoint
-	 * returns the timestamp of the most recent stable checkpoint; \c oldest_timestamp returns
-	 * the most recent \c oldest_timestamp set with WT_CONNECTION::set_timestamp; \c
-	 * oldest_reader returns the minimum of the read timestamps of all active readers; \c pinned
-	 * returns the minimum of the \c oldest_timestamp and the read timestamps of all active
-	 * readers; \c recovery returns the timestamp of the most recent stable checkpoint taken
-	 * prior to a shutdown; \c stable_timestamp returns the most recent \c stable_timestamp set
-	 * with WT_CONNECTION::set_timestamp.  (The \c oldest and \c stable arguments are deprecated
-	 * short-hand for \c oldest_timestamp and \c stable_timestamp\, respectively.) See @ref
-	 * timestamp_global_api., a string\, chosen from the following options: \c "all_durable"\,
-	 * \c "last_checkpoint"\, \c "oldest"\, \c "oldest_reader"\, \c "oldest_timestamp"\, \c
-	 * "pinned"\, \c "recovery"\, \c "stable"\, \c "stable_timestamp"; default \c all_durable.}
-	 * @configend
-	 *
-	 * A timestamp of 0 is returned if the timestamp is not available or has not been set.
-	 * @errors
-	 */
-	int __F(query_timestamp)(
-	    WT_CONNECTION *connection, char *hex_timestamp, const char *config);
-
-	/*!
-	 * Set a global transaction timestamp.
-	 *
-	 * @snippet ex_all.c set durable timestamp
-	 *
-	 * @snippet ex_all.c set oldest timestamp
-	 *
-	 * @snippet ex_all.c set stable timestamp
-	 *
-	 * @param connection the connection handle
-	 * @configstart{WT_CONNECTION.set_timestamp, see dist/api_data.py}
-	 * @config{durable_timestamp, temporarily set the system's maximum durable timestamp\,
-	 * bounding the timestamp returned by WT_CONNECTION::query_timestamp with the \c all_durable
-	 * configuration.  Calls to WT_CONNECTION::query_timestamp will ignore durable timestamps
-	 * greater than the specified value until a subsequent transaction commit advances the
-	 * maximum durable timestamp\, or rollback-to-stable resets the value.  See @ref
-	 * timestamp_global_api., a string; default empty.}
-	 * @config{oldest_timestamp, future commits and queries will be no earlier than the
-	 * specified timestamp.  Values must be monotonically increasing; any attempt to set the
-	 * value to older than the current is silently ignored.  The value must not be newer than
-	 * the current stable timestamp.  See @ref timestamp_global_api., a string; default empty.}
-	 * @config{stable_timestamp, checkpoints will not include commits that are newer than the
-	 * specified timestamp in tables configured with \c "log=(enabled=false)". Values must be
-	 * monotonically increasing; any attempt to set the value to older than the current is
-	 * silently ignored.  The value must not be older than the current oldest timestamp.  See
-	 * @ref timestamp_global_api., a string; default empty.}
-	 * @configend
-	 * @errors
-	 */
-	int __F(set_timestamp)(
-	    WT_CONNECTION *connection, const char *config);
-
-	/*!
-	 * Rollback tables to an earlier point in time, discarding all updates to checkpoint durable
-	 * tables that have commit times more recent than the current global stable timestamp.
-	 *
-	 * No updates made to logged tables or updates made without an associated commit timestamp
-	 * will be discarded. See @ref timestamp_misc.
-	 *
-	 * Applications must resolve all running transactions and close or reset all open cursors
-	 * before the call, and no other API calls should be made for the duration of the call.
-	 *
-	 * @snippet ex_all.c rollback to stable
-	 *
-	 * @param connection the connection handle
-	 * @configstart{WT_CONNECTION.rollback_to_stable, see dist/api_data.py}
-	 * @config{dryrun, perform the checks associated with RTS\, but don't modify any data., a
-	 * boolean flag; default \c false.}
-	 * @configend
-	 * @errors
-	 * An error should occur only in the case of a system problem, and an application typically
-	 * will retry WT_CONNECTION::rollback_to_stable on error, or fail outright.
-	 */
-	int __F(rollback_to_stable)(
-	    WT_CONNECTION *connection, const char *config);
-
-	/*! @} */
-
-	/*!
-	 * @name Extensions
-	 * @{
-	 */
-	/*!
-	 * Load an extension.
-	 *
-	 * @snippet ex_all.c Load an extension
-	 *
-	 * @param connection the connection handle
-	 * @param path the filename of the extension module, or \c "local" to
-	 * search the current application binary for the initialization
-	 * function, see @ref extensions for more details.
-	 * @configstart{WT_CONNECTION.load_extension, see dist/api_data.py}
-	 * @config{config, configuration string passed to the entry point of the extension as its
-	 * WT_CONFIG_ARG argument., a string; default empty.}
-	 * @config{early_load, whether this extension should be loaded at the beginning of
-	 * ::wiredtiger_open.  Only applicable to extensions loaded via the wiredtiger_open
-	 * configurations string., a boolean flag; default \c false.}
-	 * @config{entry, the entry point of the extension\, called to initialize the extension when
-	 * it is loaded.  The signature of the function must match ::wiredtiger_extension_init., a
-	 * string; default \c wiredtiger_extension_init.}
-	 * @config{terminate, an optional function in the extension that is called before the
-	 * extension is unloaded during WT_CONNECTION::close.  The signature of the function must
-	 * match ::wiredtiger_extension_terminate., a string; default \c
-	 * wiredtiger_extension_terminate.}
-	 * @configend
-	 * @errors
-	 */
-	int __F(load_extension)(WT_CONNECTION *connection,
-	    const char *path, const char *config);
-
-	/*!
-	 * Add a custom data source.  See @ref custom_data_sources for more
-	 * information.
-	 *
-	 * The application must first implement the WT_DATA_SOURCE interface
-	 * and then register the implementation with WiredTiger:
-	 *
-	 * @snippet ex_data_source.c WT_DATA_SOURCE register
-	 *
-	 * @param connection the connection handle
-	 * @param prefix the URI prefix for this data source, e.g., "file:"
-	 * @param data_source the application-supplied implementation of
-	 *	WT_DATA_SOURCE to manage this data source.
-	 * @configempty{WT_CONNECTION.add_data_source, see dist/api_data.py}
-	 * @errors
-	 */
-	int __F(add_data_source)(WT_CONNECTION *connection, const char *prefix,
-	    WT_DATA_SOURCE *data_source, const char *config);
-
-	/*!
-	 * Add a custom collation function.
-	 *
-	 * The application must first implement the WT_COLLATOR interface and
-	 * then register the implementation with WiredTiger:
-	 *
-	 * @snippet ex_all.c WT_COLLATOR register
-	 *
-	 * @param connection the connection handle
-	 * @param name the name of the collation to be used in calls to
-	 * 	WT_SESSION::create, may not be \c "none"
-	 * @param collator the application-supplied collation handler
-	 * @configempty{WT_CONNECTION.add_collator, see dist/api_data.py}
-	 * @errors
-	 */
-	int __F(add_collator)(WT_CONNECTION *connection,
-	    const char *name, WT_COLLATOR *collator, const char *config);
-
-	/*!
-	 * Add a compression function.
-	 *
-	 * The application must first implement the WT_COMPRESSOR interface
-	 * and then register the implementation with WiredTiger:
-	 *
-	 * @snippet nop_compress.c WT_COMPRESSOR initialization structure
-	 *
-	 * @snippet nop_compress.c WT_COMPRESSOR initialization function
-	 *
-	 * @param connection the connection handle
-	 * @param name the name of the compression function to be used in calls
-	 *	to WT_SESSION::create, may not be \c "none"
-	 * @param compressor the application-supplied compression handler
-	 * @configempty{WT_CONNECTION.add_compressor, see dist/api_data.py}
-	 * @errors
-	 */
-	int __F(add_compressor)(WT_CONNECTION *connection,
-	    const char *name, WT_COMPRESSOR *compressor, const char *config);
-
-	/*!
-	 * Add an encryption function.
-	 *
-	 * The application must first implement the WT_ENCRYPTOR interface
-	 * and then register the implementation with WiredTiger:
-	 *
-	 * @snippet nop_encrypt.c WT_ENCRYPTOR initialization structure
-	 *
-	 * @snippet nop_encrypt.c WT_ENCRYPTOR initialization function
-	 *
-	 * @param connection the connection handle
-	 * @param name the name of the encryption function to be used in calls
-	 *	to WT_SESSION::create, may not be \c "none"
-	 * @param encryptor the application-supplied encryption handler
-	 * @configempty{WT_CONNECTION.add_encryptor, see dist/api_data.py}
-	 * @errors
-	 */
-	int __F(add_encryptor)(WT_CONNECTION *connection,
-	    const char *name, WT_ENCRYPTOR *encryptor, const char *config);
-
-	/*!
-	 * Add a custom extractor for index keys or column groups.
-	 *
-	 * The application must first implement the WT_EXTRACTOR interface and
-	 * then register the implementation with WiredTiger:
-	 *
-	 * @snippet ex_all.c WT_EXTRACTOR register
-	 *
-	 * @param connection the connection handle
-	 * @param name the name of the extractor to be used in calls to
-	 * 	WT_SESSION::create, may not be \c "none"
-	 * @param extractor the application-supplied extractor
-	 * @configempty{WT_CONNECTION.add_extractor, see dist/api_data.py}
-	 * @errors
-	 */
-	int __F(add_extractor)(WT_CONNECTION *connection, const char *name,
-	    WT_EXTRACTOR *extractor, const char *config);
-
-	/*!
-	 * Configure a custom file system.
-	 *
-	 * This method can only be called from an early loaded extension
-	 * module. The application must first implement the WT_FILE_SYSTEM
-	 * interface and then register the implementation with WiredTiger:
-	 *
-	 * @snippet ex_file_system.c WT_FILE_SYSTEM register
-	 *
-	 * @param connection the connection handle
-	 * @param fs the populated file system structure
-	 * @configempty{WT_CONNECTION.set_file_system, see dist/api_data.py}
-	 * @errors
-	 */
-	int __F(set_file_system)(
-	    WT_CONNECTION *connection, WT_FILE_SYSTEM *fs, const char *config);
->>>>>>> 7956ee50
 
 #if !defined(DOXYGEN)
 #if !defined(SWIG)
@@ -3551,7 +2910,7 @@
  * cache that must be full before eviction will remove unused blocks., an integer between \c 30 and
  * \c 100; default \c 95.}
  * @config{&nbsp;&nbsp;&nbsp;&nbsp;hashsize, number of buckets in the
- * hashtable that keeps track of blocks., an integer between \c 512 and \c 256K; default \c 32768.}
+ * hashtable that keeps track of blocks., an integer between \c 512 and \c 256K; default \c 0.}
  * @config{&nbsp;&nbsp;&nbsp;&nbsp;max_percent_overhead, maximum tolerated overhead expressed as the
  * number of blocks added and removed as percent of blocks looked up; cache population and eviction
  * will be suppressed if the overhead exceeds the threshold., an integer between \c 1 and \c 500;
@@ -3610,23 +2969,6 @@
  * @config{ ),,}
  * @config{checkpoint_sync, flush files to stable storage when closing or writing checkpoints., a
  * boolean flag; default \c true.}
- * @config{chunk_cache = (, chunk cache configuration options., a set of related configuration
- * options defined as follows.}
- * @config{&nbsp;&nbsp;&nbsp;&nbsp;capacity, maximum memory to allocate
- * for the chunk cache., an integer between \c 0 and \c 100TB; default \c 0.}
- * @config{&nbsp;&nbsp;&nbsp;&nbsp;chunk_size, size of cached chunks., an integer between \c 512KB
- * and \c 100GB; default \c 1MB.}
- * @config{&nbsp;&nbsp;&nbsp;&nbsp;device_path, the absolute path to
- * the file system or a block device used as cache location., a string; default empty.}
- * @config{&nbsp;&nbsp;&nbsp;&nbsp;enabled, enable chunk cache., a boolean flag; default \c false.}
- * @config{&nbsp;&nbsp;&nbsp;&nbsp;evict_trigger, cache percent full that triggers eviction., an
- * integer between \c 0 and \c 100; default \c 90.}
- * @config{&nbsp;&nbsp;&nbsp;&nbsp;hashsize, number
- * of buckets in the hashtable that keeps track of objects., an integer between \c 64 and \c
- * 1048576; default \c 1024.}
- * @config{&nbsp;&nbsp;&nbsp;&nbsp;type, cache location: DRAM or FILE
- * (file system or block device)., a string; default empty.}
- * @config{ ),,}
  * @config{compatibility = (, set compatibility version of database.  Changing the compatibility
  * version requires that there are no active operations for the duration of the call., a set of
  * related configuration options defined as follows.}
@@ -3983,13 +3325,13 @@
  * include <code>0</code> (INFO) and <code>1</code> through <code>5</code>\, corresponding to
  * (DEBUG_1) to (DEBUG_5)., a list\, with values chosen from the following options: \c "api"\, \c
  * "backup"\, \c "block"\, \c "block_cache"\, \c "checkpoint"\, \c "checkpoint_cleanup"\, \c
- * "checkpoint_progress"\, \c "chunkcache"\, \c "compact"\, \c "compact_progress"\, \c
- * "error_returns"\, \c "evict"\, \c "evict_stuck"\, \c "evictserver"\, \c "fileops"\, \c
- * "generation"\, \c "handleops"\, \c "history_store"\, \c "history_store_activity"\, \c "log"\, \c
- * "lsm"\, \c "lsm_manager"\, \c "metadata"\, \c "mutex"\, \c "out_of_order"\, \c "overflow"\, \c
- * "read"\, \c "reconcile"\, \c "recovery"\, \c "recovery_progress"\, \c "rts"\, \c "salvage"\, \c
- * "shared_cache"\, \c "split"\, \c "temporary"\, \c "thread_group"\, \c "tiered"\, \c "timestamp"\,
- * \c "transaction"\, \c "verify"\, \c "version"\, \c "write"; default \c [].}
+ * "checkpoint_progress"\, \c "compact"\, \c "compact_progress"\, \c "error_returns"\, \c "evict"\,
+ * \c "evict_stuck"\, \c "evictserver"\, \c "fileops"\, \c "generation"\, \c "handleops"\, \c
+ * "history_store"\, \c "history_store_activity"\, \c "log"\, \c "lsm"\, \c "lsm_manager"\, \c
+ * "metadata"\, \c "mutex"\, \c "out_of_order"\, \c "overflow"\, \c "read"\, \c "reconcile"\, \c
+ * "recovery"\, \c "recovery_progress"\, \c "rts"\, \c "salvage"\, \c "shared_cache"\, \c "split"\,
+ * \c "temporary"\, \c "thread_group"\, \c "tiered"\, \c "timestamp"\, \c "transaction"\, \c
+ * "verify"\, \c "version"\, \c "write"; default \c [].}
  * @config{verify_metadata, open connection and verify any WiredTiger metadata.  Not supported when
  * opening a connection from a backup.  This API allows verification and detection of corruption in
  * WiredTiger metadata., a boolean flag; default \c false.}
@@ -4616,45 +3958,45 @@
  * transaction is in progress, it should be rolled back and the operation
  * retried in a new transaction.
  */
-#define	WT_ROLLBACK	(-31800)
+#define WT_ROLLBACK (-31800)
 /*!
  * Attempt to insert an existing key.
  * This error is generated when the application attempts to insert a record with
  * the same key as an existing record without the 'overwrite' configuration to
  * WT_SESSION::open_cursor.
  */
-#define	WT_DUPLICATE_KEY	(-31801)
+#define WT_DUPLICATE_KEY    (-31801)
 /*!
  * Non-specific WiredTiger error.
  * This error is returned when an error is not covered by a specific error
  * return. The operation may be retried; if a transaction is in progress, it
  * should be rolled back and the operation retried in a new transaction.
  */
-#define	WT_ERROR	(-31802)
+#define WT_ERROR    (-31802)
 /*!
  * Item not found.
  * This error indicates an operation did not find a value to return.  This
  * includes cursor search and other operations where no record matched the
  * cursor's search key such as WT_CURSOR::update or WT_CURSOR::remove.
  */
-#define	WT_NOTFOUND	(-31803)
+#define WT_NOTFOUND (-31803)
 /*!
  * WiredTiger library panic.
  * This error indicates an underlying problem that requires a database restart.
  * The application may exit immediately, no further WiredTiger calls are
  * required (and further calls will themselves immediately fail).
  */
-#define	WT_PANIC	(-31804)
+#define WT_PANIC    (-31804)
 /*! @cond internal */
 /*! Restart the operation (internal). */
-#define	WT_RESTART	(-31805)
+#define WT_RESTART  (-31805)
 /*! @endcond */
 /*!
  * Recovery must be run to continue.
  * This error is generated when ::wiredtiger_open is configured to return an
  * error if recovery is required to use the database.
  */
-#define	WT_RUN_RECOVERY	(-31806)
+#define WT_RUN_RECOVERY (-31806)
 /*!
  * Operation would overflow cache.
  * This error is generated when wiredtiger_open is configured to run in-memory,
@@ -4663,14 +4005,14 @@
  * progress, it should be rolled back and the operation retried in a new
  * transaction.
  */
-#define	WT_CACHE_FULL	(-31807)
+#define WT_CACHE_FULL   (-31807)
 /*!
  * Conflict with a prepared update.
  * This error is generated when the application attempts to read an updated
  * record which is part of a transaction that has been prepared but not yet
  * resolved.
  */
-#define	WT_PREPARE_CONFLICT	(-31808)
+#define WT_PREPARE_CONFLICT (-31808)
 /*!
  * Database corruption detected.
  * This error is generated when corruption is detected in an on-disk file.
@@ -4678,7 +4020,7 @@
  * a system crash. The application may choose to salvage the file or retry
  * wiredtiger_open with the 'salvage=true' configuration setting.
  */
-#define	WT_TRY_SALVAGE	(-31809)
+#define WT_TRY_SALVAGE  (-31809)
 /*
  * Error return section: END
  * DO NOT EDIT: automatically built by dist/api_err.py.
@@ -5991,1399 +5333,1375 @@
  * @{
  */
 /*! LSM: application work units currently queued */
-#define	WT_STAT_CONN_LSM_WORK_QUEUE_APP			1000
+#define WT_STAT_CONN_LSM_WORK_QUEUE_APP         1000
 /*! LSM: merge work units currently queued */
-#define	WT_STAT_CONN_LSM_WORK_QUEUE_MANAGER		1001
+#define WT_STAT_CONN_LSM_WORK_QUEUE_MANAGER     1001
 /*! LSM: rows merged in an LSM tree */
-#define	WT_STAT_CONN_LSM_ROWS_MERGED			1002
+#define WT_STAT_CONN_LSM_ROWS_MERGED            1002
 /*! LSM: sleep for LSM checkpoint throttle */
-#define	WT_STAT_CONN_LSM_CHECKPOINT_THROTTLE		1003
+#define WT_STAT_CONN_LSM_CHECKPOINT_THROTTLE        1003
 /*! LSM: sleep for LSM merge throttle */
-#define	WT_STAT_CONN_LSM_MERGE_THROTTLE			1004
+#define WT_STAT_CONN_LSM_MERGE_THROTTLE         1004
 /*! LSM: switch work units currently queued */
-#define	WT_STAT_CONN_LSM_WORK_QUEUE_SWITCH		1005
+#define WT_STAT_CONN_LSM_WORK_QUEUE_SWITCH      1005
 /*! LSM: tree maintenance operations discarded */
-#define	WT_STAT_CONN_LSM_WORK_UNITS_DISCARDED		1006
+#define WT_STAT_CONN_LSM_WORK_UNITS_DISCARDED       1006
 /*! LSM: tree maintenance operations executed */
-#define	WT_STAT_CONN_LSM_WORK_UNITS_DONE		1007
+#define WT_STAT_CONN_LSM_WORK_UNITS_DONE        1007
 /*! LSM: tree maintenance operations scheduled */
-#define	WT_STAT_CONN_LSM_WORK_UNITS_CREATED		1008
+#define WT_STAT_CONN_LSM_WORK_UNITS_CREATED     1008
 /*! LSM: tree queue hit maximum */
-#define	WT_STAT_CONN_LSM_WORK_QUEUE_MAX			1009
+#define WT_STAT_CONN_LSM_WORK_QUEUE_MAX         1009
 /*! autocommit: retries for readonly operations */
-#define	WT_STAT_CONN_AUTOCOMMIT_READONLY_RETRY		1010
+#define WT_STAT_CONN_AUTOCOMMIT_READONLY_RETRY      1010
 /*! autocommit: retries for update operations */
-#define	WT_STAT_CONN_AUTOCOMMIT_UPDATE_RETRY		1011
+#define WT_STAT_CONN_AUTOCOMMIT_UPDATE_RETRY        1011
 /*! block-cache: cached blocks updated */
-#define	WT_STAT_CONN_BLOCK_CACHE_BLOCKS_UPDATE		1012
+#define WT_STAT_CONN_BLOCK_CACHE_BLOCKS_UPDATE      1012
 /*! block-cache: cached bytes updated */
-#define	WT_STAT_CONN_BLOCK_CACHE_BYTES_UPDATE		1013
+#define WT_STAT_CONN_BLOCK_CACHE_BYTES_UPDATE       1013
 /*! block-cache: evicted blocks */
-#define	WT_STAT_CONN_BLOCK_CACHE_BLOCKS_EVICTED		1014
+#define WT_STAT_CONN_BLOCK_CACHE_BLOCKS_EVICTED     1014
 /*! block-cache: file size causing bypass */
-#define	WT_STAT_CONN_BLOCK_CACHE_BYPASS_FILESIZE	1015
+#define WT_STAT_CONN_BLOCK_CACHE_BYPASS_FILESIZE    1015
 /*! block-cache: lookups */
-#define	WT_STAT_CONN_BLOCK_CACHE_LOOKUPS		1016
+#define WT_STAT_CONN_BLOCK_CACHE_LOOKUPS        1016
 /*! block-cache: number of blocks not evicted due to overhead */
-#define	WT_STAT_CONN_BLOCK_CACHE_NOT_EVICTED_OVERHEAD	1017
+#define WT_STAT_CONN_BLOCK_CACHE_NOT_EVICTED_OVERHEAD   1017
 /*!
  * block-cache: number of bypasses because no-write-allocate setting was
  * on
  */
-#define	WT_STAT_CONN_BLOCK_CACHE_BYPASS_WRITEALLOC	1018
+#define WT_STAT_CONN_BLOCK_CACHE_BYPASS_WRITEALLOC  1018
 /*! block-cache: number of bypasses due to overhead on put */
-#define	WT_STAT_CONN_BLOCK_CACHE_BYPASS_OVERHEAD_PUT	1019
+#define WT_STAT_CONN_BLOCK_CACHE_BYPASS_OVERHEAD_PUT    1019
 /*! block-cache: number of bypasses on get */
-#define	WT_STAT_CONN_BLOCK_CACHE_BYPASS_GET		1020
+#define WT_STAT_CONN_BLOCK_CACHE_BYPASS_GET     1020
 /*! block-cache: number of bypasses on put because file is too small */
-#define	WT_STAT_CONN_BLOCK_CACHE_BYPASS_PUT		1021
+#define WT_STAT_CONN_BLOCK_CACHE_BYPASS_PUT     1021
 /*! block-cache: number of eviction passes */
-#define	WT_STAT_CONN_BLOCK_CACHE_EVICTION_PASSES	1022
+#define WT_STAT_CONN_BLOCK_CACHE_EVICTION_PASSES    1022
 /*! block-cache: number of hits */
-#define	WT_STAT_CONN_BLOCK_CACHE_HITS			1023
+#define WT_STAT_CONN_BLOCK_CACHE_HITS           1023
 /*! block-cache: number of misses */
-#define	WT_STAT_CONN_BLOCK_CACHE_MISSES			1024
+#define WT_STAT_CONN_BLOCK_CACHE_MISSES         1024
 /*! block-cache: number of put bypasses on checkpoint I/O */
-#define	WT_STAT_CONN_BLOCK_CACHE_BYPASS_CHKPT		1025
+#define WT_STAT_CONN_BLOCK_CACHE_BYPASS_CHKPT       1025
 /*! block-cache: removed blocks */
-#define	WT_STAT_CONN_BLOCK_CACHE_BLOCKS_REMOVED		1026
+#define WT_STAT_CONN_BLOCK_CACHE_BLOCKS_REMOVED     1026
 /*! block-cache: time sleeping to remove block (usecs) */
-#define	WT_STAT_CONN_BLOCK_CACHE_BLOCKS_REMOVED_BLOCKED	1027
+#define WT_STAT_CONN_BLOCK_CACHE_BLOCKS_REMOVED_BLOCKED 1027
 /*! block-cache: total blocks */
-#define	WT_STAT_CONN_BLOCK_CACHE_BLOCKS			1028
+#define WT_STAT_CONN_BLOCK_CACHE_BLOCKS         1028
 /*! block-cache: total blocks inserted on read path */
-#define	WT_STAT_CONN_BLOCK_CACHE_BLOCKS_INSERT_READ	1029
+#define WT_STAT_CONN_BLOCK_CACHE_BLOCKS_INSERT_READ 1029
 /*! block-cache: total blocks inserted on write path */
-#define	WT_STAT_CONN_BLOCK_CACHE_BLOCKS_INSERT_WRITE	1030
+#define WT_STAT_CONN_BLOCK_CACHE_BLOCKS_INSERT_WRITE    1030
 /*! block-cache: total bytes */
-#define	WT_STAT_CONN_BLOCK_CACHE_BYTES			1031
+#define WT_STAT_CONN_BLOCK_CACHE_BYTES          1031
 /*! block-cache: total bytes inserted on read path */
-#define	WT_STAT_CONN_BLOCK_CACHE_BYTES_INSERT_READ	1032
+#define WT_STAT_CONN_BLOCK_CACHE_BYTES_INSERT_READ  1032
 /*! block-cache: total bytes inserted on write path */
-#define	WT_STAT_CONN_BLOCK_CACHE_BYTES_INSERT_WRITE	1033
+#define WT_STAT_CONN_BLOCK_CACHE_BYTES_INSERT_WRITE 1033
 /*! block-manager: blocks pre-loaded */
-#define	WT_STAT_CONN_BLOCK_PRELOAD			1034
+#define WT_STAT_CONN_BLOCK_PRELOAD          1034
 /*! block-manager: blocks read */
-#define	WT_STAT_CONN_BLOCK_READ				1035
+#define WT_STAT_CONN_BLOCK_READ             1035
 /*! block-manager: blocks written */
-#define	WT_STAT_CONN_BLOCK_WRITE			1036
+#define WT_STAT_CONN_BLOCK_WRITE            1036
 /*! block-manager: bytes read */
-#define	WT_STAT_CONN_BLOCK_BYTE_READ			1037
+#define WT_STAT_CONN_BLOCK_BYTE_READ            1037
 /*! block-manager: bytes read via memory map API */
-#define	WT_STAT_CONN_BLOCK_BYTE_READ_MMAP		1038
+#define WT_STAT_CONN_BLOCK_BYTE_READ_MMAP       1038
 /*! block-manager: bytes read via system call API */
-#define	WT_STAT_CONN_BLOCK_BYTE_READ_SYSCALL		1039
+#define WT_STAT_CONN_BLOCK_BYTE_READ_SYSCALL        1039
 /*! block-manager: bytes written */
-#define	WT_STAT_CONN_BLOCK_BYTE_WRITE			1040
+#define WT_STAT_CONN_BLOCK_BYTE_WRITE           1040
 /*! block-manager: bytes written for checkpoint */
-#define	WT_STAT_CONN_BLOCK_BYTE_WRITE_CHECKPOINT	1041
+#define WT_STAT_CONN_BLOCK_BYTE_WRITE_CHECKPOINT    1041
 /*! block-manager: bytes written via memory map API */
-#define	WT_STAT_CONN_BLOCK_BYTE_WRITE_MMAP		1042
+#define WT_STAT_CONN_BLOCK_BYTE_WRITE_MMAP      1042
 /*! block-manager: bytes written via system call API */
-#define	WT_STAT_CONN_BLOCK_BYTE_WRITE_SYSCALL		1043
+#define WT_STAT_CONN_BLOCK_BYTE_WRITE_SYSCALL       1043
 /*! block-manager: mapped blocks read */
-#define	WT_STAT_CONN_BLOCK_MAP_READ			1044
+#define WT_STAT_CONN_BLOCK_MAP_READ         1044
 /*! block-manager: mapped bytes read */
-#define	WT_STAT_CONN_BLOCK_BYTE_MAP_READ		1045
+#define WT_STAT_CONN_BLOCK_BYTE_MAP_READ        1045
 /*!
  * block-manager: number of times the file was remapped because it
  * changed size via fallocate or truncate
  */
-#define	WT_STAT_CONN_BLOCK_REMAP_FILE_RESIZE		1046
+#define WT_STAT_CONN_BLOCK_REMAP_FILE_RESIZE        1046
 /*! block-manager: number of times the region was remapped via write */
-#define	WT_STAT_CONN_BLOCK_REMAP_FILE_WRITE		1047
+#define WT_STAT_CONN_BLOCK_REMAP_FILE_WRITE     1047
 /*! cache: application threads page read from disk to cache count */
-#define	WT_STAT_CONN_CACHE_READ_APP_COUNT		1048
+#define WT_STAT_CONN_CACHE_READ_APP_COUNT       1048
 /*! cache: application threads page read from disk to cache time (usecs) */
-#define	WT_STAT_CONN_CACHE_READ_APP_TIME		1049
+#define WT_STAT_CONN_CACHE_READ_APP_TIME        1049
 /*! cache: application threads page write from cache to disk count */
-#define	WT_STAT_CONN_CACHE_WRITE_APP_COUNT		1050
+#define WT_STAT_CONN_CACHE_WRITE_APP_COUNT      1050
 /*! cache: application threads page write from cache to disk time (usecs) */
-#define	WT_STAT_CONN_CACHE_WRITE_APP_TIME		1051
+#define WT_STAT_CONN_CACHE_WRITE_APP_TIME       1051
 /*! cache: bytes allocated for updates */
-#define	WT_STAT_CONN_CACHE_BYTES_UPDATES		1052
+#define WT_STAT_CONN_CACHE_BYTES_UPDATES        1052
 /*! cache: bytes belonging to page images in the cache */
-#define	WT_STAT_CONN_CACHE_BYTES_IMAGE			1053
+#define WT_STAT_CONN_CACHE_BYTES_IMAGE          1053
 /*! cache: bytes belonging to the history store table in the cache */
-#define	WT_STAT_CONN_CACHE_BYTES_HS			1054
+#define WT_STAT_CONN_CACHE_BYTES_HS         1054
 /*! cache: bytes currently in the cache */
-#define	WT_STAT_CONN_CACHE_BYTES_INUSE			1055
+#define WT_STAT_CONN_CACHE_BYTES_INUSE          1055
 /*! cache: bytes dirty in the cache cumulative */
-#define	WT_STAT_CONN_CACHE_BYTES_DIRTY_TOTAL		1056
+#define WT_STAT_CONN_CACHE_BYTES_DIRTY_TOTAL        1056
 /*! cache: bytes not belonging to page images in the cache */
-#define	WT_STAT_CONN_CACHE_BYTES_OTHER			1057
+#define WT_STAT_CONN_CACHE_BYTES_OTHER          1057
 /*! cache: bytes read into cache */
-#define	WT_STAT_CONN_CACHE_BYTES_READ			1058
+#define WT_STAT_CONN_CACHE_BYTES_READ           1058
 /*! cache: bytes written from cache */
-#define	WT_STAT_CONN_CACHE_BYTES_WRITE			1059
+#define WT_STAT_CONN_CACHE_BYTES_WRITE          1059
 /*! cache: checkpoint blocked page eviction */
-#define	WT_STAT_CONN_CACHE_EVICTION_BLOCKED_CHECKPOINT	1060
+#define WT_STAT_CONN_CACHE_EVICTION_BLOCKED_CHECKPOINT  1060
 /*!
  * cache: checkpoint of history store file blocked non-history store page
  * eviction
  */
-#define	WT_STAT_CONN_CACHE_EVICTION_BLOCKED_CHECKPOINT_HS	1061
+#define WT_STAT_CONN_CACHE_EVICTION_BLOCKED_CHECKPOINT_HS   1061
 /*! cache: eviction calls to get a page */
-#define	WT_STAT_CONN_CACHE_EVICTION_GET_REF		1062
+#define WT_STAT_CONN_CACHE_EVICTION_GET_REF     1062
 /*! cache: eviction calls to get a page found queue empty */
-#define	WT_STAT_CONN_CACHE_EVICTION_GET_REF_EMPTY	1063
+#define WT_STAT_CONN_CACHE_EVICTION_GET_REF_EMPTY   1063
 /*! cache: eviction calls to get a page found queue empty after locking */
-#define	WT_STAT_CONN_CACHE_EVICTION_GET_REF_EMPTY2	1064
+#define WT_STAT_CONN_CACHE_EVICTION_GET_REF_EMPTY2  1064
 /*! cache: eviction currently operating in aggressive mode */
-#define	WT_STAT_CONN_CACHE_EVICTION_AGGRESSIVE_SET	1065
+#define WT_STAT_CONN_CACHE_EVICTION_AGGRESSIVE_SET  1065
 /*! cache: eviction empty score */
-#define	WT_STAT_CONN_CACHE_EVICTION_EMPTY_SCORE		1066
+#define WT_STAT_CONN_CACHE_EVICTION_EMPTY_SCORE     1066
 /*!
  * cache: eviction gave up due to detecting a disk value without a
  * timestamp behind the last update on the chain
  */
-#define	WT_STAT_CONN_CACHE_EVICTION_BLOCKED_NO_TS_CHECKPOINT_RACE_1	1067
+#define WT_STAT_CONN_CACHE_EVICTION_BLOCKED_NO_TS_CHECKPOINT_RACE_1 1067
 /*!
  * cache: eviction gave up due to detecting a tombstone without a
  * timestamp ahead of the selected on disk update
  */
-#define	WT_STAT_CONN_CACHE_EVICTION_BLOCKED_NO_TS_CHECKPOINT_RACE_2	1068
+#define WT_STAT_CONN_CACHE_EVICTION_BLOCKED_NO_TS_CHECKPOINT_RACE_2 1068
 /*!
  * cache: eviction gave up due to detecting a tombstone without a
  * timestamp ahead of the selected on disk update after validating the
  * update chain
  */
-#define	WT_STAT_CONN_CACHE_EVICTION_BLOCKED_NO_TS_CHECKPOINT_RACE_3	1069
+#define WT_STAT_CONN_CACHE_EVICTION_BLOCKED_NO_TS_CHECKPOINT_RACE_3 1069
 /*!
  * cache: eviction gave up due to detecting update chain entries without
  * timestamps after the selected on disk update
  */
-#define	WT_STAT_CONN_CACHE_EVICTION_BLOCKED_NO_TS_CHECKPOINT_RACE_4	1070
+#define WT_STAT_CONN_CACHE_EVICTION_BLOCKED_NO_TS_CHECKPOINT_RACE_4 1070
 /*!
  * cache: eviction gave up due to needing to remove a record from the
  * history store but checkpoint is running
  */
-#define	WT_STAT_CONN_CACHE_EVICTION_BLOCKED_REMOVE_HS_RACE_WITH_CHECKPOINT	1071
+#define WT_STAT_CONN_CACHE_EVICTION_BLOCKED_REMOVE_HS_RACE_WITH_CHECKPOINT  1071
 /*! cache: eviction passes of a file */
-#define	WT_STAT_CONN_CACHE_EVICTION_WALK_PASSES		1072
+#define WT_STAT_CONN_CACHE_EVICTION_WALK_PASSES     1072
 /*! cache: eviction server candidate queue empty when topping up */
-#define	WT_STAT_CONN_CACHE_EVICTION_QUEUE_EMPTY		1073
+#define WT_STAT_CONN_CACHE_EVICTION_QUEUE_EMPTY     1073
 /*! cache: eviction server candidate queue not empty when topping up */
-#define	WT_STAT_CONN_CACHE_EVICTION_QUEUE_NOT_EMPTY	1074
+#define WT_STAT_CONN_CACHE_EVICTION_QUEUE_NOT_EMPTY 1074
 /*! cache: eviction server evicting pages */
-#define	WT_STAT_CONN_CACHE_EVICTION_SERVER_EVICTING	1075
+#define WT_STAT_CONN_CACHE_EVICTION_SERVER_EVICTING 1075
 /*!
  * cache: eviction server slept, because we did not make progress with
  * eviction
  */
-#define	WT_STAT_CONN_CACHE_EVICTION_SERVER_SLEPT	1076
+#define WT_STAT_CONN_CACHE_EVICTION_SERVER_SLEPT    1076
 /*! cache: eviction server unable to reach eviction goal */
-#define	WT_STAT_CONN_CACHE_EVICTION_SLOW		1077
+#define WT_STAT_CONN_CACHE_EVICTION_SLOW        1077
 /*! cache: eviction server waiting for a leaf page */
-#define	WT_STAT_CONN_CACHE_EVICTION_WALK_LEAF_NOTFOUND	1078
+#define WT_STAT_CONN_CACHE_EVICTION_WALK_LEAF_NOTFOUND  1078
 /*! cache: eviction state */
-#define	WT_STAT_CONN_CACHE_EVICTION_STATE		1079
+#define WT_STAT_CONN_CACHE_EVICTION_STATE       1079
 /*!
  * cache: eviction walk most recent sleeps for checkpoint handle
  * gathering
  */
-#define	WT_STAT_CONN_CACHE_EVICTION_WALK_SLEEPS		1080
+#define WT_STAT_CONN_CACHE_EVICTION_WALK_SLEEPS     1080
 /*! cache: eviction walk target pages histogram - 0-9 */
-#define	WT_STAT_CONN_CACHE_EVICTION_TARGET_PAGE_LT10	1081
+#define WT_STAT_CONN_CACHE_EVICTION_TARGET_PAGE_LT10    1081
 /*! cache: eviction walk target pages histogram - 10-31 */
-#define	WT_STAT_CONN_CACHE_EVICTION_TARGET_PAGE_LT32	1082
+#define WT_STAT_CONN_CACHE_EVICTION_TARGET_PAGE_LT32    1082
 /*! cache: eviction walk target pages histogram - 128 and higher */
-#define	WT_STAT_CONN_CACHE_EVICTION_TARGET_PAGE_GE128	1083
+#define WT_STAT_CONN_CACHE_EVICTION_TARGET_PAGE_GE128   1083
 /*! cache: eviction walk target pages histogram - 32-63 */
-#define	WT_STAT_CONN_CACHE_EVICTION_TARGET_PAGE_LT64	1084
+#define WT_STAT_CONN_CACHE_EVICTION_TARGET_PAGE_LT64    1084
 /*! cache: eviction walk target pages histogram - 64-128 */
-#define	WT_STAT_CONN_CACHE_EVICTION_TARGET_PAGE_LT128	1085
+#define WT_STAT_CONN_CACHE_EVICTION_TARGET_PAGE_LT128   1085
 /*!
  * cache: eviction walk target pages reduced due to history store cache
  * pressure
  */
-#define	WT_STAT_CONN_CACHE_EVICTION_TARGET_PAGE_REDUCED	1086
+#define WT_STAT_CONN_CACHE_EVICTION_TARGET_PAGE_REDUCED 1086
 /*! cache: eviction walk target strategy both clean and dirty pages */
-#define	WT_STAT_CONN_CACHE_EVICTION_TARGET_STRATEGY_BOTH_CLEAN_AND_DIRTY	1087
+#define WT_STAT_CONN_CACHE_EVICTION_TARGET_STRATEGY_BOTH_CLEAN_AND_DIRTY    1087
 /*! cache: eviction walk target strategy only clean pages */
-#define	WT_STAT_CONN_CACHE_EVICTION_TARGET_STRATEGY_CLEAN	1088
+#define WT_STAT_CONN_CACHE_EVICTION_TARGET_STRATEGY_CLEAN   1088
 /*! cache: eviction walk target strategy only dirty pages */
-#define	WT_STAT_CONN_CACHE_EVICTION_TARGET_STRATEGY_DIRTY	1089
+#define WT_STAT_CONN_CACHE_EVICTION_TARGET_STRATEGY_DIRTY   1089
 /*! cache: eviction walks abandoned */
-#define	WT_STAT_CONN_CACHE_EVICTION_WALKS_ABANDONED	1090
+#define WT_STAT_CONN_CACHE_EVICTION_WALKS_ABANDONED 1090
 /*! cache: eviction walks gave up because they restarted their walk twice */
-#define	WT_STAT_CONN_CACHE_EVICTION_WALKS_STOPPED	1091
+#define WT_STAT_CONN_CACHE_EVICTION_WALKS_STOPPED   1091
 /*!
  * cache: eviction walks gave up because they saw too many pages and
  * found no candidates
  */
-#define	WT_STAT_CONN_CACHE_EVICTION_WALKS_GAVE_UP_NO_TARGETS	1092
+#define WT_STAT_CONN_CACHE_EVICTION_WALKS_GAVE_UP_NO_TARGETS    1092
 /*!
  * cache: eviction walks gave up because they saw too many pages and
  * found too few candidates
  */
-#define	WT_STAT_CONN_CACHE_EVICTION_WALKS_GAVE_UP_RATIO	1093
+#define WT_STAT_CONN_CACHE_EVICTION_WALKS_GAVE_UP_RATIO 1093
 /*! cache: eviction walks reached end of tree */
-#define	WT_STAT_CONN_CACHE_EVICTION_WALKS_ENDED		1094
+#define WT_STAT_CONN_CACHE_EVICTION_WALKS_ENDED     1094
 /*! cache: eviction walks restarted */
-#define	WT_STAT_CONN_CACHE_EVICTION_WALK_RESTART	1095
+#define WT_STAT_CONN_CACHE_EVICTION_WALK_RESTART    1095
 /*! cache: eviction walks started from root of tree */
-#define	WT_STAT_CONN_CACHE_EVICTION_WALK_FROM_ROOT	1096
+#define WT_STAT_CONN_CACHE_EVICTION_WALK_FROM_ROOT  1096
 /*! cache: eviction walks started from saved location in tree */
-#define	WT_STAT_CONN_CACHE_EVICTION_WALK_SAVED_POS	1097
+#define WT_STAT_CONN_CACHE_EVICTION_WALK_SAVED_POS  1097
 /*! cache: eviction worker thread active */
-#define	WT_STAT_CONN_CACHE_EVICTION_ACTIVE_WORKERS	1098
+#define WT_STAT_CONN_CACHE_EVICTION_ACTIVE_WORKERS  1098
 /*! cache: eviction worker thread created */
-#define	WT_STAT_CONN_CACHE_EVICTION_WORKER_CREATED	1099
+#define WT_STAT_CONN_CACHE_EVICTION_WORKER_CREATED  1099
 /*! cache: eviction worker thread evicting pages */
-#define	WT_STAT_CONN_CACHE_EVICTION_WORKER_EVICTING	1100
+#define WT_STAT_CONN_CACHE_EVICTION_WORKER_EVICTING 1100
 /*! cache: eviction worker thread removed */
-#define	WT_STAT_CONN_CACHE_EVICTION_WORKER_REMOVED	1101
+#define WT_STAT_CONN_CACHE_EVICTION_WORKER_REMOVED  1101
 /*! cache: eviction worker thread stable number */
-#define	WT_STAT_CONN_CACHE_EVICTION_STABLE_STATE_WORKERS	1102
+#define WT_STAT_CONN_CACHE_EVICTION_STABLE_STATE_WORKERS    1102
 /*! cache: files with active eviction walks */
-#define	WT_STAT_CONN_CACHE_EVICTION_WALKS_ACTIVE	1103
+#define WT_STAT_CONN_CACHE_EVICTION_WALKS_ACTIVE    1103
 /*! cache: files with new eviction walks started */
-#define	WT_STAT_CONN_CACHE_EVICTION_WALKS_STARTED	1104
+#define WT_STAT_CONN_CACHE_EVICTION_WALKS_STARTED   1104
 /*! cache: force re-tuning of eviction workers once in a while */
-#define	WT_STAT_CONN_CACHE_EVICTION_FORCE_RETUNE	1105
+#define WT_STAT_CONN_CACHE_EVICTION_FORCE_RETUNE    1105
 /*!
  * cache: forced eviction - history store pages failed to evict while
  * session has history store cursor open
  */
-#define	WT_STAT_CONN_CACHE_EVICTION_FORCE_HS_FAIL	1106
+#define WT_STAT_CONN_CACHE_EVICTION_FORCE_HS_FAIL   1106
 /*!
  * cache: forced eviction - history store pages selected while session
  * has history store cursor open
  */
-#define	WT_STAT_CONN_CACHE_EVICTION_FORCE_HS		1107
+#define WT_STAT_CONN_CACHE_EVICTION_FORCE_HS        1107
 /*!
  * cache: forced eviction - history store pages successfully evicted
  * while session has history store cursor open
  */
-#define	WT_STAT_CONN_CACHE_EVICTION_FORCE_HS_SUCCESS	1108
+#define WT_STAT_CONN_CACHE_EVICTION_FORCE_HS_SUCCESS    1108
 /*! cache: forced eviction - pages evicted that were clean count */
-#define	WT_STAT_CONN_CACHE_EVICTION_FORCE_CLEAN		1109
+#define WT_STAT_CONN_CACHE_EVICTION_FORCE_CLEAN     1109
 /*! cache: forced eviction - pages evicted that were clean time (usecs) */
-#define	WT_STAT_CONN_CACHE_EVICTION_FORCE_CLEAN_TIME	1110
+#define WT_STAT_CONN_CACHE_EVICTION_FORCE_CLEAN_TIME    1110
 /*! cache: forced eviction - pages evicted that were dirty count */
-#define	WT_STAT_CONN_CACHE_EVICTION_FORCE_DIRTY		1111
+#define WT_STAT_CONN_CACHE_EVICTION_FORCE_DIRTY     1111
 /*! cache: forced eviction - pages evicted that were dirty time (usecs) */
-#define	WT_STAT_CONN_CACHE_EVICTION_FORCE_DIRTY_TIME	1112
+#define WT_STAT_CONN_CACHE_EVICTION_FORCE_DIRTY_TIME    1112
 /*!
  * cache: forced eviction - pages selected because of a large number of
  * updates to a single item
  */
-#define	WT_STAT_CONN_CACHE_EVICTION_FORCE_LONG_UPDATE_LIST	1113
+#define WT_STAT_CONN_CACHE_EVICTION_FORCE_LONG_UPDATE_LIST  1113
 /*!
  * cache: forced eviction - pages selected because of too many deleted
  * items count
  */
-#define	WT_STAT_CONN_CACHE_EVICTION_FORCE_DELETE	1114
+#define WT_STAT_CONN_CACHE_EVICTION_FORCE_DELETE    1114
 /*! cache: forced eviction - pages selected count */
-#define	WT_STAT_CONN_CACHE_EVICTION_FORCE		1115
+#define WT_STAT_CONN_CACHE_EVICTION_FORCE       1115
 /*! cache: forced eviction - pages selected unable to be evicted count */
-#define	WT_STAT_CONN_CACHE_EVICTION_FORCE_FAIL		1116
+#define WT_STAT_CONN_CACHE_EVICTION_FORCE_FAIL      1116
 /*! cache: forced eviction - pages selected unable to be evicted time */
-#define	WT_STAT_CONN_CACHE_EVICTION_FORCE_FAIL_TIME	1117
+#define WT_STAT_CONN_CACHE_EVICTION_FORCE_FAIL_TIME 1117
 /*! cache: hazard pointer blocked page eviction */
-#define	WT_STAT_CONN_CACHE_EVICTION_BLOCKED_HAZARD	1118
+#define WT_STAT_CONN_CACHE_EVICTION_BLOCKED_HAZARD  1118
 /*! cache: hazard pointer check calls */
-#define	WT_STAT_CONN_CACHE_HAZARD_CHECKS		1119
+#define WT_STAT_CONN_CACHE_HAZARD_CHECKS        1119
 /*! cache: hazard pointer check entries walked */
-#define	WT_STAT_CONN_CACHE_HAZARD_WALKS			1120
+#define WT_STAT_CONN_CACHE_HAZARD_WALKS         1120
 /*! cache: hazard pointer maximum array length */
-#define	WT_STAT_CONN_CACHE_HAZARD_MAX			1121
+#define WT_STAT_CONN_CACHE_HAZARD_MAX           1121
 /*! cache: history store table insert calls */
-#define	WT_STAT_CONN_CACHE_HS_INSERT			1122
+#define WT_STAT_CONN_CACHE_HS_INSERT            1122
 /*! cache: history store table insert calls that returned restart */
-#define	WT_STAT_CONN_CACHE_HS_INSERT_RESTART		1123
+#define WT_STAT_CONN_CACHE_HS_INSERT_RESTART        1123
 /*! cache: history store table max on-disk size */
-#define	WT_STAT_CONN_CACHE_HS_ONDISK_MAX		1124
+#define WT_STAT_CONN_CACHE_HS_ONDISK_MAX        1124
 /*! cache: history store table on-disk size */
-#define	WT_STAT_CONN_CACHE_HS_ONDISK			1125
+#define WT_STAT_CONN_CACHE_HS_ONDISK            1125
 /*! cache: history store table reads */
-#define	WT_STAT_CONN_CACHE_HS_READ			1126
+#define WT_STAT_CONN_CACHE_HS_READ          1126
 /*! cache: history store table reads missed */
-#define	WT_STAT_CONN_CACHE_HS_READ_MISS			1127
+#define WT_STAT_CONN_CACHE_HS_READ_MISS         1127
 /*! cache: history store table reads requiring squashed modifies */
-#define	WT_STAT_CONN_CACHE_HS_READ_SQUASH		1128
+#define WT_STAT_CONN_CACHE_HS_READ_SQUASH       1128
 /*!
  * cache: history store table resolved updates without timestamps that
  * lose their durable timestamp
  */
-#define	WT_STAT_CONN_CACHE_HS_ORDER_LOSE_DURABLE_TIMESTAMP	1129
+#define WT_STAT_CONN_CACHE_HS_ORDER_LOSE_DURABLE_TIMESTAMP  1129
 /*!
  * cache: history store table truncation by rollback to stable to remove
  * an unstable update
  */
-#define	WT_STAT_CONN_CACHE_HS_KEY_TRUNCATE_RTS_UNSTABLE	1130
+#define WT_STAT_CONN_CACHE_HS_KEY_TRUNCATE_RTS_UNSTABLE 1130
 /*!
  * cache: history store table truncation by rollback to stable to remove
  * an update
  */
-#define	WT_STAT_CONN_CACHE_HS_KEY_TRUNCATE_RTS		1131
+#define WT_STAT_CONN_CACHE_HS_KEY_TRUNCATE_RTS      1131
 /*!
  * cache: history store table truncation to remove all the keys of a
  * btree
  */
-#define	WT_STAT_CONN_CACHE_HS_BTREE_TRUNCATE		1132
+#define WT_STAT_CONN_CACHE_HS_BTREE_TRUNCATE        1132
 /*! cache: history store table truncation to remove an update */
-#define	WT_STAT_CONN_CACHE_HS_KEY_TRUNCATE		1133
+#define WT_STAT_CONN_CACHE_HS_KEY_TRUNCATE      1133
 /*!
  * cache: history store table truncation to remove range of updates due
  * to an update without a timestamp on data page
  */
-#define	WT_STAT_CONN_CACHE_HS_ORDER_REMOVE		1134
+#define WT_STAT_CONN_CACHE_HS_ORDER_REMOVE      1134
 /*!
  * cache: history store table truncation to remove range of updates due
  * to key being removed from the data page during reconciliation
  */
-#define	WT_STAT_CONN_CACHE_HS_KEY_TRUNCATE_ONPAGE_REMOVAL	1135
+#define WT_STAT_CONN_CACHE_HS_KEY_TRUNCATE_ONPAGE_REMOVAL   1135
 /*!
  * cache: history store table updates without timestamps fixed up by
  * reinserting with the fixed timestamp
  */
-#define	WT_STAT_CONN_CACHE_HS_ORDER_REINSERT		1136
+#define WT_STAT_CONN_CACHE_HS_ORDER_REINSERT        1136
 /*! cache: history store table writes requiring squashed modifies */
-#define	WT_STAT_CONN_CACHE_HS_WRITE_SQUASH		1137
+#define WT_STAT_CONN_CACHE_HS_WRITE_SQUASH      1137
 /*! cache: in-memory page passed criteria to be split */
-#define	WT_STAT_CONN_CACHE_INMEM_SPLITTABLE		1138
+#define WT_STAT_CONN_CACHE_INMEM_SPLITTABLE     1138
 /*! cache: in-memory page splits */
-#define	WT_STAT_CONN_CACHE_INMEM_SPLIT			1139
+#define WT_STAT_CONN_CACHE_INMEM_SPLIT          1139
 /*! cache: internal page split blocked its eviction */
-#define	WT_STAT_CONN_CACHE_EVICTION_BLOCKED_INTERNAL_PAGE_SPLIT	1140
+#define WT_STAT_CONN_CACHE_EVICTION_BLOCKED_INTERNAL_PAGE_SPLIT 1140
 /*! cache: internal pages evicted */
-#define	WT_STAT_CONN_CACHE_EVICTION_INTERNAL		1141
+#define WT_STAT_CONN_CACHE_EVICTION_INTERNAL        1141
 /*! cache: internal pages queued for eviction */
-#define	WT_STAT_CONN_CACHE_EVICTION_INTERNAL_PAGES_QUEUED	1142
+#define WT_STAT_CONN_CACHE_EVICTION_INTERNAL_PAGES_QUEUED   1142
 /*! cache: internal pages seen by eviction walk */
-#define	WT_STAT_CONN_CACHE_EVICTION_INTERNAL_PAGES_SEEN	1143
+#define WT_STAT_CONN_CACHE_EVICTION_INTERNAL_PAGES_SEEN 1143
 /*! cache: internal pages seen by eviction walk that are already queued */
-#define	WT_STAT_CONN_CACHE_EVICTION_INTERNAL_PAGES_ALREADY_QUEUED	1144
+#define WT_STAT_CONN_CACHE_EVICTION_INTERNAL_PAGES_ALREADY_QUEUED   1144
 /*! cache: internal pages split during eviction */
-#define	WT_STAT_CONN_CACHE_EVICTION_SPLIT_INTERNAL	1145
+#define WT_STAT_CONN_CACHE_EVICTION_SPLIT_INTERNAL  1145
 /*! cache: leaf pages split during eviction */
-#define	WT_STAT_CONN_CACHE_EVICTION_SPLIT_LEAF		1146
+#define WT_STAT_CONN_CACHE_EVICTION_SPLIT_LEAF      1146
 /*! cache: maximum bytes configured */
-#define	WT_STAT_CONN_CACHE_BYTES_MAX			1147
+#define WT_STAT_CONN_CACHE_BYTES_MAX            1147
 /*! cache: maximum page size seen at eviction */
-#define	WT_STAT_CONN_CACHE_EVICTION_MAXIMUM_PAGE_SIZE	1148
+#define WT_STAT_CONN_CACHE_EVICTION_MAXIMUM_PAGE_SIZE   1148
 /*! cache: maximum seconds spent at a single eviction */
-#define	WT_STAT_CONN_CACHE_EVICTION_MAXIMUM_SECONDS	1149
+#define WT_STAT_CONN_CACHE_EVICTION_MAXIMUM_SECONDS 1149
 /*! cache: modified pages evicted */
-#define	WT_STAT_CONN_CACHE_EVICTION_DIRTY		1150
+#define WT_STAT_CONN_CACHE_EVICTION_DIRTY       1150
 /*! cache: modified pages evicted by application threads */
-#define	WT_STAT_CONN_CACHE_EVICTION_APP_DIRTY		1151
+#define WT_STAT_CONN_CACHE_EVICTION_APP_DIRTY       1151
 /*! cache: operations timed out waiting for space in cache */
-#define	WT_STAT_CONN_CACHE_TIMED_OUT_OPS		1152
+#define WT_STAT_CONN_CACHE_TIMED_OUT_OPS        1152
 /*!
  * cache: overflow keys on a multiblock row-store page blocked its
  * eviction
  */
-#define	WT_STAT_CONN_CACHE_EVICTION_BLOCKED_OVERFLOW_KEYS	1153
+#define WT_STAT_CONN_CACHE_EVICTION_BLOCKED_OVERFLOW_KEYS   1153
 /*! cache: overflow pages read into cache */
-#define	WT_STAT_CONN_CACHE_READ_OVERFLOW		1154
+#define WT_STAT_CONN_CACHE_READ_OVERFLOW        1154
 /*! cache: page split during eviction deepened the tree */
-#define	WT_STAT_CONN_CACHE_EVICTION_DEEPEN		1155
+#define WT_STAT_CONN_CACHE_EVICTION_DEEPEN      1155
 /*! cache: page written requiring history store records */
-#define	WT_STAT_CONN_CACHE_WRITE_HS			1156
+#define WT_STAT_CONN_CACHE_WRITE_HS         1156
 /*! cache: pages currently held in the cache */
-#define	WT_STAT_CONN_CACHE_PAGES_INUSE			1157
+#define WT_STAT_CONN_CACHE_PAGES_INUSE          1157
 /*! cache: pages evicted by application threads */
-#define	WT_STAT_CONN_CACHE_EVICTION_APP			1158
+#define WT_STAT_CONN_CACHE_EVICTION_APP         1158
 /*! cache: pages evicted in parallel with checkpoint */
-#define	WT_STAT_CONN_CACHE_EVICTION_PAGES_IN_PARALLEL_WITH_CHECKPOINT	1159
+#define WT_STAT_CONN_CACHE_EVICTION_PAGES_IN_PARALLEL_WITH_CHECKPOINT   1159
 /*! cache: pages queued for eviction */
-#define	WT_STAT_CONN_CACHE_EVICTION_PAGES_QUEUED	1160
+#define WT_STAT_CONN_CACHE_EVICTION_PAGES_QUEUED    1160
 /*! cache: pages queued for eviction post lru sorting */
-#define	WT_STAT_CONN_CACHE_EVICTION_PAGES_QUEUED_POST_LRU	1161
+#define WT_STAT_CONN_CACHE_EVICTION_PAGES_QUEUED_POST_LRU   1161
 /*! cache: pages queued for urgent eviction */
-#define	WT_STAT_CONN_CACHE_EVICTION_PAGES_QUEUED_URGENT	1162
+#define WT_STAT_CONN_CACHE_EVICTION_PAGES_QUEUED_URGENT 1162
 /*! cache: pages queued for urgent eviction during walk */
-#define	WT_STAT_CONN_CACHE_EVICTION_PAGES_QUEUED_OLDEST	1163
+#define WT_STAT_CONN_CACHE_EVICTION_PAGES_QUEUED_OLDEST 1163
 /*!
  * cache: pages queued for urgent eviction from history store due to high
  * dirty content
  */
-#define	WT_STAT_CONN_CACHE_EVICTION_PAGES_QUEUED_URGENT_HS_DIRTY	1164
+#define WT_STAT_CONN_CACHE_EVICTION_PAGES_QUEUED_URGENT_HS_DIRTY    1164
 /*! cache: pages read into cache */
-#define	WT_STAT_CONN_CACHE_READ				1165
+#define WT_STAT_CONN_CACHE_READ             1165
 /*! cache: pages read into cache after truncate */
-#define	WT_STAT_CONN_CACHE_READ_DELETED			1166
+#define WT_STAT_CONN_CACHE_READ_DELETED         1166
 /*! cache: pages read into cache after truncate in prepare state */
-#define	WT_STAT_CONN_CACHE_READ_DELETED_PREPARED	1167
+#define WT_STAT_CONN_CACHE_READ_DELETED_PREPARED    1167
 /*! cache: pages requested from the cache */
-#define	WT_STAT_CONN_CACHE_PAGES_REQUESTED		1168
+#define WT_STAT_CONN_CACHE_PAGES_REQUESTED      1168
 /*! cache: pages seen by eviction walk */
-#define	WT_STAT_CONN_CACHE_EVICTION_PAGES_SEEN		1169
+#define WT_STAT_CONN_CACHE_EVICTION_PAGES_SEEN      1169
 /*! cache: pages seen by eviction walk that are already queued */
-#define	WT_STAT_CONN_CACHE_EVICTION_PAGES_ALREADY_QUEUED	1170
+#define WT_STAT_CONN_CACHE_EVICTION_PAGES_ALREADY_QUEUED    1170
 /*! cache: pages selected for eviction unable to be evicted */
-#define	WT_STAT_CONN_CACHE_EVICTION_FAIL		1171
+#define WT_STAT_CONN_CACHE_EVICTION_FAIL        1171
 /*!
  * cache: pages selected for eviction unable to be evicted because of
  * active children on an internal page
  */
-#define	WT_STAT_CONN_CACHE_EVICTION_FAIL_ACTIVE_CHILDREN_ON_AN_INTERNAL_PAGE	1172
+#define WT_STAT_CONN_CACHE_EVICTION_FAIL_ACTIVE_CHILDREN_ON_AN_INTERNAL_PAGE    1172
 /*!
  * cache: pages selected for eviction unable to be evicted because of
  * failure in reconciliation
  */
-#define	WT_STAT_CONN_CACHE_EVICTION_FAIL_IN_RECONCILIATION	1173
+#define WT_STAT_CONN_CACHE_EVICTION_FAIL_IN_RECONCILIATION  1173
 /*!
  * cache: pages selected for eviction unable to be evicted because of
  * race between checkpoint and updates without timestamps
  */
-#define	WT_STAT_CONN_CACHE_EVICTION_FAIL_CHECKPOINT_NO_TS	1174
+#define WT_STAT_CONN_CACHE_EVICTION_FAIL_CHECKPOINT_NO_TS   1174
 /*! cache: pages walked for eviction */
-#define	WT_STAT_CONN_CACHE_EVICTION_WALK		1175
+#define WT_STAT_CONN_CACHE_EVICTION_WALK        1175
 /*! cache: pages written from cache */
-#define	WT_STAT_CONN_CACHE_WRITE			1176
+#define WT_STAT_CONN_CACHE_WRITE            1176
 /*! cache: pages written requiring in-memory restoration */
-#define	WT_STAT_CONN_CACHE_WRITE_RESTORE		1177
+#define WT_STAT_CONN_CACHE_WRITE_RESTORE        1177
 /*! cache: percentage overhead */
-#define	WT_STAT_CONN_CACHE_OVERHEAD			1178
+#define WT_STAT_CONN_CACHE_OVERHEAD         1178
 /*! cache: recent modification of a page blocked its eviction */
-#define	WT_STAT_CONN_CACHE_EVICTION_BLOCKED_RECENTLY_MODIFIED	1179
+#define WT_STAT_CONN_CACHE_EVICTION_BLOCKED_RECENTLY_MODIFIED   1179
 /*! cache: reverse splits performed */
-#define	WT_STAT_CONN_CACHE_REVERSE_SPLITS		1180
+#define WT_STAT_CONN_CACHE_REVERSE_SPLITS       1180
 /*!
  * cache: reverse splits skipped because of VLCS namespace gap
  * restrictions
  */
-#define	WT_STAT_CONN_CACHE_REVERSE_SPLITS_SKIPPED_VLCS	1181
+#define WT_STAT_CONN_CACHE_REVERSE_SPLITS_SKIPPED_VLCS  1181
 /*! cache: the number of times full update inserted to history store */
-#define	WT_STAT_CONN_CACHE_HS_INSERT_FULL_UPDATE	1182
+#define WT_STAT_CONN_CACHE_HS_INSERT_FULL_UPDATE    1182
 /*! cache: the number of times reverse modify inserted to history store */
-#define	WT_STAT_CONN_CACHE_HS_INSERT_REVERSE_MODIFY	1183
+#define WT_STAT_CONN_CACHE_HS_INSERT_REVERSE_MODIFY 1183
 /*! cache: tracked bytes belonging to internal pages in the cache */
-#define	WT_STAT_CONN_CACHE_BYTES_INTERNAL		1184
+#define WT_STAT_CONN_CACHE_BYTES_INTERNAL       1184
 /*! cache: tracked bytes belonging to leaf pages in the cache */
-#define	WT_STAT_CONN_CACHE_BYTES_LEAF			1185
+#define WT_STAT_CONN_CACHE_BYTES_LEAF           1185
 /*! cache: tracked dirty bytes in the cache */
-#define	WT_STAT_CONN_CACHE_BYTES_DIRTY			1186
+#define WT_STAT_CONN_CACHE_BYTES_DIRTY          1186
 /*! cache: tracked dirty pages in the cache */
-#define	WT_STAT_CONN_CACHE_PAGES_DIRTY			1187
+#define WT_STAT_CONN_CACHE_PAGES_DIRTY          1187
 /*! cache: uncommitted truncate blocked page eviction */
-#define	WT_STAT_CONN_CACHE_EVICTION_BLOCKED_UNCOMMITTED_TRUNCATE	1188
+#define WT_STAT_CONN_CACHE_EVICTION_BLOCKED_UNCOMMITTED_TRUNCATE    1188
 /*! cache: unmodified pages evicted */
-#define	WT_STAT_CONN_CACHE_EVICTION_CLEAN		1189
+#define WT_STAT_CONN_CACHE_EVICTION_CLEAN       1189
 /*! capacity: background fsync file handles considered */
-#define	WT_STAT_CONN_FSYNC_ALL_FH_TOTAL			1190
+#define WT_STAT_CONN_FSYNC_ALL_FH_TOTAL         1190
 /*! capacity: background fsync file handles synced */
-#define	WT_STAT_CONN_FSYNC_ALL_FH			1191
+#define WT_STAT_CONN_FSYNC_ALL_FH           1191
 /*! capacity: background fsync time (msecs) */
-#define	WT_STAT_CONN_FSYNC_ALL_TIME			1192
+#define WT_STAT_CONN_FSYNC_ALL_TIME         1192
 /*! capacity: bytes read */
-#define	WT_STAT_CONN_CAPACITY_BYTES_READ		1193
+#define WT_STAT_CONN_CAPACITY_BYTES_READ        1193
 /*! capacity: bytes written for checkpoint */
-#define	WT_STAT_CONN_CAPACITY_BYTES_CKPT		1194
+#define WT_STAT_CONN_CAPACITY_BYTES_CKPT        1194
 /*! capacity: bytes written for eviction */
-#define	WT_STAT_CONN_CAPACITY_BYTES_EVICT		1195
+#define WT_STAT_CONN_CAPACITY_BYTES_EVICT       1195
 /*! capacity: bytes written for log */
-#define	WT_STAT_CONN_CAPACITY_BYTES_LOG			1196
+#define WT_STAT_CONN_CAPACITY_BYTES_LOG         1196
 /*! capacity: bytes written total */
-#define	WT_STAT_CONN_CAPACITY_BYTES_WRITTEN		1197
+#define WT_STAT_CONN_CAPACITY_BYTES_WRITTEN     1197
 /*! capacity: threshold to call fsync */
-#define	WT_STAT_CONN_CAPACITY_THRESHOLD			1198
+#define WT_STAT_CONN_CAPACITY_THRESHOLD         1198
 /*! capacity: time waiting due to total capacity (usecs) */
-#define	WT_STAT_CONN_CAPACITY_TIME_TOTAL		1199
+#define WT_STAT_CONN_CAPACITY_TIME_TOTAL        1199
 /*! capacity: time waiting during checkpoint (usecs) */
-#define	WT_STAT_CONN_CAPACITY_TIME_CKPT			1200
+#define WT_STAT_CONN_CAPACITY_TIME_CKPT         1200
 /*! capacity: time waiting during eviction (usecs) */
-#define	WT_STAT_CONN_CAPACITY_TIME_EVICT		1201
+#define WT_STAT_CONN_CAPACITY_TIME_EVICT        1201
 /*! capacity: time waiting during logging (usecs) */
-#define	WT_STAT_CONN_CAPACITY_TIME_LOG			1202
+#define WT_STAT_CONN_CAPACITY_TIME_LOG          1202
 /*! capacity: time waiting during read (usecs) */
-#define	WT_STAT_CONN_CAPACITY_TIME_READ			1203
+#define WT_STAT_CONN_CAPACITY_TIME_READ         1203
 /*! checkpoint-cleanup: pages added for eviction */
-#define	WT_STAT_CONN_CC_PAGES_EVICT			1204
+#define WT_STAT_CONN_CC_PAGES_EVICT         1204
 /*! checkpoint-cleanup: pages removed */
-#define	WT_STAT_CONN_CC_PAGES_REMOVED			1205
+#define WT_STAT_CONN_CC_PAGES_REMOVED           1205
 /*! checkpoint-cleanup: pages skipped during tree walk */
-#define	WT_STAT_CONN_CC_PAGES_WALK_SKIPPED		1206
+#define WT_STAT_CONN_CC_PAGES_WALK_SKIPPED      1206
 /*! checkpoint-cleanup: pages visited */
-#define	WT_STAT_CONN_CC_PAGES_VISITED			1207
-/*! chunk-cache: aggregate number of spanned chunks on read */
-#define	WT_STAT_CONN_CHUNKCACHE_SPANS_CHUNKS_READ	1208
-/*! chunk-cache: aggregate number of spanned chunks on remove */
-#define	WT_STAT_CONN_CHUNKCACHE_SPANS_CHUNKS_REMOVE	1209
-/*! chunk-cache: could not allocate due to exceeding capacity */
-#define	WT_STAT_CONN_CHUNKCACHE_EXCEEDED_CAPACITY	1210
-/*! chunk-cache: evicted chunks */
-#define	WT_STAT_CONN_CHUNKCACHE_CHUNKS_EVICTED		1211
-/*! chunk-cache: lookups */
-#define	WT_STAT_CONN_CHUNKCACHE_LOOKUPS			1212
-/*! chunk-cache: number of hits */
-#define	WT_STAT_CONN_CHUNKCACHE_HITS			1213
-/*! chunk-cache: number of times a read from storage failed */
-#define	WT_STAT_CONN_CHUNKCACHE_IO_FAILED		1214
-/*! chunk-cache: removed chunks on becoming invalid */
-#define	WT_STAT_CONN_CHUNKCACHE_CHUNKS_INVALIDATED	1215
-/*! chunk-cache: retried accessing a chunk while I/O was in progress */
-#define	WT_STAT_CONN_CHUNKCACHE_RETRIES			1216
-/*! chunk-cache: timed out due to too many retries */
-#define	WT_STAT_CONN_CHUNKCACHE_TOOMANY_RETRIES		1217
-/*! chunk-cache: total bytes */
-#define	WT_STAT_CONN_CHUNKCACHE_BYTES			1218
-/*! chunk-cache: total chunks */
-#define	WT_STAT_CONN_CHUNKCACHE_CHUNKS			1219
+#define WT_STAT_CONN_CC_PAGES_VISITED           1207
 /*! connection: auto adjusting condition resets */
-#define	WT_STAT_CONN_COND_AUTO_WAIT_RESET		1220
+#define WT_STAT_CONN_COND_AUTO_WAIT_RESET       1208
 /*! connection: auto adjusting condition wait calls */
-#define	WT_STAT_CONN_COND_AUTO_WAIT			1221
+#define WT_STAT_CONN_COND_AUTO_WAIT         1209
 /*!
  * connection: auto adjusting condition wait raced to update timeout and
  * skipped updating
  */
-#define	WT_STAT_CONN_COND_AUTO_WAIT_SKIPPED		1222
+#define WT_STAT_CONN_COND_AUTO_WAIT_SKIPPED     1210
 /*! connection: detected system time went backwards */
-#define	WT_STAT_CONN_TIME_TRAVEL			1223
+#define WT_STAT_CONN_TIME_TRAVEL            1211
 /*! connection: files currently open */
-#define	WT_STAT_CONN_FILE_OPEN				1224
+#define WT_STAT_CONN_FILE_OPEN              1212
 /*! connection: hash bucket array size for data handles */
-#define	WT_STAT_CONN_BUCKETS_DH				1225
+#define WT_STAT_CONN_BUCKETS_DH             1213
 /*! connection: hash bucket array size general */
-#define	WT_STAT_CONN_BUCKETS				1226
+#define WT_STAT_CONN_BUCKETS                1214
 /*! connection: memory allocations */
-#define	WT_STAT_CONN_MEMORY_ALLOCATION			1227
+#define WT_STAT_CONN_MEMORY_ALLOCATION          1215
 /*! connection: memory frees */
-#define	WT_STAT_CONN_MEMORY_FREE			1228
+#define WT_STAT_CONN_MEMORY_FREE            1216
 /*! connection: memory re-allocations */
-#define	WT_STAT_CONN_MEMORY_GROW			1229
+#define WT_STAT_CONN_MEMORY_GROW            1217
 /*! connection: number of sessions without a sweep for 5+ minutes */
-#define	WT_STAT_CONN_NO_SESSION_SWEEP_5MIN		1230
+#define WT_STAT_CONN_NO_SESSION_SWEEP_5MIN      1218
 /*! connection: number of sessions without a sweep for 60+ minutes */
-#define	WT_STAT_CONN_NO_SESSION_SWEEP_60MIN		1231
+#define WT_STAT_CONN_NO_SESSION_SWEEP_60MIN     1219
 /*! connection: pthread mutex condition wait calls */
-#define	WT_STAT_CONN_COND_WAIT				1232
+#define WT_STAT_CONN_COND_WAIT              1220
 /*! connection: pthread mutex shared lock read-lock calls */
-#define	WT_STAT_CONN_RWLOCK_READ			1233
+#define WT_STAT_CONN_RWLOCK_READ            1221
 /*! connection: pthread mutex shared lock write-lock calls */
-#define	WT_STAT_CONN_RWLOCK_WRITE			1234
+#define WT_STAT_CONN_RWLOCK_WRITE           1222
 /*! connection: total fsync I/Os */
-#define	WT_STAT_CONN_FSYNC_IO				1235
+#define WT_STAT_CONN_FSYNC_IO               1223
 /*! connection: total read I/Os */
-#define	WT_STAT_CONN_READ_IO				1236
+#define WT_STAT_CONN_READ_IO                1224
 /*! connection: total write I/Os */
-#define	WT_STAT_CONN_WRITE_IO				1237
+#define WT_STAT_CONN_WRITE_IO               1225
 /*! cursor: Total number of entries skipped by cursor next calls */
-#define	WT_STAT_CONN_CURSOR_NEXT_SKIP_TOTAL		1238
+#define WT_STAT_CONN_CURSOR_NEXT_SKIP_TOTAL     1226
 /*! cursor: Total number of entries skipped by cursor prev calls */
-#define	WT_STAT_CONN_CURSOR_PREV_SKIP_TOTAL		1239
+#define WT_STAT_CONN_CURSOR_PREV_SKIP_TOTAL     1227
 /*!
  * cursor: Total number of entries skipped to position the history store
  * cursor
  */
-#define	WT_STAT_CONN_CURSOR_SKIP_HS_CUR_POSITION	1240
+#define WT_STAT_CONN_CURSOR_SKIP_HS_CUR_POSITION    1228
 /*!
  * cursor: Total number of times a search near has exited due to prefix
  * config
  */
-#define	WT_STAT_CONN_CURSOR_SEARCH_NEAR_PREFIX_FAST_PATHS	1241
+#define WT_STAT_CONN_CURSOR_SEARCH_NEAR_PREFIX_FAST_PATHS   1229
 /*!
  * cursor: Total number of times cursor fails to temporarily release
  * pinned page to encourage eviction of hot or large page
  */
-#define	WT_STAT_CONN_CURSOR_REPOSITION_FAILED		1242
+#define WT_STAT_CONN_CURSOR_REPOSITION_FAILED       1230
 /*!
  * cursor: Total number of times cursor temporarily releases pinned page
  * to encourage eviction of hot or large page
  */
-#define	WT_STAT_CONN_CURSOR_REPOSITION			1243
+#define WT_STAT_CONN_CURSOR_REPOSITION          1231
 /*! cursor: cached cursor count */
-#define	WT_STAT_CONN_CURSOR_CACHED_COUNT		1244
+#define WT_STAT_CONN_CURSOR_CACHED_COUNT        1232
 /*! cursor: cursor bound calls that return an error */
-#define	WT_STAT_CONN_CURSOR_BOUND_ERROR			1245
+#define WT_STAT_CONN_CURSOR_BOUND_ERROR         1233
 /*! cursor: cursor bounds cleared from reset */
-#define	WT_STAT_CONN_CURSOR_BOUNDS_RESET		1246
+#define WT_STAT_CONN_CURSOR_BOUNDS_RESET        1234
 /*! cursor: cursor bounds comparisons performed */
-#define	WT_STAT_CONN_CURSOR_BOUNDS_COMPARISONS		1247
+#define WT_STAT_CONN_CURSOR_BOUNDS_COMPARISONS      1235
 /*! cursor: cursor bounds next called on an unpositioned cursor */
-#define	WT_STAT_CONN_CURSOR_BOUNDS_NEXT_UNPOSITIONED	1248
+#define WT_STAT_CONN_CURSOR_BOUNDS_NEXT_UNPOSITIONED    1236
 /*! cursor: cursor bounds next early exit */
-#define	WT_STAT_CONN_CURSOR_BOUNDS_NEXT_EARLY_EXIT	1249
+#define WT_STAT_CONN_CURSOR_BOUNDS_NEXT_EARLY_EXIT  1237
 /*! cursor: cursor bounds prev called on an unpositioned cursor */
-#define	WT_STAT_CONN_CURSOR_BOUNDS_PREV_UNPOSITIONED	1250
+#define WT_STAT_CONN_CURSOR_BOUNDS_PREV_UNPOSITIONED    1238
 /*! cursor: cursor bounds prev early exit */
-#define	WT_STAT_CONN_CURSOR_BOUNDS_PREV_EARLY_EXIT	1251
+#define WT_STAT_CONN_CURSOR_BOUNDS_PREV_EARLY_EXIT  1239
 /*! cursor: cursor bounds search early exit */
-#define	WT_STAT_CONN_CURSOR_BOUNDS_SEARCH_EARLY_EXIT	1252
+#define WT_STAT_CONN_CURSOR_BOUNDS_SEARCH_EARLY_EXIT    1240
 /*! cursor: cursor bounds search near call repositioned cursor */
-#define	WT_STAT_CONN_CURSOR_BOUNDS_SEARCH_NEAR_REPOSITIONED_CURSOR	1253
+#define WT_STAT_CONN_CURSOR_BOUNDS_SEARCH_NEAR_REPOSITIONED_CURSOR  1241
 /*! cursor: cursor bulk loaded cursor insert calls */
-#define	WT_STAT_CONN_CURSOR_INSERT_BULK			1254
+#define WT_STAT_CONN_CURSOR_INSERT_BULK         1242
 /*! cursor: cursor cache calls that return an error */
-#define	WT_STAT_CONN_CURSOR_CACHE_ERROR			1255
+#define WT_STAT_CONN_CURSOR_CACHE_ERROR         1243
 /*! cursor: cursor close calls that result in cache */
-#define	WT_STAT_CONN_CURSOR_CACHE			1256
+#define WT_STAT_CONN_CURSOR_CACHE           1244
 /*! cursor: cursor close calls that return an error */
-#define	WT_STAT_CONN_CURSOR_CLOSE_ERROR			1257
+#define WT_STAT_CONN_CURSOR_CLOSE_ERROR         1245
 /*! cursor: cursor compare calls that return an error */
-#define	WT_STAT_CONN_CURSOR_COMPARE_ERROR		1258
+#define WT_STAT_CONN_CURSOR_COMPARE_ERROR       1246
 /*! cursor: cursor create calls */
-#define	WT_STAT_CONN_CURSOR_CREATE			1259
+#define WT_STAT_CONN_CURSOR_CREATE          1247
 /*! cursor: cursor equals calls that return an error */
-#define	WT_STAT_CONN_CURSOR_EQUALS_ERROR		1260
+#define WT_STAT_CONN_CURSOR_EQUALS_ERROR        1248
 /*! cursor: cursor get key calls that return an error */
-#define	WT_STAT_CONN_CURSOR_GET_KEY_ERROR		1261
+#define WT_STAT_CONN_CURSOR_GET_KEY_ERROR       1249
 /*! cursor: cursor get value calls that return an error */
-#define	WT_STAT_CONN_CURSOR_GET_VALUE_ERROR		1262
+#define WT_STAT_CONN_CURSOR_GET_VALUE_ERROR     1250
 /*! cursor: cursor insert calls */
-#define	WT_STAT_CONN_CURSOR_INSERT			1263
+#define WT_STAT_CONN_CURSOR_INSERT          1251
 /*! cursor: cursor insert calls that return an error */
-#define	WT_STAT_CONN_CURSOR_INSERT_ERROR		1264
+#define WT_STAT_CONN_CURSOR_INSERT_ERROR        1252
 /*! cursor: cursor insert check calls that return an error */
-#define	WT_STAT_CONN_CURSOR_INSERT_CHECK_ERROR		1265
+#define WT_STAT_CONN_CURSOR_INSERT_CHECK_ERROR      1253
 /*! cursor: cursor insert key and value bytes */
-#define	WT_STAT_CONN_CURSOR_INSERT_BYTES		1266
+#define WT_STAT_CONN_CURSOR_INSERT_BYTES        1254
 /*! cursor: cursor largest key calls that return an error */
-#define	WT_STAT_CONN_CURSOR_LARGEST_KEY_ERROR		1267
+#define WT_STAT_CONN_CURSOR_LARGEST_KEY_ERROR       1255
 /*! cursor: cursor modify calls */
-#define	WT_STAT_CONN_CURSOR_MODIFY			1268
+#define WT_STAT_CONN_CURSOR_MODIFY          1256
 /*! cursor: cursor modify calls that return an error */
-#define	WT_STAT_CONN_CURSOR_MODIFY_ERROR		1269
+#define WT_STAT_CONN_CURSOR_MODIFY_ERROR        1257
 /*! cursor: cursor modify key and value bytes affected */
-#define	WT_STAT_CONN_CURSOR_MODIFY_BYTES		1270
+#define WT_STAT_CONN_CURSOR_MODIFY_BYTES        1258
 /*! cursor: cursor modify value bytes modified */
-#define	WT_STAT_CONN_CURSOR_MODIFY_BYTES_TOUCH		1271
+#define WT_STAT_CONN_CURSOR_MODIFY_BYTES_TOUCH      1259
 /*! cursor: cursor next calls */
-#define	WT_STAT_CONN_CURSOR_NEXT			1272
+#define WT_STAT_CONN_CURSOR_NEXT            1260
 /*! cursor: cursor next calls that return an error */
-#define	WT_STAT_CONN_CURSOR_NEXT_ERROR			1273
+#define WT_STAT_CONN_CURSOR_NEXT_ERROR          1261
 /*!
  * cursor: cursor next calls that skip due to a globally visible history
  * store tombstone
  */
-#define	WT_STAT_CONN_CURSOR_NEXT_HS_TOMBSTONE		1274
+#define WT_STAT_CONN_CURSOR_NEXT_HS_TOMBSTONE       1262
 /*!
  * cursor: cursor next calls that skip greater than 1 and fewer than 100
  * entries
  */
-#define	WT_STAT_CONN_CURSOR_NEXT_SKIP_LT_100		1275
+#define WT_STAT_CONN_CURSOR_NEXT_SKIP_LT_100        1263
 /*!
  * cursor: cursor next calls that skip greater than or equal to 100
  * entries
  */
-#define	WT_STAT_CONN_CURSOR_NEXT_SKIP_GE_100		1276
+#define WT_STAT_CONN_CURSOR_NEXT_SKIP_GE_100        1264
 /*! cursor: cursor next random calls that return an error */
-#define	WT_STAT_CONN_CURSOR_NEXT_RANDOM_ERROR		1277
+#define WT_STAT_CONN_CURSOR_NEXT_RANDOM_ERROR       1265
 /*! cursor: cursor operation restarted */
-#define	WT_STAT_CONN_CURSOR_RESTART			1278
+#define WT_STAT_CONN_CURSOR_RESTART         1266
 /*! cursor: cursor prev calls */
-#define	WT_STAT_CONN_CURSOR_PREV			1279
+#define WT_STAT_CONN_CURSOR_PREV            1267
 /*! cursor: cursor prev calls that return an error */
-#define	WT_STAT_CONN_CURSOR_PREV_ERROR			1280
+#define WT_STAT_CONN_CURSOR_PREV_ERROR          1268
 /*!
  * cursor: cursor prev calls that skip due to a globally visible history
  * store tombstone
  */
-#define	WT_STAT_CONN_CURSOR_PREV_HS_TOMBSTONE		1281
+#define WT_STAT_CONN_CURSOR_PREV_HS_TOMBSTONE       1269
 /*!
  * cursor: cursor prev calls that skip greater than or equal to 100
  * entries
  */
-#define	WT_STAT_CONN_CURSOR_PREV_SKIP_GE_100		1282
+#define WT_STAT_CONN_CURSOR_PREV_SKIP_GE_100        1270
 /*! cursor: cursor prev calls that skip less than 100 entries */
-#define	WT_STAT_CONN_CURSOR_PREV_SKIP_LT_100		1283
+#define WT_STAT_CONN_CURSOR_PREV_SKIP_LT_100        1271
 /*! cursor: cursor reconfigure calls that return an error */
-#define	WT_STAT_CONN_CURSOR_RECONFIGURE_ERROR		1284
+#define WT_STAT_CONN_CURSOR_RECONFIGURE_ERROR       1272
 /*! cursor: cursor remove calls */
-#define	WT_STAT_CONN_CURSOR_REMOVE			1285
+#define WT_STAT_CONN_CURSOR_REMOVE          1273
 /*! cursor: cursor remove calls that return an error */
-#define	WT_STAT_CONN_CURSOR_REMOVE_ERROR		1286
+#define WT_STAT_CONN_CURSOR_REMOVE_ERROR        1274
 /*! cursor: cursor remove key bytes removed */
-#define	WT_STAT_CONN_CURSOR_REMOVE_BYTES		1287
+#define WT_STAT_CONN_CURSOR_REMOVE_BYTES        1275
 /*! cursor: cursor reopen calls that return an error */
-#define	WT_STAT_CONN_CURSOR_REOPEN_ERROR		1288
+#define WT_STAT_CONN_CURSOR_REOPEN_ERROR        1276
 /*! cursor: cursor reserve calls */
-#define	WT_STAT_CONN_CURSOR_RESERVE			1289
+#define WT_STAT_CONN_CURSOR_RESERVE         1277
 /*! cursor: cursor reserve calls that return an error */
-#define	WT_STAT_CONN_CURSOR_RESERVE_ERROR		1290
+#define WT_STAT_CONN_CURSOR_RESERVE_ERROR       1278
 /*! cursor: cursor reset calls */
-#define	WT_STAT_CONN_CURSOR_RESET			1291
+#define WT_STAT_CONN_CURSOR_RESET           1279
 /*! cursor: cursor reset calls that return an error */
-#define	WT_STAT_CONN_CURSOR_RESET_ERROR			1292
+#define WT_STAT_CONN_CURSOR_RESET_ERROR         1280
 /*! cursor: cursor search calls */
-#define	WT_STAT_CONN_CURSOR_SEARCH			1293
+#define WT_STAT_CONN_CURSOR_SEARCH          1281
 /*! cursor: cursor search calls that return an error */
-#define	WT_STAT_CONN_CURSOR_SEARCH_ERROR		1294
+#define WT_STAT_CONN_CURSOR_SEARCH_ERROR        1282
 /*! cursor: cursor search history store calls */
-#define	WT_STAT_CONN_CURSOR_SEARCH_HS			1295
+#define WT_STAT_CONN_CURSOR_SEARCH_HS           1283
 /*! cursor: cursor search near calls */
-#define	WT_STAT_CONN_CURSOR_SEARCH_NEAR			1296
+#define WT_STAT_CONN_CURSOR_SEARCH_NEAR         1284
 /*! cursor: cursor search near calls that return an error */
-#define	WT_STAT_CONN_CURSOR_SEARCH_NEAR_ERROR		1297
+#define WT_STAT_CONN_CURSOR_SEARCH_NEAR_ERROR       1285
 /*! cursor: cursor sweep buckets */
-#define	WT_STAT_CONN_CURSOR_SWEEP_BUCKETS		1298
+#define WT_STAT_CONN_CURSOR_SWEEP_BUCKETS       1286
 /*! cursor: cursor sweep cursors closed */
-#define	WT_STAT_CONN_CURSOR_SWEEP_CLOSED		1299
+#define WT_STAT_CONN_CURSOR_SWEEP_CLOSED        1287
 /*! cursor: cursor sweep cursors examined */
-#define	WT_STAT_CONN_CURSOR_SWEEP_EXAMINED		1300
+#define WT_STAT_CONN_CURSOR_SWEEP_EXAMINED      1288
 /*! cursor: cursor sweeps */
-#define	WT_STAT_CONN_CURSOR_SWEEP			1301
+#define WT_STAT_CONN_CURSOR_SWEEP           1289
 /*! cursor: cursor truncate calls */
-#define	WT_STAT_CONN_CURSOR_TRUNCATE			1302
+#define WT_STAT_CONN_CURSOR_TRUNCATE            1290
 /*! cursor: cursor truncates performed on individual keys */
-#define	WT_STAT_CONN_CURSOR_TRUNCATE_KEYS_DELETED	1303
+#define WT_STAT_CONN_CURSOR_TRUNCATE_KEYS_DELETED   1291
 /*! cursor: cursor update calls */
-#define	WT_STAT_CONN_CURSOR_UPDATE			1304
+#define WT_STAT_CONN_CURSOR_UPDATE          1292
 /*! cursor: cursor update calls that return an error */
-#define	WT_STAT_CONN_CURSOR_UPDATE_ERROR		1305
+#define WT_STAT_CONN_CURSOR_UPDATE_ERROR        1293
 /*! cursor: cursor update key and value bytes */
-#define	WT_STAT_CONN_CURSOR_UPDATE_BYTES		1306
+#define WT_STAT_CONN_CURSOR_UPDATE_BYTES        1294
 /*! cursor: cursor update value size change */
-#define	WT_STAT_CONN_CURSOR_UPDATE_BYTES_CHANGED	1307
+#define WT_STAT_CONN_CURSOR_UPDATE_BYTES_CHANGED    1295
 /*! cursor: cursors reused from cache */
-#define	WT_STAT_CONN_CURSOR_REOPEN			1308
+#define WT_STAT_CONN_CURSOR_REOPEN          1296
 /*! cursor: open cursor count */
-#define	WT_STAT_CONN_CURSOR_OPEN_COUNT			1309
+#define WT_STAT_CONN_CURSOR_OPEN_COUNT          1297
 /*! data-handle: connection data handle size */
-#define	WT_STAT_CONN_DH_CONN_HANDLE_SIZE		1310
+#define WT_STAT_CONN_DH_CONN_HANDLE_SIZE        1298
 /*! data-handle: connection data handles currently active */
-#define	WT_STAT_CONN_DH_CONN_HANDLE_COUNT		1311
+#define WT_STAT_CONN_DH_CONN_HANDLE_COUNT       1299
 /*! data-handle: connection sweep candidate became referenced */
-#define	WT_STAT_CONN_DH_SWEEP_REF			1312
+#define WT_STAT_CONN_DH_SWEEP_REF           1300
 /*! data-handle: connection sweep dhandles closed */
-#define	WT_STAT_CONN_DH_SWEEP_CLOSE			1313
+#define WT_STAT_CONN_DH_SWEEP_CLOSE         1301
 /*! data-handle: connection sweep dhandles removed from hash list */
-#define	WT_STAT_CONN_DH_SWEEP_REMOVE			1314
+#define WT_STAT_CONN_DH_SWEEP_REMOVE            1302
 /*! data-handle: connection sweep time-of-death sets */
-#define	WT_STAT_CONN_DH_SWEEP_TOD			1315
+#define WT_STAT_CONN_DH_SWEEP_TOD           1303
 /*! data-handle: connection sweeps */
-#define	WT_STAT_CONN_DH_SWEEPS				1316
+#define WT_STAT_CONN_DH_SWEEPS              1304
 /*!
  * data-handle: connection sweeps skipped due to checkpoint gathering
  * handles
  */
-#define	WT_STAT_CONN_DH_SWEEP_SKIP_CKPT			1317
+#define WT_STAT_CONN_DH_SWEEP_SKIP_CKPT         1305
 /*! data-handle: session dhandles swept */
-#define	WT_STAT_CONN_DH_SESSION_HANDLES			1318
+#define WT_STAT_CONN_DH_SESSION_HANDLES         1306
 /*! data-handle: session sweep attempts */
-#define	WT_STAT_CONN_DH_SESSION_SWEEPS			1319
+#define WT_STAT_CONN_DH_SESSION_SWEEPS          1307
 /*! lock: checkpoint lock acquisitions */
-#define	WT_STAT_CONN_LOCK_CHECKPOINT_COUNT		1320
+#define WT_STAT_CONN_LOCK_CHECKPOINT_COUNT      1308
 /*! lock: checkpoint lock application thread wait time (usecs) */
-#define	WT_STAT_CONN_LOCK_CHECKPOINT_WAIT_APPLICATION	1321
+#define WT_STAT_CONN_LOCK_CHECKPOINT_WAIT_APPLICATION   1309
 /*! lock: checkpoint lock internal thread wait time (usecs) */
-#define	WT_STAT_CONN_LOCK_CHECKPOINT_WAIT_INTERNAL	1322
+#define WT_STAT_CONN_LOCK_CHECKPOINT_WAIT_INTERNAL  1310
 /*! lock: dhandle lock application thread time waiting (usecs) */
-#define	WT_STAT_CONN_LOCK_DHANDLE_WAIT_APPLICATION	1323
+#define WT_STAT_CONN_LOCK_DHANDLE_WAIT_APPLICATION  1311
 /*! lock: dhandle lock internal thread time waiting (usecs) */
-#define	WT_STAT_CONN_LOCK_DHANDLE_WAIT_INTERNAL		1324
+#define WT_STAT_CONN_LOCK_DHANDLE_WAIT_INTERNAL     1312
 /*! lock: dhandle read lock acquisitions */
-#define	WT_STAT_CONN_LOCK_DHANDLE_READ_COUNT		1325
+#define WT_STAT_CONN_LOCK_DHANDLE_READ_COUNT        1313
 /*! lock: dhandle write lock acquisitions */
-#define	WT_STAT_CONN_LOCK_DHANDLE_WRITE_COUNT		1326
+#define WT_STAT_CONN_LOCK_DHANDLE_WRITE_COUNT       1314
 /*!
  * lock: durable timestamp queue lock application thread time waiting
  * (usecs)
  */
-#define	WT_STAT_CONN_LOCK_DURABLE_TIMESTAMP_WAIT_APPLICATION	1327
+#define WT_STAT_CONN_LOCK_DURABLE_TIMESTAMP_WAIT_APPLICATION    1315
 /*!
  * lock: durable timestamp queue lock internal thread time waiting
  * (usecs)
  */
-#define	WT_STAT_CONN_LOCK_DURABLE_TIMESTAMP_WAIT_INTERNAL	1328
+#define WT_STAT_CONN_LOCK_DURABLE_TIMESTAMP_WAIT_INTERNAL   1316
 /*! lock: durable timestamp queue read lock acquisitions */
-#define	WT_STAT_CONN_LOCK_DURABLE_TIMESTAMP_READ_COUNT	1329
+#define WT_STAT_CONN_LOCK_DURABLE_TIMESTAMP_READ_COUNT  1317
 /*! lock: durable timestamp queue write lock acquisitions */
-#define	WT_STAT_CONN_LOCK_DURABLE_TIMESTAMP_WRITE_COUNT	1330
+#define WT_STAT_CONN_LOCK_DURABLE_TIMESTAMP_WRITE_COUNT 1318
 /*! lock: metadata lock acquisitions */
-#define	WT_STAT_CONN_LOCK_METADATA_COUNT		1331
+#define WT_STAT_CONN_LOCK_METADATA_COUNT        1319
 /*! lock: metadata lock application thread wait time (usecs) */
-#define	WT_STAT_CONN_LOCK_METADATA_WAIT_APPLICATION	1332
+#define WT_STAT_CONN_LOCK_METADATA_WAIT_APPLICATION 1320
 /*! lock: metadata lock internal thread wait time (usecs) */
-#define	WT_STAT_CONN_LOCK_METADATA_WAIT_INTERNAL	1333
+#define WT_STAT_CONN_LOCK_METADATA_WAIT_INTERNAL    1321
 /*!
  * lock: read timestamp queue lock application thread time waiting
  * (usecs)
  */
-#define	WT_STAT_CONN_LOCK_READ_TIMESTAMP_WAIT_APPLICATION	1334
+#define WT_STAT_CONN_LOCK_READ_TIMESTAMP_WAIT_APPLICATION   1322
 /*! lock: read timestamp queue lock internal thread time waiting (usecs) */
-#define	WT_STAT_CONN_LOCK_READ_TIMESTAMP_WAIT_INTERNAL	1335
+#define WT_STAT_CONN_LOCK_READ_TIMESTAMP_WAIT_INTERNAL  1323
 /*! lock: read timestamp queue read lock acquisitions */
-#define	WT_STAT_CONN_LOCK_READ_TIMESTAMP_READ_COUNT	1336
+#define WT_STAT_CONN_LOCK_READ_TIMESTAMP_READ_COUNT 1324
 /*! lock: read timestamp queue write lock acquisitions */
-#define	WT_STAT_CONN_LOCK_READ_TIMESTAMP_WRITE_COUNT	1337
+#define WT_STAT_CONN_LOCK_READ_TIMESTAMP_WRITE_COUNT    1325
 /*! lock: schema lock acquisitions */
-#define	WT_STAT_CONN_LOCK_SCHEMA_COUNT			1338
+#define WT_STAT_CONN_LOCK_SCHEMA_COUNT          1326
 /*! lock: schema lock application thread wait time (usecs) */
-#define	WT_STAT_CONN_LOCK_SCHEMA_WAIT_APPLICATION	1339
+#define WT_STAT_CONN_LOCK_SCHEMA_WAIT_APPLICATION   1327
 /*! lock: schema lock internal thread wait time (usecs) */
-#define	WT_STAT_CONN_LOCK_SCHEMA_WAIT_INTERNAL		1340
+#define WT_STAT_CONN_LOCK_SCHEMA_WAIT_INTERNAL      1328
 /*!
  * lock: table lock application thread time waiting for the table lock
  * (usecs)
  */
-#define	WT_STAT_CONN_LOCK_TABLE_WAIT_APPLICATION	1341
+#define WT_STAT_CONN_LOCK_TABLE_WAIT_APPLICATION    1329
 /*!
  * lock: table lock internal thread time waiting for the table lock
  * (usecs)
  */
-#define	WT_STAT_CONN_LOCK_TABLE_WAIT_INTERNAL		1342
+#define WT_STAT_CONN_LOCK_TABLE_WAIT_INTERNAL       1330
 /*! lock: table read lock acquisitions */
-#define	WT_STAT_CONN_LOCK_TABLE_READ_COUNT		1343
+#define WT_STAT_CONN_LOCK_TABLE_READ_COUNT      1331
 /*! lock: table write lock acquisitions */
-#define	WT_STAT_CONN_LOCK_TABLE_WRITE_COUNT		1344
+#define WT_STAT_CONN_LOCK_TABLE_WRITE_COUNT     1332
 /*! lock: txn global lock application thread time waiting (usecs) */
-#define	WT_STAT_CONN_LOCK_TXN_GLOBAL_WAIT_APPLICATION	1345
+#define WT_STAT_CONN_LOCK_TXN_GLOBAL_WAIT_APPLICATION   1333
 /*! lock: txn global lock internal thread time waiting (usecs) */
-#define	WT_STAT_CONN_LOCK_TXN_GLOBAL_WAIT_INTERNAL	1346
+#define WT_STAT_CONN_LOCK_TXN_GLOBAL_WAIT_INTERNAL  1334
 /*! lock: txn global read lock acquisitions */
-#define	WT_STAT_CONN_LOCK_TXN_GLOBAL_READ_COUNT		1347
+#define WT_STAT_CONN_LOCK_TXN_GLOBAL_READ_COUNT     1335
 /*! lock: txn global write lock acquisitions */
-#define	WT_STAT_CONN_LOCK_TXN_GLOBAL_WRITE_COUNT	1348
+#define WT_STAT_CONN_LOCK_TXN_GLOBAL_WRITE_COUNT    1336
 /*! log: busy returns attempting to switch slots */
-#define	WT_STAT_CONN_LOG_SLOT_SWITCH_BUSY		1349
+#define WT_STAT_CONN_LOG_SLOT_SWITCH_BUSY       1337
 /*! log: force log remove time sleeping (usecs) */
-#define	WT_STAT_CONN_LOG_FORCE_REMOVE_SLEEP		1350
+#define WT_STAT_CONN_LOG_FORCE_REMOVE_SLEEP     1338
 /*! log: log bytes of payload data */
-#define	WT_STAT_CONN_LOG_BYTES_PAYLOAD			1351
+#define WT_STAT_CONN_LOG_BYTES_PAYLOAD          1339
 /*! log: log bytes written */
-#define	WT_STAT_CONN_LOG_BYTES_WRITTEN			1352
+#define WT_STAT_CONN_LOG_BYTES_WRITTEN          1340
 /*! log: log files manually zero-filled */
-#define	WT_STAT_CONN_LOG_ZERO_FILLS			1353
+#define WT_STAT_CONN_LOG_ZERO_FILLS         1341
 /*! log: log flush operations */
-#define	WT_STAT_CONN_LOG_FLUSH				1354
+#define WT_STAT_CONN_LOG_FLUSH              1342
 /*! log: log force write operations */
-#define	WT_STAT_CONN_LOG_FORCE_WRITE			1355
+#define WT_STAT_CONN_LOG_FORCE_WRITE            1343
 /*! log: log force write operations skipped */
-#define	WT_STAT_CONN_LOG_FORCE_WRITE_SKIP		1356
+#define WT_STAT_CONN_LOG_FORCE_WRITE_SKIP       1344
 /*! log: log records compressed */
-#define	WT_STAT_CONN_LOG_COMPRESS_WRITES		1357
+#define WT_STAT_CONN_LOG_COMPRESS_WRITES        1345
 /*! log: log records not compressed */
-#define	WT_STAT_CONN_LOG_COMPRESS_WRITE_FAILS		1358
+#define WT_STAT_CONN_LOG_COMPRESS_WRITE_FAILS       1346
 /*! log: log records too small to compress */
-#define	WT_STAT_CONN_LOG_COMPRESS_SMALL			1359
+#define WT_STAT_CONN_LOG_COMPRESS_SMALL         1347
 /*! log: log release advances write LSN */
-#define	WT_STAT_CONN_LOG_RELEASE_WRITE_LSN		1360
+#define WT_STAT_CONN_LOG_RELEASE_WRITE_LSN      1348
 /*! log: log scan operations */
-#define	WT_STAT_CONN_LOG_SCANS				1361
+#define WT_STAT_CONN_LOG_SCANS              1349
 /*! log: log scan records requiring two reads */
-#define	WT_STAT_CONN_LOG_SCAN_REREADS			1362
+#define WT_STAT_CONN_LOG_SCAN_REREADS           1350
 /*! log: log server thread advances write LSN */
-#define	WT_STAT_CONN_LOG_WRITE_LSN			1363
+#define WT_STAT_CONN_LOG_WRITE_LSN          1351
 /*! log: log server thread write LSN walk skipped */
-#define	WT_STAT_CONN_LOG_WRITE_LSN_SKIP			1364
+#define WT_STAT_CONN_LOG_WRITE_LSN_SKIP         1352
 /*! log: log sync operations */
-#define	WT_STAT_CONN_LOG_SYNC				1365
+#define WT_STAT_CONN_LOG_SYNC               1353
 /*! log: log sync time duration (usecs) */
-#define	WT_STAT_CONN_LOG_SYNC_DURATION			1366
+#define WT_STAT_CONN_LOG_SYNC_DURATION          1354
 /*! log: log sync_dir operations */
-#define	WT_STAT_CONN_LOG_SYNC_DIR			1367
+#define WT_STAT_CONN_LOG_SYNC_DIR           1355
 /*! log: log sync_dir time duration (usecs) */
-#define	WT_STAT_CONN_LOG_SYNC_DIR_DURATION		1368
+#define WT_STAT_CONN_LOG_SYNC_DIR_DURATION      1356
 /*! log: log write operations */
-#define	WT_STAT_CONN_LOG_WRITES				1369
+#define WT_STAT_CONN_LOG_WRITES             1357
 /*! log: logging bytes consolidated */
-#define	WT_STAT_CONN_LOG_SLOT_CONSOLIDATED		1370
+#define WT_STAT_CONN_LOG_SLOT_CONSOLIDATED      1358
 /*! log: maximum log file size */
-#define	WT_STAT_CONN_LOG_MAX_FILESIZE			1371
+#define WT_STAT_CONN_LOG_MAX_FILESIZE           1359
 /*! log: number of pre-allocated log files to create */
-#define	WT_STAT_CONN_LOG_PREALLOC_MAX			1372
+#define WT_STAT_CONN_LOG_PREALLOC_MAX           1360
 /*! log: pre-allocated log files not ready and missed */
-#define	WT_STAT_CONN_LOG_PREALLOC_MISSED		1373
+#define WT_STAT_CONN_LOG_PREALLOC_MISSED        1361
 /*! log: pre-allocated log files prepared */
-#define	WT_STAT_CONN_LOG_PREALLOC_FILES			1374
+#define WT_STAT_CONN_LOG_PREALLOC_FILES         1362
 /*! log: pre-allocated log files used */
-#define	WT_STAT_CONN_LOG_PREALLOC_USED			1375
+#define WT_STAT_CONN_LOG_PREALLOC_USED          1363
 /*! log: records processed by log scan */
-#define	WT_STAT_CONN_LOG_SCAN_RECORDS			1376
+#define WT_STAT_CONN_LOG_SCAN_RECORDS           1364
 /*! log: slot close lost race */
-#define	WT_STAT_CONN_LOG_SLOT_CLOSE_RACE		1377
+#define WT_STAT_CONN_LOG_SLOT_CLOSE_RACE        1365
 /*! log: slot close unbuffered waits */
-#define	WT_STAT_CONN_LOG_SLOT_CLOSE_UNBUF		1378
+#define WT_STAT_CONN_LOG_SLOT_CLOSE_UNBUF       1366
 /*! log: slot closures */
-#define	WT_STAT_CONN_LOG_SLOT_CLOSES			1379
+#define WT_STAT_CONN_LOG_SLOT_CLOSES            1367
 /*! log: slot join atomic update races */
-#define	WT_STAT_CONN_LOG_SLOT_RACES			1380
+#define WT_STAT_CONN_LOG_SLOT_RACES         1368
 /*! log: slot join calls atomic updates raced */
-#define	WT_STAT_CONN_LOG_SLOT_YIELD_RACE		1381
+#define WT_STAT_CONN_LOG_SLOT_YIELD_RACE        1369
 /*! log: slot join calls did not yield */
-#define	WT_STAT_CONN_LOG_SLOT_IMMEDIATE			1382
+#define WT_STAT_CONN_LOG_SLOT_IMMEDIATE         1370
 /*! log: slot join calls found active slot closed */
-#define	WT_STAT_CONN_LOG_SLOT_YIELD_CLOSE		1383
+#define WT_STAT_CONN_LOG_SLOT_YIELD_CLOSE       1371
 /*! log: slot join calls slept */
-#define	WT_STAT_CONN_LOG_SLOT_YIELD_SLEEP		1384
+#define WT_STAT_CONN_LOG_SLOT_YIELD_SLEEP       1372
 /*! log: slot join calls yielded */
-#define	WT_STAT_CONN_LOG_SLOT_YIELD			1385
+#define WT_STAT_CONN_LOG_SLOT_YIELD         1373
 /*! log: slot join found active slot closed */
-#define	WT_STAT_CONN_LOG_SLOT_ACTIVE_CLOSED		1386
+#define WT_STAT_CONN_LOG_SLOT_ACTIVE_CLOSED     1374
 /*! log: slot joins yield time (usecs) */
-#define	WT_STAT_CONN_LOG_SLOT_YIELD_DURATION		1387
+#define WT_STAT_CONN_LOG_SLOT_YIELD_DURATION        1375
 /*! log: slot transitions unable to find free slot */
-#define	WT_STAT_CONN_LOG_SLOT_NO_FREE_SLOTS		1388
+#define WT_STAT_CONN_LOG_SLOT_NO_FREE_SLOTS     1376
 /*! log: slot unbuffered writes */
-#define	WT_STAT_CONN_LOG_SLOT_UNBUFFERED		1389
+#define WT_STAT_CONN_LOG_SLOT_UNBUFFERED        1377
 /*! log: total in-memory size of compressed records */
-#define	WT_STAT_CONN_LOG_COMPRESS_MEM			1390
+#define WT_STAT_CONN_LOG_COMPRESS_MEM           1378
 /*! log: total log buffer size */
-#define	WT_STAT_CONN_LOG_BUFFER_SIZE			1391
+#define WT_STAT_CONN_LOG_BUFFER_SIZE            1379
 /*! log: total size of compressed records */
-#define	WT_STAT_CONN_LOG_COMPRESS_LEN			1392
+#define WT_STAT_CONN_LOG_COMPRESS_LEN           1380
 /*! log: written slots coalesced */
-#define	WT_STAT_CONN_LOG_SLOT_COALESCED			1393
+#define WT_STAT_CONN_LOG_SLOT_COALESCED         1381
 /*! log: yields waiting for previous log file close */
-#define	WT_STAT_CONN_LOG_CLOSE_YIELDS			1394
+#define WT_STAT_CONN_LOG_CLOSE_YIELDS           1382
 /*! perf: file system read latency histogram (bucket 1) - 10-49ms */
-#define	WT_STAT_CONN_PERF_HIST_FSREAD_LATENCY_LT50	1395
+#define WT_STAT_CONN_PERF_HIST_FSREAD_LATENCY_LT50  1383
 /*! perf: file system read latency histogram (bucket 2) - 50-99ms */
-#define	WT_STAT_CONN_PERF_HIST_FSREAD_LATENCY_LT100	1396
+#define WT_STAT_CONN_PERF_HIST_FSREAD_LATENCY_LT100 1384
 /*! perf: file system read latency histogram (bucket 3) - 100-249ms */
-#define	WT_STAT_CONN_PERF_HIST_FSREAD_LATENCY_LT250	1397
+#define WT_STAT_CONN_PERF_HIST_FSREAD_LATENCY_LT250 1385
 /*! perf: file system read latency histogram (bucket 4) - 250-499ms */
-#define	WT_STAT_CONN_PERF_HIST_FSREAD_LATENCY_LT500	1398
+#define WT_STAT_CONN_PERF_HIST_FSREAD_LATENCY_LT500 1386
 /*! perf: file system read latency histogram (bucket 5) - 500-999ms */
-#define	WT_STAT_CONN_PERF_HIST_FSREAD_LATENCY_LT1000	1399
+#define WT_STAT_CONN_PERF_HIST_FSREAD_LATENCY_LT1000    1387
 /*! perf: file system read latency histogram (bucket 6) - 1000ms+ */
-#define	WT_STAT_CONN_PERF_HIST_FSREAD_LATENCY_GT1000	1400
+#define WT_STAT_CONN_PERF_HIST_FSREAD_LATENCY_GT1000    1388
 /*! perf: file system write latency histogram (bucket 1) - 10-49ms */
-#define	WT_STAT_CONN_PERF_HIST_FSWRITE_LATENCY_LT50	1401
+#define WT_STAT_CONN_PERF_HIST_FSWRITE_LATENCY_LT50 1389
 /*! perf: file system write latency histogram (bucket 2) - 50-99ms */
-#define	WT_STAT_CONN_PERF_HIST_FSWRITE_LATENCY_LT100	1402
+#define WT_STAT_CONN_PERF_HIST_FSWRITE_LATENCY_LT100    1390
 /*! perf: file system write latency histogram (bucket 3) - 100-249ms */
-#define	WT_STAT_CONN_PERF_HIST_FSWRITE_LATENCY_LT250	1403
+#define WT_STAT_CONN_PERF_HIST_FSWRITE_LATENCY_LT250    1391
 /*! perf: file system write latency histogram (bucket 4) - 250-499ms */
-#define	WT_STAT_CONN_PERF_HIST_FSWRITE_LATENCY_LT500	1404
+#define WT_STAT_CONN_PERF_HIST_FSWRITE_LATENCY_LT500    1392
 /*! perf: file system write latency histogram (bucket 5) - 500-999ms */
-#define	WT_STAT_CONN_PERF_HIST_FSWRITE_LATENCY_LT1000	1405
+#define WT_STAT_CONN_PERF_HIST_FSWRITE_LATENCY_LT1000   1393
 /*! perf: file system write latency histogram (bucket 6) - 1000ms+ */
-#define	WT_STAT_CONN_PERF_HIST_FSWRITE_LATENCY_GT1000	1406
+#define WT_STAT_CONN_PERF_HIST_FSWRITE_LATENCY_GT1000   1394
 /*! perf: operation read latency histogram (bucket 1) - 100-249us */
-#define	WT_STAT_CONN_PERF_HIST_OPREAD_LATENCY_LT250	1407
+#define WT_STAT_CONN_PERF_HIST_OPREAD_LATENCY_LT250 1395
 /*! perf: operation read latency histogram (bucket 2) - 250-499us */
-#define	WT_STAT_CONN_PERF_HIST_OPREAD_LATENCY_LT500	1408
+#define WT_STAT_CONN_PERF_HIST_OPREAD_LATENCY_LT500 1396
 /*! perf: operation read latency histogram (bucket 3) - 500-999us */
-#define	WT_STAT_CONN_PERF_HIST_OPREAD_LATENCY_LT1000	1409
+#define WT_STAT_CONN_PERF_HIST_OPREAD_LATENCY_LT1000    1397
 /*! perf: operation read latency histogram (bucket 4) - 1000-9999us */
-#define	WT_STAT_CONN_PERF_HIST_OPREAD_LATENCY_LT10000	1410
+#define WT_STAT_CONN_PERF_HIST_OPREAD_LATENCY_LT10000   1398
 /*! perf: operation read latency histogram (bucket 5) - 10000us+ */
-#define	WT_STAT_CONN_PERF_HIST_OPREAD_LATENCY_GT10000	1411
+#define WT_STAT_CONN_PERF_HIST_OPREAD_LATENCY_GT10000   1399
 /*! perf: operation write latency histogram (bucket 1) - 100-249us */
-#define	WT_STAT_CONN_PERF_HIST_OPWRITE_LATENCY_LT250	1412
+#define WT_STAT_CONN_PERF_HIST_OPWRITE_LATENCY_LT250    1400
 /*! perf: operation write latency histogram (bucket 2) - 250-499us */
-#define	WT_STAT_CONN_PERF_HIST_OPWRITE_LATENCY_LT500	1413
+#define WT_STAT_CONN_PERF_HIST_OPWRITE_LATENCY_LT500    1401
 /*! perf: operation write latency histogram (bucket 3) - 500-999us */
-#define	WT_STAT_CONN_PERF_HIST_OPWRITE_LATENCY_LT1000	1414
+#define WT_STAT_CONN_PERF_HIST_OPWRITE_LATENCY_LT1000   1402
 /*! perf: operation write latency histogram (bucket 4) - 1000-9999us */
-#define	WT_STAT_CONN_PERF_HIST_OPWRITE_LATENCY_LT10000	1415
+#define WT_STAT_CONN_PERF_HIST_OPWRITE_LATENCY_LT10000  1403
 /*! perf: operation write latency histogram (bucket 5) - 10000us+ */
-#define	WT_STAT_CONN_PERF_HIST_OPWRITE_LATENCY_GT10000	1416
+#define WT_STAT_CONN_PERF_HIST_OPWRITE_LATENCY_GT10000  1404
 /*! reconciliation: VLCS pages explicitly reconciled as empty */
-#define	WT_STAT_CONN_REC_VLCS_EMPTIED_PAGES		1417
+#define WT_STAT_CONN_REC_VLCS_EMPTIED_PAGES     1405
 /*! reconciliation: approximate byte size of timestamps in pages written */
-#define	WT_STAT_CONN_REC_TIME_WINDOW_BYTES_TS		1418
+#define WT_STAT_CONN_REC_TIME_WINDOW_BYTES_TS       1406
 /*!
  * reconciliation: approximate byte size of transaction IDs in pages
  * written
  */
-#define	WT_STAT_CONN_REC_TIME_WINDOW_BYTES_TXN		1419
+#define WT_STAT_CONN_REC_TIME_WINDOW_BYTES_TXN      1407
 /*! reconciliation: fast-path pages deleted */
-#define	WT_STAT_CONN_REC_PAGE_DELETE_FAST		1420
+#define WT_STAT_CONN_REC_PAGE_DELETE_FAST       1408
 /*! reconciliation: leaf-page overflow keys */
-#define	WT_STAT_CONN_REC_OVERFLOW_KEY_LEAF		1421
+#define WT_STAT_CONN_REC_OVERFLOW_KEY_LEAF      1409
 /*! reconciliation: maximum seconds spent in a reconciliation call */
-#define	WT_STAT_CONN_REC_MAXIMUM_SECONDS		1422
+#define WT_STAT_CONN_REC_MAXIMUM_SECONDS        1410
 /*!
  * reconciliation: maximum seconds spent in building a disk image in a
  * reconciliation
  */
-#define	WT_STAT_CONN_REC_MAXIMUM_IMAGE_BUILD_SECONDS	1423
+#define WT_STAT_CONN_REC_MAXIMUM_IMAGE_BUILD_SECONDS    1411
 /*!
  * reconciliation: maximum seconds spent in moving updates to the history
  * store in a reconciliation
  */
-#define	WT_STAT_CONN_REC_MAXIMUM_HS_WRAPUP_SECONDS	1424
+#define WT_STAT_CONN_REC_MAXIMUM_HS_WRAPUP_SECONDS  1412
 /*! reconciliation: page reconciliation calls */
-#define	WT_STAT_CONN_REC_PAGES				1425
+#define WT_STAT_CONN_REC_PAGES              1413
 /*! reconciliation: page reconciliation calls for eviction */
-#define	WT_STAT_CONN_REC_PAGES_EVICTION			1426
+#define WT_STAT_CONN_REC_PAGES_EVICTION         1414
 /*!
  * reconciliation: page reconciliation calls that resulted in values with
  * prepared transaction metadata
  */
-#define	WT_STAT_CONN_REC_PAGES_WITH_PREPARE		1427
+#define WT_STAT_CONN_REC_PAGES_WITH_PREPARE     1415
 /*!
  * reconciliation: page reconciliation calls that resulted in values with
  * timestamps
  */
-#define	WT_STAT_CONN_REC_PAGES_WITH_TS			1428
+#define WT_STAT_CONN_REC_PAGES_WITH_TS          1416
 /*!
  * reconciliation: page reconciliation calls that resulted in values with
  * transaction ids
  */
-#define	WT_STAT_CONN_REC_PAGES_WITH_TXN			1429
+#define WT_STAT_CONN_REC_PAGES_WITH_TXN         1417
 /*! reconciliation: pages deleted */
-#define	WT_STAT_CONN_REC_PAGE_DELETE			1430
+#define WT_STAT_CONN_REC_PAGE_DELETE            1418
 /*!
  * reconciliation: pages written including an aggregated newest start
  * durable timestamp
  */
-#define	WT_STAT_CONN_REC_TIME_AGGR_NEWEST_START_DURABLE_TS	1431
+#define WT_STAT_CONN_REC_TIME_AGGR_NEWEST_START_DURABLE_TS  1419
 /*!
  * reconciliation: pages written including an aggregated newest stop
  * durable timestamp
  */
-#define	WT_STAT_CONN_REC_TIME_AGGR_NEWEST_STOP_DURABLE_TS	1432
+#define WT_STAT_CONN_REC_TIME_AGGR_NEWEST_STOP_DURABLE_TS   1420
 /*!
  * reconciliation: pages written including an aggregated newest stop
  * timestamp
  */
-#define	WT_STAT_CONN_REC_TIME_AGGR_NEWEST_STOP_TS	1433
+#define WT_STAT_CONN_REC_TIME_AGGR_NEWEST_STOP_TS   1421
 /*!
  * reconciliation: pages written including an aggregated newest stop
  * transaction ID
  */
-#define	WT_STAT_CONN_REC_TIME_AGGR_NEWEST_STOP_TXN	1434
+#define WT_STAT_CONN_REC_TIME_AGGR_NEWEST_STOP_TXN  1422
 /*!
  * reconciliation: pages written including an aggregated newest
  * transaction ID
  */
-#define	WT_STAT_CONN_REC_TIME_AGGR_NEWEST_TXN		1435
+#define WT_STAT_CONN_REC_TIME_AGGR_NEWEST_TXN       1423
 /*!
  * reconciliation: pages written including an aggregated oldest start
  * timestamp
  */
-#define	WT_STAT_CONN_REC_TIME_AGGR_OLDEST_START_TS	1436
+#define WT_STAT_CONN_REC_TIME_AGGR_OLDEST_START_TS  1424
 /*! reconciliation: pages written including an aggregated prepare */
-#define	WT_STAT_CONN_REC_TIME_AGGR_PREPARED		1437
+#define WT_STAT_CONN_REC_TIME_AGGR_PREPARED     1425
 /*! reconciliation: pages written including at least one prepare state */
-#define	WT_STAT_CONN_REC_TIME_WINDOW_PAGES_PREPARED	1438
+#define WT_STAT_CONN_REC_TIME_WINDOW_PAGES_PREPARED 1426
 /*!
  * reconciliation: pages written including at least one start durable
  * timestamp
  */
-#define	WT_STAT_CONN_REC_TIME_WINDOW_PAGES_DURABLE_START_TS	1439
+#define WT_STAT_CONN_REC_TIME_WINDOW_PAGES_DURABLE_START_TS 1427
 /*! reconciliation: pages written including at least one start timestamp */
-#define	WT_STAT_CONN_REC_TIME_WINDOW_PAGES_START_TS	1440
+#define WT_STAT_CONN_REC_TIME_WINDOW_PAGES_START_TS 1428
 /*!
  * reconciliation: pages written including at least one start transaction
  * ID
  */
-#define	WT_STAT_CONN_REC_TIME_WINDOW_PAGES_START_TXN	1441
+#define WT_STAT_CONN_REC_TIME_WINDOW_PAGES_START_TXN    1429
 /*!
  * reconciliation: pages written including at least one stop durable
  * timestamp
  */
-#define	WT_STAT_CONN_REC_TIME_WINDOW_PAGES_DURABLE_STOP_TS	1442
+#define WT_STAT_CONN_REC_TIME_WINDOW_PAGES_DURABLE_STOP_TS  1430
 /*! reconciliation: pages written including at least one stop timestamp */
-#define	WT_STAT_CONN_REC_TIME_WINDOW_PAGES_STOP_TS	1443
+#define WT_STAT_CONN_REC_TIME_WINDOW_PAGES_STOP_TS  1431
 /*!
  * reconciliation: pages written including at least one stop transaction
  * ID
  */
-#define	WT_STAT_CONN_REC_TIME_WINDOW_PAGES_STOP_TXN	1444
+#define WT_STAT_CONN_REC_TIME_WINDOW_PAGES_STOP_TXN 1432
 /*! reconciliation: records written including a prepare state */
-#define	WT_STAT_CONN_REC_TIME_WINDOW_PREPARED		1445
+#define WT_STAT_CONN_REC_TIME_WINDOW_PREPARED       1433
 /*! reconciliation: records written including a start durable timestamp */
-#define	WT_STAT_CONN_REC_TIME_WINDOW_DURABLE_START_TS	1446
+#define WT_STAT_CONN_REC_TIME_WINDOW_DURABLE_START_TS   1434
 /*! reconciliation: records written including a start timestamp */
-#define	WT_STAT_CONN_REC_TIME_WINDOW_START_TS		1447
+#define WT_STAT_CONN_REC_TIME_WINDOW_START_TS       1435
 /*! reconciliation: records written including a start transaction ID */
-#define	WT_STAT_CONN_REC_TIME_WINDOW_START_TXN		1448
+#define WT_STAT_CONN_REC_TIME_WINDOW_START_TXN      1436
 /*! reconciliation: records written including a stop durable timestamp */
-#define	WT_STAT_CONN_REC_TIME_WINDOW_DURABLE_STOP_TS	1449
+#define WT_STAT_CONN_REC_TIME_WINDOW_DURABLE_STOP_TS    1437
 /*! reconciliation: records written including a stop timestamp */
-#define	WT_STAT_CONN_REC_TIME_WINDOW_STOP_TS		1450
+#define WT_STAT_CONN_REC_TIME_WINDOW_STOP_TS        1438
 /*! reconciliation: records written including a stop transaction ID */
-#define	WT_STAT_CONN_REC_TIME_WINDOW_STOP_TXN		1451
+#define WT_STAT_CONN_REC_TIME_WINDOW_STOP_TXN       1439
 /*! reconciliation: split bytes currently awaiting free */
-#define	WT_STAT_CONN_REC_SPLIT_STASHED_BYTES		1452
+#define WT_STAT_CONN_REC_SPLIT_STASHED_BYTES        1440
 /*! reconciliation: split objects currently awaiting free */
-#define	WT_STAT_CONN_REC_SPLIT_STASHED_OBJECTS		1453
+#define WT_STAT_CONN_REC_SPLIT_STASHED_OBJECTS      1441
 /*! session: attempts to remove a local object and the object is in use */
-#define	WT_STAT_CONN_LOCAL_OBJECTS_INUSE		1454
+#define WT_STAT_CONN_LOCAL_OBJECTS_INUSE        1442
 /*! session: flush_tier failed calls */
-#define	WT_STAT_CONN_FLUSH_TIER_FAIL			1455
+#define WT_STAT_CONN_FLUSH_TIER_FAIL            1443
 /*! session: flush_tier operation calls */
-#define	WT_STAT_CONN_FLUSH_TIER				1456
+#define WT_STAT_CONN_FLUSH_TIER             1444
 /*! session: flush_tier tables skipped due to no checkpoint */
-#define	WT_STAT_CONN_FLUSH_TIER_SKIPPED			1457
+#define WT_STAT_CONN_FLUSH_TIER_SKIPPED         1445
 /*! session: flush_tier tables switched */
-#define	WT_STAT_CONN_FLUSH_TIER_SWITCHED		1458
+#define WT_STAT_CONN_FLUSH_TIER_SWITCHED        1446
 /*! session: local objects removed */
-#define	WT_STAT_CONN_LOCAL_OBJECTS_REMOVED		1459
+#define WT_STAT_CONN_LOCAL_OBJECTS_REMOVED      1447
 /*! session: open session count */
-#define	WT_STAT_CONN_SESSION_OPEN			1460
+#define WT_STAT_CONN_SESSION_OPEN           1448
 /*! session: session query timestamp calls */
-#define	WT_STAT_CONN_SESSION_QUERY_TS			1461
+#define WT_STAT_CONN_SESSION_QUERY_TS           1449
 /*! session: table alter failed calls */
-#define	WT_STAT_CONN_SESSION_TABLE_ALTER_FAIL		1462
+#define WT_STAT_CONN_SESSION_TABLE_ALTER_FAIL       1450
 /*! session: table alter successful calls */
-#define	WT_STAT_CONN_SESSION_TABLE_ALTER_SUCCESS	1463
+#define WT_STAT_CONN_SESSION_TABLE_ALTER_SUCCESS    1451
 /*! session: table alter triggering checkpoint calls */
-#define	WT_STAT_CONN_SESSION_TABLE_ALTER_TRIGGER_CHECKPOINT	1464
+#define WT_STAT_CONN_SESSION_TABLE_ALTER_TRIGGER_CHECKPOINT 1452
 /*! session: table alter unchanged and skipped */
-#define	WT_STAT_CONN_SESSION_TABLE_ALTER_SKIP		1465
+#define WT_STAT_CONN_SESSION_TABLE_ALTER_SKIP       1453
 /*! session: table compact failed calls */
-#define	WT_STAT_CONN_SESSION_TABLE_COMPACT_FAIL		1466
+#define WT_STAT_CONN_SESSION_TABLE_COMPACT_FAIL     1454
 /*! session: table compact failed calls due to cache pressure */
-#define	WT_STAT_CONN_SESSION_TABLE_COMPACT_FAIL_CACHE_PRESSURE	1467
+#define WT_STAT_CONN_SESSION_TABLE_COMPACT_FAIL_CACHE_PRESSURE  1455
 /*! session: table compact running */
-#define	WT_STAT_CONN_SESSION_TABLE_COMPACT_RUNNING	1468
+#define WT_STAT_CONN_SESSION_TABLE_COMPACT_RUNNING  1456
 /*! session: table compact skipped as process would not reduce file size */
-#define	WT_STAT_CONN_SESSION_TABLE_COMPACT_SKIPPED	1469
+#define WT_STAT_CONN_SESSION_TABLE_COMPACT_SKIPPED  1457
 /*! session: table compact successful calls */
-#define	WT_STAT_CONN_SESSION_TABLE_COMPACT_SUCCESS	1470
+#define WT_STAT_CONN_SESSION_TABLE_COMPACT_SUCCESS  1458
 /*! session: table compact timeout */
-#define	WT_STAT_CONN_SESSION_TABLE_COMPACT_TIMEOUT	1471
+#define WT_STAT_CONN_SESSION_TABLE_COMPACT_TIMEOUT  1459
 /*! session: table create failed calls */
-#define	WT_STAT_CONN_SESSION_TABLE_CREATE_FAIL		1472
+#define WT_STAT_CONN_SESSION_TABLE_CREATE_FAIL      1460
 /*! session: table create successful calls */
-#define	WT_STAT_CONN_SESSION_TABLE_CREATE_SUCCESS	1473
+#define WT_STAT_CONN_SESSION_TABLE_CREATE_SUCCESS   1461
 /*! session: table create with import failed calls */
-#define	WT_STAT_CONN_SESSION_TABLE_CREATE_IMPORT_FAIL	1474
+#define WT_STAT_CONN_SESSION_TABLE_CREATE_IMPORT_FAIL   1462
 /*! session: table create with import successful calls */
-#define	WT_STAT_CONN_SESSION_TABLE_CREATE_IMPORT_SUCCESS	1475
+#define WT_STAT_CONN_SESSION_TABLE_CREATE_IMPORT_SUCCESS    1463
 /*! session: table drop failed calls */
-#define	WT_STAT_CONN_SESSION_TABLE_DROP_FAIL		1476
+#define WT_STAT_CONN_SESSION_TABLE_DROP_FAIL        1464
 /*! session: table drop successful calls */
-#define	WT_STAT_CONN_SESSION_TABLE_DROP_SUCCESS		1477
+#define WT_STAT_CONN_SESSION_TABLE_DROP_SUCCESS     1465
 /*! session: table rename failed calls */
-#define	WT_STAT_CONN_SESSION_TABLE_RENAME_FAIL		1478
+#define WT_STAT_CONN_SESSION_TABLE_RENAME_FAIL      1466
 /*! session: table rename successful calls */
-#define	WT_STAT_CONN_SESSION_TABLE_RENAME_SUCCESS	1479
+#define WT_STAT_CONN_SESSION_TABLE_RENAME_SUCCESS   1467
 /*! session: table salvage failed calls */
-#define	WT_STAT_CONN_SESSION_TABLE_SALVAGE_FAIL		1480
+#define WT_STAT_CONN_SESSION_TABLE_SALVAGE_FAIL     1468
 /*! session: table salvage successful calls */
-#define	WT_STAT_CONN_SESSION_TABLE_SALVAGE_SUCCESS	1481
+#define WT_STAT_CONN_SESSION_TABLE_SALVAGE_SUCCESS  1469
 /*! session: table truncate failed calls */
-#define	WT_STAT_CONN_SESSION_TABLE_TRUNCATE_FAIL	1482
+#define WT_STAT_CONN_SESSION_TABLE_TRUNCATE_FAIL    1470
 /*! session: table truncate successful calls */
-#define	WT_STAT_CONN_SESSION_TABLE_TRUNCATE_SUCCESS	1483
+#define WT_STAT_CONN_SESSION_TABLE_TRUNCATE_SUCCESS 1471
 /*! session: table verify failed calls */
-#define	WT_STAT_CONN_SESSION_TABLE_VERIFY_FAIL		1484
+#define WT_STAT_CONN_SESSION_TABLE_VERIFY_FAIL      1472
 /*! session: table verify successful calls */
-#define	WT_STAT_CONN_SESSION_TABLE_VERIFY_SUCCESS	1485
+#define WT_STAT_CONN_SESSION_TABLE_VERIFY_SUCCESS   1473
 /*! session: tiered operations dequeued and processed */
-#define	WT_STAT_CONN_TIERED_WORK_UNITS_DEQUEUED		1486
+#define WT_STAT_CONN_TIERED_WORK_UNITS_DEQUEUED     1474
 /*! session: tiered operations removed without processing */
-#define	WT_STAT_CONN_TIERED_WORK_UNITS_REMOVED		1487
+#define WT_STAT_CONN_TIERED_WORK_UNITS_REMOVED      1475
 /*! session: tiered operations scheduled */
-#define	WT_STAT_CONN_TIERED_WORK_UNITS_CREATED		1488
+#define WT_STAT_CONN_TIERED_WORK_UNITS_CREATED      1476
 /*! session: tiered storage local retention time (secs) */
-#define	WT_STAT_CONN_TIERED_RETENTION			1489
+#define WT_STAT_CONN_TIERED_RETENTION           1477
 /*! thread-state: active filesystem fsync calls */
-#define	WT_STAT_CONN_THREAD_FSYNC_ACTIVE		1490
+#define WT_STAT_CONN_THREAD_FSYNC_ACTIVE        1478
 /*! thread-state: active filesystem read calls */
-#define	WT_STAT_CONN_THREAD_READ_ACTIVE			1491
+#define WT_STAT_CONN_THREAD_READ_ACTIVE         1479
 /*! thread-state: active filesystem write calls */
-#define	WT_STAT_CONN_THREAD_WRITE_ACTIVE		1492
+#define WT_STAT_CONN_THREAD_WRITE_ACTIVE        1480
 /*! thread-yield: application thread time evicting (usecs) */
-#define	WT_STAT_CONN_APPLICATION_EVICT_TIME		1493
+#define WT_STAT_CONN_APPLICATION_EVICT_TIME     1481
 /*! thread-yield: application thread time waiting for cache (usecs) */
-#define	WT_STAT_CONN_APPLICATION_CACHE_TIME		1494
+#define WT_STAT_CONN_APPLICATION_CACHE_TIME     1482
 /*!
  * thread-yield: connection close blocked waiting for transaction state
  * stabilization
  */
-#define	WT_STAT_CONN_TXN_RELEASE_BLOCKED		1495
+#define WT_STAT_CONN_TXN_RELEASE_BLOCKED        1483
 /*! thread-yield: connection close yielded for lsm manager shutdown */
-#define	WT_STAT_CONN_CONN_CLOSE_BLOCKED_LSM		1496
+#define WT_STAT_CONN_CONN_CLOSE_BLOCKED_LSM     1484
 /*! thread-yield: data handle lock yielded */
-#define	WT_STAT_CONN_DHANDLE_LOCK_BLOCKED		1497
+#define WT_STAT_CONN_DHANDLE_LOCK_BLOCKED       1485
 /*!
  * thread-yield: get reference for page index and slot time sleeping
  * (usecs)
  */
-#define	WT_STAT_CONN_PAGE_INDEX_SLOT_REF_BLOCKED	1498
+#define WT_STAT_CONN_PAGE_INDEX_SLOT_REF_BLOCKED    1486
 /*! thread-yield: page access yielded due to prepare state change */
-#define	WT_STAT_CONN_PREPARED_TRANSITION_BLOCKED_PAGE	1499
+#define WT_STAT_CONN_PREPARED_TRANSITION_BLOCKED_PAGE   1487
 /*! thread-yield: page acquire busy blocked */
-#define	WT_STAT_CONN_PAGE_BUSY_BLOCKED			1500
+#define WT_STAT_CONN_PAGE_BUSY_BLOCKED          1488
 /*! thread-yield: page acquire eviction blocked */
-#define	WT_STAT_CONN_PAGE_FORCIBLE_EVICT_BLOCKED	1501
+#define WT_STAT_CONN_PAGE_FORCIBLE_EVICT_BLOCKED    1489
 /*! thread-yield: page acquire locked blocked */
-#define	WT_STAT_CONN_PAGE_LOCKED_BLOCKED		1502
+#define WT_STAT_CONN_PAGE_LOCKED_BLOCKED        1490
 /*! thread-yield: page acquire read blocked */
-#define	WT_STAT_CONN_PAGE_READ_BLOCKED			1503
+#define WT_STAT_CONN_PAGE_READ_BLOCKED          1491
 /*! thread-yield: page acquire time sleeping (usecs) */
-#define	WT_STAT_CONN_PAGE_SLEEP				1504
+#define WT_STAT_CONN_PAGE_SLEEP             1492
 /*!
  * thread-yield: page delete rollback time sleeping for state change
  * (usecs)
  */
-#define	WT_STAT_CONN_PAGE_DEL_ROLLBACK_BLOCKED		1505
+#define WT_STAT_CONN_PAGE_DEL_ROLLBACK_BLOCKED      1493
 /*! thread-yield: page reconciliation yielded due to child modification */
-#define	WT_STAT_CONN_CHILD_MODIFY_BLOCKED_PAGE		1506
+#define WT_STAT_CONN_CHILD_MODIFY_BLOCKED_PAGE      1494
 /*! transaction: Number of prepared updates */
-#define	WT_STAT_CONN_TXN_PREPARED_UPDATES		1507
+#define WT_STAT_CONN_TXN_PREPARED_UPDATES       1495
 /*! transaction: Number of prepared updates committed */
-#define	WT_STAT_CONN_TXN_PREPARED_UPDATES_COMMITTED	1508
+#define WT_STAT_CONN_TXN_PREPARED_UPDATES_COMMITTED 1496
 /*! transaction: Number of prepared updates repeated on the same key */
-#define	WT_STAT_CONN_TXN_PREPARED_UPDATES_KEY_REPEATED	1509
+#define WT_STAT_CONN_TXN_PREPARED_UPDATES_KEY_REPEATED  1497
 /*! transaction: Number of prepared updates rolled back */
-#define	WT_STAT_CONN_TXN_PREPARED_UPDATES_ROLLEDBACK	1510
+#define WT_STAT_CONN_TXN_PREPARED_UPDATES_ROLLEDBACK    1498
 /*! transaction: number of times overflow removed value is read */
-#define	WT_STAT_CONN_TXN_READ_OVERFLOW_REMOVE		1511
+#define WT_STAT_CONN_TXN_READ_OVERFLOW_REMOVE       1499
 /*! transaction: oldest pinned transaction ID rolled back for eviction */
-#define	WT_STAT_CONN_TXN_ROLLBACK_OLDEST_PINNED		1512
+#define WT_STAT_CONN_TXN_ROLLBACK_OLDEST_PINNED     1500
 /*! transaction: prepared transactions */
-#define	WT_STAT_CONN_TXN_PREPARE			1513
+#define WT_STAT_CONN_TXN_PREPARE            1501
 /*! transaction: prepared transactions committed */
-#define	WT_STAT_CONN_TXN_PREPARE_COMMIT			1514
+#define WT_STAT_CONN_TXN_PREPARE_COMMIT         1502
 /*! transaction: prepared transactions currently active */
-#define	WT_STAT_CONN_TXN_PREPARE_ACTIVE			1515
+#define WT_STAT_CONN_TXN_PREPARE_ACTIVE         1503
 /*! transaction: prepared transactions rolled back */
-#define	WT_STAT_CONN_TXN_PREPARE_ROLLBACK		1516
+#define WT_STAT_CONN_TXN_PREPARE_ROLLBACK       1504
 /*! transaction: query timestamp calls */
-#define	WT_STAT_CONN_TXN_QUERY_TS			1517
+#define WT_STAT_CONN_TXN_QUERY_TS           1505
 /*! transaction: race to read prepared update retry */
-#define	WT_STAT_CONN_TXN_READ_RACE_PREPARE_UPDATE	1518
+#define WT_STAT_CONN_TXN_READ_RACE_PREPARE_UPDATE   1506
 /*! transaction: rollback to stable calls */
-#define	WT_STAT_CONN_TXN_RTS				1519
+#define WT_STAT_CONN_TXN_RTS                1507
 /*!
  * transaction: rollback to stable history store records with stop
  * timestamps older than newer records
  */
-#define	WT_STAT_CONN_TXN_RTS_HS_STOP_OLDER_THAN_NEWER_START	1520
+#define WT_STAT_CONN_TXN_RTS_HS_STOP_OLDER_THAN_NEWER_START 1508
 /*! transaction: rollback to stable inconsistent checkpoint */
-#define	WT_STAT_CONN_TXN_RTS_INCONSISTENT_CKPT		1521
+#define WT_STAT_CONN_TXN_RTS_INCONSISTENT_CKPT      1509
 /*! transaction: rollback to stable keys removed */
-#define	WT_STAT_CONN_TXN_RTS_KEYS_REMOVED		1522
+#define WT_STAT_CONN_TXN_RTS_KEYS_REMOVED       1510
 /*! transaction: rollback to stable keys restored */
-#define	WT_STAT_CONN_TXN_RTS_KEYS_RESTORED		1523
+#define WT_STAT_CONN_TXN_RTS_KEYS_RESTORED      1511
 /*! transaction: rollback to stable pages visited */
-#define	WT_STAT_CONN_TXN_RTS_PAGES_VISITED		1524
+#define WT_STAT_CONN_TXN_RTS_PAGES_VISITED      1512
 /*! transaction: rollback to stable restored tombstones from history store */
-#define	WT_STAT_CONN_TXN_RTS_HS_RESTORE_TOMBSTONES	1525
+#define WT_STAT_CONN_TXN_RTS_HS_RESTORE_TOMBSTONES  1513
 /*! transaction: rollback to stable restored updates from history store */
-#define	WT_STAT_CONN_TXN_RTS_HS_RESTORE_UPDATES		1526
+#define WT_STAT_CONN_TXN_RTS_HS_RESTORE_UPDATES     1514
 /*! transaction: rollback to stable skipping delete rle */
-#define	WT_STAT_CONN_TXN_RTS_DELETE_RLE_SKIPPED		1527
+#define WT_STAT_CONN_TXN_RTS_DELETE_RLE_SKIPPED     1515
 /*! transaction: rollback to stable skipping stable rle */
-#define	WT_STAT_CONN_TXN_RTS_STABLE_RLE_SKIPPED		1528
+#define WT_STAT_CONN_TXN_RTS_STABLE_RLE_SKIPPED     1516
 /*! transaction: rollback to stable sweeping history store keys */
-#define	WT_STAT_CONN_TXN_RTS_SWEEP_HS_KEYS		1529
+#define WT_STAT_CONN_TXN_RTS_SWEEP_HS_KEYS      1517
 /*! transaction: rollback to stable tree walk skipping pages */
-#define	WT_STAT_CONN_TXN_RTS_TREE_WALK_SKIP_PAGES	1530
+#define WT_STAT_CONN_TXN_RTS_TREE_WALK_SKIP_PAGES   1518
 /*! transaction: rollback to stable updates aborted */
-#define	WT_STAT_CONN_TXN_RTS_UPD_ABORTED		1531
+#define WT_STAT_CONN_TXN_RTS_UPD_ABORTED        1519
 /*! transaction: rollback to stable updates removed from history store */
-#define	WT_STAT_CONN_TXN_RTS_HS_REMOVED			1532
+#define WT_STAT_CONN_TXN_RTS_HS_REMOVED         1520
 /*! transaction: sessions scanned in each walk of concurrent sessions */
-#define	WT_STAT_CONN_TXN_SESSIONS_WALKED		1533
+#define WT_STAT_CONN_TXN_SESSIONS_WALKED        1521
 /*! transaction: set timestamp calls */
-#define	WT_STAT_CONN_TXN_SET_TS				1534
+#define WT_STAT_CONN_TXN_SET_TS             1522
 /*! transaction: set timestamp durable calls */
-#define	WT_STAT_CONN_TXN_SET_TS_DURABLE			1535
+#define WT_STAT_CONN_TXN_SET_TS_DURABLE         1523
 /*! transaction: set timestamp durable updates */
-#define	WT_STAT_CONN_TXN_SET_TS_DURABLE_UPD		1536
+#define WT_STAT_CONN_TXN_SET_TS_DURABLE_UPD     1524
 /*! transaction: set timestamp oldest calls */
-#define	WT_STAT_CONN_TXN_SET_TS_OLDEST			1537
+#define WT_STAT_CONN_TXN_SET_TS_OLDEST          1525
 /*! transaction: set timestamp oldest updates */
-#define	WT_STAT_CONN_TXN_SET_TS_OLDEST_UPD		1538
+#define WT_STAT_CONN_TXN_SET_TS_OLDEST_UPD      1526
 /*! transaction: set timestamp stable calls */
-#define	WT_STAT_CONN_TXN_SET_TS_STABLE			1539
+#define WT_STAT_CONN_TXN_SET_TS_STABLE          1527
 /*! transaction: set timestamp stable updates */
-#define	WT_STAT_CONN_TXN_SET_TS_STABLE_UPD		1540
+#define WT_STAT_CONN_TXN_SET_TS_STABLE_UPD      1528
 /*! transaction: transaction begins */
-#define	WT_STAT_CONN_TXN_BEGIN				1541
+#define WT_STAT_CONN_TXN_BEGIN              1529
 /*! transaction: transaction checkpoint currently running */
-#define	WT_STAT_CONN_TXN_CHECKPOINT_RUNNING		1542
+#define WT_STAT_CONN_TXN_CHECKPOINT_RUNNING     1530
 /*!
  * transaction: transaction checkpoint currently running for history
  * store file
  */
-#define	WT_STAT_CONN_TXN_CHECKPOINT_RUNNING_HS		1543
+#define WT_STAT_CONN_TXN_CHECKPOINT_RUNNING_HS      1531
 /*! transaction: transaction checkpoint generation */
-#define	WT_STAT_CONN_TXN_CHECKPOINT_GENERATION		1544
+#define WT_STAT_CONN_TXN_CHECKPOINT_GENERATION      1532
 /*!
  * transaction: transaction checkpoint history store file duration
  * (usecs)
  */
-#define	WT_STAT_CONN_TXN_HS_CKPT_DURATION		1545
+#define WT_STAT_CONN_TXN_HS_CKPT_DURATION       1533
 /*! transaction: transaction checkpoint max time (msecs) */
-#define	WT_STAT_CONN_TXN_CHECKPOINT_TIME_MAX		1546
+#define WT_STAT_CONN_TXN_CHECKPOINT_TIME_MAX        1534
 /*! transaction: transaction checkpoint min time (msecs) */
-#define	WT_STAT_CONN_TXN_CHECKPOINT_TIME_MIN		1547
+#define WT_STAT_CONN_TXN_CHECKPOINT_TIME_MIN        1535
 /*!
  * transaction: transaction checkpoint most recent duration for gathering
  * all handles (usecs)
  */
-#define	WT_STAT_CONN_TXN_CHECKPOINT_HANDLE_DURATION	1548
+#define WT_STAT_CONN_TXN_CHECKPOINT_HANDLE_DURATION 1536
 /*!
  * transaction: transaction checkpoint most recent duration for gathering
  * applied handles (usecs)
  */
-#define	WT_STAT_CONN_TXN_CHECKPOINT_HANDLE_DURATION_APPLY	1549
+#define WT_STAT_CONN_TXN_CHECKPOINT_HANDLE_DURATION_APPLY   1537
 /*!
  * transaction: transaction checkpoint most recent duration for gathering
  * skipped handles (usecs)
  */
-#define	WT_STAT_CONN_TXN_CHECKPOINT_HANDLE_DURATION_SKIP	1550
+#define WT_STAT_CONN_TXN_CHECKPOINT_HANDLE_DURATION_SKIP    1538
 /*! transaction: transaction checkpoint most recent handles applied */
-#define	WT_STAT_CONN_TXN_CHECKPOINT_HANDLE_APPLIED	1551
+#define WT_STAT_CONN_TXN_CHECKPOINT_HANDLE_APPLIED  1539
 /*! transaction: transaction checkpoint most recent handles skipped */
-#define	WT_STAT_CONN_TXN_CHECKPOINT_HANDLE_SKIPPED	1552
+#define WT_STAT_CONN_TXN_CHECKPOINT_HANDLE_SKIPPED  1540
 /*! transaction: transaction checkpoint most recent handles walked */
-#define	WT_STAT_CONN_TXN_CHECKPOINT_HANDLE_WALKED	1553
+#define WT_STAT_CONN_TXN_CHECKPOINT_HANDLE_WALKED   1541
 /*! transaction: transaction checkpoint most recent time (msecs) */
-#define	WT_STAT_CONN_TXN_CHECKPOINT_TIME_RECENT		1554
+#define WT_STAT_CONN_TXN_CHECKPOINT_TIME_RECENT     1542
 /*! transaction: transaction checkpoint prepare currently running */
-#define	WT_STAT_CONN_TXN_CHECKPOINT_PREP_RUNNING	1555
+#define WT_STAT_CONN_TXN_CHECKPOINT_PREP_RUNNING    1543
 /*! transaction: transaction checkpoint prepare max time (msecs) */
-#define	WT_STAT_CONN_TXN_CHECKPOINT_PREP_MAX		1556
+#define WT_STAT_CONN_TXN_CHECKPOINT_PREP_MAX        1544
 /*! transaction: transaction checkpoint prepare min time (msecs) */
-#define	WT_STAT_CONN_TXN_CHECKPOINT_PREP_MIN		1557
+#define WT_STAT_CONN_TXN_CHECKPOINT_PREP_MIN        1545
 /*! transaction: transaction checkpoint prepare most recent time (msecs) */
-#define	WT_STAT_CONN_TXN_CHECKPOINT_PREP_RECENT		1558
+#define WT_STAT_CONN_TXN_CHECKPOINT_PREP_RECENT     1546
 /*! transaction: transaction checkpoint prepare total time (msecs) */
-#define	WT_STAT_CONN_TXN_CHECKPOINT_PREP_TOTAL		1559
+#define WT_STAT_CONN_TXN_CHECKPOINT_PREP_TOTAL      1547
 /*! transaction: transaction checkpoint scrub dirty target */
-#define	WT_STAT_CONN_TXN_CHECKPOINT_SCRUB_TARGET	1560
+#define WT_STAT_CONN_TXN_CHECKPOINT_SCRUB_TARGET    1548
 /*! transaction: transaction checkpoint scrub time (msecs) */
-#define	WT_STAT_CONN_TXN_CHECKPOINT_SCRUB_TIME		1561
+#define WT_STAT_CONN_TXN_CHECKPOINT_SCRUB_TIME      1549
 /*! transaction: transaction checkpoint stop timing stress active */
-#define	WT_STAT_CONN_TXN_CHECKPOINT_STOP_STRESS_ACTIVE	1562
+#define WT_STAT_CONN_TXN_CHECKPOINT_STOP_STRESS_ACTIVE  1550
 /*! transaction: transaction checkpoint total time (msecs) */
-#define	WT_STAT_CONN_TXN_CHECKPOINT_TIME_TOTAL		1563
+#define WT_STAT_CONN_TXN_CHECKPOINT_TIME_TOTAL      1551
 /*! transaction: transaction checkpoints */
-#define	WT_STAT_CONN_TXN_CHECKPOINT			1564
+#define WT_STAT_CONN_TXN_CHECKPOINT         1552
 /*! transaction: transaction checkpoints due to obsolete pages */
-#define	WT_STAT_CONN_TXN_CHECKPOINT_OBSOLETE_APPLIED	1565
+#define WT_STAT_CONN_TXN_CHECKPOINT_OBSOLETE_APPLIED    1553
 /*!
  * transaction: transaction checkpoints skipped because database was
  * clean
  */
-#define	WT_STAT_CONN_TXN_CHECKPOINT_SKIPPED		1566
+#define WT_STAT_CONN_TXN_CHECKPOINT_SKIPPED     1554
 /*!
  * transaction: transaction fsync calls for checkpoint after allocating
  * the transaction ID
  */
-#define	WT_STAT_CONN_TXN_CHECKPOINT_FSYNC_POST		1567
+#define WT_STAT_CONN_TXN_CHECKPOINT_FSYNC_POST      1555
 /*!
  * transaction: transaction fsync duration for checkpoint after
  * allocating the transaction ID (usecs)
  */
-#define	WT_STAT_CONN_TXN_CHECKPOINT_FSYNC_POST_DURATION	1568
+#define WT_STAT_CONN_TXN_CHECKPOINT_FSYNC_POST_DURATION 1556
 /*! transaction: transaction range of IDs currently pinned */
-#define	WT_STAT_CONN_TXN_PINNED_RANGE			1569
+#define WT_STAT_CONN_TXN_PINNED_RANGE           1557
 /*! transaction: transaction range of IDs currently pinned by a checkpoint */
-#define	WT_STAT_CONN_TXN_PINNED_CHECKPOINT_RANGE	1570
+#define WT_STAT_CONN_TXN_PINNED_CHECKPOINT_RANGE    1558
 /*! transaction: transaction range of timestamps currently pinned */
-#define	WT_STAT_CONN_TXN_PINNED_TIMESTAMP		1571
+#define WT_STAT_CONN_TXN_PINNED_TIMESTAMP       1559
 /*! transaction: transaction range of timestamps pinned by a checkpoint */
-#define	WT_STAT_CONN_TXN_PINNED_TIMESTAMP_CHECKPOINT	1572
+#define WT_STAT_CONN_TXN_PINNED_TIMESTAMP_CHECKPOINT    1560
 /*!
  * transaction: transaction range of timestamps pinned by the oldest
  * active read timestamp
  */
-#define	WT_STAT_CONN_TXN_PINNED_TIMESTAMP_READER	1573
+#define WT_STAT_CONN_TXN_PINNED_TIMESTAMP_READER    1561
 /*!
  * transaction: transaction range of timestamps pinned by the oldest
  * timestamp
  */
-#define	WT_STAT_CONN_TXN_PINNED_TIMESTAMP_OLDEST	1574
+#define WT_STAT_CONN_TXN_PINNED_TIMESTAMP_OLDEST    1562
 /*! transaction: transaction read timestamp of the oldest active reader */
-#define	WT_STAT_CONN_TXN_TIMESTAMP_OLDEST_ACTIVE_READ	1575
+#define WT_STAT_CONN_TXN_TIMESTAMP_OLDEST_ACTIVE_READ   1563
 /*! transaction: transaction rollback to stable currently running */
-#define	WT_STAT_CONN_TXN_ROLLBACK_TO_STABLE_RUNNING	1576
+#define WT_STAT_CONN_TXN_ROLLBACK_TO_STABLE_RUNNING 1564
 /*! transaction: transaction walk of concurrent sessions */
-#define	WT_STAT_CONN_TXN_WALK_SESSIONS			1577
+#define WT_STAT_CONN_TXN_WALK_SESSIONS          1565
 /*! transaction: transactions committed */
-#define	WT_STAT_CONN_TXN_COMMIT				1578
+#define WT_STAT_CONN_TXN_COMMIT             1566
 /*! transaction: transactions rolled back */
-#define	WT_STAT_CONN_TXN_ROLLBACK			1579
+#define WT_STAT_CONN_TXN_ROLLBACK           1567
 /*! transaction: update conflicts */
-#define	WT_STAT_CONN_TXN_UPDATE_CONFLICT		1580
+#define WT_STAT_CONN_TXN_UPDATE_CONFLICT        1568
 
 /*!
  * @}
@@ -7392,777 +6710,777 @@
  * @{
  */
 /*! LSM: bloom filter false positives */
-#define	WT_STAT_DSRC_BLOOM_FALSE_POSITIVE		2000
+#define WT_STAT_DSRC_BLOOM_FALSE_POSITIVE       2000
 /*! LSM: bloom filter hits */
-#define	WT_STAT_DSRC_BLOOM_HIT				2001
+#define WT_STAT_DSRC_BLOOM_HIT              2001
 /*! LSM: bloom filter misses */
-#define	WT_STAT_DSRC_BLOOM_MISS				2002
+#define WT_STAT_DSRC_BLOOM_MISS             2002
 /*! LSM: bloom filter pages evicted from cache */
-#define	WT_STAT_DSRC_BLOOM_PAGE_EVICT			2003
+#define WT_STAT_DSRC_BLOOM_PAGE_EVICT           2003
 /*! LSM: bloom filter pages read into cache */
-#define	WT_STAT_DSRC_BLOOM_PAGE_READ			2004
+#define WT_STAT_DSRC_BLOOM_PAGE_READ            2004
 /*! LSM: bloom filters in the LSM tree */
-#define	WT_STAT_DSRC_BLOOM_COUNT			2005
+#define WT_STAT_DSRC_BLOOM_COUNT            2005
 /*! LSM: chunks in the LSM tree */
-#define	WT_STAT_DSRC_LSM_CHUNK_COUNT			2006
+#define WT_STAT_DSRC_LSM_CHUNK_COUNT            2006
 /*! LSM: highest merge generation in the LSM tree */
-#define	WT_STAT_DSRC_LSM_GENERATION_MAX			2007
+#define WT_STAT_DSRC_LSM_GENERATION_MAX         2007
 /*!
  * LSM: queries that could have benefited from a Bloom filter that did
  * not exist
  */
-#define	WT_STAT_DSRC_LSM_LOOKUP_NO_BLOOM		2008
+#define WT_STAT_DSRC_LSM_LOOKUP_NO_BLOOM        2008
 /*! LSM: sleep for LSM checkpoint throttle */
-#define	WT_STAT_DSRC_LSM_CHECKPOINT_THROTTLE		2009
+#define WT_STAT_DSRC_LSM_CHECKPOINT_THROTTLE        2009
 /*! LSM: sleep for LSM merge throttle */
-#define	WT_STAT_DSRC_LSM_MERGE_THROTTLE			2010
+#define WT_STAT_DSRC_LSM_MERGE_THROTTLE         2010
 /*! LSM: total size of bloom filters */
-#define	WT_STAT_DSRC_BLOOM_SIZE				2011
+#define WT_STAT_DSRC_BLOOM_SIZE             2011
 /*! autocommit: retries for readonly operations */
-#define	WT_STAT_DSRC_AUTOCOMMIT_READONLY_RETRY		2012
+#define WT_STAT_DSRC_AUTOCOMMIT_READONLY_RETRY      2012
 /*! autocommit: retries for update operations */
-#define	WT_STAT_DSRC_AUTOCOMMIT_UPDATE_RETRY		2013
+#define WT_STAT_DSRC_AUTOCOMMIT_UPDATE_RETRY        2013
 /*! block-manager: allocations requiring file extension */
-#define	WT_STAT_DSRC_BLOCK_EXTENSION			2014
+#define WT_STAT_DSRC_BLOCK_EXTENSION            2014
 /*! block-manager: blocks allocated */
-#define	WT_STAT_DSRC_BLOCK_ALLOC			2015
+#define WT_STAT_DSRC_BLOCK_ALLOC            2015
 /*! block-manager: blocks freed */
-#define	WT_STAT_DSRC_BLOCK_FREE				2016
+#define WT_STAT_DSRC_BLOCK_FREE             2016
 /*! block-manager: checkpoint size */
-#define	WT_STAT_DSRC_BLOCK_CHECKPOINT_SIZE		2017
+#define WT_STAT_DSRC_BLOCK_CHECKPOINT_SIZE      2017
 /*! block-manager: file allocation unit size */
-#define	WT_STAT_DSRC_ALLOCATION_SIZE			2018
+#define WT_STAT_DSRC_ALLOCATION_SIZE            2018
 /*! block-manager: file bytes available for reuse */
-#define	WT_STAT_DSRC_BLOCK_REUSE_BYTES			2019
+#define WT_STAT_DSRC_BLOCK_REUSE_BYTES          2019
 /*! block-manager: file magic number */
-#define	WT_STAT_DSRC_BLOCK_MAGIC			2020
+#define WT_STAT_DSRC_BLOCK_MAGIC            2020
 /*! block-manager: file major version number */
-#define	WT_STAT_DSRC_BLOCK_MAJOR			2021
+#define WT_STAT_DSRC_BLOCK_MAJOR            2021
 /*! block-manager: file size in bytes */
-#define	WT_STAT_DSRC_BLOCK_SIZE				2022
+#define WT_STAT_DSRC_BLOCK_SIZE             2022
 /*! block-manager: minor version number */
-#define	WT_STAT_DSRC_BLOCK_MINOR			2023
+#define WT_STAT_DSRC_BLOCK_MINOR            2023
 /*! btree: btree checkpoint generation */
-#define	WT_STAT_DSRC_BTREE_CHECKPOINT_GENERATION	2024
+#define WT_STAT_DSRC_BTREE_CHECKPOINT_GENERATION    2024
 /*! btree: btree clean tree checkpoint expiration time */
-#define	WT_STAT_DSRC_BTREE_CLEAN_CHECKPOINT_TIMER	2025
+#define WT_STAT_DSRC_BTREE_CLEAN_CHECKPOINT_TIMER   2025
 /*! btree: btree compact pages reviewed */
-#define	WT_STAT_DSRC_BTREE_COMPACT_PAGES_REVIEWED	2026
+#define WT_STAT_DSRC_BTREE_COMPACT_PAGES_REVIEWED   2026
 /*! btree: btree compact pages rewritten */
-#define	WT_STAT_DSRC_BTREE_COMPACT_PAGES_REWRITTEN	2027
+#define WT_STAT_DSRC_BTREE_COMPACT_PAGES_REWRITTEN  2027
 /*! btree: btree compact pages skipped */
-#define	WT_STAT_DSRC_BTREE_COMPACT_PAGES_SKIPPED	2028
+#define WT_STAT_DSRC_BTREE_COMPACT_PAGES_SKIPPED    2028
 /*! btree: btree skipped by compaction as process would not reduce size */
-#define	WT_STAT_DSRC_BTREE_COMPACT_SKIPPED		2029
+#define WT_STAT_DSRC_BTREE_COMPACT_SKIPPED      2029
 /*!
  * btree: column-store fixed-size leaf pages, only reported if tree_walk
  * or all statistics are enabled
  */
-#define	WT_STAT_DSRC_BTREE_COLUMN_FIX			2030
+#define WT_STAT_DSRC_BTREE_COLUMN_FIX           2030
 /*!
  * btree: column-store fixed-size time windows, only reported if
  * tree_walk or all statistics are enabled
  */
-#define	WT_STAT_DSRC_BTREE_COLUMN_TWS			2031
+#define WT_STAT_DSRC_BTREE_COLUMN_TWS           2031
 /*!
  * btree: column-store internal pages, only reported if tree_walk or all
  * statistics are enabled
  */
-#define	WT_STAT_DSRC_BTREE_COLUMN_INTERNAL		2032
+#define WT_STAT_DSRC_BTREE_COLUMN_INTERNAL      2032
 /*!
  * btree: column-store variable-size RLE encoded values, only reported if
  * tree_walk or all statistics are enabled
  */
-#define	WT_STAT_DSRC_BTREE_COLUMN_RLE			2033
+#define WT_STAT_DSRC_BTREE_COLUMN_RLE           2033
 /*!
  * btree: column-store variable-size deleted values, only reported if
  * tree_walk or all statistics are enabled
  */
-#define	WT_STAT_DSRC_BTREE_COLUMN_DELETED		2034
+#define WT_STAT_DSRC_BTREE_COLUMN_DELETED       2034
 /*!
  * btree: column-store variable-size leaf pages, only reported if
  * tree_walk or all statistics are enabled
  */
-#define	WT_STAT_DSRC_BTREE_COLUMN_VARIABLE		2035
+#define WT_STAT_DSRC_BTREE_COLUMN_VARIABLE      2035
 /*! btree: fixed-record size */
-#define	WT_STAT_DSRC_BTREE_FIXED_LEN			2036
+#define WT_STAT_DSRC_BTREE_FIXED_LEN            2036
 /*! btree: maximum internal page size */
-#define	WT_STAT_DSRC_BTREE_MAXINTLPAGE			2037
+#define WT_STAT_DSRC_BTREE_MAXINTLPAGE          2037
 /*! btree: maximum leaf page key size */
-#define	WT_STAT_DSRC_BTREE_MAXLEAFKEY			2038
+#define WT_STAT_DSRC_BTREE_MAXLEAFKEY           2038
 /*! btree: maximum leaf page size */
-#define	WT_STAT_DSRC_BTREE_MAXLEAFPAGE			2039
+#define WT_STAT_DSRC_BTREE_MAXLEAFPAGE          2039
 /*! btree: maximum leaf page value size */
-#define	WT_STAT_DSRC_BTREE_MAXLEAFVALUE			2040
+#define WT_STAT_DSRC_BTREE_MAXLEAFVALUE         2040
 /*! btree: maximum tree depth */
-#define	WT_STAT_DSRC_BTREE_MAXIMUM_DEPTH		2041
+#define WT_STAT_DSRC_BTREE_MAXIMUM_DEPTH        2041
 /*!
  * btree: number of key/value pairs, only reported if tree_walk or all
  * statistics are enabled
  */
-#define	WT_STAT_DSRC_BTREE_ENTRIES			2042
+#define WT_STAT_DSRC_BTREE_ENTRIES          2042
 /*!
  * btree: overflow pages, only reported if tree_walk or all statistics
  * are enabled
  */
-#define	WT_STAT_DSRC_BTREE_OVERFLOW			2043
+#define WT_STAT_DSRC_BTREE_OVERFLOW         2043
 /*!
  * btree: row-store empty values, only reported if tree_walk or all
  * statistics are enabled
  */
-#define	WT_STAT_DSRC_BTREE_ROW_EMPTY_VALUES		2044
+#define WT_STAT_DSRC_BTREE_ROW_EMPTY_VALUES     2044
 /*!
  * btree: row-store internal pages, only reported if tree_walk or all
  * statistics are enabled
  */
-#define	WT_STAT_DSRC_BTREE_ROW_INTERNAL			2045
+#define WT_STAT_DSRC_BTREE_ROW_INTERNAL         2045
 /*!
  * btree: row-store leaf pages, only reported if tree_walk or all
  * statistics are enabled
  */
-#define	WT_STAT_DSRC_BTREE_ROW_LEAF			2046
+#define WT_STAT_DSRC_BTREE_ROW_LEAF         2046
 /*! cache: bytes currently in the cache */
-#define	WT_STAT_DSRC_CACHE_BYTES_INUSE			2047
+#define WT_STAT_DSRC_CACHE_BYTES_INUSE          2047
 /*! cache: bytes dirty in the cache cumulative */
-#define	WT_STAT_DSRC_CACHE_BYTES_DIRTY_TOTAL		2048
+#define WT_STAT_DSRC_CACHE_BYTES_DIRTY_TOTAL        2048
 /*! cache: bytes read into cache */
-#define	WT_STAT_DSRC_CACHE_BYTES_READ			2049
+#define WT_STAT_DSRC_CACHE_BYTES_READ           2049
 /*! cache: bytes written from cache */
-#define	WT_STAT_DSRC_CACHE_BYTES_WRITE			2050
+#define WT_STAT_DSRC_CACHE_BYTES_WRITE          2050
 /*! cache: checkpoint blocked page eviction */
-#define	WT_STAT_DSRC_CACHE_EVICTION_BLOCKED_CHECKPOINT	2051
+#define WT_STAT_DSRC_CACHE_EVICTION_BLOCKED_CHECKPOINT  2051
 /*!
  * cache: checkpoint of history store file blocked non-history store page
  * eviction
  */
-#define	WT_STAT_DSRC_CACHE_EVICTION_BLOCKED_CHECKPOINT_HS	2052
+#define WT_STAT_DSRC_CACHE_EVICTION_BLOCKED_CHECKPOINT_HS   2052
 /*! cache: data source pages selected for eviction unable to be evicted */
-#define	WT_STAT_DSRC_CACHE_EVICTION_FAIL		2053
+#define WT_STAT_DSRC_CACHE_EVICTION_FAIL        2053
 /*!
  * cache: eviction gave up due to detecting a disk value without a
  * timestamp behind the last update on the chain
  */
-#define	WT_STAT_DSRC_CACHE_EVICTION_BLOCKED_NO_TS_CHECKPOINT_RACE_1	2054
+#define WT_STAT_DSRC_CACHE_EVICTION_BLOCKED_NO_TS_CHECKPOINT_RACE_1 2054
 /*!
  * cache: eviction gave up due to detecting a tombstone without a
  * timestamp ahead of the selected on disk update
  */
-#define	WT_STAT_DSRC_CACHE_EVICTION_BLOCKED_NO_TS_CHECKPOINT_RACE_2	2055
+#define WT_STAT_DSRC_CACHE_EVICTION_BLOCKED_NO_TS_CHECKPOINT_RACE_2 2055
 /*!
  * cache: eviction gave up due to detecting a tombstone without a
  * timestamp ahead of the selected on disk update after validating the
  * update chain
  */
-#define	WT_STAT_DSRC_CACHE_EVICTION_BLOCKED_NO_TS_CHECKPOINT_RACE_3	2056
+#define WT_STAT_DSRC_CACHE_EVICTION_BLOCKED_NO_TS_CHECKPOINT_RACE_3 2056
 /*!
  * cache: eviction gave up due to detecting update chain entries without
  * timestamps after the selected on disk update
  */
-#define	WT_STAT_DSRC_CACHE_EVICTION_BLOCKED_NO_TS_CHECKPOINT_RACE_4	2057
+#define WT_STAT_DSRC_CACHE_EVICTION_BLOCKED_NO_TS_CHECKPOINT_RACE_4 2057
 /*!
  * cache: eviction gave up due to needing to remove a record from the
  * history store but checkpoint is running
  */
-#define	WT_STAT_DSRC_CACHE_EVICTION_BLOCKED_REMOVE_HS_RACE_WITH_CHECKPOINT	2058
+#define WT_STAT_DSRC_CACHE_EVICTION_BLOCKED_REMOVE_HS_RACE_WITH_CHECKPOINT  2058
 /*! cache: eviction walk passes of a file */
-#define	WT_STAT_DSRC_CACHE_EVICTION_WALK_PASSES		2059
+#define WT_STAT_DSRC_CACHE_EVICTION_WALK_PASSES     2059
 /*! cache: eviction walk target pages histogram - 0-9 */
-#define	WT_STAT_DSRC_CACHE_EVICTION_TARGET_PAGE_LT10	2060
+#define WT_STAT_DSRC_CACHE_EVICTION_TARGET_PAGE_LT10    2060
 /*! cache: eviction walk target pages histogram - 10-31 */
-#define	WT_STAT_DSRC_CACHE_EVICTION_TARGET_PAGE_LT32	2061
+#define WT_STAT_DSRC_CACHE_EVICTION_TARGET_PAGE_LT32    2061
 /*! cache: eviction walk target pages histogram - 128 and higher */
-#define	WT_STAT_DSRC_CACHE_EVICTION_TARGET_PAGE_GE128	2062
+#define WT_STAT_DSRC_CACHE_EVICTION_TARGET_PAGE_GE128   2062
 /*! cache: eviction walk target pages histogram - 32-63 */
-#define	WT_STAT_DSRC_CACHE_EVICTION_TARGET_PAGE_LT64	2063
+#define WT_STAT_DSRC_CACHE_EVICTION_TARGET_PAGE_LT64    2063
 /*! cache: eviction walk target pages histogram - 64-128 */
-#define	WT_STAT_DSRC_CACHE_EVICTION_TARGET_PAGE_LT128	2064
+#define WT_STAT_DSRC_CACHE_EVICTION_TARGET_PAGE_LT128   2064
 /*!
  * cache: eviction walk target pages reduced due to history store cache
  * pressure
  */
-#define	WT_STAT_DSRC_CACHE_EVICTION_TARGET_PAGE_REDUCED	2065
+#define WT_STAT_DSRC_CACHE_EVICTION_TARGET_PAGE_REDUCED 2065
 /*! cache: eviction walks abandoned */
-#define	WT_STAT_DSRC_CACHE_EVICTION_WALKS_ABANDONED	2066
+#define WT_STAT_DSRC_CACHE_EVICTION_WALKS_ABANDONED 2066
 /*! cache: eviction walks gave up because they restarted their walk twice */
-#define	WT_STAT_DSRC_CACHE_EVICTION_WALKS_STOPPED	2067
+#define WT_STAT_DSRC_CACHE_EVICTION_WALKS_STOPPED   2067
 /*!
  * cache: eviction walks gave up because they saw too many pages and
  * found no candidates
  */
-#define	WT_STAT_DSRC_CACHE_EVICTION_WALKS_GAVE_UP_NO_TARGETS	2068
+#define WT_STAT_DSRC_CACHE_EVICTION_WALKS_GAVE_UP_NO_TARGETS    2068
 /*!
  * cache: eviction walks gave up because they saw too many pages and
  * found too few candidates
  */
-#define	WT_STAT_DSRC_CACHE_EVICTION_WALKS_GAVE_UP_RATIO	2069
+#define WT_STAT_DSRC_CACHE_EVICTION_WALKS_GAVE_UP_RATIO 2069
 /*! cache: eviction walks reached end of tree */
-#define	WT_STAT_DSRC_CACHE_EVICTION_WALKS_ENDED		2070
+#define WT_STAT_DSRC_CACHE_EVICTION_WALKS_ENDED     2070
 /*! cache: eviction walks restarted */
-#define	WT_STAT_DSRC_CACHE_EVICTION_WALK_RESTART	2071
+#define WT_STAT_DSRC_CACHE_EVICTION_WALK_RESTART    2071
 /*! cache: eviction walks started from root of tree */
-#define	WT_STAT_DSRC_CACHE_EVICTION_WALK_FROM_ROOT	2072
+#define WT_STAT_DSRC_CACHE_EVICTION_WALK_FROM_ROOT  2072
 /*! cache: eviction walks started from saved location in tree */
-#define	WT_STAT_DSRC_CACHE_EVICTION_WALK_SAVED_POS	2073
+#define WT_STAT_DSRC_CACHE_EVICTION_WALK_SAVED_POS  2073
 /*! cache: hazard pointer blocked page eviction */
-#define	WT_STAT_DSRC_CACHE_EVICTION_BLOCKED_HAZARD	2074
+#define WT_STAT_DSRC_CACHE_EVICTION_BLOCKED_HAZARD  2074
 /*! cache: history store table insert calls */
-#define	WT_STAT_DSRC_CACHE_HS_INSERT			2075
+#define WT_STAT_DSRC_CACHE_HS_INSERT            2075
 /*! cache: history store table insert calls that returned restart */
-#define	WT_STAT_DSRC_CACHE_HS_INSERT_RESTART		2076
+#define WT_STAT_DSRC_CACHE_HS_INSERT_RESTART        2076
 /*! cache: history store table reads */
-#define	WT_STAT_DSRC_CACHE_HS_READ			2077
+#define WT_STAT_DSRC_CACHE_HS_READ          2077
 /*! cache: history store table reads missed */
-#define	WT_STAT_DSRC_CACHE_HS_READ_MISS			2078
+#define WT_STAT_DSRC_CACHE_HS_READ_MISS         2078
 /*! cache: history store table reads requiring squashed modifies */
-#define	WT_STAT_DSRC_CACHE_HS_READ_SQUASH		2079
+#define WT_STAT_DSRC_CACHE_HS_READ_SQUASH       2079
 /*!
  * cache: history store table resolved updates without timestamps that
  * lose their durable timestamp
  */
-#define	WT_STAT_DSRC_CACHE_HS_ORDER_LOSE_DURABLE_TIMESTAMP	2080
+#define WT_STAT_DSRC_CACHE_HS_ORDER_LOSE_DURABLE_TIMESTAMP  2080
 /*!
  * cache: history store table truncation by rollback to stable to remove
  * an unstable update
  */
-#define	WT_STAT_DSRC_CACHE_HS_KEY_TRUNCATE_RTS_UNSTABLE	2081
+#define WT_STAT_DSRC_CACHE_HS_KEY_TRUNCATE_RTS_UNSTABLE 2081
 /*!
  * cache: history store table truncation by rollback to stable to remove
  * an update
  */
-#define	WT_STAT_DSRC_CACHE_HS_KEY_TRUNCATE_RTS		2082
+#define WT_STAT_DSRC_CACHE_HS_KEY_TRUNCATE_RTS      2082
 /*!
  * cache: history store table truncation to remove all the keys of a
  * btree
  */
-#define	WT_STAT_DSRC_CACHE_HS_BTREE_TRUNCATE		2083
+#define WT_STAT_DSRC_CACHE_HS_BTREE_TRUNCATE        2083
 /*! cache: history store table truncation to remove an update */
-#define	WT_STAT_DSRC_CACHE_HS_KEY_TRUNCATE		2084
+#define WT_STAT_DSRC_CACHE_HS_KEY_TRUNCATE      2084
 /*!
  * cache: history store table truncation to remove range of updates due
  * to an update without a timestamp on data page
  */
-#define	WT_STAT_DSRC_CACHE_HS_ORDER_REMOVE		2085
+#define WT_STAT_DSRC_CACHE_HS_ORDER_REMOVE      2085
 /*!
  * cache: history store table truncation to remove range of updates due
  * to key being removed from the data page during reconciliation
  */
-#define	WT_STAT_DSRC_CACHE_HS_KEY_TRUNCATE_ONPAGE_REMOVAL	2086
+#define WT_STAT_DSRC_CACHE_HS_KEY_TRUNCATE_ONPAGE_REMOVAL   2086
 /*!
  * cache: history store table updates without timestamps fixed up by
  * reinserting with the fixed timestamp
  */
-#define	WT_STAT_DSRC_CACHE_HS_ORDER_REINSERT		2087
+#define WT_STAT_DSRC_CACHE_HS_ORDER_REINSERT        2087
 /*! cache: history store table writes requiring squashed modifies */
-#define	WT_STAT_DSRC_CACHE_HS_WRITE_SQUASH		2088
+#define WT_STAT_DSRC_CACHE_HS_WRITE_SQUASH      2088
 /*! cache: in-memory page passed criteria to be split */
-#define	WT_STAT_DSRC_CACHE_INMEM_SPLITTABLE		2089
+#define WT_STAT_DSRC_CACHE_INMEM_SPLITTABLE     2089
 /*! cache: in-memory page splits */
-#define	WT_STAT_DSRC_CACHE_INMEM_SPLIT			2090
+#define WT_STAT_DSRC_CACHE_INMEM_SPLIT          2090
 /*! cache: internal page split blocked its eviction */
-#define	WT_STAT_DSRC_CACHE_EVICTION_BLOCKED_INTERNAL_PAGE_SPLIT	2091
+#define WT_STAT_DSRC_CACHE_EVICTION_BLOCKED_INTERNAL_PAGE_SPLIT 2091
 /*! cache: internal pages evicted */
-#define	WT_STAT_DSRC_CACHE_EVICTION_INTERNAL		2092
+#define WT_STAT_DSRC_CACHE_EVICTION_INTERNAL        2092
 /*! cache: internal pages split during eviction */
-#define	WT_STAT_DSRC_CACHE_EVICTION_SPLIT_INTERNAL	2093
+#define WT_STAT_DSRC_CACHE_EVICTION_SPLIT_INTERNAL  2093
 /*! cache: leaf pages split during eviction */
-#define	WT_STAT_DSRC_CACHE_EVICTION_SPLIT_LEAF		2094
+#define WT_STAT_DSRC_CACHE_EVICTION_SPLIT_LEAF      2094
 /*! cache: modified pages evicted */
-#define	WT_STAT_DSRC_CACHE_EVICTION_DIRTY		2095
+#define WT_STAT_DSRC_CACHE_EVICTION_DIRTY       2095
 /*!
  * cache: overflow keys on a multiblock row-store page blocked its
  * eviction
  */
-#define	WT_STAT_DSRC_CACHE_EVICTION_BLOCKED_OVERFLOW_KEYS	2096
+#define WT_STAT_DSRC_CACHE_EVICTION_BLOCKED_OVERFLOW_KEYS   2096
 /*! cache: overflow pages read into cache */
-#define	WT_STAT_DSRC_CACHE_READ_OVERFLOW		2097
+#define WT_STAT_DSRC_CACHE_READ_OVERFLOW        2097
 /*! cache: page split during eviction deepened the tree */
-#define	WT_STAT_DSRC_CACHE_EVICTION_DEEPEN		2098
+#define WT_STAT_DSRC_CACHE_EVICTION_DEEPEN      2098
 /*! cache: page written requiring history store records */
-#define	WT_STAT_DSRC_CACHE_WRITE_HS			2099
+#define WT_STAT_DSRC_CACHE_WRITE_HS         2099
 /*! cache: pages read into cache */
-#define	WT_STAT_DSRC_CACHE_READ				2100
+#define WT_STAT_DSRC_CACHE_READ             2100
 /*! cache: pages read into cache after truncate */
-#define	WT_STAT_DSRC_CACHE_READ_DELETED			2101
+#define WT_STAT_DSRC_CACHE_READ_DELETED         2101
 /*! cache: pages read into cache after truncate in prepare state */
-#define	WT_STAT_DSRC_CACHE_READ_DELETED_PREPARED	2102
+#define WT_STAT_DSRC_CACHE_READ_DELETED_PREPARED    2102
 /*! cache: pages requested from the cache */
-#define	WT_STAT_DSRC_CACHE_PAGES_REQUESTED		2103
+#define WT_STAT_DSRC_CACHE_PAGES_REQUESTED      2103
 /*! cache: pages seen by eviction walk */
-#define	WT_STAT_DSRC_CACHE_EVICTION_PAGES_SEEN		2104
+#define WT_STAT_DSRC_CACHE_EVICTION_PAGES_SEEN      2104
 /*! cache: pages written from cache */
-#define	WT_STAT_DSRC_CACHE_WRITE			2105
+#define WT_STAT_DSRC_CACHE_WRITE            2105
 /*! cache: pages written requiring in-memory restoration */
-#define	WT_STAT_DSRC_CACHE_WRITE_RESTORE		2106
+#define WT_STAT_DSRC_CACHE_WRITE_RESTORE        2106
 /*! cache: recent modification of a page blocked its eviction */
-#define	WT_STAT_DSRC_CACHE_EVICTION_BLOCKED_RECENTLY_MODIFIED	2107
+#define WT_STAT_DSRC_CACHE_EVICTION_BLOCKED_RECENTLY_MODIFIED   2107
 /*! cache: reverse splits performed */
-#define	WT_STAT_DSRC_CACHE_REVERSE_SPLITS		2108
+#define WT_STAT_DSRC_CACHE_REVERSE_SPLITS       2108
 /*!
  * cache: reverse splits skipped because of VLCS namespace gap
  * restrictions
  */
-#define	WT_STAT_DSRC_CACHE_REVERSE_SPLITS_SKIPPED_VLCS	2109
+#define WT_STAT_DSRC_CACHE_REVERSE_SPLITS_SKIPPED_VLCS  2109
 /*! cache: the number of times full update inserted to history store */
-#define	WT_STAT_DSRC_CACHE_HS_INSERT_FULL_UPDATE	2110
+#define WT_STAT_DSRC_CACHE_HS_INSERT_FULL_UPDATE    2110
 /*! cache: the number of times reverse modify inserted to history store */
-#define	WT_STAT_DSRC_CACHE_HS_INSERT_REVERSE_MODIFY	2111
+#define WT_STAT_DSRC_CACHE_HS_INSERT_REVERSE_MODIFY 2111
 /*! cache: tracked dirty bytes in the cache */
-#define	WT_STAT_DSRC_CACHE_BYTES_DIRTY			2112
+#define WT_STAT_DSRC_CACHE_BYTES_DIRTY          2112
 /*! cache: uncommitted truncate blocked page eviction */
-#define	WT_STAT_DSRC_CACHE_EVICTION_BLOCKED_UNCOMMITTED_TRUNCATE	2113
+#define WT_STAT_DSRC_CACHE_EVICTION_BLOCKED_UNCOMMITTED_TRUNCATE    2113
 /*! cache: unmodified pages evicted */
-#define	WT_STAT_DSRC_CACHE_EVICTION_CLEAN		2114
+#define WT_STAT_DSRC_CACHE_EVICTION_CLEAN       2114
 /*!
  * cache_walk: Average difference between current eviction generation
  * when the page was last considered, only reported if cache_walk or all
  * statistics are enabled
  */
-#define	WT_STAT_DSRC_CACHE_STATE_GEN_AVG_GAP		2115
+#define WT_STAT_DSRC_CACHE_STATE_GEN_AVG_GAP        2115
 /*!
  * cache_walk: Average on-disk page image size seen, only reported if
  * cache_walk or all statistics are enabled
  */
-#define	WT_STAT_DSRC_CACHE_STATE_AVG_WRITTEN_SIZE	2116
+#define WT_STAT_DSRC_CACHE_STATE_AVG_WRITTEN_SIZE   2116
 /*!
  * cache_walk: Average time in cache for pages that have been visited by
  * the eviction server, only reported if cache_walk or all statistics are
  * enabled
  */
-#define	WT_STAT_DSRC_CACHE_STATE_AVG_VISITED_AGE	2117
+#define WT_STAT_DSRC_CACHE_STATE_AVG_VISITED_AGE    2117
 /*!
  * cache_walk: Average time in cache for pages that have not been visited
  * by the eviction server, only reported if cache_walk or all statistics
  * are enabled
  */
-#define	WT_STAT_DSRC_CACHE_STATE_AVG_UNVISITED_AGE	2118
+#define WT_STAT_DSRC_CACHE_STATE_AVG_UNVISITED_AGE  2118
 /*!
  * cache_walk: Clean pages currently in cache, only reported if
  * cache_walk or all statistics are enabled
  */
-#define	WT_STAT_DSRC_CACHE_STATE_PAGES_CLEAN		2119
+#define WT_STAT_DSRC_CACHE_STATE_PAGES_CLEAN        2119
 /*!
  * cache_walk: Current eviction generation, only reported if cache_walk
  * or all statistics are enabled
  */
-#define	WT_STAT_DSRC_CACHE_STATE_GEN_CURRENT		2120
+#define WT_STAT_DSRC_CACHE_STATE_GEN_CURRENT        2120
 /*!
  * cache_walk: Dirty pages currently in cache, only reported if
  * cache_walk or all statistics are enabled
  */
-#define	WT_STAT_DSRC_CACHE_STATE_PAGES_DIRTY		2121
+#define WT_STAT_DSRC_CACHE_STATE_PAGES_DIRTY        2121
 /*!
  * cache_walk: Entries in the root page, only reported if cache_walk or
  * all statistics are enabled
  */
-#define	WT_STAT_DSRC_CACHE_STATE_ROOT_ENTRIES		2122
+#define WT_STAT_DSRC_CACHE_STATE_ROOT_ENTRIES       2122
 /*!
  * cache_walk: Internal pages currently in cache, only reported if
  * cache_walk or all statistics are enabled
  */
-#define	WT_STAT_DSRC_CACHE_STATE_PAGES_INTERNAL		2123
+#define WT_STAT_DSRC_CACHE_STATE_PAGES_INTERNAL     2123
 /*!
  * cache_walk: Leaf pages currently in cache, only reported if cache_walk
  * or all statistics are enabled
  */
-#define	WT_STAT_DSRC_CACHE_STATE_PAGES_LEAF		2124
+#define WT_STAT_DSRC_CACHE_STATE_PAGES_LEAF     2124
 /*!
  * cache_walk: Maximum difference between current eviction generation
  * when the page was last considered, only reported if cache_walk or all
  * statistics are enabled
  */
-#define	WT_STAT_DSRC_CACHE_STATE_GEN_MAX_GAP		2125
+#define WT_STAT_DSRC_CACHE_STATE_GEN_MAX_GAP        2125
 /*!
  * cache_walk: Maximum page size seen, only reported if cache_walk or all
  * statistics are enabled
  */
-#define	WT_STAT_DSRC_CACHE_STATE_MAX_PAGESIZE		2126
+#define WT_STAT_DSRC_CACHE_STATE_MAX_PAGESIZE       2126
 /*!
  * cache_walk: Minimum on-disk page image size seen, only reported if
  * cache_walk or all statistics are enabled
  */
-#define	WT_STAT_DSRC_CACHE_STATE_MIN_WRITTEN_SIZE	2127
+#define WT_STAT_DSRC_CACHE_STATE_MIN_WRITTEN_SIZE   2127
 /*!
  * cache_walk: Number of pages never visited by eviction server, only
  * reported if cache_walk or all statistics are enabled
  */
-#define	WT_STAT_DSRC_CACHE_STATE_UNVISITED_COUNT	2128
+#define WT_STAT_DSRC_CACHE_STATE_UNVISITED_COUNT    2128
 /*!
  * cache_walk: On-disk page image sizes smaller than a single allocation
  * unit, only reported if cache_walk or all statistics are enabled
  */
-#define	WT_STAT_DSRC_CACHE_STATE_SMALLER_ALLOC_SIZE	2129
+#define WT_STAT_DSRC_CACHE_STATE_SMALLER_ALLOC_SIZE 2129
 /*!
  * cache_walk: Pages created in memory and never written, only reported
  * if cache_walk or all statistics are enabled
  */
-#define	WT_STAT_DSRC_CACHE_STATE_MEMORY			2130
+#define WT_STAT_DSRC_CACHE_STATE_MEMORY         2130
 /*!
  * cache_walk: Pages currently queued for eviction, only reported if
  * cache_walk or all statistics are enabled
  */
-#define	WT_STAT_DSRC_CACHE_STATE_QUEUED			2131
+#define WT_STAT_DSRC_CACHE_STATE_QUEUED         2131
 /*!
  * cache_walk: Pages that could not be queued for eviction, only reported
  * if cache_walk or all statistics are enabled
  */
-#define	WT_STAT_DSRC_CACHE_STATE_NOT_QUEUEABLE		2132
+#define WT_STAT_DSRC_CACHE_STATE_NOT_QUEUEABLE      2132
 /*!
  * cache_walk: Refs skipped during cache traversal, only reported if
  * cache_walk or all statistics are enabled
  */
-#define	WT_STAT_DSRC_CACHE_STATE_REFS_SKIPPED		2133
+#define WT_STAT_DSRC_CACHE_STATE_REFS_SKIPPED       2133
 /*!
  * cache_walk: Size of the root page, only reported if cache_walk or all
  * statistics are enabled
  */
-#define	WT_STAT_DSRC_CACHE_STATE_ROOT_SIZE		2134
+#define WT_STAT_DSRC_CACHE_STATE_ROOT_SIZE      2134
 /*!
  * cache_walk: Total number of pages currently in cache, only reported if
  * cache_walk or all statistics are enabled
  */
-#define	WT_STAT_DSRC_CACHE_STATE_PAGES			2135
+#define WT_STAT_DSRC_CACHE_STATE_PAGES          2135
 /*! checkpoint-cleanup: pages added for eviction */
-#define	WT_STAT_DSRC_CC_PAGES_EVICT			2136
+#define WT_STAT_DSRC_CC_PAGES_EVICT         2136
 /*! checkpoint-cleanup: pages removed */
-#define	WT_STAT_DSRC_CC_PAGES_REMOVED			2137
+#define WT_STAT_DSRC_CC_PAGES_REMOVED           2137
 /*! checkpoint-cleanup: pages skipped during tree walk */
-#define	WT_STAT_DSRC_CC_PAGES_WALK_SKIPPED		2138
+#define WT_STAT_DSRC_CC_PAGES_WALK_SKIPPED      2138
 /*! checkpoint-cleanup: pages visited */
-#define	WT_STAT_DSRC_CC_PAGES_VISITED			2139
+#define WT_STAT_DSRC_CC_PAGES_VISITED           2139
 /*!
  * compression: compressed page maximum internal page size prior to
  * compression
  */
-#define	WT_STAT_DSRC_COMPRESS_PRECOMP_INTL_MAX_PAGE_SIZE	2140
+#define WT_STAT_DSRC_COMPRESS_PRECOMP_INTL_MAX_PAGE_SIZE    2140
 /*!
  * compression: compressed page maximum leaf page size prior to
  * compression
  */
-#define	WT_STAT_DSRC_COMPRESS_PRECOMP_LEAF_MAX_PAGE_SIZE	2141
+#define WT_STAT_DSRC_COMPRESS_PRECOMP_LEAF_MAX_PAGE_SIZE    2141
 /*! compression: compressed pages read */
-#define	WT_STAT_DSRC_COMPRESS_READ			2142
+#define WT_STAT_DSRC_COMPRESS_READ          2142
 /*! compression: compressed pages written */
-#define	WT_STAT_DSRC_COMPRESS_WRITE			2143
+#define WT_STAT_DSRC_COMPRESS_WRITE         2143
 /*! compression: number of blocks with compress ratio greater than 64 */
-#define	WT_STAT_DSRC_COMPRESS_HIST_RATIO_MAX		2144
+#define WT_STAT_DSRC_COMPRESS_HIST_RATIO_MAX        2144
 /*! compression: number of blocks with compress ratio smaller than 16 */
-#define	WT_STAT_DSRC_COMPRESS_HIST_RATIO_16		2145
+#define WT_STAT_DSRC_COMPRESS_HIST_RATIO_16     2145
 /*! compression: number of blocks with compress ratio smaller than 2 */
-#define	WT_STAT_DSRC_COMPRESS_HIST_RATIO_2		2146
+#define WT_STAT_DSRC_COMPRESS_HIST_RATIO_2      2146
 /*! compression: number of blocks with compress ratio smaller than 32 */
-#define	WT_STAT_DSRC_COMPRESS_HIST_RATIO_32		2147
+#define WT_STAT_DSRC_COMPRESS_HIST_RATIO_32     2147
 /*! compression: number of blocks with compress ratio smaller than 4 */
-#define	WT_STAT_DSRC_COMPRESS_HIST_RATIO_4		2148
+#define WT_STAT_DSRC_COMPRESS_HIST_RATIO_4      2148
 /*! compression: number of blocks with compress ratio smaller than 64 */
-#define	WT_STAT_DSRC_COMPRESS_HIST_RATIO_64		2149
+#define WT_STAT_DSRC_COMPRESS_HIST_RATIO_64     2149
 /*! compression: number of blocks with compress ratio smaller than 8 */
-#define	WT_STAT_DSRC_COMPRESS_HIST_RATIO_8		2150
+#define WT_STAT_DSRC_COMPRESS_HIST_RATIO_8      2150
 /*! compression: page written failed to compress */
-#define	WT_STAT_DSRC_COMPRESS_WRITE_FAIL		2151
+#define WT_STAT_DSRC_COMPRESS_WRITE_FAIL        2151
 /*! compression: page written was too small to compress */
-#define	WT_STAT_DSRC_COMPRESS_WRITE_TOO_SMALL		2152
+#define WT_STAT_DSRC_COMPRESS_WRITE_TOO_SMALL       2152
 /*! cursor: Total number of entries skipped by cursor next calls */
-#define	WT_STAT_DSRC_CURSOR_NEXT_SKIP_TOTAL		2153
+#define WT_STAT_DSRC_CURSOR_NEXT_SKIP_TOTAL     2153
 /*! cursor: Total number of entries skipped by cursor prev calls */
-#define	WT_STAT_DSRC_CURSOR_PREV_SKIP_TOTAL		2154
+#define WT_STAT_DSRC_CURSOR_PREV_SKIP_TOTAL     2154
 /*!
  * cursor: Total number of entries skipped to position the history store
  * cursor
  */
-#define	WT_STAT_DSRC_CURSOR_SKIP_HS_CUR_POSITION	2155
+#define WT_STAT_DSRC_CURSOR_SKIP_HS_CUR_POSITION    2155
 /*!
  * cursor: Total number of times a search near has exited due to prefix
  * config
  */
-#define	WT_STAT_DSRC_CURSOR_SEARCH_NEAR_PREFIX_FAST_PATHS	2156
+#define WT_STAT_DSRC_CURSOR_SEARCH_NEAR_PREFIX_FAST_PATHS   2156
 /*!
  * cursor: Total number of times cursor fails to temporarily release
  * pinned page to encourage eviction of hot or large page
  */
-#define	WT_STAT_DSRC_CURSOR_REPOSITION_FAILED		2157
+#define WT_STAT_DSRC_CURSOR_REPOSITION_FAILED       2157
 /*!
  * cursor: Total number of times cursor temporarily releases pinned page
  * to encourage eviction of hot or large page
  */
-#define	WT_STAT_DSRC_CURSOR_REPOSITION			2158
+#define WT_STAT_DSRC_CURSOR_REPOSITION          2158
 /*! cursor: bulk loaded cursor insert calls */
-#define	WT_STAT_DSRC_CURSOR_INSERT_BULK			2159
+#define WT_STAT_DSRC_CURSOR_INSERT_BULK         2159
 /*! cursor: cache cursors reuse count */
-#define	WT_STAT_DSRC_CURSOR_REOPEN			2160
+#define WT_STAT_DSRC_CURSOR_REOPEN          2160
 /*! cursor: close calls that result in cache */
-#define	WT_STAT_DSRC_CURSOR_CACHE			2161
+#define WT_STAT_DSRC_CURSOR_CACHE           2161
 /*! cursor: create calls */
-#define	WT_STAT_DSRC_CURSOR_CREATE			2162
+#define WT_STAT_DSRC_CURSOR_CREATE          2162
 /*! cursor: cursor bound calls that return an error */
-#define	WT_STAT_DSRC_CURSOR_BOUND_ERROR			2163
+#define WT_STAT_DSRC_CURSOR_BOUND_ERROR         2163
 /*! cursor: cursor bounds cleared from reset */
-#define	WT_STAT_DSRC_CURSOR_BOUNDS_RESET		2164
+#define WT_STAT_DSRC_CURSOR_BOUNDS_RESET        2164
 /*! cursor: cursor bounds comparisons performed */
-#define	WT_STAT_DSRC_CURSOR_BOUNDS_COMPARISONS		2165
+#define WT_STAT_DSRC_CURSOR_BOUNDS_COMPARISONS      2165
 /*! cursor: cursor bounds next called on an unpositioned cursor */
-#define	WT_STAT_DSRC_CURSOR_BOUNDS_NEXT_UNPOSITIONED	2166
+#define WT_STAT_DSRC_CURSOR_BOUNDS_NEXT_UNPOSITIONED    2166
 /*! cursor: cursor bounds next early exit */
-#define	WT_STAT_DSRC_CURSOR_BOUNDS_NEXT_EARLY_EXIT	2167
+#define WT_STAT_DSRC_CURSOR_BOUNDS_NEXT_EARLY_EXIT  2167
 /*! cursor: cursor bounds prev called on an unpositioned cursor */
-#define	WT_STAT_DSRC_CURSOR_BOUNDS_PREV_UNPOSITIONED	2168
+#define WT_STAT_DSRC_CURSOR_BOUNDS_PREV_UNPOSITIONED    2168
 /*! cursor: cursor bounds prev early exit */
-#define	WT_STAT_DSRC_CURSOR_BOUNDS_PREV_EARLY_EXIT	2169
+#define WT_STAT_DSRC_CURSOR_BOUNDS_PREV_EARLY_EXIT  2169
 /*! cursor: cursor bounds search early exit */
-#define	WT_STAT_DSRC_CURSOR_BOUNDS_SEARCH_EARLY_EXIT	2170
+#define WT_STAT_DSRC_CURSOR_BOUNDS_SEARCH_EARLY_EXIT    2170
 /*! cursor: cursor bounds search near call repositioned cursor */
-#define	WT_STAT_DSRC_CURSOR_BOUNDS_SEARCH_NEAR_REPOSITIONED_CURSOR	2171
+#define WT_STAT_DSRC_CURSOR_BOUNDS_SEARCH_NEAR_REPOSITIONED_CURSOR  2171
 /*! cursor: cursor cache calls that return an error */
-#define	WT_STAT_DSRC_CURSOR_CACHE_ERROR			2172
+#define WT_STAT_DSRC_CURSOR_CACHE_ERROR         2172
 /*! cursor: cursor close calls that return an error */
-#define	WT_STAT_DSRC_CURSOR_CLOSE_ERROR			2173
+#define WT_STAT_DSRC_CURSOR_CLOSE_ERROR         2173
 /*! cursor: cursor compare calls that return an error */
-#define	WT_STAT_DSRC_CURSOR_COMPARE_ERROR		2174
+#define WT_STAT_DSRC_CURSOR_COMPARE_ERROR       2174
 /*! cursor: cursor equals calls that return an error */
-#define	WT_STAT_DSRC_CURSOR_EQUALS_ERROR		2175
+#define WT_STAT_DSRC_CURSOR_EQUALS_ERROR        2175
 /*! cursor: cursor get key calls that return an error */
-#define	WT_STAT_DSRC_CURSOR_GET_KEY_ERROR		2176
+#define WT_STAT_DSRC_CURSOR_GET_KEY_ERROR       2176
 /*! cursor: cursor get value calls that return an error */
-#define	WT_STAT_DSRC_CURSOR_GET_VALUE_ERROR		2177
+#define WT_STAT_DSRC_CURSOR_GET_VALUE_ERROR     2177
 /*! cursor: cursor insert calls that return an error */
-#define	WT_STAT_DSRC_CURSOR_INSERT_ERROR		2178
+#define WT_STAT_DSRC_CURSOR_INSERT_ERROR        2178
 /*! cursor: cursor insert check calls that return an error */
-#define	WT_STAT_DSRC_CURSOR_INSERT_CHECK_ERROR		2179
+#define WT_STAT_DSRC_CURSOR_INSERT_CHECK_ERROR      2179
 /*! cursor: cursor largest key calls that return an error */
-#define	WT_STAT_DSRC_CURSOR_LARGEST_KEY_ERROR		2180
+#define WT_STAT_DSRC_CURSOR_LARGEST_KEY_ERROR       2180
 /*! cursor: cursor modify calls that return an error */
-#define	WT_STAT_DSRC_CURSOR_MODIFY_ERROR		2181
+#define WT_STAT_DSRC_CURSOR_MODIFY_ERROR        2181
 /*! cursor: cursor next calls that return an error */
-#define	WT_STAT_DSRC_CURSOR_NEXT_ERROR			2182
+#define WT_STAT_DSRC_CURSOR_NEXT_ERROR          2182
 /*!
  * cursor: cursor next calls that skip due to a globally visible history
  * store tombstone
  */
-#define	WT_STAT_DSRC_CURSOR_NEXT_HS_TOMBSTONE		2183
+#define WT_STAT_DSRC_CURSOR_NEXT_HS_TOMBSTONE       2183
 /*!
  * cursor: cursor next calls that skip greater than 1 and fewer than 100
  * entries
  */
-#define	WT_STAT_DSRC_CURSOR_NEXT_SKIP_LT_100		2184
+#define WT_STAT_DSRC_CURSOR_NEXT_SKIP_LT_100        2184
 /*!
  * cursor: cursor next calls that skip greater than or equal to 100
  * entries
  */
-#define	WT_STAT_DSRC_CURSOR_NEXT_SKIP_GE_100		2185
+#define WT_STAT_DSRC_CURSOR_NEXT_SKIP_GE_100        2185
 /*! cursor: cursor next random calls that return an error */
-#define	WT_STAT_DSRC_CURSOR_NEXT_RANDOM_ERROR		2186
+#define WT_STAT_DSRC_CURSOR_NEXT_RANDOM_ERROR       2186
 /*! cursor: cursor prev calls that return an error */
-#define	WT_STAT_DSRC_CURSOR_PREV_ERROR			2187
+#define WT_STAT_DSRC_CURSOR_PREV_ERROR          2187
 /*!
  * cursor: cursor prev calls that skip due to a globally visible history
  * store tombstone
  */
-#define	WT_STAT_DSRC_CURSOR_PREV_HS_TOMBSTONE		2188
+#define WT_STAT_DSRC_CURSOR_PREV_HS_TOMBSTONE       2188
 /*!
  * cursor: cursor prev calls that skip greater than or equal to 100
  * entries
  */
-#define	WT_STAT_DSRC_CURSOR_PREV_SKIP_GE_100		2189
+#define WT_STAT_DSRC_CURSOR_PREV_SKIP_GE_100        2189
 /*! cursor: cursor prev calls that skip less than 100 entries */
-#define	WT_STAT_DSRC_CURSOR_PREV_SKIP_LT_100		2190
+#define WT_STAT_DSRC_CURSOR_PREV_SKIP_LT_100        2190
 /*! cursor: cursor reconfigure calls that return an error */
-#define	WT_STAT_DSRC_CURSOR_RECONFIGURE_ERROR		2191
+#define WT_STAT_DSRC_CURSOR_RECONFIGURE_ERROR       2191
 /*! cursor: cursor remove calls that return an error */
-#define	WT_STAT_DSRC_CURSOR_REMOVE_ERROR		2192
+#define WT_STAT_DSRC_CURSOR_REMOVE_ERROR        2192
 /*! cursor: cursor reopen calls that return an error */
-#define	WT_STAT_DSRC_CURSOR_REOPEN_ERROR		2193
+#define WT_STAT_DSRC_CURSOR_REOPEN_ERROR        2193
 /*! cursor: cursor reserve calls that return an error */
-#define	WT_STAT_DSRC_CURSOR_RESERVE_ERROR		2194
+#define WT_STAT_DSRC_CURSOR_RESERVE_ERROR       2194
 /*! cursor: cursor reset calls that return an error */
-#define	WT_STAT_DSRC_CURSOR_RESET_ERROR			2195
+#define WT_STAT_DSRC_CURSOR_RESET_ERROR         2195
 /*! cursor: cursor search calls that return an error */
-#define	WT_STAT_DSRC_CURSOR_SEARCH_ERROR		2196
+#define WT_STAT_DSRC_CURSOR_SEARCH_ERROR        2196
 /*! cursor: cursor search near calls that return an error */
-#define	WT_STAT_DSRC_CURSOR_SEARCH_NEAR_ERROR		2197
+#define WT_STAT_DSRC_CURSOR_SEARCH_NEAR_ERROR       2197
 /*! cursor: cursor update calls that return an error */
-#define	WT_STAT_DSRC_CURSOR_UPDATE_ERROR		2198
+#define WT_STAT_DSRC_CURSOR_UPDATE_ERROR        2198
 /*! cursor: insert calls */
-#define	WT_STAT_DSRC_CURSOR_INSERT			2199
+#define WT_STAT_DSRC_CURSOR_INSERT          2199
 /*! cursor: insert key and value bytes */
-#define	WT_STAT_DSRC_CURSOR_INSERT_BYTES		2200
+#define WT_STAT_DSRC_CURSOR_INSERT_BYTES        2200
 /*! cursor: modify */
-#define	WT_STAT_DSRC_CURSOR_MODIFY			2201
+#define WT_STAT_DSRC_CURSOR_MODIFY          2201
 /*! cursor: modify key and value bytes affected */
-#define	WT_STAT_DSRC_CURSOR_MODIFY_BYTES		2202
+#define WT_STAT_DSRC_CURSOR_MODIFY_BYTES        2202
 /*! cursor: modify value bytes modified */
-#define	WT_STAT_DSRC_CURSOR_MODIFY_BYTES_TOUCH		2203
+#define WT_STAT_DSRC_CURSOR_MODIFY_BYTES_TOUCH      2203
 /*! cursor: next calls */
-#define	WT_STAT_DSRC_CURSOR_NEXT			2204
+#define WT_STAT_DSRC_CURSOR_NEXT            2204
 /*! cursor: open cursor count */
-#define	WT_STAT_DSRC_CURSOR_OPEN_COUNT			2205
+#define WT_STAT_DSRC_CURSOR_OPEN_COUNT          2205
 /*! cursor: operation restarted */
-#define	WT_STAT_DSRC_CURSOR_RESTART			2206
+#define WT_STAT_DSRC_CURSOR_RESTART         2206
 /*! cursor: prev calls */
-#define	WT_STAT_DSRC_CURSOR_PREV			2207
+#define WT_STAT_DSRC_CURSOR_PREV            2207
 /*! cursor: remove calls */
-#define	WT_STAT_DSRC_CURSOR_REMOVE			2208
+#define WT_STAT_DSRC_CURSOR_REMOVE          2208
 /*! cursor: remove key bytes removed */
-#define	WT_STAT_DSRC_CURSOR_REMOVE_BYTES		2209
+#define WT_STAT_DSRC_CURSOR_REMOVE_BYTES        2209
 /*! cursor: reserve calls */
-#define	WT_STAT_DSRC_CURSOR_RESERVE			2210
+#define WT_STAT_DSRC_CURSOR_RESERVE         2210
 /*! cursor: reset calls */
-#define	WT_STAT_DSRC_CURSOR_RESET			2211
+#define WT_STAT_DSRC_CURSOR_RESET           2211
 /*! cursor: search calls */
-#define	WT_STAT_DSRC_CURSOR_SEARCH			2212
+#define WT_STAT_DSRC_CURSOR_SEARCH          2212
 /*! cursor: search history store calls */
-#define	WT_STAT_DSRC_CURSOR_SEARCH_HS			2213
+#define WT_STAT_DSRC_CURSOR_SEARCH_HS           2213
 /*! cursor: search near calls */
-#define	WT_STAT_DSRC_CURSOR_SEARCH_NEAR			2214
+#define WT_STAT_DSRC_CURSOR_SEARCH_NEAR         2214
 /*! cursor: truncate calls */
-#define	WT_STAT_DSRC_CURSOR_TRUNCATE			2215
+#define WT_STAT_DSRC_CURSOR_TRUNCATE            2215
 /*! cursor: update calls */
-#define	WT_STAT_DSRC_CURSOR_UPDATE			2216
+#define WT_STAT_DSRC_CURSOR_UPDATE          2216
 /*! cursor: update key and value bytes */
-#define	WT_STAT_DSRC_CURSOR_UPDATE_BYTES		2217
+#define WT_STAT_DSRC_CURSOR_UPDATE_BYTES        2217
 /*! cursor: update value size change */
-#define	WT_STAT_DSRC_CURSOR_UPDATE_BYTES_CHANGED	2218
+#define WT_STAT_DSRC_CURSOR_UPDATE_BYTES_CHANGED    2218
 /*! reconciliation: VLCS pages explicitly reconciled as empty */
-#define	WT_STAT_DSRC_REC_VLCS_EMPTIED_PAGES		2219
+#define WT_STAT_DSRC_REC_VLCS_EMPTIED_PAGES     2219
 /*! reconciliation: approximate byte size of timestamps in pages written */
-#define	WT_STAT_DSRC_REC_TIME_WINDOW_BYTES_TS		2220
+#define WT_STAT_DSRC_REC_TIME_WINDOW_BYTES_TS       2220
 /*!
  * reconciliation: approximate byte size of transaction IDs in pages
  * written
  */
-#define	WT_STAT_DSRC_REC_TIME_WINDOW_BYTES_TXN		2221
+#define WT_STAT_DSRC_REC_TIME_WINDOW_BYTES_TXN      2221
 /*! reconciliation: dictionary matches */
-#define	WT_STAT_DSRC_REC_DICTIONARY			2222
+#define WT_STAT_DSRC_REC_DICTIONARY         2222
 /*! reconciliation: fast-path pages deleted */
-#define	WT_STAT_DSRC_REC_PAGE_DELETE_FAST		2223
+#define WT_STAT_DSRC_REC_PAGE_DELETE_FAST       2223
 /*!
  * reconciliation: internal page key bytes discarded using suffix
  * compression
  */
-#define	WT_STAT_DSRC_REC_SUFFIX_COMPRESSION		2224
+#define WT_STAT_DSRC_REC_SUFFIX_COMPRESSION     2224
 /*! reconciliation: internal page multi-block writes */
-#define	WT_STAT_DSRC_REC_MULTIBLOCK_INTERNAL		2225
+#define WT_STAT_DSRC_REC_MULTIBLOCK_INTERNAL        2225
 /*! reconciliation: leaf page key bytes discarded using prefix compression */
-#define	WT_STAT_DSRC_REC_PREFIX_COMPRESSION		2226
+#define WT_STAT_DSRC_REC_PREFIX_COMPRESSION     2226
 /*! reconciliation: leaf page multi-block writes */
-#define	WT_STAT_DSRC_REC_MULTIBLOCK_LEAF		2227
+#define WT_STAT_DSRC_REC_MULTIBLOCK_LEAF        2227
 /*! reconciliation: leaf-page overflow keys */
-#define	WT_STAT_DSRC_REC_OVERFLOW_KEY_LEAF		2228
+#define WT_STAT_DSRC_REC_OVERFLOW_KEY_LEAF      2228
 /*! reconciliation: maximum blocks required for a page */
-#define	WT_STAT_DSRC_REC_MULTIBLOCK_MAX			2229
+#define WT_STAT_DSRC_REC_MULTIBLOCK_MAX         2229
 /*! reconciliation: overflow values written */
-#define	WT_STAT_DSRC_REC_OVERFLOW_VALUE			2230
+#define WT_STAT_DSRC_REC_OVERFLOW_VALUE         2230
 /*! reconciliation: page checksum matches */
-#define	WT_STAT_DSRC_REC_PAGE_MATCH			2231
+#define WT_STAT_DSRC_REC_PAGE_MATCH         2231
 /*! reconciliation: page reconciliation calls */
-#define	WT_STAT_DSRC_REC_PAGES				2232
+#define WT_STAT_DSRC_REC_PAGES              2232
 /*! reconciliation: page reconciliation calls for eviction */
-#define	WT_STAT_DSRC_REC_PAGES_EVICTION			2233
+#define WT_STAT_DSRC_REC_PAGES_EVICTION         2233
 /*! reconciliation: pages deleted */
-#define	WT_STAT_DSRC_REC_PAGE_DELETE			2234
+#define WT_STAT_DSRC_REC_PAGE_DELETE            2234
 /*!
  * reconciliation: pages written including an aggregated newest start
  * durable timestamp
  */
-#define	WT_STAT_DSRC_REC_TIME_AGGR_NEWEST_START_DURABLE_TS	2235
+#define WT_STAT_DSRC_REC_TIME_AGGR_NEWEST_START_DURABLE_TS  2235
 /*!
  * reconciliation: pages written including an aggregated newest stop
  * durable timestamp
  */
-#define	WT_STAT_DSRC_REC_TIME_AGGR_NEWEST_STOP_DURABLE_TS	2236
+#define WT_STAT_DSRC_REC_TIME_AGGR_NEWEST_STOP_DURABLE_TS   2236
 /*!
  * reconciliation: pages written including an aggregated newest stop
  * timestamp
  */
-#define	WT_STAT_DSRC_REC_TIME_AGGR_NEWEST_STOP_TS	2237
+#define WT_STAT_DSRC_REC_TIME_AGGR_NEWEST_STOP_TS   2237
 /*!
  * reconciliation: pages written including an aggregated newest stop
  * transaction ID
  */
-#define	WT_STAT_DSRC_REC_TIME_AGGR_NEWEST_STOP_TXN	2238
+#define WT_STAT_DSRC_REC_TIME_AGGR_NEWEST_STOP_TXN  2238
 /*!
  * reconciliation: pages written including an aggregated newest
  * transaction ID
  */
-#define	WT_STAT_DSRC_REC_TIME_AGGR_NEWEST_TXN		2239
+#define WT_STAT_DSRC_REC_TIME_AGGR_NEWEST_TXN       2239
 /*!
  * reconciliation: pages written including an aggregated oldest start
  * timestamp
  */
-#define	WT_STAT_DSRC_REC_TIME_AGGR_OLDEST_START_TS	2240
+#define WT_STAT_DSRC_REC_TIME_AGGR_OLDEST_START_TS  2240
 /*! reconciliation: pages written including an aggregated prepare */
-#define	WT_STAT_DSRC_REC_TIME_AGGR_PREPARED		2241
+#define WT_STAT_DSRC_REC_TIME_AGGR_PREPARED     2241
 /*! reconciliation: pages written including at least one prepare */
-#define	WT_STAT_DSRC_REC_TIME_WINDOW_PAGES_PREPARED	2242
+#define WT_STAT_DSRC_REC_TIME_WINDOW_PAGES_PREPARED 2242
 /*!
  * reconciliation: pages written including at least one start durable
  * timestamp
  */
-#define	WT_STAT_DSRC_REC_TIME_WINDOW_PAGES_DURABLE_START_TS	2243
+#define WT_STAT_DSRC_REC_TIME_WINDOW_PAGES_DURABLE_START_TS 2243
 /*! reconciliation: pages written including at least one start timestamp */
-#define	WT_STAT_DSRC_REC_TIME_WINDOW_PAGES_START_TS	2244
+#define WT_STAT_DSRC_REC_TIME_WINDOW_PAGES_START_TS 2244
 /*!
  * reconciliation: pages written including at least one start transaction
  * ID
  */
-#define	WT_STAT_DSRC_REC_TIME_WINDOW_PAGES_START_TXN	2245
+#define WT_STAT_DSRC_REC_TIME_WINDOW_PAGES_START_TXN    2245
 /*!
  * reconciliation: pages written including at least one stop durable
  * timestamp
  */
-#define	WT_STAT_DSRC_REC_TIME_WINDOW_PAGES_DURABLE_STOP_TS	2246
+#define WT_STAT_DSRC_REC_TIME_WINDOW_PAGES_DURABLE_STOP_TS  2246
 /*! reconciliation: pages written including at least one stop timestamp */
-#define	WT_STAT_DSRC_REC_TIME_WINDOW_PAGES_STOP_TS	2247
+#define WT_STAT_DSRC_REC_TIME_WINDOW_PAGES_STOP_TS  2247
 /*!
  * reconciliation: pages written including at least one stop transaction
  * ID
  */
-#define	WT_STAT_DSRC_REC_TIME_WINDOW_PAGES_STOP_TXN	2248
+#define WT_STAT_DSRC_REC_TIME_WINDOW_PAGES_STOP_TXN 2248
 /*! reconciliation: records written including a prepare */
-#define	WT_STAT_DSRC_REC_TIME_WINDOW_PREPARED		2249
+#define WT_STAT_DSRC_REC_TIME_WINDOW_PREPARED       2249
 /*! reconciliation: records written including a start durable timestamp */
-#define	WT_STAT_DSRC_REC_TIME_WINDOW_DURABLE_START_TS	2250
+#define WT_STAT_DSRC_REC_TIME_WINDOW_DURABLE_START_TS   2250
 /*! reconciliation: records written including a start timestamp */
-#define	WT_STAT_DSRC_REC_TIME_WINDOW_START_TS		2251
+#define WT_STAT_DSRC_REC_TIME_WINDOW_START_TS       2251
 /*! reconciliation: records written including a start transaction ID */
-#define	WT_STAT_DSRC_REC_TIME_WINDOW_START_TXN		2252
+#define WT_STAT_DSRC_REC_TIME_WINDOW_START_TXN      2252
 /*! reconciliation: records written including a stop durable timestamp */
-#define	WT_STAT_DSRC_REC_TIME_WINDOW_DURABLE_STOP_TS	2253
+#define WT_STAT_DSRC_REC_TIME_WINDOW_DURABLE_STOP_TS    2253
 /*! reconciliation: records written including a stop timestamp */
-#define	WT_STAT_DSRC_REC_TIME_WINDOW_STOP_TS		2254
+#define WT_STAT_DSRC_REC_TIME_WINDOW_STOP_TS        2254
 /*! reconciliation: records written including a stop transaction ID */
-#define	WT_STAT_DSRC_REC_TIME_WINDOW_STOP_TXN		2255
+#define WT_STAT_DSRC_REC_TIME_WINDOW_STOP_TXN       2255
 /*! session: object compaction */
-#define	WT_STAT_DSRC_SESSION_COMPACT			2256
+#define WT_STAT_DSRC_SESSION_COMPACT            2256
 /*! transaction: number of times overflow removed value is read */
-#define	WT_STAT_DSRC_TXN_READ_OVERFLOW_REMOVE		2257
+#define WT_STAT_DSRC_TXN_READ_OVERFLOW_REMOVE       2257
 /*! transaction: race to read prepared update retry */
-#define	WT_STAT_DSRC_TXN_READ_RACE_PREPARE_UPDATE	2258
+#define WT_STAT_DSRC_TXN_READ_RACE_PREPARE_UPDATE   2258
 /*!
  * transaction: rollback to stable history store records with stop
  * timestamps older than newer records
  */
-#define	WT_STAT_DSRC_TXN_RTS_HS_STOP_OLDER_THAN_NEWER_START	2259
+#define WT_STAT_DSRC_TXN_RTS_HS_STOP_OLDER_THAN_NEWER_START 2259
 /*! transaction: rollback to stable inconsistent checkpoint */
-#define	WT_STAT_DSRC_TXN_RTS_INCONSISTENT_CKPT		2260
+#define WT_STAT_DSRC_TXN_RTS_INCONSISTENT_CKPT      2260
 /*! transaction: rollback to stable keys removed */
-#define	WT_STAT_DSRC_TXN_RTS_KEYS_REMOVED		2261
+#define WT_STAT_DSRC_TXN_RTS_KEYS_REMOVED       2261
 /*! transaction: rollback to stable keys restored */
-#define	WT_STAT_DSRC_TXN_RTS_KEYS_RESTORED		2262
+#define WT_STAT_DSRC_TXN_RTS_KEYS_RESTORED      2262
 /*! transaction: rollback to stable restored tombstones from history store */
-#define	WT_STAT_DSRC_TXN_RTS_HS_RESTORE_TOMBSTONES	2263
+#define WT_STAT_DSRC_TXN_RTS_HS_RESTORE_TOMBSTONES  2263
 /*! transaction: rollback to stable restored updates from history store */
-#define	WT_STAT_DSRC_TXN_RTS_HS_RESTORE_UPDATES		2264
+#define WT_STAT_DSRC_TXN_RTS_HS_RESTORE_UPDATES     2264
 /*! transaction: rollback to stable skipping delete rle */
-#define	WT_STAT_DSRC_TXN_RTS_DELETE_RLE_SKIPPED		2265
+#define WT_STAT_DSRC_TXN_RTS_DELETE_RLE_SKIPPED     2265
 /*! transaction: rollback to stable skipping stable rle */
-#define	WT_STAT_DSRC_TXN_RTS_STABLE_RLE_SKIPPED		2266
+#define WT_STAT_DSRC_TXN_RTS_STABLE_RLE_SKIPPED     2266
 /*! transaction: rollback to stable sweeping history store keys */
-#define	WT_STAT_DSRC_TXN_RTS_SWEEP_HS_KEYS		2267
+#define WT_STAT_DSRC_TXN_RTS_SWEEP_HS_KEYS      2267
 /*! transaction: rollback to stable updates removed from history store */
-#define	WT_STAT_DSRC_TXN_RTS_HS_REMOVED			2268
+#define WT_STAT_DSRC_TXN_RTS_HS_REMOVED         2268
 /*! transaction: transaction checkpoints due to obsolete pages */
-#define	WT_STAT_DSRC_TXN_CHECKPOINT_OBSOLETE_APPLIED	2269
+#define WT_STAT_DSRC_TXN_CHECKPOINT_OBSOLETE_APPLIED    2269
 /*! transaction: update conflicts */
-#define	WT_STAT_DSRC_TXN_UPDATE_CONFLICT		2270
+#define WT_STAT_DSRC_TXN_UPDATE_CONFLICT        2270
 
 /*!
  * @}
@@ -8171,15 +7489,15 @@
  * @{
  */
 /*! join: accesses to the main table */
-#define	WT_STAT_JOIN_MAIN_ACCESS			3000
+#define WT_STAT_JOIN_MAIN_ACCESS            3000
 /*! join: bloom filter false positives */
-#define	WT_STAT_JOIN_BLOOM_FALSE_POSITIVE		3001
+#define WT_STAT_JOIN_BLOOM_FALSE_POSITIVE       3001
 /*! join: checks that conditions of membership are satisfied */
-#define	WT_STAT_JOIN_MEMBERSHIP_CHECK			3002
+#define WT_STAT_JOIN_MEMBERSHIP_CHECK           3002
 /*! join: items inserted into a bloom filter */
-#define	WT_STAT_JOIN_BLOOM_INSERT			3003
+#define WT_STAT_JOIN_BLOOM_INSERT           3003
 /*! join: items iterated */
-#define	WT_STAT_JOIN_ITERATED				3004
+#define WT_STAT_JOIN_ITERATED               3004
 
 /*!
  * @}
@@ -8188,21 +7506,21 @@
  * @{
  */
 /*! session: bytes read into cache */
-#define	WT_STAT_SESSION_BYTES_READ			4000
+#define WT_STAT_SESSION_BYTES_READ          4000
 /*! session: bytes written from cache */
-#define	WT_STAT_SESSION_BYTES_WRITE			4001
+#define WT_STAT_SESSION_BYTES_WRITE         4001
 /*! session: dhandle lock wait time (usecs) */
-#define	WT_STAT_SESSION_LOCK_DHANDLE_WAIT		4002
+#define WT_STAT_SESSION_LOCK_DHANDLE_WAIT       4002
 /*! session: dirty bytes in this txn */
-#define	WT_STAT_SESSION_TXN_BYTES_DIRTY			4003
+#define WT_STAT_SESSION_TXN_BYTES_DIRTY         4003
 /*! session: page read from disk to cache time (usecs) */
-#define	WT_STAT_SESSION_READ_TIME			4004
+#define WT_STAT_SESSION_READ_TIME           4004
 /*! session: page write from cache to disk time (usecs) */
-#define	WT_STAT_SESSION_WRITE_TIME			4005
+#define WT_STAT_SESSION_WRITE_TIME          4005
 /*! session: schema lock wait time (usecs) */
-#define	WT_STAT_SESSION_LOCK_SCHEMA_WAIT		4006
+#define WT_STAT_SESSION_LOCK_SCHEMA_WAIT        4006
 /*! session: time waiting for cache (usecs) */
-#define	WT_STAT_SESSION_CACHE_TIME			4007
+#define WT_STAT_SESSION_CACHE_TIME          4007
 /*! @} */
 /*
  * Statistics section: END
