/*-
 * Copyright (c) 2014-present MongoDB, Inc.
 * Copyright (c) 2008-2014 WiredTiger, Inc.
 *	All rights reserved.
 *
 * See the file LICENSE for redistribution information.
 */

#ifndef	__WIREDTIGER_H_
#define	__WIREDTIGER_H_

#if defined(__cplusplus)
extern "C" {
#endif

/*******************************************
 * Version information
 *******************************************/
#define	WIREDTIGER_VERSION_MAJOR	@VERSION_MAJOR@
#define	WIREDTIGER_VERSION_MINOR	@VERSION_MINOR@
#define	WIREDTIGER_VERSION_PATCH	@VERSION_PATCH@
#define	WIREDTIGER_VERSION_STRING	@VERSION_STRING@

/*******************************************
 * Required includes
 *******************************************/
@wiredtiger_includes_decl@

/*******************************************
 * Portable type names
 *******************************************/
@off_t_decl@
@uintmax_t_decl@
@uintptr_t_decl@

#if defined(DOXYGEN) || defined(SWIG)
#define	__F(func) func
#else
/* NOLINTNEXTLINE(misc-macro-parentheses) */
#define	__F(func) (*func)
#endif

/*
 * We support configuring WiredTiger with the gcc/clang -fvisibility=hidden
 * flags, but that requires public APIs be specifically marked.
 */
#if defined(DOXYGEN) || defined(SWIG) || !defined(__GNUC__)
#define	WT_ATTRIBUTE_LIBRARY_VISIBLE
#else
#define	WT_ATTRIBUTE_LIBRARY_VISIBLE	__attribute__((visibility("default")))
#endif

/*!
 * @defgroup wt WiredTiger API
 * The functions, handles and methods applications use to access and manage
 * data with WiredTiger.
 *
 * @{
 */

/*******************************************
 * Public forward structure declarations
 *******************************************/
struct __wt_collator;	    typedef struct __wt_collator WT_COLLATOR;
struct __wt_compressor;	    typedef struct __wt_compressor WT_COMPRESSOR;
struct __wt_config_item;    typedef struct __wt_config_item WT_CONFIG_ITEM;
struct __wt_config_parser;
	typedef struct __wt_config_parser WT_CONFIG_PARSER;
struct __wt_connection;	    typedef struct __wt_connection WT_CONNECTION;
struct __wt_cursor;	    typedef struct __wt_cursor WT_CURSOR;
struct __wt_data_source;    typedef struct __wt_data_source WT_DATA_SOURCE;
struct __wt_encryptor;	    typedef struct __wt_encryptor WT_ENCRYPTOR;
struct __wt_event_handler;  typedef struct __wt_event_handler WT_EVENT_HANDLER;
struct __wt_extension_api;  typedef struct __wt_extension_api WT_EXTENSION_API;
struct __wt_extractor;	    typedef struct __wt_extractor WT_EXTRACTOR;
struct __wt_file_handle;    typedef struct __wt_file_handle WT_FILE_HANDLE;
struct __wt_file_system;    typedef struct __wt_file_system WT_FILE_SYSTEM;
struct __wt_item;	    typedef struct __wt_item WT_ITEM;
struct __wt_modify;	    typedef struct __wt_modify WT_MODIFY;
struct __wt_session;	    typedef struct __wt_session WT_SESSION;
#if !defined(DOXYGEN)
struct __wt_storage_source; typedef struct __wt_storage_source WT_STORAGE_SOURCE;
#endif

/*!
 * A raw item of data to be managed, including a pointer to the data and a
 * length.
 *
 * WT_ITEM structures do not need to be cleared before use.
 */
struct __wt_item {
	/*!
	 * The memory reference of the data item.
	 *
	 * For items returned by a WT_CURSOR, the pointer is only valid until
	 * the next operation on that cursor.  Applications that need to keep
	 * an item across multiple cursor operations must make a copy.
	 */
	const void *data;

	/*!
	 * The number of bytes in the data item.
	 *
	 * The maximum length of a single column stored in a table is not fixed
	 * (as it partially depends on the underlying file configuration), but
	 * is always a small number of bytes less than 4GB.
	 */
	size_t size;

#ifndef DOXYGEN
	/*! Managed memory chunk (internal use). */
	void *mem;

	/*! Managed memory size (internal use). */
	size_t memsize;

	/*! Object flags (internal use). */
/* AUTOMATIC FLAG VALUE GENERATION START 0 */
#define	WT_ITEM_ALIGNED	0x1u
#define	WT_ITEM_INUSE	0x2u
/* AUTOMATIC FLAG VALUE GENERATION STOP 32 */
	uint32_t flags;
#endif
};

/*!
 * A set of modifications for a value, including a pointer to new data and a
 * length, plus a target offset in the value and an optional length of data
 * in the value to be replaced.
 *
 * WT_MODIFY structures do not need to be cleared before use.
 */
struct __wt_modify {
	/*!
	 * New data. The size of the new data may be zero when no new data is
	 * provided.
	 */
	WT_ITEM data;

	/*!
	 * The zero-based byte offset in the value where the new data is placed.
	 *
	 * If the offset is past the end of the value, padding bytes are
	 * appended to the value up to the specified offset. If the value is a
	 * string (value format \c S), the padding byte is a space. If the value
	 * is a raw byte array accessed using a WT_ITEM structure (value format
	 * \c u), the padding byte is a nul.
	 */
	 size_t offset;

	/*!
	 * The number of bytes in the value to be replaced.
	 *
	 * If the size is zero, no bytes from the value are replaced and the new
	 * data is inserted.
	 *
	 * If the offset is past the end of the value, the size is ignored.
	 *
	 * If the offset plus the size overlaps the end of the previous value,
	 * bytes from the offset to the end of the value are replaced and any
	 * remaining new data is appended.
	 */
	 size_t size;
};

/*!
 * The maximum packed size of a 64-bit integer.  The ::wiredtiger_struct_pack
 * function will pack single long integers into at most this many bytes.
 */
#define	WT_INTPACK64_MAXSIZE	((int)sizeof(int64_t) + 1)

/*!
 * The maximum packed size of a 32-bit integer.  The ::wiredtiger_struct_pack
 * function will pack single integers into at most this many bytes.
 */
#define	WT_INTPACK32_MAXSIZE	((int)sizeof(int32_t) + 1)

/*!
 * A WT_CURSOR handle is the interface to a cursor.
 *
 * Cursors allow data to be searched, iterated and modified, implementing the
 * CRUD (create, read, update and delete) operations.  Cursors are opened in
 * the context of a session.  If a transaction is started, cursors operate in
 * the context of the transaction until the transaction is resolved.
 *
 * Raw data is represented by key/value pairs of WT_ITEM structures, but
 * cursors can also provide access to fields within the key and value if the
 * formats are described in the WT_SESSION::create method.
 *
 * In the common case, a cursor is used to access records in a table.  However,
 * cursors can be used on subsets of tables (such as a single column or a
 * projection of multiple columns), as an interface to statistics, configuration
 * data or application-specific data sources.  See WT_SESSION::open_cursor for
 * more information.
 *
 * <b>Thread safety:</b> A WT_CURSOR handle is not usually shared between
 * threads, see @ref threads for more information.
 */
struct __wt_cursor {
	WT_SESSION *session;	/*!< The session handle for this cursor. */

	/*!
	 * The name of the data source for the cursor, matches the \c uri
	 * parameter to WT_SESSION::open_cursor used to open the cursor.
	 */
	const char *uri;

	/*!
	 * The format of the data packed into key items.  See @ref packing for
	 * details.  If not set, a default value of "u" is assumed, and
	 * applications must use WT_ITEM structures to manipulate untyped byte
	 * arrays.
	 */
	const char *key_format;

	/*!
	 * The format of the data packed into value items.  See @ref packing
	 * for details.  If not set, a default value of "u" is assumed, and
	 * applications must use WT_ITEM structures to manipulate untyped byte
	 * arrays.
	 */
	const char *value_format;

	/*!
	 * @name Data access
	 * @{
	 */
	/*!
	 * Get the key for the current record.
	 *
	 * @snippet ex_all.c Get the cursor's string key
	 *
	 * @snippet ex_all.c Get the cursor's record number key
	 *
	 * @param cursor the cursor handle
	 * @param ... pointers to hold key fields corresponding to
	 * WT_CURSOR::key_format.
	 * The API does not validate the argument types passed in, the caller is
	 * responsible for passing the correct argument types according to
	 * WT_CURSOR::key_format.
	 * @errors
	 */
	int __F(get_key)(WT_CURSOR *cursor, ...);

	/*!
	 * Get the value for the current record.
	 *
	 * @snippet ex_all.c Get the cursor's string value
	 *
	 * @snippet ex_all.c Get the cursor's raw value
	 *
	 * @param cursor the cursor handle
	 * @param ... pointers to hold value fields corresponding to
	 * WT_CURSOR::value_format.
	 * The API does not validate the argument types passed in, the caller is
	 * responsible for passing the correct argument types according to
	 * WT_CURSOR::value_format.
	 * @errors
	 */
	int __F(get_value)(WT_CURSOR *cursor, ...);

	/*!
	 * Set the key for the next operation.
	 *
	 * @snippet ex_all.c Set the cursor's string key
	 *
	 * @snippet ex_all.c Set the cursor's record number key
	 *
	 * @param cursor the cursor handle
	 * @param ... key fields corresponding to WT_CURSOR::key_format.
	 *
	 * If an error occurs during this operation, a flag will be set in the
	 * cursor, and the next operation to access the key will fail.  This
	 * simplifies error handling in applications.
	 */
	void __F(set_key)(WT_CURSOR *cursor, ...);

	/*!
	 * Set the value for the next operation.
	 *
	 * @snippet ex_all.c Set the cursor's string value
	 *
	 * @snippet ex_all.c Set the cursor's raw value
	 *
	 * @param cursor the cursor handle
	 * @param ... value fields corresponding to WT_CURSOR::value_format.
	 *
	 * If an error occurs during this operation, a flag will be set in the
	 * cursor, and the next operation to access the value will fail.  This
	 * simplifies error handling in applications.
	 */
	void __F(set_value)(WT_CURSOR *cursor, ...);
	/*! @} */

	/*!
	 * @name Cursor positioning
	 * @{
	 */
	/*!
	 * Return the ordering relationship between two cursors: both cursors
	 * must have the same data source and have valid keys. (When testing
	 * only for equality, WT_CURSOR::equals may be faster.)
	 *
	 * @snippet ex_all.c Cursor comparison
	 *
	 * @param cursor the cursor handle
	 * @param other another cursor handle
	 * @param comparep the status of the comparison: < 0 if
	 * <code>cursor</code> refers to a key that appears before
	 * <code>other</code>, 0 if the cursors refer to the same key,
	 * and > 0 if <code>cursor</code> refers to a key that appears after
	 * <code>other</code>.
	 * @errors
	 */
	int __F(compare)(WT_CURSOR *cursor, WT_CURSOR *other, int *comparep);

	/*!
	 * Return the ordering relationship between two cursors, testing only
	 * for equality: both cursors must have the same data source and have
	 * valid keys.
	 *
	 * @snippet ex_all.c Cursor equality
	 *
	 * @param cursor the cursor handle
	 * @param other another cursor handle
	 * @param[out] equalp the status of the comparison: 1 if the cursors
	 * refer to the same key, otherwise 0.
	 * @errors
	 */
	int __F(equals)(WT_CURSOR *cursor, WT_CURSOR *other, int *equalp);

	/*!
	 * Return the next record.
	 *
	 * @snippet ex_all.c Return the next record
	 *
	 * @param cursor the cursor handle
	 * @errors
	 */
	int __F(next)(WT_CURSOR *cursor);

	/*!
	 * Return the previous record.
	 *
	 * @snippet ex_all.c Return the previous record
	 *
	 * @param cursor the cursor handle
	 * @errors
	 */
	int __F(prev)(WT_CURSOR *cursor);

	/*!
	 * Reset the cursor. Any resources held by the cursor are released,
	 * and the cursor's key and position are no longer valid. Subsequent
	 * iterations with WT_CURSOR::next will move to the first record, or
	 * with WT_CURSOR::prev will move to the last record.
	 *
	 * In the case of a statistics cursor, resetting the cursor refreshes
	 * the statistics information returned. Resetting a session statistics
	 * cursor resets all the session statistics values to zero.
	 *
	 * @snippet ex_all.c Reset the cursor
	 *
	 * @param cursor the cursor handle
	 * @errors
	 */
	int __F(reset)(WT_CURSOR *cursor);

	/*!
	 * Return the record matching the key. The key must first be set.
	 *
	 * @snippet ex_all.c Search for an exact match
	 *
	 * On success, the cursor ends positioned at the returned record; to
	 * minimize cursor resources, the WT_CURSOR::reset method should be
	 * called as soon as the record has been retrieved and the cursor no
	 * longer needs that position.
	 *
	 * @param cursor the cursor handle
	 * @errors
	 */
	int __F(search)(WT_CURSOR *cursor);

	/*!
	 * Return the record matching the key if it exists, or an adjacent
	 * record.  An adjacent record is either the smallest record larger
	 * than the key or the largest record smaller than the key (in other
	 * words, a logically adjacent key).
	 *
	 * The key must first be set.
	 *
	 * An example of a search for an exact or adjacent match:
	 *
	 * @snippet ex_all.c Search for an exact or adjacent match
	 *
	 * An example of a forward scan through the table, where all keys
	 * greater than or equal to a specified prefix are included in the
	 * scan:
	 *
	 * @snippet ex_all.c Forward scan greater than or equal
	 *
	 * An example of a backward scan through the table, where all keys
	 * less than a specified prefix are included in the scan:
	 *
	 * @snippet ex_all.c Backward scan less than
	 *
	 * On success, the cursor ends positioned at the returned record; to
	 * minimize cursor resources, the WT_CURSOR::reset method should be
	 * called as soon as the record has been retrieved and the cursor no
	 * longer needs that position.
	 *
	 * @param cursor the cursor handle
	 * @param exactp the status of the search: 0 if an exact match is
	 * found, < 0 if a smaller key is returned, > 0 if a larger key is
	 * returned
	 * @errors
	 */
	int __F(search_near)(WT_CURSOR *cursor, int *exactp);
	/*! @} */

	/*!
	 * @name Data modification
	 * @{
	 */
	/*!
	 * Insert a record and optionally update an existing record.
	 *
	 * If the cursor was configured with "overwrite=true" (the default),
	 * both the key and value must be set; if the record already exists,
	 * the key's value will be updated, otherwise, the record will be
	 * inserted.
	 *
	 * @snippet ex_all.c Insert a new record or overwrite an existing record
	 *
	 * If the cursor was not configured with "overwrite=true", both the key
	 * and value must be set and the record must not already exist; the
	 * record will be inserted. If the record already exists, the
	 * ::WT_DUPLICATE_KEY error is returned and the value found in the tree
	 * can be retrieved using WT_CURSOR::get_value.
	 *
	 * @snippet ex_all.c Insert a new record and fail if the record exists
	 *
	 * If a cursor with record number keys was configured with
	 * "append=true" (not the default), the value must be set; a new record
	 * will be appended and the record number set as the cursor key value.
	 *
	 * @snippet ex_all.c Insert a new record and assign a record number
	 *
	 * The cursor ends with no position, and a subsequent call to the
	 * WT_CURSOR::next (WT_CURSOR::prev) method will iterate from the
	 * beginning (end) of the table.
	 *
	 * If the cursor does not have record number keys or was not configured
	 * with "append=true", the cursor ends with no key set and a subsequent
	 * call to the WT_CURSOR::get_key method will fail. The cursor ends with
	 * no value set and a subsequent call to the WT_CURSOR::get_value method
	 * will fail, except for the ::WT_DUPLICATE_KEY error return, in which
	 * case the value currently stored for the key can be retrieved.
	 *
	 * Inserting a new record after the current maximum record in a
	 * fixed-length bit field column-store (that is, a store with an
	 * 'r' type key and 't' type value) may implicitly create the missing
	 * records as records with a value of 0.
	 *
	 * When loading a large amount of data into a new object, using
	 * a cursor with the \c bulk configuration string enabled and
	 * loading the data in sorted order will be much faster than doing
	 * out-of-order inserts.  See @ref tune_bulk_load for more information.
	 *
	 * The maximum length of a single column stored in a table is not fixed
	 * (as it partially depends on the underlying file configuration), but
	 * is always a small number of bytes less than 4GB.
	 *
	 * The WT_CURSOR::insert method can only be used at snapshot isolation.
	 *
	 * @param cursor the cursor handle
	 * @errors
	 * In particular, if \c overwrite=false is configured and a record with
	 * the specified key already exists, ::WT_DUPLICATE_KEY is returned.
	 * Also, if \c in_memory is configured for the database and the insert
	 * requires more than the configured cache size to complete,
	 * ::WT_CACHE_FULL is returned.
	 */
	int __F(insert)(WT_CURSOR *cursor);

	/*!
	 * Modify an existing record. Both the key and value must be set and the record must
	 * already exist.
	 *
	 * Modifications are specified in WT_MODIFY structures. Modifications
	 * are applied in order and later modifications can update earlier ones.
	 *
	 * The modify method is only supported on strings (value format type
	 * \c S), or raw byte arrays accessed using a WT_ITEM structure (value
	 * format type \c u).
	 *
	 * The WT_CURSOR::modify method stores a change record in cache and writes a change record
	 * to the log instead of the usual complete values. Using WT_CURSOR::modify will result in
	 * slower reads, and slower writes than the WT_CURSOR::insert or WT_CURSOR::update methods,
	 * because of the need to assemble the complete value in both the read and write paths. The
	 * WT_CURSOR::modify method is intended for applications where memory and log amplification
	 * are issues (in other words, applications where there is cache or I/O pressure and the
	 * application wants to trade performance for a smaller working set in cache and smaller
	 * log records).
	 *
	 * @snippet ex_all.c Modify an existing record
	 *
	 * On success, the cursor ends positioned at the modified record; to
	 * minimize cursor resources, the WT_CURSOR::reset method should be
	 * called as soon as the cursor no longer needs that position.
	 *
	 * The maximum length of a single column stored in a table is not fixed
	 * (as it partially depends on the underlying file configuration), but
	 * is always a small number of bytes less than 4GB.
	 *
	 * The WT_CURSOR::modify method can only be used at snapshot isolation.
	 *
	 * @param cursor the cursor handle
	 * @param entries an array of modification data structures
	 * @param nentries the number of modification data structures
	 * @errors
	 * In particular, if \c in_memory is configured for the database and
	 * the modify requires more than the configured cache size to complete,
	 * ::WT_CACHE_FULL is returned.
	 */
	int __F(modify)(WT_CURSOR *cursor, WT_MODIFY *entries, int nentries);

	/*!
	 * Update an existing record and optionally insert a record.
	 *
	 * If the cursor was configured with "overwrite=true" (the default),
	 * both the key and value must be set; if the record already exists, the
	 * key's value will be updated, otherwise, the record will be inserted.
	 *
	 * @snippet ex_all.c Update an existing record or insert a new record
	 *
	 * If the cursor was not configured with "overwrite=true", both the key
	 * and value must be set and the record must already exist; the
	 * record will be updated.
	 *
	 * @snippet ex_all.c Update an existing record and fail if DNE
	 *
	 * On success, the cursor ends positioned at the modified record; to
	 * minimize cursor resources, the WT_CURSOR::reset method should be
	 * called as soon as the cursor no longer needs that position. (The
	 * WT_CURSOR::insert method never keeps a cursor position and may be
	 * more efficient for that reason.)
	 *
	 * The maximum length of a single column stored in a table is not fixed
	 * (as it partially depends on the underlying file configuration), but
	 * is always a small number of bytes less than 4GB.
	 *
	 * The WT_CURSOR::update method can only be used at snapshot isolation.
	 *
	 * @param cursor the cursor handle
	 * @errors
	 * In particular, if \c overwrite=false is configured and no record with
	 * the specified key exists, ::WT_NOTFOUND is returned.
	 * Also, if \c in_memory is configured for the database and the update
	 * requires more than the configured cache size to complete,
	 * ::WT_CACHE_FULL is returned.
	 */
	int __F(update)(WT_CURSOR *cursor);

	/*!
	 * Remove a record.
	 *
	 * The key must be set; the key's record will be removed if it exists.
	 *
	 * @snippet ex_all.c Remove a record
	 *
	 * Any cursor position does not change: if the cursor was positioned
	 * before the WT_CURSOR::remove call, the cursor remains positioned
	 * at the removed record; to minimize cursor resources, the
	 * WT_CURSOR::reset method should be called as soon as the cursor no
	 * longer needs that position. If the cursor was not positioned before
	 * the WT_CURSOR::remove call, the cursor ends with no position, and a
	 * subsequent call to the WT_CURSOR::next (WT_CURSOR::prev) method will
	 * iterate from the beginning (end) of the table.
	 *
	 * @snippet ex_all.c Remove a record and fail if DNE
	 *
	 * Removing a record in a fixed-length bit field column-store
	 * (that is, a store with an 'r' type key and 't' type value) is
	 * identical to setting the record's value to 0.
	 *
	 * The WT_CURSOR::remove method can only be used at snapshot isolation.
	 *
	 * @param cursor the cursor handle
	 * @errors
	 */
	int __F(remove)(WT_CURSOR *cursor);

	/*!
	 * Reserve an existing record so a subsequent write is less likely to
	 * fail due to a conflict between concurrent operations.
	 *
	 * The key must first be set and the record must already exist.
	 *
	 * Note that reserve works by doing a special update operation that is
	 * not logged and does not change the value of the record. This update
	 * is aborted when the enclosing transaction ends regardless of whether
	 * it commits or rolls back. Given that, reserve can only be used to
	 * detect conflicts between transactions that execute concurrently. It
	 * cannot detect all logical conflicts between transactions. For that,
	 * some update to the record must be committed.
	 *
	 * @snippet ex_all.c Reserve a record
	 *
	 * On success, the cursor ends positioned at the specified record; to
	 * minimize cursor resources, the WT_CURSOR::reset method should be
	 * called as soon as the cursor no longer needs that position.
	 *
	 * @param cursor the cursor handle
	 * @errors
	 */
	int __F(reserve)(WT_CURSOR *cursor);
	/*! @} */

	/*!
	 * Close the cursor.
	 *
	 * This releases the resources associated with the cursor handle.
	 * Cursors are closed implicitly by ending the enclosing connection or
	 * closing the session in which they were opened.
	 *
	 * @snippet ex_all.c Close the cursor
	 *
	 * @param cursor the cursor handle
	 * @errors
	 */
	int __F(close)(WT_CURSOR *cursor);

	/*!
	 * Get the table's largest key, ignoring visibility. This method is only supported by
	 * file: or table: objects. The cursor ends with no position.
	 *
	 * @snippet ex_all.c Get the table's largest key
	 *
	 * @param cursor the cursor handle
	 * @errors
	 */
	int __F(largest_key)(WT_CURSOR *cursor);

	/*!
	 * Reconfigure the cursor.
	 *
	 * The cursor is reset.
	 *
	 * @snippet ex_all.c Reconfigure a cursor
	 *
	 * @param cursor the cursor handle
	 * @configstart{WT_CURSOR.reconfigure, see dist/api_data.py}
	 * @config{append, append the value as a new record\, creating a new record number key;
	 * valid only for cursors with record number keys., a boolean flag; default \c false.}
	 * @config{overwrite, configures whether the cursor's insert and update methods check the
	 * existing state of the record.  If \c overwrite is \c false\, WT_CURSOR::insert fails with
	 * ::WT_DUPLICATE_KEY if the record exists\, WT_CURSOR::update fails with ::WT_NOTFOUND if
	 * the record does not exist., a boolean flag; default \c true.}
	 * @configend
	 * @errors
	 */
	int __F(reconfigure)(WT_CURSOR *cursor, const char *config);

	/*
	 * Protected fields, only to be used by cursor implementations.
	 */
#if !defined(SWIG) && !defined(DOXYGEN)
	int __F(cache)(WT_CURSOR *cursor);	/* Cache the cursor */
						/* Reopen a cached cursor */
	int __F(reopen)(WT_CURSOR *cursor, bool check_only);

	uint64_t uri_hash;			/* Hash of URI */

	/*
	 * !!!
	 * Explicit representations of structures from queue.h.
	 * TAILQ_ENTRY(wt_cursor) q;
	 */
	struct {
		WT_CURSOR *tqe_next;
		WT_CURSOR **tqe_prev;
	} q;				/* Linked list of WT_CURSORs. */

	uint64_t recno;			/* Record number, normal and raw mode */
	uint8_t raw_recno_buf[WT_INTPACK64_MAXSIZE];

	void	*json_private;		/* JSON specific storage */
	void	*lang_private;		/* Language specific private storage */

	WT_ITEM key, value;
	int saved_err;			/* Saved error in set_{key,value}. */
	/*
	 * URI used internally, may differ from the URI provided by the
	 * user on open.
	 */
	const char *internal_uri;

/* AUTOMATIC FLAG VALUE GENERATION START 0 */
#define	WT_CURSTD_APPEND		0x00000001u
#define	WT_CURSTD_BULK			0x00000002u
#define	WT_CURSTD_CACHEABLE		0x00000004u
#define	WT_CURSTD_CACHED		0x00000008u
#define	WT_CURSTD_DEAD			0x00000010u
#define	WT_CURSTD_DEBUG_COPY_KEY	0x00000020u
#define	WT_CURSTD_DEBUG_COPY_VALUE	0x00000040u
#define	WT_CURSTD_DEBUG_RESET_EVICT	0x00000080u
#define	WT_CURSTD_DUMP_HEX		0x00000100u
#define	WT_CURSTD_DUMP_JSON		0x00000200u
#define	WT_CURSTD_DUMP_PRETTY		0x00000400u
#define	WT_CURSTD_DUMP_PRINT		0x00000800u
#define	WT_CURSTD_DUP_NO_VALUE          0x00001000u
#define	WT_CURSTD_HS_READ_ALL		0x00002000u
#define	WT_CURSTD_HS_READ_COMMITTED	0x00004000u
#define	WT_CURSTD_IGNORE_TOMBSTONE	0x00008000u
#define	WT_CURSTD_JOINED		0x00010000u
#define	WT_CURSTD_KEY_EXT		0x00020000u /* Key points out of tree. */
#define	WT_CURSTD_KEY_INT		0x00040000u /* Key points into tree. */
#define	WT_CURSTD_KEY_ONLY		0x00080000u
#define	WT_CURSTD_META_INUSE		0x00100000u
#define	WT_CURSTD_OPEN			0x00200000u
#define	WT_CURSTD_OVERWRITE		0x00400000u
#define	WT_CURSTD_PREFIX_SEARCH		0x00800000u
#define	WT_CURSTD_RAW			0x01000000u
#define	WT_CURSTD_RAW_SEARCH		0x02000000u
#define	WT_CURSTD_VALUE_EXT		0x04000000u /* Value points out of tree. */
#define	WT_CURSTD_VALUE_INT		0x08000000u /* Value points into tree. */
#define WT_CURSTD_VERSION_CURSOR	0x10000000u /* Version cursor. */
/* AUTOMATIC FLAG VALUE GENERATION STOP 32 */
#define	WT_CURSTD_KEY_SET	(WT_CURSTD_KEY_EXT | WT_CURSTD_KEY_INT)
#define	WT_CURSTD_VALUE_SET	(WT_CURSTD_VALUE_EXT | WT_CURSTD_VALUE_INT)
	uint32_t flags;
#endif
};

/*! WT_SESSION::timestamp_transaction_uint timestamp types */
typedef enum {
	WT_TS_TXN_TYPE_COMMIT, /*!< Commit timestamp. */
	WT_TS_TXN_TYPE_DURABLE, /*!< Durable timestamp. */
	WT_TS_TXN_TYPE_PREPARE, /*!< Prepare timestamp. */
	WT_TS_TXN_TYPE_READ /*!< Read timestamp. */
} WT_TS_TXN_TYPE;

/*!
 * All data operations are performed in the context of a WT_SESSION.  This
 * encapsulates the thread and transactional context of the operation.
 *
 * <b>Thread safety:</b> A WT_SESSION handle is not usually shared between
 * threads, see @ref threads for more information.
 */
struct __wt_session {
	/*! The connection for this session. */
	WT_CONNECTION *connection;

	/*
	 * Don't expose app_private to non-C language bindings - they have
	 * their own way to attach data to an operation.
	 */
#if !defined(SWIG)
	/*!
	 * A location for applications to store information that will be
	 * available in callbacks taking a WT_SESSION handle.
	 */
	void *app_private;
#endif

	/*!
	 * Close the session handle.
	 *
	 * This will release the resources associated with the session handle,
	 * including rolling back any active transactions and closing any
	 * cursors that remain open in the session.
	 *
	 * @snippet ex_all.c Close a session
	 *
	 * @param session the session handle
	 * @configempty{WT_SESSION.close, see dist/api_data.py}
	 * @errors
	 */
	int __F(close)(WT_SESSION *session, const char *config);

	/*!
	 * Reconfigure a session handle.
	 *
	 * Only configurations listed in the method arguments are modified, other configurations
	 * remain in their current state. This method additionally resets the cursors associated
	 * with the session. WT_SESSION::reconfigure will fail if a transaction is in progress in
	 * the session.
	 *
	 * @snippet ex_all.c Reconfigure a session
	 *
	 * @param session the session handle
	 * @configstart{WT_SESSION.reconfigure, see dist/api_data.py}
	 * @config{cache_cursors, enable caching of cursors for reuse.  Any calls to
	 * WT_CURSOR::close for a cursor created in this session will mark the cursor as cached and
	 * keep it available to be reused for later calls to WT_SESSION::open_cursor.  Cached
	 * cursors may be eventually closed.  This value is inherited from ::wiredtiger_open \c
	 * cache_cursors., a boolean flag; default \c true.}
	 * @config{cache_max_wait_ms, the maximum number of milliseconds an application thread will
	 * wait for space to be available in cache before giving up.  Default value will be the
	 * global setting of the connection config., an integer greater than or equal to 0; default
	 * \c 0.}
	 * @config{debug = (, configure debug specific behavior on a session.  Generally only used
	 * for internal testing purposes., a set of related configuration options defined below.}
	 * @config{&nbsp;&nbsp;&nbsp;&nbsp;release_evict_page, Configure the session to evict the
	 * page when it is released and no longer needed., a boolean flag; default \c false.}
	 * @config{ ),,}
	 * @config{ignore_cache_size, when set\, operations performed by this session ignore the
	 * cache size and are not blocked when the cache is full.  Note that use of this option for
	 * operations that create cache pressure can starve ordinary sessions that obey the cache
	 * size., a boolean flag; default \c false.}
	 * @config{isolation, the default isolation level for operations in this session., a
	 * string\, chosen from the following options: \c "read-uncommitted"\, \c "read-committed"\,
	 * \c "snapshot"; default \c snapshot.}
	 * @configend
	 * @errors
	 */
	int __F(reconfigure)(WT_SESSION *session, const char *config);

#ifndef DOXYGEN
	/*!
	 * Initiate a single operation to manage tiered storage.
	 *
	 * @param session the session handle
	 * @configstart{WT_SESSION.flush_tier, see dist/api_data.py}
	 * @config{flush_timestamp, flush objects to all storage sources using the specified
	 * timestamp.  The value must not be older than the current oldest timestamp and it must not
	 * be newer than the stable timestamp., a string; default empty.}
	 * @config{force, force sharing of all data., a boolean flag; default \c false.}
	 * @config{lock_wait, wait for locks\, if \c lock_wait=false\, fail if any required locks
	 * are not available immediately., a boolean flag; default \c true.}
	 * @config{sync, wait for all objects to be flushed to the shared storage to the level
	 * specified.  The \c off setting does not wait for any objects to be written to the tiered
	 * storage system but returns immediately after generating the objects and work units for an
	 * internal thread.  The \c on setting causes the caller to wait until all work queued for
	 * this call to be completely processed before returning., a string\, chosen from the
	 * following options: \c "off"\, \c "on"; default \c on.}
	 * @config{timeout, maximum amount of time to allow for waiting for previous flushing of
	 * objects\, in seconds.  The actual amount of time spent waiting may exceed the configured
	 * value.  A value of zero disables the timeout., an integer; default \c 0.}
	 * @configend
	 * @errors
	 */
	int __F(flush_tier)(WT_SESSION *session, const char *config);
#endif

	/*!
	 * Return information about an error as a string.
	 *
	 * @snippet ex_all.c Display an error thread safe
	 *
	 * @param session the session handle
	 * @param error a return value from a WiredTiger, ISO C, or POSIX
	 * standard API
	 * @returns a string representation of the error
	 */
	const char *__F(strerror)(WT_SESSION *session, int error);

	/*!
	 * @name Cursor handles
	 * @{
	 */

	/*!
	 * Open a new cursor on a data source or duplicate an existing cursor.
	 *
	 * @snippet ex_all.c Open a cursor
	 *
	 * An existing cursor can be duplicated by passing it as the \c to_dup
	 * parameter and setting the \c uri parameter to \c NULL:
	 *
	 * @snippet ex_all.c Duplicate a cursor
	 *
	 * Cursors being duplicated must have a key set, and successfully
	 * duplicated cursors are positioned at the same place in the data
	 * source as the original.
	 *
	 * Cursor handles should be discarded by calling WT_CURSOR::close.
	 *
	 * Cursors capable of supporting transactional operations operate in the
	 * context of the current transaction, if any.
	 *
	 * WT_SESSION::rollback_transaction implicitly resets all cursors.
	 *
	 * Cursors are relatively light-weight objects but may hold references
	 * to heavier-weight objects; applications should re-use cursors when
	 * possible, but instantiating new cursors is not so expensive that
	 * applications need to cache cursors at all cost.
	 *
	 * @param session the session handle
	 * @param uri the data source on which the cursor operates; cursors
	 *  are usually opened on tables, however, cursors can be opened on
	 *  any data source, regardless of whether it is ultimately stored
	 *  in a table.  Some cursor types may have limited functionality
	 *  (for example, they may be read-only or not support transactional
	 *  updates).  See @ref data_sources for more information.
	 *  <br>
	 *  @copydoc doc_cursor_types
	 * @param to_dup a cursor to duplicate or gather statistics on
	 * @configstart{WT_SESSION.open_cursor, see dist/api_data.py}
	 * @config{append, append the value as a new record\, creating a new record number key;
	 * valid only for cursors with record number keys., a boolean flag; default \c false.}
	 * @config{bulk, configure the cursor for bulk-loading\, a fast\, initial load path (see
	 * @ref tune_bulk_load for more information). Bulk-load may only be used for newly created
	 * objects and applications should use the WT_CURSOR::insert method to insert rows.  When
	 * bulk-loading\, rows must be loaded in sorted order.  The value is usually a true/false
	 * flag; when bulk-loading fixed-length column store objects\, the special value \c bitmap
	 * allows chunks of a memory resident bitmap to be loaded directly into a file by passing a
	 * \c WT_ITEM to WT_CURSOR::set_value where the \c size field indicates the number of
	 * records in the bitmap (as specified by the object's \c value_format configuration).
	 * Bulk-loaded bitmap values must end on a byte boundary relative to the bit count (except
	 * for the last set of values loaded)., a string; default \c false.}
	 * @config{checkpoint, the name of a checkpoint to open (the reserved name
	 * "WiredTigerCheckpoint" opens the most recent internal checkpoint taken for the object).
	 * The cursor does not support data modification., a string; default empty.}
	 * @config{debug = (, configure debug specific behavior on a cursor.  Generally only used
	 * for internal testing purposes., a set of related configuration options defined below.}
	 * @config{&nbsp;&nbsp;&nbsp;&nbsp;dump_version, open a version cursor\, which is a debug
	 * cursor on a table that enables iteration through the history of values for a given key.,
	 * a boolean flag; default \c false.}
	 * @config{&nbsp;&nbsp;&nbsp;&nbsp;release_evict,
	 * Configure the cursor to evict the page positioned on when the reset API is used., a
	 * boolean flag; default \c false.}
	 * @config{ ),,}
	 * @config{dump, configure the cursor for dump format inputs and outputs: "hex" selects a
	 * simple hexadecimal format\, "json" selects a JSON format with each record formatted as
	 * fields named by column names if available\, "pretty" selects a human-readable format
	 * (making it incompatible with the "load")\, "pretty_hex" is similar to "pretty" (also
	 * incompatible with "load") except raw byte data elements will be printed like "hex"
	 * format\, and "print" selects a format where only non-printing characters are hexadecimal
	 * encoded.  These formats are compatible with the @ref util_dump and @ref util_load
	 * commands., a string\, chosen from the following options: \c "hex"\, \c "json"\, \c
	 * "pretty"\, \c "pretty_hex"\, \c "print"; default empty.}
	 * @config{incremental = (, configure the cursor for block incremental backup usage.  These
	 * formats are only compatible with the backup data source; see @ref backup., a set of
	 * related configuration options defined below.}
	 * @config{&nbsp;&nbsp;&nbsp;&nbsp;
	 * consolidate, causes block incremental backup information to be consolidated if adjacent
	 * granularity blocks are modified.  If false\, information will be returned in granularity
	 * sized blocks only.  This must be set on the primary backup cursor and it applies to all
	 * files for this backup., a boolean flag; default \c false.}
	 * @config{&nbsp;&nbsp;&nbsp;&nbsp;enabled, whether to configure this backup as the starting
	 * point for a subsequent incremental backup., a boolean flag; default \c false.}
	 * @config{&nbsp;&nbsp;&nbsp;&nbsp;file, the file name when opening a duplicate incremental
	 * backup cursor.  That duplicate cursor will return the block modifications relevant to the
	 * given file name., a string; default empty.}
	 * @config{&nbsp;&nbsp;&nbsp;&nbsp;force_stop,
	 * causes all block incremental backup information to be released.  This is on an
	 * open_cursor call and the resources will be released when this cursor is closed.  No other
	 * operations should be done on this open cursor., a boolean flag; default \c false.}
	 * @config{&nbsp;&nbsp;&nbsp;&nbsp;granularity, this setting manages the granularity of how
	 * WiredTiger maintains modification maps internally.  The larger the granularity\, the
	 * smaller amount of information WiredTiger need to maintain., an integer between 4KB and
	 * 2GB; default \c 16MB.}
	 * @config{&nbsp;&nbsp;&nbsp;&nbsp;src_id, a string that identifies a
	 * previous checkpoint backup source as the source of this incremental backup.  This
	 * identifier must have already been created by use of the 'this_id' configuration in an
	 * earlier backup.  A source id is required to begin an incremental backup., a string;
	 * default empty.}
	 * @config{&nbsp;&nbsp;&nbsp;&nbsp;this_id, a string that identifies the
	 * current system state as a future backup source for an incremental backup via 'src_id'.
	 * This identifier is required when opening an incremental backup cursor and an error will
	 * be returned if one is not provided.  The identifiers can be any text string\, but should
	 * be unique., a string; default empty.}
	 * @config{ ),,}
	 * @config{next_random, configure the cursor to return a pseudo-random record from the
	 * object when the WT_CURSOR::next method is called; valid only for row-store cursors.  See
	 * @ref cursor_random for details., a boolean flag; default \c false.}
	 * @config{next_random_sample_size, cursors configured by \c next_random to return
	 * pseudo-random records from the object randomly select from the entire object\, by
	 * default.  Setting \c next_random_sample_size to a non-zero value sets the number of
	 * samples the application expects to take using the \c next_random cursor.  A cursor
	 * configured with both \c next_random and \c next_random_sample_size attempts to divide the
	 * object into \c next_random_sample_size equal-sized pieces\, and each retrieval returns a
	 * record from one of those pieces.  See @ref cursor_random for details., a string; default
	 * \c 0.}
	 * @config{overwrite, configures whether the cursor's insert and update methods check the
	 * existing state of the record.  If \c overwrite is \c false\, WT_CURSOR::insert fails with
	 * ::WT_DUPLICATE_KEY if the record exists\, WT_CURSOR::update fails with ::WT_NOTFOUND if
	 * the record does not exist., a boolean flag; default \c true.}
	 * @config{raw, ignore the encodings for the key and value\, manage data as if the formats
	 * were \c "u". See @ref cursor_raw for details., a boolean flag; default \c false.}
	 * @config{read_once, results that are brought into cache from disk by this cursor will be
	 * given less priority in the cache., a boolean flag; default \c false.}
	 * @config{readonly, only query operations are supported by this cursor.  An error is
	 * returned if a modification is attempted using the cursor.  The default is false for all
	 * cursor types except for metadata cursors., a boolean flag; default \c false.}
	 * @config{statistics, Specify the statistics to be gathered.  Choosing "all" gathers
	 * statistics regardless of cost and may include traversing on-disk files; "fast" gathers a
	 * subset of relatively inexpensive statistics.  The selection must agree with the database
	 * \c statistics configuration specified to ::wiredtiger_open or WT_CONNECTION::reconfigure.
	 * For example\, "all" or "fast" can be configured when the database is configured with
	 * "all"\, but the cursor open will fail if "all" is specified when the database is
	 * configured with "fast"\, and the cursor open will fail in all cases when the database is
	 * configured with "none". If "size" is configured\, only the underlying size of the object
	 * on disk is filled in and the object is not opened.  If \c statistics is not configured\,
	 * the default configuration is the database configuration.  The "clear" configuration
	 * resets statistics after gathering them\, where appropriate (for example\, a cache size
	 * statistic is not cleared\, while the count of cursor insert operations will be cleared).
	 * See @ref statistics for more information., a list\, with values chosen from the following
	 * options: \c "all"\, \c "cache_walk"\, \c "fast"\, \c "clear"\, \c "size"\, \c
	 * "tree_walk"; default empty.}
	 * @config{target, if non-empty\, backup the list of objects; valid only for a backup data
	 * source., a list of strings; default empty.}
	 * @configend
	 * @param[out] cursorp a pointer to the newly opened cursor
	 * @errors
	 */
	int __F(open_cursor)(WT_SESSION *session,
	    const char *uri, WT_CURSOR *to_dup, const char *config, WT_CURSOR **cursorp);
	/*! @} */

	/*!
	 * @name Table operations
	 * @{
	 */
	/*!
	 * Alter a table.
	 *
	 * This will allow modification of some table settings after
	 * creation.
	 *
	 * @exclusive
	 *
	 * @snippet ex_all.c Alter a table
	 *
	 * @param session the session handle
	 * @param name the URI of the object to alter, such as \c "table:stock"
	 * @configstart{WT_SESSION.alter, see dist/api_data.py}
	 * @config{access_pattern_hint, It is recommended that workloads that consist primarily of
	 * updates and/or point queries specify \c random.  Workloads that do many cursor scans
	 * through large ranges of data specify \c sequential and other workloads specify \c none.
	 * The option leads to an advisory call to an appropriate operating system API where
	 * available., a string\, chosen from the following options: \c "none"\, \c "random"\, \c
	 * "sequential"; default \c none.}
	 * @config{app_metadata, application-owned metadata for this object., a string; default
	 * empty.}
	 * @config{assert = (, enable enhanced timestamp checking with error messages and optional
	 * core dump., a set of related configuration options defined below.}
	 * @config{&nbsp;&nbsp;&nbsp;&nbsp;read_timestamp, check timestamps are \c always or \c
	 * never used on reads with this table\, writing an error message if policy is violated.  If
	 * the library was built in diagnostic mode\, drop core at the failing check.  Should be set
	 * to \c none if mixed read use is allowed., a string\, chosen from the following options:
	 * \c "always"\, \c "never"\, \c "none"; default \c none.}
	 * @config{&nbsp;&nbsp;&nbsp;&nbsp;
	 * write_timestamp, check timestamps are used consistently with the configured \c
	 * write_timestamp_usage option for this table\, writing an error message if policy is
	 * violated.  If the library was built in diagnostic mode\, drop core at the failing check.,
	 * a string\, chosen from the following options: \c "off"\, \c "on"; default \c off.}
	 * @config{ ),,}
	 * @config{cache_resident, do not ever evict the object's pages from cache.  Not compatible
	 * with LSM tables; see @ref tuning_cache_resident for more information., a boolean flag;
	 * default \c false.}
	 * @config{log = (, the transaction log configuration for this object.  Only valid if log is
	 * enabled in ::wiredtiger_open., a set of related configuration options defined below.}
	 * @config{&nbsp;&nbsp;&nbsp;&nbsp;enabled, if false\, this object has checkpoint-level
	 * durability., a boolean flag; default \c true.}
	 * @config{ ),,}
	 * @config{os_cache_dirty_max, maximum dirty system buffer cache usage\, in bytes.  If
	 * non-zero\, schedule writes for dirty blocks belonging to this object in the system buffer
	 * cache after that many bytes from this object are written into the buffer cache., an
	 * integer greater than or equal to 0; default \c 0.}
	 * @config{os_cache_max, maximum system buffer cache usage\, in bytes.  If non-zero\, evict
	 * object blocks from the system buffer cache after that many bytes from this object are
	 * read or written into the buffer cache., an integer greater than or equal to 0; default \c
	 * 0.}
	 * @config{readonly, the file is read-only.  All methods that may modify a file are
	 * disabled.  See @ref readonly for more information., a boolean flag; default \c false.}
	 * @config{write_timestamp_usage, describe how timestamps are expected to be used on table
	 * modifications.  This option should be used in conjunction with the corresponding \c
	 * write_timestamp configuration under the \c assert option to provide errors and assertions
	 * for incorrect timestamp usage.  The choices are the default\, which ensures that once
	 * timestamps are used for a key\, they are always used\, and also that multiple updates to
	 * a key never use decreasing timestamps\, \c mixed_mode\, which additionally allows updates
	 * with no timestamp even after timestamps are first used\, and \c never which enforces that
	 * timestamps are never used for a table.  (The \c always\, \c key_consistent and \c ordered
	 * choices should not be used\, and are retained for backward compatibility.)., a string\,
	 * chosen from the following options: \c "always"\, \c "key_consistent"\, \c "mixed_mode"\,
	 * \c "never"\, \c "none"\, \c "ordered"; default \c none.}
	 * @configend
	 * @ebusy_errors
	 */
	int __F(alter)(WT_SESSION *session,
	    const char *name, const char *config);

	/*!
	 * Create a table, column group, index or file.
	 *
	 * @not_transactional
	 *
	 * @snippet ex_all.c Create a table
	 *
	 * @param session the session handle
	 * @param name the URI of the object to create, such as
	 * \c "table:stock". For a description of URI formats
	 * see @ref data_sources.
	 * @configstart{WT_SESSION.create, see dist/api_data.py}
	 * @config{access_pattern_hint, It is recommended that workloads that consist primarily of
	 * updates and/or point queries specify \c random.  Workloads that do many cursor scans
	 * through large ranges of data specify \c sequential and other workloads specify \c none.
	 * The option leads to an advisory call to an appropriate operating system API where
	 * available., a string\, chosen from the following options: \c "none"\, \c "random"\, \c
	 * "sequential"; default \c none.}
	 * @config{allocation_size, the file unit allocation size\, in bytes\, must a power-of-two;
	 * smaller values decrease the file space required by overflow items\, and the default value
	 * of 4KB is a good choice absent requirements from the operating system or storage device.,
	 * an integer between 512B and 128MB; default \c 4KB.}
	 * @config{app_metadata, application-owned metadata for this object., a string; default
	 * empty.}
	 * @config{assert = (, enable enhanced timestamp checking with error messages and optional
	 * core dump., a set of related configuration options defined below.}
	 * @config{&nbsp;&nbsp;&nbsp;&nbsp;read_timestamp, check timestamps are \c always or \c
	 * never used on reads with this table\, writing an error message if policy is violated.  If
	 * the library was built in diagnostic mode\, drop core at the failing check.  Should be set
	 * to \c none if mixed read use is allowed., a string\, chosen from the following options:
	 * \c "always"\, \c "never"\, \c "none"; default \c none.}
	 * @config{&nbsp;&nbsp;&nbsp;&nbsp;
	 * write_timestamp, check timestamps are used consistently with the configured \c
	 * write_timestamp_usage option for this table\, writing an error message if policy is
	 * violated.  If the library was built in diagnostic mode\, drop core at the failing check.,
	 * a string\, chosen from the following options: \c "off"\, \c "on"; default \c off.}
	 * @config{ ),,}
	 * @config{block_allocation, configure block allocation.  Permitted values are \c "best" or
	 * \c "first"; the \c "best" configuration uses a best-fit algorithm\, the \c "first"
	 * configuration uses a first-available algorithm during block allocation., a string\,
	 * chosen from the following options: \c "best"\, \c "first"; default \c best.}
	 * @config{block_compressor, configure a compressor for file blocks.  Permitted values are
	 * \c "none" or custom compression engine name created with WT_CONNECTION::add_compressor.
	 * If WiredTiger has builtin support for \c "lz4"\, \c "snappy"\, \c "zlib" or \c "zstd"
	 * compression\, these names are also available.  See @ref compression for more
	 * information., a string; default \c none.}
	 * @config{cache_resident, do not ever evict the object's pages from cache.  Not compatible
	 * with LSM tables; see @ref tuning_cache_resident for more information., a boolean flag;
	 * default \c false.}
	 * @config{checksum, configure block checksums; the permitted values are \c on\, \c off\, \c
	 * uncompressed and \c unencrypted.  The default is \c on\, in which case all block writes
	 * include a checksum subsequently verified when the block is read.  The \c off setting does
	 * no checksums\, the \c uncompressed setting only checksums blocks that are not
	 * compressed\, and the \c unencrypted setting only checksums blocks that are not encrypted.
	 * See @ref tune_checksum for more information., a string\, chosen from the following
	 * options: \c "on"\, \c "off"\, \c "uncompressed"\, \c "unencrypted"; default \c on.}
	 * @config{colgroups, comma-separated list of names of column groups.  Each column group is
	 * stored separately\, keyed by the primary key of the table.  If no column groups are
	 * specified\, all columns are stored together in a single file.  All value columns in the
	 * table must appear in at least one column group.  Each column group must be created with a
	 * separate call to WT_SESSION::create., a list of strings; default empty.}
	 * @config{collator, configure custom collation for keys.  Permitted values are \c "none" or
	 * a custom collator name created with WT_CONNECTION::add_collator., a string; default \c
	 * none.}
	 * @config{columns, list of the column names.  Comma-separated list of the form
	 * <code>(column[\,...])</code>. For tables\, the number of entries must match the total
	 * number of values in \c key_format and \c value_format.  For colgroups and indices\, all
	 * column names must appear in the list of columns for the table., a list of strings;
	 * default empty.}
	 * @config{dictionary, the maximum number of unique values remembered in the Btree row-store
	 * leaf page value dictionary; see @ref file_formats_compression for more information., an
	 * integer greater than or equal to 0; default \c 0.}
	 * @config{encryption = (, configure an encryptor for file blocks.  When a table is
	 * created\, its encryptor is not implicitly used for any related indices or column groups.,
	 * a set of related configuration options defined below.}
	 * @config{&nbsp;&nbsp;&nbsp;&nbsp;
	 * keyid, An identifier that identifies a unique instance of the encryptor.  It is stored in
	 * clear text\, and thus is available when the wiredtiger database is reopened.  On the
	 * first use of a (name\, keyid) combination\, the WT_ENCRYPTOR::customize function is
	 * called with the keyid as an argument., a string; default empty.}
	 * @config{&nbsp;&nbsp;&nbsp;&nbsp;name, Permitted values are \c "none" or custom encryption
	 * engine name created with WT_CONNECTION::add_encryptor.  See @ref encryption for more
	 * information., a string; default \c none.}
	 * @config{ ),,}
	 * @config{exclusive, fail if the object exists.  When false (the default)\, if the object
	 * exists\, check that its settings match the specified configuration., a boolean flag;
	 * default \c false.}
	 * @config{extractor, configure custom extractor for indices.  Permitted values are \c
	 * "none" or an extractor name created with WT_CONNECTION::add_extractor., a string; default
	 * \c none.}
	 * @config{format, the file format., a string\, chosen from the following options: \c
	 * "btree"; default \c btree.}
	 * @config{huffman_key, This option is no longer supported\, retained for backward
	 * compatibility., a string; default \c none.}
	 * @config{huffman_value, configure Huffman encoding for values.  Permitted values are \c
	 * "none"\, \c "english"\, \c "utf8<file>" or \c "utf16<file>". See @ref huffman for more
	 * information., a string; default \c none.}
	 * @config{ignore_in_memory_cache_size, allow update and insert operations to proceed even
	 * if the cache is already at capacity.  Only valid in conjunction with in-memory databases.
	 * Should be used with caution - this configuration allows WiredTiger to consume memory over
	 * the configured cache limit., a boolean flag; default \c false.}
	 * @config{immutable, configure the index to be immutable - that is an index is not changed
	 * by any update to a record in the table., a boolean flag; default \c false.}
	 * @config{import = (, configure import of an existing object into the currently running
	 * database., a set of related configuration options defined below.}
	 * @config{&nbsp;&nbsp;&nbsp;&nbsp;compare_timestamp, Allow importing files with timestamps
	 * smaller or equal to the configured global timestamps.  Note the history of the files are
	 * not imported together and thus snapshot read of historical data will not work with the
	 * option "stable_timestamp". (The \c oldest and \c stable arguments are deprecated
	 * short-hand for \c oldest_timestamp and \c stable_timestamp\, respectively.)., a string\,
	 * chosen from the following options: \c "oldest"\, \c "oldest_timestamp"\, \c "stable"\, \c
	 * "stable_timestamp"; default \c oldest_timestamp.}
	 * @config{&nbsp;&nbsp;&nbsp;&nbsp;
	 * enabled, whether to import the input URI from disk., a boolean flag; default \c false.}
	 * @config{&nbsp;&nbsp;&nbsp;&nbsp;file_metadata, the file configuration extracted from the
	 * metadata of the export database., a string; default empty.}
	 * @config{&nbsp;&nbsp;&nbsp;&nbsp;metadata_file, File that contains all the relevant
	 * metadata information for the URI to import.  The file is generated by backup:export
	 * cursor., a string; default empty.}
	 * @config{&nbsp;&nbsp;&nbsp;&nbsp;repair, whether to
	 * reconstruct the metadata from the raw file content., a boolean flag; default \c false.}
	 * @config{ ),,}
	 * @config{internal_key_max, This option is no longer supported\, retained for backward
	 * compatibility., an integer greater than or equal to 0; default \c 0.}
	 * @config{internal_key_truncate, configure internal key truncation\, discarding unnecessary
	 * trailing bytes on internal keys (ignored for custom collators)., a boolean flag; default
	 * \c true.}
	 * @config{internal_page_max, the maximum page size for internal nodes\, in bytes; the size
	 * must be a multiple of the allocation size and is significant for applications wanting to
	 * avoid excessive L2 cache misses while searching the tree.  The page maximum is the bytes
	 * of uncompressed data\, that is\, the limit is applied before any block compression is
	 * done., an integer between 512B and 512MB; default \c 4KB.}
	 * @config{key_format, the format of the data packed into key items.  See @ref
	 * schema_format_types for details.  By default\, the key_format is \c 'u' and applications
	 * use WT_ITEM structures to manipulate raw byte arrays.  By default\, records are stored in
	 * row-store files: keys of type \c 'r' are record numbers and records referenced by record
	 * number are stored in column-store files., a format string; default \c u.}
	 * @config{key_gap, This option is no longer supported\, retained for backward
	 * compatibility., an integer greater than or equal to 0; default \c 10.}
	 * @config{leaf_key_max, the largest key stored in a leaf node\, in bytes.  If set\, keys
	 * larger than the specified size are stored as overflow items (which may require additional
	 * I/O to access). The default value is one-tenth the size of a newly split leaf page., an
	 * integer greater than or equal to 0; default \c 0.}
	 * @config{leaf_page_max, the maximum page size for leaf nodes\, in bytes; the size must be
	 * a multiple of the allocation size\, and is significant for applications wanting to
	 * maximize sequential data transfer from a storage device.  The page maximum is the bytes
	 * of uncompressed data\, that is\, the limit is applied before any block compression is
	 * done.  For fixed-length column store\, the size includes only the bitmap data; pages
	 * containing timestamp information can be larger\, and the size is limited to 128KB rather
	 * than 512MB., an integer between 512B and 512MB; default \c 32KB.}
	 * @config{leaf_value_max, the largest value stored in a leaf node\, in bytes.  If set\,
	 * values larger than the specified size are stored as overflow items (which may require
	 * additional I/O to access). If the size is larger than the maximum leaf page size\, the
	 * page size is temporarily ignored when large values are written.  The default is one-half
	 * the size of a newly split leaf page., an integer greater than or equal to 0; default \c
	 * 0.}
	 * @config{log = (, the transaction log configuration for this object.  Only valid if log is
	 * enabled in ::wiredtiger_open., a set of related configuration options defined below.}
	 * @config{&nbsp;&nbsp;&nbsp;&nbsp;enabled, if false\, this object has checkpoint-level
	 * durability., a boolean flag; default \c true.}
	 * @config{ ),,}
	 * @config{lsm = (, options only relevant for LSM data sources., a set of related
	 * configuration options defined below.}
	 * @config{&nbsp;&nbsp;&nbsp;&nbsp;auto_throttle,
	 * Throttle inserts into LSM trees if flushing to disk isn't keeping up., a boolean flag;
	 * default \c true.}
	 * @config{&nbsp;&nbsp;&nbsp;&nbsp;bloom, create bloom filters on LSM tree
	 * chunks as they are merged., a boolean flag; default \c true.}
	 * @config{&nbsp;&nbsp;&nbsp;&nbsp;bloom_bit_count, the number of bits used per item for LSM
	 * bloom filters., an integer between 2 and 1000; default \c 16.}
	 * @config{&nbsp;&nbsp;&nbsp;&nbsp;bloom_config, config string used when creating Bloom
	 * filter files\, passed to WT_SESSION::create., a string; default empty.}
	 * @config{&nbsp;&nbsp;&nbsp;&nbsp;bloom_hash_count, the number of hash values per item used
	 * for LSM bloom filters., an integer between 2 and 100; default \c 8.}
	 * @config{&nbsp;&nbsp;&nbsp;&nbsp;bloom_oldest, create a bloom filter on the oldest LSM
	 * tree chunk.  Only supported if bloom filters are enabled., a boolean flag; default \c
	 * false.}
	 * @config{&nbsp;&nbsp;&nbsp;&nbsp;chunk_count_limit, the maximum number of chunks
	 * to allow in an LSM tree.  This option automatically times out old data.  As new chunks
	 * are added old chunks will be removed.  Enabling this option disables LSM background
	 * merges., an integer; default \c 0.}
	 * @config{&nbsp;&nbsp;&nbsp;&nbsp;chunk_max, the
	 * maximum size a single chunk can be.  Chunks larger than this size are not considered for
	 * further merges.  This is a soft limit\, and chunks larger than this value can be created.
	 * Must be larger than chunk_size., an integer between 100MB and 10TB; default \c 5GB.}
	 * @config{&nbsp;&nbsp;&nbsp;&nbsp;chunk_size, the maximum size of the in-memory chunk of an
	 * LSM tree.  This limit is soft - it is possible for chunks to be temporarily larger than
	 * this value.  This overrides the \c memory_page_max setting., an integer between 512K and
	 * 500MB; default \c 10MB.}
	 * @config{&nbsp;&nbsp;&nbsp;&nbsp;merge_custom = (, configure the
	 * tree to merge into a custom data source., a set of related configuration options defined
	 * below.}
	 * @config{&nbsp;&nbsp;&nbsp;&nbsp;&nbsp;&nbsp;&nbsp;&nbsp;prefix, custom data
	 * source prefix instead of \c "file"., a string; default empty.}
	 * @config{&nbsp;&nbsp;&nbsp;&nbsp;&nbsp;&nbsp;&nbsp;&nbsp;start_generation, merge
	 * generation at which the custom data source is used (zero indicates no custom data
	 * source)., an integer between 0 and 10; default \c 0.}
	 * @config{&nbsp;&nbsp;&nbsp;&nbsp;&nbsp;&nbsp;&nbsp;&nbsp;suffix, custom data source suffix
	 * instead of \c ".lsm"., a string; default empty.}
	 * @config{ ),,}
	 * @config{&nbsp;&nbsp;&nbsp;&nbsp;merge_max, the maximum number of chunks to include in a
	 * merge operation., an integer between 2 and 100; default \c 15.}
	 * @config{&nbsp;&nbsp;&nbsp;&nbsp;merge_min, the minimum number of chunks to include in a
	 * merge operation.  If set to 0 or 1 half the value of merge_max is used., an integer no
	 * more than 100; default \c 0.}
	 * @config{ ),,}
	 * @config{memory_page_image_max, the maximum in-memory page image represented by a single
	 * storage block.  Depending on compression efficiency\, compression can create storage
	 * blocks which require significant resources to re-instantiate in the cache\, penalizing
	 * the performance of future point updates.  The value limits the maximum in-memory page
	 * image a storage block will need.  If set to 0\, a default of 4 times \c leaf_page_max is
	 * used., an integer greater than or equal to 0; default \c 0.}
	 * @config{memory_page_max, the maximum size a page can grow to in memory before being
	 * reconciled to disk.  The specified size will be adjusted to a lower bound of
	 * <code>leaf_page_max</code>\, and an upper bound of <code>cache_size / 10</code>. This
	 * limit is soft - it is possible for pages to be temporarily larger than this value.  This
	 * setting is ignored for LSM trees\, see \c chunk_size., an integer between 512B and 10TB;
	 * default \c 5MB.}
	 * @config{os_cache_dirty_max, maximum dirty system buffer cache usage\, in bytes.  If
	 * non-zero\, schedule writes for dirty blocks belonging to this object in the system buffer
	 * cache after that many bytes from this object are written into the buffer cache., an
	 * integer greater than or equal to 0; default \c 0.}
	 * @config{os_cache_max, maximum system buffer cache usage\, in bytes.  If non-zero\, evict
	 * object blocks from the system buffer cache after that many bytes from this object are
	 * read or written into the buffer cache., an integer greater than or equal to 0; default \c
	 * 0.}
	 * @config{prefix_compression, configure prefix compression on row-store leaf pages., a
	 * boolean flag; default \c false.}
	 * @config{prefix_compression_min, minimum gain before prefix compression will be used on
	 * row-store leaf pages., an integer greater than or equal to 0; default \c 4.}
	 * @config{readonly, the file is read-only.  All methods that may modify a file are
	 * disabled.  See @ref readonly for more information., a boolean flag; default \c false.}
	 * @config{split_pct, the Btree page split size as a percentage of the maximum Btree page
	 * size\, that is\, when a Btree page is split\, it will be split into smaller pages\, where
	 * each page is the specified percentage of the maximum Btree page size., an integer between
	 * 50 and 100; default \c 90.}
	 * @config{tiered_storage = (, configure a storage source for this table., a set of related
	 * configuration options defined below.}
	 * @config{&nbsp;&nbsp;&nbsp;&nbsp;auth_token,
	 * authentication string identifier., a string; default empty.}
	 * @config{&nbsp;&nbsp;&nbsp;&nbsp;bucket, the bucket indicating the location for this
	 * table., a string; default empty.}
	 * @config{&nbsp;&nbsp;&nbsp;&nbsp;bucket_prefix, the
	 * unique bucket prefix for this table., a string; default empty.}
	 * @config{&nbsp;&nbsp;&nbsp;&nbsp;cache_directory, a directory to store locally cached
	 * versions of files in the storage source.  By default\, it is named with \c "-cache"
	 * appended to the bucket name.  A relative directory name is relative to the home
	 * directory., a string; default empty.}
	 * @config{&nbsp;&nbsp;&nbsp;&nbsp;local_retention,
	 * time in seconds to retain data on tiered storage on the local tier for faster read
	 * access., an integer between 0 and 10000; default \c 300.}
	 * @config{&nbsp;&nbsp;&nbsp;&nbsp;name, permitted values are \c "none" or custom storage
	 * source name created with WT_CONNECTION::add_storage_source.  See @ref
	 * custom_storage_sources for more information., a string; default \c none.}
	 * @config{&nbsp;&nbsp;&nbsp;&nbsp;object_target_size, the approximate size of objects
	 * before creating them on the tiered storage tier., an integer between 100K and 10TB;
	 * default \c 10M.}
	 * @config{ ),,}
	 * @config{type, set the type of data source used to store a column group\, index or simple
	 * table.  By default\, a \c "file:" URI is derived from the object name.  The \c type
	 * configuration can be used to switch to a different data source\, such as LSM or an
	 * extension configured by the application., a string; default \c file.}
	 * @config{value_format, the format of the data packed into value items.  See @ref
	 * schema_format_types for details.  By default\, the value_format is \c 'u' and
	 * applications use a WT_ITEM structure to manipulate raw byte arrays.  Value items of type
	 * 't' are bitfields\, and when configured with record number type keys\, will be stored
	 * using a fixed-length store., a format string; default \c u.}
	 * @config{write_timestamp_usage, describe how timestamps are expected to be used on table
	 * modifications.  This option should be used in conjunction with the corresponding \c
	 * write_timestamp configuration under the \c assert option to provide errors and assertions
	 * for incorrect timestamp usage.  The choices are the default\, which ensures that once
	 * timestamps are used for a key\, they are always used\, and also that multiple updates to
	 * a key never use decreasing timestamps\, \c mixed_mode\, which additionally allows updates
	 * with no timestamp even after timestamps are first used\, and \c never which enforces that
	 * timestamps are never used for a table.  (The \c always\, \c key_consistent and \c ordered
	 * choices should not be used\, and are retained for backward compatibility.)., a string\,
	 * chosen from the following options: \c "always"\, \c "key_consistent"\, \c "mixed_mode"\,
	 * \c "never"\, \c "none"\, \c "ordered"; default \c none.}
	 * @configend
	 * @errors
	 */
	int __F(create)(WT_SESSION *session,
	    const char *name, const char *config);

	/*!
	 * Compact a live row- or column-store btree or LSM tree.
	 *
	 * @snippet ex_all.c Compact a table
	 *
	 * @param session the session handle
	 * @param name the URI of the object to compact, such as
	 * \c "table:stock"
	 * @configstart{WT_SESSION.compact, see dist/api_data.py}
	 * @config{timeout, maximum amount of time to allow for compact in seconds.  The actual
	 * amount of time spent in compact may exceed the configured value.  A value of zero
	 * disables the timeout., an integer; default \c 1200.}
	 * @configend
	 * @errors
	 */
	int __F(compact)(WT_SESSION *session,
	    const char *name, const char *config);

	/*!
	 * Drop (delete) a table.
	 *
	 * @exclusive
	 *
	 * @not_transactional
	 *
	 * @snippet ex_all.c Drop a table
	 *
	 * @param session the session handle
	 * @param name the URI of the object to drop, such as \c "table:stock"
	 * @configstart{WT_SESSION.drop, see dist/api_data.py}
	 * @config{force, return success if the object does not exist., a boolean flag; default \c
	 * false.}
	 * @config{remove_files, if the underlying files should be removed., a boolean flag; default
	 * \c true.}
	 * @configend
	 * @ebusy_errors
	 */
	int __F(drop)(WT_SESSION *session,
	    const char *name, const char *config);

	/*!
	 * Join a join cursor with a reference cursor.
	 *
	 * @snippet ex_schema.c Join cursors
	 *
	 * @param session the session handle
	 * @param join_cursor a cursor that was opened using a
	 * \c "join:" URI. It may not have been used for any operations
	 * other than other join calls.
	 * @param ref_cursor an index cursor having the same base table
	 * as the join_cursor, or a table cursor open on the same base table,
	 * or another join cursor. Unless the ref_cursor is another join
	 * cursor, it must be positioned.
	 *
	 * The ref_cursor limits the results seen by iterating the
	 * join_cursor to table items referred to by the key in this
	 * index. The set of keys referred to is modified by the compare
	 * config option.
	 *
	 * Multiple join calls builds up a set of ref_cursors, and
	 * by default, the results seen by iteration are the intersection
	 * of the cursor ranges participating in the join. When configured
	 * with \c "operation=or", the results seen are the union of
	 * the participating cursor ranges.
	 *
	 * After the join call completes, the ref_cursor cursor may not be
	 * used for any purpose other than get_key and get_value. Any other
	 * cursor method (e.g. next, prev,close) will fail. When the
	 * join_cursor is closed, the ref_cursor is made available for
	 * general use again. The application should close ref_cursor when
	 * finished with it, although not before the join_cursor is closed.
	 *
	 * @configstart{WT_SESSION.join, see dist/api_data.py}
	 * @config{bloom_bit_count, the number of bits used per item for the bloom filter., an
	 * integer between 2 and 1000; default \c 16.}
	 * @config{bloom_false_positives, return all values that pass the bloom filter\, without
	 * eliminating any false positives., a boolean flag; default \c false.}
	 * @config{bloom_hash_count, the number of hash values per item for the bloom filter., an
	 * integer between 2 and 100; default \c 8.}
	 * @config{compare, modifies the set of items to be returned so that the index key satisfies
	 * the given comparison relative to the key set in this cursor., a string\, chosen from the
	 * following options: \c "eq"\, \c "ge"\, \c "gt"\, \c "le"\, \c "lt"; default \c "eq".}
	 * @config{count, set an approximate count of the elements that would be included in the
	 * join.  This is used in sizing the bloom filter\, and also influences evaluation order for
	 * cursors in the join.  When the count is equal for multiple bloom filters in a composition
	 * of joins\, the bloom filter may be shared., an integer; default \c .}
	 * @config{operation, the operation applied between this and other joined cursors.  When
	 * "operation=and" is specified\, all the conditions implied by joins must be satisfied for
	 * an entry to be returned by the join cursor; when "operation=or" is specified\, only one
	 * must be satisfied.  All cursors joined to a join cursor must have matching operations., a
	 * string\, chosen from the following options: \c "and"\, \c "or"; default \c "and".}
	 * @config{strategy, when set to bloom\, a bloom filter is created and populated for this
	 * index.  This has an up front cost but may reduce the number of accesses to the main table
	 * when iterating the joined cursor.  The bloom setting requires that count be set., a
	 * string\, chosen from the following options: \c "bloom"\, \c "default"; default empty.}
	 * @configend
	 * @errors
	 */
	int __F(join)(WT_SESSION *session, WT_CURSOR *join_cursor,
	    WT_CURSOR *ref_cursor, const char *config);

	/*!
	 * Flush the log.
	 *
	 * WT_SESSION::log_flush will fail if logging is not enabled.
	 *
	 * @param session the session handle
	 * @configstart{WT_SESSION.log_flush, see dist/api_data.py}
	 * @config{sync, forcibly flush the log and wait for it to achieve the synchronization level
	 * specified.  The \c off setting forces any buffered log records to be written to the file
	 * system.  The \c on setting forces log records to be written to the storage device., a
	 * string\, chosen from the following options: \c "off"\, \c "on"; default \c on.}
	 * @configend
	 * @errors
	 */
	int __F(log_flush)(WT_SESSION *session, const char *config);

	/*!
	 * Insert a ::WT_LOGREC_MESSAGE type record in the database log files
	 * (the database must be configured for logging when this method is
	 * called).
	 *
	 * @param session the session handle
	 * @param format a printf format specifier
	 * @errors
	 */
	int __F(log_printf)(WT_SESSION *session, const char *format, ...);

	/*!
	 * Rename an object.
	 *
	 * @not_transactional
	 *
	 * @snippet ex_all.c Rename a table
	 *
	 * @exclusive
	 *
	 * @param session the session handle
	 * @param uri the current URI of the object, such as \c "table:old"
	 * @param newuri the new URI of the object, such as \c "table:new"
	 * @configempty{WT_SESSION.rename, see dist/api_data.py}
	 * @ebusy_errors
	 */
	int __F(rename)(WT_SESSION *session,
	    const char *uri, const char *newuri, const char *config);

	/*!
	 * Reset the session handle.
	 *
	 * This method resets the cursors associated with the session, clears session statistics and
	 * discards cached resources. No session configurations are modified (or reset to their
	 * default values). WT_SESSION::reset will fail if a transaction is in progress in the
	 * session.
	 *
	 * @snippet ex_all.c Reset the session
	 *
	 * @param session the session handle
	 * @errors
	 */
	int __F(reset)(WT_SESSION *session);

	/*!
	 * Salvage a table.
	 *
	 * Salvage rebuilds the file, or files of which a table is comprised,
	 * discarding any corrupted file blocks.
	 *
	 * Previously deleted records may re-appear, and inserted records may
	 * disappear, when salvage is done, so salvage should not be run
	 * unless it is known to be necessary.  Normally, salvage should be
	 * called after a table or file has been corrupted, as reported by the
	 * WT_SESSION::verify method.
	 *
	 * Files are rebuilt in place, the salvage method overwrites the
	 * existing files.
	 *
	 * @exclusive
	 *
	 * @snippet ex_all.c Salvage a table
	 *
	 * @param session the session handle
	 * @param name the URI of the table or file to salvage
	 * @configstart{WT_SESSION.salvage, see dist/api_data.py}
	 * @config{force, force salvage even of files that do not appear to be WiredTiger files., a
	 * boolean flag; default \c false.}
	 * @configend
	 * @ebusy_errors
	 */
	int __F(salvage)(WT_SESSION *session,
	    const char *name, const char *config);

	/*!
	 * Truncate a file, table, cursor range, or backup cursor
	 *
	 * Truncate a table or file.
	 * @snippet ex_all.c Truncate a table
	 *
	 * Truncate a cursor range.  When truncating based on a cursor position,
	 * it is not required the cursor reference a record in the object, only
	 * that the key be set.  This allows applications to discard portions of
	 * the object name space without knowing exactly what records the object
	 * contains.
	 * @snippet ex_all.c Truncate a range
	 *
	 * Range truncate is implemented as a "scan and write" operation, specifically without range
	 * locks. Inserts or other operations in the range, as well as operations before or after
	 * the range when no explicit starting or ending key is set, are not well defined: conflicts
	 * may be detected or both transactions may commit. If both commit, there's a failure and
	 * recovery runs, the result may be different than what was in cache before the crash.
	 *
	 * The WT_CURSOR::truncate range truncate operation can only be used at snapshot isolation.
	 *
	 * Any specified cursors end with no position, and subsequent calls to
	 * the WT_CURSOR::next (WT_CURSOR::prev) method will iterate from the
	 * beginning (end) of the table.
	 *
	 * Truncate a backup cursor.  This operation removes all log files that
	 * have been returned by the backup cursor.  It can be used to remove log
	 * files after copying them during @ref backup_incremental.
	 * @snippet ex_backup.c Truncate a backup cursor
	 *
	 * @param session the session handle
	 * @param name the URI of the table or file to truncate, or \c "log:"
	 * for a backup cursor
	 * @param start optional cursor marking the first record discarded;
	 * if <code>NULL</code>, the truncate starts from the beginning of
	 * the object; must be provided when truncating a backup cursor
	 * @param stop optional cursor marking the last record discarded;
	 * if <code>NULL</code>, the truncate continues to the end of the
	 * object; ignored when truncating a backup cursor
	 * @configempty{WT_SESSION.truncate, see dist/api_data.py}
	 * @errors
	 */
	int __F(truncate)(WT_SESSION *session,
	    const char *name, WT_CURSOR *start, WT_CURSOR *stop, const char *config);

	/*!
	 * Upgrade a table.
	 *
	 * Upgrade upgrades a table or file, if upgrade is required.
	 *
	 * @exclusive
	 *
	 * @snippet ex_all.c Upgrade a table
	 *
	 * @param session the session handle
	 * @param name the URI of the table or file to upgrade
	 * @configempty{WT_SESSION.upgrade, see dist/api_data.py}
	 * @ebusy_errors
	 */
	int __F(upgrade)(WT_SESSION *session,
	    const char *name, const char *config);

	/*!
	 * Verify a table.
	 *
	 * Verify reports if a file, or the files of which a table is
	 * comprised, have been corrupted.  The WT_SESSION::salvage method
	 * can be used to repair a corrupted file,
	 *
	 * @snippet ex_all.c Verify a table
	 *
	 * @exclusive
	 *
	 * @param session the session handle
	 * @param name the URI of the table or file to verify, optional if verifying the history
	 * store
	 * @configstart{WT_SESSION.verify, see dist/api_data.py}
	 * @config{do_not_clear_txn_id, Turn off transaction id clearing\, intended for debugging
	 * and better diagnosis of crashes or failures., a boolean flag; default \c false.}
	 * @config{dump_address, Display page addresses\, time windows\, and page types as pages are
	 * verified\, using the application's message handler\, intended for debugging., a boolean
	 * flag; default \c false.}
	 * @config{dump_blocks, Display the contents of on-disk blocks as they are verified\, using
	 * the application's message handler\, intended for debugging., a boolean flag; default \c
	 * false.}
	 * @config{dump_layout, Display the layout of the files as they are verified\, using the
	 * application's message handler\, intended for debugging; requires optional support from
	 * the block manager., a boolean flag; default \c false.}
	 * @config{dump_offsets, Display the contents of specific on-disk blocks\, using the
	 * application's message handler\, intended for debugging., a list of strings; default
	 * empty.}
	 * @config{dump_pages, Display the contents of in-memory pages as they are verified\, using
	 * the application's message handler\, intended for debugging., a boolean flag; default \c
	 * false.}
	 * @config{stable_timestamp, Ensure that no data has a start timestamp after the stable
	 * timestamp\, to be run after rollback_to_stable., a boolean flag; default \c false.}
	 * @config{strict, Treat any verification problem as an error; by default\, verify will
	 * warn\, but not fail\, in the case of errors that won't affect future behavior (for
	 * example\, a leaked block)., a boolean flag; default \c false.}
	 * @configend
	 * @ebusy_errors
	 */
	int __F(verify)(WT_SESSION *session,
	    const char *name, const char *config);
	/*! @} */

	/*!
	 * @name Transactions
	 * @{
	 */
	/*!
	 * Start a transaction in this session.
	 *
	 * The transaction remains active until ended by
	 * WT_SESSION::commit_transaction or WT_SESSION::rollback_transaction.
	 * Operations performed on cursors capable of supporting transactional
	 * operations that are already open in this session, or which are opened
	 * before the transaction ends, will operate in the context of the
	 * transaction.
	 *
	 * @requires_notransaction
	 *
	 * @snippet ex_all.c transaction commit/rollback
	 *
	 * @param session the session handle
	 * @configstart{WT_SESSION.begin_transaction, see dist/api_data.py}
	 * @config{ignore_prepare, whether to ignore the updates by other prepared transactions as
	 * part of read operations of this transaction.  When \c true\, forces the transaction to be
	 * read-only.  Use \c force to ignore prepared updates and permit writes (see @ref
	 * timestamp_prepare_ignore_prepare for more information)., a string\, chosen from the
	 * following options: \c "false"\, \c "force"\, \c "true"; default \c false.}
	 * @config{isolation, the isolation level for this transaction; defaults to the session's
	 * isolation level., a string\, chosen from the following options: \c "read-uncommitted"\,
	 * \c "read-committed"\, \c "snapshot"; default empty.}
	 * @config{name, name of the transaction for tracing and debugging., a string; default
	 * empty.}
	 * @config{operation_timeout_ms, when non-zero\, a requested limit on the time taken to
	 * complete operations in this transaction.  Time is measured in real time milliseconds from
	 * the start of each WiredTiger API call.  There is no guarantee any operation will not take
	 * longer than this amount of time.  If WiredTiger notices the limit has been exceeded\, an
	 * operation may return a WT_ROLLBACK error.  Default is to have no limit., an integer
	 * greater than or equal to 1; default \c 0.}
	 * @config{priority, priority of the transaction for resolving conflicts.  Transactions with
	 * higher values are less likely to abort., an integer between -100 and 100; default \c 0.}
	 * @config{read_timestamp, read using the specified timestamp.  The value must not be older
	 * than the current oldest timestamp.  See @ref timestamp_txn_api., a string; default
	 * empty.}
	 * @config{roundup_timestamps = (, round up timestamps of the transaction., a set of related
	 * configuration options defined below.}
	 * @config{&nbsp;&nbsp;&nbsp;&nbsp;prepared,
	 * applicable only for prepared transactions\, and intended only for special-purpose use\,
	 * see @ref timestamp_prepare_roundup.  Allows the prepare timestamp and the commit
	 * timestamp of this transaction to be rounded up to be no older than the oldest timestamp\,
	 * and allows violating the usual restriction that the prepare timestamp must be newer than
	 * the stable timestamp.  Specifically: at transaction prepare\, if the prepare timestamp is
	 * less than or equal to the oldest timestamp\, the prepare timestamp will be rounded to the
	 * oldest timestamp.  Subsequently\, at commit time\, if the commit timestamp is less than
	 * the (now rounded) prepare timestamp\, the commit timestamp will be rounded up to it and
	 * thus to at least oldest.  Neither timestamp will be checked against the stable
	 * timestamp., a boolean flag; default \c false.}
	 * @config{&nbsp;&nbsp;&nbsp;&nbsp;read, if
	 * the read timestamp is less than the oldest timestamp\, the read timestamp will be rounded
	 * up to the oldest timestamp\, see @ref timestamp_read_roundup., a boolean flag; default \c
	 * false.}
	 * @config{ ),,}
	 * @config{sync, whether to sync log records when the transaction commits\, inherited from
	 * ::wiredtiger_open \c transaction_sync., a boolean flag; default empty.}
	 * @configend
	 * @errors
	 */
	int __F(begin_transaction)(WT_SESSION *session, const char *config);

	/*!
	 * Commit the current transaction.
	 *
	 * A transaction must be in progress when this method is called.
	 *
	 * If WT_SESSION::commit_transaction returns an error, the transaction
	 * was rolled back, not committed.
	 *
	 * @requires_transaction
	 *
	 * @snippet ex_all.c transaction commit/rollback
	 *
	 * @param session the session handle
	 * @configstart{WT_SESSION.commit_transaction, see dist/api_data.py}
	 * @config{commit_timestamp, set the commit timestamp for the current transaction.  For
	 * non-prepared transactions\, value must not be older than the first commit timestamp
	 * already set for the current transaction\, if any\, must not be older than the current
	 * oldest timestamp and must be after the current stable timestamp.  For prepared
	 * transactions\, a commit timestamp is required\, must not be older than the prepare
	 * timestamp and can be set only once.  See @ref timestamp_txn_api and @ref
	 * timestamp_prepare., a string; default empty.}
	 * @config{durable_timestamp, set the durable timestamp for the current transaction.
	 * Required for the commit of a prepared transaction\, and otherwise not permitted.  The
	 * value must also be after the current oldest and stable timestamps and must not be older
	 * than the commit timestamp.  See @ref timestamp_prepare., a string; default empty.}
	 * @config{operation_timeout_ms, when non-zero\, a requested limit on the time taken to
	 * complete operations in this transaction.  Time is measured in real time milliseconds from
	 * the start of each WiredTiger API call.  There is no guarantee any operation will not take
	 * longer than this amount of time.  If WiredTiger notices the limit has been exceeded\, an
	 * operation may return a WT_ROLLBACK error.  Default is to have no limit., an integer
	 * greater than or equal to 1; default \c 0.}
	 * @config{sync, override whether to sync log records when the transaction commits\,
	 * inherited from ::wiredtiger_open \c transaction_sync.  The \c off setting does not wait
	 * for records to be written or synchronized.  The \c on setting forces log records to be
	 * written to the storage device., a string\, chosen from the following options: \c "off"\,
	 * \c "on"; default empty.}
	 * @configend
	 * @errors
	 */
	int __F(commit_transaction)(WT_SESSION *session, const char *config);

	/*!
	 * Prepare the current transaction.
	 *
	 * A transaction must be in progress when this method is called.
	 *
	 * Preparing a transaction will guarantee a subsequent commit will
	 * succeed. Only commit and rollback are allowed on a transaction after
	 * it has been prepared. The transaction prepare API is designed to
	 * support MongoDB exclusively, and guarantees update conflicts have
	 * been resolved, but does not guarantee durability.
	 *
	 * @requires_transaction
	 *
	 * @snippet ex_all.c transaction prepare
	 *
	 * @param session the session handle
	 * @configstart{WT_SESSION.prepare_transaction, see dist/api_data.py}
	 * @config{prepare_timestamp, set the prepare timestamp for the updates of the current
	 * transaction.  The value must not be older than any active read timestamps\, and must be
	 * newer than the current stable timestamp.  See @ref timestamp_prepare., a string; default
	 * empty.}
	 * @configend
	 * @errors
	 */
	int __F(prepare_transaction)(WT_SESSION *session, const char *config);

	/*!
	 * Roll back the current transaction.
	 *
	 * A transaction must be in progress when this method is called.
	 *
	 * All cursors are reset.
	 *
	 * @requires_transaction
	 *
	 * @snippet ex_all.c transaction commit/rollback
	 *
	 * @param session the session handle
	 * @configstart{WT_SESSION.rollback_transaction, see dist/api_data.py}
	 * @config{operation_timeout_ms, when non-zero\, a requested limit on the time taken to
	 * complete operations in this transaction.  Time is measured in real time milliseconds from
	 * the start of each WiredTiger API call.  There is no guarantee any operation will not take
	 * longer than this amount of time.  If WiredTiger notices the limit has been exceeded\, an
	 * operation may return a WT_ROLLBACK error.  Default is to have no limit., an integer
	 * greater than or equal to 1; default \c 0.}
	 * @configend
	 * @errors
	 */
	int __F(rollback_transaction)(WT_SESSION *session, const char *config);
	/*! @} */

	/*!
	 * @name Transaction timestamps
	 * @{
	 */
	/*!
	 * Query the session's transaction timestamp state.
	 *
	 * The WT_SESSION.query_timestamp method can only be used at snapshot isolation.
	 *
	 * @param session the session handle
	 * @param[out] hex_timestamp a buffer that will be set to the
	 * hexadecimal encoding of the timestamp being queried.  Must be large
	 * enough to hold a NUL terminated, hex-encoded 8B timestamp (17 bytes).
	 * @configstart{WT_SESSION.query_timestamp, see dist/api_data.py}
	 * @config{get, specify which timestamp to query: \c commit returns the most recently set
	 * commit_timestamp; \c first_commit returns the first set commit_timestamp; \c prepare
	 * returns the timestamp used in preparing a transaction; \c read returns the timestamp at
	 * which the transaction is reading at.  See @ref timestamp_txn_api., a string\, chosen from
	 * the following options: \c "commit"\, \c "first_commit"\, \c "prepare"\, \c "read";
	 * default \c read.}
	 * @configend
	 * @errors
	 * ::WT_NOTFOUND is returned if the session is not in a transaction or there is no matching
	 * timestamp.
	 */
	int __F(query_timestamp)(
	    WT_SESSION *session, char *hex_timestamp, const char *config);

	/*!
	 * Set a timestamp on a transaction.
	 *
	 * The WT_SESSION.timestamp_transaction method can only be used at snapshot isolation.
	 *
	 * @snippet ex_all.c transaction timestamp
	 *
	 * @requires_transaction
	 *
	 * @param session the session handle
	 * @configstart{WT_SESSION.timestamp_transaction, see dist/api_data.py}
	 * @config{commit_timestamp, set the commit timestamp for the current transaction.  For
	 * non-prepared transactions\, the value must not be older than the first commit timestamp
	 * already set for the current transaction\, if any\, must not be older than the current
	 * oldest timestamp and must be after the current stable timestamp.  For prepared
	 * transactions\, a commit timestamp is required\, must not be older than the prepare
	 * timestamp\, can be set only once\, and must not be set until after the transaction has
	 * successfully prepared.  See @ref timestamp_txn_api and @ref timestamp_prepare., a string;
	 * default empty.}
	 * @config{durable_timestamp, set the durable timestamp for the current transaction.
	 * Required for the commit of a prepared transaction\, and otherwise not permitted.  Can
	 * only be set after the transaction has been prepared and a commit timestamp has been set.
	 * The value must be after the current oldest and stable timestamps and must not be older
	 * than the commit timestamp.  See @ref timestamp_prepare., a string; default empty.}
	 * @config{prepare_timestamp, set the prepare timestamp for the updates of the current
	 * transaction.  The value must not be older than any active read timestamps\, and must be
	 * newer than the current stable timestamp.  Can be set only once per transaction.  Setting
	 * the prepare timestamp does not by itself prepare the transaction\, but does oblige the
	 * application to eventually prepare the transaction before committing it.  See @ref
	 * timestamp_prepare., a string; default empty.}
	 * @config{read_timestamp, read using the specified timestamp.  The value must not be older
	 * than the current oldest timestamp.  This can only be set once for a transaction.  See
	 * @ref timestamp_txn_api., a string; default empty.}
	 * @configend
	 * @errors
	 */
	int __F(timestamp_transaction)(WT_SESSION *session, const char *config);

	/*!
	 * Set a timestamp on a transaction numerically.  Prefer this over @ref
	 * timestamp_transaction when the string parsing done in that method becomes a bottleneck.
	 *
	 * The WT_SESSION.timestamp_transaction_uint method can only be used at snapshot
	 * isolation.
	 *
	 * @requires_transaction
	 *
	 * @param session the session handle
	 * @param which the timestamp you wish to set. See @ref WT_TS_TXN_TYPE for available
	 * options, and @ref timestamp_transaction for constraints on when timestamps can be
	 * set.
	 * @param ts the timestamp.
	 * @errors
	 */
	int __F(timestamp_transaction_uint)(WT_SESSION *session, WT_TS_TXN_TYPE which,
	        uint64_t ts);
	/*! @} */

	/*!
	 * @name Transaction support
	 * @{
	 */
	/*!
	 * Write a transactionally consistent snapshot of a database or set of individual objects.
	 *
	 * When timestamps are not in use, the checkpoint includes all transactions committed
	 * before the checkpoint starts. When timestamps are in use and the checkpoint runs with
	 * \c use_timestamp=true (the default), updates committed with a timestamp after the
	 * \c stable timestamp, in tables configured for checkpoint-level durability, are not
	 * included in the checkpoint. Updates committed in tables configured for commit-level
	 * durability are always included in the checkpoint. See @ref durability_checkpoint and
	 * @ref durability_log for more information.
	 *
	 * Calling the checkpoint method multiple times serializes the checkpoints, new checkpoint
	 * calls wait for running checkpoint calls to complete.
	 *
	 * Existing named checkpoints may optionally be discarded.
	 *
	 * @requires_notransaction
	 *
	 * @snippet ex_all.c Checkpoint examples
	 *
	 * @param session the session handle
	 * @configstart{WT_SESSION.checkpoint, see dist/api_data.py}
	 * @config{drop, specify a list of checkpoints to drop.  The list may additionally contain
	 * one of the following keys: \c "from=all" to drop all checkpoints\, \c "from=<checkpoint>"
	 * to drop all checkpoints after and including the named checkpoint\, or \c
	 * "to=<checkpoint>" to drop all checkpoints before and including the named checkpoint.
	 * Checkpoints cannot be dropped if open in a cursor.  While a hot backup is in progress\,
	 * checkpoints created prior to the start of the backup cannot be dropped., a list of
	 * strings; default empty.}
	 * @config{force, if false (the default)\, checkpoints may be skipped if the underlying
	 * object has not been modified\, if true\, this option forces the checkpoint., a boolean
	 * flag; default \c false.}
	 * @config{name, if set\, specify a name for the checkpoint (note that checkpoints including
	 * LSM trees may not be named)., a string; default empty.}
	 * @config{target, if non-empty\, checkpoint the list of objects.  Checkpointing a list of
	 * objects separately from a database-wide checkpoint can lead to data inconsistencies\, see
	 * @ref checkpoint_target for more information., a list of strings; default empty.}
	 * @config{use_timestamp, if true (the default)\, create the checkpoint as of the last
	 * stable timestamp if timestamps are in use\, or with all committed updates if there is no
	 * stable timestamp set.  If false\, always generate a checkpoint with all committed
	 * updates\, ignoring any stable timestamp., a boolean flag; default \c true.}
	 * @configend
	 * @errors
	 */
	int __F(checkpoint)(WT_SESSION *session, const char *config);

	/*!
	 * Reset the snapshot.
	 *
	 * This method resets snapshots for snapshot isolation transactions to update their existing
	 * snapshot. It raises an error when this API is used in an isolation other than snapshot,
	 * or when the transaction has performed any write operations.
	 *
	 * This API internally releases the current snapshot and gets the new running transactions
	 * snapshot to avoid pinning the content in the database that is no longer needed.
	 * Applications not using read timestamps for search may see different results after the
	 * snapshot is updated.
	 *
	 * @requires_transaction
	 *
	 * @snippet ex_all.c reset snapshot
	 *
	 * @param session the session handle
	 * @errors
	 */
	int __F(reset_snapshot)(WT_SESSION *session);

	/*!
	 * Return the transaction ID range pinned by the session handle.
	 *
	 * The ID range is approximate and is calculated based on the oldest
	 * ID needed for the active transaction in this session, compared
	 * to the newest transaction in the system.
	 *
	 * @snippet ex_all.c transaction pinned range
	 *
	 * @param session the session handle
	 * @param[out] range the range of IDs pinned by this session. Zero if
	 * there is no active transaction.
	 * @errors
	 */
	int __F(transaction_pinned_range)(WT_SESSION* session, uint64_t *range);
	/*! @} */

#ifndef DOXYGEN
	/*!
	 * Optionally returns the reason for the most recent rollback error returned from the API.
	 *
	 * There is no guarantee a rollback reason will be set and thus the caller
	 * must check for a NULL pointer.
	 *
	 * @param session the session handle
	 * @returns an optional string indicating the reason for the rollback
	 */
	const char * __F(get_rollback_reason)(WT_SESSION *session);

	/*!
	 * Call into the library.
	 *
	 * This method is used for breakpoints and to set other configuration
	 * when debugging layers not directly supporting those features.
	 *
	 * @param session the session handle
	 * @errors
	 */
	int __F(breakpoint)(WT_SESSION *session);
#endif
};

/*!
 * A connection to a WiredTiger database.  The connection may be opened within
 * the same address space as the caller or accessed over a socket connection.
 *
 * Most applications will open a single connection to a database for each
 * process.  The first process to open a connection to a database will access
 * the database in its own address space.  Subsequent connections (if allowed)
 * will communicate with the first process over a socket connection to perform
 * their operations.
 *
 * <b>Thread safety:</b> A WT_CONNECTION handle may be shared between threads,
 * see @ref threads for more information.
 */
struct __wt_connection {
	/*!
	 * Close a connection.
	 *
	 * Any open sessions will be closed. This will release the resources
	 * associated with the session handle, including rolling back any
	 * active transactions and closing any cursors that remain open in the
	 * session.
	 *
	 * @snippet ex_all.c Close a connection
	 *
	 * @param connection the connection handle
	 * @configstart{WT_CONNECTION.close, see dist/api_data.py}
	 * @config{leak_memory, don't free memory during close., a boolean flag; default \c false.}
	 * @config{use_timestamp, by default\, create the close checkpoint as of the last stable
	 * timestamp if timestamps are in use\, or all current updates if there is no stable
	 * timestamp set.  If false\, this option generates a checkpoint with all updates., a
	 * boolean flag; default \c true.}
	 * @configend
	 * @errors
	 */
	int __F(close)(WT_CONNECTION *connection, const char *config);

#ifndef DOXYGEN
	/*!
	 * Output debug information for various subsystems. The output format
	 * may change over time, gathering the debug information may be
	 * invasive, and the information reported may not provide a point in
	 * time view of the system.
	 *
	 * @param connection the connection handle
	 * @configstart{WT_CONNECTION.debug_info, see dist/api_data.py}
	 * @config{cache, print cache information., a boolean flag; default \c false.}
	 * @config{cursors, print all open cursor information., a boolean flag; default \c false.}
	 * @config{handles, print open handles information., a boolean flag; default \c false.}
	 * @config{log, print log information., a boolean flag; default \c false.}
	 * @config{sessions, print open session information., a boolean flag; default \c false.}
	 * @config{txn, print global txn information., a boolean flag; default \c false.}
	 * @configend
	 * @errors
	 */
	int __F(debug_info)(WT_CONNECTION *connection, const char *config);
#endif

	/*!
	 * Reconfigure a connection handle.
	 *
	 * @snippet ex_all.c Reconfigure a connection
	 *
	 * @param connection the connection handle
	 * @configstart{WT_CONNECTION.reconfigure, see dist/api_data.py}
	 * @config{block_cache = (, block cache configuration options., a set of related
	 * configuration options defined below.}
	 * @config{&nbsp;&nbsp;&nbsp;&nbsp;
	 * blkcache_eviction_aggression, seconds an unused block remains in the cache before it is
	 * evicted., an integer between 1 and 7200; default \c 1800.}
	 * @config{&nbsp;&nbsp;&nbsp;&nbsp;cache_on_checkpoint, cache blocks written by a
	 * checkpoint., a boolean flag; default \c true.}
	 * @config{&nbsp;&nbsp;&nbsp;&nbsp;
	 * cache_on_writes, cache blocks as they are written (other than checkpoint blocks)., a
	 * boolean flag; default \c true.}
	 * @config{&nbsp;&nbsp;&nbsp;&nbsp;enabled, enable block
	 * cache., a boolean flag; default \c false.}
	 * @config{&nbsp;&nbsp;&nbsp;&nbsp;full_target,
	 * the fraction of the block cache that must be full before eviction will remove unused
	 * blocks., an integer between 30 and 100; default \c 95.}
	 * @config{&nbsp;&nbsp;&nbsp;&nbsp;
	 * hashsize, number of buckets in the hashtable that keeps track of blocks., an integer
	 * between 512 and 256K; default \c 0.}
	 * @config{&nbsp;&nbsp;&nbsp;&nbsp;
	 * max_percent_overhead, maximum tolerated overhead expressed as the number of blocks added
	 * and removed as percent of blocks looked up; cache population and eviction will be
	 * suppressed if the overhead exceeds the threshold., an integer between 1 and 500; default
	 * \c 10.}
	 * @config{&nbsp;&nbsp;&nbsp;&nbsp;nvram_path, the absolute path to the file system
	 * mounted on the NVRAM device., a string; default empty.}
	 * @config{&nbsp;&nbsp;&nbsp;&nbsp;
	 * percent_file_in_dram, bypass cache for a file if the set percentage of the file fits in
	 * system DRAM (as specified by block_cache.system_ram)., an integer between 0 and 100;
	 * default \c 50.}
	 * @config{&nbsp;&nbsp;&nbsp;&nbsp;size, maximum memory to allocate for the
	 * block cache., an integer between 0 and 10TB; default \c 0.}
	 * @config{&nbsp;&nbsp;&nbsp;&nbsp;system_ram, the bytes of system DRAM available for
	 * caching filesystem blocks., an integer between 0 and 1024GB; default \c 0.}
	 * @config{&nbsp;&nbsp;&nbsp;&nbsp;type, cache location: DRAM or NVRAM., a string; default
	 * empty.}
	 * @config{ ),,}
	 * @config{cache_max_wait_ms, the maximum number of milliseconds an application thread will
	 * wait for space to be available in cache before giving up.  Default will wait forever., an
	 * integer greater than or equal to 0; default \c 0.}
	 * @config{cache_overhead, assume the heap allocator overhead is the specified percentage\,
	 * and adjust the cache usage by that amount (for example\, if there is 10GB of data in
	 * cache\, a percentage of 10 means WiredTiger treats this as 11GB). This value is
	 * configurable because different heap allocators have different overhead and different
	 * workloads will have different heap allocation sizes and patterns\, therefore applications
	 * may need to adjust this value based on allocator choice and behavior in measured
	 * workloads., an integer between 0 and 30; default \c 8.}
	 * @config{cache_size, maximum heap memory to allocate for the cache.  A database should
	 * configure either \c cache_size or \c shared_cache but not both., an integer between 1MB
	 * and 10TB; default \c 100MB.}
	 * @config{checkpoint = (, periodically checkpoint the database.  Enabling the checkpoint
	 * server uses a session from the configured session_max., a set of related configuration
	 * options defined below.}
	 * @config{&nbsp;&nbsp;&nbsp;&nbsp;log_size, wait for this amount of
	 * log record bytes to be written to the log between each checkpoint.  If non-zero\, this
	 * value will use a minimum of the log file size.  A database can configure both log_size
	 * and wait to set an upper bound for checkpoints; setting this value above 0 configures
	 * periodic checkpoints., an integer between 0 and 2GB; default \c 0.}
	 * @config{&nbsp;&nbsp;&nbsp;&nbsp;wait, seconds to wait between each checkpoint; setting
	 * this value above 0 configures periodic checkpoints., an integer between 0 and 100000;
	 * default \c 0.}
	 * @config{ ),,}
	 * @config{compatibility = (, set compatibility version of database.  Changing the
	 * compatibility version requires that there are no active operations for the duration of
	 * the call., a set of related configuration options defined below.}
	 * @config{&nbsp;&nbsp;&nbsp;&nbsp;release, compatibility release version string., a string;
	 * default empty.}
	 * @config{ ),,}
	 * @config{debug_mode = (, control the settings of various extended debugging features., a
	 * set of related configuration options defined below.}
	 * @config{&nbsp;&nbsp;&nbsp;&nbsp;
	 * checkpoint_retention, adjust log removal to retain the log records of this number of
	 * checkpoints.  Zero or one means perform normal removal., an integer between 0 and 1024;
	 * default \c 0.}
	 * @config{&nbsp;&nbsp;&nbsp;&nbsp;corruption_abort, if true and built in
	 * diagnostic mode\, dump core in the case of data corruption., a boolean flag; default \c
	 * true.}
	 * @config{&nbsp;&nbsp;&nbsp;&nbsp;cursor_copy, if true\, use the system allocator to
	 * make a copy of any data returned by a cursor operation and return the copy instead.  The
	 * copy is freed on the next cursor operation.  This allows memory sanitizers to detect
	 * inappropriate references to memory owned by cursors., a boolean flag; default \c false.}
	 * @config{&nbsp;&nbsp;&nbsp;&nbsp;eviction, if true\, modify internal algorithms to change
	 * skew to force history store eviction to happen more aggressively.  This includes but is
	 * not limited to not skewing newest\, not favoring leaf pages\, and modifying the eviction
	 * score mechanism., a boolean flag; default \c false.}
	 * @config{&nbsp;&nbsp;&nbsp;&nbsp;
	 * flush_checkpoint, if true\, call a system wide checkpoint immediately after a flush_tier
	 * completes to force objects out to disk so that a flush_tier can work single-threaded., a
	 * boolean flag; default \c false.}
	 * @config{&nbsp;&nbsp;&nbsp;&nbsp;log_retention, adjust
	 * log removal to retain at least this number of log files\, ignored if set to 0. (Warning:
	 * this option can remove log files required for recovery if no checkpoints have yet been
	 * done and the number of log files exceeds the configured value.  As WiredTiger cannot
	 * detect the difference between a system that has not yet checkpointed and one that will
	 * never checkpoint\, it might discard log files before any checkpoint is done.)., an
	 * integer between 0 and 1024; default \c 0.}
	 * @config{&nbsp;&nbsp;&nbsp;&nbsp;realloc_exact,
	 * if true\, reallocation of memory will only provide the exact amount requested.  This will
	 * help with spotting memory allocation issues more easily., a boolean flag; default \c
	 * false.}
	 * @config{&nbsp;&nbsp;&nbsp;&nbsp;rollback_error, return a WT_ROLLBACK error from a
	 * transaction operation about every Nth operation to simulate a collision., an integer
	 * between 0 and 10M; default \c 0.}
	 * @config{&nbsp;&nbsp;&nbsp;&nbsp;slow_checkpoint, if
	 * true\, slow down checkpoint creation by slowing down internal page processing., a boolean
	 * flag; default \c false.}
	 * @config{&nbsp;&nbsp;&nbsp;&nbsp;table_logging, if true\, write
	 * transaction related information to the log for all operations\, even operations for
	 * tables with logging turned off.  This additional logging information is intended for
	 * debugging and is informational only\, that is\, it is ignored during recovery., a boolean
	 * flag; default \c false.}
	 * @config{&nbsp;&nbsp;&nbsp;&nbsp;update_restore_evict, if true\,
	 * control all dirty page evictions through forcing update restore eviction., a boolean
	 * flag; default \c false.}
	 * @config{ ),,}
	 * @config{error_prefix, prefix string for error messages., a string; default empty.}
	 * @config{eviction = (, eviction configuration options., a set of related configuration
	 * options defined below.}
	 * @config{&nbsp;&nbsp;&nbsp;&nbsp;threads_max, maximum number of
	 * threads WiredTiger will start to help evict pages from cache.  The number of threads
	 * started will vary depending on the current eviction load.  Each eviction worker thread
	 * uses a session from the configured session_max., an integer between 1 and 20; default \c
	 * 8.}
	 * @config{&nbsp;&nbsp;&nbsp;&nbsp;threads_min, minimum number of threads WiredTiger
	 * will start to help evict pages from cache.  The number of threads currently running will
	 * vary depending on the current eviction load., an integer between 1 and 20; default \c 1.}
	 * @config{ ),,}
	 * @config{eviction_checkpoint_target, perform eviction at the beginning of checkpoints to
	 * bring the dirty content in cache to this level.  It is a percentage of the cache size if
	 * the value is within the range of 0 to 100 or an absolute size when greater than 100. The
	 * value is not allowed to exceed the \c cache_size.  Ignored if set to zero., an integer
	 * between 0 and 10TB; default \c 1.}
	 * @config{eviction_dirty_target, perform eviction in worker threads when the cache contains
	 * at least this much dirty content.  It is a percentage of the cache size if the value is
	 * within the range of 1 to 100 or an absolute size when greater than 100. The value is not
	 * allowed to exceed the \c cache_size and has to be lower than its counterpart \c
	 * eviction_dirty_trigger., an integer between 1 and 10TB; default \c 5.}
	 * @config{eviction_dirty_trigger, trigger application threads to perform eviction when the
	 * cache contains at least this much dirty content.  It is a percentage of the cache size if
	 * the value is within the range of 1 to 100 or an absolute size when greater than 100. The
	 * value is not allowed to exceed the \c cache_size and has to be greater than its
	 * counterpart \c eviction_dirty_target.  This setting only alters behavior if it is lower
	 * than eviction_trigger., an integer between 1 and 10TB; default \c 20.}
	 * @config{eviction_target, perform eviction in worker threads when the cache contains at
	 * least this much content.  It is a percentage of the cache size if the value is within the
	 * range of 10 to 100 or an absolute size when greater than 100. The value is not allowed to
	 * exceed the \c cache_size and has to be lower than its counterpart \c eviction_trigger.,
	 * an integer between 10 and 10TB; default \c 80.}
	 * @config{eviction_trigger, trigger application threads to perform eviction when the cache
	 * contains at least this much content.  It is a percentage of the cache size if the value
	 * is within the range of 10 to 100 or an absolute size when greater than 100. The value is
	 * not allowed to exceed the \c cache_size and has to be greater than its counterpart \c
	 * eviction_target., an integer between 10 and 10TB; default \c 95.}
	 * @config{eviction_updates_target, perform eviction in worker threads when the cache
	 * contains at least this many bytes of updates.  It is a percentage of the cache size if
	 * the value is within the range of 0 to 100 or an absolute size when greater than 100.
	 * Calculated as half of \c eviction_dirty_target by default.  The value is not allowed to
	 * exceed the \c cache_size and has to be lower than its counterpart \c
	 * eviction_updates_trigger., an integer between 0 and 10TB; default \c 0.}
	 * @config{eviction_updates_trigger, trigger application threads to perform eviction when
	 * the cache contains at least this many bytes of updates.  It is a percentage of the cache
	 * size if the value is within the range of 1 to 100 or an absolute size when greater than
	 * 100\. Calculated as half of \c eviction_dirty_trigger by default.  The value is not
	 * allowed to exceed the \c cache_size and has to be greater than its counterpart \c
	 * eviction_updates_target.  This setting only alters behavior if it is lower than \c
	 * eviction_trigger., an integer between 0 and 10TB; default \c 0.}
	 * @config{file_manager = (, control how file handles are managed., a set of related
	 * configuration options defined below.}
	 * @config{&nbsp;&nbsp;&nbsp;&nbsp;
	 * close_handle_minimum, number of handles open before the file manager will look for
	 * handles to close., an integer greater than or equal to 0; default \c 250.}
	 * @config{&nbsp;&nbsp;&nbsp;&nbsp;close_idle_time, amount of time in seconds a file handle
	 * needs to be idle before attempting to close it.  A setting of 0 means that idle handles
	 * are not closed., an integer between 0 and 100000; default \c 30.}
	 * @config{&nbsp;&nbsp;&nbsp;&nbsp;close_scan_interval, interval in seconds at which to
	 * check for files that are inactive and close them., an integer between 1 and 100000;
	 * default \c 10.}
	 * @config{ ),,}
	 * @config{history_store = (, history store configuration options., a set of related
	 * configuration options defined below.}
	 * @config{&nbsp;&nbsp;&nbsp;&nbsp;file_max, The
	 * maximum number of bytes that WiredTiger is allowed to use for its history store
	 * mechanism.  If the history store file exceeds this size\, a panic will be triggered.  The
	 * default value means that the history store file is unbounded and may use as much space as
	 * the filesystem will accommodate.  The minimum non-zero setting is 100MB., an integer
	 * greater than or equal to 0; default \c 0.}
	 * @config{ ),,}
	 * @config{io_capacity = (, control how many bytes per second are written and read.
	 * Exceeding the capacity results in throttling., a set of related configuration options
	 * defined below.}
	 * @config{&nbsp;&nbsp;&nbsp;&nbsp;total, number of bytes per second
	 * available to all subsystems in total.  When set\, decisions about what subsystems are
	 * throttled\, and in what proportion\, are made internally.  The minimum non-zero setting
	 * is 1MB., an integer between 0 and 1TB; default \c 0.}
	 * @config{ ),,}
	 * @config{json_output, enable JSON formatted messages on the event handler interface.
	 * Options are given as a list\, where each option specifies an event handler category e.g.
	 * 'error' represents the messages from the WT_EVENT_HANDLER::handle_error method., a list\,
	 * with values chosen from the following options: \c "error"\, \c "message"; default \c [].}
	 * @config{log = (, enable logging.  Enabling logging uses three sessions from the
	 * configured session_max., a set of related configuration options defined below.}
	 * @config{&nbsp;&nbsp;&nbsp;&nbsp;os_cache_dirty_pct, maximum dirty system buffer cache
	 * usage\, as a percentage of the log's \c file_max.  If non-zero\, schedule writes for
	 * dirty blocks belonging to the log in the system buffer cache after that percentage of the
	 * log has been written into the buffer cache without an intervening file sync., an integer
	 * between 0 and 100; default \c 0.}
	 * @config{&nbsp;&nbsp;&nbsp;&nbsp;prealloc, pre-allocate
	 * log files., a boolean flag; default \c true.}
	 * @config{&nbsp;&nbsp;&nbsp;&nbsp;remove,
	 * automatically remove unneeded log files., a boolean flag; default \c true.}
	 * @config{&nbsp;&nbsp;&nbsp;&nbsp;zero_fill, manually write zeroes into log files., a
	 * boolean flag; default \c false.}
	 * @config{ ),,}
	 * @config{lsm_manager = (, configure database wide options for LSM tree management.  The
	 * LSM manager is started automatically the first time an LSM tree is opened.  The LSM
	 * manager uses a session from the configured session_max., a set of related configuration
	 * options defined below.}
	 * @config{&nbsp;&nbsp;&nbsp;&nbsp;merge, merge LSM chunks where
	 * possible., a boolean flag; default \c true.}
	 * @config{&nbsp;&nbsp;&nbsp;&nbsp;
	 * worker_thread_max, Configure a set of threads to manage merging LSM trees in the
	 * database.  Each worker thread uses a session handle from the configured session_max., an
	 * integer between 3 and 20; default \c 4.}
	 * @config{ ),,}
	 * @config{operation_timeout_ms, if non-zero\, a requested limit on the number of elapsed
	 * real time milliseconds application threads will take to complete database operations.
	 * Time is measured from the start of each WiredTiger API call.  There is no guarantee any
	 * operation will not take longer than this amount of time.  If WiredTiger notices the limit
	 * has been exceeded\, an operation may return a WT_ROLLBACK error.  The default of 0 is to
	 * have no limit., an integer greater than or equal to 0; default \c 0.}
	 * @config{operation_tracking = (, enable tracking of performance-critical functions.  See
	 * @ref operation_tracking for more information., a set of related configuration options
	 * defined below.}
	 * @config{&nbsp;&nbsp;&nbsp;&nbsp;enabled, enable operation tracking
	 * subsystem., a boolean flag; default \c false.}
	 * @config{&nbsp;&nbsp;&nbsp;&nbsp;path, the
	 * name of a directory into which operation tracking files are written.  The directory must
	 * already exist.  If the value is not an absolute path\, the path is relative to the
	 * database home (see @ref absolute_path for more information)., a string; default \c ".".}
	 * @config{ ),,}
	 * @config{shared_cache = (, shared cache configuration options.  A database should
	 * configure either a cache_size or a shared_cache not both.  Enabling a shared cache uses a
	 * session from the configured session_max.  A shared cache can not have absolute values
	 * configured for cache eviction settings., a set of related configuration options defined
	 * below.}
	 * @config{&nbsp;&nbsp;&nbsp;&nbsp;chunk, the granularity that a shared cache is
	 * redistributed., an integer between 1MB and 10TB; default \c 10MB.}
	 * @config{&nbsp;&nbsp;&nbsp;&nbsp;name, the name of a cache that is shared between
	 * databases or \c "none" when no shared cache is configured., a string; default \c none.}
	 * @config{&nbsp;&nbsp;&nbsp;&nbsp;quota, maximum size of cache this database can be
	 * allocated from the shared cache.  Defaults to the entire shared cache size., an integer;
	 * default \c 0.}
	 * @config{&nbsp;&nbsp;&nbsp;&nbsp;reserve, amount of cache this database is
	 * guaranteed to have available from the shared cache.  This setting is per database.
	 * Defaults to the chunk size., an integer; default \c 0.}
	 * @config{&nbsp;&nbsp;&nbsp;&nbsp;
	 * size, maximum memory to allocate for the shared cache.  Setting this will update the
	 * value if one is already set., an integer between 1MB and 10TB; default \c 500MB.}
	 * @config{ ),,}
	 * @config{statistics, Maintain database statistics\, which may impact performance.
	 * Choosing "all" maintains all statistics regardless of cost\, "fast" maintains a subset of
	 * statistics that are relatively inexpensive\, "none" turns off all statistics.  The
	 * "clear" configuration resets statistics after they are gathered\, where appropriate (for
	 * example\, a cache size statistic is not cleared\, while the count of cursor insert
	 * operations will be cleared). When "clear" is configured for the database\, gathered
	 * statistics are reset each time a statistics cursor is used to gather statistics\, as well
	 * as each time statistics are logged using the \c statistics_log configuration.  See @ref
	 * statistics for more information., a list\, with values chosen from the following options:
	 * \c "all"\, \c "cache_walk"\, \c "fast"\, \c "none"\, \c "clear"\, \c "tree_walk"; default
	 * \c none.}
	 * @config{statistics_log = (, log any statistics the database is configured to maintain\,
	 * to a file.  See @ref statistics for more information.  Enabling the statistics log server
	 * uses a session from the configured session_max., a set of related configuration options
	 * defined below.}
	 * @config{&nbsp;&nbsp;&nbsp;&nbsp;json, encode statistics in JSON format.,
	 * a boolean flag; default \c false.}
	 * @config{&nbsp;&nbsp;&nbsp;&nbsp;on_close, log
	 * statistics on database close., a boolean flag; default \c false.}
	 * @config{&nbsp;&nbsp;&nbsp;&nbsp;sources, if non-empty\, include statistics for the list
	 * of data source URIs\, if they are open at the time of the statistics logging.  The list
	 * may include URIs matching a single data source ("table:mytable")\, or a URI matching all
	 * data sources of a particular type ("table:")., a list of strings; default empty.}
	 * @config{&nbsp;&nbsp;&nbsp;&nbsp;timestamp, a timestamp prepended to each log record\, may
	 * contain strftime conversion specifications\, when \c json is configured\, defaults to \c
	 * "%Y-%m-%dT%H:%M:%S.000Z"., a string; default \c "%b %d %H:%M:%S".}
	 * @config{&nbsp;&nbsp;&nbsp;&nbsp;wait, seconds to wait between each write of the log
	 * records; setting this value above 0 configures statistics logging., an integer between 0
	 * and 100000; default \c 0.}
	 * @config{ ),,}
	 * @config{tiered_storage = (, enable tiered storage.  Enabling tiered storage may use one
	 * session from the configured session_max., a set of related configuration options defined
	 * below.}
	 * @config{&nbsp;&nbsp;&nbsp;&nbsp;local_retention, time in seconds to retain data
	 * on tiered storage on the local tier for faster read access., an integer between 0 and
	 * 10000; default \c 300.}
	 * @config{&nbsp;&nbsp;&nbsp;&nbsp;object_target_size, the
	 * approximate size of objects before creating them on the tiered storage tier., an integer
	 * between 100K and 10TB; default \c 10M.}
	 * @config{ ),,}
	 * @config{verbose, enable messages for various subsystems and operations.  Options are
	 * given as a list\, where each message type can optionally define an associated verbosity
	 * level\, such as <code>"verbose=[evictserver\,read:1\,rts:0]"</code>. Verbosity levels
	 * that can be provided include <code>0</code> (INFO) and <code>1</code> (DEBUG)., a list\,
	 * with values chosen from the following options: \c "api"\, \c "backup"\, \c "block"\, \c
	 * "block_cache"\, \c "checkpoint"\, \c "checkpoint_cleanup"\, \c "checkpoint_progress"\, \c
	 * "compact"\, \c "compact_progress"\, \c "error_returns"\, \c "evict"\, \c "evict_stuck"\,
	 * \c "evictserver"\, \c "fileops"\, \c "generation"\, \c "handleops"\, \c "history_store"\,
	 * \c "history_store_activity"\, \c "log"\, \c "lsm"\, \c "lsm_manager"\, \c "metadata"\, \c
	 * "mutex"\, \c "out_of_order"\, \c "overflow"\, \c "read"\, \c "reconcile"\, \c
	 * "recovery"\, \c "recovery_progress"\, \c "rts"\, \c "salvage"\, \c "shared_cache"\, \c
	 * "split"\, \c "temporary"\, \c "thread_group"\, \c "tiered"\, \c "timestamp"\, \c
	 * "transaction"\, \c "verify"\, \c "version"\, \c "write"; default \c [].}
	 * @configend
	 * @errors
	 */
	int __F(reconfigure)(WT_CONNECTION *connection, const char *config);

	/*!
	 * The home directory of the connection.
	 *
	 * @snippet ex_all.c Get the database home directory
	 *
	 * @param connection the connection handle
	 * @returns a pointer to a string naming the home directory
	 */
	const char *__F(get_home)(WT_CONNECTION *connection);

	/*!
	 * Add configuration options for a method.  See
	 * @ref custom_ds_config_add for more information.
	 *
	 * @snippet ex_all.c Configure method configuration
	 *
	 * @param connection the connection handle
	 * @param method the method being configured
	 * @param uri the object type or NULL for all object types
	 * @param config the additional configuration's name and default value
	 * @param type the additional configuration's type (must be one of
	 * \c "boolean"\, \c "int", \c "list" or \c "string")
	 * @param check the additional configuration check string, or NULL if
	 * none
	 * @errors
	 */
	int __F(configure_method)(WT_CONNECTION *connection,
	    const char *method, const char *uri,
	    const char *config, const char *type, const char *check);

	/*!
	 * Return if opening this handle created the database.
	 *
	 * @snippet ex_all.c Check if the database is newly created
	 *
	 * @param connection the connection handle
	 * @returns false (zero) if the connection existed before the call to
	 * ::wiredtiger_open, true (non-zero) if it was created by opening this
	 * handle.
	 */
	int __F(is_new)(WT_CONNECTION *connection);

	/*!
	 * @name Session handles
	 * @{
	 */
	/*!
	 * Open a session.
	 *
	 * @snippet ex_all.c Open a session
	 *
	 * @param connection the connection handle
	 * @param event_handler An event handler. If <code>NULL</code>, the
	 * connection's event handler is used. See @ref event_message_handling
	 * for more information.
	 * @configstart{WT_CONNECTION.open_session, see dist/api_data.py}
	 * @config{cache_cursors, enable caching of cursors for reuse.  Any calls to
	 * WT_CURSOR::close for a cursor created in this session will mark the cursor as cached and
	 * keep it available to be reused for later calls to WT_SESSION::open_cursor.  Cached
	 * cursors may be eventually closed.  This value is inherited from ::wiredtiger_open \c
	 * cache_cursors., a boolean flag; default \c true.}
	 * @config{cache_max_wait_ms, the maximum number of milliseconds an application thread will
	 * wait for space to be available in cache before giving up.  Default value will be the
	 * global setting of the connection config., an integer greater than or equal to 0; default
	 * \c 0.}
	 * @config{debug = (, configure debug specific behavior on a session.  Generally only used
	 * for internal testing purposes., a set of related configuration options defined below.}
	 * @config{&nbsp;&nbsp;&nbsp;&nbsp;release_evict_page, Configure the session to evict the
	 * page when it is released and no longer needed., a boolean flag; default \c false.}
	 * @config{ ),,}
	 * @config{ignore_cache_size, when set\, operations performed by this session ignore the
	 * cache size and are not blocked when the cache is full.  Note that use of this option for
	 * operations that create cache pressure can starve ordinary sessions that obey the cache
	 * size., a boolean flag; default \c false.}
	 * @config{isolation, the default isolation level for operations in this session., a
	 * string\, chosen from the following options: \c "read-uncommitted"\, \c "read-committed"\,
	 * \c "snapshot"; default \c snapshot.}
	 * @configend
	 * @param[out] sessionp the new session handle
	 * @errors
	 */
	int __F(open_session)(WT_CONNECTION *connection,
	    WT_EVENT_HANDLER *event_handler, const char *config,
	    WT_SESSION **sessionp);
	/*! @} */

	/*!
	 * @name Transactions
	 * @{
	 */
	/*!
	 * Query the global transaction timestamp state.
	 *
	 * @snippet ex_all.c query timestamp
	 *
	 * @param connection the connection handle
	 * @param[out] hex_timestamp a buffer that will be set to the
	 * hexadecimal encoding of the timestamp being queried.  Must be large
	 * enough to hold a NUL terminated, hex-encoded 8B timestamp (17 bytes).
	 * @configstart{WT_CONNECTION.query_timestamp, see dist/api_data.py}
	 * @config{get, specify which timestamp to query: \c all_durable returns the largest
	 * timestamp such that all timestamps up to that value have been made durable; \c
	 * last_checkpoint returns the timestamp of the most recent stable checkpoint; \c
	 * oldest_timestamp returns the most recent \c oldest_timestamp set with
	 * WT_CONNECTION::set_timestamp; \c oldest_reader returns the minimum of the read timestamps
	 * of all active readers; \c pinned returns the minimum of the \c oldest_timestamp and the
	 * read timestamps of all active readers; \c recovery returns the timestamp of the most
	 * recent stable checkpoint taken prior to a shutdown; \c stable_timestamp returns the most
	 * recent \c stable_timestamp set with WT_CONNECTION::set_timestamp.  (The \c oldest and \c
	 * stable arguments are deprecated short-hand for \c oldest_timestamp and \c
	 * stable_timestamp\, respectively.) See @ref timestamp_global_api., a string\, chosen from
	 * the following options: \c "all_durable"\, \c "last_checkpoint"\, \c "oldest"\, \c
	 * "oldest_reader"\, \c "oldest_timestamp"\, \c "pinned"\, \c "recovery"\, \c "stable"\, \c
	 * "stable_timestamp"; default \c all_durable.}
	 * @configend
	 * @errors
	 * ::WT_NOTFOUND is returned if there is no matching timestamp.
	 */
	int __F(query_timestamp)(
	    WT_CONNECTION *connection, char *hex_timestamp, const char *config);

	/*!
	 * Set a global transaction timestamp.
	 *
	 * @snippet ex_all.c set durable timestamp
	 *
	 * @snippet ex_all.c set oldest timestamp
	 *
	 * @snippet ex_all.c set stable timestamp
	 *
	 * @param connection the connection handle
	 * @configstart{WT_CONNECTION.set_timestamp, see dist/api_data.py}
	 * @config{durable_timestamp, reset the maximum durable timestamp tracked by WiredTiger.
	 * This will cause future calls to WT_CONNECTION::query_timestamp to ignore durable
	 * timestamps greater than the specified value until the next durable timestamp moves the
	 * tracked durable timestamp forwards.  This is only intended for use where the application
	 * is rolling back locally committed transactions.  The value must not be older than the
	 * current oldest and stable timestamps.  See @ref timestamp_global_api., a string; default
	 * empty.}
	 * @config{force, set timestamps even if they violate normal ordering requirements.  For
	 * example allow the \c oldest_timestamp to move backwards., a boolean flag; default \c
	 * false.}
	 * @config{oldest_timestamp, future commits and queries will be no earlier than the
	 * specified timestamp.  Values must be monotonically increasing\, any attempt to set the
	 * value to older than the current is silently ignored.  The value must not be newer than
	 * the current stable timestamp.  See @ref timestamp_global_api., a string; default empty.}
	 * @config{stable_timestamp, checkpoints will not include commits that are newer than the
	 * specified timestamp in tables configured with \c "log=(enabled=false)". Values must be
	 * monotonically increasing\, any attempt to set the value to older than the current is
	 * silently ignored.  The value must not be older than the current oldest timestamp.  See
	 * @ref timestamp_global_api., a string; default empty.}
	 * @configend
	 * @errors
	 */
	int __F(set_timestamp)(
	    WT_CONNECTION *connection, const char *config);

	/*!
	 * Rollback tables to an earlier point in time, discarding all updates to checkpoint durable
	 * tables that have commit times more recent than the current global stable timestamp.
	 *
	 * No updates made to logged tables or updates made without an associated commit timestamp
	 * will be discarded. See @ref timestamp_misc.
	 *
	 * Applications should close or reset all open cursors before the call, and no other API
	 * calls should be made for the duration of the call.
	 *
	 * @snippet ex_all.c rollback to stable
	 *
	 * @param connection the connection handle
	 * @configempty{WT_CONNECTION.rollback_to_stable, see dist/api_data.py}
	 * @errors
	 * An error should occur only in the case of a system problem, and an application typically
	 * will retry WT_CONNECTION::rollback_to_stable on error, or fail outright.
	 */
	int __F(rollback_to_stable)(
	    WT_CONNECTION *connection, const char *config);

	/*! @} */

	/*!
	 * @name Extensions
	 * @{
	 */
	/*!
	 * Load an extension.
	 *
	 * @snippet ex_all.c Load an extension
	 *
	 * @param connection the connection handle
	 * @param path the filename of the extension module, or \c "local" to
	 * search the current application binary for the initialization
	 * function, see @ref extensions for more details.
	 * @configstart{WT_CONNECTION.load_extension, see dist/api_data.py}
	 * @config{config, configuration string passed to the entry point of the extension as its
	 * WT_CONFIG_ARG argument., a string; default empty.}
	 * @config{early_load, whether this extension should be loaded at the beginning of
	 * ::wiredtiger_open.  Only applicable to extensions loaded via the wiredtiger_open
	 * configurations string., a boolean flag; default \c false.}
	 * @config{entry, the entry point of the extension\, called to initialize the extension when
	 * it is loaded.  The signature of the function must match ::wiredtiger_extension_init., a
	 * string; default \c wiredtiger_extension_init.}
	 * @config{terminate, an optional function in the extension that is called before the
	 * extension is unloaded during WT_CONNECTION::close.  The signature of the function must
	 * match ::wiredtiger_extension_terminate., a string; default \c
	 * wiredtiger_extension_terminate.}
	 * @configend
	 * @errors
	 */
	int __F(load_extension)(WT_CONNECTION *connection,
	    const char *path, const char *config);

	/*!
	 * Add a custom data source.  See @ref custom_data_sources for more
	 * information.
	 *
	 * The application must first implement the WT_DATA_SOURCE interface
	 * and then register the implementation with WiredTiger:
	 *
	 * @snippet ex_data_source.c WT_DATA_SOURCE register
	 *
	 * @param connection the connection handle
	 * @param prefix the URI prefix for this data source, e.g., "file:"
	 * @param data_source the application-supplied implementation of
	 *	WT_DATA_SOURCE to manage this data source.
	 * @configempty{WT_CONNECTION.add_data_source, see dist/api_data.py}
	 * @errors
	 */
	int __F(add_data_source)(WT_CONNECTION *connection, const char *prefix,
	    WT_DATA_SOURCE *data_source, const char *config);

	/*!
	 * Add a custom collation function.
	 *
	 * The application must first implement the WT_COLLATOR interface and
	 * then register the implementation with WiredTiger:
	 *
	 * @snippet ex_all.c WT_COLLATOR register
	 *
	 * @param connection the connection handle
	 * @param name the name of the collation to be used in calls to
	 * 	WT_SESSION::create, may not be \c "none"
	 * @param collator the application-supplied collation handler
	 * @configempty{WT_CONNECTION.add_collator, see dist/api_data.py}
	 * @errors
	 */
	int __F(add_collator)(WT_CONNECTION *connection,
	    const char *name, WT_COLLATOR *collator, const char *config);

	/*!
	 * Add a compression function.
	 *
	 * The application must first implement the WT_COMPRESSOR interface
	 * and then register the implementation with WiredTiger:
	 *
	 * @snippet nop_compress.c WT_COMPRESSOR initialization structure
	 *
	 * @snippet nop_compress.c WT_COMPRESSOR initialization function
	 *
	 * @param connection the connection handle
	 * @param name the name of the compression function to be used in calls
	 *	to WT_SESSION::create, may not be \c "none"
	 * @param compressor the application-supplied compression handler
	 * @configempty{WT_CONNECTION.add_compressor, see dist/api_data.py}
	 * @errors
	 */
	int __F(add_compressor)(WT_CONNECTION *connection,
	    const char *name, WT_COMPRESSOR *compressor, const char *config);

	/*!
	 * Add an encryption function.
	 *
	 * The application must first implement the WT_ENCRYPTOR interface
	 * and then register the implementation with WiredTiger:
	 *
	 * @snippet nop_encrypt.c WT_ENCRYPTOR initialization structure
	 *
	 * @snippet nop_encrypt.c WT_ENCRYPTOR initialization function
	 *
	 * @param connection the connection handle
	 * @param name the name of the encryption function to be used in calls
	 *	to WT_SESSION::create, may not be \c "none"
	 * @param encryptor the application-supplied encryption handler
	 * @configempty{WT_CONNECTION.add_encryptor, see dist/api_data.py}
	 * @errors
	 */
	int __F(add_encryptor)(WT_CONNECTION *connection,
	    const char *name, WT_ENCRYPTOR *encryptor, const char *config);

	/*!
	 * Add a custom extractor for index keys or column groups.
	 *
	 * The application must first implement the WT_EXTRACTOR interface and
	 * then register the implementation with WiredTiger:
	 *
	 * @snippet ex_all.c WT_EXTRACTOR register
	 *
	 * @param connection the connection handle
	 * @param name the name of the extractor to be used in calls to
	 * 	WT_SESSION::create, may not be \c "none"
	 * @param extractor the application-supplied extractor
	 * @configempty{WT_CONNECTION.add_extractor, see dist/api_data.py}
	 * @errors
	 */
	int __F(add_extractor)(WT_CONNECTION *connection, const char *name,
	    WT_EXTRACTOR *extractor, const char *config);

	/*!
	 * Configure a custom file system.
	 *
	 * This method can only be called from an early loaded extension
	 * module. The application must first implement the WT_FILE_SYSTEM
	 * interface and then register the implementation with WiredTiger:
	 *
	 * @snippet ex_file_system.c WT_FILE_SYSTEM register
	 *
	 * @param connection the connection handle
	 * @param fs the populated file system structure
	 * @configempty{WT_CONNECTION.set_file_system, see dist/api_data.py}
	 * @errors
	 */
	int __F(set_file_system)(
	    WT_CONNECTION *connection, WT_FILE_SYSTEM *fs, const char *config);

#if !defined(DOXYGEN)
#if !defined(SWIG)
	/*!
	 * Add a storage source implementation.
	 *
	 * The application must first implement the WT_STORAGE_SOURCE
	 * interface and then register the implementation with WiredTiger:
	 *
	 * @snippet ex_storage_source.c WT_STORAGE_SOURCE register
	 *
	 * @param connection the connection handle
	 * @param name the name of the storage source implementation
	 * @param storage_source the populated storage source structure
	 * @configempty{WT_CONNECTION.add_storage_source, see dist/api_data.py}
	 * @errors
	 */
	int __F(add_storage_source)(WT_CONNECTION *connection, const char *name,
	    WT_STORAGE_SOURCE *storage_source, const char *config);
#endif

	/*!
	 * Get a storage source implementation.
	 *
	 * Look up a storage source by name and return it. The returned storage source
	 * must be released by calling WT_STORAGE_SOURCE::terminate.
	 *
	 * @snippet ex_storage_source.c WT_STORAGE_SOURCE register
	 *
	 * @param connection the connection handle
	 * @param name the name of the storage source implementation
	 * @param storage_source the storage source structure
	 * @errors
	 */
	int __F(get_storage_source)(WT_CONNECTION *connection, const char *name,
	    WT_STORAGE_SOURCE **storage_sourcep);
#endif

	/*!
	 * Return a reference to the WiredTiger extension functions.
	 *
	 * @snippet ex_data_source.c WT_EXTENSION_API declaration
	 *
	 * @param wt_conn the WT_CONNECTION handle
	 * @returns a reference to a WT_EXTENSION_API structure.
	 */
	WT_EXTENSION_API *__F(get_extension_api)(WT_CONNECTION *wt_conn);
	/*! @} */
};

/*!
 * Open a connection to a database.
 *
 * @snippet ex_all.c Open a connection
 *
 * @param home The path to the database home directory.  See @ref home
 * for more information.
 * @param event_handler An event handler. If <code>NULL</code>, a default
 * event handler is installed that writes error messages to stderr. See
 * @ref event_message_handling for more information.
 * @configstart{wiredtiger_open, see dist/api_data.py}
 * @config{backup_restore_target, If non-empty and restoring from a backup\, restore only the table
 * object targets listed.  WiredTiger will remove all the metadata entries for the tables that are
 * not listed in th list from the reconstructed metadata.  The target list must include URIs
 * matching of type table:., a list of strings; default empty.}
 * @config{block_cache = (, block cache configuration options., a set of related configuration
 * options defined below.}
 * @config{&nbsp;&nbsp;&nbsp;&nbsp;blkcache_eviction_aggression, seconds an
 * unused block remains in the cache before it is evicted., an integer between 1 and 7200; default
 * \c 1800.}
 * @config{&nbsp;&nbsp;&nbsp;&nbsp;cache_on_checkpoint, cache blocks written by a
 * checkpoint., a boolean flag; default \c true.}
 * @config{&nbsp;&nbsp;&nbsp;&nbsp;cache_on_writes,
 * cache blocks as they are written (other than checkpoint blocks)., a boolean flag; default \c
 * true.}
 * @config{&nbsp;&nbsp;&nbsp;&nbsp;enabled, enable block cache., a boolean flag; default \c
 * false.}
 * @config{&nbsp;&nbsp;&nbsp;&nbsp;full_target, the fraction of the block cache that must be
 * full before eviction will remove unused blocks., an integer between 30 and 100; default \c 95.}
 * @config{&nbsp;&nbsp;&nbsp;&nbsp;hashsize, number of buckets in the hashtable that keeps track of
 * blocks., an integer between 512 and 256K; default \c 0.}
 * @config{&nbsp;&nbsp;&nbsp;&nbsp;
 * max_percent_overhead, maximum tolerated overhead expressed as the number of blocks added and
 * removed as percent of blocks looked up; cache population and eviction will be suppressed if the
 * overhead exceeds the threshold., an integer between 1 and 500; default \c 10.}
 * @config{&nbsp;&nbsp;&nbsp;&nbsp;nvram_path, the absolute path to the file system mounted on the
 * NVRAM device., a string; default empty.}
 * @config{&nbsp;&nbsp;&nbsp;&nbsp;percent_file_in_dram,
 * bypass cache for a file if the set percentage of the file fits in system DRAM (as specified by
 * block_cache.system_ram)., an integer between 0 and 100; default \c 50.}
 * @config{&nbsp;&nbsp;&nbsp;&nbsp;size, maximum memory to allocate for the block cache., an integer
 * between 0 and 10TB; default \c 0.}
 * @config{&nbsp;&nbsp;&nbsp;&nbsp;system_ram, the bytes of
 * system DRAM available for caching filesystem blocks., an integer between 0 and 1024GB; default \c
 * 0.}
 * @config{&nbsp;&nbsp;&nbsp;&nbsp;type, cache location: DRAM or NVRAM., a string; default
 * empty.}
 * @config{ ),,}
 * @config{buffer_alignment, in-memory alignment (in bytes) for buffers used for I/O. The default
 * value of -1 indicates a platform-specific alignment value should be used (4KB on Linux systems
 * when direct I/O is configured\, zero elsewhere). If the configured alignment is larger than
 * default or configured object page sizes\, file allocation and page sizes are silently increased
 * to the buffer alignment size.  Requires the \c posix_memalign API. See @ref
 * tuning_system_buffer_cache_direct_io., an integer between -1 and 1MB; default \c -1.}
 * @config{builtin_extension_config, A structure where the keys are the names of builtin extensions
 * and the values are passed to WT_CONNECTION::load_extension as the \c config parameter (for
 * example\, <code>builtin_extension_config={zlib={compression_level=3}}</code>)., a string; default
 * empty.}
 * @config{cache_cursors, enable caching of cursors for reuse.  This is the default value for any
 * sessions created\, and can be overridden in configuring \c cache_cursors in
 * WT_CONNECTION.open_session., a boolean flag; default \c true.}
 * @config{cache_max_wait_ms, the maximum number of milliseconds an application thread will wait for
 * space to be available in cache before giving up.  Default will wait forever., an integer greater
 * than or equal to 0; default \c 0.}
 * @config{cache_overhead, assume the heap allocator overhead is the specified percentage\, and
 * adjust the cache usage by that amount (for example\, if there is 10GB of data in cache\, a
 * percentage of 10 means WiredTiger treats this as 11GB). This value is configurable because
 * different heap allocators have different overhead and different workloads will have different
 * heap allocation sizes and patterns\, therefore applications may need to adjust this value based
 * on allocator choice and behavior in measured workloads., an integer between 0 and 30; default \c
 * 8.}
 * @config{cache_size, maximum heap memory to allocate for the cache.  A database should configure
 * either \c cache_size or \c shared_cache but not both., an integer between 1MB and 10TB; default
 * \c 100MB.}
 * @config{checkpoint = (, periodically checkpoint the database.  Enabling the checkpoint server
 * uses a session from the configured session_max., a set of related configuration options defined
 * below.}
 * @config{&nbsp;&nbsp;&nbsp;&nbsp;log_size, wait for this amount of log record bytes to be
 * written to the log between each checkpoint.  If non-zero\, this value will use a minimum of the
 * log file size.  A database can configure both log_size and wait to set an upper bound for
 * checkpoints; setting this value above 0 configures periodic checkpoints., an integer between 0
 * and 2GB; default \c 0.}
 * @config{&nbsp;&nbsp;&nbsp;&nbsp;wait, seconds to wait between each
 * checkpoint; setting this value above 0 configures periodic checkpoints., an integer between 0 and
 * 100000; default \c 0.}
 * @config{ ),,}
 * @config{checkpoint_sync, flush files to stable storage when closing or writing checkpoints., a
 * boolean flag; default \c true.}
 * @config{compatibility = (, set compatibility version of database.  Changing the compatibility
 * version requires that there are no active operations for the duration of the call., a set of
 * related configuration options defined below.}
 * @config{&nbsp;&nbsp;&nbsp;&nbsp;release,
 * compatibility release version string., a string; default empty.}
 * @config{&nbsp;&nbsp;&nbsp;&nbsp;
 * require_max, required maximum compatibility version of existing data files.  Must be greater than
 * or equal to any release version set in the \c release setting.  Has no effect if creating the
 * database., a string; default empty.}
 * @config{&nbsp;&nbsp;&nbsp;&nbsp;require_min, required
 * minimum compatibility version of existing data files.  Must be less than or equal to any release
 * version set in the \c release setting.  Has no effect if creating the database., a string;
 * default empty.}
 * @config{ ),,}
 * @config{config_base, write the base configuration file if creating the database.  If \c false in
 * the config passed directly to ::wiredtiger_open\, will ignore any existing base configuration
 * file in addition to not creating one.  See @ref config_base for more information., a boolean
 * flag; default \c true.}
 * @config{create, create the database if it does not exist., a boolean flag; default \c false.}
 * @config{debug_mode = (, control the settings of various extended debugging features., a set of
 * related configuration options defined below.}
 * @config{&nbsp;&nbsp;&nbsp;&nbsp;
 * checkpoint_retention, adjust log removal to retain the log records of this number of checkpoints.
 * Zero or one means perform normal removal., an integer between 0 and 1024; default \c 0.}
 * @config{&nbsp;&nbsp;&nbsp;&nbsp;corruption_abort, if true and built in diagnostic mode\, dump
 * core in the case of data corruption., a boolean flag; default \c true.}
 * @config{&nbsp;&nbsp;&nbsp;&nbsp;cursor_copy, if true\, use the system allocator to make a copy of
 * any data returned by a cursor operation and return the copy instead.  The copy is freed on the
 * next cursor operation.  This allows memory sanitizers to detect inappropriate references to
 * memory owned by cursors., a boolean flag; default \c false.}
 * @config{&nbsp;&nbsp;&nbsp;&nbsp;
 * eviction, if true\, modify internal algorithms to change skew to force history store eviction to
 * happen more aggressively.  This includes but is not limited to not skewing newest\, not favoring
 * leaf pages\, and modifying the eviction score mechanism., a boolean flag; default \c false.}
 * @config{&nbsp;&nbsp;&nbsp;&nbsp;flush_checkpoint, if true\, call a system wide checkpoint
 * immediately after a flush_tier completes to force objects out to disk so that a flush_tier can
 * work single-threaded., a boolean flag; default \c false.}
 * @config{&nbsp;&nbsp;&nbsp;&nbsp;
 * log_retention, adjust log removal to retain at least this number of log files\, ignored if set to
 * 0. (Warning: this option can remove log files required for recovery if no checkpoints have yet
 * been done and the number of log files exceeds the configured value.  As WiredTiger cannot detect
 * the difference between a system that has not yet checkpointed and one that will never
 * checkpoint\, it might discard log files before any checkpoint is done.)., an integer between 0
 * and 1024; default \c 0.}
 * @config{&nbsp;&nbsp;&nbsp;&nbsp;realloc_exact, if true\, reallocation of
 * memory will only provide the exact amount requested.  This will help with spotting memory
 * allocation issues more easily., a boolean flag; default \c false.}
 * @config{&nbsp;&nbsp;&nbsp;&nbsp;rollback_error, return a WT_ROLLBACK error from a transaction
 * operation about every Nth operation to simulate a collision., an integer between 0 and 10M;
 * default \c 0.}
 * @config{&nbsp;&nbsp;&nbsp;&nbsp;slow_checkpoint, if true\, slow down checkpoint
 * creation by slowing down internal page processing., a boolean flag; default \c false.}
 * @config{&nbsp;&nbsp;&nbsp;&nbsp;table_logging, if true\, write transaction related information to
 * the log for all operations\, even operations for tables with logging turned off.  This additional
 * logging information is intended for debugging and is informational only\, that is\, it is ignored
 * during recovery., a boolean flag; default \c false.}
 * @config{&nbsp;&nbsp;&nbsp;&nbsp;
 * update_restore_evict, if true\, control all dirty page evictions through forcing update restore
 * eviction., a boolean flag; default \c false.}
 * @config{ ),,}
 * @config{direct_io, Use \c O_DIRECT on POSIX systems\, and \c FILE_FLAG_NO_BUFFERING on Windows to
 * access files.  Options are given as a list\, such as <code>"direct_io=[data]"</code>. Configuring
 * \c direct_io requires care\, see @ref tuning_system_buffer_cache_direct_io for important
 * warnings.  Including \c "data" will cause WiredTiger data files\, including WiredTiger internal
 * data files\, to use direct I/O; including \c "log" will cause WiredTiger log files to use direct
 * I/O; including \c "checkpoint" will cause WiredTiger data files opened using a (read-only)
 * checkpoint cursor to use direct I/O. \c direct_io should be combined with \c write_through to get
 * the equivalent of \c O_DIRECT on Windows., a list\, with values chosen from the following
 * options: \c "checkpoint"\, \c "data"\, \c "log"; default empty.}
 * @config{encryption = (, configure an encryptor for system wide metadata and logs.  If a system
 * wide encryptor is set\, it is also used for encrypting data files and tables\, unless encryption
 * configuration is explicitly set for them when they are created with WT_SESSION::create., a set of
 * related configuration options defined below.}
 * @config{&nbsp;&nbsp;&nbsp;&nbsp;keyid, An
 * identifier that identifies a unique instance of the encryptor.  It is stored in clear text\, and
 * thus is available when the wiredtiger database is reopened.  On the first use of a (name\, keyid)
 * combination\, the WT_ENCRYPTOR::customize function is called with the keyid as an argument., a
 * string; default empty.}
 * @config{&nbsp;&nbsp;&nbsp;&nbsp;name, Permitted values are \c "none" or
 * custom encryption engine name created with WT_CONNECTION::add_encryptor.  See @ref encryption for
 * more information., a string; default \c none.}
 * @config{&nbsp;&nbsp;&nbsp;&nbsp;secretkey, A
 * string that is passed to the WT_ENCRYPTOR::customize function.  It is never stored in clear
 * text\, so must be given to any subsequent ::wiredtiger_open calls to reopen the database.  It
 * must also be provided to any "wt" commands used with this database., a string; default empty.}
 * @config{ ),,}
 * @config{error_prefix, prefix string for error messages., a string; default empty.}
 * @config{eviction = (, eviction configuration options., a set of related configuration options
 * defined below.}
 * @config{&nbsp;&nbsp;&nbsp;&nbsp;threads_max, maximum number of threads WiredTiger
 * will start to help evict pages from cache.  The number of threads started will vary depending on
 * the current eviction load.  Each eviction worker thread uses a session from the configured
 * session_max., an integer between 1 and 20; default \c 8.}
 * @config{&nbsp;&nbsp;&nbsp;&nbsp;
 * threads_min, minimum number of threads WiredTiger will start to help evict pages from cache.  The
 * number of threads currently running will vary depending on the current eviction load., an integer
 * between 1 and 20; default \c 1.}
 * @config{ ),,}
 * @config{eviction_checkpoint_target, perform eviction at the beginning of checkpoints to bring the
 * dirty content in cache to this level.  It is a percentage of the cache size if the value is
 * within the range of 0 to 100 or an absolute size when greater than 100. The value is not allowed
 * to exceed the \c cache_size.  Ignored if set to zero., an integer between 0 and 10TB; default \c
 * 1.}
 * @config{eviction_dirty_target, perform eviction in worker threads when the cache contains at
 * least this much dirty content.  It is a percentage of the cache size if the value is within the
 * range of 1 to 100 or an absolute size when greater than 100. The value is not allowed to exceed
 * the \c cache_size and has to be lower than its counterpart \c eviction_dirty_trigger., an integer
 * between 1 and 10TB; default \c 5.}
 * @config{eviction_dirty_trigger, trigger application threads to perform eviction when the cache
 * contains at least this much dirty content.  It is a percentage of the cache size if the value is
 * within the range of 1 to 100 or an absolute size when greater than 100. The value is not allowed
 * to exceed the \c cache_size and has to be greater than its counterpart \c eviction_dirty_target.
 * This setting only alters behavior if it is lower than eviction_trigger., an integer between 1 and
 * 10TB; default \c 20.}
 * @config{eviction_target, perform eviction in worker threads when the cache contains at least this
 * much content.  It is a percentage of the cache size if the value is within the range of 10 to 100
 * or an absolute size when greater than 100. The value is not allowed to exceed the \c cache_size
 * and has to be lower than its counterpart \c eviction_trigger., an integer between 10 and 10TB;
 * default \c 80.}
 * @config{eviction_trigger, trigger application threads to perform eviction when the cache contains
 * at least this much content.  It is a percentage of the cache size if the value is within the
 * range of 10 to 100 or an absolute size when greater than 100. The value is not allowed to exceed
 * the \c cache_size and has to be greater than its counterpart \c eviction_target., an integer
 * between 10 and 10TB; default \c 95.}
 * @config{eviction_updates_target, perform eviction in worker threads when the cache contains at
 * least this many bytes of updates.  It is a percentage of the cache size if the value is within
 * the range of 0 to 100 or an absolute size when greater than 100. Calculated as half of \c
 * eviction_dirty_target by default.  The value is not allowed to exceed the \c cache_size and has
 * to be lower than its counterpart \c eviction_updates_trigger., an integer between 0 and 10TB;
 * default \c 0.}
 * @config{eviction_updates_trigger, trigger application threads to perform eviction when the cache
 * contains at least this many bytes of updates.  It is a percentage of the cache size if the value
 * is within the range of 1 to 100 or an absolute size when greater than 100\. Calculated as half of
 * \c eviction_dirty_trigger by default.  The value is not allowed to exceed the \c cache_size and
 * has to be greater than its counterpart \c eviction_updates_target.  This setting only alters
 * behavior if it is lower than \c eviction_trigger., an integer between 0 and 10TB; default \c 0.}
 * @config{exclusive, fail if the database already exists\, generally used with the \c create
 * option., a boolean flag; default \c false.}
 * @config{extensions, list of shared library extensions to load (using dlopen). Any values
 * specified to a library extension are passed to WT_CONNECTION::load_extension as the \c config
 * parameter (for example\, <code>extensions=(/path/ext.so={entry=my_entry})</code>)., a list of
 * strings; default empty.}
 * @config{file_extend, file extension configuration.  If set\, extend files of the set type in
 * allocations of the set size\, instead of a block at a time as each new block is written.  For
 * example\, <code>file_extend=(data=16MB)</code>. If set to 0\, disable the file extension for the
 * set type.  For log files\, the allowed range is between 100KB and 2GB; values larger than the
 * configured maximum log size and the default config would extend log files in allocations of the
 * maximum log file size., a list\, with values chosen from the following options: \c "data"\, \c
 * "log"; default empty.}
 * @config{file_manager = (, control how file handles are managed., a set of related configuration
 * options defined below.}
 * @config{&nbsp;&nbsp;&nbsp;&nbsp;close_handle_minimum, number of handles
 * open before the file manager will look for handles to close., an integer greater than or equal to
 * 0; default \c 250.}
 * @config{&nbsp;&nbsp;&nbsp;&nbsp;close_idle_time, amount of time in seconds a
 * file handle needs to be idle before attempting to close it.  A setting of 0 means that idle
 * handles are not closed., an integer between 0 and 100000; default \c 30.}
 * @config{&nbsp;&nbsp;&nbsp;&nbsp;close_scan_interval, interval in seconds at which to check for
 * files that are inactive and close them., an integer between 1 and 100000; default \c 10.}
 * @config{ ),,}
 * @config{hash = (, manage resources around hash bucket arrays.  All values must be a power of two.
 * Note that setting large values can significantly increase memory usage inside WiredTiger., a set
 * of related configuration options defined below.}
 * @config{&nbsp;&nbsp;&nbsp;&nbsp;buckets,
 * configure the number of hash buckets for most system hash arrays., an integer between 64 and
 * 65536; default \c 512.}
 * @config{&nbsp;&nbsp;&nbsp;&nbsp;dhandle_buckets, configure the number of
 * hash buckets for hash arrays relating to data handles., an integer between 64 and 65536; default
 * \c 512.}
 * @config{ ),,}
 * @config{history_store = (, history store configuration options., a set of related configuration
 * options defined below.}
 * @config{&nbsp;&nbsp;&nbsp;&nbsp;file_max, The maximum number of bytes
 * that WiredTiger is allowed to use for its history store mechanism.  If the history store file
 * exceeds this size\, a panic will be triggered.  The default value means that the history store
 * file is unbounded and may use as much space as the filesystem will accommodate.  The minimum
 * non-zero setting is 100MB., an integer greater than or equal to 0; default \c 0.}
 * @config{ ),,}
 * @config{in_memory, keep data in-memory only.  See @ref in_memory for more information., a boolean
 * flag; default \c false.}
 * @config{io_capacity = (, control how many bytes per second are written and read.  Exceeding the
 * capacity results in throttling., a set of related configuration options defined below.}
 * @config{&nbsp;&nbsp;&nbsp;&nbsp;total, number of bytes per second available to all subsystems in
 * total.  When set\, decisions about what subsystems are throttled\, and in what proportion\, are
 * made internally.  The minimum non-zero setting is 1MB., an integer between 0 and 1TB; default \c
 * 0.}
 * @config{ ),,}
 * @config{json_output, enable JSON formatted messages on the event handler interface.  Options are
 * given as a list\, where each option specifies an event handler category e.g.  'error' represents
 * the messages from the WT_EVENT_HANDLER::handle_error method., a list\, with values chosen from
 * the following options: \c "error"\, \c "message"; default \c [].}
 * @config{log = (, enable logging.  Enabling logging uses three sessions from the configured
 * session_max., a set of related configuration options defined below.}
 * @config{&nbsp;&nbsp;&nbsp;&nbsp;compressor, configure a compressor for log records.  Permitted
 * values are \c "none" or custom compression engine name created with
 * WT_CONNECTION::add_compressor.  If WiredTiger has builtin support for \c "lz4"\, \c "snappy"\, \c
 * "zlib" or \c "zstd" compression\, these names are also available.  See @ref compression for more
 * information., a string; default \c none.}
 * @config{&nbsp;&nbsp;&nbsp;&nbsp;enabled, enable logging
 * subsystem., a boolean flag; default \c false.}
 * @config{&nbsp;&nbsp;&nbsp;&nbsp;file_max, the
 * maximum size of log files., an integer between 100KB and 2GB; default \c 100MB.}
 * @config{&nbsp;&nbsp;&nbsp;&nbsp;os_cache_dirty_pct, maximum dirty system buffer cache usage\, as
 * a percentage of the log's \c file_max.  If non-zero\, schedule writes for dirty blocks belonging
 * to the log in the system buffer cache after that percentage of the log has been written into the
 * buffer cache without an intervening file sync., an integer between 0 and 100; default \c 0.}
 * @config{&nbsp;&nbsp;&nbsp;&nbsp;path, the name of a directory into which log files are written.
 * The directory must already exist.  If the value is not an absolute path\, the path is relative to
 * the database home (see @ref absolute_path for more information)., a string; default \c ".".}
 * @config{&nbsp;&nbsp;&nbsp;&nbsp;prealloc, pre-allocate log files., a boolean flag; default \c
 * true.}
 * @config{&nbsp;&nbsp;&nbsp;&nbsp;recover, run recovery or error if recovery needs to run
 * after an unclean shutdown., a string\, chosen from the following options: \c "error"\, \c "on";
 * default \c on.}
 * @config{&nbsp;&nbsp;&nbsp;&nbsp;remove, automatically remove unneeded log files.,
 * a boolean flag; default \c true.}
 * @config{&nbsp;&nbsp;&nbsp;&nbsp;zero_fill, manually write
 * zeroes into log files., a boolean flag; default \c false.}
 * @config{ ),,}
 * @config{lsm_manager = (, configure database wide options for LSM tree management.  The LSM
 * manager is started automatically the first time an LSM tree is opened.  The LSM manager uses a
 * session from the configured session_max., a set of related configuration options defined below.}
 * @config{&nbsp;&nbsp;&nbsp;&nbsp;merge, merge LSM chunks where possible., a boolean flag; default
 * \c true.}
 * @config{&nbsp;&nbsp;&nbsp;&nbsp;worker_thread_max, Configure a set of threads to manage
 * merging LSM trees in the database.  Each worker thread uses a session handle from the configured
 * session_max., an integer between 3 and 20; default \c 4.}
 * @config{ ),,}
 * @config{mmap, Use memory mapping when accessing files in a read-only mode., a boolean flag;
 * default \c true.}
 * @config{mmap_all, Use memory mapping to read and write all data files\, may not be configured
 * with direct I/O., a boolean flag; default \c false.}
 * @config{multiprocess, permit sharing between processes (will automatically start an RPC server
 * for primary processes and use RPC for secondary processes). <b>Not yet supported in
 * WiredTiger</b>., a boolean flag; default \c false.}
 * @config{operation_timeout_ms, if non-zero\, a requested limit on the number of elapsed real time
 * milliseconds application threads will take to complete database operations.  Time is measured
 * from the start of each WiredTiger API call.  There is no guarantee any operation will not take
 * longer than this amount of time.  If WiredTiger notices the limit has been exceeded\, an
 * operation may return a WT_ROLLBACK error.  The default of 0 is to have no limit., an integer
 * greater than or equal to 0; default \c 0.}
 * @config{operation_tracking = (, enable tracking of performance-critical functions.  See @ref
 * operation_tracking for more information., a set of related configuration options defined below.}
 * @config{&nbsp;&nbsp;&nbsp;&nbsp;enabled, enable operation tracking subsystem., a boolean flag;
 * default \c false.}
 * @config{&nbsp;&nbsp;&nbsp;&nbsp;path, the name of a directory into which
 * operation tracking files are written.  The directory must already exist.  If the value is not an
 * absolute path\, the path is relative to the database home (see @ref absolute_path for more
 * information)., a string; default \c ".".}
 * @config{ ),,}
 * @config{readonly, open connection in read-only mode.  The database must exist.  All methods that
 * may modify a database are disabled.  See @ref readonly for more information., a boolean flag;
 * default \c false.}
 * @config{salvage, open connection and salvage any WiredTiger-owned database and log files that it
 * detects as corrupted.  This API should only be used after getting an error return of
 * WT_TRY_SALVAGE. Salvage rebuilds files in place\, overwriting existing files.  We recommend
 * making a backup copy of all files with the WiredTiger prefix prior to passing this flag., a
 * boolean flag; default \c false.}
 * @config{session_max, maximum expected number of sessions (including server threads)., an integer
 * greater than or equal to 1; default \c 100.}
 * @config{shared_cache = (, shared cache configuration options.  A database should configure either
 * a cache_size or a shared_cache not both.  Enabling a shared cache uses a session from the
 * configured session_max.  A shared cache can not have absolute values configured for cache
 * eviction settings., a set of related configuration options defined below.}
 * @config{&nbsp;&nbsp;&nbsp;&nbsp;chunk, the granularity that a shared cache is redistributed., an
 * integer between 1MB and 10TB; default \c 10MB.}
 * @config{&nbsp;&nbsp;&nbsp;&nbsp;name, the name of
 * a cache that is shared between databases or \c "none" when no shared cache is configured., a
 * string; default \c none.}
 * @config{&nbsp;&nbsp;&nbsp;&nbsp;quota, maximum size of cache this
 * database can be allocated from the shared cache.  Defaults to the entire shared cache size., an
 * integer; default \c 0.}
 * @config{&nbsp;&nbsp;&nbsp;&nbsp;reserve, amount of cache this database is
 * guaranteed to have available from the shared cache.  This setting is per database.  Defaults to
 * the chunk size., an integer; default \c 0.}
 * @config{&nbsp;&nbsp;&nbsp;&nbsp;size, maximum memory
 * to allocate for the shared cache.  Setting this will update the value if one is already set., an
 * integer between 1MB and 10TB; default \c 500MB.}
 * @config{ ),,}
 * @config{statistics, Maintain database statistics\, which may impact performance.  Choosing "all"
 * maintains all statistics regardless of cost\, "fast" maintains a subset of statistics that are
 * relatively inexpensive\, "none" turns off all statistics.  The "clear" configuration resets
 * statistics after they are gathered\, where appropriate (for example\, a cache size statistic is
 * not cleared\, while the count of cursor insert operations will be cleared). When "clear" is
 * configured for the database\, gathered statistics are reset each time a statistics cursor is used
 * to gather statistics\, as well as each time statistics are logged using the \c statistics_log
 * configuration.  See @ref statistics for more information., a list\, with values chosen from the
 * following options: \c "all"\, \c "cache_walk"\, \c "fast"\, \c "none"\, \c "clear"\, \c
 * "tree_walk"; default \c none.}
 * @config{statistics_log = (, log any statistics the database is configured to maintain\, to a
 * file.  See @ref statistics for more information.  Enabling the statistics log server uses a
 * session from the configured session_max., a set of related configuration options defined below.}
 * @config{&nbsp;&nbsp;&nbsp;&nbsp;json, encode statistics in JSON format., a boolean flag; default
 * \c false.}
 * @config{&nbsp;&nbsp;&nbsp;&nbsp;on_close, log statistics on database close., a boolean
 * flag; default \c false.}
 * @config{&nbsp;&nbsp;&nbsp;&nbsp;path, the name of a directory into which
 * statistics files are written.  The directory must already exist.  If the value is not an absolute
 * path\, the path is relative to the database home (see @ref absolute_path for more information).,
 * a string; default \c ".".}
 * @config{&nbsp;&nbsp;&nbsp;&nbsp;sources, if non-empty\, include
 * statistics for the list of data source URIs\, if they are open at the time of the statistics
 * logging.  The list may include URIs matching a single data source ("table:mytable")\, or a URI
 * matching all data sources of a particular type ("table:")., a list of strings; default empty.}
 * @config{&nbsp;&nbsp;&nbsp;&nbsp;timestamp, a timestamp prepended to each log record\, may contain
 * strftime conversion specifications\, when \c json is configured\, defaults to \c
 * "%Y-%m-%dT%H:%M:%S.000Z"., a string; default \c "%b %d %H:%M:%S".}
 * @config{&nbsp;&nbsp;&nbsp;&nbsp;wait, seconds to wait between each write of the log records;
 * setting this value above 0 configures statistics logging., an integer between 0 and 100000;
 * default \c 0.}
 * @config{ ),,}
 * @config{transaction_sync = (, how to sync log records when the transaction commits., a set of
 * related configuration options defined below.}
 * @config{&nbsp;&nbsp;&nbsp;&nbsp;enabled, whether to
 * sync the log on every commit by default\, can be overridden by the \c sync setting to
 * WT_SESSION::commit_transaction., a boolean flag; default \c false.}
 * @config{&nbsp;&nbsp;&nbsp;&nbsp;method, the method used to ensure log records are stable on
 * disk\, see @ref tune_durability for more information., a string\, chosen from the following
 * options: \c "dsync"\, \c "fsync"\, \c "none"; default \c fsync.}
 * @config{ ),,}
 * @config{use_environment, use the \c WIREDTIGER_CONFIG and \c WIREDTIGER_HOME environment
 * variables if the process is not running with special privileges.  See @ref home for more
 * information., a boolean flag; default \c true.}
 * @config{use_environment_priv, use the \c WIREDTIGER_CONFIG and \c WIREDTIGER_HOME environment
 * variables even if the process is running with special privileges.  See @ref home for more
 * information., a boolean flag; default \c false.}
 * @config{verbose, enable messages for various subsystems and operations.  Options are given as a
 * list\, where each message type can optionally define an associated verbosity level\, such as
 * <code>"verbose=[evictserver\,read:1\,rts:0]"</code>. Verbosity levels that can be provided
 * include <code>0</code> (INFO) and <code>1</code> (DEBUG)., a list\, with values chosen from the
 * following options: \c "api"\, \c "backup"\, \c "block"\, \c "block_cache"\, \c "checkpoint"\, \c
 * "checkpoint_cleanup"\, \c "checkpoint_progress"\, \c "compact"\, \c "compact_progress"\, \c
 * "error_returns"\, \c "evict"\, \c "evict_stuck"\, \c "evictserver"\, \c "fileops"\, \c
 * "generation"\, \c "handleops"\, \c "history_store"\, \c "history_store_activity"\, \c "log"\, \c
 * "lsm"\, \c "lsm_manager"\, \c "metadata"\, \c "mutex"\, \c "out_of_order"\, \c "overflow"\, \c
 * "read"\, \c "reconcile"\, \c "recovery"\, \c "recovery_progress"\, \c "rts"\, \c "salvage"\, \c
 * "shared_cache"\, \c "split"\, \c "temporary"\, \c "thread_group"\, \c "tiered"\, \c "timestamp"\,
 * \c "transaction"\, \c "verify"\, \c "version"\, \c "write"; default \c [].}
 * @config{verify_metadata, open connection and verify any WiredTiger metadata.  Not compatible when
 * opening a connection from a backup.  This API allows verification and detection of corruption in
 * WiredTiger metadata., a boolean flag; default \c false.}
 * @config{write_through, Use \c FILE_FLAG_WRITE_THROUGH on Windows to write to files.  Ignored on
 * non-Windows systems.  Options are given as a list\, such as <code>"write_through=[data]"</code>.
 * Configuring \c write_through requires care\, see @ref tuning_system_buffer_cache_direct_io for
 * important warnings.  Including \c "data" will cause WiredTiger data files to write through
 * cache\, including \c "log" will cause WiredTiger log files to write through cache.  \c
 * write_through should be combined with \c direct_io to get the equivalent of POSIX \c O_DIRECT on
 * Windows., a list\, with values chosen from the following options: \c "data"\, \c "log"; default
 * empty.}
 * @configend
 * Additionally, if files named \c WiredTiger.config or \c WiredTiger.basecfg
 * appear in the WiredTiger home directory, they are read for configuration
 * values (see @ref config_file and @ref config_base for details).
 * See @ref config_order for ordering of the configuration mechanisms.
 * @param[out] connectionp A pointer to the newly opened connection handle
 * @errors
 */
int wiredtiger_open(const char *home,
    WT_EVENT_HANDLER *event_handler, const char *config,
    WT_CONNECTION **connectionp) WT_ATTRIBUTE_LIBRARY_VISIBLE;

/*!
 * Return information about a WiredTiger error as a string (see
 * WT_SESSION::strerror for a thread-safe API).
 *
 * @snippet ex_all.c Display an error
 *
 * @param error a return value from a WiredTiger, ISO C, or POSIX standard API
 * @returns a string representation of the error
 */
const char *wiredtiger_strerror(int error) WT_ATTRIBUTE_LIBRARY_VISIBLE;

/*!
 * The interface implemented by applications to handle error, informational and
 * progress messages.  Entries set to NULL are ignored and the default handlers
 * will continue to be used.
 */
struct __wt_event_handler {
	/*!
	 * Callback to handle error messages; by default, error messages are
	 * written to the stderr stream. See @ref event_message_handling for
	 * more information.
	 *
	 * Errors that require the application to exit and restart will have
	 * their \c error value set to \c WT_PANIC. The application can exit
	 * immediately when \c WT_PANIC is passed to an event handler, there
	 * is no reason to return into WiredTiger.
	 *
	 * Event handler returns are not ignored: if the handler returns
	 * non-zero, the error may cause the WiredTiger function posting the
	 * event to fail, and may even cause operation or library failure.
	 *
	 * @param session the WiredTiger session handle in use when the error
	 * was generated. The handle may have been created by the application
	 * or automatically by WiredTiger.
	 * @param error a return value from a WiredTiger, ISO C, or
	 * POSIX standard API, which can be converted to a string using
	 * WT_SESSION::strerror
	 * @param message an error string
	 */
	int (*handle_error)(WT_EVENT_HANDLER *handler,
	    WT_SESSION *session, int error, const char *message);

	/*!
	 * Callback to handle informational messages; by default, informational
	 * messages are written to the stdout stream. See
	 * @ref event_message_handling for more information.
	 *
	 * Message handler returns are not ignored: if the handler returns
	 * non-zero, the error may cause the WiredTiger function posting the
	 * event to fail, and may even cause operation or library failure.
	 *
	 * @param session the WiredTiger session handle in use when the message
	 * was generated. The handle may have been created by the application
	 * or automatically by WiredTiger.
	 * @param message an informational string
	 */
	int (*handle_message)(WT_EVENT_HANDLER *handler,
	    WT_SESSION *session, const char *message);

	/*!
	 * Callback to handle progress messages; by default, progress messages
	 * are not written. See @ref event_message_handling for more
	 * information.
	 *
	 * Progress handler returns are not ignored: if the handler returns
	 * non-zero, the error may cause the WiredTiger function posting the
	 * event to fail, and may even cause operation or library failure.
	 *
	 * @param session the WiredTiger session handle in use when the
	 * progress message was generated. The handle may have been created by
	 * the application or automatically by WiredTiger.
	 * @param operation a string representation of the operation
	 * @param progress a counter
	 */
	int (*handle_progress)(WT_EVENT_HANDLER *handler,
	    WT_SESSION *session, const char *operation, uint64_t progress);

	/*!
	 * Callback to handle automatic close of a WiredTiger handle.
	 *
	 * Close handler returns are not ignored: if the handler returns
	 * non-zero, the error may cause the WiredTiger function posting the
	 * event to fail, and may even cause operation or library failure.
	 *
	 * @param session The session handle that is being closed if the
	 * cursor parameter is NULL.
	 * @param cursor The cursor handle that is being closed, or NULL if
	 * it is a session handle being closed.
	 */
	int (*handle_close)(WT_EVENT_HANDLER *handler,
	    WT_SESSION *session, WT_CURSOR *cursor);
};

/*!
 * @name Data packing and unpacking
 * @{
 */

/*!
 * Pack a structure into a buffer.
 *
 * See @ref packing for a description of the permitted format strings.
 *
 * @section pack_examples Packing Examples
 *
 * For example, the string <code>"iSh"</code> will pack a 32-bit integer
 * followed by a NUL-terminated string, followed by a 16-bit integer.  The
 * default, big-endian encoding will be used, with no alignment.  This could be
 * used in C as follows:
 *
 * @snippet ex_all.c Pack fields into a buffer
 *
 * Then later, the values can be unpacked as follows:
 *
 * @snippet ex_all.c Unpack fields from a buffer
 *
 * @param session the session handle
 * @param buffer a pointer to a packed byte array
 * @param len the number of valid bytes in the buffer
 * @param format the data format, see @ref packing
 * @errors
 */
int wiredtiger_struct_pack(WT_SESSION *session,
    void *buffer, size_t len, const char *format, ...)
    WT_ATTRIBUTE_LIBRARY_VISIBLE;

/*!
 * Calculate the size required to pack a structure.
 *
 * Note that for variable-sized fields including variable-sized strings and
 * integers, the calculated sized merely reflects the expected sizes specified
 * in the format string itself.
 *
 * @snippet ex_all.c Get the packed size
 *
 * @param session the session handle
 * @param lenp a location where the number of bytes needed for the
 * matching call to ::wiredtiger_struct_pack is returned
 * @param format the data format, see @ref packing
 * @errors
 */
int wiredtiger_struct_size(WT_SESSION *session,
    size_t *lenp, const char *format, ...) WT_ATTRIBUTE_LIBRARY_VISIBLE;

/*!
 * Unpack a structure from a buffer.
 *
 * Reverse of ::wiredtiger_struct_pack: gets values out of a
 * packed byte string.
 *
 * @snippet ex_all.c Unpack fields from a buffer
 *
 * @param session the session handle
 * @param buffer a pointer to a packed byte array
 * @param len the number of valid bytes in the buffer
 * @param format the data format, see @ref packing
 * @errors
 */
int wiredtiger_struct_unpack(WT_SESSION *session,
    const void *buffer, size_t len, const char *format, ...)
    WT_ATTRIBUTE_LIBRARY_VISIBLE;

#if !defined(SWIG)

/*!
 * Streaming interface to packing.
 *
 * This allows applications to pack or unpack records one field at a time.
 * This is an opaque handle returned by ::wiredtiger_pack_start or
 * ::wiredtiger_unpack_start.  It must be closed with ::wiredtiger_pack_close.
 */
typedef struct __wt_pack_stream WT_PACK_STREAM;

/*!
 * Start a packing operation into a buffer with the given format string.  This
 * should be followed by a series of calls to ::wiredtiger_pack_item,
 * ::wiredtiger_pack_int, ::wiredtiger_pack_str or ::wiredtiger_pack_uint
 * to fill in the values.
 *
 * @param session the session handle
 * @param format the data format, see @ref packing
 * @param buffer a pointer to memory to hold the packed data
 * @param size the size of the buffer
 * @param[out] psp the new packing stream handle
 * @errors
 */
int wiredtiger_pack_start(WT_SESSION *session,
    const char *format, void *buffer, size_t size, WT_PACK_STREAM **psp)
    WT_ATTRIBUTE_LIBRARY_VISIBLE;

/*!
 * Start an unpacking operation from a buffer with the given format string.
 * This should be followed by a series of calls to ::wiredtiger_unpack_item,
 * ::wiredtiger_unpack_int, ::wiredtiger_unpack_str or ::wiredtiger_unpack_uint
 * to retrieve the packed values.
 *
 * @param session the session handle
 * @param format the data format, see @ref packing
 * @param buffer a pointer to memory holding the packed data
 * @param size the size of the buffer
 * @param[out] psp the new packing stream handle
 * @errors
 */
int wiredtiger_unpack_start(WT_SESSION *session,
    const char *format, const void *buffer, size_t size, WT_PACK_STREAM **psp)
    WT_ATTRIBUTE_LIBRARY_VISIBLE;

/*!
 * Close a packing stream.
 *
 * @param ps the packing stream handle
 * @param[out] usedp the number of bytes in the buffer used by the stream
 * @errors
 */
int wiredtiger_pack_close(WT_PACK_STREAM *ps, size_t *usedp)
    WT_ATTRIBUTE_LIBRARY_VISIBLE;

/*!
 * Pack an item into a packing stream.
 *
 * @param ps the packing stream handle
 * @param item an item to pack
 * @errors
 */
int wiredtiger_pack_item(WT_PACK_STREAM *ps, WT_ITEM *item)
    WT_ATTRIBUTE_LIBRARY_VISIBLE;

/*!
 * Pack a signed integer into a packing stream.
 *
 * @param ps the packing stream handle
 * @param i a signed integer to pack
 * @errors
 */
int wiredtiger_pack_int(WT_PACK_STREAM *ps, int64_t i)
    WT_ATTRIBUTE_LIBRARY_VISIBLE;

/*!
 * Pack a string into a packing stream.
 *
 * @param ps the packing stream handle
 * @param s a string to pack
 * @errors
 */
int wiredtiger_pack_str(WT_PACK_STREAM *ps, const char *s)
    WT_ATTRIBUTE_LIBRARY_VISIBLE;

/*!
 * Pack an unsigned integer into a packing stream.
 *
 * @param ps the packing stream handle
 * @param u an unsigned integer to pack
 * @errors
 */
int wiredtiger_pack_uint(WT_PACK_STREAM *ps, uint64_t u)
    WT_ATTRIBUTE_LIBRARY_VISIBLE;

/*!
 * Unpack an item from a packing stream.
 *
 * @param ps the packing stream handle
 * @param item an item to unpack
 * @errors
 */
int wiredtiger_unpack_item(WT_PACK_STREAM *ps, WT_ITEM *item)
    WT_ATTRIBUTE_LIBRARY_VISIBLE;

/*!
 * Unpack a signed integer from a packing stream.
 *
 * @param ps the packing stream handle
 * @param[out] ip the unpacked signed integer
 * @errors
 */
int wiredtiger_unpack_int(WT_PACK_STREAM *ps, int64_t *ip)
    WT_ATTRIBUTE_LIBRARY_VISIBLE;

/*!
 * Unpack a string from a packing stream.
 *
 * @param ps the packing stream handle
 * @param[out] sp the unpacked string
 * @errors
 */
int wiredtiger_unpack_str(WT_PACK_STREAM *ps, const char **sp)
    WT_ATTRIBUTE_LIBRARY_VISIBLE;

/*!
 * Unpack an unsigned integer from a packing stream.
 *
 * @param ps the packing stream handle
 * @param[out] up the unpacked unsigned integer
 * @errors
 */
int wiredtiger_unpack_uint(WT_PACK_STREAM *ps, uint64_t *up)
    WT_ATTRIBUTE_LIBRARY_VISIBLE;
/*! @} */

/*!
 * @name Configuration strings
 * @{
 */

/*!
 * The configuration information returned by the WiredTiger configuration
 * parsing functions in the WT_EXTENSION_API and the public API.
 */
struct __wt_config_item {
	/*!
	 * The value of a configuration string.
	 *
	 * Regardless of the type of the configuration string (boolean, int,
	 * list or string), the \c str field will reference the value of the
	 * configuration string.
	 *
	 * The bytes referenced by \c str are <b>not</b> nul-terminated,
	 * use the \c len field instead of a terminating nul byte.
	 */
	const char *str;

	/*! The number of bytes in the value referenced by \c str. */
	size_t len;

	/*!
	 * The numeric value of a configuration boolean or integer.
	 *
	 * If the configuration string's value is "true" or "false", the
	 * \c val field will be set to 1 (true), or 0 (false).
	 *
	 * If the configuration string can be legally interpreted as an integer,
	 * using the strtoll function rules as specified in ISO/IEC 9899:1990
	 * ("ISO C90"), that integer will be stored in the \c val field.
	 */
	int64_t val;

	/*! Permitted values of the \c type field. */
	enum {
		/*! A string value with quotes stripped. */
		WT_CONFIG_ITEM_STRING,
		/*! A boolean literal ("true" or "false"). */
		WT_CONFIG_ITEM_BOOL,
		/*! An unquoted identifier: a string value without quotes. */
		WT_CONFIG_ITEM_ID,
		/*! A numeric value. */
		WT_CONFIG_ITEM_NUM,
		/*! A nested structure or list, including brackets. */
		WT_CONFIG_ITEM_STRUCT
	}
	/*!
	 * The type of value determined by the parser.  In all cases,
	 * the \c str and \c len fields are set.
	 */
	type;
};

#if !defined(SWIG) && !defined(DOXYGEN)
/*!
 * Validate a configuration string for a WiredTiger API.
 * This API is outside the scope of a WiredTiger connection handle, since
 * applications may need to validate configuration strings prior to calling
 * ::wiredtiger_open.
 * @param session the session handle (may be \c NULL if the database not yet
 * opened).
 * @param event_handler An event handler (used if \c session is \c NULL; if both
 * \c session and \c event_handler are \c NULL, error messages will be written
 * to stderr).
 * @param name the WiredTiger function or method to validate.
 * @param config the configuration string being parsed.
 * @returns zero for success, non-zero to indicate an error.
 *
 * @snippet ex_all.c Validate a configuration string
 */
int wiredtiger_config_validate(WT_SESSION *session,
    WT_EVENT_HANDLER *event_handler, const char *name, const char *config)
    WT_ATTRIBUTE_LIBRARY_VISIBLE;

/*
 * Validate a configuration string for a WiredTiger test program.
 */
int wiredtiger_test_config_validate(WT_SESSION *session,
    WT_EVENT_HANDLER *event_handler, const char *name, const char *config)
	WT_ATTRIBUTE_LIBRARY_VISIBLE;
#endif

/*!
 * Create a handle that can be used to parse or create configuration strings
 * compatible with WiredTiger APIs.
 * This API is outside the scope of a WiredTiger connection handle, since
 * applications may need to generate configuration strings prior to calling
 * ::wiredtiger_open.
 * @param session the session handle to be used for error reporting (if NULL,
 *	error messages will be written to stderr).
 * @param config the configuration string being parsed. The string must
 *	remain valid for the lifetime of the parser handle.
 * @param len the number of valid bytes in \c config
 * @param[out] config_parserp A pointer to the newly opened handle
 * @errors
 *
 * @snippet ex_config_parse.c Create a configuration parser
 */
int wiredtiger_config_parser_open(WT_SESSION *session,
    const char *config, size_t len, WT_CONFIG_PARSER **config_parserp)
    WT_ATTRIBUTE_LIBRARY_VISIBLE;

/*!
 * A handle that can be used to search and traverse configuration strings
 * compatible with WiredTiger APIs.
 * To parse the contents of a list or nested configuration string use a new
 * configuration parser handle based on the content of the ::WT_CONFIG_ITEM
 * retrieved from the parent configuration string.
 *
 * @section config_parse_examples Configuration String Parsing examples
 *
 * This could be used in C to create a configuration parser as follows:
 *
 * @snippet ex_config_parse.c Create a configuration parser
 *
 * Once the parser has been created the content can be queried directly:
 *
 * @snippet ex_config_parse.c get
 *
 * Or the content can be traversed linearly:
 *
 * @snippet ex_config_parse.c next
 *
 * Nested configuration values can be queried using a shorthand notation:
 *
 * @snippet ex_config_parse.c nested get
 *
 * Nested configuration values can be traversed using multiple
 * ::WT_CONFIG_PARSER handles:
 *
 * @snippet ex_config_parse.c nested traverse
 */
struct __wt_config_parser {

	/*!
	 * Close the configuration scanner releasing any resources.
	 *
	 * @param config_parser the configuration parser handle
	 * @errors
	 *
	 */
	int __F(close)(WT_CONFIG_PARSER *config_parser);

	/*!
	 * Return the next key/value pair.
	 *
	 * If an item has no explicitly assigned value, the item will be
	 * returned in \c key and the \c value will be set to the boolean
	 * \c "true" value.
	 *
	 * @param config_parser the configuration parser handle
	 * @param key the returned key
	 * @param value the returned value
	 * @errors
	 * When iteration would pass the end of the configuration string
	 * ::WT_NOTFOUND will be returned.
	 */
	int __F(next)(WT_CONFIG_PARSER *config_parser,
	    WT_CONFIG_ITEM *key, WT_CONFIG_ITEM *value);

	/*!
	 * Return the value of an item in the configuration string.
	 *
	 * @param config_parser the configuration parser handle
	 * @param key configuration key string
	 * @param value the returned value
	 * @errors
	 *
	 */
	int __F(get)(WT_CONFIG_PARSER *config_parser,
	    const char *key, WT_CONFIG_ITEM *value);
};

/*! @} */

/*!
 * @name Support functions
 * @anchor support_functions
 * @{
 */

/*!
 * Return a pointer to a function that calculates a CRC32C checksum.
 *
 * The WiredTiger library CRC32C checksum function uses hardware support where available, else it
 * falls back to a software implementation. Selecting a CRC32C checksum function can be slow, the
 * return value should be cached by the caller for repeated use.
 *
 * @snippet ex_all.c Checksum a buffer
 *
 * @returns a pointer to a function that takes a buffer and length and returns the CRC32C checksum
 */
uint32_t (*wiredtiger_crc32c_func(void))(const void *, size_t)
    WT_ATTRIBUTE_LIBRARY_VISIBLE;

#endif /* !defined(SWIG) */

/*!
 * Calculate a set of WT_MODIFY operations to represent an update.
 * This call will calculate a set of modifications to an old value that produce
 * the new value.  If more modifications are required than fit in the array
 * passed in by the caller, or if more bytes have changed than the \c maxdiff
 * parameter, the call will fail.  The matching algorithm is approximate, so it
 * may fail and return WT_NOTFOUND if a matching set of WT_MODIFY operations
 * is not found.
 *
 * The \c maxdiff parameter bounds how much work will be done searching for a
 * match: to ensure a match is found, it may need to be set larger than actual
 * number of bytes that differ between the old and new values.  In particular,
 * repeated patterns of bytes in the values can lead to suboptimal matching,
 * and matching ranges less than 64 bytes long will not be detected.
 *
 * If the call succeeds, the WT_MODIFY operations will point into \c newv,
 * which must remain valid until WT_CURSOR::modify is called.
 *
 * @snippet ex_all.c Calculate a modify operation
 *
 * @param session the current WiredTiger session (may be NULL)
 * @param oldv old value
 * @param newv new value
 * @param maxdiff maximum bytes difference
 * @param[out] entries array of modifications producing the new value
 * @param[in,out] nentriesp size of \c entries array passed in,
 *	set to the number of entries used
 * @errors
 */
int wiredtiger_calc_modify(WT_SESSION *session,
    const WT_ITEM *oldv, const WT_ITEM *newv,
    size_t maxdiff, WT_MODIFY *entries, int *nentriesp)
    WT_ATTRIBUTE_LIBRARY_VISIBLE;

/*!
 * Get version information.
 *
 * @snippet ex_all.c Get the WiredTiger library version #1
 * @snippet ex_all.c Get the WiredTiger library version #2
 *
 * @param majorp a location where the major version number is returned
 * @param minorp a location where the minor version number is returned
 * @param patchp a location where the patch version number is returned
 * @returns a string representation of the version
 */
const char *wiredtiger_version(int *majorp, int *minorp, int *patchp)
    WT_ATTRIBUTE_LIBRARY_VISIBLE;

/*! @} */

/*******************************************
 * Error returns
 *******************************************/
/*!
 * @name Error returns
 * Most functions and methods in WiredTiger return an integer code indicating
 * whether the operation succeeded or failed.  A return of zero indicates
 * success, all non-zero return values indicate some kind of failure.
 *
 * WiredTiger reserves all values from -31,800 to -31,999 as possible error
 * return values.  WiredTiger may also return C99/POSIX error codes such as
 * \c ENOMEM, \c EINVAL and \c ENOTSUP, with the usual meanings.
 *
 * The following are all of the WiredTiger-specific error returns:
 * @{
 */
/*
 * DO NOT EDIT: automatically built by dist/api_err.py.
 * Error return section: BEGIN
 */
/*!
 * Conflict between concurrent operations.
 * This error is generated when an operation cannot be completed due to a
 * conflict with concurrent operations.  The operation may be retried; if a
 * transaction is in progress, it should be rolled back and the operation
 * retried in a new transaction.
 */
#define	WT_ROLLBACK	(-31800)
/*!
 * Attempt to insert an existing key.
 * This error is generated when the application attempts to insert a record with
 * the same key as an existing record without the 'overwrite' configuration to
 * WT_SESSION::open_cursor.
 */
#define	WT_DUPLICATE_KEY	(-31801)
/*!
 * Non-specific WiredTiger error.
 * This error is returned when an error is not covered by a specific error
 * return. The operation may be retried; if a transaction is in progress, it
 * should be rolled back and the operation retried in a new transaction.
 */
#define	WT_ERROR	(-31802)
/*!
 * Item not found.
 * This error indicates an operation did not find a value to return.  This
 * includes cursor search and other operations where no record matched the
 * cursor's search key such as WT_CURSOR::update or WT_CURSOR::remove.
 */
#define	WT_NOTFOUND	(-31803)
/*!
 * WiredTiger library panic.
 * This error indicates an underlying problem that requires a database restart.
 * The application may exit immediately, no further WiredTiger calls are
 * required (and further calls will themselves immediately fail).
 */
#define	WT_PANIC	(-31804)
/*! @cond internal */
/*! Restart the operation (internal). */
#define	WT_RESTART	(-31805)
/*! @endcond */
/*!
 * Recovery must be run to continue.
 * This error is generated when ::wiredtiger_open is configured to return an
 * error if recovery is required to use the database.
 */
#define	WT_RUN_RECOVERY	(-31806)
/*!
 * Operation would overflow cache.
 * This error is only generated when wiredtiger_open is configured to run in-
 * memory, and an insert or update operation requires more than the configured
 * cache size to complete, or when an application thread fails to do eviction
 * within cache_max_wait_ms. The operation may be retried; if a transaction is
 * in progress, it should be rolled back and the operation retried in a new
 * transaction.
 */
#define	WT_CACHE_FULL	(-31807)
/*!
 * Conflict with a prepared update.
 * This error is generated when the application attempts to read an updated
 * record which is part of a transaction that has been prepared but not yet
 * resolved.
 */
#define	WT_PREPARE_CONFLICT	(-31808)
/*!
 * Database corruption detected.
 * This error is generated when corruption is detected in an on-disk file.
 * During normal operations, this may occur in rare circumstances as a result of
 * a system crash. The application may choose to salvage the file or retry
 * wiredtiger_open with the 'salvage=true' configuration setting.
 */
#define	WT_TRY_SALVAGE	(-31809)
/*
 * Error return section: END
 * DO NOT EDIT: automatically built by dist/api_err.py.
 */
/*! @} */

#ifndef DOXYGEN
#define	WT_DEADLOCK	WT_ROLLBACK		/* Backward compatibility */
#endif

/*! @} */

/*!
 * @defgroup wt_ext WiredTiger Extension API
 * The functions and interfaces applications use to customize and extend the
 * behavior of WiredTiger.
 * @{
 */

/*******************************************
 * Forward structure declarations for the extension API
 *******************************************/
struct __wt_config_arg;	typedef struct __wt_config_arg WT_CONFIG_ARG;

/*!
 * The interface implemented by applications to provide custom ordering of
 * records.
 *
 * Applications register their implementation with WiredTiger by calling
 * WT_CONNECTION::add_collator.  See @ref custom_collators for more
 * information.
 *
 * @snippet ex_extending.c add collator nocase
 *
 * @snippet ex_extending.c add collator prefix10
 */
struct __wt_collator {
	/*!
	 * Callback to compare keys.
	 *
	 * @param[out] cmp set to -1 if <code>key1 < key2</code>,
	 * 	0 if <code>key1 == key2</code>,
	 * 	1 if <code>key1 > key2</code>.
	 * @returns zero for success, non-zero to indicate an error.
	 *
	 * @snippet ex_all.c Implement WT_COLLATOR
	 *
	 * @snippet ex_extending.c case insensitive comparator
	 *
	 * @snippet ex_extending.c n character comparator
	 */
	int (*compare)(WT_COLLATOR *collator, WT_SESSION *session,
	    const WT_ITEM *key1, const WT_ITEM *key2, int *cmp);

	/*!
	 * If non-NULL, this callback is called to customize the collator
	 * for each data source.  If the callback returns a non-NULL
	 * collator, that instance is used instead of this one for all
	 * comparisons.
	 */
	int (*customize)(WT_COLLATOR *collator, WT_SESSION *session,
	    const char *uri, WT_CONFIG_ITEM *passcfg, WT_COLLATOR **customp);

	/*!
	 * If non-NULL a callback performed when the data source is closed
	 * for customized extractors otherwise when the database is closed.
	 *
	 * The WT_COLLATOR::terminate callback is intended to allow cleanup,
	 * the handle will not be subsequently accessed by WiredTiger.
	 */
	int (*terminate)(WT_COLLATOR *collator, WT_SESSION *session);
};

/*!
 * The interface implemented by applications to provide custom compression.
 *
 * Compressors must implement the WT_COMPRESSOR interface: the
 * WT_COMPRESSOR::compress and WT_COMPRESSOR::decompress callbacks must be
 * specified, and WT_COMPRESSOR::pre_size is optional.  To build your own
 * compressor, use one of the compressors in \c ext/compressors as a template:
 * \c ext/nop_compress is a simple compressor that passes through data
 * unchanged, and is a reasonable starting point.
 *
 * Applications register their implementation with WiredTiger by calling
 * WT_CONNECTION::add_compressor.
 *
 * @snippet nop_compress.c WT_COMPRESSOR initialization structure
 * @snippet nop_compress.c WT_COMPRESSOR initialization function
 */
struct __wt_compressor {
	/*!
	 * Callback to compress a chunk of data.
	 *
	 * WT_COMPRESSOR::compress takes a source buffer and a destination
	 * buffer, by default of the same size.  If the callback can compress
	 * the buffer to a smaller size in the destination, it does so, sets
	 * the \c compression_failed return to 0 and returns 0.  If compression
	 * does not produce a smaller result, the callback sets the
	 * \c compression_failed return to 1 and returns 0. If another
	 * error occurs, it returns an errno or WiredTiger error code.
	 *
	 * On entry, \c src will point to memory, with the length of the memory
	 * in \c src_len.  After successful completion, the callback should
	 * return \c 0 and set \c result_lenp to the number of bytes required
	 * for the compressed representation.
	 *
	 * On entry, \c dst points to the destination buffer with a length
	 * of \c dst_len.  If the WT_COMPRESSOR::pre_size method is specified,
	 * the destination buffer will be at least the size returned by that
	 * method; otherwise, the destination buffer will be at least as large
	 * as the length of the data to compress.
	 *
	 * If compression would not shrink the data or the \c dst buffer is not
	 * large enough to hold the compressed data, the callback should set
	 * \c compression_failed to a non-zero value and return 0.
	 *
	 * @param[in] src the data to compress
	 * @param[in] src_len the length of the data to compress
	 * @param[in] dst the destination buffer
	 * @param[in] dst_len the length of the destination buffer
	 * @param[out] result_lenp the length of the compressed data
	 * @param[out] compression_failed non-zero if compression did not
	 * decrease the length of the data (compression may not have completed)
	 * @returns zero for success, non-zero to indicate an error.
	 *
	 * @snippet nop_compress.c WT_COMPRESSOR compress
	 */
	int (*compress)(WT_COMPRESSOR *compressor, WT_SESSION *session,
	    uint8_t *src, size_t src_len,
	    uint8_t *dst, size_t dst_len,
	    size_t *result_lenp, int *compression_failed);

	/*!
	 * Callback to decompress a chunk of data.
	 *
	 * WT_COMPRESSOR::decompress takes a source buffer and a destination
	 * buffer.  The contents are switched from \c compress: the
	 * source buffer is the compressed value, and the destination buffer is
	 * sized to be the original size.  If the callback successfully
	 * decompresses the source buffer to the destination buffer, it returns
	 * 0.  If an error occurs, it returns an errno or WiredTiger error code.
	 * The source buffer that WT_COMPRESSOR::decompress takes may have a
	 * size that is rounded up from the size originally produced by
	 * WT_COMPRESSOR::compress, with the remainder of the buffer set to
	 * zeroes. Most compressors do not care about this difference if the
	 * size to be decompressed can be implicitly discovered from the
	 * compressed data.  If your compressor cares, you may need to allocate
	 * space for, and store, the actual size in the compressed buffer.  See
	 * the source code for the included snappy compressor for an example.
	 *
	 * On entry, \c src will point to memory, with the length of the memory
	 * in \c src_len.  After successful completion, the callback should
	 * return \c 0 and set \c result_lenp to the number of bytes required
	 * for the decompressed representation.
	 *
	 * If the \c dst buffer is not big enough to hold the decompressed
	 * data, the callback should return an error.
	 *
	 * @param[in] src the data to decompress
	 * @param[in] src_len the length of the data to decompress
	 * @param[in] dst the destination buffer
	 * @param[in] dst_len the length of the destination buffer
	 * @param[out] result_lenp the length of the decompressed data
	 * @returns zero for success, non-zero to indicate an error.
	 *
	 * @snippet nop_compress.c WT_COMPRESSOR decompress
	 */
	int (*decompress)(WT_COMPRESSOR *compressor, WT_SESSION *session,
	    uint8_t *src, size_t src_len,
	    uint8_t *dst, size_t dst_len,
	    size_t *result_lenp);

	/*!
	 * Callback to size a destination buffer for compression
	 *
	 * WT_COMPRESSOR::pre_size is an optional callback that, given the
	 * source buffer and size, produces the size of the destination buffer
	 * to be given to WT_COMPRESSOR::compress.  This is useful for
	 * compressors that assume that the output buffer is sized for the
	 * worst case and thus no overrun checks are made.  If your compressor
	 * works like this, WT_COMPRESSOR::pre_size will need to be defined.
	 * See the source code for the snappy compressor for an example.
	 * However, if your compressor detects and avoids overruns against its
	 * target buffer, you will not need to define WT_COMPRESSOR::pre_size.
	 * When WT_COMPRESSOR::pre_size is set to NULL, the destination buffer
	 * is sized the same as the source buffer.  This is always sufficient,
	 * since a compression result that is larger than the source buffer is
	 * discarded by WiredTiger.
	 *
	 * If not NULL, this callback is called before each call to
	 * WT_COMPRESSOR::compress to determine the size of the destination
	 * buffer to provide.  If the callback is NULL, the destination
	 * buffer will be the same size as the source buffer.
	 *
	 * The callback should set \c result_lenp to a suitable buffer size
	 * for compression, typically the maximum length required by
	 * WT_COMPRESSOR::compress.
	 *
	 * This callback function is for compressors that require an output
	 * buffer larger than the source buffer (for example, that do not
	 * check for buffer overflow during compression).
	 *
	 * @param[in] src the data to compress
	 * @param[in] src_len the length of the data to compress
	 * @param[out] result_lenp the required destination buffer size
	 * @returns zero for success, non-zero to indicate an error.
	 *
	 * @snippet nop_compress.c WT_COMPRESSOR presize
	 */
	int (*pre_size)(WT_COMPRESSOR *compressor, WT_SESSION *session,
	    uint8_t *src, size_t src_len, size_t *result_lenp);

	/*!
	 * If non-NULL, a callback performed when the database is closed.
	 *
	 * The WT_COMPRESSOR::terminate callback is intended to allow cleanup,
	 * the handle will not be subsequently accessed by WiredTiger.
	 *
	 * @snippet nop_compress.c WT_COMPRESSOR terminate
	 */
	int (*terminate)(WT_COMPRESSOR *compressor, WT_SESSION *session);
};

/*!
 * Applications can extend WiredTiger by providing new implementations of the
 * WT_DATA_SOURCE class.  Each data source supports a different URI scheme for
 * data sources to WT_SESSION::create, WT_SESSION::open_cursor and related
 * methods.  See @ref custom_data_sources for more information.
 *
 * <b>Thread safety:</b> WiredTiger may invoke methods on the WT_DATA_SOURCE
 * interface from multiple threads concurrently.  It is the responsibility of
 * the implementation to protect any shared data.
 *
 * Applications register their implementation with WiredTiger by calling
 * WT_CONNECTION::add_data_source.
 *
 * @snippet ex_data_source.c WT_DATA_SOURCE register
 */
struct __wt_data_source {
	/*!
	 * Callback to alter an object.
	 *
	 * @snippet ex_data_source.c WT_DATA_SOURCE alter
	 */
	int (*alter)(WT_DATA_SOURCE *dsrc, WT_SESSION *session,
	    const char *uri, WT_CONFIG_ARG *config);

	/*!
	 * Callback to create a new object.
	 *
	 * @snippet ex_data_source.c WT_DATA_SOURCE create
	 */
	int (*create)(WT_DATA_SOURCE *dsrc, WT_SESSION *session,
	    const char *uri, WT_CONFIG_ARG *config);

	/*!
	 * Callback to compact an object.
	 *
	 * @snippet ex_data_source.c WT_DATA_SOURCE compact
	 */
	int (*compact)(WT_DATA_SOURCE *dsrc, WT_SESSION *session,
	    const char *uri, WT_CONFIG_ARG *config);

	/*!
	 * Callback to drop an object.
	 *
	 * @snippet ex_data_source.c WT_DATA_SOURCE drop
	 */
	int (*drop)(WT_DATA_SOURCE *dsrc, WT_SESSION *session,
	    const char *uri, WT_CONFIG_ARG *config);

	/*!
	 * Callback to initialize a cursor.
	 *
	 * @snippet ex_data_source.c WT_DATA_SOURCE open_cursor
	 */
	int (*open_cursor)(WT_DATA_SOURCE *dsrc, WT_SESSION *session,
	    const char *uri, WT_CONFIG_ARG *config, WT_CURSOR **new_cursor);

	/*!
	 * Callback to rename an object.
	 *
	 * @snippet ex_data_source.c WT_DATA_SOURCE rename
	 */
	int (*rename)(WT_DATA_SOURCE *dsrc, WT_SESSION *session,
	    const char *uri, const char *newuri, WT_CONFIG_ARG *config);

	/*!
	 * Callback to salvage an object.
	 *
	 * @snippet ex_data_source.c WT_DATA_SOURCE salvage
	 */
	int (*salvage)(WT_DATA_SOURCE *dsrc, WT_SESSION *session,
	    const char *uri, WT_CONFIG_ARG *config);

	/*!
	 * Callback to get the size of an object.
	 *
	 * @snippet ex_data_source.c WT_DATA_SOURCE size
	 */
	int (*size)(WT_DATA_SOURCE *dsrc, WT_SESSION *session,
	    const char *uri, wt_off_t *size);

	/*!
	 * Callback to truncate an object.
	 *
	 * @snippet ex_data_source.c WT_DATA_SOURCE truncate
	 */
	int (*truncate)(WT_DATA_SOURCE *dsrc, WT_SESSION *session,
	    const char *uri, WT_CONFIG_ARG *config);

	/*!
	 * Callback to truncate a range of an object.
	 *
	 * @snippet ex_data_source.c WT_DATA_SOURCE range truncate
	 */
	int (*range_truncate)(WT_DATA_SOURCE *dsrc, WT_SESSION *session,
	    WT_CURSOR *start, WT_CURSOR *stop);

	/*!
	 * Callback to verify an object.
	 *
	 * @snippet ex_data_source.c WT_DATA_SOURCE verify
	 */
	int (*verify)(WT_DATA_SOURCE *dsrc, WT_SESSION *session,
	    const char *uri, WT_CONFIG_ARG *config);

	/*!
	 * Callback to checkpoint the database.
	 *
	 * @snippet ex_data_source.c WT_DATA_SOURCE checkpoint
	 */
	int (*checkpoint)(
	    WT_DATA_SOURCE *dsrc, WT_SESSION *session, WT_CONFIG_ARG *config);

	/*!
	 * If non-NULL, a callback performed when the database is closed.
	 *
	 * The WT_DATA_SOURCE::terminate callback is intended to allow cleanup,
	 * the handle will not be subsequently accessed by WiredTiger.
	 *
	 * @snippet ex_data_source.c WT_DATA_SOURCE terminate
	 */
	int (*terminate)(WT_DATA_SOURCE *dsrc, WT_SESSION *session);

	/*!
	 * If non-NULL, a callback performed before an LSM merge.
	 *
	 * @param[in] source a cursor configured with the data being merged
	 * @param[in] dest a cursor on the new object being filled by the merge
	 *
	 * @snippet ex_data_source.c WT_DATA_SOURCE lsm_pre_merge
	 */
	int (*lsm_pre_merge)(
	    WT_DATA_SOURCE *dsrc, WT_CURSOR *source, WT_CURSOR *dest);
};

/*!
 * The interface implemented by applications to provide custom encryption.
 *
 * Encryptors must implement the WT_ENCRYPTOR interface: the WT_ENCRYPTOR::encrypt,
 * WT_ENCRYPTOR::decrypt and WT_ENCRYPTOR::sizing callbacks must be specified,
 * WT_ENCRYPTOR::customize and WT_ENCRYPTOR::terminate are optional.  To build your own
 * encryptor, use one of the encryptors in \c ext/encryptors as a template: \c
 * ext/encryptors/sodium_encrypt uses the open-source libsodium cryptographic library, and
 * \c ext/encryptors/nop_encrypt is a simple template that passes through data unchanged,
 * and is a reasonable starting point.  \c ext/encryptors/rotn_encrypt is an encryptor
 * implementing a simple (insecure) rotation cipher meant for testing.  See @ref
 * encryption "the encryptors page" for further information.
 *
 * Applications register their implementation with WiredTiger by calling
 * WT_CONNECTION::add_encryptor.
 *
 * @snippet nop_encrypt.c WT_ENCRYPTOR initialization structure
 * @snippet nop_encrypt.c WT_ENCRYPTOR initialization function
 */
struct __wt_encryptor {
	/*!
	 * Callback to encrypt a chunk of data.
	 *
	 * WT_ENCRYPTOR::encrypt takes a source buffer and a destination buffer. The
	 * callback encrypts the source buffer (plain text) into the destination buffer.
	 *
	 * On entry, \c src will point to a block of memory to encrypt, with the length of
	 * the block in \c src_len.
	 *
	 * On entry, \c dst points to the destination buffer with a length of \c dst_len.
	 * The destination buffer will be at least src_len plus the size returned by that
	 * WT_ENCRYPT::sizing.
	 *
	 * After successful completion, the callback should return \c 0 and set \c
	 * result_lenp to the number of bytes required for the encrypted representation,
	 * which should be less than or equal to \c dst_len.
	 *
	 * This callback cannot be NULL.
	 *
	 * @param[in] src the data to encrypt
	 * @param[in] src_len the length of the data to encrypt
	 * @param[in] dst the destination buffer
	 * @param[in] dst_len the length of the destination buffer
	 * @param[out] result_lenp the length of the encrypted data
	 * @returns zero for success, non-zero to indicate an error.
	 *
	 * @snippet nop_encrypt.c WT_ENCRYPTOR encrypt
	 */
	int (*encrypt)(WT_ENCRYPTOR *encryptor, WT_SESSION *session,
	    uint8_t *src, size_t src_len,
	    uint8_t *dst, size_t dst_len,
	    size_t *result_lenp);

	/*!
	 * Callback to decrypt a chunk of data.
	 *
	 * WT_ENCRYPTOR::decrypt takes a source buffer and a destination buffer. The
	 * contents are switched from \c encrypt: the source buffer is the encrypted
	 * value, and the destination buffer is sized to be the original size of the
	 * decrypted data. If the callback successfully decrypts the source buffer to the
	 * destination buffer, it returns 0. If an error occurs, it returns an errno or
	 * WiredTiger error code.
	 *
	 * On entry, \c src will point to memory, with the length of the memory in \c
	 * src_len. After successful completion, the callback should return \c 0 and set
	 * \c result_lenp to the number of bytes required for the decrypted
	 * representation.
	 *
	 * If the \c dst buffer is not big enough to hold the decrypted data, the callback
	 * should return an error.
	 *
	 * This callback cannot be NULL.
	 *
	 * @param[in] src the data to decrypt
	 * @param[in] src_len the length of the data to decrypt
	 * @param[in] dst the destination buffer
	 * @param[in] dst_len the length of the destination buffer
	 * @param[out] result_lenp the length of the decrypted data
	 * @returns zero for success, non-zero to indicate an error.
	 *
	 * @snippet nop_encrypt.c WT_ENCRYPTOR decrypt
	 */
	int (*decrypt)(WT_ENCRYPTOR *encryptor, WT_SESSION *session,
	    uint8_t *src, size_t src_len,
	    uint8_t *dst, size_t dst_len,
	    size_t *result_lenp);

	/*!
	 * Callback to size a destination buffer for encryption.
	 *
	 * WT_ENCRYPTOR::sizing is an callback that returns the number of additional bytes
	 * that is needed when encrypting a data block. This is always necessary, since
	 * encryptors should always generate some sort of cryptographic checksum as well
	 * as the ciphertext. Without such a call, WiredTiger would have no way to know
	 * the worst case for the encrypted buffer size.
	 *
	 * The WiredTiger encryption infrastructure assumes that buffer sizing is not
	 * dependent on the number of bytes of input, that there is a one-to-one
	 * relationship in number of bytes needed between input and output. This means
	 * that if the encryption uses a block cipher in such a way that the input size
	 * needs to be padded to the cipher block size, the sizing method should return
	 * the worst case to ensure enough space is available.
	 *
	 * This callback cannot be NULL.
	 *
	 * The callback should set \c expansion_constantp to the additional number of
	 * bytes needed.
	 *
	 * @param[out] expansion_constantp the additional number of bytes needed when
	 *    encrypting.
	 * @returns zero for success, non-zero to indicate an error.
	 *
	 * @snippet nop_encrypt.c WT_ENCRYPTOR sizing
	 */
	int (*sizing)(WT_ENCRYPTOR *encryptor, WT_SESSION *session,
	    size_t *expansion_constantp);

	/*!
	 * If non-NULL, this callback is called to load keys into the encryptor. (That
	 * is, "customize" it for a given key.) The customize function is called whenever
	 * a new keyid is used for the first time with this encryptor, whether it be in
	 * the ::wiredtiger_open call or the WT_SESSION::create call. This should create a
	 * new encryptor instance and insert the requested key in it.
	 *
	 * The key may be specified either via \c keyid or \c secretkey in the \c
	 * encrypt_config parameter. In the former case, the encryptor should look up the
	 * requested key ID with whatever key management service is in use and install it
	 * in the new encryptor. In the latter case, the encryptor should save the
	 * provided secret key (or some transformation of it) in the new
	 * encryptor. Further encryption with the same \c keyid will use this new
	 * encryptor instance. (In the case of \c secretkey, only one key can be
	 * configured, for the system encryption, and the new encryptor will be used for
	 * all encryption involving it.) See @ref encryption for more information.
	 *
	 * This callback may return NULL as the new encryptor, in which case the original
	 * encryptor will be used for further operations on the selected key. Unless this
	 * happens, the original encryptor structure created during extension
	 * initialization will never be used for encryption or decryption.
	 *
	 * This callback may itself be NULL, in which case it is not called, but in that
	 * case there is no way to configure a key. This may be suitable for an
	 * environment where a key management service returns a single key under a
	 * well-known name that can be compiled in, but in a more general environment is
	 * not a useful approach. One should of course never compile in actual keys!
	 *
	 * @param[in] encrypt_config the "encryption" portion of the configuration from
	 *    the wiredtiger_open or WT_SESSION::create call, containing the \c keyid or
	 *    \c secretkey setting.
	 * @param[out] customp the new modified encryptor, or NULL.
	 * @returns zero for success, non-zero to indicate an error.
	 */
	int (*customize)(WT_ENCRYPTOR *encryptor, WT_SESSION *session,
	    WT_CONFIG_ARG *encrypt_config, WT_ENCRYPTOR **customp);

	/*!
	 * If non-NULL, a callback performed when the database is closed. It is called for
	 * each encryptor that was added using WT_CONNECTION::add_encryptor or returned by
	 * the WT_ENCRYPTOR::customize callback.
	 *
	 * The WT_ENCRYPTOR::terminate callback is intended to allow cleanup; the handle
	 * will not be subsequently accessed by WiredTiger.
	 *
	 * @snippet nop_encrypt.c WT_ENCRYPTOR terminate
	 */
	int (*terminate)(WT_ENCRYPTOR *encryptor, WT_SESSION *session);
};

/*!
 * The interface implemented by applications to provide custom extraction of
 * index keys or column group values.
 *
 * Applications register implementations with WiredTiger by calling
 * WT_CONNECTION::add_extractor.  See @ref custom_extractors for more
 * information.
 *
 * @snippet ex_all.c WT_EXTRACTOR register
 */
struct __wt_extractor {
	/*!
	 * Callback to extract a value for an index or column group.
	 *
	 * @errors
	 *
	 * @snippet ex_all.c WT_EXTRACTOR
	 *
	 * @param extractor the WT_EXTRACTOR implementation
	 * @param session the current WiredTiger session
	 * @param key the table key in raw format, see @ref cursor_raw for
	 *	details
	 * @param value the table value in raw format, see @ref cursor_raw for
	 *	details
	 * @param[out] result_cursor the method should call WT_CURSOR::set_key
	 *	and WT_CURSOR::insert on this cursor to return a key.  The \c
	 *	key_format of the cursor will match that passed to
	 *	WT_SESSION::create for the index.  Multiple index keys can be
	 *	created for each record by calling WT_CURSOR::insert multiple
	 *	times.
	 */
	int (*extract)(WT_EXTRACTOR *extractor, WT_SESSION *session,
	    const WT_ITEM *key, const WT_ITEM *value,
	    WT_CURSOR *result_cursor);

	/*!
	 * If non-NULL, this callback is called to customize the extractor for
	 * each index.  If the callback returns a non-NULL extractor, that
	 * instance is used instead of this one for all comparisons.
	 */
	int (*customize)(WT_EXTRACTOR *extractor, WT_SESSION *session,
	    const char *uri, WT_CONFIG_ITEM *appcfg, WT_EXTRACTOR **customp);

	/*!
	 * If non-NULL a callback performed when the index or column group
	 * is closed for customized extractors otherwise when the database
	 * is closed.
	 *
	 * The WT_EXTRACTOR::terminate callback is intended to allow cleanup,
	 * the handle will not be subsequently accessed by WiredTiger.
	 */
	int (*terminate)(WT_EXTRACTOR *extractor, WT_SESSION *session);
};

/*! WT_FILE_SYSTEM::open_file file types */
typedef enum {
	WT_FS_OPEN_FILE_TYPE_CHECKPOINT,/*!< open a data file checkpoint */
	WT_FS_OPEN_FILE_TYPE_DATA,	/*!< open a data file */
	WT_FS_OPEN_FILE_TYPE_DIRECTORY,	/*!< open a directory */
	WT_FS_OPEN_FILE_TYPE_LOG,	/*!< open a log file */
	WT_FS_OPEN_FILE_TYPE_REGULAR	/*!< open a regular file */
} WT_FS_OPEN_FILE_TYPE;

#ifdef DOXYGEN
/*! WT_FILE_SYSTEM::open_file flags: random access pattern */
#define	WT_FS_OPEN_ACCESS_RAND	0x0
/*! WT_FILE_SYSTEM::open_file flags: sequential access pattern */
#define	WT_FS_OPEN_ACCESS_SEQ	0x0
/*! WT_FILE_SYSTEM::open_file flags: create if does not exist */
#define	WT_FS_OPEN_CREATE	0x0
/*! WT_FILE_SYSTEM::open_file flags: direct I/O requested */
#define	WT_FS_OPEN_DIRECTIO	0x0
/*! WT_FILE_SYSTEM::open_file flags: file creation must be durable */
#define	WT_FS_OPEN_DURABLE	0x0
/*!
 * WT_FILE_SYSTEM::open_file flags: return EBUSY if exclusive use not available
 */
#define	WT_FS_OPEN_EXCLUSIVE	0x0
/*! WT_FILE_SYSTEM::open_file flags: open is read-only */
#define	WT_FS_OPEN_READONLY	0x0

/*!
 * WT_FILE_SYSTEM::remove or WT_FILE_SYSTEM::rename flags: the remove or rename
 * operation must be durable
 */
#define	WT_FS_DURABLE		0x0
#else
/* AUTOMATIC FLAG VALUE GENERATION START 0 */
#define	WT_FS_OPEN_ACCESS_RAND	0x01u
#define	WT_FS_OPEN_ACCESS_SEQ	0x02u
#define	WT_FS_OPEN_CREATE	0x04u
#define	WT_FS_OPEN_DIRECTIO	0x08u
#define	WT_FS_OPEN_DURABLE	0x10u
#define	WT_FS_OPEN_EXCLUSIVE	0x20u
#define	WT_FS_OPEN_FIXED	0x40u	/* Path not home relative (internal) */
#define	WT_FS_OPEN_READONLY	0x80u
/* AUTOMATIC FLAG VALUE GENERATION STOP 32 */

/* AUTOMATIC FLAG VALUE GENERATION START 0 */
#define	WT_FS_DURABLE		0x1u
/* AUTOMATIC FLAG VALUE GENERATION STOP 32 */
#endif

/*!
 * The interface implemented by applications to provide a custom file system
 * implementation.
 *
 * <b>Thread safety:</b> WiredTiger may invoke methods on the WT_FILE_SYSTEM
 * interface from multiple threads concurrently. It is the responsibility of
 * the implementation to protect any shared data.
 *
 * Applications register implementations with WiredTiger by calling
 * WT_CONNECTION::set_file_system.  See @ref custom_file_systems for more
 * information.
 *
 * @snippet ex_file_system.c WT_FILE_SYSTEM register
 */
struct __wt_file_system {
	/*!
	 * Return a list of file names for the named directory.
	 *
	 * @errors
	 *
	 * @param file_system the WT_FILE_SYSTEM
	 * @param session the current WiredTiger session
	 * @param directory the name of the directory
	 * @param prefix if not NULL, only files with names matching the prefix
	 *    are returned
	 * @param[out] dirlist the method returns an allocated array of
	 *    individually allocated strings, one for each entry in the
	 *    directory.
	 * @param[out] countp the number of entries returned
	 */
	int (*fs_directory_list)(WT_FILE_SYSTEM *file_system,
	    WT_SESSION *session, const char *directory, const char *prefix,
	    char ***dirlist, uint32_t *countp);

#if !defined(DOXYGEN)
	/*
	 * Return a single file name for the named directory.
	 */
	int (*fs_directory_list_single)(WT_FILE_SYSTEM *file_system,
	    WT_SESSION *session, const char *directory, const char *prefix,
	    char ***dirlist, uint32_t *countp);
#endif

	/*!
	 * Free memory allocated by WT_FILE_SYSTEM::directory_list.
	 *
	 * @errors
	 *
	 * @param file_system the WT_FILE_SYSTEM
	 * @param session the current WiredTiger session
	 * @param dirlist array returned by WT_FILE_SYSTEM::directory_list
	 * @param count count returned by WT_FILE_SYSTEM::directory_list
	 */
	int (*fs_directory_list_free)(WT_FILE_SYSTEM *file_system,
	    WT_SESSION *session, char **dirlist, uint32_t count);

	/*!
	 * Return if the named file system object exists.
	 *
	 * @errors
	 *
	 * @param file_system the WT_FILE_SYSTEM
	 * @param session the current WiredTiger session
	 * @param name the name of the file
	 * @param[out] existp If the named file system object exists
	 */
	int (*fs_exist)(WT_FILE_SYSTEM *file_system,
	    WT_SESSION *session, const char *name, bool *existp);

	/*!
	 * Open a handle for a named file system object
	 *
	 * The method should return ENOENT if the file is not being created and
	 * does not exist.
	 *
	 * The method should return EACCES if the file cannot be opened in the
	 * requested mode (for example, a file opened for writing in a readonly
	 * file system).
	 *
	 * The method should return EBUSY if ::WT_FS_OPEN_EXCLUSIVE is set and
	 * the file is in use.
	 *
	 * @errors
	 *
	 * @param file_system the WT_FILE_SYSTEM
	 * @param session the current WiredTiger session
	 * @param name the name of the file system object
	 * @param file_type the type of the file
	 *    The file type is provided to allow optimization for different file
	 *    access patterns.
	 * @param flags flags indicating how to open the file, one or more of
	 *    ::WT_FS_OPEN_CREATE, ::WT_FS_OPEN_DIRECTIO, ::WT_FS_OPEN_DURABLE,
	 *    ::WT_FS_OPEN_EXCLUSIVE or ::WT_FS_OPEN_READONLY.
	 * @param[out] file_handlep the handle to the newly opened file. File
	 *    system implementations must allocate memory for the handle and
	 *    the WT_FILE_HANDLE::name field, and fill in the WT_FILE_HANDLE::
	 *    fields. Applications wanting to associate private information
	 *    with the WT_FILE_HANDLE:: structure should declare and allocate
	 *    their own structure as a superset of a WT_FILE_HANDLE:: structure.
	 */
	int (*fs_open_file)(WT_FILE_SYSTEM *file_system, WT_SESSION *session,
	    const char *name, WT_FS_OPEN_FILE_TYPE file_type, uint32_t flags,
	    WT_FILE_HANDLE **file_handlep);

	/*!
	 * Remove a named file system object
	 *
	 * This method is not required for readonly file systems and should be
	 * set to NULL when not required by the file system.
	 *
	 * @errors
	 *
	 * @param file_system the WT_FILE_SYSTEM
	 * @param session the current WiredTiger session
	 * @param name the name of the file system object
	 * @param flags 0 or ::WT_FS_DURABLE
	 */
	int (*fs_remove)(WT_FILE_SYSTEM *file_system,
	    WT_SESSION *session, const char *name, uint32_t flags);

	/*!
	 * Rename a named file system object
	 *
	 * This method is not required for readonly file systems and should be
	 * set to NULL when not required by the file system.
	 *
	 * @errors
	 *
	 * @param file_system the WT_FILE_SYSTEM
	 * @param session the current WiredTiger session
	 * @param from the original name of the object
	 * @param to the new name for the object
	 * @param flags 0 or ::WT_FS_DURABLE
	 */
	int (*fs_rename)(WT_FILE_SYSTEM *file_system, WT_SESSION *session,
	    const char *from, const char *to, uint32_t flags);

	/*!
	 * Return the size of a named file system object
	 *
	 * @errors
	 *
	 * @param file_system the WT_FILE_SYSTEM
	 * @param session the current WiredTiger session
	 * @param name the name of the file system object
	 * @param[out] sizep the size of the file system entry
	 */
	int (*fs_size)(WT_FILE_SYSTEM *file_system,
	    WT_SESSION *session, const char *name, wt_off_t *sizep);

	/*!
	 * A callback performed when the file system is closed and will no
	 * longer be accessed by the WiredTiger database.
	 *
	 * This method is not required and should be set to NULL when not
	 * required by the file system.
	 *
	 * The WT_FILE_SYSTEM::terminate callback is intended to allow cleanup,
	 * the handle will not be subsequently accessed by WiredTiger.
	 */
	int (*terminate)(WT_FILE_SYSTEM *file_system, WT_SESSION *session);
};

/*! WT_FILE_HANDLE::fadvise flags: no longer need */
#define	WT_FILE_HANDLE_DONTNEED	1
/*! WT_FILE_HANDLE::fadvise flags: will need */
#define	WT_FILE_HANDLE_WILLNEED	2

/*!
 * A file handle implementation returned by WT_FILE_SYSTEM::open_file.
 *
 * <b>Thread safety:</b> Unless explicitly stated otherwise, WiredTiger may
 * invoke methods on the WT_FILE_HANDLE interface from multiple threads
 * concurrently. It is the responsibility of the implementation to protect
 * any shared data.
 *
 * See @ref custom_file_systems for more information.
 */
struct __wt_file_handle {
	/*!
	 * The enclosing file system, set by WT_FILE_SYSTEM::open_file.
	 */
	WT_FILE_SYSTEM *file_system;

	/*!
	 * The name of the file, set by WT_FILE_SYSTEM::open_file.
	 */
	char *name;

	/*!
	 * Close a file handle, the handle will not be further accessed by
	 * WiredTiger.
	 *
	 * @errors
	 *
	 * @param file_handle the WT_FILE_HANDLE
	 * @param session the current WiredTiger session
	 */
	int (*close)(WT_FILE_HANDLE *file_handle, WT_SESSION *session);

	/*!
	 * Indicate expected future use of file ranges, based on the POSIX
	 * 1003.1 standard fadvise.
	 *
	 * This method is not required, and should be set to NULL when not
	 * supported by the file.
	 *
	 * @errors
	 *
	 * @param file_handle the WT_FILE_HANDLE
	 * @param session the current WiredTiger session
	 * @param offset the file offset
	 * @param len the size of the advisory
	 * @param advice one of ::WT_FILE_HANDLE_WILLNEED or
	 *    ::WT_FILE_HANDLE_DONTNEED.
	 */
	int (*fh_advise)(WT_FILE_HANDLE *file_handle,
	    WT_SESSION *session, wt_off_t offset, wt_off_t len, int advice);

	/*!
	 * Extend the file.
	 *
	 * This method is not required, and should be set to NULL when not
	 * supported by the file.
	 *
	 * Any allocated disk space must read as 0 bytes, and no existing file
	 * data may change. Allocating all necessary underlying storage (not
	 * changing just the file's metadata), is likely to result in increased
	 * performance.
	 *
	 * This method is not called by multiple threads concurrently (on the
	 * same file handle). If the file handle's extension method supports
	 * concurrent calls, set the WT_FILE_HANDLE::fh_extend_nolock method
	 * instead. See @ref custom_file_systems for more information.
	 *
	 * @errors
	 *
	 * @param file_handle the WT_FILE_HANDLE
	 * @param session the current WiredTiger session
	 * @param offset desired file size after extension
	 */
	int (*fh_extend)(
	    WT_FILE_HANDLE *file_handle, WT_SESSION *session, wt_off_t offset);

	/*!
	 * Extend the file.
	 *
	 * This method is not required, and should be set to NULL when not
	 * supported by the file.
	 *
	 * Any allocated disk space must read as 0 bytes, and no existing file
	 * data may change. Allocating all necessary underlying storage (not
	 * only changing the file's metadata), is likely to result in increased
	 * performance.
	 *
	 * This method may be called by multiple threads concurrently (on the
	 * same file handle). If the file handle's extension method does not
	 * support concurrent calls, set the WT_FILE_HANDLE::fh_extend method
	 * instead. See @ref custom_file_systems for more information.
	 *
	 * @errors
	 *
	 * @param file_handle the WT_FILE_HANDLE
	 * @param session the current WiredTiger session
	 * @param offset desired file size after extension
	 */
	int (*fh_extend_nolock)(
	    WT_FILE_HANDLE *file_handle, WT_SESSION *session, wt_off_t offset);

	/*!
	 * Lock/unlock a file from the perspective of other processes running
	 * in the system, where necessary.
	 *
	 * @errors
	 *
	 * @param file_handle the WT_FILE_HANDLE
	 * @param session the current WiredTiger session
	 * @param lock whether to lock or unlock
	 */
	int (*fh_lock)(
	    WT_FILE_HANDLE *file_handle, WT_SESSION *session, bool lock);

	/*!
	 * Map a file into memory, based on the POSIX 1003.1 standard mmap.
	 *
	 * This method is not required, and should be set to NULL when not
	 * supported by the file.
	 *
	 * @errors
	 *
	 * @param file_handle the WT_FILE_HANDLE
	 * @param session the current WiredTiger session
	 * @param[out] mapped_regionp a reference to a memory location into
	 *    which should be stored a pointer to the start of the mapped region
	 * @param[out] lengthp a reference to a memory location into which
	 *    should be stored the length of the region
	 * @param[out] mapped_cookiep a reference to a memory location into
	 *    which can be optionally stored a pointer to an opaque cookie
	 *    which is subsequently passed to WT_FILE_HANDLE::unmap.
	 */
	int (*fh_map)(WT_FILE_HANDLE *file_handle, WT_SESSION *session,
	    void *mapped_regionp, size_t *lengthp, void *mapped_cookiep);

	/*!
	 * Unmap part of a memory mapped file, based on the POSIX 1003.1
	 * standard madvise.
	 *
	 * This method is not required, and should be set to NULL when not
	 * supported by the file.
	 *
	 * @errors
	 *
	 * @param file_handle the WT_FILE_HANDLE
	 * @param session the current WiredTiger session
	 * @param map a location in the mapped region unlikely to be used in the
	 *    near future
	 * @param length the length of the mapped region to discard
	 * @param mapped_cookie any cookie set by the WT_FILE_HANDLE::map method
	 */
	int (*fh_map_discard)(WT_FILE_HANDLE *file_handle,
	    WT_SESSION *session, void *map, size_t length, void *mapped_cookie);

	/*!
	 * Preload part of a memory mapped file, based on the POSIX 1003.1
	 * standard madvise.
	 *
	 * This method is not required, and should be set to NULL when not
	 * supported by the file.
	 *
	 * @errors
	 *
	 * @param file_handle the WT_FILE_HANDLE
	 * @param session the current WiredTiger session
	 * @param map a location in the mapped region likely to be used in the
	 *    near future
	 * @param length the size of the mapped region to preload
	 * @param mapped_cookie any cookie set by the WT_FILE_HANDLE::map method
	 */
	int (*fh_map_preload)(WT_FILE_HANDLE *file_handle, WT_SESSION *session,
	    const void *map, size_t length, void *mapped_cookie);

	/*!
	 * Unmap a memory mapped file, based on the POSIX 1003.1 standard
	 * munmap.
	 *
	 * This method is only required if a valid implementation of map is
	 * provided by the file, and should be set to NULL otherwise.
	 *
	 * @errors
	 *
	 * @param file_handle the WT_FILE_HANDLE
	 * @param session the current WiredTiger session
	 * @param mapped_region a pointer to the start of the mapped region
	 * @param length the length of the mapped region
	 * @param mapped_cookie any cookie set by the WT_FILE_HANDLE::map method
	 */
	int (*fh_unmap)(WT_FILE_HANDLE *file_handle, WT_SESSION *session,
	    void *mapped_region, size_t length, void *mapped_cookie);

	/*!
	 * Read from a file, based on the POSIX 1003.1 standard pread.
	 *
	 * @errors
	 *
	 * @param file_handle the WT_FILE_HANDLE
	 * @param session the current WiredTiger session
	 * @param offset the offset in the file to start reading from
	 * @param len the amount to read
	 * @param[out] buf buffer to hold the content read from file
	 */
	int (*fh_read)(WT_FILE_HANDLE *file_handle,
	    WT_SESSION *session, wt_off_t offset, size_t len, void *buf);

	/*!
	 * Return the size of a file.
	 *
	 * @errors
	 *
	 * @param file_handle the WT_FILE_HANDLE
	 * @param session the current WiredTiger session
	 * @param sizep the size of the file
	 */
	int (*fh_size)(
	    WT_FILE_HANDLE *file_handle, WT_SESSION *session, wt_off_t *sizep);

	/*!
	 * Make outstanding file writes durable and do not return until writes
	 * are complete.
	 *
	 * This method is not required for read-only files, and should be set
	 * to NULL when not supported by the file.
	 *
	 * @errors
	 *
	 * @param file_handle the WT_FILE_HANDLE
	 * @param session the current WiredTiger session
	 */
	int (*fh_sync)(WT_FILE_HANDLE *file_handle, WT_SESSION *session);

	/*!
	 * Schedule the outstanding file writes required for durability and
	 * return immediately.
	 *
	 * This method is not required, and should be set to NULL when not
	 * supported by the file.
	 *
	 * @errors
	 *
	 * @param file_handle the WT_FILE_HANDLE
	 * @param session the current WiredTiger session
	 */
	int (*fh_sync_nowait)(WT_FILE_HANDLE *file_handle, WT_SESSION *session);

	/*!
	 * Truncate the file.
	 *
	 * This method is not required, and should be set to NULL when not
	 * supported by the file.
	 *
	 * This method is not called by multiple threads concurrently (on the
	 * same file handle).
	 *
	 * @errors
	 *
	 * @param file_handle the WT_FILE_HANDLE
	 * @param session the current WiredTiger session
	 * @param offset desired file size after truncate
	 */
	int (*fh_truncate)(
	    WT_FILE_HANDLE *file_handle, WT_SESSION *session, wt_off_t offset);

	/*!
	 * Write to a file, based on the POSIX 1003.1 standard pwrite.
	 *
	 * This method is not required for read-only files, and should be set
	 * to NULL when not supported by the file.
	 *
	 * @errors
	 *
	 * @param file_handle the WT_FILE_HANDLE
	 * @param session the current WiredTiger session
	 * @param offset offset at which to start writing
	 * @param length amount of data to write
	 * @param buf content to be written to the file
	 */
	int (*fh_write)(WT_FILE_HANDLE *file_handle, WT_SESSION *session,
	    wt_off_t offset, size_t length, const void *buf);
};

#if !defined(DOXYGEN)
/* This interface is not yet public. */

/*!
 * The interface implemented by applications to provide a storage source
 * implementation. This documentation refers to "object" and "bucket"
 * to mean a "file-like object" and a "container of objects", respectively.
 *
 * <b>Thread safety:</b> WiredTiger may invoke methods on the WT_STORAGE_SOURCE
 * interface from multiple threads concurrently. It is the responsibility of
 * the implementation to protect any shared data.
 *
 * Applications register implementations with WiredTiger by calling
 * WT_CONNECTION::add_storage_source.
 *
 * @snippet ex_storage_source.c WT_STORAGE_SOURCE register
 */
struct __wt_storage_source {
	/*!
	 * A reference is added to the storage source.  The reference is released by a
	 * call to WT_STORAGE_SOURCE::terminate.  A reference is added as a side effect
	 * of calling WT_CONNECTION::get_storage_source.
	 *
	 * @errors
	 *
	 * @param storage_source the WT_STORAGE_SOURCE
	 */
	int (*ss_add_reference)(WT_STORAGE_SOURCE *storage_source);

	/*!
	 * Create a customized file system to access the storage source
	 * objects.
	 *
	 * The file system returned behaves as if objects in the specified buckets are
	 * files in the file system.  In particular, the fs_open_file method requires
	 * its flags argument to include either WT_FS_OPEN_CREATE or WT_FS_OPEN_READONLY.
	 * Objects being created are not deemed to "exist" and be visible to
	 * WT_FILE_SYSTEM::fs_exist and other file system methods until the new handle has
	 * been closed.  Objects once created are immutable. That is, only objects that
	 * do not already exist can be opened with the create flag, and objects that
	 * already exist can only be opened with the readonly flag.  Only objects that
	 * exist can be transferred to the underlying shared object storage.  This can
	 * happen at any time after an object is created, and can be forced to happen using
	 * WT_STORAGE_SOURCE::ss_flush.
	 *
	 * Additionally file handles returned by the file system behave as file handles to a
	 * local file.  For example, WT_FILE_HANDLE::fh_sync synchronizes writes to the
	 * local file, and does not imply any transferring of data to the shared object store.
	 *
	 * The directory argument to the WT_FILE_SYSTEM::fs_directory_list method is normally
	 * the empty string as the cloud equivalent (bucket) has already been given when
	 * customizing the file system.  If specified, the directory path is interpreted
	 * as another prefix, which is removed from the results.
	 *
	 * Names used by the file system methods are generally flat.  However, in some
	 * implementations of a file system returned by a storage source, "..", ".", "/"
	 * may have a particular meaning, as in a POSIX file system.  We suggest that
	 * these constructs be avoided when a caller chooses file names within the returned
	 * file system; they may be rejected by the implementation.  Within a bucket name,
	 * these characters may or may not be acceptable. That is implementation dependent.
	 * In the prefix, "/" is specifically allowed, as this may have performance or
	 * administrative benefits.  That said, within a prefix, certain combinations
	 * involving "/" may be rejected, for example "/../".
	 *
	 * @errors
	 *
	 * @param storage_source the WT_STORAGE_SOURCE
	 * @param session the current WiredTiger session
	 * @param bucket_name the name of the bucket.  Use of '/' is implementation dependent.
	 * @param auth_token the authorization identifier.
	 * @param config additional configuration. The only allowable value is \c cache_directory,
	 *    the name of a directory holding cached objects. Its default is
	 *    \c "<home>/cache-<bucket>" with \c <home> replaced by the @ref home, and
	 *    \c <bucket> replaced by the bucket_name.
	 * @param[out] file_system the customized file system returned
	 */
	int (*ss_customize_file_system)(WT_STORAGE_SOURCE *storage_source, WT_SESSION *session,
	    const char *bucket_name, const char *auth_token, const char *config,
	    WT_FILE_SYSTEM **file_system);

	/*!
	 * Copy a file from the default file system to an object name in shared object storage.
	 *
	 * @errors
	 *
	 * @param storage_source the WT_STORAGE_SOURCE
	 * @param session the current WiredTiger session
	 * @param file_system the destination bucket and credentials
	 * @param source the name of the source input file
	 * @param object the name of the destination object
	 * @param config additional configuration, currently must be NULL
	 */
	int (*ss_flush)(WT_STORAGE_SOURCE *storage_source, WT_SESSION *session,
	    WT_FILE_SYSTEM *file_system, const char *source, const char *object,
            const char *config);

	/*!
	 * After a flush, rename the source file from the default file system to be cached in
         * the shared object storage.
	 *
	 * @errors
	 *
	 * @param storage_source the WT_STORAGE_SOURCE
	 * @param session the current WiredTiger session
	 * @param file_system the destination bucket and credentials
	 * @param source the name of the source input file
	 * @param object the name of the destination object
	 * @param config additional configuration, currently must be NULL
	 */
	int (*ss_flush_finish)(WT_STORAGE_SOURCE *storage_source, WT_SESSION *session,
	    WT_FILE_SYSTEM *file_system, const char *source, const char *object,
	    const char *config);

	/*!
	 * A callback performed when the storage source or reference is closed
	 * and will no longer be used.  The initial creation of the storage source
	 * counts as a reference, and each call to WT_STORAGE_SOURCE::add_reference
	 * increase the number of references.  When all references are released, the
	 * storage source and any resources associated with it are released.
	 *
	 * This method is not required and should be set to NULL when not
	 * required by the storage source implementation.
	 *
	 * The WT_STORAGE_SOURCE::terminate callback is intended to allow cleanup,
	 * the handle will not be subsequently accessed by WiredTiger.
	 */
	int (*terminate)(WT_STORAGE_SOURCE *storage_source, WT_SESSION *session);
};
#endif

/*!
 * Entry point to an extension, called when the extension is loaded.
 *
 * @param connection the connection handle
 * @param config the config information passed to WT_CONNECTION::load_extension
 * @errors
 */
extern int wiredtiger_extension_init(
    WT_CONNECTION *connection, WT_CONFIG_ARG *config);

/*!
 * Optional cleanup function for an extension, called during
 * WT_CONNECTION::close.
 *
 * @param connection the connection handle
 * @errors
 */
extern int wiredtiger_extension_terminate(WT_CONNECTION *connection);

/*! @} */

/*!
 * @addtogroup wt
 * @{
 */
/*!
 * @name Incremental backup types
 * @anchor backup_types
 * @{
 */
/*! invalid type */
#define WT_BACKUP_INVALID	0
/*! whole file */
#define WT_BACKUP_FILE		1
/*! file range */
#define WT_BACKUP_RANGE		2
/*! @} */

/*!
 * @name Log record and operation types
 * @anchor log_types
 * @{
 */
/*
 * NOTE:  The values of these record types and operations must
 * never change because they're written into the log.  Append
 * any new records or operations to the appropriate set.
 */
/*! checkpoint */
#define	WT_LOGREC_CHECKPOINT	0
/*! transaction commit */
#define	WT_LOGREC_COMMIT	1
/*! file sync */
#define	WT_LOGREC_FILE_SYNC	2
/*! message */
#define	WT_LOGREC_MESSAGE	3
/*! system/internal record */
#define	WT_LOGREC_SYSTEM	4
/*! invalid operation */
#define	WT_LOGOP_INVALID	0
/*! column-store put */
#define	WT_LOGOP_COL_PUT	1
/*! column-store remove */
#define	WT_LOGOP_COL_REMOVE	2
/*! column-store truncate */
#define	WT_LOGOP_COL_TRUNCATE	3
/*! row-store put */
#define	WT_LOGOP_ROW_PUT	4
/*! row-store remove */
#define	WT_LOGOP_ROW_REMOVE	5
/*! row-store truncate */
#define	WT_LOGOP_ROW_TRUNCATE	6
/*! checkpoint start */
#define	WT_LOGOP_CHECKPOINT_START	7
/*! previous LSN */
#define	WT_LOGOP_PREV_LSN	8
/*! column-store modify */
#define	WT_LOGOP_COL_MODIFY	9
/*! row-store modify */
#define	WT_LOGOP_ROW_MODIFY	10
/*
 * NOTE: Diagnostic-only log operations should have values in
 * the ignore range.
 */
/*! Diagnostic: transaction timestamps */
#define	WT_LOGOP_TXN_TIMESTAMP	(WT_LOGOP_IGNORE | 11)
/*! @} */

/*******************************************
 * Statistic reference.
 *******************************************/
/*
 * DO NOT EDIT: automatically built by dist/stat.py.
 * Statistics section: BEGIN
 */

/*!
 * @name Connection statistics
 * @anchor statistics_keys
 * @anchor statistics_conn
 * Statistics are accessed through cursors with \c "statistics:" URIs.
 * Individual statistics can be queried through the cursor using the following
 * keys.  See @ref data_statistics for more information.
 * @{
 */
/*! LSM: application work units currently queued */
#define	WT_STAT_CONN_LSM_WORK_QUEUE_APP			1000
/*! LSM: merge work units currently queued */
#define	WT_STAT_CONN_LSM_WORK_QUEUE_MANAGER		1001
/*! LSM: rows merged in an LSM tree */
#define	WT_STAT_CONN_LSM_ROWS_MERGED			1002
/*! LSM: sleep for LSM checkpoint throttle */
#define	WT_STAT_CONN_LSM_CHECKPOINT_THROTTLE		1003
/*! LSM: sleep for LSM merge throttle */
#define	WT_STAT_CONN_LSM_MERGE_THROTTLE			1004
/*! LSM: switch work units currently queued */
#define	WT_STAT_CONN_LSM_WORK_QUEUE_SWITCH		1005
/*! LSM: tree maintenance operations discarded */
#define	WT_STAT_CONN_LSM_WORK_UNITS_DISCARDED		1006
/*! LSM: tree maintenance operations executed */
#define	WT_STAT_CONN_LSM_WORK_UNITS_DONE		1007
/*! LSM: tree maintenance operations scheduled */
#define	WT_STAT_CONN_LSM_WORK_UNITS_CREATED		1008
/*! LSM: tree queue hit maximum */
#define	WT_STAT_CONN_LSM_WORK_QUEUE_MAX			1009
/*! block-cache: cached blocks updated */
#define	WT_STAT_CONN_BLOCK_CACHE_BLOCKS_UPDATE		1010
/*! block-cache: cached bytes updated */
#define	WT_STAT_CONN_BLOCK_CACHE_BYTES_UPDATE		1011
/*! block-cache: evicted blocks */
#define	WT_STAT_CONN_BLOCK_CACHE_BLOCKS_EVICTED		1012
/*! block-cache: file size causing bypass */
#define	WT_STAT_CONN_BLOCK_CACHE_BYPASS_FILESIZE	1013
/*! block-cache: lookups */
#define	WT_STAT_CONN_BLOCK_CACHE_LOOKUPS		1014
/*! block-cache: number of blocks not evicted due to overhead */
#define	WT_STAT_CONN_BLOCK_CACHE_NOT_EVICTED_OVERHEAD	1015
/*!
 * block-cache: number of bypasses because no-write-allocate setting was
 * on
 */
#define	WT_STAT_CONN_BLOCK_CACHE_BYPASS_WRITEALLOC	1016
/*! block-cache: number of bypasses due to overhead on put */
#define	WT_STAT_CONN_BLOCK_CACHE_BYPASS_OVERHEAD_PUT	1017
/*! block-cache: number of bypasses on get */
#define	WT_STAT_CONN_BLOCK_CACHE_BYPASS_GET		1018
/*! block-cache: number of bypasses on put because file is too small */
#define	WT_STAT_CONN_BLOCK_CACHE_BYPASS_PUT		1019
/*! block-cache: number of eviction passes */
#define	WT_STAT_CONN_BLOCK_CACHE_EVICTION_PASSES	1020
/*! block-cache: number of hits */
#define	WT_STAT_CONN_BLOCK_CACHE_HITS			1021
/*! block-cache: number of misses */
#define	WT_STAT_CONN_BLOCK_CACHE_MISSES			1022
/*! block-cache: number of put bypasses on checkpoint I/O */
#define	WT_STAT_CONN_BLOCK_CACHE_BYPASS_CHKPT		1023
/*! block-cache: removed blocks */
#define	WT_STAT_CONN_BLOCK_CACHE_BLOCKS_REMOVED		1024
/*! block-cache: total blocks */
#define	WT_STAT_CONN_BLOCK_CACHE_BLOCKS			1025
/*! block-cache: total blocks inserted on read path */
#define	WT_STAT_CONN_BLOCK_CACHE_BLOCKS_INSERT_READ	1026
/*! block-cache: total blocks inserted on write path */
#define	WT_STAT_CONN_BLOCK_CACHE_BLOCKS_INSERT_WRITE	1027
/*! block-cache: total bytes */
#define	WT_STAT_CONN_BLOCK_CACHE_BYTES			1028
/*! block-cache: total bytes inserted on read path */
#define	WT_STAT_CONN_BLOCK_CACHE_BYTES_INSERT_READ	1029
/*! block-cache: total bytes inserted on write path */
#define	WT_STAT_CONN_BLOCK_CACHE_BYTES_INSERT_WRITE	1030
/*! block-manager: blocks pre-loaded */
#define	WT_STAT_CONN_BLOCK_PRELOAD			1031
/*! block-manager: blocks read */
#define	WT_STAT_CONN_BLOCK_READ				1032
/*! block-manager: blocks written */
#define	WT_STAT_CONN_BLOCK_WRITE			1033
/*! block-manager: bytes read */
#define	WT_STAT_CONN_BLOCK_BYTE_READ			1034
/*! block-manager: bytes read via memory map API */
#define	WT_STAT_CONN_BLOCK_BYTE_READ_MMAP		1035
/*! block-manager: bytes read via system call API */
#define	WT_STAT_CONN_BLOCK_BYTE_READ_SYSCALL		1036
/*! block-manager: bytes written */
#define	WT_STAT_CONN_BLOCK_BYTE_WRITE			1037
/*! block-manager: bytes written for checkpoint */
#define	WT_STAT_CONN_BLOCK_BYTE_WRITE_CHECKPOINT	1038
/*! block-manager: bytes written via memory map API */
#define	WT_STAT_CONN_BLOCK_BYTE_WRITE_MMAP		1039
/*! block-manager: bytes written via system call API */
#define	WT_STAT_CONN_BLOCK_BYTE_WRITE_SYSCALL		1040
/*! block-manager: mapped blocks read */
#define	WT_STAT_CONN_BLOCK_MAP_READ			1041
/*! block-manager: mapped bytes read */
#define	WT_STAT_CONN_BLOCK_BYTE_MAP_READ		1042
/*!
 * block-manager: number of times the file was remapped because it
 * changed size via fallocate or truncate
 */
#define	WT_STAT_CONN_BLOCK_REMAP_FILE_RESIZE		1043
/*! block-manager: number of times the region was remapped via write */
#define	WT_STAT_CONN_BLOCK_REMAP_FILE_WRITE		1044
/*! cache: application threads page read from disk to cache count */
#define	WT_STAT_CONN_CACHE_READ_APP_COUNT		1045
/*! cache: application threads page read from disk to cache time (usecs) */
#define	WT_STAT_CONN_CACHE_READ_APP_TIME		1046
/*! cache: application threads page write from cache to disk count */
#define	WT_STAT_CONN_CACHE_WRITE_APP_COUNT		1047
/*! cache: application threads page write from cache to disk time (usecs) */
#define	WT_STAT_CONN_CACHE_WRITE_APP_TIME		1048
/*! cache: bytes allocated for updates */
#define	WT_STAT_CONN_CACHE_BYTES_UPDATES		1049
/*! cache: bytes belonging to page images in the cache */
#define	WT_STAT_CONN_CACHE_BYTES_IMAGE			1050
/*! cache: bytes belonging to the history store table in the cache */
#define	WT_STAT_CONN_CACHE_BYTES_HS			1051
/*! cache: bytes currently in the cache */
#define	WT_STAT_CONN_CACHE_BYTES_INUSE			1052
/*! cache: bytes dirty in the cache cumulative */
#define	WT_STAT_CONN_CACHE_BYTES_DIRTY_TOTAL		1053
/*! cache: bytes not belonging to page images in the cache */
#define	WT_STAT_CONN_CACHE_BYTES_OTHER			1054
/*! cache: bytes read into cache */
#define	WT_STAT_CONN_CACHE_BYTES_READ			1055
/*! cache: bytes written from cache */
#define	WT_STAT_CONN_CACHE_BYTES_WRITE			1056
/*! cache: checkpoint blocked page eviction */
#define	WT_STAT_CONN_CACHE_EVICTION_CHECKPOINT		1057
/*!
 * cache: checkpoint of history store file blocked non-history store page
 * eviction
 */
#define	WT_STAT_CONN_CACHE_EVICTION_BLOCKED_CHECKPOINT_HS	1058
/*! cache: eviction calls to get a page */
#define	WT_STAT_CONN_CACHE_EVICTION_GET_REF		1059
/*! cache: eviction calls to get a page found queue empty */
#define	WT_STAT_CONN_CACHE_EVICTION_GET_REF_EMPTY	1060
/*! cache: eviction calls to get a page found queue empty after locking */
#define	WT_STAT_CONN_CACHE_EVICTION_GET_REF_EMPTY2	1061
/*! cache: eviction currently operating in aggressive mode */
#define	WT_STAT_CONN_CACHE_EVICTION_AGGRESSIVE_SET	1062
/*! cache: eviction empty score */
#define	WT_STAT_CONN_CACHE_EVICTION_EMPTY_SCORE		1063
/*!
 * cache: eviction gave up due to detecting an out of order on disk value
 * behind the last update on the chain
 */
#define	WT_STAT_CONN_CACHE_EVICTION_BLOCKED_OOO_CHECKPOINT_RACE_1	1064
/*!
 * cache: eviction gave up due to detecting an out of order tombstone
 * ahead of the selected on disk update
 */
#define	WT_STAT_CONN_CACHE_EVICTION_BLOCKED_OOO_CHECKPOINT_RACE_2	1065
/*!
 * cache: eviction gave up due to detecting an out of order tombstone
 * ahead of the selected on disk update after validating the update chain
 */
#define	WT_STAT_CONN_CACHE_EVICTION_BLOCKED_OOO_CHECKPOINT_RACE_3	1066
/*!
 * cache: eviction gave up due to detecting out of order timestamps on
 * the update chain after the selected on disk update
 */
#define	WT_STAT_CONN_CACHE_EVICTION_BLOCKED_OOO_CHECKPOINT_RACE_4	1067
/*! cache: eviction passes of a file */
#define	WT_STAT_CONN_CACHE_EVICTION_WALK_PASSES		1068
/*! cache: eviction server candidate queue empty when topping up */
#define	WT_STAT_CONN_CACHE_EVICTION_QUEUE_EMPTY		1069
/*! cache: eviction server candidate queue not empty when topping up */
#define	WT_STAT_CONN_CACHE_EVICTION_QUEUE_NOT_EMPTY	1070
/*! cache: eviction server evicting pages */
#define	WT_STAT_CONN_CACHE_EVICTION_SERVER_EVICTING	1071
/*!
 * cache: eviction server slept, because we did not make progress with
 * eviction
 */
#define	WT_STAT_CONN_CACHE_EVICTION_SERVER_SLEPT	1072
/*! cache: eviction server unable to reach eviction goal */
#define	WT_STAT_CONN_CACHE_EVICTION_SLOW		1073
/*! cache: eviction server waiting for a leaf page */
#define	WT_STAT_CONN_CACHE_EVICTION_WALK_LEAF_NOTFOUND	1074
/*! cache: eviction state */
#define	WT_STAT_CONN_CACHE_EVICTION_STATE		1075
/*!
 * cache: eviction walk most recent sleeps for checkpoint handle
 * gathering
 */
#define	WT_STAT_CONN_CACHE_EVICTION_WALK_SLEEPS		1076
/*! cache: eviction walk target pages histogram - 0-9 */
#define	WT_STAT_CONN_CACHE_EVICTION_TARGET_PAGE_LT10	1077
/*! cache: eviction walk target pages histogram - 10-31 */
#define	WT_STAT_CONN_CACHE_EVICTION_TARGET_PAGE_LT32	1078
/*! cache: eviction walk target pages histogram - 128 and higher */
#define	WT_STAT_CONN_CACHE_EVICTION_TARGET_PAGE_GE128	1079
/*! cache: eviction walk target pages histogram - 32-63 */
#define	WT_STAT_CONN_CACHE_EVICTION_TARGET_PAGE_LT64	1080
/*! cache: eviction walk target pages histogram - 64-128 */
#define	WT_STAT_CONN_CACHE_EVICTION_TARGET_PAGE_LT128	1081
/*!
 * cache: eviction walk target pages reduced due to history store cache
 * pressure
 */
#define	WT_STAT_CONN_CACHE_EVICTION_TARGET_PAGE_REDUCED	1082
/*! cache: eviction walk target strategy both clean and dirty pages */
#define	WT_STAT_CONN_CACHE_EVICTION_TARGET_STRATEGY_BOTH_CLEAN_AND_DIRTY	1083
/*! cache: eviction walk target strategy only clean pages */
#define	WT_STAT_CONN_CACHE_EVICTION_TARGET_STRATEGY_CLEAN	1084
/*! cache: eviction walk target strategy only dirty pages */
#define	WT_STAT_CONN_CACHE_EVICTION_TARGET_STRATEGY_DIRTY	1085
/*! cache: eviction walks abandoned */
#define	WT_STAT_CONN_CACHE_EVICTION_WALKS_ABANDONED	1086
/*! cache: eviction walks gave up because they restarted their walk twice */
#define	WT_STAT_CONN_CACHE_EVICTION_WALKS_STOPPED	1087
/*!
 * cache: eviction walks gave up because they saw too many pages and
 * found no candidates
 */
#define	WT_STAT_CONN_CACHE_EVICTION_WALKS_GAVE_UP_NO_TARGETS	1088
/*!
 * cache: eviction walks gave up because they saw too many pages and
 * found too few candidates
 */
#define	WT_STAT_CONN_CACHE_EVICTION_WALKS_GAVE_UP_RATIO	1089
/*! cache: eviction walks reached end of tree */
#define	WT_STAT_CONN_CACHE_EVICTION_WALKS_ENDED		1090
/*! cache: eviction walks restarted */
#define	WT_STAT_CONN_CACHE_EVICTION_WALK_RESTART	1091
/*! cache: eviction walks started from root of tree */
#define	WT_STAT_CONN_CACHE_EVICTION_WALK_FROM_ROOT	1092
/*! cache: eviction walks started from saved location in tree */
#define	WT_STAT_CONN_CACHE_EVICTION_WALK_SAVED_POS	1093
/*! cache: eviction worker thread active */
#define	WT_STAT_CONN_CACHE_EVICTION_ACTIVE_WORKERS	1094
/*! cache: eviction worker thread created */
#define	WT_STAT_CONN_CACHE_EVICTION_WORKER_CREATED	1095
/*! cache: eviction worker thread evicting pages */
#define	WT_STAT_CONN_CACHE_EVICTION_WORKER_EVICTING	1096
/*! cache: eviction worker thread removed */
#define	WT_STAT_CONN_CACHE_EVICTION_WORKER_REMOVED	1097
/*! cache: eviction worker thread stable number */
#define	WT_STAT_CONN_CACHE_EVICTION_STABLE_STATE_WORKERS	1098
/*! cache: files with active eviction walks */
#define	WT_STAT_CONN_CACHE_EVICTION_WALKS_ACTIVE	1099
/*! cache: files with new eviction walks started */
#define	WT_STAT_CONN_CACHE_EVICTION_WALKS_STARTED	1100
/*! cache: force re-tuning of eviction workers once in a while */
#define	WT_STAT_CONN_CACHE_EVICTION_FORCE_RETUNE	1101
/*!
 * cache: forced eviction - history store pages failed to evict while
 * session has history store cursor open
 */
#define	WT_STAT_CONN_CACHE_EVICTION_FORCE_HS_FAIL	1102
/*!
 * cache: forced eviction - history store pages selected while session
 * has history store cursor open
 */
#define	WT_STAT_CONN_CACHE_EVICTION_FORCE_HS		1103
/*!
 * cache: forced eviction - history store pages successfully evicted
 * while session has history store cursor open
 */
#define	WT_STAT_CONN_CACHE_EVICTION_FORCE_HS_SUCCESS	1104
/*! cache: forced eviction - pages evicted that were clean count */
#define	WT_STAT_CONN_CACHE_EVICTION_FORCE_CLEAN		1105
/*! cache: forced eviction - pages evicted that were clean time (usecs) */
#define	WT_STAT_CONN_CACHE_EVICTION_FORCE_CLEAN_TIME	1106
/*! cache: forced eviction - pages evicted that were dirty count */
#define	WT_STAT_CONN_CACHE_EVICTION_FORCE_DIRTY		1107
/*! cache: forced eviction - pages evicted that were dirty time (usecs) */
#define	WT_STAT_CONN_CACHE_EVICTION_FORCE_DIRTY_TIME	1108
/*!
 * cache: forced eviction - pages selected because of a large number of
 * updates to a single item
 */
#define	WT_STAT_CONN_CACHE_EVICTION_FORCE_LONG_UPDATE_LIST	1109
/*!
 * cache: forced eviction - pages selected because of too many deleted
 * items count
 */
#define	WT_STAT_CONN_CACHE_EVICTION_FORCE_DELETE	1110
/*! cache: forced eviction - pages selected count */
#define	WT_STAT_CONN_CACHE_EVICTION_FORCE		1111
/*! cache: forced eviction - pages selected unable to be evicted count */
#define	WT_STAT_CONN_CACHE_EVICTION_FORCE_FAIL		1112
/*! cache: forced eviction - pages selected unable to be evicted time */
#define	WT_STAT_CONN_CACHE_EVICTION_FORCE_FAIL_TIME	1113
/*! cache: hazard pointer blocked page eviction */
#define	WT_STAT_CONN_CACHE_EVICTION_HAZARD		1114
/*! cache: hazard pointer check calls */
#define	WT_STAT_CONN_CACHE_HAZARD_CHECKS		1115
/*! cache: hazard pointer check entries walked */
#define	WT_STAT_CONN_CACHE_HAZARD_WALKS			1116
/*! cache: hazard pointer maximum array length */
#define	WT_STAT_CONN_CACHE_HAZARD_MAX			1117
/*! cache: history store table insert calls */
#define	WT_STAT_CONN_CACHE_HS_INSERT			1118
/*! cache: history store table insert calls that returned restart */
#define	WT_STAT_CONN_CACHE_HS_INSERT_RESTART		1119
/*! cache: history store table max on-disk size */
#define	WT_STAT_CONN_CACHE_HS_ONDISK_MAX		1120
/*! cache: history store table on-disk size */
#define	WT_STAT_CONN_CACHE_HS_ONDISK			1121
/*!
 * cache: history store table out-of-order resolved updates that lose
 * their durable timestamp
 */
#define	WT_STAT_CONN_CACHE_HS_ORDER_LOSE_DURABLE_TIMESTAMP	1122
/*!
 * cache: history store table out-of-order updates that were fixed up by
 * reinserting with the fixed timestamp
 */
#define	WT_STAT_CONN_CACHE_HS_ORDER_REINSERT		1123
/*! cache: history store table reads */
#define	WT_STAT_CONN_CACHE_HS_READ			1124
/*! cache: history store table reads missed */
#define	WT_STAT_CONN_CACHE_HS_READ_MISS			1125
/*! cache: history store table reads requiring squashed modifies */
#define	WT_STAT_CONN_CACHE_HS_READ_SQUASH		1126
/*!
 * cache: history store table truncation by rollback to stable to remove
 * an unstable update
 */
#define	WT_STAT_CONN_CACHE_HS_KEY_TRUNCATE_RTS_UNSTABLE	1127
/*!
 * cache: history store table truncation by rollback to stable to remove
 * an update
 */
#define	WT_STAT_CONN_CACHE_HS_KEY_TRUNCATE_RTS		1128
/*! cache: history store table truncation to remove an update */
#define	WT_STAT_CONN_CACHE_HS_KEY_TRUNCATE		1129
/*!
 * cache: history store table truncation to remove range of updates due
 * to key being removed from the data page during reconciliation
 */
#define	WT_STAT_CONN_CACHE_HS_KEY_TRUNCATE_ONPAGE_REMOVAL	1130
/*!
 * cache: history store table truncation to remove range of updates due
 * to out-of-order timestamp update on data page
 */
#define	WT_STAT_CONN_CACHE_HS_ORDER_REMOVE		1131
/*! cache: history store table writes requiring squashed modifies */
#define	WT_STAT_CONN_CACHE_HS_WRITE_SQUASH		1132
/*! cache: in-memory page passed criteria to be split */
#define	WT_STAT_CONN_CACHE_INMEM_SPLITTABLE		1133
/*! cache: in-memory page splits */
#define	WT_STAT_CONN_CACHE_INMEM_SPLIT			1134
/*! cache: internal pages evicted */
#define	WT_STAT_CONN_CACHE_EVICTION_INTERNAL		1135
/*! cache: internal pages queued for eviction */
#define	WT_STAT_CONN_CACHE_EVICTION_INTERNAL_PAGES_QUEUED	1136
/*! cache: internal pages seen by eviction walk */
#define	WT_STAT_CONN_CACHE_EVICTION_INTERNAL_PAGES_SEEN	1137
/*! cache: internal pages seen by eviction walk that are already queued */
#define	WT_STAT_CONN_CACHE_EVICTION_INTERNAL_PAGES_ALREADY_QUEUED	1138
/*! cache: internal pages split during eviction */
#define	WT_STAT_CONN_CACHE_EVICTION_SPLIT_INTERNAL	1139
/*! cache: leaf pages split during eviction */
#define	WT_STAT_CONN_CACHE_EVICTION_SPLIT_LEAF		1140
/*! cache: maximum bytes configured */
#define	WT_STAT_CONN_CACHE_BYTES_MAX			1141
/*! cache: maximum page size at eviction */
#define	WT_STAT_CONN_CACHE_EVICTION_MAXIMUM_PAGE_SIZE	1142
/*! cache: modified pages evicted */
#define	WT_STAT_CONN_CACHE_EVICTION_DIRTY		1143
/*! cache: modified pages evicted by application threads */
#define	WT_STAT_CONN_CACHE_EVICTION_APP_DIRTY		1144
/*! cache: operations timed out waiting for space in cache */
#define	WT_STAT_CONN_CACHE_TIMED_OUT_OPS		1145
/*! cache: overflow pages read into cache */
#define	WT_STAT_CONN_CACHE_READ_OVERFLOW		1146
/*! cache: page split during eviction deepened the tree */
#define	WT_STAT_CONN_CACHE_EVICTION_DEEPEN		1147
/*! cache: page written requiring history store records */
#define	WT_STAT_CONN_CACHE_WRITE_HS			1148
/*! cache: pages currently held in the cache */
#define	WT_STAT_CONN_CACHE_PAGES_INUSE			1149
/*! cache: pages evicted by application threads */
#define	WT_STAT_CONN_CACHE_EVICTION_APP			1150
/*! cache: pages evicted in parallel with checkpoint */
#define	WT_STAT_CONN_CACHE_EVICTION_PAGES_IN_PARALLEL_WITH_CHECKPOINT	1151
/*! cache: pages queued for eviction */
#define	WT_STAT_CONN_CACHE_EVICTION_PAGES_QUEUED	1152
/*! cache: pages queued for eviction post lru sorting */
#define	WT_STAT_CONN_CACHE_EVICTION_PAGES_QUEUED_POST_LRU	1153
/*! cache: pages queued for urgent eviction */
#define	WT_STAT_CONN_CACHE_EVICTION_PAGES_QUEUED_URGENT	1154
/*! cache: pages queued for urgent eviction during walk */
#define	WT_STAT_CONN_CACHE_EVICTION_PAGES_QUEUED_OLDEST	1155
/*!
 * cache: pages queued for urgent eviction from history store due to high
 * dirty content
 */
#define	WT_STAT_CONN_CACHE_EVICTION_PAGES_QUEUED_URGENT_HS_DIRTY	1156
/*! cache: pages read into cache */
#define	WT_STAT_CONN_CACHE_READ				1157
/*! cache: pages read into cache after truncate */
#define	WT_STAT_CONN_CACHE_READ_DELETED			1158
/*! cache: pages read into cache after truncate in prepare state */
#define	WT_STAT_CONN_CACHE_READ_DELETED_PREPARED	1159
/*! cache: pages requested from the cache */
#define	WT_STAT_CONN_CACHE_PAGES_REQUESTED		1160
/*! cache: pages seen by eviction walk */
#define	WT_STAT_CONN_CACHE_EVICTION_PAGES_SEEN		1161
/*! cache: pages seen by eviction walk that are already queued */
#define	WT_STAT_CONN_CACHE_EVICTION_PAGES_ALREADY_QUEUED	1162
/*! cache: pages selected for eviction unable to be evicted */
#define	WT_STAT_CONN_CACHE_EVICTION_FAIL		1163
/*!
 * cache: pages selected for eviction unable to be evicted because of
 * active children on an internal page
 */
#define	WT_STAT_CONN_CACHE_EVICTION_FAIL_ACTIVE_CHILDREN_ON_AN_INTERNAL_PAGE	1164
/*!
 * cache: pages selected for eviction unable to be evicted because of
 * failure in reconciliation
 */
#define	WT_STAT_CONN_CACHE_EVICTION_FAIL_IN_RECONCILIATION	1165
/*!
 * cache: pages selected for eviction unable to be evicted because of
 * race between checkpoint and out of order timestamps handling
 */
#define	WT_STAT_CONN_CACHE_EVICTION_FAIL_CHECKPOINT_OUT_OF_ORDER_TS	1166
/*! cache: pages walked for eviction */
#define	WT_STAT_CONN_CACHE_EVICTION_WALK		1167
/*! cache: pages written from cache */
#define	WT_STAT_CONN_CACHE_WRITE			1168
/*! cache: pages written requiring in-memory restoration */
#define	WT_STAT_CONN_CACHE_WRITE_RESTORE		1169
/*! cache: percentage overhead */
#define	WT_STAT_CONN_CACHE_OVERHEAD			1170
/*! cache: the number of times full update inserted to history store */
#define	WT_STAT_CONN_CACHE_HS_INSERT_FULL_UPDATE	1171
/*! cache: the number of times reverse modify inserted to history store */
#define	WT_STAT_CONN_CACHE_HS_INSERT_REVERSE_MODIFY	1172
/*! cache: tracked bytes belonging to internal pages in the cache */
#define	WT_STAT_CONN_CACHE_BYTES_INTERNAL		1173
/*! cache: tracked bytes belonging to leaf pages in the cache */
#define	WT_STAT_CONN_CACHE_BYTES_LEAF			1174
/*! cache: tracked dirty bytes in the cache */
#define	WT_STAT_CONN_CACHE_BYTES_DIRTY			1175
/*! cache: tracked dirty pages in the cache */
#define	WT_STAT_CONN_CACHE_PAGES_DIRTY			1176
/*! cache: unmodified pages evicted */
#define	WT_STAT_CONN_CACHE_EVICTION_CLEAN		1177
/*! capacity: background fsync file handles considered */
#define	WT_STAT_CONN_FSYNC_ALL_FH_TOTAL			1178
/*! capacity: background fsync file handles synced */
#define	WT_STAT_CONN_FSYNC_ALL_FH			1179
/*! capacity: background fsync time (msecs) */
#define	WT_STAT_CONN_FSYNC_ALL_TIME			1180
/*! capacity: bytes read */
#define	WT_STAT_CONN_CAPACITY_BYTES_READ		1181
/*! capacity: bytes written for checkpoint */
#define	WT_STAT_CONN_CAPACITY_BYTES_CKPT		1182
/*! capacity: bytes written for eviction */
#define	WT_STAT_CONN_CAPACITY_BYTES_EVICT		1183
/*! capacity: bytes written for log */
#define	WT_STAT_CONN_CAPACITY_BYTES_LOG			1184
/*! capacity: bytes written total */
#define	WT_STAT_CONN_CAPACITY_BYTES_WRITTEN		1185
/*! capacity: threshold to call fsync */
#define	WT_STAT_CONN_CAPACITY_THRESHOLD			1186
/*! capacity: time waiting due to total capacity (usecs) */
#define	WT_STAT_CONN_CAPACITY_TIME_TOTAL		1187
/*! capacity: time waiting during checkpoint (usecs) */
#define	WT_STAT_CONN_CAPACITY_TIME_CKPT			1188
/*! capacity: time waiting during eviction (usecs) */
#define	WT_STAT_CONN_CAPACITY_TIME_EVICT		1189
/*! capacity: time waiting during logging (usecs) */
#define	WT_STAT_CONN_CAPACITY_TIME_LOG			1190
/*! capacity: time waiting during read (usecs) */
#define	WT_STAT_CONN_CAPACITY_TIME_READ			1191
/*! checkpoint-cleanup: pages added for eviction */
#define	WT_STAT_CONN_CC_PAGES_EVICT			1192
/*! checkpoint-cleanup: pages removed */
#define	WT_STAT_CONN_CC_PAGES_REMOVED			1193
/*! checkpoint-cleanup: pages skipped during tree walk */
#define	WT_STAT_CONN_CC_PAGES_WALK_SKIPPED		1194
/*! checkpoint-cleanup: pages visited */
#define	WT_STAT_CONN_CC_PAGES_VISITED			1195
/*! connection: auto adjusting condition resets */
#define	WT_STAT_CONN_COND_AUTO_WAIT_RESET		1196
/*! connection: auto adjusting condition wait calls */
#define	WT_STAT_CONN_COND_AUTO_WAIT			1197
/*!
 * connection: auto adjusting condition wait raced to update timeout and
 * skipped updating
 */
#define	WT_STAT_CONN_COND_AUTO_WAIT_SKIPPED		1198
/*! connection: detected system time went backwards */
#define	WT_STAT_CONN_TIME_TRAVEL			1199
/*! connection: files currently open */
#define	WT_STAT_CONN_FILE_OPEN				1200
/*! connection: hash bucket array size for data handles */
#define	WT_STAT_CONN_BUCKETS_DH				1201
/*! connection: hash bucket array size general */
#define	WT_STAT_CONN_BUCKETS				1202
/*! connection: memory allocations */
#define	WT_STAT_CONN_MEMORY_ALLOCATION			1203
/*! connection: memory frees */
#define	WT_STAT_CONN_MEMORY_FREE			1204
/*! connection: memory re-allocations */
#define	WT_STAT_CONN_MEMORY_GROW			1205
/*! connection: pthread mutex condition wait calls */
#define	WT_STAT_CONN_COND_WAIT				1206
/*! connection: pthread mutex shared lock read-lock calls */
#define	WT_STAT_CONN_RWLOCK_READ			1207
/*! connection: pthread mutex shared lock write-lock calls */
#define	WT_STAT_CONN_RWLOCK_WRITE			1208
/*! connection: total fsync I/Os */
#define	WT_STAT_CONN_FSYNC_IO				1209
/*! connection: total read I/Os */
#define	WT_STAT_CONN_READ_IO				1210
/*! connection: total write I/Os */
#define	WT_STAT_CONN_WRITE_IO				1211
/*! cursor: Total number of entries skipped by cursor next calls */
#define	WT_STAT_CONN_CURSOR_NEXT_SKIP_TOTAL		1212
/*! cursor: Total number of entries skipped by cursor prev calls */
#define	WT_STAT_CONN_CURSOR_PREV_SKIP_TOTAL		1213
/*!
 * cursor: Total number of entries skipped to position the history store
 * cursor
 */
#define	WT_STAT_CONN_CURSOR_SKIP_HS_CUR_POSITION	1214
/*!
 * cursor: Total number of times a search near has exited due to prefix
 * config
 */
<<<<<<< HEAD
#define	WT_STAT_CONN_CURSOR_SEARCH_NEAR_PREFIX_FAST_PATHS	1216
/*! cursor: Total number of times cursor fails to reposition */
#define	WT_STAT_CONN_CURSOR_REPOSITION_FAILED		1217
/*! cursor: cached cursor count */
#define	WT_STAT_CONN_CURSOR_CACHED_COUNT		1218
/*! cursor: cursor bulk loaded cursor insert calls */
#define	WT_STAT_CONN_CURSOR_INSERT_BULK			1219
/*! cursor: cursor close calls that result in cache */
#define	WT_STAT_CONN_CURSOR_CACHE			1220
/*! cursor: cursor create calls */
#define	WT_STAT_CONN_CURSOR_CREATE			1221
/*! cursor: cursor insert calls */
#define	WT_STAT_CONN_CURSOR_INSERT			1222
/*! cursor: cursor insert key and value bytes */
#define	WT_STAT_CONN_CURSOR_INSERT_BYTES		1223
/*! cursor: cursor modify calls */
#define	WT_STAT_CONN_CURSOR_MODIFY			1224
/*! cursor: cursor modify key and value bytes affected */
#define	WT_STAT_CONN_CURSOR_MODIFY_BYTES		1225
/*! cursor: cursor modify value bytes modified */
#define	WT_STAT_CONN_CURSOR_MODIFY_BYTES_TOUCH		1226
/*! cursor: cursor next calls */
#define	WT_STAT_CONN_CURSOR_NEXT			1227
=======
#define	WT_STAT_CONN_CURSOR_SEARCH_NEAR_PREFIX_FAST_PATHS	1215
/*! cursor: cached cursor count */
#define	WT_STAT_CONN_CURSOR_CACHED_COUNT		1216
/*! cursor: cursor bulk loaded cursor insert calls */
#define	WT_STAT_CONN_CURSOR_INSERT_BULK			1217
/*! cursor: cursor close calls that result in cache */
#define	WT_STAT_CONN_CURSOR_CACHE			1218
/*! cursor: cursor create calls */
#define	WT_STAT_CONN_CURSOR_CREATE			1219
/*! cursor: cursor insert calls */
#define	WT_STAT_CONN_CURSOR_INSERT			1220
/*! cursor: cursor insert key and value bytes */
#define	WT_STAT_CONN_CURSOR_INSERT_BYTES		1221
/*! cursor: cursor modify calls */
#define	WT_STAT_CONN_CURSOR_MODIFY			1222
/*! cursor: cursor modify key and value bytes affected */
#define	WT_STAT_CONN_CURSOR_MODIFY_BYTES		1223
/*! cursor: cursor modify value bytes modified */
#define	WT_STAT_CONN_CURSOR_MODIFY_BYTES_TOUCH		1224
/*! cursor: cursor next calls */
#define	WT_STAT_CONN_CURSOR_NEXT			1225
>>>>>>> 7a7d6bf9
/*!
 * cursor: cursor next calls that skip due to a globally visible history
 * store tombstone
 */
<<<<<<< HEAD
#define	WT_STAT_CONN_CURSOR_NEXT_HS_TOMBSTONE		1228
=======
#define	WT_STAT_CONN_CURSOR_NEXT_HS_TOMBSTONE		1226
>>>>>>> 7a7d6bf9
/*!
 * cursor: cursor next calls that skip greater than or equal to 100
 * entries
 */
<<<<<<< HEAD
#define	WT_STAT_CONN_CURSOR_NEXT_SKIP_GE_100		1229
/*! cursor: cursor next calls that skip less than 100 entries */
#define	WT_STAT_CONN_CURSOR_NEXT_SKIP_LT_100		1230
/*! cursor: cursor operation restarted */
#define	WT_STAT_CONN_CURSOR_RESTART			1231
/*! cursor: cursor prev calls */
#define	WT_STAT_CONN_CURSOR_PREV			1232
=======
#define	WT_STAT_CONN_CURSOR_NEXT_SKIP_GE_100		1227
/*! cursor: cursor next calls that skip less than 100 entries */
#define	WT_STAT_CONN_CURSOR_NEXT_SKIP_LT_100		1228
/*! cursor: cursor operation restarted */
#define	WT_STAT_CONN_CURSOR_RESTART			1229
/*! cursor: cursor prev calls */
#define	WT_STAT_CONN_CURSOR_PREV			1230
>>>>>>> 7a7d6bf9
/*!
 * cursor: cursor prev calls that skip due to a globally visible history
 * store tombstone
 */
<<<<<<< HEAD
#define	WT_STAT_CONN_CURSOR_PREV_HS_TOMBSTONE		1233
=======
#define	WT_STAT_CONN_CURSOR_PREV_HS_TOMBSTONE		1231
>>>>>>> 7a7d6bf9
/*!
 * cursor: cursor prev calls that skip greater than or equal to 100
 * entries
 */
<<<<<<< HEAD
#define	WT_STAT_CONN_CURSOR_PREV_SKIP_GE_100		1234
/*! cursor: cursor prev calls that skip less than 100 entries */
#define	WT_STAT_CONN_CURSOR_PREV_SKIP_LT_100		1235
/*! cursor: cursor remove calls */
#define	WT_STAT_CONN_CURSOR_REMOVE			1236
/*! cursor: cursor remove key bytes removed */
#define	WT_STAT_CONN_CURSOR_REMOVE_BYTES		1237
/*! cursor: cursor reposition */
#define	WT_STAT_CONN_CURSOR_REPOSITION			1238
/*! cursor: cursor reserve calls */
#define	WT_STAT_CONN_CURSOR_RESERVE			1239
/*! cursor: cursor reset calls */
#define	WT_STAT_CONN_CURSOR_RESET			1240
/*! cursor: cursor search calls */
#define	WT_STAT_CONN_CURSOR_SEARCH			1241
/*! cursor: cursor search history store calls */
#define	WT_STAT_CONN_CURSOR_SEARCH_HS			1242
/*! cursor: cursor search near calls */
#define	WT_STAT_CONN_CURSOR_SEARCH_NEAR			1243
/*! cursor: cursor sweep buckets */
#define	WT_STAT_CONN_CURSOR_SWEEP_BUCKETS		1244
/*! cursor: cursor sweep cursors closed */
#define	WT_STAT_CONN_CURSOR_SWEEP_CLOSED		1245
/*! cursor: cursor sweep cursors examined */
#define	WT_STAT_CONN_CURSOR_SWEEP_EXAMINED		1246
/*! cursor: cursor sweeps */
#define	WT_STAT_CONN_CURSOR_SWEEP			1247
/*! cursor: cursor truncate calls */
#define	WT_STAT_CONN_CURSOR_TRUNCATE			1248
/*! cursor: cursor update calls */
#define	WT_STAT_CONN_CURSOR_UPDATE			1249
/*! cursor: cursor update key and value bytes */
#define	WT_STAT_CONN_CURSOR_UPDATE_BYTES		1250
/*! cursor: cursor update value size change */
#define	WT_STAT_CONN_CURSOR_UPDATE_BYTES_CHANGED	1251
/*! cursor: cursors reused from cache */
#define	WT_STAT_CONN_CURSOR_REOPEN			1252
/*! cursor: open cursor count */
#define	WT_STAT_CONN_CURSOR_OPEN_COUNT			1253
/*! data-handle: connection data handle size */
#define	WT_STAT_CONN_DH_CONN_HANDLE_SIZE		1254
/*! data-handle: connection data handles currently active */
#define	WT_STAT_CONN_DH_CONN_HANDLE_COUNT		1255
/*! data-handle: connection sweep candidate became referenced */
#define	WT_STAT_CONN_DH_SWEEP_REF			1256
/*! data-handle: connection sweep dhandles closed */
#define	WT_STAT_CONN_DH_SWEEP_CLOSE			1257
/*! data-handle: connection sweep dhandles removed from hash list */
#define	WT_STAT_CONN_DH_SWEEP_REMOVE			1258
/*! data-handle: connection sweep time-of-death sets */
#define	WT_STAT_CONN_DH_SWEEP_TOD			1259
/*! data-handle: connection sweeps */
#define	WT_STAT_CONN_DH_SWEEPS				1260
=======
#define	WT_STAT_CONN_CURSOR_PREV_SKIP_GE_100		1232
/*! cursor: cursor prev calls that skip less than 100 entries */
#define	WT_STAT_CONN_CURSOR_PREV_SKIP_LT_100		1233
/*! cursor: cursor remove calls */
#define	WT_STAT_CONN_CURSOR_REMOVE			1234
/*! cursor: cursor remove key bytes removed */
#define	WT_STAT_CONN_CURSOR_REMOVE_BYTES		1235
/*! cursor: cursor reserve calls */
#define	WT_STAT_CONN_CURSOR_RESERVE			1236
/*! cursor: cursor reset calls */
#define	WT_STAT_CONN_CURSOR_RESET			1237
/*! cursor: cursor search calls */
#define	WT_STAT_CONN_CURSOR_SEARCH			1238
/*! cursor: cursor search history store calls */
#define	WT_STAT_CONN_CURSOR_SEARCH_HS			1239
/*! cursor: cursor search near calls */
#define	WT_STAT_CONN_CURSOR_SEARCH_NEAR			1240
/*! cursor: cursor sweep buckets */
#define	WT_STAT_CONN_CURSOR_SWEEP_BUCKETS		1241
/*! cursor: cursor sweep cursors closed */
#define	WT_STAT_CONN_CURSOR_SWEEP_CLOSED		1242
/*! cursor: cursor sweep cursors examined */
#define	WT_STAT_CONN_CURSOR_SWEEP_EXAMINED		1243
/*! cursor: cursor sweeps */
#define	WT_STAT_CONN_CURSOR_SWEEP			1244
/*! cursor: cursor truncate calls */
#define	WT_STAT_CONN_CURSOR_TRUNCATE			1245
/*! cursor: cursor update calls */
#define	WT_STAT_CONN_CURSOR_UPDATE			1246
/*! cursor: cursor update key and value bytes */
#define	WT_STAT_CONN_CURSOR_UPDATE_BYTES		1247
/*! cursor: cursor update value size change */
#define	WT_STAT_CONN_CURSOR_UPDATE_BYTES_CHANGED	1248
/*! cursor: cursors reused from cache */
#define	WT_STAT_CONN_CURSOR_REOPEN			1249
/*! cursor: open cursor count */
#define	WT_STAT_CONN_CURSOR_OPEN_COUNT			1250
/*! data-handle: connection data handle size */
#define	WT_STAT_CONN_DH_CONN_HANDLE_SIZE		1251
/*! data-handle: connection data handles currently active */
#define	WT_STAT_CONN_DH_CONN_HANDLE_COUNT		1252
/*! data-handle: connection sweep candidate became referenced */
#define	WT_STAT_CONN_DH_SWEEP_REF			1253
/*! data-handle: connection sweep dhandles closed */
#define	WT_STAT_CONN_DH_SWEEP_CLOSE			1254
/*! data-handle: connection sweep dhandles removed from hash list */
#define	WT_STAT_CONN_DH_SWEEP_REMOVE			1255
/*! data-handle: connection sweep time-of-death sets */
#define	WT_STAT_CONN_DH_SWEEP_TOD			1256
/*! data-handle: connection sweeps */
#define	WT_STAT_CONN_DH_SWEEPS				1257
>>>>>>> 7a7d6bf9
/*!
 * data-handle: connection sweeps skipped due to checkpoint gathering
 * handles
 */
<<<<<<< HEAD
#define	WT_STAT_CONN_DH_SWEEP_SKIP_CKPT			1261
/*! data-handle: session dhandles swept */
#define	WT_STAT_CONN_DH_SESSION_HANDLES			1262
/*! data-handle: session sweep attempts */
#define	WT_STAT_CONN_DH_SESSION_SWEEPS			1263
/*! lock: checkpoint lock acquisitions */
#define	WT_STAT_CONN_LOCK_CHECKPOINT_COUNT		1264
/*! lock: checkpoint lock application thread wait time (usecs) */
#define	WT_STAT_CONN_LOCK_CHECKPOINT_WAIT_APPLICATION	1265
/*! lock: checkpoint lock internal thread wait time (usecs) */
#define	WT_STAT_CONN_LOCK_CHECKPOINT_WAIT_INTERNAL	1266
/*! lock: dhandle lock application thread time waiting (usecs) */
#define	WT_STAT_CONN_LOCK_DHANDLE_WAIT_APPLICATION	1267
/*! lock: dhandle lock internal thread time waiting (usecs) */
#define	WT_STAT_CONN_LOCK_DHANDLE_WAIT_INTERNAL		1268
/*! lock: dhandle read lock acquisitions */
#define	WT_STAT_CONN_LOCK_DHANDLE_READ_COUNT		1269
/*! lock: dhandle write lock acquisitions */
#define	WT_STAT_CONN_LOCK_DHANDLE_WRITE_COUNT		1270
=======
#define	WT_STAT_CONN_DH_SWEEP_SKIP_CKPT			1258
/*! data-handle: session dhandles swept */
#define	WT_STAT_CONN_DH_SESSION_HANDLES			1259
/*! data-handle: session sweep attempts */
#define	WT_STAT_CONN_DH_SESSION_SWEEPS			1260
/*! lock: checkpoint lock acquisitions */
#define	WT_STAT_CONN_LOCK_CHECKPOINT_COUNT		1261
/*! lock: checkpoint lock application thread wait time (usecs) */
#define	WT_STAT_CONN_LOCK_CHECKPOINT_WAIT_APPLICATION	1262
/*! lock: checkpoint lock internal thread wait time (usecs) */
#define	WT_STAT_CONN_LOCK_CHECKPOINT_WAIT_INTERNAL	1263
/*! lock: dhandle lock application thread time waiting (usecs) */
#define	WT_STAT_CONN_LOCK_DHANDLE_WAIT_APPLICATION	1264
/*! lock: dhandle lock internal thread time waiting (usecs) */
#define	WT_STAT_CONN_LOCK_DHANDLE_WAIT_INTERNAL		1265
/*! lock: dhandle read lock acquisitions */
#define	WT_STAT_CONN_LOCK_DHANDLE_READ_COUNT		1266
/*! lock: dhandle write lock acquisitions */
#define	WT_STAT_CONN_LOCK_DHANDLE_WRITE_COUNT		1267
>>>>>>> 7a7d6bf9
/*!
 * lock: durable timestamp queue lock application thread time waiting
 * (usecs)
 */
<<<<<<< HEAD
#define	WT_STAT_CONN_LOCK_DURABLE_TIMESTAMP_WAIT_APPLICATION	1271
=======
#define	WT_STAT_CONN_LOCK_DURABLE_TIMESTAMP_WAIT_APPLICATION	1268
>>>>>>> 7a7d6bf9
/*!
 * lock: durable timestamp queue lock internal thread time waiting
 * (usecs)
 */
<<<<<<< HEAD
#define	WT_STAT_CONN_LOCK_DURABLE_TIMESTAMP_WAIT_INTERNAL	1272
/*! lock: durable timestamp queue read lock acquisitions */
#define	WT_STAT_CONN_LOCK_DURABLE_TIMESTAMP_READ_COUNT	1273
/*! lock: durable timestamp queue write lock acquisitions */
#define	WT_STAT_CONN_LOCK_DURABLE_TIMESTAMP_WRITE_COUNT	1274
/*! lock: metadata lock acquisitions */
#define	WT_STAT_CONN_LOCK_METADATA_COUNT		1275
/*! lock: metadata lock application thread wait time (usecs) */
#define	WT_STAT_CONN_LOCK_METADATA_WAIT_APPLICATION	1276
/*! lock: metadata lock internal thread wait time (usecs) */
#define	WT_STAT_CONN_LOCK_METADATA_WAIT_INTERNAL	1277
=======
#define	WT_STAT_CONN_LOCK_DURABLE_TIMESTAMP_WAIT_INTERNAL	1269
/*! lock: durable timestamp queue read lock acquisitions */
#define	WT_STAT_CONN_LOCK_DURABLE_TIMESTAMP_READ_COUNT	1270
/*! lock: durable timestamp queue write lock acquisitions */
#define	WT_STAT_CONN_LOCK_DURABLE_TIMESTAMP_WRITE_COUNT	1271
/*! lock: metadata lock acquisitions */
#define	WT_STAT_CONN_LOCK_METADATA_COUNT		1272
/*! lock: metadata lock application thread wait time (usecs) */
#define	WT_STAT_CONN_LOCK_METADATA_WAIT_APPLICATION	1273
/*! lock: metadata lock internal thread wait time (usecs) */
#define	WT_STAT_CONN_LOCK_METADATA_WAIT_INTERNAL	1274
>>>>>>> 7a7d6bf9
/*!
 * lock: read timestamp queue lock application thread time waiting
 * (usecs)
 */
<<<<<<< HEAD
#define	WT_STAT_CONN_LOCK_READ_TIMESTAMP_WAIT_APPLICATION	1278
/*! lock: read timestamp queue lock internal thread time waiting (usecs) */
#define	WT_STAT_CONN_LOCK_READ_TIMESTAMP_WAIT_INTERNAL	1279
/*! lock: read timestamp queue read lock acquisitions */
#define	WT_STAT_CONN_LOCK_READ_TIMESTAMP_READ_COUNT	1280
/*! lock: read timestamp queue write lock acquisitions */
#define	WT_STAT_CONN_LOCK_READ_TIMESTAMP_WRITE_COUNT	1281
/*! lock: schema lock acquisitions */
#define	WT_STAT_CONN_LOCK_SCHEMA_COUNT			1282
/*! lock: schema lock application thread wait time (usecs) */
#define	WT_STAT_CONN_LOCK_SCHEMA_WAIT_APPLICATION	1283
/*! lock: schema lock internal thread wait time (usecs) */
#define	WT_STAT_CONN_LOCK_SCHEMA_WAIT_INTERNAL		1284
=======
#define	WT_STAT_CONN_LOCK_READ_TIMESTAMP_WAIT_APPLICATION	1275
/*! lock: read timestamp queue lock internal thread time waiting (usecs) */
#define	WT_STAT_CONN_LOCK_READ_TIMESTAMP_WAIT_INTERNAL	1276
/*! lock: read timestamp queue read lock acquisitions */
#define	WT_STAT_CONN_LOCK_READ_TIMESTAMP_READ_COUNT	1277
/*! lock: read timestamp queue write lock acquisitions */
#define	WT_STAT_CONN_LOCK_READ_TIMESTAMP_WRITE_COUNT	1278
/*! lock: schema lock acquisitions */
#define	WT_STAT_CONN_LOCK_SCHEMA_COUNT			1279
/*! lock: schema lock application thread wait time (usecs) */
#define	WT_STAT_CONN_LOCK_SCHEMA_WAIT_APPLICATION	1280
/*! lock: schema lock internal thread wait time (usecs) */
#define	WT_STAT_CONN_LOCK_SCHEMA_WAIT_INTERNAL		1281
>>>>>>> 7a7d6bf9
/*!
 * lock: table lock application thread time waiting for the table lock
 * (usecs)
 */
<<<<<<< HEAD
#define	WT_STAT_CONN_LOCK_TABLE_WAIT_APPLICATION	1285
=======
#define	WT_STAT_CONN_LOCK_TABLE_WAIT_APPLICATION	1282
>>>>>>> 7a7d6bf9
/*!
 * lock: table lock internal thread time waiting for the table lock
 * (usecs)
 */
<<<<<<< HEAD
#define	WT_STAT_CONN_LOCK_TABLE_WAIT_INTERNAL		1286
/*! lock: table read lock acquisitions */
#define	WT_STAT_CONN_LOCK_TABLE_READ_COUNT		1287
/*! lock: table write lock acquisitions */
#define	WT_STAT_CONN_LOCK_TABLE_WRITE_COUNT		1288
/*! lock: txn global lock application thread time waiting (usecs) */
#define	WT_STAT_CONN_LOCK_TXN_GLOBAL_WAIT_APPLICATION	1289
/*! lock: txn global lock internal thread time waiting (usecs) */
#define	WT_STAT_CONN_LOCK_TXN_GLOBAL_WAIT_INTERNAL	1290
/*! lock: txn global read lock acquisitions */
#define	WT_STAT_CONN_LOCK_TXN_GLOBAL_READ_COUNT		1291
/*! lock: txn global write lock acquisitions */
#define	WT_STAT_CONN_LOCK_TXN_GLOBAL_WRITE_COUNT	1292
/*! log: busy returns attempting to switch slots */
#define	WT_STAT_CONN_LOG_SLOT_SWITCH_BUSY		1293
/*! log: force log remove time sleeping (usecs) */
#define	WT_STAT_CONN_LOG_FORCE_REMOVE_SLEEP		1294
/*! log: log bytes of payload data */
#define	WT_STAT_CONN_LOG_BYTES_PAYLOAD			1295
/*! log: log bytes written */
#define	WT_STAT_CONN_LOG_BYTES_WRITTEN			1296
/*! log: log files manually zero-filled */
#define	WT_STAT_CONN_LOG_ZERO_FILLS			1297
/*! log: log flush operations */
#define	WT_STAT_CONN_LOG_FLUSH				1298
/*! log: log force write operations */
#define	WT_STAT_CONN_LOG_FORCE_WRITE			1299
/*! log: log force write operations skipped */
#define	WT_STAT_CONN_LOG_FORCE_WRITE_SKIP		1300
/*! log: log records compressed */
#define	WT_STAT_CONN_LOG_COMPRESS_WRITES		1301
/*! log: log records not compressed */
#define	WT_STAT_CONN_LOG_COMPRESS_WRITE_FAILS		1302
/*! log: log records too small to compress */
#define	WT_STAT_CONN_LOG_COMPRESS_SMALL			1303
/*! log: log release advances write LSN */
#define	WT_STAT_CONN_LOG_RELEASE_WRITE_LSN		1304
/*! log: log scan operations */
#define	WT_STAT_CONN_LOG_SCANS				1305
/*! log: log scan records requiring two reads */
#define	WT_STAT_CONN_LOG_SCAN_REREADS			1306
/*! log: log server thread advances write LSN */
#define	WT_STAT_CONN_LOG_WRITE_LSN			1307
/*! log: log server thread write LSN walk skipped */
#define	WT_STAT_CONN_LOG_WRITE_LSN_SKIP			1308
/*! log: log sync operations */
#define	WT_STAT_CONN_LOG_SYNC				1309
/*! log: log sync time duration (usecs) */
#define	WT_STAT_CONN_LOG_SYNC_DURATION			1310
/*! log: log sync_dir operations */
#define	WT_STAT_CONN_LOG_SYNC_DIR			1311
/*! log: log sync_dir time duration (usecs) */
#define	WT_STAT_CONN_LOG_SYNC_DIR_DURATION		1312
/*! log: log write operations */
#define	WT_STAT_CONN_LOG_WRITES				1313
/*! log: logging bytes consolidated */
#define	WT_STAT_CONN_LOG_SLOT_CONSOLIDATED		1314
/*! log: maximum log file size */
#define	WT_STAT_CONN_LOG_MAX_FILESIZE			1315
/*! log: number of pre-allocated log files to create */
#define	WT_STAT_CONN_LOG_PREALLOC_MAX			1316
/*! log: pre-allocated log files not ready and missed */
#define	WT_STAT_CONN_LOG_PREALLOC_MISSED		1317
/*! log: pre-allocated log files prepared */
#define	WT_STAT_CONN_LOG_PREALLOC_FILES			1318
/*! log: pre-allocated log files used */
#define	WT_STAT_CONN_LOG_PREALLOC_USED			1319
/*! log: records processed by log scan */
#define	WT_STAT_CONN_LOG_SCAN_RECORDS			1320
/*! log: slot close lost race */
#define	WT_STAT_CONN_LOG_SLOT_CLOSE_RACE		1321
/*! log: slot close unbuffered waits */
#define	WT_STAT_CONN_LOG_SLOT_CLOSE_UNBUF		1322
/*! log: slot closures */
#define	WT_STAT_CONN_LOG_SLOT_CLOSES			1323
/*! log: slot join atomic update races */
#define	WT_STAT_CONN_LOG_SLOT_RACES			1324
/*! log: slot join calls atomic updates raced */
#define	WT_STAT_CONN_LOG_SLOT_YIELD_RACE		1325
/*! log: slot join calls did not yield */
#define	WT_STAT_CONN_LOG_SLOT_IMMEDIATE			1326
/*! log: slot join calls found active slot closed */
#define	WT_STAT_CONN_LOG_SLOT_YIELD_CLOSE		1327
/*! log: slot join calls slept */
#define	WT_STAT_CONN_LOG_SLOT_YIELD_SLEEP		1328
/*! log: slot join calls yielded */
#define	WT_STAT_CONN_LOG_SLOT_YIELD			1329
/*! log: slot join found active slot closed */
#define	WT_STAT_CONN_LOG_SLOT_ACTIVE_CLOSED		1330
/*! log: slot joins yield time (usecs) */
#define	WT_STAT_CONN_LOG_SLOT_YIELD_DURATION		1331
/*! log: slot transitions unable to find free slot */
#define	WT_STAT_CONN_LOG_SLOT_NO_FREE_SLOTS		1332
/*! log: slot unbuffered writes */
#define	WT_STAT_CONN_LOG_SLOT_UNBUFFERED		1333
/*! log: total in-memory size of compressed records */
#define	WT_STAT_CONN_LOG_COMPRESS_MEM			1334
/*! log: total log buffer size */
#define	WT_STAT_CONN_LOG_BUFFER_SIZE			1335
/*! log: total size of compressed records */
#define	WT_STAT_CONN_LOG_COMPRESS_LEN			1336
/*! log: written slots coalesced */
#define	WT_STAT_CONN_LOG_SLOT_COALESCED			1337
/*! log: yields waiting for previous log file close */
#define	WT_STAT_CONN_LOG_CLOSE_YIELDS			1338
/*! perf: file system read latency histogram (bucket 1) - 10-49ms */
#define	WT_STAT_CONN_PERF_HIST_FSREAD_LATENCY_LT50	1339
/*! perf: file system read latency histogram (bucket 2) - 50-99ms */
#define	WT_STAT_CONN_PERF_HIST_FSREAD_LATENCY_LT100	1340
/*! perf: file system read latency histogram (bucket 3) - 100-249ms */
#define	WT_STAT_CONN_PERF_HIST_FSREAD_LATENCY_LT250	1341
/*! perf: file system read latency histogram (bucket 4) - 250-499ms */
#define	WT_STAT_CONN_PERF_HIST_FSREAD_LATENCY_LT500	1342
/*! perf: file system read latency histogram (bucket 5) - 500-999ms */
#define	WT_STAT_CONN_PERF_HIST_FSREAD_LATENCY_LT1000	1343
/*! perf: file system read latency histogram (bucket 6) - 1000ms+ */
#define	WT_STAT_CONN_PERF_HIST_FSREAD_LATENCY_GT1000	1344
/*! perf: file system write latency histogram (bucket 1) - 10-49ms */
#define	WT_STAT_CONN_PERF_HIST_FSWRITE_LATENCY_LT50	1345
/*! perf: file system write latency histogram (bucket 2) - 50-99ms */
#define	WT_STAT_CONN_PERF_HIST_FSWRITE_LATENCY_LT100	1346
/*! perf: file system write latency histogram (bucket 3) - 100-249ms */
#define	WT_STAT_CONN_PERF_HIST_FSWRITE_LATENCY_LT250	1347
/*! perf: file system write latency histogram (bucket 4) - 250-499ms */
#define	WT_STAT_CONN_PERF_HIST_FSWRITE_LATENCY_LT500	1348
/*! perf: file system write latency histogram (bucket 5) - 500-999ms */
#define	WT_STAT_CONN_PERF_HIST_FSWRITE_LATENCY_LT1000	1349
/*! perf: file system write latency histogram (bucket 6) - 1000ms+ */
#define	WT_STAT_CONN_PERF_HIST_FSWRITE_LATENCY_GT1000	1350
/*! perf: operation read latency histogram (bucket 1) - 100-249us */
#define	WT_STAT_CONN_PERF_HIST_OPREAD_LATENCY_LT250	1351
/*! perf: operation read latency histogram (bucket 2) - 250-499us */
#define	WT_STAT_CONN_PERF_HIST_OPREAD_LATENCY_LT500	1352
/*! perf: operation read latency histogram (bucket 3) - 500-999us */
#define	WT_STAT_CONN_PERF_HIST_OPREAD_LATENCY_LT1000	1353
/*! perf: operation read latency histogram (bucket 4) - 1000-9999us */
#define	WT_STAT_CONN_PERF_HIST_OPREAD_LATENCY_LT10000	1354
/*! perf: operation read latency histogram (bucket 5) - 10000us+ */
#define	WT_STAT_CONN_PERF_HIST_OPREAD_LATENCY_GT10000	1355
/*! perf: operation write latency histogram (bucket 1) - 100-249us */
#define	WT_STAT_CONN_PERF_HIST_OPWRITE_LATENCY_LT250	1356
/*! perf: operation write latency histogram (bucket 2) - 250-499us */
#define	WT_STAT_CONN_PERF_HIST_OPWRITE_LATENCY_LT500	1357
/*! perf: operation write latency histogram (bucket 3) - 500-999us */
#define	WT_STAT_CONN_PERF_HIST_OPWRITE_LATENCY_LT1000	1358
/*! perf: operation write latency histogram (bucket 4) - 1000-9999us */
#define	WT_STAT_CONN_PERF_HIST_OPWRITE_LATENCY_LT10000	1359
/*! perf: operation write latency histogram (bucket 5) - 10000us+ */
#define	WT_STAT_CONN_PERF_HIST_OPWRITE_LATENCY_GT10000	1360
/*! reconciliation: approximate byte size of timestamps in pages written */
#define	WT_STAT_CONN_REC_TIME_WINDOW_BYTES_TS		1361
=======
#define	WT_STAT_CONN_LOCK_TABLE_WAIT_INTERNAL		1283
/*! lock: table read lock acquisitions */
#define	WT_STAT_CONN_LOCK_TABLE_READ_COUNT		1284
/*! lock: table write lock acquisitions */
#define	WT_STAT_CONN_LOCK_TABLE_WRITE_COUNT		1285
/*! lock: txn global lock application thread time waiting (usecs) */
#define	WT_STAT_CONN_LOCK_TXN_GLOBAL_WAIT_APPLICATION	1286
/*! lock: txn global lock internal thread time waiting (usecs) */
#define	WT_STAT_CONN_LOCK_TXN_GLOBAL_WAIT_INTERNAL	1287
/*! lock: txn global read lock acquisitions */
#define	WT_STAT_CONN_LOCK_TXN_GLOBAL_READ_COUNT		1288
/*! lock: txn global write lock acquisitions */
#define	WT_STAT_CONN_LOCK_TXN_GLOBAL_WRITE_COUNT	1289
/*! log: busy returns attempting to switch slots */
#define	WT_STAT_CONN_LOG_SLOT_SWITCH_BUSY		1290
/*! log: force log remove time sleeping (usecs) */
#define	WT_STAT_CONN_LOG_FORCE_REMOVE_SLEEP		1291
/*! log: log bytes of payload data */
#define	WT_STAT_CONN_LOG_BYTES_PAYLOAD			1292
/*! log: log bytes written */
#define	WT_STAT_CONN_LOG_BYTES_WRITTEN			1293
/*! log: log files manually zero-filled */
#define	WT_STAT_CONN_LOG_ZERO_FILLS			1294
/*! log: log flush operations */
#define	WT_STAT_CONN_LOG_FLUSH				1295
/*! log: log force write operations */
#define	WT_STAT_CONN_LOG_FORCE_WRITE			1296
/*! log: log force write operations skipped */
#define	WT_STAT_CONN_LOG_FORCE_WRITE_SKIP		1297
/*! log: log records compressed */
#define	WT_STAT_CONN_LOG_COMPRESS_WRITES		1298
/*! log: log records not compressed */
#define	WT_STAT_CONN_LOG_COMPRESS_WRITE_FAILS		1299
/*! log: log records too small to compress */
#define	WT_STAT_CONN_LOG_COMPRESS_SMALL			1300
/*! log: log release advances write LSN */
#define	WT_STAT_CONN_LOG_RELEASE_WRITE_LSN		1301
/*! log: log scan operations */
#define	WT_STAT_CONN_LOG_SCANS				1302
/*! log: log scan records requiring two reads */
#define	WT_STAT_CONN_LOG_SCAN_REREADS			1303
/*! log: log server thread advances write LSN */
#define	WT_STAT_CONN_LOG_WRITE_LSN			1304
/*! log: log server thread write LSN walk skipped */
#define	WT_STAT_CONN_LOG_WRITE_LSN_SKIP			1305
/*! log: log sync operations */
#define	WT_STAT_CONN_LOG_SYNC				1306
/*! log: log sync time duration (usecs) */
#define	WT_STAT_CONN_LOG_SYNC_DURATION			1307
/*! log: log sync_dir operations */
#define	WT_STAT_CONN_LOG_SYNC_DIR			1308
/*! log: log sync_dir time duration (usecs) */
#define	WT_STAT_CONN_LOG_SYNC_DIR_DURATION		1309
/*! log: log write operations */
#define	WT_STAT_CONN_LOG_WRITES				1310
/*! log: logging bytes consolidated */
#define	WT_STAT_CONN_LOG_SLOT_CONSOLIDATED		1311
/*! log: maximum log file size */
#define	WT_STAT_CONN_LOG_MAX_FILESIZE			1312
/*! log: number of pre-allocated log files to create */
#define	WT_STAT_CONN_LOG_PREALLOC_MAX			1313
/*! log: pre-allocated log files not ready and missed */
#define	WT_STAT_CONN_LOG_PREALLOC_MISSED		1314
/*! log: pre-allocated log files prepared */
#define	WT_STAT_CONN_LOG_PREALLOC_FILES			1315
/*! log: pre-allocated log files used */
#define	WT_STAT_CONN_LOG_PREALLOC_USED			1316
/*! log: records processed by log scan */
#define	WT_STAT_CONN_LOG_SCAN_RECORDS			1317
/*! log: slot close lost race */
#define	WT_STAT_CONN_LOG_SLOT_CLOSE_RACE		1318
/*! log: slot close unbuffered waits */
#define	WT_STAT_CONN_LOG_SLOT_CLOSE_UNBUF		1319
/*! log: slot closures */
#define	WT_STAT_CONN_LOG_SLOT_CLOSES			1320
/*! log: slot join atomic update races */
#define	WT_STAT_CONN_LOG_SLOT_RACES			1321
/*! log: slot join calls atomic updates raced */
#define	WT_STAT_CONN_LOG_SLOT_YIELD_RACE		1322
/*! log: slot join calls did not yield */
#define	WT_STAT_CONN_LOG_SLOT_IMMEDIATE			1323
/*! log: slot join calls found active slot closed */
#define	WT_STAT_CONN_LOG_SLOT_YIELD_CLOSE		1324
/*! log: slot join calls slept */
#define	WT_STAT_CONN_LOG_SLOT_YIELD_SLEEP		1325
/*! log: slot join calls yielded */
#define	WT_STAT_CONN_LOG_SLOT_YIELD			1326
/*! log: slot join found active slot closed */
#define	WT_STAT_CONN_LOG_SLOT_ACTIVE_CLOSED		1327
/*! log: slot joins yield time (usecs) */
#define	WT_STAT_CONN_LOG_SLOT_YIELD_DURATION		1328
/*! log: slot transitions unable to find free slot */
#define	WT_STAT_CONN_LOG_SLOT_NO_FREE_SLOTS		1329
/*! log: slot unbuffered writes */
#define	WT_STAT_CONN_LOG_SLOT_UNBUFFERED		1330
/*! log: total in-memory size of compressed records */
#define	WT_STAT_CONN_LOG_COMPRESS_MEM			1331
/*! log: total log buffer size */
#define	WT_STAT_CONN_LOG_BUFFER_SIZE			1332
/*! log: total size of compressed records */
#define	WT_STAT_CONN_LOG_COMPRESS_LEN			1333
/*! log: written slots coalesced */
#define	WT_STAT_CONN_LOG_SLOT_COALESCED			1334
/*! log: yields waiting for previous log file close */
#define	WT_STAT_CONN_LOG_CLOSE_YIELDS			1335
/*! perf: file system read latency histogram (bucket 1) - 10-49ms */
#define	WT_STAT_CONN_PERF_HIST_FSREAD_LATENCY_LT50	1336
/*! perf: file system read latency histogram (bucket 2) - 50-99ms */
#define	WT_STAT_CONN_PERF_HIST_FSREAD_LATENCY_LT100	1337
/*! perf: file system read latency histogram (bucket 3) - 100-249ms */
#define	WT_STAT_CONN_PERF_HIST_FSREAD_LATENCY_LT250	1338
/*! perf: file system read latency histogram (bucket 4) - 250-499ms */
#define	WT_STAT_CONN_PERF_HIST_FSREAD_LATENCY_LT500	1339
/*! perf: file system read latency histogram (bucket 5) - 500-999ms */
#define	WT_STAT_CONN_PERF_HIST_FSREAD_LATENCY_LT1000	1340
/*! perf: file system read latency histogram (bucket 6) - 1000ms+ */
#define	WT_STAT_CONN_PERF_HIST_FSREAD_LATENCY_GT1000	1341
/*! perf: file system write latency histogram (bucket 1) - 10-49ms */
#define	WT_STAT_CONN_PERF_HIST_FSWRITE_LATENCY_LT50	1342
/*! perf: file system write latency histogram (bucket 2) - 50-99ms */
#define	WT_STAT_CONN_PERF_HIST_FSWRITE_LATENCY_LT100	1343
/*! perf: file system write latency histogram (bucket 3) - 100-249ms */
#define	WT_STAT_CONN_PERF_HIST_FSWRITE_LATENCY_LT250	1344
/*! perf: file system write latency histogram (bucket 4) - 250-499ms */
#define	WT_STAT_CONN_PERF_HIST_FSWRITE_LATENCY_LT500	1345
/*! perf: file system write latency histogram (bucket 5) - 500-999ms */
#define	WT_STAT_CONN_PERF_HIST_FSWRITE_LATENCY_LT1000	1346
/*! perf: file system write latency histogram (bucket 6) - 1000ms+ */
#define	WT_STAT_CONN_PERF_HIST_FSWRITE_LATENCY_GT1000	1347
/*! perf: operation read latency histogram (bucket 1) - 100-249us */
#define	WT_STAT_CONN_PERF_HIST_OPREAD_LATENCY_LT250	1348
/*! perf: operation read latency histogram (bucket 2) - 250-499us */
#define	WT_STAT_CONN_PERF_HIST_OPREAD_LATENCY_LT500	1349
/*! perf: operation read latency histogram (bucket 3) - 500-999us */
#define	WT_STAT_CONN_PERF_HIST_OPREAD_LATENCY_LT1000	1350
/*! perf: operation read latency histogram (bucket 4) - 1000-9999us */
#define	WT_STAT_CONN_PERF_HIST_OPREAD_LATENCY_LT10000	1351
/*! perf: operation read latency histogram (bucket 5) - 10000us+ */
#define	WT_STAT_CONN_PERF_HIST_OPREAD_LATENCY_GT10000	1352
/*! perf: operation write latency histogram (bucket 1) - 100-249us */
#define	WT_STAT_CONN_PERF_HIST_OPWRITE_LATENCY_LT250	1353
/*! perf: operation write latency histogram (bucket 2) - 250-499us */
#define	WT_STAT_CONN_PERF_HIST_OPWRITE_LATENCY_LT500	1354
/*! perf: operation write latency histogram (bucket 3) - 500-999us */
#define	WT_STAT_CONN_PERF_HIST_OPWRITE_LATENCY_LT1000	1355
/*! perf: operation write latency histogram (bucket 4) - 1000-9999us */
#define	WT_STAT_CONN_PERF_HIST_OPWRITE_LATENCY_LT10000	1356
/*! perf: operation write latency histogram (bucket 5) - 10000us+ */
#define	WT_STAT_CONN_PERF_HIST_OPWRITE_LATENCY_GT10000	1357
/*! reconciliation: approximate byte size of timestamps in pages written */
#define	WT_STAT_CONN_REC_TIME_WINDOW_BYTES_TS		1358
>>>>>>> 7a7d6bf9
/*!
 * reconciliation: approximate byte size of transaction IDs in pages
 * written
 */
<<<<<<< HEAD
#define	WT_STAT_CONN_REC_TIME_WINDOW_BYTES_TXN		1362
/*! reconciliation: fast-path pages deleted */
#define	WT_STAT_CONN_REC_PAGE_DELETE_FAST		1363
/*! reconciliation: leaf-page overflow keys */
#define	WT_STAT_CONN_REC_OVERFLOW_KEY_LEAF		1364
/*! reconciliation: maximum seconds spent in a reconciliation call */
#define	WT_STAT_CONN_REC_MAXIMUM_SECONDS		1365
/*! reconciliation: page reconciliation calls */
#define	WT_STAT_CONN_REC_PAGES				1366
/*! reconciliation: page reconciliation calls for eviction */
#define	WT_STAT_CONN_REC_PAGES_EVICTION			1367
=======
#define	WT_STAT_CONN_REC_TIME_WINDOW_BYTES_TXN		1359
/*! reconciliation: fast-path pages deleted */
#define	WT_STAT_CONN_REC_PAGE_DELETE_FAST		1360
/*! reconciliation: leaf-page overflow keys */
#define	WT_STAT_CONN_REC_OVERFLOW_KEY_LEAF		1361
/*! reconciliation: maximum seconds spent in a reconciliation call */
#define	WT_STAT_CONN_REC_MAXIMUM_SECONDS		1362
/*! reconciliation: page reconciliation calls */
#define	WT_STAT_CONN_REC_PAGES				1363
/*! reconciliation: page reconciliation calls for eviction */
#define	WT_STAT_CONN_REC_PAGES_EVICTION			1364
>>>>>>> 7a7d6bf9
/*!
 * reconciliation: page reconciliation calls that resulted in values with
 * prepared transaction metadata
 */
<<<<<<< HEAD
#define	WT_STAT_CONN_REC_PAGES_WITH_PREPARE		1368
=======
#define	WT_STAT_CONN_REC_PAGES_WITH_PREPARE		1365
>>>>>>> 7a7d6bf9
/*!
 * reconciliation: page reconciliation calls that resulted in values with
 * timestamps
 */
<<<<<<< HEAD
#define	WT_STAT_CONN_REC_PAGES_WITH_TS			1369
=======
#define	WT_STAT_CONN_REC_PAGES_WITH_TS			1366
>>>>>>> 7a7d6bf9
/*!
 * reconciliation: page reconciliation calls that resulted in values with
 * transaction ids
 */
<<<<<<< HEAD
#define	WT_STAT_CONN_REC_PAGES_WITH_TXN			1370
/*! reconciliation: pages deleted */
#define	WT_STAT_CONN_REC_PAGE_DELETE			1371
=======
#define	WT_STAT_CONN_REC_PAGES_WITH_TXN			1367
/*! reconciliation: pages deleted */
#define	WT_STAT_CONN_REC_PAGE_DELETE			1368
>>>>>>> 7a7d6bf9
/*!
 * reconciliation: pages written including an aggregated newest start
 * durable timestamp
 */
<<<<<<< HEAD
#define	WT_STAT_CONN_REC_TIME_AGGR_NEWEST_START_DURABLE_TS	1372
=======
#define	WT_STAT_CONN_REC_TIME_AGGR_NEWEST_START_DURABLE_TS	1369
>>>>>>> 7a7d6bf9
/*!
 * reconciliation: pages written including an aggregated newest stop
 * durable timestamp
 */
<<<<<<< HEAD
#define	WT_STAT_CONN_REC_TIME_AGGR_NEWEST_STOP_DURABLE_TS	1373
=======
#define	WT_STAT_CONN_REC_TIME_AGGR_NEWEST_STOP_DURABLE_TS	1370
>>>>>>> 7a7d6bf9
/*!
 * reconciliation: pages written including an aggregated newest stop
 * timestamp
 */
<<<<<<< HEAD
#define	WT_STAT_CONN_REC_TIME_AGGR_NEWEST_STOP_TS	1374
=======
#define	WT_STAT_CONN_REC_TIME_AGGR_NEWEST_STOP_TS	1371
>>>>>>> 7a7d6bf9
/*!
 * reconciliation: pages written including an aggregated newest stop
 * transaction ID
 */
<<<<<<< HEAD
#define	WT_STAT_CONN_REC_TIME_AGGR_NEWEST_STOP_TXN	1375
=======
#define	WT_STAT_CONN_REC_TIME_AGGR_NEWEST_STOP_TXN	1372
>>>>>>> 7a7d6bf9
/*!
 * reconciliation: pages written including an aggregated newest
 * transaction ID
 */
<<<<<<< HEAD
#define	WT_STAT_CONN_REC_TIME_AGGR_NEWEST_TXN		1376
=======
#define	WT_STAT_CONN_REC_TIME_AGGR_NEWEST_TXN		1373
>>>>>>> 7a7d6bf9
/*!
 * reconciliation: pages written including an aggregated oldest start
 * timestamp
 */
<<<<<<< HEAD
#define	WT_STAT_CONN_REC_TIME_AGGR_OLDEST_START_TS	1377
/*! reconciliation: pages written including an aggregated prepare */
#define	WT_STAT_CONN_REC_TIME_AGGR_PREPARED		1378
/*! reconciliation: pages written including at least one prepare state */
#define	WT_STAT_CONN_REC_TIME_WINDOW_PAGES_PREPARED	1379
=======
#define	WT_STAT_CONN_REC_TIME_AGGR_OLDEST_START_TS	1374
/*! reconciliation: pages written including an aggregated prepare */
#define	WT_STAT_CONN_REC_TIME_AGGR_PREPARED		1375
/*! reconciliation: pages written including at least one prepare state */
#define	WT_STAT_CONN_REC_TIME_WINDOW_PAGES_PREPARED	1376
>>>>>>> 7a7d6bf9
/*!
 * reconciliation: pages written including at least one start durable
 * timestamp
 */
<<<<<<< HEAD
#define	WT_STAT_CONN_REC_TIME_WINDOW_PAGES_DURABLE_START_TS	1380
/*! reconciliation: pages written including at least one start timestamp */
#define	WT_STAT_CONN_REC_TIME_WINDOW_PAGES_START_TS	1381
=======
#define	WT_STAT_CONN_REC_TIME_WINDOW_PAGES_DURABLE_START_TS	1377
/*! reconciliation: pages written including at least one start timestamp */
#define	WT_STAT_CONN_REC_TIME_WINDOW_PAGES_START_TS	1378
>>>>>>> 7a7d6bf9
/*!
 * reconciliation: pages written including at least one start transaction
 * ID
 */
<<<<<<< HEAD
#define	WT_STAT_CONN_REC_TIME_WINDOW_PAGES_START_TXN	1382
=======
#define	WT_STAT_CONN_REC_TIME_WINDOW_PAGES_START_TXN	1379
>>>>>>> 7a7d6bf9
/*!
 * reconciliation: pages written including at least one stop durable
 * timestamp
 */
<<<<<<< HEAD
#define	WT_STAT_CONN_REC_TIME_WINDOW_PAGES_DURABLE_STOP_TS	1383
/*! reconciliation: pages written including at least one stop timestamp */
#define	WT_STAT_CONN_REC_TIME_WINDOW_PAGES_STOP_TS	1384
=======
#define	WT_STAT_CONN_REC_TIME_WINDOW_PAGES_DURABLE_STOP_TS	1380
/*! reconciliation: pages written including at least one stop timestamp */
#define	WT_STAT_CONN_REC_TIME_WINDOW_PAGES_STOP_TS	1381
>>>>>>> 7a7d6bf9
/*!
 * reconciliation: pages written including at least one stop transaction
 * ID
 */
<<<<<<< HEAD
#define	WT_STAT_CONN_REC_TIME_WINDOW_PAGES_STOP_TXN	1385
/*! reconciliation: records written including a prepare state */
#define	WT_STAT_CONN_REC_TIME_WINDOW_PREPARED		1386
/*! reconciliation: records written including a start durable timestamp */
#define	WT_STAT_CONN_REC_TIME_WINDOW_DURABLE_START_TS	1387
/*! reconciliation: records written including a start timestamp */
#define	WT_STAT_CONN_REC_TIME_WINDOW_START_TS		1388
/*! reconciliation: records written including a start transaction ID */
#define	WT_STAT_CONN_REC_TIME_WINDOW_START_TXN		1389
/*! reconciliation: records written including a stop durable timestamp */
#define	WT_STAT_CONN_REC_TIME_WINDOW_DURABLE_STOP_TS	1390
/*! reconciliation: records written including a stop timestamp */
#define	WT_STAT_CONN_REC_TIME_WINDOW_STOP_TS		1391
/*! reconciliation: records written including a stop transaction ID */
#define	WT_STAT_CONN_REC_TIME_WINDOW_STOP_TXN		1392
/*! reconciliation: split bytes currently awaiting free */
#define	WT_STAT_CONN_REC_SPLIT_STASHED_BYTES		1393
/*! reconciliation: split objects currently awaiting free */
#define	WT_STAT_CONN_REC_SPLIT_STASHED_OBJECTS		1394
/*! session: attempts to remove a local object and the object is in use */
#define	WT_STAT_CONN_LOCAL_OBJECTS_INUSE		1395
/*! session: flush_tier operation calls */
#define	WT_STAT_CONN_FLUSH_TIER				1396
/*! session: flush_tier tables skipped due to no checkpoint */
#define	WT_STAT_CONN_FLUSH_TIER_SKIPPED			1397
/*! session: flush_tier tables switched */
#define	WT_STAT_CONN_FLUSH_TIER_SWITCHED		1398
/*! session: local objects removed */
#define	WT_STAT_CONN_LOCAL_OBJECTS_REMOVED		1399
/*! session: open session count */
#define	WT_STAT_CONN_SESSION_OPEN			1400
/*! session: session query timestamp calls */
#define	WT_STAT_CONN_SESSION_QUERY_TS			1401
/*! session: table alter failed calls */
#define	WT_STAT_CONN_SESSION_TABLE_ALTER_FAIL		1402
/*! session: table alter successful calls */
#define	WT_STAT_CONN_SESSION_TABLE_ALTER_SUCCESS	1403
/*! session: table alter triggering checkpoint calls */
#define	WT_STAT_CONN_SESSION_TABLE_ALTER_TRIGGER_CHECKPOINT	1404
/*! session: table alter unchanged and skipped */
#define	WT_STAT_CONN_SESSION_TABLE_ALTER_SKIP		1405
/*! session: table compact failed calls */
#define	WT_STAT_CONN_SESSION_TABLE_COMPACT_FAIL		1406
/*! session: table compact failed calls due to cache pressure */
#define	WT_STAT_CONN_SESSION_TABLE_COMPACT_FAIL_CACHE_PRESSURE	1407
/*! session: table compact running */
#define	WT_STAT_CONN_SESSION_TABLE_COMPACT_RUNNING	1408
/*! session: table compact skipped as process would not reduce file size */
#define	WT_STAT_CONN_SESSION_TABLE_COMPACT_SKIPPED	1409
/*! session: table compact successful calls */
#define	WT_STAT_CONN_SESSION_TABLE_COMPACT_SUCCESS	1410
/*! session: table compact timeout */
#define	WT_STAT_CONN_SESSION_TABLE_COMPACT_TIMEOUT	1411
/*! session: table create failed calls */
#define	WT_STAT_CONN_SESSION_TABLE_CREATE_FAIL		1412
/*! session: table create successful calls */
#define	WT_STAT_CONN_SESSION_TABLE_CREATE_SUCCESS	1413
/*! session: table drop failed calls */
#define	WT_STAT_CONN_SESSION_TABLE_DROP_FAIL		1414
/*! session: table drop successful calls */
#define	WT_STAT_CONN_SESSION_TABLE_DROP_SUCCESS		1415
/*! session: table rename failed calls */
#define	WT_STAT_CONN_SESSION_TABLE_RENAME_FAIL		1416
/*! session: table rename successful calls */
#define	WT_STAT_CONN_SESSION_TABLE_RENAME_SUCCESS	1417
/*! session: table salvage failed calls */
#define	WT_STAT_CONN_SESSION_TABLE_SALVAGE_FAIL		1418
/*! session: table salvage successful calls */
#define	WT_STAT_CONN_SESSION_TABLE_SALVAGE_SUCCESS	1419
/*! session: table truncate failed calls */
#define	WT_STAT_CONN_SESSION_TABLE_TRUNCATE_FAIL	1420
/*! session: table truncate successful calls */
#define	WT_STAT_CONN_SESSION_TABLE_TRUNCATE_SUCCESS	1421
/*! session: table verify failed calls */
#define	WT_STAT_CONN_SESSION_TABLE_VERIFY_FAIL		1422
/*! session: table verify successful calls */
#define	WT_STAT_CONN_SESSION_TABLE_VERIFY_SUCCESS	1423
/*! session: tiered operations dequeued and processed */
#define	WT_STAT_CONN_TIERED_WORK_UNITS_DEQUEUED		1424
/*! session: tiered operations scheduled */
#define	WT_STAT_CONN_TIERED_WORK_UNITS_CREATED		1425
/*! session: tiered storage local retention time (secs) */
#define	WT_STAT_CONN_TIERED_RETENTION			1426
/*! session: tiered storage object size */
#define	WT_STAT_CONN_TIERED_OBJECT_SIZE			1427
/*! thread-state: active filesystem fsync calls */
#define	WT_STAT_CONN_THREAD_FSYNC_ACTIVE		1428
/*! thread-state: active filesystem read calls */
#define	WT_STAT_CONN_THREAD_READ_ACTIVE			1429
/*! thread-state: active filesystem write calls */
#define	WT_STAT_CONN_THREAD_WRITE_ACTIVE		1430
/*! thread-yield: application thread time evicting (usecs) */
#define	WT_STAT_CONN_APPLICATION_EVICT_TIME		1431
/*! thread-yield: application thread time waiting for cache (usecs) */
#define	WT_STAT_CONN_APPLICATION_CACHE_TIME		1432
=======
#define	WT_STAT_CONN_REC_TIME_WINDOW_PAGES_STOP_TXN	1382
/*! reconciliation: records written including a prepare state */
#define	WT_STAT_CONN_REC_TIME_WINDOW_PREPARED		1383
/*! reconciliation: records written including a start durable timestamp */
#define	WT_STAT_CONN_REC_TIME_WINDOW_DURABLE_START_TS	1384
/*! reconciliation: records written including a start timestamp */
#define	WT_STAT_CONN_REC_TIME_WINDOW_START_TS		1385
/*! reconciliation: records written including a start transaction ID */
#define	WT_STAT_CONN_REC_TIME_WINDOW_START_TXN		1386
/*! reconciliation: records written including a stop durable timestamp */
#define	WT_STAT_CONN_REC_TIME_WINDOW_DURABLE_STOP_TS	1387
/*! reconciliation: records written including a stop timestamp */
#define	WT_STAT_CONN_REC_TIME_WINDOW_STOP_TS		1388
/*! reconciliation: records written including a stop transaction ID */
#define	WT_STAT_CONN_REC_TIME_WINDOW_STOP_TXN		1389
/*! reconciliation: split bytes currently awaiting free */
#define	WT_STAT_CONN_REC_SPLIT_STASHED_BYTES		1390
/*! reconciliation: split objects currently awaiting free */
#define	WT_STAT_CONN_REC_SPLIT_STASHED_OBJECTS		1391
/*! session: attempts to remove a local object and the object is in use */
#define	WT_STAT_CONN_LOCAL_OBJECTS_INUSE		1392
/*! session: flush_tier operation calls */
#define	WT_STAT_CONN_FLUSH_TIER				1393
/*! session: flush_tier tables skipped due to no checkpoint */
#define	WT_STAT_CONN_FLUSH_TIER_SKIPPED			1394
/*! session: flush_tier tables switched */
#define	WT_STAT_CONN_FLUSH_TIER_SWITCHED		1395
/*! session: local objects removed */
#define	WT_STAT_CONN_LOCAL_OBJECTS_REMOVED		1396
/*! session: open session count */
#define	WT_STAT_CONN_SESSION_OPEN			1397
/*! session: session query timestamp calls */
#define	WT_STAT_CONN_SESSION_QUERY_TS			1398
/*! session: table alter failed calls */
#define	WT_STAT_CONN_SESSION_TABLE_ALTER_FAIL		1399
/*! session: table alter successful calls */
#define	WT_STAT_CONN_SESSION_TABLE_ALTER_SUCCESS	1400
/*! session: table alter triggering checkpoint calls */
#define	WT_STAT_CONN_SESSION_TABLE_ALTER_TRIGGER_CHECKPOINT	1401
/*! session: table alter unchanged and skipped */
#define	WT_STAT_CONN_SESSION_TABLE_ALTER_SKIP		1402
/*! session: table compact failed calls */
#define	WT_STAT_CONN_SESSION_TABLE_COMPACT_FAIL		1403
/*! session: table compact failed calls due to cache pressure */
#define	WT_STAT_CONN_SESSION_TABLE_COMPACT_FAIL_CACHE_PRESSURE	1404
/*! session: table compact running */
#define	WT_STAT_CONN_SESSION_TABLE_COMPACT_RUNNING	1405
/*! session: table compact skipped as process would not reduce file size */
#define	WT_STAT_CONN_SESSION_TABLE_COMPACT_SKIPPED	1406
/*! session: table compact successful calls */
#define	WT_STAT_CONN_SESSION_TABLE_COMPACT_SUCCESS	1407
/*! session: table compact timeout */
#define	WT_STAT_CONN_SESSION_TABLE_COMPACT_TIMEOUT	1408
/*! session: table create failed calls */
#define	WT_STAT_CONN_SESSION_TABLE_CREATE_FAIL		1409
/*! session: table create successful calls */
#define	WT_STAT_CONN_SESSION_TABLE_CREATE_SUCCESS	1410
/*! session: table drop failed calls */
#define	WT_STAT_CONN_SESSION_TABLE_DROP_FAIL		1411
/*! session: table drop successful calls */
#define	WT_STAT_CONN_SESSION_TABLE_DROP_SUCCESS		1412
/*! session: table rename failed calls */
#define	WT_STAT_CONN_SESSION_TABLE_RENAME_FAIL		1413
/*! session: table rename successful calls */
#define	WT_STAT_CONN_SESSION_TABLE_RENAME_SUCCESS	1414
/*! session: table salvage failed calls */
#define	WT_STAT_CONN_SESSION_TABLE_SALVAGE_FAIL		1415
/*! session: table salvage successful calls */
#define	WT_STAT_CONN_SESSION_TABLE_SALVAGE_SUCCESS	1416
/*! session: table truncate failed calls */
#define	WT_STAT_CONN_SESSION_TABLE_TRUNCATE_FAIL	1417
/*! session: table truncate successful calls */
#define	WT_STAT_CONN_SESSION_TABLE_TRUNCATE_SUCCESS	1418
/*! session: table verify failed calls */
#define	WT_STAT_CONN_SESSION_TABLE_VERIFY_FAIL		1419
/*! session: table verify successful calls */
#define	WT_STAT_CONN_SESSION_TABLE_VERIFY_SUCCESS	1420
/*! session: tiered operations dequeued and processed */
#define	WT_STAT_CONN_TIERED_WORK_UNITS_DEQUEUED		1421
/*! session: tiered operations scheduled */
#define	WT_STAT_CONN_TIERED_WORK_UNITS_CREATED		1422
/*! session: tiered storage local retention time (secs) */
#define	WT_STAT_CONN_TIERED_RETENTION			1423
/*! session: tiered storage object size */
#define	WT_STAT_CONN_TIERED_OBJECT_SIZE			1424
/*! thread-state: active filesystem fsync calls */
#define	WT_STAT_CONN_THREAD_FSYNC_ACTIVE		1425
/*! thread-state: active filesystem read calls */
#define	WT_STAT_CONN_THREAD_READ_ACTIVE			1426
/*! thread-state: active filesystem write calls */
#define	WT_STAT_CONN_THREAD_WRITE_ACTIVE		1427
/*! thread-yield: application thread time evicting (usecs) */
#define	WT_STAT_CONN_APPLICATION_EVICT_TIME		1428
/*! thread-yield: application thread time waiting for cache (usecs) */
#define	WT_STAT_CONN_APPLICATION_CACHE_TIME		1429
>>>>>>> 7a7d6bf9
/*!
 * thread-yield: connection close blocked waiting for transaction state
 * stabilization
 */
<<<<<<< HEAD
#define	WT_STAT_CONN_TXN_RELEASE_BLOCKED		1433
/*! thread-yield: connection close yielded for lsm manager shutdown */
#define	WT_STAT_CONN_CONN_CLOSE_BLOCKED_LSM		1434
/*! thread-yield: data handle lock yielded */
#define	WT_STAT_CONN_DHANDLE_LOCK_BLOCKED		1435
=======
#define	WT_STAT_CONN_TXN_RELEASE_BLOCKED		1430
/*! thread-yield: connection close yielded for lsm manager shutdown */
#define	WT_STAT_CONN_CONN_CLOSE_BLOCKED_LSM		1431
/*! thread-yield: data handle lock yielded */
#define	WT_STAT_CONN_DHANDLE_LOCK_BLOCKED		1432
>>>>>>> 7a7d6bf9
/*!
 * thread-yield: get reference for page index and slot time sleeping
 * (usecs)
 */
<<<<<<< HEAD
#define	WT_STAT_CONN_PAGE_INDEX_SLOT_REF_BLOCKED	1436
/*! thread-yield: page access yielded due to prepare state change */
#define	WT_STAT_CONN_PREPARED_TRANSITION_BLOCKED_PAGE	1437
/*! thread-yield: page acquire busy blocked */
#define	WT_STAT_CONN_PAGE_BUSY_BLOCKED			1438
/*! thread-yield: page acquire eviction blocked */
#define	WT_STAT_CONN_PAGE_FORCIBLE_EVICT_BLOCKED	1439
/*! thread-yield: page acquire locked blocked */
#define	WT_STAT_CONN_PAGE_LOCKED_BLOCKED		1440
/*! thread-yield: page acquire read blocked */
#define	WT_STAT_CONN_PAGE_READ_BLOCKED			1441
/*! thread-yield: page acquire time sleeping (usecs) */
#define	WT_STAT_CONN_PAGE_SLEEP				1442
=======
#define	WT_STAT_CONN_PAGE_INDEX_SLOT_REF_BLOCKED	1433
/*! thread-yield: page access yielded due to prepare state change */
#define	WT_STAT_CONN_PREPARED_TRANSITION_BLOCKED_PAGE	1434
/*! thread-yield: page acquire busy blocked */
#define	WT_STAT_CONN_PAGE_BUSY_BLOCKED			1435
/*! thread-yield: page acquire eviction blocked */
#define	WT_STAT_CONN_PAGE_FORCIBLE_EVICT_BLOCKED	1436
/*! thread-yield: page acquire locked blocked */
#define	WT_STAT_CONN_PAGE_LOCKED_BLOCKED		1437
/*! thread-yield: page acquire read blocked */
#define	WT_STAT_CONN_PAGE_READ_BLOCKED			1438
/*! thread-yield: page acquire time sleeping (usecs) */
#define	WT_STAT_CONN_PAGE_SLEEP				1439
>>>>>>> 7a7d6bf9
/*!
 * thread-yield: page delete rollback time sleeping for state change
 * (usecs)
 */
<<<<<<< HEAD
#define	WT_STAT_CONN_PAGE_DEL_ROLLBACK_BLOCKED		1443
/*! thread-yield: page reconciliation yielded due to child modification */
#define	WT_STAT_CONN_CHILD_MODIFY_BLOCKED_PAGE		1444
/*! transaction: Number of prepared updates */
#define	WT_STAT_CONN_TXN_PREPARED_UPDATES		1445
/*! transaction: Number of prepared updates committed */
#define	WT_STAT_CONN_TXN_PREPARED_UPDATES_COMMITTED	1446
/*! transaction: Number of prepared updates repeated on the same key */
#define	WT_STAT_CONN_TXN_PREPARED_UPDATES_KEY_REPEATED	1447
/*! transaction: Number of prepared updates rolled back */
#define	WT_STAT_CONN_TXN_PREPARED_UPDATES_ROLLEDBACK	1448
/*! transaction: prepared transactions */
#define	WT_STAT_CONN_TXN_PREPARE			1449
/*! transaction: prepared transactions committed */
#define	WT_STAT_CONN_TXN_PREPARE_COMMIT			1450
/*! transaction: prepared transactions currently active */
#define	WT_STAT_CONN_TXN_PREPARE_ACTIVE			1451
/*! transaction: prepared transactions rolled back */
#define	WT_STAT_CONN_TXN_PREPARE_ROLLBACK		1452
=======
#define	WT_STAT_CONN_PAGE_DEL_ROLLBACK_BLOCKED		1440
/*! thread-yield: page reconciliation yielded due to child modification */
#define	WT_STAT_CONN_CHILD_MODIFY_BLOCKED_PAGE		1441
/*! transaction: Number of prepared updates */
#define	WT_STAT_CONN_TXN_PREPARED_UPDATES		1442
/*! transaction: Number of prepared updates committed */
#define	WT_STAT_CONN_TXN_PREPARED_UPDATES_COMMITTED	1443
/*! transaction: Number of prepared updates repeated on the same key */
#define	WT_STAT_CONN_TXN_PREPARED_UPDATES_KEY_REPEATED	1444
/*! transaction: Number of prepared updates rolled back */
#define	WT_STAT_CONN_TXN_PREPARED_UPDATES_ROLLEDBACK	1445
/*! transaction: prepared transactions */
#define	WT_STAT_CONN_TXN_PREPARE			1446
/*! transaction: prepared transactions committed */
#define	WT_STAT_CONN_TXN_PREPARE_COMMIT			1447
/*! transaction: prepared transactions currently active */
#define	WT_STAT_CONN_TXN_PREPARE_ACTIVE			1448
/*! transaction: prepared transactions rolled back */
#define	WT_STAT_CONN_TXN_PREPARE_ROLLBACK		1449
>>>>>>> 7a7d6bf9
/*!
 * transaction: prepared transactions rolled back and do not remove the
 * history store entry
 */
<<<<<<< HEAD
#define	WT_STAT_CONN_TXN_PREPARE_ROLLBACK_DO_NOT_REMOVE_HS_UPDATE	1453
=======
#define	WT_STAT_CONN_TXN_PREPARE_ROLLBACK_DO_NOT_REMOVE_HS_UPDATE	1450
>>>>>>> 7a7d6bf9
/*!
 * transaction: prepared transactions rolled back and fix the history
 * store entry with checkpoint reserved transaction id
 */
<<<<<<< HEAD
#define	WT_STAT_CONN_TXN_PREPARE_ROLLBACK_FIX_HS_UPDATE_WITH_CKPT_RESERVED_TXNID	1454
/*! transaction: query timestamp calls */
#define	WT_STAT_CONN_TXN_QUERY_TS			1455
/*! transaction: race to read prepared update retry */
#define	WT_STAT_CONN_TXN_READ_RACE_PREPARE_UPDATE	1456
/*! transaction: rollback to stable calls */
#define	WT_STAT_CONN_TXN_RTS				1457
=======
#define	WT_STAT_CONN_TXN_PREPARE_ROLLBACK_FIX_HS_UPDATE_WITH_CKPT_RESERVED_TXNID	1451
/*! transaction: query timestamp calls */
#define	WT_STAT_CONN_TXN_QUERY_TS			1452
/*! transaction: race to read prepared update retry */
#define	WT_STAT_CONN_TXN_READ_RACE_PREPARE_UPDATE	1453
/*! transaction: rollback to stable calls */
#define	WT_STAT_CONN_TXN_RTS				1454
>>>>>>> 7a7d6bf9
/*!
 * transaction: rollback to stable history store records with stop
 * timestamps older than newer records
 */
<<<<<<< HEAD
#define	WT_STAT_CONN_TXN_RTS_HS_STOP_OLDER_THAN_NEWER_START	1458
/*! transaction: rollback to stable inconsistent checkpoint */
#define	WT_STAT_CONN_TXN_RTS_INCONSISTENT_CKPT		1459
/*! transaction: rollback to stable keys removed */
#define	WT_STAT_CONN_TXN_RTS_KEYS_REMOVED		1460
/*! transaction: rollback to stable keys restored */
#define	WT_STAT_CONN_TXN_RTS_KEYS_RESTORED		1461
/*! transaction: rollback to stable pages visited */
#define	WT_STAT_CONN_TXN_RTS_PAGES_VISITED		1462
/*! transaction: rollback to stable restored tombstones from history store */
#define	WT_STAT_CONN_TXN_RTS_HS_RESTORE_TOMBSTONES	1463
/*! transaction: rollback to stable restored updates from history store */
#define	WT_STAT_CONN_TXN_RTS_HS_RESTORE_UPDATES		1464
/*! transaction: rollback to stable skipping delete rle */
#define	WT_STAT_CONN_TXN_RTS_DELETE_RLE_SKIPPED		1465
/*! transaction: rollback to stable skipping stable rle */
#define	WT_STAT_CONN_TXN_RTS_STABLE_RLE_SKIPPED		1466
/*! transaction: rollback to stable sweeping history store keys */
#define	WT_STAT_CONN_TXN_RTS_SWEEP_HS_KEYS		1467
/*! transaction: rollback to stable tree walk skipping pages */
#define	WT_STAT_CONN_TXN_RTS_TREE_WALK_SKIP_PAGES	1468
/*! transaction: rollback to stable updates aborted */
#define	WT_STAT_CONN_TXN_RTS_UPD_ABORTED		1469
/*! transaction: rollback to stable updates removed from history store */
#define	WT_STAT_CONN_TXN_RTS_HS_REMOVED			1470
/*! transaction: sessions scanned in each walk of concurrent sessions */
#define	WT_STAT_CONN_TXN_SESSIONS_WALKED		1471
/*! transaction: set timestamp calls */
#define	WT_STAT_CONN_TXN_SET_TS				1472
/*! transaction: set timestamp durable calls */
#define	WT_STAT_CONN_TXN_SET_TS_DURABLE			1473
/*! transaction: set timestamp durable updates */
#define	WT_STAT_CONN_TXN_SET_TS_DURABLE_UPD		1474
/*! transaction: set timestamp oldest calls */
#define	WT_STAT_CONN_TXN_SET_TS_OLDEST			1475
/*! transaction: set timestamp oldest updates */
#define	WT_STAT_CONN_TXN_SET_TS_OLDEST_UPD		1476
/*! transaction: set timestamp stable calls */
#define	WT_STAT_CONN_TXN_SET_TS_STABLE			1477
/*! transaction: set timestamp stable updates */
#define	WT_STAT_CONN_TXN_SET_TS_STABLE_UPD		1478
/*! transaction: transaction begins */
#define	WT_STAT_CONN_TXN_BEGIN				1479
/*! transaction: transaction checkpoint currently running */
#define	WT_STAT_CONN_TXN_CHECKPOINT_RUNNING		1480
=======
#define	WT_STAT_CONN_TXN_RTS_HS_STOP_OLDER_THAN_NEWER_START	1455
/*! transaction: rollback to stable inconsistent checkpoint */
#define	WT_STAT_CONN_TXN_RTS_INCONSISTENT_CKPT		1456
/*! transaction: rollback to stable keys removed */
#define	WT_STAT_CONN_TXN_RTS_KEYS_REMOVED		1457
/*! transaction: rollback to stable keys restored */
#define	WT_STAT_CONN_TXN_RTS_KEYS_RESTORED		1458
/*! transaction: rollback to stable pages visited */
#define	WT_STAT_CONN_TXN_RTS_PAGES_VISITED		1459
/*! transaction: rollback to stable restored tombstones from history store */
#define	WT_STAT_CONN_TXN_RTS_HS_RESTORE_TOMBSTONES	1460
/*! transaction: rollback to stable restored updates from history store */
#define	WT_STAT_CONN_TXN_RTS_HS_RESTORE_UPDATES		1461
/*! transaction: rollback to stable skipping delete rle */
#define	WT_STAT_CONN_TXN_RTS_DELETE_RLE_SKIPPED		1462
/*! transaction: rollback to stable skipping stable rle */
#define	WT_STAT_CONN_TXN_RTS_STABLE_RLE_SKIPPED		1463
/*! transaction: rollback to stable sweeping history store keys */
#define	WT_STAT_CONN_TXN_RTS_SWEEP_HS_KEYS		1464
/*! transaction: rollback to stable tree walk skipping pages */
#define	WT_STAT_CONN_TXN_RTS_TREE_WALK_SKIP_PAGES	1465
/*! transaction: rollback to stable updates aborted */
#define	WT_STAT_CONN_TXN_RTS_UPD_ABORTED		1466
/*! transaction: rollback to stable updates removed from history store */
#define	WT_STAT_CONN_TXN_RTS_HS_REMOVED			1467
/*! transaction: sessions scanned in each walk of concurrent sessions */
#define	WT_STAT_CONN_TXN_SESSIONS_WALKED		1468
/*! transaction: set timestamp calls */
#define	WT_STAT_CONN_TXN_SET_TS				1469
/*! transaction: set timestamp durable calls */
#define	WT_STAT_CONN_TXN_SET_TS_DURABLE			1470
/*! transaction: set timestamp durable updates */
#define	WT_STAT_CONN_TXN_SET_TS_DURABLE_UPD		1471
/*! transaction: set timestamp oldest calls */
#define	WT_STAT_CONN_TXN_SET_TS_OLDEST			1472
/*! transaction: set timestamp oldest updates */
#define	WT_STAT_CONN_TXN_SET_TS_OLDEST_UPD		1473
/*! transaction: set timestamp stable calls */
#define	WT_STAT_CONN_TXN_SET_TS_STABLE			1474
/*! transaction: set timestamp stable updates */
#define	WT_STAT_CONN_TXN_SET_TS_STABLE_UPD		1475
/*! transaction: transaction begins */
#define	WT_STAT_CONN_TXN_BEGIN				1476
/*! transaction: transaction checkpoint currently running */
#define	WT_STAT_CONN_TXN_CHECKPOINT_RUNNING		1477
>>>>>>> 7a7d6bf9
/*!
 * transaction: transaction checkpoint currently running for history
 * store file
 */
<<<<<<< HEAD
#define	WT_STAT_CONN_TXN_CHECKPOINT_RUNNING_HS		1481
/*! transaction: transaction checkpoint generation */
#define	WT_STAT_CONN_TXN_CHECKPOINT_GENERATION		1482
=======
#define	WT_STAT_CONN_TXN_CHECKPOINT_RUNNING_HS		1478
/*! transaction: transaction checkpoint generation */
#define	WT_STAT_CONN_TXN_CHECKPOINT_GENERATION		1479
>>>>>>> 7a7d6bf9
/*!
 * transaction: transaction checkpoint history store file duration
 * (usecs)
 */
<<<<<<< HEAD
#define	WT_STAT_CONN_TXN_HS_CKPT_DURATION		1483
/*! transaction: transaction checkpoint max time (msecs) */
#define	WT_STAT_CONN_TXN_CHECKPOINT_TIME_MAX		1484
/*! transaction: transaction checkpoint min time (msecs) */
#define	WT_STAT_CONN_TXN_CHECKPOINT_TIME_MIN		1485
=======
#define	WT_STAT_CONN_TXN_HS_CKPT_DURATION		1480
/*! transaction: transaction checkpoint max time (msecs) */
#define	WT_STAT_CONN_TXN_CHECKPOINT_TIME_MAX		1481
/*! transaction: transaction checkpoint min time (msecs) */
#define	WT_STAT_CONN_TXN_CHECKPOINT_TIME_MIN		1482
>>>>>>> 7a7d6bf9
/*!
 * transaction: transaction checkpoint most recent duration for gathering
 * all handles (usecs)
 */
<<<<<<< HEAD
#define	WT_STAT_CONN_TXN_CHECKPOINT_HANDLE_DURATION	1486
=======
#define	WT_STAT_CONN_TXN_CHECKPOINT_HANDLE_DURATION	1483
>>>>>>> 7a7d6bf9
/*!
 * transaction: transaction checkpoint most recent duration for gathering
 * applied handles (usecs)
 */
<<<<<<< HEAD
#define	WT_STAT_CONN_TXN_CHECKPOINT_HANDLE_DURATION_APPLY	1487
=======
#define	WT_STAT_CONN_TXN_CHECKPOINT_HANDLE_DURATION_APPLY	1484
>>>>>>> 7a7d6bf9
/*!
 * transaction: transaction checkpoint most recent duration for gathering
 * skipped handles (usecs)
 */
<<<<<<< HEAD
#define	WT_STAT_CONN_TXN_CHECKPOINT_HANDLE_DURATION_SKIP	1488
/*! transaction: transaction checkpoint most recent handles applied */
#define	WT_STAT_CONN_TXN_CHECKPOINT_HANDLE_APPLIED	1489
/*! transaction: transaction checkpoint most recent handles skipped */
#define	WT_STAT_CONN_TXN_CHECKPOINT_HANDLE_SKIPPED	1490
/*! transaction: transaction checkpoint most recent handles walked */
#define	WT_STAT_CONN_TXN_CHECKPOINT_HANDLE_WALKED	1491
/*! transaction: transaction checkpoint most recent time (msecs) */
#define	WT_STAT_CONN_TXN_CHECKPOINT_TIME_RECENT		1492
/*! transaction: transaction checkpoint prepare currently running */
#define	WT_STAT_CONN_TXN_CHECKPOINT_PREP_RUNNING	1493
/*! transaction: transaction checkpoint prepare max time (msecs) */
#define	WT_STAT_CONN_TXN_CHECKPOINT_PREP_MAX		1494
/*! transaction: transaction checkpoint prepare min time (msecs) */
#define	WT_STAT_CONN_TXN_CHECKPOINT_PREP_MIN		1495
/*! transaction: transaction checkpoint prepare most recent time (msecs) */
#define	WT_STAT_CONN_TXN_CHECKPOINT_PREP_RECENT		1496
/*! transaction: transaction checkpoint prepare total time (msecs) */
#define	WT_STAT_CONN_TXN_CHECKPOINT_PREP_TOTAL		1497
=======
#define	WT_STAT_CONN_TXN_CHECKPOINT_HANDLE_DURATION_SKIP	1485
/*! transaction: transaction checkpoint most recent handles applied */
#define	WT_STAT_CONN_TXN_CHECKPOINT_HANDLE_APPLIED	1486
/*! transaction: transaction checkpoint most recent handles skipped */
#define	WT_STAT_CONN_TXN_CHECKPOINT_HANDLE_SKIPPED	1487
/*! transaction: transaction checkpoint most recent handles walked */
#define	WT_STAT_CONN_TXN_CHECKPOINT_HANDLE_WALKED	1488
/*! transaction: transaction checkpoint most recent time (msecs) */
#define	WT_STAT_CONN_TXN_CHECKPOINT_TIME_RECENT		1489
/*! transaction: transaction checkpoint prepare currently running */
#define	WT_STAT_CONN_TXN_CHECKPOINT_PREP_RUNNING	1490
/*! transaction: transaction checkpoint prepare max time (msecs) */
#define	WT_STAT_CONN_TXN_CHECKPOINT_PREP_MAX		1491
/*! transaction: transaction checkpoint prepare min time (msecs) */
#define	WT_STAT_CONN_TXN_CHECKPOINT_PREP_MIN		1492
/*! transaction: transaction checkpoint prepare most recent time (msecs) */
#define	WT_STAT_CONN_TXN_CHECKPOINT_PREP_RECENT		1493
/*! transaction: transaction checkpoint prepare total time (msecs) */
#define	WT_STAT_CONN_TXN_CHECKPOINT_PREP_TOTAL		1494
/*! transaction: transaction checkpoint prepare wait time (msecs) */
#define	WT_STAT_CONN_TXN_CHECKPOINT_PREP_WAIT		1495
>>>>>>> 7a7d6bf9
/*! transaction: transaction checkpoint scrub dirty target */
#define	WT_STAT_CONN_TXN_CHECKPOINT_SCRUB_TARGET	1498
/*! transaction: transaction checkpoint scrub time (msecs) */
#define	WT_STAT_CONN_TXN_CHECKPOINT_SCRUB_TIME		1499
/*! transaction: transaction checkpoint total time (msecs) */
#define	WT_STAT_CONN_TXN_CHECKPOINT_TIME_TOTAL		1500
/*! transaction: transaction checkpoints */
#define	WT_STAT_CONN_TXN_CHECKPOINT			1501
/*! transaction: transaction checkpoints due to obsolete pages */
#define	WT_STAT_CONN_TXN_CHECKPOINT_OBSOLETE_APPLIED	1502
/*!
 * transaction: transaction checkpoints skipped because database was
 * clean
 */
#define	WT_STAT_CONN_TXN_CHECKPOINT_SKIPPED		1503
/*! transaction: transaction failures due to history store */
#define	WT_STAT_CONN_TXN_FAIL_CACHE			1504
/*!
 * transaction: transaction fsync calls for checkpoint after allocating
 * the transaction ID
 */
#define	WT_STAT_CONN_TXN_CHECKPOINT_FSYNC_POST		1505
/*!
 * transaction: transaction fsync duration for checkpoint after
 * allocating the transaction ID (usecs)
 */
#define	WT_STAT_CONN_TXN_CHECKPOINT_FSYNC_POST_DURATION	1506
/*! transaction: transaction range of IDs currently pinned */
#define	WT_STAT_CONN_TXN_PINNED_RANGE			1507
/*! transaction: transaction range of IDs currently pinned by a checkpoint */
#define	WT_STAT_CONN_TXN_PINNED_CHECKPOINT_RANGE	1508
/*! transaction: transaction range of timestamps currently pinned */
#define	WT_STAT_CONN_TXN_PINNED_TIMESTAMP		1509
/*! transaction: transaction range of timestamps pinned by a checkpoint */
#define	WT_STAT_CONN_TXN_PINNED_TIMESTAMP_CHECKPOINT	1510
/*!
 * transaction: transaction range of timestamps pinned by the oldest
 * active read timestamp
 */
#define	WT_STAT_CONN_TXN_PINNED_TIMESTAMP_READER	1511
/*!
 * transaction: transaction range of timestamps pinned by the oldest
 * timestamp
 */
#define	WT_STAT_CONN_TXN_PINNED_TIMESTAMP_OLDEST	1512
/*! transaction: transaction read timestamp of the oldest active reader */
#define	WT_STAT_CONN_TXN_TIMESTAMP_OLDEST_ACTIVE_READ	1513
/*! transaction: transaction rollback to stable currently running */
#define	WT_STAT_CONN_TXN_ROLLBACK_TO_STABLE_RUNNING	1514
/*! transaction: transaction walk of concurrent sessions */
#define	WT_STAT_CONN_TXN_WALK_SESSIONS			1515
/*! transaction: transactions committed */
#define	WT_STAT_CONN_TXN_COMMIT				1516
/*! transaction: transactions rolled back */
#define	WT_STAT_CONN_TXN_ROLLBACK			1517
/*! transaction: update conflicts */
#define	WT_STAT_CONN_TXN_UPDATE_CONFLICT		1518

/*!
 * @}
 * @name Statistics for data sources
 * @anchor statistics_dsrc
 * @{
 */
/*! LSM: bloom filter false positives */
#define	WT_STAT_DSRC_BLOOM_FALSE_POSITIVE		2000
/*! LSM: bloom filter hits */
#define	WT_STAT_DSRC_BLOOM_HIT				2001
/*! LSM: bloom filter misses */
#define	WT_STAT_DSRC_BLOOM_MISS				2002
/*! LSM: bloom filter pages evicted from cache */
#define	WT_STAT_DSRC_BLOOM_PAGE_EVICT			2003
/*! LSM: bloom filter pages read into cache */
#define	WT_STAT_DSRC_BLOOM_PAGE_READ			2004
/*! LSM: bloom filters in the LSM tree */
#define	WT_STAT_DSRC_BLOOM_COUNT			2005
/*! LSM: chunks in the LSM tree */
#define	WT_STAT_DSRC_LSM_CHUNK_COUNT			2006
/*! LSM: highest merge generation in the LSM tree */
#define	WT_STAT_DSRC_LSM_GENERATION_MAX			2007
/*!
 * LSM: queries that could have benefited from a Bloom filter that did
 * not exist
 */
#define	WT_STAT_DSRC_LSM_LOOKUP_NO_BLOOM		2008
/*! LSM: sleep for LSM checkpoint throttle */
#define	WT_STAT_DSRC_LSM_CHECKPOINT_THROTTLE		2009
/*! LSM: sleep for LSM merge throttle */
#define	WT_STAT_DSRC_LSM_MERGE_THROTTLE			2010
/*! LSM: total size of bloom filters */
#define	WT_STAT_DSRC_BLOOM_SIZE				2011
/*! block-manager: allocations requiring file extension */
#define	WT_STAT_DSRC_BLOCK_EXTENSION			2012
/*! block-manager: blocks allocated */
#define	WT_STAT_DSRC_BLOCK_ALLOC			2013
/*! block-manager: blocks freed */
#define	WT_STAT_DSRC_BLOCK_FREE				2014
/*! block-manager: checkpoint size */
#define	WT_STAT_DSRC_BLOCK_CHECKPOINT_SIZE		2015
/*! block-manager: file allocation unit size */
#define	WT_STAT_DSRC_ALLOCATION_SIZE			2016
/*! block-manager: file bytes available for reuse */
#define	WT_STAT_DSRC_BLOCK_REUSE_BYTES			2017
/*! block-manager: file magic number */
#define	WT_STAT_DSRC_BLOCK_MAGIC			2018
/*! block-manager: file major version number */
#define	WT_STAT_DSRC_BLOCK_MAJOR			2019
/*! block-manager: file size in bytes */
#define	WT_STAT_DSRC_BLOCK_SIZE				2020
/*! block-manager: minor version number */
#define	WT_STAT_DSRC_BLOCK_MINOR			2021
/*! btree: btree checkpoint generation */
#define	WT_STAT_DSRC_BTREE_CHECKPOINT_GENERATION	2022
/*! btree: btree clean tree checkpoint expiration time */
#define	WT_STAT_DSRC_BTREE_CLEAN_CHECKPOINT_TIMER	2023
/*! btree: btree compact pages reviewed */
#define	WT_STAT_DSRC_BTREE_COMPACT_PAGES_REVIEWED	2024
/*! btree: btree compact pages rewritten */
#define	WT_STAT_DSRC_BTREE_COMPACT_PAGES_REWRITTEN	2025
/*! btree: btree compact pages skipped */
#define	WT_STAT_DSRC_BTREE_COMPACT_PAGES_SKIPPED	2026
/*! btree: btree skipped by compaction as process would not reduce size */
#define	WT_STAT_DSRC_BTREE_COMPACT_SKIPPED		2027
/*!
 * btree: column-store fixed-size leaf pages, only reported if tree_walk
 * or all statistics are enabled
 */
#define	WT_STAT_DSRC_BTREE_COLUMN_FIX			2028
/*!
 * btree: column-store fixed-size time windows, only reported if
 * tree_walk or all statistics are enabled
 */
#define	WT_STAT_DSRC_BTREE_COLUMN_TWS			2029
/*!
 * btree: column-store internal pages, only reported if tree_walk or all
 * statistics are enabled
 */
#define	WT_STAT_DSRC_BTREE_COLUMN_INTERNAL		2030
/*!
 * btree: column-store variable-size RLE encoded values, only reported if
 * tree_walk or all statistics are enabled
 */
#define	WT_STAT_DSRC_BTREE_COLUMN_RLE			2031
/*!
 * btree: column-store variable-size deleted values, only reported if
 * tree_walk or all statistics are enabled
 */
#define	WT_STAT_DSRC_BTREE_COLUMN_DELETED		2032
/*!
 * btree: column-store variable-size leaf pages, only reported if
 * tree_walk or all statistics are enabled
 */
#define	WT_STAT_DSRC_BTREE_COLUMN_VARIABLE		2033
/*! btree: fixed-record size */
#define	WT_STAT_DSRC_BTREE_FIXED_LEN			2034
/*! btree: maximum internal page size */
#define	WT_STAT_DSRC_BTREE_MAXINTLPAGE			2035
/*! btree: maximum leaf page key size */
#define	WT_STAT_DSRC_BTREE_MAXLEAFKEY			2036
/*! btree: maximum leaf page size */
#define	WT_STAT_DSRC_BTREE_MAXLEAFPAGE			2037
/*! btree: maximum leaf page value size */
#define	WT_STAT_DSRC_BTREE_MAXLEAFVALUE			2038
/*! btree: maximum tree depth */
#define	WT_STAT_DSRC_BTREE_MAXIMUM_DEPTH		2039
/*!
 * btree: number of key/value pairs, only reported if tree_walk or all
 * statistics are enabled
 */
#define	WT_STAT_DSRC_BTREE_ENTRIES			2040
/*!
 * btree: overflow pages, only reported if tree_walk or all statistics
 * are enabled
 */
#define	WT_STAT_DSRC_BTREE_OVERFLOW			2041
/*!
 * btree: row-store empty values, only reported if tree_walk or all
 * statistics are enabled
 */
#define	WT_STAT_DSRC_BTREE_ROW_EMPTY_VALUES		2042
/*!
 * btree: row-store internal pages, only reported if tree_walk or all
 * statistics are enabled
 */
#define	WT_STAT_DSRC_BTREE_ROW_INTERNAL			2043
/*!
 * btree: row-store leaf pages, only reported if tree_walk or all
 * statistics are enabled
 */
#define	WT_STAT_DSRC_BTREE_ROW_LEAF			2044
/*! cache: bytes currently in the cache */
#define	WT_STAT_DSRC_CACHE_BYTES_INUSE			2045
/*! cache: bytes dirty in the cache cumulative */
#define	WT_STAT_DSRC_CACHE_BYTES_DIRTY_TOTAL		2046
/*! cache: bytes read into cache */
#define	WT_STAT_DSRC_CACHE_BYTES_READ			2047
/*! cache: bytes written from cache */
#define	WT_STAT_DSRC_CACHE_BYTES_WRITE			2048
/*! cache: checkpoint blocked page eviction */
#define	WT_STAT_DSRC_CACHE_EVICTION_CHECKPOINT		2049
/*!
 * cache: checkpoint of history store file blocked non-history store page
 * eviction
 */
#define	WT_STAT_DSRC_CACHE_EVICTION_BLOCKED_CHECKPOINT_HS	2050
/*! cache: data source pages selected for eviction unable to be evicted */
#define	WT_STAT_DSRC_CACHE_EVICTION_FAIL		2051
/*!
 * cache: eviction gave up due to detecting an out of order on disk value
 * behind the last update on the chain
 */
#define	WT_STAT_DSRC_CACHE_EVICTION_BLOCKED_OOO_CHECKPOINT_RACE_1	2052
/*!
 * cache: eviction gave up due to detecting an out of order tombstone
 * ahead of the selected on disk update
 */
#define	WT_STAT_DSRC_CACHE_EVICTION_BLOCKED_OOO_CHECKPOINT_RACE_2	2053
/*!
 * cache: eviction gave up due to detecting an out of order tombstone
 * ahead of the selected on disk update after validating the update chain
 */
#define	WT_STAT_DSRC_CACHE_EVICTION_BLOCKED_OOO_CHECKPOINT_RACE_3	2054
/*!
 * cache: eviction gave up due to detecting out of order timestamps on
 * the update chain after the selected on disk update
 */
#define	WT_STAT_DSRC_CACHE_EVICTION_BLOCKED_OOO_CHECKPOINT_RACE_4	2055
/*! cache: eviction walk passes of a file */
#define	WT_STAT_DSRC_CACHE_EVICTION_WALK_PASSES		2056
/*! cache: eviction walk target pages histogram - 0-9 */
#define	WT_STAT_DSRC_CACHE_EVICTION_TARGET_PAGE_LT10	2057
/*! cache: eviction walk target pages histogram - 10-31 */
#define	WT_STAT_DSRC_CACHE_EVICTION_TARGET_PAGE_LT32	2058
/*! cache: eviction walk target pages histogram - 128 and higher */
#define	WT_STAT_DSRC_CACHE_EVICTION_TARGET_PAGE_GE128	2059
/*! cache: eviction walk target pages histogram - 32-63 */
#define	WT_STAT_DSRC_CACHE_EVICTION_TARGET_PAGE_LT64	2060
/*! cache: eviction walk target pages histogram - 64-128 */
#define	WT_STAT_DSRC_CACHE_EVICTION_TARGET_PAGE_LT128	2061
/*!
 * cache: eviction walk target pages reduced due to history store cache
 * pressure
 */
#define	WT_STAT_DSRC_CACHE_EVICTION_TARGET_PAGE_REDUCED	2062
/*! cache: eviction walks abandoned */
#define	WT_STAT_DSRC_CACHE_EVICTION_WALKS_ABANDONED	2063
/*! cache: eviction walks gave up because they restarted their walk twice */
#define	WT_STAT_DSRC_CACHE_EVICTION_WALKS_STOPPED	2064
/*!
 * cache: eviction walks gave up because they saw too many pages and
 * found no candidates
 */
#define	WT_STAT_DSRC_CACHE_EVICTION_WALKS_GAVE_UP_NO_TARGETS	2065
/*!
 * cache: eviction walks gave up because they saw too many pages and
 * found too few candidates
 */
#define	WT_STAT_DSRC_CACHE_EVICTION_WALKS_GAVE_UP_RATIO	2066
/*! cache: eviction walks reached end of tree */
#define	WT_STAT_DSRC_CACHE_EVICTION_WALKS_ENDED		2067
/*! cache: eviction walks restarted */
#define	WT_STAT_DSRC_CACHE_EVICTION_WALK_RESTART	2068
/*! cache: eviction walks started from root of tree */
#define	WT_STAT_DSRC_CACHE_EVICTION_WALK_FROM_ROOT	2069
/*! cache: eviction walks started from saved location in tree */
#define	WT_STAT_DSRC_CACHE_EVICTION_WALK_SAVED_POS	2070
/*! cache: hazard pointer blocked page eviction */
#define	WT_STAT_DSRC_CACHE_EVICTION_HAZARD		2071
/*! cache: history store table insert calls */
#define	WT_STAT_DSRC_CACHE_HS_INSERT			2072
/*! cache: history store table insert calls that returned restart */
#define	WT_STAT_DSRC_CACHE_HS_INSERT_RESTART		2073
/*!
 * cache: history store table out-of-order resolved updates that lose
 * their durable timestamp
 */
#define	WT_STAT_DSRC_CACHE_HS_ORDER_LOSE_DURABLE_TIMESTAMP	2074
/*!
 * cache: history store table out-of-order updates that were fixed up by
 * reinserting with the fixed timestamp
 */
#define	WT_STAT_DSRC_CACHE_HS_ORDER_REINSERT		2075
/*! cache: history store table reads */
#define	WT_STAT_DSRC_CACHE_HS_READ			2076
/*! cache: history store table reads missed */
#define	WT_STAT_DSRC_CACHE_HS_READ_MISS			2077
/*! cache: history store table reads requiring squashed modifies */
#define	WT_STAT_DSRC_CACHE_HS_READ_SQUASH		2078
/*!
 * cache: history store table truncation by rollback to stable to remove
 * an unstable update
 */
#define	WT_STAT_DSRC_CACHE_HS_KEY_TRUNCATE_RTS_UNSTABLE	2079
/*!
 * cache: history store table truncation by rollback to stable to remove
 * an update
 */
#define	WT_STAT_DSRC_CACHE_HS_KEY_TRUNCATE_RTS		2080
/*! cache: history store table truncation to remove an update */
#define	WT_STAT_DSRC_CACHE_HS_KEY_TRUNCATE		2081
/*!
 * cache: history store table truncation to remove range of updates due
 * to key being removed from the data page during reconciliation
 */
#define	WT_STAT_DSRC_CACHE_HS_KEY_TRUNCATE_ONPAGE_REMOVAL	2082
/*!
 * cache: history store table truncation to remove range of updates due
 * to out-of-order timestamp update on data page
 */
#define	WT_STAT_DSRC_CACHE_HS_ORDER_REMOVE		2083
/*! cache: history store table writes requiring squashed modifies */
#define	WT_STAT_DSRC_CACHE_HS_WRITE_SQUASH		2084
/*! cache: in-memory page passed criteria to be split */
#define	WT_STAT_DSRC_CACHE_INMEM_SPLITTABLE		2085
/*! cache: in-memory page splits */
#define	WT_STAT_DSRC_CACHE_INMEM_SPLIT			2086
/*! cache: internal pages evicted */
#define	WT_STAT_DSRC_CACHE_EVICTION_INTERNAL		2087
/*! cache: internal pages split during eviction */
#define	WT_STAT_DSRC_CACHE_EVICTION_SPLIT_INTERNAL	2088
/*! cache: leaf pages split during eviction */
#define	WT_STAT_DSRC_CACHE_EVICTION_SPLIT_LEAF		2089
/*! cache: modified pages evicted */
#define	WT_STAT_DSRC_CACHE_EVICTION_DIRTY		2090
/*! cache: overflow pages read into cache */
#define	WT_STAT_DSRC_CACHE_READ_OVERFLOW		2091
/*! cache: page split during eviction deepened the tree */
#define	WT_STAT_DSRC_CACHE_EVICTION_DEEPEN		2092
/*! cache: page written requiring history store records */
#define	WT_STAT_DSRC_CACHE_WRITE_HS			2093
/*! cache: pages read into cache */
#define	WT_STAT_DSRC_CACHE_READ				2094
/*! cache: pages read into cache after truncate */
#define	WT_STAT_DSRC_CACHE_READ_DELETED			2095
/*! cache: pages read into cache after truncate in prepare state */
#define	WT_STAT_DSRC_CACHE_READ_DELETED_PREPARED	2096
/*! cache: pages requested from the cache */
#define	WT_STAT_DSRC_CACHE_PAGES_REQUESTED		2097
/*! cache: pages seen by eviction walk */
#define	WT_STAT_DSRC_CACHE_EVICTION_PAGES_SEEN		2098
/*! cache: pages written from cache */
#define	WT_STAT_DSRC_CACHE_WRITE			2099
/*! cache: pages written requiring in-memory restoration */
#define	WT_STAT_DSRC_CACHE_WRITE_RESTORE		2100
/*! cache: the number of times full update inserted to history store */
#define	WT_STAT_DSRC_CACHE_HS_INSERT_FULL_UPDATE	2101
/*! cache: the number of times reverse modify inserted to history store */
#define	WT_STAT_DSRC_CACHE_HS_INSERT_REVERSE_MODIFY	2102
/*! cache: tracked dirty bytes in the cache */
#define	WT_STAT_DSRC_CACHE_BYTES_DIRTY			2103
/*! cache: unmodified pages evicted */
#define	WT_STAT_DSRC_CACHE_EVICTION_CLEAN		2104
/*!
 * cache_walk: Average difference between current eviction generation
 * when the page was last considered, only reported if cache_walk or all
 * statistics are enabled
 */
#define	WT_STAT_DSRC_CACHE_STATE_GEN_AVG_GAP		2105
/*!
 * cache_walk: Average on-disk page image size seen, only reported if
 * cache_walk or all statistics are enabled
 */
#define	WT_STAT_DSRC_CACHE_STATE_AVG_WRITTEN_SIZE	2106
/*!
 * cache_walk: Average time in cache for pages that have been visited by
 * the eviction server, only reported if cache_walk or all statistics are
 * enabled
 */
#define	WT_STAT_DSRC_CACHE_STATE_AVG_VISITED_AGE	2107
/*!
 * cache_walk: Average time in cache for pages that have not been visited
 * by the eviction server, only reported if cache_walk or all statistics
 * are enabled
 */
#define	WT_STAT_DSRC_CACHE_STATE_AVG_UNVISITED_AGE	2108
/*!
 * cache_walk: Clean pages currently in cache, only reported if
 * cache_walk or all statistics are enabled
 */
#define	WT_STAT_DSRC_CACHE_STATE_PAGES_CLEAN		2109
/*!
 * cache_walk: Current eviction generation, only reported if cache_walk
 * or all statistics are enabled
 */
#define	WT_STAT_DSRC_CACHE_STATE_GEN_CURRENT		2110
/*!
 * cache_walk: Dirty pages currently in cache, only reported if
 * cache_walk or all statistics are enabled
 */
#define	WT_STAT_DSRC_CACHE_STATE_PAGES_DIRTY		2111
/*!
 * cache_walk: Entries in the root page, only reported if cache_walk or
 * all statistics are enabled
 */
#define	WT_STAT_DSRC_CACHE_STATE_ROOT_ENTRIES		2112
/*!
 * cache_walk: Internal pages currently in cache, only reported if
 * cache_walk or all statistics are enabled
 */
#define	WT_STAT_DSRC_CACHE_STATE_PAGES_INTERNAL		2113
/*!
 * cache_walk: Leaf pages currently in cache, only reported if cache_walk
 * or all statistics are enabled
 */
#define	WT_STAT_DSRC_CACHE_STATE_PAGES_LEAF		2114
/*!
 * cache_walk: Maximum difference between current eviction generation
 * when the page was last considered, only reported if cache_walk or all
 * statistics are enabled
 */
#define	WT_STAT_DSRC_CACHE_STATE_GEN_MAX_GAP		2115
/*!
 * cache_walk: Maximum page size seen, only reported if cache_walk or all
 * statistics are enabled
 */
#define	WT_STAT_DSRC_CACHE_STATE_MAX_PAGESIZE		2116
/*!
 * cache_walk: Minimum on-disk page image size seen, only reported if
 * cache_walk or all statistics are enabled
 */
#define	WT_STAT_DSRC_CACHE_STATE_MIN_WRITTEN_SIZE	2117
/*!
 * cache_walk: Number of pages never visited by eviction server, only
 * reported if cache_walk or all statistics are enabled
 */
#define	WT_STAT_DSRC_CACHE_STATE_UNVISITED_COUNT	2118
/*!
 * cache_walk: On-disk page image sizes smaller than a single allocation
 * unit, only reported if cache_walk or all statistics are enabled
 */
#define	WT_STAT_DSRC_CACHE_STATE_SMALLER_ALLOC_SIZE	2119
/*!
 * cache_walk: Pages created in memory and never written, only reported
 * if cache_walk or all statistics are enabled
 */
#define	WT_STAT_DSRC_CACHE_STATE_MEMORY			2120
/*!
 * cache_walk: Pages currently queued for eviction, only reported if
 * cache_walk or all statistics are enabled
 */
#define	WT_STAT_DSRC_CACHE_STATE_QUEUED			2121
/*!
 * cache_walk: Pages that could not be queued for eviction, only reported
 * if cache_walk or all statistics are enabled
 */
#define	WT_STAT_DSRC_CACHE_STATE_NOT_QUEUEABLE		2122
/*!
 * cache_walk: Refs skipped during cache traversal, only reported if
 * cache_walk or all statistics are enabled
 */
#define	WT_STAT_DSRC_CACHE_STATE_REFS_SKIPPED		2123
/*!
 * cache_walk: Size of the root page, only reported if cache_walk or all
 * statistics are enabled
 */
#define	WT_STAT_DSRC_CACHE_STATE_ROOT_SIZE		2124
/*!
 * cache_walk: Total number of pages currently in cache, only reported if
 * cache_walk or all statistics are enabled
 */
#define	WT_STAT_DSRC_CACHE_STATE_PAGES			2125
/*! checkpoint-cleanup: pages added for eviction */
#define	WT_STAT_DSRC_CC_PAGES_EVICT			2126
/*! checkpoint-cleanup: pages removed */
#define	WT_STAT_DSRC_CC_PAGES_REMOVED			2127
/*! checkpoint-cleanup: pages skipped during tree walk */
#define	WT_STAT_DSRC_CC_PAGES_WALK_SKIPPED		2128
/*! checkpoint-cleanup: pages visited */
#define	WT_STAT_DSRC_CC_PAGES_VISITED			2129
/*!
 * compression: compressed page maximum internal page size prior to
 * compression
 */
#define	WT_STAT_DSRC_COMPRESS_PRECOMP_INTL_MAX_PAGE_SIZE	2130
/*!
 * compression: compressed page maximum leaf page size prior to
 * compression
 */
#define	WT_STAT_DSRC_COMPRESS_PRECOMP_LEAF_MAX_PAGE_SIZE	2131
/*! compression: compressed pages read */
#define	WT_STAT_DSRC_COMPRESS_READ			2132
/*! compression: compressed pages written */
#define	WT_STAT_DSRC_COMPRESS_WRITE			2133
/*! compression: number of blocks with compress ratio greater than 64 */
#define	WT_STAT_DSRC_COMPRESS_HIST_RATIO_MAX		2134
/*! compression: number of blocks with compress ratio smaller than 16 */
#define	WT_STAT_DSRC_COMPRESS_HIST_RATIO_16		2135
/*! compression: number of blocks with compress ratio smaller than 2 */
#define	WT_STAT_DSRC_COMPRESS_HIST_RATIO_2		2136
/*! compression: number of blocks with compress ratio smaller than 32 */
#define	WT_STAT_DSRC_COMPRESS_HIST_RATIO_32		2137
/*! compression: number of blocks with compress ratio smaller than 4 */
#define	WT_STAT_DSRC_COMPRESS_HIST_RATIO_4		2138
/*! compression: number of blocks with compress ratio smaller than 64 */
#define	WT_STAT_DSRC_COMPRESS_HIST_RATIO_64		2139
/*! compression: number of blocks with compress ratio smaller than 8 */
#define	WT_STAT_DSRC_COMPRESS_HIST_RATIO_8		2140
/*! compression: page written failed to compress */
#define	WT_STAT_DSRC_COMPRESS_WRITE_FAIL		2141
/*! compression: page written was too small to compress */
#define	WT_STAT_DSRC_COMPRESS_WRITE_TOO_SMALL		2142
/*! cursor: Total number of entries skipped by cursor next calls */
#define	WT_STAT_DSRC_CURSOR_NEXT_SKIP_TOTAL		2143
/*! cursor: Total number of entries skipped by cursor prev calls */
#define	WT_STAT_DSRC_CURSOR_PREV_SKIP_TOTAL		2144
/*!
 * cursor: Total number of entries skipped to position the history store
 * cursor
 */
#define	WT_STAT_DSRC_CURSOR_SKIP_HS_CUR_POSITION	2145
/*!
 * cursor: Total number of times a search near has exited due to prefix
 * config
 */
<<<<<<< HEAD
#define	WT_STAT_DSRC_CURSOR_SEARCH_NEAR_PREFIX_FAST_PATHS	2147
/*! cursor: Total number of times cursor fails to reposition */
#define	WT_STAT_DSRC_CURSOR_REPOSITION_FAILED		2148
/*! cursor: bulk loaded cursor insert calls */
#define	WT_STAT_DSRC_CURSOR_INSERT_BULK			2149
/*! cursor: cache cursors reuse count */
#define	WT_STAT_DSRC_CURSOR_REOPEN			2150
/*! cursor: close calls that result in cache */
#define	WT_STAT_DSRC_CURSOR_CACHE			2151
/*! cursor: create calls */
#define	WT_STAT_DSRC_CURSOR_CREATE			2152
=======
#define	WT_STAT_DSRC_CURSOR_SEARCH_NEAR_PREFIX_FAST_PATHS	2146
/*! cursor: bulk loaded cursor insert calls */
#define	WT_STAT_DSRC_CURSOR_INSERT_BULK			2147
/*! cursor: cache cursors reuse count */
#define	WT_STAT_DSRC_CURSOR_REOPEN			2148
/*! cursor: close calls that result in cache */
#define	WT_STAT_DSRC_CURSOR_CACHE			2149
/*! cursor: create calls */
#define	WT_STAT_DSRC_CURSOR_CREATE			2150
>>>>>>> 7a7d6bf9
/*!
 * cursor: cursor next calls that skip due to a globally visible history
 * store tombstone
 */
<<<<<<< HEAD
#define	WT_STAT_DSRC_CURSOR_NEXT_HS_TOMBSTONE		2153
=======
#define	WT_STAT_DSRC_CURSOR_NEXT_HS_TOMBSTONE		2151
>>>>>>> 7a7d6bf9
/*!
 * cursor: cursor next calls that skip greater than or equal to 100
 * entries
 */
<<<<<<< HEAD
#define	WT_STAT_DSRC_CURSOR_NEXT_SKIP_GE_100		2154
/*! cursor: cursor next calls that skip less than 100 entries */
#define	WT_STAT_DSRC_CURSOR_NEXT_SKIP_LT_100		2155
=======
#define	WT_STAT_DSRC_CURSOR_NEXT_SKIP_GE_100		2152
/*! cursor: cursor next calls that skip less than 100 entries */
#define	WT_STAT_DSRC_CURSOR_NEXT_SKIP_LT_100		2153
>>>>>>> 7a7d6bf9
/*!
 * cursor: cursor prev calls that skip due to a globally visible history
 * store tombstone
 */
<<<<<<< HEAD
#define	WT_STAT_DSRC_CURSOR_PREV_HS_TOMBSTONE		2156
=======
#define	WT_STAT_DSRC_CURSOR_PREV_HS_TOMBSTONE		2154
>>>>>>> 7a7d6bf9
/*!
 * cursor: cursor prev calls that skip greater than or equal to 100
 * entries
 */
<<<<<<< HEAD
#define	WT_STAT_DSRC_CURSOR_PREV_SKIP_GE_100		2157
/*! cursor: cursor prev calls that skip less than 100 entries */
#define	WT_STAT_DSRC_CURSOR_PREV_SKIP_LT_100		2158
/*! cursor: cursor reposition */
#define	WT_STAT_DSRC_CURSOR_REPOSITION			2159
/*! cursor: insert calls */
#define	WT_STAT_DSRC_CURSOR_INSERT			2160
/*! cursor: insert key and value bytes */
#define	WT_STAT_DSRC_CURSOR_INSERT_BYTES		2161
/*! cursor: modify */
#define	WT_STAT_DSRC_CURSOR_MODIFY			2162
/*! cursor: modify key and value bytes affected */
#define	WT_STAT_DSRC_CURSOR_MODIFY_BYTES		2163
/*! cursor: modify value bytes modified */
#define	WT_STAT_DSRC_CURSOR_MODIFY_BYTES_TOUCH		2164
/*! cursor: next calls */
#define	WT_STAT_DSRC_CURSOR_NEXT			2165
/*! cursor: open cursor count */
#define	WT_STAT_DSRC_CURSOR_OPEN_COUNT			2166
/*! cursor: operation restarted */
#define	WT_STAT_DSRC_CURSOR_RESTART			2167
/*! cursor: prev calls */
#define	WT_STAT_DSRC_CURSOR_PREV			2168
/*! cursor: remove calls */
#define	WT_STAT_DSRC_CURSOR_REMOVE			2169
/*! cursor: remove key bytes removed */
#define	WT_STAT_DSRC_CURSOR_REMOVE_BYTES		2170
/*! cursor: reserve calls */
#define	WT_STAT_DSRC_CURSOR_RESERVE			2171
/*! cursor: reset calls */
#define	WT_STAT_DSRC_CURSOR_RESET			2172
/*! cursor: search calls */
#define	WT_STAT_DSRC_CURSOR_SEARCH			2173
/*! cursor: search history store calls */
#define	WT_STAT_DSRC_CURSOR_SEARCH_HS			2174
/*! cursor: search near calls */
#define	WT_STAT_DSRC_CURSOR_SEARCH_NEAR			2175
/*! cursor: truncate calls */
#define	WT_STAT_DSRC_CURSOR_TRUNCATE			2176
/*! cursor: update calls */
#define	WT_STAT_DSRC_CURSOR_UPDATE			2177
/*! cursor: update key and value bytes */
#define	WT_STAT_DSRC_CURSOR_UPDATE_BYTES		2178
/*! cursor: update value size change */
#define	WT_STAT_DSRC_CURSOR_UPDATE_BYTES_CHANGED	2179
/*! reconciliation: approximate byte size of timestamps in pages written */
#define	WT_STAT_DSRC_REC_TIME_WINDOW_BYTES_TS		2180
=======
#define	WT_STAT_DSRC_CURSOR_PREV_SKIP_GE_100		2155
/*! cursor: cursor prev calls that skip less than 100 entries */
#define	WT_STAT_DSRC_CURSOR_PREV_SKIP_LT_100		2156
/*! cursor: insert calls */
#define	WT_STAT_DSRC_CURSOR_INSERT			2157
/*! cursor: insert key and value bytes */
#define	WT_STAT_DSRC_CURSOR_INSERT_BYTES		2158
/*! cursor: modify */
#define	WT_STAT_DSRC_CURSOR_MODIFY			2159
/*! cursor: modify key and value bytes affected */
#define	WT_STAT_DSRC_CURSOR_MODIFY_BYTES		2160
/*! cursor: modify value bytes modified */
#define	WT_STAT_DSRC_CURSOR_MODIFY_BYTES_TOUCH		2161
/*! cursor: next calls */
#define	WT_STAT_DSRC_CURSOR_NEXT			2162
/*! cursor: open cursor count */
#define	WT_STAT_DSRC_CURSOR_OPEN_COUNT			2163
/*! cursor: operation restarted */
#define	WT_STAT_DSRC_CURSOR_RESTART			2164
/*! cursor: prev calls */
#define	WT_STAT_DSRC_CURSOR_PREV			2165
/*! cursor: remove calls */
#define	WT_STAT_DSRC_CURSOR_REMOVE			2166
/*! cursor: remove key bytes removed */
#define	WT_STAT_DSRC_CURSOR_REMOVE_BYTES		2167
/*! cursor: reserve calls */
#define	WT_STAT_DSRC_CURSOR_RESERVE			2168
/*! cursor: reset calls */
#define	WT_STAT_DSRC_CURSOR_RESET			2169
/*! cursor: search calls */
#define	WT_STAT_DSRC_CURSOR_SEARCH			2170
/*! cursor: search history store calls */
#define	WT_STAT_DSRC_CURSOR_SEARCH_HS			2171
/*! cursor: search near calls */
#define	WT_STAT_DSRC_CURSOR_SEARCH_NEAR			2172
/*! cursor: truncate calls */
#define	WT_STAT_DSRC_CURSOR_TRUNCATE			2173
/*! cursor: update calls */
#define	WT_STAT_DSRC_CURSOR_UPDATE			2174
/*! cursor: update key and value bytes */
#define	WT_STAT_DSRC_CURSOR_UPDATE_BYTES		2175
/*! cursor: update value size change */
#define	WT_STAT_DSRC_CURSOR_UPDATE_BYTES_CHANGED	2176
/*! reconciliation: approximate byte size of timestamps in pages written */
#define	WT_STAT_DSRC_REC_TIME_WINDOW_BYTES_TS		2177
>>>>>>> 7a7d6bf9
/*!
 * reconciliation: approximate byte size of transaction IDs in pages
 * written
 */
<<<<<<< HEAD
#define	WT_STAT_DSRC_REC_TIME_WINDOW_BYTES_TXN		2181
/*! reconciliation: dictionary matches */
#define	WT_STAT_DSRC_REC_DICTIONARY			2182
/*! reconciliation: fast-path pages deleted */
#define	WT_STAT_DSRC_REC_PAGE_DELETE_FAST		2183
=======
#define	WT_STAT_DSRC_REC_TIME_WINDOW_BYTES_TXN		2178
/*! reconciliation: dictionary matches */
#define	WT_STAT_DSRC_REC_DICTIONARY			2179
/*! reconciliation: fast-path pages deleted */
#define	WT_STAT_DSRC_REC_PAGE_DELETE_FAST		2180
>>>>>>> 7a7d6bf9
/*!
 * reconciliation: internal page key bytes discarded using suffix
 * compression
 */
<<<<<<< HEAD
#define	WT_STAT_DSRC_REC_SUFFIX_COMPRESSION		2184
/*! reconciliation: internal page multi-block writes */
#define	WT_STAT_DSRC_REC_MULTIBLOCK_INTERNAL		2185
/*! reconciliation: leaf page key bytes discarded using prefix compression */
#define	WT_STAT_DSRC_REC_PREFIX_COMPRESSION		2186
/*! reconciliation: leaf page multi-block writes */
#define	WT_STAT_DSRC_REC_MULTIBLOCK_LEAF		2187
/*! reconciliation: leaf-page overflow keys */
#define	WT_STAT_DSRC_REC_OVERFLOW_KEY_LEAF		2188
/*! reconciliation: maximum blocks required for a page */
#define	WT_STAT_DSRC_REC_MULTIBLOCK_MAX			2189
/*! reconciliation: overflow values written */
#define	WT_STAT_DSRC_REC_OVERFLOW_VALUE			2190
/*! reconciliation: page checksum matches */
#define	WT_STAT_DSRC_REC_PAGE_MATCH			2191
/*! reconciliation: page reconciliation calls */
#define	WT_STAT_DSRC_REC_PAGES				2192
/*! reconciliation: page reconciliation calls for eviction */
#define	WT_STAT_DSRC_REC_PAGES_EVICTION			2193
/*! reconciliation: pages deleted */
#define	WT_STAT_DSRC_REC_PAGE_DELETE			2194
=======
#define	WT_STAT_DSRC_REC_SUFFIX_COMPRESSION		2181
/*! reconciliation: internal page multi-block writes */
#define	WT_STAT_DSRC_REC_MULTIBLOCK_INTERNAL		2182
/*! reconciliation: leaf page key bytes discarded using prefix compression */
#define	WT_STAT_DSRC_REC_PREFIX_COMPRESSION		2183
/*! reconciliation: leaf page multi-block writes */
#define	WT_STAT_DSRC_REC_MULTIBLOCK_LEAF		2184
/*! reconciliation: leaf-page overflow keys */
#define	WT_STAT_DSRC_REC_OVERFLOW_KEY_LEAF		2185
/*! reconciliation: maximum blocks required for a page */
#define	WT_STAT_DSRC_REC_MULTIBLOCK_MAX			2186
/*! reconciliation: overflow values written */
#define	WT_STAT_DSRC_REC_OVERFLOW_VALUE			2187
/*! reconciliation: page checksum matches */
#define	WT_STAT_DSRC_REC_PAGE_MATCH			2188
/*! reconciliation: page reconciliation calls */
#define	WT_STAT_DSRC_REC_PAGES				2189
/*! reconciliation: page reconciliation calls for eviction */
#define	WT_STAT_DSRC_REC_PAGES_EVICTION			2190
/*! reconciliation: pages deleted */
#define	WT_STAT_DSRC_REC_PAGE_DELETE			2191
>>>>>>> 7a7d6bf9
/*!
 * reconciliation: pages written including an aggregated newest start
 * durable timestamp
 */
<<<<<<< HEAD
#define	WT_STAT_DSRC_REC_TIME_AGGR_NEWEST_START_DURABLE_TS	2195
=======
#define	WT_STAT_DSRC_REC_TIME_AGGR_NEWEST_START_DURABLE_TS	2192
>>>>>>> 7a7d6bf9
/*!
 * reconciliation: pages written including an aggregated newest stop
 * durable timestamp
 */
<<<<<<< HEAD
#define	WT_STAT_DSRC_REC_TIME_AGGR_NEWEST_STOP_DURABLE_TS	2196
=======
#define	WT_STAT_DSRC_REC_TIME_AGGR_NEWEST_STOP_DURABLE_TS	2193
>>>>>>> 7a7d6bf9
/*!
 * reconciliation: pages written including an aggregated newest stop
 * timestamp
 */
<<<<<<< HEAD
#define	WT_STAT_DSRC_REC_TIME_AGGR_NEWEST_STOP_TS	2197
=======
#define	WT_STAT_DSRC_REC_TIME_AGGR_NEWEST_STOP_TS	2194
>>>>>>> 7a7d6bf9
/*!
 * reconciliation: pages written including an aggregated newest stop
 * transaction ID
 */
<<<<<<< HEAD
#define	WT_STAT_DSRC_REC_TIME_AGGR_NEWEST_STOP_TXN	2198
=======
#define	WT_STAT_DSRC_REC_TIME_AGGR_NEWEST_STOP_TXN	2195
>>>>>>> 7a7d6bf9
/*!
 * reconciliation: pages written including an aggregated newest
 * transaction ID
 */
<<<<<<< HEAD
#define	WT_STAT_DSRC_REC_TIME_AGGR_NEWEST_TXN		2199
=======
#define	WT_STAT_DSRC_REC_TIME_AGGR_NEWEST_TXN		2196
>>>>>>> 7a7d6bf9
/*!
 * reconciliation: pages written including an aggregated oldest start
 * timestamp
 */
<<<<<<< HEAD
#define	WT_STAT_DSRC_REC_TIME_AGGR_OLDEST_START_TS	2200
/*! reconciliation: pages written including an aggregated prepare */
#define	WT_STAT_DSRC_REC_TIME_AGGR_PREPARED		2201
/*! reconciliation: pages written including at least one prepare */
#define	WT_STAT_DSRC_REC_TIME_WINDOW_PAGES_PREPARED	2202
=======
#define	WT_STAT_DSRC_REC_TIME_AGGR_OLDEST_START_TS	2197
/*! reconciliation: pages written including an aggregated prepare */
#define	WT_STAT_DSRC_REC_TIME_AGGR_PREPARED		2198
/*! reconciliation: pages written including at least one prepare */
#define	WT_STAT_DSRC_REC_TIME_WINDOW_PAGES_PREPARED	2199
>>>>>>> 7a7d6bf9
/*!
 * reconciliation: pages written including at least one start durable
 * timestamp
 */
<<<<<<< HEAD
#define	WT_STAT_DSRC_REC_TIME_WINDOW_PAGES_DURABLE_START_TS	2203
/*! reconciliation: pages written including at least one start timestamp */
#define	WT_STAT_DSRC_REC_TIME_WINDOW_PAGES_START_TS	2204
=======
#define	WT_STAT_DSRC_REC_TIME_WINDOW_PAGES_DURABLE_START_TS	2200
/*! reconciliation: pages written including at least one start timestamp */
#define	WT_STAT_DSRC_REC_TIME_WINDOW_PAGES_START_TS	2201
>>>>>>> 7a7d6bf9
/*!
 * reconciliation: pages written including at least one start transaction
 * ID
 */
<<<<<<< HEAD
#define	WT_STAT_DSRC_REC_TIME_WINDOW_PAGES_START_TXN	2205
=======
#define	WT_STAT_DSRC_REC_TIME_WINDOW_PAGES_START_TXN	2202
>>>>>>> 7a7d6bf9
/*!
 * reconciliation: pages written including at least one stop durable
 * timestamp
 */
<<<<<<< HEAD
#define	WT_STAT_DSRC_REC_TIME_WINDOW_PAGES_DURABLE_STOP_TS	2206
/*! reconciliation: pages written including at least one stop timestamp */
#define	WT_STAT_DSRC_REC_TIME_WINDOW_PAGES_STOP_TS	2207
=======
#define	WT_STAT_DSRC_REC_TIME_WINDOW_PAGES_DURABLE_STOP_TS	2203
/*! reconciliation: pages written including at least one stop timestamp */
#define	WT_STAT_DSRC_REC_TIME_WINDOW_PAGES_STOP_TS	2204
>>>>>>> 7a7d6bf9
/*!
 * reconciliation: pages written including at least one stop transaction
 * ID
 */
<<<<<<< HEAD
#define	WT_STAT_DSRC_REC_TIME_WINDOW_PAGES_STOP_TXN	2208
/*! reconciliation: records written including a prepare */
#define	WT_STAT_DSRC_REC_TIME_WINDOW_PREPARED		2209
/*! reconciliation: records written including a start durable timestamp */
#define	WT_STAT_DSRC_REC_TIME_WINDOW_DURABLE_START_TS	2210
/*! reconciliation: records written including a start timestamp */
#define	WT_STAT_DSRC_REC_TIME_WINDOW_START_TS		2211
/*! reconciliation: records written including a start transaction ID */
#define	WT_STAT_DSRC_REC_TIME_WINDOW_START_TXN		2212
/*! reconciliation: records written including a stop durable timestamp */
#define	WT_STAT_DSRC_REC_TIME_WINDOW_DURABLE_STOP_TS	2213
/*! reconciliation: records written including a stop timestamp */
#define	WT_STAT_DSRC_REC_TIME_WINDOW_STOP_TS		2214
/*! reconciliation: records written including a stop transaction ID */
#define	WT_STAT_DSRC_REC_TIME_WINDOW_STOP_TXN		2215
/*! session: object compaction */
#define	WT_STAT_DSRC_SESSION_COMPACT			2216
/*! session: tiered operations dequeued and processed */
#define	WT_STAT_DSRC_TIERED_WORK_UNITS_DEQUEUED		2217
/*! session: tiered operations scheduled */
#define	WT_STAT_DSRC_TIERED_WORK_UNITS_CREATED		2218
/*! session: tiered storage local retention time (secs) */
#define	WT_STAT_DSRC_TIERED_RETENTION			2219
/*! session: tiered storage object size */
#define	WT_STAT_DSRC_TIERED_OBJECT_SIZE			2220
/*! transaction: race to read prepared update retry */
#define	WT_STAT_DSRC_TXN_READ_RACE_PREPARE_UPDATE	2221
=======
#define	WT_STAT_DSRC_REC_TIME_WINDOW_PAGES_STOP_TXN	2205
/*! reconciliation: records written including a prepare */
#define	WT_STAT_DSRC_REC_TIME_WINDOW_PREPARED		2206
/*! reconciliation: records written including a start durable timestamp */
#define	WT_STAT_DSRC_REC_TIME_WINDOW_DURABLE_START_TS	2207
/*! reconciliation: records written including a start timestamp */
#define	WT_STAT_DSRC_REC_TIME_WINDOW_START_TS		2208
/*! reconciliation: records written including a start transaction ID */
#define	WT_STAT_DSRC_REC_TIME_WINDOW_START_TXN		2209
/*! reconciliation: records written including a stop durable timestamp */
#define	WT_STAT_DSRC_REC_TIME_WINDOW_DURABLE_STOP_TS	2210
/*! reconciliation: records written including a stop timestamp */
#define	WT_STAT_DSRC_REC_TIME_WINDOW_STOP_TS		2211
/*! reconciliation: records written including a stop transaction ID */
#define	WT_STAT_DSRC_REC_TIME_WINDOW_STOP_TXN		2212
/*! session: object compaction */
#define	WT_STAT_DSRC_SESSION_COMPACT			2213
/*! session: tiered operations dequeued and processed */
#define	WT_STAT_DSRC_TIERED_WORK_UNITS_DEQUEUED		2214
/*! session: tiered operations scheduled */
#define	WT_STAT_DSRC_TIERED_WORK_UNITS_CREATED		2215
/*! session: tiered storage local retention time (secs) */
#define	WT_STAT_DSRC_TIERED_RETENTION			2216
/*! session: tiered storage object size */
#define	WT_STAT_DSRC_TIERED_OBJECT_SIZE			2217
/*! transaction: race to read prepared update retry */
#define	WT_STAT_DSRC_TXN_READ_RACE_PREPARE_UPDATE	2218
>>>>>>> 7a7d6bf9
/*!
 * transaction: rollback to stable history store records with stop
 * timestamps older than newer records
 */
<<<<<<< HEAD
#define	WT_STAT_DSRC_TXN_RTS_HS_STOP_OLDER_THAN_NEWER_START	2222
/*! transaction: rollback to stable inconsistent checkpoint */
#define	WT_STAT_DSRC_TXN_RTS_INCONSISTENT_CKPT		2223
/*! transaction: rollback to stable keys removed */
#define	WT_STAT_DSRC_TXN_RTS_KEYS_REMOVED		2224
/*! transaction: rollback to stable keys restored */
#define	WT_STAT_DSRC_TXN_RTS_KEYS_RESTORED		2225
/*! transaction: rollback to stable restored tombstones from history store */
#define	WT_STAT_DSRC_TXN_RTS_HS_RESTORE_TOMBSTONES	2226
/*! transaction: rollback to stable restored updates from history store */
#define	WT_STAT_DSRC_TXN_RTS_HS_RESTORE_UPDATES		2227
/*! transaction: rollback to stable skipping delete rle */
#define	WT_STAT_DSRC_TXN_RTS_DELETE_RLE_SKIPPED		2228
/*! transaction: rollback to stable skipping stable rle */
#define	WT_STAT_DSRC_TXN_RTS_STABLE_RLE_SKIPPED		2229
/*! transaction: rollback to stable sweeping history store keys */
#define	WT_STAT_DSRC_TXN_RTS_SWEEP_HS_KEYS		2230
/*! transaction: rollback to stable updates removed from history store */
#define	WT_STAT_DSRC_TXN_RTS_HS_REMOVED			2231
/*! transaction: transaction checkpoints due to obsolete pages */
#define	WT_STAT_DSRC_TXN_CHECKPOINT_OBSOLETE_APPLIED	2232
/*! transaction: update conflicts */
#define	WT_STAT_DSRC_TXN_UPDATE_CONFLICT		2233
=======
#define	WT_STAT_DSRC_TXN_RTS_HS_STOP_OLDER_THAN_NEWER_START	2219
/*! transaction: rollback to stable inconsistent checkpoint */
#define	WT_STAT_DSRC_TXN_RTS_INCONSISTENT_CKPT		2220
/*! transaction: rollback to stable keys removed */
#define	WT_STAT_DSRC_TXN_RTS_KEYS_REMOVED		2221
/*! transaction: rollback to stable keys restored */
#define	WT_STAT_DSRC_TXN_RTS_KEYS_RESTORED		2222
/*! transaction: rollback to stable restored tombstones from history store */
#define	WT_STAT_DSRC_TXN_RTS_HS_RESTORE_TOMBSTONES	2223
/*! transaction: rollback to stable restored updates from history store */
#define	WT_STAT_DSRC_TXN_RTS_HS_RESTORE_UPDATES		2224
/*! transaction: rollback to stable skipping delete rle */
#define	WT_STAT_DSRC_TXN_RTS_DELETE_RLE_SKIPPED		2225
/*! transaction: rollback to stable skipping stable rle */
#define	WT_STAT_DSRC_TXN_RTS_STABLE_RLE_SKIPPED		2226
/*! transaction: rollback to stable sweeping history store keys */
#define	WT_STAT_DSRC_TXN_RTS_SWEEP_HS_KEYS		2227
/*! transaction: rollback to stable updates removed from history store */
#define	WT_STAT_DSRC_TXN_RTS_HS_REMOVED			2228
/*! transaction: transaction checkpoints due to obsolete pages */
#define	WT_STAT_DSRC_TXN_CHECKPOINT_OBSOLETE_APPLIED	2229
/*! transaction: update conflicts */
#define	WT_STAT_DSRC_TXN_UPDATE_CONFLICT		2230
>>>>>>> 7a7d6bf9

/*!
 * @}
 * @name Statistics for join cursors
 * @anchor statistics_join
 * @{
 */
/*! : accesses to the main table */
#define	WT_STAT_JOIN_MAIN_ACCESS			3000
/*! : bloom filter false positives */
#define	WT_STAT_JOIN_BLOOM_FALSE_POSITIVE		3001
/*! : checks that conditions of membership are satisfied */
#define	WT_STAT_JOIN_MEMBERSHIP_CHECK			3002
/*! : items inserted into a bloom filter */
#define	WT_STAT_JOIN_BLOOM_INSERT			3003
/*! : items iterated */
#define	WT_STAT_JOIN_ITERATED				3004

/*!
 * @}
 * @name Statistics for session
 * @anchor statistics_session
 * @{
 */
/*! session: bytes read into cache */
#define	WT_STAT_SESSION_BYTES_READ			4000
/*! session: bytes written from cache */
#define	WT_STAT_SESSION_BYTES_WRITE			4001
/*! session: dhandle lock wait time (usecs) */
#define	WT_STAT_SESSION_LOCK_DHANDLE_WAIT		4002
/*! session: page read from disk to cache time (usecs) */
#define	WT_STAT_SESSION_READ_TIME			4003
/*! session: page write from cache to disk time (usecs) */
#define	WT_STAT_SESSION_WRITE_TIME			4004
/*! session: schema lock wait time (usecs) */
#define	WT_STAT_SESSION_LOCK_SCHEMA_WAIT		4005
/*! session: time waiting for cache (usecs) */
#define	WT_STAT_SESSION_CACHE_TIME			4006
/*! @} */
/*
 * Statistics section: END
 * DO NOT EDIT: automatically built by dist/stat.py.
 */
/*! @} */

/*******************************************
 * Verbose categories
 *******************************************/
/*!
 * @addtogroup wt
 * @{
 */
/*!
 * @name Verbose categories
 * @anchor verbose_categories
 * @{
 */
/*!
 * WiredTiger verbose event categories.
 * Note that the verbose categories cover a wide set of sub-systems and operations
 * within WiredTiger. As such, the categories are subject to change and evolve
 * between different WiredTiger releases.
 */
typedef enum {
/* VERBOSE ENUM START */
    WT_VERB_API,                  /*!< API messages. */
    WT_VERB_BACKUP,               /*!< Backup messages. */
    WT_VERB_BLKCACHE,
    WT_VERB_BLOCK,                /*!< Block manager messages. */
    WT_VERB_CHECKPOINT,           /*!< Checkpoint messages. */
    WT_VERB_CHECKPOINT_CLEANUP,
    WT_VERB_CHECKPOINT_PROGRESS,  /*!< Checkpoint progress messages. */
    WT_VERB_COMPACT,              /*!< Compact messages. */
    WT_VERB_COMPACT_PROGRESS,     /*!< Compact progress messages. */
    WT_VERB_DEFAULT,
    WT_VERB_ERROR_RETURNS,
    WT_VERB_EVICT,                /*!< Eviction messages. */
    WT_VERB_EVICTSERVER,          /*!< Eviction server messages. */
    WT_VERB_EVICT_STUCK,
    WT_VERB_EXTENSION,            /*!< Extension messages. */
    WT_VERB_FILEOPS,
    WT_VERB_GENERATION,
    WT_VERB_HANDLEOPS,
    WT_VERB_HS,                   /*!< History store messages. */
    WT_VERB_HS_ACTIVITY,          /*!< History store activity messages. */
    WT_VERB_LOG,                  /*!< Log messages. */
    WT_VERB_LSM,                  /*!< LSM messages. */
    WT_VERB_LSM_MANAGER,
    WT_VERB_MUTEX,
    WT_VERB_METADATA,             /*!< Metadata messages. */
    WT_VERB_OUT_OF_ORDER,
    WT_VERB_OVERFLOW,
    WT_VERB_READ,
    WT_VERB_RECONCILE,            /*!< Reconcile messages. */
    WT_VERB_RECOVERY,             /*!< Recovery messages. */
    WT_VERB_RECOVERY_PROGRESS,    /*!< Recovery progress messages. */
    WT_VERB_RTS,                  /*!< RTS messages. */
    WT_VERB_SALVAGE,              /*!< Salvage messages. */
    WT_VERB_SHARED_CACHE,
    WT_VERB_SPLIT,
    WT_VERB_TEMPORARY,
    WT_VERB_THREAD_GROUP,
    WT_VERB_TIERED,               /*!< Tiered messages. */
    WT_VERB_TIMESTAMP,            /*!< Timestamp messages. */
    WT_VERB_TRANSACTION,          /*!< Transaction messages. */
    WT_VERB_VERIFY,               /*!< Verify messages. */
    WT_VERB_VERSION,              /*!< Version messages. */
    WT_VERB_WRITE,
/* VERBOSE ENUM STOP */
    WT_VERB_NUM_CATEGORIES
} WT_VERBOSE_CATEGORY;
/*! @} */

/*******************************************
 * Verbose levels
 *******************************************/
/*!
 * @name Verbose levels
 * @anchor verbose_levels
 * @{
 */
/*!
 * WiredTiger verbosity levels. The levels define a range of severity categories, with
 * \c WT_VERBOSE_ERROR being the lowest, most critical level (used by messages on critical error
 * paths) and \c WT_VERBOSE_DEBUG being the highest verbosity/informational level (mostly adopted
 * for debugging).
 */
typedef enum {
    WT_VERBOSE_ERROR = -3,  /*!< Error conditions triggered in WiredTiger. */
    WT_VERBOSE_WARNING,     /*!< Warning conditions potentially signaling non-imminent errors and
                            behaviors. */
    WT_VERBOSE_NOTICE,      /*!< Messages for significant events in WiredTiger, usually worth
                            noting. */
    WT_VERBOSE_INFO,        /*!< Informational style messages. */
    WT_VERBOSE_DEBUG        /*!< Low severity messages, useful for debugging purposes. */
} WT_VERBOSE_LEVEL;
/*! @} */
/*
 * Verbose section: END
 */
/*! @} */

#undef __F

#if defined(__cplusplus)
}
#endif
#endif /* __WIREDTIGER_H_ */<|MERGE_RESOLUTION|>--- conflicted
+++ resolved
@@ -5695,1308 +5695,676 @@
  * cursor: Total number of times a search near has exited due to prefix
  * config
  */
-<<<<<<< HEAD
-#define	WT_STAT_CONN_CURSOR_SEARCH_NEAR_PREFIX_FAST_PATHS	1216
+#define	WT_STAT_CONN_CURSOR_SEARCH_NEAR_PREFIX_FAST_PATHS	1215
 /*! cursor: Total number of times cursor fails to reposition */
-#define	WT_STAT_CONN_CURSOR_REPOSITION_FAILED		1217
+#define	WT_STAT_CONN_CURSOR_REPOSITION_FAILED		1216
 /*! cursor: cached cursor count */
-#define	WT_STAT_CONN_CURSOR_CACHED_COUNT		1218
+#define	WT_STAT_CONN_CURSOR_CACHED_COUNT		1217
 /*! cursor: cursor bulk loaded cursor insert calls */
-#define	WT_STAT_CONN_CURSOR_INSERT_BULK			1219
+#define	WT_STAT_CONN_CURSOR_INSERT_BULK			1218
 /*! cursor: cursor close calls that result in cache */
-#define	WT_STAT_CONN_CURSOR_CACHE			1220
+#define	WT_STAT_CONN_CURSOR_CACHE			1219
 /*! cursor: cursor create calls */
-#define	WT_STAT_CONN_CURSOR_CREATE			1221
+#define	WT_STAT_CONN_CURSOR_CREATE			1220
 /*! cursor: cursor insert calls */
-#define	WT_STAT_CONN_CURSOR_INSERT			1222
+#define	WT_STAT_CONN_CURSOR_INSERT			1221
 /*! cursor: cursor insert key and value bytes */
-#define	WT_STAT_CONN_CURSOR_INSERT_BYTES		1223
+#define	WT_STAT_CONN_CURSOR_INSERT_BYTES		1222
 /*! cursor: cursor modify calls */
-#define	WT_STAT_CONN_CURSOR_MODIFY			1224
+#define	WT_STAT_CONN_CURSOR_MODIFY			1223
 /*! cursor: cursor modify key and value bytes affected */
-#define	WT_STAT_CONN_CURSOR_MODIFY_BYTES		1225
+#define	WT_STAT_CONN_CURSOR_MODIFY_BYTES		1224
 /*! cursor: cursor modify value bytes modified */
-#define	WT_STAT_CONN_CURSOR_MODIFY_BYTES_TOUCH		1226
+#define	WT_STAT_CONN_CURSOR_MODIFY_BYTES_TOUCH		1225
 /*! cursor: cursor next calls */
-#define	WT_STAT_CONN_CURSOR_NEXT			1227
-=======
-#define	WT_STAT_CONN_CURSOR_SEARCH_NEAR_PREFIX_FAST_PATHS	1215
-/*! cursor: cached cursor count */
-#define	WT_STAT_CONN_CURSOR_CACHED_COUNT		1216
-/*! cursor: cursor bulk loaded cursor insert calls */
-#define	WT_STAT_CONN_CURSOR_INSERT_BULK			1217
-/*! cursor: cursor close calls that result in cache */
-#define	WT_STAT_CONN_CURSOR_CACHE			1218
-/*! cursor: cursor create calls */
-#define	WT_STAT_CONN_CURSOR_CREATE			1219
-/*! cursor: cursor insert calls */
-#define	WT_STAT_CONN_CURSOR_INSERT			1220
-/*! cursor: cursor insert key and value bytes */
-#define	WT_STAT_CONN_CURSOR_INSERT_BYTES		1221
-/*! cursor: cursor modify calls */
-#define	WT_STAT_CONN_CURSOR_MODIFY			1222
-/*! cursor: cursor modify key and value bytes affected */
-#define	WT_STAT_CONN_CURSOR_MODIFY_BYTES		1223
-/*! cursor: cursor modify value bytes modified */
-#define	WT_STAT_CONN_CURSOR_MODIFY_BYTES_TOUCH		1224
-/*! cursor: cursor next calls */
-#define	WT_STAT_CONN_CURSOR_NEXT			1225
->>>>>>> 7a7d6bf9
+#define	WT_STAT_CONN_CURSOR_NEXT			1226
 /*!
  * cursor: cursor next calls that skip due to a globally visible history
  * store tombstone
  */
-<<<<<<< HEAD
-#define	WT_STAT_CONN_CURSOR_NEXT_HS_TOMBSTONE		1228
-=======
-#define	WT_STAT_CONN_CURSOR_NEXT_HS_TOMBSTONE		1226
->>>>>>> 7a7d6bf9
+#define	WT_STAT_CONN_CURSOR_NEXT_HS_TOMBSTONE		1227
 /*!
  * cursor: cursor next calls that skip greater than or equal to 100
  * entries
  */
-<<<<<<< HEAD
-#define	WT_STAT_CONN_CURSOR_NEXT_SKIP_GE_100		1229
+#define	WT_STAT_CONN_CURSOR_NEXT_SKIP_GE_100		1228
 /*! cursor: cursor next calls that skip less than 100 entries */
-#define	WT_STAT_CONN_CURSOR_NEXT_SKIP_LT_100		1230
+#define	WT_STAT_CONN_CURSOR_NEXT_SKIP_LT_100		1229
 /*! cursor: cursor operation restarted */
-#define	WT_STAT_CONN_CURSOR_RESTART			1231
+#define	WT_STAT_CONN_CURSOR_RESTART			1230
 /*! cursor: cursor prev calls */
-#define	WT_STAT_CONN_CURSOR_PREV			1232
-=======
-#define	WT_STAT_CONN_CURSOR_NEXT_SKIP_GE_100		1227
-/*! cursor: cursor next calls that skip less than 100 entries */
-#define	WT_STAT_CONN_CURSOR_NEXT_SKIP_LT_100		1228
-/*! cursor: cursor operation restarted */
-#define	WT_STAT_CONN_CURSOR_RESTART			1229
-/*! cursor: cursor prev calls */
-#define	WT_STAT_CONN_CURSOR_PREV			1230
->>>>>>> 7a7d6bf9
+#define	WT_STAT_CONN_CURSOR_PREV			1231
 /*!
  * cursor: cursor prev calls that skip due to a globally visible history
  * store tombstone
  */
-<<<<<<< HEAD
-#define	WT_STAT_CONN_CURSOR_PREV_HS_TOMBSTONE		1233
-=======
-#define	WT_STAT_CONN_CURSOR_PREV_HS_TOMBSTONE		1231
->>>>>>> 7a7d6bf9
+#define	WT_STAT_CONN_CURSOR_PREV_HS_TOMBSTONE		1232
 /*!
  * cursor: cursor prev calls that skip greater than or equal to 100
  * entries
  */
-<<<<<<< HEAD
-#define	WT_STAT_CONN_CURSOR_PREV_SKIP_GE_100		1234
+#define	WT_STAT_CONN_CURSOR_PREV_SKIP_GE_100		1233
 /*! cursor: cursor prev calls that skip less than 100 entries */
-#define	WT_STAT_CONN_CURSOR_PREV_SKIP_LT_100		1235
+#define	WT_STAT_CONN_CURSOR_PREV_SKIP_LT_100		1234
 /*! cursor: cursor remove calls */
-#define	WT_STAT_CONN_CURSOR_REMOVE			1236
+#define	WT_STAT_CONN_CURSOR_REMOVE			1235
 /*! cursor: cursor remove key bytes removed */
-#define	WT_STAT_CONN_CURSOR_REMOVE_BYTES		1237
+#define	WT_STAT_CONN_CURSOR_REMOVE_BYTES		1236
 /*! cursor: cursor reposition */
-#define	WT_STAT_CONN_CURSOR_REPOSITION			1238
+#define	WT_STAT_CONN_CURSOR_REPOSITION			1237
 /*! cursor: cursor reserve calls */
-#define	WT_STAT_CONN_CURSOR_RESERVE			1239
+#define	WT_STAT_CONN_CURSOR_RESERVE			1238
 /*! cursor: cursor reset calls */
-#define	WT_STAT_CONN_CURSOR_RESET			1240
+#define	WT_STAT_CONN_CURSOR_RESET			1239
 /*! cursor: cursor search calls */
-#define	WT_STAT_CONN_CURSOR_SEARCH			1241
+#define	WT_STAT_CONN_CURSOR_SEARCH			1240
 /*! cursor: cursor search history store calls */
-#define	WT_STAT_CONN_CURSOR_SEARCH_HS			1242
+#define	WT_STAT_CONN_CURSOR_SEARCH_HS			1241
 /*! cursor: cursor search near calls */
-#define	WT_STAT_CONN_CURSOR_SEARCH_NEAR			1243
+#define	WT_STAT_CONN_CURSOR_SEARCH_NEAR			1242
 /*! cursor: cursor sweep buckets */
-#define	WT_STAT_CONN_CURSOR_SWEEP_BUCKETS		1244
+#define	WT_STAT_CONN_CURSOR_SWEEP_BUCKETS		1243
 /*! cursor: cursor sweep cursors closed */
-#define	WT_STAT_CONN_CURSOR_SWEEP_CLOSED		1245
+#define	WT_STAT_CONN_CURSOR_SWEEP_CLOSED		1244
 /*! cursor: cursor sweep cursors examined */
-#define	WT_STAT_CONN_CURSOR_SWEEP_EXAMINED		1246
+#define	WT_STAT_CONN_CURSOR_SWEEP_EXAMINED		1245
 /*! cursor: cursor sweeps */
-#define	WT_STAT_CONN_CURSOR_SWEEP			1247
+#define	WT_STAT_CONN_CURSOR_SWEEP			1246
 /*! cursor: cursor truncate calls */
-#define	WT_STAT_CONN_CURSOR_TRUNCATE			1248
+#define	WT_STAT_CONN_CURSOR_TRUNCATE			1247
 /*! cursor: cursor update calls */
-#define	WT_STAT_CONN_CURSOR_UPDATE			1249
+#define	WT_STAT_CONN_CURSOR_UPDATE			1248
 /*! cursor: cursor update key and value bytes */
-#define	WT_STAT_CONN_CURSOR_UPDATE_BYTES		1250
+#define	WT_STAT_CONN_CURSOR_UPDATE_BYTES		1249
 /*! cursor: cursor update value size change */
-#define	WT_STAT_CONN_CURSOR_UPDATE_BYTES_CHANGED	1251
+#define	WT_STAT_CONN_CURSOR_UPDATE_BYTES_CHANGED	1250
 /*! cursor: cursors reused from cache */
-#define	WT_STAT_CONN_CURSOR_REOPEN			1252
+#define	WT_STAT_CONN_CURSOR_REOPEN			1251
 /*! cursor: open cursor count */
-#define	WT_STAT_CONN_CURSOR_OPEN_COUNT			1253
+#define	WT_STAT_CONN_CURSOR_OPEN_COUNT			1252
 /*! data-handle: connection data handle size */
-#define	WT_STAT_CONN_DH_CONN_HANDLE_SIZE		1254
+#define	WT_STAT_CONN_DH_CONN_HANDLE_SIZE		1253
 /*! data-handle: connection data handles currently active */
-#define	WT_STAT_CONN_DH_CONN_HANDLE_COUNT		1255
+#define	WT_STAT_CONN_DH_CONN_HANDLE_COUNT		1254
 /*! data-handle: connection sweep candidate became referenced */
-#define	WT_STAT_CONN_DH_SWEEP_REF			1256
+#define	WT_STAT_CONN_DH_SWEEP_REF			1255
 /*! data-handle: connection sweep dhandles closed */
-#define	WT_STAT_CONN_DH_SWEEP_CLOSE			1257
+#define	WT_STAT_CONN_DH_SWEEP_CLOSE			1256
 /*! data-handle: connection sweep dhandles removed from hash list */
-#define	WT_STAT_CONN_DH_SWEEP_REMOVE			1258
+#define	WT_STAT_CONN_DH_SWEEP_REMOVE			1257
 /*! data-handle: connection sweep time-of-death sets */
-#define	WT_STAT_CONN_DH_SWEEP_TOD			1259
+#define	WT_STAT_CONN_DH_SWEEP_TOD			1258
 /*! data-handle: connection sweeps */
-#define	WT_STAT_CONN_DH_SWEEPS				1260
-=======
-#define	WT_STAT_CONN_CURSOR_PREV_SKIP_GE_100		1232
-/*! cursor: cursor prev calls that skip less than 100 entries */
-#define	WT_STAT_CONN_CURSOR_PREV_SKIP_LT_100		1233
-/*! cursor: cursor remove calls */
-#define	WT_STAT_CONN_CURSOR_REMOVE			1234
-/*! cursor: cursor remove key bytes removed */
-#define	WT_STAT_CONN_CURSOR_REMOVE_BYTES		1235
-/*! cursor: cursor reserve calls */
-#define	WT_STAT_CONN_CURSOR_RESERVE			1236
-/*! cursor: cursor reset calls */
-#define	WT_STAT_CONN_CURSOR_RESET			1237
-/*! cursor: cursor search calls */
-#define	WT_STAT_CONN_CURSOR_SEARCH			1238
-/*! cursor: cursor search history store calls */
-#define	WT_STAT_CONN_CURSOR_SEARCH_HS			1239
-/*! cursor: cursor search near calls */
-#define	WT_STAT_CONN_CURSOR_SEARCH_NEAR			1240
-/*! cursor: cursor sweep buckets */
-#define	WT_STAT_CONN_CURSOR_SWEEP_BUCKETS		1241
-/*! cursor: cursor sweep cursors closed */
-#define	WT_STAT_CONN_CURSOR_SWEEP_CLOSED		1242
-/*! cursor: cursor sweep cursors examined */
-#define	WT_STAT_CONN_CURSOR_SWEEP_EXAMINED		1243
-/*! cursor: cursor sweeps */
-#define	WT_STAT_CONN_CURSOR_SWEEP			1244
-/*! cursor: cursor truncate calls */
-#define	WT_STAT_CONN_CURSOR_TRUNCATE			1245
-/*! cursor: cursor update calls */
-#define	WT_STAT_CONN_CURSOR_UPDATE			1246
-/*! cursor: cursor update key and value bytes */
-#define	WT_STAT_CONN_CURSOR_UPDATE_BYTES		1247
-/*! cursor: cursor update value size change */
-#define	WT_STAT_CONN_CURSOR_UPDATE_BYTES_CHANGED	1248
-/*! cursor: cursors reused from cache */
-#define	WT_STAT_CONN_CURSOR_REOPEN			1249
-/*! cursor: open cursor count */
-#define	WT_STAT_CONN_CURSOR_OPEN_COUNT			1250
-/*! data-handle: connection data handle size */
-#define	WT_STAT_CONN_DH_CONN_HANDLE_SIZE		1251
-/*! data-handle: connection data handles currently active */
-#define	WT_STAT_CONN_DH_CONN_HANDLE_COUNT		1252
-/*! data-handle: connection sweep candidate became referenced */
-#define	WT_STAT_CONN_DH_SWEEP_REF			1253
-/*! data-handle: connection sweep dhandles closed */
-#define	WT_STAT_CONN_DH_SWEEP_CLOSE			1254
-/*! data-handle: connection sweep dhandles removed from hash list */
-#define	WT_STAT_CONN_DH_SWEEP_REMOVE			1255
-/*! data-handle: connection sweep time-of-death sets */
-#define	WT_STAT_CONN_DH_SWEEP_TOD			1256
-/*! data-handle: connection sweeps */
-#define	WT_STAT_CONN_DH_SWEEPS				1257
->>>>>>> 7a7d6bf9
+#define	WT_STAT_CONN_DH_SWEEPS				1259
 /*!
  * data-handle: connection sweeps skipped due to checkpoint gathering
  * handles
  */
-<<<<<<< HEAD
-#define	WT_STAT_CONN_DH_SWEEP_SKIP_CKPT			1261
+#define	WT_STAT_CONN_DH_SWEEP_SKIP_CKPT			1260
 /*! data-handle: session dhandles swept */
-#define	WT_STAT_CONN_DH_SESSION_HANDLES			1262
+#define	WT_STAT_CONN_DH_SESSION_HANDLES			1261
 /*! data-handle: session sweep attempts */
-#define	WT_STAT_CONN_DH_SESSION_SWEEPS			1263
+#define	WT_STAT_CONN_DH_SESSION_SWEEPS			1262
 /*! lock: checkpoint lock acquisitions */
-#define	WT_STAT_CONN_LOCK_CHECKPOINT_COUNT		1264
+#define	WT_STAT_CONN_LOCK_CHECKPOINT_COUNT		1263
 /*! lock: checkpoint lock application thread wait time (usecs) */
-#define	WT_STAT_CONN_LOCK_CHECKPOINT_WAIT_APPLICATION	1265
+#define	WT_STAT_CONN_LOCK_CHECKPOINT_WAIT_APPLICATION	1264
 /*! lock: checkpoint lock internal thread wait time (usecs) */
-#define	WT_STAT_CONN_LOCK_CHECKPOINT_WAIT_INTERNAL	1266
+#define	WT_STAT_CONN_LOCK_CHECKPOINT_WAIT_INTERNAL	1265
 /*! lock: dhandle lock application thread time waiting (usecs) */
-#define	WT_STAT_CONN_LOCK_DHANDLE_WAIT_APPLICATION	1267
+#define	WT_STAT_CONN_LOCK_DHANDLE_WAIT_APPLICATION	1266
 /*! lock: dhandle lock internal thread time waiting (usecs) */
-#define	WT_STAT_CONN_LOCK_DHANDLE_WAIT_INTERNAL		1268
+#define	WT_STAT_CONN_LOCK_DHANDLE_WAIT_INTERNAL		1267
 /*! lock: dhandle read lock acquisitions */
-#define	WT_STAT_CONN_LOCK_DHANDLE_READ_COUNT		1269
+#define	WT_STAT_CONN_LOCK_DHANDLE_READ_COUNT		1268
 /*! lock: dhandle write lock acquisitions */
-#define	WT_STAT_CONN_LOCK_DHANDLE_WRITE_COUNT		1270
-=======
-#define	WT_STAT_CONN_DH_SWEEP_SKIP_CKPT			1258
-/*! data-handle: session dhandles swept */
-#define	WT_STAT_CONN_DH_SESSION_HANDLES			1259
-/*! data-handle: session sweep attempts */
-#define	WT_STAT_CONN_DH_SESSION_SWEEPS			1260
-/*! lock: checkpoint lock acquisitions */
-#define	WT_STAT_CONN_LOCK_CHECKPOINT_COUNT		1261
-/*! lock: checkpoint lock application thread wait time (usecs) */
-#define	WT_STAT_CONN_LOCK_CHECKPOINT_WAIT_APPLICATION	1262
-/*! lock: checkpoint lock internal thread wait time (usecs) */
-#define	WT_STAT_CONN_LOCK_CHECKPOINT_WAIT_INTERNAL	1263
-/*! lock: dhandle lock application thread time waiting (usecs) */
-#define	WT_STAT_CONN_LOCK_DHANDLE_WAIT_APPLICATION	1264
-/*! lock: dhandle lock internal thread time waiting (usecs) */
-#define	WT_STAT_CONN_LOCK_DHANDLE_WAIT_INTERNAL		1265
-/*! lock: dhandle read lock acquisitions */
-#define	WT_STAT_CONN_LOCK_DHANDLE_READ_COUNT		1266
-/*! lock: dhandle write lock acquisitions */
-#define	WT_STAT_CONN_LOCK_DHANDLE_WRITE_COUNT		1267
->>>>>>> 7a7d6bf9
+#define	WT_STAT_CONN_LOCK_DHANDLE_WRITE_COUNT		1269
 /*!
  * lock: durable timestamp queue lock application thread time waiting
  * (usecs)
  */
-<<<<<<< HEAD
-#define	WT_STAT_CONN_LOCK_DURABLE_TIMESTAMP_WAIT_APPLICATION	1271
-=======
-#define	WT_STAT_CONN_LOCK_DURABLE_TIMESTAMP_WAIT_APPLICATION	1268
->>>>>>> 7a7d6bf9
+#define	WT_STAT_CONN_LOCK_DURABLE_TIMESTAMP_WAIT_APPLICATION	1270
 /*!
  * lock: durable timestamp queue lock internal thread time waiting
  * (usecs)
  */
-<<<<<<< HEAD
-#define	WT_STAT_CONN_LOCK_DURABLE_TIMESTAMP_WAIT_INTERNAL	1272
+#define	WT_STAT_CONN_LOCK_DURABLE_TIMESTAMP_WAIT_INTERNAL	1271
 /*! lock: durable timestamp queue read lock acquisitions */
-#define	WT_STAT_CONN_LOCK_DURABLE_TIMESTAMP_READ_COUNT	1273
+#define	WT_STAT_CONN_LOCK_DURABLE_TIMESTAMP_READ_COUNT	1272
 /*! lock: durable timestamp queue write lock acquisitions */
-#define	WT_STAT_CONN_LOCK_DURABLE_TIMESTAMP_WRITE_COUNT	1274
+#define	WT_STAT_CONN_LOCK_DURABLE_TIMESTAMP_WRITE_COUNT	1273
 /*! lock: metadata lock acquisitions */
-#define	WT_STAT_CONN_LOCK_METADATA_COUNT		1275
+#define	WT_STAT_CONN_LOCK_METADATA_COUNT		1274
 /*! lock: metadata lock application thread wait time (usecs) */
-#define	WT_STAT_CONN_LOCK_METADATA_WAIT_APPLICATION	1276
+#define	WT_STAT_CONN_LOCK_METADATA_WAIT_APPLICATION	1275
 /*! lock: metadata lock internal thread wait time (usecs) */
-#define	WT_STAT_CONN_LOCK_METADATA_WAIT_INTERNAL	1277
-=======
-#define	WT_STAT_CONN_LOCK_DURABLE_TIMESTAMP_WAIT_INTERNAL	1269
-/*! lock: durable timestamp queue read lock acquisitions */
-#define	WT_STAT_CONN_LOCK_DURABLE_TIMESTAMP_READ_COUNT	1270
-/*! lock: durable timestamp queue write lock acquisitions */
-#define	WT_STAT_CONN_LOCK_DURABLE_TIMESTAMP_WRITE_COUNT	1271
-/*! lock: metadata lock acquisitions */
-#define	WT_STAT_CONN_LOCK_METADATA_COUNT		1272
-/*! lock: metadata lock application thread wait time (usecs) */
-#define	WT_STAT_CONN_LOCK_METADATA_WAIT_APPLICATION	1273
-/*! lock: metadata lock internal thread wait time (usecs) */
-#define	WT_STAT_CONN_LOCK_METADATA_WAIT_INTERNAL	1274
->>>>>>> 7a7d6bf9
+#define	WT_STAT_CONN_LOCK_METADATA_WAIT_INTERNAL	1276
 /*!
  * lock: read timestamp queue lock application thread time waiting
  * (usecs)
  */
-<<<<<<< HEAD
-#define	WT_STAT_CONN_LOCK_READ_TIMESTAMP_WAIT_APPLICATION	1278
+#define	WT_STAT_CONN_LOCK_READ_TIMESTAMP_WAIT_APPLICATION	1277
 /*! lock: read timestamp queue lock internal thread time waiting (usecs) */
-#define	WT_STAT_CONN_LOCK_READ_TIMESTAMP_WAIT_INTERNAL	1279
+#define	WT_STAT_CONN_LOCK_READ_TIMESTAMP_WAIT_INTERNAL	1278
 /*! lock: read timestamp queue read lock acquisitions */
-#define	WT_STAT_CONN_LOCK_READ_TIMESTAMP_READ_COUNT	1280
+#define	WT_STAT_CONN_LOCK_READ_TIMESTAMP_READ_COUNT	1279
 /*! lock: read timestamp queue write lock acquisitions */
-#define	WT_STAT_CONN_LOCK_READ_TIMESTAMP_WRITE_COUNT	1281
+#define	WT_STAT_CONN_LOCK_READ_TIMESTAMP_WRITE_COUNT	1280
 /*! lock: schema lock acquisitions */
-#define	WT_STAT_CONN_LOCK_SCHEMA_COUNT			1282
+#define	WT_STAT_CONN_LOCK_SCHEMA_COUNT			1281
 /*! lock: schema lock application thread wait time (usecs) */
-#define	WT_STAT_CONN_LOCK_SCHEMA_WAIT_APPLICATION	1283
+#define	WT_STAT_CONN_LOCK_SCHEMA_WAIT_APPLICATION	1282
 /*! lock: schema lock internal thread wait time (usecs) */
-#define	WT_STAT_CONN_LOCK_SCHEMA_WAIT_INTERNAL		1284
-=======
-#define	WT_STAT_CONN_LOCK_READ_TIMESTAMP_WAIT_APPLICATION	1275
-/*! lock: read timestamp queue lock internal thread time waiting (usecs) */
-#define	WT_STAT_CONN_LOCK_READ_TIMESTAMP_WAIT_INTERNAL	1276
-/*! lock: read timestamp queue read lock acquisitions */
-#define	WT_STAT_CONN_LOCK_READ_TIMESTAMP_READ_COUNT	1277
-/*! lock: read timestamp queue write lock acquisitions */
-#define	WT_STAT_CONN_LOCK_READ_TIMESTAMP_WRITE_COUNT	1278
-/*! lock: schema lock acquisitions */
-#define	WT_STAT_CONN_LOCK_SCHEMA_COUNT			1279
-/*! lock: schema lock application thread wait time (usecs) */
-#define	WT_STAT_CONN_LOCK_SCHEMA_WAIT_APPLICATION	1280
-/*! lock: schema lock internal thread wait time (usecs) */
-#define	WT_STAT_CONN_LOCK_SCHEMA_WAIT_INTERNAL		1281
->>>>>>> 7a7d6bf9
+#define	WT_STAT_CONN_LOCK_SCHEMA_WAIT_INTERNAL		1283
 /*!
  * lock: table lock application thread time waiting for the table lock
  * (usecs)
  */
-<<<<<<< HEAD
-#define	WT_STAT_CONN_LOCK_TABLE_WAIT_APPLICATION	1285
-=======
-#define	WT_STAT_CONN_LOCK_TABLE_WAIT_APPLICATION	1282
->>>>>>> 7a7d6bf9
+#define	WT_STAT_CONN_LOCK_TABLE_WAIT_APPLICATION	1284
 /*!
  * lock: table lock internal thread time waiting for the table lock
  * (usecs)
  */
-<<<<<<< HEAD
-#define	WT_STAT_CONN_LOCK_TABLE_WAIT_INTERNAL		1286
+#define	WT_STAT_CONN_LOCK_TABLE_WAIT_INTERNAL		1285
 /*! lock: table read lock acquisitions */
-#define	WT_STAT_CONN_LOCK_TABLE_READ_COUNT		1287
+#define	WT_STAT_CONN_LOCK_TABLE_READ_COUNT		1286
 /*! lock: table write lock acquisitions */
-#define	WT_STAT_CONN_LOCK_TABLE_WRITE_COUNT		1288
+#define	WT_STAT_CONN_LOCK_TABLE_WRITE_COUNT		1287
 /*! lock: txn global lock application thread time waiting (usecs) */
-#define	WT_STAT_CONN_LOCK_TXN_GLOBAL_WAIT_APPLICATION	1289
+#define	WT_STAT_CONN_LOCK_TXN_GLOBAL_WAIT_APPLICATION	1288
 /*! lock: txn global lock internal thread time waiting (usecs) */
-#define	WT_STAT_CONN_LOCK_TXN_GLOBAL_WAIT_INTERNAL	1290
+#define	WT_STAT_CONN_LOCK_TXN_GLOBAL_WAIT_INTERNAL	1289
 /*! lock: txn global read lock acquisitions */
-#define	WT_STAT_CONN_LOCK_TXN_GLOBAL_READ_COUNT		1291
+#define	WT_STAT_CONN_LOCK_TXN_GLOBAL_READ_COUNT		1290
 /*! lock: txn global write lock acquisitions */
-#define	WT_STAT_CONN_LOCK_TXN_GLOBAL_WRITE_COUNT	1292
+#define	WT_STAT_CONN_LOCK_TXN_GLOBAL_WRITE_COUNT	1291
 /*! log: busy returns attempting to switch slots */
-#define	WT_STAT_CONN_LOG_SLOT_SWITCH_BUSY		1293
+#define	WT_STAT_CONN_LOG_SLOT_SWITCH_BUSY		1292
 /*! log: force log remove time sleeping (usecs) */
-#define	WT_STAT_CONN_LOG_FORCE_REMOVE_SLEEP		1294
+#define	WT_STAT_CONN_LOG_FORCE_REMOVE_SLEEP		1293
 /*! log: log bytes of payload data */
-#define	WT_STAT_CONN_LOG_BYTES_PAYLOAD			1295
+#define	WT_STAT_CONN_LOG_BYTES_PAYLOAD			1294
 /*! log: log bytes written */
-#define	WT_STAT_CONN_LOG_BYTES_WRITTEN			1296
+#define	WT_STAT_CONN_LOG_BYTES_WRITTEN			1295
 /*! log: log files manually zero-filled */
-#define	WT_STAT_CONN_LOG_ZERO_FILLS			1297
+#define	WT_STAT_CONN_LOG_ZERO_FILLS			1296
 /*! log: log flush operations */
-#define	WT_STAT_CONN_LOG_FLUSH				1298
+#define	WT_STAT_CONN_LOG_FLUSH				1297
 /*! log: log force write operations */
-#define	WT_STAT_CONN_LOG_FORCE_WRITE			1299
+#define	WT_STAT_CONN_LOG_FORCE_WRITE			1298
 /*! log: log force write operations skipped */
-#define	WT_STAT_CONN_LOG_FORCE_WRITE_SKIP		1300
+#define	WT_STAT_CONN_LOG_FORCE_WRITE_SKIP		1299
 /*! log: log records compressed */
-#define	WT_STAT_CONN_LOG_COMPRESS_WRITES		1301
+#define	WT_STAT_CONN_LOG_COMPRESS_WRITES		1300
 /*! log: log records not compressed */
-#define	WT_STAT_CONN_LOG_COMPRESS_WRITE_FAILS		1302
+#define	WT_STAT_CONN_LOG_COMPRESS_WRITE_FAILS		1301
 /*! log: log records too small to compress */
-#define	WT_STAT_CONN_LOG_COMPRESS_SMALL			1303
+#define	WT_STAT_CONN_LOG_COMPRESS_SMALL			1302
 /*! log: log release advances write LSN */
-#define	WT_STAT_CONN_LOG_RELEASE_WRITE_LSN		1304
+#define	WT_STAT_CONN_LOG_RELEASE_WRITE_LSN		1303
 /*! log: log scan operations */
-#define	WT_STAT_CONN_LOG_SCANS				1305
+#define	WT_STAT_CONN_LOG_SCANS				1304
 /*! log: log scan records requiring two reads */
-#define	WT_STAT_CONN_LOG_SCAN_REREADS			1306
+#define	WT_STAT_CONN_LOG_SCAN_REREADS			1305
 /*! log: log server thread advances write LSN */
-#define	WT_STAT_CONN_LOG_WRITE_LSN			1307
+#define	WT_STAT_CONN_LOG_WRITE_LSN			1306
 /*! log: log server thread write LSN walk skipped */
-#define	WT_STAT_CONN_LOG_WRITE_LSN_SKIP			1308
+#define	WT_STAT_CONN_LOG_WRITE_LSN_SKIP			1307
 /*! log: log sync operations */
-#define	WT_STAT_CONN_LOG_SYNC				1309
+#define	WT_STAT_CONN_LOG_SYNC				1308
 /*! log: log sync time duration (usecs) */
-#define	WT_STAT_CONN_LOG_SYNC_DURATION			1310
+#define	WT_STAT_CONN_LOG_SYNC_DURATION			1309
 /*! log: log sync_dir operations */
-#define	WT_STAT_CONN_LOG_SYNC_DIR			1311
+#define	WT_STAT_CONN_LOG_SYNC_DIR			1310
 /*! log: log sync_dir time duration (usecs) */
-#define	WT_STAT_CONN_LOG_SYNC_DIR_DURATION		1312
+#define	WT_STAT_CONN_LOG_SYNC_DIR_DURATION		1311
 /*! log: log write operations */
-#define	WT_STAT_CONN_LOG_WRITES				1313
+#define	WT_STAT_CONN_LOG_WRITES				1312
 /*! log: logging bytes consolidated */
-#define	WT_STAT_CONN_LOG_SLOT_CONSOLIDATED		1314
+#define	WT_STAT_CONN_LOG_SLOT_CONSOLIDATED		1313
 /*! log: maximum log file size */
-#define	WT_STAT_CONN_LOG_MAX_FILESIZE			1315
+#define	WT_STAT_CONN_LOG_MAX_FILESIZE			1314
 /*! log: number of pre-allocated log files to create */
-#define	WT_STAT_CONN_LOG_PREALLOC_MAX			1316
+#define	WT_STAT_CONN_LOG_PREALLOC_MAX			1315
 /*! log: pre-allocated log files not ready and missed */
-#define	WT_STAT_CONN_LOG_PREALLOC_MISSED		1317
+#define	WT_STAT_CONN_LOG_PREALLOC_MISSED		1316
 /*! log: pre-allocated log files prepared */
-#define	WT_STAT_CONN_LOG_PREALLOC_FILES			1318
+#define	WT_STAT_CONN_LOG_PREALLOC_FILES			1317
 /*! log: pre-allocated log files used */
-#define	WT_STAT_CONN_LOG_PREALLOC_USED			1319
+#define	WT_STAT_CONN_LOG_PREALLOC_USED			1318
 /*! log: records processed by log scan */
-#define	WT_STAT_CONN_LOG_SCAN_RECORDS			1320
+#define	WT_STAT_CONN_LOG_SCAN_RECORDS			1319
 /*! log: slot close lost race */
-#define	WT_STAT_CONN_LOG_SLOT_CLOSE_RACE		1321
+#define	WT_STAT_CONN_LOG_SLOT_CLOSE_RACE		1320
 /*! log: slot close unbuffered waits */
-#define	WT_STAT_CONN_LOG_SLOT_CLOSE_UNBUF		1322
+#define	WT_STAT_CONN_LOG_SLOT_CLOSE_UNBUF		1321
 /*! log: slot closures */
-#define	WT_STAT_CONN_LOG_SLOT_CLOSES			1323
+#define	WT_STAT_CONN_LOG_SLOT_CLOSES			1322
 /*! log: slot join atomic update races */
-#define	WT_STAT_CONN_LOG_SLOT_RACES			1324
+#define	WT_STAT_CONN_LOG_SLOT_RACES			1323
 /*! log: slot join calls atomic updates raced */
-#define	WT_STAT_CONN_LOG_SLOT_YIELD_RACE		1325
+#define	WT_STAT_CONN_LOG_SLOT_YIELD_RACE		1324
 /*! log: slot join calls did not yield */
-#define	WT_STAT_CONN_LOG_SLOT_IMMEDIATE			1326
+#define	WT_STAT_CONN_LOG_SLOT_IMMEDIATE			1325
 /*! log: slot join calls found active slot closed */
-#define	WT_STAT_CONN_LOG_SLOT_YIELD_CLOSE		1327
+#define	WT_STAT_CONN_LOG_SLOT_YIELD_CLOSE		1326
 /*! log: slot join calls slept */
-#define	WT_STAT_CONN_LOG_SLOT_YIELD_SLEEP		1328
+#define	WT_STAT_CONN_LOG_SLOT_YIELD_SLEEP		1327
 /*! log: slot join calls yielded */
-#define	WT_STAT_CONN_LOG_SLOT_YIELD			1329
+#define	WT_STAT_CONN_LOG_SLOT_YIELD			1328
 /*! log: slot join found active slot closed */
-#define	WT_STAT_CONN_LOG_SLOT_ACTIVE_CLOSED		1330
+#define	WT_STAT_CONN_LOG_SLOT_ACTIVE_CLOSED		1329
 /*! log: slot joins yield time (usecs) */
-#define	WT_STAT_CONN_LOG_SLOT_YIELD_DURATION		1331
+#define	WT_STAT_CONN_LOG_SLOT_YIELD_DURATION		1330
 /*! log: slot transitions unable to find free slot */
-#define	WT_STAT_CONN_LOG_SLOT_NO_FREE_SLOTS		1332
+#define	WT_STAT_CONN_LOG_SLOT_NO_FREE_SLOTS		1331
 /*! log: slot unbuffered writes */
-#define	WT_STAT_CONN_LOG_SLOT_UNBUFFERED		1333
+#define	WT_STAT_CONN_LOG_SLOT_UNBUFFERED		1332
 /*! log: total in-memory size of compressed records */
-#define	WT_STAT_CONN_LOG_COMPRESS_MEM			1334
+#define	WT_STAT_CONN_LOG_COMPRESS_MEM			1333
 /*! log: total log buffer size */
-#define	WT_STAT_CONN_LOG_BUFFER_SIZE			1335
+#define	WT_STAT_CONN_LOG_BUFFER_SIZE			1334
 /*! log: total size of compressed records */
-#define	WT_STAT_CONN_LOG_COMPRESS_LEN			1336
+#define	WT_STAT_CONN_LOG_COMPRESS_LEN			1335
 /*! log: written slots coalesced */
-#define	WT_STAT_CONN_LOG_SLOT_COALESCED			1337
+#define	WT_STAT_CONN_LOG_SLOT_COALESCED			1336
 /*! log: yields waiting for previous log file close */
-#define	WT_STAT_CONN_LOG_CLOSE_YIELDS			1338
+#define	WT_STAT_CONN_LOG_CLOSE_YIELDS			1337
 /*! perf: file system read latency histogram (bucket 1) - 10-49ms */
-#define	WT_STAT_CONN_PERF_HIST_FSREAD_LATENCY_LT50	1339
+#define	WT_STAT_CONN_PERF_HIST_FSREAD_LATENCY_LT50	1338
 /*! perf: file system read latency histogram (bucket 2) - 50-99ms */
-#define	WT_STAT_CONN_PERF_HIST_FSREAD_LATENCY_LT100	1340
+#define	WT_STAT_CONN_PERF_HIST_FSREAD_LATENCY_LT100	1339
 /*! perf: file system read latency histogram (bucket 3) - 100-249ms */
-#define	WT_STAT_CONN_PERF_HIST_FSREAD_LATENCY_LT250	1341
+#define	WT_STAT_CONN_PERF_HIST_FSREAD_LATENCY_LT250	1340
 /*! perf: file system read latency histogram (bucket 4) - 250-499ms */
-#define	WT_STAT_CONN_PERF_HIST_FSREAD_LATENCY_LT500	1342
+#define	WT_STAT_CONN_PERF_HIST_FSREAD_LATENCY_LT500	1341
 /*! perf: file system read latency histogram (bucket 5) - 500-999ms */
-#define	WT_STAT_CONN_PERF_HIST_FSREAD_LATENCY_LT1000	1343
+#define	WT_STAT_CONN_PERF_HIST_FSREAD_LATENCY_LT1000	1342
 /*! perf: file system read latency histogram (bucket 6) - 1000ms+ */
-#define	WT_STAT_CONN_PERF_HIST_FSREAD_LATENCY_GT1000	1344
+#define	WT_STAT_CONN_PERF_HIST_FSREAD_LATENCY_GT1000	1343
 /*! perf: file system write latency histogram (bucket 1) - 10-49ms */
-#define	WT_STAT_CONN_PERF_HIST_FSWRITE_LATENCY_LT50	1345
+#define	WT_STAT_CONN_PERF_HIST_FSWRITE_LATENCY_LT50	1344
 /*! perf: file system write latency histogram (bucket 2) - 50-99ms */
-#define	WT_STAT_CONN_PERF_HIST_FSWRITE_LATENCY_LT100	1346
+#define	WT_STAT_CONN_PERF_HIST_FSWRITE_LATENCY_LT100	1345
 /*! perf: file system write latency histogram (bucket 3) - 100-249ms */
-#define	WT_STAT_CONN_PERF_HIST_FSWRITE_LATENCY_LT250	1347
+#define	WT_STAT_CONN_PERF_HIST_FSWRITE_LATENCY_LT250	1346
 /*! perf: file system write latency histogram (bucket 4) - 250-499ms */
-#define	WT_STAT_CONN_PERF_HIST_FSWRITE_LATENCY_LT500	1348
+#define	WT_STAT_CONN_PERF_HIST_FSWRITE_LATENCY_LT500	1347
 /*! perf: file system write latency histogram (bucket 5) - 500-999ms */
-#define	WT_STAT_CONN_PERF_HIST_FSWRITE_LATENCY_LT1000	1349
+#define	WT_STAT_CONN_PERF_HIST_FSWRITE_LATENCY_LT1000	1348
 /*! perf: file system write latency histogram (bucket 6) - 1000ms+ */
-#define	WT_STAT_CONN_PERF_HIST_FSWRITE_LATENCY_GT1000	1350
+#define	WT_STAT_CONN_PERF_HIST_FSWRITE_LATENCY_GT1000	1349
 /*! perf: operation read latency histogram (bucket 1) - 100-249us */
-#define	WT_STAT_CONN_PERF_HIST_OPREAD_LATENCY_LT250	1351
+#define	WT_STAT_CONN_PERF_HIST_OPREAD_LATENCY_LT250	1350
 /*! perf: operation read latency histogram (bucket 2) - 250-499us */
-#define	WT_STAT_CONN_PERF_HIST_OPREAD_LATENCY_LT500	1352
+#define	WT_STAT_CONN_PERF_HIST_OPREAD_LATENCY_LT500	1351
 /*! perf: operation read latency histogram (bucket 3) - 500-999us */
-#define	WT_STAT_CONN_PERF_HIST_OPREAD_LATENCY_LT1000	1353
+#define	WT_STAT_CONN_PERF_HIST_OPREAD_LATENCY_LT1000	1352
 /*! perf: operation read latency histogram (bucket 4) - 1000-9999us */
-#define	WT_STAT_CONN_PERF_HIST_OPREAD_LATENCY_LT10000	1354
+#define	WT_STAT_CONN_PERF_HIST_OPREAD_LATENCY_LT10000	1353
 /*! perf: operation read latency histogram (bucket 5) - 10000us+ */
-#define	WT_STAT_CONN_PERF_HIST_OPREAD_LATENCY_GT10000	1355
+#define	WT_STAT_CONN_PERF_HIST_OPREAD_LATENCY_GT10000	1354
 /*! perf: operation write latency histogram (bucket 1) - 100-249us */
-#define	WT_STAT_CONN_PERF_HIST_OPWRITE_LATENCY_LT250	1356
+#define	WT_STAT_CONN_PERF_HIST_OPWRITE_LATENCY_LT250	1355
 /*! perf: operation write latency histogram (bucket 2) - 250-499us */
-#define	WT_STAT_CONN_PERF_HIST_OPWRITE_LATENCY_LT500	1357
+#define	WT_STAT_CONN_PERF_HIST_OPWRITE_LATENCY_LT500	1356
 /*! perf: operation write latency histogram (bucket 3) - 500-999us */
-#define	WT_STAT_CONN_PERF_HIST_OPWRITE_LATENCY_LT1000	1358
+#define	WT_STAT_CONN_PERF_HIST_OPWRITE_LATENCY_LT1000	1357
 /*! perf: operation write latency histogram (bucket 4) - 1000-9999us */
-#define	WT_STAT_CONN_PERF_HIST_OPWRITE_LATENCY_LT10000	1359
+#define	WT_STAT_CONN_PERF_HIST_OPWRITE_LATENCY_LT10000	1358
 /*! perf: operation write latency histogram (bucket 5) - 10000us+ */
-#define	WT_STAT_CONN_PERF_HIST_OPWRITE_LATENCY_GT10000	1360
+#define	WT_STAT_CONN_PERF_HIST_OPWRITE_LATENCY_GT10000	1359
 /*! reconciliation: approximate byte size of timestamps in pages written */
-#define	WT_STAT_CONN_REC_TIME_WINDOW_BYTES_TS		1361
-=======
-#define	WT_STAT_CONN_LOCK_TABLE_WAIT_INTERNAL		1283
-/*! lock: table read lock acquisitions */
-#define	WT_STAT_CONN_LOCK_TABLE_READ_COUNT		1284
-/*! lock: table write lock acquisitions */
-#define	WT_STAT_CONN_LOCK_TABLE_WRITE_COUNT		1285
-/*! lock: txn global lock application thread time waiting (usecs) */
-#define	WT_STAT_CONN_LOCK_TXN_GLOBAL_WAIT_APPLICATION	1286
-/*! lock: txn global lock internal thread time waiting (usecs) */
-#define	WT_STAT_CONN_LOCK_TXN_GLOBAL_WAIT_INTERNAL	1287
-/*! lock: txn global read lock acquisitions */
-#define	WT_STAT_CONN_LOCK_TXN_GLOBAL_READ_COUNT		1288
-/*! lock: txn global write lock acquisitions */
-#define	WT_STAT_CONN_LOCK_TXN_GLOBAL_WRITE_COUNT	1289
-/*! log: busy returns attempting to switch slots */
-#define	WT_STAT_CONN_LOG_SLOT_SWITCH_BUSY		1290
-/*! log: force log remove time sleeping (usecs) */
-#define	WT_STAT_CONN_LOG_FORCE_REMOVE_SLEEP		1291
-/*! log: log bytes of payload data */
-#define	WT_STAT_CONN_LOG_BYTES_PAYLOAD			1292
-/*! log: log bytes written */
-#define	WT_STAT_CONN_LOG_BYTES_WRITTEN			1293
-/*! log: log files manually zero-filled */
-#define	WT_STAT_CONN_LOG_ZERO_FILLS			1294
-/*! log: log flush operations */
-#define	WT_STAT_CONN_LOG_FLUSH				1295
-/*! log: log force write operations */
-#define	WT_STAT_CONN_LOG_FORCE_WRITE			1296
-/*! log: log force write operations skipped */
-#define	WT_STAT_CONN_LOG_FORCE_WRITE_SKIP		1297
-/*! log: log records compressed */
-#define	WT_STAT_CONN_LOG_COMPRESS_WRITES		1298
-/*! log: log records not compressed */
-#define	WT_STAT_CONN_LOG_COMPRESS_WRITE_FAILS		1299
-/*! log: log records too small to compress */
-#define	WT_STAT_CONN_LOG_COMPRESS_SMALL			1300
-/*! log: log release advances write LSN */
-#define	WT_STAT_CONN_LOG_RELEASE_WRITE_LSN		1301
-/*! log: log scan operations */
-#define	WT_STAT_CONN_LOG_SCANS				1302
-/*! log: log scan records requiring two reads */
-#define	WT_STAT_CONN_LOG_SCAN_REREADS			1303
-/*! log: log server thread advances write LSN */
-#define	WT_STAT_CONN_LOG_WRITE_LSN			1304
-/*! log: log server thread write LSN walk skipped */
-#define	WT_STAT_CONN_LOG_WRITE_LSN_SKIP			1305
-/*! log: log sync operations */
-#define	WT_STAT_CONN_LOG_SYNC				1306
-/*! log: log sync time duration (usecs) */
-#define	WT_STAT_CONN_LOG_SYNC_DURATION			1307
-/*! log: log sync_dir operations */
-#define	WT_STAT_CONN_LOG_SYNC_DIR			1308
-/*! log: log sync_dir time duration (usecs) */
-#define	WT_STAT_CONN_LOG_SYNC_DIR_DURATION		1309
-/*! log: log write operations */
-#define	WT_STAT_CONN_LOG_WRITES				1310
-/*! log: logging bytes consolidated */
-#define	WT_STAT_CONN_LOG_SLOT_CONSOLIDATED		1311
-/*! log: maximum log file size */
-#define	WT_STAT_CONN_LOG_MAX_FILESIZE			1312
-/*! log: number of pre-allocated log files to create */
-#define	WT_STAT_CONN_LOG_PREALLOC_MAX			1313
-/*! log: pre-allocated log files not ready and missed */
-#define	WT_STAT_CONN_LOG_PREALLOC_MISSED		1314
-/*! log: pre-allocated log files prepared */
-#define	WT_STAT_CONN_LOG_PREALLOC_FILES			1315
-/*! log: pre-allocated log files used */
-#define	WT_STAT_CONN_LOG_PREALLOC_USED			1316
-/*! log: records processed by log scan */
-#define	WT_STAT_CONN_LOG_SCAN_RECORDS			1317
-/*! log: slot close lost race */
-#define	WT_STAT_CONN_LOG_SLOT_CLOSE_RACE		1318
-/*! log: slot close unbuffered waits */
-#define	WT_STAT_CONN_LOG_SLOT_CLOSE_UNBUF		1319
-/*! log: slot closures */
-#define	WT_STAT_CONN_LOG_SLOT_CLOSES			1320
-/*! log: slot join atomic update races */
-#define	WT_STAT_CONN_LOG_SLOT_RACES			1321
-/*! log: slot join calls atomic updates raced */
-#define	WT_STAT_CONN_LOG_SLOT_YIELD_RACE		1322
-/*! log: slot join calls did not yield */
-#define	WT_STAT_CONN_LOG_SLOT_IMMEDIATE			1323
-/*! log: slot join calls found active slot closed */
-#define	WT_STAT_CONN_LOG_SLOT_YIELD_CLOSE		1324
-/*! log: slot join calls slept */
-#define	WT_STAT_CONN_LOG_SLOT_YIELD_SLEEP		1325
-/*! log: slot join calls yielded */
-#define	WT_STAT_CONN_LOG_SLOT_YIELD			1326
-/*! log: slot join found active slot closed */
-#define	WT_STAT_CONN_LOG_SLOT_ACTIVE_CLOSED		1327
-/*! log: slot joins yield time (usecs) */
-#define	WT_STAT_CONN_LOG_SLOT_YIELD_DURATION		1328
-/*! log: slot transitions unable to find free slot */
-#define	WT_STAT_CONN_LOG_SLOT_NO_FREE_SLOTS		1329
-/*! log: slot unbuffered writes */
-#define	WT_STAT_CONN_LOG_SLOT_UNBUFFERED		1330
-/*! log: total in-memory size of compressed records */
-#define	WT_STAT_CONN_LOG_COMPRESS_MEM			1331
-/*! log: total log buffer size */
-#define	WT_STAT_CONN_LOG_BUFFER_SIZE			1332
-/*! log: total size of compressed records */
-#define	WT_STAT_CONN_LOG_COMPRESS_LEN			1333
-/*! log: written slots coalesced */
-#define	WT_STAT_CONN_LOG_SLOT_COALESCED			1334
-/*! log: yields waiting for previous log file close */
-#define	WT_STAT_CONN_LOG_CLOSE_YIELDS			1335
-/*! perf: file system read latency histogram (bucket 1) - 10-49ms */
-#define	WT_STAT_CONN_PERF_HIST_FSREAD_LATENCY_LT50	1336
-/*! perf: file system read latency histogram (bucket 2) - 50-99ms */
-#define	WT_STAT_CONN_PERF_HIST_FSREAD_LATENCY_LT100	1337
-/*! perf: file system read latency histogram (bucket 3) - 100-249ms */
-#define	WT_STAT_CONN_PERF_HIST_FSREAD_LATENCY_LT250	1338
-/*! perf: file system read latency histogram (bucket 4) - 250-499ms */
-#define	WT_STAT_CONN_PERF_HIST_FSREAD_LATENCY_LT500	1339
-/*! perf: file system read latency histogram (bucket 5) - 500-999ms */
-#define	WT_STAT_CONN_PERF_HIST_FSREAD_LATENCY_LT1000	1340
-/*! perf: file system read latency histogram (bucket 6) - 1000ms+ */
-#define	WT_STAT_CONN_PERF_HIST_FSREAD_LATENCY_GT1000	1341
-/*! perf: file system write latency histogram (bucket 1) - 10-49ms */
-#define	WT_STAT_CONN_PERF_HIST_FSWRITE_LATENCY_LT50	1342
-/*! perf: file system write latency histogram (bucket 2) - 50-99ms */
-#define	WT_STAT_CONN_PERF_HIST_FSWRITE_LATENCY_LT100	1343
-/*! perf: file system write latency histogram (bucket 3) - 100-249ms */
-#define	WT_STAT_CONN_PERF_HIST_FSWRITE_LATENCY_LT250	1344
-/*! perf: file system write latency histogram (bucket 4) - 250-499ms */
-#define	WT_STAT_CONN_PERF_HIST_FSWRITE_LATENCY_LT500	1345
-/*! perf: file system write latency histogram (bucket 5) - 500-999ms */
-#define	WT_STAT_CONN_PERF_HIST_FSWRITE_LATENCY_LT1000	1346
-/*! perf: file system write latency histogram (bucket 6) - 1000ms+ */
-#define	WT_STAT_CONN_PERF_HIST_FSWRITE_LATENCY_GT1000	1347
-/*! perf: operation read latency histogram (bucket 1) - 100-249us */
-#define	WT_STAT_CONN_PERF_HIST_OPREAD_LATENCY_LT250	1348
-/*! perf: operation read latency histogram (bucket 2) - 250-499us */
-#define	WT_STAT_CONN_PERF_HIST_OPREAD_LATENCY_LT500	1349
-/*! perf: operation read latency histogram (bucket 3) - 500-999us */
-#define	WT_STAT_CONN_PERF_HIST_OPREAD_LATENCY_LT1000	1350
-/*! perf: operation read latency histogram (bucket 4) - 1000-9999us */
-#define	WT_STAT_CONN_PERF_HIST_OPREAD_LATENCY_LT10000	1351
-/*! perf: operation read latency histogram (bucket 5) - 10000us+ */
-#define	WT_STAT_CONN_PERF_HIST_OPREAD_LATENCY_GT10000	1352
-/*! perf: operation write latency histogram (bucket 1) - 100-249us */
-#define	WT_STAT_CONN_PERF_HIST_OPWRITE_LATENCY_LT250	1353
-/*! perf: operation write latency histogram (bucket 2) - 250-499us */
-#define	WT_STAT_CONN_PERF_HIST_OPWRITE_LATENCY_LT500	1354
-/*! perf: operation write latency histogram (bucket 3) - 500-999us */
-#define	WT_STAT_CONN_PERF_HIST_OPWRITE_LATENCY_LT1000	1355
-/*! perf: operation write latency histogram (bucket 4) - 1000-9999us */
-#define	WT_STAT_CONN_PERF_HIST_OPWRITE_LATENCY_LT10000	1356
-/*! perf: operation write latency histogram (bucket 5) - 10000us+ */
-#define	WT_STAT_CONN_PERF_HIST_OPWRITE_LATENCY_GT10000	1357
-/*! reconciliation: approximate byte size of timestamps in pages written */
-#define	WT_STAT_CONN_REC_TIME_WINDOW_BYTES_TS		1358
->>>>>>> 7a7d6bf9
+#define	WT_STAT_CONN_REC_TIME_WINDOW_BYTES_TS		1360
 /*!
  * reconciliation: approximate byte size of transaction IDs in pages
  * written
  */
-<<<<<<< HEAD
-#define	WT_STAT_CONN_REC_TIME_WINDOW_BYTES_TXN		1362
+#define	WT_STAT_CONN_REC_TIME_WINDOW_BYTES_TXN		1361
 /*! reconciliation: fast-path pages deleted */
-#define	WT_STAT_CONN_REC_PAGE_DELETE_FAST		1363
+#define	WT_STAT_CONN_REC_PAGE_DELETE_FAST		1362
 /*! reconciliation: leaf-page overflow keys */
-#define	WT_STAT_CONN_REC_OVERFLOW_KEY_LEAF		1364
+#define	WT_STAT_CONN_REC_OVERFLOW_KEY_LEAF		1363
 /*! reconciliation: maximum seconds spent in a reconciliation call */
-#define	WT_STAT_CONN_REC_MAXIMUM_SECONDS		1365
+#define	WT_STAT_CONN_REC_MAXIMUM_SECONDS		1364
 /*! reconciliation: page reconciliation calls */
-#define	WT_STAT_CONN_REC_PAGES				1366
+#define	WT_STAT_CONN_REC_PAGES				1365
 /*! reconciliation: page reconciliation calls for eviction */
-#define	WT_STAT_CONN_REC_PAGES_EVICTION			1367
-=======
-#define	WT_STAT_CONN_REC_TIME_WINDOW_BYTES_TXN		1359
-/*! reconciliation: fast-path pages deleted */
-#define	WT_STAT_CONN_REC_PAGE_DELETE_FAST		1360
-/*! reconciliation: leaf-page overflow keys */
-#define	WT_STAT_CONN_REC_OVERFLOW_KEY_LEAF		1361
-/*! reconciliation: maximum seconds spent in a reconciliation call */
-#define	WT_STAT_CONN_REC_MAXIMUM_SECONDS		1362
-/*! reconciliation: page reconciliation calls */
-#define	WT_STAT_CONN_REC_PAGES				1363
-/*! reconciliation: page reconciliation calls for eviction */
-#define	WT_STAT_CONN_REC_PAGES_EVICTION			1364
->>>>>>> 7a7d6bf9
+#define	WT_STAT_CONN_REC_PAGES_EVICTION			1366
 /*!
  * reconciliation: page reconciliation calls that resulted in values with
  * prepared transaction metadata
  */
-<<<<<<< HEAD
-#define	WT_STAT_CONN_REC_PAGES_WITH_PREPARE		1368
-=======
-#define	WT_STAT_CONN_REC_PAGES_WITH_PREPARE		1365
->>>>>>> 7a7d6bf9
+#define	WT_STAT_CONN_REC_PAGES_WITH_PREPARE		1367
 /*!
  * reconciliation: page reconciliation calls that resulted in values with
  * timestamps
  */
-<<<<<<< HEAD
-#define	WT_STAT_CONN_REC_PAGES_WITH_TS			1369
-=======
-#define	WT_STAT_CONN_REC_PAGES_WITH_TS			1366
->>>>>>> 7a7d6bf9
+#define	WT_STAT_CONN_REC_PAGES_WITH_TS			1368
 /*!
  * reconciliation: page reconciliation calls that resulted in values with
  * transaction ids
  */
-<<<<<<< HEAD
-#define	WT_STAT_CONN_REC_PAGES_WITH_TXN			1370
+#define	WT_STAT_CONN_REC_PAGES_WITH_TXN			1369
 /*! reconciliation: pages deleted */
-#define	WT_STAT_CONN_REC_PAGE_DELETE			1371
-=======
-#define	WT_STAT_CONN_REC_PAGES_WITH_TXN			1367
-/*! reconciliation: pages deleted */
-#define	WT_STAT_CONN_REC_PAGE_DELETE			1368
->>>>>>> 7a7d6bf9
+#define	WT_STAT_CONN_REC_PAGE_DELETE			1370
 /*!
  * reconciliation: pages written including an aggregated newest start
  * durable timestamp
  */
-<<<<<<< HEAD
-#define	WT_STAT_CONN_REC_TIME_AGGR_NEWEST_START_DURABLE_TS	1372
-=======
-#define	WT_STAT_CONN_REC_TIME_AGGR_NEWEST_START_DURABLE_TS	1369
->>>>>>> 7a7d6bf9
+#define	WT_STAT_CONN_REC_TIME_AGGR_NEWEST_START_DURABLE_TS	1371
 /*!
  * reconciliation: pages written including an aggregated newest stop
  * durable timestamp
  */
-<<<<<<< HEAD
-#define	WT_STAT_CONN_REC_TIME_AGGR_NEWEST_STOP_DURABLE_TS	1373
-=======
-#define	WT_STAT_CONN_REC_TIME_AGGR_NEWEST_STOP_DURABLE_TS	1370
->>>>>>> 7a7d6bf9
+#define	WT_STAT_CONN_REC_TIME_AGGR_NEWEST_STOP_DURABLE_TS	1372
 /*!
  * reconciliation: pages written including an aggregated newest stop
  * timestamp
  */
-<<<<<<< HEAD
-#define	WT_STAT_CONN_REC_TIME_AGGR_NEWEST_STOP_TS	1374
-=======
-#define	WT_STAT_CONN_REC_TIME_AGGR_NEWEST_STOP_TS	1371
->>>>>>> 7a7d6bf9
+#define	WT_STAT_CONN_REC_TIME_AGGR_NEWEST_STOP_TS	1373
 /*!
  * reconciliation: pages written including an aggregated newest stop
  * transaction ID
  */
-<<<<<<< HEAD
-#define	WT_STAT_CONN_REC_TIME_AGGR_NEWEST_STOP_TXN	1375
-=======
-#define	WT_STAT_CONN_REC_TIME_AGGR_NEWEST_STOP_TXN	1372
->>>>>>> 7a7d6bf9
+#define	WT_STAT_CONN_REC_TIME_AGGR_NEWEST_STOP_TXN	1374
 /*!
  * reconciliation: pages written including an aggregated newest
  * transaction ID
  */
-<<<<<<< HEAD
-#define	WT_STAT_CONN_REC_TIME_AGGR_NEWEST_TXN		1376
-=======
-#define	WT_STAT_CONN_REC_TIME_AGGR_NEWEST_TXN		1373
->>>>>>> 7a7d6bf9
+#define	WT_STAT_CONN_REC_TIME_AGGR_NEWEST_TXN		1375
 /*!
  * reconciliation: pages written including an aggregated oldest start
  * timestamp
  */
-<<<<<<< HEAD
-#define	WT_STAT_CONN_REC_TIME_AGGR_OLDEST_START_TS	1377
+#define	WT_STAT_CONN_REC_TIME_AGGR_OLDEST_START_TS	1376
 /*! reconciliation: pages written including an aggregated prepare */
-#define	WT_STAT_CONN_REC_TIME_AGGR_PREPARED		1378
+#define	WT_STAT_CONN_REC_TIME_AGGR_PREPARED		1377
 /*! reconciliation: pages written including at least one prepare state */
-#define	WT_STAT_CONN_REC_TIME_WINDOW_PAGES_PREPARED	1379
-=======
-#define	WT_STAT_CONN_REC_TIME_AGGR_OLDEST_START_TS	1374
-/*! reconciliation: pages written including an aggregated prepare */
-#define	WT_STAT_CONN_REC_TIME_AGGR_PREPARED		1375
-/*! reconciliation: pages written including at least one prepare state */
-#define	WT_STAT_CONN_REC_TIME_WINDOW_PAGES_PREPARED	1376
->>>>>>> 7a7d6bf9
+#define	WT_STAT_CONN_REC_TIME_WINDOW_PAGES_PREPARED	1378
 /*!
  * reconciliation: pages written including at least one start durable
  * timestamp
  */
-<<<<<<< HEAD
-#define	WT_STAT_CONN_REC_TIME_WINDOW_PAGES_DURABLE_START_TS	1380
+#define	WT_STAT_CONN_REC_TIME_WINDOW_PAGES_DURABLE_START_TS	1379
 /*! reconciliation: pages written including at least one start timestamp */
-#define	WT_STAT_CONN_REC_TIME_WINDOW_PAGES_START_TS	1381
-=======
-#define	WT_STAT_CONN_REC_TIME_WINDOW_PAGES_DURABLE_START_TS	1377
-/*! reconciliation: pages written including at least one start timestamp */
-#define	WT_STAT_CONN_REC_TIME_WINDOW_PAGES_START_TS	1378
->>>>>>> 7a7d6bf9
+#define	WT_STAT_CONN_REC_TIME_WINDOW_PAGES_START_TS	1380
 /*!
  * reconciliation: pages written including at least one start transaction
  * ID
  */
-<<<<<<< HEAD
-#define	WT_STAT_CONN_REC_TIME_WINDOW_PAGES_START_TXN	1382
-=======
-#define	WT_STAT_CONN_REC_TIME_WINDOW_PAGES_START_TXN	1379
->>>>>>> 7a7d6bf9
+#define	WT_STAT_CONN_REC_TIME_WINDOW_PAGES_START_TXN	1381
 /*!
  * reconciliation: pages written including at least one stop durable
  * timestamp
  */
-<<<<<<< HEAD
-#define	WT_STAT_CONN_REC_TIME_WINDOW_PAGES_DURABLE_STOP_TS	1383
+#define	WT_STAT_CONN_REC_TIME_WINDOW_PAGES_DURABLE_STOP_TS	1382
 /*! reconciliation: pages written including at least one stop timestamp */
-#define	WT_STAT_CONN_REC_TIME_WINDOW_PAGES_STOP_TS	1384
-=======
-#define	WT_STAT_CONN_REC_TIME_WINDOW_PAGES_DURABLE_STOP_TS	1380
-/*! reconciliation: pages written including at least one stop timestamp */
-#define	WT_STAT_CONN_REC_TIME_WINDOW_PAGES_STOP_TS	1381
->>>>>>> 7a7d6bf9
+#define	WT_STAT_CONN_REC_TIME_WINDOW_PAGES_STOP_TS	1383
 /*!
  * reconciliation: pages written including at least one stop transaction
  * ID
  */
-<<<<<<< HEAD
-#define	WT_STAT_CONN_REC_TIME_WINDOW_PAGES_STOP_TXN	1385
+#define	WT_STAT_CONN_REC_TIME_WINDOW_PAGES_STOP_TXN	1384
 /*! reconciliation: records written including a prepare state */
-#define	WT_STAT_CONN_REC_TIME_WINDOW_PREPARED		1386
+#define	WT_STAT_CONN_REC_TIME_WINDOW_PREPARED		1385
 /*! reconciliation: records written including a start durable timestamp */
-#define	WT_STAT_CONN_REC_TIME_WINDOW_DURABLE_START_TS	1387
+#define	WT_STAT_CONN_REC_TIME_WINDOW_DURABLE_START_TS	1386
 /*! reconciliation: records written including a start timestamp */
-#define	WT_STAT_CONN_REC_TIME_WINDOW_START_TS		1388
+#define	WT_STAT_CONN_REC_TIME_WINDOW_START_TS		1387
 /*! reconciliation: records written including a start transaction ID */
-#define	WT_STAT_CONN_REC_TIME_WINDOW_START_TXN		1389
+#define	WT_STAT_CONN_REC_TIME_WINDOW_START_TXN		1388
 /*! reconciliation: records written including a stop durable timestamp */
-#define	WT_STAT_CONN_REC_TIME_WINDOW_DURABLE_STOP_TS	1390
+#define	WT_STAT_CONN_REC_TIME_WINDOW_DURABLE_STOP_TS	1389
 /*! reconciliation: records written including a stop timestamp */
-#define	WT_STAT_CONN_REC_TIME_WINDOW_STOP_TS		1391
+#define	WT_STAT_CONN_REC_TIME_WINDOW_STOP_TS		1390
 /*! reconciliation: records written including a stop transaction ID */
-#define	WT_STAT_CONN_REC_TIME_WINDOW_STOP_TXN		1392
+#define	WT_STAT_CONN_REC_TIME_WINDOW_STOP_TXN		1391
 /*! reconciliation: split bytes currently awaiting free */
-#define	WT_STAT_CONN_REC_SPLIT_STASHED_BYTES		1393
+#define	WT_STAT_CONN_REC_SPLIT_STASHED_BYTES		1392
 /*! reconciliation: split objects currently awaiting free */
-#define	WT_STAT_CONN_REC_SPLIT_STASHED_OBJECTS		1394
+#define	WT_STAT_CONN_REC_SPLIT_STASHED_OBJECTS		1393
 /*! session: attempts to remove a local object and the object is in use */
-#define	WT_STAT_CONN_LOCAL_OBJECTS_INUSE		1395
+#define	WT_STAT_CONN_LOCAL_OBJECTS_INUSE		1394
 /*! session: flush_tier operation calls */
-#define	WT_STAT_CONN_FLUSH_TIER				1396
+#define	WT_STAT_CONN_FLUSH_TIER				1395
 /*! session: flush_tier tables skipped due to no checkpoint */
-#define	WT_STAT_CONN_FLUSH_TIER_SKIPPED			1397
+#define	WT_STAT_CONN_FLUSH_TIER_SKIPPED			1396
 /*! session: flush_tier tables switched */
-#define	WT_STAT_CONN_FLUSH_TIER_SWITCHED		1398
+#define	WT_STAT_CONN_FLUSH_TIER_SWITCHED		1397
 /*! session: local objects removed */
-#define	WT_STAT_CONN_LOCAL_OBJECTS_REMOVED		1399
+#define	WT_STAT_CONN_LOCAL_OBJECTS_REMOVED		1398
 /*! session: open session count */
-#define	WT_STAT_CONN_SESSION_OPEN			1400
+#define	WT_STAT_CONN_SESSION_OPEN			1399
 /*! session: session query timestamp calls */
-#define	WT_STAT_CONN_SESSION_QUERY_TS			1401
+#define	WT_STAT_CONN_SESSION_QUERY_TS			1400
 /*! session: table alter failed calls */
-#define	WT_STAT_CONN_SESSION_TABLE_ALTER_FAIL		1402
+#define	WT_STAT_CONN_SESSION_TABLE_ALTER_FAIL		1401
 /*! session: table alter successful calls */
-#define	WT_STAT_CONN_SESSION_TABLE_ALTER_SUCCESS	1403
+#define	WT_STAT_CONN_SESSION_TABLE_ALTER_SUCCESS	1402
 /*! session: table alter triggering checkpoint calls */
-#define	WT_STAT_CONN_SESSION_TABLE_ALTER_TRIGGER_CHECKPOINT	1404
+#define	WT_STAT_CONN_SESSION_TABLE_ALTER_TRIGGER_CHECKPOINT	1403
 /*! session: table alter unchanged and skipped */
-#define	WT_STAT_CONN_SESSION_TABLE_ALTER_SKIP		1405
+#define	WT_STAT_CONN_SESSION_TABLE_ALTER_SKIP		1404
 /*! session: table compact failed calls */
-#define	WT_STAT_CONN_SESSION_TABLE_COMPACT_FAIL		1406
+#define	WT_STAT_CONN_SESSION_TABLE_COMPACT_FAIL		1405
 /*! session: table compact failed calls due to cache pressure */
-#define	WT_STAT_CONN_SESSION_TABLE_COMPACT_FAIL_CACHE_PRESSURE	1407
+#define	WT_STAT_CONN_SESSION_TABLE_COMPACT_FAIL_CACHE_PRESSURE	1406
 /*! session: table compact running */
-#define	WT_STAT_CONN_SESSION_TABLE_COMPACT_RUNNING	1408
+#define	WT_STAT_CONN_SESSION_TABLE_COMPACT_RUNNING	1407
 /*! session: table compact skipped as process would not reduce file size */
-#define	WT_STAT_CONN_SESSION_TABLE_COMPACT_SKIPPED	1409
+#define	WT_STAT_CONN_SESSION_TABLE_COMPACT_SKIPPED	1408
 /*! session: table compact successful calls */
-#define	WT_STAT_CONN_SESSION_TABLE_COMPACT_SUCCESS	1410
+#define	WT_STAT_CONN_SESSION_TABLE_COMPACT_SUCCESS	1409
 /*! session: table compact timeout */
-#define	WT_STAT_CONN_SESSION_TABLE_COMPACT_TIMEOUT	1411
+#define	WT_STAT_CONN_SESSION_TABLE_COMPACT_TIMEOUT	1410
 /*! session: table create failed calls */
-#define	WT_STAT_CONN_SESSION_TABLE_CREATE_FAIL		1412
+#define	WT_STAT_CONN_SESSION_TABLE_CREATE_FAIL		1411
 /*! session: table create successful calls */
-#define	WT_STAT_CONN_SESSION_TABLE_CREATE_SUCCESS	1413
+#define	WT_STAT_CONN_SESSION_TABLE_CREATE_SUCCESS	1412
 /*! session: table drop failed calls */
-#define	WT_STAT_CONN_SESSION_TABLE_DROP_FAIL		1414
+#define	WT_STAT_CONN_SESSION_TABLE_DROP_FAIL		1413
 /*! session: table drop successful calls */
-#define	WT_STAT_CONN_SESSION_TABLE_DROP_SUCCESS		1415
+#define	WT_STAT_CONN_SESSION_TABLE_DROP_SUCCESS		1414
 /*! session: table rename failed calls */
-#define	WT_STAT_CONN_SESSION_TABLE_RENAME_FAIL		1416
+#define	WT_STAT_CONN_SESSION_TABLE_RENAME_FAIL		1415
 /*! session: table rename successful calls */
-#define	WT_STAT_CONN_SESSION_TABLE_RENAME_SUCCESS	1417
+#define	WT_STAT_CONN_SESSION_TABLE_RENAME_SUCCESS	1416
 /*! session: table salvage failed calls */
-#define	WT_STAT_CONN_SESSION_TABLE_SALVAGE_FAIL		1418
+#define	WT_STAT_CONN_SESSION_TABLE_SALVAGE_FAIL		1417
 /*! session: table salvage successful calls */
-#define	WT_STAT_CONN_SESSION_TABLE_SALVAGE_SUCCESS	1419
+#define	WT_STAT_CONN_SESSION_TABLE_SALVAGE_SUCCESS	1418
 /*! session: table truncate failed calls */
-#define	WT_STAT_CONN_SESSION_TABLE_TRUNCATE_FAIL	1420
+#define	WT_STAT_CONN_SESSION_TABLE_TRUNCATE_FAIL	1419
 /*! session: table truncate successful calls */
-#define	WT_STAT_CONN_SESSION_TABLE_TRUNCATE_SUCCESS	1421
+#define	WT_STAT_CONN_SESSION_TABLE_TRUNCATE_SUCCESS	1420
 /*! session: table verify failed calls */
-#define	WT_STAT_CONN_SESSION_TABLE_VERIFY_FAIL		1422
+#define	WT_STAT_CONN_SESSION_TABLE_VERIFY_FAIL		1421
 /*! session: table verify successful calls */
-#define	WT_STAT_CONN_SESSION_TABLE_VERIFY_SUCCESS	1423
+#define	WT_STAT_CONN_SESSION_TABLE_VERIFY_SUCCESS	1422
 /*! session: tiered operations dequeued and processed */
-#define	WT_STAT_CONN_TIERED_WORK_UNITS_DEQUEUED		1424
+#define	WT_STAT_CONN_TIERED_WORK_UNITS_DEQUEUED		1423
 /*! session: tiered operations scheduled */
-#define	WT_STAT_CONN_TIERED_WORK_UNITS_CREATED		1425
+#define	WT_STAT_CONN_TIERED_WORK_UNITS_CREATED		1424
 /*! session: tiered storage local retention time (secs) */
-#define	WT_STAT_CONN_TIERED_RETENTION			1426
+#define	WT_STAT_CONN_TIERED_RETENTION			1425
 /*! session: tiered storage object size */
-#define	WT_STAT_CONN_TIERED_OBJECT_SIZE			1427
+#define	WT_STAT_CONN_TIERED_OBJECT_SIZE			1426
 /*! thread-state: active filesystem fsync calls */
-#define	WT_STAT_CONN_THREAD_FSYNC_ACTIVE		1428
+#define	WT_STAT_CONN_THREAD_FSYNC_ACTIVE		1427
 /*! thread-state: active filesystem read calls */
-#define	WT_STAT_CONN_THREAD_READ_ACTIVE			1429
+#define	WT_STAT_CONN_THREAD_READ_ACTIVE			1428
 /*! thread-state: active filesystem write calls */
-#define	WT_STAT_CONN_THREAD_WRITE_ACTIVE		1430
+#define	WT_STAT_CONN_THREAD_WRITE_ACTIVE		1429
 /*! thread-yield: application thread time evicting (usecs) */
-#define	WT_STAT_CONN_APPLICATION_EVICT_TIME		1431
+#define	WT_STAT_CONN_APPLICATION_EVICT_TIME		1430
 /*! thread-yield: application thread time waiting for cache (usecs) */
-#define	WT_STAT_CONN_APPLICATION_CACHE_TIME		1432
-=======
-#define	WT_STAT_CONN_REC_TIME_WINDOW_PAGES_STOP_TXN	1382
-/*! reconciliation: records written including a prepare state */
-#define	WT_STAT_CONN_REC_TIME_WINDOW_PREPARED		1383
-/*! reconciliation: records written including a start durable timestamp */
-#define	WT_STAT_CONN_REC_TIME_WINDOW_DURABLE_START_TS	1384
-/*! reconciliation: records written including a start timestamp */
-#define	WT_STAT_CONN_REC_TIME_WINDOW_START_TS		1385
-/*! reconciliation: records written including a start transaction ID */
-#define	WT_STAT_CONN_REC_TIME_WINDOW_START_TXN		1386
-/*! reconciliation: records written including a stop durable timestamp */
-#define	WT_STAT_CONN_REC_TIME_WINDOW_DURABLE_STOP_TS	1387
-/*! reconciliation: records written including a stop timestamp */
-#define	WT_STAT_CONN_REC_TIME_WINDOW_STOP_TS		1388
-/*! reconciliation: records written including a stop transaction ID */
-#define	WT_STAT_CONN_REC_TIME_WINDOW_STOP_TXN		1389
-/*! reconciliation: split bytes currently awaiting free */
-#define	WT_STAT_CONN_REC_SPLIT_STASHED_BYTES		1390
-/*! reconciliation: split objects currently awaiting free */
-#define	WT_STAT_CONN_REC_SPLIT_STASHED_OBJECTS		1391
-/*! session: attempts to remove a local object and the object is in use */
-#define	WT_STAT_CONN_LOCAL_OBJECTS_INUSE		1392
-/*! session: flush_tier operation calls */
-#define	WT_STAT_CONN_FLUSH_TIER				1393
-/*! session: flush_tier tables skipped due to no checkpoint */
-#define	WT_STAT_CONN_FLUSH_TIER_SKIPPED			1394
-/*! session: flush_tier tables switched */
-#define	WT_STAT_CONN_FLUSH_TIER_SWITCHED		1395
-/*! session: local objects removed */
-#define	WT_STAT_CONN_LOCAL_OBJECTS_REMOVED		1396
-/*! session: open session count */
-#define	WT_STAT_CONN_SESSION_OPEN			1397
-/*! session: session query timestamp calls */
-#define	WT_STAT_CONN_SESSION_QUERY_TS			1398
-/*! session: table alter failed calls */
-#define	WT_STAT_CONN_SESSION_TABLE_ALTER_FAIL		1399
-/*! session: table alter successful calls */
-#define	WT_STAT_CONN_SESSION_TABLE_ALTER_SUCCESS	1400
-/*! session: table alter triggering checkpoint calls */
-#define	WT_STAT_CONN_SESSION_TABLE_ALTER_TRIGGER_CHECKPOINT	1401
-/*! session: table alter unchanged and skipped */
-#define	WT_STAT_CONN_SESSION_TABLE_ALTER_SKIP		1402
-/*! session: table compact failed calls */
-#define	WT_STAT_CONN_SESSION_TABLE_COMPACT_FAIL		1403
-/*! session: table compact failed calls due to cache pressure */
-#define	WT_STAT_CONN_SESSION_TABLE_COMPACT_FAIL_CACHE_PRESSURE	1404
-/*! session: table compact running */
-#define	WT_STAT_CONN_SESSION_TABLE_COMPACT_RUNNING	1405
-/*! session: table compact skipped as process would not reduce file size */
-#define	WT_STAT_CONN_SESSION_TABLE_COMPACT_SKIPPED	1406
-/*! session: table compact successful calls */
-#define	WT_STAT_CONN_SESSION_TABLE_COMPACT_SUCCESS	1407
-/*! session: table compact timeout */
-#define	WT_STAT_CONN_SESSION_TABLE_COMPACT_TIMEOUT	1408
-/*! session: table create failed calls */
-#define	WT_STAT_CONN_SESSION_TABLE_CREATE_FAIL		1409
-/*! session: table create successful calls */
-#define	WT_STAT_CONN_SESSION_TABLE_CREATE_SUCCESS	1410
-/*! session: table drop failed calls */
-#define	WT_STAT_CONN_SESSION_TABLE_DROP_FAIL		1411
-/*! session: table drop successful calls */
-#define	WT_STAT_CONN_SESSION_TABLE_DROP_SUCCESS		1412
-/*! session: table rename failed calls */
-#define	WT_STAT_CONN_SESSION_TABLE_RENAME_FAIL		1413
-/*! session: table rename successful calls */
-#define	WT_STAT_CONN_SESSION_TABLE_RENAME_SUCCESS	1414
-/*! session: table salvage failed calls */
-#define	WT_STAT_CONN_SESSION_TABLE_SALVAGE_FAIL		1415
-/*! session: table salvage successful calls */
-#define	WT_STAT_CONN_SESSION_TABLE_SALVAGE_SUCCESS	1416
-/*! session: table truncate failed calls */
-#define	WT_STAT_CONN_SESSION_TABLE_TRUNCATE_FAIL	1417
-/*! session: table truncate successful calls */
-#define	WT_STAT_CONN_SESSION_TABLE_TRUNCATE_SUCCESS	1418
-/*! session: table verify failed calls */
-#define	WT_STAT_CONN_SESSION_TABLE_VERIFY_FAIL		1419
-/*! session: table verify successful calls */
-#define	WT_STAT_CONN_SESSION_TABLE_VERIFY_SUCCESS	1420
-/*! session: tiered operations dequeued and processed */
-#define	WT_STAT_CONN_TIERED_WORK_UNITS_DEQUEUED		1421
-/*! session: tiered operations scheduled */
-#define	WT_STAT_CONN_TIERED_WORK_UNITS_CREATED		1422
-/*! session: tiered storage local retention time (secs) */
-#define	WT_STAT_CONN_TIERED_RETENTION			1423
-/*! session: tiered storage object size */
-#define	WT_STAT_CONN_TIERED_OBJECT_SIZE			1424
-/*! thread-state: active filesystem fsync calls */
-#define	WT_STAT_CONN_THREAD_FSYNC_ACTIVE		1425
-/*! thread-state: active filesystem read calls */
-#define	WT_STAT_CONN_THREAD_READ_ACTIVE			1426
-/*! thread-state: active filesystem write calls */
-#define	WT_STAT_CONN_THREAD_WRITE_ACTIVE		1427
-/*! thread-yield: application thread time evicting (usecs) */
-#define	WT_STAT_CONN_APPLICATION_EVICT_TIME		1428
-/*! thread-yield: application thread time waiting for cache (usecs) */
-#define	WT_STAT_CONN_APPLICATION_CACHE_TIME		1429
->>>>>>> 7a7d6bf9
+#define	WT_STAT_CONN_APPLICATION_CACHE_TIME		1431
 /*!
  * thread-yield: connection close blocked waiting for transaction state
  * stabilization
  */
-<<<<<<< HEAD
-#define	WT_STAT_CONN_TXN_RELEASE_BLOCKED		1433
+#define	WT_STAT_CONN_TXN_RELEASE_BLOCKED		1432
 /*! thread-yield: connection close yielded for lsm manager shutdown */
-#define	WT_STAT_CONN_CONN_CLOSE_BLOCKED_LSM		1434
+#define	WT_STAT_CONN_CONN_CLOSE_BLOCKED_LSM		1433
 /*! thread-yield: data handle lock yielded */
-#define	WT_STAT_CONN_DHANDLE_LOCK_BLOCKED		1435
-=======
-#define	WT_STAT_CONN_TXN_RELEASE_BLOCKED		1430
-/*! thread-yield: connection close yielded for lsm manager shutdown */
-#define	WT_STAT_CONN_CONN_CLOSE_BLOCKED_LSM		1431
-/*! thread-yield: data handle lock yielded */
-#define	WT_STAT_CONN_DHANDLE_LOCK_BLOCKED		1432
->>>>>>> 7a7d6bf9
+#define	WT_STAT_CONN_DHANDLE_LOCK_BLOCKED		1434
 /*!
  * thread-yield: get reference for page index and slot time sleeping
  * (usecs)
  */
-<<<<<<< HEAD
-#define	WT_STAT_CONN_PAGE_INDEX_SLOT_REF_BLOCKED	1436
+#define	WT_STAT_CONN_PAGE_INDEX_SLOT_REF_BLOCKED	1435
 /*! thread-yield: page access yielded due to prepare state change */
-#define	WT_STAT_CONN_PREPARED_TRANSITION_BLOCKED_PAGE	1437
+#define	WT_STAT_CONN_PREPARED_TRANSITION_BLOCKED_PAGE	1436
 /*! thread-yield: page acquire busy blocked */
-#define	WT_STAT_CONN_PAGE_BUSY_BLOCKED			1438
+#define	WT_STAT_CONN_PAGE_BUSY_BLOCKED			1437
 /*! thread-yield: page acquire eviction blocked */
-#define	WT_STAT_CONN_PAGE_FORCIBLE_EVICT_BLOCKED	1439
+#define	WT_STAT_CONN_PAGE_FORCIBLE_EVICT_BLOCKED	1438
 /*! thread-yield: page acquire locked blocked */
-#define	WT_STAT_CONN_PAGE_LOCKED_BLOCKED		1440
+#define	WT_STAT_CONN_PAGE_LOCKED_BLOCKED		1439
 /*! thread-yield: page acquire read blocked */
-#define	WT_STAT_CONN_PAGE_READ_BLOCKED			1441
+#define	WT_STAT_CONN_PAGE_READ_BLOCKED			1440
 /*! thread-yield: page acquire time sleeping (usecs) */
-#define	WT_STAT_CONN_PAGE_SLEEP				1442
-=======
-#define	WT_STAT_CONN_PAGE_INDEX_SLOT_REF_BLOCKED	1433
-/*! thread-yield: page access yielded due to prepare state change */
-#define	WT_STAT_CONN_PREPARED_TRANSITION_BLOCKED_PAGE	1434
-/*! thread-yield: page acquire busy blocked */
-#define	WT_STAT_CONN_PAGE_BUSY_BLOCKED			1435
-/*! thread-yield: page acquire eviction blocked */
-#define	WT_STAT_CONN_PAGE_FORCIBLE_EVICT_BLOCKED	1436
-/*! thread-yield: page acquire locked blocked */
-#define	WT_STAT_CONN_PAGE_LOCKED_BLOCKED		1437
-/*! thread-yield: page acquire read blocked */
-#define	WT_STAT_CONN_PAGE_READ_BLOCKED			1438
-/*! thread-yield: page acquire time sleeping (usecs) */
-#define	WT_STAT_CONN_PAGE_SLEEP				1439
->>>>>>> 7a7d6bf9
+#define	WT_STAT_CONN_PAGE_SLEEP				1441
 /*!
  * thread-yield: page delete rollback time sleeping for state change
  * (usecs)
  */
-<<<<<<< HEAD
-#define	WT_STAT_CONN_PAGE_DEL_ROLLBACK_BLOCKED		1443
+#define	WT_STAT_CONN_PAGE_DEL_ROLLBACK_BLOCKED		1442
 /*! thread-yield: page reconciliation yielded due to child modification */
-#define	WT_STAT_CONN_CHILD_MODIFY_BLOCKED_PAGE		1444
+#define	WT_STAT_CONN_CHILD_MODIFY_BLOCKED_PAGE		1443
 /*! transaction: Number of prepared updates */
-#define	WT_STAT_CONN_TXN_PREPARED_UPDATES		1445
+#define	WT_STAT_CONN_TXN_PREPARED_UPDATES		1444
 /*! transaction: Number of prepared updates committed */
-#define	WT_STAT_CONN_TXN_PREPARED_UPDATES_COMMITTED	1446
+#define	WT_STAT_CONN_TXN_PREPARED_UPDATES_COMMITTED	1445
 /*! transaction: Number of prepared updates repeated on the same key */
-#define	WT_STAT_CONN_TXN_PREPARED_UPDATES_KEY_REPEATED	1447
+#define	WT_STAT_CONN_TXN_PREPARED_UPDATES_KEY_REPEATED	1446
 /*! transaction: Number of prepared updates rolled back */
-#define	WT_STAT_CONN_TXN_PREPARED_UPDATES_ROLLEDBACK	1448
+#define	WT_STAT_CONN_TXN_PREPARED_UPDATES_ROLLEDBACK	1447
 /*! transaction: prepared transactions */
-#define	WT_STAT_CONN_TXN_PREPARE			1449
+#define	WT_STAT_CONN_TXN_PREPARE			1448
 /*! transaction: prepared transactions committed */
-#define	WT_STAT_CONN_TXN_PREPARE_COMMIT			1450
+#define	WT_STAT_CONN_TXN_PREPARE_COMMIT			1449
 /*! transaction: prepared transactions currently active */
-#define	WT_STAT_CONN_TXN_PREPARE_ACTIVE			1451
+#define	WT_STAT_CONN_TXN_PREPARE_ACTIVE			1450
 /*! transaction: prepared transactions rolled back */
-#define	WT_STAT_CONN_TXN_PREPARE_ROLLBACK		1452
-=======
-#define	WT_STAT_CONN_PAGE_DEL_ROLLBACK_BLOCKED		1440
-/*! thread-yield: page reconciliation yielded due to child modification */
-#define	WT_STAT_CONN_CHILD_MODIFY_BLOCKED_PAGE		1441
-/*! transaction: Number of prepared updates */
-#define	WT_STAT_CONN_TXN_PREPARED_UPDATES		1442
-/*! transaction: Number of prepared updates committed */
-#define	WT_STAT_CONN_TXN_PREPARED_UPDATES_COMMITTED	1443
-/*! transaction: Number of prepared updates repeated on the same key */
-#define	WT_STAT_CONN_TXN_PREPARED_UPDATES_KEY_REPEATED	1444
-/*! transaction: Number of prepared updates rolled back */
-#define	WT_STAT_CONN_TXN_PREPARED_UPDATES_ROLLEDBACK	1445
-/*! transaction: prepared transactions */
-#define	WT_STAT_CONN_TXN_PREPARE			1446
-/*! transaction: prepared transactions committed */
-#define	WT_STAT_CONN_TXN_PREPARE_COMMIT			1447
-/*! transaction: prepared transactions currently active */
-#define	WT_STAT_CONN_TXN_PREPARE_ACTIVE			1448
-/*! transaction: prepared transactions rolled back */
-#define	WT_STAT_CONN_TXN_PREPARE_ROLLBACK		1449
->>>>>>> 7a7d6bf9
+#define	WT_STAT_CONN_TXN_PREPARE_ROLLBACK		1451
 /*!
  * transaction: prepared transactions rolled back and do not remove the
  * history store entry
  */
-<<<<<<< HEAD
-#define	WT_STAT_CONN_TXN_PREPARE_ROLLBACK_DO_NOT_REMOVE_HS_UPDATE	1453
-=======
-#define	WT_STAT_CONN_TXN_PREPARE_ROLLBACK_DO_NOT_REMOVE_HS_UPDATE	1450
->>>>>>> 7a7d6bf9
+#define	WT_STAT_CONN_TXN_PREPARE_ROLLBACK_DO_NOT_REMOVE_HS_UPDATE	1452
 /*!
  * transaction: prepared transactions rolled back and fix the history
  * store entry with checkpoint reserved transaction id
  */
-<<<<<<< HEAD
-#define	WT_STAT_CONN_TXN_PREPARE_ROLLBACK_FIX_HS_UPDATE_WITH_CKPT_RESERVED_TXNID	1454
+#define	WT_STAT_CONN_TXN_PREPARE_ROLLBACK_FIX_HS_UPDATE_WITH_CKPT_RESERVED_TXNID	1453
 /*! transaction: query timestamp calls */
-#define	WT_STAT_CONN_TXN_QUERY_TS			1455
+#define	WT_STAT_CONN_TXN_QUERY_TS			1454
 /*! transaction: race to read prepared update retry */
-#define	WT_STAT_CONN_TXN_READ_RACE_PREPARE_UPDATE	1456
+#define	WT_STAT_CONN_TXN_READ_RACE_PREPARE_UPDATE	1455
 /*! transaction: rollback to stable calls */
-#define	WT_STAT_CONN_TXN_RTS				1457
-=======
-#define	WT_STAT_CONN_TXN_PREPARE_ROLLBACK_FIX_HS_UPDATE_WITH_CKPT_RESERVED_TXNID	1451
-/*! transaction: query timestamp calls */
-#define	WT_STAT_CONN_TXN_QUERY_TS			1452
-/*! transaction: race to read prepared update retry */
-#define	WT_STAT_CONN_TXN_READ_RACE_PREPARE_UPDATE	1453
-/*! transaction: rollback to stable calls */
-#define	WT_STAT_CONN_TXN_RTS				1454
->>>>>>> 7a7d6bf9
+#define	WT_STAT_CONN_TXN_RTS				1456
 /*!
  * transaction: rollback to stable history store records with stop
  * timestamps older than newer records
  */
-<<<<<<< HEAD
-#define	WT_STAT_CONN_TXN_RTS_HS_STOP_OLDER_THAN_NEWER_START	1458
+#define	WT_STAT_CONN_TXN_RTS_HS_STOP_OLDER_THAN_NEWER_START	1457
 /*! transaction: rollback to stable inconsistent checkpoint */
-#define	WT_STAT_CONN_TXN_RTS_INCONSISTENT_CKPT		1459
+#define	WT_STAT_CONN_TXN_RTS_INCONSISTENT_CKPT		1458
 /*! transaction: rollback to stable keys removed */
-#define	WT_STAT_CONN_TXN_RTS_KEYS_REMOVED		1460
+#define	WT_STAT_CONN_TXN_RTS_KEYS_REMOVED		1459
 /*! transaction: rollback to stable keys restored */
-#define	WT_STAT_CONN_TXN_RTS_KEYS_RESTORED		1461
+#define	WT_STAT_CONN_TXN_RTS_KEYS_RESTORED		1460
 /*! transaction: rollback to stable pages visited */
-#define	WT_STAT_CONN_TXN_RTS_PAGES_VISITED		1462
+#define	WT_STAT_CONN_TXN_RTS_PAGES_VISITED		1461
 /*! transaction: rollback to stable restored tombstones from history store */
-#define	WT_STAT_CONN_TXN_RTS_HS_RESTORE_TOMBSTONES	1463
+#define	WT_STAT_CONN_TXN_RTS_HS_RESTORE_TOMBSTONES	1462
 /*! transaction: rollback to stable restored updates from history store */
-#define	WT_STAT_CONN_TXN_RTS_HS_RESTORE_UPDATES		1464
+#define	WT_STAT_CONN_TXN_RTS_HS_RESTORE_UPDATES		1463
 /*! transaction: rollback to stable skipping delete rle */
-#define	WT_STAT_CONN_TXN_RTS_DELETE_RLE_SKIPPED		1465
+#define	WT_STAT_CONN_TXN_RTS_DELETE_RLE_SKIPPED		1464
 /*! transaction: rollback to stable skipping stable rle */
-#define	WT_STAT_CONN_TXN_RTS_STABLE_RLE_SKIPPED		1466
+#define	WT_STAT_CONN_TXN_RTS_STABLE_RLE_SKIPPED		1465
 /*! transaction: rollback to stable sweeping history store keys */
-#define	WT_STAT_CONN_TXN_RTS_SWEEP_HS_KEYS		1467
+#define	WT_STAT_CONN_TXN_RTS_SWEEP_HS_KEYS		1466
 /*! transaction: rollback to stable tree walk skipping pages */
-#define	WT_STAT_CONN_TXN_RTS_TREE_WALK_SKIP_PAGES	1468
+#define	WT_STAT_CONN_TXN_RTS_TREE_WALK_SKIP_PAGES	1467
 /*! transaction: rollback to stable updates aborted */
-#define	WT_STAT_CONN_TXN_RTS_UPD_ABORTED		1469
+#define	WT_STAT_CONN_TXN_RTS_UPD_ABORTED		1468
 /*! transaction: rollback to stable updates removed from history store */
-#define	WT_STAT_CONN_TXN_RTS_HS_REMOVED			1470
+#define	WT_STAT_CONN_TXN_RTS_HS_REMOVED			1469
 /*! transaction: sessions scanned in each walk of concurrent sessions */
-#define	WT_STAT_CONN_TXN_SESSIONS_WALKED		1471
+#define	WT_STAT_CONN_TXN_SESSIONS_WALKED		1470
 /*! transaction: set timestamp calls */
-#define	WT_STAT_CONN_TXN_SET_TS				1472
+#define	WT_STAT_CONN_TXN_SET_TS				1471
 /*! transaction: set timestamp durable calls */
-#define	WT_STAT_CONN_TXN_SET_TS_DURABLE			1473
+#define	WT_STAT_CONN_TXN_SET_TS_DURABLE			1472
 /*! transaction: set timestamp durable updates */
-#define	WT_STAT_CONN_TXN_SET_TS_DURABLE_UPD		1474
+#define	WT_STAT_CONN_TXN_SET_TS_DURABLE_UPD		1473
 /*! transaction: set timestamp oldest calls */
-#define	WT_STAT_CONN_TXN_SET_TS_OLDEST			1475
+#define	WT_STAT_CONN_TXN_SET_TS_OLDEST			1474
 /*! transaction: set timestamp oldest updates */
-#define	WT_STAT_CONN_TXN_SET_TS_OLDEST_UPD		1476
+#define	WT_STAT_CONN_TXN_SET_TS_OLDEST_UPD		1475
 /*! transaction: set timestamp stable calls */
-#define	WT_STAT_CONN_TXN_SET_TS_STABLE			1477
+#define	WT_STAT_CONN_TXN_SET_TS_STABLE			1476
 /*! transaction: set timestamp stable updates */
-#define	WT_STAT_CONN_TXN_SET_TS_STABLE_UPD		1478
+#define	WT_STAT_CONN_TXN_SET_TS_STABLE_UPD		1477
 /*! transaction: transaction begins */
-#define	WT_STAT_CONN_TXN_BEGIN				1479
+#define	WT_STAT_CONN_TXN_BEGIN				1478
 /*! transaction: transaction checkpoint currently running */
-#define	WT_STAT_CONN_TXN_CHECKPOINT_RUNNING		1480
-=======
-#define	WT_STAT_CONN_TXN_RTS_HS_STOP_OLDER_THAN_NEWER_START	1455
-/*! transaction: rollback to stable inconsistent checkpoint */
-#define	WT_STAT_CONN_TXN_RTS_INCONSISTENT_CKPT		1456
-/*! transaction: rollback to stable keys removed */
-#define	WT_STAT_CONN_TXN_RTS_KEYS_REMOVED		1457
-/*! transaction: rollback to stable keys restored */
-#define	WT_STAT_CONN_TXN_RTS_KEYS_RESTORED		1458
-/*! transaction: rollback to stable pages visited */
-#define	WT_STAT_CONN_TXN_RTS_PAGES_VISITED		1459
-/*! transaction: rollback to stable restored tombstones from history store */
-#define	WT_STAT_CONN_TXN_RTS_HS_RESTORE_TOMBSTONES	1460
-/*! transaction: rollback to stable restored updates from history store */
-#define	WT_STAT_CONN_TXN_RTS_HS_RESTORE_UPDATES		1461
-/*! transaction: rollback to stable skipping delete rle */
-#define	WT_STAT_CONN_TXN_RTS_DELETE_RLE_SKIPPED		1462
-/*! transaction: rollback to stable skipping stable rle */
-#define	WT_STAT_CONN_TXN_RTS_STABLE_RLE_SKIPPED		1463
-/*! transaction: rollback to stable sweeping history store keys */
-#define	WT_STAT_CONN_TXN_RTS_SWEEP_HS_KEYS		1464
-/*! transaction: rollback to stable tree walk skipping pages */
-#define	WT_STAT_CONN_TXN_RTS_TREE_WALK_SKIP_PAGES	1465
-/*! transaction: rollback to stable updates aborted */
-#define	WT_STAT_CONN_TXN_RTS_UPD_ABORTED		1466
-/*! transaction: rollback to stable updates removed from history store */
-#define	WT_STAT_CONN_TXN_RTS_HS_REMOVED			1467
-/*! transaction: sessions scanned in each walk of concurrent sessions */
-#define	WT_STAT_CONN_TXN_SESSIONS_WALKED		1468
-/*! transaction: set timestamp calls */
-#define	WT_STAT_CONN_TXN_SET_TS				1469
-/*! transaction: set timestamp durable calls */
-#define	WT_STAT_CONN_TXN_SET_TS_DURABLE			1470
-/*! transaction: set timestamp durable updates */
-#define	WT_STAT_CONN_TXN_SET_TS_DURABLE_UPD		1471
-/*! transaction: set timestamp oldest calls */
-#define	WT_STAT_CONN_TXN_SET_TS_OLDEST			1472
-/*! transaction: set timestamp oldest updates */
-#define	WT_STAT_CONN_TXN_SET_TS_OLDEST_UPD		1473
-/*! transaction: set timestamp stable calls */
-#define	WT_STAT_CONN_TXN_SET_TS_STABLE			1474
-/*! transaction: set timestamp stable updates */
-#define	WT_STAT_CONN_TXN_SET_TS_STABLE_UPD		1475
-/*! transaction: transaction begins */
-#define	WT_STAT_CONN_TXN_BEGIN				1476
-/*! transaction: transaction checkpoint currently running */
-#define	WT_STAT_CONN_TXN_CHECKPOINT_RUNNING		1477
->>>>>>> 7a7d6bf9
+#define	WT_STAT_CONN_TXN_CHECKPOINT_RUNNING		1479
 /*!
  * transaction: transaction checkpoint currently running for history
  * store file
  */
-<<<<<<< HEAD
-#define	WT_STAT_CONN_TXN_CHECKPOINT_RUNNING_HS		1481
+#define	WT_STAT_CONN_TXN_CHECKPOINT_RUNNING_HS		1480
 /*! transaction: transaction checkpoint generation */
-#define	WT_STAT_CONN_TXN_CHECKPOINT_GENERATION		1482
-=======
-#define	WT_STAT_CONN_TXN_CHECKPOINT_RUNNING_HS		1478
-/*! transaction: transaction checkpoint generation */
-#define	WT_STAT_CONN_TXN_CHECKPOINT_GENERATION		1479
->>>>>>> 7a7d6bf9
+#define	WT_STAT_CONN_TXN_CHECKPOINT_GENERATION		1481
 /*!
  * transaction: transaction checkpoint history store file duration
  * (usecs)
  */
-<<<<<<< HEAD
-#define	WT_STAT_CONN_TXN_HS_CKPT_DURATION		1483
+#define	WT_STAT_CONN_TXN_HS_CKPT_DURATION		1482
 /*! transaction: transaction checkpoint max time (msecs) */
-#define	WT_STAT_CONN_TXN_CHECKPOINT_TIME_MAX		1484
+#define	WT_STAT_CONN_TXN_CHECKPOINT_TIME_MAX		1483
 /*! transaction: transaction checkpoint min time (msecs) */
-#define	WT_STAT_CONN_TXN_CHECKPOINT_TIME_MIN		1485
-=======
-#define	WT_STAT_CONN_TXN_HS_CKPT_DURATION		1480
-/*! transaction: transaction checkpoint max time (msecs) */
-#define	WT_STAT_CONN_TXN_CHECKPOINT_TIME_MAX		1481
-/*! transaction: transaction checkpoint min time (msecs) */
-#define	WT_STAT_CONN_TXN_CHECKPOINT_TIME_MIN		1482
->>>>>>> 7a7d6bf9
+#define	WT_STAT_CONN_TXN_CHECKPOINT_TIME_MIN		1484
 /*!
  * transaction: transaction checkpoint most recent duration for gathering
  * all handles (usecs)
  */
-<<<<<<< HEAD
-#define	WT_STAT_CONN_TXN_CHECKPOINT_HANDLE_DURATION	1486
-=======
-#define	WT_STAT_CONN_TXN_CHECKPOINT_HANDLE_DURATION	1483
->>>>>>> 7a7d6bf9
+#define	WT_STAT_CONN_TXN_CHECKPOINT_HANDLE_DURATION	1485
 /*!
  * transaction: transaction checkpoint most recent duration for gathering
  * applied handles (usecs)
  */
-<<<<<<< HEAD
-#define	WT_STAT_CONN_TXN_CHECKPOINT_HANDLE_DURATION_APPLY	1487
-=======
-#define	WT_STAT_CONN_TXN_CHECKPOINT_HANDLE_DURATION_APPLY	1484
->>>>>>> 7a7d6bf9
+#define	WT_STAT_CONN_TXN_CHECKPOINT_HANDLE_DURATION_APPLY	1486
 /*!
  * transaction: transaction checkpoint most recent duration for gathering
  * skipped handles (usecs)
  */
-<<<<<<< HEAD
-#define	WT_STAT_CONN_TXN_CHECKPOINT_HANDLE_DURATION_SKIP	1488
+#define	WT_STAT_CONN_TXN_CHECKPOINT_HANDLE_DURATION_SKIP	1487
 /*! transaction: transaction checkpoint most recent handles applied */
-#define	WT_STAT_CONN_TXN_CHECKPOINT_HANDLE_APPLIED	1489
+#define	WT_STAT_CONN_TXN_CHECKPOINT_HANDLE_APPLIED	1488
 /*! transaction: transaction checkpoint most recent handles skipped */
-#define	WT_STAT_CONN_TXN_CHECKPOINT_HANDLE_SKIPPED	1490
+#define	WT_STAT_CONN_TXN_CHECKPOINT_HANDLE_SKIPPED	1489
 /*! transaction: transaction checkpoint most recent handles walked */
-#define	WT_STAT_CONN_TXN_CHECKPOINT_HANDLE_WALKED	1491
+#define	WT_STAT_CONN_TXN_CHECKPOINT_HANDLE_WALKED	1490
 /*! transaction: transaction checkpoint most recent time (msecs) */
-#define	WT_STAT_CONN_TXN_CHECKPOINT_TIME_RECENT		1492
+#define	WT_STAT_CONN_TXN_CHECKPOINT_TIME_RECENT		1491
 /*! transaction: transaction checkpoint prepare currently running */
-#define	WT_STAT_CONN_TXN_CHECKPOINT_PREP_RUNNING	1493
+#define	WT_STAT_CONN_TXN_CHECKPOINT_PREP_RUNNING	1492
 /*! transaction: transaction checkpoint prepare max time (msecs) */
-#define	WT_STAT_CONN_TXN_CHECKPOINT_PREP_MAX		1494
+#define	WT_STAT_CONN_TXN_CHECKPOINT_PREP_MAX		1493
 /*! transaction: transaction checkpoint prepare min time (msecs) */
-#define	WT_STAT_CONN_TXN_CHECKPOINT_PREP_MIN		1495
+#define	WT_STAT_CONN_TXN_CHECKPOINT_PREP_MIN		1494
 /*! transaction: transaction checkpoint prepare most recent time (msecs) */
-#define	WT_STAT_CONN_TXN_CHECKPOINT_PREP_RECENT		1496
+#define	WT_STAT_CONN_TXN_CHECKPOINT_PREP_RECENT		1495
 /*! transaction: transaction checkpoint prepare total time (msecs) */
-#define	WT_STAT_CONN_TXN_CHECKPOINT_PREP_TOTAL		1497
-=======
-#define	WT_STAT_CONN_TXN_CHECKPOINT_HANDLE_DURATION_SKIP	1485
-/*! transaction: transaction checkpoint most recent handles applied */
-#define	WT_STAT_CONN_TXN_CHECKPOINT_HANDLE_APPLIED	1486
-/*! transaction: transaction checkpoint most recent handles skipped */
-#define	WT_STAT_CONN_TXN_CHECKPOINT_HANDLE_SKIPPED	1487
-/*! transaction: transaction checkpoint most recent handles walked */
-#define	WT_STAT_CONN_TXN_CHECKPOINT_HANDLE_WALKED	1488
-/*! transaction: transaction checkpoint most recent time (msecs) */
-#define	WT_STAT_CONN_TXN_CHECKPOINT_TIME_RECENT		1489
-/*! transaction: transaction checkpoint prepare currently running */
-#define	WT_STAT_CONN_TXN_CHECKPOINT_PREP_RUNNING	1490
-/*! transaction: transaction checkpoint prepare max time (msecs) */
-#define	WT_STAT_CONN_TXN_CHECKPOINT_PREP_MAX		1491
-/*! transaction: transaction checkpoint prepare min time (msecs) */
-#define	WT_STAT_CONN_TXN_CHECKPOINT_PREP_MIN		1492
-/*! transaction: transaction checkpoint prepare most recent time (msecs) */
-#define	WT_STAT_CONN_TXN_CHECKPOINT_PREP_RECENT		1493
-/*! transaction: transaction checkpoint prepare total time (msecs) */
-#define	WT_STAT_CONN_TXN_CHECKPOINT_PREP_TOTAL		1494
+#define	WT_STAT_CONN_TXN_CHECKPOINT_PREP_TOTAL		1496
 /*! transaction: transaction checkpoint prepare wait time (msecs) */
-#define	WT_STAT_CONN_TXN_CHECKPOINT_PREP_WAIT		1495
->>>>>>> 7a7d6bf9
+#define	WT_STAT_CONN_TXN_CHECKPOINT_PREP_WAIT		1497
 /*! transaction: transaction checkpoint scrub dirty target */
 #define	WT_STAT_CONN_TXN_CHECKPOINT_SCRUB_TARGET	1498
 /*! transaction: transaction checkpoint scrub time (msecs) */
@@ -7511,436 +6879,230 @@
  * cursor: Total number of times a search near has exited due to prefix
  * config
  */
-<<<<<<< HEAD
-#define	WT_STAT_DSRC_CURSOR_SEARCH_NEAR_PREFIX_FAST_PATHS	2147
+#define	WT_STAT_DSRC_CURSOR_SEARCH_NEAR_PREFIX_FAST_PATHS	2146
 /*! cursor: Total number of times cursor fails to reposition */
-#define	WT_STAT_DSRC_CURSOR_REPOSITION_FAILED		2148
+#define	WT_STAT_DSRC_CURSOR_REPOSITION_FAILED		2147
 /*! cursor: bulk loaded cursor insert calls */
-#define	WT_STAT_DSRC_CURSOR_INSERT_BULK			2149
+#define	WT_STAT_DSRC_CURSOR_INSERT_BULK			2148
 /*! cursor: cache cursors reuse count */
-#define	WT_STAT_DSRC_CURSOR_REOPEN			2150
+#define	WT_STAT_DSRC_CURSOR_REOPEN			2149
 /*! cursor: close calls that result in cache */
-#define	WT_STAT_DSRC_CURSOR_CACHE			2151
+#define	WT_STAT_DSRC_CURSOR_CACHE			2150
 /*! cursor: create calls */
-#define	WT_STAT_DSRC_CURSOR_CREATE			2152
-=======
-#define	WT_STAT_DSRC_CURSOR_SEARCH_NEAR_PREFIX_FAST_PATHS	2146
-/*! cursor: bulk loaded cursor insert calls */
-#define	WT_STAT_DSRC_CURSOR_INSERT_BULK			2147
-/*! cursor: cache cursors reuse count */
-#define	WT_STAT_DSRC_CURSOR_REOPEN			2148
-/*! cursor: close calls that result in cache */
-#define	WT_STAT_DSRC_CURSOR_CACHE			2149
-/*! cursor: create calls */
-#define	WT_STAT_DSRC_CURSOR_CREATE			2150
->>>>>>> 7a7d6bf9
+#define	WT_STAT_DSRC_CURSOR_CREATE			2151
 /*!
  * cursor: cursor next calls that skip due to a globally visible history
  * store tombstone
  */
-<<<<<<< HEAD
-#define	WT_STAT_DSRC_CURSOR_NEXT_HS_TOMBSTONE		2153
-=======
-#define	WT_STAT_DSRC_CURSOR_NEXT_HS_TOMBSTONE		2151
->>>>>>> 7a7d6bf9
+#define	WT_STAT_DSRC_CURSOR_NEXT_HS_TOMBSTONE		2152
 /*!
  * cursor: cursor next calls that skip greater than or equal to 100
  * entries
  */
-<<<<<<< HEAD
-#define	WT_STAT_DSRC_CURSOR_NEXT_SKIP_GE_100		2154
+#define	WT_STAT_DSRC_CURSOR_NEXT_SKIP_GE_100		2153
 /*! cursor: cursor next calls that skip less than 100 entries */
-#define	WT_STAT_DSRC_CURSOR_NEXT_SKIP_LT_100		2155
-=======
-#define	WT_STAT_DSRC_CURSOR_NEXT_SKIP_GE_100		2152
-/*! cursor: cursor next calls that skip less than 100 entries */
-#define	WT_STAT_DSRC_CURSOR_NEXT_SKIP_LT_100		2153
->>>>>>> 7a7d6bf9
+#define	WT_STAT_DSRC_CURSOR_NEXT_SKIP_LT_100		2154
 /*!
  * cursor: cursor prev calls that skip due to a globally visible history
  * store tombstone
  */
-<<<<<<< HEAD
-#define	WT_STAT_DSRC_CURSOR_PREV_HS_TOMBSTONE		2156
-=======
-#define	WT_STAT_DSRC_CURSOR_PREV_HS_TOMBSTONE		2154
->>>>>>> 7a7d6bf9
+#define	WT_STAT_DSRC_CURSOR_PREV_HS_TOMBSTONE		2155
 /*!
  * cursor: cursor prev calls that skip greater than or equal to 100
  * entries
  */
-<<<<<<< HEAD
-#define	WT_STAT_DSRC_CURSOR_PREV_SKIP_GE_100		2157
+#define	WT_STAT_DSRC_CURSOR_PREV_SKIP_GE_100		2156
 /*! cursor: cursor prev calls that skip less than 100 entries */
-#define	WT_STAT_DSRC_CURSOR_PREV_SKIP_LT_100		2158
+#define	WT_STAT_DSRC_CURSOR_PREV_SKIP_LT_100		2157
 /*! cursor: cursor reposition */
-#define	WT_STAT_DSRC_CURSOR_REPOSITION			2159
+#define	WT_STAT_DSRC_CURSOR_REPOSITION			2158
 /*! cursor: insert calls */
-#define	WT_STAT_DSRC_CURSOR_INSERT			2160
+#define	WT_STAT_DSRC_CURSOR_INSERT			2159
 /*! cursor: insert key and value bytes */
-#define	WT_STAT_DSRC_CURSOR_INSERT_BYTES		2161
+#define	WT_STAT_DSRC_CURSOR_INSERT_BYTES		2160
 /*! cursor: modify */
-#define	WT_STAT_DSRC_CURSOR_MODIFY			2162
+#define	WT_STAT_DSRC_CURSOR_MODIFY			2161
 /*! cursor: modify key and value bytes affected */
-#define	WT_STAT_DSRC_CURSOR_MODIFY_BYTES		2163
+#define	WT_STAT_DSRC_CURSOR_MODIFY_BYTES		2162
 /*! cursor: modify value bytes modified */
-#define	WT_STAT_DSRC_CURSOR_MODIFY_BYTES_TOUCH		2164
+#define	WT_STAT_DSRC_CURSOR_MODIFY_BYTES_TOUCH		2163
 /*! cursor: next calls */
-#define	WT_STAT_DSRC_CURSOR_NEXT			2165
+#define	WT_STAT_DSRC_CURSOR_NEXT			2164
 /*! cursor: open cursor count */
-#define	WT_STAT_DSRC_CURSOR_OPEN_COUNT			2166
+#define	WT_STAT_DSRC_CURSOR_OPEN_COUNT			2165
 /*! cursor: operation restarted */
-#define	WT_STAT_DSRC_CURSOR_RESTART			2167
+#define	WT_STAT_DSRC_CURSOR_RESTART			2166
 /*! cursor: prev calls */
-#define	WT_STAT_DSRC_CURSOR_PREV			2168
+#define	WT_STAT_DSRC_CURSOR_PREV			2167
 /*! cursor: remove calls */
-#define	WT_STAT_DSRC_CURSOR_REMOVE			2169
+#define	WT_STAT_DSRC_CURSOR_REMOVE			2168
 /*! cursor: remove key bytes removed */
-#define	WT_STAT_DSRC_CURSOR_REMOVE_BYTES		2170
+#define	WT_STAT_DSRC_CURSOR_REMOVE_BYTES		2169
 /*! cursor: reserve calls */
-#define	WT_STAT_DSRC_CURSOR_RESERVE			2171
+#define	WT_STAT_DSRC_CURSOR_RESERVE			2170
 /*! cursor: reset calls */
-#define	WT_STAT_DSRC_CURSOR_RESET			2172
+#define	WT_STAT_DSRC_CURSOR_RESET			2171
 /*! cursor: search calls */
-#define	WT_STAT_DSRC_CURSOR_SEARCH			2173
+#define	WT_STAT_DSRC_CURSOR_SEARCH			2172
 /*! cursor: search history store calls */
-#define	WT_STAT_DSRC_CURSOR_SEARCH_HS			2174
+#define	WT_STAT_DSRC_CURSOR_SEARCH_HS			2173
 /*! cursor: search near calls */
-#define	WT_STAT_DSRC_CURSOR_SEARCH_NEAR			2175
+#define	WT_STAT_DSRC_CURSOR_SEARCH_NEAR			2174
 /*! cursor: truncate calls */
-#define	WT_STAT_DSRC_CURSOR_TRUNCATE			2176
+#define	WT_STAT_DSRC_CURSOR_TRUNCATE			2175
 /*! cursor: update calls */
-#define	WT_STAT_DSRC_CURSOR_UPDATE			2177
+#define	WT_STAT_DSRC_CURSOR_UPDATE			2176
 /*! cursor: update key and value bytes */
-#define	WT_STAT_DSRC_CURSOR_UPDATE_BYTES		2178
+#define	WT_STAT_DSRC_CURSOR_UPDATE_BYTES		2177
 /*! cursor: update value size change */
-#define	WT_STAT_DSRC_CURSOR_UPDATE_BYTES_CHANGED	2179
+#define	WT_STAT_DSRC_CURSOR_UPDATE_BYTES_CHANGED	2178
 /*! reconciliation: approximate byte size of timestamps in pages written */
-#define	WT_STAT_DSRC_REC_TIME_WINDOW_BYTES_TS		2180
-=======
-#define	WT_STAT_DSRC_CURSOR_PREV_SKIP_GE_100		2155
-/*! cursor: cursor prev calls that skip less than 100 entries */
-#define	WT_STAT_DSRC_CURSOR_PREV_SKIP_LT_100		2156
-/*! cursor: insert calls */
-#define	WT_STAT_DSRC_CURSOR_INSERT			2157
-/*! cursor: insert key and value bytes */
-#define	WT_STAT_DSRC_CURSOR_INSERT_BYTES		2158
-/*! cursor: modify */
-#define	WT_STAT_DSRC_CURSOR_MODIFY			2159
-/*! cursor: modify key and value bytes affected */
-#define	WT_STAT_DSRC_CURSOR_MODIFY_BYTES		2160
-/*! cursor: modify value bytes modified */
-#define	WT_STAT_DSRC_CURSOR_MODIFY_BYTES_TOUCH		2161
-/*! cursor: next calls */
-#define	WT_STAT_DSRC_CURSOR_NEXT			2162
-/*! cursor: open cursor count */
-#define	WT_STAT_DSRC_CURSOR_OPEN_COUNT			2163
-/*! cursor: operation restarted */
-#define	WT_STAT_DSRC_CURSOR_RESTART			2164
-/*! cursor: prev calls */
-#define	WT_STAT_DSRC_CURSOR_PREV			2165
-/*! cursor: remove calls */
-#define	WT_STAT_DSRC_CURSOR_REMOVE			2166
-/*! cursor: remove key bytes removed */
-#define	WT_STAT_DSRC_CURSOR_REMOVE_BYTES		2167
-/*! cursor: reserve calls */
-#define	WT_STAT_DSRC_CURSOR_RESERVE			2168
-/*! cursor: reset calls */
-#define	WT_STAT_DSRC_CURSOR_RESET			2169
-/*! cursor: search calls */
-#define	WT_STAT_DSRC_CURSOR_SEARCH			2170
-/*! cursor: search history store calls */
-#define	WT_STAT_DSRC_CURSOR_SEARCH_HS			2171
-/*! cursor: search near calls */
-#define	WT_STAT_DSRC_CURSOR_SEARCH_NEAR			2172
-/*! cursor: truncate calls */
-#define	WT_STAT_DSRC_CURSOR_TRUNCATE			2173
-/*! cursor: update calls */
-#define	WT_STAT_DSRC_CURSOR_UPDATE			2174
-/*! cursor: update key and value bytes */
-#define	WT_STAT_DSRC_CURSOR_UPDATE_BYTES		2175
-/*! cursor: update value size change */
-#define	WT_STAT_DSRC_CURSOR_UPDATE_BYTES_CHANGED	2176
-/*! reconciliation: approximate byte size of timestamps in pages written */
-#define	WT_STAT_DSRC_REC_TIME_WINDOW_BYTES_TS		2177
->>>>>>> 7a7d6bf9
+#define	WT_STAT_DSRC_REC_TIME_WINDOW_BYTES_TS		2179
 /*!
  * reconciliation: approximate byte size of transaction IDs in pages
  * written
  */
-<<<<<<< HEAD
-#define	WT_STAT_DSRC_REC_TIME_WINDOW_BYTES_TXN		2181
+#define	WT_STAT_DSRC_REC_TIME_WINDOW_BYTES_TXN		2180
 /*! reconciliation: dictionary matches */
-#define	WT_STAT_DSRC_REC_DICTIONARY			2182
+#define	WT_STAT_DSRC_REC_DICTIONARY			2181
 /*! reconciliation: fast-path pages deleted */
-#define	WT_STAT_DSRC_REC_PAGE_DELETE_FAST		2183
-=======
-#define	WT_STAT_DSRC_REC_TIME_WINDOW_BYTES_TXN		2178
-/*! reconciliation: dictionary matches */
-#define	WT_STAT_DSRC_REC_DICTIONARY			2179
-/*! reconciliation: fast-path pages deleted */
-#define	WT_STAT_DSRC_REC_PAGE_DELETE_FAST		2180
->>>>>>> 7a7d6bf9
+#define	WT_STAT_DSRC_REC_PAGE_DELETE_FAST		2182
 /*!
  * reconciliation: internal page key bytes discarded using suffix
  * compression
  */
-<<<<<<< HEAD
-#define	WT_STAT_DSRC_REC_SUFFIX_COMPRESSION		2184
+#define	WT_STAT_DSRC_REC_SUFFIX_COMPRESSION		2183
 /*! reconciliation: internal page multi-block writes */
-#define	WT_STAT_DSRC_REC_MULTIBLOCK_INTERNAL		2185
+#define	WT_STAT_DSRC_REC_MULTIBLOCK_INTERNAL		2184
 /*! reconciliation: leaf page key bytes discarded using prefix compression */
-#define	WT_STAT_DSRC_REC_PREFIX_COMPRESSION		2186
+#define	WT_STAT_DSRC_REC_PREFIX_COMPRESSION		2185
 /*! reconciliation: leaf page multi-block writes */
-#define	WT_STAT_DSRC_REC_MULTIBLOCK_LEAF		2187
+#define	WT_STAT_DSRC_REC_MULTIBLOCK_LEAF		2186
 /*! reconciliation: leaf-page overflow keys */
-#define	WT_STAT_DSRC_REC_OVERFLOW_KEY_LEAF		2188
+#define	WT_STAT_DSRC_REC_OVERFLOW_KEY_LEAF		2187
 /*! reconciliation: maximum blocks required for a page */
-#define	WT_STAT_DSRC_REC_MULTIBLOCK_MAX			2189
+#define	WT_STAT_DSRC_REC_MULTIBLOCK_MAX			2188
 /*! reconciliation: overflow values written */
-#define	WT_STAT_DSRC_REC_OVERFLOW_VALUE			2190
+#define	WT_STAT_DSRC_REC_OVERFLOW_VALUE			2189
 /*! reconciliation: page checksum matches */
-#define	WT_STAT_DSRC_REC_PAGE_MATCH			2191
+#define	WT_STAT_DSRC_REC_PAGE_MATCH			2190
 /*! reconciliation: page reconciliation calls */
-#define	WT_STAT_DSRC_REC_PAGES				2192
+#define	WT_STAT_DSRC_REC_PAGES				2191
 /*! reconciliation: page reconciliation calls for eviction */
-#define	WT_STAT_DSRC_REC_PAGES_EVICTION			2193
+#define	WT_STAT_DSRC_REC_PAGES_EVICTION			2192
 /*! reconciliation: pages deleted */
-#define	WT_STAT_DSRC_REC_PAGE_DELETE			2194
-=======
-#define	WT_STAT_DSRC_REC_SUFFIX_COMPRESSION		2181
-/*! reconciliation: internal page multi-block writes */
-#define	WT_STAT_DSRC_REC_MULTIBLOCK_INTERNAL		2182
-/*! reconciliation: leaf page key bytes discarded using prefix compression */
-#define	WT_STAT_DSRC_REC_PREFIX_COMPRESSION		2183
-/*! reconciliation: leaf page multi-block writes */
-#define	WT_STAT_DSRC_REC_MULTIBLOCK_LEAF		2184
-/*! reconciliation: leaf-page overflow keys */
-#define	WT_STAT_DSRC_REC_OVERFLOW_KEY_LEAF		2185
-/*! reconciliation: maximum blocks required for a page */
-#define	WT_STAT_DSRC_REC_MULTIBLOCK_MAX			2186
-/*! reconciliation: overflow values written */
-#define	WT_STAT_DSRC_REC_OVERFLOW_VALUE			2187
-/*! reconciliation: page checksum matches */
-#define	WT_STAT_DSRC_REC_PAGE_MATCH			2188
-/*! reconciliation: page reconciliation calls */
-#define	WT_STAT_DSRC_REC_PAGES				2189
-/*! reconciliation: page reconciliation calls for eviction */
-#define	WT_STAT_DSRC_REC_PAGES_EVICTION			2190
-/*! reconciliation: pages deleted */
-#define	WT_STAT_DSRC_REC_PAGE_DELETE			2191
->>>>>>> 7a7d6bf9
+#define	WT_STAT_DSRC_REC_PAGE_DELETE			2193
 /*!
  * reconciliation: pages written including an aggregated newest start
  * durable timestamp
  */
-<<<<<<< HEAD
-#define	WT_STAT_DSRC_REC_TIME_AGGR_NEWEST_START_DURABLE_TS	2195
-=======
-#define	WT_STAT_DSRC_REC_TIME_AGGR_NEWEST_START_DURABLE_TS	2192
->>>>>>> 7a7d6bf9
+#define	WT_STAT_DSRC_REC_TIME_AGGR_NEWEST_START_DURABLE_TS	2194
 /*!
  * reconciliation: pages written including an aggregated newest stop
  * durable timestamp
  */
-<<<<<<< HEAD
-#define	WT_STAT_DSRC_REC_TIME_AGGR_NEWEST_STOP_DURABLE_TS	2196
-=======
-#define	WT_STAT_DSRC_REC_TIME_AGGR_NEWEST_STOP_DURABLE_TS	2193
->>>>>>> 7a7d6bf9
+#define	WT_STAT_DSRC_REC_TIME_AGGR_NEWEST_STOP_DURABLE_TS	2195
 /*!
  * reconciliation: pages written including an aggregated newest stop
  * timestamp
  */
-<<<<<<< HEAD
-#define	WT_STAT_DSRC_REC_TIME_AGGR_NEWEST_STOP_TS	2197
-=======
-#define	WT_STAT_DSRC_REC_TIME_AGGR_NEWEST_STOP_TS	2194
->>>>>>> 7a7d6bf9
+#define	WT_STAT_DSRC_REC_TIME_AGGR_NEWEST_STOP_TS	2196
 /*!
  * reconciliation: pages written including an aggregated newest stop
  * transaction ID
  */
-<<<<<<< HEAD
-#define	WT_STAT_DSRC_REC_TIME_AGGR_NEWEST_STOP_TXN	2198
-=======
-#define	WT_STAT_DSRC_REC_TIME_AGGR_NEWEST_STOP_TXN	2195
->>>>>>> 7a7d6bf9
+#define	WT_STAT_DSRC_REC_TIME_AGGR_NEWEST_STOP_TXN	2197
 /*!
  * reconciliation: pages written including an aggregated newest
  * transaction ID
  */
-<<<<<<< HEAD
-#define	WT_STAT_DSRC_REC_TIME_AGGR_NEWEST_TXN		2199
-=======
-#define	WT_STAT_DSRC_REC_TIME_AGGR_NEWEST_TXN		2196
->>>>>>> 7a7d6bf9
+#define	WT_STAT_DSRC_REC_TIME_AGGR_NEWEST_TXN		2198
 /*!
  * reconciliation: pages written including an aggregated oldest start
  * timestamp
  */
-<<<<<<< HEAD
-#define	WT_STAT_DSRC_REC_TIME_AGGR_OLDEST_START_TS	2200
+#define	WT_STAT_DSRC_REC_TIME_AGGR_OLDEST_START_TS	2199
 /*! reconciliation: pages written including an aggregated prepare */
-#define	WT_STAT_DSRC_REC_TIME_AGGR_PREPARED		2201
+#define	WT_STAT_DSRC_REC_TIME_AGGR_PREPARED		2200
 /*! reconciliation: pages written including at least one prepare */
-#define	WT_STAT_DSRC_REC_TIME_WINDOW_PAGES_PREPARED	2202
-=======
-#define	WT_STAT_DSRC_REC_TIME_AGGR_OLDEST_START_TS	2197
-/*! reconciliation: pages written including an aggregated prepare */
-#define	WT_STAT_DSRC_REC_TIME_AGGR_PREPARED		2198
-/*! reconciliation: pages written including at least one prepare */
-#define	WT_STAT_DSRC_REC_TIME_WINDOW_PAGES_PREPARED	2199
->>>>>>> 7a7d6bf9
+#define	WT_STAT_DSRC_REC_TIME_WINDOW_PAGES_PREPARED	2201
 /*!
  * reconciliation: pages written including at least one start durable
  * timestamp
  */
-<<<<<<< HEAD
-#define	WT_STAT_DSRC_REC_TIME_WINDOW_PAGES_DURABLE_START_TS	2203
+#define	WT_STAT_DSRC_REC_TIME_WINDOW_PAGES_DURABLE_START_TS	2202
 /*! reconciliation: pages written including at least one start timestamp */
-#define	WT_STAT_DSRC_REC_TIME_WINDOW_PAGES_START_TS	2204
-=======
-#define	WT_STAT_DSRC_REC_TIME_WINDOW_PAGES_DURABLE_START_TS	2200
-/*! reconciliation: pages written including at least one start timestamp */
-#define	WT_STAT_DSRC_REC_TIME_WINDOW_PAGES_START_TS	2201
->>>>>>> 7a7d6bf9
+#define	WT_STAT_DSRC_REC_TIME_WINDOW_PAGES_START_TS	2203
 /*!
  * reconciliation: pages written including at least one start transaction
  * ID
  */
-<<<<<<< HEAD
-#define	WT_STAT_DSRC_REC_TIME_WINDOW_PAGES_START_TXN	2205
-=======
-#define	WT_STAT_DSRC_REC_TIME_WINDOW_PAGES_START_TXN	2202
->>>>>>> 7a7d6bf9
+#define	WT_STAT_DSRC_REC_TIME_WINDOW_PAGES_START_TXN	2204
 /*!
  * reconciliation: pages written including at least one stop durable
  * timestamp
  */
-<<<<<<< HEAD
-#define	WT_STAT_DSRC_REC_TIME_WINDOW_PAGES_DURABLE_STOP_TS	2206
+#define	WT_STAT_DSRC_REC_TIME_WINDOW_PAGES_DURABLE_STOP_TS	2205
 /*! reconciliation: pages written including at least one stop timestamp */
-#define	WT_STAT_DSRC_REC_TIME_WINDOW_PAGES_STOP_TS	2207
-=======
-#define	WT_STAT_DSRC_REC_TIME_WINDOW_PAGES_DURABLE_STOP_TS	2203
-/*! reconciliation: pages written including at least one stop timestamp */
-#define	WT_STAT_DSRC_REC_TIME_WINDOW_PAGES_STOP_TS	2204
->>>>>>> 7a7d6bf9
+#define	WT_STAT_DSRC_REC_TIME_WINDOW_PAGES_STOP_TS	2206
 /*!
  * reconciliation: pages written including at least one stop transaction
  * ID
  */
-<<<<<<< HEAD
-#define	WT_STAT_DSRC_REC_TIME_WINDOW_PAGES_STOP_TXN	2208
+#define	WT_STAT_DSRC_REC_TIME_WINDOW_PAGES_STOP_TXN	2207
 /*! reconciliation: records written including a prepare */
-#define	WT_STAT_DSRC_REC_TIME_WINDOW_PREPARED		2209
+#define	WT_STAT_DSRC_REC_TIME_WINDOW_PREPARED		2208
 /*! reconciliation: records written including a start durable timestamp */
-#define	WT_STAT_DSRC_REC_TIME_WINDOW_DURABLE_START_TS	2210
+#define	WT_STAT_DSRC_REC_TIME_WINDOW_DURABLE_START_TS	2209
 /*! reconciliation: records written including a start timestamp */
-#define	WT_STAT_DSRC_REC_TIME_WINDOW_START_TS		2211
+#define	WT_STAT_DSRC_REC_TIME_WINDOW_START_TS		2210
 /*! reconciliation: records written including a start transaction ID */
-#define	WT_STAT_DSRC_REC_TIME_WINDOW_START_TXN		2212
+#define	WT_STAT_DSRC_REC_TIME_WINDOW_START_TXN		2211
 /*! reconciliation: records written including a stop durable timestamp */
-#define	WT_STAT_DSRC_REC_TIME_WINDOW_DURABLE_STOP_TS	2213
+#define	WT_STAT_DSRC_REC_TIME_WINDOW_DURABLE_STOP_TS	2212
 /*! reconciliation: records written including a stop timestamp */
-#define	WT_STAT_DSRC_REC_TIME_WINDOW_STOP_TS		2214
+#define	WT_STAT_DSRC_REC_TIME_WINDOW_STOP_TS		2213
 /*! reconciliation: records written including a stop transaction ID */
-#define	WT_STAT_DSRC_REC_TIME_WINDOW_STOP_TXN		2215
+#define	WT_STAT_DSRC_REC_TIME_WINDOW_STOP_TXN		2214
 /*! session: object compaction */
-#define	WT_STAT_DSRC_SESSION_COMPACT			2216
+#define	WT_STAT_DSRC_SESSION_COMPACT			2215
 /*! session: tiered operations dequeued and processed */
-#define	WT_STAT_DSRC_TIERED_WORK_UNITS_DEQUEUED		2217
+#define	WT_STAT_DSRC_TIERED_WORK_UNITS_DEQUEUED		2216
 /*! session: tiered operations scheduled */
-#define	WT_STAT_DSRC_TIERED_WORK_UNITS_CREATED		2218
+#define	WT_STAT_DSRC_TIERED_WORK_UNITS_CREATED		2217
 /*! session: tiered storage local retention time (secs) */
-#define	WT_STAT_DSRC_TIERED_RETENTION			2219
+#define	WT_STAT_DSRC_TIERED_RETENTION			2218
 /*! session: tiered storage object size */
-#define	WT_STAT_DSRC_TIERED_OBJECT_SIZE			2220
+#define	WT_STAT_DSRC_TIERED_OBJECT_SIZE			2219
 /*! transaction: race to read prepared update retry */
-#define	WT_STAT_DSRC_TXN_READ_RACE_PREPARE_UPDATE	2221
-=======
-#define	WT_STAT_DSRC_REC_TIME_WINDOW_PAGES_STOP_TXN	2205
-/*! reconciliation: records written including a prepare */
-#define	WT_STAT_DSRC_REC_TIME_WINDOW_PREPARED		2206
-/*! reconciliation: records written including a start durable timestamp */
-#define	WT_STAT_DSRC_REC_TIME_WINDOW_DURABLE_START_TS	2207
-/*! reconciliation: records written including a start timestamp */
-#define	WT_STAT_DSRC_REC_TIME_WINDOW_START_TS		2208
-/*! reconciliation: records written including a start transaction ID */
-#define	WT_STAT_DSRC_REC_TIME_WINDOW_START_TXN		2209
-/*! reconciliation: records written including a stop durable timestamp */
-#define	WT_STAT_DSRC_REC_TIME_WINDOW_DURABLE_STOP_TS	2210
-/*! reconciliation: records written including a stop timestamp */
-#define	WT_STAT_DSRC_REC_TIME_WINDOW_STOP_TS		2211
-/*! reconciliation: records written including a stop transaction ID */
-#define	WT_STAT_DSRC_REC_TIME_WINDOW_STOP_TXN		2212
-/*! session: object compaction */
-#define	WT_STAT_DSRC_SESSION_COMPACT			2213
-/*! session: tiered operations dequeued and processed */
-#define	WT_STAT_DSRC_TIERED_WORK_UNITS_DEQUEUED		2214
-/*! session: tiered operations scheduled */
-#define	WT_STAT_DSRC_TIERED_WORK_UNITS_CREATED		2215
-/*! session: tiered storage local retention time (secs) */
-#define	WT_STAT_DSRC_TIERED_RETENTION			2216
-/*! session: tiered storage object size */
-#define	WT_STAT_DSRC_TIERED_OBJECT_SIZE			2217
-/*! transaction: race to read prepared update retry */
-#define	WT_STAT_DSRC_TXN_READ_RACE_PREPARE_UPDATE	2218
->>>>>>> 7a7d6bf9
+#define	WT_STAT_DSRC_TXN_READ_RACE_PREPARE_UPDATE	2220
 /*!
  * transaction: rollback to stable history store records with stop
  * timestamps older than newer records
  */
-<<<<<<< HEAD
-#define	WT_STAT_DSRC_TXN_RTS_HS_STOP_OLDER_THAN_NEWER_START	2222
+#define	WT_STAT_DSRC_TXN_RTS_HS_STOP_OLDER_THAN_NEWER_START	2221
 /*! transaction: rollback to stable inconsistent checkpoint */
-#define	WT_STAT_DSRC_TXN_RTS_INCONSISTENT_CKPT		2223
+#define	WT_STAT_DSRC_TXN_RTS_INCONSISTENT_CKPT		2222
 /*! transaction: rollback to stable keys removed */
-#define	WT_STAT_DSRC_TXN_RTS_KEYS_REMOVED		2224
+#define	WT_STAT_DSRC_TXN_RTS_KEYS_REMOVED		2223
 /*! transaction: rollback to stable keys restored */
-#define	WT_STAT_DSRC_TXN_RTS_KEYS_RESTORED		2225
+#define	WT_STAT_DSRC_TXN_RTS_KEYS_RESTORED		2224
 /*! transaction: rollback to stable restored tombstones from history store */
-#define	WT_STAT_DSRC_TXN_RTS_HS_RESTORE_TOMBSTONES	2226
+#define	WT_STAT_DSRC_TXN_RTS_HS_RESTORE_TOMBSTONES	2225
 /*! transaction: rollback to stable restored updates from history store */
-#define	WT_STAT_DSRC_TXN_RTS_HS_RESTORE_UPDATES		2227
+#define	WT_STAT_DSRC_TXN_RTS_HS_RESTORE_UPDATES		2226
 /*! transaction: rollback to stable skipping delete rle */
-#define	WT_STAT_DSRC_TXN_RTS_DELETE_RLE_SKIPPED		2228
+#define	WT_STAT_DSRC_TXN_RTS_DELETE_RLE_SKIPPED		2227
 /*! transaction: rollback to stable skipping stable rle */
-#define	WT_STAT_DSRC_TXN_RTS_STABLE_RLE_SKIPPED		2229
+#define	WT_STAT_DSRC_TXN_RTS_STABLE_RLE_SKIPPED		2228
 /*! transaction: rollback to stable sweeping history store keys */
-#define	WT_STAT_DSRC_TXN_RTS_SWEEP_HS_KEYS		2230
+#define	WT_STAT_DSRC_TXN_RTS_SWEEP_HS_KEYS		2229
 /*! transaction: rollback to stable updates removed from history store */
-#define	WT_STAT_DSRC_TXN_RTS_HS_REMOVED			2231
+#define	WT_STAT_DSRC_TXN_RTS_HS_REMOVED			2230
 /*! transaction: transaction checkpoints due to obsolete pages */
-#define	WT_STAT_DSRC_TXN_CHECKPOINT_OBSOLETE_APPLIED	2232
+#define	WT_STAT_DSRC_TXN_CHECKPOINT_OBSOLETE_APPLIED	2231
 /*! transaction: update conflicts */
-#define	WT_STAT_DSRC_TXN_UPDATE_CONFLICT		2233
-=======
-#define	WT_STAT_DSRC_TXN_RTS_HS_STOP_OLDER_THAN_NEWER_START	2219
-/*! transaction: rollback to stable inconsistent checkpoint */
-#define	WT_STAT_DSRC_TXN_RTS_INCONSISTENT_CKPT		2220
-/*! transaction: rollback to stable keys removed */
-#define	WT_STAT_DSRC_TXN_RTS_KEYS_REMOVED		2221
-/*! transaction: rollback to stable keys restored */
-#define	WT_STAT_DSRC_TXN_RTS_KEYS_RESTORED		2222
-/*! transaction: rollback to stable restored tombstones from history store */
-#define	WT_STAT_DSRC_TXN_RTS_HS_RESTORE_TOMBSTONES	2223
-/*! transaction: rollback to stable restored updates from history store */
-#define	WT_STAT_DSRC_TXN_RTS_HS_RESTORE_UPDATES		2224
-/*! transaction: rollback to stable skipping delete rle */
-#define	WT_STAT_DSRC_TXN_RTS_DELETE_RLE_SKIPPED		2225
-/*! transaction: rollback to stable skipping stable rle */
-#define	WT_STAT_DSRC_TXN_RTS_STABLE_RLE_SKIPPED		2226
-/*! transaction: rollback to stable sweeping history store keys */
-#define	WT_STAT_DSRC_TXN_RTS_SWEEP_HS_KEYS		2227
-/*! transaction: rollback to stable updates removed from history store */
-#define	WT_STAT_DSRC_TXN_RTS_HS_REMOVED			2228
-/*! transaction: transaction checkpoints due to obsolete pages */
-#define	WT_STAT_DSRC_TXN_CHECKPOINT_OBSOLETE_APPLIED	2229
-/*! transaction: update conflicts */
-#define	WT_STAT_DSRC_TXN_UPDATE_CONFLICT		2230
->>>>>>> 7a7d6bf9
+#define	WT_STAT_DSRC_TXN_UPDATE_CONFLICT		2232
 
 /*!
  * @}
