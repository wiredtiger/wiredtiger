--- conflicted
+++ resolved
@@ -6867,20 +6867,12 @@
  * reconciliation: pages written including an aggregated newest durable
  * timestamp
  */
-<<<<<<< HEAD
-#define	WT_STAT_CONN_REC_TIME_AGGR_NEWEST_DURABLE_TS	1572
-=======
-#define	WT_STAT_CONN_REC_TIME_AGGR_NEWEST_START_DURABLE_TS	1573
->>>>>>> fb8b5b66
+#define	WT_STAT_CONN_REC_TIME_AGGR_NEWEST_DURABLE_TS	1573
 /*!
  * reconciliation: pages written including an aggregated newest page stop
  * durable timestamp
  */
-<<<<<<< HEAD
-#define	WT_STAT_CONN_REC_TIME_AGGR_NEWEST_PAGE_STOP_DURABLE_TS	1573
-=======
-#define	WT_STAT_CONN_REC_TIME_AGGR_NEWEST_STOP_DURABLE_TS	1574
->>>>>>> fb8b5b66
+#define	WT_STAT_CONN_REC_TIME_AGGR_NEWEST_PAGE_STOP_DURABLE_TS	1574
 /*!
  * reconciliation: pages written including an aggregated newest stop
  * timestamp
@@ -8025,20 +8017,12 @@
  * reconciliation: pages written including an aggregated newest durable
  * timestamp
  */
-<<<<<<< HEAD
-#define	WT_STAT_DSRC_REC_TIME_AGGR_NEWEST_DURABLE_TS	2262
-=======
-#define	WT_STAT_DSRC_REC_TIME_AGGR_NEWEST_START_DURABLE_TS	2263
->>>>>>> fb8b5b66
+#define	WT_STAT_DSRC_REC_TIME_AGGR_NEWEST_DURABLE_TS	2263
 /*!
  * reconciliation: pages written including an aggregated newest page stop
  * durable timestamp
  */
-<<<<<<< HEAD
-#define	WT_STAT_DSRC_REC_TIME_AGGR_NEWEST_PAGE_STOP_DURABLE_TS	2263
-=======
-#define	WT_STAT_DSRC_REC_TIME_AGGR_NEWEST_STOP_DURABLE_TS	2264
->>>>>>> fb8b5b66
+#define	WT_STAT_DSRC_REC_TIME_AGGR_NEWEST_PAGE_STOP_DURABLE_TS	2264
 /*!
  * reconciliation: pages written including an aggregated newest stop
  * timestamp
