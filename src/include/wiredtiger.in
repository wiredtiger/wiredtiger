--- conflicted
+++ resolved
@@ -2365,26 +2365,17 @@
      * @config{io_capacity = (, control how many bytes per second are written and read.  Exceeding
      * the capacity results in throttling., a set of related configuration options defined as
      * follows.}
-<<<<<<< HEAD
-     * @config{&nbsp;&nbsp;&nbsp;&nbsp;fsync_background_period_sec, max waiting period for
-     * background fsync.  If the written threshold is not met in this time\, a background fsync is
-     * done., an integer between \c 0 and \c 60; default \c 0.}
-     * @config{&nbsp;&nbsp;&nbsp;&nbsp;
-     * total, number of bytes per second available to all subsystems in total.  When set\, decisions
-     * about what subsystems are throttled\, and in what proportion\, are made internally.  The
-     * minimum non-zero setting is 1MB., an integer between \c 0 and \c 1TB; default \c 0.}
-     * @config{
-     * ),,}
-=======
      * @config{&nbsp;&nbsp;&nbsp;&nbsp;chunk_cache, number of bytes per second available
      * to the chunk cache.  The minimum non-zero setting is 1MB., an integer between \c 0 and \c
      * 1TB; default \c 0.}
-     * @config{&nbsp;&nbsp;&nbsp;&nbsp;total, number of bytes per second
-     * available to all subsystems in total.  When set\, decisions about what subsystems are
-     * throttled\, and in what proportion\, are made internally.  The minimum non-zero setting is
-     * 1MB., an integer between \c 0 and \c 1TB; default \c 0.}
+     * @config{&nbsp;&nbsp;&nbsp;&nbsp;fsync_background_period_sec, max waiting
+     * period for background fsync.  If the written threshold is not met in this time\, a background
+     * fsync is done., an integer between \c 0 and \c 60; default \c 0.}
+     * @config{&nbsp;&nbsp;&nbsp;&nbsp;total, number of bytes per second available to all subsystems
+     * in total.  When set\, decisions about what subsystems are throttled\, and in what
+     * proportion\, are made internally.  The minimum non-zero setting is 1MB., an integer between
+     * \c 0 and \c 1TB; default \c 0.}
      * @config{ ),,}
->>>>>>> 3eb8e185
      * @config{json_output, enable JSON formatted messages on the event handler interface.  Options
      * are given as a list\, where each option specifies an event handler category e.g.  'error'
      * represents the messages from the WT_EVENT_HANDLER::handle_error method., a list\, with values
@@ -3206,7 +3197,8 @@
  * flag; default \c false.}
  * @config{io_capacity = (, control how many bytes per second are written and read.  Exceeding the
  * capacity results in throttling., a set of related configuration options defined as follows.}
-<<<<<<< HEAD
+ * @config{&nbsp;&nbsp;&nbsp;&nbsp;chunk_cache, number of bytes per second available to the chunk
+ * cache.  The minimum non-zero setting is 1MB., an integer between \c 0 and \c 1TB; default \c 0.}
  * @config{&nbsp;&nbsp;&nbsp;&nbsp;fsync_background_period_sec, max waiting period for background
  * fsync.  If the written threshold is not met in this time\, a background fsync is done., an
  * integer between \c 0 and \c 60; default \c 0.}
@@ -3214,14 +3206,6 @@
  * bytes per second available to all subsystems in total.  When set\, decisions about what
  * subsystems are throttled\, and in what proportion\, are made internally.  The minimum non-zero
  * setting is 1MB., an integer between \c 0 and \c 1TB; default \c 0.}
-=======
- * @config{&nbsp;&nbsp;&nbsp;&nbsp;chunk_cache, number of bytes per second available to the chunk
- * cache.  The minimum non-zero setting is 1MB., an integer between \c 0 and \c 1TB; default \c 0.}
- * @config{&nbsp;&nbsp;&nbsp;&nbsp;total, number of bytes per second available to all subsystems in
- * total.  When set\, decisions about what subsystems are throttled\, and in what proportion\, are
- * made internally.  The minimum non-zero setting is 1MB., an integer between \c 0 and \c 1TB;
- * default \c 0.}
->>>>>>> 3eb8e185
  * @config{ ),,}
  * @config{json_output, enable JSON formatted messages on the event handler interface.  Options are
  * given as a list\, where each option specifies an event handler category e.g.  'error' represents
