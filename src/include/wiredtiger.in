/*-
 * Copyright (c) 2014-2018 MongoDB, Inc.
 * Copyright (c) 2008-2014 WiredTiger, Inc.
 *	All rights reserved.
 *
 * See the file LICENSE for redistribution information.
 */

#ifndef	__WIREDTIGER_H_
#define	__WIREDTIGER_H_

#if defined(__cplusplus)
extern "C" {
#endif

/*******************************************
 * Version information
 *******************************************/
#define	WIREDTIGER_VERSION_MAJOR	@VERSION_MAJOR@
#define	WIREDTIGER_VERSION_MINOR	@VERSION_MINOR@
#define	WIREDTIGER_VERSION_PATCH	@VERSION_PATCH@
#define	WIREDTIGER_VERSION_STRING	@VERSION_STRING@

/*******************************************
 * Required includes
 *******************************************/
@wiredtiger_includes_decl@

/*******************************************
 * Portable type names
 *******************************************/
@off_t_decl@
@uintmax_t_decl@
@uintptr_t_decl@

#if defined(DOXYGEN) || defined(SWIG)
#define	__F(func) func
#else
#define	__F(func) (*func)
#endif

/*
 * We support configuring WiredTiger with the gcc/clang -fvisibility=hidden
 * flags, but that requires public APIs be specifically marked.
 */
#if defined(DOXYGEN) || defined(SWIG) || !defined(__GNUC__)
#define	WT_ATTRIBUTE_LIBRARY_VISIBLE
#else
#define	WT_ATTRIBUTE_LIBRARY_VISIBLE	__attribute__((visibility("default")))
#endif

/*!
 * @defgroup wt WiredTiger API
 * The functions, handles and methods applications use to access and manage
 * data with WiredTiger.
 *
 * @{
 */

/*******************************************
 * Public forward structure declarations
 *******************************************/
struct __wt_async_callback;
	typedef struct __wt_async_callback WT_ASYNC_CALLBACK;
struct __wt_async_op;	    typedef struct __wt_async_op WT_ASYNC_OP;
struct __wt_collator;	    typedef struct __wt_collator WT_COLLATOR;
struct __wt_compressor;	    typedef struct __wt_compressor WT_COMPRESSOR;
struct __wt_config_item;    typedef struct __wt_config_item WT_CONFIG_ITEM;
struct __wt_config_parser;
	typedef struct __wt_config_parser WT_CONFIG_PARSER;
struct __wt_connection;	    typedef struct __wt_connection WT_CONNECTION;
struct __wt_cursor;	    typedef struct __wt_cursor WT_CURSOR;
struct __wt_data_source;    typedef struct __wt_data_source WT_DATA_SOURCE;
struct __wt_encryptor;	    typedef struct __wt_encryptor WT_ENCRYPTOR;
struct __wt_event_handler;  typedef struct __wt_event_handler WT_EVENT_HANDLER;
struct __wt_extension_api;  typedef struct __wt_extension_api WT_EXTENSION_API;
struct __wt_extractor;	    typedef struct __wt_extractor WT_EXTRACTOR;
struct __wt_file_handle;    typedef struct __wt_file_handle WT_FILE_HANDLE;
struct __wt_file_system;    typedef struct __wt_file_system WT_FILE_SYSTEM;
struct __wt_item;	    typedef struct __wt_item WT_ITEM;
struct __wt_modify;	    typedef struct __wt_modify WT_MODIFY;
struct __wt_session;	    typedef struct __wt_session WT_SESSION;

#if defined(SWIGJAVA)
#define	WT_HANDLE_NULLABLE(typename)	typename##_NULLABLE
#define	WT_HANDLE_CLOSED(typename)	typename##_CLOSED
typedef WT_CURSOR			WT_CURSOR_NULLABLE;
typedef WT_CURSOR			WT_CURSOR_CLOSED;
typedef WT_SESSION			WT_SESSION_CLOSED;
typedef WT_CONNECTION			WT_CONNECTION_CLOSED;
#elif !defined(DOXYGEN)
#define	WT_HANDLE_NULLABLE(typename)	typename
#define	WT_HANDLE_CLOSED(typename)	typename
#endif

/*!
 * A raw item of data to be managed, including a pointer to the data and a
 * length.
 *
 * WT_ITEM structures do not need to be cleared before use.
 */
struct __wt_item {
	/*!
	 * The memory reference of the data item.
	 *
	 * For items returned by a WT_CURSOR, the pointer is only valid until
	 * the next operation on that cursor.  Applications that need to keep
	 * an item across multiple cursor operations must make a copy.
	 */
	const void *data;

	/*!
	 * The number of bytes in the data item.
	 *
	 * The maximum length of a single column stored in a table is not fixed
	 * (as it partially depends on the underlying file configuration), but
	 * is always a small number of bytes less than 4GB.
	 */
	size_t size;

#ifndef DOXYGEN
	/*! Managed memory chunk (internal use). */
	void *mem;

	/*! Managed memory size (internal use). */
	size_t memsize;

	/*! Object flags (internal use). */
/* AUTOMATIC FLAG VALUE GENERATION START */
#define	WT_ITEM_ALIGNED	0x1u
#define	WT_ITEM_INUSE	0x2u
/* AUTOMATIC FLAG VALUE GENERATION STOP */
	uint32_t flags;
#endif
};

/*!
 * A set of modifications for a value, including a pointer to new data and a
 * length, plus a target offset in the value and an optional length of data
 * in the value to be replaced.
 *
 * WT_MODIFY structures do not need to be cleared before use.
 */
struct __wt_modify {
	/*!
	 * New data. The size of the new data may be zero when no new data is
	 * provided.
	 */
	WT_ITEM data;

	/*!
	 * The zero-based byte offset in the value where the new data is placed.
	 *
	 * If the offset is past the end of the value, padding bytes are
	 * appended to the value up to the specified offset. If the value is a
	 * string (value format \c S), the padding byte is a space. If the value
	 * is a raw byte array accessed using a WT_ITEM structure (value format
	 * \c u), the padding byte is a nul.
	 */
	 size_t offset;

	/*!
	 * The number of bytes in the value to be replaced.
	 *
	 * If the size is zero, no bytes from the value are replaced and the new
	 * data is inserted.
	 *
	 * If the offset is past the end of the value, the size is ignored.
	 *
	 * If the offset plus the size overlaps the end of the previous value,
	 * bytes from the offset to the end of the value are replaced and any
	 * remaining new data is appended.
	 */
	 size_t size;
};

/*!
 * The maximum packed size of a 64-bit integer.  The ::wiredtiger_struct_pack
 * function will pack single long integers into at most this many bytes.
 */
#define	WT_INTPACK64_MAXSIZE	((int)sizeof(int64_t) + 1)

/*!
 * The maximum packed size of a 32-bit integer.  The ::wiredtiger_struct_pack
 * function will pack single integers into at most this many bytes.
 */
#define	WT_INTPACK32_MAXSIZE	((int)sizeof(int32_t) + 1)

/*!
 * A WT_CURSOR handle is the interface to a cursor.
 *
 * Cursors allow data to be searched, iterated and modified, implementing the
 * CRUD (create, read, update and delete) operations.  Cursors are opened in
 * the context of a session.  If a transaction is started, cursors operate in
 * the context of the transaction until the transaction is resolved.
 *
 * Raw data is represented by key/value pairs of WT_ITEM structures, but
 * cursors can also provide access to fields within the key and value if the
 * formats are described in the WT_SESSION::create method.
 *
 * In the common case, a cursor is used to access records in a table.  However,
 * cursors can be used on subsets of tables (such as a single column or a
 * projection of multiple columns), as an interface to statistics, configuration
 * data or application-specific data sources.  See WT_SESSION::open_cursor for
 * more information.
 *
 * <b>Thread safety:</b> A WT_CURSOR handle is not usually shared between
 * threads, see @ref threads for more information.
 */
struct __wt_cursor {
	WT_SESSION *session;	/*!< The session handle for this cursor. */

	/*!
	 * The name of the data source for the cursor, matches the \c uri
	 * parameter to WT_SESSION::open_cursor used to open the cursor.
	 */
	const char *uri;

	/*!
	 * The format of the data packed into key items.  See @ref packing for
	 * details.  If not set, a default value of "u" is assumed, and
	 * applications must use WT_ITEM structures to manipulate untyped byte
	 * arrays.
	 */
	const char *key_format;

	/*!
	 * The format of the data packed into value items.  See @ref packing
	 * for details.  If not set, a default value of "u" is assumed, and
	 * applications must use WT_ITEM structures to manipulate untyped byte
	 * arrays.
	 */
	const char *value_format;

	/*!
	 * @name Data access
	 * @{
	 */
	/*!
	 * Get the key for the current record.
	 *
	 * @snippet ex_all.c Get the cursor's string key
	 *
	 * @snippet ex_all.c Get the cursor's record number key
	 *
	 * @param cursor the cursor handle
	 * @param ... pointers to hold key fields corresponding to
	 * WT_CURSOR::key_format.
	 * @errors
	 */
	int __F(get_key)(WT_CURSOR *cursor, ...);

	/*!
	 * Get the value for the current record.
	 *
	 * @snippet ex_all.c Get the cursor's string value
	 *
	 * @snippet ex_all.c Get the cursor's raw value
	 *
	 * @param cursor the cursor handle
	 * @param ... pointers to hold value fields corresponding to
	 * WT_CURSOR::value_format.
	 * @errors
	 */
	int __F(get_value)(WT_CURSOR *cursor, ...);

	/*!
	 * Set the key for the next operation.
	 *
	 * @snippet ex_all.c Set the cursor's string key
	 *
	 * @snippet ex_all.c Set the cursor's record number key
	 *
	 * @param cursor the cursor handle
	 * @param ... key fields corresponding to WT_CURSOR::key_format.
	 *
	 * If an error occurs during this operation, a flag will be set in the
	 * cursor, and the next operation to access the key will fail.  This
	 * simplifies error handling in applications.
	 */
	void __F(set_key)(WT_CURSOR *cursor, ...);

	/*!
	 * Set the value for the next operation.
	 *
	 * @snippet ex_all.c Set the cursor's string value
	 *
	 * @snippet ex_all.c Set the cursor's raw value
	 *
	 * @param cursor the cursor handle
	 * @param ... value fields corresponding to WT_CURSOR::value_format.
	 *
	 * If an error occurs during this operation, a flag will be set in the
	 * cursor, and the next operation to access the value will fail.  This
	 * simplifies error handling in applications.
	 */
	void __F(set_value)(WT_CURSOR *cursor, ...);
	/*! @} */

	/*!
	 * @name Cursor positioning
	 * @{
	 */
	/*!
	 * Return the ordering relationship between two cursors: both cursors
	 * must have the same data source and have valid keys. (When testing
	 * only for equality, WT_CURSOR::equals may be faster.)
	 *
	 * @snippet ex_all.c Cursor comparison
	 *
	 * @param cursor the cursor handle
	 * @param other another cursor handle
	 * @param comparep the status of the comparison: < 0 if
	 * <code>cursor</code> refers to a key that appears before
	 * <code>other</code>, 0 if the cursors refer to the same key,
	 * and > 0 if <code>cursor</code> refers to a key that appears after
	 * <code>other</code>.
	 * @errors
	 */
	int __F(compare)(WT_CURSOR *cursor, WT_CURSOR *other, int *comparep);

	/*!
	 * Return the ordering relationship between two cursors, testing only
	 * for equality: both cursors must have the same data source and have
	 * valid keys.
	 *
	 * @snippet ex_all.c Cursor equality
	 *
	 * @param cursor the cursor handle
	 * @param other another cursor handle
	 * @param[out] equalp the status of the comparison: 1 if the cursors
	 * refer to the same key, otherwise 0.
	 * @errors
	 */
	int __F(equals)(WT_CURSOR *cursor, WT_CURSOR *other, int *equalp);

	/*!
	 * Return the next record.
	 *
	 * @snippet ex_all.c Return the next record
	 *
	 * @param cursor the cursor handle
	 * @errors
	 */
	int __F(next)(WT_CURSOR *cursor);

	/*!
	 * Return the previous record.
	 *
	 * @snippet ex_all.c Return the previous record
	 *
	 * @param cursor the cursor handle
	 * @errors
	 */
	int __F(prev)(WT_CURSOR *cursor);

	/*!
	 * Reset the cursor. Any resources held by the cursor are released,
	 * and the cursor's key and position are no longer valid. Subsequent
	 * iterations with WT_CURSOR::next will move to the first record, or
	 * with WT_CURSOR::prev will move to the last record.
	 *
	 * In the case of a statistics cursor, resetting the cursor refreshes
	 * the statistics information returned. Resetting a session statistics
	 * cursor resets all the session statistics values to zero.
	 *
	 * @snippet ex_all.c Reset the cursor
	 *
	 * @param cursor the cursor handle
	 * @errors
	 */
	int __F(reset)(WT_CURSOR *cursor);

	/*!
	 * Return the record matching the key. The key must first be set.
	 *
	 * @snippet ex_all.c Search for an exact match
	 *
	 * On success, the cursor ends positioned at the returned record; to
	 * minimize cursor resources, the WT_CURSOR::reset method should be
	 * called as soon as the record has been retrieved and the cursor no
	 * longer needs that position.
	 *
	 * @param cursor the cursor handle
	 * @errors
	 */
	int __F(search)(WT_CURSOR *cursor);

	/*!
	 * Return the record matching the key if it exists, or an adjacent
	 * record.  An adjacent record is either the smallest record larger
	 * than the key or the largest record smaller than the key (in other
	 * words, a logically adjacent key).
	 *
	 * The key must first be set.
	 *
	 * An example of a search for an exact or adjacent match:
	 *
	 * @snippet ex_all.c Search for an exact or adjacent match
	 *
	 * An example of a forward scan through the table, where all keys
	 * greater than or equal to a specified prefix are included in the
	 * scan:
	 *
	 * @snippet ex_all.c Forward scan greater than or equal
	 *
	 * An example of a backward scan through the table, where all keys
	 * less than a specified prefix are included in the scan:
	 *
	 * @snippet ex_all.c Backward scan less than
	 *
	 * On success, the cursor ends positioned at the returned record; to
	 * minimize cursor resources, the WT_CURSOR::reset method should be
	 * called as soon as the record has been retrieved and the cursor no
	 * longer needs that position.
	 *
	 * @param cursor the cursor handle
	 * @param exactp the status of the search: 0 if an exact match is
	 * found, < 0 if a smaller key is returned, > 0 if a larger key is
	 * returned
	 * @errors
	 */
	int __F(search_near)(WT_CURSOR *cursor, int *exactp);
	/*! @} */

	/*!
	 * @name Data modification
	 * @{
	 */
	/*!
	 * Insert a record and optionally update an existing record.
	 *
	 * If the cursor was configured with "overwrite=true" (the default),
	 * both the key and value must be set; if the record already exists,
	 * the key's value will be updated, otherwise, the record will be
	 * inserted.
	 *
	 * @snippet ex_all.c Insert a new record or overwrite an existing record
	 *
	 * If the cursor was not configured with "overwrite=true", both the key
	 * and value must be set and the record must not already exist; the
	 * record will be inserted.
	 *
	 * @snippet ex_all.c Insert a new record and fail if the record exists
	 *
	 * If a cursor with record number keys was configured with
	 * "append=true" (not the default), the value must be set; a new record
	 * will be appended and the record number set as the cursor key value.
	 *
	 * @snippet ex_all.c Insert a new record and assign a record number
	 *
	 * The cursor ends with no position, and a subsequent call to the
	 * WT_CURSOR::next (WT_CURSOR::prev) method will iterate from the
	 * beginning (end) of the table.
	 *
	 * If the cursor does not have record number keys or was not configured
	 * with "append=true", the cursor ends with no key set and a subsequent
	 * call to the WT_CURSOR::get_key method will fail. The cursor ends with
	 * no value set and a subsequent call to the WT_CURSOR::get_value method
	 * will fail.
	 *
	 * Inserting a new record after the current maximum record in a
	 * fixed-length bit field column-store (that is, a store with an
	 * 'r' type key and 't' type value) may implicitly create the missing
	 * records as records with a value of 0.
	 *
	 * When loading a large amount of data into a new object, using
	 * a cursor with the \c bulk configuration string enabled and
	 * loading the data in sorted order will be much faster than doing
	 * out-of-order inserts.  See @ref tune_bulk_load for more information.
	 *
	 * The maximum length of a single column stored in a table is not fixed
	 * (as it partially depends on the underlying file configuration), but
	 * is always a small number of bytes less than 4GB.
	 *
	 * @param cursor the cursor handle
	 * @errors
	 * In particular, if \c overwrite=false is configured and a record with
	 * the specified key already exists, ::WT_DUPLICATE_KEY is returned.
	 * Also, if \c in_memory is configured for the database and the insert
	 * requires more than the configured cache size to complete,
	 * ::WT_CACHE_FULL is returned.
	 */
	int __F(insert)(WT_CURSOR *cursor);

	/*!
	 * Modify an existing record.
	 *
	 * Both the key and value must be set and the record must already exist;
	 * the record will be updated.
	 *
	 * Modifications are specified in WT_MODIFY structures. Modifications
	 * are applied in order and later modifications can update earlier ones.
	 *
	 * The modify method is only supported on strings (value format type
	 * \c S), or raw byte arrays accessed using a WT_ITEM structure (value
	 * format type \c u).
	 *
	 * The WT_CURSOR::modify method can only be called from within an
	 * explicit transaction configured at a higher isolation level than
	 * \c read-uncommitted. Using \c read-committed isolation is allowed,
	 * but requires caution: reading a value, re-positioning the cursor
	 * and then modifying the value based on the initial read could lead
	 * to unexpected results. Using \c snapshot isolation is recommended.
	 *
	 * The WT_CURSOR::modify method stores a change record in cache and
	 * writes a change record to the log instead of the usual complete
	 * values. Note that WT_CURSOR::modify is generally slower than the
	 * WT_CURSOR::update method, and can result in slower reads because
	 * the complete value must be assembled during retrieval. The
	 * WT_CURSOR::modify method is intended for applications modifying
	 * large records where there is cache or I/O pressure, that is,
	 * applications that will benefit when data updates require less cache
	 * and they write less logging information.
	 *
	 * @snippet ex_all.c Modify an existing record
	 *
	 * On success, the cursor ends positioned at the modified record; to
	 * minimize cursor resources, the WT_CURSOR::reset method should be
	 * called as soon as the cursor no longer needs that position.
	 *
	 * The maximum length of a single column stored in a table is not fixed
	 * (as it partially depends on the underlying file configuration), but
	 * is always a small number of bytes less than 4GB.
	 *
	 * @param cursor the cursor handle
	 * @param entries an array of modification data structures
	 * @param nentries the number of modification data structures
	 * @errors
	 * In particular, if \c in_memory is configured for the database and
	 * the modify requires more than the configured cache size to complete,
	 * ::WT_CACHE_FULL is returned.
	 */
	int __F(modify)(WT_CURSOR *cursor, WT_MODIFY *entries, int nentries);

	/*!
	 * Update an existing record and optionally insert a record.
	 *
	 * If the cursor was configured with "overwrite=true" (the default),
	 * both the key and value must be set; if the record already exists, the
	 * key's value will be updated, otherwise, the record will be inserted.
	 *
	 * @snippet ex_all.c Update an existing record or insert a new record
	 *
	 * If the cursor was not configured with "overwrite=true", both the key
	 * and value must be set and the record must already exist; the
	 * record will be updated.
	 *
	 * @snippet ex_all.c Update an existing record and fail if DNE
	 *
	 * On success, the cursor ends positioned at the modified record; to
	 * minimize cursor resources, the WT_CURSOR::reset method should be
	 * called as soon as the cursor no longer needs that position. (The
	 * WT_CURSOR::insert method never keeps a cursor position and may be
	 * more efficient for that reason.)
	 *
	 * The maximum length of a single column stored in a table is not fixed
	 * (as it partially depends on the underlying file configuration), but
	 * is always a small number of bytes less than 4GB.
	 *
	 * @param cursor the cursor handle
	 * @errors
	 * In particular, if \c overwrite=false is configured and no record with
	 * the specified key exists, ::WT_NOTFOUND is returned.
	 * Also, if \c in_memory is configured for the database and the update
	 * requires more than the configured cache size to complete,
	 * ::WT_CACHE_FULL is returned.
	 */
	int __F(update)(WT_CURSOR *cursor);

	/*!
	 * Remove a record.
	 *
	 * If the cursor was configured with "overwrite=true" (the default),
	 * the key must be set; the key's record will be removed if it exists,
	 * no error will be returned if the record does not exist.
	 *
	 * @snippet ex_all.c Remove a record
	 *
	 * If the cursor was configured with "overwrite=false" (not the
	 * default), the key must be set and the key's record must exist; the
	 * record will be removed.
	 *
	 * Any cursor position does not change: if the cursor was positioned
	 * before the WT_CURSOR::remove call, the cursor remains positioned
	 * at the removed record; to minimize cursor resources, the
	 * WT_CURSOR::reset method should be called as soon as the cursor no
	 * longer needs that position. If the cursor was not positioned before
	 * the WT_CURSOR::remove call, the cursor ends with no position, and a
	 * subsequent call to the WT_CURSOR::next (WT_CURSOR::prev) method will
	 * iterate from the beginning (end) of the table.
	 *
	 * @snippet ex_all.c Remove a record and fail if DNE
	 *
	 * Removing a record in a fixed-length bit field column-store
	 * (that is, a store with an 'r' type key and 't' type value) is
	 * identical to setting the record's value to 0.
	 *
	 * @param cursor the cursor handle
	 * @errors
	 * In particular, if \c overwrite=false is configured and no record
	 * with the specified key exists, ::WT_NOTFOUND is returned.
	 */
	int __F(remove)(WT_CURSOR *cursor);

	/*!
	 * Reserve an existing record so a subsequent write is less likely to
	 * fail due to a conflict between concurrent operations.
	 *
	 * The key must first be set and the record must already exist.
	 *
	 * Note that reserve works by doing a special update operation that is
	 * not logged and does not change the value of the record. This update
	 * is aborted when the enclosing transaction ends regardless of whether
	 * it commits or rolls back. Given that, reserve can only be used to
	 * detect conflicts between transactions that execute concurrently. It
	 * cannot detect all logical conflicts between transactions. For that,
	 * some update to the record must be committed.
	 *
	 * @snippet ex_all.c Reserve a record
	 *
	 * On success, the cursor ends positioned at the specified record; to
	 * minimize cursor resources, the WT_CURSOR::reset method should be
	 * called as soon as the cursor no longer needs that position.
	 *
	 * @param cursor the cursor handle
	 * @errors
	 */
	int __F(reserve)(WT_CURSOR *cursor);
	/*! @} */

	/*!
	 * Close the cursor.
	 *
	 * This releases the resources associated with the cursor handle.
	 * Cursors are closed implicitly by ending the enclosing connection or
	 * closing the session in which they were opened.
	 *
	 * @snippet ex_all.c Close the cursor
	 *
	 * @param cursor the cursor handle
	 * @errors
	 */
	int __F(close)(WT_HANDLE_CLOSED(WT_CURSOR) *cursor);

	/*!
	 * Reconfigure the cursor.
	 *
	 * The cursor is reset.
	 *
	 * @snippet ex_all.c Reconfigure a cursor
	 *
	 * @param cursor the cursor handle
	 * @configstart{WT_CURSOR.reconfigure, see dist/api_data.py}
	 * @config{append, append the value as a new record\, creating a new
	 * record number key; valid only for cursors with record number keys., a
	 * boolean flag; default \c false.}
	 * @config{overwrite, configures whether the cursor's insert\, update
	 * and remove methods check the existing state of the record.  If \c
	 * overwrite is \c false\, WT_CURSOR::insert fails with
	 * ::WT_DUPLICATE_KEY if the record exists\, WT_CURSOR::update and
	 * WT_CURSOR::remove fail with ::WT_NOTFOUND if the record does not
	 * exist., a boolean flag; default \c true.}
	 * @configend
	 * @errors
	 */
	int __F(reconfigure)(WT_CURSOR *cursor, const char *config);

	/*
	 * Protected fields, only to be used by cursor implementations.
	 */
#if !defined(SWIG) && !defined(DOXYGEN)
	int __F(cache)(WT_CURSOR *cursor);	/* Cache the cursor */
						/* Reopen a cached cursor */
	int __F(reopen)(WT_CURSOR *cursor, bool check_only);

	uint64_t uri_hash;			/* Hash of URI */

	/*
	 * !!!
	 * Explicit representations of structures from queue.h.
	 * TAILQ_ENTRY(wt_cursor) q;
	 */
	struct {
		WT_CURSOR *tqe_next;
		WT_CURSOR **tqe_prev;
	} q;				/* Linked list of WT_CURSORs. */

	uint64_t recno;			/* Record number, normal and raw mode */
	uint8_t raw_recno_buf[WT_INTPACK64_MAXSIZE];

	void	*json_private;		/* JSON specific storage */
	void	*lang_private;		/* Language specific private storage */

	WT_ITEM key, value;
	int saved_err;			/* Saved error in set_{key,value}. */
	/*
	 * URI used internally, may differ from the URI provided by the
	 * user on open.
	 */
	const char *internal_uri;

/* AUTOMATIC FLAG VALUE GENERATION START */
#define	WT_CURSTD_APPEND	0x00001u
#define	WT_CURSTD_BULK		0x00002u
#define	WT_CURSTD_CACHEABLE	0x00004u
#define	WT_CURSTD_CACHED	0x00008u
#define	WT_CURSTD_DEAD		0x00010u
#define	WT_CURSTD_DUMP_HEX	0x00020u
#define	WT_CURSTD_DUMP_JSON	0x00040u
#define	WT_CURSTD_DUMP_PRINT	0x00080u
#define	WT_CURSTD_JOINED	0x00100u
#define	WT_CURSTD_KEY_EXT	0x00200u	/* Key points out of tree. */
#define	WT_CURSTD_KEY_INT	0x00400u	/* Key points into tree. */
#define	WT_CURSTD_META_INUSE	0x00800u
#define	WT_CURSTD_OPEN		0x01000u
#define	WT_CURSTD_OVERWRITE	0x02000u
#define	WT_CURSTD_RAW		0x04000u
#define	WT_CURSTD_RAW_SEARCH	0x08000u
#define	WT_CURSTD_VALUE_EXT	0x10000u	/* Value points out of tree. */
#define	WT_CURSTD_VALUE_INT	0x20000u	/* Value points into tree. */
/* AUTOMATIC FLAG VALUE GENERATION STOP */
#define	WT_CURSTD_KEY_SET	(WT_CURSTD_KEY_EXT | WT_CURSTD_KEY_INT)
#define	WT_CURSTD_VALUE_SET	(WT_CURSTD_VALUE_EXT | WT_CURSTD_VALUE_INT)
	uint32_t flags;
#endif
};

/*! Asynchronous operation types. */
typedef enum {
	WT_AOP_NONE=0,	/*!< No operation type set */
	WT_AOP_COMPACT, /*!< WT_ASYNC_OP::compact */
	WT_AOP_INSERT,	/*!< WT_ASYNC_OP::insert */
	WT_AOP_REMOVE,	/*!< WT_ASYNC_OP::remove */
	WT_AOP_SEARCH,	/*!< WT_ASYNC_OP::search */
	WT_AOP_UPDATE	/*!< WT_ASYNC_OP::update */
} WT_ASYNC_OPTYPE;

/*!
 * A WT_ASYNC_OP handle is the interface to an asynchronous operation.
 *
 * An asynchronous operation describes a data manipulation to be performed
 * asynchronously by a WiredTiger worker thread.  These operations implement
 * the CRUD (create, read, update and delete) operations.  Each operation
 * is a self-contained work unit.  The operation will be performed in the
 * context of the worker thread's session.  Each operation is performed
 * within the context of a transaction.  The application is notified of its
 * completion with a callback.  The transaction is resolved once the callback
 * returns.
 *
 * The table referenced in an operation must already exist.
 *
 * Raw data is represented by key/value pairs of WT_ITEM structures, but
 * operations can also provide access to fields within the key and value if
 * the formats are described in the WT_SESSION::create method.
 *
 * <b>Thread safety:</b> A WT_ASYNC_OP handle may not be shared between
 * threads, see @ref threads for more information.
 */
struct __wt_async_op {
	/*! The connection for this operation. */
	WT_CONNECTION *connection;

	/*!
	 * The format of the data packed into key items.  See @ref packing for
	 * details.  If not set, a default value of "u" is assumed, and
	 * applications must use WT_ITEM structures to manipulate untyped byte
	 * arrays.
	 */
	const char *key_format;

	/*!
	 * The format of the data packed into value items.  See @ref packing
	 * for details.  If not set, a default value of "u" is assumed, and
	 * applications must use WT_ITEM structures to manipulate untyped byte
	 * arrays.
	 */
	const char *value_format;

	/*
	 * Don't expose app_private to non-C language bindings - they have
	 * their own way to attach data to an operation.
	 */
#if !defined(SWIG)
	/*!
	 * A location for applications to store information that will be
	 * available in the callback from an async operation.
	 */
	void *app_private;
#endif

	/*!
	 * @name Data access
	 * @{
	 */
	/*!
	 * Invoke the underlying WT_CURSOR::get_key method; see that method
	 * for configuration, return and error values.
	 *
	 * @param op the operation handle
	 * @returns as described for WT_CURSOR::get_key
	 */
	int __F(get_key)(WT_ASYNC_OP *op, ...);

	/*!
	 * Invoke the underlying WT_CURSOR::get_value method; see that method
	 * for configuration, return and error values.
	 *
	 * @param op the operation handle
	 * @returns as described for WT_CURSOR::get_value
	 */
	int __F(get_value)(WT_ASYNC_OP *op, ...);

	/*!
	 * Invoke the underlying WT_CURSOR::set_key method; see that method
	 * for configuration, return and error values.
	 *
	 * @param op the operation handle
	 */
	void __F(set_key)(WT_ASYNC_OP *op, ...);

	/*!
	 * Invoke the underlying WT_CURSOR::set_value method; see that method
	 * for configuration, return and error values.
	 *
	 * @param op the operation handle
	 */
	void __F(set_value)(WT_ASYNC_OP *op, ...);
	/*! @} */

	/*!
	 * @name Positioning
	 * @{
	 */
	/*!
	 * Invoke the underlying WT_CURSOR::search method; see that method
	 * for configuration, return and error values.
	 *
	 * @param op the operation handle
	 * @returns via the callback as described for WT_CURSOR::search
	 */
	int __F(search)(WT_ASYNC_OP *op);
	/*! @} */

	/*!
	 * @name Data modification
	 * @{
	 */
	/*!
	 * Invoke the underlying WT_CURSOR::insert method; see that method
	 * for configuration, return and error values.
	 *
	 * @param op the operation handle
	 * @returns via the callback as described for WT_CURSOR::insert
	 */
	int __F(insert)(WT_ASYNC_OP *op);

	/*!
	 * Invoke the underlying WT_CURSOR::update method; see that method
	 * for configuration, return and error values.
	 *
	 * @param op the operation handle
	 * @returns via the callback as described for WT_CURSOR::update
	 */
	int __F(update)(WT_ASYNC_OP *op);

	/*!
	 * Invoke the underlying WT_CURSOR::remove method; see that method
	 * for configuration, return and error values.
	 *
	 * @param op the operation handle
	 * @returns via the callback as described for WT_CURSOR::remove
	 */
	int __F(remove)(WT_ASYNC_OP *op);
	/*! @} */

	/*!
	 * @name Table operations
	 * @{
	 */
	/*!
	 * Invoke the underlying WT_SESSION::compact method; see that method
	 * for configuration, return and error values.
	 *
	 * @param op the operation handle
	 * @returns via the callback as described for WT_SESSION::compact
	 */
	int __F(compact)(WT_ASYNC_OP *op);
	/*! @} */

	/*!
	 * Get the unique identifier for this operation.
	 *
	 * @snippet ex_async.c async get identifier
	 *
	 * @param op the operation handle
	 * @returns the id of the operation
	 */
	uint64_t __F(get_id)(WT_ASYNC_OP *op);

	/*!
	 * Get the type for this operation.
	 *
	 * @snippet ex_async.c async get type
	 *
	 * @param op the operation handle
	 * @returns the ::WT_ASYNC_OPTYPE of the operation
	 */
	WT_ASYNC_OPTYPE __F(get_type)(WT_ASYNC_OP *op);

	/*
	 * Protected fields, only to be used by internal implementation.
	 * Everything we need for maintaining the key/value is part of
	 * a cursor.  So, include one here so that we can use the cursor
	 * functions to manage them.
	 */
#if !defined(SWIG) && !defined(DOXYGEN)
	WT_CURSOR	c;
#endif
};

/*!
 * All data operations are performed in the context of a WT_SESSION.  This
 * encapsulates the thread and transactional context of the operation.
 *
 * <b>Thread safety:</b> A WT_SESSION handle is not usually shared between
 * threads, see @ref threads for more information.
 */
struct __wt_session {
	/*! The connection for this session. */
	WT_CONNECTION *connection;

	/*
	 * Don't expose app_private to non-C language bindings - they have
	 * their own way to attach data to an operation.
	 */
#if !defined(SWIG)
	/*!
	 * A location for applications to store information that will be
	 * available in callbacks taking a WT_SESSION handle.
	 */
	void *app_private;
#endif

	/*!
	 * Close the session handle.
	 *
	 * This will release the resources associated with the session handle,
	 * including rolling back any active transactions and closing any
	 * cursors that remain open in the session.
	 *
	 * @snippet ex_all.c Close a session
	 *
	 * @param session the session handle
	 * @configempty{WT_SESSION.close, see dist/api_data.py}
	 * @errors
	 */
	int __F(close)(WT_HANDLE_CLOSED(WT_SESSION) *session,
	    const char *config);

	/*!
	 * Reconfigure a session handle.
	 *
	 * @snippet ex_all.c Reconfigure a session
	 *
	 * WT_SESSION::reconfigure will fail if a transaction is in progress
	 * in the session.
	 *
	 * All cursors are reset.
	 *
	 * @param session the session handle
	 * @configstart{WT_SESSION.reconfigure, see dist/api_data.py}
	 * @config{cache_cursors, enable caching of cursors for reuse.  Any
	 * calls to WT_CURSOR::close for a cursor created in this session will
	 * mark the cursor as cached and keep it available to be reused for
	 * later calls to WT_SESSION::open_cursor.  Cached cursors may be
	 * eventually closed.  This value is inherited from ::wiredtiger_open \c
	 * cache_cursors., a boolean flag; default \c true.}
	 * @config{ignore_cache_size, when set\, operations performed by this
	 * session ignore the cache size and are not blocked when the cache is
	 * full.  Note that use of this option for operations that create cache
	 * pressure can starve ordinary sessions that obey the cache size., a
	 * boolean flag; default \c false.}
	 * @config{isolation, the default isolation level for operations in this
	 * session., a string\, chosen from the following options: \c
	 * "read-uncommitted"\, \c "read-committed"\, \c "snapshot"; default \c
	 * read-committed.}
	 * @configend
	 * @errors
	 */
	int __F(reconfigure)(WT_SESSION *session, const char *config);

	/*!
	 * Return information about an error as a string.
	 *
	 * @snippet ex_all.c Display an error thread safe
	 *
	 * @param session the session handle
	 * @param error a return value from a WiredTiger, ISO C, or POSIX
	 * standard API
	 * @returns a string representation of the error
	 */
	const char *__F(strerror)(WT_SESSION *session, int error);

	/*!
	 * @name Cursor handles
	 * @{
	 */

	/*!
	 * Open a new cursor on a data source or duplicate an existing cursor.
	 *
	 * @snippet ex_all.c Open a cursor
	 *
	 * An existing cursor can be duplicated by passing it as the \c to_dup
	 * parameter and setting the \c uri parameter to \c NULL:
	 *
	 * @snippet ex_all.c Duplicate a cursor
	 *
	 * Cursors being duplicated must have a key set, and successfully
	 * duplicated cursors are positioned at the same place in the data
	 * source as the original.
	 *
	 * Cursor handles should be discarded by calling WT_CURSOR::close.
	 *
	 * Cursors capable of supporting transactional operations operate in the
	 * context of the current transaction, if any.
	 *
	 * WT_SESSION::rollback_transaction implicitly resets all cursors.
	 *
	 * Cursors are relatively light-weight objects but may hold references
	 * to heavier-weight objects; applications should re-use cursors when
	 * possible, but instantiating new cursors is not so expensive that
	 * applications need to cache cursors at all cost.
	 *
	 * @param session the session handle
	 * @param uri the data source on which the cursor operates; cursors
	 *  are usually opened on tables, however, cursors can be opened on
	 *  any data source, regardless of whether it is ultimately stored
	 *  in a table.  Some cursor types may have limited functionality
	 *  (for example, they may be read-only or not support transactional
	 *  updates).  See @ref data_sources for more information.
	 *  <br>
	 *  @copydoc doc_cursor_types
	 * @param to_dup a cursor to duplicate or gather statistics on
	 * @configstart{WT_SESSION.open_cursor, see dist/api_data.py}
	 * @config{append, append the value as a new record\, creating a new
	 * record number key; valid only for cursors with record number keys., a
	 * boolean flag; default \c false.}
	 * @config{bulk, configure the cursor for bulk-loading\, a fast\,
	 * initial load path (see @ref tune_bulk_load for more information).
	 * Bulk-load may only be used for newly created objects and applications
	 * should use the WT_CURSOR::insert method to insert rows.  When
	 * bulk-loading\, rows must be loaded in sorted order.  The value is
	 * usually a true/false flag; when bulk-loading fixed-length column
	 * store objects\, the special value \c bitmap allows chunks of a memory
	 * resident bitmap to be loaded directly into a file by passing a \c
	 * WT_ITEM to WT_CURSOR::set_value where the \c size field indicates the
	 * number of records in the bitmap (as specified by the object's \c
	 * value_format configuration). Bulk-loaded bitmap values must end on a
	 * byte boundary relative to the bit count (except for the last set of
	 * values loaded)., a string; default \c false.}
	 * @config{checkpoint, the name of a checkpoint to open (the reserved
	 * name "WiredTigerCheckpoint" opens the most recent internal checkpoint
	 * taken for the object). The cursor does not support data
	 * modification., a string; default empty.}
	 * @config{dump, configure the cursor for dump format inputs and
	 * outputs: "hex" selects a simple hexadecimal format\, "json" selects a
	 * JSON format with each record formatted as fields named by column
	 * names if available\, and "print" selects a format where only
	 * non-printing characters are hexadecimal encoded.  These formats are
	 * compatible with the @ref util_dump and @ref util_load commands., a
	 * string\, chosen from the following options: \c "hex"\, \c "json"\, \c
	 * "print"; default empty.}
	 * @config{next_random, configure the cursor to return a pseudo-random
	 * record from the object when the WT_CURSOR::next method is called;
	 * valid only for row-store cursors.  See @ref cursor_random for
	 * details., a boolean flag; default \c false.}
	 * @config{next_random_sample_size, cursors configured by \c next_random
	 * to return pseudo-random records from the object randomly select from
	 * the entire object\, by default.  Setting \c next_random_sample_size
	 * to a non-zero value sets the number of samples the application
	 * expects to take using the \c next_random cursor.  A cursor configured
	 * with both \c next_random and \c next_random_sample_size attempts to
	 * divide the object into \c next_random_sample_size equal-sized
	 * pieces\, and each retrieval returns a record from one of those
	 * pieces.  See @ref cursor_random for details., a string; default \c
	 * 0.}
	 * @config{overwrite, configures whether the cursor's insert\, update
	 * and remove methods check the existing state of the record.  If \c
	 * overwrite is \c false\, WT_CURSOR::insert fails with
	 * ::WT_DUPLICATE_KEY if the record exists\, WT_CURSOR::update and
	 * WT_CURSOR::remove fail with ::WT_NOTFOUND if the record does not
	 * exist., a boolean flag; default \c true.}
	 * @config{raw, ignore the encodings for the key and value\, manage data
	 * as if the formats were \c "u". See @ref cursor_raw for details., a
	 * boolean flag; default \c false.}
	 * @config{read_once, results that are brought into cache from disk by
	 * this cursor will be given less priority in the cache., a boolean
	 * flag; default \c false.}
	 * @config{readonly, only query operations are supported by this cursor.
	 * An error is returned if a modification is attempted using the cursor.
	 * The default is false for all cursor types except for log and metadata
	 * cursors., a boolean flag; default \c false.}
	 * @config{statistics, Specify the statistics to be gathered.  Choosing
	 * "all" gathers statistics regardless of cost and may include
	 * traversing on-disk files; "fast" gathers a subset of relatively
	 * inexpensive statistics.  The selection must agree with the database
	 * \c statistics configuration specified to ::wiredtiger_open or
	 * WT_CONNECTION::reconfigure.  For example\, "all" or "fast" can be
	 * configured when the database is configured with "all"\, but the
	 * cursor open will fail if "all" is specified when the database is
	 * configured with "fast"\, and the cursor open will fail in all cases
	 * when the database is configured with "none". If "size" is
	 * configured\, only the underlying size of the object on disk is filled
	 * in and the object is not opened.  If \c statistics is not
	 * configured\, the default configuration is the database configuration.
	 * The "clear" configuration resets statistics after gathering them\,
	 * where appropriate (for example\, a cache size statistic is not
	 * cleared\, while the count of cursor insert operations will be
	 * cleared). See @ref statistics for more information., a list\, with
	 * values chosen from the following options: \c "all"\, \c
	 * "cache_walk"\, \c "fast"\, \c "clear"\, \c "size"\, \c "tree_walk";
	 * default empty.}
	 * @config{target, if non-empty\, backup the list of objects; valid only
	 * for a backup data source., a list of strings; default empty.}
	 * @configend
	 * @param[out] cursorp a pointer to the newly opened cursor
	 * @errors
	 */
	int __F(open_cursor)(WT_SESSION *session,
	    const char *uri, WT_HANDLE_NULLABLE(WT_CURSOR) *to_dup,
	    const char *config, WT_CURSOR **cursorp);
	/*! @} */

	/*!
	 * @name Table operations
	 * @{
	 */
	/*!
	 * Alter a table.
	 *
	 * This will allow modification of some table settings after
	 * creation.
	 *
	 * @exclusive
	 *
	 * @snippet ex_all.c Alter a table
	 *
	 * @param session the session handle
	 * @param name the URI of the object to alter, such as \c "table:stock"
	 * @configstart{WT_SESSION.alter, see dist/api_data.py}
	 * @config{access_pattern_hint, It is recommended that workloads that
	 * consist primarily of updates and/or point queries specify \c random.
	 * Workloads that do many cursor scans through large ranges of data
	 * specify \c sequential and other workloads specify \c none.  The
	 * option leads to an advisory call to an appropriate operating system
	 * API where available., a string\, chosen from the following options:
	 * \c "none"\, \c "random"\, \c "sequential"; default \c none.}
	 * @config{app_metadata, application-owned metadata for this object., a
	 * string; default empty.}
	 * @config{cache_resident, do not ever evict the object's pages from
	 * cache.  Not compatible with LSM tables; see @ref
	 * tuning_cache_resident for more information., a boolean flag; default
	 * \c false.}
	 * @config{log = (, the transaction log configuration for this object.
	 * Only valid if log is enabled in ::wiredtiger_open., a set of related
	 * configuration options defined below.}
	 * @config{&nbsp;&nbsp;&nbsp;&nbsp;enabled, if false\, this object has
	 * checkpoint-level durability., a boolean flag; default \c true.}
	 * @config{ ),,}
	 * @config{os_cache_dirty_max, maximum dirty system buffer cache usage\,
	 * in bytes.  If non-zero\, schedule writes for dirty blocks belonging
	 * to this object in the system buffer cache after that many bytes from
	 * this object are written into the buffer cache., an integer greater
	 * than or equal to 0; default \c 0.}
	 * @config{os_cache_max, maximum system buffer cache usage\, in bytes.
	 * If non-zero\, evict object blocks from the system buffer cache after
	 * that many bytes from this object are read or written into the buffer
	 * cache., an integer greater than or equal to 0; default \c 0.}
	 * @configend
	 * @errors
	 */
	int __F(alter)(WT_SESSION *session,
	    const char *name, const char *config);

	/*!
	 * Create a table, column group, index or file.
	 *
	 * @snippet ex_all.c Create a table
	 *
	 * @param session the session handle
	 * @param name the URI of the object to create, such as
	 * \c "table:stock". For a description of URI formats
	 * see @ref data_sources.
	 * @configstart{WT_SESSION.create, see dist/api_data.py}
	 * @config{access_pattern_hint, It is recommended that workloads that
	 * consist primarily of updates and/or point queries specify \c random.
	 * Workloads that do many cursor scans through large ranges of data
	 * specify \c sequential and other workloads specify \c none.  The
	 * option leads to an advisory call to an appropriate operating system
	 * API where available., a string\, chosen from the following options:
	 * \c "none"\, \c "random"\, \c "sequential"; default \c none.}
	 * @config{allocation_size, the file unit allocation size\, in bytes\,
	 * must a power-of-two; smaller values decrease the file space required
	 * by overflow items\, and the default value of 4KB is a good choice
	 * absent requirements from the operating system or storage device., an
	 * integer between 512B and 128MB; default \c 4KB.}
	 * @config{app_metadata, application-owned metadata for this object., a
	 * string; default empty.}
	 * @config{block_allocation, configure block allocation.  Permitted
	 * values are \c "first" or \c "best"; the \c "first" configuration uses
	 * a first-available algorithm during block allocation\, the \c "best"
	 * configuration uses a best-fit algorithm., a string\, chosen from the
	 * following options: \c "first"\, \c "best"; default \c best.}
	 * @config{block_compressor, configure a compressor for file blocks.
	 * Permitted values are \c "none" or custom compression engine name
	 * created with WT_CONNECTION::add_compressor.  If WiredTiger has
	 * builtin support for \c "lz4"\, \c "snappy"\, \c "zlib" or \c "zstd"
	 * compression\, these names are also available.  See @ref compression
	 * for more information., a string; default \c none.}
	 * @config{cache_resident, do not ever evict the object's pages from
	 * cache.  Not compatible with LSM tables; see @ref
	 * tuning_cache_resident for more information., a boolean flag; default
	 * \c false.}
	 * @config{checksum, configure block checksums; permitted values are
	 * <code>on</code> (checksum all blocks)\, <code>off</code> (checksum no
	 * blocks) and <code>uncompresssed</code> (checksum only blocks which
	 * are not compressed for any reason). The \c uncompressed setting is
	 * for applications which can rely on decompression to fail if a block
	 * has been corrupted., a string\, chosen from the following options: \c
	 * "on"\, \c "off"\, \c "uncompressed"; default \c uncompressed.}
	 * @config{colgroups, comma-separated list of names of column groups.
	 * Each column group is stored separately\, keyed by the primary key of
	 * the table.  If no column groups are specified\, all columns are
	 * stored together in a single file.  All value columns in the table
	 * must appear in at least one column group.  Each column group must be
	 * created with a separate call to WT_SESSION::create., a list of
	 * strings; default empty.}
	 * @config{collator, configure custom collation for keys.  Permitted
	 * values are \c "none" or a custom collator name created with
	 * WT_CONNECTION::add_collator., a string; default \c none.}
	 * @config{columns, list of the column names.  Comma-separated list of
	 * the form <code>(column[\,...])</code>. For tables\, the number of
	 * entries must match the total number of values in \c key_format and \c
	 * value_format.  For colgroups and indices\, all column names must
	 * appear in the list of columns for the table., a list of strings;
	 * default empty.}
	 * @config{dictionary, the maximum number of unique values remembered in
	 * the Btree row-store leaf page value dictionary; see @ref
	 * file_formats_compression for more information., an integer greater
	 * than or equal to 0; default \c 0.}
	 * @config{encryption = (, configure an encryptor for file blocks.  When
	 * a table is created\, its encryptor is not implicitly used for any
	 * related indices or column groups., a set of related configuration
	 * options defined below.}
	 * @config{&nbsp;&nbsp;&nbsp;&nbsp;keyid, An
	 * identifier that identifies a unique instance of the encryptor.  It is
	 * stored in clear text\, and thus is available when the wiredtiger
	 * database is reopened.  On the first use of a (name\, keyid)
	 * combination\, the WT_ENCRYPTOR::customize function is called with the
	 * keyid as an argument., a string; default empty.}
	 * @config{&nbsp;&nbsp;&nbsp;&nbsp;name, Permitted values are \c "none"
	 * or custom encryption engine name created with
	 * WT_CONNECTION::add_encryptor.  See @ref encryption for more
	 * information., a string; default \c none.}
	 * @config{ ),,}
	 * @config{exclusive, fail if the object exists.  When false (the
	 * default)\, if the object exists\, check that its settings match the
	 * specified configuration., a boolean flag; default \c false.}
	 * @config{extractor, configure custom extractor for indices.  Permitted
	 * values are \c "none" or an extractor name created with
	 * WT_CONNECTION::add_extractor., a string; default \c none.}
	 * @config{format, the file format., a string\, chosen from the
	 * following options: \c "btree"; default \c btree.}
	 * @config{huffman_key, configure Huffman encoding for keys.  Permitted
	 * values are \c "none"\, \c "english"\, \c "utf8<file>" or \c
	 * "utf16<file>". See @ref huffman for more information., a string;
	 * default \c none.}
	 * @config{huffman_value, configure Huffman encoding for values.
	 * Permitted values are \c "none"\, \c "english"\, \c "utf8<file>" or \c
	 * "utf16<file>". See @ref huffman for more information., a string;
	 * default \c none.}
	 * @config{ignore_in_memory_cache_size, allow update and insert
	 * operations to proceed even if the cache is already at capacity.  Only
	 * valid in conjunction with in-memory databases.  Should be used with
	 * caution - this configuration allows WiredTiger to consume memory over
	 * the configured cache limit., a boolean flag; default \c false.}
	 * @config{immutable, configure the index to be immutable - that is an
	 * index is not changed by any update to a record in the table., a
	 * boolean flag; default \c false.}
	 * @config{internal_key_max, the largest key stored in an internal
	 * node\, in bytes.  If set\, keys larger than the specified size are
	 * stored as overflow items (which may require additional I/O to
	 * access). The default and the maximum allowed value are both one-tenth
	 * the size of a newly split internal page., an integer greater than or
	 * equal to 0; default \c 0.}
	 * @config{internal_key_truncate, configure internal key truncation\,
	 * discarding unnecessary trailing bytes on internal keys (ignored for
	 * custom collators)., a boolean flag; default \c true.}
	 * @config{internal_page_max, the maximum page size for internal nodes\,
	 * in bytes; the size must be a multiple of the allocation size and is
	 * significant for applications wanting to avoid excessive L2 cache
	 * misses while searching the tree.  The page maximum is the bytes of
	 * uncompressed data\, that is\, the limit is applied before any block
	 * compression is done., an integer between 512B and 512MB; default \c
	 * 4KB.}
	 * @config{key_format, the format of the data packed into key items.
	 * See @ref schema_format_types for details.  By default\, the
	 * key_format is \c 'u' and applications use WT_ITEM structures to
	 * manipulate raw byte arrays.  By default\, records are stored in
	 * row-store files: keys of type \c 'r' are record numbers and records
	 * referenced by record number are stored in column-store files., a
	 * format string; default \c u.}
	 * @config{leaf_key_max, the largest key stored in a leaf node\, in
	 * bytes.  If set\, keys larger than the specified size are stored as
	 * overflow items (which may require additional I/O to access). The
	 * default value is one-tenth the size of a newly split leaf page., an
	 * integer greater than or equal to 0; default \c 0.}
	 * @config{leaf_page_max, the maximum page size for leaf nodes\, in
	 * bytes; the size must be a multiple of the allocation size\, and is
	 * significant for applications wanting to maximize sequential data
	 * transfer from a storage device.  The page maximum is the bytes of
	 * uncompressed data\, that is\, the limit is applied before any block
	 * compression is done., an integer between 512B and 512MB; default \c
	 * 32KB.}
	 * @config{leaf_value_max, the largest value stored in a leaf node\, in
	 * bytes.  If set\, values larger than the specified size are stored as
	 * overflow items (which may require additional I/O to access). If the
	 * size is larger than the maximum leaf page size\, the page size is
	 * temporarily ignored when large values are written.  The default is
	 * one-half the size of a newly split leaf page., an integer greater
	 * than or equal to 0; default \c 0.}
	 * @config{log = (, the transaction log configuration for this object.
	 * Only valid if log is enabled in ::wiredtiger_open., a set of related
	 * configuration options defined below.}
	 * @config{&nbsp;&nbsp;&nbsp;&nbsp;enabled, if false\, this object has
	 * checkpoint-level durability., a boolean flag; default \c true.}
	 * @config{ ),,}
	 * @config{lsm = (, options only relevant for LSM data sources., a set
	 * of related configuration options defined below.}
	 * @config{&nbsp;&nbsp;&nbsp;&nbsp;auto_throttle, Throttle inserts into
	 * LSM trees if flushing to disk isn't keeping up., a boolean flag;
	 * default \c true.}
	 * @config{&nbsp;&nbsp;&nbsp;&nbsp;bloom, create bloom
	 * filters on LSM tree chunks as they are merged., a boolean flag;
	 * default \c true.}
	 * @config{&nbsp;&nbsp;&nbsp;&nbsp;bloom_bit_count,
	 * the number of bits used per item for LSM bloom filters., an integer
	 * between 2 and 1000; default \c 16.}
	 * @config{&nbsp;&nbsp;&nbsp;&nbsp;bloom_config, config string used when
	 * creating Bloom filter files\, passed to WT_SESSION::create., a
	 * string; default empty.}
	 * @config{&nbsp;&nbsp;&nbsp;&nbsp;bloom_hash_count, the number of hash
	 * values per item used for LSM bloom filters., an integer between 2 and
	 * 100; default \c 8.}
	 * @config{&nbsp;&nbsp;&nbsp;&nbsp;bloom_oldest,
	 * create a bloom filter on the oldest LSM tree chunk.  Only supported
	 * if bloom filters are enabled., a boolean flag; default \c false.}
	 * @config{&nbsp;&nbsp;&nbsp;&nbsp;chunk_count_limit, the maximum number
	 * of chunks to allow in an LSM tree.  This option automatically times
	 * out old data.  As new chunks are added old chunks will be removed.
	 * Enabling this option disables LSM background merges., an integer;
	 * default \c 0.}
	 * @config{&nbsp;&nbsp;&nbsp;&nbsp;chunk_max, the maximum
	 * size a single chunk can be.  Chunks larger than this size are not
	 * considered for further merges.  This is a soft limit\, and chunks
	 * larger than this value can be created.  Must be larger than
	 * chunk_size., an integer between 100MB and 10TB; default \c 5GB.}
	 * @config{&nbsp;&nbsp;&nbsp;&nbsp;chunk_size, the maximum size of the
	 * in-memory chunk of an LSM tree.  This limit is soft - it is possible
	 * for chunks to be temporarily larger than this value.  This overrides
	 * the \c memory_page_max setting., an integer between 512K and 500MB;
	 * default \c 10MB.}
	 * @config{&nbsp;&nbsp;&nbsp;&nbsp;merge_custom = (,
	 * configure the tree to merge into a custom data source., a set of
	 * related configuration options defined below.}
	 * @config{&nbsp;&nbsp;&nbsp;&nbsp;&nbsp;&nbsp;&nbsp;&nbsp;prefix,
	 * custom data source prefix instead of \c "file"., a string; default
	 * empty.}
	 * @config{&nbsp;&nbsp;&nbsp;&nbsp;&nbsp;&nbsp;&nbsp;&nbsp;start
	 * _generation, merge generation at which the custom data source is used
	 * (zero indicates no custom data source)., an integer between 0 and 10;
	 * default \c 0.}
	 * @config{&nbsp;&nbsp;&nbsp;&nbsp;&nbsp;&nbsp;&nbsp;&nbsp;suffix,
	 * custom data source suffix instead of \c ".lsm"., a string; default
	 * empty.}
	 * @config{ ),,}
	 * @config{&nbsp;&nbsp;&nbsp;&nbsp;merge_max, the
	 * maximum number of chunks to include in a merge operation., an integer
	 * between 2 and 100; default \c 15.}
	 * @config{&nbsp;&nbsp;&nbsp;&nbsp;merge_min, the minimum number of
	 * chunks to include in a merge operation.  If set to 0 or 1 half the
	 * value of merge_max is used., an integer no more than 100; default \c
	 * 0.}
	 * @config{ ),,}
	 * @config{memory_page_image_max, the maximum in-memory page image
	 * represented by a single storage block.  Depending on compression
	 * efficiency\, compression can create storage blocks which require
	 * significant resources to re-instantiate in the cache\, penalizing the
	 * performance of future point updates.  The value limits the maximum
	 * in-memory page image a storage block will need.  If set to 0\, a
	 * default of 4 times \c leaf_page_max is used., an integer greater than
	 * or equal to 0; default \c 0.}
	 * @config{memory_page_max, the maximum size a page can grow to in
	 * memory before being reconciled to disk.  The specified size will be
	 * adjusted to a lower bound of <code>leaf_page_max</code>\, and an
	 * upper bound of <code>cache_size / 10</code>. This limit is soft - it
	 * is possible for pages to be temporarily larger than this value.  This
	 * setting is ignored for LSM trees\, see \c chunk_size., an integer
	 * between 512B and 10TB; default \c 5MB.}
	 * @config{os_cache_dirty_max, maximum dirty system buffer cache usage\,
	 * in bytes.  If non-zero\, schedule writes for dirty blocks belonging
	 * to this object in the system buffer cache after that many bytes from
	 * this object are written into the buffer cache., an integer greater
	 * than or equal to 0; default \c 0.}
	 * @config{os_cache_max, maximum system buffer cache usage\, in bytes.
	 * If non-zero\, evict object blocks from the system buffer cache after
	 * that many bytes from this object are read or written into the buffer
	 * cache., an integer greater than or equal to 0; default \c 0.}
	 * @config{prefix_compression, configure prefix compression on row-store
	 * leaf pages., a boolean flag; default \c false.}
	 * @config{prefix_compression_min, minimum gain before prefix
	 * compression will be used on row-store leaf pages., an integer greater
	 * than or equal to 0; default \c 4.}
	 * @config{split_pct, the Btree page split size as a percentage of the
	 * maximum Btree page size\, that is\, when a Btree page is split\, it
	 * will be split into smaller pages\, where each page is the specified
	 * percentage of the maximum Btree page size., an integer between 50 and
	 * 100; default \c 90.}
	 * @config{type, set the type of data source used to store a column
	 * group\, index or simple table.  By default\, a \c "file:" URI is
	 * derived from the object name.  The \c type configuration can be used
	 * to switch to a different data source\, such as LSM or an extension
	 * configured by the application., a string; default \c file.}
	 * @config{value_format, the format of the data packed into value items.
	 * See @ref schema_format_types for details.  By default\, the
	 * value_format is \c 'u' and applications use a WT_ITEM structure to
	 * manipulate raw byte arrays.  Value items of type 't' are bitfields\,
	 * and when configured with record number type keys\, will be stored
	 * using a fixed-length store., a format string; default \c u.}
	 * @configend
	 * @errors
	 */
	int __F(create)(WT_SESSION *session,
	    const char *name, const char *config);

	/*!
	 * Compact a live row- or column-store btree or LSM tree.
	 *
	 * @snippet ex_all.c Compact a table
	 *
	 * @param session the session handle
	 * @param name the URI of the object to compact, such as
	 * \c "table:stock"
	 * @configstart{WT_SESSION.compact, see dist/api_data.py}
	 * @config{timeout, maximum amount of time to allow for compact in
	 * seconds.  The actual amount of time spent in compact may exceed the
	 * configured value.  A value of zero disables the timeout., an integer;
	 * default \c 1200.}
	 * @configend
	 * @errors
	 */
	int __F(compact)(WT_SESSION *session,
	    const char *name, const char *config);

	/*!
	 * Drop (delete) an object.
	 *
	 * @exclusive
	 *
	 * @snippet ex_all.c Drop a table
	 *
	 * @param session the session handle
	 * @param name the URI of the object to drop, such as \c "table:stock"
	 * @configstart{WT_SESSION.drop, see dist/api_data.py}
	 * @config{force, return success if the object does not exist., a
	 * boolean flag; default \c false.}
	 * @config{remove_files, if the underlying files should be removed., a
	 * boolean flag; default \c true.}
	 * @configend
	 * @ebusy_errors
	 */
	int __F(drop)(WT_SESSION *session,
	    const char *name, const char *config);

	/*!
	 * Join a join cursor with a reference cursor.
	 *
	 * @snippet ex_schema.c Join cursors
	 *
	 * @param session the session handle
	 * @param join_cursor a cursor that was opened using a
	 * \c "join:" URI. It may not have been used for any operations
	 * other than other join calls.
	 * @param ref_cursor an index cursor having the same base table
	 * as the join_cursor, or a table cursor open on the same base table,
	 * or another join cursor. Unless the ref_cursor is another join
	 * cursor, it must be positioned.
	 *
	 * The ref_cursor limits the results seen by iterating the
	 * join_cursor to table items referred to by the key in this
	 * index. The set of keys referred to is modified by the compare
	 * config option.
	 *
	 * Multiple join calls builds up a set of ref_cursors, and
	 * by default, the results seen by iteration are the intersection
	 * of the cursor ranges participating in the join. When configured
	 * with \c "operation=or", the results seen are the union of
	 * the participating cursor ranges.
	 *
	 * After the join call completes, the ref_cursor cursor may not be
	 * used for any purpose other than get_key and get_value. Any other
	 * cursor method (e.g. next, prev,close) will fail. When the
	 * join_cursor is closed, the ref_cursor is made available for
	 * general use again. The application should close ref_cursor when
	 * finished with it, although not before the join_cursor is closed.
	 *
	 * @configstart{WT_SESSION.join, see dist/api_data.py}
	 * @config{bloom_bit_count, the number of bits used per item for the
	 * bloom filter., an integer between 2 and 1000; default \c 16.}
	 * @config{bloom_false_positives, return all values that pass the bloom
	 * filter\, without eliminating any false positives., a boolean flag;
	 * default \c false.}
	 * @config{bloom_hash_count, the number of hash values per item for the
	 * bloom filter., an integer between 2 and 100; default \c 8.}
	 * @config{compare, modifies the set of items to be returned so that the
	 * index key satisfies the given comparison relative to the key set in
	 * this cursor., a string\, chosen from the following options: \c "eq"\,
	 * \c "ge"\, \c "gt"\, \c "le"\, \c "lt"; default \c "eq".}
	 * @config{count, set an approximate count of the elements that would be
	 * included in the join.  This is used in sizing the bloom filter\, and
	 * also influences evaluation order for cursors in the join.  When the
	 * count is equal for multiple bloom filters in a composition of joins\,
	 * the bloom filter may be shared., an integer; default \c .}
	 * @config{operation, the operation applied between this and other
	 * joined cursors.  When "operation=and" is specified\, all the
	 * conditions implied by joins must be satisfied for an entry to be
	 * returned by the join cursor; when "operation=or" is specified\, only
	 * one must be satisfied.  All cursors joined to a join cursor must have
	 * matching operations., a string\, chosen from the following options:
	 * \c "and"\, \c "or"; default \c "and".}
	 * @config{strategy, when set to bloom\, a bloom filter is created and
	 * populated for this index.  This has an up front cost but may reduce
	 * the number of accesses to the main table when iterating the joined
	 * cursor.  The bloom setting requires that count be set., a string\,
	 * chosen from the following options: \c "bloom"\, \c "default"; default
	 * empty.}
	 * @configend
	 * @errors
	 */
	int __F(join)(WT_SESSION *session, WT_CURSOR *join_cursor,
	    WT_CURSOR *ref_cursor, const char *config);

	/*!
	 * Flush the log.
	 *
	 * @param session the session handle
	 * @configstart{WT_SESSION.log_flush, see dist/api_data.py}
	 * @config{sync, forcibly flush the log and wait for it to achieve the
	 * synchronization level specified.  The \c background setting initiates
	 * a background synchronization intended to be used with a later call to
	 * WT_SESSION::transaction_sync.  The \c off setting forces any buffered
	 * log records to be written to the file system.  The \c on setting
	 * forces log records to be written to the storage device., a string\,
	 * chosen from the following options: \c "background"\, \c "off"\, \c
	 * "on"; default \c on.}
	 * @configend
	 * @errors
	 */
	int __F(log_flush)(WT_SESSION *session, const char *config);

	/*!
	 * Insert a ::WT_LOGREC_MESSAGE type record in the database log files
	 * (the database must be configured for logging when this method is
	 * called).
	 *
	 * @param session the session handle
	 * @param format a printf format specifier
	 * @errors
	 */
	int __F(log_printf)(WT_SESSION *session, const char *format, ...);

	/*!
	 * Rebalance a table or file, see @ref rebalance.
	 *
	 * @exclusive
	 *
	 * @snippet ex_all.c Rebalance a table
	 *
	 * @param session the session handle
	 * @param uri the current URI of the object, such as \c "table:mytable"
	 * @configempty{WT_SESSION.rebalance, see dist/api_data.py}
	 * @ebusy_errors
	 */
	int __F(rebalance)(
	    WT_SESSION *session, const char *uri, const char *config);

	/*!
	 * Rename an object.
	 *
	 * @snippet ex_all.c Rename a table
	 *
	 * @exclusive
	 *
	 * @param session the session handle
	 * @param uri the current URI of the object, such as \c "table:old"
	 * @param newuri the new URI of the object, such as \c "table:new"
	 * @configempty{WT_SESSION.rename, see dist/api_data.py}
	 * @ebusy_errors
	 */
	int __F(rename)(WT_SESSION *session,
	    const char *uri, const char *newuri, const char *config);

	/*!
	 * Reset the session handle.
	 *
	 * This method resets all cursors associated with this session and
	 * discards cached resources.  The session can be re-used immediately
	 * after this call returns. If a transaction is running on this
	 * session, then this call takes no action and return an error.
	 *
	 * @snippet ex_all.c Reset the session
	 *
	 * @param session the session handle
	 * @errors
	 */
	int __F(reset)(WT_SESSION *session);

	/*!
	 * Salvage a table or file.
	 *
	 * Salvage rebuilds the file, or files of which a table is comprised,
	 * discarding any corrupted file blocks.
	 *
	 * Previously deleted records may re-appear, and inserted records may
	 * disappear, when salvage is done, so salvage should not be run
	 * unless it is known to be necessary.  Normally, salvage should be
	 * called after a table or file has been corrupted, as reported by the
	 * WT_SESSION::verify method.
	 *
	 * Files are rebuilt in place, the salvage method overwrites the
	 * existing files.
	 *
	 * @exclusive
	 *
	 * @snippet ex_all.c Salvage a table
	 *
	 * @param session the session handle
	 * @param name the URI of the table or file to salvage
	 * @configstart{WT_SESSION.salvage, see dist/api_data.py}
	 * @config{force, force salvage even of files that do not appear to be
	 * WiredTiger files., a boolean flag; default \c false.}
	 * @configend
	 * @ebusy_errors
	 */
	int __F(salvage)(WT_SESSION *session,
	    const char *name, const char *config);

	/*!
	 * Truncate a file, table or cursor range.
	 *
	 * Truncate a table or file.
	 * @snippet ex_all.c Truncate a table
	 *
	 * Truncate a cursor range.  When truncating based on a cursor position,
	 * it is not required the cursor reference a record in the object, only
	 * that the key be set.  This allows applications to discard portions of
	 * the object name space without knowing exactly what records the object
	 * contains.
	 * @snippet ex_all.c Truncate a range
	 *
	 * Any specified cursors end with no position, and subsequent calls to
	 * the WT_CURSOR::next (WT_CURSOR::prev) method will iterate from the
	 * beginning (end) of the table.
	 *
	 * When a range truncate is in progress, and another transaction inserts
	 * a key into that range, the behavior is not well defined - a conflict
	 * may be detected or both transactions may be permitted to commit. If
	 * they do commit, and if there is a crash and recovery runs, the result
	 * may be different than what was in cache before the crash.
	 *
	 * @param session the session handle
	 * @param name the URI of the table or file to truncate
	 * @param start optional cursor marking the first record discarded;
	 * if <code>NULL</code>, the truncate starts from the beginning of
	 * the object
	 * @param stop optional cursor marking the last record discarded;
	 * if <code>NULL</code>, the truncate continues to the end of the
	 * object
	 * @configempty{WT_SESSION.truncate, see dist/api_data.py}
	 * @errors
	 */
	int __F(truncate)(WT_SESSION *session,
	    const char *name,
	    WT_HANDLE_NULLABLE(WT_CURSOR) *start,
	    WT_HANDLE_NULLABLE(WT_CURSOR) *stop,
	    const char *config);

	/*!
	 * Upgrade a table or file.
	 *
	 * Upgrade upgrades a table or file, if upgrade is required.
	 *
	 * @exclusive
	 *
	 * @snippet ex_all.c Upgrade a table
	 *
	 * @param session the session handle
	 * @param name the URI of the table or file to upgrade
	 * @configempty{WT_SESSION.upgrade, see dist/api_data.py}
	 * @ebusy_errors
	 */
	int __F(upgrade)(WT_SESSION *session,
	    const char *name, const char *config);

	/*!
	 * Verify a table or file.
	 *
	 * Verify reports if a file, or the files of which a table is
	 * comprised, have been corrupted.  The WT_SESSION::salvage method
	 * can be used to repair a corrupted file,
	 *
	 * @snippet ex_all.c Verify a table
	 *
	 * @exclusive
	 *
	 * @param session the session handle
	 * @param name the URI of the table or file to verify
	 * @configstart{WT_SESSION.verify, see dist/api_data.py}
	 * @config{dump_address, Display addresses and page types as pages are
	 * verified\, using the application's message handler\, intended for
	 * debugging., a boolean flag; default \c false.}
	 * @config{dump_blocks, Display the contents of on-disk blocks as they
	 * are verified\, using the application's message handler\, intended for
	 * debugging., a boolean flag; default \c false.}
	 * @config{dump_layout, Display the layout of the files as they are
	 * verified\, using the application's message handler\, intended for
	 * debugging; requires optional support from the block manager., a
	 * boolean flag; default \c false.}
	 * @config{dump_offsets, Display the contents of specific on-disk
	 * blocks\, using the application's message handler\, intended for
	 * debugging., a list of strings; default empty.}
	 * @config{dump_pages, Display the contents of in-memory pages as they
	 * are verified\, using the application's message handler\, intended for
	 * debugging., a boolean flag; default \c false.}
	 * @config{strict, Treat any verification problem as an error; by
	 * default\, verify will warn\, but not fail\, in the case of errors
	 * that won't affect future behavior (for example\, a leaked block)., a
	 * boolean flag; default \c false.}
	 * @configend
	 * @ebusy_errors
	 */
	int __F(verify)(WT_SESSION *session,
	    const char *name, const char *config);
	/*! @} */

	/*!
	 * @name Transactions
	 * @{
	 */
	/*!
	 * Start a transaction in this session.
	 *
	 * The transaction remains active until ended by
	 * WT_SESSION::commit_transaction or WT_SESSION::rollback_transaction.
	 * Operations performed on cursors capable of supporting transactional
	 * operations that are already open in this session, or which are opened
	 * before the transaction ends, will operate in the context of the
	 * transaction.
	 *
	 * @requires_notransaction
	 *
	 * @snippet ex_all.c transaction commit/rollback
	 *
	 * @param session the session handle
	 * @configstart{WT_SESSION.begin_transaction, see dist/api_data.py}
	 * @config{ignore_prepare, whether to ignore the updates by other
	 * prepared transactions as part of read operations of this
	 * transaction., a boolean flag; default \c false.}
	 * @config{isolation, the isolation level for this transaction; defaults
	 * to the session's isolation level., a string\, chosen from the
	 * following options: \c "read-uncommitted"\, \c "read-committed"\, \c
	 * "snapshot"; default empty.}
	 * @config{name, name of the transaction for tracing and debugging., a
	 * string; default empty.}
	 * @config{priority, priority of the transaction for resolving
	 * conflicts.  Transactions with higher values are less likely to
	 * abort., an integer between -100 and 100; default \c 0.}
	 * @config{read_timestamp, read using the specified timestamp.  The
	 * supplied value must not be older than the current oldest timestamp.
	 * See @ref transaction_timestamps., a string; default empty.}
	 * @config{round_to_oldest, if read timestamp is earlier than oldest
	 * timestamp\, read timestamp will be rounded to oldest timestamp., a
	 * boolean flag; default \c false.}
	 * @config{snapshot, use a named\, in-memory snapshot\, see @ref
	 * transaction_named_snapshots., a string; default empty.}
	 * @config{sync, whether to sync log records when the transaction
	 * commits\, inherited from ::wiredtiger_open \c transaction_sync., a
	 * boolean flag; default empty.}
	 * @configend
	 * @errors
	 */
	int __F(begin_transaction)(WT_SESSION *session, const char *config);

	/*!
	 * Commit the current transaction.
	 *
	 * A transaction must be in progress when this method is called.
	 *
	 * If WT_SESSION::commit_transaction returns an error, the transaction
	 * was rolled back, not committed.
	 *
	 * @requires_transaction
	 *
	 * @snippet ex_all.c transaction commit/rollback
	 *
	 * @param session the session handle
	 * @configstart{WT_SESSION.commit_transaction, see dist/api_data.py}
	 * @config{commit_timestamp, set the commit timestamp for the current
	 * transaction.  The supplied value must not be older than the first
	 * commit timestamp set for the current transaction.  The value must
	 * also not be older than the current oldest and stable timestamps.  See
	 * @ref transaction_timestamps., a string; default empty.}
	 * @config{sync, override whether to sync log records when the
	 * transaction commits\, inherited from ::wiredtiger_open \c
	 * transaction_sync.  The \c background setting initiates a background
	 * synchronization intended to be used with a later call to
	 * WT_SESSION::transaction_sync.  The \c off setting does not wait for
	 * record to be written or synchronized.  The \c on setting forces log
	 * records to be written to the storage device., a string\, chosen from
	 * the following options: \c "background"\, \c "off"\, \c "on"; default
	 * empty.}
	 * @configend
	 * @errors
	 */
	int __F(commit_transaction)(WT_SESSION *session, const char *config);

	/*!
	 * Prepare the current transaction.
	 *
	 * A transaction must be in progress when this method is called.
	 *
	 * Preparing a transaction will guarantee a subsequent commit will
	 * succeed. Only commit and rollback are allowed on a transaction after
	 * it has been prepared. The transaction prepare API is designed to
	 * support MongoDB exclusively, and guarantees update conflicts have
	 * been resolved, but does not guarantee durability.
	 *
	 * @requires_transaction
	 *
	 * @snippet ex_all.c transaction prepare
	 *
	 * @param session the session handle
	 * @configstart{WT_SESSION.prepare_transaction, see dist/api_data.py}
	 * @config{prepare_timestamp, set the prepare timestamp for the updates
	 * of the current transaction.  The supplied value must not be older
	 * than any active read timestamps.  This configuration option is
	 * mandatory.  See @ref transaction_timestamps., a string; default
	 * empty.}
	 * @configend
	 * @errors
	 */
	int __F(prepare_transaction)(WT_SESSION *session, const char *config);

	/*!
	 * Roll back the current transaction.
	 *
	 * A transaction must be in progress when this method is called.
	 *
	 * All cursors are reset.
	 *
	 * @requires_transaction
	 *
	 * @snippet ex_all.c transaction commit/rollback
	 *
	 * @param session the session handle
	 * @configempty{WT_SESSION.rollback_transaction, see dist/api_data.py}
	 * @errors
	 */
	int __F(rollback_transaction)(WT_SESSION *session, const char *config);

	/*!
	 * Set a timestamp on a transaction.
	 *
	 * @snippet ex_all.c transaction timestamp
	 *
	 * @requires_transaction
	 *
	 * @param session the session handle
	 * @configstart{WT_SESSION.timestamp_transaction, see dist/api_data.py}
	 * @config{commit_timestamp, set the commit timestamp for the current
	 * transaction.  The supplied value must not be older than the first
	 * commit timestamp set for the current transaction.  The value must
	 * also not be older than the current oldest and stable timestamps.  See
	 * @ref transaction_timestamps., a string; default empty.}
	 * @config{read_timestamp, read using the specified timestamp.  The
	 * supplied value must not be older than the current oldest timestamp.
	 * This can only be set once for a transaction.  @ref
	 * transaction_timestamps., a string; default empty.}
	 * @config{round_to_oldest, if read timestamp is earlier than oldest
	 * timestamp\, read timestamp will be rounded to oldest timestamp., a
	 * boolean flag; default \c false.}
	 * @configend
	 * @errors
	 */
	int __F(timestamp_transaction)(WT_SESSION *session, const char *config);

	/*!
	 * Query the session's transaction timestamp state.
	 *
	 * @param session the session handle
	 * @param[out] hex_timestamp a buffer that will be set to the
	 * hexadecimal encoding of the timestamp being queried.  Must be large
	 * enough to hold a NUL terminated, hex-encoded 8B timestamp (17 bytes).
	 * @configstart{WT_SESSION.query_timestamp, see dist/api_data.py}
	 * @config{get, specify which timestamp to query: \c commit returns the
	 * most recently set commit_timestamp.  \c first_commit returns the
	 * first set commit_timestamp.  \c prepare returns the timestamp used in
	 * preparing a transaction.  \c read returns the timestamp at which the
	 * transaction is reading at.  See @ref transaction_timestamps., a
	 * string\, chosen from the following options: \c "commit"\, \c
	 * "first_commit"\, \c "prepare"\, \c "read"; default \c read.}
	 * @configend
	 * @errors
	 * If the session is not in a transaction ::WT_NOTFOUND will be
	 * returned.
	 */
	int __F(query_timestamp)(
	    WT_SESSION *session, char *hex_timestamp, const char *config);

	/*!
	 * Write a transactionally consistent snapshot of a database or set of
	 * objects.  In the absence of transaction timestamps, the checkpoint
	 * includes all transactions committed before the checkpoint starts.
	 *
	 * When timestamps are in use and a \c stable_timestamp has been set
	 * via WT_CONNECTION::set_timestamp and the checkpoint runs with
	 * \c use_timestamp=true (the default), updates committed with a
	 * timestamp larger than the \c stable_timestamp will not be included
	 * in the checkpoint for tables configured with \c log=(enabled=false).
	 * For tables with logging enabled, all committed changes will be
	 * included in the checkpoint (since recovery would roll them forward
	 * anyway).
	 *
	 * Additionally, existing named checkpoints may optionally be
	 * discarded.
	 *
	 * @requires_notransaction
	 *
	 * @snippet ex_all.c Checkpoint examples
	 *
	 * @param session the session handle
	 * @configstart{WT_SESSION.checkpoint, see dist/api_data.py}
	 * @config{drop, specify a list of checkpoints to drop.  The list may
	 * additionally contain one of the following keys: \c "from=all" to drop
	 * all checkpoints\, \c "from=<checkpoint>" to drop all checkpoints
	 * after and including the named checkpoint\, or \c "to=<checkpoint>" to
	 * drop all checkpoints before and including the named checkpoint.
	 * Checkpoints cannot be dropped while a hot backup is in progress or if
	 * open in a cursor., a list of strings; default empty.}
	 * @config{force, by default\, checkpoints may be skipped if the
	 * underlying object has not been modified\, this option forces the
	 * checkpoint., a boolean flag; default \c false.}
	 * @config{name, if set\, specify a name for the checkpoint (note that
	 * checkpoints including LSM trees may not be named)., a string; default
	 * empty.}
	 * @config{target, if non-empty\, checkpoint the list of objects., a
	 * list of strings; default empty.}
	 * @config{use_timestamp, by default\, create the checkpoint as of the
	 * last stable timestamp if timestamps are in use\, or all current
	 * updates if there is no stable timestamp set.  If false\, this option
	 * generates a checkpoint with all updates including those later than
	 * the timestamp., a boolean flag; default \c true.}
	 * @configend
	 * @errors
	 */
	int __F(checkpoint)(WT_SESSION *session, const char *config);

	/*!
	 * Manage named snapshot transactions. Use this API to create and drop
	 * named snapshots. Named snapshot transactions can be accessed via
	 * WT_CURSOR::open. See @ref transaction_named_snapshots.
	 *
	 * @snippet ex_all.c Snapshot examples
	 *
	 * @param session the session handle
	 * @configstart{WT_SESSION.snapshot, see dist/api_data.py}
	 * @config{drop = (, if non-empty\, specifies which snapshots to drop.
	 * Where a group of snapshots are being dropped\, the order is based on
	 * snapshot creation order not alphanumeric name order., a set of
	 * related configuration options defined below.}
	 * @config{&nbsp;&nbsp;&nbsp;&nbsp;all, drop all named snapshots., a
	 * boolean flag; default \c false.}
	 * @config{&nbsp;&nbsp;&nbsp;&nbsp;before, drop all snapshots up to but
	 * not including the specified name., a string; default empty.}
	 * @config{&nbsp;&nbsp;&nbsp;&nbsp;names, drop specific named
	 * snapshots., a list of strings; default empty.}
	 * @config{&nbsp;&nbsp;&nbsp;&nbsp;to, drop all snapshots up to and
	 * including the specified name., a string; default empty.}
	 * @config{
	 * ),,}
	 * @config{include_updates, make updates from the current transaction
	 * visible to users of the named snapshot.  Transactions started with
	 * such a named snapshot are restricted to being read-only., a boolean
	 * flag; default \c false.}
	 * @config{name, specify a name for the snapshot., a string; default
	 * empty.}
	 * @configend
	 * @errors
	 */
	int __F(snapshot)(WT_SESSION *session, const char *config);

	/*!
	 * Return the transaction ID range pinned by the session handle.
	 *
	 * The ID range is approximate and is calculated based on the oldest
	 * ID needed for the active transaction in this session, compared
	 * to the newest transaction in the system.
	 *
	 * @snippet ex_all.c transaction pinned range
	 *
	 * @param session the session handle
	 * @param[out] range the range of IDs pinned by this session. Zero if
	 * there is no active transaction.
	 * @errors
	 */
	int __F(transaction_pinned_range)(WT_SESSION* session, uint64_t *range);

	/*!
	 * Wait for a transaction to become synchronized.  This method is
	 * only useful when ::wiredtiger_open is configured with the
	 * \c transaction_sync setting disabled.
	 *
	 * @requires_notransaction
	 *
	 * @snippet ex_all.c Transaction sync
	 *
	 * @param session the session handle
	 * @configstart{WT_SESSION.transaction_sync, see dist/api_data.py}
	 * @config{timeout_ms, maximum amount of time to wait for background
	 * sync to complete in milliseconds.  A value of zero disables the
	 * timeout and returns immediately., an integer; default \c 1200000.}
	 * @configend
	 * @errors
	 */
	int __F(transaction_sync)(WT_SESSION *session, const char *config);
	/*! @} */

#ifndef DOXYGEN
	/*!
	 * Call into the library.
	 *
	 * This method is used for breakpoints and to set other configuration
	 * when debugging layers not directly supporting those features.
	 *
	 * @param session the session handle
	 * @errors
	 */
	int __F(breakpoint)(WT_SESSION *session);
#endif
};

/*!
 * A connection to a WiredTiger database.  The connection may be opened within
 * the same address space as the caller or accessed over a socket connection.
 *
 * Most applications will open a single connection to a database for each
 * process.  The first process to open a connection to a database will access
 * the database in its own address space.  Subsequent connections (if allowed)
 * will communicate with the first process over a socket connection to perform
 * their operations.
 *
 * <b>Thread safety:</b> A WT_CONNECTION handle may be shared between threads,
 * see @ref threads for more information.
 */
struct __wt_connection {
	/*!
	 * @name Async operation handles
	 * @{
	 */
	/*!
	 * Wait for all outstanding operations to complete.
	 *
	 * @snippet ex_async.c async flush
	 *
	 * @param connection the connection handle
	 * @errors
	 */
	int __F(async_flush)(WT_CONNECTION *connection);

	/*!
	 * Return an async operation handle
	 *
	 * @snippet ex_async.c async handle allocation
	 *
	 * @param connection the connection handle
	 * @param uri the connection handle
	 * @configstart{WT_CONNECTION.async_new_op, see dist/api_data.py}
	 * @config{append, append the value as a new record\, creating a new
	 * record number key; valid only for operations with record number
	 * keys., a boolean flag; default \c false.}
	 * @config{overwrite, configures whether the cursor's insert\, update
	 * and remove methods check the existing state of the record.  If \c
	 * overwrite is \c false\, WT_CURSOR::insert fails with
	 * ::WT_DUPLICATE_KEY if the record exists\, WT_CURSOR::update and
	 * WT_CURSOR::remove fail with ::WT_NOTFOUND if the record does not
	 * exist., a boolean flag; default \c true.}
	 * @config{raw, ignore the encodings for the key and value\, manage data
	 * as if the formats were \c "u". See @ref cursor_raw for details., a
	 * boolean flag; default \c false.}
	 * @config{timeout, maximum amount of time to allow for compact in
	 * seconds.  The actual amount of time spent in compact may exceed the
	 * configured value.  A value of zero disables the timeout., an integer;
	 * default \c 1200.}
	 * @configend
	 * @param callback the operation callback
	 * @param[out] asyncopp the new op handle
	 * @errors
	 * If there are no available handles, \c EBUSY is returned.
	 */
	int __F(async_new_op)(WT_CONNECTION *connection,
	    const char *uri, const char *config, WT_ASYNC_CALLBACK *callback,
	    WT_ASYNC_OP **asyncopp);
	/*! @} */

	/*!
	 * Close a connection.
	 *
	 * Any open sessions will be closed.
	 *
	 * @snippet ex_all.c Close a connection
	 *
	 * @param connection the connection handle
	 * @configstart{WT_CONNECTION.close, see dist/api_data.py}
	 * @config{leak_memory, don't free memory during close., a boolean flag;
	 * default \c false.}
	 * @config{use_timestamp, by default\, create the close checkpoint as of
	 * the last stable timestamp if timestamps are in use\, or all current
	 * updates if there is no stable timestamp set.  If false\, this option
	 * generates a checkpoint with all updates., a boolean flag; default \c
	 * true.}
	 * @configend
	 * @errors
	 */
	int __F(close)(WT_HANDLE_CLOSED(WT_CONNECTION) *connection,
	    const char *config);

#ifndef DOXYGEN
	/*!
	 * Output debug information for various subsystems. The output format
	 * may change over time, gathering the debug information may be
	 * invasive, and the information reported may not provide a point in
	 * time view of the system.
	 *
	 * @param connection the connection handle
	 * @configstart{WT_CONNECTION.debug_info, see dist/api_data.py}
	 * @config{cache, print cache information., a boolean flag; default \c
	 * false.}
	 * @config{cursors, print all open cursor information., a boolean flag;
	 * default \c false.}
	 * @config{handles, print open handles information., a boolean flag;
	 * default \c false.}
	 * @config{log, print log information., a boolean flag; default \c
	 * false.}
	 * @config{sessions, print open session information., a boolean flag;
	 * default \c false.}
	 * @config{txn, print global txn information., a boolean flag; default
	 * \c false.}
	 * @configend
	 * @errors
	 */
	int __F(debug_info)(WT_CONNECTION *connection, const char *config);
#endif

	/*!
	 * Reconfigure a connection handle.
	 *
	 * @snippet ex_all.c Reconfigure a connection
	 *
	 * @param connection the connection handle
	 * @configstart{WT_CONNECTION.reconfigure, see dist/api_data.py}
	 * @config{async = (, asynchronous operations configuration options., a
	 * set of related configuration options defined below.}
	 * @config{&nbsp;&nbsp;&nbsp;&nbsp;enabled, enable asynchronous
	 * operation., a boolean flag; default \c false.}
	 * @config{&nbsp;&nbsp;&nbsp;&nbsp;ops_max, maximum number of expected
	 * simultaneous asynchronous operations., an integer between 1 and 4096;
	 * default \c 1024.}
	 * @config{&nbsp;&nbsp;&nbsp;&nbsp;threads, the number
	 * of worker threads to service asynchronous requests.  Each worker
	 * thread uses a session from the configured session_max., an integer
	 * between 1 and 20; default \c 2.}
	 * @config{ ),,}
	 * @config{cache_max_wait_ms, the maximum number of milliseconds an
	 * application thread will wait for space to be available in cache
	 * before giving up.  Default will wait forever., an integer greater
	 * than or equal to 0; default \c 0.}
	 * @config{cache_overhead, assume the heap allocator overhead is the
	 * specified percentage\, and adjust the cache usage by that amount (for
	 * example\, if there is 10GB of data in cache\, a percentage of 10
	 * means WiredTiger treats this as 11GB). This value is configurable
	 * because different heap allocators have different overhead and
	 * different workloads will have different heap allocation sizes and
	 * patterns\, therefore applications may need to adjust this value based
	 * on allocator choice and behavior in measured workloads., an integer
	 * between 0 and 30; default \c 8.}
	 * @config{cache_size, maximum heap memory to allocate for the cache.  A
	 * database should configure either \c cache_size or \c shared_cache but
	 * not both., an integer between 1MB and 10TB; default \c 100MB.}
	 * @config{checkpoint = (, periodically checkpoint the database.
	 * Enabling the checkpoint server uses a session from the configured
	 * session_max., a set of related configuration options defined below.}
	 * @config{&nbsp;&nbsp;&nbsp;&nbsp;log_size, wait for this amount of log
	 * record bytes to be written to the log between each checkpoint.  If
	 * non-zero\, this value will use a minimum of the log file size.  A
	 * database can configure both log_size and wait to set an upper bound
	 * for checkpoints; setting this value above 0 configures periodic
	 * checkpoints., an integer between 0 and 2GB; default \c 0.}
	 * @config{&nbsp;&nbsp;&nbsp;&nbsp;wait, seconds to wait between each
	 * checkpoint; setting this value above 0 configures periodic
	 * checkpoints., an integer between 0 and 100000; default \c 0.}
	 * @config{ ),,}
	 * @config{compatibility = (, set compatibility version of database.
	 * Changing the compatibility version requires that there are no active
	 * operations for the duration of the call., a set of related
	 * configuration options defined below.}
	 * @config{&nbsp;&nbsp;&nbsp;&nbsp;release, compatibility release
	 * version string., a string; default empty.}
	 * @config{ ),,}
	 * @config{error_prefix, prefix string for error messages., a string;
	 * default empty.}
	 * @config{eviction = (, eviction configuration options., a set of
	 * related configuration options defined below.}
	 * @config{&nbsp;&nbsp;&nbsp;&nbsp;threads_max, maximum number of
	 * threads WiredTiger will start to help evict pages from cache.  The
	 * number of threads started will vary depending on the current eviction
	 * load.  Each eviction worker thread uses a session from the configured
	 * session_max., an integer between 1 and 20; default \c 8.}
	 * @config{&nbsp;&nbsp;&nbsp;&nbsp;threads_min, minimum number of
	 * threads WiredTiger will start to help evict pages from cache.  The
	 * number of threads currently running will vary depending on the
	 * current eviction load., an integer between 1 and 20; default \c 1.}
	 * @config{ ),,}
	 * @config{eviction_checkpoint_target, perform eviction at the beginning
	 * of checkpoints to bring the dirty content in cache to this level.  It
	 * is a percentage of the cache size if the value is within the range of
	 * 0 to 100 or an absolute size when greater than 100. The value is not
	 * allowed to exceed the \c cache_size.  Ignored if set to zero or \c
	 * in_memory is \c true., an integer between 0 and 10TB; default \c 1.}
	 * @config{eviction_dirty_target, perform eviction in worker threads
	 * when the cache contains at least this much dirty content.  It is a
	 * percentage of the cache size if the value is within the range of 1 to
	 * 100 or an absolute size when greater than 100. The value is not
	 * allowed to exceed the \c cache_size., an integer between 1 and 10TB;
	 * default \c 5.}
	 * @config{eviction_dirty_trigger, trigger application threads to
	 * perform eviction when the cache contains at least this much dirty
	 * content.  It is a percentage of the cache size if the value is within
	 * the range of 1 to 100 or an absolute size when greater than 100. The
	 * value is not allowed to exceed the \c cache_size.  This setting only
	 * alters behavior if it is lower than eviction_trigger., an integer
	 * between 1 and 10TB; default \c 20.}
	 * @config{eviction_target, perform eviction in worker threads when the
	 * cache contains at least this much content.  It is a percentage of the
	 * cache size if the value is within the range of 10 to 100 or an
	 * absolute size when greater than 100. The value is not allowed to
	 * exceed the \c cache_size., an integer between 10 and 10TB; default \c
	 * 80.}
	 * @config{eviction_trigger, trigger application threads to perform
	 * eviction when the cache contains at least this much content.  It is a
	 * percentage of the cache size if the value is within the range of 10
	 * to 100 or an absolute size when greater than 100. The value is not
	 * allowed to exceed the \c cache_size., an integer between 10 and 10TB;
	 * default \c 95.}
	 * @config{file_manager = (, control how file handles are managed., a
	 * set of related configuration options defined below.}
	 * @config{&nbsp;&nbsp;&nbsp;&nbsp;close_handle_minimum, number of
	 * handles open before the file manager will look for handles to close.,
	 * an integer greater than or equal to 0; default \c 250.}
	 * @config{&nbsp;&nbsp;&nbsp;&nbsp;close_idle_time, amount of time in
	 * seconds a file handle needs to be idle before attempting to close it.
	 * A setting of 0 means that idle handles are not closed., an integer
	 * between 0 and 100000; default \c 30.}
	 * @config{&nbsp;&nbsp;&nbsp;&nbsp;close_scan_interval, interval in
	 * seconds at which to check for files that are inactive and close
	 * them., an integer between 1 and 100000; default \c 10.}
	 * @config{ ),,}
	 * @config{log = (, enable logging.  Enabling logging uses three
	 * sessions from the configured session_max., a set of related
	 * configuration options defined below.}
	 * @config{&nbsp;&nbsp;&nbsp;&nbsp;archive, automatically archive
	 * unneeded log files., a boolean flag; default \c true.}
	 * @config{&nbsp;&nbsp;&nbsp;&nbsp;os_cache_dirty_pct, maximum dirty
	 * system buffer cache usage\, as a percentage of the log's \c file_max.
	 * If non-zero\, schedule writes for dirty blocks belonging to the log
	 * in the system buffer cache after that percentage of the log has been
	 * written into the buffer cache without an intervening file sync., an
	 * integer between 0 and 100; default \c 0.}
	 * @config{&nbsp;&nbsp;&nbsp;&nbsp;prealloc, pre-allocate log files., a
	 * boolean flag; default \c true.}
	 * @config{&nbsp;&nbsp;&nbsp;&nbsp;zero_fill, manually write zeroes into
	 * log files., a boolean flag; default \c false.}
	 * @config{ ),,}
	 * @config{lsm_manager = (, configure database wide options for LSM tree
	 * management.  The LSM manager is started automatically the first time
	 * an LSM tree is opened.  The LSM manager uses a session from the
	 * configured session_max., a set of related configuration options
	 * defined below.}
	 * @config{&nbsp;&nbsp;&nbsp;&nbsp;merge, merge LSM
	 * chunks where possible., a boolean flag; default \c true.}
	 * @config{&nbsp;&nbsp;&nbsp;&nbsp;worker_thread_max, Configure a set of
	 * threads to manage merging LSM trees in the database.  Each worker
	 * thread uses a session handle from the configured session_max., an
	 * integer between 3 and 20; default \c 4.}
	 * @config{ ),,}
	 * @config{operation_tracking = (, enable tracking of
	 * performance-critical functions.  See @ref operation_tracking for more
	 * information., a set of related configuration options defined below.}
	 * @config{&nbsp;&nbsp;&nbsp;&nbsp;enabled, enable operation tracking
	 * subsystem., a boolean flag; default \c false.}
	 * @config{&nbsp;&nbsp;&nbsp;&nbsp;path, the name of a directory into
	 * which operation tracking files are written.  The directory must
	 * already exist.  If the value is not an absolute path\, the path is
	 * relative to the database home (see @ref absolute_path for more
	 * information)., a string; default \c ".".}
	 * @config{ ),,}
	 * @config{shared_cache = (, shared cache configuration options.  A
	 * database should configure either a cache_size or a shared_cache not
	 * both.  Enabling a shared cache uses a session from the configured
	 * session_max.  A shared cache can not have absolute values configured
	 * for cache eviction settings., a set of related configuration options
	 * defined below.}
	 * @config{&nbsp;&nbsp;&nbsp;&nbsp;chunk, the
	 * granularity that a shared cache is redistributed., an integer between
	 * 1MB and 10TB; default \c 10MB.}
	 * @config{&nbsp;&nbsp;&nbsp;&nbsp;name,
	 * the name of a cache that is shared between databases or \c "none"
	 * when no shared cache is configured., a string; default \c none.}
	 * @config{&nbsp;&nbsp;&nbsp;&nbsp;quota, maximum size of cache this
	 * database can be allocated from the shared cache.  Defaults to the
	 * entire shared cache size., an integer; default \c 0.}
	 * @config{&nbsp;&nbsp;&nbsp;&nbsp;reserve, amount of cache this
	 * database is guaranteed to have available from the shared cache.  This
	 * setting is per database.  Defaults to the chunk size., an integer;
	 * default \c 0.}
	 * @config{&nbsp;&nbsp;&nbsp;&nbsp;size, maximum memory
	 * to allocate for the shared cache.  Setting this will update the value
	 * if one is already set., an integer between 1MB and 10TB; default \c
	 * 500MB.}
	 * @config{ ),,}
	 * @config{statistics, Maintain database statistics\, which may impact
	 * performance.  Choosing "all" maintains all statistics regardless of
	 * cost\, "fast" maintains a subset of statistics that are relatively
	 * inexpensive\, "none" turns off all statistics.  The "clear"
	 * configuration resets statistics after they are gathered\, where
	 * appropriate (for example\, a cache size statistic is not cleared\,
	 * while the count of cursor insert operations will be cleared). When
	 * "clear" is configured for the database\, gathered statistics are
	 * reset each time a statistics cursor is used to gather statistics\, as
	 * well as each time statistics are logged using the \c statistics_log
	 * configuration.  See @ref statistics for more information., a list\,
	 * with values chosen from the following options: \c "all"\, \c
	 * "cache_walk"\, \c "fast"\, \c "none"\, \c "clear"\, \c "tree_walk";
	 * default \c none.}
	 * @config{statistics_log = (, log any statistics the database is
	 * configured to maintain\, to a file.  See @ref statistics for more
	 * information.  Enabling the statistics log server uses a session from
	 * the configured session_max., a set of related configuration options
	 * defined below.}
	 * @config{&nbsp;&nbsp;&nbsp;&nbsp;json, encode
	 * statistics in JSON format., a boolean flag; default \c false.}
	 * @config{&nbsp;&nbsp;&nbsp;&nbsp;on_close, log statistics on database
	 * close., a boolean flag; default \c false.}
	 * @config{&nbsp;&nbsp;&nbsp;&nbsp;sources, if non-empty\, include
	 * statistics for the list of data source URIs\, if they are open at the
	 * time of the statistics logging.  The list may include URIs matching a
	 * single data source ("table:mytable")\, or a URI matching all data
	 * sources of a particular type ("table:")., a list of strings; default
	 * empty.}
	 * @config{&nbsp;&nbsp;&nbsp;&nbsp;timestamp, a timestamp
	 * prepended to each log record\, may contain strftime conversion
	 * specifications\, when \c json is configured\, defaults to \c
	 * "%FT%Y.000Z"., a string; default \c "%b %d %H:%M:%S".}
	 * @config{&nbsp;&nbsp;&nbsp;&nbsp;wait, seconds to wait between each
	 * write of the log records; setting this value above 0 configures
	 * statistics logging., an integer between 0 and 100000; default \c 0.}
	 * @config{ ),,}
	 * @config{verbose, enable messages for various events.  Options are
	 * given as a list\, such as
	 * <code>"verbose=[evictserver\,read]"</code>., a list\, with values
	 * chosen from the following options: \c "api"\, \c "block"\, \c
	 * "checkpoint"\, \c "checkpoint_progress"\, \c "compact"\, \c
	 * "error_returns"\, \c "evict"\, \c "evict_stuck"\, \c "evictserver"\,
	 * \c "fileops"\, \c "handleops"\, \c "log"\, \c "lookaside"\, \c
	 * "lookaside_activity"\, \c "lsm"\, \c "lsm_manager"\, \c "metadata"\,
	 * \c "mutex"\, \c "overflow"\, \c "read"\, \c "rebalance"\, \c
	 * "reconcile"\, \c "recovery"\, \c "recovery_progress"\, \c "salvage"\,
	 * \c "shared_cache"\, \c "split"\, \c "temporary"\, \c "thread_group"\,
	 * \c "timestamp"\, \c "transaction"\, \c "verify"\, \c "version"\, \c
	 * "write"; default empty.}
	 * @configend
	 * @errors
	 */
	int __F(reconfigure)(WT_CONNECTION *connection, const char *config);

	/*!
	 * The home directory of the connection.
	 *
	 * @snippet ex_all.c Get the database home directory
	 *
	 * @param connection the connection handle
	 * @returns a pointer to a string naming the home directory
	 */
	const char *__F(get_home)(WT_CONNECTION *connection);

	/*!
	 * Add configuration options for a method.  See
	 * @ref custom_ds_config_add for more information.
	 *
	 * @snippet ex_all.c Configure method configuration
	 *
	 * @param connection the connection handle
	 * @param method the method being configured
	 * @param uri the object type or NULL for all object types
	 * @param config the additional configuration's name and default value
	 * @param type the additional configuration's type (must be one of
	 * \c "boolean"\, \c "int", \c "list" or \c "string")
	 * @param check the additional configuration check string, or NULL if
	 * none
	 * @errors
	 */
	int __F(configure_method)(WT_CONNECTION *connection,
	    const char *method, const char *uri,
	    const char *config, const char *type, const char *check);

	/*!
	 * Return if opening this handle created the database.
	 *
	 * @snippet ex_all.c Check if the database is newly created
	 *
	 * @param connection the connection handle
	 * @returns false (zero) if the connection existed before the call to
	 * ::wiredtiger_open, true (non-zero) if it was created by opening this
	 * handle.
	 */
	int __F(is_new)(WT_CONNECTION *connection);

	/*!
	 * @name Session handles
	 * @{
	 */
	/*!
	 * Open a session.
	 *
	 * @snippet ex_all.c Open a session
	 *
	 * @param connection the connection handle
	 * @param event_handler An event handler. If <code>NULL</code>, the
	 * connection's event handler is used. See @ref event_message_handling
	 * for more information.
	 * @configstart{WT_CONNECTION.open_session, see dist/api_data.py}
	 * @config{cache_cursors, enable caching of cursors for reuse.  Any
	 * calls to WT_CURSOR::close for a cursor created in this session will
	 * mark the cursor as cached and keep it available to be reused for
	 * later calls to WT_SESSION::open_cursor.  Cached cursors may be
	 * eventually closed.  This value is inherited from ::wiredtiger_open \c
	 * cache_cursors., a boolean flag; default \c true.}
	 * @config{ignore_cache_size, when set\, operations performed by this
	 * session ignore the cache size and are not blocked when the cache is
	 * full.  Note that use of this option for operations that create cache
	 * pressure can starve ordinary sessions that obey the cache size., a
	 * boolean flag; default \c false.}
	 * @config{isolation, the default isolation level for operations in this
	 * session., a string\, chosen from the following options: \c
	 * "read-uncommitted"\, \c "read-committed"\, \c "snapshot"; default \c
	 * read-committed.}
	 * @configend
	 * @param[out] sessionp the new session handle
	 * @errors
	 */
	int __F(open_session)(WT_CONNECTION *connection,
	    WT_EVENT_HANDLER *event_handler, const char *config,
	    WT_SESSION **sessionp);
	/*! @} */

	/*!
	 * @name Transactions
	 * @{
	 */
	/*!
	 * Query the global transaction timestamp state.
	 *
	 * @snippet ex_all.c query timestamp
	 *
	 * @param connection the connection handle
	 * @param[out] hex_timestamp a buffer that will be set to the
	 * hexadecimal encoding of the timestamp being queried.  Must be large
	 * enough to hold a NUL terminated, hex-encoded 8B timestamp (17 bytes).
	 * @configstart{WT_CONNECTION.query_timestamp, see dist/api_data.py}
	 * @config{get, specify which timestamp to query: \c all_committed
	 * returns the largest timestamp such that all timestamps up to that
	 * value have committed\, \c oldest returns the most recent \c
	 * oldest_timestamp set with WT_CONNECTION::set_timestamp\, \c
	 * oldest_reader returns the minimum of the read timestamps of all
	 * active readers \c pinned returns the minimum of the\c
	 * oldest_timestamp and the read timestamps of all active readers\, and
	 * \c stable returns the most recent \c stable_timestamp set with
	 * WT_CONNECTION::set_timestamp.  See @ref transaction_timestamps., a
	 * string\, chosen from the following options: \c "all_committed"\, \c
	 * "last_checkpoint"\, \c "oldest"\, \c "oldest_reader"\, \c "pinned"\,
	 * \c "recovery"\, \c "stable"; default \c all_committed.}
	 * @configend
	 * @errors
	 * If there is no matching timestamp (e.g., if this method is called
	 * before timestamps are used) ::WT_NOTFOUND will be returned.
	 */
	int __F(query_timestamp)(
	    WT_CONNECTION *connection, char *hex_timestamp, const char *config);

	/*!
	 * Set a global transaction timestamp.
	 *
	 * @snippet ex_all.c set commit timestamp
	 *
	 * @snippet ex_all.c set oldest timestamp
	 *
	 * @snippet ex_all.c set stable timestamp
	 *
	 * @param connection the connection handle
	 * @configstart{WT_CONNECTION.set_timestamp, see dist/api_data.py}
	 * @config{commit_timestamp, reset the maximum commit timestamp tracked
	 * by WiredTiger.  This will cause future calls to
	 * WT_CONNECTION::query_timestamp to ignore commit timestamps greater
	 * than the specified value until the next commit moves the tracked
	 * commit timestamp forwards.  This is only intended for use where the
	 * application is rolling back locally committed transactions.  The
	 * supplied value must not be older than the current oldest and stable
	 * timestamps.  See @ref transaction_timestamps., a string; default
	 * empty.}
	 * @config{force, set timestamps even if they violate normal ordering
	 * requirements.  For example allow the \c oldest_timestamp to move
	 * backwards., a boolean flag; default \c false.}
	 * @config{oldest_timestamp, future commits and queries will be no
	 * earlier than the specified timestamp.  Supplied values must be
	 * monotonically increasing\, any attempt to set the value to older than
	 * the current is silently ignored.  The supplied value must not be
	 * newer than the current stable timestamp.  See @ref
	 * transaction_timestamps., a string; default empty.}
	 * @config{stable_timestamp, checkpoints will not include commits that
	 * are newer than the specified timestamp in tables configured with \c
	 * log=(enabled=false). Supplied values must be monotonically
	 * increasing\, any attempt to set the value to older than the current
	 * is silently ignored.  The supplied value must not be older than the
	 * current oldest timestamp.  See @ref transaction_timestamps., a
	 * string; default empty.}
	 * @configend
	 * @errors
	 */
	int __F(set_timestamp)(
	    WT_CONNECTION *connection, const char *config);

	/*!
	 * Rollback in-memory non-logged state to an earlier point in time.
	 *
	 * This method uses a timestamp to define the rollback point, and thus
	 * requires that the application uses timestamps and that the
	 * stable_timestamp must have been set via a call to
	 * WT_CONNECTION::set_timestamp. Any updates to checkpoint durable
	 * tables that are more recent than the stable timestamp are removed.
	 *
	 * This method requires that there are no active operations for the
	 * duration of the call.
	 *
	 * Any updates made to logged tables will not be rolled back. Any
	 * updates made without an associated timestamp will not be rolled
	 * back. See @ref transaction_timestamps.
	 *
	 * @snippet ex_all.c rollback to stable
	 *
	 * @param connection the connection handle
	 * @configempty{WT_CONNECTION.rollback_to_stable, see dist/api_data.py}
	 * @errors
	 */
	int __F(rollback_to_stable)(
	    WT_CONNECTION *connection, const char *config);

	/*! @} */

	/*!
	 * @name Extensions
	 * @{
	 */
	/*!
	 * Load an extension.
	 *
	 * @snippet ex_all.c Load an extension
	 *
	 * @param connection the connection handle
	 * @param path the filename of the extension module, or \c "local" to
	 * search the current application binary for the initialization
	 * function, see @ref extensions for more details.
	 * @configstart{WT_CONNECTION.load_extension, see dist/api_data.py}
	 * @config{config, configuration string passed to the entry point of the
	 * extension as its WT_CONFIG_ARG argument., a string; default empty.}
	 * @config{early_load, whether this extension should be loaded at the
	 * beginning of ::wiredtiger_open.  Only applicable to extensions loaded
	 * via the wiredtiger_open configurations string., a boolean flag;
	 * default \c false.}
	 * @config{entry, the entry point of the extension\, called to
	 * initialize the extension when it is loaded.  The signature of the
	 * function must match ::wiredtiger_extension_init., a string; default
	 * \c wiredtiger_extension_init.}
	 * @config{terminate, an optional function in the extension that is
	 * called before the extension is unloaded during WT_CONNECTION::close.
	 * The signature of the function must match
	 * ::wiredtiger_extension_terminate., a string; default \c
	 * wiredtiger_extension_terminate.}
	 * @configend
	 * @errors
	 */
	int __F(load_extension)(WT_CONNECTION *connection,
	    const char *path, const char *config);

	/*!
	 * Add a custom data source.  See @ref custom_data_sources for more
	 * information.
	 *
	 * The application must first implement the WT_DATA_SOURCE interface
	 * and then register the implementation with WiredTiger:
	 *
	 * @snippet ex_data_source.c WT_DATA_SOURCE register
	 *
	 * @param connection the connection handle
	 * @param prefix the URI prefix for this data source, e.g., "file:"
	 * @param data_source the application-supplied implementation of
	 *	WT_DATA_SOURCE to manage this data source.
	 * @configempty{WT_CONNECTION.add_data_source, see dist/api_data.py}
	 * @errors
	 */
	int __F(add_data_source)(WT_CONNECTION *connection, const char *prefix,
	    WT_DATA_SOURCE *data_source, const char *config);

	/*!
	 * Add a custom collation function.
	 *
	 * The application must first implement the WT_COLLATOR interface and
	 * then register the implementation with WiredTiger:
	 *
	 * @snippet ex_all.c WT_COLLATOR register
	 *
	 * @param connection the connection handle
	 * @param name the name of the collation to be used in calls to
	 * 	WT_SESSION::create, may not be \c "none"
	 * @param collator the application-supplied collation handler
	 * @configempty{WT_CONNECTION.add_collator, see dist/api_data.py}
	 * @errors
	 */
	int __F(add_collator)(WT_CONNECTION *connection,
	    const char *name, WT_COLLATOR *collator, const char *config);

	/*!
	 * Add a compression function.
	 *
	 * The application must first implement the WT_COMPRESSOR interface
	 * and then register the implementation with WiredTiger:
	 *
	 * @snippet nop_compress.c WT_COMPRESSOR initialization structure
	 *
	 * @snippet nop_compress.c WT_COMPRESSOR initialization function
	 *
	 * @param connection the connection handle
	 * @param name the name of the compression function to be used in calls
	 *	to WT_SESSION::create, may not be \c "none"
	 * @param compressor the application-supplied compression handler
	 * @configempty{WT_CONNECTION.add_compressor, see dist/api_data.py}
	 * @errors
	 */
	int __F(add_compressor)(WT_CONNECTION *connection,
	    const char *name, WT_COMPRESSOR *compressor, const char *config);

	/*!
	 * Add an encryption function.
	 *
	 * The application must first implement the WT_ENCRYPTOR interface
	 * and then register the implementation with WiredTiger:
	 *
	 * @snippet nop_encrypt.c WT_ENCRYPTOR initialization structure
	 *
	 * @snippet nop_encrypt.c WT_ENCRYPTOR initialization function
	 *
	 * @param connection the connection handle
	 * @param name the name of the encryption function to be used in calls
	 *	to WT_SESSION::create, may not be \c "none"
	 * @param encryptor the application-supplied encryption handler
	 * @configempty{WT_CONNECTION.add_encryptor, see dist/api_data.py}
	 * @errors
	 */
	int __F(add_encryptor)(WT_CONNECTION *connection,
	    const char *name, WT_ENCRYPTOR *encryptor, const char *config);

	/*!
	 * Add a custom extractor for index keys or column groups.
	 *
	 * The application must first implement the WT_EXTRACTOR interface and
	 * then register the implementation with WiredTiger:
	 *
	 * @snippet ex_all.c WT_EXTRACTOR register
	 *
	 * @param connection the connection handle
	 * @param name the name of the extractor to be used in calls to
	 * 	WT_SESSION::create, may not be \c "none"
	 * @param extractor the application-supplied extractor
	 * @configempty{WT_CONNECTION.add_extractor, see dist/api_data.py}
	 * @errors
	 */
	int __F(add_extractor)(WT_CONNECTION *connection, const char *name,
	    WT_EXTRACTOR *extractor, const char *config);

	/*!
	 * Configure a custom file system.
	 *
	 * This method can only be called from an early loaded extension
	 * module. The application must first implement the WT_FILE_SYSTEM
	 * interface and then register the implementation with WiredTiger:
	 *
	 * @snippet ex_file_system.c WT_FILE_SYSTEM register
	 *
	 * @param connection the connection handle
	 * @param fs the populated file system structure
	 * @configempty{WT_CONNECTION.set_file_system, see dist/api_data.py}
	 * @errors
	 */
	int __F(set_file_system)(
	    WT_CONNECTION *connection, WT_FILE_SYSTEM *fs, const char *config);

	/*!
	 * Return a reference to the WiredTiger extension functions.
	 *
	 * @snippet ex_data_source.c WT_EXTENSION_API declaration
	 *
	 * @param wt_conn the WT_CONNECTION handle
	 * @returns a reference to a WT_EXTENSION_API structure.
	 */
	WT_EXTENSION_API *__F(get_extension_api)(WT_CONNECTION *wt_conn);
	/*! @} */
};

/*!
 * Open a connection to a database.
 *
 * @snippet ex_all.c Open a connection
 *
 * @param home The path to the database home directory.  See @ref home
 * for more information.
 * @param event_handler An event handler. If <code>NULL</code>, a default
 * event handler is installed that writes error messages to stderr. See
 * @ref event_message_handling for more information.
 * @configstart{wiredtiger_open, see dist/api_data.py}
 * @config{async = (, asynchronous operations configuration options., a set of
 * related configuration options defined below.}
 * @config{&nbsp;&nbsp;&nbsp;&nbsp;enabled, enable asynchronous operation., a
 * boolean flag; default \c false.}
 * @config{&nbsp;&nbsp;&nbsp;&nbsp;ops_max,
 * maximum number of expected simultaneous asynchronous operations., an integer
 * between 1 and 4096; default \c 1024.}
 * @config{&nbsp;&nbsp;&nbsp;&nbsp;threads, the number of worker threads to
 * service asynchronous requests.  Each worker thread uses a session from the
 * configured session_max., an integer between 1 and 20; default \c 2.}
 * @config{
 * ),,}
 * @config{buffer_alignment, in-memory alignment (in bytes) for buffers used for
 * I/O. The default value of -1 indicates a platform-specific alignment value
 * should be used (4KB on Linux systems when direct I/O is configured\, zero
 * elsewhere)., an integer between -1 and 1MB; default \c -1.}
 * @config{builtin_extension_config, A structure where the keys are the names of
 * builtin extensions and the values are passed to WT_CONNECTION::load_extension
 * as the \c config parameter (for example\,
 * <code>builtin_extension_config={zlib={compression_level=3}}</code>)., a
 * string; default empty.}
 * @config{cache_cursors, enable caching of cursors for reuse.  This is the
 * default value for any sessions created\, and can be overridden in configuring
 * \c cache_cursors in WT_CONNECTION.open_session., a boolean flag; default \c
 * true.}
 * @config{cache_max_wait_ms, the maximum number of milliseconds an application
 * thread will wait for space to be available in cache before giving up.
 * Default will wait forever., an integer greater than or equal to 0; default \c
 * 0.}
 * @config{cache_overhead, assume the heap allocator overhead is the specified
 * percentage\, and adjust the cache usage by that amount (for example\, if
 * there is 10GB of data in cache\, a percentage of 10 means WiredTiger treats
 * this as 11GB). This value is configurable because different heap allocators
 * have different overhead and different workloads will have different heap
 * allocation sizes and patterns\, therefore applications may need to adjust
 * this value based on allocator choice and behavior in measured workloads., an
 * integer between 0 and 30; default \c 8.}
 * @config{cache_size, maximum heap memory to allocate for the cache.  A
 * database should configure either \c cache_size or \c shared_cache but not
 * both., an integer between 1MB and 10TB; default \c 100MB.}
 * @config{checkpoint = (, periodically checkpoint the database.  Enabling the
 * checkpoint server uses a session from the configured session_max., a set of
 * related configuration options defined below.}
 * @config{&nbsp;&nbsp;&nbsp;&nbsp;log_size, wait for this amount of log record
 * bytes to be written to the log between each checkpoint.  If non-zero\, this
 * value will use a minimum of the log file size.  A database can configure both
 * log_size and wait to set an upper bound for checkpoints; setting this value
 * above 0 configures periodic checkpoints., an integer between 0 and 2GB;
 * default \c 0.}
 * @config{&nbsp;&nbsp;&nbsp;&nbsp;wait, seconds to wait between
 * each checkpoint; setting this value above 0 configures periodic checkpoints.,
 * an integer between 0 and 100000; default \c 0.}
 * @config{ ),,}
 * @config{checkpoint_sync, flush files to stable storage when closing or
 * writing checkpoints., a boolean flag; default \c true.}
 * @config{compatibility = (, set compatibility version of database.  Changing
 * the compatibility version requires that there are no active operations for
 * the duration of the call., a set of related configuration options defined
 * below.}
 * @config{&nbsp;&nbsp;&nbsp;&nbsp;release, compatibility release
 * version string., a string; default empty.}
 * @config{&nbsp;&nbsp;&nbsp;&nbsp;require_max, required maximum compatibility
 * version of existing data files.  Must be greater than or equal to any release
 * version set in the \c release setting.  Has no effect if creating the
 * database., a string; default empty.}
 * @config{&nbsp;&nbsp;&nbsp;&nbsp;require_min, required minimum compatibility
 * version of existing data files.  Must be less than or equal to any release
 * version set in the \c release setting.  Has no effect if creating the
 * database., a string; default empty.}
 * @config{ ),,}
 * @config{config_base, write the base configuration file if creating the
 * database.  If \c false in the config passed directly to ::wiredtiger_open\,
 * will ignore any existing base configuration file in addition to not creating
 * one.  See @ref config_base for more information., a boolean flag; default \c
 * true.}
 * @config{create, create the database if it does not exist., a boolean flag;
 * default \c false.}
 * @config{direct_io, Use \c O_DIRECT on POSIX systems\, and \c
 * FILE_FLAG_NO_BUFFERING on Windows to access files.  Options are given as a
 * list\, such as <code>"direct_io=[data]"</code>. Configuring \c direct_io
 * requires care\, see @ref tuning_system_buffer_cache_direct_io for important
 * warnings.  Including \c "data" will cause WiredTiger data files to use direct
 * I/O\, including \c "log" will cause WiredTiger log files to use direct I/O\,
 * and including \c "checkpoint" will cause WiredTiger data files opened at a
 * checkpoint (i.e: read only) to use direct I/O. \c direct_io should be
 * combined with \c write_through to get the equivalent of \c O_DIRECT on
 * Windows., a list\, with values chosen from the following options: \c
 * "checkpoint"\, \c "data"\, \c "log"; default empty.}
 * @config{encryption = (, configure an encryptor for system wide metadata and
 * logs.  If a system wide encryptor is set\, it is also used for encrypting
 * data files and tables\, unless encryption configuration is explicitly set for
 * them when they are created with WT_SESSION::create., a set of related
 * configuration options defined below.}
 * @config{&nbsp;&nbsp;&nbsp;&nbsp;keyid,
 * An identifier that identifies a unique instance of the encryptor.  It is
 * stored in clear text\, and thus is available when the wiredtiger database is
 * reopened.  On the first use of a (name\, keyid) combination\, the
 * WT_ENCRYPTOR::customize function is called with the keyid as an argument., a
 * string; default empty.}
 * @config{&nbsp;&nbsp;&nbsp;&nbsp;name, Permitted
 * values are \c "none" or custom encryption engine name created with
 * WT_CONNECTION::add_encryptor.  See @ref encryption for more information., a
 * string; default \c none.}
 * @config{&nbsp;&nbsp;&nbsp;&nbsp;secretkey, A string
 * that is passed to the WT_ENCRYPTOR::customize function.  It is never stored
 * in clear text\, so must be given to any subsequent ::wiredtiger_open calls to
 * reopen the database.  It must also be provided to any "wt" commands used with
 * this database., a string; default empty.}
 * @config{ ),,}
 * @config{error_prefix, prefix string for error messages., a string; default
 * empty.}
 * @config{eviction = (, eviction configuration options., a set of related
 * configuration options defined below.}
 * @config{&nbsp;&nbsp;&nbsp;&nbsp;threads_max, maximum number of threads
 * WiredTiger will start to help evict pages from cache.  The number of threads
 * started will vary depending on the current eviction load.  Each eviction
 * worker thread uses a session from the configured session_max., an integer
 * between 1 and 20; default \c 8.}
 * @config{&nbsp;&nbsp;&nbsp;&nbsp;threads_min,
 * minimum number of threads WiredTiger will start to help evict pages from
 * cache.  The number of threads currently running will vary depending on the
 * current eviction load., an integer between 1 and 20; default \c 1.}
 * @config{
 * ),,}
 * @config{eviction_checkpoint_target, perform eviction at the beginning of
 * checkpoints to bring the dirty content in cache to this level.  It is a
 * percentage of the cache size if the value is within the range of 0 to 100 or
 * an absolute size when greater than 100. The value is not allowed to exceed
 * the \c cache_size.  Ignored if set to zero or \c in_memory is \c true., an
 * integer between 0 and 10TB; default \c 1.}
 * @config{eviction_dirty_target, perform eviction in worker threads when the
 * cache contains at least this much dirty content.  It is a percentage of the
 * cache size if the value is within the range of 1 to 100 or an absolute size
 * when greater than 100. The value is not allowed to exceed the \c cache_size.,
 * an integer between 1 and 10TB; default \c 5.}
 * @config{eviction_dirty_trigger, trigger application threads to perform
 * eviction when the cache contains at least this much dirty content.  It is a
 * percentage of the cache size if the value is within the range of 1 to 100 or
 * an absolute size when greater than 100. The value is not allowed to exceed
 * the \c cache_size.  This setting only alters behavior if it is lower than
 * eviction_trigger., an integer between 1 and 10TB; default \c 20.}
 * @config{eviction_target, perform eviction in worker threads when the cache
 * contains at least this much content.  It is a percentage of the cache size if
 * the value is within the range of 10 to 100 or an absolute size when greater
 * than 100. The value is not allowed to exceed the \c cache_size., an integer
 * between 10 and 10TB; default \c 80.}
 * @config{eviction_trigger, trigger application threads to perform eviction
 * when the cache contains at least this much content.  It is a percentage of
 * the cache size if the value is within the range of 10 to 100 or an absolute
 * size when greater than 100. The value is not allowed to exceed the \c
 * cache_size., an integer between 10 and 10TB; default \c 95.}
 * @config{exclusive, fail if the database already exists\, generally used with
 * the \c create option., a boolean flag; default \c false.}
 * @config{extensions, list of shared library extensions to load (using dlopen).
 * Any values specified to a library extension are passed to
 * WT_CONNECTION::load_extension as the \c config parameter (for example\,
 * <code>extensions=(/path/ext.so={entry=my_entry})</code>)., a list of strings;
 * default empty.}
 * @config{file_extend, file extension configuration.  If set\, extend files of
 * the set type in allocations of the set size\, instead of a block at a time as
 * each new block is written.  For example\,
 * <code>file_extend=(data=16MB)</code>. If set to 0\, disable the file
 * extension for the set type.  For log files\, the allowed range is between
 * 100KB and 2GB; values larger than the configured maximum log size and the
 * default config would extend log files in allocations of the maximum log file
 * size., a list\, with values chosen from the following options: \c "data"\, \c
 * "log"; default empty.}
 * @config{file_manager = (, control how file handles are managed., a set of
 * related configuration options defined below.}
 * @config{&nbsp;&nbsp;&nbsp;&nbsp;close_handle_minimum, number of handles open
 * before the file manager will look for handles to close., an integer greater
 * than or equal to 0; default \c 250.}
 * @config{&nbsp;&nbsp;&nbsp;&nbsp;close_idle_time, amount of time in seconds a
 * file handle needs to be idle before attempting to close it.  A setting of 0
 * means that idle handles are not closed., an integer between 0 and 100000;
 * default \c 30.}
 * @config{&nbsp;&nbsp;&nbsp;&nbsp;close_scan_interval, interval
 * in seconds at which to check for files that are inactive and close them., an
 * integer between 1 and 100000; default \c 10.}
 * @config{ ),,}
 * @config{in_memory, keep data in-memory only.  See @ref in_memory for more
 * information., a boolean flag; default \c false.}
 * @config{log = (, enable logging.  Enabling logging uses three sessions from
 * the configured session_max., a set of related configuration options defined
 * below.}
 * @config{&nbsp;&nbsp;&nbsp;&nbsp;archive, automatically archive
 * unneeded log files., a boolean flag; default \c true.}
 * @config{&nbsp;&nbsp;&nbsp;&nbsp;compressor, configure a compressor for log
 * records.  Permitted values are \c "none" or custom compression engine name
 * created with WT_CONNECTION::add_compressor.  If WiredTiger has builtin
 * support for \c "lz4"\, \c "snappy"\, \c "zlib" or \c "zstd" compression\,
 * these names are also available.  See @ref compression for more information.,
 * a string; default \c none.}
 * @config{&nbsp;&nbsp;&nbsp;&nbsp;enabled, enable
 * logging subsystem., a boolean flag; default \c false.}
 * @config{&nbsp;&nbsp;&nbsp;&nbsp;file_max, the maximum size of log files., an
 * integer between 100KB and 2GB; default \c 100MB.}
 * @config{&nbsp;&nbsp;&nbsp;&nbsp;os_cache_dirty_pct, maximum dirty system
 * buffer cache usage\, as a percentage of the log's \c file_max.  If non-zero\,
 * schedule writes for dirty blocks belonging to the log in the system buffer
 * cache after that percentage of the log has been written into the buffer cache
 * without an intervening file sync., an integer between 0 and 100; default \c
 * 0.}
 * @config{&nbsp;&nbsp;&nbsp;&nbsp;path, the name of a directory into which
 * log files are written.  The directory must already exist.  If the value is
 * not an absolute path\, the path is relative to the database home (see @ref
 * absolute_path for more information)., a string; default \c ".".}
 * @config{&nbsp;&nbsp;&nbsp;&nbsp;prealloc, pre-allocate log files., a boolean
 * flag; default \c true.}
 * @config{&nbsp;&nbsp;&nbsp;&nbsp;recover, run recovery
 * or error if recovery needs to run after an unclean shutdown., a string\,
 * chosen from the following options: \c "error"\, \c "on"; default \c on.}
 * @config{&nbsp;&nbsp;&nbsp;&nbsp;zero_fill, manually write zeroes into log
 * files., a boolean flag; default \c false.}
 * @config{ ),,}
 * @config{lsm_manager = (, configure database wide options for LSM tree
 * management.  The LSM manager is started automatically the first time an LSM
 * tree is opened.  The LSM manager uses a session from the configured
 * session_max., a set of related configuration options defined below.}
 * @config{&nbsp;&nbsp;&nbsp;&nbsp;merge, merge LSM chunks where possible., a
 * boolean flag; default \c true.}
 * @config{&nbsp;&nbsp;&nbsp;&nbsp;worker_thread_max, Configure a set of threads
 * to manage merging LSM trees in the database.  Each worker thread uses a
 * session handle from the configured session_max., an integer between 3 and 20;
 * default \c 4.}
 * @config{ ),,}
 * @config{mmap, Use memory mapping to access files when possible., a boolean
 * flag; default \c true.}
 * @config{multiprocess, permit sharing between processes (will automatically
 * start an RPC server for primary processes and use RPC for secondary
 * processes). <b>Not yet supported in WiredTiger</b>., a boolean flag; default
 * \c false.}
 * @config{operation_tracking = (, enable tracking of performance-critical
 * functions.  See @ref operation_tracking for more information., a set of
 * related configuration options defined below.}
 * @config{&nbsp;&nbsp;&nbsp;&nbsp;enabled, enable operation tracking
 * subsystem., a boolean flag; default \c false.}
 * @config{&nbsp;&nbsp;&nbsp;&nbsp;path, the name of a directory into which
 * operation tracking files are written.  The directory must already exist.  If
 * the value is not an absolute path\, the path is relative to the database home
 * (see @ref absolute_path for more information)., a string; default \c ".".}
 * @config{ ),,}
 * @config{readonly, open connection in read-only mode.  The database must
 * exist.  All methods that may modify a database are disabled.  See @ref
 * readonly for more information., a boolean flag; default \c false.}
 * @config{salvage, open connection and salvage any WiredTiger-owned database
 * and log files that it detects as corrupted.  This API should only be used
 * after getting an error return of WT_TRY_SALVAGE. Salvage rebuilds files in
 * place\, overwriting existing files.  We recommend making a backup copy of all
 * files with the WiredTiger prefix prior to passing this flag., a boolean flag;
 * default \c false.}
 * @config{session_max, maximum expected number of sessions (including server
 * threads)., an integer greater than or equal to 1; default \c 100.}
 * @config{shared_cache = (, shared cache configuration options.  A database
 * should configure either a cache_size or a shared_cache not both.  Enabling a
 * shared cache uses a session from the configured session_max.  A shared cache
 * can not have absolute values configured for cache eviction settings., a set
 * of related configuration options defined below.}
 * @config{&nbsp;&nbsp;&nbsp;&nbsp;chunk, the granularity that a shared cache is
 * redistributed., an integer between 1MB and 10TB; default \c 10MB.}
 * @config{&nbsp;&nbsp;&nbsp;&nbsp;name, the name of a cache that is shared
 * between databases or \c "none" when no shared cache is configured., a string;
 * default \c none.}
 * @config{&nbsp;&nbsp;&nbsp;&nbsp;quota, maximum size of
 * cache this database can be allocated from the shared cache.  Defaults to the
 * entire shared cache size., an integer; default \c 0.}
 * @config{&nbsp;&nbsp;&nbsp;&nbsp;reserve, amount of cache this database is
 * guaranteed to have available from the shared cache.  This setting is per
 * database.  Defaults to the chunk size., an integer; default \c 0.}
 * @config{&nbsp;&nbsp;&nbsp;&nbsp;size, maximum memory to allocate for the
 * shared cache.  Setting this will update the value if one is already set., an
 * integer between 1MB and 10TB; default \c 500MB.}
 * @config{ ),,}
 * @config{statistics, Maintain database statistics\, which may impact
 * performance.  Choosing "all" maintains all statistics regardless of cost\,
 * "fast" maintains a subset of statistics that are relatively inexpensive\,
 * "none" turns off all statistics.  The "clear" configuration resets statistics
 * after they are gathered\, where appropriate (for example\, a cache size
 * statistic is not cleared\, while the count of cursor insert operations will
 * be cleared). When "clear" is configured for the database\, gathered
 * statistics are reset each time a statistics cursor is used to gather
 * statistics\, as well as each time statistics are logged using the \c
 * statistics_log configuration.  See @ref statistics for more information., a
 * list\, with values chosen from the following options: \c "all"\, \c
 * "cache_walk"\, \c "fast"\, \c "none"\, \c "clear"\, \c "tree_walk"; default
 * \c none.}
 * @config{statistics_log = (, log any statistics the database is configured to
 * maintain\, to a file.  See @ref statistics for more information.  Enabling
 * the statistics log server uses a session from the configured session_max., a
 * set of related configuration options defined below.}
 * @config{&nbsp;&nbsp;&nbsp;&nbsp;json, encode statistics in JSON format., a
 * boolean flag; default \c false.}
 * @config{&nbsp;&nbsp;&nbsp;&nbsp;on_close,
 * log statistics on database close., a boolean flag; default \c false.}
 * @config{&nbsp;&nbsp;&nbsp;&nbsp;path, the name of a directory into which
 * statistics files are written.  The directory must already exist.  If the
 * value is not an absolute path\, the path is relative to the database home
 * (see @ref absolute_path for more information)., a string; default \c ".".}
 * @config{&nbsp;&nbsp;&nbsp;&nbsp;sources, if non-empty\, include statistics
 * for the list of data source URIs\, if they are open at the time of the
 * statistics logging.  The list may include URIs matching a single data source
 * ("table:mytable")\, or a URI matching all data sources of a particular type
 * ("table:")., a list of strings; default empty.}
 * @config{&nbsp;&nbsp;&nbsp;&nbsp;timestamp, a timestamp prepended to each log
 * record\, may contain strftime conversion specifications\, when \c json is
 * configured\, defaults to \c "%FT%Y.000Z"., a string; default \c "%b %d
 * %H:%M:%S".}
 * @config{&nbsp;&nbsp;&nbsp;&nbsp;wait, seconds to wait between
 * each write of the log records; setting this value above 0 configures
 * statistics logging., an integer between 0 and 100000; default \c 0.}
 * @config{
 * ),,}
 * @config{transaction_sync = (, how to sync log records when the transaction
 * commits., a set of related configuration options defined below.}
 * @config{&nbsp;&nbsp;&nbsp;&nbsp;enabled, whether to sync the log on every
 * commit by default\, can be overridden by the \c sync setting to
 * WT_SESSION::commit_transaction., a boolean flag; default \c false.}
 * @config{&nbsp;&nbsp;&nbsp;&nbsp;method, the method used to ensure log records
 * are stable on disk\, see @ref tune_durability for more information., a
 * string\, chosen from the following options: \c "dsync"\, \c "fsync"\, \c
 * "none"; default \c fsync.}
 * @config{ ),,}
 * @config{use_environment, use the \c WIREDTIGER_CONFIG and \c WIREDTIGER_HOME
 * environment variables if the process is not running with special privileges.
 * See @ref home for more information., a boolean flag; default \c true.}
 * @config{use_environment_priv, use the \c WIREDTIGER_CONFIG and \c
 * WIREDTIGER_HOME environment variables even if the process is running with
 * special privileges.  See @ref home for more information., a boolean flag;
 * default \c false.}
 * @config{verbose, enable messages for various events.  Options are given as a
 * list\, such as <code>"verbose=[evictserver\,read]"</code>., a list\, with
 * values chosen from the following options: \c "api"\, \c "block"\, \c
 * "checkpoint"\, \c "checkpoint_progress"\, \c "compact"\, \c "error_returns"\,
 * \c "evict"\, \c "evict_stuck"\, \c "evictserver"\, \c "fileops"\, \c
 * "handleops"\, \c "log"\, \c "lookaside"\, \c "lookaside_activity"\, \c
 * "lsm"\, \c "lsm_manager"\, \c "metadata"\, \c "mutex"\, \c "overflow"\, \c
 * "read"\, \c "rebalance"\, \c "reconcile"\, \c "recovery"\, \c
 * "recovery_progress"\, \c "salvage"\, \c "shared_cache"\, \c "split"\, \c
 * "temporary"\, \c "thread_group"\, \c "timestamp"\, \c "transaction"\, \c
 * "verify"\, \c "version"\, \c "write"; default empty.}
 * @config{write_through, Use \c FILE_FLAG_WRITE_THROUGH on Windows to write to
 * files.  Ignored on non-Windows systems.  Options are given as a list\, such
 * as <code>"write_through=[data]"</code>. Configuring \c write_through requires
 * care\, see @ref tuning_system_buffer_cache_direct_io for important warnings.
 * Including \c "data" will cause WiredTiger data files to write through cache\,
 * including \c "log" will cause WiredTiger log files to write through cache.
 * \c write_through should be combined with \c direct_io to get the equivalent
 * of POSIX \c O_DIRECT on Windows., a list\, with values chosen from the
 * following options: \c "data"\, \c "log"; default empty.}
 * @configend
 * Additionally, if files named \c WiredTiger.config or \c WiredTiger.basecfg
 * appear in the WiredTiger home directory, they are read for configuration
 * values (see @ref config_file and @ref config_base for details).
 * See @ref config_order for ordering of the configuration mechanisms.
 * @param[out] connectionp A pointer to the newly opened connection handle
 * @errors
 */
int wiredtiger_open(const char *home,
    WT_EVENT_HANDLER *event_handler, const char *config,
    WT_CONNECTION **connectionp) WT_ATTRIBUTE_LIBRARY_VISIBLE;

/*!
 * Return information about a WiredTiger error as a string (see
 * WT_SESSION::strerror for a thread-safe API).
 *
 * @snippet ex_all.c Display an error
 *
 * @param error a return value from a WiredTiger, ISO C, or POSIX standard API
 * @returns a string representation of the error
 */
const char *wiredtiger_strerror(int error) WT_ATTRIBUTE_LIBRARY_VISIBLE;

#if !defined(SWIG)
/*!
 * The interface implemented by applications to accept notifications
 * of the completion of asynchronous operations.
 *
 * Applications register their implementation with WiredTiger by calling
 * WT_CONNECTION::async_new_op.
 *
 * @snippet ex_async.c async handle allocation
 */
struct __wt_async_callback {
	/*!
	 * Callback to receive completion notification.
	 *
	 * @param[in] op the operation handle
	 * @param[in] op_ret the result of the async operation
	 * @param[in] flags currently unused
	 * @returns zero for success, non-zero to indicate an error.
	 *
	 * @snippet ex_async.c async example callback implementation
	 */
	int (*notify)(WT_ASYNC_CALLBACK *cb, WT_ASYNC_OP *op,
	    int op_ret, uint32_t flags);
};
#endif

/*!
 * The interface implemented by applications to handle error, informational and
 * progress messages.  Entries set to NULL are ignored and the default handlers
 * will continue to be used.
 */
struct __wt_event_handler {
	/*!
	 * Callback to handle error messages; by default, error messages are
	 * written to the stderr stream. See @ref event_message_handling for
	 * more information.
	 *
	 * Errors that require the application to exit and restart will have
	 * their \c error value set to \c WT_PANIC. The application can exit
	 * immediately when \c WT_PANIC is passed to an event handler, there
	 * is no reason to return into WiredTiger.
	 *
	 * Event handler returns are not ignored: if the handler returns
	 * non-zero, the error may cause the WiredTiger function posting the
	 * event to fail, and may even cause operation or library failure.
	 *
	 * @param session the WiredTiger session handle in use when the error
	 * was generated. The handle may have been created by the application
	 * or automatically by WiredTiger.
	 * @param error a return value from a WiredTiger, ISO C, or
	 * POSIX standard API, which can be converted to a string using
	 * WT_SESSION::strerror
	 * @param message an error string
	 */
	int (*handle_error)(WT_EVENT_HANDLER *handler,
	    WT_SESSION *session, int error, const char *message);

	/*!
	 * Callback to handle informational messages; by default, informational
	 * messages are written to the stdout stream. See
	 * @ref event_message_handling for more information.
	 *
	 * Message handler returns are not ignored: if the handler returns
	 * non-zero, the error may cause the WiredTiger function posting the
	 * event to fail, and may even cause operation or library failure.
	 *
	 * @param session the WiredTiger session handle in use when the message
	 * was generated. The handle may have been created by the application
	 * or automatically by WiredTiger.
	 * @param message an informational string
	 */
	int (*handle_message)(WT_EVENT_HANDLER *handler,
	    WT_SESSION *session, const char *message);

	/*!
	 * Callback to handle progress messages; by default, progress messages
	 * are not written. See @ref event_message_handling for more
	 * information.
	 *
	 * Progress handler returns are not ignored: if the handler returns
	 * non-zero, the error may cause the WiredTiger function posting the
	 * event to fail, and may even cause operation or library failure.
	 *
	 * @param session the WiredTiger session handle in use when the
	 * progress message was generated. The handle may have been created by
	 * the application or automatically by WiredTiger.
	 * @param operation a string representation of the operation
	 * @param progress a counter
	 */
	int (*handle_progress)(WT_EVENT_HANDLER *handler,
	    WT_SESSION *session, const char *operation, uint64_t progress);

	/*!
	 * Callback to handle automatic close of a WiredTiger handle.
	 *
	 * Close handler returns are not ignored: if the handler returns
	 * non-zero, the error may cause the WiredTiger function posting the
	 * event to fail, and may even cause operation or library failure.
	 *
	 * @param session The session handle that is being closed if the
	 * cursor parameter is NULL.
	 * @param cursor The cursor handle that is being closed, or NULL if
	 * it is a session handle being closed.
	 */
	int (*handle_close)(WT_EVENT_HANDLER *handler,
	    WT_SESSION *session, WT_CURSOR *cursor);
};

/*!
 * @name Data packing and unpacking
 * @{
 */

/*!
 * Pack a structure into a buffer.
 *
 * See @ref packing for a description of the permitted format strings.
 *
 * @section pack_examples Packing Examples
 *
 * For example, the string <code>"iSh"</code> will pack a 32-bit integer
 * followed by a NUL-terminated string, followed by a 16-bit integer.  The
 * default, big-endian encoding will be used, with no alignment.  This could be
 * used in C as follows:
 *
 * @snippet ex_all.c Pack fields into a buffer
 *
 * Then later, the values can be unpacked as follows:
 *
 * @snippet ex_all.c Unpack fields from a buffer
 *
 * @param session the session handle
 * @param buffer a pointer to a packed byte array
 * @param len the number of valid bytes in the buffer
 * @param format the data format, see @ref packing
 * @errors
 */
int wiredtiger_struct_pack(WT_SESSION *session,
    void *buffer, size_t len, const char *format, ...)
    WT_ATTRIBUTE_LIBRARY_VISIBLE;

/*!
 * Calculate the size required to pack a structure.
 *
 * Note that for variable-sized fields including variable-sized strings and
 * integers, the calculated sized merely reflects the expected sizes specified
 * in the format string itself.
 *
 * @snippet ex_all.c Get the packed size
 *
 * @param session the session handle
 * @param lenp a location where the number of bytes needed for the
 * matching call to ::wiredtiger_struct_pack is returned
 * @param format the data format, see @ref packing
 * @errors
 */
int wiredtiger_struct_size(WT_SESSION *session,
    size_t *lenp, const char *format, ...) WT_ATTRIBUTE_LIBRARY_VISIBLE;

/*!
 * Unpack a structure from a buffer.
 *
 * Reverse of ::wiredtiger_struct_pack: gets values out of a
 * packed byte string.
 *
 * @snippet ex_all.c Unpack fields from a buffer
 *
 * @param session the session handle
 * @param buffer a pointer to a packed byte array
 * @param len the number of valid bytes in the buffer
 * @param format the data format, see @ref packing
 * @errors
 */
int wiredtiger_struct_unpack(WT_SESSION *session,
    const void *buffer, size_t len, const char *format, ...)
    WT_ATTRIBUTE_LIBRARY_VISIBLE;

#if !defined(SWIG)

/*!
 * Streaming interface to packing.
 *
 * This allows applications to pack or unpack records one field at a time.
 * This is an opaque handle returned by ::wiredtiger_pack_start or
 * ::wiredtiger_unpack_start.  It must be closed with ::wiredtiger_pack_close.
 */
typedef struct __wt_pack_stream WT_PACK_STREAM;

/*!
 * Start a packing operation into a buffer with the given format string.  This
 * should be followed by a series of calls to ::wiredtiger_pack_item,
 * ::wiredtiger_pack_int, ::wiredtiger_pack_str or ::wiredtiger_pack_uint
 * to fill in the values.
 *
 * @param session the session handle
 * @param format the data format, see @ref packing
 * @param buffer a pointer to memory to hold the packed data
 * @param size the size of the buffer
 * @param[out] psp the new packing stream handle
 * @errors
 */
int wiredtiger_pack_start(WT_SESSION *session,
    const char *format, void *buffer, size_t size, WT_PACK_STREAM **psp)
    WT_ATTRIBUTE_LIBRARY_VISIBLE;

/*!
 * Start an unpacking operation from a buffer with the given format string.
 * This should be followed by a series of calls to ::wiredtiger_unpack_item,
 * ::wiredtiger_unpack_int, ::wiredtiger_unpack_str or ::wiredtiger_unpack_uint
 * to retrieve the packed values.
 *
 * @param session the session handle
 * @param format the data format, see @ref packing
 * @param buffer a pointer to memory holding the packed data
 * @param size the size of the buffer
 * @param[out] psp the new packing stream handle
 * @errors
 */
int wiredtiger_unpack_start(WT_SESSION *session,
    const char *format, const void *buffer, size_t size, WT_PACK_STREAM **psp)
    WT_ATTRIBUTE_LIBRARY_VISIBLE;

/*!
 * Close a packing stream.
 *
 * @param ps the packing stream handle
 * @param[out] usedp the number of bytes in the buffer used by the stream
 * @errors
 */
int wiredtiger_pack_close(WT_PACK_STREAM *ps, size_t *usedp)
    WT_ATTRIBUTE_LIBRARY_VISIBLE;

/*!
 * Pack an item into a packing stream.
 *
 * @param ps the packing stream handle
 * @param item an item to pack
 * @errors
 */
int wiredtiger_pack_item(WT_PACK_STREAM *ps, WT_ITEM *item)
    WT_ATTRIBUTE_LIBRARY_VISIBLE;

/*!
 * Pack a signed integer into a packing stream.
 *
 * @param ps the packing stream handle
 * @param i a signed integer to pack
 * @errors
 */
int wiredtiger_pack_int(WT_PACK_STREAM *ps, int64_t i)
    WT_ATTRIBUTE_LIBRARY_VISIBLE;

/*!
 * Pack a string into a packing stream.
 *
 * @param ps the packing stream handle
 * @param s a string to pack
 * @errors
 */
int wiredtiger_pack_str(WT_PACK_STREAM *ps, const char *s)
    WT_ATTRIBUTE_LIBRARY_VISIBLE;

/*!
 * Pack an unsigned integer into a packing stream.
 *
 * @param ps the packing stream handle
 * @param u an unsigned integer to pack
 * @errors
 */
int wiredtiger_pack_uint(WT_PACK_STREAM *ps, uint64_t u)
    WT_ATTRIBUTE_LIBRARY_VISIBLE;

/*!
 * Unpack an item from a packing stream.
 *
 * @param ps the packing stream handle
 * @param item an item to unpack
 * @errors
 */
int wiredtiger_unpack_item(WT_PACK_STREAM *ps, WT_ITEM *item)
    WT_ATTRIBUTE_LIBRARY_VISIBLE;

/*!
 * Unpack a signed integer from a packing stream.
 *
 * @param ps the packing stream handle
 * @param[out] ip the unpacked signed integer
 * @errors
 */
int wiredtiger_unpack_int(WT_PACK_STREAM *ps, int64_t *ip)
    WT_ATTRIBUTE_LIBRARY_VISIBLE;

/*!
 * Unpack a string from a packing stream.
 *
 * @param ps the packing stream handle
 * @param[out] sp the unpacked string
 * @errors
 */
int wiredtiger_unpack_str(WT_PACK_STREAM *ps, const char **sp)
    WT_ATTRIBUTE_LIBRARY_VISIBLE;

/*!
 * Unpack an unsigned integer from a packing stream.
 *
 * @param ps the packing stream handle
 * @param[out] up the unpacked unsigned integer
 * @errors
 */
int wiredtiger_unpack_uint(WT_PACK_STREAM *ps, uint64_t *up)
    WT_ATTRIBUTE_LIBRARY_VISIBLE;
/*! @} */

/*!
 * @name Configuration strings
 * @{
 */

/*!
 * The configuration information returned by the WiredTiger configuration
 * parsing functions in the WT_EXTENSION_API and the public API.
 */
struct __wt_config_item {
	/*!
	 * The value of a configuration string.
	 *
	 * Regardless of the type of the configuration string (boolean, int,
	 * list or string), the \c str field will reference the value of the
	 * configuration string.
	 *
	 * The bytes referenced by \c str are <b>not</b> nul-terminated,
	 * use the \c len field instead of a terminating nul byte.
	 */
	const char *str;

	/*! The number of bytes in the value referenced by \c str. */
	size_t len;

	/*!
	 * The numeric value of a configuration boolean or integer.
	 *
	 * If the configuration string's value is "true" or "false", the
	 * \c val field will be set to 1 (true), or 0 (false).
	 *
	 * If the configuration string can be legally interpreted as an integer,
	 * using the strtoll function rules as specified in ISO/IEC 9899:1990
	 * ("ISO C90"), that integer will be stored in the \c val field.
	 */
	int64_t val;

	/*! Permitted values of the \c type field. */
	enum {
		/*! A string value with quotes stripped. */
		WT_CONFIG_ITEM_STRING,
		/*! A boolean literal ("true" or "false"). */
		WT_CONFIG_ITEM_BOOL,
		/*! An unquoted identifier: a string value without quotes. */
		WT_CONFIG_ITEM_ID,
		/*! A numeric value. */
		WT_CONFIG_ITEM_NUM,
		/*! A nested structure or list, including brackets. */
		WT_CONFIG_ITEM_STRUCT
	}
	/*!
	 * The type of value determined by the parser.  In all cases,
	 * the \c str and \c len fields are set.
	 */
	type;
};

#if !defined(SWIG) && !defined(DOXYGEN)
/*!
 * Validate a configuration string for a WiredTiger API.
 * This API is outside the scope of a WiredTiger connection handle, since
 * applications may need to validate configuration strings prior to calling
 * ::wiredtiger_open.
 * @param session the session handle (may be \c NULL if the database not yet
 * opened).
 * @param event_handler An event handler (used if \c session is \c NULL; if both
 * \c session and \c event_handler are \c NULL, error messages will be written
 * to stderr).
 * @param name the WiredTiger function or method to validate.
 * @param config the configuration string being parsed.
 * @returns zero for success, non-zero to indicate an error.
 *
 * @snippet ex_all.c Validate a configuration string
 */
int wiredtiger_config_validate(WT_SESSION *session,
    WT_EVENT_HANDLER *event_handler, const char *name, const char *config)
    WT_ATTRIBUTE_LIBRARY_VISIBLE;
#endif

/*!
 * Create a handle that can be used to parse or create configuration strings
 * compatible with WiredTiger APIs.
 * This API is outside the scope of a WiredTiger connection handle, since
 * applications may need to generate configuration strings prior to calling
 * ::wiredtiger_open.
 * @param session the session handle to be used for error reporting (if NULL,
 *	error messages will be written to stderr).
 * @param config the configuration string being parsed. The string must
 *	remain valid for the lifetime of the parser handle.
 * @param len the number of valid bytes in \c config
 * @param[out] config_parserp A pointer to the newly opened handle
 * @errors
 *
 * @snippet ex_config_parse.c Create a configuration parser
 */
int wiredtiger_config_parser_open(WT_SESSION *session,
    const char *config, size_t len, WT_CONFIG_PARSER **config_parserp)
    WT_ATTRIBUTE_LIBRARY_VISIBLE;

/*!
 * A handle that can be used to search and traverse configuration strings
 * compatible with WiredTiger APIs.
 * To parse the contents of a list or nested configuration string use a new
 * configuration parser handle based on the content of the ::WT_CONFIG_ITEM
 * retrieved from the parent configuration string.
 *
 * @section config_parse_examples Configuration String Parsing examples
 *
 * This could be used in C to create a configuration parser as follows:
 *
 * @snippet ex_config_parse.c Create a configuration parser
 *
 * Once the parser has been created the content can be queried directly:
 *
 * @snippet ex_config_parse.c get
 *
 * Or the content can be traversed linearly:
 *
 * @snippet ex_config_parse.c next
 *
 * Nested configuration values can be queried using a shorthand notation:
 *
 * @snippet ex_config_parse.c nested get
 *
 * Nested configuration values can be traversed using multiple
 * ::WT_CONFIG_PARSER handles:
 *
 * @snippet ex_config_parse.c nested traverse
 */
struct __wt_config_parser {

	/*!
	 * Close the configuration scanner releasing any resources.
	 *
	 * @param config_parser the configuration parser handle
	 * @errors
	 *
	 */
	int __F(close)(WT_CONFIG_PARSER *config_parser);

	/*!
	 * Return the next key/value pair.
	 *
	 * If an item has no explicitly assigned value, the item will be
	 * returned in \c key and the \c value will be set to the boolean
	 * \c "true" value.
	 *
	 * @param config_parser the configuration parser handle
	 * @param key the returned key
	 * @param value the returned value
	 * @errors
	 * When iteration would pass the end of the configuration string
	 * ::WT_NOTFOUND will be returned.
	 */
	int __F(next)(WT_CONFIG_PARSER *config_parser,
	    WT_CONFIG_ITEM *key, WT_CONFIG_ITEM *value);

	/*!
	 * Return the value of an item in the configuration string.
	 *
	 * @param config_parser the configuration parser handle
	 * @param key configuration key string
	 * @param value the returned value
	 * @errors
	 *
	 */
	int __F(get)(WT_CONFIG_PARSER *config_parser,
	    const char *key, WT_CONFIG_ITEM *value);
};

/*! @} */

/*!
 * @name Support functions
 * @anchor support_functions
 * @{
 */

/*!
 * Return a pointer to a function that calculates a CRC32C checksum.
 *
 * The WiredTiger library CRC32C checksum function uses hardware support where
 * available, else it falls back to a software implementation.
 *
 * @snippet ex_all.c Checksum a buffer
 *
 * @returns a pointer to a function that takes a buffer and length and returns
 * the CRC32C checksum
 */
uint32_t (*wiredtiger_crc32c_func(void))(const void *, size_t)
    WT_ATTRIBUTE_LIBRARY_VISIBLE;

#endif /* !defined(SWIG) */

/*!
 * Calculate a set of WT_MODIFY operations to represent an update.
 * This call will calculate a set of modifications to an old value that produce
 * the new value.  If more modifications are required than fit in the array
 * passed in by the caller, or if more bytes have changed than the \c maxdiff
 * parameter, the call will fail.  The matching algorithm is approximate, so it
 * may fail and return WT_NOTFOUND if a matching set of WT_MODIFY operations
 * is not found.
 *
 * The \c maxdiff parameter bounds how much work will be done searching for a
 * match: to ensure a match is found, it may need to be set larger than actual
 * number of bytes that differ between the old and new values.  In particular,
 * repeated patterns of bytes in the values can lead to suboptimal matching,
 * and matching ranges less than 64 bytes long will not be detected.
 *
 * If the call succeeds, the WT_MODIFY operations will point into \c newv,
 * which must remain valid until WT_CURSOR::modify is called.
 *
 * @snippet ex_all.c Calculate a modify operation
 *
 * @param session the current WiredTiger session (may be NULL)
 * @param oldv old value
 * @param newv new value
 * @param maxdiff maximum bytes difference
 * @param[out] entries array of modifications producing the new value
 * @param[in,out] nentriesp size of \c entries array passed in,
 *	set to the number of entries used
 * @errors
 */
int wiredtiger_calc_modify(WT_SESSION *session,
    const WT_ITEM *oldv, const WT_ITEM *newv,
    size_t maxdiff, WT_MODIFY *entries, int *nentriesp)
    WT_ATTRIBUTE_LIBRARY_VISIBLE;

/*!
 * Get version information.
 *
 * @snippet ex_all.c Get the WiredTiger library version #1
 * @snippet ex_all.c Get the WiredTiger library version #2
 *
 * @param majorp a location where the major version number is returned
 * @param minorp a location where the minor version number is returned
 * @param patchp a location where the patch version number is returned
 * @returns a string representation of the version
 */
const char *wiredtiger_version(int *majorp, int *minorp, int *patchp)
    WT_ATTRIBUTE_LIBRARY_VISIBLE;

/*! @} */

/*******************************************
 * Error returns
 *******************************************/
/*!
 * @name Error returns
 * Most functions and methods in WiredTiger return an integer code indicating
 * whether the operation succeeded or failed.  A return of zero indicates
 * success, all non-zero return values indicate some kind of failure.
 *
 * WiredTiger reserves all values from -31,800 to -31,999 as possible error
 * return values.  WiredTiger may also return C99/POSIX error codes such as
 * \c ENOMEM, \c EINVAL and \c ENOTSUP, with the usual meanings.
 *
 * The following are all of the WiredTiger-specific error returns:
 * @{
 */
/*
 * DO NOT EDIT: automatically built by dist/api_err.py.
 * Error return section: BEGIN
 */
/*!
 * Conflict between concurrent operations.
 * This error is generated when an operation cannot be completed due to a
 * conflict with concurrent operations.  The operation may be retried; if a
 * transaction is in progress, it should be rolled back and the operation
 * retried in a new transaction.
 */
#define	WT_ROLLBACK	(-31800)
/*!
 * Attempt to insert an existing key.
 * This error is generated when the application attempts to insert a record with
 * the same key as an existing record without the 'overwrite' configuration to
 * WT_SESSION::open_cursor.
 */
#define	WT_DUPLICATE_KEY	(-31801)
/*!
 * Non-specific WiredTiger error.
 * This error is returned when an error is not covered by a specific error
 * return.
 */
#define	WT_ERROR	(-31802)
/*!
 * Item not found.
 * This error indicates an operation did not find a value to return.  This
 * includes cursor search and other operations where no record matched the
 * cursor's search key such as WT_CURSOR::update or WT_CURSOR::remove.
 */
#define	WT_NOTFOUND	(-31803)
/*!
 * WiredTiger library panic.
 * This error indicates an underlying problem that requires a database restart.
 * The application may exit immediately, no further WiredTiger calls are
 * required (and further calls will themselves immediately fail).
 */
#define	WT_PANIC	(-31804)
/*! @cond internal */
/*! Restart the operation (internal). */
#define	WT_RESTART	(-31805)
/*! @endcond */
/*!
 * Recovery must be run to continue.
 * This error is generated when wiredtiger_open is configured to return an error
 * if recovery is required to use the database.
 */
#define	WT_RUN_RECOVERY	(-31806)
/*!
 * Operation would overflow cache.
 * This error is only generated when wiredtiger_open is configured to run in-
 * memory, and an insert or update operation requires more than the configured
 * cache size to complete. The operation may be retried; if a transaction is in
 * progress, it should be rolled back and the operation retried in a new
 * transaction.
 */
#define	WT_CACHE_FULL	(-31807)
/*!
 * Conflict with a prepared update.
 * This error is generated when the application attempts to update an already
 * updated record which is in prepared state. An updated record will be in
 * prepared state, when the transaction that performed the update is in prepared
 * state.
 */
#define	WT_PREPARE_CONFLICT	(-31808)
/*!
 * Database corruption detected.
 * This error is generated when corruption is detected in an on-disk file. The
 * application may choose to salvage the file or retry wiredtiger_open with the
 * 'salvage=true' configuration setting.
 */
#define	WT_TRY_SALVAGE	(-31809)
/*
 * Error return section: END
 * DO NOT EDIT: automatically built by dist/api_err.py.
 */
/*! @} */

#ifndef DOXYGEN
#define	WT_DEADLOCK	WT_ROLLBACK		/* Backward compatibility */
#endif

/*! @} */

/*!
 * @defgroup wt_ext WiredTiger Extension API
 * The functions and interfaces applications use to customize and extend the
 * behavior of WiredTiger.
 * @{
 */

/*******************************************
 * Forward structure declarations for the extension API
 *******************************************/
struct __wt_config_arg;	typedef struct __wt_config_arg WT_CONFIG_ARG;

/*!
 * The interface implemented by applications to provide custom ordering of
 * records.
 *
 * Applications register their implementation with WiredTiger by calling
 * WT_CONNECTION::add_collator.  See @ref custom_collators for more
 * information.
 *
 * @snippet ex_extending.c add collator nocase
 *
 * @snippet ex_extending.c add collator prefix10
 */
struct __wt_collator {
	/*!
	 * Callback to compare keys.
	 *
	 * @param[out] cmp set to -1 if <code>key1 < key2</code>,
	 * 	0 if <code>key1 == key2</code>,
	 * 	1 if <code>key1 > key2</code>.
	 * @returns zero for success, non-zero to indicate an error.
	 *
	 * @snippet ex_all.c Implement WT_COLLATOR
	 *
	 * @snippet ex_extending.c case insensitive comparator
	 *
	 * @snippet ex_extending.c n character comparator
	 */
	int (*compare)(WT_COLLATOR *collator, WT_SESSION *session,
	    const WT_ITEM *key1, const WT_ITEM *key2, int *cmp);

	/*!
	 * If non-NULL, this callback is called to customize the collator
	 * for each data source.  If the callback returns a non-NULL
	 * collator, that instance is used instead of this one for all
	 * comparisons.
	 */
	int (*customize)(WT_COLLATOR *collator, WT_SESSION *session,
	    const char *uri, WT_CONFIG_ITEM *passcfg, WT_COLLATOR **customp);

	/*!
	 * If non-NULL a callback performed when the data source is closed
	 * for customized extractors otherwise when the database is closed.
	 *
	 * The WT_COLLATOR::terminate callback is intended to allow cleanup,
	 * the handle will not be subsequently accessed by WiredTiger.
	 */
	int (*terminate)(WT_COLLATOR *collator, WT_SESSION *session);
};

/*!
 * The interface implemented by applications to provide custom compression.
 *
 * Compressors must implement the WT_COMPRESSOR interface: the
 * WT_COMPRESSOR::compress and WT_COMPRESSOR::decompress callbacks must be
 * specified, and WT_COMPRESSOR::pre_size is optional.  To build your own
 * compressor, use one of the compressors in \c ext/compressors as a template:
 * \c ext/nop_compress is a simple compressor that passes through data
 * unchanged, and is a reasonable starting point.
 *
 * Applications register their implementation with WiredTiger by calling
 * WT_CONNECTION::add_compressor.
 *
 * @snippet nop_compress.c WT_COMPRESSOR initialization structure
 * @snippet nop_compress.c WT_COMPRESSOR initialization function
 */
struct __wt_compressor {
	/*!
	 * Callback to compress a chunk of data.
	 *
	 * WT_COMPRESSOR::compress takes a source buffer and a destination
	 * buffer, by default of the same size.  If the callback can compress
	 * the buffer to a smaller size in the destination, it does so, sets
	 * the \c compression_failed return to 0 and returns 0.  If compression
	 * does not produce a smaller result, the callback sets the
	 * \c compression_failed return to 1 and returns 0. If another
	 * error occurs, it returns an errno or WiredTiger error code.
	 *
	 * On entry, \c src will point to memory, with the length of the memory
	 * in \c src_len.  After successful completion, the callback should
	 * return \c 0 and set \c result_lenp to the number of bytes required
	 * for the compressed representation.
	 *
	 * On entry, \c dst points to the destination buffer with a length
	 * of \c dst_len.  If the WT_COMPRESSOR::pre_size method is specified,
	 * the destination buffer will be at least the size returned by that
	 * method; otherwise, the destination buffer will be at least as large
	 * as the length of the data to compress.
	 *
	 * If compression would not shrink the data or the \c dst buffer is not
	 * large enough to hold the compressed data, the callback should set
	 * \c compression_failed to a non-zero value and return 0.
	 *
	 * @param[in] src the data to compress
	 * @param[in] src_len the length of the data to compress
	 * @param[in] dst the destination buffer
	 * @param[in] dst_len the length of the destination buffer
	 * @param[out] result_lenp the length of the compressed data
	 * @param[out] compression_failed non-zero if compression did not
	 * decrease the length of the data (compression may not have completed)
	 * @returns zero for success, non-zero to indicate an error.
	 *
	 * @snippet nop_compress.c WT_COMPRESSOR compress
	 */
	int (*compress)(WT_COMPRESSOR *compressor, WT_SESSION *session,
	    uint8_t *src, size_t src_len,
	    uint8_t *dst, size_t dst_len,
	    size_t *result_lenp, int *compression_failed);

	/*!
	 * Callback to decompress a chunk of data.
	 *
	 * WT_COMPRESSOR::decompress takes a source buffer and a destination
	 * buffer.  The contents are switched from \c compress: the
	 * source buffer is the compressed value, and the destination buffer is
	 * sized to be the original size.  If the callback successfully
	 * decompresses the source buffer to the destination buffer, it returns
	 * 0.  If an error occurs, it returns an errno or WiredTiger error code.
	 * The source buffer that WT_COMPRESSOR::decompress takes may have a
	 * size that is rounded up from the size originally produced by
	 * WT_COMPRESSOR::compress, with the remainder of the buffer set to
	 * zeroes. Most compressors do not care about this difference if the
	 * size to be decompressed can be implicitly discovered from the
	 * compressed data.  If your compressor cares, you may need to allocate
	 * space for, and store, the actual size in the compressed buffer.  See
	 * the source code for the included snappy compressor for an example.
	 *
	 * On entry, \c src will point to memory, with the length of the memory
	 * in \c src_len.  After successful completion, the callback should
	 * return \c 0 and set \c result_lenp to the number of bytes required
	 * for the decompressed representation.
	 *
	 * If the \c dst buffer is not big enough to hold the decompressed
	 * data, the callback should return an error.
	 *
	 * @param[in] src the data to decompress
	 * @param[in] src_len the length of the data to decompress
	 * @param[in] dst the destination buffer
	 * @param[in] dst_len the length of the destination buffer
	 * @param[out] result_lenp the length of the decompressed data
	 * @returns zero for success, non-zero to indicate an error.
	 *
	 * @snippet nop_compress.c WT_COMPRESSOR decompress
	 */
	int (*decompress)(WT_COMPRESSOR *compressor, WT_SESSION *session,
	    uint8_t *src, size_t src_len,
	    uint8_t *dst, size_t dst_len,
	    size_t *result_lenp);

	/*!
	 * Callback to size a destination buffer for compression
	 *
	 * WT_COMPRESSOR::pre_size is an optional callback that, given the
	 * source buffer and size, produces the size of the destination buffer
	 * to be given to WT_COMPRESSOR::compress.  This is useful for
	 * compressors that assume that the output buffer is sized for the
	 * worst case and thus no overrun checks are made.  If your compressor
	 * works like this, WT_COMPRESSOR::pre_size will need to be defined.
	 * See the source code for the snappy compressor for an example.
	 * However, if your compressor detects and avoids overruns against its
	 * target buffer, you will not need to define WT_COMPRESSOR::pre_size.
	 * When WT_COMPRESSOR::pre_size is set to NULL, the destination buffer
	 * is sized the same as the source buffer.  This is always sufficient,
	 * since a compression result that is larger than the source buffer is
	 * discarded by WiredTiger.
	 *
	 * If not NULL, this callback is called before each call to
	 * WT_COMPRESSOR::compress to determine the size of the destination
	 * buffer to provide.  If the callback is NULL, the destination
	 * buffer will be the same size as the source buffer.
	 *
	 * The callback should set \c result_lenp to a suitable buffer size
	 * for compression, typically the maximum length required by
	 * WT_COMPRESSOR::compress.
	 *
	 * This callback function is for compressors that require an output
	 * buffer larger than the source buffer (for example, that do not
	 * check for buffer overflow during compression).
	 *
	 * @param[in] src the data to compress
	 * @param[in] src_len the length of the data to compress
	 * @param[out] result_lenp the required destination buffer size
	 * @returns zero for success, non-zero to indicate an error.
	 *
	 * @snippet nop_compress.c WT_COMPRESSOR presize
	 */
	int (*pre_size)(WT_COMPRESSOR *compressor, WT_SESSION *session,
	    uint8_t *src, size_t src_len, size_t *result_lenp);

	/*!
	 * If non-NULL, a callback performed when the database is closed.
	 *
	 * The WT_COMPRESSOR::terminate callback is intended to allow cleanup,
	 * the handle will not be subsequently accessed by WiredTiger.
	 *
	 * @snippet nop_compress.c WT_COMPRESSOR terminate
	 */
	int (*terminate)(WT_COMPRESSOR *compressor, WT_SESSION *session);
};

/*!
 * Applications can extend WiredTiger by providing new implementations of the
 * WT_DATA_SOURCE class.  Each data source supports a different URI scheme for
 * data sources to WT_SESSION::create, WT_SESSION::open_cursor and related
 * methods.  See @ref custom_data_sources for more information.
 *
 * <b>Thread safety:</b> WiredTiger may invoke methods on the WT_DATA_SOURCE
 * interface from multiple threads concurrently.  It is the responsibility of
 * the implementation to protect any shared data.
 *
 * Applications register their implementation with WiredTiger by calling
 * WT_CONNECTION::add_data_source.
 *
 * @snippet ex_data_source.c WT_DATA_SOURCE register
 */
struct __wt_data_source {
	/*!
	 * Callback to alter an object.
	 *
	 * @snippet ex_data_source.c WT_DATA_SOURCE alter
	 */
	int (*alter)(WT_DATA_SOURCE *dsrc, WT_SESSION *session,
	    const char *uri, WT_CONFIG_ARG *config);

	/*!
	 * Callback to create a new object.
	 *
	 * @snippet ex_data_source.c WT_DATA_SOURCE create
	 */
	int (*create)(WT_DATA_SOURCE *dsrc, WT_SESSION *session,
	    const char *uri, WT_CONFIG_ARG *config);

	/*!
	 * Callback to compact an object.
	 *
	 * @snippet ex_data_source.c WT_DATA_SOURCE compact
	 */
	int (*compact)(WT_DATA_SOURCE *dsrc, WT_SESSION *session,
	    const char *uri, WT_CONFIG_ARG *config);

	/*!
	 * Callback to drop an object.
	 *
	 * @snippet ex_data_source.c WT_DATA_SOURCE drop
	 */
	int (*drop)(WT_DATA_SOURCE *dsrc, WT_SESSION *session,
	    const char *uri, WT_CONFIG_ARG *config);

	/*!
	 * Callback to initialize a cursor.
	 *
	 * @snippet ex_data_source.c WT_DATA_SOURCE open_cursor
	 */
	int (*open_cursor)(WT_DATA_SOURCE *dsrc, WT_SESSION *session,
	    const char *uri, WT_CONFIG_ARG *config, WT_CURSOR **new_cursor);

	/*!
	 * Callback to rename an object.
	 *
	 * @snippet ex_data_source.c WT_DATA_SOURCE rename
	 */
	int (*rename)(WT_DATA_SOURCE *dsrc, WT_SESSION *session,
	    const char *uri, const char *newuri, WT_CONFIG_ARG *config);

	/*!
	 * Callback to salvage an object.
	 *
	 * @snippet ex_data_source.c WT_DATA_SOURCE salvage
	 */
	int (*salvage)(WT_DATA_SOURCE *dsrc, WT_SESSION *session,
	    const char *uri, WT_CONFIG_ARG *config);

	/*!
	 * Callback to get the size of an object.
	 *
	 * @snippet ex_data_source.c WT_DATA_SOURCE size
	 */
	int (*size)(WT_DATA_SOURCE *dsrc, WT_SESSION *session,
	    const char *uri, wt_off_t *size);

	/*!
	 * Callback to truncate an object.
	 *
	 * @snippet ex_data_source.c WT_DATA_SOURCE truncate
	 */
	int (*truncate)(WT_DATA_SOURCE *dsrc, WT_SESSION *session,
	    const char *uri, WT_CONFIG_ARG *config);

	/*!
	 * Callback to truncate a range of an object.
	 *
	 * @snippet ex_data_source.c WT_DATA_SOURCE range truncate
	 */
	int (*range_truncate)(WT_DATA_SOURCE *dsrc, WT_SESSION *session,
	    WT_CURSOR *start, WT_CURSOR *stop);

	/*!
	 * Callback to verify an object.
	 *
	 * @snippet ex_data_source.c WT_DATA_SOURCE verify
	 */
	int (*verify)(WT_DATA_SOURCE *dsrc, WT_SESSION *session,
	    const char *uri, WT_CONFIG_ARG *config);

	/*!
	 * Callback to checkpoint the database.
	 *
	 * @snippet ex_data_source.c WT_DATA_SOURCE checkpoint
	 */
	int (*checkpoint)(
	    WT_DATA_SOURCE *dsrc, WT_SESSION *session, WT_CONFIG_ARG *config);

	/*!
	 * If non-NULL, a callback performed when the database is closed.
	 *
	 * The WT_DATA_SOURCE::terminate callback is intended to allow cleanup,
	 * the handle will not be subsequently accessed by WiredTiger.
	 *
	 * @snippet ex_data_source.c WT_DATA_SOURCE terminate
	 */
	int (*terminate)(WT_DATA_SOURCE *dsrc, WT_SESSION *session);

	/*!
	 * If non-NULL, a callback performed before an LSM merge.
	 *
	 * @param[in] source a cursor configured with the data being merged
	 * @param[in] dest a cursor on the new object being filled by the merge
	 *
	 * @snippet ex_data_source.c WT_DATA_SOURCE lsm_pre_merge
	 */
	int (*lsm_pre_merge)(
	    WT_DATA_SOURCE *dsrc, WT_CURSOR *source, WT_CURSOR *dest);
};

/*!
 * The interface implemented by applications to provide custom encryption.
 *
 * Encryptors must implement the WT_ENCRYPTOR interface: the
 * WT_ENCRYPTOR::encrypt, WT_ENCRYPTOR::decrypt and WT_ENCRYPTOR::sizing
 * callbacks must be specified, WT_ENCRYPTOR::customize and
 * WT_ENCRYPTOR::terminate are optional.  To build your own encryptor, use
 * one of the encryptors in \c ext/encryptors as a template:
 * \c ext/encryptors/nop_encrypt is a simple encryptor that passes through
 * data unchanged, and is a reasonable starting point;
 * \c ext/encryptors/rotn_encrypt is an encryptor implementing
 * a simple rotation cipher, it shows the use of \c keyid, \c secretkey,
 * and implements the WT_ENCRYPTOR::customize and
 * WT_ENCRYPTOR::terminate callbacks.
 *
 * Applications register their implementation with WiredTiger by calling
 * WT_CONNECTION::add_encryptor.
 *
 * @snippet nop_encrypt.c WT_ENCRYPTOR initialization structure
 * @snippet nop_encrypt.c WT_ENCRYPTOR initialization function
 */
struct __wt_encryptor {
	/*!
	 * Callback to encrypt a chunk of data.
	 *
	 * WT_ENCRYPTOR::encrypt takes a source buffer and a destination
	 * buffer.  The callback encrypts the source buffer (plain text)
	 * into the destination buffer.
	 *
	 * On entry, \c src will point to memory, with the length of the memory
	 * in \c src_len.  After successful completion, the callback should
	 * return \c 0 and set \c result_lenp to the number of bytes required
	 * for the encrypted representation.
	 *
	 * On entry, \c dst points to the destination buffer with a length
	 * of \c dst_len.  The destination buffer will be at least src_len
	 * plus the size returned by that WT_ENCRYPT::sizing.
	 *
	 * This callback cannot be NULL.
	 *
	 * @param[in] src the data to encrypt
	 * @param[in] src_len the length of the data to encrypt
	 * @param[in] dst the destination buffer
	 * @param[in] dst_len the length of the destination buffer
	 * @param[out] result_lenp the length of the encrypted data
	 * @returns zero for success, non-zero to indicate an error.
	 *
	 * @snippet nop_encrypt.c WT_ENCRYPTOR encrypt
	 */
	int (*encrypt)(WT_ENCRYPTOR *encryptor, WT_SESSION *session,
	    uint8_t *src, size_t src_len,
	    uint8_t *dst, size_t dst_len,
	    size_t *result_lenp);

	/*!
	 * Callback to decrypt a chunk of data.
	 *
	 * WT_ENCRYPTOR::decrypt takes a source buffer and a destination
	 * buffer.  The contents are switched from \c encrypt: the
	 * source buffer is the encrypted value, and the destination buffer is
	 * sized to be the original size.  If the callback successfully
	 * decrypts the source buffer to the destination buffer, it returns
	 * 0.  If an error occurs, it returns an errno or WiredTiger error code.
	 *
	 * On entry, \c src will point to memory, with the length of the memory
	 * in \c src_len.  After successful completion, the callback should
	 * return \c 0 and set \c result_lenp to the number of bytes required
	 * for the decrypted representation.
	 *
	 * If the \c dst buffer is not big enough to hold the decrypted
	 * data, the callback should return an error.
	 *
	 * This callback cannot be NULL.
	 *
	 * @param[in] src the data to decrypt
	 * @param[in] src_len the length of the data to decrypt
	 * @param[in] dst the destination buffer
	 * @param[in] dst_len the length of the destination buffer
	 * @param[out] result_lenp the length of the decrypted data
	 * @returns zero for success, non-zero to indicate an error.
	 *
	 * @snippet nop_encrypt.c WT_ENCRYPTOR decrypt
	 */
	int (*decrypt)(WT_ENCRYPTOR *encryptor, WT_SESSION *session,
	    uint8_t *src, size_t src_len,
	    uint8_t *dst, size_t dst_len,
	    size_t *result_lenp);

	/*!
	 * Callback to size a destination buffer for encryption.
	 *
	 * WT_ENCRYPTOR::sizing is an callback that returns the number
	 * of additional bytes that is needed when encrypting a
	 * text buffer.  This is always necessary, since encryptors
	 * typically generate encrypted text that is larger than the
	 * plain text input. Without such a call, WiredTiger would
	 * have no way to know the worst case for the encrypted buffer size.
	 * The WiredTiger encryption infrastructure assumes that
	 * buffer sizing is not dependent on the number of bytes
	 * of input, that there is a one to one relationship in number
	 * of bytes needed between input and output.
	 *
	 * This callback cannot be NULL.
	 *
	 * The callback should set \c expansion_constantp to the additional
	 * number of bytes needed.
	 *
	 * @param[out] expansion_constantp the additional number of bytes needed
	 *    when encrypting.
	 * @returns zero for success, non-zero to indicate an error.
	 *
	 * @snippet nop_encrypt.c WT_ENCRYPTOR sizing
	 */
	int (*sizing)(WT_ENCRYPTOR *encryptor, WT_SESSION *session,
	    size_t *expansion_constantp);

	/*!
	 * If non-NULL, this callback is called to customize the encryptor.
	 * The customize function is called whenever a keyid is used for the
	 * first time with this encryptor, whether it be in
	 * the ::wiredtiger_open call or the WT_SESSION::create
	 * call. This gives the algorithm an
	 * opportunity to retrieve and save keys in a customized encryptor.
	 * If the callback returns a non-NULL encryptor, that instance
	 * is used instead of this one for any callbacks.
	 *
	 * @param[in] encrypt_config the "encryption" portion of the
	 *    configuration from the wiredtiger_open or WT_SESSION::create call
	 * @param[out] customp the new modified encryptor, or NULL.
	 * @returns zero for success, non-zero to indicate an error.
	 */
	int (*customize)(WT_ENCRYPTOR *encryptor, WT_SESSION *session,
	    WT_CONFIG_ARG *encrypt_config, WT_ENCRYPTOR **customp);

	/*!
	 * If non-NULL, a callback performed when the database is closed.
	 * It is called for each encryptor that was added using
	 * WT_CONNECTION::add_encryptor or returned by the
	 * WT_ENCRYPTOR::customize callback.
	 *
	 * The WT_ENCRYPTOR::terminate callback is intended to allow cleanup,
	 * the handle will not be subsequently accessed by WiredTiger.
	 *
	 * @snippet nop_encrypt.c WT_ENCRYPTOR terminate
	 */
	int (*terminate)(WT_ENCRYPTOR *encryptor, WT_SESSION *session);
};

/*!
 * The interface implemented by applications to provide custom extraction of
 * index keys or column group values.
 *
 * Applications register implementations with WiredTiger by calling
 * WT_CONNECTION::add_extractor.  See @ref custom_extractors for more
 * information.
 *
 * @snippet ex_all.c WT_EXTRACTOR register
 */
struct __wt_extractor {
	/*!
	 * Callback to extract a value for an index or column group.
	 *
	 * @errors
	 *
	 * @snippet ex_all.c WT_EXTRACTOR
	 *
	 * @param extractor the WT_EXTRACTOR implementation
	 * @param session the current WiredTiger session
	 * @param key the table key in raw format, see @ref cursor_raw for
	 *	details
	 * @param value the table value in raw format, see @ref cursor_raw for
	 *	details
	 * @param[out] result_cursor the method should call WT_CURSOR::set_key
	 *	and WT_CURSOR::insert on this cursor to return a key.  The \c
	 *	key_format of the cursor will match that passed to
	 *	WT_SESSION::create for the index.  Multiple index keys can be
	 *	created for each record by calling WT_CURSOR::insert multiple
	 *	times.
	 */
	int (*extract)(WT_EXTRACTOR *extractor, WT_SESSION *session,
	    const WT_ITEM *key, const WT_ITEM *value,
	    WT_CURSOR *result_cursor);

	/*!
	 * If non-NULL, this callback is called to customize the extractor for
	 * each index.  If the callback returns a non-NULL extractor, that
	 * instance is used instead of this one for all comparisons.
	 */
	int (*customize)(WT_EXTRACTOR *extractor, WT_SESSION *session,
	    const char *uri, WT_CONFIG_ITEM *appcfg, WT_EXTRACTOR **customp);

	/*!
	 * If non-NULL a callback performed when the index or column group
	 * is closed for customized extractors otherwise when the database
	 * is closed.
	 *
	 * The WT_EXTRACTOR::terminate callback is intended to allow cleanup,
	 * the handle will not be subsequently accessed by WiredTiger.
	 */
	int (*terminate)(WT_EXTRACTOR *extractor, WT_SESSION *session);
};

#if !defined(SWIG)
/*! WT_FILE_SYSTEM::open_file file types */
typedef enum {
	WT_FS_OPEN_FILE_TYPE_CHECKPOINT,/*!< open a data file checkpoint */
	WT_FS_OPEN_FILE_TYPE_DATA,	/*!< open a data file */
	WT_FS_OPEN_FILE_TYPE_DIRECTORY,	/*!< open a directory */
	WT_FS_OPEN_FILE_TYPE_LOG,	/*!< open a log file */
	WT_FS_OPEN_FILE_TYPE_REGULAR	/*!< open a regular file */
} WT_FS_OPEN_FILE_TYPE;

#ifdef DOXYGEN
/*! WT_FILE_SYSTEM::open_file flags: random access pattern */
#define	WT_FS_OPEN_ACCESS_RAND	0x0
/*! WT_FILE_SYSTEM::open_file flags: sequential access pattern */
#define	WT_FS_OPEN_ACCESS_SEQ	0x0
/*! WT_FILE_SYSTEM::open_file flags: create if does not exist */
#define	WT_FS_OPEN_CREATE	0x0
/*! WT_FILE_SYSTEM::open_file flags: direct I/O requested */
#define	WT_FS_OPEN_DIRECTIO	0x0
/*! WT_FILE_SYSTEM::open_file flags: file creation must be durable */
#define	WT_FS_OPEN_DURABLE	0x0
/*!
 * WT_FILE_SYSTEM::open_file flags: return EBUSY if exclusive use not available
 */
#define	WT_FS_OPEN_EXCLUSIVE	0x0
/*! WT_FILE_SYSTEM::open_file flags: open is read-only */
#define	WT_FS_OPEN_READONLY	0x0

/*!
 * WT_FILE_SYSTEM::remove or WT_FILE_SYSTEM::rename flags: the remove or rename
 * operation must be durable
 */
#define	WT_FS_DURABLE		0x0
#else
/* AUTOMATIC FLAG VALUE GENERATION START */
#define	WT_FS_OPEN_ACCESS_RAND	0x01u
#define	WT_FS_OPEN_ACCESS_SEQ	0x02u
#define	WT_FS_OPEN_CREATE	0x04u
#define	WT_FS_OPEN_DIRECTIO	0x08u
#define	WT_FS_OPEN_DURABLE	0x10u
#define	WT_FS_OPEN_EXCLUSIVE	0x20u
#define	WT_FS_OPEN_FIXED	0x40u	/* Path not home relative (internal) */
#define	WT_FS_OPEN_READONLY	0x80u
/* AUTOMATIC FLAG VALUE GENERATION STOP */

/* AUTOMATIC FLAG VALUE GENERATION START */
#define	WT_FS_DURABLE		0x1u
/* AUTOMATIC FLAG VALUE GENERATION STOP */
#endif

/*!
 * The interface implemented by applications to provide a custom file system
 * implementation.
 *
 * <b>Thread safety:</b> WiredTiger may invoke methods on the WT_FILE_SYSTEM
 * interface from multiple threads concurrently. It is the responsibility of
 * the implementation to protect any shared data.
 *
 * Applications register implementations with WiredTiger by calling
 * WT_CONNECTION::add_file_system.  See @ref custom_file_systems for more
 * information.
 *
 * @snippet ex_file_system.c WT_FILE_SYSTEM register
 */
struct __wt_file_system {
	/*!
	 * Return a list of file names for the named directory.
	 *
	 * @errors
	 *
	 * @param file_system the WT_FILE_SYSTEM
	 * @param session the current WiredTiger session
	 * @param directory the name of the directory
	 * @param prefix if not NULL, only files with names matching the prefix
	 *    are returned
	 * @param[out] dirlist the method returns an allocated array of
	 *    individually allocated strings, one for each entry in the
	 *    directory.
	 * @param[out] countp the number of entries returned
	 */
	int (*fs_directory_list)(WT_FILE_SYSTEM *file_system,
	    WT_SESSION *session, const char *directory, const char *prefix,
	    char ***dirlist, uint32_t *countp);

#if !defined(DOXYGEN)
	/*
	 * Return a single file name for the named directory.
	 */
	int (*fs_directory_list_single)(WT_FILE_SYSTEM *file_system,
	    WT_SESSION *session, const char *directory, const char *prefix,
	    char ***dirlist, uint32_t *countp);
#endif

	/*!
	 * Free memory allocated by WT_FILE_SYSTEM::directory_list.
	 *
	 * @errors
	 *
	 * @param file_system the WT_FILE_SYSTEM
	 * @param session the current WiredTiger session
	 * @param dirlist array returned by WT_FILE_SYSTEM::directory_list
	 * @param count count returned by WT_FILE_SYSTEM::directory_list
	 */
	int (*fs_directory_list_free)(WT_FILE_SYSTEM *file_system,
	    WT_SESSION *session, char **dirlist, uint32_t count);

	/*!
	 * Return if the named file system object exists.
	 *
	 * @errors
	 *
	 * @param file_system the WT_FILE_SYSTEM
	 * @param session the current WiredTiger session
	 * @param name the name of the file
	 * @param[out] existp If the named file system object exists
	 */
	int (*fs_exist)(WT_FILE_SYSTEM *file_system,
	    WT_SESSION *session, const char *name, bool *existp);

	/*!
	 * Open a handle for a named file system object
	 *
	 * The method should return ENOENT if the file is not being created and
	 * does not exist.
	 *
	 * The method should return EACCES if the file cannot be opened in the
	 * requested mode (for example, a file opened for writing in a readonly
	 * file system).
	 *
	 * The method should return EBUSY if ::WT_FS_OPEN_EXCLUSIVE is set and
	 * the file is in use.
	 *
	 * @errors
	 *
	 * @param file_system the WT_FILE_SYSTEM
	 * @param session the current WiredTiger session
	 * @param name the name of the file system object
	 * @param file_type the type of the file
	 *    The file type is provided to allow optimization for different file
	 *    access patterns.
	 * @param flags flags indicating how to open the file, one or more of
	 *    ::WT_FS_OPEN_CREATE, ::WT_FS_OPEN_DIRECTIO, ::WT_FS_OPEN_DURABLE,
	 *    ::WT_FS_OPEN_EXCLUSIVE or ::WT_FS_OPEN_READONLY.
	 * @param[out] file_handlep the handle to the newly opened file. File
	 *    system implementations must allocate memory for the handle and
	 *    the WT_FILE_HANDLE::name field, and fill in the WT_FILE_HANDLE::
	 *    fields. Applications wanting to associate private information
	 *    with the WT_FILE_HANDLE:: structure should declare and allocate
	 *    their own structure as a superset of a WT_FILE_HANDLE:: structure.
	 */
	int (*fs_open_file)(WT_FILE_SYSTEM *file_system, WT_SESSION *session,
	    const char *name, WT_FS_OPEN_FILE_TYPE file_type, uint32_t flags,
	    WT_FILE_HANDLE **file_handlep);

	/*!
	 * Remove a named file system object
	 *
	 * This method is not required for readonly file systems and should be
	 * set to NULL when not required by the file system.
	 *
	 * @errors
	 *
	 * @param file_system the WT_FILE_SYSTEM
	 * @param session the current WiredTiger session
	 * @param name the name of the file system object
	 * @param durable if the operation requires durability
	 * @param flags 0 or ::WT_FS_DURABLE
	 */
	int (*fs_remove)(WT_FILE_SYSTEM *file_system,
	    WT_SESSION *session, const char *name, uint32_t flags);

	/*!
	 * Rename a named file system object
	 *
	 * This method is not required for readonly file systems and should be
	 * set to NULL when not required by the file system.
	 *
	 * @errors
	 *
	 * @param file_system the WT_FILE_SYSTEM
	 * @param session the current WiredTiger session
	 * @param from the original name of the object
	 * @param to the new name for the object
	 * @param flags 0 or ::WT_FS_DURABLE
	 */
	int (*fs_rename)(WT_FILE_SYSTEM *file_system, WT_SESSION *session,
	    const char *from, const char *to, uint32_t flags);

	/*!
	 * Return the size of a named file system object
	 *
	 * @errors
	 *
	 * @param file_system the WT_FILE_SYSTEM
	 * @param session the current WiredTiger session
	 * @param name the name of the file system object
	 * @param[out] sizep the size of the file system entry
	 */
	int (*fs_size)(WT_FILE_SYSTEM *file_system,
	    WT_SESSION *session, const char *name, wt_off_t *sizep);

	/*!
	 * A callback performed when the file system is closed and will no
	 * longer be accessed by the WiredTiger database.
	 *
	 * This method is not required and should be set to NULL when not
	 * required by the file system.
	 *
	 * The WT_FILE_SYSTEM::terminate callback is intended to allow cleanup,
	 * the handle will not be subsequently accessed by WiredTiger.
	 */
	int (*terminate)(WT_FILE_SYSTEM *file_system, WT_SESSION *session);
};

/*! WT_FILE_HANDLE::fadvise flags: no longer need */
#define	WT_FILE_HANDLE_DONTNEED	1
/*! WT_FILE_HANDLE::fadvise flags: will need */
#define	WT_FILE_HANDLE_WILLNEED	2

/*!
 * A file handle implementation returned by WT_FILE_SYSTEM::open_file.
 *
 * <b>Thread safety:</b> Unless explicitly stated otherwise, WiredTiger may
 * invoke methods on the WT_FILE_HANDLE interface from multiple threads
 * concurrently. It is the responsibility of the implementation to protect
 * any shared data.
 *
 * See @ref custom_file_systems for more information.
 */
struct __wt_file_handle {
	/*!
	 * The enclosing file system, set by WT_FILE_SYSTEM::open_file.
	 */
	WT_FILE_SYSTEM *file_system;

	/*!
	 * The name of the file, set by WT_FILE_SYSTEM::open_file.
	 */
	char *name;

	/*!
	 * Close a file handle, the handle will not be further accessed by
	 * WiredTiger.
	 *
	 * @errors
	 *
	 * @param file_handle the WT_FILE_HANDLE
	 * @param session the current WiredTiger session
	 */
	int (*close)(WT_FILE_HANDLE *file_handle, WT_SESSION *session);

	/*!
	 * Indicate expected future use of file ranges, based on the POSIX
	 * 1003.1 standard fadvise.
	 *
	 * This method is not required, and should be set to NULL when not
	 * supported by the file.
	 *
	 * @errors
	 *
	 * @param file_handle the WT_FILE_HANDLE
	 * @param session the current WiredTiger session
	 * @param offset the file offset
	 * @param len the size of the advisory
	 * @param advice one of ::WT_FILE_HANDLE_WILLNEED or
	 *    ::WT_FILE_HANDLE_DONTNEED.
	 */
	int (*fh_advise)(WT_FILE_HANDLE *file_handle,
	    WT_SESSION *session, wt_off_t offset, wt_off_t len, int advice);

	/*!
	 * Extend the file.
	 *
	 * This method is not required, and should be set to NULL when not
	 * supported by the file.
	 *
	 * Any allocated disk space must read as 0 bytes, and no existing file
	 * data may change. Allocating all necessary underlying storage (not
	 * changing just the file's metadata), is likely to result in increased
	 * performance.
	 *
	 * This method is not called by multiple threads concurrently (on the
	 * same file handle). If the file handle's extension method supports
	 * concurrent calls, set the WT_FILE_HANDLE::fh_extend_nolock method
	 * instead. See @ref custom_file_systems for more information.
	 *
	 * @errors
	 *
	 * @param file_handle the WT_FILE_HANDLE
	 * @param session the current WiredTiger session
	 * @param offset desired file size after extension
	 */
	int (*fh_extend)(
	    WT_FILE_HANDLE *file_handle, WT_SESSION *session, wt_off_t offset);

	/*!
	 * Extend the file.
	 *
	 * This method is not required, and should be set to NULL when not
	 * supported by the file.
	 *
	 * Any allocated disk space must read as 0 bytes, and no existing file
	 * data may change. Allocating all necessary underlying storage (not
	 * only changing the file's metadata), is likely to result in increased
	 * performance.
	 *
	 * This method may be called by multiple threads concurrently (on the
	 * same file handle). If the file handle's extension method does not
	 * support concurrent calls, set the WT_FILE_HANDLE::fh_extend method
	 * instead. See @ref custom_file_systems for more information.
	 *
	 * @errors
	 *
	 * @param file_handle the WT_FILE_HANDLE
	 * @param session the current WiredTiger session
	 * @param offset desired file size after extension
	 */
	int (*fh_extend_nolock)(
	    WT_FILE_HANDLE *file_handle, WT_SESSION *session, wt_off_t offset);

	/*!
	 * Lock/unlock a file from the perspective of other processes running
	 * in the system, where necessary.
	 *
	 * @errors
	 *
	 * @param file_handle the WT_FILE_HANDLE
	 * @param session the current WiredTiger session
	 * @param lock whether to lock or unlock
	 */
	int (*fh_lock)(
	    WT_FILE_HANDLE *file_handle, WT_SESSION *session, bool lock);

	/*!
	 * Map a file into memory, based on the POSIX 1003.1 standard mmap.
	 *
	 * This method is not required, and should be set to NULL when not
	 * supported by the file.
	 *
	 * @errors
	 *
	 * @param file_handle the WT_FILE_HANDLE
	 * @param session the current WiredTiger session
	 * @param[out] mapped_regionp a reference to a memory location into
	 *    which should be stored a pointer to the start of the mapped region
	 * @param[out] lengthp a reference to a memory location into which
	 *    should be stored the length of the region
	 * @param[out] mapped_cookiep a reference to a memory location into
	 *    which can be optionally stored a pointer to an opaque cookie
	 *    which is subsequently passed to WT_FILE_HANDLE::unmap.
	 */
	int (*fh_map)(WT_FILE_HANDLE *file_handle, WT_SESSION *session,
	    void *mapped_regionp, size_t *lengthp, void *mapped_cookiep);

	/*!
	 * Unmap part of a memory mapped file, based on the POSIX 1003.1
	 * standard madvise.
	 *
	 * This method is not required, and should be set to NULL when not
	 * supported by the file.
	 *
	 * @errors
	 *
	 * @param file_handle the WT_FILE_HANDLE
	 * @param session the current WiredTiger session
	 * @param map a location in the mapped region unlikely to be used in the
	 *    near future
	 * @param length the length of the mapped region to discard
	 * @param mapped_cookie any cookie set by the WT_FILE_HANDLE::map method
	 */
	int (*fh_map_discard)(WT_FILE_HANDLE *file_handle,
	    WT_SESSION *session, void *map, size_t length, void *mapped_cookie);

	/*!
	 * Preload part of a memory mapped file, based on the POSIX 1003.1
	 * standard madvise.
	 *
	 * This method is not required, and should be set to NULL when not
	 * supported by the file.
	 *
	 * @errors
	 *
	 * @param file_handle the WT_FILE_HANDLE
	 * @param session the current WiredTiger session
	 * @param map a location in the mapped region likely to be used in the
	 *    near future
	 * @param length the size of the mapped region to preload
	 * @param mapped_cookie any cookie set by the WT_FILE_HANDLE::map method
	 */
	int (*fh_map_preload)(WT_FILE_HANDLE *file_handle, WT_SESSION *session,
	    const void *map, size_t length, void *mapped_cookie);

	/*!
	 * Unmap a memory mapped file, based on the POSIX 1003.1 standard
	 * munmap.
	 *
	 * This method is only required if a valid implementation of map is
	 * provided by the file, and should be set to NULL otherwise.
	 *
	 * @errors
	 *
	 * @param file_handle the WT_FILE_HANDLE
	 * @param session the current WiredTiger session
	 * @param mapped_region a pointer to the start of the mapped region
	 * @param length the length of the mapped region
	 * @param mapped_cookie any cookie set by the WT_FILE_HANDLE::map method
	 */
	int (*fh_unmap)(WT_FILE_HANDLE *file_handle, WT_SESSION *session,
	    void *mapped_region, size_t length, void *mapped_cookie);

	/*!
	 * Read from a file, based on the POSIX 1003.1 standard pread.
	 *
	 * @errors
	 *
	 * @param file_handle the WT_FILE_HANDLE
	 * @param session the current WiredTiger session
	 * @param offset the offset in the file to start reading from
	 * @param len the amount to read
	 * @param[out] buf buffer to hold the content read from file
	 */
	int (*fh_read)(WT_FILE_HANDLE *file_handle,
	    WT_SESSION *session, wt_off_t offset, size_t len, void *buf);

	/*!
	 * Return the size of a file.
	 *
	 * @errors
	 *
	 * @param file_handle the WT_FILE_HANDLE
	 * @param session the current WiredTiger session
	 * @param sizep the size of the file
	 */
	int (*fh_size)(
	    WT_FILE_HANDLE *file_handle, WT_SESSION *session, wt_off_t *sizep);

	/*!
	 * Make outstanding file writes durable and do not return until writes
	 * are complete.
	 *
	 * This method is not required for read-only files, and should be set
	 * to NULL when not supported by the file.
	 *
	 * @errors
	 *
	 * @param file_handle the WT_FILE_HANDLE
	 * @param session the current WiredTiger session
	 */
	int (*fh_sync)(WT_FILE_HANDLE *file_handle, WT_SESSION *session);

	/*!
	 * Schedule the outstanding file writes required for durability and
	 * return immediately.
	 *
	 * This method is not required, and should be set to NULL when not
	 * supported by the file.
	 *
	 * @errors
	 *
	 * @param file_handle the WT_FILE_HANDLE
	 * @param session the current WiredTiger session
	 */
	int (*fh_sync_nowait)(WT_FILE_HANDLE *file_handle, WT_SESSION *session);

	/*!
	 * Truncate the file.
	 *
	 * This method is not required, and should be set to NULL when not
	 * supported by the file.
	 *
	 * This method is not called by multiple threads concurrently (on the
	 * same file handle).
	 *
	 * @errors
	 *
	 * @param file_handle the WT_FILE_HANDLE
	 * @param session the current WiredTiger session
	 * @param offset desired file size after truncate
	 */
	int (*fh_truncate)(
	    WT_FILE_HANDLE *file_handle, WT_SESSION *session, wt_off_t offset);

	/*!
	 * Write to a file, based on the POSIX 1003.1 standard pwrite.
	 *
	 * This method is not required for read-only files, and should be set
	 * to NULL when not supported by the file.
	 *
	 * @errors
	 *
	 * @param file_handle the WT_FILE_HANDLE
	 * @param session the current WiredTiger session
	 * @param offset offset at which to start writing
	 * @param length amount of data to write
	 * @param buf content to be written to the file
	 */
	int (*fh_write)(WT_FILE_HANDLE *file_handle, WT_SESSION *session,
	    wt_off_t offset, size_t length, const void *buf);
};
#endif /* !defined(SWIG) */

/*!
 * Entry point to an extension, called when the extension is loaded.
 *
 * @param connection the connection handle
 * @param config the config information passed to WT_CONNECTION::load_extension
 * @errors
 */
extern int wiredtiger_extension_init(
    WT_CONNECTION *connection, WT_CONFIG_ARG *config);

/*!
 * Optional cleanup function for an extension, called during
 * WT_CONNECTION::close.
 *
 * @param connection the connection handle
 * @errors
 */
extern int wiredtiger_extension_terminate(WT_CONNECTION *connection);

/*! @} */

/*!
 * @addtogroup wt
 * @{
 */

/*!
 * @name Log record and operation types
 * @anchor log_types
 * @{
 */
/*
 * NOTE:  The values of these record types and operations must
 * never change because they're written into the log.  Append
 * any new records or operations to the appropriate set.
 */
/*! checkpoint */
#define	WT_LOGREC_CHECKPOINT	0
/*! transaction commit */
#define	WT_LOGREC_COMMIT	1
/*! file sync */
#define	WT_LOGREC_FILE_SYNC	2
/*! message */
#define	WT_LOGREC_MESSAGE	3
/*! system/internal record */
#define	WT_LOGREC_SYSTEM	4
/*! invalid operation */
#define	WT_LOGOP_INVALID	0
/*! column-store put */
#define	WT_LOGOP_COL_PUT	1
/*! column-store remove */
#define	WT_LOGOP_COL_REMOVE	2
/*! column-store truncate */
#define	WT_LOGOP_COL_TRUNCATE	3
/*! row-store put */
#define	WT_LOGOP_ROW_PUT	4
/*! row-store remove */
#define	WT_LOGOP_ROW_REMOVE	5
/*! row-store truncate */
#define	WT_LOGOP_ROW_TRUNCATE	6
/*! checkpoint start */
#define	WT_LOGOP_CHECKPOINT_START	7
/*! previous LSN */
#define	WT_LOGOP_PREV_LSN	8
/*! column-store modify */
#define	WT_LOGOP_COL_MODIFY	9
/*! row-store modify */
#define	WT_LOGOP_ROW_MODIFY	10
/*! @} */

/*******************************************
 * Statistic reference.
 *******************************************/
/*
 * DO NOT EDIT: automatically built by dist/api_stat.py.
 * Statistics section: BEGIN
 */

/*!
 * @name Connection statistics
 * @anchor statistics_keys
 * @anchor statistics_conn
 * Statistics are accessed through cursors with \c "statistics:" URIs.
 * Individual statistics can be queried through the cursor using the following
 * keys.  See @ref data_statistics for more information.
 * @{
 */
/*! LSM: application work units currently queued */
#define	WT_STAT_CONN_LSM_WORK_QUEUE_APP			1000
/*! LSM: merge work units currently queued */
#define	WT_STAT_CONN_LSM_WORK_QUEUE_MANAGER		1001
/*! LSM: rows merged in an LSM tree */
#define	WT_STAT_CONN_LSM_ROWS_MERGED			1002
/*! LSM: sleep for LSM checkpoint throttle */
#define	WT_STAT_CONN_LSM_CHECKPOINT_THROTTLE		1003
/*! LSM: sleep for LSM merge throttle */
#define	WT_STAT_CONN_LSM_MERGE_THROTTLE			1004
/*! LSM: switch work units currently queued */
#define	WT_STAT_CONN_LSM_WORK_QUEUE_SWITCH		1005
/*! LSM: tree maintenance operations discarded */
#define	WT_STAT_CONN_LSM_WORK_UNITS_DISCARDED		1006
/*! LSM: tree maintenance operations executed */
#define	WT_STAT_CONN_LSM_WORK_UNITS_DONE		1007
/*! LSM: tree maintenance operations scheduled */
#define	WT_STAT_CONN_LSM_WORK_UNITS_CREATED		1008
/*! LSM: tree queue hit maximum */
#define	WT_STAT_CONN_LSM_WORK_QUEUE_MAX			1009
/*! async: current work queue length */
#define	WT_STAT_CONN_ASYNC_CUR_QUEUE			1010
/*! async: maximum work queue length */
#define	WT_STAT_CONN_ASYNC_MAX_QUEUE			1011
/*! async: number of allocation state races */
#define	WT_STAT_CONN_ASYNC_ALLOC_RACE			1012
/*! async: number of flush calls */
#define	WT_STAT_CONN_ASYNC_FLUSH			1013
/*! async: number of operation slots viewed for allocation */
#define	WT_STAT_CONN_ASYNC_ALLOC_VIEW			1014
/*! async: number of times operation allocation failed */
#define	WT_STAT_CONN_ASYNC_FULL				1015
/*! async: number of times worker found no work */
#define	WT_STAT_CONN_ASYNC_NOWORK			1016
/*! async: total allocations */
#define	WT_STAT_CONN_ASYNC_OP_ALLOC			1017
/*! async: total compact calls */
#define	WT_STAT_CONN_ASYNC_OP_COMPACT			1018
/*! async: total insert calls */
#define	WT_STAT_CONN_ASYNC_OP_INSERT			1019
/*! async: total remove calls */
#define	WT_STAT_CONN_ASYNC_OP_REMOVE			1020
/*! async: total search calls */
#define	WT_STAT_CONN_ASYNC_OP_SEARCH			1021
/*! async: total update calls */
#define	WT_STAT_CONN_ASYNC_OP_UPDATE			1022
/*! block-manager: blocks pre-loaded */
#define	WT_STAT_CONN_BLOCK_PRELOAD			1023
/*! block-manager: blocks read */
#define	WT_STAT_CONN_BLOCK_READ				1024
/*! block-manager: blocks written */
#define	WT_STAT_CONN_BLOCK_WRITE			1025
/*! block-manager: bytes read */
#define	WT_STAT_CONN_BLOCK_BYTE_READ			1026
/*! block-manager: bytes written */
#define	WT_STAT_CONN_BLOCK_BYTE_WRITE			1027
/*! block-manager: bytes written for checkpoint */
#define	WT_STAT_CONN_BLOCK_BYTE_WRITE_CHECKPOINT	1028
/*! block-manager: mapped blocks read */
#define	WT_STAT_CONN_BLOCK_MAP_READ			1029
/*! block-manager: mapped bytes read */
#define	WT_STAT_CONN_BLOCK_BYTE_MAP_READ		1030
/*! cache: application threads page read from disk to cache count */
#define	WT_STAT_CONN_CACHE_READ_APP_COUNT		1031
/*! cache: application threads page read from disk to cache time (usecs) */
#define	WT_STAT_CONN_CACHE_READ_APP_TIME		1032
/*! cache: application threads page write from cache to disk count */
#define	WT_STAT_CONN_CACHE_WRITE_APP_COUNT		1033
/*! cache: application threads page write from cache to disk time (usecs) */
#define	WT_STAT_CONN_CACHE_WRITE_APP_TIME		1034
/*! cache: bytes belonging to page images in the cache */
#define	WT_STAT_CONN_CACHE_BYTES_IMAGE			1035
/*! cache: bytes belonging to the cache overflow table in the cache */
#define	WT_STAT_CONN_CACHE_BYTES_LOOKASIDE		1036
/*! cache: bytes currently in the cache */
#define	WT_STAT_CONN_CACHE_BYTES_INUSE			1037
/*! cache: bytes dirty in the cache cumulative */
#define	WT_STAT_CONN_CACHE_BYTES_DIRTY_TOTAL		1038
/*! cache: bytes not belonging to page images in the cache */
#define	WT_STAT_CONN_CACHE_BYTES_OTHER			1039
/*! cache: bytes read into cache */
#define	WT_STAT_CONN_CACHE_BYTES_READ			1040
/*! cache: bytes written from cache */
#define	WT_STAT_CONN_CACHE_BYTES_WRITE			1041
/*! cache: cache overflow cursor application thread wait time (usecs) */
#define	WT_STAT_CONN_CACHE_LOOKASIDE_CURSOR_WAIT_APPLICATION	1042
/*! cache: cache overflow cursor internal thread wait time (usecs) */
#define	WT_STAT_CONN_CACHE_LOOKASIDE_CURSOR_WAIT_INTERNAL	1043
/*! cache: cache overflow score */
#define	WT_STAT_CONN_CACHE_LOOKASIDE_SCORE		1044
/*! cache: cache overflow table entries */
#define	WT_STAT_CONN_CACHE_LOOKASIDE_ENTRIES		1045
/*! cache: cache overflow table insert calls */
#define	WT_STAT_CONN_CACHE_LOOKASIDE_INSERT		1046
/*! cache: cache overflow table remove calls */
#define	WT_STAT_CONN_CACHE_LOOKASIDE_REMOVE		1047
/*! cache: checkpoint blocked page eviction */
#define	WT_STAT_CONN_CACHE_EVICTION_CHECKPOINT		1048
/*! cache: eviction calls to get a page */
#define	WT_STAT_CONN_CACHE_EVICTION_GET_REF		1049
/*! cache: eviction calls to get a page found queue empty */
#define	WT_STAT_CONN_CACHE_EVICTION_GET_REF_EMPTY	1050
/*! cache: eviction calls to get a page found queue empty after locking */
#define	WT_STAT_CONN_CACHE_EVICTION_GET_REF_EMPTY2	1051
/*! cache: eviction currently operating in aggressive mode */
#define	WT_STAT_CONN_CACHE_EVICTION_AGGRESSIVE_SET	1052
/*! cache: eviction empty score */
#define	WT_STAT_CONN_CACHE_EVICTION_EMPTY_SCORE		1053
/*! cache: eviction passes of a file */
#define	WT_STAT_CONN_CACHE_EVICTION_WALK_PASSES		1054
/*! cache: eviction server candidate queue empty when topping up */
#define	WT_STAT_CONN_CACHE_EVICTION_QUEUE_EMPTY		1055
/*! cache: eviction server candidate queue not empty when topping up */
#define	WT_STAT_CONN_CACHE_EVICTION_QUEUE_NOT_EMPTY	1056
/*! cache: eviction server evicting pages */
#define	WT_STAT_CONN_CACHE_EVICTION_SERVER_EVICTING	1057
/*!
 * cache: eviction server slept, because we did not make progress with
 * eviction
 */
#define	WT_STAT_CONN_CACHE_EVICTION_SERVER_SLEPT	1058
/*! cache: eviction server unable to reach eviction goal */
#define	WT_STAT_CONN_CACHE_EVICTION_SLOW		1059
/*! cache: eviction state */
#define	WT_STAT_CONN_CACHE_EVICTION_STATE		1060
/*! cache: eviction walk target pages histogram - 0-9 */
#define	WT_STAT_CONN_CACHE_EVICTION_TARGET_PAGE_LT10	1061
/*! cache: eviction walk target pages histogram - 10-31 */
#define	WT_STAT_CONN_CACHE_EVICTION_TARGET_PAGE_LT32	1062
/*! cache: eviction walk target pages histogram - 128 and higher */
#define	WT_STAT_CONN_CACHE_EVICTION_TARGET_PAGE_GE128	1063
/*! cache: eviction walk target pages histogram - 32-63 */
#define	WT_STAT_CONN_CACHE_EVICTION_TARGET_PAGE_LT64	1064
/*! cache: eviction walk target pages histogram - 64-128 */
#define	WT_STAT_CONN_CACHE_EVICTION_TARGET_PAGE_LT128	1065
/*! cache: eviction walks abandoned */
#define	WT_STAT_CONN_CACHE_EVICTION_WALKS_ABANDONED	1066
/*! cache: eviction walks gave up because they restarted their walk twice */
#define	WT_STAT_CONN_CACHE_EVICTION_WALKS_STOPPED	1067
/*!
 * cache: eviction walks gave up because they saw too many pages and
 * found no candidates
 */
#define	WT_STAT_CONN_CACHE_EVICTION_WALKS_GAVE_UP_NO_TARGETS	1068
/*!
 * cache: eviction walks gave up because they saw too many pages and
 * found too few candidates
 */
#define	WT_STAT_CONN_CACHE_EVICTION_WALKS_GAVE_UP_RATIO	1069
/*! cache: eviction walks reached end of tree */
#define	WT_STAT_CONN_CACHE_EVICTION_WALKS_ENDED		1070
/*! cache: eviction walks started from root of tree */
#define	WT_STAT_CONN_CACHE_EVICTION_WALK_FROM_ROOT	1071
/*! cache: eviction walks started from saved location in tree */
#define	WT_STAT_CONN_CACHE_EVICTION_WALK_SAVED_POS	1072
/*! cache: eviction worker thread active */
#define	WT_STAT_CONN_CACHE_EVICTION_ACTIVE_WORKERS	1073
/*! cache: eviction worker thread created */
#define	WT_STAT_CONN_CACHE_EVICTION_WORKER_CREATED	1074
/*! cache: eviction worker thread evicting pages */
#define	WT_STAT_CONN_CACHE_EVICTION_WORKER_EVICTING	1075
/*! cache: eviction worker thread removed */
#define	WT_STAT_CONN_CACHE_EVICTION_WORKER_REMOVED	1076
/*! cache: eviction worker thread stable number */
#define	WT_STAT_CONN_CACHE_EVICTION_STABLE_STATE_WORKERS	1077
/*!
 * cache: failed eviction of pages that exceeded the in-memory maximum
 * count
 */
#define	WT_STAT_CONN_CACHE_EVICTION_FORCE_FAIL		1078
/*!
 * cache: failed eviction of pages that exceeded the in-memory maximum
 * time (usecs)
 */
#define	WT_STAT_CONN_CACHE_EVICTION_FORCE_FAIL_TIME	1079
/*! cache: files with active eviction walks */
#define	WT_STAT_CONN_CACHE_EVICTION_WALKS_ACTIVE	1080
/*! cache: files with new eviction walks started */
#define	WT_STAT_CONN_CACHE_EVICTION_WALKS_STARTED	1081
/*! cache: force re-tuning of eviction workers once in a while */
#define	WT_STAT_CONN_CACHE_EVICTION_FORCE_RETUNE	1082
/*! cache: hazard pointer blocked page eviction */
#define	WT_STAT_CONN_CACHE_EVICTION_HAZARD		1083
/*! cache: hazard pointer check calls */
#define	WT_STAT_CONN_CACHE_HAZARD_CHECKS		1084
/*! cache: hazard pointer check entries walked */
#define	WT_STAT_CONN_CACHE_HAZARD_WALKS			1085
/*! cache: hazard pointer maximum array length */
#define	WT_STAT_CONN_CACHE_HAZARD_MAX			1086
/*! cache: in-memory page passed criteria to be split */
#define	WT_STAT_CONN_CACHE_INMEM_SPLITTABLE		1087
/*! cache: in-memory page splits */
#define	WT_STAT_CONN_CACHE_INMEM_SPLIT			1088
/*! cache: internal pages evicted */
#define	WT_STAT_CONN_CACHE_EVICTION_INTERNAL		1089
/*! cache: internal pages split during eviction */
#define	WT_STAT_CONN_CACHE_EVICTION_SPLIT_INTERNAL	1090
/*! cache: leaf pages split during eviction */
#define	WT_STAT_CONN_CACHE_EVICTION_SPLIT_LEAF		1091
/*! cache: maximum bytes configured */
#define	WT_STAT_CONN_CACHE_BYTES_MAX			1092
/*! cache: maximum page size at eviction */
#define	WT_STAT_CONN_CACHE_EVICTION_MAXIMUM_PAGE_SIZE	1093
/*! cache: modified pages evicted */
#define	WT_STAT_CONN_CACHE_EVICTION_DIRTY		1094
/*! cache: modified pages evicted by application threads */
#define	WT_STAT_CONN_CACHE_EVICTION_APP_DIRTY		1095
/*! cache: operations timed out waiting for space in cache */
#define	WT_STAT_CONN_CACHE_TIMED_OUT_OPS		1096
/*! cache: overflow pages read into cache */
#define	WT_STAT_CONN_CACHE_READ_OVERFLOW		1097
/*! cache: page split during eviction deepened the tree */
#define	WT_STAT_CONN_CACHE_EVICTION_DEEPEN		1098
/*! cache: page written requiring cache overflow records */
#define	WT_STAT_CONN_CACHE_WRITE_LOOKASIDE		1099
/*! cache: pages currently held in the cache */
#define	WT_STAT_CONN_CACHE_PAGES_INUSE			1100
/*! cache: pages evicted because they exceeded the in-memory maximum count */
#define	WT_STAT_CONN_CACHE_EVICTION_FORCE		1101
/*!
 * cache: pages evicted because they exceeded the in-memory maximum time
 * (usecs)
 */
#define	WT_STAT_CONN_CACHE_EVICTION_FORCE_TIME		1102
/*! cache: pages evicted because they had chains of deleted items count */
#define	WT_STAT_CONN_CACHE_EVICTION_FORCE_DELETE	1103
/*!
 * cache: pages evicted because they had chains of deleted items time
 * (usecs)
 */
#define	WT_STAT_CONN_CACHE_EVICTION_FORCE_DELETE_TIME	1104
/*! cache: pages evicted by application threads */
#define	WT_STAT_CONN_CACHE_EVICTION_APP			1105
/*! cache: pages queued for eviction */
#define	WT_STAT_CONN_CACHE_EVICTION_PAGES_QUEUED	1106
/*! cache: pages queued for urgent eviction */
#define	WT_STAT_CONN_CACHE_EVICTION_PAGES_QUEUED_URGENT	1107
/*! cache: pages queued for urgent eviction during walk */
#define	WT_STAT_CONN_CACHE_EVICTION_PAGES_QUEUED_OLDEST	1108
/*! cache: pages read into cache */
#define	WT_STAT_CONN_CACHE_READ				1109
/*! cache: pages read into cache after truncate */
#define	WT_STAT_CONN_CACHE_READ_DELETED			1110
/*! cache: pages read into cache after truncate in prepare state */
#define	WT_STAT_CONN_CACHE_READ_DELETED_PREPARED	1111
/*! cache: pages read into cache requiring cache overflow entries */
#define	WT_STAT_CONN_CACHE_READ_LOOKASIDE		1112
/*! cache: pages read into cache requiring cache overflow for checkpoint */
#define	WT_STAT_CONN_CACHE_READ_LOOKASIDE_CHECKPOINT	1113
/*! cache: pages read into cache skipping older cache overflow entries */
#define	WT_STAT_CONN_CACHE_READ_LOOKASIDE_SKIPPED	1114
/*!
 * cache: pages read into cache with skipped cache overflow entries
 * needed later
 */
#define	WT_STAT_CONN_CACHE_READ_LOOKASIDE_DELAY		1115
/*!
 * cache: pages read into cache with skipped cache overflow entries
 * needed later by checkpoint
 */
#define	WT_STAT_CONN_CACHE_READ_LOOKASIDE_DELAY_CHECKPOINT	1116
/*! cache: pages requested from the cache */
#define	WT_STAT_CONN_CACHE_PAGES_REQUESTED		1117
/*! cache: pages seen by eviction walk */
#define	WT_STAT_CONN_CACHE_EVICTION_PAGES_SEEN		1118
/*! cache: pages selected for eviction unable to be evicted */
#define	WT_STAT_CONN_CACHE_EVICTION_FAIL		1119
/*! cache: pages walked for eviction */
#define	WT_STAT_CONN_CACHE_EVICTION_WALK		1120
/*! cache: pages written from cache */
#define	WT_STAT_CONN_CACHE_WRITE			1121
/*! cache: pages written requiring in-memory restoration */
#define	WT_STAT_CONN_CACHE_WRITE_RESTORE		1122
/*! cache: percentage overhead */
#define	WT_STAT_CONN_CACHE_OVERHEAD			1123
/*! cache: tracked bytes belonging to internal pages in the cache */
#define	WT_STAT_CONN_CACHE_BYTES_INTERNAL		1124
/*! cache: tracked bytes belonging to leaf pages in the cache */
#define	WT_STAT_CONN_CACHE_BYTES_LEAF			1125
/*! cache: tracked dirty bytes in the cache */
#define	WT_STAT_CONN_CACHE_BYTES_DIRTY			1126
/*! cache: tracked dirty pages in the cache */
#define	WT_STAT_CONN_CACHE_PAGES_DIRTY			1127
/*! cache: unmodified pages evicted */
#define	WT_STAT_CONN_CACHE_EVICTION_CLEAN		1128
/*! connection: auto adjusting condition resets */
#define	WT_STAT_CONN_COND_AUTO_WAIT_RESET		1129
/*! connection: auto adjusting condition wait calls */
#define	WT_STAT_CONN_COND_AUTO_WAIT			1130
/*! connection: detected system time went backwards */
#define	WT_STAT_CONN_TIME_TRAVEL			1131
/*! connection: files currently open */
#define	WT_STAT_CONN_FILE_OPEN				1132
/*! connection: memory allocations */
#define	WT_STAT_CONN_MEMORY_ALLOCATION			1133
/*! connection: memory frees */
#define	WT_STAT_CONN_MEMORY_FREE			1134
/*! connection: memory re-allocations */
#define	WT_STAT_CONN_MEMORY_GROW			1135
/*! connection: pthread mutex condition wait calls */
#define	WT_STAT_CONN_COND_WAIT				1136
/*! connection: pthread mutex shared lock read-lock calls */
#define	WT_STAT_CONN_RWLOCK_READ			1137
/*! connection: pthread mutex shared lock write-lock calls */
#define	WT_STAT_CONN_RWLOCK_WRITE			1138
/*! connection: total fsync I/Os */
#define	WT_STAT_CONN_FSYNC_IO				1139
/*! connection: total read I/Os */
#define	WT_STAT_CONN_READ_IO				1140
/*! connection: total write I/Os */
#define	WT_STAT_CONN_WRITE_IO				1141
/*! cursor: cached cursor count */
#define	WT_STAT_CONN_CURSOR_CACHED_COUNT		1142
/*! cursor: cursor bulk loaded cursor insert calls */
#define	WT_STAT_CONN_CURSOR_INSERT_BULK			1143
/*! cursor: cursor close calls that result in cache */
#define	WT_STAT_CONN_CURSOR_CACHE			1144
/*! cursor: cursor create calls */
#define	WT_STAT_CONN_CURSOR_CREATE			1145
/*! cursor: cursor insert calls */
#define	WT_STAT_CONN_CURSOR_INSERT			1146
/*! cursor: cursor insert key and value bytes */
#define	WT_STAT_CONN_CURSOR_INSERT_BYTES		1147
/*! cursor: cursor modify calls */
#define	WT_STAT_CONN_CURSOR_MODIFY			1148
/*! cursor: cursor modify key and value bytes affected */
#define	WT_STAT_CONN_CURSOR_MODIFY_BYTES		1149
/*! cursor: cursor modify value bytes modified */
#define	WT_STAT_CONN_CURSOR_MODIFY_BYTES_TOUCH		1150
/*! cursor: cursor next calls */
#define	WT_STAT_CONN_CURSOR_NEXT			1151
/*! cursor: cursor operation restarted */
#define	WT_STAT_CONN_CURSOR_RESTART			1152
/*! cursor: cursor prev calls */
#define	WT_STAT_CONN_CURSOR_PREV			1153
/*! cursor: cursor remove calls */
#define	WT_STAT_CONN_CURSOR_REMOVE			1154
/*! cursor: cursor remove key bytes removed */
#define	WT_STAT_CONN_CURSOR_REMOVE_BYTES		1155
/*! cursor: cursor reserve calls */
#define	WT_STAT_CONN_CURSOR_RESERVE			1156
/*! cursor: cursor reset calls */
#define	WT_STAT_CONN_CURSOR_RESET			1157
/*! cursor: cursor search calls */
#define	WT_STAT_CONN_CURSOR_SEARCH			1158
/*! cursor: cursor search near calls */
#define	WT_STAT_CONN_CURSOR_SEARCH_NEAR			1159
/*! cursor: cursor sweep buckets */
#define	WT_STAT_CONN_CURSOR_SWEEP_BUCKETS		1160
/*! cursor: cursor sweep cursors closed */
#define	WT_STAT_CONN_CURSOR_SWEEP_CLOSED		1161
/*! cursor: cursor sweep cursors examined */
#define	WT_STAT_CONN_CURSOR_SWEEP_EXAMINED		1162
/*! cursor: cursor sweeps */
#define	WT_STAT_CONN_CURSOR_SWEEP			1163
/*! cursor: cursor truncate calls */
#define	WT_STAT_CONN_CURSOR_TRUNCATE			1164
/*! cursor: cursor update calls */
#define	WT_STAT_CONN_CURSOR_UPDATE			1165
/*! cursor: cursor update key and value bytes */
#define	WT_STAT_CONN_CURSOR_UPDATE_BYTES		1166
/*! cursor: cursor update value size change */
#define	WT_STAT_CONN_CURSOR_UPDATE_BYTES_CHANGED	1167
/*! cursor: cursors reused from cache */
#define	WT_STAT_CONN_CURSOR_REOPEN			1168
/*! cursor: open cursor count */
#define	WT_STAT_CONN_CURSOR_OPEN_COUNT			1169
/*! data-handle: connection data handles currently active */
#define	WT_STAT_CONN_DH_CONN_HANDLE_COUNT		1170
/*! data-handle: connection sweep candidate became referenced */
#define	WT_STAT_CONN_DH_SWEEP_REF			1171
/*! data-handle: connection sweep dhandles closed */
#define	WT_STAT_CONN_DH_SWEEP_CLOSE			1172
/*! data-handle: connection sweep dhandles removed from hash list */
#define	WT_STAT_CONN_DH_SWEEP_REMOVE			1173
/*! data-handle: connection sweep time-of-death sets */
#define	WT_STAT_CONN_DH_SWEEP_TOD			1174
/*! data-handle: connection sweeps */
#define	WT_STAT_CONN_DH_SWEEPS				1175
/*! data-handle: session dhandles swept */
#define	WT_STAT_CONN_DH_SESSION_HANDLES			1176
/*! data-handle: session sweep attempts */
#define	WT_STAT_CONN_DH_SESSION_SWEEPS			1177
/*! lock: checkpoint lock acquisitions */
#define	WT_STAT_CONN_LOCK_CHECKPOINT_COUNT		1178
/*! lock: checkpoint lock application thread wait time (usecs) */
#define	WT_STAT_CONN_LOCK_CHECKPOINT_WAIT_APPLICATION	1179
/*! lock: checkpoint lock internal thread wait time (usecs) */
#define	WT_STAT_CONN_LOCK_CHECKPOINT_WAIT_INTERNAL	1180
/*!
 * lock: commit timestamp queue lock application thread time waiting
 * (usecs)
 */
#define	WT_STAT_CONN_LOCK_COMMIT_TIMESTAMP_WAIT_APPLICATION	1181
/*! lock: commit timestamp queue lock internal thread time waiting (usecs) */
#define	WT_STAT_CONN_LOCK_COMMIT_TIMESTAMP_WAIT_INTERNAL	1182
/*! lock: commit timestamp queue read lock acquisitions */
#define	WT_STAT_CONN_LOCK_COMMIT_TIMESTAMP_READ_COUNT	1183
/*! lock: commit timestamp queue write lock acquisitions */
#define	WT_STAT_CONN_LOCK_COMMIT_TIMESTAMP_WRITE_COUNT	1184
/*! lock: dhandle lock application thread time waiting (usecs) */
#define	WT_STAT_CONN_LOCK_DHANDLE_WAIT_APPLICATION	1185
/*! lock: dhandle lock internal thread time waiting (usecs) */
#define	WT_STAT_CONN_LOCK_DHANDLE_WAIT_INTERNAL		1186
/*! lock: dhandle read lock acquisitions */
#define	WT_STAT_CONN_LOCK_DHANDLE_READ_COUNT		1187
/*! lock: dhandle write lock acquisitions */
#define	WT_STAT_CONN_LOCK_DHANDLE_WRITE_COUNT		1188
/*! lock: metadata lock acquisitions */
#define	WT_STAT_CONN_LOCK_METADATA_COUNT		1189
/*! lock: metadata lock application thread wait time (usecs) */
#define	WT_STAT_CONN_LOCK_METADATA_WAIT_APPLICATION	1190
/*! lock: metadata lock internal thread wait time (usecs) */
#define	WT_STAT_CONN_LOCK_METADATA_WAIT_INTERNAL	1191
/*!
 * lock: read timestamp queue lock application thread time waiting
 * (usecs)
 */
#define	WT_STAT_CONN_LOCK_READ_TIMESTAMP_WAIT_APPLICATION	1192
/*! lock: read timestamp queue lock internal thread time waiting (usecs) */
#define	WT_STAT_CONN_LOCK_READ_TIMESTAMP_WAIT_INTERNAL	1193
/*! lock: read timestamp queue read lock acquisitions */
#define	WT_STAT_CONN_LOCK_READ_TIMESTAMP_READ_COUNT	1194
/*! lock: read timestamp queue write lock acquisitions */
#define	WT_STAT_CONN_LOCK_READ_TIMESTAMP_WRITE_COUNT	1195
/*! lock: schema lock acquisitions */
#define	WT_STAT_CONN_LOCK_SCHEMA_COUNT			1196
/*! lock: schema lock application thread wait time (usecs) */
#define	WT_STAT_CONN_LOCK_SCHEMA_WAIT_APPLICATION	1197
/*! lock: schema lock internal thread wait time (usecs) */
#define	WT_STAT_CONN_LOCK_SCHEMA_WAIT_INTERNAL		1198
/*!
 * lock: table lock application thread time waiting for the table lock
 * (usecs)
 */
#define	WT_STAT_CONN_LOCK_TABLE_WAIT_APPLICATION	1199
/*!
 * lock: table lock internal thread time waiting for the table lock
 * (usecs)
 */
#define	WT_STAT_CONN_LOCK_TABLE_WAIT_INTERNAL		1200
/*! lock: table read lock acquisitions */
#define	WT_STAT_CONN_LOCK_TABLE_READ_COUNT		1201
/*! lock: table write lock acquisitions */
#define	WT_STAT_CONN_LOCK_TABLE_WRITE_COUNT		1202
/*! lock: txn global lock application thread time waiting (usecs) */
#define	WT_STAT_CONN_LOCK_TXN_GLOBAL_WAIT_APPLICATION	1203
/*! lock: txn global lock internal thread time waiting (usecs) */
#define	WT_STAT_CONN_LOCK_TXN_GLOBAL_WAIT_INTERNAL	1204
/*! lock: txn global read lock acquisitions */
#define	WT_STAT_CONN_LOCK_TXN_GLOBAL_READ_COUNT		1205
/*! lock: txn global write lock acquisitions */
#define	WT_STAT_CONN_LOCK_TXN_GLOBAL_WRITE_COUNT	1206
/*! log: busy returns attempting to switch slots */
#define	WT_STAT_CONN_LOG_SLOT_SWITCH_BUSY		1207
/*! log: force archive time sleeping (usecs) */
#define	WT_STAT_CONN_LOG_FORCE_ARCHIVE_SLEEP		1208
/*! log: log bytes of payload data */
#define	WT_STAT_CONN_LOG_BYTES_PAYLOAD			1209
/*! log: log bytes written */
#define	WT_STAT_CONN_LOG_BYTES_WRITTEN			1210
/*! log: log files manually zero-filled */
#define	WT_STAT_CONN_LOG_ZERO_FILLS			1211
/*! log: log flush operations */
#define	WT_STAT_CONN_LOG_FLUSH				1212
/*! log: log force write operations */
#define	WT_STAT_CONN_LOG_FORCE_WRITE			1213
/*! log: log force write operations skipped */
#define	WT_STAT_CONN_LOG_FORCE_WRITE_SKIP		1214
/*! log: log records compressed */
#define	WT_STAT_CONN_LOG_COMPRESS_WRITES		1215
/*! log: log records not compressed */
#define	WT_STAT_CONN_LOG_COMPRESS_WRITE_FAILS		1216
/*! log: log records too small to compress */
#define	WT_STAT_CONN_LOG_COMPRESS_SMALL			1217
/*! log: log release advances write LSN */
#define	WT_STAT_CONN_LOG_RELEASE_WRITE_LSN		1218
/*! log: log scan operations */
#define	WT_STAT_CONN_LOG_SCANS				1219
/*! log: log scan records requiring two reads */
#define	WT_STAT_CONN_LOG_SCAN_REREADS			1220
/*! log: log server thread advances write LSN */
#define	WT_STAT_CONN_LOG_WRITE_LSN			1221
/*! log: log server thread write LSN walk skipped */
#define	WT_STAT_CONN_LOG_WRITE_LSN_SKIP			1222
/*! log: log sync operations */
#define	WT_STAT_CONN_LOG_SYNC				1223
/*! log: log sync time duration (usecs) */
#define	WT_STAT_CONN_LOG_SYNC_DURATION			1224
/*! log: log sync_dir operations */
#define	WT_STAT_CONN_LOG_SYNC_DIR			1225
/*! log: log sync_dir time duration (usecs) */
#define	WT_STAT_CONN_LOG_SYNC_DIR_DURATION		1226
/*! log: log write operations */
#define	WT_STAT_CONN_LOG_WRITES				1227
/*! log: logging bytes consolidated */
#define	WT_STAT_CONN_LOG_SLOT_CONSOLIDATED		1228
/*! log: maximum log file size */
#define	WT_STAT_CONN_LOG_MAX_FILESIZE			1229
/*! log: number of pre-allocated log files to create */
#define	WT_STAT_CONN_LOG_PREALLOC_MAX			1230
/*! log: pre-allocated log files not ready and missed */
#define	WT_STAT_CONN_LOG_PREALLOC_MISSED		1231
/*! log: pre-allocated log files prepared */
#define	WT_STAT_CONN_LOG_PREALLOC_FILES			1232
/*! log: pre-allocated log files used */
#define	WT_STAT_CONN_LOG_PREALLOC_USED			1233
/*! log: records processed by log scan */
#define	WT_STAT_CONN_LOG_SCAN_RECORDS			1234
/*! log: slot close lost race */
#define	WT_STAT_CONN_LOG_SLOT_CLOSE_RACE		1235
/*! log: slot close unbuffered waits */
#define	WT_STAT_CONN_LOG_SLOT_CLOSE_UNBUF		1236
/*! log: slot closures */
#define	WT_STAT_CONN_LOG_SLOT_CLOSES			1237
/*! log: slot join atomic update races */
#define	WT_STAT_CONN_LOG_SLOT_RACES			1238
/*! log: slot join calls atomic updates raced */
#define	WT_STAT_CONN_LOG_SLOT_YIELD_RACE		1239
/*! log: slot join calls did not yield */
#define	WT_STAT_CONN_LOG_SLOT_IMMEDIATE			1240
/*! log: slot join calls found active slot closed */
#define	WT_STAT_CONN_LOG_SLOT_YIELD_CLOSE		1241
/*! log: slot join calls slept */
#define	WT_STAT_CONN_LOG_SLOT_YIELD_SLEEP		1242
/*! log: slot join calls yielded */
#define	WT_STAT_CONN_LOG_SLOT_YIELD			1243
/*! log: slot join found active slot closed */
#define	WT_STAT_CONN_LOG_SLOT_ACTIVE_CLOSED		1244
/*! log: slot joins yield time (usecs) */
#define	WT_STAT_CONN_LOG_SLOT_YIELD_DURATION		1245
/*! log: slot transitions unable to find free slot */
#define	WT_STAT_CONN_LOG_SLOT_NO_FREE_SLOTS		1246
/*! log: slot unbuffered writes */
#define	WT_STAT_CONN_LOG_SLOT_UNBUFFERED		1247
/*! log: total in-memory size of compressed records */
#define	WT_STAT_CONN_LOG_COMPRESS_MEM			1248
/*! log: total log buffer size */
#define	WT_STAT_CONN_LOG_BUFFER_SIZE			1249
/*! log: total size of compressed records */
#define	WT_STAT_CONN_LOG_COMPRESS_LEN			1250
/*! log: written slots coalesced */
#define	WT_STAT_CONN_LOG_SLOT_COALESCED			1251
/*! log: yields waiting for previous log file close */
#define	WT_STAT_CONN_LOG_CLOSE_YIELDS			1252
/*! perf: file system read latency histogram (bucket 1) - 10-49ms */
#define	WT_STAT_CONN_PERF_HIST_FSREAD_LATENCY_LT50	1253
/*! perf: file system read latency histogram (bucket 2) - 50-99ms */
#define	WT_STAT_CONN_PERF_HIST_FSREAD_LATENCY_LT100	1254
/*! perf: file system read latency histogram (bucket 3) - 100-249ms */
#define	WT_STAT_CONN_PERF_HIST_FSREAD_LATENCY_LT250	1255
/*! perf: file system read latency histogram (bucket 4) - 250-499ms */
#define	WT_STAT_CONN_PERF_HIST_FSREAD_LATENCY_LT500	1256
/*! perf: file system read latency histogram (bucket 5) - 500-999ms */
#define	WT_STAT_CONN_PERF_HIST_FSREAD_LATENCY_LT1000	1257
/*! perf: file system read latency histogram (bucket 6) - 1000ms+ */
#define	WT_STAT_CONN_PERF_HIST_FSREAD_LATENCY_GT1000	1258
/*! perf: file system write latency histogram (bucket 1) - 10-49ms */
#define	WT_STAT_CONN_PERF_HIST_FSWRITE_LATENCY_LT50	1259
/*! perf: file system write latency histogram (bucket 2) - 50-99ms */
#define	WT_STAT_CONN_PERF_HIST_FSWRITE_LATENCY_LT100	1260
/*! perf: file system write latency histogram (bucket 3) - 100-249ms */
#define	WT_STAT_CONN_PERF_HIST_FSWRITE_LATENCY_LT250	1261
/*! perf: file system write latency histogram (bucket 4) - 250-499ms */
#define	WT_STAT_CONN_PERF_HIST_FSWRITE_LATENCY_LT500	1262
/*! perf: file system write latency histogram (bucket 5) - 500-999ms */
#define	WT_STAT_CONN_PERF_HIST_FSWRITE_LATENCY_LT1000	1263
/*! perf: file system write latency histogram (bucket 6) - 1000ms+ */
#define	WT_STAT_CONN_PERF_HIST_FSWRITE_LATENCY_GT1000	1264
/*! perf: operation read latency histogram (bucket 1) - 100-249us */
#define	WT_STAT_CONN_PERF_HIST_OPREAD_LATENCY_LT250	1265
/*! perf: operation read latency histogram (bucket 2) - 250-499us */
#define	WT_STAT_CONN_PERF_HIST_OPREAD_LATENCY_LT500	1266
/*! perf: operation read latency histogram (bucket 3) - 500-999us */
#define	WT_STAT_CONN_PERF_HIST_OPREAD_LATENCY_LT1000	1267
/*! perf: operation read latency histogram (bucket 4) - 1000-9999us */
#define	WT_STAT_CONN_PERF_HIST_OPREAD_LATENCY_LT10000	1268
/*! perf: operation read latency histogram (bucket 5) - 10000us+ */
#define	WT_STAT_CONN_PERF_HIST_OPREAD_LATENCY_GT10000	1269
/*! perf: operation write latency histogram (bucket 1) - 100-249us */
#define	WT_STAT_CONN_PERF_HIST_OPWRITE_LATENCY_LT250	1270
/*! perf: operation write latency histogram (bucket 2) - 250-499us */
#define	WT_STAT_CONN_PERF_HIST_OPWRITE_LATENCY_LT500	1271
/*! perf: operation write latency histogram (bucket 3) - 500-999us */
#define	WT_STAT_CONN_PERF_HIST_OPWRITE_LATENCY_LT1000	1272
/*! perf: operation write latency histogram (bucket 4) - 1000-9999us */
#define	WT_STAT_CONN_PERF_HIST_OPWRITE_LATENCY_LT10000	1273
/*! perf: operation write latency histogram (bucket 5) - 10000us+ */
#define	WT_STAT_CONN_PERF_HIST_OPWRITE_LATENCY_GT10000	1274
/*! reconciliation: fast-path pages deleted */
#define	WT_STAT_CONN_REC_PAGE_DELETE_FAST		1275
/*! reconciliation: page reconciliation calls */
#define	WT_STAT_CONN_REC_PAGES				1276
/*! reconciliation: page reconciliation calls for eviction */
#define	WT_STAT_CONN_REC_PAGES_EVICTION			1277
/*! reconciliation: pages deleted */
#define	WT_STAT_CONN_REC_PAGE_DELETE			1278
/*! reconciliation: split bytes currently awaiting free */
#define	WT_STAT_CONN_REC_SPLIT_STASHED_BYTES		1279
/*! reconciliation: split objects currently awaiting free */
#define	WT_STAT_CONN_REC_SPLIT_STASHED_OBJECTS		1280
/*! session: open session count */
#define	WT_STAT_CONN_SESSION_OPEN			1281
/*! session: session query timestamp calls */
#define	WT_STAT_CONN_SESSION_QUERY_TS			1282
/*! session: table alter failed calls */
#define	WT_STAT_CONN_SESSION_TABLE_ALTER_FAIL		1283
/*! session: table alter successful calls */
#define	WT_STAT_CONN_SESSION_TABLE_ALTER_SUCCESS	1284
/*! session: table alter unchanged and skipped */
#define	WT_STAT_CONN_SESSION_TABLE_ALTER_SKIP		1285
/*! session: table compact failed calls */
#define	WT_STAT_CONN_SESSION_TABLE_COMPACT_FAIL		1286
/*! session: table compact successful calls */
#define	WT_STAT_CONN_SESSION_TABLE_COMPACT_SUCCESS	1287
/*! session: table create failed calls */
#define	WT_STAT_CONN_SESSION_TABLE_CREATE_FAIL		1288
/*! session: table create successful calls */
#define	WT_STAT_CONN_SESSION_TABLE_CREATE_SUCCESS	1289
/*! session: table drop failed calls */
#define	WT_STAT_CONN_SESSION_TABLE_DROP_FAIL		1290
/*! session: table drop successful calls */
#define	WT_STAT_CONN_SESSION_TABLE_DROP_SUCCESS		1291
/*! session: table rebalance failed calls */
#define	WT_STAT_CONN_SESSION_TABLE_REBALANCE_FAIL	1292
/*! session: table rebalance successful calls */
#define	WT_STAT_CONN_SESSION_TABLE_REBALANCE_SUCCESS	1293
/*! session: table rename failed calls */
#define	WT_STAT_CONN_SESSION_TABLE_RENAME_FAIL		1294
/*! session: table rename successful calls */
#define	WT_STAT_CONN_SESSION_TABLE_RENAME_SUCCESS	1295
/*! session: table salvage failed calls */
#define	WT_STAT_CONN_SESSION_TABLE_SALVAGE_FAIL		1296
/*! session: table salvage successful calls */
#define	WT_STAT_CONN_SESSION_TABLE_SALVAGE_SUCCESS	1297
/*! session: table truncate failed calls */
#define	WT_STAT_CONN_SESSION_TABLE_TRUNCATE_FAIL	1298
/*! session: table truncate successful calls */
#define	WT_STAT_CONN_SESSION_TABLE_TRUNCATE_SUCCESS	1299
/*! session: table verify failed calls */
#define	WT_STAT_CONN_SESSION_TABLE_VERIFY_FAIL		1300
/*! session: table verify successful calls */
#define	WT_STAT_CONN_SESSION_TABLE_VERIFY_SUCCESS	1301
/*! thread-state: active filesystem fsync calls */
#define	WT_STAT_CONN_THREAD_FSYNC_ACTIVE		1302
/*! thread-state: active filesystem read calls */
#define	WT_STAT_CONN_THREAD_READ_ACTIVE			1303
/*! thread-state: active filesystem write calls */
#define	WT_STAT_CONN_THREAD_WRITE_ACTIVE		1304
/*! thread-yield: application thread time evicting (usecs) */
#define	WT_STAT_CONN_APPLICATION_EVICT_TIME		1305
/*! thread-yield: application thread time waiting for cache (usecs) */
#define	WT_STAT_CONN_APPLICATION_CACHE_TIME		1306
/*!
 * thread-yield: connection close blocked waiting for transaction state
 * stabilization
 */
#define	WT_STAT_CONN_TXN_RELEASE_BLOCKED		1307
/*! thread-yield: connection close yielded for lsm manager shutdown */
#define	WT_STAT_CONN_CONN_CLOSE_BLOCKED_LSM		1308
/*! thread-yield: data handle lock yielded */
#define	WT_STAT_CONN_DHANDLE_LOCK_BLOCKED		1309
/*!
 * thread-yield: get reference for page index and slot time sleeping
 * (usecs)
 */
#define	WT_STAT_CONN_PAGE_INDEX_SLOT_REF_BLOCKED	1310
/*! thread-yield: log server sync yielded for log write */
#define	WT_STAT_CONN_LOG_SERVER_SYNC_BLOCKED		1311
/*! thread-yield: page access yielded due to prepare state change */
#define	WT_STAT_CONN_PREPARED_TRANSITION_BLOCKED_PAGE	1312
/*! thread-yield: page acquire busy blocked */
#define	WT_STAT_CONN_PAGE_BUSY_BLOCKED			1313
/*! thread-yield: page acquire eviction blocked */
#define	WT_STAT_CONN_PAGE_FORCIBLE_EVICT_BLOCKED	1314
/*! thread-yield: page acquire locked blocked */
#define	WT_STAT_CONN_PAGE_LOCKED_BLOCKED		1315
/*! thread-yield: page acquire read blocked */
#define	WT_STAT_CONN_PAGE_READ_BLOCKED			1316
/*! thread-yield: page acquire time sleeping (usecs) */
#define	WT_STAT_CONN_PAGE_SLEEP				1317
/*!
 * thread-yield: page delete rollback time sleeping for state change
 * (usecs)
 */
#define	WT_STAT_CONN_PAGE_DEL_ROLLBACK_BLOCKED		1318
/*! thread-yield: page reconciliation yielded due to child modification */
#define	WT_STAT_CONN_CHILD_MODIFY_BLOCKED_PAGE		1319
/*! transaction: Number of prepared updates */
#define	WT_STAT_CONN_TXN_PREPARED_UPDATES_COUNT		1320
/*! transaction: Number of prepared updates added to cache overflow */
#define	WT_STAT_CONN_TXN_PREPARED_UPDATES_LOOKASIDE_INSERTS	1321
/*! transaction: Number of prepared updates resolved */
#define	WT_STAT_CONN_TXN_PREPARED_UPDATES_RESOLVED	1322
/*! transaction: commit timestamp queue entries walked */
#define	WT_STAT_CONN_TXN_COMMIT_QUEUE_WALKED		1323
/*! transaction: commit timestamp queue insert to empty */
#define	WT_STAT_CONN_TXN_COMMIT_QUEUE_EMPTY		1324
/*! transaction: commit timestamp queue inserts to head */
#define	WT_STAT_CONN_TXN_COMMIT_QUEUE_HEAD		1325
/*! transaction: commit timestamp queue inserts total */
#define	WT_STAT_CONN_TXN_COMMIT_QUEUE_INSERTS		1326
/*! transaction: commit timestamp queue length */
#define	WT_STAT_CONN_TXN_COMMIT_QUEUE_LEN		1327
/*! transaction: number of named snapshots created */
#define	WT_STAT_CONN_TXN_SNAPSHOTS_CREATED		1328
/*! transaction: number of named snapshots dropped */
#define	WT_STAT_CONN_TXN_SNAPSHOTS_DROPPED		1329
/*! transaction: prepared transactions */
#define	WT_STAT_CONN_TXN_PREPARE			1330
/*! transaction: prepared transactions committed */
#define	WT_STAT_CONN_TXN_PREPARE_COMMIT			1331
/*! transaction: prepared transactions currently active */
#define	WT_STAT_CONN_TXN_PREPARE_ACTIVE			1332
/*! transaction: prepared transactions rolled back */
#define	WT_STAT_CONN_TXN_PREPARE_ROLLBACK		1333
/*! transaction: query timestamp calls */
#define	WT_STAT_CONN_TXN_QUERY_TS			1334
/*! transaction: read timestamp queue entries walked */
#define	WT_STAT_CONN_TXN_READ_QUEUE_WALKED		1335
/*! transaction: read timestamp queue insert to empty */
#define	WT_STAT_CONN_TXN_READ_QUEUE_EMPTY		1336
/*! transaction: read timestamp queue inserts to head */
#define	WT_STAT_CONN_TXN_READ_QUEUE_HEAD		1337
/*! transaction: read timestamp queue inserts total */
#define	WT_STAT_CONN_TXN_READ_QUEUE_INSERTS		1338
/*! transaction: read timestamp queue length */
#define	WT_STAT_CONN_TXN_READ_QUEUE_LEN			1339
/*! transaction: rollback to stable calls */
#define	WT_STAT_CONN_TXN_ROLLBACK_TO_STABLE		1340
/*! transaction: rollback to stable updates aborted */
#define	WT_STAT_CONN_TXN_ROLLBACK_UPD_ABORTED		1341
/*! transaction: rollback to stable updates removed from cache overflow */
#define	WT_STAT_CONN_TXN_ROLLBACK_LAS_REMOVED		1342
/*! transaction: set timestamp calls */
#define	WT_STAT_CONN_TXN_SET_TS				1343
/*! transaction: set timestamp commit calls */
#define	WT_STAT_CONN_TXN_SET_TS_COMMIT			1344
/*! transaction: set timestamp commit updates */
#define	WT_STAT_CONN_TXN_SET_TS_COMMIT_UPD		1345
/*! transaction: set timestamp oldest calls */
#define	WT_STAT_CONN_TXN_SET_TS_OLDEST			1346
/*! transaction: set timestamp oldest updates */
#define	WT_STAT_CONN_TXN_SET_TS_OLDEST_UPD		1347
/*! transaction: set timestamp stable calls */
#define	WT_STAT_CONN_TXN_SET_TS_STABLE			1348
/*! transaction: set timestamp stable updates */
#define	WT_STAT_CONN_TXN_SET_TS_STABLE_UPD		1349
/*! transaction: transaction begins */
#define	WT_STAT_CONN_TXN_BEGIN				1350
/*! transaction: transaction checkpoint currently running */
#define	WT_STAT_CONN_TXN_CHECKPOINT_RUNNING		1351
/*! transaction: transaction checkpoint generation */
#define	WT_STAT_CONN_TXN_CHECKPOINT_GENERATION		1352
/*! transaction: transaction checkpoint max time (msecs) */
#define	WT_STAT_CONN_TXN_CHECKPOINT_TIME_MAX		1353
/*! transaction: transaction checkpoint min time (msecs) */
#define	WT_STAT_CONN_TXN_CHECKPOINT_TIME_MIN		1354
/*! transaction: transaction checkpoint most recent time (msecs) */
#define	WT_STAT_CONN_TXN_CHECKPOINT_TIME_RECENT		1355
/*! transaction: transaction checkpoint scrub dirty target */
#define	WT_STAT_CONN_TXN_CHECKPOINT_SCRUB_TARGET	1356
/*! transaction: transaction checkpoint scrub time (msecs) */
#define	WT_STAT_CONN_TXN_CHECKPOINT_SCRUB_TIME		1357
/*! transaction: transaction checkpoint total time (msecs) */
#define	WT_STAT_CONN_TXN_CHECKPOINT_TIME_TOTAL		1358
/*! transaction: transaction checkpoints */
#define	WT_STAT_CONN_TXN_CHECKPOINT			1359
/*!
 * transaction: transaction checkpoints skipped because database was
 * clean
 */
#define	WT_STAT_CONN_TXN_CHECKPOINT_SKIPPED		1360
/*! transaction: transaction failures due to cache overflow */
#define	WT_STAT_CONN_TXN_FAIL_CACHE			1361
/*!
 * transaction: transaction fsync calls for checkpoint after allocating
 * the transaction ID
 */
#define	WT_STAT_CONN_TXN_CHECKPOINT_FSYNC_POST		1362
/*!
 * transaction: transaction fsync duration for checkpoint after
 * allocating the transaction ID (usecs)
 */
#define	WT_STAT_CONN_TXN_CHECKPOINT_FSYNC_POST_DURATION	1363
/*! transaction: transaction range of IDs currently pinned */
#define	WT_STAT_CONN_TXN_PINNED_RANGE			1364
/*! transaction: transaction range of IDs currently pinned by a checkpoint */
#define	WT_STAT_CONN_TXN_PINNED_CHECKPOINT_RANGE	1365
/*!
 * transaction: transaction range of IDs currently pinned by named
 * snapshots
 */
#define	WT_STAT_CONN_TXN_PINNED_SNAPSHOT_RANGE		1366
/*! transaction: transaction range of timestamps currently pinned */
#define	WT_STAT_CONN_TXN_PINNED_TIMESTAMP		1367
/*! transaction: transaction range of timestamps pinned by a checkpoint */
#define	WT_STAT_CONN_TXN_PINNED_TIMESTAMP_CHECKPOINT	1368
/*!
 * transaction: transaction range of timestamps pinned by the oldest
 * timestamp
 */
#define	WT_STAT_CONN_TXN_PINNED_TIMESTAMP_OLDEST	1369
/*! transaction: transaction sync calls */
#define	WT_STAT_CONN_TXN_SYNC				1370
/*! transaction: transactions committed */
#define	WT_STAT_CONN_TXN_COMMIT				1371
/*! transaction: transactions rolled back */
#define	WT_STAT_CONN_TXN_ROLLBACK			1372
/*! transaction: update conflicts */
#define	WT_STAT_CONN_TXN_UPDATE_CONFLICT		1373

/*!
 * @}
 * @name Statistics for data sources
 * @anchor statistics_dsrc
 * @{
 */
/*! LSM: bloom filter false positives */
#define	WT_STAT_DSRC_BLOOM_FALSE_POSITIVE		2000
/*! LSM: bloom filter hits */
#define	WT_STAT_DSRC_BLOOM_HIT				2001
/*! LSM: bloom filter misses */
#define	WT_STAT_DSRC_BLOOM_MISS				2002
/*! LSM: bloom filter pages evicted from cache */
#define	WT_STAT_DSRC_BLOOM_PAGE_EVICT			2003
/*! LSM: bloom filter pages read into cache */
#define	WT_STAT_DSRC_BLOOM_PAGE_READ			2004
/*! LSM: bloom filters in the LSM tree */
#define	WT_STAT_DSRC_BLOOM_COUNT			2005
/*! LSM: chunks in the LSM tree */
#define	WT_STAT_DSRC_LSM_CHUNK_COUNT			2006
/*! LSM: highest merge generation in the LSM tree */
#define	WT_STAT_DSRC_LSM_GENERATION_MAX			2007
/*!
 * LSM: queries that could have benefited from a Bloom filter that did
 * not exist
 */
#define	WT_STAT_DSRC_LSM_LOOKUP_NO_BLOOM		2008
/*! LSM: sleep for LSM checkpoint throttle */
#define	WT_STAT_DSRC_LSM_CHECKPOINT_THROTTLE		2009
/*! LSM: sleep for LSM merge throttle */
#define	WT_STAT_DSRC_LSM_MERGE_THROTTLE			2010
/*! LSM: total size of bloom filters */
#define	WT_STAT_DSRC_BLOOM_SIZE				2011
/*! block-manager: allocations requiring file extension */
#define	WT_STAT_DSRC_BLOCK_EXTENSION			2012
/*! block-manager: blocks allocated */
#define	WT_STAT_DSRC_BLOCK_ALLOC			2013
/*! block-manager: blocks freed */
#define	WT_STAT_DSRC_BLOCK_FREE				2014
/*! block-manager: checkpoint size */
#define	WT_STAT_DSRC_BLOCK_CHECKPOINT_SIZE		2015
/*! block-manager: file allocation unit size */
#define	WT_STAT_DSRC_ALLOCATION_SIZE			2016
/*! block-manager: file bytes available for reuse */
#define	WT_STAT_DSRC_BLOCK_REUSE_BYTES			2017
/*! block-manager: file magic number */
#define	WT_STAT_DSRC_BLOCK_MAGIC			2018
/*! block-manager: file major version number */
#define	WT_STAT_DSRC_BLOCK_MAJOR			2019
/*! block-manager: file size in bytes */
#define	WT_STAT_DSRC_BLOCK_SIZE				2020
/*! block-manager: minor version number */
#define	WT_STAT_DSRC_BLOCK_MINOR			2021
/*! btree: btree checkpoint generation */
#define	WT_STAT_DSRC_BTREE_CHECKPOINT_GENERATION	2022
/*!
 * btree: column-store fixed-size leaf pages, only reported if tree_walk
 * or all statistics are enabled
 */
#define	WT_STAT_DSRC_BTREE_COLUMN_FIX			2023
/*!
 * btree: column-store internal pages, only reported if tree_walk or all
 * statistics are enabled
 */
#define	WT_STAT_DSRC_BTREE_COLUMN_INTERNAL		2024
/*!
 * btree: column-store variable-size RLE encoded values, only reported if
 * tree_walk or all statistics are enabled
 */
#define	WT_STAT_DSRC_BTREE_COLUMN_RLE			2025
/*!
 * btree: column-store variable-size deleted values, only reported if
 * tree_walk or all statistics are enabled
 */
#define	WT_STAT_DSRC_BTREE_COLUMN_DELETED		2026
/*!
 * btree: column-store variable-size leaf pages, only reported if
 * tree_walk or all statistics are enabled
 */
#define	WT_STAT_DSRC_BTREE_COLUMN_VARIABLE		2027
/*! btree: fixed-record size */
#define	WT_STAT_DSRC_BTREE_FIXED_LEN			2028
/*! btree: maximum internal page key size */
#define	WT_STAT_DSRC_BTREE_MAXINTLKEY			2029
/*! btree: maximum internal page size */
#define	WT_STAT_DSRC_BTREE_MAXINTLPAGE			2030
/*! btree: maximum leaf page key size */
#define	WT_STAT_DSRC_BTREE_MAXLEAFKEY			2031
/*! btree: maximum leaf page size */
#define	WT_STAT_DSRC_BTREE_MAXLEAFPAGE			2032
/*! btree: maximum leaf page value size */
#define	WT_STAT_DSRC_BTREE_MAXLEAFVALUE			2033
/*! btree: maximum tree depth */
#define	WT_STAT_DSRC_BTREE_MAXIMUM_DEPTH		2034
/*!
 * btree: number of key/value pairs, only reported if tree_walk or all
 * statistics are enabled
 */
#define	WT_STAT_DSRC_BTREE_ENTRIES			2035
/*!
 * btree: overflow pages, only reported if tree_walk or all statistics
 * are enabled
 */
#define	WT_STAT_DSRC_BTREE_OVERFLOW			2036
/*! btree: pages rewritten by compaction */
#define	WT_STAT_DSRC_BTREE_COMPACT_REWRITE		2037
/*!
 * btree: row-store empty values, only reported if tree_walk or all
 * statistics are enabled
 */
#define	WT_STAT_DSRC_BTREE_ROW_EMPTY_VALUES		2038
/*!
 * btree: row-store internal pages, only reported if tree_walk or all
 * statistics are enabled
 */
#define	WT_STAT_DSRC_BTREE_ROW_INTERNAL			2039
/*!
 * btree: row-store leaf pages, only reported if tree_walk or all
 * statistics are enabled
 */
#define	WT_STAT_DSRC_BTREE_ROW_LEAF			2040
/*! cache: bytes currently in the cache */
#define	WT_STAT_DSRC_CACHE_BYTES_INUSE			2041
/*! cache: bytes dirty in the cache cumulative */
#define	WT_STAT_DSRC_CACHE_BYTES_DIRTY_TOTAL		2042
/*! cache: bytes read into cache */
#define	WT_STAT_DSRC_CACHE_BYTES_READ			2043
/*! cache: bytes written from cache */
#define	WT_STAT_DSRC_CACHE_BYTES_WRITE			2044
/*! cache: checkpoint blocked page eviction */
#define	WT_STAT_DSRC_CACHE_EVICTION_CHECKPOINT		2045
/*! cache: data source pages selected for eviction unable to be evicted */
#define	WT_STAT_DSRC_CACHE_EVICTION_FAIL		2046
/*! cache: eviction walk passes of a file */
#define	WT_STAT_DSRC_CACHE_EVICTION_WALK_PASSES		2047
/*! cache: eviction walk target pages histogram - 0-9 */
#define	WT_STAT_DSRC_CACHE_EVICTION_TARGET_PAGE_LT10	2048
/*! cache: eviction walk target pages histogram - 10-31 */
#define	WT_STAT_DSRC_CACHE_EVICTION_TARGET_PAGE_LT32	2049
/*! cache: eviction walk target pages histogram - 128 and higher */
#define	WT_STAT_DSRC_CACHE_EVICTION_TARGET_PAGE_GE128	2050
/*! cache: eviction walk target pages histogram - 32-63 */
#define	WT_STAT_DSRC_CACHE_EVICTION_TARGET_PAGE_LT64	2051
/*! cache: eviction walk target pages histogram - 64-128 */
#define	WT_STAT_DSRC_CACHE_EVICTION_TARGET_PAGE_LT128	2052
/*! cache: eviction walks abandoned */
#define	WT_STAT_DSRC_CACHE_EVICTION_WALKS_ABANDONED	2053
/*! cache: eviction walks gave up because they restarted their walk twice */
#define	WT_STAT_DSRC_CACHE_EVICTION_WALKS_STOPPED	2054
/*!
 * cache: eviction walks gave up because they saw too many pages and
 * found no candidates
 */
#define	WT_STAT_DSRC_CACHE_EVICTION_WALKS_GAVE_UP_NO_TARGETS	2055
/*!
 * cache: eviction walks gave up because they saw too many pages and
 * found too few candidates
 */
#define	WT_STAT_DSRC_CACHE_EVICTION_WALKS_GAVE_UP_RATIO	2056
/*! cache: eviction walks reached end of tree */
#define	WT_STAT_DSRC_CACHE_EVICTION_WALKS_ENDED		2057
/*! cache: eviction walks started from root of tree */
#define	WT_STAT_DSRC_CACHE_EVICTION_WALK_FROM_ROOT	2058
/*! cache: eviction walks started from saved location in tree */
#define	WT_STAT_DSRC_CACHE_EVICTION_WALK_SAVED_POS	2059
/*! cache: hazard pointer blocked page eviction */
#define	WT_STAT_DSRC_CACHE_EVICTION_HAZARD		2060
/*! cache: in-memory page passed criteria to be split */
#define	WT_STAT_DSRC_CACHE_INMEM_SPLITTABLE		2061
/*! cache: in-memory page splits */
#define	WT_STAT_DSRC_CACHE_INMEM_SPLIT			2062
/*! cache: internal pages evicted */
#define	WT_STAT_DSRC_CACHE_EVICTION_INTERNAL		2063
/*! cache: internal pages split during eviction */
#define	WT_STAT_DSRC_CACHE_EVICTION_SPLIT_INTERNAL	2064
/*! cache: leaf pages split during eviction */
#define	WT_STAT_DSRC_CACHE_EVICTION_SPLIT_LEAF		2065
/*! cache: modified pages evicted */
#define	WT_STAT_DSRC_CACHE_EVICTION_DIRTY		2066
/*! cache: overflow pages read into cache */
#define	WT_STAT_DSRC_CACHE_READ_OVERFLOW		2067
/*! cache: page split during eviction deepened the tree */
#define	WT_STAT_DSRC_CACHE_EVICTION_DEEPEN		2068
/*! cache: page written requiring cache overflow records */
#define	WT_STAT_DSRC_CACHE_WRITE_LOOKASIDE		2069
/*! cache: pages read into cache */
#define	WT_STAT_DSRC_CACHE_READ				2070
/*! cache: pages read into cache after truncate */
#define	WT_STAT_DSRC_CACHE_READ_DELETED			2071
/*! cache: pages read into cache after truncate in prepare state */
#define	WT_STAT_DSRC_CACHE_READ_DELETED_PREPARED	2072
/*! cache: pages read into cache requiring cache overflow entries */
#define	WT_STAT_DSRC_CACHE_READ_LOOKASIDE		2073
/*! cache: pages requested from the cache */
#define	WT_STAT_DSRC_CACHE_PAGES_REQUESTED		2074
/*! cache: pages seen by eviction walk */
#define	WT_STAT_DSRC_CACHE_EVICTION_PAGES_SEEN		2075
/*! cache: pages written from cache */
#define	WT_STAT_DSRC_CACHE_WRITE			2076
/*! cache: pages written requiring in-memory restoration */
#define	WT_STAT_DSRC_CACHE_WRITE_RESTORE		2077
/*! cache: tracked dirty bytes in the cache */
#define	WT_STAT_DSRC_CACHE_BYTES_DIRTY			2078
/*! cache: unmodified pages evicted */
#define	WT_STAT_DSRC_CACHE_EVICTION_CLEAN		2079
/*!
 * cache_walk: Average difference between current eviction generation
 * when the page was last considered, only reported if cache_walk or all
 * statistics are enabled
 */
#define	WT_STAT_DSRC_CACHE_STATE_GEN_AVG_GAP		2080
/*!
 * cache_walk: Average on-disk page image size seen, only reported if
 * cache_walk or all statistics are enabled
 */
#define	WT_STAT_DSRC_CACHE_STATE_AVG_WRITTEN_SIZE	2081
/*!
 * cache_walk: Average time in cache for pages that have been visited by
 * the eviction server, only reported if cache_walk or all statistics are
 * enabled
 */
#define	WT_STAT_DSRC_CACHE_STATE_AVG_VISITED_AGE	2082
/*!
 * cache_walk: Average time in cache for pages that have not been visited
 * by the eviction server, only reported if cache_walk or all statistics
 * are enabled
 */
#define	WT_STAT_DSRC_CACHE_STATE_AVG_UNVISITED_AGE	2083
/*!
 * cache_walk: Clean pages currently in cache, only reported if
 * cache_walk or all statistics are enabled
 */
#define	WT_STAT_DSRC_CACHE_STATE_PAGES_CLEAN		2084
/*!
 * cache_walk: Current eviction generation, only reported if cache_walk
 * or all statistics are enabled
 */
#define	WT_STAT_DSRC_CACHE_STATE_GEN_CURRENT		2085
/*!
 * cache_walk: Dirty pages currently in cache, only reported if
 * cache_walk or all statistics are enabled
 */
#define	WT_STAT_DSRC_CACHE_STATE_PAGES_DIRTY		2086
/*!
 * cache_walk: Entries in the root page, only reported if cache_walk or
 * all statistics are enabled
 */
#define	WT_STAT_DSRC_CACHE_STATE_ROOT_ENTRIES		2087
/*!
 * cache_walk: Internal pages currently in cache, only reported if
 * cache_walk or all statistics are enabled
 */
#define	WT_STAT_DSRC_CACHE_STATE_PAGES_INTERNAL		2088
/*!
 * cache_walk: Leaf pages currently in cache, only reported if cache_walk
 * or all statistics are enabled
 */
#define	WT_STAT_DSRC_CACHE_STATE_PAGES_LEAF		2089
/*!
 * cache_walk: Maximum difference between current eviction generation
 * when the page was last considered, only reported if cache_walk or all
 * statistics are enabled
 */
#define	WT_STAT_DSRC_CACHE_STATE_GEN_MAX_GAP		2090
/*!
 * cache_walk: Maximum page size seen, only reported if cache_walk or all
 * statistics are enabled
 */
#define	WT_STAT_DSRC_CACHE_STATE_MAX_PAGESIZE		2091
/*!
 * cache_walk: Minimum on-disk page image size seen, only reported if
 * cache_walk or all statistics are enabled
 */
#define	WT_STAT_DSRC_CACHE_STATE_MIN_WRITTEN_SIZE	2092
/*!
 * cache_walk: Number of pages never visited by eviction server, only
 * reported if cache_walk or all statistics are enabled
 */
#define	WT_STAT_DSRC_CACHE_STATE_UNVISITED_COUNT	2093
/*!
 * cache_walk: On-disk page image sizes smaller than a single allocation
 * unit, only reported if cache_walk or all statistics are enabled
 */
#define	WT_STAT_DSRC_CACHE_STATE_SMALLER_ALLOC_SIZE	2094
/*!
 * cache_walk: Pages created in memory and never written, only reported
 * if cache_walk or all statistics are enabled
 */
#define	WT_STAT_DSRC_CACHE_STATE_MEMORY			2095
/*!
 * cache_walk: Pages currently queued for eviction, only reported if
 * cache_walk or all statistics are enabled
 */
#define	WT_STAT_DSRC_CACHE_STATE_QUEUED			2096
/*!
 * cache_walk: Pages that could not be queued for eviction, only reported
 * if cache_walk or all statistics are enabled
 */
#define	WT_STAT_DSRC_CACHE_STATE_NOT_QUEUEABLE		2097
/*!
 * cache_walk: Refs skipped during cache traversal, only reported if
 * cache_walk or all statistics are enabled
 */
#define	WT_STAT_DSRC_CACHE_STATE_REFS_SKIPPED		2098
/*!
 * cache_walk: Size of the root page, only reported if cache_walk or all
 * statistics are enabled
 */
#define	WT_STAT_DSRC_CACHE_STATE_ROOT_SIZE		2099
/*!
 * cache_walk: Total number of pages currently in cache, only reported if
 * cache_walk or all statistics are enabled
 */
#define	WT_STAT_DSRC_CACHE_STATE_PAGES			2100
/*! compression: compressed pages read */
#define	WT_STAT_DSRC_COMPRESS_READ			2101
/*! compression: compressed pages written */
#define	WT_STAT_DSRC_COMPRESS_WRITE			2102
/*! compression: page written failed to compress */
#define	WT_STAT_DSRC_COMPRESS_WRITE_FAIL		2103
/*! compression: page written was too small to compress */
<<<<<<< HEAD
#define	WT_STAT_DSRC_COMPRESS_WRITE_TOO_SMALL		2103
/*! cursor: bulk loaded cursor insert calls */
#define	WT_STAT_DSRC_CURSOR_INSERT_BULK			2104
/*! cursor: cache cursors reuse count */
#define	WT_STAT_DSRC_CURSOR_REOPEN			2105
=======
#define	WT_STAT_DSRC_COMPRESS_WRITE_TOO_SMALL		2104
/*! cursor: bulk-loaded cursor-insert calls */
#define	WT_STAT_DSRC_CURSOR_INSERT_BULK			2105
>>>>>>> 42865162
/*! cursor: close calls that result in cache */
#define	WT_STAT_DSRC_CURSOR_CACHE			2106
/*! cursor: create calls */
#define	WT_STAT_DSRC_CURSOR_CREATE			2107
<<<<<<< HEAD
/*! cursor: insert calls */
#define	WT_STAT_DSRC_CURSOR_INSERT			2108
/*! cursor: insert key and value bytes */
#define	WT_STAT_DSRC_CURSOR_INSERT_BYTES		2109
/*! cursor: modify */
#define	WT_STAT_DSRC_CURSOR_MODIFY			2110
/*! cursor: modify key and value bytes affected */
#define	WT_STAT_DSRC_CURSOR_MODIFY_BYTES		2111
/*! cursor: modify value bytes modified */
#define	WT_STAT_DSRC_CURSOR_MODIFY_BYTES_TOUCH		2112
/*! cursor: next calls */
#define	WT_STAT_DSRC_CURSOR_NEXT			2113
/*! cursor: open cursor count */
#define	WT_STAT_DSRC_CURSOR_OPEN_COUNT			2114
/*! cursor: operation restarted */
#define	WT_STAT_DSRC_CURSOR_RESTART			2115
=======
/*! cursor: cursor operation restarted */
#define	WT_STAT_DSRC_CURSOR_RESTART			2108
/*! cursor: cursor-insert key and value bytes inserted */
#define	WT_STAT_DSRC_CURSOR_INSERT_BYTES		2109
/*! cursor: cursor-remove key bytes removed */
#define	WT_STAT_DSRC_CURSOR_REMOVE_BYTES		2110
/*! cursor: cursor-update value bytes updated */
#define	WT_STAT_DSRC_CURSOR_UPDATE_BYTES		2111
/*! cursor: cursors reused from cache */
#define	WT_STAT_DSRC_CURSOR_REOPEN			2112
/*! cursor: insert calls */
#define	WT_STAT_DSRC_CURSOR_INSERT			2113
/*! cursor: modify calls */
#define	WT_STAT_DSRC_CURSOR_MODIFY			2114
/*! cursor: next calls */
#define	WT_STAT_DSRC_CURSOR_NEXT			2115
/*! cursor: open cursor count */
#define	WT_STAT_DSRC_CURSOR_OPEN_COUNT			2116
>>>>>>> 42865162
/*! cursor: prev calls */
#define	WT_STAT_DSRC_CURSOR_PREV			2117
/*! cursor: remove calls */
<<<<<<< HEAD
#define	WT_STAT_DSRC_CURSOR_REMOVE			2117
/*! cursor: remove key bytes removed */
#define	WT_STAT_DSRC_CURSOR_REMOVE_BYTES		2118
=======
#define	WT_STAT_DSRC_CURSOR_REMOVE			2118
>>>>>>> 42865162
/*! cursor: reserve calls */
#define	WT_STAT_DSRC_CURSOR_RESERVE			2119
/*! cursor: reset calls */
#define	WT_STAT_DSRC_CURSOR_RESET			2120
/*! cursor: search calls */
#define	WT_STAT_DSRC_CURSOR_SEARCH			2121
/*! cursor: search near calls */
#define	WT_STAT_DSRC_CURSOR_SEARCH_NEAR			2122
/*! cursor: truncate calls */
#define	WT_STAT_DSRC_CURSOR_TRUNCATE			2123
/*! cursor: update calls */
#define	WT_STAT_DSRC_CURSOR_UPDATE			2124
<<<<<<< HEAD
/*! cursor: update key and value bytes */
#define	WT_STAT_DSRC_CURSOR_UPDATE_BYTES		2125
/*! cursor: update value size change */
#define	WT_STAT_DSRC_CURSOR_UPDATE_BYTES_CHANGED	2126
/*! reconciliation: dictionary matches */
#define	WT_STAT_DSRC_REC_DICTIONARY			2127
/*! reconciliation: fast-path pages deleted */
#define	WT_STAT_DSRC_REC_PAGE_DELETE_FAST		2128
=======
/*! reconciliation: dictionary matches */
#define	WT_STAT_DSRC_REC_DICTIONARY			2125
/*! reconciliation: fast-path pages deleted */
#define	WT_STAT_DSRC_REC_PAGE_DELETE_FAST		2126
>>>>>>> 42865162
/*!
 * reconciliation: internal page key bytes discarded using suffix
 * compression
 */
<<<<<<< HEAD
#define	WT_STAT_DSRC_REC_SUFFIX_COMPRESSION		2129
/*! reconciliation: internal page multi-block writes */
#define	WT_STAT_DSRC_REC_MULTIBLOCK_INTERNAL		2130
/*! reconciliation: internal-page overflow keys */
#define	WT_STAT_DSRC_REC_OVERFLOW_KEY_INTERNAL		2131
/*! reconciliation: leaf page key bytes discarded using prefix compression */
#define	WT_STAT_DSRC_REC_PREFIX_COMPRESSION		2132
/*! reconciliation: leaf page multi-block writes */
#define	WT_STAT_DSRC_REC_MULTIBLOCK_LEAF		2133
/*! reconciliation: leaf-page overflow keys */
#define	WT_STAT_DSRC_REC_OVERFLOW_KEY_LEAF		2134
/*! reconciliation: maximum blocks required for a page */
#define	WT_STAT_DSRC_REC_MULTIBLOCK_MAX			2135
/*! reconciliation: overflow values written */
#define	WT_STAT_DSRC_REC_OVERFLOW_VALUE			2136
/*! reconciliation: page checksum matches */
#define	WT_STAT_DSRC_REC_PAGE_MATCH			2137
/*! reconciliation: page reconciliation calls */
#define	WT_STAT_DSRC_REC_PAGES				2138
/*! reconciliation: page reconciliation calls for eviction */
#define	WT_STAT_DSRC_REC_PAGES_EVICTION			2139
/*! reconciliation: pages deleted */
#define	WT_STAT_DSRC_REC_PAGE_DELETE			2140
/*! session: object compaction */
#define	WT_STAT_DSRC_SESSION_COMPACT			2141
/*! transaction: update conflicts */
#define	WT_STAT_DSRC_TXN_UPDATE_CONFLICT		2142
=======
#define	WT_STAT_DSRC_REC_SUFFIX_COMPRESSION		2127
/*! reconciliation: internal page multi-block writes */
#define	WT_STAT_DSRC_REC_MULTIBLOCK_INTERNAL		2128
/*! reconciliation: internal-page overflow keys */
#define	WT_STAT_DSRC_REC_OVERFLOW_KEY_INTERNAL		2129
/*! reconciliation: leaf page key bytes discarded using prefix compression */
#define	WT_STAT_DSRC_REC_PREFIX_COMPRESSION		2130
/*! reconciliation: leaf page multi-block writes */
#define	WT_STAT_DSRC_REC_MULTIBLOCK_LEAF		2131
/*! reconciliation: leaf-page overflow keys */
#define	WT_STAT_DSRC_REC_OVERFLOW_KEY_LEAF		2132
/*! reconciliation: maximum blocks required for a page */
#define	WT_STAT_DSRC_REC_MULTIBLOCK_MAX			2133
/*! reconciliation: overflow values written */
#define	WT_STAT_DSRC_REC_OVERFLOW_VALUE			2134
/*! reconciliation: page checksum matches */
#define	WT_STAT_DSRC_REC_PAGE_MATCH			2135
/*! reconciliation: page reconciliation calls */
#define	WT_STAT_DSRC_REC_PAGES				2136
/*! reconciliation: page reconciliation calls for eviction */
#define	WT_STAT_DSRC_REC_PAGES_EVICTION			2137
/*! reconciliation: pages deleted */
#define	WT_STAT_DSRC_REC_PAGE_DELETE			2138
/*! session: object compaction */
#define	WT_STAT_DSRC_SESSION_COMPACT			2139
/*! transaction: update conflicts */
#define	WT_STAT_DSRC_TXN_UPDATE_CONFLICT		2140
>>>>>>> 42865162

/*!
 * @}
 * @name Statistics for join cursors
 * @anchor statistics_join
 * @{
 */
/*! : accesses to the main table */
#define	WT_STAT_JOIN_MAIN_ACCESS			3000
/*! : bloom filter false positives */
#define	WT_STAT_JOIN_BLOOM_FALSE_POSITIVE		3001
/*! : checks that conditions of membership are satisfied */
#define	WT_STAT_JOIN_MEMBERSHIP_CHECK			3002
/*! : items inserted into a bloom filter */
#define	WT_STAT_JOIN_BLOOM_INSERT			3003
/*! : items iterated */
#define	WT_STAT_JOIN_ITERATED				3004

/*!
 * @}
 * @name Statistics for session
 * @anchor statistics_session
 * @{
 */
/*! session: bytes read into cache */
#define	WT_STAT_SESSION_BYTES_READ			4000
/*! session: bytes written from cache */
#define	WT_STAT_SESSION_BYTES_WRITE			4001
/*! session: dhandle lock wait time (usecs) */
#define	WT_STAT_SESSION_LOCK_DHANDLE_WAIT		4002
/*! session: page read from disk to cache time (usecs) */
#define	WT_STAT_SESSION_READ_TIME			4003
/*! session: page write from cache to disk time (usecs) */
#define	WT_STAT_SESSION_WRITE_TIME			4004
/*! session: schema lock wait time (usecs) */
#define	WT_STAT_SESSION_LOCK_SCHEMA_WAIT		4005
/*! session: time waiting for cache (usecs) */
#define	WT_STAT_SESSION_CACHE_TIME			4006
/*! @} */
/*
 * Statistics section: END
 * DO NOT EDIT: automatically built by dist/api_stat.py.
 */
/*! @} */

#undef __F

#if defined(__cplusplus)
}
#endif
#endif /* __WIREDTIGER_H_ */<|MERGE_RESOLUTION|>--- conflicted
+++ resolved
@@ -6055,156 +6055,88 @@
 /*! compression: page written failed to compress */
 #define	WT_STAT_DSRC_COMPRESS_WRITE_FAIL		2103
 /*! compression: page written was too small to compress */
-<<<<<<< HEAD
-#define	WT_STAT_DSRC_COMPRESS_WRITE_TOO_SMALL		2103
+#define	WT_STAT_DSRC_COMPRESS_WRITE_TOO_SMALL		2104
 /*! cursor: bulk loaded cursor insert calls */
-#define	WT_STAT_DSRC_CURSOR_INSERT_BULK			2104
+#define	WT_STAT_DSRC_CURSOR_INSERT_BULK			2105
 /*! cursor: cache cursors reuse count */
-#define	WT_STAT_DSRC_CURSOR_REOPEN			2105
-=======
-#define	WT_STAT_DSRC_COMPRESS_WRITE_TOO_SMALL		2104
-/*! cursor: bulk-loaded cursor-insert calls */
-#define	WT_STAT_DSRC_CURSOR_INSERT_BULK			2105
->>>>>>> 42865162
+#define	WT_STAT_DSRC_CURSOR_REOPEN			2106
 /*! cursor: close calls that result in cache */
-#define	WT_STAT_DSRC_CURSOR_CACHE			2106
+#define	WT_STAT_DSRC_CURSOR_CACHE			2107
 /*! cursor: create calls */
-#define	WT_STAT_DSRC_CURSOR_CREATE			2107
-<<<<<<< HEAD
+#define	WT_STAT_DSRC_CURSOR_CREATE			2108
 /*! cursor: insert calls */
-#define	WT_STAT_DSRC_CURSOR_INSERT			2108
+#define	WT_STAT_DSRC_CURSOR_INSERT			2109
 /*! cursor: insert key and value bytes */
-#define	WT_STAT_DSRC_CURSOR_INSERT_BYTES		2109
+#define	WT_STAT_DSRC_CURSOR_INSERT_BYTES		2110
 /*! cursor: modify */
-#define	WT_STAT_DSRC_CURSOR_MODIFY			2110
+#define	WT_STAT_DSRC_CURSOR_MODIFY			2111
 /*! cursor: modify key and value bytes affected */
-#define	WT_STAT_DSRC_CURSOR_MODIFY_BYTES		2111
+#define	WT_STAT_DSRC_CURSOR_MODIFY_BYTES		2112
 /*! cursor: modify value bytes modified */
-#define	WT_STAT_DSRC_CURSOR_MODIFY_BYTES_TOUCH		2112
+#define	WT_STAT_DSRC_CURSOR_MODIFY_BYTES_TOUCH		2113
 /*! cursor: next calls */
-#define	WT_STAT_DSRC_CURSOR_NEXT			2113
+#define	WT_STAT_DSRC_CURSOR_NEXT			2114
 /*! cursor: open cursor count */
-#define	WT_STAT_DSRC_CURSOR_OPEN_COUNT			2114
+#define	WT_STAT_DSRC_CURSOR_OPEN_COUNT			2115
 /*! cursor: operation restarted */
-#define	WT_STAT_DSRC_CURSOR_RESTART			2115
-=======
-/*! cursor: cursor operation restarted */
-#define	WT_STAT_DSRC_CURSOR_RESTART			2108
-/*! cursor: cursor-insert key and value bytes inserted */
-#define	WT_STAT_DSRC_CURSOR_INSERT_BYTES		2109
-/*! cursor: cursor-remove key bytes removed */
-#define	WT_STAT_DSRC_CURSOR_REMOVE_BYTES		2110
-/*! cursor: cursor-update value bytes updated */
-#define	WT_STAT_DSRC_CURSOR_UPDATE_BYTES		2111
-/*! cursor: cursors reused from cache */
-#define	WT_STAT_DSRC_CURSOR_REOPEN			2112
-/*! cursor: insert calls */
-#define	WT_STAT_DSRC_CURSOR_INSERT			2113
-/*! cursor: modify calls */
-#define	WT_STAT_DSRC_CURSOR_MODIFY			2114
-/*! cursor: next calls */
-#define	WT_STAT_DSRC_CURSOR_NEXT			2115
-/*! cursor: open cursor count */
-#define	WT_STAT_DSRC_CURSOR_OPEN_COUNT			2116
->>>>>>> 42865162
+#define	WT_STAT_DSRC_CURSOR_RESTART			2116
 /*! cursor: prev calls */
 #define	WT_STAT_DSRC_CURSOR_PREV			2117
 /*! cursor: remove calls */
-<<<<<<< HEAD
-#define	WT_STAT_DSRC_CURSOR_REMOVE			2117
+#define	WT_STAT_DSRC_CURSOR_REMOVE			2118
 /*! cursor: remove key bytes removed */
-#define	WT_STAT_DSRC_CURSOR_REMOVE_BYTES		2118
-=======
-#define	WT_STAT_DSRC_CURSOR_REMOVE			2118
->>>>>>> 42865162
+#define	WT_STAT_DSRC_CURSOR_REMOVE_BYTES		2119
 /*! cursor: reserve calls */
-#define	WT_STAT_DSRC_CURSOR_RESERVE			2119
+#define	WT_STAT_DSRC_CURSOR_RESERVE			2120
 /*! cursor: reset calls */
-#define	WT_STAT_DSRC_CURSOR_RESET			2120
+#define	WT_STAT_DSRC_CURSOR_RESET			2121
 /*! cursor: search calls */
-#define	WT_STAT_DSRC_CURSOR_SEARCH			2121
+#define	WT_STAT_DSRC_CURSOR_SEARCH			2122
 /*! cursor: search near calls */
-#define	WT_STAT_DSRC_CURSOR_SEARCH_NEAR			2122
+#define	WT_STAT_DSRC_CURSOR_SEARCH_NEAR			2123
 /*! cursor: truncate calls */
-#define	WT_STAT_DSRC_CURSOR_TRUNCATE			2123
+#define	WT_STAT_DSRC_CURSOR_TRUNCATE			2124
 /*! cursor: update calls */
-#define	WT_STAT_DSRC_CURSOR_UPDATE			2124
-<<<<<<< HEAD
+#define	WT_STAT_DSRC_CURSOR_UPDATE			2125
 /*! cursor: update key and value bytes */
-#define	WT_STAT_DSRC_CURSOR_UPDATE_BYTES		2125
+#define	WT_STAT_DSRC_CURSOR_UPDATE_BYTES		2126
 /*! cursor: update value size change */
-#define	WT_STAT_DSRC_CURSOR_UPDATE_BYTES_CHANGED	2126
+#define	WT_STAT_DSRC_CURSOR_UPDATE_BYTES_CHANGED	2127
 /*! reconciliation: dictionary matches */
-#define	WT_STAT_DSRC_REC_DICTIONARY			2127
+#define	WT_STAT_DSRC_REC_DICTIONARY			2128
 /*! reconciliation: fast-path pages deleted */
-#define	WT_STAT_DSRC_REC_PAGE_DELETE_FAST		2128
-=======
-/*! reconciliation: dictionary matches */
-#define	WT_STAT_DSRC_REC_DICTIONARY			2125
-/*! reconciliation: fast-path pages deleted */
-#define	WT_STAT_DSRC_REC_PAGE_DELETE_FAST		2126
->>>>>>> 42865162
+#define	WT_STAT_DSRC_REC_PAGE_DELETE_FAST		2129
 /*!
  * reconciliation: internal page key bytes discarded using suffix
  * compression
  */
-<<<<<<< HEAD
-#define	WT_STAT_DSRC_REC_SUFFIX_COMPRESSION		2129
+#define	WT_STAT_DSRC_REC_SUFFIX_COMPRESSION		2130
 /*! reconciliation: internal page multi-block writes */
-#define	WT_STAT_DSRC_REC_MULTIBLOCK_INTERNAL		2130
+#define	WT_STAT_DSRC_REC_MULTIBLOCK_INTERNAL		2131
 /*! reconciliation: internal-page overflow keys */
-#define	WT_STAT_DSRC_REC_OVERFLOW_KEY_INTERNAL		2131
+#define	WT_STAT_DSRC_REC_OVERFLOW_KEY_INTERNAL		2132
 /*! reconciliation: leaf page key bytes discarded using prefix compression */
-#define	WT_STAT_DSRC_REC_PREFIX_COMPRESSION		2132
+#define	WT_STAT_DSRC_REC_PREFIX_COMPRESSION		2133
 /*! reconciliation: leaf page multi-block writes */
-#define	WT_STAT_DSRC_REC_MULTIBLOCK_LEAF		2133
+#define	WT_STAT_DSRC_REC_MULTIBLOCK_LEAF		2134
 /*! reconciliation: leaf-page overflow keys */
-#define	WT_STAT_DSRC_REC_OVERFLOW_KEY_LEAF		2134
+#define	WT_STAT_DSRC_REC_OVERFLOW_KEY_LEAF		2135
 /*! reconciliation: maximum blocks required for a page */
-#define	WT_STAT_DSRC_REC_MULTIBLOCK_MAX			2135
+#define	WT_STAT_DSRC_REC_MULTIBLOCK_MAX			2136
 /*! reconciliation: overflow values written */
-#define	WT_STAT_DSRC_REC_OVERFLOW_VALUE			2136
+#define	WT_STAT_DSRC_REC_OVERFLOW_VALUE			2137
 /*! reconciliation: page checksum matches */
-#define	WT_STAT_DSRC_REC_PAGE_MATCH			2137
+#define	WT_STAT_DSRC_REC_PAGE_MATCH			2138
 /*! reconciliation: page reconciliation calls */
-#define	WT_STAT_DSRC_REC_PAGES				2138
+#define	WT_STAT_DSRC_REC_PAGES				2139
 /*! reconciliation: page reconciliation calls for eviction */
-#define	WT_STAT_DSRC_REC_PAGES_EVICTION			2139
+#define	WT_STAT_DSRC_REC_PAGES_EVICTION			2140
 /*! reconciliation: pages deleted */
-#define	WT_STAT_DSRC_REC_PAGE_DELETE			2140
+#define	WT_STAT_DSRC_REC_PAGE_DELETE			2141
 /*! session: object compaction */
-#define	WT_STAT_DSRC_SESSION_COMPACT			2141
+#define	WT_STAT_DSRC_SESSION_COMPACT			2142
 /*! transaction: update conflicts */
-#define	WT_STAT_DSRC_TXN_UPDATE_CONFLICT		2142
-=======
-#define	WT_STAT_DSRC_REC_SUFFIX_COMPRESSION		2127
-/*! reconciliation: internal page multi-block writes */
-#define	WT_STAT_DSRC_REC_MULTIBLOCK_INTERNAL		2128
-/*! reconciliation: internal-page overflow keys */
-#define	WT_STAT_DSRC_REC_OVERFLOW_KEY_INTERNAL		2129
-/*! reconciliation: leaf page key bytes discarded using prefix compression */
-#define	WT_STAT_DSRC_REC_PREFIX_COMPRESSION		2130
-/*! reconciliation: leaf page multi-block writes */
-#define	WT_STAT_DSRC_REC_MULTIBLOCK_LEAF		2131
-/*! reconciliation: leaf-page overflow keys */
-#define	WT_STAT_DSRC_REC_OVERFLOW_KEY_LEAF		2132
-/*! reconciliation: maximum blocks required for a page */
-#define	WT_STAT_DSRC_REC_MULTIBLOCK_MAX			2133
-/*! reconciliation: overflow values written */
-#define	WT_STAT_DSRC_REC_OVERFLOW_VALUE			2134
-/*! reconciliation: page checksum matches */
-#define	WT_STAT_DSRC_REC_PAGE_MATCH			2135
-/*! reconciliation: page reconciliation calls */
-#define	WT_STAT_DSRC_REC_PAGES				2136
-/*! reconciliation: page reconciliation calls for eviction */
-#define	WT_STAT_DSRC_REC_PAGES_EVICTION			2137
-/*! reconciliation: pages deleted */
-#define	WT_STAT_DSRC_REC_PAGE_DELETE			2138
-/*! session: object compaction */
-#define	WT_STAT_DSRC_SESSION_COMPACT			2139
-/*! transaction: update conflicts */
-#define	WT_STAT_DSRC_TXN_UPDATE_CONFLICT		2140
->>>>>>> 42865162
+#define	WT_STAT_DSRC_TXN_UPDATE_CONFLICT		2143
 
 /*!
  * @}
