--- conflicted
+++ resolved
@@ -2425,19 +2425,6 @@
 	 * hexadecimal encoding of the timestamp being queried.  Must be large
 	 * enough to hold a NUL terminated, hex-encoded 8B timestamp (17 bytes).
 	 * @configstart{WT_CONNECTION.query_timestamp, see dist/api_data.py}
-<<<<<<< HEAD
-	 * @config{get, specify which timestamp to query: \c all_committed returns the largest
-	 * timestamp such that all timestamps up to that value have committed\, \c last_checkpoint
-	 * returns the timestamp of the most recent stable checkpoint\, \c oldest returns the most
-	 * recent \c oldest_timestamp set with WT_CONNECTION::set_timestamp\, \c oldest_reader
-	 * returns the minimum of the read timestamps of all active readers \c pinned returns the
-	 * minimum of the \c oldest_timestamp and the read timestamps of all active readers\, \c
-	 * recovery returns the timestamp of the most recent stable checkpoint taken prior to a
-	 * shutdown and \c stable returns the most recent \c stable_timestamp set with
-	 * WT_CONNECTION::set_timestamp.  See @ref transaction_timestamps., a string\, chosen from
-	 * the following options: \c "all_committed"\, \c "last_checkpoint"\, \c "oldest"\, \c
-	 * "oldest_reader"\, \c "pinned"\, \c "recovery"\, \c "stable"; default \c all_committed.}
-=======
 	 * @config{get, specify which timestamp to query: \c all_committed
 	 * returns the largest timestamp such that all timestamps up to that
 	 * value have committed\, \c all_durable returns the largest timestamp
@@ -2455,7 +2442,6 @@
 	 * "all_durable"\, \c "last_checkpoint"\, \c "oldest"\, \c
 	 * "oldest_reader"\, \c "pinned"\, \c "recovery"\, \c "stable"; default
 	 * \c all_durable.}
->>>>>>> 6746e5e7
 	 * @configend
 	 * @errors
 	 * If there is no matching timestamp (e.g., if this method is called
@@ -2475,27 +2461,6 @@
 	 *
 	 * @param connection the connection handle
 	 * @configstart{WT_CONNECTION.set_timestamp, see dist/api_data.py}
-<<<<<<< HEAD
-	 * @config{commit_timestamp, reset the maximum commit timestamp tracked by WiredTiger.  This
-	 * will cause future calls to WT_CONNECTION::query_timestamp to ignore commit timestamps
-	 * greater than the specified value until the next commit moves the tracked commit timestamp
-	 * forwards.  This is only intended for use where the application is rolling back locally
-	 * committed transactions.  The supplied value must not be older than the current oldest and
-	 * stable timestamps.  See @ref transaction_timestamps., a string; default empty.}
-	 * @config{force, set timestamps even if they violate normal ordering requirements.  For
-	 * example allow the \c oldest_timestamp to move backwards., a boolean flag; default \c
-	 * false.}
-	 * @config{oldest_timestamp, future commits and queries will be no earlier than the
-	 * specified timestamp.  Supplied values must be monotonically increasing\, any attempt to
-	 * set the value to older than the current is silently ignored.  The supplied value must not
-	 * be newer than the current stable timestamp.  See @ref transaction_timestamps., a string;
-	 * default empty.}
-	 * @config{stable_timestamp, checkpoints will not include commits that are newer than the
-	 * specified timestamp in tables configured with \c log=(enabled=false). Supplied values
-	 * must be monotonically increasing\, any attempt to set the value to older than the current
-	 * is silently ignored.  The supplied value must not be older than the current oldest
-	 * timestamp.  See @ref transaction_timestamps., a string; default empty.}
-=======
 	 * @config{commit_timestamp, (deprecated) reset the maximum commit
 	 * timestamp tracked by WiredTiger.  This will cause future calls to
 	 * WT_CONNECTION::query_timestamp to ignore commit timestamps greater
@@ -2530,7 +2495,6 @@
 	 * is silently ignored.  The supplied value must not be older than the
 	 * current oldest timestamp.  See @ref transaction_timestamps., a
 	 * string; default empty.}
->>>>>>> 6746e5e7
 	 * @configend
 	 * @errors
 	 */
