/*-
 * Copyright (c) 2014-present MongoDB, Inc.
 * Copyright (c) 2008-2014 WiredTiger, Inc.
 *	All rights reserved.
 *
 * See the file LICENSE for redistribution information.
 */

#ifndef	__WIREDTIGER_H_
#define	__WIREDTIGER_H_

#if defined(__cplusplus)
extern "C" {
#endif

/*******************************************
 * Version information
 *******************************************/
#define	WIREDTIGER_VERSION_MAJOR	@VERSION_MAJOR@
#define	WIREDTIGER_VERSION_MINOR	@VERSION_MINOR@
#define	WIREDTIGER_VERSION_PATCH	@VERSION_PATCH@
#define	WIREDTIGER_VERSION_STRING	@VERSION_STRING@

/*******************************************
 * Required includes
 *******************************************/
@wiredtiger_includes_decl@

/*******************************************
 * Portable type names
 *******************************************/
@off_t_decl@
@uintmax_t_decl@
@uintptr_t_decl@

#if defined(DOXYGEN) || defined(SWIG)
#define	__F(func) func
#else
/* NOLINTNEXTLINE(misc-macro-parentheses) */
#define	__F(func) (*func)
#endif

/*
 * We support configuring WiredTiger with the gcc/clang -fvisibility=hidden
 * flags, but that requires public APIs be specifically marked.
 */
#if defined(DOXYGEN) || defined(SWIG) || !defined(__GNUC__)
#define	WT_ATTRIBUTE_LIBRARY_VISIBLE
#else
#define	WT_ATTRIBUTE_LIBRARY_VISIBLE	__attribute__((visibility("default")))
#endif

/*!
 * @defgroup wt WiredTiger API
 * The functions, handles and methods applications use to access and manage
 * data with WiredTiger.
 *
 * @{
 */

/*******************************************
 * Public forward structure declarations
 *******************************************/
struct __wt_collator;	    typedef struct __wt_collator WT_COLLATOR;
struct __wt_compressor;	    typedef struct __wt_compressor WT_COMPRESSOR;
struct __wt_config_item;    typedef struct __wt_config_item WT_CONFIG_ITEM;
struct __wt_config_parser;
	typedef struct __wt_config_parser WT_CONFIG_PARSER;
struct __wt_connection;	    typedef struct __wt_connection WT_CONNECTION;
struct __wt_cursor;	    typedef struct __wt_cursor WT_CURSOR;
struct __wt_data_source;    typedef struct __wt_data_source WT_DATA_SOURCE;
struct __wt_encryptor;	    typedef struct __wt_encryptor WT_ENCRYPTOR;
struct __wt_event_handler;  typedef struct __wt_event_handler WT_EVENT_HANDLER;
struct __wt_extension_api;  typedef struct __wt_extension_api WT_EXTENSION_API;
struct __wt_extractor;	    typedef struct __wt_extractor WT_EXTRACTOR;
struct __wt_file_handle;    typedef struct __wt_file_handle WT_FILE_HANDLE;
struct __wt_file_system;    typedef struct __wt_file_system WT_FILE_SYSTEM;
struct __wt_item;	    typedef struct __wt_item WT_ITEM;
struct __wt_modify;	    typedef struct __wt_modify WT_MODIFY;
struct __wt_session;	    typedef struct __wt_session WT_SESSION;
#if !defined(DOXYGEN)
struct __wt_storage_source; typedef struct __wt_storage_source WT_STORAGE_SOURCE;
#endif

/*!
 * A raw item of data to be managed, including a pointer to the data and a
 * length.
 *
 * WT_ITEM structures do not need to be cleared before use.
 */
struct __wt_item {
	/*!
	 * The memory reference of the data item.
	 *
	 * For items returned by a WT_CURSOR, the pointer is only valid until
	 * the next operation on that cursor.  Applications that need to keep
	 * an item across multiple cursor operations must make a copy.
	 */
	const void *data;

	/*!
	 * The number of bytes in the data item.
	 *
	 * The maximum length of a single column stored in a table is not fixed
	 * (as it partially depends on the underlying file configuration), but
	 * is always a small number of bytes less than 4GB.
	 */
	size_t size;

#ifndef DOXYGEN
	/*! Managed memory chunk (internal use). */
	void *mem;

	/*! Managed memory size (internal use). */
	size_t memsize;

	/*! Object flags (internal use). */
/* AUTOMATIC FLAG VALUE GENERATION START 0 */
#define	WT_ITEM_ALIGNED	0x1u
#define	WT_ITEM_INUSE	0x2u
/* AUTOMATIC FLAG VALUE GENERATION STOP 32 */
	uint32_t flags;
#endif
};

/*!
 * A set of modifications for a value, including a pointer to new data and a
 * length, plus a target offset in the value and an optional length of data
 * in the value to be replaced.
 *
 * WT_MODIFY structures do not need to be cleared before use.
 */
struct __wt_modify {
	/*!
	 * New data. The size of the new data may be zero when no new data is
	 * provided.
	 */
	WT_ITEM data;

	/*!
	 * The zero-based byte offset in the value where the new data is placed.
	 *
	 * If the offset is past the end of the value, padding bytes are
	 * appended to the value up to the specified offset. If the value is a
	 * string (value format \c S), the padding byte is a space. If the value
	 * is a raw byte array accessed using a WT_ITEM structure (value format
	 * \c u), the padding byte is a nul.
	 */
	 size_t offset;

	/*!
	 * The number of bytes in the value to be replaced.
	 *
	 * If the size is zero, no bytes from the value are replaced and the new
	 * data is inserted.
	 *
	 * If the offset is past the end of the value, the size is ignored.
	 *
	 * If the offset plus the size overlaps the end of the previous value,
	 * bytes from the offset to the end of the value are replaced and any
	 * remaining new data is appended.
	 */
	 size_t size;
};

/*!
 * The maximum packed size of a 64-bit integer.  The ::wiredtiger_struct_pack
 * function will pack single long integers into at most this many bytes.
 */
#define	WT_INTPACK64_MAXSIZE	((int)sizeof(int64_t) + 1)

/*!
 * The maximum packed size of a 32-bit integer.  The ::wiredtiger_struct_pack
 * function will pack single integers into at most this many bytes.
 */
#define	WT_INTPACK32_MAXSIZE	((int)sizeof(int32_t) + 1)

/*!
 * A WT_CURSOR handle is the interface to a cursor.
 *
 * Cursors allow data to be searched, iterated and modified, implementing the
 * CRUD (create, read, update and delete) operations.  Cursors are opened in
 * the context of a session.  If a transaction is started, cursors operate in
 * the context of the transaction until the transaction is resolved.
 *
 * Raw data is represented by key/value pairs of WT_ITEM structures, but
 * cursors can also provide access to fields within the key and value if the
 * formats are described in the WT_SESSION::create method.
 *
 * In the common case, a cursor is used to access records in a table.  However,
 * cursors can be used on subsets of tables (such as a single column or a
 * projection of multiple columns), as an interface to statistics, configuration
 * data or application-specific data sources.  See WT_SESSION::open_cursor for
 * more information.
 *
 * <b>Thread safety:</b> A WT_CURSOR handle is not usually shared between
 * threads, see @ref threads for more information.
 */
struct __wt_cursor {
	WT_SESSION *session;	/*!< The session handle for this cursor. */

	/*!
	 * The name of the data source for the cursor, matches the \c uri
	 * parameter to WT_SESSION::open_cursor used to open the cursor.
	 */
	const char *uri;

	/*!
	 * The format of the data packed into key items.  See @ref packing for
	 * details.  If not set, a default value of "u" is assumed, and
	 * applications must use WT_ITEM structures to manipulate untyped byte
	 * arrays.
	 */
	const char *key_format;

	/*!
	 * The format of the data packed into value items.  See @ref packing
	 * for details.  If not set, a default value of "u" is assumed, and
	 * applications must use WT_ITEM structures to manipulate untyped byte
	 * arrays.
	 */
	const char *value_format;

	/*!
	 * @name Data access
	 * @{
	 */
	/*!
	 * Get the key for the current record.
	 *
	 * @snippet ex_all.c Get the cursor's string key
	 *
	 * @snippet ex_all.c Get the cursor's record number key
	 *
	 * @param cursor the cursor handle
	 * @param ... pointers to hold key fields corresponding to
	 * WT_CURSOR::key_format.
	 * The API does not validate the argument types passed in, the caller is
	 * responsible for passing the correct argument types according to
	 * WT_CURSOR::key_format.
	 * @errors
	 */
	int __F(get_key)(WT_CURSOR *cursor, ...);

	/*!
	 * Get the value for the current record.
	 *
	 * @snippet ex_all.c Get the cursor's string value
	 *
	 * @snippet ex_all.c Get the cursor's raw value
	 *
	 * @param cursor the cursor handle
	 * @param ... pointers to hold value fields corresponding to
	 * WT_CURSOR::value_format.
	 * The API does not validate the argument types passed in, the caller is
	 * responsible for passing the correct argument types according to
	 * WT_CURSOR::value_format.
	 * @errors
	 */
	int __F(get_value)(WT_CURSOR *cursor, ...);

	/*!
	 * Set the key for the next operation.
	 *
	 * @snippet ex_all.c Set the cursor's string key
	 *
	 * @snippet ex_all.c Set the cursor's record number key
	 *
	 * @param cursor the cursor handle
	 * @param ... key fields corresponding to WT_CURSOR::key_format.
	 *
	 * If an error occurs during this operation, a flag will be set in the
	 * cursor, and the next operation to access the key will fail.  This
	 * simplifies error handling in applications.
	 */
	void __F(set_key)(WT_CURSOR *cursor, ...);

	/*!
	 * Set the value for the next operation.
	 *
	 * @snippet ex_all.c Set the cursor's string value
	 *
	 * @snippet ex_all.c Set the cursor's raw value
	 *
	 * @param cursor the cursor handle
	 * @param ... value fields corresponding to WT_CURSOR::value_format.
	 *
	 * If an error occurs during this operation, a flag will be set in the
	 * cursor, and the next operation to access the value will fail.  This
	 * simplifies error handling in applications.
	 */
	void __F(set_value)(WT_CURSOR *cursor, ...);
	/*! @} */

	/*!
	 * @name Cursor positioning
	 * @{
	 */
	/*!
	 * Return the ordering relationship between two cursors: both cursors
	 * must have the same data source and have valid keys. (When testing
	 * only for equality, WT_CURSOR::equals may be faster.)
	 *
	 * @snippet ex_all.c Cursor comparison
	 *
	 * @param cursor the cursor handle
	 * @param other another cursor handle
	 * @param comparep the status of the comparison: < 0 if
	 * <code>cursor</code> refers to a key that appears before
	 * <code>other</code>, 0 if the cursors refer to the same key,
	 * and > 0 if <code>cursor</code> refers to a key that appears after
	 * <code>other</code>.
	 * @errors
	 */
	int __F(compare)(WT_CURSOR *cursor, WT_CURSOR *other, int *comparep);

	/*!
	 * Return the ordering relationship between two cursors, testing only
	 * for equality: both cursors must have the same data source and have
	 * valid keys.
	 *
	 * @snippet ex_all.c Cursor equality
	 *
	 * @param cursor the cursor handle
	 * @param other another cursor handle
	 * @param[out] equalp the status of the comparison: 1 if the cursors
	 * refer to the same key, otherwise 0.
	 * @errors
	 */
	int __F(equals)(WT_CURSOR *cursor, WT_CURSOR *other, int *equalp);

	/*!
	 * Return the next record.
	 *
	 * @snippet ex_all.c Return the next record
	 *
	 * @param cursor the cursor handle
	 * @errors
	 */
	int __F(next)(WT_CURSOR *cursor);

	/*!
	 * Return the previous record.
	 *
	 * @snippet ex_all.c Return the previous record
	 *
	 * @param cursor the cursor handle
	 * @errors
	 */
	int __F(prev)(WT_CURSOR *cursor);

	/*!
	 * Reset the cursor. Any resources held by the cursor are released,
	 * and the cursor's key and position are no longer valid. Subsequent
	 * iterations with WT_CURSOR::next will move to the first record, or
	 * with WT_CURSOR::prev will move to the last record.
	 *
	 * In the case of a statistics cursor, resetting the cursor refreshes
	 * the statistics information returned. Resetting a session statistics
	 * cursor resets all the session statistics values to zero.
	 *
	 * @snippet ex_all.c Reset the cursor
	 *
	 * @param cursor the cursor handle
	 * @errors
	 */
	int __F(reset)(WT_CURSOR *cursor);

	/*!
	 * Return the record matching the key. The key must first be set.
	 *
	 * @snippet ex_all.c Search for an exact match
	 *
	 * On success, the cursor ends positioned at the returned record; to
	 * minimize cursor resources, the WT_CURSOR::reset method should be
	 * called as soon as the record has been retrieved and the cursor no
	 * longer needs that position.
	 *
	 * @param cursor the cursor handle
	 * @errors
	 */
	int __F(search)(WT_CURSOR *cursor);

	/*!
	 * Return the record matching the key if it exists, or an adjacent
	 * record.  An adjacent record is either the smallest record larger
	 * than the key or the largest record smaller than the key (in other
	 * words, a logically adjacent key).
	 *
	 * The key must first be set.
	 *
	 * An example of a search for an exact or adjacent match:
	 *
	 * @snippet ex_all.c Search for an exact or adjacent match
	 *
	 * An example of a forward scan through the table, where all keys
	 * greater than or equal to a specified prefix are included in the
	 * scan:
	 *
	 * @snippet ex_all.c Forward scan greater than or equal
	 *
	 * An example of a backward scan through the table, where all keys
	 * less than a specified prefix are included in the scan:
	 *
	 * @snippet ex_all.c Backward scan less than
	 *
	 * On success, the cursor ends positioned at the returned record; to
	 * minimize cursor resources, the WT_CURSOR::reset method should be
	 * called as soon as the record has been retrieved and the cursor no
	 * longer needs that position.
	 *
	 * @param cursor the cursor handle
	 * @param exactp the status of the search: 0 if an exact match is
	 * found, < 0 if a smaller key is returned, > 0 if a larger key is
	 * returned
	 * @errors
	 */
	int __F(search_near)(WT_CURSOR *cursor, int *exactp);
	/*! @} */

	/*!
	 * @name Data modification
	 * @{
	 */
	/*!
	 * Insert a record and optionally update an existing record.
	 *
	 * If the cursor was configured with "overwrite=true" (the default),
	 * both the key and value must be set; if the record already exists,
	 * the key's value will be updated, otherwise, the record will be
	 * inserted.
	 *
	 * @snippet ex_all.c Insert a new record or overwrite an existing record
	 *
	 * If the cursor was not configured with "overwrite=true", both the key
	 * and value must be set and the record must not already exist; the
	 * record will be inserted. If the record already exists, the
	 * ::WT_DUPLICATE_KEY error is returned and the value found in the tree
	 * can be retrieved using WT_CURSOR::get_value.
	 *
	 * @snippet ex_all.c Insert a new record and fail if the record exists
	 *
	 * If a cursor with record number keys was configured with
	 * "append=true" (not the default), the value must be set; a new record
	 * will be appended and the record number set as the cursor key value.
	 *
	 * @snippet ex_all.c Insert a new record and assign a record number
	 *
	 * The cursor ends with no position, and a subsequent call to the
	 * WT_CURSOR::next (WT_CURSOR::prev) method will iterate from the
	 * beginning (end) of the table.
	 *
	 * If the cursor does not have record number keys or was not configured
	 * with "append=true", the cursor ends with no key set and a subsequent
	 * call to the WT_CURSOR::get_key method will fail. The cursor ends with
	 * no value set and a subsequent call to the WT_CURSOR::get_value method
	 * will fail, except for the ::WT_DUPLICATE_KEY error return, in which
	 * case the value currently stored for the key can be retrieved.
	 *
	 * Inserting a new record after the current maximum record in a
	 * fixed-length bit field column-store (that is, a store with an
	 * 'r' type key and 't' type value) may implicitly create the missing
	 * records as records with a value of 0.
	 *
	 * When loading a large amount of data into a new object, using
	 * a cursor with the \c bulk configuration string enabled and
	 * loading the data in sorted order will be much faster than doing
	 * out-of-order inserts.  See @ref tune_bulk_load for more information.
	 *
	 * The maximum length of a single column stored in a table is not fixed
	 * (as it partially depends on the underlying file configuration), but
	 * is always a small number of bytes less than 4GB.
	 *
	 * The WT_CURSOR::insert method can only be used at snapshot isolation.
	 *
	 * @param cursor the cursor handle
	 * @errors
	 * In particular, if \c overwrite=false is configured and a record with
	 * the specified key already exists, ::WT_DUPLICATE_KEY is returned.
	 * Also, if \c in_memory is configured for the database and the insert
	 * requires more than the configured cache size to complete,
	 * ::WT_CACHE_FULL is returned.
	 */
	int __F(insert)(WT_CURSOR *cursor);

	/*!
	 * Modify an existing record. Both the key and value must be set and the record must
	 * already exist.
	 *
	 * Modifications are specified in WT_MODIFY structures. Modifications
	 * are applied in order and later modifications can update earlier ones.
	 *
	 * The modify method is only supported on strings (value format type
	 * \c S), or raw byte arrays accessed using a WT_ITEM structure (value
	 * format type \c u).
	 *
	 * The WT_CURSOR::modify method stores a change record in cache and writes a change record
	 * to the log instead of the usual complete values. Using WT_CURSOR::modify will result in
	 * slower reads, and slower writes than the WT_CURSOR::insert or WT_CURSOR::update methods,
	 * because of the need to assemble the complete value in both the read and write paths. The
	 * WT_CURSOR::modify method is intended for applications where memory and log amplification
	 * are issues (in other words, applications where there is cache or I/O pressure and the
	 * application wants to trade performance for a smaller working set in cache and smaller
	 * log records).
	 *
	 * @snippet ex_all.c Modify an existing record
	 *
	 * On success, the cursor ends positioned at the modified record; to
	 * minimize cursor resources, the WT_CURSOR::reset method should be
	 * called as soon as the cursor no longer needs that position.
	 *
	 * The maximum length of a single column stored in a table is not fixed
	 * (as it partially depends on the underlying file configuration), but
	 * is always a small number of bytes less than 4GB.
	 *
	 * The WT_CURSOR::modify method can only be used at snapshot isolation.
	 *
	 * @param cursor the cursor handle
	 * @param entries an array of modification data structures
	 * @param nentries the number of modification data structures
	 * @errors
	 * In particular, if \c in_memory is configured for the database and
	 * the modify requires more than the configured cache size to complete,
	 * ::WT_CACHE_FULL is returned.
	 */
	int __F(modify)(WT_CURSOR *cursor, WT_MODIFY *entries, int nentries);

	/*!
	 * Update an existing record and optionally insert a record.
	 *
	 * If the cursor was configured with "overwrite=true" (the default),
	 * both the key and value must be set; if the record already exists, the
	 * key's value will be updated, otherwise, the record will be inserted.
	 *
	 * @snippet ex_all.c Update an existing record or insert a new record
	 *
	 * If the cursor was not configured with "overwrite=true", both the key
	 * and value must be set and the record must already exist; the
	 * record will be updated.
	 *
	 * @snippet ex_all.c Update an existing record and fail if DNE
	 *
	 * On success, the cursor ends positioned at the modified record; to
	 * minimize cursor resources, the WT_CURSOR::reset method should be
	 * called as soon as the cursor no longer needs that position. (The
	 * WT_CURSOR::insert method never keeps a cursor position and may be
	 * more efficient for that reason.)
	 *
	 * The maximum length of a single column stored in a table is not fixed
	 * (as it partially depends on the underlying file configuration), but
	 * is always a small number of bytes less than 4GB.
	 *
	 * The WT_CURSOR::update method can only be used at snapshot isolation.
	 *
	 * @param cursor the cursor handle
	 * @errors
	 * In particular, if \c overwrite=false is configured and no record with
	 * the specified key exists, ::WT_NOTFOUND is returned.
	 * Also, if \c in_memory is configured for the database and the update
	 * requires more than the configured cache size to complete,
	 * ::WT_CACHE_FULL is returned.
	 */
	int __F(update)(WT_CURSOR *cursor);

	/*!
	 * Remove a record.
	 *
	 * The key must be set; the key's record will be removed if it exists.
	 *
	 * @snippet ex_all.c Remove a record
	 *
	 * Any cursor position does not change: if the cursor was positioned
	 * before the WT_CURSOR::remove call, the cursor remains positioned
	 * at the removed record; to minimize cursor resources, the
	 * WT_CURSOR::reset method should be called as soon as the cursor no
	 * longer needs that position. If the cursor was not positioned before
	 * the WT_CURSOR::remove call, the cursor ends with no position, and a
	 * subsequent call to the WT_CURSOR::next (WT_CURSOR::prev) method will
	 * iterate from the beginning (end) of the table.
	 *
	 * @snippet ex_all.c Remove a record and fail if DNE
	 *
	 * Removing a record in a fixed-length bit field column-store
	 * (that is, a store with an 'r' type key and 't' type value) is
	 * identical to setting the record's value to 0.
	 *
	 * The WT_CURSOR::remove method can only be used at snapshot isolation.
	 *
	 * @param cursor the cursor handle
	 * @errors
	 */
	int __F(remove)(WT_CURSOR *cursor);

	/*!
	 * Reserve an existing record so a subsequent write is less likely to
	 * fail due to a conflict between concurrent operations.
	 *
	 * The key must first be set and the record must already exist.
	 *
	 * Note that reserve works by doing a special update operation that is
	 * not logged and does not change the value of the record. This update
	 * is aborted when the enclosing transaction ends regardless of whether
	 * it commits or rolls back. Given that, reserve can only be used to
	 * detect conflicts between transactions that execute concurrently. It
	 * cannot detect all logical conflicts between transactions. For that,
	 * some update to the record must be committed.
	 *
	 * @snippet ex_all.c Reserve a record
	 *
	 * On success, the cursor ends positioned at the specified record; to
	 * minimize cursor resources, the WT_CURSOR::reset method should be
	 * called as soon as the cursor no longer needs that position.
	 *
	 * @param cursor the cursor handle
	 * @errors
	 */
	int __F(reserve)(WT_CURSOR *cursor);
	/*! @} */

#ifndef DOXYGEN
	/*!
	 * If the cursor is opened on a checkpoint, return a unique identifier for the checkpoint;
	 * otherwise return 0.
	 *
	 * This allows applications to confirm that checkpoint cursors opened on default checkpoints
	 * in different objects reference the same database checkpoint.
	 *
	 * @param cursor the cursor handle
	 * @errors
	 */
	uint64_t __F(checkpoint_id)(WT_CURSOR *cursor);
#endif

	/*!
	 * Close the cursor.
	 *
	 * This releases the resources associated with the cursor handle.
	 * Cursors are closed implicitly by ending the enclosing connection or
	 * closing the session in which they were opened.
	 *
	 * @snippet ex_all.c Close the cursor
	 *
	 * @param cursor the cursor handle
	 * @errors
	 */
	int __F(close)(WT_CURSOR *cursor);

	/*!
	 * Get the table's largest key, ignoring visibility. This method is only supported by
	 * file: or table: objects. The cursor ends with no position.
	 *
	 * @snippet ex_all.c Get the table's largest key
	 *
	 * @param cursor the cursor handle
	 * @errors
	 */
	int __F(largest_key)(WT_CURSOR *cursor);

	/*!
	 * Reconfigure the cursor.
	 *
	 * The cursor is reset.
	 *
	 * @snippet ex_all.c Reconfigure a cursor
	 *
	 * @param cursor the cursor handle
	 * @configstart{WT_CURSOR.reconfigure, see dist/api_data.py}
	 * @config{append, append the value as a new record\, creating a new record number key;
	 * valid only for cursors with record number keys., a boolean flag; default \c false.}
	 * @config{overwrite, configures whether the cursor's insert and update methods check the
	 * existing state of the record.  If \c overwrite is \c false\, WT_CURSOR::insert fails with
	 * ::WT_DUPLICATE_KEY if the record exists\, WT_CURSOR::update fails with ::WT_NOTFOUND if
	 * the record does not exist., a boolean flag; default \c true.}
	 * @configend
	 * @errors
	 */
	int __F(reconfigure)(WT_CURSOR *cursor, const char *config);

	/*!
	 * Set range bounds on the cursor.
	 *
	 * @param cursor the cursor handle
	 * @configstart{WT_CURSOR.bound, see dist/api_data.py}
	 * @config{action, configures whether this call into the api will set or clear range bounds
	 * on the given cursor\, it takes two values "set" or "clear". If "set" is specified then
	 * "bound" must also be specified.  If "clear" is specified without any bounds then both
	 * will be cleared.  The keys relevant to the given bound must have been set prior to the
	 * call using WT_CURSOR::set_key.  This configuration is currently a work in progress and
	 * should not be used., a string\, chosen from the following options: \c "clear"\, \c "set";
	 * default \c set.}
	 * @config{bound, configures which bound is being operated on\, it takes two values "lower"
	 * and "upper". This configuration is currently a work in progress and should not be used.,
	 * a string\, chosen from the following options: \c "lower"\, \c "upper"; default empty.}
	 * @config{inclusive, configures whether the given bound is inclusive or not.  This
	 * configuration is currently a work in progress and should not be used., a boolean flag;
	 * default \c true.}
	 * @configend
	 * @errors
	 */
	int __F(bound)(WT_CURSOR *cursor, const char *config);

	/*
	 * Protected fields, only to be used by cursor implementations.
	 */
#if !defined(SWIG) && !defined(DOXYGEN)
	int __F(cache)(WT_CURSOR *cursor);	/* Cache the cursor */
						/* Reopen a cached cursor */
	int __F(reopen)(WT_CURSOR *cursor, bool check_only);

	uint64_t uri_hash;			/* Hash of URI */

	/*
	 * !!!
	 * Explicit representations of structures from queue.h.
	 * TAILQ_ENTRY(wt_cursor) q;
	 */
	struct {
		WT_CURSOR *tqe_next;
		WT_CURSOR **tqe_prev;
	} q;				/* Linked list of WT_CURSORs. */

	uint64_t recno;			/* Record number, normal and raw mode */
	uint8_t raw_recno_buf[WT_INTPACK64_MAXSIZE];

	void	*json_private;		/* JSON specific storage */
	void	*lang_private;		/* Language specific private storage */

	WT_ITEM key, value;
	int saved_err;			/* Saved error in set_{key,value}. */
	/*
	 * URI used internally, may differ from the URI provided by the
	 * user on open.
	 */
	const char *internal_uri;

    /*
     * Lower bound and upper bound buffers that is used for the bound API. Store the key set for
     * either the lower bound and upper bound such that cursor operations can limit the returned key
     * to be within the bounded ranges.
     */
	WT_ITEM lower_bound, upper_bound;

/* AUTOMATIC FLAG VALUE GENERATION START 0 */
#define	WT_CURSTD_APPEND		0x000000001u
#define	WT_CURSTD_BULK			0x000000002u
#define	WT_CURSTD_CACHEABLE		0x000000004u
#define	WT_CURSTD_CACHED		0x000000008u
#define	WT_CURSTD_DEAD			0x000000010u
#define	WT_CURSTD_DEBUG_COPY_KEY	0x000000020u
#define	WT_CURSTD_DEBUG_COPY_VALUE	0x000000040u
#define	WT_CURSTD_DEBUG_RESET_EVICT	0x000000080u
#define	WT_CURSTD_DUMP_HEX		0x000000100u
#define	WT_CURSTD_DUMP_JSON		0x000000200u
#define	WT_CURSTD_DUMP_PRETTY		0x000000400u
#define	WT_CURSTD_DUMP_PRINT		0x000000800u
#define	WT_CURSTD_DUP_NO_VALUE          0x000001000u
#define	WT_CURSTD_EVICT_REPOSITION     0x000002000u
#define	WT_CURSTD_HS_READ_ALL		0x000004000u
#define	WT_CURSTD_HS_READ_COMMITTED	0x000008000u
#define	WT_CURSTD_IGNORE_TOMBSTONE	0x000010000u
#define	WT_CURSTD_JOINED		0x000020000u
#define	WT_CURSTD_KEY_EXT		0x000040000u /* Key points out of tree. */
#define	WT_CURSTD_KEY_INT		0x000080000u /* Key points into tree. */
#define	WT_CURSTD_KEY_ONLY		0x000100000u
#define	WT_CURSTD_META_INUSE		0x000200000u
#define	WT_CURSTD_OPEN			0x000400000u
#define	WT_CURSTD_OVERWRITE		0x000800000u
#define	WT_CURSTD_PREFIX_SEARCH		0x001000000u
#define	WT_CURSTD_RAW			0x002000000u
#define	WT_CURSTD_RAW_SEARCH		0x004000000u
#define	WT_CURSTD_VALUE_EXT		0x008000000u /* Value points out of tree. */
#define	WT_CURSTD_VALUE_INT		0x010000000u /* Value points into tree. */
#define WT_CURSTD_BOUND_LOWER    0x020000000u       /* Lower bound. */
#define WT_CURSTD_BOUND_LOWER_INCLUSIVE 0x040000000u /* Inclusive lower bound. */
#define WT_CURSTD_BOUND_UPPER           0x080000000u /* Upper bound. */
#define WT_CURSTD_BOUND_UPPER_INCLUSIVE 0x100000000u /* Inclusive upper bound. */
#define WT_CURSTD_VERSION_CURSOR	0x200000000u /* Version cursor. */
/* AUTOMATIC FLAG VALUE GENERATION STOP 64 */
#define	WT_CURSTD_KEY_SET	(WT_CURSTD_KEY_EXT | WT_CURSTD_KEY_INT)
#define	WT_CURSTD_VALUE_SET	(WT_CURSTD_VALUE_EXT | WT_CURSTD_VALUE_INT)
#define WT_CURSTD_BOUNDS_SET (WT_CURSTD_BOUND_LOWER | WT_CURSTD_BOUND_UPPER)
	uint64_t flags;
#endif
};

/*! WT_SESSION::timestamp_transaction_uint timestamp types */
typedef enum {
	WT_TS_TXN_TYPE_COMMIT, /*!< Commit timestamp. */
	WT_TS_TXN_TYPE_DURABLE, /*!< Durable timestamp. */
	WT_TS_TXN_TYPE_PREPARE, /*!< Prepare timestamp. */
	WT_TS_TXN_TYPE_READ /*!< Read timestamp. */
} WT_TS_TXN_TYPE;

/*!
 * All data operations are performed in the context of a WT_SESSION.  This
 * encapsulates the thread and transactional context of the operation.
 *
 * <b>Thread safety:</b> A WT_SESSION handle is not usually shared between
 * threads, see @ref threads for more information.
 */
struct __wt_session {
	/*! The connection for this session. */
	WT_CONNECTION *connection;

	/*
	 * Don't expose app_private to non-C language bindings - they have
	 * their own way to attach data to an operation.
	 */
#if !defined(SWIG)
	/*!
	 * A location for applications to store information that will be
	 * available in callbacks taking a WT_SESSION handle.
	 */
	void *app_private;
#endif

	/*!
	 * Close the session handle.
	 *
	 * This will release the resources associated with the session handle,
	 * including rolling back any active transactions and closing any
	 * cursors that remain open in the session.
	 *
	 * @snippet ex_all.c Close a session
	 *
	 * @param session the session handle
	 * @configempty{WT_SESSION.close, see dist/api_data.py}
	 * @errors
	 */
	int __F(close)(WT_SESSION *session, const char *config);

	/*!
	 * Reconfigure a session handle.
	 *
	 * Only configurations listed in the method arguments are modified, other configurations
	 * remain in their current state. This method additionally resets the cursors associated
	 * with the session. WT_SESSION::reconfigure will fail if a transaction is in progress in
	 * the session.
	 *
	 * @snippet ex_all.c Reconfigure a session
	 *
	 * @param session the session handle
	 * @configstart{WT_SESSION.reconfigure, see dist/api_data.py}
	 * @config{cache_cursors, enable caching of cursors for reuse.  Any calls to
	 * WT_CURSOR::close for a cursor created in this session will mark the cursor as cached and
	 * keep it available to be reused for later calls to WT_SESSION::open_cursor.  Cached
	 * cursors may be eventually closed.  This value is inherited from ::wiredtiger_open \c
	 * cache_cursors., a boolean flag; default \c true.}
	 * @config{cache_max_wait_ms, the maximum number of milliseconds an application thread will
	 * wait for space to be available in cache before giving up.  Default value will be the
	 * global setting of the connection config., an integer greater than or equal to 0; default
	 * \c 0.}
	 * @config{debug = (, configure debug specific behavior on a session.  Generally only used
	 * for internal testing purposes., a set of related configuration options defined below.}
	 * @config{&nbsp;&nbsp;&nbsp;&nbsp;release_evict_page, Configure the session to evict the
	 * page when it is released and no longer needed., a boolean flag; default \c false.}
	 * @config{ ),,}
	 * @config{ignore_cache_size, when set\, operations performed by this session ignore the
	 * cache size and are not blocked when the cache is full.  Note that use of this option for
	 * operations that create cache pressure can starve ordinary sessions that obey the cache
	 * size., a boolean flag; default \c false.}
	 * @config{isolation, the default isolation level for operations in this session., a
	 * string\, chosen from the following options: \c "read-uncommitted"\, \c "read-committed"\,
	 * \c "snapshot"; default \c snapshot.}
	 * @configend
	 * @errors
	 */
	int __F(reconfigure)(WT_SESSION *session, const char *config);

#ifndef DOXYGEN
	/*!
	 * Initiate a single operation to manage tiered storage.
	 *
	 * @param session the session handle
	 * @configstart{WT_SESSION.flush_tier, see dist/api_data.py}
	 * @config{force, force sharing of all data., a boolean flag; default \c false.}
	 * @config{lock_wait, wait for locks\, if \c lock_wait=false\, fail if any required locks
	 * are not available immediately., a boolean flag; default \c true.}
	 * @config{sync, wait for all objects to be flushed to the shared storage to the level
	 * specified.  The \c off setting does not wait for any objects to be written to the tiered
	 * storage system but returns immediately after generating the objects and work units for an
	 * internal thread.  The \c on setting causes the caller to wait until all work queued for
	 * this call to be completely processed before returning., a string\, chosen from the
	 * following options: \c "off"\, \c "on"; default \c on.}
	 * @config{timeout, maximum amount of time to allow for waiting for previous flushing of
	 * objects\, in seconds.  The actual amount of time spent waiting may exceed the configured
	 * value.  A value of zero disables the timeout., an integer; default \c 0.}
	 * @configend
	 * @errors
	 */
	int __F(flush_tier)(WT_SESSION *session, const char *config);
#endif

	/*!
	 * Return information about an error as a string.
	 *
	 * @snippet ex_all.c Display an error thread safe
	 *
	 * @param session the session handle
	 * @param error a return value from a WiredTiger, ISO C, or POSIX
	 * standard API
	 * @returns a string representation of the error
	 */
	const char *__F(strerror)(WT_SESSION *session, int error);

	/*!
	 * @name Cursor handles
	 * @{
	 */

	/*!
	 * Open a new cursor on a data source or duplicate an existing cursor.
	 *
	 * @snippet ex_all.c Open a cursor
	 *
	 * An existing cursor can be duplicated by passing it as the \c to_dup
	 * parameter and setting the \c uri parameter to \c NULL:
	 *
	 * @snippet ex_all.c Duplicate a cursor
	 *
	 * Cursors being duplicated must have a key set, and successfully
	 * duplicated cursors are positioned at the same place in the data
	 * source as the original.
	 *
	 * Cursor handles should be discarded by calling WT_CURSOR::close.
	 *
	 * Cursors capable of supporting transactional operations operate in the
	 * context of the current transaction, if any.
	 *
	 * WT_SESSION::rollback_transaction implicitly resets all cursors.
	 *
	 * Cursors are relatively light-weight objects but may hold references
	 * to heavier-weight objects; applications should re-use cursors when
	 * possible, but instantiating new cursors is not so expensive that
	 * applications need to cache cursors at all cost.
	 *
	 * @param session the session handle
	 * @param uri the data source on which the cursor operates; cursors
	 *  are usually opened on tables, however, cursors can be opened on
	 *  any data source, regardless of whether it is ultimately stored
	 *  in a table.  Some cursor types may have limited functionality
	 *  (for example, they may be read-only or not support transactional
	 *  updates).  See @ref data_sources for more information.
	 *  <br>
	 *  @copydoc doc_cursor_types
	 * @param to_dup a cursor to duplicate or gather statistics on
	 * @configstart{WT_SESSION.open_cursor, see dist/api_data.py}
	 * @config{append, append the value as a new record\, creating a new record number key;
	 * valid only for cursors with record number keys., a boolean flag; default \c false.}
	 * @config{bulk, configure the cursor for bulk-loading\, a fast\, initial load path (see
	 * @ref tune_bulk_load for more information). Bulk-load may only be used for newly created
	 * objects and applications should use the WT_CURSOR::insert method to insert rows.  When
	 * bulk-loading\, rows must be loaded in sorted order.  The value is usually a true/false
	 * flag; when bulk-loading fixed-length column store objects\, the special value \c bitmap
	 * allows chunks of a memory resident bitmap to be loaded directly into a file by passing a
	 * \c WT_ITEM to WT_CURSOR::set_value where the \c size field indicates the number of
	 * records in the bitmap (as specified by the object's \c value_format configuration).
	 * Bulk-loaded bitmap values must end on a byte boundary relative to the bit count (except
	 * for the last set of values loaded)., a string; default \c false.}
	 * @config{checkpoint, the name of a checkpoint to open (the reserved name
	 * "WiredTigerCheckpoint" opens the most recent checkpoint taken for the object). The cursor
	 * does not support data modification., a string; default empty.}
	 * @config{debug = (, configure debug specific behavior on a cursor.  Generally only used
	 * for internal testing purposes., a set of related configuration options defined below.}
	 * @config{&nbsp;&nbsp;&nbsp;&nbsp;dump_version, open a version cursor\, which is a debug
	 * cursor on a table that enables iteration through the history of values for a given key.,
	 * a boolean flag; default \c false.}
	 * @config{&nbsp;&nbsp;&nbsp;&nbsp;release_evict,
	 * Configure the cursor to evict the page positioned on when the reset API is used., a
	 * boolean flag; default \c false.}
	 * @config{ ),,}
	 * @config{dump, configure the cursor for dump format inputs and outputs: "hex" selects a
	 * simple hexadecimal format\, "json" selects a JSON format with each record formatted as
	 * fields named by column names if available\, "pretty" selects a human-readable format
	 * (making it incompatible with the "load")\, "pretty_hex" is similar to "pretty" (also
	 * incompatible with "load") except raw byte data elements will be printed like "hex"
	 * format\, and "print" selects a format where only non-printing characters are hexadecimal
	 * encoded.  These formats are compatible with the @ref util_dump and @ref util_load
	 * commands., a string\, chosen from the following options: \c "hex"\, \c "json"\, \c
	 * "pretty"\, \c "pretty_hex"\, \c "print"; default empty.}
	 * @config{incremental = (, configure the cursor for block incremental backup usage.  These
	 * formats are only compatible with the backup data source; see @ref backup., a set of
	 * related configuration options defined below.}
	 * @config{&nbsp;&nbsp;&nbsp;&nbsp;
	 * consolidate, causes block incremental backup information to be consolidated if adjacent
	 * granularity blocks are modified.  If false\, information will be returned in granularity
	 * sized blocks only.  This must be set on the primary backup cursor and it applies to all
	 * files for this backup., a boolean flag; default \c false.}
	 * @config{&nbsp;&nbsp;&nbsp;&nbsp;enabled, whether to configure this backup as the starting
	 * point for a subsequent incremental backup., a boolean flag; default \c false.}
	 * @config{&nbsp;&nbsp;&nbsp;&nbsp;file, the file name when opening a duplicate incremental
	 * backup cursor.  That duplicate cursor will return the block modifications relevant to the
	 * given file name., a string; default empty.}
	 * @config{&nbsp;&nbsp;&nbsp;&nbsp;force_stop,
	 * causes all block incremental backup information to be released.  This is on an
	 * open_cursor call and the resources will be released when this cursor is closed.  No other
	 * operations should be done on this open cursor., a boolean flag; default \c false.}
	 * @config{&nbsp;&nbsp;&nbsp;&nbsp;granularity, this setting manages the granularity of how
	 * WiredTiger maintains modification maps internally.  The larger the granularity\, the
	 * smaller amount of information WiredTiger need to maintain., an integer between 4KB and
	 * 2GB; default \c 16MB.}
	 * @config{&nbsp;&nbsp;&nbsp;&nbsp;src_id, a string that identifies a
	 * previous checkpoint backup source as the source of this incremental backup.  This
	 * identifier must have already been created by use of the 'this_id' configuration in an
	 * earlier backup.  A source id is required to begin an incremental backup., a string;
	 * default empty.}
	 * @config{&nbsp;&nbsp;&nbsp;&nbsp;this_id, a string that identifies the
	 * current system state as a future backup source for an incremental backup via 'src_id'.
	 * This identifier is required when opening an incremental backup cursor and an error will
	 * be returned if one is not provided.  The identifiers can be any text string\, but should
	 * be unique., a string; default empty.}
	 * @config{ ),,}
	 * @config{next_random, configure the cursor to return a pseudo-random record from the
	 * object when the WT_CURSOR::next method is called; valid only for row-store cursors.  See
	 * @ref cursor_random for details., a boolean flag; default \c false.}
	 * @config{next_random_sample_size, cursors configured by \c next_random to return
	 * pseudo-random records from the object randomly select from the entire object\, by
	 * default.  Setting \c next_random_sample_size to a non-zero value sets the number of
	 * samples the application expects to take using the \c next_random cursor.  A cursor
	 * configured with both \c next_random and \c next_random_sample_size attempts to divide the
	 * object into \c next_random_sample_size equal-sized pieces\, and each retrieval returns a
	 * record from one of those pieces.  See @ref cursor_random for details., a string; default
	 * \c 0.}
	 * @config{overwrite, configures whether the cursor's insert and update methods check the
	 * existing state of the record.  If \c overwrite is \c false\, WT_CURSOR::insert fails with
	 * ::WT_DUPLICATE_KEY if the record exists\, WT_CURSOR::update fails with ::WT_NOTFOUND if
	 * the record does not exist., a boolean flag; default \c true.}
	 * @config{raw, ignore the encodings for the key and value\, manage data as if the formats
	 * were \c "u". See @ref cursor_raw for details., a boolean flag; default \c false.}
	 * @config{read_once, results that are brought into cache from disk by this cursor will be
	 * given less priority in the cache., a boolean flag; default \c false.}
	 * @config{readonly, only query operations are supported by this cursor.  An error is
	 * returned if a modification is attempted using the cursor.  The default is false for all
	 * cursor types except for metadata cursors., a boolean flag; default \c false.}
	 * @config{statistics, Specify the statistics to be gathered.  Choosing "all" gathers
	 * statistics regardless of cost and may include traversing on-disk files; "fast" gathers a
	 * subset of relatively inexpensive statistics.  The selection must agree with the database
	 * \c statistics configuration specified to ::wiredtiger_open or WT_CONNECTION::reconfigure.
	 * For example\, "all" or "fast" can be configured when the database is configured with
	 * "all"\, but the cursor open will fail if "all" is specified when the database is
	 * configured with "fast"\, and the cursor open will fail in all cases when the database is
	 * configured with "none". If "size" is configured\, only the underlying size of the object
	 * on disk is filled in and the object is not opened.  If \c statistics is not configured\,
	 * the default configuration is the database configuration.  The "clear" configuration
	 * resets statistics after gathering them\, where appropriate (for example\, a cache size
	 * statistic is not cleared\, while the count of cursor insert operations will be cleared).
	 * See @ref statistics for more information., a list\, with values chosen from the following
	 * options: \c "all"\, \c "cache_walk"\, \c "fast"\, \c "clear"\, \c "size"\, \c
	 * "tree_walk"; default empty.}
	 * @config{target, if non-empty\, backup the list of objects; valid only for a backup data
	 * source., a list of strings; default empty.}
	 * @configend
	 * @param[out] cursorp a pointer to the newly opened cursor
	 * @errors
	 */
	int __F(open_cursor)(WT_SESSION *session,
	    const char *uri, WT_CURSOR *to_dup, const char *config, WT_CURSOR **cursorp);
	/*! @} */

	/*!
	 * @name Table operations
	 * @{
	 */
	/*!
	 * Alter a table.
	 *
	 * This will allow modification of some table settings after
	 * creation.
	 *
	 * @exclusive
	 *
	 * @snippet ex_all.c Alter a table
	 *
	 * @param session the session handle
	 * @param name the URI of the object to alter, such as \c "table:stock"
	 * @configstart{WT_SESSION.alter, see dist/api_data.py}
	 * @config{access_pattern_hint, It is recommended that workloads that consist primarily of
	 * updates and/or point queries specify \c random.  Workloads that do many cursor scans
	 * through large ranges of data specify \c sequential and other workloads specify \c none.
	 * The option leads to an advisory call to an appropriate operating system API where
	 * available., a string\, chosen from the following options: \c "none"\, \c "random"\, \c
	 * "sequential"; default \c none.}
	 * @config{app_metadata, application-owned metadata for this object., a string; default
	 * empty.}
	 * @config{assert = (, declare timestamp usage., a set of related configuration options
	 * defined below.}
	 * @config{&nbsp;&nbsp;&nbsp;&nbsp;read_timestamp, check timestamps are \c
	 * always or \c never used on reads with this table\, writing an error message if policy is
	 * violated.  If the library was built in diagnostic mode\, drop core at the failing check.,
	 * a string\, chosen from the following options: \c "always"\, \c "never"\, \c "none";
	 * default \c none.}
	 * @config{ ),,}
	 * @config{cache_resident, do not ever evict the object's pages from cache.  Not compatible
	 * with LSM tables; see @ref tuning_cache_resident for more information., a boolean flag;
	 * default \c false.}
	 * @config{log = (, the transaction log configuration for this object.  Only valid if log is
	 * enabled in ::wiredtiger_open., a set of related configuration options defined below.}
	 * @config{&nbsp;&nbsp;&nbsp;&nbsp;enabled, if false\, this object has checkpoint-level
	 * durability., a boolean flag; default \c true.}
	 * @config{ ),,}
	 * @config{os_cache_dirty_max, maximum dirty system buffer cache usage\, in bytes.  If
	 * non-zero\, schedule writes for dirty blocks belonging to this object in the system buffer
	 * cache after that many bytes from this object are written into the buffer cache., an
	 * integer greater than or equal to 0; default \c 0.}
	 * @config{os_cache_max, maximum system buffer cache usage\, in bytes.  If non-zero\, evict
	 * object blocks from the system buffer cache after that many bytes from this object are
	 * read or written into the buffer cache., an integer greater than or equal to 0; default \c
	 * 0.}
	 * @config{write_timestamp_usage, describe how timestamps are expected to be used on table
	 * modifications.  The choices are the default\, which ensures that once timestamps are used
	 * for a key\, they are always used\, and also that multiple updates to a key never use
	 * decreasing timestamps and \c never which enforces that timestamps are never used for a
	 * table.  (The \c always\, \c key_consistent\, \c mixed_mode and \c ordered choices should
	 * not be used\, and are retained for backward compatibility.)., a string\, chosen from the
	 * following options: \c "always"\, \c "key_consistent"\, \c "mixed_mode"\, \c "never"\, \c
	 * "none"\, \c "ordered"; default \c none.}
	 * @configend
	 * @ebusy_errors
	 */
	int __F(alter)(WT_SESSION *session,
	    const char *name, const char *config);

	/*!
	 * Create a table, column group, index or file.
	 *
	 * @not_transactional
	 *
	 * @snippet ex_all.c Create a table
	 *
	 * @param session the session handle
	 * @param name the URI of the object to create, such as
	 * \c "table:stock". For a description of URI formats
	 * see @ref data_sources.
	 * @configstart{WT_SESSION.create, see dist/api_data.py}
	 * @config{access_pattern_hint, It is recommended that workloads that consist primarily of
	 * updates and/or point queries specify \c random.  Workloads that do many cursor scans
	 * through large ranges of data specify \c sequential and other workloads specify \c none.
	 * The option leads to an advisory call to an appropriate operating system API where
	 * available., a string\, chosen from the following options: \c "none"\, \c "random"\, \c
	 * "sequential"; default \c none.}
	 * @config{allocation_size, the file unit allocation size\, in bytes\, must a power-of-two;
	 * smaller values decrease the file space required by overflow items\, and the default value
	 * of 4KB is a good choice absent requirements from the operating system or storage device.,
	 * an integer between 512B and 128MB; default \c 4KB.}
	 * @config{app_metadata, application-owned metadata for this object., a string; default
	 * empty.}
	 * @config{assert = (, declare timestamp usage., a set of related configuration options
	 * defined below.}
	 * @config{&nbsp;&nbsp;&nbsp;&nbsp;read_timestamp, check timestamps are \c
	 * always or \c never used on reads with this table\, writing an error message if policy is
	 * violated.  If the library was built in diagnostic mode\, drop core at the failing check.,
	 * a string\, chosen from the following options: \c "always"\, \c "never"\, \c "none";
	 * default \c none.}
	 * @config{ ),,}
	 * @config{block_allocation, configure block allocation.  Permitted values are \c "best" or
	 * \c "first"; the \c "best" configuration uses a best-fit algorithm\, the \c "first"
	 * configuration uses a first-available algorithm during block allocation., a string\,
	 * chosen from the following options: \c "best"\, \c "first"; default \c best.}
	 * @config{block_compressor, configure a compressor for file blocks.  Permitted values are
	 * \c "none" or custom compression engine name created with WT_CONNECTION::add_compressor.
	 * If WiredTiger has builtin support for \c "lz4"\, \c "snappy"\, \c "zlib" or \c "zstd"
	 * compression\, these names are also available.  See @ref compression for more
	 * information., a string; default \c none.}
	 * @config{cache_resident, do not ever evict the object's pages from cache.  Not compatible
	 * with LSM tables; see @ref tuning_cache_resident for more information., a boolean flag;
	 * default \c false.}
	 * @config{checksum, configure block checksums; the permitted values are \c on\, \c off\, \c
	 * uncompressed and \c unencrypted.  The default is \c on\, in which case all block writes
	 * include a checksum subsequently verified when the block is read.  The \c off setting does
	 * no checksums\, the \c uncompressed setting only checksums blocks that are not
	 * compressed\, and the \c unencrypted setting only checksums blocks that are not encrypted.
	 * See @ref tune_checksum for more information., a string\, chosen from the following
	 * options: \c "on"\, \c "off"\, \c "uncompressed"\, \c "unencrypted"; default \c on.}
	 * @config{colgroups, comma-separated list of names of column groups.  Each column group is
	 * stored separately\, keyed by the primary key of the table.  If no column groups are
	 * specified\, all columns are stored together in a single file.  All value columns in the
	 * table must appear in at least one column group.  Each column group must be created with a
	 * separate call to WT_SESSION::create., a list of strings; default empty.}
	 * @config{collator, configure custom collation for keys.  Permitted values are \c "none" or
	 * a custom collator name created with WT_CONNECTION::add_collator., a string; default \c
	 * none.}
	 * @config{columns, list of the column names.  Comma-separated list of the form
	 * <code>(column[\,...])</code>. For tables\, the number of entries must match the total
	 * number of values in \c key_format and \c value_format.  For colgroups and indices\, all
	 * column names must appear in the list of columns for the table., a list of strings;
	 * default empty.}
	 * @config{dictionary, the maximum number of unique values remembered in the Btree row-store
	 * leaf page value dictionary; see @ref file_formats_compression for more information., an
	 * integer greater than or equal to 0; default \c 0.}
	 * @config{encryption = (, configure an encryptor for file blocks.  When a table is
	 * created\, its encryptor is not implicitly used for any related indices or column groups.,
	 * a set of related configuration options defined below.}
	 * @config{&nbsp;&nbsp;&nbsp;&nbsp;
	 * keyid, An identifier that identifies a unique instance of the encryptor.  It is stored in
	 * clear text\, and thus is available when the wiredtiger database is reopened.  On the
	 * first use of a (name\, keyid) combination\, the WT_ENCRYPTOR::customize function is
	 * called with the keyid as an argument., a string; default empty.}
	 * @config{&nbsp;&nbsp;&nbsp;&nbsp;name, Permitted values are \c "none" or custom encryption
	 * engine name created with WT_CONNECTION::add_encryptor.  See @ref encryption for more
	 * information., a string; default \c none.}
	 * @config{ ),,}
	 * @config{exclusive, fail if the object exists.  When false (the default)\, if the object
	 * exists\, check that its settings match the specified configuration., a boolean flag;
	 * default \c false.}
	 * @config{extractor, configure custom extractor for indices.  Permitted values are \c
	 * "none" or an extractor name created with WT_CONNECTION::add_extractor., a string; default
	 * \c none.}
	 * @config{format, the file format., a string\, chosen from the following options: \c
	 * "btree"; default \c btree.}
	 * @config{huffman_key, This option is no longer supported\, retained for backward
	 * compatibility., a string; default \c none.}
	 * @config{huffman_value, configure Huffman encoding for values.  Permitted values are \c
	 * "none"\, \c "english"\, \c "utf8<file>" or \c "utf16<file>". See @ref huffman for more
	 * information., a string; default \c none.}
	 * @config{ignore_in_memory_cache_size, allow update and insert operations to proceed even
	 * if the cache is already at capacity.  Only valid in conjunction with in-memory databases.
	 * Should be used with caution - this configuration allows WiredTiger to consume memory over
	 * the configured cache limit., a boolean flag; default \c false.}
	 * @config{immutable, configure the index to be immutable - that is an index is not changed
	 * by any update to a record in the table., a boolean flag; default \c false.}
	 * @config{import = (, configure import of an existing object into the currently running
	 * database., a set of related configuration options defined below.}
	 * @config{&nbsp;&nbsp;&nbsp;&nbsp;compare_timestamp, Allow importing files with timestamps
	 * smaller or equal to the configured global timestamps.  Note the history of the files are
	 * not imported together and thus snapshot read of historical data will not work with the
	 * option "stable_timestamp". (The \c oldest and \c stable arguments are deprecated
	 * short-hand for \c oldest_timestamp and \c stable_timestamp\, respectively.)., a string\,
	 * chosen from the following options: \c "oldest"\, \c "oldest_timestamp"\, \c "stable"\, \c
	 * "stable_timestamp"; default \c oldest_timestamp.}
	 * @config{&nbsp;&nbsp;&nbsp;&nbsp;
	 * enabled, whether to import the input URI from disk., a boolean flag; default \c false.}
	 * @config{&nbsp;&nbsp;&nbsp;&nbsp;file_metadata, the file configuration extracted from the
	 * metadata of the export database., a string; default empty.}
	 * @config{&nbsp;&nbsp;&nbsp;&nbsp;metadata_file, File that contains all the relevant
	 * metadata information for the URI to import.  The file is generated by backup:export
	 * cursor., a string; default empty.}
	 * @config{&nbsp;&nbsp;&nbsp;&nbsp;repair, whether to
	 * reconstruct the metadata from the raw file content., a boolean flag; default \c false.}
	 * @config{ ),,}
	 * @config{internal_key_max, This option is no longer supported\, retained for backward
	 * compatibility., an integer greater than or equal to 0; default \c 0.}
	 * @config{internal_key_truncate, configure internal key truncation\, discarding unnecessary
	 * trailing bytes on internal keys (ignored for custom collators)., a boolean flag; default
	 * \c true.}
	 * @config{internal_page_max, the maximum page size for internal nodes\, in bytes; the size
	 * must be a multiple of the allocation size and is significant for applications wanting to
	 * avoid excessive L2 cache misses while searching the tree.  The page maximum is the bytes
	 * of uncompressed data\, that is\, the limit is applied before any block compression is
	 * done., an integer between 512B and 512MB; default \c 4KB.}
	 * @config{key_format, the format of the data packed into key items.  See @ref
	 * schema_format_types for details.  By default\, the key_format is \c 'u' and applications
	 * use WT_ITEM structures to manipulate raw byte arrays.  By default\, records are stored in
	 * row-store files: keys of type \c 'r' are record numbers and records referenced by record
	 * number are stored in column-store files., a format string; default \c u.}
	 * @config{key_gap, This option is no longer supported\, retained for backward
	 * compatibility., an integer greater than or equal to 0; default \c 10.}
	 * @config{leaf_key_max, the largest key stored in a leaf node\, in bytes.  If set\, keys
	 * larger than the specified size are stored as overflow items (which may require additional
	 * I/O to access). The default value is one-tenth the size of a newly split leaf page., an
	 * integer greater than or equal to 0; default \c 0.}
	 * @config{leaf_page_max, the maximum page size for leaf nodes\, in bytes; the size must be
	 * a multiple of the allocation size\, and is significant for applications wanting to
	 * maximize sequential data transfer from a storage device.  The page maximum is the bytes
	 * of uncompressed data\, that is\, the limit is applied before any block compression is
	 * done.  For fixed-length column store\, the size includes only the bitmap data; pages
	 * containing timestamp information can be larger\, and the size is limited to 128KB rather
	 * than 512MB., an integer between 512B and 512MB; default \c 32KB.}
	 * @config{leaf_value_max, the largest value stored in a leaf node\, in bytes.  If set\,
	 * values larger than the specified size are stored as overflow items (which may require
	 * additional I/O to access). If the size is larger than the maximum leaf page size\, the
	 * page size is temporarily ignored when large values are written.  The default is one-half
	 * the size of a newly split leaf page., an integer greater than or equal to 0; default \c
	 * 0.}
	 * @config{log = (, the transaction log configuration for this object.  Only valid if log is
	 * enabled in ::wiredtiger_open., a set of related configuration options defined below.}
	 * @config{&nbsp;&nbsp;&nbsp;&nbsp;enabled, if false\, this object has checkpoint-level
	 * durability., a boolean flag; default \c true.}
	 * @config{ ),,}
	 * @config{lsm = (, options only relevant for LSM data sources., a set of related
	 * configuration options defined below.}
	 * @config{&nbsp;&nbsp;&nbsp;&nbsp;auto_throttle,
	 * Throttle inserts into LSM trees if flushing to disk isn't keeping up., a boolean flag;
	 * default \c true.}
	 * @config{&nbsp;&nbsp;&nbsp;&nbsp;bloom, create bloom filters on LSM tree
	 * chunks as they are merged., a boolean flag; default \c true.}
	 * @config{&nbsp;&nbsp;&nbsp;&nbsp;bloom_bit_count, the number of bits used per item for LSM
	 * bloom filters., an integer between 2 and 1000; default \c 16.}
	 * @config{&nbsp;&nbsp;&nbsp;&nbsp;bloom_config, config string used when creating Bloom
	 * filter files\, passed to WT_SESSION::create., a string; default empty.}
	 * @config{&nbsp;&nbsp;&nbsp;&nbsp;bloom_hash_count, the number of hash values per item used
	 * for LSM bloom filters., an integer between 2 and 100; default \c 8.}
	 * @config{&nbsp;&nbsp;&nbsp;&nbsp;bloom_oldest, create a bloom filter on the oldest LSM
	 * tree chunk.  Only supported if bloom filters are enabled., a boolean flag; default \c
	 * false.}
	 * @config{&nbsp;&nbsp;&nbsp;&nbsp;chunk_count_limit, the maximum number of chunks
	 * to allow in an LSM tree.  This option automatically times out old data.  As new chunks
	 * are added old chunks will be removed.  Enabling this option disables LSM background
	 * merges., an integer; default \c 0.}
	 * @config{&nbsp;&nbsp;&nbsp;&nbsp;chunk_max, the
	 * maximum size a single chunk can be.  Chunks larger than this size are not considered for
	 * further merges.  This is a soft limit\, and chunks larger than this value can be created.
	 * Must be larger than chunk_size., an integer between 100MB and 10TB; default \c 5GB.}
	 * @config{&nbsp;&nbsp;&nbsp;&nbsp;chunk_size, the maximum size of the in-memory chunk of an
	 * LSM tree.  This limit is soft\, it is possible for chunks to be temporarily larger than
	 * this value.  This overrides the \c memory_page_max setting., an integer between 512K and
	 * 500MB; default \c 10MB.}
	 * @config{&nbsp;&nbsp;&nbsp;&nbsp;merge_custom = (, configure the
	 * tree to merge into a custom data source., a set of related configuration options defined
	 * below.}
	 * @config{&nbsp;&nbsp;&nbsp;&nbsp;&nbsp;&nbsp;&nbsp;&nbsp;prefix, custom data
	 * source prefix instead of \c "file"., a string; default empty.}
	 * @config{&nbsp;&nbsp;&nbsp;&nbsp;&nbsp;&nbsp;&nbsp;&nbsp;start_generation, merge
	 * generation at which the custom data source is used (zero indicates no custom data
	 * source)., an integer between 0 and 10; default \c 0.}
	 * @config{&nbsp;&nbsp;&nbsp;&nbsp;&nbsp;&nbsp;&nbsp;&nbsp;suffix, custom data source suffix
	 * instead of \c ".lsm"., a string; default empty.}
	 * @config{ ),,}
	 * @config{&nbsp;&nbsp;&nbsp;&nbsp;merge_max, the maximum number of chunks to include in a
	 * merge operation., an integer between 2 and 100; default \c 15.}
	 * @config{&nbsp;&nbsp;&nbsp;&nbsp;merge_min, the minimum number of chunks to include in a
	 * merge operation.  If set to 0 or 1 half the value of merge_max is used., an integer no
	 * more than 100; default \c 0.}
	 * @config{ ),,}
	 * @config{memory_page_image_max, the maximum in-memory page image represented by a single
	 * storage block.  Depending on compression efficiency\, compression can create storage
	 * blocks which require significant resources to re-instantiate in the cache\, penalizing
	 * the performance of future point updates.  The value limits the maximum in-memory page
	 * image a storage block will need.  If set to 0\, a default of 4 times \c leaf_page_max is
	 * used., an integer greater than or equal to 0; default \c 0.}
	 * @config{memory_page_max, the maximum size a page can grow to in memory before being
	 * reconciled to disk.  The specified size will be adjusted to a lower bound of
	 * <code>leaf_page_max</code>\, and an upper bound of <code>cache_size / 10</code>. This
	 * limit is soft - it is possible for pages to be temporarily larger than this value.  This
	 * setting is ignored for LSM trees\, see \c chunk_size., an integer between 512B and 10TB;
	 * default \c 5MB.}
	 * @config{os_cache_dirty_max, maximum dirty system buffer cache usage\, in bytes.  If
	 * non-zero\, schedule writes for dirty blocks belonging to this object in the system buffer
	 * cache after that many bytes from this object are written into the buffer cache., an
	 * integer greater than or equal to 0; default \c 0.}
	 * @config{os_cache_max, maximum system buffer cache usage\, in bytes.  If non-zero\, evict
	 * object blocks from the system buffer cache after that many bytes from this object are
	 * read or written into the buffer cache., an integer greater than or equal to 0; default \c
	 * 0.}
	 * @config{prefix_compression, configure prefix compression on row-store leaf pages., a
	 * boolean flag; default \c false.}
	 * @config{prefix_compression_min, minimum gain before prefix compression will be used on
	 * row-store leaf pages., an integer greater than or equal to 0; default \c 4.}
	 * @config{split_pct, the Btree page split size as a percentage of the maximum Btree page
	 * size\, that is\, when a Btree page is split\, it will be split into smaller pages\, where
	 * each page is the specified percentage of the maximum Btree page size., an integer between
	 * 50 and 100; default \c 90.}
	 * @config{tiered_storage = (, configure a storage source for this table., a set of related
	 * configuration options defined below.}
	 * @config{&nbsp;&nbsp;&nbsp;&nbsp;auth_token,
	 * authentication string identifier., a string; default empty.}
	 * @config{&nbsp;&nbsp;&nbsp;&nbsp;bucket, the bucket indicating the location for this
	 * table., a string; default empty.}
	 * @config{&nbsp;&nbsp;&nbsp;&nbsp;bucket_prefix, the
	 * unique bucket prefix for this table., a string; default empty.}
	 * @config{&nbsp;&nbsp;&nbsp;&nbsp;cache_directory, a directory to store locally cached
	 * versions of files in the storage source.  By default\, it is named with \c "-cache"
	 * appended to the bucket name.  A relative directory name is relative to the home
	 * directory., a string; default empty.}
	 * @config{&nbsp;&nbsp;&nbsp;&nbsp;local_retention,
	 * time in seconds to retain data on tiered storage on the local tier for faster read
	 * access., an integer between 0 and 10000; default \c 300.}
	 * @config{&nbsp;&nbsp;&nbsp;&nbsp;name, permitted values are \c "none" or custom storage
	 * source name created with WT_CONNECTION::add_storage_source.  See @ref
	 * custom_storage_sources for more information., a string; default \c none.}
	 * @config{ ),,}
	 * @config{type, set the type of data source used to store a column group\, index or simple
	 * table.  By default\, a \c "file:" URI is derived from the object name.  The \c type
	 * configuration can be used to switch to a different data source\, such as LSM or an
	 * extension configured by the application., a string; default \c file.}
	 * @config{value_format, the format of the data packed into value items.  See @ref
	 * schema_format_types for details.  By default\, the value_format is \c 'u' and
	 * applications use a WT_ITEM structure to manipulate raw byte arrays.  Value items of type
	 * 't' are bitfields\, and when configured with record number type keys\, will be stored
	 * using a fixed-length store., a format string; default \c u.}
	 * @config{write_timestamp_usage, describe how timestamps are expected to be used on table
	 * modifications.  The choices are the default\, which ensures that once timestamps are used
	 * for a key\, they are always used\, and also that multiple updates to a key never use
	 * decreasing timestamps and \c never which enforces that timestamps are never used for a
	 * table.  (The \c always\, \c key_consistent\, \c mixed_mode and \c ordered choices should
	 * not be used\, and are retained for backward compatibility.)., a string\, chosen from the
	 * following options: \c "always"\, \c "key_consistent"\, \c "mixed_mode"\, \c "never"\, \c
	 * "none"\, \c "ordered"; default \c none.}
	 * @configend
	 * @errors
	 */
	int __F(create)(WT_SESSION *session,
	    const char *name, const char *config);

	/*!
	 * Compact a live row- or column-store btree or LSM tree.
	 *
	 * @snippet ex_all.c Compact a table
	 *
	 * @param session the session handle
	 * @param name the URI of the object to compact, such as
	 * \c "table:stock"
	 * @configstart{WT_SESSION.compact, see dist/api_data.py}
	 * @config{timeout, maximum amount of time to allow for compact in seconds.  The actual
	 * amount of time spent in compact may exceed the configured value.  A value of zero
	 * disables the timeout., an integer; default \c 1200.}
	 * @configend
	 * @errors
	 */
	int __F(compact)(WT_SESSION *session,
	    const char *name, const char *config);

	/*!
	 * Drop (delete) a table.
	 *
	 * @exclusive
	 *
	 * @not_transactional
	 *
	 * @snippet ex_all.c Drop a table
	 *
	 * @param session the session handle
	 * @param name the URI of the object to drop, such as \c "table:stock"
	 * @configstart{WT_SESSION.drop, see dist/api_data.py}
	 * @config{force, return success if the object does not exist., a boolean flag; default \c
	 * false.}
	 * @config{remove_files, if the underlying files should be removed., a boolean flag; default
	 * \c true.}
	 * @configend
	 * @ebusy_errors
	 */
	int __F(drop)(WT_SESSION *session,
	    const char *name, const char *config);

	/*!
	 * Join a join cursor with a reference cursor.
	 *
	 * @snippet ex_schema.c Join cursors
	 *
	 * @param session the session handle
	 * @param join_cursor a cursor that was opened using a
	 * \c "join:" URI. It may not have been used for any operations
	 * other than other join calls.
	 * @param ref_cursor an index cursor having the same base table
	 * as the join_cursor, or a table cursor open on the same base table,
	 * or another join cursor. Unless the ref_cursor is another join
	 * cursor, it must be positioned.
	 *
	 * The ref_cursor limits the results seen by iterating the
	 * join_cursor to table items referred to by the key in this
	 * index. The set of keys referred to is modified by the compare
	 * config option.
	 *
	 * Multiple join calls builds up a set of ref_cursors, and
	 * by default, the results seen by iteration are the intersection
	 * of the cursor ranges participating in the join. When configured
	 * with \c "operation=or", the results seen are the union of
	 * the participating cursor ranges.
	 *
	 * After the join call completes, the ref_cursor cursor may not be
	 * used for any purpose other than get_key and get_value. Any other
	 * cursor method (e.g. next, prev,close) will fail. When the
	 * join_cursor is closed, the ref_cursor is made available for
	 * general use again. The application should close ref_cursor when
	 * finished with it, although not before the join_cursor is closed.
	 *
	 * @configstart{WT_SESSION.join, see dist/api_data.py}
	 * @config{bloom_bit_count, the number of bits used per item for the bloom filter., an
	 * integer between 2 and 1000; default \c 16.}
	 * @config{bloom_false_positives, return all values that pass the bloom filter\, without
	 * eliminating any false positives., a boolean flag; default \c false.}
	 * @config{bloom_hash_count, the number of hash values per item for the bloom filter., an
	 * integer between 2 and 100; default \c 8.}
	 * @config{compare, modifies the set of items to be returned so that the index key satisfies
	 * the given comparison relative to the key set in this cursor., a string\, chosen from the
	 * following options: \c "eq"\, \c "ge"\, \c "gt"\, \c "le"\, \c "lt"; default \c "eq".}
	 * @config{count, set an approximate count of the elements that would be included in the
	 * join.  This is used in sizing the bloom filter\, and also influences evaluation order for
	 * cursors in the join.  When the count is equal for multiple bloom filters in a composition
	 * of joins\, the bloom filter may be shared., an integer; default \c .}
	 * @config{operation, the operation applied between this and other joined cursors.  When
	 * "operation=and" is specified\, all the conditions implied by joins must be satisfied for
	 * an entry to be returned by the join cursor; when "operation=or" is specified\, only one
	 * must be satisfied.  All cursors joined to a join cursor must have matching operations., a
	 * string\, chosen from the following options: \c "and"\, \c "or"; default \c "and".}
	 * @config{strategy, when set to bloom\, a bloom filter is created and populated for this
	 * index.  This has an up front cost but may reduce the number of accesses to the main table
	 * when iterating the joined cursor.  The bloom setting requires that count be set., a
	 * string\, chosen from the following options: \c "bloom"\, \c "default"; default empty.}
	 * @configend
	 * @errors
	 */
	int __F(join)(WT_SESSION *session, WT_CURSOR *join_cursor,
	    WT_CURSOR *ref_cursor, const char *config);

	/*!
	 * Flush the log.
	 *
	 * WT_SESSION::log_flush will fail if logging is not enabled.
	 *
	 * @param session the session handle
	 * @configstart{WT_SESSION.log_flush, see dist/api_data.py}
	 * @config{sync, forcibly flush the log and wait for it to achieve the synchronization level
	 * specified.  The \c off setting forces any buffered log records to be written to the file
	 * system.  The \c on setting forces log records to be written to the storage device., a
	 * string\, chosen from the following options: \c "off"\, \c "on"; default \c on.}
	 * @configend
	 * @errors
	 */
	int __F(log_flush)(WT_SESSION *session, const char *config);

	/*!
	 * Insert a ::WT_LOGREC_MESSAGE type record in the database log files
	 * (the database must be configured for logging when this method is
	 * called).
	 *
	 * @param session the session handle
	 * @param format a printf format specifier
	 * @errors
	 */
	int __F(log_printf)(WT_SESSION *session, const char *format, ...);

	/*!
	 * Rename an object.
	 *
	 * @not_transactional
	 *
	 * @snippet ex_all.c Rename a table
	 *
	 * @exclusive
	 *
	 * @param session the session handle
	 * @param uri the current URI of the object, such as \c "table:old"
	 * @param newuri the new URI of the object, such as \c "table:new"
	 * @configempty{WT_SESSION.rename, see dist/api_data.py}
	 * @ebusy_errors
	 */
	int __F(rename)(WT_SESSION *session,
	    const char *uri, const char *newuri, const char *config);

	/*!
	 * Reset the session handle.
	 *
	 * This method resets the cursors associated with the session, clears session statistics and
	 * discards cached resources. No session configurations are modified (or reset to their
	 * default values). WT_SESSION::reset will fail if a transaction is in progress in the
	 * session.
	 *
	 * @snippet ex_all.c Reset the session
	 *
	 * @param session the session handle
	 * @errors
	 */
	int __F(reset)(WT_SESSION *session);

	/*!
	 * Salvage a table.
	 *
	 * Salvage rebuilds the file, or files of which a table is comprised,
	 * discarding any corrupted file blocks.
	 *
	 * Previously deleted records may re-appear, and inserted records may
	 * disappear, when salvage is done, so salvage should not be run
	 * unless it is known to be necessary.  Normally, salvage should be
	 * called after a table or file has been corrupted, as reported by the
	 * WT_SESSION::verify method.
	 *
	 * Files are rebuilt in place, the salvage method overwrites the
	 * existing files.
	 *
	 * @exclusive
	 *
	 * @snippet ex_all.c Salvage a table
	 *
	 * @param session the session handle
	 * @param name the URI of the table or file to salvage
	 * @configstart{WT_SESSION.salvage, see dist/api_data.py}
	 * @config{force, force salvage even of files that do not appear to be WiredTiger files., a
	 * boolean flag; default \c false.}
	 * @configend
	 * @ebusy_errors
	 */
	int __F(salvage)(WT_SESSION *session,
	    const char *name, const char *config);

	/*!
	 * Truncate a file, table, cursor range, or backup cursor
	 *
	 * Truncate a table or file.
	 * @snippet ex_all.c Truncate a table
	 *
	 * Truncate a cursor range.  When truncating based on a cursor position,
	 * it is not required the cursor reference a record in the object, only
	 * that the key be set.  This allows applications to discard portions of
	 * the object name space without knowing exactly what records the object
	 * contains.
	 * @snippet ex_all.c Truncate a range
	 *
	 * Range truncate is implemented as a "scan and write" operation, specifically without range
	 * locks. Inserts or other operations in the range, as well as operations before or after
	 * the range when no explicit starting or ending key is set, are not well defined: conflicts
	 * may be detected or both transactions may commit. If both commit, there's a failure and
	 * recovery runs, the result may be different than what was in cache before the crash.
	 *
	 * The WT_CURSOR::truncate range truncate operation can only be used at snapshot isolation.
	 *
	 * Any specified cursors end with no position, and subsequent calls to
	 * the WT_CURSOR::next (WT_CURSOR::prev) method will iterate from the
	 * beginning (end) of the table.
	 *
	 * Truncate a backup cursor.  This operation removes all log files that
	 * have been returned by the backup cursor.  It can be used to remove log
	 * files after copying them during @ref backup_incremental.
	 * @snippet ex_backup.c Truncate a backup cursor
	 *
	 * @param session the session handle
	 * @param name the URI of the table or file to truncate, or \c "log:"
	 * for a backup cursor
	 * @param start optional cursor marking the first record discarded;
	 * if <code>NULL</code>, the truncate starts from the beginning of
	 * the object; must be provided when truncating a backup cursor
	 * @param stop optional cursor marking the last record discarded;
	 * if <code>NULL</code>, the truncate continues to the end of the
	 * object; ignored when truncating a backup cursor
	 * @configempty{WT_SESSION.truncate, see dist/api_data.py}
	 * @errors
	 */
	int __F(truncate)(WT_SESSION *session,
	    const char *name, WT_CURSOR *start, WT_CURSOR *stop, const char *config);

	/*!
	 * Upgrade a table.
	 *
	 * Upgrade upgrades a table or file, if upgrade is required.
	 *
	 * @exclusive
	 *
	 * @snippet ex_all.c Upgrade a table
	 *
	 * @param session the session handle
	 * @param name the URI of the table or file to upgrade
	 * @configempty{WT_SESSION.upgrade, see dist/api_data.py}
	 * @ebusy_errors
	 */
	int __F(upgrade)(WT_SESSION *session,
	    const char *name, const char *config);

	/*!
	 * Verify a table.
	 *
	 * Verify reports if a file, or the files of which a table is
	 * comprised, have been corrupted.  The WT_SESSION::salvage method
	 * can be used to repair a corrupted file,
	 *
	 * @snippet ex_all.c Verify a table
	 *
	 * @exclusive
	 *
	 * @param session the session handle
	 * @param name the URI of the table or file to verify, optional if verifying the history
	 * store
	 * @configstart{WT_SESSION.verify, see dist/api_data.py}
	 * @config{do_not_clear_txn_id, Turn off transaction id clearing\, intended for debugging
	 * and better diagnosis of crashes or failures., a boolean flag; default \c false.}
	 * @config{dump_address, Display page addresses\, time windows\, and page types as pages are
	 * verified\, using the application's message handler\, intended for debugging., a boolean
	 * flag; default \c false.}
	 * @config{dump_blocks, Display the contents of on-disk blocks as they are verified\, using
	 * the application's message handler\, intended for debugging., a boolean flag; default \c
	 * false.}
	 * @config{dump_layout, Display the layout of the files as they are verified\, using the
	 * application's message handler\, intended for debugging; requires optional support from
	 * the block manager., a boolean flag; default \c false.}
	 * @config{dump_offsets, Display the contents of specific on-disk blocks\, using the
	 * application's message handler\, intended for debugging., a list of strings; default
	 * empty.}
	 * @config{dump_pages, Display the contents of in-memory pages as they are verified\, using
	 * the application's message handler\, intended for debugging., a boolean flag; default \c
	 * false.}
	 * @config{stable_timestamp, Ensure that no data has a start timestamp after the stable
	 * timestamp\, to be run after rollback_to_stable., a boolean flag; default \c false.}
	 * @config{strict, Treat any verification problem as an error; by default\, verify will
	 * warn\, but not fail\, in the case of errors that won't affect future behavior (for
	 * example\, a leaked block)., a boolean flag; default \c false.}
	 * @configend
	 * @ebusy_errors
	 */
	int __F(verify)(WT_SESSION *session,
	    const char *name, const char *config);
	/*! @} */

	/*!
	 * @name Transactions
	 * @{
	 */
	/*!
	 * Start a transaction in this session.
	 *
	 * The transaction remains active until ended by
	 * WT_SESSION::commit_transaction or WT_SESSION::rollback_transaction.
	 * Operations performed on cursors capable of supporting transactional
	 * operations that are already open in this session, or which are opened
	 * before the transaction ends, will operate in the context of the
	 * transaction.
	 *
	 * @requires_notransaction
	 *
	 * @snippet ex_all.c transaction commit/rollback
	 *
	 * @param session the session handle
	 * @configstart{WT_SESSION.begin_transaction, see dist/api_data.py}
	 * @config{ignore_prepare, whether to ignore the updates by other prepared transactions as
	 * part of read operations of this transaction.  When \c true\, forces the transaction to be
	 * read-only.  Use \c force to ignore prepared updates and permit writes (see @ref
	 * timestamp_prepare_ignore_prepare for more information)., a string\, chosen from the
	 * following options: \c "false"\, \c "force"\, \c "true"; default \c false.}
	 * @config{isolation, the isolation level for this transaction; defaults to the session's
	 * isolation level., a string\, chosen from the following options: \c "read-uncommitted"\,
	 * \c "read-committed"\, \c "snapshot"; default empty.}
	 * @config{name, name of the transaction for tracing and debugging., a string; default
	 * empty.}
	 * @config{no_timestamp, allow a commit without a timestamp\, creating a value that has
	 * "always existed" and is visible regardless of timestamp.  See @ref timestamp_txn_api., a
	 * boolean flag; default \c false.}
	 * @config{operation_timeout_ms, when non-zero\, a requested limit on the time taken to
	 * complete operations in this transaction.  Time is measured in real time milliseconds from
	 * the start of each WiredTiger API call.  There is no guarantee any operation will not take
	 * longer than this amount of time.  If WiredTiger notices the limit has been exceeded\, an
	 * operation may return a WT_ROLLBACK error.  Default is to have no limit., an integer
	 * greater than or equal to 1; default \c 0.}
	 * @config{priority, priority of the transaction for resolving conflicts.  Transactions with
	 * higher values are less likely to abort., an integer between -100 and 100; default \c 0.}
	 * @config{read_timestamp, read using the specified timestamp.  The value must not be older
	 * than the current oldest timestamp.  See @ref timestamp_txn_api., a string; default
	 * empty.}
	 * @config{roundup_timestamps = (, round up timestamps of the transaction., a set of related
	 * configuration options defined below.}
	 * @config{&nbsp;&nbsp;&nbsp;&nbsp;prepared,
	 * applicable only for prepared transactions\, and intended only for special-purpose use\,
	 * see @ref timestamp_prepare_roundup.  Allows the prepare timestamp and the commit
	 * timestamp of this transaction to be rounded up to be no older than the oldest timestamp\,
	 * and allows violating the usual restriction that the prepare timestamp must be newer than
	 * the stable timestamp.  Specifically: at transaction prepare\, if the prepare timestamp is
	 * less than or equal to the oldest timestamp\, the prepare timestamp will be rounded to the
	 * oldest timestamp.  Subsequently\, at commit time\, if the commit timestamp is less than
	 * the (now rounded) prepare timestamp\, the commit timestamp will be rounded up to it and
	 * thus to at least oldest.  Neither timestamp will be checked against the stable
	 * timestamp., a boolean flag; default \c false.}
	 * @config{&nbsp;&nbsp;&nbsp;&nbsp;read, if
	 * the read timestamp is less than the oldest timestamp\, the read timestamp will be rounded
	 * up to the oldest timestamp\, see @ref timestamp_read_roundup., a boolean flag; default \c
	 * false.}
	 * @config{ ),,}
	 * @config{sync, whether to sync log records when the transaction commits\, inherited from
	 * ::wiredtiger_open \c transaction_sync., a boolean flag; default empty.}
	 * @configend
	 * @errors
	 */
	int __F(begin_transaction)(WT_SESSION *session, const char *config);

	/*!
	 * Commit the current transaction.
	 *
	 * A transaction must be in progress when this method is called.
	 *
	 * If WT_SESSION::commit_transaction returns an error, the transaction
	 * was rolled back, not committed.
	 *
	 * @requires_transaction
	 *
	 * @snippet ex_all.c transaction commit/rollback
	 *
	 * @param session the session handle
	 * @configstart{WT_SESSION.commit_transaction, see dist/api_data.py}
	 * @config{commit_timestamp, set the commit timestamp for the current transaction.  For
	 * non-prepared transactions\, value must not be older than the first commit timestamp
	 * already set for the current transaction\, if any\, must not be older than the current
	 * oldest timestamp and must be after the current stable timestamp.  For prepared
	 * transactions\, a commit timestamp is required\, must not be older than the prepare
	 * timestamp and can be set only once.  See @ref timestamp_txn_api and @ref
	 * timestamp_prepare., a string; default empty.}
	 * @config{durable_timestamp, set the durable timestamp for the current transaction.
	 * Required for the commit of a prepared transaction\, and otherwise not permitted.  The
	 * value must also be after the current oldest and stable timestamps and must not be older
	 * than the commit timestamp.  See @ref timestamp_prepare., a string; default empty.}
	 * @config{operation_timeout_ms, when non-zero\, a requested limit on the time taken to
	 * complete operations in this transaction.  Time is measured in real time milliseconds from
	 * the start of each WiredTiger API call.  There is no guarantee any operation will not take
	 * longer than this amount of time.  If WiredTiger notices the limit has been exceeded\, an
	 * operation may return a WT_ROLLBACK error.  Default is to have no limit., an integer
	 * greater than or equal to 1; default \c 0.}
	 * @config{sync, override whether to sync log records when the transaction commits\,
	 * inherited from ::wiredtiger_open \c transaction_sync.  The \c off setting does not wait
	 * for records to be written or synchronized.  The \c on setting forces log records to be
	 * written to the storage device., a string\, chosen from the following options: \c "off"\,
	 * \c "on"; default empty.}
	 * @configend
	 * @errors
	 */
	int __F(commit_transaction)(WT_SESSION *session, const char *config);

	/*!
	 * Prepare the current transaction.
	 *
	 * A transaction must be in progress when this method is called.
	 *
	 * Preparing a transaction will guarantee a subsequent commit will
	 * succeed. Only commit and rollback are allowed on a transaction after
	 * it has been prepared. The transaction prepare API is designed to
	 * support MongoDB exclusively, and guarantees update conflicts have
	 * been resolved, but does not guarantee durability.
	 *
	 * @requires_transaction
	 *
	 * @snippet ex_all.c transaction prepare
	 *
	 * @param session the session handle
	 * @configstart{WT_SESSION.prepare_transaction, see dist/api_data.py}
	 * @config{prepare_timestamp, set the prepare timestamp for the updates of the current
	 * transaction.  The value must not be older than any active read timestamps\, and must be
	 * newer than the current stable timestamp.  See @ref timestamp_prepare., a string; default
	 * empty.}
	 * @configend
	 * @errors
	 */
	int __F(prepare_transaction)(WT_SESSION *session, const char *config);

	/*!
	 * Roll back the current transaction.
	 *
	 * A transaction must be in progress when this method is called.
	 *
	 * All cursors are reset.
	 *
	 * @requires_transaction
	 *
	 * @snippet ex_all.c transaction commit/rollback
	 *
	 * @param session the session handle
	 * @configstart{WT_SESSION.rollback_transaction, see dist/api_data.py}
	 * @config{operation_timeout_ms, when non-zero\, a requested limit on the time taken to
	 * complete operations in this transaction.  Time is measured in real time milliseconds from
	 * the start of each WiredTiger API call.  There is no guarantee any operation will not take
	 * longer than this amount of time.  If WiredTiger notices the limit has been exceeded\, an
	 * operation may return a WT_ROLLBACK error.  Default is to have no limit., an integer
	 * greater than or equal to 1; default \c 0.}
	 * @configend
	 * @errors
	 */
	int __F(rollback_transaction)(WT_SESSION *session, const char *config);
	/*! @} */

	/*!
	 * @name Transaction timestamps
	 * @{
	 */
	/*!
	 * Query the session's transaction timestamp state.
	 *
	 * The WT_SESSION.query_timestamp method can only be used at snapshot isolation.
	 *
	 * @param session the session handle
	 * @param[out] hex_timestamp a buffer that will be set to the
	 * hexadecimal encoding of the timestamp being queried.  Must be large
	 * enough to hold a NUL terminated, hex-encoded 8B timestamp (17 bytes).
	 * @configstart{WT_SESSION.query_timestamp, see dist/api_data.py}
	 * @config{get, specify which timestamp to query: \c commit returns the most recently set
	 * commit_timestamp; \c first_commit returns the first set commit_timestamp; \c prepare
	 * returns the timestamp used in preparing a transaction; \c read returns the timestamp at
	 * which the transaction is reading.  See @ref timestamp_txn_api., a string\, chosen from
	 * the following options: \c "commit"\, \c "first_commit"\, \c "prepare"\, \c "read";
	 * default \c read.}
	 * @configend
	 *
	 * A timestamp of 0 is returned if the timestamp is not available or has not been set.
	 * @errors
	 */
	int __F(query_timestamp)(
	    WT_SESSION *session, char *hex_timestamp, const char *config);

	/*!
	 * Set a timestamp on a transaction.
	 *
	 * The WT_SESSION.timestamp_transaction method can only be used at snapshot isolation.
	 *
	 * @snippet ex_all.c transaction timestamp
	 *
	 * @requires_transaction
	 *
	 * @param session the session handle
	 * @configstart{WT_SESSION.timestamp_transaction, see dist/api_data.py}
	 * @config{commit_timestamp, set the commit timestamp for the current transaction.  For
	 * non-prepared transactions\, the value must not be older than the first commit timestamp
	 * already set for the current transaction\, if any\, must not be older than the current
	 * oldest timestamp and must be after the current stable timestamp.  For prepared
	 * transactions\, a commit timestamp is required\, must not be older than the prepare
	 * timestamp\, can be set only once\, and must not be set until after the transaction has
	 * successfully prepared.  See @ref timestamp_txn_api and @ref timestamp_prepare., a string;
	 * default empty.}
	 * @config{durable_timestamp, set the durable timestamp for the current transaction.
	 * Required for the commit of a prepared transaction\, and otherwise not permitted.  Can
	 * only be set after the transaction has been prepared and a commit timestamp has been set.
	 * The value must be after the current oldest and stable timestamps and must not be older
	 * than the commit timestamp.  See @ref timestamp_prepare., a string; default empty.}
	 * @config{prepare_timestamp, set the prepare timestamp for the updates of the current
	 * transaction.  The value must not be older than any active read timestamps\, and must be
	 * newer than the current stable timestamp.  Can be set only once per transaction.  Setting
	 * the prepare timestamp does not by itself prepare the transaction\, but does oblige the
	 * application to eventually prepare the transaction before committing it.  See @ref
	 * timestamp_prepare., a string; default empty.}
	 * @config{read_timestamp, read using the specified timestamp.  The value must not be older
	 * than the current oldest timestamp.  This can only be set once for a transaction.  See
	 * @ref timestamp_txn_api., a string; default empty.}
	 * @configend
	 * @errors
	 */
	int __F(timestamp_transaction)(WT_SESSION *session, const char *config);

	/*!
	 * Set a timestamp on a transaction numerically.  Prefer this method over
	 * WT_SESSION::timestamp_transaction if the hexadecimal string parsing done in that method
	 * becomes a bottleneck.
	 *
	 * The WT_SESSION.timestamp_transaction_uint method can only be used at snapshot isolation.
	 *
	 * @snippet ex_all.c transaction timestamp_uint
	 *
	 * @requires_transaction
	 *
	 * @param session the session handle
	 * @param which the timestamp being set (see ::WT_TS_TXN_TYPE for available options, and
	 * WT_SESSION::timestamp_transaction for constraints on the timestamps).
	 * @param ts the timestamp.
	 * @errors
	 */
	int __F(timestamp_transaction_uint)(WT_SESSION *session, WT_TS_TXN_TYPE which,
	        uint64_t ts);
	/*! @} */

	/*!
	 * @name Transaction support
	 * @{
	 */
	/*!
	 * Write a transactionally consistent snapshot of a database or set of individual objects.
	 *
	 * When timestamps are not in use, the checkpoint includes all transactions committed
	 * before the checkpoint starts. When timestamps are in use and the checkpoint runs with
	 * \c use_timestamp=true (the default), updates committed with a timestamp after the
	 * \c stable timestamp, in tables configured for checkpoint-level durability, are not
	 * included in the checkpoint. Updates committed in tables configured for commit-level
	 * durability are always included in the checkpoint. See @ref durability_checkpoint and
	 * @ref durability_log for more information.
	 *
	 * Calling the checkpoint method multiple times serializes the checkpoints, new checkpoint
	 * calls wait for running checkpoint calls to complete.
	 *
	 * Existing named checkpoints may optionally be discarded.
	 *
	 * @requires_notransaction
	 *
	 * @snippet ex_all.c Checkpoint examples
	 *
	 * @param session the session handle
	 * @configstart{WT_SESSION.checkpoint, see dist/api_data.py}
	 * @config{drop, specify a list of checkpoints to drop.  The list may additionally contain
	 * one of the following keys: \c "from=all" to drop all checkpoints\, \c "from=<checkpoint>"
	 * to drop all checkpoints after and including the named checkpoint\, or \c
	 * "to=<checkpoint>" to drop all checkpoints before and including the named checkpoint.
	 * Checkpoints cannot be dropped if open in a cursor.  While a hot backup is in progress\,
	 * checkpoints created prior to the start of the backup cannot be dropped., a list of
	 * strings; default empty.}
	 * @config{force, if false (the default)\, checkpoints may be skipped if the underlying
	 * object has not been modified\, if true\, this option forces the checkpoint., a boolean
	 * flag; default \c false.}
	 * @config{name, if set\, specify a name for the checkpoint (note that checkpoints including
	 * LSM trees may not be named)., a string; default empty.}
	 * @config{target, if non-empty\, checkpoint the list of objects.  Checkpointing a list of
	 * objects separately from a database-wide checkpoint can lead to data inconsistencies\, see
	 * @ref checkpoint_target for more information., a list of strings; default empty.}
	 * @config{use_timestamp, if true (the default)\, create the checkpoint as of the last
	 * stable timestamp if timestamps are in use\, or with all committed updates if there is no
	 * stable timestamp set.  If false\, always generate a checkpoint with all committed
	 * updates\, ignoring any stable timestamp., a boolean flag; default \c true.}
	 * @configend
	 * @errors
	 */
	int __F(checkpoint)(WT_SESSION *session, const char *config);

	/*!
	 * Reset the snapshot.
	 *
	 * This method resets snapshots for snapshot isolation transactions to update their existing
	 * snapshot. It raises an error when this API is used in an isolation other than snapshot,
	 * or when the transaction has performed any write operations.
	 *
	 * This API internally releases the current snapshot and gets the new running transactions
	 * snapshot to avoid pinning the content in the database that is no longer needed.
	 * Applications not using read timestamps for search may see different results after the
	 * snapshot is updated.
	 *
	 * @requires_transaction
	 *
	 * @snippet ex_all.c reset snapshot
	 *
	 * @param session the session handle
	 * @errors
	 */
	int __F(reset_snapshot)(WT_SESSION *session);

	/*!
	 * Return the transaction ID range pinned by the session handle.
	 *
	 * The ID range is approximate and is calculated based on the oldest
	 * ID needed for the active transaction in this session, compared
	 * to the newest transaction in the system.
	 *
	 * @snippet ex_all.c transaction pinned range
	 *
	 * @param session the session handle
	 * @param[out] range the range of IDs pinned by this session. Zero if
	 * there is no active transaction.
	 * @errors
	 */
	int __F(transaction_pinned_range)(WT_SESSION* session, uint64_t *range);
	/*! @} */

#ifndef DOXYGEN
	/*!
	 * Optionally returns the reason for the most recent rollback error returned from the API.
	 *
	 * There is no guarantee a rollback reason will be set and thus the caller
	 * must check for a NULL pointer.
	 *
	 * @param session the session handle
	 * @returns an optional string indicating the reason for the rollback
	 */
	const char * __F(get_rollback_reason)(WT_SESSION *session);

	/*!
	 * Call into the library.
	 *
	 * This method is used for breakpoints and to set other configuration
	 * when debugging layers not directly supporting those features.
	 *
	 * @param session the session handle
	 * @errors
	 */
	int __F(breakpoint)(WT_SESSION *session);
#endif
};

/*!
 * A connection to a WiredTiger database.  The connection may be opened within
 * the same address space as the caller or accessed over a socket connection.
 *
 * Most applications will open a single connection to a database for each
 * process.  The first process to open a connection to a database will access
 * the database in its own address space.  Subsequent connections (if allowed)
 * will communicate with the first process over a socket connection to perform
 * their operations.
 *
 * <b>Thread safety:</b> A WT_CONNECTION handle may be shared between threads,
 * see @ref threads for more information.
 */
struct __wt_connection {
	/*!
	 * Close a connection.
	 *
	 * Any open sessions will be closed. This will release the resources
	 * associated with the session handle, including rolling back any
	 * active transactions and closing any cursors that remain open in the
	 * session.
	 *
	 * @snippet ex_all.c Close a connection
	 *
	 * @param connection the connection handle
	 * @configstart{WT_CONNECTION.close, see dist/api_data.py}
	 * @config{leak_memory, don't free memory during close., a boolean flag; default \c false.}
	 * @config{use_timestamp, by default\, create the close checkpoint as of the last stable
	 * timestamp if timestamps are in use\, or all current updates if there is no stable
	 * timestamp set.  If false\, this option generates a checkpoint with all updates., a
	 * boolean flag; default \c true.}
	 * @configend
	 * @errors
	 */
	int __F(close)(WT_CONNECTION *connection, const char *config);

#ifndef DOXYGEN
	/*!
	 * Output debug information for various subsystems. The output format
	 * may change over time, gathering the debug information may be
	 * invasive, and the information reported may not provide a point in
	 * time view of the system.
	 *
	 * @param connection the connection handle
	 * @configstart{WT_CONNECTION.debug_info, see dist/api_data.py}
	 * @config{cache, print cache information., a boolean flag; default \c false.}
	 * @config{cursors, print all open cursor information., a boolean flag; default \c false.}
	 * @config{handles, print open handles information., a boolean flag; default \c false.}
	 * @config{log, print log information., a boolean flag; default \c false.}
	 * @config{sessions, print open session information., a boolean flag; default \c false.}
	 * @config{txn, print global txn information., a boolean flag; default \c false.}
	 * @configend
	 * @errors
	 */
	int __F(debug_info)(WT_CONNECTION *connection, const char *config);
#endif

	/*!
	 * Reconfigure a connection handle.
	 *
	 * @snippet ex_all.c Reconfigure a connection
	 *
	 * @param connection the connection handle
	 * @configstart{WT_CONNECTION.reconfigure, see dist/api_data.py}
	 * @config{block_cache = (, block cache configuration options., a set of related
	 * configuration options defined below.}
	 * @config{&nbsp;&nbsp;&nbsp;&nbsp;
	 * blkcache_eviction_aggression, seconds an unused block remains in the cache before it is
	 * evicted., an integer between 1 and 7200; default \c 1800.}
	 * @config{&nbsp;&nbsp;&nbsp;&nbsp;cache_on_checkpoint, cache blocks written by a
	 * checkpoint., a boolean flag; default \c true.}
	 * @config{&nbsp;&nbsp;&nbsp;&nbsp;
	 * cache_on_writes, cache blocks as they are written (other than checkpoint blocks)., a
	 * boolean flag; default \c true.}
	 * @config{&nbsp;&nbsp;&nbsp;&nbsp;enabled, enable block
	 * cache., a boolean flag; default \c false.}
	 * @config{&nbsp;&nbsp;&nbsp;&nbsp;full_target,
	 * the fraction of the block cache that must be full before eviction will remove unused
	 * blocks., an integer between 30 and 100; default \c 95.}
	 * @config{&nbsp;&nbsp;&nbsp;&nbsp;
	 * hashsize, number of buckets in the hashtable that keeps track of blocks., an integer
	 * between 512 and 256K; default \c 0.}
	 * @config{&nbsp;&nbsp;&nbsp;&nbsp;
	 * max_percent_overhead, maximum tolerated overhead expressed as the number of blocks added
	 * and removed as percent of blocks looked up; cache population and eviction will be
	 * suppressed if the overhead exceeds the threshold., an integer between 1 and 500; default
	 * \c 10.}
	 * @config{&nbsp;&nbsp;&nbsp;&nbsp;nvram_path, the absolute path to the file system
	 * mounted on the NVRAM device., a string; default empty.}
	 * @config{&nbsp;&nbsp;&nbsp;&nbsp;
	 * percent_file_in_dram, bypass cache for a file if the set percentage of the file fits in
	 * system DRAM (as specified by block_cache.system_ram)., an integer between 0 and 100;
	 * default \c 50.}
	 * @config{&nbsp;&nbsp;&nbsp;&nbsp;size, maximum memory to allocate for the
	 * block cache., an integer between 0 and 10TB; default \c 0.}
	 * @config{&nbsp;&nbsp;&nbsp;&nbsp;system_ram, the bytes of system DRAM available for
	 * caching filesystem blocks., an integer between 0 and 1024GB; default \c 0.}
	 * @config{&nbsp;&nbsp;&nbsp;&nbsp;type, cache location: DRAM or NVRAM., a string; default
	 * empty.}
	 * @config{ ),,}
	 * @config{cache_max_wait_ms, the maximum number of milliseconds an application thread will
	 * wait for space to be available in cache before giving up.  Default will wait forever., an
	 * integer greater than or equal to 0; default \c 0.}
	 * @config{cache_overhead, assume the heap allocator overhead is the specified percentage\,
	 * and adjust the cache usage by that amount (for example\, if there is 10GB of data in
	 * cache\, a percentage of 10 means WiredTiger treats this as 11GB). This value is
	 * configurable because different heap allocators have different overhead and different
	 * workloads will have different heap allocation sizes and patterns\, therefore applications
	 * may need to adjust this value based on allocator choice and behavior in measured
	 * workloads., an integer between 0 and 30; default \c 8.}
	 * @config{cache_size, maximum heap memory to allocate for the cache.  A database should
	 * configure either \c cache_size or \c shared_cache but not both., an integer between 1MB
	 * and 10TB; default \c 100MB.}
	 * @config{checkpoint = (, periodically checkpoint the database.  Enabling the checkpoint
	 * server uses a session from the configured session_max., a set of related configuration
	 * options defined below.}
	 * @config{&nbsp;&nbsp;&nbsp;&nbsp;log_size, wait for this amount of
	 * log record bytes to be written to the log between each checkpoint.  If non-zero\, this
	 * value will use a minimum of the log file size.  A database can configure both log_size
	 * and wait to set an upper bound for checkpoints; setting this value above 0 configures
	 * periodic checkpoints., an integer between 0 and 2GB; default \c 0.}
	 * @config{&nbsp;&nbsp;&nbsp;&nbsp;wait, seconds to wait between each checkpoint; setting
	 * this value above 0 configures periodic checkpoints., an integer between 0 and 100000;
	 * default \c 0.}
	 * @config{ ),,}
	 * @config{compatibility = (, set compatibility version of database.  Changing the
	 * compatibility version requires that there are no active operations for the duration of
	 * the call., a set of related configuration options defined below.}
	 * @config{&nbsp;&nbsp;&nbsp;&nbsp;release, compatibility release version string., a string;
	 * default empty.}
	 * @config{ ),,}
	 * @config{debug_mode = (, control the settings of various extended debugging features., a
	 * set of related configuration options defined below.}
	 * @config{&nbsp;&nbsp;&nbsp;&nbsp;
	 * checkpoint_retention, adjust log removal to retain the log records of this number of
	 * checkpoints.  Zero or one means perform normal removal., an integer between 0 and 1024;
	 * default \c 0.}
	 * @config{&nbsp;&nbsp;&nbsp;&nbsp;corruption_abort, if true and built in
	 * diagnostic mode\, dump core in the case of data corruption., a boolean flag; default \c
	 * true.}
	 * @config{&nbsp;&nbsp;&nbsp;&nbsp;cursor_copy, if true\, use the system allocator to
	 * make a copy of any data returned by a cursor operation and return the copy instead.  The
	 * copy is freed on the next cursor operation.  This allows memory sanitizers to detect
	 * inappropriate references to memory owned by cursors., a boolean flag; default \c false.}
	 * @config{&nbsp;&nbsp;&nbsp;&nbsp;eviction, if true\, modify internal algorithms to change
	 * skew to force history store eviction to happen more aggressively.  This includes but is
	 * not limited to not skewing newest\, not favoring leaf pages\, and modifying the eviction
	 * score mechanism., a boolean flag; default \c false.}
	 * @config{&nbsp;&nbsp;&nbsp;&nbsp;
	 * flush_checkpoint, if true\, call a system wide checkpoint immediately after a flush_tier
	 * completes to force objects out to disk so that a flush_tier can work single-threaded., a
	 * boolean flag; default \c false.}
	 * @config{&nbsp;&nbsp;&nbsp;&nbsp;log_retention, adjust
	 * log removal to retain at least this number of log files\, ignored if set to 0. (Warning:
	 * this option can remove log files required for recovery if no checkpoints have yet been
	 * done and the number of log files exceeds the configured value.  As WiredTiger cannot
	 * detect the difference between a system that has not yet checkpointed and one that will
	 * never checkpoint\, it might discard log files before any checkpoint is done.)., an
	 * integer between 0 and 1024; default \c 0.}
	 * @config{&nbsp;&nbsp;&nbsp;&nbsp;realloc_exact,
	 * if true\, reallocation of memory will only provide the exact amount requested.  This will
	 * help with spotting memory allocation issues more easily., a boolean flag; default \c
	 * false.}
	 * @config{&nbsp;&nbsp;&nbsp;&nbsp;rollback_error, return a WT_ROLLBACK error from a
	 * transaction operation about every Nth operation to simulate a collision., an integer
	 * between 0 and 10M; default \c 0.}
	 * @config{&nbsp;&nbsp;&nbsp;&nbsp;slow_checkpoint, if
	 * true\, slow down checkpoint creation by slowing down internal page processing., a boolean
	 * flag; default \c false.}
	 * @config{&nbsp;&nbsp;&nbsp;&nbsp;table_logging, if true\, write
	 * transaction related information to the log for all operations\, even operations for
	 * tables with logging turned off.  This additional logging information is intended for
	 * debugging and is informational only\, that is\, it is ignored during recovery., a boolean
	 * flag; default \c false.}
	 * @config{&nbsp;&nbsp;&nbsp;&nbsp;update_restore_evict, if true\,
	 * control all dirty page evictions through forcing update restore eviction., a boolean
	 * flag; default \c false.}
	 * @config{ ),,}
	 * @config{error_prefix, prefix string for error messages., a string; default empty.}
	 * @config{eviction = (, eviction configuration options., a set of related configuration
	 * options defined below.}
	 * @config{&nbsp;&nbsp;&nbsp;&nbsp;threads_max, maximum number of
	 * threads WiredTiger will start to help evict pages from cache.  The number of threads
	 * started will vary depending on the current eviction load.  Each eviction worker thread
	 * uses a session from the configured session_max., an integer between 1 and 20; default \c
	 * 8.}
	 * @config{&nbsp;&nbsp;&nbsp;&nbsp;threads_min, minimum number of threads WiredTiger
	 * will start to help evict pages from cache.  The number of threads currently running will
	 * vary depending on the current eviction load., an integer between 1 and 20; default \c 1.}
	 * @config{ ),,}
	 * @config{eviction_checkpoint_target, perform eviction at the beginning of checkpoints to
	 * bring the dirty content in cache to this level.  It is a percentage of the cache size if
	 * the value is within the range of 0 to 100 or an absolute size when greater than 100. The
	 * value is not allowed to exceed the \c cache_size.  Ignored if set to zero., an integer
	 * between 0 and 10TB; default \c 1.}
	 * @config{eviction_dirty_target, perform eviction in worker threads when the cache contains
	 * at least this much dirty content.  It is a percentage of the cache size if the value is
	 * within the range of 1 to 100 or an absolute size when greater than 100. The value is not
	 * allowed to exceed the \c cache_size and has to be lower than its counterpart \c
	 * eviction_dirty_trigger., an integer between 1 and 10TB; default \c 5.}
	 * @config{eviction_dirty_trigger, trigger application threads to perform eviction when the
	 * cache contains at least this much dirty content.  It is a percentage of the cache size if
	 * the value is within the range of 1 to 100 or an absolute size when greater than 100. The
	 * value is not allowed to exceed the \c cache_size and has to be greater than its
	 * counterpart \c eviction_dirty_target.  This setting only alters behavior if it is lower
	 * than eviction_trigger., an integer between 1 and 10TB; default \c 20.}
	 * @config{eviction_target, perform eviction in worker threads when the cache contains at
	 * least this much content.  It is a percentage of the cache size if the value is within the
	 * range of 10 to 100 or an absolute size when greater than 100. The value is not allowed to
	 * exceed the \c cache_size and has to be lower than its counterpart \c eviction_trigger.,
	 * an integer between 10 and 10TB; default \c 80.}
	 * @config{eviction_trigger, trigger application threads to perform eviction when the cache
	 * contains at least this much content.  It is a percentage of the cache size if the value
	 * is within the range of 10 to 100 or an absolute size when greater than 100. The value is
	 * not allowed to exceed the \c cache_size and has to be greater than its counterpart \c
	 * eviction_target., an integer between 10 and 10TB; default \c 95.}
	 * @config{eviction_updates_target, perform eviction in worker threads when the cache
	 * contains at least this many bytes of updates.  It is a percentage of the cache size if
	 * the value is within the range of 0 to 100 or an absolute size when greater than 100.
	 * Calculated as half of \c eviction_dirty_target by default.  The value is not allowed to
	 * exceed the \c cache_size and has to be lower than its counterpart \c
	 * eviction_updates_trigger., an integer between 0 and 10TB; default \c 0.}
	 * @config{eviction_updates_trigger, trigger application threads to perform eviction when
	 * the cache contains at least this many bytes of updates.  It is a percentage of the cache
	 * size if the value is within the range of 1 to 100 or an absolute size when greater than
	 * 100\. Calculated as half of \c eviction_dirty_trigger by default.  The value is not
	 * allowed to exceed the \c cache_size and has to be greater than its counterpart \c
	 * eviction_updates_target.  This setting only alters behavior if it is lower than \c
	 * eviction_trigger., an integer between 0 and 10TB; default \c 0.}
	 * @config{file_manager = (, control how file handles are managed., a set of related
	 * configuration options defined below.}
	 * @config{&nbsp;&nbsp;&nbsp;&nbsp;
	 * close_handle_minimum, number of handles open before the file manager will look for
	 * handles to close., an integer greater than or equal to 0; default \c 250.}
	 * @config{&nbsp;&nbsp;&nbsp;&nbsp;close_idle_time, amount of time in seconds a file handle
	 * needs to be idle before attempting to close it.  A setting of 0 means that idle handles
	 * are not closed., an integer between 0 and 100000; default \c 30.}
	 * @config{&nbsp;&nbsp;&nbsp;&nbsp;close_scan_interval, interval in seconds at which to
	 * check for files that are inactive and close them., an integer between 1 and 100000;
	 * default \c 10.}
	 * @config{ ),,}
	 * @config{history_store = (, history store configuration options., a set of related
	 * configuration options defined below.}
	 * @config{&nbsp;&nbsp;&nbsp;&nbsp;file_max, The
	 * maximum number of bytes that WiredTiger is allowed to use for its history store
	 * mechanism.  If the history store file exceeds this size\, a panic will be triggered.  The
	 * default value means that the history store file is unbounded and may use as much space as
	 * the filesystem will accommodate.  The minimum non-zero setting is 100MB., an integer
	 * greater than or equal to 0; default \c 0.}
	 * @config{ ),,}
	 * @config{io_capacity = (, control how many bytes per second are written and read.
	 * Exceeding the capacity results in throttling., a set of related configuration options
	 * defined below.}
	 * @config{&nbsp;&nbsp;&nbsp;&nbsp;total, number of bytes per second
	 * available to all subsystems in total.  When set\, decisions about what subsystems are
	 * throttled\, and in what proportion\, are made internally.  The minimum non-zero setting
	 * is 1MB., an integer between 0 and 1TB; default \c 0.}
	 * @config{ ),,}
	 * @config{json_output, enable JSON formatted messages on the event handler interface.
	 * Options are given as a list\, where each option specifies an event handler category e.g.
	 * 'error' represents the messages from the WT_EVENT_HANDLER::handle_error method., a list\,
	 * with values chosen from the following options: \c "error"\, \c "message"; default \c [].}
	 * @config{log = (, enable logging.  Enabling logging uses three sessions from the
	 * configured session_max., a set of related configuration options defined below.}
	 * @config{&nbsp;&nbsp;&nbsp;&nbsp;os_cache_dirty_pct, maximum dirty system buffer cache
	 * usage\, as a percentage of the log's \c file_max.  If non-zero\, schedule writes for
	 * dirty blocks belonging to the log in the system buffer cache after that percentage of the
	 * log has been written into the buffer cache without an intervening file sync., an integer
	 * between 0 and 100; default \c 0.}
	 * @config{&nbsp;&nbsp;&nbsp;&nbsp;prealloc, pre-allocate
	 * log files., a boolean flag; default \c true.}
	 * @config{&nbsp;&nbsp;&nbsp;&nbsp;remove,
	 * automatically remove unneeded log files., a boolean flag; default \c true.}
	 * @config{&nbsp;&nbsp;&nbsp;&nbsp;zero_fill, manually write zeroes into log files., a
	 * boolean flag; default \c false.}
	 * @config{ ),,}
	 * @config{lsm_manager = (, configure database wide options for LSM tree management.  The
	 * LSM manager is started automatically the first time an LSM tree is opened.  The LSM
	 * manager uses a session from the configured session_max., a set of related configuration
	 * options defined below.}
	 * @config{&nbsp;&nbsp;&nbsp;&nbsp;merge, merge LSM chunks where
	 * possible., a boolean flag; default \c true.}
	 * @config{&nbsp;&nbsp;&nbsp;&nbsp;
	 * worker_thread_max, Configure a set of threads to manage merging LSM trees in the
	 * database.  Each worker thread uses a session handle from the configured session_max., an
	 * integer between 3 and 20; default \c 4.}
	 * @config{ ),,}
	 * @config{operation_timeout_ms, if non-zero\, a requested limit on the number of elapsed
	 * real time milliseconds application threads will take to complete database operations.
	 * Time is measured from the start of each WiredTiger API call.  There is no guarantee any
	 * operation will not take longer than this amount of time.  If WiredTiger notices the limit
	 * has been exceeded\, an operation may return a WT_ROLLBACK error.  The default of 0 is to
	 * have no limit., an integer greater than or equal to 0; default \c 0.}
	 * @config{operation_tracking = (, enable tracking of performance-critical functions.  See
	 * @ref operation_tracking for more information., a set of related configuration options
	 * defined below.}
	 * @config{&nbsp;&nbsp;&nbsp;&nbsp;enabled, enable operation tracking
	 * subsystem., a boolean flag; default \c false.}
	 * @config{&nbsp;&nbsp;&nbsp;&nbsp;path, the
	 * name of a directory into which operation tracking files are written.  The directory must
	 * already exist.  If the value is not an absolute path\, the path is relative to the
	 * database home (see @ref absolute_path for more information)., a string; default \c ".".}
	 * @config{ ),,}
	 * @config{shared_cache = (, shared cache configuration options.  A database should
	 * configure either a cache_size or a shared_cache not both.  Enabling a shared cache uses a
	 * session from the configured session_max.  A shared cache can not have absolute values
	 * configured for cache eviction settings., a set of related configuration options defined
	 * below.}
	 * @config{&nbsp;&nbsp;&nbsp;&nbsp;chunk, the granularity that a shared cache is
	 * redistributed., an integer between 1MB and 10TB; default \c 10MB.}
	 * @config{&nbsp;&nbsp;&nbsp;&nbsp;name, the name of a cache that is shared between
	 * databases or \c "none" when no shared cache is configured., a string; default \c none.}
	 * @config{&nbsp;&nbsp;&nbsp;&nbsp;quota, maximum size of cache this database can be
	 * allocated from the shared cache.  Defaults to the entire shared cache size., an integer;
	 * default \c 0.}
	 * @config{&nbsp;&nbsp;&nbsp;&nbsp;reserve, amount of cache this database is
	 * guaranteed to have available from the shared cache.  This setting is per database.
	 * Defaults to the chunk size., an integer; default \c 0.}
	 * @config{&nbsp;&nbsp;&nbsp;&nbsp;
	 * size, maximum memory to allocate for the shared cache.  Setting this will update the
	 * value if one is already set., an integer between 1MB and 10TB; default \c 500MB.}
	 * @config{ ),,}
	 * @config{statistics, Maintain database statistics\, which may impact performance.
	 * Choosing "all" maintains all statistics regardless of cost\, "fast" maintains a subset of
	 * statistics that are relatively inexpensive\, "none" turns off all statistics.  The
	 * "clear" configuration resets statistics after they are gathered\, where appropriate (for
	 * example\, a cache size statistic is not cleared\, while the count of cursor insert
	 * operations will be cleared). When "clear" is configured for the database\, gathered
	 * statistics are reset each time a statistics cursor is used to gather statistics\, as well
	 * as each time statistics are logged using the \c statistics_log configuration.  See @ref
	 * statistics for more information., a list\, with values chosen from the following options:
	 * \c "all"\, \c "cache_walk"\, \c "fast"\, \c "none"\, \c "clear"\, \c "tree_walk"; default
	 * \c none.}
	 * @config{statistics_log = (, log any statistics the database is configured to maintain\,
	 * to a file.  See @ref statistics for more information.  Enabling the statistics log server
	 * uses a session from the configured session_max., a set of related configuration options
	 * defined below.}
	 * @config{&nbsp;&nbsp;&nbsp;&nbsp;json, encode statistics in JSON format.,
	 * a boolean flag; default \c false.}
	 * @config{&nbsp;&nbsp;&nbsp;&nbsp;on_close, log
	 * statistics on database close., a boolean flag; default \c false.}
	 * @config{&nbsp;&nbsp;&nbsp;&nbsp;sources, if non-empty\, include statistics for the list
	 * of data source URIs\, if they are open at the time of the statistics logging.  The list
	 * may include URIs matching a single data source ("table:mytable")\, or a URI matching all
	 * data sources of a particular type ("table:")., a list of strings; default empty.}
	 * @config{&nbsp;&nbsp;&nbsp;&nbsp;timestamp, a timestamp prepended to each log record\, may
	 * contain strftime conversion specifications\, when \c json is configured\, defaults to \c
	 * "%Y-%m-%dT%H:%M:%S.000Z"., a string; default \c "%b %d %H:%M:%S".}
	 * @config{&nbsp;&nbsp;&nbsp;&nbsp;wait, seconds to wait between each write of the log
	 * records; setting this value above 0 configures statistics logging., an integer between 0
	 * and 100000; default \c 0.}
	 * @config{ ),,}
	 * @config{tiered_storage = (, enable tiered storage.  Enabling tiered storage may use one
	 * session from the configured session_max., a set of related configuration options defined
	 * below.}
	 * @config{&nbsp;&nbsp;&nbsp;&nbsp;local_retention, time in seconds to retain data
	 * on tiered storage on the local tier for faster read access., an integer between 0 and
	 * 10000; default \c 300.}
	 * @config{&nbsp;&nbsp;&nbsp;&nbsp;object_target_size, the
	 * approximate size of objects before creating them on the tiered storage tier., an integer
	 * between 100K and 10TB; default \c 10M.}
	 * @config{ ),,}
	 * @config{verbose, enable messages for various subsystems and operations.  Options are
	 * given as a list\, where each message type can optionally define an associated verbosity
	 * level\, such as <code>"verbose=[evictserver\,read:1\,rts:0]"</code>. Verbosity levels
	 * that can be provided include <code>0</code> (INFO) and <code>1</code> (DEBUG)., a list\,
	 * with values chosen from the following options: \c "api"\, \c "backup"\, \c "block"\, \c
	 * "block_cache"\, \c "checkpoint"\, \c "checkpoint_cleanup"\, \c "checkpoint_progress"\, \c
	 * "compact"\, \c "compact_progress"\, \c "error_returns"\, \c "evict"\, \c "evict_stuck"\,
	 * \c "evictserver"\, \c "fileops"\, \c "generation"\, \c "handleops"\, \c "history_store"\,
	 * \c "history_store_activity"\, \c "log"\, \c "lsm"\, \c "lsm_manager"\, \c "metadata"\, \c
	 * "mutex"\, \c "out_of_order"\, \c "overflow"\, \c "read"\, \c "reconcile"\, \c
	 * "recovery"\, \c "recovery_progress"\, \c "rts"\, \c "salvage"\, \c "shared_cache"\, \c
	 * "split"\, \c "temporary"\, \c "thread_group"\, \c "tiered"\, \c "timestamp"\, \c
	 * "transaction"\, \c "verify"\, \c "version"\, \c "write"; default \c [].}
	 * @configend
	 * @errors
	 */
	int __F(reconfigure)(WT_CONNECTION *connection, const char *config);

	/*!
	 * The home directory of the connection.
	 *
	 * @snippet ex_all.c Get the database home directory
	 *
	 * @param connection the connection handle
	 * @returns a pointer to a string naming the home directory
	 */
	const char *__F(get_home)(WT_CONNECTION *connection);

	/*!
	 * Add configuration options for a method.  See
	 * @ref custom_ds_config_add for more information.
	 *
	 * @snippet ex_all.c Configure method configuration
	 *
	 * @param connection the connection handle
	 * @param method the method being configured
	 * @param uri the object type or NULL for all object types
	 * @param config the additional configuration's name and default value
	 * @param type the additional configuration's type (must be one of
	 * \c "boolean"\, \c "int", \c "list" or \c "string")
	 * @param check the additional configuration check string, or NULL if
	 * none
	 * @errors
	 */
	int __F(configure_method)(WT_CONNECTION *connection,
	    const char *method, const char *uri,
	    const char *config, const char *type, const char *check);

	/*!
	 * Return if opening this handle created the database.
	 *
	 * @snippet ex_all.c Check if the database is newly created
	 *
	 * @param connection the connection handle
	 * @returns false (zero) if the connection existed before the call to
	 * ::wiredtiger_open, true (non-zero) if it was created by opening this
	 * handle.
	 */
	int __F(is_new)(WT_CONNECTION *connection);

	/*!
	 * @name Session handles
	 * @{
	 */
	/*!
	 * Open a session.
	 *
	 * @snippet ex_all.c Open a session
	 *
	 * @param connection the connection handle
	 * @param event_handler An event handler. If <code>NULL</code>, the
	 * connection's event handler is used. See @ref event_message_handling
	 * for more information.
	 * @configstart{WT_CONNECTION.open_session, see dist/api_data.py}
	 * @config{cache_cursors, enable caching of cursors for reuse.  Any calls to
	 * WT_CURSOR::close for a cursor created in this session will mark the cursor as cached and
	 * keep it available to be reused for later calls to WT_SESSION::open_cursor.  Cached
	 * cursors may be eventually closed.  This value is inherited from ::wiredtiger_open \c
	 * cache_cursors., a boolean flag; default \c true.}
	 * @config{cache_max_wait_ms, the maximum number of milliseconds an application thread will
	 * wait for space to be available in cache before giving up.  Default value will be the
	 * global setting of the connection config., an integer greater than or equal to 0; default
	 * \c 0.}
	 * @config{debug = (, configure debug specific behavior on a session.  Generally only used
	 * for internal testing purposes., a set of related configuration options defined below.}
	 * @config{&nbsp;&nbsp;&nbsp;&nbsp;release_evict_page, Configure the session to evict the
	 * page when it is released and no longer needed., a boolean flag; default \c false.}
	 * @config{ ),,}
	 * @config{ignore_cache_size, when set\, operations performed by this session ignore the
	 * cache size and are not blocked when the cache is full.  Note that use of this option for
	 * operations that create cache pressure can starve ordinary sessions that obey the cache
	 * size., a boolean flag; default \c false.}
	 * @config{isolation, the default isolation level for operations in this session., a
	 * string\, chosen from the following options: \c "read-uncommitted"\, \c "read-committed"\,
	 * \c "snapshot"; default \c snapshot.}
	 * @configend
	 * @param[out] sessionp the new session handle
	 * @errors
	 */
	int __F(open_session)(WT_CONNECTION *connection,
	    WT_EVENT_HANDLER *event_handler, const char *config,
	    WT_SESSION **sessionp);
	/*! @} */

	/*!
	 * @name Transactions
	 * @{
	 */
	/*!
	 * Query the global transaction timestamp state.
	 *
	 * @snippet ex_all.c query timestamp
	 *
	 * @param connection the connection handle
	 * @param[out] hex_timestamp a buffer that will be set to the
	 * hexadecimal encoding of the timestamp being queried.  Must be large
	 * enough to hold a NUL terminated, hex-encoded 8B timestamp (17 bytes).
	 * @configstart{WT_CONNECTION.query_timestamp, see dist/api_data.py}
	 * @config{get, specify which timestamp to query: \c all_durable returns the largest
	 * timestamp such that all timestamps up to and including that value have been committed
	 * (possibly bounded by the application-set \c durable timestamp); \c last_checkpoint
	 * returns the timestamp of the most recent stable checkpoint; \c oldest_timestamp returns
	 * the most recent \c oldest_timestamp set with WT_CONNECTION::set_timestamp; \c
	 * oldest_reader returns the minimum of the read timestamps of all active readers; \c pinned
	 * returns the minimum of the \c oldest_timestamp and the read timestamps of all active
	 * readers; \c recovery returns the timestamp of the most recent stable checkpoint taken
	 * prior to a shutdown; \c stable_timestamp returns the most recent \c stable_timestamp set
	 * with WT_CONNECTION::set_timestamp.  (The \c oldest and \c stable arguments are deprecated
	 * short-hand for \c oldest_timestamp and \c stable_timestamp\, respectively.) See @ref
	 * timestamp_global_api., a string\, chosen from the following options: \c "all_durable"\,
	 * \c "last_checkpoint"\, \c "oldest"\, \c "oldest_reader"\, \c "oldest_timestamp"\, \c
	 * "pinned"\, \c "recovery"\, \c "stable"\, \c "stable_timestamp"; default \c all_durable.}
	 * @configend
	 *
	 * A timestamp of 0 is returned if the timestamp is not available or has not been set.
	 * @errors
	 */
	int __F(query_timestamp)(
	    WT_CONNECTION *connection, char *hex_timestamp, const char *config);

	/*!
	 * Set a global transaction timestamp.
	 *
	 * @snippet ex_all.c set durable timestamp
	 *
	 * @snippet ex_all.c set oldest timestamp
	 *
	 * @snippet ex_all.c set stable timestamp
	 *
	 * @param connection the connection handle
	 * @configstart{WT_CONNECTION.set_timestamp, see dist/api_data.py}
	 * @config{durable_timestamp, temporarily set the system's maximum durable timestamp\,
	 * bounding the timestamp returned by WT_CONNECTION::query_timestamp with the \c all_durable
	 * configuration.  Calls to WT_CONNECTION::query_timestamp will ignore durable timestamps
	 * greater than the specified value until a subsequent transaction commit advances the
	 * maximum durable timestamp\, or rollback-to-stable resets the value.  See @ref
	 * timestamp_global_api., a string; default empty.}
	 * @config{oldest_timestamp, future commits and queries will be no earlier than the
	 * specified timestamp.  Values must be monotonically increasing\, any attempt to set the
	 * value to older than the current is silently ignored.  The value must not be newer than
	 * the current stable timestamp.  See @ref timestamp_global_api., a string; default empty.}
	 * @config{stable_timestamp, checkpoints will not include commits that are newer than the
	 * specified timestamp in tables configured with \c "log=(enabled=false)". Values must be
	 * monotonically increasing\, any attempt to set the value to older than the current is
	 * silently ignored.  The value must not be older than the current oldest timestamp.  See
	 * @ref timestamp_global_api., a string; default empty.}
	 * @configend
	 * @errors
	 */
	int __F(set_timestamp)(
	    WT_CONNECTION *connection, const char *config);

	/*!
	 * Rollback tables to an earlier point in time, discarding all updates to checkpoint durable
	 * tables that have commit times more recent than the current global stable timestamp.
	 *
	 * No updates made to logged tables or updates made without an associated commit timestamp
	 * will be discarded. See @ref timestamp_misc.
	 *
	 * Applications must resolve all running transactions and close or reset all open cursors
	 * before the call, and no other API calls should be made for the duration of the call.
	 *
	 * @snippet ex_all.c rollback to stable
	 *
	 * @param connection the connection handle
	 * @configempty{WT_CONNECTION.rollback_to_stable, see dist/api_data.py}
	 * @errors
	 * An error should occur only in the case of a system problem, and an application typically
	 * will retry WT_CONNECTION::rollback_to_stable on error, or fail outright.
	 */
	int __F(rollback_to_stable)(
	    WT_CONNECTION *connection, const char *config);

	/*! @} */

	/*!
	 * @name Extensions
	 * @{
	 */
	/*!
	 * Load an extension.
	 *
	 * @snippet ex_all.c Load an extension
	 *
	 * @param connection the connection handle
	 * @param path the filename of the extension module, or \c "local" to
	 * search the current application binary for the initialization
	 * function, see @ref extensions for more details.
	 * @configstart{WT_CONNECTION.load_extension, see dist/api_data.py}
	 * @config{config, configuration string passed to the entry point of the extension as its
	 * WT_CONFIG_ARG argument., a string; default empty.}
	 * @config{early_load, whether this extension should be loaded at the beginning of
	 * ::wiredtiger_open.  Only applicable to extensions loaded via the wiredtiger_open
	 * configurations string., a boolean flag; default \c false.}
	 * @config{entry, the entry point of the extension\, called to initialize the extension when
	 * it is loaded.  The signature of the function must match ::wiredtiger_extension_init., a
	 * string; default \c wiredtiger_extension_init.}
	 * @config{terminate, an optional function in the extension that is called before the
	 * extension is unloaded during WT_CONNECTION::close.  The signature of the function must
	 * match ::wiredtiger_extension_terminate., a string; default \c
	 * wiredtiger_extension_terminate.}
	 * @configend
	 * @errors
	 */
	int __F(load_extension)(WT_CONNECTION *connection,
	    const char *path, const char *config);

	/*!
	 * Add a custom data source.  See @ref custom_data_sources for more
	 * information.
	 *
	 * The application must first implement the WT_DATA_SOURCE interface
	 * and then register the implementation with WiredTiger:
	 *
	 * @snippet ex_data_source.c WT_DATA_SOURCE register
	 *
	 * @param connection the connection handle
	 * @param prefix the URI prefix for this data source, e.g., "file:"
	 * @param data_source the application-supplied implementation of
	 *	WT_DATA_SOURCE to manage this data source.
	 * @configempty{WT_CONNECTION.add_data_source, see dist/api_data.py}
	 * @errors
	 */
	int __F(add_data_source)(WT_CONNECTION *connection, const char *prefix,
	    WT_DATA_SOURCE *data_source, const char *config);

	/*!
	 * Add a custom collation function.
	 *
	 * The application must first implement the WT_COLLATOR interface and
	 * then register the implementation with WiredTiger:
	 *
	 * @snippet ex_all.c WT_COLLATOR register
	 *
	 * @param connection the connection handle
	 * @param name the name of the collation to be used in calls to
	 * 	WT_SESSION::create, may not be \c "none"
	 * @param collator the application-supplied collation handler
	 * @configempty{WT_CONNECTION.add_collator, see dist/api_data.py}
	 * @errors
	 */
	int __F(add_collator)(WT_CONNECTION *connection,
	    const char *name, WT_COLLATOR *collator, const char *config);

	/*!
	 * Add a compression function.
	 *
	 * The application must first implement the WT_COMPRESSOR interface
	 * and then register the implementation with WiredTiger:
	 *
	 * @snippet nop_compress.c WT_COMPRESSOR initialization structure
	 *
	 * @snippet nop_compress.c WT_COMPRESSOR initialization function
	 *
	 * @param connection the connection handle
	 * @param name the name of the compression function to be used in calls
	 *	to WT_SESSION::create, may not be \c "none"
	 * @param compressor the application-supplied compression handler
	 * @configempty{WT_CONNECTION.add_compressor, see dist/api_data.py}
	 * @errors
	 */
	int __F(add_compressor)(WT_CONNECTION *connection,
	    const char *name, WT_COMPRESSOR *compressor, const char *config);

	/*!
	 * Add an encryption function.
	 *
	 * The application must first implement the WT_ENCRYPTOR interface
	 * and then register the implementation with WiredTiger:
	 *
	 * @snippet nop_encrypt.c WT_ENCRYPTOR initialization structure
	 *
	 * @snippet nop_encrypt.c WT_ENCRYPTOR initialization function
	 *
	 * @param connection the connection handle
	 * @param name the name of the encryption function to be used in calls
	 *	to WT_SESSION::create, may not be \c "none"
	 * @param encryptor the application-supplied encryption handler
	 * @configempty{WT_CONNECTION.add_encryptor, see dist/api_data.py}
	 * @errors
	 */
	int __F(add_encryptor)(WT_CONNECTION *connection,
	    const char *name, WT_ENCRYPTOR *encryptor, const char *config);

	/*!
	 * Add a custom extractor for index keys or column groups.
	 *
	 * The application must first implement the WT_EXTRACTOR interface and
	 * then register the implementation with WiredTiger:
	 *
	 * @snippet ex_all.c WT_EXTRACTOR register
	 *
	 * @param connection the connection handle
	 * @param name the name of the extractor to be used in calls to
	 * 	WT_SESSION::create, may not be \c "none"
	 * @param extractor the application-supplied extractor
	 * @configempty{WT_CONNECTION.add_extractor, see dist/api_data.py}
	 * @errors
	 */
	int __F(add_extractor)(WT_CONNECTION *connection, const char *name,
	    WT_EXTRACTOR *extractor, const char *config);

	/*!
	 * Configure a custom file system.
	 *
	 * This method can only be called from an early loaded extension
	 * module. The application must first implement the WT_FILE_SYSTEM
	 * interface and then register the implementation with WiredTiger:
	 *
	 * @snippet ex_file_system.c WT_FILE_SYSTEM register
	 *
	 * @param connection the connection handle
	 * @param fs the populated file system structure
	 * @configempty{WT_CONNECTION.set_file_system, see dist/api_data.py}
	 * @errors
	 */
	int __F(set_file_system)(
	    WT_CONNECTION *connection, WT_FILE_SYSTEM *fs, const char *config);

#if !defined(DOXYGEN)
#if !defined(SWIG)
	/*!
	 * Add a storage source implementation.
	 *
	 * The application must first implement the WT_STORAGE_SOURCE
	 * interface and then register the implementation with WiredTiger:
	 *
	 * @snippet ex_storage_source.c WT_STORAGE_SOURCE register
	 *
	 * @param connection the connection handle
	 * @param name the name of the storage source implementation
	 * @param storage_source the populated storage source structure
	 * @configempty{WT_CONNECTION.add_storage_source, see dist/api_data.py}
	 * @errors
	 */
	int __F(add_storage_source)(WT_CONNECTION *connection, const char *name,
	    WT_STORAGE_SOURCE *storage_source, const char *config);
#endif

	/*!
	 * Get a storage source implementation.
	 *
	 * Look up a storage source by name and return it. The returned storage source
	 * must be released by calling WT_STORAGE_SOURCE::terminate.
	 *
	 * @snippet ex_storage_source.c WT_STORAGE_SOURCE register
	 *
	 * @param connection the connection handle
	 * @param name the name of the storage source implementation
	 * @param storage_source the storage source structure
	 * @errors
	 */
	int __F(get_storage_source)(WT_CONNECTION *connection, const char *name,
	    WT_STORAGE_SOURCE **storage_sourcep);
#endif

	/*!
	 * Return a reference to the WiredTiger extension functions.
	 *
	 * @snippet ex_data_source.c WT_EXTENSION_API declaration
	 *
	 * @param wt_conn the WT_CONNECTION handle
	 * @returns a reference to a WT_EXTENSION_API structure.
	 */
	WT_EXTENSION_API *__F(get_extension_api)(WT_CONNECTION *wt_conn);
	/*! @} */
};

/*!
 * Open a connection to a database.
 *
 * @snippet ex_all.c Open a connection
 *
 * @param home The path to the database home directory.  See @ref home
 * for more information.
 * @param event_handler An event handler. If <code>NULL</code>, a default
 * event handler is installed that writes error messages to stderr. See
 * @ref event_message_handling for more information.
 * @configstart{wiredtiger_open, see dist/api_data.py}
 * @config{backup_restore_target, If non-empty and restoring from a backup\, restore only the table
 * object targets listed.  WiredTiger will remove all the metadata entries for the tables that are
 * not listed in th list from the reconstructed metadata.  The target list must include URIs
 * matching of type table:., a list of strings; default empty.}
 * @config{block_cache = (, block cache configuration options., a set of related configuration
 * options defined below.}
 * @config{&nbsp;&nbsp;&nbsp;&nbsp;blkcache_eviction_aggression, seconds an
 * unused block remains in the cache before it is evicted., an integer between 1 and 7200; default
 * \c 1800.}
 * @config{&nbsp;&nbsp;&nbsp;&nbsp;cache_on_checkpoint, cache blocks written by a
 * checkpoint., a boolean flag; default \c true.}
 * @config{&nbsp;&nbsp;&nbsp;&nbsp;cache_on_writes,
 * cache blocks as they are written (other than checkpoint blocks)., a boolean flag; default \c
 * true.}
 * @config{&nbsp;&nbsp;&nbsp;&nbsp;enabled, enable block cache., a boolean flag; default \c
 * false.}
 * @config{&nbsp;&nbsp;&nbsp;&nbsp;full_target, the fraction of the block cache that must be
 * full before eviction will remove unused blocks., an integer between 30 and 100; default \c 95.}
 * @config{&nbsp;&nbsp;&nbsp;&nbsp;hashsize, number of buckets in the hashtable that keeps track of
 * blocks., an integer between 512 and 256K; default \c 0.}
 * @config{&nbsp;&nbsp;&nbsp;&nbsp;
 * max_percent_overhead, maximum tolerated overhead expressed as the number of blocks added and
 * removed as percent of blocks looked up; cache population and eviction will be suppressed if the
 * overhead exceeds the threshold., an integer between 1 and 500; default \c 10.}
 * @config{&nbsp;&nbsp;&nbsp;&nbsp;nvram_path, the absolute path to the file system mounted on the
 * NVRAM device., a string; default empty.}
 * @config{&nbsp;&nbsp;&nbsp;&nbsp;percent_file_in_dram,
 * bypass cache for a file if the set percentage of the file fits in system DRAM (as specified by
 * block_cache.system_ram)., an integer between 0 and 100; default \c 50.}
 * @config{&nbsp;&nbsp;&nbsp;&nbsp;size, maximum memory to allocate for the block cache., an integer
 * between 0 and 10TB; default \c 0.}
 * @config{&nbsp;&nbsp;&nbsp;&nbsp;system_ram, the bytes of
 * system DRAM available for caching filesystem blocks., an integer between 0 and 1024GB; default \c
 * 0.}
 * @config{&nbsp;&nbsp;&nbsp;&nbsp;type, cache location: DRAM or NVRAM., a string; default
 * empty.}
 * @config{ ),,}
 * @config{buffer_alignment, in-memory alignment (in bytes) for buffers used for I/O. The default
 * value of -1 indicates a platform-specific alignment value should be used (4KB on Linux systems
 * when direct I/O is configured\, zero elsewhere). If the configured alignment is larger than
 * default or configured object page sizes\, file allocation and page sizes are silently increased
 * to the buffer alignment size.  Requires the \c posix_memalign API. See @ref
 * tuning_system_buffer_cache_direct_io., an integer between -1 and 1MB; default \c -1.}
 * @config{builtin_extension_config, A structure where the keys are the names of builtin extensions
 * and the values are passed to WT_CONNECTION::load_extension as the \c config parameter (for
 * example\, <code>builtin_extension_config={zlib={compression_level=3}}</code>)., a string; default
 * empty.}
 * @config{cache_cursors, enable caching of cursors for reuse.  This is the default value for any
 * sessions created\, and can be overridden in configuring \c cache_cursors in
 * WT_CONNECTION.open_session., a boolean flag; default \c true.}
 * @config{cache_max_wait_ms, the maximum number of milliseconds an application thread will wait for
 * space to be available in cache before giving up.  Default will wait forever., an integer greater
 * than or equal to 0; default \c 0.}
 * @config{cache_overhead, assume the heap allocator overhead is the specified percentage\, and
 * adjust the cache usage by that amount (for example\, if there is 10GB of data in cache\, a
 * percentage of 10 means WiredTiger treats this as 11GB). This value is configurable because
 * different heap allocators have different overhead and different workloads will have different
 * heap allocation sizes and patterns\, therefore applications may need to adjust this value based
 * on allocator choice and behavior in measured workloads., an integer between 0 and 30; default \c
 * 8.}
 * @config{cache_size, maximum heap memory to allocate for the cache.  A database should configure
 * either \c cache_size or \c shared_cache but not both., an integer between 1MB and 10TB; default
 * \c 100MB.}
 * @config{checkpoint = (, periodically checkpoint the database.  Enabling the checkpoint server
 * uses a session from the configured session_max., a set of related configuration options defined
 * below.}
 * @config{&nbsp;&nbsp;&nbsp;&nbsp;log_size, wait for this amount of log record bytes to be
 * written to the log between each checkpoint.  If non-zero\, this value will use a minimum of the
 * log file size.  A database can configure both log_size and wait to set an upper bound for
 * checkpoints; setting this value above 0 configures periodic checkpoints., an integer between 0
 * and 2GB; default \c 0.}
 * @config{&nbsp;&nbsp;&nbsp;&nbsp;wait, seconds to wait between each
 * checkpoint; setting this value above 0 configures periodic checkpoints., an integer between 0 and
 * 100000; default \c 0.}
 * @config{ ),,}
 * @config{checkpoint_sync, flush files to stable storage when closing or writing checkpoints., a
 * boolean flag; default \c true.}
 * @config{compatibility = (, set compatibility version of database.  Changing the compatibility
 * version requires that there are no active operations for the duration of the call., a set of
 * related configuration options defined below.}
 * @config{&nbsp;&nbsp;&nbsp;&nbsp;release,
 * compatibility release version string., a string; default empty.}
 * @config{&nbsp;&nbsp;&nbsp;&nbsp;
 * require_max, required maximum compatibility version of existing data files.  Must be greater than
 * or equal to any release version set in the \c release setting.  Has no effect if creating the
 * database., a string; default empty.}
 * @config{&nbsp;&nbsp;&nbsp;&nbsp;require_min, required
 * minimum compatibility version of existing data files.  Must be less than or equal to any release
 * version set in the \c release setting.  Has no effect if creating the database., a string;
 * default empty.}
 * @config{ ),,}
 * @config{config_base, write the base configuration file if creating the database.  If \c false in
 * the config passed directly to ::wiredtiger_open\, will ignore any existing base configuration
 * file in addition to not creating one.  See @ref config_base for more information., a boolean
 * flag; default \c true.}
 * @config{create, create the database if it does not exist., a boolean flag; default \c false.}
 * @config{debug_mode = (, control the settings of various extended debugging features., a set of
 * related configuration options defined below.}
 * @config{&nbsp;&nbsp;&nbsp;&nbsp;
 * checkpoint_retention, adjust log removal to retain the log records of this number of checkpoints.
 * Zero or one means perform normal removal., an integer between 0 and 1024; default \c 0.}
 * @config{&nbsp;&nbsp;&nbsp;&nbsp;corruption_abort, if true and built in diagnostic mode\, dump
 * core in the case of data corruption., a boolean flag; default \c true.}
 * @config{&nbsp;&nbsp;&nbsp;&nbsp;cursor_copy, if true\, use the system allocator to make a copy of
 * any data returned by a cursor operation and return the copy instead.  The copy is freed on the
 * next cursor operation.  This allows memory sanitizers to detect inappropriate references to
 * memory owned by cursors., a boolean flag; default \c false.}
 * @config{&nbsp;&nbsp;&nbsp;&nbsp;
 * eviction, if true\, modify internal algorithms to change skew to force history store eviction to
 * happen more aggressively.  This includes but is not limited to not skewing newest\, not favoring
 * leaf pages\, and modifying the eviction score mechanism., a boolean flag; default \c false.}
 * @config{&nbsp;&nbsp;&nbsp;&nbsp;flush_checkpoint, if true\, call a system wide checkpoint
 * immediately after a flush_tier completes to force objects out to disk so that a flush_tier can
 * work single-threaded., a boolean flag; default \c false.}
 * @config{&nbsp;&nbsp;&nbsp;&nbsp;
 * log_retention, adjust log removal to retain at least this number of log files\, ignored if set to
 * 0. (Warning: this option can remove log files required for recovery if no checkpoints have yet
 * been done and the number of log files exceeds the configured value.  As WiredTiger cannot detect
 * the difference between a system that has not yet checkpointed and one that will never
 * checkpoint\, it might discard log files before any checkpoint is done.)., an integer between 0
 * and 1024; default \c 0.}
 * @config{&nbsp;&nbsp;&nbsp;&nbsp;realloc_exact, if true\, reallocation of
 * memory will only provide the exact amount requested.  This will help with spotting memory
 * allocation issues more easily., a boolean flag; default \c false.}
 * @config{&nbsp;&nbsp;&nbsp;&nbsp;rollback_error, return a WT_ROLLBACK error from a transaction
 * operation about every Nth operation to simulate a collision., an integer between 0 and 10M;
 * default \c 0.}
 * @config{&nbsp;&nbsp;&nbsp;&nbsp;slow_checkpoint, if true\, slow down checkpoint
 * creation by slowing down internal page processing., a boolean flag; default \c false.}
 * @config{&nbsp;&nbsp;&nbsp;&nbsp;table_logging, if true\, write transaction related information to
 * the log for all operations\, even operations for tables with logging turned off.  This additional
 * logging information is intended for debugging and is informational only\, that is\, it is ignored
 * during recovery., a boolean flag; default \c false.}
 * @config{&nbsp;&nbsp;&nbsp;&nbsp;
 * update_restore_evict, if true\, control all dirty page evictions through forcing update restore
 * eviction., a boolean flag; default \c false.}
 * @config{ ),,}
 * @config{direct_io, Use \c O_DIRECT on POSIX systems\, and \c FILE_FLAG_NO_BUFFERING on Windows to
 * access files.  Options are given as a list\, such as <code>"direct_io=[data]"</code>. Configuring
 * \c direct_io requires care\, see @ref tuning_system_buffer_cache_direct_io for important
 * warnings.  Including \c "data" will cause WiredTiger data files\, including WiredTiger internal
 * data files\, to use direct I/O; including \c "log" will cause WiredTiger log files to use direct
 * I/O; including \c "checkpoint" will cause WiredTiger data files opened using a (read-only)
 * checkpoint cursor to use direct I/O. \c direct_io should be combined with \c write_through to get
 * the equivalent of \c O_DIRECT on Windows., a list\, with values chosen from the following
 * options: \c "checkpoint"\, \c "data"\, \c "log"; default empty.}
 * @config{encryption = (, configure an encryptor for system wide metadata and logs.  If a system
 * wide encryptor is set\, it is also used for encrypting data files and tables\, unless encryption
 * configuration is explicitly set for them when they are created with WT_SESSION::create., a set of
 * related configuration options defined below.}
 * @config{&nbsp;&nbsp;&nbsp;&nbsp;keyid, An
 * identifier that identifies a unique instance of the encryptor.  It is stored in clear text\, and
 * thus is available when the wiredtiger database is reopened.  On the first use of a (name\, keyid)
 * combination\, the WT_ENCRYPTOR::customize function is called with the keyid as an argument., a
 * string; default empty.}
 * @config{&nbsp;&nbsp;&nbsp;&nbsp;name, Permitted values are \c "none" or
 * custom encryption engine name created with WT_CONNECTION::add_encryptor.  See @ref encryption for
 * more information., a string; default \c none.}
 * @config{&nbsp;&nbsp;&nbsp;&nbsp;secretkey, A
 * string that is passed to the WT_ENCRYPTOR::customize function.  It is never stored in clear
 * text\, so must be given to any subsequent ::wiredtiger_open calls to reopen the database.  It
 * must also be provided to any "wt" commands used with this database., a string; default empty.}
 * @config{ ),,}
 * @config{error_prefix, prefix string for error messages., a string; default empty.}
 * @config{eviction = (, eviction configuration options., a set of related configuration options
 * defined below.}
 * @config{&nbsp;&nbsp;&nbsp;&nbsp;threads_max, maximum number of threads WiredTiger
 * will start to help evict pages from cache.  The number of threads started will vary depending on
 * the current eviction load.  Each eviction worker thread uses a session from the configured
 * session_max., an integer between 1 and 20; default \c 8.}
 * @config{&nbsp;&nbsp;&nbsp;&nbsp;
 * threads_min, minimum number of threads WiredTiger will start to help evict pages from cache.  The
 * number of threads currently running will vary depending on the current eviction load., an integer
 * between 1 and 20; default \c 1.}
 * @config{ ),,}
 * @config{eviction_checkpoint_target, perform eviction at the beginning of checkpoints to bring the
 * dirty content in cache to this level.  It is a percentage of the cache size if the value is
 * within the range of 0 to 100 or an absolute size when greater than 100. The value is not allowed
 * to exceed the \c cache_size.  Ignored if set to zero., an integer between 0 and 10TB; default \c
 * 1.}
 * @config{eviction_dirty_target, perform eviction in worker threads when the cache contains at
 * least this much dirty content.  It is a percentage of the cache size if the value is within the
 * range of 1 to 100 or an absolute size when greater than 100. The value is not allowed to exceed
 * the \c cache_size and has to be lower than its counterpart \c eviction_dirty_trigger., an integer
 * between 1 and 10TB; default \c 5.}
 * @config{eviction_dirty_trigger, trigger application threads to perform eviction when the cache
 * contains at least this much dirty content.  It is a percentage of the cache size if the value is
 * within the range of 1 to 100 or an absolute size when greater than 100. The value is not allowed
 * to exceed the \c cache_size and has to be greater than its counterpart \c eviction_dirty_target.
 * This setting only alters behavior if it is lower than eviction_trigger., an integer between 1 and
 * 10TB; default \c 20.}
 * @config{eviction_target, perform eviction in worker threads when the cache contains at least this
 * much content.  It is a percentage of the cache size if the value is within the range of 10 to 100
 * or an absolute size when greater than 100. The value is not allowed to exceed the \c cache_size
 * and has to be lower than its counterpart \c eviction_trigger., an integer between 10 and 10TB;
 * default \c 80.}
 * @config{eviction_trigger, trigger application threads to perform eviction when the cache contains
 * at least this much content.  It is a percentage of the cache size if the value is within the
 * range of 10 to 100 or an absolute size when greater than 100. The value is not allowed to exceed
 * the \c cache_size and has to be greater than its counterpart \c eviction_target., an integer
 * between 10 and 10TB; default \c 95.}
 * @config{eviction_updates_target, perform eviction in worker threads when the cache contains at
 * least this many bytes of updates.  It is a percentage of the cache size if the value is within
 * the range of 0 to 100 or an absolute size when greater than 100. Calculated as half of \c
 * eviction_dirty_target by default.  The value is not allowed to exceed the \c cache_size and has
 * to be lower than its counterpart \c eviction_updates_trigger., an integer between 0 and 10TB;
 * default \c 0.}
 * @config{eviction_updates_trigger, trigger application threads to perform eviction when the cache
 * contains at least this many bytes of updates.  It is a percentage of the cache size if the value
 * is within the range of 1 to 100 or an absolute size when greater than 100\. Calculated as half of
 * \c eviction_dirty_trigger by default.  The value is not allowed to exceed the \c cache_size and
 * has to be greater than its counterpart \c eviction_updates_target.  This setting only alters
 * behavior if it is lower than \c eviction_trigger., an integer between 0 and 10TB; default \c 0.}
 * @config{exclusive, fail if the database already exists\, generally used with the \c create
 * option., a boolean flag; default \c false.}
 * @config{extensions, list of shared library extensions to load (using dlopen). Any values
 * specified to a library extension are passed to WT_CONNECTION::load_extension as the \c config
 * parameter (for example\, <code>extensions=(/path/ext.so={entry=my_entry})</code>)., a list of
 * strings; default empty.}
 * @config{file_extend, file extension configuration.  If set\, extend files of the set type in
 * allocations of the set size\, instead of a block at a time as each new block is written.  For
 * example\, <code>file_extend=(data=16MB)</code>. If set to 0\, disable the file extension for the
 * set type.  For log files\, the allowed range is between 100KB and 2GB; values larger than the
 * configured maximum log size and the default config would extend log files in allocations of the
 * maximum log file size., a list\, with values chosen from the following options: \c "data"\, \c
 * "log"; default empty.}
 * @config{file_manager = (, control how file handles are managed., a set of related configuration
 * options defined below.}
 * @config{&nbsp;&nbsp;&nbsp;&nbsp;close_handle_minimum, number of handles
 * open before the file manager will look for handles to close., an integer greater than or equal to
 * 0; default \c 250.}
 * @config{&nbsp;&nbsp;&nbsp;&nbsp;close_idle_time, amount of time in seconds a
 * file handle needs to be idle before attempting to close it.  A setting of 0 means that idle
 * handles are not closed., an integer between 0 and 100000; default \c 30.}
 * @config{&nbsp;&nbsp;&nbsp;&nbsp;close_scan_interval, interval in seconds at which to check for
 * files that are inactive and close them., an integer between 1 and 100000; default \c 10.}
 * @config{ ),,}
 * @config{hash = (, manage resources around hash bucket arrays.  All values must be a power of two.
 * Note that setting large values can significantly increase memory usage inside WiredTiger., a set
 * of related configuration options defined below.}
 * @config{&nbsp;&nbsp;&nbsp;&nbsp;buckets,
 * configure the number of hash buckets for most system hash arrays., an integer between 64 and
 * 65536; default \c 512.}
 * @config{&nbsp;&nbsp;&nbsp;&nbsp;dhandle_buckets, configure the number of
 * hash buckets for hash arrays relating to data handles., an integer between 64 and 65536; default
 * \c 512.}
 * @config{ ),,}
 * @config{history_store = (, history store configuration options., a set of related configuration
 * options defined below.}
 * @config{&nbsp;&nbsp;&nbsp;&nbsp;file_max, The maximum number of bytes
 * that WiredTiger is allowed to use for its history store mechanism.  If the history store file
 * exceeds this size\, a panic will be triggered.  The default value means that the history store
 * file is unbounded and may use as much space as the filesystem will accommodate.  The minimum
 * non-zero setting is 100MB., an integer greater than or equal to 0; default \c 0.}
 * @config{ ),,}
 * @config{in_memory, keep data in-memory only.  See @ref in_memory for more information., a boolean
 * flag; default \c false.}
 * @config{io_capacity = (, control how many bytes per second are written and read.  Exceeding the
 * capacity results in throttling., a set of related configuration options defined below.}
 * @config{&nbsp;&nbsp;&nbsp;&nbsp;total, number of bytes per second available to all subsystems in
 * total.  When set\, decisions about what subsystems are throttled\, and in what proportion\, are
 * made internally.  The minimum non-zero setting is 1MB., an integer between 0 and 1TB; default \c
 * 0.}
 * @config{ ),,}
 * @config{json_output, enable JSON formatted messages on the event handler interface.  Options are
 * given as a list\, where each option specifies an event handler category e.g.  'error' represents
 * the messages from the WT_EVENT_HANDLER::handle_error method., a list\, with values chosen from
 * the following options: \c "error"\, \c "message"; default \c [].}
 * @config{log = (, enable logging.  Enabling logging uses three sessions from the configured
 * session_max., a set of related configuration options defined below.}
 * @config{&nbsp;&nbsp;&nbsp;&nbsp;compressor, configure a compressor for log records.  Permitted
 * values are \c "none" or custom compression engine name created with
 * WT_CONNECTION::add_compressor.  If WiredTiger has builtin support for \c "lz4"\, \c "snappy"\, \c
 * "zlib" or \c "zstd" compression\, these names are also available.  See @ref compression for more
 * information., a string; default \c none.}
 * @config{&nbsp;&nbsp;&nbsp;&nbsp;enabled, enable logging
 * subsystem., a boolean flag; default \c false.}
 * @config{&nbsp;&nbsp;&nbsp;&nbsp;file_max, the
 * maximum size of log files., an integer between 100KB and 2GB; default \c 100MB.}
 * @config{&nbsp;&nbsp;&nbsp;&nbsp;os_cache_dirty_pct, maximum dirty system buffer cache usage\, as
 * a percentage of the log's \c file_max.  If non-zero\, schedule writes for dirty blocks belonging
 * to the log in the system buffer cache after that percentage of the log has been written into the
 * buffer cache without an intervening file sync., an integer between 0 and 100; default \c 0.}
 * @config{&nbsp;&nbsp;&nbsp;&nbsp;path, the name of a directory into which log files are written.
 * The directory must already exist.  If the value is not an absolute path\, the path is relative to
 * the database home (see @ref absolute_path for more information)., a string; default \c ".".}
 * @config{&nbsp;&nbsp;&nbsp;&nbsp;prealloc, pre-allocate log files., a boolean flag; default \c
 * true.}
 * @config{&nbsp;&nbsp;&nbsp;&nbsp;recover, run recovery or error if recovery needs to run
 * after an unclean shutdown., a string\, chosen from the following options: \c "error"\, \c "on";
 * default \c on.}
 * @config{&nbsp;&nbsp;&nbsp;&nbsp;remove, automatically remove unneeded log files.,
 * a boolean flag; default \c true.}
 * @config{&nbsp;&nbsp;&nbsp;&nbsp;zero_fill, manually write
 * zeroes into log files., a boolean flag; default \c false.}
 * @config{ ),,}
 * @config{lsm_manager = (, configure database wide options for LSM tree management.  The LSM
 * manager is started automatically the first time an LSM tree is opened.  The LSM manager uses a
 * session from the configured session_max., a set of related configuration options defined below.}
 * @config{&nbsp;&nbsp;&nbsp;&nbsp;merge, merge LSM chunks where possible., a boolean flag; default
 * \c true.}
 * @config{&nbsp;&nbsp;&nbsp;&nbsp;worker_thread_max, Configure a set of threads to manage
 * merging LSM trees in the database.  Each worker thread uses a session handle from the configured
 * session_max., an integer between 3 and 20; default \c 4.}
 * @config{ ),,}
 * @config{mmap, Use memory mapping when accessing files in a read-only mode., a boolean flag;
 * default \c true.}
 * @config{mmap_all, Use memory mapping to read and write all data files\, may not be configured
 * with direct I/O., a boolean flag; default \c false.}
 * @config{multiprocess, permit sharing between processes (will automatically start an RPC server
 * for primary processes and use RPC for secondary processes). <b>Not yet supported in
 * WiredTiger</b>., a boolean flag; default \c false.}
 * @config{operation_timeout_ms, if non-zero\, a requested limit on the number of elapsed real time
 * milliseconds application threads will take to complete database operations.  Time is measured
 * from the start of each WiredTiger API call.  There is no guarantee any operation will not take
 * longer than this amount of time.  If WiredTiger notices the limit has been exceeded\, an
 * operation may return a WT_ROLLBACK error.  The default of 0 is to have no limit., an integer
 * greater than or equal to 0; default \c 0.}
 * @config{operation_tracking = (, enable tracking of performance-critical functions.  See @ref
 * operation_tracking for more information., a set of related configuration options defined below.}
 * @config{&nbsp;&nbsp;&nbsp;&nbsp;enabled, enable operation tracking subsystem., a boolean flag;
 * default \c false.}
 * @config{&nbsp;&nbsp;&nbsp;&nbsp;path, the name of a directory into which
 * operation tracking files are written.  The directory must already exist.  If the value is not an
 * absolute path\, the path is relative to the database home (see @ref absolute_path for more
 * information)., a string; default \c ".".}
 * @config{ ),,}
 * @config{readonly, open connection in read-only mode.  The database must exist.  All methods that
 * may modify a database are disabled.  See @ref readonly for more information., a boolean flag;
 * default \c false.}
 * @config{salvage, open connection and salvage any WiredTiger-owned database and log files that it
 * detects as corrupted.  This API should only be used after getting an error return of
 * WT_TRY_SALVAGE. Salvage rebuilds files in place\, overwriting existing files.  We recommend
 * making a backup copy of all files with the WiredTiger prefix prior to passing this flag., a
 * boolean flag; default \c false.}
 * @config{session_max, maximum expected number of sessions (including server threads)., an integer
 * greater than or equal to 1; default \c 100.}
 * @config{shared_cache = (, shared cache configuration options.  A database should configure either
 * a cache_size or a shared_cache not both.  Enabling a shared cache uses a session from the
 * configured session_max.  A shared cache can not have absolute values configured for cache
 * eviction settings., a set of related configuration options defined below.}
 * @config{&nbsp;&nbsp;&nbsp;&nbsp;chunk, the granularity that a shared cache is redistributed., an
 * integer between 1MB and 10TB; default \c 10MB.}
 * @config{&nbsp;&nbsp;&nbsp;&nbsp;name, the name of
 * a cache that is shared between databases or \c "none" when no shared cache is configured., a
 * string; default \c none.}
 * @config{&nbsp;&nbsp;&nbsp;&nbsp;quota, maximum size of cache this
 * database can be allocated from the shared cache.  Defaults to the entire shared cache size., an
 * integer; default \c 0.}
 * @config{&nbsp;&nbsp;&nbsp;&nbsp;reserve, amount of cache this database is
 * guaranteed to have available from the shared cache.  This setting is per database.  Defaults to
 * the chunk size., an integer; default \c 0.}
 * @config{&nbsp;&nbsp;&nbsp;&nbsp;size, maximum memory
 * to allocate for the shared cache.  Setting this will update the value if one is already set., an
 * integer between 1MB and 10TB; default \c 500MB.}
 * @config{ ),,}
 * @config{statistics, Maintain database statistics\, which may impact performance.  Choosing "all"
 * maintains all statistics regardless of cost\, "fast" maintains a subset of statistics that are
 * relatively inexpensive\, "none" turns off all statistics.  The "clear" configuration resets
 * statistics after they are gathered\, where appropriate (for example\, a cache size statistic is
 * not cleared\, while the count of cursor insert operations will be cleared). When "clear" is
 * configured for the database\, gathered statistics are reset each time a statistics cursor is used
 * to gather statistics\, as well as each time statistics are logged using the \c statistics_log
 * configuration.  See @ref statistics for more information., a list\, with values chosen from the
 * following options: \c "all"\, \c "cache_walk"\, \c "fast"\, \c "none"\, \c "clear"\, \c
 * "tree_walk"; default \c none.}
 * @config{statistics_log = (, log any statistics the database is configured to maintain\, to a
 * file.  See @ref statistics for more information.  Enabling the statistics log server uses a
 * session from the configured session_max., a set of related configuration options defined below.}
 * @config{&nbsp;&nbsp;&nbsp;&nbsp;json, encode statistics in JSON format., a boolean flag; default
 * \c false.}
 * @config{&nbsp;&nbsp;&nbsp;&nbsp;on_close, log statistics on database close., a boolean
 * flag; default \c false.}
 * @config{&nbsp;&nbsp;&nbsp;&nbsp;path, the name of a directory into which
 * statistics files are written.  The directory must already exist.  If the value is not an absolute
 * path\, the path is relative to the database home (see @ref absolute_path for more information).,
 * a string; default \c ".".}
 * @config{&nbsp;&nbsp;&nbsp;&nbsp;sources, if non-empty\, include
 * statistics for the list of data source URIs\, if they are open at the time of the statistics
 * logging.  The list may include URIs matching a single data source ("table:mytable")\, or a URI
 * matching all data sources of a particular type ("table:")., a list of strings; default empty.}
 * @config{&nbsp;&nbsp;&nbsp;&nbsp;timestamp, a timestamp prepended to each log record\, may contain
 * strftime conversion specifications\, when \c json is configured\, defaults to \c
 * "%Y-%m-%dT%H:%M:%S.000Z"., a string; default \c "%b %d %H:%M:%S".}
 * @config{&nbsp;&nbsp;&nbsp;&nbsp;wait, seconds to wait between each write of the log records;
 * setting this value above 0 configures statistics logging., an integer between 0 and 100000;
 * default \c 0.}
 * @config{ ),,}
 * @config{transaction_sync = (, how to sync log records when the transaction commits., a set of
 * related configuration options defined below.}
 * @config{&nbsp;&nbsp;&nbsp;&nbsp;enabled, whether to
 * sync the log on every commit by default\, can be overridden by the \c sync setting to
 * WT_SESSION::commit_transaction., a boolean flag; default \c false.}
 * @config{&nbsp;&nbsp;&nbsp;&nbsp;method, the method used to ensure log records are stable on
 * disk\, see @ref tune_durability for more information., a string\, chosen from the following
 * options: \c "dsync"\, \c "fsync"\, \c "none"; default \c fsync.}
 * @config{ ),,}
 * @config{use_environment, use the \c WIREDTIGER_CONFIG and \c WIREDTIGER_HOME environment
 * variables if the process is not running with special privileges.  See @ref home for more
 * information., a boolean flag; default \c true.}
 * @config{use_environment_priv, use the \c WIREDTIGER_CONFIG and \c WIREDTIGER_HOME environment
 * variables even if the process is running with special privileges.  See @ref home for more
 * information., a boolean flag; default \c false.}
 * @config{verbose, enable messages for various subsystems and operations.  Options are given as a
 * list\, where each message type can optionally define an associated verbosity level\, such as
 * <code>"verbose=[evictserver\,read:1\,rts:0]"</code>. Verbosity levels that can be provided
 * include <code>0</code> (INFO) and <code>1</code> (DEBUG)., a list\, with values chosen from the
 * following options: \c "api"\, \c "backup"\, \c "block"\, \c "block_cache"\, \c "checkpoint"\, \c
 * "checkpoint_cleanup"\, \c "checkpoint_progress"\, \c "compact"\, \c "compact_progress"\, \c
 * "error_returns"\, \c "evict"\, \c "evict_stuck"\, \c "evictserver"\, \c "fileops"\, \c
 * "generation"\, \c "handleops"\, \c "history_store"\, \c "history_store_activity"\, \c "log"\, \c
 * "lsm"\, \c "lsm_manager"\, \c "metadata"\, \c "mutex"\, \c "out_of_order"\, \c "overflow"\, \c
 * "read"\, \c "reconcile"\, \c "recovery"\, \c "recovery_progress"\, \c "rts"\, \c "salvage"\, \c
 * "shared_cache"\, \c "split"\, \c "temporary"\, \c "thread_group"\, \c "tiered"\, \c "timestamp"\,
 * \c "transaction"\, \c "verify"\, \c "version"\, \c "write"; default \c [].}
 * @config{verify_metadata, open connection and verify any WiredTiger metadata.  Not compatible when
 * opening a connection from a backup.  This API allows verification and detection of corruption in
 * WiredTiger metadata., a boolean flag; default \c false.}
 * @config{write_through, Use \c FILE_FLAG_WRITE_THROUGH on Windows to write to files.  Ignored on
 * non-Windows systems.  Options are given as a list\, such as <code>"write_through=[data]"</code>.
 * Configuring \c write_through requires care\, see @ref tuning_system_buffer_cache_direct_io for
 * important warnings.  Including \c "data" will cause WiredTiger data files to write through
 * cache\, including \c "log" will cause WiredTiger log files to write through cache.  \c
 * write_through should be combined with \c direct_io to get the equivalent of POSIX \c O_DIRECT on
 * Windows., a list\, with values chosen from the following options: \c "data"\, \c "log"; default
 * empty.}
 * @configend
 * Additionally, if files named \c WiredTiger.config or \c WiredTiger.basecfg
 * appear in the WiredTiger home directory, they are read for configuration
 * values (see @ref config_file and @ref config_base for details).
 * See @ref config_order for ordering of the configuration mechanisms.
 * @param[out] connectionp A pointer to the newly opened connection handle
 * @errors
 */
int wiredtiger_open(const char *home,
    WT_EVENT_HANDLER *event_handler, const char *config,
    WT_CONNECTION **connectionp) WT_ATTRIBUTE_LIBRARY_VISIBLE;

/*!
 * Return information about a WiredTiger error as a string (see
 * WT_SESSION::strerror for a thread-safe API).
 *
 * @snippet ex_all.c Display an error
 *
 * @param error a return value from a WiredTiger, ISO C, or POSIX standard API
 * @returns a string representation of the error
 */
const char *wiredtiger_strerror(int error) WT_ATTRIBUTE_LIBRARY_VISIBLE;

/*!
 * The interface implemented by applications to handle error, informational and
 * progress messages.  Entries set to NULL are ignored and the default handlers
 * will continue to be used.
 */
struct __wt_event_handler {
	/*!
	 * Callback to handle error messages; by default, error messages are
	 * written to the stderr stream. See @ref event_message_handling for
	 * more information.
	 *
	 * Errors that require the application to exit and restart will have
	 * their \c error value set to \c WT_PANIC. The application can exit
	 * immediately when \c WT_PANIC is passed to an event handler, there
	 * is no reason to return into WiredTiger.
	 *
	 * Event handler returns are not ignored: if the handler returns
	 * non-zero, the error may cause the WiredTiger function posting the
	 * event to fail, and may even cause operation or library failure.
	 *
	 * @param session the WiredTiger session handle in use when the error
	 * was generated. The handle may have been created by the application
	 * or automatically by WiredTiger.
	 * @param error a return value from a WiredTiger, ISO C, or
	 * POSIX standard API, which can be converted to a string using
	 * WT_SESSION::strerror
	 * @param message an error string
	 */
	int (*handle_error)(WT_EVENT_HANDLER *handler,
	    WT_SESSION *session, int error, const char *message);

	/*!
	 * Callback to handle informational messages; by default, informational
	 * messages are written to the stdout stream. See
	 * @ref event_message_handling for more information.
	 *
	 * Message handler returns are not ignored: if the handler returns
	 * non-zero, the error may cause the WiredTiger function posting the
	 * event to fail, and may even cause operation or library failure.
	 *
	 * @param session the WiredTiger session handle in use when the message
	 * was generated. The handle may have been created by the application
	 * or automatically by WiredTiger.
	 * @param message an informational string
	 */
	int (*handle_message)(WT_EVENT_HANDLER *handler,
	    WT_SESSION *session, const char *message);

	/*!
	 * Callback to handle progress messages; by default, progress messages
	 * are not written. See @ref event_message_handling for more
	 * information.
	 *
	 * Progress handler returns are not ignored: if the handler returns
	 * non-zero, the error may cause the WiredTiger function posting the
	 * event to fail, and may even cause operation or library failure.
	 *
	 * @param session the WiredTiger session handle in use when the
	 * progress message was generated. The handle may have been created by
	 * the application or automatically by WiredTiger.
	 * @param operation a string representation of the operation
	 * @param progress a counter
	 */
	int (*handle_progress)(WT_EVENT_HANDLER *handler,
	    WT_SESSION *session, const char *operation, uint64_t progress);

	/*!
	 * Callback to handle automatic close of a WiredTiger handle.
	 *
	 * Close handler returns are not ignored: if the handler returns
	 * non-zero, the error may cause the WiredTiger function posting the
	 * event to fail, and may even cause operation or library failure.
	 *
	 * @param session The session handle that is being closed if the
	 * cursor parameter is NULL.
	 * @param cursor The cursor handle that is being closed, or NULL if
	 * it is a session handle being closed.
	 */
	int (*handle_close)(WT_EVENT_HANDLER *handler,
	    WT_SESSION *session, WT_CURSOR *cursor);
};

/*!
 * @name Data packing and unpacking
 * @{
 */

/*!
 * Pack a structure into a buffer.
 *
 * See @ref packing for a description of the permitted format strings.
 *
 * @section pack_examples Packing Examples
 *
 * For example, the string <code>"iSh"</code> will pack a 32-bit integer
 * followed by a NUL-terminated string, followed by a 16-bit integer.  The
 * default, big-endian encoding will be used, with no alignment.  This could be
 * used in C as follows:
 *
 * @snippet ex_all.c Pack fields into a buffer
 *
 * Then later, the values can be unpacked as follows:
 *
 * @snippet ex_all.c Unpack fields from a buffer
 *
 * @param session the session handle
 * @param buffer a pointer to a packed byte array
 * @param len the number of valid bytes in the buffer
 * @param format the data format, see @ref packing
 * @errors
 */
int wiredtiger_struct_pack(WT_SESSION *session,
    void *buffer, size_t len, const char *format, ...)
    WT_ATTRIBUTE_LIBRARY_VISIBLE;

/*!
 * Calculate the size required to pack a structure.
 *
 * Note that for variable-sized fields including variable-sized strings and
 * integers, the calculated sized merely reflects the expected sizes specified
 * in the format string itself.
 *
 * @snippet ex_all.c Get the packed size
 *
 * @param session the session handle
 * @param lenp a location where the number of bytes needed for the
 * matching call to ::wiredtiger_struct_pack is returned
 * @param format the data format, see @ref packing
 * @errors
 */
int wiredtiger_struct_size(WT_SESSION *session,
    size_t *lenp, const char *format, ...) WT_ATTRIBUTE_LIBRARY_VISIBLE;

/*!
 * Unpack a structure from a buffer.
 *
 * Reverse of ::wiredtiger_struct_pack: gets values out of a
 * packed byte string.
 *
 * @snippet ex_all.c Unpack fields from a buffer
 *
 * @param session the session handle
 * @param buffer a pointer to a packed byte array
 * @param len the number of valid bytes in the buffer
 * @param format the data format, see @ref packing
 * @errors
 */
int wiredtiger_struct_unpack(WT_SESSION *session,
    const void *buffer, size_t len, const char *format, ...)
    WT_ATTRIBUTE_LIBRARY_VISIBLE;

#if !defined(SWIG)

/*!
 * Streaming interface to packing.
 *
 * This allows applications to pack or unpack records one field at a time.
 * This is an opaque handle returned by ::wiredtiger_pack_start or
 * ::wiredtiger_unpack_start.  It must be closed with ::wiredtiger_pack_close.
 */
typedef struct __wt_pack_stream WT_PACK_STREAM;

/*!
 * Start a packing operation into a buffer with the given format string.  This
 * should be followed by a series of calls to ::wiredtiger_pack_item,
 * ::wiredtiger_pack_int, ::wiredtiger_pack_str or ::wiredtiger_pack_uint
 * to fill in the values.
 *
 * @param session the session handle
 * @param format the data format, see @ref packing
 * @param buffer a pointer to memory to hold the packed data
 * @param size the size of the buffer
 * @param[out] psp the new packing stream handle
 * @errors
 */
int wiredtiger_pack_start(WT_SESSION *session,
    const char *format, void *buffer, size_t size, WT_PACK_STREAM **psp)
    WT_ATTRIBUTE_LIBRARY_VISIBLE;

/*!
 * Start an unpacking operation from a buffer with the given format string.
 * This should be followed by a series of calls to ::wiredtiger_unpack_item,
 * ::wiredtiger_unpack_int, ::wiredtiger_unpack_str or ::wiredtiger_unpack_uint
 * to retrieve the packed values.
 *
 * @param session the session handle
 * @param format the data format, see @ref packing
 * @param buffer a pointer to memory holding the packed data
 * @param size the size of the buffer
 * @param[out] psp the new packing stream handle
 * @errors
 */
int wiredtiger_unpack_start(WT_SESSION *session,
    const char *format, const void *buffer, size_t size, WT_PACK_STREAM **psp)
    WT_ATTRIBUTE_LIBRARY_VISIBLE;

/*!
 * Close a packing stream.
 *
 * @param ps the packing stream handle
 * @param[out] usedp the number of bytes in the buffer used by the stream
 * @errors
 */
int wiredtiger_pack_close(WT_PACK_STREAM *ps, size_t *usedp)
    WT_ATTRIBUTE_LIBRARY_VISIBLE;

/*!
 * Pack an item into a packing stream.
 *
 * @param ps the packing stream handle
 * @param item an item to pack
 * @errors
 */
int wiredtiger_pack_item(WT_PACK_STREAM *ps, WT_ITEM *item)
    WT_ATTRIBUTE_LIBRARY_VISIBLE;

/*!
 * Pack a signed integer into a packing stream.
 *
 * @param ps the packing stream handle
 * @param i a signed integer to pack
 * @errors
 */
int wiredtiger_pack_int(WT_PACK_STREAM *ps, int64_t i)
    WT_ATTRIBUTE_LIBRARY_VISIBLE;

/*!
 * Pack a string into a packing stream.
 *
 * @param ps the packing stream handle
 * @param s a string to pack
 * @errors
 */
int wiredtiger_pack_str(WT_PACK_STREAM *ps, const char *s)
    WT_ATTRIBUTE_LIBRARY_VISIBLE;

/*!
 * Pack an unsigned integer into a packing stream.
 *
 * @param ps the packing stream handle
 * @param u an unsigned integer to pack
 * @errors
 */
int wiredtiger_pack_uint(WT_PACK_STREAM *ps, uint64_t u)
    WT_ATTRIBUTE_LIBRARY_VISIBLE;

/*!
 * Unpack an item from a packing stream.
 *
 * @param ps the packing stream handle
 * @param item an item to unpack
 * @errors
 */
int wiredtiger_unpack_item(WT_PACK_STREAM *ps, WT_ITEM *item)
    WT_ATTRIBUTE_LIBRARY_VISIBLE;

/*!
 * Unpack a signed integer from a packing stream.
 *
 * @param ps the packing stream handle
 * @param[out] ip the unpacked signed integer
 * @errors
 */
int wiredtiger_unpack_int(WT_PACK_STREAM *ps, int64_t *ip)
    WT_ATTRIBUTE_LIBRARY_VISIBLE;

/*!
 * Unpack a string from a packing stream.
 *
 * @param ps the packing stream handle
 * @param[out] sp the unpacked string
 * @errors
 */
int wiredtiger_unpack_str(WT_PACK_STREAM *ps, const char **sp)
    WT_ATTRIBUTE_LIBRARY_VISIBLE;

/*!
 * Unpack an unsigned integer from a packing stream.
 *
 * @param ps the packing stream handle
 * @param[out] up the unpacked unsigned integer
 * @errors
 */
int wiredtiger_unpack_uint(WT_PACK_STREAM *ps, uint64_t *up)
    WT_ATTRIBUTE_LIBRARY_VISIBLE;
/*! @} */

/*!
 * @name Configuration strings
 * @{
 */

/*!
 * The configuration information returned by the WiredTiger configuration
 * parsing functions in the WT_EXTENSION_API and the public API.
 */
struct __wt_config_item {
	/*!
	 * The value of a configuration string.
	 *
	 * Regardless of the type of the configuration string (boolean, int,
	 * list or string), the \c str field will reference the value of the
	 * configuration string.
	 *
	 * The bytes referenced by \c str are <b>not</b> nul-terminated,
	 * use the \c len field instead of a terminating nul byte.
	 */
	const char *str;

	/*! The number of bytes in the value referenced by \c str. */
	size_t len;

	/*!
	 * The numeric value of a configuration boolean or integer.
	 *
	 * If the configuration string's value is "true" or "false", the
	 * \c val field will be set to 1 (true), or 0 (false).
	 *
	 * If the configuration string can be legally interpreted as an integer,
	 * using the strtoll function rules as specified in ISO/IEC 9899:1990
	 * ("ISO C90"), that integer will be stored in the \c val field.
	 */
	int64_t val;

	/*! Permitted values of the \c type field. */
	enum {
		/*! A string value with quotes stripped. */
		WT_CONFIG_ITEM_STRING,
		/*! A boolean literal ("true" or "false"). */
		WT_CONFIG_ITEM_BOOL,
		/*! An unquoted identifier: a string value without quotes. */
		WT_CONFIG_ITEM_ID,
		/*! A numeric value. */
		WT_CONFIG_ITEM_NUM,
		/*! A nested structure or list, including brackets. */
		WT_CONFIG_ITEM_STRUCT
	}
	/*!
	 * The type of value determined by the parser.  In all cases,
	 * the \c str and \c len fields are set.
	 */
	type;
};

#if !defined(SWIG) && !defined(DOXYGEN)
/*!
 * Validate a configuration string for a WiredTiger API.
 * This API is outside the scope of a WiredTiger connection handle, since
 * applications may need to validate configuration strings prior to calling
 * ::wiredtiger_open.
 * @param session the session handle (may be \c NULL if the database not yet
 * opened).
 * @param event_handler An event handler (used if \c session is \c NULL; if both
 * \c session and \c event_handler are \c NULL, error messages will be written
 * to stderr).
 * @param name the WiredTiger function or method to validate.
 * @param config the configuration string being parsed.
 * @returns zero for success, non-zero to indicate an error.
 *
 * @snippet ex_all.c Validate a configuration string
 */
int wiredtiger_config_validate(WT_SESSION *session,
    WT_EVENT_HANDLER *event_handler, const char *name, const char *config)
    WT_ATTRIBUTE_LIBRARY_VISIBLE;

/*
 * Validate a configuration string for a WiredTiger test program.
 */
int wiredtiger_test_config_validate(WT_SESSION *session,
    WT_EVENT_HANDLER *event_handler, const char *name, const char *config)
	WT_ATTRIBUTE_LIBRARY_VISIBLE;
#endif

/*!
 * Create a handle that can be used to parse or create configuration strings
 * compatible with WiredTiger APIs.
 * This API is outside the scope of a WiredTiger connection handle, since
 * applications may need to generate configuration strings prior to calling
 * ::wiredtiger_open.
 * @param session the session handle to be used for error reporting (if NULL,
 *	error messages will be written to stderr).
 * @param config the configuration string being parsed. The string must
 *	remain valid for the lifetime of the parser handle.
 * @param len the number of valid bytes in \c config
 * @param[out] config_parserp A pointer to the newly opened handle
 * @errors
 *
 * @snippet ex_config_parse.c Create a configuration parser
 */
int wiredtiger_config_parser_open(WT_SESSION *session,
    const char *config, size_t len, WT_CONFIG_PARSER **config_parserp)
    WT_ATTRIBUTE_LIBRARY_VISIBLE;

/*!
 * A handle that can be used to search and traverse configuration strings
 * compatible with WiredTiger APIs.
 * To parse the contents of a list or nested configuration string use a new
 * configuration parser handle based on the content of the ::WT_CONFIG_ITEM
 * retrieved from the parent configuration string.
 *
 * @section config_parse_examples Configuration String Parsing examples
 *
 * This could be used in C to create a configuration parser as follows:
 *
 * @snippet ex_config_parse.c Create a configuration parser
 *
 * Once the parser has been created the content can be queried directly:
 *
 * @snippet ex_config_parse.c get
 *
 * Or the content can be traversed linearly:
 *
 * @snippet ex_config_parse.c next
 *
 * Nested configuration values can be queried using a shorthand notation:
 *
 * @snippet ex_config_parse.c nested get
 *
 * Nested configuration values can be traversed using multiple
 * ::WT_CONFIG_PARSER handles:
 *
 * @snippet ex_config_parse.c nested traverse
 */
struct __wt_config_parser {

	/*!
	 * Close the configuration scanner releasing any resources.
	 *
	 * @param config_parser the configuration parser handle
	 * @errors
	 *
	 */
	int __F(close)(WT_CONFIG_PARSER *config_parser);

	/*!
	 * Return the next key/value pair.
	 *
	 * If an item has no explicitly assigned value, the item will be
	 * returned in \c key and the \c value will be set to the boolean
	 * \c "true" value.
	 *
	 * @param config_parser the configuration parser handle
	 * @param key the returned key
	 * @param value the returned value
	 * @errors
	 * When iteration would pass the end of the configuration string
	 * ::WT_NOTFOUND will be returned.
	 */
	int __F(next)(WT_CONFIG_PARSER *config_parser,
	    WT_CONFIG_ITEM *key, WT_CONFIG_ITEM *value);

	/*!
	 * Return the value of an item in the configuration string.
	 *
	 * @param config_parser the configuration parser handle
	 * @param key configuration key string
	 * @param value the returned value
	 * @errors
	 *
	 */
	int __F(get)(WT_CONFIG_PARSER *config_parser,
	    const char *key, WT_CONFIG_ITEM *value);
};

/*! @} */

/*!
 * @name Support functions
 * @anchor support_functions
 * @{
 */

/*!
 * Return a pointer to a function that calculates a CRC32C checksum.
 *
 * The WiredTiger library CRC32C checksum function uses hardware support where available, else it
 * falls back to a software implementation. Selecting a CRC32C checksum function can be slow, the
 * return value should be cached by the caller for repeated use.
 *
 * @snippet ex_all.c Checksum a buffer
 *
 * @returns a pointer to a function that takes a buffer and length and returns the CRC32C checksum
 */
uint32_t (*wiredtiger_crc32c_func(void))(const void *, size_t)
    WT_ATTRIBUTE_LIBRARY_VISIBLE;

#endif /* !defined(SWIG) */

/*!
 * Calculate a set of WT_MODIFY operations to represent an update.
 * This call will calculate a set of modifications to an old value that produce
 * the new value.  If more modifications are required than fit in the array
 * passed in by the caller, or if more bytes have changed than the \c maxdiff
 * parameter, the call will fail.  The matching algorithm is approximate, so it
 * may fail and return WT_NOTFOUND if a matching set of WT_MODIFY operations
 * is not found.
 *
 * The \c maxdiff parameter bounds how much work will be done searching for a
 * match: to ensure a match is found, it may need to be set larger than actual
 * number of bytes that differ between the old and new values.  In particular,
 * repeated patterns of bytes in the values can lead to suboptimal matching,
 * and matching ranges less than 64 bytes long will not be detected.
 *
 * If the call succeeds, the WT_MODIFY operations will point into \c newv,
 * which must remain valid until WT_CURSOR::modify is called.
 *
 * @snippet ex_all.c Calculate a modify operation
 *
 * @param session the current WiredTiger session (may be NULL)
 * @param oldv old value
 * @param newv new value
 * @param maxdiff maximum bytes difference
 * @param[out] entries array of modifications producing the new value
 * @param[in,out] nentriesp size of \c entries array passed in,
 *	set to the number of entries used
 * @errors
 */
int wiredtiger_calc_modify(WT_SESSION *session,
    const WT_ITEM *oldv, const WT_ITEM *newv,
    size_t maxdiff, WT_MODIFY *entries, int *nentriesp)
    WT_ATTRIBUTE_LIBRARY_VISIBLE;

/*!
 * Get version information.
 *
 * @snippet ex_all.c Get the WiredTiger library version #1
 * @snippet ex_all.c Get the WiredTiger library version #2
 *
 * @param majorp a location where the major version number is returned
 * @param minorp a location where the minor version number is returned
 * @param patchp a location where the patch version number is returned
 * @returns a string representation of the version
 */
const char *wiredtiger_version(int *majorp, int *minorp, int *patchp)
    WT_ATTRIBUTE_LIBRARY_VISIBLE;

/*! @} */

/*******************************************
 * Error returns
 *******************************************/
/*!
 * @name Error returns
 * Most functions and methods in WiredTiger return an integer code indicating
 * whether the operation succeeded or failed.  A return of zero indicates
 * success, all non-zero return values indicate some kind of failure.
 *
 * WiredTiger reserves all values from -31,800 to -31,999 as possible error
 * return values.  WiredTiger may also return C99/POSIX error codes such as
 * \c ENOMEM, \c EINVAL and \c ENOTSUP, with the usual meanings.
 *
 * The following are all of the WiredTiger-specific error returns:
 * @{
 */
/*
 * DO NOT EDIT: automatically built by dist/api_err.py.
 * Error return section: BEGIN
 */
/*!
 * Conflict between concurrent operations.
 * This error is generated when an operation cannot be completed due to a
 * conflict with concurrent operations.  The operation may be retried; if a
 * transaction is in progress, it should be rolled back and the operation
 * retried in a new transaction.
 */
#define	WT_ROLLBACK	(-31800)
/*!
 * Attempt to insert an existing key.
 * This error is generated when the application attempts to insert a record with
 * the same key as an existing record without the 'overwrite' configuration to
 * WT_SESSION::open_cursor.
 */
#define	WT_DUPLICATE_KEY	(-31801)
/*!
 * Non-specific WiredTiger error.
 * This error is returned when an error is not covered by a specific error
 * return. The operation may be retried; if a transaction is in progress, it
 * should be rolled back and the operation retried in a new transaction.
 */
#define	WT_ERROR	(-31802)
/*!
 * Item not found.
 * This error indicates an operation did not find a value to return.  This
 * includes cursor search and other operations where no record matched the
 * cursor's search key such as WT_CURSOR::update or WT_CURSOR::remove.
 */
#define	WT_NOTFOUND	(-31803)
/*!
 * WiredTiger library panic.
 * This error indicates an underlying problem that requires a database restart.
 * The application may exit immediately, no further WiredTiger calls are
 * required (and further calls will themselves immediately fail).
 */
#define	WT_PANIC	(-31804)
/*! @cond internal */
/*! Restart the operation (internal). */
#define	WT_RESTART	(-31805)
/*! @endcond */
/*!
 * Recovery must be run to continue.
 * This error is generated when ::wiredtiger_open is configured to return an
 * error if recovery is required to use the database.
 */
#define	WT_RUN_RECOVERY	(-31806)
/*!
 * Operation would overflow cache.
 * This error is generated when wiredtiger_open is configured to run in-memory,
 * and a data modification operation requires more than the configured cache
 * size to complete. The operation may be retried; if a transaction is in
 * progress, it should be rolled back and the operation retried in a new
 * transaction.
 */
#define	WT_CACHE_FULL	(-31807)
/*!
 * Conflict with a prepared update.
 * This error is generated when the application attempts to read an updated
 * record which is part of a transaction that has been prepared but not yet
 * resolved.
 */
#define	WT_PREPARE_CONFLICT	(-31808)
/*!
 * Database corruption detected.
 * This error is generated when corruption is detected in an on-disk file.
 * During normal operations, this may occur in rare circumstances as a result of
 * a system crash. The application may choose to salvage the file or retry
 * wiredtiger_open with the 'salvage=true' configuration setting.
 */
#define	WT_TRY_SALVAGE	(-31809)
/*
 * Error return section: END
 * DO NOT EDIT: automatically built by dist/api_err.py.
 */
/*! @} */

#ifndef DOXYGEN
#define	WT_DEADLOCK	WT_ROLLBACK		/* Backward compatibility */
#endif

/*! @} */

/*!
 * @defgroup wt_ext WiredTiger Extension API
 * The functions and interfaces applications use to customize and extend the
 * behavior of WiredTiger.
 * @{
 */

/*******************************************
 * Forward structure declarations for the extension API
 *******************************************/
struct __wt_config_arg;	typedef struct __wt_config_arg WT_CONFIG_ARG;

/*!
 * The interface implemented by applications to provide custom ordering of
 * records.
 *
 * Applications register their implementation with WiredTiger by calling
 * WT_CONNECTION::add_collator.  See @ref custom_collators for more
 * information.
 *
 * @snippet ex_extending.c add collator nocase
 *
 * @snippet ex_extending.c add collator prefix10
 */
struct __wt_collator {
	/*!
	 * Callback to compare keys.
	 *
	 * @param[out] cmp set to -1 if <code>key1 < key2</code>,
	 * 	0 if <code>key1 == key2</code>,
	 * 	1 if <code>key1 > key2</code>.
	 * @returns zero for success, non-zero to indicate an error.
	 *
	 * @snippet ex_all.c Implement WT_COLLATOR
	 *
	 * @snippet ex_extending.c case insensitive comparator
	 *
	 * @snippet ex_extending.c n character comparator
	 */
	int (*compare)(WT_COLLATOR *collator, WT_SESSION *session,
	    const WT_ITEM *key1, const WT_ITEM *key2, int *cmp);

	/*!
	 * If non-NULL, this callback is called to customize the collator
	 * for each data source.  If the callback returns a non-NULL
	 * collator, that instance is used instead of this one for all
	 * comparisons.
	 */
	int (*customize)(WT_COLLATOR *collator, WT_SESSION *session,
	    const char *uri, WT_CONFIG_ITEM *passcfg, WT_COLLATOR **customp);

	/*!
	 * If non-NULL a callback performed when the data source is closed
	 * for customized extractors otherwise when the database is closed.
	 *
	 * The WT_COLLATOR::terminate callback is intended to allow cleanup,
	 * the handle will not be subsequently accessed by WiredTiger.
	 */
	int (*terminate)(WT_COLLATOR *collator, WT_SESSION *session);
};

/*!
 * The interface implemented by applications to provide custom compression.
 *
 * Compressors must implement the WT_COMPRESSOR interface: the
 * WT_COMPRESSOR::compress and WT_COMPRESSOR::decompress callbacks must be
 * specified, and WT_COMPRESSOR::pre_size is optional.  To build your own
 * compressor, use one of the compressors in \c ext/compressors as a template:
 * \c ext/nop_compress is a simple compressor that passes through data
 * unchanged, and is a reasonable starting point.
 *
 * Applications register their implementation with WiredTiger by calling
 * WT_CONNECTION::add_compressor.
 *
 * @snippet nop_compress.c WT_COMPRESSOR initialization structure
 * @snippet nop_compress.c WT_COMPRESSOR initialization function
 */
struct __wt_compressor {
	/*!
	 * Callback to compress a chunk of data.
	 *
	 * WT_COMPRESSOR::compress takes a source buffer and a destination
	 * buffer, by default of the same size.  If the callback can compress
	 * the buffer to a smaller size in the destination, it does so, sets
	 * the \c compression_failed return to 0 and returns 0.  If compression
	 * does not produce a smaller result, the callback sets the
	 * \c compression_failed return to 1 and returns 0. If another
	 * error occurs, it returns an errno or WiredTiger error code.
	 *
	 * On entry, \c src will point to memory, with the length of the memory
	 * in \c src_len.  After successful completion, the callback should
	 * return \c 0 and set \c result_lenp to the number of bytes required
	 * for the compressed representation.
	 *
	 * On entry, \c dst points to the destination buffer with a length
	 * of \c dst_len.  If the WT_COMPRESSOR::pre_size method is specified,
	 * the destination buffer will be at least the size returned by that
	 * method; otherwise, the destination buffer will be at least as large
	 * as the length of the data to compress.
	 *
	 * If compression would not shrink the data or the \c dst buffer is not
	 * large enough to hold the compressed data, the callback should set
	 * \c compression_failed to a non-zero value and return 0.
	 *
	 * @param[in] src the data to compress
	 * @param[in] src_len the length of the data to compress
	 * @param[in] dst the destination buffer
	 * @param[in] dst_len the length of the destination buffer
	 * @param[out] result_lenp the length of the compressed data
	 * @param[out] compression_failed non-zero if compression did not
	 * decrease the length of the data (compression may not have completed)
	 * @returns zero for success, non-zero to indicate an error.
	 *
	 * @snippet nop_compress.c WT_COMPRESSOR compress
	 */
	int (*compress)(WT_COMPRESSOR *compressor, WT_SESSION *session,
	    uint8_t *src, size_t src_len,
	    uint8_t *dst, size_t dst_len,
	    size_t *result_lenp, int *compression_failed);

	/*!
	 * Callback to decompress a chunk of data.
	 *
	 * WT_COMPRESSOR::decompress takes a source buffer and a destination
	 * buffer.  The contents are switched from \c compress: the
	 * source buffer is the compressed value, and the destination buffer is
	 * sized to be the original size.  If the callback successfully
	 * decompresses the source buffer to the destination buffer, it returns
	 * 0.  If an error occurs, it returns an errno or WiredTiger error code.
	 * The source buffer that WT_COMPRESSOR::decompress takes may have a
	 * size that is rounded up from the size originally produced by
	 * WT_COMPRESSOR::compress, with the remainder of the buffer set to
	 * zeroes. Most compressors do not care about this difference if the
	 * size to be decompressed can be implicitly discovered from the
	 * compressed data.  If your compressor cares, you may need to allocate
	 * space for, and store, the actual size in the compressed buffer.  See
	 * the source code for the included snappy compressor for an example.
	 *
	 * On entry, \c src will point to memory, with the length of the memory
	 * in \c src_len.  After successful completion, the callback should
	 * return \c 0 and set \c result_lenp to the number of bytes required
	 * for the decompressed representation.
	 *
	 * If the \c dst buffer is not big enough to hold the decompressed
	 * data, the callback should return an error.
	 *
	 * @param[in] src the data to decompress
	 * @param[in] src_len the length of the data to decompress
	 * @param[in] dst the destination buffer
	 * @param[in] dst_len the length of the destination buffer
	 * @param[out] result_lenp the length of the decompressed data
	 * @returns zero for success, non-zero to indicate an error.
	 *
	 * @snippet nop_compress.c WT_COMPRESSOR decompress
	 */
	int (*decompress)(WT_COMPRESSOR *compressor, WT_SESSION *session,
	    uint8_t *src, size_t src_len,
	    uint8_t *dst, size_t dst_len,
	    size_t *result_lenp);

	/*!
	 * Callback to size a destination buffer for compression
	 *
	 * WT_COMPRESSOR::pre_size is an optional callback that, given the
	 * source buffer and size, produces the size of the destination buffer
	 * to be given to WT_COMPRESSOR::compress.  This is useful for
	 * compressors that assume that the output buffer is sized for the
	 * worst case and thus no overrun checks are made.  If your compressor
	 * works like this, WT_COMPRESSOR::pre_size will need to be defined.
	 * See the source code for the snappy compressor for an example.
	 * However, if your compressor detects and avoids overruns against its
	 * target buffer, you will not need to define WT_COMPRESSOR::pre_size.
	 * When WT_COMPRESSOR::pre_size is set to NULL, the destination buffer
	 * is sized the same as the source buffer.  This is always sufficient,
	 * since a compression result that is larger than the source buffer is
	 * discarded by WiredTiger.
	 *
	 * If not NULL, this callback is called before each call to
	 * WT_COMPRESSOR::compress to determine the size of the destination
	 * buffer to provide.  If the callback is NULL, the destination
	 * buffer will be the same size as the source buffer.
	 *
	 * The callback should set \c result_lenp to a suitable buffer size
	 * for compression, typically the maximum length required by
	 * WT_COMPRESSOR::compress.
	 *
	 * This callback function is for compressors that require an output
	 * buffer larger than the source buffer (for example, that do not
	 * check for buffer overflow during compression).
	 *
	 * @param[in] src the data to compress
	 * @param[in] src_len the length of the data to compress
	 * @param[out] result_lenp the required destination buffer size
	 * @returns zero for success, non-zero to indicate an error.
	 *
	 * @snippet nop_compress.c WT_COMPRESSOR presize
	 */
	int (*pre_size)(WT_COMPRESSOR *compressor, WT_SESSION *session,
	    uint8_t *src, size_t src_len, size_t *result_lenp);

	/*!
	 * If non-NULL, a callback performed when the database is closed.
	 *
	 * The WT_COMPRESSOR::terminate callback is intended to allow cleanup,
	 * the handle will not be subsequently accessed by WiredTiger.
	 *
	 * @snippet nop_compress.c WT_COMPRESSOR terminate
	 */
	int (*terminate)(WT_COMPRESSOR *compressor, WT_SESSION *session);
};

/*!
 * Applications can extend WiredTiger by providing new implementations of the
 * WT_DATA_SOURCE class.  Each data source supports a different URI scheme for
 * data sources to WT_SESSION::create, WT_SESSION::open_cursor and related
 * methods.  See @ref custom_data_sources for more information.
 *
 * <b>Thread safety:</b> WiredTiger may invoke methods on the WT_DATA_SOURCE
 * interface from multiple threads concurrently.  It is the responsibility of
 * the implementation to protect any shared data.
 *
 * Applications register their implementation with WiredTiger by calling
 * WT_CONNECTION::add_data_source.
 *
 * @snippet ex_data_source.c WT_DATA_SOURCE register
 */
struct __wt_data_source {
	/*!
	 * Callback to alter an object.
	 *
	 * @snippet ex_data_source.c WT_DATA_SOURCE alter
	 */
	int (*alter)(WT_DATA_SOURCE *dsrc, WT_SESSION *session,
	    const char *uri, WT_CONFIG_ARG *config);

	/*!
	 * Callback to create a new object.
	 *
	 * @snippet ex_data_source.c WT_DATA_SOURCE create
	 */
	int (*create)(WT_DATA_SOURCE *dsrc, WT_SESSION *session,
	    const char *uri, WT_CONFIG_ARG *config);

	/*!
	 * Callback to compact an object.
	 *
	 * @snippet ex_data_source.c WT_DATA_SOURCE compact
	 */
	int (*compact)(WT_DATA_SOURCE *dsrc, WT_SESSION *session,
	    const char *uri, WT_CONFIG_ARG *config);

	/*!
	 * Callback to drop an object.
	 *
	 * @snippet ex_data_source.c WT_DATA_SOURCE drop
	 */
	int (*drop)(WT_DATA_SOURCE *dsrc, WT_SESSION *session,
	    const char *uri, WT_CONFIG_ARG *config);

	/*!
	 * Callback to initialize a cursor.
	 *
	 * @snippet ex_data_source.c WT_DATA_SOURCE open_cursor
	 */
	int (*open_cursor)(WT_DATA_SOURCE *dsrc, WT_SESSION *session,
	    const char *uri, WT_CONFIG_ARG *config, WT_CURSOR **new_cursor);

	/*!
	 * Callback to rename an object.
	 *
	 * @snippet ex_data_source.c WT_DATA_SOURCE rename
	 */
	int (*rename)(WT_DATA_SOURCE *dsrc, WT_SESSION *session,
	    const char *uri, const char *newuri, WT_CONFIG_ARG *config);

	/*!
	 * Callback to salvage an object.
	 *
	 * @snippet ex_data_source.c WT_DATA_SOURCE salvage
	 */
	int (*salvage)(WT_DATA_SOURCE *dsrc, WT_SESSION *session,
	    const char *uri, WT_CONFIG_ARG *config);

	/*!
	 * Callback to get the size of an object.
	 *
	 * @snippet ex_data_source.c WT_DATA_SOURCE size
	 */
	int (*size)(WT_DATA_SOURCE *dsrc, WT_SESSION *session,
	    const char *uri, wt_off_t *size);

	/*!
	 * Callback to truncate an object.
	 *
	 * @snippet ex_data_source.c WT_DATA_SOURCE truncate
	 */
	int (*truncate)(WT_DATA_SOURCE *dsrc, WT_SESSION *session,
	    const char *uri, WT_CONFIG_ARG *config);

	/*!
	 * Callback to truncate a range of an object.
	 *
	 * @snippet ex_data_source.c WT_DATA_SOURCE range truncate
	 */
	int (*range_truncate)(WT_DATA_SOURCE *dsrc, WT_SESSION *session,
	    WT_CURSOR *start, WT_CURSOR *stop);

	/*!
	 * Callback to verify an object.
	 *
	 * @snippet ex_data_source.c WT_DATA_SOURCE verify
	 */
	int (*verify)(WT_DATA_SOURCE *dsrc, WT_SESSION *session,
	    const char *uri, WT_CONFIG_ARG *config);

	/*!
	 * Callback to checkpoint the database.
	 *
	 * @snippet ex_data_source.c WT_DATA_SOURCE checkpoint
	 */
	int (*checkpoint)(
	    WT_DATA_SOURCE *dsrc, WT_SESSION *session, WT_CONFIG_ARG *config);

	/*!
	 * If non-NULL, a callback performed when the database is closed.
	 *
	 * The WT_DATA_SOURCE::terminate callback is intended to allow cleanup,
	 * the handle will not be subsequently accessed by WiredTiger.
	 *
	 * @snippet ex_data_source.c WT_DATA_SOURCE terminate
	 */
	int (*terminate)(WT_DATA_SOURCE *dsrc, WT_SESSION *session);

	/*!
	 * If non-NULL, a callback performed before an LSM merge.
	 *
	 * @param[in] source a cursor configured with the data being merged
	 * @param[in] dest a cursor on the new object being filled by the merge
	 *
	 * @snippet ex_data_source.c WT_DATA_SOURCE lsm_pre_merge
	 */
	int (*lsm_pre_merge)(
	    WT_DATA_SOURCE *dsrc, WT_CURSOR *source, WT_CURSOR *dest);
};

/*!
 * The interface implemented by applications to provide custom encryption.
 *
 * Encryptors must implement the WT_ENCRYPTOR interface: the WT_ENCRYPTOR::encrypt,
 * WT_ENCRYPTOR::decrypt and WT_ENCRYPTOR::sizing callbacks must be specified,
 * WT_ENCRYPTOR::customize and WT_ENCRYPTOR::terminate are optional.  To build your own
 * encryptor, use one of the encryptors in \c ext/encryptors as a template: \c
 * ext/encryptors/sodium_encrypt uses the open-source libsodium cryptographic library, and
 * \c ext/encryptors/nop_encrypt is a simple template that passes through data unchanged,
 * and is a reasonable starting point.  \c ext/encryptors/rotn_encrypt is an encryptor
 * implementing a simple (insecure) rotation cipher meant for testing.  See @ref
 * encryption "the encryptors page" for further information.
 *
 * Applications register their implementation with WiredTiger by calling
 * WT_CONNECTION::add_encryptor.
 *
 * @snippet nop_encrypt.c WT_ENCRYPTOR initialization structure
 * @snippet nop_encrypt.c WT_ENCRYPTOR initialization function
 */
struct __wt_encryptor {
	/*!
	 * Callback to encrypt a chunk of data.
	 *
	 * WT_ENCRYPTOR::encrypt takes a source buffer and a destination buffer. The
	 * callback encrypts the source buffer (plain text) into the destination buffer.
	 *
	 * On entry, \c src will point to a block of memory to encrypt, with the length of
	 * the block in \c src_len.
	 *
	 * On entry, \c dst points to the destination buffer with a length of \c dst_len.
	 * The destination buffer will be at least src_len plus the size returned by that
	 * WT_ENCRYPT::sizing.
	 *
	 * After successful completion, the callback should return \c 0 and set \c
	 * result_lenp to the number of bytes required for the encrypted representation,
	 * which should be less than or equal to \c dst_len.
	 *
	 * This callback cannot be NULL.
	 *
	 * @param[in] src the data to encrypt
	 * @param[in] src_len the length of the data to encrypt
	 * @param[in] dst the destination buffer
	 * @param[in] dst_len the length of the destination buffer
	 * @param[out] result_lenp the length of the encrypted data
	 * @returns zero for success, non-zero to indicate an error.
	 *
	 * @snippet nop_encrypt.c WT_ENCRYPTOR encrypt
	 */
	int (*encrypt)(WT_ENCRYPTOR *encryptor, WT_SESSION *session,
	    uint8_t *src, size_t src_len,
	    uint8_t *dst, size_t dst_len,
	    size_t *result_lenp);

	/*!
	 * Callback to decrypt a chunk of data.
	 *
	 * WT_ENCRYPTOR::decrypt takes a source buffer and a destination buffer. The
	 * contents are switched from \c encrypt: the source buffer is the encrypted
	 * value, and the destination buffer is sized to be the original size of the
	 * decrypted data. If the callback successfully decrypts the source buffer to the
	 * destination buffer, it returns 0. If an error occurs, it returns an errno or
	 * WiredTiger error code.
	 *
	 * On entry, \c src will point to memory, with the length of the memory in \c
	 * src_len. After successful completion, the callback should return \c 0 and set
	 * \c result_lenp to the number of bytes required for the decrypted
	 * representation.
	 *
	 * If the \c dst buffer is not big enough to hold the decrypted data, the callback
	 * should return an error.
	 *
	 * This callback cannot be NULL.
	 *
	 * @param[in] src the data to decrypt
	 * @param[in] src_len the length of the data to decrypt
	 * @param[in] dst the destination buffer
	 * @param[in] dst_len the length of the destination buffer
	 * @param[out] result_lenp the length of the decrypted data
	 * @returns zero for success, non-zero to indicate an error.
	 *
	 * @snippet nop_encrypt.c WT_ENCRYPTOR decrypt
	 */
	int (*decrypt)(WT_ENCRYPTOR *encryptor, WT_SESSION *session,
	    uint8_t *src, size_t src_len,
	    uint8_t *dst, size_t dst_len,
	    size_t *result_lenp);

	/*!
	 * Callback to size a destination buffer for encryption.
	 *
	 * WT_ENCRYPTOR::sizing is an callback that returns the number of additional bytes
	 * that is needed when encrypting a data block. This is always necessary, since
	 * encryptors should always generate some sort of cryptographic checksum as well
	 * as the ciphertext. Without such a call, WiredTiger would have no way to know
	 * the worst case for the encrypted buffer size.
	 *
	 * The WiredTiger encryption infrastructure assumes that buffer sizing is not
	 * dependent on the number of bytes of input, that there is a one-to-one
	 * relationship in number of bytes needed between input and output. This means
	 * that if the encryption uses a block cipher in such a way that the input size
	 * needs to be padded to the cipher block size, the sizing method should return
	 * the worst case to ensure enough space is available.
	 *
	 * This callback cannot be NULL.
	 *
	 * The callback should set \c expansion_constantp to the additional number of
	 * bytes needed.
	 *
	 * @param[out] expansion_constantp the additional number of bytes needed when
	 *    encrypting.
	 * @returns zero for success, non-zero to indicate an error.
	 *
	 * @snippet nop_encrypt.c WT_ENCRYPTOR sizing
	 */
	int (*sizing)(WT_ENCRYPTOR *encryptor, WT_SESSION *session,
	    size_t *expansion_constantp);

	/*!
	 * If non-NULL, this callback is called to load keys into the encryptor. (That
	 * is, "customize" it for a given key.) The customize function is called whenever
	 * a new keyid is used for the first time with this encryptor, whether it be in
	 * the ::wiredtiger_open call or the WT_SESSION::create call. This should create a
	 * new encryptor instance and insert the requested key in it.
	 *
	 * The key may be specified either via \c keyid or \c secretkey in the \c
	 * encrypt_config parameter. In the former case, the encryptor should look up the
	 * requested key ID with whatever key management service is in use and install it
	 * in the new encryptor. In the latter case, the encryptor should save the
	 * provided secret key (or some transformation of it) in the new
	 * encryptor. Further encryption with the same \c keyid will use this new
	 * encryptor instance. (In the case of \c secretkey, only one key can be
	 * configured, for the system encryption, and the new encryptor will be used for
	 * all encryption involving it.) See @ref encryption for more information.
	 *
	 * This callback may return NULL as the new encryptor, in which case the original
	 * encryptor will be used for further operations on the selected key. Unless this
	 * happens, the original encryptor structure created during extension
	 * initialization will never be used for encryption or decryption.
	 *
	 * This callback may itself be NULL, in which case it is not called, but in that
	 * case there is no way to configure a key. This may be suitable for an
	 * environment where a key management service returns a single key under a
	 * well-known name that can be compiled in, but in a more general environment is
	 * not a useful approach. One should of course never compile in actual keys!
	 *
	 * @param[in] encrypt_config the "encryption" portion of the configuration from
	 *    the wiredtiger_open or WT_SESSION::create call, containing the \c keyid or
	 *    \c secretkey setting.
	 * @param[out] customp the new modified encryptor, or NULL.
	 * @returns zero for success, non-zero to indicate an error.
	 */
	int (*customize)(WT_ENCRYPTOR *encryptor, WT_SESSION *session,
	    WT_CONFIG_ARG *encrypt_config, WT_ENCRYPTOR **customp);

	/*!
	 * If non-NULL, a callback performed when the database is closed. It is called for
	 * each encryptor that was added using WT_CONNECTION::add_encryptor or returned by
	 * the WT_ENCRYPTOR::customize callback.
	 *
	 * The WT_ENCRYPTOR::terminate callback is intended to allow cleanup; the handle
	 * will not be subsequently accessed by WiredTiger.
	 *
	 * @snippet nop_encrypt.c WT_ENCRYPTOR terminate
	 */
	int (*terminate)(WT_ENCRYPTOR *encryptor, WT_SESSION *session);
};

/*!
 * The interface implemented by applications to provide custom extraction of
 * index keys or column group values.
 *
 * Applications register implementations with WiredTiger by calling
 * WT_CONNECTION::add_extractor.  See @ref custom_extractors for more
 * information.
 *
 * @snippet ex_all.c WT_EXTRACTOR register
 */
struct __wt_extractor {
	/*!
	 * Callback to extract a value for an index or column group.
	 *
	 * @errors
	 *
	 * @snippet ex_all.c WT_EXTRACTOR
	 *
	 * @param extractor the WT_EXTRACTOR implementation
	 * @param session the current WiredTiger session
	 * @param key the table key in raw format, see @ref cursor_raw for
	 *	details
	 * @param value the table value in raw format, see @ref cursor_raw for
	 *	details
	 * @param[out] result_cursor the method should call WT_CURSOR::set_key
	 *	and WT_CURSOR::insert on this cursor to return a key.  The \c
	 *	key_format of the cursor will match that passed to
	 *	WT_SESSION::create for the index.  Multiple index keys can be
	 *	created for each record by calling WT_CURSOR::insert multiple
	 *	times.
	 */
	int (*extract)(WT_EXTRACTOR *extractor, WT_SESSION *session,
	    const WT_ITEM *key, const WT_ITEM *value,
	    WT_CURSOR *result_cursor);

	/*!
	 * If non-NULL, this callback is called to customize the extractor for
	 * each index.  If the callback returns a non-NULL extractor, that
	 * instance is used instead of this one for all comparisons.
	 */
	int (*customize)(WT_EXTRACTOR *extractor, WT_SESSION *session,
	    const char *uri, WT_CONFIG_ITEM *appcfg, WT_EXTRACTOR **customp);

	/*!
	 * If non-NULL a callback performed when the index or column group
	 * is closed for customized extractors otherwise when the database
	 * is closed.
	 *
	 * The WT_EXTRACTOR::terminate callback is intended to allow cleanup,
	 * the handle will not be subsequently accessed by WiredTiger.
	 */
	int (*terminate)(WT_EXTRACTOR *extractor, WT_SESSION *session);
};

/*! WT_FILE_SYSTEM::open_file file types */
typedef enum {
	WT_FS_OPEN_FILE_TYPE_CHECKPOINT,/*!< open a data file checkpoint */
	WT_FS_OPEN_FILE_TYPE_DATA,	/*!< open a data file */
	WT_FS_OPEN_FILE_TYPE_DIRECTORY,	/*!< open a directory */
	WT_FS_OPEN_FILE_TYPE_LOG,	/*!< open a log file */
	WT_FS_OPEN_FILE_TYPE_REGULAR	/*!< open a regular file */
} WT_FS_OPEN_FILE_TYPE;

#ifdef DOXYGEN
/*! WT_FILE_SYSTEM::open_file flags: random access pattern */
#define	WT_FS_OPEN_ACCESS_RAND	0x0
/*! WT_FILE_SYSTEM::open_file flags: sequential access pattern */
#define	WT_FS_OPEN_ACCESS_SEQ	0x0
/*! WT_FILE_SYSTEM::open_file flags: create if does not exist */
#define	WT_FS_OPEN_CREATE	0x0
/*! WT_FILE_SYSTEM::open_file flags: direct I/O requested */
#define	WT_FS_OPEN_DIRECTIO	0x0
/*! WT_FILE_SYSTEM::open_file flags: file creation must be durable */
#define	WT_FS_OPEN_DURABLE	0x0
/*!
 * WT_FILE_SYSTEM::open_file flags: return EBUSY if exclusive use not available
 */
#define	WT_FS_OPEN_EXCLUSIVE	0x0
/*! WT_FILE_SYSTEM::open_file flags: open is read-only */
#define	WT_FS_OPEN_READONLY	0x0

/*!
 * WT_FILE_SYSTEM::remove or WT_FILE_SYSTEM::rename flags: the remove or rename
 * operation must be durable
 */
#define	WT_FS_DURABLE		0x0
#else
/* AUTOMATIC FLAG VALUE GENERATION START 0 */
#define	WT_FS_OPEN_ACCESS_RAND	0x01u
#define	WT_FS_OPEN_ACCESS_SEQ	0x02u
#define	WT_FS_OPEN_CREATE	0x04u
#define	WT_FS_OPEN_DIRECTIO	0x08u
#define	WT_FS_OPEN_DURABLE	0x10u
#define	WT_FS_OPEN_EXCLUSIVE	0x20u
#define	WT_FS_OPEN_FIXED	0x40u	/* Path not home relative (internal) */
#define	WT_FS_OPEN_READONLY	0x80u
/* AUTOMATIC FLAG VALUE GENERATION STOP 32 */

/* AUTOMATIC FLAG VALUE GENERATION START 0 */
#define	WT_FS_DURABLE		0x1u
/* AUTOMATIC FLAG VALUE GENERATION STOP 32 */
#endif

/*!
 * The interface implemented by applications to provide a custom file system
 * implementation.
 *
 * <b>Thread safety:</b> WiredTiger may invoke methods on the WT_FILE_SYSTEM
 * interface from multiple threads concurrently. It is the responsibility of
 * the implementation to protect any shared data.
 *
 * Applications register implementations with WiredTiger by calling
 * WT_CONNECTION::set_file_system.  See @ref custom_file_systems for more
 * information.
 *
 * @snippet ex_file_system.c WT_FILE_SYSTEM register
 */
struct __wt_file_system {
	/*!
	 * Return a list of file names for the named directory.
	 *
	 * @errors
	 *
	 * @param file_system the WT_FILE_SYSTEM
	 * @param session the current WiredTiger session
	 * @param directory the name of the directory
	 * @param prefix if not NULL, only files with names matching the prefix
	 *    are returned
	 * @param[out] dirlist the method returns an allocated array of
	 *    individually allocated strings, one for each entry in the
	 *    directory.
	 * @param[out] countp the number of entries returned
	 */
	int (*fs_directory_list)(WT_FILE_SYSTEM *file_system,
	    WT_SESSION *session, const char *directory, const char *prefix,
	    char ***dirlist, uint32_t *countp);

#if !defined(DOXYGEN)
	/*
	 * Return a single file name for the named directory.
	 */
	int (*fs_directory_list_single)(WT_FILE_SYSTEM *file_system,
	    WT_SESSION *session, const char *directory, const char *prefix,
	    char ***dirlist, uint32_t *countp);
#endif

	/*!
	 * Free memory allocated by WT_FILE_SYSTEM::directory_list.
	 *
	 * @errors
	 *
	 * @param file_system the WT_FILE_SYSTEM
	 * @param session the current WiredTiger session
	 * @param dirlist array returned by WT_FILE_SYSTEM::directory_list
	 * @param count count returned by WT_FILE_SYSTEM::directory_list
	 */
	int (*fs_directory_list_free)(WT_FILE_SYSTEM *file_system,
	    WT_SESSION *session, char **dirlist, uint32_t count);

	/*!
	 * Return if the named file system object exists.
	 *
	 * @errors
	 *
	 * @param file_system the WT_FILE_SYSTEM
	 * @param session the current WiredTiger session
	 * @param name the name of the file
	 * @param[out] existp If the named file system object exists
	 */
	int (*fs_exist)(WT_FILE_SYSTEM *file_system,
	    WT_SESSION *session, const char *name, bool *existp);

	/*!
	 * Open a handle for a named file system object
	 *
	 * The method should return ENOENT if the file is not being created and
	 * does not exist.
	 *
	 * The method should return EACCES if the file cannot be opened in the
	 * requested mode (for example, a file opened for writing in a readonly
	 * file system).
	 *
	 * The method should return EBUSY if ::WT_FS_OPEN_EXCLUSIVE is set and
	 * the file is in use.
	 *
	 * @errors
	 *
	 * @param file_system the WT_FILE_SYSTEM
	 * @param session the current WiredTiger session
	 * @param name the name of the file system object
	 * @param file_type the type of the file
	 *    The file type is provided to allow optimization for different file
	 *    access patterns.
	 * @param flags flags indicating how to open the file, one or more of
	 *    ::WT_FS_OPEN_CREATE, ::WT_FS_OPEN_DIRECTIO, ::WT_FS_OPEN_DURABLE,
	 *    ::WT_FS_OPEN_EXCLUSIVE or ::WT_FS_OPEN_READONLY.
	 * @param[out] file_handlep the handle to the newly opened file. File
	 *    system implementations must allocate memory for the handle and
	 *    the WT_FILE_HANDLE::name field, and fill in the WT_FILE_HANDLE::
	 *    fields. Applications wanting to associate private information
	 *    with the WT_FILE_HANDLE:: structure should declare and allocate
	 *    their own structure as a superset of a WT_FILE_HANDLE:: structure.
	 */
	int (*fs_open_file)(WT_FILE_SYSTEM *file_system, WT_SESSION *session,
	    const char *name, WT_FS_OPEN_FILE_TYPE file_type, uint32_t flags,
	    WT_FILE_HANDLE **file_handlep);

	/*!
	 * Remove a named file system object
	 *
	 * This method is not required for readonly file systems and should be
	 * set to NULL when not required by the file system.
	 *
	 * @errors
	 *
	 * @param file_system the WT_FILE_SYSTEM
	 * @param session the current WiredTiger session
	 * @param name the name of the file system object
	 * @param flags 0 or ::WT_FS_DURABLE
	 */
	int (*fs_remove)(WT_FILE_SYSTEM *file_system,
	    WT_SESSION *session, const char *name, uint32_t flags);

	/*!
	 * Rename a named file system object
	 *
	 * This method is not required for readonly file systems and should be
	 * set to NULL when not required by the file system.
	 *
	 * @errors
	 *
	 * @param file_system the WT_FILE_SYSTEM
	 * @param session the current WiredTiger session
	 * @param from the original name of the object
	 * @param to the new name for the object
	 * @param flags 0 or ::WT_FS_DURABLE
	 */
	int (*fs_rename)(WT_FILE_SYSTEM *file_system, WT_SESSION *session,
	    const char *from, const char *to, uint32_t flags);

	/*!
	 * Return the size of a named file system object
	 *
	 * @errors
	 *
	 * @param file_system the WT_FILE_SYSTEM
	 * @param session the current WiredTiger session
	 * @param name the name of the file system object
	 * @param[out] sizep the size of the file system entry
	 */
	int (*fs_size)(WT_FILE_SYSTEM *file_system,
	    WT_SESSION *session, const char *name, wt_off_t *sizep);

	/*!
	 * A callback performed when the file system is closed and will no
	 * longer be accessed by the WiredTiger database.
	 *
	 * This method is not required and should be set to NULL when not
	 * required by the file system.
	 *
	 * The WT_FILE_SYSTEM::terminate callback is intended to allow cleanup,
	 * the handle will not be subsequently accessed by WiredTiger.
	 */
	int (*terminate)(WT_FILE_SYSTEM *file_system, WT_SESSION *session);
};

/*! WT_FILE_HANDLE::fadvise flags: no longer need */
#define	WT_FILE_HANDLE_DONTNEED	1
/*! WT_FILE_HANDLE::fadvise flags: will need */
#define	WT_FILE_HANDLE_WILLNEED	2

/*!
 * A file handle implementation returned by WT_FILE_SYSTEM::open_file.
 *
 * <b>Thread safety:</b> Unless explicitly stated otherwise, WiredTiger may
 * invoke methods on the WT_FILE_HANDLE interface from multiple threads
 * concurrently. It is the responsibility of the implementation to protect
 * any shared data.
 *
 * See @ref custom_file_systems for more information.
 */
struct __wt_file_handle {
	/*!
	 * The enclosing file system, set by WT_FILE_SYSTEM::open_file.
	 */
	WT_FILE_SYSTEM *file_system;

	/*!
	 * The name of the file, set by WT_FILE_SYSTEM::open_file.
	 */
	char *name;

	/*!
	 * Close a file handle, the handle will not be further accessed by
	 * WiredTiger.
	 *
	 * @errors
	 *
	 * @param file_handle the WT_FILE_HANDLE
	 * @param session the current WiredTiger session
	 */
	int (*close)(WT_FILE_HANDLE *file_handle, WT_SESSION *session);

	/*!
	 * Indicate expected future use of file ranges, based on the POSIX
	 * 1003.1 standard fadvise.
	 *
	 * This method is not required, and should be set to NULL when not
	 * supported by the file.
	 *
	 * @errors
	 *
	 * @param file_handle the WT_FILE_HANDLE
	 * @param session the current WiredTiger session
	 * @param offset the file offset
	 * @param len the size of the advisory
	 * @param advice one of ::WT_FILE_HANDLE_WILLNEED or
	 *    ::WT_FILE_HANDLE_DONTNEED.
	 */
	int (*fh_advise)(WT_FILE_HANDLE *file_handle,
	    WT_SESSION *session, wt_off_t offset, wt_off_t len, int advice);

	/*!
	 * Extend the file.
	 *
	 * This method is not required, and should be set to NULL when not
	 * supported by the file.
	 *
	 * Any allocated disk space must read as 0 bytes, and no existing file
	 * data may change. Allocating all necessary underlying storage (not
	 * changing just the file's metadata), is likely to result in increased
	 * performance.
	 *
	 * This method is not called by multiple threads concurrently (on the
	 * same file handle). If the file handle's extension method supports
	 * concurrent calls, set the WT_FILE_HANDLE::fh_extend_nolock method
	 * instead. See @ref custom_file_systems for more information.
	 *
	 * @errors
	 *
	 * @param file_handle the WT_FILE_HANDLE
	 * @param session the current WiredTiger session
	 * @param offset desired file size after extension
	 */
	int (*fh_extend)(
	    WT_FILE_HANDLE *file_handle, WT_SESSION *session, wt_off_t offset);

	/*!
	 * Extend the file.
	 *
	 * This method is not required, and should be set to NULL when not
	 * supported by the file.
	 *
	 * Any allocated disk space must read as 0 bytes, and no existing file
	 * data may change. Allocating all necessary underlying storage (not
	 * only changing the file's metadata), is likely to result in increased
	 * performance.
	 *
	 * This method may be called by multiple threads concurrently (on the
	 * same file handle). If the file handle's extension method does not
	 * support concurrent calls, set the WT_FILE_HANDLE::fh_extend method
	 * instead. See @ref custom_file_systems for more information.
	 *
	 * @errors
	 *
	 * @param file_handle the WT_FILE_HANDLE
	 * @param session the current WiredTiger session
	 * @param offset desired file size after extension
	 */
	int (*fh_extend_nolock)(
	    WT_FILE_HANDLE *file_handle, WT_SESSION *session, wt_off_t offset);

	/*!
	 * Lock/unlock a file from the perspective of other processes running
	 * in the system, where necessary.
	 *
	 * @errors
	 *
	 * @param file_handle the WT_FILE_HANDLE
	 * @param session the current WiredTiger session
	 * @param lock whether to lock or unlock
	 */
	int (*fh_lock)(
	    WT_FILE_HANDLE *file_handle, WT_SESSION *session, bool lock);

	/*!
	 * Map a file into memory, based on the POSIX 1003.1 standard mmap.
	 *
	 * This method is not required, and should be set to NULL when not
	 * supported by the file.
	 *
	 * @errors
	 *
	 * @param file_handle the WT_FILE_HANDLE
	 * @param session the current WiredTiger session
	 * @param[out] mapped_regionp a reference to a memory location into
	 *    which should be stored a pointer to the start of the mapped region
	 * @param[out] lengthp a reference to a memory location into which
	 *    should be stored the length of the region
	 * @param[out] mapped_cookiep a reference to a memory location into
	 *    which can be optionally stored a pointer to an opaque cookie
	 *    which is subsequently passed to WT_FILE_HANDLE::unmap.
	 */
	int (*fh_map)(WT_FILE_HANDLE *file_handle, WT_SESSION *session,
	    void *mapped_regionp, size_t *lengthp, void *mapped_cookiep);

	/*!
	 * Unmap part of a memory mapped file, based on the POSIX 1003.1
	 * standard madvise.
	 *
	 * This method is not required, and should be set to NULL when not
	 * supported by the file.
	 *
	 * @errors
	 *
	 * @param file_handle the WT_FILE_HANDLE
	 * @param session the current WiredTiger session
	 * @param map a location in the mapped region unlikely to be used in the
	 *    near future
	 * @param length the length of the mapped region to discard
	 * @param mapped_cookie any cookie set by the WT_FILE_HANDLE::map method
	 */
	int (*fh_map_discard)(WT_FILE_HANDLE *file_handle,
	    WT_SESSION *session, void *map, size_t length, void *mapped_cookie);

	/*!
	 * Preload part of a memory mapped file, based on the POSIX 1003.1
	 * standard madvise.
	 *
	 * This method is not required, and should be set to NULL when not
	 * supported by the file.
	 *
	 * @errors
	 *
	 * @param file_handle the WT_FILE_HANDLE
	 * @param session the current WiredTiger session
	 * @param map a location in the mapped region likely to be used in the
	 *    near future
	 * @param length the size of the mapped region to preload
	 * @param mapped_cookie any cookie set by the WT_FILE_HANDLE::map method
	 */
	int (*fh_map_preload)(WT_FILE_HANDLE *file_handle, WT_SESSION *session,
	    const void *map, size_t length, void *mapped_cookie);

	/*!
	 * Unmap a memory mapped file, based on the POSIX 1003.1 standard
	 * munmap.
	 *
	 * This method is only required if a valid implementation of map is
	 * provided by the file, and should be set to NULL otherwise.
	 *
	 * @errors
	 *
	 * @param file_handle the WT_FILE_HANDLE
	 * @param session the current WiredTiger session
	 * @param mapped_region a pointer to the start of the mapped region
	 * @param length the length of the mapped region
	 * @param mapped_cookie any cookie set by the WT_FILE_HANDLE::map method
	 */
	int (*fh_unmap)(WT_FILE_HANDLE *file_handle, WT_SESSION *session,
	    void *mapped_region, size_t length, void *mapped_cookie);

	/*!
	 * Read from a file, based on the POSIX 1003.1 standard pread.
	 *
	 * @errors
	 *
	 * @param file_handle the WT_FILE_HANDLE
	 * @param session the current WiredTiger session
	 * @param offset the offset in the file to start reading from
	 * @param len the amount to read
	 * @param[out] buf buffer to hold the content read from file
	 */
	int (*fh_read)(WT_FILE_HANDLE *file_handle,
	    WT_SESSION *session, wt_off_t offset, size_t len, void *buf);

	/*!
	 * Return the size of a file.
	 *
	 * @errors
	 *
	 * @param file_handle the WT_FILE_HANDLE
	 * @param session the current WiredTiger session
	 * @param sizep the size of the file
	 */
	int (*fh_size)(
	    WT_FILE_HANDLE *file_handle, WT_SESSION *session, wt_off_t *sizep);

	/*!
	 * Make outstanding file writes durable and do not return until writes
	 * are complete.
	 *
	 * This method is not required for read-only files, and should be set
	 * to NULL when not supported by the file.
	 *
	 * @errors
	 *
	 * @param file_handle the WT_FILE_HANDLE
	 * @param session the current WiredTiger session
	 */
	int (*fh_sync)(WT_FILE_HANDLE *file_handle, WT_SESSION *session);

	/*!
	 * Schedule the outstanding file writes required for durability and
	 * return immediately.
	 *
	 * This method is not required, and should be set to NULL when not
	 * supported by the file.
	 *
	 * @errors
	 *
	 * @param file_handle the WT_FILE_HANDLE
	 * @param session the current WiredTiger session
	 */
	int (*fh_sync_nowait)(WT_FILE_HANDLE *file_handle, WT_SESSION *session);

	/*!
	 * Truncate the file.
	 *
	 * This method is not required, and should be set to NULL when not
	 * supported by the file.
	 *
	 * This method is not called by multiple threads concurrently (on the
	 * same file handle).
	 *
	 * @errors
	 *
	 * @param file_handle the WT_FILE_HANDLE
	 * @param session the current WiredTiger session
	 * @param offset desired file size after truncate
	 */
	int (*fh_truncate)(
	    WT_FILE_HANDLE *file_handle, WT_SESSION *session, wt_off_t offset);

	/*!
	 * Write to a file, based on the POSIX 1003.1 standard pwrite.
	 *
	 * This method is not required for read-only files, and should be set
	 * to NULL when not supported by the file.
	 *
	 * @errors
	 *
	 * @param file_handle the WT_FILE_HANDLE
	 * @param session the current WiredTiger session
	 * @param offset offset at which to start writing
	 * @param length amount of data to write
	 * @param buf content to be written to the file
	 */
	int (*fh_write)(WT_FILE_HANDLE *file_handle, WT_SESSION *session,
	    wt_off_t offset, size_t length, const void *buf);
};

#if !defined(DOXYGEN)
/* This interface is not yet public. */

/*!
 * The interface implemented by applications to provide a storage source
 * implementation. This documentation refers to "object" and "bucket"
 * to mean a "file-like object" and a "container of objects", respectively.
 *
 * <b>Thread safety:</b> WiredTiger may invoke methods on the WT_STORAGE_SOURCE
 * interface from multiple threads concurrently. It is the responsibility of
 * the implementation to protect any shared data.
 *
 * Applications register implementations with WiredTiger by calling
 * WT_CONNECTION::add_storage_source.
 *
 * @snippet ex_storage_source.c WT_STORAGE_SOURCE register
 */
struct __wt_storage_source {
	/*!
	 * A reference is added to the storage source.  The reference is released by a
	 * call to WT_STORAGE_SOURCE::terminate.  A reference is added as a side effect
	 * of calling WT_CONNECTION::get_storage_source.
	 *
	 * @errors
	 *
	 * @param storage_source the WT_STORAGE_SOURCE
	 */
	int (*ss_add_reference)(WT_STORAGE_SOURCE *storage_source);

	/*!
	 * Create a customized file system to access the storage source
	 * objects.
	 *
	 * The file system returned behaves as if objects in the specified buckets are
	 * files in the file system.  In particular, the fs_open_file method requires
	 * its flags argument to include either WT_FS_OPEN_CREATE or WT_FS_OPEN_READONLY.
	 * Objects being created are not deemed to "exist" and be visible to
	 * WT_FILE_SYSTEM::fs_exist and other file system methods until the new handle has
	 * been closed.  Objects once created are immutable. That is, only objects that
	 * do not already exist can be opened with the create flag, and objects that
	 * already exist can only be opened with the readonly flag.  Only objects that
	 * exist can be transferred to the underlying shared object storage.  This can
	 * happen at any time after an object is created, and can be forced to happen using
	 * WT_STORAGE_SOURCE::ss_flush.
	 *
	 * Additionally file handles returned by the file system behave as file handles to a
	 * local file.  For example, WT_FILE_HANDLE::fh_sync synchronizes writes to the
	 * local file, and does not imply any transferring of data to the shared object store.
	 *
	 * The directory argument to the WT_FILE_SYSTEM::fs_directory_list method is normally
	 * the empty string as the cloud equivalent (bucket) has already been given when
	 * customizing the file system.  If specified, the directory path is interpreted
	 * as another prefix, which is removed from the results.
	 *
	 * Names used by the file system methods are generally flat.  However, in some
	 * implementations of a file system returned by a storage source, "..", ".", "/"
	 * may have a particular meaning, as in a POSIX file system.  We suggest that
	 * these constructs be avoided when a caller chooses file names within the returned
	 * file system; they may be rejected by the implementation.  Within a bucket name,
	 * these characters may or may not be acceptable. That is implementation dependent.
	 * In the prefix, "/" is specifically allowed, as this may have performance or
	 * administrative benefits.  That said, within a prefix, certain combinations
	 * involving "/" may be rejected, for example "/../".
	 *
	 * @errors
	 *
	 * @param storage_source the WT_STORAGE_SOURCE
	 * @param session the current WiredTiger session
	 * @param bucket_name the name of the bucket.  Use of '/' is implementation dependent.
	 * @param auth_token the authorization identifier.
	 * @param config additional configuration. The only allowable value is \c cache_directory,
	 *    the name of a directory holding cached objects. Its default is
	 *    \c "<home>/cache-<bucket>" with \c <home> replaced by the @ref home, and
	 *    \c <bucket> replaced by the bucket_name.
	 * @param[out] file_system the customized file system returned
	 */
	int (*ss_customize_file_system)(WT_STORAGE_SOURCE *storage_source, WT_SESSION *session,
	    const char *bucket_name, const char *auth_token, const char *config,
	    WT_FILE_SYSTEM **file_system);

	/*!
	 * Copy a file from the default file system to an object name in shared object storage.
	 *
	 * @errors
	 *
	 * @param storage_source the WT_STORAGE_SOURCE
	 * @param session the current WiredTiger session
	 * @param file_system the destination bucket and credentials
	 * @param source the name of the source input file
	 * @param object the name of the destination object
	 * @param config additional configuration, currently must be NULL
	 */
	int (*ss_flush)(WT_STORAGE_SOURCE *storage_source, WT_SESSION *session,
	    WT_FILE_SYSTEM *file_system, const char *source, const char *object,
            const char *config);

	/*!
	 * After a flush, rename the source file from the default file system to be cached in
         * the shared object storage.
	 *
	 * @errors
	 *
	 * @param storage_source the WT_STORAGE_SOURCE
	 * @param session the current WiredTiger session
	 * @param file_system the destination bucket and credentials
	 * @param source the name of the source input file
	 * @param object the name of the destination object
	 * @param config additional configuration, currently must be NULL
	 */
	int (*ss_flush_finish)(WT_STORAGE_SOURCE *storage_source, WT_SESSION *session,
	    WT_FILE_SYSTEM *file_system, const char *source, const char *object,
	    const char *config);

	/*!
	 * A callback performed when the storage source or reference is closed
	 * and will no longer be used.  The initial creation of the storage source
	 * counts as a reference, and each call to WT_STORAGE_SOURCE::add_reference
	 * increase the number of references.  When all references are released, the
	 * storage source and any resources associated with it are released.
	 *
	 * This method is not required and should be set to NULL when not
	 * required by the storage source implementation.
	 *
	 * The WT_STORAGE_SOURCE::terminate callback is intended to allow cleanup,
	 * the handle will not be subsequently accessed by WiredTiger.
	 */
	int (*terminate)(WT_STORAGE_SOURCE *storage_source, WT_SESSION *session);
};
#endif

/*!
 * Entry point to an extension, called when the extension is loaded.
 *
 * @param connection the connection handle
 * @param config the config information passed to WT_CONNECTION::load_extension
 * @errors
 */
extern int wiredtiger_extension_init(
    WT_CONNECTION *connection, WT_CONFIG_ARG *config);

/*!
 * Optional cleanup function for an extension, called during
 * WT_CONNECTION::close.
 *
 * @param connection the connection handle
 * @errors
 */
extern int wiredtiger_extension_terminate(WT_CONNECTION *connection);

/*! @} */

/*!
 * @addtogroup wt
 * @{
 */
/*!
 * @name Incremental backup types
 * @anchor backup_types
 * @{
 */
/*! invalid type */
#define WT_BACKUP_INVALID	0
/*! whole file */
#define WT_BACKUP_FILE		1
/*! file range */
#define WT_BACKUP_RANGE		2
/*! @} */

/*!
 * @name Log record and operation types
 * @anchor log_types
 * @{
 */
/*
 * NOTE:  The values of these record types and operations must
 * never change because they're written into the log.  Append
 * any new records or operations to the appropriate set.
 */
/*! checkpoint */
#define	WT_LOGREC_CHECKPOINT	0
/*! transaction commit */
#define	WT_LOGREC_COMMIT	1
/*! file sync */
#define	WT_LOGREC_FILE_SYNC	2
/*! message */
#define	WT_LOGREC_MESSAGE	3
/*! system/internal record */
#define	WT_LOGREC_SYSTEM	4
/*! invalid operation */
#define	WT_LOGOP_INVALID	0
/*! column-store put */
#define	WT_LOGOP_COL_PUT	1
/*! column-store remove */
#define	WT_LOGOP_COL_REMOVE	2
/*! column-store truncate */
#define	WT_LOGOP_COL_TRUNCATE	3
/*! row-store put */
#define	WT_LOGOP_ROW_PUT	4
/*! row-store remove */
#define	WT_LOGOP_ROW_REMOVE	5
/*! row-store truncate */
#define	WT_LOGOP_ROW_TRUNCATE	6
/*! checkpoint start */
#define	WT_LOGOP_CHECKPOINT_START	7
/*! previous LSN */
#define	WT_LOGOP_PREV_LSN	8
/*! column-store modify */
#define	WT_LOGOP_COL_MODIFY	9
/*! row-store modify */
#define	WT_LOGOP_ROW_MODIFY	10
/*
 * NOTE: Diagnostic-only log operations should have values in
 * the ignore range.
 */
/*! Diagnostic: transaction timestamps */
#define	WT_LOGOP_TXN_TIMESTAMP	(WT_LOGOP_IGNORE | 11)
/*! @} */

/*******************************************
 * Statistic reference.
 *******************************************/
/*
 * DO NOT EDIT: automatically built by dist/stat.py.
 * Statistics section: BEGIN
 */

/*!
 * @name Connection statistics
 * @anchor statistics_keys
 * @anchor statistics_conn
 * Statistics are accessed through cursors with \c "statistics:" URIs.
 * Individual statistics can be queried through the cursor using the following
 * keys.  See @ref data_statistics for more information.
 * @{
 */
/*! LSM: application work units currently queued */
#define	WT_STAT_CONN_LSM_WORK_QUEUE_APP			1000
/*! LSM: merge work units currently queued */
#define	WT_STAT_CONN_LSM_WORK_QUEUE_MANAGER		1001
/*! LSM: rows merged in an LSM tree */
#define	WT_STAT_CONN_LSM_ROWS_MERGED			1002
/*! LSM: sleep for LSM checkpoint throttle */
#define	WT_STAT_CONN_LSM_CHECKPOINT_THROTTLE		1003
/*! LSM: sleep for LSM merge throttle */
#define	WT_STAT_CONN_LSM_MERGE_THROTTLE			1004
/*! LSM: switch work units currently queued */
#define	WT_STAT_CONN_LSM_WORK_QUEUE_SWITCH		1005
/*! LSM: tree maintenance operations discarded */
#define	WT_STAT_CONN_LSM_WORK_UNITS_DISCARDED		1006
/*! LSM: tree maintenance operations executed */
#define	WT_STAT_CONN_LSM_WORK_UNITS_DONE		1007
/*! LSM: tree maintenance operations scheduled */
#define	WT_STAT_CONN_LSM_WORK_UNITS_CREATED		1008
/*! LSM: tree queue hit maximum */
#define	WT_STAT_CONN_LSM_WORK_QUEUE_MAX			1009
/*! block-cache: cached blocks updated */
#define	WT_STAT_CONN_BLOCK_CACHE_BLOCKS_UPDATE		1010
/*! block-cache: cached bytes updated */
#define	WT_STAT_CONN_BLOCK_CACHE_BYTES_UPDATE		1011
/*! block-cache: evicted blocks */
#define	WT_STAT_CONN_BLOCK_CACHE_BLOCKS_EVICTED		1012
/*! block-cache: file size causing bypass */
#define	WT_STAT_CONN_BLOCK_CACHE_BYPASS_FILESIZE	1013
/*! block-cache: lookups */
#define	WT_STAT_CONN_BLOCK_CACHE_LOOKUPS		1014
/*! block-cache: number of blocks not evicted due to overhead */
#define	WT_STAT_CONN_BLOCK_CACHE_NOT_EVICTED_OVERHEAD	1015
/*!
 * block-cache: number of bypasses because no-write-allocate setting was
 * on
 */
#define	WT_STAT_CONN_BLOCK_CACHE_BYPASS_WRITEALLOC	1016
/*! block-cache: number of bypasses due to overhead on put */
#define	WT_STAT_CONN_BLOCK_CACHE_BYPASS_OVERHEAD_PUT	1017
/*! block-cache: number of bypasses on get */
#define	WT_STAT_CONN_BLOCK_CACHE_BYPASS_GET		1018
/*! block-cache: number of bypasses on put because file is too small */
#define	WT_STAT_CONN_BLOCK_CACHE_BYPASS_PUT		1019
/*! block-cache: number of eviction passes */
#define	WT_STAT_CONN_BLOCK_CACHE_EVICTION_PASSES	1020
/*! block-cache: number of hits */
#define	WT_STAT_CONN_BLOCK_CACHE_HITS			1021
/*! block-cache: number of misses */
#define	WT_STAT_CONN_BLOCK_CACHE_MISSES			1022
/*! block-cache: number of put bypasses on checkpoint I/O */
#define	WT_STAT_CONN_BLOCK_CACHE_BYPASS_CHKPT		1023
/*! block-cache: removed blocks */
#define	WT_STAT_CONN_BLOCK_CACHE_BLOCKS_REMOVED		1024
/*! block-cache: total blocks */
#define	WT_STAT_CONN_BLOCK_CACHE_BLOCKS			1025
/*! block-cache: total blocks inserted on read path */
#define	WT_STAT_CONN_BLOCK_CACHE_BLOCKS_INSERT_READ	1026
/*! block-cache: total blocks inserted on write path */
#define	WT_STAT_CONN_BLOCK_CACHE_BLOCKS_INSERT_WRITE	1027
/*! block-cache: total bytes */
#define	WT_STAT_CONN_BLOCK_CACHE_BYTES			1028
/*! block-cache: total bytes inserted on read path */
#define	WT_STAT_CONN_BLOCK_CACHE_BYTES_INSERT_READ	1029
/*! block-cache: total bytes inserted on write path */
#define	WT_STAT_CONN_BLOCK_CACHE_BYTES_INSERT_WRITE	1030
/*! block-manager: blocks pre-loaded */
#define	WT_STAT_CONN_BLOCK_PRELOAD			1031
/*! block-manager: blocks read */
#define	WT_STAT_CONN_BLOCK_READ				1032
/*! block-manager: blocks written */
#define	WT_STAT_CONN_BLOCK_WRITE			1033
/*! block-manager: bytes read */
#define	WT_STAT_CONN_BLOCK_BYTE_READ			1034
/*! block-manager: bytes read via memory map API */
#define	WT_STAT_CONN_BLOCK_BYTE_READ_MMAP		1035
/*! block-manager: bytes read via system call API */
#define	WT_STAT_CONN_BLOCK_BYTE_READ_SYSCALL		1036
/*! block-manager: bytes written */
#define	WT_STAT_CONN_BLOCK_BYTE_WRITE			1037
/*! block-manager: bytes written for checkpoint */
#define	WT_STAT_CONN_BLOCK_BYTE_WRITE_CHECKPOINT	1038
/*! block-manager: bytes written via memory map API */
#define	WT_STAT_CONN_BLOCK_BYTE_WRITE_MMAP		1039
/*! block-manager: bytes written via system call API */
#define	WT_STAT_CONN_BLOCK_BYTE_WRITE_SYSCALL		1040
/*! block-manager: mapped blocks read */
#define	WT_STAT_CONN_BLOCK_MAP_READ			1041
/*! block-manager: mapped bytes read */
#define	WT_STAT_CONN_BLOCK_BYTE_MAP_READ		1042
/*!
 * block-manager: number of times the file was remapped because it
 * changed size via fallocate or truncate
 */
#define	WT_STAT_CONN_BLOCK_REMAP_FILE_RESIZE		1043
/*! block-manager: number of times the region was remapped via write */
#define	WT_STAT_CONN_BLOCK_REMAP_FILE_WRITE		1044
/*! cache: application threads page read from disk to cache count */
#define	WT_STAT_CONN_CACHE_READ_APP_COUNT		1045
/*! cache: application threads page read from disk to cache time (usecs) */
#define	WT_STAT_CONN_CACHE_READ_APP_TIME		1046
/*! cache: application threads page write from cache to disk count */
#define	WT_STAT_CONN_CACHE_WRITE_APP_COUNT		1047
/*! cache: application threads page write from cache to disk time (usecs) */
#define	WT_STAT_CONN_CACHE_WRITE_APP_TIME		1048
/*! cache: bytes allocated for updates */
#define	WT_STAT_CONN_CACHE_BYTES_UPDATES		1049
/*! cache: bytes belonging to page images in the cache */
#define	WT_STAT_CONN_CACHE_BYTES_IMAGE			1050
/*! cache: bytes belonging to the history store table in the cache */
#define	WT_STAT_CONN_CACHE_BYTES_HS			1051
/*! cache: bytes currently in the cache */
#define	WT_STAT_CONN_CACHE_BYTES_INUSE			1052
/*! cache: bytes dirty in the cache cumulative */
#define	WT_STAT_CONN_CACHE_BYTES_DIRTY_TOTAL		1053
/*! cache: bytes not belonging to page images in the cache */
#define	WT_STAT_CONN_CACHE_BYTES_OTHER			1054
/*! cache: bytes read into cache */
#define	WT_STAT_CONN_CACHE_BYTES_READ			1055
/*! cache: bytes written from cache */
#define	WT_STAT_CONN_CACHE_BYTES_WRITE			1056
/*! cache: checkpoint blocked page eviction */
#define	WT_STAT_CONN_CACHE_EVICTION_CHECKPOINT		1057
/*!
 * cache: checkpoint of history store file blocked non-history store page
 * eviction
 */
#define	WT_STAT_CONN_CACHE_EVICTION_BLOCKED_CHECKPOINT_HS	1058
/*! cache: eviction calls to get a page */
#define	WT_STAT_CONN_CACHE_EVICTION_GET_REF		1059
/*! cache: eviction calls to get a page found queue empty */
#define	WT_STAT_CONN_CACHE_EVICTION_GET_REF_EMPTY	1060
/*! cache: eviction calls to get a page found queue empty after locking */
#define	WT_STAT_CONN_CACHE_EVICTION_GET_REF_EMPTY2	1061
/*! cache: eviction currently operating in aggressive mode */
#define	WT_STAT_CONN_CACHE_EVICTION_AGGRESSIVE_SET	1062
/*! cache: eviction empty score */
#define	WT_STAT_CONN_CACHE_EVICTION_EMPTY_SCORE		1063
/*!
 * cache: eviction gave up due to detecting a disk value without a
 * timestamp behind the last update on the chain
 */
#define	WT_STAT_CONN_CACHE_EVICTION_BLOCKED_NO_TS_CHECKPOINT_RACE_1	1064
/*!
 * cache: eviction gave up due to detecting a tombstone without a
 * timestamp ahead of the selected on disk update
 */
#define	WT_STAT_CONN_CACHE_EVICTION_BLOCKED_NO_TS_CHECKPOINT_RACE_2	1065
/*!
 * cache: eviction gave up due to detecting a tombstone without a
 * timestamp ahead of the selected on disk update after validating the
 * update chain
 */
#define	WT_STAT_CONN_CACHE_EVICTION_BLOCKED_NO_TS_CHECKPOINT_RACE_3	1066
/*!
 * cache: eviction gave up due to detecting update chain entries without
 * timestamps after the selected on disk update
 */
#define	WT_STAT_CONN_CACHE_EVICTION_BLOCKED_NO_TS_CHECKPOINT_RACE_4	1067
/*!
 * cache: eviction gave up due to needing to remove a record from the
 * history store but checkpoint is running
 */
#define	WT_STAT_CONN_CACHE_EVICTION_BLOCKED_REMOVE_HS_RACE_WITH_CHECKPOINT	1068
/*! cache: eviction passes of a file */
#define	WT_STAT_CONN_CACHE_EVICTION_WALK_PASSES		1069
/*! cache: eviction server candidate queue empty when topping up */
#define	WT_STAT_CONN_CACHE_EVICTION_QUEUE_EMPTY		1070
/*! cache: eviction server candidate queue not empty when topping up */
#define	WT_STAT_CONN_CACHE_EVICTION_QUEUE_NOT_EMPTY	1071
/*! cache: eviction server evicting pages */
#define	WT_STAT_CONN_CACHE_EVICTION_SERVER_EVICTING	1072
/*!
 * cache: eviction server slept, because we did not make progress with
 * eviction
 */
#define	WT_STAT_CONN_CACHE_EVICTION_SERVER_SLEPT	1073
/*! cache: eviction server unable to reach eviction goal */
#define	WT_STAT_CONN_CACHE_EVICTION_SLOW		1074
/*! cache: eviction server waiting for a leaf page */
#define	WT_STAT_CONN_CACHE_EVICTION_WALK_LEAF_NOTFOUND	1075
/*! cache: eviction state */
#define	WT_STAT_CONN_CACHE_EVICTION_STATE		1076
/*!
 * cache: eviction walk most recent sleeps for checkpoint handle
 * gathering
 */
#define	WT_STAT_CONN_CACHE_EVICTION_WALK_SLEEPS		1077
/*! cache: eviction walk target pages histogram - 0-9 */
#define	WT_STAT_CONN_CACHE_EVICTION_TARGET_PAGE_LT10	1078
/*! cache: eviction walk target pages histogram - 10-31 */
#define	WT_STAT_CONN_CACHE_EVICTION_TARGET_PAGE_LT32	1079
/*! cache: eviction walk target pages histogram - 128 and higher */
#define	WT_STAT_CONN_CACHE_EVICTION_TARGET_PAGE_GE128	1080
/*! cache: eviction walk target pages histogram - 32-63 */
#define	WT_STAT_CONN_CACHE_EVICTION_TARGET_PAGE_LT64	1081
/*! cache: eviction walk target pages histogram - 64-128 */
#define	WT_STAT_CONN_CACHE_EVICTION_TARGET_PAGE_LT128	1082
/*!
 * cache: eviction walk target pages reduced due to history store cache
 * pressure
 */
#define	WT_STAT_CONN_CACHE_EVICTION_TARGET_PAGE_REDUCED	1083
/*! cache: eviction walk target strategy both clean and dirty pages */
#define	WT_STAT_CONN_CACHE_EVICTION_TARGET_STRATEGY_BOTH_CLEAN_AND_DIRTY	1084
/*! cache: eviction walk target strategy only clean pages */
#define	WT_STAT_CONN_CACHE_EVICTION_TARGET_STRATEGY_CLEAN	1085
/*! cache: eviction walk target strategy only dirty pages */
#define	WT_STAT_CONN_CACHE_EVICTION_TARGET_STRATEGY_DIRTY	1086
/*! cache: eviction walks abandoned */
#define	WT_STAT_CONN_CACHE_EVICTION_WALKS_ABANDONED	1087
/*! cache: eviction walks gave up because they restarted their walk twice */
#define	WT_STAT_CONN_CACHE_EVICTION_WALKS_STOPPED	1088
/*!
 * cache: eviction walks gave up because they saw too many pages and
 * found no candidates
 */
#define	WT_STAT_CONN_CACHE_EVICTION_WALKS_GAVE_UP_NO_TARGETS	1089
/*!
 * cache: eviction walks gave up because they saw too many pages and
 * found too few candidates
 */
#define	WT_STAT_CONN_CACHE_EVICTION_WALKS_GAVE_UP_RATIO	1090
/*! cache: eviction walks reached end of tree */
#define	WT_STAT_CONN_CACHE_EVICTION_WALKS_ENDED		1091
/*! cache: eviction walks restarted */
#define	WT_STAT_CONN_CACHE_EVICTION_WALK_RESTART	1092
/*! cache: eviction walks started from root of tree */
#define	WT_STAT_CONN_CACHE_EVICTION_WALK_FROM_ROOT	1093
/*! cache: eviction walks started from saved location in tree */
#define	WT_STAT_CONN_CACHE_EVICTION_WALK_SAVED_POS	1094
/*! cache: eviction worker thread active */
#define	WT_STAT_CONN_CACHE_EVICTION_ACTIVE_WORKERS	1095
/*! cache: eviction worker thread created */
#define	WT_STAT_CONN_CACHE_EVICTION_WORKER_CREATED	1096
/*! cache: eviction worker thread evicting pages */
#define	WT_STAT_CONN_CACHE_EVICTION_WORKER_EVICTING	1097
/*! cache: eviction worker thread removed */
#define	WT_STAT_CONN_CACHE_EVICTION_WORKER_REMOVED	1098
/*! cache: eviction worker thread stable number */
#define	WT_STAT_CONN_CACHE_EVICTION_STABLE_STATE_WORKERS	1099
/*! cache: files with active eviction walks */
#define	WT_STAT_CONN_CACHE_EVICTION_WALKS_ACTIVE	1100
/*! cache: files with new eviction walks started */
#define	WT_STAT_CONN_CACHE_EVICTION_WALKS_STARTED	1101
/*! cache: force re-tuning of eviction workers once in a while */
#define	WT_STAT_CONN_CACHE_EVICTION_FORCE_RETUNE	1102
/*!
 * cache: forced eviction - history store pages failed to evict while
 * session has history store cursor open
 */
#define	WT_STAT_CONN_CACHE_EVICTION_FORCE_HS_FAIL	1103
/*!
 * cache: forced eviction - history store pages selected while session
 * has history store cursor open
 */
#define	WT_STAT_CONN_CACHE_EVICTION_FORCE_HS		1104
/*!
 * cache: forced eviction - history store pages successfully evicted
 * while session has history store cursor open
 */
#define	WT_STAT_CONN_CACHE_EVICTION_FORCE_HS_SUCCESS	1105
/*! cache: forced eviction - pages evicted that were clean count */
#define	WT_STAT_CONN_CACHE_EVICTION_FORCE_CLEAN		1106
/*! cache: forced eviction - pages evicted that were clean time (usecs) */
#define	WT_STAT_CONN_CACHE_EVICTION_FORCE_CLEAN_TIME	1107
/*! cache: forced eviction - pages evicted that were dirty count */
#define	WT_STAT_CONN_CACHE_EVICTION_FORCE_DIRTY		1108
/*! cache: forced eviction - pages evicted that were dirty time (usecs) */
#define	WT_STAT_CONN_CACHE_EVICTION_FORCE_DIRTY_TIME	1109
/*!
 * cache: forced eviction - pages selected because of a large number of
 * updates to a single item
 */
#define	WT_STAT_CONN_CACHE_EVICTION_FORCE_LONG_UPDATE_LIST	1110
/*!
 * cache: forced eviction - pages selected because of too many deleted
 * items count
 */
#define	WT_STAT_CONN_CACHE_EVICTION_FORCE_DELETE	1111
/*! cache: forced eviction - pages selected count */
#define	WT_STAT_CONN_CACHE_EVICTION_FORCE		1112
/*! cache: forced eviction - pages selected unable to be evicted count */
#define	WT_STAT_CONN_CACHE_EVICTION_FORCE_FAIL		1113
/*! cache: forced eviction - pages selected unable to be evicted time */
#define	WT_STAT_CONN_CACHE_EVICTION_FORCE_FAIL_TIME	1114
/*! cache: hazard pointer blocked page eviction */
#define	WT_STAT_CONN_CACHE_EVICTION_HAZARD		1115
/*! cache: hazard pointer check calls */
#define	WT_STAT_CONN_CACHE_HAZARD_CHECKS		1116
/*! cache: hazard pointer check entries walked */
#define	WT_STAT_CONN_CACHE_HAZARD_WALKS			1117
/*! cache: hazard pointer maximum array length */
#define	WT_STAT_CONN_CACHE_HAZARD_MAX			1118
/*! cache: history store table insert calls */
#define	WT_STAT_CONN_CACHE_HS_INSERT			1119
/*! cache: history store table insert calls that returned restart */
#define	WT_STAT_CONN_CACHE_HS_INSERT_RESTART		1120
/*! cache: history store table max on-disk size */
#define	WT_STAT_CONN_CACHE_HS_ONDISK_MAX		1121
/*! cache: history store table on-disk size */
#define	WT_STAT_CONN_CACHE_HS_ONDISK			1122
/*! cache: history store table reads */
#define	WT_STAT_CONN_CACHE_HS_READ			1123
/*! cache: history store table reads missed */
#define	WT_STAT_CONN_CACHE_HS_READ_MISS			1124
/*! cache: history store table reads requiring squashed modifies */
#define	WT_STAT_CONN_CACHE_HS_READ_SQUASH		1125
/*!
 * cache: history store table resolved updates without timestamps that
 * lose their durable timestamp
 */
#define	WT_STAT_CONN_CACHE_HS_ORDER_LOSE_DURABLE_TIMESTAMP	1126
/*!
 * cache: history store table truncation by rollback to stable to remove
 * an unstable update
 */
#define	WT_STAT_CONN_CACHE_HS_KEY_TRUNCATE_RTS_UNSTABLE	1127
/*!
 * cache: history store table truncation by rollback to stable to remove
 * an update
 */
#define	WT_STAT_CONN_CACHE_HS_KEY_TRUNCATE_RTS		1128
/*! cache: history store table truncation to remove an update */
#define	WT_STAT_CONN_CACHE_HS_KEY_TRUNCATE		1129
/*!
 * cache: history store table truncation to remove range of updates due
 * to an update without a timestamp on data page
 */
#define	WT_STAT_CONN_CACHE_HS_ORDER_REMOVE		1130
/*!
 * cache: history store table truncation to remove range of updates due
 * to key being removed from the data page during reconciliation
 */
#define	WT_STAT_CONN_CACHE_HS_KEY_TRUNCATE_ONPAGE_REMOVAL	1131
/*!
 * cache: history store table updates without timestamps fixed up by
 * reinserting with the fixed timestamp
 */
#define	WT_STAT_CONN_CACHE_HS_ORDER_REINSERT		1132
/*! cache: history store table writes requiring squashed modifies */
#define	WT_STAT_CONN_CACHE_HS_WRITE_SQUASH		1133
/*! cache: in-memory page passed criteria to be split */
#define	WT_STAT_CONN_CACHE_INMEM_SPLITTABLE		1134
/*! cache: in-memory page splits */
#define	WT_STAT_CONN_CACHE_INMEM_SPLIT			1135
/*! cache: internal pages evicted */
#define	WT_STAT_CONN_CACHE_EVICTION_INTERNAL		1136
/*! cache: internal pages queued for eviction */
#define	WT_STAT_CONN_CACHE_EVICTION_INTERNAL_PAGES_QUEUED	1137
/*! cache: internal pages seen by eviction walk */
#define	WT_STAT_CONN_CACHE_EVICTION_INTERNAL_PAGES_SEEN	1138
/*! cache: internal pages seen by eviction walk that are already queued */
#define	WT_STAT_CONN_CACHE_EVICTION_INTERNAL_PAGES_ALREADY_QUEUED	1139
/*! cache: internal pages split during eviction */
#define	WT_STAT_CONN_CACHE_EVICTION_SPLIT_INTERNAL	1140
/*! cache: leaf pages split during eviction */
#define	WT_STAT_CONN_CACHE_EVICTION_SPLIT_LEAF		1141
/*! cache: maximum bytes configured */
#define	WT_STAT_CONN_CACHE_BYTES_MAX			1142
/*! cache: maximum page size at eviction */
#define	WT_STAT_CONN_CACHE_EVICTION_MAXIMUM_PAGE_SIZE	1143
/*! cache: modified pages evicted */
#define	WT_STAT_CONN_CACHE_EVICTION_DIRTY		1144
/*! cache: modified pages evicted by application threads */
#define	WT_STAT_CONN_CACHE_EVICTION_APP_DIRTY		1145
/*! cache: operations timed out waiting for space in cache */
#define	WT_STAT_CONN_CACHE_TIMED_OUT_OPS		1146
/*! cache: overflow pages read into cache */
#define	WT_STAT_CONN_CACHE_READ_OVERFLOW		1147
/*! cache: page split during eviction deepened the tree */
#define	WT_STAT_CONN_CACHE_EVICTION_DEEPEN		1148
/*! cache: page written requiring history store records */
#define	WT_STAT_CONN_CACHE_WRITE_HS			1149
/*! cache: pages currently held in the cache */
#define	WT_STAT_CONN_CACHE_PAGES_INUSE			1150
/*! cache: pages evicted by application threads */
#define	WT_STAT_CONN_CACHE_EVICTION_APP			1151
/*! cache: pages evicted in parallel with checkpoint */
#define	WT_STAT_CONN_CACHE_EVICTION_PAGES_IN_PARALLEL_WITH_CHECKPOINT	1152
/*! cache: pages queued for eviction */
#define	WT_STAT_CONN_CACHE_EVICTION_PAGES_QUEUED	1153
/*! cache: pages queued for eviction post lru sorting */
#define	WT_STAT_CONN_CACHE_EVICTION_PAGES_QUEUED_POST_LRU	1154
/*! cache: pages queued for urgent eviction */
#define	WT_STAT_CONN_CACHE_EVICTION_PAGES_QUEUED_URGENT	1155
/*! cache: pages queued for urgent eviction during walk */
#define	WT_STAT_CONN_CACHE_EVICTION_PAGES_QUEUED_OLDEST	1156
/*!
 * cache: pages queued for urgent eviction from history store due to high
 * dirty content
 */
#define	WT_STAT_CONN_CACHE_EVICTION_PAGES_QUEUED_URGENT_HS_DIRTY	1157
/*! cache: pages read into cache */
#define	WT_STAT_CONN_CACHE_READ				1158
/*! cache: pages read into cache after truncate */
#define	WT_STAT_CONN_CACHE_READ_DELETED			1159
/*! cache: pages read into cache after truncate in prepare state */
#define	WT_STAT_CONN_CACHE_READ_DELETED_PREPARED	1160
/*! cache: pages requested from the cache */
#define	WT_STAT_CONN_CACHE_PAGES_REQUESTED		1161
/*! cache: pages seen by eviction walk */
#define	WT_STAT_CONN_CACHE_EVICTION_PAGES_SEEN		1162
/*! cache: pages seen by eviction walk that are already queued */
#define	WT_STAT_CONN_CACHE_EVICTION_PAGES_ALREADY_QUEUED	1163
/*! cache: pages selected for eviction unable to be evicted */
#define	WT_STAT_CONN_CACHE_EVICTION_FAIL		1164
/*!
 * cache: pages selected for eviction unable to be evicted because of
 * active children on an internal page
 */
#define	WT_STAT_CONN_CACHE_EVICTION_FAIL_ACTIVE_CHILDREN_ON_AN_INTERNAL_PAGE	1165
/*!
 * cache: pages selected for eviction unable to be evicted because of
 * failure in reconciliation
 */
#define	WT_STAT_CONN_CACHE_EVICTION_FAIL_IN_RECONCILIATION	1166
/*!
 * cache: pages selected for eviction unable to be evicted because of
 * race between checkpoint and updates without timestamps
 */
#define	WT_STAT_CONN_CACHE_EVICTION_FAIL_CHECKPOINT_NO_TS	1167
/*! cache: pages walked for eviction */
#define	WT_STAT_CONN_CACHE_EVICTION_WALK		1168
/*! cache: pages written from cache */
#define	WT_STAT_CONN_CACHE_WRITE			1169
/*! cache: pages written requiring in-memory restoration */
#define	WT_STAT_CONN_CACHE_WRITE_RESTORE		1170
/*! cache: percentage overhead */
#define	WT_STAT_CONN_CACHE_OVERHEAD			1171
/*! cache: the number of times full update inserted to history store */
#define	WT_STAT_CONN_CACHE_HS_INSERT_FULL_UPDATE	1172
/*! cache: the number of times reverse modify inserted to history store */
#define	WT_STAT_CONN_CACHE_HS_INSERT_REVERSE_MODIFY	1173
/*! cache: tracked bytes belonging to internal pages in the cache */
#define	WT_STAT_CONN_CACHE_BYTES_INTERNAL		1174
/*! cache: tracked bytes belonging to leaf pages in the cache */
#define	WT_STAT_CONN_CACHE_BYTES_LEAF			1175
/*! cache: tracked dirty bytes in the cache */
#define	WT_STAT_CONN_CACHE_BYTES_DIRTY			1176
/*! cache: tracked dirty pages in the cache */
#define	WT_STAT_CONN_CACHE_PAGES_DIRTY			1177
/*! cache: unmodified pages evicted */
#define	WT_STAT_CONN_CACHE_EVICTION_CLEAN		1178
/*! capacity: background fsync file handles considered */
#define	WT_STAT_CONN_FSYNC_ALL_FH_TOTAL			1179
/*! capacity: background fsync file handles synced */
#define	WT_STAT_CONN_FSYNC_ALL_FH			1180
/*! capacity: background fsync time (msecs) */
#define	WT_STAT_CONN_FSYNC_ALL_TIME			1181
/*! capacity: bytes read */
#define	WT_STAT_CONN_CAPACITY_BYTES_READ		1182
/*! capacity: bytes written for checkpoint */
#define	WT_STAT_CONN_CAPACITY_BYTES_CKPT		1183
/*! capacity: bytes written for eviction */
#define	WT_STAT_CONN_CAPACITY_BYTES_EVICT		1184
/*! capacity: bytes written for log */
#define	WT_STAT_CONN_CAPACITY_BYTES_LOG			1185
/*! capacity: bytes written total */
#define	WT_STAT_CONN_CAPACITY_BYTES_WRITTEN		1186
/*! capacity: threshold to call fsync */
#define	WT_STAT_CONN_CAPACITY_THRESHOLD			1187
/*! capacity: time waiting due to total capacity (usecs) */
#define	WT_STAT_CONN_CAPACITY_TIME_TOTAL		1188
/*! capacity: time waiting during checkpoint (usecs) */
#define	WT_STAT_CONN_CAPACITY_TIME_CKPT			1189
/*! capacity: time waiting during eviction (usecs) */
#define	WT_STAT_CONN_CAPACITY_TIME_EVICT		1190
/*! capacity: time waiting during logging (usecs) */
#define	WT_STAT_CONN_CAPACITY_TIME_LOG			1191
/*! capacity: time waiting during read (usecs) */
#define	WT_STAT_CONN_CAPACITY_TIME_READ			1192
/*! checkpoint-cleanup: pages added for eviction */
#define	WT_STAT_CONN_CC_PAGES_EVICT			1193
/*! checkpoint-cleanup: pages removed */
#define	WT_STAT_CONN_CC_PAGES_REMOVED			1194
/*! checkpoint-cleanup: pages skipped during tree walk */
#define	WT_STAT_CONN_CC_PAGES_WALK_SKIPPED		1195
/*! checkpoint-cleanup: pages visited */
#define	WT_STAT_CONN_CC_PAGES_VISITED			1196
/*! connection: auto adjusting condition resets */
#define	WT_STAT_CONN_COND_AUTO_WAIT_RESET		1197
/*! connection: auto adjusting condition wait calls */
#define	WT_STAT_CONN_COND_AUTO_WAIT			1198
/*!
 * connection: auto adjusting condition wait raced to update timeout and
 * skipped updating
 */
#define	WT_STAT_CONN_COND_AUTO_WAIT_SKIPPED		1199
/*! connection: detected system time went backwards */
#define	WT_STAT_CONN_TIME_TRAVEL			1200
/*! connection: files currently open */
#define	WT_STAT_CONN_FILE_OPEN				1201
/*! connection: hash bucket array size for data handles */
#define	WT_STAT_CONN_BUCKETS_DH				1202
/*! connection: hash bucket array size general */
#define	WT_STAT_CONN_BUCKETS				1203
/*! connection: memory allocations */
#define	WT_STAT_CONN_MEMORY_ALLOCATION			1204
/*! connection: memory frees */
#define	WT_STAT_CONN_MEMORY_FREE			1205
/*! connection: memory re-allocations */
#define	WT_STAT_CONN_MEMORY_GROW			1206
/*! connection: pthread mutex condition wait calls */
#define	WT_STAT_CONN_COND_WAIT				1207
/*! connection: pthread mutex shared lock read-lock calls */
#define	WT_STAT_CONN_RWLOCK_READ			1208
/*! connection: pthread mutex shared lock write-lock calls */
#define	WT_STAT_CONN_RWLOCK_WRITE			1209
/*! connection: total fsync I/Os */
#define	WT_STAT_CONN_FSYNC_IO				1210
/*! connection: total read I/Os */
#define	WT_STAT_CONN_READ_IO				1211
/*! connection: total write I/Os */
#define	WT_STAT_CONN_WRITE_IO				1212
/*! cursor: Total number of entries skipped by cursor next calls */
#define	WT_STAT_CONN_CURSOR_NEXT_SKIP_TOTAL		1213
/*! cursor: Total number of entries skipped by cursor prev calls */
#define	WT_STAT_CONN_CURSOR_PREV_SKIP_TOTAL		1214
/*!
 * cursor: Total number of entries skipped to position the history store
 * cursor
 */
#define	WT_STAT_CONN_CURSOR_SKIP_HS_CUR_POSITION	1215
/*!
 * cursor: Total number of times a search near has exited due to prefix
 * config
 */
#define	WT_STAT_CONN_CURSOR_SEARCH_NEAR_PREFIX_FAST_PATHS	1216
/*!
 * cursor: Total number of times cursor fails to temporarily release
 * pinned page to encourage eviction of hot or large page
 */
#define	WT_STAT_CONN_CURSOR_REPOSITION_FAILED		1217
/*!
 * cursor: Total number of times cursor temporarily releases pinned page
 * to encourage eviction of hot or large page
 */
#define	WT_STAT_CONN_CURSOR_REPOSITION			1218
/*! cursor: cached cursor count */
<<<<<<< HEAD
#define	WT_STAT_CONN_CURSOR_CACHED_COUNT		1218
/*! cursor: cursor bound calls that return an error */
#define	WT_STAT_CONN_CURSOR_BOUND_ERROR			1219
/*! cursor: cursor bulk loaded cursor insert calls */
#define	WT_STAT_CONN_CURSOR_INSERT_BULK			1220
/*! cursor: cursor cache calls that return an error */
#define	WT_STAT_CONN_CURSOR_CACHE_ERROR			1221
/*! cursor: cursor close calls that result in cache */
#define	WT_STAT_CONN_CURSOR_CACHE			1222
/*! cursor: cursor close calls that return an error */
#define	WT_STAT_CONN_CURSOR_CLOSE_ERROR			1223
/*! cursor: cursor compare calls that return an error */
#define	WT_STAT_CONN_CURSOR_COMPARE_ERROR		1224
/*! cursor: cursor create calls */
#define	WT_STAT_CONN_CURSOR_CREATE			1225
/*! cursor: cursor equals calls that return an error */
#define	WT_STAT_CONN_CURSOR_EQUALS_ERROR		1226
/*! cursor: cursor get key calls that return an error */
#define	WT_STAT_CONN_CURSOR_GET_KEY_ERROR		1227
/*! cursor: cursor get key calls that return an error */
#define	WT_STAT_CONN_CURSOR_GET_VALUE_ERROR		1228
/*! cursor: cursor insert calls */
#define	WT_STAT_CONN_CURSOR_INSERT			1229
/*! cursor: cursor insert calls that return an error */
#define	WT_STAT_CONN_CURSOR_INSERT_ERROR		1230
/*! cursor: cursor insert check calls that return an error */
#define	WT_STAT_CONN_CURSOR_INSERT_CHECK_ERROR		1231
/*! cursor: cursor insert key and value bytes */
#define	WT_STAT_CONN_CURSOR_INSERT_BYTES		1232
/*! cursor: cursor largest key calls that return an error */
#define	WT_STAT_CONN_CURSOR_LARGEST_KEY_ERROR		1233
/*! cursor: cursor modify calls */
#define	WT_STAT_CONN_CURSOR_MODIFY			1234
/*! cursor: cursor modify calls that return an error */
#define	WT_STAT_CONN_CURSOR_MODIFY_ERROR		1235
/*! cursor: cursor modify key and value bytes affected */
#define	WT_STAT_CONN_CURSOR_MODIFY_BYTES		1236
/*! cursor: cursor modify value bytes modified */
#define	WT_STAT_CONN_CURSOR_MODIFY_BYTES_TOUCH		1237
/*! cursor: cursor next calls */
#define	WT_STAT_CONN_CURSOR_NEXT			1238
/*! cursor: cursor next calls that return an error */
#define	WT_STAT_CONN_CURSOR_NEXT_ERROR			1239
=======
#define	WT_STAT_CONN_CURSOR_CACHED_COUNT		1219
/*! cursor: cursor bounds cleared from reset */
#define	WT_STAT_CONN_CURSOR_BOUNDS_RESET		1220
/*! cursor: cursor bulk loaded cursor insert calls */
#define	WT_STAT_CONN_CURSOR_INSERT_BULK			1221
/*! cursor: cursor close calls that result in cache */
#define	WT_STAT_CONN_CURSOR_CACHE			1222
/*! cursor: cursor create calls */
#define	WT_STAT_CONN_CURSOR_CREATE			1223
/*! cursor: cursor insert calls */
#define	WT_STAT_CONN_CURSOR_INSERT			1224
/*! cursor: cursor insert key and value bytes */
#define	WT_STAT_CONN_CURSOR_INSERT_BYTES		1225
/*! cursor: cursor modify calls */
#define	WT_STAT_CONN_CURSOR_MODIFY			1226
/*! cursor: cursor modify key and value bytes affected */
#define	WT_STAT_CONN_CURSOR_MODIFY_BYTES		1227
/*! cursor: cursor modify value bytes modified */
#define	WT_STAT_CONN_CURSOR_MODIFY_BYTES_TOUCH		1228
/*! cursor: cursor next calls */
#define	WT_STAT_CONN_CURSOR_NEXT			1229
>>>>>>> 25d147c0
/*!
 * cursor: cursor next calls that skip due to a globally visible history
 * store tombstone
 */
<<<<<<< HEAD
#define	WT_STAT_CONN_CURSOR_NEXT_HS_TOMBSTONE		1240
=======
#define	WT_STAT_CONN_CURSOR_NEXT_HS_TOMBSTONE		1230
>>>>>>> 25d147c0
/*!
 * cursor: cursor next calls that skip greater than or equal to 100
 * entries
 */
<<<<<<< HEAD
#define	WT_STAT_CONN_CURSOR_NEXT_SKIP_GE_100		1241
/*! cursor: cursor next calls that skip less than 100 entries */
#define	WT_STAT_CONN_CURSOR_NEXT_SKIP_LT_100		1242
/*! cursor: cursor operation restarted */
#define	WT_STAT_CONN_CURSOR_RESTART			1243
/*! cursor: cursor prev calls */
#define	WT_STAT_CONN_CURSOR_PREV			1244
/*! cursor: cursor prev calls that return an error */
#define	WT_STAT_CONN_CURSOR_PREV_ERROR			1245
=======
#define	WT_STAT_CONN_CURSOR_NEXT_SKIP_GE_100		1231
/*! cursor: cursor next calls that skip less than 100 entries */
#define	WT_STAT_CONN_CURSOR_NEXT_SKIP_LT_100		1232
/*! cursor: cursor operation restarted */
#define	WT_STAT_CONN_CURSOR_RESTART			1233
/*! cursor: cursor prev calls */
#define	WT_STAT_CONN_CURSOR_PREV			1234
>>>>>>> 25d147c0
/*!
 * cursor: cursor prev calls that skip due to a globally visible history
 * store tombstone
 */
<<<<<<< HEAD
#define	WT_STAT_CONN_CURSOR_PREV_HS_TOMBSTONE		1246
=======
#define	WT_STAT_CONN_CURSOR_PREV_HS_TOMBSTONE		1235
>>>>>>> 25d147c0
/*!
 * cursor: cursor prev calls that skip greater than or equal to 100
 * entries
 */
<<<<<<< HEAD
#define	WT_STAT_CONN_CURSOR_PREV_SKIP_GE_100		1247
/*! cursor: cursor prev calls that skip less than 100 entries */
#define	WT_STAT_CONN_CURSOR_PREV_SKIP_LT_100		1248
/*! cursor: cursor random next calls that return an error */
#define	WT_STAT_CONN_CURSOR_NEXT_RANDOM_ERROR		1249
/*! cursor: cursor reconfigure calls that return an error */
#define	WT_STAT_CONN_CURSOR_RECONFIGURE_ERROR		1250
/*! cursor: cursor remove calls */
#define	WT_STAT_CONN_CURSOR_REMOVE			1251
/*! cursor: cursor remove calls that return an error */
#define	WT_STAT_CONN_CURSOR_REMOVE_ERROR		1252
/*! cursor: cursor remove key bytes removed */
#define	WT_STAT_CONN_CURSOR_REMOVE_BYTES		1253
/*! cursor: cursor reopen calls that return an error */
#define	WT_STAT_CONN_CURSOR_REOPEN_ERROR		1254
/*! cursor: cursor reserve calls */
#define	WT_STAT_CONN_CURSOR_RESERVE			1255
/*! cursor: cursor reserve calls that return an error */
#define	WT_STAT_CONN_CURSOR_RESERVE_ERROR		1256
/*! cursor: cursor reset calls */
#define	WT_STAT_CONN_CURSOR_RESET			1257
/*! cursor: cursor reset calls that return an error */
#define	WT_STAT_CONN_CURSOR_RESET_ERROR			1258
/*! cursor: cursor search calls */
#define	WT_STAT_CONN_CURSOR_SEARCH			1259
/*! cursor: cursor search calls that return an error */
#define	WT_STAT_CONN_CURSOR_SEARCH_ERROR		1260
/*! cursor: cursor search history store calls */
#define	WT_STAT_CONN_CURSOR_SEARCH_HS			1261
/*! cursor: cursor search near calls */
#define	WT_STAT_CONN_CURSOR_SEARCH_NEAR			1262
/*! cursor: cursor search near calls that return an error */
#define	WT_STAT_CONN_CURSOR_SEARCH_NEAR_ERROR		1263
/*! cursor: cursor sweep buckets */
#define	WT_STAT_CONN_CURSOR_SWEEP_BUCKETS		1264
/*! cursor: cursor sweep cursors closed */
#define	WT_STAT_CONN_CURSOR_SWEEP_CLOSED		1265
/*! cursor: cursor sweep cursors examined */
#define	WT_STAT_CONN_CURSOR_SWEEP_EXAMINED		1266
/*! cursor: cursor sweeps */
#define	WT_STAT_CONN_CURSOR_SWEEP			1267
/*! cursor: cursor truncate calls */
#define	WT_STAT_CONN_CURSOR_TRUNCATE			1268
/*! cursor: cursor update calls */
#define	WT_STAT_CONN_CURSOR_UPDATE			1269
/*! cursor: cursor update calls that return an error */
#define	WT_STAT_CONN_CURSOR_UPDATE_ERROR		1270
/*! cursor: cursor update key and value bytes */
#define	WT_STAT_CONN_CURSOR_UPDATE_BYTES		1271
/*! cursor: cursor update value size change */
#define	WT_STAT_CONN_CURSOR_UPDATE_BYTES_CHANGED	1272
/*! cursor: cursors reused from cache */
#define	WT_STAT_CONN_CURSOR_REOPEN			1273
/*! cursor: open cursor count */
#define	WT_STAT_CONN_CURSOR_OPEN_COUNT			1274
/*! data-handle: connection data handle size */
#define	WT_STAT_CONN_DH_CONN_HANDLE_SIZE		1275
/*! data-handle: connection data handles currently active */
#define	WT_STAT_CONN_DH_CONN_HANDLE_COUNT		1276
/*! data-handle: connection sweep candidate became referenced */
#define	WT_STAT_CONN_DH_SWEEP_REF			1277
/*! data-handle: connection sweep dhandles closed */
#define	WT_STAT_CONN_DH_SWEEP_CLOSE			1278
/*! data-handle: connection sweep dhandles removed from hash list */
#define	WT_STAT_CONN_DH_SWEEP_REMOVE			1279
/*! data-handle: connection sweep time-of-death sets */
#define	WT_STAT_CONN_DH_SWEEP_TOD			1280
/*! data-handle: connection sweeps */
#define	WT_STAT_CONN_DH_SWEEPS				1281
=======
#define	WT_STAT_CONN_CURSOR_PREV_SKIP_GE_100		1236
/*! cursor: cursor prev calls that skip less than 100 entries */
#define	WT_STAT_CONN_CURSOR_PREV_SKIP_LT_100		1237
/*! cursor: cursor remove calls */
#define	WT_STAT_CONN_CURSOR_REMOVE			1238
/*! cursor: cursor remove key bytes removed */
#define	WT_STAT_CONN_CURSOR_REMOVE_BYTES		1239
/*! cursor: cursor reserve calls */
#define	WT_STAT_CONN_CURSOR_RESERVE			1240
/*! cursor: cursor reset calls */
#define	WT_STAT_CONN_CURSOR_RESET			1241
/*! cursor: cursor search calls */
#define	WT_STAT_CONN_CURSOR_SEARCH			1242
/*! cursor: cursor search history store calls */
#define	WT_STAT_CONN_CURSOR_SEARCH_HS			1243
/*! cursor: cursor search near calls */
#define	WT_STAT_CONN_CURSOR_SEARCH_NEAR			1244
/*! cursor: cursor sweep buckets */
#define	WT_STAT_CONN_CURSOR_SWEEP_BUCKETS		1245
/*! cursor: cursor sweep cursors closed */
#define	WT_STAT_CONN_CURSOR_SWEEP_CLOSED		1246
/*! cursor: cursor sweep cursors examined */
#define	WT_STAT_CONN_CURSOR_SWEEP_EXAMINED		1247
/*! cursor: cursor sweeps */
#define	WT_STAT_CONN_CURSOR_SWEEP			1248
/*! cursor: cursor truncate calls */
#define	WT_STAT_CONN_CURSOR_TRUNCATE			1249
/*! cursor: cursor update calls */
#define	WT_STAT_CONN_CURSOR_UPDATE			1250
/*! cursor: cursor update key and value bytes */
#define	WT_STAT_CONN_CURSOR_UPDATE_BYTES		1251
/*! cursor: cursor update value size change */
#define	WT_STAT_CONN_CURSOR_UPDATE_BYTES_CHANGED	1252
/*! cursor: cursors reused from cache */
#define	WT_STAT_CONN_CURSOR_REOPEN			1253
/*! cursor: open cursor count */
#define	WT_STAT_CONN_CURSOR_OPEN_COUNT			1254
/*! data-handle: connection data handle size */
#define	WT_STAT_CONN_DH_CONN_HANDLE_SIZE		1255
/*! data-handle: connection data handles currently active */
#define	WT_STAT_CONN_DH_CONN_HANDLE_COUNT		1256
/*! data-handle: connection sweep candidate became referenced */
#define	WT_STAT_CONN_DH_SWEEP_REF			1257
/*! data-handle: connection sweep dhandles closed */
#define	WT_STAT_CONN_DH_SWEEP_CLOSE			1258
/*! data-handle: connection sweep dhandles removed from hash list */
#define	WT_STAT_CONN_DH_SWEEP_REMOVE			1259
/*! data-handle: connection sweep time-of-death sets */
#define	WT_STAT_CONN_DH_SWEEP_TOD			1260
/*! data-handle: connection sweeps */
#define	WT_STAT_CONN_DH_SWEEPS				1261
>>>>>>> 25d147c0
/*!
 * data-handle: connection sweeps skipped due to checkpoint gathering
 * handles
 */
<<<<<<< HEAD
#define	WT_STAT_CONN_DH_SWEEP_SKIP_CKPT			1282
/*! data-handle: session dhandles swept */
#define	WT_STAT_CONN_DH_SESSION_HANDLES			1283
/*! data-handle: session sweep attempts */
#define	WT_STAT_CONN_DH_SESSION_SWEEPS			1284
/*! lock: checkpoint lock acquisitions */
#define	WT_STAT_CONN_LOCK_CHECKPOINT_COUNT		1285
/*! lock: checkpoint lock application thread wait time (usecs) */
#define	WT_STAT_CONN_LOCK_CHECKPOINT_WAIT_APPLICATION	1286
/*! lock: checkpoint lock internal thread wait time (usecs) */
#define	WT_STAT_CONN_LOCK_CHECKPOINT_WAIT_INTERNAL	1287
/*! lock: dhandle lock application thread time waiting (usecs) */
#define	WT_STAT_CONN_LOCK_DHANDLE_WAIT_APPLICATION	1288
/*! lock: dhandle lock internal thread time waiting (usecs) */
#define	WT_STAT_CONN_LOCK_DHANDLE_WAIT_INTERNAL		1289
/*! lock: dhandle read lock acquisitions */
#define	WT_STAT_CONN_LOCK_DHANDLE_READ_COUNT		1290
/*! lock: dhandle write lock acquisitions */
#define	WT_STAT_CONN_LOCK_DHANDLE_WRITE_COUNT		1291
=======
#define	WT_STAT_CONN_DH_SWEEP_SKIP_CKPT			1262
/*! data-handle: session dhandles swept */
#define	WT_STAT_CONN_DH_SESSION_HANDLES			1263
/*! data-handle: session sweep attempts */
#define	WT_STAT_CONN_DH_SESSION_SWEEPS			1264
/*! lock: checkpoint lock acquisitions */
#define	WT_STAT_CONN_LOCK_CHECKPOINT_COUNT		1265
/*! lock: checkpoint lock application thread wait time (usecs) */
#define	WT_STAT_CONN_LOCK_CHECKPOINT_WAIT_APPLICATION	1266
/*! lock: checkpoint lock internal thread wait time (usecs) */
#define	WT_STAT_CONN_LOCK_CHECKPOINT_WAIT_INTERNAL	1267
/*! lock: dhandle lock application thread time waiting (usecs) */
#define	WT_STAT_CONN_LOCK_DHANDLE_WAIT_APPLICATION	1268
/*! lock: dhandle lock internal thread time waiting (usecs) */
#define	WT_STAT_CONN_LOCK_DHANDLE_WAIT_INTERNAL		1269
/*! lock: dhandle read lock acquisitions */
#define	WT_STAT_CONN_LOCK_DHANDLE_READ_COUNT		1270
/*! lock: dhandle write lock acquisitions */
#define	WT_STAT_CONN_LOCK_DHANDLE_WRITE_COUNT		1271
>>>>>>> 25d147c0
/*!
 * lock: durable timestamp queue lock application thread time waiting
 * (usecs)
 */
<<<<<<< HEAD
#define	WT_STAT_CONN_LOCK_DURABLE_TIMESTAMP_WAIT_APPLICATION	1292
=======
#define	WT_STAT_CONN_LOCK_DURABLE_TIMESTAMP_WAIT_APPLICATION	1272
>>>>>>> 25d147c0
/*!
 * lock: durable timestamp queue lock internal thread time waiting
 * (usecs)
 */
<<<<<<< HEAD
#define	WT_STAT_CONN_LOCK_DURABLE_TIMESTAMP_WAIT_INTERNAL	1293
/*! lock: durable timestamp queue read lock acquisitions */
#define	WT_STAT_CONN_LOCK_DURABLE_TIMESTAMP_READ_COUNT	1294
/*! lock: durable timestamp queue write lock acquisitions */
#define	WT_STAT_CONN_LOCK_DURABLE_TIMESTAMP_WRITE_COUNT	1295
/*! lock: metadata lock acquisitions */
#define	WT_STAT_CONN_LOCK_METADATA_COUNT		1296
/*! lock: metadata lock application thread wait time (usecs) */
#define	WT_STAT_CONN_LOCK_METADATA_WAIT_APPLICATION	1297
/*! lock: metadata lock internal thread wait time (usecs) */
#define	WT_STAT_CONN_LOCK_METADATA_WAIT_INTERNAL	1298
=======
#define	WT_STAT_CONN_LOCK_DURABLE_TIMESTAMP_WAIT_INTERNAL	1273
/*! lock: durable timestamp queue read lock acquisitions */
#define	WT_STAT_CONN_LOCK_DURABLE_TIMESTAMP_READ_COUNT	1274
/*! lock: durable timestamp queue write lock acquisitions */
#define	WT_STAT_CONN_LOCK_DURABLE_TIMESTAMP_WRITE_COUNT	1275
/*! lock: metadata lock acquisitions */
#define	WT_STAT_CONN_LOCK_METADATA_COUNT		1276
/*! lock: metadata lock application thread wait time (usecs) */
#define	WT_STAT_CONN_LOCK_METADATA_WAIT_APPLICATION	1277
/*! lock: metadata lock internal thread wait time (usecs) */
#define	WT_STAT_CONN_LOCK_METADATA_WAIT_INTERNAL	1278
>>>>>>> 25d147c0
/*!
 * lock: read timestamp queue lock application thread time waiting
 * (usecs)
 */
<<<<<<< HEAD
#define	WT_STAT_CONN_LOCK_READ_TIMESTAMP_WAIT_APPLICATION	1299
/*! lock: read timestamp queue lock internal thread time waiting (usecs) */
#define	WT_STAT_CONN_LOCK_READ_TIMESTAMP_WAIT_INTERNAL	1300
/*! lock: read timestamp queue read lock acquisitions */
#define	WT_STAT_CONN_LOCK_READ_TIMESTAMP_READ_COUNT	1301
/*! lock: read timestamp queue write lock acquisitions */
#define	WT_STAT_CONN_LOCK_READ_TIMESTAMP_WRITE_COUNT	1302
/*! lock: schema lock acquisitions */
#define	WT_STAT_CONN_LOCK_SCHEMA_COUNT			1303
/*! lock: schema lock application thread wait time (usecs) */
#define	WT_STAT_CONN_LOCK_SCHEMA_WAIT_APPLICATION	1304
/*! lock: schema lock internal thread wait time (usecs) */
#define	WT_STAT_CONN_LOCK_SCHEMA_WAIT_INTERNAL		1305
=======
#define	WT_STAT_CONN_LOCK_READ_TIMESTAMP_WAIT_APPLICATION	1279
/*! lock: read timestamp queue lock internal thread time waiting (usecs) */
#define	WT_STAT_CONN_LOCK_READ_TIMESTAMP_WAIT_INTERNAL	1280
/*! lock: read timestamp queue read lock acquisitions */
#define	WT_STAT_CONN_LOCK_READ_TIMESTAMP_READ_COUNT	1281
/*! lock: read timestamp queue write lock acquisitions */
#define	WT_STAT_CONN_LOCK_READ_TIMESTAMP_WRITE_COUNT	1282
/*! lock: schema lock acquisitions */
#define	WT_STAT_CONN_LOCK_SCHEMA_COUNT			1283
/*! lock: schema lock application thread wait time (usecs) */
#define	WT_STAT_CONN_LOCK_SCHEMA_WAIT_APPLICATION	1284
/*! lock: schema lock internal thread wait time (usecs) */
#define	WT_STAT_CONN_LOCK_SCHEMA_WAIT_INTERNAL		1285
>>>>>>> 25d147c0
/*!
 * lock: table lock application thread time waiting for the table lock
 * (usecs)
 */
<<<<<<< HEAD
#define	WT_STAT_CONN_LOCK_TABLE_WAIT_APPLICATION	1306
=======
#define	WT_STAT_CONN_LOCK_TABLE_WAIT_APPLICATION	1286
>>>>>>> 25d147c0
/*!
 * lock: table lock internal thread time waiting for the table lock
 * (usecs)
 */
<<<<<<< HEAD
#define	WT_STAT_CONN_LOCK_TABLE_WAIT_INTERNAL		1307
/*! lock: table read lock acquisitions */
#define	WT_STAT_CONN_LOCK_TABLE_READ_COUNT		1308
/*! lock: table write lock acquisitions */
#define	WT_STAT_CONN_LOCK_TABLE_WRITE_COUNT		1309
/*! lock: txn global lock application thread time waiting (usecs) */
#define	WT_STAT_CONN_LOCK_TXN_GLOBAL_WAIT_APPLICATION	1310
/*! lock: txn global lock internal thread time waiting (usecs) */
#define	WT_STAT_CONN_LOCK_TXN_GLOBAL_WAIT_INTERNAL	1311
/*! lock: txn global read lock acquisitions */
#define	WT_STAT_CONN_LOCK_TXN_GLOBAL_READ_COUNT		1312
/*! lock: txn global write lock acquisitions */
#define	WT_STAT_CONN_LOCK_TXN_GLOBAL_WRITE_COUNT	1313
/*! log: busy returns attempting to switch slots */
#define	WT_STAT_CONN_LOG_SLOT_SWITCH_BUSY		1314
/*! log: force log remove time sleeping (usecs) */
#define	WT_STAT_CONN_LOG_FORCE_REMOVE_SLEEP		1315
/*! log: log bytes of payload data */
#define	WT_STAT_CONN_LOG_BYTES_PAYLOAD			1316
/*! log: log bytes written */
#define	WT_STAT_CONN_LOG_BYTES_WRITTEN			1317
/*! log: log files manually zero-filled */
#define	WT_STAT_CONN_LOG_ZERO_FILLS			1318
/*! log: log flush operations */
#define	WT_STAT_CONN_LOG_FLUSH				1319
/*! log: log force write operations */
#define	WT_STAT_CONN_LOG_FORCE_WRITE			1320
/*! log: log force write operations skipped */
#define	WT_STAT_CONN_LOG_FORCE_WRITE_SKIP		1321
/*! log: log records compressed */
#define	WT_STAT_CONN_LOG_COMPRESS_WRITES		1322
/*! log: log records not compressed */
#define	WT_STAT_CONN_LOG_COMPRESS_WRITE_FAILS		1323
/*! log: log records too small to compress */
#define	WT_STAT_CONN_LOG_COMPRESS_SMALL			1324
/*! log: log release advances write LSN */
#define	WT_STAT_CONN_LOG_RELEASE_WRITE_LSN		1325
/*! log: log scan operations */
#define	WT_STAT_CONN_LOG_SCANS				1326
/*! log: log scan records requiring two reads */
#define	WT_STAT_CONN_LOG_SCAN_REREADS			1327
/*! log: log server thread advances write LSN */
#define	WT_STAT_CONN_LOG_WRITE_LSN			1328
/*! log: log server thread write LSN walk skipped */
#define	WT_STAT_CONN_LOG_WRITE_LSN_SKIP			1329
/*! log: log sync operations */
#define	WT_STAT_CONN_LOG_SYNC				1330
/*! log: log sync time duration (usecs) */
#define	WT_STAT_CONN_LOG_SYNC_DURATION			1331
/*! log: log sync_dir operations */
#define	WT_STAT_CONN_LOG_SYNC_DIR			1332
/*! log: log sync_dir time duration (usecs) */
#define	WT_STAT_CONN_LOG_SYNC_DIR_DURATION		1333
/*! log: log write operations */
#define	WT_STAT_CONN_LOG_WRITES				1334
/*! log: logging bytes consolidated */
#define	WT_STAT_CONN_LOG_SLOT_CONSOLIDATED		1335
/*! log: maximum log file size */
#define	WT_STAT_CONN_LOG_MAX_FILESIZE			1336
/*! log: number of pre-allocated log files to create */
#define	WT_STAT_CONN_LOG_PREALLOC_MAX			1337
/*! log: pre-allocated log files not ready and missed */
#define	WT_STAT_CONN_LOG_PREALLOC_MISSED		1338
/*! log: pre-allocated log files prepared */
#define	WT_STAT_CONN_LOG_PREALLOC_FILES			1339
/*! log: pre-allocated log files used */
#define	WT_STAT_CONN_LOG_PREALLOC_USED			1340
/*! log: records processed by log scan */
#define	WT_STAT_CONN_LOG_SCAN_RECORDS			1341
/*! log: slot close lost race */
#define	WT_STAT_CONN_LOG_SLOT_CLOSE_RACE		1342
/*! log: slot close unbuffered waits */
#define	WT_STAT_CONN_LOG_SLOT_CLOSE_UNBUF		1343
/*! log: slot closures */
#define	WT_STAT_CONN_LOG_SLOT_CLOSES			1344
/*! log: slot join atomic update races */
#define	WT_STAT_CONN_LOG_SLOT_RACES			1345
/*! log: slot join calls atomic updates raced */
#define	WT_STAT_CONN_LOG_SLOT_YIELD_RACE		1346
/*! log: slot join calls did not yield */
#define	WT_STAT_CONN_LOG_SLOT_IMMEDIATE			1347
/*! log: slot join calls found active slot closed */
#define	WT_STAT_CONN_LOG_SLOT_YIELD_CLOSE		1348
/*! log: slot join calls slept */
#define	WT_STAT_CONN_LOG_SLOT_YIELD_SLEEP		1349
/*! log: slot join calls yielded */
#define	WT_STAT_CONN_LOG_SLOT_YIELD			1350
/*! log: slot join found active slot closed */
#define	WT_STAT_CONN_LOG_SLOT_ACTIVE_CLOSED		1351
/*! log: slot joins yield time (usecs) */
#define	WT_STAT_CONN_LOG_SLOT_YIELD_DURATION		1352
/*! log: slot transitions unable to find free slot */
#define	WT_STAT_CONN_LOG_SLOT_NO_FREE_SLOTS		1353
/*! log: slot unbuffered writes */
#define	WT_STAT_CONN_LOG_SLOT_UNBUFFERED		1354
/*! log: total in-memory size of compressed records */
#define	WT_STAT_CONN_LOG_COMPRESS_MEM			1355
/*! log: total log buffer size */
#define	WT_STAT_CONN_LOG_BUFFER_SIZE			1356
/*! log: total size of compressed records */
#define	WT_STAT_CONN_LOG_COMPRESS_LEN			1357
/*! log: written slots coalesced */
#define	WT_STAT_CONN_LOG_SLOT_COALESCED			1358
/*! log: yields waiting for previous log file close */
#define	WT_STAT_CONN_LOG_CLOSE_YIELDS			1359
/*! perf: file system read latency histogram (bucket 1) - 10-49ms */
#define	WT_STAT_CONN_PERF_HIST_FSREAD_LATENCY_LT50	1360
/*! perf: file system read latency histogram (bucket 2) - 50-99ms */
#define	WT_STAT_CONN_PERF_HIST_FSREAD_LATENCY_LT100	1361
/*! perf: file system read latency histogram (bucket 3) - 100-249ms */
#define	WT_STAT_CONN_PERF_HIST_FSREAD_LATENCY_LT250	1362
/*! perf: file system read latency histogram (bucket 4) - 250-499ms */
#define	WT_STAT_CONN_PERF_HIST_FSREAD_LATENCY_LT500	1363
/*! perf: file system read latency histogram (bucket 5) - 500-999ms */
#define	WT_STAT_CONN_PERF_HIST_FSREAD_LATENCY_LT1000	1364
/*! perf: file system read latency histogram (bucket 6) - 1000ms+ */
#define	WT_STAT_CONN_PERF_HIST_FSREAD_LATENCY_GT1000	1365
/*! perf: file system write latency histogram (bucket 1) - 10-49ms */
#define	WT_STAT_CONN_PERF_HIST_FSWRITE_LATENCY_LT50	1366
/*! perf: file system write latency histogram (bucket 2) - 50-99ms */
#define	WT_STAT_CONN_PERF_HIST_FSWRITE_LATENCY_LT100	1367
/*! perf: file system write latency histogram (bucket 3) - 100-249ms */
#define	WT_STAT_CONN_PERF_HIST_FSWRITE_LATENCY_LT250	1368
/*! perf: file system write latency histogram (bucket 4) - 250-499ms */
#define	WT_STAT_CONN_PERF_HIST_FSWRITE_LATENCY_LT500	1369
/*! perf: file system write latency histogram (bucket 5) - 500-999ms */
#define	WT_STAT_CONN_PERF_HIST_FSWRITE_LATENCY_LT1000	1370
/*! perf: file system write latency histogram (bucket 6) - 1000ms+ */
#define	WT_STAT_CONN_PERF_HIST_FSWRITE_LATENCY_GT1000	1371
/*! perf: operation read latency histogram (bucket 1) - 100-249us */
#define	WT_STAT_CONN_PERF_HIST_OPREAD_LATENCY_LT250	1372
/*! perf: operation read latency histogram (bucket 2) - 250-499us */
#define	WT_STAT_CONN_PERF_HIST_OPREAD_LATENCY_LT500	1373
/*! perf: operation read latency histogram (bucket 3) - 500-999us */
#define	WT_STAT_CONN_PERF_HIST_OPREAD_LATENCY_LT1000	1374
/*! perf: operation read latency histogram (bucket 4) - 1000-9999us */
#define	WT_STAT_CONN_PERF_HIST_OPREAD_LATENCY_LT10000	1375
/*! perf: operation read latency histogram (bucket 5) - 10000us+ */
#define	WT_STAT_CONN_PERF_HIST_OPREAD_LATENCY_GT10000	1376
/*! perf: operation write latency histogram (bucket 1) - 100-249us */
#define	WT_STAT_CONN_PERF_HIST_OPWRITE_LATENCY_LT250	1377
/*! perf: operation write latency histogram (bucket 2) - 250-499us */
#define	WT_STAT_CONN_PERF_HIST_OPWRITE_LATENCY_LT500	1378
/*! perf: operation write latency histogram (bucket 3) - 500-999us */
#define	WT_STAT_CONN_PERF_HIST_OPWRITE_LATENCY_LT1000	1379
/*! perf: operation write latency histogram (bucket 4) - 1000-9999us */
#define	WT_STAT_CONN_PERF_HIST_OPWRITE_LATENCY_LT10000	1380
/*! perf: operation write latency histogram (bucket 5) - 10000us+ */
#define	WT_STAT_CONN_PERF_HIST_OPWRITE_LATENCY_GT10000	1381
/*! reconciliation: approximate byte size of timestamps in pages written */
#define	WT_STAT_CONN_REC_TIME_WINDOW_BYTES_TS		1382
=======
#define	WT_STAT_CONN_LOCK_TABLE_WAIT_INTERNAL		1287
/*! lock: table read lock acquisitions */
#define	WT_STAT_CONN_LOCK_TABLE_READ_COUNT		1288
/*! lock: table write lock acquisitions */
#define	WT_STAT_CONN_LOCK_TABLE_WRITE_COUNT		1289
/*! lock: txn global lock application thread time waiting (usecs) */
#define	WT_STAT_CONN_LOCK_TXN_GLOBAL_WAIT_APPLICATION	1290
/*! lock: txn global lock internal thread time waiting (usecs) */
#define	WT_STAT_CONN_LOCK_TXN_GLOBAL_WAIT_INTERNAL	1291
/*! lock: txn global read lock acquisitions */
#define	WT_STAT_CONN_LOCK_TXN_GLOBAL_READ_COUNT		1292
/*! lock: txn global write lock acquisitions */
#define	WT_STAT_CONN_LOCK_TXN_GLOBAL_WRITE_COUNT	1293
/*! log: busy returns attempting to switch slots */
#define	WT_STAT_CONN_LOG_SLOT_SWITCH_BUSY		1294
/*! log: force log remove time sleeping (usecs) */
#define	WT_STAT_CONN_LOG_FORCE_REMOVE_SLEEP		1295
/*! log: log bytes of payload data */
#define	WT_STAT_CONN_LOG_BYTES_PAYLOAD			1296
/*! log: log bytes written */
#define	WT_STAT_CONN_LOG_BYTES_WRITTEN			1297
/*! log: log files manually zero-filled */
#define	WT_STAT_CONN_LOG_ZERO_FILLS			1298
/*! log: log flush operations */
#define	WT_STAT_CONN_LOG_FLUSH				1299
/*! log: log force write operations */
#define	WT_STAT_CONN_LOG_FORCE_WRITE			1300
/*! log: log force write operations skipped */
#define	WT_STAT_CONN_LOG_FORCE_WRITE_SKIP		1301
/*! log: log records compressed */
#define	WT_STAT_CONN_LOG_COMPRESS_WRITES		1302
/*! log: log records not compressed */
#define	WT_STAT_CONN_LOG_COMPRESS_WRITE_FAILS		1303
/*! log: log records too small to compress */
#define	WT_STAT_CONN_LOG_COMPRESS_SMALL			1304
/*! log: log release advances write LSN */
#define	WT_STAT_CONN_LOG_RELEASE_WRITE_LSN		1305
/*! log: log scan operations */
#define	WT_STAT_CONN_LOG_SCANS				1306
/*! log: log scan records requiring two reads */
#define	WT_STAT_CONN_LOG_SCAN_REREADS			1307
/*! log: log server thread advances write LSN */
#define	WT_STAT_CONN_LOG_WRITE_LSN			1308
/*! log: log server thread write LSN walk skipped */
#define	WT_STAT_CONN_LOG_WRITE_LSN_SKIP			1309
/*! log: log sync operations */
#define	WT_STAT_CONN_LOG_SYNC				1310
/*! log: log sync time duration (usecs) */
#define	WT_STAT_CONN_LOG_SYNC_DURATION			1311
/*! log: log sync_dir operations */
#define	WT_STAT_CONN_LOG_SYNC_DIR			1312
/*! log: log sync_dir time duration (usecs) */
#define	WT_STAT_CONN_LOG_SYNC_DIR_DURATION		1313
/*! log: log write operations */
#define	WT_STAT_CONN_LOG_WRITES				1314
/*! log: logging bytes consolidated */
#define	WT_STAT_CONN_LOG_SLOT_CONSOLIDATED		1315
/*! log: maximum log file size */
#define	WT_STAT_CONN_LOG_MAX_FILESIZE			1316
/*! log: number of pre-allocated log files to create */
#define	WT_STAT_CONN_LOG_PREALLOC_MAX			1317
/*! log: pre-allocated log files not ready and missed */
#define	WT_STAT_CONN_LOG_PREALLOC_MISSED		1318
/*! log: pre-allocated log files prepared */
#define	WT_STAT_CONN_LOG_PREALLOC_FILES			1319
/*! log: pre-allocated log files used */
#define	WT_STAT_CONN_LOG_PREALLOC_USED			1320
/*! log: records processed by log scan */
#define	WT_STAT_CONN_LOG_SCAN_RECORDS			1321
/*! log: slot close lost race */
#define	WT_STAT_CONN_LOG_SLOT_CLOSE_RACE		1322
/*! log: slot close unbuffered waits */
#define	WT_STAT_CONN_LOG_SLOT_CLOSE_UNBUF		1323
/*! log: slot closures */
#define	WT_STAT_CONN_LOG_SLOT_CLOSES			1324
/*! log: slot join atomic update races */
#define	WT_STAT_CONN_LOG_SLOT_RACES			1325
/*! log: slot join calls atomic updates raced */
#define	WT_STAT_CONN_LOG_SLOT_YIELD_RACE		1326
/*! log: slot join calls did not yield */
#define	WT_STAT_CONN_LOG_SLOT_IMMEDIATE			1327
/*! log: slot join calls found active slot closed */
#define	WT_STAT_CONN_LOG_SLOT_YIELD_CLOSE		1328
/*! log: slot join calls slept */
#define	WT_STAT_CONN_LOG_SLOT_YIELD_SLEEP		1329
/*! log: slot join calls yielded */
#define	WT_STAT_CONN_LOG_SLOT_YIELD			1330
/*! log: slot join found active slot closed */
#define	WT_STAT_CONN_LOG_SLOT_ACTIVE_CLOSED		1331
/*! log: slot joins yield time (usecs) */
#define	WT_STAT_CONN_LOG_SLOT_YIELD_DURATION		1332
/*! log: slot transitions unable to find free slot */
#define	WT_STAT_CONN_LOG_SLOT_NO_FREE_SLOTS		1333
/*! log: slot unbuffered writes */
#define	WT_STAT_CONN_LOG_SLOT_UNBUFFERED		1334
/*! log: total in-memory size of compressed records */
#define	WT_STAT_CONN_LOG_COMPRESS_MEM			1335
/*! log: total log buffer size */
#define	WT_STAT_CONN_LOG_BUFFER_SIZE			1336
/*! log: total size of compressed records */
#define	WT_STAT_CONN_LOG_COMPRESS_LEN			1337
/*! log: written slots coalesced */
#define	WT_STAT_CONN_LOG_SLOT_COALESCED			1338
/*! log: yields waiting for previous log file close */
#define	WT_STAT_CONN_LOG_CLOSE_YIELDS			1339
/*! perf: file system read latency histogram (bucket 1) - 10-49ms */
#define	WT_STAT_CONN_PERF_HIST_FSREAD_LATENCY_LT50	1340
/*! perf: file system read latency histogram (bucket 2) - 50-99ms */
#define	WT_STAT_CONN_PERF_HIST_FSREAD_LATENCY_LT100	1341
/*! perf: file system read latency histogram (bucket 3) - 100-249ms */
#define	WT_STAT_CONN_PERF_HIST_FSREAD_LATENCY_LT250	1342
/*! perf: file system read latency histogram (bucket 4) - 250-499ms */
#define	WT_STAT_CONN_PERF_HIST_FSREAD_LATENCY_LT500	1343
/*! perf: file system read latency histogram (bucket 5) - 500-999ms */
#define	WT_STAT_CONN_PERF_HIST_FSREAD_LATENCY_LT1000	1344
/*! perf: file system read latency histogram (bucket 6) - 1000ms+ */
#define	WT_STAT_CONN_PERF_HIST_FSREAD_LATENCY_GT1000	1345
/*! perf: file system write latency histogram (bucket 1) - 10-49ms */
#define	WT_STAT_CONN_PERF_HIST_FSWRITE_LATENCY_LT50	1346
/*! perf: file system write latency histogram (bucket 2) - 50-99ms */
#define	WT_STAT_CONN_PERF_HIST_FSWRITE_LATENCY_LT100	1347
/*! perf: file system write latency histogram (bucket 3) - 100-249ms */
#define	WT_STAT_CONN_PERF_HIST_FSWRITE_LATENCY_LT250	1348
/*! perf: file system write latency histogram (bucket 4) - 250-499ms */
#define	WT_STAT_CONN_PERF_HIST_FSWRITE_LATENCY_LT500	1349
/*! perf: file system write latency histogram (bucket 5) - 500-999ms */
#define	WT_STAT_CONN_PERF_HIST_FSWRITE_LATENCY_LT1000	1350
/*! perf: file system write latency histogram (bucket 6) - 1000ms+ */
#define	WT_STAT_CONN_PERF_HIST_FSWRITE_LATENCY_GT1000	1351
/*! perf: operation read latency histogram (bucket 1) - 100-249us */
#define	WT_STAT_CONN_PERF_HIST_OPREAD_LATENCY_LT250	1352
/*! perf: operation read latency histogram (bucket 2) - 250-499us */
#define	WT_STAT_CONN_PERF_HIST_OPREAD_LATENCY_LT500	1353
/*! perf: operation read latency histogram (bucket 3) - 500-999us */
#define	WT_STAT_CONN_PERF_HIST_OPREAD_LATENCY_LT1000	1354
/*! perf: operation read latency histogram (bucket 4) - 1000-9999us */
#define	WT_STAT_CONN_PERF_HIST_OPREAD_LATENCY_LT10000	1355
/*! perf: operation read latency histogram (bucket 5) - 10000us+ */
#define	WT_STAT_CONN_PERF_HIST_OPREAD_LATENCY_GT10000	1356
/*! perf: operation write latency histogram (bucket 1) - 100-249us */
#define	WT_STAT_CONN_PERF_HIST_OPWRITE_LATENCY_LT250	1357
/*! perf: operation write latency histogram (bucket 2) - 250-499us */
#define	WT_STAT_CONN_PERF_HIST_OPWRITE_LATENCY_LT500	1358
/*! perf: operation write latency histogram (bucket 3) - 500-999us */
#define	WT_STAT_CONN_PERF_HIST_OPWRITE_LATENCY_LT1000	1359
/*! perf: operation write latency histogram (bucket 4) - 1000-9999us */
#define	WT_STAT_CONN_PERF_HIST_OPWRITE_LATENCY_LT10000	1360
/*! perf: operation write latency histogram (bucket 5) - 10000us+ */
#define	WT_STAT_CONN_PERF_HIST_OPWRITE_LATENCY_GT10000	1361
/*! reconciliation: approximate byte size of timestamps in pages written */
#define	WT_STAT_CONN_REC_TIME_WINDOW_BYTES_TS		1362
>>>>>>> 25d147c0
/*!
 * reconciliation: approximate byte size of transaction IDs in pages
 * written
 */
<<<<<<< HEAD
#define	WT_STAT_CONN_REC_TIME_WINDOW_BYTES_TXN		1383
/*! reconciliation: fast-path pages deleted */
#define	WT_STAT_CONN_REC_PAGE_DELETE_FAST		1384
/*! reconciliation: leaf-page overflow keys */
#define	WT_STAT_CONN_REC_OVERFLOW_KEY_LEAF		1385
/*! reconciliation: maximum seconds spent in a reconciliation call */
#define	WT_STAT_CONN_REC_MAXIMUM_SECONDS		1386
/*! reconciliation: page reconciliation calls */
#define	WT_STAT_CONN_REC_PAGES				1387
/*! reconciliation: page reconciliation calls for eviction */
#define	WT_STAT_CONN_REC_PAGES_EVICTION			1388
=======
#define	WT_STAT_CONN_REC_TIME_WINDOW_BYTES_TXN		1363
/*! reconciliation: fast-path pages deleted */
#define	WT_STAT_CONN_REC_PAGE_DELETE_FAST		1364
/*! reconciliation: leaf-page overflow keys */
#define	WT_STAT_CONN_REC_OVERFLOW_KEY_LEAF		1365
/*! reconciliation: maximum seconds spent in a reconciliation call */
#define	WT_STAT_CONN_REC_MAXIMUM_SECONDS		1366
/*! reconciliation: page reconciliation calls */
#define	WT_STAT_CONN_REC_PAGES				1367
/*! reconciliation: page reconciliation calls for eviction */
#define	WT_STAT_CONN_REC_PAGES_EVICTION			1368
>>>>>>> 25d147c0
/*!
 * reconciliation: page reconciliation calls that resulted in values with
 * prepared transaction metadata
 */
<<<<<<< HEAD
#define	WT_STAT_CONN_REC_PAGES_WITH_PREPARE		1389
=======
#define	WT_STAT_CONN_REC_PAGES_WITH_PREPARE		1369
>>>>>>> 25d147c0
/*!
 * reconciliation: page reconciliation calls that resulted in values with
 * timestamps
 */
<<<<<<< HEAD
#define	WT_STAT_CONN_REC_PAGES_WITH_TS			1390
=======
#define	WT_STAT_CONN_REC_PAGES_WITH_TS			1370
>>>>>>> 25d147c0
/*!
 * reconciliation: page reconciliation calls that resulted in values with
 * transaction ids
 */
<<<<<<< HEAD
#define	WT_STAT_CONN_REC_PAGES_WITH_TXN			1391
/*! reconciliation: pages deleted */
#define	WT_STAT_CONN_REC_PAGE_DELETE			1392
=======
#define	WT_STAT_CONN_REC_PAGES_WITH_TXN			1371
/*! reconciliation: pages deleted */
#define	WT_STAT_CONN_REC_PAGE_DELETE			1372
>>>>>>> 25d147c0
/*!
 * reconciliation: pages written including an aggregated newest start
 * durable timestamp
 */
<<<<<<< HEAD
#define	WT_STAT_CONN_REC_TIME_AGGR_NEWEST_START_DURABLE_TS	1393
=======
#define	WT_STAT_CONN_REC_TIME_AGGR_NEWEST_START_DURABLE_TS	1373
>>>>>>> 25d147c0
/*!
 * reconciliation: pages written including an aggregated newest stop
 * durable timestamp
 */
<<<<<<< HEAD
#define	WT_STAT_CONN_REC_TIME_AGGR_NEWEST_STOP_DURABLE_TS	1394
=======
#define	WT_STAT_CONN_REC_TIME_AGGR_NEWEST_STOP_DURABLE_TS	1374
>>>>>>> 25d147c0
/*!
 * reconciliation: pages written including an aggregated newest stop
 * timestamp
 */
<<<<<<< HEAD
#define	WT_STAT_CONN_REC_TIME_AGGR_NEWEST_STOP_TS	1395
=======
#define	WT_STAT_CONN_REC_TIME_AGGR_NEWEST_STOP_TS	1375
>>>>>>> 25d147c0
/*!
 * reconciliation: pages written including an aggregated newest stop
 * transaction ID
 */
<<<<<<< HEAD
#define	WT_STAT_CONN_REC_TIME_AGGR_NEWEST_STOP_TXN	1396
=======
#define	WT_STAT_CONN_REC_TIME_AGGR_NEWEST_STOP_TXN	1376
>>>>>>> 25d147c0
/*!
 * reconciliation: pages written including an aggregated newest
 * transaction ID
 */
<<<<<<< HEAD
#define	WT_STAT_CONN_REC_TIME_AGGR_NEWEST_TXN		1397
=======
#define	WT_STAT_CONN_REC_TIME_AGGR_NEWEST_TXN		1377
>>>>>>> 25d147c0
/*!
 * reconciliation: pages written including an aggregated oldest start
 * timestamp
 */
<<<<<<< HEAD
#define	WT_STAT_CONN_REC_TIME_AGGR_OLDEST_START_TS	1398
/*! reconciliation: pages written including an aggregated prepare */
#define	WT_STAT_CONN_REC_TIME_AGGR_PREPARED		1399
/*! reconciliation: pages written including at least one prepare state */
#define	WT_STAT_CONN_REC_TIME_WINDOW_PAGES_PREPARED	1400
=======
#define	WT_STAT_CONN_REC_TIME_AGGR_OLDEST_START_TS	1378
/*! reconciliation: pages written including an aggregated prepare */
#define	WT_STAT_CONN_REC_TIME_AGGR_PREPARED		1379
/*! reconciliation: pages written including at least one prepare state */
#define	WT_STAT_CONN_REC_TIME_WINDOW_PAGES_PREPARED	1380
>>>>>>> 25d147c0
/*!
 * reconciliation: pages written including at least one start durable
 * timestamp
 */
<<<<<<< HEAD
#define	WT_STAT_CONN_REC_TIME_WINDOW_PAGES_DURABLE_START_TS	1401
/*! reconciliation: pages written including at least one start timestamp */
#define	WT_STAT_CONN_REC_TIME_WINDOW_PAGES_START_TS	1402
=======
#define	WT_STAT_CONN_REC_TIME_WINDOW_PAGES_DURABLE_START_TS	1381
/*! reconciliation: pages written including at least one start timestamp */
#define	WT_STAT_CONN_REC_TIME_WINDOW_PAGES_START_TS	1382
>>>>>>> 25d147c0
/*!
 * reconciliation: pages written including at least one start transaction
 * ID
 */
<<<<<<< HEAD
#define	WT_STAT_CONN_REC_TIME_WINDOW_PAGES_START_TXN	1403
=======
#define	WT_STAT_CONN_REC_TIME_WINDOW_PAGES_START_TXN	1383
>>>>>>> 25d147c0
/*!
 * reconciliation: pages written including at least one stop durable
 * timestamp
 */
<<<<<<< HEAD
#define	WT_STAT_CONN_REC_TIME_WINDOW_PAGES_DURABLE_STOP_TS	1404
/*! reconciliation: pages written including at least one stop timestamp */
#define	WT_STAT_CONN_REC_TIME_WINDOW_PAGES_STOP_TS	1405
=======
#define	WT_STAT_CONN_REC_TIME_WINDOW_PAGES_DURABLE_STOP_TS	1384
/*! reconciliation: pages written including at least one stop timestamp */
#define	WT_STAT_CONN_REC_TIME_WINDOW_PAGES_STOP_TS	1385
>>>>>>> 25d147c0
/*!
 * reconciliation: pages written including at least one stop transaction
 * ID
 */
<<<<<<< HEAD
#define	WT_STAT_CONN_REC_TIME_WINDOW_PAGES_STOP_TXN	1406
/*! reconciliation: records written including a prepare state */
#define	WT_STAT_CONN_REC_TIME_WINDOW_PREPARED		1407
/*! reconciliation: records written including a start durable timestamp */
#define	WT_STAT_CONN_REC_TIME_WINDOW_DURABLE_START_TS	1408
/*! reconciliation: records written including a start timestamp */
#define	WT_STAT_CONN_REC_TIME_WINDOW_START_TS		1409
/*! reconciliation: records written including a start transaction ID */
#define	WT_STAT_CONN_REC_TIME_WINDOW_START_TXN		1410
/*! reconciliation: records written including a stop durable timestamp */
#define	WT_STAT_CONN_REC_TIME_WINDOW_DURABLE_STOP_TS	1411
/*! reconciliation: records written including a stop timestamp */
#define	WT_STAT_CONN_REC_TIME_WINDOW_STOP_TS		1412
/*! reconciliation: records written including a stop transaction ID */
#define	WT_STAT_CONN_REC_TIME_WINDOW_STOP_TXN		1413
/*! reconciliation: split bytes currently awaiting free */
#define	WT_STAT_CONN_REC_SPLIT_STASHED_BYTES		1414
/*! reconciliation: split objects currently awaiting free */
#define	WT_STAT_CONN_REC_SPLIT_STASHED_OBJECTS		1415
/*! session: attempts to remove a local object and the object is in use */
#define	WT_STAT_CONN_LOCAL_OBJECTS_INUSE		1416
/*! session: flush_tier operation calls */
#define	WT_STAT_CONN_FLUSH_TIER				1417
/*! session: flush_tier tables skipped due to no checkpoint */
#define	WT_STAT_CONN_FLUSH_TIER_SKIPPED			1418
/*! session: flush_tier tables switched */
#define	WT_STAT_CONN_FLUSH_TIER_SWITCHED		1419
/*! session: local objects removed */
#define	WT_STAT_CONN_LOCAL_OBJECTS_REMOVED		1420
/*! session: open session count */
#define	WT_STAT_CONN_SESSION_OPEN			1421
/*! session: session query timestamp calls */
#define	WT_STAT_CONN_SESSION_QUERY_TS			1422
/*! session: table alter failed calls */
#define	WT_STAT_CONN_SESSION_TABLE_ALTER_FAIL		1423
/*! session: table alter successful calls */
#define	WT_STAT_CONN_SESSION_TABLE_ALTER_SUCCESS	1424
/*! session: table alter triggering checkpoint calls */
#define	WT_STAT_CONN_SESSION_TABLE_ALTER_TRIGGER_CHECKPOINT	1425
/*! session: table alter unchanged and skipped */
#define	WT_STAT_CONN_SESSION_TABLE_ALTER_SKIP		1426
/*! session: table compact failed calls */
#define	WT_STAT_CONN_SESSION_TABLE_COMPACT_FAIL		1427
/*! session: table compact failed calls due to cache pressure */
#define	WT_STAT_CONN_SESSION_TABLE_COMPACT_FAIL_CACHE_PRESSURE	1428
/*! session: table compact running */
#define	WT_STAT_CONN_SESSION_TABLE_COMPACT_RUNNING	1429
/*! session: table compact skipped as process would not reduce file size */
#define	WT_STAT_CONN_SESSION_TABLE_COMPACT_SKIPPED	1430
/*! session: table compact successful calls */
#define	WT_STAT_CONN_SESSION_TABLE_COMPACT_SUCCESS	1431
/*! session: table compact timeout */
#define	WT_STAT_CONN_SESSION_TABLE_COMPACT_TIMEOUT	1432
/*! session: table create failed calls */
#define	WT_STAT_CONN_SESSION_TABLE_CREATE_FAIL		1433
/*! session: table create successful calls */
#define	WT_STAT_CONN_SESSION_TABLE_CREATE_SUCCESS	1434
/*! session: table drop failed calls */
#define	WT_STAT_CONN_SESSION_TABLE_DROP_FAIL		1435
/*! session: table drop successful calls */
#define	WT_STAT_CONN_SESSION_TABLE_DROP_SUCCESS		1436
/*! session: table rename failed calls */
#define	WT_STAT_CONN_SESSION_TABLE_RENAME_FAIL		1437
/*! session: table rename successful calls */
#define	WT_STAT_CONN_SESSION_TABLE_RENAME_SUCCESS	1438
/*! session: table salvage failed calls */
#define	WT_STAT_CONN_SESSION_TABLE_SALVAGE_FAIL		1439
/*! session: table salvage successful calls */
#define	WT_STAT_CONN_SESSION_TABLE_SALVAGE_SUCCESS	1440
/*! session: table truncate failed calls */
#define	WT_STAT_CONN_SESSION_TABLE_TRUNCATE_FAIL	1441
/*! session: table truncate successful calls */
#define	WT_STAT_CONN_SESSION_TABLE_TRUNCATE_SUCCESS	1442
/*! session: table verify failed calls */
#define	WT_STAT_CONN_SESSION_TABLE_VERIFY_FAIL		1443
/*! session: table verify successful calls */
#define	WT_STAT_CONN_SESSION_TABLE_VERIFY_SUCCESS	1444
/*! session: tiered operations dequeued and processed */
#define	WT_STAT_CONN_TIERED_WORK_UNITS_DEQUEUED		1445
/*! session: tiered operations scheduled */
#define	WT_STAT_CONN_TIERED_WORK_UNITS_CREATED		1446
/*! session: tiered storage local retention time (secs) */
#define	WT_STAT_CONN_TIERED_RETENTION			1447
/*! thread-state: active filesystem fsync calls */
#define	WT_STAT_CONN_THREAD_FSYNC_ACTIVE		1448
/*! thread-state: active filesystem read calls */
#define	WT_STAT_CONN_THREAD_READ_ACTIVE			1449
/*! thread-state: active filesystem write calls */
#define	WT_STAT_CONN_THREAD_WRITE_ACTIVE		1450
/*! thread-yield: application thread time evicting (usecs) */
#define	WT_STAT_CONN_APPLICATION_EVICT_TIME		1451
/*! thread-yield: application thread time waiting for cache (usecs) */
#define	WT_STAT_CONN_APPLICATION_CACHE_TIME		1452
=======
#define	WT_STAT_CONN_REC_TIME_WINDOW_PAGES_STOP_TXN	1386
/*! reconciliation: records written including a prepare state */
#define	WT_STAT_CONN_REC_TIME_WINDOW_PREPARED		1387
/*! reconciliation: records written including a start durable timestamp */
#define	WT_STAT_CONN_REC_TIME_WINDOW_DURABLE_START_TS	1388
/*! reconciliation: records written including a start timestamp */
#define	WT_STAT_CONN_REC_TIME_WINDOW_START_TS		1389
/*! reconciliation: records written including a start transaction ID */
#define	WT_STAT_CONN_REC_TIME_WINDOW_START_TXN		1390
/*! reconciliation: records written including a stop durable timestamp */
#define	WT_STAT_CONN_REC_TIME_WINDOW_DURABLE_STOP_TS	1391
/*! reconciliation: records written including a stop timestamp */
#define	WT_STAT_CONN_REC_TIME_WINDOW_STOP_TS		1392
/*! reconciliation: records written including a stop transaction ID */
#define	WT_STAT_CONN_REC_TIME_WINDOW_STOP_TXN		1393
/*! reconciliation: split bytes currently awaiting free */
#define	WT_STAT_CONN_REC_SPLIT_STASHED_BYTES		1394
/*! reconciliation: split objects currently awaiting free */
#define	WT_STAT_CONN_REC_SPLIT_STASHED_OBJECTS		1395
/*! session: attempts to remove a local object and the object is in use */
#define	WT_STAT_CONN_LOCAL_OBJECTS_INUSE		1396
/*! session: flush_tier operation calls */
#define	WT_STAT_CONN_FLUSH_TIER				1397
/*! session: flush_tier tables skipped due to no checkpoint */
#define	WT_STAT_CONN_FLUSH_TIER_SKIPPED			1398
/*! session: flush_tier tables switched */
#define	WT_STAT_CONN_FLUSH_TIER_SWITCHED		1399
/*! session: local objects removed */
#define	WT_STAT_CONN_LOCAL_OBJECTS_REMOVED		1400
/*! session: open session count */
#define	WT_STAT_CONN_SESSION_OPEN			1401
/*! session: session query timestamp calls */
#define	WT_STAT_CONN_SESSION_QUERY_TS			1402
/*! session: table alter failed calls */
#define	WT_STAT_CONN_SESSION_TABLE_ALTER_FAIL		1403
/*! session: table alter successful calls */
#define	WT_STAT_CONN_SESSION_TABLE_ALTER_SUCCESS	1404
/*! session: table alter triggering checkpoint calls */
#define	WT_STAT_CONN_SESSION_TABLE_ALTER_TRIGGER_CHECKPOINT	1405
/*! session: table alter unchanged and skipped */
#define	WT_STAT_CONN_SESSION_TABLE_ALTER_SKIP		1406
/*! session: table compact failed calls */
#define	WT_STAT_CONN_SESSION_TABLE_COMPACT_FAIL		1407
/*! session: table compact failed calls due to cache pressure */
#define	WT_STAT_CONN_SESSION_TABLE_COMPACT_FAIL_CACHE_PRESSURE	1408
/*! session: table compact running */
#define	WT_STAT_CONN_SESSION_TABLE_COMPACT_RUNNING	1409
/*! session: table compact skipped as process would not reduce file size */
#define	WT_STAT_CONN_SESSION_TABLE_COMPACT_SKIPPED	1410
/*! session: table compact successful calls */
#define	WT_STAT_CONN_SESSION_TABLE_COMPACT_SUCCESS	1411
/*! session: table compact timeout */
#define	WT_STAT_CONN_SESSION_TABLE_COMPACT_TIMEOUT	1412
/*! session: table create failed calls */
#define	WT_STAT_CONN_SESSION_TABLE_CREATE_FAIL		1413
/*! session: table create successful calls */
#define	WT_STAT_CONN_SESSION_TABLE_CREATE_SUCCESS	1414
/*! session: table drop failed calls */
#define	WT_STAT_CONN_SESSION_TABLE_DROP_FAIL		1415
/*! session: table drop successful calls */
#define	WT_STAT_CONN_SESSION_TABLE_DROP_SUCCESS		1416
/*! session: table rename failed calls */
#define	WT_STAT_CONN_SESSION_TABLE_RENAME_FAIL		1417
/*! session: table rename successful calls */
#define	WT_STAT_CONN_SESSION_TABLE_RENAME_SUCCESS	1418
/*! session: table salvage failed calls */
#define	WT_STAT_CONN_SESSION_TABLE_SALVAGE_FAIL		1419
/*! session: table salvage successful calls */
#define	WT_STAT_CONN_SESSION_TABLE_SALVAGE_SUCCESS	1420
/*! session: table truncate failed calls */
#define	WT_STAT_CONN_SESSION_TABLE_TRUNCATE_FAIL	1421
/*! session: table truncate successful calls */
#define	WT_STAT_CONN_SESSION_TABLE_TRUNCATE_SUCCESS	1422
/*! session: table verify failed calls */
#define	WT_STAT_CONN_SESSION_TABLE_VERIFY_FAIL		1423
/*! session: table verify successful calls */
#define	WT_STAT_CONN_SESSION_TABLE_VERIFY_SUCCESS	1424
/*! session: tiered operations dequeued and processed */
#define	WT_STAT_CONN_TIERED_WORK_UNITS_DEQUEUED		1425
/*! session: tiered operations scheduled */
#define	WT_STAT_CONN_TIERED_WORK_UNITS_CREATED		1426
/*! session: tiered storage local retention time (secs) */
#define	WT_STAT_CONN_TIERED_RETENTION			1427
/*! thread-state: active filesystem fsync calls */
#define	WT_STAT_CONN_THREAD_FSYNC_ACTIVE		1428
/*! thread-state: active filesystem read calls */
#define	WT_STAT_CONN_THREAD_READ_ACTIVE			1429
/*! thread-state: active filesystem write calls */
#define	WT_STAT_CONN_THREAD_WRITE_ACTIVE		1430
/*! thread-yield: application thread time evicting (usecs) */
#define	WT_STAT_CONN_APPLICATION_EVICT_TIME		1431
/*! thread-yield: application thread time waiting for cache (usecs) */
#define	WT_STAT_CONN_APPLICATION_CACHE_TIME		1432
>>>>>>> 25d147c0
/*!
 * thread-yield: connection close blocked waiting for transaction state
 * stabilization
 */
<<<<<<< HEAD
#define	WT_STAT_CONN_TXN_RELEASE_BLOCKED		1453
/*! thread-yield: connection close yielded for lsm manager shutdown */
#define	WT_STAT_CONN_CONN_CLOSE_BLOCKED_LSM		1454
/*! thread-yield: data handle lock yielded */
#define	WT_STAT_CONN_DHANDLE_LOCK_BLOCKED		1455
=======
#define	WT_STAT_CONN_TXN_RELEASE_BLOCKED		1433
/*! thread-yield: connection close yielded for lsm manager shutdown */
#define	WT_STAT_CONN_CONN_CLOSE_BLOCKED_LSM		1434
/*! thread-yield: data handle lock yielded */
#define	WT_STAT_CONN_DHANDLE_LOCK_BLOCKED		1435
>>>>>>> 25d147c0
/*!
 * thread-yield: get reference for page index and slot time sleeping
 * (usecs)
 */
<<<<<<< HEAD
#define	WT_STAT_CONN_PAGE_INDEX_SLOT_REF_BLOCKED	1456
/*! thread-yield: page access yielded due to prepare state change */
#define	WT_STAT_CONN_PREPARED_TRANSITION_BLOCKED_PAGE	1457
/*! thread-yield: page acquire busy blocked */
#define	WT_STAT_CONN_PAGE_BUSY_BLOCKED			1458
/*! thread-yield: page acquire eviction blocked */
#define	WT_STAT_CONN_PAGE_FORCIBLE_EVICT_BLOCKED	1459
/*! thread-yield: page acquire locked blocked */
#define	WT_STAT_CONN_PAGE_LOCKED_BLOCKED		1460
/*! thread-yield: page acquire read blocked */
#define	WT_STAT_CONN_PAGE_READ_BLOCKED			1461
/*! thread-yield: page acquire time sleeping (usecs) */
#define	WT_STAT_CONN_PAGE_SLEEP				1462
=======
#define	WT_STAT_CONN_PAGE_INDEX_SLOT_REF_BLOCKED	1436
/*! thread-yield: page access yielded due to prepare state change */
#define	WT_STAT_CONN_PREPARED_TRANSITION_BLOCKED_PAGE	1437
/*! thread-yield: page acquire busy blocked */
#define	WT_STAT_CONN_PAGE_BUSY_BLOCKED			1438
/*! thread-yield: page acquire eviction blocked */
#define	WT_STAT_CONN_PAGE_FORCIBLE_EVICT_BLOCKED	1439
/*! thread-yield: page acquire locked blocked */
#define	WT_STAT_CONN_PAGE_LOCKED_BLOCKED		1440
/*! thread-yield: page acquire read blocked */
#define	WT_STAT_CONN_PAGE_READ_BLOCKED			1441
/*! thread-yield: page acquire time sleeping (usecs) */
#define	WT_STAT_CONN_PAGE_SLEEP				1442
>>>>>>> 25d147c0
/*!
 * thread-yield: page delete rollback time sleeping for state change
 * (usecs)
 */
<<<<<<< HEAD
#define	WT_STAT_CONN_PAGE_DEL_ROLLBACK_BLOCKED		1463
/*! thread-yield: page reconciliation yielded due to child modification */
#define	WT_STAT_CONN_CHILD_MODIFY_BLOCKED_PAGE		1464
/*! transaction: Number of prepared updates */
#define	WT_STAT_CONN_TXN_PREPARED_UPDATES		1465
/*! transaction: Number of prepared updates committed */
#define	WT_STAT_CONN_TXN_PREPARED_UPDATES_COMMITTED	1466
/*! transaction: Number of prepared updates repeated on the same key */
#define	WT_STAT_CONN_TXN_PREPARED_UPDATES_KEY_REPEATED	1467
/*! transaction: Number of prepared updates rolled back */
#define	WT_STAT_CONN_TXN_PREPARED_UPDATES_ROLLEDBACK	1468
/*! transaction: prepared transactions */
#define	WT_STAT_CONN_TXN_PREPARE			1469
/*! transaction: prepared transactions committed */
#define	WT_STAT_CONN_TXN_PREPARE_COMMIT			1470
/*! transaction: prepared transactions currently active */
#define	WT_STAT_CONN_TXN_PREPARE_ACTIVE			1471
/*! transaction: prepared transactions rolled back */
#define	WT_STAT_CONN_TXN_PREPARE_ROLLBACK		1472
/*!
 * transaction: prepared transactions rolled back and do not remove the
 * history store entry
 */
#define	WT_STAT_CONN_TXN_PREPARE_ROLLBACK_DO_NOT_REMOVE_HS_UPDATE	1473
/*!
 * transaction: prepared transactions rolled back and fix the history
 * store entry with checkpoint reserved transaction id
 */
#define	WT_STAT_CONN_TXN_PREPARE_ROLLBACK_FIX_HS_UPDATE_WITH_CKPT_RESERVED_TXNID	1474
=======
#define	WT_STAT_CONN_PAGE_DEL_ROLLBACK_BLOCKED		1443
/*! thread-yield: page reconciliation yielded due to child modification */
#define	WT_STAT_CONN_CHILD_MODIFY_BLOCKED_PAGE		1444
/*! transaction: Number of prepared updates */
#define	WT_STAT_CONN_TXN_PREPARED_UPDATES		1445
/*! transaction: Number of prepared updates committed */
#define	WT_STAT_CONN_TXN_PREPARED_UPDATES_COMMITTED	1446
/*! transaction: Number of prepared updates repeated on the same key */
#define	WT_STAT_CONN_TXN_PREPARED_UPDATES_KEY_REPEATED	1447
/*! transaction: Number of prepared updates rolled back */
#define	WT_STAT_CONN_TXN_PREPARED_UPDATES_ROLLEDBACK	1448
/*! transaction: prepared transactions */
#define	WT_STAT_CONN_TXN_PREPARE			1449
/*! transaction: prepared transactions committed */
#define	WT_STAT_CONN_TXN_PREPARE_COMMIT			1450
/*! transaction: prepared transactions currently active */
#define	WT_STAT_CONN_TXN_PREPARE_ACTIVE			1451
/*! transaction: prepared transactions rolled back */
#define	WT_STAT_CONN_TXN_PREPARE_ROLLBACK		1452
>>>>>>> 25d147c0
/*! transaction: query timestamp calls */
#define	WT_STAT_CONN_TXN_QUERY_TS			1475
/*! transaction: race to read prepared update retry */
#define	WT_STAT_CONN_TXN_READ_RACE_PREPARE_UPDATE	1476
/*! transaction: rollback to stable calls */
#define	WT_STAT_CONN_TXN_RTS				1477
/*!
 * transaction: rollback to stable history store records with stop
 * timestamps older than newer records
 */
#define	WT_STAT_CONN_TXN_RTS_HS_STOP_OLDER_THAN_NEWER_START	1478
/*! transaction: rollback to stable inconsistent checkpoint */
#define	WT_STAT_CONN_TXN_RTS_INCONSISTENT_CKPT		1479
/*! transaction: rollback to stable keys removed */
#define	WT_STAT_CONN_TXN_RTS_KEYS_REMOVED		1480
/*! transaction: rollback to stable keys restored */
#define	WT_STAT_CONN_TXN_RTS_KEYS_RESTORED		1481
/*! transaction: rollback to stable pages visited */
#define	WT_STAT_CONN_TXN_RTS_PAGES_VISITED		1482
/*! transaction: rollback to stable restored tombstones from history store */
#define	WT_STAT_CONN_TXN_RTS_HS_RESTORE_TOMBSTONES	1483
/*! transaction: rollback to stable restored updates from history store */
#define	WT_STAT_CONN_TXN_RTS_HS_RESTORE_UPDATES		1484
/*! transaction: rollback to stable skipping delete rle */
#define	WT_STAT_CONN_TXN_RTS_DELETE_RLE_SKIPPED		1485
/*! transaction: rollback to stable skipping stable rle */
#define	WT_STAT_CONN_TXN_RTS_STABLE_RLE_SKIPPED		1486
/*! transaction: rollback to stable sweeping history store keys */
#define	WT_STAT_CONN_TXN_RTS_SWEEP_HS_KEYS		1487
/*! transaction: rollback to stable tree walk skipping pages */
#define	WT_STAT_CONN_TXN_RTS_TREE_WALK_SKIP_PAGES	1488
/*! transaction: rollback to stable updates aborted */
#define	WT_STAT_CONN_TXN_RTS_UPD_ABORTED		1489
/*! transaction: rollback to stable updates removed from history store */
#define	WT_STAT_CONN_TXN_RTS_HS_REMOVED			1490
/*! transaction: sessions scanned in each walk of concurrent sessions */
#define	WT_STAT_CONN_TXN_SESSIONS_WALKED		1491
/*! transaction: set timestamp calls */
#define	WT_STAT_CONN_TXN_SET_TS				1492
/*! transaction: set timestamp durable calls */
#define	WT_STAT_CONN_TXN_SET_TS_DURABLE			1493
/*! transaction: set timestamp durable updates */
#define	WT_STAT_CONN_TXN_SET_TS_DURABLE_UPD		1494
/*! transaction: set timestamp oldest calls */
#define	WT_STAT_CONN_TXN_SET_TS_OLDEST			1495
/*! transaction: set timestamp oldest updates */
#define	WT_STAT_CONN_TXN_SET_TS_OLDEST_UPD		1496
/*! transaction: set timestamp stable calls */
#define	WT_STAT_CONN_TXN_SET_TS_STABLE			1497
/*! transaction: set timestamp stable updates */
#define	WT_STAT_CONN_TXN_SET_TS_STABLE_UPD		1498
/*! transaction: transaction begins */
#define	WT_STAT_CONN_TXN_BEGIN				1499
/*! transaction: transaction checkpoint currently running */
#define	WT_STAT_CONN_TXN_CHECKPOINT_RUNNING		1500
/*!
 * transaction: transaction checkpoint currently running for history
 * store file
 */
#define	WT_STAT_CONN_TXN_CHECKPOINT_RUNNING_HS		1501
/*! transaction: transaction checkpoint generation */
#define	WT_STAT_CONN_TXN_CHECKPOINT_GENERATION		1502
/*!
 * transaction: transaction checkpoint history store file duration
 * (usecs)
 */
#define	WT_STAT_CONN_TXN_HS_CKPT_DURATION		1503
/*! transaction: transaction checkpoint max time (msecs) */
#define	WT_STAT_CONN_TXN_CHECKPOINT_TIME_MAX		1504
/*! transaction: transaction checkpoint min time (msecs) */
#define	WT_STAT_CONN_TXN_CHECKPOINT_TIME_MIN		1505
/*!
 * transaction: transaction checkpoint most recent duration for gathering
 * all handles (usecs)
 */
#define	WT_STAT_CONN_TXN_CHECKPOINT_HANDLE_DURATION	1506
/*!
 * transaction: transaction checkpoint most recent duration for gathering
 * applied handles (usecs)
 */
#define	WT_STAT_CONN_TXN_CHECKPOINT_HANDLE_DURATION_APPLY	1507
/*!
 * transaction: transaction checkpoint most recent duration for gathering
 * skipped handles (usecs)
 */
#define	WT_STAT_CONN_TXN_CHECKPOINT_HANDLE_DURATION_SKIP	1508
/*! transaction: transaction checkpoint most recent handles applied */
#define	WT_STAT_CONN_TXN_CHECKPOINT_HANDLE_APPLIED	1509
/*! transaction: transaction checkpoint most recent handles skipped */
#define	WT_STAT_CONN_TXN_CHECKPOINT_HANDLE_SKIPPED	1510
/*! transaction: transaction checkpoint most recent handles walked */
#define	WT_STAT_CONN_TXN_CHECKPOINT_HANDLE_WALKED	1511
/*! transaction: transaction checkpoint most recent time (msecs) */
#define	WT_STAT_CONN_TXN_CHECKPOINT_TIME_RECENT		1512
/*! transaction: transaction checkpoint prepare currently running */
#define	WT_STAT_CONN_TXN_CHECKPOINT_PREP_RUNNING	1513
/*! transaction: transaction checkpoint prepare max time (msecs) */
#define	WT_STAT_CONN_TXN_CHECKPOINT_PREP_MAX		1514
/*! transaction: transaction checkpoint prepare min time (msecs) */
#define	WT_STAT_CONN_TXN_CHECKPOINT_PREP_MIN		1515
/*! transaction: transaction checkpoint prepare most recent time (msecs) */
#define	WT_STAT_CONN_TXN_CHECKPOINT_PREP_RECENT		1516
/*! transaction: transaction checkpoint prepare total time (msecs) */
#define	WT_STAT_CONN_TXN_CHECKPOINT_PREP_TOTAL		1517
/*! transaction: transaction checkpoint scrub dirty target */
#define	WT_STAT_CONN_TXN_CHECKPOINT_SCRUB_TARGET	1518
/*! transaction: transaction checkpoint scrub time (msecs) */
#define	WT_STAT_CONN_TXN_CHECKPOINT_SCRUB_TIME		1519
/*! transaction: transaction checkpoint stop timing stress active */
#define	WT_STAT_CONN_TXN_CHECKPOINT_STOP_STRESS_ACTIVE	1520
/*! transaction: transaction checkpoint total time (msecs) */
#define	WT_STAT_CONN_TXN_CHECKPOINT_TIME_TOTAL		1521
/*! transaction: transaction checkpoints */
#define	WT_STAT_CONN_TXN_CHECKPOINT			1522
/*! transaction: transaction checkpoints due to obsolete pages */
#define	WT_STAT_CONN_TXN_CHECKPOINT_OBSOLETE_APPLIED	1523
/*!
 * transaction: transaction checkpoints skipped because database was
 * clean
 */
#define	WT_STAT_CONN_TXN_CHECKPOINT_SKIPPED		1524
/*! transaction: transaction failures due to history store */
#define	WT_STAT_CONN_TXN_FAIL_CACHE			1525
/*!
 * transaction: transaction fsync calls for checkpoint after allocating
 * the transaction ID
 */
#define	WT_STAT_CONN_TXN_CHECKPOINT_FSYNC_POST		1526
/*!
 * transaction: transaction fsync duration for checkpoint after
 * allocating the transaction ID (usecs)
 */
#define	WT_STAT_CONN_TXN_CHECKPOINT_FSYNC_POST_DURATION	1527
/*! transaction: transaction range of IDs currently pinned */
#define	WT_STAT_CONN_TXN_PINNED_RANGE			1528
/*! transaction: transaction range of IDs currently pinned by a checkpoint */
#define	WT_STAT_CONN_TXN_PINNED_CHECKPOINT_RANGE	1529
/*! transaction: transaction range of timestamps currently pinned */
#define	WT_STAT_CONN_TXN_PINNED_TIMESTAMP		1530
/*! transaction: transaction range of timestamps pinned by a checkpoint */
#define	WT_STAT_CONN_TXN_PINNED_TIMESTAMP_CHECKPOINT	1531
/*!
 * transaction: transaction range of timestamps pinned by the oldest
 * active read timestamp
 */
#define	WT_STAT_CONN_TXN_PINNED_TIMESTAMP_READER	1532
/*!
 * transaction: transaction range of timestamps pinned by the oldest
 * timestamp
 */
#define	WT_STAT_CONN_TXN_PINNED_TIMESTAMP_OLDEST	1533
/*! transaction: transaction read timestamp of the oldest active reader */
#define	WT_STAT_CONN_TXN_TIMESTAMP_OLDEST_ACTIVE_READ	1534
/*! transaction: transaction rollback to stable currently running */
#define	WT_STAT_CONN_TXN_ROLLBACK_TO_STABLE_RUNNING	1535
/*! transaction: transaction walk of concurrent sessions */
#define	WT_STAT_CONN_TXN_WALK_SESSIONS			1536
/*! transaction: transactions committed */
#define	WT_STAT_CONN_TXN_COMMIT				1537
/*! transaction: transactions rolled back */
#define	WT_STAT_CONN_TXN_ROLLBACK			1538
/*! transaction: update conflicts */
#define	WT_STAT_CONN_TXN_UPDATE_CONFLICT		1539

/*!
 * @}
 * @name Statistics for data sources
 * @anchor statistics_dsrc
 * @{
 */
/*! LSM: bloom filter false positives */
#define	WT_STAT_DSRC_BLOOM_FALSE_POSITIVE		2000
/*! LSM: bloom filter hits */
#define	WT_STAT_DSRC_BLOOM_HIT				2001
/*! LSM: bloom filter misses */
#define	WT_STAT_DSRC_BLOOM_MISS				2002
/*! LSM: bloom filter pages evicted from cache */
#define	WT_STAT_DSRC_BLOOM_PAGE_EVICT			2003
/*! LSM: bloom filter pages read into cache */
#define	WT_STAT_DSRC_BLOOM_PAGE_READ			2004
/*! LSM: bloom filters in the LSM tree */
#define	WT_STAT_DSRC_BLOOM_COUNT			2005
/*! LSM: chunks in the LSM tree */
#define	WT_STAT_DSRC_LSM_CHUNK_COUNT			2006
/*! LSM: highest merge generation in the LSM tree */
#define	WT_STAT_DSRC_LSM_GENERATION_MAX			2007
/*!
 * LSM: queries that could have benefited from a Bloom filter that did
 * not exist
 */
#define	WT_STAT_DSRC_LSM_LOOKUP_NO_BLOOM		2008
/*! LSM: sleep for LSM checkpoint throttle */
#define	WT_STAT_DSRC_LSM_CHECKPOINT_THROTTLE		2009
/*! LSM: sleep for LSM merge throttle */
#define	WT_STAT_DSRC_LSM_MERGE_THROTTLE			2010
/*! LSM: total size of bloom filters */
#define	WT_STAT_DSRC_BLOOM_SIZE				2011
/*! block-manager: allocations requiring file extension */
#define	WT_STAT_DSRC_BLOCK_EXTENSION			2012
/*! block-manager: blocks allocated */
#define	WT_STAT_DSRC_BLOCK_ALLOC			2013
/*! block-manager: blocks freed */
#define	WT_STAT_DSRC_BLOCK_FREE				2014
/*! block-manager: checkpoint size */
#define	WT_STAT_DSRC_BLOCK_CHECKPOINT_SIZE		2015
/*! block-manager: file allocation unit size */
#define	WT_STAT_DSRC_ALLOCATION_SIZE			2016
/*! block-manager: file bytes available for reuse */
#define	WT_STAT_DSRC_BLOCK_REUSE_BYTES			2017
/*! block-manager: file magic number */
#define	WT_STAT_DSRC_BLOCK_MAGIC			2018
/*! block-manager: file major version number */
#define	WT_STAT_DSRC_BLOCK_MAJOR			2019
/*! block-manager: file size in bytes */
#define	WT_STAT_DSRC_BLOCK_SIZE				2020
/*! block-manager: minor version number */
#define	WT_STAT_DSRC_BLOCK_MINOR			2021
/*! btree: btree checkpoint generation */
#define	WT_STAT_DSRC_BTREE_CHECKPOINT_GENERATION	2022
/*! btree: btree clean tree checkpoint expiration time */
#define	WT_STAT_DSRC_BTREE_CLEAN_CHECKPOINT_TIMER	2023
/*! btree: btree compact pages reviewed */
#define	WT_STAT_DSRC_BTREE_COMPACT_PAGES_REVIEWED	2024
/*! btree: btree compact pages rewritten */
#define	WT_STAT_DSRC_BTREE_COMPACT_PAGES_REWRITTEN	2025
/*! btree: btree compact pages skipped */
#define	WT_STAT_DSRC_BTREE_COMPACT_PAGES_SKIPPED	2026
/*! btree: btree skipped by compaction as process would not reduce size */
#define	WT_STAT_DSRC_BTREE_COMPACT_SKIPPED		2027
/*!
 * btree: column-store fixed-size leaf pages, only reported if tree_walk
 * or all statistics are enabled
 */
#define	WT_STAT_DSRC_BTREE_COLUMN_FIX			2028
/*!
 * btree: column-store fixed-size time windows, only reported if
 * tree_walk or all statistics are enabled
 */
#define	WT_STAT_DSRC_BTREE_COLUMN_TWS			2029
/*!
 * btree: column-store internal pages, only reported if tree_walk or all
 * statistics are enabled
 */
#define	WT_STAT_DSRC_BTREE_COLUMN_INTERNAL		2030
/*!
 * btree: column-store variable-size RLE encoded values, only reported if
 * tree_walk or all statistics are enabled
 */
#define	WT_STAT_DSRC_BTREE_COLUMN_RLE			2031
/*!
 * btree: column-store variable-size deleted values, only reported if
 * tree_walk or all statistics are enabled
 */
#define	WT_STAT_DSRC_BTREE_COLUMN_DELETED		2032
/*!
 * btree: column-store variable-size leaf pages, only reported if
 * tree_walk or all statistics are enabled
 */
#define	WT_STAT_DSRC_BTREE_COLUMN_VARIABLE		2033
/*! btree: fixed-record size */
#define	WT_STAT_DSRC_BTREE_FIXED_LEN			2034
/*! btree: maximum internal page size */
#define	WT_STAT_DSRC_BTREE_MAXINTLPAGE			2035
/*! btree: maximum leaf page key size */
#define	WT_STAT_DSRC_BTREE_MAXLEAFKEY			2036
/*! btree: maximum leaf page size */
#define	WT_STAT_DSRC_BTREE_MAXLEAFPAGE			2037
/*! btree: maximum leaf page value size */
#define	WT_STAT_DSRC_BTREE_MAXLEAFVALUE			2038
/*! btree: maximum tree depth */
#define	WT_STAT_DSRC_BTREE_MAXIMUM_DEPTH		2039
/*!
 * btree: number of key/value pairs, only reported if tree_walk or all
 * statistics are enabled
 */
#define	WT_STAT_DSRC_BTREE_ENTRIES			2040
/*!
 * btree: overflow pages, only reported if tree_walk or all statistics
 * are enabled
 */
#define	WT_STAT_DSRC_BTREE_OVERFLOW			2041
/*!
 * btree: row-store empty values, only reported if tree_walk or all
 * statistics are enabled
 */
#define	WT_STAT_DSRC_BTREE_ROW_EMPTY_VALUES		2042
/*!
 * btree: row-store internal pages, only reported if tree_walk or all
 * statistics are enabled
 */
#define	WT_STAT_DSRC_BTREE_ROW_INTERNAL			2043
/*!
 * btree: row-store leaf pages, only reported if tree_walk or all
 * statistics are enabled
 */
#define	WT_STAT_DSRC_BTREE_ROW_LEAF			2044
/*! cache: bytes currently in the cache */
#define	WT_STAT_DSRC_CACHE_BYTES_INUSE			2045
/*! cache: bytes dirty in the cache cumulative */
#define	WT_STAT_DSRC_CACHE_BYTES_DIRTY_TOTAL		2046
/*! cache: bytes read into cache */
#define	WT_STAT_DSRC_CACHE_BYTES_READ			2047
/*! cache: bytes written from cache */
#define	WT_STAT_DSRC_CACHE_BYTES_WRITE			2048
/*! cache: checkpoint blocked page eviction */
#define	WT_STAT_DSRC_CACHE_EVICTION_CHECKPOINT		2049
/*!
 * cache: checkpoint of history store file blocked non-history store page
 * eviction
 */
#define	WT_STAT_DSRC_CACHE_EVICTION_BLOCKED_CHECKPOINT_HS	2050
/*! cache: data source pages selected for eviction unable to be evicted */
#define	WT_STAT_DSRC_CACHE_EVICTION_FAIL		2051
/*!
 * cache: eviction gave up due to detecting a disk value without a
 * timestamp behind the last update on the chain
 */
#define	WT_STAT_DSRC_CACHE_EVICTION_BLOCKED_NO_TS_CHECKPOINT_RACE_1	2052
/*!
 * cache: eviction gave up due to detecting a tombstone without a
 * timestamp ahead of the selected on disk update
 */
#define	WT_STAT_DSRC_CACHE_EVICTION_BLOCKED_NO_TS_CHECKPOINT_RACE_2	2053
/*!
 * cache: eviction gave up due to detecting a tombstone without a
 * timestamp ahead of the selected on disk update after validating the
 * update chain
 */
#define	WT_STAT_DSRC_CACHE_EVICTION_BLOCKED_NO_TS_CHECKPOINT_RACE_3	2054
/*!
 * cache: eviction gave up due to detecting update chain entries without
 * timestamps after the selected on disk update
 */
#define	WT_STAT_DSRC_CACHE_EVICTION_BLOCKED_NO_TS_CHECKPOINT_RACE_4	2055
/*!
 * cache: eviction gave up due to needing to remove a record from the
 * history store but checkpoint is running
 */
#define	WT_STAT_DSRC_CACHE_EVICTION_BLOCKED_REMOVE_HS_RACE_WITH_CHECKPOINT	2056
/*! cache: eviction walk passes of a file */
#define	WT_STAT_DSRC_CACHE_EVICTION_WALK_PASSES		2057
/*! cache: eviction walk target pages histogram - 0-9 */
#define	WT_STAT_DSRC_CACHE_EVICTION_TARGET_PAGE_LT10	2058
/*! cache: eviction walk target pages histogram - 10-31 */
#define	WT_STAT_DSRC_CACHE_EVICTION_TARGET_PAGE_LT32	2059
/*! cache: eviction walk target pages histogram - 128 and higher */
#define	WT_STAT_DSRC_CACHE_EVICTION_TARGET_PAGE_GE128	2060
/*! cache: eviction walk target pages histogram - 32-63 */
#define	WT_STAT_DSRC_CACHE_EVICTION_TARGET_PAGE_LT64	2061
/*! cache: eviction walk target pages histogram - 64-128 */
#define	WT_STAT_DSRC_CACHE_EVICTION_TARGET_PAGE_LT128	2062
/*!
 * cache: eviction walk target pages reduced due to history store cache
 * pressure
 */
#define	WT_STAT_DSRC_CACHE_EVICTION_TARGET_PAGE_REDUCED	2063
/*! cache: eviction walks abandoned */
#define	WT_STAT_DSRC_CACHE_EVICTION_WALKS_ABANDONED	2064
/*! cache: eviction walks gave up because they restarted their walk twice */
#define	WT_STAT_DSRC_CACHE_EVICTION_WALKS_STOPPED	2065
/*!
 * cache: eviction walks gave up because they saw too many pages and
 * found no candidates
 */
#define	WT_STAT_DSRC_CACHE_EVICTION_WALKS_GAVE_UP_NO_TARGETS	2066
/*!
 * cache: eviction walks gave up because they saw too many pages and
 * found too few candidates
 */
#define	WT_STAT_DSRC_CACHE_EVICTION_WALKS_GAVE_UP_RATIO	2067
/*! cache: eviction walks reached end of tree */
#define	WT_STAT_DSRC_CACHE_EVICTION_WALKS_ENDED		2068
/*! cache: eviction walks restarted */
#define	WT_STAT_DSRC_CACHE_EVICTION_WALK_RESTART	2069
/*! cache: eviction walks started from root of tree */
#define	WT_STAT_DSRC_CACHE_EVICTION_WALK_FROM_ROOT	2070
/*! cache: eviction walks started from saved location in tree */
#define	WT_STAT_DSRC_CACHE_EVICTION_WALK_SAVED_POS	2071
/*! cache: hazard pointer blocked page eviction */
#define	WT_STAT_DSRC_CACHE_EVICTION_HAZARD		2072
/*! cache: history store table insert calls */
#define	WT_STAT_DSRC_CACHE_HS_INSERT			2073
/*! cache: history store table insert calls that returned restart */
#define	WT_STAT_DSRC_CACHE_HS_INSERT_RESTART		2074
/*! cache: history store table reads */
#define	WT_STAT_DSRC_CACHE_HS_READ			2075
/*! cache: history store table reads missed */
#define	WT_STAT_DSRC_CACHE_HS_READ_MISS			2076
/*! cache: history store table reads requiring squashed modifies */
#define	WT_STAT_DSRC_CACHE_HS_READ_SQUASH		2077
/*!
 * cache: history store table resolved updates without timestamps that
 * lose their durable timestamp
 */
#define	WT_STAT_DSRC_CACHE_HS_ORDER_LOSE_DURABLE_TIMESTAMP	2078
/*!
 * cache: history store table truncation by rollback to stable to remove
 * an unstable update
 */
#define	WT_STAT_DSRC_CACHE_HS_KEY_TRUNCATE_RTS_UNSTABLE	2079
/*!
 * cache: history store table truncation by rollback to stable to remove
 * an update
 */
#define	WT_STAT_DSRC_CACHE_HS_KEY_TRUNCATE_RTS		2080
/*! cache: history store table truncation to remove an update */
#define	WT_STAT_DSRC_CACHE_HS_KEY_TRUNCATE		2081
/*!
 * cache: history store table truncation to remove range of updates due
 * to an update without a timestamp on data page
 */
#define	WT_STAT_DSRC_CACHE_HS_ORDER_REMOVE		2082
/*!
 * cache: history store table truncation to remove range of updates due
 * to key being removed from the data page during reconciliation
 */
#define	WT_STAT_DSRC_CACHE_HS_KEY_TRUNCATE_ONPAGE_REMOVAL	2083
/*!
 * cache: history store table updates without timestamps fixed up by
 * reinserting with the fixed timestamp
 */
#define	WT_STAT_DSRC_CACHE_HS_ORDER_REINSERT		2084
/*! cache: history store table writes requiring squashed modifies */
#define	WT_STAT_DSRC_CACHE_HS_WRITE_SQUASH		2085
/*! cache: in-memory page passed criteria to be split */
#define	WT_STAT_DSRC_CACHE_INMEM_SPLITTABLE		2086
/*! cache: in-memory page splits */
#define	WT_STAT_DSRC_CACHE_INMEM_SPLIT			2087
/*! cache: internal pages evicted */
#define	WT_STAT_DSRC_CACHE_EVICTION_INTERNAL		2088
/*! cache: internal pages split during eviction */
#define	WT_STAT_DSRC_CACHE_EVICTION_SPLIT_INTERNAL	2089
/*! cache: leaf pages split during eviction */
#define	WT_STAT_DSRC_CACHE_EVICTION_SPLIT_LEAF		2090
/*! cache: modified pages evicted */
#define	WT_STAT_DSRC_CACHE_EVICTION_DIRTY		2091
/*! cache: overflow pages read into cache */
#define	WT_STAT_DSRC_CACHE_READ_OVERFLOW		2092
/*! cache: page split during eviction deepened the tree */
#define	WT_STAT_DSRC_CACHE_EVICTION_DEEPEN		2093
/*! cache: page written requiring history store records */
#define	WT_STAT_DSRC_CACHE_WRITE_HS			2094
/*! cache: pages read into cache */
#define	WT_STAT_DSRC_CACHE_READ				2095
/*! cache: pages read into cache after truncate */
#define	WT_STAT_DSRC_CACHE_READ_DELETED			2096
/*! cache: pages read into cache after truncate in prepare state */
#define	WT_STAT_DSRC_CACHE_READ_DELETED_PREPARED	2097
/*! cache: pages requested from the cache */
#define	WT_STAT_DSRC_CACHE_PAGES_REQUESTED		2098
/*! cache: pages seen by eviction walk */
#define	WT_STAT_DSRC_CACHE_EVICTION_PAGES_SEEN		2099
/*! cache: pages written from cache */
#define	WT_STAT_DSRC_CACHE_WRITE			2100
/*! cache: pages written requiring in-memory restoration */
#define	WT_STAT_DSRC_CACHE_WRITE_RESTORE		2101
/*! cache: the number of times full update inserted to history store */
#define	WT_STAT_DSRC_CACHE_HS_INSERT_FULL_UPDATE	2102
/*! cache: the number of times reverse modify inserted to history store */
#define	WT_STAT_DSRC_CACHE_HS_INSERT_REVERSE_MODIFY	2103
/*! cache: tracked dirty bytes in the cache */
#define	WT_STAT_DSRC_CACHE_BYTES_DIRTY			2104
/*! cache: unmodified pages evicted */
#define	WT_STAT_DSRC_CACHE_EVICTION_CLEAN		2105
/*!
 * cache_walk: Average difference between current eviction generation
 * when the page was last considered, only reported if cache_walk or all
 * statistics are enabled
 */
#define	WT_STAT_DSRC_CACHE_STATE_GEN_AVG_GAP		2106
/*!
 * cache_walk: Average on-disk page image size seen, only reported if
 * cache_walk or all statistics are enabled
 */
#define	WT_STAT_DSRC_CACHE_STATE_AVG_WRITTEN_SIZE	2107
/*!
 * cache_walk: Average time in cache for pages that have been visited by
 * the eviction server, only reported if cache_walk or all statistics are
 * enabled
 */
#define	WT_STAT_DSRC_CACHE_STATE_AVG_VISITED_AGE	2108
/*!
 * cache_walk: Average time in cache for pages that have not been visited
 * by the eviction server, only reported if cache_walk or all statistics
 * are enabled
 */
#define	WT_STAT_DSRC_CACHE_STATE_AVG_UNVISITED_AGE	2109
/*!
 * cache_walk: Clean pages currently in cache, only reported if
 * cache_walk or all statistics are enabled
 */
#define	WT_STAT_DSRC_CACHE_STATE_PAGES_CLEAN		2110
/*!
 * cache_walk: Current eviction generation, only reported if cache_walk
 * or all statistics are enabled
 */
#define	WT_STAT_DSRC_CACHE_STATE_GEN_CURRENT		2111
/*!
 * cache_walk: Dirty pages currently in cache, only reported if
 * cache_walk or all statistics are enabled
 */
#define	WT_STAT_DSRC_CACHE_STATE_PAGES_DIRTY		2112
/*!
 * cache_walk: Entries in the root page, only reported if cache_walk or
 * all statistics are enabled
 */
#define	WT_STAT_DSRC_CACHE_STATE_ROOT_ENTRIES		2113
/*!
 * cache_walk: Internal pages currently in cache, only reported if
 * cache_walk or all statistics are enabled
 */
#define	WT_STAT_DSRC_CACHE_STATE_PAGES_INTERNAL		2114
/*!
 * cache_walk: Leaf pages currently in cache, only reported if cache_walk
 * or all statistics are enabled
 */
#define	WT_STAT_DSRC_CACHE_STATE_PAGES_LEAF		2115
/*!
 * cache_walk: Maximum difference between current eviction generation
 * when the page was last considered, only reported if cache_walk or all
 * statistics are enabled
 */
#define	WT_STAT_DSRC_CACHE_STATE_GEN_MAX_GAP		2116
/*!
 * cache_walk: Maximum page size seen, only reported if cache_walk or all
 * statistics are enabled
 */
#define	WT_STAT_DSRC_CACHE_STATE_MAX_PAGESIZE		2117
/*!
 * cache_walk: Minimum on-disk page image size seen, only reported if
 * cache_walk or all statistics are enabled
 */
#define	WT_STAT_DSRC_CACHE_STATE_MIN_WRITTEN_SIZE	2118
/*!
 * cache_walk: Number of pages never visited by eviction server, only
 * reported if cache_walk or all statistics are enabled
 */
#define	WT_STAT_DSRC_CACHE_STATE_UNVISITED_COUNT	2119
/*!
 * cache_walk: On-disk page image sizes smaller than a single allocation
 * unit, only reported if cache_walk or all statistics are enabled
 */
#define	WT_STAT_DSRC_CACHE_STATE_SMALLER_ALLOC_SIZE	2120
/*!
 * cache_walk: Pages created in memory and never written, only reported
 * if cache_walk or all statistics are enabled
 */
#define	WT_STAT_DSRC_CACHE_STATE_MEMORY			2121
/*!
 * cache_walk: Pages currently queued for eviction, only reported if
 * cache_walk or all statistics are enabled
 */
#define	WT_STAT_DSRC_CACHE_STATE_QUEUED			2122
/*!
 * cache_walk: Pages that could not be queued for eviction, only reported
 * if cache_walk or all statistics are enabled
 */
#define	WT_STAT_DSRC_CACHE_STATE_NOT_QUEUEABLE		2123
/*!
 * cache_walk: Refs skipped during cache traversal, only reported if
 * cache_walk or all statistics are enabled
 */
#define	WT_STAT_DSRC_CACHE_STATE_REFS_SKIPPED		2124
/*!
 * cache_walk: Size of the root page, only reported if cache_walk or all
 * statistics are enabled
 */
#define	WT_STAT_DSRC_CACHE_STATE_ROOT_SIZE		2125
/*!
 * cache_walk: Total number of pages currently in cache, only reported if
 * cache_walk or all statistics are enabled
 */
#define	WT_STAT_DSRC_CACHE_STATE_PAGES			2126
/*! checkpoint-cleanup: pages added for eviction */
#define	WT_STAT_DSRC_CC_PAGES_EVICT			2127
/*! checkpoint-cleanup: pages removed */
#define	WT_STAT_DSRC_CC_PAGES_REMOVED			2128
/*! checkpoint-cleanup: pages skipped during tree walk */
#define	WT_STAT_DSRC_CC_PAGES_WALK_SKIPPED		2129
/*! checkpoint-cleanup: pages visited */
#define	WT_STAT_DSRC_CC_PAGES_VISITED			2130
/*!
 * compression: compressed page maximum internal page size prior to
 * compression
 */
#define	WT_STAT_DSRC_COMPRESS_PRECOMP_INTL_MAX_PAGE_SIZE	2131
/*!
 * compression: compressed page maximum leaf page size prior to
 * compression
 */
#define	WT_STAT_DSRC_COMPRESS_PRECOMP_LEAF_MAX_PAGE_SIZE	2132
/*! compression: compressed pages read */
#define	WT_STAT_DSRC_COMPRESS_READ			2133
/*! compression: compressed pages written */
#define	WT_STAT_DSRC_COMPRESS_WRITE			2134
/*! compression: number of blocks with compress ratio greater than 64 */
#define	WT_STAT_DSRC_COMPRESS_HIST_RATIO_MAX		2135
/*! compression: number of blocks with compress ratio smaller than 16 */
#define	WT_STAT_DSRC_COMPRESS_HIST_RATIO_16		2136
/*! compression: number of blocks with compress ratio smaller than 2 */
#define	WT_STAT_DSRC_COMPRESS_HIST_RATIO_2		2137
/*! compression: number of blocks with compress ratio smaller than 32 */
#define	WT_STAT_DSRC_COMPRESS_HIST_RATIO_32		2138
/*! compression: number of blocks with compress ratio smaller than 4 */
#define	WT_STAT_DSRC_COMPRESS_HIST_RATIO_4		2139
/*! compression: number of blocks with compress ratio smaller than 64 */
#define	WT_STAT_DSRC_COMPRESS_HIST_RATIO_64		2140
/*! compression: number of blocks with compress ratio smaller than 8 */
#define	WT_STAT_DSRC_COMPRESS_HIST_RATIO_8		2141
/*! compression: page written failed to compress */
#define	WT_STAT_DSRC_COMPRESS_WRITE_FAIL		2142
/*! compression: page written was too small to compress */
#define	WT_STAT_DSRC_COMPRESS_WRITE_TOO_SMALL		2143
/*! cursor: Total number of entries skipped by cursor next calls */
#define	WT_STAT_DSRC_CURSOR_NEXT_SKIP_TOTAL		2144
/*! cursor: Total number of entries skipped by cursor prev calls */
#define	WT_STAT_DSRC_CURSOR_PREV_SKIP_TOTAL		2145
/*!
 * cursor: Total number of entries skipped to position the history store
 * cursor
 */
#define	WT_STAT_DSRC_CURSOR_SKIP_HS_CUR_POSITION	2146
/*!
 * cursor: Total number of times a search near has exited due to prefix
 * config
 */
#define	WT_STAT_DSRC_CURSOR_SEARCH_NEAR_PREFIX_FAST_PATHS	2147
/*!
 * cursor: Total number of times cursor fails to temporarily release
 * pinned page to encourage eviction of hot or large page
 */
#define	WT_STAT_DSRC_CURSOR_REPOSITION_FAILED		2148
/*!
 * cursor: Total number of times cursor temporarily releases pinned page
 * to encourage eviction of hot or large page
 */
#define	WT_STAT_DSRC_CURSOR_REPOSITION			2149
/*! cursor: bulk loaded cursor insert calls */
#define	WT_STAT_DSRC_CURSOR_INSERT_BULK			2150
/*! cursor: cache cursors reuse count */
#define	WT_STAT_DSRC_CURSOR_REOPEN			2151
/*! cursor: close calls that result in cache */
#define	WT_STAT_DSRC_CURSOR_CACHE			2152
/*! cursor: create calls */
<<<<<<< HEAD
#define	WT_STAT_DSRC_CURSOR_CREATE			2152
/*! cursor: cursor bound calls that return an error */
#define	WT_STAT_DSRC_CURSOR_BOUND_ERROR			2153
/*! cursor: cursor cache calls that return an error */
#define	WT_STAT_DSRC_CURSOR_CACHE_ERROR			2154
/*! cursor: cursor close calls that return an error */
#define	WT_STAT_DSRC_CURSOR_CLOSE_ERROR			2155
/*! cursor: cursor compare calls that return an error */
#define	WT_STAT_DSRC_CURSOR_COMPARE_ERROR		2156
/*! cursor: cursor equals calls that return an error */
#define	WT_STAT_DSRC_CURSOR_EQUALS_ERROR		2157
/*! cursor: cursor get key calls that return an error */
#define	WT_STAT_DSRC_CURSOR_GET_KEY_ERROR		2158
/*! cursor: cursor get key calls that return an error */
#define	WT_STAT_DSRC_CURSOR_GET_VALUE_ERROR		2159
/*! cursor: cursor insert calls that return an error */
#define	WT_STAT_DSRC_CURSOR_INSERT_ERROR		2160
/*! cursor: cursor insert check calls that return an error */
#define	WT_STAT_DSRC_CURSOR_INSERT_CHECK_ERROR		2161
/*! cursor: cursor largest key calls that return an error */
#define	WT_STAT_DSRC_CURSOR_LARGEST_KEY_ERROR		2162
/*! cursor: cursor modify calls that return an error */
#define	WT_STAT_DSRC_CURSOR_MODIFY_ERROR		2163
/*! cursor: cursor next calls that return an error */
#define	WT_STAT_DSRC_CURSOR_NEXT_ERROR			2164
=======
#define	WT_STAT_DSRC_CURSOR_CREATE			2153
/*! cursor: cursor bounds cleared from reset */
#define	WT_STAT_DSRC_CURSOR_BOUNDS_RESET		2154
>>>>>>> 25d147c0
/*!
 * cursor: cursor next calls that skip due to a globally visible history
 * store tombstone
 */
<<<<<<< HEAD
#define	WT_STAT_DSRC_CURSOR_NEXT_HS_TOMBSTONE		2165
=======
#define	WT_STAT_DSRC_CURSOR_NEXT_HS_TOMBSTONE		2155
>>>>>>> 25d147c0
/*!
 * cursor: cursor next calls that skip greater than or equal to 100
 * entries
 */
<<<<<<< HEAD
#define	WT_STAT_DSRC_CURSOR_NEXT_SKIP_GE_100		2166
/*! cursor: cursor next calls that skip less than 100 entries */
#define	WT_STAT_DSRC_CURSOR_NEXT_SKIP_LT_100		2167
/*! cursor: cursor prev calls that return an error */
#define	WT_STAT_DSRC_CURSOR_PREV_ERROR			2168
=======
#define	WT_STAT_DSRC_CURSOR_NEXT_SKIP_GE_100		2156
/*! cursor: cursor next calls that skip less than 100 entries */
#define	WT_STAT_DSRC_CURSOR_NEXT_SKIP_LT_100		2157
>>>>>>> 25d147c0
/*!
 * cursor: cursor prev calls that skip due to a globally visible history
 * store tombstone
 */
<<<<<<< HEAD
#define	WT_STAT_DSRC_CURSOR_PREV_HS_TOMBSTONE		2169
=======
#define	WT_STAT_DSRC_CURSOR_PREV_HS_TOMBSTONE		2158
>>>>>>> 25d147c0
/*!
 * cursor: cursor prev calls that skip greater than or equal to 100
 * entries
 */
<<<<<<< HEAD
#define	WT_STAT_DSRC_CURSOR_PREV_SKIP_GE_100		2170
/*! cursor: cursor prev calls that skip less than 100 entries */
#define	WT_STAT_DSRC_CURSOR_PREV_SKIP_LT_100		2171
/*! cursor: cursor random next calls that return an error */
#define	WT_STAT_DSRC_CURSOR_NEXT_RANDOM_ERROR		2172
/*! cursor: cursor reconfigure calls that return an error */
#define	WT_STAT_DSRC_CURSOR_RECONFIGURE_ERROR		2173
/*! cursor: cursor remove calls that return an error */
#define	WT_STAT_DSRC_CURSOR_REMOVE_ERROR		2174
/*! cursor: cursor reopen calls that return an error */
#define	WT_STAT_DSRC_CURSOR_REOPEN_ERROR		2175
/*! cursor: cursor reserve calls that return an error */
#define	WT_STAT_DSRC_CURSOR_RESERVE_ERROR		2176
/*! cursor: cursor reset calls that return an error */
#define	WT_STAT_DSRC_CURSOR_RESET_ERROR			2177
/*! cursor: cursor search calls that return an error */
#define	WT_STAT_DSRC_CURSOR_SEARCH_ERROR		2178
/*! cursor: cursor search near calls that return an error */
#define	WT_STAT_DSRC_CURSOR_SEARCH_NEAR_ERROR		2179
/*! cursor: cursor update calls that return an error */
#define	WT_STAT_DSRC_CURSOR_UPDATE_ERROR		2180
/*! cursor: insert calls */
#define	WT_STAT_DSRC_CURSOR_INSERT			2181
/*! cursor: insert key and value bytes */
#define	WT_STAT_DSRC_CURSOR_INSERT_BYTES		2182
/*! cursor: modify */
#define	WT_STAT_DSRC_CURSOR_MODIFY			2183
/*! cursor: modify key and value bytes affected */
#define	WT_STAT_DSRC_CURSOR_MODIFY_BYTES		2184
/*! cursor: modify value bytes modified */
#define	WT_STAT_DSRC_CURSOR_MODIFY_BYTES_TOUCH		2185
/*! cursor: next calls */
#define	WT_STAT_DSRC_CURSOR_NEXT			2186
/*! cursor: open cursor count */
#define	WT_STAT_DSRC_CURSOR_OPEN_COUNT			2187
/*! cursor: operation restarted */
#define	WT_STAT_DSRC_CURSOR_RESTART			2188
/*! cursor: prev calls */
#define	WT_STAT_DSRC_CURSOR_PREV			2189
/*! cursor: remove calls */
#define	WT_STAT_DSRC_CURSOR_REMOVE			2190
/*! cursor: remove key bytes removed */
#define	WT_STAT_DSRC_CURSOR_REMOVE_BYTES		2191
/*! cursor: reserve calls */
#define	WT_STAT_DSRC_CURSOR_RESERVE			2192
/*! cursor: reset calls */
#define	WT_STAT_DSRC_CURSOR_RESET			2193
/*! cursor: search calls */
#define	WT_STAT_DSRC_CURSOR_SEARCH			2194
/*! cursor: search history store calls */
#define	WT_STAT_DSRC_CURSOR_SEARCH_HS			2195
/*! cursor: search near calls */
#define	WT_STAT_DSRC_CURSOR_SEARCH_NEAR			2196
/*! cursor: truncate calls */
#define	WT_STAT_DSRC_CURSOR_TRUNCATE			2197
/*! cursor: update calls */
#define	WT_STAT_DSRC_CURSOR_UPDATE			2198
/*! cursor: update key and value bytes */
#define	WT_STAT_DSRC_CURSOR_UPDATE_BYTES		2199
/*! cursor: update value size change */
#define	WT_STAT_DSRC_CURSOR_UPDATE_BYTES_CHANGED	2200
/*! reconciliation: approximate byte size of timestamps in pages written */
#define	WT_STAT_DSRC_REC_TIME_WINDOW_BYTES_TS		2201
=======
#define	WT_STAT_DSRC_CURSOR_PREV_SKIP_GE_100		2159
/*! cursor: cursor prev calls that skip less than 100 entries */
#define	WT_STAT_DSRC_CURSOR_PREV_SKIP_LT_100		2160
/*! cursor: insert calls */
#define	WT_STAT_DSRC_CURSOR_INSERT			2161
/*! cursor: insert key and value bytes */
#define	WT_STAT_DSRC_CURSOR_INSERT_BYTES		2162
/*! cursor: modify */
#define	WT_STAT_DSRC_CURSOR_MODIFY			2163
/*! cursor: modify key and value bytes affected */
#define	WT_STAT_DSRC_CURSOR_MODIFY_BYTES		2164
/*! cursor: modify value bytes modified */
#define	WT_STAT_DSRC_CURSOR_MODIFY_BYTES_TOUCH		2165
/*! cursor: next calls */
#define	WT_STAT_DSRC_CURSOR_NEXT			2166
/*! cursor: open cursor count */
#define	WT_STAT_DSRC_CURSOR_OPEN_COUNT			2167
/*! cursor: operation restarted */
#define	WT_STAT_DSRC_CURSOR_RESTART			2168
/*! cursor: prev calls */
#define	WT_STAT_DSRC_CURSOR_PREV			2169
/*! cursor: remove calls */
#define	WT_STAT_DSRC_CURSOR_REMOVE			2170
/*! cursor: remove key bytes removed */
#define	WT_STAT_DSRC_CURSOR_REMOVE_BYTES		2171
/*! cursor: reserve calls */
#define	WT_STAT_DSRC_CURSOR_RESERVE			2172
/*! cursor: reset calls */
#define	WT_STAT_DSRC_CURSOR_RESET			2173
/*! cursor: search calls */
#define	WT_STAT_DSRC_CURSOR_SEARCH			2174
/*! cursor: search history store calls */
#define	WT_STAT_DSRC_CURSOR_SEARCH_HS			2175
/*! cursor: search near calls */
#define	WT_STAT_DSRC_CURSOR_SEARCH_NEAR			2176
/*! cursor: truncate calls */
#define	WT_STAT_DSRC_CURSOR_TRUNCATE			2177
/*! cursor: update calls */
#define	WT_STAT_DSRC_CURSOR_UPDATE			2178
/*! cursor: update key and value bytes */
#define	WT_STAT_DSRC_CURSOR_UPDATE_BYTES		2179
/*! cursor: update value size change */
#define	WT_STAT_DSRC_CURSOR_UPDATE_BYTES_CHANGED	2180
/*! reconciliation: approximate byte size of timestamps in pages written */
#define	WT_STAT_DSRC_REC_TIME_WINDOW_BYTES_TS		2181
>>>>>>> 25d147c0
/*!
 * reconciliation: approximate byte size of transaction IDs in pages
 * written
 */
<<<<<<< HEAD
#define	WT_STAT_DSRC_REC_TIME_WINDOW_BYTES_TXN		2202
/*! reconciliation: dictionary matches */
#define	WT_STAT_DSRC_REC_DICTIONARY			2203
/*! reconciliation: fast-path pages deleted */
#define	WT_STAT_DSRC_REC_PAGE_DELETE_FAST		2204
=======
#define	WT_STAT_DSRC_REC_TIME_WINDOW_BYTES_TXN		2182
/*! reconciliation: dictionary matches */
#define	WT_STAT_DSRC_REC_DICTIONARY			2183
/*! reconciliation: fast-path pages deleted */
#define	WT_STAT_DSRC_REC_PAGE_DELETE_FAST		2184
>>>>>>> 25d147c0
/*!
 * reconciliation: internal page key bytes discarded using suffix
 * compression
 */
<<<<<<< HEAD
#define	WT_STAT_DSRC_REC_SUFFIX_COMPRESSION		2205
/*! reconciliation: internal page multi-block writes */
#define	WT_STAT_DSRC_REC_MULTIBLOCK_INTERNAL		2206
/*! reconciliation: leaf page key bytes discarded using prefix compression */
#define	WT_STAT_DSRC_REC_PREFIX_COMPRESSION		2207
/*! reconciliation: leaf page multi-block writes */
#define	WT_STAT_DSRC_REC_MULTIBLOCK_LEAF		2208
/*! reconciliation: leaf-page overflow keys */
#define	WT_STAT_DSRC_REC_OVERFLOW_KEY_LEAF		2209
/*! reconciliation: maximum blocks required for a page */
#define	WT_STAT_DSRC_REC_MULTIBLOCK_MAX			2210
/*! reconciliation: overflow values written */
#define	WT_STAT_DSRC_REC_OVERFLOW_VALUE			2211
/*! reconciliation: page checksum matches */
#define	WT_STAT_DSRC_REC_PAGE_MATCH			2212
/*! reconciliation: page reconciliation calls */
#define	WT_STAT_DSRC_REC_PAGES				2213
/*! reconciliation: page reconciliation calls for eviction */
#define	WT_STAT_DSRC_REC_PAGES_EVICTION			2214
/*! reconciliation: pages deleted */
#define	WT_STAT_DSRC_REC_PAGE_DELETE			2215
=======
#define	WT_STAT_DSRC_REC_SUFFIX_COMPRESSION		2185
/*! reconciliation: internal page multi-block writes */
#define	WT_STAT_DSRC_REC_MULTIBLOCK_INTERNAL		2186
/*! reconciliation: leaf page key bytes discarded using prefix compression */
#define	WT_STAT_DSRC_REC_PREFIX_COMPRESSION		2187
/*! reconciliation: leaf page multi-block writes */
#define	WT_STAT_DSRC_REC_MULTIBLOCK_LEAF		2188
/*! reconciliation: leaf-page overflow keys */
#define	WT_STAT_DSRC_REC_OVERFLOW_KEY_LEAF		2189
/*! reconciliation: maximum blocks required for a page */
#define	WT_STAT_DSRC_REC_MULTIBLOCK_MAX			2190
/*! reconciliation: overflow values written */
#define	WT_STAT_DSRC_REC_OVERFLOW_VALUE			2191
/*! reconciliation: page checksum matches */
#define	WT_STAT_DSRC_REC_PAGE_MATCH			2192
/*! reconciliation: page reconciliation calls */
#define	WT_STAT_DSRC_REC_PAGES				2193
/*! reconciliation: page reconciliation calls for eviction */
#define	WT_STAT_DSRC_REC_PAGES_EVICTION			2194
/*! reconciliation: pages deleted */
#define	WT_STAT_DSRC_REC_PAGE_DELETE			2195
>>>>>>> 25d147c0
/*!
 * reconciliation: pages written including an aggregated newest start
 * durable timestamp
 */
<<<<<<< HEAD
#define	WT_STAT_DSRC_REC_TIME_AGGR_NEWEST_START_DURABLE_TS	2216
=======
#define	WT_STAT_DSRC_REC_TIME_AGGR_NEWEST_START_DURABLE_TS	2196
>>>>>>> 25d147c0
/*!
 * reconciliation: pages written including an aggregated newest stop
 * durable timestamp
 */
<<<<<<< HEAD
#define	WT_STAT_DSRC_REC_TIME_AGGR_NEWEST_STOP_DURABLE_TS	2217
=======
#define	WT_STAT_DSRC_REC_TIME_AGGR_NEWEST_STOP_DURABLE_TS	2197
>>>>>>> 25d147c0
/*!
 * reconciliation: pages written including an aggregated newest stop
 * timestamp
 */
<<<<<<< HEAD
#define	WT_STAT_DSRC_REC_TIME_AGGR_NEWEST_STOP_TS	2218
=======
#define	WT_STAT_DSRC_REC_TIME_AGGR_NEWEST_STOP_TS	2198
>>>>>>> 25d147c0
/*!
 * reconciliation: pages written including an aggregated newest stop
 * transaction ID
 */
<<<<<<< HEAD
#define	WT_STAT_DSRC_REC_TIME_AGGR_NEWEST_STOP_TXN	2219
=======
#define	WT_STAT_DSRC_REC_TIME_AGGR_NEWEST_STOP_TXN	2199
>>>>>>> 25d147c0
/*!
 * reconciliation: pages written including an aggregated newest
 * transaction ID
 */
<<<<<<< HEAD
#define	WT_STAT_DSRC_REC_TIME_AGGR_NEWEST_TXN		2220
=======
#define	WT_STAT_DSRC_REC_TIME_AGGR_NEWEST_TXN		2200
>>>>>>> 25d147c0
/*!
 * reconciliation: pages written including an aggregated oldest start
 * timestamp
 */
<<<<<<< HEAD
#define	WT_STAT_DSRC_REC_TIME_AGGR_OLDEST_START_TS	2221
/*! reconciliation: pages written including an aggregated prepare */
#define	WT_STAT_DSRC_REC_TIME_AGGR_PREPARED		2222
/*! reconciliation: pages written including at least one prepare */
#define	WT_STAT_DSRC_REC_TIME_WINDOW_PAGES_PREPARED	2223
=======
#define	WT_STAT_DSRC_REC_TIME_AGGR_OLDEST_START_TS	2201
/*! reconciliation: pages written including an aggregated prepare */
#define	WT_STAT_DSRC_REC_TIME_AGGR_PREPARED		2202
/*! reconciliation: pages written including at least one prepare */
#define	WT_STAT_DSRC_REC_TIME_WINDOW_PAGES_PREPARED	2203
>>>>>>> 25d147c0
/*!
 * reconciliation: pages written including at least one start durable
 * timestamp
 */
<<<<<<< HEAD
#define	WT_STAT_DSRC_REC_TIME_WINDOW_PAGES_DURABLE_START_TS	2224
/*! reconciliation: pages written including at least one start timestamp */
#define	WT_STAT_DSRC_REC_TIME_WINDOW_PAGES_START_TS	2225
=======
#define	WT_STAT_DSRC_REC_TIME_WINDOW_PAGES_DURABLE_START_TS	2204
/*! reconciliation: pages written including at least one start timestamp */
#define	WT_STAT_DSRC_REC_TIME_WINDOW_PAGES_START_TS	2205
>>>>>>> 25d147c0
/*!
 * reconciliation: pages written including at least one start transaction
 * ID
 */
<<<<<<< HEAD
#define	WT_STAT_DSRC_REC_TIME_WINDOW_PAGES_START_TXN	2226
=======
#define	WT_STAT_DSRC_REC_TIME_WINDOW_PAGES_START_TXN	2206
>>>>>>> 25d147c0
/*!
 * reconciliation: pages written including at least one stop durable
 * timestamp
 */
<<<<<<< HEAD
#define	WT_STAT_DSRC_REC_TIME_WINDOW_PAGES_DURABLE_STOP_TS	2227
/*! reconciliation: pages written including at least one stop timestamp */
#define	WT_STAT_DSRC_REC_TIME_WINDOW_PAGES_STOP_TS	2228
=======
#define	WT_STAT_DSRC_REC_TIME_WINDOW_PAGES_DURABLE_STOP_TS	2207
/*! reconciliation: pages written including at least one stop timestamp */
#define	WT_STAT_DSRC_REC_TIME_WINDOW_PAGES_STOP_TS	2208
>>>>>>> 25d147c0
/*!
 * reconciliation: pages written including at least one stop transaction
 * ID
 */
<<<<<<< HEAD
#define	WT_STAT_DSRC_REC_TIME_WINDOW_PAGES_STOP_TXN	2229
/*! reconciliation: records written including a prepare */
#define	WT_STAT_DSRC_REC_TIME_WINDOW_PREPARED		2230
/*! reconciliation: records written including a start durable timestamp */
#define	WT_STAT_DSRC_REC_TIME_WINDOW_DURABLE_START_TS	2231
/*! reconciliation: records written including a start timestamp */
#define	WT_STAT_DSRC_REC_TIME_WINDOW_START_TS		2232
/*! reconciliation: records written including a start transaction ID */
#define	WT_STAT_DSRC_REC_TIME_WINDOW_START_TXN		2233
/*! reconciliation: records written including a stop durable timestamp */
#define	WT_STAT_DSRC_REC_TIME_WINDOW_DURABLE_STOP_TS	2234
/*! reconciliation: records written including a stop timestamp */
#define	WT_STAT_DSRC_REC_TIME_WINDOW_STOP_TS		2235
/*! reconciliation: records written including a stop transaction ID */
#define	WT_STAT_DSRC_REC_TIME_WINDOW_STOP_TXN		2236
/*! session: object compaction */
#define	WT_STAT_DSRC_SESSION_COMPACT			2237
/*! transaction: race to read prepared update retry */
#define	WT_STAT_DSRC_TXN_READ_RACE_PREPARE_UPDATE	2238
=======
#define	WT_STAT_DSRC_REC_TIME_WINDOW_PAGES_STOP_TXN	2209
/*! reconciliation: records written including a prepare */
#define	WT_STAT_DSRC_REC_TIME_WINDOW_PREPARED		2210
/*! reconciliation: records written including a start durable timestamp */
#define	WT_STAT_DSRC_REC_TIME_WINDOW_DURABLE_START_TS	2211
/*! reconciliation: records written including a start timestamp */
#define	WT_STAT_DSRC_REC_TIME_WINDOW_START_TS		2212
/*! reconciliation: records written including a start transaction ID */
#define	WT_STAT_DSRC_REC_TIME_WINDOW_START_TXN		2213
/*! reconciliation: records written including a stop durable timestamp */
#define	WT_STAT_DSRC_REC_TIME_WINDOW_DURABLE_STOP_TS	2214
/*! reconciliation: records written including a stop timestamp */
#define	WT_STAT_DSRC_REC_TIME_WINDOW_STOP_TS		2215
/*! reconciliation: records written including a stop transaction ID */
#define	WT_STAT_DSRC_REC_TIME_WINDOW_STOP_TXN		2216
/*! session: object compaction */
#define	WT_STAT_DSRC_SESSION_COMPACT			2217
/*! transaction: race to read prepared update retry */
#define	WT_STAT_DSRC_TXN_READ_RACE_PREPARE_UPDATE	2218
>>>>>>> 25d147c0
/*!
 * transaction: rollback to stable history store records with stop
 * timestamps older than newer records
 */
<<<<<<< HEAD
#define	WT_STAT_DSRC_TXN_RTS_HS_STOP_OLDER_THAN_NEWER_START	2239
/*! transaction: rollback to stable inconsistent checkpoint */
#define	WT_STAT_DSRC_TXN_RTS_INCONSISTENT_CKPT		2240
/*! transaction: rollback to stable keys removed */
#define	WT_STAT_DSRC_TXN_RTS_KEYS_REMOVED		2241
/*! transaction: rollback to stable keys restored */
#define	WT_STAT_DSRC_TXN_RTS_KEYS_RESTORED		2242
/*! transaction: rollback to stable restored tombstones from history store */
#define	WT_STAT_DSRC_TXN_RTS_HS_RESTORE_TOMBSTONES	2243
/*! transaction: rollback to stable restored updates from history store */
#define	WT_STAT_DSRC_TXN_RTS_HS_RESTORE_UPDATES		2244
/*! transaction: rollback to stable skipping delete rle */
#define	WT_STAT_DSRC_TXN_RTS_DELETE_RLE_SKIPPED		2245
/*! transaction: rollback to stable skipping stable rle */
#define	WT_STAT_DSRC_TXN_RTS_STABLE_RLE_SKIPPED		2246
/*! transaction: rollback to stable sweeping history store keys */
#define	WT_STAT_DSRC_TXN_RTS_SWEEP_HS_KEYS		2247
/*! transaction: rollback to stable updates removed from history store */
#define	WT_STAT_DSRC_TXN_RTS_HS_REMOVED			2248
/*! transaction: transaction checkpoints due to obsolete pages */
#define	WT_STAT_DSRC_TXN_CHECKPOINT_OBSOLETE_APPLIED	2249
/*! transaction: update conflicts */
#define	WT_STAT_DSRC_TXN_UPDATE_CONFLICT		2250
=======
#define	WT_STAT_DSRC_TXN_RTS_HS_STOP_OLDER_THAN_NEWER_START	2219
/*! transaction: rollback to stable inconsistent checkpoint */
#define	WT_STAT_DSRC_TXN_RTS_INCONSISTENT_CKPT		2220
/*! transaction: rollback to stable keys removed */
#define	WT_STAT_DSRC_TXN_RTS_KEYS_REMOVED		2221
/*! transaction: rollback to stable keys restored */
#define	WT_STAT_DSRC_TXN_RTS_KEYS_RESTORED		2222
/*! transaction: rollback to stable restored tombstones from history store */
#define	WT_STAT_DSRC_TXN_RTS_HS_RESTORE_TOMBSTONES	2223
/*! transaction: rollback to stable restored updates from history store */
#define	WT_STAT_DSRC_TXN_RTS_HS_RESTORE_UPDATES		2224
/*! transaction: rollback to stable skipping delete rle */
#define	WT_STAT_DSRC_TXN_RTS_DELETE_RLE_SKIPPED		2225
/*! transaction: rollback to stable skipping stable rle */
#define	WT_STAT_DSRC_TXN_RTS_STABLE_RLE_SKIPPED		2226
/*! transaction: rollback to stable sweeping history store keys */
#define	WT_STAT_DSRC_TXN_RTS_SWEEP_HS_KEYS		2227
/*! transaction: rollback to stable updates removed from history store */
#define	WT_STAT_DSRC_TXN_RTS_HS_REMOVED			2228
/*! transaction: transaction checkpoints due to obsolete pages */
#define	WT_STAT_DSRC_TXN_CHECKPOINT_OBSOLETE_APPLIED	2229
/*! transaction: update conflicts */
#define	WT_STAT_DSRC_TXN_UPDATE_CONFLICT		2230
>>>>>>> 25d147c0

/*!
 * @}
 * @name Statistics for join cursors
 * @anchor statistics_join
 * @{
 */
/*! : accesses to the main table */
#define	WT_STAT_JOIN_MAIN_ACCESS			3000
/*! : bloom filter false positives */
#define	WT_STAT_JOIN_BLOOM_FALSE_POSITIVE		3001
/*! : checks that conditions of membership are satisfied */
#define	WT_STAT_JOIN_MEMBERSHIP_CHECK			3002
/*! : items inserted into a bloom filter */
#define	WT_STAT_JOIN_BLOOM_INSERT			3003
/*! : items iterated */
#define	WT_STAT_JOIN_ITERATED				3004

/*!
 * @}
 * @name Statistics for session
 * @anchor statistics_session
 * @{
 */
/*! session: bytes read into cache */
#define	WT_STAT_SESSION_BYTES_READ			4000
/*! session: bytes written from cache */
#define	WT_STAT_SESSION_BYTES_WRITE			4001
/*! session: dhandle lock wait time (usecs) */
#define	WT_STAT_SESSION_LOCK_DHANDLE_WAIT		4002
/*! session: page read from disk to cache time (usecs) */
#define	WT_STAT_SESSION_READ_TIME			4003
/*! session: page write from cache to disk time (usecs) */
#define	WT_STAT_SESSION_WRITE_TIME			4004
/*! session: schema lock wait time (usecs) */
#define	WT_STAT_SESSION_LOCK_SCHEMA_WAIT		4005
/*! session: time waiting for cache (usecs) */
#define	WT_STAT_SESSION_CACHE_TIME			4006
/*! @} */
/*
 * Statistics section: END
 * DO NOT EDIT: automatically built by dist/stat.py.
 */
/*! @} */

/*******************************************
 * Verbose categories
 *******************************************/
/*!
 * @addtogroup wt
 * @{
 */
/*!
 * @name Verbose categories
 * @anchor verbose_categories
 * @{
 */
/*!
 * WiredTiger verbose event categories.
 * Note that the verbose categories cover a wide set of sub-systems and operations
 * within WiredTiger. As such, the categories are subject to change and evolve
 * between different WiredTiger releases.
 */
typedef enum {
/* VERBOSE ENUM START */
    WT_VERB_API,                  /*!< API messages. */
    WT_VERB_BACKUP,               /*!< Backup messages. */
    WT_VERB_BLKCACHE,
    WT_VERB_BLOCK,                /*!< Block manager messages. */
    WT_VERB_CHECKPOINT,           /*!< Checkpoint messages. */
    WT_VERB_CHECKPOINT_CLEANUP,
    WT_VERB_CHECKPOINT_PROGRESS,  /*!< Checkpoint progress messages. */
    WT_VERB_COMPACT,              /*!< Compact messages. */
    WT_VERB_COMPACT_PROGRESS,     /*!< Compact progress messages. */
    WT_VERB_DEFAULT,
    WT_VERB_ERROR_RETURNS,
    WT_VERB_EVICT,                /*!< Eviction messages. */
    WT_VERB_EVICTSERVER,          /*!< Eviction server messages. */
    WT_VERB_EVICT_STUCK,
    WT_VERB_EXTENSION,            /*!< Extension messages. */
    WT_VERB_FILEOPS,
    WT_VERB_GENERATION,
    WT_VERB_HANDLEOPS,
    WT_VERB_HS,                   /*!< History store messages. */
    WT_VERB_HS_ACTIVITY,          /*!< History store activity messages. */
    WT_VERB_LOG,                  /*!< Log messages. */
    WT_VERB_LSM,                  /*!< LSM messages. */
    WT_VERB_LSM_MANAGER,
    WT_VERB_MUTEX,
    WT_VERB_METADATA,             /*!< Metadata messages. */
    WT_VERB_OUT_OF_ORDER,
    WT_VERB_OVERFLOW,
    WT_VERB_READ,
    WT_VERB_RECONCILE,            /*!< Reconcile messages. */
    WT_VERB_RECOVERY,             /*!< Recovery messages. */
    WT_VERB_RECOVERY_PROGRESS,    /*!< Recovery progress messages. */
    WT_VERB_RTS,                  /*!< RTS messages. */
    WT_VERB_SALVAGE,              /*!< Salvage messages. */
    WT_VERB_SHARED_CACHE,
    WT_VERB_SPLIT,
    WT_VERB_TEMPORARY,
    WT_VERB_THREAD_GROUP,
    WT_VERB_TIERED,               /*!< Tiered messages. */
    WT_VERB_TIMESTAMP,            /*!< Timestamp messages. */
    WT_VERB_TRANSACTION,          /*!< Transaction messages. */
    WT_VERB_VERIFY,               /*!< Verify messages. */
    WT_VERB_VERSION,              /*!< Version messages. */
    WT_VERB_WRITE,
/* VERBOSE ENUM STOP */
    WT_VERB_NUM_CATEGORIES
} WT_VERBOSE_CATEGORY;
/*! @} */

/*******************************************
 * Verbose levels
 *******************************************/
/*!
 * @name Verbose levels
 * @anchor verbose_levels
 * @{
 */
/*!
 * WiredTiger verbosity levels. The levels define a range of severity categories, with
 * \c WT_VERBOSE_ERROR being the lowest, most critical level (used by messages on critical error
 * paths) and \c WT_VERBOSE_DEBUG being the highest verbosity/informational level (mostly adopted
 * for debugging).
 */
typedef enum {
    WT_VERBOSE_ERROR = -3,  /*!< Error conditions triggered in WiredTiger. */
    WT_VERBOSE_WARNING,     /*!< Warning conditions potentially signaling non-imminent errors and
                            behaviors. */
    WT_VERBOSE_NOTICE,      /*!< Messages for significant events in WiredTiger, usually worth
                            noting. */
    WT_VERBOSE_INFO,        /*!< Informational style messages. */
    WT_VERBOSE_DEBUG        /*!< Low severity messages, useful for debugging purposes. */
} WT_VERBOSE_LEVEL;
/*! @} */
/*
 * Verbose section: END
 */
/*! @} */

#undef __F

#if defined(__cplusplus)
}
#endif
#endif /* __WIREDTIGER_H_ */<|MERGE_RESOLUTION|>--- conflicted
+++ resolved
@@ -5737,1130 +5737,598 @@
  */
 #define	WT_STAT_CONN_CURSOR_REPOSITION			1218
 /*! cursor: cached cursor count */
-<<<<<<< HEAD
-#define	WT_STAT_CONN_CURSOR_CACHED_COUNT		1218
+#define	WT_STAT_CONN_CURSOR_CACHED_COUNT		1219
 /*! cursor: cursor bound calls that return an error */
-#define	WT_STAT_CONN_CURSOR_BOUND_ERROR			1219
+#define	WT_STAT_CONN_CURSOR_BOUND_ERROR			1220
+/*! cursor: cursor bounds cleared from reset */
+#define	WT_STAT_CONN_CURSOR_BOUNDS_RESET		1221
 /*! cursor: cursor bulk loaded cursor insert calls */
-#define	WT_STAT_CONN_CURSOR_INSERT_BULK			1220
+#define	WT_STAT_CONN_CURSOR_INSERT_BULK			1222
 /*! cursor: cursor cache calls that return an error */
-#define	WT_STAT_CONN_CURSOR_CACHE_ERROR			1221
+#define	WT_STAT_CONN_CURSOR_CACHE_ERROR			1223
 /*! cursor: cursor close calls that result in cache */
-#define	WT_STAT_CONN_CURSOR_CACHE			1222
+#define	WT_STAT_CONN_CURSOR_CACHE			1224
 /*! cursor: cursor close calls that return an error */
-#define	WT_STAT_CONN_CURSOR_CLOSE_ERROR			1223
+#define	WT_STAT_CONN_CURSOR_CLOSE_ERROR			1225
 /*! cursor: cursor compare calls that return an error */
-#define	WT_STAT_CONN_CURSOR_COMPARE_ERROR		1224
+#define	WT_STAT_CONN_CURSOR_COMPARE_ERROR		1226
 /*! cursor: cursor create calls */
-#define	WT_STAT_CONN_CURSOR_CREATE			1225
+#define	WT_STAT_CONN_CURSOR_CREATE			1227
 /*! cursor: cursor equals calls that return an error */
-#define	WT_STAT_CONN_CURSOR_EQUALS_ERROR		1226
+#define	WT_STAT_CONN_CURSOR_EQUALS_ERROR		1228
 /*! cursor: cursor get key calls that return an error */
-#define	WT_STAT_CONN_CURSOR_GET_KEY_ERROR		1227
+#define	WT_STAT_CONN_CURSOR_GET_KEY_ERROR		1229
 /*! cursor: cursor get key calls that return an error */
-#define	WT_STAT_CONN_CURSOR_GET_VALUE_ERROR		1228
+#define	WT_STAT_CONN_CURSOR_GET_VALUE_ERROR		1230
 /*! cursor: cursor insert calls */
-#define	WT_STAT_CONN_CURSOR_INSERT			1229
+#define	WT_STAT_CONN_CURSOR_INSERT			1231
 /*! cursor: cursor insert calls that return an error */
-#define	WT_STAT_CONN_CURSOR_INSERT_ERROR		1230
+#define	WT_STAT_CONN_CURSOR_INSERT_ERROR		1232
 /*! cursor: cursor insert check calls that return an error */
-#define	WT_STAT_CONN_CURSOR_INSERT_CHECK_ERROR		1231
+#define	WT_STAT_CONN_CURSOR_INSERT_CHECK_ERROR		1233
 /*! cursor: cursor insert key and value bytes */
-#define	WT_STAT_CONN_CURSOR_INSERT_BYTES		1232
+#define	WT_STAT_CONN_CURSOR_INSERT_BYTES		1234
 /*! cursor: cursor largest key calls that return an error */
-#define	WT_STAT_CONN_CURSOR_LARGEST_KEY_ERROR		1233
+#define	WT_STAT_CONN_CURSOR_LARGEST_KEY_ERROR		1235
 /*! cursor: cursor modify calls */
-#define	WT_STAT_CONN_CURSOR_MODIFY			1234
+#define	WT_STAT_CONN_CURSOR_MODIFY			1236
 /*! cursor: cursor modify calls that return an error */
-#define	WT_STAT_CONN_CURSOR_MODIFY_ERROR		1235
+#define	WT_STAT_CONN_CURSOR_MODIFY_ERROR		1237
 /*! cursor: cursor modify key and value bytes affected */
-#define	WT_STAT_CONN_CURSOR_MODIFY_BYTES		1236
+#define	WT_STAT_CONN_CURSOR_MODIFY_BYTES		1238
 /*! cursor: cursor modify value bytes modified */
-#define	WT_STAT_CONN_CURSOR_MODIFY_BYTES_TOUCH		1237
+#define	WT_STAT_CONN_CURSOR_MODIFY_BYTES_TOUCH		1239
 /*! cursor: cursor next calls */
-#define	WT_STAT_CONN_CURSOR_NEXT			1238
+#define	WT_STAT_CONN_CURSOR_NEXT			1240
 /*! cursor: cursor next calls that return an error */
-#define	WT_STAT_CONN_CURSOR_NEXT_ERROR			1239
-=======
-#define	WT_STAT_CONN_CURSOR_CACHED_COUNT		1219
-/*! cursor: cursor bounds cleared from reset */
-#define	WT_STAT_CONN_CURSOR_BOUNDS_RESET		1220
-/*! cursor: cursor bulk loaded cursor insert calls */
-#define	WT_STAT_CONN_CURSOR_INSERT_BULK			1221
-/*! cursor: cursor close calls that result in cache */
-#define	WT_STAT_CONN_CURSOR_CACHE			1222
-/*! cursor: cursor create calls */
-#define	WT_STAT_CONN_CURSOR_CREATE			1223
-/*! cursor: cursor insert calls */
-#define	WT_STAT_CONN_CURSOR_INSERT			1224
-/*! cursor: cursor insert key and value bytes */
-#define	WT_STAT_CONN_CURSOR_INSERT_BYTES		1225
-/*! cursor: cursor modify calls */
-#define	WT_STAT_CONN_CURSOR_MODIFY			1226
-/*! cursor: cursor modify key and value bytes affected */
-#define	WT_STAT_CONN_CURSOR_MODIFY_BYTES		1227
-/*! cursor: cursor modify value bytes modified */
-#define	WT_STAT_CONN_CURSOR_MODIFY_BYTES_TOUCH		1228
-/*! cursor: cursor next calls */
-#define	WT_STAT_CONN_CURSOR_NEXT			1229
->>>>>>> 25d147c0
+#define	WT_STAT_CONN_CURSOR_NEXT_ERROR			1241
 /*!
  * cursor: cursor next calls that skip due to a globally visible history
  * store tombstone
  */
-<<<<<<< HEAD
-#define	WT_STAT_CONN_CURSOR_NEXT_HS_TOMBSTONE		1240
-=======
-#define	WT_STAT_CONN_CURSOR_NEXT_HS_TOMBSTONE		1230
->>>>>>> 25d147c0
+#define	WT_STAT_CONN_CURSOR_NEXT_HS_TOMBSTONE		1242
 /*!
  * cursor: cursor next calls that skip greater than or equal to 100
  * entries
  */
-<<<<<<< HEAD
-#define	WT_STAT_CONN_CURSOR_NEXT_SKIP_GE_100		1241
+#define	WT_STAT_CONN_CURSOR_NEXT_SKIP_GE_100		1243
 /*! cursor: cursor next calls that skip less than 100 entries */
-#define	WT_STAT_CONN_CURSOR_NEXT_SKIP_LT_100		1242
+#define	WT_STAT_CONN_CURSOR_NEXT_SKIP_LT_100		1244
 /*! cursor: cursor operation restarted */
-#define	WT_STAT_CONN_CURSOR_RESTART			1243
+#define	WT_STAT_CONN_CURSOR_RESTART			1245
 /*! cursor: cursor prev calls */
-#define	WT_STAT_CONN_CURSOR_PREV			1244
+#define	WT_STAT_CONN_CURSOR_PREV			1246
 /*! cursor: cursor prev calls that return an error */
-#define	WT_STAT_CONN_CURSOR_PREV_ERROR			1245
-=======
-#define	WT_STAT_CONN_CURSOR_NEXT_SKIP_GE_100		1231
-/*! cursor: cursor next calls that skip less than 100 entries */
-#define	WT_STAT_CONN_CURSOR_NEXT_SKIP_LT_100		1232
-/*! cursor: cursor operation restarted */
-#define	WT_STAT_CONN_CURSOR_RESTART			1233
-/*! cursor: cursor prev calls */
-#define	WT_STAT_CONN_CURSOR_PREV			1234
->>>>>>> 25d147c0
+#define	WT_STAT_CONN_CURSOR_PREV_ERROR			1247
 /*!
  * cursor: cursor prev calls that skip due to a globally visible history
  * store tombstone
  */
-<<<<<<< HEAD
-#define	WT_STAT_CONN_CURSOR_PREV_HS_TOMBSTONE		1246
-=======
-#define	WT_STAT_CONN_CURSOR_PREV_HS_TOMBSTONE		1235
->>>>>>> 25d147c0
+#define	WT_STAT_CONN_CURSOR_PREV_HS_TOMBSTONE		1248
 /*!
  * cursor: cursor prev calls that skip greater than or equal to 100
  * entries
  */
-<<<<<<< HEAD
-#define	WT_STAT_CONN_CURSOR_PREV_SKIP_GE_100		1247
+#define	WT_STAT_CONN_CURSOR_PREV_SKIP_GE_100		1249
 /*! cursor: cursor prev calls that skip less than 100 entries */
-#define	WT_STAT_CONN_CURSOR_PREV_SKIP_LT_100		1248
+#define	WT_STAT_CONN_CURSOR_PREV_SKIP_LT_100		1250
 /*! cursor: cursor random next calls that return an error */
-#define	WT_STAT_CONN_CURSOR_NEXT_RANDOM_ERROR		1249
+#define	WT_STAT_CONN_CURSOR_NEXT_RANDOM_ERROR		1251
 /*! cursor: cursor reconfigure calls that return an error */
-#define	WT_STAT_CONN_CURSOR_RECONFIGURE_ERROR		1250
+#define	WT_STAT_CONN_CURSOR_RECONFIGURE_ERROR		1252
 /*! cursor: cursor remove calls */
-#define	WT_STAT_CONN_CURSOR_REMOVE			1251
+#define	WT_STAT_CONN_CURSOR_REMOVE			1253
 /*! cursor: cursor remove calls that return an error */
-#define	WT_STAT_CONN_CURSOR_REMOVE_ERROR		1252
+#define	WT_STAT_CONN_CURSOR_REMOVE_ERROR		1254
 /*! cursor: cursor remove key bytes removed */
-#define	WT_STAT_CONN_CURSOR_REMOVE_BYTES		1253
+#define	WT_STAT_CONN_CURSOR_REMOVE_BYTES		1255
 /*! cursor: cursor reopen calls that return an error */
-#define	WT_STAT_CONN_CURSOR_REOPEN_ERROR		1254
+#define	WT_STAT_CONN_CURSOR_REOPEN_ERROR		1256
 /*! cursor: cursor reserve calls */
-#define	WT_STAT_CONN_CURSOR_RESERVE			1255
+#define	WT_STAT_CONN_CURSOR_RESERVE			1257
 /*! cursor: cursor reserve calls that return an error */
-#define	WT_STAT_CONN_CURSOR_RESERVE_ERROR		1256
+#define	WT_STAT_CONN_CURSOR_RESERVE_ERROR		1258
 /*! cursor: cursor reset calls */
-#define	WT_STAT_CONN_CURSOR_RESET			1257
+#define	WT_STAT_CONN_CURSOR_RESET			1259
 /*! cursor: cursor reset calls that return an error */
-#define	WT_STAT_CONN_CURSOR_RESET_ERROR			1258
+#define	WT_STAT_CONN_CURSOR_RESET_ERROR			1260
 /*! cursor: cursor search calls */
-#define	WT_STAT_CONN_CURSOR_SEARCH			1259
+#define	WT_STAT_CONN_CURSOR_SEARCH			1261
 /*! cursor: cursor search calls that return an error */
-#define	WT_STAT_CONN_CURSOR_SEARCH_ERROR		1260
+#define	WT_STAT_CONN_CURSOR_SEARCH_ERROR		1262
 /*! cursor: cursor search history store calls */
-#define	WT_STAT_CONN_CURSOR_SEARCH_HS			1261
+#define	WT_STAT_CONN_CURSOR_SEARCH_HS			1263
 /*! cursor: cursor search near calls */
-#define	WT_STAT_CONN_CURSOR_SEARCH_NEAR			1262
+#define	WT_STAT_CONN_CURSOR_SEARCH_NEAR			1264
 /*! cursor: cursor search near calls that return an error */
-#define	WT_STAT_CONN_CURSOR_SEARCH_NEAR_ERROR		1263
+#define	WT_STAT_CONN_CURSOR_SEARCH_NEAR_ERROR		1265
 /*! cursor: cursor sweep buckets */
-#define	WT_STAT_CONN_CURSOR_SWEEP_BUCKETS		1264
+#define	WT_STAT_CONN_CURSOR_SWEEP_BUCKETS		1266
 /*! cursor: cursor sweep cursors closed */
-#define	WT_STAT_CONN_CURSOR_SWEEP_CLOSED		1265
+#define	WT_STAT_CONN_CURSOR_SWEEP_CLOSED		1267
 /*! cursor: cursor sweep cursors examined */
-#define	WT_STAT_CONN_CURSOR_SWEEP_EXAMINED		1266
+#define	WT_STAT_CONN_CURSOR_SWEEP_EXAMINED		1268
 /*! cursor: cursor sweeps */
-#define	WT_STAT_CONN_CURSOR_SWEEP			1267
+#define	WT_STAT_CONN_CURSOR_SWEEP			1269
 /*! cursor: cursor truncate calls */
-#define	WT_STAT_CONN_CURSOR_TRUNCATE			1268
+#define	WT_STAT_CONN_CURSOR_TRUNCATE			1270
 /*! cursor: cursor update calls */
-#define	WT_STAT_CONN_CURSOR_UPDATE			1269
+#define	WT_STAT_CONN_CURSOR_UPDATE			1271
 /*! cursor: cursor update calls that return an error */
-#define	WT_STAT_CONN_CURSOR_UPDATE_ERROR		1270
+#define	WT_STAT_CONN_CURSOR_UPDATE_ERROR		1272
 /*! cursor: cursor update key and value bytes */
-#define	WT_STAT_CONN_CURSOR_UPDATE_BYTES		1271
+#define	WT_STAT_CONN_CURSOR_UPDATE_BYTES		1273
 /*! cursor: cursor update value size change */
-#define	WT_STAT_CONN_CURSOR_UPDATE_BYTES_CHANGED	1272
+#define	WT_STAT_CONN_CURSOR_UPDATE_BYTES_CHANGED	1274
 /*! cursor: cursors reused from cache */
-#define	WT_STAT_CONN_CURSOR_REOPEN			1273
+#define	WT_STAT_CONN_CURSOR_REOPEN			1275
 /*! cursor: open cursor count */
-#define	WT_STAT_CONN_CURSOR_OPEN_COUNT			1274
+#define	WT_STAT_CONN_CURSOR_OPEN_COUNT			1276
 /*! data-handle: connection data handle size */
-#define	WT_STAT_CONN_DH_CONN_HANDLE_SIZE		1275
+#define	WT_STAT_CONN_DH_CONN_HANDLE_SIZE		1277
 /*! data-handle: connection data handles currently active */
-#define	WT_STAT_CONN_DH_CONN_HANDLE_COUNT		1276
+#define	WT_STAT_CONN_DH_CONN_HANDLE_COUNT		1278
 /*! data-handle: connection sweep candidate became referenced */
-#define	WT_STAT_CONN_DH_SWEEP_REF			1277
+#define	WT_STAT_CONN_DH_SWEEP_REF			1279
 /*! data-handle: connection sweep dhandles closed */
-#define	WT_STAT_CONN_DH_SWEEP_CLOSE			1278
+#define	WT_STAT_CONN_DH_SWEEP_CLOSE			1280
 /*! data-handle: connection sweep dhandles removed from hash list */
-#define	WT_STAT_CONN_DH_SWEEP_REMOVE			1279
+#define	WT_STAT_CONN_DH_SWEEP_REMOVE			1281
 /*! data-handle: connection sweep time-of-death sets */
-#define	WT_STAT_CONN_DH_SWEEP_TOD			1280
+#define	WT_STAT_CONN_DH_SWEEP_TOD			1282
 /*! data-handle: connection sweeps */
-#define	WT_STAT_CONN_DH_SWEEPS				1281
-=======
-#define	WT_STAT_CONN_CURSOR_PREV_SKIP_GE_100		1236
-/*! cursor: cursor prev calls that skip less than 100 entries */
-#define	WT_STAT_CONN_CURSOR_PREV_SKIP_LT_100		1237
-/*! cursor: cursor remove calls */
-#define	WT_STAT_CONN_CURSOR_REMOVE			1238
-/*! cursor: cursor remove key bytes removed */
-#define	WT_STAT_CONN_CURSOR_REMOVE_BYTES		1239
-/*! cursor: cursor reserve calls */
-#define	WT_STAT_CONN_CURSOR_RESERVE			1240
-/*! cursor: cursor reset calls */
-#define	WT_STAT_CONN_CURSOR_RESET			1241
-/*! cursor: cursor search calls */
-#define	WT_STAT_CONN_CURSOR_SEARCH			1242
-/*! cursor: cursor search history store calls */
-#define	WT_STAT_CONN_CURSOR_SEARCH_HS			1243
-/*! cursor: cursor search near calls */
-#define	WT_STAT_CONN_CURSOR_SEARCH_NEAR			1244
-/*! cursor: cursor sweep buckets */
-#define	WT_STAT_CONN_CURSOR_SWEEP_BUCKETS		1245
-/*! cursor: cursor sweep cursors closed */
-#define	WT_STAT_CONN_CURSOR_SWEEP_CLOSED		1246
-/*! cursor: cursor sweep cursors examined */
-#define	WT_STAT_CONN_CURSOR_SWEEP_EXAMINED		1247
-/*! cursor: cursor sweeps */
-#define	WT_STAT_CONN_CURSOR_SWEEP			1248
-/*! cursor: cursor truncate calls */
-#define	WT_STAT_CONN_CURSOR_TRUNCATE			1249
-/*! cursor: cursor update calls */
-#define	WT_STAT_CONN_CURSOR_UPDATE			1250
-/*! cursor: cursor update key and value bytes */
-#define	WT_STAT_CONN_CURSOR_UPDATE_BYTES		1251
-/*! cursor: cursor update value size change */
-#define	WT_STAT_CONN_CURSOR_UPDATE_BYTES_CHANGED	1252
-/*! cursor: cursors reused from cache */
-#define	WT_STAT_CONN_CURSOR_REOPEN			1253
-/*! cursor: open cursor count */
-#define	WT_STAT_CONN_CURSOR_OPEN_COUNT			1254
-/*! data-handle: connection data handle size */
-#define	WT_STAT_CONN_DH_CONN_HANDLE_SIZE		1255
-/*! data-handle: connection data handles currently active */
-#define	WT_STAT_CONN_DH_CONN_HANDLE_COUNT		1256
-/*! data-handle: connection sweep candidate became referenced */
-#define	WT_STAT_CONN_DH_SWEEP_REF			1257
-/*! data-handle: connection sweep dhandles closed */
-#define	WT_STAT_CONN_DH_SWEEP_CLOSE			1258
-/*! data-handle: connection sweep dhandles removed from hash list */
-#define	WT_STAT_CONN_DH_SWEEP_REMOVE			1259
-/*! data-handle: connection sweep time-of-death sets */
-#define	WT_STAT_CONN_DH_SWEEP_TOD			1260
-/*! data-handle: connection sweeps */
-#define	WT_STAT_CONN_DH_SWEEPS				1261
->>>>>>> 25d147c0
+#define	WT_STAT_CONN_DH_SWEEPS				1283
 /*!
  * data-handle: connection sweeps skipped due to checkpoint gathering
  * handles
  */
-<<<<<<< HEAD
-#define	WT_STAT_CONN_DH_SWEEP_SKIP_CKPT			1282
+#define	WT_STAT_CONN_DH_SWEEP_SKIP_CKPT			1284
 /*! data-handle: session dhandles swept */
-#define	WT_STAT_CONN_DH_SESSION_HANDLES			1283
+#define	WT_STAT_CONN_DH_SESSION_HANDLES			1285
 /*! data-handle: session sweep attempts */
-#define	WT_STAT_CONN_DH_SESSION_SWEEPS			1284
+#define	WT_STAT_CONN_DH_SESSION_SWEEPS			1286
 /*! lock: checkpoint lock acquisitions */
-#define	WT_STAT_CONN_LOCK_CHECKPOINT_COUNT		1285
+#define	WT_STAT_CONN_LOCK_CHECKPOINT_COUNT		1287
 /*! lock: checkpoint lock application thread wait time (usecs) */
-#define	WT_STAT_CONN_LOCK_CHECKPOINT_WAIT_APPLICATION	1286
+#define	WT_STAT_CONN_LOCK_CHECKPOINT_WAIT_APPLICATION	1288
 /*! lock: checkpoint lock internal thread wait time (usecs) */
-#define	WT_STAT_CONN_LOCK_CHECKPOINT_WAIT_INTERNAL	1287
+#define	WT_STAT_CONN_LOCK_CHECKPOINT_WAIT_INTERNAL	1289
 /*! lock: dhandle lock application thread time waiting (usecs) */
-#define	WT_STAT_CONN_LOCK_DHANDLE_WAIT_APPLICATION	1288
+#define	WT_STAT_CONN_LOCK_DHANDLE_WAIT_APPLICATION	1290
 /*! lock: dhandle lock internal thread time waiting (usecs) */
-#define	WT_STAT_CONN_LOCK_DHANDLE_WAIT_INTERNAL		1289
+#define	WT_STAT_CONN_LOCK_DHANDLE_WAIT_INTERNAL		1291
 /*! lock: dhandle read lock acquisitions */
-#define	WT_STAT_CONN_LOCK_DHANDLE_READ_COUNT		1290
+#define	WT_STAT_CONN_LOCK_DHANDLE_READ_COUNT		1292
 /*! lock: dhandle write lock acquisitions */
-#define	WT_STAT_CONN_LOCK_DHANDLE_WRITE_COUNT		1291
-=======
-#define	WT_STAT_CONN_DH_SWEEP_SKIP_CKPT			1262
-/*! data-handle: session dhandles swept */
-#define	WT_STAT_CONN_DH_SESSION_HANDLES			1263
-/*! data-handle: session sweep attempts */
-#define	WT_STAT_CONN_DH_SESSION_SWEEPS			1264
-/*! lock: checkpoint lock acquisitions */
-#define	WT_STAT_CONN_LOCK_CHECKPOINT_COUNT		1265
-/*! lock: checkpoint lock application thread wait time (usecs) */
-#define	WT_STAT_CONN_LOCK_CHECKPOINT_WAIT_APPLICATION	1266
-/*! lock: checkpoint lock internal thread wait time (usecs) */
-#define	WT_STAT_CONN_LOCK_CHECKPOINT_WAIT_INTERNAL	1267
-/*! lock: dhandle lock application thread time waiting (usecs) */
-#define	WT_STAT_CONN_LOCK_DHANDLE_WAIT_APPLICATION	1268
-/*! lock: dhandle lock internal thread time waiting (usecs) */
-#define	WT_STAT_CONN_LOCK_DHANDLE_WAIT_INTERNAL		1269
-/*! lock: dhandle read lock acquisitions */
-#define	WT_STAT_CONN_LOCK_DHANDLE_READ_COUNT		1270
-/*! lock: dhandle write lock acquisitions */
-#define	WT_STAT_CONN_LOCK_DHANDLE_WRITE_COUNT		1271
->>>>>>> 25d147c0
+#define	WT_STAT_CONN_LOCK_DHANDLE_WRITE_COUNT		1293
 /*!
  * lock: durable timestamp queue lock application thread time waiting
  * (usecs)
  */
-<<<<<<< HEAD
-#define	WT_STAT_CONN_LOCK_DURABLE_TIMESTAMP_WAIT_APPLICATION	1292
-=======
-#define	WT_STAT_CONN_LOCK_DURABLE_TIMESTAMP_WAIT_APPLICATION	1272
->>>>>>> 25d147c0
+#define	WT_STAT_CONN_LOCK_DURABLE_TIMESTAMP_WAIT_APPLICATION	1294
 /*!
  * lock: durable timestamp queue lock internal thread time waiting
  * (usecs)
  */
-<<<<<<< HEAD
-#define	WT_STAT_CONN_LOCK_DURABLE_TIMESTAMP_WAIT_INTERNAL	1293
+#define	WT_STAT_CONN_LOCK_DURABLE_TIMESTAMP_WAIT_INTERNAL	1295
 /*! lock: durable timestamp queue read lock acquisitions */
-#define	WT_STAT_CONN_LOCK_DURABLE_TIMESTAMP_READ_COUNT	1294
+#define	WT_STAT_CONN_LOCK_DURABLE_TIMESTAMP_READ_COUNT	1296
 /*! lock: durable timestamp queue write lock acquisitions */
-#define	WT_STAT_CONN_LOCK_DURABLE_TIMESTAMP_WRITE_COUNT	1295
+#define	WT_STAT_CONN_LOCK_DURABLE_TIMESTAMP_WRITE_COUNT	1297
 /*! lock: metadata lock acquisitions */
-#define	WT_STAT_CONN_LOCK_METADATA_COUNT		1296
+#define	WT_STAT_CONN_LOCK_METADATA_COUNT		1298
 /*! lock: metadata lock application thread wait time (usecs) */
-#define	WT_STAT_CONN_LOCK_METADATA_WAIT_APPLICATION	1297
+#define	WT_STAT_CONN_LOCK_METADATA_WAIT_APPLICATION	1299
 /*! lock: metadata lock internal thread wait time (usecs) */
-#define	WT_STAT_CONN_LOCK_METADATA_WAIT_INTERNAL	1298
-=======
-#define	WT_STAT_CONN_LOCK_DURABLE_TIMESTAMP_WAIT_INTERNAL	1273
-/*! lock: durable timestamp queue read lock acquisitions */
-#define	WT_STAT_CONN_LOCK_DURABLE_TIMESTAMP_READ_COUNT	1274
-/*! lock: durable timestamp queue write lock acquisitions */
-#define	WT_STAT_CONN_LOCK_DURABLE_TIMESTAMP_WRITE_COUNT	1275
-/*! lock: metadata lock acquisitions */
-#define	WT_STAT_CONN_LOCK_METADATA_COUNT		1276
-/*! lock: metadata lock application thread wait time (usecs) */
-#define	WT_STAT_CONN_LOCK_METADATA_WAIT_APPLICATION	1277
-/*! lock: metadata lock internal thread wait time (usecs) */
-#define	WT_STAT_CONN_LOCK_METADATA_WAIT_INTERNAL	1278
->>>>>>> 25d147c0
+#define	WT_STAT_CONN_LOCK_METADATA_WAIT_INTERNAL	1300
 /*!
  * lock: read timestamp queue lock application thread time waiting
  * (usecs)
  */
-<<<<<<< HEAD
-#define	WT_STAT_CONN_LOCK_READ_TIMESTAMP_WAIT_APPLICATION	1299
+#define	WT_STAT_CONN_LOCK_READ_TIMESTAMP_WAIT_APPLICATION	1301
 /*! lock: read timestamp queue lock internal thread time waiting (usecs) */
-#define	WT_STAT_CONN_LOCK_READ_TIMESTAMP_WAIT_INTERNAL	1300
+#define	WT_STAT_CONN_LOCK_READ_TIMESTAMP_WAIT_INTERNAL	1302
 /*! lock: read timestamp queue read lock acquisitions */
-#define	WT_STAT_CONN_LOCK_READ_TIMESTAMP_READ_COUNT	1301
+#define	WT_STAT_CONN_LOCK_READ_TIMESTAMP_READ_COUNT	1303
 /*! lock: read timestamp queue write lock acquisitions */
-#define	WT_STAT_CONN_LOCK_READ_TIMESTAMP_WRITE_COUNT	1302
+#define	WT_STAT_CONN_LOCK_READ_TIMESTAMP_WRITE_COUNT	1304
 /*! lock: schema lock acquisitions */
-#define	WT_STAT_CONN_LOCK_SCHEMA_COUNT			1303
+#define	WT_STAT_CONN_LOCK_SCHEMA_COUNT			1305
 /*! lock: schema lock application thread wait time (usecs) */
-#define	WT_STAT_CONN_LOCK_SCHEMA_WAIT_APPLICATION	1304
+#define	WT_STAT_CONN_LOCK_SCHEMA_WAIT_APPLICATION	1306
 /*! lock: schema lock internal thread wait time (usecs) */
-#define	WT_STAT_CONN_LOCK_SCHEMA_WAIT_INTERNAL		1305
-=======
-#define	WT_STAT_CONN_LOCK_READ_TIMESTAMP_WAIT_APPLICATION	1279
-/*! lock: read timestamp queue lock internal thread time waiting (usecs) */
-#define	WT_STAT_CONN_LOCK_READ_TIMESTAMP_WAIT_INTERNAL	1280
-/*! lock: read timestamp queue read lock acquisitions */
-#define	WT_STAT_CONN_LOCK_READ_TIMESTAMP_READ_COUNT	1281
-/*! lock: read timestamp queue write lock acquisitions */
-#define	WT_STAT_CONN_LOCK_READ_TIMESTAMP_WRITE_COUNT	1282
-/*! lock: schema lock acquisitions */
-#define	WT_STAT_CONN_LOCK_SCHEMA_COUNT			1283
-/*! lock: schema lock application thread wait time (usecs) */
-#define	WT_STAT_CONN_LOCK_SCHEMA_WAIT_APPLICATION	1284
-/*! lock: schema lock internal thread wait time (usecs) */
-#define	WT_STAT_CONN_LOCK_SCHEMA_WAIT_INTERNAL		1285
->>>>>>> 25d147c0
+#define	WT_STAT_CONN_LOCK_SCHEMA_WAIT_INTERNAL		1307
 /*!
  * lock: table lock application thread time waiting for the table lock
  * (usecs)
  */
-<<<<<<< HEAD
-#define	WT_STAT_CONN_LOCK_TABLE_WAIT_APPLICATION	1306
-=======
-#define	WT_STAT_CONN_LOCK_TABLE_WAIT_APPLICATION	1286
->>>>>>> 25d147c0
+#define	WT_STAT_CONN_LOCK_TABLE_WAIT_APPLICATION	1308
 /*!
  * lock: table lock internal thread time waiting for the table lock
  * (usecs)
  */
-<<<<<<< HEAD
-#define	WT_STAT_CONN_LOCK_TABLE_WAIT_INTERNAL		1307
+#define	WT_STAT_CONN_LOCK_TABLE_WAIT_INTERNAL		1309
 /*! lock: table read lock acquisitions */
-#define	WT_STAT_CONN_LOCK_TABLE_READ_COUNT		1308
+#define	WT_STAT_CONN_LOCK_TABLE_READ_COUNT		1310
 /*! lock: table write lock acquisitions */
-#define	WT_STAT_CONN_LOCK_TABLE_WRITE_COUNT		1309
+#define	WT_STAT_CONN_LOCK_TABLE_WRITE_COUNT		1311
 /*! lock: txn global lock application thread time waiting (usecs) */
-#define	WT_STAT_CONN_LOCK_TXN_GLOBAL_WAIT_APPLICATION	1310
+#define	WT_STAT_CONN_LOCK_TXN_GLOBAL_WAIT_APPLICATION	1312
 /*! lock: txn global lock internal thread time waiting (usecs) */
-#define	WT_STAT_CONN_LOCK_TXN_GLOBAL_WAIT_INTERNAL	1311
+#define	WT_STAT_CONN_LOCK_TXN_GLOBAL_WAIT_INTERNAL	1313
 /*! lock: txn global read lock acquisitions */
-#define	WT_STAT_CONN_LOCK_TXN_GLOBAL_READ_COUNT		1312
+#define	WT_STAT_CONN_LOCK_TXN_GLOBAL_READ_COUNT		1314
 /*! lock: txn global write lock acquisitions */
-#define	WT_STAT_CONN_LOCK_TXN_GLOBAL_WRITE_COUNT	1313
+#define	WT_STAT_CONN_LOCK_TXN_GLOBAL_WRITE_COUNT	1315
 /*! log: busy returns attempting to switch slots */
-#define	WT_STAT_CONN_LOG_SLOT_SWITCH_BUSY		1314
+#define	WT_STAT_CONN_LOG_SLOT_SWITCH_BUSY		1316
 /*! log: force log remove time sleeping (usecs) */
-#define	WT_STAT_CONN_LOG_FORCE_REMOVE_SLEEP		1315
+#define	WT_STAT_CONN_LOG_FORCE_REMOVE_SLEEP		1317
 /*! log: log bytes of payload data */
-#define	WT_STAT_CONN_LOG_BYTES_PAYLOAD			1316
+#define	WT_STAT_CONN_LOG_BYTES_PAYLOAD			1318
 /*! log: log bytes written */
-#define	WT_STAT_CONN_LOG_BYTES_WRITTEN			1317
+#define	WT_STAT_CONN_LOG_BYTES_WRITTEN			1319
 /*! log: log files manually zero-filled */
-#define	WT_STAT_CONN_LOG_ZERO_FILLS			1318
+#define	WT_STAT_CONN_LOG_ZERO_FILLS			1320
 /*! log: log flush operations */
-#define	WT_STAT_CONN_LOG_FLUSH				1319
+#define	WT_STAT_CONN_LOG_FLUSH				1321
 /*! log: log force write operations */
-#define	WT_STAT_CONN_LOG_FORCE_WRITE			1320
+#define	WT_STAT_CONN_LOG_FORCE_WRITE			1322
 /*! log: log force write operations skipped */
-#define	WT_STAT_CONN_LOG_FORCE_WRITE_SKIP		1321
+#define	WT_STAT_CONN_LOG_FORCE_WRITE_SKIP		1323
 /*! log: log records compressed */
-#define	WT_STAT_CONN_LOG_COMPRESS_WRITES		1322
+#define	WT_STAT_CONN_LOG_COMPRESS_WRITES		1324
 /*! log: log records not compressed */
-#define	WT_STAT_CONN_LOG_COMPRESS_WRITE_FAILS		1323
+#define	WT_STAT_CONN_LOG_COMPRESS_WRITE_FAILS		1325
 /*! log: log records too small to compress */
-#define	WT_STAT_CONN_LOG_COMPRESS_SMALL			1324
+#define	WT_STAT_CONN_LOG_COMPRESS_SMALL			1326
 /*! log: log release advances write LSN */
-#define	WT_STAT_CONN_LOG_RELEASE_WRITE_LSN		1325
+#define	WT_STAT_CONN_LOG_RELEASE_WRITE_LSN		1327
 /*! log: log scan operations */
-#define	WT_STAT_CONN_LOG_SCANS				1326
+#define	WT_STAT_CONN_LOG_SCANS				1328
 /*! log: log scan records requiring two reads */
-#define	WT_STAT_CONN_LOG_SCAN_REREADS			1327
+#define	WT_STAT_CONN_LOG_SCAN_REREADS			1329
 /*! log: log server thread advances write LSN */
-#define	WT_STAT_CONN_LOG_WRITE_LSN			1328
+#define	WT_STAT_CONN_LOG_WRITE_LSN			1330
 /*! log: log server thread write LSN walk skipped */
-#define	WT_STAT_CONN_LOG_WRITE_LSN_SKIP			1329
+#define	WT_STAT_CONN_LOG_WRITE_LSN_SKIP			1331
 /*! log: log sync operations */
-#define	WT_STAT_CONN_LOG_SYNC				1330
+#define	WT_STAT_CONN_LOG_SYNC				1332
 /*! log: log sync time duration (usecs) */
-#define	WT_STAT_CONN_LOG_SYNC_DURATION			1331
+#define	WT_STAT_CONN_LOG_SYNC_DURATION			1333
 /*! log: log sync_dir operations */
-#define	WT_STAT_CONN_LOG_SYNC_DIR			1332
+#define	WT_STAT_CONN_LOG_SYNC_DIR			1334
 /*! log: log sync_dir time duration (usecs) */
-#define	WT_STAT_CONN_LOG_SYNC_DIR_DURATION		1333
+#define	WT_STAT_CONN_LOG_SYNC_DIR_DURATION		1335
 /*! log: log write operations */
-#define	WT_STAT_CONN_LOG_WRITES				1334
+#define	WT_STAT_CONN_LOG_WRITES				1336
 /*! log: logging bytes consolidated */
-#define	WT_STAT_CONN_LOG_SLOT_CONSOLIDATED		1335
+#define	WT_STAT_CONN_LOG_SLOT_CONSOLIDATED		1337
 /*! log: maximum log file size */
-#define	WT_STAT_CONN_LOG_MAX_FILESIZE			1336
+#define	WT_STAT_CONN_LOG_MAX_FILESIZE			1338
 /*! log: number of pre-allocated log files to create */
-#define	WT_STAT_CONN_LOG_PREALLOC_MAX			1337
+#define	WT_STAT_CONN_LOG_PREALLOC_MAX			1339
 /*! log: pre-allocated log files not ready and missed */
-#define	WT_STAT_CONN_LOG_PREALLOC_MISSED		1338
+#define	WT_STAT_CONN_LOG_PREALLOC_MISSED		1340
 /*! log: pre-allocated log files prepared */
-#define	WT_STAT_CONN_LOG_PREALLOC_FILES			1339
+#define	WT_STAT_CONN_LOG_PREALLOC_FILES			1341
 /*! log: pre-allocated log files used */
-#define	WT_STAT_CONN_LOG_PREALLOC_USED			1340
+#define	WT_STAT_CONN_LOG_PREALLOC_USED			1342
 /*! log: records processed by log scan */
-#define	WT_STAT_CONN_LOG_SCAN_RECORDS			1341
+#define	WT_STAT_CONN_LOG_SCAN_RECORDS			1343
 /*! log: slot close lost race */
-#define	WT_STAT_CONN_LOG_SLOT_CLOSE_RACE		1342
+#define	WT_STAT_CONN_LOG_SLOT_CLOSE_RACE		1344
 /*! log: slot close unbuffered waits */
-#define	WT_STAT_CONN_LOG_SLOT_CLOSE_UNBUF		1343
+#define	WT_STAT_CONN_LOG_SLOT_CLOSE_UNBUF		1345
 /*! log: slot closures */
-#define	WT_STAT_CONN_LOG_SLOT_CLOSES			1344
+#define	WT_STAT_CONN_LOG_SLOT_CLOSES			1346
 /*! log: slot join atomic update races */
-#define	WT_STAT_CONN_LOG_SLOT_RACES			1345
+#define	WT_STAT_CONN_LOG_SLOT_RACES			1347
 /*! log: slot join calls atomic updates raced */
-#define	WT_STAT_CONN_LOG_SLOT_YIELD_RACE		1346
+#define	WT_STAT_CONN_LOG_SLOT_YIELD_RACE		1348
 /*! log: slot join calls did not yield */
-#define	WT_STAT_CONN_LOG_SLOT_IMMEDIATE			1347
+#define	WT_STAT_CONN_LOG_SLOT_IMMEDIATE			1349
 /*! log: slot join calls found active slot closed */
-#define	WT_STAT_CONN_LOG_SLOT_YIELD_CLOSE		1348
+#define	WT_STAT_CONN_LOG_SLOT_YIELD_CLOSE		1350
 /*! log: slot join calls slept */
-#define	WT_STAT_CONN_LOG_SLOT_YIELD_SLEEP		1349
+#define	WT_STAT_CONN_LOG_SLOT_YIELD_SLEEP		1351
 /*! log: slot join calls yielded */
-#define	WT_STAT_CONN_LOG_SLOT_YIELD			1350
+#define	WT_STAT_CONN_LOG_SLOT_YIELD			1352
 /*! log: slot join found active slot closed */
-#define	WT_STAT_CONN_LOG_SLOT_ACTIVE_CLOSED		1351
+#define	WT_STAT_CONN_LOG_SLOT_ACTIVE_CLOSED		1353
 /*! log: slot joins yield time (usecs) */
-#define	WT_STAT_CONN_LOG_SLOT_YIELD_DURATION		1352
+#define	WT_STAT_CONN_LOG_SLOT_YIELD_DURATION		1354
 /*! log: slot transitions unable to find free slot */
-#define	WT_STAT_CONN_LOG_SLOT_NO_FREE_SLOTS		1353
+#define	WT_STAT_CONN_LOG_SLOT_NO_FREE_SLOTS		1355
 /*! log: slot unbuffered writes */
-#define	WT_STAT_CONN_LOG_SLOT_UNBUFFERED		1354
+#define	WT_STAT_CONN_LOG_SLOT_UNBUFFERED		1356
 /*! log: total in-memory size of compressed records */
-#define	WT_STAT_CONN_LOG_COMPRESS_MEM			1355
+#define	WT_STAT_CONN_LOG_COMPRESS_MEM			1357
 /*! log: total log buffer size */
-#define	WT_STAT_CONN_LOG_BUFFER_SIZE			1356
+#define	WT_STAT_CONN_LOG_BUFFER_SIZE			1358
 /*! log: total size of compressed records */
-#define	WT_STAT_CONN_LOG_COMPRESS_LEN			1357
+#define	WT_STAT_CONN_LOG_COMPRESS_LEN			1359
 /*! log: written slots coalesced */
-#define	WT_STAT_CONN_LOG_SLOT_COALESCED			1358
+#define	WT_STAT_CONN_LOG_SLOT_COALESCED			1360
 /*! log: yields waiting for previous log file close */
-#define	WT_STAT_CONN_LOG_CLOSE_YIELDS			1359
+#define	WT_STAT_CONN_LOG_CLOSE_YIELDS			1361
 /*! perf: file system read latency histogram (bucket 1) - 10-49ms */
-#define	WT_STAT_CONN_PERF_HIST_FSREAD_LATENCY_LT50	1360
+#define	WT_STAT_CONN_PERF_HIST_FSREAD_LATENCY_LT50	1362
 /*! perf: file system read latency histogram (bucket 2) - 50-99ms */
-#define	WT_STAT_CONN_PERF_HIST_FSREAD_LATENCY_LT100	1361
+#define	WT_STAT_CONN_PERF_HIST_FSREAD_LATENCY_LT100	1363
 /*! perf: file system read latency histogram (bucket 3) - 100-249ms */
-#define	WT_STAT_CONN_PERF_HIST_FSREAD_LATENCY_LT250	1362
+#define	WT_STAT_CONN_PERF_HIST_FSREAD_LATENCY_LT250	1364
 /*! perf: file system read latency histogram (bucket 4) - 250-499ms */
-#define	WT_STAT_CONN_PERF_HIST_FSREAD_LATENCY_LT500	1363
+#define	WT_STAT_CONN_PERF_HIST_FSREAD_LATENCY_LT500	1365
 /*! perf: file system read latency histogram (bucket 5) - 500-999ms */
-#define	WT_STAT_CONN_PERF_HIST_FSREAD_LATENCY_LT1000	1364
+#define	WT_STAT_CONN_PERF_HIST_FSREAD_LATENCY_LT1000	1366
 /*! perf: file system read latency histogram (bucket 6) - 1000ms+ */
-#define	WT_STAT_CONN_PERF_HIST_FSREAD_LATENCY_GT1000	1365
+#define	WT_STAT_CONN_PERF_HIST_FSREAD_LATENCY_GT1000	1367
 /*! perf: file system write latency histogram (bucket 1) - 10-49ms */
-#define	WT_STAT_CONN_PERF_HIST_FSWRITE_LATENCY_LT50	1366
+#define	WT_STAT_CONN_PERF_HIST_FSWRITE_LATENCY_LT50	1368
 /*! perf: file system write latency histogram (bucket 2) - 50-99ms */
-#define	WT_STAT_CONN_PERF_HIST_FSWRITE_LATENCY_LT100	1367
+#define	WT_STAT_CONN_PERF_HIST_FSWRITE_LATENCY_LT100	1369
 /*! perf: file system write latency histogram (bucket 3) - 100-249ms */
-#define	WT_STAT_CONN_PERF_HIST_FSWRITE_LATENCY_LT250	1368
+#define	WT_STAT_CONN_PERF_HIST_FSWRITE_LATENCY_LT250	1370
 /*! perf: file system write latency histogram (bucket 4) - 250-499ms */
-#define	WT_STAT_CONN_PERF_HIST_FSWRITE_LATENCY_LT500	1369
+#define	WT_STAT_CONN_PERF_HIST_FSWRITE_LATENCY_LT500	1371
 /*! perf: file system write latency histogram (bucket 5) - 500-999ms */
-#define	WT_STAT_CONN_PERF_HIST_FSWRITE_LATENCY_LT1000	1370
+#define	WT_STAT_CONN_PERF_HIST_FSWRITE_LATENCY_LT1000	1372
 /*! perf: file system write latency histogram (bucket 6) - 1000ms+ */
-#define	WT_STAT_CONN_PERF_HIST_FSWRITE_LATENCY_GT1000	1371
+#define	WT_STAT_CONN_PERF_HIST_FSWRITE_LATENCY_GT1000	1373
 /*! perf: operation read latency histogram (bucket 1) - 100-249us */
-#define	WT_STAT_CONN_PERF_HIST_OPREAD_LATENCY_LT250	1372
+#define	WT_STAT_CONN_PERF_HIST_OPREAD_LATENCY_LT250	1374
 /*! perf: operation read latency histogram (bucket 2) - 250-499us */
-#define	WT_STAT_CONN_PERF_HIST_OPREAD_LATENCY_LT500	1373
+#define	WT_STAT_CONN_PERF_HIST_OPREAD_LATENCY_LT500	1375
 /*! perf: operation read latency histogram (bucket 3) - 500-999us */
-#define	WT_STAT_CONN_PERF_HIST_OPREAD_LATENCY_LT1000	1374
+#define	WT_STAT_CONN_PERF_HIST_OPREAD_LATENCY_LT1000	1376
 /*! perf: operation read latency histogram (bucket 4) - 1000-9999us */
-#define	WT_STAT_CONN_PERF_HIST_OPREAD_LATENCY_LT10000	1375
+#define	WT_STAT_CONN_PERF_HIST_OPREAD_LATENCY_LT10000	1377
 /*! perf: operation read latency histogram (bucket 5) - 10000us+ */
-#define	WT_STAT_CONN_PERF_HIST_OPREAD_LATENCY_GT10000	1376
+#define	WT_STAT_CONN_PERF_HIST_OPREAD_LATENCY_GT10000	1378
 /*! perf: operation write latency histogram (bucket 1) - 100-249us */
-#define	WT_STAT_CONN_PERF_HIST_OPWRITE_LATENCY_LT250	1377
+#define	WT_STAT_CONN_PERF_HIST_OPWRITE_LATENCY_LT250	1379
 /*! perf: operation write latency histogram (bucket 2) - 250-499us */
-#define	WT_STAT_CONN_PERF_HIST_OPWRITE_LATENCY_LT500	1378
+#define	WT_STAT_CONN_PERF_HIST_OPWRITE_LATENCY_LT500	1380
 /*! perf: operation write latency histogram (bucket 3) - 500-999us */
-#define	WT_STAT_CONN_PERF_HIST_OPWRITE_LATENCY_LT1000	1379
+#define	WT_STAT_CONN_PERF_HIST_OPWRITE_LATENCY_LT1000	1381
 /*! perf: operation write latency histogram (bucket 4) - 1000-9999us */
-#define	WT_STAT_CONN_PERF_HIST_OPWRITE_LATENCY_LT10000	1380
+#define	WT_STAT_CONN_PERF_HIST_OPWRITE_LATENCY_LT10000	1382
 /*! perf: operation write latency histogram (bucket 5) - 10000us+ */
-#define	WT_STAT_CONN_PERF_HIST_OPWRITE_LATENCY_GT10000	1381
+#define	WT_STAT_CONN_PERF_HIST_OPWRITE_LATENCY_GT10000	1383
 /*! reconciliation: approximate byte size of timestamps in pages written */
-#define	WT_STAT_CONN_REC_TIME_WINDOW_BYTES_TS		1382
-=======
-#define	WT_STAT_CONN_LOCK_TABLE_WAIT_INTERNAL		1287
-/*! lock: table read lock acquisitions */
-#define	WT_STAT_CONN_LOCK_TABLE_READ_COUNT		1288
-/*! lock: table write lock acquisitions */
-#define	WT_STAT_CONN_LOCK_TABLE_WRITE_COUNT		1289
-/*! lock: txn global lock application thread time waiting (usecs) */
-#define	WT_STAT_CONN_LOCK_TXN_GLOBAL_WAIT_APPLICATION	1290
-/*! lock: txn global lock internal thread time waiting (usecs) */
-#define	WT_STAT_CONN_LOCK_TXN_GLOBAL_WAIT_INTERNAL	1291
-/*! lock: txn global read lock acquisitions */
-#define	WT_STAT_CONN_LOCK_TXN_GLOBAL_READ_COUNT		1292
-/*! lock: txn global write lock acquisitions */
-#define	WT_STAT_CONN_LOCK_TXN_GLOBAL_WRITE_COUNT	1293
-/*! log: busy returns attempting to switch slots */
-#define	WT_STAT_CONN_LOG_SLOT_SWITCH_BUSY		1294
-/*! log: force log remove time sleeping (usecs) */
-#define	WT_STAT_CONN_LOG_FORCE_REMOVE_SLEEP		1295
-/*! log: log bytes of payload data */
-#define	WT_STAT_CONN_LOG_BYTES_PAYLOAD			1296
-/*! log: log bytes written */
-#define	WT_STAT_CONN_LOG_BYTES_WRITTEN			1297
-/*! log: log files manually zero-filled */
-#define	WT_STAT_CONN_LOG_ZERO_FILLS			1298
-/*! log: log flush operations */
-#define	WT_STAT_CONN_LOG_FLUSH				1299
-/*! log: log force write operations */
-#define	WT_STAT_CONN_LOG_FORCE_WRITE			1300
-/*! log: log force write operations skipped */
-#define	WT_STAT_CONN_LOG_FORCE_WRITE_SKIP		1301
-/*! log: log records compressed */
-#define	WT_STAT_CONN_LOG_COMPRESS_WRITES		1302
-/*! log: log records not compressed */
-#define	WT_STAT_CONN_LOG_COMPRESS_WRITE_FAILS		1303
-/*! log: log records too small to compress */
-#define	WT_STAT_CONN_LOG_COMPRESS_SMALL			1304
-/*! log: log release advances write LSN */
-#define	WT_STAT_CONN_LOG_RELEASE_WRITE_LSN		1305
-/*! log: log scan operations */
-#define	WT_STAT_CONN_LOG_SCANS				1306
-/*! log: log scan records requiring two reads */
-#define	WT_STAT_CONN_LOG_SCAN_REREADS			1307
-/*! log: log server thread advances write LSN */
-#define	WT_STAT_CONN_LOG_WRITE_LSN			1308
-/*! log: log server thread write LSN walk skipped */
-#define	WT_STAT_CONN_LOG_WRITE_LSN_SKIP			1309
-/*! log: log sync operations */
-#define	WT_STAT_CONN_LOG_SYNC				1310
-/*! log: log sync time duration (usecs) */
-#define	WT_STAT_CONN_LOG_SYNC_DURATION			1311
-/*! log: log sync_dir operations */
-#define	WT_STAT_CONN_LOG_SYNC_DIR			1312
-/*! log: log sync_dir time duration (usecs) */
-#define	WT_STAT_CONN_LOG_SYNC_DIR_DURATION		1313
-/*! log: log write operations */
-#define	WT_STAT_CONN_LOG_WRITES				1314
-/*! log: logging bytes consolidated */
-#define	WT_STAT_CONN_LOG_SLOT_CONSOLIDATED		1315
-/*! log: maximum log file size */
-#define	WT_STAT_CONN_LOG_MAX_FILESIZE			1316
-/*! log: number of pre-allocated log files to create */
-#define	WT_STAT_CONN_LOG_PREALLOC_MAX			1317
-/*! log: pre-allocated log files not ready and missed */
-#define	WT_STAT_CONN_LOG_PREALLOC_MISSED		1318
-/*! log: pre-allocated log files prepared */
-#define	WT_STAT_CONN_LOG_PREALLOC_FILES			1319
-/*! log: pre-allocated log files used */
-#define	WT_STAT_CONN_LOG_PREALLOC_USED			1320
-/*! log: records processed by log scan */
-#define	WT_STAT_CONN_LOG_SCAN_RECORDS			1321
-/*! log: slot close lost race */
-#define	WT_STAT_CONN_LOG_SLOT_CLOSE_RACE		1322
-/*! log: slot close unbuffered waits */
-#define	WT_STAT_CONN_LOG_SLOT_CLOSE_UNBUF		1323
-/*! log: slot closures */
-#define	WT_STAT_CONN_LOG_SLOT_CLOSES			1324
-/*! log: slot join atomic update races */
-#define	WT_STAT_CONN_LOG_SLOT_RACES			1325
-/*! log: slot join calls atomic updates raced */
-#define	WT_STAT_CONN_LOG_SLOT_YIELD_RACE		1326
-/*! log: slot join calls did not yield */
-#define	WT_STAT_CONN_LOG_SLOT_IMMEDIATE			1327
-/*! log: slot join calls found active slot closed */
-#define	WT_STAT_CONN_LOG_SLOT_YIELD_CLOSE		1328
-/*! log: slot join calls slept */
-#define	WT_STAT_CONN_LOG_SLOT_YIELD_SLEEP		1329
-/*! log: slot join calls yielded */
-#define	WT_STAT_CONN_LOG_SLOT_YIELD			1330
-/*! log: slot join found active slot closed */
-#define	WT_STAT_CONN_LOG_SLOT_ACTIVE_CLOSED		1331
-/*! log: slot joins yield time (usecs) */
-#define	WT_STAT_CONN_LOG_SLOT_YIELD_DURATION		1332
-/*! log: slot transitions unable to find free slot */
-#define	WT_STAT_CONN_LOG_SLOT_NO_FREE_SLOTS		1333
-/*! log: slot unbuffered writes */
-#define	WT_STAT_CONN_LOG_SLOT_UNBUFFERED		1334
-/*! log: total in-memory size of compressed records */
-#define	WT_STAT_CONN_LOG_COMPRESS_MEM			1335
-/*! log: total log buffer size */
-#define	WT_STAT_CONN_LOG_BUFFER_SIZE			1336
-/*! log: total size of compressed records */
-#define	WT_STAT_CONN_LOG_COMPRESS_LEN			1337
-/*! log: written slots coalesced */
-#define	WT_STAT_CONN_LOG_SLOT_COALESCED			1338
-/*! log: yields waiting for previous log file close */
-#define	WT_STAT_CONN_LOG_CLOSE_YIELDS			1339
-/*! perf: file system read latency histogram (bucket 1) - 10-49ms */
-#define	WT_STAT_CONN_PERF_HIST_FSREAD_LATENCY_LT50	1340
-/*! perf: file system read latency histogram (bucket 2) - 50-99ms */
-#define	WT_STAT_CONN_PERF_HIST_FSREAD_LATENCY_LT100	1341
-/*! perf: file system read latency histogram (bucket 3) - 100-249ms */
-#define	WT_STAT_CONN_PERF_HIST_FSREAD_LATENCY_LT250	1342
-/*! perf: file system read latency histogram (bucket 4) - 250-499ms */
-#define	WT_STAT_CONN_PERF_HIST_FSREAD_LATENCY_LT500	1343
-/*! perf: file system read latency histogram (bucket 5) - 500-999ms */
-#define	WT_STAT_CONN_PERF_HIST_FSREAD_LATENCY_LT1000	1344
-/*! perf: file system read latency histogram (bucket 6) - 1000ms+ */
-#define	WT_STAT_CONN_PERF_HIST_FSREAD_LATENCY_GT1000	1345
-/*! perf: file system write latency histogram (bucket 1) - 10-49ms */
-#define	WT_STAT_CONN_PERF_HIST_FSWRITE_LATENCY_LT50	1346
-/*! perf: file system write latency histogram (bucket 2) - 50-99ms */
-#define	WT_STAT_CONN_PERF_HIST_FSWRITE_LATENCY_LT100	1347
-/*! perf: file system write latency histogram (bucket 3) - 100-249ms */
-#define	WT_STAT_CONN_PERF_HIST_FSWRITE_LATENCY_LT250	1348
-/*! perf: file system write latency histogram (bucket 4) - 250-499ms */
-#define	WT_STAT_CONN_PERF_HIST_FSWRITE_LATENCY_LT500	1349
-/*! perf: file system write latency histogram (bucket 5) - 500-999ms */
-#define	WT_STAT_CONN_PERF_HIST_FSWRITE_LATENCY_LT1000	1350
-/*! perf: file system write latency histogram (bucket 6) - 1000ms+ */
-#define	WT_STAT_CONN_PERF_HIST_FSWRITE_LATENCY_GT1000	1351
-/*! perf: operation read latency histogram (bucket 1) - 100-249us */
-#define	WT_STAT_CONN_PERF_HIST_OPREAD_LATENCY_LT250	1352
-/*! perf: operation read latency histogram (bucket 2) - 250-499us */
-#define	WT_STAT_CONN_PERF_HIST_OPREAD_LATENCY_LT500	1353
-/*! perf: operation read latency histogram (bucket 3) - 500-999us */
-#define	WT_STAT_CONN_PERF_HIST_OPREAD_LATENCY_LT1000	1354
-/*! perf: operation read latency histogram (bucket 4) - 1000-9999us */
-#define	WT_STAT_CONN_PERF_HIST_OPREAD_LATENCY_LT10000	1355
-/*! perf: operation read latency histogram (bucket 5) - 10000us+ */
-#define	WT_STAT_CONN_PERF_HIST_OPREAD_LATENCY_GT10000	1356
-/*! perf: operation write latency histogram (bucket 1) - 100-249us */
-#define	WT_STAT_CONN_PERF_HIST_OPWRITE_LATENCY_LT250	1357
-/*! perf: operation write latency histogram (bucket 2) - 250-499us */
-#define	WT_STAT_CONN_PERF_HIST_OPWRITE_LATENCY_LT500	1358
-/*! perf: operation write latency histogram (bucket 3) - 500-999us */
-#define	WT_STAT_CONN_PERF_HIST_OPWRITE_LATENCY_LT1000	1359
-/*! perf: operation write latency histogram (bucket 4) - 1000-9999us */
-#define	WT_STAT_CONN_PERF_HIST_OPWRITE_LATENCY_LT10000	1360
-/*! perf: operation write latency histogram (bucket 5) - 10000us+ */
-#define	WT_STAT_CONN_PERF_HIST_OPWRITE_LATENCY_GT10000	1361
-/*! reconciliation: approximate byte size of timestamps in pages written */
-#define	WT_STAT_CONN_REC_TIME_WINDOW_BYTES_TS		1362
->>>>>>> 25d147c0
+#define	WT_STAT_CONN_REC_TIME_WINDOW_BYTES_TS		1384
 /*!
  * reconciliation: approximate byte size of transaction IDs in pages
  * written
  */
-<<<<<<< HEAD
-#define	WT_STAT_CONN_REC_TIME_WINDOW_BYTES_TXN		1383
+#define	WT_STAT_CONN_REC_TIME_WINDOW_BYTES_TXN		1385
 /*! reconciliation: fast-path pages deleted */
-#define	WT_STAT_CONN_REC_PAGE_DELETE_FAST		1384
+#define	WT_STAT_CONN_REC_PAGE_DELETE_FAST		1386
 /*! reconciliation: leaf-page overflow keys */
-#define	WT_STAT_CONN_REC_OVERFLOW_KEY_LEAF		1385
+#define	WT_STAT_CONN_REC_OVERFLOW_KEY_LEAF		1387
 /*! reconciliation: maximum seconds spent in a reconciliation call */
-#define	WT_STAT_CONN_REC_MAXIMUM_SECONDS		1386
+#define	WT_STAT_CONN_REC_MAXIMUM_SECONDS		1388
 /*! reconciliation: page reconciliation calls */
-#define	WT_STAT_CONN_REC_PAGES				1387
+#define	WT_STAT_CONN_REC_PAGES				1389
 /*! reconciliation: page reconciliation calls for eviction */
-#define	WT_STAT_CONN_REC_PAGES_EVICTION			1388
-=======
-#define	WT_STAT_CONN_REC_TIME_WINDOW_BYTES_TXN		1363
-/*! reconciliation: fast-path pages deleted */
-#define	WT_STAT_CONN_REC_PAGE_DELETE_FAST		1364
-/*! reconciliation: leaf-page overflow keys */
-#define	WT_STAT_CONN_REC_OVERFLOW_KEY_LEAF		1365
-/*! reconciliation: maximum seconds spent in a reconciliation call */
-#define	WT_STAT_CONN_REC_MAXIMUM_SECONDS		1366
-/*! reconciliation: page reconciliation calls */
-#define	WT_STAT_CONN_REC_PAGES				1367
-/*! reconciliation: page reconciliation calls for eviction */
-#define	WT_STAT_CONN_REC_PAGES_EVICTION			1368
->>>>>>> 25d147c0
+#define	WT_STAT_CONN_REC_PAGES_EVICTION			1390
 /*!
  * reconciliation: page reconciliation calls that resulted in values with
  * prepared transaction metadata
  */
-<<<<<<< HEAD
-#define	WT_STAT_CONN_REC_PAGES_WITH_PREPARE		1389
-=======
-#define	WT_STAT_CONN_REC_PAGES_WITH_PREPARE		1369
->>>>>>> 25d147c0
+#define	WT_STAT_CONN_REC_PAGES_WITH_PREPARE		1391
 /*!
  * reconciliation: page reconciliation calls that resulted in values with
  * timestamps
  */
-<<<<<<< HEAD
-#define	WT_STAT_CONN_REC_PAGES_WITH_TS			1390
-=======
-#define	WT_STAT_CONN_REC_PAGES_WITH_TS			1370
->>>>>>> 25d147c0
+#define	WT_STAT_CONN_REC_PAGES_WITH_TS			1392
 /*!
  * reconciliation: page reconciliation calls that resulted in values with
  * transaction ids
  */
-<<<<<<< HEAD
-#define	WT_STAT_CONN_REC_PAGES_WITH_TXN			1391
+#define	WT_STAT_CONN_REC_PAGES_WITH_TXN			1393
 /*! reconciliation: pages deleted */
-#define	WT_STAT_CONN_REC_PAGE_DELETE			1392
-=======
-#define	WT_STAT_CONN_REC_PAGES_WITH_TXN			1371
-/*! reconciliation: pages deleted */
-#define	WT_STAT_CONN_REC_PAGE_DELETE			1372
->>>>>>> 25d147c0
+#define	WT_STAT_CONN_REC_PAGE_DELETE			1394
 /*!
  * reconciliation: pages written including an aggregated newest start
  * durable timestamp
  */
-<<<<<<< HEAD
-#define	WT_STAT_CONN_REC_TIME_AGGR_NEWEST_START_DURABLE_TS	1393
-=======
-#define	WT_STAT_CONN_REC_TIME_AGGR_NEWEST_START_DURABLE_TS	1373
->>>>>>> 25d147c0
+#define	WT_STAT_CONN_REC_TIME_AGGR_NEWEST_START_DURABLE_TS	1395
 /*!
  * reconciliation: pages written including an aggregated newest stop
  * durable timestamp
  */
-<<<<<<< HEAD
-#define	WT_STAT_CONN_REC_TIME_AGGR_NEWEST_STOP_DURABLE_TS	1394
-=======
-#define	WT_STAT_CONN_REC_TIME_AGGR_NEWEST_STOP_DURABLE_TS	1374
->>>>>>> 25d147c0
+#define	WT_STAT_CONN_REC_TIME_AGGR_NEWEST_STOP_DURABLE_TS	1396
 /*!
  * reconciliation: pages written including an aggregated newest stop
  * timestamp
  */
-<<<<<<< HEAD
-#define	WT_STAT_CONN_REC_TIME_AGGR_NEWEST_STOP_TS	1395
-=======
-#define	WT_STAT_CONN_REC_TIME_AGGR_NEWEST_STOP_TS	1375
->>>>>>> 25d147c0
+#define	WT_STAT_CONN_REC_TIME_AGGR_NEWEST_STOP_TS	1397
 /*!
  * reconciliation: pages written including an aggregated newest stop
  * transaction ID
  */
-<<<<<<< HEAD
-#define	WT_STAT_CONN_REC_TIME_AGGR_NEWEST_STOP_TXN	1396
-=======
-#define	WT_STAT_CONN_REC_TIME_AGGR_NEWEST_STOP_TXN	1376
->>>>>>> 25d147c0
+#define	WT_STAT_CONN_REC_TIME_AGGR_NEWEST_STOP_TXN	1398
 /*!
  * reconciliation: pages written including an aggregated newest
  * transaction ID
  */
-<<<<<<< HEAD
-#define	WT_STAT_CONN_REC_TIME_AGGR_NEWEST_TXN		1397
-=======
-#define	WT_STAT_CONN_REC_TIME_AGGR_NEWEST_TXN		1377
->>>>>>> 25d147c0
+#define	WT_STAT_CONN_REC_TIME_AGGR_NEWEST_TXN		1399
 /*!
  * reconciliation: pages written including an aggregated oldest start
  * timestamp
  */
-<<<<<<< HEAD
-#define	WT_STAT_CONN_REC_TIME_AGGR_OLDEST_START_TS	1398
+#define	WT_STAT_CONN_REC_TIME_AGGR_OLDEST_START_TS	1400
 /*! reconciliation: pages written including an aggregated prepare */
-#define	WT_STAT_CONN_REC_TIME_AGGR_PREPARED		1399
+#define	WT_STAT_CONN_REC_TIME_AGGR_PREPARED		1401
 /*! reconciliation: pages written including at least one prepare state */
-#define	WT_STAT_CONN_REC_TIME_WINDOW_PAGES_PREPARED	1400
-=======
-#define	WT_STAT_CONN_REC_TIME_AGGR_OLDEST_START_TS	1378
-/*! reconciliation: pages written including an aggregated prepare */
-#define	WT_STAT_CONN_REC_TIME_AGGR_PREPARED		1379
-/*! reconciliation: pages written including at least one prepare state */
-#define	WT_STAT_CONN_REC_TIME_WINDOW_PAGES_PREPARED	1380
->>>>>>> 25d147c0
+#define	WT_STAT_CONN_REC_TIME_WINDOW_PAGES_PREPARED	1402
 /*!
  * reconciliation: pages written including at least one start durable
  * timestamp
  */
-<<<<<<< HEAD
-#define	WT_STAT_CONN_REC_TIME_WINDOW_PAGES_DURABLE_START_TS	1401
+#define	WT_STAT_CONN_REC_TIME_WINDOW_PAGES_DURABLE_START_TS	1403
 /*! reconciliation: pages written including at least one start timestamp */
-#define	WT_STAT_CONN_REC_TIME_WINDOW_PAGES_START_TS	1402
-=======
-#define	WT_STAT_CONN_REC_TIME_WINDOW_PAGES_DURABLE_START_TS	1381
-/*! reconciliation: pages written including at least one start timestamp */
-#define	WT_STAT_CONN_REC_TIME_WINDOW_PAGES_START_TS	1382
->>>>>>> 25d147c0
+#define	WT_STAT_CONN_REC_TIME_WINDOW_PAGES_START_TS	1404
 /*!
  * reconciliation: pages written including at least one start transaction
  * ID
  */
-<<<<<<< HEAD
-#define	WT_STAT_CONN_REC_TIME_WINDOW_PAGES_START_TXN	1403
-=======
-#define	WT_STAT_CONN_REC_TIME_WINDOW_PAGES_START_TXN	1383
->>>>>>> 25d147c0
+#define	WT_STAT_CONN_REC_TIME_WINDOW_PAGES_START_TXN	1405
 /*!
  * reconciliation: pages written including at least one stop durable
  * timestamp
  */
-<<<<<<< HEAD
-#define	WT_STAT_CONN_REC_TIME_WINDOW_PAGES_DURABLE_STOP_TS	1404
+#define	WT_STAT_CONN_REC_TIME_WINDOW_PAGES_DURABLE_STOP_TS	1406
 /*! reconciliation: pages written including at least one stop timestamp */
-#define	WT_STAT_CONN_REC_TIME_WINDOW_PAGES_STOP_TS	1405
-=======
-#define	WT_STAT_CONN_REC_TIME_WINDOW_PAGES_DURABLE_STOP_TS	1384
-/*! reconciliation: pages written including at least one stop timestamp */
-#define	WT_STAT_CONN_REC_TIME_WINDOW_PAGES_STOP_TS	1385
->>>>>>> 25d147c0
+#define	WT_STAT_CONN_REC_TIME_WINDOW_PAGES_STOP_TS	1407
 /*!
  * reconciliation: pages written including at least one stop transaction
  * ID
  */
-<<<<<<< HEAD
-#define	WT_STAT_CONN_REC_TIME_WINDOW_PAGES_STOP_TXN	1406
+#define	WT_STAT_CONN_REC_TIME_WINDOW_PAGES_STOP_TXN	1408
 /*! reconciliation: records written including a prepare state */
-#define	WT_STAT_CONN_REC_TIME_WINDOW_PREPARED		1407
+#define	WT_STAT_CONN_REC_TIME_WINDOW_PREPARED		1409
 /*! reconciliation: records written including a start durable timestamp */
-#define	WT_STAT_CONN_REC_TIME_WINDOW_DURABLE_START_TS	1408
+#define	WT_STAT_CONN_REC_TIME_WINDOW_DURABLE_START_TS	1410
 /*! reconciliation: records written including a start timestamp */
-#define	WT_STAT_CONN_REC_TIME_WINDOW_START_TS		1409
+#define	WT_STAT_CONN_REC_TIME_WINDOW_START_TS		1411
 /*! reconciliation: records written including a start transaction ID */
-#define	WT_STAT_CONN_REC_TIME_WINDOW_START_TXN		1410
+#define	WT_STAT_CONN_REC_TIME_WINDOW_START_TXN		1412
 /*! reconciliation: records written including a stop durable timestamp */
-#define	WT_STAT_CONN_REC_TIME_WINDOW_DURABLE_STOP_TS	1411
+#define	WT_STAT_CONN_REC_TIME_WINDOW_DURABLE_STOP_TS	1413
 /*! reconciliation: records written including a stop timestamp */
-#define	WT_STAT_CONN_REC_TIME_WINDOW_STOP_TS		1412
+#define	WT_STAT_CONN_REC_TIME_WINDOW_STOP_TS		1414
 /*! reconciliation: records written including a stop transaction ID */
-#define	WT_STAT_CONN_REC_TIME_WINDOW_STOP_TXN		1413
+#define	WT_STAT_CONN_REC_TIME_WINDOW_STOP_TXN		1415
 /*! reconciliation: split bytes currently awaiting free */
-#define	WT_STAT_CONN_REC_SPLIT_STASHED_BYTES		1414
+#define	WT_STAT_CONN_REC_SPLIT_STASHED_BYTES		1416
 /*! reconciliation: split objects currently awaiting free */
-#define	WT_STAT_CONN_REC_SPLIT_STASHED_OBJECTS		1415
+#define	WT_STAT_CONN_REC_SPLIT_STASHED_OBJECTS		1417
 /*! session: attempts to remove a local object and the object is in use */
-#define	WT_STAT_CONN_LOCAL_OBJECTS_INUSE		1416
+#define	WT_STAT_CONN_LOCAL_OBJECTS_INUSE		1418
 /*! session: flush_tier operation calls */
-#define	WT_STAT_CONN_FLUSH_TIER				1417
+#define	WT_STAT_CONN_FLUSH_TIER				1419
 /*! session: flush_tier tables skipped due to no checkpoint */
-#define	WT_STAT_CONN_FLUSH_TIER_SKIPPED			1418
+#define	WT_STAT_CONN_FLUSH_TIER_SKIPPED			1420
 /*! session: flush_tier tables switched */
-#define	WT_STAT_CONN_FLUSH_TIER_SWITCHED		1419
+#define	WT_STAT_CONN_FLUSH_TIER_SWITCHED		1421
 /*! session: local objects removed */
-#define	WT_STAT_CONN_LOCAL_OBJECTS_REMOVED		1420
+#define	WT_STAT_CONN_LOCAL_OBJECTS_REMOVED		1422
 /*! session: open session count */
-#define	WT_STAT_CONN_SESSION_OPEN			1421
+#define	WT_STAT_CONN_SESSION_OPEN			1423
 /*! session: session query timestamp calls */
-#define	WT_STAT_CONN_SESSION_QUERY_TS			1422
+#define	WT_STAT_CONN_SESSION_QUERY_TS			1424
 /*! session: table alter failed calls */
-#define	WT_STAT_CONN_SESSION_TABLE_ALTER_FAIL		1423
+#define	WT_STAT_CONN_SESSION_TABLE_ALTER_FAIL		1425
 /*! session: table alter successful calls */
-#define	WT_STAT_CONN_SESSION_TABLE_ALTER_SUCCESS	1424
+#define	WT_STAT_CONN_SESSION_TABLE_ALTER_SUCCESS	1426
 /*! session: table alter triggering checkpoint calls */
-#define	WT_STAT_CONN_SESSION_TABLE_ALTER_TRIGGER_CHECKPOINT	1425
+#define	WT_STAT_CONN_SESSION_TABLE_ALTER_TRIGGER_CHECKPOINT	1427
 /*! session: table alter unchanged and skipped */
-#define	WT_STAT_CONN_SESSION_TABLE_ALTER_SKIP		1426
+#define	WT_STAT_CONN_SESSION_TABLE_ALTER_SKIP		1428
 /*! session: table compact failed calls */
-#define	WT_STAT_CONN_SESSION_TABLE_COMPACT_FAIL		1427
+#define	WT_STAT_CONN_SESSION_TABLE_COMPACT_FAIL		1429
 /*! session: table compact failed calls due to cache pressure */
-#define	WT_STAT_CONN_SESSION_TABLE_COMPACT_FAIL_CACHE_PRESSURE	1428
+#define	WT_STAT_CONN_SESSION_TABLE_COMPACT_FAIL_CACHE_PRESSURE	1430
 /*! session: table compact running */
-#define	WT_STAT_CONN_SESSION_TABLE_COMPACT_RUNNING	1429
+#define	WT_STAT_CONN_SESSION_TABLE_COMPACT_RUNNING	1431
 /*! session: table compact skipped as process would not reduce file size */
-#define	WT_STAT_CONN_SESSION_TABLE_COMPACT_SKIPPED	1430
+#define	WT_STAT_CONN_SESSION_TABLE_COMPACT_SKIPPED	1432
 /*! session: table compact successful calls */
-#define	WT_STAT_CONN_SESSION_TABLE_COMPACT_SUCCESS	1431
+#define	WT_STAT_CONN_SESSION_TABLE_COMPACT_SUCCESS	1433
 /*! session: table compact timeout */
-#define	WT_STAT_CONN_SESSION_TABLE_COMPACT_TIMEOUT	1432
+#define	WT_STAT_CONN_SESSION_TABLE_COMPACT_TIMEOUT	1434
 /*! session: table create failed calls */
-#define	WT_STAT_CONN_SESSION_TABLE_CREATE_FAIL		1433
+#define	WT_STAT_CONN_SESSION_TABLE_CREATE_FAIL		1435
 /*! session: table create successful calls */
-#define	WT_STAT_CONN_SESSION_TABLE_CREATE_SUCCESS	1434
+#define	WT_STAT_CONN_SESSION_TABLE_CREATE_SUCCESS	1436
 /*! session: table drop failed calls */
-#define	WT_STAT_CONN_SESSION_TABLE_DROP_FAIL		1435
+#define	WT_STAT_CONN_SESSION_TABLE_DROP_FAIL		1437
 /*! session: table drop successful calls */
-#define	WT_STAT_CONN_SESSION_TABLE_DROP_SUCCESS		1436
+#define	WT_STAT_CONN_SESSION_TABLE_DROP_SUCCESS		1438
 /*! session: table rename failed calls */
-#define	WT_STAT_CONN_SESSION_TABLE_RENAME_FAIL		1437
+#define	WT_STAT_CONN_SESSION_TABLE_RENAME_FAIL		1439
 /*! session: table rename successful calls */
-#define	WT_STAT_CONN_SESSION_TABLE_RENAME_SUCCESS	1438
+#define	WT_STAT_CONN_SESSION_TABLE_RENAME_SUCCESS	1440
 /*! session: table salvage failed calls */
-#define	WT_STAT_CONN_SESSION_TABLE_SALVAGE_FAIL		1439
+#define	WT_STAT_CONN_SESSION_TABLE_SALVAGE_FAIL		1441
 /*! session: table salvage successful calls */
-#define	WT_STAT_CONN_SESSION_TABLE_SALVAGE_SUCCESS	1440
+#define	WT_STAT_CONN_SESSION_TABLE_SALVAGE_SUCCESS	1442
 /*! session: table truncate failed calls */
-#define	WT_STAT_CONN_SESSION_TABLE_TRUNCATE_FAIL	1441
+#define	WT_STAT_CONN_SESSION_TABLE_TRUNCATE_FAIL	1443
 /*! session: table truncate successful calls */
-#define	WT_STAT_CONN_SESSION_TABLE_TRUNCATE_SUCCESS	1442
+#define	WT_STAT_CONN_SESSION_TABLE_TRUNCATE_SUCCESS	1444
 /*! session: table verify failed calls */
-#define	WT_STAT_CONN_SESSION_TABLE_VERIFY_FAIL		1443
+#define	WT_STAT_CONN_SESSION_TABLE_VERIFY_FAIL		1445
 /*! session: table verify successful calls */
-#define	WT_STAT_CONN_SESSION_TABLE_VERIFY_SUCCESS	1444
+#define	WT_STAT_CONN_SESSION_TABLE_VERIFY_SUCCESS	1446
 /*! session: tiered operations dequeued and processed */
-#define	WT_STAT_CONN_TIERED_WORK_UNITS_DEQUEUED		1445
+#define	WT_STAT_CONN_TIERED_WORK_UNITS_DEQUEUED		1447
 /*! session: tiered operations scheduled */
-#define	WT_STAT_CONN_TIERED_WORK_UNITS_CREATED		1446
+#define	WT_STAT_CONN_TIERED_WORK_UNITS_CREATED		1448
 /*! session: tiered storage local retention time (secs) */
-#define	WT_STAT_CONN_TIERED_RETENTION			1447
+#define	WT_STAT_CONN_TIERED_RETENTION			1449
 /*! thread-state: active filesystem fsync calls */
-#define	WT_STAT_CONN_THREAD_FSYNC_ACTIVE		1448
+#define	WT_STAT_CONN_THREAD_FSYNC_ACTIVE		1450
 /*! thread-state: active filesystem read calls */
-#define	WT_STAT_CONN_THREAD_READ_ACTIVE			1449
+#define	WT_STAT_CONN_THREAD_READ_ACTIVE			1451
 /*! thread-state: active filesystem write calls */
-#define	WT_STAT_CONN_THREAD_WRITE_ACTIVE		1450
+#define	WT_STAT_CONN_THREAD_WRITE_ACTIVE		1452
 /*! thread-yield: application thread time evicting (usecs) */
-#define	WT_STAT_CONN_APPLICATION_EVICT_TIME		1451
+#define	WT_STAT_CONN_APPLICATION_EVICT_TIME		1453
 /*! thread-yield: application thread time waiting for cache (usecs) */
-#define	WT_STAT_CONN_APPLICATION_CACHE_TIME		1452
-=======
-#define	WT_STAT_CONN_REC_TIME_WINDOW_PAGES_STOP_TXN	1386
-/*! reconciliation: records written including a prepare state */
-#define	WT_STAT_CONN_REC_TIME_WINDOW_PREPARED		1387
-/*! reconciliation: records written including a start durable timestamp */
-#define	WT_STAT_CONN_REC_TIME_WINDOW_DURABLE_START_TS	1388
-/*! reconciliation: records written including a start timestamp */
-#define	WT_STAT_CONN_REC_TIME_WINDOW_START_TS		1389
-/*! reconciliation: records written including a start transaction ID */
-#define	WT_STAT_CONN_REC_TIME_WINDOW_START_TXN		1390
-/*! reconciliation: records written including a stop durable timestamp */
-#define	WT_STAT_CONN_REC_TIME_WINDOW_DURABLE_STOP_TS	1391
-/*! reconciliation: records written including a stop timestamp */
-#define	WT_STAT_CONN_REC_TIME_WINDOW_STOP_TS		1392
-/*! reconciliation: records written including a stop transaction ID */
-#define	WT_STAT_CONN_REC_TIME_WINDOW_STOP_TXN		1393
-/*! reconciliation: split bytes currently awaiting free */
-#define	WT_STAT_CONN_REC_SPLIT_STASHED_BYTES		1394
-/*! reconciliation: split objects currently awaiting free */
-#define	WT_STAT_CONN_REC_SPLIT_STASHED_OBJECTS		1395
-/*! session: attempts to remove a local object and the object is in use */
-#define	WT_STAT_CONN_LOCAL_OBJECTS_INUSE		1396
-/*! session: flush_tier operation calls */
-#define	WT_STAT_CONN_FLUSH_TIER				1397
-/*! session: flush_tier tables skipped due to no checkpoint */
-#define	WT_STAT_CONN_FLUSH_TIER_SKIPPED			1398
-/*! session: flush_tier tables switched */
-#define	WT_STAT_CONN_FLUSH_TIER_SWITCHED		1399
-/*! session: local objects removed */
-#define	WT_STAT_CONN_LOCAL_OBJECTS_REMOVED		1400
-/*! session: open session count */
-#define	WT_STAT_CONN_SESSION_OPEN			1401
-/*! session: session query timestamp calls */
-#define	WT_STAT_CONN_SESSION_QUERY_TS			1402
-/*! session: table alter failed calls */
-#define	WT_STAT_CONN_SESSION_TABLE_ALTER_FAIL		1403
-/*! session: table alter successful calls */
-#define	WT_STAT_CONN_SESSION_TABLE_ALTER_SUCCESS	1404
-/*! session: table alter triggering checkpoint calls */
-#define	WT_STAT_CONN_SESSION_TABLE_ALTER_TRIGGER_CHECKPOINT	1405
-/*! session: table alter unchanged and skipped */
-#define	WT_STAT_CONN_SESSION_TABLE_ALTER_SKIP		1406
-/*! session: table compact failed calls */
-#define	WT_STAT_CONN_SESSION_TABLE_COMPACT_FAIL		1407
-/*! session: table compact failed calls due to cache pressure */
-#define	WT_STAT_CONN_SESSION_TABLE_COMPACT_FAIL_CACHE_PRESSURE	1408
-/*! session: table compact running */
-#define	WT_STAT_CONN_SESSION_TABLE_COMPACT_RUNNING	1409
-/*! session: table compact skipped as process would not reduce file size */
-#define	WT_STAT_CONN_SESSION_TABLE_COMPACT_SKIPPED	1410
-/*! session: table compact successful calls */
-#define	WT_STAT_CONN_SESSION_TABLE_COMPACT_SUCCESS	1411
-/*! session: table compact timeout */
-#define	WT_STAT_CONN_SESSION_TABLE_COMPACT_TIMEOUT	1412
-/*! session: table create failed calls */
-#define	WT_STAT_CONN_SESSION_TABLE_CREATE_FAIL		1413
-/*! session: table create successful calls */
-#define	WT_STAT_CONN_SESSION_TABLE_CREATE_SUCCESS	1414
-/*! session: table drop failed calls */
-#define	WT_STAT_CONN_SESSION_TABLE_DROP_FAIL		1415
-/*! session: table drop successful calls */
-#define	WT_STAT_CONN_SESSION_TABLE_DROP_SUCCESS		1416
-/*! session: table rename failed calls */
-#define	WT_STAT_CONN_SESSION_TABLE_RENAME_FAIL		1417
-/*! session: table rename successful calls */
-#define	WT_STAT_CONN_SESSION_TABLE_RENAME_SUCCESS	1418
-/*! session: table salvage failed calls */
-#define	WT_STAT_CONN_SESSION_TABLE_SALVAGE_FAIL		1419
-/*! session: table salvage successful calls */
-#define	WT_STAT_CONN_SESSION_TABLE_SALVAGE_SUCCESS	1420
-/*! session: table truncate failed calls */
-#define	WT_STAT_CONN_SESSION_TABLE_TRUNCATE_FAIL	1421
-/*! session: table truncate successful calls */
-#define	WT_STAT_CONN_SESSION_TABLE_TRUNCATE_SUCCESS	1422
-/*! session: table verify failed calls */
-#define	WT_STAT_CONN_SESSION_TABLE_VERIFY_FAIL		1423
-/*! session: table verify successful calls */
-#define	WT_STAT_CONN_SESSION_TABLE_VERIFY_SUCCESS	1424
-/*! session: tiered operations dequeued and processed */
-#define	WT_STAT_CONN_TIERED_WORK_UNITS_DEQUEUED		1425
-/*! session: tiered operations scheduled */
-#define	WT_STAT_CONN_TIERED_WORK_UNITS_CREATED		1426
-/*! session: tiered storage local retention time (secs) */
-#define	WT_STAT_CONN_TIERED_RETENTION			1427
-/*! thread-state: active filesystem fsync calls */
-#define	WT_STAT_CONN_THREAD_FSYNC_ACTIVE		1428
-/*! thread-state: active filesystem read calls */
-#define	WT_STAT_CONN_THREAD_READ_ACTIVE			1429
-/*! thread-state: active filesystem write calls */
-#define	WT_STAT_CONN_THREAD_WRITE_ACTIVE		1430
-/*! thread-yield: application thread time evicting (usecs) */
-#define	WT_STAT_CONN_APPLICATION_EVICT_TIME		1431
-/*! thread-yield: application thread time waiting for cache (usecs) */
-#define	WT_STAT_CONN_APPLICATION_CACHE_TIME		1432
->>>>>>> 25d147c0
+#define	WT_STAT_CONN_APPLICATION_CACHE_TIME		1454
 /*!
  * thread-yield: connection close blocked waiting for transaction state
  * stabilization
  */
-<<<<<<< HEAD
-#define	WT_STAT_CONN_TXN_RELEASE_BLOCKED		1453
+#define	WT_STAT_CONN_TXN_RELEASE_BLOCKED		1455
 /*! thread-yield: connection close yielded for lsm manager shutdown */
-#define	WT_STAT_CONN_CONN_CLOSE_BLOCKED_LSM		1454
+#define	WT_STAT_CONN_CONN_CLOSE_BLOCKED_LSM		1456
 /*! thread-yield: data handle lock yielded */
-#define	WT_STAT_CONN_DHANDLE_LOCK_BLOCKED		1455
-=======
-#define	WT_STAT_CONN_TXN_RELEASE_BLOCKED		1433
-/*! thread-yield: connection close yielded for lsm manager shutdown */
-#define	WT_STAT_CONN_CONN_CLOSE_BLOCKED_LSM		1434
-/*! thread-yield: data handle lock yielded */
-#define	WT_STAT_CONN_DHANDLE_LOCK_BLOCKED		1435
->>>>>>> 25d147c0
+#define	WT_STAT_CONN_DHANDLE_LOCK_BLOCKED		1457
 /*!
  * thread-yield: get reference for page index and slot time sleeping
  * (usecs)
  */
-<<<<<<< HEAD
-#define	WT_STAT_CONN_PAGE_INDEX_SLOT_REF_BLOCKED	1456
+#define	WT_STAT_CONN_PAGE_INDEX_SLOT_REF_BLOCKED	1458
 /*! thread-yield: page access yielded due to prepare state change */
-#define	WT_STAT_CONN_PREPARED_TRANSITION_BLOCKED_PAGE	1457
+#define	WT_STAT_CONN_PREPARED_TRANSITION_BLOCKED_PAGE	1459
 /*! thread-yield: page acquire busy blocked */
-#define	WT_STAT_CONN_PAGE_BUSY_BLOCKED			1458
+#define	WT_STAT_CONN_PAGE_BUSY_BLOCKED			1460
 /*! thread-yield: page acquire eviction blocked */
-#define	WT_STAT_CONN_PAGE_FORCIBLE_EVICT_BLOCKED	1459
+#define	WT_STAT_CONN_PAGE_FORCIBLE_EVICT_BLOCKED	1461
 /*! thread-yield: page acquire locked blocked */
-#define	WT_STAT_CONN_PAGE_LOCKED_BLOCKED		1460
+#define	WT_STAT_CONN_PAGE_LOCKED_BLOCKED		1462
 /*! thread-yield: page acquire read blocked */
-#define	WT_STAT_CONN_PAGE_READ_BLOCKED			1461
+#define	WT_STAT_CONN_PAGE_READ_BLOCKED			1463
 /*! thread-yield: page acquire time sleeping (usecs) */
-#define	WT_STAT_CONN_PAGE_SLEEP				1462
-=======
-#define	WT_STAT_CONN_PAGE_INDEX_SLOT_REF_BLOCKED	1436
-/*! thread-yield: page access yielded due to prepare state change */
-#define	WT_STAT_CONN_PREPARED_TRANSITION_BLOCKED_PAGE	1437
-/*! thread-yield: page acquire busy blocked */
-#define	WT_STAT_CONN_PAGE_BUSY_BLOCKED			1438
-/*! thread-yield: page acquire eviction blocked */
-#define	WT_STAT_CONN_PAGE_FORCIBLE_EVICT_BLOCKED	1439
-/*! thread-yield: page acquire locked blocked */
-#define	WT_STAT_CONN_PAGE_LOCKED_BLOCKED		1440
-/*! thread-yield: page acquire read blocked */
-#define	WT_STAT_CONN_PAGE_READ_BLOCKED			1441
-/*! thread-yield: page acquire time sleeping (usecs) */
-#define	WT_STAT_CONN_PAGE_SLEEP				1442
->>>>>>> 25d147c0
+#define	WT_STAT_CONN_PAGE_SLEEP				1464
 /*!
  * thread-yield: page delete rollback time sleeping for state change
  * (usecs)
  */
-<<<<<<< HEAD
-#define	WT_STAT_CONN_PAGE_DEL_ROLLBACK_BLOCKED		1463
+#define	WT_STAT_CONN_PAGE_DEL_ROLLBACK_BLOCKED		1465
 /*! thread-yield: page reconciliation yielded due to child modification */
-#define	WT_STAT_CONN_CHILD_MODIFY_BLOCKED_PAGE		1464
+#define	WT_STAT_CONN_CHILD_MODIFY_BLOCKED_PAGE		1466
 /*! transaction: Number of prepared updates */
-#define	WT_STAT_CONN_TXN_PREPARED_UPDATES		1465
+#define	WT_STAT_CONN_TXN_PREPARED_UPDATES		1467
 /*! transaction: Number of prepared updates committed */
-#define	WT_STAT_CONN_TXN_PREPARED_UPDATES_COMMITTED	1466
+#define	WT_STAT_CONN_TXN_PREPARED_UPDATES_COMMITTED	1468
 /*! transaction: Number of prepared updates repeated on the same key */
-#define	WT_STAT_CONN_TXN_PREPARED_UPDATES_KEY_REPEATED	1467
+#define	WT_STAT_CONN_TXN_PREPARED_UPDATES_KEY_REPEATED	1469
 /*! transaction: Number of prepared updates rolled back */
-#define	WT_STAT_CONN_TXN_PREPARED_UPDATES_ROLLEDBACK	1468
+#define	WT_STAT_CONN_TXN_PREPARED_UPDATES_ROLLEDBACK	1470
 /*! transaction: prepared transactions */
-#define	WT_STAT_CONN_TXN_PREPARE			1469
+#define	WT_STAT_CONN_TXN_PREPARE			1471
 /*! transaction: prepared transactions committed */
-#define	WT_STAT_CONN_TXN_PREPARE_COMMIT			1470
+#define	WT_STAT_CONN_TXN_PREPARE_COMMIT			1472
 /*! transaction: prepared transactions currently active */
-#define	WT_STAT_CONN_TXN_PREPARE_ACTIVE			1471
+#define	WT_STAT_CONN_TXN_PREPARE_ACTIVE			1473
 /*! transaction: prepared transactions rolled back */
-#define	WT_STAT_CONN_TXN_PREPARE_ROLLBACK		1472
-/*!
- * transaction: prepared transactions rolled back and do not remove the
- * history store entry
- */
-#define	WT_STAT_CONN_TXN_PREPARE_ROLLBACK_DO_NOT_REMOVE_HS_UPDATE	1473
-/*!
- * transaction: prepared transactions rolled back and fix the history
- * store entry with checkpoint reserved transaction id
- */
-#define	WT_STAT_CONN_TXN_PREPARE_ROLLBACK_FIX_HS_UPDATE_WITH_CKPT_RESERVED_TXNID	1474
-=======
-#define	WT_STAT_CONN_PAGE_DEL_ROLLBACK_BLOCKED		1443
-/*! thread-yield: page reconciliation yielded due to child modification */
-#define	WT_STAT_CONN_CHILD_MODIFY_BLOCKED_PAGE		1444
-/*! transaction: Number of prepared updates */
-#define	WT_STAT_CONN_TXN_PREPARED_UPDATES		1445
-/*! transaction: Number of prepared updates committed */
-#define	WT_STAT_CONN_TXN_PREPARED_UPDATES_COMMITTED	1446
-/*! transaction: Number of prepared updates repeated on the same key */
-#define	WT_STAT_CONN_TXN_PREPARED_UPDATES_KEY_REPEATED	1447
-/*! transaction: Number of prepared updates rolled back */
-#define	WT_STAT_CONN_TXN_PREPARED_UPDATES_ROLLEDBACK	1448
-/*! transaction: prepared transactions */
-#define	WT_STAT_CONN_TXN_PREPARE			1449
-/*! transaction: prepared transactions committed */
-#define	WT_STAT_CONN_TXN_PREPARE_COMMIT			1450
-/*! transaction: prepared transactions currently active */
-#define	WT_STAT_CONN_TXN_PREPARE_ACTIVE			1451
-/*! transaction: prepared transactions rolled back */
-#define	WT_STAT_CONN_TXN_PREPARE_ROLLBACK		1452
->>>>>>> 25d147c0
+#define	WT_STAT_CONN_TXN_PREPARE_ROLLBACK		1474
 /*! transaction: query timestamp calls */
 #define	WT_STAT_CONN_TXN_QUERY_TS			1475
 /*! transaction: race to read prepared update retry */
@@ -7505,446 +6973,256 @@
 /*! cursor: close calls that result in cache */
 #define	WT_STAT_DSRC_CURSOR_CACHE			2152
 /*! cursor: create calls */
-<<<<<<< HEAD
-#define	WT_STAT_DSRC_CURSOR_CREATE			2152
+#define	WT_STAT_DSRC_CURSOR_CREATE			2153
 /*! cursor: cursor bound calls that return an error */
-#define	WT_STAT_DSRC_CURSOR_BOUND_ERROR			2153
+#define	WT_STAT_DSRC_CURSOR_BOUND_ERROR			2154
+/*! cursor: cursor bounds cleared from reset */
+#define	WT_STAT_DSRC_CURSOR_BOUNDS_RESET		2155
 /*! cursor: cursor cache calls that return an error */
-#define	WT_STAT_DSRC_CURSOR_CACHE_ERROR			2154
+#define	WT_STAT_DSRC_CURSOR_CACHE_ERROR			2156
 /*! cursor: cursor close calls that return an error */
-#define	WT_STAT_DSRC_CURSOR_CLOSE_ERROR			2155
+#define	WT_STAT_DSRC_CURSOR_CLOSE_ERROR			2157
 /*! cursor: cursor compare calls that return an error */
-#define	WT_STAT_DSRC_CURSOR_COMPARE_ERROR		2156
+#define	WT_STAT_DSRC_CURSOR_COMPARE_ERROR		2158
 /*! cursor: cursor equals calls that return an error */
-#define	WT_STAT_DSRC_CURSOR_EQUALS_ERROR		2157
+#define	WT_STAT_DSRC_CURSOR_EQUALS_ERROR		2159
 /*! cursor: cursor get key calls that return an error */
-#define	WT_STAT_DSRC_CURSOR_GET_KEY_ERROR		2158
+#define	WT_STAT_DSRC_CURSOR_GET_KEY_ERROR		2160
 /*! cursor: cursor get key calls that return an error */
-#define	WT_STAT_DSRC_CURSOR_GET_VALUE_ERROR		2159
+#define	WT_STAT_DSRC_CURSOR_GET_VALUE_ERROR		2161
 /*! cursor: cursor insert calls that return an error */
-#define	WT_STAT_DSRC_CURSOR_INSERT_ERROR		2160
+#define	WT_STAT_DSRC_CURSOR_INSERT_ERROR		2162
 /*! cursor: cursor insert check calls that return an error */
-#define	WT_STAT_DSRC_CURSOR_INSERT_CHECK_ERROR		2161
+#define	WT_STAT_DSRC_CURSOR_INSERT_CHECK_ERROR		2163
 /*! cursor: cursor largest key calls that return an error */
-#define	WT_STAT_DSRC_CURSOR_LARGEST_KEY_ERROR		2162
+#define	WT_STAT_DSRC_CURSOR_LARGEST_KEY_ERROR		2164
 /*! cursor: cursor modify calls that return an error */
-#define	WT_STAT_DSRC_CURSOR_MODIFY_ERROR		2163
+#define	WT_STAT_DSRC_CURSOR_MODIFY_ERROR		2165
 /*! cursor: cursor next calls that return an error */
-#define	WT_STAT_DSRC_CURSOR_NEXT_ERROR			2164
-=======
-#define	WT_STAT_DSRC_CURSOR_CREATE			2153
-/*! cursor: cursor bounds cleared from reset */
-#define	WT_STAT_DSRC_CURSOR_BOUNDS_RESET		2154
->>>>>>> 25d147c0
+#define	WT_STAT_DSRC_CURSOR_NEXT_ERROR			2166
 /*!
  * cursor: cursor next calls that skip due to a globally visible history
  * store tombstone
  */
-<<<<<<< HEAD
-#define	WT_STAT_DSRC_CURSOR_NEXT_HS_TOMBSTONE		2165
-=======
-#define	WT_STAT_DSRC_CURSOR_NEXT_HS_TOMBSTONE		2155
->>>>>>> 25d147c0
+#define	WT_STAT_DSRC_CURSOR_NEXT_HS_TOMBSTONE		2167
 /*!
  * cursor: cursor next calls that skip greater than or equal to 100
  * entries
  */
-<<<<<<< HEAD
-#define	WT_STAT_DSRC_CURSOR_NEXT_SKIP_GE_100		2166
+#define	WT_STAT_DSRC_CURSOR_NEXT_SKIP_GE_100		2168
 /*! cursor: cursor next calls that skip less than 100 entries */
-#define	WT_STAT_DSRC_CURSOR_NEXT_SKIP_LT_100		2167
+#define	WT_STAT_DSRC_CURSOR_NEXT_SKIP_LT_100		2169
 /*! cursor: cursor prev calls that return an error */
-#define	WT_STAT_DSRC_CURSOR_PREV_ERROR			2168
-=======
-#define	WT_STAT_DSRC_CURSOR_NEXT_SKIP_GE_100		2156
-/*! cursor: cursor next calls that skip less than 100 entries */
-#define	WT_STAT_DSRC_CURSOR_NEXT_SKIP_LT_100		2157
->>>>>>> 25d147c0
+#define	WT_STAT_DSRC_CURSOR_PREV_ERROR			2170
 /*!
  * cursor: cursor prev calls that skip due to a globally visible history
  * store tombstone
  */
-<<<<<<< HEAD
-#define	WT_STAT_DSRC_CURSOR_PREV_HS_TOMBSTONE		2169
-=======
-#define	WT_STAT_DSRC_CURSOR_PREV_HS_TOMBSTONE		2158
->>>>>>> 25d147c0
+#define	WT_STAT_DSRC_CURSOR_PREV_HS_TOMBSTONE		2171
 /*!
  * cursor: cursor prev calls that skip greater than or equal to 100
  * entries
  */
-<<<<<<< HEAD
-#define	WT_STAT_DSRC_CURSOR_PREV_SKIP_GE_100		2170
+#define	WT_STAT_DSRC_CURSOR_PREV_SKIP_GE_100		2172
 /*! cursor: cursor prev calls that skip less than 100 entries */
-#define	WT_STAT_DSRC_CURSOR_PREV_SKIP_LT_100		2171
+#define	WT_STAT_DSRC_CURSOR_PREV_SKIP_LT_100		2173
 /*! cursor: cursor random next calls that return an error */
-#define	WT_STAT_DSRC_CURSOR_NEXT_RANDOM_ERROR		2172
+#define	WT_STAT_DSRC_CURSOR_NEXT_RANDOM_ERROR		2174
 /*! cursor: cursor reconfigure calls that return an error */
-#define	WT_STAT_DSRC_CURSOR_RECONFIGURE_ERROR		2173
+#define	WT_STAT_DSRC_CURSOR_RECONFIGURE_ERROR		2175
 /*! cursor: cursor remove calls that return an error */
-#define	WT_STAT_DSRC_CURSOR_REMOVE_ERROR		2174
+#define	WT_STAT_DSRC_CURSOR_REMOVE_ERROR		2176
 /*! cursor: cursor reopen calls that return an error */
-#define	WT_STAT_DSRC_CURSOR_REOPEN_ERROR		2175
+#define	WT_STAT_DSRC_CURSOR_REOPEN_ERROR		2177
 /*! cursor: cursor reserve calls that return an error */
-#define	WT_STAT_DSRC_CURSOR_RESERVE_ERROR		2176
+#define	WT_STAT_DSRC_CURSOR_RESERVE_ERROR		2178
 /*! cursor: cursor reset calls that return an error */
-#define	WT_STAT_DSRC_CURSOR_RESET_ERROR			2177
+#define	WT_STAT_DSRC_CURSOR_RESET_ERROR			2179
 /*! cursor: cursor search calls that return an error */
-#define	WT_STAT_DSRC_CURSOR_SEARCH_ERROR		2178
+#define	WT_STAT_DSRC_CURSOR_SEARCH_ERROR		2180
 /*! cursor: cursor search near calls that return an error */
-#define	WT_STAT_DSRC_CURSOR_SEARCH_NEAR_ERROR		2179
+#define	WT_STAT_DSRC_CURSOR_SEARCH_NEAR_ERROR		2181
 /*! cursor: cursor update calls that return an error */
-#define	WT_STAT_DSRC_CURSOR_UPDATE_ERROR		2180
+#define	WT_STAT_DSRC_CURSOR_UPDATE_ERROR		2182
 /*! cursor: insert calls */
-#define	WT_STAT_DSRC_CURSOR_INSERT			2181
+#define	WT_STAT_DSRC_CURSOR_INSERT			2183
 /*! cursor: insert key and value bytes */
-#define	WT_STAT_DSRC_CURSOR_INSERT_BYTES		2182
+#define	WT_STAT_DSRC_CURSOR_INSERT_BYTES		2184
 /*! cursor: modify */
-#define	WT_STAT_DSRC_CURSOR_MODIFY			2183
+#define	WT_STAT_DSRC_CURSOR_MODIFY			2185
 /*! cursor: modify key and value bytes affected */
-#define	WT_STAT_DSRC_CURSOR_MODIFY_BYTES		2184
+#define	WT_STAT_DSRC_CURSOR_MODIFY_BYTES		2186
 /*! cursor: modify value bytes modified */
-#define	WT_STAT_DSRC_CURSOR_MODIFY_BYTES_TOUCH		2185
+#define	WT_STAT_DSRC_CURSOR_MODIFY_BYTES_TOUCH		2187
 /*! cursor: next calls */
-#define	WT_STAT_DSRC_CURSOR_NEXT			2186
+#define	WT_STAT_DSRC_CURSOR_NEXT			2188
 /*! cursor: open cursor count */
-#define	WT_STAT_DSRC_CURSOR_OPEN_COUNT			2187
+#define	WT_STAT_DSRC_CURSOR_OPEN_COUNT			2189
 /*! cursor: operation restarted */
-#define	WT_STAT_DSRC_CURSOR_RESTART			2188
+#define	WT_STAT_DSRC_CURSOR_RESTART			2190
 /*! cursor: prev calls */
-#define	WT_STAT_DSRC_CURSOR_PREV			2189
+#define	WT_STAT_DSRC_CURSOR_PREV			2191
 /*! cursor: remove calls */
-#define	WT_STAT_DSRC_CURSOR_REMOVE			2190
+#define	WT_STAT_DSRC_CURSOR_REMOVE			2192
 /*! cursor: remove key bytes removed */
-#define	WT_STAT_DSRC_CURSOR_REMOVE_BYTES		2191
+#define	WT_STAT_DSRC_CURSOR_REMOVE_BYTES		2193
 /*! cursor: reserve calls */
-#define	WT_STAT_DSRC_CURSOR_RESERVE			2192
+#define	WT_STAT_DSRC_CURSOR_RESERVE			2194
 /*! cursor: reset calls */
-#define	WT_STAT_DSRC_CURSOR_RESET			2193
+#define	WT_STAT_DSRC_CURSOR_RESET			2195
 /*! cursor: search calls */
-#define	WT_STAT_DSRC_CURSOR_SEARCH			2194
+#define	WT_STAT_DSRC_CURSOR_SEARCH			2196
 /*! cursor: search history store calls */
-#define	WT_STAT_DSRC_CURSOR_SEARCH_HS			2195
+#define	WT_STAT_DSRC_CURSOR_SEARCH_HS			2197
 /*! cursor: search near calls */
-#define	WT_STAT_DSRC_CURSOR_SEARCH_NEAR			2196
+#define	WT_STAT_DSRC_CURSOR_SEARCH_NEAR			2198
 /*! cursor: truncate calls */
-#define	WT_STAT_DSRC_CURSOR_TRUNCATE			2197
+#define	WT_STAT_DSRC_CURSOR_TRUNCATE			2199
 /*! cursor: update calls */
-#define	WT_STAT_DSRC_CURSOR_UPDATE			2198
+#define	WT_STAT_DSRC_CURSOR_UPDATE			2200
 /*! cursor: update key and value bytes */
-#define	WT_STAT_DSRC_CURSOR_UPDATE_BYTES		2199
+#define	WT_STAT_DSRC_CURSOR_UPDATE_BYTES		2201
 /*! cursor: update value size change */
-#define	WT_STAT_DSRC_CURSOR_UPDATE_BYTES_CHANGED	2200
+#define	WT_STAT_DSRC_CURSOR_UPDATE_BYTES_CHANGED	2202
 /*! reconciliation: approximate byte size of timestamps in pages written */
-#define	WT_STAT_DSRC_REC_TIME_WINDOW_BYTES_TS		2201
-=======
-#define	WT_STAT_DSRC_CURSOR_PREV_SKIP_GE_100		2159
-/*! cursor: cursor prev calls that skip less than 100 entries */
-#define	WT_STAT_DSRC_CURSOR_PREV_SKIP_LT_100		2160
-/*! cursor: insert calls */
-#define	WT_STAT_DSRC_CURSOR_INSERT			2161
-/*! cursor: insert key and value bytes */
-#define	WT_STAT_DSRC_CURSOR_INSERT_BYTES		2162
-/*! cursor: modify */
-#define	WT_STAT_DSRC_CURSOR_MODIFY			2163
-/*! cursor: modify key and value bytes affected */
-#define	WT_STAT_DSRC_CURSOR_MODIFY_BYTES		2164
-/*! cursor: modify value bytes modified */
-#define	WT_STAT_DSRC_CURSOR_MODIFY_BYTES_TOUCH		2165
-/*! cursor: next calls */
-#define	WT_STAT_DSRC_CURSOR_NEXT			2166
-/*! cursor: open cursor count */
-#define	WT_STAT_DSRC_CURSOR_OPEN_COUNT			2167
-/*! cursor: operation restarted */
-#define	WT_STAT_DSRC_CURSOR_RESTART			2168
-/*! cursor: prev calls */
-#define	WT_STAT_DSRC_CURSOR_PREV			2169
-/*! cursor: remove calls */
-#define	WT_STAT_DSRC_CURSOR_REMOVE			2170
-/*! cursor: remove key bytes removed */
-#define	WT_STAT_DSRC_CURSOR_REMOVE_BYTES		2171
-/*! cursor: reserve calls */
-#define	WT_STAT_DSRC_CURSOR_RESERVE			2172
-/*! cursor: reset calls */
-#define	WT_STAT_DSRC_CURSOR_RESET			2173
-/*! cursor: search calls */
-#define	WT_STAT_DSRC_CURSOR_SEARCH			2174
-/*! cursor: search history store calls */
-#define	WT_STAT_DSRC_CURSOR_SEARCH_HS			2175
-/*! cursor: search near calls */
-#define	WT_STAT_DSRC_CURSOR_SEARCH_NEAR			2176
-/*! cursor: truncate calls */
-#define	WT_STAT_DSRC_CURSOR_TRUNCATE			2177
-/*! cursor: update calls */
-#define	WT_STAT_DSRC_CURSOR_UPDATE			2178
-/*! cursor: update key and value bytes */
-#define	WT_STAT_DSRC_CURSOR_UPDATE_BYTES		2179
-/*! cursor: update value size change */
-#define	WT_STAT_DSRC_CURSOR_UPDATE_BYTES_CHANGED	2180
-/*! reconciliation: approximate byte size of timestamps in pages written */
-#define	WT_STAT_DSRC_REC_TIME_WINDOW_BYTES_TS		2181
->>>>>>> 25d147c0
+#define	WT_STAT_DSRC_REC_TIME_WINDOW_BYTES_TS		2203
 /*!
  * reconciliation: approximate byte size of transaction IDs in pages
  * written
  */
-<<<<<<< HEAD
-#define	WT_STAT_DSRC_REC_TIME_WINDOW_BYTES_TXN		2202
+#define	WT_STAT_DSRC_REC_TIME_WINDOW_BYTES_TXN		2204
 /*! reconciliation: dictionary matches */
-#define	WT_STAT_DSRC_REC_DICTIONARY			2203
+#define	WT_STAT_DSRC_REC_DICTIONARY			2205
 /*! reconciliation: fast-path pages deleted */
-#define	WT_STAT_DSRC_REC_PAGE_DELETE_FAST		2204
-=======
-#define	WT_STAT_DSRC_REC_TIME_WINDOW_BYTES_TXN		2182
-/*! reconciliation: dictionary matches */
-#define	WT_STAT_DSRC_REC_DICTIONARY			2183
-/*! reconciliation: fast-path pages deleted */
-#define	WT_STAT_DSRC_REC_PAGE_DELETE_FAST		2184
->>>>>>> 25d147c0
+#define	WT_STAT_DSRC_REC_PAGE_DELETE_FAST		2206
 /*!
  * reconciliation: internal page key bytes discarded using suffix
  * compression
  */
-<<<<<<< HEAD
-#define	WT_STAT_DSRC_REC_SUFFIX_COMPRESSION		2205
+#define	WT_STAT_DSRC_REC_SUFFIX_COMPRESSION		2207
 /*! reconciliation: internal page multi-block writes */
-#define	WT_STAT_DSRC_REC_MULTIBLOCK_INTERNAL		2206
+#define	WT_STAT_DSRC_REC_MULTIBLOCK_INTERNAL		2208
 /*! reconciliation: leaf page key bytes discarded using prefix compression */
-#define	WT_STAT_DSRC_REC_PREFIX_COMPRESSION		2207
+#define	WT_STAT_DSRC_REC_PREFIX_COMPRESSION		2209
 /*! reconciliation: leaf page multi-block writes */
-#define	WT_STAT_DSRC_REC_MULTIBLOCK_LEAF		2208
+#define	WT_STAT_DSRC_REC_MULTIBLOCK_LEAF		2210
 /*! reconciliation: leaf-page overflow keys */
-#define	WT_STAT_DSRC_REC_OVERFLOW_KEY_LEAF		2209
+#define	WT_STAT_DSRC_REC_OVERFLOW_KEY_LEAF		2211
 /*! reconciliation: maximum blocks required for a page */
-#define	WT_STAT_DSRC_REC_MULTIBLOCK_MAX			2210
+#define	WT_STAT_DSRC_REC_MULTIBLOCK_MAX			2212
 /*! reconciliation: overflow values written */
-#define	WT_STAT_DSRC_REC_OVERFLOW_VALUE			2211
+#define	WT_STAT_DSRC_REC_OVERFLOW_VALUE			2213
 /*! reconciliation: page checksum matches */
-#define	WT_STAT_DSRC_REC_PAGE_MATCH			2212
+#define	WT_STAT_DSRC_REC_PAGE_MATCH			2214
 /*! reconciliation: page reconciliation calls */
-#define	WT_STAT_DSRC_REC_PAGES				2213
+#define	WT_STAT_DSRC_REC_PAGES				2215
 /*! reconciliation: page reconciliation calls for eviction */
-#define	WT_STAT_DSRC_REC_PAGES_EVICTION			2214
+#define	WT_STAT_DSRC_REC_PAGES_EVICTION			2216
 /*! reconciliation: pages deleted */
-#define	WT_STAT_DSRC_REC_PAGE_DELETE			2215
-=======
-#define	WT_STAT_DSRC_REC_SUFFIX_COMPRESSION		2185
-/*! reconciliation: internal page multi-block writes */
-#define	WT_STAT_DSRC_REC_MULTIBLOCK_INTERNAL		2186
-/*! reconciliation: leaf page key bytes discarded using prefix compression */
-#define	WT_STAT_DSRC_REC_PREFIX_COMPRESSION		2187
-/*! reconciliation: leaf page multi-block writes */
-#define	WT_STAT_DSRC_REC_MULTIBLOCK_LEAF		2188
-/*! reconciliation: leaf-page overflow keys */
-#define	WT_STAT_DSRC_REC_OVERFLOW_KEY_LEAF		2189
-/*! reconciliation: maximum blocks required for a page */
-#define	WT_STAT_DSRC_REC_MULTIBLOCK_MAX			2190
-/*! reconciliation: overflow values written */
-#define	WT_STAT_DSRC_REC_OVERFLOW_VALUE			2191
-/*! reconciliation: page checksum matches */
-#define	WT_STAT_DSRC_REC_PAGE_MATCH			2192
-/*! reconciliation: page reconciliation calls */
-#define	WT_STAT_DSRC_REC_PAGES				2193
-/*! reconciliation: page reconciliation calls for eviction */
-#define	WT_STAT_DSRC_REC_PAGES_EVICTION			2194
-/*! reconciliation: pages deleted */
-#define	WT_STAT_DSRC_REC_PAGE_DELETE			2195
->>>>>>> 25d147c0
+#define	WT_STAT_DSRC_REC_PAGE_DELETE			2217
 /*!
  * reconciliation: pages written including an aggregated newest start
  * durable timestamp
  */
-<<<<<<< HEAD
-#define	WT_STAT_DSRC_REC_TIME_AGGR_NEWEST_START_DURABLE_TS	2216
-=======
-#define	WT_STAT_DSRC_REC_TIME_AGGR_NEWEST_START_DURABLE_TS	2196
->>>>>>> 25d147c0
+#define	WT_STAT_DSRC_REC_TIME_AGGR_NEWEST_START_DURABLE_TS	2218
 /*!
  * reconciliation: pages written including an aggregated newest stop
  * durable timestamp
  */
-<<<<<<< HEAD
-#define	WT_STAT_DSRC_REC_TIME_AGGR_NEWEST_STOP_DURABLE_TS	2217
-=======
-#define	WT_STAT_DSRC_REC_TIME_AGGR_NEWEST_STOP_DURABLE_TS	2197
->>>>>>> 25d147c0
+#define	WT_STAT_DSRC_REC_TIME_AGGR_NEWEST_STOP_DURABLE_TS	2219
 /*!
  * reconciliation: pages written including an aggregated newest stop
  * timestamp
  */
-<<<<<<< HEAD
-#define	WT_STAT_DSRC_REC_TIME_AGGR_NEWEST_STOP_TS	2218
-=======
-#define	WT_STAT_DSRC_REC_TIME_AGGR_NEWEST_STOP_TS	2198
->>>>>>> 25d147c0
+#define	WT_STAT_DSRC_REC_TIME_AGGR_NEWEST_STOP_TS	2220
 /*!
  * reconciliation: pages written including an aggregated newest stop
  * transaction ID
  */
-<<<<<<< HEAD
-#define	WT_STAT_DSRC_REC_TIME_AGGR_NEWEST_STOP_TXN	2219
-=======
-#define	WT_STAT_DSRC_REC_TIME_AGGR_NEWEST_STOP_TXN	2199
->>>>>>> 25d147c0
+#define	WT_STAT_DSRC_REC_TIME_AGGR_NEWEST_STOP_TXN	2221
 /*!
  * reconciliation: pages written including an aggregated newest
  * transaction ID
  */
-<<<<<<< HEAD
-#define	WT_STAT_DSRC_REC_TIME_AGGR_NEWEST_TXN		2220
-=======
-#define	WT_STAT_DSRC_REC_TIME_AGGR_NEWEST_TXN		2200
->>>>>>> 25d147c0
+#define	WT_STAT_DSRC_REC_TIME_AGGR_NEWEST_TXN		2222
 /*!
  * reconciliation: pages written including an aggregated oldest start
  * timestamp
  */
-<<<<<<< HEAD
-#define	WT_STAT_DSRC_REC_TIME_AGGR_OLDEST_START_TS	2221
+#define	WT_STAT_DSRC_REC_TIME_AGGR_OLDEST_START_TS	2223
 /*! reconciliation: pages written including an aggregated prepare */
-#define	WT_STAT_DSRC_REC_TIME_AGGR_PREPARED		2222
+#define	WT_STAT_DSRC_REC_TIME_AGGR_PREPARED		2224
 /*! reconciliation: pages written including at least one prepare */
-#define	WT_STAT_DSRC_REC_TIME_WINDOW_PAGES_PREPARED	2223
-=======
-#define	WT_STAT_DSRC_REC_TIME_AGGR_OLDEST_START_TS	2201
-/*! reconciliation: pages written including an aggregated prepare */
-#define	WT_STAT_DSRC_REC_TIME_AGGR_PREPARED		2202
-/*! reconciliation: pages written including at least one prepare */
-#define	WT_STAT_DSRC_REC_TIME_WINDOW_PAGES_PREPARED	2203
->>>>>>> 25d147c0
+#define	WT_STAT_DSRC_REC_TIME_WINDOW_PAGES_PREPARED	2225
 /*!
  * reconciliation: pages written including at least one start durable
  * timestamp
  */
-<<<<<<< HEAD
-#define	WT_STAT_DSRC_REC_TIME_WINDOW_PAGES_DURABLE_START_TS	2224
+#define	WT_STAT_DSRC_REC_TIME_WINDOW_PAGES_DURABLE_START_TS	2226
 /*! reconciliation: pages written including at least one start timestamp */
-#define	WT_STAT_DSRC_REC_TIME_WINDOW_PAGES_START_TS	2225
-=======
-#define	WT_STAT_DSRC_REC_TIME_WINDOW_PAGES_DURABLE_START_TS	2204
-/*! reconciliation: pages written including at least one start timestamp */
-#define	WT_STAT_DSRC_REC_TIME_WINDOW_PAGES_START_TS	2205
->>>>>>> 25d147c0
+#define	WT_STAT_DSRC_REC_TIME_WINDOW_PAGES_START_TS	2227
 /*!
  * reconciliation: pages written including at least one start transaction
  * ID
  */
-<<<<<<< HEAD
-#define	WT_STAT_DSRC_REC_TIME_WINDOW_PAGES_START_TXN	2226
-=======
-#define	WT_STAT_DSRC_REC_TIME_WINDOW_PAGES_START_TXN	2206
->>>>>>> 25d147c0
+#define	WT_STAT_DSRC_REC_TIME_WINDOW_PAGES_START_TXN	2228
 /*!
  * reconciliation: pages written including at least one stop durable
  * timestamp
  */
-<<<<<<< HEAD
-#define	WT_STAT_DSRC_REC_TIME_WINDOW_PAGES_DURABLE_STOP_TS	2227
+#define	WT_STAT_DSRC_REC_TIME_WINDOW_PAGES_DURABLE_STOP_TS	2229
 /*! reconciliation: pages written including at least one stop timestamp */
-#define	WT_STAT_DSRC_REC_TIME_WINDOW_PAGES_STOP_TS	2228
-=======
-#define	WT_STAT_DSRC_REC_TIME_WINDOW_PAGES_DURABLE_STOP_TS	2207
-/*! reconciliation: pages written including at least one stop timestamp */
-#define	WT_STAT_DSRC_REC_TIME_WINDOW_PAGES_STOP_TS	2208
->>>>>>> 25d147c0
+#define	WT_STAT_DSRC_REC_TIME_WINDOW_PAGES_STOP_TS	2230
 /*!
  * reconciliation: pages written including at least one stop transaction
  * ID
  */
-<<<<<<< HEAD
-#define	WT_STAT_DSRC_REC_TIME_WINDOW_PAGES_STOP_TXN	2229
+#define	WT_STAT_DSRC_REC_TIME_WINDOW_PAGES_STOP_TXN	2231
 /*! reconciliation: records written including a prepare */
-#define	WT_STAT_DSRC_REC_TIME_WINDOW_PREPARED		2230
+#define	WT_STAT_DSRC_REC_TIME_WINDOW_PREPARED		2232
 /*! reconciliation: records written including a start durable timestamp */
-#define	WT_STAT_DSRC_REC_TIME_WINDOW_DURABLE_START_TS	2231
+#define	WT_STAT_DSRC_REC_TIME_WINDOW_DURABLE_START_TS	2233
 /*! reconciliation: records written including a start timestamp */
-#define	WT_STAT_DSRC_REC_TIME_WINDOW_START_TS		2232
+#define	WT_STAT_DSRC_REC_TIME_WINDOW_START_TS		2234
 /*! reconciliation: records written including a start transaction ID */
-#define	WT_STAT_DSRC_REC_TIME_WINDOW_START_TXN		2233
+#define	WT_STAT_DSRC_REC_TIME_WINDOW_START_TXN		2235
 /*! reconciliation: records written including a stop durable timestamp */
-#define	WT_STAT_DSRC_REC_TIME_WINDOW_DURABLE_STOP_TS	2234
+#define	WT_STAT_DSRC_REC_TIME_WINDOW_DURABLE_STOP_TS	2236
 /*! reconciliation: records written including a stop timestamp */
-#define	WT_STAT_DSRC_REC_TIME_WINDOW_STOP_TS		2235
+#define	WT_STAT_DSRC_REC_TIME_WINDOW_STOP_TS		2237
 /*! reconciliation: records written including a stop transaction ID */
-#define	WT_STAT_DSRC_REC_TIME_WINDOW_STOP_TXN		2236
+#define	WT_STAT_DSRC_REC_TIME_WINDOW_STOP_TXN		2238
 /*! session: object compaction */
-#define	WT_STAT_DSRC_SESSION_COMPACT			2237
+#define	WT_STAT_DSRC_SESSION_COMPACT			2239
 /*! transaction: race to read prepared update retry */
-#define	WT_STAT_DSRC_TXN_READ_RACE_PREPARE_UPDATE	2238
-=======
-#define	WT_STAT_DSRC_REC_TIME_WINDOW_PAGES_STOP_TXN	2209
-/*! reconciliation: records written including a prepare */
-#define	WT_STAT_DSRC_REC_TIME_WINDOW_PREPARED		2210
-/*! reconciliation: records written including a start durable timestamp */
-#define	WT_STAT_DSRC_REC_TIME_WINDOW_DURABLE_START_TS	2211
-/*! reconciliation: records written including a start timestamp */
-#define	WT_STAT_DSRC_REC_TIME_WINDOW_START_TS		2212
-/*! reconciliation: records written including a start transaction ID */
-#define	WT_STAT_DSRC_REC_TIME_WINDOW_START_TXN		2213
-/*! reconciliation: records written including a stop durable timestamp */
-#define	WT_STAT_DSRC_REC_TIME_WINDOW_DURABLE_STOP_TS	2214
-/*! reconciliation: records written including a stop timestamp */
-#define	WT_STAT_DSRC_REC_TIME_WINDOW_STOP_TS		2215
-/*! reconciliation: records written including a stop transaction ID */
-#define	WT_STAT_DSRC_REC_TIME_WINDOW_STOP_TXN		2216
-/*! session: object compaction */
-#define	WT_STAT_DSRC_SESSION_COMPACT			2217
-/*! transaction: race to read prepared update retry */
-#define	WT_STAT_DSRC_TXN_READ_RACE_PREPARE_UPDATE	2218
->>>>>>> 25d147c0
+#define	WT_STAT_DSRC_TXN_READ_RACE_PREPARE_UPDATE	2240
 /*!
  * transaction: rollback to stable history store records with stop
  * timestamps older than newer records
  */
-<<<<<<< HEAD
-#define	WT_STAT_DSRC_TXN_RTS_HS_STOP_OLDER_THAN_NEWER_START	2239
+#define	WT_STAT_DSRC_TXN_RTS_HS_STOP_OLDER_THAN_NEWER_START	2241
 /*! transaction: rollback to stable inconsistent checkpoint */
-#define	WT_STAT_DSRC_TXN_RTS_INCONSISTENT_CKPT		2240
+#define	WT_STAT_DSRC_TXN_RTS_INCONSISTENT_CKPT		2242
 /*! transaction: rollback to stable keys removed */
-#define	WT_STAT_DSRC_TXN_RTS_KEYS_REMOVED		2241
+#define	WT_STAT_DSRC_TXN_RTS_KEYS_REMOVED		2243
 /*! transaction: rollback to stable keys restored */
-#define	WT_STAT_DSRC_TXN_RTS_KEYS_RESTORED		2242
+#define	WT_STAT_DSRC_TXN_RTS_KEYS_RESTORED		2244
 /*! transaction: rollback to stable restored tombstones from history store */
-#define	WT_STAT_DSRC_TXN_RTS_HS_RESTORE_TOMBSTONES	2243
+#define	WT_STAT_DSRC_TXN_RTS_HS_RESTORE_TOMBSTONES	2245
 /*! transaction: rollback to stable restored updates from history store */
-#define	WT_STAT_DSRC_TXN_RTS_HS_RESTORE_UPDATES		2244
+#define	WT_STAT_DSRC_TXN_RTS_HS_RESTORE_UPDATES		2246
 /*! transaction: rollback to stable skipping delete rle */
-#define	WT_STAT_DSRC_TXN_RTS_DELETE_RLE_SKIPPED		2245
+#define	WT_STAT_DSRC_TXN_RTS_DELETE_RLE_SKIPPED		2247
 /*! transaction: rollback to stable skipping stable rle */
-#define	WT_STAT_DSRC_TXN_RTS_STABLE_RLE_SKIPPED		2246
+#define	WT_STAT_DSRC_TXN_RTS_STABLE_RLE_SKIPPED		2248
 /*! transaction: rollback to stable sweeping history store keys */
-#define	WT_STAT_DSRC_TXN_RTS_SWEEP_HS_KEYS		2247
+#define	WT_STAT_DSRC_TXN_RTS_SWEEP_HS_KEYS		2249
 /*! transaction: rollback to stable updates removed from history store */
-#define	WT_STAT_DSRC_TXN_RTS_HS_REMOVED			2248
+#define	WT_STAT_DSRC_TXN_RTS_HS_REMOVED			2250
 /*! transaction: transaction checkpoints due to obsolete pages */
-#define	WT_STAT_DSRC_TXN_CHECKPOINT_OBSOLETE_APPLIED	2249
+#define	WT_STAT_DSRC_TXN_CHECKPOINT_OBSOLETE_APPLIED	2251
 /*! transaction: update conflicts */
-#define	WT_STAT_DSRC_TXN_UPDATE_CONFLICT		2250
-=======
-#define	WT_STAT_DSRC_TXN_RTS_HS_STOP_OLDER_THAN_NEWER_START	2219
-/*! transaction: rollback to stable inconsistent checkpoint */
-#define	WT_STAT_DSRC_TXN_RTS_INCONSISTENT_CKPT		2220
-/*! transaction: rollback to stable keys removed */
-#define	WT_STAT_DSRC_TXN_RTS_KEYS_REMOVED		2221
-/*! transaction: rollback to stable keys restored */
-#define	WT_STAT_DSRC_TXN_RTS_KEYS_RESTORED		2222
-/*! transaction: rollback to stable restored tombstones from history store */
-#define	WT_STAT_DSRC_TXN_RTS_HS_RESTORE_TOMBSTONES	2223
-/*! transaction: rollback to stable restored updates from history store */
-#define	WT_STAT_DSRC_TXN_RTS_HS_RESTORE_UPDATES		2224
-/*! transaction: rollback to stable skipping delete rle */
-#define	WT_STAT_DSRC_TXN_RTS_DELETE_RLE_SKIPPED		2225
-/*! transaction: rollback to stable skipping stable rle */
-#define	WT_STAT_DSRC_TXN_RTS_STABLE_RLE_SKIPPED		2226
-/*! transaction: rollback to stable sweeping history store keys */
-#define	WT_STAT_DSRC_TXN_RTS_SWEEP_HS_KEYS		2227
-/*! transaction: rollback to stable updates removed from history store */
-#define	WT_STAT_DSRC_TXN_RTS_HS_REMOVED			2228
-/*! transaction: transaction checkpoints due to obsolete pages */
-#define	WT_STAT_DSRC_TXN_CHECKPOINT_OBSOLETE_APPLIED	2229
-/*! transaction: update conflicts */
-#define	WT_STAT_DSRC_TXN_UPDATE_CONFLICT		2230
->>>>>>> 25d147c0
+#define	WT_STAT_DSRC_TXN_UPDATE_CONFLICT		2252
 
 /*!
  * @}
