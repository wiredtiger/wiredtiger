--- conflicted
+++ resolved
@@ -4279,337 +4279,333 @@
 /*! cache: bytes written from cache */
 #define	WT_STAT_CONN_CACHE_BYTES_WRITE			1034
 /*! cache: checkpoint blocked page eviction */
-<<<<<<< HEAD
-#define	WT_STAT_CONN_CACHE_EVICTION_CHECKPOINT		1033
+#define	WT_STAT_CONN_CACHE_EVICTION_CHECKPOINT		1035
 /*! cache: delta-pages read into cache */
-#define	WT_STAT_CONN_CACHE_READ_DELTA			1034
+#define	WT_STAT_CONN_CACHE_READ_DELTA			1036
 /*! cache: delta-pages written from cache */
-#define	WT_STAT_CONN_CACHE_WRITE_DELTA			1035
-=======
-#define	WT_STAT_CONN_CACHE_EVICTION_CHECKPOINT		1035
->>>>>>> 51a4e159
+#define	WT_STAT_CONN_CACHE_WRITE_DELTA			1037
 /*! cache: eviction calls to get a page */
-#define	WT_STAT_CONN_CACHE_EVICTION_GET_REF		1036
+#define	WT_STAT_CONN_CACHE_EVICTION_GET_REF		1038
 /*! cache: eviction calls to get a page found queue empty */
-#define	WT_STAT_CONN_CACHE_EVICTION_GET_REF_EMPTY	1037
+#define	WT_STAT_CONN_CACHE_EVICTION_GET_REF_EMPTY	1039
 /*! cache: eviction calls to get a page found queue empty after locking */
-#define	WT_STAT_CONN_CACHE_EVICTION_GET_REF_EMPTY2	1038
+#define	WT_STAT_CONN_CACHE_EVICTION_GET_REF_EMPTY2	1040
 /*! cache: eviction currently operating in aggressive mode */
-#define	WT_STAT_CONN_CACHE_EVICTION_AGGRESSIVE_SET	1039
+#define	WT_STAT_CONN_CACHE_EVICTION_AGGRESSIVE_SET	1041
 /*! cache: eviction server candidate queue empty when topping up */
-#define	WT_STAT_CONN_CACHE_EVICTION_QUEUE_EMPTY		1040
+#define	WT_STAT_CONN_CACHE_EVICTION_QUEUE_EMPTY		1042
 /*! cache: eviction server candidate queue not empty when topping up */
-#define	WT_STAT_CONN_CACHE_EVICTION_QUEUE_NOT_EMPTY	1041
+#define	WT_STAT_CONN_CACHE_EVICTION_QUEUE_NOT_EMPTY	1043
 /*! cache: eviction server evicting pages */
-#define	WT_STAT_CONN_CACHE_EVICTION_SERVER_EVICTING	1042
+#define	WT_STAT_CONN_CACHE_EVICTION_SERVER_EVICTING	1044
 /*! cache: eviction server populating queue, but not evicting pages */
-#define	WT_STAT_CONN_CACHE_EVICTION_SERVER_NOT_EVICTING	1043
+#define	WT_STAT_CONN_CACHE_EVICTION_SERVER_NOT_EVICTING	1045
 /*! cache: eviction server skipped very large page */
-#define	WT_STAT_CONN_CACHE_EVICTION_SERVER_TOOBIG	1044
+#define	WT_STAT_CONN_CACHE_EVICTION_SERVER_TOOBIG	1046
 /*! cache: eviction server slept, because we did not make progress with
  * eviction */
-#define	WT_STAT_CONN_CACHE_EVICTION_SERVER_SLEPT	1045
+#define	WT_STAT_CONN_CACHE_EVICTION_SERVER_SLEPT	1047
 /*! cache: eviction server unable to reach eviction goal */
-#define	WT_STAT_CONN_CACHE_EVICTION_SLOW		1046
+#define	WT_STAT_CONN_CACHE_EVICTION_SLOW		1048
 /*! cache: eviction worker thread evicting pages */
-#define	WT_STAT_CONN_CACHE_EVICTION_WORKER_EVICTING	1047
+#define	WT_STAT_CONN_CACHE_EVICTION_WORKER_EVICTING	1049
 /*! cache: failed eviction of pages that exceeded the in-memory maximum */
-#define	WT_STAT_CONN_CACHE_EVICTION_FORCE_FAIL		1048
+#define	WT_STAT_CONN_CACHE_EVICTION_FORCE_FAIL		1050
 /*! cache: files with active eviction walks */
-#define	WT_STAT_CONN_CACHE_EVICTION_WALKS_ACTIVE	1049
+#define	WT_STAT_CONN_CACHE_EVICTION_WALKS_ACTIVE	1051
 /*! cache: files with new eviction walks started */
-#define	WT_STAT_CONN_CACHE_EVICTION_WALKS_STARTED	1050
+#define	WT_STAT_CONN_CACHE_EVICTION_WALKS_STARTED	1052
 /*! cache: hazard pointer blocked page eviction */
-#define	WT_STAT_CONN_CACHE_EVICTION_HAZARD		1051
+#define	WT_STAT_CONN_CACHE_EVICTION_HAZARD		1053
 /*! cache: hazard pointer check calls */
-#define	WT_STAT_CONN_CACHE_HAZARD_CHECKS		1052
+#define	WT_STAT_CONN_CACHE_HAZARD_CHECKS		1054
 /*! cache: hazard pointer check entries walked */
-#define	WT_STAT_CONN_CACHE_HAZARD_WALKS			1053
+#define	WT_STAT_CONN_CACHE_HAZARD_WALKS			1055
 /*! cache: hazard pointer maximum array length */
-#define	WT_STAT_CONN_CACHE_HAZARD_MAX			1054
+#define	WT_STAT_CONN_CACHE_HAZARD_MAX			1056
 /*! cache: in-memory page passed criteria to be split */
-#define	WT_STAT_CONN_CACHE_INMEM_SPLITTABLE		1055
+#define	WT_STAT_CONN_CACHE_INMEM_SPLITTABLE		1057
 /*! cache: in-memory page splits */
-#define	WT_STAT_CONN_CACHE_INMEM_SPLIT			1056
+#define	WT_STAT_CONN_CACHE_INMEM_SPLIT			1058
 /*! cache: internal pages evicted */
-#define	WT_STAT_CONN_CACHE_EVICTION_INTERNAL		1057
+#define	WT_STAT_CONN_CACHE_EVICTION_INTERNAL		1059
 /*! cache: internal pages split during eviction */
-#define	WT_STAT_CONN_CACHE_EVICTION_SPLIT_INTERNAL	1058
+#define	WT_STAT_CONN_CACHE_EVICTION_SPLIT_INTERNAL	1060
 /*! cache: leaf pages split during eviction */
-#define	WT_STAT_CONN_CACHE_EVICTION_SPLIT_LEAF		1059
+#define	WT_STAT_CONN_CACHE_EVICTION_SPLIT_LEAF		1061
 /*! cache: lookaside table insert calls */
-#define	WT_STAT_CONN_CACHE_LOOKASIDE_INSERT		1060
+#define	WT_STAT_CONN_CACHE_LOOKASIDE_INSERT		1062
 /*! cache: lookaside table remove calls */
-#define	WT_STAT_CONN_CACHE_LOOKASIDE_REMOVE		1061
+#define	WT_STAT_CONN_CACHE_LOOKASIDE_REMOVE		1063
 /*! cache: maximum bytes configured */
-#define	WT_STAT_CONN_CACHE_BYTES_MAX			1062
+#define	WT_STAT_CONN_CACHE_BYTES_MAX			1064
 /*! cache: maximum page size at eviction */
-#define	WT_STAT_CONN_CACHE_EVICTION_MAXIMUM_PAGE_SIZE	1063
+#define	WT_STAT_CONN_CACHE_EVICTION_MAXIMUM_PAGE_SIZE	1065
 /*! cache: modified pages evicted */
-#define	WT_STAT_CONN_CACHE_EVICTION_DIRTY		1064
+#define	WT_STAT_CONN_CACHE_EVICTION_DIRTY		1066
 /*! cache: modified pages evicted by application threads */
-#define	WT_STAT_CONN_CACHE_EVICTION_APP_DIRTY		1065
+#define	WT_STAT_CONN_CACHE_EVICTION_APP_DIRTY		1067
 /*! cache: page split during eviction deepened the tree */
-#define	WT_STAT_CONN_CACHE_EVICTION_DEEPEN		1066
+#define	WT_STAT_CONN_CACHE_EVICTION_DEEPEN		1068
 /*! cache: page written requiring lookaside records */
-#define	WT_STAT_CONN_CACHE_WRITE_LOOKASIDE		1067
+#define	WT_STAT_CONN_CACHE_WRITE_LOOKASIDE		1069
 /*! cache: pages currently held in the cache */
-#define	WT_STAT_CONN_CACHE_PAGES_INUSE			1068
+#define	WT_STAT_CONN_CACHE_PAGES_INUSE			1070
 /*! cache: pages evicted because they exceeded the in-memory maximum */
-#define	WT_STAT_CONN_CACHE_EVICTION_FORCE		1069
+#define	WT_STAT_CONN_CACHE_EVICTION_FORCE		1071
 /*! cache: pages evicted because they had chains of deleted items */
-#define	WT_STAT_CONN_CACHE_EVICTION_FORCE_DELETE	1070
+#define	WT_STAT_CONN_CACHE_EVICTION_FORCE_DELETE	1072
 /*! cache: pages evicted by application threads */
-#define	WT_STAT_CONN_CACHE_EVICTION_APP			1071
+#define	WT_STAT_CONN_CACHE_EVICTION_APP			1073
 /*! cache: pages queued for eviction */
-#define	WT_STAT_CONN_CACHE_EVICTION_PAGES_QUEUED	1072
+#define	WT_STAT_CONN_CACHE_EVICTION_PAGES_QUEUED	1074
 /*! cache: pages queued for urgent eviction */
-#define	WT_STAT_CONN_CACHE_EVICTION_PAGES_QUEUED_OLDEST	1073
+#define	WT_STAT_CONN_CACHE_EVICTION_PAGES_QUEUED_OLDEST	1075
 /*! cache: pages read into cache */
-#define	WT_STAT_CONN_CACHE_READ				1074
+#define	WT_STAT_CONN_CACHE_READ				1076
 /*! cache: pages read into cache requiring lookaside entries */
-#define	WT_STAT_CONN_CACHE_READ_LOOKASIDE		1075
+#define	WT_STAT_CONN_CACHE_READ_LOOKASIDE		1077
 /*! cache: pages requested from the cache */
-#define	WT_STAT_CONN_CACHE_PAGES_REQUESTED		1076
+#define	WT_STAT_CONN_CACHE_PAGES_REQUESTED		1078
 /*! cache: pages seen by eviction walk */
-#define	WT_STAT_CONN_CACHE_EVICTION_PAGES_SEEN		1077
+#define	WT_STAT_CONN_CACHE_EVICTION_PAGES_SEEN		1079
 /*! cache: pages selected for eviction unable to be evicted */
-#define	WT_STAT_CONN_CACHE_EVICTION_FAIL		1078
+#define	WT_STAT_CONN_CACHE_EVICTION_FAIL		1080
 /*! cache: pages walked for eviction */
-#define	WT_STAT_CONN_CACHE_EVICTION_WALK		1079
+#define	WT_STAT_CONN_CACHE_EVICTION_WALK		1081
 /*! cache: pages written from cache */
-#define	WT_STAT_CONN_CACHE_WRITE			1080
+#define	WT_STAT_CONN_CACHE_WRITE			1082
 /*! cache: pages written requiring in-memory restoration */
-#define	WT_STAT_CONN_CACHE_WRITE_RESTORE		1081
+#define	WT_STAT_CONN_CACHE_WRITE_RESTORE		1083
 /*! cache: percentage overhead */
-#define	WT_STAT_CONN_CACHE_OVERHEAD			1082
+#define	WT_STAT_CONN_CACHE_OVERHEAD			1084
 /*! cache: tracked bytes belonging to internal pages in the cache */
-#define	WT_STAT_CONN_CACHE_BYTES_INTERNAL		1083
+#define	WT_STAT_CONN_CACHE_BYTES_INTERNAL		1085
 /*! cache: tracked bytes belonging to leaf pages in the cache */
-#define	WT_STAT_CONN_CACHE_BYTES_LEAF			1084
+#define	WT_STAT_CONN_CACHE_BYTES_LEAF			1086
 /*! cache: tracked bytes belonging to overflow pages in the cache */
-#define	WT_STAT_CONN_CACHE_BYTES_OVERFLOW		1085
+#define	WT_STAT_CONN_CACHE_BYTES_OVERFLOW		1087
 /*! cache: tracked dirty bytes in the cache */
-#define	WT_STAT_CONN_CACHE_BYTES_DIRTY			1086
+#define	WT_STAT_CONN_CACHE_BYTES_DIRTY			1088
 /*! cache: tracked dirty pages in the cache */
-#define	WT_STAT_CONN_CACHE_PAGES_DIRTY			1087
+#define	WT_STAT_CONN_CACHE_PAGES_DIRTY			1089
 /*! cache: unmodified pages evicted */
-#define	WT_STAT_CONN_CACHE_EVICTION_CLEAN		1088
+#define	WT_STAT_CONN_CACHE_EVICTION_CLEAN		1090
 /*! connection: auto adjusting condition resets */
-#define	WT_STAT_CONN_COND_AUTO_WAIT_RESET		1089
+#define	WT_STAT_CONN_COND_AUTO_WAIT_RESET		1091
 /*! connection: auto adjusting condition wait calls */
-#define	WT_STAT_CONN_COND_AUTO_WAIT			1090
+#define	WT_STAT_CONN_COND_AUTO_WAIT			1092
 /*! connection: files currently open */
-#define	WT_STAT_CONN_FILE_OPEN				1091
+#define	WT_STAT_CONN_FILE_OPEN				1093
 /*! connection: memory allocations */
-#define	WT_STAT_CONN_MEMORY_ALLOCATION			1092
+#define	WT_STAT_CONN_MEMORY_ALLOCATION			1094
 /*! connection: memory frees */
-#define	WT_STAT_CONN_MEMORY_FREE			1093
+#define	WT_STAT_CONN_MEMORY_FREE			1095
 /*! connection: memory re-allocations */
-#define	WT_STAT_CONN_MEMORY_GROW			1094
+#define	WT_STAT_CONN_MEMORY_GROW			1096
 /*! connection: pthread mutex condition wait calls */
-#define	WT_STAT_CONN_COND_WAIT				1095
+#define	WT_STAT_CONN_COND_WAIT				1097
 /*! connection: pthread mutex shared lock read-lock calls */
-#define	WT_STAT_CONN_RWLOCK_READ			1096
+#define	WT_STAT_CONN_RWLOCK_READ			1098
 /*! connection: pthread mutex shared lock write-lock calls */
-#define	WT_STAT_CONN_RWLOCK_WRITE			1097
+#define	WT_STAT_CONN_RWLOCK_WRITE			1099
 /*! connection: total fsync I/Os */
-#define	WT_STAT_CONN_FSYNC_IO				1098
+#define	WT_STAT_CONN_FSYNC_IO				1100
 /*! connection: total read I/Os */
-#define	WT_STAT_CONN_READ_IO				1099
+#define	WT_STAT_CONN_READ_IO				1101
 /*! connection: total write I/Os */
-#define	WT_STAT_CONN_WRITE_IO				1100
+#define	WT_STAT_CONN_WRITE_IO				1102
 /*! cursor: cursor create calls */
-#define	WT_STAT_CONN_CURSOR_CREATE			1101
+#define	WT_STAT_CONN_CURSOR_CREATE			1103
 /*! cursor: cursor insert calls */
-#define	WT_STAT_CONN_CURSOR_INSERT			1102
+#define	WT_STAT_CONN_CURSOR_INSERT			1104
 /*! cursor: cursor next calls */
-#define	WT_STAT_CONN_CURSOR_NEXT			1103
+#define	WT_STAT_CONN_CURSOR_NEXT			1105
 /*! cursor: cursor prev calls */
-#define	WT_STAT_CONN_CURSOR_PREV			1104
+#define	WT_STAT_CONN_CURSOR_PREV			1106
 /*! cursor: cursor remove calls */
-#define	WT_STAT_CONN_CURSOR_REMOVE			1105
+#define	WT_STAT_CONN_CURSOR_REMOVE			1107
 /*! cursor: cursor reset calls */
-#define	WT_STAT_CONN_CURSOR_RESET			1106
+#define	WT_STAT_CONN_CURSOR_RESET			1108
 /*! cursor: cursor restarted searches */
-#define	WT_STAT_CONN_CURSOR_RESTART			1107
+#define	WT_STAT_CONN_CURSOR_RESTART			1109
 /*! cursor: cursor search calls */
-#define	WT_STAT_CONN_CURSOR_SEARCH			1108
+#define	WT_STAT_CONN_CURSOR_SEARCH			1110
 /*! cursor: cursor search near calls */
-#define	WT_STAT_CONN_CURSOR_SEARCH_NEAR			1109
+#define	WT_STAT_CONN_CURSOR_SEARCH_NEAR			1111
 /*! cursor: cursor update calls */
-#define	WT_STAT_CONN_CURSOR_UPDATE			1110
+#define	WT_STAT_CONN_CURSOR_UPDATE			1112
 /*! cursor: truncate calls */
-#define	WT_STAT_CONN_CURSOR_TRUNCATE			1111
+#define	WT_STAT_CONN_CURSOR_TRUNCATE			1113
 /*! data-handle: connection data handles currently active */
-#define	WT_STAT_CONN_DH_CONN_HANDLE_COUNT		1112
+#define	WT_STAT_CONN_DH_CONN_HANDLE_COUNT		1114
 /*! data-handle: connection sweep candidate became referenced */
-#define	WT_STAT_CONN_DH_SWEEP_REF			1113
+#define	WT_STAT_CONN_DH_SWEEP_REF			1115
 /*! data-handle: connection sweep dhandles closed */
-#define	WT_STAT_CONN_DH_SWEEP_CLOSE			1114
+#define	WT_STAT_CONN_DH_SWEEP_CLOSE			1116
 /*! data-handle: connection sweep dhandles removed from hash list */
-#define	WT_STAT_CONN_DH_SWEEP_REMOVE			1115
+#define	WT_STAT_CONN_DH_SWEEP_REMOVE			1117
 /*! data-handle: connection sweep time-of-death sets */
-#define	WT_STAT_CONN_DH_SWEEP_TOD			1116
+#define	WT_STAT_CONN_DH_SWEEP_TOD			1118
 /*! data-handle: connection sweeps */
-#define	WT_STAT_CONN_DH_SWEEPS				1117
+#define	WT_STAT_CONN_DH_SWEEPS				1119
 /*! data-handle: session dhandles swept */
-#define	WT_STAT_CONN_DH_SESSION_HANDLES			1118
+#define	WT_STAT_CONN_DH_SESSION_HANDLES			1120
 /*! data-handle: session sweep attempts */
-#define	WT_STAT_CONN_DH_SESSION_SWEEPS			1119
+#define	WT_STAT_CONN_DH_SESSION_SWEEPS			1121
 /*! log: busy returns attempting to switch slots */
-#define	WT_STAT_CONN_LOG_SLOT_SWITCH_BUSY		1120
+#define	WT_STAT_CONN_LOG_SLOT_SWITCH_BUSY		1122
 /*! log: consolidated slot closures */
-#define	WT_STAT_CONN_LOG_SLOT_CLOSES			1121
+#define	WT_STAT_CONN_LOG_SLOT_CLOSES			1123
 /*! log: consolidated slot join races */
-#define	WT_STAT_CONN_LOG_SLOT_RACES			1122
+#define	WT_STAT_CONN_LOG_SLOT_RACES			1124
 /*! log: consolidated slot join transitions */
-#define	WT_STAT_CONN_LOG_SLOT_TRANSITIONS		1123
+#define	WT_STAT_CONN_LOG_SLOT_TRANSITIONS		1125
 /*! log: consolidated slot joins */
-#define	WT_STAT_CONN_LOG_SLOT_JOINS			1124
+#define	WT_STAT_CONN_LOG_SLOT_JOINS			1126
 /*! log: consolidated slot unbuffered writes */
-#define	WT_STAT_CONN_LOG_SLOT_UNBUFFERED		1125
+#define	WT_STAT_CONN_LOG_SLOT_UNBUFFERED		1127
 /*! log: log bytes of payload data */
-#define	WT_STAT_CONN_LOG_BYTES_PAYLOAD			1126
+#define	WT_STAT_CONN_LOG_BYTES_PAYLOAD			1128
 /*! log: log bytes written */
-#define	WT_STAT_CONN_LOG_BYTES_WRITTEN			1127
+#define	WT_STAT_CONN_LOG_BYTES_WRITTEN			1129
 /*! log: log files manually zero-filled */
-#define	WT_STAT_CONN_LOG_ZERO_FILLS			1128
+#define	WT_STAT_CONN_LOG_ZERO_FILLS			1130
 /*! log: log flush operations */
-#define	WT_STAT_CONN_LOG_FLUSH				1129
+#define	WT_STAT_CONN_LOG_FLUSH				1131
 /*! log: log force write operations */
-#define	WT_STAT_CONN_LOG_FORCE_WRITE			1130
+#define	WT_STAT_CONN_LOG_FORCE_WRITE			1132
 /*! log: log force write operations skipped */
-#define	WT_STAT_CONN_LOG_FORCE_WRITE_SKIP		1131
+#define	WT_STAT_CONN_LOG_FORCE_WRITE_SKIP		1133
 /*! log: log records compressed */
-#define	WT_STAT_CONN_LOG_COMPRESS_WRITES		1132
+#define	WT_STAT_CONN_LOG_COMPRESS_WRITES		1134
 /*! log: log records not compressed */
-#define	WT_STAT_CONN_LOG_COMPRESS_WRITE_FAILS		1133
+#define	WT_STAT_CONN_LOG_COMPRESS_WRITE_FAILS		1135
 /*! log: log records too small to compress */
-#define	WT_STAT_CONN_LOG_COMPRESS_SMALL			1134
+#define	WT_STAT_CONN_LOG_COMPRESS_SMALL			1136
 /*! log: log release advances write LSN */
-#define	WT_STAT_CONN_LOG_RELEASE_WRITE_LSN		1135
+#define	WT_STAT_CONN_LOG_RELEASE_WRITE_LSN		1137
 /*! log: log scan operations */
-#define	WT_STAT_CONN_LOG_SCANS				1136
+#define	WT_STAT_CONN_LOG_SCANS				1138
 /*! log: log scan records requiring two reads */
-#define	WT_STAT_CONN_LOG_SCAN_REREADS			1137
+#define	WT_STAT_CONN_LOG_SCAN_REREADS			1139
 /*! log: log server thread advances write LSN */
-#define	WT_STAT_CONN_LOG_WRITE_LSN			1138
+#define	WT_STAT_CONN_LOG_WRITE_LSN			1140
 /*! log: log server thread write LSN walk skipped */
-#define	WT_STAT_CONN_LOG_WRITE_LSN_SKIP			1139
+#define	WT_STAT_CONN_LOG_WRITE_LSN_SKIP			1141
 /*! log: log sync operations */
-#define	WT_STAT_CONN_LOG_SYNC				1140
+#define	WT_STAT_CONN_LOG_SYNC				1142
 /*! log: log sync time duration (usecs) */
-#define	WT_STAT_CONN_LOG_SYNC_DURATION			1141
+#define	WT_STAT_CONN_LOG_SYNC_DURATION			1143
 /*! log: log sync_dir operations */
-#define	WT_STAT_CONN_LOG_SYNC_DIR			1142
+#define	WT_STAT_CONN_LOG_SYNC_DIR			1144
 /*! log: log sync_dir time duration (usecs) */
-#define	WT_STAT_CONN_LOG_SYNC_DIR_DURATION		1143
+#define	WT_STAT_CONN_LOG_SYNC_DIR_DURATION		1145
 /*! log: log write operations */
-#define	WT_STAT_CONN_LOG_WRITES				1144
+#define	WT_STAT_CONN_LOG_WRITES				1146
 /*! log: logging bytes consolidated */
-#define	WT_STAT_CONN_LOG_SLOT_CONSOLIDATED		1145
+#define	WT_STAT_CONN_LOG_SLOT_CONSOLIDATED		1147
 /*! log: maximum log file size */
-#define	WT_STAT_CONN_LOG_MAX_FILESIZE			1146
+#define	WT_STAT_CONN_LOG_MAX_FILESIZE			1148
 /*! log: number of pre-allocated log files to create */
-#define	WT_STAT_CONN_LOG_PREALLOC_MAX			1147
+#define	WT_STAT_CONN_LOG_PREALLOC_MAX			1149
 /*! log: pre-allocated log files not ready and missed */
-#define	WT_STAT_CONN_LOG_PREALLOC_MISSED		1148
+#define	WT_STAT_CONN_LOG_PREALLOC_MISSED		1150
 /*! log: pre-allocated log files prepared */
-#define	WT_STAT_CONN_LOG_PREALLOC_FILES			1149
+#define	WT_STAT_CONN_LOG_PREALLOC_FILES			1151
 /*! log: pre-allocated log files used */
-#define	WT_STAT_CONN_LOG_PREALLOC_USED			1150
+#define	WT_STAT_CONN_LOG_PREALLOC_USED			1152
 /*! log: records processed by log scan */
-#define	WT_STAT_CONN_LOG_SCAN_RECORDS			1151
+#define	WT_STAT_CONN_LOG_SCAN_RECORDS			1153
 /*! log: total in-memory size of compressed records */
-#define	WT_STAT_CONN_LOG_COMPRESS_MEM			1152
+#define	WT_STAT_CONN_LOG_COMPRESS_MEM			1154
 /*! log: total log buffer size */
-#define	WT_STAT_CONN_LOG_BUFFER_SIZE			1153
+#define	WT_STAT_CONN_LOG_BUFFER_SIZE			1155
 /*! log: total size of compressed records */
-#define	WT_STAT_CONN_LOG_COMPRESS_LEN			1154
+#define	WT_STAT_CONN_LOG_COMPRESS_LEN			1156
 /*! log: written slots coalesced */
-#define	WT_STAT_CONN_LOG_SLOT_COALESCED			1155
+#define	WT_STAT_CONN_LOG_SLOT_COALESCED			1157
 /*! log: yields waiting for previous log file close */
-#define	WT_STAT_CONN_LOG_CLOSE_YIELDS			1156
+#define	WT_STAT_CONN_LOG_CLOSE_YIELDS			1158
 /*! reconciliation: fast-path pages deleted */
-#define	WT_STAT_CONN_REC_PAGE_DELETE_FAST		1157
+#define	WT_STAT_CONN_REC_PAGE_DELETE_FAST		1159
 /*! reconciliation: page reconciliation calls */
-#define	WT_STAT_CONN_REC_PAGES				1158
+#define	WT_STAT_CONN_REC_PAGES				1160
 /*! reconciliation: page reconciliation calls for eviction */
-#define	WT_STAT_CONN_REC_PAGES_EVICTION			1159
+#define	WT_STAT_CONN_REC_PAGES_EVICTION			1161
 /*! reconciliation: pages deleted */
-#define	WT_STAT_CONN_REC_PAGE_DELETE			1160
+#define	WT_STAT_CONN_REC_PAGE_DELETE			1162
 /*! reconciliation: split bytes currently awaiting free */
-#define	WT_STAT_CONN_REC_SPLIT_STASHED_BYTES		1161
+#define	WT_STAT_CONN_REC_SPLIT_STASHED_BYTES		1163
 /*! reconciliation: split objects currently awaiting free */
-#define	WT_STAT_CONN_REC_SPLIT_STASHED_OBJECTS		1162
+#define	WT_STAT_CONN_REC_SPLIT_STASHED_OBJECTS		1164
 /*! session: open cursor count */
-#define	WT_STAT_CONN_SESSION_CURSOR_OPEN		1163
+#define	WT_STAT_CONN_SESSION_CURSOR_OPEN		1165
 /*! session: open session count */
-#define	WT_STAT_CONN_SESSION_OPEN			1164
+#define	WT_STAT_CONN_SESSION_OPEN			1166
 /*! thread-state: active filesystem fsync calls */
-#define	WT_STAT_CONN_FSYNC_ACTIVE			1165
+#define	WT_STAT_CONN_FSYNC_ACTIVE			1167
 /*! thread-state: active filesystem read calls */
-#define	WT_STAT_CONN_READ_ACTIVE			1166
+#define	WT_STAT_CONN_READ_ACTIVE			1168
 /*! thread-state: active filesystem write calls */
-#define	WT_STAT_CONN_WRITE_ACTIVE			1167
+#define	WT_STAT_CONN_WRITE_ACTIVE			1169
 /*! thread-yield: page acquire busy blocked */
-#define	WT_STAT_CONN_PAGE_BUSY_BLOCKED			1168
+#define	WT_STAT_CONN_PAGE_BUSY_BLOCKED			1170
 /*! thread-yield: page acquire eviction blocked */
-#define	WT_STAT_CONN_PAGE_FORCIBLE_EVICT_BLOCKED	1169
+#define	WT_STAT_CONN_PAGE_FORCIBLE_EVICT_BLOCKED	1171
 /*! thread-yield: page acquire locked blocked */
-#define	WT_STAT_CONN_PAGE_LOCKED_BLOCKED		1170
+#define	WT_STAT_CONN_PAGE_LOCKED_BLOCKED		1172
 /*! thread-yield: page acquire read blocked */
-#define	WT_STAT_CONN_PAGE_READ_BLOCKED			1171
+#define	WT_STAT_CONN_PAGE_READ_BLOCKED			1173
 /*! thread-yield: page acquire time sleeping (usecs) */
-#define	WT_STAT_CONN_PAGE_SLEEP				1172
+#define	WT_STAT_CONN_PAGE_SLEEP				1174
 /*! transaction: number of named snapshots created */
-#define	WT_STAT_CONN_TXN_SNAPSHOTS_CREATED		1173
+#define	WT_STAT_CONN_TXN_SNAPSHOTS_CREATED		1175
 /*! transaction: number of named snapshots dropped */
-#define	WT_STAT_CONN_TXN_SNAPSHOTS_DROPPED		1174
+#define	WT_STAT_CONN_TXN_SNAPSHOTS_DROPPED		1176
 /*! transaction: transaction begins */
-#define	WT_STAT_CONN_TXN_BEGIN				1175
+#define	WT_STAT_CONN_TXN_BEGIN				1177
 /*! transaction: transaction checkpoint currently running */
-#define	WT_STAT_CONN_TXN_CHECKPOINT_RUNNING		1176
+#define	WT_STAT_CONN_TXN_CHECKPOINT_RUNNING		1178
 /*! transaction: transaction checkpoint generation */
-#define	WT_STAT_CONN_TXN_CHECKPOINT_GENERATION		1177
+#define	WT_STAT_CONN_TXN_CHECKPOINT_GENERATION		1179
 /*! transaction: transaction checkpoint max time (msecs) */
-#define	WT_STAT_CONN_TXN_CHECKPOINT_TIME_MAX		1178
+#define	WT_STAT_CONN_TXN_CHECKPOINT_TIME_MAX		1180
 /*! transaction: transaction checkpoint min time (msecs) */
-#define	WT_STAT_CONN_TXN_CHECKPOINT_TIME_MIN		1179
+#define	WT_STAT_CONN_TXN_CHECKPOINT_TIME_MIN		1181
 /*! transaction: transaction checkpoint most recent time (msecs) */
-#define	WT_STAT_CONN_TXN_CHECKPOINT_TIME_RECENT		1180
+#define	WT_STAT_CONN_TXN_CHECKPOINT_TIME_RECENT		1182
 /*! transaction: transaction checkpoint total time (msecs) */
-#define	WT_STAT_CONN_TXN_CHECKPOINT_TIME_TOTAL		1181
+#define	WT_STAT_CONN_TXN_CHECKPOINT_TIME_TOTAL		1183
 /*! transaction: transaction checkpoints */
-#define	WT_STAT_CONN_TXN_CHECKPOINT			1182
+#define	WT_STAT_CONN_TXN_CHECKPOINT			1184
 /*! transaction: transaction failures due to cache overflow */
-#define	WT_STAT_CONN_TXN_FAIL_CACHE			1183
+#define	WT_STAT_CONN_TXN_FAIL_CACHE			1185
 /*! transaction: transaction fsync calls for checkpoint after allocating
  * the transaction ID */
-#define	WT_STAT_CONN_TXN_CHECKPOINT_FSYNC_POST		1184
+#define	WT_STAT_CONN_TXN_CHECKPOINT_FSYNC_POST		1186
 /*! transaction: transaction fsync calls for checkpoint before allocating
  * the transaction ID */
-#define	WT_STAT_CONN_TXN_CHECKPOINT_FSYNC_PRE		1185
+#define	WT_STAT_CONN_TXN_CHECKPOINT_FSYNC_PRE		1187
 /*! transaction: transaction fsync duration for checkpoint after
  * allocating the transaction ID (usecs) */
-#define	WT_STAT_CONN_TXN_CHECKPOINT_FSYNC_POST_DURATION	1186
+#define	WT_STAT_CONN_TXN_CHECKPOINT_FSYNC_POST_DURATION	1188
 /*! transaction: transaction fsync duration for checkpoint before
  * allocating the transaction ID (usecs) */
-#define	WT_STAT_CONN_TXN_CHECKPOINT_FSYNC_PRE_DURATION	1187
+#define	WT_STAT_CONN_TXN_CHECKPOINT_FSYNC_PRE_DURATION	1189
 /*! transaction: transaction range of IDs currently pinned */
-#define	WT_STAT_CONN_TXN_PINNED_RANGE			1188
+#define	WT_STAT_CONN_TXN_PINNED_RANGE			1190
 /*! transaction: transaction range of IDs currently pinned by a checkpoint */
-#define	WT_STAT_CONN_TXN_PINNED_CHECKPOINT_RANGE	1189
+#define	WT_STAT_CONN_TXN_PINNED_CHECKPOINT_RANGE	1191
 /*! transaction: transaction range of IDs currently pinned by named
  * snapshots */
-#define	WT_STAT_CONN_TXN_PINNED_SNAPSHOT_RANGE		1190
+#define	WT_STAT_CONN_TXN_PINNED_SNAPSHOT_RANGE		1192
 /*! transaction: transaction sync calls */
-#define	WT_STAT_CONN_TXN_SYNC				1191
+#define	WT_STAT_CONN_TXN_SYNC				1193
 /*! transaction: transactions committed */
-#define	WT_STAT_CONN_TXN_COMMIT				1192
+#define	WT_STAT_CONN_TXN_COMMIT				1194
 /*! transaction: transactions rolled back */
-#define	WT_STAT_CONN_TXN_ROLLBACK			1193
+#define	WT_STAT_CONN_TXN_ROLLBACK			1195
 
 /*!
  * @}
@@ -4707,241 +4703,124 @@
 /*! cache: checkpoint blocked page eviction */
 #define	WT_STAT_DSRC_CACHE_EVICTION_CHECKPOINT		2043
 /*! cache: data source pages selected for eviction unable to be evicted */
-<<<<<<< HEAD
-#define	WT_STAT_DSRC_CACHE_EVICTION_FAIL		2043
+#define	WT_STAT_DSRC_CACHE_EVICTION_FAIL		2044
 /*! cache: delta-pages read into cache */
-#define	WT_STAT_DSRC_CACHE_READ_DELTA			2044
+#define	WT_STAT_DSRC_CACHE_READ_DELTA			2045
 /*! cache: delta-pages written from cache */
-#define	WT_STAT_DSRC_CACHE_WRITE_DELTA			2045
+#define	WT_STAT_DSRC_CACHE_WRITE_DELTA			2046
 /*! cache: hazard pointer blocked page eviction */
-#define	WT_STAT_DSRC_CACHE_EVICTION_HAZARD		2046
+#define	WT_STAT_DSRC_CACHE_EVICTION_HAZARD		2047
 /*! cache: in-memory page passed criteria to be split */
-#define	WT_STAT_DSRC_CACHE_INMEM_SPLITTABLE		2047
+#define	WT_STAT_DSRC_CACHE_INMEM_SPLITTABLE		2048
 /*! cache: in-memory page splits */
-#define	WT_STAT_DSRC_CACHE_INMEM_SPLIT			2048
+#define	WT_STAT_DSRC_CACHE_INMEM_SPLIT			2049
 /*! cache: internal pages evicted */
-#define	WT_STAT_DSRC_CACHE_EVICTION_INTERNAL		2049
+#define	WT_STAT_DSRC_CACHE_EVICTION_INTERNAL		2050
 /*! cache: internal pages split during eviction */
-#define	WT_STAT_DSRC_CACHE_EVICTION_SPLIT_INTERNAL	2050
+#define	WT_STAT_DSRC_CACHE_EVICTION_SPLIT_INTERNAL	2051
 /*! cache: leaf pages split during eviction */
-#define	WT_STAT_DSRC_CACHE_EVICTION_SPLIT_LEAF		2051
+#define	WT_STAT_DSRC_CACHE_EVICTION_SPLIT_LEAF		2052
 /*! cache: modified pages evicted */
-#define	WT_STAT_DSRC_CACHE_EVICTION_DIRTY		2052
+#define	WT_STAT_DSRC_CACHE_EVICTION_DIRTY		2053
 /*! cache: overflow pages read into cache */
-#define	WT_STAT_DSRC_CACHE_READ_OVERFLOW		2053
+#define	WT_STAT_DSRC_CACHE_READ_OVERFLOW		2054
 /*! cache: overflow values cached in memory */
-#define	WT_STAT_DSRC_CACHE_OVERFLOW_VALUE		2054
+#define	WT_STAT_DSRC_CACHE_OVERFLOW_VALUE		2055
 /*! cache: page split during eviction deepened the tree */
-#define	WT_STAT_DSRC_CACHE_EVICTION_DEEPEN		2055
+#define	WT_STAT_DSRC_CACHE_EVICTION_DEEPEN		2056
 /*! cache: page written requiring lookaside records */
-#define	WT_STAT_DSRC_CACHE_WRITE_LOOKASIDE		2056
+#define	WT_STAT_DSRC_CACHE_WRITE_LOOKASIDE		2057
 /*! cache: pages read into cache */
-#define	WT_STAT_DSRC_CACHE_READ				2057
+#define	WT_STAT_DSRC_CACHE_READ				2058
 /*! cache: pages read into cache requiring lookaside entries */
-#define	WT_STAT_DSRC_CACHE_READ_LOOKASIDE		2058
+#define	WT_STAT_DSRC_CACHE_READ_LOOKASIDE		2059
 /*! cache: pages requested from the cache */
-#define	WT_STAT_DSRC_CACHE_PAGES_REQUESTED		2059
+#define	WT_STAT_DSRC_CACHE_PAGES_REQUESTED		2060
 /*! cache: pages written from cache */
-#define	WT_STAT_DSRC_CACHE_WRITE			2060
+#define	WT_STAT_DSRC_CACHE_WRITE			2061
 /*! cache: pages written requiring in-memory restoration */
-#define	WT_STAT_DSRC_CACHE_WRITE_RESTORE		2061
+#define	WT_STAT_DSRC_CACHE_WRITE_RESTORE		2062
 /*! cache: unmodified pages evicted */
-#define	WT_STAT_DSRC_CACHE_EVICTION_CLEAN		2062
+#define	WT_STAT_DSRC_CACHE_EVICTION_CLEAN		2063
 /*! compression: compressed pages read */
-#define	WT_STAT_DSRC_COMPRESS_READ			2063
+#define	WT_STAT_DSRC_COMPRESS_READ			2064
 /*! compression: compressed pages written */
-#define	WT_STAT_DSRC_COMPRESS_WRITE			2064
+#define	WT_STAT_DSRC_COMPRESS_WRITE			2065
 /*! compression: page written failed to compress */
-#define	WT_STAT_DSRC_COMPRESS_WRITE_FAIL		2065
+#define	WT_STAT_DSRC_COMPRESS_WRITE_FAIL		2066
 /*! compression: page written was too small to compress */
-#define	WT_STAT_DSRC_COMPRESS_WRITE_TOO_SMALL		2066
+#define	WT_STAT_DSRC_COMPRESS_WRITE_TOO_SMALL		2067
 /*! compression: raw compression call failed, additional data available */
-#define	WT_STAT_DSRC_COMPRESS_RAW_FAIL_TEMPORARY	2067
+#define	WT_STAT_DSRC_COMPRESS_RAW_FAIL_TEMPORARY	2068
 /*! compression: raw compression call failed, no additional data available */
-#define	WT_STAT_DSRC_COMPRESS_RAW_FAIL			2068
+#define	WT_STAT_DSRC_COMPRESS_RAW_FAIL			2069
 /*! compression: raw compression call succeeded */
-#define	WT_STAT_DSRC_COMPRESS_RAW_OK			2069
+#define	WT_STAT_DSRC_COMPRESS_RAW_OK			2070
 /*! cursor: bulk-loaded cursor-insert calls */
-#define	WT_STAT_DSRC_CURSOR_INSERT_BULK			2070
+#define	WT_STAT_DSRC_CURSOR_INSERT_BULK			2071
 /*! cursor: create calls */
-#define	WT_STAT_DSRC_CURSOR_CREATE			2071
+#define	WT_STAT_DSRC_CURSOR_CREATE			2072
 /*! cursor: cursor-insert key and value bytes inserted */
-#define	WT_STAT_DSRC_CURSOR_INSERT_BYTES		2072
+#define	WT_STAT_DSRC_CURSOR_INSERT_BYTES		2073
 /*! cursor: cursor-remove key bytes removed */
-#define	WT_STAT_DSRC_CURSOR_REMOVE_BYTES		2073
+#define	WT_STAT_DSRC_CURSOR_REMOVE_BYTES		2074
 /*! cursor: cursor-update value bytes updated */
-#define	WT_STAT_DSRC_CURSOR_UPDATE_BYTES		2074
+#define	WT_STAT_DSRC_CURSOR_UPDATE_BYTES		2075
 /*! cursor: insert calls */
-#define	WT_STAT_DSRC_CURSOR_INSERT			2075
+#define	WT_STAT_DSRC_CURSOR_INSERT			2076
 /*! cursor: next calls */
-#define	WT_STAT_DSRC_CURSOR_NEXT			2076
+#define	WT_STAT_DSRC_CURSOR_NEXT			2077
 /*! cursor: prev calls */
-#define	WT_STAT_DSRC_CURSOR_PREV			2077
+#define	WT_STAT_DSRC_CURSOR_PREV			2078
 /*! cursor: remove calls */
-#define	WT_STAT_DSRC_CURSOR_REMOVE			2078
+#define	WT_STAT_DSRC_CURSOR_REMOVE			2079
 /*! cursor: reset calls */
-#define	WT_STAT_DSRC_CURSOR_RESET			2079
+#define	WT_STAT_DSRC_CURSOR_RESET			2080
 /*! cursor: restarted searches */
-#define	WT_STAT_DSRC_CURSOR_RESTART			2080
+#define	WT_STAT_DSRC_CURSOR_RESTART			2081
 /*! cursor: search calls */
-#define	WT_STAT_DSRC_CURSOR_SEARCH			2081
+#define	WT_STAT_DSRC_CURSOR_SEARCH			2082
 /*! cursor: search near calls */
-#define	WT_STAT_DSRC_CURSOR_SEARCH_NEAR			2082
+#define	WT_STAT_DSRC_CURSOR_SEARCH_NEAR			2083
 /*! cursor: truncate calls */
-#define	WT_STAT_DSRC_CURSOR_TRUNCATE			2083
+#define	WT_STAT_DSRC_CURSOR_TRUNCATE			2084
 /*! cursor: update calls */
-#define	WT_STAT_DSRC_CURSOR_UPDATE			2084
+#define	WT_STAT_DSRC_CURSOR_UPDATE			2085
 /*! reconciliation: dictionary matches */
-#define	WT_STAT_DSRC_REC_DICTIONARY			2085
+#define	WT_STAT_DSRC_REC_DICTIONARY			2086
 /*! reconciliation: fast-path pages deleted */
-#define	WT_STAT_DSRC_REC_PAGE_DELETE_FAST		2086
+#define	WT_STAT_DSRC_REC_PAGE_DELETE_FAST		2087
 /*! reconciliation: internal page key bytes discarded using suffix
  * compression */
-#define	WT_STAT_DSRC_REC_SUFFIX_COMPRESSION		2087
+#define	WT_STAT_DSRC_REC_SUFFIX_COMPRESSION		2088
 /*! reconciliation: internal page multi-block writes */
-#define	WT_STAT_DSRC_REC_MULTIBLOCK_INTERNAL		2088
+#define	WT_STAT_DSRC_REC_MULTIBLOCK_INTERNAL		2089
 /*! reconciliation: internal-page overflow keys */
-#define	WT_STAT_DSRC_REC_OVERFLOW_KEY_INTERNAL		2089
+#define	WT_STAT_DSRC_REC_OVERFLOW_KEY_INTERNAL		2090
 /*! reconciliation: leaf page key bytes discarded using prefix compression */
-#define	WT_STAT_DSRC_REC_PREFIX_COMPRESSION		2090
+#define	WT_STAT_DSRC_REC_PREFIX_COMPRESSION		2091
 /*! reconciliation: leaf page multi-block writes */
-#define	WT_STAT_DSRC_REC_MULTIBLOCK_LEAF		2091
+#define	WT_STAT_DSRC_REC_MULTIBLOCK_LEAF		2092
 /*! reconciliation: leaf-page overflow keys */
-#define	WT_STAT_DSRC_REC_OVERFLOW_KEY_LEAF		2092
+#define	WT_STAT_DSRC_REC_OVERFLOW_KEY_LEAF		2093
 /*! reconciliation: maximum blocks required for a page */
-#define	WT_STAT_DSRC_REC_MULTIBLOCK_MAX			2093
+#define	WT_STAT_DSRC_REC_MULTIBLOCK_MAX			2094
 /*! reconciliation: overflow values written */
-#define	WT_STAT_DSRC_REC_OVERFLOW_VALUE			2094
+#define	WT_STAT_DSRC_REC_OVERFLOW_VALUE			2095
 /*! reconciliation: page checksum matches */
-#define	WT_STAT_DSRC_REC_PAGE_MATCH			2095
+#define	WT_STAT_DSRC_REC_PAGE_MATCH			2096
 /*! reconciliation: page reconciliation calls */
-#define	WT_STAT_DSRC_REC_PAGES				2096
+#define	WT_STAT_DSRC_REC_PAGES				2097
 /*! reconciliation: page reconciliation calls for eviction */
-#define	WT_STAT_DSRC_REC_PAGES_EVICTION			2097
+#define	WT_STAT_DSRC_REC_PAGES_EVICTION			2098
 /*! reconciliation: pages deleted */
-#define	WT_STAT_DSRC_REC_PAGE_DELETE			2098
+#define	WT_STAT_DSRC_REC_PAGE_DELETE			2099
 /*! session: object compaction */
-#define	WT_STAT_DSRC_SESSION_COMPACT			2099
+#define	WT_STAT_DSRC_SESSION_COMPACT			2100
 /*! session: open cursor count */
-#define	WT_STAT_DSRC_SESSION_CURSOR_OPEN		2100
+#define	WT_STAT_DSRC_SESSION_CURSOR_OPEN		2101
 /*! transaction: update conflicts */
-#define	WT_STAT_DSRC_TXN_UPDATE_CONFLICT		2101
-=======
-#define	WT_STAT_DSRC_CACHE_EVICTION_FAIL		2044
-/*! cache: hazard pointer blocked page eviction */
-#define	WT_STAT_DSRC_CACHE_EVICTION_HAZARD		2045
-/*! cache: in-memory page passed criteria to be split */
-#define	WT_STAT_DSRC_CACHE_INMEM_SPLITTABLE		2046
-/*! cache: in-memory page splits */
-#define	WT_STAT_DSRC_CACHE_INMEM_SPLIT			2047
-/*! cache: internal pages evicted */
-#define	WT_STAT_DSRC_CACHE_EVICTION_INTERNAL		2048
-/*! cache: internal pages split during eviction */
-#define	WT_STAT_DSRC_CACHE_EVICTION_SPLIT_INTERNAL	2049
-/*! cache: leaf pages split during eviction */
-#define	WT_STAT_DSRC_CACHE_EVICTION_SPLIT_LEAF		2050
-/*! cache: modified pages evicted */
-#define	WT_STAT_DSRC_CACHE_EVICTION_DIRTY		2051
-/*! cache: overflow pages read into cache */
-#define	WT_STAT_DSRC_CACHE_READ_OVERFLOW		2052
-/*! cache: overflow values cached in memory */
-#define	WT_STAT_DSRC_CACHE_OVERFLOW_VALUE		2053
-/*! cache: page split during eviction deepened the tree */
-#define	WT_STAT_DSRC_CACHE_EVICTION_DEEPEN		2054
-/*! cache: page written requiring lookaside records */
-#define	WT_STAT_DSRC_CACHE_WRITE_LOOKASIDE		2055
-/*! cache: pages read into cache */
-#define	WT_STAT_DSRC_CACHE_READ				2056
-/*! cache: pages read into cache requiring lookaside entries */
-#define	WT_STAT_DSRC_CACHE_READ_LOOKASIDE		2057
-/*! cache: pages requested from the cache */
-#define	WT_STAT_DSRC_CACHE_PAGES_REQUESTED		2058
-/*! cache: pages written from cache */
-#define	WT_STAT_DSRC_CACHE_WRITE			2059
-/*! cache: pages written requiring in-memory restoration */
-#define	WT_STAT_DSRC_CACHE_WRITE_RESTORE		2060
-/*! cache: unmodified pages evicted */
-#define	WT_STAT_DSRC_CACHE_EVICTION_CLEAN		2061
-/*! compression: compressed pages read */
-#define	WT_STAT_DSRC_COMPRESS_READ			2062
-/*! compression: compressed pages written */
-#define	WT_STAT_DSRC_COMPRESS_WRITE			2063
-/*! compression: page written failed to compress */
-#define	WT_STAT_DSRC_COMPRESS_WRITE_FAIL		2064
-/*! compression: page written was too small to compress */
-#define	WT_STAT_DSRC_COMPRESS_WRITE_TOO_SMALL		2065
-/*! compression: raw compression call failed, additional data available */
-#define	WT_STAT_DSRC_COMPRESS_RAW_FAIL_TEMPORARY	2066
-/*! compression: raw compression call failed, no additional data available */
-#define	WT_STAT_DSRC_COMPRESS_RAW_FAIL			2067
-/*! compression: raw compression call succeeded */
-#define	WT_STAT_DSRC_COMPRESS_RAW_OK			2068
-/*! cursor: bulk-loaded cursor-insert calls */
-#define	WT_STAT_DSRC_CURSOR_INSERT_BULK			2069
-/*! cursor: create calls */
-#define	WT_STAT_DSRC_CURSOR_CREATE			2070
-/*! cursor: cursor-insert key and value bytes inserted */
-#define	WT_STAT_DSRC_CURSOR_INSERT_BYTES		2071
-/*! cursor: cursor-remove key bytes removed */
-#define	WT_STAT_DSRC_CURSOR_REMOVE_BYTES		2072
-/*! cursor: cursor-update value bytes updated */
-#define	WT_STAT_DSRC_CURSOR_UPDATE_BYTES		2073
-/*! cursor: insert calls */
-#define	WT_STAT_DSRC_CURSOR_INSERT			2074
-/*! cursor: next calls */
-#define	WT_STAT_DSRC_CURSOR_NEXT			2075
-/*! cursor: prev calls */
-#define	WT_STAT_DSRC_CURSOR_PREV			2076
-/*! cursor: remove calls */
-#define	WT_STAT_DSRC_CURSOR_REMOVE			2077
-/*! cursor: reset calls */
-#define	WT_STAT_DSRC_CURSOR_RESET			2078
-/*! cursor: restarted searches */
-#define	WT_STAT_DSRC_CURSOR_RESTART			2079
-/*! cursor: search calls */
-#define	WT_STAT_DSRC_CURSOR_SEARCH			2080
-/*! cursor: search near calls */
-#define	WT_STAT_DSRC_CURSOR_SEARCH_NEAR			2081
-/*! cursor: truncate calls */
-#define	WT_STAT_DSRC_CURSOR_TRUNCATE			2082
-/*! cursor: update calls */
-#define	WT_STAT_DSRC_CURSOR_UPDATE			2083
-/*! reconciliation: dictionary matches */
-#define	WT_STAT_DSRC_REC_DICTIONARY			2084
-/*! reconciliation: fast-path pages deleted */
-#define	WT_STAT_DSRC_REC_PAGE_DELETE_FAST		2085
-/*! reconciliation: internal page key bytes discarded using suffix
- * compression */
-#define	WT_STAT_DSRC_REC_SUFFIX_COMPRESSION		2086
-/*! reconciliation: internal page multi-block writes */
-#define	WT_STAT_DSRC_REC_MULTIBLOCK_INTERNAL		2087
-/*! reconciliation: internal-page overflow keys */
-#define	WT_STAT_DSRC_REC_OVERFLOW_KEY_INTERNAL		2088
-/*! reconciliation: leaf page key bytes discarded using prefix compression */
-#define	WT_STAT_DSRC_REC_PREFIX_COMPRESSION		2089
-/*! reconciliation: leaf page multi-block writes */
-#define	WT_STAT_DSRC_REC_MULTIBLOCK_LEAF		2090
-/*! reconciliation: leaf-page overflow keys */
-#define	WT_STAT_DSRC_REC_OVERFLOW_KEY_LEAF		2091
-/*! reconciliation: maximum blocks required for a page */
-#define	WT_STAT_DSRC_REC_MULTIBLOCK_MAX			2092
-/*! reconciliation: overflow values written */
-#define	WT_STAT_DSRC_REC_OVERFLOW_VALUE			2093
-/*! reconciliation: page checksum matches */
-#define	WT_STAT_DSRC_REC_PAGE_MATCH			2094
-/*! reconciliation: page reconciliation calls */
-#define	WT_STAT_DSRC_REC_PAGES				2095
-/*! reconciliation: page reconciliation calls for eviction */
-#define	WT_STAT_DSRC_REC_PAGES_EVICTION			2096
-/*! reconciliation: pages deleted */
-#define	WT_STAT_DSRC_REC_PAGE_DELETE			2097
-/*! session: object compaction */
-#define	WT_STAT_DSRC_SESSION_COMPACT			2098
-/*! session: open cursor count */
-#define	WT_STAT_DSRC_SESSION_CURSOR_OPEN		2099
-/*! transaction: update conflicts */
-#define	WT_STAT_DSRC_TXN_UPDATE_CONFLICT		2100
->>>>>>> 51a4e159
+#define	WT_STAT_DSRC_TXN_UPDATE_CONFLICT		2102
 
 /*!
  * @}
