--- conflicted
+++ resolved
@@ -2205,7 +2205,6 @@
 	 * data sources of a particular type ("table:")., a list of strings; default empty.}
 	 * @config{&nbsp;&nbsp;&nbsp;&nbsp;timestamp, a timestamp prepended to each log record\, may
 	 * contain strftime conversion specifications\, when \c json is configured\, defaults to \c
-<<<<<<< HEAD
 	 * "%FT%Y.000Z"., a string; default \c "%b %d %H:%M:%S".}
 	 * @config{&nbsp;&nbsp;&nbsp;&nbsp;
 	 * wait, seconds to wait between each write of the log records; setting this value above 0
@@ -2236,12 +2235,6 @@
 	 * @config{&nbsp;&nbsp;&nbsp;&nbsp;local_retention, time in seconds
 	 * to retain data on tiered storage on the local tier for faster read access., an integer
 	 * between 0 and 10000; default \c 300.}
-=======
-	 * "%Y-%m-%dT%H:%M:%S.000Z"., a string; default \c "%b %d %H:%M:%S".}
-	 * @config{&nbsp;&nbsp;&nbsp;&nbsp;wait, seconds to wait between each write of the log
-	 * records; setting this value above 0 configures statistics logging., an integer between 0
-	 * and 100000; default \c 0.}
->>>>>>> 3a6119b5
 	 * @config{ ),,}
 	 * @config{verbose, enable messages for various events.  Options are given as a list\, such
 	 * as <code>"verbose=[evictserver\,read]"</code>., a list\, with values chosen from the
