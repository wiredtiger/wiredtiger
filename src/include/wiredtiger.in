/*-
 * Copyright (c) 2014-present MongoDB, Inc.
 * Copyright (c) 2008-2014 WiredTiger, Inc.
 *  All rights reserved.
 *
 * See the file LICENSE for redistribution information.
 */

#ifndef __WIREDTIGER_H_
#define __WIREDTIGER_H_

#if defined(__cplusplus)
extern "C" {
#endif

/*******************************************
 * Version information
 *******************************************/
#define WIREDTIGER_VERSION_MAJOR    @VERSION_MAJOR@
#define WIREDTIGER_VERSION_MINOR    @VERSION_MINOR@
#define WIREDTIGER_VERSION_PATCH    @VERSION_PATCH@
#define WIREDTIGER_VERSION_STRING   @VERSION_STRING@

/*******************************************
 * Required includes
 *******************************************/
@wiredtiger_includes_decl@

/*******************************************
 * Portable type names
 *******************************************/
@off_t_decl@
@uintmax_t_decl@
@uintptr_t_decl@

#if defined(DOXYGEN) || defined(SWIG)
#define __F(func) func
#else
/* NOLINTNEXTLINE(misc-macro-parentheses) */
#define __F(func) (*func)
#endif

/*
 * We support configuring WiredTiger with the gcc/clang -fvisibility=hidden
 * flags, but that requires public APIs be specifically marked.
 */
#if defined(DOXYGEN) || defined(SWIG) || !defined(__GNUC__)
#define WT_ATTRIBUTE_LIBRARY_VISIBLE
#else
#define WT_ATTRIBUTE_LIBRARY_VISIBLE    __attribute__((visibility("default")))
#endif

/*!
 * @defgroup wt WiredTiger API
 * The functions, handles and methods applications use to access and manage
 * data with WiredTiger.
 *
 * @{
 */

/*******************************************
 * Public forward structure declarations
 *******************************************/
struct __wt_collator;       typedef struct __wt_collator WT_COLLATOR;
struct __wt_compressor;     typedef struct __wt_compressor WT_COMPRESSOR;
struct __wt_config_item;    typedef struct __wt_config_item WT_CONFIG_ITEM;
struct __wt_config_parser;
    typedef struct __wt_config_parser WT_CONFIG_PARSER;
struct __wt_connection;     typedef struct __wt_connection WT_CONNECTION;
struct __wt_cursor;     typedef struct __wt_cursor WT_CURSOR;
struct __wt_data_source;    typedef struct __wt_data_source WT_DATA_SOURCE;
struct __wt_encryptor;      typedef struct __wt_encryptor WT_ENCRYPTOR;
struct __wt_event_handler;  typedef struct __wt_event_handler WT_EVENT_HANDLER;
struct __wt_extension_api;  typedef struct __wt_extension_api WT_EXTENSION_API;
struct __wt_file_handle;    typedef struct __wt_file_handle WT_FILE_HANDLE;
struct __wt_file_system;    typedef struct __wt_file_system WT_FILE_SYSTEM;
struct __wt_item;       typedef struct __wt_item WT_ITEM;
struct __wt_modify;     typedef struct __wt_modify WT_MODIFY;
#if !defined(DOXYGEN)
struct __wt_page_log; typedef struct __wt_page_log WT_PAGE_LOG;
struct __wt_page_log_get_args; typedef struct __wt_page_log_get_args WT_PAGE_LOG_GET_ARGS;
struct __wt_page_log_put_args; typedef struct __wt_page_log_put_args WT_PAGE_LOG_PUT_ARGS;
struct __wt_page_log_handle; typedef struct __wt_page_log_handle WT_PAGE_LOG_HANDLE;
#endif
struct __wt_session;        typedef struct __wt_session WT_SESSION;
#if !defined(DOXYGEN)
struct __wt_storage_source; typedef struct __wt_storage_source WT_STORAGE_SOURCE;
#endif

/*!
 * A raw item of data to be managed, including a pointer to the data and a
 * length.
 *
 * WT_ITEM structures do not need to be cleared before use.
 */
struct __wt_item {
    /*!
     * The memory reference of the data item.
     *
     * For items returned by a WT_CURSOR, the pointer is only valid until
     * the next operation on that cursor.  Applications that need to keep
     * an item across multiple cursor operations must make a copy.
     */
    const void *data;

    /*!
     * The number of bytes in the data item.
     *
     * The maximum length of a single column stored in a table is not fixed
     * (as it partially depends on the underlying file configuration), but
     * is always a small number of bytes less than 4GB.
     */
    size_t size;

#ifndef DOXYGEN
    /*! Managed memory chunk (internal use). */
    void *mem;

    /*! Managed memory size (internal use). */
    size_t memsize;

    /*! Object flags (internal use). */
/* AUTOMATIC FLAG VALUE GENERATION START 0 */
#define WT_ITEM_INUSE   0x1u
/* AUTOMATIC FLAG VALUE GENERATION STOP 32 */
    uint32_t flags;
#endif
};

/*!
 * A set of modifications for a value, including a pointer to new data and a
 * length, plus a target offset in the value and an optional length of data
 * in the value to be replaced.
 *
 * WT_MODIFY structures do not need to be cleared before use.
 */
struct __wt_modify {
    /*!
     * New data. The size of the new data may be zero when no new data is
     * provided.
     */
    WT_ITEM data;

    /*!
     * The zero-based byte offset in the value where the new data is placed.
     *
     * If the offset is past the end of the value, padding bytes are
     * appended to the value up to the specified offset. If the value is a
     * string (value format \c S), the padding byte is a space. If the value
     * is a raw byte array accessed using a WT_ITEM structure (value format
     * \c u), the padding byte is a nul.
     */
     size_t offset;

    /*!
     * The number of bytes in the value to be replaced.
     *
     * If the size is zero, no bytes from the value are replaced and the new
     * data is inserted.
     *
     * If the offset is past the end of the value, the size is ignored.
     *
     * If the offset plus the size overlaps the end of the previous value,
     * bytes from the offset to the end of the value are replaced and any
     * remaining new data is appended.
     */
     size_t size;
};

/*!
 * The maximum packed size of a 64-bit integer.  The ::wiredtiger_struct_pack
 * function will pack single long integers into at most this many bytes.
 */
#define WT_INTPACK64_MAXSIZE    ((int)sizeof(int64_t) + 1)

/*!
 * The maximum packed size of a 32-bit integer.  The ::wiredtiger_struct_pack
 * function will pack single integers into at most this many bytes.
 */
#define WT_INTPACK32_MAXSIZE    ((int)sizeof(int32_t) + 1)

/*!
 * A WT_CURSOR handle is the interface to a cursor.
 *
 * Cursors allow data to be searched, iterated and modified, implementing the
 * CRUD (create, read, update and delete) operations.  Cursors are opened in
 * the context of a session.  If a transaction is started, cursors operate in
 * the context of the transaction until the transaction is resolved.
 *
 * Raw data is represented by key/value pairs of WT_ITEM structures, but
 * cursors can also provide access to fields within the key and value if the
 * formats are described in the WT_SESSION::create method.
 *
 * In the common case, a cursor is used to access records in a table.  However,
 * cursors can be used on subsets of tables (such as a single column or a
 * projection of multiple columns), as an interface to statistics, configuration
 * data or application-specific data sources.  See WT_SESSION::open_cursor for
 * more information.
 *
 * <b>Thread safety:</b> A WT_CURSOR handle is not usually shared between
 * threads. See @ref threads for more information.
 */
struct __wt_cursor {
    WT_SESSION *session;    /*!< The session handle for this cursor. */

    /*!
     * The name of the data source for the cursor, matches the \c uri
     * parameter to WT_SESSION::open_cursor used to open the cursor.
     */
    const char *uri;

    /*!
     * The format of the data packed into key items.  See @ref packing for
     * details.  If not set, a default value of "u" is assumed, and
     * applications must use WT_ITEM structures to manipulate untyped byte
     * arrays.
     */
    const char *key_format;

    /*!
     * The format of the data packed into value items.  See @ref packing
     * for details.  If not set, a default value of "u" is assumed, and
     * applications must use WT_ITEM structures to manipulate untyped byte
     * arrays.
     */
    const char *value_format;

    /*!
     * @name Data access
     * @{
     */
    /*!
     * Get the key for the current record.
     *
     * @snippet ex_all.c Get the cursor's string key
     *
     * @snippet ex_all.c Get the cursor's record number key
     *
     * @param cursor the cursor handle
     * @param ... pointers to hold key fields corresponding to
     * WT_CURSOR::key_format.
     * The API does not validate the argument types passed in; the caller is
     * responsible for passing the correct argument types according to
     * WT_CURSOR::key_format.
     * @errors
     */
    int __F(get_key)(WT_CURSOR *cursor, ...);

    /*!
     * Get the value for the current record.
     *
     * @snippet ex_all.c Get the cursor's string value
     *
     * @snippet ex_all.c Get the cursor's raw value
     *
     * @param cursor the cursor handle
     * @param ... pointers to hold value fields corresponding to
     * WT_CURSOR::value_format.
     * The API does not validate the argument types passed in; the caller is
     * responsible for passing the correct argument types according to
     * WT_CURSOR::value_format.
     * @errors
     */
    int __F(get_value)(WT_CURSOR *cursor, ...);

    /*!
     * Get the raw key and value for the current record.
     *
     * @snippet ex_all.c Get the raw key and value for the current record.
     *
     * @snippet ex_all.c Set the cursor's record number key
     *
     * @param cursor the cursor handle
     * @param key pointer to an item that will contains the current record's raw key
     * @param value pointer to an item that will contains the current record's raw value
     *
     * The caller can optionally pass in NULL for either key or value to retrieve only
     * the other of the key or value.
     *
     * If an error occurs during this operation, a flag will be set in the
     * cursor, and the next operation to access the key will fail.  This
     * simplifies error handling in applications.
     * @errors
     */
        int __F(get_raw_key_value)(WT_CURSOR *cursor, WT_ITEM* key, WT_ITEM* value);

    /*!
     * Set the key for the next operation.
     *
     * @snippet ex_all.c Set the cursor's string key
     *
     * @snippet ex_all.c Set the cursor's record number key
     *
     * @param cursor the cursor handle
     * @param ... key fields corresponding to WT_CURSOR::key_format.
     *
     * If an error occurs during this operation, a flag will be set in the
     * cursor, and the next operation to access the key will fail.  This
     * simplifies error handling in applications.
     */
    void __F(set_key)(WT_CURSOR *cursor, ...);

    /*!
     * Set the value for the next operation.
     *
     * @snippet ex_all.c Set the cursor's string value
     *
     * @snippet ex_all.c Set the cursor's raw value
     *
     * @param cursor the cursor handle
     * @param ... value fields corresponding to WT_CURSOR::value_format.
     *
     * If an error occurs during this operation, a flag will be set in the
     * cursor, and the next operation to access the value will fail.  This
     * simplifies error handling in applications.
     */
    void __F(set_value)(WT_CURSOR *cursor, ...);
    /*! @} */

    /*!
     * @name Cursor positioning
     * @{
     */
    /*!
     * Return the ordering relationship between two cursors: both cursors
     * must have the same data source and have valid keys. (When testing
     * only for equality, WT_CURSOR::equals may be faster.)
     *
     * @snippet ex_all.c Cursor comparison
     *
     * @param cursor the cursor handle
     * @param other another cursor handle
     * @param comparep the status of the comparison: < 0 if
     * <code>cursor</code> refers to a key that appears before
     * <code>other</code>, 0 if the cursors refer to the same key,
     * and > 0 if <code>cursor</code> refers to a key that appears after
     * <code>other</code>.
     * @errors
     */
    int __F(compare)(WT_CURSOR *cursor, WT_CURSOR *other, int *comparep);

    /*!
     * Return the ordering relationship between two cursors, testing only
     * for equality: both cursors must have the same data source and have
     * valid keys.
     *
     * @snippet ex_all.c Cursor equality
     *
     * @param cursor the cursor handle
     * @param other another cursor handle
     * @param[out] equalp the status of the comparison: 1 if the cursors
     * refer to the same key, otherwise 0.
     * @errors
     */
    int __F(equals)(WT_CURSOR *cursor, WT_CURSOR *other, int *equalp);

    /*!
     * Return the next record.
     *
     * @snippet ex_all.c Return the next record
     *
     * @param cursor the cursor handle
     * @errors
     */
    int __F(next)(WT_CURSOR *cursor);

    /*!
     * Return the previous record.
     *
     * @snippet ex_all.c Return the previous record
     *
     * @param cursor the cursor handle
     * @errors
     */
    int __F(prev)(WT_CURSOR *cursor);

    /*!
     * Reset the cursor. Any resources held by the cursor are released,
     * and the cursor's key and position are no longer valid. Subsequent
     * iterations with WT_CURSOR::next will move to the first record, or
     * with WT_CURSOR::prev will move to the last record.
     *
     * In the case of a statistics cursor, resetting the cursor refreshes
     * the statistics information returned. Resetting a session statistics
     * cursor resets all the session statistics values to zero.
     *
     * @snippet ex_all.c Reset the cursor
     *
     * @param cursor the cursor handle
     * @errors
     */
    int __F(reset)(WT_CURSOR *cursor);

    /*!
     * Return the record matching the key. The key must first be set.
     *
     * @snippet ex_all.c Search for an exact match
     *
     * On success, the cursor ends positioned at the returned record; to
     * minimize cursor resources, the WT_CURSOR::reset method should be
     * called as soon as the record has been retrieved and the cursor no
     * longer needs that position.
     *
     * @param cursor the cursor handle
     * @errors
     */
    int __F(search)(WT_CURSOR *cursor);

    /*!
     * Return the record matching the key if it exists, or an adjacent
     * record.  An adjacent record is either the smallest record larger
     * than the key or the largest record smaller than the key (in other
     * words, a logically adjacent key).
     *
     * The key must first be set.
     *
     * An example of a search for an exact or adjacent match:
     *
     * @snippet ex_all.c Search for an exact or adjacent match
     *
     * An example of a forward scan through the table, where all keys
     * greater than or equal to a specified prefix are included in the
     * scan:
     *
     * @snippet ex_all.c Forward scan greater than or equal
     *
     * An example of a backward scan through the table, where all keys
     * less than a specified prefix are included in the scan:
     *
     * @snippet ex_all.c Backward scan less than
     *
     * On success, the cursor ends positioned at the returned record; to
     * minimize cursor resources, the WT_CURSOR::reset method should be
     * called as soon as the record has been retrieved and the cursor no
     * longer needs that position.
     *
     * @param cursor the cursor handle
     * @param exactp the status of the search: 0 if an exact match is
     * found, < 0 if a smaller key is returned, > 0 if a larger key is
     * returned
     * @errors
     */
    int __F(search_near)(WT_CURSOR *cursor, int *exactp);
    /*! @} */

    /*!
     * @name Data modification
     * @{
     */
    /*!
     * Insert a record and optionally update an existing record.
     *
     * If the cursor was configured with "overwrite=true" (the default),
     * both the key and value must be set; if the record already exists,
     * the key's value will be updated, otherwise, the record will be
     * inserted.
     *
     * @snippet ex_all.c Insert a new record or overwrite an existing record
     *
     * If the cursor was not configured with "overwrite=true", both the key
     * and value must be set and the record must not already exist; the
     * record will be inserted. If the record already exists, the
     * ::WT_DUPLICATE_KEY error is returned and the value found in the tree
     * can be retrieved using WT_CURSOR::get_value.
     *
     * @snippet ex_all.c Insert a new record and fail if the record exists
     *
     * If a cursor with record number keys was configured with
     * "append=true" (not the default), the value must be set; a new record
     * will be appended and the new record number can be retrieved using
     * WT_CURSOR::get_key.
     *
     * @snippet ex_all.c Insert a new record and assign a record number
     *
     * The cursor ends with no position, and a subsequent call to the
     * WT_CURSOR::next (WT_CURSOR::prev) method will iterate from the
     * beginning (end) of the table.
     *
     * If the cursor does not have record number keys or was not configured
     * with "append=true", the cursor ends with no key set and a subsequent
     * call to the WT_CURSOR::get_key method will fail. The cursor ends with
     * no value set and a subsequent call to the WT_CURSOR::get_value method
     * will fail, except for the ::WT_DUPLICATE_KEY error return, in which
     * case the value currently stored for the key can be retrieved.
     *
     * Inserting a new record after the current maximum record in a
     * fixed-length bit field column-store (that is, a store with an
     * 'r' type key and 't' type value) will implicitly create the missing
     * records as records with a value of 0.
     *
     * When loading a large amount of data into a new object, using
     * a cursor with the \c bulk configuration string enabled and
     * loading the data in sorted order will be much faster than doing
     * out-of-order inserts.  See @ref tune_bulk_load for more information.
     *
     * The maximum length of a single column stored in a table is not fixed
     * (as it partially depends on the underlying file configuration), but
     * is always a small number of bytes less than 4GB.
     *
     * The WT_CURSOR::insert method can only be used at snapshot isolation.
     *
     * @param cursor the cursor handle
     * @errors
     * In particular, if \c overwrite=false is configured and a record with
     * the specified key already exists, ::WT_DUPLICATE_KEY is returned.
     * Also, if \c in_memory is configured for the database and the insert
     * requires more than the configured cache size to complete,
     * ::WT_CACHE_FULL is returned.
     */
    int __F(insert)(WT_CURSOR *cursor);

    /*!
     * Modify an existing record. Both the key and value must be set and the record must
     * already exist.
     *
     * Modifications are specified in WT_MODIFY structures. Modifications
     * are applied in order and later modifications can update earlier ones.
     *
     * The modify method is only supported on strings (value format type
     * \c S), or raw byte arrays accessed using a WT_ITEM structure (value
     * format type \c u).
     *
     * The WT_CURSOR::modify method stores a change record in cache and writes a change record
     * to the log instead of the usual complete values. Using WT_CURSOR::modify will result in
     * slower reads, and slower writes than the WT_CURSOR::insert or WT_CURSOR::update methods,
     * because of the need to assemble the complete value in both the read and write paths. The
     * WT_CURSOR::modify method is intended for applications where memory and log amplification
     * are issues (in other words, applications where there is cache or I/O pressure and the
     * application wants to trade performance for a smaller working set in cache and smaller
     * log records).
     *
     * @snippet ex_all.c Modify an existing record
     *
     * On success, the cursor ends positioned at the modified record; to
     * minimize cursor resources, the WT_CURSOR::reset method should be
     * called as soon as the cursor no longer needs that position.
     *
     * The maximum length of a single column stored in a table is not fixed
     * (as it partially depends on the underlying file configuration), but
     * is always a small number of bytes less than 4GB.
     *
     * The WT_CURSOR::modify method can only be used at snapshot isolation.
     *
     * @param cursor the cursor handle
     * @param entries an array of modification data structures
     * @param nentries the number of modification data structures
     * @errors
     * In particular, if \c in_memory is configured for the database and
     * the modify requires more than the configured cache size to complete,
     * ::WT_CACHE_FULL is returned.
     */
    int __F(modify)(WT_CURSOR *cursor, WT_MODIFY *entries, int nentries);

    /*!
     * Update an existing record and optionally insert a record.
     *
     * If the cursor was configured with "overwrite=true" (the default),
     * both the key and value must be set; if the record already exists, the
     * key's value will be updated, otherwise, the record will be inserted.
     *
     * @snippet ex_all.c Update an existing record or insert a new record
     *
     * If the cursor was not configured with "overwrite=true", both the key
     * and value must be set and the record must already exist; the
     * record will be updated.
     *
     * @snippet ex_all.c Update an existing record and fail if DNE
     *
     * On success, the cursor ends positioned at the modified record; to
     * minimize cursor resources, the WT_CURSOR::reset method should be
     * called as soon as the cursor no longer needs that position. (The
     * WT_CURSOR::insert method never keeps a cursor position and may be
     * more efficient for that reason.)
     *
     * The maximum length of a single column stored in a table is not fixed
     * (as it partially depends on the underlying file configuration), but
     * is always a small number of bytes less than 4GB.
     *
     * The WT_CURSOR::update method can only be used at snapshot isolation.
     *
     * @param cursor the cursor handle
     * @errors
     * In particular, if \c overwrite=false is configured and no record with
     * the specified key exists, ::WT_NOTFOUND is returned.
     * Also, if \c in_memory is configured for the database and the update
     * requires more than the configured cache size to complete,
     * ::WT_CACHE_FULL is returned.
     */
    int __F(update)(WT_CURSOR *cursor);

    /*!
     * Remove a record.
     *
     * The key must be set; the key's record will be removed if it exists.
     *
     * @snippet ex_all.c Remove a record
     *
     * Any cursor position does not change: if the cursor was positioned
     * before the WT_CURSOR::remove call, the cursor remains positioned
     * at the removed record; to minimize cursor resources, the
     * WT_CURSOR::reset method should be called as soon as the cursor no
     * longer needs that position. If the cursor was not positioned before
     * the WT_CURSOR::remove call, the cursor ends with no position, and a
     * subsequent call to the WT_CURSOR::next (WT_CURSOR::prev) method will
     * iterate from the beginning (end) of the table.
     *
     * @snippet ex_all.c Remove a record and fail if DNE
     *
     * Removing a record in a fixed-length bit field column-store
     * (that is, a store with an 'r' type key and 't' type value) is
     * identical to setting the record's value to 0.
     *
     * The WT_CURSOR::remove method can only be used at snapshot isolation.
     *
     * @param cursor the cursor handle
     * @errors
     */
    int __F(remove)(WT_CURSOR *cursor);

    /*!
     * Reserve an existing record so a subsequent write is less likely to
     * fail due to a conflict between concurrent operations.
     *
     * The key must first be set and the record must already exist.
     *
     * Note that reserve works by doing a special update operation that is
     * not logged and does not change the value of the record. This update
     * is aborted when the enclosing transaction ends regardless of whether
     * it commits or rolls back. Given that, reserve can only be used to
     * detect conflicts between transactions that execute concurrently. It
     * cannot detect all logical conflicts between transactions. For that,
     * some update to the record must be committed.
     *
     * @snippet ex_all.c Reserve a record
     *
     * On success, the cursor ends positioned at the specified record; to
     * minimize cursor resources, the WT_CURSOR::reset method should be
     * called as soon as the cursor no longer needs that position.
     *
     * @param cursor the cursor handle
     * @errors
     */
    int __F(reserve)(WT_CURSOR *cursor);
    /*! @} */

#ifndef DOXYGEN
    /*!
     * If the cursor is opened on a checkpoint, return a unique identifier for the checkpoint;
     * otherwise return 0.
     *
     * This allows applications to confirm that checkpoint cursors opened on default checkpoints
     * in different objects reference the same database checkpoint.
     *
     * @param cursor the cursor handle
     * @errors
     */
    uint64_t __F(checkpoint_id)(WT_CURSOR *cursor);
#endif

    /*!
     * Close the cursor.
     *
     * This releases the resources associated with the cursor handle.
     * Cursors are closed implicitly by ending the enclosing connection or
     * closing the session in which they were opened.
     *
     * @snippet ex_all.c Close the cursor
     *
     * @param cursor the cursor handle
     * @errors
     */
    int __F(close)(WT_CURSOR *cursor);

    /*!
     * Get the table's largest key, ignoring visibility. This method is only supported by
     * file: or table: objects. The cursor ends with no position.
     *
     * @snippet ex_all.c Get the table's largest key
     *
     * @param cursor the cursor handle
     * @errors
     */
    int __F(largest_key)(WT_CURSOR *cursor);

    /*!
     * Reconfigure the cursor.
     *
     * The cursor is reset.
     *
     * @snippet ex_all.c Reconfigure a cursor
     *
     * @param cursor the cursor handle
     * @configstart{WT_CURSOR.reconfigure, see dist/api_data.py}
     * @config{append, append written values as new records\, giving each a new record number key;
     * valid only for cursors with record number keys., a boolean flag; default \c false.}
     * @config{force, forcibly open a new dhandle., a boolean flag; default \c false.}
     * @config{overwrite, configures whether the cursor's insert and update methods check the
     * existing state of the record.  If \c overwrite is \c false\, WT_CURSOR::insert fails with
     * ::WT_DUPLICATE_KEY if the record exists\, and WT_CURSOR::update fails with ::WT_NOTFOUND if
     * the record does not exist., a boolean flag; default \c true.}
     * @configend
     * @errors
     */
    int __F(reconfigure)(WT_CURSOR *cursor, const char *config);

    /*!
     * Set range bounds on the cursor.
     *
     * @param cursor the cursor handle
     * @configstart{WT_CURSOR.bound, see dist/api_data.py}
     * @config{action, configures whether this call into the API will set or clear range bounds on
     * the given cursor.  It takes one of two values\, "set" or "clear". If "set" is specified then
     * "bound" must also be specified.  The keys relevant to the given bound must have been set
     * prior to the call using WT_CURSOR::set_key., a string\, chosen from the following options: \c
     * "clear"\, \c "set"; default \c set.}
     * @config{bound, configures which bound is being operated on.  It takes one of two values\,
     * "lower" or "upper"., a string\, chosen from the following options: \c "lower"\, \c "upper";
     * default empty.}
     * @config{inclusive, configures whether the given bound is inclusive or not., a boolean flag;
     * default \c true.}
     * @configend
     * @errors
     */
    int __F(bound)(WT_CURSOR *cursor, const char *config);

    /*
     * Protected fields, only to be used by cursor implementations.
     */
#if !defined(SWIG) && !defined(DOXYGEN)
    int __F(cache)(WT_CURSOR *cursor);  /* Cache the cursor */
                        /* Reopen a cached cursor */
    int __F(reopen)(WT_CURSOR *cursor, bool check_only);

    uint64_t uri_hash;          /* Hash of URI */

    /*
     * !!!
     * Explicit representations of structures from queue.h.
     * TAILQ_ENTRY(wt_cursor) q;
     */
    struct {
        WT_CURSOR *tqe_next;
        WT_CURSOR **tqe_prev;
    } q;                /* Linked list of WT_CURSORs. */

    uint64_t recno;         /* Record number, normal and raw mode */
    uint8_t raw_recno_buf[WT_INTPACK64_MAXSIZE];

    void    *json_private;      /* JSON specific storage */
    void    *lang_private;      /* Language specific private storage */

    WT_ITEM key, value;
    int saved_err;          /* Saved error in set_{key,value}. */
    /*
     * URI used internally, may differ from the URI provided by the
     * user on open.
     */
    const char *internal_uri;

    /*
     * Lower bound and upper bound buffers that is used for the bound API. Store the key set for
     * either the lower bound and upper bound such that cursor operations can limit the returned key
     * to be within the bounded ranges.
     */
    WT_ITEM lower_bound, upper_bound;

/* AUTOMATIC FLAG VALUE GENERATION START 0 */
#define WT_CURSTD_APPEND        0x000000001ull
#define WT_CURSTD_BOUND_LOWER    0x000000002ull       /* Lower bound. */
#define WT_CURSTD_BOUND_LOWER_INCLUSIVE 0x000000004ull /* Inclusive lower bound. */
#define WT_CURSTD_BOUND_UPPER           0x000000008ull /* Upper bound. */
#define WT_CURSTD_BOUND_UPPER_INCLUSIVE 0x000000010ull /* Inclusive upper bound. */
#define WT_CURSTD_BULK          0x000000020ull
#define WT_CURSTD_CACHEABLE     0x000000040ull
#define WT_CURSTD_CACHED        0x000000080ull
#define WT_CURSTD_CACHED_WITH_MEM 0x000000100ull /* A cached cursor with allocated memory. */
#define WT_CURSTD_DEAD          0x000000200ull
#define WT_CURSTD_DEBUG_COPY_KEY    0x000000400ull
#define WT_CURSTD_DEBUG_COPY_VALUE  0x000000800ull
#define WT_CURSTD_DEBUG_RESET_EVICT 0x000001000ull
#define WT_CURSTD_DUMP_HEX      0x000002000ull
#define WT_CURSTD_DUMP_JSON     0x000004000ull
#define WT_CURSTD_DUMP_PRETTY       0x000008000ull
#define WT_CURSTD_DUMP_PRINT        0x000010000ull
#define WT_CURSTD_DUP_NO_VALUE          0x000020000ull
#define WT_CURSTD_EVICT_REPOSITION     0x000040000ull
#define WT_CURSTD_HS_READ_ACROSS_BTREE 0x000080000ull
#define WT_CURSTD_HS_READ_ALL       0x000100000ull
#define WT_CURSTD_HS_READ_COMMITTED 0x000200000ull
#define WT_CURSTD_IGNORE_TOMBSTONE  0x000400000ull
#define WT_CURSTD_KEY_EXT       0x000800000ull /* Key points out of tree. */
#define WT_CURSTD_KEY_INT       0x001000000ull /* Key points into tree. */
#define WT_CURSTD_KEY_ONLY      0x002000000ull
#define WT_CURSTD_META_INUSE        0x004000000ull
#define WT_CURSTD_OPEN          0x008000000ull
#define WT_CURSTD_OVERWRITE     0x010000000ull
#define WT_CURSTD_RAW           0x020000000ull
#define WT_CURSTD_RAW_SEARCH        0x040000000ull
#define WT_CURSTD_VALUE_EXT     0x080000000ull /* Value points out of tree. */
#define WT_CURSTD_VALUE_INT     0x100000000ull /* Value points into tree. */
#define WT_CURSTD_VERSION_CURSOR    0x200000000ull /* Version cursor. */
/* AUTOMATIC FLAG VALUE GENERATION STOP 64 */
#define WT_CURSTD_KEY_SET   (WT_CURSTD_KEY_EXT | WT_CURSTD_KEY_INT)
#define WT_CURSTD_VALUE_SET (WT_CURSTD_VALUE_EXT | WT_CURSTD_VALUE_INT)
#define WT_CURSTD_BOUND_ALL (WT_CURSTD_BOUND_UPPER | WT_CURSTD_BOUND_UPPER_INCLUSIVE \
| WT_CURSTD_BOUND_LOWER | WT_CURSTD_BOUND_LOWER_INCLUSIVE)
    uint64_t flags;
#endif
};

/*! WT_SESSION::timestamp_transaction_uint timestamp types */
typedef enum {
    WT_TS_TXN_TYPE_COMMIT, /*!< Commit timestamp. */
    WT_TS_TXN_TYPE_DURABLE, /*!< Durable timestamp. */
    WT_TS_TXN_TYPE_PREPARE, /*!< Prepare timestamp. */
    WT_TS_TXN_TYPE_READ /*!< Read timestamp. */
} WT_TS_TXN_TYPE;

/*!
 * All data operations are performed in the context of a WT_SESSION.  This
 * encapsulates the thread and transactional context of the operation.
 *
 * <b>Thread safety:</b> A WT_SESSION handle is not usually shared between
 * threads, see @ref threads for more information.
 */
struct __wt_session {
    /*! The connection for this session. */
    WT_CONNECTION *connection;

    /*
     * Don't expose app_private to non-C language bindings - they have
     * their own way to attach data to an operation.
     */
#if !defined(SWIG)
    /*!
     * A location for applications to store information that will be
     * available in callbacks taking a WT_SESSION handle.
     */
    void *app_private;
#endif

    /*!
     * Close the session handle.
     *
     * This will release the resources associated with the session handle,
     * including rolling back any active transactions and closing any
     * cursors that remain open in the session.
     *
     * @snippet ex_all.c Close a session
     *
     * @param session the session handle
     * @configempty{WT_SESSION.close, see dist/api_data.py}
     * @errors
     */
    int __F(close)(WT_SESSION *session, const char *config);

    /*!
     * Reconfigure a session handle.
     *
     * Only configurations listed in the method arguments are modified, other configurations
     * remain in their current state. This method additionally resets the cursors associated
     * with the session. Transaction-related configurations can only be modified when no transaction
     * is active.
     *
     * @snippet ex_all.c Reconfigure a session
     *
     * @param session the session handle
     * @configstart{WT_SESSION.reconfigure, see dist/api_data.py}
     * @config{cache_cursors, enable caching of cursors for reuse.  Any calls to WT_CURSOR::close
     * for a cursor created in this session will mark the cursor as cached and keep it available to
     * be reused for later calls to WT_SESSION::open_cursor.  Cached cursors may be eventually
     * closed.  This value is inherited from ::wiredtiger_open \c cache_cursors., a boolean flag;
     * default \c true.}
     * @config{cache_max_wait_ms, the maximum number of milliseconds an application thread will wait
     * for space to be available in cache before giving up.  Default value will be the global
     * setting of the connection config.  0 will wait forever.  1 will never wait., an integer
     * greater than or equal to \c 0; default \c 0.}
     * @config{debug = (, configure debug specific behavior on a session.  Generally only used for
     * internal testing purposes., a set of related configuration options defined as follows.}
     * @config{&nbsp;&nbsp;&nbsp;&nbsp;checkpoint_fail_before_turtle_update, Fail before writing a
     * turtle file at the end of a checkpoint., a boolean flag; default \c false.}
     * @config{&nbsp;&nbsp;&nbsp;&nbsp;release_evict_page, Configure the session to evict the page
     * when it is released and no longer needed., a boolean flag; default \c false.}
     * @config{ ),,}
     * @config{ignore_cache_size, when set\, operations performed by this session ignore the cache
     * size and are not blocked when the cache is full.  Note that use of this option for operations
     * that create cache pressure can starve ordinary sessions that obey the cache size., a boolean
     * flag; default \c false.}
     * @config{isolation, the default isolation level for operations in this session., a string\,
     * chosen from the following options: \c "read-uncommitted"\, \c "read-committed"\, \c
     * "snapshot"; default \c snapshot.}
     * @config{prefetch = (, Enable automatic detection of scans by applications\, and attempt to
     * pre-fetch future content into the cache., a set of related configuration options defined as
     * follows.}
     * @config{&nbsp;&nbsp;&nbsp;&nbsp;enabled, whether pre-fetch is enabled for this
     * session., a boolean flag; default \c false.}
     * @config{ ),,}
     * @configend
     * @errors
     */
    int __F(reconfigure)(WT_SESSION *session, const char *config);

    /*!
     * Return information about an error as a string.
     *
     * @snippet ex_all.c Display an error thread safe
     *
     * @param session the session handle
     * @param error a return value from a WiredTiger, ISO C, or POSIX
     * standard API call
     * @returns a string representation of the error
     */
    const char *__F(strerror)(WT_SESSION *session, int error);

    /*!
     * @name Cursor handles
     * @{
     */

    /*!
     * Open a new cursor on a data source or duplicate an existing cursor.
     *
     * @snippet ex_all.c Open a cursor
     *
     * An existing cursor can be duplicated by passing it as the \c to_dup
     * parameter and setting the \c uri parameter to \c NULL:
     *
     * @snippet ex_all.c Duplicate a cursor
     *
     * Cursors being duplicated must have a key set, and successfully
     * duplicated cursors are positioned at the same place in the data
     * source as the original.
     *
     * Cursor handles should be discarded by calling WT_CURSOR::close.
     *
     * Cursors capable of supporting transactional operations operate in the
     * context of the current transaction, if any.
     *
     * WT_SESSION::rollback_transaction implicitly resets all cursors associated with the
         * session.
     *
     * Cursors are relatively light-weight objects but may hold references
     * to heavier-weight objects; applications should re-use cursors when
     * possible, but instantiating new cursors is not so expensive that
     * applications need to cache cursors at all cost.
     *
     * @param session the session handle
     * @param uri the data source on which the cursor operates; cursors
     *  are usually opened on tables, however, cursors can be opened on
     *  any data source, regardless of whether it is ultimately stored
     *  in a table.  Some cursor types may have limited functionality
     *  (for example, they may be read-only or not support transactional
     *  updates).  See @ref data_sources for more information.
     *  <br>
     *  @copydoc doc_cursor_types
     * @param to_dup a cursor to duplicate or gather statistics on
     * @configstart{WT_SESSION.open_cursor, see dist/api_data.py}
     * @config{append, append written values as new records\, giving each a new record number key;
     * valid only for cursors with record number keys., a boolean flag; default \c false.}
     * @config{bulk, configure the cursor for bulk-loading\, a fast\, initial load path (see @ref
     * tune_bulk_load for more information). Bulk-load may only be used for newly created objects
     * and applications should use the WT_CURSOR::insert method to insert rows.  When bulk-loading\,
     * rows must be loaded in sorted order.  The value is usually a true/false flag; when
     * bulk-loading fixed-length column store objects\, the special value \c bitmap allows chunks of
     * a memory resident bitmap to be loaded directly into a file by passing a \c WT_ITEM to
     * WT_CURSOR::set_value where the \c size field indicates the number of records in the bitmap
     * (as specified by the object's \c value_format configuration). Bulk-loaded bitmap values must
     * end on a byte boundary relative to the bit count (except for the last set of values loaded).,
     * a string; default \c false.}
     * @config{checkpoint, the name of a checkpoint to open.  (The reserved name
     * "WiredTigerCheckpoint" opens the most recent checkpoint taken for the object.) The cursor
     * does not support data modification., a string; default empty.}
     * @config{debug = (, configure debug specific behavior on a cursor.  Generally only used for
     * internal testing purposes., a set of related configuration options defined as follows.}
     * @config{&nbsp;&nbsp;&nbsp;&nbsp;dump_version = (, open a version cursor\, which is a debug
     * cursor on a table that enables iteration through the history of values for all the keys., a
     * set of related configuration options defined as follows.}
     * @config{&nbsp;&nbsp;&nbsp;&nbsp;
     * ),,}
     * @config{&nbsp;&nbsp;&nbsp;&nbsp;release_evict, Configure the cursor to evict the page
     * positioned on when the reset API call is used., a boolean flag; default \c false.}
     * @config{
     * ),,}
     * @config{dump, configure the cursor for dump format inputs and outputs: "hex" selects a simple
     * hexadecimal format\, "json" selects a JSON format with each record formatted as fields named
     * by column names if available\, "pretty" selects a human-readable format (making it
     * incompatible with the "load")\, "pretty_hex" is similar to "pretty" (also incompatible with
     * "load") except raw byte data elements will be printed like "hex" format\, and "print" selects
     * a format where only non-printing characters are hexadecimal encoded.  These formats are
     * compatible with the @ref util_dump and @ref util_load commands., a string\, chosen from the
     * following options: \c "hex"\, \c "json"\, \c "pretty"\, \c "pretty_hex"\, \c "print"; default
     * empty.}
     * @config{force, forcibly open a new dhandle., a boolean flag; default \c false.}
     * @config{incremental = (, configure the cursor for block incremental backup usage.  These
     * formats are only compatible with the backup data source; see @ref backup., a set of related
     * configuration options defined as follows.}
     * @config{&nbsp;&nbsp;&nbsp;&nbsp;consolidate,
     * causes block incremental backup information to be consolidated if adjacent granularity blocks
     * are modified.  If false\, information will be returned in granularity sized blocks only.
     * This must be set on the primary backup cursor and it applies to all files for this backup., a
     * boolean flag; default \c false.}
     * @config{&nbsp;&nbsp;&nbsp;&nbsp;enabled, whether to
     * configure this backup as the starting point for a subsequent incremental backup., a boolean
     * flag; default \c false.}
     * @config{&nbsp;&nbsp;&nbsp;&nbsp;file, the file name when opening a
     * duplicate incremental backup cursor.  That duplicate cursor will return the block
     * modifications relevant to the given file name., a string; default empty.}
     * @config{&nbsp;&nbsp;&nbsp;&nbsp;force_stop, causes all block incremental backup information
     * to be released.  This is on an open_cursor call and the resources will be released when this
     * cursor is closed.  No other operations should be done on this open cursor., a boolean flag;
     * default \c false.}
     * @config{&nbsp;&nbsp;&nbsp;&nbsp;granularity, this setting manages the
     * granularity of how WiredTiger maintains modification maps internally.  The larger the
     * granularity\, the smaller amount of information WiredTiger need to maintain., an integer
     * between \c 4KB and \c 2GB; default \c 16MB.}
     * @config{&nbsp;&nbsp;&nbsp;&nbsp;src_id, a string
     * that identifies a previous checkpoint backup source as the source of this incremental backup.
     * This identifier must have already been created by use of the 'this_id' configuration in an
     * earlier backup.  A source id is required to begin an incremental backup., a string; default
     * empty.}
     * @config{&nbsp;&nbsp;&nbsp;&nbsp;this_id, a string that identifies the current system
     * state as a future backup source for an incremental backup via \c src_id.  This identifier is
     * required when opening an incremental backup cursor and an error will be returned if one is
     * not provided.  The identifiers can be any text string\, but should be unique., a string;
     * default empty.}
     * @config{ ),,}
     * @config{next_random, configure the cursor to return a pseudo-random record from the object
     * when the WT_CURSOR::next method is called; valid only for row-store cursors.  See @ref
     * cursor_random for details., a boolean flag; default \c false.}
     * @config{next_random_sample_size, cursors configured by \c next_random to return pseudo-random
     * records from the object randomly select from the entire object\, by default.  Setting \c
     * next_random_sample_size to a non-zero value sets the number of samples the application
     * expects to take using the \c next_random cursor.  A cursor configured with both \c
     * next_random and \c next_random_sample_size attempts to divide the object into \c
     * next_random_sample_size equal-sized pieces\, and each retrieval returns a record from one of
     * those pieces.  See @ref cursor_random for details., a string; default \c 0.}
     * @config{next_random_seed, configure the cursor to set an initial random seed when using \c
     * next_random configuration.  This is used for testing purposes only.  See @ref cursor_random
     * for details., a string; default \c 0.}
     * @config{overwrite, configures whether the cursor's insert and update methods check the
     * existing state of the record.  If \c overwrite is \c false\, WT_CURSOR::insert fails with
     * ::WT_DUPLICATE_KEY if the record exists\, and WT_CURSOR::update fails with ::WT_NOTFOUND if
     * the record does not exist., a boolean flag; default \c true.}
     * @config{raw, ignore the encodings for the key and value\, manage data as if the formats were
     * \c "u". See @ref cursor_raw for details., a boolean flag; default \c false.}
     * @config{read_once, results that are brought into cache from disk by this cursor will be given
     * less priority in the cache., a boolean flag; default \c false.}
     * @config{readonly, only query operations are supported by this cursor.  An error is returned
     * if a modification is attempted using the cursor.  The default is false for all cursor types
     * except for metadata cursors and checkpoint cursors., a boolean flag; default \c false.}
     * @config{statistics, Specify the statistics to be gathered.  Choosing "all" gathers statistics
     * regardless of cost and may include traversing on-disk files; "fast" gathers a subset of
     * relatively inexpensive statistics.  The selection must agree with the database \c statistics
     * configuration specified to ::wiredtiger_open or WT_CONNECTION::reconfigure.  For example\,
     * "all" or "fast" can be configured when the database is configured with "all"\, but the cursor
     * open will fail if "all" is specified when the database is configured with "fast"\, and the
     * cursor open will fail in all cases when the database is configured with "none". If "size" is
     * configured\, only the underlying size of the object on disk is filled in and the object is
     * not opened.  If \c statistics is not configured\, the default configuration is the database
     * configuration.  The "clear" configuration resets statistics after gathering them\, where
     * appropriate (for example\, a cache size statistic is not cleared\, while the count of cursor
     * insert operations will be cleared). See @ref statistics for more information., a list\, with
     * values chosen from the following options: \c "all"\, \c "cache_walk"\, \c "fast"\, \c
     * "clear"\, \c "size"\, \c "tree_walk"; default empty.}
     * @config{target, if non-empty\, back up the given list of objects; valid only for a backup
     * data source., a list of strings; default empty.}
     * @configend
     * @param[out] cursorp a pointer to the newly opened cursor
     * @errors
     */
    int __F(open_cursor)(WT_SESSION *session,
        const char *uri, WT_CURSOR *to_dup, const char *config, WT_CURSOR **cursorp);
    /*! @} */

    /*!
     * @name Table operations
     * @{
     */
    /*!
     * Alter a table.
     *
     * This will allow modification of some table settings after
     * creation.
     *
     * @exclusive
     *
     * @snippet ex_all.c Alter a table
     *
     * @param session the session handle
     * @param name the URI of the object to alter, such as \c "table:stock"
     * @configstart{WT_SESSION.alter, see dist/api_data.py}
     * @config{access_pattern_hint, It is recommended that workloads that consist primarily of
     * updates and/or point queries specify \c random.  Workloads that do many cursor scans through
     * large ranges of data should specify \c sequential and other workloads should specify \c none.
     * The option leads to an appropriate operating system advisory call where available., a
     * string\, chosen from the following options: \c "none"\, \c "random"\, \c "sequential";
     * default \c none.}
     * @config{app_metadata, application-owned metadata for this object., a string; default empty.}
     * @config{assert = (, declare timestamp usage., a set of related configuration options defined
     * as follows.}
     * @config{&nbsp;&nbsp;&nbsp;&nbsp;read_timestamp, if set\, check that timestamps
     * are \c always or \c never used on reads with this table\, writing an error message if the
     * policy is violated.  If the library was built in diagnostic mode\, drop core at the failing
     * check., a string\, chosen from the following options: \c "always"\, \c "never"\, \c "none";
     * default \c none.}
     * @config{ ),,}
     * @config{cache_resident, do not ever evict the object's pages from cache\, see @ref
     * tuning_cache_resident for more information., a boolean flag; default \c false.}
     * @config{log = (, the transaction log configuration for this object.  Only valid if \c log is
     * enabled in ::wiredtiger_open., a set of related configuration options defined as follows.}
     * @config{&nbsp;&nbsp;&nbsp;&nbsp;enabled, if false\, this object has checkpoint-level
     * durability., a boolean flag; default \c true.}
     * @config{ ),,}
     * @config{os_cache_dirty_max, maximum dirty system buffer cache usage\, in bytes.  If
     * non-zero\, schedule writes for dirty blocks belonging to this object in the system buffer
     * cache after that many bytes from this object are written into the buffer cache., an integer
     * greater than or equal to \c 0; default \c 0.}
     * @config{os_cache_max, maximum system buffer cache usage\, in bytes.  If non-zero\, evict
     * object blocks from the system buffer cache after that many bytes from this object are read or
     * written into the buffer cache., an integer greater than or equal to \c 0; default \c 0.}
     * @config{write_timestamp_usage, describe how timestamps are expected to be used on table
     * modifications.  The choices are the default\, which ensures that once timestamps are used for
     * a key\, they are always used\, and also that multiple updates to a key never use decreasing
     * timestamps and \c never which enforces that timestamps are never used for a table.  (The \c
     * always\, \c key_consistent\, \c mixed_mode and \c ordered choices should not be used\, and
     * are retained for backward compatibility.)., a string\, chosen from the following options: \c
     * "always"\, \c "key_consistent"\, \c "mixed_mode"\, \c "never"\, \c "none"\, \c "ordered";
     * default \c none.}
     * @configend
     * @ebusy_errors
     */
    int __F(alter)(WT_SESSION *session,
        const char *name, const char *config);

    /*!
     * Bind values for a compiled configuration.  The bindings hold for API calls in this
     * session that use the compiled string.  Strings passed into this call are not duplicated,
     * the application must ensure that strings remain valid while the bindings are being
     * used.
     *
     * This API may change in future releases.
     *
     * @param session the session handle
     * @param compiled a string returned from WT_CONNECTION::compile_configuration
     * @errors
     */
    int __F(bind_configuration)(WT_SESSION *session, const char *compiled, ...);

    /*!
     * Create a table, column group, index or file.
     *
     * @not_transactional
     *
     * @snippet ex_all.c Create a table
     *
     * @param session the session handle
     * @param name the URI of the object to create, such as
     * \c "table:stock". For a description of URI formats
     * see @ref data_sources.
     * @configstart{WT_SESSION.create, see dist/api_data.py}
     * @config{access_pattern_hint, It is recommended that workloads that consist primarily of
     * updates and/or point queries specify \c random.  Workloads that do many cursor scans through
     * large ranges of data should specify \c sequential and other workloads should specify \c none.
     * The option leads to an appropriate operating system advisory call where available., a
     * string\, chosen from the following options: \c "none"\, \c "random"\, \c "sequential";
     * default \c none.}
     * @config{allocation_size, the file unit allocation size\, in bytes\, must be a power of two;
     * smaller values decrease the file space required by overflow items\, and the default value of
     * 4KB is a good choice absent requirements from the operating system or storage device., an
     * integer between \c 512B and \c 128MB; default \c 4KB.}
     * @config{app_metadata, application-owned metadata for this object., a string; default empty.}
     * @config{assert = (, declare timestamp usage., a set of related configuration options defined
     * as follows.}
     * @config{&nbsp;&nbsp;&nbsp;&nbsp;read_timestamp, if set\, check that timestamps
     * are \c always or \c never used on reads with this table\, writing an error message if the
     * policy is violated.  If the library was built in diagnostic mode\, drop core at the failing
     * check., a string\, chosen from the following options: \c "always"\, \c "never"\, \c "none";
     * default \c none.}
     * @config{ ),,}
     * @config{block_allocation, configure block allocation.  Permitted values are \c "best" or \c
     * "first"; the \c "best" configuration uses a best-fit algorithm\, the \c "first" configuration
     * uses a first-available algorithm during block allocation., a string\, chosen from the
     * following options: \c "best"\, \c "first"; default \c best.}
     * @config{block_compressor, configure a compressor for file blocks.  Permitted values are \c
     * "none" or a custom compression engine name created with WT_CONNECTION::add_compressor.  If
     * WiredTiger has builtin support for \c "lz4"\, \c "snappy"\, \c "zlib" or \c "zstd"
     * compression\, these names are also available.  See @ref compression for more information., a
     * string; default \c none.}
     * @config{block_manager, configure a manager for file blocks.  Permitted values are \c
     * "default" or the disaggregated storage block manager backed by \c PALI., a string\, chosen
     * from the following options: \c "default"\, \c "disagg"; default \c default.}
     * @config{cache_resident, do not ever evict the object's pages from cache\, see @ref
     * tuning_cache_resident for more information., a boolean flag; default \c false.}
     * @config{checksum, configure block checksums; the permitted values are \c on\, \c off\, \c
     * uncompressed and \c unencrypted.  The default is \c on\, in which case all block writes
     * include a checksum subsequently verified when the block is read.  The \c off setting does no
     * checksums\, the \c uncompressed setting only checksums blocks that are not compressed\, and
     * the \c unencrypted setting only checksums blocks that are not encrypted.  See @ref
     * tune_checksum for more information., a string\, chosen from the following options: \c "on"\,
     * \c "off"\, \c "uncompressed"\, \c "unencrypted"; default \c on.}
     * @config{colgroups, comma-separated list of names of column groups.  Each column group is
     * stored separately\, keyed by the primary key of the table.  If no column groups are
     * specified\, all columns are stored together in a single file.  All value columns in the table
     * must appear in at least one column group.  Each column group must be created with a separate
     * call to WT_SESSION::create using a \c colgroup: URI., a list of strings; default empty.}
     * @config{collator, configure custom collation for keys.  Permitted values are \c "none" or a
     * custom collator name created with WT_CONNECTION::add_collator., a string; default \c none.}
     * @config{columns, list of the column names.  Comma-separated list of the form
     * <code>(column[\,...])</code>. For tables\, the number of entries must match the total number
     * of values in \c key_format and \c value_format.  For colgroups and indices\, all column names
     * must appear in the list of columns for the table., a list of strings; default empty.}
     * @config{dictionary, the maximum number of unique values remembered in the
     * row-store/variable-length column-store leaf page value dictionary; see @ref
     * file_formats_compression for more information., an integer greater than or equal to \c 0;
     * default \c 0.}
     * @config{disaggregated = (, configure disaggregated storage for this file., a set of related
     * configuration options defined as follows.}
     * @config{&nbsp;&nbsp;&nbsp;&nbsp;delta_pct, the
     * size threshold (as a percentage) at which a delta will cease to be emitted when reconciling a
     * page.  For example\, if this is set to 20\, the size of a delta is 20 bytes\, and the size of
     * the full page image is 100 bytes\, reconciliation can emit a delta for the page (if various
     * other preconditions are met). Conversely\, if the delta came to 21 bytes\, reconciliation
     * would not emit a delta.  Deltas larger than full pages are permitted for measurement and
     * testing reasons\, and may be disallowed in future., an integer between \c 1 and \c 1000;
     * default \c 20.}
     * @config{&nbsp;&nbsp;&nbsp;&nbsp;max_consecutive_delta, the max consecutive
     * deltas allowed for a single page.  The maximum value is set at 32 (WT_DELTA_LIMIT). If we
     * need to change that\, please change WT_DELTA_LIMIT as well., an integer between \c 1 and \c
     * 32; default \c 32.}
     * @config{ ),,}
     * @config{encryption = (, configure an encryptor for file blocks.  When a table is created\,
     * its encryptor is not implicitly used for any related indices or column groups., a set of
     * related configuration options defined as follows.}
     * @config{&nbsp;&nbsp;&nbsp;&nbsp;keyid, An
     * identifier that identifies a unique instance of the encryptor.  It is stored in clear text\,
     * and thus is available when the WiredTiger database is reopened.  On the first use of a
     * (name\, keyid) combination\, the WT_ENCRYPTOR::customize function is called with the keyid as
     * an argument., a string; default empty.}
     * @config{&nbsp;&nbsp;&nbsp;&nbsp;name, Permitted
     * values are \c "none" or a custom encryption engine name created with
     * WT_CONNECTION::add_encryptor.  See @ref encryption for more information., a string; default
     * \c none.}
     * @config{ ),,}
     * @config{exclusive, explicitly fail with EEXIST if the object exists.  When false (the
     * default)\, if the object exists\, silently fail without creating a new object., a boolean
     * flag; default \c false.}
     * @config{format, the file format., a string\, chosen from the following options: \c "btree";
     * default \c btree.}
     * @config{ignore_in_memory_cache_size, allow update and insert operations to proceed even if
     * the cache is already at capacity.  Only valid in conjunction with in-memory databases.
     * Should be used with caution - this configuration allows WiredTiger to consume memory over the
     * configured cache limit., a boolean flag; default \c false.}
     * @config{immutable, configure the index to be immutable -- that is\, the index is not changed
     * by any update to a record in the table., a boolean flag; default \c false.}
     * @config{import = (, configure import of an existing object into the currently running
     * database., a set of related configuration options defined as follows.}
     * @config{&nbsp;&nbsp;&nbsp;&nbsp;compare_timestamp, allow importing files with timestamps
     * smaller or equal to the configured global timestamps.  Note the history of the files are not
     * imported together and thus snapshot read of historical data will not work with the option
     * "stable_timestamp". (The \c oldest and \c stable arguments are deprecated short-hand for \c
     * oldest_timestamp and \c stable_timestamp\, respectively)., a string\, chosen from the
     * following options: \c "oldest"\, \c "oldest_timestamp"\, \c "stable"\, \c "stable_timestamp";
     * default \c oldest_timestamp.}
     * @config{&nbsp;&nbsp;&nbsp;&nbsp;enabled, whether to import the
     * input URI from disk., a boolean flag; default \c false.}
     * @config{&nbsp;&nbsp;&nbsp;&nbsp;
     * file_metadata, the file configuration extracted from the metadata of the export database., a
     * string; default empty.}
     * @config{&nbsp;&nbsp;&nbsp;&nbsp;metadata_file, a text file that
     * contains all the relevant metadata information for the URI to import.  The file is generated
     * by backup:export cursor., a string; default empty.}
     * @config{&nbsp;&nbsp;&nbsp;&nbsp;
     * panic_corrupt, whether to panic if the metadata given is no longer valid for the table.  Not
     * valid with \c repair=true., a boolean flag; default \c true.}
     * @config{&nbsp;&nbsp;&nbsp;&nbsp;repair, whether to reconstruct the metadata from the raw file
     * content., a boolean flag; default \c false.}
     * @config{ ),,}
     * @config{internal_key_max, This option is no longer supported\, retained for backward
     * compatibility., an integer greater than or equal to \c 0; default \c 0.}
     * @config{internal_key_truncate, configure internal key truncation\, discarding unnecessary
     * trailing bytes on internal keys (ignored for custom collators)., a boolean flag; default \c
     * true.}
     * @config{internal_page_max, the maximum page size for internal nodes\, in bytes; the size must
     * be a multiple of the allocation size and is significant for applications wanting to avoid
     * excessive L2 cache misses while searching the tree.  The page maximum is the bytes of
     * uncompressed data\, that is\, the limit is applied before any block compression is done., an
     * integer between \c 512B and \c 512MB; default \c 4KB.}
     * @config{key_format, the format of the data packed into key items.  See @ref
     * schema_format_types for details.  By default\, the key_format is \c 'u' and applications use
     * WT_ITEM structures to manipulate raw byte arrays.  By default\, records are stored in
     * row-store files: keys of type \c 'r' are record numbers and records referenced by record
     * number are stored in column-store files., a format string; default \c u.}
     * @config{key_gap, This option is no longer supported\, retained for backward compatibility.,
     * an integer greater than or equal to \c 0; default \c 10.}
     * @config{leaf_key_max, the largest key stored in a leaf node\, in bytes.  If set\, keys larger
     * than the specified size are stored as overflow items (which may require additional I/O to
     * access). The default value is one-tenth the size of a newly split leaf page., an integer
     * greater than or equal to \c 0; default \c 0.}
     * @config{leaf_page_max, the maximum page size for leaf nodes\, in bytes; the size must be a
     * multiple of the allocation size\, and is significant for applications wanting to maximize
     * sequential data transfer from a storage device.  The page maximum is the bytes of
     * uncompressed data\, that is\, the limit is applied before any block compression is done.  For
     * fixed-length column store\, the size includes only the bitmap data; pages containing
     * timestamp information can be larger\, and the size is limited to 128KB rather than 512MB., an
     * integer between \c 512B and \c 512MB; default \c 32KB.}
     * @config{leaf_value_max, the largest value stored in a leaf node\, in bytes.  If set\, values
     * larger than the specified size are stored as overflow items (which may require additional I/O
     * to access). If the size is larger than the maximum leaf page size\, the page size is
     * temporarily ignored when large values are written.  The default is one-half the size of a
     * newly split leaf page., an integer greater than or equal to \c 0; default \c 0.}
     * @config{log = (, the transaction log configuration for this object.  Only valid if \c log is
     * enabled in ::wiredtiger_open., a set of related configuration options defined as follows.}
     * @config{&nbsp;&nbsp;&nbsp;&nbsp;enabled, if false\, this object has checkpoint-level
     * durability., a boolean flag; default \c true.}
     * @config{ ),,}
     * @config{memory_page_image_max, the maximum in-memory page image represented by a single
     * storage block.  Depending on compression efficiency\, compression can create storage blocks
     * which require significant resources to re-instantiate in the cache\, penalizing the
     * performance of future point updates.  The value limits the maximum in-memory page image a
     * storage block will need.  If set to 0\, a default of 4 times \c leaf_page_max is used., an
     * integer greater than or equal to \c 0; default \c 0.}
     * @config{memory_page_max, the maximum size a page can grow to in memory before being
     * reconciled to disk.  The specified size will be adjusted to a lower bound of
     * <code>leaf_page_max</code>\, and an upper bound of <code>cache_size / 10</code>. This limit
     * is soft - it is possible for pages to be temporarily larger than this value., an integer
     * between \c 512B and \c 10TB; default \c 5MB.}
     * @config{os_cache_dirty_max, maximum dirty system buffer cache usage\, in bytes.  If
     * non-zero\, schedule writes for dirty blocks belonging to this object in the system buffer
     * cache after that many bytes from this object are written into the buffer cache., an integer
     * greater than or equal to \c 0; default \c 0.}
     * @config{os_cache_max, maximum system buffer cache usage\, in bytes.  If non-zero\, evict
     * object blocks from the system buffer cache after that many bytes from this object are read or
     * written into the buffer cache., an integer greater than or equal to \c 0; default \c 0.}
     * @config{prefix_compression, configure prefix compression on row-store leaf pages., a boolean
     * flag; default \c false.}
     * @config{prefix_compression_min, minimum gain before prefix compression will be used on
     * row-store leaf pages., an integer greater than or equal to \c 0; default \c 4.}
     * @config{split_pct, the Btree page split size as a percentage of the maximum Btree page size\,
     * that is\, when a Btree page is split\, it will be split into smaller pages\, where each page
     * is the specified percentage of the maximum Btree page size., an integer between \c 50 and \c
     * 100; default \c 90.}
     * @config{tiered_storage = (, configure a storage source for this table., a set of related
     * configuration options defined as follows.}
     * @config{&nbsp;&nbsp;&nbsp;&nbsp;auth_token,
     * authentication string identifier., a string; default empty.}
     * @config{&nbsp;&nbsp;&nbsp;&nbsp;
     * bucket, the bucket indicating the location for this table., a string; default empty.}
     * @config{&nbsp;&nbsp;&nbsp;&nbsp;bucket_prefix, the unique bucket prefix for this table., a
     * string; default empty.}
     * @config{&nbsp;&nbsp;&nbsp;&nbsp;cache_directory, a directory to store
     * locally cached versions of files in the storage source.  By default\, it is named with \c
     * "-cache" appended to the bucket name.  A relative directory name is relative to the home
     * directory., a string; default empty.}
     * @config{&nbsp;&nbsp;&nbsp;&nbsp;local_retention, time
     * in seconds to retain data on tiered storage on the local tier for faster read access., an
     * integer between \c 0 and \c 10000; default \c 300.}
     * @config{&nbsp;&nbsp;&nbsp;&nbsp;name,
     * permitted values are \c "none" or a custom storage source name created with
     * WT_CONNECTION::add_storage_source.  See @ref custom_storage_sources for more information., a
     * string; default \c none.}
     * @config{&nbsp;&nbsp;&nbsp;&nbsp;shared, enable sharing tiered
     * tables across other WiredTiger instances., a boolean flag; default \c false.}
     * @config{ ),,}
     * @config{type, set the type of data source used to store a column group\, index or simple
     * table.  By default\, a \c "file:" URI is derived from the object name.  The \c type
     * configuration can be used to switch to a different data source or an extension configured by
     * the application., a string; default \c file.}
     * @config{value_format, the format of the data packed into value items.  See @ref
     * schema_format_types for details.  By default\, the value_format is \c 'u' and applications
     * use a WT_ITEM structure to manipulate raw byte arrays.  Value items of type 't' are
     * bitfields\, and when configured with record number type keys\, will be stored using a
     * fixed-length store., a format string; default \c u.}
     * @config{write_timestamp_usage, describe how timestamps are expected to be used on table
     * modifications.  The choices are the default\, which ensures that once timestamps are used for
     * a key\, they are always used\, and also that multiple updates to a key never use decreasing
     * timestamps and \c never which enforces that timestamps are never used for a table.  (The \c
     * always\, \c key_consistent\, \c mixed_mode and \c ordered choices should not be used\, and
     * are retained for backward compatibility.)., a string\, chosen from the following options: \c
     * "always"\, \c "key_consistent"\, \c "mixed_mode"\, \c "never"\, \c "none"\, \c "ordered";
     * default \c none.}
     * @configend
     * @errors
     */
    int __F(create)(WT_SESSION *session,
        const char *name, const char *config);

    /*!
     * Compact a live row- or column-store btree.
     *
     * @snippet ex_all.c Compact a table
     *
     * @param session the session handle
     * @param name the URI of the object to compact, such as
     * \c "table:stock"
     * @configstart{WT_SESSION.compact, see dist/api_data.py}
     * @config{background, enable/disabled the background compaction server., a boolean flag;
     * default empty.}
     * @config{dryrun, run only the estimation phase of compact., a boolean flag; default \c false.}
     * @config{exclude, list of table objects to be excluded from background compaction.  The list
     * is immutable and only applied when the background compaction gets enabled.  The list is not
     * saved between the calls and needs to be reapplied each time the service is enabled.  The
     * individual objects in the list can only be of the \c table: URI type., a list of strings;
     * default empty.}
     * @config{free_space_target, minimum amount of space recoverable for compaction to proceed., an
     * integer greater than or equal to \c 1MB; default \c 20MB.}
     * @config{run_once, configure background compaction server to run once.  In this mode\,
     * compaction is always attempted on each table unless explicitly excluded., a boolean flag;
     * default \c false.}
     * @config{timeout, maximum amount of time to allow for compact in seconds.  The actual amount
     * of time spent in compact may exceed the configured value.  A value of zero disables the
     * timeout., an integer; default \c 1200.}
     * @configend
     * @errors
     */
    int __F(compact)(WT_SESSION *session,
        const char *name, const char *config);

    /*!
     * Drop (delete) a table.
     *
     * @exclusive
     *
     * @not_transactional
     *
     * @snippet ex_all.c Drop a table
     *
     * @param session the session handle
     * @param name the URI of the object to drop, such as \c "table:stock"
     * @configstart{WT_SESSION.drop, see dist/api_data.py}
     * @config{force, return success if the object does not exist., a boolean flag; default \c
     * false.}
     * @config{remove_files, if the underlying files should be removed., a boolean flag; default \c
     * true.}
     * @configend
     * @ebusy_errors
     */
    int __F(drop)(WT_SESSION *session,
        const char *name, const char *config);

    /*!
     * Flush the log.
     *
     * WT_SESSION::log_flush will fail if logging is not enabled.
     *
     * @param session the session handle
     * @configstart{WT_SESSION.log_flush, see dist/api_data.py}
     * @config{sync, forcibly flush the log and wait for it to achieve the synchronization level
     * specified.  The \c off setting forces any buffered log records to be written to the file
     * system.  The \c on setting forces log records to be written to the storage device., a
     * string\, chosen from the following options: \c "off"\, \c "on"; default \c on.}
     * @configend
     * @errors
     */
    int __F(log_flush)(WT_SESSION *session, const char *config);

    /*!
     * Insert a ::WT_LOGREC_MESSAGE type record in the database log files
     * (the database must be configured for logging when this method is
     * called).
     *
     * @param session the session handle
     * @param format a printf format specifier
     * @errors
     */
    int __F(log_printf)(WT_SESSION *session, const char *format, ...);

    /*!
     * Reset the session handle.
     *
     * This method resets the cursors associated with the session, clears session statistics and
     * discards cached resources. No session configurations are modified (or reset to their
     * default values). WT_SESSION::reset will fail if a transaction is in progress in the
     * session.
     *
     * @snippet ex_all.c Reset the session
     *
     * @param session the session handle
     * @errors
     */
    int __F(reset)(WT_SESSION *session);

    /*!
     * Salvage a table.
     *
     * Salvage rebuilds the file or files which comprise a table,
     * discarding any corrupted file blocks.
     *
     * When salvage is done, previously deleted records may re-appear, and
     * inserted records may disappear, so salvage should not be run
     * unless it is known to be necessary.  Normally, salvage should be
     * called after a table or file has been corrupted, as reported by the
     * WT_SESSION::verify method.
     *
     * Files are rebuilt in place. The salvage method overwrites the
     * existing files.
     *
     * @exclusive
     *
     * @snippet ex_all.c Salvage a table
     *
     * @param session the session handle
     * @param name the URI of the table or file to salvage
     * @configstart{WT_SESSION.salvage, see dist/api_data.py}
     * @config{force, force salvage even of files that do not appear to be WiredTiger files., a
     * boolean flag; default \c false.}
     * @configend
     * @ebusy_errors
     */
    int __F(salvage)(WT_SESSION *session,
        const char *name, const char *config);

    /*!
     * Truncate a file, table, cursor range, or backup cursor
     *
     * Truncate a table or file.
     * @snippet ex_all.c Truncate a table
     *
     * Truncate a cursor range.  When truncating based on a cursor position,
     * it is not required the cursor reference a record in the object, only
     * that the key be set.  This allows applications to discard portions of
     * the object name space without knowing exactly what records the object
     * contains. The start and stop points are both inclusive; that is, the
     * key set in the start cursor is the first record to be deleted and the
     * key set in the stop cursor is the last.
     *
     * @snippet ex_all.c Truncate a range
     *
     * Range truncate is implemented as a "scan and write" operation, specifically without range
     * locks. Inserts or other operations in the range, as well as operations before or after
     * the range when no explicit starting or ending key is set, are not well defined: conflicts
     * may be detected or both transactions may commit. If both commit, there's a failure and
     * recovery runs, the result may be different than what was in cache before the crash.
     *
     * The WT_CURSOR::truncate range truncate operation can only be used at snapshot isolation.
     *
     * Any specified cursors end with no position, and subsequent calls to
     * the WT_CURSOR::next (WT_CURSOR::prev) method will iterate from the
     * beginning (end) of the table.
     *
     * @param session the session handle
     * @param name the URI of the table or file to truncate, or \c "log:"
     * for a backup cursor
     * @param start optional cursor marking the first record discarded;
     * if <code>NULL</code>, the truncate starts from the beginning of
     * the object; must be provided when truncating a backup cursor
     * @param stop optional cursor marking the last record discarded;
     * if <code>NULL</code>, the truncate continues to the end of the
     * object; ignored when truncating a backup cursor
     * @configempty{WT_SESSION.truncate, see dist/api_data.py}
     * @errors
     */
    int __F(truncate)(WT_SESSION *session,
        const char *name, WT_CURSOR *start, WT_CURSOR *stop, const char *config);

    /*!
     * Verify a table.
     *
     * Verify reports if a file, or the files that comprise a table, have been corrupted.
     * The WT_SESSION::salvage method can be used to repair a corrupted file.
     *
     * @snippet ex_all.c Verify a table
     *
     * @exclusive
     *
     * @param session the session handle
     * @param name the URI of the table or file to verify, optional if verifying the history
     * store
     * @configstart{WT_SESSION.verify, see dist/api_data.py}
     * @config{do_not_clear_txn_id, Turn off transaction id clearing\, intended for debugging and
     * better diagnosis of crashes or failures.  Note: History store validation is disabled when the
     * configuration is set as visibility rules may not work correctly because the transaction ids
     * are not cleared., a boolean flag; default \c false.}
     * @config{dump_address, Display page addresses\, time windows\, and page types as pages are
     * verified\, using the application's message handler\, intended for debugging., a boolean flag;
     * default \c false.}
     * @config{dump_all_data, Display application data as pages or blocks are verified\, using the
     * application's message handler\, intended for debugging.  Disabling this does not guarantee
     * that no user data will be output., a boolean flag; default \c false.}
     * @config{dump_blocks, Display the contents of on-disk blocks as they are verified\, using the
     * application's message handler\, intended for debugging., a boolean flag; default \c false.}
     * @config{dump_key_data, Display application data keys as pages or blocks are verified\, using
     * the application's message handler\, intended for debugging.  Disabling this does not
     * guarantee that no user data will be output., a boolean flag; default \c false.}
     * @config{dump_layout, Display the layout of the files as they are verified\, using the
     * application's message handler\, intended for debugging; requires optional support from the
     * block manager., a boolean flag; default \c false.}
     * @config{dump_offsets, Display the contents of specific on-disk blocks\, using the
     * application's message handler\, intended for debugging., a list of strings; default empty.}
     * @config{dump_pages, Display the contents of in-memory pages as they are verified\, using the
     * application's message handler\, intended for debugging., a boolean flag; default \c false.}
     * @config{dump_tree_shape, Display the btree shapes as they are verified\, using the
     * application's message handler\, intended for debugging; requires optional support from the
     * block manager., a boolean flag; default \c false.}
     * @config{read_corrupt, A mode that allows verify to continue reading after encountering a
     * checksum error.  It will skip past the corrupt block and continue with the verification
     * process., a boolean flag; default \c false.}
     * @config{stable_timestamp, Ensure that no data has a start timestamp after the stable
     * timestamp\, to be run after rollback_to_stable., a boolean flag; default \c false.}
     * @config{strict, Treat any verification problem as an error; by default\, verify will warn\,
     * but not fail\, in the case of errors that won't affect future behavior (for example\, a
     * leaked block)., a boolean flag; default \c false.}
     * @configend
     * @ebusy_errors
     */
    int __F(verify)(WT_SESSION *session,
        const char *name, const char *config);
    /*! @} */

    /*!
     * @name Transactions
     * @{
     */
    /*!
     * Start a transaction in this session.
     *
     * The transaction remains active until ended by
     * WT_SESSION::commit_transaction or WT_SESSION::rollback_transaction.
     * Operations performed on cursors capable of supporting transactional
     * operations that are already open in this session, or which are opened
     * before the transaction ends, will operate in the context of the
     * transaction.
     *
     * @requires_notransaction
     *
     * @snippet ex_all.c transaction commit/rollback
     *
     * @param session the session handle
     * @configstart{WT_SESSION.begin_transaction, see dist/api_data.py}
     * @config{ignore_prepare, whether to ignore updates by other prepared transactions when doing
     * of read operations of this transaction.  When \c true\, forces the transaction to be
     * read-only.  Use \c force to ignore prepared updates and permit writes (see @ref
     * timestamp_prepare_ignore_prepare for more information)., a string\, chosen from the following
     * options: \c "false"\, \c "force"\, \c "true"; default \c false.}
     * @config{isolation, the isolation level for this transaction; defaults to the session's
     * isolation level., a string\, chosen from the following options: \c "read-uncommitted"\, \c
     * "read-committed"\, \c "snapshot"; default empty.}
     * @config{name, name of the transaction for tracing and debugging., a string; default empty.}
     * @config{no_timestamp, allow a commit without a timestamp\, creating values that have "always
     * existed" and are visible regardless of timestamp.  See @ref timestamp_txn_api., a boolean
     * flag; default \c false.}
     * @config{operation_timeout_ms, when non-zero\, a requested limit on the time taken to complete
     * operations in this transaction.  Time is measured in real time milliseconds from the start of
     * each WiredTiger API call.  There is no guarantee any operation will not take longer than this
     * amount of time.  If WiredTiger notices the limit has been exceeded\, an operation may return
     * a WT_ROLLBACK error.  Default is to have no limit., an integer greater than or equal to \c 0;
     * default \c 0.}
     * @config{priority, priority of the transaction for resolving conflicts.  Transactions with
     * higher values are less likely to abort., an integer between \c -100 and \c 100; default \c
     * 0.}
     * @config{read_timestamp, read using the specified timestamp.  The value must not be older than
     * the current oldest timestamp.  See @ref timestamp_txn_api., a string; default empty.}
     * @config{roundup_timestamps = (, round up timestamps of the transaction., a set of related
     * configuration options defined as follows.}
     * @config{&nbsp;&nbsp;&nbsp;&nbsp;prepared,
     * applicable only for prepared transactions\, and intended only for special-purpose use.  See
     * @ref timestamp_prepare_roundup.  Allows the prepare timestamp and the commit timestamp of
     * this transaction to be rounded up to be no older than the oldest timestamp\, and allows
     * violating the usual restriction that the prepare timestamp must be newer than the stable
     * timestamp.  Specifically: at transaction prepare\, if the prepare timestamp is less than or
     * equal to the oldest timestamp\, the prepare timestamp will be rounded to the oldest
     * timestamp.  Subsequently\, at commit time\, if the commit timestamp is less than the (now
     * rounded) prepare timestamp\, the commit timestamp will be rounded up to it and thus to at
     * least oldest.  Neither timestamp will be checked against the stable timestamp., a boolean
     * flag; default \c false.}
     * @config{&nbsp;&nbsp;&nbsp;&nbsp;read, if the read timestamp is less
     * than the oldest timestamp\, the read timestamp will be rounded up to the oldest timestamp.
     * See @ref timestamp_read_roundup., a boolean flag; default \c false.}
     * @config{ ),,}
     * @config{sync, whether to sync log records when the transaction commits\, inherited from
     * ::wiredtiger_open \c transaction_sync., a boolean flag; default empty.}
     * @configend
     * @errors
     */
    int __F(begin_transaction)(WT_SESSION *session, const char *config);

    /*!
     * Commit the current transaction.
     *
     * A transaction must be in progress when this method is called.
     *
     * If WT_SESSION::commit_transaction returns an error, the transaction
     * was rolled back, not committed, and all cursors associated with the session are reset.
     *
     * @requires_transaction
     *
     * @snippet ex_all.c transaction commit/rollback
     *
     * @param session the session handle
     * @configstart{WT_SESSION.commit_transaction, see dist/api_data.py}
     * @config{commit_timestamp, set the commit timestamp for the current transaction.  For
     * non-prepared transactions\, the value must not be older than the first commit timestamp
     * already set for the current transaction (if any)\, must not be older than the current oldest
     * timestamp\, and must be after the current stable timestamp.  For prepared transactions\, a
     * commit timestamp is required\, must not be older than the prepare timestamp\, and can be set
     * only once.  See @ref timestamp_txn_api and @ref timestamp_prepare., a string; default empty.}
     * @config{durable_timestamp, set the durable timestamp for the current transaction.  Required
     * for the commit of a prepared transaction\, and otherwise not permitted.  The value must also
     * be after the current oldest and stable timestamps and must not be older than the commit
     * timestamp.  See @ref timestamp_prepare., a string; default empty.}
     * @config{operation_timeout_ms, when non-zero\, a requested limit on the time taken to complete
     * operations in this transaction.  Time is measured in real time milliseconds from the start of
     * each WiredTiger API call.  There is no guarantee any operation will not take longer than this
     * amount of time.  If WiredTiger notices the limit has been exceeded\, an operation may return
     * a WT_ROLLBACK error.  Default is to have no limit., an integer greater than or equal to \c 0;
     * default \c 0.}
     * @config{sync, override whether to sync log records when the transaction commits.  The default
     * is inherited from ::wiredtiger_open \c transaction_sync.  The \c off setting does not wait
     * for records to be written or synchronized.  The \c on setting forces log records to be
     * written to the storage device., a string\, chosen from the following options: \c "off"\, \c
     * "on"; default empty.}
     * @configend
     * @errors
     */
    int __F(commit_transaction)(WT_SESSION *session, const char *config);

    /*!
     * Prepare the current transaction.
     *
     * A transaction must be in progress when this method is called.
     *
     * Preparing a transaction will guarantee a subsequent commit will
     * succeed. Only commit and rollback are allowed on a transaction after
     * it has been prepared. The transaction prepare API is designed to
     * support MongoDB exclusively, and guarantees update conflicts have
     * been resolved, but does not guarantee durability.
     *
     * @requires_transaction
     *
     * @snippet ex_all.c transaction prepare
     *
     * @param session the session handle
     * @configstart{WT_SESSION.prepare_transaction, see dist/api_data.py}
     * @config{prepare_timestamp, set the prepare timestamp for the updates of the current
     * transaction.  The value must not be older than any active read timestamps\, and must be newer
     * than the current stable timestamp.  See @ref timestamp_prepare., a string; default empty.}
     * @configend
     * @errors
     */
    int __F(prepare_transaction)(WT_SESSION *session, const char *config);

    /*!
     * Roll back the current transaction.
     *
     * A transaction must be in progress when this method is called.
     *
     * All cursors associated with the session are reset.
     *
     * @requires_transaction
     *
     * @snippet ex_all.c transaction commit/rollback
     *
     * @param session the session handle
     * @configstart{WT_SESSION.rollback_transaction, see dist/api_data.py}
     * @config{operation_timeout_ms, when non-zero\, a requested limit on the time taken to complete
     * operations in this transaction.  Time is measured in real time milliseconds from the start of
     * each WiredTiger API call.  There is no guarantee any operation will not take longer than this
     * amount of time.  If WiredTiger notices the limit has been exceeded\, an operation may return
     * a WT_ROLLBACK error.  Default is to have no limit., an integer greater than or equal to \c 0;
     * default \c 0.}
     * @configend
     * @errors
     */
    int __F(rollback_transaction)(WT_SESSION *session, const char *config);
    /*! @} */

    /*!
     * @name Transaction timestamps
     * @{
     */
    /*!
     * Query the session's transaction timestamp state.
     *
     * The WT_SESSION.query_timestamp method can only be used at snapshot isolation.
     *
     * @param session the session handle
     * @param[out] hex_timestamp a buffer that will be set to the
     * hexadecimal encoding of the timestamp being queried.  Must be large
     * enough to hold a NUL terminated, hex-encoded 8B timestamp (17 bytes).
     * @configstart{WT_SESSION.query_timestamp, see dist/api_data.py}
     * @config{get, specify which timestamp to query: \c commit returns the most recently set
     * commit_timestamp; \c first_commit returns the first set commit_timestamp; \c prepare returns
     * the timestamp used in preparing a transaction; \c read returns the timestamp at which the
     * transaction is reading.  See @ref timestamp_txn_api., a string\, chosen from the following
     * options: \c "commit"\, \c "first_commit"\, \c "prepare"\, \c "read"; default \c read.}
     * @configend
     *
     * A timestamp of 0 is returned if the timestamp is not available or has not been set.
     * @errors
     */
    int __F(query_timestamp)(
        WT_SESSION *session, char *hex_timestamp, const char *config);

    /*!
     * Set a timestamp on a transaction.
     *
     * The WT_SESSION.timestamp_transaction method can only be used at snapshot isolation.
     *
     * @snippet ex_all.c transaction timestamp
     *
     * @requires_transaction
     *
     * @param session the session handle
     * @configstart{WT_SESSION.timestamp_transaction, see dist/api_data.py}
     * @config{commit_timestamp, set the commit timestamp for the current transaction.  For
     * non-prepared transactions\, the value must not be older than the first commit timestamp
     * already set for the current transaction\, if any\, must not be older than the current oldest
     * timestamp and must be after the current stable timestamp.  For prepared transactions\, a
     * commit timestamp is required\, must not be older than the prepare timestamp\, can be set only
     * once\, and must not be set until after the transaction has successfully prepared.  See @ref
     * timestamp_txn_api and @ref timestamp_prepare., a string; default empty.}
     * @config{durable_timestamp, set the durable timestamp for the current transaction.  Required
     * for the commit of a prepared transaction\, and otherwise not permitted.  Can only be set
     * after the transaction has been prepared and a commit timestamp has been set.  The value must
     * be after the current oldest and stable timestamps and must not be older than the commit
     * timestamp.  See @ref timestamp_prepare., a string; default empty.}
     * @config{prepare_timestamp, set the prepare timestamp for the updates of the current
     * transaction.  The value must not be older than any active read timestamps\, and must be newer
     * than the current stable timestamp.  Can be set only once per transaction.  Setting the
     * prepare timestamp does not by itself prepare the transaction\, but does oblige the
     * application to eventually prepare the transaction before committing it.  See @ref
     * timestamp_prepare., a string; default empty.}
     * @config{read_timestamp, read using the specified timestamp.  The value must not be older than
     * the current oldest timestamp.  This can only be set once for a transaction.  See @ref
     * timestamp_txn_api., a string; default empty.}
     * @configend
     * @errors
     */
    int __F(timestamp_transaction)(WT_SESSION *session, const char *config);

    /*!
     * Set a timestamp on a transaction numerically.  Prefer this method over
     * WT_SESSION::timestamp_transaction if the hexadecimal string parsing done in that method
     * becomes a bottleneck.
     *
     * The WT_SESSION.timestamp_transaction_uint method can only be used at snapshot isolation.
     *
     * @snippet ex_all.c transaction timestamp_uint
     *
     * @requires_transaction
     *
     * @param session the session handle
     * @param which the timestamp being set (see ::WT_TS_TXN_TYPE for available options, and
     * WT_SESSION::timestamp_transaction for constraints on the timestamps).
     * @param ts the timestamp.
     * @errors
     */
    int __F(timestamp_transaction_uint)(WT_SESSION *session, WT_TS_TXN_TYPE which,
            uint64_t ts);
    /*! @} */

    /*!
     * @name Transaction support
     * @{
     */
    /*!
     * Write a transactionally consistent snapshot of a database or set of individual objects.
     *
     * When timestamps are not in use, the checkpoint includes all transactions committed
     * before the checkpoint starts. When timestamps are in use and the checkpoint runs with
     * \c use_timestamp=true (the default), updates committed with a timestamp after the
     * \c stable timestamp, in tables configured for checkpoint-level durability, are not
     * included in the checkpoint. Updates committed in tables configured for commit-level
     * durability are always included in the checkpoint. See @ref durability_checkpoint and
     * @ref durability_log for more information.
     *
     * Calling the checkpoint method multiple times serializes the checkpoints; new checkpoint
     * calls wait for running checkpoint calls to complete.
     *
     * Existing named checkpoints may optionally be discarded.
     *
     * @requires_notransaction
     *
     * @snippet ex_all.c Checkpoint examples
     *
     * @param session the session handle
     * @configstart{WT_SESSION.checkpoint, see dist/api_data.py}
     * @config{debug = (, configure debug specific behavior on a checkpoint.  Generally only used
     * for internal testing purposes., a set of related configuration options defined as follows.}
     * @config{&nbsp;&nbsp;&nbsp;&nbsp;checkpoint_cleanup, if true\, checkpoint cleanup thread is
     * triggered to perform the checkpoint cleanup., a boolean flag; default \c false.}
     * @config{&nbsp;&nbsp;&nbsp;&nbsp;checkpoint_crash_point, non-negative number between 0 and
     * 1000 will trigger a controlled crash during the checkpoint process.  Lower values will
     * trigger crashes in the initial phase of checkpoint\, while higher values will result in
     * crashes in the final phase of the checkpoint process., an integer; default \c -1.}
     * @config{
     * ),,}
     * @config{drop, specify a list of checkpoints to drop.  The list may additionally contain one
     * of the following keys: \c "from=all" to drop all checkpoints\, \c "from=<checkpoint>" to drop
     * all checkpoints after and including the named checkpoint\, or \c "to=<checkpoint>" to drop
     * all checkpoints before and including the named checkpoint.  Checkpoints cannot be dropped if
     * open in a cursor.  While a hot backup is in progress\, checkpoints created prior to the start
     * of the backup cannot be dropped., a list of strings; default empty.}
     * @config{flush_tier = (, configure flushing objects to tiered storage after checkpoint.  See
     * @ref tiered_storage., a set of related configuration options defined as follows.}
     * @config{&nbsp;&nbsp;&nbsp;&nbsp;enabled, if true and tiered storage is in use\, perform one
     * iteration of object switching and flushing objects to tiered storage., a boolean flag;
     * default \c false.}
     * @config{&nbsp;&nbsp;&nbsp;&nbsp;force, if false (the default)\, flush_tier
     * of any individual object may be skipped if the underlying object has not been modified since
     * the previous flush_tier.  If true\, this option forces the flush_tier., a boolean flag;
     * default \c false.}
     * @config{&nbsp;&nbsp;&nbsp;&nbsp;sync, wait for all objects to be flushed
     * to the shared storage to the level specified.  When false\, do not wait for any objects to be
     * written to the tiered storage system but return immediately after generating the objects and
     * work units for an internal thread.  When true\, the caller waits until all work queued for
     * this call to be completely processed before returning., a boolean flag; default \c true.}
     * @config{&nbsp;&nbsp;&nbsp;&nbsp;timeout, amount of time\, in seconds\, to wait for flushing
     * of objects to complete.  WiredTiger returns EBUSY if the timeout is reached.  A value of zero
     * disables the timeout., an integer; default \c 0.}
     * @config{ ),,}
     * @config{force, if false (the default)\, checkpoints may be skipped if the underlying object
     * has not been modified.  If true\, this option forces the checkpoint., a boolean flag; default
     * \c false.}
     * @config{name, if set\, specify a name for the checkpoint., a string; default empty.}
     * @config{use_timestamp, if true (the default)\, create the checkpoint as of the last stable
     * timestamp if timestamps are in use\, or with all committed updates if there is no stable
     * timestamp set.  If false\, always generate a checkpoint with all committed updates\, ignoring
     * any stable timestamp., a boolean flag; default \c true.}
     * @configend
     * @errors
     */
    int __F(checkpoint)(WT_SESSION *session, const char *config);

    /*!
     * Reset the snapshot used for database visibility.
     *
     * For transactions running with snapshot isolation, this method releases the existing
     * snapshot of the database and gets a new one. This makes newer commits visible. The
     * call can be used to avoid pinning old and no-longer-needed content in the database.
     * Applications not using read timestamps for search may see different results after the
     * snapshot is updated.
     *
     * It is an error to call this method when using an isolation level other than snapshot
     * isolation, or if the current transaction has already written any data.
     *
     * @requires_transaction
     *
     * @snippet ex_all.c reset snapshot
     *
     * @param session the session handle
     * @errors
     */
    int __F(reset_snapshot)(WT_SESSION *session);

    /*!
     * Return the transaction ID range pinned by the session handle.
     *
     * The ID range is an approximate count of transactions and is calculated
     * based on the oldest ID needed for the active transaction in this session,
     * compared to the newest transaction in the system.
     *
     * @snippet ex_all.c transaction pinned range
     *
     * @param session the session handle
     * @param[out] range the range of IDs pinned by this session. Zero if
     * there is no active transaction.
     * @errors
     */
    int __F(transaction_pinned_range)(WT_SESSION* session, uint64_t *range);
    /*! @} */

    /*!
     * @name Error info
     * @{
     */
    /*!
     * Return verbose information about the last session API call.
     * After every session API call (excluding this one), the error, sub-level error and error
     * message is reset. See @ref error_handling for more details.
     *
     * @param session the session handle
     * @param[out] err The return value of the last session API call.
     * @param[out] sub_level_err An optional sub-level error code to provide contextual information.
     * @param[out] err_msg An optional error message to provide contextual information.
     */
    void __F(get_last_error)(WT_SESSION *session,
        int *err, int *sub_level_err, const char **err_msg);
    /*! @} */

#ifndef DOXYGEN

    /*!
     * Call into the library.
     *
     * This method is used for breakpoints and to set other configuration
     * when debugging layers not directly supporting those features.
     *
     * @param session the session handle
     * @errors
     */
    int __F(breakpoint)(WT_SESSION *session);
#endif
};

/*!
 * A connection to a WiredTiger database.  The connection may be opened within
 * the same address space as the caller or accessed over a socket connection.
 *
 * Most applications will open a single connection to a database for each
 * process.  The first process to open a connection to a database will access
 * the database in its own address space.  Subsequent connections (if allowed)
 * will communicate with the first process over a socket connection to perform
 * their operations.
 *
 * <b>Thread safety:</b> A WT_CONNECTION handle may be shared between threads.
 * See @ref threads for more information.
 */
struct __wt_connection {
    /*!
     * Close a connection.
     *
     * Any open sessions will be closed. This will release the resources
     * associated with the session handle, including rolling back any
     * active transactions and closing any cursors that remain open in the
     * session.
     *
     * @snippet ex_all.c Close a connection
     *
     * @param connection the connection handle
     * @configstart{WT_CONNECTION.close, see dist/api_data.py}
     * @config{leak_memory, don't free memory during close., a boolean flag; default \c false.}
     * @config{use_timestamp, by default\, create the close checkpoint as of the last stable
     * timestamp if timestamps are in use\, or all current updates if there is no stable timestamp
     * set.  If false\, this option generates a checkpoint with all updates., a boolean flag;
     * default \c true.}
     * @configend
     * @errors
     */
    int __F(close)(WT_CONNECTION *connection, const char *config);

#ifndef DOXYGEN
    /*!
     * Output debug information for various subsystems. The output format
     * may change over time, gathering the debug information may be
     * invasive, and the information reported may not provide a point in
     * time view of the system.
     *
     * @param connection the connection handle
     * @configstart{WT_CONNECTION.debug_info, see dist/api_data.py}
     * @config{backup, print incremental backup information., a boolean flag; default \c false.}
     * @config{cache, print cache information., a boolean flag; default \c false.}
     * @config{cursors, print all open cursor information., a boolean flag; default \c false.}
     * @config{handles, print open handles information., a boolean flag; default \c false.}
     * @config{log, print log information., a boolean flag; default \c false.}
     * @config{sessions, print open session information., a boolean flag; default \c false.}
     * @config{txn, print global txn information., a boolean flag; default \c false.}
     * @configend
     * @errors
     */
    int __F(debug_info)(WT_CONNECTION *connection, const char *config);
#endif

    /*!
     * Reconfigure a connection handle.
     *
     * @snippet ex_all.c Reconfigure a connection
     *
     * @param connection the connection handle
     * @configstart{WT_CONNECTION.reconfigure, see dist/api_data.py}
     * @config{block_cache = (, block cache configuration options., a set of related configuration
     * options defined as follows.}
     * @config{&nbsp;&nbsp;&nbsp;&nbsp;blkcache_eviction_aggression,
     * seconds an unused block remains in the cache before it is evicted., an integer between \c 1
     * and \c 7200; default \c 1800.}
     * @config{&nbsp;&nbsp;&nbsp;&nbsp;cache_on_checkpoint, cache
     * blocks written by a checkpoint., a boolean flag; default \c true.}
     * @config{&nbsp;&nbsp;&nbsp;&nbsp;cache_on_writes, cache blocks as they are written (other than
     * checkpoint blocks)., a boolean flag; default \c true.}
     * @config{&nbsp;&nbsp;&nbsp;&nbsp;
     * enabled, enable block cache., a boolean flag; default \c false.}
     * @config{&nbsp;&nbsp;&nbsp;&nbsp;full_target, the fraction of the block cache that must be
     * full before eviction will remove unused blocks., an integer between \c 30 and \c 100; default
     * \c 95.}
     * @config{&nbsp;&nbsp;&nbsp;&nbsp;hashsize, number of buckets in the hashtable that
     * keeps track of blocks., an integer between \c 512 and \c 256K; default \c 32768.}
     * @config{&nbsp;&nbsp;&nbsp;&nbsp;max_percent_overhead, maximum tolerated overhead expressed as
     * the number of blocks added and removed as percent of blocks looked up; cache population and
     * eviction will be suppressed if the overhead exceeds the threshold., an integer between \c 1
     * and \c 500; default \c 10.}
     * @config{&nbsp;&nbsp;&nbsp;&nbsp;nvram_path, the absolute path to
     * the file system mounted on the NVRAM device., a string; default empty.}
     * @config{&nbsp;&nbsp;&nbsp;&nbsp;percent_file_in_dram, bypass cache for a file if the set
     * percentage of the file fits in system DRAM (as specified by block_cache.system_ram)., an
     * integer between \c 0 and \c 100; default \c 50.}
     * @config{&nbsp;&nbsp;&nbsp;&nbsp;size,
     * maximum memory to allocate for the block cache., an integer between \c 0 and \c 10TB; default
     * \c 0.}
     * @config{&nbsp;&nbsp;&nbsp;&nbsp;system_ram, the bytes of system DRAM available for
     * caching filesystem blocks., an integer between \c 0 and \c 1024GB; default \c 0.}
     * @config{&nbsp;&nbsp;&nbsp;&nbsp;type, cache location: DRAM or NVRAM., a string; default
     * empty.}
     * @config{ ),,}
     * @config{cache_max_wait_ms, the maximum number of milliseconds an application thread will wait
     * for space to be available in cache before giving up.  Default or 0 will wait forever.  1 will
     * never wait., an integer greater than or equal to \c 0; default \c 0.}
     * @config{cache_overhead, assume the heap allocator overhead is the specified percentage\, and
     * adjust the cache usage by that amount (for example\, if there is 10GB of data in cache\, a
     * percentage of 10 means WiredTiger treats this as 11GB). This value is configurable because
     * different heap allocators have different overhead and different workloads will have different
     * heap allocation sizes and patterns\, therefore applications may need to adjust this value
     * based on allocator choice and behavior in measured workloads., an integer between \c 0 and \c
     * 30; default \c 8.}
     * @config{cache_size, maximum heap memory to allocate for the cache.  A database should
     * configure either \c cache_size or \c shared_cache but not both., an integer between \c 1MB
     * and \c 10TB; default \c 100MB.}
     * @config{cache_stuck_timeout_ms, the number of milliseconds to wait before a stuck cache times
     * out in diagnostic mode.  Default will wait for 5 minutes\, 0 will wait forever., an integer
     * greater than or equal to \c 0; default \c 300000.}
     * @config{checkpoint = (, periodically checkpoint the database.  Enabling the checkpoint server
     * uses a session from the configured \c session_max., a set of related configuration options
     * defined as follows.}
     * @config{&nbsp;&nbsp;&nbsp;&nbsp;log_size, wait for this amount of log
     * record bytes to be written to the log between each checkpoint.  If non-zero\, this value will
     * use a minimum of the log file size.  A database can configure both log_size and wait to set
     * an upper bound for checkpoints; setting this value above 0 configures periodic checkpoints.,
     * an integer between \c 0 and \c 2GB; default \c 0.}
     * @config{&nbsp;&nbsp;&nbsp;&nbsp;precise,
     * Only write data with timestamps that are smaller or equal to the stable timestamp to the
     * checkpoint.  Rollback to stable after restart is a no-op if enabled.  However\, it leads to
     * extra cache pressure., a boolean flag; default \c false.}
     * @config{&nbsp;&nbsp;&nbsp;&nbsp;
     * wait, seconds to wait between each checkpoint; setting this value above 0 configures periodic
     * checkpoints., an integer between \c 0 and \c 100000; default \c 0.}
     * @config{ ),,}
     * @config{checkpoint_cleanup = (, periodically checkpoint cleanup the database., a set of
     * related configuration options defined as follows.}
     * @config{&nbsp;&nbsp;&nbsp;&nbsp;method,
     * control how aggressively obsolete content is removed by reading the internal pages.  Default
     * to none\, which means no additional work is done to find obsolete content., a string\, chosen
     * from the following options: \c "none"\, \c "reclaim_space"; default \c none.}
     * @config{&nbsp;&nbsp;&nbsp;&nbsp;wait, seconds to wait between each checkpoint cleanup., an
     * integer between \c 1 and \c 100000; default \c 300.}
     * @config{ ),,}
     * @config{chunk_cache = (, chunk cache reconfiguration options., a set of related configuration
     * options defined as follows.}
     * @config{&nbsp;&nbsp;&nbsp;&nbsp;pinned, List of "table:" URIs
     * exempt from cache eviction.  Capacity config overrides this\, tables exceeding capacity will
     * not be fully retained.  Table names can appear in both this and the preload list\, but not in
     * both this and the exclude list.  Duplicate names are allowed., a list of strings; default
     * empty.}
     * @config{ ),,}
     * @config{compatibility = (, set compatibility version of database.  Changing the compatibility
     * version requires that there are no active operations for the duration of the call., a set of
     * related configuration options defined as follows.}
     * @config{&nbsp;&nbsp;&nbsp;&nbsp;release,
     * compatibility release version string., a string; default empty.}
     * @config{ ),,}
     * @config{debug_mode = (, control the settings of various extended debugging features., a set
     * of related configuration options defined as follows.}
     * @config{&nbsp;&nbsp;&nbsp;&nbsp;
     * background_compact, if true\, background compact aggressively removes compact statistics for
     * a file and decreases the max amount of time a file can be skipped for., a boolean flag;
     * default \c false.}
     * @config{&nbsp;&nbsp;&nbsp;&nbsp;checkpoint_retention, adjust log removal
     * to retain the log records of this number of checkpoints.  Zero or one means perform normal
     * removal., an integer between \c 0 and \c 1024; default \c 0.}
     * @config{&nbsp;&nbsp;&nbsp;&nbsp;configuration, if true\, display invalid cache configuration
     * warnings., a boolean flag; default \c false.}
     * @config{&nbsp;&nbsp;&nbsp;&nbsp;
     * corruption_abort, if true and built in diagnostic mode\, dump core in the case of data
     * corruption., a boolean flag; default \c true.}
     * @config{&nbsp;&nbsp;&nbsp;&nbsp;cursor_copy,
     * if true\, use the system allocator to make a copy of any data returned by a cursor operation
     * and return the copy instead.  The copy is freed on the next cursor operation.  This allows
     * memory sanitizers to detect inappropriate references to memory owned by cursors., a boolean
     * flag; default \c false.}
     * @config{&nbsp;&nbsp;&nbsp;&nbsp;cursor_reposition, if true\, for
     * operations with snapshot isolation the cursor temporarily releases any page that requires
     * force eviction\, then repositions back to the page for further operations.  A page release
     * encourages eviction of hot or large pages\, which is more likely to succeed without a cursor
     * keeping the page pinned., a boolean flag; default \c false.}
     * @config{&nbsp;&nbsp;&nbsp;&nbsp;
     * eviction, if true\, modify internal algorithms to change skew to force history store eviction
     * to happen more aggressively.  This includes but is not limited to not skewing newest\, not
     * favoring leaf pages\, and modifying the eviction score mechanism., a boolean flag; default \c
     * false.}
     * @config{&nbsp;&nbsp;&nbsp;&nbsp;eviction_checkpoint_ts_ordering, if true\, act as if
     * eviction is being run in parallel to checkpoint.  We should return EBUSY in eviction if we
     * detect any timestamp ordering issue., a boolean flag; default \c false.}
     * @config{&nbsp;&nbsp;&nbsp;&nbsp;log_retention, adjust log removal to retain at least this
     * number of log files.  (Warning: this option can remove log files required for recovery if no
     * checkpoints have yet been done and the number of log files exceeds the configured value.  As
     * WiredTiger cannot detect the difference between a system that has not yet checkpointed and
     * one that will never checkpoint\, it might discard log files before any checkpoint is done.)
     * Ignored if set to 0., an integer between \c 0 and \c 1024; default \c 0.}
     * @config{&nbsp;&nbsp;&nbsp;&nbsp;realloc_exact, if true\, reallocation of memory will only
     * provide the exact amount requested.  This will help with spotting memory allocation issues
     * more easily., a boolean flag; default \c false.}
     * @config{&nbsp;&nbsp;&nbsp;&nbsp;
     * realloc_malloc, if true\, every realloc call will force a new memory allocation by using
     * malloc., a boolean flag; default \c false.}
     * @config{&nbsp;&nbsp;&nbsp;&nbsp;rollback_error,
     * return a WT_ROLLBACK error from a transaction operation about every Nth operation to simulate
     * a collision., an integer between \c 0 and \c 10M; default \c 0.}
     * @config{&nbsp;&nbsp;&nbsp;&nbsp;slow_checkpoint, if true\, slow down checkpoint creation by
     * slowing down internal page processing., a boolean flag; default \c false.}
     * @config{&nbsp;&nbsp;&nbsp;&nbsp;stress_skiplist, Configure various internal parameters to
     * encourage race conditions and other issues with internal skip lists\, e.g.  using a more
     * dense representation., a boolean flag; default \c false.}
     * @config{&nbsp;&nbsp;&nbsp;&nbsp;
     * table_logging, if true\, write transaction related information to the log for all
     * operations\, even operations for tables with logging turned off.  This additional logging
     * information is intended for debugging and is informational only\, that is\, it is ignored
     * during recovery., a boolean flag; default \c false.}
     * @config{&nbsp;&nbsp;&nbsp;&nbsp;
     * tiered_flush_error_continue, on a write to tiered storage\, continue when an error occurs., a
     * boolean flag; default \c false.}
     * @config{&nbsp;&nbsp;&nbsp;&nbsp;update_restore_evict, if
     * true\, control all dirty page evictions through forcing update restore eviction., a boolean
     * flag; default \c false.}
     * @config{ ),,}
     * @config{disaggregated = (, configure disaggregated storage for this connection., a set of
     * related configuration options defined as follows.}
     * @config{&nbsp;&nbsp;&nbsp;&nbsp;
     * shutdown_checkpoint, whether do checkpoint at shutdown., a boolean flag; default \c false.}
     * @config{ ),,}
     * @config{error_prefix, prefix string for error messages., a string; default empty.}
     * @config{eviction = (, eviction configuration options., a set of related configuration options
     * defined as follows.}
     * @config{&nbsp;&nbsp;&nbsp;&nbsp;evict_sample_inmem, If no in-memory ref
     * is found on the root page\, attempt to locate a random in-memory page by examining all
     * entries on the root page., a boolean flag; default \c true.}
     * @config{&nbsp;&nbsp;&nbsp;&nbsp;
     * legacy_page_visit_strategy, Use legacy page visit strategy for eviction.  Using this option
     * is highly discouraged as it will re-introduce the bug described in WT-9121., a boolean flag;
     * default \c false.}
     * @config{&nbsp;&nbsp;&nbsp;&nbsp;threads_max, maximum number of threads
     * WiredTiger will start to help evict pages from cache.  The number of threads started will
     * vary depending on the current eviction load.  Each eviction worker thread uses a session from
     * the configured session_max., an integer between \c 1 and \c 20; default \c 8.}
     * @config{&nbsp;&nbsp;&nbsp;&nbsp;threads_min, minimum number of threads WiredTiger will start
     * to help evict pages from cache.  The number of threads currently running will vary depending
     * on the current eviction load., an integer between \c 1 and \c 20; default \c 1.}
     * @config{
     * ),,}
     * @config{eviction_checkpoint_target, perform eviction at the beginning of checkpoints to bring
     * the dirty content in cache to this level.  It is a percentage of the cache size if the value
     * is within the range of 0 to 100 or an absolute size when greater than 100. The value is not
     * allowed to exceed the \c cache_size.  Ignored if set to zero., an integer between \c 0 and \c
     * 10TB; default \c 1.}
     * @config{eviction_dirty_target, perform eviction in worker threads when the cache contains at
     * least this much dirty content.  It is a percentage of the cache size if the value is within
     * the range of 1 to 100 or an absolute size when greater than 100. The value is not allowed to
     * exceed the \c cache_size and has to be lower than its counterpart \c eviction_dirty_trigger.,
     * an integer between \c 1 and \c 10TB; default \c 5.}
     * @config{eviction_dirty_trigger, trigger application threads to perform eviction when the
     * cache contains at least this much dirty content.  It is a percentage of the cache size if the
     * value is within the range of 1 to 100 or an absolute size when greater than 100. The value is
     * not allowed to exceed the \c cache_size and has to be greater than its counterpart \c
     * eviction_dirty_target.  This setting only alters behavior if it is lower than
     * eviction_trigger., an integer between \c 1 and \c 10TB; default \c 20.}
     * @config{eviction_target, perform eviction in worker threads when the cache contains at least
     * this much content.  It is a percentage of the cache size if the value is within the range of
     * 10 to 100 or an absolute size when greater than 100. The value is not allowed to exceed the
     * \c cache_size and has to be lower than its counterpart \c eviction_trigger., an integer
     * between \c 10 and \c 10TB; default \c 80.}
     * @config{eviction_trigger, trigger application threads to perform eviction when the cache
     * contains at least this much content.  It is a percentage of the cache size if the value is
     * within the range of 10 to 100 or an absolute size when greater than 100. The value is not
     * allowed to exceed the \c cache_size and has to be greater than its counterpart \c
     * eviction_target., an integer between \c 10 and \c 10TB; default \c 95.}
     * @config{eviction_updates_target, perform eviction in worker threads when the cache contains
     * at least this many bytes of updates.  It is a percentage of the cache size if the value is
     * within the range of 0 to 100 or an absolute size when greater than 100. Calculated as half of
     * \c eviction_dirty_target by default.  The value is not allowed to exceed the \c cache_size
     * and has to be lower than its counterpart \c eviction_updates_trigger., an integer between \c
     * 0 and \c 10TB; default \c 0.}
     * @config{eviction_updates_trigger, trigger application threads to perform eviction when the
     * cache contains at least this many bytes of updates.  It is a percentage of the cache size if
     * the value is within the range of 1 to 100 or an absolute size when greater than 100\.
     * Calculated as half of \c eviction_dirty_trigger by default.  The value is not allowed to
     * exceed the \c cache_size and has to be greater than its counterpart \c
     * eviction_updates_target.  This setting only alters behavior if it is lower than \c
     * eviction_trigger., an integer between \c 0 and \c 10TB; default \c 0.}
     * @config{extra_diagnostics, enable additional diagnostics in WiredTiger.  These additional
     * diagnostics include diagnostic assertions that can cause WiredTiger to abort when an invalid
     * state is detected.  Options are given as a list\, such as
     * <code>"extra_diagnostics=[out_of_order\,visibility]"</code>. Choosing \c all enables all
     * assertions.  When WiredTiger is compiled with \c HAVE_DIAGNOSTIC=1 all assertions are enabled
     * and cannot be reconfigured., a list\, with values chosen from the following options: \c
     * "all"\, \c "checkpoint_validate"\, \c "cursor_check"\, \c "disk_validate"\, \c
     * "eviction_check"\, \c "generation_check"\, \c "hs_validate"\, \c "key_out_of_order"\, \c
     * "log_validate"\, \c "prepared"\, \c "slow_operation"\, \c "txn_visibility"; default \c [].}
     * @config{file_manager = (, control how file handles are managed., a set of related
     * configuration options defined as follows.}
     * @config{&nbsp;&nbsp;&nbsp;&nbsp;
     * close_handle_minimum, number of handles open before the file manager will look for handles to
     * close., an integer greater than or equal to \c 0; default \c 250.}
     * @config{&nbsp;&nbsp;&nbsp;&nbsp;close_idle_time, amount of time in seconds a file handle
     * needs to be idle before attempting to close it.  A setting of 0 means that idle handles are
     * not closed., an integer between \c 0 and \c 100000; default \c 30.}
     * @config{&nbsp;&nbsp;&nbsp;&nbsp;close_scan_interval, interval in seconds at which to check
     * for files that are inactive and close them., an integer between \c 1 and \c 100000; default
     * \c 10.}
     * @config{ ),,}
     * @config{generation_drain_timeout_ms, the number of milliseconds to wait for a resource to
     * drain before timing out in diagnostic mode.  Default will wait for 4 minutes\, 0 will wait
     * forever., an integer greater than or equal to \c 0; default \c 240000.}
     * @config{heuristic_controls = (, control the behavior of various optimizations.  This is
     * primarily used as a mechanism for rolling out changes to internal heuristics while providing
     * a mechanism for quickly reverting to prior behavior in the field., a set of related
     * configuration options defined as follows.}
     * @config{&nbsp;&nbsp;&nbsp;&nbsp;
     * checkpoint_cleanup_obsolete_tw_pages_dirty_max, maximum number of obsolete time window pages
     * that can be marked as dirty per btree in a single checkpoint by the checkpoint cleanup., an
     * integer between \c 0 and \c 100000; default \c 100.}
     * @config{&nbsp;&nbsp;&nbsp;&nbsp;
     * eviction_obsolete_tw_pages_dirty_max, maximum number of obsolete time window pages that can
     * be marked dirty per btree in a single checkpoint by the eviction threads., an integer between
     * \c 0 and \c 100000; default \c 100.}
     * @config{&nbsp;&nbsp;&nbsp;&nbsp;obsolete_tw_btree_max,
     * maximum number of btrees that can be checked for obsolete time window cleanup in a single
     * checkpoint., an integer between \c 0 and \c 500000; default \c 100.}
     * @config{ ),,}
     * @config{history_store = (, history store configuration options., a set of related
     * configuration options defined as follows.}
     * @config{&nbsp;&nbsp;&nbsp;&nbsp;file_max, the
     * maximum number of bytes that WiredTiger is allowed to use for its history store mechanism.
     * If the history store file exceeds this size\, a panic will be triggered.  The default value
     * means that the history store file is unbounded and may use as much space as the filesystem
     * will accommodate.  The minimum non-zero setting is 100MB., an integer greater than or equal
     * to \c 0; default \c 0.}
     * @config{ ),,}
     * @config{io_capacity = (, control how many bytes per second are written and read.  Exceeding
     * the capacity results in throttling., a set of related configuration options defined as
     * follows.}
     * @config{&nbsp;&nbsp;&nbsp;&nbsp;chunk_cache, number of bytes per second available
     * to the chunk cache.  The minimum non-zero setting is 1MB., an integer between \c 0 and \c
     * 1TB; default \c 0.}
     * @config{&nbsp;&nbsp;&nbsp;&nbsp;total, number of bytes per second
     * available to all subsystems in total.  When set\, decisions about what subsystems are
     * throttled\, and in what proportion\, are made internally.  The minimum non-zero setting is
     * 1MB., an integer between \c 0 and \c 1TB; default \c 0.}
     * @config{ ),,}
     * @config{json_output, enable JSON formatted messages on the event handler interface.  Options
     * are given as a list\, where each option specifies an event handler category e.g.  'error'
     * represents the messages from the WT_EVENT_HANDLER::handle_error method., a list\, with values
     * chosen from the following options: \c "error"\, \c "message"; default \c [].}
     * @config{log = (, enable logging.  Enabling logging uses three sessions from the configured
     * session_max., a set of related configuration options defined as follows.}
     * @config{&nbsp;&nbsp;&nbsp;&nbsp;os_cache_dirty_pct, maximum dirty system buffer cache usage\,
     * as a percentage of the log's \c file_max.  If non-zero\, schedule writes for dirty blocks
     * belonging to the log in the system buffer cache after that percentage of the log has been
     * written into the buffer cache without an intervening file sync., an integer between \c 0 and
     * \c 100; default \c 0.}
     * @config{&nbsp;&nbsp;&nbsp;&nbsp;prealloc, pre-allocate log files., a
     * boolean flag; default \c true.}
     * @config{&nbsp;&nbsp;&nbsp;&nbsp;prealloc_init_count, initial
     * number of pre-allocated log files., an integer between \c 1 and \c 500; default \c 1.}
     * @config{&nbsp;&nbsp;&nbsp;&nbsp;remove, automatically remove unneeded log files., a boolean
     * flag; default \c true.}
     * @config{&nbsp;&nbsp;&nbsp;&nbsp;zero_fill, manually write zeroes into
     * log files., a boolean flag; default \c false.}
     * @config{ ),,}
     * @config{operation_timeout_ms, this option is no longer supported\, retained for backward
     * compatibility., an integer greater than or equal to \c 0; default \c 0.}
     * @config{operation_tracking = (, enable tracking of performance-critical functions.  See @ref
     * operation_tracking for more information., a set of related configuration options defined as
     * follows.}
     * @config{&nbsp;&nbsp;&nbsp;&nbsp;enabled, enable operation tracking subsystem., a
     * boolean flag; default \c false.}
     * @config{&nbsp;&nbsp;&nbsp;&nbsp;path, the name of a
     * directory into which operation tracking files are written.  The directory must already exist.
     * If the value is not an absolute path\, the path is relative to the database home (see @ref
     * absolute_path for more information)., a string; default \c ".".}
     * @config{ ),,}
     * @config{rollback_to_stable = (, rollback tables to an earlier point in time\, discarding all
     * updates to checkpoint durable tables that have durable times more recent than the current
     * global stable timestamp., a set of related configuration options defined as follows.}
     * @config{&nbsp;&nbsp;&nbsp;&nbsp;threads, maximum number of threads WiredTiger will start to
     * help RTS. Each RTS worker thread uses a session from the configured WT_RTS_MAX_WORKERS., an
     * integer between \c 0 and \c 10; default \c 4.}
     * @config{ ),,}
     * @config{shared_cache = (, shared cache configuration options.  A database should configure
     * either a cache_size or a shared_cache not both.  Enabling a shared cache uses a session from
     * the configured session_max.  A shared cache can not have absolute values configured for cache
     * eviction settings., a set of related configuration options defined as follows.}
     * @config{&nbsp;&nbsp;&nbsp;&nbsp;chunk, the granularity that a shared cache is redistributed.,
     * an integer between \c 1MB and \c 10TB; default \c 10MB.}
     * @config{&nbsp;&nbsp;&nbsp;&nbsp;
     * name, the name of a cache that is shared between databases or \c "none" when no shared cache
     * is configured., a string; default \c none.}
     * @config{&nbsp;&nbsp;&nbsp;&nbsp;quota, maximum
     * size of cache this database can be allocated from the shared cache.  Defaults to the entire
     * shared cache size., an integer; default \c 0.}
     * @config{&nbsp;&nbsp;&nbsp;&nbsp;reserve,
     * amount of cache this database is guaranteed to have available from the shared cache.  This
     * setting is per database.  Defaults to the chunk size., an integer; default \c 0.}
     * @config{&nbsp;&nbsp;&nbsp;&nbsp;size, maximum memory to allocate for the shared cache.
     * Setting this will update the value if one is already set., an integer between \c 1MB and \c
     * 10TB; default \c 500MB.}
     * @config{ ),,}
     * @config{statistics, Maintain database statistics\, which may impact performance.  Choosing
     * "all" maintains all statistics regardless of cost\, "fast" maintains a subset of statistics
     * that are relatively inexpensive\, "none" turns off all statistics.  The "clear" configuration
     * resets statistics after they are gathered\, where appropriate (for example\, a cache size
     * statistic is not cleared\, while the count of cursor insert operations will be cleared). When
     * "clear" is configured for the database\, gathered statistics are reset each time a statistics
     * cursor is used to gather statistics\, as well as each time statistics are logged using the \c
     * statistics_log configuration.  See @ref statistics for more information., a list\, with
     * values chosen from the following options: \c "all"\, \c "cache_walk"\, \c "fast"\, \c
     * "none"\, \c "clear"\, \c "tree_walk"; default \c none.}
     * @config{statistics_log = (, log any statistics the database is configured to maintain\, to a
     * file.  See @ref statistics for more information.  Enabling the statistics log server uses a
     * session from the configured session_max., a set of related configuration options defined as
     * follows.}
     * @config{&nbsp;&nbsp;&nbsp;&nbsp;json, encode statistics in JSON format., a boolean
     * flag; default \c false.}
     * @config{&nbsp;&nbsp;&nbsp;&nbsp;on_close, log statistics on database
     * close., a boolean flag; default \c false.}
     * @config{&nbsp;&nbsp;&nbsp;&nbsp;sources, if
     * non-empty\, include statistics for the list of "file:" data source URIs\, if they are open at
     * the time of the statistics logging., a list of strings; default empty.}
     * @config{&nbsp;&nbsp;&nbsp;&nbsp;timestamp, a timestamp prepended to each log record.  May
     * contain \c strftime conversion specifications.  When \c json is configured\, defaults to \c
     * "%Y-%m-%dT%H:%M:%S.000Z"., a string; default \c "%b %d %H:%M:%S".}
     * @config{&nbsp;&nbsp;&nbsp;&nbsp;wait, seconds to wait between each write of the log records;
     * setting this value above 0 configures statistics logging., an integer between \c 0 and \c
     * 100000; default \c 0.}
     * @config{ ),,}
     * @config{tiered_storage = (, enable tiered storage.  Enabling tiered storage may use one
     * session from the configured session_max., a set of related configuration options defined as
     * follows.}
     * @config{&nbsp;&nbsp;&nbsp;&nbsp;local_retention, time in seconds to retain data on
     * tiered storage on the local tier for faster read access., an integer between \c 0 and \c
     * 10000; default \c 300.}
     * @config{ ),,}
     * @config{verbose, enable messages for various subsystems and operations.  Options are given as
     * a list\, where each message type can optionally define an associated verbosity level\, such
     * as <code>"verbose=[eviction\,read:1\,rts:0]"</code>. Verbosity levels that can be provided
     * include <code>0</code> (INFO) and <code>1</code> through <code>5</code>\, corresponding to
     * (DEBUG_1) to (DEBUG_5). \c all is a special case that defines the verbosity level for all
     * categories not explicitly set in the config string., a list\, with values chosen from the
     * following options: \c "all"\, \c "api"\, \c "backup"\, \c "block"\, \c "block_cache"\, \c
     * "checkpoint"\, \c "checkpoint_cleanup"\, \c "checkpoint_progress"\, \c "chunkcache"\, \c
     * "compact"\, \c "compact_progress"\, \c "configuration"\, \c "disaggregated_storage"\, \c
     * "error_returns"\, \c "eviction"\, \c "fileops"\, \c "generation"\, \c "handleops"\, \c
     * "history_store"\, \c "history_store_activity"\, \c "layered"\, \c "live_restore"\, \c
     * "live_restore_progress"\, \c "log"\, \c "metadata"\, \c "mutex"\, \c "out_of_order"\, \c
     * "overflow"\, \c "page_delta"\, \c "prefetch"\, \c "read"\, \c "reconcile"\, \c "recovery"\,
     * \c "recovery_progress"\, \c "rts"\, \c "salvage"\, \c "shared_cache"\, \c "split"\, \c
     * "temporary"\, \c "thread_group"\, \c "tiered"\, \c "timestamp"\, \c "transaction"\, \c
     * "verify"\, \c "version"\, \c "write"; default \c [].}
     * @configend
     * @errors
     */
    int __F(reconfigure)(WT_CONNECTION *connection, const char *config);

    /*!
     * The home directory of the connection.
     *
     * @snippet ex_all.c Get the database home directory
     *
     * @param connection the connection handle
     * @returns a pointer to a string naming the home directory
     */
    const char *__F(get_home)(WT_CONNECTION *connection);

    /*!
     * Compile a configuration string to be used with an API.  The string returned by this
     * method can be used with the indicated API call as its configuration argument.
     * Precompiled strings should be used where configuration parsing has proved to be a
     * performance bottleneck. The lifetime of a configuration string ends when the connection
     * is closed. The number of compilation strings that can be made is limited by
     * the \c compile_configuration_count configuration in ::wiredtiger_open .
     *
     * Configuration strings containing '%d' or '%s' can have values bound, see
     * WT_SESSION::bind_configuration.
     *
     * This API may change in future releases.
     *
     * @param connection the connection handle
     * @param method the API to the configuration string applies to, e.g.
     * \c "WT_SESSION.open_cursor"
     * @param str the configuration string to compile
     * @param compiled the returned configuration string
     * @errors
     */
    int __F(compile_configuration)(WT_CONNECTION *connection, const char *method,
        const char *str, const char **compiled);

    /*!
     * Add configuration options for a method.  See
     * @ref custom_ds_config_add for more information.
     *
     * @snippet ex_all.c Configure method configuration
     *
     * @param connection the connection handle
     * @param method the method being configured
     * @param uri the object type or NULL for all object types
     * @param config the additional configuration's name and default value
     * @param type the additional configuration's type (must be one of
     * \c "boolean"\, \c "int", \c "list" or \c "string")
     * @param check the additional configuration check string, or NULL if
     * none
     * @errors
     */
    int __F(configure_method)(WT_CONNECTION *connection,
        const char *method, const char *uri,
        const char *config, const char *type, const char *check);

    /*!
     * Return if opening this handle created the database.
     *
     * @snippet ex_all.c Check if the database is newly created
     *
     * @param connection the connection handle
     * @returns false (zero) if the connection existed before the call to
     * ::wiredtiger_open, true (non-zero) if it was created by opening this
     * handle.
     */
    int __F(is_new)(WT_CONNECTION *connection);

    /*!
     * @name Session handles
     * @{
     */
    /*!
     * Open a session.
     *
     * @snippet ex_all.c Open a session
     *
     * @param connection the connection handle
     * @param event_handler An event handler. If <code>NULL</code>, the
     * connection's event handler is used. See @ref event_message_handling
     * for more information.
     * @configstart{WT_CONNECTION.open_session, see dist/api_data.py}
     * @config{cache_cursors, enable caching of cursors for reuse.  Any calls to WT_CURSOR::close
     * for a cursor created in this session will mark the cursor as cached and keep it available to
     * be reused for later calls to WT_SESSION::open_cursor.  Cached cursors may be eventually
     * closed.  This value is inherited from ::wiredtiger_open \c cache_cursors., a boolean flag;
     * default \c true.}
     * @config{cache_max_wait_ms, the maximum number of milliseconds an application thread will wait
     * for space to be available in cache before giving up.  Default value will be the global
     * setting of the connection config.  0 will wait forever.  1 will never wait., an integer
     * greater than or equal to \c 0; default \c 0.}
     * @config{debug = (, configure debug specific behavior on a session.  Generally only used for
     * internal testing purposes., a set of related configuration options defined as follows.}
     * @config{&nbsp;&nbsp;&nbsp;&nbsp;checkpoint_fail_before_turtle_update, Fail before writing a
     * turtle file at the end of a checkpoint., a boolean flag; default \c false.}
     * @config{&nbsp;&nbsp;&nbsp;&nbsp;release_evict_page, Configure the session to evict the page
     * when it is released and no longer needed., a boolean flag; default \c false.}
     * @config{ ),,}
     * @config{ignore_cache_size, when set\, operations performed by this session ignore the cache
     * size and are not blocked when the cache is full.  Note that use of this option for operations
     * that create cache pressure can starve ordinary sessions that obey the cache size., a boolean
     * flag; default \c false.}
     * @config{isolation, the default isolation level for operations in this session., a string\,
     * chosen from the following options: \c "read-uncommitted"\, \c "read-committed"\, \c
     * "snapshot"; default \c snapshot.}
     * @config{prefetch = (, Enable automatic detection of scans by applications\, and attempt to
     * pre-fetch future content into the cache., a set of related configuration options defined as
     * follows.}
     * @config{&nbsp;&nbsp;&nbsp;&nbsp;enabled, whether pre-fetch is enabled for this
     * session., a boolean flag; default \c false.}
     * @config{ ),,}
     * @configend
     * @param[out] sessionp the new session handle
     * @errors
     */
    int __F(open_session)(WT_CONNECTION *connection,
        WT_EVENT_HANDLER *event_handler, const char *config,
        WT_SESSION **sessionp);
    /*! @} */

    /*!
     * @name Transactions
     * @{
     */
    /*!
     * Query the global transaction timestamp state.
     *
     * @snippet ex_all.c query timestamp
     *
     * @param connection the connection handle
     * @param[out] hex_timestamp a buffer that will be set to the
     * hexadecimal encoding of the timestamp being queried.  Must be large
     * enough to hold a NUL terminated, hex-encoded 8B timestamp (17 bytes).
     * @configstart{WT_CONNECTION.query_timestamp, see dist/api_data.py}
     * @config{get, specify which timestamp to query: \c all_durable returns the largest timestamp
     * such that all timestamps up to and including that value have been committed (possibly bounded
     * by the application-set \c durable timestamp); \c backup_checkpoint returns the stable
     * timestamp of the checkpoint pinned for an open backup cursor; \c last_checkpoint returns the
     * timestamp of the most recent stable checkpoint; \c oldest_timestamp returns the most recent
     * \c oldest_timestamp set with WT_CONNECTION::set_timestamp; \c oldest_reader returns the
     * minimum of the read timestamps of all active readers; \c pinned returns the minimum of the \c
     * oldest_timestamp and the read timestamps of all active readers; \c recovery returns the
     * timestamp of the most recent stable checkpoint taken prior to a shutdown; \c stable_timestamp
     * returns the most recent \c stable_timestamp set with WT_CONNECTION::set_timestamp.  (The \c
     * oldest and \c stable arguments are deprecated short-hand for \c oldest_timestamp and \c
     * stable_timestamp\, respectively.) See @ref timestamp_global_api., a string\, chosen from the
     * following options: \c "all_durable"\, \c "backup_checkpoint"\, \c "last_checkpoint"\, \c
     * "oldest"\, \c "oldest_reader"\, \c "oldest_timestamp"\, \c "pinned"\, \c "recovery"\, \c
     * "stable"\, \c "stable_timestamp"; default \c all_durable.}
     * @configend
     *
     * A timestamp of 0 is returned if the timestamp is not available or has not been set.
     * @errors
     */
    int __F(query_timestamp)(
        WT_CONNECTION *connection, char *hex_timestamp, const char *config);

    /*!
     * Set a global transaction timestamp.
     *
     * @snippet ex_all.c set durable timestamp
     *
     * @snippet ex_all.c set oldest timestamp
     *
     * @snippet ex_all.c set stable timestamp
     *
     * @param connection the connection handle
     * @configstart{WT_CONNECTION.set_timestamp, see dist/api_data.py}
     * @config{durable_timestamp, temporarily set the system's maximum durable timestamp\, bounding
     * the timestamp returned by WT_CONNECTION::query_timestamp with the \c all_durable
     * configuration.  Calls to WT_CONNECTION::query_timestamp will ignore durable timestamps
     * greater than the specified value until a subsequent transaction commit advances the maximum
     * durable timestamp\, or rollback-to-stable resets the value.  See @ref timestamp_global_api.,
     * a string; default empty.}
     * @config{oldest_timestamp, future commits and queries will be no earlier than the specified
     * timestamp.  Values must be monotonically increasing.  The value must not be newer than the
     * current stable timestamp.  See @ref timestamp_global_api., a string; default empty.}
     * @config{stable_timestamp, checkpoints will not include commits that are newer than the
     * specified timestamp in tables configured with \c "log=(enabled=false)". Values must be
     * monotonically increasing.  The value must not be older than the current oldest timestamp.
     * See @ref timestamp_global_api., a string; default empty.}
     * @configend
     * @errors
     */
    int __F(set_timestamp)(
        WT_CONNECTION *connection, const char *config);

    /*!
     * Rollback tables to an earlier point in time, discarding all updates to checkpoint durable
     * tables that have commit times more recent than the current global stable timestamp.
     *
     * No updates made to logged tables or updates made without an associated commit timestamp
     * will be discarded. See @ref timestamp_misc.
     *
     * Applications must resolve all running transactions and close or reset all open cursors
     * before the call, and no other API calls should be made for the duration of the call.
     *
     * @snippet ex_all.c rollback to stable
     *
     * @param connection the connection handle
     * @configstart{WT_CONNECTION.rollback_to_stable, see dist/api_data.py}
     * @config{dryrun, perform the checks associated with RTS\, but don't modify any data., a
     * boolean flag; default \c false.}
     * @config{threads, maximum number of threads WiredTiger will start to help RTS. Each RTS worker
     * thread uses a session from the configured WT_RTS_MAX_WORKERS., an integer between \c 0 and \c
     * 10; default \c 4.}
     * @configend
     * @errors
     * An error should occur only in the case of a system problem, and an application typically
     * will retry WT_CONNECTION::rollback_to_stable on error, or fail outright.
     */
    int __F(rollback_to_stable)(
        WT_CONNECTION *connection, const char *config);

    /*! @} */

    /*!
     * @name Extensions
     * @{
     */
    /*!
     * Load an extension.
     *
     * @snippet ex_all.c Load an extension
     *
     * @param connection the connection handle
     * @param path the filename of the extension module, or \c "local" to
     * search the current application binary for the initialization
     * function, see @ref extensions for more details.
     * @configstart{WT_CONNECTION.load_extension, see dist/api_data.py}
     * @config{config, configuration string passed to the entry point of the extension as its
     * WT_CONFIG_ARG argument., a string; default empty.}
     * @config{early_load, whether this extension should be loaded at the beginning of
     * ::wiredtiger_open.  Only applicable to extensions loaded via the wiredtiger_open
     * configurations string., a boolean flag; default \c false.}
     * @config{entry, the entry point of the extension\, called to initialize the extension when it
     * is loaded.  The signature of the function must match ::wiredtiger_extension_init., a string;
     * default \c wiredtiger_extension_init.}
     * @config{terminate, an optional function in the extension that is called before the extension
     * is unloaded during WT_CONNECTION::close.  The signature of the function must match
     * ::wiredtiger_extension_terminate., a string; default \c wiredtiger_extension_terminate.}
     * @configend
     * @errors
     */
    int __F(load_extension)(WT_CONNECTION *connection,
        const char *path, const char *config);

    /*!
     * Add a custom data source.  See @ref custom_data_sources for more
     * information.
     *
     * The application must first implement the WT_DATA_SOURCE interface
     * and then register the implementation with WiredTiger:
     *
     * @snippet ex_data_source.c WT_DATA_SOURCE register
     *
     * @param connection the connection handle
     * @param prefix the URI prefix for this data source, e.g., "file:"
     * @param data_source the application-supplied implementation of
     *  WT_DATA_SOURCE to manage this data source.
     * @configempty{WT_CONNECTION.add_data_source, see dist/api_data.py}
     * @errors
     */
    int __F(add_data_source)(WT_CONNECTION *connection, const char *prefix,
        WT_DATA_SOURCE *data_source, const char *config);

    /*!
     * Add a custom collation function.
     *
     * The application must first implement the WT_COLLATOR interface and
     * then register the implementation with WiredTiger:
     *
     * @snippet ex_all.c WT_COLLATOR register
     *
     * @param connection the connection handle
     * @param name the name of the collation to be used in calls to
     *  WT_SESSION::create, may not be \c "none"
     * @param collator the application-supplied collation handler
     * @configempty{WT_CONNECTION.add_collator, see dist/api_data.py}
     * @errors
     */
    int __F(add_collator)(WT_CONNECTION *connection,
        const char *name, WT_COLLATOR *collator, const char *config);

    /*!
     * Add a compression function.
     *
     * The application must first implement the WT_COMPRESSOR interface
     * and then register the implementation with WiredTiger:
     *
     * @snippet nop_compress.c WT_COMPRESSOR initialization structure
     *
     * @snippet nop_compress.c WT_COMPRESSOR initialization function
     *
     * @param connection the connection handle
     * @param name the name of the compression function to be used in calls
     *  to WT_SESSION::create, may not be \c "none"
     * @param compressor the application-supplied compression handler
     * @configempty{WT_CONNECTION.add_compressor, see dist/api_data.py}
     * @errors
     */
    int __F(add_compressor)(WT_CONNECTION *connection,
        const char *name, WT_COMPRESSOR *compressor, const char *config);

    /*!
     * Add an encryption function.
     *
     * The application must first implement the WT_ENCRYPTOR interface
     * and then register the implementation with WiredTiger:
     *
     * @snippet nop_encrypt.c WT_ENCRYPTOR initialization structure
     *
     * @snippet nop_encrypt.c WT_ENCRYPTOR initialization function
     *
     * @param connection the connection handle
     * @param name the name of the encryption function to be used in calls
     *  to WT_SESSION::create, may not be \c "none"
     * @param encryptor the application-supplied encryption handler
     * @configempty{WT_CONNECTION.add_encryptor, see dist/api_data.py}
     * @errors
     */
    int __F(add_encryptor)(WT_CONNECTION *connection,
        const char *name, WT_ENCRYPTOR *encryptor, const char *config);

    /*!
     * Configure a custom file system.
     *
     * This method can only be called from an early loaded extension
     * module. The application must first implement the WT_FILE_SYSTEM
     * interface and then register the implementation with WiredTiger:
     *
     * @snippet ex_file_system.c WT_FILE_SYSTEM register
     *
     * @param connection the connection handle
     * @param fs the populated file system structure
     * @configempty{WT_CONNECTION.set_file_system, see dist/api_data.py}
     * @errors
     */
    int __F(set_file_system)(
        WT_CONNECTION *connection, WT_FILE_SYSTEM *fs, const char *config);

#if !defined(DOXYGEN)
#if !defined(SWIG)
    /*!
     * Add a page and log service implementation.
     *
     * The application must first implement the WT_PAGE_LOG
     * interface and then register the implementation with WiredTiger:
     *
     * @param connection the connection handle
     * @param name the name of the storage source implementation
     * @param page_log the populated page log service structure
     * @configempty{WT_CONNECTION.add_page_log, see dist/api_data.py}
     * @errors
     */
    int __F(add_page_log)(WT_CONNECTION *connection, const char *name,
        WT_PAGE_LOG *page_log, const char *config);

    /*!
     * Add a storage source implementation.
     *
     * The application must first implement the WT_STORAGE_SOURCE
     * interface and then register the implementation with WiredTiger:
     *
     * @snippet ex_storage_source.c WT_STORAGE_SOURCE register
     *
     * @param connection the connection handle
     * @param name the name of the storage source implementation
     * @param storage_source the populated storage source structure
     * @configempty{WT_CONNECTION.add_storage_source, see dist/api_data.py}
     * @errors
     */
    int __F(add_storage_source)(WT_CONNECTION *connection, const char *name,
        WT_STORAGE_SOURCE *storage_source, const char *config);
#endif

    /*!
     * Get a page log service implementation.
     *
     * Look up a page log service by name and return it. The returned page log service
     * must be released by calling WT_STORAGE_SOURCE::terminate.
     *
     * @snippet ex_storage_source.c WT_STORAGE_SOURCE register
     *
     * @param connection the connection handle
     * @param name the name of the page log service implementation
     * @param storage_source the page log service structure
     * @errors
     */
    int __F(get_page_log)(WT_CONNECTION *connection, const char *name,
        WT_PAGE_LOG **page_logp);

    /*!
     * Get a storage source implementation.
     *
     * Look up a storage source by name and return it. The returned storage source
     * must be released by calling WT_STORAGE_SOURCE::terminate.
     *
     * @snippet ex_storage_source.c WT_STORAGE_SOURCE register
     *
     * @param connection the connection handle
     * @param name the name of the storage source implementation
     * @param storage_source the storage source structure
     * @errors
     */
    int __F(get_storage_source)(WT_CONNECTION *connection, const char *name,
        WT_STORAGE_SOURCE **storage_sourcep);
#endif

    /*!
     * Return a reference to the WiredTiger extension functions.
     *
     * @snippet ex_data_source.c WT_EXTENSION_API declaration
     *
     * @param wt_conn the WT_CONNECTION handle
     * @returns a reference to a WT_EXTENSION_API structure.
     */
    WT_EXTENSION_API *__F(get_extension_api)(WT_CONNECTION *wt_conn);
    /*! @} */
};

/*!
 * Open a connection to a database.
 *
 * @snippet ex_all.c Open a connection
 *
 * @param home The path to the database home directory.  See @ref home
 * for more information.
 * @param event_handler An event handler. If <code>NULL</code>, a default
 * event handler is installed that writes error messages to stderr. See
 * @ref event_message_handling for more information.
 * @configstart{wiredtiger_open, see dist/api_data.py}
 * @config{backup_restore_target, If non-empty and restoring from a backup\, restore only the table
 * object targets listed.  WiredTiger will remove all the metadata entries for the tables that are
 * not listed in the list from the reconstructed metadata.  The target list must include URIs of
 * type \c table:., a list of strings; default empty.}
 * @config{block_cache = (, block cache configuration options., a set of related configuration
 * options defined as follows.}
 * @config{&nbsp;&nbsp;&nbsp;&nbsp;blkcache_eviction_aggression,
 * seconds an unused block remains in the cache before it is evicted., an integer between \c 1 and
 * \c 7200; default \c 1800.}
 * @config{&nbsp;&nbsp;&nbsp;&nbsp;cache_on_checkpoint, cache blocks
 * written by a checkpoint., a boolean flag; default \c true.}
 * @config{&nbsp;&nbsp;&nbsp;&nbsp;
 * cache_on_writes, cache blocks as they are written (other than checkpoint blocks)., a boolean
 * flag; default \c true.}
 * @config{&nbsp;&nbsp;&nbsp;&nbsp;enabled, enable block cache., a boolean
 * flag; default \c false.}
 * @config{&nbsp;&nbsp;&nbsp;&nbsp;full_target, the fraction of the block
 * cache that must be full before eviction will remove unused blocks., an integer between \c 30 and
 * \c 100; default \c 95.}
 * @config{&nbsp;&nbsp;&nbsp;&nbsp;hashsize, number of buckets in the
 * hashtable that keeps track of blocks., an integer between \c 512 and \c 256K; default \c 32768.}
 * @config{&nbsp;&nbsp;&nbsp;&nbsp;max_percent_overhead, maximum tolerated overhead expressed as the
 * number of blocks added and removed as percent of blocks looked up; cache population and eviction
 * will be suppressed if the overhead exceeds the threshold., an integer between \c 1 and \c 500;
 * default \c 10.}
 * @config{&nbsp;&nbsp;&nbsp;&nbsp;nvram_path, the absolute path to the file system
 * mounted on the NVRAM device., a string; default empty.}
 * @config{&nbsp;&nbsp;&nbsp;&nbsp;
 * percent_file_in_dram, bypass cache for a file if the set percentage of the file fits in system
 * DRAM (as specified by block_cache.system_ram)., an integer between \c 0 and \c 100; default \c
 * 50.}
 * @config{&nbsp;&nbsp;&nbsp;&nbsp;size, maximum memory to allocate for the block cache., an
 * integer between \c 0 and \c 10TB; default \c 0.}
 * @config{&nbsp;&nbsp;&nbsp;&nbsp;system_ram, the
 * bytes of system DRAM available for caching filesystem blocks., an integer between \c 0 and \c
 * 1024GB; default \c 0.}
 * @config{&nbsp;&nbsp;&nbsp;&nbsp;type, cache location: DRAM or NVRAM., a
 * string; default empty.}
 * @config{ ),,}
 * @config{builtin_extension_config, A structure where the keys are the names of builtin extensions
 * and the values are passed to WT_CONNECTION::load_extension as the \c config parameter (for
 * example\, <code>builtin_extension_config={zlib={compression_level=3}}</code>)., a string; default
 * empty.}
 * @config{cache_cursors, enable caching of cursors for reuse.  This is the default value for any
 * sessions created\, and can be overridden in configuring \c cache_cursors in
 * WT_CONNECTION.open_session., a boolean flag; default \c true.}
 * @config{cache_max_wait_ms, the maximum number of milliseconds an application thread will wait for
 * space to be available in cache before giving up.  Default or 0 will wait forever.  1 will never
 * wait., an integer greater than or equal to \c 0; default \c 0.}
 * @config{cache_overhead, assume the heap allocator overhead is the specified percentage\, and
 * adjust the cache usage by that amount (for example\, if there is 10GB of data in cache\, a
 * percentage of 10 means WiredTiger treats this as 11GB). This value is configurable because
 * different heap allocators have different overhead and different workloads will have different
 * heap allocation sizes and patterns\, therefore applications may need to adjust this value based
 * on allocator choice and behavior in measured workloads., an integer between \c 0 and \c 30;
 * default \c 8.}
 * @config{cache_size, maximum heap memory to allocate for the cache.  A database should configure
 * either \c cache_size or \c shared_cache but not both., an integer between \c 1MB and \c 10TB;
 * default \c 100MB.}
 * @config{cache_stuck_timeout_ms, the number of milliseconds to wait before a stuck cache times out
 * in diagnostic mode.  Default will wait for 5 minutes\, 0 will wait forever., an integer greater
 * than or equal to \c 0; default \c 300000.}
 * @config{checkpoint = (, periodically checkpoint the database.  Enabling the checkpoint server
 * uses a session from the configured \c session_max., a set of related configuration options
 * defined as follows.}
 * @config{&nbsp;&nbsp;&nbsp;&nbsp;log_size, wait for this amount of log record
 * bytes to be written to the log between each checkpoint.  If non-zero\, this value will use a
 * minimum of the log file size.  A database can configure both log_size and wait to set an upper
 * bound for checkpoints; setting this value above 0 configures periodic checkpoints., an integer
 * between \c 0 and \c 2GB; default \c 0.}
 * @config{&nbsp;&nbsp;&nbsp;&nbsp;precise, Only write data
 * with timestamps that are smaller or equal to the stable timestamp to the checkpoint.  Rollback to
 * stable after restart is a no-op if enabled.  However\, it leads to extra cache pressure., a
 * boolean flag; default \c false.}
 * @config{&nbsp;&nbsp;&nbsp;&nbsp;wait, seconds to wait between
 * each checkpoint; setting this value above 0 configures periodic checkpoints., an integer between
 * \c 0 and \c 100000; default \c 0.}
 * @config{ ),,}
 * @config{checkpoint_cleanup = (, periodically checkpoint cleanup the database., a set of related
 * configuration options defined as follows.}
 * @config{&nbsp;&nbsp;&nbsp;&nbsp;method, control how
 * aggressively obsolete content is removed by reading the internal pages.  Default to none\, which
 * means no additional work is done to find obsolete content., a string\, chosen from the following
 * options: \c "none"\, \c "reclaim_space"; default \c none.}
 * @config{&nbsp;&nbsp;&nbsp;&nbsp;wait,
 * seconds to wait between each checkpoint cleanup., an integer between \c 1 and \c 100000; default
 * \c 300.}
 * @config{ ),,}
 * @config{checkpoint_sync, flush files to stable storage when closing or writing checkpoints., a
 * boolean flag; default \c true.}
 * @config{chunk_cache = (, chunk cache configuration options., a set of related configuration
 * options defined as follows.}
 * @config{&nbsp;&nbsp;&nbsp;&nbsp;capacity, maximum memory or storage
 * to use for the chunk cache., an integer between \c 512KB and \c 100TB; default \c 10GB.}
 * @config{&nbsp;&nbsp;&nbsp;&nbsp;chunk_cache_evict_trigger, chunk cache percent full that triggers
 * eviction., an integer between \c 0 and \c 100; default \c 90.}
 * @config{&nbsp;&nbsp;&nbsp;&nbsp;
 * chunk_size, size of cached chunks., an integer between \c 512KB and \c 100GB; default \c 1MB.}
 * @config{&nbsp;&nbsp;&nbsp;&nbsp;enabled, enable chunk cache., a boolean flag; default \c false.}
 * @config{&nbsp;&nbsp;&nbsp;&nbsp;hashsize, number of buckets in the hashtable that keeps track of
 * objects., an integer between \c 64 and \c 1048576; default \c 1024.}
 * @config{&nbsp;&nbsp;&nbsp;&nbsp;pinned, List of "table:" URIs exempt from cache eviction.
 * Capacity config overrides this\, tables exceeding capacity will not be fully retained.  Table
 * names can appear in both this and the preload list\, but not in both this and the exclude list.
 * Duplicate names are allowed., a list of strings; default empty.}
 * @config{&nbsp;&nbsp;&nbsp;&nbsp;
 * storage_path, the path (absolute or relative) to the file used as cache location.  This should be
 * on a filesystem that supports file truncation.  All filesystems in common use meet this
 * criteria., a string; default empty.}
 * @config{ ),,}
 * @config{compatibility = (, set compatibility version of database.  Changing the compatibility
 * version requires that there are no active operations for the duration of the call., a set of
 * related configuration options defined as follows.}
 * @config{&nbsp;&nbsp;&nbsp;&nbsp;release,
 * compatibility release version string., a string; default empty.}
 * @config{&nbsp;&nbsp;&nbsp;&nbsp;
 * require_max, required maximum compatibility version of existing data files.  Must be greater than
 * or equal to any release version set in the \c release setting.  Has no effect if creating the
 * database., a string; default empty.}
 * @config{&nbsp;&nbsp;&nbsp;&nbsp;require_min, required
 * minimum compatibility version of existing data files.  Must be less than or equal to any release
 * version set in the \c release setting.  Has no effect if creating the database., a string;
 * default empty.}
 * @config{ ),,}
 * @config{compile_configuration_count, the number of configuration strings that can be precompiled.
 * Some configuration strings are compiled internally when the connection is opened., an integer
 * greater than or equal to \c 500; default \c 1000.}
 * @config{config_base, write the base configuration file if creating the database.  If \c false in
 * the config passed directly to ::wiredtiger_open\, will ignore any existing base configuration
 * file in addition to not creating one.  See @ref config_base for more information., a boolean
 * flag; default \c true.}
 * @config{create, create the database if it does not exist., a boolean flag; default \c false.}
 * @config{debug_mode = (, control the settings of various extended debugging features., a set of
 * related configuration options defined as follows.}
 * @config{&nbsp;&nbsp;&nbsp;&nbsp;
 * background_compact, if true\, background compact aggressively removes compact statistics for a
 * file and decreases the max amount of time a file can be skipped for., a boolean flag; default \c
 * false.}
 * @config{&nbsp;&nbsp;&nbsp;&nbsp;checkpoint_retention, adjust log removal to retain the
 * log records of this number of checkpoints.  Zero or one means perform normal removal., an integer
 * between \c 0 and \c 1024; default \c 0.}
 * @config{&nbsp;&nbsp;&nbsp;&nbsp;configuration, if true\,
 * display invalid cache configuration warnings., a boolean flag; default \c false.}
 * @config{&nbsp;&nbsp;&nbsp;&nbsp;corruption_abort, if true and built in diagnostic mode\, dump
 * core in the case of data corruption., a boolean flag; default \c true.}
 * @config{&nbsp;&nbsp;&nbsp;&nbsp;cursor_copy, if true\, use the system allocator to make a copy of
 * any data returned by a cursor operation and return the copy instead.  The copy is freed on the
 * next cursor operation.  This allows memory sanitizers to detect inappropriate references to
 * memory owned by cursors., a boolean flag; default \c false.}
 * @config{&nbsp;&nbsp;&nbsp;&nbsp;
 * cursor_reposition, if true\, for operations with snapshot isolation the cursor temporarily
 * releases any page that requires force eviction\, then repositions back to the page for further
 * operations.  A page release encourages eviction of hot or large pages\, which is more likely to
 * succeed without a cursor keeping the page pinned., a boolean flag; default \c false.}
 * @config{&nbsp;&nbsp;&nbsp;&nbsp;eviction, if true\, modify internal algorithms to change skew to
 * force history store eviction to happen more aggressively.  This includes but is not limited to
 * not skewing newest\, not favoring leaf pages\, and modifying the eviction score mechanism., a
 * boolean flag; default \c false.}
 * @config{&nbsp;&nbsp;&nbsp;&nbsp;eviction_checkpoint_ts_ordering,
 * if true\, act as if eviction is being run in parallel to checkpoint.  We should return EBUSY in
 * eviction if we detect any timestamp ordering issue., a boolean flag; default \c false.}
 * @config{&nbsp;&nbsp;&nbsp;&nbsp;log_retention, adjust log removal to retain at least this number
 * of log files.  (Warning: this option can remove log files required for recovery if no checkpoints
 * have yet been done and the number of log files exceeds the configured value.  As WiredTiger
 * cannot detect the difference between a system that has not yet checkpointed and one that will
 * never checkpoint\, it might discard log files before any checkpoint is done.) Ignored if set to
 * 0., an integer between \c 0 and \c 1024; default \c 0.}
 * @config{&nbsp;&nbsp;&nbsp;&nbsp;
 * realloc_exact, if true\, reallocation of memory will only provide the exact amount requested.
 * This will help with spotting memory allocation issues more easily., a boolean flag; default \c
 * false.}
 * @config{&nbsp;&nbsp;&nbsp;&nbsp;realloc_malloc, if true\, every realloc call will force a
 * new memory allocation by using malloc., a boolean flag; default \c false.}
 * @config{&nbsp;&nbsp;&nbsp;&nbsp;rollback_error, return a WT_ROLLBACK error from a transaction
 * operation about every Nth operation to simulate a collision., an integer between \c 0 and \c 10M;
 * default \c 0.}
 * @config{&nbsp;&nbsp;&nbsp;&nbsp;slow_checkpoint, if true\, slow down checkpoint
 * creation by slowing down internal page processing., a boolean flag; default \c false.}
 * @config{&nbsp;&nbsp;&nbsp;&nbsp;stress_skiplist, Configure various internal parameters to
 * encourage race conditions and other issues with internal skip lists\, e.g.  using a more dense
 * representation., a boolean flag; default \c false.}
 * @config{&nbsp;&nbsp;&nbsp;&nbsp;
 * table_logging, if true\, write transaction related information to the log for all operations\,
 * even operations for tables with logging turned off.  This additional logging information is
 * intended for debugging and is informational only\, that is\, it is ignored during recovery., a
 * boolean flag; default \c false.}
 * @config{&nbsp;&nbsp;&nbsp;&nbsp;tiered_flush_error_continue, on
 * a write to tiered storage\, continue when an error occurs., a boolean flag; default \c false.}
 * @config{&nbsp;&nbsp;&nbsp;&nbsp;update_restore_evict, if true\, control all dirty page evictions
 * through forcing update restore eviction., a boolean flag; default \c false.}
 * @config{ ),,}
 * @config{disaggregated = (, configure disaggregated storage for this connection., a set of related
 * configuration options defined as follows.}
 * @config{&nbsp;&nbsp;&nbsp;&nbsp;shutdown_checkpoint,
 * whether do checkpoint at shutdown., a boolean flag; default \c false.}
 * @config{ ),,}
 * @config{encryption = (, configure an encryptor for system wide metadata and logs.  If a system
 * wide encryptor is set\, it is also used for encrypting data files and tables\, unless encryption
 * configuration is explicitly set for them when they are created with WT_SESSION::create., a set of
 * related configuration options defined as follows.}
 * @config{&nbsp;&nbsp;&nbsp;&nbsp;keyid, An
 * identifier that identifies a unique instance of the encryptor.  It is stored in clear text\, and
 * thus is available when the WiredTiger database is reopened.  On the first use of a (name\, keyid)
 * combination\, the WT_ENCRYPTOR::customize function is called with the keyid as an argument., a
 * string; default empty.}
 * @config{&nbsp;&nbsp;&nbsp;&nbsp;name, Permitted values are \c "none" or a
 * custom encryption engine name created with WT_CONNECTION::add_encryptor.  See @ref encryption for
 * more information., a string; default \c none.}
 * @config{&nbsp;&nbsp;&nbsp;&nbsp;secretkey, A
 * string that is passed to the WT_ENCRYPTOR::customize function.  It is never stored in clear
 * text\, so must be given to any subsequent ::wiredtiger_open calls to reopen the database.  It
 * must also be provided to any "wt" commands used with this database., a string; default empty.}
 * @config{ ),,}
 * @config{error_prefix, prefix string for error messages., a string; default empty.}
 * @config{eviction = (, eviction configuration options., a set of related configuration options
 * defined as follows.}
 * @config{&nbsp;&nbsp;&nbsp;&nbsp;evict_sample_inmem, If no in-memory ref is
 * found on the root page\, attempt to locate a random in-memory page by examining all entries on
 * the root page., a boolean flag; default \c true.}
 * @config{&nbsp;&nbsp;&nbsp;&nbsp;
 * legacy_page_visit_strategy, Use legacy page visit strategy for eviction.  Using this option is
 * highly discouraged as it will re-introduce the bug described in WT-9121., a boolean flag; default
 * \c false.}
 * @config{&nbsp;&nbsp;&nbsp;&nbsp;threads_max, maximum number of threads WiredTiger will
 * start to help evict pages from cache.  The number of threads started will vary depending on the
 * current eviction load.  Each eviction worker thread uses a session from the configured
 * session_max., an integer between \c 1 and \c 20; default \c 8.}
 * @config{&nbsp;&nbsp;&nbsp;&nbsp;
 * threads_min, minimum number of threads WiredTiger will start to help evict pages from cache.  The
 * number of threads currently running will vary depending on the current eviction load., an integer
 * between \c 1 and \c 20; default \c 1.}
 * @config{ ),,}
 * @config{eviction_checkpoint_target, perform eviction at the beginning of checkpoints to bring the
 * dirty content in cache to this level.  It is a percentage of the cache size if the value is
 * within the range of 0 to 100 or an absolute size when greater than 100. The value is not allowed
 * to exceed the \c cache_size.  Ignored if set to zero., an integer between \c 0 and \c 10TB;
 * default \c 1.}
 * @config{eviction_dirty_target, perform eviction in worker threads when the cache contains at
 * least this much dirty content.  It is a percentage of the cache size if the value is within the
 * range of 1 to 100 or an absolute size when greater than 100. The value is not allowed to exceed
 * the \c cache_size and has to be lower than its counterpart \c eviction_dirty_trigger., an integer
 * between \c 1 and \c 10TB; default \c 5.}
 * @config{eviction_dirty_trigger, trigger application threads to perform eviction when the cache
 * contains at least this much dirty content.  It is a percentage of the cache size if the value is
 * within the range of 1 to 100 or an absolute size when greater than 100. The value is not allowed
 * to exceed the \c cache_size and has to be greater than its counterpart \c eviction_dirty_target.
 * This setting only alters behavior if it is lower than eviction_trigger., an integer between \c 1
 * and \c 10TB; default \c 20.}
 * @config{eviction_target, perform eviction in worker threads when the cache contains at least this
 * much content.  It is a percentage of the cache size if the value is within the range of 10 to 100
 * or an absolute size when greater than 100. The value is not allowed to exceed the \c cache_size
 * and has to be lower than its counterpart \c eviction_trigger., an integer between \c 10 and \c
 * 10TB; default \c 80.}
 * @config{eviction_trigger, trigger application threads to perform eviction when the cache contains
 * at least this much content.  It is a percentage of the cache size if the value is within the
 * range of 10 to 100 or an absolute size when greater than 100. The value is not allowed to exceed
 * the \c cache_size and has to be greater than its counterpart \c eviction_target., an integer
 * between \c 10 and \c 10TB; default \c 95.}
 * @config{eviction_updates_target, perform eviction in worker threads when the cache contains at
 * least this many bytes of updates.  It is a percentage of the cache size if the value is within
 * the range of 0 to 100 or an absolute size when greater than 100. Calculated as half of \c
 * eviction_dirty_target by default.  The value is not allowed to exceed the \c cache_size and has
 * to be lower than its counterpart \c eviction_updates_trigger., an integer between \c 0 and \c
 * 10TB; default \c 0.}
 * @config{eviction_updates_trigger, trigger application threads to perform eviction when the cache
 * contains at least this many bytes of updates.  It is a percentage of the cache size if the value
 * is within the range of 1 to 100 or an absolute size when greater than 100\. Calculated as half of
 * \c eviction_dirty_trigger by default.  The value is not allowed to exceed the \c cache_size and
 * has to be greater than its counterpart \c eviction_updates_target.  This setting only alters
 * behavior if it is lower than \c eviction_trigger., an integer between \c 0 and \c 10TB; default
 * \c 0.}
 * @config{exclusive, fail if the database already exists\, generally used with the \c create
 * option., a boolean flag; default \c false.}
 * @config{extensions, list of shared library extensions to load (using dlopen). Any values
 * specified to a library extension are passed to WT_CONNECTION::load_extension as the \c config
 * parameter (for example\, <code>extensions=(/path/ext.so={entry=my_entry})</code>)., a list of
 * strings; default empty.}
 * @config{extra_diagnostics, enable additional diagnostics in WiredTiger.  These additional
 * diagnostics include diagnostic assertions that can cause WiredTiger to abort when an invalid
 * state is detected.  Options are given as a list\, such as
 * <code>"extra_diagnostics=[out_of_order\,visibility]"</code>. Choosing \c all enables all
 * assertions.  When WiredTiger is compiled with \c HAVE_DIAGNOSTIC=1 all assertions are enabled and
 * cannot be reconfigured., a list\, with values chosen from the following options: \c "all"\, \c
 * "checkpoint_validate"\, \c "cursor_check"\, \c "disk_validate"\, \c "eviction_check"\, \c
 * "generation_check"\, \c "hs_validate"\, \c "key_out_of_order"\, \c "log_validate"\, \c
 * "prepared"\, \c "slow_operation"\, \c "txn_visibility"; default \c [].}
 * @config{file_extend, file size extension configuration.  If set\, extend files of the given type
 * in allocations of the given size\, instead of a block at a time as each new block is written.
 * For example\, <code>file_extend=(data=16MB)</code>. If set to 0\, disable file size extension for
 * the given type.  For log files\, the allowed range is between 100KB and 2GB; values larger than
 * the configured maximum log size and the default config would extend log files in allocations of
 * the maximum log file size., a list\, with values chosen from the following options: \c "data"\,
 * \c "log"; default empty.}
 * @config{file_manager = (, control how file handles are managed., a set of related configuration
 * options defined as follows.}
 * @config{&nbsp;&nbsp;&nbsp;&nbsp;close_handle_minimum, number of
 * handles open before the file manager will look for handles to close., an integer greater than or
 * equal to \c 0; default \c 250.}
 * @config{&nbsp;&nbsp;&nbsp;&nbsp;close_idle_time, amount of time
 * in seconds a file handle needs to be idle before attempting to close it.  A setting of 0 means
 * that idle handles are not closed., an integer between \c 0 and \c 100000; default \c 30.}
 * @config{&nbsp;&nbsp;&nbsp;&nbsp;close_scan_interval, interval in seconds at which to check for
 * files that are inactive and close them., an integer between \c 1 and \c 100000; default \c 10.}
 * @config{ ),,}
 * @config{generation_drain_timeout_ms, the number of milliseconds to wait for a resource to drain
 * before timing out in diagnostic mode.  Default will wait for 4 minutes\, 0 will wait forever., an
 * integer greater than or equal to \c 0; default \c 240000.}
 * @config{hash = (, manage resources used by hash bucket arrays.  All values must be a power of
 * two.  Note that setting large values can significantly increase memory usage inside WiredTiger.,
 * a set of related configuration options defined as follows.}
 * @config{&nbsp;&nbsp;&nbsp;&nbsp;
 * buckets, configure the number of hash buckets for most system hash arrays., an integer between \c
 * 64 and \c 65536; default \c 512.}
 * @config{&nbsp;&nbsp;&nbsp;&nbsp;dhandle_buckets, configure the
 * number of hash buckets for hash arrays relating to data handles., an integer between \c 64 and \c
 * 65536; default \c 512.}
 * @config{ ),,}
 * @config{heuristic_controls = (, control the behavior of various optimizations.  This is primarily
 * used as a mechanism for rolling out changes to internal heuristics while providing a mechanism
 * for quickly reverting to prior behavior in the field., a set of related configuration options
 * defined as follows.}
 * @config{&nbsp;&nbsp;&nbsp;&nbsp;
 * checkpoint_cleanup_obsolete_tw_pages_dirty_max, maximum number of obsolete time window pages that
 * can be marked as dirty per btree in a single checkpoint by the checkpoint cleanup., an integer
 * between \c 0 and \c 100000; default \c 100.}
 * @config{&nbsp;&nbsp;&nbsp;&nbsp;
 * eviction_obsolete_tw_pages_dirty_max, maximum number of obsolete time window pages that can be
 * marked dirty per btree in a single checkpoint by the eviction threads., an integer between \c 0
 * and \c 100000; default \c 100.}
 * @config{&nbsp;&nbsp;&nbsp;&nbsp;obsolete_tw_btree_max, maximum
 * number of btrees that can be checked for obsolete time window cleanup in a single checkpoint., an
 * integer between \c 0 and \c 500000; default \c 100.}
 * @config{ ),,}
 * @config{history_store = (, history store configuration options., a set of related configuration
 * options defined as follows.}
 * @config{&nbsp;&nbsp;&nbsp;&nbsp;file_max, the maximum number of
 * bytes that WiredTiger is allowed to use for its history store mechanism.  If the history store
 * file exceeds this size\, a panic will be triggered.  The default value means that the history
 * store file is unbounded and may use as much space as the filesystem will accommodate.  The
 * minimum non-zero setting is 100MB., an integer greater than or equal to \c 0; default \c 0.}
 * @config{ ),,}
 * @config{in_memory, keep data in memory only.  See @ref in_memory for more information., a boolean
 * flag; default \c false.}
 * @config{io_capacity = (, control how many bytes per second are written and read.  Exceeding the
 * capacity results in throttling., a set of related configuration options defined as follows.}
 * @config{&nbsp;&nbsp;&nbsp;&nbsp;chunk_cache, number of bytes per second available to the chunk
 * cache.  The minimum non-zero setting is 1MB., an integer between \c 0 and \c 1TB; default \c 0.}
 * @config{&nbsp;&nbsp;&nbsp;&nbsp;total, number of bytes per second available to all subsystems in
 * total.  When set\, decisions about what subsystems are throttled\, and in what proportion\, are
 * made internally.  The minimum non-zero setting is 1MB., an integer between \c 0 and \c 1TB;
 * default \c 0.}
 * @config{ ),,}
 * @config{json_output, enable JSON formatted messages on the event handler interface.  Options are
 * given as a list\, where each option specifies an event handler category e.g.  'error' represents
 * the messages from the WT_EVENT_HANDLER::handle_error method., a list\, with values chosen from
 * the following options: \c "error"\, \c "message"; default \c [].}
 * @config{live_restore = (, Live restore configuration options.  These options control the behavior
 * of WiredTiger when live restoring from a backup., a set of related configuration options defined
 * as follows.}
 * @config{&nbsp;&nbsp;&nbsp;&nbsp;enabled, whether live restore is enabled or not., a
 * boolean flag; default \c false.}
 * @config{&nbsp;&nbsp;&nbsp;&nbsp;path, the path to the backup
 * that will be restored from., a string; default empty.}
 * @config{&nbsp;&nbsp;&nbsp;&nbsp;read_size,
 * the read size for data migration\, in bytes\, must be a power of two.  This setting is a best
 * effort.  It does not force every read to be this size., an integer between \c 512B and \c 16MB;
 * default \c 1MB.}
 * @config{&nbsp;&nbsp;&nbsp;&nbsp;threads_max, maximum number of threads
 * WiredTiger will start to migrate data from the backup to the running WiredTiger database.  Each
 * worker thread uses a session handle from the configured session_max., an integer between \c 0 and
 * \c 12; default \c 8.}
 * @config{ ),,}
 * @config{log = (, enable logging.  Enabling logging uses three sessions from the configured
 * session_max., a set of related configuration options defined as follows.}
 * @config{&nbsp;&nbsp;&nbsp;&nbsp;compressor, configure a compressor for log records.  Permitted
 * values are \c "none" or a custom compression engine name created with
 * WT_CONNECTION::add_compressor.  If WiredTiger has builtin support for \c "lz4"\, \c "snappy"\, \c
 * "zlib" or \c "zstd" compression\, these names are also available.  See @ref compression for more
 * information., a string; default \c none.}
 * @config{&nbsp;&nbsp;&nbsp;&nbsp;enabled, enable logging
 * subsystem., a boolean flag; default \c false.}
 * @config{&nbsp;&nbsp;&nbsp;&nbsp;file_max, the
 * maximum size of log files., an integer between \c 100KB and \c 2GB; default \c 100MB.}
 * @config{&nbsp;&nbsp;&nbsp;&nbsp;os_cache_dirty_pct, maximum dirty system buffer cache usage\, as
 * a percentage of the log's \c file_max.  If non-zero\, schedule writes for dirty blocks belonging
 * to the log in the system buffer cache after that percentage of the log has been written into the
 * buffer cache without an intervening file sync., an integer between \c 0 and \c 100; default \c
 * 0.}
 * @config{&nbsp;&nbsp;&nbsp;&nbsp;path, the name of a directory into which log files are
 * written.  The directory must already exist.  If the value is not an absolute path\, the path is
 * relative to the database home (see @ref absolute_path for more information)., a string; default
 * \c ".".}
 * @config{&nbsp;&nbsp;&nbsp;&nbsp;prealloc, pre-allocate log files., a boolean flag;
 * default \c true.}
 * @config{&nbsp;&nbsp;&nbsp;&nbsp;prealloc_init_count, initial number of
 * pre-allocated log files., an integer between \c 1 and \c 500; default \c 1.}
 * @config{&nbsp;&nbsp;&nbsp;&nbsp;recover, run recovery or fail with an error if recovery needs to
 * run after an unclean shutdown., a string\, chosen from the following options: \c "error"\, \c
 * "on"; default \c on.}
 * @config{&nbsp;&nbsp;&nbsp;&nbsp;remove, automatically remove unneeded log
 * files., a boolean flag; default \c true.}
 * @config{&nbsp;&nbsp;&nbsp;&nbsp;zero_fill, manually
 * write zeroes into log files., a boolean flag; default \c false.}
 * @config{ ),,}
 * @config{mmap, Use memory mapping when accessing files in a read-only mode., a boolean flag;
 * default \c true.}
 * @config{mmap_all, Use memory mapping to read and write all data files., a boolean flag; default
 * \c false.}
 * @config{multiprocess, permit sharing between processes (will automatically start an RPC server
 * for primary processes and use RPC for secondary processes). <b>Not yet supported in
 * WiredTiger</b>., a boolean flag; default \c false.}
 * @config{operation_timeout_ms, this option is no longer supported\, retained for backward
 * compatibility., an integer greater than or equal to \c 0; default \c 0.}
 * @config{operation_tracking = (, enable tracking of performance-critical functions.  See @ref
 * operation_tracking for more information., a set of related configuration options defined as
 * follows.}
 * @config{&nbsp;&nbsp;&nbsp;&nbsp;enabled, enable operation tracking subsystem., a
 * boolean flag; default \c false.}
 * @config{&nbsp;&nbsp;&nbsp;&nbsp;path, the name of a directory
 * into which operation tracking files are written.  The directory must already exist.  If the value
 * is not an absolute path\, the path is relative to the database home (see @ref absolute_path for
 * more information)., a string; default \c ".".}
 * @config{ ),,}
 * @config{prefetch = (, Enable automatic detection of scans by applications\, and attempt to
 * pre-fetch future content into the cache., a set of related configuration options defined as
 * follows.}
 * @config{&nbsp;&nbsp;&nbsp;&nbsp;available, whether the thread pool for the pre-fetch
 * functionality is started., a boolean flag; default \c false.}
 * @config{&nbsp;&nbsp;&nbsp;&nbsp;
 * default, whether pre-fetch is enabled for all sessions by default., a boolean flag; default \c
 * false.}
 * @config{ ),,}
 * @config{readonly, open connection in read-only mode.  The database must exist.  All methods that
 * may modify a database are disabled.  See @ref readonly for more information., a boolean flag;
 * default \c false.}
 * @config{rollback_to_stable = (, rollback tables to an earlier point in time\, discarding all
 * updates to checkpoint durable tables that have durable times more recent than the current global
 * stable timestamp., a set of related configuration options defined as follows.}
 * @config{&nbsp;&nbsp;&nbsp;&nbsp;threads, maximum number of threads WiredTiger will start to help
 * RTS. Each RTS worker thread uses a session from the configured WT_RTS_MAX_WORKERS., an integer
 * between \c 0 and \c 10; default \c 4.}
 * @config{ ),,}
 * @config{salvage, open connection and salvage any WiredTiger-owned database and log files that it
 * detects as corrupted.  This call should only be used after getting an error return of
 * WT_TRY_SALVAGE. Salvage rebuilds files in place\, overwriting existing files.  We recommend
 * making a backup copy of all files with the WiredTiger prefix prior to passing this flag., a
 * boolean flag; default \c false.}
 * @config{session_max, maximum expected number of sessions (including server threads)., an integer
 * greater than or equal to \c 1; default \c 100.}
 * @config{shared_cache = (, shared cache configuration options.  A database should configure either
 * a cache_size or a shared_cache not both.  Enabling a shared cache uses a session from the
 * configured session_max.  A shared cache can not have absolute values configured for cache
 * eviction settings., a set of related configuration options defined as follows.}
 * @config{&nbsp;&nbsp;&nbsp;&nbsp;chunk, the granularity that a shared cache is redistributed., an
 * integer between \c 1MB and \c 10TB; default \c 10MB.}
 * @config{&nbsp;&nbsp;&nbsp;&nbsp;name, the
 * name of a cache that is shared between databases or \c "none" when no shared cache is
 * configured., a string; default \c none.}
 * @config{&nbsp;&nbsp;&nbsp;&nbsp;quota, maximum size of
 * cache this database can be allocated from the shared cache.  Defaults to the entire shared cache
 * size., an integer; default \c 0.}
 * @config{&nbsp;&nbsp;&nbsp;&nbsp;reserve, amount of cache this
 * database is guaranteed to have available from the shared cache.  This setting is per database.
 * Defaults to the chunk size., an integer; default \c 0.}
 * @config{&nbsp;&nbsp;&nbsp;&nbsp;size,
 * maximum memory to allocate for the shared cache.  Setting this will update the value if one is
 * already set., an integer between \c 1MB and \c 10TB; default \c 500MB.}
 * @config{ ),,}
 * @config{statistics, Maintain database statistics\, which may impact performance.  Choosing "all"
 * maintains all statistics regardless of cost\, "fast" maintains a subset of statistics that are
 * relatively inexpensive\, "none" turns off all statistics.  The "clear" configuration resets
 * statistics after they are gathered\, where appropriate (for example\, a cache size statistic is
 * not cleared\, while the count of cursor insert operations will be cleared). When "clear" is
 * configured for the database\, gathered statistics are reset each time a statistics cursor is used
 * to gather statistics\, as well as each time statistics are logged using the \c statistics_log
 * configuration.  See @ref statistics for more information., a list\, with values chosen from the
 * following options: \c "all"\, \c "cache_walk"\, \c "fast"\, \c "none"\, \c "clear"\, \c
 * "tree_walk"; default \c none.}
 * @config{statistics_log = (, log any statistics the database is configured to maintain\, to a
 * file.  See @ref statistics for more information.  Enabling the statistics log server uses a
 * session from the configured session_max., a set of related configuration options defined as
 * follows.}
 * @config{&nbsp;&nbsp;&nbsp;&nbsp;json, encode statistics in JSON format., a boolean
 * flag; default \c false.}
 * @config{&nbsp;&nbsp;&nbsp;&nbsp;on_close, log statistics on database
 * close., a boolean flag; default \c false.}
 * @config{&nbsp;&nbsp;&nbsp;&nbsp;path, the name of a
 * directory into which statistics files are written.  The directory must already exist.  If the
 * value is not an absolute path\, the path is relative to the database home (see @ref absolute_path
 * for more information)., a string; default \c ".".}
 * @config{&nbsp;&nbsp;&nbsp;&nbsp;sources, if
 * non-empty\, include statistics for the list of "file:" data source URIs\, if they are open at the
 * time of the statistics logging., a list of strings; default empty.}
 * @config{&nbsp;&nbsp;&nbsp;&nbsp;timestamp, a timestamp prepended to each log record.  May contain
 * \c strftime conversion specifications.  When \c json is configured\, defaults to \c
 * "%Y-%m-%dT%H:%M:%S.000Z"., a string; default \c "%b %d %H:%M:%S".}
 * @config{&nbsp;&nbsp;&nbsp;&nbsp;wait, seconds to wait between each write of the log records;
 * setting this value above 0 configures statistics logging., an integer between \c 0 and \c 100000;
 * default \c 0.}
 * @config{ ),,}
 * @config{transaction_sync = (, how to sync log records when the transaction commits., a set of
 * related configuration options defined as follows.}
 * @config{&nbsp;&nbsp;&nbsp;&nbsp;enabled,
 * whether to sync the log on every commit by default\, can be overridden by the \c sync setting to
 * WT_SESSION::commit_transaction., a boolean flag; default \c false.}
 * @config{&nbsp;&nbsp;&nbsp;&nbsp;method, the method used to ensure log records are stable on
 * disk\, see @ref tune_durability for more information., a string\, chosen from the following
 * options: \c "dsync"\, \c "fsync"\, \c "none"; default \c fsync.}
 * @config{ ),,}
 * @config{use_environment, use the \c WIREDTIGER_CONFIG and \c WIREDTIGER_HOME environment
 * variables if the process is not running with special privileges.  See @ref home for more
 * information., a boolean flag; default \c true.}
 * @config{use_environment_priv, use the \c WIREDTIGER_CONFIG and \c WIREDTIGER_HOME environment
 * variables even if the process is running with special privileges.  See @ref home for more
 * information., a boolean flag; default \c false.}
 * @config{verbose, enable messages for various subsystems and operations.  Options are given as a
 * list\, where each message type can optionally define an associated verbosity level\, such as
 * <code>"verbose=[eviction\,read:1\,rts:0]"</code>. Verbosity levels that can be provided include
 * <code>0</code> (INFO) and <code>1</code> through <code>5</code>\, corresponding to (DEBUG_1) to
 * (DEBUG_5). \c all is a special case that defines the verbosity level for all categories not
 * explicitly set in the config string., a list\, with values chosen from the following options: \c
 * "all"\, \c "api"\, \c "backup"\, \c "block"\, \c "block_cache"\, \c "checkpoint"\, \c
 * "checkpoint_cleanup"\, \c "checkpoint_progress"\, \c "chunkcache"\, \c "compact"\, \c
 * "compact_progress"\, \c "configuration"\, \c "disaggregated_storage"\, \c "error_returns"\, \c
 * "eviction"\, \c "fileops"\, \c "generation"\, \c "handleops"\, \c "history_store"\, \c
 * "history_store_activity"\, \c "layered"\, \c "live_restore"\, \c "live_restore_progress"\, \c
 * "log"\, \c "metadata"\, \c "mutex"\, \c "out_of_order"\, \c "overflow"\, \c "page_delta"\, \c
 * "prefetch"\, \c "read"\, \c "reconcile"\, \c "recovery"\, \c "recovery_progress"\, \c "rts"\, \c
 * "salvage"\, \c "shared_cache"\, \c "split"\, \c "temporary"\, \c "thread_group"\, \c "tiered"\,
 * \c "timestamp"\, \c "transaction"\, \c "verify"\, \c "version"\, \c "write"; default \c [].}
 * @config{verify_metadata, open connection and verify any WiredTiger metadata.  Not supported when
 * opening a connection from a backup.  This API allows verification and detection of corruption in
 * WiredTiger metadata., a boolean flag; default \c false.}
 * @config{write_through, Use \c FILE_FLAG_WRITE_THROUGH on Windows to write to files.  Ignored on
 * non-Windows systems.  Options are given as a list\, such as <code>"write_through=[data]"</code>.
 * Configuring \c write_through requires care; see @ref write_through Including \c "data" will cause
 * WiredTiger data files to write through cache\, including \c "log" will cause WiredTiger log files
 * to write through cache., a list\, with values chosen from the following options: \c "data"\, \c
 * "log"; default empty.}
 * @configend
 * Additionally, if files named \c WiredTiger.config or \c WiredTiger.basecfg
 * appear in the WiredTiger home directory, they are read for configuration
 * values (see @ref config_file and @ref config_base for details).
 * See @ref config_order for ordering of the configuration mechanisms.
 * @param[out] connectionp A pointer to the newly opened connection handle
 * @errors
 */
int wiredtiger_open(const char *home,
    WT_EVENT_HANDLER *event_handler, const char *config,
    WT_CONNECTION **connectionp) WT_ATTRIBUTE_LIBRARY_VISIBLE;

/*!
 * Return information about a WiredTiger error as a string (see
 * WT_SESSION::strerror for a thread-safe API).
 *
 * @snippet ex_all.c Display an error
 *
 * @param error a return value from a WiredTiger, ISO C, or POSIX standard API call
 * @returns a string representation of the error
 */
const char *wiredtiger_strerror(int error) WT_ATTRIBUTE_LIBRARY_VISIBLE;

/*! WT_EVENT_HANDLER::special event types */
typedef enum {
    WT_EVENT_COMPACT_CHECK, /*!< Compact check iteration. */
    WT_EVENT_CONN_CLOSE,    /*!< Connection closing. */
    WT_EVENT_CONN_READY,    /*!< Connection is ready. */
    WT_EVENT_EVICTION,      /*!< The user session is about to be involved into eviction.
                             *   Non-zero return code stops eviction loop. */
} WT_EVENT_TYPE;

/*!
 * The interface implemented by applications to handle error, informational and
 * progress messages.  Entries set to NULL are ignored and the default handlers
 * will continue to be used.
 */
struct __wt_event_handler {
    /*!
     * Callback to handle error messages; by default, error messages are
     * written to the stderr stream. See @ref event_message_handling for
     * more information.
     *
     * Errors that require the application to exit and restart will have
     * their \c error value set to \c WT_PANIC. The application can exit
     * immediately when \c WT_PANIC is passed to an event handler; there
     * is no reason to return into WiredTiger.
     *
     * Event handler returns are not ignored: if the handler returns
     * non-zero, the error may cause the WiredTiger function posting the
     * event to fail, and may even cause operation or library failure.
     *
     * @param session the WiredTiger session handle in use when the error
     * was generated. The handle may have been created by the application
     * or automatically by WiredTiger.
     * @param error a return value from a WiredTiger, ISO C, or
     * POSIX standard API call, which can be converted to a string using
     * WT_SESSION::strerror
     * @param message an error string
     */
    int (*handle_error)(WT_EVENT_HANDLER *handler,
        WT_SESSION *session, int error, const char *message);

    /*!
     * Callback to handle informational messages; by default, informational
     * messages are written to the stdout stream. See
     * @ref event_message_handling for more information.
     *
     * Message handler returns are not ignored: if the handler returns
     * non-zero, the error may cause the WiredTiger function posting the
     * event to fail, and may even cause operation or library failure.
     *
     * @param session the WiredTiger session handle in use when the message
     * was generated. The handle may have been created by the application
     * or automatically by WiredTiger.
     * @param message an informational string
     */
    int (*handle_message)(WT_EVENT_HANDLER *handler,
        WT_SESSION *session, const char *message);

    /*!
     * Callback to handle progress messages; by default, progress messages
     * are not written. See @ref event_message_handling for more
     * information.
     *
     * Progress handler returns are not ignored: if the handler returns
     * non-zero, the error may cause the WiredTiger function posting the
     * event to fail, and may even cause operation or library failure.
     *
     * @param session the WiredTiger session handle in use when the
     * progress message was generated. The handle may have been created by
     * the application or automatically by WiredTiger.
     * @param operation a string representation of the operation
     * @param progress a counter
     */
    int (*handle_progress)(WT_EVENT_HANDLER *handler,
        WT_SESSION *session, const char *operation, uint64_t progress);

    /*!
     * Callback to handle automatic close of a WiredTiger handle.
     *
     * Close handler returns are not ignored: if the handler returns
     * non-zero, the error may cause the WiredTiger function posting the
     * event to fail, and may even cause operation or library failure.
     *
     * @param session The session handle that is being closed if the
     * cursor parameter is NULL.
     * @param cursor The cursor handle that is being closed, or NULL if
     * it is a session handle being closed.
     */
    int (*handle_close)(WT_EVENT_HANDLER *handler,
        WT_SESSION *session, WT_CURSOR *cursor);

    /*!
     * Callback to handle general events. The application may choose to handle
     * only some types of events. An unhandled event should return 0.
     *
     * General event returns are not ignored in most cases. If the handler
     * returns non-zero, the error may cause the WiredTiger function posting
     * the event to fail.
     *
     * @param wt_conn The connection handle for the database.
     * @param session the WiredTiger session handle in use when the
     * progress message was generated. The handle may have been created by
     * the application or automatically by WiredTiger or may be NULL.
     * @param type A type indicator for what special event occurred.
         * @param arg A generic argument that has a specific meaning
         * depending on the event type.
     * (see ::WT_EVENT_TYPE for available options.)
     */
        int (*handle_general)(WT_EVENT_HANDLER *handler,
            WT_CONNECTION *wt_conn, WT_SESSION *session, WT_EVENT_TYPE type, void *arg);
};

/*!
 * @name Data packing and unpacking
 * @{
 */

/*!
 * Pack a structure into a buffer.
 *
 * See @ref packing for a description of the permitted format strings.
 *
 * @section pack_examples Packing Examples
 *
 * For example, the string <code>"iSh"</code> will pack a 32-bit integer
 * followed by a NUL-terminated string, followed by a 16-bit integer.  The
 * default, big-endian encoding will be used, with no alignment.  This could be
 * used in C as follows:
 *
 * @snippet ex_all.c Pack fields into a buffer
 *
 * Then later, the values can be unpacked as follows:
 *
 * @snippet ex_all.c Unpack fields from a buffer
 *
 * @param session the session handle
 * @param buffer a pointer to a packed byte array
 * @param len the number of valid bytes in the buffer
 * @param format the data format, see @ref packing
 * @errors
 */
int wiredtiger_struct_pack(WT_SESSION *session,
    void *buffer, size_t len, const char *format, ...)
    WT_ATTRIBUTE_LIBRARY_VISIBLE;

/*!
 * Calculate the size required to pack a structure.
 *
 * Note that for variable-sized fields including variable-sized strings and
 * integers, the calculated sized merely reflects the expected sizes specified
 * in the format string itself.
 *
 * @snippet ex_all.c Get the packed size
 *
 * @param session the session handle
 * @param lenp a location where the number of bytes needed for the
 * matching call to ::wiredtiger_struct_pack is returned
 * @param format the data format, see @ref packing
 * @errors
 */
int wiredtiger_struct_size(WT_SESSION *session,
    size_t *lenp, const char *format, ...) WT_ATTRIBUTE_LIBRARY_VISIBLE;

/*!
 * Unpack a structure from a buffer.
 *
 * Reverse of ::wiredtiger_struct_pack: gets values out of a
 * packed byte string.
 *
 * @snippet ex_all.c Unpack fields from a buffer
 *
 * @param session the session handle
 * @param buffer a pointer to a packed byte array
 * @param len the number of valid bytes in the buffer
 * @param format the data format, see @ref packing
 * @errors
 */
int wiredtiger_struct_unpack(WT_SESSION *session,
    const void *buffer, size_t len, const char *format, ...)
    WT_ATTRIBUTE_LIBRARY_VISIBLE;

#if !defined(SWIG)

/*!
 * Streaming interface to packing.
 *
 * This allows applications to pack or unpack records one field at a time.
 * This is an opaque handle returned by ::wiredtiger_pack_start or
 * ::wiredtiger_unpack_start.  It must be closed with ::wiredtiger_pack_close.
 */
typedef struct __wt_pack_stream WT_PACK_STREAM;

/*!
 * Start a packing operation into a buffer with the given format string.  This
 * should be followed by a series of calls to ::wiredtiger_pack_item,
 * ::wiredtiger_pack_int, ::wiredtiger_pack_str or ::wiredtiger_pack_uint
 * to fill in the values.
 *
 * @param session the session handle
 * @param format the data format, see @ref packing
 * @param buffer a pointer to memory to hold the packed data
 * @param size the size of the buffer
 * @param[out] psp the new packing stream handle
 * @errors
 */
int wiredtiger_pack_start(WT_SESSION *session,
    const char *format, void *buffer, size_t size, WT_PACK_STREAM **psp)
    WT_ATTRIBUTE_LIBRARY_VISIBLE;

/*!
 * Start an unpacking operation from a buffer with the given format string.
 * This should be followed by a series of calls to ::wiredtiger_unpack_item,
 * ::wiredtiger_unpack_int, ::wiredtiger_unpack_str or ::wiredtiger_unpack_uint
 * to retrieve the packed values.
 *
 * @param session the session handle
 * @param format the data format, see @ref packing
 * @param buffer a pointer to memory holding the packed data
 * @param size the size of the buffer
 * @param[out] psp the new packing stream handle
 * @errors
 */
int wiredtiger_unpack_start(WT_SESSION *session,
    const char *format, const void *buffer, size_t size, WT_PACK_STREAM **psp)
    WT_ATTRIBUTE_LIBRARY_VISIBLE;

/*!
 * Close a packing stream.
 *
 * @param ps the packing stream handle
 * @param[out] usedp the number of bytes in the buffer used by the stream
 * @errors
 */
int wiredtiger_pack_close(WT_PACK_STREAM *ps, size_t *usedp)
    WT_ATTRIBUTE_LIBRARY_VISIBLE;

/*!
 * Pack an item into a packing stream.
 *
 * @param ps the packing stream handle
 * @param item an item to pack
 * @errors
 */
int wiredtiger_pack_item(WT_PACK_STREAM *ps, WT_ITEM *item)
    WT_ATTRIBUTE_LIBRARY_VISIBLE;

/*!
 * Pack a signed integer into a packing stream.
 *
 * @param ps the packing stream handle
 * @param i a signed integer to pack
 * @errors
 */
int wiredtiger_pack_int(WT_PACK_STREAM *ps, int64_t i)
    WT_ATTRIBUTE_LIBRARY_VISIBLE;

/*!
 * Pack a string into a packing stream.
 *
 * @param ps the packing stream handle
 * @param s a string to pack
 * @errors
 */
int wiredtiger_pack_str(WT_PACK_STREAM *ps, const char *s)
    WT_ATTRIBUTE_LIBRARY_VISIBLE;

/*!
 * Pack an unsigned integer into a packing stream.
 *
 * @param ps the packing stream handle
 * @param u an unsigned integer to pack
 * @errors
 */
int wiredtiger_pack_uint(WT_PACK_STREAM *ps, uint64_t u)
    WT_ATTRIBUTE_LIBRARY_VISIBLE;

/*!
 * Unpack an item from a packing stream.
 *
 * @param ps the packing stream handle
 * @param item an item to unpack
 * @errors
 */
int wiredtiger_unpack_item(WT_PACK_STREAM *ps, WT_ITEM *item)
    WT_ATTRIBUTE_LIBRARY_VISIBLE;

/*!
 * Unpack a signed integer from a packing stream.
 *
 * @param ps the packing stream handle
 * @param[out] ip the unpacked signed integer
 * @errors
 */
int wiredtiger_unpack_int(WT_PACK_STREAM *ps, int64_t *ip)
    WT_ATTRIBUTE_LIBRARY_VISIBLE;

/*!
 * Unpack a string from a packing stream.
 *
 * @param ps the packing stream handle
 * @param[out] sp the unpacked string
 * @errors
 */
int wiredtiger_unpack_str(WT_PACK_STREAM *ps, const char **sp)
    WT_ATTRIBUTE_LIBRARY_VISIBLE;

/*!
 * Unpack an unsigned integer from a packing stream.
 *
 * @param ps the packing stream handle
 * @param[out] up the unpacked unsigned integer
 * @errors
 */
int wiredtiger_unpack_uint(WT_PACK_STREAM *ps, uint64_t *up)
    WT_ATTRIBUTE_LIBRARY_VISIBLE;
/*! @} */

/*!
 * @name Configuration strings
 * @{
 */

/*!
 * The configuration information returned by the WiredTiger configuration
 * parsing functions in the WT_EXTENSION_API and the public API.
 */
struct __wt_config_item {
    /*!
     * The value of a configuration string.
     *
     * Regardless of the type of the configuration string (boolean, int,
     * list or string), the \c str field will reference the value of the
     * configuration string.
     *
     * The bytes referenced by \c str are <b>not</b> nul-terminated.
     * Use the \c len field instead of a terminating nul byte.
     */
    const char *str;

    /*! The number of bytes in the value referenced by \c str. */
    size_t len;

    /*!
     * The numeric value of a configuration boolean or integer.
     *
     * If the configuration string's value is "true" or "false", the
     * \c val field will be set to 1 (true), or 0 (false).
     *
     * If the configuration string can be legally interpreted as an integer,
     * using the \c strtoll function rules as specified in ISO/IEC 9899:1990
     * ("ISO C90"), that integer will be stored in the \c val field.
     */
    int64_t val;

    /*! Permitted values of the \c type field. */
    enum WT_CONFIG_ITEM_TYPE {
        /*! A string value with quotes stripped. */
        WT_CONFIG_ITEM_STRING,
        /*! A boolean literal ("true" or "false"). */
        WT_CONFIG_ITEM_BOOL,
        /*! An unquoted identifier: a string value without quotes. */
        WT_CONFIG_ITEM_ID,
        /*! A numeric value. */
        WT_CONFIG_ITEM_NUM,
        /*! A nested structure or list, including brackets. */
        WT_CONFIG_ITEM_STRUCT
    }
    /*!
     * The type of value determined by the parser.  In all cases,
     * the \c str and \c len fields are set.
     */
    type;
};

/*
 * This is needed for compatible usage of this embedded enum type.
 */
#if !defined(SWIG) && !defined(DOXYGEN)
#if defined(__cplusplus)
typedef enum __wt_config_item::WT_CONFIG_ITEM_TYPE WT_CONFIG_ITEM_TYPE;
#else
typedef enum WT_CONFIG_ITEM_TYPE WT_CONFIG_ITEM_TYPE;
#endif
#endif

#if !defined(SWIG) && !defined(DOXYGEN)
/*!
 * Validate a configuration string for a WiredTiger API call.
 * This call is outside the scope of a WiredTiger connection handle, since
 * applications may need to validate configuration strings prior to calling
 * ::wiredtiger_open.
 * @param session the session handle (may be \c NULL if the database not yet
 * opened).
 * @param event_handler An event handler (used if \c session is \c NULL; if both
 * \c session and \c event_handler are \c NULL, error messages will be written
 * to stderr).
 * @param name the WiredTiger function or method to validate.
 * @param config the configuration string being parsed.
 * @returns zero for success, non-zero to indicate an error.
 *
 * @snippet ex_all.c Validate a configuration string
 */
int wiredtiger_config_validate(WT_SESSION *session,
    WT_EVENT_HANDLER *event_handler, const char *name, const char *config)
    WT_ATTRIBUTE_LIBRARY_VISIBLE;

#endif

/*!
 * Create a handle that can be used to parse or create configuration strings
 * compatible with the WiredTiger API.
 * This call is outside the scope of a WiredTiger connection handle, since
 * applications may need to generate configuration strings prior to calling
 * ::wiredtiger_open.
 * @param session the session handle to be used for error reporting (if NULL,
 *  error messages will be written to stderr).
 * @param config the configuration string being parsed. The string must
 *  remain valid for the lifetime of the parser handle.
 * @param len the number of valid bytes in \c config
 * @param[out] config_parserp A pointer to the newly opened handle
 * @errors
 *
 * @snippet ex_config_parse.c Create a configuration parser
 */
int wiredtiger_config_parser_open(WT_SESSION *session,
    const char *config, size_t len, WT_CONFIG_PARSER **config_parserp)
    WT_ATTRIBUTE_LIBRARY_VISIBLE;

/*!
 * A handle that can be used to search and traverse configuration strings
 * compatible with the WiredTiger API.
 * To parse the contents of a list or nested configuration string use a new
 * configuration parser handle based on the content of the ::WT_CONFIG_ITEM
 * retrieved from the parent configuration string.
 *
 * @section config_parse_examples Configuration String Parsing examples
 *
 * This could be used in C to create a configuration parser as follows:
 *
 * @snippet ex_config_parse.c Create a configuration parser
 *
 * Once the parser has been created the content can be queried directly:
 *
 * @snippet ex_config_parse.c get
 *
 * Or the content can be traversed linearly:
 *
 * @snippet ex_config_parse.c next
 *
 * Nested configuration values can be queried using a shorthand notation:
 *
 * @snippet ex_config_parse.c nested get
 *
 * Nested configuration values can be traversed using multiple
 * ::WT_CONFIG_PARSER handles:
 *
 * @snippet ex_config_parse.c nested traverse
 */
struct __wt_config_parser {

    /*!
     * Close the configuration scanner releasing any resources.
     *
     * @param config_parser the configuration parser handle
     * @errors
     *
     */
    int __F(close)(WT_CONFIG_PARSER *config_parser);

    /*!
     * Return the next key/value pair.
     *
     * If an item has no explicitly assigned value, the item will be
     * returned in \c key and the \c value will be set to the boolean
     * \c "true" value.
     *
     * @param config_parser the configuration parser handle
     * @param key the returned key
     * @param value the returned value
     * @errors
     * When iteration would pass the end of the configuration string
     * ::WT_NOTFOUND will be returned.
     */
    int __F(next)(WT_CONFIG_PARSER *config_parser,
        WT_CONFIG_ITEM *key, WT_CONFIG_ITEM *value);

    /*!
     * Return the value of an item in the configuration string.
     *
     * @param config_parser the configuration parser handle
     * @param key configuration key string
     * @param value the returned value
     * @errors
     *
     */
    int __F(get)(WT_CONFIG_PARSER *config_parser,
        const char *key, WT_CONFIG_ITEM *value);
};

/*! @} */

/*!
 * @name Support functions
 * @anchor support_functions
 * @{
 */

/*!
 * Return a pointer to a function that calculates a CRC32C checksum.
 *
 * The WiredTiger library CRC32C checksum function uses hardware support where available, else it
 * falls back to a software implementation. Selecting a CRC32C checksum function can be slow, so the
 * return value should be cached by the caller for repeated use.
 *
 * @snippet ex_all.c Checksum a buffer
 *
 * @returns a pointer to a function that takes a buffer and length and returns the CRC32C checksum
 */
uint32_t (*wiredtiger_crc32c_func(void))(const void *, size_t)
    WT_ATTRIBUTE_LIBRARY_VISIBLE;

/*!
 * Return a pointer to a function that calculates a CRC32C checksum given a starting CRC seed.
 *
 * The WiredTiger library CRC32C checksum function uses hardware support where available, else it
 * falls back to a software implementation. Selecting a CRC32C checksum function can be slow, so the
 * return value should be cached by the caller for repeated use. This version returns a function
 * that accepts a starting seed value for the CRC. This version is useful where an application wants
 * to calculate the CRC of a large buffer in smaller incremental pieces. The starting seed to
 * calculate the CRC of a piece is then the cumulative CRC of all the previous pieces.
 *
 * @snippet ex_all.c Checksum a large buffer in smaller pieces
 *
 * @returns a pointer to a function that takes a starting seed, a buffer and length and returns the
 * CRC32C checksum
 */
uint32_t (*wiredtiger_crc32c_with_seed_func(void))(uint32_t seed, const void *, size_t)
    WT_ATTRIBUTE_LIBRARY_VISIBLE;

#endif /* !defined(SWIG) */

/*!
 * Calculate a set of WT_MODIFY operations to represent an update.
 * This call will calculate a set of modifications to an old value that produce
 * the new value.  If more modifications are required than fit in the array
 * passed in by the caller, or if more bytes have changed than the \c maxdiff
 * parameter, the call will fail.  The matching algorithm is approximate, so it
 * may fail and return WT_NOTFOUND if a matching set of WT_MODIFY operations
 * is not found.
 *
 * The \c maxdiff parameter bounds how much work will be done searching for a
 * match: to ensure a match is found, it may need to be set larger than actual
 * number of bytes that differ between the old and new values.  In particular,
 * repeated patterns of bytes in the values can lead to suboptimal matching,
 * and matching ranges less than 64 bytes long will not be detected.
 *
 * If the call succeeds, the WT_MODIFY operations will point into \c newv,
 * which must remain valid until WT_CURSOR::modify is called.
 *
 * @snippet ex_all.c Calculate a modify operation
 *
 * @param session the current WiredTiger session (may be NULL)
 * @param oldv old value
 * @param newv new value
 * @param maxdiff maximum bytes difference
 * @param[out] entries array of modifications producing the new value
 * @param[in,out] nentriesp size of \c entries array passed in,
 *  set to the number of entries used
 * @errors
 */
int wiredtiger_calc_modify(WT_SESSION *session,
    const WT_ITEM *oldv, const WT_ITEM *newv,
    size_t maxdiff, WT_MODIFY *entries, int *nentriesp)
    WT_ATTRIBUTE_LIBRARY_VISIBLE;

/*!
 * Get version information.
 *
 * @snippet ex_all.c Get the WiredTiger library version #1
 * @snippet ex_all.c Get the WiredTiger library version #2
 *
 * @param majorp a location where the major version number is returned
 * @param minorp a location where the minor version number is returned
 * @param patchp a location where the patch version number is returned
 * @returns a string representation of the version
 */
const char *wiredtiger_version(int *majorp, int *minorp, int *patchp)
    WT_ATTRIBUTE_LIBRARY_VISIBLE;

/*! @} */

/*******************************************
 * Error returns
 *******************************************/
/*!
 * @name Error returns
 * Most functions and methods in WiredTiger return an integer code indicating
 * whether the operation succeeded or failed.  A return of zero indicates
 * success; all non-zero return values indicate some kind of failure.
 *
 * WiredTiger reserves all values from -31,800 to -31,999 as possible error
 * return values.  WiredTiger may also return C99/POSIX error codes such as
 * \c ENOMEM, \c EINVAL and \c ENOTSUP, with the usual meanings.
 *
 * The following are all of the WiredTiger-specific error returns:
 * @{
 */
/*
 * DO NOT EDIT: automatically built by dist/api_err.py.
 * Error return section: BEGIN
 */
/*!
 * Conflict between concurrent operations.
 * This error is generated when an operation cannot be completed due to a
 * conflict with concurrent operations.  The operation may be retried; if a
 * transaction is in progress, it should be rolled back and the operation
 * retried in a new transaction.
 */
#define	WT_ROLLBACK	(-31800)
/*!
 * Attempt to insert an existing key.
 * This error is generated when the application attempts to insert a record with
 * the same key as an existing record without the 'overwrite' configuration to
 * WT_SESSION::open_cursor.
 */
#define	WT_DUPLICATE_KEY	(-31801)
/*!
 * Non-specific WiredTiger error.
 * This error is returned when an error is not covered by a specific error
 * return. The operation may be retried; if a transaction is in progress, it
 * should be rolled back and the operation retried in a new transaction.
 */
#define	WT_ERROR	(-31802)
/*!
 * Item not found.
 * This error indicates an operation did not find a value to return.  This
 * includes cursor search and other operations where no record matched the
 * cursor's search key such as WT_CURSOR::update or WT_CURSOR::remove.
 */
#define	WT_NOTFOUND	(-31803)
/*!
 * WiredTiger library panic.
 * This error indicates an underlying problem that requires a database restart.
 * The application may exit immediately, no further WiredTiger calls are
 * required (and further calls will themselves immediately fail).
 */
#define	WT_PANIC	(-31804)
/*! @cond internal */
/*! Restart the operation (internal). */
#define	WT_RESTART	(-31805)
/*! @endcond */
/*!
 * Recovery must be run to continue.
 * This error is generated when ::wiredtiger_open is configured to return an
 * error if recovery is required to use the database.
 */
#define	WT_RUN_RECOVERY	(-31806)
/*!
 * Operation would overflow cache.
 * This error is generated when wiredtiger_open is configured to run in-memory,
 * and a data modification operation requires more than the configured cache
 * size to complete. The operation may be retried; if a transaction is in
 * progress, it should be rolled back and the operation retried in a new
 * transaction.
 */
#define	WT_CACHE_FULL	(-31807)
/*!
 * Conflict with a prepared update.
 * This error is generated when the application attempts to read an updated
 * record which is part of a transaction that has been prepared but not yet
 * resolved.
 */
#define	WT_PREPARE_CONFLICT	(-31808)
/*!
 * Database corruption detected.
 * This error is generated when corruption is detected in an on-disk file.
 * During normal operations, this may occur in rare circumstances as a result of
 * a system crash. The application may choose to salvage the file or retry
 * wiredtiger_open with the 'salvage=true' configuration setting.
 */
#define	WT_TRY_SALVAGE	(-31809)
/*
 * Error return section: END
 * DO NOT EDIT: automatically built by dist/api_err.py.
 */
/*! @} */

/*******************************************
 * Sub-level error returns
 *******************************************/
/*!
 * @name Sub-level error returns
 * Along with error returns, WiredTiger can return an integer code indicating
 * a more specific error. A return of -32,000 indicates that there is no more
 * specific error; all other return values indicate a more specific error which
 * provides greater context into the failure.
 *
 * WiredTiger reserves all values from -32,000 to -32,199 as possible sub-level
 * error return values.
 *
 * The following are all of the WiredTiger-specific sub-level error returns:
 * @{
 */
/*
 * DO NOT EDIT: automatically built by dist/api_err.py.
 * Sub-level error return section: BEGIN
 */
/*!
 * No additional context.
 * This sub-level error code is returned by default and indicates that no
 * further context exists or is necessary.
 */
#define	WT_NONE	(-32000)
/*!
 * Background compaction is already running.
 * This sub-level error returns when the user tries to reconfigure background
 * compaction while it is already running.
 */
#define	WT_BACKGROUND_COMPACT_ALREADY_RUNNING	(-32001)
/*!
 * Cache capacity has overflown.
 * This sub-level error indicates that the configured cache has exceeded full
 * capacity.
 */
#define	WT_CACHE_OVERFLOW	(-32002)
/*!
 * Write conflict between concurrent operations.
 * This sub-level error indicates that there is a write conflict on the same
 * page between concurrent operations.
 */
#define	WT_WRITE_CONFLICT	(-32003)
/*!
 * Transaction has the oldest pinned transaction ID.
 * This sub-level error indicates that a given transaction has the oldest
 * transaction ID and needs to be rolled back.
 */
#define	WT_OLDEST_FOR_EVICTION	(-32004)
/*!
 * Conflict performing operation due to running backup.
 * This sub-level error indicates that there is a conflict performing the
 * operation because of a running backup in the system.
 */
#define	WT_CONFLICT_BACKUP	(-32005)
/*!
 * Another thread currently holds the data handle of the table.
 * This sub-level error indicates that a concurrent operation is holding the
 * data handle of the table.
 */
#define	WT_CONFLICT_DHANDLE	(-32006)
/*!
 * Conflict performing schema operation.
 * This sub-level error indicates that a concurrent operation is performing a
 * schema type operation or currently holds the schema lock.
 */
#define	WT_CONFLICT_SCHEMA_LOCK	(-32007)
/*!
 * Table has uncommitted data.
 * This sub-level error returns when the table has uncommitted data.
 */
#define	WT_UNCOMMITTED_DATA	(-32008)
/*!
 * Table has dirty data.
 * This sub-level error returns when the table has dirty content.
 */
#define	WT_DIRTY_DATA	(-32009)
/*!
 * Another thread currently holds the table lock.
 * This sub-level error indicates that a concurrent operation is performing a
 * table operation.
 */
#define	WT_CONFLICT_TABLE_LOCK	(-32010)
/*!
 * Another thread currently holds the checkpoint lock.
 * This sub-level error indicates that a concurrent operation is performing a
 * checkpoint.
 */
#define	WT_CONFLICT_CHECKPOINT_LOCK	(-32011)
/*!
 * Conflict performing operation due to an in-progress live restore.
 * This sub-level error indicates that there is a conflict performing the
 * operation because of a running live restore in the system.
 */
#define	WT_CONFLICT_LIVE_RESTORE	(-32013)
/*
 * Sub-level error return section: END
 * DO NOT EDIT: automatically built by dist/api_err.py.
 */
/*! @} */

#ifndef DOXYGEN
#define WT_DEADLOCK WT_ROLLBACK     /* Backward compatibility */
#endif

/*! @} */

/*!
 * @defgroup wt_ext WiredTiger Extension API
 * The functions and interfaces applications use to customize and extend the
 * behavior of WiredTiger.
 * @{
 */

/*******************************************
 * Forward structure declarations for the extension API
 *******************************************/
struct __wt_config_arg; typedef struct __wt_config_arg WT_CONFIG_ARG;

/*!
 * The interface implemented by applications to provide custom ordering of
 * records.
 *
 * Applications register their implementation with WiredTiger by calling
 * WT_CONNECTION::add_collator.  See @ref custom_collators for more
 * information.
 *
 * @snippet ex_extending.c add collator nocase
 *
 * @snippet ex_extending.c add collator prefix10
 */
struct __wt_collator {
    /*!
     * Callback to compare keys.
     *
     * @param[out] cmp set to -1 if <code>key1 < key2</code>,
     *  0 if <code>key1 == key2</code>,
     *  1 if <code>key1 > key2</code>.
     * @returns zero for success, non-zero to indicate an error.
     *
     * @snippet ex_all.c Implement WT_COLLATOR
     *
     * @snippet ex_extending.c case insensitive comparator
     *
     * @snippet ex_extending.c n character comparator
     */
    int (*compare)(WT_COLLATOR *collator, WT_SESSION *session,
        const WT_ITEM *key1, const WT_ITEM *key2, int *cmp);

    /*!
     * If non-NULL, this callback is called to customize the collator
     * for each data source.  If the callback returns a non-NULL
     * collator, that instance is used instead of this one for all
     * comparisons.
     */
    int (*customize)(WT_COLLATOR *collator, WT_SESSION *session,
        const char *uri, WT_CONFIG_ITEM *passcfg, WT_COLLATOR **customp);

    /*!
     * If non-NULL a callback performed when the data source is closed
     * for customized collators otherwise when the database is closed.
     *
     * The WT_COLLATOR::terminate callback is intended to allow cleanup;
     * the handle will not be subsequently accessed by WiredTiger.
     */
    int (*terminate)(WT_COLLATOR *collator, WT_SESSION *session);
};

/*!
 * The interface implemented by applications to provide custom compression.
 *
 * Compressors must implement the WT_COMPRESSOR interface: the
 * WT_COMPRESSOR::compress and WT_COMPRESSOR::decompress callbacks must be
 * specified, and WT_COMPRESSOR::pre_size is optional.  To build your own
 * compressor, use one of the compressors in \c ext/compressors as a template:
 * \c ext/nop_compress is a simple compressor that passes through data
 * unchanged, and is a reasonable starting point.
 *
 * Applications register their implementation with WiredTiger by calling
 * WT_CONNECTION::add_compressor.
 *
 * @snippet nop_compress.c WT_COMPRESSOR initialization structure
 * @snippet nop_compress.c WT_COMPRESSOR initialization function
 */
struct __wt_compressor {
    /*!
     * Callback to compress a chunk of data.
     *
     * WT_COMPRESSOR::compress takes a source buffer and a destination
     * buffer, by default of the same size.  If the callback can compress
     * the buffer to a smaller size in the destination, it does so, sets
     * the \c compression_failed return to 0 and returns 0.  If compression
     * does not produce a smaller result, the callback sets the
     * \c compression_failed return to 1 and returns 0. If another
     * error occurs, it returns an errno or WiredTiger error code.
     *
     * On entry, \c src will point to memory, with the length of the memory
     * in \c src_len.  After successful completion, the callback should
     * return \c 0 and set \c result_lenp to the number of bytes required
     * for the compressed representation.
     *
     * On entry, \c dst points to the destination buffer with a length
     * of \c dst_len.  If the WT_COMPRESSOR::pre_size method is specified,
     * the destination buffer will be at least the size returned by that
     * method; otherwise, the destination buffer will be at least as large
     * as the length of the data to compress.
     *
     * If compression would not shrink the data or the \c dst buffer is not
     * large enough to hold the compressed data, the callback should set
     * \c compression_failed to a non-zero value and return 0.
     *
     * @param[in] src the data to compress
     * @param[in] src_len the length of the data to compress
     * @param[in] dst the destination buffer
     * @param[in] dst_len the length of the destination buffer
     * @param[out] result_lenp the length of the compressed data
     * @param[out] compression_failed non-zero if compression did not
     * decrease the length of the data (compression may not have completed)
     * @returns zero for success, non-zero to indicate an error.
     *
     * @snippet nop_compress.c WT_COMPRESSOR compress
     */
    int (*compress)(WT_COMPRESSOR *compressor, WT_SESSION *session,
        uint8_t *src, size_t src_len,
        uint8_t *dst, size_t dst_len,
        size_t *result_lenp, int *compression_failed);

    /*!
     * Callback to decompress a chunk of data.
     *
     * WT_COMPRESSOR::decompress takes a source buffer and a destination
     * buffer.  The contents are switched from \c compress: the
     * source buffer is the compressed value, and the destination buffer is
     * sized to be the original size.  If the callback successfully
     * decompresses the source buffer to the destination buffer, it returns
     * 0.  If an error occurs, it returns an errno or WiredTiger error code.
     * The source buffer that WT_COMPRESSOR::decompress takes may have a
     * size that is rounded up from the size originally produced by
     * WT_COMPRESSOR::compress, with the remainder of the buffer set to
     * zeroes. Most compressors do not care about this difference if the
     * size to be decompressed can be implicitly discovered from the
     * compressed data.  If your compressor cares, you may need to allocate
     * space for, and store, the actual size in the compressed buffer.  See
     * the source code for the included snappy compressor for an example.
     *
     * On entry, \c src will point to memory, with the length of the memory
     * in \c src_len.  After successful completion, the callback should
     * return \c 0 and set \c result_lenp to the number of bytes required
     * for the decompressed representation.
     *
     * If the \c dst buffer is not big enough to hold the decompressed
     * data, the callback should return an error.
     *
     * @param[in] src the data to decompress
     * @param[in] src_len the length of the data to decompress
     * @param[in] dst the destination buffer
     * @param[in] dst_len the length of the destination buffer
     * @param[out] result_lenp the length of the decompressed data
     * @returns zero for success, non-zero to indicate an error.
     *
     * @snippet nop_compress.c WT_COMPRESSOR decompress
     */
    int (*decompress)(WT_COMPRESSOR *compressor, WT_SESSION *session,
        uint8_t *src, size_t src_len,
        uint8_t *dst, size_t dst_len,
        size_t *result_lenp);

    /*!
     * Callback to size a destination buffer for compression
     *
     * WT_COMPRESSOR::pre_size is an optional callback that, given the
     * source buffer and size, produces the size of the destination buffer
     * to be given to WT_COMPRESSOR::compress.  This is useful for
     * compressors that assume that the output buffer is sized for the
     * worst case and thus no overrun checks are made.  If your compressor
     * works like this, WT_COMPRESSOR::pre_size will need to be defined.
     * See the source code for the snappy compressor for an example.
     * However, if your compressor detects and avoids overruns against its
     * target buffer, you will not need to define WT_COMPRESSOR::pre_size.
     * When WT_COMPRESSOR::pre_size is set to NULL, the destination buffer
     * is sized the same as the source buffer.  This is always sufficient,
     * since a compression result that is larger than the source buffer is
     * discarded by WiredTiger.
     *
     * If not NULL, this callback is called before each call to
     * WT_COMPRESSOR::compress to determine the size of the destination
     * buffer to provide.  If the callback is NULL, the destination
     * buffer will be the same size as the source buffer.
     *
     * The callback should set \c result_lenp to a suitable buffer size
     * for compression, typically the maximum length required by
     * WT_COMPRESSOR::compress.
     *
     * This callback function is for compressors that require an output
     * buffer larger than the source buffer (for example, that do not
     * check for buffer overflow during compression).
     *
     * @param[in] src the data to compress
     * @param[in] src_len the length of the data to compress
     * @param[out] result_lenp the required destination buffer size
     * @returns zero for success, non-zero to indicate an error.
     *
     * @snippet nop_compress.c WT_COMPRESSOR presize
     */
    int (*pre_size)(WT_COMPRESSOR *compressor, WT_SESSION *session,
        uint8_t *src, size_t src_len, size_t *result_lenp);

    /*!
     * If non-NULL, a callback performed when the database is closed.
     *
     * The WT_COMPRESSOR::terminate callback is intended to allow cleanup;
     * the handle will not be subsequently accessed by WiredTiger.
     *
     * @snippet nop_compress.c WT_COMPRESSOR terminate
     */
    int (*terminate)(WT_COMPRESSOR *compressor, WT_SESSION *session);
};

/*!
 * Applications can extend WiredTiger by providing new implementations of the
 * WT_DATA_SOURCE class.  Each data source supports a different URI scheme for
 * data sources to WT_SESSION::create, WT_SESSION::open_cursor and related
 * methods.  See @ref custom_data_sources for more information.
 *
 * <b>Thread safety:</b> WiredTiger may invoke methods on the WT_DATA_SOURCE
 * interface from multiple threads concurrently.  It is the responsibility of
 * the implementation to protect any shared data.
 *
 * Applications register their implementation with WiredTiger by calling
 * WT_CONNECTION::add_data_source.
 *
 * @snippet ex_data_source.c WT_DATA_SOURCE register
 */
struct __wt_data_source {
    /*!
     * Callback to alter an object.
     *
     * @snippet ex_data_source.c WT_DATA_SOURCE alter
     */
    int (*alter)(WT_DATA_SOURCE *dsrc, WT_SESSION *session,
        const char *uri, WT_CONFIG_ARG *config);

    /*!
     * Callback to create a new object.
     *
     * @snippet ex_data_source.c WT_DATA_SOURCE create
     */
    int (*create)(WT_DATA_SOURCE *dsrc, WT_SESSION *session,
        const char *uri, WT_CONFIG_ARG *config);

    /*!
     * Callback to compact an object.
     *
     * @snippet ex_data_source.c WT_DATA_SOURCE compact
     */
    int (*compact)(WT_DATA_SOURCE *dsrc, WT_SESSION *session,
        const char *uri, WT_CONFIG_ARG *config);

    /*!
     * Callback to drop an object.
     *
     * @snippet ex_data_source.c WT_DATA_SOURCE drop
     */
    int (*drop)(WT_DATA_SOURCE *dsrc, WT_SESSION *session,
        const char *uri, WT_CONFIG_ARG *config);

    /*!
     * Callback to initialize a cursor.
     *
     * @snippet ex_data_source.c WT_DATA_SOURCE open_cursor
     */
    int (*open_cursor)(WT_DATA_SOURCE *dsrc, WT_SESSION *session,
        const char *uri, WT_CONFIG_ARG *config, WT_CURSOR **new_cursor);

    /*!
     * Callback to rename an object.
     *
     * @snippet ex_data_source.c WT_DATA_SOURCE rename
     */
    int (*rename)(WT_DATA_SOURCE *dsrc, WT_SESSION *session,
        const char *uri, const char *newuri, WT_CONFIG_ARG *config);

    /*!
     * Callback to salvage an object.
     *
     * @snippet ex_data_source.c WT_DATA_SOURCE salvage
     */
    int (*salvage)(WT_DATA_SOURCE *dsrc, WT_SESSION *session,
        const char *uri, WT_CONFIG_ARG *config);

    /*!
     * Callback to get the size of an object.
     *
     * @snippet ex_data_source.c WT_DATA_SOURCE size
     */
    int (*size)(WT_DATA_SOURCE *dsrc, WT_SESSION *session,
        const char *uri, wt_off_t *size);

    /*!
     * Callback to truncate an object.
     *
     * @snippet ex_data_source.c WT_DATA_SOURCE truncate
     */
    int (*truncate)(WT_DATA_SOURCE *dsrc, WT_SESSION *session,
        const char *uri, WT_CONFIG_ARG *config);

    /*!
     * Callback to truncate a range of an object.
     *
     * @snippet ex_data_source.c WT_DATA_SOURCE range truncate
     */
    int (*range_truncate)(WT_DATA_SOURCE *dsrc, WT_SESSION *session,
        WT_CURSOR *start, WT_CURSOR *stop);

    /*!
     * Callback to verify an object.
     *
     * @snippet ex_data_source.c WT_DATA_SOURCE verify
     */
    int (*verify)(WT_DATA_SOURCE *dsrc, WT_SESSION *session,
        const char *uri, WT_CONFIG_ARG *config);

    /*!
     * Callback to checkpoint the database.
     *
     * @snippet ex_data_source.c WT_DATA_SOURCE checkpoint
     */
    int (*checkpoint)(
        WT_DATA_SOURCE *dsrc, WT_SESSION *session, WT_CONFIG_ARG *config);

    /*!
     * If non-NULL, a callback performed when the database is closed.
     *
     * The WT_DATA_SOURCE::terminate callback is intended to allow cleanup;
     * the handle will not be subsequently accessed by WiredTiger.
     *
     * @snippet ex_data_source.c WT_DATA_SOURCE terminate
     */
    int (*terminate)(WT_DATA_SOURCE *dsrc, WT_SESSION *session);
};

/*!
 * The interface implemented by applications to provide custom encryption.
 *
 * Encryptors must implement the WT_ENCRYPTOR interface: the WT_ENCRYPTOR::encrypt,
 * WT_ENCRYPTOR::decrypt and WT_ENCRYPTOR::sizing callbacks must be specified,
 * WT_ENCRYPTOR::customize and WT_ENCRYPTOR::terminate are optional.  To build your own
 * encryptor, use one of the encryptors in \c ext/encryptors as a template: \c
 * ext/encryptors/sodium_encrypt uses the open-source libsodium cryptographic library, and
 * \c ext/encryptors/nop_encrypt is a simple template that passes through data unchanged,
 * and is a reasonable starting point.  \c ext/encryptors/rotn_encrypt is an encryptor
 * implementing a simple (insecure) rotation cipher meant for testing.  See @ref
 * encryption "the encryptors page" for further information.
 *
 * Applications register their implementation with WiredTiger by calling
 * WT_CONNECTION::add_encryptor.
 *
 * @snippet nop_encrypt.c WT_ENCRYPTOR initialization structure
 * @snippet nop_encrypt.c WT_ENCRYPTOR initialization function
 */
struct __wt_encryptor {
    /*!
     * Callback to encrypt a chunk of data.
     *
     * WT_ENCRYPTOR::encrypt takes a source buffer and a destination buffer. The
     * callback encrypts the source buffer (plain text) into the destination buffer.
     *
     * On entry, \c src will point to a block of memory to encrypt, with the length of
     * the block in \c src_len.
     *
     * On entry, \c dst points to the destination buffer with a length of \c dst_len.
     * The destination buffer will be at least src_len plus the size returned by that
     * WT_ENCRYPT::sizing.
     *
     * After successful completion, the callback should return \c 0 and set \c
     * result_lenp to the number of bytes required for the encrypted representation,
     * which should be less than or equal to \c dst_len.
     *
     * This callback cannot be NULL.
     *
     * @param[in] src the data to encrypt
     * @param[in] src_len the length of the data to encrypt
     * @param[in] dst the destination buffer
     * @param[in] dst_len the length of the destination buffer
     * @param[out] result_lenp the length of the encrypted data
     * @returns zero for success, non-zero to indicate an error.
     *
     * @snippet nop_encrypt.c WT_ENCRYPTOR encrypt
     */
    int (*encrypt)(WT_ENCRYPTOR *encryptor, WT_SESSION *session,
        uint8_t *src, size_t src_len,
        uint8_t *dst, size_t dst_len,
        size_t *result_lenp);

    /*!
     * Callback to decrypt a chunk of data.
     *
     * WT_ENCRYPTOR::decrypt takes a source buffer and a destination buffer. The
     * contents are switched from \c encrypt: the source buffer is the encrypted
     * value, and the destination buffer is sized to be the original size of the
     * decrypted data. If the callback successfully decrypts the source buffer to the
     * destination buffer, it returns 0. If an error occurs, it returns an errno or
     * WiredTiger error code.
     *
     * On entry, \c src will point to memory, with the length of the memory in \c
     * src_len. After successful completion, the callback should return \c 0 and set
     * \c result_lenp to the number of bytes required for the decrypted
     * representation.
     *
     * If the \c dst buffer is not big enough to hold the decrypted data, the callback
     * should return an error.
     *
     * This callback cannot be NULL.
     *
     * @param[in] src the data to decrypt
     * @param[in] src_len the length of the data to decrypt
     * @param[in] dst the destination buffer
     * @param[in] dst_len the length of the destination buffer
     * @param[out] result_lenp the length of the decrypted data
     * @returns zero for success, non-zero to indicate an error.
     *
     * @snippet nop_encrypt.c WT_ENCRYPTOR decrypt
     */
    int (*decrypt)(WT_ENCRYPTOR *encryptor, WT_SESSION *session,
        uint8_t *src, size_t src_len,
        uint8_t *dst, size_t dst_len,
        size_t *result_lenp);

    /*!
     * Callback to size a destination buffer for encryption.
     *
     * WT_ENCRYPTOR::sizing is an callback that returns the number of additional bytes
     * that is needed when encrypting a data block. This is always necessary, since
     * encryptors should always generate some sort of cryptographic checksum as well
     * as the ciphertext. Without such a call, WiredTiger would have no way to know
     * the worst case for the encrypted buffer size.
     *
     * The WiredTiger encryption infrastructure assumes that buffer sizing is not
     * dependent on the number of bytes of input, that there is a one-to-one
     * relationship in number of bytes needed between input and output. This means
     * that if the encryption uses a block cipher in such a way that the input size
     * needs to be padded to the cipher block size, the sizing method should return
     * the worst case to ensure enough space is available.
     *
     * This callback cannot be NULL.
     *
     * The callback should set \c expansion_constantp to the additional number of
     * bytes needed.
     *
     * @param[out] expansion_constantp the additional number of bytes needed when
     *    encrypting.
     * @returns zero for success, non-zero to indicate an error.
     *
     * @snippet nop_encrypt.c WT_ENCRYPTOR sizing
     */
    int (*sizing)(WT_ENCRYPTOR *encryptor, WT_SESSION *session,
        size_t *expansion_constantp);

    /*!
     * If non-NULL, this callback is called to load keys into the encryptor. (That
     * is, "customize" it for a given key.) The customize function is called whenever
     * a new keyid is used for the first time with this encryptor, whether it be in
     * the ::wiredtiger_open call or the WT_SESSION::create call. This should create a
     * new encryptor instance and insert the requested key in it.
     *
     * The key may be specified either via \c keyid or \c secretkey in the \c
     * encrypt_config parameter. In the former case, the encryptor should look up the
     * requested key ID with whatever key management service is in use and install it
     * in the new encryptor. In the latter case, the encryptor should save the
     * provided secret key (or some transformation of it) in the new
     * encryptor. Further encryption with the same \c keyid will use this new
     * encryptor instance. (In the case of \c secretkey, only one key can be
     * configured, for the system encryption, and the new encryptor will be used for
     * all encryption involving it.) See @ref encryption for more information.
     *
     * This callback may return NULL as the new encryptor, in which case the original
     * encryptor will be used for further operations on the selected key. Unless this
     * happens, the original encryptor structure created during extension
     * initialization will never be used for encryption or decryption.
     *
     * This callback may itself be NULL, in which case it is not called, but in that
     * case there is no way to configure a key. This may be suitable for an
     * environment where a key management service returns a single key under a
     * well-known name that can be compiled in, but in a more general environment is
     * not a useful approach. One should of course never compile in actual keys!
     *
     * @param[in] encrypt_config the "encryption" portion of the configuration from
     *    the wiredtiger_open or WT_SESSION::create call, containing the \c keyid or
     *    \c secretkey setting.
     * @param[out] customp the new modified encryptor, or NULL.
     * @returns zero for success, non-zero to indicate an error.
     */
    int (*customize)(WT_ENCRYPTOR *encryptor, WT_SESSION *session,
        WT_CONFIG_ARG *encrypt_config, WT_ENCRYPTOR **customp);

    /*!
     * If non-NULL, a callback performed when the database is closed. It is called for
     * each encryptor that was added using WT_CONNECTION::add_encryptor or returned by
     * the WT_ENCRYPTOR::customize callback.
     *
     * The WT_ENCRYPTOR::terminate callback is intended to allow cleanup; the handle
     * will not be subsequently accessed by WiredTiger.
     *
     * @snippet nop_encrypt.c WT_ENCRYPTOR terminate
     */
    int (*terminate)(WT_ENCRYPTOR *encryptor, WT_SESSION *session);
};

/*! WT_FILE_SYSTEM::open_file file types */
typedef enum {
    WT_FS_OPEN_FILE_TYPE_CHECKPOINT,/*!< open a data file checkpoint */
    WT_FS_OPEN_FILE_TYPE_DATA,  /*!< open a data file */
    WT_FS_OPEN_FILE_TYPE_DIRECTORY, /*!< open a directory */
    WT_FS_OPEN_FILE_TYPE_LOG,   /*!< open a log file */
    WT_FS_OPEN_FILE_TYPE_REGULAR    /*!< open a regular file */
} WT_FS_OPEN_FILE_TYPE;

#ifdef DOXYGEN
/*! WT_FILE_SYSTEM::open_file flags: random access pattern */
#define WT_FS_OPEN_ACCESS_RAND  0x0
/*! WT_FILE_SYSTEM::open_file flags: sequential access pattern */
#define WT_FS_OPEN_ACCESS_SEQ   0x0
/*! WT_FILE_SYSTEM::open_file flags: create if does not exist */
#define WT_FS_OPEN_CREATE   0x0
/*! WT_FILE_SYSTEM::open_file flags: file creation must be durable */
#define WT_FS_OPEN_DURABLE  0x0
/*!
 * WT_FILE_SYSTEM::open_file flags: return EBUSY if exclusive use not available
 */
#define WT_FS_OPEN_EXCLUSIVE    0x0
/*! WT_FILE_SYSTEM::open_file flags: open is read-only */
#define WT_FS_OPEN_READONLY 0x0

/*!
 * WT_FILE_SYSTEM::remove or WT_FILE_SYSTEM::rename flags: the remove or rename
 * operation must be durable
 */
#define WT_FS_DURABLE       0x0
#else
/* AUTOMATIC FLAG VALUE GENERATION START 0 */
#define WT_FS_OPEN_ACCESS_RAND  0x01u
#define WT_FS_OPEN_ACCESS_SEQ   0x02u
#define WT_FS_OPEN_CREATE   0x04u
#define WT_FS_OPEN_DURABLE  0x08u
#define WT_FS_OPEN_EXCLUSIVE    0x10u
#define WT_FS_OPEN_FIXED    0x20u   /* Path not home relative (internal) */
#define WT_FS_OPEN_FORCE_MMAP 0x40u
#define WT_FS_OPEN_READONLY 0x80u
/* AUTOMATIC FLAG VALUE GENERATION STOP 32 */

/* AUTOMATIC FLAG VALUE GENERATION START 0 */
#define WT_FS_DURABLE       0x1u
/* AUTOMATIC FLAG VALUE GENERATION STOP 32 */
#endif

/*!
 * The interface implemented by applications to provide a custom file system
 * implementation.
 *
 * <b>Thread safety:</b> WiredTiger may invoke methods on the WT_FILE_SYSTEM
 * interface from multiple threads concurrently. It is the responsibility of
 * the implementation to protect any shared data.
 *
 * Applications register implementations with WiredTiger by calling
 * WT_CONNECTION::set_file_system.  See @ref custom_file_systems for more
 * information.
 *
 * @snippet ex_file_system.c WT_FILE_SYSTEM register
 */
struct __wt_file_system {
    /*!
     * Return a list of file names for the named directory.
     *
     * @errors
     *
     * @param file_system the WT_FILE_SYSTEM
     * @param session the current WiredTiger session
     * @param directory the name of the directory
     * @param prefix if not NULL, only files with names matching the prefix
     *    are returned
     * @param[out] dirlist the method returns an allocated array of
     *    individually allocated strings, one for each entry in the
     *    directory.
     * @param[out] countp the number of entries returned
     */
    int (*fs_directory_list)(WT_FILE_SYSTEM *file_system,
        WT_SESSION *session, const char *directory, const char *prefix,
        char ***dirlist, uint32_t *countp);

#if !defined(DOXYGEN)
    /*
     * Return a single file name for the named directory.
     */
    int (*fs_directory_list_single)(WT_FILE_SYSTEM *file_system,
        WT_SESSION *session, const char *directory, const char *prefix,
        char ***dirlist, uint32_t *countp);
#endif

    /*!
     * Free memory allocated by WT_FILE_SYSTEM::directory_list.
     *
     * @errors
     *
     * @param file_system the WT_FILE_SYSTEM
     * @param session the current WiredTiger session
     * @param dirlist array returned by WT_FILE_SYSTEM::directory_list
     * @param count count returned by WT_FILE_SYSTEM::directory_list
     */
    int (*fs_directory_list_free)(WT_FILE_SYSTEM *file_system,
        WT_SESSION *session, char **dirlist, uint32_t count);

    /*!
     * Return if the named file system object exists.
     *
     * @errors
     *
     * @param file_system the WT_FILE_SYSTEM
     * @param session the current WiredTiger session
     * @param name the name of the file
     * @param[out] existp If the named file system object exists
     */
    int (*fs_exist)(WT_FILE_SYSTEM *file_system,
        WT_SESSION *session, const char *name, bool *existp);

    /*!
     * Open a handle for a named file system object
     *
     * The method should return ENOENT if the file is not being created and
     * does not exist.
     *
     * The method should return EACCES if the file cannot be opened in the
     * requested mode (for example, a file opened for writing in a readonly
     * file system).
     *
     * The method should return EBUSY if ::WT_FS_OPEN_EXCLUSIVE is set and
     * the file is in use.
     *
     * @errors
     *
     * @param file_system the WT_FILE_SYSTEM
     * @param session the current WiredTiger session
     * @param name the name of the file system object
     * @param file_type the type of the file
     *    The file type is provided to allow optimization for different file
     *    access patterns.
     * @param flags flags indicating how to open the file, one or more of
     *    ::WT_FS_OPEN_CREATE, ::, ::WT_FS_OPEN_DURABLE,
     *    ::WT_FS_OPEN_EXCLUSIVE or ::WT_FS_OPEN_READONLY.
     * @param[out] file_handlep the handle to the newly opened file. File
     *    system implementations must allocate memory for the handle and
     *    the WT_FILE_HANDLE::name field, and fill in the WT_FILE_HANDLE::
     *    fields. Applications wanting to associate private information
     *    with the WT_FILE_HANDLE:: structure should declare and allocate
     *    their own structure as a superset of a WT_FILE_HANDLE:: structure.
     */
    int (*fs_open_file)(WT_FILE_SYSTEM *file_system, WT_SESSION *session,
        const char *name, WT_FS_OPEN_FILE_TYPE file_type, uint32_t flags,
        WT_FILE_HANDLE **file_handlep);

    /*!
     * Remove a named file system object
     *
     * This method is not required for readonly file systems and should be
     * set to NULL when not required by the file system.
     *
     * @errors
     *
     * @param file_system the WT_FILE_SYSTEM
     * @param session the current WiredTiger session
     * @param name the name of the file system object
     * @param flags 0 or ::WT_FS_DURABLE
     */
    int (*fs_remove)(WT_FILE_SYSTEM *file_system,
        WT_SESSION *session, const char *name, uint32_t flags);

    /*!
     * Rename a named file system object
     *
     * This method is not required for readonly file systems and should be
     * set to NULL when not required by the file system.
     *
     * @errors
     *
     * @param file_system the WT_FILE_SYSTEM
     * @param session the current WiredTiger session
     * @param from the original name of the object
     * @param to the new name for the object
     * @param flags 0 or ::WT_FS_DURABLE
     */
    int (*fs_rename)(WT_FILE_SYSTEM *file_system, WT_SESSION *session,
        const char *from, const char *to, uint32_t flags);

    /*!
     * Return the size of a named file system object
     *
     * @errors
     *
     * @param file_system the WT_FILE_SYSTEM
     * @param session the current WiredTiger session
     * @param name the name of the file system object
     * @param[out] sizep the size of the file system entry
     */
    int (*fs_size)(WT_FILE_SYSTEM *file_system,
        WT_SESSION *session, const char *name, wt_off_t *sizep);

    /*!
     * A callback performed when the file system is closed and will no
     * longer be accessed by the WiredTiger database.
     *
     * This method is not required and should be set to NULL when not
     * required by the file system.
     *
     * The WT_FILE_SYSTEM::terminate callback is intended to allow cleanup;
     * the handle will not be subsequently accessed by WiredTiger.
     */
    int (*terminate)(WT_FILE_SYSTEM *file_system, WT_SESSION *session);
};

/*! WT_FILE_HANDLE::fadvise flags: no longer need */
#define WT_FILE_HANDLE_DONTNEED 1
/*! WT_FILE_HANDLE::fadvise flags: will need */
#define WT_FILE_HANDLE_WILLNEED 2

/*!
 * A file handle implementation returned by WT_FILE_SYSTEM::fs_open_file.
 *
 * <b>Thread safety:</b> Unless explicitly stated otherwise, WiredTiger may
 * invoke methods on the WT_FILE_HANDLE interface from multiple threads
 * concurrently. It is the responsibility of the implementation to protect
 * any shared data.
 *
 * See @ref custom_file_systems for more information.
 */
struct __wt_file_handle {
    /*!
     * The enclosing file system, set by WT_FILE_SYSTEM::fs_open_file.
     */
    WT_FILE_SYSTEM *file_system;

    /*!
     * The name of the file, set by WT_FILE_SYSTEM::fs_open_file.
     */
    char *name;

    /*!
     * Close a file handle. The handle will not be further accessed by
     * WiredTiger.
     *
     * @errors
     *
     * @param file_handle the WT_FILE_HANDLE
     * @param session the current WiredTiger session
     */
    int (*close)(WT_FILE_HANDLE *file_handle, WT_SESSION *session);

    /*!
     * Indicate expected future use of file ranges, based on the POSIX
     * 1003.1 standard fadvise.
     *
     * This method is not required, and should be set to NULL when not
     * supported by the file.
     *
     * @errors
     *
     * @param file_handle the WT_FILE_HANDLE
     * @param session the current WiredTiger session
     * @param offset the file offset
     * @param len the size of the advisory
     * @param advice one of ::WT_FILE_HANDLE_WILLNEED or
     *    ::WT_FILE_HANDLE_DONTNEED.
     */
    int (*fh_advise)(WT_FILE_HANDLE *file_handle,
        WT_SESSION *session, wt_off_t offset, wt_off_t len, int advice);

    /*!
     * Extend the file.
     *
     * This method is not required, and should be set to NULL when not
     * supported by the file.
     *
     * Any allocated disk space must read as 0 bytes, and no existing file
     * data may change. Allocating all necessary underlying storage (not
     * changing just the file's metadata), is likely to result in increased
     * performance.
     *
     * This method is not called by multiple threads concurrently (on the
     * same file handle). If the file handle's extension method supports
     * concurrent calls, set the WT_FILE_HANDLE::fh_extend_nolock method
     * instead. See @ref custom_file_systems for more information.
     *
     * @errors
     *
     * @param file_handle the WT_FILE_HANDLE
     * @param session the current WiredTiger session
     * @param offset desired file size after extension
     */
    int (*fh_extend)(
        WT_FILE_HANDLE *file_handle, WT_SESSION *session, wt_off_t offset);

    /*!
     * Extend the file.
     *
     * This method is not required, and should be set to NULL when not
     * supported by the file.
     *
     * Any allocated disk space must read as 0 bytes, and no existing file
     * data may change. Allocating all necessary underlying storage (not
     * only changing the file's metadata), is likely to result in increased
     * performance.
     *
     * This method may be called by multiple threads concurrently (on the
     * same file handle). If the file handle's extension method does not
     * support concurrent calls, set the WT_FILE_HANDLE::fh_extend method
     * instead. See @ref custom_file_systems for more information.
     *
     * @errors
     *
     * @param file_handle the WT_FILE_HANDLE
     * @param session the current WiredTiger session
     * @param offset desired file size after extension
     */
    int (*fh_extend_nolock)(
        WT_FILE_HANDLE *file_handle, WT_SESSION *session, wt_off_t offset);

    /*!
     * Lock/unlock a file from the perspective of other processes running
     * in the system, where necessary.
     *
     * @errors
     *
     * @param file_handle the WT_FILE_HANDLE
     * @param session the current WiredTiger session
     * @param lock whether to lock or unlock
     */
    int (*fh_lock)(
        WT_FILE_HANDLE *file_handle, WT_SESSION *session, bool lock);

    /*!
     * Map a file into memory, based on the POSIX 1003.1 standard mmap.
     *
     * This method is not required, and should be set to NULL when not
     * supported by the file.
     *
     * @errors
     *
     * @param file_handle the WT_FILE_HANDLE
     * @param session the current WiredTiger session
     * @param[out] mapped_regionp a reference to a memory location into
     *    which should be stored a pointer to the start of the mapped region
     * @param[out] lengthp a reference to a memory location into which
     *    should be stored the length of the region
     * @param[out] mapped_cookiep a reference to a memory location into
     *    which can be optionally stored a pointer to an opaque cookie
     *    which is subsequently passed to WT_FILE_HANDLE::unmap.
     */
    int (*fh_map)(WT_FILE_HANDLE *file_handle, WT_SESSION *session,
        void **mapped_regionp, size_t *lengthp, void **mapped_cookiep);

    /*!
     * Unmap part of a memory mapped file, based on the POSIX 1003.1
     * standard madvise.
     *
     * This method is not required, and should be set to NULL when not
     * supported by the file.
     *
     * @errors
     *
     * @param file_handle the WT_FILE_HANDLE
     * @param session the current WiredTiger session
     * @param map a location in the mapped region unlikely to be used in the
     *    near future
     * @param length the length of the mapped region to discard
     * @param mapped_cookie any cookie set by the WT_FILE_HANDLE::map method
     */
    int (*fh_map_discard)(WT_FILE_HANDLE *file_handle,
        WT_SESSION *session, void *map, size_t length, void *mapped_cookie);

    /*!
     * Preload part of a memory mapped file, based on the POSIX 1003.1
     * standard madvise.
     *
     * This method is not required, and should be set to NULL when not
     * supported by the file.
     *
     * @errors
     *
     * @param file_handle the WT_FILE_HANDLE
     * @param session the current WiredTiger session
     * @param map a location in the mapped region likely to be used in the
     *    near future
     * @param length the size of the mapped region to preload
     * @param mapped_cookie any cookie set by the WT_FILE_HANDLE::map method
     */
    int (*fh_map_preload)(WT_FILE_HANDLE *file_handle, WT_SESSION *session,
        const void *map, size_t length, void *mapped_cookie);

    /*!
     * Unmap a memory mapped file, based on the POSIX 1003.1 standard
     * munmap.
     *
     * This method is only required if a valid implementation of map is
     * provided by the file, and should be set to NULL otherwise.
     *
     * @errors
     *
     * @param file_handle the WT_FILE_HANDLE
     * @param session the current WiredTiger session
     * @param mapped_region a pointer to the start of the mapped region
     * @param length the length of the mapped region
     * @param mapped_cookie any cookie set by the WT_FILE_HANDLE::map method
     */
    int (*fh_unmap)(WT_FILE_HANDLE *file_handle, WT_SESSION *session,
        void *mapped_region, size_t length, void *mapped_cookie);

    /*!
     * Read from a file, based on the POSIX 1003.1 standard pread.
     *
     * @errors
     *
     * @param file_handle the WT_FILE_HANDLE
     * @param session the current WiredTiger session
     * @param offset the offset in the file to start reading from
     * @param len the amount to read
     * @param[out] buf buffer to hold the content read from file
     */
    int (*fh_read)(WT_FILE_HANDLE *file_handle,
        WT_SESSION *session, wt_off_t offset, size_t len, void *buf);

    /*!
     * Return the size of a file.
     *
     * @errors
     *
     * @param file_handle the WT_FILE_HANDLE
     * @param session the current WiredTiger session
     * @param sizep the size of the file
     */
    int (*fh_size)(
        WT_FILE_HANDLE *file_handle, WT_SESSION *session, wt_off_t *sizep);

    /*!
     * Make outstanding file writes durable and do not return until writes
     * are complete.
     *
     * This method is not required for read-only files, and should be set
     * to NULL when not supported by the file.
     *
     * @errors
     *
     * @param file_handle the WT_FILE_HANDLE
     * @param session the current WiredTiger session
     */
    int (*fh_sync)(WT_FILE_HANDLE *file_handle, WT_SESSION *session);

    /*!
     * Schedule the outstanding file writes required for durability and
     * return immediately.
     *
     * This method is not required, and should be set to NULL when not
     * supported by the file.
     *
     * @errors
     *
     * @param file_handle the WT_FILE_HANDLE
     * @param session the current WiredTiger session
     */
    int (*fh_sync_nowait)(WT_FILE_HANDLE *file_handle, WT_SESSION *session);

    /*!
     * Truncate the file.
     *
     * This method is not required, and should be set to NULL when not
     * supported by the file.
     *
     * This method is not called by multiple threads concurrently (on the
     * same file handle).
     *
     * @errors
     *
     * @param file_handle the WT_FILE_HANDLE
     * @param session the current WiredTiger session
     * @param offset desired file size after truncate
     */
    int (*fh_truncate)(
        WT_FILE_HANDLE *file_handle, WT_SESSION *session, wt_off_t offset);

    /*!
     * Write to a file, based on the POSIX 1003.1 standard pwrite.
     *
     * This method is not required for read-only files, and should be set
     * to NULL when not supported by the file.
     *
     * @errors
     *
     * @param file_handle the WT_FILE_HANDLE
     * @param session the current WiredTiger session
     * @param offset offset at which to start writing
     * @param length amount of data to write
     * @param buf content to be written to the file
     */
    int (*fh_write)(WT_FILE_HANDLE *file_handle, WT_SESSION *session,
        wt_off_t offset, size_t length, const void *buf);
};

#if !defined(DOXYGEN)
/* This interface is not yet public. */

/*!
 * The interface implemented by applications to provide a storage source
 * implementation. This documentation refers to "object" and "bucket"
 * to mean a "file-like object" and a "container of objects", respectively.
 *
 * <b>Thread safety:</b> WiredTiger may invoke methods on the WT_STORAGE_SOURCE
 * interface from multiple threads concurrently. It is the responsibility of
 * the implementation to protect any shared data.
 *
 * Applications register implementations with WiredTiger by calling
 * WT_CONNECTION::add_storage_source.
 *
 * @snippet ex_storage_source.c WT_STORAGE_SOURCE register
 */
struct __wt_storage_source {
    /*!
     * A reference is added to the storage source.  The reference is released by a
     * call to WT_STORAGE_SOURCE::terminate.  A reference is added as a side effect
     * of calling WT_CONNECTION::get_storage_source.
     *
     * @errors
     *
     * @param storage_source the WT_STORAGE_SOURCE
     */
    int (*ss_add_reference)(WT_STORAGE_SOURCE *storage_source);

    /*!
     * Create a customized file system to access the storage source
     * objects.
     *
     * The file system returned behaves as if objects in the specified buckets are
     * files in the file system.  In particular, the fs_open_file method requires
     * its flags argument to include either WT_FS_OPEN_CREATE or WT_FS_OPEN_READONLY.
     * Objects being created are not deemed to "exist" and be visible to
     * WT_FILE_SYSTEM::fs_exist and other file system methods until the new handle has
     * been closed.  Objects once created are immutable. That is, only objects that
     * do not already exist can be opened with the create flag, and objects that
     * already exist can only be opened with the readonly flag.  Only objects that
     * exist can be transferred to the underlying shared object storage.  This can
     * happen at any time after an object is created, and can be forced to happen using
     * WT_STORAGE_SOURCE::ss_flush.
     *
     * Additionally file handles returned by the file system behave as file handles to a
     * local file.  For example, WT_FILE_HANDLE::fh_sync synchronizes writes to the
     * local file, and does not imply any transferring of data to the shared object store.
     *
     * The directory argument to the WT_FILE_SYSTEM::fs_directory_list method is normally
     * the empty string as the cloud equivalent (bucket) has already been given when
     * customizing the file system.  If specified, the directory path is interpreted
     * as another prefix, which is removed from the results.
     *
     * Names used by the file system methods are generally flat.  However, in some
     * implementations of a file system returned by a storage source, "..", ".", "/"
     * may have a particular meaning, as in a POSIX file system.  We suggest that
     * these constructs be avoided when a caller chooses file names within the returned
     * file system; they may be rejected by the implementation.  Within a bucket name,
     * these characters may or may not be acceptable. That is implementation dependent.
     * In the prefix, "/" is specifically allowed, as this may have performance or
     * administrative benefits.  That said, within a prefix, certain combinations
     * involving "/" may be rejected, for example "/../".
     *
     * @errors
     *
     * @param storage_source the WT_STORAGE_SOURCE
     * @param session the current WiredTiger session
     * @param bucket_name the name of the bucket.  Use of '/' is implementation dependent.
     * @param auth_token the authorization identifier.
     * @param config additional configuration. The only allowable value is \c cache_directory,
     *    the name of a directory holding cached objects. Its default is
     *    \c "<home>/cache-<bucket>" with \c <home> replaced by the @ref home, and
     *    \c <bucket> replaced by the bucket_name.
     * @param[out] file_system the customized file system returned
     */
    int (*ss_customize_file_system)(WT_STORAGE_SOURCE *storage_source, WT_SESSION *session,
        const char *bucket_name, const char *auth_token, const char *config,
        WT_FILE_SYSTEM **file_system);

    /*!
     * Copy a file from the default file system to an object name in shared object storage.
     *
     * @errors
     *
     * @param storage_source the WT_STORAGE_SOURCE
     * @param session the current WiredTiger session
     * @param file_system the destination bucket and credentials
     * @param source the name of the source input file
     * @param object the name of the destination object
     * @param config additional configuration, currently must be NULL
     */
    int (*ss_flush)(WT_STORAGE_SOURCE *storage_source, WT_SESSION *session,
        WT_FILE_SYSTEM *file_system, const char *source, const char *object,
            const char *config);

    /*!
     * After a flush, rename the source file from the default file system to be cached in
     * the shared object storage.
     *
     * @errors
     *
     * @param storage_source the WT_STORAGE_SOURCE
     * @param session the current WiredTiger session
     * @param file_system the destination bucket and credentials
     * @param source the name of the source input file
     * @param object the name of the destination object
     * @param config additional configuration, currently must be NULL
     */
    int (*ss_flush_finish)(WT_STORAGE_SOURCE *storage_source, WT_SESSION *session,
        WT_FILE_SYSTEM *file_system, const char *source, const char *object,
        const char *config);

    /*!
     * A callback performed when the storage source or reference is closed
     * and will no longer be used.  The initial creation of the storage source
     * counts as a reference, and each call to WT_STORAGE_SOURCE::add_reference
     * increase the number of references.  When all references are released, the
     * storage source and any resources associated with it are released.
     *
     * This method is not required and should be set to NULL when not
     * required by the storage source implementation.
     *
     * The WT_STORAGE_SOURCE::terminate callback is intended to allow cleanup;
     * the handle will not be subsequently accessed by WiredTiger.
     */
    int (*terminate)(WT_STORAGE_SOURCE *storage_source, WT_SESSION *session);
};

/*!
 * The interface implemented by applications to provide a page log service
 * implementation.
 *
 * <b>Thread safety:</b> WiredTiger may invoke methods on the WT_PAGE_LOG
 * interface from multiple threads concurrently. It is the responsibility of
 * the implementation to protect any shared data.
 *
 * <b>Reentrancy:</b>Methods on the WT_PAGE_LOG interface are not expected to
 * support reentrant use.
 *
 * Applications register implementations with WiredTiger by calling
 * WT_CONNECTION::add_page_log.
 *
 * @snippet ex_page_log.c WT_PAGE_LOG register
 */
struct __wt_page_log {

    /*!
     * A reference is added to the page log service.  The reference is released by a
     * call to WT_PAGE_LOG::terminate.  A reference is added as a side effect
     * of calling WT_CONNECTION::get_page_log.
     *
     * @errors
     *
     * @param page_log the WT_PAGE_LOG
     */
    int (*pl_add_reference)(WT_PAGE_LOG *page_log);

    /*!
     * Begin checkpointing using the given checkpoint_id.  After this call, any handle
     * can put or get using the checkpoint id.  The checkpoint id must be greater than
     * any previous checkpoint id used with this call.
     *
     * @errors
     *
     * @param page_log the WT_PAGE_LOG
     * @param session the current WiredTiger session
     * @param checkpoint_id the checkpoint id to use. Must be greater than any other
     *        checkpoint_id used with this call.
     */
    int (*pl_begin_checkpoint)(WT_PAGE_LOG *page_log, WT_SESSION *session, uint64_t checkpoint_id);

    /*!
     * Complete checkpointing using the given checkpoint_id. This implies that other
     * nodes can now use the given checkpoint_id. (Do not use - will be deprecated.)
     *
     * @errors
     *
     * @param page_log the WT_PAGE_LOG
     * @param session the current WiredTiger session
     * @param checkpoint_id the checkpoint id to use. Must be greater than any other
     *        checkpoint_id used with this call.
     */
    int (*pl_complete_checkpoint)(WT_PAGE_LOG *page_log, WT_SESSION *session,
        uint64_t checkpoint_id);

    /*!
     * Complete checkpointing using the given checkpoint_id. This implies that other
     * nodes can now use the given checkpoint_id.
     *
     * @errors
     *
     * @param page_log the WT_PAGE_LOG
     * @param session the current WiredTiger session
     * @param checkpoint_id the checkpoint id to use. Must be greater than any other
     *        checkpoint_id used with this call.
     * @param checkpoint_timestamp the stable timestamp associated with the checkpoint
     * @param checkpoint_metadata the buffer with checkpoint metadata
     * @param lsnp an optional output argument for the checkpoint completion record's LSN
     */
    int (*pl_complete_checkpoint_ext)(WT_PAGE_LOG *page_log, WT_SESSION *session,
        uint64_t checkpoint_id, uint64_t checkpoint_timestamp, const WT_ITEM *checkpoint_metadata,
        uint64_t *lsnp);

    /*!
     * Get the most recent completed checkpoint number.
     *
     * @errors
     *
     * @param page_log the WT_PAGE_LOG
     * @param session the current WiredTiger session
     * @param checkpoint_id the checkpoint id returned
     */
    int (*pl_get_complete_checkpoint)(WT_PAGE_LOG *page_log, WT_SESSION *session,
        uint64_t *checkpoint_id);

    /*!
     * Get information about the most recently completed checkpoint.
     *
     * @errors
     *
     * @param page_log the WT_PAGE_LOG
     * @param session the current WiredTiger session
     * @param checkpoint_lsn the checkpoint LSN
     * @param checkpoint_id the checkpoint ID
     * @param checkpoint_timestamp the checkpoint timestamp
     * @param checkpoint_metadata the checkpoint metadata
     */
    int (*pl_get_complete_checkpoint_ext)(WT_PAGE_LOG *page_log, WT_SESSION *session,
        uint64_t *checkpoint_lsn, uint64_t *checkpoint_id, uint64_t *checkpoint_timestamp,
        WT_ITEM *checkpoint_metadata);

    /*!
     * Get the last written page LSN. This is an optional function used for testing only.
     *
     * @errors
     *
     * @param page_log the WT_PAGE_LOG
     * @param session the current WiredTiger session
     * @param lsn the LSN returned
     */
    int (*pl_get_last_lsn)(WT_PAGE_LOG *page_log, WT_SESSION *session, uint64_t *lsn);

    /*!
     * Get the most recently opened checkpoint number.
     *
     * @errors
     *
     * @param page_log the WT_PAGE_LOG
     * @param session the current WiredTiger session
     * @param checkpoint_id the checkpoint id returned
     */
    int (*pl_get_open_checkpoint)(WT_PAGE_LOG *page_log, WT_SESSION *session,
        uint64_t *checkpoint_id);

    /*!
     * Open a handle for further operations on a table.
     *
     * @errors
     *
     * @param page_log the WT_PAGE_LOG
     * @param session the current WiredTiger session
     * @param table_id the unique table id for the given table
     * @param plh the returned handle
     */
    int (*pl_open_handle)(WT_PAGE_LOG *page_log, WT_SESSION *session, uint64_t table_id,
        WT_PAGE_LOG_HANDLE **plh);

    /*!
     * Set the last materialized LSN. This is an optional method used for testing only.
     *
     * @errors
     *
     * @param page_log the WT_PAGE_LOG
     * @param session the current WiredTiger session
     * @param lsn the last materialized LSN
     */
    int (*pl_set_last_materialized_lsn)(WT_PAGE_LOG *page_log, WT_SESSION *session, uint64_t lsn);

    /*!
     * A callback performed when the page log service or reference is closed
     * and will no longer be used.  The initial creation of the page log service
     * counts as a reference, and each call to WT_PAGE_LOG::add_reference
     * increase the number of references.  When all references are released, the
     * page log service and any resources associated with it are released.
     *
     * This method is not required and should be set to NULL when not
     * required by the page log service implementation.
     *
     * The WT_PAGE_LOG::terminate callback is intended to allow cleanup;
     * the handle will not be subsequently accessed by WiredTiger.
     */
    int (*terminate)(WT_PAGE_LOG *page_log, WT_SESSION *session);
};

/*!
 * Values given to, or returned by the WT_PAGE_LOG_HANDLE::plh_put interface.
 */
struct __wt_page_log_put_args {
       /*
        * Input arguments
        */
       uint64_t backlink_lsn;
       uint64_t base_lsn;
       uint64_t backlink_checkpoint_id;
       uint64_t base_checkpoint_id;

       /* AUTOMATIC FLAG VALUE GENERATION START 0 */
#define WT_PAGE_LOG_COMPRESSED 0x1u
#define WT_PAGE_LOG_DELTA 0x2u
#define WT_PAGE_LOG_ENCRYPTED 0x4u
        /* AUTOMATIC FLAG VALUE GENERATION STOP 32 */
       uint32_t flags;

       /*
        * Output arguments, returned by the call
        */
       uint64_t lsn;
};

/*!
 * Values given to, or returned by the WT_PAGE_LOG_HANDLE::plh_get interface.
 */
struct __wt_page_log_get_args {
       /*
        * Input/output arguments
        */
       uint64_t lsn;    /* If non-zero, we are asking for a specific LSN */

       /*
        * Output arguments, returned by the call
        */
       uint64_t backlink_lsn;
       uint64_t base_lsn;
       uint64_t backlink_checkpoint_id;
       uint64_t base_checkpoint_id;
       uint32_t delta_count;
};

/*!
 * The interface implemented by applications to provide handles used
 * by a page log service implementation. This interface is returned by
 * WT_PAGE_LOG::pl_open_handle .
 *
 * <b>Thread safety:</b> WiredTiger may invoke methods on the WT_PAGE_LOG_HANDLES
 * interface from multiple threads concurrently. It is the responsibility of
 * the implementation to protect any shared data.
 *
 * <b>Reentrancy:</b>Methods on the WT_PAGE_LOG_HANDLE interface are not expected to
 * support reentrant use.
 */
struct __wt_page_log_handle {

    /*
     * The containing page log service.
     */
    WT_PAGE_LOG *page_log;

    /*!
     * Put an object into the paging/logging service.
     *
     * @errors
     *
     * @param plh the WT_PAGE_LOG_HANDLE
     * @param session the current WiredTiger session
     * @param page_id the page to be written
     * @param checkpoint_id the checkpoint to be written to
     * @param args additional arguments used or returned by the call, memory owned by caller
     * @param buf content to be written
     */
    int (*plh_put)(WT_PAGE_LOG_HANDLE *plh, WT_SESSION *session,
        uint64_t page_id, uint64_t checkpoint_id, WT_PAGE_LOG_PUT_ARGS *args,
        const WT_ITEM *buf);

    /*!
     * Get an object from the paging/logging service.
     *
     * @errors
     *
     * @param plh the WT_PAGE_LOG_HANDLE
     * @param session the current WiredTiger session
     * @param page_id the page to be read
     * @param checkpoint_id the checkpoint to use
     * @param args additional arguments returned by the call, memory owned by caller
     * @param results_array an array of results allocated by the
     *        caller. Each result, up to the returned count, must be
     *        filled in by the implementation.  The implementation
     *        may allocate storage to hold results using the WT_ITEM::mem field,
     *        if that is done, the caller will call free to dispose of the memory
     *        when done.
     * @param results_count on input, the size of allocated results_array.
     *        On output, the number of items filled by the call.
     */
    int (*plh_get)(WT_PAGE_LOG_HANDLE *plh, WT_SESSION *session,
        uint64_t page_id, uint64_t checkpoint_id, WT_PAGE_LOG_GET_ARGS *args,
        WT_ITEM *results_array, uint32_t *results_count);

    /*!
     * Close the handle
     *
     * @errors
     *
     * @param plh the WT_PAGE_LOG_HANDLE
     * @param session the current WiredTiger session
     */
    int (*plh_close)(WT_PAGE_LOG_HANDLE *plh, WT_SESSION *session);
};

#endif

/*!
 * Entry point to an extension, called when the extension is loaded.
 *
 * @param connection the connection handle
 * @param config the config information passed to WT_CONNECTION::load_extension
 * @errors
 */
extern int wiredtiger_extension_init(
    WT_CONNECTION *connection, WT_CONFIG_ARG *config);

/*!
 * Optional cleanup function for an extension, called during
 * WT_CONNECTION::close.
 *
 * @param connection the connection handle
 * @errors
 */
extern int wiredtiger_extension_terminate(WT_CONNECTION *connection);

/*! @} */

/*!
 * @addtogroup wt
 * @{
 */
/*!
 * @name Incremental backup types
 * @anchor backup_types
 * @{
 */
/*! Invalid backup type. */
#define WT_BACKUP_INVALID   0
/*! Whole file. */
#define WT_BACKUP_FILE      1
/*! File range. */
#define WT_BACKUP_RANGE     2
/*! @} */

/*!
 * @name Live restore states reported to the application
 * @anchor live_restore_types
 * @{
 */
/*! Live Restore is initializing. */
#define WT_LIVE_RESTORE_INIT 0x0
/*! The database is operational and files are being migrated from the source to the destination. */
#define WT_LIVE_RESTORE_IN_PROGRESS 0x1
/*! Live restore has completed and WiredTiger can be restarted in non-live restore mode. */
#define WT_LIVE_RESTORE_COMPLETE 0x2
/*! @} */

/*!
 * @name Log record and operation types
 * @anchor log_types
 * @{
 */
/*
 * NOTE:  The values of these record types and operations must
 * never change because they're written into the log.  Append
 * any new records or operations to the appropriate set.
 */
/*! Checkpoint. */
#define WT_LOGREC_CHECKPOINT    0
/*! Transaction commit. */
#define WT_LOGREC_COMMIT    1
/*! File sync. */
#define WT_LOGREC_FILE_SYNC 2
/*! Message. */
#define WT_LOGREC_MESSAGE   3
/*! System/internal record. */
#define WT_LOGREC_SYSTEM    4
/*! Invalid operation. */
#define WT_LOGOP_INVALID    0
/*! Column-store put. */
#define WT_LOGOP_COL_PUT    1
/*! Column-store remove. */
#define WT_LOGOP_COL_REMOVE 2
/*! Column-store truncate. */
#define WT_LOGOP_COL_TRUNCATE   3
/*! Row-store put. */
#define WT_LOGOP_ROW_PUT    4
/*! Row-store remove. */
#define WT_LOGOP_ROW_REMOVE 5
/*! Row-store truncate. */
#define WT_LOGOP_ROW_TRUNCATE   6
/*! Checkpoint start. */
#define WT_LOGOP_CHECKPOINT_START   7
/*! Previous LSN. */
#define WT_LOGOP_PREV_LSN   8
/*! Column-store modify. */
#define WT_LOGOP_COL_MODIFY 9
/*! Row-store modify. */
#define WT_LOGOP_ROW_MODIFY 10
/*
 * NOTE: Diagnostic-only log operations should have values in
 * the ignore range.
 */
/*! Diagnostic: transaction timestamps */
#define WT_LOGOP_TXN_TIMESTAMP  (WT_LOGOP_IGNORE | 11)
/*! Incremental backup IDs. */
#define WT_LOGOP_BACKUP_ID 12
/*! @} */

/*******************************************
 * Statistic reference.
 *******************************************/
/*
 * DO NOT EDIT: automatically built by dist/stat.py.
 * Statistics section: BEGIN
 */

/*!
 * @name Connection statistics
 * @anchor statistics_keys
 * @anchor statistics_conn
 * Statistics are accessed through cursors with \c "statistics:" URIs.
 * Individual statistics can be queried through the cursor using the following
 * keys.  See @ref data_statistics for more information.
 * @{
 */
/*! autocommit: retries for readonly operations */
#define	WT_STAT_CONN_AUTOCOMMIT_READONLY_RETRY		1000
/*! autocommit: retries for update operations */
#define	WT_STAT_CONN_AUTOCOMMIT_UPDATE_RETRY		1001
/*! background-compact: background compact failed calls */
#define	WT_STAT_CONN_BACKGROUND_COMPACT_FAIL		1002
/*!
 * background-compact: background compact failed calls due to cache
 * pressure
 */
#define	WT_STAT_CONN_BACKGROUND_COMPACT_FAIL_CACHE_PRESSURE	1003
/*! background-compact: background compact interrupted */
#define	WT_STAT_CONN_BACKGROUND_COMPACT_INTERRUPTED	1004
/*!
 * background-compact: background compact moving average of bytes
 * rewritten
 */
#define	WT_STAT_CONN_BACKGROUND_COMPACT_EMA		1005
/*! background-compact: background compact recovered bytes */
#define	WT_STAT_CONN_BACKGROUND_COMPACT_BYTES_RECOVERED	1006
/*! background-compact: background compact running */
#define	WT_STAT_CONN_BACKGROUND_COMPACT_RUNNING		1007
/*!
 * background-compact: background compact skipped file as it is part of
 * the exclude list
 */
#define	WT_STAT_CONN_BACKGROUND_COMPACT_EXCLUDE		1008
/*!
 * background-compact: background compact skipped file as not meeting
 * requirements for compaction
 */
#define	WT_STAT_CONN_BACKGROUND_COMPACT_SKIPPED		1009
/*! background-compact: background compact sleeps due to cache pressure */
#define	WT_STAT_CONN_BACKGROUND_COMPACT_SLEEP_CACHE_PRESSURE	1010
/*! background-compact: background compact successful calls */
#define	WT_STAT_CONN_BACKGROUND_COMPACT_SUCCESS		1011
/*! background-compact: background compact timeout */
#define	WT_STAT_CONN_BACKGROUND_COMPACT_TIMEOUT		1012
/*! background-compact: number of files tracked by background compaction */
#define	WT_STAT_CONN_BACKGROUND_COMPACT_FILES_TRACKED	1013
/*! backup: backup cursor open */
#define	WT_STAT_CONN_BACKUP_CURSOR_OPEN			1014
/*! backup: backup duplicate cursor open */
#define	WT_STAT_CONN_BACKUP_DUP_OPEN			1015
/*! backup: backup granularity size */
#define	WT_STAT_CONN_BACKUP_GRANULARITY			1016
/*! backup: backup total bits cleared */
#define	WT_STAT_CONN_BACKUP_BITS_CLR			1017
/*! backup: incremental backup enabled */
#define	WT_STAT_CONN_BACKUP_INCREMENTAL			1018
/*! backup: opening the backup cursor in progress */
#define	WT_STAT_CONN_BACKUP_START			1019
/*! backup: total modified incremental blocks */
#define	WT_STAT_CONN_BACKUP_BLOCKS			1020
/*! backup: total modified incremental blocks with compressed data */
#define	WT_STAT_CONN_BACKUP_BLOCKS_COMPRESSED		1021
/*! backup: total modified incremental blocks without compressed data */
#define	WT_STAT_CONN_BACKUP_BLOCKS_UNCOMPRESSED		1022
/*! block-cache: cached blocks updated */
#define	WT_STAT_CONN_BLOCK_CACHE_BLOCKS_UPDATE		1023
/*! block-cache: cached bytes updated */
#define	WT_STAT_CONN_BLOCK_CACHE_BYTES_UPDATE		1024
/*! block-cache: evicted blocks */
#define	WT_STAT_CONN_BLOCK_CACHE_BLOCKS_EVICTED		1025
/*! block-cache: file size causing bypass */
#define	WT_STAT_CONN_BLOCK_CACHE_BYPASS_FILESIZE	1026
/*! block-cache: lookups */
#define	WT_STAT_CONN_BLOCK_CACHE_LOOKUPS		1027
/*! block-cache: number of blocks not evicted due to overhead */
#define	WT_STAT_CONN_BLOCK_CACHE_NOT_EVICTED_OVERHEAD	1028
/*!
 * block-cache: number of bypasses because no-write-allocate setting was
 * on
 */
#define	WT_STAT_CONN_BLOCK_CACHE_BYPASS_WRITEALLOC	1029
/*! block-cache: number of bypasses due to overhead on put */
#define	WT_STAT_CONN_BLOCK_CACHE_BYPASS_OVERHEAD_PUT	1030
/*! block-cache: number of bypasses on get */
#define	WT_STAT_CONN_BLOCK_CACHE_BYPASS_GET		1031
/*! block-cache: number of bypasses on put because file is too small */
#define	WT_STAT_CONN_BLOCK_CACHE_BYPASS_PUT		1032
/*! block-cache: number of eviction passes */
#define	WT_STAT_CONN_BLOCK_CACHE_EVICTION_PASSES	1033
/*! block-cache: number of hits */
#define	WT_STAT_CONN_BLOCK_CACHE_HITS			1034
/*! block-cache: number of misses */
#define	WT_STAT_CONN_BLOCK_CACHE_MISSES			1035
/*! block-cache: number of put bypasses on checkpoint I/O */
#define	WT_STAT_CONN_BLOCK_CACHE_BYPASS_CHKPT		1036
/*! block-cache: removed blocks */
#define	WT_STAT_CONN_BLOCK_CACHE_BLOCKS_REMOVED		1037
/*! block-cache: time sleeping to remove block (usecs) */
#define	WT_STAT_CONN_BLOCK_CACHE_BLOCKS_REMOVED_BLOCKED	1038
/*! block-cache: total blocks */
#define	WT_STAT_CONN_BLOCK_CACHE_BLOCKS			1039
/*! block-cache: total blocks inserted on read path */
#define	WT_STAT_CONN_BLOCK_CACHE_BLOCKS_INSERT_READ	1040
/*! block-cache: total blocks inserted on write path */
#define	WT_STAT_CONN_BLOCK_CACHE_BLOCKS_INSERT_WRITE	1041
/*! block-cache: total bytes */
#define	WT_STAT_CONN_BLOCK_CACHE_BYTES			1042
/*! block-cache: total bytes inserted on read path */
#define	WT_STAT_CONN_BLOCK_CACHE_BYTES_INSERT_READ	1043
/*! block-cache: total bytes inserted on write path */
#define	WT_STAT_CONN_BLOCK_CACHE_BYTES_INSERT_WRITE	1044
/*! block-disagg: Bytes read from the shared history store in SLS */
#define	WT_STAT_CONN_DISAGG_BLOCK_HS_BYTE_READ		1045
/*! block-disagg: Bytes written to the shared history store in SLS */
#define	WT_STAT_CONN_DISAGG_BLOCK_HS_BYTE_WRITE		1046
/*! block-disagg: Disaggregated block manager get */
#define	WT_STAT_CONN_DISAGG_BLOCK_GET			1047
/*!
 * block-disagg: Disaggregated block manager get from the shared history
 * store in SLS
 */
#define	WT_STAT_CONN_DISAGG_BLOCK_HS_GET		1048
/*! block-disagg: Disaggregated block manager put  */
#define	WT_STAT_CONN_DISAGG_BLOCK_PUT			1049
/*!
 * block-disagg: Disaggregated block manager put to the shared history
 * store in SLS
 */
#define	WT_STAT_CONN_DISAGG_BLOCK_HS_PUT		1050
/*! block-manager: blocks pre-loaded */
#define	WT_STAT_CONN_BLOCK_PRELOAD			1051
/*! block-manager: blocks read */
#define	WT_STAT_CONN_BLOCK_READ				1052
/*! block-manager: blocks written */
#define	WT_STAT_CONN_BLOCK_WRITE			1053
/*! block-manager: bytes read */
#define	WT_STAT_CONN_BLOCK_BYTE_READ			1054
/*! block-manager: bytes read for internal pages */
#define	WT_STAT_CONN_BLOCK_BYTE_READ_INTL		1055
/*!
 * block-manager: bytes read for internal pages before decompression and
 * decryption
 */
#define	WT_STAT_CONN_BLOCK_BYTE_READ_INTL_DISK		1056
/*! block-manager: bytes read for leaf pages */
#define	WT_STAT_CONN_BLOCK_BYTE_READ_LEAF		1057
/*!
 * block-manager: bytes read for leaf pages before decompression and
 * decryption
 */
#define	WT_STAT_CONN_BLOCK_BYTE_READ_LEAF_DISK		1058
/*! block-manager: bytes read via memory map API */
#define	WT_STAT_CONN_BLOCK_BYTE_READ_MMAP		1059
/*! block-manager: bytes read via system call API */
#define	WT_STAT_CONN_BLOCK_BYTE_READ_SYSCALL		1060
/*! block-manager: bytes written */
#define	WT_STAT_CONN_BLOCK_BYTE_WRITE			1061
/*! block-manager: bytes written by compaction */
#define	WT_STAT_CONN_BLOCK_BYTE_WRITE_COMPACT		1062
/*! block-manager: bytes written for checkpoint */
#define	WT_STAT_CONN_BLOCK_BYTE_WRITE_CHECKPOINT	1063
/*!
 * block-manager: bytes written for internal pages after compression and
 * encryption
 */
#define	WT_STAT_CONN_BLOCK_BYTE_WRITE_INTL_DISK		1064
/*!
 * block-manager: bytes written for internal pages before compression and
 * encryption
 */
#define	WT_STAT_CONN_BLOCK_BYTE_WRITE_INTL		1065
/*!
 * block-manager: bytes written for leaf pages after compression and
 * encryption
 */
#define	WT_STAT_CONN_BLOCK_BYTE_WRITE_LEAF_DISK		1066
/*!
 * block-manager: bytes written for leaf pages before compression and
 * encryption
 */
#define	WT_STAT_CONN_BLOCK_BYTE_WRITE_LEAF		1067
/*! block-manager: bytes written via memory map API */
#define	WT_STAT_CONN_BLOCK_BYTE_WRITE_MMAP		1068
/*! block-manager: bytes written via system call API */
#define	WT_STAT_CONN_BLOCK_BYTE_WRITE_SYSCALL		1069
/*! block-manager: mapped blocks read */
#define	WT_STAT_CONN_BLOCK_MAP_READ			1070
/*! block-manager: mapped bytes read */
#define	WT_STAT_CONN_BLOCK_BYTE_MAP_READ		1071
/*!
 * block-manager: number of times the file was remapped because it
 * changed size via fallocate or truncate
 */
#define	WT_STAT_CONN_BLOCK_REMAP_FILE_RESIZE		1072
/*! block-manager: number of times the region was remapped via write */
#define	WT_STAT_CONN_BLOCK_REMAP_FILE_WRITE		1073
/*! cache: application requested eviction interrupt */
#define	WT_STAT_CONN_EVICTION_INTERUPTED_BY_APP		1074
/*! cache: application thread time evicting (usecs) */
#define	WT_STAT_CONN_EVICTION_APP_TIME			1075
/*! cache: application threads page read from disk to cache count */
#define	WT_STAT_CONN_CACHE_READ_APP_COUNT		1076
/*! cache: application threads page read from disk to cache time (usecs) */
#define	WT_STAT_CONN_CACHE_READ_APP_TIME		1077
/*! cache: application threads page write from cache to disk count */
#define	WT_STAT_CONN_CACHE_WRITE_APP_COUNT		1078
/*! cache: application threads page write from cache to disk time (usecs) */
#define	WT_STAT_CONN_CACHE_WRITE_APP_TIME		1079
/*! cache: bytes allocated for updates */
#define	WT_STAT_CONN_CACHE_BYTES_UPDATES		1080
/*! cache: bytes belonging to page images in the cache */
#define	WT_STAT_CONN_CACHE_BYTES_IMAGE			1081
/*! cache: bytes belonging to the history store table in the cache */
#define	WT_STAT_CONN_CACHE_BYTES_HS			1082
/*! cache: bytes currently in the cache */
#define	WT_STAT_CONN_CACHE_BYTES_INUSE			1083
/*! cache: bytes dirty in the cache cumulative */
#define	WT_STAT_CONN_CACHE_BYTES_DIRTY_TOTAL		1084
/*! cache: bytes not belonging to page images in the cache */
#define	WT_STAT_CONN_CACHE_BYTES_OTHER			1085
/*! cache: bytes read into cache */
#define	WT_STAT_CONN_CACHE_BYTES_READ			1086
/*! cache: bytes written from cache */
#define	WT_STAT_CONN_CACHE_BYTES_WRITE			1087
/*! cache: checkpoint blocked page eviction */
#define	WT_STAT_CONN_CACHE_EVICTION_BLOCKED_CHECKPOINT	1088
/*!
 * cache: checkpoint of history store file blocked non-history store page
 * eviction
 */
#define	WT_STAT_CONN_CACHE_EVICTION_BLOCKED_CHECKPOINT_HS	1089
/*! cache: evict page attempts by eviction server */
#define	WT_STAT_CONN_EVICTION_SERVER_EVICT_ATTEMPT	1090
/*! cache: evict page attempts by eviction worker threads */
#define	WT_STAT_CONN_EVICTION_WORKER_EVICT_ATTEMPT	1091
/*! cache: evict page failures by eviction server */
#define	WT_STAT_CONN_EVICTION_SERVER_EVICT_FAIL		1092
/*! cache: evict page failures by eviction worker threads */
#define	WT_STAT_CONN_EVICTION_WORKER_EVICT_FAIL		1093
/*! cache: eviction calls to get a page found queue empty */
#define	WT_STAT_CONN_EVICTION_GET_REF_EMPTY		1094
/*! cache: eviction calls to get a page found queue empty after locking */
#define	WT_STAT_CONN_EVICTION_GET_REF_EMPTY2		1095
/*! cache: eviction currently operating in aggressive mode */
#define	WT_STAT_CONN_EVICTION_AGGRESSIVE_SET		1096
/*! cache: eviction empty score */
#define	WT_STAT_CONN_EVICTION_EMPTY_SCORE		1097
/*!
 * cache: eviction gave up due to detecting a disk value without a
 * timestamp behind the last update on the chain
 */
#define	WT_STAT_CONN_CACHE_EVICTION_BLOCKED_NO_TS_CHECKPOINT_RACE_1	1098
/*!
 * cache: eviction gave up due to detecting a tombstone without a
 * timestamp ahead of the selected on disk update
 */
#define	WT_STAT_CONN_CACHE_EVICTION_BLOCKED_NO_TS_CHECKPOINT_RACE_2	1099
/*!
 * cache: eviction gave up due to detecting a tombstone without a
 * timestamp ahead of the selected on disk update after validating the
 * update chain
 */
#define	WT_STAT_CONN_CACHE_EVICTION_BLOCKED_NO_TS_CHECKPOINT_RACE_3	1100
/*!
 * cache: eviction gave up due to detecting update chain entries without
 * timestamps after the selected on disk update
 */
#define	WT_STAT_CONN_CACHE_EVICTION_BLOCKED_NO_TS_CHECKPOINT_RACE_4	1101
/*!
 * cache: eviction gave up due to needing to remove a record from the
 * history store but checkpoint is running
 */
#define	WT_STAT_CONN_CACHE_EVICTION_BLOCKED_REMOVE_HS_RACE_WITH_CHECKPOINT	1102
/*! cache: eviction gave up due to no progress being made */
#define	WT_STAT_CONN_CACHE_EVICTION_BLOCKED_NO_PROGRESS	1103
/*! cache: eviction passes of a file */
#define	WT_STAT_CONN_EVICTION_WALK_PASSES		1104
/*! cache: eviction server candidate queue empty when topping up */
#define	WT_STAT_CONN_EVICTION_QUEUE_EMPTY		1105
/*! cache: eviction server candidate queue not empty when topping up */
#define	WT_STAT_CONN_EVICTION_QUEUE_NOT_EMPTY		1106
/*! cache: eviction server skips dirty pages during a running checkpoint */
#define	WT_STAT_CONN_EVICTION_SERVER_SKIP_DIRTY_PAGES_DURING_CHECKPOINT	1107
/*! cache: eviction server skips internal pages as it has an active child. */
#define	WT_STAT_CONN_EVICTION_SERVER_SKIP_INTL_PAGE_WITH_ACTIVE_CHILD	1108
/*! cache: eviction server skips metadata pages with history */
#define	WT_STAT_CONN_EVICTION_SERVER_SKIP_METATDATA_WITH_HISTORY	1109
/*!
 * cache: eviction server skips pages that are written with transactions
 * greater than the last running
 */
#define	WT_STAT_CONN_EVICTION_SERVER_SKIP_PAGES_LAST_RUNNING	1110
/*!
 * cache: eviction server skips pages that previously failed eviction and
 * likely will again
 */
#define	WT_STAT_CONN_EVICTION_SERVER_SKIP_PAGES_RETRY	1111
/*! cache: eviction server skips pages that we do not want to evict */
#define	WT_STAT_CONN_EVICTION_SERVER_SKIP_UNWANTED_PAGES	1112
/*! cache: eviction server skips tree that we do not want to evict */
#define	WT_STAT_CONN_EVICTION_SERVER_SKIP_UNWANTED_TREE	1113
/*!
 * cache: eviction server skips trees because there are too many active
 * walks
 */
#define	WT_STAT_CONN_EVICTION_SERVER_SKIP_TREES_TOO_MANY_ACTIVE_WALKS	1114
/*! cache: eviction server skips trees that are being checkpointed */
#define	WT_STAT_CONN_EVICTION_SERVER_SKIP_CHECKPOINTING_TREES	1115
/*!
 * cache: eviction server skips trees that are configured to stick in
 * cache
 */
#define	WT_STAT_CONN_EVICTION_SERVER_SKIP_TREES_STICK_IN_CACHE	1116
/*! cache: eviction server skips trees that disable eviction */
#define	WT_STAT_CONN_EVICTION_SERVER_SKIP_TREES_EVICTION_DISABLED	1117
/*! cache: eviction server skips trees that were not useful before */
#define	WT_STAT_CONN_EVICTION_SERVER_SKIP_TREES_NOT_USEFUL_BEFORE	1118
/*!
 * cache: eviction server slept, because we did not make progress with
 * eviction
 */
#define	WT_STAT_CONN_EVICTION_SERVER_SLEPT		1119
/*! cache: eviction server unable to reach eviction goal */
#define	WT_STAT_CONN_EVICTION_SLOW			1120
/*! cache: eviction server waiting for a leaf page */
#define	WT_STAT_CONN_EVICTION_WALK_LEAF_NOTFOUND	1121
/*! cache: eviction state */
#define	WT_STAT_CONN_EVICTION_STATE			1122
/*!
 * cache: eviction walk most recent sleeps for checkpoint handle
 * gathering
 */
#define	WT_STAT_CONN_EVICTION_WALK_SLEEPS		1123
/*! cache: eviction walk restored - had to walk this many pages */
#define	WT_STAT_CONN_NPOS_EVICT_WALK_MAX		1124
/*! cache: eviction walk restored position */
#define	WT_STAT_CONN_EVICTION_RESTORED_POS		1125
/*! cache: eviction walk restored position differs from the saved one */
#define	WT_STAT_CONN_EVICTION_RESTORED_POS_DIFFER	1126
/*! cache: eviction walk target pages histogram - 0-9 */
#define	WT_STAT_CONN_CACHE_EVICTION_TARGET_PAGE_LT10	1127
/*! cache: eviction walk target pages histogram - 10-31 */
#define	WT_STAT_CONN_CACHE_EVICTION_TARGET_PAGE_LT32	1128
/*! cache: eviction walk target pages histogram - 128 and higher */
#define	WT_STAT_CONN_CACHE_EVICTION_TARGET_PAGE_GE128	1129
/*! cache: eviction walk target pages histogram - 32-63 */
#define	WT_STAT_CONN_CACHE_EVICTION_TARGET_PAGE_LT64	1130
/*! cache: eviction walk target pages histogram - 64-128 */
#define	WT_STAT_CONN_CACHE_EVICTION_TARGET_PAGE_LT128	1131
/*!
 * cache: eviction walk target pages reduced due to history store cache
 * pressure
 */
#define	WT_STAT_CONN_CACHE_EVICTION_TARGET_PAGE_REDUCED	1132
/*! cache: eviction walk target strategy both clean and dirty pages */
#define	WT_STAT_CONN_EVICTION_TARGET_STRATEGY_BOTH_CLEAN_AND_DIRTY	1133
/*! cache: eviction walk target strategy only clean pages */
#define	WT_STAT_CONN_EVICTION_TARGET_STRATEGY_CLEAN	1134
/*! cache: eviction walk target strategy only dirty pages */
#define	WT_STAT_CONN_EVICTION_TARGET_STRATEGY_DIRTY	1135
/*! cache: eviction walks abandoned */
#define	WT_STAT_CONN_EVICTION_WALKS_ABANDONED		1136
/*! cache: eviction walks gave up because they restarted their walk twice */
#define	WT_STAT_CONN_EVICTION_WALKS_STOPPED		1137
/*!
 * cache: eviction walks gave up because they saw too many pages and
 * found no candidates
 */
#define	WT_STAT_CONN_EVICTION_WALKS_GAVE_UP_NO_TARGETS	1138
/*!
 * cache: eviction walks gave up because they saw too many pages and
 * found too few candidates
 */
#define	WT_STAT_CONN_EVICTION_WALKS_GAVE_UP_RATIO	1139
/*!
 * cache: eviction walks random search fails to locate a page, results in
 * a null position
 */
#define	WT_STAT_CONN_EVICTION_WALK_RANDOM_RETURNS_NULL_POSITION	1140
/*! cache: eviction walks reached end of tree */
#define	WT_STAT_CONN_EVICTION_WALKS_ENDED		1141
/*! cache: eviction walks restarted */
#define	WT_STAT_CONN_EVICTION_WALK_RESTART		1142
/*! cache: eviction walks started from root of tree */
#define	WT_STAT_CONN_EVICTION_WALK_FROM_ROOT		1143
/*! cache: eviction walks started from saved location in tree */
#define	WT_STAT_CONN_EVICTION_WALK_SAVED_POS		1144
/*! cache: eviction worker thread active */
#define	WT_STAT_CONN_EVICTION_ACTIVE_WORKERS		1145
/*! cache: eviction worker thread stable number */
#define	WT_STAT_CONN_EVICTION_STABLE_STATE_WORKERS	1146
/*! cache: files with active eviction walks */
#define	WT_STAT_CONN_EVICTION_WALKS_ACTIVE		1147
/*! cache: files with new eviction walks started */
#define	WT_STAT_CONN_EVICTION_WALKS_STARTED		1148
/*!
 * cache: forced eviction - do not retry count to evict pages selected to
 * evict during reconciliation
 */
#define	WT_STAT_CONN_EVICTION_FORCE_NO_RETRY		1149
/*!
 * cache: forced eviction - history store pages failed to evict while
 * session has history store cursor open
 */
#define	WT_STAT_CONN_EVICTION_FORCE_HS_FAIL		1150
/*!
 * cache: forced eviction - history store pages selected while session
 * has history store cursor open
 */
#define	WT_STAT_CONN_EVICTION_FORCE_HS			1151
/*!
 * cache: forced eviction - history store pages successfully evicted
 * while session has history store cursor open
 */
#define	WT_STAT_CONN_EVICTION_FORCE_HS_SUCCESS		1152
/*! cache: forced eviction - pages evicted that were clean count */
#define	WT_STAT_CONN_EVICTION_FORCE_CLEAN		1153
/*! cache: forced eviction - pages evicted that were dirty count */
#define	WT_STAT_CONN_EVICTION_FORCE_DIRTY		1154
/*!
 * cache: forced eviction - pages selected because of a large number of
 * updates to a single item
 */
#define	WT_STAT_CONN_EVICTION_FORCE_LONG_UPDATE_LIST	1155
/*!
 * cache: forced eviction - pages selected because of too many deleted
 * items count
 */
#define	WT_STAT_CONN_EVICTION_FORCE_DELETE		1156
/*! cache: forced eviction - pages selected count */
#define	WT_STAT_CONN_EVICTION_FORCE			1157
/*! cache: forced eviction - pages selected unable to be evicted count */
#define	WT_STAT_CONN_EVICTION_FORCE_FAIL		1158
/*! cache: hazard pointer blocked page eviction */
#define	WT_STAT_CONN_CACHE_EVICTION_BLOCKED_HAZARD	1159
/*! cache: hazard pointer check calls */
#define	WT_STAT_CONN_CACHE_HAZARD_CHECKS		1160
/*! cache: hazard pointer check entries walked */
#define	WT_STAT_CONN_CACHE_HAZARD_WALKS			1161
/*! cache: hazard pointer maximum array length */
#define	WT_STAT_CONN_CACHE_HAZARD_MAX			1162
/*! cache: history store table insert calls */
#define	WT_STAT_CONN_CACHE_HS_INSERT			1163
/*! cache: history store table insert calls that returned restart */
#define	WT_STAT_CONN_CACHE_HS_INSERT_RESTART		1164
/*! cache: history store table max on-disk size */
#define	WT_STAT_CONN_CACHE_HS_ONDISK_MAX		1165
/*! cache: history store table on-disk size */
#define	WT_STAT_CONN_CACHE_HS_ONDISK			1166
/*! cache: history store table reads */
#define	WT_STAT_CONN_CACHE_HS_READ			1167
/*! cache: history store table reads missed */
#define	WT_STAT_CONN_CACHE_HS_READ_MISS			1168
/*! cache: history store table reads requiring squashed modifies */
#define	WT_STAT_CONN_CACHE_HS_READ_SQUASH		1169
/*!
 * cache: history store table resolved updates without timestamps that
 * lose their durable timestamp
 */
#define	WT_STAT_CONN_CACHE_HS_ORDER_LOSE_DURABLE_TIMESTAMP	1170
/*!
 * cache: history store table truncation by rollback to stable to remove
 * an unstable update
 */
#define	WT_STAT_CONN_CACHE_HS_KEY_TRUNCATE_RTS_UNSTABLE	1171
/*!
 * cache: history store table truncation by rollback to stable to remove
 * an update
 */
#define	WT_STAT_CONN_CACHE_HS_KEY_TRUNCATE_RTS		1172
/*!
 * cache: history store table truncation to remove all the keys of a
 * btree
 */
#define	WT_STAT_CONN_CACHE_HS_BTREE_TRUNCATE		1173
/*! cache: history store table truncation to remove an update */
#define	WT_STAT_CONN_CACHE_HS_KEY_TRUNCATE		1174
/*!
 * cache: history store table truncation to remove range of updates due
 * to an update without a timestamp on data page
 */
#define	WT_STAT_CONN_CACHE_HS_ORDER_REMOVE		1175
/*!
 * cache: history store table truncation to remove range of updates due
 * to key being removed from the data page during reconciliation
 */
#define	WT_STAT_CONN_CACHE_HS_KEY_TRUNCATE_ONPAGE_REMOVAL	1176
/*!
 * cache: history store table truncations that would have happened in
 * non-dryrun mode
 */
#define	WT_STAT_CONN_CACHE_HS_BTREE_TRUNCATE_DRYRUN	1177
/*!
 * cache: history store table truncations to remove an unstable update
 * that would have happened in non-dryrun mode
 */
#define	WT_STAT_CONN_CACHE_HS_KEY_TRUNCATE_RTS_UNSTABLE_DRYRUN	1178
/*!
 * cache: history store table truncations to remove an update that would
 * have happened in non-dryrun mode
 */
#define	WT_STAT_CONN_CACHE_HS_KEY_TRUNCATE_RTS_DRYRUN	1179
/*!
 * cache: history store table updates without timestamps fixed up by
 * reinserting with the fixed timestamp
 */
#define	WT_STAT_CONN_CACHE_HS_ORDER_REINSERT		1180
/*! cache: history store table writes requiring squashed modifies */
#define	WT_STAT_CONN_CACHE_HS_WRITE_SQUASH		1181
/*! cache: in-memory page passed criteria to be split */
#define	WT_STAT_CONN_CACHE_INMEM_SPLITTABLE		1182
/*! cache: in-memory page splits */
#define	WT_STAT_CONN_CACHE_INMEM_SPLIT			1183
/*! cache: internal page split blocked its eviction */
#define	WT_STAT_CONN_CACHE_EVICTION_BLOCKED_INTERNAL_PAGE_SPLIT	1184
/*! cache: internal pages evicted */
#define	WT_STAT_CONN_CACHE_EVICTION_INTERNAL		1185
/*! cache: internal pages queued for eviction */
#define	WT_STAT_CONN_EVICTION_INTERNAL_PAGES_QUEUED	1186
/*! cache: internal pages seen by eviction walk */
#define	WT_STAT_CONN_EVICTION_INTERNAL_PAGES_SEEN	1187
/*! cache: internal pages seen by eviction walk that are already queued */
#define	WT_STAT_CONN_EVICTION_INTERNAL_PAGES_ALREADY_QUEUED	1188
/*! cache: internal pages split during eviction */
#define	WT_STAT_CONN_CACHE_EVICTION_SPLIT_INTERNAL	1189
/*! cache: leaf pages split during eviction */
#define	WT_STAT_CONN_CACHE_EVICTION_SPLIT_LEAF		1190
/*!
 * cache: locate a random in-mem ref by examining all entries on the root
 * page
 */
#define	WT_STAT_CONN_CACHE_EVICTION_RANDOM_SAMPLE_INMEM_ROOT	1191
/*! cache: maximum bytes configured */
#define	WT_STAT_CONN_CACHE_BYTES_MAX			1192
/*! cache: maximum milliseconds spent at a single eviction */
#define	WT_STAT_CONN_EVICTION_MAXIMUM_MILLISECONDS	1193
/*! cache: maximum page size seen at eviction */
#define	WT_STAT_CONN_EVICTION_MAXIMUM_PAGE_SIZE		1194
/*! cache: modified page evict attempts by application threads */
#define	WT_STAT_CONN_EVICTION_APP_DIRTY_ATTEMPT		1195
/*! cache: modified page evict failures by application threads */
#define	WT_STAT_CONN_EVICTION_APP_DIRTY_FAIL		1196
/*! cache: modified pages evicted */
#define	WT_STAT_CONN_CACHE_EVICTION_DIRTY		1197
/*! cache: multi-block reconciliation blocked whilst checkpoint is running */
<<<<<<< HEAD
#define	WT_STAT_CONN_CACHE_EVICTION_BLOCKED_MULTI_BLOCK_RECONCILIATION_DURING_CHECKPOINT	1198
/*! cache: npos read - had to walk this many pages */
#define	WT_STAT_CONN_NPOS_READ_WALK_MAX			1199
/*! cache: number of pages read that had deltas attached */
#define	WT_STAT_CONN_CACHE_READ_DELTA			1200
/*! cache: operations timed out waiting for space in cache */
#define	WT_STAT_CONN_EVICTION_TIMED_OUT_OPS		1201
=======
#define	WT_STAT_CONN_CACHE_EVICTION_BLOCKED_MULTI_BLOCK_RECONCILATION_DURING_CHECKPOINT	1207
/*! cache: number of internal pages read that had deltas attached */
#define	WT_STAT_CONN_CACHE_READ_INTERNAL_DELTA		1208
/*! cache: number of leaf pages read that had deltas attached */
#define	WT_STAT_CONN_CACHE_READ_LEAF_DELTA		1209
/*! cache: operations timed out waiting for space in cache */
#define	WT_STAT_CONN_CACHE_TIMED_OUT_OPS		1210
>>>>>>> dd804cff
/*!
 * cache: overflow keys on a multiblock row-store page blocked its
 * eviction
 */
<<<<<<< HEAD
#define	WT_STAT_CONN_CACHE_EVICTION_BLOCKED_OVERFLOW_KEYS	1202
/*! cache: overflow pages read into cache */
#define	WT_STAT_CONN_CACHE_READ_OVERFLOW		1203
/*! cache: page evict attempts by application threads */
#define	WT_STAT_CONN_EVICTION_APP_ATTEMPT		1204
/*! cache: page evict failures by application threads */
#define	WT_STAT_CONN_EVICTION_APP_FAIL			1205
/*! cache: page split during eviction deepened the tree */
#define	WT_STAT_CONN_CACHE_EVICTION_DEEPEN		1206
/*! cache: page written requiring history store records */
#define	WT_STAT_CONN_CACHE_WRITE_HS			1207
/*! cache: pages considered for eviction that were brought in by pre-fetch */
#define	WT_STAT_CONN_EVICTION_CONSIDER_PREFETCH		1208
/*! cache: pages currently held in the cache */
#define	WT_STAT_CONN_CACHE_PAGES_INUSE			1209
/*! cache: pages dirtied due to obsolete time window by eviction */
#define	WT_STAT_CONN_CACHE_EVICTION_DIRTY_OBSOLETE_TW	1210
/*! cache: pages evicted in parallel with checkpoint */
#define	WT_STAT_CONN_EVICTION_PAGES_IN_PARALLEL_WITH_CHECKPOINT	1211
/*! cache: pages queued for eviction */
#define	WT_STAT_CONN_EVICTION_PAGES_ORDINARY_QUEUED	1212
/*! cache: pages queued for eviction post lru sorting */
#define	WT_STAT_CONN_EVICTION_PAGES_QUEUED_POST_LRU	1213
/*! cache: pages queued for urgent eviction */
#define	WT_STAT_CONN_EVICTION_PAGES_QUEUED_URGENT	1214
/*! cache: pages queued for urgent eviction during walk */
#define	WT_STAT_CONN_EVICTION_PAGES_QUEUED_OLDEST	1215
=======
#define	WT_STAT_CONN_CACHE_EVICTION_BLOCKED_OVERFLOW_KEYS	1211
/*! cache: overflow pages read into cache */
#define	WT_STAT_CONN_CACHE_READ_OVERFLOW		1212
/*! cache: page split during eviction deepened the tree */
#define	WT_STAT_CONN_CACHE_EVICTION_DEEPEN		1213
/*! cache: page written requiring history store records */
#define	WT_STAT_CONN_CACHE_WRITE_HS			1214
/*! cache: pages considered for eviction that were brought in by pre-fetch */
#define	WT_STAT_CONN_CACHE_EVICTION_CONSIDER_PREFETCH	1215
/*! cache: pages currently held in the cache */
#define	WT_STAT_CONN_CACHE_PAGES_INUSE			1216
/*! cache: pages evicted by application threads */
#define	WT_STAT_CONN_CACHE_EVICTION_APP			1217
/*! cache: pages evicted in parallel with checkpoint */
#define	WT_STAT_CONN_CACHE_EVICTION_PAGES_IN_PARALLEL_WITH_CHECKPOINT	1218
/*! cache: pages queued for eviction */
#define	WT_STAT_CONN_CACHE_EVICTION_PAGES_QUEUED	1219
/*! cache: pages queued for eviction post lru sorting */
#define	WT_STAT_CONN_CACHE_EVICTION_PAGES_QUEUED_POST_LRU	1220
/*! cache: pages queued for urgent eviction */
#define	WT_STAT_CONN_CACHE_EVICTION_PAGES_QUEUED_URGENT	1221
/*! cache: pages queued for urgent eviction during walk */
#define	WT_STAT_CONN_CACHE_EVICTION_PAGES_QUEUED_OLDEST	1222
>>>>>>> dd804cff
/*!
 * cache: pages queued for urgent eviction from history store due to high
 * dirty content
 */
<<<<<<< HEAD
#define	WT_STAT_CONN_EVICTION_PAGES_QUEUED_URGENT_HS_DIRTY	1216
/*! cache: pages read into cache */
#define	WT_STAT_CONN_CACHE_READ				1217
/*! cache: pages read into cache after truncate */
#define	WT_STAT_CONN_CACHE_READ_DELETED			1218
/*! cache: pages read into cache after truncate in prepare state */
#define	WT_STAT_CONN_CACHE_READ_DELETED_PREPARED	1219
/*! cache: pages read into cache by checkpoint */
#define	WT_STAT_CONN_CACHE_READ_CHECKPOINT		1220
=======
#define	WT_STAT_CONN_CACHE_EVICTION_PAGES_QUEUED_URGENT_HS_DIRTY	1223
/*! cache: pages read into cache */
#define	WT_STAT_CONN_CACHE_READ				1224
/*! cache: pages read into cache after truncate */
#define	WT_STAT_CONN_CACHE_READ_DELETED			1225
/*! cache: pages read into cache after truncate in prepare state */
#define	WT_STAT_CONN_CACHE_READ_DELETED_PREPARED	1226
/*! cache: pages read into cache by checkpoint */
#define	WT_STAT_CONN_CACHE_READ_CHECKPOINT		1227
>>>>>>> dd804cff
/*!
 * cache: pages removed from the ordinary queue to be queued for urgent
 * eviction
 */
<<<<<<< HEAD
#define	WT_STAT_CONN_EVICTION_CLEAR_ORDINARY		1221
/*! cache: pages requested from the cache */
#define	WT_STAT_CONN_CACHE_PAGES_REQUESTED		1222
/*! cache: pages requested from the cache due to pre-fetch */
#define	WT_STAT_CONN_CACHE_PAGES_PREFETCH		1223
/*! cache: pages seen by eviction walk */
#define	WT_STAT_CONN_CACHE_EVICTION_PAGES_SEEN		1224
/*! cache: pages seen by eviction walk that are already queued */
#define	WT_STAT_CONN_EVICTION_PAGES_ALREADY_QUEUED	1225
/*! cache: pages selected for eviction unable to be evicted */
#define	WT_STAT_CONN_EVICTION_FAIL			1226
=======
#define	WT_STAT_CONN_CACHE_EVICTION_CLEAR_ORDINARY	1228
/*! cache: pages requested from the cache */
#define	WT_STAT_CONN_CACHE_PAGES_REQUESTED		1229
/*! cache: pages requested from the cache due to pre-fetch */
#define	WT_STAT_CONN_CACHE_PAGES_PREFETCH		1230
/*! cache: pages seen by eviction walk */
#define	WT_STAT_CONN_CACHE_EVICTION_PAGES_SEEN		1231
/*! cache: pages seen by eviction walk that are already queued */
#define	WT_STAT_CONN_CACHE_EVICTION_PAGES_ALREADY_QUEUED	1232
/*! cache: pages selected for eviction unable to be evicted */
#define	WT_STAT_CONN_CACHE_EVICTION_FAIL		1233
>>>>>>> dd804cff
/*!
 * cache: pages selected for eviction unable to be evicted because of
 * active children on an internal page
 */
<<<<<<< HEAD
#define	WT_STAT_CONN_EVICTION_FAIL_ACTIVE_CHILDREN_ON_AN_INTERNAL_PAGE	1227
=======
#define	WT_STAT_CONN_CACHE_EVICTION_FAIL_ACTIVE_CHILDREN_ON_AN_INTERNAL_PAGE	1234
>>>>>>> dd804cff
/*!
 * cache: pages selected for eviction unable to be evicted because of
 * failure in reconciliation
 */
<<<<<<< HEAD
#define	WT_STAT_CONN_EVICTION_FAIL_IN_RECONCILIATION	1228
=======
#define	WT_STAT_CONN_CACHE_EVICTION_FAIL_IN_RECONCILIATION	1235
>>>>>>> dd804cff
/*!
 * cache: pages selected for eviction unable to be evicted because of
 * race between checkpoint and updates without timestamps
 */
<<<<<<< HEAD
#define	WT_STAT_CONN_EVICTION_FAIL_CHECKPOINT_NO_TS	1229
/*! cache: pages walked for eviction */
#define	WT_STAT_CONN_EVICTION_WALK			1230
/*! cache: pages written from cache */
#define	WT_STAT_CONN_CACHE_WRITE			1231
/*! cache: pages written requiring in-memory restoration */
#define	WT_STAT_CONN_CACHE_WRITE_RESTORE		1232
/*! cache: percentage overhead */
#define	WT_STAT_CONN_CACHE_OVERHEAD			1233
/*! cache: recent modification of a page blocked its eviction */
#define	WT_STAT_CONN_CACHE_EVICTION_BLOCKED_RECENTLY_MODIFIED	1234
/*! cache: reverse splits performed */
#define	WT_STAT_CONN_CACHE_REVERSE_SPLITS		1235
=======
#define	WT_STAT_CONN_CACHE_EVICTION_FAIL_CHECKPOINT_NO_TS	1236
/*! cache: pages walked for eviction */
#define	WT_STAT_CONN_CACHE_EVICTION_WALK		1237
/*! cache: pages written from cache */
#define	WT_STAT_CONN_CACHE_WRITE			1238
/*! cache: pages written requiring in-memory restoration */
#define	WT_STAT_CONN_CACHE_WRITE_RESTORE		1239
/*! cache: percentage overhead */
#define	WT_STAT_CONN_CACHE_OVERHEAD			1240
/*! cache: recent modification of a page blocked its eviction */
#define	WT_STAT_CONN_CACHE_EVICTION_BLOCKED_RECENTLY_MODIFIED	1241
/*! cache: reverse splits performed */
#define	WT_STAT_CONN_CACHE_REVERSE_SPLITS		1242
>>>>>>> dd804cff
/*!
 * cache: reverse splits skipped because of VLCS namespace gap
 * restrictions
 */
<<<<<<< HEAD
#define	WT_STAT_CONN_CACHE_REVERSE_SPLITS_SKIPPED_VLCS	1236
/*! cache: the number of times full update inserted to history store */
#define	WT_STAT_CONN_CACHE_HS_INSERT_FULL_UPDATE	1237
/*! cache: the number of times reverse modify inserted to history store */
#define	WT_STAT_CONN_CACHE_HS_INSERT_REVERSE_MODIFY	1238
=======
#define	WT_STAT_CONN_CACHE_REVERSE_SPLITS_SKIPPED_VLCS	1243
/*! cache: the number of times full update inserted to history store */
#define	WT_STAT_CONN_CACHE_HS_INSERT_FULL_UPDATE	1244
/*! cache: the number of times reverse modify inserted to history store */
#define	WT_STAT_CONN_CACHE_HS_INSERT_REVERSE_MODIFY	1245
>>>>>>> dd804cff
/*!
 * cache: total milliseconds spent inside reentrant history store
 * evictions in a reconciliation
 */
<<<<<<< HEAD
#define	WT_STAT_CONN_EVICTION_REENTRY_HS_EVICTION_MILLISECONDS	1239
/*! cache: tracked bytes belonging to internal pages in the cache */
#define	WT_STAT_CONN_CACHE_BYTES_INTERNAL		1240
/*! cache: tracked bytes belonging to leaf pages in the cache */
#define	WT_STAT_CONN_CACHE_BYTES_LEAF			1241
/*! cache: tracked dirty bytes in the cache */
#define	WT_STAT_CONN_CACHE_BYTES_DIRTY			1242
/*! cache: tracked dirty internal page bytes in the cache */
#define	WT_STAT_CONN_CACHE_BYTES_DIRTY_INTERNAL		1243
/*! cache: tracked dirty leaf page bytes in the cache */
#define	WT_STAT_CONN_CACHE_BYTES_DIRTY_LEAF		1244
/*! cache: tracked dirty pages in the cache */
#define	WT_STAT_CONN_CACHE_PAGES_DIRTY			1245
/*! cache: uncommitted truncate blocked page eviction */
#define	WT_STAT_CONN_CACHE_EVICTION_BLOCKED_UNCOMMITTED_TRUNCATE	1246
/*! cache: unmodified pages evicted */
#define	WT_STAT_CONN_CACHE_EVICTION_CLEAN		1247
/*! cache: updates in uncommitted txn - bytes */
#define	WT_STAT_CONN_CACHE_UPDATES_TXN_UNCOMMITTED_BYTES	1248
/*! cache: updates in uncommitted txn - count */
#define	WT_STAT_CONN_CACHE_UPDATES_TXN_UNCOMMITTED_COUNT	1249
/*! capacity: background fsync file handles considered */
#define	WT_STAT_CONN_FSYNC_ALL_FH_TOTAL			1250
/*! capacity: background fsync file handles synced */
#define	WT_STAT_CONN_FSYNC_ALL_FH			1251
/*! capacity: background fsync time (msecs) */
#define	WT_STAT_CONN_FSYNC_ALL_TIME			1252
/*! capacity: bytes read */
#define	WT_STAT_CONN_CAPACITY_BYTES_READ		1253
/*! capacity: bytes written for checkpoint */
#define	WT_STAT_CONN_CAPACITY_BYTES_CKPT		1254
/*! capacity: bytes written for chunk cache */
#define	WT_STAT_CONN_CAPACITY_BYTES_CHUNKCACHE		1255
/*! capacity: bytes written for eviction */
#define	WT_STAT_CONN_CAPACITY_BYTES_EVICT		1256
/*! capacity: bytes written for log */
#define	WT_STAT_CONN_CAPACITY_BYTES_LOG			1257
/*! capacity: bytes written total */
#define	WT_STAT_CONN_CAPACITY_BYTES_WRITTEN		1258
/*! capacity: threshold to call fsync */
#define	WT_STAT_CONN_CAPACITY_THRESHOLD			1259
/*! capacity: time waiting due to total capacity (usecs) */
#define	WT_STAT_CONN_CAPACITY_TIME_TOTAL		1260
/*! capacity: time waiting during checkpoint (usecs) */
#define	WT_STAT_CONN_CAPACITY_TIME_CKPT			1261
/*! capacity: time waiting during eviction (usecs) */
#define	WT_STAT_CONN_CAPACITY_TIME_EVICT		1262
/*! capacity: time waiting during logging (usecs) */
#define	WT_STAT_CONN_CAPACITY_TIME_LOG			1263
/*! capacity: time waiting during read (usecs) */
#define	WT_STAT_CONN_CAPACITY_TIME_READ			1264
/*! capacity: time waiting for chunk cache IO bandwidth (usecs) */
#define	WT_STAT_CONN_CAPACITY_TIME_CHUNKCACHE		1265
/*! checkpoint: checkpoint cleanup successful calls */
#define	WT_STAT_CONN_CHECKPOINT_CLEANUP_SUCCESS		1266
/*! checkpoint: checkpoint has acquired a snapshot for its transaction */
#define	WT_STAT_CONN_CHECKPOINT_SNAPSHOT_ACQUIRED	1267
/*! checkpoint: checkpoints skipped because database was clean */
#define	WT_STAT_CONN_CHECKPOINT_SKIPPED			1268
/*! checkpoint: fsync calls after allocating the transaction ID */
#define	WT_STAT_CONN_CHECKPOINT_FSYNC_POST		1269
/*! checkpoint: fsync duration after allocating the transaction ID (usecs) */
#define	WT_STAT_CONN_CHECKPOINT_FSYNC_POST_DURATION	1270
/*! checkpoint: generation */
#define	WT_STAT_CONN_CHECKPOINT_GENERATION		1271
/*! checkpoint: max time (msecs) */
#define	WT_STAT_CONN_CHECKPOINT_TIME_MAX		1272
/*! checkpoint: min time (msecs) */
#define	WT_STAT_CONN_CHECKPOINT_TIME_MIN		1273
=======
#define	WT_STAT_CONN_CACHE_REENTRY_HS_EVICTION_MILLISECONDS	1246
/*! cache: tracked bytes belonging to internal pages in the cache */
#define	WT_STAT_CONN_CACHE_BYTES_INTERNAL		1247
/*! cache: tracked bytes belonging to leaf pages in the cache */
#define	WT_STAT_CONN_CACHE_BYTES_LEAF			1248
/*! cache: tracked dirty bytes in the cache */
#define	WT_STAT_CONN_CACHE_BYTES_DIRTY			1249
/*! cache: tracked dirty pages in the cache */
#define	WT_STAT_CONN_CACHE_PAGES_DIRTY			1250
/*! cache: uncommitted truncate blocked page eviction */
#define	WT_STAT_CONN_CACHE_EVICTION_BLOCKED_UNCOMMITTED_TRUNCATE	1251
/*! cache: unmodified pages evicted */
#define	WT_STAT_CONN_CACHE_EVICTION_CLEAN		1252
/*! capacity: background fsync file handles considered */
#define	WT_STAT_CONN_FSYNC_ALL_FH_TOTAL			1253
/*! capacity: background fsync file handles synced */
#define	WT_STAT_CONN_FSYNC_ALL_FH			1254
/*! capacity: background fsync time (msecs) */
#define	WT_STAT_CONN_FSYNC_ALL_TIME			1255
/*! capacity: bytes read */
#define	WT_STAT_CONN_CAPACITY_BYTES_READ		1256
/*! capacity: bytes written for checkpoint */
#define	WT_STAT_CONN_CAPACITY_BYTES_CKPT		1257
/*! capacity: bytes written for chunk cache */
#define	WT_STAT_CONN_CAPACITY_BYTES_CHUNKCACHE		1258
/*! capacity: bytes written for eviction */
#define	WT_STAT_CONN_CAPACITY_BYTES_EVICT		1259
/*! capacity: bytes written for log */
#define	WT_STAT_CONN_CAPACITY_BYTES_LOG			1260
/*! capacity: bytes written total */
#define	WT_STAT_CONN_CAPACITY_BYTES_WRITTEN		1261
/*! capacity: threshold to call fsync */
#define	WT_STAT_CONN_CAPACITY_THRESHOLD			1262
/*! capacity: time waiting due to total capacity (usecs) */
#define	WT_STAT_CONN_CAPACITY_TIME_TOTAL		1263
/*! capacity: time waiting during checkpoint (usecs) */
#define	WT_STAT_CONN_CAPACITY_TIME_CKPT			1264
/*! capacity: time waiting during eviction (usecs) */
#define	WT_STAT_CONN_CAPACITY_TIME_EVICT		1265
/*! capacity: time waiting during logging (usecs) */
#define	WT_STAT_CONN_CAPACITY_TIME_LOG			1266
/*! capacity: time waiting during read (usecs) */
#define	WT_STAT_CONN_CAPACITY_TIME_READ			1267
/*! capacity: time waiting for chunk cache IO bandwidth (usecs) */
#define	WT_STAT_CONN_CAPACITY_TIME_CHUNKCACHE		1268
/*! checkpoint: checkpoint cleanup successful calls */
#define	WT_STAT_CONN_CHECKPOINT_CLEANUP_SUCCESS		1269
/*! checkpoint: checkpoint has acquired a snapshot for its transaction */
#define	WT_STAT_CONN_CHECKPOINT_SNAPSHOT_ACQUIRED	1270
/*! checkpoint: checkpoints skipped because database was clean */
#define	WT_STAT_CONN_CHECKPOINT_SKIPPED			1271
/*! checkpoint: fsync calls after allocating the transaction ID */
#define	WT_STAT_CONN_CHECKPOINT_FSYNC_POST		1272
/*! checkpoint: fsync duration after allocating the transaction ID (usecs) */
#define	WT_STAT_CONN_CHECKPOINT_FSYNC_POST_DURATION	1273
/*! checkpoint: generation */
#define	WT_STAT_CONN_CHECKPOINT_GENERATION		1274
/*! checkpoint: max time (msecs) */
#define	WT_STAT_CONN_CHECKPOINT_TIME_MAX		1275
/*! checkpoint: min time (msecs) */
#define	WT_STAT_CONN_CHECKPOINT_TIME_MIN		1276
>>>>>>> dd804cff
/*!
 * checkpoint: most recent duration for checkpoint dropping all handles
 * (usecs)
 */
<<<<<<< HEAD
#define	WT_STAT_CONN_CHECKPOINT_HANDLE_DROP_DURATION	1274
/*! checkpoint: most recent duration for gathering all handles (usecs) */
#define	WT_STAT_CONN_CHECKPOINT_HANDLE_DURATION		1275
/*! checkpoint: most recent duration for gathering applied handles (usecs) */
#define	WT_STAT_CONN_CHECKPOINT_HANDLE_APPLY_DURATION	1276
/*! checkpoint: most recent duration for gathering skipped handles (usecs) */
#define	WT_STAT_CONN_CHECKPOINT_HANDLE_SKIP_DURATION	1277
/*! checkpoint: most recent duration for handles metadata checked (usecs) */
#define	WT_STAT_CONN_CHECKPOINT_HANDLE_META_CHECK_DURATION	1278
/*! checkpoint: most recent duration for locking the handles (usecs) */
#define	WT_STAT_CONN_CHECKPOINT_HANDLE_LOCK_DURATION	1279
/*! checkpoint: most recent handles applied */
#define	WT_STAT_CONN_CHECKPOINT_HANDLE_APPLIED		1280
/*! checkpoint: most recent handles checkpoint dropped */
#define	WT_STAT_CONN_CHECKPOINT_HANDLE_DROPPED		1281
/*! checkpoint: most recent handles metadata checked */
#define	WT_STAT_CONN_CHECKPOINT_HANDLE_META_CHECKED	1282
/*! checkpoint: most recent handles metadata locked */
#define	WT_STAT_CONN_CHECKPOINT_HANDLE_LOCKED		1283
/*! checkpoint: most recent handles skipped */
#define	WT_STAT_CONN_CHECKPOINT_HANDLE_SKIPPED		1284
/*! checkpoint: most recent handles walked */
#define	WT_STAT_CONN_CHECKPOINT_HANDLE_WALKED		1285
/*! checkpoint: most recent time (msecs) */
#define	WT_STAT_CONN_CHECKPOINT_TIME_RECENT		1286
/*! checkpoint: number of checkpoints started by api */
#define	WT_STAT_CONN_CHECKPOINTS_API			1287
/*! checkpoint: number of checkpoints started by compaction */
#define	WT_STAT_CONN_CHECKPOINTS_COMPACT		1288
/*! checkpoint: number of files synced */
#define	WT_STAT_CONN_CHECKPOINT_SYNC			1289
/*! checkpoint: number of handles visited after writes complete */
#define	WT_STAT_CONN_CHECKPOINT_PRESYNC			1290
/*! checkpoint: number of history store pages caused to be reconciled */
#define	WT_STAT_CONN_CHECKPOINT_HS_PAGES_RECONCILED	1291
/*! checkpoint: number of internal pages visited */
#define	WT_STAT_CONN_CHECKPOINT_PAGES_VISITED_INTERNAL	1292
/*! checkpoint: number of leaf pages visited */
#define	WT_STAT_CONN_CHECKPOINT_PAGES_VISITED_LEAF	1293
/*! checkpoint: number of pages caused to be reconciled */
#define	WT_STAT_CONN_CHECKPOINT_PAGES_RECONCILED	1294
/*! checkpoint: pages added for eviction during checkpoint cleanup */
#define	WT_STAT_CONN_CHECKPOINT_CLEANUP_PAGES_EVICT	1295
/*!
 * checkpoint: pages dirtied due to obsolete time window by checkpoint
 * cleanup
 */
#define	WT_STAT_CONN_CHECKPOINT_CLEANUP_PAGES_OBSOLETE_TW	1296
/*!
 * checkpoint: pages read into cache during checkpoint cleanup
 * (reclaim_space)
 */
#define	WT_STAT_CONN_CHECKPOINT_CLEANUP_PAGES_READ_RECLAIM_SPACE	1297
/*!
 * checkpoint: pages read into cache during checkpoint cleanup due to
 * obsolete time window
 */
#define	WT_STAT_CONN_CHECKPOINT_CLEANUP_PAGES_READ_OBSOLETE_TW	1298
=======
#define	WT_STAT_CONN_CHECKPOINT_HANDLE_DROP_DURATION	1277
/*! checkpoint: most recent duration for gathering all handles (usecs) */
#define	WT_STAT_CONN_CHECKPOINT_HANDLE_DURATION		1278
/*! checkpoint: most recent duration for gathering applied handles (usecs) */
#define	WT_STAT_CONN_CHECKPOINT_HANDLE_APPLY_DURATION	1279
/*! checkpoint: most recent duration for gathering skipped handles (usecs) */
#define	WT_STAT_CONN_CHECKPOINT_HANDLE_SKIP_DURATION	1280
/*! checkpoint: most recent duration for handles metadata checked (usecs) */
#define	WT_STAT_CONN_CHECKPOINT_HANDLE_META_CHECK_DURATION	1281
/*! checkpoint: most recent duration for locking the handles (usecs) */
#define	WT_STAT_CONN_CHECKPOINT_HANDLE_LOCK_DURATION	1282
/*! checkpoint: most recent handles applied */
#define	WT_STAT_CONN_CHECKPOINT_HANDLE_APPLIED		1283
/*! checkpoint: most recent handles checkpoint dropped */
#define	WT_STAT_CONN_CHECKPOINT_HANDLE_DROPPED		1284
/*! checkpoint: most recent handles metadata checked */
#define	WT_STAT_CONN_CHECKPOINT_HANDLE_META_CHECKED	1285
/*! checkpoint: most recent handles metadata locked */
#define	WT_STAT_CONN_CHECKPOINT_HANDLE_LOCKED		1286
/*! checkpoint: most recent handles skipped */
#define	WT_STAT_CONN_CHECKPOINT_HANDLE_SKIPPED		1287
/*! checkpoint: most recent handles walked */
#define	WT_STAT_CONN_CHECKPOINT_HANDLE_WALKED		1288
/*! checkpoint: most recent time (msecs) */
#define	WT_STAT_CONN_CHECKPOINT_TIME_RECENT		1289
/*! checkpoint: number of checkpoints started by api */
#define	WT_STAT_CONN_CHECKPOINTS_API			1290
/*! checkpoint: number of checkpoints started by compaction */
#define	WT_STAT_CONN_CHECKPOINTS_COMPACT		1291
/*! checkpoint: number of files synced */
#define	WT_STAT_CONN_CHECKPOINT_SYNC			1292
/*! checkpoint: number of handles visited after writes complete */
#define	WT_STAT_CONN_CHECKPOINT_PRESYNC			1293
/*! checkpoint: number of history store pages caused to be reconciled */
#define	WT_STAT_CONN_CHECKPOINT_HS_PAGES_RECONCILED	1294
/*! checkpoint: number of internal pages visited */
#define	WT_STAT_CONN_CHECKPOINT_PAGES_VISITED_INTERNAL	1295
/*! checkpoint: number of leaf pages visited */
#define	WT_STAT_CONN_CHECKPOINT_PAGES_VISITED_LEAF	1296
/*! checkpoint: number of pages caused to be reconciled */
#define	WT_STAT_CONN_CHECKPOINT_PAGES_RECONCILED	1297
/*! checkpoint: pages added for eviction during checkpoint cleanup */
#define	WT_STAT_CONN_CHECKPOINT_CLEANUP_PAGES_EVICT	1298
>>>>>>> dd804cff
/*! checkpoint: pages removed during checkpoint cleanup */
#define	WT_STAT_CONN_CHECKPOINT_CLEANUP_PAGES_REMOVED	1299
/*! checkpoint: pages skipped during checkpoint cleanup tree walk */
#define	WT_STAT_CONN_CHECKPOINT_CLEANUP_PAGES_WALK_SKIPPED	1300
/*! checkpoint: pages visited during checkpoint cleanup */
#define	WT_STAT_CONN_CHECKPOINT_CLEANUP_PAGES_VISITED	1301
/*! checkpoint: prepare currently running */
#define	WT_STAT_CONN_CHECKPOINT_PREP_RUNNING		1302
/*! checkpoint: prepare max time (msecs) */
#define	WT_STAT_CONN_CHECKPOINT_PREP_MAX		1303
/*! checkpoint: prepare min time (msecs) */
#define	WT_STAT_CONN_CHECKPOINT_PREP_MIN		1304
/*! checkpoint: prepare most recent time (msecs) */
#define	WT_STAT_CONN_CHECKPOINT_PREP_RECENT		1305
/*! checkpoint: prepare total time (msecs) */
#define	WT_STAT_CONN_CHECKPOINT_PREP_TOTAL		1306
/*! checkpoint: progress state */
#define	WT_STAT_CONN_CHECKPOINT_STATE			1307
/*! checkpoint: scrub dirty target */
#define	WT_STAT_CONN_CHECKPOINT_SCRUB_TARGET		1308
/*! checkpoint: scrub max time (msecs) */
#define	WT_STAT_CONN_CHECKPOINT_SCRUB_MAX		1309
/*! checkpoint: scrub min time (msecs) */
#define	WT_STAT_CONN_CHECKPOINT_SCRUB_MIN		1310
/*! checkpoint: scrub most recent time (msecs) */
#define	WT_STAT_CONN_CHECKPOINT_SCRUB_RECENT		1311
/*! checkpoint: scrub total time (msecs) */
#define	WT_STAT_CONN_CHECKPOINT_SCRUB_TOTAL		1312
/*! checkpoint: stop timing stress active */
#define	WT_STAT_CONN_CHECKPOINT_STOP_STRESS_ACTIVE	1313
/*! checkpoint: time spent on per-tree checkpoint work (usecs) */
#define	WT_STAT_CONN_CHECKPOINT_TREE_DURATION		1314
/*! checkpoint: total failed number of checkpoints */
#define	WT_STAT_CONN_CHECKPOINTS_TOTAL_FAILED		1315
/*! checkpoint: total succeed number of checkpoints */
#define	WT_STAT_CONN_CHECKPOINTS_TOTAL_SUCCEED		1316
/*! checkpoint: total time (msecs) */
#define	WT_STAT_CONN_CHECKPOINT_TIME_TOTAL		1317
/*! checkpoint: transaction checkpoints due to obsolete pages */
#define	WT_STAT_CONN_CHECKPOINT_OBSOLETE_APPLIED	1318
/*! checkpoint: wait cycles while cache dirty level is decreasing */
#define	WT_STAT_CONN_CHECKPOINT_WAIT_REDUCE_DIRTY	1319
/*! chunk-cache: aggregate number of spanned chunks on read */
#define	WT_STAT_CONN_CHUNKCACHE_SPANS_CHUNKS_READ	1320
/*! chunk-cache: chunks evicted */
#define	WT_STAT_CONN_CHUNKCACHE_CHUNKS_EVICTED		1321
/*! chunk-cache: could not allocate due to exceeding bitmap capacity */
#define	WT_STAT_CONN_CHUNKCACHE_EXCEEDED_BITMAP_CAPACITY	1322
/*! chunk-cache: could not allocate due to exceeding capacity */
#define	WT_STAT_CONN_CHUNKCACHE_EXCEEDED_CAPACITY	1323
/*! chunk-cache: lookups */
#define	WT_STAT_CONN_CHUNKCACHE_LOOKUPS			1324
/*!
 * chunk-cache: number of chunks loaded from flushed tables in chunk
 * cache
 */
#define	WT_STAT_CONN_CHUNKCACHE_CHUNKS_LOADED_FROM_FLUSHED_TABLES	1325
/*! chunk-cache: number of metadata entries inserted */
#define	WT_STAT_CONN_CHUNKCACHE_METADATA_INSERTED	1326
/*! chunk-cache: number of metadata entries removed */
#define	WT_STAT_CONN_CHUNKCACHE_METADATA_REMOVED	1327
/*!
 * chunk-cache: number of metadata inserts/deletes dropped by the worker
 * thread
 */
#define	WT_STAT_CONN_CHUNKCACHE_METADATA_WORK_UNITS_DROPPED	1328
/*!
 * chunk-cache: number of metadata inserts/deletes pushed to the worker
 * thread
 */
#define	WT_STAT_CONN_CHUNKCACHE_METADATA_WORK_UNITS_CREATED	1329
/*!
 * chunk-cache: number of metadata inserts/deletes read by the worker
 * thread
 */
#define	WT_STAT_CONN_CHUNKCACHE_METADATA_WORK_UNITS_DEQUEUED	1330
/*! chunk-cache: number of misses */
#define	WT_STAT_CONN_CHUNKCACHE_MISSES			1331
/*! chunk-cache: number of times a read from storage failed */
#define	WT_STAT_CONN_CHUNKCACHE_IO_FAILED		1332
/*! chunk-cache: retried accessing a chunk while I/O was in progress */
#define	WT_STAT_CONN_CHUNKCACHE_RETRIES			1333
/*! chunk-cache: retries from a chunk cache checksum mismatch */
#define	WT_STAT_CONN_CHUNKCACHE_RETRIES_CHECKSUM_MISMATCH	1334
/*! chunk-cache: timed out due to too many retries */
#define	WT_STAT_CONN_CHUNKCACHE_TOOMANY_RETRIES		1335
/*! chunk-cache: total bytes read from persistent content */
#define	WT_STAT_CONN_CHUNKCACHE_BYTES_READ_PERSISTENT	1336
/*! chunk-cache: total bytes used by the cache */
#define	WT_STAT_CONN_CHUNKCACHE_BYTES_INUSE		1337
/*! chunk-cache: total bytes used by the cache for pinned chunks */
#define	WT_STAT_CONN_CHUNKCACHE_BYTES_INUSE_PINNED	1338
/*! chunk-cache: total chunks held by the chunk cache */
#define	WT_STAT_CONN_CHUNKCACHE_CHUNKS_INUSE		1339
/*!
 * chunk-cache: total number of chunks inserted on startup from persisted
 * metadata.
 */
#define	WT_STAT_CONN_CHUNKCACHE_CREATED_FROM_METADATA	1340
/*! chunk-cache: total pinned chunks held by the chunk cache */
#define	WT_STAT_CONN_CHUNKCACHE_CHUNKS_PINNED		1341
/*! connection: auto adjusting condition resets */
#define	WT_STAT_CONN_COND_AUTO_WAIT_RESET		1342
/*! connection: auto adjusting condition wait calls */
#define	WT_STAT_CONN_COND_AUTO_WAIT			1343
/*!
 * connection: auto adjusting condition wait raced to update timeout and
 * skipped updating
 */
#define	WT_STAT_CONN_COND_AUTO_WAIT_SKIPPED		1344
/*! connection: detected system time went backwards */
#define	WT_STAT_CONN_TIME_TRAVEL			1345
/*! connection: files currently open */
#define	WT_STAT_CONN_FILE_OPEN				1346
/*! connection: hash bucket array size for data handles */
#define	WT_STAT_CONN_BUCKETS_DH				1347
/*! connection: hash bucket array size general */
#define	WT_STAT_CONN_BUCKETS				1348
/*! connection: memory allocations */
#define	WT_STAT_CONN_MEMORY_ALLOCATION			1349
/*! connection: memory frees */
#define	WT_STAT_CONN_MEMORY_FREE			1350
/*! connection: memory re-allocations */
#define	WT_STAT_CONN_MEMORY_GROW			1351
/*! connection: number of sessions without a sweep for 5+ minutes */
#define	WT_STAT_CONN_NO_SESSION_SWEEP_5MIN		1352
/*! connection: number of sessions without a sweep for 60+ minutes */
#define	WT_STAT_CONN_NO_SESSION_SWEEP_60MIN		1353
/*! connection: pthread mutex condition wait calls */
#define	WT_STAT_CONN_COND_WAIT				1354
/*! connection: pthread mutex shared lock read-lock calls */
#define	WT_STAT_CONN_RWLOCK_READ			1355
/*! connection: pthread mutex shared lock write-lock calls */
#define	WT_STAT_CONN_RWLOCK_WRITE			1356
/*! connection: total fsync I/Os */
#define	WT_STAT_CONN_FSYNC_IO				1357
/*! connection: total read I/Os */
#define	WT_STAT_CONN_READ_IO				1358
/*! connection: total write I/Os */
#define	WT_STAT_CONN_WRITE_IO				1359
/*! cursor: Total number of deleted pages skipped during tree walk */
#define	WT_STAT_CONN_CURSOR_TREE_WALK_DEL_PAGE_SKIP	1360
/*! cursor: Total number of entries skipped by cursor next calls */
#define	WT_STAT_CONN_CURSOR_NEXT_SKIP_TOTAL		1361
/*! cursor: Total number of entries skipped by cursor prev calls */
#define	WT_STAT_CONN_CURSOR_PREV_SKIP_TOTAL		1362
/*!
 * cursor: Total number of entries skipped to position the history store
 * cursor
 */
#define	WT_STAT_CONN_CURSOR_SKIP_HS_CUR_POSITION	1363
/*!
 * cursor: Total number of in-memory deleted pages skipped during tree
 * walk
 */
#define	WT_STAT_CONN_CURSOR_TREE_WALK_INMEM_DEL_PAGE_SKIP	1364
/*! cursor: Total number of on-disk deleted pages skipped during tree walk */
#define	WT_STAT_CONN_CURSOR_TREE_WALK_ONDISK_DEL_PAGE_SKIP	1365
/*!
 * cursor: Total number of times a search near has exited due to prefix
 * config
 */
#define	WT_STAT_CONN_CURSOR_SEARCH_NEAR_PREFIX_FAST_PATHS	1366
/*!
 * cursor: Total number of times cursor fails to temporarily release
 * pinned page to encourage eviction of hot or large page
 */
#define	WT_STAT_CONN_CURSOR_REPOSITION_FAILED		1367
/*!
 * cursor: Total number of times cursor temporarily releases pinned page
 * to encourage eviction of hot or large page
 */
#define	WT_STAT_CONN_CURSOR_REPOSITION			1368
/*! cursor: bulk cursor count */
#define	WT_STAT_CONN_CURSOR_BULK_COUNT			1369
/*! cursor: cached cursor count */
#define	WT_STAT_CONN_CURSOR_CACHED_COUNT		1370
/*! cursor: cursor bound calls that return an error */
#define	WT_STAT_CONN_CURSOR_BOUND_ERROR			1371
/*! cursor: cursor bounds cleared from reset */
#define	WT_STAT_CONN_CURSOR_BOUNDS_RESET		1372
/*! cursor: cursor bounds comparisons performed */
#define	WT_STAT_CONN_CURSOR_BOUNDS_COMPARISONS		1373
/*! cursor: cursor bounds next called on an unpositioned cursor */
#define	WT_STAT_CONN_CURSOR_BOUNDS_NEXT_UNPOSITIONED	1374
/*! cursor: cursor bounds next early exit */
#define	WT_STAT_CONN_CURSOR_BOUNDS_NEXT_EARLY_EXIT	1375
/*! cursor: cursor bounds prev called on an unpositioned cursor */
#define	WT_STAT_CONN_CURSOR_BOUNDS_PREV_UNPOSITIONED	1376
/*! cursor: cursor bounds prev early exit */
#define	WT_STAT_CONN_CURSOR_BOUNDS_PREV_EARLY_EXIT	1377
/*! cursor: cursor bounds search early exit */
#define	WT_STAT_CONN_CURSOR_BOUNDS_SEARCH_EARLY_EXIT	1378
/*! cursor: cursor bounds search near call repositioned cursor */
#define	WT_STAT_CONN_CURSOR_BOUNDS_SEARCH_NEAR_REPOSITIONED_CURSOR	1379
/*! cursor: cursor bulk loaded cursor insert calls */
#define	WT_STAT_CONN_CURSOR_INSERT_BULK			1380
/*! cursor: cursor cache calls that return an error */
#define	WT_STAT_CONN_CURSOR_CACHE_ERROR			1381
/*! cursor: cursor close calls that result in cache */
#define	WT_STAT_CONN_CURSOR_CACHE			1382
/*! cursor: cursor close calls that return an error */
#define	WT_STAT_CONN_CURSOR_CLOSE_ERROR			1383
/*! cursor: cursor compare calls that return an error */
#define	WT_STAT_CONN_CURSOR_COMPARE_ERROR		1384
/*! cursor: cursor create calls */
#define	WT_STAT_CONN_CURSOR_CREATE			1385
/*! cursor: cursor equals calls that return an error */
#define	WT_STAT_CONN_CURSOR_EQUALS_ERROR		1386
/*! cursor: cursor get key calls that return an error */
#define	WT_STAT_CONN_CURSOR_GET_KEY_ERROR		1387
/*! cursor: cursor get value calls that return an error */
#define	WT_STAT_CONN_CURSOR_GET_VALUE_ERROR		1388
/*! cursor: cursor insert calls */
#define	WT_STAT_CONN_CURSOR_INSERT			1389
/*! cursor: cursor insert calls that return an error */
#define	WT_STAT_CONN_CURSOR_INSERT_ERROR		1390
/*! cursor: cursor insert check calls that return an error */
#define	WT_STAT_CONN_CURSOR_INSERT_CHECK_ERROR		1391
/*! cursor: cursor insert key and value bytes */
#define	WT_STAT_CONN_CURSOR_INSERT_BYTES		1392
/*! cursor: cursor largest key calls that return an error */
#define	WT_STAT_CONN_CURSOR_LARGEST_KEY_ERROR		1393
/*! cursor: cursor modify calls */
#define	WT_STAT_CONN_CURSOR_MODIFY			1394
/*! cursor: cursor modify calls that return an error */
#define	WT_STAT_CONN_CURSOR_MODIFY_ERROR		1395
/*! cursor: cursor modify key and value bytes affected */
#define	WT_STAT_CONN_CURSOR_MODIFY_BYTES		1396
/*! cursor: cursor modify value bytes modified */
#define	WT_STAT_CONN_CURSOR_MODIFY_BYTES_TOUCH		1397
/*! cursor: cursor next calls */
#define	WT_STAT_CONN_CURSOR_NEXT			1398
/*! cursor: cursor next calls that return an error */
#define	WT_STAT_CONN_CURSOR_NEXT_ERROR			1399
/*!
 * cursor: cursor next calls that skip due to a globally visible history
 * store tombstone
 */
#define	WT_STAT_CONN_CURSOR_NEXT_HS_TOMBSTONE		1400
/*!
 * cursor: cursor next calls that skip greater than 1 and fewer than 100
 * entries
 */
#define	WT_STAT_CONN_CURSOR_NEXT_SKIP_LT_100		1401
/*!
 * cursor: cursor next calls that skip greater than or equal to 100
 * entries
 */
#define	WT_STAT_CONN_CURSOR_NEXT_SKIP_GE_100		1402
/*! cursor: cursor next random calls that return an error */
#define	WT_STAT_CONN_CURSOR_NEXT_RANDOM_ERROR		1403
/*! cursor: cursor operation restarted */
#define	WT_STAT_CONN_CURSOR_RESTART			1404
/*! cursor: cursor prev calls */
#define	WT_STAT_CONN_CURSOR_PREV			1405
/*! cursor: cursor prev calls that return an error */
#define	WT_STAT_CONN_CURSOR_PREV_ERROR			1406
/*!
 * cursor: cursor prev calls that skip due to a globally visible history
 * store tombstone
 */
#define	WT_STAT_CONN_CURSOR_PREV_HS_TOMBSTONE		1407
/*!
 * cursor: cursor prev calls that skip greater than or equal to 100
 * entries
 */
#define	WT_STAT_CONN_CURSOR_PREV_SKIP_GE_100		1408
/*! cursor: cursor prev calls that skip less than 100 entries */
#define	WT_STAT_CONN_CURSOR_PREV_SKIP_LT_100		1409
/*! cursor: cursor reconfigure calls that return an error */
#define	WT_STAT_CONN_CURSOR_RECONFIGURE_ERROR		1410
/*! cursor: cursor remove calls */
#define	WT_STAT_CONN_CURSOR_REMOVE			1411
/*! cursor: cursor remove calls that return an error */
#define	WT_STAT_CONN_CURSOR_REMOVE_ERROR		1412
/*! cursor: cursor remove key bytes removed */
#define	WT_STAT_CONN_CURSOR_REMOVE_BYTES		1413
/*! cursor: cursor reopen calls that return an error */
#define	WT_STAT_CONN_CURSOR_REOPEN_ERROR		1414
/*! cursor: cursor reserve calls */
#define	WT_STAT_CONN_CURSOR_RESERVE			1415
/*! cursor: cursor reserve calls that return an error */
#define	WT_STAT_CONN_CURSOR_RESERVE_ERROR		1416
/*! cursor: cursor reset calls */
#define	WT_STAT_CONN_CURSOR_RESET			1417
/*! cursor: cursor reset calls that return an error */
#define	WT_STAT_CONN_CURSOR_RESET_ERROR			1418
/*! cursor: cursor search calls */
#define	WT_STAT_CONN_CURSOR_SEARCH			1419
/*! cursor: cursor search calls that return an error */
#define	WT_STAT_CONN_CURSOR_SEARCH_ERROR		1420
/*! cursor: cursor search history store calls */
#define	WT_STAT_CONN_CURSOR_SEARCH_HS			1421
/*! cursor: cursor search near calls */
#define	WT_STAT_CONN_CURSOR_SEARCH_NEAR			1422
/*! cursor: cursor search near calls that return an error */
#define	WT_STAT_CONN_CURSOR_SEARCH_NEAR_ERROR		1423
/*! cursor: cursor sweep buckets */
#define	WT_STAT_CONN_CURSOR_SWEEP_BUCKETS		1424
/*! cursor: cursor sweep cursors closed */
#define	WT_STAT_CONN_CURSOR_SWEEP_CLOSED		1425
/*! cursor: cursor sweep cursors examined */
#define	WT_STAT_CONN_CURSOR_SWEEP_EXAMINED		1426
/*! cursor: cursor sweeps */
#define	WT_STAT_CONN_CURSOR_SWEEP			1427
/*! cursor: cursor truncate calls */
#define	WT_STAT_CONN_CURSOR_TRUNCATE			1428
/*! cursor: cursor truncates performed on individual keys */
#define	WT_STAT_CONN_CURSOR_TRUNCATE_KEYS_DELETED	1429
/*! cursor: cursor update calls */
#define	WT_STAT_CONN_CURSOR_UPDATE			1430
/*! cursor: cursor update calls that return an error */
#define	WT_STAT_CONN_CURSOR_UPDATE_ERROR		1431
/*! cursor: cursor update key and value bytes */
#define	WT_STAT_CONN_CURSOR_UPDATE_BYTES		1432
/*! cursor: cursor update value size change */
#define	WT_STAT_CONN_CURSOR_UPDATE_BYTES_CHANGED	1433
/*! cursor: cursors reused from cache */
#define	WT_STAT_CONN_CURSOR_REOPEN			1434
/*! cursor: open cursor count */
#define	WT_STAT_CONN_CURSOR_OPEN_COUNT			1435
<<<<<<< HEAD
/*! data-handle: Table connection data handles currently active */
#define	WT_STAT_CONN_DH_CONN_HANDLE_TABLE_COUNT		1436
/*! data-handle: Tiered connection data handles currently active */
#define	WT_STAT_CONN_DH_CONN_HANDLE_TIERED_COUNT	1437
/*! data-handle: Tiered_Tree connection data handles currently active */
#define	WT_STAT_CONN_DH_CONN_HANDLE_TIERED_TREE_COUNT	1438
/*! data-handle: btree connection data handles currently active */
#define	WT_STAT_CONN_DH_CONN_HANDLE_BTREE_COUNT		1439
/*! data-handle: checkpoint connection data handles currently active */
#define	WT_STAT_CONN_DH_CONN_HANDLE_CHECKPOINT_COUNT	1440
/*! data-handle: connection data handle size */
#define	WT_STAT_CONN_DH_CONN_HANDLE_SIZE		1441
/*! data-handle: connection data handles currently active */
#define	WT_STAT_CONN_DH_CONN_HANDLE_COUNT		1442
/*! data-handle: connection sweep candidate became referenced */
#define	WT_STAT_CONN_DH_SWEEP_REF			1443
/*! data-handle: connection sweep dead dhandles closed */
#define	WT_STAT_CONN_DH_SWEEP_DEAD_CLOSE		1444
/*! data-handle: connection sweep dhandles removed from hash list */
#define	WT_STAT_CONN_DH_SWEEP_REMOVE			1445
/*! data-handle: connection sweep expired dhandles closed */
#define	WT_STAT_CONN_DH_SWEEP_EXPIRED_CLOSE		1446
/*! data-handle: connection sweep time-of-death sets */
#define	WT_STAT_CONN_DH_SWEEP_TOD			1447
/*! data-handle: connection sweeps */
#define	WT_STAT_CONN_DH_SWEEPS				1448
=======
/*! data-handle: connection data handle size */
#define	WT_STAT_CONN_DH_CONN_HANDLE_SIZE		1436
/*! data-handle: connection data handles currently active */
#define	WT_STAT_CONN_DH_CONN_HANDLE_COUNT		1437
/*! data-handle: connection sweep candidate became referenced */
#define	WT_STAT_CONN_DH_SWEEP_REF			1438
/*! data-handle: connection sweep dhandles closed */
#define	WT_STAT_CONN_DH_SWEEP_CLOSE			1439
/*! data-handle: connection sweep dhandles removed from hash list */
#define	WT_STAT_CONN_DH_SWEEP_REMOVE			1440
/*! data-handle: connection sweep time-of-death sets */
#define	WT_STAT_CONN_DH_SWEEP_TOD			1441
/*! data-handle: connection sweeps */
#define	WT_STAT_CONN_DH_SWEEPS				1442
>>>>>>> dd804cff
/*!
 * data-handle: connection sweeps skipped due to checkpoint gathering
 * handles
 */
<<<<<<< HEAD
#define	WT_STAT_CONN_DH_SWEEP_SKIP_CKPT			1449
/*! data-handle: session dhandles swept */
#define	WT_STAT_CONN_DH_SESSION_HANDLES			1450
/*! data-handle: session sweep attempts */
#define	WT_STAT_CONN_DH_SESSION_SWEEPS			1451
/*! layered: Layered table cursor insert operations */
#define	WT_STAT_CONN_LAYERED_CURS_INSERT		1452
/*! layered: Layered table cursor next operations */
#define	WT_STAT_CONN_LAYERED_CURS_NEXT			1453
/*! layered: Layered table cursor next operations from ingest table */
#define	WT_STAT_CONN_LAYERED_CURS_NEXT_INGEST		1454
/*! layered: Layered table cursor next operations from stable table */
#define	WT_STAT_CONN_LAYERED_CURS_NEXT_STABLE		1455
/*! layered: Layered table cursor prev operations */
#define	WT_STAT_CONN_LAYERED_CURS_PREV			1456
/*! layered: Layered table cursor prev operations from ingest table */
#define	WT_STAT_CONN_LAYERED_CURS_PREV_INGEST		1457
/*! layered: Layered table cursor prev operations from stable table */
#define	WT_STAT_CONN_LAYERED_CURS_PREV_STABLE		1458
/*! layered: Layered table cursor remove operations */
#define	WT_STAT_CONN_LAYERED_CURS_REMOVE		1459
/*! layered: Layered table cursor search near operations */
#define	WT_STAT_CONN_LAYERED_CURS_SEARCH_NEAR		1460
/*! layered: Layered table cursor search near operations from ingest table */
#define	WT_STAT_CONN_LAYERED_CURS_SEARCH_NEAR_INGEST	1461
/*! layered: Layered table cursor search near operations from stable table */
#define	WT_STAT_CONN_LAYERED_CURS_SEARCH_NEAR_STABLE	1462
/*! layered: Layered table cursor search operations */
#define	WT_STAT_CONN_LAYERED_CURS_SEARCH		1463
/*! layered: Layered table cursor search operations from ingest table */
#define	WT_STAT_CONN_LAYERED_CURS_SEARCH_INGEST		1464
/*! layered: Layered table cursor search operations from stable table */
#define	WT_STAT_CONN_LAYERED_CURS_SEARCH_STABLE		1465
/*! layered: Layered table cursor update operations */
#define	WT_STAT_CONN_LAYERED_CURS_UPDATE		1466
=======
#define	WT_STAT_CONN_DH_SWEEP_SKIP_CKPT			1443
/*! data-handle: session dhandles swept */
#define	WT_STAT_CONN_DH_SESSION_HANDLES			1444
/*! data-handle: session sweep attempts */
#define	WT_STAT_CONN_DH_SESSION_SWEEPS			1445
/*! layered: Layered table cursor insert operations */
#define	WT_STAT_CONN_LAYERED_CURS_INSERT		1446
/*! layered: Layered table cursor next operations */
#define	WT_STAT_CONN_LAYERED_CURS_NEXT			1447
/*! layered: Layered table cursor next operations from ingest table */
#define	WT_STAT_CONN_LAYERED_CURS_NEXT_INGEST		1448
/*! layered: Layered table cursor next operations from stable table */
#define	WT_STAT_CONN_LAYERED_CURS_NEXT_STABLE		1449
/*! layered: Layered table cursor prev operations */
#define	WT_STAT_CONN_LAYERED_CURS_PREV			1450
/*! layered: Layered table cursor prev operations from ingest table */
#define	WT_STAT_CONN_LAYERED_CURS_PREV_INGEST		1451
/*! layered: Layered table cursor prev operations from stable table */
#define	WT_STAT_CONN_LAYERED_CURS_PREV_STABLE		1452
/*! layered: Layered table cursor remove operations */
#define	WT_STAT_CONN_LAYERED_CURS_REMOVE		1453
/*! layered: Layered table cursor search near operations */
#define	WT_STAT_CONN_LAYERED_CURS_SEARCH_NEAR		1454
/*! layered: Layered table cursor search near operations from ingest table */
#define	WT_STAT_CONN_LAYERED_CURS_SEARCH_NEAR_INGEST	1455
/*! layered: Layered table cursor search near operations from stable table */
#define	WT_STAT_CONN_LAYERED_CURS_SEARCH_NEAR_STABLE	1456
/*! layered: Layered table cursor search operations */
#define	WT_STAT_CONN_LAYERED_CURS_SEARCH		1457
/*! layered: Layered table cursor search operations from ingest table */
#define	WT_STAT_CONN_LAYERED_CURS_SEARCH_INGEST		1458
/*! layered: Layered table cursor search operations from stable table */
#define	WT_STAT_CONN_LAYERED_CURS_SEARCH_STABLE		1459
/*! layered: Layered table cursor update operations */
#define	WT_STAT_CONN_LAYERED_CURS_UPDATE		1460
>>>>>>> dd804cff
/*!
 * layered: checkpoints performed on this table by the layered table
 * manager
 */
<<<<<<< HEAD
#define	WT_STAT_CONN_LAYERED_TABLE_MANAGER_CHECKPOINTS	1467
/*! layered: checkpoints refreshed on shared layered constituents */
#define	WT_STAT_CONN_LAYERED_TABLE_MANAGER_CHECKPOINTS_REFRESHED	1468
=======
#define	WT_STAT_CONN_LAYERED_TABLE_MANAGER_CHECKPOINTS	1461
/*! layered: checkpoints refreshed on shared layered constituents */
#define	WT_STAT_CONN_LAYERED_TABLE_MANAGER_CHECKPOINTS_REFRESHED	1462
>>>>>>> dd804cff
/*!
 * layered: how many log applications the layered table manager applied
 * on this tree
 */
<<<<<<< HEAD
#define	WT_STAT_CONN_LAYERED_TABLE_MANAGER_LOGOPS_APPLIED	1469
=======
#define	WT_STAT_CONN_LAYERED_TABLE_MANAGER_LOGOPS_APPLIED	1463
>>>>>>> dd804cff
/*!
 * layered: how many log applications the layered table manager skipped
 * on this tree
 */
<<<<<<< HEAD
#define	WT_STAT_CONN_LAYERED_TABLE_MANAGER_LOGOPS_SKIPPED	1470
=======
#define	WT_STAT_CONN_LAYERED_TABLE_MANAGER_LOGOPS_SKIPPED	1464
>>>>>>> dd804cff
/*!
 * layered: how many previously-applied LSNs the layered table manager
 * skipped on this tree
 */
<<<<<<< HEAD
#define	WT_STAT_CONN_LAYERED_TABLE_MANAGER_SKIP_LSN	1471
/*! layered: the number of tables the layered table manager has open */
#define	WT_STAT_CONN_LAYERED_TABLE_MANAGER_TABLES	1472
/*! layered: whether the layered table manager thread has been started */
#define	WT_STAT_CONN_LAYERED_TABLE_MANAGER_RUNNING	1473
=======
#define	WT_STAT_CONN_LAYERED_TABLE_MANAGER_SKIP_LSN	1465
/*! layered: the number of tables the layered table manager has open */
#define	WT_STAT_CONN_LAYERED_TABLE_MANAGER_TABLES	1466
/*! layered: whether the layered table manager thread has been started */
#define	WT_STAT_CONN_LAYERED_TABLE_MANAGER_RUNNING	1467
>>>>>>> dd804cff
/*!
 * layered: whether the layered table manager thread is currently busy
 * doing work
 */
<<<<<<< HEAD
#define	WT_STAT_CONN_LAYERED_TABLE_MANAGER_ACTIVE	1474
/*! live-restore: live restore state */
#define	WT_STAT_CONN_LIVE_RESTORE_STATE			1475
/*! live-restore: number of reads from the source database */
#define	WT_STAT_CONN_LIVE_RESTORE_SOURCE_READ_COUNT	1476
/*! live-restore: source read latency histogram (bucket 1) - 0-10ms */
#define	WT_STAT_CONN_LIVE_RESTORE_HIST_SOURCE_READ_LATENCY_LT10	1477
/*! live-restore: source read latency histogram (bucket 2) - 10-49ms */
#define	WT_STAT_CONN_LIVE_RESTORE_HIST_SOURCE_READ_LATENCY_LT50	1478
/*! live-restore: source read latency histogram (bucket 3) - 50-99ms */
#define	WT_STAT_CONN_LIVE_RESTORE_HIST_SOURCE_READ_LATENCY_LT100	1479
/*! live-restore: source read latency histogram (bucket 4) - 100-249ms */
#define	WT_STAT_CONN_LIVE_RESTORE_HIST_SOURCE_READ_LATENCY_LT250	1480
/*! live-restore: source read latency histogram (bucket 5) - 250-499ms */
#define	WT_STAT_CONN_LIVE_RESTORE_HIST_SOURCE_READ_LATENCY_LT500	1481
/*! live-restore: source read latency histogram (bucket 6) - 500-999ms */
#define	WT_STAT_CONN_LIVE_RESTORE_HIST_SOURCE_READ_LATENCY_LT1000	1482
/*! live-restore: source read latency histogram (bucket 7) - 1000ms+ */
#define	WT_STAT_CONN_LIVE_RESTORE_HIST_SOURCE_READ_LATENCY_GT1000	1483
/*! live-restore: source read latency histogram total (msecs) */
#define	WT_STAT_CONN_LIVE_RESTORE_HIST_SOURCE_READ_LATENCY_TOTAL_MSECS	1484
/*!
 * live-restore: the number of bytes copied from the source to the
 * destination
 */
#define	WT_STAT_CONN_LIVE_RESTORE_BYTES_COPIED		1485
/*! live-restore: the number of files remaining for migration completion */
#define	WT_STAT_CONN_LIVE_RESTORE_WORK_REMAINING	1486
/*! lock: btree page lock acquisitions */
#define	WT_STAT_CONN_LOCK_BTREE_PAGE_COUNT		1487
/*! lock: btree page lock application thread wait time (usecs) */
#define	WT_STAT_CONN_LOCK_BTREE_PAGE_WAIT_APPLICATION	1488
/*! lock: btree page lock internal thread wait time (usecs) */
#define	WT_STAT_CONN_LOCK_BTREE_PAGE_WAIT_INTERNAL	1489
/*! lock: checkpoint lock acquisitions */
#define	WT_STAT_CONN_LOCK_CHECKPOINT_COUNT		1490
/*! lock: checkpoint lock application thread wait time (usecs) */
#define	WT_STAT_CONN_LOCK_CHECKPOINT_WAIT_APPLICATION	1491
/*! lock: checkpoint lock internal thread wait time (usecs) */
#define	WT_STAT_CONN_LOCK_CHECKPOINT_WAIT_INTERNAL	1492
/*! lock: dhandle lock application thread time waiting (usecs) */
#define	WT_STAT_CONN_LOCK_DHANDLE_WAIT_APPLICATION	1493
/*! lock: dhandle lock internal thread time waiting (usecs) */
#define	WT_STAT_CONN_LOCK_DHANDLE_WAIT_INTERNAL		1494
/*! lock: dhandle read lock acquisitions */
#define	WT_STAT_CONN_LOCK_DHANDLE_READ_COUNT		1495
/*! lock: dhandle write lock acquisitions */
#define	WT_STAT_CONN_LOCK_DHANDLE_WRITE_COUNT		1496
/*! lock: metadata lock acquisitions */
#define	WT_STAT_CONN_LOCK_METADATA_COUNT		1497
/*! lock: metadata lock application thread wait time (usecs) */
#define	WT_STAT_CONN_LOCK_METADATA_WAIT_APPLICATION	1498
/*! lock: metadata lock internal thread wait time (usecs) */
#define	WT_STAT_CONN_LOCK_METADATA_WAIT_INTERNAL	1499
/*! lock: schema lock acquisitions */
#define	WT_STAT_CONN_LOCK_SCHEMA_COUNT			1500
/*! lock: schema lock application thread wait time (usecs) */
#define	WT_STAT_CONN_LOCK_SCHEMA_WAIT_APPLICATION	1501
/*! lock: schema lock internal thread wait time (usecs) */
#define	WT_STAT_CONN_LOCK_SCHEMA_WAIT_INTERNAL		1502
=======
#define	WT_STAT_CONN_LAYERED_TABLE_MANAGER_ACTIVE	1468
/*! lock: checkpoint lock acquisitions */
#define	WT_STAT_CONN_LOCK_CHECKPOINT_COUNT		1469
/*! lock: checkpoint lock application thread wait time (usecs) */
#define	WT_STAT_CONN_LOCK_CHECKPOINT_WAIT_APPLICATION	1470
/*! lock: checkpoint lock internal thread wait time (usecs) */
#define	WT_STAT_CONN_LOCK_CHECKPOINT_WAIT_INTERNAL	1471
/*! lock: dhandle lock application thread time waiting (usecs) */
#define	WT_STAT_CONN_LOCK_DHANDLE_WAIT_APPLICATION	1472
/*! lock: dhandle lock internal thread time waiting (usecs) */
#define	WT_STAT_CONN_LOCK_DHANDLE_WAIT_INTERNAL		1473
/*! lock: dhandle read lock acquisitions */
#define	WT_STAT_CONN_LOCK_DHANDLE_READ_COUNT		1474
/*! lock: dhandle write lock acquisitions */
#define	WT_STAT_CONN_LOCK_DHANDLE_WRITE_COUNT		1475
/*! lock: metadata lock acquisitions */
#define	WT_STAT_CONN_LOCK_METADATA_COUNT		1476
/*! lock: metadata lock application thread wait time (usecs) */
#define	WT_STAT_CONN_LOCK_METADATA_WAIT_APPLICATION	1477
/*! lock: metadata lock internal thread wait time (usecs) */
#define	WT_STAT_CONN_LOCK_METADATA_WAIT_INTERNAL	1478
/*! lock: schema lock acquisitions */
#define	WT_STAT_CONN_LOCK_SCHEMA_COUNT			1479
/*! lock: schema lock application thread wait time (usecs) */
#define	WT_STAT_CONN_LOCK_SCHEMA_WAIT_APPLICATION	1480
/*! lock: schema lock internal thread wait time (usecs) */
#define	WT_STAT_CONN_LOCK_SCHEMA_WAIT_INTERNAL		1481
>>>>>>> dd804cff
/*!
 * lock: table lock application thread time waiting for the table lock
 * (usecs)
 */
<<<<<<< HEAD
#define	WT_STAT_CONN_LOCK_TABLE_WAIT_APPLICATION	1503
=======
#define	WT_STAT_CONN_LOCK_TABLE_WAIT_APPLICATION	1482
>>>>>>> dd804cff
/*!
 * lock: table lock internal thread time waiting for the table lock
 * (usecs)
 */
<<<<<<< HEAD
#define	WT_STAT_CONN_LOCK_TABLE_WAIT_INTERNAL		1504
/*! lock: table read lock acquisitions */
#define	WT_STAT_CONN_LOCK_TABLE_READ_COUNT		1505
/*! lock: table write lock acquisitions */
#define	WT_STAT_CONN_LOCK_TABLE_WRITE_COUNT		1506
/*! lock: txn global lock application thread time waiting (usecs) */
#define	WT_STAT_CONN_LOCK_TXN_GLOBAL_WAIT_APPLICATION	1507
/*! lock: txn global lock internal thread time waiting (usecs) */
#define	WT_STAT_CONN_LOCK_TXN_GLOBAL_WAIT_INTERNAL	1508
/*! lock: txn global read lock acquisitions */
#define	WT_STAT_CONN_LOCK_TXN_GLOBAL_READ_COUNT		1509
/*! lock: txn global write lock acquisitions */
#define	WT_STAT_CONN_LOCK_TXN_GLOBAL_WRITE_COUNT	1510
/*! log: busy returns attempting to switch slots */
#define	WT_STAT_CONN_LOG_SLOT_SWITCH_BUSY		1511
/*! log: force log remove time sleeping (usecs) */
#define	WT_STAT_CONN_LOG_FORCE_REMOVE_SLEEP		1512
/*! log: log bytes of payload data */
#define	WT_STAT_CONN_LOG_BYTES_PAYLOAD			1513
/*! log: log bytes written */
#define	WT_STAT_CONN_LOG_BYTES_WRITTEN			1514
/*! log: log files manually zero-filled */
#define	WT_STAT_CONN_LOG_ZERO_FILLS			1515
/*! log: log flush operations */
#define	WT_STAT_CONN_LOG_FLUSH				1516
/*! log: log force write operations */
#define	WT_STAT_CONN_LOG_FORCE_WRITE			1517
/*! log: log force write operations skipped */
#define	WT_STAT_CONN_LOG_FORCE_WRITE_SKIP		1518
/*! log: log records compressed */
#define	WT_STAT_CONN_LOG_COMPRESS_WRITES		1519
/*! log: log records not compressed */
#define	WT_STAT_CONN_LOG_COMPRESS_WRITE_FAILS		1520
/*! log: log records too small to compress */
#define	WT_STAT_CONN_LOG_COMPRESS_SMALL			1521
/*! log: log release advances write LSN */
#define	WT_STAT_CONN_LOG_RELEASE_WRITE_LSN		1522
/*! log: log scan operations */
#define	WT_STAT_CONN_LOG_SCANS				1523
/*! log: log scan records requiring two reads */
#define	WT_STAT_CONN_LOG_SCAN_REREADS			1524
/*! log: log server thread advances write LSN */
#define	WT_STAT_CONN_LOG_WRITE_LSN			1525
/*! log: log server thread write LSN walk skipped */
#define	WT_STAT_CONN_LOG_WRITE_LSN_SKIP			1526
/*! log: log sync operations */
#define	WT_STAT_CONN_LOG_SYNC				1527
/*! log: log sync time duration (usecs) */
#define	WT_STAT_CONN_LOG_SYNC_DURATION			1528
/*! log: log sync_dir operations */
#define	WT_STAT_CONN_LOG_SYNC_DIR			1529
/*! log: log sync_dir time duration (usecs) */
#define	WT_STAT_CONN_LOG_SYNC_DIR_DURATION		1530
/*! log: log write operations */
#define	WT_STAT_CONN_LOG_WRITES				1531
/*! log: logging bytes consolidated */
#define	WT_STAT_CONN_LOG_SLOT_CONSOLIDATED		1532
/*! log: maximum log file size */
#define	WT_STAT_CONN_LOG_MAX_FILESIZE			1533
/*! log: number of pre-allocated log files to create */
#define	WT_STAT_CONN_LOG_PREALLOC_MAX			1534
/*! log: pre-allocated log files not ready and missed */
#define	WT_STAT_CONN_LOG_PREALLOC_MISSED		1535
/*! log: pre-allocated log files prepared */
#define	WT_STAT_CONN_LOG_PREALLOC_FILES			1536
/*! log: pre-allocated log files used */
#define	WT_STAT_CONN_LOG_PREALLOC_USED			1537
/*! log: records processed by log scan */
#define	WT_STAT_CONN_LOG_SCAN_RECORDS			1538
/*! log: slot close lost race */
#define	WT_STAT_CONN_LOG_SLOT_CLOSE_RACE		1539
/*! log: slot close unbuffered waits */
#define	WT_STAT_CONN_LOG_SLOT_CLOSE_UNBUF		1540
/*! log: slot closures */
#define	WT_STAT_CONN_LOG_SLOT_CLOSES			1541
/*! log: slot join atomic update races */
#define	WT_STAT_CONN_LOG_SLOT_RACES			1542
/*! log: slot join calls atomic updates raced */
#define	WT_STAT_CONN_LOG_SLOT_YIELD_RACE		1543
/*! log: slot join calls did not yield */
#define	WT_STAT_CONN_LOG_SLOT_IMMEDIATE			1544
/*! log: slot join calls found active slot closed */
#define	WT_STAT_CONN_LOG_SLOT_YIELD_CLOSE		1545
/*! log: slot join calls slept */
#define	WT_STAT_CONN_LOG_SLOT_YIELD_SLEEP		1546
/*! log: slot join calls yielded */
#define	WT_STAT_CONN_LOG_SLOT_YIELD			1547
/*! log: slot join found active slot closed */
#define	WT_STAT_CONN_LOG_SLOT_ACTIVE_CLOSED		1548
/*! log: slot joins yield time (usecs) */
#define	WT_STAT_CONN_LOG_SLOT_YIELD_DURATION		1549
/*! log: slot transitions unable to find free slot */
#define	WT_STAT_CONN_LOG_SLOT_NO_FREE_SLOTS		1550
/*! log: slot unbuffered writes */
#define	WT_STAT_CONN_LOG_SLOT_UNBUFFERED		1551
/*! log: total in-memory size of compressed records */
#define	WT_STAT_CONN_LOG_COMPRESS_MEM			1552
/*! log: total log buffer size */
#define	WT_STAT_CONN_LOG_BUFFER_SIZE			1553
/*! log: total size of compressed records */
#define	WT_STAT_CONN_LOG_COMPRESS_LEN			1554
/*! log: written slots coalesced */
#define	WT_STAT_CONN_LOG_SLOT_COALESCED			1555
/*! log: yields waiting for previous log file close */
#define	WT_STAT_CONN_LOG_CLOSE_YIELDS			1556
/*! perf: block manager read latency histogram (bucket 1) - 0-10ms */
#define	WT_STAT_CONN_PERF_HIST_BMREAD_LATENCY_LT10	1557
/*! perf: block manager read latency histogram (bucket 2) - 10-49ms */
#define	WT_STAT_CONN_PERF_HIST_BMREAD_LATENCY_LT50	1558
/*! perf: block manager read latency histogram (bucket 3) - 50-99ms */
#define	WT_STAT_CONN_PERF_HIST_BMREAD_LATENCY_LT100	1559
/*! perf: block manager read latency histogram (bucket 4) - 100-249ms */
#define	WT_STAT_CONN_PERF_HIST_BMREAD_LATENCY_LT250	1560
/*! perf: block manager read latency histogram (bucket 5) - 250-499ms */
#define	WT_STAT_CONN_PERF_HIST_BMREAD_LATENCY_LT500	1561
/*! perf: block manager read latency histogram (bucket 6) - 500-999ms */
#define	WT_STAT_CONN_PERF_HIST_BMREAD_LATENCY_LT1000	1562
/*! perf: block manager read latency histogram (bucket 7) - 1000ms+ */
#define	WT_STAT_CONN_PERF_HIST_BMREAD_LATENCY_GT1000	1563
/*! perf: block manager read latency histogram total (msecs) */
#define	WT_STAT_CONN_PERF_HIST_BMREAD_LATENCY_TOTAL_MSECS	1564
/*! perf: block manager write latency histogram (bucket 1) - 0-10ms */
#define	WT_STAT_CONN_PERF_HIST_BMWRITE_LATENCY_LT10	1565
/*! perf: block manager write latency histogram (bucket 2) - 10-49ms */
#define	WT_STAT_CONN_PERF_HIST_BMWRITE_LATENCY_LT50	1566
/*! perf: block manager write latency histogram (bucket 3) - 50-99ms */
#define	WT_STAT_CONN_PERF_HIST_BMWRITE_LATENCY_LT100	1567
/*! perf: block manager write latency histogram (bucket 4) - 100-249ms */
#define	WT_STAT_CONN_PERF_HIST_BMWRITE_LATENCY_LT250	1568
/*! perf: block manager write latency histogram (bucket 5) - 250-499ms */
#define	WT_STAT_CONN_PERF_HIST_BMWRITE_LATENCY_LT500	1569
/*! perf: block manager write latency histogram (bucket 6) - 500-999ms */
#define	WT_STAT_CONN_PERF_HIST_BMWRITE_LATENCY_LT1000	1570
/*! perf: block manager write latency histogram (bucket 7) - 1000ms+ */
#define	WT_STAT_CONN_PERF_HIST_BMWRITE_LATENCY_GT1000	1571
/*! perf: block manager write latency histogram total (msecs) */
#define	WT_STAT_CONN_PERF_HIST_BMWRITE_LATENCY_TOTAL_MSECS	1572
/*! perf: file system read latency histogram (bucket 1) - 0-10ms */
#define	WT_STAT_CONN_PERF_HIST_FSREAD_LATENCY_LT10	1573
/*! perf: file system read latency histogram (bucket 2) - 10-49ms */
#define	WT_STAT_CONN_PERF_HIST_FSREAD_LATENCY_LT50	1574
/*! perf: file system read latency histogram (bucket 3) - 50-99ms */
#define	WT_STAT_CONN_PERF_HIST_FSREAD_LATENCY_LT100	1575
/*! perf: file system read latency histogram (bucket 4) - 100-249ms */
#define	WT_STAT_CONN_PERF_HIST_FSREAD_LATENCY_LT250	1576
/*! perf: file system read latency histogram (bucket 5) - 250-499ms */
#define	WT_STAT_CONN_PERF_HIST_FSREAD_LATENCY_LT500	1577
/*! perf: file system read latency histogram (bucket 6) - 500-999ms */
#define	WT_STAT_CONN_PERF_HIST_FSREAD_LATENCY_LT1000	1578
/*! perf: file system read latency histogram (bucket 7) - 1000ms+ */
#define	WT_STAT_CONN_PERF_HIST_FSREAD_LATENCY_GT1000	1579
/*! perf: file system read latency histogram total (msecs) */
#define	WT_STAT_CONN_PERF_HIST_FSREAD_LATENCY_TOTAL_MSECS	1580
/*! perf: file system write latency histogram (bucket 1) - 0-10ms */
#define	WT_STAT_CONN_PERF_HIST_FSWRITE_LATENCY_LT10	1581
/*! perf: file system write latency histogram (bucket 2) - 10-49ms */
#define	WT_STAT_CONN_PERF_HIST_FSWRITE_LATENCY_LT50	1582
/*! perf: file system write latency histogram (bucket 3) - 50-99ms */
#define	WT_STAT_CONN_PERF_HIST_FSWRITE_LATENCY_LT100	1583
/*! perf: file system write latency histogram (bucket 4) - 100-249ms */
#define	WT_STAT_CONN_PERF_HIST_FSWRITE_LATENCY_LT250	1584
/*! perf: file system write latency histogram (bucket 5) - 250-499ms */
#define	WT_STAT_CONN_PERF_HIST_FSWRITE_LATENCY_LT500	1585
/*! perf: file system write latency histogram (bucket 6) - 500-999ms */
#define	WT_STAT_CONN_PERF_HIST_FSWRITE_LATENCY_LT1000	1586
/*! perf: file system write latency histogram (bucket 7) - 1000ms+ */
#define	WT_STAT_CONN_PERF_HIST_FSWRITE_LATENCY_GT1000	1587
/*! perf: file system write latency histogram total (msecs) */
#define	WT_STAT_CONN_PERF_HIST_FSWRITE_LATENCY_TOTAL_MSECS	1588
/*! perf: operation read latency histogram (bucket 1) - 0-100us */
#define	WT_STAT_CONN_PERF_HIST_OPREAD_LATENCY_LT100	1589
/*! perf: operation read latency histogram (bucket 2) - 100-249us */
#define	WT_STAT_CONN_PERF_HIST_OPREAD_LATENCY_LT250	1590
/*! perf: operation read latency histogram (bucket 3) - 250-499us */
#define	WT_STAT_CONN_PERF_HIST_OPREAD_LATENCY_LT500	1591
/*! perf: operation read latency histogram (bucket 4) - 500-999us */
#define	WT_STAT_CONN_PERF_HIST_OPREAD_LATENCY_LT1000	1592
/*! perf: operation read latency histogram (bucket 5) - 1000-9999us */
#define	WT_STAT_CONN_PERF_HIST_OPREAD_LATENCY_LT10000	1593
/*! perf: operation read latency histogram (bucket 6) - 10000us+ */
#define	WT_STAT_CONN_PERF_HIST_OPREAD_LATENCY_GT10000	1594
/*! perf: operation read latency histogram total (usecs) */
#define	WT_STAT_CONN_PERF_HIST_OPREAD_LATENCY_TOTAL_USECS	1595
/*! perf: operation write latency histogram (bucket 1) - 0-100us */
#define	WT_STAT_CONN_PERF_HIST_OPWRITE_LATENCY_LT100	1596
/*! perf: operation write latency histogram (bucket 2) - 100-249us */
#define	WT_STAT_CONN_PERF_HIST_OPWRITE_LATENCY_LT250	1597
/*! perf: operation write latency histogram (bucket 3) - 250-499us */
#define	WT_STAT_CONN_PERF_HIST_OPWRITE_LATENCY_LT500	1598
/*! perf: operation write latency histogram (bucket 4) - 500-999us */
#define	WT_STAT_CONN_PERF_HIST_OPWRITE_LATENCY_LT1000	1599
/*! perf: operation write latency histogram (bucket 5) - 1000-9999us */
#define	WT_STAT_CONN_PERF_HIST_OPWRITE_LATENCY_LT10000	1600
/*! perf: operation write latency histogram (bucket 6) - 10000us+ */
#define	WT_STAT_CONN_PERF_HIST_OPWRITE_LATENCY_GT10000	1601
/*! perf: operation write latency histogram total (usecs) */
#define	WT_STAT_CONN_PERF_HIST_OPWRITE_LATENCY_TOTAL_USECS	1602
/*! prefetch: could not perform pre-fetch on internal page */
#define	WT_STAT_CONN_PREFETCH_SKIPPED_INTERNAL_PAGE	1603
=======
#define	WT_STAT_CONN_LOCK_TABLE_WAIT_INTERNAL		1483
/*! lock: table read lock acquisitions */
#define	WT_STAT_CONN_LOCK_TABLE_READ_COUNT		1484
/*! lock: table write lock acquisitions */
#define	WT_STAT_CONN_LOCK_TABLE_WRITE_COUNT		1485
/*! lock: txn global lock application thread time waiting (usecs) */
#define	WT_STAT_CONN_LOCK_TXN_GLOBAL_WAIT_APPLICATION	1486
/*! lock: txn global lock internal thread time waiting (usecs) */
#define	WT_STAT_CONN_LOCK_TXN_GLOBAL_WAIT_INTERNAL	1487
/*! lock: txn global read lock acquisitions */
#define	WT_STAT_CONN_LOCK_TXN_GLOBAL_READ_COUNT		1488
/*! lock: txn global write lock acquisitions */
#define	WT_STAT_CONN_LOCK_TXN_GLOBAL_WRITE_COUNT	1489
/*! log: busy returns attempting to switch slots */
#define	WT_STAT_CONN_LOG_SLOT_SWITCH_BUSY		1490
/*! log: force log remove time sleeping (usecs) */
#define	WT_STAT_CONN_LOG_FORCE_REMOVE_SLEEP		1491
/*! log: log bytes of payload data */
#define	WT_STAT_CONN_LOG_BYTES_PAYLOAD			1492
/*! log: log bytes written */
#define	WT_STAT_CONN_LOG_BYTES_WRITTEN			1493
/*! log: log files manually zero-filled */
#define	WT_STAT_CONN_LOG_ZERO_FILLS			1494
/*! log: log flush operations */
#define	WT_STAT_CONN_LOG_FLUSH				1495
/*! log: log force write operations */
#define	WT_STAT_CONN_LOG_FORCE_WRITE			1496
/*! log: log force write operations skipped */
#define	WT_STAT_CONN_LOG_FORCE_WRITE_SKIP		1497
/*! log: log records compressed */
#define	WT_STAT_CONN_LOG_COMPRESS_WRITES		1498
/*! log: log records not compressed */
#define	WT_STAT_CONN_LOG_COMPRESS_WRITE_FAILS		1499
/*! log: log records too small to compress */
#define	WT_STAT_CONN_LOG_COMPRESS_SMALL			1500
/*! log: log release advances write LSN */
#define	WT_STAT_CONN_LOG_RELEASE_WRITE_LSN		1501
/*! log: log scan operations */
#define	WT_STAT_CONN_LOG_SCANS				1502
/*! log: log scan records requiring two reads */
#define	WT_STAT_CONN_LOG_SCAN_REREADS			1503
/*! log: log server thread advances write LSN */
#define	WT_STAT_CONN_LOG_WRITE_LSN			1504
/*! log: log server thread write LSN walk skipped */
#define	WT_STAT_CONN_LOG_WRITE_LSN_SKIP			1505
/*! log: log sync operations */
#define	WT_STAT_CONN_LOG_SYNC				1506
/*! log: log sync time duration (usecs) */
#define	WT_STAT_CONN_LOG_SYNC_DURATION			1507
/*! log: log sync_dir operations */
#define	WT_STAT_CONN_LOG_SYNC_DIR			1508
/*! log: log sync_dir time duration (usecs) */
#define	WT_STAT_CONN_LOG_SYNC_DIR_DURATION		1509
/*! log: log write operations */
#define	WT_STAT_CONN_LOG_WRITES				1510
/*! log: logging bytes consolidated */
#define	WT_STAT_CONN_LOG_SLOT_CONSOLIDATED		1511
/*! log: maximum log file size */
#define	WT_STAT_CONN_LOG_MAX_FILESIZE			1512
/*! log: number of pre-allocated log files to create */
#define	WT_STAT_CONN_LOG_PREALLOC_MAX			1513
/*! log: pre-allocated log files not ready and missed */
#define	WT_STAT_CONN_LOG_PREALLOC_MISSED		1514
/*! log: pre-allocated log files prepared */
#define	WT_STAT_CONN_LOG_PREALLOC_FILES			1515
/*! log: pre-allocated log files used */
#define	WT_STAT_CONN_LOG_PREALLOC_USED			1516
/*! log: records processed by log scan */
#define	WT_STAT_CONN_LOG_SCAN_RECORDS			1517
/*! log: slot close lost race */
#define	WT_STAT_CONN_LOG_SLOT_CLOSE_RACE		1518
/*! log: slot close unbuffered waits */
#define	WT_STAT_CONN_LOG_SLOT_CLOSE_UNBUF		1519
/*! log: slot closures */
#define	WT_STAT_CONN_LOG_SLOT_CLOSES			1520
/*! log: slot join atomic update races */
#define	WT_STAT_CONN_LOG_SLOT_RACES			1521
/*! log: slot join calls atomic updates raced */
#define	WT_STAT_CONN_LOG_SLOT_YIELD_RACE		1522
/*! log: slot join calls did not yield */
#define	WT_STAT_CONN_LOG_SLOT_IMMEDIATE			1523
/*! log: slot join calls found active slot closed */
#define	WT_STAT_CONN_LOG_SLOT_YIELD_CLOSE		1524
/*! log: slot join calls slept */
#define	WT_STAT_CONN_LOG_SLOT_YIELD_SLEEP		1525
/*! log: slot join calls yielded */
#define	WT_STAT_CONN_LOG_SLOT_YIELD			1526
/*! log: slot join found active slot closed */
#define	WT_STAT_CONN_LOG_SLOT_ACTIVE_CLOSED		1527
/*! log: slot joins yield time (usecs) */
#define	WT_STAT_CONN_LOG_SLOT_YIELD_DURATION		1528
/*! log: slot transitions unable to find free slot */
#define	WT_STAT_CONN_LOG_SLOT_NO_FREE_SLOTS		1529
/*! log: slot unbuffered writes */
#define	WT_STAT_CONN_LOG_SLOT_UNBUFFERED		1530
/*! log: total in-memory size of compressed records */
#define	WT_STAT_CONN_LOG_COMPRESS_MEM			1531
/*! log: total log buffer size */
#define	WT_STAT_CONN_LOG_BUFFER_SIZE			1532
/*! log: total size of compressed records */
#define	WT_STAT_CONN_LOG_COMPRESS_LEN			1533
/*! log: written slots coalesced */
#define	WT_STAT_CONN_LOG_SLOT_COALESCED			1534
/*! log: yields waiting for previous log file close */
#define	WT_STAT_CONN_LOG_CLOSE_YIELDS			1535
/*! perf: block manager read latency histogram (bucket 1) - 0-10ms */
#define	WT_STAT_CONN_PERF_HIST_BMREAD_LATENCY_LT10	1536
/*! perf: block manager read latency histogram (bucket 2) - 10-49ms */
#define	WT_STAT_CONN_PERF_HIST_BMREAD_LATENCY_LT50	1537
/*! perf: block manager read latency histogram (bucket 3) - 50-99ms */
#define	WT_STAT_CONN_PERF_HIST_BMREAD_LATENCY_LT100	1538
/*! perf: block manager read latency histogram (bucket 4) - 100-249ms */
#define	WT_STAT_CONN_PERF_HIST_BMREAD_LATENCY_LT250	1539
/*! perf: block manager read latency histogram (bucket 5) - 250-499ms */
#define	WT_STAT_CONN_PERF_HIST_BMREAD_LATENCY_LT500	1540
/*! perf: block manager read latency histogram (bucket 6) - 500-999ms */
#define	WT_STAT_CONN_PERF_HIST_BMREAD_LATENCY_LT1000	1541
/*! perf: block manager read latency histogram (bucket 7) - 1000ms+ */
#define	WT_STAT_CONN_PERF_HIST_BMREAD_LATENCY_GT1000	1542
/*! perf: block manager read latency histogram total (msecs) */
#define	WT_STAT_CONN_PERF_HIST_BMREAD_LATENCY_TOTAL_MSECS	1543
/*! perf: block manager write latency histogram (bucket 1) - 0-10ms */
#define	WT_STAT_CONN_PERF_HIST_BMWRITE_LATENCY_LT10	1544
/*! perf: block manager write latency histogram (bucket 2) - 10-49ms */
#define	WT_STAT_CONN_PERF_HIST_BMWRITE_LATENCY_LT50	1545
/*! perf: block manager write latency histogram (bucket 3) - 50-99ms */
#define	WT_STAT_CONN_PERF_HIST_BMWRITE_LATENCY_LT100	1546
/*! perf: block manager write latency histogram (bucket 4) - 100-249ms */
#define	WT_STAT_CONN_PERF_HIST_BMWRITE_LATENCY_LT250	1547
/*! perf: block manager write latency histogram (bucket 5) - 250-499ms */
#define	WT_STAT_CONN_PERF_HIST_BMWRITE_LATENCY_LT500	1548
/*! perf: block manager write latency histogram (bucket 6) - 500-999ms */
#define	WT_STAT_CONN_PERF_HIST_BMWRITE_LATENCY_LT1000	1549
/*! perf: block manager write latency histogram (bucket 7) - 1000ms+ */
#define	WT_STAT_CONN_PERF_HIST_BMWRITE_LATENCY_GT1000	1550
/*! perf: block manager write latency histogram total (msecs) */
#define	WT_STAT_CONN_PERF_HIST_BMWRITE_LATENCY_TOTAL_MSECS	1551
/*! perf: file system read latency histogram (bucket 1) - 0-10ms */
#define	WT_STAT_CONN_PERF_HIST_FSREAD_LATENCY_LT10	1552
/*! perf: file system read latency histogram (bucket 2) - 10-49ms */
#define	WT_STAT_CONN_PERF_HIST_FSREAD_LATENCY_LT50	1553
/*! perf: file system read latency histogram (bucket 3) - 50-99ms */
#define	WT_STAT_CONN_PERF_HIST_FSREAD_LATENCY_LT100	1554
/*! perf: file system read latency histogram (bucket 4) - 100-249ms */
#define	WT_STAT_CONN_PERF_HIST_FSREAD_LATENCY_LT250	1555
/*! perf: file system read latency histogram (bucket 5) - 250-499ms */
#define	WT_STAT_CONN_PERF_HIST_FSREAD_LATENCY_LT500	1556
/*! perf: file system read latency histogram (bucket 6) - 500-999ms */
#define	WT_STAT_CONN_PERF_HIST_FSREAD_LATENCY_LT1000	1557
/*! perf: file system read latency histogram (bucket 7) - 1000ms+ */
#define	WT_STAT_CONN_PERF_HIST_FSREAD_LATENCY_GT1000	1558
/*! perf: file system read latency histogram total (msecs) */
#define	WT_STAT_CONN_PERF_HIST_FSREAD_LATENCY_TOTAL_MSECS	1559
/*! perf: file system write latency histogram (bucket 1) - 0-10ms */
#define	WT_STAT_CONN_PERF_HIST_FSWRITE_LATENCY_LT10	1560
/*! perf: file system write latency histogram (bucket 2) - 10-49ms */
#define	WT_STAT_CONN_PERF_HIST_FSWRITE_LATENCY_LT50	1561
/*! perf: file system write latency histogram (bucket 3) - 50-99ms */
#define	WT_STAT_CONN_PERF_HIST_FSWRITE_LATENCY_LT100	1562
/*! perf: file system write latency histogram (bucket 4) - 100-249ms */
#define	WT_STAT_CONN_PERF_HIST_FSWRITE_LATENCY_LT250	1563
/*! perf: file system write latency histogram (bucket 5) - 250-499ms */
#define	WT_STAT_CONN_PERF_HIST_FSWRITE_LATENCY_LT500	1564
/*! perf: file system write latency histogram (bucket 6) - 500-999ms */
#define	WT_STAT_CONN_PERF_HIST_FSWRITE_LATENCY_LT1000	1565
/*! perf: file system write latency histogram (bucket 7) - 1000ms+ */
#define	WT_STAT_CONN_PERF_HIST_FSWRITE_LATENCY_GT1000	1566
/*! perf: file system write latency histogram total (msecs) */
#define	WT_STAT_CONN_PERF_HIST_FSWRITE_LATENCY_TOTAL_MSECS	1567
/*!
 * perf: internal page deltas reconstruct latency histogram (bucket 1) -
 * 0-100us
 */
#define	WT_STAT_CONN_PERF_HIST_INTERNAL_RECONSTRUCT_LATENCY_LT100	1568
/*!
 * perf: internal page deltas reconstruct latency histogram (bucket 2) -
 * 100-249us
 */
#define	WT_STAT_CONN_PERF_HIST_INTERNAL_RECONSTRUCT_LATENCY_LT250	1569
/*!
 * perf: internal page deltas reconstruct latency histogram (bucket 3) -
 * 250-499us
 */
#define	WT_STAT_CONN_PERF_HIST_INTERNAL_RECONSTRUCT_LATENCY_LT500	1570
/*!
 * perf: internal page deltas reconstruct latency histogram (bucket 4) -
 * 500-999us
 */
#define	WT_STAT_CONN_PERF_HIST_INTERNAL_RECONSTRUCT_LATENCY_LT1000	1571
/*!
 * perf: internal page deltas reconstruct latency histogram (bucket 5) -
 * 1000-9999us
 */
#define	WT_STAT_CONN_PERF_HIST_INTERNAL_RECONSTRUCT_LATENCY_LT10000	1572
/*!
 * perf: internal page deltas reconstruct latency histogram (bucket 6) -
 * 10000us+
 */
#define	WT_STAT_CONN_PERF_HIST_INTERNAL_RECONSTRUCT_LATENCY_GT10000	1573
/*! perf: internal page deltas reconstruct latency histogram total (usecs) */
#define	WT_STAT_CONN_PERF_HIST_INTERNAL_RECONSTRUCT_LATENCY_TOTAL_USECS	1574
/*!
 * perf: leaf page deltas reconstruct latency histogram (bucket 1) -
 * 0-100us
 */
#define	WT_STAT_CONN_PERF_HIST_LEAF_RECONSTRUCT_LATENCY_LT100	1575
/*!
 * perf: leaf page deltas reconstruct latency histogram (bucket 2) -
 * 100-249us
 */
#define	WT_STAT_CONN_PERF_HIST_LEAF_RECONSTRUCT_LATENCY_LT250	1576
/*!
 * perf: leaf page deltas reconstruct latency histogram (bucket 3) -
 * 250-499us
 */
#define	WT_STAT_CONN_PERF_HIST_LEAF_RECONSTRUCT_LATENCY_LT500	1577
/*!
 * perf: leaf page deltas reconstruct latency histogram (bucket 4) -
 * 500-999us
 */
#define	WT_STAT_CONN_PERF_HIST_LEAF_RECONSTRUCT_LATENCY_LT1000	1578
/*!
 * perf: leaf page deltas reconstruct latency histogram (bucket 5) -
 * 1000-9999us
 */
#define	WT_STAT_CONN_PERF_HIST_LEAF_RECONSTRUCT_LATENCY_LT10000	1579
/*!
 * perf: leaf page deltas reconstruct latency histogram (bucket 6) -
 * 10000us+
 */
#define	WT_STAT_CONN_PERF_HIST_LEAF_RECONSTRUCT_LATENCY_GT10000	1580
/*! perf: leaf page deltas reconstruct latency histogram total (usecs) */
#define	WT_STAT_CONN_PERF_HIST_LEAF_RECONSTRUCT_LATENCY_TOTAL_USECS	1581
/*! perf: operation read latency histogram (bucket 1) - 0-100us */
#define	WT_STAT_CONN_PERF_HIST_OPREAD_LATENCY_LT100	1582
/*! perf: operation read latency histogram (bucket 2) - 100-249us */
#define	WT_STAT_CONN_PERF_HIST_OPREAD_LATENCY_LT250	1583
/*! perf: operation read latency histogram (bucket 3) - 250-499us */
#define	WT_STAT_CONN_PERF_HIST_OPREAD_LATENCY_LT500	1584
/*! perf: operation read latency histogram (bucket 4) - 500-999us */
#define	WT_STAT_CONN_PERF_HIST_OPREAD_LATENCY_LT1000	1585
/*! perf: operation read latency histogram (bucket 5) - 1000-9999us */
#define	WT_STAT_CONN_PERF_HIST_OPREAD_LATENCY_LT10000	1586
/*! perf: operation read latency histogram (bucket 6) - 10000us+ */
#define	WT_STAT_CONN_PERF_HIST_OPREAD_LATENCY_GT10000	1587
/*! perf: operation read latency histogram total (usecs) */
#define	WT_STAT_CONN_PERF_HIST_OPREAD_LATENCY_TOTAL_USECS	1588
/*! perf: operation write latency histogram (bucket 1) - 0-100us */
#define	WT_STAT_CONN_PERF_HIST_OPWRITE_LATENCY_LT100	1589
/*! perf: operation write latency histogram (bucket 2) - 100-249us */
#define	WT_STAT_CONN_PERF_HIST_OPWRITE_LATENCY_LT250	1590
/*! perf: operation write latency histogram (bucket 3) - 250-499us */
#define	WT_STAT_CONN_PERF_HIST_OPWRITE_LATENCY_LT500	1591
/*! perf: operation write latency histogram (bucket 4) - 500-999us */
#define	WT_STAT_CONN_PERF_HIST_OPWRITE_LATENCY_LT1000	1592
/*! perf: operation write latency histogram (bucket 5) - 1000-9999us */
#define	WT_STAT_CONN_PERF_HIST_OPWRITE_LATENCY_LT10000	1593
/*! perf: operation write latency histogram (bucket 6) - 10000us+ */
#define	WT_STAT_CONN_PERF_HIST_OPWRITE_LATENCY_GT10000	1594
/*! perf: operation write latency histogram total (usecs) */
#define	WT_STAT_CONN_PERF_HIST_OPWRITE_LATENCY_TOTAL_USECS	1595
/*! prefetch: could not perform pre-fetch on internal page */
#define	WT_STAT_CONN_PREFETCH_SKIPPED_INTERNAL_PAGE	1596
>>>>>>> dd804cff
/*!
 * prefetch: could not perform pre-fetch on ref without the pre-fetch
 * flag set
 */
<<<<<<< HEAD
#define	WT_STAT_CONN_PREFETCH_SKIPPED_NO_FLAG_SET	1604
/*! prefetch: number of times pre-fetch failed to start */
#define	WT_STAT_CONN_PREFETCH_FAILED_START		1605
/*! prefetch: pre-fetch not repeating for recently pre-fetched ref */
#define	WT_STAT_CONN_PREFETCH_SKIPPED_SAME_REF		1606
/*! prefetch: pre-fetch not triggered after single disk read */
#define	WT_STAT_CONN_PREFETCH_DISK_ONE			1607
/*! prefetch: pre-fetch not triggered as there is no valid dhandle */
#define	WT_STAT_CONN_PREFETCH_SKIPPED_NO_VALID_DHANDLE	1608
/*! prefetch: pre-fetch not triggered by page read */
#define	WT_STAT_CONN_PREFETCH_SKIPPED			1609
/*! prefetch: pre-fetch not triggered due to disk read count */
#define	WT_STAT_CONN_PREFETCH_SKIPPED_DISK_READ_COUNT	1610
/*! prefetch: pre-fetch not triggered due to internal session */
#define	WT_STAT_CONN_PREFETCH_SKIPPED_INTERNAL_SESSION	1611
/*! prefetch: pre-fetch not triggered due to special btree handle */
#define	WT_STAT_CONN_PREFETCH_SKIPPED_SPECIAL_HANDLE	1612
/*! prefetch: pre-fetch page not on disk when reading */
#define	WT_STAT_CONN_PREFETCH_PAGES_FAIL		1613
/*! prefetch: pre-fetch pages queued */
#define	WT_STAT_CONN_PREFETCH_PAGES_QUEUED		1614
/*! prefetch: pre-fetch pages read in background */
#define	WT_STAT_CONN_PREFETCH_PAGES_READ		1615
/*! prefetch: pre-fetch skipped reading in a page due to harmless error */
#define	WT_STAT_CONN_PREFETCH_SKIPPED_ERROR_OK		1616
/*! prefetch: pre-fetch triggered by page read */
#define	WT_STAT_CONN_PREFETCH_ATTEMPTS			1617
/*! reconciliation: VLCS pages explicitly reconciled as empty */
#define	WT_STAT_CONN_REC_VLCS_EMPTIED_PAGES		1618
/*! reconciliation: approximate byte size of timestamps in pages written */
#define	WT_STAT_CONN_REC_TIME_WINDOW_BYTES_TS		1619
=======
#define	WT_STAT_CONN_PREFETCH_SKIPPED_NO_FLAG_SET	1597
/*! prefetch: number of times pre-fetch failed to start */
#define	WT_STAT_CONN_PREFETCH_FAILED_START		1598
/*! prefetch: pre-fetch not repeating for recently pre-fetched ref */
#define	WT_STAT_CONN_PREFETCH_SKIPPED_SAME_REF		1599
/*! prefetch: pre-fetch not triggered after single disk read */
#define	WT_STAT_CONN_PREFETCH_DISK_ONE			1600
/*! prefetch: pre-fetch not triggered as there is no valid dhandle */
#define	WT_STAT_CONN_PREFETCH_SKIPPED_NO_VALID_DHANDLE	1601
/*! prefetch: pre-fetch not triggered by page read */
#define	WT_STAT_CONN_PREFETCH_SKIPPED			1602
/*! prefetch: pre-fetch not triggered due to disk read count */
#define	WT_STAT_CONN_PREFETCH_SKIPPED_DISK_READ_COUNT	1603
/*! prefetch: pre-fetch not triggered due to internal session */
#define	WT_STAT_CONN_PREFETCH_SKIPPED_INTERNAL_SESSION	1604
/*! prefetch: pre-fetch not triggered due to special btree handle */
#define	WT_STAT_CONN_PREFETCH_SKIPPED_SPECIAL_HANDLE	1605
/*! prefetch: pre-fetch page not on disk when reading */
#define	WT_STAT_CONN_PREFETCH_PAGES_FAIL		1606
/*! prefetch: pre-fetch pages queued */
#define	WT_STAT_CONN_PREFETCH_PAGES_QUEUED		1607
/*! prefetch: pre-fetch pages read in background */
#define	WT_STAT_CONN_PREFETCH_PAGES_READ		1608
/*! prefetch: pre-fetch skipped reading in a page due to harmless error */
#define	WT_STAT_CONN_PREFETCH_SKIPPED_ERROR_OK		1609
/*! prefetch: pre-fetch triggered by page read */
#define	WT_STAT_CONN_PREFETCH_ATTEMPTS			1610
/*! reconciliation: VLCS pages explicitly reconciled as empty */
#define	WT_STAT_CONN_REC_VLCS_EMPTIED_PAGES		1611
/*! reconciliation: approximate byte size of timestamps in pages written */
#define	WT_STAT_CONN_REC_TIME_WINDOW_BYTES_TS		1612
>>>>>>> dd804cff
/*!
 * reconciliation: approximate byte size of transaction IDs in pages
 * written
 */
<<<<<<< HEAD
#define	WT_STAT_CONN_REC_TIME_WINDOW_BYTES_TXN		1620
/*! reconciliation: fast-path pages deleted */
#define	WT_STAT_CONN_REC_PAGE_DELETE_FAST		1621
/*! reconciliation: internal page deltas written */
#define	WT_STAT_CONN_REC_PAGE_DELTA_INTERNAL		1622
/*! reconciliation: leaf page deltas written */
#define	WT_STAT_CONN_REC_PAGE_DELTA_LEAF		1623
/*! reconciliation: leaf-page overflow keys */
#define	WT_STAT_CONN_REC_OVERFLOW_KEY_LEAF		1624
/*! reconciliation: maximum milliseconds spent in a reconciliation call */
#define	WT_STAT_CONN_REC_MAXIMUM_MILLISECONDS		1625
=======
#define	WT_STAT_CONN_REC_TIME_WINDOW_BYTES_TXN		1613
/*! reconciliation: fast-path pages deleted */
#define	WT_STAT_CONN_REC_PAGE_DELETE_FAST		1614
/*! reconciliation: internal page deltas written */
#define	WT_STAT_CONN_REC_PAGE_DELTA_INTERNAL		1615
/*! reconciliation: leaf page deltas written */
#define	WT_STAT_CONN_REC_PAGE_DELTA_LEAF		1616
/*! reconciliation: leaf-page overflow keys */
#define	WT_STAT_CONN_REC_OVERFLOW_KEY_LEAF		1617
/*! reconciliation: maximum milliseconds spent in a reconciliation call */
#define	WT_STAT_CONN_REC_MAXIMUM_MILLISECONDS		1618
>>>>>>> dd804cff
/*!
 * reconciliation: maximum milliseconds spent in building a disk image in
 * a reconciliation
 */
<<<<<<< HEAD
#define	WT_STAT_CONN_REC_MAXIMUM_IMAGE_BUILD_MILLISECONDS	1626
=======
#define	WT_STAT_CONN_REC_MAXIMUM_IMAGE_BUILD_MILLISECONDS	1619
>>>>>>> dd804cff
/*!
 * reconciliation: maximum milliseconds spent in moving updates to the
 * history store in a reconciliation
 */
<<<<<<< HEAD
#define	WT_STAT_CONN_REC_MAXIMUM_HS_WRAPUP_MILLISECONDS	1627
/*! reconciliation: overflow values written */
#define	WT_STAT_CONN_REC_OVERFLOW_VALUE			1628
/*! reconciliation: page reconciliation calls */
#define	WT_STAT_CONN_REC_PAGES				1629
/*! reconciliation: page reconciliation calls for eviction */
#define	WT_STAT_CONN_REC_PAGES_EVICTION			1630
=======
#define	WT_STAT_CONN_REC_MAXIMUM_HS_WRAPUP_MILLISECONDS	1620
/*! reconciliation: overflow values written */
#define	WT_STAT_CONN_REC_OVERFLOW_VALUE			1621
/*! reconciliation: page reconciliation calls */
#define	WT_STAT_CONN_REC_PAGES				1622
/*! reconciliation: page reconciliation calls for eviction */
#define	WT_STAT_CONN_REC_PAGES_EVICTION			1623
>>>>>>> dd804cff
/*!
 * reconciliation: page reconciliation calls that resulted in values with
 * prepared transaction metadata
 */
<<<<<<< HEAD
#define	WT_STAT_CONN_REC_PAGES_WITH_PREPARE		1631
=======
#define	WT_STAT_CONN_REC_PAGES_WITH_PREPARE		1624
>>>>>>> dd804cff
/*!
 * reconciliation: page reconciliation calls that resulted in values with
 * timestamps
 */
<<<<<<< HEAD
#define	WT_STAT_CONN_REC_PAGES_WITH_TS			1632
=======
#define	WT_STAT_CONN_REC_PAGES_WITH_TS			1625
>>>>>>> dd804cff
/*!
 * reconciliation: page reconciliation calls that resulted in values with
 * transaction ids
 */
<<<<<<< HEAD
#define	WT_STAT_CONN_REC_PAGES_WITH_TXN			1633
/*! reconciliation: pages deleted */
#define	WT_STAT_CONN_REC_PAGE_DELETE			1634
=======
#define	WT_STAT_CONN_REC_PAGES_WITH_TXN			1626
/*! reconciliation: pages deleted */
#define	WT_STAT_CONN_REC_PAGE_DELETE			1627
>>>>>>> dd804cff
/*!
 * reconciliation: pages written including an aggregated newest start
 * durable timestamp
 */
<<<<<<< HEAD
#define	WT_STAT_CONN_REC_TIME_AGGR_NEWEST_START_DURABLE_TS	1635
=======
#define	WT_STAT_CONN_REC_TIME_AGGR_NEWEST_START_DURABLE_TS	1628
>>>>>>> dd804cff
/*!
 * reconciliation: pages written including an aggregated newest stop
 * durable timestamp
 */
<<<<<<< HEAD
#define	WT_STAT_CONN_REC_TIME_AGGR_NEWEST_STOP_DURABLE_TS	1636
=======
#define	WT_STAT_CONN_REC_TIME_AGGR_NEWEST_STOP_DURABLE_TS	1629
>>>>>>> dd804cff
/*!
 * reconciliation: pages written including an aggregated newest stop
 * timestamp
 */
<<<<<<< HEAD
#define	WT_STAT_CONN_REC_TIME_AGGR_NEWEST_STOP_TS	1637
=======
#define	WT_STAT_CONN_REC_TIME_AGGR_NEWEST_STOP_TS	1630
>>>>>>> dd804cff
/*!
 * reconciliation: pages written including an aggregated newest stop
 * transaction ID
 */
<<<<<<< HEAD
#define	WT_STAT_CONN_REC_TIME_AGGR_NEWEST_STOP_TXN	1638
=======
#define	WT_STAT_CONN_REC_TIME_AGGR_NEWEST_STOP_TXN	1631
>>>>>>> dd804cff
/*!
 * reconciliation: pages written including an aggregated newest
 * transaction ID
 */
<<<<<<< HEAD
#define	WT_STAT_CONN_REC_TIME_AGGR_NEWEST_TXN		1639
=======
#define	WT_STAT_CONN_REC_TIME_AGGR_NEWEST_TXN		1632
>>>>>>> dd804cff
/*!
 * reconciliation: pages written including an aggregated oldest start
 * timestamp
 */
<<<<<<< HEAD
#define	WT_STAT_CONN_REC_TIME_AGGR_OLDEST_START_TS	1640
/*! reconciliation: pages written including an aggregated prepare */
#define	WT_STAT_CONN_REC_TIME_AGGR_PREPARED		1641
/*! reconciliation: pages written including at least one prepare state */
#define	WT_STAT_CONN_REC_TIME_WINDOW_PAGES_PREPARED	1642
=======
#define	WT_STAT_CONN_REC_TIME_AGGR_OLDEST_START_TS	1633
/*! reconciliation: pages written including an aggregated prepare */
#define	WT_STAT_CONN_REC_TIME_AGGR_PREPARED		1634
/*! reconciliation: pages written including at least one prepare state */
#define	WT_STAT_CONN_REC_TIME_WINDOW_PAGES_PREPARED	1635
>>>>>>> dd804cff
/*!
 * reconciliation: pages written including at least one start durable
 * timestamp
 */
<<<<<<< HEAD
#define	WT_STAT_CONN_REC_TIME_WINDOW_PAGES_DURABLE_START_TS	1643
/*! reconciliation: pages written including at least one start timestamp */
#define	WT_STAT_CONN_REC_TIME_WINDOW_PAGES_START_TS	1644
=======
#define	WT_STAT_CONN_REC_TIME_WINDOW_PAGES_DURABLE_START_TS	1636
/*! reconciliation: pages written including at least one start timestamp */
#define	WT_STAT_CONN_REC_TIME_WINDOW_PAGES_START_TS	1637
>>>>>>> dd804cff
/*!
 * reconciliation: pages written including at least one start transaction
 * ID
 */
<<<<<<< HEAD
#define	WT_STAT_CONN_REC_TIME_WINDOW_PAGES_START_TXN	1645
=======
#define	WT_STAT_CONN_REC_TIME_WINDOW_PAGES_START_TXN	1638
>>>>>>> dd804cff
/*!
 * reconciliation: pages written including at least one stop durable
 * timestamp
 */
<<<<<<< HEAD
#define	WT_STAT_CONN_REC_TIME_WINDOW_PAGES_DURABLE_STOP_TS	1646
/*! reconciliation: pages written including at least one stop timestamp */
#define	WT_STAT_CONN_REC_TIME_WINDOW_PAGES_STOP_TS	1647
=======
#define	WT_STAT_CONN_REC_TIME_WINDOW_PAGES_DURABLE_STOP_TS	1639
/*! reconciliation: pages written including at least one stop timestamp */
#define	WT_STAT_CONN_REC_TIME_WINDOW_PAGES_STOP_TS	1640
>>>>>>> dd804cff
/*!
 * reconciliation: pages written including at least one stop transaction
 * ID
 */
<<<<<<< HEAD
#define	WT_STAT_CONN_REC_TIME_WINDOW_PAGES_STOP_TXN	1648
/*! reconciliation: records written including a prepare state */
#define	WT_STAT_CONN_REC_TIME_WINDOW_PREPARED		1649
/*! reconciliation: records written including a start durable timestamp */
#define	WT_STAT_CONN_REC_TIME_WINDOW_DURABLE_START_TS	1650
/*! reconciliation: records written including a start timestamp */
#define	WT_STAT_CONN_REC_TIME_WINDOW_START_TS		1651
/*! reconciliation: records written including a start transaction ID */
#define	WT_STAT_CONN_REC_TIME_WINDOW_START_TXN		1652
/*! reconciliation: records written including a stop durable timestamp */
#define	WT_STAT_CONN_REC_TIME_WINDOW_DURABLE_STOP_TS	1653
/*! reconciliation: records written including a stop timestamp */
#define	WT_STAT_CONN_REC_TIME_WINDOW_STOP_TS		1654
/*! reconciliation: records written including a stop transaction ID */
#define	WT_STAT_CONN_REC_TIME_WINDOW_STOP_TXN		1655
/*! reconciliation: split bytes currently awaiting free */
#define	WT_STAT_CONN_REC_SPLIT_STASHED_BYTES		1656
/*! reconciliation: split objects currently awaiting free */
#define	WT_STAT_CONN_REC_SPLIT_STASHED_OBJECTS		1657
/*! session: attempts to remove a local object and the object is in use */
#define	WT_STAT_CONN_LOCAL_OBJECTS_INUSE		1658
/*! session: flush_tier failed calls */
#define	WT_STAT_CONN_FLUSH_TIER_FAIL			1659
/*! session: flush_tier operation calls */
#define	WT_STAT_CONN_FLUSH_TIER				1660
/*! session: flush_tier tables skipped due to no checkpoint */
#define	WT_STAT_CONN_FLUSH_TIER_SKIPPED			1661
/*! session: flush_tier tables switched */
#define	WT_STAT_CONN_FLUSH_TIER_SWITCHED		1662
/*! session: local objects removed */
#define	WT_STAT_CONN_LOCAL_OBJECTS_REMOVED		1663
/*! session: open session count */
#define	WT_STAT_CONN_SESSION_OPEN			1664
/*! session: session query timestamp calls */
#define	WT_STAT_CONN_SESSION_QUERY_TS			1665
/*! session: table alter failed calls */
#define	WT_STAT_CONN_SESSION_TABLE_ALTER_FAIL		1666
/*! session: table alter successful calls */
#define	WT_STAT_CONN_SESSION_TABLE_ALTER_SUCCESS	1667
/*! session: table alter triggering checkpoint calls */
#define	WT_STAT_CONN_SESSION_TABLE_ALTER_TRIGGER_CHECKPOINT	1668
/*! session: table alter unchanged and skipped */
#define	WT_STAT_CONN_SESSION_TABLE_ALTER_SKIP		1669
/*! session: table compact conflicted with checkpoint */
#define	WT_STAT_CONN_SESSION_TABLE_COMPACT_CONFLICTING_CHECKPOINT	1670
/*! session: table compact dhandle successful calls */
#define	WT_STAT_CONN_SESSION_TABLE_COMPACT_DHANDLE_SUCCESS	1671
/*! session: table compact failed calls */
#define	WT_STAT_CONN_SESSION_TABLE_COMPACT_FAIL		1672
/*! session: table compact failed calls due to cache pressure */
#define	WT_STAT_CONN_SESSION_TABLE_COMPACT_FAIL_CACHE_PRESSURE	1673
/*! session: table compact passes */
#define	WT_STAT_CONN_SESSION_TABLE_COMPACT_PASSES	1674
/*! session: table compact pulled into eviction */
#define	WT_STAT_CONN_SESSION_TABLE_COMPACT_EVICTION	1675
/*! session: table compact running */
#define	WT_STAT_CONN_SESSION_TABLE_COMPACT_RUNNING	1676
/*! session: table compact skipped as process would not reduce file size */
#define	WT_STAT_CONN_SESSION_TABLE_COMPACT_SKIPPED	1677
/*! session: table compact successful calls */
#define	WT_STAT_CONN_SESSION_TABLE_COMPACT_SUCCESS	1678
/*! session: table compact timeout */
#define	WT_STAT_CONN_SESSION_TABLE_COMPACT_TIMEOUT	1679
/*! session: table create failed calls */
#define	WT_STAT_CONN_SESSION_TABLE_CREATE_FAIL		1680
/*! session: table create successful calls */
#define	WT_STAT_CONN_SESSION_TABLE_CREATE_SUCCESS	1681
/*! session: table create with import failed calls */
#define	WT_STAT_CONN_SESSION_TABLE_CREATE_IMPORT_FAIL	1682
/*! session: table create with import repair calls */
#define	WT_STAT_CONN_SESSION_TABLE_CREATE_IMPORT_REPAIR	1683
/*! session: table create with import successful calls */
#define	WT_STAT_CONN_SESSION_TABLE_CREATE_IMPORT_SUCCESS	1684
/*! session: table drop failed calls */
#define	WT_STAT_CONN_SESSION_TABLE_DROP_FAIL		1685
/*! session: table drop successful calls */
#define	WT_STAT_CONN_SESSION_TABLE_DROP_SUCCESS		1686
/*! session: table salvage failed calls */
#define	WT_STAT_CONN_SESSION_TABLE_SALVAGE_FAIL		1687
/*! session: table salvage successful calls */
#define	WT_STAT_CONN_SESSION_TABLE_SALVAGE_SUCCESS	1688
/*! session: table truncate failed calls */
#define	WT_STAT_CONN_SESSION_TABLE_TRUNCATE_FAIL	1689
/*! session: table truncate successful calls */
#define	WT_STAT_CONN_SESSION_TABLE_TRUNCATE_SUCCESS	1690
/*! session: table verify failed calls */
#define	WT_STAT_CONN_SESSION_TABLE_VERIFY_FAIL		1691
/*! session: table verify successful calls */
#define	WT_STAT_CONN_SESSION_TABLE_VERIFY_SUCCESS	1692
/*! session: tiered operations dequeued and processed */
#define	WT_STAT_CONN_TIERED_WORK_UNITS_DEQUEUED		1693
/*! session: tiered operations removed without processing */
#define	WT_STAT_CONN_TIERED_WORK_UNITS_REMOVED		1694
/*! session: tiered operations scheduled */
#define	WT_STAT_CONN_TIERED_WORK_UNITS_CREATED		1695
/*! session: tiered storage local retention time (secs) */
#define	WT_STAT_CONN_TIERED_RETENTION			1696
/*! thread-state: active filesystem fsync calls */
#define	WT_STAT_CONN_THREAD_FSYNC_ACTIVE		1697
/*! thread-state: active filesystem read calls */
#define	WT_STAT_CONN_THREAD_READ_ACTIVE			1698
/*! thread-state: active filesystem write calls */
#define	WT_STAT_CONN_THREAD_WRITE_ACTIVE		1699
/*! thread-yield: application thread operations waiting for cache */
#define	WT_STAT_CONN_APPLICATION_CACHE_OPS		1700
/*!
 * thread-yield: application thread operations waiting for interruptible
 * cache eviction
 */
#define	WT_STAT_CONN_APPLICATION_CACHE_INTERRUPTIBLE_OPS	1701
/*!
 * thread-yield: application thread operations waiting for mandatory
 * cache eviction
 */
#define	WT_STAT_CONN_APPLICATION_CACHE_UNINTERRUPTIBLE_OPS	1702
/*! thread-yield: application thread snapshot refreshed for eviction */
#define	WT_STAT_CONN_APPLICATION_EVICT_SNAPSHOT_REFRESHED	1703
/*! thread-yield: application thread time waiting for cache (usecs) */
#define	WT_STAT_CONN_APPLICATION_CACHE_TIME		1704
/*!
 * thread-yield: application thread time waiting for interruptible cache
 * eviction (usecs)
 */
#define	WT_STAT_CONN_APPLICATION_CACHE_INTERRUPTIBLE_TIME	1705
/*!
 * thread-yield: application thread time waiting for mandatory cache
 * eviction (usecs)
 */
#define	WT_STAT_CONN_APPLICATION_CACHE_UNINTERRUPTIBLE_TIME	1706
=======
#define	WT_STAT_CONN_REC_TIME_WINDOW_PAGES_STOP_TXN	1641
/*! reconciliation: records written including a prepare state */
#define	WT_STAT_CONN_REC_TIME_WINDOW_PREPARED		1642
/*! reconciliation: records written including a start durable timestamp */
#define	WT_STAT_CONN_REC_TIME_WINDOW_DURABLE_START_TS	1643
/*! reconciliation: records written including a start timestamp */
#define	WT_STAT_CONN_REC_TIME_WINDOW_START_TS		1644
/*! reconciliation: records written including a start transaction ID */
#define	WT_STAT_CONN_REC_TIME_WINDOW_START_TXN		1645
/*! reconciliation: records written including a stop durable timestamp */
#define	WT_STAT_CONN_REC_TIME_WINDOW_DURABLE_STOP_TS	1646
/*! reconciliation: records written including a stop timestamp */
#define	WT_STAT_CONN_REC_TIME_WINDOW_STOP_TS		1647
/*! reconciliation: records written including a stop transaction ID */
#define	WT_STAT_CONN_REC_TIME_WINDOW_STOP_TXN		1648
/*! reconciliation: split bytes currently awaiting free */
#define	WT_STAT_CONN_REC_SPLIT_STASHED_BYTES		1649
/*! reconciliation: split objects currently awaiting free */
#define	WT_STAT_CONN_REC_SPLIT_STASHED_OBJECTS		1650
/*! session: attempts to remove a local object and the object is in use */
#define	WT_STAT_CONN_LOCAL_OBJECTS_INUSE		1651
/*! session: flush_tier failed calls */
#define	WT_STAT_CONN_FLUSH_TIER_FAIL			1652
/*! session: flush_tier operation calls */
#define	WT_STAT_CONN_FLUSH_TIER				1653
/*! session: flush_tier tables skipped due to no checkpoint */
#define	WT_STAT_CONN_FLUSH_TIER_SKIPPED			1654
/*! session: flush_tier tables switched */
#define	WT_STAT_CONN_FLUSH_TIER_SWITCHED		1655
/*! session: local objects removed */
#define	WT_STAT_CONN_LOCAL_OBJECTS_REMOVED		1656
/*! session: open session count */
#define	WT_STAT_CONN_SESSION_OPEN			1657
/*! session: session query timestamp calls */
#define	WT_STAT_CONN_SESSION_QUERY_TS			1658
/*! session: table alter failed calls */
#define	WT_STAT_CONN_SESSION_TABLE_ALTER_FAIL		1659
/*! session: table alter successful calls */
#define	WT_STAT_CONN_SESSION_TABLE_ALTER_SUCCESS	1660
/*! session: table alter triggering checkpoint calls */
#define	WT_STAT_CONN_SESSION_TABLE_ALTER_TRIGGER_CHECKPOINT	1661
/*! session: table alter unchanged and skipped */
#define	WT_STAT_CONN_SESSION_TABLE_ALTER_SKIP		1662
/*! session: table compact conflicted with checkpoint */
#define	WT_STAT_CONN_SESSION_TABLE_COMPACT_CONFLICTING_CHECKPOINT	1663
/*! session: table compact dhandle successful calls */
#define	WT_STAT_CONN_SESSION_TABLE_COMPACT_DHANDLE_SUCCESS	1664
/*! session: table compact failed calls */
#define	WT_STAT_CONN_SESSION_TABLE_COMPACT_FAIL		1665
/*! session: table compact failed calls due to cache pressure */
#define	WT_STAT_CONN_SESSION_TABLE_COMPACT_FAIL_CACHE_PRESSURE	1666
/*! session: table compact passes */
#define	WT_STAT_CONN_SESSION_TABLE_COMPACT_PASSES	1667
/*! session: table compact running */
#define	WT_STAT_CONN_SESSION_TABLE_COMPACT_RUNNING	1668
/*! session: table compact skipped as process would not reduce file size */
#define	WT_STAT_CONN_SESSION_TABLE_COMPACT_SKIPPED	1669
/*! session: table compact successful calls */
#define	WT_STAT_CONN_SESSION_TABLE_COMPACT_SUCCESS	1670
/*! session: table compact timeout */
#define	WT_STAT_CONN_SESSION_TABLE_COMPACT_TIMEOUT	1671
/*! session: table create failed calls */
#define	WT_STAT_CONN_SESSION_TABLE_CREATE_FAIL		1672
/*! session: table create successful calls */
#define	WT_STAT_CONN_SESSION_TABLE_CREATE_SUCCESS	1673
/*! session: table create with import failed calls */
#define	WT_STAT_CONN_SESSION_TABLE_CREATE_IMPORT_FAIL	1674
/*! session: table create with import successful calls */
#define	WT_STAT_CONN_SESSION_TABLE_CREATE_IMPORT_SUCCESS	1675
/*! session: table drop failed calls */
#define	WT_STAT_CONN_SESSION_TABLE_DROP_FAIL		1676
/*! session: table drop successful calls */
#define	WT_STAT_CONN_SESSION_TABLE_DROP_SUCCESS		1677
/*! session: table rename failed calls */
#define	WT_STAT_CONN_SESSION_TABLE_RENAME_FAIL		1678
/*! session: table rename successful calls */
#define	WT_STAT_CONN_SESSION_TABLE_RENAME_SUCCESS	1679
/*! session: table salvage failed calls */
#define	WT_STAT_CONN_SESSION_TABLE_SALVAGE_FAIL		1680
/*! session: table salvage successful calls */
#define	WT_STAT_CONN_SESSION_TABLE_SALVAGE_SUCCESS	1681
/*! session: table truncate failed calls */
#define	WT_STAT_CONN_SESSION_TABLE_TRUNCATE_FAIL	1682
/*! session: table truncate successful calls */
#define	WT_STAT_CONN_SESSION_TABLE_TRUNCATE_SUCCESS	1683
/*! session: table verify failed calls */
#define	WT_STAT_CONN_SESSION_TABLE_VERIFY_FAIL		1684
/*! session: table verify successful calls */
#define	WT_STAT_CONN_SESSION_TABLE_VERIFY_SUCCESS	1685
/*! session: tiered operations dequeued and processed */
#define	WT_STAT_CONN_TIERED_WORK_UNITS_DEQUEUED		1686
/*! session: tiered operations removed without processing */
#define	WT_STAT_CONN_TIERED_WORK_UNITS_REMOVED		1687
/*! session: tiered operations scheduled */
#define	WT_STAT_CONN_TIERED_WORK_UNITS_CREATED		1688
/*! session: tiered storage local retention time (secs) */
#define	WT_STAT_CONN_TIERED_RETENTION			1689
/*! thread-state: active filesystem fsync calls */
#define	WT_STAT_CONN_THREAD_FSYNC_ACTIVE		1690
/*! thread-state: active filesystem read calls */
#define	WT_STAT_CONN_THREAD_READ_ACTIVE			1691
/*! thread-state: active filesystem write calls */
#define	WT_STAT_CONN_THREAD_WRITE_ACTIVE		1692
/*! thread-yield: application thread operations waiting for cache */
#define	WT_STAT_CONN_APPLICATION_CACHE_OPS		1693
/*! thread-yield: application thread snapshot refreshed for eviction */
#define	WT_STAT_CONN_APPLICATION_EVICT_SNAPSHOT_REFRESHED	1694
/*! thread-yield: application thread time waiting for cache (usecs) */
#define	WT_STAT_CONN_APPLICATION_CACHE_TIME		1695
>>>>>>> dd804cff
/*!
 * thread-yield: connection close blocked waiting for transaction state
 * stabilization
 */
<<<<<<< HEAD
#define	WT_STAT_CONN_TXN_RELEASE_BLOCKED		1707
/*! thread-yield: data handle lock yielded */
#define	WT_STAT_CONN_DHANDLE_LOCK_BLOCKED		1708
=======
#define	WT_STAT_CONN_TXN_RELEASE_BLOCKED		1696
/*! thread-yield: connection close yielded for lsm manager shutdown */
#define	WT_STAT_CONN_CONN_CLOSE_BLOCKED_LSM		1697
/*! thread-yield: data handle lock yielded */
#define	WT_STAT_CONN_DHANDLE_LOCK_BLOCKED		1698
>>>>>>> dd804cff
/*!
 * thread-yield: get reference for page index and slot time sleeping
 * (usecs)
 */
<<<<<<< HEAD
#define	WT_STAT_CONN_PAGE_INDEX_SLOT_REF_BLOCKED	1709
/*! thread-yield: page access yielded due to prepare state change */
#define	WT_STAT_CONN_PREPARED_TRANSITION_BLOCKED_PAGE	1710
/*! thread-yield: page acquire busy blocked */
#define	WT_STAT_CONN_PAGE_BUSY_BLOCKED			1711
/*! thread-yield: page acquire eviction blocked */
#define	WT_STAT_CONN_PAGE_FORCIBLE_EVICT_BLOCKED	1712
/*! thread-yield: page acquire locked blocked */
#define	WT_STAT_CONN_PAGE_LOCKED_BLOCKED		1713
/*! thread-yield: page acquire read blocked */
#define	WT_STAT_CONN_PAGE_READ_BLOCKED			1714
/*! thread-yield: page acquire time sleeping (usecs) */
#define	WT_STAT_CONN_PAGE_SLEEP				1715
=======
#define	WT_STAT_CONN_PAGE_INDEX_SLOT_REF_BLOCKED	1699
/*! thread-yield: page access yielded due to prepare state change */
#define	WT_STAT_CONN_PREPARED_TRANSITION_BLOCKED_PAGE	1700
/*! thread-yield: page acquire busy blocked */
#define	WT_STAT_CONN_PAGE_BUSY_BLOCKED			1701
/*! thread-yield: page acquire eviction blocked */
#define	WT_STAT_CONN_PAGE_FORCIBLE_EVICT_BLOCKED	1702
/*! thread-yield: page acquire locked blocked */
#define	WT_STAT_CONN_PAGE_LOCKED_BLOCKED		1703
/*! thread-yield: page acquire read blocked */
#define	WT_STAT_CONN_PAGE_READ_BLOCKED			1704
/*! thread-yield: page acquire time sleeping (usecs) */
#define	WT_STAT_CONN_PAGE_SLEEP				1705
>>>>>>> dd804cff
/*!
 * thread-yield: page delete rollback time sleeping for state change
 * (usecs)
 */
<<<<<<< HEAD
#define	WT_STAT_CONN_PAGE_DEL_ROLLBACK_BLOCKED		1716
/*! thread-yield: page reconciliation yielded due to child modification */
#define	WT_STAT_CONN_CHILD_MODIFY_BLOCKED_PAGE		1717
/*! transaction: Number of prepared updates */
#define	WT_STAT_CONN_TXN_PREPARED_UPDATES		1718
/*! transaction: Number of prepared updates committed */
#define	WT_STAT_CONN_TXN_PREPARED_UPDATES_COMMITTED	1719
/*! transaction: Number of prepared updates repeated on the same key */
#define	WT_STAT_CONN_TXN_PREPARED_UPDATES_KEY_REPEATED	1720
/*! transaction: Number of prepared updates rolled back */
#define	WT_STAT_CONN_TXN_PREPARED_UPDATES_ROLLEDBACK	1721
=======
#define	WT_STAT_CONN_PAGE_DEL_ROLLBACK_BLOCKED		1706
/*! thread-yield: page reconciliation yielded due to child modification */
#define	WT_STAT_CONN_CHILD_MODIFY_BLOCKED_PAGE		1707
/*! transaction: Number of prepared updates */
#define	WT_STAT_CONN_TXN_PREPARED_UPDATES		1708
/*! transaction: Number of prepared updates committed */
#define	WT_STAT_CONN_TXN_PREPARED_UPDATES_COMMITTED	1709
/*! transaction: Number of prepared updates repeated on the same key */
#define	WT_STAT_CONN_TXN_PREPARED_UPDATES_KEY_REPEATED	1710
/*! transaction: Number of prepared updates rolled back */
#define	WT_STAT_CONN_TXN_PREPARED_UPDATES_ROLLEDBACK	1711
>>>>>>> dd804cff
/*!
 * transaction: a reader raced with a prepared transaction commit and
 * skipped an update or updates
 */
<<<<<<< HEAD
#define	WT_STAT_CONN_TXN_READ_RACE_PREPARE_COMMIT	1722
/*! transaction: number of times overflow removed value is read */
#define	WT_STAT_CONN_TXN_READ_OVERFLOW_REMOVE		1723
/*! transaction: oldest pinned transaction ID rolled back for eviction */
#define	WT_STAT_CONN_TXN_ROLLBACK_OLDEST_PINNED		1724
/*! transaction: prepared transactions */
#define	WT_STAT_CONN_TXN_PREPARE			1725
/*! transaction: prepared transactions committed */
#define	WT_STAT_CONN_TXN_PREPARE_COMMIT			1726
/*! transaction: prepared transactions currently active */
#define	WT_STAT_CONN_TXN_PREPARE_ACTIVE			1727
/*! transaction: prepared transactions rolled back */
#define	WT_STAT_CONN_TXN_PREPARE_ROLLBACK		1728
/*! transaction: query timestamp calls */
#define	WT_STAT_CONN_TXN_QUERY_TS			1729
/*! transaction: race to read prepared update retry */
#define	WT_STAT_CONN_TXN_READ_RACE_PREPARE_UPDATE	1730
/*! transaction: rollback to stable calls */
#define	WT_STAT_CONN_TXN_RTS				1731
=======
#define	WT_STAT_CONN_TXN_READ_RACE_PREPARE_COMMIT	1712
/*! transaction: number of times overflow removed value is read */
#define	WT_STAT_CONN_TXN_READ_OVERFLOW_REMOVE		1713
/*! transaction: oldest pinned transaction ID rolled back for eviction */
#define	WT_STAT_CONN_TXN_ROLLBACK_OLDEST_PINNED		1714
/*! transaction: prepared transactions */
#define	WT_STAT_CONN_TXN_PREPARE			1715
/*! transaction: prepared transactions committed */
#define	WT_STAT_CONN_TXN_PREPARE_COMMIT			1716
/*! transaction: prepared transactions currently active */
#define	WT_STAT_CONN_TXN_PREPARE_ACTIVE			1717
/*! transaction: prepared transactions rolled back */
#define	WT_STAT_CONN_TXN_PREPARE_ROLLBACK		1718
/*! transaction: query timestamp calls */
#define	WT_STAT_CONN_TXN_QUERY_TS			1719
/*! transaction: race to read prepared update retry */
#define	WT_STAT_CONN_TXN_READ_RACE_PREPARE_UPDATE	1720
/*! transaction: rollback to stable calls */
#define	WT_STAT_CONN_TXN_RTS				1721
>>>>>>> dd804cff
/*!
 * transaction: rollback to stable history store keys that would have
 * been swept in non-dryrun mode
 */
<<<<<<< HEAD
#define	WT_STAT_CONN_TXN_RTS_SWEEP_HS_KEYS_DRYRUN	1732
=======
#define	WT_STAT_CONN_TXN_RTS_SWEEP_HS_KEYS_DRYRUN	1722
>>>>>>> dd804cff
/*!
 * transaction: rollback to stable history store records with stop
 * timestamps older than newer records
 */
<<<<<<< HEAD
#define	WT_STAT_CONN_TXN_RTS_HS_STOP_OLDER_THAN_NEWER_START	1733
/*! transaction: rollback to stable inconsistent checkpoint */
#define	WT_STAT_CONN_TXN_RTS_INCONSISTENT_CKPT		1734
/*! transaction: rollback to stable keys removed */
#define	WT_STAT_CONN_TXN_RTS_KEYS_REMOVED		1735
/*! transaction: rollback to stable keys restored */
#define	WT_STAT_CONN_TXN_RTS_KEYS_RESTORED		1736
=======
#define	WT_STAT_CONN_TXN_RTS_HS_STOP_OLDER_THAN_NEWER_START	1723
/*! transaction: rollback to stable inconsistent checkpoint */
#define	WT_STAT_CONN_TXN_RTS_INCONSISTENT_CKPT		1724
/*! transaction: rollback to stable keys removed */
#define	WT_STAT_CONN_TXN_RTS_KEYS_REMOVED		1725
/*! transaction: rollback to stable keys restored */
#define	WT_STAT_CONN_TXN_RTS_KEYS_RESTORED		1726
>>>>>>> dd804cff
/*!
 * transaction: rollback to stable keys that would have been removed in
 * non-dryrun mode
 */
<<<<<<< HEAD
#define	WT_STAT_CONN_TXN_RTS_KEYS_REMOVED_DRYRUN	1737
=======
#define	WT_STAT_CONN_TXN_RTS_KEYS_REMOVED_DRYRUN	1727
>>>>>>> dd804cff
/*!
 * transaction: rollback to stable keys that would have been restored in
 * non-dryrun mode
 */
<<<<<<< HEAD
#define	WT_STAT_CONN_TXN_RTS_KEYS_RESTORED_DRYRUN	1738
/*! transaction: rollback to stable pages visited */
#define	WT_STAT_CONN_TXN_RTS_PAGES_VISITED		1739
/*! transaction: rollback to stable restored tombstones from history store */
#define	WT_STAT_CONN_TXN_RTS_HS_RESTORE_TOMBSTONES	1740
/*! transaction: rollback to stable restored updates from history store */
#define	WT_STAT_CONN_TXN_RTS_HS_RESTORE_UPDATES		1741
/*! transaction: rollback to stable skipping delete rle */
#define	WT_STAT_CONN_TXN_RTS_DELETE_RLE_SKIPPED		1742
/*! transaction: rollback to stable skipping stable rle */
#define	WT_STAT_CONN_TXN_RTS_STABLE_RLE_SKIPPED		1743
/*! transaction: rollback to stable sweeping history store keys */
#define	WT_STAT_CONN_TXN_RTS_SWEEP_HS_KEYS		1744
=======
#define	WT_STAT_CONN_TXN_RTS_KEYS_RESTORED_DRYRUN	1728
/*! transaction: rollback to stable pages visited */
#define	WT_STAT_CONN_TXN_RTS_PAGES_VISITED		1729
/*! transaction: rollback to stable restored tombstones from history store */
#define	WT_STAT_CONN_TXN_RTS_HS_RESTORE_TOMBSTONES	1730
/*! transaction: rollback to stable restored updates from history store */
#define	WT_STAT_CONN_TXN_RTS_HS_RESTORE_UPDATES		1731
/*! transaction: rollback to stable skipping delete rle */
#define	WT_STAT_CONN_TXN_RTS_DELETE_RLE_SKIPPED		1732
/*! transaction: rollback to stable skipping stable rle */
#define	WT_STAT_CONN_TXN_RTS_STABLE_RLE_SKIPPED		1733
/*! transaction: rollback to stable sweeping history store keys */
#define	WT_STAT_CONN_TXN_RTS_SWEEP_HS_KEYS		1734
>>>>>>> dd804cff
/*!
 * transaction: rollback to stable tombstones from history store that
 * would have been restored in non-dryrun mode
 */
<<<<<<< HEAD
#define	WT_STAT_CONN_TXN_RTS_HS_RESTORE_TOMBSTONES_DRYRUN	1745
/*! transaction: rollback to stable tree walk skipping pages */
#define	WT_STAT_CONN_TXN_RTS_TREE_WALK_SKIP_PAGES	1746
/*! transaction: rollback to stable updates aborted */
#define	WT_STAT_CONN_TXN_RTS_UPD_ABORTED		1747
=======
#define	WT_STAT_CONN_TXN_RTS_HS_RESTORE_TOMBSTONES_DRYRUN	1735
/*! transaction: rollback to stable tree walk skipping pages */
#define	WT_STAT_CONN_TXN_RTS_TREE_WALK_SKIP_PAGES	1736
/*! transaction: rollback to stable updates aborted */
#define	WT_STAT_CONN_TXN_RTS_UPD_ABORTED		1737
>>>>>>> dd804cff
/*!
 * transaction: rollback to stable updates from history store that would
 * have been restored in non-dryrun mode
 */
<<<<<<< HEAD
#define	WT_STAT_CONN_TXN_RTS_HS_RESTORE_UPDATES_DRYRUN	1748
/*! transaction: rollback to stable updates removed from history store */
#define	WT_STAT_CONN_TXN_RTS_HS_REMOVED			1749
=======
#define	WT_STAT_CONN_TXN_RTS_HS_RESTORE_UPDATES_DRYRUN	1738
/*! transaction: rollback to stable updates removed from history store */
#define	WT_STAT_CONN_TXN_RTS_HS_REMOVED			1739
>>>>>>> dd804cff
/*!
 * transaction: rollback to stable updates that would have been aborted
 * in non-dryrun mode
 */
<<<<<<< HEAD
#define	WT_STAT_CONN_TXN_RTS_UPD_ABORTED_DRYRUN		1750
=======
#define	WT_STAT_CONN_TXN_RTS_UPD_ABORTED_DRYRUN		1740
>>>>>>> dd804cff
/*!
 * transaction: rollback to stable updates that would have been removed
 * from history store in non-dryrun mode
 */
<<<<<<< HEAD
#define	WT_STAT_CONN_TXN_RTS_HS_REMOVED_DRYRUN		1751
/*! transaction: sessions scanned in each walk of concurrent sessions */
#define	WT_STAT_CONN_TXN_SESSIONS_WALKED		1752
/*! transaction: set timestamp calls */
#define	WT_STAT_CONN_TXN_SET_TS				1753
/*! transaction: set timestamp durable calls */
#define	WT_STAT_CONN_TXN_SET_TS_DURABLE			1754
/*! transaction: set timestamp durable updates */
#define	WT_STAT_CONN_TXN_SET_TS_DURABLE_UPD		1755
/*! transaction: set timestamp force calls */
#define	WT_STAT_CONN_TXN_SET_TS_FORCE			1756
=======
#define	WT_STAT_CONN_TXN_RTS_HS_REMOVED_DRYRUN		1741
/*! transaction: sessions scanned in each walk of concurrent sessions */
#define	WT_STAT_CONN_TXN_SESSIONS_WALKED		1742
/*! transaction: set timestamp calls */
#define	WT_STAT_CONN_TXN_SET_TS				1743
/*! transaction: set timestamp durable calls */
#define	WT_STAT_CONN_TXN_SET_TS_DURABLE			1744
/*! transaction: set timestamp durable updates */
#define	WT_STAT_CONN_TXN_SET_TS_DURABLE_UPD		1745
/*! transaction: set timestamp force calls */
#define	WT_STAT_CONN_TXN_SET_TS_FORCE			1746
>>>>>>> dd804cff
/*!
 * transaction: set timestamp global oldest timestamp set to be more
 * recent than the global stable timestamp
 */
<<<<<<< HEAD
#define	WT_STAT_CONN_TXN_SET_TS_OUT_OF_ORDER		1757
/*! transaction: set timestamp oldest calls */
#define	WT_STAT_CONN_TXN_SET_TS_OLDEST			1758
/*! transaction: set timestamp oldest updates */
#define	WT_STAT_CONN_TXN_SET_TS_OLDEST_UPD		1759
/*! transaction: set timestamp stable calls */
#define	WT_STAT_CONN_TXN_SET_TS_STABLE			1760
/*! transaction: set timestamp stable updates */
#define	WT_STAT_CONN_TXN_SET_TS_STABLE_UPD		1761
/*! transaction: transaction begins */
#define	WT_STAT_CONN_TXN_BEGIN				1762
=======
#define	WT_STAT_CONN_TXN_SET_TS_OUT_OF_ORDER		1747
/*! transaction: set timestamp oldest calls */
#define	WT_STAT_CONN_TXN_SET_TS_OLDEST			1748
/*! transaction: set timestamp oldest updates */
#define	WT_STAT_CONN_TXN_SET_TS_OLDEST_UPD		1749
/*! transaction: set timestamp stable calls */
#define	WT_STAT_CONN_TXN_SET_TS_STABLE			1750
/*! transaction: set timestamp stable updates */
#define	WT_STAT_CONN_TXN_SET_TS_STABLE_UPD		1751
/*! transaction: transaction begins */
#define	WT_STAT_CONN_TXN_BEGIN				1752
>>>>>>> dd804cff
/*!
 * transaction: transaction checkpoint history store file duration
 * (usecs)
 */
<<<<<<< HEAD
#define	WT_STAT_CONN_TXN_HS_CKPT_DURATION		1763
/*! transaction: transaction range of IDs currently pinned */
#define	WT_STAT_CONN_TXN_PINNED_RANGE			1764
/*! transaction: transaction range of IDs currently pinned by a checkpoint */
#define	WT_STAT_CONN_TXN_PINNED_CHECKPOINT_RANGE	1765
/*! transaction: transaction range of timestamps currently pinned */
#define	WT_STAT_CONN_TXN_PINNED_TIMESTAMP		1766
/*! transaction: transaction range of timestamps pinned by a checkpoint */
#define	WT_STAT_CONN_TXN_PINNED_TIMESTAMP_CHECKPOINT	1767
=======
#define	WT_STAT_CONN_TXN_HS_CKPT_DURATION		1753
/*! transaction: transaction range of IDs currently pinned */
#define	WT_STAT_CONN_TXN_PINNED_RANGE			1754
/*! transaction: transaction range of IDs currently pinned by a checkpoint */
#define	WT_STAT_CONN_TXN_PINNED_CHECKPOINT_RANGE	1755
/*! transaction: transaction range of timestamps currently pinned */
#define	WT_STAT_CONN_TXN_PINNED_TIMESTAMP		1756
/*! transaction: transaction range of timestamps pinned by a checkpoint */
#define	WT_STAT_CONN_TXN_PINNED_TIMESTAMP_CHECKPOINT	1757
>>>>>>> dd804cff
/*!
 * transaction: transaction range of timestamps pinned by the oldest
 * active read timestamp
 */
<<<<<<< HEAD
#define	WT_STAT_CONN_TXN_PINNED_TIMESTAMP_READER	1768
=======
#define	WT_STAT_CONN_TXN_PINNED_TIMESTAMP_READER	1758
>>>>>>> dd804cff
/*!
 * transaction: transaction range of timestamps pinned by the oldest
 * timestamp
 */
<<<<<<< HEAD
#define	WT_STAT_CONN_TXN_PINNED_TIMESTAMP_OLDEST	1769
/*! transaction: transaction read timestamp of the oldest active reader */
#define	WT_STAT_CONN_TXN_TIMESTAMP_OLDEST_ACTIVE_READ	1770
/*! transaction: transaction rollback to stable currently running */
#define	WT_STAT_CONN_TXN_ROLLBACK_TO_STABLE_RUNNING	1771
/*! transaction: transaction walk of concurrent sessions */
#define	WT_STAT_CONN_TXN_WALK_SESSIONS			1772
/*! transaction: transactions committed */
#define	WT_STAT_CONN_TXN_COMMIT				1773
/*! transaction: transactions rolled back */
#define	WT_STAT_CONN_TXN_ROLLBACK			1774
/*! transaction: update conflicts */
#define	WT_STAT_CONN_TXN_UPDATE_CONFLICT		1775
=======
#define	WT_STAT_CONN_TXN_PINNED_TIMESTAMP_OLDEST	1759
/*! transaction: transaction read timestamp of the oldest active reader */
#define	WT_STAT_CONN_TXN_TIMESTAMP_OLDEST_ACTIVE_READ	1760
/*! transaction: transaction rollback to stable currently running */
#define	WT_STAT_CONN_TXN_ROLLBACK_TO_STABLE_RUNNING	1761
/*! transaction: transaction walk of concurrent sessions */
#define	WT_STAT_CONN_TXN_WALK_SESSIONS			1762
/*! transaction: transactions committed */
#define	WT_STAT_CONN_TXN_COMMIT				1763
/*! transaction: transactions rolled back */
#define	WT_STAT_CONN_TXN_ROLLBACK			1764
/*! transaction: update conflicts */
#define	WT_STAT_CONN_TXN_UPDATE_CONFLICT		1765
>>>>>>> dd804cff

/*!
 * @}
 * @name Statistics for data sources
 * @anchor statistics_dsrc
 * @{
 */
/*! autocommit: retries for readonly operations */
#define	WT_STAT_DSRC_AUTOCOMMIT_READONLY_RETRY		2000
/*! autocommit: retries for update operations */
#define	WT_STAT_DSRC_AUTOCOMMIT_UPDATE_RETRY		2001
/*! backup: total modified incremental blocks with compressed data */
#define	WT_STAT_DSRC_BACKUP_BLOCKS_COMPRESSED		2002
/*! backup: total modified incremental blocks without compressed data */
#define	WT_STAT_DSRC_BACKUP_BLOCKS_UNCOMPRESSED		2003
/*! block-disagg: Bytes read from the shared history store in SLS */
#define	WT_STAT_DSRC_DISAGG_BLOCK_HS_BYTE_READ		2004
/*! block-disagg: Bytes written to the shared history store in SLS */
#define	WT_STAT_DSRC_DISAGG_BLOCK_HS_BYTE_WRITE		2005
/*! block-disagg: Disaggregated block manager get */
#define	WT_STAT_DSRC_DISAGG_BLOCK_GET			2006
/*!
 * block-disagg: Disaggregated block manager get from the shared history
 * store in SLS
 */
#define	WT_STAT_DSRC_DISAGG_BLOCK_HS_GET		2007
/*! block-disagg: Disaggregated block manager put  */
#define	WT_STAT_DSRC_DISAGG_BLOCK_PUT			2008
/*!
 * block-disagg: Disaggregated block manager put to the shared history
 * store in SLS
 */
#define	WT_STAT_DSRC_DISAGG_BLOCK_HS_PUT		2009
/*! block-manager: allocations requiring file extension */
#define	WT_STAT_DSRC_BLOCK_EXTENSION			2010
/*! block-manager: blocks allocated */
#define	WT_STAT_DSRC_BLOCK_ALLOC			2011
/*! block-manager: blocks freed */
#define	WT_STAT_DSRC_BLOCK_FREE				2012
/*! block-manager: checkpoint size */
#define	WT_STAT_DSRC_BLOCK_CHECKPOINT_SIZE		2013
/*! block-manager: file allocation unit size */
#define	WT_STAT_DSRC_ALLOCATION_SIZE			2014
/*! block-manager: file bytes available for reuse */
#define	WT_STAT_DSRC_BLOCK_REUSE_BYTES			2015
/*! block-manager: file magic number */
#define	WT_STAT_DSRC_BLOCK_MAGIC			2016
/*! block-manager: file major version number */
#define	WT_STAT_DSRC_BLOCK_MAJOR			2017
/*! block-manager: file size in bytes */
#define	WT_STAT_DSRC_BLOCK_SIZE				2018
/*! block-manager: minor version number */
#define	WT_STAT_DSRC_BLOCK_MINOR			2019
/*! btree: btree checkpoint generation */
#define	WT_STAT_DSRC_BTREE_CHECKPOINT_GENERATION	2020
/*! btree: btree clean tree checkpoint expiration time */
#define	WT_STAT_DSRC_BTREE_CLEAN_CHECKPOINT_TIMER	2021
/*! btree: btree compact pages reviewed */
#define	WT_STAT_DSRC_BTREE_COMPACT_PAGES_REVIEWED	2022
/*! btree: btree compact pages rewritten */
#define	WT_STAT_DSRC_BTREE_COMPACT_PAGES_REWRITTEN	2023
/*! btree: btree compact pages skipped */
#define	WT_STAT_DSRC_BTREE_COMPACT_PAGES_SKIPPED	2024
/*! btree: btree expected number of compact bytes rewritten */
#define	WT_STAT_DSRC_BTREE_COMPACT_BYTES_REWRITTEN_EXPECTED	2025
/*! btree: btree expected number of compact pages rewritten */
#define	WT_STAT_DSRC_BTREE_COMPACT_PAGES_REWRITTEN_EXPECTED	2026
/*! btree: btree number of pages reconciled during checkpoint */
#define	WT_STAT_DSRC_BTREE_CHECKPOINT_PAGES_RECONCILED	2027
/*! btree: btree skipped by compaction as process would not reduce size */
#define	WT_STAT_DSRC_BTREE_COMPACT_SKIPPED		2028
/*!
 * btree: column-store fixed-size leaf pages, only reported if tree_walk
 * or all statistics are enabled
 */
#define	WT_STAT_DSRC_BTREE_COLUMN_FIX			2029
/*!
 * btree: column-store fixed-size time windows, only reported if
 * tree_walk or all statistics are enabled
 */
#define	WT_STAT_DSRC_BTREE_COLUMN_TWS			2030
/*!
 * btree: column-store internal pages, only reported if tree_walk or all
 * statistics are enabled
 */
#define	WT_STAT_DSRC_BTREE_COLUMN_INTERNAL		2031
/*!
 * btree: column-store variable-size RLE encoded values, only reported if
 * tree_walk or all statistics are enabled
 */
#define	WT_STAT_DSRC_BTREE_COLUMN_RLE			2032
/*!
 * btree: column-store variable-size deleted values, only reported if
 * tree_walk or all statistics are enabled
 */
#define	WT_STAT_DSRC_BTREE_COLUMN_DELETED		2033
/*!
 * btree: column-store variable-size leaf pages, only reported if
 * tree_walk or all statistics are enabled
 */
#define	WT_STAT_DSRC_BTREE_COLUMN_VARIABLE		2034
/*! btree: fixed-record size */
#define	WT_STAT_DSRC_BTREE_FIXED_LEN			2035
/*! btree: maximum internal page size */
#define	WT_STAT_DSRC_BTREE_MAXINTLPAGE			2036
/*! btree: maximum leaf page key size */
#define	WT_STAT_DSRC_BTREE_MAXLEAFKEY			2037
/*! btree: maximum leaf page size */
#define	WT_STAT_DSRC_BTREE_MAXLEAFPAGE			2038
/*! btree: maximum leaf page value size */
#define	WT_STAT_DSRC_BTREE_MAXLEAFVALUE			2039
/*! btree: maximum tree depth */
#define	WT_STAT_DSRC_BTREE_MAXIMUM_DEPTH		2040
/*!
 * btree: number of key/value pairs, only reported if tree_walk or all
 * statistics are enabled
 */
#define	WT_STAT_DSRC_BTREE_ENTRIES			2041
/*!
 * btree: overflow pages, only reported if tree_walk or all statistics
 * are enabled
 */
#define	WT_STAT_DSRC_BTREE_OVERFLOW			2042
/*!
 * btree: row-store empty values, only reported if tree_walk or all
 * statistics are enabled
 */
#define	WT_STAT_DSRC_BTREE_ROW_EMPTY_VALUES		2043
/*!
 * btree: row-store internal pages, only reported if tree_walk or all
 * statistics are enabled
 */
#define	WT_STAT_DSRC_BTREE_ROW_INTERNAL			2044
/*!
 * btree: row-store leaf pages, only reported if tree_walk or all
 * statistics are enabled
 */
#define	WT_STAT_DSRC_BTREE_ROW_LEAF			2045
/*! cache: bytes currently in the cache */
#define	WT_STAT_DSRC_CACHE_BYTES_INUSE			2046
/*! cache: bytes dirty in the cache cumulative */
#define	WT_STAT_DSRC_CACHE_BYTES_DIRTY_TOTAL		2047
/*! cache: bytes read into cache */
#define	WT_STAT_DSRC_CACHE_BYTES_READ			2048
/*! cache: bytes written from cache */
#define	WT_STAT_DSRC_CACHE_BYTES_WRITE			2049
/*! cache: checkpoint blocked page eviction */
#define	WT_STAT_DSRC_CACHE_EVICTION_BLOCKED_CHECKPOINT	2050
/*!
 * cache: checkpoint of history store file blocked non-history store page
 * eviction
 */
#define	WT_STAT_DSRC_CACHE_EVICTION_BLOCKED_CHECKPOINT_HS	2051
/*! cache: data source pages selected for eviction unable to be evicted */
#define	WT_STAT_DSRC_EVICTION_FAIL			2052
/*!
 * cache: eviction gave up due to detecting a disk value without a
 * timestamp behind the last update on the chain
 */
#define	WT_STAT_DSRC_CACHE_EVICTION_BLOCKED_NO_TS_CHECKPOINT_RACE_1	2053
/*!
 * cache: eviction gave up due to detecting a tombstone without a
 * timestamp ahead of the selected on disk update
 */
#define	WT_STAT_DSRC_CACHE_EVICTION_BLOCKED_NO_TS_CHECKPOINT_RACE_2	2054
/*!
 * cache: eviction gave up due to detecting a tombstone without a
 * timestamp ahead of the selected on disk update after validating the
 * update chain
 */
#define	WT_STAT_DSRC_CACHE_EVICTION_BLOCKED_NO_TS_CHECKPOINT_RACE_3	2055
/*!
 * cache: eviction gave up due to detecting update chain entries without
 * timestamps after the selected on disk update
 */
#define	WT_STAT_DSRC_CACHE_EVICTION_BLOCKED_NO_TS_CHECKPOINT_RACE_4	2056
/*!
 * cache: eviction gave up due to needing to remove a record from the
 * history store but checkpoint is running
 */
#define	WT_STAT_DSRC_CACHE_EVICTION_BLOCKED_REMOVE_HS_RACE_WITH_CHECKPOINT	2057
/*! cache: eviction gave up due to no progress being made */
#define	WT_STAT_DSRC_CACHE_EVICTION_BLOCKED_NO_PROGRESS	2058
/*! cache: eviction walk passes of a file */
#define	WT_STAT_DSRC_EVICTION_WALK_PASSES		2059
/*! cache: eviction walk target pages histogram - 0-9 */
#define	WT_STAT_DSRC_CACHE_EVICTION_TARGET_PAGE_LT10	2060
/*! cache: eviction walk target pages histogram - 10-31 */
#define	WT_STAT_DSRC_CACHE_EVICTION_TARGET_PAGE_LT32	2061
/*! cache: eviction walk target pages histogram - 128 and higher */
#define	WT_STAT_DSRC_CACHE_EVICTION_TARGET_PAGE_GE128	2062
/*! cache: eviction walk target pages histogram - 32-63 */
#define	WT_STAT_DSRC_CACHE_EVICTION_TARGET_PAGE_LT64	2063
/*! cache: eviction walk target pages histogram - 64-128 */
#define	WT_STAT_DSRC_CACHE_EVICTION_TARGET_PAGE_LT128	2064
/*!
 * cache: eviction walk target pages reduced due to history store cache
 * pressure
 */
#define	WT_STAT_DSRC_CACHE_EVICTION_TARGET_PAGE_REDUCED	2065
/*! cache: hazard pointer blocked page eviction */
#define	WT_STAT_DSRC_CACHE_EVICTION_BLOCKED_HAZARD	2066
/*! cache: history store table insert calls */
#define	WT_STAT_DSRC_CACHE_HS_INSERT			2067
/*! cache: history store table insert calls that returned restart */
#define	WT_STAT_DSRC_CACHE_HS_INSERT_RESTART		2068
/*! cache: history store table reads */
#define	WT_STAT_DSRC_CACHE_HS_READ			2069
/*! cache: history store table reads missed */
#define	WT_STAT_DSRC_CACHE_HS_READ_MISS			2070
/*! cache: history store table reads requiring squashed modifies */
#define	WT_STAT_DSRC_CACHE_HS_READ_SQUASH		2071
/*!
 * cache: history store table resolved updates without timestamps that
 * lose their durable timestamp
 */
#define	WT_STAT_DSRC_CACHE_HS_ORDER_LOSE_DURABLE_TIMESTAMP	2072
/*!
 * cache: history store table truncation by rollback to stable to remove
 * an unstable update
 */
#define	WT_STAT_DSRC_CACHE_HS_KEY_TRUNCATE_RTS_UNSTABLE	2073
/*!
 * cache: history store table truncation by rollback to stable to remove
 * an update
 */
#define	WT_STAT_DSRC_CACHE_HS_KEY_TRUNCATE_RTS		2074
/*!
 * cache: history store table truncation to remove all the keys of a
 * btree
 */
#define	WT_STAT_DSRC_CACHE_HS_BTREE_TRUNCATE		2075
/*! cache: history store table truncation to remove an update */
#define	WT_STAT_DSRC_CACHE_HS_KEY_TRUNCATE		2076
/*!
 * cache: history store table truncation to remove range of updates due
 * to an update without a timestamp on data page
 */
#define	WT_STAT_DSRC_CACHE_HS_ORDER_REMOVE		2077
/*!
 * cache: history store table truncation to remove range of updates due
 * to key being removed from the data page during reconciliation
 */
#define	WT_STAT_DSRC_CACHE_HS_KEY_TRUNCATE_ONPAGE_REMOVAL	2078
/*!
 * cache: history store table truncations that would have happened in
 * non-dryrun mode
 */
#define	WT_STAT_DSRC_CACHE_HS_BTREE_TRUNCATE_DRYRUN	2079
/*!
 * cache: history store table truncations to remove an unstable update
 * that would have happened in non-dryrun mode
 */
#define	WT_STAT_DSRC_CACHE_HS_KEY_TRUNCATE_RTS_UNSTABLE_DRYRUN	2080
/*!
 * cache: history store table truncations to remove an update that would
 * have happened in non-dryrun mode
 */
#define	WT_STAT_DSRC_CACHE_HS_KEY_TRUNCATE_RTS_DRYRUN	2081
/*!
 * cache: history store table updates without timestamps fixed up by
 * reinserting with the fixed timestamp
 */
#define	WT_STAT_DSRC_CACHE_HS_ORDER_REINSERT		2082
/*! cache: history store table writes requiring squashed modifies */
#define	WT_STAT_DSRC_CACHE_HS_WRITE_SQUASH		2083
/*! cache: in-memory page passed criteria to be split */
#define	WT_STAT_DSRC_CACHE_INMEM_SPLITTABLE		2084
/*! cache: in-memory page splits */
#define	WT_STAT_DSRC_CACHE_INMEM_SPLIT			2085
/*! cache: internal page split blocked its eviction */
#define	WT_STAT_DSRC_CACHE_EVICTION_BLOCKED_INTERNAL_PAGE_SPLIT	2086
/*! cache: internal pages evicted */
#define	WT_STAT_DSRC_CACHE_EVICTION_INTERNAL		2087
/*! cache: internal pages split during eviction */
#define	WT_STAT_DSRC_CACHE_EVICTION_SPLIT_INTERNAL	2088
/*! cache: leaf pages split during eviction */
#define	WT_STAT_DSRC_CACHE_EVICTION_SPLIT_LEAF		2089
/*!
 * cache: locate a random in-mem ref by examining all entries on the root
 * page
 */
#define	WT_STAT_DSRC_CACHE_EVICTION_RANDOM_SAMPLE_INMEM_ROOT	2090
/*! cache: modified pages evicted */
#define	WT_STAT_DSRC_CACHE_EVICTION_DIRTY		2091
/*! cache: multi-block reconciliation blocked whilst checkpoint is running */
<<<<<<< HEAD
#define	WT_STAT_DSRC_CACHE_EVICTION_BLOCKED_MULTI_BLOCK_RECONCILIATION_DURING_CHECKPOINT	2092
/*! cache: number of pages read that had deltas attached */
#define	WT_STAT_DSRC_CACHE_READ_DELTA			2093
=======
#define	WT_STAT_DSRC_CACHE_EVICTION_BLOCKED_MULTI_BLOCK_RECONCILATION_DURING_CHECKPOINT	2113
/*! cache: number of internal pages read that had deltas attached */
#define	WT_STAT_DSRC_CACHE_READ_INTERNAL_DELTA		2114
/*! cache: number of leaf pages read that had deltas attached */
#define	WT_STAT_DSRC_CACHE_READ_LEAF_DELTA		2115
>>>>>>> dd804cff
/*!
 * cache: overflow keys on a multiblock row-store page blocked its
 * eviction
 */
<<<<<<< HEAD
#define	WT_STAT_DSRC_CACHE_EVICTION_BLOCKED_OVERFLOW_KEYS	2094
/*! cache: overflow pages read into cache */
#define	WT_STAT_DSRC_CACHE_READ_OVERFLOW		2095
/*! cache: page split during eviction deepened the tree */
#define	WT_STAT_DSRC_CACHE_EVICTION_DEEPEN		2096
/*! cache: page written requiring history store records */
#define	WT_STAT_DSRC_CACHE_WRITE_HS			2097
/*! cache: pages dirtied due to obsolete time window by eviction */
#define	WT_STAT_DSRC_CACHE_EVICTION_DIRTY_OBSOLETE_TW	2098
/*! cache: pages read into cache */
#define	WT_STAT_DSRC_CACHE_READ				2099
/*! cache: pages read into cache after truncate */
#define	WT_STAT_DSRC_CACHE_READ_DELETED			2100
/*! cache: pages read into cache after truncate in prepare state */
#define	WT_STAT_DSRC_CACHE_READ_DELETED_PREPARED	2101
/*! cache: pages read into cache by checkpoint */
#define	WT_STAT_DSRC_CACHE_READ_CHECKPOINT		2102
/*! cache: pages requested from the cache */
#define	WT_STAT_DSRC_CACHE_PAGES_REQUESTED		2103
/*! cache: pages requested from the cache due to pre-fetch */
#define	WT_STAT_DSRC_CACHE_PAGES_PREFETCH		2104
/*! cache: pages seen by eviction walk */
#define	WT_STAT_DSRC_CACHE_EVICTION_PAGES_SEEN		2105
/*! cache: pages written from cache */
#define	WT_STAT_DSRC_CACHE_WRITE			2106
/*! cache: pages written requiring in-memory restoration */
#define	WT_STAT_DSRC_CACHE_WRITE_RESTORE		2107
/*! cache: recent modification of a page blocked its eviction */
#define	WT_STAT_DSRC_CACHE_EVICTION_BLOCKED_RECENTLY_MODIFIED	2108
/*! cache: reverse splits performed */
#define	WT_STAT_DSRC_CACHE_REVERSE_SPLITS		2109
=======
#define	WT_STAT_DSRC_CACHE_EVICTION_BLOCKED_OVERFLOW_KEYS	2116
/*! cache: overflow pages read into cache */
#define	WT_STAT_DSRC_CACHE_READ_OVERFLOW		2117
/*! cache: page split during eviction deepened the tree */
#define	WT_STAT_DSRC_CACHE_EVICTION_DEEPEN		2118
/*! cache: page written requiring history store records */
#define	WT_STAT_DSRC_CACHE_WRITE_HS			2119
/*! cache: pages read into cache */
#define	WT_STAT_DSRC_CACHE_READ				2120
/*! cache: pages read into cache after truncate */
#define	WT_STAT_DSRC_CACHE_READ_DELETED			2121
/*! cache: pages read into cache after truncate in prepare state */
#define	WT_STAT_DSRC_CACHE_READ_DELETED_PREPARED	2122
/*! cache: pages read into cache by checkpoint */
#define	WT_STAT_DSRC_CACHE_READ_CHECKPOINT		2123
/*! cache: pages requested from the cache */
#define	WT_STAT_DSRC_CACHE_PAGES_REQUESTED		2124
/*! cache: pages requested from the cache due to pre-fetch */
#define	WT_STAT_DSRC_CACHE_PAGES_PREFETCH		2125
/*! cache: pages seen by eviction walk */
#define	WT_STAT_DSRC_CACHE_EVICTION_PAGES_SEEN		2126
/*! cache: pages written from cache */
#define	WT_STAT_DSRC_CACHE_WRITE			2127
/*! cache: pages written requiring in-memory restoration */
#define	WT_STAT_DSRC_CACHE_WRITE_RESTORE		2128
/*! cache: recent modification of a page blocked its eviction */
#define	WT_STAT_DSRC_CACHE_EVICTION_BLOCKED_RECENTLY_MODIFIED	2129
/*! cache: reverse splits performed */
#define	WT_STAT_DSRC_CACHE_REVERSE_SPLITS		2130
>>>>>>> dd804cff
/*!
 * cache: reverse splits skipped because of VLCS namespace gap
 * restrictions
 */
<<<<<<< HEAD
#define	WT_STAT_DSRC_CACHE_REVERSE_SPLITS_SKIPPED_VLCS	2110
/*! cache: the number of times full update inserted to history store */
#define	WT_STAT_DSRC_CACHE_HS_INSERT_FULL_UPDATE	2111
/*! cache: the number of times reverse modify inserted to history store */
#define	WT_STAT_DSRC_CACHE_HS_INSERT_REVERSE_MODIFY	2112
/*! cache: tracked dirty bytes in the cache */
#define	WT_STAT_DSRC_CACHE_BYTES_DIRTY			2113
/*! cache: tracked dirty internal page bytes in the cache */
#define	WT_STAT_DSRC_CACHE_BYTES_DIRTY_INTERNAL		2114
/*! cache: tracked dirty leaf page bytes in the cache */
#define	WT_STAT_DSRC_CACHE_BYTES_DIRTY_LEAF		2115
/*! cache: uncommitted truncate blocked page eviction */
#define	WT_STAT_DSRC_CACHE_EVICTION_BLOCKED_UNCOMMITTED_TRUNCATE	2116
/*! cache: unmodified pages evicted */
#define	WT_STAT_DSRC_CACHE_EVICTION_CLEAN		2117
=======
#define	WT_STAT_DSRC_CACHE_REVERSE_SPLITS_SKIPPED_VLCS	2131
/*! cache: the number of times full update inserted to history store */
#define	WT_STAT_DSRC_CACHE_HS_INSERT_FULL_UPDATE	2132
/*! cache: the number of times reverse modify inserted to history store */
#define	WT_STAT_DSRC_CACHE_HS_INSERT_REVERSE_MODIFY	2133
/*! cache: tracked dirty bytes in the cache */
#define	WT_STAT_DSRC_CACHE_BYTES_DIRTY			2134
/*! cache: uncommitted truncate blocked page eviction */
#define	WT_STAT_DSRC_CACHE_EVICTION_BLOCKED_UNCOMMITTED_TRUNCATE	2135
/*! cache: unmodified pages evicted */
#define	WT_STAT_DSRC_CACHE_EVICTION_CLEAN		2136
>>>>>>> dd804cff
/*!
 * cache_walk: Average difference between current eviction generation
 * when the page was last considered, only reported if cache_walk or all
 * statistics are enabled
 */
<<<<<<< HEAD
#define	WT_STAT_DSRC_CACHE_STATE_GEN_AVG_GAP		2118
=======
#define	WT_STAT_DSRC_CACHE_STATE_GEN_AVG_GAP		2137
>>>>>>> dd804cff
/*!
 * cache_walk: Average on-disk page image size seen, only reported if
 * cache_walk or all statistics are enabled
 */
<<<<<<< HEAD
#define	WT_STAT_DSRC_CACHE_STATE_AVG_WRITTEN_SIZE	2119
=======
#define	WT_STAT_DSRC_CACHE_STATE_AVG_WRITTEN_SIZE	2138
>>>>>>> dd804cff
/*!
 * cache_walk: Average time in cache for pages that have been visited by
 * the eviction server, only reported if cache_walk or all statistics are
 * enabled
 */
<<<<<<< HEAD
#define	WT_STAT_DSRC_CACHE_STATE_AVG_VISITED_AGE	2120
=======
#define	WT_STAT_DSRC_CACHE_STATE_AVG_VISITED_AGE	2139
>>>>>>> dd804cff
/*!
 * cache_walk: Average time in cache for pages that have not been visited
 * by the eviction server, only reported if cache_walk or all statistics
 * are enabled
 */
<<<<<<< HEAD
#define	WT_STAT_DSRC_CACHE_STATE_AVG_UNVISITED_AGE	2121
=======
#define	WT_STAT_DSRC_CACHE_STATE_AVG_UNVISITED_AGE	2140
>>>>>>> dd804cff
/*!
 * cache_walk: Clean pages currently in cache, only reported if
 * cache_walk or all statistics are enabled
 */
<<<<<<< HEAD
#define	WT_STAT_DSRC_CACHE_STATE_PAGES_CLEAN		2122
=======
#define	WT_STAT_DSRC_CACHE_STATE_PAGES_CLEAN		2141
>>>>>>> dd804cff
/*!
 * cache_walk: Current eviction generation, only reported if cache_walk
 * or all statistics are enabled
 */
<<<<<<< HEAD
#define	WT_STAT_DSRC_CACHE_STATE_GEN_CURRENT		2123
=======
#define	WT_STAT_DSRC_CACHE_STATE_GEN_CURRENT		2142
>>>>>>> dd804cff
/*!
 * cache_walk: Dirty pages currently in cache, only reported if
 * cache_walk or all statistics are enabled
 */
<<<<<<< HEAD
#define	WT_STAT_DSRC_CACHE_STATE_PAGES_DIRTY		2124
=======
#define	WT_STAT_DSRC_CACHE_STATE_PAGES_DIRTY		2143
>>>>>>> dd804cff
/*!
 * cache_walk: Entries in the root page, only reported if cache_walk or
 * all statistics are enabled
 */
<<<<<<< HEAD
#define	WT_STAT_DSRC_CACHE_STATE_ROOT_ENTRIES		2125
=======
#define	WT_STAT_DSRC_CACHE_STATE_ROOT_ENTRIES		2144
>>>>>>> dd804cff
/*!
 * cache_walk: Internal pages currently in cache, only reported if
 * cache_walk or all statistics are enabled
 */
<<<<<<< HEAD
#define	WT_STAT_DSRC_CACHE_STATE_PAGES_INTERNAL		2126
=======
#define	WT_STAT_DSRC_CACHE_STATE_PAGES_INTERNAL		2145
>>>>>>> dd804cff
/*!
 * cache_walk: Leaf pages currently in cache, only reported if cache_walk
 * or all statistics are enabled
 */
<<<<<<< HEAD
#define	WT_STAT_DSRC_CACHE_STATE_PAGES_LEAF		2127
=======
#define	WT_STAT_DSRC_CACHE_STATE_PAGES_LEAF		2146
>>>>>>> dd804cff
/*!
 * cache_walk: Maximum difference between current eviction generation
 * when the page was last considered, only reported if cache_walk or all
 * statistics are enabled
 */
<<<<<<< HEAD
#define	WT_STAT_DSRC_CACHE_STATE_GEN_MAX_GAP		2128
=======
#define	WT_STAT_DSRC_CACHE_STATE_GEN_MAX_GAP		2147
>>>>>>> dd804cff
/*!
 * cache_walk: Maximum page size seen, only reported if cache_walk or all
 * statistics are enabled
 */
<<<<<<< HEAD
#define	WT_STAT_DSRC_CACHE_STATE_MAX_PAGESIZE		2129
=======
#define	WT_STAT_DSRC_CACHE_STATE_MAX_PAGESIZE		2148
>>>>>>> dd804cff
/*!
 * cache_walk: Minimum on-disk page image size seen, only reported if
 * cache_walk or all statistics are enabled
 */
<<<<<<< HEAD
#define	WT_STAT_DSRC_CACHE_STATE_MIN_WRITTEN_SIZE	2130
=======
#define	WT_STAT_DSRC_CACHE_STATE_MIN_WRITTEN_SIZE	2149
>>>>>>> dd804cff
/*!
 * cache_walk: Number of pages never visited by eviction server, only
 * reported if cache_walk or all statistics are enabled
 */
<<<<<<< HEAD
#define	WT_STAT_DSRC_CACHE_STATE_UNVISITED_COUNT	2131
=======
#define	WT_STAT_DSRC_CACHE_STATE_UNVISITED_COUNT	2150
>>>>>>> dd804cff
/*!
 * cache_walk: On-disk page image sizes smaller than a single allocation
 * unit, only reported if cache_walk or all statistics are enabled
 */
<<<<<<< HEAD
#define	WT_STAT_DSRC_CACHE_STATE_SMALLER_ALLOC_SIZE	2132
=======
#define	WT_STAT_DSRC_CACHE_STATE_SMALLER_ALLOC_SIZE	2151
>>>>>>> dd804cff
/*!
 * cache_walk: Pages created in memory and never written, only reported
 * if cache_walk or all statistics are enabled
 */
<<<<<<< HEAD
#define	WT_STAT_DSRC_CACHE_STATE_MEMORY			2133
=======
#define	WT_STAT_DSRC_CACHE_STATE_MEMORY			2152
>>>>>>> dd804cff
/*!
 * cache_walk: Pages currently queued for eviction, only reported if
 * cache_walk or all statistics are enabled
 */
<<<<<<< HEAD
#define	WT_STAT_DSRC_CACHE_STATE_QUEUED			2134
=======
#define	WT_STAT_DSRC_CACHE_STATE_QUEUED			2153
>>>>>>> dd804cff
/*!
 * cache_walk: Pages that could not be queued for eviction, only reported
 * if cache_walk or all statistics are enabled
 */
<<<<<<< HEAD
#define	WT_STAT_DSRC_CACHE_STATE_NOT_QUEUEABLE		2135
=======
#define	WT_STAT_DSRC_CACHE_STATE_NOT_QUEUEABLE		2154
>>>>>>> dd804cff
/*!
 * cache_walk: Refs skipped during cache traversal, only reported if
 * cache_walk or all statistics are enabled
 */
<<<<<<< HEAD
#define	WT_STAT_DSRC_CACHE_STATE_REFS_SKIPPED		2136
=======
#define	WT_STAT_DSRC_CACHE_STATE_REFS_SKIPPED		2155
>>>>>>> dd804cff
/*!
 * cache_walk: Size of the root page, only reported if cache_walk or all
 * statistics are enabled
 */
<<<<<<< HEAD
#define	WT_STAT_DSRC_CACHE_STATE_ROOT_SIZE		2137
=======
#define	WT_STAT_DSRC_CACHE_STATE_ROOT_SIZE		2156
>>>>>>> dd804cff
/*!
 * cache_walk: Total number of pages currently in cache, only reported if
 * cache_walk or all statistics are enabled
 */
<<<<<<< HEAD
#define	WT_STAT_DSRC_CACHE_STATE_PAGES			2138
/*! checkpoint: checkpoint has acquired a snapshot for its transaction */
#define	WT_STAT_DSRC_CHECKPOINT_SNAPSHOT_ACQUIRED	2139
/*! checkpoint: pages added for eviction during checkpoint cleanup */
#define	WT_STAT_DSRC_CHECKPOINT_CLEANUP_PAGES_EVICT	2140
/*!
 * checkpoint: pages dirtied due to obsolete time window by checkpoint
 * cleanup
 */
#define	WT_STAT_DSRC_CHECKPOINT_CLEANUP_PAGES_OBSOLETE_TW	2141
/*!
 * checkpoint: pages read into cache during checkpoint cleanup
 * (reclaim_space)
 */
#define	WT_STAT_DSRC_CHECKPOINT_CLEANUP_PAGES_READ_RECLAIM_SPACE	2142
/*!
 * checkpoint: pages read into cache during checkpoint cleanup due to
 * obsolete time window
 */
#define	WT_STAT_DSRC_CHECKPOINT_CLEANUP_PAGES_READ_OBSOLETE_TW	2143
/*! checkpoint: pages removed during checkpoint cleanup */
#define	WT_STAT_DSRC_CHECKPOINT_CLEANUP_PAGES_REMOVED	2144
/*! checkpoint: pages skipped during checkpoint cleanup tree walk */
#define	WT_STAT_DSRC_CHECKPOINT_CLEANUP_PAGES_WALK_SKIPPED	2145
/*! checkpoint: pages visited during checkpoint cleanup */
#define	WT_STAT_DSRC_CHECKPOINT_CLEANUP_PAGES_VISITED	2146
/*! checkpoint: transaction checkpoints due to obsolete pages */
#define	WT_STAT_DSRC_CHECKPOINT_OBSOLETE_APPLIED	2147
=======
#define	WT_STAT_DSRC_CACHE_STATE_PAGES			2157
/*! checkpoint: checkpoint has acquired a snapshot for its transaction */
#define	WT_STAT_DSRC_CHECKPOINT_SNAPSHOT_ACQUIRED	2158
/*! checkpoint: pages added for eviction during checkpoint cleanup */
#define	WT_STAT_DSRC_CHECKPOINT_CLEANUP_PAGES_EVICT	2159
/*! checkpoint: pages removed during checkpoint cleanup */
#define	WT_STAT_DSRC_CHECKPOINT_CLEANUP_PAGES_REMOVED	2160
/*! checkpoint: pages skipped during checkpoint cleanup tree walk */
#define	WT_STAT_DSRC_CHECKPOINT_CLEANUP_PAGES_WALK_SKIPPED	2161
/*! checkpoint: pages visited during checkpoint cleanup */
#define	WT_STAT_DSRC_CHECKPOINT_CLEANUP_PAGES_VISITED	2162
/*! checkpoint: transaction checkpoints due to obsolete pages */
#define	WT_STAT_DSRC_CHECKPOINT_OBSOLETE_APPLIED	2163
>>>>>>> dd804cff
/*!
 * compression: compressed page maximum internal page size prior to
 * compression
 */
<<<<<<< HEAD
#define	WT_STAT_DSRC_COMPRESS_PRECOMP_INTL_MAX_PAGE_SIZE	2148
=======
#define	WT_STAT_DSRC_COMPRESS_PRECOMP_INTL_MAX_PAGE_SIZE	2164
>>>>>>> dd804cff
/*!
 * compression: compressed page maximum leaf page size prior to
 * compression
 */
<<<<<<< HEAD
#define	WT_STAT_DSRC_COMPRESS_PRECOMP_LEAF_MAX_PAGE_SIZE	2149
/*! compression: page written to disk failed to compress */
#define	WT_STAT_DSRC_COMPRESS_WRITE_FAIL		2150
/*! compression: page written to disk was too small to compress */
#define	WT_STAT_DSRC_COMPRESS_WRITE_TOO_SMALL		2151
/*! compression: pages read from disk */
#define	WT_STAT_DSRC_COMPRESS_READ			2152
=======
#define	WT_STAT_DSRC_COMPRESS_PRECOMP_LEAF_MAX_PAGE_SIZE	2165
/*! compression: page written to disk failed to compress */
#define	WT_STAT_DSRC_COMPRESS_WRITE_FAIL		2166
/*! compression: page written to disk was too small to compress */
#define	WT_STAT_DSRC_COMPRESS_WRITE_TOO_SMALL		2167
/*! compression: pages read from disk */
#define	WT_STAT_DSRC_COMPRESS_READ			2168
>>>>>>> dd804cff
/*!
 * compression: pages read from disk with compression ratio greater than
 * 64
 */
<<<<<<< HEAD
#define	WT_STAT_DSRC_COMPRESS_READ_RATIO_HIST_MAX	2153
=======
#define	WT_STAT_DSRC_COMPRESS_READ_RATIO_HIST_MAX	2169
>>>>>>> dd804cff
/*!
 * compression: pages read from disk with compression ratio smaller than
 * 2
 */
<<<<<<< HEAD
#define	WT_STAT_DSRC_COMPRESS_READ_RATIO_HIST_2		2154
=======
#define	WT_STAT_DSRC_COMPRESS_READ_RATIO_HIST_2		2170
>>>>>>> dd804cff
/*!
 * compression: pages read from disk with compression ratio smaller than
 * 4
 */
<<<<<<< HEAD
#define	WT_STAT_DSRC_COMPRESS_READ_RATIO_HIST_4		2155
=======
#define	WT_STAT_DSRC_COMPRESS_READ_RATIO_HIST_4		2171
>>>>>>> dd804cff
/*!
 * compression: pages read from disk with compression ratio smaller than
 * 8
 */
<<<<<<< HEAD
#define	WT_STAT_DSRC_COMPRESS_READ_RATIO_HIST_8		2156
=======
#define	WT_STAT_DSRC_COMPRESS_READ_RATIO_HIST_8		2172
>>>>>>> dd804cff
/*!
 * compression: pages read from disk with compression ratio smaller than
 * 16
 */
<<<<<<< HEAD
#define	WT_STAT_DSRC_COMPRESS_READ_RATIO_HIST_16	2157
=======
#define	WT_STAT_DSRC_COMPRESS_READ_RATIO_HIST_16	2173
>>>>>>> dd804cff
/*!
 * compression: pages read from disk with compression ratio smaller than
 * 32
 */
<<<<<<< HEAD
#define	WT_STAT_DSRC_COMPRESS_READ_RATIO_HIST_32	2158
=======
#define	WT_STAT_DSRC_COMPRESS_READ_RATIO_HIST_32	2174
>>>>>>> dd804cff
/*!
 * compression: pages read from disk with compression ratio smaller than
 * 64
 */
<<<<<<< HEAD
#define	WT_STAT_DSRC_COMPRESS_READ_RATIO_HIST_64	2159
/*! compression: pages written to disk */
#define	WT_STAT_DSRC_COMPRESS_WRITE			2160
=======
#define	WT_STAT_DSRC_COMPRESS_READ_RATIO_HIST_64	2175
/*! compression: pages written to disk */
#define	WT_STAT_DSRC_COMPRESS_WRITE			2176
>>>>>>> dd804cff
/*!
 * compression: pages written to disk with compression ratio greater than
 * 64
 */
<<<<<<< HEAD
#define	WT_STAT_DSRC_COMPRESS_WRITE_RATIO_HIST_MAX	2161
=======
#define	WT_STAT_DSRC_COMPRESS_WRITE_RATIO_HIST_MAX	2177
>>>>>>> dd804cff
/*!
 * compression: pages written to disk with compression ratio smaller than
 * 2
 */
<<<<<<< HEAD
#define	WT_STAT_DSRC_COMPRESS_WRITE_RATIO_HIST_2	2162
=======
#define	WT_STAT_DSRC_COMPRESS_WRITE_RATIO_HIST_2	2178
>>>>>>> dd804cff
/*!
 * compression: pages written to disk with compression ratio smaller than
 * 4
 */
<<<<<<< HEAD
#define	WT_STAT_DSRC_COMPRESS_WRITE_RATIO_HIST_4	2163
=======
#define	WT_STAT_DSRC_COMPRESS_WRITE_RATIO_HIST_4	2179
>>>>>>> dd804cff
/*!
 * compression: pages written to disk with compression ratio smaller than
 * 8
 */
<<<<<<< HEAD
#define	WT_STAT_DSRC_COMPRESS_WRITE_RATIO_HIST_8	2164
=======
#define	WT_STAT_DSRC_COMPRESS_WRITE_RATIO_HIST_8	2180
>>>>>>> dd804cff
/*!
 * compression: pages written to disk with compression ratio smaller than
 * 16
 */
<<<<<<< HEAD
#define	WT_STAT_DSRC_COMPRESS_WRITE_RATIO_HIST_16	2165
=======
#define	WT_STAT_DSRC_COMPRESS_WRITE_RATIO_HIST_16	2181
>>>>>>> dd804cff
/*!
 * compression: pages written to disk with compression ratio smaller than
 * 32
 */
<<<<<<< HEAD
#define	WT_STAT_DSRC_COMPRESS_WRITE_RATIO_HIST_32	2166
=======
#define	WT_STAT_DSRC_COMPRESS_WRITE_RATIO_HIST_32	2182
>>>>>>> dd804cff
/*!
 * compression: pages written to disk with compression ratio smaller than
 * 64
 */
<<<<<<< HEAD
#define	WT_STAT_DSRC_COMPRESS_WRITE_RATIO_HIST_64	2167
/*! cursor: Total number of deleted pages skipped during tree walk */
#define	WT_STAT_DSRC_CURSOR_TREE_WALK_DEL_PAGE_SKIP	2168
/*! cursor: Total number of entries skipped by cursor next calls */
#define	WT_STAT_DSRC_CURSOR_NEXT_SKIP_TOTAL		2169
/*! cursor: Total number of entries skipped by cursor prev calls */
#define	WT_STAT_DSRC_CURSOR_PREV_SKIP_TOTAL		2170
=======
#define	WT_STAT_DSRC_COMPRESS_WRITE_RATIO_HIST_64	2183
/*! cursor: Total number of deleted pages skipped during tree walk */
#define	WT_STAT_DSRC_CURSOR_TREE_WALK_DEL_PAGE_SKIP	2184
/*! cursor: Total number of entries skipped by cursor next calls */
#define	WT_STAT_DSRC_CURSOR_NEXT_SKIP_TOTAL		2185
/*! cursor: Total number of entries skipped by cursor prev calls */
#define	WT_STAT_DSRC_CURSOR_PREV_SKIP_TOTAL		2186
>>>>>>> dd804cff
/*!
 * cursor: Total number of entries skipped to position the history store
 * cursor
 */
<<<<<<< HEAD
#define	WT_STAT_DSRC_CURSOR_SKIP_HS_CUR_POSITION	2171
=======
#define	WT_STAT_DSRC_CURSOR_SKIP_HS_CUR_POSITION	2187
>>>>>>> dd804cff
/*!
 * cursor: Total number of in-memory deleted pages skipped during tree
 * walk
 */
<<<<<<< HEAD
#define	WT_STAT_DSRC_CURSOR_TREE_WALK_INMEM_DEL_PAGE_SKIP	2172
/*! cursor: Total number of on-disk deleted pages skipped during tree walk */
#define	WT_STAT_DSRC_CURSOR_TREE_WALK_ONDISK_DEL_PAGE_SKIP	2173
=======
#define	WT_STAT_DSRC_CURSOR_TREE_WALK_INMEM_DEL_PAGE_SKIP	2188
/*! cursor: Total number of on-disk deleted pages skipped during tree walk */
#define	WT_STAT_DSRC_CURSOR_TREE_WALK_ONDISK_DEL_PAGE_SKIP	2189
>>>>>>> dd804cff
/*!
 * cursor: Total number of times a search near has exited due to prefix
 * config
 */
<<<<<<< HEAD
#define	WT_STAT_DSRC_CURSOR_SEARCH_NEAR_PREFIX_FAST_PATHS	2174
=======
#define	WT_STAT_DSRC_CURSOR_SEARCH_NEAR_PREFIX_FAST_PATHS	2190
>>>>>>> dd804cff
/*!
 * cursor: Total number of times cursor fails to temporarily release
 * pinned page to encourage eviction of hot or large page
 */
<<<<<<< HEAD
#define	WT_STAT_DSRC_CURSOR_REPOSITION_FAILED		2175
=======
#define	WT_STAT_DSRC_CURSOR_REPOSITION_FAILED		2191
>>>>>>> dd804cff
/*!
 * cursor: Total number of times cursor temporarily releases pinned page
 * to encourage eviction of hot or large page
 */
<<<<<<< HEAD
#define	WT_STAT_DSRC_CURSOR_REPOSITION			2176
/*! cursor: bulk loaded cursor insert calls */
#define	WT_STAT_DSRC_CURSOR_INSERT_BULK			2177
/*! cursor: cache cursors reuse count */
#define	WT_STAT_DSRC_CURSOR_REOPEN			2178
/*! cursor: close calls that result in cache */
#define	WT_STAT_DSRC_CURSOR_CACHE			2179
/*! cursor: create calls */
#define	WT_STAT_DSRC_CURSOR_CREATE			2180
/*! cursor: cursor bound calls that return an error */
#define	WT_STAT_DSRC_CURSOR_BOUND_ERROR			2181
/*! cursor: cursor bounds cleared from reset */
#define	WT_STAT_DSRC_CURSOR_BOUNDS_RESET		2182
/*! cursor: cursor bounds comparisons performed */
#define	WT_STAT_DSRC_CURSOR_BOUNDS_COMPARISONS		2183
/*! cursor: cursor bounds next called on an unpositioned cursor */
#define	WT_STAT_DSRC_CURSOR_BOUNDS_NEXT_UNPOSITIONED	2184
/*! cursor: cursor bounds next early exit */
#define	WT_STAT_DSRC_CURSOR_BOUNDS_NEXT_EARLY_EXIT	2185
/*! cursor: cursor bounds prev called on an unpositioned cursor */
#define	WT_STAT_DSRC_CURSOR_BOUNDS_PREV_UNPOSITIONED	2186
/*! cursor: cursor bounds prev early exit */
#define	WT_STAT_DSRC_CURSOR_BOUNDS_PREV_EARLY_EXIT	2187
/*! cursor: cursor bounds search early exit */
#define	WT_STAT_DSRC_CURSOR_BOUNDS_SEARCH_EARLY_EXIT	2188
/*! cursor: cursor bounds search near call repositioned cursor */
#define	WT_STAT_DSRC_CURSOR_BOUNDS_SEARCH_NEAR_REPOSITIONED_CURSOR	2189
/*! cursor: cursor cache calls that return an error */
#define	WT_STAT_DSRC_CURSOR_CACHE_ERROR			2190
/*! cursor: cursor close calls that return an error */
#define	WT_STAT_DSRC_CURSOR_CLOSE_ERROR			2191
/*! cursor: cursor compare calls that return an error */
#define	WT_STAT_DSRC_CURSOR_COMPARE_ERROR		2192
/*! cursor: cursor equals calls that return an error */
#define	WT_STAT_DSRC_CURSOR_EQUALS_ERROR		2193
/*! cursor: cursor get key calls that return an error */
#define	WT_STAT_DSRC_CURSOR_GET_KEY_ERROR		2194
/*! cursor: cursor get value calls that return an error */
#define	WT_STAT_DSRC_CURSOR_GET_VALUE_ERROR		2195
/*! cursor: cursor insert calls that return an error */
#define	WT_STAT_DSRC_CURSOR_INSERT_ERROR		2196
/*! cursor: cursor insert check calls that return an error */
#define	WT_STAT_DSRC_CURSOR_INSERT_CHECK_ERROR		2197
/*! cursor: cursor largest key calls that return an error */
#define	WT_STAT_DSRC_CURSOR_LARGEST_KEY_ERROR		2198
/*! cursor: cursor modify calls that return an error */
#define	WT_STAT_DSRC_CURSOR_MODIFY_ERROR		2199
/*! cursor: cursor next calls that return an error */
#define	WT_STAT_DSRC_CURSOR_NEXT_ERROR			2200
=======
#define	WT_STAT_DSRC_CURSOR_REPOSITION			2192
/*! cursor: bulk loaded cursor insert calls */
#define	WT_STAT_DSRC_CURSOR_INSERT_BULK			2193
/*! cursor: cache cursors reuse count */
#define	WT_STAT_DSRC_CURSOR_REOPEN			2194
/*! cursor: close calls that result in cache */
#define	WT_STAT_DSRC_CURSOR_CACHE			2195
/*! cursor: create calls */
#define	WT_STAT_DSRC_CURSOR_CREATE			2196
/*! cursor: cursor bound calls that return an error */
#define	WT_STAT_DSRC_CURSOR_BOUND_ERROR			2197
/*! cursor: cursor bounds cleared from reset */
#define	WT_STAT_DSRC_CURSOR_BOUNDS_RESET		2198
/*! cursor: cursor bounds comparisons performed */
#define	WT_STAT_DSRC_CURSOR_BOUNDS_COMPARISONS		2199
/*! cursor: cursor bounds next called on an unpositioned cursor */
#define	WT_STAT_DSRC_CURSOR_BOUNDS_NEXT_UNPOSITIONED	2200
/*! cursor: cursor bounds next early exit */
#define	WT_STAT_DSRC_CURSOR_BOUNDS_NEXT_EARLY_EXIT	2201
/*! cursor: cursor bounds prev called on an unpositioned cursor */
#define	WT_STAT_DSRC_CURSOR_BOUNDS_PREV_UNPOSITIONED	2202
/*! cursor: cursor bounds prev early exit */
#define	WT_STAT_DSRC_CURSOR_BOUNDS_PREV_EARLY_EXIT	2203
/*! cursor: cursor bounds search early exit */
#define	WT_STAT_DSRC_CURSOR_BOUNDS_SEARCH_EARLY_EXIT	2204
/*! cursor: cursor bounds search near call repositioned cursor */
#define	WT_STAT_DSRC_CURSOR_BOUNDS_SEARCH_NEAR_REPOSITIONED_CURSOR	2205
/*! cursor: cursor cache calls that return an error */
#define	WT_STAT_DSRC_CURSOR_CACHE_ERROR			2206
/*! cursor: cursor close calls that return an error */
#define	WT_STAT_DSRC_CURSOR_CLOSE_ERROR			2207
/*! cursor: cursor compare calls that return an error */
#define	WT_STAT_DSRC_CURSOR_COMPARE_ERROR		2208
/*! cursor: cursor equals calls that return an error */
#define	WT_STAT_DSRC_CURSOR_EQUALS_ERROR		2209
/*! cursor: cursor get key calls that return an error */
#define	WT_STAT_DSRC_CURSOR_GET_KEY_ERROR		2210
/*! cursor: cursor get value calls that return an error */
#define	WT_STAT_DSRC_CURSOR_GET_VALUE_ERROR		2211
/*! cursor: cursor insert calls that return an error */
#define	WT_STAT_DSRC_CURSOR_INSERT_ERROR		2212
/*! cursor: cursor insert check calls that return an error */
#define	WT_STAT_DSRC_CURSOR_INSERT_CHECK_ERROR		2213
/*! cursor: cursor largest key calls that return an error */
#define	WT_STAT_DSRC_CURSOR_LARGEST_KEY_ERROR		2214
/*! cursor: cursor modify calls that return an error */
#define	WT_STAT_DSRC_CURSOR_MODIFY_ERROR		2215
/*! cursor: cursor next calls that return an error */
#define	WT_STAT_DSRC_CURSOR_NEXT_ERROR			2216
>>>>>>> dd804cff
/*!
 * cursor: cursor next calls that skip due to a globally visible history
 * store tombstone
 */
<<<<<<< HEAD
#define	WT_STAT_DSRC_CURSOR_NEXT_HS_TOMBSTONE		2201
=======
#define	WT_STAT_DSRC_CURSOR_NEXT_HS_TOMBSTONE		2217
>>>>>>> dd804cff
/*!
 * cursor: cursor next calls that skip greater than 1 and fewer than 100
 * entries
 */
<<<<<<< HEAD
#define	WT_STAT_DSRC_CURSOR_NEXT_SKIP_LT_100		2202
=======
#define	WT_STAT_DSRC_CURSOR_NEXT_SKIP_LT_100		2218
>>>>>>> dd804cff
/*!
 * cursor: cursor next calls that skip greater than or equal to 100
 * entries
 */
<<<<<<< HEAD
#define	WT_STAT_DSRC_CURSOR_NEXT_SKIP_GE_100		2203
/*! cursor: cursor next random calls that return an error */
#define	WT_STAT_DSRC_CURSOR_NEXT_RANDOM_ERROR		2204
/*! cursor: cursor prev calls that return an error */
#define	WT_STAT_DSRC_CURSOR_PREV_ERROR			2205
=======
#define	WT_STAT_DSRC_CURSOR_NEXT_SKIP_GE_100		2219
/*! cursor: cursor next random calls that return an error */
#define	WT_STAT_DSRC_CURSOR_NEXT_RANDOM_ERROR		2220
/*! cursor: cursor prev calls that return an error */
#define	WT_STAT_DSRC_CURSOR_PREV_ERROR			2221
>>>>>>> dd804cff
/*!
 * cursor: cursor prev calls that skip due to a globally visible history
 * store tombstone
 */
<<<<<<< HEAD
#define	WT_STAT_DSRC_CURSOR_PREV_HS_TOMBSTONE		2206
=======
#define	WT_STAT_DSRC_CURSOR_PREV_HS_TOMBSTONE		2222
>>>>>>> dd804cff
/*!
 * cursor: cursor prev calls that skip greater than or equal to 100
 * entries
 */
<<<<<<< HEAD
#define	WT_STAT_DSRC_CURSOR_PREV_SKIP_GE_100		2207
/*! cursor: cursor prev calls that skip less than 100 entries */
#define	WT_STAT_DSRC_CURSOR_PREV_SKIP_LT_100		2208
/*! cursor: cursor reconfigure calls that return an error */
#define	WT_STAT_DSRC_CURSOR_RECONFIGURE_ERROR		2209
/*! cursor: cursor remove calls that return an error */
#define	WT_STAT_DSRC_CURSOR_REMOVE_ERROR		2210
/*! cursor: cursor reopen calls that return an error */
#define	WT_STAT_DSRC_CURSOR_REOPEN_ERROR		2211
/*! cursor: cursor reserve calls that return an error */
#define	WT_STAT_DSRC_CURSOR_RESERVE_ERROR		2212
/*! cursor: cursor reset calls that return an error */
#define	WT_STAT_DSRC_CURSOR_RESET_ERROR			2213
/*! cursor: cursor search calls that return an error */
#define	WT_STAT_DSRC_CURSOR_SEARCH_ERROR		2214
/*! cursor: cursor search near calls that return an error */
#define	WT_STAT_DSRC_CURSOR_SEARCH_NEAR_ERROR		2215
/*! cursor: cursor update calls that return an error */
#define	WT_STAT_DSRC_CURSOR_UPDATE_ERROR		2216
/*! cursor: insert calls */
#define	WT_STAT_DSRC_CURSOR_INSERT			2217
/*! cursor: insert key and value bytes */
#define	WT_STAT_DSRC_CURSOR_INSERT_BYTES		2218
/*! cursor: modify */
#define	WT_STAT_DSRC_CURSOR_MODIFY			2219
/*! cursor: modify key and value bytes affected */
#define	WT_STAT_DSRC_CURSOR_MODIFY_BYTES		2220
/*! cursor: modify value bytes modified */
#define	WT_STAT_DSRC_CURSOR_MODIFY_BYTES_TOUCH		2221
/*! cursor: next calls */
#define	WT_STAT_DSRC_CURSOR_NEXT			2222
/*! cursor: open cursor count */
#define	WT_STAT_DSRC_CURSOR_OPEN_COUNT			2223
/*! cursor: operation restarted */
#define	WT_STAT_DSRC_CURSOR_RESTART			2224
/*! cursor: prev calls */
#define	WT_STAT_DSRC_CURSOR_PREV			2225
/*! cursor: remove calls */
#define	WT_STAT_DSRC_CURSOR_REMOVE			2226
/*! cursor: remove key bytes removed */
#define	WT_STAT_DSRC_CURSOR_REMOVE_BYTES		2227
/*! cursor: reserve calls */
#define	WT_STAT_DSRC_CURSOR_RESERVE			2228
/*! cursor: reset calls */
#define	WT_STAT_DSRC_CURSOR_RESET			2229
/*! cursor: search calls */
#define	WT_STAT_DSRC_CURSOR_SEARCH			2230
/*! cursor: search history store calls */
#define	WT_STAT_DSRC_CURSOR_SEARCH_HS			2231
/*! cursor: search near calls */
#define	WT_STAT_DSRC_CURSOR_SEARCH_NEAR			2232
/*! cursor: truncate calls */
#define	WT_STAT_DSRC_CURSOR_TRUNCATE			2233
/*! cursor: update calls */
#define	WT_STAT_DSRC_CURSOR_UPDATE			2234
/*! cursor: update key and value bytes */
#define	WT_STAT_DSRC_CURSOR_UPDATE_BYTES		2235
/*! cursor: update value size change */
#define	WT_STAT_DSRC_CURSOR_UPDATE_BYTES_CHANGED	2236
/*! layered: Layered table cursor insert operations */
#define	WT_STAT_DSRC_LAYERED_CURS_INSERT		2237
/*! layered: Layered table cursor next operations */
#define	WT_STAT_DSRC_LAYERED_CURS_NEXT			2238
/*! layered: Layered table cursor next operations from ingest table */
#define	WT_STAT_DSRC_LAYERED_CURS_NEXT_INGEST		2239
/*! layered: Layered table cursor next operations from stable table */
#define	WT_STAT_DSRC_LAYERED_CURS_NEXT_STABLE		2240
/*! layered: Layered table cursor prev operations */
#define	WT_STAT_DSRC_LAYERED_CURS_PREV			2241
/*! layered: Layered table cursor prev operations from ingest table */
#define	WT_STAT_DSRC_LAYERED_CURS_PREV_INGEST		2242
/*! layered: Layered table cursor prev operations from stable table */
#define	WT_STAT_DSRC_LAYERED_CURS_PREV_STABLE		2243
/*! layered: Layered table cursor remove operations */
#define	WT_STAT_DSRC_LAYERED_CURS_REMOVE		2244
/*! layered: Layered table cursor search near operations */
#define	WT_STAT_DSRC_LAYERED_CURS_SEARCH_NEAR		2245
/*! layered: Layered table cursor search near operations from ingest table */
#define	WT_STAT_DSRC_LAYERED_CURS_SEARCH_NEAR_INGEST	2246
/*! layered: Layered table cursor search near operations from stable table */
#define	WT_STAT_DSRC_LAYERED_CURS_SEARCH_NEAR_STABLE	2247
/*! layered: Layered table cursor search operations */
#define	WT_STAT_DSRC_LAYERED_CURS_SEARCH		2248
/*! layered: Layered table cursor search operations from ingest table */
#define	WT_STAT_DSRC_LAYERED_CURS_SEARCH_INGEST		2249
/*! layered: Layered table cursor search operations from stable table */
#define	WT_STAT_DSRC_LAYERED_CURS_SEARCH_STABLE		2250
/*! layered: Layered table cursor update operations */
#define	WT_STAT_DSRC_LAYERED_CURS_UPDATE		2251
=======
#define	WT_STAT_DSRC_CURSOR_PREV_SKIP_GE_100		2223
/*! cursor: cursor prev calls that skip less than 100 entries */
#define	WT_STAT_DSRC_CURSOR_PREV_SKIP_LT_100		2224
/*! cursor: cursor reconfigure calls that return an error */
#define	WT_STAT_DSRC_CURSOR_RECONFIGURE_ERROR		2225
/*! cursor: cursor remove calls that return an error */
#define	WT_STAT_DSRC_CURSOR_REMOVE_ERROR		2226
/*! cursor: cursor reopen calls that return an error */
#define	WT_STAT_DSRC_CURSOR_REOPEN_ERROR		2227
/*! cursor: cursor reserve calls that return an error */
#define	WT_STAT_DSRC_CURSOR_RESERVE_ERROR		2228
/*! cursor: cursor reset calls that return an error */
#define	WT_STAT_DSRC_CURSOR_RESET_ERROR			2229
/*! cursor: cursor search calls that return an error */
#define	WT_STAT_DSRC_CURSOR_SEARCH_ERROR		2230
/*! cursor: cursor search near calls that return an error */
#define	WT_STAT_DSRC_CURSOR_SEARCH_NEAR_ERROR		2231
/*! cursor: cursor update calls that return an error */
#define	WT_STAT_DSRC_CURSOR_UPDATE_ERROR		2232
/*! cursor: insert calls */
#define	WT_STAT_DSRC_CURSOR_INSERT			2233
/*! cursor: insert key and value bytes */
#define	WT_STAT_DSRC_CURSOR_INSERT_BYTES		2234
/*! cursor: modify */
#define	WT_STAT_DSRC_CURSOR_MODIFY			2235
/*! cursor: modify key and value bytes affected */
#define	WT_STAT_DSRC_CURSOR_MODIFY_BYTES		2236
/*! cursor: modify value bytes modified */
#define	WT_STAT_DSRC_CURSOR_MODIFY_BYTES_TOUCH		2237
/*! cursor: next calls */
#define	WT_STAT_DSRC_CURSOR_NEXT			2238
/*! cursor: open cursor count */
#define	WT_STAT_DSRC_CURSOR_OPEN_COUNT			2239
/*! cursor: operation restarted */
#define	WT_STAT_DSRC_CURSOR_RESTART			2240
/*! cursor: prev calls */
#define	WT_STAT_DSRC_CURSOR_PREV			2241
/*! cursor: remove calls */
#define	WT_STAT_DSRC_CURSOR_REMOVE			2242
/*! cursor: remove key bytes removed */
#define	WT_STAT_DSRC_CURSOR_REMOVE_BYTES		2243
/*! cursor: reserve calls */
#define	WT_STAT_DSRC_CURSOR_RESERVE			2244
/*! cursor: reset calls */
#define	WT_STAT_DSRC_CURSOR_RESET			2245
/*! cursor: search calls */
#define	WT_STAT_DSRC_CURSOR_SEARCH			2246
/*! cursor: search history store calls */
#define	WT_STAT_DSRC_CURSOR_SEARCH_HS			2247
/*! cursor: search near calls */
#define	WT_STAT_DSRC_CURSOR_SEARCH_NEAR			2248
/*! cursor: truncate calls */
#define	WT_STAT_DSRC_CURSOR_TRUNCATE			2249
/*! cursor: update calls */
#define	WT_STAT_DSRC_CURSOR_UPDATE			2250
/*! cursor: update key and value bytes */
#define	WT_STAT_DSRC_CURSOR_UPDATE_BYTES		2251
/*! cursor: update value size change */
#define	WT_STAT_DSRC_CURSOR_UPDATE_BYTES_CHANGED	2252
/*! layered: Layered table cursor insert operations */
#define	WT_STAT_DSRC_LAYERED_CURS_INSERT		2253
/*! layered: Layered table cursor next operations */
#define	WT_STAT_DSRC_LAYERED_CURS_NEXT			2254
/*! layered: Layered table cursor next operations from ingest table */
#define	WT_STAT_DSRC_LAYERED_CURS_NEXT_INGEST		2255
/*! layered: Layered table cursor next operations from stable table */
#define	WT_STAT_DSRC_LAYERED_CURS_NEXT_STABLE		2256
/*! layered: Layered table cursor prev operations */
#define	WT_STAT_DSRC_LAYERED_CURS_PREV			2257
/*! layered: Layered table cursor prev operations from ingest table */
#define	WT_STAT_DSRC_LAYERED_CURS_PREV_INGEST		2258
/*! layered: Layered table cursor prev operations from stable table */
#define	WT_STAT_DSRC_LAYERED_CURS_PREV_STABLE		2259
/*! layered: Layered table cursor remove operations */
#define	WT_STAT_DSRC_LAYERED_CURS_REMOVE		2260
/*! layered: Layered table cursor search near operations */
#define	WT_STAT_DSRC_LAYERED_CURS_SEARCH_NEAR		2261
/*! layered: Layered table cursor search near operations from ingest table */
#define	WT_STAT_DSRC_LAYERED_CURS_SEARCH_NEAR_INGEST	2262
/*! layered: Layered table cursor search near operations from stable table */
#define	WT_STAT_DSRC_LAYERED_CURS_SEARCH_NEAR_STABLE	2263
/*! layered: Layered table cursor search operations */
#define	WT_STAT_DSRC_LAYERED_CURS_SEARCH		2264
/*! layered: Layered table cursor search operations from ingest table */
#define	WT_STAT_DSRC_LAYERED_CURS_SEARCH_INGEST		2265
/*! layered: Layered table cursor search operations from stable table */
#define	WT_STAT_DSRC_LAYERED_CURS_SEARCH_STABLE		2266
/*! layered: Layered table cursor update operations */
#define	WT_STAT_DSRC_LAYERED_CURS_UPDATE		2267
>>>>>>> dd804cff
/*!
 * layered: checkpoints performed on this table by the layered table
 * manager
 */
<<<<<<< HEAD
#define	WT_STAT_DSRC_LAYERED_TABLE_MANAGER_CHECKPOINTS	2252
/*! layered: checkpoints refreshed on shared layered constituents */
#define	WT_STAT_DSRC_LAYERED_TABLE_MANAGER_CHECKPOINTS_REFRESHED	2253
=======
#define	WT_STAT_DSRC_LAYERED_TABLE_MANAGER_CHECKPOINTS	2268
/*! layered: checkpoints refreshed on shared layered constituents */
#define	WT_STAT_DSRC_LAYERED_TABLE_MANAGER_CHECKPOINTS_REFRESHED	2269
>>>>>>> dd804cff
/*!
 * layered: how many log applications the layered table manager applied
 * on this tree
 */
<<<<<<< HEAD
#define	WT_STAT_DSRC_LAYERED_TABLE_MANAGER_LOGOPS_APPLIED	2254
=======
#define	WT_STAT_DSRC_LAYERED_TABLE_MANAGER_LOGOPS_APPLIED	2270
>>>>>>> dd804cff
/*!
 * layered: how many log applications the layered table manager skipped
 * on this tree
 */
<<<<<<< HEAD
#define	WT_STAT_DSRC_LAYERED_TABLE_MANAGER_LOGOPS_SKIPPED	2255
=======
#define	WT_STAT_DSRC_LAYERED_TABLE_MANAGER_LOGOPS_SKIPPED	2271
>>>>>>> dd804cff
/*!
 * layered: how many previously-applied LSNs the layered table manager
 * skipped on this tree
 */
<<<<<<< HEAD
#define	WT_STAT_DSRC_LAYERED_TABLE_MANAGER_SKIP_LSN	2256
/*! reconciliation: VLCS pages explicitly reconciled as empty */
#define	WT_STAT_DSRC_REC_VLCS_EMPTIED_PAGES		2257
/*! reconciliation: approximate byte size of timestamps in pages written */
#define	WT_STAT_DSRC_REC_TIME_WINDOW_BYTES_TS		2258
=======
#define	WT_STAT_DSRC_LAYERED_TABLE_MANAGER_SKIP_LSN	2272
/*! reconciliation: VLCS pages explicitly reconciled as empty */
#define	WT_STAT_DSRC_REC_VLCS_EMPTIED_PAGES		2273
/*! reconciliation: approximate byte size of timestamps in pages written */
#define	WT_STAT_DSRC_REC_TIME_WINDOW_BYTES_TS		2274
>>>>>>> dd804cff
/*!
 * reconciliation: approximate byte size of transaction IDs in pages
 * written
 */
<<<<<<< HEAD
#define	WT_STAT_DSRC_REC_TIME_WINDOW_BYTES_TXN		2259
/*! reconciliation: dictionary matches */
#define	WT_STAT_DSRC_REC_DICTIONARY			2260
/*! reconciliation: fast-path pages deleted */
#define	WT_STAT_DSRC_REC_PAGE_DELETE_FAST		2261
/*! reconciliation: internal page deltas written */
#define	WT_STAT_DSRC_REC_PAGE_DELTA_INTERNAL		2262
=======
#define	WT_STAT_DSRC_REC_TIME_WINDOW_BYTES_TXN		2275
/*! reconciliation: dictionary matches */
#define	WT_STAT_DSRC_REC_DICTIONARY			2276
/*! reconciliation: fast-path pages deleted */
#define	WT_STAT_DSRC_REC_PAGE_DELETE_FAST		2277
/*! reconciliation: internal page deltas written */
#define	WT_STAT_DSRC_REC_PAGE_DELTA_INTERNAL		2278
>>>>>>> dd804cff
/*!
 * reconciliation: internal page key bytes discarded using suffix
 * compression
 */
<<<<<<< HEAD
#define	WT_STAT_DSRC_REC_SUFFIX_COMPRESSION		2263
/*! reconciliation: internal page multi-block writes */
#define	WT_STAT_DSRC_REC_MULTIBLOCK_INTERNAL		2264
/*! reconciliation: leaf page deltas written */
#define	WT_STAT_DSRC_REC_PAGE_DELTA_LEAF		2265
/*! reconciliation: leaf page key bytes discarded using prefix compression */
#define	WT_STAT_DSRC_REC_PREFIX_COMPRESSION		2266
/*! reconciliation: leaf page multi-block writes */
#define	WT_STAT_DSRC_REC_MULTIBLOCK_LEAF		2267
/*! reconciliation: leaf-page overflow keys */
#define	WT_STAT_DSRC_REC_OVERFLOW_KEY_LEAF		2268
/*! reconciliation: maximum blocks required for a page */
#define	WT_STAT_DSRC_REC_MULTIBLOCK_MAX			2269
/*! reconciliation: overflow values written */
#define	WT_STAT_DSRC_REC_OVERFLOW_VALUE			2270
/*! reconciliation: page reconciliation calls */
#define	WT_STAT_DSRC_REC_PAGES				2271
/*! reconciliation: page reconciliation calls for eviction */
#define	WT_STAT_DSRC_REC_PAGES_EVICTION			2272
/*! reconciliation: pages deleted */
#define	WT_STAT_DSRC_REC_PAGE_DELETE			2273
=======
#define	WT_STAT_DSRC_REC_SUFFIX_COMPRESSION		2279
/*! reconciliation: internal page multi-block writes */
#define	WT_STAT_DSRC_REC_MULTIBLOCK_INTERNAL		2280
/*! reconciliation: leaf page deltas written */
#define	WT_STAT_DSRC_REC_PAGE_DELTA_LEAF		2281
/*! reconciliation: leaf page key bytes discarded using prefix compression */
#define	WT_STAT_DSRC_REC_PREFIX_COMPRESSION		2282
/*! reconciliation: leaf page multi-block writes */
#define	WT_STAT_DSRC_REC_MULTIBLOCK_LEAF		2283
/*! reconciliation: leaf-page overflow keys */
#define	WT_STAT_DSRC_REC_OVERFLOW_KEY_LEAF		2284
/*! reconciliation: maximum blocks required for a page */
#define	WT_STAT_DSRC_REC_MULTIBLOCK_MAX			2285
/*! reconciliation: overflow values written */
#define	WT_STAT_DSRC_REC_OVERFLOW_VALUE			2286
/*! reconciliation: page reconciliation calls */
#define	WT_STAT_DSRC_REC_PAGES				2287
/*! reconciliation: page reconciliation calls for eviction */
#define	WT_STAT_DSRC_REC_PAGES_EVICTION			2288
/*! reconciliation: pages deleted */
#define	WT_STAT_DSRC_REC_PAGE_DELETE			2289
>>>>>>> dd804cff
/*!
 * reconciliation: pages written including an aggregated newest start
 * durable timestamp
 */
<<<<<<< HEAD
#define	WT_STAT_DSRC_REC_TIME_AGGR_NEWEST_START_DURABLE_TS	2274
=======
#define	WT_STAT_DSRC_REC_TIME_AGGR_NEWEST_START_DURABLE_TS	2290
>>>>>>> dd804cff
/*!
 * reconciliation: pages written including an aggregated newest stop
 * durable timestamp
 */
<<<<<<< HEAD
#define	WT_STAT_DSRC_REC_TIME_AGGR_NEWEST_STOP_DURABLE_TS	2275
=======
#define	WT_STAT_DSRC_REC_TIME_AGGR_NEWEST_STOP_DURABLE_TS	2291
>>>>>>> dd804cff
/*!
 * reconciliation: pages written including an aggregated newest stop
 * timestamp
 */
<<<<<<< HEAD
#define	WT_STAT_DSRC_REC_TIME_AGGR_NEWEST_STOP_TS	2276
=======
#define	WT_STAT_DSRC_REC_TIME_AGGR_NEWEST_STOP_TS	2292
>>>>>>> dd804cff
/*!
 * reconciliation: pages written including an aggregated newest stop
 * transaction ID
 */
<<<<<<< HEAD
#define	WT_STAT_DSRC_REC_TIME_AGGR_NEWEST_STOP_TXN	2277
=======
#define	WT_STAT_DSRC_REC_TIME_AGGR_NEWEST_STOP_TXN	2293
>>>>>>> dd804cff
/*!
 * reconciliation: pages written including an aggregated newest
 * transaction ID
 */
<<<<<<< HEAD
#define	WT_STAT_DSRC_REC_TIME_AGGR_NEWEST_TXN		2278
=======
#define	WT_STAT_DSRC_REC_TIME_AGGR_NEWEST_TXN		2294
>>>>>>> dd804cff
/*!
 * reconciliation: pages written including an aggregated oldest start
 * timestamp
 */
<<<<<<< HEAD
#define	WT_STAT_DSRC_REC_TIME_AGGR_OLDEST_START_TS	2279
/*! reconciliation: pages written including an aggregated prepare */
#define	WT_STAT_DSRC_REC_TIME_AGGR_PREPARED		2280
/*! reconciliation: pages written including at least one prepare */
#define	WT_STAT_DSRC_REC_TIME_WINDOW_PAGES_PREPARED	2281
=======
#define	WT_STAT_DSRC_REC_TIME_AGGR_OLDEST_START_TS	2295
/*! reconciliation: pages written including an aggregated prepare */
#define	WT_STAT_DSRC_REC_TIME_AGGR_PREPARED		2296
/*! reconciliation: pages written including at least one prepare */
#define	WT_STAT_DSRC_REC_TIME_WINDOW_PAGES_PREPARED	2297
>>>>>>> dd804cff
/*!
 * reconciliation: pages written including at least one start durable
 * timestamp
 */
<<<<<<< HEAD
#define	WT_STAT_DSRC_REC_TIME_WINDOW_PAGES_DURABLE_START_TS	2282
/*! reconciliation: pages written including at least one start timestamp */
#define	WT_STAT_DSRC_REC_TIME_WINDOW_PAGES_START_TS	2283
=======
#define	WT_STAT_DSRC_REC_TIME_WINDOW_PAGES_DURABLE_START_TS	2298
/*! reconciliation: pages written including at least one start timestamp */
#define	WT_STAT_DSRC_REC_TIME_WINDOW_PAGES_START_TS	2299
>>>>>>> dd804cff
/*!
 * reconciliation: pages written including at least one start transaction
 * ID
 */
<<<<<<< HEAD
#define	WT_STAT_DSRC_REC_TIME_WINDOW_PAGES_START_TXN	2284
=======
#define	WT_STAT_DSRC_REC_TIME_WINDOW_PAGES_START_TXN	2300
>>>>>>> dd804cff
/*!
 * reconciliation: pages written including at least one stop durable
 * timestamp
 */
<<<<<<< HEAD
#define	WT_STAT_DSRC_REC_TIME_WINDOW_PAGES_DURABLE_STOP_TS	2285
/*! reconciliation: pages written including at least one stop timestamp */
#define	WT_STAT_DSRC_REC_TIME_WINDOW_PAGES_STOP_TS	2286
=======
#define	WT_STAT_DSRC_REC_TIME_WINDOW_PAGES_DURABLE_STOP_TS	2301
/*! reconciliation: pages written including at least one stop timestamp */
#define	WT_STAT_DSRC_REC_TIME_WINDOW_PAGES_STOP_TS	2302
>>>>>>> dd804cff
/*!
 * reconciliation: pages written including at least one stop transaction
 * ID
 */
<<<<<<< HEAD
#define	WT_STAT_DSRC_REC_TIME_WINDOW_PAGES_STOP_TXN	2287
/*! reconciliation: records written including a prepare */
#define	WT_STAT_DSRC_REC_TIME_WINDOW_PREPARED		2288
/*! reconciliation: records written including a start durable timestamp */
#define	WT_STAT_DSRC_REC_TIME_WINDOW_DURABLE_START_TS	2289
/*! reconciliation: records written including a start timestamp */
#define	WT_STAT_DSRC_REC_TIME_WINDOW_START_TS		2290
/*! reconciliation: records written including a start transaction ID */
#define	WT_STAT_DSRC_REC_TIME_WINDOW_START_TXN		2291
/*! reconciliation: records written including a stop durable timestamp */
#define	WT_STAT_DSRC_REC_TIME_WINDOW_DURABLE_STOP_TS	2292
/*! reconciliation: records written including a stop timestamp */
#define	WT_STAT_DSRC_REC_TIME_WINDOW_STOP_TS		2293
/*! reconciliation: records written including a stop transaction ID */
#define	WT_STAT_DSRC_REC_TIME_WINDOW_STOP_TXN		2294
/*! session: object compaction */
#define	WT_STAT_DSRC_SESSION_COMPACT			2295
=======
#define	WT_STAT_DSRC_REC_TIME_WINDOW_PAGES_STOP_TXN	2303
/*! reconciliation: records written including a prepare */
#define	WT_STAT_DSRC_REC_TIME_WINDOW_PREPARED		2304
/*! reconciliation: records written including a start durable timestamp */
#define	WT_STAT_DSRC_REC_TIME_WINDOW_DURABLE_START_TS	2305
/*! reconciliation: records written including a start timestamp */
#define	WT_STAT_DSRC_REC_TIME_WINDOW_START_TS		2306
/*! reconciliation: records written including a start transaction ID */
#define	WT_STAT_DSRC_REC_TIME_WINDOW_START_TXN		2307
/*! reconciliation: records written including a stop durable timestamp */
#define	WT_STAT_DSRC_REC_TIME_WINDOW_DURABLE_STOP_TS	2308
/*! reconciliation: records written including a stop timestamp */
#define	WT_STAT_DSRC_REC_TIME_WINDOW_STOP_TS		2309
/*! reconciliation: records written including a stop transaction ID */
#define	WT_STAT_DSRC_REC_TIME_WINDOW_STOP_TXN		2310
/*! session: object compaction */
#define	WT_STAT_DSRC_SESSION_COMPACT			2311
>>>>>>> dd804cff
/*!
 * transaction: a reader raced with a prepared transaction commit and
 * skipped an update or updates
 */
<<<<<<< HEAD
#define	WT_STAT_DSRC_TXN_READ_RACE_PREPARE_COMMIT	2296
/*! transaction: number of times overflow removed value is read */
#define	WT_STAT_DSRC_TXN_READ_OVERFLOW_REMOVE		2297
/*! transaction: race to read prepared update retry */
#define	WT_STAT_DSRC_TXN_READ_RACE_PREPARE_UPDATE	2298
=======
#define	WT_STAT_DSRC_TXN_READ_RACE_PREPARE_COMMIT	2312
/*! transaction: number of times overflow removed value is read */
#define	WT_STAT_DSRC_TXN_READ_OVERFLOW_REMOVE		2313
/*! transaction: race to read prepared update retry */
#define	WT_STAT_DSRC_TXN_READ_RACE_PREPARE_UPDATE	2314
>>>>>>> dd804cff
/*!
 * transaction: rollback to stable history store keys that would have
 * been swept in non-dryrun mode
 */
<<<<<<< HEAD
#define	WT_STAT_DSRC_TXN_RTS_SWEEP_HS_KEYS_DRYRUN	2299
=======
#define	WT_STAT_DSRC_TXN_RTS_SWEEP_HS_KEYS_DRYRUN	2315
>>>>>>> dd804cff
/*!
 * transaction: rollback to stable history store records with stop
 * timestamps older than newer records
 */
<<<<<<< HEAD
#define	WT_STAT_DSRC_TXN_RTS_HS_STOP_OLDER_THAN_NEWER_START	2300
/*! transaction: rollback to stable inconsistent checkpoint */
#define	WT_STAT_DSRC_TXN_RTS_INCONSISTENT_CKPT		2301
/*! transaction: rollback to stable keys removed */
#define	WT_STAT_DSRC_TXN_RTS_KEYS_REMOVED		2302
/*! transaction: rollback to stable keys restored */
#define	WT_STAT_DSRC_TXN_RTS_KEYS_RESTORED		2303
=======
#define	WT_STAT_DSRC_TXN_RTS_HS_STOP_OLDER_THAN_NEWER_START	2316
/*! transaction: rollback to stable inconsistent checkpoint */
#define	WT_STAT_DSRC_TXN_RTS_INCONSISTENT_CKPT		2317
/*! transaction: rollback to stable keys removed */
#define	WT_STAT_DSRC_TXN_RTS_KEYS_REMOVED		2318
/*! transaction: rollback to stable keys restored */
#define	WT_STAT_DSRC_TXN_RTS_KEYS_RESTORED		2319
>>>>>>> dd804cff
/*!
 * transaction: rollback to stable keys that would have been removed in
 * non-dryrun mode
 */
<<<<<<< HEAD
#define	WT_STAT_DSRC_TXN_RTS_KEYS_REMOVED_DRYRUN	2304
=======
#define	WT_STAT_DSRC_TXN_RTS_KEYS_REMOVED_DRYRUN	2320
>>>>>>> dd804cff
/*!
 * transaction: rollback to stable keys that would have been restored in
 * non-dryrun mode
 */
<<<<<<< HEAD
#define	WT_STAT_DSRC_TXN_RTS_KEYS_RESTORED_DRYRUN	2305
/*! transaction: rollback to stable restored tombstones from history store */
#define	WT_STAT_DSRC_TXN_RTS_HS_RESTORE_TOMBSTONES	2306
/*! transaction: rollback to stable restored updates from history store */
#define	WT_STAT_DSRC_TXN_RTS_HS_RESTORE_UPDATES		2307
/*! transaction: rollback to stable skipping delete rle */
#define	WT_STAT_DSRC_TXN_RTS_DELETE_RLE_SKIPPED		2308
/*! transaction: rollback to stable skipping stable rle */
#define	WT_STAT_DSRC_TXN_RTS_STABLE_RLE_SKIPPED		2309
/*! transaction: rollback to stable sweeping history store keys */
#define	WT_STAT_DSRC_TXN_RTS_SWEEP_HS_KEYS		2310
=======
#define	WT_STAT_DSRC_TXN_RTS_KEYS_RESTORED_DRYRUN	2321
/*! transaction: rollback to stable restored tombstones from history store */
#define	WT_STAT_DSRC_TXN_RTS_HS_RESTORE_TOMBSTONES	2322
/*! transaction: rollback to stable restored updates from history store */
#define	WT_STAT_DSRC_TXN_RTS_HS_RESTORE_UPDATES		2323
/*! transaction: rollback to stable skipping delete rle */
#define	WT_STAT_DSRC_TXN_RTS_DELETE_RLE_SKIPPED		2324
/*! transaction: rollback to stable skipping stable rle */
#define	WT_STAT_DSRC_TXN_RTS_STABLE_RLE_SKIPPED		2325
/*! transaction: rollback to stable sweeping history store keys */
#define	WT_STAT_DSRC_TXN_RTS_SWEEP_HS_KEYS		2326
>>>>>>> dd804cff
/*!
 * transaction: rollback to stable tombstones from history store that
 * would have been restored in non-dryrun mode
 */
<<<<<<< HEAD
#define	WT_STAT_DSRC_TXN_RTS_HS_RESTORE_TOMBSTONES_DRYRUN	2311
=======
#define	WT_STAT_DSRC_TXN_RTS_HS_RESTORE_TOMBSTONES_DRYRUN	2327
>>>>>>> dd804cff
/*!
 * transaction: rollback to stable updates from history store that would
 * have been restored in non-dryrun mode
 */
<<<<<<< HEAD
#define	WT_STAT_DSRC_TXN_RTS_HS_RESTORE_UPDATES_DRYRUN	2312
/*! transaction: rollback to stable updates removed from history store */
#define	WT_STAT_DSRC_TXN_RTS_HS_REMOVED			2313
=======
#define	WT_STAT_DSRC_TXN_RTS_HS_RESTORE_UPDATES_DRYRUN	2328
/*! transaction: rollback to stable updates removed from history store */
#define	WT_STAT_DSRC_TXN_RTS_HS_REMOVED			2329
>>>>>>> dd804cff
/*!
 * transaction: rollback to stable updates that would have been removed
 * from history store in non-dryrun mode
 */
<<<<<<< HEAD
#define	WT_STAT_DSRC_TXN_RTS_HS_REMOVED_DRYRUN		2314
/*! transaction: update conflicts */
#define	WT_STAT_DSRC_TXN_UPDATE_CONFLICT		2315
=======
#define	WT_STAT_DSRC_TXN_RTS_HS_REMOVED_DRYRUN		2330
/*! transaction: update conflicts */
#define	WT_STAT_DSRC_TXN_UPDATE_CONFLICT		2331

/*!
 * @}
 * @name Statistics for join cursors
 * @anchor statistics_join
 * @{
 */
/*! join: accesses to the main table */
#define	WT_STAT_JOIN_MAIN_ACCESS			3000
/*! join: bloom filter false positives */
#define	WT_STAT_JOIN_BLOOM_FALSE_POSITIVE		3001
/*! join: checks that conditions of membership are satisfied */
#define	WT_STAT_JOIN_MEMBERSHIP_CHECK			3002
/*! join: items inserted into a bloom filter */
#define	WT_STAT_JOIN_BLOOM_INSERT			3003
/*! join: items iterated */
#define	WT_STAT_JOIN_ITERATED				3004
>>>>>>> dd804cff

/*!
 * @}
 * @name Statistics for session
 * @anchor statistics_session
 * @{
 */
/*! session: bytes read into cache */
#define	WT_STAT_SESSION_BYTES_READ			4000
/*! session: bytes written from cache */
#define	WT_STAT_SESSION_BYTES_WRITE			4001
/*! session: dhandle lock wait time (usecs) */
#define	WT_STAT_SESSION_LOCK_DHANDLE_WAIT		4002
/*! session: dirty bytes in this txn */
#define	WT_STAT_SESSION_TXN_BYTES_DIRTY			4003
/*! session: number of updates in this txn */
#define	WT_STAT_SESSION_TXN_UPDATES			4004
/*! session: page read from disk to cache time (usecs) */
#define	WT_STAT_SESSION_READ_TIME			4005
/*! session: page write from cache to disk time (usecs) */
#define	WT_STAT_SESSION_WRITE_TIME			4006
/*! session: schema lock wait time (usecs) */
#define	WT_STAT_SESSION_LOCK_SCHEMA_WAIT		4007
/*! session: time waiting for cache (usecs) */
#define	WT_STAT_SESSION_CACHE_TIME			4008
/*! session: time waiting for cache interruptible eviction (usecs) */
#define	WT_STAT_SESSION_CACHE_TIME_INTERRUPTIBLE	4009
/*! session: time waiting for mandatory cache eviction (usecs) */
#define	WT_STAT_SESSION_CACHE_TIME_MANDATORY		4010
/*! @} */
/*
 * Statistics section: END
 * DO NOT EDIT: automatically built by dist/stat.py.
 */
/*! @} */

/*******************************************
 * Verbose categories
 *******************************************/
/*!
 * @addtogroup wt
 * @{
 */
/*!
 * @name Verbose categories
 * @anchor verbose_categories
 * @{
 */
/*!
 * WiredTiger verbose event categories.
 * Note that the verbose categories cover a wide set of sub-systems and operations
 * within WiredTiger. As such, the categories are subject to change and evolve
 * between different WiredTiger releases.
 */
typedef enum {
/* VERBOSE ENUM START */
    WT_VERB_ALL,                    /*!< ALL module messages. */
    WT_VERB_API,                    /*!< API messages. */
    WT_VERB_BACKUP,                 /*!< Backup messages. */
    WT_VERB_BLKCACHE,
    WT_VERB_BLOCK,                  /*!< Block manager messages. */
    WT_VERB_CHECKPOINT,             /*!< Checkpoint messages. */
    WT_VERB_CHECKPOINT_CLEANUP,
    WT_VERB_CHECKPOINT_PROGRESS,    /*!< Checkpoint progress messages. */
    WT_VERB_CHUNKCACHE,             /*!< Chunk cache messages. */
    WT_VERB_COMPACT,                /*!< Compact messages. */
    WT_VERB_COMPACT_PROGRESS,       /*!< Compact progress messages. */
    WT_VERB_CONFIGURATION,
    WT_VERB_DEFAULT,
    WT_VERB_DISAGGREGATED_STORAGE,  /*!< Disaggregated storage, other than layered tables. */
    WT_VERB_ERROR_RETURNS,
    WT_VERB_EVICTION,             /*!< Eviction messages. */
    WT_VERB_EXTENSION,            /*!< Extension messages. */
    WT_VERB_FILEOPS,
    WT_VERB_GENERATION,
    WT_VERB_HANDLEOPS,
    WT_VERB_HS,                     /*!< History store messages. */
    WT_VERB_HS_ACTIVITY,            /*!< History store activity messages. */
    WT_VERB_LAYERED,                /*!< Layered table manager messages. */
    WT_VERB_LIVE_RESTORE,
    WT_VERB_LIVE_RESTORE_PROGRESS,
    WT_VERB_LOG,                    /*!< Log messages. */
    WT_VERB_MUTEX,
    WT_VERB_METADATA,               /*!< Metadata messages. */
    WT_VERB_OUT_OF_ORDER,
    WT_VERB_OVERFLOW,
    WT_VERB_PREFETCH,
    WT_VERB_READ,
    WT_VERB_RECONCILE,              /*!< Reconcile messages. */
    WT_VERB_RECOVERY,               /*!< Recovery messages. */
    WT_VERB_RECOVERY_PROGRESS,      /*!< Recovery progress messages. */
    WT_VERB_RTS,                    /*!< RTS messages. */
    WT_VERB_SALVAGE,                /*!< Salvage messages. */
    WT_VERB_SHARED_CACHE,
    WT_VERB_SPLIT,
    WT_VERB_TEMPORARY,
    WT_VERB_THREAD_GROUP,
    WT_VERB_TIERED,                 /*!< Tiered storage messages. */
    WT_VERB_TIMESTAMP,              /*!< Timestamp messages. */
    WT_VERB_TRANSACTION,            /*!< Transaction messages. */
    WT_VERB_VERIFY,                 /*!< Verify messages. */
    WT_VERB_VERSION,                /*!< Version messages. */
    WT_VERB_WRITE,
    WT_VERB_PAGE_DELTA,
/* VERBOSE ENUM STOP */
    WT_VERB_NUM_CATEGORIES
} WT_VERBOSE_CATEGORY;
/*! @} */

/*******************************************
 * Verbose levels
 *******************************************/
/*!
 * @name Verbose levels
 * @anchor verbose_levels
 * @{
 */
/*!
 * WiredTiger verbosity levels. The levels define a range of severity categories, with
 * \c WT_VERBOSE_ERROR being the lowest, most critical level (used by messages on critical error
 * paths) and \c WT_VERBOSE_DEBUG_5 being the highest verbosity/informational level (mostly adopted
 * for debugging).
 */
typedef enum {
    WT_VERBOSE_ERROR = -3,  /*!< Error conditions triggered in WiredTiger. */
    WT_VERBOSE_WARNING,     /*!< Warning conditions potentially signaling non-imminent errors and
                            behaviors. */
    WT_VERBOSE_NOTICE,      /*!< Messages for significant events in WiredTiger, usually worth
                            noting. */
    WT_VERBOSE_INFO,        /*!< Informational style messages. */
    WT_VERBOSE_DEBUG_1,     /*!< Low severity messages, useful for debugging purposes. This is
                            the default level when debugging. */
    WT_VERBOSE_DEBUG_2,     /*!< Low severity messages, an increase in verbosity from
                            the previous level. */
    WT_VERBOSE_DEBUG_3,     /*!< Low severity messages. */
    WT_VERBOSE_DEBUG_4,     /*!< Low severity messages. */
    WT_VERBOSE_DEBUG_5      /*!< Lowest severity messages. */
} WT_VERBOSE_LEVEL;
/*! @} */
/*
 * Verbose section: END
 */
/*! @} */

#undef __F

#if defined(__cplusplus)
}
#endif
#endif /* __WIREDTIGER_H_ */<|MERGE_RESOLUTION|>--- conflicted
+++ resolved
@@ -6297,2368 +6297,1449 @@
 /*! cache: modified pages evicted */
 #define	WT_STAT_CONN_CACHE_EVICTION_DIRTY		1197
 /*! cache: multi-block reconciliation blocked whilst checkpoint is running */
-<<<<<<< HEAD
 #define	WT_STAT_CONN_CACHE_EVICTION_BLOCKED_MULTI_BLOCK_RECONCILIATION_DURING_CHECKPOINT	1198
 /*! cache: npos read - had to walk this many pages */
 #define	WT_STAT_CONN_NPOS_READ_WALK_MAX			1199
-/*! cache: number of pages read that had deltas attached */
-#define	WT_STAT_CONN_CACHE_READ_DELTA			1200
+/*! cache: number of internal pages read that had deltas attached */
+#define	WT_STAT_CONN_CACHE_READ_INTERNAL_DELTA		1200
+/*! cache: number of leaf pages read that had deltas attached */
+#define	WT_STAT_CONN_CACHE_READ_LEAF_DELTA		1201
 /*! cache: operations timed out waiting for space in cache */
-#define	WT_STAT_CONN_EVICTION_TIMED_OUT_OPS		1201
-=======
-#define	WT_STAT_CONN_CACHE_EVICTION_BLOCKED_MULTI_BLOCK_RECONCILATION_DURING_CHECKPOINT	1207
-/*! cache: number of internal pages read that had deltas attached */
-#define	WT_STAT_CONN_CACHE_READ_INTERNAL_DELTA		1208
-/*! cache: number of leaf pages read that had deltas attached */
-#define	WT_STAT_CONN_CACHE_READ_LEAF_DELTA		1209
-/*! cache: operations timed out waiting for space in cache */
-#define	WT_STAT_CONN_CACHE_TIMED_OUT_OPS		1210
->>>>>>> dd804cff
+#define	WT_STAT_CONN_EVICTION_TIMED_OUT_OPS		1202
 /*!
  * cache: overflow keys on a multiblock row-store page blocked its
  * eviction
  */
-<<<<<<< HEAD
-#define	WT_STAT_CONN_CACHE_EVICTION_BLOCKED_OVERFLOW_KEYS	1202
+#define	WT_STAT_CONN_CACHE_EVICTION_BLOCKED_OVERFLOW_KEYS	1203
 /*! cache: overflow pages read into cache */
-#define	WT_STAT_CONN_CACHE_READ_OVERFLOW		1203
+#define	WT_STAT_CONN_CACHE_READ_OVERFLOW		1204
 /*! cache: page evict attempts by application threads */
-#define	WT_STAT_CONN_EVICTION_APP_ATTEMPT		1204
+#define	WT_STAT_CONN_EVICTION_APP_ATTEMPT		1205
 /*! cache: page evict failures by application threads */
-#define	WT_STAT_CONN_EVICTION_APP_FAIL			1205
+#define	WT_STAT_CONN_EVICTION_APP_FAIL			1206
 /*! cache: page split during eviction deepened the tree */
-#define	WT_STAT_CONN_CACHE_EVICTION_DEEPEN		1206
+#define	WT_STAT_CONN_CACHE_EVICTION_DEEPEN		1207
 /*! cache: page written requiring history store records */
-#define	WT_STAT_CONN_CACHE_WRITE_HS			1207
+#define	WT_STAT_CONN_CACHE_WRITE_HS			1208
 /*! cache: pages considered for eviction that were brought in by pre-fetch */
-#define	WT_STAT_CONN_EVICTION_CONSIDER_PREFETCH		1208
+#define	WT_STAT_CONN_EVICTION_CONSIDER_PREFETCH		1209
 /*! cache: pages currently held in the cache */
-#define	WT_STAT_CONN_CACHE_PAGES_INUSE			1209
+#define	WT_STAT_CONN_CACHE_PAGES_INUSE			1210
 /*! cache: pages dirtied due to obsolete time window by eviction */
-#define	WT_STAT_CONN_CACHE_EVICTION_DIRTY_OBSOLETE_TW	1210
+#define	WT_STAT_CONN_CACHE_EVICTION_DIRTY_OBSOLETE_TW	1211
 /*! cache: pages evicted in parallel with checkpoint */
-#define	WT_STAT_CONN_EVICTION_PAGES_IN_PARALLEL_WITH_CHECKPOINT	1211
+#define	WT_STAT_CONN_EVICTION_PAGES_IN_PARALLEL_WITH_CHECKPOINT	1212
 /*! cache: pages queued for eviction */
-#define	WT_STAT_CONN_EVICTION_PAGES_ORDINARY_QUEUED	1212
+#define	WT_STAT_CONN_EVICTION_PAGES_ORDINARY_QUEUED	1213
 /*! cache: pages queued for eviction post lru sorting */
-#define	WT_STAT_CONN_EVICTION_PAGES_QUEUED_POST_LRU	1213
+#define	WT_STAT_CONN_EVICTION_PAGES_QUEUED_POST_LRU	1214
 /*! cache: pages queued for urgent eviction */
-#define	WT_STAT_CONN_EVICTION_PAGES_QUEUED_URGENT	1214
+#define	WT_STAT_CONN_EVICTION_PAGES_QUEUED_URGENT	1215
 /*! cache: pages queued for urgent eviction during walk */
-#define	WT_STAT_CONN_EVICTION_PAGES_QUEUED_OLDEST	1215
-=======
-#define	WT_STAT_CONN_CACHE_EVICTION_BLOCKED_OVERFLOW_KEYS	1211
-/*! cache: overflow pages read into cache */
-#define	WT_STAT_CONN_CACHE_READ_OVERFLOW		1212
-/*! cache: page split during eviction deepened the tree */
-#define	WT_STAT_CONN_CACHE_EVICTION_DEEPEN		1213
-/*! cache: page written requiring history store records */
-#define	WT_STAT_CONN_CACHE_WRITE_HS			1214
-/*! cache: pages considered for eviction that were brought in by pre-fetch */
-#define	WT_STAT_CONN_CACHE_EVICTION_CONSIDER_PREFETCH	1215
-/*! cache: pages currently held in the cache */
-#define	WT_STAT_CONN_CACHE_PAGES_INUSE			1216
-/*! cache: pages evicted by application threads */
-#define	WT_STAT_CONN_CACHE_EVICTION_APP			1217
-/*! cache: pages evicted in parallel with checkpoint */
-#define	WT_STAT_CONN_CACHE_EVICTION_PAGES_IN_PARALLEL_WITH_CHECKPOINT	1218
-/*! cache: pages queued for eviction */
-#define	WT_STAT_CONN_CACHE_EVICTION_PAGES_QUEUED	1219
-/*! cache: pages queued for eviction post lru sorting */
-#define	WT_STAT_CONN_CACHE_EVICTION_PAGES_QUEUED_POST_LRU	1220
-/*! cache: pages queued for urgent eviction */
-#define	WT_STAT_CONN_CACHE_EVICTION_PAGES_QUEUED_URGENT	1221
-/*! cache: pages queued for urgent eviction during walk */
-#define	WT_STAT_CONN_CACHE_EVICTION_PAGES_QUEUED_OLDEST	1222
->>>>>>> dd804cff
+#define	WT_STAT_CONN_EVICTION_PAGES_QUEUED_OLDEST	1216
 /*!
  * cache: pages queued for urgent eviction from history store due to high
  * dirty content
  */
-<<<<<<< HEAD
-#define	WT_STAT_CONN_EVICTION_PAGES_QUEUED_URGENT_HS_DIRTY	1216
+#define	WT_STAT_CONN_EVICTION_PAGES_QUEUED_URGENT_HS_DIRTY	1217
 /*! cache: pages read into cache */
-#define	WT_STAT_CONN_CACHE_READ				1217
+#define	WT_STAT_CONN_CACHE_READ				1218
 /*! cache: pages read into cache after truncate */
-#define	WT_STAT_CONN_CACHE_READ_DELETED			1218
+#define	WT_STAT_CONN_CACHE_READ_DELETED			1219
 /*! cache: pages read into cache after truncate in prepare state */
-#define	WT_STAT_CONN_CACHE_READ_DELETED_PREPARED	1219
+#define	WT_STAT_CONN_CACHE_READ_DELETED_PREPARED	1220
 /*! cache: pages read into cache by checkpoint */
-#define	WT_STAT_CONN_CACHE_READ_CHECKPOINT		1220
-=======
-#define	WT_STAT_CONN_CACHE_EVICTION_PAGES_QUEUED_URGENT_HS_DIRTY	1223
-/*! cache: pages read into cache */
-#define	WT_STAT_CONN_CACHE_READ				1224
-/*! cache: pages read into cache after truncate */
-#define	WT_STAT_CONN_CACHE_READ_DELETED			1225
-/*! cache: pages read into cache after truncate in prepare state */
-#define	WT_STAT_CONN_CACHE_READ_DELETED_PREPARED	1226
-/*! cache: pages read into cache by checkpoint */
-#define	WT_STAT_CONN_CACHE_READ_CHECKPOINT		1227
->>>>>>> dd804cff
+#define	WT_STAT_CONN_CACHE_READ_CHECKPOINT		1221
 /*!
  * cache: pages removed from the ordinary queue to be queued for urgent
  * eviction
  */
-<<<<<<< HEAD
-#define	WT_STAT_CONN_EVICTION_CLEAR_ORDINARY		1221
+#define	WT_STAT_CONN_EVICTION_CLEAR_ORDINARY		1222
 /*! cache: pages requested from the cache */
-#define	WT_STAT_CONN_CACHE_PAGES_REQUESTED		1222
+#define	WT_STAT_CONN_CACHE_PAGES_REQUESTED		1223
 /*! cache: pages requested from the cache due to pre-fetch */
-#define	WT_STAT_CONN_CACHE_PAGES_PREFETCH		1223
+#define	WT_STAT_CONN_CACHE_PAGES_PREFETCH		1224
 /*! cache: pages seen by eviction walk */
-#define	WT_STAT_CONN_CACHE_EVICTION_PAGES_SEEN		1224
+#define	WT_STAT_CONN_CACHE_EVICTION_PAGES_SEEN		1225
 /*! cache: pages seen by eviction walk that are already queued */
-#define	WT_STAT_CONN_EVICTION_PAGES_ALREADY_QUEUED	1225
+#define	WT_STAT_CONN_EVICTION_PAGES_ALREADY_QUEUED	1226
 /*! cache: pages selected for eviction unable to be evicted */
-#define	WT_STAT_CONN_EVICTION_FAIL			1226
-=======
-#define	WT_STAT_CONN_CACHE_EVICTION_CLEAR_ORDINARY	1228
-/*! cache: pages requested from the cache */
-#define	WT_STAT_CONN_CACHE_PAGES_REQUESTED		1229
-/*! cache: pages requested from the cache due to pre-fetch */
-#define	WT_STAT_CONN_CACHE_PAGES_PREFETCH		1230
-/*! cache: pages seen by eviction walk */
-#define	WT_STAT_CONN_CACHE_EVICTION_PAGES_SEEN		1231
-/*! cache: pages seen by eviction walk that are already queued */
-#define	WT_STAT_CONN_CACHE_EVICTION_PAGES_ALREADY_QUEUED	1232
-/*! cache: pages selected for eviction unable to be evicted */
-#define	WT_STAT_CONN_CACHE_EVICTION_FAIL		1233
->>>>>>> dd804cff
+#define	WT_STAT_CONN_EVICTION_FAIL			1227
 /*!
  * cache: pages selected for eviction unable to be evicted because of
  * active children on an internal page
  */
-<<<<<<< HEAD
-#define	WT_STAT_CONN_EVICTION_FAIL_ACTIVE_CHILDREN_ON_AN_INTERNAL_PAGE	1227
-=======
-#define	WT_STAT_CONN_CACHE_EVICTION_FAIL_ACTIVE_CHILDREN_ON_AN_INTERNAL_PAGE	1234
->>>>>>> dd804cff
+#define	WT_STAT_CONN_EVICTION_FAIL_ACTIVE_CHILDREN_ON_AN_INTERNAL_PAGE	1228
 /*!
  * cache: pages selected for eviction unable to be evicted because of
  * failure in reconciliation
  */
-<<<<<<< HEAD
-#define	WT_STAT_CONN_EVICTION_FAIL_IN_RECONCILIATION	1228
-=======
-#define	WT_STAT_CONN_CACHE_EVICTION_FAIL_IN_RECONCILIATION	1235
->>>>>>> dd804cff
+#define	WT_STAT_CONN_EVICTION_FAIL_IN_RECONCILIATION	1229
 /*!
  * cache: pages selected for eviction unable to be evicted because of
  * race between checkpoint and updates without timestamps
  */
-<<<<<<< HEAD
-#define	WT_STAT_CONN_EVICTION_FAIL_CHECKPOINT_NO_TS	1229
+#define	WT_STAT_CONN_EVICTION_FAIL_CHECKPOINT_NO_TS	1230
 /*! cache: pages walked for eviction */
-#define	WT_STAT_CONN_EVICTION_WALK			1230
+#define	WT_STAT_CONN_EVICTION_WALK			1231
 /*! cache: pages written from cache */
-#define	WT_STAT_CONN_CACHE_WRITE			1231
+#define	WT_STAT_CONN_CACHE_WRITE			1232
 /*! cache: pages written requiring in-memory restoration */
-#define	WT_STAT_CONN_CACHE_WRITE_RESTORE		1232
+#define	WT_STAT_CONN_CACHE_WRITE_RESTORE		1233
 /*! cache: percentage overhead */
-#define	WT_STAT_CONN_CACHE_OVERHEAD			1233
+#define	WT_STAT_CONN_CACHE_OVERHEAD			1234
 /*! cache: recent modification of a page blocked its eviction */
-#define	WT_STAT_CONN_CACHE_EVICTION_BLOCKED_RECENTLY_MODIFIED	1234
+#define	WT_STAT_CONN_CACHE_EVICTION_BLOCKED_RECENTLY_MODIFIED	1235
 /*! cache: reverse splits performed */
-#define	WT_STAT_CONN_CACHE_REVERSE_SPLITS		1235
-=======
-#define	WT_STAT_CONN_CACHE_EVICTION_FAIL_CHECKPOINT_NO_TS	1236
-/*! cache: pages walked for eviction */
-#define	WT_STAT_CONN_CACHE_EVICTION_WALK		1237
-/*! cache: pages written from cache */
-#define	WT_STAT_CONN_CACHE_WRITE			1238
-/*! cache: pages written requiring in-memory restoration */
-#define	WT_STAT_CONN_CACHE_WRITE_RESTORE		1239
-/*! cache: percentage overhead */
-#define	WT_STAT_CONN_CACHE_OVERHEAD			1240
-/*! cache: recent modification of a page blocked its eviction */
-#define	WT_STAT_CONN_CACHE_EVICTION_BLOCKED_RECENTLY_MODIFIED	1241
-/*! cache: reverse splits performed */
-#define	WT_STAT_CONN_CACHE_REVERSE_SPLITS		1242
->>>>>>> dd804cff
+#define	WT_STAT_CONN_CACHE_REVERSE_SPLITS		1236
 /*!
  * cache: reverse splits skipped because of VLCS namespace gap
  * restrictions
  */
-<<<<<<< HEAD
-#define	WT_STAT_CONN_CACHE_REVERSE_SPLITS_SKIPPED_VLCS	1236
+#define	WT_STAT_CONN_CACHE_REVERSE_SPLITS_SKIPPED_VLCS	1237
 /*! cache: the number of times full update inserted to history store */
-#define	WT_STAT_CONN_CACHE_HS_INSERT_FULL_UPDATE	1237
+#define	WT_STAT_CONN_CACHE_HS_INSERT_FULL_UPDATE	1238
 /*! cache: the number of times reverse modify inserted to history store */
-#define	WT_STAT_CONN_CACHE_HS_INSERT_REVERSE_MODIFY	1238
-=======
-#define	WT_STAT_CONN_CACHE_REVERSE_SPLITS_SKIPPED_VLCS	1243
-/*! cache: the number of times full update inserted to history store */
-#define	WT_STAT_CONN_CACHE_HS_INSERT_FULL_UPDATE	1244
-/*! cache: the number of times reverse modify inserted to history store */
-#define	WT_STAT_CONN_CACHE_HS_INSERT_REVERSE_MODIFY	1245
->>>>>>> dd804cff
+#define	WT_STAT_CONN_CACHE_HS_INSERT_REVERSE_MODIFY	1239
 /*!
  * cache: total milliseconds spent inside reentrant history store
  * evictions in a reconciliation
  */
-<<<<<<< HEAD
-#define	WT_STAT_CONN_EVICTION_REENTRY_HS_EVICTION_MILLISECONDS	1239
+#define	WT_STAT_CONN_EVICTION_REENTRY_HS_EVICTION_MILLISECONDS	1240
 /*! cache: tracked bytes belonging to internal pages in the cache */
-#define	WT_STAT_CONN_CACHE_BYTES_INTERNAL		1240
+#define	WT_STAT_CONN_CACHE_BYTES_INTERNAL		1241
 /*! cache: tracked bytes belonging to leaf pages in the cache */
-#define	WT_STAT_CONN_CACHE_BYTES_LEAF			1241
+#define	WT_STAT_CONN_CACHE_BYTES_LEAF			1242
 /*! cache: tracked dirty bytes in the cache */
-#define	WT_STAT_CONN_CACHE_BYTES_DIRTY			1242
+#define	WT_STAT_CONN_CACHE_BYTES_DIRTY			1243
 /*! cache: tracked dirty internal page bytes in the cache */
-#define	WT_STAT_CONN_CACHE_BYTES_DIRTY_INTERNAL		1243
+#define	WT_STAT_CONN_CACHE_BYTES_DIRTY_INTERNAL		1244
 /*! cache: tracked dirty leaf page bytes in the cache */
-#define	WT_STAT_CONN_CACHE_BYTES_DIRTY_LEAF		1244
+#define	WT_STAT_CONN_CACHE_BYTES_DIRTY_LEAF		1245
 /*! cache: tracked dirty pages in the cache */
-#define	WT_STAT_CONN_CACHE_PAGES_DIRTY			1245
+#define	WT_STAT_CONN_CACHE_PAGES_DIRTY			1246
 /*! cache: uncommitted truncate blocked page eviction */
-#define	WT_STAT_CONN_CACHE_EVICTION_BLOCKED_UNCOMMITTED_TRUNCATE	1246
+#define	WT_STAT_CONN_CACHE_EVICTION_BLOCKED_UNCOMMITTED_TRUNCATE	1247
 /*! cache: unmodified pages evicted */
-#define	WT_STAT_CONN_CACHE_EVICTION_CLEAN		1247
+#define	WT_STAT_CONN_CACHE_EVICTION_CLEAN		1248
 /*! cache: updates in uncommitted txn - bytes */
-#define	WT_STAT_CONN_CACHE_UPDATES_TXN_UNCOMMITTED_BYTES	1248
+#define	WT_STAT_CONN_CACHE_UPDATES_TXN_UNCOMMITTED_BYTES	1249
 /*! cache: updates in uncommitted txn - count */
-#define	WT_STAT_CONN_CACHE_UPDATES_TXN_UNCOMMITTED_COUNT	1249
+#define	WT_STAT_CONN_CACHE_UPDATES_TXN_UNCOMMITTED_COUNT	1250
 /*! capacity: background fsync file handles considered */
-#define	WT_STAT_CONN_FSYNC_ALL_FH_TOTAL			1250
+#define	WT_STAT_CONN_FSYNC_ALL_FH_TOTAL			1251
 /*! capacity: background fsync file handles synced */
-#define	WT_STAT_CONN_FSYNC_ALL_FH			1251
+#define	WT_STAT_CONN_FSYNC_ALL_FH			1252
 /*! capacity: background fsync time (msecs) */
-#define	WT_STAT_CONN_FSYNC_ALL_TIME			1252
+#define	WT_STAT_CONN_FSYNC_ALL_TIME			1253
 /*! capacity: bytes read */
-#define	WT_STAT_CONN_CAPACITY_BYTES_READ		1253
+#define	WT_STAT_CONN_CAPACITY_BYTES_READ		1254
 /*! capacity: bytes written for checkpoint */
-#define	WT_STAT_CONN_CAPACITY_BYTES_CKPT		1254
+#define	WT_STAT_CONN_CAPACITY_BYTES_CKPT		1255
 /*! capacity: bytes written for chunk cache */
-#define	WT_STAT_CONN_CAPACITY_BYTES_CHUNKCACHE		1255
+#define	WT_STAT_CONN_CAPACITY_BYTES_CHUNKCACHE		1256
 /*! capacity: bytes written for eviction */
-#define	WT_STAT_CONN_CAPACITY_BYTES_EVICT		1256
+#define	WT_STAT_CONN_CAPACITY_BYTES_EVICT		1257
 /*! capacity: bytes written for log */
-#define	WT_STAT_CONN_CAPACITY_BYTES_LOG			1257
+#define	WT_STAT_CONN_CAPACITY_BYTES_LOG			1258
 /*! capacity: bytes written total */
-#define	WT_STAT_CONN_CAPACITY_BYTES_WRITTEN		1258
+#define	WT_STAT_CONN_CAPACITY_BYTES_WRITTEN		1259
 /*! capacity: threshold to call fsync */
-#define	WT_STAT_CONN_CAPACITY_THRESHOLD			1259
+#define	WT_STAT_CONN_CAPACITY_THRESHOLD			1260
 /*! capacity: time waiting due to total capacity (usecs) */
-#define	WT_STAT_CONN_CAPACITY_TIME_TOTAL		1260
+#define	WT_STAT_CONN_CAPACITY_TIME_TOTAL		1261
 /*! capacity: time waiting during checkpoint (usecs) */
-#define	WT_STAT_CONN_CAPACITY_TIME_CKPT			1261
+#define	WT_STAT_CONN_CAPACITY_TIME_CKPT			1262
 /*! capacity: time waiting during eviction (usecs) */
-#define	WT_STAT_CONN_CAPACITY_TIME_EVICT		1262
+#define	WT_STAT_CONN_CAPACITY_TIME_EVICT		1263
 /*! capacity: time waiting during logging (usecs) */
-#define	WT_STAT_CONN_CAPACITY_TIME_LOG			1263
+#define	WT_STAT_CONN_CAPACITY_TIME_LOG			1264
 /*! capacity: time waiting during read (usecs) */
-#define	WT_STAT_CONN_CAPACITY_TIME_READ			1264
+#define	WT_STAT_CONN_CAPACITY_TIME_READ			1265
 /*! capacity: time waiting for chunk cache IO bandwidth (usecs) */
-#define	WT_STAT_CONN_CAPACITY_TIME_CHUNKCACHE		1265
+#define	WT_STAT_CONN_CAPACITY_TIME_CHUNKCACHE		1266
 /*! checkpoint: checkpoint cleanup successful calls */
-#define	WT_STAT_CONN_CHECKPOINT_CLEANUP_SUCCESS		1266
+#define	WT_STAT_CONN_CHECKPOINT_CLEANUP_SUCCESS		1267
 /*! checkpoint: checkpoint has acquired a snapshot for its transaction */
-#define	WT_STAT_CONN_CHECKPOINT_SNAPSHOT_ACQUIRED	1267
+#define	WT_STAT_CONN_CHECKPOINT_SNAPSHOT_ACQUIRED	1268
 /*! checkpoint: checkpoints skipped because database was clean */
-#define	WT_STAT_CONN_CHECKPOINT_SKIPPED			1268
+#define	WT_STAT_CONN_CHECKPOINT_SKIPPED			1269
 /*! checkpoint: fsync calls after allocating the transaction ID */
-#define	WT_STAT_CONN_CHECKPOINT_FSYNC_POST		1269
+#define	WT_STAT_CONN_CHECKPOINT_FSYNC_POST		1270
 /*! checkpoint: fsync duration after allocating the transaction ID (usecs) */
-#define	WT_STAT_CONN_CHECKPOINT_FSYNC_POST_DURATION	1270
+#define	WT_STAT_CONN_CHECKPOINT_FSYNC_POST_DURATION	1271
 /*! checkpoint: generation */
-#define	WT_STAT_CONN_CHECKPOINT_GENERATION		1271
+#define	WT_STAT_CONN_CHECKPOINT_GENERATION		1272
 /*! checkpoint: max time (msecs) */
-#define	WT_STAT_CONN_CHECKPOINT_TIME_MAX		1272
+#define	WT_STAT_CONN_CHECKPOINT_TIME_MAX		1273
 /*! checkpoint: min time (msecs) */
-#define	WT_STAT_CONN_CHECKPOINT_TIME_MIN		1273
-=======
-#define	WT_STAT_CONN_CACHE_REENTRY_HS_EVICTION_MILLISECONDS	1246
-/*! cache: tracked bytes belonging to internal pages in the cache */
-#define	WT_STAT_CONN_CACHE_BYTES_INTERNAL		1247
-/*! cache: tracked bytes belonging to leaf pages in the cache */
-#define	WT_STAT_CONN_CACHE_BYTES_LEAF			1248
-/*! cache: tracked dirty bytes in the cache */
-#define	WT_STAT_CONN_CACHE_BYTES_DIRTY			1249
-/*! cache: tracked dirty pages in the cache */
-#define	WT_STAT_CONN_CACHE_PAGES_DIRTY			1250
-/*! cache: uncommitted truncate blocked page eviction */
-#define	WT_STAT_CONN_CACHE_EVICTION_BLOCKED_UNCOMMITTED_TRUNCATE	1251
-/*! cache: unmodified pages evicted */
-#define	WT_STAT_CONN_CACHE_EVICTION_CLEAN		1252
-/*! capacity: background fsync file handles considered */
-#define	WT_STAT_CONN_FSYNC_ALL_FH_TOTAL			1253
-/*! capacity: background fsync file handles synced */
-#define	WT_STAT_CONN_FSYNC_ALL_FH			1254
-/*! capacity: background fsync time (msecs) */
-#define	WT_STAT_CONN_FSYNC_ALL_TIME			1255
-/*! capacity: bytes read */
-#define	WT_STAT_CONN_CAPACITY_BYTES_READ		1256
-/*! capacity: bytes written for checkpoint */
-#define	WT_STAT_CONN_CAPACITY_BYTES_CKPT		1257
-/*! capacity: bytes written for chunk cache */
-#define	WT_STAT_CONN_CAPACITY_BYTES_CHUNKCACHE		1258
-/*! capacity: bytes written for eviction */
-#define	WT_STAT_CONN_CAPACITY_BYTES_EVICT		1259
-/*! capacity: bytes written for log */
-#define	WT_STAT_CONN_CAPACITY_BYTES_LOG			1260
-/*! capacity: bytes written total */
-#define	WT_STAT_CONN_CAPACITY_BYTES_WRITTEN		1261
-/*! capacity: threshold to call fsync */
-#define	WT_STAT_CONN_CAPACITY_THRESHOLD			1262
-/*! capacity: time waiting due to total capacity (usecs) */
-#define	WT_STAT_CONN_CAPACITY_TIME_TOTAL		1263
-/*! capacity: time waiting during checkpoint (usecs) */
-#define	WT_STAT_CONN_CAPACITY_TIME_CKPT			1264
-/*! capacity: time waiting during eviction (usecs) */
-#define	WT_STAT_CONN_CAPACITY_TIME_EVICT		1265
-/*! capacity: time waiting during logging (usecs) */
-#define	WT_STAT_CONN_CAPACITY_TIME_LOG			1266
-/*! capacity: time waiting during read (usecs) */
-#define	WT_STAT_CONN_CAPACITY_TIME_READ			1267
-/*! capacity: time waiting for chunk cache IO bandwidth (usecs) */
-#define	WT_STAT_CONN_CAPACITY_TIME_CHUNKCACHE		1268
-/*! checkpoint: checkpoint cleanup successful calls */
-#define	WT_STAT_CONN_CHECKPOINT_CLEANUP_SUCCESS		1269
-/*! checkpoint: checkpoint has acquired a snapshot for its transaction */
-#define	WT_STAT_CONN_CHECKPOINT_SNAPSHOT_ACQUIRED	1270
-/*! checkpoint: checkpoints skipped because database was clean */
-#define	WT_STAT_CONN_CHECKPOINT_SKIPPED			1271
-/*! checkpoint: fsync calls after allocating the transaction ID */
-#define	WT_STAT_CONN_CHECKPOINT_FSYNC_POST		1272
-/*! checkpoint: fsync duration after allocating the transaction ID (usecs) */
-#define	WT_STAT_CONN_CHECKPOINT_FSYNC_POST_DURATION	1273
-/*! checkpoint: generation */
-#define	WT_STAT_CONN_CHECKPOINT_GENERATION		1274
-/*! checkpoint: max time (msecs) */
-#define	WT_STAT_CONN_CHECKPOINT_TIME_MAX		1275
-/*! checkpoint: min time (msecs) */
-#define	WT_STAT_CONN_CHECKPOINT_TIME_MIN		1276
->>>>>>> dd804cff
+#define	WT_STAT_CONN_CHECKPOINT_TIME_MIN		1274
 /*!
  * checkpoint: most recent duration for checkpoint dropping all handles
  * (usecs)
  */
-<<<<<<< HEAD
-#define	WT_STAT_CONN_CHECKPOINT_HANDLE_DROP_DURATION	1274
+#define	WT_STAT_CONN_CHECKPOINT_HANDLE_DROP_DURATION	1275
 /*! checkpoint: most recent duration for gathering all handles (usecs) */
-#define	WT_STAT_CONN_CHECKPOINT_HANDLE_DURATION		1275
+#define	WT_STAT_CONN_CHECKPOINT_HANDLE_DURATION		1276
 /*! checkpoint: most recent duration for gathering applied handles (usecs) */
-#define	WT_STAT_CONN_CHECKPOINT_HANDLE_APPLY_DURATION	1276
+#define	WT_STAT_CONN_CHECKPOINT_HANDLE_APPLY_DURATION	1277
 /*! checkpoint: most recent duration for gathering skipped handles (usecs) */
-#define	WT_STAT_CONN_CHECKPOINT_HANDLE_SKIP_DURATION	1277
+#define	WT_STAT_CONN_CHECKPOINT_HANDLE_SKIP_DURATION	1278
 /*! checkpoint: most recent duration for handles metadata checked (usecs) */
-#define	WT_STAT_CONN_CHECKPOINT_HANDLE_META_CHECK_DURATION	1278
+#define	WT_STAT_CONN_CHECKPOINT_HANDLE_META_CHECK_DURATION	1279
 /*! checkpoint: most recent duration for locking the handles (usecs) */
-#define	WT_STAT_CONN_CHECKPOINT_HANDLE_LOCK_DURATION	1279
+#define	WT_STAT_CONN_CHECKPOINT_HANDLE_LOCK_DURATION	1280
 /*! checkpoint: most recent handles applied */
-#define	WT_STAT_CONN_CHECKPOINT_HANDLE_APPLIED		1280
+#define	WT_STAT_CONN_CHECKPOINT_HANDLE_APPLIED		1281
 /*! checkpoint: most recent handles checkpoint dropped */
-#define	WT_STAT_CONN_CHECKPOINT_HANDLE_DROPPED		1281
+#define	WT_STAT_CONN_CHECKPOINT_HANDLE_DROPPED		1282
 /*! checkpoint: most recent handles metadata checked */
-#define	WT_STAT_CONN_CHECKPOINT_HANDLE_META_CHECKED	1282
+#define	WT_STAT_CONN_CHECKPOINT_HANDLE_META_CHECKED	1283
 /*! checkpoint: most recent handles metadata locked */
-#define	WT_STAT_CONN_CHECKPOINT_HANDLE_LOCKED		1283
+#define	WT_STAT_CONN_CHECKPOINT_HANDLE_LOCKED		1284
 /*! checkpoint: most recent handles skipped */
-#define	WT_STAT_CONN_CHECKPOINT_HANDLE_SKIPPED		1284
+#define	WT_STAT_CONN_CHECKPOINT_HANDLE_SKIPPED		1285
 /*! checkpoint: most recent handles walked */
-#define	WT_STAT_CONN_CHECKPOINT_HANDLE_WALKED		1285
+#define	WT_STAT_CONN_CHECKPOINT_HANDLE_WALKED		1286
 /*! checkpoint: most recent time (msecs) */
-#define	WT_STAT_CONN_CHECKPOINT_TIME_RECENT		1286
+#define	WT_STAT_CONN_CHECKPOINT_TIME_RECENT		1287
 /*! checkpoint: number of checkpoints started by api */
-#define	WT_STAT_CONN_CHECKPOINTS_API			1287
+#define	WT_STAT_CONN_CHECKPOINTS_API			1288
 /*! checkpoint: number of checkpoints started by compaction */
-#define	WT_STAT_CONN_CHECKPOINTS_COMPACT		1288
+#define	WT_STAT_CONN_CHECKPOINTS_COMPACT		1289
 /*! checkpoint: number of files synced */
-#define	WT_STAT_CONN_CHECKPOINT_SYNC			1289
+#define	WT_STAT_CONN_CHECKPOINT_SYNC			1290
 /*! checkpoint: number of handles visited after writes complete */
-#define	WT_STAT_CONN_CHECKPOINT_PRESYNC			1290
+#define	WT_STAT_CONN_CHECKPOINT_PRESYNC			1291
 /*! checkpoint: number of history store pages caused to be reconciled */
-#define	WT_STAT_CONN_CHECKPOINT_HS_PAGES_RECONCILED	1291
+#define	WT_STAT_CONN_CHECKPOINT_HS_PAGES_RECONCILED	1292
 /*! checkpoint: number of internal pages visited */
-#define	WT_STAT_CONN_CHECKPOINT_PAGES_VISITED_INTERNAL	1292
+#define	WT_STAT_CONN_CHECKPOINT_PAGES_VISITED_INTERNAL	1293
 /*! checkpoint: number of leaf pages visited */
-#define	WT_STAT_CONN_CHECKPOINT_PAGES_VISITED_LEAF	1293
+#define	WT_STAT_CONN_CHECKPOINT_PAGES_VISITED_LEAF	1294
 /*! checkpoint: number of pages caused to be reconciled */
-#define	WT_STAT_CONN_CHECKPOINT_PAGES_RECONCILED	1294
+#define	WT_STAT_CONN_CHECKPOINT_PAGES_RECONCILED	1295
 /*! checkpoint: pages added for eviction during checkpoint cleanup */
-#define	WT_STAT_CONN_CHECKPOINT_CLEANUP_PAGES_EVICT	1295
+#define	WT_STAT_CONN_CHECKPOINT_CLEANUP_PAGES_EVICT	1296
 /*!
  * checkpoint: pages dirtied due to obsolete time window by checkpoint
  * cleanup
  */
-#define	WT_STAT_CONN_CHECKPOINT_CLEANUP_PAGES_OBSOLETE_TW	1296
+#define	WT_STAT_CONN_CHECKPOINT_CLEANUP_PAGES_OBSOLETE_TW	1297
 /*!
  * checkpoint: pages read into cache during checkpoint cleanup
  * (reclaim_space)
  */
-#define	WT_STAT_CONN_CHECKPOINT_CLEANUP_PAGES_READ_RECLAIM_SPACE	1297
+#define	WT_STAT_CONN_CHECKPOINT_CLEANUP_PAGES_READ_RECLAIM_SPACE	1298
 /*!
  * checkpoint: pages read into cache during checkpoint cleanup due to
  * obsolete time window
  */
-#define	WT_STAT_CONN_CHECKPOINT_CLEANUP_PAGES_READ_OBSOLETE_TW	1298
-=======
-#define	WT_STAT_CONN_CHECKPOINT_HANDLE_DROP_DURATION	1277
-/*! checkpoint: most recent duration for gathering all handles (usecs) */
-#define	WT_STAT_CONN_CHECKPOINT_HANDLE_DURATION		1278
-/*! checkpoint: most recent duration for gathering applied handles (usecs) */
-#define	WT_STAT_CONN_CHECKPOINT_HANDLE_APPLY_DURATION	1279
-/*! checkpoint: most recent duration for gathering skipped handles (usecs) */
-#define	WT_STAT_CONN_CHECKPOINT_HANDLE_SKIP_DURATION	1280
-/*! checkpoint: most recent duration for handles metadata checked (usecs) */
-#define	WT_STAT_CONN_CHECKPOINT_HANDLE_META_CHECK_DURATION	1281
-/*! checkpoint: most recent duration for locking the handles (usecs) */
-#define	WT_STAT_CONN_CHECKPOINT_HANDLE_LOCK_DURATION	1282
-/*! checkpoint: most recent handles applied */
-#define	WT_STAT_CONN_CHECKPOINT_HANDLE_APPLIED		1283
-/*! checkpoint: most recent handles checkpoint dropped */
-#define	WT_STAT_CONN_CHECKPOINT_HANDLE_DROPPED		1284
-/*! checkpoint: most recent handles metadata checked */
-#define	WT_STAT_CONN_CHECKPOINT_HANDLE_META_CHECKED	1285
-/*! checkpoint: most recent handles metadata locked */
-#define	WT_STAT_CONN_CHECKPOINT_HANDLE_LOCKED		1286
-/*! checkpoint: most recent handles skipped */
-#define	WT_STAT_CONN_CHECKPOINT_HANDLE_SKIPPED		1287
-/*! checkpoint: most recent handles walked */
-#define	WT_STAT_CONN_CHECKPOINT_HANDLE_WALKED		1288
-/*! checkpoint: most recent time (msecs) */
-#define	WT_STAT_CONN_CHECKPOINT_TIME_RECENT		1289
-/*! checkpoint: number of checkpoints started by api */
-#define	WT_STAT_CONN_CHECKPOINTS_API			1290
-/*! checkpoint: number of checkpoints started by compaction */
-#define	WT_STAT_CONN_CHECKPOINTS_COMPACT		1291
-/*! checkpoint: number of files synced */
-#define	WT_STAT_CONN_CHECKPOINT_SYNC			1292
-/*! checkpoint: number of handles visited after writes complete */
-#define	WT_STAT_CONN_CHECKPOINT_PRESYNC			1293
-/*! checkpoint: number of history store pages caused to be reconciled */
-#define	WT_STAT_CONN_CHECKPOINT_HS_PAGES_RECONCILED	1294
-/*! checkpoint: number of internal pages visited */
-#define	WT_STAT_CONN_CHECKPOINT_PAGES_VISITED_INTERNAL	1295
-/*! checkpoint: number of leaf pages visited */
-#define	WT_STAT_CONN_CHECKPOINT_PAGES_VISITED_LEAF	1296
-/*! checkpoint: number of pages caused to be reconciled */
-#define	WT_STAT_CONN_CHECKPOINT_PAGES_RECONCILED	1297
-/*! checkpoint: pages added for eviction during checkpoint cleanup */
-#define	WT_STAT_CONN_CHECKPOINT_CLEANUP_PAGES_EVICT	1298
->>>>>>> dd804cff
+#define	WT_STAT_CONN_CHECKPOINT_CLEANUP_PAGES_READ_OBSOLETE_TW	1299
 /*! checkpoint: pages removed during checkpoint cleanup */
-#define	WT_STAT_CONN_CHECKPOINT_CLEANUP_PAGES_REMOVED	1299
+#define	WT_STAT_CONN_CHECKPOINT_CLEANUP_PAGES_REMOVED	1300
 /*! checkpoint: pages skipped during checkpoint cleanup tree walk */
-#define	WT_STAT_CONN_CHECKPOINT_CLEANUP_PAGES_WALK_SKIPPED	1300
+#define	WT_STAT_CONN_CHECKPOINT_CLEANUP_PAGES_WALK_SKIPPED	1301
 /*! checkpoint: pages visited during checkpoint cleanup */
-#define	WT_STAT_CONN_CHECKPOINT_CLEANUP_PAGES_VISITED	1301
+#define	WT_STAT_CONN_CHECKPOINT_CLEANUP_PAGES_VISITED	1302
 /*! checkpoint: prepare currently running */
-#define	WT_STAT_CONN_CHECKPOINT_PREP_RUNNING		1302
+#define	WT_STAT_CONN_CHECKPOINT_PREP_RUNNING		1303
 /*! checkpoint: prepare max time (msecs) */
-#define	WT_STAT_CONN_CHECKPOINT_PREP_MAX		1303
+#define	WT_STAT_CONN_CHECKPOINT_PREP_MAX		1304
 /*! checkpoint: prepare min time (msecs) */
-#define	WT_STAT_CONN_CHECKPOINT_PREP_MIN		1304
+#define	WT_STAT_CONN_CHECKPOINT_PREP_MIN		1305
 /*! checkpoint: prepare most recent time (msecs) */
-#define	WT_STAT_CONN_CHECKPOINT_PREP_RECENT		1305
+#define	WT_STAT_CONN_CHECKPOINT_PREP_RECENT		1306
 /*! checkpoint: prepare total time (msecs) */
-#define	WT_STAT_CONN_CHECKPOINT_PREP_TOTAL		1306
+#define	WT_STAT_CONN_CHECKPOINT_PREP_TOTAL		1307
 /*! checkpoint: progress state */
-#define	WT_STAT_CONN_CHECKPOINT_STATE			1307
+#define	WT_STAT_CONN_CHECKPOINT_STATE			1308
 /*! checkpoint: scrub dirty target */
-#define	WT_STAT_CONN_CHECKPOINT_SCRUB_TARGET		1308
+#define	WT_STAT_CONN_CHECKPOINT_SCRUB_TARGET		1309
 /*! checkpoint: scrub max time (msecs) */
-#define	WT_STAT_CONN_CHECKPOINT_SCRUB_MAX		1309
+#define	WT_STAT_CONN_CHECKPOINT_SCRUB_MAX		1310
 /*! checkpoint: scrub min time (msecs) */
-#define	WT_STAT_CONN_CHECKPOINT_SCRUB_MIN		1310
+#define	WT_STAT_CONN_CHECKPOINT_SCRUB_MIN		1311
 /*! checkpoint: scrub most recent time (msecs) */
-#define	WT_STAT_CONN_CHECKPOINT_SCRUB_RECENT		1311
+#define	WT_STAT_CONN_CHECKPOINT_SCRUB_RECENT		1312
 /*! checkpoint: scrub total time (msecs) */
-#define	WT_STAT_CONN_CHECKPOINT_SCRUB_TOTAL		1312
+#define	WT_STAT_CONN_CHECKPOINT_SCRUB_TOTAL		1313
 /*! checkpoint: stop timing stress active */
-#define	WT_STAT_CONN_CHECKPOINT_STOP_STRESS_ACTIVE	1313
+#define	WT_STAT_CONN_CHECKPOINT_STOP_STRESS_ACTIVE	1314
 /*! checkpoint: time spent on per-tree checkpoint work (usecs) */
-#define	WT_STAT_CONN_CHECKPOINT_TREE_DURATION		1314
+#define	WT_STAT_CONN_CHECKPOINT_TREE_DURATION		1315
 /*! checkpoint: total failed number of checkpoints */
-#define	WT_STAT_CONN_CHECKPOINTS_TOTAL_FAILED		1315
+#define	WT_STAT_CONN_CHECKPOINTS_TOTAL_FAILED		1316
 /*! checkpoint: total succeed number of checkpoints */
-#define	WT_STAT_CONN_CHECKPOINTS_TOTAL_SUCCEED		1316
+#define	WT_STAT_CONN_CHECKPOINTS_TOTAL_SUCCEED		1317
 /*! checkpoint: total time (msecs) */
-#define	WT_STAT_CONN_CHECKPOINT_TIME_TOTAL		1317
+#define	WT_STAT_CONN_CHECKPOINT_TIME_TOTAL		1318
 /*! checkpoint: transaction checkpoints due to obsolete pages */
-#define	WT_STAT_CONN_CHECKPOINT_OBSOLETE_APPLIED	1318
+#define	WT_STAT_CONN_CHECKPOINT_OBSOLETE_APPLIED	1319
 /*! checkpoint: wait cycles while cache dirty level is decreasing */
-#define	WT_STAT_CONN_CHECKPOINT_WAIT_REDUCE_DIRTY	1319
+#define	WT_STAT_CONN_CHECKPOINT_WAIT_REDUCE_DIRTY	1320
 /*! chunk-cache: aggregate number of spanned chunks on read */
-#define	WT_STAT_CONN_CHUNKCACHE_SPANS_CHUNKS_READ	1320
+#define	WT_STAT_CONN_CHUNKCACHE_SPANS_CHUNKS_READ	1321
 /*! chunk-cache: chunks evicted */
-#define	WT_STAT_CONN_CHUNKCACHE_CHUNKS_EVICTED		1321
+#define	WT_STAT_CONN_CHUNKCACHE_CHUNKS_EVICTED		1322
 /*! chunk-cache: could not allocate due to exceeding bitmap capacity */
-#define	WT_STAT_CONN_CHUNKCACHE_EXCEEDED_BITMAP_CAPACITY	1322
+#define	WT_STAT_CONN_CHUNKCACHE_EXCEEDED_BITMAP_CAPACITY	1323
 /*! chunk-cache: could not allocate due to exceeding capacity */
-#define	WT_STAT_CONN_CHUNKCACHE_EXCEEDED_CAPACITY	1323
+#define	WT_STAT_CONN_CHUNKCACHE_EXCEEDED_CAPACITY	1324
 /*! chunk-cache: lookups */
-#define	WT_STAT_CONN_CHUNKCACHE_LOOKUPS			1324
+#define	WT_STAT_CONN_CHUNKCACHE_LOOKUPS			1325
 /*!
  * chunk-cache: number of chunks loaded from flushed tables in chunk
  * cache
  */
-#define	WT_STAT_CONN_CHUNKCACHE_CHUNKS_LOADED_FROM_FLUSHED_TABLES	1325
+#define	WT_STAT_CONN_CHUNKCACHE_CHUNKS_LOADED_FROM_FLUSHED_TABLES	1326
 /*! chunk-cache: number of metadata entries inserted */
-#define	WT_STAT_CONN_CHUNKCACHE_METADATA_INSERTED	1326
+#define	WT_STAT_CONN_CHUNKCACHE_METADATA_INSERTED	1327
 /*! chunk-cache: number of metadata entries removed */
-#define	WT_STAT_CONN_CHUNKCACHE_METADATA_REMOVED	1327
+#define	WT_STAT_CONN_CHUNKCACHE_METADATA_REMOVED	1328
 /*!
  * chunk-cache: number of metadata inserts/deletes dropped by the worker
  * thread
  */
-#define	WT_STAT_CONN_CHUNKCACHE_METADATA_WORK_UNITS_DROPPED	1328
+#define	WT_STAT_CONN_CHUNKCACHE_METADATA_WORK_UNITS_DROPPED	1329
 /*!
  * chunk-cache: number of metadata inserts/deletes pushed to the worker
  * thread
  */
-#define	WT_STAT_CONN_CHUNKCACHE_METADATA_WORK_UNITS_CREATED	1329
+#define	WT_STAT_CONN_CHUNKCACHE_METADATA_WORK_UNITS_CREATED	1330
 /*!
  * chunk-cache: number of metadata inserts/deletes read by the worker
  * thread
  */
-#define	WT_STAT_CONN_CHUNKCACHE_METADATA_WORK_UNITS_DEQUEUED	1330
+#define	WT_STAT_CONN_CHUNKCACHE_METADATA_WORK_UNITS_DEQUEUED	1331
 /*! chunk-cache: number of misses */
-#define	WT_STAT_CONN_CHUNKCACHE_MISSES			1331
+#define	WT_STAT_CONN_CHUNKCACHE_MISSES			1332
 /*! chunk-cache: number of times a read from storage failed */
-#define	WT_STAT_CONN_CHUNKCACHE_IO_FAILED		1332
+#define	WT_STAT_CONN_CHUNKCACHE_IO_FAILED		1333
 /*! chunk-cache: retried accessing a chunk while I/O was in progress */
-#define	WT_STAT_CONN_CHUNKCACHE_RETRIES			1333
+#define	WT_STAT_CONN_CHUNKCACHE_RETRIES			1334
 /*! chunk-cache: retries from a chunk cache checksum mismatch */
-#define	WT_STAT_CONN_CHUNKCACHE_RETRIES_CHECKSUM_MISMATCH	1334
+#define	WT_STAT_CONN_CHUNKCACHE_RETRIES_CHECKSUM_MISMATCH	1335
 /*! chunk-cache: timed out due to too many retries */
-#define	WT_STAT_CONN_CHUNKCACHE_TOOMANY_RETRIES		1335
+#define	WT_STAT_CONN_CHUNKCACHE_TOOMANY_RETRIES		1336
 /*! chunk-cache: total bytes read from persistent content */
-#define	WT_STAT_CONN_CHUNKCACHE_BYTES_READ_PERSISTENT	1336
+#define	WT_STAT_CONN_CHUNKCACHE_BYTES_READ_PERSISTENT	1337
 /*! chunk-cache: total bytes used by the cache */
-#define	WT_STAT_CONN_CHUNKCACHE_BYTES_INUSE		1337
+#define	WT_STAT_CONN_CHUNKCACHE_BYTES_INUSE		1338
 /*! chunk-cache: total bytes used by the cache for pinned chunks */
-#define	WT_STAT_CONN_CHUNKCACHE_BYTES_INUSE_PINNED	1338
+#define	WT_STAT_CONN_CHUNKCACHE_BYTES_INUSE_PINNED	1339
 /*! chunk-cache: total chunks held by the chunk cache */
-#define	WT_STAT_CONN_CHUNKCACHE_CHUNKS_INUSE		1339
+#define	WT_STAT_CONN_CHUNKCACHE_CHUNKS_INUSE		1340
 /*!
  * chunk-cache: total number of chunks inserted on startup from persisted
  * metadata.
  */
-#define	WT_STAT_CONN_CHUNKCACHE_CREATED_FROM_METADATA	1340
+#define	WT_STAT_CONN_CHUNKCACHE_CREATED_FROM_METADATA	1341
 /*! chunk-cache: total pinned chunks held by the chunk cache */
-#define	WT_STAT_CONN_CHUNKCACHE_CHUNKS_PINNED		1341
+#define	WT_STAT_CONN_CHUNKCACHE_CHUNKS_PINNED		1342
 /*! connection: auto adjusting condition resets */
-#define	WT_STAT_CONN_COND_AUTO_WAIT_RESET		1342
+#define	WT_STAT_CONN_COND_AUTO_WAIT_RESET		1343
 /*! connection: auto adjusting condition wait calls */
-#define	WT_STAT_CONN_COND_AUTO_WAIT			1343
+#define	WT_STAT_CONN_COND_AUTO_WAIT			1344
 /*!
  * connection: auto adjusting condition wait raced to update timeout and
  * skipped updating
  */
-#define	WT_STAT_CONN_COND_AUTO_WAIT_SKIPPED		1344
+#define	WT_STAT_CONN_COND_AUTO_WAIT_SKIPPED		1345
 /*! connection: detected system time went backwards */
-#define	WT_STAT_CONN_TIME_TRAVEL			1345
+#define	WT_STAT_CONN_TIME_TRAVEL			1346
 /*! connection: files currently open */
-#define	WT_STAT_CONN_FILE_OPEN				1346
+#define	WT_STAT_CONN_FILE_OPEN				1347
 /*! connection: hash bucket array size for data handles */
-#define	WT_STAT_CONN_BUCKETS_DH				1347
+#define	WT_STAT_CONN_BUCKETS_DH				1348
 /*! connection: hash bucket array size general */
-#define	WT_STAT_CONN_BUCKETS				1348
+#define	WT_STAT_CONN_BUCKETS				1349
 /*! connection: memory allocations */
-#define	WT_STAT_CONN_MEMORY_ALLOCATION			1349
+#define	WT_STAT_CONN_MEMORY_ALLOCATION			1350
 /*! connection: memory frees */
-#define	WT_STAT_CONN_MEMORY_FREE			1350
+#define	WT_STAT_CONN_MEMORY_FREE			1351
 /*! connection: memory re-allocations */
-#define	WT_STAT_CONN_MEMORY_GROW			1351
+#define	WT_STAT_CONN_MEMORY_GROW			1352
 /*! connection: number of sessions without a sweep for 5+ minutes */
-#define	WT_STAT_CONN_NO_SESSION_SWEEP_5MIN		1352
+#define	WT_STAT_CONN_NO_SESSION_SWEEP_5MIN		1353
 /*! connection: number of sessions without a sweep for 60+ minutes */
-#define	WT_STAT_CONN_NO_SESSION_SWEEP_60MIN		1353
+#define	WT_STAT_CONN_NO_SESSION_SWEEP_60MIN		1354
 /*! connection: pthread mutex condition wait calls */
-#define	WT_STAT_CONN_COND_WAIT				1354
+#define	WT_STAT_CONN_COND_WAIT				1355
 /*! connection: pthread mutex shared lock read-lock calls */
-#define	WT_STAT_CONN_RWLOCK_READ			1355
+#define	WT_STAT_CONN_RWLOCK_READ			1356
 /*! connection: pthread mutex shared lock write-lock calls */
-#define	WT_STAT_CONN_RWLOCK_WRITE			1356
+#define	WT_STAT_CONN_RWLOCK_WRITE			1357
 /*! connection: total fsync I/Os */
-#define	WT_STAT_CONN_FSYNC_IO				1357
+#define	WT_STAT_CONN_FSYNC_IO				1358
 /*! connection: total read I/Os */
-#define	WT_STAT_CONN_READ_IO				1358
+#define	WT_STAT_CONN_READ_IO				1359
 /*! connection: total write I/Os */
-#define	WT_STAT_CONN_WRITE_IO				1359
+#define	WT_STAT_CONN_WRITE_IO				1360
 /*! cursor: Total number of deleted pages skipped during tree walk */
-#define	WT_STAT_CONN_CURSOR_TREE_WALK_DEL_PAGE_SKIP	1360
+#define	WT_STAT_CONN_CURSOR_TREE_WALK_DEL_PAGE_SKIP	1361
 /*! cursor: Total number of entries skipped by cursor next calls */
-#define	WT_STAT_CONN_CURSOR_NEXT_SKIP_TOTAL		1361
+#define	WT_STAT_CONN_CURSOR_NEXT_SKIP_TOTAL		1362
 /*! cursor: Total number of entries skipped by cursor prev calls */
-#define	WT_STAT_CONN_CURSOR_PREV_SKIP_TOTAL		1362
+#define	WT_STAT_CONN_CURSOR_PREV_SKIP_TOTAL		1363
 /*!
  * cursor: Total number of entries skipped to position the history store
  * cursor
  */
-#define	WT_STAT_CONN_CURSOR_SKIP_HS_CUR_POSITION	1363
+#define	WT_STAT_CONN_CURSOR_SKIP_HS_CUR_POSITION	1364
 /*!
  * cursor: Total number of in-memory deleted pages skipped during tree
  * walk
  */
-#define	WT_STAT_CONN_CURSOR_TREE_WALK_INMEM_DEL_PAGE_SKIP	1364
+#define	WT_STAT_CONN_CURSOR_TREE_WALK_INMEM_DEL_PAGE_SKIP	1365
 /*! cursor: Total number of on-disk deleted pages skipped during tree walk */
-#define	WT_STAT_CONN_CURSOR_TREE_WALK_ONDISK_DEL_PAGE_SKIP	1365
+#define	WT_STAT_CONN_CURSOR_TREE_WALK_ONDISK_DEL_PAGE_SKIP	1366
 /*!
  * cursor: Total number of times a search near has exited due to prefix
  * config
  */
-#define	WT_STAT_CONN_CURSOR_SEARCH_NEAR_PREFIX_FAST_PATHS	1366
+#define	WT_STAT_CONN_CURSOR_SEARCH_NEAR_PREFIX_FAST_PATHS	1367
 /*!
  * cursor: Total number of times cursor fails to temporarily release
  * pinned page to encourage eviction of hot or large page
  */
-#define	WT_STAT_CONN_CURSOR_REPOSITION_FAILED		1367
+#define	WT_STAT_CONN_CURSOR_REPOSITION_FAILED		1368
 /*!
  * cursor: Total number of times cursor temporarily releases pinned page
  * to encourage eviction of hot or large page
  */
-#define	WT_STAT_CONN_CURSOR_REPOSITION			1368
+#define	WT_STAT_CONN_CURSOR_REPOSITION			1369
 /*! cursor: bulk cursor count */
-#define	WT_STAT_CONN_CURSOR_BULK_COUNT			1369
+#define	WT_STAT_CONN_CURSOR_BULK_COUNT			1370
 /*! cursor: cached cursor count */
-#define	WT_STAT_CONN_CURSOR_CACHED_COUNT		1370
+#define	WT_STAT_CONN_CURSOR_CACHED_COUNT		1371
 /*! cursor: cursor bound calls that return an error */
-#define	WT_STAT_CONN_CURSOR_BOUND_ERROR			1371
+#define	WT_STAT_CONN_CURSOR_BOUND_ERROR			1372
 /*! cursor: cursor bounds cleared from reset */
-#define	WT_STAT_CONN_CURSOR_BOUNDS_RESET		1372
+#define	WT_STAT_CONN_CURSOR_BOUNDS_RESET		1373
 /*! cursor: cursor bounds comparisons performed */
-#define	WT_STAT_CONN_CURSOR_BOUNDS_COMPARISONS		1373
+#define	WT_STAT_CONN_CURSOR_BOUNDS_COMPARISONS		1374
 /*! cursor: cursor bounds next called on an unpositioned cursor */
-#define	WT_STAT_CONN_CURSOR_BOUNDS_NEXT_UNPOSITIONED	1374
+#define	WT_STAT_CONN_CURSOR_BOUNDS_NEXT_UNPOSITIONED	1375
 /*! cursor: cursor bounds next early exit */
-#define	WT_STAT_CONN_CURSOR_BOUNDS_NEXT_EARLY_EXIT	1375
+#define	WT_STAT_CONN_CURSOR_BOUNDS_NEXT_EARLY_EXIT	1376
 /*! cursor: cursor bounds prev called on an unpositioned cursor */
-#define	WT_STAT_CONN_CURSOR_BOUNDS_PREV_UNPOSITIONED	1376
+#define	WT_STAT_CONN_CURSOR_BOUNDS_PREV_UNPOSITIONED	1377
 /*! cursor: cursor bounds prev early exit */
-#define	WT_STAT_CONN_CURSOR_BOUNDS_PREV_EARLY_EXIT	1377
+#define	WT_STAT_CONN_CURSOR_BOUNDS_PREV_EARLY_EXIT	1378
 /*! cursor: cursor bounds search early exit */
-#define	WT_STAT_CONN_CURSOR_BOUNDS_SEARCH_EARLY_EXIT	1378
+#define	WT_STAT_CONN_CURSOR_BOUNDS_SEARCH_EARLY_EXIT	1379
 /*! cursor: cursor bounds search near call repositioned cursor */
-#define	WT_STAT_CONN_CURSOR_BOUNDS_SEARCH_NEAR_REPOSITIONED_CURSOR	1379
+#define	WT_STAT_CONN_CURSOR_BOUNDS_SEARCH_NEAR_REPOSITIONED_CURSOR	1380
 /*! cursor: cursor bulk loaded cursor insert calls */
-#define	WT_STAT_CONN_CURSOR_INSERT_BULK			1380
+#define	WT_STAT_CONN_CURSOR_INSERT_BULK			1381
 /*! cursor: cursor cache calls that return an error */
-#define	WT_STAT_CONN_CURSOR_CACHE_ERROR			1381
+#define	WT_STAT_CONN_CURSOR_CACHE_ERROR			1382
 /*! cursor: cursor close calls that result in cache */
-#define	WT_STAT_CONN_CURSOR_CACHE			1382
+#define	WT_STAT_CONN_CURSOR_CACHE			1383
 /*! cursor: cursor close calls that return an error */
-#define	WT_STAT_CONN_CURSOR_CLOSE_ERROR			1383
+#define	WT_STAT_CONN_CURSOR_CLOSE_ERROR			1384
 /*! cursor: cursor compare calls that return an error */
-#define	WT_STAT_CONN_CURSOR_COMPARE_ERROR		1384
+#define	WT_STAT_CONN_CURSOR_COMPARE_ERROR		1385
 /*! cursor: cursor create calls */
-#define	WT_STAT_CONN_CURSOR_CREATE			1385
+#define	WT_STAT_CONN_CURSOR_CREATE			1386
 /*! cursor: cursor equals calls that return an error */
-#define	WT_STAT_CONN_CURSOR_EQUALS_ERROR		1386
+#define	WT_STAT_CONN_CURSOR_EQUALS_ERROR		1387
 /*! cursor: cursor get key calls that return an error */
-#define	WT_STAT_CONN_CURSOR_GET_KEY_ERROR		1387
+#define	WT_STAT_CONN_CURSOR_GET_KEY_ERROR		1388
 /*! cursor: cursor get value calls that return an error */
-#define	WT_STAT_CONN_CURSOR_GET_VALUE_ERROR		1388
+#define	WT_STAT_CONN_CURSOR_GET_VALUE_ERROR		1389
 /*! cursor: cursor insert calls */
-#define	WT_STAT_CONN_CURSOR_INSERT			1389
+#define	WT_STAT_CONN_CURSOR_INSERT			1390
 /*! cursor: cursor insert calls that return an error */
-#define	WT_STAT_CONN_CURSOR_INSERT_ERROR		1390
+#define	WT_STAT_CONN_CURSOR_INSERT_ERROR		1391
 /*! cursor: cursor insert check calls that return an error */
-#define	WT_STAT_CONN_CURSOR_INSERT_CHECK_ERROR		1391
+#define	WT_STAT_CONN_CURSOR_INSERT_CHECK_ERROR		1392
 /*! cursor: cursor insert key and value bytes */
-#define	WT_STAT_CONN_CURSOR_INSERT_BYTES		1392
+#define	WT_STAT_CONN_CURSOR_INSERT_BYTES		1393
 /*! cursor: cursor largest key calls that return an error */
-#define	WT_STAT_CONN_CURSOR_LARGEST_KEY_ERROR		1393
+#define	WT_STAT_CONN_CURSOR_LARGEST_KEY_ERROR		1394
 /*! cursor: cursor modify calls */
-#define	WT_STAT_CONN_CURSOR_MODIFY			1394
+#define	WT_STAT_CONN_CURSOR_MODIFY			1395
 /*! cursor: cursor modify calls that return an error */
-#define	WT_STAT_CONN_CURSOR_MODIFY_ERROR		1395
+#define	WT_STAT_CONN_CURSOR_MODIFY_ERROR		1396
 /*! cursor: cursor modify key and value bytes affected */
-#define	WT_STAT_CONN_CURSOR_MODIFY_BYTES		1396
+#define	WT_STAT_CONN_CURSOR_MODIFY_BYTES		1397
 /*! cursor: cursor modify value bytes modified */
-#define	WT_STAT_CONN_CURSOR_MODIFY_BYTES_TOUCH		1397
+#define	WT_STAT_CONN_CURSOR_MODIFY_BYTES_TOUCH		1398
 /*! cursor: cursor next calls */
-#define	WT_STAT_CONN_CURSOR_NEXT			1398
+#define	WT_STAT_CONN_CURSOR_NEXT			1399
 /*! cursor: cursor next calls that return an error */
-#define	WT_STAT_CONN_CURSOR_NEXT_ERROR			1399
+#define	WT_STAT_CONN_CURSOR_NEXT_ERROR			1400
 /*!
  * cursor: cursor next calls that skip due to a globally visible history
  * store tombstone
  */
-#define	WT_STAT_CONN_CURSOR_NEXT_HS_TOMBSTONE		1400
+#define	WT_STAT_CONN_CURSOR_NEXT_HS_TOMBSTONE		1401
 /*!
  * cursor: cursor next calls that skip greater than 1 and fewer than 100
  * entries
  */
-#define	WT_STAT_CONN_CURSOR_NEXT_SKIP_LT_100		1401
+#define	WT_STAT_CONN_CURSOR_NEXT_SKIP_LT_100		1402
 /*!
  * cursor: cursor next calls that skip greater than or equal to 100
  * entries
  */
-#define	WT_STAT_CONN_CURSOR_NEXT_SKIP_GE_100		1402
+#define	WT_STAT_CONN_CURSOR_NEXT_SKIP_GE_100		1403
 /*! cursor: cursor next random calls that return an error */
-#define	WT_STAT_CONN_CURSOR_NEXT_RANDOM_ERROR		1403
+#define	WT_STAT_CONN_CURSOR_NEXT_RANDOM_ERROR		1404
 /*! cursor: cursor operation restarted */
-#define	WT_STAT_CONN_CURSOR_RESTART			1404
+#define	WT_STAT_CONN_CURSOR_RESTART			1405
 /*! cursor: cursor prev calls */
-#define	WT_STAT_CONN_CURSOR_PREV			1405
+#define	WT_STAT_CONN_CURSOR_PREV			1406
 /*! cursor: cursor prev calls that return an error */
-#define	WT_STAT_CONN_CURSOR_PREV_ERROR			1406
+#define	WT_STAT_CONN_CURSOR_PREV_ERROR			1407
 /*!
  * cursor: cursor prev calls that skip due to a globally visible history
  * store tombstone
  */
-#define	WT_STAT_CONN_CURSOR_PREV_HS_TOMBSTONE		1407
+#define	WT_STAT_CONN_CURSOR_PREV_HS_TOMBSTONE		1408
 /*!
  * cursor: cursor prev calls that skip greater than or equal to 100
  * entries
  */
-#define	WT_STAT_CONN_CURSOR_PREV_SKIP_GE_100		1408
+#define	WT_STAT_CONN_CURSOR_PREV_SKIP_GE_100		1409
 /*! cursor: cursor prev calls that skip less than 100 entries */
-#define	WT_STAT_CONN_CURSOR_PREV_SKIP_LT_100		1409
+#define	WT_STAT_CONN_CURSOR_PREV_SKIP_LT_100		1410
 /*! cursor: cursor reconfigure calls that return an error */
-#define	WT_STAT_CONN_CURSOR_RECONFIGURE_ERROR		1410
+#define	WT_STAT_CONN_CURSOR_RECONFIGURE_ERROR		1411
 /*! cursor: cursor remove calls */
-#define	WT_STAT_CONN_CURSOR_REMOVE			1411
+#define	WT_STAT_CONN_CURSOR_REMOVE			1412
 /*! cursor: cursor remove calls that return an error */
-#define	WT_STAT_CONN_CURSOR_REMOVE_ERROR		1412
+#define	WT_STAT_CONN_CURSOR_REMOVE_ERROR		1413
 /*! cursor: cursor remove key bytes removed */
-#define	WT_STAT_CONN_CURSOR_REMOVE_BYTES		1413
+#define	WT_STAT_CONN_CURSOR_REMOVE_BYTES		1414
 /*! cursor: cursor reopen calls that return an error */
-#define	WT_STAT_CONN_CURSOR_REOPEN_ERROR		1414
+#define	WT_STAT_CONN_CURSOR_REOPEN_ERROR		1415
 /*! cursor: cursor reserve calls */
-#define	WT_STAT_CONN_CURSOR_RESERVE			1415
+#define	WT_STAT_CONN_CURSOR_RESERVE			1416
 /*! cursor: cursor reserve calls that return an error */
-#define	WT_STAT_CONN_CURSOR_RESERVE_ERROR		1416
+#define	WT_STAT_CONN_CURSOR_RESERVE_ERROR		1417
 /*! cursor: cursor reset calls */
-#define	WT_STAT_CONN_CURSOR_RESET			1417
+#define	WT_STAT_CONN_CURSOR_RESET			1418
 /*! cursor: cursor reset calls that return an error */
-#define	WT_STAT_CONN_CURSOR_RESET_ERROR			1418
+#define	WT_STAT_CONN_CURSOR_RESET_ERROR			1419
 /*! cursor: cursor search calls */
-#define	WT_STAT_CONN_CURSOR_SEARCH			1419
+#define	WT_STAT_CONN_CURSOR_SEARCH			1420
 /*! cursor: cursor search calls that return an error */
-#define	WT_STAT_CONN_CURSOR_SEARCH_ERROR		1420
+#define	WT_STAT_CONN_CURSOR_SEARCH_ERROR		1421
 /*! cursor: cursor search history store calls */
-#define	WT_STAT_CONN_CURSOR_SEARCH_HS			1421
+#define	WT_STAT_CONN_CURSOR_SEARCH_HS			1422
 /*! cursor: cursor search near calls */
-#define	WT_STAT_CONN_CURSOR_SEARCH_NEAR			1422
+#define	WT_STAT_CONN_CURSOR_SEARCH_NEAR			1423
 /*! cursor: cursor search near calls that return an error */
-#define	WT_STAT_CONN_CURSOR_SEARCH_NEAR_ERROR		1423
+#define	WT_STAT_CONN_CURSOR_SEARCH_NEAR_ERROR		1424
 /*! cursor: cursor sweep buckets */
-#define	WT_STAT_CONN_CURSOR_SWEEP_BUCKETS		1424
+#define	WT_STAT_CONN_CURSOR_SWEEP_BUCKETS		1425
 /*! cursor: cursor sweep cursors closed */
-#define	WT_STAT_CONN_CURSOR_SWEEP_CLOSED		1425
+#define	WT_STAT_CONN_CURSOR_SWEEP_CLOSED		1426
 /*! cursor: cursor sweep cursors examined */
-#define	WT_STAT_CONN_CURSOR_SWEEP_EXAMINED		1426
+#define	WT_STAT_CONN_CURSOR_SWEEP_EXAMINED		1427
 /*! cursor: cursor sweeps */
-#define	WT_STAT_CONN_CURSOR_SWEEP			1427
+#define	WT_STAT_CONN_CURSOR_SWEEP			1428
 /*! cursor: cursor truncate calls */
-#define	WT_STAT_CONN_CURSOR_TRUNCATE			1428
+#define	WT_STAT_CONN_CURSOR_TRUNCATE			1429
 /*! cursor: cursor truncates performed on individual keys */
-#define	WT_STAT_CONN_CURSOR_TRUNCATE_KEYS_DELETED	1429
+#define	WT_STAT_CONN_CURSOR_TRUNCATE_KEYS_DELETED	1430
 /*! cursor: cursor update calls */
-#define	WT_STAT_CONN_CURSOR_UPDATE			1430
+#define	WT_STAT_CONN_CURSOR_UPDATE			1431
 /*! cursor: cursor update calls that return an error */
-#define	WT_STAT_CONN_CURSOR_UPDATE_ERROR		1431
+#define	WT_STAT_CONN_CURSOR_UPDATE_ERROR		1432
 /*! cursor: cursor update key and value bytes */
-#define	WT_STAT_CONN_CURSOR_UPDATE_BYTES		1432
+#define	WT_STAT_CONN_CURSOR_UPDATE_BYTES		1433
 /*! cursor: cursor update value size change */
-#define	WT_STAT_CONN_CURSOR_UPDATE_BYTES_CHANGED	1433
+#define	WT_STAT_CONN_CURSOR_UPDATE_BYTES_CHANGED	1434
 /*! cursor: cursors reused from cache */
-#define	WT_STAT_CONN_CURSOR_REOPEN			1434
+#define	WT_STAT_CONN_CURSOR_REOPEN			1435
 /*! cursor: open cursor count */
-#define	WT_STAT_CONN_CURSOR_OPEN_COUNT			1435
-<<<<<<< HEAD
+#define	WT_STAT_CONN_CURSOR_OPEN_COUNT			1436
 /*! data-handle: Table connection data handles currently active */
-#define	WT_STAT_CONN_DH_CONN_HANDLE_TABLE_COUNT		1436
+#define	WT_STAT_CONN_DH_CONN_HANDLE_TABLE_COUNT		1437
 /*! data-handle: Tiered connection data handles currently active */
-#define	WT_STAT_CONN_DH_CONN_HANDLE_TIERED_COUNT	1437
+#define	WT_STAT_CONN_DH_CONN_HANDLE_TIERED_COUNT	1438
 /*! data-handle: Tiered_Tree connection data handles currently active */
-#define	WT_STAT_CONN_DH_CONN_HANDLE_TIERED_TREE_COUNT	1438
+#define	WT_STAT_CONN_DH_CONN_HANDLE_TIERED_TREE_COUNT	1439
 /*! data-handle: btree connection data handles currently active */
-#define	WT_STAT_CONN_DH_CONN_HANDLE_BTREE_COUNT		1439
+#define	WT_STAT_CONN_DH_CONN_HANDLE_BTREE_COUNT		1440
 /*! data-handle: checkpoint connection data handles currently active */
-#define	WT_STAT_CONN_DH_CONN_HANDLE_CHECKPOINT_COUNT	1440
+#define	WT_STAT_CONN_DH_CONN_HANDLE_CHECKPOINT_COUNT	1441
 /*! data-handle: connection data handle size */
-#define	WT_STAT_CONN_DH_CONN_HANDLE_SIZE		1441
+#define	WT_STAT_CONN_DH_CONN_HANDLE_SIZE		1442
 /*! data-handle: connection data handles currently active */
-#define	WT_STAT_CONN_DH_CONN_HANDLE_COUNT		1442
+#define	WT_STAT_CONN_DH_CONN_HANDLE_COUNT		1443
 /*! data-handle: connection sweep candidate became referenced */
-#define	WT_STAT_CONN_DH_SWEEP_REF			1443
+#define	WT_STAT_CONN_DH_SWEEP_REF			1444
 /*! data-handle: connection sweep dead dhandles closed */
-#define	WT_STAT_CONN_DH_SWEEP_DEAD_CLOSE		1444
+#define	WT_STAT_CONN_DH_SWEEP_DEAD_CLOSE		1445
 /*! data-handle: connection sweep dhandles removed from hash list */
-#define	WT_STAT_CONN_DH_SWEEP_REMOVE			1445
+#define	WT_STAT_CONN_DH_SWEEP_REMOVE			1446
 /*! data-handle: connection sweep expired dhandles closed */
-#define	WT_STAT_CONN_DH_SWEEP_EXPIRED_CLOSE		1446
+#define	WT_STAT_CONN_DH_SWEEP_EXPIRED_CLOSE		1447
 /*! data-handle: connection sweep time-of-death sets */
-#define	WT_STAT_CONN_DH_SWEEP_TOD			1447
+#define	WT_STAT_CONN_DH_SWEEP_TOD			1448
 /*! data-handle: connection sweeps */
-#define	WT_STAT_CONN_DH_SWEEPS				1448
-=======
-/*! data-handle: connection data handle size */
-#define	WT_STAT_CONN_DH_CONN_HANDLE_SIZE		1436
-/*! data-handle: connection data handles currently active */
-#define	WT_STAT_CONN_DH_CONN_HANDLE_COUNT		1437
-/*! data-handle: connection sweep candidate became referenced */
-#define	WT_STAT_CONN_DH_SWEEP_REF			1438
-/*! data-handle: connection sweep dhandles closed */
-#define	WT_STAT_CONN_DH_SWEEP_CLOSE			1439
-/*! data-handle: connection sweep dhandles removed from hash list */
-#define	WT_STAT_CONN_DH_SWEEP_REMOVE			1440
-/*! data-handle: connection sweep time-of-death sets */
-#define	WT_STAT_CONN_DH_SWEEP_TOD			1441
-/*! data-handle: connection sweeps */
-#define	WT_STAT_CONN_DH_SWEEPS				1442
->>>>>>> dd804cff
+#define	WT_STAT_CONN_DH_SWEEPS				1449
 /*!
  * data-handle: connection sweeps skipped due to checkpoint gathering
  * handles
  */
-<<<<<<< HEAD
-#define	WT_STAT_CONN_DH_SWEEP_SKIP_CKPT			1449
+#define	WT_STAT_CONN_DH_SWEEP_SKIP_CKPT			1450
 /*! data-handle: session dhandles swept */
-#define	WT_STAT_CONN_DH_SESSION_HANDLES			1450
+#define	WT_STAT_CONN_DH_SESSION_HANDLES			1451
 /*! data-handle: session sweep attempts */
-#define	WT_STAT_CONN_DH_SESSION_SWEEPS			1451
+#define	WT_STAT_CONN_DH_SESSION_SWEEPS			1452
 /*! layered: Layered table cursor insert operations */
-#define	WT_STAT_CONN_LAYERED_CURS_INSERT		1452
+#define	WT_STAT_CONN_LAYERED_CURS_INSERT		1453
 /*! layered: Layered table cursor next operations */
-#define	WT_STAT_CONN_LAYERED_CURS_NEXT			1453
+#define	WT_STAT_CONN_LAYERED_CURS_NEXT			1454
 /*! layered: Layered table cursor next operations from ingest table */
-#define	WT_STAT_CONN_LAYERED_CURS_NEXT_INGEST		1454
+#define	WT_STAT_CONN_LAYERED_CURS_NEXT_INGEST		1455
 /*! layered: Layered table cursor next operations from stable table */
-#define	WT_STAT_CONN_LAYERED_CURS_NEXT_STABLE		1455
+#define	WT_STAT_CONN_LAYERED_CURS_NEXT_STABLE		1456
 /*! layered: Layered table cursor prev operations */
-#define	WT_STAT_CONN_LAYERED_CURS_PREV			1456
+#define	WT_STAT_CONN_LAYERED_CURS_PREV			1457
 /*! layered: Layered table cursor prev operations from ingest table */
-#define	WT_STAT_CONN_LAYERED_CURS_PREV_INGEST		1457
+#define	WT_STAT_CONN_LAYERED_CURS_PREV_INGEST		1458
 /*! layered: Layered table cursor prev operations from stable table */
-#define	WT_STAT_CONN_LAYERED_CURS_PREV_STABLE		1458
+#define	WT_STAT_CONN_LAYERED_CURS_PREV_STABLE		1459
 /*! layered: Layered table cursor remove operations */
-#define	WT_STAT_CONN_LAYERED_CURS_REMOVE		1459
+#define	WT_STAT_CONN_LAYERED_CURS_REMOVE		1460
 /*! layered: Layered table cursor search near operations */
-#define	WT_STAT_CONN_LAYERED_CURS_SEARCH_NEAR		1460
+#define	WT_STAT_CONN_LAYERED_CURS_SEARCH_NEAR		1461
 /*! layered: Layered table cursor search near operations from ingest table */
-#define	WT_STAT_CONN_LAYERED_CURS_SEARCH_NEAR_INGEST	1461
+#define	WT_STAT_CONN_LAYERED_CURS_SEARCH_NEAR_INGEST	1462
 /*! layered: Layered table cursor search near operations from stable table */
-#define	WT_STAT_CONN_LAYERED_CURS_SEARCH_NEAR_STABLE	1462
+#define	WT_STAT_CONN_LAYERED_CURS_SEARCH_NEAR_STABLE	1463
 /*! layered: Layered table cursor search operations */
-#define	WT_STAT_CONN_LAYERED_CURS_SEARCH		1463
+#define	WT_STAT_CONN_LAYERED_CURS_SEARCH		1464
 /*! layered: Layered table cursor search operations from ingest table */
-#define	WT_STAT_CONN_LAYERED_CURS_SEARCH_INGEST		1464
+#define	WT_STAT_CONN_LAYERED_CURS_SEARCH_INGEST		1465
 /*! layered: Layered table cursor search operations from stable table */
-#define	WT_STAT_CONN_LAYERED_CURS_SEARCH_STABLE		1465
+#define	WT_STAT_CONN_LAYERED_CURS_SEARCH_STABLE		1466
 /*! layered: Layered table cursor update operations */
-#define	WT_STAT_CONN_LAYERED_CURS_UPDATE		1466
-=======
-#define	WT_STAT_CONN_DH_SWEEP_SKIP_CKPT			1443
-/*! data-handle: session dhandles swept */
-#define	WT_STAT_CONN_DH_SESSION_HANDLES			1444
-/*! data-handle: session sweep attempts */
-#define	WT_STAT_CONN_DH_SESSION_SWEEPS			1445
-/*! layered: Layered table cursor insert operations */
-#define	WT_STAT_CONN_LAYERED_CURS_INSERT		1446
-/*! layered: Layered table cursor next operations */
-#define	WT_STAT_CONN_LAYERED_CURS_NEXT			1447
-/*! layered: Layered table cursor next operations from ingest table */
-#define	WT_STAT_CONN_LAYERED_CURS_NEXT_INGEST		1448
-/*! layered: Layered table cursor next operations from stable table */
-#define	WT_STAT_CONN_LAYERED_CURS_NEXT_STABLE		1449
-/*! layered: Layered table cursor prev operations */
-#define	WT_STAT_CONN_LAYERED_CURS_PREV			1450
-/*! layered: Layered table cursor prev operations from ingest table */
-#define	WT_STAT_CONN_LAYERED_CURS_PREV_INGEST		1451
-/*! layered: Layered table cursor prev operations from stable table */
-#define	WT_STAT_CONN_LAYERED_CURS_PREV_STABLE		1452
-/*! layered: Layered table cursor remove operations */
-#define	WT_STAT_CONN_LAYERED_CURS_REMOVE		1453
-/*! layered: Layered table cursor search near operations */
-#define	WT_STAT_CONN_LAYERED_CURS_SEARCH_NEAR		1454
-/*! layered: Layered table cursor search near operations from ingest table */
-#define	WT_STAT_CONN_LAYERED_CURS_SEARCH_NEAR_INGEST	1455
-/*! layered: Layered table cursor search near operations from stable table */
-#define	WT_STAT_CONN_LAYERED_CURS_SEARCH_NEAR_STABLE	1456
-/*! layered: Layered table cursor search operations */
-#define	WT_STAT_CONN_LAYERED_CURS_SEARCH		1457
-/*! layered: Layered table cursor search operations from ingest table */
-#define	WT_STAT_CONN_LAYERED_CURS_SEARCH_INGEST		1458
-/*! layered: Layered table cursor search operations from stable table */
-#define	WT_STAT_CONN_LAYERED_CURS_SEARCH_STABLE		1459
-/*! layered: Layered table cursor update operations */
-#define	WT_STAT_CONN_LAYERED_CURS_UPDATE		1460
->>>>>>> dd804cff
+#define	WT_STAT_CONN_LAYERED_CURS_UPDATE		1467
 /*!
  * layered: checkpoints performed on this table by the layered table
  * manager
  */
-<<<<<<< HEAD
-#define	WT_STAT_CONN_LAYERED_TABLE_MANAGER_CHECKPOINTS	1467
+#define	WT_STAT_CONN_LAYERED_TABLE_MANAGER_CHECKPOINTS	1468
 /*! layered: checkpoints refreshed on shared layered constituents */
-#define	WT_STAT_CONN_LAYERED_TABLE_MANAGER_CHECKPOINTS_REFRESHED	1468
-=======
-#define	WT_STAT_CONN_LAYERED_TABLE_MANAGER_CHECKPOINTS	1461
-/*! layered: checkpoints refreshed on shared layered constituents */
-#define	WT_STAT_CONN_LAYERED_TABLE_MANAGER_CHECKPOINTS_REFRESHED	1462
->>>>>>> dd804cff
+#define	WT_STAT_CONN_LAYERED_TABLE_MANAGER_CHECKPOINTS_REFRESHED	1469
 /*!
  * layered: how many log applications the layered table manager applied
  * on this tree
  */
-<<<<<<< HEAD
-#define	WT_STAT_CONN_LAYERED_TABLE_MANAGER_LOGOPS_APPLIED	1469
-=======
-#define	WT_STAT_CONN_LAYERED_TABLE_MANAGER_LOGOPS_APPLIED	1463
->>>>>>> dd804cff
+#define	WT_STAT_CONN_LAYERED_TABLE_MANAGER_LOGOPS_APPLIED	1470
 /*!
  * layered: how many log applications the layered table manager skipped
  * on this tree
  */
-<<<<<<< HEAD
-#define	WT_STAT_CONN_LAYERED_TABLE_MANAGER_LOGOPS_SKIPPED	1470
-=======
-#define	WT_STAT_CONN_LAYERED_TABLE_MANAGER_LOGOPS_SKIPPED	1464
->>>>>>> dd804cff
+#define	WT_STAT_CONN_LAYERED_TABLE_MANAGER_LOGOPS_SKIPPED	1471
 /*!
  * layered: how many previously-applied LSNs the layered table manager
  * skipped on this tree
  */
-<<<<<<< HEAD
-#define	WT_STAT_CONN_LAYERED_TABLE_MANAGER_SKIP_LSN	1471
+#define	WT_STAT_CONN_LAYERED_TABLE_MANAGER_SKIP_LSN	1472
 /*! layered: the number of tables the layered table manager has open */
-#define	WT_STAT_CONN_LAYERED_TABLE_MANAGER_TABLES	1472
+#define	WT_STAT_CONN_LAYERED_TABLE_MANAGER_TABLES	1473
 /*! layered: whether the layered table manager thread has been started */
-#define	WT_STAT_CONN_LAYERED_TABLE_MANAGER_RUNNING	1473
-=======
-#define	WT_STAT_CONN_LAYERED_TABLE_MANAGER_SKIP_LSN	1465
-/*! layered: the number of tables the layered table manager has open */
-#define	WT_STAT_CONN_LAYERED_TABLE_MANAGER_TABLES	1466
-/*! layered: whether the layered table manager thread has been started */
-#define	WT_STAT_CONN_LAYERED_TABLE_MANAGER_RUNNING	1467
->>>>>>> dd804cff
+#define	WT_STAT_CONN_LAYERED_TABLE_MANAGER_RUNNING	1474
 /*!
  * layered: whether the layered table manager thread is currently busy
  * doing work
  */
-<<<<<<< HEAD
-#define	WT_STAT_CONN_LAYERED_TABLE_MANAGER_ACTIVE	1474
+#define	WT_STAT_CONN_LAYERED_TABLE_MANAGER_ACTIVE	1475
 /*! live-restore: live restore state */
-#define	WT_STAT_CONN_LIVE_RESTORE_STATE			1475
+#define	WT_STAT_CONN_LIVE_RESTORE_STATE			1476
 /*! live-restore: number of reads from the source database */
-#define	WT_STAT_CONN_LIVE_RESTORE_SOURCE_READ_COUNT	1476
+#define	WT_STAT_CONN_LIVE_RESTORE_SOURCE_READ_COUNT	1477
 /*! live-restore: source read latency histogram (bucket 1) - 0-10ms */
-#define	WT_STAT_CONN_LIVE_RESTORE_HIST_SOURCE_READ_LATENCY_LT10	1477
+#define	WT_STAT_CONN_LIVE_RESTORE_HIST_SOURCE_READ_LATENCY_LT10	1478
 /*! live-restore: source read latency histogram (bucket 2) - 10-49ms */
-#define	WT_STAT_CONN_LIVE_RESTORE_HIST_SOURCE_READ_LATENCY_LT50	1478
+#define	WT_STAT_CONN_LIVE_RESTORE_HIST_SOURCE_READ_LATENCY_LT50	1479
 /*! live-restore: source read latency histogram (bucket 3) - 50-99ms */
-#define	WT_STAT_CONN_LIVE_RESTORE_HIST_SOURCE_READ_LATENCY_LT100	1479
+#define	WT_STAT_CONN_LIVE_RESTORE_HIST_SOURCE_READ_LATENCY_LT100	1480
 /*! live-restore: source read latency histogram (bucket 4) - 100-249ms */
-#define	WT_STAT_CONN_LIVE_RESTORE_HIST_SOURCE_READ_LATENCY_LT250	1480
+#define	WT_STAT_CONN_LIVE_RESTORE_HIST_SOURCE_READ_LATENCY_LT250	1481
 /*! live-restore: source read latency histogram (bucket 5) - 250-499ms */
-#define	WT_STAT_CONN_LIVE_RESTORE_HIST_SOURCE_READ_LATENCY_LT500	1481
+#define	WT_STAT_CONN_LIVE_RESTORE_HIST_SOURCE_READ_LATENCY_LT500	1482
 /*! live-restore: source read latency histogram (bucket 6) - 500-999ms */
-#define	WT_STAT_CONN_LIVE_RESTORE_HIST_SOURCE_READ_LATENCY_LT1000	1482
+#define	WT_STAT_CONN_LIVE_RESTORE_HIST_SOURCE_READ_LATENCY_LT1000	1483
 /*! live-restore: source read latency histogram (bucket 7) - 1000ms+ */
-#define	WT_STAT_CONN_LIVE_RESTORE_HIST_SOURCE_READ_LATENCY_GT1000	1483
+#define	WT_STAT_CONN_LIVE_RESTORE_HIST_SOURCE_READ_LATENCY_GT1000	1484
 /*! live-restore: source read latency histogram total (msecs) */
-#define	WT_STAT_CONN_LIVE_RESTORE_HIST_SOURCE_READ_LATENCY_TOTAL_MSECS	1484
+#define	WT_STAT_CONN_LIVE_RESTORE_HIST_SOURCE_READ_LATENCY_TOTAL_MSECS	1485
 /*!
  * live-restore: the number of bytes copied from the source to the
  * destination
  */
-#define	WT_STAT_CONN_LIVE_RESTORE_BYTES_COPIED		1485
+#define	WT_STAT_CONN_LIVE_RESTORE_BYTES_COPIED		1486
 /*! live-restore: the number of files remaining for migration completion */
-#define	WT_STAT_CONN_LIVE_RESTORE_WORK_REMAINING	1486
+#define	WT_STAT_CONN_LIVE_RESTORE_WORK_REMAINING	1487
 /*! lock: btree page lock acquisitions */
-#define	WT_STAT_CONN_LOCK_BTREE_PAGE_COUNT		1487
+#define	WT_STAT_CONN_LOCK_BTREE_PAGE_COUNT		1488
 /*! lock: btree page lock application thread wait time (usecs) */
-#define	WT_STAT_CONN_LOCK_BTREE_PAGE_WAIT_APPLICATION	1488
+#define	WT_STAT_CONN_LOCK_BTREE_PAGE_WAIT_APPLICATION	1489
 /*! lock: btree page lock internal thread wait time (usecs) */
-#define	WT_STAT_CONN_LOCK_BTREE_PAGE_WAIT_INTERNAL	1489
+#define	WT_STAT_CONN_LOCK_BTREE_PAGE_WAIT_INTERNAL	1490
 /*! lock: checkpoint lock acquisitions */
-#define	WT_STAT_CONN_LOCK_CHECKPOINT_COUNT		1490
+#define	WT_STAT_CONN_LOCK_CHECKPOINT_COUNT		1491
 /*! lock: checkpoint lock application thread wait time (usecs) */
-#define	WT_STAT_CONN_LOCK_CHECKPOINT_WAIT_APPLICATION	1491
+#define	WT_STAT_CONN_LOCK_CHECKPOINT_WAIT_APPLICATION	1492
 /*! lock: checkpoint lock internal thread wait time (usecs) */
-#define	WT_STAT_CONN_LOCK_CHECKPOINT_WAIT_INTERNAL	1492
+#define	WT_STAT_CONN_LOCK_CHECKPOINT_WAIT_INTERNAL	1493
 /*! lock: dhandle lock application thread time waiting (usecs) */
-#define	WT_STAT_CONN_LOCK_DHANDLE_WAIT_APPLICATION	1493
+#define	WT_STAT_CONN_LOCK_DHANDLE_WAIT_APPLICATION	1494
 /*! lock: dhandle lock internal thread time waiting (usecs) */
-#define	WT_STAT_CONN_LOCK_DHANDLE_WAIT_INTERNAL		1494
+#define	WT_STAT_CONN_LOCK_DHANDLE_WAIT_INTERNAL		1495
 /*! lock: dhandle read lock acquisitions */
-#define	WT_STAT_CONN_LOCK_DHANDLE_READ_COUNT		1495
+#define	WT_STAT_CONN_LOCK_DHANDLE_READ_COUNT		1496
 /*! lock: dhandle write lock acquisitions */
-#define	WT_STAT_CONN_LOCK_DHANDLE_WRITE_COUNT		1496
+#define	WT_STAT_CONN_LOCK_DHANDLE_WRITE_COUNT		1497
 /*! lock: metadata lock acquisitions */
-#define	WT_STAT_CONN_LOCK_METADATA_COUNT		1497
+#define	WT_STAT_CONN_LOCK_METADATA_COUNT		1498
 /*! lock: metadata lock application thread wait time (usecs) */
-#define	WT_STAT_CONN_LOCK_METADATA_WAIT_APPLICATION	1498
+#define	WT_STAT_CONN_LOCK_METADATA_WAIT_APPLICATION	1499
 /*! lock: metadata lock internal thread wait time (usecs) */
-#define	WT_STAT_CONN_LOCK_METADATA_WAIT_INTERNAL	1499
+#define	WT_STAT_CONN_LOCK_METADATA_WAIT_INTERNAL	1500
 /*! lock: schema lock acquisitions */
-#define	WT_STAT_CONN_LOCK_SCHEMA_COUNT			1500
+#define	WT_STAT_CONN_LOCK_SCHEMA_COUNT			1501
 /*! lock: schema lock application thread wait time (usecs) */
-#define	WT_STAT_CONN_LOCK_SCHEMA_WAIT_APPLICATION	1501
+#define	WT_STAT_CONN_LOCK_SCHEMA_WAIT_APPLICATION	1502
 /*! lock: schema lock internal thread wait time (usecs) */
-#define	WT_STAT_CONN_LOCK_SCHEMA_WAIT_INTERNAL		1502
-=======
-#define	WT_STAT_CONN_LAYERED_TABLE_MANAGER_ACTIVE	1468
-/*! lock: checkpoint lock acquisitions */
-#define	WT_STAT_CONN_LOCK_CHECKPOINT_COUNT		1469
-/*! lock: checkpoint lock application thread wait time (usecs) */
-#define	WT_STAT_CONN_LOCK_CHECKPOINT_WAIT_APPLICATION	1470
-/*! lock: checkpoint lock internal thread wait time (usecs) */
-#define	WT_STAT_CONN_LOCK_CHECKPOINT_WAIT_INTERNAL	1471
-/*! lock: dhandle lock application thread time waiting (usecs) */
-#define	WT_STAT_CONN_LOCK_DHANDLE_WAIT_APPLICATION	1472
-/*! lock: dhandle lock internal thread time waiting (usecs) */
-#define	WT_STAT_CONN_LOCK_DHANDLE_WAIT_INTERNAL		1473
-/*! lock: dhandle read lock acquisitions */
-#define	WT_STAT_CONN_LOCK_DHANDLE_READ_COUNT		1474
-/*! lock: dhandle write lock acquisitions */
-#define	WT_STAT_CONN_LOCK_DHANDLE_WRITE_COUNT		1475
-/*! lock: metadata lock acquisitions */
-#define	WT_STAT_CONN_LOCK_METADATA_COUNT		1476
-/*! lock: metadata lock application thread wait time (usecs) */
-#define	WT_STAT_CONN_LOCK_METADATA_WAIT_APPLICATION	1477
-/*! lock: metadata lock internal thread wait time (usecs) */
-#define	WT_STAT_CONN_LOCK_METADATA_WAIT_INTERNAL	1478
-/*! lock: schema lock acquisitions */
-#define	WT_STAT_CONN_LOCK_SCHEMA_COUNT			1479
-/*! lock: schema lock application thread wait time (usecs) */
-#define	WT_STAT_CONN_LOCK_SCHEMA_WAIT_APPLICATION	1480
-/*! lock: schema lock internal thread wait time (usecs) */
-#define	WT_STAT_CONN_LOCK_SCHEMA_WAIT_INTERNAL		1481
->>>>>>> dd804cff
+#define	WT_STAT_CONN_LOCK_SCHEMA_WAIT_INTERNAL		1503
 /*!
  * lock: table lock application thread time waiting for the table lock
  * (usecs)
  */
-<<<<<<< HEAD
-#define	WT_STAT_CONN_LOCK_TABLE_WAIT_APPLICATION	1503
-=======
-#define	WT_STAT_CONN_LOCK_TABLE_WAIT_APPLICATION	1482
->>>>>>> dd804cff
+#define	WT_STAT_CONN_LOCK_TABLE_WAIT_APPLICATION	1504
 /*!
  * lock: table lock internal thread time waiting for the table lock
  * (usecs)
  */
-<<<<<<< HEAD
-#define	WT_STAT_CONN_LOCK_TABLE_WAIT_INTERNAL		1504
+#define	WT_STAT_CONN_LOCK_TABLE_WAIT_INTERNAL		1505
 /*! lock: table read lock acquisitions */
-#define	WT_STAT_CONN_LOCK_TABLE_READ_COUNT		1505
+#define	WT_STAT_CONN_LOCK_TABLE_READ_COUNT		1506
 /*! lock: table write lock acquisitions */
-#define	WT_STAT_CONN_LOCK_TABLE_WRITE_COUNT		1506
+#define	WT_STAT_CONN_LOCK_TABLE_WRITE_COUNT		1507
 /*! lock: txn global lock application thread time waiting (usecs) */
-#define	WT_STAT_CONN_LOCK_TXN_GLOBAL_WAIT_APPLICATION	1507
+#define	WT_STAT_CONN_LOCK_TXN_GLOBAL_WAIT_APPLICATION	1508
 /*! lock: txn global lock internal thread time waiting (usecs) */
-#define	WT_STAT_CONN_LOCK_TXN_GLOBAL_WAIT_INTERNAL	1508
+#define	WT_STAT_CONN_LOCK_TXN_GLOBAL_WAIT_INTERNAL	1509
 /*! lock: txn global read lock acquisitions */
-#define	WT_STAT_CONN_LOCK_TXN_GLOBAL_READ_COUNT		1509
+#define	WT_STAT_CONN_LOCK_TXN_GLOBAL_READ_COUNT		1510
 /*! lock: txn global write lock acquisitions */
-#define	WT_STAT_CONN_LOCK_TXN_GLOBAL_WRITE_COUNT	1510
+#define	WT_STAT_CONN_LOCK_TXN_GLOBAL_WRITE_COUNT	1511
 /*! log: busy returns attempting to switch slots */
-#define	WT_STAT_CONN_LOG_SLOT_SWITCH_BUSY		1511
+#define	WT_STAT_CONN_LOG_SLOT_SWITCH_BUSY		1512
 /*! log: force log remove time sleeping (usecs) */
-#define	WT_STAT_CONN_LOG_FORCE_REMOVE_SLEEP		1512
+#define	WT_STAT_CONN_LOG_FORCE_REMOVE_SLEEP		1513
 /*! log: log bytes of payload data */
-#define	WT_STAT_CONN_LOG_BYTES_PAYLOAD			1513
+#define	WT_STAT_CONN_LOG_BYTES_PAYLOAD			1514
 /*! log: log bytes written */
-#define	WT_STAT_CONN_LOG_BYTES_WRITTEN			1514
+#define	WT_STAT_CONN_LOG_BYTES_WRITTEN			1515
 /*! log: log files manually zero-filled */
-#define	WT_STAT_CONN_LOG_ZERO_FILLS			1515
+#define	WT_STAT_CONN_LOG_ZERO_FILLS			1516
 /*! log: log flush operations */
-#define	WT_STAT_CONN_LOG_FLUSH				1516
+#define	WT_STAT_CONN_LOG_FLUSH				1517
 /*! log: log force write operations */
-#define	WT_STAT_CONN_LOG_FORCE_WRITE			1517
+#define	WT_STAT_CONN_LOG_FORCE_WRITE			1518
 /*! log: log force write operations skipped */
-#define	WT_STAT_CONN_LOG_FORCE_WRITE_SKIP		1518
+#define	WT_STAT_CONN_LOG_FORCE_WRITE_SKIP		1519
 /*! log: log records compressed */
-#define	WT_STAT_CONN_LOG_COMPRESS_WRITES		1519
+#define	WT_STAT_CONN_LOG_COMPRESS_WRITES		1520
 /*! log: log records not compressed */
-#define	WT_STAT_CONN_LOG_COMPRESS_WRITE_FAILS		1520
+#define	WT_STAT_CONN_LOG_COMPRESS_WRITE_FAILS		1521
 /*! log: log records too small to compress */
-#define	WT_STAT_CONN_LOG_COMPRESS_SMALL			1521
+#define	WT_STAT_CONN_LOG_COMPRESS_SMALL			1522
 /*! log: log release advances write LSN */
-#define	WT_STAT_CONN_LOG_RELEASE_WRITE_LSN		1522
+#define	WT_STAT_CONN_LOG_RELEASE_WRITE_LSN		1523
 /*! log: log scan operations */
-#define	WT_STAT_CONN_LOG_SCANS				1523
+#define	WT_STAT_CONN_LOG_SCANS				1524
 /*! log: log scan records requiring two reads */
-#define	WT_STAT_CONN_LOG_SCAN_REREADS			1524
+#define	WT_STAT_CONN_LOG_SCAN_REREADS			1525
 /*! log: log server thread advances write LSN */
-#define	WT_STAT_CONN_LOG_WRITE_LSN			1525
+#define	WT_STAT_CONN_LOG_WRITE_LSN			1526
 /*! log: log server thread write LSN walk skipped */
-#define	WT_STAT_CONN_LOG_WRITE_LSN_SKIP			1526
+#define	WT_STAT_CONN_LOG_WRITE_LSN_SKIP			1527
 /*! log: log sync operations */
-#define	WT_STAT_CONN_LOG_SYNC				1527
+#define	WT_STAT_CONN_LOG_SYNC				1528
 /*! log: log sync time duration (usecs) */
-#define	WT_STAT_CONN_LOG_SYNC_DURATION			1528
+#define	WT_STAT_CONN_LOG_SYNC_DURATION			1529
 /*! log: log sync_dir operations */
-#define	WT_STAT_CONN_LOG_SYNC_DIR			1529
+#define	WT_STAT_CONN_LOG_SYNC_DIR			1530
 /*! log: log sync_dir time duration (usecs) */
-#define	WT_STAT_CONN_LOG_SYNC_DIR_DURATION		1530
+#define	WT_STAT_CONN_LOG_SYNC_DIR_DURATION		1531
 /*! log: log write operations */
-#define	WT_STAT_CONN_LOG_WRITES				1531
+#define	WT_STAT_CONN_LOG_WRITES				1532
 /*! log: logging bytes consolidated */
-#define	WT_STAT_CONN_LOG_SLOT_CONSOLIDATED		1532
+#define	WT_STAT_CONN_LOG_SLOT_CONSOLIDATED		1533
 /*! log: maximum log file size */
-#define	WT_STAT_CONN_LOG_MAX_FILESIZE			1533
+#define	WT_STAT_CONN_LOG_MAX_FILESIZE			1534
 /*! log: number of pre-allocated log files to create */
-#define	WT_STAT_CONN_LOG_PREALLOC_MAX			1534
+#define	WT_STAT_CONN_LOG_PREALLOC_MAX			1535
 /*! log: pre-allocated log files not ready and missed */
-#define	WT_STAT_CONN_LOG_PREALLOC_MISSED		1535
+#define	WT_STAT_CONN_LOG_PREALLOC_MISSED		1536
 /*! log: pre-allocated log files prepared */
-#define	WT_STAT_CONN_LOG_PREALLOC_FILES			1536
+#define	WT_STAT_CONN_LOG_PREALLOC_FILES			1537
 /*! log: pre-allocated log files used */
-#define	WT_STAT_CONN_LOG_PREALLOC_USED			1537
+#define	WT_STAT_CONN_LOG_PREALLOC_USED			1538
 /*! log: records processed by log scan */
-#define	WT_STAT_CONN_LOG_SCAN_RECORDS			1538
+#define	WT_STAT_CONN_LOG_SCAN_RECORDS			1539
 /*! log: slot close lost race */
-#define	WT_STAT_CONN_LOG_SLOT_CLOSE_RACE		1539
+#define	WT_STAT_CONN_LOG_SLOT_CLOSE_RACE		1540
 /*! log: slot close unbuffered waits */
-#define	WT_STAT_CONN_LOG_SLOT_CLOSE_UNBUF		1540
+#define	WT_STAT_CONN_LOG_SLOT_CLOSE_UNBUF		1541
 /*! log: slot closures */
-#define	WT_STAT_CONN_LOG_SLOT_CLOSES			1541
+#define	WT_STAT_CONN_LOG_SLOT_CLOSES			1542
 /*! log: slot join atomic update races */
-#define	WT_STAT_CONN_LOG_SLOT_RACES			1542
+#define	WT_STAT_CONN_LOG_SLOT_RACES			1543
 /*! log: slot join calls atomic updates raced */
-#define	WT_STAT_CONN_LOG_SLOT_YIELD_RACE		1543
+#define	WT_STAT_CONN_LOG_SLOT_YIELD_RACE		1544
 /*! log: slot join calls did not yield */
-#define	WT_STAT_CONN_LOG_SLOT_IMMEDIATE			1544
+#define	WT_STAT_CONN_LOG_SLOT_IMMEDIATE			1545
 /*! log: slot join calls found active slot closed */
-#define	WT_STAT_CONN_LOG_SLOT_YIELD_CLOSE		1545
+#define	WT_STAT_CONN_LOG_SLOT_YIELD_CLOSE		1546
 /*! log: slot join calls slept */
-#define	WT_STAT_CONN_LOG_SLOT_YIELD_SLEEP		1546
+#define	WT_STAT_CONN_LOG_SLOT_YIELD_SLEEP		1547
 /*! log: slot join calls yielded */
-#define	WT_STAT_CONN_LOG_SLOT_YIELD			1547
+#define	WT_STAT_CONN_LOG_SLOT_YIELD			1548
 /*! log: slot join found active slot closed */
-#define	WT_STAT_CONN_LOG_SLOT_ACTIVE_CLOSED		1548
+#define	WT_STAT_CONN_LOG_SLOT_ACTIVE_CLOSED		1549
 /*! log: slot joins yield time (usecs) */
-#define	WT_STAT_CONN_LOG_SLOT_YIELD_DURATION		1549
+#define	WT_STAT_CONN_LOG_SLOT_YIELD_DURATION		1550
 /*! log: slot transitions unable to find free slot */
-#define	WT_STAT_CONN_LOG_SLOT_NO_FREE_SLOTS		1550
+#define	WT_STAT_CONN_LOG_SLOT_NO_FREE_SLOTS		1551
 /*! log: slot unbuffered writes */
-#define	WT_STAT_CONN_LOG_SLOT_UNBUFFERED		1551
+#define	WT_STAT_CONN_LOG_SLOT_UNBUFFERED		1552
 /*! log: total in-memory size of compressed records */
-#define	WT_STAT_CONN_LOG_COMPRESS_MEM			1552
+#define	WT_STAT_CONN_LOG_COMPRESS_MEM			1553
 /*! log: total log buffer size */
-#define	WT_STAT_CONN_LOG_BUFFER_SIZE			1553
+#define	WT_STAT_CONN_LOG_BUFFER_SIZE			1554
 /*! log: total size of compressed records */
-#define	WT_STAT_CONN_LOG_COMPRESS_LEN			1554
+#define	WT_STAT_CONN_LOG_COMPRESS_LEN			1555
 /*! log: written slots coalesced */
-#define	WT_STAT_CONN_LOG_SLOT_COALESCED			1555
+#define	WT_STAT_CONN_LOG_SLOT_COALESCED			1556
 /*! log: yields waiting for previous log file close */
-#define	WT_STAT_CONN_LOG_CLOSE_YIELDS			1556
+#define	WT_STAT_CONN_LOG_CLOSE_YIELDS			1557
 /*! perf: block manager read latency histogram (bucket 1) - 0-10ms */
-#define	WT_STAT_CONN_PERF_HIST_BMREAD_LATENCY_LT10	1557
+#define	WT_STAT_CONN_PERF_HIST_BMREAD_LATENCY_LT10	1558
 /*! perf: block manager read latency histogram (bucket 2) - 10-49ms */
-#define	WT_STAT_CONN_PERF_HIST_BMREAD_LATENCY_LT50	1558
+#define	WT_STAT_CONN_PERF_HIST_BMREAD_LATENCY_LT50	1559
 /*! perf: block manager read latency histogram (bucket 3) - 50-99ms */
-#define	WT_STAT_CONN_PERF_HIST_BMREAD_LATENCY_LT100	1559
+#define	WT_STAT_CONN_PERF_HIST_BMREAD_LATENCY_LT100	1560
 /*! perf: block manager read latency histogram (bucket 4) - 100-249ms */
-#define	WT_STAT_CONN_PERF_HIST_BMREAD_LATENCY_LT250	1560
+#define	WT_STAT_CONN_PERF_HIST_BMREAD_LATENCY_LT250	1561
 /*! perf: block manager read latency histogram (bucket 5) - 250-499ms */
-#define	WT_STAT_CONN_PERF_HIST_BMREAD_LATENCY_LT500	1561
+#define	WT_STAT_CONN_PERF_HIST_BMREAD_LATENCY_LT500	1562
 /*! perf: block manager read latency histogram (bucket 6) - 500-999ms */
-#define	WT_STAT_CONN_PERF_HIST_BMREAD_LATENCY_LT1000	1562
+#define	WT_STAT_CONN_PERF_HIST_BMREAD_LATENCY_LT1000	1563
 /*! perf: block manager read latency histogram (bucket 7) - 1000ms+ */
-#define	WT_STAT_CONN_PERF_HIST_BMREAD_LATENCY_GT1000	1563
+#define	WT_STAT_CONN_PERF_HIST_BMREAD_LATENCY_GT1000	1564
 /*! perf: block manager read latency histogram total (msecs) */
-#define	WT_STAT_CONN_PERF_HIST_BMREAD_LATENCY_TOTAL_MSECS	1564
+#define	WT_STAT_CONN_PERF_HIST_BMREAD_LATENCY_TOTAL_MSECS	1565
 /*! perf: block manager write latency histogram (bucket 1) - 0-10ms */
-#define	WT_STAT_CONN_PERF_HIST_BMWRITE_LATENCY_LT10	1565
+#define	WT_STAT_CONN_PERF_HIST_BMWRITE_LATENCY_LT10	1566
 /*! perf: block manager write latency histogram (bucket 2) - 10-49ms */
-#define	WT_STAT_CONN_PERF_HIST_BMWRITE_LATENCY_LT50	1566
+#define	WT_STAT_CONN_PERF_HIST_BMWRITE_LATENCY_LT50	1567
 /*! perf: block manager write latency histogram (bucket 3) - 50-99ms */
-#define	WT_STAT_CONN_PERF_HIST_BMWRITE_LATENCY_LT100	1567
+#define	WT_STAT_CONN_PERF_HIST_BMWRITE_LATENCY_LT100	1568
 /*! perf: block manager write latency histogram (bucket 4) - 100-249ms */
-#define	WT_STAT_CONN_PERF_HIST_BMWRITE_LATENCY_LT250	1568
+#define	WT_STAT_CONN_PERF_HIST_BMWRITE_LATENCY_LT250	1569
 /*! perf: block manager write latency histogram (bucket 5) - 250-499ms */
-#define	WT_STAT_CONN_PERF_HIST_BMWRITE_LATENCY_LT500	1569
+#define	WT_STAT_CONN_PERF_HIST_BMWRITE_LATENCY_LT500	1570
 /*! perf: block manager write latency histogram (bucket 6) - 500-999ms */
-#define	WT_STAT_CONN_PERF_HIST_BMWRITE_LATENCY_LT1000	1570
+#define	WT_STAT_CONN_PERF_HIST_BMWRITE_LATENCY_LT1000	1571
 /*! perf: block manager write latency histogram (bucket 7) - 1000ms+ */
-#define	WT_STAT_CONN_PERF_HIST_BMWRITE_LATENCY_GT1000	1571
+#define	WT_STAT_CONN_PERF_HIST_BMWRITE_LATENCY_GT1000	1572
 /*! perf: block manager write latency histogram total (msecs) */
-#define	WT_STAT_CONN_PERF_HIST_BMWRITE_LATENCY_TOTAL_MSECS	1572
+#define	WT_STAT_CONN_PERF_HIST_BMWRITE_LATENCY_TOTAL_MSECS	1573
 /*! perf: file system read latency histogram (bucket 1) - 0-10ms */
-#define	WT_STAT_CONN_PERF_HIST_FSREAD_LATENCY_LT10	1573
+#define	WT_STAT_CONN_PERF_HIST_FSREAD_LATENCY_LT10	1574
 /*! perf: file system read latency histogram (bucket 2) - 10-49ms */
-#define	WT_STAT_CONN_PERF_HIST_FSREAD_LATENCY_LT50	1574
+#define	WT_STAT_CONN_PERF_HIST_FSREAD_LATENCY_LT50	1575
 /*! perf: file system read latency histogram (bucket 3) - 50-99ms */
-#define	WT_STAT_CONN_PERF_HIST_FSREAD_LATENCY_LT100	1575
+#define	WT_STAT_CONN_PERF_HIST_FSREAD_LATENCY_LT100	1576
 /*! perf: file system read latency histogram (bucket 4) - 100-249ms */
-#define	WT_STAT_CONN_PERF_HIST_FSREAD_LATENCY_LT250	1576
+#define	WT_STAT_CONN_PERF_HIST_FSREAD_LATENCY_LT250	1577
 /*! perf: file system read latency histogram (bucket 5) - 250-499ms */
-#define	WT_STAT_CONN_PERF_HIST_FSREAD_LATENCY_LT500	1577
+#define	WT_STAT_CONN_PERF_HIST_FSREAD_LATENCY_LT500	1578
 /*! perf: file system read latency histogram (bucket 6) - 500-999ms */
-#define	WT_STAT_CONN_PERF_HIST_FSREAD_LATENCY_LT1000	1578
+#define	WT_STAT_CONN_PERF_HIST_FSREAD_LATENCY_LT1000	1579
 /*! perf: file system read latency histogram (bucket 7) - 1000ms+ */
-#define	WT_STAT_CONN_PERF_HIST_FSREAD_LATENCY_GT1000	1579
+#define	WT_STAT_CONN_PERF_HIST_FSREAD_LATENCY_GT1000	1580
 /*! perf: file system read latency histogram total (msecs) */
-#define	WT_STAT_CONN_PERF_HIST_FSREAD_LATENCY_TOTAL_MSECS	1580
+#define	WT_STAT_CONN_PERF_HIST_FSREAD_LATENCY_TOTAL_MSECS	1581
 /*! perf: file system write latency histogram (bucket 1) - 0-10ms */
-#define	WT_STAT_CONN_PERF_HIST_FSWRITE_LATENCY_LT10	1581
+#define	WT_STAT_CONN_PERF_HIST_FSWRITE_LATENCY_LT10	1582
 /*! perf: file system write latency histogram (bucket 2) - 10-49ms */
-#define	WT_STAT_CONN_PERF_HIST_FSWRITE_LATENCY_LT50	1582
+#define	WT_STAT_CONN_PERF_HIST_FSWRITE_LATENCY_LT50	1583
 /*! perf: file system write latency histogram (bucket 3) - 50-99ms */
-#define	WT_STAT_CONN_PERF_HIST_FSWRITE_LATENCY_LT100	1583
+#define	WT_STAT_CONN_PERF_HIST_FSWRITE_LATENCY_LT100	1584
 /*! perf: file system write latency histogram (bucket 4) - 100-249ms */
-#define	WT_STAT_CONN_PERF_HIST_FSWRITE_LATENCY_LT250	1584
+#define	WT_STAT_CONN_PERF_HIST_FSWRITE_LATENCY_LT250	1585
 /*! perf: file system write latency histogram (bucket 5) - 250-499ms */
-#define	WT_STAT_CONN_PERF_HIST_FSWRITE_LATENCY_LT500	1585
+#define	WT_STAT_CONN_PERF_HIST_FSWRITE_LATENCY_LT500	1586
 /*! perf: file system write latency histogram (bucket 6) - 500-999ms */
-#define	WT_STAT_CONN_PERF_HIST_FSWRITE_LATENCY_LT1000	1586
+#define	WT_STAT_CONN_PERF_HIST_FSWRITE_LATENCY_LT1000	1587
 /*! perf: file system write latency histogram (bucket 7) - 1000ms+ */
-#define	WT_STAT_CONN_PERF_HIST_FSWRITE_LATENCY_GT1000	1587
+#define	WT_STAT_CONN_PERF_HIST_FSWRITE_LATENCY_GT1000	1588
 /*! perf: file system write latency histogram total (msecs) */
-#define	WT_STAT_CONN_PERF_HIST_FSWRITE_LATENCY_TOTAL_MSECS	1588
-/*! perf: operation read latency histogram (bucket 1) - 0-100us */
-#define	WT_STAT_CONN_PERF_HIST_OPREAD_LATENCY_LT100	1589
-/*! perf: operation read latency histogram (bucket 2) - 100-249us */
-#define	WT_STAT_CONN_PERF_HIST_OPREAD_LATENCY_LT250	1590
-/*! perf: operation read latency histogram (bucket 3) - 250-499us */
-#define	WT_STAT_CONN_PERF_HIST_OPREAD_LATENCY_LT500	1591
-/*! perf: operation read latency histogram (bucket 4) - 500-999us */
-#define	WT_STAT_CONN_PERF_HIST_OPREAD_LATENCY_LT1000	1592
-/*! perf: operation read latency histogram (bucket 5) - 1000-9999us */
-#define	WT_STAT_CONN_PERF_HIST_OPREAD_LATENCY_LT10000	1593
-/*! perf: operation read latency histogram (bucket 6) - 10000us+ */
-#define	WT_STAT_CONN_PERF_HIST_OPREAD_LATENCY_GT10000	1594
-/*! perf: operation read latency histogram total (usecs) */
-#define	WT_STAT_CONN_PERF_HIST_OPREAD_LATENCY_TOTAL_USECS	1595
-/*! perf: operation write latency histogram (bucket 1) - 0-100us */
-#define	WT_STAT_CONN_PERF_HIST_OPWRITE_LATENCY_LT100	1596
-/*! perf: operation write latency histogram (bucket 2) - 100-249us */
-#define	WT_STAT_CONN_PERF_HIST_OPWRITE_LATENCY_LT250	1597
-/*! perf: operation write latency histogram (bucket 3) - 250-499us */
-#define	WT_STAT_CONN_PERF_HIST_OPWRITE_LATENCY_LT500	1598
-/*! perf: operation write latency histogram (bucket 4) - 500-999us */
-#define	WT_STAT_CONN_PERF_HIST_OPWRITE_LATENCY_LT1000	1599
-/*! perf: operation write latency histogram (bucket 5) - 1000-9999us */
-#define	WT_STAT_CONN_PERF_HIST_OPWRITE_LATENCY_LT10000	1600
-/*! perf: operation write latency histogram (bucket 6) - 10000us+ */
-#define	WT_STAT_CONN_PERF_HIST_OPWRITE_LATENCY_GT10000	1601
-/*! perf: operation write latency histogram total (usecs) */
-#define	WT_STAT_CONN_PERF_HIST_OPWRITE_LATENCY_TOTAL_USECS	1602
-/*! prefetch: could not perform pre-fetch on internal page */
-#define	WT_STAT_CONN_PREFETCH_SKIPPED_INTERNAL_PAGE	1603
-=======
-#define	WT_STAT_CONN_LOCK_TABLE_WAIT_INTERNAL		1483
-/*! lock: table read lock acquisitions */
-#define	WT_STAT_CONN_LOCK_TABLE_READ_COUNT		1484
-/*! lock: table write lock acquisitions */
-#define	WT_STAT_CONN_LOCK_TABLE_WRITE_COUNT		1485
-/*! lock: txn global lock application thread time waiting (usecs) */
-#define	WT_STAT_CONN_LOCK_TXN_GLOBAL_WAIT_APPLICATION	1486
-/*! lock: txn global lock internal thread time waiting (usecs) */
-#define	WT_STAT_CONN_LOCK_TXN_GLOBAL_WAIT_INTERNAL	1487
-/*! lock: txn global read lock acquisitions */
-#define	WT_STAT_CONN_LOCK_TXN_GLOBAL_READ_COUNT		1488
-/*! lock: txn global write lock acquisitions */
-#define	WT_STAT_CONN_LOCK_TXN_GLOBAL_WRITE_COUNT	1489
-/*! log: busy returns attempting to switch slots */
-#define	WT_STAT_CONN_LOG_SLOT_SWITCH_BUSY		1490
-/*! log: force log remove time sleeping (usecs) */
-#define	WT_STAT_CONN_LOG_FORCE_REMOVE_SLEEP		1491
-/*! log: log bytes of payload data */
-#define	WT_STAT_CONN_LOG_BYTES_PAYLOAD			1492
-/*! log: log bytes written */
-#define	WT_STAT_CONN_LOG_BYTES_WRITTEN			1493
-/*! log: log files manually zero-filled */
-#define	WT_STAT_CONN_LOG_ZERO_FILLS			1494
-/*! log: log flush operations */
-#define	WT_STAT_CONN_LOG_FLUSH				1495
-/*! log: log force write operations */
-#define	WT_STAT_CONN_LOG_FORCE_WRITE			1496
-/*! log: log force write operations skipped */
-#define	WT_STAT_CONN_LOG_FORCE_WRITE_SKIP		1497
-/*! log: log records compressed */
-#define	WT_STAT_CONN_LOG_COMPRESS_WRITES		1498
-/*! log: log records not compressed */
-#define	WT_STAT_CONN_LOG_COMPRESS_WRITE_FAILS		1499
-/*! log: log records too small to compress */
-#define	WT_STAT_CONN_LOG_COMPRESS_SMALL			1500
-/*! log: log release advances write LSN */
-#define	WT_STAT_CONN_LOG_RELEASE_WRITE_LSN		1501
-/*! log: log scan operations */
-#define	WT_STAT_CONN_LOG_SCANS				1502
-/*! log: log scan records requiring two reads */
-#define	WT_STAT_CONN_LOG_SCAN_REREADS			1503
-/*! log: log server thread advances write LSN */
-#define	WT_STAT_CONN_LOG_WRITE_LSN			1504
-/*! log: log server thread write LSN walk skipped */
-#define	WT_STAT_CONN_LOG_WRITE_LSN_SKIP			1505
-/*! log: log sync operations */
-#define	WT_STAT_CONN_LOG_SYNC				1506
-/*! log: log sync time duration (usecs) */
-#define	WT_STAT_CONN_LOG_SYNC_DURATION			1507
-/*! log: log sync_dir operations */
-#define	WT_STAT_CONN_LOG_SYNC_DIR			1508
-/*! log: log sync_dir time duration (usecs) */
-#define	WT_STAT_CONN_LOG_SYNC_DIR_DURATION		1509
-/*! log: log write operations */
-#define	WT_STAT_CONN_LOG_WRITES				1510
-/*! log: logging bytes consolidated */
-#define	WT_STAT_CONN_LOG_SLOT_CONSOLIDATED		1511
-/*! log: maximum log file size */
-#define	WT_STAT_CONN_LOG_MAX_FILESIZE			1512
-/*! log: number of pre-allocated log files to create */
-#define	WT_STAT_CONN_LOG_PREALLOC_MAX			1513
-/*! log: pre-allocated log files not ready and missed */
-#define	WT_STAT_CONN_LOG_PREALLOC_MISSED		1514
-/*! log: pre-allocated log files prepared */
-#define	WT_STAT_CONN_LOG_PREALLOC_FILES			1515
-/*! log: pre-allocated log files used */
-#define	WT_STAT_CONN_LOG_PREALLOC_USED			1516
-/*! log: records processed by log scan */
-#define	WT_STAT_CONN_LOG_SCAN_RECORDS			1517
-/*! log: slot close lost race */
-#define	WT_STAT_CONN_LOG_SLOT_CLOSE_RACE		1518
-/*! log: slot close unbuffered waits */
-#define	WT_STAT_CONN_LOG_SLOT_CLOSE_UNBUF		1519
-/*! log: slot closures */
-#define	WT_STAT_CONN_LOG_SLOT_CLOSES			1520
-/*! log: slot join atomic update races */
-#define	WT_STAT_CONN_LOG_SLOT_RACES			1521
-/*! log: slot join calls atomic updates raced */
-#define	WT_STAT_CONN_LOG_SLOT_YIELD_RACE		1522
-/*! log: slot join calls did not yield */
-#define	WT_STAT_CONN_LOG_SLOT_IMMEDIATE			1523
-/*! log: slot join calls found active slot closed */
-#define	WT_STAT_CONN_LOG_SLOT_YIELD_CLOSE		1524
-/*! log: slot join calls slept */
-#define	WT_STAT_CONN_LOG_SLOT_YIELD_SLEEP		1525
-/*! log: slot join calls yielded */
-#define	WT_STAT_CONN_LOG_SLOT_YIELD			1526
-/*! log: slot join found active slot closed */
-#define	WT_STAT_CONN_LOG_SLOT_ACTIVE_CLOSED		1527
-/*! log: slot joins yield time (usecs) */
-#define	WT_STAT_CONN_LOG_SLOT_YIELD_DURATION		1528
-/*! log: slot transitions unable to find free slot */
-#define	WT_STAT_CONN_LOG_SLOT_NO_FREE_SLOTS		1529
-/*! log: slot unbuffered writes */
-#define	WT_STAT_CONN_LOG_SLOT_UNBUFFERED		1530
-/*! log: total in-memory size of compressed records */
-#define	WT_STAT_CONN_LOG_COMPRESS_MEM			1531
-/*! log: total log buffer size */
-#define	WT_STAT_CONN_LOG_BUFFER_SIZE			1532
-/*! log: total size of compressed records */
-#define	WT_STAT_CONN_LOG_COMPRESS_LEN			1533
-/*! log: written slots coalesced */
-#define	WT_STAT_CONN_LOG_SLOT_COALESCED			1534
-/*! log: yields waiting for previous log file close */
-#define	WT_STAT_CONN_LOG_CLOSE_YIELDS			1535
-/*! perf: block manager read latency histogram (bucket 1) - 0-10ms */
-#define	WT_STAT_CONN_PERF_HIST_BMREAD_LATENCY_LT10	1536
-/*! perf: block manager read latency histogram (bucket 2) - 10-49ms */
-#define	WT_STAT_CONN_PERF_HIST_BMREAD_LATENCY_LT50	1537
-/*! perf: block manager read latency histogram (bucket 3) - 50-99ms */
-#define	WT_STAT_CONN_PERF_HIST_BMREAD_LATENCY_LT100	1538
-/*! perf: block manager read latency histogram (bucket 4) - 100-249ms */
-#define	WT_STAT_CONN_PERF_HIST_BMREAD_LATENCY_LT250	1539
-/*! perf: block manager read latency histogram (bucket 5) - 250-499ms */
-#define	WT_STAT_CONN_PERF_HIST_BMREAD_LATENCY_LT500	1540
-/*! perf: block manager read latency histogram (bucket 6) - 500-999ms */
-#define	WT_STAT_CONN_PERF_HIST_BMREAD_LATENCY_LT1000	1541
-/*! perf: block manager read latency histogram (bucket 7) - 1000ms+ */
-#define	WT_STAT_CONN_PERF_HIST_BMREAD_LATENCY_GT1000	1542
-/*! perf: block manager read latency histogram total (msecs) */
-#define	WT_STAT_CONN_PERF_HIST_BMREAD_LATENCY_TOTAL_MSECS	1543
-/*! perf: block manager write latency histogram (bucket 1) - 0-10ms */
-#define	WT_STAT_CONN_PERF_HIST_BMWRITE_LATENCY_LT10	1544
-/*! perf: block manager write latency histogram (bucket 2) - 10-49ms */
-#define	WT_STAT_CONN_PERF_HIST_BMWRITE_LATENCY_LT50	1545
-/*! perf: block manager write latency histogram (bucket 3) - 50-99ms */
-#define	WT_STAT_CONN_PERF_HIST_BMWRITE_LATENCY_LT100	1546
-/*! perf: block manager write latency histogram (bucket 4) - 100-249ms */
-#define	WT_STAT_CONN_PERF_HIST_BMWRITE_LATENCY_LT250	1547
-/*! perf: block manager write latency histogram (bucket 5) - 250-499ms */
-#define	WT_STAT_CONN_PERF_HIST_BMWRITE_LATENCY_LT500	1548
-/*! perf: block manager write latency histogram (bucket 6) - 500-999ms */
-#define	WT_STAT_CONN_PERF_HIST_BMWRITE_LATENCY_LT1000	1549
-/*! perf: block manager write latency histogram (bucket 7) - 1000ms+ */
-#define	WT_STAT_CONN_PERF_HIST_BMWRITE_LATENCY_GT1000	1550
-/*! perf: block manager write latency histogram total (msecs) */
-#define	WT_STAT_CONN_PERF_HIST_BMWRITE_LATENCY_TOTAL_MSECS	1551
-/*! perf: file system read latency histogram (bucket 1) - 0-10ms */
-#define	WT_STAT_CONN_PERF_HIST_FSREAD_LATENCY_LT10	1552
-/*! perf: file system read latency histogram (bucket 2) - 10-49ms */
-#define	WT_STAT_CONN_PERF_HIST_FSREAD_LATENCY_LT50	1553
-/*! perf: file system read latency histogram (bucket 3) - 50-99ms */
-#define	WT_STAT_CONN_PERF_HIST_FSREAD_LATENCY_LT100	1554
-/*! perf: file system read latency histogram (bucket 4) - 100-249ms */
-#define	WT_STAT_CONN_PERF_HIST_FSREAD_LATENCY_LT250	1555
-/*! perf: file system read latency histogram (bucket 5) - 250-499ms */
-#define	WT_STAT_CONN_PERF_HIST_FSREAD_LATENCY_LT500	1556
-/*! perf: file system read latency histogram (bucket 6) - 500-999ms */
-#define	WT_STAT_CONN_PERF_HIST_FSREAD_LATENCY_LT1000	1557
-/*! perf: file system read latency histogram (bucket 7) - 1000ms+ */
-#define	WT_STAT_CONN_PERF_HIST_FSREAD_LATENCY_GT1000	1558
-/*! perf: file system read latency histogram total (msecs) */
-#define	WT_STAT_CONN_PERF_HIST_FSREAD_LATENCY_TOTAL_MSECS	1559
-/*! perf: file system write latency histogram (bucket 1) - 0-10ms */
-#define	WT_STAT_CONN_PERF_HIST_FSWRITE_LATENCY_LT10	1560
-/*! perf: file system write latency histogram (bucket 2) - 10-49ms */
-#define	WT_STAT_CONN_PERF_HIST_FSWRITE_LATENCY_LT50	1561
-/*! perf: file system write latency histogram (bucket 3) - 50-99ms */
-#define	WT_STAT_CONN_PERF_HIST_FSWRITE_LATENCY_LT100	1562
-/*! perf: file system write latency histogram (bucket 4) - 100-249ms */
-#define	WT_STAT_CONN_PERF_HIST_FSWRITE_LATENCY_LT250	1563
-/*! perf: file system write latency histogram (bucket 5) - 250-499ms */
-#define	WT_STAT_CONN_PERF_HIST_FSWRITE_LATENCY_LT500	1564
-/*! perf: file system write latency histogram (bucket 6) - 500-999ms */
-#define	WT_STAT_CONN_PERF_HIST_FSWRITE_LATENCY_LT1000	1565
-/*! perf: file system write latency histogram (bucket 7) - 1000ms+ */
-#define	WT_STAT_CONN_PERF_HIST_FSWRITE_LATENCY_GT1000	1566
-/*! perf: file system write latency histogram total (msecs) */
-#define	WT_STAT_CONN_PERF_HIST_FSWRITE_LATENCY_TOTAL_MSECS	1567
+#define	WT_STAT_CONN_PERF_HIST_FSWRITE_LATENCY_TOTAL_MSECS	1589
 /*!
  * perf: internal page deltas reconstruct latency histogram (bucket 1) -
  * 0-100us
  */
-#define	WT_STAT_CONN_PERF_HIST_INTERNAL_RECONSTRUCT_LATENCY_LT100	1568
+#define	WT_STAT_CONN_PERF_HIST_INTERNAL_RECONSTRUCT_LATENCY_LT100	1590
 /*!
  * perf: internal page deltas reconstruct latency histogram (bucket 2) -
  * 100-249us
  */
-#define	WT_STAT_CONN_PERF_HIST_INTERNAL_RECONSTRUCT_LATENCY_LT250	1569
+#define	WT_STAT_CONN_PERF_HIST_INTERNAL_RECONSTRUCT_LATENCY_LT250	1591
 /*!
  * perf: internal page deltas reconstruct latency histogram (bucket 3) -
  * 250-499us
  */
-#define	WT_STAT_CONN_PERF_HIST_INTERNAL_RECONSTRUCT_LATENCY_LT500	1570
+#define	WT_STAT_CONN_PERF_HIST_INTERNAL_RECONSTRUCT_LATENCY_LT500	1592
 /*!
  * perf: internal page deltas reconstruct latency histogram (bucket 4) -
  * 500-999us
  */
-#define	WT_STAT_CONN_PERF_HIST_INTERNAL_RECONSTRUCT_LATENCY_LT1000	1571
+#define	WT_STAT_CONN_PERF_HIST_INTERNAL_RECONSTRUCT_LATENCY_LT1000	1593
 /*!
  * perf: internal page deltas reconstruct latency histogram (bucket 5) -
  * 1000-9999us
  */
-#define	WT_STAT_CONN_PERF_HIST_INTERNAL_RECONSTRUCT_LATENCY_LT10000	1572
+#define	WT_STAT_CONN_PERF_HIST_INTERNAL_RECONSTRUCT_LATENCY_LT10000	1594
 /*!
  * perf: internal page deltas reconstruct latency histogram (bucket 6) -
  * 10000us+
  */
-#define	WT_STAT_CONN_PERF_HIST_INTERNAL_RECONSTRUCT_LATENCY_GT10000	1573
+#define	WT_STAT_CONN_PERF_HIST_INTERNAL_RECONSTRUCT_LATENCY_GT10000	1595
 /*! perf: internal page deltas reconstruct latency histogram total (usecs) */
-#define	WT_STAT_CONN_PERF_HIST_INTERNAL_RECONSTRUCT_LATENCY_TOTAL_USECS	1574
+#define	WT_STAT_CONN_PERF_HIST_INTERNAL_RECONSTRUCT_LATENCY_TOTAL_USECS	1596
 /*!
  * perf: leaf page deltas reconstruct latency histogram (bucket 1) -
  * 0-100us
  */
-#define	WT_STAT_CONN_PERF_HIST_LEAF_RECONSTRUCT_LATENCY_LT100	1575
+#define	WT_STAT_CONN_PERF_HIST_LEAF_RECONSTRUCT_LATENCY_LT100	1597
 /*!
  * perf: leaf page deltas reconstruct latency histogram (bucket 2) -
  * 100-249us
  */
-#define	WT_STAT_CONN_PERF_HIST_LEAF_RECONSTRUCT_LATENCY_LT250	1576
+#define	WT_STAT_CONN_PERF_HIST_LEAF_RECONSTRUCT_LATENCY_LT250	1598
 /*!
  * perf: leaf page deltas reconstruct latency histogram (bucket 3) -
  * 250-499us
  */
-#define	WT_STAT_CONN_PERF_HIST_LEAF_RECONSTRUCT_LATENCY_LT500	1577
+#define	WT_STAT_CONN_PERF_HIST_LEAF_RECONSTRUCT_LATENCY_LT500	1599
 /*!
  * perf: leaf page deltas reconstruct latency histogram (bucket 4) -
  * 500-999us
  */
-#define	WT_STAT_CONN_PERF_HIST_LEAF_RECONSTRUCT_LATENCY_LT1000	1578
+#define	WT_STAT_CONN_PERF_HIST_LEAF_RECONSTRUCT_LATENCY_LT1000	1600
 /*!
  * perf: leaf page deltas reconstruct latency histogram (bucket 5) -
  * 1000-9999us
  */
-#define	WT_STAT_CONN_PERF_HIST_LEAF_RECONSTRUCT_LATENCY_LT10000	1579
+#define	WT_STAT_CONN_PERF_HIST_LEAF_RECONSTRUCT_LATENCY_LT10000	1601
 /*!
  * perf: leaf page deltas reconstruct latency histogram (bucket 6) -
  * 10000us+
  */
-#define	WT_STAT_CONN_PERF_HIST_LEAF_RECONSTRUCT_LATENCY_GT10000	1580
+#define	WT_STAT_CONN_PERF_HIST_LEAF_RECONSTRUCT_LATENCY_GT10000	1602
 /*! perf: leaf page deltas reconstruct latency histogram total (usecs) */
-#define	WT_STAT_CONN_PERF_HIST_LEAF_RECONSTRUCT_LATENCY_TOTAL_USECS	1581
+#define	WT_STAT_CONN_PERF_HIST_LEAF_RECONSTRUCT_LATENCY_TOTAL_USECS	1603
 /*! perf: operation read latency histogram (bucket 1) - 0-100us */
-#define	WT_STAT_CONN_PERF_HIST_OPREAD_LATENCY_LT100	1582
+#define	WT_STAT_CONN_PERF_HIST_OPREAD_LATENCY_LT100	1604
 /*! perf: operation read latency histogram (bucket 2) - 100-249us */
-#define	WT_STAT_CONN_PERF_HIST_OPREAD_LATENCY_LT250	1583
+#define	WT_STAT_CONN_PERF_HIST_OPREAD_LATENCY_LT250	1605
 /*! perf: operation read latency histogram (bucket 3) - 250-499us */
-#define	WT_STAT_CONN_PERF_HIST_OPREAD_LATENCY_LT500	1584
+#define	WT_STAT_CONN_PERF_HIST_OPREAD_LATENCY_LT500	1606
 /*! perf: operation read latency histogram (bucket 4) - 500-999us */
-#define	WT_STAT_CONN_PERF_HIST_OPREAD_LATENCY_LT1000	1585
+#define	WT_STAT_CONN_PERF_HIST_OPREAD_LATENCY_LT1000	1607
 /*! perf: operation read latency histogram (bucket 5) - 1000-9999us */
-#define	WT_STAT_CONN_PERF_HIST_OPREAD_LATENCY_LT10000	1586
+#define	WT_STAT_CONN_PERF_HIST_OPREAD_LATENCY_LT10000	1608
 /*! perf: operation read latency histogram (bucket 6) - 10000us+ */
-#define	WT_STAT_CONN_PERF_HIST_OPREAD_LATENCY_GT10000	1587
+#define	WT_STAT_CONN_PERF_HIST_OPREAD_LATENCY_GT10000	1609
 /*! perf: operation read latency histogram total (usecs) */
-#define	WT_STAT_CONN_PERF_HIST_OPREAD_LATENCY_TOTAL_USECS	1588
+#define	WT_STAT_CONN_PERF_HIST_OPREAD_LATENCY_TOTAL_USECS	1610
 /*! perf: operation write latency histogram (bucket 1) - 0-100us */
-#define	WT_STAT_CONN_PERF_HIST_OPWRITE_LATENCY_LT100	1589
+#define	WT_STAT_CONN_PERF_HIST_OPWRITE_LATENCY_LT100	1611
 /*! perf: operation write latency histogram (bucket 2) - 100-249us */
-#define	WT_STAT_CONN_PERF_HIST_OPWRITE_LATENCY_LT250	1590
+#define	WT_STAT_CONN_PERF_HIST_OPWRITE_LATENCY_LT250	1612
 /*! perf: operation write latency histogram (bucket 3) - 250-499us */
-#define	WT_STAT_CONN_PERF_HIST_OPWRITE_LATENCY_LT500	1591
+#define	WT_STAT_CONN_PERF_HIST_OPWRITE_LATENCY_LT500	1613
 /*! perf: operation write latency histogram (bucket 4) - 500-999us */
-#define	WT_STAT_CONN_PERF_HIST_OPWRITE_LATENCY_LT1000	1592
+#define	WT_STAT_CONN_PERF_HIST_OPWRITE_LATENCY_LT1000	1614
 /*! perf: operation write latency histogram (bucket 5) - 1000-9999us */
-#define	WT_STAT_CONN_PERF_HIST_OPWRITE_LATENCY_LT10000	1593
+#define	WT_STAT_CONN_PERF_HIST_OPWRITE_LATENCY_LT10000	1615
 /*! perf: operation write latency histogram (bucket 6) - 10000us+ */
-#define	WT_STAT_CONN_PERF_HIST_OPWRITE_LATENCY_GT10000	1594
+#define	WT_STAT_CONN_PERF_HIST_OPWRITE_LATENCY_GT10000	1616
 /*! perf: operation write latency histogram total (usecs) */
-#define	WT_STAT_CONN_PERF_HIST_OPWRITE_LATENCY_TOTAL_USECS	1595
+#define	WT_STAT_CONN_PERF_HIST_OPWRITE_LATENCY_TOTAL_USECS	1617
 /*! prefetch: could not perform pre-fetch on internal page */
-#define	WT_STAT_CONN_PREFETCH_SKIPPED_INTERNAL_PAGE	1596
->>>>>>> dd804cff
+#define	WT_STAT_CONN_PREFETCH_SKIPPED_INTERNAL_PAGE	1618
 /*!
  * prefetch: could not perform pre-fetch on ref without the pre-fetch
  * flag set
  */
-<<<<<<< HEAD
-#define	WT_STAT_CONN_PREFETCH_SKIPPED_NO_FLAG_SET	1604
+#define	WT_STAT_CONN_PREFETCH_SKIPPED_NO_FLAG_SET	1619
 /*! prefetch: number of times pre-fetch failed to start */
-#define	WT_STAT_CONN_PREFETCH_FAILED_START		1605
+#define	WT_STAT_CONN_PREFETCH_FAILED_START		1620
 /*! prefetch: pre-fetch not repeating for recently pre-fetched ref */
-#define	WT_STAT_CONN_PREFETCH_SKIPPED_SAME_REF		1606
+#define	WT_STAT_CONN_PREFETCH_SKIPPED_SAME_REF		1621
 /*! prefetch: pre-fetch not triggered after single disk read */
-#define	WT_STAT_CONN_PREFETCH_DISK_ONE			1607
+#define	WT_STAT_CONN_PREFETCH_DISK_ONE			1622
 /*! prefetch: pre-fetch not triggered as there is no valid dhandle */
-#define	WT_STAT_CONN_PREFETCH_SKIPPED_NO_VALID_DHANDLE	1608
+#define	WT_STAT_CONN_PREFETCH_SKIPPED_NO_VALID_DHANDLE	1623
 /*! prefetch: pre-fetch not triggered by page read */
-#define	WT_STAT_CONN_PREFETCH_SKIPPED			1609
+#define	WT_STAT_CONN_PREFETCH_SKIPPED			1624
 /*! prefetch: pre-fetch not triggered due to disk read count */
-#define	WT_STAT_CONN_PREFETCH_SKIPPED_DISK_READ_COUNT	1610
+#define	WT_STAT_CONN_PREFETCH_SKIPPED_DISK_READ_COUNT	1625
 /*! prefetch: pre-fetch not triggered due to internal session */
-#define	WT_STAT_CONN_PREFETCH_SKIPPED_INTERNAL_SESSION	1611
+#define	WT_STAT_CONN_PREFETCH_SKIPPED_INTERNAL_SESSION	1626
 /*! prefetch: pre-fetch not triggered due to special btree handle */
-#define	WT_STAT_CONN_PREFETCH_SKIPPED_SPECIAL_HANDLE	1612
+#define	WT_STAT_CONN_PREFETCH_SKIPPED_SPECIAL_HANDLE	1627
 /*! prefetch: pre-fetch page not on disk when reading */
-#define	WT_STAT_CONN_PREFETCH_PAGES_FAIL		1613
+#define	WT_STAT_CONN_PREFETCH_PAGES_FAIL		1628
 /*! prefetch: pre-fetch pages queued */
-#define	WT_STAT_CONN_PREFETCH_PAGES_QUEUED		1614
+#define	WT_STAT_CONN_PREFETCH_PAGES_QUEUED		1629
 /*! prefetch: pre-fetch pages read in background */
-#define	WT_STAT_CONN_PREFETCH_PAGES_READ		1615
+#define	WT_STAT_CONN_PREFETCH_PAGES_READ		1630
 /*! prefetch: pre-fetch skipped reading in a page due to harmless error */
-#define	WT_STAT_CONN_PREFETCH_SKIPPED_ERROR_OK		1616
+#define	WT_STAT_CONN_PREFETCH_SKIPPED_ERROR_OK		1631
 /*! prefetch: pre-fetch triggered by page read */
-#define	WT_STAT_CONN_PREFETCH_ATTEMPTS			1617
+#define	WT_STAT_CONN_PREFETCH_ATTEMPTS			1632
 /*! reconciliation: VLCS pages explicitly reconciled as empty */
-#define	WT_STAT_CONN_REC_VLCS_EMPTIED_PAGES		1618
+#define	WT_STAT_CONN_REC_VLCS_EMPTIED_PAGES		1633
 /*! reconciliation: approximate byte size of timestamps in pages written */
-#define	WT_STAT_CONN_REC_TIME_WINDOW_BYTES_TS		1619
-=======
-#define	WT_STAT_CONN_PREFETCH_SKIPPED_NO_FLAG_SET	1597
-/*! prefetch: number of times pre-fetch failed to start */
-#define	WT_STAT_CONN_PREFETCH_FAILED_START		1598
-/*! prefetch: pre-fetch not repeating for recently pre-fetched ref */
-#define	WT_STAT_CONN_PREFETCH_SKIPPED_SAME_REF		1599
-/*! prefetch: pre-fetch not triggered after single disk read */
-#define	WT_STAT_CONN_PREFETCH_DISK_ONE			1600
-/*! prefetch: pre-fetch not triggered as there is no valid dhandle */
-#define	WT_STAT_CONN_PREFETCH_SKIPPED_NO_VALID_DHANDLE	1601
-/*! prefetch: pre-fetch not triggered by page read */
-#define	WT_STAT_CONN_PREFETCH_SKIPPED			1602
-/*! prefetch: pre-fetch not triggered due to disk read count */
-#define	WT_STAT_CONN_PREFETCH_SKIPPED_DISK_READ_COUNT	1603
-/*! prefetch: pre-fetch not triggered due to internal session */
-#define	WT_STAT_CONN_PREFETCH_SKIPPED_INTERNAL_SESSION	1604
-/*! prefetch: pre-fetch not triggered due to special btree handle */
-#define	WT_STAT_CONN_PREFETCH_SKIPPED_SPECIAL_HANDLE	1605
-/*! prefetch: pre-fetch page not on disk when reading */
-#define	WT_STAT_CONN_PREFETCH_PAGES_FAIL		1606
-/*! prefetch: pre-fetch pages queued */
-#define	WT_STAT_CONN_PREFETCH_PAGES_QUEUED		1607
-/*! prefetch: pre-fetch pages read in background */
-#define	WT_STAT_CONN_PREFETCH_PAGES_READ		1608
-/*! prefetch: pre-fetch skipped reading in a page due to harmless error */
-#define	WT_STAT_CONN_PREFETCH_SKIPPED_ERROR_OK		1609
-/*! prefetch: pre-fetch triggered by page read */
-#define	WT_STAT_CONN_PREFETCH_ATTEMPTS			1610
-/*! reconciliation: VLCS pages explicitly reconciled as empty */
-#define	WT_STAT_CONN_REC_VLCS_EMPTIED_PAGES		1611
-/*! reconciliation: approximate byte size of timestamps in pages written */
-#define	WT_STAT_CONN_REC_TIME_WINDOW_BYTES_TS		1612
->>>>>>> dd804cff
+#define	WT_STAT_CONN_REC_TIME_WINDOW_BYTES_TS		1634
 /*!
  * reconciliation: approximate byte size of transaction IDs in pages
  * written
  */
-<<<<<<< HEAD
-#define	WT_STAT_CONN_REC_TIME_WINDOW_BYTES_TXN		1620
+#define	WT_STAT_CONN_REC_TIME_WINDOW_BYTES_TXN		1635
 /*! reconciliation: fast-path pages deleted */
-#define	WT_STAT_CONN_REC_PAGE_DELETE_FAST		1621
+#define	WT_STAT_CONN_REC_PAGE_DELETE_FAST		1636
 /*! reconciliation: internal page deltas written */
-#define	WT_STAT_CONN_REC_PAGE_DELTA_INTERNAL		1622
+#define	WT_STAT_CONN_REC_PAGE_DELTA_INTERNAL		1637
 /*! reconciliation: leaf page deltas written */
-#define	WT_STAT_CONN_REC_PAGE_DELTA_LEAF		1623
+#define	WT_STAT_CONN_REC_PAGE_DELTA_LEAF		1638
 /*! reconciliation: leaf-page overflow keys */
-#define	WT_STAT_CONN_REC_OVERFLOW_KEY_LEAF		1624
+#define	WT_STAT_CONN_REC_OVERFLOW_KEY_LEAF		1639
 /*! reconciliation: maximum milliseconds spent in a reconciliation call */
-#define	WT_STAT_CONN_REC_MAXIMUM_MILLISECONDS		1625
-=======
-#define	WT_STAT_CONN_REC_TIME_WINDOW_BYTES_TXN		1613
-/*! reconciliation: fast-path pages deleted */
-#define	WT_STAT_CONN_REC_PAGE_DELETE_FAST		1614
-/*! reconciliation: internal page deltas written */
-#define	WT_STAT_CONN_REC_PAGE_DELTA_INTERNAL		1615
-/*! reconciliation: leaf page deltas written */
-#define	WT_STAT_CONN_REC_PAGE_DELTA_LEAF		1616
-/*! reconciliation: leaf-page overflow keys */
-#define	WT_STAT_CONN_REC_OVERFLOW_KEY_LEAF		1617
-/*! reconciliation: maximum milliseconds spent in a reconciliation call */
-#define	WT_STAT_CONN_REC_MAXIMUM_MILLISECONDS		1618
->>>>>>> dd804cff
+#define	WT_STAT_CONN_REC_MAXIMUM_MILLISECONDS		1640
 /*!
  * reconciliation: maximum milliseconds spent in building a disk image in
  * a reconciliation
  */
-<<<<<<< HEAD
-#define	WT_STAT_CONN_REC_MAXIMUM_IMAGE_BUILD_MILLISECONDS	1626
-=======
-#define	WT_STAT_CONN_REC_MAXIMUM_IMAGE_BUILD_MILLISECONDS	1619
->>>>>>> dd804cff
+#define	WT_STAT_CONN_REC_MAXIMUM_IMAGE_BUILD_MILLISECONDS	1641
 /*!
  * reconciliation: maximum milliseconds spent in moving updates to the
  * history store in a reconciliation
  */
-<<<<<<< HEAD
-#define	WT_STAT_CONN_REC_MAXIMUM_HS_WRAPUP_MILLISECONDS	1627
+#define	WT_STAT_CONN_REC_MAXIMUM_HS_WRAPUP_MILLISECONDS	1642
 /*! reconciliation: overflow values written */
-#define	WT_STAT_CONN_REC_OVERFLOW_VALUE			1628
+#define	WT_STAT_CONN_REC_OVERFLOW_VALUE			1643
 /*! reconciliation: page reconciliation calls */
-#define	WT_STAT_CONN_REC_PAGES				1629
+#define	WT_STAT_CONN_REC_PAGES				1644
 /*! reconciliation: page reconciliation calls for eviction */
-#define	WT_STAT_CONN_REC_PAGES_EVICTION			1630
-=======
-#define	WT_STAT_CONN_REC_MAXIMUM_HS_WRAPUP_MILLISECONDS	1620
-/*! reconciliation: overflow values written */
-#define	WT_STAT_CONN_REC_OVERFLOW_VALUE			1621
-/*! reconciliation: page reconciliation calls */
-#define	WT_STAT_CONN_REC_PAGES				1622
-/*! reconciliation: page reconciliation calls for eviction */
-#define	WT_STAT_CONN_REC_PAGES_EVICTION			1623
->>>>>>> dd804cff
+#define	WT_STAT_CONN_REC_PAGES_EVICTION			1645
 /*!
  * reconciliation: page reconciliation calls that resulted in values with
  * prepared transaction metadata
  */
-<<<<<<< HEAD
-#define	WT_STAT_CONN_REC_PAGES_WITH_PREPARE		1631
-=======
-#define	WT_STAT_CONN_REC_PAGES_WITH_PREPARE		1624
->>>>>>> dd804cff
+#define	WT_STAT_CONN_REC_PAGES_WITH_PREPARE		1646
 /*!
  * reconciliation: page reconciliation calls that resulted in values with
  * timestamps
  */
-<<<<<<< HEAD
-#define	WT_STAT_CONN_REC_PAGES_WITH_TS			1632
-=======
-#define	WT_STAT_CONN_REC_PAGES_WITH_TS			1625
->>>>>>> dd804cff
+#define	WT_STAT_CONN_REC_PAGES_WITH_TS			1647
 /*!
  * reconciliation: page reconciliation calls that resulted in values with
  * transaction ids
  */
-<<<<<<< HEAD
-#define	WT_STAT_CONN_REC_PAGES_WITH_TXN			1633
+#define	WT_STAT_CONN_REC_PAGES_WITH_TXN			1648
 /*! reconciliation: pages deleted */
-#define	WT_STAT_CONN_REC_PAGE_DELETE			1634
-=======
-#define	WT_STAT_CONN_REC_PAGES_WITH_TXN			1626
-/*! reconciliation: pages deleted */
-#define	WT_STAT_CONN_REC_PAGE_DELETE			1627
->>>>>>> dd804cff
+#define	WT_STAT_CONN_REC_PAGE_DELETE			1649
 /*!
  * reconciliation: pages written including an aggregated newest start
  * durable timestamp
  */
-<<<<<<< HEAD
-#define	WT_STAT_CONN_REC_TIME_AGGR_NEWEST_START_DURABLE_TS	1635
-=======
-#define	WT_STAT_CONN_REC_TIME_AGGR_NEWEST_START_DURABLE_TS	1628
->>>>>>> dd804cff
+#define	WT_STAT_CONN_REC_TIME_AGGR_NEWEST_START_DURABLE_TS	1650
 /*!
  * reconciliation: pages written including an aggregated newest stop
  * durable timestamp
  */
-<<<<<<< HEAD
-#define	WT_STAT_CONN_REC_TIME_AGGR_NEWEST_STOP_DURABLE_TS	1636
-=======
-#define	WT_STAT_CONN_REC_TIME_AGGR_NEWEST_STOP_DURABLE_TS	1629
->>>>>>> dd804cff
+#define	WT_STAT_CONN_REC_TIME_AGGR_NEWEST_STOP_DURABLE_TS	1651
 /*!
  * reconciliation: pages written including an aggregated newest stop
  * timestamp
  */
-<<<<<<< HEAD
-#define	WT_STAT_CONN_REC_TIME_AGGR_NEWEST_STOP_TS	1637
-=======
-#define	WT_STAT_CONN_REC_TIME_AGGR_NEWEST_STOP_TS	1630
->>>>>>> dd804cff
+#define	WT_STAT_CONN_REC_TIME_AGGR_NEWEST_STOP_TS	1652
 /*!
  * reconciliation: pages written including an aggregated newest stop
  * transaction ID
  */
-<<<<<<< HEAD
-#define	WT_STAT_CONN_REC_TIME_AGGR_NEWEST_STOP_TXN	1638
-=======
-#define	WT_STAT_CONN_REC_TIME_AGGR_NEWEST_STOP_TXN	1631
->>>>>>> dd804cff
+#define	WT_STAT_CONN_REC_TIME_AGGR_NEWEST_STOP_TXN	1653
 /*!
  * reconciliation: pages written including an aggregated newest
  * transaction ID
  */
-<<<<<<< HEAD
-#define	WT_STAT_CONN_REC_TIME_AGGR_NEWEST_TXN		1639
-=======
-#define	WT_STAT_CONN_REC_TIME_AGGR_NEWEST_TXN		1632
->>>>>>> dd804cff
+#define	WT_STAT_CONN_REC_TIME_AGGR_NEWEST_TXN		1654
 /*!
  * reconciliation: pages written including an aggregated oldest start
  * timestamp
  */
-<<<<<<< HEAD
-#define	WT_STAT_CONN_REC_TIME_AGGR_OLDEST_START_TS	1640
+#define	WT_STAT_CONN_REC_TIME_AGGR_OLDEST_START_TS	1655
 /*! reconciliation: pages written including an aggregated prepare */
-#define	WT_STAT_CONN_REC_TIME_AGGR_PREPARED		1641
+#define	WT_STAT_CONN_REC_TIME_AGGR_PREPARED		1656
 /*! reconciliation: pages written including at least one prepare state */
-#define	WT_STAT_CONN_REC_TIME_WINDOW_PAGES_PREPARED	1642
-=======
-#define	WT_STAT_CONN_REC_TIME_AGGR_OLDEST_START_TS	1633
-/*! reconciliation: pages written including an aggregated prepare */
-#define	WT_STAT_CONN_REC_TIME_AGGR_PREPARED		1634
-/*! reconciliation: pages written including at least one prepare state */
-#define	WT_STAT_CONN_REC_TIME_WINDOW_PAGES_PREPARED	1635
->>>>>>> dd804cff
+#define	WT_STAT_CONN_REC_TIME_WINDOW_PAGES_PREPARED	1657
 /*!
  * reconciliation: pages written including at least one start durable
  * timestamp
  */
-<<<<<<< HEAD
-#define	WT_STAT_CONN_REC_TIME_WINDOW_PAGES_DURABLE_START_TS	1643
+#define	WT_STAT_CONN_REC_TIME_WINDOW_PAGES_DURABLE_START_TS	1658
 /*! reconciliation: pages written including at least one start timestamp */
-#define	WT_STAT_CONN_REC_TIME_WINDOW_PAGES_START_TS	1644
-=======
-#define	WT_STAT_CONN_REC_TIME_WINDOW_PAGES_DURABLE_START_TS	1636
-/*! reconciliation: pages written including at least one start timestamp */
-#define	WT_STAT_CONN_REC_TIME_WINDOW_PAGES_START_TS	1637
->>>>>>> dd804cff
+#define	WT_STAT_CONN_REC_TIME_WINDOW_PAGES_START_TS	1659
 /*!
  * reconciliation: pages written including at least one start transaction
  * ID
  */
-<<<<<<< HEAD
-#define	WT_STAT_CONN_REC_TIME_WINDOW_PAGES_START_TXN	1645
-=======
-#define	WT_STAT_CONN_REC_TIME_WINDOW_PAGES_START_TXN	1638
->>>>>>> dd804cff
+#define	WT_STAT_CONN_REC_TIME_WINDOW_PAGES_START_TXN	1660
 /*!
  * reconciliation: pages written including at least one stop durable
  * timestamp
  */
-<<<<<<< HEAD
-#define	WT_STAT_CONN_REC_TIME_WINDOW_PAGES_DURABLE_STOP_TS	1646
+#define	WT_STAT_CONN_REC_TIME_WINDOW_PAGES_DURABLE_STOP_TS	1661
 /*! reconciliation: pages written including at least one stop timestamp */
-#define	WT_STAT_CONN_REC_TIME_WINDOW_PAGES_STOP_TS	1647
-=======
-#define	WT_STAT_CONN_REC_TIME_WINDOW_PAGES_DURABLE_STOP_TS	1639
-/*! reconciliation: pages written including at least one stop timestamp */
-#define	WT_STAT_CONN_REC_TIME_WINDOW_PAGES_STOP_TS	1640
->>>>>>> dd804cff
+#define	WT_STAT_CONN_REC_TIME_WINDOW_PAGES_STOP_TS	1662
 /*!
  * reconciliation: pages written including at least one stop transaction
  * ID
  */
-<<<<<<< HEAD
-#define	WT_STAT_CONN_REC_TIME_WINDOW_PAGES_STOP_TXN	1648
+#define	WT_STAT_CONN_REC_TIME_WINDOW_PAGES_STOP_TXN	1663
 /*! reconciliation: records written including a prepare state */
-#define	WT_STAT_CONN_REC_TIME_WINDOW_PREPARED		1649
+#define	WT_STAT_CONN_REC_TIME_WINDOW_PREPARED		1664
 /*! reconciliation: records written including a start durable timestamp */
-#define	WT_STAT_CONN_REC_TIME_WINDOW_DURABLE_START_TS	1650
+#define	WT_STAT_CONN_REC_TIME_WINDOW_DURABLE_START_TS	1665
 /*! reconciliation: records written including a start timestamp */
-#define	WT_STAT_CONN_REC_TIME_WINDOW_START_TS		1651
+#define	WT_STAT_CONN_REC_TIME_WINDOW_START_TS		1666
 /*! reconciliation: records written including a start transaction ID */
-#define	WT_STAT_CONN_REC_TIME_WINDOW_START_TXN		1652
+#define	WT_STAT_CONN_REC_TIME_WINDOW_START_TXN		1667
 /*! reconciliation: records written including a stop durable timestamp */
-#define	WT_STAT_CONN_REC_TIME_WINDOW_DURABLE_STOP_TS	1653
+#define	WT_STAT_CONN_REC_TIME_WINDOW_DURABLE_STOP_TS	1668
 /*! reconciliation: records written including a stop timestamp */
-#define	WT_STAT_CONN_REC_TIME_WINDOW_STOP_TS		1654
+#define	WT_STAT_CONN_REC_TIME_WINDOW_STOP_TS		1669
 /*! reconciliation: records written including a stop transaction ID */
-#define	WT_STAT_CONN_REC_TIME_WINDOW_STOP_TXN		1655
+#define	WT_STAT_CONN_REC_TIME_WINDOW_STOP_TXN		1670
 /*! reconciliation: split bytes currently awaiting free */
-#define	WT_STAT_CONN_REC_SPLIT_STASHED_BYTES		1656
+#define	WT_STAT_CONN_REC_SPLIT_STASHED_BYTES		1671
 /*! reconciliation: split objects currently awaiting free */
-#define	WT_STAT_CONN_REC_SPLIT_STASHED_OBJECTS		1657
+#define	WT_STAT_CONN_REC_SPLIT_STASHED_OBJECTS		1672
 /*! session: attempts to remove a local object and the object is in use */
-#define	WT_STAT_CONN_LOCAL_OBJECTS_INUSE		1658
+#define	WT_STAT_CONN_LOCAL_OBJECTS_INUSE		1673
 /*! session: flush_tier failed calls */
-#define	WT_STAT_CONN_FLUSH_TIER_FAIL			1659
+#define	WT_STAT_CONN_FLUSH_TIER_FAIL			1674
 /*! session: flush_tier operation calls */
-#define	WT_STAT_CONN_FLUSH_TIER				1660
+#define	WT_STAT_CONN_FLUSH_TIER				1675
 /*! session: flush_tier tables skipped due to no checkpoint */
-#define	WT_STAT_CONN_FLUSH_TIER_SKIPPED			1661
+#define	WT_STAT_CONN_FLUSH_TIER_SKIPPED			1676
 /*! session: flush_tier tables switched */
-#define	WT_STAT_CONN_FLUSH_TIER_SWITCHED		1662
+#define	WT_STAT_CONN_FLUSH_TIER_SWITCHED		1677
 /*! session: local objects removed */
-#define	WT_STAT_CONN_LOCAL_OBJECTS_REMOVED		1663
+#define	WT_STAT_CONN_LOCAL_OBJECTS_REMOVED		1678
 /*! session: open session count */
-#define	WT_STAT_CONN_SESSION_OPEN			1664
+#define	WT_STAT_CONN_SESSION_OPEN			1679
 /*! session: session query timestamp calls */
-#define	WT_STAT_CONN_SESSION_QUERY_TS			1665
+#define	WT_STAT_CONN_SESSION_QUERY_TS			1680
 /*! session: table alter failed calls */
-#define	WT_STAT_CONN_SESSION_TABLE_ALTER_FAIL		1666
+#define	WT_STAT_CONN_SESSION_TABLE_ALTER_FAIL		1681
 /*! session: table alter successful calls */
-#define	WT_STAT_CONN_SESSION_TABLE_ALTER_SUCCESS	1667
+#define	WT_STAT_CONN_SESSION_TABLE_ALTER_SUCCESS	1682
 /*! session: table alter triggering checkpoint calls */
-#define	WT_STAT_CONN_SESSION_TABLE_ALTER_TRIGGER_CHECKPOINT	1668
+#define	WT_STAT_CONN_SESSION_TABLE_ALTER_TRIGGER_CHECKPOINT	1683
 /*! session: table alter unchanged and skipped */
-#define	WT_STAT_CONN_SESSION_TABLE_ALTER_SKIP		1669
+#define	WT_STAT_CONN_SESSION_TABLE_ALTER_SKIP		1684
 /*! session: table compact conflicted with checkpoint */
-#define	WT_STAT_CONN_SESSION_TABLE_COMPACT_CONFLICTING_CHECKPOINT	1670
+#define	WT_STAT_CONN_SESSION_TABLE_COMPACT_CONFLICTING_CHECKPOINT	1685
 /*! session: table compact dhandle successful calls */
-#define	WT_STAT_CONN_SESSION_TABLE_COMPACT_DHANDLE_SUCCESS	1671
+#define	WT_STAT_CONN_SESSION_TABLE_COMPACT_DHANDLE_SUCCESS	1686
 /*! session: table compact failed calls */
-#define	WT_STAT_CONN_SESSION_TABLE_COMPACT_FAIL		1672
+#define	WT_STAT_CONN_SESSION_TABLE_COMPACT_FAIL		1687
 /*! session: table compact failed calls due to cache pressure */
-#define	WT_STAT_CONN_SESSION_TABLE_COMPACT_FAIL_CACHE_PRESSURE	1673
+#define	WT_STAT_CONN_SESSION_TABLE_COMPACT_FAIL_CACHE_PRESSURE	1688
 /*! session: table compact passes */
-#define	WT_STAT_CONN_SESSION_TABLE_COMPACT_PASSES	1674
+#define	WT_STAT_CONN_SESSION_TABLE_COMPACT_PASSES	1689
 /*! session: table compact pulled into eviction */
-#define	WT_STAT_CONN_SESSION_TABLE_COMPACT_EVICTION	1675
+#define	WT_STAT_CONN_SESSION_TABLE_COMPACT_EVICTION	1690
 /*! session: table compact running */
-#define	WT_STAT_CONN_SESSION_TABLE_COMPACT_RUNNING	1676
+#define	WT_STAT_CONN_SESSION_TABLE_COMPACT_RUNNING	1691
 /*! session: table compact skipped as process would not reduce file size */
-#define	WT_STAT_CONN_SESSION_TABLE_COMPACT_SKIPPED	1677
+#define	WT_STAT_CONN_SESSION_TABLE_COMPACT_SKIPPED	1692
 /*! session: table compact successful calls */
-#define	WT_STAT_CONN_SESSION_TABLE_COMPACT_SUCCESS	1678
+#define	WT_STAT_CONN_SESSION_TABLE_COMPACT_SUCCESS	1693
 /*! session: table compact timeout */
-#define	WT_STAT_CONN_SESSION_TABLE_COMPACT_TIMEOUT	1679
+#define	WT_STAT_CONN_SESSION_TABLE_COMPACT_TIMEOUT	1694
 /*! session: table create failed calls */
-#define	WT_STAT_CONN_SESSION_TABLE_CREATE_FAIL		1680
+#define	WT_STAT_CONN_SESSION_TABLE_CREATE_FAIL		1695
 /*! session: table create successful calls */
-#define	WT_STAT_CONN_SESSION_TABLE_CREATE_SUCCESS	1681
+#define	WT_STAT_CONN_SESSION_TABLE_CREATE_SUCCESS	1696
 /*! session: table create with import failed calls */
-#define	WT_STAT_CONN_SESSION_TABLE_CREATE_IMPORT_FAIL	1682
+#define	WT_STAT_CONN_SESSION_TABLE_CREATE_IMPORT_FAIL	1697
 /*! session: table create with import repair calls */
-#define	WT_STAT_CONN_SESSION_TABLE_CREATE_IMPORT_REPAIR	1683
+#define	WT_STAT_CONN_SESSION_TABLE_CREATE_IMPORT_REPAIR	1698
 /*! session: table create with import successful calls */
-#define	WT_STAT_CONN_SESSION_TABLE_CREATE_IMPORT_SUCCESS	1684
+#define	WT_STAT_CONN_SESSION_TABLE_CREATE_IMPORT_SUCCESS	1699
 /*! session: table drop failed calls */
-#define	WT_STAT_CONN_SESSION_TABLE_DROP_FAIL		1685
+#define	WT_STAT_CONN_SESSION_TABLE_DROP_FAIL		1700
 /*! session: table drop successful calls */
-#define	WT_STAT_CONN_SESSION_TABLE_DROP_SUCCESS		1686
+#define	WT_STAT_CONN_SESSION_TABLE_DROP_SUCCESS		1701
 /*! session: table salvage failed calls */
-#define	WT_STAT_CONN_SESSION_TABLE_SALVAGE_FAIL		1687
+#define	WT_STAT_CONN_SESSION_TABLE_SALVAGE_FAIL		1702
 /*! session: table salvage successful calls */
-#define	WT_STAT_CONN_SESSION_TABLE_SALVAGE_SUCCESS	1688
+#define	WT_STAT_CONN_SESSION_TABLE_SALVAGE_SUCCESS	1703
 /*! session: table truncate failed calls */
-#define	WT_STAT_CONN_SESSION_TABLE_TRUNCATE_FAIL	1689
+#define	WT_STAT_CONN_SESSION_TABLE_TRUNCATE_FAIL	1704
 /*! session: table truncate successful calls */
-#define	WT_STAT_CONN_SESSION_TABLE_TRUNCATE_SUCCESS	1690
+#define	WT_STAT_CONN_SESSION_TABLE_TRUNCATE_SUCCESS	1705
 /*! session: table verify failed calls */
-#define	WT_STAT_CONN_SESSION_TABLE_VERIFY_FAIL		1691
+#define	WT_STAT_CONN_SESSION_TABLE_VERIFY_FAIL		1706
 /*! session: table verify successful calls */
-#define	WT_STAT_CONN_SESSION_TABLE_VERIFY_SUCCESS	1692
+#define	WT_STAT_CONN_SESSION_TABLE_VERIFY_SUCCESS	1707
 /*! session: tiered operations dequeued and processed */
-#define	WT_STAT_CONN_TIERED_WORK_UNITS_DEQUEUED		1693
+#define	WT_STAT_CONN_TIERED_WORK_UNITS_DEQUEUED		1708
 /*! session: tiered operations removed without processing */
-#define	WT_STAT_CONN_TIERED_WORK_UNITS_REMOVED		1694
+#define	WT_STAT_CONN_TIERED_WORK_UNITS_REMOVED		1709
 /*! session: tiered operations scheduled */
-#define	WT_STAT_CONN_TIERED_WORK_UNITS_CREATED		1695
+#define	WT_STAT_CONN_TIERED_WORK_UNITS_CREATED		1710
 /*! session: tiered storage local retention time (secs) */
-#define	WT_STAT_CONN_TIERED_RETENTION			1696
+#define	WT_STAT_CONN_TIERED_RETENTION			1711
 /*! thread-state: active filesystem fsync calls */
-#define	WT_STAT_CONN_THREAD_FSYNC_ACTIVE		1697
+#define	WT_STAT_CONN_THREAD_FSYNC_ACTIVE		1712
 /*! thread-state: active filesystem read calls */
-#define	WT_STAT_CONN_THREAD_READ_ACTIVE			1698
+#define	WT_STAT_CONN_THREAD_READ_ACTIVE			1713
 /*! thread-state: active filesystem write calls */
-#define	WT_STAT_CONN_THREAD_WRITE_ACTIVE		1699
+#define	WT_STAT_CONN_THREAD_WRITE_ACTIVE		1714
 /*! thread-yield: application thread operations waiting for cache */
-#define	WT_STAT_CONN_APPLICATION_CACHE_OPS		1700
+#define	WT_STAT_CONN_APPLICATION_CACHE_OPS		1715
 /*!
  * thread-yield: application thread operations waiting for interruptible
  * cache eviction
  */
-#define	WT_STAT_CONN_APPLICATION_CACHE_INTERRUPTIBLE_OPS	1701
+#define	WT_STAT_CONN_APPLICATION_CACHE_INTERRUPTIBLE_OPS	1716
 /*!
  * thread-yield: application thread operations waiting for mandatory
  * cache eviction
  */
-#define	WT_STAT_CONN_APPLICATION_CACHE_UNINTERRUPTIBLE_OPS	1702
+#define	WT_STAT_CONN_APPLICATION_CACHE_UNINTERRUPTIBLE_OPS	1717
 /*! thread-yield: application thread snapshot refreshed for eviction */
-#define	WT_STAT_CONN_APPLICATION_EVICT_SNAPSHOT_REFRESHED	1703
+#define	WT_STAT_CONN_APPLICATION_EVICT_SNAPSHOT_REFRESHED	1718
 /*! thread-yield: application thread time waiting for cache (usecs) */
-#define	WT_STAT_CONN_APPLICATION_CACHE_TIME		1704
+#define	WT_STAT_CONN_APPLICATION_CACHE_TIME		1719
 /*!
  * thread-yield: application thread time waiting for interruptible cache
  * eviction (usecs)
  */
-#define	WT_STAT_CONN_APPLICATION_CACHE_INTERRUPTIBLE_TIME	1705
+#define	WT_STAT_CONN_APPLICATION_CACHE_INTERRUPTIBLE_TIME	1720
 /*!
  * thread-yield: application thread time waiting for mandatory cache
  * eviction (usecs)
  */
-#define	WT_STAT_CONN_APPLICATION_CACHE_UNINTERRUPTIBLE_TIME	1706
-=======
-#define	WT_STAT_CONN_REC_TIME_WINDOW_PAGES_STOP_TXN	1641
-/*! reconciliation: records written including a prepare state */
-#define	WT_STAT_CONN_REC_TIME_WINDOW_PREPARED		1642
-/*! reconciliation: records written including a start durable timestamp */
-#define	WT_STAT_CONN_REC_TIME_WINDOW_DURABLE_START_TS	1643
-/*! reconciliation: records written including a start timestamp */
-#define	WT_STAT_CONN_REC_TIME_WINDOW_START_TS		1644
-/*! reconciliation: records written including a start transaction ID */
-#define	WT_STAT_CONN_REC_TIME_WINDOW_START_TXN		1645
-/*! reconciliation: records written including a stop durable timestamp */
-#define	WT_STAT_CONN_REC_TIME_WINDOW_DURABLE_STOP_TS	1646
-/*! reconciliation: records written including a stop timestamp */
-#define	WT_STAT_CONN_REC_TIME_WINDOW_STOP_TS		1647
-/*! reconciliation: records written including a stop transaction ID */
-#define	WT_STAT_CONN_REC_TIME_WINDOW_STOP_TXN		1648
-/*! reconciliation: split bytes currently awaiting free */
-#define	WT_STAT_CONN_REC_SPLIT_STASHED_BYTES		1649
-/*! reconciliation: split objects currently awaiting free */
-#define	WT_STAT_CONN_REC_SPLIT_STASHED_OBJECTS		1650
-/*! session: attempts to remove a local object and the object is in use */
-#define	WT_STAT_CONN_LOCAL_OBJECTS_INUSE		1651
-/*! session: flush_tier failed calls */
-#define	WT_STAT_CONN_FLUSH_TIER_FAIL			1652
-/*! session: flush_tier operation calls */
-#define	WT_STAT_CONN_FLUSH_TIER				1653
-/*! session: flush_tier tables skipped due to no checkpoint */
-#define	WT_STAT_CONN_FLUSH_TIER_SKIPPED			1654
-/*! session: flush_tier tables switched */
-#define	WT_STAT_CONN_FLUSH_TIER_SWITCHED		1655
-/*! session: local objects removed */
-#define	WT_STAT_CONN_LOCAL_OBJECTS_REMOVED		1656
-/*! session: open session count */
-#define	WT_STAT_CONN_SESSION_OPEN			1657
-/*! session: session query timestamp calls */
-#define	WT_STAT_CONN_SESSION_QUERY_TS			1658
-/*! session: table alter failed calls */
-#define	WT_STAT_CONN_SESSION_TABLE_ALTER_FAIL		1659
-/*! session: table alter successful calls */
-#define	WT_STAT_CONN_SESSION_TABLE_ALTER_SUCCESS	1660
-/*! session: table alter triggering checkpoint calls */
-#define	WT_STAT_CONN_SESSION_TABLE_ALTER_TRIGGER_CHECKPOINT	1661
-/*! session: table alter unchanged and skipped */
-#define	WT_STAT_CONN_SESSION_TABLE_ALTER_SKIP		1662
-/*! session: table compact conflicted with checkpoint */
-#define	WT_STAT_CONN_SESSION_TABLE_COMPACT_CONFLICTING_CHECKPOINT	1663
-/*! session: table compact dhandle successful calls */
-#define	WT_STAT_CONN_SESSION_TABLE_COMPACT_DHANDLE_SUCCESS	1664
-/*! session: table compact failed calls */
-#define	WT_STAT_CONN_SESSION_TABLE_COMPACT_FAIL		1665
-/*! session: table compact failed calls due to cache pressure */
-#define	WT_STAT_CONN_SESSION_TABLE_COMPACT_FAIL_CACHE_PRESSURE	1666
-/*! session: table compact passes */
-#define	WT_STAT_CONN_SESSION_TABLE_COMPACT_PASSES	1667
-/*! session: table compact running */
-#define	WT_STAT_CONN_SESSION_TABLE_COMPACT_RUNNING	1668
-/*! session: table compact skipped as process would not reduce file size */
-#define	WT_STAT_CONN_SESSION_TABLE_COMPACT_SKIPPED	1669
-/*! session: table compact successful calls */
-#define	WT_STAT_CONN_SESSION_TABLE_COMPACT_SUCCESS	1670
-/*! session: table compact timeout */
-#define	WT_STAT_CONN_SESSION_TABLE_COMPACT_TIMEOUT	1671
-/*! session: table create failed calls */
-#define	WT_STAT_CONN_SESSION_TABLE_CREATE_FAIL		1672
-/*! session: table create successful calls */
-#define	WT_STAT_CONN_SESSION_TABLE_CREATE_SUCCESS	1673
-/*! session: table create with import failed calls */
-#define	WT_STAT_CONN_SESSION_TABLE_CREATE_IMPORT_FAIL	1674
-/*! session: table create with import successful calls */
-#define	WT_STAT_CONN_SESSION_TABLE_CREATE_IMPORT_SUCCESS	1675
-/*! session: table drop failed calls */
-#define	WT_STAT_CONN_SESSION_TABLE_DROP_FAIL		1676
-/*! session: table drop successful calls */
-#define	WT_STAT_CONN_SESSION_TABLE_DROP_SUCCESS		1677
-/*! session: table rename failed calls */
-#define	WT_STAT_CONN_SESSION_TABLE_RENAME_FAIL		1678
-/*! session: table rename successful calls */
-#define	WT_STAT_CONN_SESSION_TABLE_RENAME_SUCCESS	1679
-/*! session: table salvage failed calls */
-#define	WT_STAT_CONN_SESSION_TABLE_SALVAGE_FAIL		1680
-/*! session: table salvage successful calls */
-#define	WT_STAT_CONN_SESSION_TABLE_SALVAGE_SUCCESS	1681
-/*! session: table truncate failed calls */
-#define	WT_STAT_CONN_SESSION_TABLE_TRUNCATE_FAIL	1682
-/*! session: table truncate successful calls */
-#define	WT_STAT_CONN_SESSION_TABLE_TRUNCATE_SUCCESS	1683
-/*! session: table verify failed calls */
-#define	WT_STAT_CONN_SESSION_TABLE_VERIFY_FAIL		1684
-/*! session: table verify successful calls */
-#define	WT_STAT_CONN_SESSION_TABLE_VERIFY_SUCCESS	1685
-/*! session: tiered operations dequeued and processed */
-#define	WT_STAT_CONN_TIERED_WORK_UNITS_DEQUEUED		1686
-/*! session: tiered operations removed without processing */
-#define	WT_STAT_CONN_TIERED_WORK_UNITS_REMOVED		1687
-/*! session: tiered operations scheduled */
-#define	WT_STAT_CONN_TIERED_WORK_UNITS_CREATED		1688
-/*! session: tiered storage local retention time (secs) */
-#define	WT_STAT_CONN_TIERED_RETENTION			1689
-/*! thread-state: active filesystem fsync calls */
-#define	WT_STAT_CONN_THREAD_FSYNC_ACTIVE		1690
-/*! thread-state: active filesystem read calls */
-#define	WT_STAT_CONN_THREAD_READ_ACTIVE			1691
-/*! thread-state: active filesystem write calls */
-#define	WT_STAT_CONN_THREAD_WRITE_ACTIVE		1692
-/*! thread-yield: application thread operations waiting for cache */
-#define	WT_STAT_CONN_APPLICATION_CACHE_OPS		1693
-/*! thread-yield: application thread snapshot refreshed for eviction */
-#define	WT_STAT_CONN_APPLICATION_EVICT_SNAPSHOT_REFRESHED	1694
-/*! thread-yield: application thread time waiting for cache (usecs) */
-#define	WT_STAT_CONN_APPLICATION_CACHE_TIME		1695
->>>>>>> dd804cff
+#define	WT_STAT_CONN_APPLICATION_CACHE_UNINTERRUPTIBLE_TIME	1721
 /*!
  * thread-yield: connection close blocked waiting for transaction state
  * stabilization
  */
-<<<<<<< HEAD
-#define	WT_STAT_CONN_TXN_RELEASE_BLOCKED		1707
+#define	WT_STAT_CONN_TXN_RELEASE_BLOCKED		1722
 /*! thread-yield: data handle lock yielded */
-#define	WT_STAT_CONN_DHANDLE_LOCK_BLOCKED		1708
-=======
-#define	WT_STAT_CONN_TXN_RELEASE_BLOCKED		1696
-/*! thread-yield: connection close yielded for lsm manager shutdown */
-#define	WT_STAT_CONN_CONN_CLOSE_BLOCKED_LSM		1697
-/*! thread-yield: data handle lock yielded */
-#define	WT_STAT_CONN_DHANDLE_LOCK_BLOCKED		1698
->>>>>>> dd804cff
+#define	WT_STAT_CONN_DHANDLE_LOCK_BLOCKED		1723
 /*!
  * thread-yield: get reference for page index and slot time sleeping
  * (usecs)
  */
-<<<<<<< HEAD
-#define	WT_STAT_CONN_PAGE_INDEX_SLOT_REF_BLOCKED	1709
+#define	WT_STAT_CONN_PAGE_INDEX_SLOT_REF_BLOCKED	1724
 /*! thread-yield: page access yielded due to prepare state change */
-#define	WT_STAT_CONN_PREPARED_TRANSITION_BLOCKED_PAGE	1710
+#define	WT_STAT_CONN_PREPARED_TRANSITION_BLOCKED_PAGE	1725
 /*! thread-yield: page acquire busy blocked */
-#define	WT_STAT_CONN_PAGE_BUSY_BLOCKED			1711
+#define	WT_STAT_CONN_PAGE_BUSY_BLOCKED			1726
 /*! thread-yield: page acquire eviction blocked */
-#define	WT_STAT_CONN_PAGE_FORCIBLE_EVICT_BLOCKED	1712
+#define	WT_STAT_CONN_PAGE_FORCIBLE_EVICT_BLOCKED	1727
 /*! thread-yield: page acquire locked blocked */
-#define	WT_STAT_CONN_PAGE_LOCKED_BLOCKED		1713
+#define	WT_STAT_CONN_PAGE_LOCKED_BLOCKED		1728
 /*! thread-yield: page acquire read blocked */
-#define	WT_STAT_CONN_PAGE_READ_BLOCKED			1714
+#define	WT_STAT_CONN_PAGE_READ_BLOCKED			1729
 /*! thread-yield: page acquire time sleeping (usecs) */
-#define	WT_STAT_CONN_PAGE_SLEEP				1715
-=======
-#define	WT_STAT_CONN_PAGE_INDEX_SLOT_REF_BLOCKED	1699
-/*! thread-yield: page access yielded due to prepare state change */
-#define	WT_STAT_CONN_PREPARED_TRANSITION_BLOCKED_PAGE	1700
-/*! thread-yield: page acquire busy blocked */
-#define	WT_STAT_CONN_PAGE_BUSY_BLOCKED			1701
-/*! thread-yield: page acquire eviction blocked */
-#define	WT_STAT_CONN_PAGE_FORCIBLE_EVICT_BLOCKED	1702
-/*! thread-yield: page acquire locked blocked */
-#define	WT_STAT_CONN_PAGE_LOCKED_BLOCKED		1703
-/*! thread-yield: page acquire read blocked */
-#define	WT_STAT_CONN_PAGE_READ_BLOCKED			1704
-/*! thread-yield: page acquire time sleeping (usecs) */
-#define	WT_STAT_CONN_PAGE_SLEEP				1705
->>>>>>> dd804cff
+#define	WT_STAT_CONN_PAGE_SLEEP				1730
 /*!
  * thread-yield: page delete rollback time sleeping for state change
  * (usecs)
  */
-<<<<<<< HEAD
-#define	WT_STAT_CONN_PAGE_DEL_ROLLBACK_BLOCKED		1716
+#define	WT_STAT_CONN_PAGE_DEL_ROLLBACK_BLOCKED		1731
 /*! thread-yield: page reconciliation yielded due to child modification */
-#define	WT_STAT_CONN_CHILD_MODIFY_BLOCKED_PAGE		1717
+#define	WT_STAT_CONN_CHILD_MODIFY_BLOCKED_PAGE		1732
 /*! transaction: Number of prepared updates */
-#define	WT_STAT_CONN_TXN_PREPARED_UPDATES		1718
+#define	WT_STAT_CONN_TXN_PREPARED_UPDATES		1733
 /*! transaction: Number of prepared updates committed */
-#define	WT_STAT_CONN_TXN_PREPARED_UPDATES_COMMITTED	1719
+#define	WT_STAT_CONN_TXN_PREPARED_UPDATES_COMMITTED	1734
 /*! transaction: Number of prepared updates repeated on the same key */
-#define	WT_STAT_CONN_TXN_PREPARED_UPDATES_KEY_REPEATED	1720
+#define	WT_STAT_CONN_TXN_PREPARED_UPDATES_KEY_REPEATED	1735
 /*! transaction: Number of prepared updates rolled back */
-#define	WT_STAT_CONN_TXN_PREPARED_UPDATES_ROLLEDBACK	1721
-=======
-#define	WT_STAT_CONN_PAGE_DEL_ROLLBACK_BLOCKED		1706
-/*! thread-yield: page reconciliation yielded due to child modification */
-#define	WT_STAT_CONN_CHILD_MODIFY_BLOCKED_PAGE		1707
-/*! transaction: Number of prepared updates */
-#define	WT_STAT_CONN_TXN_PREPARED_UPDATES		1708
-/*! transaction: Number of prepared updates committed */
-#define	WT_STAT_CONN_TXN_PREPARED_UPDATES_COMMITTED	1709
-/*! transaction: Number of prepared updates repeated on the same key */
-#define	WT_STAT_CONN_TXN_PREPARED_UPDATES_KEY_REPEATED	1710
-/*! transaction: Number of prepared updates rolled back */
-#define	WT_STAT_CONN_TXN_PREPARED_UPDATES_ROLLEDBACK	1711
->>>>>>> dd804cff
+#define	WT_STAT_CONN_TXN_PREPARED_UPDATES_ROLLEDBACK	1736
 /*!
  * transaction: a reader raced with a prepared transaction commit and
  * skipped an update or updates
  */
-<<<<<<< HEAD
-#define	WT_STAT_CONN_TXN_READ_RACE_PREPARE_COMMIT	1722
+#define	WT_STAT_CONN_TXN_READ_RACE_PREPARE_COMMIT	1737
 /*! transaction: number of times overflow removed value is read */
-#define	WT_STAT_CONN_TXN_READ_OVERFLOW_REMOVE		1723
+#define	WT_STAT_CONN_TXN_READ_OVERFLOW_REMOVE		1738
 /*! transaction: oldest pinned transaction ID rolled back for eviction */
-#define	WT_STAT_CONN_TXN_ROLLBACK_OLDEST_PINNED		1724
+#define	WT_STAT_CONN_TXN_ROLLBACK_OLDEST_PINNED		1739
 /*! transaction: prepared transactions */
-#define	WT_STAT_CONN_TXN_PREPARE			1725
+#define	WT_STAT_CONN_TXN_PREPARE			1740
 /*! transaction: prepared transactions committed */
-#define	WT_STAT_CONN_TXN_PREPARE_COMMIT			1726
+#define	WT_STAT_CONN_TXN_PREPARE_COMMIT			1741
 /*! transaction: prepared transactions currently active */
-#define	WT_STAT_CONN_TXN_PREPARE_ACTIVE			1727
+#define	WT_STAT_CONN_TXN_PREPARE_ACTIVE			1742
 /*! transaction: prepared transactions rolled back */
-#define	WT_STAT_CONN_TXN_PREPARE_ROLLBACK		1728
+#define	WT_STAT_CONN_TXN_PREPARE_ROLLBACK		1743
 /*! transaction: query timestamp calls */
-#define	WT_STAT_CONN_TXN_QUERY_TS			1729
+#define	WT_STAT_CONN_TXN_QUERY_TS			1744
 /*! transaction: race to read prepared update retry */
-#define	WT_STAT_CONN_TXN_READ_RACE_PREPARE_UPDATE	1730
+#define	WT_STAT_CONN_TXN_READ_RACE_PREPARE_UPDATE	1745
 /*! transaction: rollback to stable calls */
-#define	WT_STAT_CONN_TXN_RTS				1731
-=======
-#define	WT_STAT_CONN_TXN_READ_RACE_PREPARE_COMMIT	1712
-/*! transaction: number of times overflow removed value is read */
-#define	WT_STAT_CONN_TXN_READ_OVERFLOW_REMOVE		1713
-/*! transaction: oldest pinned transaction ID rolled back for eviction */
-#define	WT_STAT_CONN_TXN_ROLLBACK_OLDEST_PINNED		1714
-/*! transaction: prepared transactions */
-#define	WT_STAT_CONN_TXN_PREPARE			1715
-/*! transaction: prepared transactions committed */
-#define	WT_STAT_CONN_TXN_PREPARE_COMMIT			1716
-/*! transaction: prepared transactions currently active */
-#define	WT_STAT_CONN_TXN_PREPARE_ACTIVE			1717
-/*! transaction: prepared transactions rolled back */
-#define	WT_STAT_CONN_TXN_PREPARE_ROLLBACK		1718
-/*! transaction: query timestamp calls */
-#define	WT_STAT_CONN_TXN_QUERY_TS			1719
-/*! transaction: race to read prepared update retry */
-#define	WT_STAT_CONN_TXN_READ_RACE_PREPARE_UPDATE	1720
-/*! transaction: rollback to stable calls */
-#define	WT_STAT_CONN_TXN_RTS				1721
->>>>>>> dd804cff
+#define	WT_STAT_CONN_TXN_RTS				1746
 /*!
  * transaction: rollback to stable history store keys that would have
  * been swept in non-dryrun mode
  */
-<<<<<<< HEAD
-#define	WT_STAT_CONN_TXN_RTS_SWEEP_HS_KEYS_DRYRUN	1732
-=======
-#define	WT_STAT_CONN_TXN_RTS_SWEEP_HS_KEYS_DRYRUN	1722
->>>>>>> dd804cff
+#define	WT_STAT_CONN_TXN_RTS_SWEEP_HS_KEYS_DRYRUN	1747
 /*!
  * transaction: rollback to stable history store records with stop
  * timestamps older than newer records
  */
-<<<<<<< HEAD
-#define	WT_STAT_CONN_TXN_RTS_HS_STOP_OLDER_THAN_NEWER_START	1733
+#define	WT_STAT_CONN_TXN_RTS_HS_STOP_OLDER_THAN_NEWER_START	1748
 /*! transaction: rollback to stable inconsistent checkpoint */
-#define	WT_STAT_CONN_TXN_RTS_INCONSISTENT_CKPT		1734
+#define	WT_STAT_CONN_TXN_RTS_INCONSISTENT_CKPT		1749
 /*! transaction: rollback to stable keys removed */
-#define	WT_STAT_CONN_TXN_RTS_KEYS_REMOVED		1735
+#define	WT_STAT_CONN_TXN_RTS_KEYS_REMOVED		1750
 /*! transaction: rollback to stable keys restored */
-#define	WT_STAT_CONN_TXN_RTS_KEYS_RESTORED		1736
-=======
-#define	WT_STAT_CONN_TXN_RTS_HS_STOP_OLDER_THAN_NEWER_START	1723
-/*! transaction: rollback to stable inconsistent checkpoint */
-#define	WT_STAT_CONN_TXN_RTS_INCONSISTENT_CKPT		1724
-/*! transaction: rollback to stable keys removed */
-#define	WT_STAT_CONN_TXN_RTS_KEYS_REMOVED		1725
-/*! transaction: rollback to stable keys restored */
-#define	WT_STAT_CONN_TXN_RTS_KEYS_RESTORED		1726
->>>>>>> dd804cff
+#define	WT_STAT_CONN_TXN_RTS_KEYS_RESTORED		1751
 /*!
  * transaction: rollback to stable keys that would have been removed in
  * non-dryrun mode
  */
-<<<<<<< HEAD
-#define	WT_STAT_CONN_TXN_RTS_KEYS_REMOVED_DRYRUN	1737
-=======
-#define	WT_STAT_CONN_TXN_RTS_KEYS_REMOVED_DRYRUN	1727
->>>>>>> dd804cff
+#define	WT_STAT_CONN_TXN_RTS_KEYS_REMOVED_DRYRUN	1752
 /*!
  * transaction: rollback to stable keys that would have been restored in
  * non-dryrun mode
  */
-<<<<<<< HEAD
-#define	WT_STAT_CONN_TXN_RTS_KEYS_RESTORED_DRYRUN	1738
+#define	WT_STAT_CONN_TXN_RTS_KEYS_RESTORED_DRYRUN	1753
 /*! transaction: rollback to stable pages visited */
-#define	WT_STAT_CONN_TXN_RTS_PAGES_VISITED		1739
+#define	WT_STAT_CONN_TXN_RTS_PAGES_VISITED		1754
 /*! transaction: rollback to stable restored tombstones from history store */
-#define	WT_STAT_CONN_TXN_RTS_HS_RESTORE_TOMBSTONES	1740
+#define	WT_STAT_CONN_TXN_RTS_HS_RESTORE_TOMBSTONES	1755
 /*! transaction: rollback to stable restored updates from history store */
-#define	WT_STAT_CONN_TXN_RTS_HS_RESTORE_UPDATES		1741
+#define	WT_STAT_CONN_TXN_RTS_HS_RESTORE_UPDATES		1756
 /*! transaction: rollback to stable skipping delete rle */
-#define	WT_STAT_CONN_TXN_RTS_DELETE_RLE_SKIPPED		1742
+#define	WT_STAT_CONN_TXN_RTS_DELETE_RLE_SKIPPED		1757
 /*! transaction: rollback to stable skipping stable rle */
-#define	WT_STAT_CONN_TXN_RTS_STABLE_RLE_SKIPPED		1743
+#define	WT_STAT_CONN_TXN_RTS_STABLE_RLE_SKIPPED		1758
 /*! transaction: rollback to stable sweeping history store keys */
-#define	WT_STAT_CONN_TXN_RTS_SWEEP_HS_KEYS		1744
-=======
-#define	WT_STAT_CONN_TXN_RTS_KEYS_RESTORED_DRYRUN	1728
-/*! transaction: rollback to stable pages visited */
-#define	WT_STAT_CONN_TXN_RTS_PAGES_VISITED		1729
-/*! transaction: rollback to stable restored tombstones from history store */
-#define	WT_STAT_CONN_TXN_RTS_HS_RESTORE_TOMBSTONES	1730
-/*! transaction: rollback to stable restored updates from history store */
-#define	WT_STAT_CONN_TXN_RTS_HS_RESTORE_UPDATES		1731
-/*! transaction: rollback to stable skipping delete rle */
-#define	WT_STAT_CONN_TXN_RTS_DELETE_RLE_SKIPPED		1732
-/*! transaction: rollback to stable skipping stable rle */
-#define	WT_STAT_CONN_TXN_RTS_STABLE_RLE_SKIPPED		1733
-/*! transaction: rollback to stable sweeping history store keys */
-#define	WT_STAT_CONN_TXN_RTS_SWEEP_HS_KEYS		1734
->>>>>>> dd804cff
+#define	WT_STAT_CONN_TXN_RTS_SWEEP_HS_KEYS		1759
 /*!
  * transaction: rollback to stable tombstones from history store that
  * would have been restored in non-dryrun mode
  */
-<<<<<<< HEAD
-#define	WT_STAT_CONN_TXN_RTS_HS_RESTORE_TOMBSTONES_DRYRUN	1745
+#define	WT_STAT_CONN_TXN_RTS_HS_RESTORE_TOMBSTONES_DRYRUN	1760
 /*! transaction: rollback to stable tree walk skipping pages */
-#define	WT_STAT_CONN_TXN_RTS_TREE_WALK_SKIP_PAGES	1746
+#define	WT_STAT_CONN_TXN_RTS_TREE_WALK_SKIP_PAGES	1761
 /*! transaction: rollback to stable updates aborted */
-#define	WT_STAT_CONN_TXN_RTS_UPD_ABORTED		1747
-=======
-#define	WT_STAT_CONN_TXN_RTS_HS_RESTORE_TOMBSTONES_DRYRUN	1735
-/*! transaction: rollback to stable tree walk skipping pages */
-#define	WT_STAT_CONN_TXN_RTS_TREE_WALK_SKIP_PAGES	1736
-/*! transaction: rollback to stable updates aborted */
-#define	WT_STAT_CONN_TXN_RTS_UPD_ABORTED		1737
->>>>>>> dd804cff
+#define	WT_STAT_CONN_TXN_RTS_UPD_ABORTED		1762
 /*!
  * transaction: rollback to stable updates from history store that would
  * have been restored in non-dryrun mode
  */
-<<<<<<< HEAD
-#define	WT_STAT_CONN_TXN_RTS_HS_RESTORE_UPDATES_DRYRUN	1748
+#define	WT_STAT_CONN_TXN_RTS_HS_RESTORE_UPDATES_DRYRUN	1763
 /*! transaction: rollback to stable updates removed from history store */
-#define	WT_STAT_CONN_TXN_RTS_HS_REMOVED			1749
-=======
-#define	WT_STAT_CONN_TXN_RTS_HS_RESTORE_UPDATES_DRYRUN	1738
-/*! transaction: rollback to stable updates removed from history store */
-#define	WT_STAT_CONN_TXN_RTS_HS_REMOVED			1739
->>>>>>> dd804cff
+#define	WT_STAT_CONN_TXN_RTS_HS_REMOVED			1764
 /*!
  * transaction: rollback to stable updates that would have been aborted
  * in non-dryrun mode
  */
-<<<<<<< HEAD
-#define	WT_STAT_CONN_TXN_RTS_UPD_ABORTED_DRYRUN		1750
-=======
-#define	WT_STAT_CONN_TXN_RTS_UPD_ABORTED_DRYRUN		1740
->>>>>>> dd804cff
+#define	WT_STAT_CONN_TXN_RTS_UPD_ABORTED_DRYRUN		1765
 /*!
  * transaction: rollback to stable updates that would have been removed
  * from history store in non-dryrun mode
  */
-<<<<<<< HEAD
-#define	WT_STAT_CONN_TXN_RTS_HS_REMOVED_DRYRUN		1751
+#define	WT_STAT_CONN_TXN_RTS_HS_REMOVED_DRYRUN		1766
 /*! transaction: sessions scanned in each walk of concurrent sessions */
-#define	WT_STAT_CONN_TXN_SESSIONS_WALKED		1752
+#define	WT_STAT_CONN_TXN_SESSIONS_WALKED		1767
 /*! transaction: set timestamp calls */
-#define	WT_STAT_CONN_TXN_SET_TS				1753
+#define	WT_STAT_CONN_TXN_SET_TS				1768
 /*! transaction: set timestamp durable calls */
-#define	WT_STAT_CONN_TXN_SET_TS_DURABLE			1754
+#define	WT_STAT_CONN_TXN_SET_TS_DURABLE			1769
 /*! transaction: set timestamp durable updates */
-#define	WT_STAT_CONN_TXN_SET_TS_DURABLE_UPD		1755
+#define	WT_STAT_CONN_TXN_SET_TS_DURABLE_UPD		1770
 /*! transaction: set timestamp force calls */
-#define	WT_STAT_CONN_TXN_SET_TS_FORCE			1756
-=======
-#define	WT_STAT_CONN_TXN_RTS_HS_REMOVED_DRYRUN		1741
-/*! transaction: sessions scanned in each walk of concurrent sessions */
-#define	WT_STAT_CONN_TXN_SESSIONS_WALKED		1742
-/*! transaction: set timestamp calls */
-#define	WT_STAT_CONN_TXN_SET_TS				1743
-/*! transaction: set timestamp durable calls */
-#define	WT_STAT_CONN_TXN_SET_TS_DURABLE			1744
-/*! transaction: set timestamp durable updates */
-#define	WT_STAT_CONN_TXN_SET_TS_DURABLE_UPD		1745
-/*! transaction: set timestamp force calls */
-#define	WT_STAT_CONN_TXN_SET_TS_FORCE			1746
->>>>>>> dd804cff
+#define	WT_STAT_CONN_TXN_SET_TS_FORCE			1771
 /*!
  * transaction: set timestamp global oldest timestamp set to be more
  * recent than the global stable timestamp
  */
-<<<<<<< HEAD
-#define	WT_STAT_CONN_TXN_SET_TS_OUT_OF_ORDER		1757
+#define	WT_STAT_CONN_TXN_SET_TS_OUT_OF_ORDER		1772
 /*! transaction: set timestamp oldest calls */
-#define	WT_STAT_CONN_TXN_SET_TS_OLDEST			1758
+#define	WT_STAT_CONN_TXN_SET_TS_OLDEST			1773
 /*! transaction: set timestamp oldest updates */
-#define	WT_STAT_CONN_TXN_SET_TS_OLDEST_UPD		1759
+#define	WT_STAT_CONN_TXN_SET_TS_OLDEST_UPD		1774
 /*! transaction: set timestamp stable calls */
-#define	WT_STAT_CONN_TXN_SET_TS_STABLE			1760
+#define	WT_STAT_CONN_TXN_SET_TS_STABLE			1775
 /*! transaction: set timestamp stable updates */
-#define	WT_STAT_CONN_TXN_SET_TS_STABLE_UPD		1761
+#define	WT_STAT_CONN_TXN_SET_TS_STABLE_UPD		1776
 /*! transaction: transaction begins */
-#define	WT_STAT_CONN_TXN_BEGIN				1762
-=======
-#define	WT_STAT_CONN_TXN_SET_TS_OUT_OF_ORDER		1747
-/*! transaction: set timestamp oldest calls */
-#define	WT_STAT_CONN_TXN_SET_TS_OLDEST			1748
-/*! transaction: set timestamp oldest updates */
-#define	WT_STAT_CONN_TXN_SET_TS_OLDEST_UPD		1749
-/*! transaction: set timestamp stable calls */
-#define	WT_STAT_CONN_TXN_SET_TS_STABLE			1750
-/*! transaction: set timestamp stable updates */
-#define	WT_STAT_CONN_TXN_SET_TS_STABLE_UPD		1751
-/*! transaction: transaction begins */
-#define	WT_STAT_CONN_TXN_BEGIN				1752
->>>>>>> dd804cff
+#define	WT_STAT_CONN_TXN_BEGIN				1777
 /*!
  * transaction: transaction checkpoint history store file duration
  * (usecs)
  */
-<<<<<<< HEAD
-#define	WT_STAT_CONN_TXN_HS_CKPT_DURATION		1763
+#define	WT_STAT_CONN_TXN_HS_CKPT_DURATION		1778
 /*! transaction: transaction range of IDs currently pinned */
-#define	WT_STAT_CONN_TXN_PINNED_RANGE			1764
+#define	WT_STAT_CONN_TXN_PINNED_RANGE			1779
 /*! transaction: transaction range of IDs currently pinned by a checkpoint */
-#define	WT_STAT_CONN_TXN_PINNED_CHECKPOINT_RANGE	1765
+#define	WT_STAT_CONN_TXN_PINNED_CHECKPOINT_RANGE	1780
 /*! transaction: transaction range of timestamps currently pinned */
-#define	WT_STAT_CONN_TXN_PINNED_TIMESTAMP		1766
+#define	WT_STAT_CONN_TXN_PINNED_TIMESTAMP		1781
 /*! transaction: transaction range of timestamps pinned by a checkpoint */
-#define	WT_STAT_CONN_TXN_PINNED_TIMESTAMP_CHECKPOINT	1767
-=======
-#define	WT_STAT_CONN_TXN_HS_CKPT_DURATION		1753
-/*! transaction: transaction range of IDs currently pinned */
-#define	WT_STAT_CONN_TXN_PINNED_RANGE			1754
-/*! transaction: transaction range of IDs currently pinned by a checkpoint */
-#define	WT_STAT_CONN_TXN_PINNED_CHECKPOINT_RANGE	1755
-/*! transaction: transaction range of timestamps currently pinned */
-#define	WT_STAT_CONN_TXN_PINNED_TIMESTAMP		1756
-/*! transaction: transaction range of timestamps pinned by a checkpoint */
-#define	WT_STAT_CONN_TXN_PINNED_TIMESTAMP_CHECKPOINT	1757
->>>>>>> dd804cff
+#define	WT_STAT_CONN_TXN_PINNED_TIMESTAMP_CHECKPOINT	1782
 /*!
  * transaction: transaction range of timestamps pinned by the oldest
  * active read timestamp
  */
-<<<<<<< HEAD
-#define	WT_STAT_CONN_TXN_PINNED_TIMESTAMP_READER	1768
-=======
-#define	WT_STAT_CONN_TXN_PINNED_TIMESTAMP_READER	1758
->>>>>>> dd804cff
+#define	WT_STAT_CONN_TXN_PINNED_TIMESTAMP_READER	1783
 /*!
  * transaction: transaction range of timestamps pinned by the oldest
  * timestamp
  */
-<<<<<<< HEAD
-#define	WT_STAT_CONN_TXN_PINNED_TIMESTAMP_OLDEST	1769
+#define	WT_STAT_CONN_TXN_PINNED_TIMESTAMP_OLDEST	1784
 /*! transaction: transaction read timestamp of the oldest active reader */
-#define	WT_STAT_CONN_TXN_TIMESTAMP_OLDEST_ACTIVE_READ	1770
+#define	WT_STAT_CONN_TXN_TIMESTAMP_OLDEST_ACTIVE_READ	1785
 /*! transaction: transaction rollback to stable currently running */
-#define	WT_STAT_CONN_TXN_ROLLBACK_TO_STABLE_RUNNING	1771
+#define	WT_STAT_CONN_TXN_ROLLBACK_TO_STABLE_RUNNING	1786
 /*! transaction: transaction walk of concurrent sessions */
-#define	WT_STAT_CONN_TXN_WALK_SESSIONS			1772
+#define	WT_STAT_CONN_TXN_WALK_SESSIONS			1787
 /*! transaction: transactions committed */
-#define	WT_STAT_CONN_TXN_COMMIT				1773
+#define	WT_STAT_CONN_TXN_COMMIT				1788
 /*! transaction: transactions rolled back */
-#define	WT_STAT_CONN_TXN_ROLLBACK			1774
+#define	WT_STAT_CONN_TXN_ROLLBACK			1789
 /*! transaction: update conflicts */
-#define	WT_STAT_CONN_TXN_UPDATE_CONFLICT		1775
-=======
-#define	WT_STAT_CONN_TXN_PINNED_TIMESTAMP_OLDEST	1759
-/*! transaction: transaction read timestamp of the oldest active reader */
-#define	WT_STAT_CONN_TXN_TIMESTAMP_OLDEST_ACTIVE_READ	1760
-/*! transaction: transaction rollback to stable currently running */
-#define	WT_STAT_CONN_TXN_ROLLBACK_TO_STABLE_RUNNING	1761
-/*! transaction: transaction walk of concurrent sessions */
-#define	WT_STAT_CONN_TXN_WALK_SESSIONS			1762
-/*! transaction: transactions committed */
-#define	WT_STAT_CONN_TXN_COMMIT				1763
-/*! transaction: transactions rolled back */
-#define	WT_STAT_CONN_TXN_ROLLBACK			1764
-/*! transaction: update conflicts */
-#define	WT_STAT_CONN_TXN_UPDATE_CONFLICT		1765
->>>>>>> dd804cff
+#define	WT_STAT_CONN_TXN_UPDATE_CONFLICT		1790
 
 /*!
  * @}
@@ -8945,1288 +8026,687 @@
 /*! cache: modified pages evicted */
 #define	WT_STAT_DSRC_CACHE_EVICTION_DIRTY		2091
 /*! cache: multi-block reconciliation blocked whilst checkpoint is running */
-<<<<<<< HEAD
 #define	WT_STAT_DSRC_CACHE_EVICTION_BLOCKED_MULTI_BLOCK_RECONCILIATION_DURING_CHECKPOINT	2092
-/*! cache: number of pages read that had deltas attached */
-#define	WT_STAT_DSRC_CACHE_READ_DELTA			2093
-=======
-#define	WT_STAT_DSRC_CACHE_EVICTION_BLOCKED_MULTI_BLOCK_RECONCILATION_DURING_CHECKPOINT	2113
 /*! cache: number of internal pages read that had deltas attached */
-#define	WT_STAT_DSRC_CACHE_READ_INTERNAL_DELTA		2114
+#define	WT_STAT_DSRC_CACHE_READ_INTERNAL_DELTA		2093
 /*! cache: number of leaf pages read that had deltas attached */
-#define	WT_STAT_DSRC_CACHE_READ_LEAF_DELTA		2115
->>>>>>> dd804cff
+#define	WT_STAT_DSRC_CACHE_READ_LEAF_DELTA		2094
 /*!
  * cache: overflow keys on a multiblock row-store page blocked its
  * eviction
  */
-<<<<<<< HEAD
-#define	WT_STAT_DSRC_CACHE_EVICTION_BLOCKED_OVERFLOW_KEYS	2094
+#define	WT_STAT_DSRC_CACHE_EVICTION_BLOCKED_OVERFLOW_KEYS	2095
 /*! cache: overflow pages read into cache */
-#define	WT_STAT_DSRC_CACHE_READ_OVERFLOW		2095
+#define	WT_STAT_DSRC_CACHE_READ_OVERFLOW		2096
 /*! cache: page split during eviction deepened the tree */
-#define	WT_STAT_DSRC_CACHE_EVICTION_DEEPEN		2096
+#define	WT_STAT_DSRC_CACHE_EVICTION_DEEPEN		2097
 /*! cache: page written requiring history store records */
-#define	WT_STAT_DSRC_CACHE_WRITE_HS			2097
+#define	WT_STAT_DSRC_CACHE_WRITE_HS			2098
 /*! cache: pages dirtied due to obsolete time window by eviction */
-#define	WT_STAT_DSRC_CACHE_EVICTION_DIRTY_OBSOLETE_TW	2098
+#define	WT_STAT_DSRC_CACHE_EVICTION_DIRTY_OBSOLETE_TW	2099
 /*! cache: pages read into cache */
-#define	WT_STAT_DSRC_CACHE_READ				2099
+#define	WT_STAT_DSRC_CACHE_READ				2100
 /*! cache: pages read into cache after truncate */
-#define	WT_STAT_DSRC_CACHE_READ_DELETED			2100
+#define	WT_STAT_DSRC_CACHE_READ_DELETED			2101
 /*! cache: pages read into cache after truncate in prepare state */
-#define	WT_STAT_DSRC_CACHE_READ_DELETED_PREPARED	2101
+#define	WT_STAT_DSRC_CACHE_READ_DELETED_PREPARED	2102
 /*! cache: pages read into cache by checkpoint */
-#define	WT_STAT_DSRC_CACHE_READ_CHECKPOINT		2102
+#define	WT_STAT_DSRC_CACHE_READ_CHECKPOINT		2103
 /*! cache: pages requested from the cache */
-#define	WT_STAT_DSRC_CACHE_PAGES_REQUESTED		2103
+#define	WT_STAT_DSRC_CACHE_PAGES_REQUESTED		2104
 /*! cache: pages requested from the cache due to pre-fetch */
-#define	WT_STAT_DSRC_CACHE_PAGES_PREFETCH		2104
+#define	WT_STAT_DSRC_CACHE_PAGES_PREFETCH		2105
 /*! cache: pages seen by eviction walk */
-#define	WT_STAT_DSRC_CACHE_EVICTION_PAGES_SEEN		2105
+#define	WT_STAT_DSRC_CACHE_EVICTION_PAGES_SEEN		2106
 /*! cache: pages written from cache */
-#define	WT_STAT_DSRC_CACHE_WRITE			2106
+#define	WT_STAT_DSRC_CACHE_WRITE			2107
 /*! cache: pages written requiring in-memory restoration */
-#define	WT_STAT_DSRC_CACHE_WRITE_RESTORE		2107
+#define	WT_STAT_DSRC_CACHE_WRITE_RESTORE		2108
 /*! cache: recent modification of a page blocked its eviction */
-#define	WT_STAT_DSRC_CACHE_EVICTION_BLOCKED_RECENTLY_MODIFIED	2108
+#define	WT_STAT_DSRC_CACHE_EVICTION_BLOCKED_RECENTLY_MODIFIED	2109
 /*! cache: reverse splits performed */
-#define	WT_STAT_DSRC_CACHE_REVERSE_SPLITS		2109
-=======
-#define	WT_STAT_DSRC_CACHE_EVICTION_BLOCKED_OVERFLOW_KEYS	2116
-/*! cache: overflow pages read into cache */
-#define	WT_STAT_DSRC_CACHE_READ_OVERFLOW		2117
-/*! cache: page split during eviction deepened the tree */
-#define	WT_STAT_DSRC_CACHE_EVICTION_DEEPEN		2118
-/*! cache: page written requiring history store records */
-#define	WT_STAT_DSRC_CACHE_WRITE_HS			2119
-/*! cache: pages read into cache */
-#define	WT_STAT_DSRC_CACHE_READ				2120
-/*! cache: pages read into cache after truncate */
-#define	WT_STAT_DSRC_CACHE_READ_DELETED			2121
-/*! cache: pages read into cache after truncate in prepare state */
-#define	WT_STAT_DSRC_CACHE_READ_DELETED_PREPARED	2122
-/*! cache: pages read into cache by checkpoint */
-#define	WT_STAT_DSRC_CACHE_READ_CHECKPOINT		2123
-/*! cache: pages requested from the cache */
-#define	WT_STAT_DSRC_CACHE_PAGES_REQUESTED		2124
-/*! cache: pages requested from the cache due to pre-fetch */
-#define	WT_STAT_DSRC_CACHE_PAGES_PREFETCH		2125
-/*! cache: pages seen by eviction walk */
-#define	WT_STAT_DSRC_CACHE_EVICTION_PAGES_SEEN		2126
-/*! cache: pages written from cache */
-#define	WT_STAT_DSRC_CACHE_WRITE			2127
-/*! cache: pages written requiring in-memory restoration */
-#define	WT_STAT_DSRC_CACHE_WRITE_RESTORE		2128
-/*! cache: recent modification of a page blocked its eviction */
-#define	WT_STAT_DSRC_CACHE_EVICTION_BLOCKED_RECENTLY_MODIFIED	2129
-/*! cache: reverse splits performed */
-#define	WT_STAT_DSRC_CACHE_REVERSE_SPLITS		2130
->>>>>>> dd804cff
+#define	WT_STAT_DSRC_CACHE_REVERSE_SPLITS		2110
 /*!
  * cache: reverse splits skipped because of VLCS namespace gap
  * restrictions
  */
-<<<<<<< HEAD
-#define	WT_STAT_DSRC_CACHE_REVERSE_SPLITS_SKIPPED_VLCS	2110
+#define	WT_STAT_DSRC_CACHE_REVERSE_SPLITS_SKIPPED_VLCS	2111
 /*! cache: the number of times full update inserted to history store */
-#define	WT_STAT_DSRC_CACHE_HS_INSERT_FULL_UPDATE	2111
+#define	WT_STAT_DSRC_CACHE_HS_INSERT_FULL_UPDATE	2112
 /*! cache: the number of times reverse modify inserted to history store */
-#define	WT_STAT_DSRC_CACHE_HS_INSERT_REVERSE_MODIFY	2112
+#define	WT_STAT_DSRC_CACHE_HS_INSERT_REVERSE_MODIFY	2113
 /*! cache: tracked dirty bytes in the cache */
-#define	WT_STAT_DSRC_CACHE_BYTES_DIRTY			2113
+#define	WT_STAT_DSRC_CACHE_BYTES_DIRTY			2114
 /*! cache: tracked dirty internal page bytes in the cache */
-#define	WT_STAT_DSRC_CACHE_BYTES_DIRTY_INTERNAL		2114
+#define	WT_STAT_DSRC_CACHE_BYTES_DIRTY_INTERNAL		2115
 /*! cache: tracked dirty leaf page bytes in the cache */
-#define	WT_STAT_DSRC_CACHE_BYTES_DIRTY_LEAF		2115
+#define	WT_STAT_DSRC_CACHE_BYTES_DIRTY_LEAF		2116
 /*! cache: uncommitted truncate blocked page eviction */
-#define	WT_STAT_DSRC_CACHE_EVICTION_BLOCKED_UNCOMMITTED_TRUNCATE	2116
+#define	WT_STAT_DSRC_CACHE_EVICTION_BLOCKED_UNCOMMITTED_TRUNCATE	2117
 /*! cache: unmodified pages evicted */
-#define	WT_STAT_DSRC_CACHE_EVICTION_CLEAN		2117
-=======
-#define	WT_STAT_DSRC_CACHE_REVERSE_SPLITS_SKIPPED_VLCS	2131
-/*! cache: the number of times full update inserted to history store */
-#define	WT_STAT_DSRC_CACHE_HS_INSERT_FULL_UPDATE	2132
-/*! cache: the number of times reverse modify inserted to history store */
-#define	WT_STAT_DSRC_CACHE_HS_INSERT_REVERSE_MODIFY	2133
-/*! cache: tracked dirty bytes in the cache */
-#define	WT_STAT_DSRC_CACHE_BYTES_DIRTY			2134
-/*! cache: uncommitted truncate blocked page eviction */
-#define	WT_STAT_DSRC_CACHE_EVICTION_BLOCKED_UNCOMMITTED_TRUNCATE	2135
-/*! cache: unmodified pages evicted */
-#define	WT_STAT_DSRC_CACHE_EVICTION_CLEAN		2136
->>>>>>> dd804cff
+#define	WT_STAT_DSRC_CACHE_EVICTION_CLEAN		2118
 /*!
  * cache_walk: Average difference between current eviction generation
  * when the page was last considered, only reported if cache_walk or all
  * statistics are enabled
  */
-<<<<<<< HEAD
-#define	WT_STAT_DSRC_CACHE_STATE_GEN_AVG_GAP		2118
-=======
-#define	WT_STAT_DSRC_CACHE_STATE_GEN_AVG_GAP		2137
->>>>>>> dd804cff
+#define	WT_STAT_DSRC_CACHE_STATE_GEN_AVG_GAP		2119
 /*!
  * cache_walk: Average on-disk page image size seen, only reported if
  * cache_walk or all statistics are enabled
  */
-<<<<<<< HEAD
-#define	WT_STAT_DSRC_CACHE_STATE_AVG_WRITTEN_SIZE	2119
-=======
-#define	WT_STAT_DSRC_CACHE_STATE_AVG_WRITTEN_SIZE	2138
->>>>>>> dd804cff
+#define	WT_STAT_DSRC_CACHE_STATE_AVG_WRITTEN_SIZE	2120
 /*!
  * cache_walk: Average time in cache for pages that have been visited by
  * the eviction server, only reported if cache_walk or all statistics are
  * enabled
  */
-<<<<<<< HEAD
-#define	WT_STAT_DSRC_CACHE_STATE_AVG_VISITED_AGE	2120
-=======
-#define	WT_STAT_DSRC_CACHE_STATE_AVG_VISITED_AGE	2139
->>>>>>> dd804cff
+#define	WT_STAT_DSRC_CACHE_STATE_AVG_VISITED_AGE	2121
 /*!
  * cache_walk: Average time in cache for pages that have not been visited
  * by the eviction server, only reported if cache_walk or all statistics
  * are enabled
  */
-<<<<<<< HEAD
-#define	WT_STAT_DSRC_CACHE_STATE_AVG_UNVISITED_AGE	2121
-=======
-#define	WT_STAT_DSRC_CACHE_STATE_AVG_UNVISITED_AGE	2140
->>>>>>> dd804cff
+#define	WT_STAT_DSRC_CACHE_STATE_AVG_UNVISITED_AGE	2122
 /*!
  * cache_walk: Clean pages currently in cache, only reported if
  * cache_walk or all statistics are enabled
  */
-<<<<<<< HEAD
-#define	WT_STAT_DSRC_CACHE_STATE_PAGES_CLEAN		2122
-=======
-#define	WT_STAT_DSRC_CACHE_STATE_PAGES_CLEAN		2141
->>>>>>> dd804cff
+#define	WT_STAT_DSRC_CACHE_STATE_PAGES_CLEAN		2123
 /*!
  * cache_walk: Current eviction generation, only reported if cache_walk
  * or all statistics are enabled
  */
-<<<<<<< HEAD
-#define	WT_STAT_DSRC_CACHE_STATE_GEN_CURRENT		2123
-=======
-#define	WT_STAT_DSRC_CACHE_STATE_GEN_CURRENT		2142
->>>>>>> dd804cff
+#define	WT_STAT_DSRC_CACHE_STATE_GEN_CURRENT		2124
 /*!
  * cache_walk: Dirty pages currently in cache, only reported if
  * cache_walk or all statistics are enabled
  */
-<<<<<<< HEAD
-#define	WT_STAT_DSRC_CACHE_STATE_PAGES_DIRTY		2124
-=======
-#define	WT_STAT_DSRC_CACHE_STATE_PAGES_DIRTY		2143
->>>>>>> dd804cff
+#define	WT_STAT_DSRC_CACHE_STATE_PAGES_DIRTY		2125
 /*!
  * cache_walk: Entries in the root page, only reported if cache_walk or
  * all statistics are enabled
  */
-<<<<<<< HEAD
-#define	WT_STAT_DSRC_CACHE_STATE_ROOT_ENTRIES		2125
-=======
-#define	WT_STAT_DSRC_CACHE_STATE_ROOT_ENTRIES		2144
->>>>>>> dd804cff
+#define	WT_STAT_DSRC_CACHE_STATE_ROOT_ENTRIES		2126
 /*!
  * cache_walk: Internal pages currently in cache, only reported if
  * cache_walk or all statistics are enabled
  */
-<<<<<<< HEAD
-#define	WT_STAT_DSRC_CACHE_STATE_PAGES_INTERNAL		2126
-=======
-#define	WT_STAT_DSRC_CACHE_STATE_PAGES_INTERNAL		2145
->>>>>>> dd804cff
+#define	WT_STAT_DSRC_CACHE_STATE_PAGES_INTERNAL		2127
 /*!
  * cache_walk: Leaf pages currently in cache, only reported if cache_walk
  * or all statistics are enabled
  */
-<<<<<<< HEAD
-#define	WT_STAT_DSRC_CACHE_STATE_PAGES_LEAF		2127
-=======
-#define	WT_STAT_DSRC_CACHE_STATE_PAGES_LEAF		2146
->>>>>>> dd804cff
+#define	WT_STAT_DSRC_CACHE_STATE_PAGES_LEAF		2128
 /*!
  * cache_walk: Maximum difference between current eviction generation
  * when the page was last considered, only reported if cache_walk or all
  * statistics are enabled
  */
-<<<<<<< HEAD
-#define	WT_STAT_DSRC_CACHE_STATE_GEN_MAX_GAP		2128
-=======
-#define	WT_STAT_DSRC_CACHE_STATE_GEN_MAX_GAP		2147
->>>>>>> dd804cff
+#define	WT_STAT_DSRC_CACHE_STATE_GEN_MAX_GAP		2129
 /*!
  * cache_walk: Maximum page size seen, only reported if cache_walk or all
  * statistics are enabled
  */
-<<<<<<< HEAD
-#define	WT_STAT_DSRC_CACHE_STATE_MAX_PAGESIZE		2129
-=======
-#define	WT_STAT_DSRC_CACHE_STATE_MAX_PAGESIZE		2148
->>>>>>> dd804cff
+#define	WT_STAT_DSRC_CACHE_STATE_MAX_PAGESIZE		2130
 /*!
  * cache_walk: Minimum on-disk page image size seen, only reported if
  * cache_walk or all statistics are enabled
  */
-<<<<<<< HEAD
-#define	WT_STAT_DSRC_CACHE_STATE_MIN_WRITTEN_SIZE	2130
-=======
-#define	WT_STAT_DSRC_CACHE_STATE_MIN_WRITTEN_SIZE	2149
->>>>>>> dd804cff
+#define	WT_STAT_DSRC_CACHE_STATE_MIN_WRITTEN_SIZE	2131
 /*!
  * cache_walk: Number of pages never visited by eviction server, only
  * reported if cache_walk or all statistics are enabled
  */
-<<<<<<< HEAD
-#define	WT_STAT_DSRC_CACHE_STATE_UNVISITED_COUNT	2131
-=======
-#define	WT_STAT_DSRC_CACHE_STATE_UNVISITED_COUNT	2150
->>>>>>> dd804cff
+#define	WT_STAT_DSRC_CACHE_STATE_UNVISITED_COUNT	2132
 /*!
  * cache_walk: On-disk page image sizes smaller than a single allocation
  * unit, only reported if cache_walk or all statistics are enabled
  */
-<<<<<<< HEAD
-#define	WT_STAT_DSRC_CACHE_STATE_SMALLER_ALLOC_SIZE	2132
-=======
-#define	WT_STAT_DSRC_CACHE_STATE_SMALLER_ALLOC_SIZE	2151
->>>>>>> dd804cff
+#define	WT_STAT_DSRC_CACHE_STATE_SMALLER_ALLOC_SIZE	2133
 /*!
  * cache_walk: Pages created in memory and never written, only reported
  * if cache_walk or all statistics are enabled
  */
-<<<<<<< HEAD
-#define	WT_STAT_DSRC_CACHE_STATE_MEMORY			2133
-=======
-#define	WT_STAT_DSRC_CACHE_STATE_MEMORY			2152
->>>>>>> dd804cff
+#define	WT_STAT_DSRC_CACHE_STATE_MEMORY			2134
 /*!
  * cache_walk: Pages currently queued for eviction, only reported if
  * cache_walk or all statistics are enabled
  */
-<<<<<<< HEAD
-#define	WT_STAT_DSRC_CACHE_STATE_QUEUED			2134
-=======
-#define	WT_STAT_DSRC_CACHE_STATE_QUEUED			2153
->>>>>>> dd804cff
+#define	WT_STAT_DSRC_CACHE_STATE_QUEUED			2135
 /*!
  * cache_walk: Pages that could not be queued for eviction, only reported
  * if cache_walk or all statistics are enabled
  */
-<<<<<<< HEAD
-#define	WT_STAT_DSRC_CACHE_STATE_NOT_QUEUEABLE		2135
-=======
-#define	WT_STAT_DSRC_CACHE_STATE_NOT_QUEUEABLE		2154
->>>>>>> dd804cff
+#define	WT_STAT_DSRC_CACHE_STATE_NOT_QUEUEABLE		2136
 /*!
  * cache_walk: Refs skipped during cache traversal, only reported if
  * cache_walk or all statistics are enabled
  */
-<<<<<<< HEAD
-#define	WT_STAT_DSRC_CACHE_STATE_REFS_SKIPPED		2136
-=======
-#define	WT_STAT_DSRC_CACHE_STATE_REFS_SKIPPED		2155
->>>>>>> dd804cff
+#define	WT_STAT_DSRC_CACHE_STATE_REFS_SKIPPED		2137
 /*!
  * cache_walk: Size of the root page, only reported if cache_walk or all
  * statistics are enabled
  */
-<<<<<<< HEAD
-#define	WT_STAT_DSRC_CACHE_STATE_ROOT_SIZE		2137
-=======
-#define	WT_STAT_DSRC_CACHE_STATE_ROOT_SIZE		2156
->>>>>>> dd804cff
+#define	WT_STAT_DSRC_CACHE_STATE_ROOT_SIZE		2138
 /*!
  * cache_walk: Total number of pages currently in cache, only reported if
  * cache_walk or all statistics are enabled
  */
-<<<<<<< HEAD
-#define	WT_STAT_DSRC_CACHE_STATE_PAGES			2138
+#define	WT_STAT_DSRC_CACHE_STATE_PAGES			2139
 /*! checkpoint: checkpoint has acquired a snapshot for its transaction */
-#define	WT_STAT_DSRC_CHECKPOINT_SNAPSHOT_ACQUIRED	2139
+#define	WT_STAT_DSRC_CHECKPOINT_SNAPSHOT_ACQUIRED	2140
 /*! checkpoint: pages added for eviction during checkpoint cleanup */
-#define	WT_STAT_DSRC_CHECKPOINT_CLEANUP_PAGES_EVICT	2140
+#define	WT_STAT_DSRC_CHECKPOINT_CLEANUP_PAGES_EVICT	2141
 /*!
  * checkpoint: pages dirtied due to obsolete time window by checkpoint
  * cleanup
  */
-#define	WT_STAT_DSRC_CHECKPOINT_CLEANUP_PAGES_OBSOLETE_TW	2141
+#define	WT_STAT_DSRC_CHECKPOINT_CLEANUP_PAGES_OBSOLETE_TW	2142
 /*!
  * checkpoint: pages read into cache during checkpoint cleanup
  * (reclaim_space)
  */
-#define	WT_STAT_DSRC_CHECKPOINT_CLEANUP_PAGES_READ_RECLAIM_SPACE	2142
+#define	WT_STAT_DSRC_CHECKPOINT_CLEANUP_PAGES_READ_RECLAIM_SPACE	2143
 /*!
  * checkpoint: pages read into cache during checkpoint cleanup due to
  * obsolete time window
  */
-#define	WT_STAT_DSRC_CHECKPOINT_CLEANUP_PAGES_READ_OBSOLETE_TW	2143
+#define	WT_STAT_DSRC_CHECKPOINT_CLEANUP_PAGES_READ_OBSOLETE_TW	2144
 /*! checkpoint: pages removed during checkpoint cleanup */
-#define	WT_STAT_DSRC_CHECKPOINT_CLEANUP_PAGES_REMOVED	2144
+#define	WT_STAT_DSRC_CHECKPOINT_CLEANUP_PAGES_REMOVED	2145
 /*! checkpoint: pages skipped during checkpoint cleanup tree walk */
-#define	WT_STAT_DSRC_CHECKPOINT_CLEANUP_PAGES_WALK_SKIPPED	2145
+#define	WT_STAT_DSRC_CHECKPOINT_CLEANUP_PAGES_WALK_SKIPPED	2146
 /*! checkpoint: pages visited during checkpoint cleanup */
-#define	WT_STAT_DSRC_CHECKPOINT_CLEANUP_PAGES_VISITED	2146
+#define	WT_STAT_DSRC_CHECKPOINT_CLEANUP_PAGES_VISITED	2147
 /*! checkpoint: transaction checkpoints due to obsolete pages */
-#define	WT_STAT_DSRC_CHECKPOINT_OBSOLETE_APPLIED	2147
-=======
-#define	WT_STAT_DSRC_CACHE_STATE_PAGES			2157
-/*! checkpoint: checkpoint has acquired a snapshot for its transaction */
-#define	WT_STAT_DSRC_CHECKPOINT_SNAPSHOT_ACQUIRED	2158
-/*! checkpoint: pages added for eviction during checkpoint cleanup */
-#define	WT_STAT_DSRC_CHECKPOINT_CLEANUP_PAGES_EVICT	2159
-/*! checkpoint: pages removed during checkpoint cleanup */
-#define	WT_STAT_DSRC_CHECKPOINT_CLEANUP_PAGES_REMOVED	2160
-/*! checkpoint: pages skipped during checkpoint cleanup tree walk */
-#define	WT_STAT_DSRC_CHECKPOINT_CLEANUP_PAGES_WALK_SKIPPED	2161
-/*! checkpoint: pages visited during checkpoint cleanup */
-#define	WT_STAT_DSRC_CHECKPOINT_CLEANUP_PAGES_VISITED	2162
-/*! checkpoint: transaction checkpoints due to obsolete pages */
-#define	WT_STAT_DSRC_CHECKPOINT_OBSOLETE_APPLIED	2163
->>>>>>> dd804cff
+#define	WT_STAT_DSRC_CHECKPOINT_OBSOLETE_APPLIED	2148
 /*!
  * compression: compressed page maximum internal page size prior to
  * compression
  */
-<<<<<<< HEAD
-#define	WT_STAT_DSRC_COMPRESS_PRECOMP_INTL_MAX_PAGE_SIZE	2148
-=======
-#define	WT_STAT_DSRC_COMPRESS_PRECOMP_INTL_MAX_PAGE_SIZE	2164
->>>>>>> dd804cff
+#define	WT_STAT_DSRC_COMPRESS_PRECOMP_INTL_MAX_PAGE_SIZE	2149
 /*!
  * compression: compressed page maximum leaf page size prior to
  * compression
  */
-<<<<<<< HEAD
-#define	WT_STAT_DSRC_COMPRESS_PRECOMP_LEAF_MAX_PAGE_SIZE	2149
+#define	WT_STAT_DSRC_COMPRESS_PRECOMP_LEAF_MAX_PAGE_SIZE	2150
 /*! compression: page written to disk failed to compress */
-#define	WT_STAT_DSRC_COMPRESS_WRITE_FAIL		2150
+#define	WT_STAT_DSRC_COMPRESS_WRITE_FAIL		2151
 /*! compression: page written to disk was too small to compress */
-#define	WT_STAT_DSRC_COMPRESS_WRITE_TOO_SMALL		2151
+#define	WT_STAT_DSRC_COMPRESS_WRITE_TOO_SMALL		2152
 /*! compression: pages read from disk */
-#define	WT_STAT_DSRC_COMPRESS_READ			2152
-=======
-#define	WT_STAT_DSRC_COMPRESS_PRECOMP_LEAF_MAX_PAGE_SIZE	2165
-/*! compression: page written to disk failed to compress */
-#define	WT_STAT_DSRC_COMPRESS_WRITE_FAIL		2166
-/*! compression: page written to disk was too small to compress */
-#define	WT_STAT_DSRC_COMPRESS_WRITE_TOO_SMALL		2167
-/*! compression: pages read from disk */
-#define	WT_STAT_DSRC_COMPRESS_READ			2168
->>>>>>> dd804cff
+#define	WT_STAT_DSRC_COMPRESS_READ			2153
 /*!
  * compression: pages read from disk with compression ratio greater than
  * 64
  */
-<<<<<<< HEAD
-#define	WT_STAT_DSRC_COMPRESS_READ_RATIO_HIST_MAX	2153
-=======
-#define	WT_STAT_DSRC_COMPRESS_READ_RATIO_HIST_MAX	2169
->>>>>>> dd804cff
+#define	WT_STAT_DSRC_COMPRESS_READ_RATIO_HIST_MAX	2154
 /*!
  * compression: pages read from disk with compression ratio smaller than
  * 2
  */
-<<<<<<< HEAD
-#define	WT_STAT_DSRC_COMPRESS_READ_RATIO_HIST_2		2154
-=======
-#define	WT_STAT_DSRC_COMPRESS_READ_RATIO_HIST_2		2170
->>>>>>> dd804cff
+#define	WT_STAT_DSRC_COMPRESS_READ_RATIO_HIST_2		2155
 /*!
  * compression: pages read from disk with compression ratio smaller than
  * 4
  */
-<<<<<<< HEAD
-#define	WT_STAT_DSRC_COMPRESS_READ_RATIO_HIST_4		2155
-=======
-#define	WT_STAT_DSRC_COMPRESS_READ_RATIO_HIST_4		2171
->>>>>>> dd804cff
+#define	WT_STAT_DSRC_COMPRESS_READ_RATIO_HIST_4		2156
 /*!
  * compression: pages read from disk with compression ratio smaller than
  * 8
  */
-<<<<<<< HEAD
-#define	WT_STAT_DSRC_COMPRESS_READ_RATIO_HIST_8		2156
-=======
-#define	WT_STAT_DSRC_COMPRESS_READ_RATIO_HIST_8		2172
->>>>>>> dd804cff
+#define	WT_STAT_DSRC_COMPRESS_READ_RATIO_HIST_8		2157
 /*!
  * compression: pages read from disk with compression ratio smaller than
  * 16
  */
-<<<<<<< HEAD
-#define	WT_STAT_DSRC_COMPRESS_READ_RATIO_HIST_16	2157
-=======
-#define	WT_STAT_DSRC_COMPRESS_READ_RATIO_HIST_16	2173
->>>>>>> dd804cff
+#define	WT_STAT_DSRC_COMPRESS_READ_RATIO_HIST_16	2158
 /*!
  * compression: pages read from disk with compression ratio smaller than
  * 32
  */
-<<<<<<< HEAD
-#define	WT_STAT_DSRC_COMPRESS_READ_RATIO_HIST_32	2158
-=======
-#define	WT_STAT_DSRC_COMPRESS_READ_RATIO_HIST_32	2174
->>>>>>> dd804cff
+#define	WT_STAT_DSRC_COMPRESS_READ_RATIO_HIST_32	2159
 /*!
  * compression: pages read from disk with compression ratio smaller than
  * 64
  */
-<<<<<<< HEAD
-#define	WT_STAT_DSRC_COMPRESS_READ_RATIO_HIST_64	2159
+#define	WT_STAT_DSRC_COMPRESS_READ_RATIO_HIST_64	2160
 /*! compression: pages written to disk */
-#define	WT_STAT_DSRC_COMPRESS_WRITE			2160
-=======
-#define	WT_STAT_DSRC_COMPRESS_READ_RATIO_HIST_64	2175
-/*! compression: pages written to disk */
-#define	WT_STAT_DSRC_COMPRESS_WRITE			2176
->>>>>>> dd804cff
+#define	WT_STAT_DSRC_COMPRESS_WRITE			2161
 /*!
  * compression: pages written to disk with compression ratio greater than
  * 64
  */
-<<<<<<< HEAD
-#define	WT_STAT_DSRC_COMPRESS_WRITE_RATIO_HIST_MAX	2161
-=======
-#define	WT_STAT_DSRC_COMPRESS_WRITE_RATIO_HIST_MAX	2177
->>>>>>> dd804cff
+#define	WT_STAT_DSRC_COMPRESS_WRITE_RATIO_HIST_MAX	2162
 /*!
  * compression: pages written to disk with compression ratio smaller than
  * 2
  */
-<<<<<<< HEAD
-#define	WT_STAT_DSRC_COMPRESS_WRITE_RATIO_HIST_2	2162
-=======
-#define	WT_STAT_DSRC_COMPRESS_WRITE_RATIO_HIST_2	2178
->>>>>>> dd804cff
+#define	WT_STAT_DSRC_COMPRESS_WRITE_RATIO_HIST_2	2163
 /*!
  * compression: pages written to disk with compression ratio smaller than
  * 4
  */
-<<<<<<< HEAD
-#define	WT_STAT_DSRC_COMPRESS_WRITE_RATIO_HIST_4	2163
-=======
-#define	WT_STAT_DSRC_COMPRESS_WRITE_RATIO_HIST_4	2179
->>>>>>> dd804cff
+#define	WT_STAT_DSRC_COMPRESS_WRITE_RATIO_HIST_4	2164
 /*!
  * compression: pages written to disk with compression ratio smaller than
  * 8
  */
-<<<<<<< HEAD
-#define	WT_STAT_DSRC_COMPRESS_WRITE_RATIO_HIST_8	2164
-=======
-#define	WT_STAT_DSRC_COMPRESS_WRITE_RATIO_HIST_8	2180
->>>>>>> dd804cff
+#define	WT_STAT_DSRC_COMPRESS_WRITE_RATIO_HIST_8	2165
 /*!
  * compression: pages written to disk with compression ratio smaller than
  * 16
  */
-<<<<<<< HEAD
-#define	WT_STAT_DSRC_COMPRESS_WRITE_RATIO_HIST_16	2165
-=======
-#define	WT_STAT_DSRC_COMPRESS_WRITE_RATIO_HIST_16	2181
->>>>>>> dd804cff
+#define	WT_STAT_DSRC_COMPRESS_WRITE_RATIO_HIST_16	2166
 /*!
  * compression: pages written to disk with compression ratio smaller than
  * 32
  */
-<<<<<<< HEAD
-#define	WT_STAT_DSRC_COMPRESS_WRITE_RATIO_HIST_32	2166
-=======
-#define	WT_STAT_DSRC_COMPRESS_WRITE_RATIO_HIST_32	2182
->>>>>>> dd804cff
+#define	WT_STAT_DSRC_COMPRESS_WRITE_RATIO_HIST_32	2167
 /*!
  * compression: pages written to disk with compression ratio smaller than
  * 64
  */
-<<<<<<< HEAD
-#define	WT_STAT_DSRC_COMPRESS_WRITE_RATIO_HIST_64	2167
+#define	WT_STAT_DSRC_COMPRESS_WRITE_RATIO_HIST_64	2168
 /*! cursor: Total number of deleted pages skipped during tree walk */
-#define	WT_STAT_DSRC_CURSOR_TREE_WALK_DEL_PAGE_SKIP	2168
+#define	WT_STAT_DSRC_CURSOR_TREE_WALK_DEL_PAGE_SKIP	2169
 /*! cursor: Total number of entries skipped by cursor next calls */
-#define	WT_STAT_DSRC_CURSOR_NEXT_SKIP_TOTAL		2169
+#define	WT_STAT_DSRC_CURSOR_NEXT_SKIP_TOTAL		2170
 /*! cursor: Total number of entries skipped by cursor prev calls */
-#define	WT_STAT_DSRC_CURSOR_PREV_SKIP_TOTAL		2170
-=======
-#define	WT_STAT_DSRC_COMPRESS_WRITE_RATIO_HIST_64	2183
-/*! cursor: Total number of deleted pages skipped during tree walk */
-#define	WT_STAT_DSRC_CURSOR_TREE_WALK_DEL_PAGE_SKIP	2184
-/*! cursor: Total number of entries skipped by cursor next calls */
-#define	WT_STAT_DSRC_CURSOR_NEXT_SKIP_TOTAL		2185
-/*! cursor: Total number of entries skipped by cursor prev calls */
-#define	WT_STAT_DSRC_CURSOR_PREV_SKIP_TOTAL		2186
->>>>>>> dd804cff
+#define	WT_STAT_DSRC_CURSOR_PREV_SKIP_TOTAL		2171
 /*!
  * cursor: Total number of entries skipped to position the history store
  * cursor
  */
-<<<<<<< HEAD
-#define	WT_STAT_DSRC_CURSOR_SKIP_HS_CUR_POSITION	2171
-=======
-#define	WT_STAT_DSRC_CURSOR_SKIP_HS_CUR_POSITION	2187
->>>>>>> dd804cff
+#define	WT_STAT_DSRC_CURSOR_SKIP_HS_CUR_POSITION	2172
 /*!
  * cursor: Total number of in-memory deleted pages skipped during tree
  * walk
  */
-<<<<<<< HEAD
-#define	WT_STAT_DSRC_CURSOR_TREE_WALK_INMEM_DEL_PAGE_SKIP	2172
+#define	WT_STAT_DSRC_CURSOR_TREE_WALK_INMEM_DEL_PAGE_SKIP	2173
 /*! cursor: Total number of on-disk deleted pages skipped during tree walk */
-#define	WT_STAT_DSRC_CURSOR_TREE_WALK_ONDISK_DEL_PAGE_SKIP	2173
-=======
-#define	WT_STAT_DSRC_CURSOR_TREE_WALK_INMEM_DEL_PAGE_SKIP	2188
-/*! cursor: Total number of on-disk deleted pages skipped during tree walk */
-#define	WT_STAT_DSRC_CURSOR_TREE_WALK_ONDISK_DEL_PAGE_SKIP	2189
->>>>>>> dd804cff
+#define	WT_STAT_DSRC_CURSOR_TREE_WALK_ONDISK_DEL_PAGE_SKIP	2174
 /*!
  * cursor: Total number of times a search near has exited due to prefix
  * config
  */
-<<<<<<< HEAD
-#define	WT_STAT_DSRC_CURSOR_SEARCH_NEAR_PREFIX_FAST_PATHS	2174
-=======
-#define	WT_STAT_DSRC_CURSOR_SEARCH_NEAR_PREFIX_FAST_PATHS	2190
->>>>>>> dd804cff
+#define	WT_STAT_DSRC_CURSOR_SEARCH_NEAR_PREFIX_FAST_PATHS	2175
 /*!
  * cursor: Total number of times cursor fails to temporarily release
  * pinned page to encourage eviction of hot or large page
  */
-<<<<<<< HEAD
-#define	WT_STAT_DSRC_CURSOR_REPOSITION_FAILED		2175
-=======
-#define	WT_STAT_DSRC_CURSOR_REPOSITION_FAILED		2191
->>>>>>> dd804cff
+#define	WT_STAT_DSRC_CURSOR_REPOSITION_FAILED		2176
 /*!
  * cursor: Total number of times cursor temporarily releases pinned page
  * to encourage eviction of hot or large page
  */
-<<<<<<< HEAD
-#define	WT_STAT_DSRC_CURSOR_REPOSITION			2176
+#define	WT_STAT_DSRC_CURSOR_REPOSITION			2177
 /*! cursor: bulk loaded cursor insert calls */
-#define	WT_STAT_DSRC_CURSOR_INSERT_BULK			2177
+#define	WT_STAT_DSRC_CURSOR_INSERT_BULK			2178
 /*! cursor: cache cursors reuse count */
-#define	WT_STAT_DSRC_CURSOR_REOPEN			2178
+#define	WT_STAT_DSRC_CURSOR_REOPEN			2179
 /*! cursor: close calls that result in cache */
-#define	WT_STAT_DSRC_CURSOR_CACHE			2179
+#define	WT_STAT_DSRC_CURSOR_CACHE			2180
 /*! cursor: create calls */
-#define	WT_STAT_DSRC_CURSOR_CREATE			2180
+#define	WT_STAT_DSRC_CURSOR_CREATE			2181
 /*! cursor: cursor bound calls that return an error */
-#define	WT_STAT_DSRC_CURSOR_BOUND_ERROR			2181
+#define	WT_STAT_DSRC_CURSOR_BOUND_ERROR			2182
 /*! cursor: cursor bounds cleared from reset */
-#define	WT_STAT_DSRC_CURSOR_BOUNDS_RESET		2182
+#define	WT_STAT_DSRC_CURSOR_BOUNDS_RESET		2183
 /*! cursor: cursor bounds comparisons performed */
-#define	WT_STAT_DSRC_CURSOR_BOUNDS_COMPARISONS		2183
+#define	WT_STAT_DSRC_CURSOR_BOUNDS_COMPARISONS		2184
 /*! cursor: cursor bounds next called on an unpositioned cursor */
-#define	WT_STAT_DSRC_CURSOR_BOUNDS_NEXT_UNPOSITIONED	2184
+#define	WT_STAT_DSRC_CURSOR_BOUNDS_NEXT_UNPOSITIONED	2185
 /*! cursor: cursor bounds next early exit */
-#define	WT_STAT_DSRC_CURSOR_BOUNDS_NEXT_EARLY_EXIT	2185
+#define	WT_STAT_DSRC_CURSOR_BOUNDS_NEXT_EARLY_EXIT	2186
 /*! cursor: cursor bounds prev called on an unpositioned cursor */
-#define	WT_STAT_DSRC_CURSOR_BOUNDS_PREV_UNPOSITIONED	2186
+#define	WT_STAT_DSRC_CURSOR_BOUNDS_PREV_UNPOSITIONED	2187
 /*! cursor: cursor bounds prev early exit */
-#define	WT_STAT_DSRC_CURSOR_BOUNDS_PREV_EARLY_EXIT	2187
+#define	WT_STAT_DSRC_CURSOR_BOUNDS_PREV_EARLY_EXIT	2188
 /*! cursor: cursor bounds search early exit */
-#define	WT_STAT_DSRC_CURSOR_BOUNDS_SEARCH_EARLY_EXIT	2188
+#define	WT_STAT_DSRC_CURSOR_BOUNDS_SEARCH_EARLY_EXIT	2189
 /*! cursor: cursor bounds search near call repositioned cursor */
-#define	WT_STAT_DSRC_CURSOR_BOUNDS_SEARCH_NEAR_REPOSITIONED_CURSOR	2189
+#define	WT_STAT_DSRC_CURSOR_BOUNDS_SEARCH_NEAR_REPOSITIONED_CURSOR	2190
 /*! cursor: cursor cache calls that return an error */
-#define	WT_STAT_DSRC_CURSOR_CACHE_ERROR			2190
+#define	WT_STAT_DSRC_CURSOR_CACHE_ERROR			2191
 /*! cursor: cursor close calls that return an error */
-#define	WT_STAT_DSRC_CURSOR_CLOSE_ERROR			2191
+#define	WT_STAT_DSRC_CURSOR_CLOSE_ERROR			2192
 /*! cursor: cursor compare calls that return an error */
-#define	WT_STAT_DSRC_CURSOR_COMPARE_ERROR		2192
+#define	WT_STAT_DSRC_CURSOR_COMPARE_ERROR		2193
 /*! cursor: cursor equals calls that return an error */
-#define	WT_STAT_DSRC_CURSOR_EQUALS_ERROR		2193
+#define	WT_STAT_DSRC_CURSOR_EQUALS_ERROR		2194
 /*! cursor: cursor get key calls that return an error */
-#define	WT_STAT_DSRC_CURSOR_GET_KEY_ERROR		2194
+#define	WT_STAT_DSRC_CURSOR_GET_KEY_ERROR		2195
 /*! cursor: cursor get value calls that return an error */
-#define	WT_STAT_DSRC_CURSOR_GET_VALUE_ERROR		2195
+#define	WT_STAT_DSRC_CURSOR_GET_VALUE_ERROR		2196
 /*! cursor: cursor insert calls that return an error */
-#define	WT_STAT_DSRC_CURSOR_INSERT_ERROR		2196
+#define	WT_STAT_DSRC_CURSOR_INSERT_ERROR		2197
 /*! cursor: cursor insert check calls that return an error */
-#define	WT_STAT_DSRC_CURSOR_INSERT_CHECK_ERROR		2197
+#define	WT_STAT_DSRC_CURSOR_INSERT_CHECK_ERROR		2198
 /*! cursor: cursor largest key calls that return an error */
-#define	WT_STAT_DSRC_CURSOR_LARGEST_KEY_ERROR		2198
+#define	WT_STAT_DSRC_CURSOR_LARGEST_KEY_ERROR		2199
 /*! cursor: cursor modify calls that return an error */
-#define	WT_STAT_DSRC_CURSOR_MODIFY_ERROR		2199
+#define	WT_STAT_DSRC_CURSOR_MODIFY_ERROR		2200
 /*! cursor: cursor next calls that return an error */
-#define	WT_STAT_DSRC_CURSOR_NEXT_ERROR			2200
-=======
-#define	WT_STAT_DSRC_CURSOR_REPOSITION			2192
-/*! cursor: bulk loaded cursor insert calls */
-#define	WT_STAT_DSRC_CURSOR_INSERT_BULK			2193
-/*! cursor: cache cursors reuse count */
-#define	WT_STAT_DSRC_CURSOR_REOPEN			2194
-/*! cursor: close calls that result in cache */
-#define	WT_STAT_DSRC_CURSOR_CACHE			2195
-/*! cursor: create calls */
-#define	WT_STAT_DSRC_CURSOR_CREATE			2196
-/*! cursor: cursor bound calls that return an error */
-#define	WT_STAT_DSRC_CURSOR_BOUND_ERROR			2197
-/*! cursor: cursor bounds cleared from reset */
-#define	WT_STAT_DSRC_CURSOR_BOUNDS_RESET		2198
-/*! cursor: cursor bounds comparisons performed */
-#define	WT_STAT_DSRC_CURSOR_BOUNDS_COMPARISONS		2199
-/*! cursor: cursor bounds next called on an unpositioned cursor */
-#define	WT_STAT_DSRC_CURSOR_BOUNDS_NEXT_UNPOSITIONED	2200
-/*! cursor: cursor bounds next early exit */
-#define	WT_STAT_DSRC_CURSOR_BOUNDS_NEXT_EARLY_EXIT	2201
-/*! cursor: cursor bounds prev called on an unpositioned cursor */
-#define	WT_STAT_DSRC_CURSOR_BOUNDS_PREV_UNPOSITIONED	2202
-/*! cursor: cursor bounds prev early exit */
-#define	WT_STAT_DSRC_CURSOR_BOUNDS_PREV_EARLY_EXIT	2203
-/*! cursor: cursor bounds search early exit */
-#define	WT_STAT_DSRC_CURSOR_BOUNDS_SEARCH_EARLY_EXIT	2204
-/*! cursor: cursor bounds search near call repositioned cursor */
-#define	WT_STAT_DSRC_CURSOR_BOUNDS_SEARCH_NEAR_REPOSITIONED_CURSOR	2205
-/*! cursor: cursor cache calls that return an error */
-#define	WT_STAT_DSRC_CURSOR_CACHE_ERROR			2206
-/*! cursor: cursor close calls that return an error */
-#define	WT_STAT_DSRC_CURSOR_CLOSE_ERROR			2207
-/*! cursor: cursor compare calls that return an error */
-#define	WT_STAT_DSRC_CURSOR_COMPARE_ERROR		2208
-/*! cursor: cursor equals calls that return an error */
-#define	WT_STAT_DSRC_CURSOR_EQUALS_ERROR		2209
-/*! cursor: cursor get key calls that return an error */
-#define	WT_STAT_DSRC_CURSOR_GET_KEY_ERROR		2210
-/*! cursor: cursor get value calls that return an error */
-#define	WT_STAT_DSRC_CURSOR_GET_VALUE_ERROR		2211
-/*! cursor: cursor insert calls that return an error */
-#define	WT_STAT_DSRC_CURSOR_INSERT_ERROR		2212
-/*! cursor: cursor insert check calls that return an error */
-#define	WT_STAT_DSRC_CURSOR_INSERT_CHECK_ERROR		2213
-/*! cursor: cursor largest key calls that return an error */
-#define	WT_STAT_DSRC_CURSOR_LARGEST_KEY_ERROR		2214
-/*! cursor: cursor modify calls that return an error */
-#define	WT_STAT_DSRC_CURSOR_MODIFY_ERROR		2215
-/*! cursor: cursor next calls that return an error */
-#define	WT_STAT_DSRC_CURSOR_NEXT_ERROR			2216
->>>>>>> dd804cff
+#define	WT_STAT_DSRC_CURSOR_NEXT_ERROR			2201
 /*!
  * cursor: cursor next calls that skip due to a globally visible history
  * store tombstone
  */
-<<<<<<< HEAD
-#define	WT_STAT_DSRC_CURSOR_NEXT_HS_TOMBSTONE		2201
-=======
-#define	WT_STAT_DSRC_CURSOR_NEXT_HS_TOMBSTONE		2217
->>>>>>> dd804cff
+#define	WT_STAT_DSRC_CURSOR_NEXT_HS_TOMBSTONE		2202
 /*!
  * cursor: cursor next calls that skip greater than 1 and fewer than 100
  * entries
  */
-<<<<<<< HEAD
-#define	WT_STAT_DSRC_CURSOR_NEXT_SKIP_LT_100		2202
-=======
-#define	WT_STAT_DSRC_CURSOR_NEXT_SKIP_LT_100		2218
->>>>>>> dd804cff
+#define	WT_STAT_DSRC_CURSOR_NEXT_SKIP_LT_100		2203
 /*!
  * cursor: cursor next calls that skip greater than or equal to 100
  * entries
  */
-<<<<<<< HEAD
-#define	WT_STAT_DSRC_CURSOR_NEXT_SKIP_GE_100		2203
+#define	WT_STAT_DSRC_CURSOR_NEXT_SKIP_GE_100		2204
 /*! cursor: cursor next random calls that return an error */
-#define	WT_STAT_DSRC_CURSOR_NEXT_RANDOM_ERROR		2204
+#define	WT_STAT_DSRC_CURSOR_NEXT_RANDOM_ERROR		2205
 /*! cursor: cursor prev calls that return an error */
-#define	WT_STAT_DSRC_CURSOR_PREV_ERROR			2205
-=======
-#define	WT_STAT_DSRC_CURSOR_NEXT_SKIP_GE_100		2219
-/*! cursor: cursor next random calls that return an error */
-#define	WT_STAT_DSRC_CURSOR_NEXT_RANDOM_ERROR		2220
-/*! cursor: cursor prev calls that return an error */
-#define	WT_STAT_DSRC_CURSOR_PREV_ERROR			2221
->>>>>>> dd804cff
+#define	WT_STAT_DSRC_CURSOR_PREV_ERROR			2206
 /*!
  * cursor: cursor prev calls that skip due to a globally visible history
  * store tombstone
  */
-<<<<<<< HEAD
-#define	WT_STAT_DSRC_CURSOR_PREV_HS_TOMBSTONE		2206
-=======
-#define	WT_STAT_DSRC_CURSOR_PREV_HS_TOMBSTONE		2222
->>>>>>> dd804cff
+#define	WT_STAT_DSRC_CURSOR_PREV_HS_TOMBSTONE		2207
 /*!
  * cursor: cursor prev calls that skip greater than or equal to 100
  * entries
  */
-<<<<<<< HEAD
-#define	WT_STAT_DSRC_CURSOR_PREV_SKIP_GE_100		2207
+#define	WT_STAT_DSRC_CURSOR_PREV_SKIP_GE_100		2208
 /*! cursor: cursor prev calls that skip less than 100 entries */
-#define	WT_STAT_DSRC_CURSOR_PREV_SKIP_LT_100		2208
+#define	WT_STAT_DSRC_CURSOR_PREV_SKIP_LT_100		2209
 /*! cursor: cursor reconfigure calls that return an error */
-#define	WT_STAT_DSRC_CURSOR_RECONFIGURE_ERROR		2209
+#define	WT_STAT_DSRC_CURSOR_RECONFIGURE_ERROR		2210
 /*! cursor: cursor remove calls that return an error */
-#define	WT_STAT_DSRC_CURSOR_REMOVE_ERROR		2210
+#define	WT_STAT_DSRC_CURSOR_REMOVE_ERROR		2211
 /*! cursor: cursor reopen calls that return an error */
-#define	WT_STAT_DSRC_CURSOR_REOPEN_ERROR		2211
+#define	WT_STAT_DSRC_CURSOR_REOPEN_ERROR		2212
 /*! cursor: cursor reserve calls that return an error */
-#define	WT_STAT_DSRC_CURSOR_RESERVE_ERROR		2212
+#define	WT_STAT_DSRC_CURSOR_RESERVE_ERROR		2213
 /*! cursor: cursor reset calls that return an error */
-#define	WT_STAT_DSRC_CURSOR_RESET_ERROR			2213
+#define	WT_STAT_DSRC_CURSOR_RESET_ERROR			2214
 /*! cursor: cursor search calls that return an error */
-#define	WT_STAT_DSRC_CURSOR_SEARCH_ERROR		2214
+#define	WT_STAT_DSRC_CURSOR_SEARCH_ERROR		2215
 /*! cursor: cursor search near calls that return an error */
-#define	WT_STAT_DSRC_CURSOR_SEARCH_NEAR_ERROR		2215
+#define	WT_STAT_DSRC_CURSOR_SEARCH_NEAR_ERROR		2216
 /*! cursor: cursor update calls that return an error */
-#define	WT_STAT_DSRC_CURSOR_UPDATE_ERROR		2216
+#define	WT_STAT_DSRC_CURSOR_UPDATE_ERROR		2217
 /*! cursor: insert calls */
-#define	WT_STAT_DSRC_CURSOR_INSERT			2217
+#define	WT_STAT_DSRC_CURSOR_INSERT			2218
 /*! cursor: insert key and value bytes */
-#define	WT_STAT_DSRC_CURSOR_INSERT_BYTES		2218
+#define	WT_STAT_DSRC_CURSOR_INSERT_BYTES		2219
 /*! cursor: modify */
-#define	WT_STAT_DSRC_CURSOR_MODIFY			2219
+#define	WT_STAT_DSRC_CURSOR_MODIFY			2220
 /*! cursor: modify key and value bytes affected */
-#define	WT_STAT_DSRC_CURSOR_MODIFY_BYTES		2220
+#define	WT_STAT_DSRC_CURSOR_MODIFY_BYTES		2221
 /*! cursor: modify value bytes modified */
-#define	WT_STAT_DSRC_CURSOR_MODIFY_BYTES_TOUCH		2221
+#define	WT_STAT_DSRC_CURSOR_MODIFY_BYTES_TOUCH		2222
 /*! cursor: next calls */
-#define	WT_STAT_DSRC_CURSOR_NEXT			2222
+#define	WT_STAT_DSRC_CURSOR_NEXT			2223
 /*! cursor: open cursor count */
-#define	WT_STAT_DSRC_CURSOR_OPEN_COUNT			2223
+#define	WT_STAT_DSRC_CURSOR_OPEN_COUNT			2224
 /*! cursor: operation restarted */
-#define	WT_STAT_DSRC_CURSOR_RESTART			2224
+#define	WT_STAT_DSRC_CURSOR_RESTART			2225
 /*! cursor: prev calls */
-#define	WT_STAT_DSRC_CURSOR_PREV			2225
+#define	WT_STAT_DSRC_CURSOR_PREV			2226
 /*! cursor: remove calls */
-#define	WT_STAT_DSRC_CURSOR_REMOVE			2226
+#define	WT_STAT_DSRC_CURSOR_REMOVE			2227
 /*! cursor: remove key bytes removed */
-#define	WT_STAT_DSRC_CURSOR_REMOVE_BYTES		2227
+#define	WT_STAT_DSRC_CURSOR_REMOVE_BYTES		2228
 /*! cursor: reserve calls */
-#define	WT_STAT_DSRC_CURSOR_RESERVE			2228
+#define	WT_STAT_DSRC_CURSOR_RESERVE			2229
 /*! cursor: reset calls */
-#define	WT_STAT_DSRC_CURSOR_RESET			2229
+#define	WT_STAT_DSRC_CURSOR_RESET			2230
 /*! cursor: search calls */
-#define	WT_STAT_DSRC_CURSOR_SEARCH			2230
+#define	WT_STAT_DSRC_CURSOR_SEARCH			2231
 /*! cursor: search history store calls */
-#define	WT_STAT_DSRC_CURSOR_SEARCH_HS			2231
+#define	WT_STAT_DSRC_CURSOR_SEARCH_HS			2232
 /*! cursor: search near calls */
-#define	WT_STAT_DSRC_CURSOR_SEARCH_NEAR			2232
+#define	WT_STAT_DSRC_CURSOR_SEARCH_NEAR			2233
 /*! cursor: truncate calls */
-#define	WT_STAT_DSRC_CURSOR_TRUNCATE			2233
+#define	WT_STAT_DSRC_CURSOR_TRUNCATE			2234
 /*! cursor: update calls */
-#define	WT_STAT_DSRC_CURSOR_UPDATE			2234
+#define	WT_STAT_DSRC_CURSOR_UPDATE			2235
 /*! cursor: update key and value bytes */
-#define	WT_STAT_DSRC_CURSOR_UPDATE_BYTES		2235
+#define	WT_STAT_DSRC_CURSOR_UPDATE_BYTES		2236
 /*! cursor: update value size change */
-#define	WT_STAT_DSRC_CURSOR_UPDATE_BYTES_CHANGED	2236
+#define	WT_STAT_DSRC_CURSOR_UPDATE_BYTES_CHANGED	2237
 /*! layered: Layered table cursor insert operations */
-#define	WT_STAT_DSRC_LAYERED_CURS_INSERT		2237
+#define	WT_STAT_DSRC_LAYERED_CURS_INSERT		2238
 /*! layered: Layered table cursor next operations */
-#define	WT_STAT_DSRC_LAYERED_CURS_NEXT			2238
+#define	WT_STAT_DSRC_LAYERED_CURS_NEXT			2239
 /*! layered: Layered table cursor next operations from ingest table */
-#define	WT_STAT_DSRC_LAYERED_CURS_NEXT_INGEST		2239
+#define	WT_STAT_DSRC_LAYERED_CURS_NEXT_INGEST		2240
 /*! layered: Layered table cursor next operations from stable table */
-#define	WT_STAT_DSRC_LAYERED_CURS_NEXT_STABLE		2240
+#define	WT_STAT_DSRC_LAYERED_CURS_NEXT_STABLE		2241
 /*! layered: Layered table cursor prev operations */
-#define	WT_STAT_DSRC_LAYERED_CURS_PREV			2241
+#define	WT_STAT_DSRC_LAYERED_CURS_PREV			2242
 /*! layered: Layered table cursor prev operations from ingest table */
-#define	WT_STAT_DSRC_LAYERED_CURS_PREV_INGEST		2242
+#define	WT_STAT_DSRC_LAYERED_CURS_PREV_INGEST		2243
 /*! layered: Layered table cursor prev operations from stable table */
-#define	WT_STAT_DSRC_LAYERED_CURS_PREV_STABLE		2243
+#define	WT_STAT_DSRC_LAYERED_CURS_PREV_STABLE		2244
 /*! layered: Layered table cursor remove operations */
-#define	WT_STAT_DSRC_LAYERED_CURS_REMOVE		2244
+#define	WT_STAT_DSRC_LAYERED_CURS_REMOVE		2245
 /*! layered: Layered table cursor search near operations */
-#define	WT_STAT_DSRC_LAYERED_CURS_SEARCH_NEAR		2245
+#define	WT_STAT_DSRC_LAYERED_CURS_SEARCH_NEAR		2246
 /*! layered: Layered table cursor search near operations from ingest table */
-#define	WT_STAT_DSRC_LAYERED_CURS_SEARCH_NEAR_INGEST	2246
+#define	WT_STAT_DSRC_LAYERED_CURS_SEARCH_NEAR_INGEST	2247
 /*! layered: Layered table cursor search near operations from stable table */
-#define	WT_STAT_DSRC_LAYERED_CURS_SEARCH_NEAR_STABLE	2247
+#define	WT_STAT_DSRC_LAYERED_CURS_SEARCH_NEAR_STABLE	2248
 /*! layered: Layered table cursor search operations */
-#define	WT_STAT_DSRC_LAYERED_CURS_SEARCH		2248
+#define	WT_STAT_DSRC_LAYERED_CURS_SEARCH		2249
 /*! layered: Layered table cursor search operations from ingest table */
-#define	WT_STAT_DSRC_LAYERED_CURS_SEARCH_INGEST		2249
+#define	WT_STAT_DSRC_LAYERED_CURS_SEARCH_INGEST		2250
 /*! layered: Layered table cursor search operations from stable table */
-#define	WT_STAT_DSRC_LAYERED_CURS_SEARCH_STABLE		2250
+#define	WT_STAT_DSRC_LAYERED_CURS_SEARCH_STABLE		2251
 /*! layered: Layered table cursor update operations */
-#define	WT_STAT_DSRC_LAYERED_CURS_UPDATE		2251
-=======
-#define	WT_STAT_DSRC_CURSOR_PREV_SKIP_GE_100		2223
-/*! cursor: cursor prev calls that skip less than 100 entries */
-#define	WT_STAT_DSRC_CURSOR_PREV_SKIP_LT_100		2224
-/*! cursor: cursor reconfigure calls that return an error */
-#define	WT_STAT_DSRC_CURSOR_RECONFIGURE_ERROR		2225
-/*! cursor: cursor remove calls that return an error */
-#define	WT_STAT_DSRC_CURSOR_REMOVE_ERROR		2226
-/*! cursor: cursor reopen calls that return an error */
-#define	WT_STAT_DSRC_CURSOR_REOPEN_ERROR		2227
-/*! cursor: cursor reserve calls that return an error */
-#define	WT_STAT_DSRC_CURSOR_RESERVE_ERROR		2228
-/*! cursor: cursor reset calls that return an error */
-#define	WT_STAT_DSRC_CURSOR_RESET_ERROR			2229
-/*! cursor: cursor search calls that return an error */
-#define	WT_STAT_DSRC_CURSOR_SEARCH_ERROR		2230
-/*! cursor: cursor search near calls that return an error */
-#define	WT_STAT_DSRC_CURSOR_SEARCH_NEAR_ERROR		2231
-/*! cursor: cursor update calls that return an error */
-#define	WT_STAT_DSRC_CURSOR_UPDATE_ERROR		2232
-/*! cursor: insert calls */
-#define	WT_STAT_DSRC_CURSOR_INSERT			2233
-/*! cursor: insert key and value bytes */
-#define	WT_STAT_DSRC_CURSOR_INSERT_BYTES		2234
-/*! cursor: modify */
-#define	WT_STAT_DSRC_CURSOR_MODIFY			2235
-/*! cursor: modify key and value bytes affected */
-#define	WT_STAT_DSRC_CURSOR_MODIFY_BYTES		2236
-/*! cursor: modify value bytes modified */
-#define	WT_STAT_DSRC_CURSOR_MODIFY_BYTES_TOUCH		2237
-/*! cursor: next calls */
-#define	WT_STAT_DSRC_CURSOR_NEXT			2238
-/*! cursor: open cursor count */
-#define	WT_STAT_DSRC_CURSOR_OPEN_COUNT			2239
-/*! cursor: operation restarted */
-#define	WT_STAT_DSRC_CURSOR_RESTART			2240
-/*! cursor: prev calls */
-#define	WT_STAT_DSRC_CURSOR_PREV			2241
-/*! cursor: remove calls */
-#define	WT_STAT_DSRC_CURSOR_REMOVE			2242
-/*! cursor: remove key bytes removed */
-#define	WT_STAT_DSRC_CURSOR_REMOVE_BYTES		2243
-/*! cursor: reserve calls */
-#define	WT_STAT_DSRC_CURSOR_RESERVE			2244
-/*! cursor: reset calls */
-#define	WT_STAT_DSRC_CURSOR_RESET			2245
-/*! cursor: search calls */
-#define	WT_STAT_DSRC_CURSOR_SEARCH			2246
-/*! cursor: search history store calls */
-#define	WT_STAT_DSRC_CURSOR_SEARCH_HS			2247
-/*! cursor: search near calls */
-#define	WT_STAT_DSRC_CURSOR_SEARCH_NEAR			2248
-/*! cursor: truncate calls */
-#define	WT_STAT_DSRC_CURSOR_TRUNCATE			2249
-/*! cursor: update calls */
-#define	WT_STAT_DSRC_CURSOR_UPDATE			2250
-/*! cursor: update key and value bytes */
-#define	WT_STAT_DSRC_CURSOR_UPDATE_BYTES		2251
-/*! cursor: update value size change */
-#define	WT_STAT_DSRC_CURSOR_UPDATE_BYTES_CHANGED	2252
-/*! layered: Layered table cursor insert operations */
-#define	WT_STAT_DSRC_LAYERED_CURS_INSERT		2253
-/*! layered: Layered table cursor next operations */
-#define	WT_STAT_DSRC_LAYERED_CURS_NEXT			2254
-/*! layered: Layered table cursor next operations from ingest table */
-#define	WT_STAT_DSRC_LAYERED_CURS_NEXT_INGEST		2255
-/*! layered: Layered table cursor next operations from stable table */
-#define	WT_STAT_DSRC_LAYERED_CURS_NEXT_STABLE		2256
-/*! layered: Layered table cursor prev operations */
-#define	WT_STAT_DSRC_LAYERED_CURS_PREV			2257
-/*! layered: Layered table cursor prev operations from ingest table */
-#define	WT_STAT_DSRC_LAYERED_CURS_PREV_INGEST		2258
-/*! layered: Layered table cursor prev operations from stable table */
-#define	WT_STAT_DSRC_LAYERED_CURS_PREV_STABLE		2259
-/*! layered: Layered table cursor remove operations */
-#define	WT_STAT_DSRC_LAYERED_CURS_REMOVE		2260
-/*! layered: Layered table cursor search near operations */
-#define	WT_STAT_DSRC_LAYERED_CURS_SEARCH_NEAR		2261
-/*! layered: Layered table cursor search near operations from ingest table */
-#define	WT_STAT_DSRC_LAYERED_CURS_SEARCH_NEAR_INGEST	2262
-/*! layered: Layered table cursor search near operations from stable table */
-#define	WT_STAT_DSRC_LAYERED_CURS_SEARCH_NEAR_STABLE	2263
-/*! layered: Layered table cursor search operations */
-#define	WT_STAT_DSRC_LAYERED_CURS_SEARCH		2264
-/*! layered: Layered table cursor search operations from ingest table */
-#define	WT_STAT_DSRC_LAYERED_CURS_SEARCH_INGEST		2265
-/*! layered: Layered table cursor search operations from stable table */
-#define	WT_STAT_DSRC_LAYERED_CURS_SEARCH_STABLE		2266
-/*! layered: Layered table cursor update operations */
-#define	WT_STAT_DSRC_LAYERED_CURS_UPDATE		2267
->>>>>>> dd804cff
+#define	WT_STAT_DSRC_LAYERED_CURS_UPDATE		2252
 /*!
  * layered: checkpoints performed on this table by the layered table
  * manager
  */
-<<<<<<< HEAD
-#define	WT_STAT_DSRC_LAYERED_TABLE_MANAGER_CHECKPOINTS	2252
+#define	WT_STAT_DSRC_LAYERED_TABLE_MANAGER_CHECKPOINTS	2253
 /*! layered: checkpoints refreshed on shared layered constituents */
-#define	WT_STAT_DSRC_LAYERED_TABLE_MANAGER_CHECKPOINTS_REFRESHED	2253
-=======
-#define	WT_STAT_DSRC_LAYERED_TABLE_MANAGER_CHECKPOINTS	2268
-/*! layered: checkpoints refreshed on shared layered constituents */
-#define	WT_STAT_DSRC_LAYERED_TABLE_MANAGER_CHECKPOINTS_REFRESHED	2269
->>>>>>> dd804cff
+#define	WT_STAT_DSRC_LAYERED_TABLE_MANAGER_CHECKPOINTS_REFRESHED	2254
 /*!
  * layered: how many log applications the layered table manager applied
  * on this tree
  */
-<<<<<<< HEAD
-#define	WT_STAT_DSRC_LAYERED_TABLE_MANAGER_LOGOPS_APPLIED	2254
-=======
-#define	WT_STAT_DSRC_LAYERED_TABLE_MANAGER_LOGOPS_APPLIED	2270
->>>>>>> dd804cff
+#define	WT_STAT_DSRC_LAYERED_TABLE_MANAGER_LOGOPS_APPLIED	2255
 /*!
  * layered: how many log applications the layered table manager skipped
  * on this tree
  */
-<<<<<<< HEAD
-#define	WT_STAT_DSRC_LAYERED_TABLE_MANAGER_LOGOPS_SKIPPED	2255
-=======
-#define	WT_STAT_DSRC_LAYERED_TABLE_MANAGER_LOGOPS_SKIPPED	2271
->>>>>>> dd804cff
+#define	WT_STAT_DSRC_LAYERED_TABLE_MANAGER_LOGOPS_SKIPPED	2256
 /*!
  * layered: how many previously-applied LSNs the layered table manager
  * skipped on this tree
  */
-<<<<<<< HEAD
-#define	WT_STAT_DSRC_LAYERED_TABLE_MANAGER_SKIP_LSN	2256
+#define	WT_STAT_DSRC_LAYERED_TABLE_MANAGER_SKIP_LSN	2257
 /*! reconciliation: VLCS pages explicitly reconciled as empty */
-#define	WT_STAT_DSRC_REC_VLCS_EMPTIED_PAGES		2257
+#define	WT_STAT_DSRC_REC_VLCS_EMPTIED_PAGES		2258
 /*! reconciliation: approximate byte size of timestamps in pages written */
-#define	WT_STAT_DSRC_REC_TIME_WINDOW_BYTES_TS		2258
-=======
-#define	WT_STAT_DSRC_LAYERED_TABLE_MANAGER_SKIP_LSN	2272
-/*! reconciliation: VLCS pages explicitly reconciled as empty */
-#define	WT_STAT_DSRC_REC_VLCS_EMPTIED_PAGES		2273
-/*! reconciliation: approximate byte size of timestamps in pages written */
-#define	WT_STAT_DSRC_REC_TIME_WINDOW_BYTES_TS		2274
->>>>>>> dd804cff
+#define	WT_STAT_DSRC_REC_TIME_WINDOW_BYTES_TS		2259
 /*!
  * reconciliation: approximate byte size of transaction IDs in pages
  * written
  */
-<<<<<<< HEAD
-#define	WT_STAT_DSRC_REC_TIME_WINDOW_BYTES_TXN		2259
+#define	WT_STAT_DSRC_REC_TIME_WINDOW_BYTES_TXN		2260
 /*! reconciliation: dictionary matches */
-#define	WT_STAT_DSRC_REC_DICTIONARY			2260
+#define	WT_STAT_DSRC_REC_DICTIONARY			2261
 /*! reconciliation: fast-path pages deleted */
-#define	WT_STAT_DSRC_REC_PAGE_DELETE_FAST		2261
+#define	WT_STAT_DSRC_REC_PAGE_DELETE_FAST		2262
 /*! reconciliation: internal page deltas written */
-#define	WT_STAT_DSRC_REC_PAGE_DELTA_INTERNAL		2262
-=======
-#define	WT_STAT_DSRC_REC_TIME_WINDOW_BYTES_TXN		2275
-/*! reconciliation: dictionary matches */
-#define	WT_STAT_DSRC_REC_DICTIONARY			2276
-/*! reconciliation: fast-path pages deleted */
-#define	WT_STAT_DSRC_REC_PAGE_DELETE_FAST		2277
-/*! reconciliation: internal page deltas written */
-#define	WT_STAT_DSRC_REC_PAGE_DELTA_INTERNAL		2278
->>>>>>> dd804cff
+#define	WT_STAT_DSRC_REC_PAGE_DELTA_INTERNAL		2263
 /*!
  * reconciliation: internal page key bytes discarded using suffix
  * compression
  */
-<<<<<<< HEAD
-#define	WT_STAT_DSRC_REC_SUFFIX_COMPRESSION		2263
+#define	WT_STAT_DSRC_REC_SUFFIX_COMPRESSION		2264
 /*! reconciliation: internal page multi-block writes */
-#define	WT_STAT_DSRC_REC_MULTIBLOCK_INTERNAL		2264
+#define	WT_STAT_DSRC_REC_MULTIBLOCK_INTERNAL		2265
 /*! reconciliation: leaf page deltas written */
-#define	WT_STAT_DSRC_REC_PAGE_DELTA_LEAF		2265
+#define	WT_STAT_DSRC_REC_PAGE_DELTA_LEAF		2266
 /*! reconciliation: leaf page key bytes discarded using prefix compression */
-#define	WT_STAT_DSRC_REC_PREFIX_COMPRESSION		2266
+#define	WT_STAT_DSRC_REC_PREFIX_COMPRESSION		2267
 /*! reconciliation: leaf page multi-block writes */
-#define	WT_STAT_DSRC_REC_MULTIBLOCK_LEAF		2267
+#define	WT_STAT_DSRC_REC_MULTIBLOCK_LEAF		2268
 /*! reconciliation: leaf-page overflow keys */
-#define	WT_STAT_DSRC_REC_OVERFLOW_KEY_LEAF		2268
+#define	WT_STAT_DSRC_REC_OVERFLOW_KEY_LEAF		2269
 /*! reconciliation: maximum blocks required for a page */
-#define	WT_STAT_DSRC_REC_MULTIBLOCK_MAX			2269
+#define	WT_STAT_DSRC_REC_MULTIBLOCK_MAX			2270
 /*! reconciliation: overflow values written */
-#define	WT_STAT_DSRC_REC_OVERFLOW_VALUE			2270
+#define	WT_STAT_DSRC_REC_OVERFLOW_VALUE			2271
 /*! reconciliation: page reconciliation calls */
-#define	WT_STAT_DSRC_REC_PAGES				2271
+#define	WT_STAT_DSRC_REC_PAGES				2272
 /*! reconciliation: page reconciliation calls for eviction */
-#define	WT_STAT_DSRC_REC_PAGES_EVICTION			2272
+#define	WT_STAT_DSRC_REC_PAGES_EVICTION			2273
 /*! reconciliation: pages deleted */
-#define	WT_STAT_DSRC_REC_PAGE_DELETE			2273
-=======
-#define	WT_STAT_DSRC_REC_SUFFIX_COMPRESSION		2279
-/*! reconciliation: internal page multi-block writes */
-#define	WT_STAT_DSRC_REC_MULTIBLOCK_INTERNAL		2280
-/*! reconciliation: leaf page deltas written */
-#define	WT_STAT_DSRC_REC_PAGE_DELTA_LEAF		2281
-/*! reconciliation: leaf page key bytes discarded using prefix compression */
-#define	WT_STAT_DSRC_REC_PREFIX_COMPRESSION		2282
-/*! reconciliation: leaf page multi-block writes */
-#define	WT_STAT_DSRC_REC_MULTIBLOCK_LEAF		2283
-/*! reconciliation: leaf-page overflow keys */
-#define	WT_STAT_DSRC_REC_OVERFLOW_KEY_LEAF		2284
-/*! reconciliation: maximum blocks required for a page */
-#define	WT_STAT_DSRC_REC_MULTIBLOCK_MAX			2285
-/*! reconciliation: overflow values written */
-#define	WT_STAT_DSRC_REC_OVERFLOW_VALUE			2286
-/*! reconciliation: page reconciliation calls */
-#define	WT_STAT_DSRC_REC_PAGES				2287
-/*! reconciliation: page reconciliation calls for eviction */
-#define	WT_STAT_DSRC_REC_PAGES_EVICTION			2288
-/*! reconciliation: pages deleted */
-#define	WT_STAT_DSRC_REC_PAGE_DELETE			2289
->>>>>>> dd804cff
+#define	WT_STAT_DSRC_REC_PAGE_DELETE			2274
 /*!
  * reconciliation: pages written including an aggregated newest start
  * durable timestamp
  */
-<<<<<<< HEAD
-#define	WT_STAT_DSRC_REC_TIME_AGGR_NEWEST_START_DURABLE_TS	2274
-=======
-#define	WT_STAT_DSRC_REC_TIME_AGGR_NEWEST_START_DURABLE_TS	2290
->>>>>>> dd804cff
+#define	WT_STAT_DSRC_REC_TIME_AGGR_NEWEST_START_DURABLE_TS	2275
 /*!
  * reconciliation: pages written including an aggregated newest stop
  * durable timestamp
  */
-<<<<<<< HEAD
-#define	WT_STAT_DSRC_REC_TIME_AGGR_NEWEST_STOP_DURABLE_TS	2275
-=======
-#define	WT_STAT_DSRC_REC_TIME_AGGR_NEWEST_STOP_DURABLE_TS	2291
->>>>>>> dd804cff
+#define	WT_STAT_DSRC_REC_TIME_AGGR_NEWEST_STOP_DURABLE_TS	2276
 /*!
  * reconciliation: pages written including an aggregated newest stop
  * timestamp
  */
-<<<<<<< HEAD
-#define	WT_STAT_DSRC_REC_TIME_AGGR_NEWEST_STOP_TS	2276
-=======
-#define	WT_STAT_DSRC_REC_TIME_AGGR_NEWEST_STOP_TS	2292
->>>>>>> dd804cff
+#define	WT_STAT_DSRC_REC_TIME_AGGR_NEWEST_STOP_TS	2277
 /*!
  * reconciliation: pages written including an aggregated newest stop
  * transaction ID
  */
-<<<<<<< HEAD
-#define	WT_STAT_DSRC_REC_TIME_AGGR_NEWEST_STOP_TXN	2277
-=======
-#define	WT_STAT_DSRC_REC_TIME_AGGR_NEWEST_STOP_TXN	2293
->>>>>>> dd804cff
+#define	WT_STAT_DSRC_REC_TIME_AGGR_NEWEST_STOP_TXN	2278
 /*!
  * reconciliation: pages written including an aggregated newest
  * transaction ID
  */
-<<<<<<< HEAD
-#define	WT_STAT_DSRC_REC_TIME_AGGR_NEWEST_TXN		2278
-=======
-#define	WT_STAT_DSRC_REC_TIME_AGGR_NEWEST_TXN		2294
->>>>>>> dd804cff
+#define	WT_STAT_DSRC_REC_TIME_AGGR_NEWEST_TXN		2279
 /*!
  * reconciliation: pages written including an aggregated oldest start
  * timestamp
  */
-<<<<<<< HEAD
-#define	WT_STAT_DSRC_REC_TIME_AGGR_OLDEST_START_TS	2279
+#define	WT_STAT_DSRC_REC_TIME_AGGR_OLDEST_START_TS	2280
 /*! reconciliation: pages written including an aggregated prepare */
-#define	WT_STAT_DSRC_REC_TIME_AGGR_PREPARED		2280
+#define	WT_STAT_DSRC_REC_TIME_AGGR_PREPARED		2281
 /*! reconciliation: pages written including at least one prepare */
-#define	WT_STAT_DSRC_REC_TIME_WINDOW_PAGES_PREPARED	2281
-=======
-#define	WT_STAT_DSRC_REC_TIME_AGGR_OLDEST_START_TS	2295
-/*! reconciliation: pages written including an aggregated prepare */
-#define	WT_STAT_DSRC_REC_TIME_AGGR_PREPARED		2296
-/*! reconciliation: pages written including at least one prepare */
-#define	WT_STAT_DSRC_REC_TIME_WINDOW_PAGES_PREPARED	2297
->>>>>>> dd804cff
+#define	WT_STAT_DSRC_REC_TIME_WINDOW_PAGES_PREPARED	2282
 /*!
  * reconciliation: pages written including at least one start durable
  * timestamp
  */
-<<<<<<< HEAD
-#define	WT_STAT_DSRC_REC_TIME_WINDOW_PAGES_DURABLE_START_TS	2282
+#define	WT_STAT_DSRC_REC_TIME_WINDOW_PAGES_DURABLE_START_TS	2283
 /*! reconciliation: pages written including at least one start timestamp */
-#define	WT_STAT_DSRC_REC_TIME_WINDOW_PAGES_START_TS	2283
-=======
-#define	WT_STAT_DSRC_REC_TIME_WINDOW_PAGES_DURABLE_START_TS	2298
-/*! reconciliation: pages written including at least one start timestamp */
-#define	WT_STAT_DSRC_REC_TIME_WINDOW_PAGES_START_TS	2299
->>>>>>> dd804cff
+#define	WT_STAT_DSRC_REC_TIME_WINDOW_PAGES_START_TS	2284
 /*!
  * reconciliation: pages written including at least one start transaction
  * ID
  */
-<<<<<<< HEAD
-#define	WT_STAT_DSRC_REC_TIME_WINDOW_PAGES_START_TXN	2284
-=======
-#define	WT_STAT_DSRC_REC_TIME_WINDOW_PAGES_START_TXN	2300
->>>>>>> dd804cff
+#define	WT_STAT_DSRC_REC_TIME_WINDOW_PAGES_START_TXN	2285
 /*!
  * reconciliation: pages written including at least one stop durable
  * timestamp
  */
-<<<<<<< HEAD
-#define	WT_STAT_DSRC_REC_TIME_WINDOW_PAGES_DURABLE_STOP_TS	2285
+#define	WT_STAT_DSRC_REC_TIME_WINDOW_PAGES_DURABLE_STOP_TS	2286
 /*! reconciliation: pages written including at least one stop timestamp */
-#define	WT_STAT_DSRC_REC_TIME_WINDOW_PAGES_STOP_TS	2286
-=======
-#define	WT_STAT_DSRC_REC_TIME_WINDOW_PAGES_DURABLE_STOP_TS	2301
-/*! reconciliation: pages written including at least one stop timestamp */
-#define	WT_STAT_DSRC_REC_TIME_WINDOW_PAGES_STOP_TS	2302
->>>>>>> dd804cff
+#define	WT_STAT_DSRC_REC_TIME_WINDOW_PAGES_STOP_TS	2287
 /*!
  * reconciliation: pages written including at least one stop transaction
  * ID
  */
-<<<<<<< HEAD
-#define	WT_STAT_DSRC_REC_TIME_WINDOW_PAGES_STOP_TXN	2287
+#define	WT_STAT_DSRC_REC_TIME_WINDOW_PAGES_STOP_TXN	2288
 /*! reconciliation: records written including a prepare */
-#define	WT_STAT_DSRC_REC_TIME_WINDOW_PREPARED		2288
+#define	WT_STAT_DSRC_REC_TIME_WINDOW_PREPARED		2289
 /*! reconciliation: records written including a start durable timestamp */
-#define	WT_STAT_DSRC_REC_TIME_WINDOW_DURABLE_START_TS	2289
+#define	WT_STAT_DSRC_REC_TIME_WINDOW_DURABLE_START_TS	2290
 /*! reconciliation: records written including a start timestamp */
-#define	WT_STAT_DSRC_REC_TIME_WINDOW_START_TS		2290
+#define	WT_STAT_DSRC_REC_TIME_WINDOW_START_TS		2291
 /*! reconciliation: records written including a start transaction ID */
-#define	WT_STAT_DSRC_REC_TIME_WINDOW_START_TXN		2291
+#define	WT_STAT_DSRC_REC_TIME_WINDOW_START_TXN		2292
 /*! reconciliation: records written including a stop durable timestamp */
-#define	WT_STAT_DSRC_REC_TIME_WINDOW_DURABLE_STOP_TS	2292
+#define	WT_STAT_DSRC_REC_TIME_WINDOW_DURABLE_STOP_TS	2293
 /*! reconciliation: records written including a stop timestamp */
-#define	WT_STAT_DSRC_REC_TIME_WINDOW_STOP_TS		2293
+#define	WT_STAT_DSRC_REC_TIME_WINDOW_STOP_TS		2294
 /*! reconciliation: records written including a stop transaction ID */
-#define	WT_STAT_DSRC_REC_TIME_WINDOW_STOP_TXN		2294
+#define	WT_STAT_DSRC_REC_TIME_WINDOW_STOP_TXN		2295
 /*! session: object compaction */
-#define	WT_STAT_DSRC_SESSION_COMPACT			2295
-=======
-#define	WT_STAT_DSRC_REC_TIME_WINDOW_PAGES_STOP_TXN	2303
-/*! reconciliation: records written including a prepare */
-#define	WT_STAT_DSRC_REC_TIME_WINDOW_PREPARED		2304
-/*! reconciliation: records written including a start durable timestamp */
-#define	WT_STAT_DSRC_REC_TIME_WINDOW_DURABLE_START_TS	2305
-/*! reconciliation: records written including a start timestamp */
-#define	WT_STAT_DSRC_REC_TIME_WINDOW_START_TS		2306
-/*! reconciliation: records written including a start transaction ID */
-#define	WT_STAT_DSRC_REC_TIME_WINDOW_START_TXN		2307
-/*! reconciliation: records written including a stop durable timestamp */
-#define	WT_STAT_DSRC_REC_TIME_WINDOW_DURABLE_STOP_TS	2308
-/*! reconciliation: records written including a stop timestamp */
-#define	WT_STAT_DSRC_REC_TIME_WINDOW_STOP_TS		2309
-/*! reconciliation: records written including a stop transaction ID */
-#define	WT_STAT_DSRC_REC_TIME_WINDOW_STOP_TXN		2310
-/*! session: object compaction */
-#define	WT_STAT_DSRC_SESSION_COMPACT			2311
->>>>>>> dd804cff
+#define	WT_STAT_DSRC_SESSION_COMPACT			2296
 /*!
  * transaction: a reader raced with a prepared transaction commit and
  * skipped an update or updates
  */
-<<<<<<< HEAD
-#define	WT_STAT_DSRC_TXN_READ_RACE_PREPARE_COMMIT	2296
+#define	WT_STAT_DSRC_TXN_READ_RACE_PREPARE_COMMIT	2297
 /*! transaction: number of times overflow removed value is read */
-#define	WT_STAT_DSRC_TXN_READ_OVERFLOW_REMOVE		2297
+#define	WT_STAT_DSRC_TXN_READ_OVERFLOW_REMOVE		2298
 /*! transaction: race to read prepared update retry */
-#define	WT_STAT_DSRC_TXN_READ_RACE_PREPARE_UPDATE	2298
-=======
-#define	WT_STAT_DSRC_TXN_READ_RACE_PREPARE_COMMIT	2312
-/*! transaction: number of times overflow removed value is read */
-#define	WT_STAT_DSRC_TXN_READ_OVERFLOW_REMOVE		2313
-/*! transaction: race to read prepared update retry */
-#define	WT_STAT_DSRC_TXN_READ_RACE_PREPARE_UPDATE	2314
->>>>>>> dd804cff
+#define	WT_STAT_DSRC_TXN_READ_RACE_PREPARE_UPDATE	2299
 /*!
  * transaction: rollback to stable history store keys that would have
  * been swept in non-dryrun mode
  */
-<<<<<<< HEAD
-#define	WT_STAT_DSRC_TXN_RTS_SWEEP_HS_KEYS_DRYRUN	2299
-=======
-#define	WT_STAT_DSRC_TXN_RTS_SWEEP_HS_KEYS_DRYRUN	2315
->>>>>>> dd804cff
+#define	WT_STAT_DSRC_TXN_RTS_SWEEP_HS_KEYS_DRYRUN	2300
 /*!
  * transaction: rollback to stable history store records with stop
  * timestamps older than newer records
  */
-<<<<<<< HEAD
-#define	WT_STAT_DSRC_TXN_RTS_HS_STOP_OLDER_THAN_NEWER_START	2300
+#define	WT_STAT_DSRC_TXN_RTS_HS_STOP_OLDER_THAN_NEWER_START	2301
 /*! transaction: rollback to stable inconsistent checkpoint */
-#define	WT_STAT_DSRC_TXN_RTS_INCONSISTENT_CKPT		2301
+#define	WT_STAT_DSRC_TXN_RTS_INCONSISTENT_CKPT		2302
 /*! transaction: rollback to stable keys removed */
-#define	WT_STAT_DSRC_TXN_RTS_KEYS_REMOVED		2302
+#define	WT_STAT_DSRC_TXN_RTS_KEYS_REMOVED		2303
 /*! transaction: rollback to stable keys restored */
-#define	WT_STAT_DSRC_TXN_RTS_KEYS_RESTORED		2303
-=======
-#define	WT_STAT_DSRC_TXN_RTS_HS_STOP_OLDER_THAN_NEWER_START	2316
-/*! transaction: rollback to stable inconsistent checkpoint */
-#define	WT_STAT_DSRC_TXN_RTS_INCONSISTENT_CKPT		2317
-/*! transaction: rollback to stable keys removed */
-#define	WT_STAT_DSRC_TXN_RTS_KEYS_REMOVED		2318
-/*! transaction: rollback to stable keys restored */
-#define	WT_STAT_DSRC_TXN_RTS_KEYS_RESTORED		2319
->>>>>>> dd804cff
+#define	WT_STAT_DSRC_TXN_RTS_KEYS_RESTORED		2304
 /*!
  * transaction: rollback to stable keys that would have been removed in
  * non-dryrun mode
  */
-<<<<<<< HEAD
-#define	WT_STAT_DSRC_TXN_RTS_KEYS_REMOVED_DRYRUN	2304
-=======
-#define	WT_STAT_DSRC_TXN_RTS_KEYS_REMOVED_DRYRUN	2320
->>>>>>> dd804cff
+#define	WT_STAT_DSRC_TXN_RTS_KEYS_REMOVED_DRYRUN	2305
 /*!
  * transaction: rollback to stable keys that would have been restored in
  * non-dryrun mode
  */
-<<<<<<< HEAD
-#define	WT_STAT_DSRC_TXN_RTS_KEYS_RESTORED_DRYRUN	2305
+#define	WT_STAT_DSRC_TXN_RTS_KEYS_RESTORED_DRYRUN	2306
 /*! transaction: rollback to stable restored tombstones from history store */
-#define	WT_STAT_DSRC_TXN_RTS_HS_RESTORE_TOMBSTONES	2306
+#define	WT_STAT_DSRC_TXN_RTS_HS_RESTORE_TOMBSTONES	2307
 /*! transaction: rollback to stable restored updates from history store */
-#define	WT_STAT_DSRC_TXN_RTS_HS_RESTORE_UPDATES		2307
+#define	WT_STAT_DSRC_TXN_RTS_HS_RESTORE_UPDATES		2308
 /*! transaction: rollback to stable skipping delete rle */
-#define	WT_STAT_DSRC_TXN_RTS_DELETE_RLE_SKIPPED		2308
+#define	WT_STAT_DSRC_TXN_RTS_DELETE_RLE_SKIPPED		2309
 /*! transaction: rollback to stable skipping stable rle */
-#define	WT_STAT_DSRC_TXN_RTS_STABLE_RLE_SKIPPED		2309
+#define	WT_STAT_DSRC_TXN_RTS_STABLE_RLE_SKIPPED		2310
 /*! transaction: rollback to stable sweeping history store keys */
-#define	WT_STAT_DSRC_TXN_RTS_SWEEP_HS_KEYS		2310
-=======
-#define	WT_STAT_DSRC_TXN_RTS_KEYS_RESTORED_DRYRUN	2321
-/*! transaction: rollback to stable restored tombstones from history store */
-#define	WT_STAT_DSRC_TXN_RTS_HS_RESTORE_TOMBSTONES	2322
-/*! transaction: rollback to stable restored updates from history store */
-#define	WT_STAT_DSRC_TXN_RTS_HS_RESTORE_UPDATES		2323
-/*! transaction: rollback to stable skipping delete rle */
-#define	WT_STAT_DSRC_TXN_RTS_DELETE_RLE_SKIPPED		2324
-/*! transaction: rollback to stable skipping stable rle */
-#define	WT_STAT_DSRC_TXN_RTS_STABLE_RLE_SKIPPED		2325
-/*! transaction: rollback to stable sweeping history store keys */
-#define	WT_STAT_DSRC_TXN_RTS_SWEEP_HS_KEYS		2326
->>>>>>> dd804cff
+#define	WT_STAT_DSRC_TXN_RTS_SWEEP_HS_KEYS		2311
 /*!
  * transaction: rollback to stable tombstones from history store that
  * would have been restored in non-dryrun mode
  */
-<<<<<<< HEAD
-#define	WT_STAT_DSRC_TXN_RTS_HS_RESTORE_TOMBSTONES_DRYRUN	2311
-=======
-#define	WT_STAT_DSRC_TXN_RTS_HS_RESTORE_TOMBSTONES_DRYRUN	2327
->>>>>>> dd804cff
+#define	WT_STAT_DSRC_TXN_RTS_HS_RESTORE_TOMBSTONES_DRYRUN	2312
 /*!
  * transaction: rollback to stable updates from history store that would
  * have been restored in non-dryrun mode
  */
-<<<<<<< HEAD
-#define	WT_STAT_DSRC_TXN_RTS_HS_RESTORE_UPDATES_DRYRUN	2312
+#define	WT_STAT_DSRC_TXN_RTS_HS_RESTORE_UPDATES_DRYRUN	2313
 /*! transaction: rollback to stable updates removed from history store */
-#define	WT_STAT_DSRC_TXN_RTS_HS_REMOVED			2313
-=======
-#define	WT_STAT_DSRC_TXN_RTS_HS_RESTORE_UPDATES_DRYRUN	2328
-/*! transaction: rollback to stable updates removed from history store */
-#define	WT_STAT_DSRC_TXN_RTS_HS_REMOVED			2329
->>>>>>> dd804cff
+#define	WT_STAT_DSRC_TXN_RTS_HS_REMOVED			2314
 /*!
  * transaction: rollback to stable updates that would have been removed
  * from history store in non-dryrun mode
  */
-<<<<<<< HEAD
-#define	WT_STAT_DSRC_TXN_RTS_HS_REMOVED_DRYRUN		2314
+#define	WT_STAT_DSRC_TXN_RTS_HS_REMOVED_DRYRUN		2315
 /*! transaction: update conflicts */
-#define	WT_STAT_DSRC_TXN_UPDATE_CONFLICT		2315
-=======
-#define	WT_STAT_DSRC_TXN_RTS_HS_REMOVED_DRYRUN		2330
-/*! transaction: update conflicts */
-#define	WT_STAT_DSRC_TXN_UPDATE_CONFLICT		2331
-
-/*!
- * @}
- * @name Statistics for join cursors
- * @anchor statistics_join
- * @{
- */
-/*! join: accesses to the main table */
-#define	WT_STAT_JOIN_MAIN_ACCESS			3000
-/*! join: bloom filter false positives */
-#define	WT_STAT_JOIN_BLOOM_FALSE_POSITIVE		3001
-/*! join: checks that conditions of membership are satisfied */
-#define	WT_STAT_JOIN_MEMBERSHIP_CHECK			3002
-/*! join: items inserted into a bloom filter */
-#define	WT_STAT_JOIN_BLOOM_INSERT			3003
-/*! join: items iterated */
-#define	WT_STAT_JOIN_ITERATED				3004
->>>>>>> dd804cff
+#define	WT_STAT_DSRC_TXN_UPDATE_CONFLICT		2316
 
 /*!
  * @}
