--- conflicted
+++ resolved
@@ -5428,1226 +5428,634 @@
  * cursor: cursor prev calls that skip due to a globally visible history
  * store tombstone
  */
-#define	WT_STAT_CONN_CURSOR_PREV_HS_TOMBSTONE		1201
+#define	WT_STAT_CONN_CURSOR_PREV_HS_TOMBSTONE		1204
 /*!
  * cursor: cursor prev calls that skip due to a globally visible history
  * store tombstone in rollback to stable
  */
-#define	WT_STAT_CONN_CURSOR_PREV_HS_TOMBSTONE_RTS	1202
+#define	WT_STAT_CONN_CURSOR_PREV_HS_TOMBSTONE_RTS	1205
 /*!
  * cursor: cursor prev calls that skip greater than or equal to 100
  * entries
  */
-<<<<<<< HEAD
-#define	WT_STAT_CONN_CURSOR_PREV_SKIP_GE_100		1203
+#define	WT_STAT_CONN_CURSOR_PREV_SKIP_GE_100		1206
 /*! cursor: cursor prev calls that skip less than 100 entries */
-#define	WT_STAT_CONN_CURSOR_PREV_SKIP_LT_100		1204
+#define	WT_STAT_CONN_CURSOR_PREV_SKIP_LT_100		1207
 /*! cursor: cursor remove calls */
-#define	WT_STAT_CONN_CURSOR_REMOVE			1205
+#define	WT_STAT_CONN_CURSOR_REMOVE			1208
 /*! cursor: cursor remove key bytes removed */
-#define	WT_STAT_CONN_CURSOR_REMOVE_BYTES		1206
+#define	WT_STAT_CONN_CURSOR_REMOVE_BYTES		1209
 /*! cursor: cursor reserve calls */
-#define	WT_STAT_CONN_CURSOR_RESERVE			1207
+#define	WT_STAT_CONN_CURSOR_RESERVE			1210
 /*! cursor: cursor reset calls */
-#define	WT_STAT_CONN_CURSOR_RESET			1208
+#define	WT_STAT_CONN_CURSOR_RESET			1211
 /*! cursor: cursor search calls */
-#define	WT_STAT_CONN_CURSOR_SEARCH			1209
+#define	WT_STAT_CONN_CURSOR_SEARCH			1212
 /*! cursor: cursor search history store calls */
-#define	WT_STAT_CONN_CURSOR_SEARCH_HS			1210
+#define	WT_STAT_CONN_CURSOR_SEARCH_HS			1213
 /*! cursor: cursor search near calls */
-#define	WT_STAT_CONN_CURSOR_SEARCH_NEAR			1211
+#define	WT_STAT_CONN_CURSOR_SEARCH_NEAR			1214
 /*! cursor: cursor sweep buckets */
-#define	WT_STAT_CONN_CURSOR_SWEEP_BUCKETS		1212
+#define	WT_STAT_CONN_CURSOR_SWEEP_BUCKETS		1215
 /*! cursor: cursor sweep cursors closed */
-#define	WT_STAT_CONN_CURSOR_SWEEP_CLOSED		1213
+#define	WT_STAT_CONN_CURSOR_SWEEP_CLOSED		1216
 /*! cursor: cursor sweep cursors examined */
-#define	WT_STAT_CONN_CURSOR_SWEEP_EXAMINED		1214
+#define	WT_STAT_CONN_CURSOR_SWEEP_EXAMINED		1217
 /*! cursor: cursor sweeps */
-#define	WT_STAT_CONN_CURSOR_SWEEP			1215
+#define	WT_STAT_CONN_CURSOR_SWEEP			1218
 /*! cursor: cursor truncate calls */
-#define	WT_STAT_CONN_CURSOR_TRUNCATE			1216
+#define	WT_STAT_CONN_CURSOR_TRUNCATE			1219
 /*! cursor: cursor update calls */
-#define	WT_STAT_CONN_CURSOR_UPDATE			1217
+#define	WT_STAT_CONN_CURSOR_UPDATE			1220
 /*! cursor: cursor update key and value bytes */
-#define	WT_STAT_CONN_CURSOR_UPDATE_BYTES		1218
+#define	WT_STAT_CONN_CURSOR_UPDATE_BYTES		1221
 /*! cursor: cursor update value size change */
-#define	WT_STAT_CONN_CURSOR_UPDATE_BYTES_CHANGED	1219
+#define	WT_STAT_CONN_CURSOR_UPDATE_BYTES_CHANGED	1222
 /*! cursor: cursors reused from cache */
-#define	WT_STAT_CONN_CURSOR_REOPEN			1220
+#define	WT_STAT_CONN_CURSOR_REOPEN			1223
 /*! cursor: open cursor count */
-#define	WT_STAT_CONN_CURSOR_OPEN_COUNT			1221
+#define	WT_STAT_CONN_CURSOR_OPEN_COUNT			1224
 /*! data-handle: connection data handle size */
-#define	WT_STAT_CONN_DH_CONN_HANDLE_SIZE		1222
+#define	WT_STAT_CONN_DH_CONN_HANDLE_SIZE		1225
 /*! data-handle: connection data handles currently active */
-#define	WT_STAT_CONN_DH_CONN_HANDLE_COUNT		1223
+#define	WT_STAT_CONN_DH_CONN_HANDLE_COUNT		1226
 /*! data-handle: connection sweep candidate became referenced */
-#define	WT_STAT_CONN_DH_SWEEP_REF			1224
+#define	WT_STAT_CONN_DH_SWEEP_REF			1227
 /*! data-handle: connection sweep dhandles closed */
-#define	WT_STAT_CONN_DH_SWEEP_CLOSE			1225
+#define	WT_STAT_CONN_DH_SWEEP_CLOSE			1228
 /*! data-handle: connection sweep dhandles removed from hash list */
-#define	WT_STAT_CONN_DH_SWEEP_REMOVE			1226
+#define	WT_STAT_CONN_DH_SWEEP_REMOVE			1229
 /*! data-handle: connection sweep time-of-death sets */
-#define	WT_STAT_CONN_DH_SWEEP_TOD			1227
+#define	WT_STAT_CONN_DH_SWEEP_TOD			1230
 /*! data-handle: connection sweeps */
-#define	WT_STAT_CONN_DH_SWEEPS				1228
+#define	WT_STAT_CONN_DH_SWEEPS				1231
 /*! data-handle: session dhandles swept */
-#define	WT_STAT_CONN_DH_SESSION_HANDLES			1229
+#define	WT_STAT_CONN_DH_SESSION_HANDLES			1232
 /*! data-handle: session sweep attempts */
-#define	WT_STAT_CONN_DH_SESSION_SWEEPS			1230
+#define	WT_STAT_CONN_DH_SESSION_SWEEPS			1233
 /*! history: history pages added for eviction during garbage collection */
-#define	WT_STAT_CONN_HS_GC_PAGES_EVICT			1231
+#define	WT_STAT_CONN_HS_GC_PAGES_EVICT			1234
 /*! history: history pages removed for garbage collection */
-#define	WT_STAT_CONN_HS_GC_PAGES_REMOVED		1232
+#define	WT_STAT_CONN_HS_GC_PAGES_REMOVED		1235
 /*! history: history pages visited for garbage collection */
-#define	WT_STAT_CONN_HS_GC_PAGES_VISITED		1233
+#define	WT_STAT_CONN_HS_GC_PAGES_VISITED		1236
 /*! lock: checkpoint lock acquisitions */
-#define	WT_STAT_CONN_LOCK_CHECKPOINT_COUNT		1234
+#define	WT_STAT_CONN_LOCK_CHECKPOINT_COUNT		1237
 /*! lock: checkpoint lock application thread wait time (usecs) */
-#define	WT_STAT_CONN_LOCK_CHECKPOINT_WAIT_APPLICATION	1235
+#define	WT_STAT_CONN_LOCK_CHECKPOINT_WAIT_APPLICATION	1238
 /*! lock: checkpoint lock internal thread wait time (usecs) */
-#define	WT_STAT_CONN_LOCK_CHECKPOINT_WAIT_INTERNAL	1236
+#define	WT_STAT_CONN_LOCK_CHECKPOINT_WAIT_INTERNAL	1239
 /*! lock: dhandle lock application thread time waiting (usecs) */
-#define	WT_STAT_CONN_LOCK_DHANDLE_WAIT_APPLICATION	1237
+#define	WT_STAT_CONN_LOCK_DHANDLE_WAIT_APPLICATION	1240
 /*! lock: dhandle lock internal thread time waiting (usecs) */
-#define	WT_STAT_CONN_LOCK_DHANDLE_WAIT_INTERNAL		1238
+#define	WT_STAT_CONN_LOCK_DHANDLE_WAIT_INTERNAL		1241
 /*! lock: dhandle read lock acquisitions */
-#define	WT_STAT_CONN_LOCK_DHANDLE_READ_COUNT		1239
+#define	WT_STAT_CONN_LOCK_DHANDLE_READ_COUNT		1242
 /*! lock: dhandle write lock acquisitions */
-#define	WT_STAT_CONN_LOCK_DHANDLE_WRITE_COUNT		1240
-=======
-#define	WT_STAT_CONN_CURSOR_PREV_SKIP_GE_100		1204
-/*! cursor: cursor prev calls that skip less than 100 entries */
-#define	WT_STAT_CONN_CURSOR_PREV_SKIP_LT_100		1205
-/*! cursor: cursor remove calls */
-#define	WT_STAT_CONN_CURSOR_REMOVE			1206
-/*! cursor: cursor remove key bytes removed */
-#define	WT_STAT_CONN_CURSOR_REMOVE_BYTES		1207
-/*! cursor: cursor reserve calls */
-#define	WT_STAT_CONN_CURSOR_RESERVE			1208
-/*! cursor: cursor reset calls */
-#define	WT_STAT_CONN_CURSOR_RESET			1209
-/*! cursor: cursor search calls */
-#define	WT_STAT_CONN_CURSOR_SEARCH			1210
-/*! cursor: cursor search history store calls */
-#define	WT_STAT_CONN_CURSOR_SEARCH_HS			1211
-/*! cursor: cursor search near calls */
-#define	WT_STAT_CONN_CURSOR_SEARCH_NEAR			1212
-/*! cursor: cursor sweep buckets */
-#define	WT_STAT_CONN_CURSOR_SWEEP_BUCKETS		1213
-/*! cursor: cursor sweep cursors closed */
-#define	WT_STAT_CONN_CURSOR_SWEEP_CLOSED		1214
-/*! cursor: cursor sweep cursors examined */
-#define	WT_STAT_CONN_CURSOR_SWEEP_EXAMINED		1215
-/*! cursor: cursor sweeps */
-#define	WT_STAT_CONN_CURSOR_SWEEP			1216
-/*! cursor: cursor truncate calls */
-#define	WT_STAT_CONN_CURSOR_TRUNCATE			1217
-/*! cursor: cursor update calls */
-#define	WT_STAT_CONN_CURSOR_UPDATE			1218
-/*! cursor: cursor update key and value bytes */
-#define	WT_STAT_CONN_CURSOR_UPDATE_BYTES		1219
-/*! cursor: cursor update value size change */
-#define	WT_STAT_CONN_CURSOR_UPDATE_BYTES_CHANGED	1220
-/*! cursor: cursors reused from cache */
-#define	WT_STAT_CONN_CURSOR_REOPEN			1221
-/*! cursor: open cursor count */
-#define	WT_STAT_CONN_CURSOR_OPEN_COUNT			1222
-/*! data-handle: connection data handle size */
-#define	WT_STAT_CONN_DH_CONN_HANDLE_SIZE		1223
-/*! data-handle: connection data handles currently active */
-#define	WT_STAT_CONN_DH_CONN_HANDLE_COUNT		1224
-/*! data-handle: connection sweep candidate became referenced */
-#define	WT_STAT_CONN_DH_SWEEP_REF			1225
-/*! data-handle: connection sweep dhandles closed */
-#define	WT_STAT_CONN_DH_SWEEP_CLOSE			1226
-/*! data-handle: connection sweep dhandles removed from hash list */
-#define	WT_STAT_CONN_DH_SWEEP_REMOVE			1227
-/*! data-handle: connection sweep time-of-death sets */
-#define	WT_STAT_CONN_DH_SWEEP_TOD			1228
-/*! data-handle: connection sweeps */
-#define	WT_STAT_CONN_DH_SWEEPS				1229
-/*! data-handle: session dhandles swept */
-#define	WT_STAT_CONN_DH_SESSION_HANDLES			1230
-/*! data-handle: session sweep attempts */
-#define	WT_STAT_CONN_DH_SESSION_SWEEPS			1231
-/*! history: history pages added for eviction during garbage collection */
-#define	WT_STAT_CONN_HS_GC_PAGES_EVICT			1232
-/*! history: history pages removed for garbage collection */
-#define	WT_STAT_CONN_HS_GC_PAGES_REMOVED		1233
-/*! history: history pages visited for garbage collection */
-#define	WT_STAT_CONN_HS_GC_PAGES_VISITED		1234
-/*! lock: checkpoint lock acquisitions */
-#define	WT_STAT_CONN_LOCK_CHECKPOINT_COUNT		1235
-/*! lock: checkpoint lock application thread wait time (usecs) */
-#define	WT_STAT_CONN_LOCK_CHECKPOINT_WAIT_APPLICATION	1236
-/*! lock: checkpoint lock internal thread wait time (usecs) */
-#define	WT_STAT_CONN_LOCK_CHECKPOINT_WAIT_INTERNAL	1237
-/*! lock: dhandle lock application thread time waiting (usecs) */
-#define	WT_STAT_CONN_LOCK_DHANDLE_WAIT_APPLICATION	1238
-/*! lock: dhandle lock internal thread time waiting (usecs) */
-#define	WT_STAT_CONN_LOCK_DHANDLE_WAIT_INTERNAL		1239
-/*! lock: dhandle read lock acquisitions */
-#define	WT_STAT_CONN_LOCK_DHANDLE_READ_COUNT		1240
-/*! lock: dhandle write lock acquisitions */
-#define	WT_STAT_CONN_LOCK_DHANDLE_WRITE_COUNT		1241
->>>>>>> a2d8fde5
+#define	WT_STAT_CONN_LOCK_DHANDLE_WRITE_COUNT		1243
 /*!
  * lock: durable timestamp queue lock application thread time waiting
  * (usecs)
  */
-<<<<<<< HEAD
-#define	WT_STAT_CONN_LOCK_DURABLE_TIMESTAMP_WAIT_APPLICATION	1241
-=======
-#define	WT_STAT_CONN_LOCK_DURABLE_TIMESTAMP_WAIT_APPLICATION	1242
->>>>>>> a2d8fde5
+#define	WT_STAT_CONN_LOCK_DURABLE_TIMESTAMP_WAIT_APPLICATION	1244
 /*!
  * lock: durable timestamp queue lock internal thread time waiting
  * (usecs)
  */
-<<<<<<< HEAD
-#define	WT_STAT_CONN_LOCK_DURABLE_TIMESTAMP_WAIT_INTERNAL	1242
+#define	WT_STAT_CONN_LOCK_DURABLE_TIMESTAMP_WAIT_INTERNAL	1245
 /*! lock: durable timestamp queue read lock acquisitions */
-#define	WT_STAT_CONN_LOCK_DURABLE_TIMESTAMP_READ_COUNT	1243
+#define	WT_STAT_CONN_LOCK_DURABLE_TIMESTAMP_READ_COUNT	1246
 /*! lock: durable timestamp queue write lock acquisitions */
-#define	WT_STAT_CONN_LOCK_DURABLE_TIMESTAMP_WRITE_COUNT	1244
+#define	WT_STAT_CONN_LOCK_DURABLE_TIMESTAMP_WRITE_COUNT	1247
 /*! lock: metadata lock acquisitions */
-#define	WT_STAT_CONN_LOCK_METADATA_COUNT		1245
+#define	WT_STAT_CONN_LOCK_METADATA_COUNT		1248
 /*! lock: metadata lock application thread wait time (usecs) */
-#define	WT_STAT_CONN_LOCK_METADATA_WAIT_APPLICATION	1246
+#define	WT_STAT_CONN_LOCK_METADATA_WAIT_APPLICATION	1249
 /*! lock: metadata lock internal thread wait time (usecs) */
-#define	WT_STAT_CONN_LOCK_METADATA_WAIT_INTERNAL	1247
-=======
-#define	WT_STAT_CONN_LOCK_DURABLE_TIMESTAMP_WAIT_INTERNAL	1243
-/*! lock: durable timestamp queue read lock acquisitions */
-#define	WT_STAT_CONN_LOCK_DURABLE_TIMESTAMP_READ_COUNT	1244
-/*! lock: durable timestamp queue write lock acquisitions */
-#define	WT_STAT_CONN_LOCK_DURABLE_TIMESTAMP_WRITE_COUNT	1245
-/*! lock: metadata lock acquisitions */
-#define	WT_STAT_CONN_LOCK_METADATA_COUNT		1246
-/*! lock: metadata lock application thread wait time (usecs) */
-#define	WT_STAT_CONN_LOCK_METADATA_WAIT_APPLICATION	1247
-/*! lock: metadata lock internal thread wait time (usecs) */
-#define	WT_STAT_CONN_LOCK_METADATA_WAIT_INTERNAL	1248
->>>>>>> a2d8fde5
+#define	WT_STAT_CONN_LOCK_METADATA_WAIT_INTERNAL	1250
 /*!
  * lock: read timestamp queue lock application thread time waiting
  * (usecs)
  */
-<<<<<<< HEAD
-#define	WT_STAT_CONN_LOCK_READ_TIMESTAMP_WAIT_APPLICATION	1248
+#define	WT_STAT_CONN_LOCK_READ_TIMESTAMP_WAIT_APPLICATION	1251
 /*! lock: read timestamp queue lock internal thread time waiting (usecs) */
-#define	WT_STAT_CONN_LOCK_READ_TIMESTAMP_WAIT_INTERNAL	1249
+#define	WT_STAT_CONN_LOCK_READ_TIMESTAMP_WAIT_INTERNAL	1252
 /*! lock: read timestamp queue read lock acquisitions */
-#define	WT_STAT_CONN_LOCK_READ_TIMESTAMP_READ_COUNT	1250
+#define	WT_STAT_CONN_LOCK_READ_TIMESTAMP_READ_COUNT	1253
 /*! lock: read timestamp queue write lock acquisitions */
-#define	WT_STAT_CONN_LOCK_READ_TIMESTAMP_WRITE_COUNT	1251
+#define	WT_STAT_CONN_LOCK_READ_TIMESTAMP_WRITE_COUNT	1254
 /*! lock: schema lock acquisitions */
-#define	WT_STAT_CONN_LOCK_SCHEMA_COUNT			1252
+#define	WT_STAT_CONN_LOCK_SCHEMA_COUNT			1255
 /*! lock: schema lock application thread wait time (usecs) */
-#define	WT_STAT_CONN_LOCK_SCHEMA_WAIT_APPLICATION	1253
+#define	WT_STAT_CONN_LOCK_SCHEMA_WAIT_APPLICATION	1256
 /*! lock: schema lock internal thread wait time (usecs) */
-#define	WT_STAT_CONN_LOCK_SCHEMA_WAIT_INTERNAL		1254
-=======
-#define	WT_STAT_CONN_LOCK_READ_TIMESTAMP_WAIT_APPLICATION	1249
-/*! lock: read timestamp queue lock internal thread time waiting (usecs) */
-#define	WT_STAT_CONN_LOCK_READ_TIMESTAMP_WAIT_INTERNAL	1250
-/*! lock: read timestamp queue read lock acquisitions */
-#define	WT_STAT_CONN_LOCK_READ_TIMESTAMP_READ_COUNT	1251
-/*! lock: read timestamp queue write lock acquisitions */
-#define	WT_STAT_CONN_LOCK_READ_TIMESTAMP_WRITE_COUNT	1252
-/*! lock: schema lock acquisitions */
-#define	WT_STAT_CONN_LOCK_SCHEMA_COUNT			1253
-/*! lock: schema lock application thread wait time (usecs) */
-#define	WT_STAT_CONN_LOCK_SCHEMA_WAIT_APPLICATION	1254
-/*! lock: schema lock internal thread wait time (usecs) */
-#define	WT_STAT_CONN_LOCK_SCHEMA_WAIT_INTERNAL		1255
->>>>>>> a2d8fde5
+#define	WT_STAT_CONN_LOCK_SCHEMA_WAIT_INTERNAL		1257
 /*!
  * lock: table lock application thread time waiting for the table lock
  * (usecs)
  */
-<<<<<<< HEAD
-#define	WT_STAT_CONN_LOCK_TABLE_WAIT_APPLICATION	1255
-=======
-#define	WT_STAT_CONN_LOCK_TABLE_WAIT_APPLICATION	1256
->>>>>>> a2d8fde5
+#define	WT_STAT_CONN_LOCK_TABLE_WAIT_APPLICATION	1258
 /*!
  * lock: table lock internal thread time waiting for the table lock
  * (usecs)
  */
-<<<<<<< HEAD
-#define	WT_STAT_CONN_LOCK_TABLE_WAIT_INTERNAL		1256
+#define	WT_STAT_CONN_LOCK_TABLE_WAIT_INTERNAL		1259
 /*! lock: table read lock acquisitions */
-#define	WT_STAT_CONN_LOCK_TABLE_READ_COUNT		1257
+#define	WT_STAT_CONN_LOCK_TABLE_READ_COUNT		1260
 /*! lock: table write lock acquisitions */
-#define	WT_STAT_CONN_LOCK_TABLE_WRITE_COUNT		1258
+#define	WT_STAT_CONN_LOCK_TABLE_WRITE_COUNT		1261
 /*! lock: txn global lock application thread time waiting (usecs) */
-#define	WT_STAT_CONN_LOCK_TXN_GLOBAL_WAIT_APPLICATION	1259
+#define	WT_STAT_CONN_LOCK_TXN_GLOBAL_WAIT_APPLICATION	1262
 /*! lock: txn global lock internal thread time waiting (usecs) */
-#define	WT_STAT_CONN_LOCK_TXN_GLOBAL_WAIT_INTERNAL	1260
+#define	WT_STAT_CONN_LOCK_TXN_GLOBAL_WAIT_INTERNAL	1263
 /*! lock: txn global read lock acquisitions */
-#define	WT_STAT_CONN_LOCK_TXN_GLOBAL_READ_COUNT		1261
+#define	WT_STAT_CONN_LOCK_TXN_GLOBAL_READ_COUNT		1264
 /*! lock: txn global write lock acquisitions */
-#define	WT_STAT_CONN_LOCK_TXN_GLOBAL_WRITE_COUNT	1262
+#define	WT_STAT_CONN_LOCK_TXN_GLOBAL_WRITE_COUNT	1265
 /*! log: busy returns attempting to switch slots */
-#define	WT_STAT_CONN_LOG_SLOT_SWITCH_BUSY		1263
+#define	WT_STAT_CONN_LOG_SLOT_SWITCH_BUSY		1266
 /*! log: force archive time sleeping (usecs) */
-#define	WT_STAT_CONN_LOG_FORCE_ARCHIVE_SLEEP		1264
+#define	WT_STAT_CONN_LOG_FORCE_ARCHIVE_SLEEP		1267
 /*! log: log bytes of payload data */
-#define	WT_STAT_CONN_LOG_BYTES_PAYLOAD			1265
+#define	WT_STAT_CONN_LOG_BYTES_PAYLOAD			1268
 /*! log: log bytes written */
-#define	WT_STAT_CONN_LOG_BYTES_WRITTEN			1266
+#define	WT_STAT_CONN_LOG_BYTES_WRITTEN			1269
 /*! log: log files manually zero-filled */
-#define	WT_STAT_CONN_LOG_ZERO_FILLS			1267
+#define	WT_STAT_CONN_LOG_ZERO_FILLS			1270
 /*! log: log flush operations */
-#define	WT_STAT_CONN_LOG_FLUSH				1268
+#define	WT_STAT_CONN_LOG_FLUSH				1271
 /*! log: log force write operations */
-#define	WT_STAT_CONN_LOG_FORCE_WRITE			1269
+#define	WT_STAT_CONN_LOG_FORCE_WRITE			1272
 /*! log: log force write operations skipped */
-#define	WT_STAT_CONN_LOG_FORCE_WRITE_SKIP		1270
+#define	WT_STAT_CONN_LOG_FORCE_WRITE_SKIP		1273
 /*! log: log records compressed */
-#define	WT_STAT_CONN_LOG_COMPRESS_WRITES		1271
+#define	WT_STAT_CONN_LOG_COMPRESS_WRITES		1274
 /*! log: log records not compressed */
-#define	WT_STAT_CONN_LOG_COMPRESS_WRITE_FAILS		1272
+#define	WT_STAT_CONN_LOG_COMPRESS_WRITE_FAILS		1275
 /*! log: log records too small to compress */
-#define	WT_STAT_CONN_LOG_COMPRESS_SMALL			1273
+#define	WT_STAT_CONN_LOG_COMPRESS_SMALL			1276
 /*! log: log release advances write LSN */
-#define	WT_STAT_CONN_LOG_RELEASE_WRITE_LSN		1274
+#define	WT_STAT_CONN_LOG_RELEASE_WRITE_LSN		1277
 /*! log: log scan operations */
-#define	WT_STAT_CONN_LOG_SCANS				1275
+#define	WT_STAT_CONN_LOG_SCANS				1278
 /*! log: log scan records requiring two reads */
-#define	WT_STAT_CONN_LOG_SCAN_REREADS			1276
+#define	WT_STAT_CONN_LOG_SCAN_REREADS			1279
 /*! log: log server thread advances write LSN */
-#define	WT_STAT_CONN_LOG_WRITE_LSN			1277
+#define	WT_STAT_CONN_LOG_WRITE_LSN			1280
 /*! log: log server thread write LSN walk skipped */
-#define	WT_STAT_CONN_LOG_WRITE_LSN_SKIP			1278
+#define	WT_STAT_CONN_LOG_WRITE_LSN_SKIP			1281
 /*! log: log sync operations */
-#define	WT_STAT_CONN_LOG_SYNC				1279
+#define	WT_STAT_CONN_LOG_SYNC				1282
 /*! log: log sync time duration (usecs) */
-#define	WT_STAT_CONN_LOG_SYNC_DURATION			1280
+#define	WT_STAT_CONN_LOG_SYNC_DURATION			1283
 /*! log: log sync_dir operations */
-#define	WT_STAT_CONN_LOG_SYNC_DIR			1281
+#define	WT_STAT_CONN_LOG_SYNC_DIR			1284
 /*! log: log sync_dir time duration (usecs) */
-#define	WT_STAT_CONN_LOG_SYNC_DIR_DURATION		1282
+#define	WT_STAT_CONN_LOG_SYNC_DIR_DURATION		1285
 /*! log: log write operations */
-#define	WT_STAT_CONN_LOG_WRITES				1283
+#define	WT_STAT_CONN_LOG_WRITES				1286
 /*! log: logging bytes consolidated */
-#define	WT_STAT_CONN_LOG_SLOT_CONSOLIDATED		1284
+#define	WT_STAT_CONN_LOG_SLOT_CONSOLIDATED		1287
 /*! log: maximum log file size */
-#define	WT_STAT_CONN_LOG_MAX_FILESIZE			1285
+#define	WT_STAT_CONN_LOG_MAX_FILESIZE			1288
 /*! log: number of pre-allocated log files to create */
-#define	WT_STAT_CONN_LOG_PREALLOC_MAX			1286
+#define	WT_STAT_CONN_LOG_PREALLOC_MAX			1289
 /*! log: pre-allocated log files not ready and missed */
-#define	WT_STAT_CONN_LOG_PREALLOC_MISSED		1287
+#define	WT_STAT_CONN_LOG_PREALLOC_MISSED		1290
 /*! log: pre-allocated log files prepared */
-#define	WT_STAT_CONN_LOG_PREALLOC_FILES			1288
+#define	WT_STAT_CONN_LOG_PREALLOC_FILES			1291
 /*! log: pre-allocated log files used */
-#define	WT_STAT_CONN_LOG_PREALLOC_USED			1289
+#define	WT_STAT_CONN_LOG_PREALLOC_USED			1292
 /*! log: records processed by log scan */
-#define	WT_STAT_CONN_LOG_SCAN_RECORDS			1290
+#define	WT_STAT_CONN_LOG_SCAN_RECORDS			1293
 /*! log: slot close lost race */
-#define	WT_STAT_CONN_LOG_SLOT_CLOSE_RACE		1291
+#define	WT_STAT_CONN_LOG_SLOT_CLOSE_RACE		1294
 /*! log: slot close unbuffered waits */
-#define	WT_STAT_CONN_LOG_SLOT_CLOSE_UNBUF		1292
+#define	WT_STAT_CONN_LOG_SLOT_CLOSE_UNBUF		1295
 /*! log: slot closures */
-#define	WT_STAT_CONN_LOG_SLOT_CLOSES			1293
+#define	WT_STAT_CONN_LOG_SLOT_CLOSES			1296
 /*! log: slot join atomic update races */
-#define	WT_STAT_CONN_LOG_SLOT_RACES			1294
+#define	WT_STAT_CONN_LOG_SLOT_RACES			1297
 /*! log: slot join calls atomic updates raced */
-#define	WT_STAT_CONN_LOG_SLOT_YIELD_RACE		1295
+#define	WT_STAT_CONN_LOG_SLOT_YIELD_RACE		1298
 /*! log: slot join calls did not yield */
-#define	WT_STAT_CONN_LOG_SLOT_IMMEDIATE			1296
+#define	WT_STAT_CONN_LOG_SLOT_IMMEDIATE			1299
 /*! log: slot join calls found active slot closed */
-#define	WT_STAT_CONN_LOG_SLOT_YIELD_CLOSE		1297
+#define	WT_STAT_CONN_LOG_SLOT_YIELD_CLOSE		1300
 /*! log: slot join calls slept */
-#define	WT_STAT_CONN_LOG_SLOT_YIELD_SLEEP		1298
+#define	WT_STAT_CONN_LOG_SLOT_YIELD_SLEEP		1301
 /*! log: slot join calls yielded */
-#define	WT_STAT_CONN_LOG_SLOT_YIELD			1299
+#define	WT_STAT_CONN_LOG_SLOT_YIELD			1302
 /*! log: slot join found active slot closed */
-#define	WT_STAT_CONN_LOG_SLOT_ACTIVE_CLOSED		1300
+#define	WT_STAT_CONN_LOG_SLOT_ACTIVE_CLOSED		1303
 /*! log: slot joins yield time (usecs) */
-#define	WT_STAT_CONN_LOG_SLOT_YIELD_DURATION		1301
+#define	WT_STAT_CONN_LOG_SLOT_YIELD_DURATION		1304
 /*! log: slot transitions unable to find free slot */
-#define	WT_STAT_CONN_LOG_SLOT_NO_FREE_SLOTS		1302
+#define	WT_STAT_CONN_LOG_SLOT_NO_FREE_SLOTS		1305
 /*! log: slot unbuffered writes */
-#define	WT_STAT_CONN_LOG_SLOT_UNBUFFERED		1303
+#define	WT_STAT_CONN_LOG_SLOT_UNBUFFERED		1306
 /*! log: total in-memory size of compressed records */
-#define	WT_STAT_CONN_LOG_COMPRESS_MEM			1304
+#define	WT_STAT_CONN_LOG_COMPRESS_MEM			1307
 /*! log: total log buffer size */
-#define	WT_STAT_CONN_LOG_BUFFER_SIZE			1305
+#define	WT_STAT_CONN_LOG_BUFFER_SIZE			1308
 /*! log: total size of compressed records */
-#define	WT_STAT_CONN_LOG_COMPRESS_LEN			1306
+#define	WT_STAT_CONN_LOG_COMPRESS_LEN			1309
 /*! log: written slots coalesced */
-#define	WT_STAT_CONN_LOG_SLOT_COALESCED			1307
+#define	WT_STAT_CONN_LOG_SLOT_COALESCED			1310
 /*! log: yields waiting for previous log file close */
-#define	WT_STAT_CONN_LOG_CLOSE_YIELDS			1308
+#define	WT_STAT_CONN_LOG_CLOSE_YIELDS			1311
 /*! perf: file system read latency histogram (bucket 1) - 10-49ms */
-#define	WT_STAT_CONN_PERF_HIST_FSREAD_LATENCY_LT50	1309
+#define	WT_STAT_CONN_PERF_HIST_FSREAD_LATENCY_LT50	1312
 /*! perf: file system read latency histogram (bucket 2) - 50-99ms */
-#define	WT_STAT_CONN_PERF_HIST_FSREAD_LATENCY_LT100	1310
+#define	WT_STAT_CONN_PERF_HIST_FSREAD_LATENCY_LT100	1313
 /*! perf: file system read latency histogram (bucket 3) - 100-249ms */
-#define	WT_STAT_CONN_PERF_HIST_FSREAD_LATENCY_LT250	1311
+#define	WT_STAT_CONN_PERF_HIST_FSREAD_LATENCY_LT250	1314
 /*! perf: file system read latency histogram (bucket 4) - 250-499ms */
-#define	WT_STAT_CONN_PERF_HIST_FSREAD_LATENCY_LT500	1312
+#define	WT_STAT_CONN_PERF_HIST_FSREAD_LATENCY_LT500	1315
 /*! perf: file system read latency histogram (bucket 5) - 500-999ms */
-#define	WT_STAT_CONN_PERF_HIST_FSREAD_LATENCY_LT1000	1313
+#define	WT_STAT_CONN_PERF_HIST_FSREAD_LATENCY_LT1000	1316
 /*! perf: file system read latency histogram (bucket 6) - 1000ms+ */
-#define	WT_STAT_CONN_PERF_HIST_FSREAD_LATENCY_GT1000	1314
+#define	WT_STAT_CONN_PERF_HIST_FSREAD_LATENCY_GT1000	1317
 /*! perf: file system write latency histogram (bucket 1) - 10-49ms */
-#define	WT_STAT_CONN_PERF_HIST_FSWRITE_LATENCY_LT50	1315
+#define	WT_STAT_CONN_PERF_HIST_FSWRITE_LATENCY_LT50	1318
 /*! perf: file system write latency histogram (bucket 2) - 50-99ms */
-#define	WT_STAT_CONN_PERF_HIST_FSWRITE_LATENCY_LT100	1316
+#define	WT_STAT_CONN_PERF_HIST_FSWRITE_LATENCY_LT100	1319
 /*! perf: file system write latency histogram (bucket 3) - 100-249ms */
-#define	WT_STAT_CONN_PERF_HIST_FSWRITE_LATENCY_LT250	1317
+#define	WT_STAT_CONN_PERF_HIST_FSWRITE_LATENCY_LT250	1320
 /*! perf: file system write latency histogram (bucket 4) - 250-499ms */
-#define	WT_STAT_CONN_PERF_HIST_FSWRITE_LATENCY_LT500	1318
+#define	WT_STAT_CONN_PERF_HIST_FSWRITE_LATENCY_LT500	1321
 /*! perf: file system write latency histogram (bucket 5) - 500-999ms */
-#define	WT_STAT_CONN_PERF_HIST_FSWRITE_LATENCY_LT1000	1319
+#define	WT_STAT_CONN_PERF_HIST_FSWRITE_LATENCY_LT1000	1322
 /*! perf: file system write latency histogram (bucket 6) - 1000ms+ */
-#define	WT_STAT_CONN_PERF_HIST_FSWRITE_LATENCY_GT1000	1320
+#define	WT_STAT_CONN_PERF_HIST_FSWRITE_LATENCY_GT1000	1323
 /*! perf: operation read latency histogram (bucket 1) - 100-249us */
-#define	WT_STAT_CONN_PERF_HIST_OPREAD_LATENCY_LT250	1321
+#define	WT_STAT_CONN_PERF_HIST_OPREAD_LATENCY_LT250	1324
 /*! perf: operation read latency histogram (bucket 2) - 250-499us */
-#define	WT_STAT_CONN_PERF_HIST_OPREAD_LATENCY_LT500	1322
+#define	WT_STAT_CONN_PERF_HIST_OPREAD_LATENCY_LT500	1325
 /*! perf: operation read latency histogram (bucket 3) - 500-999us */
-#define	WT_STAT_CONN_PERF_HIST_OPREAD_LATENCY_LT1000	1323
+#define	WT_STAT_CONN_PERF_HIST_OPREAD_LATENCY_LT1000	1326
 /*! perf: operation read latency histogram (bucket 4) - 1000-9999us */
-#define	WT_STAT_CONN_PERF_HIST_OPREAD_LATENCY_LT10000	1324
+#define	WT_STAT_CONN_PERF_HIST_OPREAD_LATENCY_LT10000	1327
 /*! perf: operation read latency histogram (bucket 5) - 10000us+ */
-#define	WT_STAT_CONN_PERF_HIST_OPREAD_LATENCY_GT10000	1325
+#define	WT_STAT_CONN_PERF_HIST_OPREAD_LATENCY_GT10000	1328
 /*! perf: operation write latency histogram (bucket 1) - 100-249us */
-#define	WT_STAT_CONN_PERF_HIST_OPWRITE_LATENCY_LT250	1326
+#define	WT_STAT_CONN_PERF_HIST_OPWRITE_LATENCY_LT250	1329
 /*! perf: operation write latency histogram (bucket 2) - 250-499us */
-#define	WT_STAT_CONN_PERF_HIST_OPWRITE_LATENCY_LT500	1327
+#define	WT_STAT_CONN_PERF_HIST_OPWRITE_LATENCY_LT500	1330
 /*! perf: operation write latency histogram (bucket 3) - 500-999us */
-#define	WT_STAT_CONN_PERF_HIST_OPWRITE_LATENCY_LT1000	1328
+#define	WT_STAT_CONN_PERF_HIST_OPWRITE_LATENCY_LT1000	1331
 /*! perf: operation write latency histogram (bucket 4) - 1000-9999us */
-#define	WT_STAT_CONN_PERF_HIST_OPWRITE_LATENCY_LT10000	1329
+#define	WT_STAT_CONN_PERF_HIST_OPWRITE_LATENCY_LT10000	1332
 /*! perf: operation write latency histogram (bucket 5) - 10000us+ */
-#define	WT_STAT_CONN_PERF_HIST_OPWRITE_LATENCY_GT10000	1330
+#define	WT_STAT_CONN_PERF_HIST_OPWRITE_LATENCY_GT10000	1333
 /*! reconciliation: approximate byte size of timestamps in pages written */
-#define	WT_STAT_CONN_REC_TIME_WINDOW_BYTES_TS		1331
-=======
-#define	WT_STAT_CONN_LOCK_TABLE_WAIT_INTERNAL		1257
-/*! lock: table read lock acquisitions */
-#define	WT_STAT_CONN_LOCK_TABLE_READ_COUNT		1258
-/*! lock: table write lock acquisitions */
-#define	WT_STAT_CONN_LOCK_TABLE_WRITE_COUNT		1259
-/*! lock: txn global lock application thread time waiting (usecs) */
-#define	WT_STAT_CONN_LOCK_TXN_GLOBAL_WAIT_APPLICATION	1260
-/*! lock: txn global lock internal thread time waiting (usecs) */
-#define	WT_STAT_CONN_LOCK_TXN_GLOBAL_WAIT_INTERNAL	1261
-/*! lock: txn global read lock acquisitions */
-#define	WT_STAT_CONN_LOCK_TXN_GLOBAL_READ_COUNT		1262
-/*! lock: txn global write lock acquisitions */
-#define	WT_STAT_CONN_LOCK_TXN_GLOBAL_WRITE_COUNT	1263
-/*! log: busy returns attempting to switch slots */
-#define	WT_STAT_CONN_LOG_SLOT_SWITCH_BUSY		1264
-/*! log: force archive time sleeping (usecs) */
-#define	WT_STAT_CONN_LOG_FORCE_ARCHIVE_SLEEP		1265
-/*! log: log bytes of payload data */
-#define	WT_STAT_CONN_LOG_BYTES_PAYLOAD			1266
-/*! log: log bytes written */
-#define	WT_STAT_CONN_LOG_BYTES_WRITTEN			1267
-/*! log: log files manually zero-filled */
-#define	WT_STAT_CONN_LOG_ZERO_FILLS			1268
-/*! log: log flush operations */
-#define	WT_STAT_CONN_LOG_FLUSH				1269
-/*! log: log force write operations */
-#define	WT_STAT_CONN_LOG_FORCE_WRITE			1270
-/*! log: log force write operations skipped */
-#define	WT_STAT_CONN_LOG_FORCE_WRITE_SKIP		1271
-/*! log: log records compressed */
-#define	WT_STAT_CONN_LOG_COMPRESS_WRITES		1272
-/*! log: log records not compressed */
-#define	WT_STAT_CONN_LOG_COMPRESS_WRITE_FAILS		1273
-/*! log: log records too small to compress */
-#define	WT_STAT_CONN_LOG_COMPRESS_SMALL			1274
-/*! log: log release advances write LSN */
-#define	WT_STAT_CONN_LOG_RELEASE_WRITE_LSN		1275
-/*! log: log scan operations */
-#define	WT_STAT_CONN_LOG_SCANS				1276
-/*! log: log scan records requiring two reads */
-#define	WT_STAT_CONN_LOG_SCAN_REREADS			1277
-/*! log: log server thread advances write LSN */
-#define	WT_STAT_CONN_LOG_WRITE_LSN			1278
-/*! log: log server thread write LSN walk skipped */
-#define	WT_STAT_CONN_LOG_WRITE_LSN_SKIP			1279
-/*! log: log sync operations */
-#define	WT_STAT_CONN_LOG_SYNC				1280
-/*! log: log sync time duration (usecs) */
-#define	WT_STAT_CONN_LOG_SYNC_DURATION			1281
-/*! log: log sync_dir operations */
-#define	WT_STAT_CONN_LOG_SYNC_DIR			1282
-/*! log: log sync_dir time duration (usecs) */
-#define	WT_STAT_CONN_LOG_SYNC_DIR_DURATION		1283
-/*! log: log write operations */
-#define	WT_STAT_CONN_LOG_WRITES				1284
-/*! log: logging bytes consolidated */
-#define	WT_STAT_CONN_LOG_SLOT_CONSOLIDATED		1285
-/*! log: maximum log file size */
-#define	WT_STAT_CONN_LOG_MAX_FILESIZE			1286
-/*! log: number of pre-allocated log files to create */
-#define	WT_STAT_CONN_LOG_PREALLOC_MAX			1287
-/*! log: pre-allocated log files not ready and missed */
-#define	WT_STAT_CONN_LOG_PREALLOC_MISSED		1288
-/*! log: pre-allocated log files prepared */
-#define	WT_STAT_CONN_LOG_PREALLOC_FILES			1289
-/*! log: pre-allocated log files used */
-#define	WT_STAT_CONN_LOG_PREALLOC_USED			1290
-/*! log: records processed by log scan */
-#define	WT_STAT_CONN_LOG_SCAN_RECORDS			1291
-/*! log: slot close lost race */
-#define	WT_STAT_CONN_LOG_SLOT_CLOSE_RACE		1292
-/*! log: slot close unbuffered waits */
-#define	WT_STAT_CONN_LOG_SLOT_CLOSE_UNBUF		1293
-/*! log: slot closures */
-#define	WT_STAT_CONN_LOG_SLOT_CLOSES			1294
-/*! log: slot join atomic update races */
-#define	WT_STAT_CONN_LOG_SLOT_RACES			1295
-/*! log: slot join calls atomic updates raced */
-#define	WT_STAT_CONN_LOG_SLOT_YIELD_RACE		1296
-/*! log: slot join calls did not yield */
-#define	WT_STAT_CONN_LOG_SLOT_IMMEDIATE			1297
-/*! log: slot join calls found active slot closed */
-#define	WT_STAT_CONN_LOG_SLOT_YIELD_CLOSE		1298
-/*! log: slot join calls slept */
-#define	WT_STAT_CONN_LOG_SLOT_YIELD_SLEEP		1299
-/*! log: slot join calls yielded */
-#define	WT_STAT_CONN_LOG_SLOT_YIELD			1300
-/*! log: slot join found active slot closed */
-#define	WT_STAT_CONN_LOG_SLOT_ACTIVE_CLOSED		1301
-/*! log: slot joins yield time (usecs) */
-#define	WT_STAT_CONN_LOG_SLOT_YIELD_DURATION		1302
-/*! log: slot transitions unable to find free slot */
-#define	WT_STAT_CONN_LOG_SLOT_NO_FREE_SLOTS		1303
-/*! log: slot unbuffered writes */
-#define	WT_STAT_CONN_LOG_SLOT_UNBUFFERED		1304
-/*! log: total in-memory size of compressed records */
-#define	WT_STAT_CONN_LOG_COMPRESS_MEM			1305
-/*! log: total log buffer size */
-#define	WT_STAT_CONN_LOG_BUFFER_SIZE			1306
-/*! log: total size of compressed records */
-#define	WT_STAT_CONN_LOG_COMPRESS_LEN			1307
-/*! log: written slots coalesced */
-#define	WT_STAT_CONN_LOG_SLOT_COALESCED			1308
-/*! log: yields waiting for previous log file close */
-#define	WT_STAT_CONN_LOG_CLOSE_YIELDS			1309
-/*! perf: file system read latency histogram (bucket 1) - 10-49ms */
-#define	WT_STAT_CONN_PERF_HIST_FSREAD_LATENCY_LT50	1310
-/*! perf: file system read latency histogram (bucket 2) - 50-99ms */
-#define	WT_STAT_CONN_PERF_HIST_FSREAD_LATENCY_LT100	1311
-/*! perf: file system read latency histogram (bucket 3) - 100-249ms */
-#define	WT_STAT_CONN_PERF_HIST_FSREAD_LATENCY_LT250	1312
-/*! perf: file system read latency histogram (bucket 4) - 250-499ms */
-#define	WT_STAT_CONN_PERF_HIST_FSREAD_LATENCY_LT500	1313
-/*! perf: file system read latency histogram (bucket 5) - 500-999ms */
-#define	WT_STAT_CONN_PERF_HIST_FSREAD_LATENCY_LT1000	1314
-/*! perf: file system read latency histogram (bucket 6) - 1000ms+ */
-#define	WT_STAT_CONN_PERF_HIST_FSREAD_LATENCY_GT1000	1315
-/*! perf: file system write latency histogram (bucket 1) - 10-49ms */
-#define	WT_STAT_CONN_PERF_HIST_FSWRITE_LATENCY_LT50	1316
-/*! perf: file system write latency histogram (bucket 2) - 50-99ms */
-#define	WT_STAT_CONN_PERF_HIST_FSWRITE_LATENCY_LT100	1317
-/*! perf: file system write latency histogram (bucket 3) - 100-249ms */
-#define	WT_STAT_CONN_PERF_HIST_FSWRITE_LATENCY_LT250	1318
-/*! perf: file system write latency histogram (bucket 4) - 250-499ms */
-#define	WT_STAT_CONN_PERF_HIST_FSWRITE_LATENCY_LT500	1319
-/*! perf: file system write latency histogram (bucket 5) - 500-999ms */
-#define	WT_STAT_CONN_PERF_HIST_FSWRITE_LATENCY_LT1000	1320
-/*! perf: file system write latency histogram (bucket 6) - 1000ms+ */
-#define	WT_STAT_CONN_PERF_HIST_FSWRITE_LATENCY_GT1000	1321
-/*! perf: operation read latency histogram (bucket 1) - 100-249us */
-#define	WT_STAT_CONN_PERF_HIST_OPREAD_LATENCY_LT250	1322
-/*! perf: operation read latency histogram (bucket 2) - 250-499us */
-#define	WT_STAT_CONN_PERF_HIST_OPREAD_LATENCY_LT500	1323
-/*! perf: operation read latency histogram (bucket 3) - 500-999us */
-#define	WT_STAT_CONN_PERF_HIST_OPREAD_LATENCY_LT1000	1324
-/*! perf: operation read latency histogram (bucket 4) - 1000-9999us */
-#define	WT_STAT_CONN_PERF_HIST_OPREAD_LATENCY_LT10000	1325
-/*! perf: operation read latency histogram (bucket 5) - 10000us+ */
-#define	WT_STAT_CONN_PERF_HIST_OPREAD_LATENCY_GT10000	1326
-/*! perf: operation write latency histogram (bucket 1) - 100-249us */
-#define	WT_STAT_CONN_PERF_HIST_OPWRITE_LATENCY_LT250	1327
-/*! perf: operation write latency histogram (bucket 2) - 250-499us */
-#define	WT_STAT_CONN_PERF_HIST_OPWRITE_LATENCY_LT500	1328
-/*! perf: operation write latency histogram (bucket 3) - 500-999us */
-#define	WT_STAT_CONN_PERF_HIST_OPWRITE_LATENCY_LT1000	1329
-/*! perf: operation write latency histogram (bucket 4) - 1000-9999us */
-#define	WT_STAT_CONN_PERF_HIST_OPWRITE_LATENCY_LT10000	1330
-/*! perf: operation write latency histogram (bucket 5) - 10000us+ */
-#define	WT_STAT_CONN_PERF_HIST_OPWRITE_LATENCY_GT10000	1331
-/*! reconciliation: approximate byte size of timestamps in pages written */
-#define	WT_STAT_CONN_REC_TIME_WINDOW_BYTES_TS		1332
->>>>>>> a2d8fde5
+#define	WT_STAT_CONN_REC_TIME_WINDOW_BYTES_TS		1334
 /*!
  * reconciliation: approximate byte size of transaction IDs in pages
  * written
  */
-<<<<<<< HEAD
-#define	WT_STAT_CONN_REC_TIME_WINDOW_BYTES_TXN		1332
+#define	WT_STAT_CONN_REC_TIME_WINDOW_BYTES_TXN		1335
 /*! reconciliation: fast-path pages deleted */
-#define	WT_STAT_CONN_REC_PAGE_DELETE_FAST		1333
+#define	WT_STAT_CONN_REC_PAGE_DELETE_FAST		1336
 /*! reconciliation: maximum seconds spent in a reconciliation call */
-#define	WT_STAT_CONN_REC_MAXIMUM_SECONDS		1334
+#define	WT_STAT_CONN_REC_MAXIMUM_SECONDS		1337
 /*! reconciliation: page reconciliation calls */
-#define	WT_STAT_CONN_REC_PAGES				1335
+#define	WT_STAT_CONN_REC_PAGES				1338
 /*! reconciliation: page reconciliation calls for eviction */
-#define	WT_STAT_CONN_REC_PAGES_EVICTION			1336
-=======
-#define	WT_STAT_CONN_REC_TIME_WINDOW_BYTES_TXN		1333
-/*! reconciliation: fast-path pages deleted */
-#define	WT_STAT_CONN_REC_PAGE_DELETE_FAST		1334
-/*! reconciliation: maximum seconds spent in a reconciliation call */
-#define	WT_STAT_CONN_REC_MAXIMUM_SECONDS		1335
-/*! reconciliation: page reconciliation calls */
-#define	WT_STAT_CONN_REC_PAGES				1336
-/*! reconciliation: page reconciliation calls for eviction */
-#define	WT_STAT_CONN_REC_PAGES_EVICTION			1337
->>>>>>> a2d8fde5
+#define	WT_STAT_CONN_REC_PAGES_EVICTION			1339
 /*!
  * reconciliation: page reconciliation calls that resulted in values with
  * prepared transaction metadata
  */
-<<<<<<< HEAD
-#define	WT_STAT_CONN_REC_PAGES_WITH_PREPARE		1337
-=======
-#define	WT_STAT_CONN_REC_PAGES_WITH_PREPARE		1338
->>>>>>> a2d8fde5
+#define	WT_STAT_CONN_REC_PAGES_WITH_PREPARE		1340
 /*!
  * reconciliation: page reconciliation calls that resulted in values with
  * timestamps
  */
-<<<<<<< HEAD
-#define	WT_STAT_CONN_REC_PAGES_WITH_TS			1338
-=======
-#define	WT_STAT_CONN_REC_PAGES_WITH_TS			1339
->>>>>>> a2d8fde5
+#define	WT_STAT_CONN_REC_PAGES_WITH_TS			1341
 /*!
  * reconciliation: page reconciliation calls that resulted in values with
  * transaction ids
  */
-<<<<<<< HEAD
-#define	WT_STAT_CONN_REC_PAGES_WITH_TXN			1339
+#define	WT_STAT_CONN_REC_PAGES_WITH_TXN			1342
 /*! reconciliation: pages deleted */
-#define	WT_STAT_CONN_REC_PAGE_DELETE			1340
-=======
-#define	WT_STAT_CONN_REC_PAGES_WITH_TXN			1340
-/*! reconciliation: pages deleted */
-#define	WT_STAT_CONN_REC_PAGE_DELETE			1341
->>>>>>> a2d8fde5
+#define	WT_STAT_CONN_REC_PAGE_DELETE			1343
 /*!
  * reconciliation: pages written including an aggregated newest start
  * durable timestamp
  */
-<<<<<<< HEAD
-#define	WT_STAT_CONN_REC_TIME_AGGR_NEWEST_START_DURABLE_TS	1341
-=======
-#define	WT_STAT_CONN_REC_TIME_AGGR_NEWEST_START_DURABLE_TS	1342
->>>>>>> a2d8fde5
+#define	WT_STAT_CONN_REC_TIME_AGGR_NEWEST_START_DURABLE_TS	1344
 /*!
  * reconciliation: pages written including an aggregated newest stop
  * durable timestamp
  */
-<<<<<<< HEAD
-#define	WT_STAT_CONN_REC_TIME_AGGR_NEWEST_STOP_DURABLE_TS	1342
-=======
-#define	WT_STAT_CONN_REC_TIME_AGGR_NEWEST_STOP_DURABLE_TS	1343
->>>>>>> a2d8fde5
+#define	WT_STAT_CONN_REC_TIME_AGGR_NEWEST_STOP_DURABLE_TS	1345
 /*!
  * reconciliation: pages written including an aggregated newest stop
  * timestamp
  */
-<<<<<<< HEAD
-#define	WT_STAT_CONN_REC_TIME_AGGR_NEWEST_STOP_TS	1343
-=======
-#define	WT_STAT_CONN_REC_TIME_AGGR_NEWEST_STOP_TS	1344
->>>>>>> a2d8fde5
+#define	WT_STAT_CONN_REC_TIME_AGGR_NEWEST_STOP_TS	1346
 /*!
  * reconciliation: pages written including an aggregated newest stop
  * transaction ID
  */
-<<<<<<< HEAD
-#define	WT_STAT_CONN_REC_TIME_AGGR_NEWEST_STOP_TXN	1344
-=======
-#define	WT_STAT_CONN_REC_TIME_AGGR_NEWEST_STOP_TXN	1345
->>>>>>> a2d8fde5
+#define	WT_STAT_CONN_REC_TIME_AGGR_NEWEST_STOP_TXN	1347
 /*!
  * reconciliation: pages written including an aggregated oldest start
  * timestamp
  */
-<<<<<<< HEAD
-#define	WT_STAT_CONN_REC_TIME_AGGR_OLDEST_START_TS	1345
-=======
-#define	WT_STAT_CONN_REC_TIME_AGGR_OLDEST_START_TS	1346
->>>>>>> a2d8fde5
+#define	WT_STAT_CONN_REC_TIME_AGGR_OLDEST_START_TS	1348
 /*!
  * reconciliation: pages written including an aggregated oldest start
  * transaction ID
  */
-<<<<<<< HEAD
-#define	WT_STAT_CONN_REC_TIME_AGGR_OLDEST_START_TXN	1346
+#define	WT_STAT_CONN_REC_TIME_AGGR_OLDEST_START_TXN	1349
 /*! reconciliation: pages written including an aggregated prepare */
-#define	WT_STAT_CONN_REC_TIME_AGGR_PREPARED		1347
+#define	WT_STAT_CONN_REC_TIME_AGGR_PREPARED		1350
 /*! reconciliation: pages written including at least one prepare state */
-#define	WT_STAT_CONN_REC_TIME_WINDOW_PAGES_PREPARED	1348
-=======
-#define	WT_STAT_CONN_REC_TIME_AGGR_OLDEST_START_TXN	1347
-/*! reconciliation: pages written including an aggregated prepare */
-#define	WT_STAT_CONN_REC_TIME_AGGR_PREPARED		1348
-/*! reconciliation: pages written including at least one prepare state */
-#define	WT_STAT_CONN_REC_TIME_WINDOW_PAGES_PREPARED	1349
->>>>>>> a2d8fde5
+#define	WT_STAT_CONN_REC_TIME_WINDOW_PAGES_PREPARED	1351
 /*!
  * reconciliation: pages written including at least one start durable
  * timestamp
  */
-<<<<<<< HEAD
-#define	WT_STAT_CONN_REC_TIME_WINDOW_PAGES_DURABLE_START_TS	1349
+#define	WT_STAT_CONN_REC_TIME_WINDOW_PAGES_DURABLE_START_TS	1352
 /*! reconciliation: pages written including at least one start timestamp */
-#define	WT_STAT_CONN_REC_TIME_WINDOW_PAGES_START_TS	1350
-=======
-#define	WT_STAT_CONN_REC_TIME_WINDOW_PAGES_DURABLE_START_TS	1350
-/*! reconciliation: pages written including at least one start timestamp */
-#define	WT_STAT_CONN_REC_TIME_WINDOW_PAGES_START_TS	1351
->>>>>>> a2d8fde5
+#define	WT_STAT_CONN_REC_TIME_WINDOW_PAGES_START_TS	1353
 /*!
  * reconciliation: pages written including at least one start transaction
  * ID
  */
-<<<<<<< HEAD
-#define	WT_STAT_CONN_REC_TIME_WINDOW_PAGES_START_TXN	1351
-=======
-#define	WT_STAT_CONN_REC_TIME_WINDOW_PAGES_START_TXN	1352
->>>>>>> a2d8fde5
+#define	WT_STAT_CONN_REC_TIME_WINDOW_PAGES_START_TXN	1354
 /*!
  * reconciliation: pages written including at least one stop durable
  * timestamp
  */
-<<<<<<< HEAD
-#define	WT_STAT_CONN_REC_TIME_WINDOW_PAGES_DURABLE_STOP_TS	1352
+#define	WT_STAT_CONN_REC_TIME_WINDOW_PAGES_DURABLE_STOP_TS	1355
 /*! reconciliation: pages written including at least one stop timestamp */
-#define	WT_STAT_CONN_REC_TIME_WINDOW_PAGES_STOP_TS	1353
-=======
-#define	WT_STAT_CONN_REC_TIME_WINDOW_PAGES_DURABLE_STOP_TS	1353
-/*! reconciliation: pages written including at least one stop timestamp */
-#define	WT_STAT_CONN_REC_TIME_WINDOW_PAGES_STOP_TS	1354
->>>>>>> a2d8fde5
+#define	WT_STAT_CONN_REC_TIME_WINDOW_PAGES_STOP_TS	1356
 /*!
  * reconciliation: pages written including at least one stop transaction
  * ID
  */
-<<<<<<< HEAD
-#define	WT_STAT_CONN_REC_TIME_WINDOW_PAGES_STOP_TXN	1354
+#define	WT_STAT_CONN_REC_TIME_WINDOW_PAGES_STOP_TXN	1357
 /*! reconciliation: records written including a prepare state */
-#define	WT_STAT_CONN_REC_TIME_WINDOW_PREPARED		1355
+#define	WT_STAT_CONN_REC_TIME_WINDOW_PREPARED		1358
 /*! reconciliation: records written including a start durable timestamp */
-#define	WT_STAT_CONN_REC_TIME_WINDOW_DURABLE_START_TS	1356
+#define	WT_STAT_CONN_REC_TIME_WINDOW_DURABLE_START_TS	1359
 /*! reconciliation: records written including a start timestamp */
-#define	WT_STAT_CONN_REC_TIME_WINDOW_START_TS		1357
+#define	WT_STAT_CONN_REC_TIME_WINDOW_START_TS		1360
 /*! reconciliation: records written including a start transaction ID */
-#define	WT_STAT_CONN_REC_TIME_WINDOW_START_TXN		1358
+#define	WT_STAT_CONN_REC_TIME_WINDOW_START_TXN		1361
 /*! reconciliation: records written including a stop durable timestamp */
-#define	WT_STAT_CONN_REC_TIME_WINDOW_DURABLE_STOP_TS	1359
+#define	WT_STAT_CONN_REC_TIME_WINDOW_DURABLE_STOP_TS	1362
 /*! reconciliation: records written including a stop timestamp */
-#define	WT_STAT_CONN_REC_TIME_WINDOW_STOP_TS		1360
+#define	WT_STAT_CONN_REC_TIME_WINDOW_STOP_TS		1363
 /*! reconciliation: records written including a stop transaction ID */
-#define	WT_STAT_CONN_REC_TIME_WINDOW_STOP_TXN		1361
+#define	WT_STAT_CONN_REC_TIME_WINDOW_STOP_TXN		1364
 /*! reconciliation: split bytes currently awaiting free */
-#define	WT_STAT_CONN_REC_SPLIT_STASHED_BYTES		1362
+#define	WT_STAT_CONN_REC_SPLIT_STASHED_BYTES		1365
 /*! reconciliation: split objects currently awaiting free */
-#define	WT_STAT_CONN_REC_SPLIT_STASHED_OBJECTS		1363
+#define	WT_STAT_CONN_REC_SPLIT_STASHED_OBJECTS		1366
 /*! session: open session count */
-#define	WT_STAT_CONN_SESSION_OPEN			1364
+#define	WT_STAT_CONN_SESSION_OPEN			1367
 /*! session: session query timestamp calls */
-#define	WT_STAT_CONN_SESSION_QUERY_TS			1365
+#define	WT_STAT_CONN_SESSION_QUERY_TS			1368
 /*! session: table alter failed calls */
-#define	WT_STAT_CONN_SESSION_TABLE_ALTER_FAIL		1366
+#define	WT_STAT_CONN_SESSION_TABLE_ALTER_FAIL		1369
 /*! session: table alter successful calls */
-#define	WT_STAT_CONN_SESSION_TABLE_ALTER_SUCCESS	1367
+#define	WT_STAT_CONN_SESSION_TABLE_ALTER_SUCCESS	1370
 /*! session: table alter unchanged and skipped */
-#define	WT_STAT_CONN_SESSION_TABLE_ALTER_SKIP		1368
+#define	WT_STAT_CONN_SESSION_TABLE_ALTER_SKIP		1371
 /*! session: table compact failed calls */
-#define	WT_STAT_CONN_SESSION_TABLE_COMPACT_FAIL		1369
+#define	WT_STAT_CONN_SESSION_TABLE_COMPACT_FAIL		1372
 /*! session: table compact successful calls */
-#define	WT_STAT_CONN_SESSION_TABLE_COMPACT_SUCCESS	1370
+#define	WT_STAT_CONN_SESSION_TABLE_COMPACT_SUCCESS	1373
 /*! session: table create failed calls */
-#define	WT_STAT_CONN_SESSION_TABLE_CREATE_FAIL		1371
+#define	WT_STAT_CONN_SESSION_TABLE_CREATE_FAIL		1374
 /*! session: table create successful calls */
-#define	WT_STAT_CONN_SESSION_TABLE_CREATE_SUCCESS	1372
+#define	WT_STAT_CONN_SESSION_TABLE_CREATE_SUCCESS	1375
 /*! session: table drop failed calls */
-#define	WT_STAT_CONN_SESSION_TABLE_DROP_FAIL		1373
+#define	WT_STAT_CONN_SESSION_TABLE_DROP_FAIL		1376
 /*! session: table drop successful calls */
-#define	WT_STAT_CONN_SESSION_TABLE_DROP_SUCCESS		1374
+#define	WT_STAT_CONN_SESSION_TABLE_DROP_SUCCESS		1377
 /*! session: table import failed calls */
-#define	WT_STAT_CONN_SESSION_TABLE_IMPORT_FAIL		1375
+#define	WT_STAT_CONN_SESSION_TABLE_IMPORT_FAIL		1378
 /*! session: table import successful calls */
-#define	WT_STAT_CONN_SESSION_TABLE_IMPORT_SUCCESS	1376
+#define	WT_STAT_CONN_SESSION_TABLE_IMPORT_SUCCESS	1379
 /*! session: table rebalance failed calls */
-#define	WT_STAT_CONN_SESSION_TABLE_REBALANCE_FAIL	1377
+#define	WT_STAT_CONN_SESSION_TABLE_REBALANCE_FAIL	1380
 /*! session: table rebalance successful calls */
-#define	WT_STAT_CONN_SESSION_TABLE_REBALANCE_SUCCESS	1378
+#define	WT_STAT_CONN_SESSION_TABLE_REBALANCE_SUCCESS	1381
 /*! session: table rename failed calls */
-#define	WT_STAT_CONN_SESSION_TABLE_RENAME_FAIL		1379
+#define	WT_STAT_CONN_SESSION_TABLE_RENAME_FAIL		1382
 /*! session: table rename successful calls */
-#define	WT_STAT_CONN_SESSION_TABLE_RENAME_SUCCESS	1380
+#define	WT_STAT_CONN_SESSION_TABLE_RENAME_SUCCESS	1383
 /*! session: table salvage failed calls */
-#define	WT_STAT_CONN_SESSION_TABLE_SALVAGE_FAIL		1381
+#define	WT_STAT_CONN_SESSION_TABLE_SALVAGE_FAIL		1384
 /*! session: table salvage successful calls */
-#define	WT_STAT_CONN_SESSION_TABLE_SALVAGE_SUCCESS	1382
+#define	WT_STAT_CONN_SESSION_TABLE_SALVAGE_SUCCESS	1385
 /*! session: table truncate failed calls */
-#define	WT_STAT_CONN_SESSION_TABLE_TRUNCATE_FAIL	1383
+#define	WT_STAT_CONN_SESSION_TABLE_TRUNCATE_FAIL	1386
 /*! session: table truncate successful calls */
-#define	WT_STAT_CONN_SESSION_TABLE_TRUNCATE_SUCCESS	1384
+#define	WT_STAT_CONN_SESSION_TABLE_TRUNCATE_SUCCESS	1387
 /*! session: table verify failed calls */
-#define	WT_STAT_CONN_SESSION_TABLE_VERIFY_FAIL		1385
+#define	WT_STAT_CONN_SESSION_TABLE_VERIFY_FAIL		1388
 /*! session: table verify successful calls */
-#define	WT_STAT_CONN_SESSION_TABLE_VERIFY_SUCCESS	1386
+#define	WT_STAT_CONN_SESSION_TABLE_VERIFY_SUCCESS	1389
 /*! thread-state: active filesystem fsync calls */
-#define	WT_STAT_CONN_THREAD_FSYNC_ACTIVE		1387
+#define	WT_STAT_CONN_THREAD_FSYNC_ACTIVE		1390
 /*! thread-state: active filesystem read calls */
-#define	WT_STAT_CONN_THREAD_READ_ACTIVE			1388
+#define	WT_STAT_CONN_THREAD_READ_ACTIVE			1391
 /*! thread-state: active filesystem write calls */
-#define	WT_STAT_CONN_THREAD_WRITE_ACTIVE		1389
+#define	WT_STAT_CONN_THREAD_WRITE_ACTIVE		1392
 /*! thread-yield: application thread time evicting (usecs) */
-#define	WT_STAT_CONN_APPLICATION_EVICT_TIME		1390
+#define	WT_STAT_CONN_APPLICATION_EVICT_TIME		1393
 /*! thread-yield: application thread time waiting for cache (usecs) */
-#define	WT_STAT_CONN_APPLICATION_CACHE_TIME		1391
-=======
-#define	WT_STAT_CONN_REC_TIME_WINDOW_PAGES_STOP_TXN	1355
-/*! reconciliation: records written including a prepare state */
-#define	WT_STAT_CONN_REC_TIME_WINDOW_PREPARED		1356
-/*! reconciliation: records written including a start durable timestamp */
-#define	WT_STAT_CONN_REC_TIME_WINDOW_DURABLE_START_TS	1357
-/*! reconciliation: records written including a start timestamp */
-#define	WT_STAT_CONN_REC_TIME_WINDOW_START_TS		1358
-/*! reconciliation: records written including a start transaction ID */
-#define	WT_STAT_CONN_REC_TIME_WINDOW_START_TXN		1359
-/*! reconciliation: records written including a stop durable timestamp */
-#define	WT_STAT_CONN_REC_TIME_WINDOW_DURABLE_STOP_TS	1360
-/*! reconciliation: records written including a stop timestamp */
-#define	WT_STAT_CONN_REC_TIME_WINDOW_STOP_TS		1361
-/*! reconciliation: records written including a stop transaction ID */
-#define	WT_STAT_CONN_REC_TIME_WINDOW_STOP_TXN		1362
-/*! reconciliation: split bytes currently awaiting free */
-#define	WT_STAT_CONN_REC_SPLIT_STASHED_BYTES		1363
-/*! reconciliation: split objects currently awaiting free */
-#define	WT_STAT_CONN_REC_SPLIT_STASHED_OBJECTS		1364
-/*! session: open session count */
-#define	WT_STAT_CONN_SESSION_OPEN			1365
-/*! session: session query timestamp calls */
-#define	WT_STAT_CONN_SESSION_QUERY_TS			1366
-/*! session: table alter failed calls */
-#define	WT_STAT_CONN_SESSION_TABLE_ALTER_FAIL		1367
-/*! session: table alter successful calls */
-#define	WT_STAT_CONN_SESSION_TABLE_ALTER_SUCCESS	1368
-/*! session: table alter unchanged and skipped */
-#define	WT_STAT_CONN_SESSION_TABLE_ALTER_SKIP		1369
-/*! session: table compact failed calls */
-#define	WT_STAT_CONN_SESSION_TABLE_COMPACT_FAIL		1370
-/*! session: table compact successful calls */
-#define	WT_STAT_CONN_SESSION_TABLE_COMPACT_SUCCESS	1371
-/*! session: table create failed calls */
-#define	WT_STAT_CONN_SESSION_TABLE_CREATE_FAIL		1372
-/*! session: table create successful calls */
-#define	WT_STAT_CONN_SESSION_TABLE_CREATE_SUCCESS	1373
-/*! session: table drop failed calls */
-#define	WT_STAT_CONN_SESSION_TABLE_DROP_FAIL		1374
-/*! session: table drop successful calls */
-#define	WT_STAT_CONN_SESSION_TABLE_DROP_SUCCESS		1375
-/*! session: table import failed calls */
-#define	WT_STAT_CONN_SESSION_TABLE_IMPORT_FAIL		1376
-/*! session: table import successful calls */
-#define	WT_STAT_CONN_SESSION_TABLE_IMPORT_SUCCESS	1377
-/*! session: table rebalance failed calls */
-#define	WT_STAT_CONN_SESSION_TABLE_REBALANCE_FAIL	1378
-/*! session: table rebalance successful calls */
-#define	WT_STAT_CONN_SESSION_TABLE_REBALANCE_SUCCESS	1379
-/*! session: table rename failed calls */
-#define	WT_STAT_CONN_SESSION_TABLE_RENAME_FAIL		1380
-/*! session: table rename successful calls */
-#define	WT_STAT_CONN_SESSION_TABLE_RENAME_SUCCESS	1381
-/*! session: table salvage failed calls */
-#define	WT_STAT_CONN_SESSION_TABLE_SALVAGE_FAIL		1382
-/*! session: table salvage successful calls */
-#define	WT_STAT_CONN_SESSION_TABLE_SALVAGE_SUCCESS	1383
-/*! session: table truncate failed calls */
-#define	WT_STAT_CONN_SESSION_TABLE_TRUNCATE_FAIL	1384
-/*! session: table truncate successful calls */
-#define	WT_STAT_CONN_SESSION_TABLE_TRUNCATE_SUCCESS	1385
-/*! session: table verify failed calls */
-#define	WT_STAT_CONN_SESSION_TABLE_VERIFY_FAIL		1386
-/*! session: table verify successful calls */
-#define	WT_STAT_CONN_SESSION_TABLE_VERIFY_SUCCESS	1387
-/*! thread-state: active filesystem fsync calls */
-#define	WT_STAT_CONN_THREAD_FSYNC_ACTIVE		1388
-/*! thread-state: active filesystem read calls */
-#define	WT_STAT_CONN_THREAD_READ_ACTIVE			1389
-/*! thread-state: active filesystem write calls */
-#define	WT_STAT_CONN_THREAD_WRITE_ACTIVE		1390
-/*! thread-yield: application thread time evicting (usecs) */
-#define	WT_STAT_CONN_APPLICATION_EVICT_TIME		1391
-/*! thread-yield: application thread time waiting for cache (usecs) */
-#define	WT_STAT_CONN_APPLICATION_CACHE_TIME		1392
->>>>>>> a2d8fde5
+#define	WT_STAT_CONN_APPLICATION_CACHE_TIME		1394
 /*!
  * thread-yield: connection close blocked waiting for transaction state
  * stabilization
  */
-<<<<<<< HEAD
-#define	WT_STAT_CONN_TXN_RELEASE_BLOCKED		1392
+#define	WT_STAT_CONN_TXN_RELEASE_BLOCKED		1395
 /*! thread-yield: connection close yielded for lsm manager shutdown */
-#define	WT_STAT_CONN_CONN_CLOSE_BLOCKED_LSM		1393
+#define	WT_STAT_CONN_CONN_CLOSE_BLOCKED_LSM		1396
 /*! thread-yield: data handle lock yielded */
-#define	WT_STAT_CONN_DHANDLE_LOCK_BLOCKED		1394
-=======
-#define	WT_STAT_CONN_TXN_RELEASE_BLOCKED		1393
-/*! thread-yield: connection close yielded for lsm manager shutdown */
-#define	WT_STAT_CONN_CONN_CLOSE_BLOCKED_LSM		1394
-/*! thread-yield: data handle lock yielded */
-#define	WT_STAT_CONN_DHANDLE_LOCK_BLOCKED		1395
->>>>>>> a2d8fde5
+#define	WT_STAT_CONN_DHANDLE_LOCK_BLOCKED		1397
 /*!
  * thread-yield: get reference for page index and slot time sleeping
  * (usecs)
  */
-<<<<<<< HEAD
-#define	WT_STAT_CONN_PAGE_INDEX_SLOT_REF_BLOCKED	1395
+#define	WT_STAT_CONN_PAGE_INDEX_SLOT_REF_BLOCKED	1398
 /*! thread-yield: log server sync yielded for log write */
-#define	WT_STAT_CONN_LOG_SERVER_SYNC_BLOCKED		1396
+#define	WT_STAT_CONN_LOG_SERVER_SYNC_BLOCKED		1399
 /*! thread-yield: page access yielded due to prepare state change */
-#define	WT_STAT_CONN_PREPARED_TRANSITION_BLOCKED_PAGE	1397
+#define	WT_STAT_CONN_PREPARED_TRANSITION_BLOCKED_PAGE	1400
 /*! thread-yield: page acquire busy blocked */
-#define	WT_STAT_CONN_PAGE_BUSY_BLOCKED			1398
+#define	WT_STAT_CONN_PAGE_BUSY_BLOCKED			1401
 /*! thread-yield: page acquire eviction blocked */
-#define	WT_STAT_CONN_PAGE_FORCIBLE_EVICT_BLOCKED	1399
+#define	WT_STAT_CONN_PAGE_FORCIBLE_EVICT_BLOCKED	1402
 /*! thread-yield: page acquire locked blocked */
-#define	WT_STAT_CONN_PAGE_LOCKED_BLOCKED		1400
+#define	WT_STAT_CONN_PAGE_LOCKED_BLOCKED		1403
 /*! thread-yield: page acquire read blocked */
-#define	WT_STAT_CONN_PAGE_READ_BLOCKED			1401
+#define	WT_STAT_CONN_PAGE_READ_BLOCKED			1404
 /*! thread-yield: page acquire time sleeping (usecs) */
-#define	WT_STAT_CONN_PAGE_SLEEP				1402
-=======
-#define	WT_STAT_CONN_PAGE_INDEX_SLOT_REF_BLOCKED	1396
-/*! thread-yield: log server sync yielded for log write */
-#define	WT_STAT_CONN_LOG_SERVER_SYNC_BLOCKED		1397
-/*! thread-yield: page access yielded due to prepare state change */
-#define	WT_STAT_CONN_PREPARED_TRANSITION_BLOCKED_PAGE	1398
-/*! thread-yield: page acquire busy blocked */
-#define	WT_STAT_CONN_PAGE_BUSY_BLOCKED			1399
-/*! thread-yield: page acquire eviction blocked */
-#define	WT_STAT_CONN_PAGE_FORCIBLE_EVICT_BLOCKED	1400
-/*! thread-yield: page acquire locked blocked */
-#define	WT_STAT_CONN_PAGE_LOCKED_BLOCKED		1401
-/*! thread-yield: page acquire read blocked */
-#define	WT_STAT_CONN_PAGE_READ_BLOCKED			1402
-/*! thread-yield: page acquire time sleeping (usecs) */
-#define	WT_STAT_CONN_PAGE_SLEEP				1403
->>>>>>> a2d8fde5
+#define	WT_STAT_CONN_PAGE_SLEEP				1405
 /*!
  * thread-yield: page delete rollback time sleeping for state change
  * (usecs)
  */
-<<<<<<< HEAD
-#define	WT_STAT_CONN_PAGE_DEL_ROLLBACK_BLOCKED		1403
+#define	WT_STAT_CONN_PAGE_DEL_ROLLBACK_BLOCKED		1406
 /*! thread-yield: page reconciliation yielded due to child modification */
-#define	WT_STAT_CONN_CHILD_MODIFY_BLOCKED_PAGE		1404
+#define	WT_STAT_CONN_CHILD_MODIFY_BLOCKED_PAGE		1407
 /*! transaction: Number of prepared updates */
-#define	WT_STAT_CONN_TXN_PREPARED_UPDATES_COUNT		1405
+#define	WT_STAT_CONN_TXN_PREPARED_UPDATES_COUNT		1408
 /*! transaction: durable timestamp queue entries walked */
-#define	WT_STAT_CONN_TXN_DURABLE_QUEUE_WALKED		1406
+#define	WT_STAT_CONN_TXN_DURABLE_QUEUE_WALKED		1409
 /*! transaction: durable timestamp queue insert to empty */
-#define	WT_STAT_CONN_TXN_DURABLE_QUEUE_EMPTY		1407
+#define	WT_STAT_CONN_TXN_DURABLE_QUEUE_EMPTY		1410
 /*! transaction: durable timestamp queue inserts to head */
-#define	WT_STAT_CONN_TXN_DURABLE_QUEUE_HEAD		1408
+#define	WT_STAT_CONN_TXN_DURABLE_QUEUE_HEAD		1411
 /*! transaction: durable timestamp queue inserts total */
-#define	WT_STAT_CONN_TXN_DURABLE_QUEUE_INSERTS		1409
+#define	WT_STAT_CONN_TXN_DURABLE_QUEUE_INSERTS		1412
 /*! transaction: durable timestamp queue length */
-#define	WT_STAT_CONN_TXN_DURABLE_QUEUE_LEN		1410
+#define	WT_STAT_CONN_TXN_DURABLE_QUEUE_LEN		1413
 /*! transaction: prepared transactions */
-#define	WT_STAT_CONN_TXN_PREPARE			1411
+#define	WT_STAT_CONN_TXN_PREPARE			1414
 /*! transaction: prepared transactions committed */
-#define	WT_STAT_CONN_TXN_PREPARE_COMMIT			1412
+#define	WT_STAT_CONN_TXN_PREPARE_COMMIT			1415
 /*! transaction: prepared transactions currently active */
-#define	WT_STAT_CONN_TXN_PREPARE_ACTIVE			1413
+#define	WT_STAT_CONN_TXN_PREPARE_ACTIVE			1416
 /*! transaction: prepared transactions rolled back */
-#define	WT_STAT_CONN_TXN_PREPARE_ROLLBACK		1414
+#define	WT_STAT_CONN_TXN_PREPARE_ROLLBACK		1417
 /*! transaction: query timestamp calls */
-#define	WT_STAT_CONN_TXN_QUERY_TS			1415
+#define	WT_STAT_CONN_TXN_QUERY_TS			1418
 /*! transaction: read timestamp queue entries walked */
-#define	WT_STAT_CONN_TXN_READ_QUEUE_WALKED		1416
+#define	WT_STAT_CONN_TXN_READ_QUEUE_WALKED		1419
 /*! transaction: read timestamp queue insert to empty */
-#define	WT_STAT_CONN_TXN_READ_QUEUE_EMPTY		1417
+#define	WT_STAT_CONN_TXN_READ_QUEUE_EMPTY		1420
 /*! transaction: read timestamp queue inserts to head */
-#define	WT_STAT_CONN_TXN_READ_QUEUE_HEAD		1418
+#define	WT_STAT_CONN_TXN_READ_QUEUE_HEAD		1421
 /*! transaction: read timestamp queue inserts total */
-#define	WT_STAT_CONN_TXN_READ_QUEUE_INSERTS		1419
+#define	WT_STAT_CONN_TXN_READ_QUEUE_INSERTS		1422
 /*! transaction: read timestamp queue length */
-#define	WT_STAT_CONN_TXN_READ_QUEUE_LEN			1420
+#define	WT_STAT_CONN_TXN_READ_QUEUE_LEN			1423
 /*! transaction: rollback to stable calls */
-#define	WT_STAT_CONN_TXN_RTS				1421
-=======
-#define	WT_STAT_CONN_PAGE_DEL_ROLLBACK_BLOCKED		1404
-/*! thread-yield: page reconciliation yielded due to child modification */
-#define	WT_STAT_CONN_CHILD_MODIFY_BLOCKED_PAGE		1405
-/*! transaction: Number of prepared updates */
-#define	WT_STAT_CONN_TXN_PREPARED_UPDATES_COUNT		1406
-/*! transaction: durable timestamp queue entries walked */
-#define	WT_STAT_CONN_TXN_DURABLE_QUEUE_WALKED		1407
-/*! transaction: durable timestamp queue insert to empty */
-#define	WT_STAT_CONN_TXN_DURABLE_QUEUE_EMPTY		1408
-/*! transaction: durable timestamp queue inserts to head */
-#define	WT_STAT_CONN_TXN_DURABLE_QUEUE_HEAD		1409
-/*! transaction: durable timestamp queue inserts total */
-#define	WT_STAT_CONN_TXN_DURABLE_QUEUE_INSERTS		1410
-/*! transaction: durable timestamp queue length */
-#define	WT_STAT_CONN_TXN_DURABLE_QUEUE_LEN		1411
-/*! transaction: prepared transactions */
-#define	WT_STAT_CONN_TXN_PREPARE			1412
-/*! transaction: prepared transactions committed */
-#define	WT_STAT_CONN_TXN_PREPARE_COMMIT			1413
-/*! transaction: prepared transactions currently active */
-#define	WT_STAT_CONN_TXN_PREPARE_ACTIVE			1414
-/*! transaction: prepared transactions rolled back */
-#define	WT_STAT_CONN_TXN_PREPARE_ROLLBACK		1415
-/*! transaction: query timestamp calls */
-#define	WT_STAT_CONN_TXN_QUERY_TS			1416
-/*! transaction: read timestamp queue entries walked */
-#define	WT_STAT_CONN_TXN_READ_QUEUE_WALKED		1417
-/*! transaction: read timestamp queue insert to empty */
-#define	WT_STAT_CONN_TXN_READ_QUEUE_EMPTY		1418
-/*! transaction: read timestamp queue inserts to head */
-#define	WT_STAT_CONN_TXN_READ_QUEUE_HEAD		1419
-/*! transaction: read timestamp queue inserts total */
-#define	WT_STAT_CONN_TXN_READ_QUEUE_INSERTS		1420
-/*! transaction: read timestamp queue length */
-#define	WT_STAT_CONN_TXN_READ_QUEUE_LEN			1421
-/*! transaction: rollback to stable calls */
-#define	WT_STAT_CONN_TXN_RTS				1422
->>>>>>> a2d8fde5
+#define	WT_STAT_CONN_TXN_RTS				1424
 /*!
  * transaction: rollback to stable hs records with stop timestamps older
  * than newer records
  */
-<<<<<<< HEAD
-#define	WT_STAT_CONN_TXN_RTS_HS_STOP_OLDER_THAN_NEWER_START	1422
+#define	WT_STAT_CONN_TXN_RTS_HS_STOP_OLDER_THAN_NEWER_START	1425
 /*! transaction: rollback to stable keys removed */
-#define	WT_STAT_CONN_TXN_RTS_KEYS_REMOVED		1423
+#define	WT_STAT_CONN_TXN_RTS_KEYS_REMOVED		1426
 /*! transaction: rollback to stable keys restored */
-#define	WT_STAT_CONN_TXN_RTS_KEYS_RESTORED		1424
+#define	WT_STAT_CONN_TXN_RTS_KEYS_RESTORED		1427
 /*! transaction: rollback to stable pages visited */
-#define	WT_STAT_CONN_TXN_RTS_PAGES_VISITED		1425
+#define	WT_STAT_CONN_TXN_RTS_PAGES_VISITED		1428
 /*! transaction: rollback to stable restored tombstones from history store */
-#define	WT_STAT_CONN_TXN_RTS_HS_RESTORE_TOMBSTONES	1426
+#define	WT_STAT_CONN_TXN_RTS_HS_RESTORE_TOMBSTONES	1429
 /*! transaction: rollback to stable sweeping history store keys */
-#define	WT_STAT_CONN_TXN_RTS_SWEEP_HS_KEYS		1427
+#define	WT_STAT_CONN_TXN_RTS_SWEEP_HS_KEYS		1430
 /*! transaction: rollback to stable tree walk skipping pages */
-#define	WT_STAT_CONN_TXN_RTS_TREE_WALK_SKIP_PAGES	1428
+#define	WT_STAT_CONN_TXN_RTS_TREE_WALK_SKIP_PAGES	1431
 /*! transaction: rollback to stable updates aborted */
-#define	WT_STAT_CONN_TXN_RTS_UPD_ABORTED		1429
+#define	WT_STAT_CONN_TXN_RTS_UPD_ABORTED		1432
 /*! transaction: rollback to stable updates removed from history store */
-#define	WT_STAT_CONN_TXN_RTS_HS_REMOVED			1430
+#define	WT_STAT_CONN_TXN_RTS_HS_REMOVED			1433
 /*! transaction: set timestamp calls */
-#define	WT_STAT_CONN_TXN_SET_TS				1431
+#define	WT_STAT_CONN_TXN_SET_TS				1434
 /*! transaction: set timestamp durable calls */
-#define	WT_STAT_CONN_TXN_SET_TS_DURABLE			1432
+#define	WT_STAT_CONN_TXN_SET_TS_DURABLE			1435
 /*! transaction: set timestamp durable updates */
-#define	WT_STAT_CONN_TXN_SET_TS_DURABLE_UPD		1433
+#define	WT_STAT_CONN_TXN_SET_TS_DURABLE_UPD		1436
 /*! transaction: set timestamp oldest calls */
-#define	WT_STAT_CONN_TXN_SET_TS_OLDEST			1434
+#define	WT_STAT_CONN_TXN_SET_TS_OLDEST			1437
 /*! transaction: set timestamp oldest updates */
-#define	WT_STAT_CONN_TXN_SET_TS_OLDEST_UPD		1435
+#define	WT_STAT_CONN_TXN_SET_TS_OLDEST_UPD		1438
 /*! transaction: set timestamp stable calls */
-#define	WT_STAT_CONN_TXN_SET_TS_STABLE			1436
+#define	WT_STAT_CONN_TXN_SET_TS_STABLE			1439
 /*! transaction: set timestamp stable updates */
-#define	WT_STAT_CONN_TXN_SET_TS_STABLE_UPD		1437
+#define	WT_STAT_CONN_TXN_SET_TS_STABLE_UPD		1440
 /*! transaction: transaction begins */
-#define	WT_STAT_CONN_TXN_BEGIN				1438
+#define	WT_STAT_CONN_TXN_BEGIN				1441
 /*! transaction: transaction checkpoint currently running */
-#define	WT_STAT_CONN_TXN_CHECKPOINT_RUNNING		1439
+#define	WT_STAT_CONN_TXN_CHECKPOINT_RUNNING		1442
 /*! transaction: transaction checkpoint generation */
-#define	WT_STAT_CONN_TXN_CHECKPOINT_GENERATION		1440
-=======
-#define	WT_STAT_CONN_TXN_RTS_HS_STOP_OLDER_THAN_NEWER_START	1423
-/*! transaction: rollback to stable keys removed */
-#define	WT_STAT_CONN_TXN_RTS_KEYS_REMOVED		1424
-/*! transaction: rollback to stable keys restored */
-#define	WT_STAT_CONN_TXN_RTS_KEYS_RESTORED		1425
-/*! transaction: rollback to stable pages visited */
-#define	WT_STAT_CONN_TXN_RTS_PAGES_VISITED		1426
-/*! transaction: rollback to stable restored tombstones from history store */
-#define	WT_STAT_CONN_TXN_RTS_HS_RESTORE_TOMBSTONES	1427
-/*! transaction: rollback to stable sweeping history store keys */
-#define	WT_STAT_CONN_TXN_RTS_SWEEP_HS_KEYS		1428
-/*! transaction: rollback to stable tree walk skipping pages */
-#define	WT_STAT_CONN_TXN_RTS_TREE_WALK_SKIP_PAGES	1429
-/*! transaction: rollback to stable updates aborted */
-#define	WT_STAT_CONN_TXN_RTS_UPD_ABORTED		1430
-/*! transaction: rollback to stable updates removed from history store */
-#define	WT_STAT_CONN_TXN_RTS_HS_REMOVED			1431
-/*! transaction: set timestamp calls */
-#define	WT_STAT_CONN_TXN_SET_TS				1432
-/*! transaction: set timestamp durable calls */
-#define	WT_STAT_CONN_TXN_SET_TS_DURABLE			1433
-/*! transaction: set timestamp durable updates */
-#define	WT_STAT_CONN_TXN_SET_TS_DURABLE_UPD		1434
-/*! transaction: set timestamp oldest calls */
-#define	WT_STAT_CONN_TXN_SET_TS_OLDEST			1435
-/*! transaction: set timestamp oldest updates */
-#define	WT_STAT_CONN_TXN_SET_TS_OLDEST_UPD		1436
-/*! transaction: set timestamp stable calls */
-#define	WT_STAT_CONN_TXN_SET_TS_STABLE			1437
-/*! transaction: set timestamp stable updates */
-#define	WT_STAT_CONN_TXN_SET_TS_STABLE_UPD		1438
-/*! transaction: transaction begins */
-#define	WT_STAT_CONN_TXN_BEGIN				1439
-/*! transaction: transaction checkpoint currently running */
-#define	WT_STAT_CONN_TXN_CHECKPOINT_RUNNING		1440
-/*! transaction: transaction checkpoint generation */
-#define	WT_STAT_CONN_TXN_CHECKPOINT_GENERATION		1441
->>>>>>> a2d8fde5
+#define	WT_STAT_CONN_TXN_CHECKPOINT_GENERATION		1443
 /*!
  * transaction: transaction checkpoint history store file duration
  * (usecs)
  */
-<<<<<<< HEAD
-#define	WT_STAT_CONN_TXN_HS_CKPT_DURATION		1441
+#define	WT_STAT_CONN_TXN_HS_CKPT_DURATION		1444
 /*! transaction: transaction checkpoint max time (msecs) */
-#define	WT_STAT_CONN_TXN_CHECKPOINT_TIME_MAX		1442
+#define	WT_STAT_CONN_TXN_CHECKPOINT_TIME_MAX		1445
 /*! transaction: transaction checkpoint min time (msecs) */
-#define	WT_STAT_CONN_TXN_CHECKPOINT_TIME_MIN		1443
+#define	WT_STAT_CONN_TXN_CHECKPOINT_TIME_MIN		1446
 /*! transaction: transaction checkpoint most recent time (msecs) */
-#define	WT_STAT_CONN_TXN_CHECKPOINT_TIME_RECENT		1444
+#define	WT_STAT_CONN_TXN_CHECKPOINT_TIME_RECENT		1447
 /*! transaction: transaction checkpoint prepare currently running */
-#define	WT_STAT_CONN_TXN_CHECKPOINT_PREP_RUNNING	1445
+#define	WT_STAT_CONN_TXN_CHECKPOINT_PREP_RUNNING	1448
 /*! transaction: transaction checkpoint prepare max time (msecs) */
-#define	WT_STAT_CONN_TXN_CHECKPOINT_PREP_MAX		1446
+#define	WT_STAT_CONN_TXN_CHECKPOINT_PREP_MAX		1449
 /*! transaction: transaction checkpoint prepare min time (msecs) */
-#define	WT_STAT_CONN_TXN_CHECKPOINT_PREP_MIN		1447
+#define	WT_STAT_CONN_TXN_CHECKPOINT_PREP_MIN		1450
 /*! transaction: transaction checkpoint prepare most recent time (msecs) */
-#define	WT_STAT_CONN_TXN_CHECKPOINT_PREP_RECENT		1448
+#define	WT_STAT_CONN_TXN_CHECKPOINT_PREP_RECENT		1451
 /*! transaction: transaction checkpoint prepare total time (msecs) */
-#define	WT_STAT_CONN_TXN_CHECKPOINT_PREP_TOTAL		1449
+#define	WT_STAT_CONN_TXN_CHECKPOINT_PREP_TOTAL		1452
 /*! transaction: transaction checkpoint scrub dirty target */
-#define	WT_STAT_CONN_TXN_CHECKPOINT_SCRUB_TARGET	1450
+#define	WT_STAT_CONN_TXN_CHECKPOINT_SCRUB_TARGET	1453
 /*! transaction: transaction checkpoint scrub time (msecs) */
-#define	WT_STAT_CONN_TXN_CHECKPOINT_SCRUB_TIME		1451
+#define	WT_STAT_CONN_TXN_CHECKPOINT_SCRUB_TIME		1454
 /*! transaction: transaction checkpoint total time (msecs) */
-#define	WT_STAT_CONN_TXN_CHECKPOINT_TIME_TOTAL		1452
+#define	WT_STAT_CONN_TXN_CHECKPOINT_TIME_TOTAL		1455
 /*! transaction: transaction checkpoints */
-#define	WT_STAT_CONN_TXN_CHECKPOINT			1453
-=======
-#define	WT_STAT_CONN_TXN_HS_CKPT_DURATION		1442
-/*! transaction: transaction checkpoint max time (msecs) */
-#define	WT_STAT_CONN_TXN_CHECKPOINT_TIME_MAX		1443
-/*! transaction: transaction checkpoint min time (msecs) */
-#define	WT_STAT_CONN_TXN_CHECKPOINT_TIME_MIN		1444
-/*! transaction: transaction checkpoint most recent time (msecs) */
-#define	WT_STAT_CONN_TXN_CHECKPOINT_TIME_RECENT		1445
-/*! transaction: transaction checkpoint prepare currently running */
-#define	WT_STAT_CONN_TXN_CHECKPOINT_PREP_RUNNING	1446
-/*! transaction: transaction checkpoint prepare max time (msecs) */
-#define	WT_STAT_CONN_TXN_CHECKPOINT_PREP_MAX		1447
-/*! transaction: transaction checkpoint prepare min time (msecs) */
-#define	WT_STAT_CONN_TXN_CHECKPOINT_PREP_MIN		1448
-/*! transaction: transaction checkpoint prepare most recent time (msecs) */
-#define	WT_STAT_CONN_TXN_CHECKPOINT_PREP_RECENT		1449
-/*! transaction: transaction checkpoint prepare total time (msecs) */
-#define	WT_STAT_CONN_TXN_CHECKPOINT_PREP_TOTAL		1450
-/*! transaction: transaction checkpoint scrub dirty target */
-#define	WT_STAT_CONN_TXN_CHECKPOINT_SCRUB_TARGET	1451
-/*! transaction: transaction checkpoint scrub time (msecs) */
-#define	WT_STAT_CONN_TXN_CHECKPOINT_SCRUB_TIME		1452
-/*! transaction: transaction checkpoint total time (msecs) */
-#define	WT_STAT_CONN_TXN_CHECKPOINT_TIME_TOTAL		1453
-/*! transaction: transaction checkpoints */
-#define	WT_STAT_CONN_TXN_CHECKPOINT			1454
->>>>>>> a2d8fde5
+#define	WT_STAT_CONN_TXN_CHECKPOINT			1456
 /*!
  * transaction: transaction checkpoints skipped because database was
  * clean
  */
-<<<<<<< HEAD
-#define	WT_STAT_CONN_TXN_CHECKPOINT_SKIPPED		1454
+#define	WT_STAT_CONN_TXN_CHECKPOINT_SKIPPED		1457
 /*! transaction: transaction failures due to history store */
-#define	WT_STAT_CONN_TXN_FAIL_CACHE			1455
-=======
-#define	WT_STAT_CONN_TXN_CHECKPOINT_SKIPPED		1455
-/*! transaction: transaction failures due to history store */
-#define	WT_STAT_CONN_TXN_FAIL_CACHE			1456
->>>>>>> a2d8fde5
+#define	WT_STAT_CONN_TXN_FAIL_CACHE			1458
 /*!
  * transaction: transaction fsync calls for checkpoint after allocating
  * the transaction ID
  */
-<<<<<<< HEAD
-#define	WT_STAT_CONN_TXN_CHECKPOINT_FSYNC_POST		1456
-=======
-#define	WT_STAT_CONN_TXN_CHECKPOINT_FSYNC_POST		1457
->>>>>>> a2d8fde5
+#define	WT_STAT_CONN_TXN_CHECKPOINT_FSYNC_POST		1459
 /*!
  * transaction: transaction fsync duration for checkpoint after
  * allocating the transaction ID (usecs)
  */
-<<<<<<< HEAD
-#define	WT_STAT_CONN_TXN_CHECKPOINT_FSYNC_POST_DURATION	1457
+#define	WT_STAT_CONN_TXN_CHECKPOINT_FSYNC_POST_DURATION	1460
 /*! transaction: transaction range of IDs currently pinned */
-#define	WT_STAT_CONN_TXN_PINNED_RANGE			1458
+#define	WT_STAT_CONN_TXN_PINNED_RANGE			1461
 /*! transaction: transaction range of IDs currently pinned by a checkpoint */
-#define	WT_STAT_CONN_TXN_PINNED_CHECKPOINT_RANGE	1459
+#define	WT_STAT_CONN_TXN_PINNED_CHECKPOINT_RANGE	1462
 /*! transaction: transaction range of timestamps currently pinned */
-#define	WT_STAT_CONN_TXN_PINNED_TIMESTAMP		1460
+#define	WT_STAT_CONN_TXN_PINNED_TIMESTAMP		1463
 /*! transaction: transaction range of timestamps pinned by a checkpoint */
-#define	WT_STAT_CONN_TXN_PINNED_TIMESTAMP_CHECKPOINT	1461
-=======
-#define	WT_STAT_CONN_TXN_CHECKPOINT_FSYNC_POST_DURATION	1458
-/*! transaction: transaction range of IDs currently pinned */
-#define	WT_STAT_CONN_TXN_PINNED_RANGE			1459
-/*! transaction: transaction range of IDs currently pinned by a checkpoint */
-#define	WT_STAT_CONN_TXN_PINNED_CHECKPOINT_RANGE	1460
-/*! transaction: transaction range of timestamps currently pinned */
-#define	WT_STAT_CONN_TXN_PINNED_TIMESTAMP		1461
-/*! transaction: transaction range of timestamps pinned by a checkpoint */
-#define	WT_STAT_CONN_TXN_PINNED_TIMESTAMP_CHECKPOINT	1462
->>>>>>> a2d8fde5
+#define	WT_STAT_CONN_TXN_PINNED_TIMESTAMP_CHECKPOINT	1464
 /*!
  * transaction: transaction range of timestamps pinned by the oldest
  * active read timestamp
  */
-<<<<<<< HEAD
-#define	WT_STAT_CONN_TXN_PINNED_TIMESTAMP_READER	1462
-=======
-#define	WT_STAT_CONN_TXN_PINNED_TIMESTAMP_READER	1463
->>>>>>> a2d8fde5
+#define	WT_STAT_CONN_TXN_PINNED_TIMESTAMP_READER	1465
 /*!
  * transaction: transaction range of timestamps pinned by the oldest
  * timestamp
  */
-<<<<<<< HEAD
-#define	WT_STAT_CONN_TXN_PINNED_TIMESTAMP_OLDEST	1463
+#define	WT_STAT_CONN_TXN_PINNED_TIMESTAMP_OLDEST	1466
 /*! transaction: transaction read timestamp of the oldest active reader */
-#define	WT_STAT_CONN_TXN_TIMESTAMP_OLDEST_ACTIVE_READ	1464
+#define	WT_STAT_CONN_TXN_TIMESTAMP_OLDEST_ACTIVE_READ	1467
 /*! transaction: transaction sync calls */
-#define	WT_STAT_CONN_TXN_SYNC				1465
+#define	WT_STAT_CONN_TXN_SYNC				1468
 /*! transaction: transactions committed */
-#define	WT_STAT_CONN_TXN_COMMIT				1466
+#define	WT_STAT_CONN_TXN_COMMIT				1469
 /*! transaction: transactions rolled back */
-#define	WT_STAT_CONN_TXN_ROLLBACK			1467
+#define	WT_STAT_CONN_TXN_ROLLBACK			1470
 /*! transaction: update conflicts */
-#define	WT_STAT_CONN_TXN_UPDATE_CONFLICT		1468
-=======
-#define	WT_STAT_CONN_TXN_PINNED_TIMESTAMP_OLDEST	1464
-/*! transaction: transaction read timestamp of the oldest active reader */
-#define	WT_STAT_CONN_TXN_TIMESTAMP_OLDEST_ACTIVE_READ	1465
-/*! transaction: transaction sync calls */
-#define	WT_STAT_CONN_TXN_SYNC				1466
-/*! transaction: transactions committed */
-#define	WT_STAT_CONN_TXN_COMMIT				1467
-/*! transaction: transactions rolled back */
-#define	WT_STAT_CONN_TXN_ROLLBACK			1468
-/*! transaction: update conflicts */
-#define	WT_STAT_CONN_TXN_UPDATE_CONFLICT		1469
->>>>>>> a2d8fde5
+#define	WT_STAT_CONN_TXN_UPDATE_CONFLICT		1471
 
 /*!
  * @}
