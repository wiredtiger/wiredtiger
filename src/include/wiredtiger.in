--- conflicted
+++ resolved
@@ -1998,17 +1998,6 @@
 	 *
 	 * @param connection the connection handle
 	 * @configstart{WT_CONNECTION.reconfigure, see dist/api_data.py}
-<<<<<<< HEAD
-	 * @config{async = (, asynchronous operations configuration options., a set of related
-	 * configuration options defined below.}
-	 * @config{&nbsp;&nbsp;&nbsp;&nbsp;enabled, enable
-	 * asynchronous operation., a boolean flag; default \c false.}
-	 * @config{&nbsp;&nbsp;&nbsp;&nbsp;ops_max, maximum number of expected simultaneous
-	 * asynchronous operations., an integer between 1 and 4096; default \c 1024.}
-	 * @config{&nbsp;&nbsp;&nbsp;&nbsp;threads, the number of worker threads to service
-	 * asynchronous requests.  Each worker thread uses a session from the configured
-	 * session_max., an integer between 1 and 20; default \c 2.}
-	 * @config{ ),,}
 	 * @config{block_cache = (, block cache configuration options., a set of related
 	 * configuration options defined below.}
 	 * @config{&nbsp;&nbsp;&nbsp;&nbsp;
@@ -2045,8 +2034,6 @@
 	 * @config{&nbsp;&nbsp;&nbsp;&nbsp;write_allocate, allocate cache
 	 * blocks on write., a boolean flag; default \c true.}
 	 * @config{ ),,}
-=======
->>>>>>> 348b5746
 	 * @config{cache_max_wait_ms, the maximum number of milliseconds an application thread will
 	 * wait for space to be available in cache before giving up.  Default will wait forever., an
 	 * integer greater than or equal to 0; default \c 0.}
@@ -2296,26 +2283,15 @@
 	 * @config{ ),,}
 	 * @config{verbose, enable messages for various events.  Options are given as a list\, such
 	 * as <code>"verbose=[evictserver\,read]"</code>., a list\, with values chosen from the
-<<<<<<< HEAD
 	 * following options: \c "api"\, \c "backup"\, \c "block_cache"\, \c "block"\, \c
 	 * "checkpoint"\, \c "checkpoint_cleanup"\, \c "checkpoint_progress"\, \c "compact"\, \c
 	 * "compact_progress"\, \c "error_returns"\, \c "evict"\, \c "evict_stuck"\, \c
 	 * "evictserver"\, \c "fileops"\, \c "handleops"\, \c "log"\, \c "history_store"\, \c
 	 * "history_store_activity"\, \c "lsm"\, \c "lsm_manager"\, \c "metadata"\, \c "mutex"\, \c
-	 * "overflow"\, \c "read"\, \c "rebalance"\, \c "reconcile"\, \c "recovery"\, \c
-	 * "recovery_progress"\, \c "rts"\, \c "salvage"\, \c "shared_cache"\, \c "split"\, \c
-	 * "temporary"\, \c "thread_group"\, \c "timestamp"\, \c "transaction"\, \c "verify"\, \c
-	 * "version"\, \c "write"; default empty.}
-=======
-	 * following options: \c "api"\, \c "backup"\, \c "block"\, \c "checkpoint"\, \c
-	 * "checkpoint_cleanup"\, \c "checkpoint_progress"\, \c "compact"\, \c "compact_progress"\,
-	 * \c "error_returns"\, \c "evict"\, \c "evict_stuck"\, \c "evictserver"\, \c "fileops"\, \c
-	 * "handleops"\, \c "log"\, \c "history_store"\, \c "history_store_activity"\, \c "lsm"\, \c
-	 * "lsm_manager"\, \c "metadata"\, \c "mutex"\, \c "overflow"\, \c "read"\, \c "reconcile"\,
-	 * \c "recovery"\, \c "recovery_progress"\, \c "rts"\, \c "salvage"\, \c "shared_cache"\, \c
-	 * "split"\, \c "temporary"\, \c "thread_group"\, \c "tiered"\, \c "timestamp"\, \c
-	 * "transaction"\, \c "verify"\, \c "version"\, \c "write"; default \c [].}
->>>>>>> 348b5746
+	 * "overflow"\, \c "read"\, \c "reconcile"\, \c "recovery"\, \c "recovery_progress"\, \c
+	 * "rts"\, \c "salvage"\, \c "shared_cache"\, \c "split"\, \c "temporary"\, \c
+	 * "thread_group"\, \c "tiered"\, \c "timestamp"\, \c "transaction"\, \c "verify"\, \c
+	 * "version"\, \c "write"; default \c [].}
 	 * @configend
 	 * @errors
 	 */
@@ -2707,17 +2683,6 @@
  * event handler is installed that writes error messages to stderr. See
  * @ref event_message_handling for more information.
  * @configstart{wiredtiger_open, see dist/api_data.py}
-<<<<<<< HEAD
- * @config{async = (, asynchronous operations configuration options., a set of related configuration
- * options defined below.}
- * @config{&nbsp;&nbsp;&nbsp;&nbsp;enabled, enable asynchronous operation.,
- * a boolean flag; default \c false.}
- * @config{&nbsp;&nbsp;&nbsp;&nbsp;ops_max, maximum number of
- * expected simultaneous asynchronous operations., an integer between 1 and 4096; default \c 1024.}
- * @config{&nbsp;&nbsp;&nbsp;&nbsp;threads, the number of worker threads to service asynchronous
- * requests.  Each worker thread uses a session from the configured session_max., an integer between
- * 1 and 20; default \c 2.}
- * @config{ ),,}
  * @config{block_cache = (, block cache configuration options., a set of related configuration
  * options defined below.}
  * @config{&nbsp;&nbsp;&nbsp;&nbsp;checkpoint_write_bypass, Do not allocate
@@ -2751,8 +2716,6 @@
  * @config{&nbsp;&nbsp;&nbsp;&nbsp;write_allocate, allocate cache blocks on
  * write., a boolean flag; default \c true.}
  * @config{ ),,}
-=======
->>>>>>> 348b5746
  * @config{buffer_alignment, in-memory alignment (in bytes) for buffers used for I/O. The default
  * value of -1 indicates a platform-specific alignment value should be used (4KB on Linux systems
  * when direct I/O is configured\, zero elsewhere)., an integer between -1 and 1MB; default \c -1.}
@@ -3115,25 +3078,14 @@
  * information., a boolean flag; default \c false.}
  * @config{verbose, enable messages for various events.  Options are given as a list\, such as
  * <code>"verbose=[evictserver\,read]"</code>., a list\, with values chosen from the following
-<<<<<<< HEAD
  * options: \c "api"\, \c "backup"\, \c "block_cache"\, \c "block"\, \c "checkpoint"\, \c
  * "checkpoint_cleanup"\, \c "checkpoint_progress"\, \c "compact"\, \c "compact_progress"\, \c
  * "error_returns"\, \c "evict"\, \c "evict_stuck"\, \c "evictserver"\, \c "fileops"\, \c
  * "handleops"\, \c "log"\, \c "history_store"\, \c "history_store_activity"\, \c "lsm"\, \c
- * "lsm_manager"\, \c "metadata"\, \c "mutex"\, \c "overflow"\, \c "read"\, \c "rebalance"\, \c
- * "reconcile"\, \c "recovery"\, \c "recovery_progress"\, \c "rts"\, \c "salvage"\, \c
- * "shared_cache"\, \c "split"\, \c "temporary"\, \c "thread_group"\, \c "timestamp"\, \c
- * "transaction"\, \c "verify"\, \c "version"\, \c "write"; default empty.}
-=======
- * options: \c "api"\, \c "backup"\, \c "block"\, \c "checkpoint"\, \c "checkpoint_cleanup"\, \c
- * "checkpoint_progress"\, \c "compact"\, \c "compact_progress"\, \c "error_returns"\, \c "evict"\,
- * \c "evict_stuck"\, \c "evictserver"\, \c "fileops"\, \c "handleops"\, \c "log"\, \c
- * "history_store"\, \c "history_store_activity"\, \c "lsm"\, \c "lsm_manager"\, \c "metadata"\, \c
- * "mutex"\, \c "overflow"\, \c "read"\, \c "reconcile"\, \c "recovery"\, \c "recovery_progress"\,
- * \c "rts"\, \c "salvage"\, \c "shared_cache"\, \c "split"\, \c "temporary"\, \c "thread_group"\,
- * \c "tiered"\, \c "timestamp"\, \c "transaction"\, \c "verify"\, \c "version"\, \c "write";
- * default \c [].}
->>>>>>> 348b5746
+ * "lsm_manager"\, \c "metadata"\, \c "mutex"\, \c "overflow"\, \c "read"\, \c "reconcile"\, \c
+ * "recovery"\, \c "recovery_progress"\, \c "rts"\, \c "salvage"\, \c "shared_cache"\, \c "split"\,
+ * \c "temporary"\, \c "thread_group"\, \c "tiered"\, \c "timestamp"\, \c "transaction"\, \c
+ * "verify"\, \c "version"\, \c "write"; default \c [].}
  * @config{verify_metadata, open connection and verify any WiredTiger metadata.  This API allows
  * verification and detection of corruption in WiredTiger metadata., a boolean flag; default \c
  * false.}
@@ -5128,1590 +5080,853 @@
 #define	WT_STAT_CONN_LSM_WORK_UNITS_CREATED		1008
 /*! LSM: tree queue hit maximum */
 #define	WT_STAT_CONN_LSM_WORK_QUEUE_MAX			1009
-<<<<<<< HEAD
-/*! async: current work queue length */
-#define	WT_STAT_CONN_ASYNC_CUR_QUEUE			1010
-/*! async: maximum work queue length */
-#define	WT_STAT_CONN_ASYNC_MAX_QUEUE			1011
-/*! async: number of allocation state races */
-#define	WT_STAT_CONN_ASYNC_ALLOC_RACE			1012
-/*! async: number of flush calls */
-#define	WT_STAT_CONN_ASYNC_FLUSH			1013
-/*! async: number of operation slots viewed for allocation */
-#define	WT_STAT_CONN_ASYNC_ALLOC_VIEW			1014
-/*! async: number of times operation allocation failed */
-#define	WT_STAT_CONN_ASYNC_FULL				1015
-/*! async: number of times worker found no work */
-#define	WT_STAT_CONN_ASYNC_NOWORK			1016
-/*! async: total allocations */
-#define	WT_STAT_CONN_ASYNC_OP_ALLOC			1017
-/*! async: total compact calls */
-#define	WT_STAT_CONN_ASYNC_OP_COMPACT			1018
-/*! async: total insert calls */
-#define	WT_STAT_CONN_ASYNC_OP_INSERT			1019
-/*! async: total remove calls */
-#define	WT_STAT_CONN_ASYNC_OP_REMOVE			1020
-/*! async: total search calls */
-#define	WT_STAT_CONN_ASYNC_OP_SEARCH			1021
-/*! async: total update calls */
-#define	WT_STAT_CONN_ASYNC_OP_UPDATE			1022
 /*! block-manager: block cache cached blocks updated */
-#define	WT_STAT_CONN_BLOCK_CACHE_BLOCKS_UPDATE		1023
+#define	WT_STAT_CONN_BLOCK_CACHE_BLOCKS_UPDATE		1010
 /*! block-manager: block cache cached bytes updated */
-#define	WT_STAT_CONN_BLOCK_CACHE_BYTES_UPDATE		1024
+#define	WT_STAT_CONN_BLOCK_CACHE_BYTES_UPDATE		1011
 /*! block-manager: block cache evicted blocks */
-#define	WT_STAT_CONN_BLOCK_CACHE_BLOCKS_EVICTED		1025
+#define	WT_STAT_CONN_BLOCK_CACHE_BLOCKS_EVICTED		1012
 /*! block-manager: block cache file size causing bypass */
-#define	WT_STAT_CONN_BLOCK_CACHE_BYPASS_FILESIZE	1026
+#define	WT_STAT_CONN_BLOCK_CACHE_BYPASS_FILESIZE	1013
 /*! block-manager: block cache lookups */
-#define	WT_STAT_CONN_BLOCK_CACHE_DATA_REFS		1027
+#define	WT_STAT_CONN_BLOCK_CACHE_DATA_REFS		1014
 /*!
  * block-manager: block cache number of blocks not evicted due to
  * overhead
  */
-#define	WT_STAT_CONN_BLOCK_CACHE_NOT_EVICTED_OVERHEAD	1028
+#define	WT_STAT_CONN_BLOCK_CACHE_NOT_EVICTED_OVERHEAD	1015
 /*!
  * block-manager: block cache number of bypasses because no-write-
  * allocate setting was on
  */
-#define	WT_STAT_CONN_BLOCK_CACHE_BYPASS_WRITEALLOC	1029
+#define	WT_STAT_CONN_BLOCK_CACHE_BYPASS_WRITEALLOC	1016
 /*! block-manager: block cache number of bypasses due to overhead on get */
-#define	WT_STAT_CONN_BLOCK_CACHE_BYPASS_OVERHEAD_GET	1030
+#define	WT_STAT_CONN_BLOCK_CACHE_BYPASS_OVERHEAD_GET	1017
 /*! block-manager: block cache number of bypasses due to overhead on put */
-#define	WT_STAT_CONN_BLOCK_CACHE_BYPASS_OVERHEAD_PUT	1031
+#define	WT_STAT_CONN_BLOCK_CACHE_BYPASS_OVERHEAD_PUT	1018
 /*! block-manager: block cache number of bypasses on get */
-#define	WT_STAT_CONN_BLOCK_CACHE_BYPASS_GET		1032
+#define	WT_STAT_CONN_BLOCK_CACHE_BYPASS_GET		1019
 /*!
  * block-manager: block cache number of bypasses on put because file is
  * too small
  */
-#define	WT_STAT_CONN_BLOCK_CACHE_BYPASS_PUT		1033
+#define	WT_STAT_CONN_BLOCK_CACHE_BYPASS_PUT		1020
 /*! block-manager: block cache number of eviction passes */
-#define	WT_STAT_CONN_BLOCK_CACHE_EVICTION_PASSES	1034
+#define	WT_STAT_CONN_BLOCK_CACHE_EVICTION_PASSES	1021
 /*! block-manager: block cache number of hits including existence checks */
-#define	WT_STAT_CONN_BLOCK_CACHE_HITS			1035
+#define	WT_STAT_CONN_BLOCK_CACHE_HITS			1022
 /*! block-manager: block cache number of misses including existence checks */
-#define	WT_STAT_CONN_BLOCK_CACHE_MISSES			1036
+#define	WT_STAT_CONN_BLOCK_CACHE_MISSES			1023
 /*! block-manager: block cache number of put bypasses on checkpoint I/O */
-#define	WT_STAT_CONN_BLOCK_CACHE_BYPASS_CHKPT		1037
+#define	WT_STAT_CONN_BLOCK_CACHE_BYPASS_CHKPT		1024
 /*! block-manager: block cache removed blocks */
-#define	WT_STAT_CONN_BLOCK_CACHE_BLOCKS_REMOVED		1038
+#define	WT_STAT_CONN_BLOCK_CACHE_BLOCKS_REMOVED		1025
 /*! block-manager: block cache total blocks */
-#define	WT_STAT_CONN_BLOCK_CACHE_BLOCKS			1039
+#define	WT_STAT_CONN_BLOCK_CACHE_BLOCKS			1026
 /*! block-manager: block cache total blocks inserted on read path */
-#define	WT_STAT_CONN_BLOCK_CACHE_BLOCKS_INSERT_READ	1040
+#define	WT_STAT_CONN_BLOCK_CACHE_BLOCKS_INSERT_READ	1027
 /*! block-manager: block cache total blocks inserted on write path */
-#define	WT_STAT_CONN_BLOCK_CACHE_BLOCKS_INSERT_WRITE	1041
+#define	WT_STAT_CONN_BLOCK_CACHE_BLOCKS_INSERT_WRITE	1028
 /*!
  * block-manager: block cache total blocks whose timestamps were upgraded
  * because they were evicted from DRAM cache
  */
-#define	WT_STAT_CONN_BLOCK_CACHE_BLOCKS_UPGRADED	1042
+#define	WT_STAT_CONN_BLOCK_CACHE_BLOCKS_UPGRADED	1029
 /*! block-manager: block cache total bytes */
-#define	WT_STAT_CONN_BLOCK_CACHE_BYTES			1043
+#define	WT_STAT_CONN_BLOCK_CACHE_BYTES			1030
 /*! block-manager: block cache total bytes inserted on read path */
-#define	WT_STAT_CONN_BLOCK_CACHE_BYTES_INSERT_READ	1044
+#define	WT_STAT_CONN_BLOCK_CACHE_BYTES_INSERT_READ	1031
 /*! block-manager: block cache total bytes inserted on write path */
-#define	WT_STAT_CONN_BLOCK_CACHE_BYTES_INSERT_WRITE	1045
+#define	WT_STAT_CONN_BLOCK_CACHE_BYTES_INSERT_WRITE	1032
 /*! block-manager: blocks pre-loaded */
-#define	WT_STAT_CONN_BLOCK_PRELOAD			1046
+#define	WT_STAT_CONN_BLOCK_PRELOAD			1033
 /*! block-manager: blocks read */
-#define	WT_STAT_CONN_BLOCK_READ				1047
+#define	WT_STAT_CONN_BLOCK_READ				1034
 /*! block-manager: blocks written */
-#define	WT_STAT_CONN_BLOCK_WRITE			1048
+#define	WT_STAT_CONN_BLOCK_WRITE			1035
 /*! block-manager: bytes read */
-#define	WT_STAT_CONN_BLOCK_BYTE_READ			1049
+#define	WT_STAT_CONN_BLOCK_BYTE_READ			1036
 /*! block-manager: bytes read via memory map API */
-#define	WT_STAT_CONN_BLOCK_BYTE_READ_MMAP		1050
+#define	WT_STAT_CONN_BLOCK_BYTE_READ_MMAP		1037
 /*! block-manager: bytes read via system call API */
-#define	WT_STAT_CONN_BLOCK_BYTE_READ_SYSCALL		1051
+#define	WT_STAT_CONN_BLOCK_BYTE_READ_SYSCALL		1038
 /*! block-manager: bytes written */
-#define	WT_STAT_CONN_BLOCK_BYTE_WRITE			1052
+#define	WT_STAT_CONN_BLOCK_BYTE_WRITE			1039
 /*! block-manager: bytes written for checkpoint */
-#define	WT_STAT_CONN_BLOCK_BYTE_WRITE_CHECKPOINT	1053
+#define	WT_STAT_CONN_BLOCK_BYTE_WRITE_CHECKPOINT	1040
 /*! block-manager: bytes written via memory map API */
-#define	WT_STAT_CONN_BLOCK_BYTE_WRITE_MMAP		1054
+#define	WT_STAT_CONN_BLOCK_BYTE_WRITE_MMAP		1041
 /*! block-manager: bytes written via system call API */
-#define	WT_STAT_CONN_BLOCK_BYTE_WRITE_SYSCALL		1055
+#define	WT_STAT_CONN_BLOCK_BYTE_WRITE_SYSCALL		1042
 /*! block-manager: mapped blocks read */
-#define	WT_STAT_CONN_BLOCK_MAP_READ			1056
+#define	WT_STAT_CONN_BLOCK_MAP_READ			1043
 /*! block-manager: mapped bytes read */
-#define	WT_STAT_CONN_BLOCK_BYTE_MAP_READ		1057
-=======
-/*! block-manager: blocks pre-loaded */
-#define	WT_STAT_CONN_BLOCK_PRELOAD			1010
-/*! block-manager: blocks read */
-#define	WT_STAT_CONN_BLOCK_READ				1011
-/*! block-manager: blocks written */
-#define	WT_STAT_CONN_BLOCK_WRITE			1012
-/*! block-manager: bytes read */
-#define	WT_STAT_CONN_BLOCK_BYTE_READ			1013
-/*! block-manager: bytes read via memory map API */
-#define	WT_STAT_CONN_BLOCK_BYTE_READ_MMAP		1014
-/*! block-manager: bytes read via system call API */
-#define	WT_STAT_CONN_BLOCK_BYTE_READ_SYSCALL		1015
-/*! block-manager: bytes written */
-#define	WT_STAT_CONN_BLOCK_BYTE_WRITE			1016
-/*! block-manager: bytes written for checkpoint */
-#define	WT_STAT_CONN_BLOCK_BYTE_WRITE_CHECKPOINT	1017
-/*! block-manager: bytes written via memory map API */
-#define	WT_STAT_CONN_BLOCK_BYTE_WRITE_MMAP		1018
-/*! block-manager: bytes written via system call API */
-#define	WT_STAT_CONN_BLOCK_BYTE_WRITE_SYSCALL		1019
-/*! block-manager: mapped blocks read */
-#define	WT_STAT_CONN_BLOCK_MAP_READ			1020
-/*! block-manager: mapped bytes read */
-#define	WT_STAT_CONN_BLOCK_BYTE_MAP_READ		1021
->>>>>>> 348b5746
+#define	WT_STAT_CONN_BLOCK_BYTE_MAP_READ		1044
 /*!
  * block-manager: number of times the file was remapped because it
  * changed size via fallocate or truncate
  */
-<<<<<<< HEAD
-#define	WT_STAT_CONN_BLOCK_REMAP_FILE_RESIZE		1058
+#define	WT_STAT_CONN_BLOCK_REMAP_FILE_RESIZE		1045
 /*! block-manager: number of times the region was remapped via write */
-#define	WT_STAT_CONN_BLOCK_REMAP_FILE_WRITE		1059
+#define	WT_STAT_CONN_BLOCK_REMAP_FILE_WRITE		1046
 /*! cache: application threads page read from disk to cache count */
-#define	WT_STAT_CONN_CACHE_READ_APP_COUNT		1060
+#define	WT_STAT_CONN_CACHE_READ_APP_COUNT		1047
 /*! cache: application threads page read from disk to cache time (usecs) */
-#define	WT_STAT_CONN_CACHE_READ_APP_TIME		1061
+#define	WT_STAT_CONN_CACHE_READ_APP_TIME		1048
 /*! cache: application threads page write from cache to disk count */
-#define	WT_STAT_CONN_CACHE_WRITE_APP_COUNT		1062
+#define	WT_STAT_CONN_CACHE_WRITE_APP_COUNT		1049
 /*! cache: application threads page write from cache to disk time (usecs) */
-#define	WT_STAT_CONN_CACHE_WRITE_APP_TIME		1063
+#define	WT_STAT_CONN_CACHE_WRITE_APP_TIME		1050
 /*! cache: bytes allocated for updates */
-#define	WT_STAT_CONN_CACHE_BYTES_UPDATES		1064
+#define	WT_STAT_CONN_CACHE_BYTES_UPDATES		1051
 /*! cache: bytes belonging to page images in the cache */
-#define	WT_STAT_CONN_CACHE_BYTES_IMAGE			1065
+#define	WT_STAT_CONN_CACHE_BYTES_IMAGE			1052
 /*! cache: bytes belonging to the history store table in the cache */
-#define	WT_STAT_CONN_CACHE_BYTES_HS			1066
+#define	WT_STAT_CONN_CACHE_BYTES_HS			1053
 /*! cache: bytes currently in the cache */
-#define	WT_STAT_CONN_CACHE_BYTES_INUSE			1067
+#define	WT_STAT_CONN_CACHE_BYTES_INUSE			1054
 /*! cache: bytes dirty in the cache cumulative */
-#define	WT_STAT_CONN_CACHE_BYTES_DIRTY_TOTAL		1068
+#define	WT_STAT_CONN_CACHE_BYTES_DIRTY_TOTAL		1055
 /*! cache: bytes not belonging to page images in the cache */
-#define	WT_STAT_CONN_CACHE_BYTES_OTHER			1069
+#define	WT_STAT_CONN_CACHE_BYTES_OTHER			1056
 /*! cache: bytes read into cache */
-#define	WT_STAT_CONN_CACHE_BYTES_READ			1070
+#define	WT_STAT_CONN_CACHE_BYTES_READ			1057
 /*! cache: bytes written from cache */
-#define	WT_STAT_CONN_CACHE_BYTES_WRITE			1071
+#define	WT_STAT_CONN_CACHE_BYTES_WRITE			1058
 /*! cache: cache overflow score */
-#define	WT_STAT_CONN_CACHE_LOOKASIDE_SCORE		1072
+#define	WT_STAT_CONN_CACHE_LOOKASIDE_SCORE		1059
 /*! cache: checkpoint blocked page eviction */
-#define	WT_STAT_CONN_CACHE_EVICTION_CHECKPOINT		1073
-/*! cache: eviction calls to get a page */
-#define	WT_STAT_CONN_CACHE_EVICTION_GET_REF		1074
-/*! cache: eviction calls to get a page found queue empty */
-#define	WT_STAT_CONN_CACHE_EVICTION_GET_REF_EMPTY	1075
-/*! cache: eviction calls to get a page found queue empty after locking */
-#define	WT_STAT_CONN_CACHE_EVICTION_GET_REF_EMPTY2	1076
-/*! cache: eviction currently operating in aggressive mode */
-#define	WT_STAT_CONN_CACHE_EVICTION_AGGRESSIVE_SET	1077
-/*! cache: eviction empty score */
-#define	WT_STAT_CONN_CACHE_EVICTION_EMPTY_SCORE		1078
-/*! cache: eviction passes of a file */
-#define	WT_STAT_CONN_CACHE_EVICTION_WALK_PASSES		1079
-/*! cache: eviction server candidate queue empty when topping up */
-#define	WT_STAT_CONN_CACHE_EVICTION_QUEUE_EMPTY		1080
-/*! cache: eviction server candidate queue not empty when topping up */
-#define	WT_STAT_CONN_CACHE_EVICTION_QUEUE_NOT_EMPTY	1081
-/*! cache: eviction server evicting pages */
-#define	WT_STAT_CONN_CACHE_EVICTION_SERVER_EVICTING	1082
-=======
-#define	WT_STAT_CONN_BLOCK_REMAP_FILE_RESIZE		1022
-/*! block-manager: number of times the region was remapped via write */
-#define	WT_STAT_CONN_BLOCK_REMAP_FILE_WRITE		1023
-/*! cache: application threads page read from disk to cache count */
-#define	WT_STAT_CONN_CACHE_READ_APP_COUNT		1024
-/*! cache: application threads page read from disk to cache time (usecs) */
-#define	WT_STAT_CONN_CACHE_READ_APP_TIME		1025
-/*! cache: application threads page write from cache to disk count */
-#define	WT_STAT_CONN_CACHE_WRITE_APP_COUNT		1026
-/*! cache: application threads page write from cache to disk time (usecs) */
-#define	WT_STAT_CONN_CACHE_WRITE_APP_TIME		1027
-/*! cache: bytes allocated for updates */
-#define	WT_STAT_CONN_CACHE_BYTES_UPDATES		1028
-/*! cache: bytes belonging to page images in the cache */
-#define	WT_STAT_CONN_CACHE_BYTES_IMAGE			1029
-/*! cache: bytes belonging to the history store table in the cache */
-#define	WT_STAT_CONN_CACHE_BYTES_HS			1030
-/*! cache: bytes currently in the cache */
-#define	WT_STAT_CONN_CACHE_BYTES_INUSE			1031
-/*! cache: bytes dirty in the cache cumulative */
-#define	WT_STAT_CONN_CACHE_BYTES_DIRTY_TOTAL		1032
-/*! cache: bytes not belonging to page images in the cache */
-#define	WT_STAT_CONN_CACHE_BYTES_OTHER			1033
-/*! cache: bytes read into cache */
-#define	WT_STAT_CONN_CACHE_BYTES_READ			1034
-/*! cache: bytes written from cache */
-#define	WT_STAT_CONN_CACHE_BYTES_WRITE			1035
-/*! cache: cache overflow score */
-#define	WT_STAT_CONN_CACHE_LOOKASIDE_SCORE		1036
-/*! cache: checkpoint blocked page eviction */
-#define	WT_STAT_CONN_CACHE_EVICTION_CHECKPOINT		1037
+#define	WT_STAT_CONN_CACHE_EVICTION_CHECKPOINT		1060
 /*!
  * cache: checkpoint of history store file blocked non-history store page
  * eviction
  */
-#define	WT_STAT_CONN_CACHE_EVICTION_BLOCKED_CHECKPOINT_HS	1038
+#define	WT_STAT_CONN_CACHE_EVICTION_BLOCKED_CHECKPOINT_HS	1061
 /*! cache: eviction calls to get a page */
-#define	WT_STAT_CONN_CACHE_EVICTION_GET_REF		1039
+#define	WT_STAT_CONN_CACHE_EVICTION_GET_REF		1062
 /*! cache: eviction calls to get a page found queue empty */
-#define	WT_STAT_CONN_CACHE_EVICTION_GET_REF_EMPTY	1040
+#define	WT_STAT_CONN_CACHE_EVICTION_GET_REF_EMPTY	1063
 /*! cache: eviction calls to get a page found queue empty after locking */
-#define	WT_STAT_CONN_CACHE_EVICTION_GET_REF_EMPTY2	1041
+#define	WT_STAT_CONN_CACHE_EVICTION_GET_REF_EMPTY2	1064
 /*! cache: eviction currently operating in aggressive mode */
-#define	WT_STAT_CONN_CACHE_EVICTION_AGGRESSIVE_SET	1042
+#define	WT_STAT_CONN_CACHE_EVICTION_AGGRESSIVE_SET	1065
 /*! cache: eviction empty score */
-#define	WT_STAT_CONN_CACHE_EVICTION_EMPTY_SCORE		1043
+#define	WT_STAT_CONN_CACHE_EVICTION_EMPTY_SCORE		1066
 /*!
  * cache: eviction gave up due to detecting an out of order on disk value
  * behind the last update on the chain
  */
-#define	WT_STAT_CONN_CACHE_EVICTION_BLOCKED_OOO_CHECKPOINT_RACE_1	1044
+#define	WT_STAT_CONN_CACHE_EVICTION_BLOCKED_OOO_CHECKPOINT_RACE_1	1067
 /*!
  * cache: eviction gave up due to detecting an out of order tombstone
  * ahead of the selected on disk update
  */
-#define	WT_STAT_CONN_CACHE_EVICTION_BLOCKED_OOO_CHECKPOINT_RACE_2	1045
+#define	WT_STAT_CONN_CACHE_EVICTION_BLOCKED_OOO_CHECKPOINT_RACE_2	1068
 /*!
  * cache: eviction gave up due to detecting an out of order tombstone
  * ahead of the selected on disk update after validating the update chain
  */
-#define	WT_STAT_CONN_CACHE_EVICTION_BLOCKED_OOO_CHECKPOINT_RACE_3	1046
+#define	WT_STAT_CONN_CACHE_EVICTION_BLOCKED_OOO_CHECKPOINT_RACE_3	1069
 /*!
  * cache: eviction gave up due to detecting out of order timestamps on
  * the update chain after the selected on disk update
  */
-#define	WT_STAT_CONN_CACHE_EVICTION_BLOCKED_OOO_CHECKPOINT_RACE_4	1047
+#define	WT_STAT_CONN_CACHE_EVICTION_BLOCKED_OOO_CHECKPOINT_RACE_4	1070
 /*! cache: eviction passes of a file */
-#define	WT_STAT_CONN_CACHE_EVICTION_WALK_PASSES		1048
+#define	WT_STAT_CONN_CACHE_EVICTION_WALK_PASSES		1071
 /*! cache: eviction server candidate queue empty when topping up */
-#define	WT_STAT_CONN_CACHE_EVICTION_QUEUE_EMPTY		1049
+#define	WT_STAT_CONN_CACHE_EVICTION_QUEUE_EMPTY		1072
 /*! cache: eviction server candidate queue not empty when topping up */
-#define	WT_STAT_CONN_CACHE_EVICTION_QUEUE_NOT_EMPTY	1050
+#define	WT_STAT_CONN_CACHE_EVICTION_QUEUE_NOT_EMPTY	1073
 /*! cache: eviction server evicting pages */
-#define	WT_STAT_CONN_CACHE_EVICTION_SERVER_EVICTING	1051
->>>>>>> 348b5746
+#define	WT_STAT_CONN_CACHE_EVICTION_SERVER_EVICTING	1074
 /*!
  * cache: eviction server slept, because we did not make progress with
  * eviction
  */
-<<<<<<< HEAD
-#define	WT_STAT_CONN_CACHE_EVICTION_SERVER_SLEPT	1083
+#define	WT_STAT_CONN_CACHE_EVICTION_SERVER_SLEPT	1075
 /*! cache: eviction server unable to reach eviction goal */
-#define	WT_STAT_CONN_CACHE_EVICTION_SLOW		1084
+#define	WT_STAT_CONN_CACHE_EVICTION_SLOW		1076
 /*! cache: eviction server waiting for a leaf page */
-#define	WT_STAT_CONN_CACHE_EVICTION_WALK_LEAF_NOTFOUND	1085
+#define	WT_STAT_CONN_CACHE_EVICTION_WALK_LEAF_NOTFOUND	1077
 /*! cache: eviction state */
-#define	WT_STAT_CONN_CACHE_EVICTION_STATE		1086
-/*! cache: eviction walk target pages histogram - 0-9 */
-#define	WT_STAT_CONN_CACHE_EVICTION_TARGET_PAGE_LT10	1087
-/*! cache: eviction walk target pages histogram - 10-31 */
-#define	WT_STAT_CONN_CACHE_EVICTION_TARGET_PAGE_LT32	1088
-/*! cache: eviction walk target pages histogram - 128 and higher */
-#define	WT_STAT_CONN_CACHE_EVICTION_TARGET_PAGE_GE128	1089
-/*! cache: eviction walk target pages histogram - 32-63 */
-#define	WT_STAT_CONN_CACHE_EVICTION_TARGET_PAGE_LT64	1090
-/*! cache: eviction walk target pages histogram - 64-128 */
-#define	WT_STAT_CONN_CACHE_EVICTION_TARGET_PAGE_LT128	1091
-/*! cache: eviction walk target strategy both clean and dirty pages */
-#define	WT_STAT_CONN_CACHE_EVICTION_TARGET_STRATEGY_BOTH_CLEAN_AND_DIRTY	1092
-/*! cache: eviction walk target strategy only clean pages */
-#define	WT_STAT_CONN_CACHE_EVICTION_TARGET_STRATEGY_CLEAN	1093
-/*! cache: eviction walk target strategy only dirty pages */
-#define	WT_STAT_CONN_CACHE_EVICTION_TARGET_STRATEGY_DIRTY	1094
-/*! cache: eviction walks abandoned */
-#define	WT_STAT_CONN_CACHE_EVICTION_WALKS_ABANDONED	1095
-/*! cache: eviction walks gave up because they restarted their walk twice */
-#define	WT_STAT_CONN_CACHE_EVICTION_WALKS_STOPPED	1096
-=======
-#define	WT_STAT_CONN_CACHE_EVICTION_SERVER_SLEPT	1052
-/*! cache: eviction server unable to reach eviction goal */
-#define	WT_STAT_CONN_CACHE_EVICTION_SLOW		1053
-/*! cache: eviction server waiting for a leaf page */
-#define	WT_STAT_CONN_CACHE_EVICTION_WALK_LEAF_NOTFOUND	1054
-/*! cache: eviction state */
-#define	WT_STAT_CONN_CACHE_EVICTION_STATE		1055
+#define	WT_STAT_CONN_CACHE_EVICTION_STATE		1078
 /*!
  * cache: eviction walk most recent sleeps for checkpoint handle
  * gathering
  */
-#define	WT_STAT_CONN_CACHE_EVICTION_WALK_SLEEPS		1056
+#define	WT_STAT_CONN_CACHE_EVICTION_WALK_SLEEPS		1079
 /*! cache: eviction walk target pages histogram - 0-9 */
-#define	WT_STAT_CONN_CACHE_EVICTION_TARGET_PAGE_LT10	1057
+#define	WT_STAT_CONN_CACHE_EVICTION_TARGET_PAGE_LT10	1080
 /*! cache: eviction walk target pages histogram - 10-31 */
-#define	WT_STAT_CONN_CACHE_EVICTION_TARGET_PAGE_LT32	1058
+#define	WT_STAT_CONN_CACHE_EVICTION_TARGET_PAGE_LT32	1081
 /*! cache: eviction walk target pages histogram - 128 and higher */
-#define	WT_STAT_CONN_CACHE_EVICTION_TARGET_PAGE_GE128	1059
+#define	WT_STAT_CONN_CACHE_EVICTION_TARGET_PAGE_GE128	1082
 /*! cache: eviction walk target pages histogram - 32-63 */
-#define	WT_STAT_CONN_CACHE_EVICTION_TARGET_PAGE_LT64	1060
+#define	WT_STAT_CONN_CACHE_EVICTION_TARGET_PAGE_LT64	1083
 /*! cache: eviction walk target pages histogram - 64-128 */
-#define	WT_STAT_CONN_CACHE_EVICTION_TARGET_PAGE_LT128	1061
+#define	WT_STAT_CONN_CACHE_EVICTION_TARGET_PAGE_LT128	1084
 /*!
  * cache: eviction walk target pages reduced due to history store cache
  * pressure
  */
-#define	WT_STAT_CONN_CACHE_EVICTION_TARGET_PAGE_REDUCED	1062
+#define	WT_STAT_CONN_CACHE_EVICTION_TARGET_PAGE_REDUCED	1085
 /*! cache: eviction walk target strategy both clean and dirty pages */
-#define	WT_STAT_CONN_CACHE_EVICTION_TARGET_STRATEGY_BOTH_CLEAN_AND_DIRTY	1063
+#define	WT_STAT_CONN_CACHE_EVICTION_TARGET_STRATEGY_BOTH_CLEAN_AND_DIRTY	1086
 /*! cache: eviction walk target strategy only clean pages */
-#define	WT_STAT_CONN_CACHE_EVICTION_TARGET_STRATEGY_CLEAN	1064
+#define	WT_STAT_CONN_CACHE_EVICTION_TARGET_STRATEGY_CLEAN	1087
 /*! cache: eviction walk target strategy only dirty pages */
-#define	WT_STAT_CONN_CACHE_EVICTION_TARGET_STRATEGY_DIRTY	1065
+#define	WT_STAT_CONN_CACHE_EVICTION_TARGET_STRATEGY_DIRTY	1088
 /*! cache: eviction walks abandoned */
-#define	WT_STAT_CONN_CACHE_EVICTION_WALKS_ABANDONED	1066
+#define	WT_STAT_CONN_CACHE_EVICTION_WALKS_ABANDONED	1089
 /*! cache: eviction walks gave up because they restarted their walk twice */
-#define	WT_STAT_CONN_CACHE_EVICTION_WALKS_STOPPED	1067
->>>>>>> 348b5746
+#define	WT_STAT_CONN_CACHE_EVICTION_WALKS_STOPPED	1090
 /*!
  * cache: eviction walks gave up because they saw too many pages and
  * found no candidates
  */
-<<<<<<< HEAD
-#define	WT_STAT_CONN_CACHE_EVICTION_WALKS_GAVE_UP_NO_TARGETS	1097
-=======
-#define	WT_STAT_CONN_CACHE_EVICTION_WALKS_GAVE_UP_NO_TARGETS	1068
->>>>>>> 348b5746
+#define	WT_STAT_CONN_CACHE_EVICTION_WALKS_GAVE_UP_NO_TARGETS	1091
 /*!
  * cache: eviction walks gave up because they saw too many pages and
  * found too few candidates
  */
-<<<<<<< HEAD
-#define	WT_STAT_CONN_CACHE_EVICTION_WALKS_GAVE_UP_RATIO	1098
+#define	WT_STAT_CONN_CACHE_EVICTION_WALKS_GAVE_UP_RATIO	1092
 /*! cache: eviction walks reached end of tree */
-#define	WT_STAT_CONN_CACHE_EVICTION_WALKS_ENDED		1099
+#define	WT_STAT_CONN_CACHE_EVICTION_WALKS_ENDED		1093
+/*! cache: eviction walks restarted */
+#define	WT_STAT_CONN_CACHE_EVICTION_WALK_RESTART	1094
 /*! cache: eviction walks started from root of tree */
-#define	WT_STAT_CONN_CACHE_EVICTION_WALK_FROM_ROOT	1100
+#define	WT_STAT_CONN_CACHE_EVICTION_WALK_FROM_ROOT	1095
 /*! cache: eviction walks started from saved location in tree */
-#define	WT_STAT_CONN_CACHE_EVICTION_WALK_SAVED_POS	1101
+#define	WT_STAT_CONN_CACHE_EVICTION_WALK_SAVED_POS	1096
 /*! cache: eviction worker thread active */
-#define	WT_STAT_CONN_CACHE_EVICTION_ACTIVE_WORKERS	1102
+#define	WT_STAT_CONN_CACHE_EVICTION_ACTIVE_WORKERS	1097
 /*! cache: eviction worker thread created */
-#define	WT_STAT_CONN_CACHE_EVICTION_WORKER_CREATED	1103
+#define	WT_STAT_CONN_CACHE_EVICTION_WORKER_CREATED	1098
 /*! cache: eviction worker thread evicting pages */
-#define	WT_STAT_CONN_CACHE_EVICTION_WORKER_EVICTING	1104
+#define	WT_STAT_CONN_CACHE_EVICTION_WORKER_EVICTING	1099
 /*! cache: eviction worker thread removed */
-#define	WT_STAT_CONN_CACHE_EVICTION_WORKER_REMOVED	1105
+#define	WT_STAT_CONN_CACHE_EVICTION_WORKER_REMOVED	1100
 /*! cache: eviction worker thread stable number */
-#define	WT_STAT_CONN_CACHE_EVICTION_STABLE_STATE_WORKERS	1106
+#define	WT_STAT_CONN_CACHE_EVICTION_STABLE_STATE_WORKERS	1101
 /*! cache: files with active eviction walks */
-#define	WT_STAT_CONN_CACHE_EVICTION_WALKS_ACTIVE	1107
+#define	WT_STAT_CONN_CACHE_EVICTION_WALKS_ACTIVE	1102
 /*! cache: files with new eviction walks started */
-#define	WT_STAT_CONN_CACHE_EVICTION_WALKS_STARTED	1108
+#define	WT_STAT_CONN_CACHE_EVICTION_WALKS_STARTED	1103
 /*! cache: force re-tuning of eviction workers once in a while */
-#define	WT_STAT_CONN_CACHE_EVICTION_FORCE_RETUNE	1109
-=======
-#define	WT_STAT_CONN_CACHE_EVICTION_WALKS_GAVE_UP_RATIO	1069
-/*! cache: eviction walks reached end of tree */
-#define	WT_STAT_CONN_CACHE_EVICTION_WALKS_ENDED		1070
-/*! cache: eviction walks restarted */
-#define	WT_STAT_CONN_CACHE_EVICTION_WALK_RESTART	1071
-/*! cache: eviction walks started from root of tree */
-#define	WT_STAT_CONN_CACHE_EVICTION_WALK_FROM_ROOT	1072
-/*! cache: eviction walks started from saved location in tree */
-#define	WT_STAT_CONN_CACHE_EVICTION_WALK_SAVED_POS	1073
-/*! cache: eviction worker thread active */
-#define	WT_STAT_CONN_CACHE_EVICTION_ACTIVE_WORKERS	1074
-/*! cache: eviction worker thread created */
-#define	WT_STAT_CONN_CACHE_EVICTION_WORKER_CREATED	1075
-/*! cache: eviction worker thread evicting pages */
-#define	WT_STAT_CONN_CACHE_EVICTION_WORKER_EVICTING	1076
-/*! cache: eviction worker thread removed */
-#define	WT_STAT_CONN_CACHE_EVICTION_WORKER_REMOVED	1077
-/*! cache: eviction worker thread stable number */
-#define	WT_STAT_CONN_CACHE_EVICTION_STABLE_STATE_WORKERS	1078
-/*! cache: files with active eviction walks */
-#define	WT_STAT_CONN_CACHE_EVICTION_WALKS_ACTIVE	1079
-/*! cache: files with new eviction walks started */
-#define	WT_STAT_CONN_CACHE_EVICTION_WALKS_STARTED	1080
-/*! cache: force re-tuning of eviction workers once in a while */
-#define	WT_STAT_CONN_CACHE_EVICTION_FORCE_RETUNE	1081
->>>>>>> 348b5746
+#define	WT_STAT_CONN_CACHE_EVICTION_FORCE_RETUNE	1104
 /*!
  * cache: forced eviction - history store pages failed to evict while
  * session has history store cursor open
  */
-<<<<<<< HEAD
-#define	WT_STAT_CONN_CACHE_EVICTION_FORCE_HS_FAIL	1110
-=======
-#define	WT_STAT_CONN_CACHE_EVICTION_FORCE_HS_FAIL	1082
->>>>>>> 348b5746
+#define	WT_STAT_CONN_CACHE_EVICTION_FORCE_HS_FAIL	1105
 /*!
  * cache: forced eviction - history store pages selected while session
  * has history store cursor open
  */
-<<<<<<< HEAD
-#define	WT_STAT_CONN_CACHE_EVICTION_FORCE_HS		1111
-=======
-#define	WT_STAT_CONN_CACHE_EVICTION_FORCE_HS		1083
->>>>>>> 348b5746
+#define	WT_STAT_CONN_CACHE_EVICTION_FORCE_HS		1106
 /*!
  * cache: forced eviction - history store pages successfully evicted
  * while session has history store cursor open
  */
-<<<<<<< HEAD
-#define	WT_STAT_CONN_CACHE_EVICTION_FORCE_HS_SUCCESS	1112
+#define	WT_STAT_CONN_CACHE_EVICTION_FORCE_HS_SUCCESS	1107
 /*! cache: forced eviction - pages evicted that were clean count */
-#define	WT_STAT_CONN_CACHE_EVICTION_FORCE_CLEAN		1113
+#define	WT_STAT_CONN_CACHE_EVICTION_FORCE_CLEAN		1108
 /*! cache: forced eviction - pages evicted that were clean time (usecs) */
-#define	WT_STAT_CONN_CACHE_EVICTION_FORCE_CLEAN_TIME	1114
+#define	WT_STAT_CONN_CACHE_EVICTION_FORCE_CLEAN_TIME	1109
 /*! cache: forced eviction - pages evicted that were dirty count */
-#define	WT_STAT_CONN_CACHE_EVICTION_FORCE_DIRTY		1115
+#define	WT_STAT_CONN_CACHE_EVICTION_FORCE_DIRTY		1110
 /*! cache: forced eviction - pages evicted that were dirty time (usecs) */
-#define	WT_STAT_CONN_CACHE_EVICTION_FORCE_DIRTY_TIME	1116
-=======
-#define	WT_STAT_CONN_CACHE_EVICTION_FORCE_HS_SUCCESS	1084
-/*! cache: forced eviction - pages evicted that were clean count */
-#define	WT_STAT_CONN_CACHE_EVICTION_FORCE_CLEAN		1085
-/*! cache: forced eviction - pages evicted that were clean time (usecs) */
-#define	WT_STAT_CONN_CACHE_EVICTION_FORCE_CLEAN_TIME	1086
-/*! cache: forced eviction - pages evicted that were dirty count */
-#define	WT_STAT_CONN_CACHE_EVICTION_FORCE_DIRTY		1087
-/*! cache: forced eviction - pages evicted that were dirty time (usecs) */
-#define	WT_STAT_CONN_CACHE_EVICTION_FORCE_DIRTY_TIME	1088
+#define	WT_STAT_CONN_CACHE_EVICTION_FORCE_DIRTY_TIME	1111
 /*!
  * cache: forced eviction - pages selected because of a large number of
  * updates to a single item
  */
-#define	WT_STAT_CONN_CACHE_EVICTION_FORCE_LONG_UPDATE_LIST	1089
->>>>>>> 348b5746
+#define	WT_STAT_CONN_CACHE_EVICTION_FORCE_LONG_UPDATE_LIST	1112
 /*!
  * cache: forced eviction - pages selected because of too many deleted
  * items count
  */
-<<<<<<< HEAD
-#define	WT_STAT_CONN_CACHE_EVICTION_FORCE_DELETE	1117
+#define	WT_STAT_CONN_CACHE_EVICTION_FORCE_DELETE	1113
 /*! cache: forced eviction - pages selected count */
-#define	WT_STAT_CONN_CACHE_EVICTION_FORCE		1118
+#define	WT_STAT_CONN_CACHE_EVICTION_FORCE		1114
 /*! cache: forced eviction - pages selected unable to be evicted count */
-#define	WT_STAT_CONN_CACHE_EVICTION_FORCE_FAIL		1119
+#define	WT_STAT_CONN_CACHE_EVICTION_FORCE_FAIL		1115
 /*! cache: forced eviction - pages selected unable to be evicted time */
-#define	WT_STAT_CONN_CACHE_EVICTION_FORCE_FAIL_TIME	1120
-/*!
- * cache: forced eviction - session returned rollback error while force
- * evicting due to being oldest
- */
-#define	WT_STAT_CONN_CACHE_EVICTION_FORCE_ROLLBACK	1121
+#define	WT_STAT_CONN_CACHE_EVICTION_FORCE_FAIL_TIME	1116
 /*! cache: hazard pointer blocked page eviction */
-#define	WT_STAT_CONN_CACHE_EVICTION_HAZARD		1122
+#define	WT_STAT_CONN_CACHE_EVICTION_HAZARD		1117
 /*! cache: hazard pointer check calls */
-#define	WT_STAT_CONN_CACHE_HAZARD_CHECKS		1123
+#define	WT_STAT_CONN_CACHE_HAZARD_CHECKS		1118
 /*! cache: hazard pointer check entries walked */
-#define	WT_STAT_CONN_CACHE_HAZARD_WALKS			1124
+#define	WT_STAT_CONN_CACHE_HAZARD_WALKS			1119
 /*! cache: hazard pointer maximum array length */
-#define	WT_STAT_CONN_CACHE_HAZARD_MAX			1125
+#define	WT_STAT_CONN_CACHE_HAZARD_MAX			1120
 /*! cache: history store score */
-#define	WT_STAT_CONN_CACHE_HS_SCORE			1126
+#define	WT_STAT_CONN_CACHE_HS_SCORE			1121
 /*! cache: history store table insert calls */
-#define	WT_STAT_CONN_CACHE_HS_INSERT			1127
+#define	WT_STAT_CONN_CACHE_HS_INSERT			1122
 /*! cache: history store table insert calls that returned restart */
-#define	WT_STAT_CONN_CACHE_HS_INSERT_RESTART		1128
+#define	WT_STAT_CONN_CACHE_HS_INSERT_RESTART		1123
 /*! cache: history store table max on-disk size */
-#define	WT_STAT_CONN_CACHE_HS_ONDISK_MAX		1129
+#define	WT_STAT_CONN_CACHE_HS_ONDISK_MAX		1124
 /*! cache: history store table on-disk size */
-#define	WT_STAT_CONN_CACHE_HS_ONDISK			1130
-=======
-#define	WT_STAT_CONN_CACHE_EVICTION_FORCE_DELETE	1090
-/*! cache: forced eviction - pages selected count */
-#define	WT_STAT_CONN_CACHE_EVICTION_FORCE		1091
-/*! cache: forced eviction - pages selected unable to be evicted count */
-#define	WT_STAT_CONN_CACHE_EVICTION_FORCE_FAIL		1092
-/*! cache: forced eviction - pages selected unable to be evicted time */
-#define	WT_STAT_CONN_CACHE_EVICTION_FORCE_FAIL_TIME	1093
-/*! cache: hazard pointer blocked page eviction */
-#define	WT_STAT_CONN_CACHE_EVICTION_HAZARD		1094
-/*! cache: hazard pointer check calls */
-#define	WT_STAT_CONN_CACHE_HAZARD_CHECKS		1095
-/*! cache: hazard pointer check entries walked */
-#define	WT_STAT_CONN_CACHE_HAZARD_WALKS			1096
-/*! cache: hazard pointer maximum array length */
-#define	WT_STAT_CONN_CACHE_HAZARD_MAX			1097
-/*! cache: history store score */
-#define	WT_STAT_CONN_CACHE_HS_SCORE			1098
-/*! cache: history store table insert calls */
-#define	WT_STAT_CONN_CACHE_HS_INSERT			1099
-/*! cache: history store table insert calls that returned restart */
-#define	WT_STAT_CONN_CACHE_HS_INSERT_RESTART		1100
-/*! cache: history store table max on-disk size */
-#define	WT_STAT_CONN_CACHE_HS_ONDISK_MAX		1101
-/*! cache: history store table on-disk size */
-#define	WT_STAT_CONN_CACHE_HS_ONDISK			1102
->>>>>>> 348b5746
+#define	WT_STAT_CONN_CACHE_HS_ONDISK			1125
 /*!
  * cache: history store table out-of-order resolved updates that lose
  * their durable timestamp
  */
-<<<<<<< HEAD
-#define	WT_STAT_CONN_CACHE_HS_ORDER_LOSE_DURABLE_TIMESTAMP	1131
-=======
-#define	WT_STAT_CONN_CACHE_HS_ORDER_LOSE_DURABLE_TIMESTAMP	1103
->>>>>>> 348b5746
+#define	WT_STAT_CONN_CACHE_HS_ORDER_LOSE_DURABLE_TIMESTAMP	1126
 /*!
  * cache: history store table out-of-order updates that were fixed up by
  * reinserting with the fixed timestamp
  */
-<<<<<<< HEAD
-#define	WT_STAT_CONN_CACHE_HS_ORDER_FIXUP_MOVE		1132
-/*!
- * cache: history store table out-of-order updates that were fixed up
- * during insertion
- */
-#define	WT_STAT_CONN_CACHE_HS_ORDER_FIXUP_INSERT	1133
+#define	WT_STAT_CONN_CACHE_HS_ORDER_REINSERT		1127
 /*! cache: history store table reads */
-#define	WT_STAT_CONN_CACHE_HS_READ			1134
+#define	WT_STAT_CONN_CACHE_HS_READ			1128
 /*! cache: history store table reads missed */
-#define	WT_STAT_CONN_CACHE_HS_READ_MISS			1135
+#define	WT_STAT_CONN_CACHE_HS_READ_MISS			1129
 /*! cache: history store table reads requiring squashed modifies */
-#define	WT_STAT_CONN_CACHE_HS_READ_SQUASH		1136
-=======
-#define	WT_STAT_CONN_CACHE_HS_ORDER_REINSERT		1104
-/*! cache: history store table reads */
-#define	WT_STAT_CONN_CACHE_HS_READ			1105
-/*! cache: history store table reads missed */
-#define	WT_STAT_CONN_CACHE_HS_READ_MISS			1106
-/*! cache: history store table reads requiring squashed modifies */
-#define	WT_STAT_CONN_CACHE_HS_READ_SQUASH		1107
->>>>>>> 348b5746
+#define	WT_STAT_CONN_CACHE_HS_READ_SQUASH		1130
 /*!
  * cache: history store table truncation by rollback to stable to remove
  * an unstable update
  */
-<<<<<<< HEAD
-#define	WT_STAT_CONN_CACHE_HS_KEY_TRUNCATE_RTS_UNSTABLE	1137
-=======
-#define	WT_STAT_CONN_CACHE_HS_KEY_TRUNCATE_RTS_UNSTABLE	1108
->>>>>>> 348b5746
+#define	WT_STAT_CONN_CACHE_HS_KEY_TRUNCATE_RTS_UNSTABLE	1131
 /*!
  * cache: history store table truncation by rollback to stable to remove
  * an update
  */
-<<<<<<< HEAD
-#define	WT_STAT_CONN_CACHE_HS_KEY_TRUNCATE_RTS		1138
-/*!
- * cache: history store table truncation due to mixed timestamps that
- * returned restart
- */
-#define	WT_STAT_CONN_CACHE_HS_KEY_TRUNCATE_MIX_TS_RESTART	1139
+#define	WT_STAT_CONN_CACHE_HS_KEY_TRUNCATE_RTS		1132
 /*! cache: history store table truncation to remove an update */
-#define	WT_STAT_CONN_CACHE_HS_KEY_TRUNCATE		1140
-=======
-#define	WT_STAT_CONN_CACHE_HS_KEY_TRUNCATE_RTS		1109
-/*! cache: history store table truncation to remove an update */
-#define	WT_STAT_CONN_CACHE_HS_KEY_TRUNCATE		1110
->>>>>>> 348b5746
+#define	WT_STAT_CONN_CACHE_HS_KEY_TRUNCATE		1133
 /*!
  * cache: history store table truncation to remove range of updates due
  * to key being removed from the data page during reconciliation
  */
-<<<<<<< HEAD
-#define	WT_STAT_CONN_CACHE_HS_KEY_TRUNCATE_ONPAGE_REMOVAL	1141
-=======
-#define	WT_STAT_CONN_CACHE_HS_KEY_TRUNCATE_ONPAGE_REMOVAL	1111
->>>>>>> 348b5746
+#define	WT_STAT_CONN_CACHE_HS_KEY_TRUNCATE_ONPAGE_REMOVAL	1134
 /*!
  * cache: history store table truncation to remove range of updates due
  * to out-of-order timestamp update on data page
  */
-<<<<<<< HEAD
-#define	WT_STAT_CONN_CACHE_HS_KEY_TRUNCATE_MIX_TS	1142
+#define	WT_STAT_CONN_CACHE_HS_ORDER_REMOVE		1135
 /*! cache: history store table writes requiring squashed modifies */
-#define	WT_STAT_CONN_CACHE_HS_WRITE_SQUASH		1143
+#define	WT_STAT_CONN_CACHE_HS_WRITE_SQUASH		1136
 /*! cache: in-memory page passed criteria to be split */
-#define	WT_STAT_CONN_CACHE_INMEM_SPLITTABLE		1144
+#define	WT_STAT_CONN_CACHE_INMEM_SPLITTABLE		1137
 /*! cache: in-memory page splits */
-#define	WT_STAT_CONN_CACHE_INMEM_SPLIT			1145
+#define	WT_STAT_CONN_CACHE_INMEM_SPLIT			1138
 /*! cache: internal pages evicted */
-#define	WT_STAT_CONN_CACHE_EVICTION_INTERNAL		1146
+#define	WT_STAT_CONN_CACHE_EVICTION_INTERNAL		1139
 /*! cache: internal pages queued for eviction */
-#define	WT_STAT_CONN_CACHE_EVICTION_INTERNAL_PAGES_QUEUED	1147
+#define	WT_STAT_CONN_CACHE_EVICTION_INTERNAL_PAGES_QUEUED	1140
 /*! cache: internal pages seen by eviction walk */
-#define	WT_STAT_CONN_CACHE_EVICTION_INTERNAL_PAGES_SEEN	1148
+#define	WT_STAT_CONN_CACHE_EVICTION_INTERNAL_PAGES_SEEN	1141
 /*! cache: internal pages seen by eviction walk that are already queued */
-#define	WT_STAT_CONN_CACHE_EVICTION_INTERNAL_PAGES_ALREADY_QUEUED	1149
+#define	WT_STAT_CONN_CACHE_EVICTION_INTERNAL_PAGES_ALREADY_QUEUED	1142
 /*! cache: internal pages split during eviction */
-#define	WT_STAT_CONN_CACHE_EVICTION_SPLIT_INTERNAL	1150
+#define	WT_STAT_CONN_CACHE_EVICTION_SPLIT_INTERNAL	1143
 /*! cache: leaf pages split during eviction */
-#define	WT_STAT_CONN_CACHE_EVICTION_SPLIT_LEAF		1151
+#define	WT_STAT_CONN_CACHE_EVICTION_SPLIT_LEAF		1144
 /*! cache: maximum bytes configured */
-#define	WT_STAT_CONN_CACHE_BYTES_MAX			1152
+#define	WT_STAT_CONN_CACHE_BYTES_MAX			1145
 /*! cache: maximum page size at eviction */
-#define	WT_STAT_CONN_CACHE_EVICTION_MAXIMUM_PAGE_SIZE	1153
+#define	WT_STAT_CONN_CACHE_EVICTION_MAXIMUM_PAGE_SIZE	1146
 /*! cache: modified pages evicted */
-#define	WT_STAT_CONN_CACHE_EVICTION_DIRTY		1154
+#define	WT_STAT_CONN_CACHE_EVICTION_DIRTY		1147
 /*! cache: modified pages evicted by application threads */
-#define	WT_STAT_CONN_CACHE_EVICTION_APP_DIRTY		1155
+#define	WT_STAT_CONN_CACHE_EVICTION_APP_DIRTY		1148
 /*! cache: operations timed out waiting for space in cache */
-#define	WT_STAT_CONN_CACHE_TIMED_OUT_OPS		1156
+#define	WT_STAT_CONN_CACHE_TIMED_OUT_OPS		1149
 /*! cache: overflow pages read into cache */
-#define	WT_STAT_CONN_CACHE_READ_OVERFLOW		1157
+#define	WT_STAT_CONN_CACHE_READ_OVERFLOW		1150
 /*! cache: page split during eviction deepened the tree */
-#define	WT_STAT_CONN_CACHE_EVICTION_DEEPEN		1158
+#define	WT_STAT_CONN_CACHE_EVICTION_DEEPEN		1151
 /*! cache: page written requiring history store records */
-#define	WT_STAT_CONN_CACHE_WRITE_HS			1159
+#define	WT_STAT_CONN_CACHE_WRITE_HS			1152
 /*! cache: pages currently held in the cache */
-#define	WT_STAT_CONN_CACHE_PAGES_INUSE			1160
+#define	WT_STAT_CONN_CACHE_PAGES_INUSE			1153
 /*! cache: pages evicted by application threads */
-#define	WT_STAT_CONN_CACHE_EVICTION_APP			1161
+#define	WT_STAT_CONN_CACHE_EVICTION_APP			1154
+/*! cache: pages evicted in parallel with checkpoint */
+#define	WT_STAT_CONN_CACHE_EVICTION_PAGES_IN_PARALLEL_WITH_CHECKPOINT	1155
 /*! cache: pages queued for eviction */
-#define	WT_STAT_CONN_CACHE_EVICTION_PAGES_QUEUED	1162
+#define	WT_STAT_CONN_CACHE_EVICTION_PAGES_QUEUED	1156
 /*! cache: pages queued for eviction post lru sorting */
-#define	WT_STAT_CONN_CACHE_EVICTION_PAGES_QUEUED_POST_LRU	1163
+#define	WT_STAT_CONN_CACHE_EVICTION_PAGES_QUEUED_POST_LRU	1157
 /*! cache: pages queued for urgent eviction */
-#define	WT_STAT_CONN_CACHE_EVICTION_PAGES_QUEUED_URGENT	1164
+#define	WT_STAT_CONN_CACHE_EVICTION_PAGES_QUEUED_URGENT	1158
 /*! cache: pages queued for urgent eviction during walk */
-#define	WT_STAT_CONN_CACHE_EVICTION_PAGES_QUEUED_OLDEST	1165
-/*! cache: pages read into cache */
-#define	WT_STAT_CONN_CACHE_READ				1166
-/*! cache: pages read into cache after truncate */
-#define	WT_STAT_CONN_CACHE_READ_DELETED			1167
-/*! cache: pages read into cache after truncate in prepare state */
-#define	WT_STAT_CONN_CACHE_READ_DELETED_PREPARED	1168
-/*! cache: pages requested from the cache */
-#define	WT_STAT_CONN_CACHE_PAGES_REQUESTED		1169
-/*! cache: pages seen by eviction walk */
-#define	WT_STAT_CONN_CACHE_EVICTION_PAGES_SEEN		1170
-/*! cache: pages seen by eviction walk that are already queued */
-#define	WT_STAT_CONN_CACHE_EVICTION_PAGES_ALREADY_QUEUED	1171
-/*! cache: pages selected for eviction unable to be evicted */
-#define	WT_STAT_CONN_CACHE_EVICTION_FAIL		1172
-=======
-#define	WT_STAT_CONN_CACHE_HS_ORDER_REMOVE		1112
-/*! cache: history store table writes requiring squashed modifies */
-#define	WT_STAT_CONN_CACHE_HS_WRITE_SQUASH		1113
-/*! cache: in-memory page passed criteria to be split */
-#define	WT_STAT_CONN_CACHE_INMEM_SPLITTABLE		1114
-/*! cache: in-memory page splits */
-#define	WT_STAT_CONN_CACHE_INMEM_SPLIT			1115
-/*! cache: internal pages evicted */
-#define	WT_STAT_CONN_CACHE_EVICTION_INTERNAL		1116
-/*! cache: internal pages queued for eviction */
-#define	WT_STAT_CONN_CACHE_EVICTION_INTERNAL_PAGES_QUEUED	1117
-/*! cache: internal pages seen by eviction walk */
-#define	WT_STAT_CONN_CACHE_EVICTION_INTERNAL_PAGES_SEEN	1118
-/*! cache: internal pages seen by eviction walk that are already queued */
-#define	WT_STAT_CONN_CACHE_EVICTION_INTERNAL_PAGES_ALREADY_QUEUED	1119
-/*! cache: internal pages split during eviction */
-#define	WT_STAT_CONN_CACHE_EVICTION_SPLIT_INTERNAL	1120
-/*! cache: leaf pages split during eviction */
-#define	WT_STAT_CONN_CACHE_EVICTION_SPLIT_LEAF		1121
-/*! cache: maximum bytes configured */
-#define	WT_STAT_CONN_CACHE_BYTES_MAX			1122
-/*! cache: maximum page size at eviction */
-#define	WT_STAT_CONN_CACHE_EVICTION_MAXIMUM_PAGE_SIZE	1123
-/*! cache: modified pages evicted */
-#define	WT_STAT_CONN_CACHE_EVICTION_DIRTY		1124
-/*! cache: modified pages evicted by application threads */
-#define	WT_STAT_CONN_CACHE_EVICTION_APP_DIRTY		1125
-/*! cache: operations timed out waiting for space in cache */
-#define	WT_STAT_CONN_CACHE_TIMED_OUT_OPS		1126
-/*! cache: overflow pages read into cache */
-#define	WT_STAT_CONN_CACHE_READ_OVERFLOW		1127
-/*! cache: page split during eviction deepened the tree */
-#define	WT_STAT_CONN_CACHE_EVICTION_DEEPEN		1128
-/*! cache: page written requiring history store records */
-#define	WT_STAT_CONN_CACHE_WRITE_HS			1129
-/*! cache: pages currently held in the cache */
-#define	WT_STAT_CONN_CACHE_PAGES_INUSE			1130
-/*! cache: pages evicted by application threads */
-#define	WT_STAT_CONN_CACHE_EVICTION_APP			1131
-/*! cache: pages evicted in parallel with checkpoint */
-#define	WT_STAT_CONN_CACHE_EVICTION_PAGES_IN_PARALLEL_WITH_CHECKPOINT	1132
-/*! cache: pages queued for eviction */
-#define	WT_STAT_CONN_CACHE_EVICTION_PAGES_QUEUED	1133
-/*! cache: pages queued for eviction post lru sorting */
-#define	WT_STAT_CONN_CACHE_EVICTION_PAGES_QUEUED_POST_LRU	1134
-/*! cache: pages queued for urgent eviction */
-#define	WT_STAT_CONN_CACHE_EVICTION_PAGES_QUEUED_URGENT	1135
-/*! cache: pages queued for urgent eviction during walk */
-#define	WT_STAT_CONN_CACHE_EVICTION_PAGES_QUEUED_OLDEST	1136
+#define	WT_STAT_CONN_CACHE_EVICTION_PAGES_QUEUED_OLDEST	1159
 /*!
  * cache: pages queued for urgent eviction from history store due to high
  * dirty content
  */
-#define	WT_STAT_CONN_CACHE_EVICTION_PAGES_QUEUED_URGENT_HS_DIRTY	1137
+#define	WT_STAT_CONN_CACHE_EVICTION_PAGES_QUEUED_URGENT_HS_DIRTY	1160
 /*! cache: pages read into cache */
-#define	WT_STAT_CONN_CACHE_READ				1138
+#define	WT_STAT_CONN_CACHE_READ				1161
 /*! cache: pages read into cache after truncate */
-#define	WT_STAT_CONN_CACHE_READ_DELETED			1139
+#define	WT_STAT_CONN_CACHE_READ_DELETED			1162
 /*! cache: pages read into cache after truncate in prepare state */
-#define	WT_STAT_CONN_CACHE_READ_DELETED_PREPARED	1140
+#define	WT_STAT_CONN_CACHE_READ_DELETED_PREPARED	1163
 /*! cache: pages requested from the cache */
-#define	WT_STAT_CONN_CACHE_PAGES_REQUESTED		1141
+#define	WT_STAT_CONN_CACHE_PAGES_REQUESTED		1164
 /*! cache: pages seen by eviction walk */
-#define	WT_STAT_CONN_CACHE_EVICTION_PAGES_SEEN		1142
+#define	WT_STAT_CONN_CACHE_EVICTION_PAGES_SEEN		1165
 /*! cache: pages seen by eviction walk that are already queued */
-#define	WT_STAT_CONN_CACHE_EVICTION_PAGES_ALREADY_QUEUED	1143
+#define	WT_STAT_CONN_CACHE_EVICTION_PAGES_ALREADY_QUEUED	1166
 /*! cache: pages selected for eviction unable to be evicted */
-#define	WT_STAT_CONN_CACHE_EVICTION_FAIL		1144
->>>>>>> 348b5746
+#define	WT_STAT_CONN_CACHE_EVICTION_FAIL		1167
 /*!
  * cache: pages selected for eviction unable to be evicted as the parent
  * page has overflow items
  */
-<<<<<<< HEAD
-#define	WT_STAT_CONN_CACHE_EVICTION_FAIL_PARENT_HAS_OVERFLOW_ITEMS	1173
-=======
-#define	WT_STAT_CONN_CACHE_EVICTION_FAIL_PARENT_HAS_OVERFLOW_ITEMS	1145
->>>>>>> 348b5746
+#define	WT_STAT_CONN_CACHE_EVICTION_FAIL_PARENT_HAS_OVERFLOW_ITEMS	1168
 /*!
  * cache: pages selected for eviction unable to be evicted because of
  * active children on an internal page
  */
-<<<<<<< HEAD
-#define	WT_STAT_CONN_CACHE_EVICTION_FAIL_ACTIVE_CHILDREN_ON_AN_INTERNAL_PAGE	1174
-=======
-#define	WT_STAT_CONN_CACHE_EVICTION_FAIL_ACTIVE_CHILDREN_ON_AN_INTERNAL_PAGE	1146
->>>>>>> 348b5746
+#define	WT_STAT_CONN_CACHE_EVICTION_FAIL_ACTIVE_CHILDREN_ON_AN_INTERNAL_PAGE	1169
 /*!
  * cache: pages selected for eviction unable to be evicted because of
  * failure in reconciliation
  */
-<<<<<<< HEAD
-#define	WT_STAT_CONN_CACHE_EVICTION_FAIL_IN_RECONCILIATION	1175
-/*! cache: pages walked for eviction */
-#define	WT_STAT_CONN_CACHE_EVICTION_WALK		1176
-/*! cache: pages written from cache */
-#define	WT_STAT_CONN_CACHE_WRITE			1177
-/*! cache: pages written requiring in-memory restoration */
-#define	WT_STAT_CONN_CACHE_WRITE_RESTORE		1178
-/*! cache: percentage overhead */
-#define	WT_STAT_CONN_CACHE_OVERHEAD			1179
-/*! cache: tracked bytes belonging to internal pages in the cache */
-#define	WT_STAT_CONN_CACHE_BYTES_INTERNAL		1180
-/*! cache: tracked bytes belonging to leaf pages in the cache */
-#define	WT_STAT_CONN_CACHE_BYTES_LEAF			1181
-/*! cache: tracked dirty bytes in the cache */
-#define	WT_STAT_CONN_CACHE_BYTES_DIRTY			1182
-/*! cache: tracked dirty pages in the cache */
-#define	WT_STAT_CONN_CACHE_PAGES_DIRTY			1183
-/*! cache: unmodified pages evicted */
-#define	WT_STAT_CONN_CACHE_EVICTION_CLEAN		1184
-/*! capacity: background fsync file handles considered */
-#define	WT_STAT_CONN_FSYNC_ALL_FH_TOTAL			1185
-/*! capacity: background fsync file handles synced */
-#define	WT_STAT_CONN_FSYNC_ALL_FH			1186
-/*! capacity: background fsync time (msecs) */
-#define	WT_STAT_CONN_FSYNC_ALL_TIME			1187
-/*! capacity: bytes read */
-#define	WT_STAT_CONN_CAPACITY_BYTES_READ		1188
-/*! capacity: bytes written for checkpoint */
-#define	WT_STAT_CONN_CAPACITY_BYTES_CKPT		1189
-/*! capacity: bytes written for eviction */
-#define	WT_STAT_CONN_CAPACITY_BYTES_EVICT		1190
-/*! capacity: bytes written for log */
-#define	WT_STAT_CONN_CAPACITY_BYTES_LOG			1191
-/*! capacity: bytes written total */
-#define	WT_STAT_CONN_CAPACITY_BYTES_WRITTEN		1192
-/*! capacity: threshold to call fsync */
-#define	WT_STAT_CONN_CAPACITY_THRESHOLD			1193
-/*! capacity: time waiting due to total capacity (usecs) */
-#define	WT_STAT_CONN_CAPACITY_TIME_TOTAL		1194
-/*! capacity: time waiting during checkpoint (usecs) */
-#define	WT_STAT_CONN_CAPACITY_TIME_CKPT			1195
-/*! capacity: time waiting during eviction (usecs) */
-#define	WT_STAT_CONN_CAPACITY_TIME_EVICT		1196
-/*! capacity: time waiting during logging (usecs) */
-#define	WT_STAT_CONN_CAPACITY_TIME_LOG			1197
-/*! capacity: time waiting during read (usecs) */
-#define	WT_STAT_CONN_CAPACITY_TIME_READ			1198
-/*! checkpoint-cleanup: pages added for eviction */
-#define	WT_STAT_CONN_CC_PAGES_EVICT			1199
-/*! checkpoint-cleanup: pages removed */
-#define	WT_STAT_CONN_CC_PAGES_REMOVED			1200
-/*! checkpoint-cleanup: pages skipped during tree walk */
-#define	WT_STAT_CONN_CC_PAGES_WALK_SKIPPED		1201
-/*! checkpoint-cleanup: pages visited */
-#define	WT_STAT_CONN_CC_PAGES_VISITED			1202
-/*! connection: auto adjusting condition resets */
-#define	WT_STAT_CONN_COND_AUTO_WAIT_RESET		1203
-/*! connection: auto adjusting condition wait calls */
-#define	WT_STAT_CONN_COND_AUTO_WAIT			1204
-=======
-#define	WT_STAT_CONN_CACHE_EVICTION_FAIL_IN_RECONCILIATION	1147
+#define	WT_STAT_CONN_CACHE_EVICTION_FAIL_IN_RECONCILIATION	1170
 /*!
  * cache: pages selected for eviction unable to be evicted because of
  * race between checkpoint and out of order timestamps handling
  */
-#define	WT_STAT_CONN_CACHE_EVICTION_FAIL_CHECKPOINT_OUT_OF_ORDER_TS	1148
+#define	WT_STAT_CONN_CACHE_EVICTION_FAIL_CHECKPOINT_OUT_OF_ORDER_TS	1171
 /*! cache: pages walked for eviction */
-#define	WT_STAT_CONN_CACHE_EVICTION_WALK		1149
+#define	WT_STAT_CONN_CACHE_EVICTION_WALK		1172
 /*! cache: pages written from cache */
-#define	WT_STAT_CONN_CACHE_WRITE			1150
+#define	WT_STAT_CONN_CACHE_WRITE			1173
 /*! cache: pages written requiring in-memory restoration */
-#define	WT_STAT_CONN_CACHE_WRITE_RESTORE		1151
+#define	WT_STAT_CONN_CACHE_WRITE_RESTORE		1174
 /*! cache: percentage overhead */
-#define	WT_STAT_CONN_CACHE_OVERHEAD			1152
+#define	WT_STAT_CONN_CACHE_OVERHEAD			1175
 /*! cache: tracked bytes belonging to internal pages in the cache */
-#define	WT_STAT_CONN_CACHE_BYTES_INTERNAL		1153
+#define	WT_STAT_CONN_CACHE_BYTES_INTERNAL		1176
 /*! cache: tracked bytes belonging to leaf pages in the cache */
-#define	WT_STAT_CONN_CACHE_BYTES_LEAF			1154
+#define	WT_STAT_CONN_CACHE_BYTES_LEAF			1177
 /*! cache: tracked dirty bytes in the cache */
-#define	WT_STAT_CONN_CACHE_BYTES_DIRTY			1155
+#define	WT_STAT_CONN_CACHE_BYTES_DIRTY			1178
 /*! cache: tracked dirty pages in the cache */
-#define	WT_STAT_CONN_CACHE_PAGES_DIRTY			1156
+#define	WT_STAT_CONN_CACHE_PAGES_DIRTY			1179
 /*! cache: unmodified pages evicted */
-#define	WT_STAT_CONN_CACHE_EVICTION_CLEAN		1157
+#define	WT_STAT_CONN_CACHE_EVICTION_CLEAN		1180
 /*! capacity: background fsync file handles considered */
-#define	WT_STAT_CONN_FSYNC_ALL_FH_TOTAL			1158
+#define	WT_STAT_CONN_FSYNC_ALL_FH_TOTAL			1181
 /*! capacity: background fsync file handles synced */
-#define	WT_STAT_CONN_FSYNC_ALL_FH			1159
+#define	WT_STAT_CONN_FSYNC_ALL_FH			1182
 /*! capacity: background fsync time (msecs) */
-#define	WT_STAT_CONN_FSYNC_ALL_TIME			1160
+#define	WT_STAT_CONN_FSYNC_ALL_TIME			1183
 /*! capacity: bytes read */
-#define	WT_STAT_CONN_CAPACITY_BYTES_READ		1161
+#define	WT_STAT_CONN_CAPACITY_BYTES_READ		1184
 /*! capacity: bytes written for checkpoint */
-#define	WT_STAT_CONN_CAPACITY_BYTES_CKPT		1162
+#define	WT_STAT_CONN_CAPACITY_BYTES_CKPT		1185
 /*! capacity: bytes written for eviction */
-#define	WT_STAT_CONN_CAPACITY_BYTES_EVICT		1163
+#define	WT_STAT_CONN_CAPACITY_BYTES_EVICT		1186
 /*! capacity: bytes written for log */
-#define	WT_STAT_CONN_CAPACITY_BYTES_LOG			1164
+#define	WT_STAT_CONN_CAPACITY_BYTES_LOG			1187
 /*! capacity: bytes written total */
-#define	WT_STAT_CONN_CAPACITY_BYTES_WRITTEN		1165
+#define	WT_STAT_CONN_CAPACITY_BYTES_WRITTEN		1188
 /*! capacity: threshold to call fsync */
-#define	WT_STAT_CONN_CAPACITY_THRESHOLD			1166
+#define	WT_STAT_CONN_CAPACITY_THRESHOLD			1189
 /*! capacity: time waiting due to total capacity (usecs) */
-#define	WT_STAT_CONN_CAPACITY_TIME_TOTAL		1167
+#define	WT_STAT_CONN_CAPACITY_TIME_TOTAL		1190
 /*! capacity: time waiting during checkpoint (usecs) */
-#define	WT_STAT_CONN_CAPACITY_TIME_CKPT			1168
+#define	WT_STAT_CONN_CAPACITY_TIME_CKPT			1191
 /*! capacity: time waiting during eviction (usecs) */
-#define	WT_STAT_CONN_CAPACITY_TIME_EVICT		1169
+#define	WT_STAT_CONN_CAPACITY_TIME_EVICT		1192
 /*! capacity: time waiting during logging (usecs) */
-#define	WT_STAT_CONN_CAPACITY_TIME_LOG			1170
+#define	WT_STAT_CONN_CAPACITY_TIME_LOG			1193
 /*! capacity: time waiting during read (usecs) */
-#define	WT_STAT_CONN_CAPACITY_TIME_READ			1171
+#define	WT_STAT_CONN_CAPACITY_TIME_READ			1194
 /*! checkpoint-cleanup: pages added for eviction */
-#define	WT_STAT_CONN_CC_PAGES_EVICT			1172
+#define	WT_STAT_CONN_CC_PAGES_EVICT			1195
 /*! checkpoint-cleanup: pages removed */
-#define	WT_STAT_CONN_CC_PAGES_REMOVED			1173
+#define	WT_STAT_CONN_CC_PAGES_REMOVED			1196
 /*! checkpoint-cleanup: pages skipped during tree walk */
-#define	WT_STAT_CONN_CC_PAGES_WALK_SKIPPED		1174
+#define	WT_STAT_CONN_CC_PAGES_WALK_SKIPPED		1197
 /*! checkpoint-cleanup: pages visited */
-#define	WT_STAT_CONN_CC_PAGES_VISITED			1175
+#define	WT_STAT_CONN_CC_PAGES_VISITED			1198
 /*! connection: auto adjusting condition resets */
-#define	WT_STAT_CONN_COND_AUTO_WAIT_RESET		1176
+#define	WT_STAT_CONN_COND_AUTO_WAIT_RESET		1199
 /*! connection: auto adjusting condition wait calls */
-#define	WT_STAT_CONN_COND_AUTO_WAIT			1177
->>>>>>> 348b5746
+#define	WT_STAT_CONN_COND_AUTO_WAIT			1200
 /*!
  * connection: auto adjusting condition wait raced to update timeout and
  * skipped updating
  */
-<<<<<<< HEAD
-#define	WT_STAT_CONN_COND_AUTO_WAIT_SKIPPED		1205
+#define	WT_STAT_CONN_COND_AUTO_WAIT_SKIPPED		1201
 /*! connection: detected system time went backwards */
-#define	WT_STAT_CONN_TIME_TRAVEL			1206
+#define	WT_STAT_CONN_TIME_TRAVEL			1202
 /*! connection: files currently open */
-#define	WT_STAT_CONN_FILE_OPEN				1207
+#define	WT_STAT_CONN_FILE_OPEN				1203
 /*! connection: hash bucket array size for data handles */
-#define	WT_STAT_CONN_BUCKETS_DH				1208
+#define	WT_STAT_CONN_BUCKETS_DH				1204
 /*! connection: hash bucket array size general */
-#define	WT_STAT_CONN_BUCKETS				1209
+#define	WT_STAT_CONN_BUCKETS				1205
 /*! connection: memory allocations */
-#define	WT_STAT_CONN_MEMORY_ALLOCATION			1210
+#define	WT_STAT_CONN_MEMORY_ALLOCATION			1206
 /*! connection: memory frees */
-#define	WT_STAT_CONN_MEMORY_FREE			1211
+#define	WT_STAT_CONN_MEMORY_FREE			1207
 /*! connection: memory re-allocations */
-#define	WT_STAT_CONN_MEMORY_GROW			1212
+#define	WT_STAT_CONN_MEMORY_GROW			1208
 /*! connection: pthread mutex condition wait calls */
-#define	WT_STAT_CONN_COND_WAIT				1213
+#define	WT_STAT_CONN_COND_WAIT				1209
 /*! connection: pthread mutex shared lock read-lock calls */
-#define	WT_STAT_CONN_RWLOCK_READ			1214
+#define	WT_STAT_CONN_RWLOCK_READ			1210
 /*! connection: pthread mutex shared lock write-lock calls */
-#define	WT_STAT_CONN_RWLOCK_WRITE			1215
+#define	WT_STAT_CONN_RWLOCK_WRITE			1211
 /*! connection: total fsync I/Os */
-#define	WT_STAT_CONN_FSYNC_IO				1216
+#define	WT_STAT_CONN_FSYNC_IO				1212
 /*! connection: total read I/Os */
-#define	WT_STAT_CONN_READ_IO				1217
+#define	WT_STAT_CONN_READ_IO				1213
 /*! connection: total write I/Os */
-#define	WT_STAT_CONN_WRITE_IO				1218
+#define	WT_STAT_CONN_WRITE_IO				1214
 /*! cursor: Total number of entries skipped by cursor next calls */
-#define	WT_STAT_CONN_CURSOR_NEXT_SKIP_TOTAL		1219
+#define	WT_STAT_CONN_CURSOR_NEXT_SKIP_TOTAL		1215
 /*! cursor: Total number of entries skipped by cursor prev calls */
-#define	WT_STAT_CONN_CURSOR_PREV_SKIP_TOTAL		1220
-=======
-#define	WT_STAT_CONN_COND_AUTO_WAIT_SKIPPED		1178
-/*! connection: detected system time went backwards */
-#define	WT_STAT_CONN_TIME_TRAVEL			1179
-/*! connection: files currently open */
-#define	WT_STAT_CONN_FILE_OPEN				1180
-/*! connection: hash bucket array size for data handles */
-#define	WT_STAT_CONN_BUCKETS_DH				1181
-/*! connection: hash bucket array size general */
-#define	WT_STAT_CONN_BUCKETS				1182
-/*! connection: memory allocations */
-#define	WT_STAT_CONN_MEMORY_ALLOCATION			1183
-/*! connection: memory frees */
-#define	WT_STAT_CONN_MEMORY_FREE			1184
-/*! connection: memory re-allocations */
-#define	WT_STAT_CONN_MEMORY_GROW			1185
-/*! connection: pthread mutex condition wait calls */
-#define	WT_STAT_CONN_COND_WAIT				1186
-/*! connection: pthread mutex shared lock read-lock calls */
-#define	WT_STAT_CONN_RWLOCK_READ			1187
-/*! connection: pthread mutex shared lock write-lock calls */
-#define	WT_STAT_CONN_RWLOCK_WRITE			1188
-/*! connection: total fsync I/Os */
-#define	WT_STAT_CONN_FSYNC_IO				1189
-/*! connection: total read I/Os */
-#define	WT_STAT_CONN_READ_IO				1190
-/*! connection: total write I/Os */
-#define	WT_STAT_CONN_WRITE_IO				1191
-/*! cursor: Total number of entries skipped by cursor next calls */
-#define	WT_STAT_CONN_CURSOR_NEXT_SKIP_TOTAL		1192
-/*! cursor: Total number of entries skipped by cursor prev calls */
-#define	WT_STAT_CONN_CURSOR_PREV_SKIP_TOTAL		1193
->>>>>>> 348b5746
+#define	WT_STAT_CONN_CURSOR_PREV_SKIP_TOTAL		1216
 /*!
  * cursor: Total number of entries skipped to position the history store
  * cursor
  */
-<<<<<<< HEAD
-#define	WT_STAT_CONN_CURSOR_SKIP_HS_CUR_POSITION	1221
-/*! cursor: cached cursor count */
-#define	WT_STAT_CONN_CURSOR_CACHED_COUNT		1222
-/*! cursor: cursor bulk loaded cursor insert calls */
-#define	WT_STAT_CONN_CURSOR_INSERT_BULK			1223
-/*! cursor: cursor close calls that result in cache */
-#define	WT_STAT_CONN_CURSOR_CACHE			1224
-/*! cursor: cursor create calls */
-#define	WT_STAT_CONN_CURSOR_CREATE			1225
-/*! cursor: cursor insert calls */
-#define	WT_STAT_CONN_CURSOR_INSERT			1226
-/*! cursor: cursor insert key and value bytes */
-#define	WT_STAT_CONN_CURSOR_INSERT_BYTES		1227
-/*! cursor: cursor modify calls */
-#define	WT_STAT_CONN_CURSOR_MODIFY			1228
-/*! cursor: cursor modify key and value bytes affected */
-#define	WT_STAT_CONN_CURSOR_MODIFY_BYTES		1229
-/*! cursor: cursor modify value bytes modified */
-#define	WT_STAT_CONN_CURSOR_MODIFY_BYTES_TOUCH		1230
-/*! cursor: cursor next calls */
-#define	WT_STAT_CONN_CURSOR_NEXT			1231
-=======
-#define	WT_STAT_CONN_CURSOR_SKIP_HS_CUR_POSITION	1194
+#define	WT_STAT_CONN_CURSOR_SKIP_HS_CUR_POSITION	1217
 /*!
  * cursor: Total number of times a search near has exited due to prefix
  * config
  */
-#define	WT_STAT_CONN_CURSOR_SEARCH_NEAR_PREFIX_FAST_PATHS	1195
+#define	WT_STAT_CONN_CURSOR_SEARCH_NEAR_PREFIX_FAST_PATHS	1218
 /*! cursor: cached cursor count */
-#define	WT_STAT_CONN_CURSOR_CACHED_COUNT		1196
+#define	WT_STAT_CONN_CURSOR_CACHED_COUNT		1219
 /*! cursor: cursor bulk loaded cursor insert calls */
-#define	WT_STAT_CONN_CURSOR_INSERT_BULK			1197
+#define	WT_STAT_CONN_CURSOR_INSERT_BULK			1220
 /*! cursor: cursor close calls that result in cache */
-#define	WT_STAT_CONN_CURSOR_CACHE			1198
+#define	WT_STAT_CONN_CURSOR_CACHE			1221
 /*! cursor: cursor create calls */
-#define	WT_STAT_CONN_CURSOR_CREATE			1199
+#define	WT_STAT_CONN_CURSOR_CREATE			1222
 /*! cursor: cursor insert calls */
-#define	WT_STAT_CONN_CURSOR_INSERT			1200
+#define	WT_STAT_CONN_CURSOR_INSERT			1223
 /*! cursor: cursor insert key and value bytes */
-#define	WT_STAT_CONN_CURSOR_INSERT_BYTES		1201
+#define	WT_STAT_CONN_CURSOR_INSERT_BYTES		1224
 /*! cursor: cursor modify calls */
-#define	WT_STAT_CONN_CURSOR_MODIFY			1202
+#define	WT_STAT_CONN_CURSOR_MODIFY			1225
 /*! cursor: cursor modify key and value bytes affected */
-#define	WT_STAT_CONN_CURSOR_MODIFY_BYTES		1203
+#define	WT_STAT_CONN_CURSOR_MODIFY_BYTES		1226
 /*! cursor: cursor modify value bytes modified */
-#define	WT_STAT_CONN_CURSOR_MODIFY_BYTES_TOUCH		1204
+#define	WT_STAT_CONN_CURSOR_MODIFY_BYTES_TOUCH		1227
 /*! cursor: cursor next calls */
-#define	WT_STAT_CONN_CURSOR_NEXT			1205
+#define	WT_STAT_CONN_CURSOR_NEXT			1228
 /*!
  * cursor: cursor next calls that skip due to a globally visible history
  * store tombstone
  */
-#define	WT_STAT_CONN_CURSOR_NEXT_HS_TOMBSTONE		1206
->>>>>>> 348b5746
+#define	WT_STAT_CONN_CURSOR_NEXT_HS_TOMBSTONE		1229
 /*!
  * cursor: cursor next calls that skip greater than or equal to 100
  * entries
  */
-<<<<<<< HEAD
-#define	WT_STAT_CONN_CURSOR_NEXT_SKIP_GE_100		1232
+#define	WT_STAT_CONN_CURSOR_NEXT_SKIP_GE_100		1230
 /*! cursor: cursor next calls that skip less than 100 entries */
-#define	WT_STAT_CONN_CURSOR_NEXT_SKIP_LT_100		1233
+#define	WT_STAT_CONN_CURSOR_NEXT_SKIP_LT_100		1231
 /*! cursor: cursor operation restarted */
-#define	WT_STAT_CONN_CURSOR_RESTART			1234
+#define	WT_STAT_CONN_CURSOR_RESTART			1232
 /*! cursor: cursor prev calls */
-#define	WT_STAT_CONN_CURSOR_PREV			1235
-=======
-#define	WT_STAT_CONN_CURSOR_NEXT_SKIP_GE_100		1207
-/*! cursor: cursor next calls that skip less than 100 entries */
-#define	WT_STAT_CONN_CURSOR_NEXT_SKIP_LT_100		1208
-/*! cursor: cursor operation restarted */
-#define	WT_STAT_CONN_CURSOR_RESTART			1209
-/*! cursor: cursor prev calls */
-#define	WT_STAT_CONN_CURSOR_PREV			1210
->>>>>>> 348b5746
+#define	WT_STAT_CONN_CURSOR_PREV			1233
 /*!
  * cursor: cursor prev calls that skip due to a globally visible history
  * store tombstone
  */
-<<<<<<< HEAD
-#define	WT_STAT_CONN_CURSOR_PREV_HS_TOMBSTONE		1236
-/*!
- * cursor: cursor prev calls that skip due to a globally visible history
- * store tombstone in rollback to stable
- */
-#define	WT_STAT_CONN_CURSOR_PREV_HS_TOMBSTONE_RTS	1237
-=======
-#define	WT_STAT_CONN_CURSOR_PREV_HS_TOMBSTONE		1211
->>>>>>> 348b5746
+#define	WT_STAT_CONN_CURSOR_PREV_HS_TOMBSTONE		1234
 /*!
  * cursor: cursor prev calls that skip greater than or equal to 100
  * entries
  */
-<<<<<<< HEAD
-#define	WT_STAT_CONN_CURSOR_PREV_SKIP_GE_100		1238
+#define	WT_STAT_CONN_CURSOR_PREV_SKIP_GE_100		1235
 /*! cursor: cursor prev calls that skip less than 100 entries */
-#define	WT_STAT_CONN_CURSOR_PREV_SKIP_LT_100		1239
+#define	WT_STAT_CONN_CURSOR_PREV_SKIP_LT_100		1236
 /*! cursor: cursor remove calls */
-#define	WT_STAT_CONN_CURSOR_REMOVE			1240
+#define	WT_STAT_CONN_CURSOR_REMOVE			1237
 /*! cursor: cursor remove key bytes removed */
-#define	WT_STAT_CONN_CURSOR_REMOVE_BYTES		1241
+#define	WT_STAT_CONN_CURSOR_REMOVE_BYTES		1238
 /*! cursor: cursor reserve calls */
-#define	WT_STAT_CONN_CURSOR_RESERVE			1242
+#define	WT_STAT_CONN_CURSOR_RESERVE			1239
 /*! cursor: cursor reset calls */
-#define	WT_STAT_CONN_CURSOR_RESET			1243
+#define	WT_STAT_CONN_CURSOR_RESET			1240
 /*! cursor: cursor search calls */
-#define	WT_STAT_CONN_CURSOR_SEARCH			1244
+#define	WT_STAT_CONN_CURSOR_SEARCH			1241
 /*! cursor: cursor search history store calls */
-#define	WT_STAT_CONN_CURSOR_SEARCH_HS			1245
+#define	WT_STAT_CONN_CURSOR_SEARCH_HS			1242
 /*! cursor: cursor search near calls */
-#define	WT_STAT_CONN_CURSOR_SEARCH_NEAR			1246
+#define	WT_STAT_CONN_CURSOR_SEARCH_NEAR			1243
 /*! cursor: cursor sweep buckets */
-#define	WT_STAT_CONN_CURSOR_SWEEP_BUCKETS		1247
+#define	WT_STAT_CONN_CURSOR_SWEEP_BUCKETS		1244
 /*! cursor: cursor sweep cursors closed */
-#define	WT_STAT_CONN_CURSOR_SWEEP_CLOSED		1248
+#define	WT_STAT_CONN_CURSOR_SWEEP_CLOSED		1245
 /*! cursor: cursor sweep cursors examined */
-#define	WT_STAT_CONN_CURSOR_SWEEP_EXAMINED		1249
+#define	WT_STAT_CONN_CURSOR_SWEEP_EXAMINED		1246
 /*! cursor: cursor sweeps */
-#define	WT_STAT_CONN_CURSOR_SWEEP			1250
+#define	WT_STAT_CONN_CURSOR_SWEEP			1247
 /*! cursor: cursor truncate calls */
-#define	WT_STAT_CONN_CURSOR_TRUNCATE			1251
+#define	WT_STAT_CONN_CURSOR_TRUNCATE			1248
 /*! cursor: cursor update calls */
-#define	WT_STAT_CONN_CURSOR_UPDATE			1252
+#define	WT_STAT_CONN_CURSOR_UPDATE			1249
 /*! cursor: cursor update key and value bytes */
-#define	WT_STAT_CONN_CURSOR_UPDATE_BYTES		1253
+#define	WT_STAT_CONN_CURSOR_UPDATE_BYTES		1250
 /*! cursor: cursor update value size change */
-#define	WT_STAT_CONN_CURSOR_UPDATE_BYTES_CHANGED	1254
+#define	WT_STAT_CONN_CURSOR_UPDATE_BYTES_CHANGED	1251
 /*! cursor: cursors reused from cache */
-#define	WT_STAT_CONN_CURSOR_REOPEN			1255
+#define	WT_STAT_CONN_CURSOR_REOPEN			1252
 /*! cursor: open cursor count */
-#define	WT_STAT_CONN_CURSOR_OPEN_COUNT			1256
+#define	WT_STAT_CONN_CURSOR_OPEN_COUNT			1253
 /*! data-handle: connection data handle size */
-#define	WT_STAT_CONN_DH_CONN_HANDLE_SIZE		1257
+#define	WT_STAT_CONN_DH_CONN_HANDLE_SIZE		1254
 /*! data-handle: connection data handles currently active */
-#define	WT_STAT_CONN_DH_CONN_HANDLE_COUNT		1258
+#define	WT_STAT_CONN_DH_CONN_HANDLE_COUNT		1255
 /*! data-handle: connection sweep candidate became referenced */
-#define	WT_STAT_CONN_DH_SWEEP_REF			1259
+#define	WT_STAT_CONN_DH_SWEEP_REF			1256
 /*! data-handle: connection sweep dhandles closed */
-#define	WT_STAT_CONN_DH_SWEEP_CLOSE			1260
+#define	WT_STAT_CONN_DH_SWEEP_CLOSE			1257
 /*! data-handle: connection sweep dhandles removed from hash list */
-#define	WT_STAT_CONN_DH_SWEEP_REMOVE			1261
+#define	WT_STAT_CONN_DH_SWEEP_REMOVE			1258
 /*! data-handle: connection sweep time-of-death sets */
-#define	WT_STAT_CONN_DH_SWEEP_TOD			1262
+#define	WT_STAT_CONN_DH_SWEEP_TOD			1259
 /*! data-handle: connection sweeps */
-#define	WT_STAT_CONN_DH_SWEEPS				1263
-/*! data-handle: session dhandles swept */
-#define	WT_STAT_CONN_DH_SESSION_HANDLES			1264
-/*! data-handle: session sweep attempts */
-#define	WT_STAT_CONN_DH_SESSION_SWEEPS			1265
-/*! lock: checkpoint lock acquisitions */
-#define	WT_STAT_CONN_LOCK_CHECKPOINT_COUNT		1266
-/*! lock: checkpoint lock application thread wait time (usecs) */
-#define	WT_STAT_CONN_LOCK_CHECKPOINT_WAIT_APPLICATION	1267
-/*! lock: checkpoint lock internal thread wait time (usecs) */
-#define	WT_STAT_CONN_LOCK_CHECKPOINT_WAIT_INTERNAL	1268
-/*! lock: dhandle lock application thread time waiting (usecs) */
-#define	WT_STAT_CONN_LOCK_DHANDLE_WAIT_APPLICATION	1269
-/*! lock: dhandle lock internal thread time waiting (usecs) */
-#define	WT_STAT_CONN_LOCK_DHANDLE_WAIT_INTERNAL		1270
-/*! lock: dhandle read lock acquisitions */
-#define	WT_STAT_CONN_LOCK_DHANDLE_READ_COUNT		1271
-/*! lock: dhandle write lock acquisitions */
-#define	WT_STAT_CONN_LOCK_DHANDLE_WRITE_COUNT		1272
-=======
-#define	WT_STAT_CONN_CURSOR_PREV_SKIP_GE_100		1212
-/*! cursor: cursor prev calls that skip less than 100 entries */
-#define	WT_STAT_CONN_CURSOR_PREV_SKIP_LT_100		1213
-/*! cursor: cursor remove calls */
-#define	WT_STAT_CONN_CURSOR_REMOVE			1214
-/*! cursor: cursor remove key bytes removed */
-#define	WT_STAT_CONN_CURSOR_REMOVE_BYTES		1215
-/*! cursor: cursor reserve calls */
-#define	WT_STAT_CONN_CURSOR_RESERVE			1216
-/*! cursor: cursor reset calls */
-#define	WT_STAT_CONN_CURSOR_RESET			1217
-/*! cursor: cursor search calls */
-#define	WT_STAT_CONN_CURSOR_SEARCH			1218
-/*! cursor: cursor search history store calls */
-#define	WT_STAT_CONN_CURSOR_SEARCH_HS			1219
-/*! cursor: cursor search near calls */
-#define	WT_STAT_CONN_CURSOR_SEARCH_NEAR			1220
-/*! cursor: cursor sweep buckets */
-#define	WT_STAT_CONN_CURSOR_SWEEP_BUCKETS		1221
-/*! cursor: cursor sweep cursors closed */
-#define	WT_STAT_CONN_CURSOR_SWEEP_CLOSED		1222
-/*! cursor: cursor sweep cursors examined */
-#define	WT_STAT_CONN_CURSOR_SWEEP_EXAMINED		1223
-/*! cursor: cursor sweeps */
-#define	WT_STAT_CONN_CURSOR_SWEEP			1224
-/*! cursor: cursor truncate calls */
-#define	WT_STAT_CONN_CURSOR_TRUNCATE			1225
-/*! cursor: cursor update calls */
-#define	WT_STAT_CONN_CURSOR_UPDATE			1226
-/*! cursor: cursor update key and value bytes */
-#define	WT_STAT_CONN_CURSOR_UPDATE_BYTES		1227
-/*! cursor: cursor update value size change */
-#define	WT_STAT_CONN_CURSOR_UPDATE_BYTES_CHANGED	1228
-/*! cursor: cursors reused from cache */
-#define	WT_STAT_CONN_CURSOR_REOPEN			1229
-/*! cursor: open cursor count */
-#define	WT_STAT_CONN_CURSOR_OPEN_COUNT			1230
-/*! data-handle: connection data handle size */
-#define	WT_STAT_CONN_DH_CONN_HANDLE_SIZE		1231
-/*! data-handle: connection data handles currently active */
-#define	WT_STAT_CONN_DH_CONN_HANDLE_COUNT		1232
-/*! data-handle: connection sweep candidate became referenced */
-#define	WT_STAT_CONN_DH_SWEEP_REF			1233
-/*! data-handle: connection sweep dhandles closed */
-#define	WT_STAT_CONN_DH_SWEEP_CLOSE			1234
-/*! data-handle: connection sweep dhandles removed from hash list */
-#define	WT_STAT_CONN_DH_SWEEP_REMOVE			1235
-/*! data-handle: connection sweep time-of-death sets */
-#define	WT_STAT_CONN_DH_SWEEP_TOD			1236
-/*! data-handle: connection sweeps */
-#define	WT_STAT_CONN_DH_SWEEPS				1237
+#define	WT_STAT_CONN_DH_SWEEPS				1260
 /*!
  * data-handle: connection sweeps skipped due to checkpoint gathering
  * handles
  */
-#define	WT_STAT_CONN_DH_SWEEP_SKIP_CKPT			1238
+#define	WT_STAT_CONN_DH_SWEEP_SKIP_CKPT			1261
 /*! data-handle: session dhandles swept */
-#define	WT_STAT_CONN_DH_SESSION_HANDLES			1239
+#define	WT_STAT_CONN_DH_SESSION_HANDLES			1262
 /*! data-handle: session sweep attempts */
-#define	WT_STAT_CONN_DH_SESSION_SWEEPS			1240
+#define	WT_STAT_CONN_DH_SESSION_SWEEPS			1263
 /*! lock: checkpoint lock acquisitions */
-#define	WT_STAT_CONN_LOCK_CHECKPOINT_COUNT		1241
+#define	WT_STAT_CONN_LOCK_CHECKPOINT_COUNT		1264
 /*! lock: checkpoint lock application thread wait time (usecs) */
-#define	WT_STAT_CONN_LOCK_CHECKPOINT_WAIT_APPLICATION	1242
+#define	WT_STAT_CONN_LOCK_CHECKPOINT_WAIT_APPLICATION	1265
 /*! lock: checkpoint lock internal thread wait time (usecs) */
-#define	WT_STAT_CONN_LOCK_CHECKPOINT_WAIT_INTERNAL	1243
+#define	WT_STAT_CONN_LOCK_CHECKPOINT_WAIT_INTERNAL	1266
 /*! lock: dhandle lock application thread time waiting (usecs) */
-#define	WT_STAT_CONN_LOCK_DHANDLE_WAIT_APPLICATION	1244
+#define	WT_STAT_CONN_LOCK_DHANDLE_WAIT_APPLICATION	1267
 /*! lock: dhandle lock internal thread time waiting (usecs) */
-#define	WT_STAT_CONN_LOCK_DHANDLE_WAIT_INTERNAL		1245
+#define	WT_STAT_CONN_LOCK_DHANDLE_WAIT_INTERNAL		1268
 /*! lock: dhandle read lock acquisitions */
-#define	WT_STAT_CONN_LOCK_DHANDLE_READ_COUNT		1246
+#define	WT_STAT_CONN_LOCK_DHANDLE_READ_COUNT		1269
 /*! lock: dhandle write lock acquisitions */
-#define	WT_STAT_CONN_LOCK_DHANDLE_WRITE_COUNT		1247
->>>>>>> 348b5746
+#define	WT_STAT_CONN_LOCK_DHANDLE_WRITE_COUNT		1270
 /*!
  * lock: durable timestamp queue lock application thread time waiting
  * (usecs)
  */
-<<<<<<< HEAD
-#define	WT_STAT_CONN_LOCK_DURABLE_TIMESTAMP_WAIT_APPLICATION	1273
-=======
-#define	WT_STAT_CONN_LOCK_DURABLE_TIMESTAMP_WAIT_APPLICATION	1248
->>>>>>> 348b5746
+#define	WT_STAT_CONN_LOCK_DURABLE_TIMESTAMP_WAIT_APPLICATION	1271
 /*!
  * lock: durable timestamp queue lock internal thread time waiting
  * (usecs)
  */
-<<<<<<< HEAD
-#define	WT_STAT_CONN_LOCK_DURABLE_TIMESTAMP_WAIT_INTERNAL	1274
+#define	WT_STAT_CONN_LOCK_DURABLE_TIMESTAMP_WAIT_INTERNAL	1272
 /*! lock: durable timestamp queue read lock acquisitions */
-#define	WT_STAT_CONN_LOCK_DURABLE_TIMESTAMP_READ_COUNT	1275
+#define	WT_STAT_CONN_LOCK_DURABLE_TIMESTAMP_READ_COUNT	1273
 /*! lock: durable timestamp queue write lock acquisitions */
-#define	WT_STAT_CONN_LOCK_DURABLE_TIMESTAMP_WRITE_COUNT	1276
+#define	WT_STAT_CONN_LOCK_DURABLE_TIMESTAMP_WRITE_COUNT	1274
 /*! lock: metadata lock acquisitions */
-#define	WT_STAT_CONN_LOCK_METADATA_COUNT		1277
+#define	WT_STAT_CONN_LOCK_METADATA_COUNT		1275
 /*! lock: metadata lock application thread wait time (usecs) */
-#define	WT_STAT_CONN_LOCK_METADATA_WAIT_APPLICATION	1278
+#define	WT_STAT_CONN_LOCK_METADATA_WAIT_APPLICATION	1276
 /*! lock: metadata lock internal thread wait time (usecs) */
-#define	WT_STAT_CONN_LOCK_METADATA_WAIT_INTERNAL	1279
-=======
-#define	WT_STAT_CONN_LOCK_DURABLE_TIMESTAMP_WAIT_INTERNAL	1249
-/*! lock: durable timestamp queue read lock acquisitions */
-#define	WT_STAT_CONN_LOCK_DURABLE_TIMESTAMP_READ_COUNT	1250
-/*! lock: durable timestamp queue write lock acquisitions */
-#define	WT_STAT_CONN_LOCK_DURABLE_TIMESTAMP_WRITE_COUNT	1251
-/*! lock: metadata lock acquisitions */
-#define	WT_STAT_CONN_LOCK_METADATA_COUNT		1252
-/*! lock: metadata lock application thread wait time (usecs) */
-#define	WT_STAT_CONN_LOCK_METADATA_WAIT_APPLICATION	1253
-/*! lock: metadata lock internal thread wait time (usecs) */
-#define	WT_STAT_CONN_LOCK_METADATA_WAIT_INTERNAL	1254
->>>>>>> 348b5746
+#define	WT_STAT_CONN_LOCK_METADATA_WAIT_INTERNAL	1277
 /*!
  * lock: read timestamp queue lock application thread time waiting
  * (usecs)
  */
-<<<<<<< HEAD
-#define	WT_STAT_CONN_LOCK_READ_TIMESTAMP_WAIT_APPLICATION	1280
+#define	WT_STAT_CONN_LOCK_READ_TIMESTAMP_WAIT_APPLICATION	1278
 /*! lock: read timestamp queue lock internal thread time waiting (usecs) */
-#define	WT_STAT_CONN_LOCK_READ_TIMESTAMP_WAIT_INTERNAL	1281
+#define	WT_STAT_CONN_LOCK_READ_TIMESTAMP_WAIT_INTERNAL	1279
 /*! lock: read timestamp queue read lock acquisitions */
-#define	WT_STAT_CONN_LOCK_READ_TIMESTAMP_READ_COUNT	1282
+#define	WT_STAT_CONN_LOCK_READ_TIMESTAMP_READ_COUNT	1280
 /*! lock: read timestamp queue write lock acquisitions */
-#define	WT_STAT_CONN_LOCK_READ_TIMESTAMP_WRITE_COUNT	1283
+#define	WT_STAT_CONN_LOCK_READ_TIMESTAMP_WRITE_COUNT	1281
 /*! lock: schema lock acquisitions */
-#define	WT_STAT_CONN_LOCK_SCHEMA_COUNT			1284
+#define	WT_STAT_CONN_LOCK_SCHEMA_COUNT			1282
 /*! lock: schema lock application thread wait time (usecs) */
-#define	WT_STAT_CONN_LOCK_SCHEMA_WAIT_APPLICATION	1285
+#define	WT_STAT_CONN_LOCK_SCHEMA_WAIT_APPLICATION	1283
 /*! lock: schema lock internal thread wait time (usecs) */
-#define	WT_STAT_CONN_LOCK_SCHEMA_WAIT_INTERNAL		1286
-=======
-#define	WT_STAT_CONN_LOCK_READ_TIMESTAMP_WAIT_APPLICATION	1255
-/*! lock: read timestamp queue lock internal thread time waiting (usecs) */
-#define	WT_STAT_CONN_LOCK_READ_TIMESTAMP_WAIT_INTERNAL	1256
-/*! lock: read timestamp queue read lock acquisitions */
-#define	WT_STAT_CONN_LOCK_READ_TIMESTAMP_READ_COUNT	1257
-/*! lock: read timestamp queue write lock acquisitions */
-#define	WT_STAT_CONN_LOCK_READ_TIMESTAMP_WRITE_COUNT	1258
-/*! lock: schema lock acquisitions */
-#define	WT_STAT_CONN_LOCK_SCHEMA_COUNT			1259
-/*! lock: schema lock application thread wait time (usecs) */
-#define	WT_STAT_CONN_LOCK_SCHEMA_WAIT_APPLICATION	1260
-/*! lock: schema lock internal thread wait time (usecs) */
-#define	WT_STAT_CONN_LOCK_SCHEMA_WAIT_INTERNAL		1261
->>>>>>> 348b5746
+#define	WT_STAT_CONN_LOCK_SCHEMA_WAIT_INTERNAL		1284
 /*!
  * lock: table lock application thread time waiting for the table lock
  * (usecs)
  */
-<<<<<<< HEAD
-#define	WT_STAT_CONN_LOCK_TABLE_WAIT_APPLICATION	1287
-=======
-#define	WT_STAT_CONN_LOCK_TABLE_WAIT_APPLICATION	1262
->>>>>>> 348b5746
+#define	WT_STAT_CONN_LOCK_TABLE_WAIT_APPLICATION	1285
 /*!
  * lock: table lock internal thread time waiting for the table lock
  * (usecs)
  */
-<<<<<<< HEAD
-#define	WT_STAT_CONN_LOCK_TABLE_WAIT_INTERNAL		1288
+#define	WT_STAT_CONN_LOCK_TABLE_WAIT_INTERNAL		1286
 /*! lock: table read lock acquisitions */
-#define	WT_STAT_CONN_LOCK_TABLE_READ_COUNT		1289
+#define	WT_STAT_CONN_LOCK_TABLE_READ_COUNT		1287
 /*! lock: table write lock acquisitions */
-#define	WT_STAT_CONN_LOCK_TABLE_WRITE_COUNT		1290
+#define	WT_STAT_CONN_LOCK_TABLE_WRITE_COUNT		1288
 /*! lock: txn global lock application thread time waiting (usecs) */
-#define	WT_STAT_CONN_LOCK_TXN_GLOBAL_WAIT_APPLICATION	1291
+#define	WT_STAT_CONN_LOCK_TXN_GLOBAL_WAIT_APPLICATION	1289
 /*! lock: txn global lock internal thread time waiting (usecs) */
-#define	WT_STAT_CONN_LOCK_TXN_GLOBAL_WAIT_INTERNAL	1292
+#define	WT_STAT_CONN_LOCK_TXN_GLOBAL_WAIT_INTERNAL	1290
 /*! lock: txn global read lock acquisitions */
-#define	WT_STAT_CONN_LOCK_TXN_GLOBAL_READ_COUNT		1293
+#define	WT_STAT_CONN_LOCK_TXN_GLOBAL_READ_COUNT		1291
 /*! lock: txn global write lock acquisitions */
-#define	WT_STAT_CONN_LOCK_TXN_GLOBAL_WRITE_COUNT	1294
+#define	WT_STAT_CONN_LOCK_TXN_GLOBAL_WRITE_COUNT	1292
 /*! log: busy returns attempting to switch slots */
-#define	WT_STAT_CONN_LOG_SLOT_SWITCH_BUSY		1295
+#define	WT_STAT_CONN_LOG_SLOT_SWITCH_BUSY		1293
 /*! log: force archive time sleeping (usecs) */
-#define	WT_STAT_CONN_LOG_FORCE_ARCHIVE_SLEEP		1296
+#define	WT_STAT_CONN_LOG_FORCE_ARCHIVE_SLEEP		1294
 /*! log: log bytes of payload data */
-#define	WT_STAT_CONN_LOG_BYTES_PAYLOAD			1297
+#define	WT_STAT_CONN_LOG_BYTES_PAYLOAD			1295
 /*! log: log bytes written */
-#define	WT_STAT_CONN_LOG_BYTES_WRITTEN			1298
+#define	WT_STAT_CONN_LOG_BYTES_WRITTEN			1296
 /*! log: log files manually zero-filled */
-#define	WT_STAT_CONN_LOG_ZERO_FILLS			1299
+#define	WT_STAT_CONN_LOG_ZERO_FILLS			1297
 /*! log: log flush operations */
-#define	WT_STAT_CONN_LOG_FLUSH				1300
+#define	WT_STAT_CONN_LOG_FLUSH				1298
 /*! log: log force write operations */
-#define	WT_STAT_CONN_LOG_FORCE_WRITE			1301
+#define	WT_STAT_CONN_LOG_FORCE_WRITE			1299
 /*! log: log force write operations skipped */
-#define	WT_STAT_CONN_LOG_FORCE_WRITE_SKIP		1302
+#define	WT_STAT_CONN_LOG_FORCE_WRITE_SKIP		1300
 /*! log: log records compressed */
-#define	WT_STAT_CONN_LOG_COMPRESS_WRITES		1303
+#define	WT_STAT_CONN_LOG_COMPRESS_WRITES		1301
 /*! log: log records not compressed */
-#define	WT_STAT_CONN_LOG_COMPRESS_WRITE_FAILS		1304
+#define	WT_STAT_CONN_LOG_COMPRESS_WRITE_FAILS		1302
 /*! log: log records too small to compress */
-#define	WT_STAT_CONN_LOG_COMPRESS_SMALL			1305
+#define	WT_STAT_CONN_LOG_COMPRESS_SMALL			1303
 /*! log: log release advances write LSN */
-#define	WT_STAT_CONN_LOG_RELEASE_WRITE_LSN		1306
+#define	WT_STAT_CONN_LOG_RELEASE_WRITE_LSN		1304
 /*! log: log scan operations */
-#define	WT_STAT_CONN_LOG_SCANS				1307
+#define	WT_STAT_CONN_LOG_SCANS				1305
 /*! log: log scan records requiring two reads */
-#define	WT_STAT_CONN_LOG_SCAN_REREADS			1308
+#define	WT_STAT_CONN_LOG_SCAN_REREADS			1306
 /*! log: log server thread advances write LSN */
-#define	WT_STAT_CONN_LOG_WRITE_LSN			1309
+#define	WT_STAT_CONN_LOG_WRITE_LSN			1307
 /*! log: log server thread write LSN walk skipped */
-#define	WT_STAT_CONN_LOG_WRITE_LSN_SKIP			1310
+#define	WT_STAT_CONN_LOG_WRITE_LSN_SKIP			1308
 /*! log: log sync operations */
-#define	WT_STAT_CONN_LOG_SYNC				1311
+#define	WT_STAT_CONN_LOG_SYNC				1309
 /*! log: log sync time duration (usecs) */
-#define	WT_STAT_CONN_LOG_SYNC_DURATION			1312
+#define	WT_STAT_CONN_LOG_SYNC_DURATION			1310
 /*! log: log sync_dir operations */
-#define	WT_STAT_CONN_LOG_SYNC_DIR			1313
+#define	WT_STAT_CONN_LOG_SYNC_DIR			1311
 /*! log: log sync_dir time duration (usecs) */
-#define	WT_STAT_CONN_LOG_SYNC_DIR_DURATION		1314
+#define	WT_STAT_CONN_LOG_SYNC_DIR_DURATION		1312
 /*! log: log write operations */
-#define	WT_STAT_CONN_LOG_WRITES				1315
+#define	WT_STAT_CONN_LOG_WRITES				1313
 /*! log: logging bytes consolidated */
-#define	WT_STAT_CONN_LOG_SLOT_CONSOLIDATED		1316
+#define	WT_STAT_CONN_LOG_SLOT_CONSOLIDATED		1314
 /*! log: maximum log file size */
-#define	WT_STAT_CONN_LOG_MAX_FILESIZE			1317
+#define	WT_STAT_CONN_LOG_MAX_FILESIZE			1315
 /*! log: number of pre-allocated log files to create */
-#define	WT_STAT_CONN_LOG_PREALLOC_MAX			1318
+#define	WT_STAT_CONN_LOG_PREALLOC_MAX			1316
 /*! log: pre-allocated log files not ready and missed */
-#define	WT_STAT_CONN_LOG_PREALLOC_MISSED		1319
+#define	WT_STAT_CONN_LOG_PREALLOC_MISSED		1317
 /*! log: pre-allocated log files prepared */
-#define	WT_STAT_CONN_LOG_PREALLOC_FILES			1320
+#define	WT_STAT_CONN_LOG_PREALLOC_FILES			1318
 /*! log: pre-allocated log files used */
-#define	WT_STAT_CONN_LOG_PREALLOC_USED			1321
+#define	WT_STAT_CONN_LOG_PREALLOC_USED			1319
 /*! log: records processed by log scan */
-#define	WT_STAT_CONN_LOG_SCAN_RECORDS			1322
+#define	WT_STAT_CONN_LOG_SCAN_RECORDS			1320
 /*! log: slot close lost race */
-#define	WT_STAT_CONN_LOG_SLOT_CLOSE_RACE		1323
+#define	WT_STAT_CONN_LOG_SLOT_CLOSE_RACE		1321
 /*! log: slot close unbuffered waits */
-#define	WT_STAT_CONN_LOG_SLOT_CLOSE_UNBUF		1324
+#define	WT_STAT_CONN_LOG_SLOT_CLOSE_UNBUF		1322
 /*! log: slot closures */
-#define	WT_STAT_CONN_LOG_SLOT_CLOSES			1325
+#define	WT_STAT_CONN_LOG_SLOT_CLOSES			1323
 /*! log: slot join atomic update races */
-#define	WT_STAT_CONN_LOG_SLOT_RACES			1326
+#define	WT_STAT_CONN_LOG_SLOT_RACES			1324
 /*! log: slot join calls atomic updates raced */
-#define	WT_STAT_CONN_LOG_SLOT_YIELD_RACE		1327
+#define	WT_STAT_CONN_LOG_SLOT_YIELD_RACE		1325
 /*! log: slot join calls did not yield */
-#define	WT_STAT_CONN_LOG_SLOT_IMMEDIATE			1328
+#define	WT_STAT_CONN_LOG_SLOT_IMMEDIATE			1326
 /*! log: slot join calls found active slot closed */
-#define	WT_STAT_CONN_LOG_SLOT_YIELD_CLOSE		1329
+#define	WT_STAT_CONN_LOG_SLOT_YIELD_CLOSE		1327
 /*! log: slot join calls slept */
-#define	WT_STAT_CONN_LOG_SLOT_YIELD_SLEEP		1330
+#define	WT_STAT_CONN_LOG_SLOT_YIELD_SLEEP		1328
 /*! log: slot join calls yielded */
-#define	WT_STAT_CONN_LOG_SLOT_YIELD			1331
+#define	WT_STAT_CONN_LOG_SLOT_YIELD			1329
 /*! log: slot join found active slot closed */
-#define	WT_STAT_CONN_LOG_SLOT_ACTIVE_CLOSED		1332
+#define	WT_STAT_CONN_LOG_SLOT_ACTIVE_CLOSED		1330
 /*! log: slot joins yield time (usecs) */
-#define	WT_STAT_CONN_LOG_SLOT_YIELD_DURATION		1333
+#define	WT_STAT_CONN_LOG_SLOT_YIELD_DURATION		1331
 /*! log: slot transitions unable to find free slot */
-#define	WT_STAT_CONN_LOG_SLOT_NO_FREE_SLOTS		1334
+#define	WT_STAT_CONN_LOG_SLOT_NO_FREE_SLOTS		1332
 /*! log: slot unbuffered writes */
-#define	WT_STAT_CONN_LOG_SLOT_UNBUFFERED		1335
+#define	WT_STAT_CONN_LOG_SLOT_UNBUFFERED		1333
 /*! log: total in-memory size of compressed records */
-#define	WT_STAT_CONN_LOG_COMPRESS_MEM			1336
+#define	WT_STAT_CONN_LOG_COMPRESS_MEM			1334
 /*! log: total log buffer size */
-#define	WT_STAT_CONN_LOG_BUFFER_SIZE			1337
+#define	WT_STAT_CONN_LOG_BUFFER_SIZE			1335
 /*! log: total size of compressed records */
-#define	WT_STAT_CONN_LOG_COMPRESS_LEN			1338
+#define	WT_STAT_CONN_LOG_COMPRESS_LEN			1336
 /*! log: written slots coalesced */
-#define	WT_STAT_CONN_LOG_SLOT_COALESCED			1339
+#define	WT_STAT_CONN_LOG_SLOT_COALESCED			1337
 /*! log: yields waiting for previous log file close */
-#define	WT_STAT_CONN_LOG_CLOSE_YIELDS			1340
+#define	WT_STAT_CONN_LOG_CLOSE_YIELDS			1338
 /*! perf: file system read latency histogram (bucket 1) - 10-49ms */
-#define	WT_STAT_CONN_PERF_HIST_FSREAD_LATENCY_LT50	1341
+#define	WT_STAT_CONN_PERF_HIST_FSREAD_LATENCY_LT50	1339
 /*! perf: file system read latency histogram (bucket 2) - 50-99ms */
-#define	WT_STAT_CONN_PERF_HIST_FSREAD_LATENCY_LT100	1342
+#define	WT_STAT_CONN_PERF_HIST_FSREAD_LATENCY_LT100	1340
 /*! perf: file system read latency histogram (bucket 3) - 100-249ms */
-#define	WT_STAT_CONN_PERF_HIST_FSREAD_LATENCY_LT250	1343
+#define	WT_STAT_CONN_PERF_HIST_FSREAD_LATENCY_LT250	1341
 /*! perf: file system read latency histogram (bucket 4) - 250-499ms */
-#define	WT_STAT_CONN_PERF_HIST_FSREAD_LATENCY_LT500	1344
+#define	WT_STAT_CONN_PERF_HIST_FSREAD_LATENCY_LT500	1342
 /*! perf: file system read latency histogram (bucket 5) - 500-999ms */
-#define	WT_STAT_CONN_PERF_HIST_FSREAD_LATENCY_LT1000	1345
+#define	WT_STAT_CONN_PERF_HIST_FSREAD_LATENCY_LT1000	1343
 /*! perf: file system read latency histogram (bucket 6) - 1000ms+ */
-#define	WT_STAT_CONN_PERF_HIST_FSREAD_LATENCY_GT1000	1346
+#define	WT_STAT_CONN_PERF_HIST_FSREAD_LATENCY_GT1000	1344
 /*! perf: file system write latency histogram (bucket 1) - 10-49ms */
-#define	WT_STAT_CONN_PERF_HIST_FSWRITE_LATENCY_LT50	1347
+#define	WT_STAT_CONN_PERF_HIST_FSWRITE_LATENCY_LT50	1345
 /*! perf: file system write latency histogram (bucket 2) - 50-99ms */
-#define	WT_STAT_CONN_PERF_HIST_FSWRITE_LATENCY_LT100	1348
+#define	WT_STAT_CONN_PERF_HIST_FSWRITE_LATENCY_LT100	1346
 /*! perf: file system write latency histogram (bucket 3) - 100-249ms */
-#define	WT_STAT_CONN_PERF_HIST_FSWRITE_LATENCY_LT250	1349
+#define	WT_STAT_CONN_PERF_HIST_FSWRITE_LATENCY_LT250	1347
 /*! perf: file system write latency histogram (bucket 4) - 250-499ms */
-#define	WT_STAT_CONN_PERF_HIST_FSWRITE_LATENCY_LT500	1350
+#define	WT_STAT_CONN_PERF_HIST_FSWRITE_LATENCY_LT500	1348
 /*! perf: file system write latency histogram (bucket 5) - 500-999ms */
-#define	WT_STAT_CONN_PERF_HIST_FSWRITE_LATENCY_LT1000	1351
+#define	WT_STAT_CONN_PERF_HIST_FSWRITE_LATENCY_LT1000	1349
 /*! perf: file system write latency histogram (bucket 6) - 1000ms+ */
-#define	WT_STAT_CONN_PERF_HIST_FSWRITE_LATENCY_GT1000	1352
+#define	WT_STAT_CONN_PERF_HIST_FSWRITE_LATENCY_GT1000	1350
 /*! perf: operation read latency histogram (bucket 1) - 100-249us */
-#define	WT_STAT_CONN_PERF_HIST_OPREAD_LATENCY_LT250	1353
+#define	WT_STAT_CONN_PERF_HIST_OPREAD_LATENCY_LT250	1351
 /*! perf: operation read latency histogram (bucket 2) - 250-499us */
-#define	WT_STAT_CONN_PERF_HIST_OPREAD_LATENCY_LT500	1354
+#define	WT_STAT_CONN_PERF_HIST_OPREAD_LATENCY_LT500	1352
 /*! perf: operation read latency histogram (bucket 3) - 500-999us */
-#define	WT_STAT_CONN_PERF_HIST_OPREAD_LATENCY_LT1000	1355
+#define	WT_STAT_CONN_PERF_HIST_OPREAD_LATENCY_LT1000	1353
 /*! perf: operation read latency histogram (bucket 4) - 1000-9999us */
-#define	WT_STAT_CONN_PERF_HIST_OPREAD_LATENCY_LT10000	1356
+#define	WT_STAT_CONN_PERF_HIST_OPREAD_LATENCY_LT10000	1354
 /*! perf: operation read latency histogram (bucket 5) - 10000us+ */
-#define	WT_STAT_CONN_PERF_HIST_OPREAD_LATENCY_GT10000	1357
+#define	WT_STAT_CONN_PERF_HIST_OPREAD_LATENCY_GT10000	1355
 /*! perf: operation write latency histogram (bucket 1) - 100-249us */
-#define	WT_STAT_CONN_PERF_HIST_OPWRITE_LATENCY_LT250	1358
+#define	WT_STAT_CONN_PERF_HIST_OPWRITE_LATENCY_LT250	1356
 /*! perf: operation write latency histogram (bucket 2) - 250-499us */
-#define	WT_STAT_CONN_PERF_HIST_OPWRITE_LATENCY_LT500	1359
+#define	WT_STAT_CONN_PERF_HIST_OPWRITE_LATENCY_LT500	1357
 /*! perf: operation write latency histogram (bucket 3) - 500-999us */
-#define	WT_STAT_CONN_PERF_HIST_OPWRITE_LATENCY_LT1000	1360
+#define	WT_STAT_CONN_PERF_HIST_OPWRITE_LATENCY_LT1000	1358
 /*! perf: operation write latency histogram (bucket 4) - 1000-9999us */
-#define	WT_STAT_CONN_PERF_HIST_OPWRITE_LATENCY_LT10000	1361
+#define	WT_STAT_CONN_PERF_HIST_OPWRITE_LATENCY_LT10000	1359
 /*! perf: operation write latency histogram (bucket 5) - 10000us+ */
-#define	WT_STAT_CONN_PERF_HIST_OPWRITE_LATENCY_GT10000	1362
+#define	WT_STAT_CONN_PERF_HIST_OPWRITE_LATENCY_GT10000	1360
 /*! reconciliation: approximate byte size of timestamps in pages written */
-#define	WT_STAT_CONN_REC_TIME_WINDOW_BYTES_TS		1363
-=======
-#define	WT_STAT_CONN_LOCK_TABLE_WAIT_INTERNAL		1263
-/*! lock: table read lock acquisitions */
-#define	WT_STAT_CONN_LOCK_TABLE_READ_COUNT		1264
-/*! lock: table write lock acquisitions */
-#define	WT_STAT_CONN_LOCK_TABLE_WRITE_COUNT		1265
-/*! lock: txn global lock application thread time waiting (usecs) */
-#define	WT_STAT_CONN_LOCK_TXN_GLOBAL_WAIT_APPLICATION	1266
-/*! lock: txn global lock internal thread time waiting (usecs) */
-#define	WT_STAT_CONN_LOCK_TXN_GLOBAL_WAIT_INTERNAL	1267
-/*! lock: txn global read lock acquisitions */
-#define	WT_STAT_CONN_LOCK_TXN_GLOBAL_READ_COUNT		1268
-/*! lock: txn global write lock acquisitions */
-#define	WT_STAT_CONN_LOCK_TXN_GLOBAL_WRITE_COUNT	1269
-/*! log: busy returns attempting to switch slots */
-#define	WT_STAT_CONN_LOG_SLOT_SWITCH_BUSY		1270
-/*! log: force archive time sleeping (usecs) */
-#define	WT_STAT_CONN_LOG_FORCE_ARCHIVE_SLEEP		1271
-/*! log: log bytes of payload data */
-#define	WT_STAT_CONN_LOG_BYTES_PAYLOAD			1272
-/*! log: log bytes written */
-#define	WT_STAT_CONN_LOG_BYTES_WRITTEN			1273
-/*! log: log files manually zero-filled */
-#define	WT_STAT_CONN_LOG_ZERO_FILLS			1274
-/*! log: log flush operations */
-#define	WT_STAT_CONN_LOG_FLUSH				1275
-/*! log: log force write operations */
-#define	WT_STAT_CONN_LOG_FORCE_WRITE			1276
-/*! log: log force write operations skipped */
-#define	WT_STAT_CONN_LOG_FORCE_WRITE_SKIP		1277
-/*! log: log records compressed */
-#define	WT_STAT_CONN_LOG_COMPRESS_WRITES		1278
-/*! log: log records not compressed */
-#define	WT_STAT_CONN_LOG_COMPRESS_WRITE_FAILS		1279
-/*! log: log records too small to compress */
-#define	WT_STAT_CONN_LOG_COMPRESS_SMALL			1280
-/*! log: log release advances write LSN */
-#define	WT_STAT_CONN_LOG_RELEASE_WRITE_LSN		1281
-/*! log: log scan operations */
-#define	WT_STAT_CONN_LOG_SCANS				1282
-/*! log: log scan records requiring two reads */
-#define	WT_STAT_CONN_LOG_SCAN_REREADS			1283
-/*! log: log server thread advances write LSN */
-#define	WT_STAT_CONN_LOG_WRITE_LSN			1284
-/*! log: log server thread write LSN walk skipped */
-#define	WT_STAT_CONN_LOG_WRITE_LSN_SKIP			1285
-/*! log: log sync operations */
-#define	WT_STAT_CONN_LOG_SYNC				1286
-/*! log: log sync time duration (usecs) */
-#define	WT_STAT_CONN_LOG_SYNC_DURATION			1287
-/*! log: log sync_dir operations */
-#define	WT_STAT_CONN_LOG_SYNC_DIR			1288
-/*! log: log sync_dir time duration (usecs) */
-#define	WT_STAT_CONN_LOG_SYNC_DIR_DURATION		1289
-/*! log: log write operations */
-#define	WT_STAT_CONN_LOG_WRITES				1290
-/*! log: logging bytes consolidated */
-#define	WT_STAT_CONN_LOG_SLOT_CONSOLIDATED		1291
-/*! log: maximum log file size */
-#define	WT_STAT_CONN_LOG_MAX_FILESIZE			1292
-/*! log: number of pre-allocated log files to create */
-#define	WT_STAT_CONN_LOG_PREALLOC_MAX			1293
-/*! log: pre-allocated log files not ready and missed */
-#define	WT_STAT_CONN_LOG_PREALLOC_MISSED		1294
-/*! log: pre-allocated log files prepared */
-#define	WT_STAT_CONN_LOG_PREALLOC_FILES			1295
-/*! log: pre-allocated log files used */
-#define	WT_STAT_CONN_LOG_PREALLOC_USED			1296
-/*! log: records processed by log scan */
-#define	WT_STAT_CONN_LOG_SCAN_RECORDS			1297
-/*! log: slot close lost race */
-#define	WT_STAT_CONN_LOG_SLOT_CLOSE_RACE		1298
-/*! log: slot close unbuffered waits */
-#define	WT_STAT_CONN_LOG_SLOT_CLOSE_UNBUF		1299
-/*! log: slot closures */
-#define	WT_STAT_CONN_LOG_SLOT_CLOSES			1300
-/*! log: slot join atomic update races */
-#define	WT_STAT_CONN_LOG_SLOT_RACES			1301
-/*! log: slot join calls atomic updates raced */
-#define	WT_STAT_CONN_LOG_SLOT_YIELD_RACE		1302
-/*! log: slot join calls did not yield */
-#define	WT_STAT_CONN_LOG_SLOT_IMMEDIATE			1303
-/*! log: slot join calls found active slot closed */
-#define	WT_STAT_CONN_LOG_SLOT_YIELD_CLOSE		1304
-/*! log: slot join calls slept */
-#define	WT_STAT_CONN_LOG_SLOT_YIELD_SLEEP		1305
-/*! log: slot join calls yielded */
-#define	WT_STAT_CONN_LOG_SLOT_YIELD			1306
-/*! log: slot join found active slot closed */
-#define	WT_STAT_CONN_LOG_SLOT_ACTIVE_CLOSED		1307
-/*! log: slot joins yield time (usecs) */
-#define	WT_STAT_CONN_LOG_SLOT_YIELD_DURATION		1308
-/*! log: slot transitions unable to find free slot */
-#define	WT_STAT_CONN_LOG_SLOT_NO_FREE_SLOTS		1309
-/*! log: slot unbuffered writes */
-#define	WT_STAT_CONN_LOG_SLOT_UNBUFFERED		1310
-/*! log: total in-memory size of compressed records */
-#define	WT_STAT_CONN_LOG_COMPRESS_MEM			1311
-/*! log: total log buffer size */
-#define	WT_STAT_CONN_LOG_BUFFER_SIZE			1312
-/*! log: total size of compressed records */
-#define	WT_STAT_CONN_LOG_COMPRESS_LEN			1313
-/*! log: written slots coalesced */
-#define	WT_STAT_CONN_LOG_SLOT_COALESCED			1314
-/*! log: yields waiting for previous log file close */
-#define	WT_STAT_CONN_LOG_CLOSE_YIELDS			1315
-/*! perf: file system read latency histogram (bucket 1) - 10-49ms */
-#define	WT_STAT_CONN_PERF_HIST_FSREAD_LATENCY_LT50	1316
-/*! perf: file system read latency histogram (bucket 2) - 50-99ms */
-#define	WT_STAT_CONN_PERF_HIST_FSREAD_LATENCY_LT100	1317
-/*! perf: file system read latency histogram (bucket 3) - 100-249ms */
-#define	WT_STAT_CONN_PERF_HIST_FSREAD_LATENCY_LT250	1318
-/*! perf: file system read latency histogram (bucket 4) - 250-499ms */
-#define	WT_STAT_CONN_PERF_HIST_FSREAD_LATENCY_LT500	1319
-/*! perf: file system read latency histogram (bucket 5) - 500-999ms */
-#define	WT_STAT_CONN_PERF_HIST_FSREAD_LATENCY_LT1000	1320
-/*! perf: file system read latency histogram (bucket 6) - 1000ms+ */
-#define	WT_STAT_CONN_PERF_HIST_FSREAD_LATENCY_GT1000	1321
-/*! perf: file system write latency histogram (bucket 1) - 10-49ms */
-#define	WT_STAT_CONN_PERF_HIST_FSWRITE_LATENCY_LT50	1322
-/*! perf: file system write latency histogram (bucket 2) - 50-99ms */
-#define	WT_STAT_CONN_PERF_HIST_FSWRITE_LATENCY_LT100	1323
-/*! perf: file system write latency histogram (bucket 3) - 100-249ms */
-#define	WT_STAT_CONN_PERF_HIST_FSWRITE_LATENCY_LT250	1324
-/*! perf: file system write latency histogram (bucket 4) - 250-499ms */
-#define	WT_STAT_CONN_PERF_HIST_FSWRITE_LATENCY_LT500	1325
-/*! perf: file system write latency histogram (bucket 5) - 500-999ms */
-#define	WT_STAT_CONN_PERF_HIST_FSWRITE_LATENCY_LT1000	1326
-/*! perf: file system write latency histogram (bucket 6) - 1000ms+ */
-#define	WT_STAT_CONN_PERF_HIST_FSWRITE_LATENCY_GT1000	1327
-/*! perf: operation read latency histogram (bucket 1) - 100-249us */
-#define	WT_STAT_CONN_PERF_HIST_OPREAD_LATENCY_LT250	1328
-/*! perf: operation read latency histogram (bucket 2) - 250-499us */
-#define	WT_STAT_CONN_PERF_HIST_OPREAD_LATENCY_LT500	1329
-/*! perf: operation read latency histogram (bucket 3) - 500-999us */
-#define	WT_STAT_CONN_PERF_HIST_OPREAD_LATENCY_LT1000	1330
-/*! perf: operation read latency histogram (bucket 4) - 1000-9999us */
-#define	WT_STAT_CONN_PERF_HIST_OPREAD_LATENCY_LT10000	1331
-/*! perf: operation read latency histogram (bucket 5) - 10000us+ */
-#define	WT_STAT_CONN_PERF_HIST_OPREAD_LATENCY_GT10000	1332
-/*! perf: operation write latency histogram (bucket 1) - 100-249us */
-#define	WT_STAT_CONN_PERF_HIST_OPWRITE_LATENCY_LT250	1333
-/*! perf: operation write latency histogram (bucket 2) - 250-499us */
-#define	WT_STAT_CONN_PERF_HIST_OPWRITE_LATENCY_LT500	1334
-/*! perf: operation write latency histogram (bucket 3) - 500-999us */
-#define	WT_STAT_CONN_PERF_HIST_OPWRITE_LATENCY_LT1000	1335
-/*! perf: operation write latency histogram (bucket 4) - 1000-9999us */
-#define	WT_STAT_CONN_PERF_HIST_OPWRITE_LATENCY_LT10000	1336
-/*! perf: operation write latency histogram (bucket 5) - 10000us+ */
-#define	WT_STAT_CONN_PERF_HIST_OPWRITE_LATENCY_GT10000	1337
-/*! reconciliation: approximate byte size of timestamps in pages written */
-#define	WT_STAT_CONN_REC_TIME_WINDOW_BYTES_TS		1338
->>>>>>> 348b5746
+#define	WT_STAT_CONN_REC_TIME_WINDOW_BYTES_TS		1361
 /*!
  * reconciliation: approximate byte size of transaction IDs in pages
  * written
  */
-<<<<<<< HEAD
-#define	WT_STAT_CONN_REC_TIME_WINDOW_BYTES_TXN		1364
+#define	WT_STAT_CONN_REC_TIME_WINDOW_BYTES_TXN		1362
 /*! reconciliation: fast-path pages deleted */
-#define	WT_STAT_CONN_REC_PAGE_DELETE_FAST		1365
-=======
-#define	WT_STAT_CONN_REC_TIME_WINDOW_BYTES_TXN		1339
-/*! reconciliation: fast-path pages deleted */
-#define	WT_STAT_CONN_REC_PAGE_DELETE_FAST		1340
+#define	WT_STAT_CONN_REC_PAGE_DELETE_FAST		1363
 /*! reconciliation: internal-page overflow keys */
-#define	WT_STAT_CONN_REC_OVERFLOW_KEY_INTERNAL		1341
+#define	WT_STAT_CONN_REC_OVERFLOW_KEY_INTERNAL		1364
 /*! reconciliation: leaf-page overflow keys */
-#define	WT_STAT_CONN_REC_OVERFLOW_KEY_LEAF		1342
->>>>>>> 348b5746
+#define	WT_STAT_CONN_REC_OVERFLOW_KEY_LEAF		1365
 /*! reconciliation: maximum seconds spent in a reconciliation call */
 #define	WT_STAT_CONN_REC_MAXIMUM_SECONDS		1366
 /*! reconciliation: page reconciliation calls */
@@ -6759,20 +5974,12 @@
  * reconciliation: pages written including an aggregated newest
  * transaction ID
  */
-<<<<<<< HEAD
-#define	WT_STAT_CONN_REC_TIME_AGGR_OLDEST_START_TS	1377
-=======
-#define	WT_STAT_CONN_REC_TIME_AGGR_NEWEST_TXN		1354
->>>>>>> 348b5746
+#define	WT_STAT_CONN_REC_TIME_AGGR_NEWEST_TXN		1377
 /*!
  * reconciliation: pages written including an aggregated oldest start
  * timestamp
  */
-<<<<<<< HEAD
-#define	WT_STAT_CONN_REC_TIME_AGGR_OLDEST_START_TXN	1378
-=======
-#define	WT_STAT_CONN_REC_TIME_AGGR_OLDEST_START_TS	1355
->>>>>>> 348b5746
+#define	WT_STAT_CONN_REC_TIME_AGGR_OLDEST_START_TS	1378
 /*! reconciliation: pages written including an aggregated prepare */
 #define	WT_STAT_CONN_REC_TIME_AGGR_PREPARED		1379
 /*! reconciliation: pages written including at least one prepare state */
@@ -6818,214 +6025,110 @@
 /*! reconciliation: split bytes currently awaiting free */
 #define	WT_STAT_CONN_REC_SPLIT_STASHED_BYTES		1394
 /*! reconciliation: split objects currently awaiting free */
-<<<<<<< HEAD
 #define	WT_STAT_CONN_REC_SPLIT_STASHED_OBJECTS		1395
+/*! session: flush state races */
+#define	WT_STAT_CONN_FLUSH_STATE_RACES			1396
+/*! session: flush_tier operation calls */
+#define	WT_STAT_CONN_FLUSH_TIER				1397
 /*! session: open session count */
-#define	WT_STAT_CONN_SESSION_OPEN			1396
+#define	WT_STAT_CONN_SESSION_OPEN			1398
 /*! session: session query timestamp calls */
-#define	WT_STAT_CONN_SESSION_QUERY_TS			1397
+#define	WT_STAT_CONN_SESSION_QUERY_TS			1399
 /*! session: table alter failed calls */
-#define	WT_STAT_CONN_SESSION_TABLE_ALTER_FAIL		1398
+#define	WT_STAT_CONN_SESSION_TABLE_ALTER_FAIL		1400
 /*! session: table alter successful calls */
-#define	WT_STAT_CONN_SESSION_TABLE_ALTER_SUCCESS	1399
+#define	WT_STAT_CONN_SESSION_TABLE_ALTER_SUCCESS	1401
+/*! session: table alter triggering checkpoint calls */
+#define	WT_STAT_CONN_SESSION_TABLE_ALTER_TRIGGER_CHECKPOINT	1402
 /*! session: table alter unchanged and skipped */
-#define	WT_STAT_CONN_SESSION_TABLE_ALTER_SKIP		1400
+#define	WT_STAT_CONN_SESSION_TABLE_ALTER_SKIP		1403
 /*! session: table compact failed calls */
-#define	WT_STAT_CONN_SESSION_TABLE_COMPACT_FAIL		1401
+#define	WT_STAT_CONN_SESSION_TABLE_COMPACT_FAIL		1404
 /*! session: table compact successful calls */
-#define	WT_STAT_CONN_SESSION_TABLE_COMPACT_SUCCESS	1402
+#define	WT_STAT_CONN_SESSION_TABLE_COMPACT_SUCCESS	1405
 /*! session: table create failed calls */
-#define	WT_STAT_CONN_SESSION_TABLE_CREATE_FAIL		1403
+#define	WT_STAT_CONN_SESSION_TABLE_CREATE_FAIL		1406
 /*! session: table create successful calls */
-#define	WT_STAT_CONN_SESSION_TABLE_CREATE_SUCCESS	1404
+#define	WT_STAT_CONN_SESSION_TABLE_CREATE_SUCCESS	1407
 /*! session: table drop failed calls */
-#define	WT_STAT_CONN_SESSION_TABLE_DROP_FAIL		1405
+#define	WT_STAT_CONN_SESSION_TABLE_DROP_FAIL		1408
 /*! session: table drop successful calls */
-#define	WT_STAT_CONN_SESSION_TABLE_DROP_SUCCESS		1406
-/*! session: table import failed calls */
-#define	WT_STAT_CONN_SESSION_TABLE_IMPORT_FAIL		1407
-/*! session: table import successful calls */
-#define	WT_STAT_CONN_SESSION_TABLE_IMPORT_SUCCESS	1408
-/*! session: table rebalance failed calls */
-#define	WT_STAT_CONN_SESSION_TABLE_REBALANCE_FAIL	1409
-/*! session: table rebalance successful calls */
-#define	WT_STAT_CONN_SESSION_TABLE_REBALANCE_SUCCESS	1410
+#define	WT_STAT_CONN_SESSION_TABLE_DROP_SUCCESS		1409
 /*! session: table rename failed calls */
-#define	WT_STAT_CONN_SESSION_TABLE_RENAME_FAIL		1411
+#define	WT_STAT_CONN_SESSION_TABLE_RENAME_FAIL		1410
 /*! session: table rename successful calls */
-#define	WT_STAT_CONN_SESSION_TABLE_RENAME_SUCCESS	1412
+#define	WT_STAT_CONN_SESSION_TABLE_RENAME_SUCCESS	1411
 /*! session: table salvage failed calls */
-#define	WT_STAT_CONN_SESSION_TABLE_SALVAGE_FAIL		1413
+#define	WT_STAT_CONN_SESSION_TABLE_SALVAGE_FAIL		1412
 /*! session: table salvage successful calls */
-#define	WT_STAT_CONN_SESSION_TABLE_SALVAGE_SUCCESS	1414
+#define	WT_STAT_CONN_SESSION_TABLE_SALVAGE_SUCCESS	1413
 /*! session: table truncate failed calls */
-#define	WT_STAT_CONN_SESSION_TABLE_TRUNCATE_FAIL	1415
+#define	WT_STAT_CONN_SESSION_TABLE_TRUNCATE_FAIL	1414
 /*! session: table truncate successful calls */
-#define	WT_STAT_CONN_SESSION_TABLE_TRUNCATE_SUCCESS	1416
+#define	WT_STAT_CONN_SESSION_TABLE_TRUNCATE_SUCCESS	1415
 /*! session: table verify failed calls */
-#define	WT_STAT_CONN_SESSION_TABLE_VERIFY_FAIL		1417
+#define	WT_STAT_CONN_SESSION_TABLE_VERIFY_FAIL		1416
 /*! session: table verify successful calls */
-#define	WT_STAT_CONN_SESSION_TABLE_VERIFY_SUCCESS	1418
+#define	WT_STAT_CONN_SESSION_TABLE_VERIFY_SUCCESS	1417
+/*! session: tiered operations dequeued and processed */
+#define	WT_STAT_CONN_TIERED_WORK_UNITS_DEQUEUED		1418
+/*! session: tiered operations scheduled */
+#define	WT_STAT_CONN_TIERED_WORK_UNITS_CREATED		1419
+/*! session: tiered storage local retention time (secs) */
+#define	WT_STAT_CONN_TIERED_RETENTION			1420
+/*! session: tiered storage object size */
+#define	WT_STAT_CONN_TIERED_OBJECT_SIZE			1421
 /*! thread-state: active filesystem fsync calls */
-#define	WT_STAT_CONN_THREAD_FSYNC_ACTIVE		1419
+#define	WT_STAT_CONN_THREAD_FSYNC_ACTIVE		1422
 /*! thread-state: active filesystem read calls */
-#define	WT_STAT_CONN_THREAD_READ_ACTIVE			1420
+#define	WT_STAT_CONN_THREAD_READ_ACTIVE			1423
 /*! thread-state: active filesystem write calls */
-#define	WT_STAT_CONN_THREAD_WRITE_ACTIVE		1421
+#define	WT_STAT_CONN_THREAD_WRITE_ACTIVE		1424
 /*! thread-yield: application thread time evicting (usecs) */
-#define	WT_STAT_CONN_APPLICATION_EVICT_TIME		1422
+#define	WT_STAT_CONN_APPLICATION_EVICT_TIME		1425
 /*! thread-yield: application thread time waiting for cache (usecs) */
-#define	WT_STAT_CONN_APPLICATION_CACHE_TIME		1423
-=======
-#define	WT_STAT_CONN_REC_SPLIT_STASHED_OBJECTS		1372
-/*! session: flush state races */
-#define	WT_STAT_CONN_FLUSH_STATE_RACES			1373
-/*! session: flush_tier operation calls */
-#define	WT_STAT_CONN_FLUSH_TIER				1374
-/*! session: open session count */
-#define	WT_STAT_CONN_SESSION_OPEN			1375
-/*! session: session query timestamp calls */
-#define	WT_STAT_CONN_SESSION_QUERY_TS			1376
-/*! session: table alter failed calls */
-#define	WT_STAT_CONN_SESSION_TABLE_ALTER_FAIL		1377
-/*! session: table alter successful calls */
-#define	WT_STAT_CONN_SESSION_TABLE_ALTER_SUCCESS	1378
-/*! session: table alter triggering checkpoint calls */
-#define	WT_STAT_CONN_SESSION_TABLE_ALTER_TRIGGER_CHECKPOINT	1379
-/*! session: table alter unchanged and skipped */
-#define	WT_STAT_CONN_SESSION_TABLE_ALTER_SKIP		1380
-/*! session: table compact failed calls */
-#define	WT_STAT_CONN_SESSION_TABLE_COMPACT_FAIL		1381
-/*! session: table compact successful calls */
-#define	WT_STAT_CONN_SESSION_TABLE_COMPACT_SUCCESS	1382
-/*! session: table create failed calls */
-#define	WT_STAT_CONN_SESSION_TABLE_CREATE_FAIL		1383
-/*! session: table create successful calls */
-#define	WT_STAT_CONN_SESSION_TABLE_CREATE_SUCCESS	1384
-/*! session: table drop failed calls */
-#define	WT_STAT_CONN_SESSION_TABLE_DROP_FAIL		1385
-/*! session: table drop successful calls */
-#define	WT_STAT_CONN_SESSION_TABLE_DROP_SUCCESS		1386
-/*! session: table rename failed calls */
-#define	WT_STAT_CONN_SESSION_TABLE_RENAME_FAIL		1387
-/*! session: table rename successful calls */
-#define	WT_STAT_CONN_SESSION_TABLE_RENAME_SUCCESS	1388
-/*! session: table salvage failed calls */
-#define	WT_STAT_CONN_SESSION_TABLE_SALVAGE_FAIL		1389
-/*! session: table salvage successful calls */
-#define	WT_STAT_CONN_SESSION_TABLE_SALVAGE_SUCCESS	1390
-/*! session: table truncate failed calls */
-#define	WT_STAT_CONN_SESSION_TABLE_TRUNCATE_FAIL	1391
-/*! session: table truncate successful calls */
-#define	WT_STAT_CONN_SESSION_TABLE_TRUNCATE_SUCCESS	1392
-/*! session: table verify failed calls */
-#define	WT_STAT_CONN_SESSION_TABLE_VERIFY_FAIL		1393
-/*! session: table verify successful calls */
-#define	WT_STAT_CONN_SESSION_TABLE_VERIFY_SUCCESS	1394
-/*! session: tiered operations dequeued and processed */
-#define	WT_STAT_CONN_TIERED_WORK_UNITS_DEQUEUED		1395
-/*! session: tiered operations scheduled */
-#define	WT_STAT_CONN_TIERED_WORK_UNITS_CREATED		1396
-/*! session: tiered storage local retention time (secs) */
-#define	WT_STAT_CONN_TIERED_RETENTION			1397
-/*! session: tiered storage object size */
-#define	WT_STAT_CONN_TIERED_OBJECT_SIZE			1398
-/*! thread-state: active filesystem fsync calls */
-#define	WT_STAT_CONN_THREAD_FSYNC_ACTIVE		1399
-/*! thread-state: active filesystem read calls */
-#define	WT_STAT_CONN_THREAD_READ_ACTIVE			1400
-/*! thread-state: active filesystem write calls */
-#define	WT_STAT_CONN_THREAD_WRITE_ACTIVE		1401
-/*! thread-yield: application thread time evicting (usecs) */
-#define	WT_STAT_CONN_APPLICATION_EVICT_TIME		1402
-/*! thread-yield: application thread time waiting for cache (usecs) */
-#define	WT_STAT_CONN_APPLICATION_CACHE_TIME		1403
->>>>>>> 348b5746
+#define	WT_STAT_CONN_APPLICATION_CACHE_TIME		1426
 /*!
  * thread-yield: connection close blocked waiting for transaction state
  * stabilization
  */
-<<<<<<< HEAD
-#define	WT_STAT_CONN_TXN_RELEASE_BLOCKED		1424
+#define	WT_STAT_CONN_TXN_RELEASE_BLOCKED		1427
 /*! thread-yield: connection close yielded for lsm manager shutdown */
-#define	WT_STAT_CONN_CONN_CLOSE_BLOCKED_LSM		1425
+#define	WT_STAT_CONN_CONN_CLOSE_BLOCKED_LSM		1428
 /*! thread-yield: data handle lock yielded */
-#define	WT_STAT_CONN_DHANDLE_LOCK_BLOCKED		1426
-=======
-#define	WT_STAT_CONN_TXN_RELEASE_BLOCKED		1404
-/*! thread-yield: connection close yielded for lsm manager shutdown */
-#define	WT_STAT_CONN_CONN_CLOSE_BLOCKED_LSM		1405
-/*! thread-yield: data handle lock yielded */
-#define	WT_STAT_CONN_DHANDLE_LOCK_BLOCKED		1406
->>>>>>> 348b5746
+#define	WT_STAT_CONN_DHANDLE_LOCK_BLOCKED		1429
 /*!
  * thread-yield: get reference for page index and slot time sleeping
  * (usecs)
  */
-<<<<<<< HEAD
-#define	WT_STAT_CONN_PAGE_INDEX_SLOT_REF_BLOCKED	1427
-/*! thread-yield: log server sync yielded for log write */
-#define	WT_STAT_CONN_LOG_SERVER_SYNC_BLOCKED		1428
+#define	WT_STAT_CONN_PAGE_INDEX_SLOT_REF_BLOCKED	1430
 /*! thread-yield: page access yielded due to prepare state change */
-#define	WT_STAT_CONN_PREPARED_TRANSITION_BLOCKED_PAGE	1429
+#define	WT_STAT_CONN_PREPARED_TRANSITION_BLOCKED_PAGE	1431
 /*! thread-yield: page acquire busy blocked */
-#define	WT_STAT_CONN_PAGE_BUSY_BLOCKED			1430
+#define	WT_STAT_CONN_PAGE_BUSY_BLOCKED			1432
 /*! thread-yield: page acquire eviction blocked */
-#define	WT_STAT_CONN_PAGE_FORCIBLE_EVICT_BLOCKED	1431
+#define	WT_STAT_CONN_PAGE_FORCIBLE_EVICT_BLOCKED	1433
 /*! thread-yield: page acquire locked blocked */
-#define	WT_STAT_CONN_PAGE_LOCKED_BLOCKED		1432
+#define	WT_STAT_CONN_PAGE_LOCKED_BLOCKED		1434
 /*! thread-yield: page acquire read blocked */
-#define	WT_STAT_CONN_PAGE_READ_BLOCKED			1433
+#define	WT_STAT_CONN_PAGE_READ_BLOCKED			1435
 /*! thread-yield: page acquire time sleeping (usecs) */
-#define	WT_STAT_CONN_PAGE_SLEEP				1434
-=======
-#define	WT_STAT_CONN_PAGE_INDEX_SLOT_REF_BLOCKED	1407
-/*! thread-yield: page access yielded due to prepare state change */
-#define	WT_STAT_CONN_PREPARED_TRANSITION_BLOCKED_PAGE	1408
-/*! thread-yield: page acquire busy blocked */
-#define	WT_STAT_CONN_PAGE_BUSY_BLOCKED			1409
-/*! thread-yield: page acquire eviction blocked */
-#define	WT_STAT_CONN_PAGE_FORCIBLE_EVICT_BLOCKED	1410
-/*! thread-yield: page acquire locked blocked */
-#define	WT_STAT_CONN_PAGE_LOCKED_BLOCKED		1411
-/*! thread-yield: page acquire read blocked */
-#define	WT_STAT_CONN_PAGE_READ_BLOCKED			1412
-/*! thread-yield: page acquire time sleeping (usecs) */
-#define	WT_STAT_CONN_PAGE_SLEEP				1413
->>>>>>> 348b5746
+#define	WT_STAT_CONN_PAGE_SLEEP				1436
 /*!
  * thread-yield: page delete rollback time sleeping for state change
  * (usecs)
  */
-<<<<<<< HEAD
-#define	WT_STAT_CONN_PAGE_DEL_ROLLBACK_BLOCKED		1435
+#define	WT_STAT_CONN_PAGE_DEL_ROLLBACK_BLOCKED		1437
 /*! thread-yield: page reconciliation yielded due to child modification */
-#define	WT_STAT_CONN_CHILD_MODIFY_BLOCKED_PAGE		1436
+#define	WT_STAT_CONN_CHILD_MODIFY_BLOCKED_PAGE		1438
 /*! transaction: Number of prepared updates */
-#define	WT_STAT_CONN_TXN_PREPARED_UPDATES_COUNT		1437
-/*! transaction: durable timestamp queue entries walked */
-#define	WT_STAT_CONN_TXN_DURABLE_QUEUE_WALKED		1438
-/*! transaction: durable timestamp queue insert to empty */
-#define	WT_STAT_CONN_TXN_DURABLE_QUEUE_EMPTY		1439
-/*! transaction: durable timestamp queue inserts to head */
-#define	WT_STAT_CONN_TXN_DURABLE_QUEUE_HEAD		1440
-/*! transaction: durable timestamp queue inserts total */
-#define	WT_STAT_CONN_TXN_DURABLE_QUEUE_INSERTS		1441
-/*! transaction: durable timestamp queue length */
-#define	WT_STAT_CONN_TXN_DURABLE_QUEUE_LEN		1442
-=======
-#define	WT_STAT_CONN_PAGE_DEL_ROLLBACK_BLOCKED		1414
-/*! thread-yield: page reconciliation yielded due to child modification */
-#define	WT_STAT_CONN_CHILD_MODIFY_BLOCKED_PAGE		1415
-/*! transaction: Number of prepared updates */
-#define	WT_STAT_CONN_TXN_PREPARED_UPDATES		1416
+#define	WT_STAT_CONN_TXN_PREPARED_UPDATES		1439
 /*! transaction: Number of prepared updates committed */
-#define	WT_STAT_CONN_TXN_PREPARED_UPDATES_COMMITTED	1417
+#define	WT_STAT_CONN_TXN_PREPARED_UPDATES_COMMITTED	1440
 /*! transaction: Number of prepared updates repeated on the same key */
-#define	WT_STAT_CONN_TXN_PREPARED_UPDATES_KEY_REPEATED	1418
+#define	WT_STAT_CONN_TXN_PREPARED_UPDATES_KEY_REPEATED	1441
 /*! transaction: Number of prepared updates rolled back */
-#define	WT_STAT_CONN_TXN_PREPARED_UPDATES_ROLLEDBACK	1419
->>>>>>> 348b5746
+#define	WT_STAT_CONN_TXN_PREPARED_UPDATES_ROLLEDBACK	1442
 /*! transaction: prepared transactions */
 #define	WT_STAT_CONN_TXN_PREPARE			1443
 /*! transaction: prepared transactions committed */
@@ -7033,324 +6136,178 @@
 /*! transaction: prepared transactions currently active */
 #define	WT_STAT_CONN_TXN_PREPARE_ACTIVE			1445
 /*! transaction: prepared transactions rolled back */
-<<<<<<< HEAD
 #define	WT_STAT_CONN_TXN_PREPARE_ROLLBACK		1446
-/*! transaction: query timestamp calls */
-#define	WT_STAT_CONN_TXN_QUERY_TS			1447
-/*! transaction: race to read prepared update retry */
-#define	WT_STAT_CONN_TXN_READ_RACE_PREPARE_UPDATE	1448
-/*! transaction: read timestamp queue entries walked */
-#define	WT_STAT_CONN_TXN_READ_QUEUE_WALKED		1449
-/*! transaction: read timestamp queue insert to empty */
-#define	WT_STAT_CONN_TXN_READ_QUEUE_EMPTY		1450
-/*! transaction: read timestamp queue inserts to head */
-#define	WT_STAT_CONN_TXN_READ_QUEUE_HEAD		1451
-/*! transaction: read timestamp queue inserts total */
-#define	WT_STAT_CONN_TXN_READ_QUEUE_INSERTS		1452
-/*! transaction: read timestamp queue length */
-#define	WT_STAT_CONN_TXN_READ_QUEUE_LEN			1453
-/*! transaction: rollback to stable calls */
-#define	WT_STAT_CONN_TXN_RTS				1454
-=======
-#define	WT_STAT_CONN_TXN_PREPARE_ROLLBACK		1423
 /*!
  * transaction: prepared transactions rolled back and do not remove the
  * history store entry
  */
-#define	WT_STAT_CONN_TXN_PREPARE_ROLLBACK_DO_NOT_REMOVE_HS_UPDATE	1424
+#define	WT_STAT_CONN_TXN_PREPARE_ROLLBACK_DO_NOT_REMOVE_HS_UPDATE	1447
 /*!
  * transaction: prepared transactions rolled back and fix the history
  * store entry with checkpoint reserved transaction id
  */
-#define	WT_STAT_CONN_TXN_PREPARE_ROLLBACK_FIX_HS_UPDATE_WITH_CKPT_RESERVED_TXNID	1425
+#define	WT_STAT_CONN_TXN_PREPARE_ROLLBACK_FIX_HS_UPDATE_WITH_CKPT_RESERVED_TXNID	1448
 /*! transaction: query timestamp calls */
-#define	WT_STAT_CONN_TXN_QUERY_TS			1426
+#define	WT_STAT_CONN_TXN_QUERY_TS			1449
 /*! transaction: race to read prepared update retry */
-#define	WT_STAT_CONN_TXN_READ_RACE_PREPARE_UPDATE	1427
+#define	WT_STAT_CONN_TXN_READ_RACE_PREPARE_UPDATE	1450
 /*! transaction: rollback to stable calls */
-#define	WT_STAT_CONN_TXN_RTS				1428
->>>>>>> 348b5746
+#define	WT_STAT_CONN_TXN_RTS				1451
 /*!
  * transaction: rollback to stable history store records with stop
  * timestamps older than newer records
  */
-<<<<<<< HEAD
-#define	WT_STAT_CONN_TXN_RTS_HS_STOP_OLDER_THAN_NEWER_START	1455
+#define	WT_STAT_CONN_TXN_RTS_HS_STOP_OLDER_THAN_NEWER_START	1452
+/*! transaction: rollback to stable inconsistent checkpoint */
+#define	WT_STAT_CONN_TXN_RTS_INCONSISTENT_CKPT		1453
 /*! transaction: rollback to stable keys removed */
-#define	WT_STAT_CONN_TXN_RTS_KEYS_REMOVED		1456
+#define	WT_STAT_CONN_TXN_RTS_KEYS_REMOVED		1454
 /*! transaction: rollback to stable keys restored */
-#define	WT_STAT_CONN_TXN_RTS_KEYS_RESTORED		1457
+#define	WT_STAT_CONN_TXN_RTS_KEYS_RESTORED		1455
 /*! transaction: rollback to stable pages visited */
-#define	WT_STAT_CONN_TXN_RTS_PAGES_VISITED		1458
+#define	WT_STAT_CONN_TXN_RTS_PAGES_VISITED		1456
 /*! transaction: rollback to stable restored tombstones from history store */
-#define	WT_STAT_CONN_TXN_RTS_HS_RESTORE_TOMBSTONES	1459
+#define	WT_STAT_CONN_TXN_RTS_HS_RESTORE_TOMBSTONES	1457
+/*! transaction: rollback to stable restored updates from history store */
+#define	WT_STAT_CONN_TXN_RTS_HS_RESTORE_UPDATES		1458
+/*! transaction: rollback to stable skipping delete rle */
+#define	WT_STAT_CONN_TXN_RTS_DELETE_RLE_SKIPPED		1459
+/*! transaction: rollback to stable skipping stable rle */
+#define	WT_STAT_CONN_TXN_RTS_STABLE_RLE_SKIPPED		1460
 /*! transaction: rollback to stable sweeping history store keys */
-#define	WT_STAT_CONN_TXN_RTS_SWEEP_HS_KEYS		1460
+#define	WT_STAT_CONN_TXN_RTS_SWEEP_HS_KEYS		1461
 /*! transaction: rollback to stable tree walk skipping pages */
-#define	WT_STAT_CONN_TXN_RTS_TREE_WALK_SKIP_PAGES	1461
+#define	WT_STAT_CONN_TXN_RTS_TREE_WALK_SKIP_PAGES	1462
 /*! transaction: rollback to stable updates aborted */
-#define	WT_STAT_CONN_TXN_RTS_UPD_ABORTED		1462
+#define	WT_STAT_CONN_TXN_RTS_UPD_ABORTED		1463
 /*! transaction: rollback to stable updates removed from history store */
-#define	WT_STAT_CONN_TXN_RTS_HS_REMOVED			1463
+#define	WT_STAT_CONN_TXN_RTS_HS_REMOVED			1464
+/*! transaction: sessions scanned in each walk of concurrent sessions */
+#define	WT_STAT_CONN_TXN_SESSIONS_WALKED		1465
 /*! transaction: set timestamp calls */
-#define	WT_STAT_CONN_TXN_SET_TS				1464
+#define	WT_STAT_CONN_TXN_SET_TS				1466
 /*! transaction: set timestamp durable calls */
-#define	WT_STAT_CONN_TXN_SET_TS_DURABLE			1465
+#define	WT_STAT_CONN_TXN_SET_TS_DURABLE			1467
 /*! transaction: set timestamp durable updates */
-#define	WT_STAT_CONN_TXN_SET_TS_DURABLE_UPD		1466
+#define	WT_STAT_CONN_TXN_SET_TS_DURABLE_UPD		1468
 /*! transaction: set timestamp oldest calls */
-#define	WT_STAT_CONN_TXN_SET_TS_OLDEST			1467
+#define	WT_STAT_CONN_TXN_SET_TS_OLDEST			1469
 /*! transaction: set timestamp oldest updates */
-#define	WT_STAT_CONN_TXN_SET_TS_OLDEST_UPD		1468
+#define	WT_STAT_CONN_TXN_SET_TS_OLDEST_UPD		1470
 /*! transaction: set timestamp stable calls */
-#define	WT_STAT_CONN_TXN_SET_TS_STABLE			1469
+#define	WT_STAT_CONN_TXN_SET_TS_STABLE			1471
 /*! transaction: set timestamp stable updates */
-#define	WT_STAT_CONN_TXN_SET_TS_STABLE_UPD		1470
+#define	WT_STAT_CONN_TXN_SET_TS_STABLE_UPD		1472
 /*! transaction: transaction begins */
-#define	WT_STAT_CONN_TXN_BEGIN				1471
+#define	WT_STAT_CONN_TXN_BEGIN				1473
 /*! transaction: transaction checkpoint currently running */
-#define	WT_STAT_CONN_TXN_CHECKPOINT_RUNNING		1472
-/*! transaction: transaction checkpoint generation */
-#define	WT_STAT_CONN_TXN_CHECKPOINT_GENERATION		1473
-=======
-#define	WT_STAT_CONN_TXN_RTS_HS_STOP_OLDER_THAN_NEWER_START	1429
-/*! transaction: rollback to stable inconsistent checkpoint */
-#define	WT_STAT_CONN_TXN_RTS_INCONSISTENT_CKPT		1430
-/*! transaction: rollback to stable keys removed */
-#define	WT_STAT_CONN_TXN_RTS_KEYS_REMOVED		1431
-/*! transaction: rollback to stable keys restored */
-#define	WT_STAT_CONN_TXN_RTS_KEYS_RESTORED		1432
-/*! transaction: rollback to stable pages visited */
-#define	WT_STAT_CONN_TXN_RTS_PAGES_VISITED		1433
-/*! transaction: rollback to stable restored tombstones from history store */
-#define	WT_STAT_CONN_TXN_RTS_HS_RESTORE_TOMBSTONES	1434
-/*! transaction: rollback to stable restored updates from history store */
-#define	WT_STAT_CONN_TXN_RTS_HS_RESTORE_UPDATES		1435
-/*! transaction: rollback to stable skipping delete rle */
-#define	WT_STAT_CONN_TXN_RTS_DELETE_RLE_SKIPPED		1436
-/*! transaction: rollback to stable skipping stable rle */
-#define	WT_STAT_CONN_TXN_RTS_STABLE_RLE_SKIPPED		1437
-/*! transaction: rollback to stable sweeping history store keys */
-#define	WT_STAT_CONN_TXN_RTS_SWEEP_HS_KEYS		1438
-/*! transaction: rollback to stable tree walk skipping pages */
-#define	WT_STAT_CONN_TXN_RTS_TREE_WALK_SKIP_PAGES	1439
-/*! transaction: rollback to stable updates aborted */
-#define	WT_STAT_CONN_TXN_RTS_UPD_ABORTED		1440
-/*! transaction: rollback to stable updates removed from history store */
-#define	WT_STAT_CONN_TXN_RTS_HS_REMOVED			1441
-/*! transaction: sessions scanned in each walk of concurrent sessions */
-#define	WT_STAT_CONN_TXN_SESSIONS_WALKED		1442
-/*! transaction: set timestamp calls */
-#define	WT_STAT_CONN_TXN_SET_TS				1443
-/*! transaction: set timestamp durable calls */
-#define	WT_STAT_CONN_TXN_SET_TS_DURABLE			1444
-/*! transaction: set timestamp durable updates */
-#define	WT_STAT_CONN_TXN_SET_TS_DURABLE_UPD		1445
-/*! transaction: set timestamp oldest calls */
-#define	WT_STAT_CONN_TXN_SET_TS_OLDEST			1446
-/*! transaction: set timestamp oldest updates */
-#define	WT_STAT_CONN_TXN_SET_TS_OLDEST_UPD		1447
-/*! transaction: set timestamp stable calls */
-#define	WT_STAT_CONN_TXN_SET_TS_STABLE			1448
-/*! transaction: set timestamp stable updates */
-#define	WT_STAT_CONN_TXN_SET_TS_STABLE_UPD		1449
-/*! transaction: transaction begins */
-#define	WT_STAT_CONN_TXN_BEGIN				1450
-/*! transaction: transaction checkpoint currently running */
-#define	WT_STAT_CONN_TXN_CHECKPOINT_RUNNING		1451
+#define	WT_STAT_CONN_TXN_CHECKPOINT_RUNNING		1474
 /*!
  * transaction: transaction checkpoint currently running for history
  * store file
  */
-#define	WT_STAT_CONN_TXN_CHECKPOINT_RUNNING_HS		1452
+#define	WT_STAT_CONN_TXN_CHECKPOINT_RUNNING_HS		1475
 /*! transaction: transaction checkpoint generation */
-#define	WT_STAT_CONN_TXN_CHECKPOINT_GENERATION		1453
->>>>>>> 348b5746
+#define	WT_STAT_CONN_TXN_CHECKPOINT_GENERATION		1476
 /*!
  * transaction: transaction checkpoint history store file duration
  * (usecs)
  */
-<<<<<<< HEAD
-#define	WT_STAT_CONN_TXN_HS_CKPT_DURATION		1474
+#define	WT_STAT_CONN_TXN_HS_CKPT_DURATION		1477
 /*! transaction: transaction checkpoint max time (msecs) */
-#define	WT_STAT_CONN_TXN_CHECKPOINT_TIME_MAX		1475
+#define	WT_STAT_CONN_TXN_CHECKPOINT_TIME_MAX		1478
 /*! transaction: transaction checkpoint min time (msecs) */
-#define	WT_STAT_CONN_TXN_CHECKPOINT_TIME_MIN		1476
-=======
-#define	WT_STAT_CONN_TXN_HS_CKPT_DURATION		1454
-/*! transaction: transaction checkpoint max time (msecs) */
-#define	WT_STAT_CONN_TXN_CHECKPOINT_TIME_MAX		1455
-/*! transaction: transaction checkpoint min time (msecs) */
-#define	WT_STAT_CONN_TXN_CHECKPOINT_TIME_MIN		1456
->>>>>>> 348b5746
+#define	WT_STAT_CONN_TXN_CHECKPOINT_TIME_MIN		1479
 /*!
  * transaction: transaction checkpoint most recent duration for gathering
  * all handles (usecs)
  */
-<<<<<<< HEAD
-#define	WT_STAT_CONN_TXN_CHECKPOINT_HANDLE_DURATION	1477
-=======
-#define	WT_STAT_CONN_TXN_CHECKPOINT_HANDLE_DURATION	1457
->>>>>>> 348b5746
+#define	WT_STAT_CONN_TXN_CHECKPOINT_HANDLE_DURATION	1480
 /*!
  * transaction: transaction checkpoint most recent duration for gathering
  * applied handles (usecs)
  */
-<<<<<<< HEAD
-#define	WT_STAT_CONN_TXN_CHECKPOINT_HANDLE_DURATION_APPLY	1478
-=======
-#define	WT_STAT_CONN_TXN_CHECKPOINT_HANDLE_DURATION_APPLY	1458
->>>>>>> 348b5746
+#define	WT_STAT_CONN_TXN_CHECKPOINT_HANDLE_DURATION_APPLY	1481
 /*!
  * transaction: transaction checkpoint most recent duration for gathering
  * skipped handles (usecs)
  */
-<<<<<<< HEAD
-#define	WT_STAT_CONN_TXN_CHECKPOINT_HANDLE_DURATION_SKIP	1479
+#define	WT_STAT_CONN_TXN_CHECKPOINT_HANDLE_DURATION_SKIP	1482
 /*! transaction: transaction checkpoint most recent handles applied */
-#define	WT_STAT_CONN_TXN_CHECKPOINT_HANDLE_APPLIED	1480
+#define	WT_STAT_CONN_TXN_CHECKPOINT_HANDLE_APPLIED	1483
 /*! transaction: transaction checkpoint most recent handles skipped */
-#define	WT_STAT_CONN_TXN_CHECKPOINT_HANDLE_SKIPPED	1481
+#define	WT_STAT_CONN_TXN_CHECKPOINT_HANDLE_SKIPPED	1484
 /*! transaction: transaction checkpoint most recent handles walked */
-#define	WT_STAT_CONN_TXN_CHECKPOINT_HANDLE_WALKED	1482
+#define	WT_STAT_CONN_TXN_CHECKPOINT_HANDLE_WALKED	1485
 /*! transaction: transaction checkpoint most recent time (msecs) */
-#define	WT_STAT_CONN_TXN_CHECKPOINT_TIME_RECENT		1483
+#define	WT_STAT_CONN_TXN_CHECKPOINT_TIME_RECENT		1486
 /*! transaction: transaction checkpoint prepare currently running */
-#define	WT_STAT_CONN_TXN_CHECKPOINT_PREP_RUNNING	1484
+#define	WT_STAT_CONN_TXN_CHECKPOINT_PREP_RUNNING	1487
 /*! transaction: transaction checkpoint prepare max time (msecs) */
-#define	WT_STAT_CONN_TXN_CHECKPOINT_PREP_MAX		1485
+#define	WT_STAT_CONN_TXN_CHECKPOINT_PREP_MAX		1488
 /*! transaction: transaction checkpoint prepare min time (msecs) */
-#define	WT_STAT_CONN_TXN_CHECKPOINT_PREP_MIN		1486
+#define	WT_STAT_CONN_TXN_CHECKPOINT_PREP_MIN		1489
 /*! transaction: transaction checkpoint prepare most recent time (msecs) */
-#define	WT_STAT_CONN_TXN_CHECKPOINT_PREP_RECENT		1487
+#define	WT_STAT_CONN_TXN_CHECKPOINT_PREP_RECENT		1490
 /*! transaction: transaction checkpoint prepare total time (msecs) */
-#define	WT_STAT_CONN_TXN_CHECKPOINT_PREP_TOTAL		1488
+#define	WT_STAT_CONN_TXN_CHECKPOINT_PREP_TOTAL		1491
 /*! transaction: transaction checkpoint scrub dirty target */
-#define	WT_STAT_CONN_TXN_CHECKPOINT_SCRUB_TARGET	1489
+#define	WT_STAT_CONN_TXN_CHECKPOINT_SCRUB_TARGET	1492
 /*! transaction: transaction checkpoint scrub time (msecs) */
-#define	WT_STAT_CONN_TXN_CHECKPOINT_SCRUB_TIME		1490
+#define	WT_STAT_CONN_TXN_CHECKPOINT_SCRUB_TIME		1493
 /*! transaction: transaction checkpoint total time (msecs) */
-#define	WT_STAT_CONN_TXN_CHECKPOINT_TIME_TOTAL		1491
+#define	WT_STAT_CONN_TXN_CHECKPOINT_TIME_TOTAL		1494
 /*! transaction: transaction checkpoints */
-#define	WT_STAT_CONN_TXN_CHECKPOINT			1492
-=======
-#define	WT_STAT_CONN_TXN_CHECKPOINT_HANDLE_DURATION_SKIP	1459
-/*! transaction: transaction checkpoint most recent handles applied */
-#define	WT_STAT_CONN_TXN_CHECKPOINT_HANDLE_APPLIED	1460
-/*! transaction: transaction checkpoint most recent handles skipped */
-#define	WT_STAT_CONN_TXN_CHECKPOINT_HANDLE_SKIPPED	1461
-/*! transaction: transaction checkpoint most recent handles walked */
-#define	WT_STAT_CONN_TXN_CHECKPOINT_HANDLE_WALKED	1462
-/*! transaction: transaction checkpoint most recent time (msecs) */
-#define	WT_STAT_CONN_TXN_CHECKPOINT_TIME_RECENT		1463
-/*! transaction: transaction checkpoint prepare currently running */
-#define	WT_STAT_CONN_TXN_CHECKPOINT_PREP_RUNNING	1464
-/*! transaction: transaction checkpoint prepare max time (msecs) */
-#define	WT_STAT_CONN_TXN_CHECKPOINT_PREP_MAX		1465
-/*! transaction: transaction checkpoint prepare min time (msecs) */
-#define	WT_STAT_CONN_TXN_CHECKPOINT_PREP_MIN		1466
-/*! transaction: transaction checkpoint prepare most recent time (msecs) */
-#define	WT_STAT_CONN_TXN_CHECKPOINT_PREP_RECENT		1467
-/*! transaction: transaction checkpoint prepare total time (msecs) */
-#define	WT_STAT_CONN_TXN_CHECKPOINT_PREP_TOTAL		1468
-/*! transaction: transaction checkpoint scrub dirty target */
-#define	WT_STAT_CONN_TXN_CHECKPOINT_SCRUB_TARGET	1469
-/*! transaction: transaction checkpoint scrub time (msecs) */
-#define	WT_STAT_CONN_TXN_CHECKPOINT_SCRUB_TIME		1470
-/*! transaction: transaction checkpoint total time (msecs) */
-#define	WT_STAT_CONN_TXN_CHECKPOINT_TIME_TOTAL		1471
-/*! transaction: transaction checkpoints */
-#define	WT_STAT_CONN_TXN_CHECKPOINT			1472
+#define	WT_STAT_CONN_TXN_CHECKPOINT			1495
 /*! transaction: transaction checkpoints due to obsolete pages */
-#define	WT_STAT_CONN_TXN_CHECKPOINT_OBSOLETE_APPLIED	1473
->>>>>>> 348b5746
+#define	WT_STAT_CONN_TXN_CHECKPOINT_OBSOLETE_APPLIED	1496
 /*!
  * transaction: transaction checkpoints skipped because database was
  * clean
  */
-<<<<<<< HEAD
-#define	WT_STAT_CONN_TXN_CHECKPOINT_SKIPPED		1493
+#define	WT_STAT_CONN_TXN_CHECKPOINT_SKIPPED		1497
 /*! transaction: transaction failures due to history store */
-#define	WT_STAT_CONN_TXN_FAIL_CACHE			1494
-=======
-#define	WT_STAT_CONN_TXN_CHECKPOINT_SKIPPED		1474
-/*! transaction: transaction failures due to history store */
-#define	WT_STAT_CONN_TXN_FAIL_CACHE			1475
->>>>>>> 348b5746
+#define	WT_STAT_CONN_TXN_FAIL_CACHE			1498
 /*!
  * transaction: transaction fsync calls for checkpoint after allocating
  * the transaction ID
  */
-<<<<<<< HEAD
-#define	WT_STAT_CONN_TXN_CHECKPOINT_FSYNC_POST		1495
-=======
-#define	WT_STAT_CONN_TXN_CHECKPOINT_FSYNC_POST		1476
->>>>>>> 348b5746
+#define	WT_STAT_CONN_TXN_CHECKPOINT_FSYNC_POST		1499
 /*!
  * transaction: transaction fsync duration for checkpoint after
  * allocating the transaction ID (usecs)
  */
-<<<<<<< HEAD
-#define	WT_STAT_CONN_TXN_CHECKPOINT_FSYNC_POST_DURATION	1496
+#define	WT_STAT_CONN_TXN_CHECKPOINT_FSYNC_POST_DURATION	1500
 /*! transaction: transaction range of IDs currently pinned */
-#define	WT_STAT_CONN_TXN_PINNED_RANGE			1497
+#define	WT_STAT_CONN_TXN_PINNED_RANGE			1501
 /*! transaction: transaction range of IDs currently pinned by a checkpoint */
-#define	WT_STAT_CONN_TXN_PINNED_CHECKPOINT_RANGE	1498
+#define	WT_STAT_CONN_TXN_PINNED_CHECKPOINT_RANGE	1502
 /*! transaction: transaction range of timestamps currently pinned */
-#define	WT_STAT_CONN_TXN_PINNED_TIMESTAMP		1499
+#define	WT_STAT_CONN_TXN_PINNED_TIMESTAMP		1503
 /*! transaction: transaction range of timestamps pinned by a checkpoint */
-#define	WT_STAT_CONN_TXN_PINNED_TIMESTAMP_CHECKPOINT	1500
-=======
-#define	WT_STAT_CONN_TXN_CHECKPOINT_FSYNC_POST_DURATION	1477
-/*! transaction: transaction range of IDs currently pinned */
-#define	WT_STAT_CONN_TXN_PINNED_RANGE			1478
-/*! transaction: transaction range of IDs currently pinned by a checkpoint */
-#define	WT_STAT_CONN_TXN_PINNED_CHECKPOINT_RANGE	1479
-/*! transaction: transaction range of timestamps currently pinned */
-#define	WT_STAT_CONN_TXN_PINNED_TIMESTAMP		1480
-/*! transaction: transaction range of timestamps pinned by a checkpoint */
-#define	WT_STAT_CONN_TXN_PINNED_TIMESTAMP_CHECKPOINT	1481
->>>>>>> 348b5746
+#define	WT_STAT_CONN_TXN_PINNED_TIMESTAMP_CHECKPOINT	1504
 /*!
  * transaction: transaction range of timestamps pinned by the oldest
  * active read timestamp
  */
-<<<<<<< HEAD
-#define	WT_STAT_CONN_TXN_PINNED_TIMESTAMP_READER	1501
-=======
-#define	WT_STAT_CONN_TXN_PINNED_TIMESTAMP_READER	1482
->>>>>>> 348b5746
+#define	WT_STAT_CONN_TXN_PINNED_TIMESTAMP_READER	1505
 /*!
  * transaction: transaction range of timestamps pinned by the oldest
  * timestamp
  */
-<<<<<<< HEAD
-#define	WT_STAT_CONN_TXN_PINNED_TIMESTAMP_OLDEST	1502
+#define	WT_STAT_CONN_TXN_PINNED_TIMESTAMP_OLDEST	1506
 /*! transaction: transaction read timestamp of the oldest active reader */
-#define	WT_STAT_CONN_TXN_TIMESTAMP_OLDEST_ACTIVE_READ	1503
-/*! transaction: transaction sync calls */
-#define	WT_STAT_CONN_TXN_SYNC				1504
+#define	WT_STAT_CONN_TXN_TIMESTAMP_OLDEST_ACTIVE_READ	1507
+/*! transaction: transaction rollback to stable currently running */
+#define	WT_STAT_CONN_TXN_ROLLBACK_TO_STABLE_RUNNING	1508
+/*! transaction: transaction walk of concurrent sessions */
+#define	WT_STAT_CONN_TXN_WALK_SESSIONS			1509
 /*! transaction: transactions committed */
-#define	WT_STAT_CONN_TXN_COMMIT				1505
+#define	WT_STAT_CONN_TXN_COMMIT				1510
 /*! transaction: transactions rolled back */
-#define	WT_STAT_CONN_TXN_ROLLBACK			1506
+#define	WT_STAT_CONN_TXN_ROLLBACK			1511
 /*! transaction: update conflicts */
-#define	WT_STAT_CONN_TXN_UPDATE_CONFLICT		1507
-=======
-#define	WT_STAT_CONN_TXN_PINNED_TIMESTAMP_OLDEST	1483
-/*! transaction: transaction read timestamp of the oldest active reader */
-#define	WT_STAT_CONN_TXN_TIMESTAMP_OLDEST_ACTIVE_READ	1484
-/*! transaction: transaction rollback to stable currently running */
-#define	WT_STAT_CONN_TXN_ROLLBACK_TO_STABLE_RUNNING	1485
-/*! transaction: transaction walk of concurrent sessions */
-#define	WT_STAT_CONN_TXN_WALK_SESSIONS			1486
-/*! transaction: transactions committed */
-#define	WT_STAT_CONN_TXN_COMMIT				1487
-/*! transaction: transactions rolled back */
-#define	WT_STAT_CONN_TXN_ROLLBACK			1488
-/*! transaction: update conflicts */
-#define	WT_STAT_CONN_TXN_UPDATE_CONFLICT		1489
->>>>>>> 348b5746
+#define	WT_STAT_CONN_TXN_UPDATE_CONFLICT		1512
 
 /*!
  * @}
@@ -7763,440 +6720,260 @@
 /*! compression: compressed pages read */
 #define	WT_STAT_DSRC_COMPRESS_READ			2127
 /*! compression: compressed pages written */
-<<<<<<< HEAD
-#define	WT_STAT_DSRC_COMPRESS_WRITE			2109
+#define	WT_STAT_DSRC_COMPRESS_WRITE			2128
 /*! compression: number of blocks with compress ratio greater than 64 */
-#define	WT_STAT_DSRC_COMPRESS_HIST_RATIO_MAX		2110
+#define	WT_STAT_DSRC_COMPRESS_HIST_RATIO_MAX		2129
 /*! compression: number of blocks with compress ratio smaller than 16 */
-#define	WT_STAT_DSRC_COMPRESS_HIST_RATIO_16		2111
+#define	WT_STAT_DSRC_COMPRESS_HIST_RATIO_16		2130
 /*! compression: number of blocks with compress ratio smaller than 32 */
-#define	WT_STAT_DSRC_COMPRESS_HIST_RATIO_32		2112
+#define	WT_STAT_DSRC_COMPRESS_HIST_RATIO_32		2131
 /*! compression: number of blocks with compress ratio smaller than 64 */
-#define	WT_STAT_DSRC_COMPRESS_HIST_RATIO_64		2113
+#define	WT_STAT_DSRC_COMPRESS_HIST_RATIO_64		2132
 /*! compression: number of blocks with compress ratio smaller than eight */
-#define	WT_STAT_DSRC_COMPRESS_HIST_RATIO_8		2114
+#define	WT_STAT_DSRC_COMPRESS_HIST_RATIO_8		2133
 /*! compression: number of blocks with compress ratio smaller than four */
-#define	WT_STAT_DSRC_COMPRESS_HIST_RATIO_4		2115
+#define	WT_STAT_DSRC_COMPRESS_HIST_RATIO_4		2134
 /*! compression: number of blocks with compress ratio smaller than two */
-#define	WT_STAT_DSRC_COMPRESS_HIST_RATIO_2		2116
+#define	WT_STAT_DSRC_COMPRESS_HIST_RATIO_2		2135
 /*! compression: page written failed to compress */
-#define	WT_STAT_DSRC_COMPRESS_WRITE_FAIL		2117
+#define	WT_STAT_DSRC_COMPRESS_WRITE_FAIL		2136
 /*! compression: page written was too small to compress */
-#define	WT_STAT_DSRC_COMPRESS_WRITE_TOO_SMALL		2118
+#define	WT_STAT_DSRC_COMPRESS_WRITE_TOO_SMALL		2137
 /*! cursor: Total number of entries skipped by cursor next calls */
-#define	WT_STAT_DSRC_CURSOR_NEXT_SKIP_TOTAL		2119
+#define	WT_STAT_DSRC_CURSOR_NEXT_SKIP_TOTAL		2138
 /*! cursor: Total number of entries skipped by cursor prev calls */
-#define	WT_STAT_DSRC_CURSOR_PREV_SKIP_TOTAL		2120
-=======
-#define	WT_STAT_DSRC_COMPRESS_WRITE			2128
-/*! compression: page written failed to compress */
-#define	WT_STAT_DSRC_COMPRESS_WRITE_FAIL		2129
-/*! compression: page written was too small to compress */
-#define	WT_STAT_DSRC_COMPRESS_WRITE_TOO_SMALL		2130
-/*! cursor: Total number of entries skipped by cursor next calls */
-#define	WT_STAT_DSRC_CURSOR_NEXT_SKIP_TOTAL		2131
-/*! cursor: Total number of entries skipped by cursor prev calls */
-#define	WT_STAT_DSRC_CURSOR_PREV_SKIP_TOTAL		2132
->>>>>>> 348b5746
+#define	WT_STAT_DSRC_CURSOR_PREV_SKIP_TOTAL		2139
 /*!
  * cursor: Total number of entries skipped to position the history store
  * cursor
  */
-<<<<<<< HEAD
-#define	WT_STAT_DSRC_CURSOR_SKIP_HS_CUR_POSITION	2121
-/*! cursor: bulk loaded cursor insert calls */
-#define	WT_STAT_DSRC_CURSOR_INSERT_BULK			2122
-/*! cursor: cache cursors reuse count */
-#define	WT_STAT_DSRC_CURSOR_REOPEN			2123
-/*! cursor: close calls that result in cache */
-#define	WT_STAT_DSRC_CURSOR_CACHE			2124
-/*! cursor: create calls */
-#define	WT_STAT_DSRC_CURSOR_CREATE			2125
-=======
-#define	WT_STAT_DSRC_CURSOR_SKIP_HS_CUR_POSITION	2133
+#define	WT_STAT_DSRC_CURSOR_SKIP_HS_CUR_POSITION	2140
 /*!
  * cursor: Total number of times a search near has exited due to prefix
  * config
  */
-#define	WT_STAT_DSRC_CURSOR_SEARCH_NEAR_PREFIX_FAST_PATHS	2134
+#define	WT_STAT_DSRC_CURSOR_SEARCH_NEAR_PREFIX_FAST_PATHS	2141
 /*! cursor: bulk loaded cursor insert calls */
-#define	WT_STAT_DSRC_CURSOR_INSERT_BULK			2135
+#define	WT_STAT_DSRC_CURSOR_INSERT_BULK			2142
 /*! cursor: cache cursors reuse count */
-#define	WT_STAT_DSRC_CURSOR_REOPEN			2136
+#define	WT_STAT_DSRC_CURSOR_REOPEN			2143
 /*! cursor: close calls that result in cache */
-#define	WT_STAT_DSRC_CURSOR_CACHE			2137
+#define	WT_STAT_DSRC_CURSOR_CACHE			2144
 /*! cursor: create calls */
-#define	WT_STAT_DSRC_CURSOR_CREATE			2138
+#define	WT_STAT_DSRC_CURSOR_CREATE			2145
 /*!
  * cursor: cursor next calls that skip due to a globally visible history
  * store tombstone
  */
-#define	WT_STAT_DSRC_CURSOR_NEXT_HS_TOMBSTONE		2139
->>>>>>> 348b5746
+#define	WT_STAT_DSRC_CURSOR_NEXT_HS_TOMBSTONE		2146
 /*!
  * cursor: cursor next calls that skip greater than or equal to 100
  * entries
  */
-<<<<<<< HEAD
-#define	WT_STAT_DSRC_CURSOR_NEXT_SKIP_GE_100		2126
+#define	WT_STAT_DSRC_CURSOR_NEXT_SKIP_GE_100		2147
 /*! cursor: cursor next calls that skip less than 100 entries */
-#define	WT_STAT_DSRC_CURSOR_NEXT_SKIP_LT_100		2127
-=======
-#define	WT_STAT_DSRC_CURSOR_NEXT_SKIP_GE_100		2140
-/*! cursor: cursor next calls that skip less than 100 entries */
-#define	WT_STAT_DSRC_CURSOR_NEXT_SKIP_LT_100		2141
+#define	WT_STAT_DSRC_CURSOR_NEXT_SKIP_LT_100		2148
 /*!
  * cursor: cursor prev calls that skip due to a globally visible history
  * store tombstone
  */
-#define	WT_STAT_DSRC_CURSOR_PREV_HS_TOMBSTONE		2142
->>>>>>> 348b5746
+#define	WT_STAT_DSRC_CURSOR_PREV_HS_TOMBSTONE		2149
 /*!
  * cursor: cursor prev calls that skip greater than or equal to 100
  * entries
  */
-<<<<<<< HEAD
-#define	WT_STAT_DSRC_CURSOR_PREV_SKIP_GE_100		2128
+#define	WT_STAT_DSRC_CURSOR_PREV_SKIP_GE_100		2150
 /*! cursor: cursor prev calls that skip less than 100 entries */
-#define	WT_STAT_DSRC_CURSOR_PREV_SKIP_LT_100		2129
+#define	WT_STAT_DSRC_CURSOR_PREV_SKIP_LT_100		2151
 /*! cursor: insert calls */
-#define	WT_STAT_DSRC_CURSOR_INSERT			2130
+#define	WT_STAT_DSRC_CURSOR_INSERT			2152
 /*! cursor: insert key and value bytes */
-#define	WT_STAT_DSRC_CURSOR_INSERT_BYTES		2131
+#define	WT_STAT_DSRC_CURSOR_INSERT_BYTES		2153
 /*! cursor: modify */
-#define	WT_STAT_DSRC_CURSOR_MODIFY			2132
+#define	WT_STAT_DSRC_CURSOR_MODIFY			2154
 /*! cursor: modify key and value bytes affected */
-#define	WT_STAT_DSRC_CURSOR_MODIFY_BYTES		2133
+#define	WT_STAT_DSRC_CURSOR_MODIFY_BYTES		2155
 /*! cursor: modify value bytes modified */
-#define	WT_STAT_DSRC_CURSOR_MODIFY_BYTES_TOUCH		2134
+#define	WT_STAT_DSRC_CURSOR_MODIFY_BYTES_TOUCH		2156
 /*! cursor: next calls */
-#define	WT_STAT_DSRC_CURSOR_NEXT			2135
+#define	WT_STAT_DSRC_CURSOR_NEXT			2157
 /*! cursor: open cursor count */
-#define	WT_STAT_DSRC_CURSOR_OPEN_COUNT			2136
+#define	WT_STAT_DSRC_CURSOR_OPEN_COUNT			2158
 /*! cursor: operation restarted */
-#define	WT_STAT_DSRC_CURSOR_RESTART			2137
+#define	WT_STAT_DSRC_CURSOR_RESTART			2159
 /*! cursor: prev calls */
-#define	WT_STAT_DSRC_CURSOR_PREV			2138
+#define	WT_STAT_DSRC_CURSOR_PREV			2160
 /*! cursor: remove calls */
-#define	WT_STAT_DSRC_CURSOR_REMOVE			2139
+#define	WT_STAT_DSRC_CURSOR_REMOVE			2161
 /*! cursor: remove key bytes removed */
-#define	WT_STAT_DSRC_CURSOR_REMOVE_BYTES		2140
+#define	WT_STAT_DSRC_CURSOR_REMOVE_BYTES		2162
 /*! cursor: reserve calls */
-#define	WT_STAT_DSRC_CURSOR_RESERVE			2141
+#define	WT_STAT_DSRC_CURSOR_RESERVE			2163
 /*! cursor: reset calls */
-#define	WT_STAT_DSRC_CURSOR_RESET			2142
+#define	WT_STAT_DSRC_CURSOR_RESET			2164
 /*! cursor: search calls */
-#define	WT_STAT_DSRC_CURSOR_SEARCH			2143
+#define	WT_STAT_DSRC_CURSOR_SEARCH			2165
 /*! cursor: search history store calls */
-#define	WT_STAT_DSRC_CURSOR_SEARCH_HS			2144
+#define	WT_STAT_DSRC_CURSOR_SEARCH_HS			2166
 /*! cursor: search near calls */
-#define	WT_STAT_DSRC_CURSOR_SEARCH_NEAR			2145
+#define	WT_STAT_DSRC_CURSOR_SEARCH_NEAR			2167
 /*! cursor: truncate calls */
-#define	WT_STAT_DSRC_CURSOR_TRUNCATE			2146
+#define	WT_STAT_DSRC_CURSOR_TRUNCATE			2168
 /*! cursor: update calls */
-#define	WT_STAT_DSRC_CURSOR_UPDATE			2147
+#define	WT_STAT_DSRC_CURSOR_UPDATE			2169
 /*! cursor: update key and value bytes */
-#define	WT_STAT_DSRC_CURSOR_UPDATE_BYTES		2148
+#define	WT_STAT_DSRC_CURSOR_UPDATE_BYTES		2170
 /*! cursor: update value size change */
-#define	WT_STAT_DSRC_CURSOR_UPDATE_BYTES_CHANGED	2149
+#define	WT_STAT_DSRC_CURSOR_UPDATE_BYTES_CHANGED	2171
 /*! reconciliation: approximate byte size of timestamps in pages written */
-#define	WT_STAT_DSRC_REC_TIME_WINDOW_BYTES_TS		2150
-=======
-#define	WT_STAT_DSRC_CURSOR_PREV_SKIP_GE_100		2143
-/*! cursor: cursor prev calls that skip less than 100 entries */
-#define	WT_STAT_DSRC_CURSOR_PREV_SKIP_LT_100		2144
-/*! cursor: insert calls */
-#define	WT_STAT_DSRC_CURSOR_INSERT			2145
-/*! cursor: insert key and value bytes */
-#define	WT_STAT_DSRC_CURSOR_INSERT_BYTES		2146
-/*! cursor: modify */
-#define	WT_STAT_DSRC_CURSOR_MODIFY			2147
-/*! cursor: modify key and value bytes affected */
-#define	WT_STAT_DSRC_CURSOR_MODIFY_BYTES		2148
-/*! cursor: modify value bytes modified */
-#define	WT_STAT_DSRC_CURSOR_MODIFY_BYTES_TOUCH		2149
-/*! cursor: next calls */
-#define	WT_STAT_DSRC_CURSOR_NEXT			2150
-/*! cursor: open cursor count */
-#define	WT_STAT_DSRC_CURSOR_OPEN_COUNT			2151
-/*! cursor: operation restarted */
-#define	WT_STAT_DSRC_CURSOR_RESTART			2152
-/*! cursor: prev calls */
-#define	WT_STAT_DSRC_CURSOR_PREV			2153
-/*! cursor: remove calls */
-#define	WT_STAT_DSRC_CURSOR_REMOVE			2154
-/*! cursor: remove key bytes removed */
-#define	WT_STAT_DSRC_CURSOR_REMOVE_BYTES		2155
-/*! cursor: reserve calls */
-#define	WT_STAT_DSRC_CURSOR_RESERVE			2156
-/*! cursor: reset calls */
-#define	WT_STAT_DSRC_CURSOR_RESET			2157
-/*! cursor: search calls */
-#define	WT_STAT_DSRC_CURSOR_SEARCH			2158
-/*! cursor: search history store calls */
-#define	WT_STAT_DSRC_CURSOR_SEARCH_HS			2159
-/*! cursor: search near calls */
-#define	WT_STAT_DSRC_CURSOR_SEARCH_NEAR			2160
-/*! cursor: truncate calls */
-#define	WT_STAT_DSRC_CURSOR_TRUNCATE			2161
-/*! cursor: update calls */
-#define	WT_STAT_DSRC_CURSOR_UPDATE			2162
-/*! cursor: update key and value bytes */
-#define	WT_STAT_DSRC_CURSOR_UPDATE_BYTES		2163
-/*! cursor: update value size change */
-#define	WT_STAT_DSRC_CURSOR_UPDATE_BYTES_CHANGED	2164
-/*! reconciliation: approximate byte size of timestamps in pages written */
-#define	WT_STAT_DSRC_REC_TIME_WINDOW_BYTES_TS		2165
->>>>>>> 348b5746
+#define	WT_STAT_DSRC_REC_TIME_WINDOW_BYTES_TS		2172
 /*!
  * reconciliation: approximate byte size of transaction IDs in pages
  * written
  */
-<<<<<<< HEAD
-#define	WT_STAT_DSRC_REC_TIME_WINDOW_BYTES_TXN		2151
+#define	WT_STAT_DSRC_REC_TIME_WINDOW_BYTES_TXN		2173
 /*! reconciliation: dictionary matches */
-#define	WT_STAT_DSRC_REC_DICTIONARY			2152
+#define	WT_STAT_DSRC_REC_DICTIONARY			2174
 /*! reconciliation: fast-path pages deleted */
-#define	WT_STAT_DSRC_REC_PAGE_DELETE_FAST		2153
-=======
-#define	WT_STAT_DSRC_REC_TIME_WINDOW_BYTES_TXN		2166
-/*! reconciliation: dictionary matches */
-#define	WT_STAT_DSRC_REC_DICTIONARY			2167
-/*! reconciliation: fast-path pages deleted */
-#define	WT_STAT_DSRC_REC_PAGE_DELETE_FAST		2168
->>>>>>> 348b5746
+#define	WT_STAT_DSRC_REC_PAGE_DELETE_FAST		2175
 /*!
  * reconciliation: internal page key bytes discarded using suffix
  * compression
  */
-<<<<<<< HEAD
-#define	WT_STAT_DSRC_REC_SUFFIX_COMPRESSION		2154
+#define	WT_STAT_DSRC_REC_SUFFIX_COMPRESSION		2176
 /*! reconciliation: internal page multi-block writes */
-#define	WT_STAT_DSRC_REC_MULTIBLOCK_INTERNAL		2155
+#define	WT_STAT_DSRC_REC_MULTIBLOCK_INTERNAL		2177
 /*! reconciliation: internal-page overflow keys */
-#define	WT_STAT_DSRC_REC_OVERFLOW_KEY_INTERNAL		2156
+#define	WT_STAT_DSRC_REC_OVERFLOW_KEY_INTERNAL		2178
 /*! reconciliation: leaf page key bytes discarded using prefix compression */
-#define	WT_STAT_DSRC_REC_PREFIX_COMPRESSION		2157
+#define	WT_STAT_DSRC_REC_PREFIX_COMPRESSION		2179
 /*! reconciliation: leaf page multi-block writes */
-#define	WT_STAT_DSRC_REC_MULTIBLOCK_LEAF		2158
+#define	WT_STAT_DSRC_REC_MULTIBLOCK_LEAF		2180
 /*! reconciliation: leaf-page overflow keys */
-#define	WT_STAT_DSRC_REC_OVERFLOW_KEY_LEAF		2159
+#define	WT_STAT_DSRC_REC_OVERFLOW_KEY_LEAF		2181
 /*! reconciliation: maximum blocks required for a page */
-#define	WT_STAT_DSRC_REC_MULTIBLOCK_MAX			2160
+#define	WT_STAT_DSRC_REC_MULTIBLOCK_MAX			2182
 /*! reconciliation: overflow values written */
-#define	WT_STAT_DSRC_REC_OVERFLOW_VALUE			2161
+#define	WT_STAT_DSRC_REC_OVERFLOW_VALUE			2183
 /*! reconciliation: page checksum matches */
-#define	WT_STAT_DSRC_REC_PAGE_MATCH			2162
+#define	WT_STAT_DSRC_REC_PAGE_MATCH			2184
 /*! reconciliation: page reconciliation calls */
-#define	WT_STAT_DSRC_REC_PAGES				2163
+#define	WT_STAT_DSRC_REC_PAGES				2185
 /*! reconciliation: page reconciliation calls for eviction */
-#define	WT_STAT_DSRC_REC_PAGES_EVICTION			2164
+#define	WT_STAT_DSRC_REC_PAGES_EVICTION			2186
 /*! reconciliation: pages deleted */
-#define	WT_STAT_DSRC_REC_PAGE_DELETE			2165
-=======
-#define	WT_STAT_DSRC_REC_SUFFIX_COMPRESSION		2169
-/*! reconciliation: internal page multi-block writes */
-#define	WT_STAT_DSRC_REC_MULTIBLOCK_INTERNAL		2170
-/*! reconciliation: internal-page overflow keys */
-#define	WT_STAT_DSRC_REC_OVERFLOW_KEY_INTERNAL		2171
-/*! reconciliation: leaf page key bytes discarded using prefix compression */
-#define	WT_STAT_DSRC_REC_PREFIX_COMPRESSION		2172
-/*! reconciliation: leaf page multi-block writes */
-#define	WT_STAT_DSRC_REC_MULTIBLOCK_LEAF		2173
-/*! reconciliation: leaf-page overflow keys */
-#define	WT_STAT_DSRC_REC_OVERFLOW_KEY_LEAF		2174
-/*! reconciliation: maximum blocks required for a page */
-#define	WT_STAT_DSRC_REC_MULTIBLOCK_MAX			2175
-/*! reconciliation: overflow values written */
-#define	WT_STAT_DSRC_REC_OVERFLOW_VALUE			2176
-/*! reconciliation: page checksum matches */
-#define	WT_STAT_DSRC_REC_PAGE_MATCH			2177
-/*! reconciliation: page reconciliation calls */
-#define	WT_STAT_DSRC_REC_PAGES				2178
-/*! reconciliation: page reconciliation calls for eviction */
-#define	WT_STAT_DSRC_REC_PAGES_EVICTION			2179
-/*! reconciliation: pages deleted */
-#define	WT_STAT_DSRC_REC_PAGE_DELETE			2180
->>>>>>> 348b5746
+#define	WT_STAT_DSRC_REC_PAGE_DELETE			2187
 /*!
  * reconciliation: pages written including an aggregated newest start
  * durable timestamp
  */
-<<<<<<< HEAD
-#define	WT_STAT_DSRC_REC_TIME_AGGR_NEWEST_START_DURABLE_TS	2166
-=======
-#define	WT_STAT_DSRC_REC_TIME_AGGR_NEWEST_START_DURABLE_TS	2181
->>>>>>> 348b5746
+#define	WT_STAT_DSRC_REC_TIME_AGGR_NEWEST_START_DURABLE_TS	2188
 /*!
  * reconciliation: pages written including an aggregated newest stop
  * durable timestamp
  */
-<<<<<<< HEAD
-#define	WT_STAT_DSRC_REC_TIME_AGGR_NEWEST_STOP_DURABLE_TS	2167
-=======
-#define	WT_STAT_DSRC_REC_TIME_AGGR_NEWEST_STOP_DURABLE_TS	2182
->>>>>>> 348b5746
+#define	WT_STAT_DSRC_REC_TIME_AGGR_NEWEST_STOP_DURABLE_TS	2189
 /*!
  * reconciliation: pages written including an aggregated newest stop
  * timestamp
  */
-<<<<<<< HEAD
-#define	WT_STAT_DSRC_REC_TIME_AGGR_NEWEST_STOP_TS	2168
-=======
-#define	WT_STAT_DSRC_REC_TIME_AGGR_NEWEST_STOP_TS	2183
->>>>>>> 348b5746
+#define	WT_STAT_DSRC_REC_TIME_AGGR_NEWEST_STOP_TS	2190
 /*!
  * reconciliation: pages written including an aggregated newest stop
  * transaction ID
  */
-<<<<<<< HEAD
-#define	WT_STAT_DSRC_REC_TIME_AGGR_NEWEST_STOP_TXN	2169
-=======
-#define	WT_STAT_DSRC_REC_TIME_AGGR_NEWEST_STOP_TXN	2184
->>>>>>> 348b5746
+#define	WT_STAT_DSRC_REC_TIME_AGGR_NEWEST_STOP_TXN	2191
 /*!
  * reconciliation: pages written including an aggregated newest
  * transaction ID
  */
-<<<<<<< HEAD
-#define	WT_STAT_DSRC_REC_TIME_AGGR_OLDEST_START_TS	2170
-=======
-#define	WT_STAT_DSRC_REC_TIME_AGGR_NEWEST_TXN		2185
->>>>>>> 348b5746
+#define	WT_STAT_DSRC_REC_TIME_AGGR_NEWEST_TXN		2192
 /*!
  * reconciliation: pages written including an aggregated oldest start
  * timestamp
  */
-<<<<<<< HEAD
-#define	WT_STAT_DSRC_REC_TIME_AGGR_OLDEST_START_TXN	2171
+#define	WT_STAT_DSRC_REC_TIME_AGGR_OLDEST_START_TS	2193
 /*! reconciliation: pages written including an aggregated prepare */
-#define	WT_STAT_DSRC_REC_TIME_AGGR_PREPARED		2172
+#define	WT_STAT_DSRC_REC_TIME_AGGR_PREPARED		2194
 /*! reconciliation: pages written including at least one prepare */
-#define	WT_STAT_DSRC_REC_TIME_WINDOW_PAGES_PREPARED	2173
-=======
-#define	WT_STAT_DSRC_REC_TIME_AGGR_OLDEST_START_TS	2186
-/*! reconciliation: pages written including an aggregated prepare */
-#define	WT_STAT_DSRC_REC_TIME_AGGR_PREPARED		2187
-/*! reconciliation: pages written including at least one prepare */
-#define	WT_STAT_DSRC_REC_TIME_WINDOW_PAGES_PREPARED	2188
->>>>>>> 348b5746
+#define	WT_STAT_DSRC_REC_TIME_WINDOW_PAGES_PREPARED	2195
 /*!
  * reconciliation: pages written including at least one start durable
  * timestamp
  */
-<<<<<<< HEAD
-#define	WT_STAT_DSRC_REC_TIME_WINDOW_PAGES_DURABLE_START_TS	2174
+#define	WT_STAT_DSRC_REC_TIME_WINDOW_PAGES_DURABLE_START_TS	2196
 /*! reconciliation: pages written including at least one start timestamp */
-#define	WT_STAT_DSRC_REC_TIME_WINDOW_PAGES_START_TS	2175
-=======
-#define	WT_STAT_DSRC_REC_TIME_WINDOW_PAGES_DURABLE_START_TS	2189
-/*! reconciliation: pages written including at least one start timestamp */
-#define	WT_STAT_DSRC_REC_TIME_WINDOW_PAGES_START_TS	2190
->>>>>>> 348b5746
+#define	WT_STAT_DSRC_REC_TIME_WINDOW_PAGES_START_TS	2197
 /*!
  * reconciliation: pages written including at least one start transaction
  * ID
  */
-<<<<<<< HEAD
-#define	WT_STAT_DSRC_REC_TIME_WINDOW_PAGES_START_TXN	2176
-=======
-#define	WT_STAT_DSRC_REC_TIME_WINDOW_PAGES_START_TXN	2191
->>>>>>> 348b5746
+#define	WT_STAT_DSRC_REC_TIME_WINDOW_PAGES_START_TXN	2198
 /*!
  * reconciliation: pages written including at least one stop durable
  * timestamp
  */
-<<<<<<< HEAD
-#define	WT_STAT_DSRC_REC_TIME_WINDOW_PAGES_DURABLE_STOP_TS	2177
+#define	WT_STAT_DSRC_REC_TIME_WINDOW_PAGES_DURABLE_STOP_TS	2199
 /*! reconciliation: pages written including at least one stop timestamp */
-#define	WT_STAT_DSRC_REC_TIME_WINDOW_PAGES_STOP_TS	2178
-=======
-#define	WT_STAT_DSRC_REC_TIME_WINDOW_PAGES_DURABLE_STOP_TS	2192
-/*! reconciliation: pages written including at least one stop timestamp */
-#define	WT_STAT_DSRC_REC_TIME_WINDOW_PAGES_STOP_TS	2193
->>>>>>> 348b5746
+#define	WT_STAT_DSRC_REC_TIME_WINDOW_PAGES_STOP_TS	2200
 /*!
  * reconciliation: pages written including at least one stop transaction
  * ID
  */
-<<<<<<< HEAD
-#define	WT_STAT_DSRC_REC_TIME_WINDOW_PAGES_STOP_TXN	2179
+#define	WT_STAT_DSRC_REC_TIME_WINDOW_PAGES_STOP_TXN	2201
 /*! reconciliation: records written including a prepare */
-#define	WT_STAT_DSRC_REC_TIME_WINDOW_PREPARED		2180
+#define	WT_STAT_DSRC_REC_TIME_WINDOW_PREPARED		2202
 /*! reconciliation: records written including a start durable timestamp */
-#define	WT_STAT_DSRC_REC_TIME_WINDOW_DURABLE_START_TS	2181
+#define	WT_STAT_DSRC_REC_TIME_WINDOW_DURABLE_START_TS	2203
 /*! reconciliation: records written including a start timestamp */
-#define	WT_STAT_DSRC_REC_TIME_WINDOW_START_TS		2182
+#define	WT_STAT_DSRC_REC_TIME_WINDOW_START_TS		2204
 /*! reconciliation: records written including a start transaction ID */
-#define	WT_STAT_DSRC_REC_TIME_WINDOW_START_TXN		2183
+#define	WT_STAT_DSRC_REC_TIME_WINDOW_START_TXN		2205
 /*! reconciliation: records written including a stop durable timestamp */
-#define	WT_STAT_DSRC_REC_TIME_WINDOW_DURABLE_STOP_TS	2184
+#define	WT_STAT_DSRC_REC_TIME_WINDOW_DURABLE_STOP_TS	2206
 /*! reconciliation: records written including a stop timestamp */
-#define	WT_STAT_DSRC_REC_TIME_WINDOW_STOP_TS		2185
+#define	WT_STAT_DSRC_REC_TIME_WINDOW_STOP_TS		2207
 /*! reconciliation: records written including a stop transaction ID */
-#define	WT_STAT_DSRC_REC_TIME_WINDOW_STOP_TXN		2186
+#define	WT_STAT_DSRC_REC_TIME_WINDOW_STOP_TXN		2208
 /*! session: object compaction */
-#define	WT_STAT_DSRC_SESSION_COMPACT			2187
+#define	WT_STAT_DSRC_SESSION_COMPACT			2209
+/*! session: tiered operations dequeued and processed */
+#define	WT_STAT_DSRC_TIERED_WORK_UNITS_DEQUEUED		2210
+/*! session: tiered operations scheduled */
+#define	WT_STAT_DSRC_TIERED_WORK_UNITS_CREATED		2211
+/*! session: tiered storage local retention time (secs) */
+#define	WT_STAT_DSRC_TIERED_RETENTION			2212
+/*! session: tiered storage object size */
+#define	WT_STAT_DSRC_TIERED_OBJECT_SIZE			2213
 /*! transaction: race to read prepared update retry */
-#define	WT_STAT_DSRC_TXN_READ_RACE_PREPARE_UPDATE	2188
-/*! transaction: update conflicts */
-#define	WT_STAT_DSRC_TXN_UPDATE_CONFLICT		2189
-=======
-#define	WT_STAT_DSRC_REC_TIME_WINDOW_PAGES_STOP_TXN	2194
-/*! reconciliation: records written including a prepare */
-#define	WT_STAT_DSRC_REC_TIME_WINDOW_PREPARED		2195
-/*! reconciliation: records written including a start durable timestamp */
-#define	WT_STAT_DSRC_REC_TIME_WINDOW_DURABLE_START_TS	2196
-/*! reconciliation: records written including a start timestamp */
-#define	WT_STAT_DSRC_REC_TIME_WINDOW_START_TS		2197
-/*! reconciliation: records written including a start transaction ID */
-#define	WT_STAT_DSRC_REC_TIME_WINDOW_START_TXN		2198
-/*! reconciliation: records written including a stop durable timestamp */
-#define	WT_STAT_DSRC_REC_TIME_WINDOW_DURABLE_STOP_TS	2199
-/*! reconciliation: records written including a stop timestamp */
-#define	WT_STAT_DSRC_REC_TIME_WINDOW_STOP_TS		2200
-/*! reconciliation: records written including a stop transaction ID */
-#define	WT_STAT_DSRC_REC_TIME_WINDOW_STOP_TXN		2201
-/*! session: object compaction */
-#define	WT_STAT_DSRC_SESSION_COMPACT			2202
-/*! session: tiered operations dequeued and processed */
-#define	WT_STAT_DSRC_TIERED_WORK_UNITS_DEQUEUED		2203
-/*! session: tiered operations scheduled */
-#define	WT_STAT_DSRC_TIERED_WORK_UNITS_CREATED		2204
-/*! session: tiered storage local retention time (secs) */
-#define	WT_STAT_DSRC_TIERED_RETENTION			2205
-/*! session: tiered storage object size */
-#define	WT_STAT_DSRC_TIERED_OBJECT_SIZE			2206
-/*! transaction: race to read prepared update retry */
-#define	WT_STAT_DSRC_TXN_READ_RACE_PREPARE_UPDATE	2207
+#define	WT_STAT_DSRC_TXN_READ_RACE_PREPARE_UPDATE	2214
 /*!
  * transaction: rollback to stable history store records with stop
  * timestamps older than newer records
  */
-#define	WT_STAT_DSRC_TXN_RTS_HS_STOP_OLDER_THAN_NEWER_START	2208
+#define	WT_STAT_DSRC_TXN_RTS_HS_STOP_OLDER_THAN_NEWER_START	2215
 /*! transaction: rollback to stable inconsistent checkpoint */
-#define	WT_STAT_DSRC_TXN_RTS_INCONSISTENT_CKPT		2209
+#define	WT_STAT_DSRC_TXN_RTS_INCONSISTENT_CKPT		2216
 /*! transaction: rollback to stable keys removed */
-#define	WT_STAT_DSRC_TXN_RTS_KEYS_REMOVED		2210
+#define	WT_STAT_DSRC_TXN_RTS_KEYS_REMOVED		2217
 /*! transaction: rollback to stable keys restored */
-#define	WT_STAT_DSRC_TXN_RTS_KEYS_RESTORED		2211
+#define	WT_STAT_DSRC_TXN_RTS_KEYS_RESTORED		2218
 /*! transaction: rollback to stable restored tombstones from history store */
-#define	WT_STAT_DSRC_TXN_RTS_HS_RESTORE_TOMBSTONES	2212
+#define	WT_STAT_DSRC_TXN_RTS_HS_RESTORE_TOMBSTONES	2219
 /*! transaction: rollback to stable restored updates from history store */
-#define	WT_STAT_DSRC_TXN_RTS_HS_RESTORE_UPDATES		2213
+#define	WT_STAT_DSRC_TXN_RTS_HS_RESTORE_UPDATES		2220
 /*! transaction: rollback to stable skipping delete rle */
-#define	WT_STAT_DSRC_TXN_RTS_DELETE_RLE_SKIPPED		2214
+#define	WT_STAT_DSRC_TXN_RTS_DELETE_RLE_SKIPPED		2221
 /*! transaction: rollback to stable skipping stable rle */
-#define	WT_STAT_DSRC_TXN_RTS_STABLE_RLE_SKIPPED		2215
+#define	WT_STAT_DSRC_TXN_RTS_STABLE_RLE_SKIPPED		2222
 /*! transaction: rollback to stable sweeping history store keys */
-#define	WT_STAT_DSRC_TXN_RTS_SWEEP_HS_KEYS		2216
+#define	WT_STAT_DSRC_TXN_RTS_SWEEP_HS_KEYS		2223
 /*! transaction: rollback to stable updates removed from history store */
-#define	WT_STAT_DSRC_TXN_RTS_HS_REMOVED			2217
+#define	WT_STAT_DSRC_TXN_RTS_HS_REMOVED			2224
 /*! transaction: transaction checkpoints due to obsolete pages */
-#define	WT_STAT_DSRC_TXN_CHECKPOINT_OBSOLETE_APPLIED	2218
+#define	WT_STAT_DSRC_TXN_CHECKPOINT_OBSOLETE_APPLIED	2225
 /*! transaction: update conflicts */
-#define	WT_STAT_DSRC_TXN_UPDATE_CONFLICT		2219
->>>>>>> 348b5746
+#define	WT_STAT_DSRC_TXN_UPDATE_CONFLICT		2226
 
 /*!
  * @}
